/**
 * @file llappviewer.cpp
 * @brief The LLAppViewer class definitions
 *
 * $LicenseInfo:firstyear=2007&license=viewerlgpl$
 * Second Life Viewer Source Code
 * Copyright (C) 2012, Linden Research, Inc.
 *
 * This library is free software; you can redistribute it and/or
 * modify it under the terms of the GNU Lesser General Public
 * License as published by the Free Software Foundation;
 * version 2.1 of the License only.
 *
 * This library is distributed in the hope that it will be useful,
 * but WITHOUT ANY WARRANTY; without even the implied warranty of
 * MERCHANTABILITY or FITNESS FOR A PARTICULAR PURPOSE.  See the GNU
 * Lesser General Public License for more details.
 *
 * You should have received a copy of the GNU Lesser General Public
 * License along with this library; if not, write to the Free Software
 * Foundation, Inc., 51 Franklin Street, Fifth Floor, Boston, MA  02110-1301  USA
 *
 * Linden Research, Inc., 945 Battery Street, San Francisco, CA  94111  USA
 * $/LicenseInfo$
 */

#include "llviewerprecompiledheaders.h"

#include "llappviewer.h"

// Viewer includes
#include "llversioninfo.h"
#include "llfeaturemanager.h"
#include "lluictrlfactory.h"
#include "lltexteditor.h"
#include "llenvironment.h"
#include "llerrorcontrol.h"
#include "lleventtimer.h"
#include "llviewertexturelist.h"
#include "llgroupmgr.h"
#include "llagent.h"
#include "llagentcamera.h"
#include "llagentlanguage.h"
#include "llagentui.h"
#include "llagentwearables.h"
#include "lldirpicker.h"
#include "llfloaterimcontainer.h"
#include "llimprocessing.h"
#include "llwindow.h"
#include "llviewerstats.h"
#include "llviewerstatsrecorder.h"
#include "llmarketplacefunctions.h"
#include "llmarketplacenotifications.h"
#include "llmd5.h"
#include "llmeshrepository.h"
#include "llpumpio.h"
#include "llmimetypes.h"
#include "llslurl.h"
#include "llstartup.h"
#include "llfocusmgr.h"
#include "llviewerjoystick.h"
#include "llallocator.h"
#include "llcalc.h"
#include "llconversationlog.h"
#if LL_WINDOWS
#include "lldxhardware.h"
#endif
#include "lltexturestats.h"
#include "lltrace.h"
#include "lltracethreadrecorder.h"
#include "llviewerwindow.h"
#include "llviewerdisplay.h"
#include "llviewermedia.h"
#include "llviewerparcelaskplay.h"
#include "llviewerparcelmedia.h"
#include "llviewermediafocus.h"
#include "llviewermessage.h"
#include "llviewerobjectlist.h"
#include "llworldmap.h"
#include "llmutelist.h"
#include "llviewerhelp.h"
#include "lluicolortable.h"
#include "llurldispatcher.h"
#include "llurlhistory.h"
#include "llrender.h"
#include "llteleporthistory.h"
#include "lltoast.h"
#include "llsdutil_math.h"
#include "lllocationhistory.h"
#include "llfasttimerview.h"
#include "llvector4a.h"
#include "llviewermenufile.h"
#include "llvoicechannel.h"
#include "llvoavatarself.h"
#include "llurlmatch.h"
#include "lltextutil.h"
#include "lllogininstance.h"
#include "llprogressview.h"
#include "llvocache.h"
#include "llvopartgroup.h"
// [SL:KB] - Patch: Appearance-Misc | Checked: 2013-02-12 (Catznip-3.4)
#include "llappearancemgr.h"
// [/SL:KB]
// [RLVa:KB] - Checked: 2010-05-03 (RLVa-1.2.0g)
#include "rlvactions.h"
#include "rlvhandler.h"
// [/RLVa:KB]

#include "llweb.h"
// <FS:Ansariel> [FS communication UI]
#include "fsfloatervoicecontrols.h"
// </FS:Ansariel> [FS communication UI]
#include "llfloatertexturefetchdebugger.h"
// [SL:KB] - Patch: Build-ScriptRecover | Checked: 2011-11-24 (Catznip-3.2.0)
#include "llfloaterscriptrecover.h"
// [/SL:KB]
#include "llspellcheck.h"
#include "llscenemonitor.h"
#include "llavatarrenderinfoaccountant.h"
#include "lllocalbitmaps.h"

// Linden library includes
#include "llavatarnamecache.h"
#include "lldiriterator.h"
#include "llexperiencecache.h"
#include "llimagej2c.h"
#include "llmemory.h"
#include "llprimitive.h"
#include "llurlaction.h"
#include "llurlentry.h"
#include "llvfile.h"
#include "llvfsthread.h"
#include "llvolumemgr.h"
#include "llxfermanager.h"
#include "llphysicsextensions.h"

#include "llnotificationmanager.h"
#include "llnotifications.h"
#include "llnotificationsutil.h"

#include "sanitycheck.h"
#include "llleap.h"
#include "stringize.h"
#include "llcoros.h"
#include "llexception.h"
//#if !LL_LINUX
#include "cef/dullahan.h"
#include "cef/dullahan_version.h"
#include "vlc/libvlc_version.h"
//#endif // LL_LINUX

// Third party library includes
#include <boost/bind.hpp>
#include <boost/foreach.hpp>
#include <boost/algorithm/string.hpp>
#include <boost/regex.hpp>
#include <boost/throw_exception.hpp>

#if LL_WINDOWS
#	include <share.h> // For _SH_DENYWR in processMarkerFiles
#else
#   include <sys/file.h> // For processMarkerFiles
#endif

#include "llapr.h"
#include <boost/lexical_cast.hpp>

#include "llviewerkeyboard.h"
#include "lllfsthread.h"
#include "llworkerthread.h"
#include "lltexturecache.h"
#include "lltexturefetch.h"
#include "llimageworker.h"
#include "llevents.h"

// The files below handle dependencies from cleanup.
#include "llkeyframemotion.h"
#include "llworldmap.h"
#include "llhudmanager.h"
#include "lltoolmgr.h"
#include "llassetstorage.h"
#include "llpolymesh.h"
#include "llproxy.h"
#include "llcachename.h"
#include "llaudioengine.h"
#include "llstreamingaudio.h"
#include "llviewermenu.h"
#include "llselectmgr.h"
#include "lltrans.h"
#include "lltransutil.h"
#include "lltracker.h"
#include "llviewerparcelmgr.h"
#include "llworldmapview.h"
#include "llpostprocess.h"

#include "lldebugview.h"
#include "llconsole.h"
#include "llcontainerview.h"
#include "lltooltip.h"

#include "llsdutil.h"
#include "llsdserialize.h"

#include "llworld.h"
#include "llhudeffecttrail.h"
#include "llvectorperfoptions.h"
#include "llslurl.h"
#include "llwatchdog.h"

// Included so that constants/settings might be initialized
// in save_settings_to_globals()
#include "llbutton.h"
#include "llstatusbar.h"
#include "llsurface.h"
#include "llvosky.h"
#include "llvotree.h"
#include "llvoavatar.h"
#include "llfolderview.h"
#include "llagentpilot.h"
#include "llvovolume.h"
#include "llflexibleobject.h"
#include "llvosurfacepatch.h"
#include "llviewerfloaterreg.h"
#include "llcommandlineparser.h"
#include "llfloatermemleak.h"
#include "llfloaterreg.h"
#include "llfloateroutfitsnapshot.h"
#include "llfloatersnapshot.h"
#include "llsidepanelinventory.h"
#include "llatmosphere.h"

// includes for idle() idleShutdown()
#include "llviewercontrol.h"
#include "lleventnotifier.h"
#include "llcallbacklist.h"
#include "lldeferredsounds.h"
#include "pipeline.h"
#include "llgesturemgr.h"
#include "llsky.h"
#include "llvlmanager.h"
#include "llviewercamera.h"
#include "lldrawpoolbump.h"
#include "llvieweraudio.h"
#include "llimview.h"
#include "llviewerthrottle.h"
#include "llparcel.h"
#include "llavatariconctrl.h"
#include "llgroupiconctrl.h"
#include "llviewerassetstats.h"

// Include for security api initialization
#include "llsecapi.h"
#include "llmachineid.h"
#include "llmainlooprepeater.h"
#include "llcleanup.h"

#include "llcoproceduremanager.h"
#include "llviewereventrecorder.h"

#if HAS_GROWL
#include "growlmanager.h"
#endif
#include "fsavatarrenderpersistence.h"

// *FIX: These extern globals should be cleaned up.
// The globals either represent state/config/resource-storage of either
// this app, or another 'component' of the viewer. App globals should be
// moved into the app class, where as the other globals should be
// moved out of here.
// If a global symbol reference seems valid, it will be included
// via header files above.

//----------------------------------------------------------------------------
// llviewernetwork.h
#include "llviewernetwork.h"
// define a self-registering event API object
#include "llappviewerlistener.h"

#include "nd/ndoctreelog.h" // <FS:ND/> Octree operation logging.
#include "nd/ndetw.h" // <FS:ND/> Windows Event Tracing, does nothing on OSX/Linux.
#include "nd/ndlogthrottle.h"

#include "fsradar.h"


#if (LL_LINUX || LL_SOLARIS) && LL_GTK
#include "glib.h"
#endif // (LL_LINUX || LL_SOLARIS) && LL_GTK

#if LL_MSVC
// disable boost::lexical_cast warning
#pragma warning (disable:4702)
#endif

const char* const CRASH_SETTINGS_FILE = "settings_crash_behavior.xml"; // <FS:ND/> We need this filename defined here.

static LLAppViewerListener sAppViewerListener(LLAppViewer::instance);

////// Windows-specific includes to the bottom - nasty defines in these pollute the preprocessor
//
//----------------------------------------------------------------------------
// viewer.cpp - these are only used in viewer, should be easily moved.

#if LL_DARWIN
extern void init_apple_menu(const char* product);
#endif // LL_DARWIN

extern BOOL gRandomizeFramerate;
extern BOOL gPeriodicSlowFrame;
extern BOOL gDebugGL;

#if LL_DARWIN
extern BOOL gHiDPISupport;
#endif

////////////////////////////////////////////////////////////
// All from the last globals push...

F32 gSimLastTime; // Used in LLAppViewer::init and send_stats()
F32 gSimFrames;

BOOL gShowObjectUpdates = FALSE;
BOOL gUseQuickTime = TRUE;

eLastExecEvent gLastExecEvent = LAST_EXEC_NORMAL;
S32 gLastExecDuration = -1; // (<0 indicates unknown)

#if LL_WINDOWS
#   define LL_PLATFORM_KEY "win"
#elif LL_DARWIN
#   define LL_PLATFORM_KEY "mac"
#elif LL_LINUX
#   define LL_PLATFORM_KEY "lnx"
#else
#   error "Unknown Platform"
#endif
const char* gPlatform = LL_PLATFORM_KEY;

LLSD gDebugInfo;

U32	gFrameCount = 0;
U32 gForegroundFrameCount = 0; // number of frames that app window was in foreground
LLPumpIO* gServicePump = NULL;

U64MicrosecondsImplicit gFrameTime = 0;
F32SecondsImplicit gFrameTimeSeconds = 0.f;
F32SecondsImplicit gFrameIntervalSeconds = 0.f;
F32 gFPSClamped = 10.f;						// Pretend we start at target rate.
F32 gFrameDTClamped = 0.f;					// Time between adjacent checks to network for packets
U64MicrosecondsImplicit	gStartTime = 0; // gStartTime is "private", used only to calculate gFrameTimeSeconds

LLTimer gRenderStartTime;
LLFrameTimer gForegroundTime;
LLFrameTimer gLoggedInTime;
LLTimer gLogoutTimer;
static const F32 LOGOUT_REQUEST_TIME = 6.f;  // this will be cut short by the LogoutReply msg.
F32 gLogoutMaxTime = LOGOUT_REQUEST_TIME;


S32 gPendingMetricsUploads = 0;


BOOL				gDisconnected = FALSE;

// used to restore texture state after a mode switch
LLFrameTimer	gRestoreGLTimer;
BOOL			gRestoreGL = FALSE;
bool			gUseWireframe = FALSE;

//use for remember deferred mode in wireframe switch
bool			gInitialDeferredModeForWireframe = FALSE;

// VFS globals - see llappviewer.h
LLVFS* gStaticVFS = NULL;

LLMemoryInfo gSysMemory;
U64Bytes gMemoryAllocated(0); // updated in display_stats() in llviewerdisplay.cpp

std::string gLastVersionChannel;

LLVector3			gWindVec(3.0, 3.0, 0.0);
LLVector3			gRelativeWindVec(0.0, 0.0, 0.0);

U32		gPacketsIn = 0;

BOOL				gPrintMessagesThisFrame = FALSE;

BOOL gRandomizeFramerate = FALSE;
BOOL gPeriodicSlowFrame = FALSE;

BOOL gCrashOnStartup = FALSE;
BOOL gLLErrorActivated = FALSE;
BOOL gLogoutInProgress = FALSE;

BOOL gSimulateMemLeak = FALSE;

////////////////////////////////////////////////////////////
// Internal globals... that should be removed.

// Like LLLogChat::cleanFileName() and LLDir::getScrubbedFileName() but replaces spaces also.
std::string SafeFileName(std::string filename)
{
	std::string invalidChars = "\"\'\\/?*:.<>| ";
	S32 position = filename.find_first_of(invalidChars);
	while (position != filename.npos)
	{
		filename[position] = '_';
		position = filename.find_first_of(invalidChars, position);
	}
	return filename;
}
// TODO: Readd SAFE_FILE_NAME_PREFIX stuff after FmodEx merge.... <FS:CR>
// contruct unique filename prefix so we only report crashes for US and not other viewers.
//const std::string SAFE_FILE_NAME_PREFIX(SafeFileName(llformat("%s %d.%d.%d.%d",
//															  LL_CHANNEL,
//															  LL_VERSION_MAJOR,
//															  LL_VERSION_MINOR,
//															  LL_VERSION_PATCH,
//															  LL_VERSION_BUILD )));
const std::string SAFE_FILE_NAME_PREFIX(SafeFileName(APP_NAME));
static std::string gArgs;
const int MAX_MARKER_LENGTH = 1024;
const std::string MARKER_FILE_NAME(SAFE_FILE_NAME_PREFIX + ".exec_marker"); //FS orig modified LL
const std::string START_MARKER_FILE_NAME(SAFE_FILE_NAME_PREFIX + ".start_marker"); //FS new modified LL new
const std::string ERROR_MARKER_FILE_NAME(SAFE_FILE_NAME_PREFIX + ".error_marker"); //FS orig modified LL
const std::string LLERROR_MARKER_FILE_NAME(SAFE_FILE_NAME_PREFIX + ".llerror_marker"); //FS orig modified LL
const std::string LOGOUT_MARKER_FILE_NAME(SAFE_FILE_NAME_PREFIX + ".logout_marker"); //FS orig modified LL

static BOOL gDoDisconnect = FALSE;
static std::string gLaunchFileOnQuit;

// Used on Win32 for other apps to identify our window (eg, win_setup)
// Note: Changing this breaks compatibility with SLURL handling, try to avoid it.
const char* const VIEWER_WINDOW_CLASSNAME = "Second Life";

//-- LLDeferredTaskList ------------------------------------------------------

/**
 * A list of deferred tasks.
 *
 * We sometimes need to defer execution of some code until the viewer gets idle,
 * e.g. removing an inventory item from within notifyObservers() may not work out.
 *
 * Tasks added to this list will be executed in the next LLAppViewer::idle() iteration.
 * All tasks are executed only once.
 */
class LLDeferredTaskList: public LLSingleton<LLDeferredTaskList>
{
	LLSINGLETON_EMPTY_CTOR(LLDeferredTaskList);
	LOG_CLASS(LLDeferredTaskList);

	friend class LLAppViewer;
	typedef boost::signals2::signal<void()> signal_t;

	void addTask(const signal_t::slot_type& cb)
	{
		mSignal.connect(cb);
	}

	void run()
	{
		if (!mSignal.empty())
		{
			mSignal();
			mSignal.disconnect_all_slots();
		}
	}

	signal_t mSignal;
};

//----------------------------------------------------------------------------

// List of entries from strings.xml to always replace
static std::set<std::string> default_trans_args;
void init_default_trans_args()
{
	default_trans_args.insert("SECOND_LIFE"); // World
	default_trans_args.insert("APP_NAME");
	default_trans_args.insert("CAPITALIZED_APP_NAME");
	default_trans_args.insert("CURRENT_GRID"); //<FS:AW make CURRENT_GRID a default substitution>
	default_trans_args.insert("SECOND_LIFE_GRID");
	default_trans_args.insert("SUPPORT_SITE");
	// This URL shows up in a surprising number of places in various skin
	// files. We really only want to have to maintain a single copy of it.
	default_trans_args.insert("create_account_url");
	default_trans_args.insert("DOWNLOAD_URL"); //<FS:CR> Viewer download url
	default_trans_args.insert("VIEWER_GENERATION"); // <FS:Ansariel> Viewer generation (major version number)
	default_trans_args.insert("SHORT_VIEWER_GENERATION"); // <FS:Ansariel> Viewer generation (major version number)
	default_trans_args.insert("APP_NAME_ABBR"); // <FS:Ansariel> Appreviated application title
}

//----------------------------------------------------------------------------
// File scope definitons
const char *VFS_DATA_FILE_BASE = "data.db2.x.";
const char *VFS_INDEX_FILE_BASE = "index.db2.x.";

std::string gWindowTitle;

struct SettingsFile : public LLInitParam::Block<SettingsFile>
{
	Mandatory<std::string>	name;
	Optional<std::string>	file_name;
	Optional<bool>			required,
							persistent;
	Optional<std::string>	file_name_setting;

	SettingsFile()
	:	name("name"),
		file_name("file_name"),
		required("required", false),
		persistent("persistent", true),
		file_name_setting("file_name_setting")
	{}
};

struct SettingsGroup : public LLInitParam::Block<SettingsGroup>
{
	Mandatory<std::string>	name;
	Mandatory<S32>			path_index;
	Multiple<SettingsFile>	files;

	SettingsGroup()
	:	name("name"),
		path_index("path_index"),
		files("file")
	{}
};

struct SettingsFiles : public LLInitParam::Block<SettingsFiles>
{
	Multiple<SettingsGroup>	groups;

	SettingsFiles()
	: groups("group")
	{}
};


//----------------------------------------------------------------------------
// Metrics logging control constants
//----------------------------------------------------------------------------
static const F32 METRICS_INTERVAL_DEFAULT = 600.0;
static const F32 METRICS_INTERVAL_QA = 30.0;
static F32 app_metrics_interval = METRICS_INTERVAL_DEFAULT;
static bool app_metrics_qa_mode = false;

void idle_afk_check()
{
	// check idle timers
	F32 current_idle = gAwayTriggerTimer.getElapsedTimeF32();
<<<<<<< HEAD
	// <FS:CR> Cache frequently hit location
	static LLCachedControl<S32> sAFKTimeout(gSavedSettings, "AFKTimeout");
// [RLVa:KB] - Checked: 2010-05-03 (RLVa-1.2.0g) | Modified: RLVa-1.2.0g
	// Enforce an idle time of 30 minutes if @allowidle=n restricted
	S32 afk_timeout = (!gRlvHandler.hasBehaviour(RLV_BHVR_ALLOWIDLE)) ? sAFKTimeout : 60 * 30;
// [/RLVa:KB]
//	F32 afk_timeout  = gSavedSettings.getS32("AFKTimeout");
	// <FS:CR> Explicit conversions just cos.
	//if (afk_timeout && (current_idle > afk_timeout) && ! gAgent.getAFK())
	if (static_cast<S32>(afk_timeout) && (current_idle > static_cast<F32>(afk_timeout)) && ! gAgent.getAFK())
=======
// [RLVa:KB] - Checked: 2010-05-03 (RLVa-1.2.0g) | Modified: RLVa-1.2.0g
	// Enforce an idle time of 30 minutes if @allowidle=n restricted
	F32 afk_timeout = (!gRlvHandler.hasBehaviour(RLV_BHVR_ALLOWIDLE)) ? gSavedSettings.getS32("AFKTimeout") : 60 * 30;
// [/RLVa:KB]
//	F32 afk_timeout  = gSavedSettings.getS32("AFKTimeout");
	if (afk_timeout && (current_idle > afk_timeout) && ! gAgent.getAFK())
>>>>>>> 4f05d71e
	{
		LL_INFOS("IdleAway") << "Idle more than " << afk_timeout << " seconds: automatically changing to Away status" << LL_ENDL;
		gAgent.setAFK();
	}
}

// A callback set in LLAppViewer::init()
static void ui_audio_callback(const LLUUID& uuid)
{
	if (gAudiop)
	{
		SoundData soundData(uuid, gAgent.getID(), 1.0f, LLAudioEngine::AUDIO_TYPE_UI);
		gAudiop->triggerSound(soundData);
	}
}

// A callback set in LLAppViewer::init()
static void deferred_ui_audio_callback(const LLUUID& uuid)
{
	if (gAudiop)
	{
		SoundData soundData(uuid, gAgent.getID(), 1.0f, LLAudioEngine::AUDIO_TYPE_UI);
		LLDeferredSounds::instance().deferSound(soundData);
	}
}

bool	create_text_segment_icon_from_url_match(LLUrlMatch* match,LLTextBase* base)
{
	if(!match || !base || base->getPlainText())
		return false;

	LLUUID match_id = match->getID();

	LLIconCtrl* icon;

	if(gAgent.isInGroup(match_id, TRUE))
	{
		LLGroupIconCtrl::Params icon_params;
		icon_params.group_id = match_id;
		icon_params.rect = LLRect(0, 16, 16, 0);
		icon_params.visible = true;
		icon = LLUICtrlFactory::instance().create<LLGroupIconCtrl>(icon_params);
	}
	else
	{
		LLAvatarIconCtrl::Params icon_params;
		icon_params.avatar_id = match_id;
		icon_params.rect = LLRect(0, 16, 16, 0);
		icon_params.visible = true;
		icon = LLUICtrlFactory::instance().create<LLAvatarIconCtrl>(icon_params);
	}

	LLInlineViewSegment::Params params;
	params.force_newline = false;
	params.view = icon;
	params.left_pad = 4;
	params.right_pad = 4;
	params.top_pad = -2;
	params.bottom_pad = 2;

	base->appendWidget(params," ",false);

	return true;
}


// Use these strictly for things that are constructed at startup,
// or for things that are performance critical.  JC
static void settings_to_globals()
{
	LLBUTTON_H_PAD		= gSavedSettings.getS32("ButtonHPad");
	BTN_HEIGHT_SMALL	= gSavedSettings.getS32("ButtonHeightSmall");
	BTN_HEIGHT			= gSavedSettings.getS32("ButtonHeight");

	MENU_BAR_HEIGHT		= gSavedSettings.getS32("MenuBarHeight");
	MENU_BAR_WIDTH		= gSavedSettings.getS32("MenuBarWidth");

	LLSurface::setTextureSize(gSavedSettings.getU32("RegionTextureSize"));

	LLRender::sGLCoreProfile = gSavedSettings.getBOOL("RenderGLCoreProfile");
	LLRender::sNsightDebugSupport = gSavedSettings.getBOOL("RenderNsightDebugSupport");
	// <FS:Ansariel> Vertex Array Objects are required in OpenGL core profile
	//LLVertexBuffer::sUseVAO = gSavedSettings.getBOOL("RenderUseVAO");
	LLVertexBuffer::sUseVAO = LLRender::sGLCoreProfile ? TRUE : gSavedSettings.getBOOL("RenderUseVAO");
	// </FS:Ansariel>
	LLImageGL::sGlobalUseAnisotropic	= gSavedSettings.getBOOL("RenderAnisotropic");
	LLImageGL::sCompressTextures		= gSavedSettings.getBOOL("RenderCompressTextures");
	LLVOVolume::sLODFactor				= llclamp(gSavedSettings.getF32("RenderVolumeLODFactor"), 0.01f, MAX_LOD_FACTOR);
	LLVOVolume::sDistanceFactor			= 1.f-LLVOVolume::sLODFactor * 0.1f;
	LLVolumeImplFlexible::sUpdateFactor = gSavedSettings.getF32("RenderFlexTimeFactor");
	LLVOTree::sTreeFactor				= gSavedSettings.getF32("RenderTreeLODFactor");
	LLVOAvatar::sLODFactor				= llclamp(gSavedSettings.getF32("RenderAvatarLODFactor"), 0.f, MAX_AVATAR_LOD_FACTOR);
	LLVOAvatar::sPhysicsLODFactor		= llclamp(gSavedSettings.getF32("RenderAvatarPhysicsLODFactor"), 0.f, MAX_AVATAR_LOD_FACTOR);
	LLVOAvatar::updateImpostorRendering(gSavedSettings.getU32("RenderAvatarMaxNonImpostors"));
	LLVOAvatar::sVisibleInFirstPerson	= gSavedSettings.getBOOL("FirstPersonAvatarVisible");
	// clamp auto-open time to some minimum usable value
	LLFolderView::sAutoOpenTime			= llmax(0.25f, gSavedSettings.getF32("FolderAutoOpenDelay"));
	LLSelectMgr::sRectSelectInclusive	= gSavedSettings.getBOOL("RectangleSelectInclusive");
	LLSelectMgr::sRenderHiddenSelections = gSavedSettings.getBOOL("RenderHiddenSelections");
	LLSelectMgr::sRenderLightRadius = gSavedSettings.getBOOL("RenderLightRadius");

	gAgentPilot.setNumRuns(gSavedSettings.getS32("StatsNumRuns"));
	gAgentPilot.setQuitAfterRuns(gSavedSettings.getBOOL("StatsQuitAfterRuns"));
	gAgent.setHideGroupTitle(gSavedSettings.getBOOL("RenderHideGroupTitle"));

	gDebugWindowProc = gSavedSettings.getBOOL("DebugWindowProc");
	gShowObjectUpdates = gSavedSettings.getBOOL("ShowObjectUpdates");
	LLWorldMapView::sMapScale = gSavedSettings.getF32("MapScale");
	
#if LL_DARWIN
	gHiDPISupport = gSavedSettings.getBOOL("RenderHiDPI");
#endif
}

static void settings_modify()
{
	LLRenderTarget::sUseFBO				= gSavedSettings.getBOOL("RenderDeferred");
	LLPipeline::sRenderBump				= gSavedSettings.getBOOL("RenderObjectBump");
	LLPipeline::sRenderDeferred		= LLPipeline::sRenderBump && gSavedSettings.getBOOL("RenderDeferred");
	LLVOSurfacePatch::sLODFactor		= gSavedSettings.getF32("RenderTerrainLODFactor");
	LLVOSurfacePatch::sLODFactor *= LLVOSurfacePatch::sLODFactor; //square lod factor to get exponential range of [1,4]
	gDebugGL = gSavedSettings.getBOOL("RenderDebugGL") || gDebugSession;
	gDebugPipeline = gSavedSettings.getBOOL("RenderDebugPipeline");
}

class LLFastTimerLogThread : public LLThread
{
public:
	std::string mFile;

	LLFastTimerLogThread(std::string& test_name) : LLThread("fast timer log")
 	{
		std::string file_name = test_name + std::string(".slp");
		mFile = gDirUtilp->getExpandedFilename(LL_PATH_LOGS, file_name);
	}

	void run()
	{
		llofstream os(mFile.c_str());

		while (!LLAppViewer::instance()->isQuitting())
		{
			LLTrace::BlockTimer::writeLog(os);
			os.flush();
			ms_sleep(32);
		}

		os.close();
	}
};

//virtual
bool LLAppViewer::initSLURLHandler()
{
	// does nothing unless subclassed
	return false;
}

//virtual
bool LLAppViewer::sendURLToOtherInstance(const std::string& url)
{
	// does nothing unless subclassed
	return false;
}

//----------------------------------------------------------------------------
// LLAppViewer definition

// Static members.
// The single viewer app.
LLAppViewer* LLAppViewer::sInstance = NULL;
LLTextureCache* LLAppViewer::sTextureCache = NULL;
LLImageDecodeThread* LLAppViewer::sImageDecodeThread = NULL;
LLTextureFetch* LLAppViewer::sTextureFetch = NULL;

std::string getRuntime()
{
	return llformat("%.4f", (F32)LLTimer::getElapsedSeconds().value());
}

LLAppViewer::LLAppViewer()
:	mMarkerFile(),
	mLogoutMarkerFile(),
	mReportedCrash(false),
	mNumSessions(0),
	mPurgeCache(false),
	mPurgeCacheOnExit(false),
	mPurgeUserDataOnExit(false),
	mSecondInstance(false),
	mSavedFinalSnapshot(false),
	mSavePerAccountSettings(false),		// don't save settings on logout unless login succeeded.
	mQuitRequested(false),
	mLogoutRequestSent(false),
	mLastAgentControlFlags(0),
	mLastAgentForceUpdate(0),
	mMainloopTimeout(NULL),
	mAgentRegionLastAlive(false),
	mRandomizeFramerate(LLCachedControl<bool>(gSavedSettings,"Randomize Framerate", FALSE)),
	mPeriodicSlowFrame(LLCachedControl<bool>(gSavedSettings,"Periodic Slow Frame", FALSE)),
	mFastTimerLogThread(NULL),
	mSettingsLocationList(NULL),
	mIsFirstRun(false),
	mMinMicroSecPerFrame(0.f),
	mSaveSettingsOnExit(true),		// <FS:Zi> Backup Settings
	mPurgeTextures(false) // <FS:Ansariel> FIRE-13066
{
	if(NULL != sInstance)
	{
		LL_ERRS() << "Oh no! An instance of LLAppViewer already exists! LLAppViewer is sort of like a singleton." << LL_ENDL;
	}

    mDumpPath ="";
	// Need to do this initialization before we do anything else, since anything
	// that touches files should really go through the lldir API
   
	// <FS:ND> Init our custom directories, not from SecondLife

	// gDirUtilp->initAppDirs("SecondLife");
#if ADDRESS_SIZE == 64
	gDirUtilp->initAppDirs( APP_NAME + "_x64" );
#else
	gDirUtilp->initAppDirs(APP_NAME);
#endif

	// </FS:ND>

	//
	// IMPORTANT! Do NOT put anything that will write
	// into the log files during normal startup until AFTER
	// we run the "program crashed last time" error handler below.
	//
	sInstance = this;

	gLoggedInTime.stop();

	initLoggingAndGetLastDuration();

	processMarkerFiles();
	//
	// OK to write stuff to logs now, we've now crash reported if necessary
	//

	LLLoginInstance::instance().setPlatformInfo(gPlatform, LLOSInfo::instance().getOSVersionString(), LLOSInfo::instance().getOSStringSimple());

	// Under some circumstances we want to read the static_debug_info.log file
	// from the previous viewer run between this constructor call and the
	// init() call, which will overwrite the static_debug_info.log file for
	// THIS run. So setDebugFileNames() early.
#if LL_BUGSPLAT
	// MAINT-8917: don't create a dump directory just for the
	// static_debug_info.log file
	std::string logdir = gDirUtilp->getExpandedFilename(LL_PATH_LOGS, "");
#else // ! LL_BUGSPLAT
	// write Google Breakpad minidump files to a per-run dump directory to avoid multiple viewer issues.
	std::string logdir = gDirUtilp->getExpandedFilename(LL_PATH_DUMP, "");
#endif // ! LL_BUGSPLAT
	mDumpPath = logdir;
	setMiniDumpDir(logdir);
	setDebugFileNames(logdir);
}

LLAppViewer::~LLAppViewer()
{
	delete mSettingsLocationList;

	destroyMainloopTimeout();

	// If we got to this destructor somehow, the app didn't hang.
	removeMarkerFiles();
}

class LLUITranslationBridge : public LLTranslationBridge
{
public:
	virtual std::string getString(const std::string &xml_desc)
	{
		return LLTrans::getString(xml_desc);
	}
};

namespace {
// With Xcode 6, _exit() is too magical to use with boost::bind(), so provide
// this little helper function.
void fast_exit(int rc)
{
	_exit(rc);
}


}


bool LLAppViewer::init()
{
	setupErrorHandling(mSecondInstance);

	nd::octree::debug::setOctreeLogFilename( gDirUtilp->getExpandedFilename(LL_PATH_LOGS, "octree.log" ) ); // <FS:ND/> Filename to log octree options to.
	nd::etw::init(); // <FS:ND/> Init event tracing.


	//
	// Start of the application
	//

	// initialize LLWearableType translation bridge.
	// Memory will be cleaned up in ::cleanupClass()
	LLWearableType::initParamSingleton(new LLUITranslationBridge());

    LLTranslationBridge::ptr_t trans = std::make_shared<LLUITranslationBridge>();
    LLSettingsType::initClass(trans);

	// initialize SSE options
	LLVector4a::initClass();

	//initialize particle index pool
	LLVOPartGroup::initClass();



	// set skin search path to default, will be overridden later
	// this allows simple skinned file lookups to work
// [SL:KB] - Patch: Viewer-Skins | Checked: 2012-12-26 (Catznip-3.4)
	gDirUtilp->setSkinFolder("default", "", "en");
// [/SL:KB]
//	gDirUtilp->setSkinFolder("default", "en");

//	initLoggingAndGetLastDuration();

	//
	// OK to write stuff to logs now, we've now crash reported if necessary
	//
	
// <FS>
	// SJ/AO:  Reset Configuration here, if our marker file exists. Configuration needs to be reset before settings files 
	// are read in to avoid file locks.

	mPurgeSettings = false;
	std::string clear_settings_filename = gDirUtilp->getExpandedFilename(LL_PATH_LOGS,"CLEAR");
	LLAPRFile clear_file ;
	if (clear_file.isExist(clear_settings_filename))
	{
		mPurgeSettings = true;
		LL_INFOS() << "Purging configuration..." << LL_ENDL;
		std::string delem = gDirUtilp->getDirDelimiter();

		LLFile::remove(gDirUtilp->getExpandedFilename(LL_PATH_LOGS,"CLEAR"));
		
		//[ADD - Clear Usersettings : SJ] - Delete directories beams, beamsColors, windlight in usersettings
		LLFile::rmdir(gDirUtilp->getExpandedFilename(LL_PATH_USER_SETTINGS, "beams") );
		LLFile::rmdir(gDirUtilp->getExpandedFilename(LL_PATH_USER_SETTINGS, "beamsColors") );
		LLFile::rmdir(gDirUtilp->getExpandedFilename(LL_PATH_USER_SETTINGS, "windlight" + delem + "water") );
		LLFile::rmdir(gDirUtilp->getExpandedFilename(LL_PATH_USER_SETTINGS, "windlight" + delem + "days") );
		LLFile::rmdir(gDirUtilp->getExpandedFilename(LL_PATH_USER_SETTINGS, "windlight" + delem + "skies") );
		LLFile::rmdir(gDirUtilp->getExpandedFilename(LL_PATH_USER_SETTINGS, "windlight") );		

		// We don't delete the entire folder to avoid data loss of config files unrelated to the current binary. -AO
		//gDirUtilp->deleteFilesInDir(user_dir, "*.*");
		
		// Alphabetised
		LLFile::remove(gDirUtilp->getExpandedFilename(LL_PATH_USER_SETTINGS, "account_settings_phoenix.xml"));
		LLFile::remove(gDirUtilp->getExpandedFilename(LL_PATH_USER_SETTINGS, "agents.xml"));
		LLFile::remove(gDirUtilp->getExpandedFilename(LL_PATH_USER_SETTINGS, "bin_conf.dat"));
		LLFile::remove(gDirUtilp->getExpandedFilename(LL_PATH_USER_SETTINGS, "client_list_v2.xml"));
		LLFile::remove(gDirUtilp->getExpandedFilename(LL_PATH_USER_SETTINGS, "colors.xml"));
		LLFile::remove(gDirUtilp->getExpandedFilename(LL_PATH_USER_SETTINGS, "ignorable_dialogs.xml"));
		LLFile::remove(gDirUtilp->getExpandedFilename(LL_PATH_USER_SETTINGS, "grids.remote.xml"));
		LLFile::remove(gDirUtilp->getExpandedFilename(LL_PATH_USER_SETTINGS, "grids.user.xml"));
		LLFile::remove(gDirUtilp->getExpandedFilename(LL_PATH_USER_SETTINGS, "password.dat"));
		LLFile::remove(gDirUtilp->getExpandedFilename(LL_PATH_USER_SETTINGS, "quick_preferences.xml"));
		LLFile::remove(gDirUtilp->getExpandedFilename(LL_PATH_USER_SETTINGS, "releases.xml"));
		LLFile::remove(gDirUtilp->getExpandedFilename(LL_PATH_USER_SETTINGS, CRASH_SETTINGS_FILE));
		
		std::string user_dir = gDirUtilp->getExpandedFilename( LL_PATH_USER_SETTINGS , "", "");
		gDirUtilp->deleteFilesInDir(user_dir, "feature*.txt");
		gDirUtilp->deleteFilesInDir(user_dir, "gpu*.txt");
		gDirUtilp->deleteFilesInDir(user_dir, "settings_*.xml");

		// Remove misc OS user app dirs
		std::string base_dir = gDirUtilp->getOSUserAppDir() + delem;
		
		LLFile::rmdir(base_dir + "browser_profile");
		LLFile::rmdir(base_dir + "data");
		
		// Delete per-user files below
		LLDirIterator dir_it(base_dir, "*");
		std::string dir_name;
		while (dir_it.next(dir_name))
		{
			if (LLFile::isdir(base_dir + delem + dir_name))
			{
				std::string per_user_dir_glob = base_dir + delem + dir_name + delem;

				LLFile::remove(per_user_dir_glob + "filters.xml");
				LLFile::remove(per_user_dir_glob + "medialist.xml");
				LLFile::remove(per_user_dir_glob + "plugin_cookies.xml");
				LLFile::remove(per_user_dir_glob + "screen_last.bmp");
				LLFile::remove(per_user_dir_glob + "search_history.xml");
				LLFile::remove(per_user_dir_glob + "settings_friends_groups.xml");
				LLFile::remove(per_user_dir_glob + "settings_per_account.xml");
				LLFile::remove(per_user_dir_glob + "teleport_history.xml");
				LLFile::remove(per_user_dir_glob + "texture_list_last.xml");
				LLFile::remove(per_user_dir_glob + "toolbars.xml");
				LLFile::remove(per_user_dir_glob + "typed_locations.xml");
				LLFile::remove(per_user_dir_glob + "url_history.xml");
				LLFile::remove(per_user_dir_glob + "volume_settings.xml");
				LLFile::rmdir(per_user_dir_glob + "browser_profile");
			}
		}
	}
// </FS>
	init_default_trans_args();

	if (!initConfiguration())
		return false;

	LL_INFOS("InitInfo") << "Configuration initialized." << LL_ENDL ;

	//set the max heap size.
	initMaxHeapSize() ;
	LLCoros::instance().setStackSize(gSavedSettings.getS32("CoroutineStackSize"));


	// Although initLoggingAndGetLastDuration() is the right place to mess with
	// setFatalFunction(), we can't query gSavedSettings until after
	// initConfiguration().
	S32 rc(gSavedSettings.getS32("QAModeTermCode"));
	if (rc >= 0)
	{
		// QAModeTermCode set, terminate with that rc on LL_ERRS. Use
		// fast_exit() rather than exit() because normal cleanup depends too
		// much on successful startup!
		LLError::setFatalFunction(boost::bind(fast_exit, rc));
	}

	// <FS:Ansariel> Get rid of unused LLAllocator
    //mAlloc.setProfilingEnabled(gSavedSettings.getBOOL("MemProfiling"));

	// Initialize the non-LLCurl libcurl library.  Should be called
	// before consumers (LLTextureFetch).
	mAppCoreHttp.init();

	LL_INFOS("InitInfo") << "LLCore::Http initialized." << LL_ENDL ;

    LLMachineID::init();

	{
		if (gSavedSettings.getBOOL("QAModeMetrics"))
		{
			app_metrics_qa_mode = true;
			app_metrics_interval = METRICS_INTERVAL_QA;
		}
		LLViewerAssetStatsFF::init();
	}

	initThreads();
	LL_INFOS("InitInfo") << "Threads initialized." << LL_ENDL ;

	// Initialize settings early so that the defaults for ignorable dialogs are
	// picked up and then correctly re-saved after launching the updater (STORM-1268).
	LLUI::settings_map_t settings_map;
	settings_map["config"] = &gSavedSettings;
	settings_map["ignores"] = &gWarningSettings;
	settings_map["floater"] = &gSavedSettings; // *TODO: New settings file
	settings_map["account"] = &gSavedPerAccountSettings;

	// <FS:Ansariel> Optional legacy notification well
	gSavedSettings.setBOOL("FSInternalLegacyNotificationWell", gSavedSettings.getBOOL("FSLegacyNotificationWell"));

	LLUI::initParamSingleton(settings_map,
		LLUIImageList::getInstance(),
		ui_audio_callback,
		deferred_ui_audio_callback);
	LL_INFOS("InitInfo") << "UI initialized." << LL_ENDL ;

	// NOW LLUI::getLanguage() should work. gDirUtilp must know the language
	// for this session ASAP so all the file-loading commands that follow,
	// that use findSkinnedFilenames(), will include the localized files.
// [SL:KB] - Patch: Viewer-Skins | Checked: 2012-12-26 (Catznip-3.4)
	gDirUtilp->setSkinFolder(gDirUtilp->getSkinFolder(), gDirUtilp->getSkinThemeFolder(),LLUI::getLanguage());
// [/SL:KB]
//	gDirUtilp->setSkinFolder(gDirUtilp->getSkinFolder(), LLUI::getLanguage());

	// Setup LLTrans after LLUI::initClass has been called.
	initStrings();

	// Setup notifications after LLUI::initClass() has been called.
	LLNotifications::instance();
	LL_INFOS("InitInfo") << "Notifications initialized." << LL_ENDL ;

    writeSystemInfo();

	//////////////////////////////////////////////////////////////////////////////
	//////////////////////////////////////////////////////////////////////////////
	//////////////////////////////////////////////////////////////////////////////
	//////////////////////////////////////////////////////////////////////////////
	// *FIX: The following code isn't grouped into functions yet.

	//
	// Various introspection concerning the libs we're using - particularly
	// the libs involved in getting to a full login screen.
	//
	LL_INFOS("InitInfo") << "J2C Engine is: " << LLImageJ2C::getEngineInfo() << LL_ENDL;
	LL_INFOS("InitInfo") << "libcurl version is: " << LLCore::LLHttp::getCURLVersion() << LL_ENDL;

	/////////////////////////////////////////////////
	// OS-specific login dialogs
	/////////////////////////////////////////////////

	//test_cached_control();

	// track number of times that app has run
	mNumSessions = gSavedSettings.getS32("NumSessions");
	mNumSessions++;
	gSavedSettings.setS32("NumSessions", mNumSessions);

	// LLKeyboard relies on LLUI to know what some accelerator keys are called.
	LLKeyboard::setStringTranslatorFunc( LLTrans::getKeyboardString );

	// Provide the text fields with callbacks for opening Urls
	LLUrlAction::setOpenURLCallback(boost::bind(&LLWeb::loadURL, _1, LLStringUtil::null, LLStringUtil::null));
	LLUrlAction::setOpenURLInternalCallback(boost::bind(&LLWeb::loadURLInternal, _1, LLStringUtil::null, LLStringUtil::null, false));
	LLUrlAction::setOpenURLExternalCallback(boost::bind(&LLWeb::loadURLExternal, _1, true, LLStringUtil::null));
	LLUrlAction::setExecuteSLURLCallback(&LLURLDispatcher::dispatchFromTextEditor);

	// Let code in llui access the viewer help floater
	LLUI::getInstance()->mHelpImpl = LLViewerHelp::getInstance();

	LL_INFOS("InitInfo") << "UI initialization is done." << LL_ENDL ;

	// Load translations for tooltips
	LLFloater::initClass();

	/////////////////////////////////////////////////

	LLToolMgr::getInstance(); // Initialize tool manager if not already instantiated

	LLViewerFloaterReg::registerFloaters();

	/////////////////////////////////////////////////
	//
	// Load settings files
	//
	//
	LLGroupMgr::parseRoleActions("role_actions.xml");

	LLAgent::parseTeleportMessages("teleport_strings.xml");

	// load MIME type -> media impl mappings
	std::string mime_types_name;
#if LL_DARWIN
	mime_types_name = "mime_types_mac.xml";
#elif LL_LINUX
	mime_types_name = "mime_types_linux.xml";
#else
	mime_types_name = "mime_types.xml";
#endif
	LLMIMETypes::parseMIMETypes( mime_types_name );

	// Copy settings to globals. *TODO: Remove or move to appropriage class initializers
	settings_to_globals();
	// Setup settings listeners
	settings_setup_listeners();
	// Modify settings based on system configuration and compile options
	settings_modify();

	// Find partition serial number (Windows) or hardware serial (Mac)
	mSerialNumber = generateSerialNumber();

	// do any necessary set-up for accepting incoming SLURLs from apps
	initSLURLHandler();

	if(false == initHardwareTest())
	{
		// Early out from user choice.
		return false;
	}
	LL_INFOS("InitInfo") << "Hardware test initialization done." << LL_ENDL ;

	// Prepare for out-of-memory situations, during which we will crash on
	// purpose and save a dump.
#if LL_WINDOWS && LL_RELEASE_FOR_DOWNLOAD && LL_USE_SMARTHEAP
	MemSetErrorHandler(first_mem_error_handler);
#endif // LL_WINDOWS && LL_RELEASE_FOR_DOWNLOAD && LL_USE_SMARTHEAP

	// *Note: this is where gViewerStats used to be created.

	//
	// Initialize the VFS, and gracefully handle initialization errors
	//

	if (!initCache())
	{
		LL_WARNS("InitInfo") << "Failed to init cache" << LL_ENDL;
		std::ostringstream msg;
		msg << LLTrans::getString("MBUnableToAccessFile");
		OSMessageBox(msg.str(),LLStringUtil::null,OSMB_OK);
		return 0;
	}
	LL_INFOS("InitInfo") << "Cache initialization is done." << LL_ENDL ;

	// Initialize the repeater service.
	LLMainLoopRepeater::instance().start();

	//
	// Initialize the window
	//
	gGLActive = TRUE;
	initWindow();
	LL_INFOS("InitInfo") << "Window is initialized." << LL_ENDL ;

	// initWindow also initializes the Feature List, so now we can initialize this global.
	LLCubeMap::sUseCubeMaps = LLFeatureManager::getInstance()->isFeatureAvailable("RenderCubeMap");

	// call all self-registered classes
	LLInitClassList::instance().fireCallbacks();

	LLFolderViewItem::initClass(); // SJB: Needs to happen after initWindow(), not sure why but related to fonts

	gGLManager.getGLInfo(gDebugInfo);
	gGLManager.printGLInfoString();

	// Load Default bindings
	// <FS:Ansariel> Optional AZERTY keyboard layout
	//std::string key_bindings_file = gDirUtilp->findFile("keys.xml",
	std::string keyBindingFileName("keys.xml");
	if (gSavedSettings.getBOOL("FSUseAzertyKeyboardLayout"))
	{
		keyBindingFileName = "keys_azerty.xml";
	}
	std::string key_bindings_file = gDirUtilp->findFile(keyBindingFileName,
	// </FS:Ansariel>
														gDirUtilp->getExpandedFilename(LL_PATH_USER_SETTINGS, ""),
														gDirUtilp->getExpandedFilename(LL_PATH_APP_SETTINGS, ""));


	if (!gViewerKeyboard.loadBindingsXML(key_bindings_file))
	{
		std::string key_bindings_file = gDirUtilp->findFile("keys.ini",
															gDirUtilp->getExpandedFilename(LL_PATH_USER_SETTINGS, ""),
															gDirUtilp->getExpandedFilename(LL_PATH_APP_SETTINGS, ""));
		if (!gViewerKeyboard.loadBindings(key_bindings_file))
		{
			LL_ERRS("InitInfo") << "Unable to open keys.ini" << LL_ENDL;
		}
	}

	// If we don't have the right GL requirements, exit.
	if (!gGLManager.mHasRequirements)
	{
		// can't use an alert here since we're exiting and
		// all hell breaks lose.
		OSMessageBox(
			LLNotifications::instance().getGlobalString("UnsupportedGLRequirements"),
			LLStringUtil::null,
			OSMB_OK);
		return 0;
	}

	// Without SSE2 support we will crash almost immediately, warn here.
	if (!gSysCPU.hasSSE2())
	{
		// can't use an alert here since we're exiting and
		// all hell breaks lose.
		OSMessageBox(
			LLNotifications::instance().getGlobalString("UnsupportedCPUSSE2"),
			LLStringUtil::null,
			OSMB_OK);
		return 0;
	}

	// alert the user if they are using unsupported hardware
	if(!gSavedSettings.getBOOL("AlertedUnsupportedHardware"))
	{
		bool unsupported = false;
		LLSD args;
		std::string minSpecs;

		// get cpu data from xml
		std::stringstream minCPUString(LLNotifications::instance().getGlobalString("UnsupportedCPUAmount"));
		S32 minCPU = 0;
		minCPUString >> minCPU;

		// get RAM data from XML
		std::stringstream minRAMString(LLNotifications::instance().getGlobalString("UnsupportedRAMAmount"));
		U64Bytes minRAM;
		minRAMString >> minRAM;

		if(!LLFeatureManager::getInstance()->isGPUSupported() && LLFeatureManager::getInstance()->getGPUClass() != GPU_CLASS_UNKNOWN)
		{
			minSpecs += LLNotifications::instance().getGlobalString("UnsupportedGPU");
			minSpecs += "\n";
			unsupported = true;
		}
		if(gSysCPU.getMHz() < minCPU)
		{
			minSpecs += LLNotifications::instance().getGlobalString("UnsupportedCPU");
			minSpecs += "\n";
			unsupported = true;
		}
		if(gSysMemory.getPhysicalMemoryKB() < minRAM)
		{
			minSpecs += LLNotifications::instance().getGlobalString("UnsupportedRAM");
			minSpecs += "\n";
			unsupported = true;
		}

		if (LLFeatureManager::getInstance()->getGPUClass() == GPU_CLASS_UNKNOWN)
		{
			LLNotificationsUtil::add("UnknownGPU");
		}

		if(unsupported)
		{
			if(!gSavedSettings.controlExists("WarnUnsupportedHardware")
				|| gSavedSettings.getBOOL("WarnUnsupportedHardware"))
			{
				args["MINSPECS"] = minSpecs;
				LLNotificationsUtil::add("UnsupportedHardware", args );
			}

		}
	}

#if LL_WINDOWS
	if (gGLManager.mGLVersion < LLFeatureManager::getInstance()->getExpectedGLVersion())
	{
		std::string url;
		if (gGLManager.mIsIntel)
		{
			url = LLTrans::getString("IntelDriverPage");
		}
		else if (gGLManager.mIsNVIDIA)
		{
			url = LLTrans::getString("NvidiaDriverPage");
		}
		else if (gGLManager.mIsATI)
		{
			url = LLTrans::getString("AMDDriverPage");
		}

		if (!url.empty())
		{
			LLNotificationsUtil::add("OldGPUDriver", LLSD().with("URL", url));
		}
	}
#endif


	// save the graphics card
	gDebugInfo["GraphicsCard"] = LLFeatureManager::getInstance()->getGPUString();

	// Save the current version to the prefs file
	gSavedSettings.setString("LastRunVersion",
							 LLVersionInfo::getChannelAndVersion());

	gSimLastTime = gRenderStartTime.getElapsedTimeF32();
	gSimFrames = (F32)gFrameCount;

	LLViewerJoystick::getInstance()->init(false);

	try {
		initializeSecHandler();
	}
	catch (LLProtectedDataException& ex)
	{
		// <FS:Ansariel> Write exception message to log
      LL_WARNS() << "Error initializing SecHandlers: " << ex.what() << LL_ENDL;
	  LLNotificationsUtil::add("CorruptedProtectedDataStore");
	}

	gGLActive = FALSE;

    // <FS:Ansariel> Disable updater
//    if (!gSavedSettings.getBOOL("CmdLineSkipUpdater"))
//    {
//        LLProcess::Params updater;
//        updater.desc = "updater process";
//        // Because it's the updater, it MUST persist beyond the lifespan of the
//        // viewer itself.
//        updater.autokill = false;
//#if LL_WINDOWS
//        updater.executable = gDirUtilp->getExpandedFilename(LL_PATH_EXECUTABLE, "SLVersionChecker.exe");
//#elif LL_DARWIN
//        // explicitly run the system Python interpreter on SLVersionChecker.py
//        updater.executable = "python";
//        updater.args.add(gDirUtilp->add(gDirUtilp->getAppRODataDir(), "updater", "SLVersionChecker.py"));
//#else
//        updater.executable = gDirUtilp->getExpandedFilename(LL_PATH_EXECUTABLE, "SLVersionChecker");
//#endif
//        // add LEAP mode command-line argument to whichever of these we selected
//        updater.args.add("leap");
//        // UpdaterServiceSettings
//        updater.args.add(stringize(gSavedSettings.getU32("UpdaterServiceSetting")));
//        // channel
//        updater.args.add(LLVersionInfo::getChannel());
//        // testok
//        updater.args.add(stringize(gSavedSettings.getBOOL("UpdaterWillingToTest")));
//        // ForceAddressSize
//        updater.args.add(stringize(gSavedSettings.getU32("ForceAddressSize")));
//#if LL_WINDOWS && !LL_RELEASE_FOR_DOWNLOAD && !LL_SEND_CRASH_REPORTS
//	// This is neither a release package, nor crash-reporting enabled test build
//	// try to run version updater, but don't bother if it fails (file might be missing)
//	LLLeap *leap_p = LLLeap::create(updater, false);
//	if (!leap_p)
//	{
//		LL_WARNS("LLLeap") << "Failed to run LLLeap" << LL_ENDL;
//	}
//#else
// 	// Run the updater. An exception from launching the updater should bother us.
//	LLLeap::create(updater, true);
//#endif
	// </FS:Ansariel>

	// Iterate over --leap command-line options. But this is a bit tricky: if
	// there's only one, it won't be an array at all.
	LLSD LeapCommand(gSavedSettings.getLLSD("LeapCommand"));
	LL_DEBUGS("InitInfo") << "LeapCommand: " << LeapCommand << LL_ENDL;
	if (LeapCommand.isDefined() && ! LeapCommand.isArray())
	{
		// If LeapCommand is actually a scalar value, make an array of it.
		// Have to do it in two steps because LeapCommand.append(LeapCommand)
		// trashes content! :-P
		LLSD item(LeapCommand);
		LeapCommand.append(item);
	}
	BOOST_FOREACH(const std::string& leap, llsd::inArray(LeapCommand))
	{
		LL_INFOS("InitInfo") << "processing --leap \"" << leap << '"' << LL_ENDL;
		// We don't have any better description of this plugin than the
		// user-specified command line. Passing "" causes LLLeap to derive a
		// description from the command line itself.
		// Suppress LLLeap::Error exception: trust LLLeap's own logging. We
		// don't consider any one --leap command mission-critical, so if one
		// fails, log it, shrug and carry on.
		LLLeap::create("", leap, false); // exception=false
	}

	if (gSavedSettings.getBOOL("QAMode") && gSavedSettings.getS32("QAModeEventHostPort") > 0)
	{
		LL_WARNS("InitInfo") << "QAModeEventHostPort DEPRECATED: "
							 << "lleventhost no longer supported as a dynamic library"
							 << LL_ENDL;
	}

	LLTextUtil::TextHelpers::iconCallbackCreationFunction = create_text_segment_icon_from_url_match;

	//EXT-7013 - On windows for some locale (Japanese) standard
	//datetime formatting functions didn't support some parameters such as "weekday".
	//Names for days and months localized in xml are also useful for Polish locale(STORM-107).
	std::string language = gSavedSettings.getString("Language");
	if(language == "ja" || language == "pl")
	{
		LLStringOps::setupWeekDaysNames(LLTrans::getString("dateTimeWeekdaysNames"));
		LLStringOps::setupWeekDaysShortNames(LLTrans::getString("dateTimeWeekdaysShortNames"));
		LLStringOps::setupMonthNames(LLTrans::getString("dateTimeMonthNames"));
		LLStringOps::setupMonthShortNames(LLTrans::getString("dateTimeMonthShortNames"));
		LLStringOps::setupDayFormat(LLTrans::getString("dateTimeDayFormat"));

		LLStringOps::sAM = LLTrans::getString("dateTimeAM");
		LLStringOps::sPM = LLTrans::getString("dateTimePM");
	}

	LLAgentLanguage::init();

    /// Tell the Coprocedure manager how to discover and store the pool sizes
    // what I wanted
    LLCoprocedureManager::getInstance()->setPropertyMethods(
        boost::bind(&LLControlGroup::getU32, boost::ref(gSavedSettings), _1),
        boost::bind(&LLControlGroup::declareU32, boost::ref(gSavedSettings), _1, _2, _3, LLControlVariable::PERSIST_ALWAYS));

	// initializing the settings sanity checker
	SanityCheck::instance().init();

	// <FS:Ansariel> Init debug rects
	LLView::sDebugRects = gSavedSettings.getBOOL("DebugViews");

	// TODO: consider moving proxy initialization here or LLCopocedureManager after proxy initialization, may be implement
	// some other protection to make sure we don't use network before initializng proxy

	/*----------------------------------------------------------------------*/
	// nat 2016-06-29 moved the following here from the former mainLoop().
	mMainloopTimeout = new LLWatchdogTimeout();

	// Create IO Pump to use for HTTP Requests.
	gServicePump = new LLPumpIO(gAPRPoolp);

	// Note: this is where gLocalSpeakerMgr and gActiveSpeakerMgr used to be instantiated.

	LLVoiceChannel::initClass();
	LLVoiceClient::initParamSingleton(gServicePump);
	// <FS:Ansariel> [FS communication UI]
	// LLVoiceChannel::setCurrentVoiceChannelChangedCallback(boost::bind(&LLFloaterIMContainer::onCurrentChannelChanged, _1), true);
	LLVoiceChannel::setCurrentVoiceChannelChangedCallback( boost::bind( &FSFloaterVoiceControls::sOnCurrentChannelChanged, _1 ), true );
	// </FS:Ansariel> [FS communication UI]

	joystick = LLViewerJoystick::getInstance();
	joystick->setNeedsReset(true);
	/*----------------------------------------------------------------------*/

	// <FS:Ansariel> FIRE-22297: FPS limiter not working properly on Mac/Linux
	//gSavedSettings.getControl("FramePerSecondLimit")->getSignal()->connect(boost::bind(&LLAppViewer::onChangeFrameLimit, this, _2));
	//onChangeFrameLimit(gSavedSettings.getLLSD("FramePerSecondLimit"));
	// </FS:Ansariel>

	return true;
}

void LLAppViewer::initMaxHeapSize()
{
	//set the max heap size.
	//here is some info regarding to the max heap size:
	//------------------------------------------------------------------------------------------
	// OS       | setting | SL address bits | max manageable memory space | max heap size
	// Win 32   | default | 32-bit          | 2GB                         | < 1.7GB
	// Win 32   | /3G     | 32-bit          | 3GB                         | < 1.7GB or 2.7GB
	//Linux 32  | default | 32-bit          | 3GB                         | < 2.7GB
	//Linux 32  |HUGEMEM  | 32-bit          | 4GB                         | < 3.7GB
	//64-bit OS |default  | 32-bit          | 4GB                         | < 3.7GB
	//64-bit OS |default  | 64-bit          | N/A (> 4GB)                 | N/A (> 4GB)
	//------------------------------------------------------------------------------------------
	//currently SL is built under 32-bit setting, we set its max heap size no more than 1.6 GB.

	//F32 max_heap_size_gb = llmin(1.6f, (F32)gSavedSettings.getF32("MaxHeapSize")) ;
	F32Gigabytes max_heap_size_gb = (F32Gigabytes)gSavedSettings.getF32("MaxHeapSize") ;
	BOOL enable_mem_failure_prevention = (BOOL)gSavedSettings.getBOOL("MemoryFailurePreventionEnabled") ;
// <FS:Ansariel> Enable low memory checks on 32bit builds
#if ADDRESS_SIZE == 64
	enable_mem_failure_prevention = FALSE;
#endif
// </FS:Ansariel>

	LLMemory::initMaxHeapSizeGB(max_heap_size_gb, enable_mem_failure_prevention) ;
}

void LLAppViewer::checkMemory()
{
	const static F32 MEMORY_CHECK_INTERVAL = 1.0f ; //second
	//const static F32 MAX_QUIT_WAIT_TIME = 30.0f ; //seconds
	//static F32 force_quit_timer = MAX_QUIT_WAIT_TIME + MEMORY_CHECK_INTERVAL ;

	// <FS:Ansariel> Enable low memory checks on 32bit builds
	//if(!gGLManager.mDebugGPU)
	//{
	//	return ;
	//}
#if ADDRESS_SIZE == 32
	static LLCachedControl<bool> mem_failure_prevention(gSavedSettings, "MemoryFailurePreventionEnabled");
	if (!mem_failure_prevention)
#endif
	{
		return ;
	}
	// </FS:Ansariel>

	if(MEMORY_CHECK_INTERVAL > mMemCheckTimer.getElapsedTimeF32())
	{
		return ;
	}
	mMemCheckTimer.reset() ;

		//update the availability of memory
		LLMemory::updateMemoryInfo() ;

	bool is_low = LLMemory::isMemoryPoolLow() ;

	LLPipeline::throttleNewMemoryAllocation(is_low) ;

	if(is_low)
	{
		// <FS:Ansariel> Causes spammy log output
		//LLMemory::logMemoryInfo() ;
	}
}

static LLTrace::BlockTimerStatHandle FTM_MESSAGES("System Messages");
static LLTrace::BlockTimerStatHandle FTM_SLEEP("Sleep");
static LLTrace::BlockTimerStatHandle FTM_YIELD("Yield");

static LLTrace::BlockTimerStatHandle FTM_TEXTURE_CACHE("Texture Cache");
static LLTrace::BlockTimerStatHandle FTM_DECODE("Image Decode");
static LLTrace::BlockTimerStatHandle FTM_FETCH("Image Fetch");

static LLTrace::BlockTimerStatHandle FTM_VFS("VFS Thread");
static LLTrace::BlockTimerStatHandle FTM_LFS("LFS Thread");
static LLTrace::BlockTimerStatHandle FTM_PAUSE_THREADS("Pause Threads");
static LLTrace::BlockTimerStatHandle FTM_IDLE("Idle");
static LLTrace::BlockTimerStatHandle FTM_PUMP("Pump");
static LLTrace::BlockTimerStatHandle FTM_PUMP_SERVICE("Service");
static LLTrace::BlockTimerStatHandle FTM_SERVICE_CALLBACK("Callback");
static LLTrace::BlockTimerStatHandle FTM_AGENT_AUTOPILOT("Autopilot");
static LLTrace::BlockTimerStatHandle FTM_AGENT_UPDATE("Update");

// externally visible timers
LLTrace::BlockTimerStatHandle FTM_FRAME("Frame");

bool LLAppViewer::frame()
{
	bool ret = false;

	if (gSimulateMemLeak)
	{
		try
		{
			ret = doFrame();
		}
		catch (const LLContinueError&)
		{
			LOG_UNHANDLED_EXCEPTION("");
		}
		catch (std::bad_alloc&)
		{
			LLMemory::logMemoryInfo(TRUE);
			LLFloaterMemLeak* mem_leak_instance = LLFloaterReg::findTypedInstance<LLFloaterMemLeak>("mem_leaking");
			if (mem_leak_instance)
			{
				mem_leak_instance->stop();
			}
			LL_WARNS() << "Bad memory allocation in LLAppViewer::frame()!" << LL_ENDL;
		}
	}
	else
	{ 
		try
		{
			ret = doFrame();
		}
		catch (const LLContinueError&)
		{
			LOG_UNHANDLED_EXCEPTION("");
		}
	}

	return ret;
}

bool LLAppViewer::doFrame()
{
	LLEventPump& mainloop(LLEventPumps::instance().obtain("mainloop"));
	LLSD newFrame;

	// <FS:Ansariel> MaxFPS Viewer-Chui merge error
	LLTimer periodicRenderingTimer;
	BOOL restore_rendering_masks = FALSE;
	// </FS:Ansariel> MaxFPS Viewer-Chui merge error
	// <FS:Ansariel> FIRE-22297: FPS limiter not working properly on Mac/Linux
	LLTimer frameTimer;

	nd::etw::logFrame(); // <FS:ND> Write the start of each frame. Even if our Provider (Firestorm) would be enabled, this has only light impact. Does nothing on OSX and Linux.

	LL_RECORD_BLOCK_TIME(FTM_FRAME);
	LLTrace::BlockTimer::processTimes();
	LLTrace::get_frame_recording().nextPeriod();
	LLTrace::BlockTimer::logStats();

	LLTrace::get_thread_recorder()->pullFromChildren();

	//clear call stack records
	LL_CLEAR_CALLSTACKS();

	//check memory availability information
	checkMemory() ;

	{
		// <FS:Ansariel> MaxFPS Viewer-Chui merge error
		// Check if we need to restore rendering masks.
		if (restore_rendering_masks)
		{
			gPipeline.popRenderDebugFeatureMask();
			gPipeline.popRenderTypeMask();
		}
		// Check if we need to temporarily enable rendering.
		//F32 periodic_rendering = gSavedSettings.getF32("ForcePeriodicRenderingTime");
		static LLCachedControl<F32> periodic_rendering(gSavedSettings, "ForcePeriodicRenderingTime");
		if (periodic_rendering > F_APPROXIMATELY_ZERO && periodicRenderingTimer.getElapsedTimeF64() > periodic_rendering)
		{
			periodicRenderingTimer.reset();
			restore_rendering_masks = TRUE;
			gPipeline.pushRenderTypeMask();
			gPipeline.pushRenderDebugFeatureMask();
			gPipeline.setAllRenderTypes();
			gPipeline.setAllRenderDebugFeatures();
		}
		else
		{
			restore_rendering_masks = FALSE;
		}
		// </FS:Ansariel> MaxFPS Viewer-Chui merge error

		pingMainloopTimeout("Main:MiscNativeWindowEvents");

		if (gViewerWindow)
		{
			LL_RECORD_BLOCK_TIME(FTM_MESSAGES);
			gViewerWindow->getWindow()->processMiscNativeEvents();
		}

		pingMainloopTimeout("Main:GatherInput");

		if (gViewerWindow)
		{
			LL_RECORD_BLOCK_TIME(FTM_MESSAGES);
			if (!restoreErrorTrap())
			{
				LL_WARNS() << " Someone took over my signal/exception handler (post messagehandling)!" << LL_ENDL;
			}

			gViewerWindow->getWindow()->gatherInput();
		}

		//memory leaking simulation
		if (gSimulateMemLeak)
		{
			LLFloaterMemLeak* mem_leak_instance =
				LLFloaterReg::findTypedInstance<LLFloaterMemLeak>("mem_leaking");
			if (mem_leak_instance)
			{
				mem_leak_instance->idle();
			}
		}

		// canonical per-frame event
		mainloop.post(newFrame);

		if (!LLApp::isExiting())
		{
			pingMainloopTimeout("Main:JoystickKeyboard");

			// Scan keyboard for movement keys.  Command keys and typing
			// are handled by windows callbacks.  Don't do this until we're
			// done initializing.  JC
			if (gViewerWindow
				&& (gHeadlessClient || gViewerWindow->getWindow()->getVisible())
				&& gViewerWindow->getActive()
				&& !gViewerWindow->getWindow()->getMinimized()
				&& LLStartUp::getStartupState() == STATE_STARTED
				&& (gHeadlessClient || !gViewerWindow->getShowProgress())
				&& !gFocusMgr.focusLocked())
			{
				joystick->scanJoystick();
				gKeyboard->scanKeyboard();
				// <FS:Ansariel> Chalice Yao's crouch toggle
				static LLCachedControl<bool> fsCrouchToggle(gSavedPerAccountSettings, "FSCrouchToggle");
				static LLCachedControl<bool> fsCrouchToggleStatus(gSavedPerAccountSettings, "FSCrouchToggleStatus");
				if (fsCrouchToggle && fsCrouchToggleStatus)
				{
					gAgent.moveUp(-1);
			}
				// </FS:Ansariel>
			}

			// Update state based on messages, user input, object idle.
			{
				pauseMainloopTimeout(); // *TODO: Remove. Messages shouldn't be stalling for 20+ seconds!

				LL_RECORD_BLOCK_TIME(FTM_IDLE);
				idle();

				resumeMainloopTimeout();
			}

			if (gDoDisconnect && (LLStartUp::getStartupState() == STATE_STARTED))
			{
				pauseMainloopTimeout();
				saveFinalSnapshot();
				disconnectViewer();
				resumeMainloopTimeout();
			}

			// Render scene.
			// *TODO: Should we run display() even during gHeadlessClient?  DK 2011-02-18
			if (!LLApp::isExiting() && !gHeadlessClient && gViewerWindow)
			{
				pingMainloopTimeout("Main:Display");
				gGLActive = TRUE;

				display();

				// <FS:Ansariel> FIRE-22297: FPS limiter not working properly on Mac/Linux
				//static U64 last_call = 0;
				//if (!gTeleportDisplay || gGLManager.mIsIntel) // SL-10625...throttle early, throttle often with Intel
				//{
				//	// Frame/draw throttling
				//	U64 elapsed_time = LLTimer::getTotalTime() - last_call;
				//	if (elapsed_time < mMinMicroSecPerFrame)
				//	{
				//		LL_RECORD_BLOCK_TIME(FTM_SLEEP);
				//		// llclamp for when time function gets funky
				//		U64 sleep_time = llclamp(mMinMicroSecPerFrame - elapsed_time, (U64)1, (U64)1e6);
				//		micro_sleep(sleep_time, 0);
				//	}
				//}
				//last_call = LLTimer::getTotalTime();
				// </FS:Ansariel>

				pingMainloopTimeout("Main:Snapshot");
				LLFloaterSnapshot::update(); // take snapshots
				LLFloaterOutfitSnapshot::update();
				gGLActive = FALSE;
			}
		}

		pingMainloopTimeout("Main:Sleep");

		pauseMainloopTimeout();

		// Sleep and run background threads
		{
			LL_RECORD_BLOCK_TIME(FTM_SLEEP);

			// yield some time to the os based on command line option
			static LLCachedControl<S32> yield_time(gSavedSettings, "YieldTime", -1);
			if(yield_time >= 0)
			{
				LL_RECORD_BLOCK_TIME(FTM_YIELD);
				ms_sleep(yield_time);
			}

			// yield cooperatively when not running as foreground window
			if (   (gViewerWindow && !gViewerWindow->getWindow()->getVisible())
					|| !gFocusMgr.getAppHasFocus())
			{
				// Sleep if we're not rendering, or the window is minimized.
				static LLCachedControl<S32> s_bacground_yeild_time(gSavedSettings, "BackgroundYieldTime", 40);
				S32 milliseconds_to_sleep = llclamp((S32)s_bacground_yeild_time, 0, 1000);
				// don't sleep when BackgroundYieldTime set to 0, since this will still yield to other threads
				// of equal priority on Windows
				if (milliseconds_to_sleep > 0)
				{
					ms_sleep(milliseconds_to_sleep);
					// also pause worker threads during this wait period
					LLAppViewer::getTextureCache()->pause();
					LLAppViewer::getImageDecodeThread()->pause();
				}
			}

			if (mRandomizeFramerate)
			{
				ms_sleep(rand() % 200);
			}

			if (mPeriodicSlowFrame
				&& (gFrameCount % 10 == 0))
			{
				LL_INFOS() << "Periodic slow frame - sleeping 500 ms" << LL_ENDL;
				ms_sleep(500);
			}

			S32 total_work_pending = 0;
			S32 total_io_pending = 0;
			{
				S32 work_pending = 0;
				S32 io_pending = 0;
				F32 max_time = llmin(gFrameIntervalSeconds.value() *10.f, 1.f);

				work_pending += updateTextureThreads(max_time);

				{
					LL_RECORD_BLOCK_TIME(FTM_VFS);
 					io_pending += LLVFSThread::updateClass(1);
				}
				{
					LL_RECORD_BLOCK_TIME(FTM_LFS);
 					io_pending += LLLFSThread::updateClass(1);
				}

				if (io_pending > 1000)
				{
					ms_sleep(llmin(io_pending/100,100)); // give the vfs some time to catch up
				}

				total_work_pending += work_pending ;
				total_io_pending += io_pending ;

			}
			gMeshRepo.update() ;

			if(!total_work_pending) //pause texture fetching threads if nothing to process.
			{
				LLAppViewer::getTextureCache()->pause();
				LLAppViewer::getImageDecodeThread()->pause();
				LLAppViewer::getTextureFetch()->pause();
			}
			if(!total_io_pending) //pause file threads if nothing to process.
			{
				LLVFSThread::sLocal->pause();
				LLLFSThread::sLocal->pause();
			}

			//texture fetching debugger
			if(LLTextureFetchDebugger::isEnabled())
			{
				LLFloaterTextureFetchDebugger* tex_fetch_debugger_instance =
					LLFloaterReg::findTypedInstance<LLFloaterTextureFetchDebugger>("tex_fetch_debugger");
				if(tex_fetch_debugger_instance)
				{
					tex_fetch_debugger_instance->idle() ;
				}
			}

			// <FS:Ansariel> FIRE-22297: FPS limiter not working properly on Mac/Linux
			static LLCachedControl<U32> max_fps(gSavedSettings, "FramePerSecondLimit");
			static LLCachedControl<bool> fsLimitFramerate(gSavedSettings, "FSLimitFramerate");
			if (fsLimitFramerate && LLStartUp::getStartupState() == STATE_STARTED && !gTeleportDisplay && !logoutRequestSent() && max_fps > F_APPROXIMATELY_ZERO)
			{
				// Sleep a while to limit frame rate.
				F32 min_frame_time = 1.f / (F32)max_fps;
				S32 milliseconds_to_sleep = llclamp((S32)((min_frame_time - frameTimer.getElapsedTimeF64()) * 1000.f), 0, 1000);
				if (milliseconds_to_sleep > 0)
				{
					LL_RECORD_BLOCK_TIME(FTM_SLEEP);
					ms_sleep(milliseconds_to_sleep);
				}
			}
			frameTimer.reset();
			// </FS:Ansariel>

			resumeMainloopTimeout();

			pingMainloopTimeout("Main:End");
		}
	}

	if (LLApp::isExiting())
	{
		// Save snapshot for next time, if we made it through initialization
		if (STATE_STARTED == LLStartUp::getStartupState())
		{
			saveFinalSnapshot();
		}

		if (LLVoiceClient::instanceExists())
		{
			LLVoiceClient::getInstance()->terminate();
		}

		delete gServicePump;

		destroyMainloopTimeout();

		LL_INFOS() << "Exiting main_loop" << LL_ENDL;
	}

	return ! LLApp::isRunning();
}

S32 LLAppViewer::updateTextureThreads(F32 max_time)
{
	S32 work_pending = 0;
	{
		LL_RECORD_BLOCK_TIME(FTM_TEXTURE_CACHE);
 		work_pending += LLAppViewer::getTextureCache()->update(max_time); // unpauses the texture cache thread
	}
	{
		LL_RECORD_BLOCK_TIME(FTM_DECODE);
	 	work_pending += LLAppViewer::getImageDecodeThread()->update(max_time); // unpauses the image thread
	}
	{
		LL_RECORD_BLOCK_TIME(FTM_FETCH);
	 	work_pending += LLAppViewer::getTextureFetch()->update(max_time); // unpauses the texture fetch thread
	}
	return work_pending;
}

void LLAppViewer::flushVFSIO()
{
	while (1)
	{
		S32 pending = LLVFSThread::updateClass(0);
		pending += LLLFSThread::updateClass(0);
		if (!pending)
		{
			break;
		}
		LL_INFOS() << "Waiting for pending IO to finish: " << pending << LL_ENDL;
		ms_sleep(100);
	}
}

bool LLAppViewer::cleanup()
{
    LLAtmosphere::cleanupClass();

	//ditch LLVOAvatarSelf instance
	gAgentAvatarp = NULL;

    LLNotifications::instance().clear();

	// workaround for DEV-35406 crash on shutdown
	LLEventPumps::instance().reset();

#if HAS_GROWL
	GrowlManager::destroyManager();
#endif

	//dump scene loading monitor results
	if (LLSceneMonitor::instanceExists())
	{
		LLSceneMonitor::instance().dumpToFile(gDirUtilp->getExpandedFilename(LL_PATH_LOGS, "scene_monitor_results.csv"));
	}

	// There used to be an 'if (LLFastTimerView::sAnalyzePerformance)' block
	// here, completely redundant with the one that occurs later in this same
	// function. Presumably the duplication was due to an automated merge gone
	// bad. Not knowing which instance to prefer, we chose to retain the later
	// one because it happens just after mFastTimerLogThread is deleted. This
	// comment is in case we guessed wrong, so we can move it here instead.

	// remove any old breakpad minidump files from the log directory
	if (! isError())
	{
		std::string logdir = gDirUtilp->getExpandedFilename(LL_PATH_LOGS, "");
		gDirUtilp->deleteFilesInDir(logdir, "*-*-*-*-*.dmp");
	}

	{
		// Kill off LLLeap objects. We can find them all because LLLeap is derived
		// from LLInstanceTracker. But collect instances first: LLInstanceTracker
		// specifically forbids adding/deleting instances while iterating.
		std::vector<LLLeap*> leaps;
		leaps.reserve(LLLeap::instanceCount());
		for (LLLeap::instance_iter li(LLLeap::beginInstances()), lend(LLLeap::endInstances());
			 li != lend; ++li)
		{
			leaps.push_back(&*li);
		}
		// Okay, now trash them all. We don't have to NULL or erase the entry
		// in 'leaps' because the whole vector is going away momentarily.
		BOOST_FOREACH(LLLeap* leap, leaps)
		{
			delete leap;
		}
	} // destroy 'leaps'

	//flag all elements as needing to be destroyed immediately
	// to ensure shutdown order
	LLMortician::setZealous(TRUE);

    // Give any remaining SLPlugin instances a chance to exit cleanly.
    LLPluginProcessParent::shutdown();

	disconnectViewer();

	LL_INFOS() << "Viewer disconnected" << LL_ENDL;
	
	if (gKeyboard)
	{
		gKeyboard->resetKeys();
	}

	display_cleanup();

	release_start_screen(); // just in case

	LLError::logToFixedBuffer(NULL); // stop the fixed buffer recorder

	LL_INFOS() << "Cleaning Up" << LL_ENDL;

	// <FS:Zi> Backup Settings
	if(mSaveSettingsOnExit)
	{
	// </FS:Zi>
	// FIRE-4871: Save per-account settings earlier -- TS
	std::string per_account_settings_file = gSavedSettings.getString("PerAccountSettingsFile");
	if (per_account_settings_file.empty())
	{
		LL_INFOS() << "Not saving per-account settings; don't know the account name yet." << LL_ENDL;
	}
	// Only save per account settings if the previous login succeeded, otherwise
	// we might end up with a cleared out settings file in case a previous login
	// failed after loading per account settings. -Zi
	else if (!mSavePerAccountSettings)
	{
		LL_INFOS() << "Not saving per-account settings; last login was not successful." << LL_ENDL;
	}
	else
	{
		gSavedPerAccountSettings.saveToFile(per_account_settings_file, TRUE);
		LL_INFOS() << "First time: Saved per-account settings to " <<
		        per_account_settings_file << LL_ENDL;
	}
	gSavedSettings.saveToFile(gSavedSettings.getString("ClientSettingsFile"), TRUE);
	// /FIRE-4871
	// <FS:Zi> Backup Settings
	}
	else
	{
		LL_INFOS() << "Not saving settings, to prevent settings restore failure." << LL_ENDL;
	}
	// </FS:Zi>

	// shut down mesh streamer
	gMeshRepo.shutdown();

	// <FS:ND> FIRE-8385 Crash on exit in Havok. It is hard to say why it happens, as we only have the binary Havok blob. This is a hack around it.
	// Due to the fact the process is going to die anyway, the OS will clean up any reources left by not calling quitSystem.
	// The OpenSim version does not use Havok, it is okay to call shutdown then.
#ifndef HAVOK_TPV
	// shut down Havok
	LLPhysicsExtensions::quitSystem();
#endif // </FS:ND>

	// <FS:ND> FIRE-20152; save avatar render settings during cleanup, not in the dtor of the static instance.
	// Otherwise the save will happen during crt termination when most of the viewers infrastructure is in a non deterministic state
	if( FSAvatarRenderPersistence::instanceExists() )
		FSAvatarRenderPersistence::getInstance()->deleteSingleton();
	// </FS:ND>

	// Must clean up texture references before viewer window is destroyed.
	if(LLHUDManager::instanceExists())
	{
		LLHUDManager::getInstance()->updateEffects();
		LLHUDObject::updateAll();
		LLHUDManager::getInstance()->cleanupEffects();
		LLHUDObject::cleanupHUDObjects();
		LL_INFOS() << "HUD Objects cleaned up" << LL_ENDL;
	}

	LLKeyframeDataCache::clear();

 	// End TransferManager before deleting systems it depends on (Audio, VFS, AssetStorage)
#if 0 // this seems to get us stuck in an infinite loop...
	gTransferManager.cleanup();
#endif

	// Note: this is where gWorldMap used to be deleted.

	// Note: this is where gHUDManager used to be deleted.
	if(LLHUDManager::instanceExists())
	{
		LLHUDManager::getInstance()->shutdownClass();
	}

	delete gAssetStorage;
	gAssetStorage = NULL;

	LLPolyMesh::freeAllMeshes();

	LLStartUp::cleanupNameCache();

	// Note: this is where gLocalSpeakerMgr and gActiveSpeakerMgr used to be deleted.

	if (LLWorldMap::instanceExists())
	{
		LLWorldMap::getInstance()->reset(); // release any images
	}

	LLCalc::cleanUp();

	LL_INFOS() << "Global stuff deleted" << LL_ENDL;

	if (gAudiop)
	{
        // be sure to stop the internet stream cleanly BEFORE destroying the interface to stop it.
        gAudiop->stopInternetStream();
        // shut down the streaming audio sub-subsystem first, in case it relies on not outliving the general audio subsystem.
		// <FS> FMOD fixes
        // LLStreamingAudioInterface *sai = gAudiop->getStreamingAudioImpl();
		// delete sai;
		// gAudiop->setStreamingAudioImpl(NULL);

        // shut down the audio subsystem
        gAudiop->shutdown();

		delete gAudiop;
		gAudiop = NULL;
	}

	// Note: this is where LLFeatureManager::getInstance()-> used to be deleted.

	// Patch up settings for next time
	// Must do this before we delete the viewer window,
	// such that we can suck rectangle information out of
	// it.
	cleanupSavedSettings();
	LL_INFOS() << "Settings patched up" << LL_ENDL;

	// delete some of the files left around in the cache.
	removeCacheFiles("*.wav");
	removeCacheFiles("*.tmp");
	removeCacheFiles("*.lso");
	removeCacheFiles("*.out");
	// <FS:Ansariel> Sound cache
	//removeCacheFiles("*.dsf");
	if (!gSavedSettings.getBOOL("FSKeepUnpackedCacheFiles"))
	{
		gDirUtilp->deleteFilesInDir(gDirUtilp->getExpandedFilename(LL_PATH_FS_SOUND_CACHE, ""), "*.dsf");
	}
	// </FS:Ansariel>
	removeCacheFiles("*.bodypart");
	removeCacheFiles("*.clothing");

	LL_INFOS() << "Cache files removed" << LL_ENDL;

	// Wait for any pending VFS IO
	flushVFSIO();
	LL_INFOS() << "Shutting down Views" << LL_ENDL;

	// Destroy the UI
	if( gViewerWindow)
		gViewerWindow->shutdownViews();

	LL_INFOS() << "Cleaning up Inventory" << LL_ENDL;

	// Cleanup Inventory after the UI since it will delete any remaining observers
	// (Deleted observers should have already removed themselves)
	gInventory.cleanupInventory();

	LLCoros::getInstance()->printActiveCoroutines();

	LL_INFOS() << "Cleaning up Selections" << LL_ENDL;

	// Clean up selection managers after UI is destroyed, as UI may be observing them.
	// Clean up before GL is shut down because we might be holding on to objects with texture references
	LLSelectMgr::cleanupGlobals();

	LL_INFOS() << "Shutting down OpenGL" << LL_ENDL;

	// Shut down OpenGL
	if( gViewerWindow)
	{
		gViewerWindow->shutdownGL();

		// Destroy window, and make sure we're not fullscreen
		// This may generate window reshape and activation events.
		// Therefore must do this before destroying the message system.
		delete gViewerWindow;
		gViewerWindow = NULL;
		LL_INFOS() << "ViewerWindow deleted" << LL_ENDL;
	}

	LL_INFOS() << "Cleaning up Keyboard & Joystick" << LL_ENDL;

	// viewer UI relies on keyboard so keep it aound until viewer UI isa gone
	delete gKeyboard;
	gKeyboard = NULL;

	// Turn off Space Navigator and similar devices
	LLViewerJoystick::getInstance()->terminate();

	LL_INFOS() << "Cleaning up Objects" << LL_ENDL;

	LLViewerObject::cleanupVOClasses();

	SUBSYSTEM_CLEANUP(LLAvatarAppearance);

	// <FS:Ansariel> Comment out duplicate clean up
	//SUBSYSTEM_CLEANUP(LLAvatarAppearance);

	SUBSYSTEM_CLEANUP(LLPostProcess);

	LLTracker::cleanupInstance();

	// *FIX: This is handled in LLAppViewerWin32::cleanup().
	// I'm keeping the comment to remember its order in cleanup,
	// in case of unforseen dependency.
	//#if LL_WINDOWS
	//	gDXHardware.cleanup();
	//#endif // LL_WINDOWS

	LLVolumeMgr* volume_manager = LLPrimitive::getVolumeManager();
	if (!volume_manager->cleanup())
	{
		LL_WARNS() << "Remaining references in the volume manager!" << LL_ENDL;
	}
	LLPrimitive::cleanupVolumeManager();

	LL_INFOS() << "Additional Cleanup..." << LL_ENDL;

	LLViewerParcelMgr::cleanupGlobals();

	// *Note: this is where gViewerStats used to be deleted.

 	//end_messaging_system();

	LLPrimitive::cleanupVolumeManager();
	SUBSYSTEM_CLEANUP(LLWorldMapView);
	SUBSYSTEM_CLEANUP(LLFolderViewItem);

	//
	// Shut down the VFS's AFTER the decode manager cleans up (since it cleans up vfiles).
	// Also after viewerwindow is deleted, since it may have image pointers (which have vfiles)
	// Also after shutting down the messaging system since it has VFS dependencies

	//
	LL_INFOS() << "Cleaning up VFS" << LL_ENDL;
	SUBSYSTEM_CLEANUP(LLVFile);

	LL_INFOS() << "Saving Data" << LL_ENDL;

	// Store the time of our current logoff
	gSavedPerAccountSettings.setU32("LastLogoff", time_corrected());

    if (LLEnvironment::instanceExists())
    {
        //Store environment settings if nessesary
        LLEnvironment::getInstance()->saveToSettings();
    }

	// Must do this after all panels have been deleted because panels that have persistent rects
	// save their rects on delete.
	if(mSaveSettingsOnExit)		// <FS:Zi> Backup Settings
	{
		gSavedSettings.saveToFile(gSavedSettings.getString("ClientSettingsFile"), TRUE);

	LLUIColorTable::instance().saveUserSettings();

//<Firestorm Skin Cleanup>
	std::string skinSaved = gSavedSettings.getString("SkinCurrent");
	std::string themeSaved = gSavedSettings.getString("SkinCurrentTheme");
	if ((skinSaved != mCurrentSkin) || (themeSaved != mCurrentSkinTheme))
	{
		LL_INFOS() << "Clearing skin colors." << LL_ENDL;
		// Implementation to only purge skin colors
		LLUIColorTable::instance().saveUserSettingsPaletteOnly();

	}
//</Firestorm Skip Cleanup>
	}	// <FS:Zi> Backup Settings
	
	
	// <FS:Zi> Backup Settings
	if(mSaveSettingsOnExit)
	{
	std::string per_account_settings_file = gSavedSettings.getString("PerAccountSettingsFile");
	// </FS:Zi>
	// PerAccountSettingsFile should be empty if no user has been logged on.
	// *FIX:Mani This should get really saved in a "logoff" mode.
	// FIRE-4871: use the same file we picked out earlier -- TS
	if (per_account_settings_file.empty())
	{
		LL_INFOS() << "Not saving per-account settings; don't know the account name yet." << LL_ENDL;
	}
	// Only save per account settings if the previous login succeeded, otherwise
	// we might end up with a cleared out settings file in case a previous login
	// failed after loading per account settings.
	else if (!mSavePerAccountSettings)
	{
		LL_INFOS() << "Not saving per-account settings; last login was not successful." << LL_ENDL;
	}
	else
	{
		gSavedPerAccountSettings.saveToFile(per_account_settings_file, TRUE);
		LL_INFOS() << "Second time: Saved per-account settings to " <<
		        per_account_settings_file << LL_ENDL;

		if (LLViewerParcelAskPlay::instanceExists())
		{
			LLViewerParcelAskPlay::getInstance()->saveSettings();
		}
	}
	// <FS:Zi> Backup Settings
	}
	else
	{
		LL_INFOS() << "Not saving settings, to prevent settings restore failure." << LL_ENDL;
	}
	// </FS:Zi>

	// We need to save all crash settings, even if they're defaults [see LLCrashLogger::loadCrashBehaviorSetting()]
	gCrashSettings.saveToFile(gSavedSettings.getString("CrashSettingsFile"),FALSE);

	//std::string warnings_settings_filename = gDirUtilp->getExpandedFilename(LL_PATH_USER_SETTINGS, getSettingsFilename("Default", "Warnings"));
	std::string warnings_settings_filename = gDirUtilp->getExpandedFilename(LL_PATH_USER_SETTINGS, getSettingsFilename("User", "Warnings"));
	if(mSaveSettingsOnExit)		// <FS:Zi> Backup Settings
	gWarningSettings.saveToFile(warnings_settings_filename, TRUE);

	// Save URL history file
	if(mSaveSettingsOnExit)		// <FS:Zi> Backup Settings
	LLURLHistory::saveFile("url_history.xml");

	// save mute list. gMuteList used to also be deleted here too.
	if (gAgent.isInitialized() && LLMuteList::instanceExists())
	{
		LLMuteList::getInstance()->cache(gAgent.getID());
	}

	//save call log list
	if (LLConversationLog::instanceExists())
	{
		LLConversationLog::instance().cache();
	}

	if (mPurgeCacheOnExit)
	{
		LL_INFOS() << "Purging all cache files on exit" << LL_ENDL;
		gDirUtilp->deleteFilesInDir(gDirUtilp->getExpandedFilename(LL_PATH_CACHE,""), "*.*");
		// <FS:Ansariel> Sound cache
		gDirUtilp->deleteFilesInDir(gDirUtilp->getExpandedFilename(LL_PATH_FS_SOUND_CACHE, ""), "*.*");
	}

	writeDebugInfo();

	LLLocationHistory::getInstance()->save();

	LLAvatarIconIDCache::getInstance()->save();

	// Stop the plugin read thread if it's running.
	LLPluginProcessParent::setUseReadThread(false);

	LL_INFOS() << "Shutting down Threads" << LL_ENDL;

	// Let threads finish
	LLTimer idleTimer;
	idleTimer.reset();
	const F64 max_idle_time = 5.f; // 5 seconds
	while(1)
	{
		S32 pending = 0;
		pending += LLAppViewer::getTextureCache()->update(1); // unpauses the worker thread
		pending += LLAppViewer::getImageDecodeThread()->update(1); // unpauses the image thread
		pending += LLAppViewer::getTextureFetch()->update(1); // unpauses the texture fetch thread
		pending += LLVFSThread::updateClass(0);
		pending += LLLFSThread::updateClass(0);
		F64 idle_time = idleTimer.getElapsedTimeF64();
		if(!pending)
		{
			break ; //done
		}
		else if(idle_time >= max_idle_time)
		{
			LL_WARNS() << "Quitting with pending background tasks." << LL_ENDL;
			break;
		}
	}

    if (mPurgeUserDataOnExit)
    {
        // Ideally we should not save anything from this session since it is going to be purged now,
        // but this is a very 'rare' case (user deleting himself), not worth overcomplicating 'save&cleanup' code
        std::string user_path = gDirUtilp->getOSUserAppDir() + gDirUtilp->getDirDelimiter() + LLStartUp::getUserId();
        gDirUtilp->deleteDirAndContents(user_path);
    }

	// Delete workers first
	// shotdown all worker threads before deleting them in case of co-dependencies
	mAppCoreHttp.requestStop();
	sTextureFetch->shutdown();
	sTextureCache->shutdown();
	sImageDecodeThread->shutdown();

	sTextureFetch->shutDownTextureCacheThread() ;
	sTextureFetch->shutDownImageDecodeThread() ;

	LL_INFOS() << "Shutting down message system" << LL_ENDL;
	end_messaging_system();

	// Non-LLCurl libcurl library
	mAppCoreHttp.cleanup();

	SUBSYSTEM_CLEANUP(LLFilePickerThread);
	SUBSYSTEM_CLEANUP(LLDirPickerThread);

	//MUST happen AFTER SUBSYSTEM_CLEANUP(LLCurl)
	delete sTextureCache;
    sTextureCache = NULL;
	delete sTextureFetch;
    sTextureFetch = NULL;
	delete sImageDecodeThread;
    sImageDecodeThread = NULL;
	delete mFastTimerLogThread;
	mFastTimerLogThread = NULL;

	if (LLFastTimerView::sAnalyzePerformance)
	{
		LL_INFOS() << "Analyzing performance" << LL_ENDL;

		std::string baseline_name = LLTrace::BlockTimer::sLogName + "_baseline.slp";
		std::string current_name  = LLTrace::BlockTimer::sLogName + ".slp";
		std::string report_name   = LLTrace::BlockTimer::sLogName + "_report.csv";

		LLFastTimerView::doAnalysis(
			gDirUtilp->getExpandedFilename(LL_PATH_LOGS, baseline_name),
			gDirUtilp->getExpandedFilename(LL_PATH_LOGS, current_name),
			gDirUtilp->getExpandedFilename(LL_PATH_LOGS, report_name));
	}

	SUBSYSTEM_CLEANUP(LLMetricPerformanceTesterBasic) ;

	LL_INFOS() << "Cleaning up Media and Textures" << LL_ENDL;

	//Note:
	//SUBSYSTEM_CLEANUP(LLViewerMedia) has to be put before gTextureList.shutdown()
	//because some new image might be generated during cleaning up media. --bao
	gTextureList.shutdown(); // shutdown again in case a callback added something
	LLUIImageList::getInstance()->cleanUp();

	// This should eventually be done in LLAppViewer
	SUBSYSTEM_CLEANUP(LLVFSThread);
	SUBSYSTEM_CLEANUP(LLLFSThread);

#ifndef LL_RELEASE_FOR_DOWNLOAD
	LL_INFOS() << "Auditing VFS" << LL_ENDL;
	if(gVFS)
	{
		gVFS->audit();
	}
#endif

	LL_INFOS() << "Misc Cleanup" << LL_ENDL;

	// For safety, the LLVFS has to be deleted *after* LLVFSThread. This should be cleaned up.
	// (LLVFS doesn't know about LLVFSThread so can't kill pending requests) -Steve
	delete gStaticVFS;
	gStaticVFS = NULL;
	delete gVFS;
	gVFS = NULL;

	gSavedSettings.cleanup();
	LLUIColorTable::instance().clear();

	LLWatchdog::getInstance()->cleanup();

	LLViewerAssetStatsFF::cleanup();

	// If we're exiting to launch an URL, do that here so the screen
	// is at the right resolution before we launch IE.
	if (!gLaunchFileOnQuit.empty())
	{
		LL_INFOS() << "Launch file on quit." << LL_ENDL;
#if LL_WINDOWS
		// Indicate an application is starting.
		SetCursor(LoadCursor(NULL, IDC_WAIT));
#endif

		// HACK: Attempt to wait until the screen res. switch is complete.
		ms_sleep(1000);

		LLWeb::loadURLExternal( gLaunchFileOnQuit, false );
		LL_INFOS() << "File launched." << LL_ENDL;
	}
	LL_INFOS() << "Cleaning up LLProxy." << LL_ENDL;
	SUBSYSTEM_CLEANUP(LLProxy);
    LLCore::LLHttp::cleanup();

	LLMainLoopRepeater::instance().stop();

	ll_close_fail_log();

	LLError::LLCallStacks::cleanup();

	removeMarkerFiles();

	// It's not at first obvious where, in this long sequence, generic cleanup
	// calls OUGHT to go. So let's say this: as we migrate cleanup from
	// explicit hand-placed calls into the generic mechanism, eventually
	// all cleanup will get subsumed into the generic calls. So the calls you
	// still see above are calls that MUST happen before the generic cleanup
	// kicks in.

	// This calls every remaining LLSingleton's cleanupSingleton() method.
	// This method should perform any cleanup that might take significant
	// realtime, or might throw an exception.
	LLSingletonBase::cleanupAll();

	// The logging subsystem depends on an LLSingleton. Any logging after
	// LLSingletonBase::deleteAll() won't be recorded.
	LL_INFOS() << "Goodbye!" << LL_ENDL;

	// This calls every remaining LLSingleton's deleteSingleton() method.
	// No class destructor should perform any cleanup that might take
	// significant realtime, or throw an exception.
	LLSingletonBase::deleteAll();

	removeDumpDir();

	// return 0;
	return true;
}

// A callback for LL_ERRS() to call during the watchdog error.
void watchdog_llerrs_callback(const std::string &error_string)
{
	gLLErrorActivated = true;

	gDebugInfo["FatalMessage"] = error_string;
	LLAppViewer::instance()->writeDebugInfo();

#ifdef LL_WINDOWS
	RaiseException(0,0,0,0);
#else
	raise(SIGQUIT);
#endif
}

// A callback for the watchdog to call.
void watchdog_killer_callback()
{
	LLError::setFatalFunction(watchdog_llerrs_callback);
	LL_ERRS() << "Watchdog killer event" << LL_ENDL;
}

bool LLAppViewer::initThreads()
{
	static const bool enable_threads = true;

	LLImage::initParamSingleton(gSavedSettings.getBOOL("TextureNewByteRange"),gSavedSettings.getS32("TextureReverseByteRange"));

	LLVFSThread::initClass(enable_threads && false);
	LLLFSThread::initClass(enable_threads && false);

	// Image decoding
	LLAppViewer::sImageDecodeThread = new LLImageDecodeThread(enable_threads && true);
	LLAppViewer::sTextureCache = new LLTextureCache(enable_threads && true);
	LLAppViewer::sTextureFetch = new LLTextureFetch(LLAppViewer::getTextureCache(),
													sImageDecodeThread,
													enable_threads && true,
													app_metrics_qa_mode);

	if (LLTrace::BlockTimer::sLog || LLTrace::BlockTimer::sMetricLog)
	{
		LLTrace::BlockTimer::setLogLock(new LLMutex());
		mFastTimerLogThread = new LLFastTimerLogThread(LLTrace::BlockTimer::sLogName);
		mFastTimerLogThread->start();
	}

	// Mesh streaming and caching
	gMeshRepo.init();

	LLFilePickerThread::initClass();
	LLDirPickerThread::initClass();

	// *FIX: no error handling here!
	return true;
}

void errorCallback(const std::string &error_string)
{
	LLStringUtil::format_map_t map;
	map["ERROR_DETAILS"]=error_string;
	std::string error_display_string=LLTrans::getString("MBApplicationErrorDetails",map);
	
	// <FS:Ansariel> If we crash before loading the configuration, LLTrans
	//               won't be able to find the localized string, so we
	//               fall back to the English version instead of showing
	//               a dialog saying "MissingString("<LocalizationStringId>".
	std::string caption = LLTrans::getString("MBApplicationError");

	if (error_display_string.find("MissingString(") != std::string::npos)
	{
		error_display_string = "We are sorry, but Firestorm has crashed and needs to be closed. If you see this issue happening repeatedly, please contact our support team and submit the following message:\n\n[ERROR_DETAILS]";
		LLStringUtil::format(error_display_string, map);
	}
	if (caption.find("MissingString(") != std::string::npos)
	{
		caption = "Application Error - Don't Panic";
	}
	// </FS:Ansariel>

#if !LL_RELEASE_FOR_DOWNLOAD
	// <FS:Ansariel> Changed to fix missing string error upon early crash
	//if (OSBTN_CANCEL == OSMessageBox(error_display_string, LLTrans::getString("MBApplicationError"), OSMB_OKCANCEL))
	if (OSBTN_CANCEL == OSMessageBox(error_display_string, caption, OSMB_OKCANCEL))
		return;
#else
	// <FS:Ansariel> Changed to fix missing string error upon early crash
	//OSMessageBox(error_display_string, LLTrans::getString("MBApplicationError"), OSMB_OK);
	OSMessageBox(error_display_string, caption, OSMB_OK);
#endif // !LL_RELEASE_FOR_DOWNLOAD

	//Set the ErrorActivated global so we know to create a marker file
	gLLErrorActivated = true;

	gDebugInfo["FatalMessage"] = error_string;
	// We're not already crashing -- we simply *intend* to crash. Since we
	// haven't actually trashed anything yet, we can afford to write the whole
	// static info file.
	LLAppViewer::instance()->writeDebugInfo();

// [SL:KB] - Patch: Viewer-Build | Checked: Catznip-2.4
#if !LL_RELEASE_FOR_DOWNLOAD && LL_WINDOWS
	DebugBreak();
#else
	LLError::crashAndLoop(error_string);
#endif // LL_RELEASE_WITH_DEBUG_INFO && LL_WINDOWS
// [/SL:KB]
//#ifndef SHADER_CRASH_NONFATAL
//	LLError::crashAndLoop(error_string);
//#endif
}

void LLAppViewer::initLoggingAndGetLastDuration()
{
	//
	// Set up logging defaults for the viewer
	//
	LLError::initForApplication( gDirUtilp->getExpandedFilename(LL_PATH_USER_SETTINGS, "")
                                ,gDirUtilp->getExpandedFilename(LL_PATH_APP_SETTINGS, "")
                                );
	LLError::setFatalFunction(errorCallback);
	//LLError::setTimeFunction(getRuntime);

	// <FS:Ansariel> Remove old CEF log file (defined in dullahan.h)
	LLFile::remove(gDirUtilp->getExpandedFilename(LL_PATH_LOGS, "cef_log.txt"));

	// Remove the last ".old" log file.
	std::string old_log_file = gDirUtilp->getExpandedFilename(LL_PATH_LOGS,
							     APP_NAME + ".old");
	LLFile::remove(old_log_file);

	// Get name of the log file
	std::string log_file = gDirUtilp->getExpandedFilename(LL_PATH_LOGS,
							     APP_NAME + ".log");
 	/*
	 * Before touching any log files, compute the duration of the last run
	 * by comparing the ctime of the previous start marker file with the ctime
	 * of the last log file.
	 */
	std::string start_marker_file_name = gDirUtilp->getExpandedFilename(LL_PATH_LOGS, START_MARKER_FILE_NAME);
	llstat start_marker_stat;
	llstat log_file_stat;
	std::ostringstream duration_log_stream; // can't log yet, so save any message for when we can below
	int start_stat_result = LLFile::stat(start_marker_file_name, &start_marker_stat);
	int log_stat_result = LLFile::stat(log_file, &log_file_stat);
	if ( 0 == start_stat_result && 0 == log_stat_result )
	{
		int elapsed_seconds = log_file_stat.st_ctime - start_marker_stat.st_ctime;
		// only report a last run time if the last viewer was the same version
		// because this stat will be counted against this version
		if ( markerIsSameVersion(start_marker_file_name) )
		{
			gLastExecDuration = elapsed_seconds;
		}
		else
		{
			duration_log_stream << "start marker from some other version; duration is not reported";
			gLastExecDuration = -1;
		}
	}
	else
	{
		// at least one of the LLFile::stat calls failed, so we can't compute the run time
		duration_log_stream << "duration stat failure; start: "<< start_stat_result << " log: " << log_stat_result;
		gLastExecDuration = -1; // unknown
	}
	std::string duration_log_msg(duration_log_stream.str());

	// Create a new start marker file for comparison with log file time for the next run
	LLAPRFile start_marker_file ;
	start_marker_file.open(start_marker_file_name, LL_APR_WB);
	if (start_marker_file.getFileHandle())
	{
		recordMarkerVersion(start_marker_file);
		start_marker_file.close();
	}

	// Rename current log file to ".old"
	LLFile::rename(log_file, old_log_file);

	// Set the log file to SecondLife.log
	LLError::logToFile(log_file);
	if (!duration_log_msg.empty())
	{
		LL_WARNS("MarkerFile") << duration_log_msg << LL_ENDL;
	}
}

bool LLAppViewer::loadSettingsFromDirectory(const std::string& location_key,
					    bool set_defaults)
{
	if (!mSettingsLocationList)
	{
		LL_ERRS() << "Invalid settings location list" << LL_ENDL;
	}

	BOOST_FOREACH(const SettingsGroup& group, mSettingsLocationList->groups)
	{
		// skip settings groups that aren't the one we requested
		if (group.name() != location_key) continue;

		ELLPath path_index = (ELLPath)group.path_index();
		if(path_index <= LL_PATH_NONE || path_index >= LL_PATH_LAST)
		{
			LL_ERRS() << "Out of range path index in app_settings/settings_files.xml" << LL_ENDL;
			return false;
		}

		BOOST_FOREACH(const SettingsFile& file, group.files)
		{
			// <FS:Ansariel> Skip quickprefs settings - we don't have a settings group
			//               for it as it's not a regular settings file
			if (file.name() == "QuickPreferences")
			{
				continue;
			}
			// </FS:Ansariel>

			LL_INFOS("Settings") << "Attempting to load settings for the group " << file.name()
			    << " - from location " << location_key << LL_ENDL;

			LLControlGroup* settings_group = LLControlGroup::getInstance(file.name);
			if(!settings_group)
			{
				LL_WARNS("Settings") << "No matching settings group for name " << file.name() << LL_ENDL;
				continue;
			}

			std::string full_settings_path;

			if (file.file_name_setting.isProvided()
				&& gSavedSettings.controlExists(file.file_name_setting))
			{
				// try to find filename stored in file_name_setting control
				full_settings_path = gSavedSettings.getString(file.file_name_setting);
				if (full_settings_path.empty())
				{
					continue;
				}
				else if (!gDirUtilp->fileExists(full_settings_path))
				{
					// search in default path
					full_settings_path = gDirUtilp->getExpandedFilename((ELLPath)path_index, full_settings_path);
				}
			}
			else
			{
				// by default, use specified file name
				full_settings_path = gDirUtilp->getExpandedFilename((ELLPath)path_index, file.file_name());
			}

			if(settings_group->loadFromFile(full_settings_path, set_defaults, file.persistent))
			{	// success!
				LL_INFOS("Settings") << "Loaded settings file " << full_settings_path << LL_ENDL;
			}
			else
			{	// failed to load
				if(file.required)
				{
					LL_ERRS() << "Error: Cannot load required settings file from: " << full_settings_path << LL_ENDL;
					return false;
				}
				else
				{
					// only complain if we actually have a filename at this point
					if (!full_settings_path.empty())
					{
						LL_INFOS("Settings") << "Cannot load " << full_settings_path << " - No settings found." << LL_ENDL;
					}
				}
			}
		}
	}

	return true;
}

std::string LLAppViewer::getSettingsFilename(const std::string& location_key,
											 const std::string& file)
{
	BOOST_FOREACH(const SettingsGroup& group, mSettingsLocationList->groups)
	{
		if (group.name() == location_key)
		{
			BOOST_FOREACH(const SettingsFile& settings_file, group.files)
			{
				if (settings_file.name() == file)
				{
					return settings_file.file_name;
				}
			}
		}
	}

	return std::string();
}

void LLAppViewer::loadColorSettings()
{
	LLUIColorTable::instance().loadFromSettings();
}

namespace
{
    void handleCommandLineError(LLControlGroupCLP& clp)
    {
		LL_WARNS() << "Error parsing command line options. Command Line options ignored."  << LL_ENDL;

		LL_INFOS() << "Command line usage:\n" << clp << LL_ENDL;

		OSMessageBox(STRINGIZE(LLTrans::getString("MBCmdLineError") << clp.getErrorMessage()),
					 LLStringUtil::null,
					 OSMB_OK);
    }
} // anonymous namespace

bool LLAppViewer::initConfiguration()
{
	//Load settings files list
	std::string settings_file_list = gDirUtilp->getExpandedFilename(LL_PATH_APP_SETTINGS, "settings_files.xml");
	LLXMLNodePtr root;
	BOOL success  = LLXMLNode::parseFile(settings_file_list, root, NULL);
	if (!success)
	{
        LL_ERRS() << "Cannot load default configuration file " << settings_file_list << LL_ENDL;
	}

	mSettingsLocationList = new SettingsFiles();

	LLXUIParser parser;
	parser.readXUI(root, *mSettingsLocationList, settings_file_list);

	if (!mSettingsLocationList->validateBlock())
	{
        LL_ERRS() << "Invalid settings file list " << settings_file_list << LL_ENDL;
	}

	// The settings and command line parsing have a fragile
	// order-of-operation:
	// - load defaults from app_settings
	// - set procedural settings values
	// - read command line settings
	// - selectively apply settings needed to load user settings.
    // - load overrides from user_settings
	// - apply command line settings (to override the overrides)
	// - load per account settings (happens in llstartup

	// - load defaults
	bool set_defaults = true;
	if(!loadSettingsFromDirectory("Default", set_defaults))
	{
		OSMessageBox(
			"Unable to load default settings file. The installation may be corrupted.",
			LLStringUtil::null,OSMB_OK);
		return false;
	}
	
	//<FS:Techwolf Lupindo>
	// load defaults overide here. Can not use settings_files.xml as path is different then above loading of defaults.
	std::string fsdata_defaults = gDirUtilp->getExpandedFilename(LL_PATH_USER_SETTINGS, llformat("fsdata_defaults.%s.xml", LLVersionInfo::getShortVersion().c_str()));
	std::string fsdata_global = "Global";
	LLControlGroup* settings_group = LLControlGroup::getInstance(fsdata_global);
	if(settings_group && settings_group->loadFromFile(fsdata_defaults, set_defaults))
	{
		LL_INFOS() << "Loaded settings file " << fsdata_defaults << LL_ENDL;
	}
	//</FS:Techwolf Lupindo>

	initStrings(); // setup paths for LLTrans based on settings files only
	// - set procedural settings
	// Note: can't use LL_PATH_PER_SL_ACCOUNT for any of these since we haven't logged in yet
        //gSavedSettings.setString("ClientSettingsFile", gDirUtilp->getExpandedFilename(LL_PATH_USER_SETTINGS, getSettingsFilename("Default", "Global")));
        gSavedSettings.setString("ClientSettingsFile", gDirUtilp->getExpandedFilename(LL_PATH_USER_SETTINGS, getSettingsFilename("User", "Global")));
        gSavedSettings.setString("CrashSettingsFile", gDirUtilp->getExpandedFilename(LL_PATH_USER_SETTINGS, getSettingsFilename("User", "CrashSettings")));
	
#ifndef	LL_RELEASE_FOR_DOWNLOAD
	// provide developer build only overrides for these control variables that are not
	// persisted to settings.xml
	LLControlVariable* c = gSavedSettings.getControl("ShowConsoleWindow");
	if (c)
	{
		c->setValue(true, false);
	}
	c = gSavedSettings.getControl("AllowMultipleViewers");
	if (c)
	{
		c->setValue(true, false);
	}

	gSavedSettings.setBOOL("QAMode", TRUE );
	gSavedSettings.setS32("WatchdogEnabled", 0);
#endif

	// These are warnings that appear on the first experience of that condition.
	// They are already set in the settings_default.xml file, but still need to be added to LLFirstUse
	// for disable/reset ability
//	LLFirstUse::addConfigVariable("FirstBalanceIncrease");
//	LLFirstUse::addConfigVariable("FirstBalanceDecrease");
//	LLFirstUse::addConfigVariable("FirstSit");
//	LLFirstUse::addConfigVariable("FirstMap");
//	LLFirstUse::addConfigVariable("FirstGoTo");
//	LLFirstUse::addConfigVariable("FirstBuild");
//	LLFirstUse::addConfigVariable("FirstLeftClickNoHit");
//	LLFirstUse::addConfigVariable("FirstTeleport");
//	LLFirstUse::addConfigVariable("FirstOverrideKeys");
//	LLFirstUse::addConfigVariable("FirstAttach");
//	LLFirstUse::addConfigVariable("FirstAppearance");
//	LLFirstUse::addConfigVariable("FirstInventory");
//	LLFirstUse::addConfigVariable("FirstSandbox");
//	LLFirstUse::addConfigVariable("FirstFlexible");
//	LLFirstUse::addConfigVariable("FirstDebugMenus");
//	LLFirstUse::addConfigVariable("FirstSculptedPrim");
//	LLFirstUse::addConfigVariable("FirstVoice");
//	LLFirstUse::addConfigVariable("FirstMedia");

	// - read command line settings.
	LLControlGroupCLP clp;
	std::string	cmd_line_config	= gDirUtilp->getExpandedFilename(LL_PATH_APP_SETTINGS,
														  "cmd_line.xml");

	clp.configure(cmd_line_config, &gSavedSettings);

	if(!initParseCommandLine(clp))
	{
		handleCommandLineError(clp);
		return false;
	}

	// - selectively apply settings

	// If the user has specified a alternate settings file name.
	// Load	it now before loading the user_settings/settings.xml
	if(clp.hasOption("settings"))
	{
		std::string	user_settings_filename =
			gDirUtilp->getExpandedFilename(LL_PATH_USER_SETTINGS,
										   clp.getOption("settings")[0]);
		gSavedSettings.setString("ClientSettingsFile", user_settings_filename);
		// SJ: if asked to purge configuration, remove custom user-settings file before it will be read
		if (mPurgeSettings)
		{
			LLFile::remove(user_settings_filename);
		}

		LL_INFOS("Settings")	<< "Using command line specified settings filename: "
			<< user_settings_filename << LL_ENDL;
	}
	else
	{
		// SJ: if asked to purge configuration, remove default user-settings file before it will be read
		if (mPurgeSettings)
		{
			LLFile::remove(gDirUtilp->getExpandedFilename(LL_PATH_USER_SETTINGS, getSettingsFilename("User", "Global")));
		}

	}
	

	// - load overrides from user_settings
	loadSettingsFromDirectory("User");

	if (gSavedSettings.getBOOL("FirstRunThisInstall"))
	{
		// Set firstrun flag to indicate that some further init actiona should be taken
		// like determining screen DPI value and so on
		mIsFirstRun = true;

		// <FS>
		if (gSavedSettings.getString("SessionSettingsFile").empty())
		{
			gSavedSettings.setString("SessionSettingsFile", "settings_firestorm.xml");
		}
		// </FS>
		
// <FS:CR> Set ForceShowGrid to TRUE on first run if we're on an OpenSim build
#ifdef OPENSIM
		if (!gSavedSettings.getBOOL("ForceShowGrid"))
			gSavedSettings.setBOOL("ForceShowGrid", TRUE);
#endif // OPENSIM
// </FS:CR>
		
		gSavedSettings.setBOOL("FirstRunThisInstall", FALSE);
	}
	
	// <FS:CR> Compatibility with old backups
	// Put gSavedSettings here, gSavedPerAccountSettings in llstartup.cpp
	// *TODO: Should we keep these around forever or just three release cycles?
	if (gSavedSettings.getBOOL("FSFirstRunAfterSettingsRestore"))
	{
		// Nothing happened...
	}
	// </FS:CR>

	//WS: Set the usersessionsettingsfile to the account_SessionSettingsFile file. This allows settings_per_accounts to be per session.
	if(!gSavedSettings.getString("SessionSettingsFile").empty())
    {
		if(gSavedSettings.getString("UserSessionSettingsFile").empty())
			gSavedSettings.setString("UserSessionSettingsFile","account_" + gSavedSettings.getString("SessionSettingsFile"));
	}
	else
    {
        gSavedSettings.setString("UserSessionSettingsFile","");
    }

	if (clp.hasOption("sessionsettings"))
	{
		std::string session_settings_filename = clp.getOption("sessionsettings")[0];
		gSavedSettings.setString("SessionSettingsFile", session_settings_filename);
		LL_INFOS("Settings")	<< "Using session settings filename: "
			<< session_settings_filename << LL_ENDL;
	}
	loadSettingsFromDirectory("Session",true); // AO The session file turns into the new defaults

	if (clp.hasOption("usersessionsettings"))
	{
		std::string user_session_settings_filename = clp.getOption("usersessionsettings")[0];
		gSavedSettings.setString("UserSessionSettingsFile", user_session_settings_filename);
		LL_INFOS("Settings") << "Using user session settings filename: "
			<< user_session_settings_filename << LL_ENDL;

	}

	
	loadSettingsFromDirectory("UserSession");
	
	//AO: Re-read user settings again. This is a Firestorm hack to get user settings to override modes
	//Todo, find a cleaner way of doing this via the various set_default arguments.
	loadSettingsFromDirectory("User");
	
	// <FS:Ansariel> Debug setting to disable log throttle
	nd::logging::setThrottleEnabled(gSavedSettings.getBOOL("FSEnableLogThrottle"));

	// - apply command line settings
	if (! clp.notify())
	{
		handleCommandLineError(clp);
		return false;
	}

	// Register the core crash option as soon as we can
	// if we want gdb post-mortem on cores we need to be up and running
	// ASAP or we might miss init issue etc.
	if(gSavedSettings.getBOOL("DisableCrashLogger"))
	{
		LL_WARNS() << "Crashes will be handled by system, stack trace logs and crash logger are both disabled" << LL_ENDL;
		disableCrashlogger();
	}

	// Handle initialization from settings.
	// Start up the debugging console before handling other options.
	if (gSavedSettings.getBOOL("ShowConsoleWindow"))
	{
		initConsole();
	}

	if(clp.hasOption("help"))
	{
		std::ostringstream msg;
		msg << LLTrans::getString("MBCmdLineUsg") << "\n" << clp;
		LL_INFOS()	<< msg.str() << LL_ENDL;

		OSMessageBox(
			msg.str(),
			LLStringUtil::null,
			OSMB_OK);

		return false;
	}

    if(clp.hasOption("set"))
    {
        const LLCommandLineParser::token_vector_t& set_values = clp.getOption("set");
        if(0x1 & set_values.size())
        {
            LL_WARNS() << "Invalid '--set' parameter count." << LL_ENDL;
        }
        else
        {
            LLCommandLineParser::token_vector_t::const_iterator itr = set_values.begin();
            for(; itr != set_values.end(); ++itr)
            {
                const std::string& name = *itr;
                const std::string& value = *(++itr);
                std::string name_part;
                std::string group_part;
				LLControlVariable* control = NULL;

				// Name can be further split into ControlGroup.Name, with the default control group being Global
				size_t pos = name.find('.');
				if (pos != std::string::npos)
				{
					group_part = name.substr(0, pos);
					name_part = name.substr(pos+1);
					LL_INFOS() << "Setting " << group_part << "." << name_part << " to " << value << LL_ENDL;
					LLControlGroup* g = LLControlGroup::getInstance(group_part);
					if (g) control = g->getControl(name_part);
				}
				else
				{
					LL_INFOS() << "Setting Global." << name << " to " << value << LL_ENDL;
					control = gSavedSettings.getControl(name);
				}

                if (control)
                {
                    control->setValue(value, false);
                }
                else
                {
					LL_WARNS() << "Failed --set " << name << ": setting name unknown." << LL_ENDL;
                }
            }
        }
    }

    if  (clp.hasOption("logevents")) {
		LLViewerEventRecorder::instance().setEventLoggingOn();
    }

	std::string CmdLineChannel(gSavedSettings.getString("CmdLineChannel"));
	if(! CmdLineChannel.empty())
    {
		LLVersionInfo::resetChannel(CmdLineChannel);
	}

	// If we have specified crash on startup, set the global so we'll trigger the crash at the right time
	gCrashOnStartup = gSavedSettings.getBOOL("CrashOnStartup");

	if (gSavedSettings.getBOOL("LogPerformance"))
	{
		LLTrace::BlockTimer::sLog = true;
		LLTrace::BlockTimer::sLogName = std::string("performance");
	}

	std::string test_name(gSavedSettings.getString("LogMetrics"));
	if (! test_name.empty())
 	{
		LLTrace::BlockTimer::sMetricLog = TRUE;
		// '--logmetrics' is specified with a named test metric argument so the data gathering is done only on that test
		// In the absence of argument, every metric would be gathered (makes for a rather slow run and hard to decipher report...)
		LL_INFOS() << "'--logmetrics' argument : " << test_name << LL_ENDL;
		LLTrace::BlockTimer::sLogName = test_name;
	}

	if (clp.hasOption("graphicslevel"))
	{
		// User explicitly requested --graphicslevel on the command line. We
		// expect this switch has already set RenderQualityPerformance. Check
		// that value for validity.
		U32 graphicslevel = gSavedSettings.getU32("RenderQualityPerformance");
		if (LLFeatureManager::instance().isValidGraphicsLevel(graphicslevel))
        {
			// graphicslevel is valid: save it and engage it later. Capture
			// the requested value separately from the settings variable
			// because, if this is the first run, LLViewerWindow's constructor
			// will call LLFeatureManager::applyRecommendedSettings(), which
			// overwrites this settings variable!
			mForceGraphicsLevel = graphicslevel;
        }
	}

	LLFastTimerView::sAnalyzePerformance = gSavedSettings.getBOOL("AnalyzePerformance");
	gAgentPilot.setReplaySession(gSavedSettings.getBOOL("ReplaySession"));

	if (gSavedSettings.getBOOL("DebugSession"))
	{
		gDebugSession = TRUE;
		gDebugGL = TRUE;

		ll_init_fail_log(gDirUtilp->getExpandedFilename(LL_PATH_LOGS, "test_failures.log"));
	}

	// <FS:TT> Hacking to save the skin and theme for future use.
	mCurrentSkin = gSavedSettings.getString("SkinCurrent");
	mCurrentSkinTheme = gSavedSettings.getString("SkinCurrentTheme");
	// </FS:TT>

	const LLControlVariable* skinfolder = gSavedSettings.getControl("SkinCurrent");
	if(skinfolder && LLStringUtil::null != skinfolder->getValue().asString())
	{
		// Examining "Language" may not suffice -- see LLUI::getLanguage()
		// logic. Unfortunately LLUI::getLanguage() doesn't yet do us much
		// good because we haven't yet called LLUI::initClass().
// [SL:KB] - Patch: Viewer-Skins | Checked: 2012-12-26 (Catznip-3.4)
 		gDirUtilp->setSkinFolder(skinfolder->getValue().asString(),
								 gSavedSettings.getString("SkinCurrentTheme"),
 								 gSavedSettings.getString("Language"));
		loadSettingsFromDirectory("CurrentSkin");
// [/SL:KB]
//		gDirUtilp->setSkinFolder(skinfolder->getValue().asString(),
//								 gSavedSettings.getString("Language"));
	}

	if (gSavedSettings.getBOOL("SpellCheck"))
	{
		std::list<std::string> dict_list;
		std::string dict_setting = gSavedSettings.getString("SpellCheckDictionary");
		boost::split(dict_list, dict_setting, boost::is_any_of(std::string(",")));
		if (!dict_list.empty())
		{
			LLSpellChecker::setUseSpellCheck(dict_list.front());
			dict_list.pop_front();
			LLSpellChecker::instance().setSecondaryDictionaries(dict_list);
		}
	}

	// Handle slurl use. NOTE: Don't let SL-55321 reappear.
	// This initial-SLURL logic, up through the call to
	// sendURLToOtherInstance(), must precede LLSplashScreen::show() --
	// because if sendURLToOtherInstance() succeeds, we take a fast exit,
	// SKIPPING the splash screen and everything else.

    // *FIX: This init code should be made more robust to prevent
    // the issue SL-55321 from returning. One thought is to allow
    // only select options to be set from command line when a slurl
    // is specified. More work on the settings system is needed to
    // achieve this. For now...

    // *NOTE:Mani The command line parser parses tokens and is
    // setup to bail after parsing the '--url' option or the
    // first option specified without a '--option' flag (or
    // any other option that uses the 'last_option' setting -
    // see LLControlGroupCLP::configure())

    // What can happen is that someone can use IE (or potentially
    // other browsers) and do the rough equivalent of command
    // injection and steal passwords. Phoenix. SL-55321

	std::string starting_location;

	std::string cmd_line_login_location(gSavedSettings.getString("CmdLineLoginLocation"));
	if(! cmd_line_login_location.empty())
	{
		starting_location = cmd_line_login_location;
	}
	else
	{
		std::string default_login_location(gSavedSettings.getString("DefaultLoginLocation"));
		if (! default_login_location.empty())
		{
			starting_location = default_login_location;
		}
	}

	// <FS>The gridmanager doesn't know the grids yet, only prepare
	// parsing the slurls, actually done when the grids are fetched 
	// (currently at the top of startup STATE_AUDIO_INIT,
	// but rather it belongs into the gridmanager)
	LLSLURL start_slurl;
	if (! starting_location.empty())
    {
		start_slurl = starting_location;
		// <FS:Ansariel> FIRE-11586: Restore grid manager workaround (grid is still empty here!)
		//LLStartUp::setStartSLURL(start_slurl);
		//if(start_slurl.getType() == LLSLURL::LOCATION)
		//{  
		//	LLGridManager::getInstance()->setGridChoice(start_slurl.getGrid());
		//}
		LLStartUp::setStartSLURLString(starting_location);
		// </FS:Ansariel>

	}

	// NextLoginLocation is set as a side effect of LLStartUp::setStartSLURL()
	std::string nextLoginLocation = gSavedSettings.getString( "NextLoginLocation" );
	if ( !nextLoginLocation.empty() )
	{
		LL_DEBUGS("AppInit")<<"set start from NextLoginLocation: "<<nextLoginLocation<<LL_ENDL;
		LLStartUp::setStartSLURL(LLSLURL(nextLoginLocation));
	}
	else if (   (   clp.hasOption("login") || clp.hasOption("autologin"))
			 && gSavedSettings.getString("CmdLineLoginLocation").empty())
	{
		// If automatic login from command line with --login switch
		// init StartSLURL location.
		std::string start_slurl_setting = gSavedSettings.getString("LoginLocation");
		LL_DEBUGS("AppInit") << "start slurl setting '" << start_slurl_setting << "'" << LL_ENDL;
		// <FS:AW crash on startup>
		// also here LLSLURLs are not available at this point of startup
		//LLStartUp::setStartSLURL(LLSLURL(start_slurl_setting));
		LLStartUp::setStartSLURLString(start_slurl_setting);
		// </FS:AW crash on startup>
	}
	else
	{
		// the login location will be set by the login panel (see LLPanelLogin)
	}

	// <FS:Ansariel> Option to not save password if using login cmdline switch
	if (clp.hasOption("logindontsavepassword") && clp.hasOption("login"))
	{
		gSavedSettings.setBOOL("FSLoginDontSavePassword", TRUE);
	}
	// </FS:Ansariel>

	//RN: if we received a URL, hand it off to the existing instance.
	// don't call anotherInstanceRunning() when doing URL handoff, as
	// it relies on checking a marker file which will not work when running
	// out of different directories

	if (start_slurl.isValid() &&
		(gSavedSettings.getBOOL("SLURLPassToOtherInstance")))
	{
		// <FS:Ansariel> FIRE-11586: Temporary fix until grid manager has been reworked
		//if (sendURLToOtherInstance(start_slurl.getSLURLString()))
		if (sendURLToOtherInstance(starting_location))
		// </FS:Ansariel>
		{
			// successfully handed off URL to existing instance, exit
			return false;
		}
    }

	// Display splash screen.  Must be after above check for previous
	// crash as this dialog is always frontmost.
	std::string splash_msg;
	LLStringUtil::format_map_t args;
	//<FS:AW set the APP_NAME to Firestorm instead of the grid connected to>
	// //args["[APP_NAME]"] = LLTrans::getString("SECOND_LIFE");
	args["[APP_NAME]"] =  LLTrans::getString("APP_NAME");
	//<FS:AW set the APP_NAME to Firestorm instead of the grid connected to>
	splash_msg = LLTrans::getString("StartupLoading", args);
	LLSplashScreen::show();
	LLSplashScreen::update(splash_msg);

	//LLVolumeMgr::initClass();
	LLVolumeMgr* volume_manager = new LLVolumeMgr();
	volume_manager->useMutex();	// LLApp and LLMutex magic must be manually enabled
	LLPrimitive::setVolumeManager(volume_manager);

	// Note: this is where we used to initialize gFeatureManagerp.

	gStartTime = totalTime();

	//
	// Set the name of the window
	//
	gWindowTitle = LLVersionInfo::getChannelAndVersion();	// <FS:CR>
#if LL_DEBUG
    gWindowTitle += std::string(" [DEBUG]");
#endif
	if (!gArgs.empty())
	{
	gWindowTitle += std::string(" ") + gArgs;
	}
	LLStringUtil::truncate(gWindowTitle, 255);

	//
	// Check for another instance of the app running
	// This happens AFTER LLSplashScreen::show(). That may or may not be
	// important.
	//
	if (mSecondInstance && !gSavedSettings.getBOOL("AllowMultipleViewers"))
	{
		OSMessageBox(
			LLTrans::getString("MBAlreadyRunning"),
			LLStringUtil::null,
			OSMB_OK);
		return false;
	}

	if (mSecondInstance)
	{
		// This is the second instance of SL. Turn off voice support,
		// but make sure the setting is *not* persisted.
		LLControlVariable* disable_voice = gSavedSettings.getControl("CmdLineDisableVoice");
		// <FS:Ansariel> Voice in multiple instances; by Latif Khalifa
		//if(disable_voice)
		if(disable_voice && !gSavedSettings.getBOOL("VoiceMultiInstance"))
		// </FS:Ansariel>
		{
			const BOOL DO_NOT_PERSIST = FALSE;
			disable_voice->setValue(LLSD(TRUE), DO_NOT_PERSIST);
		}
	}

	gLastRunVersion = gSavedSettings.getString("LastRunVersion");

	loadColorSettings();
    
    //<FS:KC> One time fix for Latency
    if ((gLastRunVersion != LLVersionInfo::getChannelAndVersion()) && (gSavedSettings.getString("SkinCurrent") == "latency") && !gSavedSettings.getBOOL("FSLatencyOneTimeFixRun"))
    {
        LL_INFOS() << "FSLatencyOneTimeFix: Fixing script dialog colors." << LL_ENDL;
        // Replace previously saved script dialog colors with new defaults, which happen to be the same as the group notice colors
        LLUIColorTable::instance().setColor("ScriptDialog", LLUIColorTable::instance().getColor("GroupNotifyDialogBG", LLColor4::grey4));
        LLUIColorTable::instance().setColor("ScriptDialogFg", LLUIColorTable::instance().getColor("GroupNotifyTextColor", LLColor4::white));
    }
    gSavedSettings.setBOOL("FSLatencyOneTimeFixRun", TRUE);
    //</FS:KC>

	// Let anyone else who cares know that we've populated our settings
	// variables.
	for (LLControlGroup::key_iter ki(LLControlGroup::beginKeys()), kend(LLControlGroup::endKeys());
		 ki != kend; ++ki)
	{
		// For each named instance of LLControlGroup, send an event saying
		// we've initialized an LLControlGroup instance by that name.
		LLEventPumps::instance().obtain("LLControlGroup").post(LLSDMap("init", *ki));
	}

// [RLVa:KB] - Patch: RLVa-2.1.0
	if (LLControlVariable* pControl = gSavedSettings.getControl(RLV_SETTING_MAIN))
	{
		if ( (pControl->getValue().asBoolean()) && (pControl->hasUnsavedValue()) )
		{
			pControl->resetToDefault();
			pControl->setValue(false);

			std::ostringstream msg;
			msg << LLTrans::getString("RLVaToggleMessageLogin", LLSD().with("[STATE]", LLTrans::getString("RLVaToggleDisabled")));
			OSMessageBox(msg.str(), LLStringUtil::null, OSMB_OK);
		}
	}
// [/RLVa:KB]

	return true; // Config was successful.
}

// The following logic is replicated in initConfiguration() (to be able to get
// some initial strings before we've finished initializing enough to know the
// current language) and also in init() (to initialize for real). Somehow it
// keeps growing, necessitating a method all its own.
void LLAppViewer::initStrings()
{
	std::string strings_file = "strings.xml";
	std::string strings_path_full = gDirUtilp->findSkinnedFilenameBaseLang(LLDir::XUI, strings_file);
	if (strings_path_full.empty() || !LLFile::isfile(strings_path_full))
	{
		// initial check to make sure files are there failed
		gDirUtilp->dumpCurrentDirectories(LLError::LEVEL_WARN);
		LL_ERRS() << "Viewer failed to find localization and UI files. Please reinstall viewer from  https://secondlife.com/support/downloads/ and contact https://support.secondlife.com if issue persists after reinstall." << LL_ENDL;
	}
	LLTransUtil::parseStrings(strings_file, default_trans_args);
	LLTransUtil::parseLanguageStrings("language_settings.xml");

	// parseStrings() sets up the LLTrans substitution table. Add this one item.
	LLTrans::setDefaultArg("[sourceid]", gSavedSettings.getString("sourceid"));

	// Now that we've set "[sourceid]", have to go back through
	// default_trans_args and reinitialize all those other keys because some
	// of them, in turn, reference "[sourceid]".
	BOOST_FOREACH(std::string key, default_trans_args)
	{
		std::string brackets(key), nobrackets(key);
		// Invalid to inspect key[0] if key is empty(). But then, the entire
		// body of this loop is pointless if key is empty().
		if (key.empty())
			continue;

		if (key[0] != '[')
		{
			// key was passed without brackets. That means that 'nobrackets'
			// is correct but 'brackets' is not.
			brackets = STRINGIZE('[' << brackets << ']');
		}
		else
		{
			// key was passed with brackets. That means that 'brackets' is
			// correct but 'nobrackets' is not. Erase the left bracket.
			nobrackets.erase(0, 1);
			std::string::size_type length(nobrackets.length());
			if (length && nobrackets[length - 1] == ']')
			{
				nobrackets.erase(length - 1);
			}
		}
		// Calling LLTrans::getString() is what embeds the other default
		// translation strings into this one.
		LLTrans::setDefaultArg(brackets, LLTrans::getString(nobrackets));
	}

	// <FS:Ansariel> Set version number in VIEWER_GENERATION default substitute automatically
	LLStringUtil:: format_map_t gen_args;
	gen_args["[VERSION]"] = llformat("%d", LLVersionInfo::getMajor());
	LLTrans::setDefaultArg("[VIEWER_GENERATION]", LLTrans::getString("VIEWER_GENERATION", gen_args));
	LLTrans::setDefaultArg("[SHORT_VIEWER_GENERATION]", LLTrans::getString("SHORT_VIEWER_GENERATION", gen_args));
	// </FS:Ansariel>
}

//
// This function decides whether the client machine meets the minimum requirements to
// run in a maximized window, per the consensus of davep, boa and nyx on 3/30/2011.
//
bool LLAppViewer::meetsRequirementsForMaximizedStart()
{
	bool maximizedOk = (LLFeatureManager::getInstance()->getGPUClass() >= GPU_CLASS_2);

	maximizedOk &= (gSysMemory.getPhysicalMemoryKB() >= U32Gigabytes(1));

	return maximizedOk;
}

bool LLAppViewer::initWindow()
{
	LL_INFOS("AppInit") << "Initializing window..." << LL_ENDL;

	// store setting in a global for easy access and modification
	gHeadlessClient = gSavedSettings.getBOOL("HeadlessClient");

	// always start windowed
	BOOL ignorePixelDepth = gSavedSettings.getBOOL("IgnorePixelDepth");

	LLViewerWindow::Params window_params;
	window_params
		.title(gWindowTitle)
		.name(VIEWER_WINDOW_CLASSNAME)
		.x(gSavedSettings.getS32("WindowX"))
		.y(gSavedSettings.getS32("WindowY"))
		.width(gSavedSettings.getU32("WindowWidth"))
		.height(gSavedSettings.getU32("WindowHeight"))
		.min_width(gSavedSettings.getU32("MinWindowWidth"))
		.min_height(gSavedSettings.getU32("MinWindowHeight"))
/// <FS:CR> Since the 3.6.5 merge, setting fullscreen does terrible bad things on macs like opening
/// all floaters and menus off the left side of the screen. Let's not do that right now...
/// Hardcoding full screen OFF until it's fixed. On 10.7+ we have native full screen support anyway.
#ifndef LL_DARWIN
		.fullscreen(gSavedSettings.getBOOL("FullScreen"))
#else // !LL_DARWIN
		.fullscreen(false)
#endif // !LL_DARWIN
// </FS:CR>
		.ignore_pixel_depth(ignorePixelDepth)
		.first_run(mIsFirstRun);

	gViewerWindow = new LLViewerWindow(window_params);

	LL_INFOS("AppInit") << "gViewerwindow created." << LL_ENDL;

	// Need to load feature table before cheking to start watchdog.
	// <FS:Ansariel> Fix Watchdog settings/feature table mess
	//bool use_watchdog = false;
	//int watchdog_enabled_setting = gSavedSettings.getS32("WatchdogEnabled");
	//if (watchdog_enabled_setting == -1)
	//{
	//	use_watchdog = !LLFeatureManager::getInstance()->isFeatureAvailable("WatchdogDisabled");
	//}
	//else
	//{
	//	// The user has explicitly set this setting; always use that value.
	//	use_watchdog = bool(watchdog_enabled_setting);
	//}

	//if (use_watchdog)
	if (gSavedSettings.getS32("WatchdogEnabled"))
	// </FS:Ansariel>
	{
		LLWatchdog::getInstance()->init(watchdog_killer_callback);
	}
	LL_INFOS("AppInit") << "watchdog setting is done." << LL_ENDL;

	// <FS:Ansariel> Init group notices, IMs and chiclets position before the
	//               screenchannel gets created
	gSavedSettings.setBOOL("InternalShowGroupNoticesTopRight", gSavedSettings.getBOOL("ShowGroupNoticesTopRight"));

	LLNotificationsUI::LLNotificationManager::getInstance();


#ifdef LL_DARWIN
	//Satisfy both MAINT-3135 (OSX 10.6 and earlier) MAINT-3288 (OSX 10.7 and later)
	LLOSInfo& os_info = LLOSInfo::instance();
	if (os_info.mMajorVer == 10 && os_info.mMinorVer < 7)
	{
		if ( os_info.mMinorVer == 6 && os_info.mBuild < 8 )
			gViewerWindow->getWindow()->setOldResize(true);
	}
#endif

	if (gSavedSettings.getBOOL("WindowMaximized"))
	{
		gViewerWindow->getWindow()->maximize();
	}

	//
	// Initialize GL stuff
	//

	if (mForceGraphicsLevel)
	{
		LLFeatureManager::getInstance()->setGraphicsLevel(*mForceGraphicsLevel, false);
		gSavedSettings.setU32("RenderQualityPerformance", *mForceGraphicsLevel);
	}

	// Set this flag in case we crash while initializing GL
	gSavedSettings.setBOOL("RenderInitError", TRUE);
	gSavedSettings.saveToFile( gSavedSettings.getString("ClientSettingsFile"), TRUE );

	gPipeline.init();
	LL_INFOS("AppInit") << "gPipeline Initialized" << LL_ENDL;

	stop_glerror();
	gViewerWindow->initGLDefaults();

	gSavedSettings.setBOOL("RenderInitError", FALSE);
	gSavedSettings.saveToFile( gSavedSettings.getString("ClientSettingsFile"), TRUE );

	//If we have a startup crash, it's usually near GL initialization, so simulate that.
	if(gCrashOnStartup)
	{
		LLAppViewer::instance()->forceErrorLLError();
	}

	//
	// Determine if the window should start maximized on initial run based
	// on graphics capability
	//
	if (gSavedSettings.getBOOL("FirstLoginThisInstall") && meetsRequirementsForMaximizedStart())
	{
		LL_INFOS("AppInit") << "This client met the requirements for a maximized initial screen." << LL_ENDL;
		gSavedSettings.setBOOL("WindowMaximized", TRUE);
	}

	if (gSavedSettings.getBOOL("WindowMaximized"))
	{
		gViewerWindow->getWindow()->maximize();
	}

	LLUI::getInstance()->mWindow = gViewerWindow->getWindow();

	// Show watch cursor
	gViewerWindow->setCursor(UI_CURSOR_WAIT);

	// Finish view initialization
	gViewerWindow->initBase();

	// show viewer window
	//gViewerWindow->getWindow()->show();

	LL_INFOS("AppInit") << "Window initialization done." << LL_ENDL;

	return true;
}

void LLAppViewer::writeDebugInfo(bool isStatic)
{
    //Try to do the minimum when writing data during a crash.
    std::string* debug_filename;
    debug_filename = ( isStatic
        ? getStaticDebugFile()
        : getDynamicDebugFile() );

    LL_INFOS() << "Writing debug file " << *debug_filename << LL_ENDL;
    llofstream out_file(debug_filename->c_str());

    isStatic ?  LLSDSerialize::toPrettyXML(gDebugInfo, out_file)
             :  LLSDSerialize::toPrettyXML(gDebugInfo["Dynamic"], out_file);
}

LLSD LLAppViewer::getViewerInfo() const
{
	// The point of having one method build an LLSD info block and the other
	// construct the user-visible About string is to ensure that the same info
	// is available to a getInfo() caller as to the user opening
	// LLFloaterAbout.
	LLSD info;
	LLSD version;
	version.append(LLVersionInfo::getMajor());
	version.append(LLVersionInfo::getMinor());
	version.append(LLVersionInfo::getPatch());
	version.append(LLVersionInfo::getBuild());
	info["VIEWER_VERSION"] = version;
	info["VIEWER_VERSION_STR"] = LLVersionInfo::getVersion();
	info["BUILD_DATE"] = __DATE__;
	info["BUILD_TIME"] = __TIME__;
	info["CHANNEL"] = LLVersionInfo::getChannel();
    info["ADDRESS_SIZE"] = ADDRESS_SIZE;
    //std::string build_config = LLVersionInfo::getBuildConfig();
    //if (build_config != "Release")
    //{
    //    info["BUILD_CONFIG"] = build_config;
    //}

// <FS:CR> FIRE-8273: Add Open-sim indicator to About floater
#if defined OPENSIM
	info["BUILD_TYPE"] = LLTrans::getString("FSWithOpensim");
#elif defined HAVOK_TPV
	info["BUILD_TYPE"] = LLTrans::getString("FSWithHavok");
#else
	info["BUILD_TYPE"] = std::string();
#endif // OPENSIM
// </FS:CR>
	info["SKIN"] = gSavedSettings.getString("FSInternalSkinCurrent");
	info["THEME"] = gSavedSettings.getString("FSInternalSkinCurrentTheme");

	//[FIRE 3113 : SJ] Added Font and fontsize to info
	std::string font_name;
	std::string fsInternalFontSettingsFile = gSavedSettings.getString("FSInternalFontSettingsFile");
	if (LLTrans::findString(font_name, "font_" + fsInternalFontSettingsFile))
	{
		info["FONT"] = font_name;
	}
	else
	{
		info["FONT"] = LLTrans::getString("font_unknown");
	}
	info["FONT_SIZE"] = gSavedSettings.getF32("FSFontSizeAdjustment");
	info["FONT_SCREEN_DPI"] = gSavedSettings.getF32("FontScreenDPI");

	// <FS:PP> FIRE-15714: UI Scaling in SysInfo
	info["UI_SCALE_FACTOR"] = gSavedSettings.getF32("UIScaleFactor");

	//[FIRE-3923 : SJ] Added Drawdistance, bandwidth and LOD to info
	info["DRAW_DISTANCE"] = gSavedSettings.getF32("RenderFarClip");
	info["BANDWIDTH"] = gSavedSettings.getF32("ThrottleBandwidthKBPS");
	info["LOD"] = gSavedSettings.getF32("RenderVolumeLODFactor");

	//[FIRE 3113 : SJ] Added Settingsfile to info
	std::string mode_name;
	std::string sessionSettingsFile = gSavedSettings.getString("SessionSettingsFile");
	if (LLTrans::findString(mode_name, "mode_" + sessionSettingsFile))
	{
		info["MODE"] = mode_name;
	}
	else
	{
		info["MODE"] = LLTrans::getString("mode_unknown");
	}

	// return a URL to the release notes for this viewer, such as:
	// https://releasenotes.secondlife.com/viewer/2.1.0.123456.html
	std::string url = LLTrans::getString("RELEASE_NOTES_BASE_URL");
	// <FS:Ansariel> FIRE-13993: Leave out channel so we can use a URL like
	//                           http://wiki.firestormviewer.org/firestorm_change_log_x.y.z.rev
	//if (! LLStringUtil::endsWith(url, "/"))
	//	url += "/";
	//url += LLURI::escape(LLVersionInfo::getVersion()) + ".html";
	url += LLURI::escape(LLVersionInfo::getVersion());
	// </FS:Ansariel>

	info["VIEWER_RELEASE_NOTES_URL"] = url;

#if LL_MSVC
	info["COMPILER"] = "MSVC";
	info["COMPILER_VERSION"] = _MSC_VER;
#elif LL_CLANG	// <FS:CR> Clang identification
	info["COMPILER"] = "Clang";
	info["COMPILER_VERSION"] = CLANG_VERSION_STRING;
#elif LL_GNUC
	info["COMPILER"] = "GCC";
	info["COMPILER_VERSION"] = GCC_VERSION;
#endif

	// Position
	LLViewerRegion* region = gAgent.getRegion();
	if (region)
	{
// [RLVa:KB] - Checked: 2014-02-24 (RLVa-1.4.10)
		if (RlvActions::canShowLocation())
		{
// [/RLVa:KB]
			LLVector3d pos = gAgent.getPositionGlobal();
			info["POSITION"] = ll_sd_from_vector3d(pos);
			info["POSITION_LOCAL"] = ll_sd_from_vector3(gAgent.getPosAgentFromGlobal(pos));
			info["REGION"] = gAgent.getRegion()->getName();
			info["HOSTNAME"] = gAgent.getRegion()->getHost().getHostName();
			info["HOSTIP"] = gAgent.getRegion()->getHost().getString();
//			info["SERVER_VERSION"] = gLastVersionChannel;
			LLSLURL slurl;
			LLAgentUI::buildSLURL(slurl);
			info["SLURL"] = slurl.getSLURLString();
// [RLVa:KB] - Checked: 2014-02-24 (RLVa-1.4.10)
		}
		else
		{
			info["REGION"] = RlvStrings::getString(RLV_STRING_HIDDEN_REGION);
		}
		info["SERVER_VERSION"] = gLastVersionChannel;
// [/RLVa:KB]
	}

	// CPU
	info["CPU"] = gSysCPU.getCPUString();
	info["MEMORY_MB"] = LLSD::Integer(gSysMemory.getPhysicalMemoryKB().valueInUnits<LLUnits::Megabytes>());
	// Moved hack adjustment to Windows memory size into llsys.cpp
	info["OS_VERSION"] = LLOSInfo::instance().getOSString();
	info["GRAPHICS_CARD_VENDOR"] = (const char*)(glGetString(GL_VENDOR));
	info["GRAPHICS_CARD"] = (const char*)(glGetString(GL_RENDERER));

#if LL_WINDOWS
	std::string drvinfo = gDXHardware.getDriverVersionWMI();
	if (!drvinfo.empty())
	{
		info["GRAPHICS_DRIVER_VERSION"] = drvinfo;
	}
	else
	{
		LL_WARNS("DriverVersion")<< "Cannot get driver version from getDriverVersionWMI" << LL_ENDL;
		LLSD driver_info = gDXHardware.getDisplayInfo();
		if (driver_info.has("DriverVersion"))
		{
			info["GRAPHICS_DRIVER_VERSION"] = driver_info["DriverVersion"];
		}
	}
#endif

// [RLVa:KB] - Checked: 2010-04-18 (RLVa-1.2.0)
<<<<<<< HEAD
	info["RLV_VERSION"] = (rlv_handler_t::isEnabled()) ? RlvStrings::getVersionAbout() : LLTrans::getString("RLVaStatusDisabled");
=======
	info["RLV_VERSION"] = (rlv_handler_t::isEnabled()) ? RlvStrings::getVersionAbout() : "(disabled)";
>>>>>>> 4f05d71e
// [/RLVa:KB]
	info["OPENGL_VERSION"] = (const char*)(glGetString(GL_VERSION));
	info["LIBCURL_VERSION"] = LLCore::LLHttp::getCURLVersion();
    // Settings

    LLRect window_rect = gViewerWindow->getWindowRectRaw();
    info["WINDOW_WIDTH"] = window_rect.getWidth();
    info["WINDOW_HEIGHT"] = window_rect.getHeight();

	// <FS> Custom sysinfo
    //info["FONT_SIZE_ADJUSTMENT"] = gSavedSettings.getF32("FontScreenDPI");
    //info["UI_SCALE"] = gSavedSettings.getF32("UIScaleFactor");
    //info["DRAW_DISTANCE"] = gSavedSettings.getF32("RenderFarClip");
    //info["NET_BANDWITH"] = gSavedSettings.getF32("ThrottleBandwidthKBPS");
    //info["LOD_FACTOR"] = gSavedSettings.getF32("RenderVolumeLODFactor");
    //info["RENDER_QUALITY"] = (F32)gSavedSettings.getU32("RenderQualityPerformance");
    //info["GPU_SHADERS"] = gSavedSettings.getBOOL("RenderDeferred") ? "Enabled" : "Disabled";
    //info["TEXTURE_MEMORY"] = gSavedSettings.getS32("TextureMemory");

    //LLSD substitution;
    //substitution["datetime"] = (S32)(gVFS ? gVFS->creationTime() : 0);
    //info["VFS_TIME"] = LLTrans::getString("AboutTime", substitution);
	// </FS>

#if LL_DARWIN
    info["HIDPI"] = gHiDPISupport;
#endif

	// Libraries

	info["J2C_VERSION"] = LLImageJ2C::getEngineInfo();
	bool want_fullname = true;
	info["AUDIO_DRIVER_VERSION"] = gAudiop ? LLSD(gAudiop->getDriverName(want_fullname)) : "Undefined";
	if(LLVoiceClient::getInstance()->voiceEnabled())
	{
		LLVoiceVersionInfo version = LLVoiceClient::getInstance()->getVersion();
		std::ostringstream version_string;
		version_string << version.serverType << " " << version.serverVersion << std::endl;
		info["VOICE_VERSION"] = version_string.str();
	}
	else
	{
		info["VOICE_VERSION"] = LLTrans::getString("NotConnected");
	}

//#if !LL_LINUX
	std::ostringstream cef_ver_codec;
	cef_ver_codec << "Dullahan: ";
	cef_ver_codec << DULLAHAN_VERSION_MAJOR;
	cef_ver_codec << ".";
	cef_ver_codec << DULLAHAN_VERSION_MINOR;
	cef_ver_codec << ".";
	cef_ver_codec << DULLAHAN_VERSION_BUILD;

	cef_ver_codec << " / CEF: ";
	cef_ver_codec << CEF_VERSION;

	cef_ver_codec << " / Chromium: ";
	cef_ver_codec << CHROME_VERSION_MAJOR;
	cef_ver_codec << ".";
	cef_ver_codec << CHROME_VERSION_MINOR;
	cef_ver_codec << ".";
	cef_ver_codec << CHROME_VERSION_BUILD;
	cef_ver_codec << ".";
	cef_ver_codec << CHROME_VERSION_PATCH;

	info["LIBCEF_VERSION"] = cef_ver_codec.str();
//#else
//	info["LIBCEF_VERSION"] = "Undefined";
//#endif

//#if !LL_LINUX
	std::ostringstream vlc_ver_codec;
	vlc_ver_codec << LIBVLC_VERSION_MAJOR;
	vlc_ver_codec << ".";
	vlc_ver_codec << LIBVLC_VERSION_MINOR;
	vlc_ver_codec << ".";
	vlc_ver_codec << LIBVLC_VERSION_REVISION;
	info["LIBVLC_VERSION"] = vlc_ver_codec.str();
//#else
//	info["LIBVLC_VERSION"] = "Undefined";
//#endif

	S32 packets_in = LLViewerStats::instance().getRecording().getSum(LLStatViewer::PACKETS_IN);
	if (packets_in > 0)
	{
		info["PACKETS_LOST"] = LLViewerStats::instance().getRecording().getSum(LLStatViewer::PACKETS_LOST);
		info["PACKETS_IN"] = packets_in;
		info["PACKETS_PCT"] = 100.f*info["PACKETS_LOST"].asReal() / info["PACKETS_IN"].asReal();
	}

	if (mServerReleaseNotesURL.empty())
	{
		if (gAgent.getRegion())
		{
			info["SERVER_RELEASE_NOTES_URL"] = LLTrans::getString("RetrievingData");
		}
		else
		{
			info["SERVER_RELEASE_NOTES_URL"] = LLTrans::getString("NotConnected");
		}
	}
	else if (LLStringUtil::startsWith(mServerReleaseNotesURL, "http")) // it's an URL
	{
		info["SERVER_RELEASE_NOTES_URL"] = "[" + LLWeb::escapeURL(mServerReleaseNotesURL) + " " + LLTrans::getString("ReleaseNotes") + "]";
	}
	else
	{
		info["SERVER_RELEASE_NOTES_URL"] = mServerReleaseNotesURL;
	}

	// <FS:PP> FIRE-4785: Current render quality setting in sysinfo / about floater
	switch (gSavedSettings.getU32("RenderQualityPerformance"))
	{
		case 0:
			info["RENDERQUALITY"] = LLTrans::getString("render_quality_low");
			info["RENDERQUALITY_FSDATA_ENGLISH"] = "Low (1/7)";
			break;
		case 1:
			info["RENDERQUALITY"] = LLTrans::getString("render_quality_mediumlow");
			info["RENDERQUALITY_FSDATA_ENGLISH"] = "Medium-Low (2/7)";
			break;
		case 2:
			info["RENDERQUALITY"] = LLTrans::getString("render_quality_medium");
			info["RENDERQUALITY_FSDATA_ENGLISH"] = "Medium (3/7)";
			break;
		case 3:
			info["RENDERQUALITY"] = LLTrans::getString("render_quality_mediumhigh");
			info["RENDERQUALITY_FSDATA_ENGLISH"] = "Medium-High (4/7)";
			break;
		case 4:
			info["RENDERQUALITY"] = LLTrans::getString("render_quality_high");
			info["RENDERQUALITY_FSDATA_ENGLISH"] = "High (5/7)";
			break;
		case 5:
			info["RENDERQUALITY"] = LLTrans::getString("render_quality_highultra");
			info["RENDERQUALITY_FSDATA_ENGLISH"] = "High-Ultra (6/7)";
			break;
		case 6:
			info["RENDERQUALITY"] = LLTrans::getString("render_quality_ultra");
			info["RENDERQUALITY_FSDATA_ENGLISH"] = "Ultra (7/7)";
			break;
		default:
			info["RENDERQUALITY"] = LLTrans::getString("render_quality_unknown");
			info["RENDERQUALITY_FSDATA_ENGLISH"] = "Unknown, user has RenderQualityPerformance debug setting beyond the normal range (0-6)";
			break;
	}
	// </FS:PP>

	// <FS:PP> ALM enabled or disabled
	if (gSavedSettings.getBOOL("RenderDeferred"))
	{
		info["ALMSTATUS"] = LLTrans::getString("PermYes");
		info["ALMSTATUS_FSDATA_ENGLISH"] = "Yes";
	}
	else
	{
		info["ALMSTATUS"] = LLTrans::getString("PermNo");
		info["ALMSTATUS_FSDATA_ENGLISH"] = "No";
	}
	// </FS:PP>

	// <FS:Ansariel> FIRE-11768: Include texture memory settings
	info["TEXTUREMEMORY"] = gSavedSettings.getS32("TextureMemory");
	info["TEXTUREMEMORYMULTIPLIER"] = gSavedSettings.getF32("RenderTextureMemoryMultiple");
	// </FS:Ansariel>

	// <FS:ND> Add creation time of VFS (cache)
	if( gVFS )
		info["VFS_DATE"] = gVFS->getCreationDataUTC();
	else
		info["VFS_DATE"] = "unknown";
	// </FS:ND>

	return info;
}

std::string LLAppViewer::getViewerInfoString(bool default_string) const
{
	std::ostringstream support;

	LLSD info(getViewerInfo());

	// Render the LLSD from getInfo() as a format_map_t
	LLStringUtil::format_map_t args;

	// allow the "Release Notes" URL label to be localized
	args["ReleaseNotes"] = LLTrans::getString("ReleaseNotes", default_string);

	for (LLSD::map_const_iterator ii(info.beginMap()), iend(info.endMap());
		ii != iend; ++ii)
	{
		if (! ii->second.isArray())
		{
			// Scalar value
			if (ii->second.isUndefined())
			{
				args[ii->first] = LLTrans::getString("none_text", default_string);
			}
			else
			{
				// don't forget to render value asString()
				args[ii->first] = ii->second.asString();
			}
		}
		else
		{
			// array value: build KEY_0, KEY_1 etc. entries
			for (LLSD::Integer n(0), size(ii->second.size()); n < size; ++n)
			{
				args[STRINGIZE(ii->first << '_' << n)] = ii->second[n].asString();
			}
		}
	}

	// Now build the various pieces
	support << LLTrans::getString("AboutHeader", args, default_string);
	//if (info.has("BUILD_CONFIG"))
	//{
	//	support << "\n" << LLTrans::getString("BuildConfig", args, default_string);
	//}
	if (info.has("REGION"))
	{
// [RLVa:KB] - Checked: 2014-02-24 (RLVa-1.4.10)
		support << "\n\n" << LLTrans::getString( (RlvActions::canShowLocation()) ? "AboutPosition" : "AboutPositionRLVShowLoc", args, default_string);
// [/RLVa:KB]
<<<<<<< HEAD
//		support << "\n\n" << LLTrans::getString("AboutPosition", args, default_string);
=======
//		support << "\n\n" << LLTrans::getString("AboutPosition", args);
>>>>>>> 4f05d71e
	}
	support << "\n\n" << LLTrans::getString("AboutSystem", args, default_string);
	support << "\n";
	if (info.has("GRAPHICS_DRIVER_VERSION"))
	{
		support << "\n" << LLTrans::getString("AboutDriver", args, default_string);
	}
	support << "\n" << LLTrans::getString("AboutOGL", args, default_string);
	//support << "\n\n" << LLTrans::getString("AboutSettings", args, default_string); // <FS> Custom sysinfo
#if LL_DARWIN
	support << "\n" << LLTrans::getString("AboutOSXHiDPI", args, default_string);
#endif
	support << "\n\n" << LLTrans::getString("AboutLibs", args, default_string);
	// <FS> Custom sysinfo
	if (info.has("BANDWIDTH")) //For added info in help floater
	{
		support << "\n" << LLTrans::getString("AboutSettings", args, default_string);
	}
	// </FS>
	if (info.has("COMPILER"))
	{
		support << "\n" << LLTrans::getString("AboutCompiler", args, default_string);
	}
	if (info.has("PACKETS_IN"))
	{
		support << '\n' << LLTrans::getString("AboutTraffic", args, default_string);
	}

	// SLT timestamp
	LLSD substitution;
	substitution["datetime"] = (S32)time(NULL);//(S32)time_corrected();
	support << "\n" << LLTrans::getString("AboutTime", substitution, default_string);

	return support.str();
}

void LLAppViewer::cleanupSavedSettings()
{
	gSavedSettings.setBOOL("MouseSun", FALSE);

	gSavedSettings.setBOOL("UseEnergy", TRUE);				// force toggle to turn off, since sends message to simulator

	gSavedSettings.setBOOL("DebugWindowProc", gDebugWindowProc);

	gSavedSettings.setBOOL("ShowObjectUpdates", gShowObjectUpdates);

	if (gDebugView)
	{
		gSavedSettings.setBOOL("ShowDebugConsole", gDebugView->mDebugConsolep->getVisible());
	}

	// save window position if not maximized
	// as we don't track it in callbacks
	if(NULL != gViewerWindow)
	{
		BOOL maximized = gViewerWindow->getWindow()->getMaximized();
		if (!maximized)
		{
			LLCoordScreen window_pos;

			if (gViewerWindow->getWindow()->getPosition(&window_pos))
			{
				gSavedSettings.setS32("WindowX", window_pos.mX);
				gSavedSettings.setS32("WindowY", window_pos.mY);
			}
		}
	}

	gSavedSettings.setF32("MapScale", LLWorldMapView::sMapScale );

	// Some things are cached in LLAgent.
	if (gAgent.isInitialized())
	{
		gSavedSettings.setF32("RenderFarClip", gAgentCamera.mDrawDistance);
	}
}

void LLAppViewer::removeCacheFiles(const std::string& file_mask)
{
	gDirUtilp->deleteFilesInDir(gDirUtilp->getExpandedFilename(LL_PATH_CACHE, ""), file_mask);
}

void LLAppViewer::writeSystemInfo()
{

    if (! gDebugInfo.has("Dynamic") )
        gDebugInfo["Dynamic"] = LLSD::emptyMap();

	// <FS:ND> we don't want this (otherwise set filename to Firestorm.old/log
// #if LL_WINDOWS
// 	gDebugInfo["SLLog"] = gDirUtilp->getExpandedFilename(LL_PATH_DUMP,"SecondLife.log");
// #else
//     //Not ideal but sufficient for good reporting.
//     gDebugInfo["SLLog"] = gDirUtilp->getExpandedFilename(LL_PATH_LOGS,"SecondLife.old");  //LLError::logFileName();
// #endif
	// </FS:ND>

	gDebugInfo["ClientInfo"]["Name"] = LLVersionInfo::getChannel();
// [SL:KB] - Patch: Viewer-CrashReporting | Checked: 2011-05-08 (Catznip-2.6.0a) | Added: Catznip-2.6.0a
	gDebugInfo["ClientInfo"]["Version"] = LLVersionInfo::getVersion();
	gDebugInfo["ClientInfo"]["Platform"] = LLVersionInfo::getBuildPlatform();
// [/SL:KB]
	gDebugInfo["ClientInfo"]["MajorVersion"] = LLVersionInfo::getMajor();
	gDebugInfo["ClientInfo"]["MinorVersion"] = LLVersionInfo::getMinor();
	gDebugInfo["ClientInfo"]["PatchVersion"] = LLVersionInfo::getPatch();
	gDebugInfo["ClientInfo"]["BuildVersion"] = LLVersionInfo::getBuild();
	gDebugInfo["ClientInfo"]["AddressSize"] = LLVersionInfo::getAddressSize();

// <FS:ND> Add which flavor of FS generated an error
#ifdef OPENSIM
	gDebugInfo["ClientInfo"]["Flavor"] = "oss";
#else
	gDebugInfo["ClientInfo"]["Flavor"] = "hvk";
#endif
// </FS:ND>

	//	gDebugInfo["CAFilename"] = gDirUtilp->getCAFile();

	gDebugInfo["CPUInfo"]["CPUString"] = gSysCPU.getCPUString();
	gDebugInfo["CPUInfo"]["CPUFamily"] = gSysCPU.getFamily();
	gDebugInfo["CPUInfo"]["CPUMhz"] = (S32)gSysCPU.getMHz();
	gDebugInfo["CPUInfo"]["CPUAltivec"] = gSysCPU.hasAltivec();
	gDebugInfo["CPUInfo"]["CPUSSE"] = gSysCPU.hasSSE();
	gDebugInfo["CPUInfo"]["CPUSSE2"] = gSysCPU.hasSSE2();

	gDebugInfo["RAMInfo"]["Physical"] = (LLSD::Integer)(gSysMemory.getPhysicalMemoryKB().value());
	gDebugInfo["RAMInfo"]["Allocated"] = (LLSD::Integer)(gMemoryAllocated.valueInUnits<LLUnits::Kilobytes>());
	gDebugInfo["OSInfo"] = LLOSInfo::instance().getOSStringSimple();

	// The user is not logged on yet, but record the current grid choice login url
	// which may have been the intended grid.
	gDebugInfo["GridName"] = LLGridManager::getInstance()->getGridId();

	// *FIX:Mani - move this down in llappviewerwin32
#ifdef LL_WINDOWS
	DWORD thread_id = GetCurrentThreadId();
	gDebugInfo["MainloopThreadID"] = (S32)thread_id;
#endif

	// "CrashNotHandled" is set here, while things are running well,
	// in case of a freeze. If there is a freeze, the crash logger will be launched
	// and can read this value from the debug_info.log.
	// If the crash is handled by LLAppViewer::handleViewerCrash, ie not a freeze,
	// then the value of "CrashNotHandled" will be set to true.
	gDebugInfo["CrashNotHandled"] = (LLSD::Boolean)true;

	// Insert crash host url (url to post crash log to) if configured. This insures
	// that the crash report will go to the proper location in the case of a
	// prior freeze.
	std::string crashHostUrl = gSavedSettings.get<std::string>("CrashHostUrl");
	if(crashHostUrl != "")
	{
		gDebugInfo["CrashHostUrl"] = crashHostUrl;
	}

	// Dump some debugging info
	LL_INFOS("SystemInfo") << "Application: " << LLTrans::getString("APP_NAME") << LL_ENDL;

	// <FS:ND> Print into about git sha hash this build is based on.
	// LL_INFOS("SystemInfo") << "Version: " << LLVersionInfo::getChannelAndVersion() << LL_ENDL;
	LL_INFOS("SystemInfo") << "Version: " << LLVersionInfo::getChannelAndVersion() << " [" << LLVersionInfo::getGitHash() << "]" << LL_ENDL;
	// </FS:ND>

	// Dump the local time and time zone
	time_t now;
	time(&now);
	char tbuffer[256];		/* Flawfinder: ignore */
	strftime(tbuffer, 256, "%Y-%m-%dT%H:%M:%S %Z", localtime(&now));
	LL_INFOS("SystemInfo") << "Local time: " << tbuffer << LL_ENDL;

	// query some system information
	LL_INFOS("SystemInfo") << "CPU info:\n" << gSysCPU << LL_ENDL;
	LL_INFOS("SystemInfo") << "Memory info:\n" << gSysMemory << LL_ENDL;
	LL_INFOS("SystemInfo") << "OS: " << LLOSInfo::instance().getOSStringSimple() << LL_ENDL;
	LL_INFOS("SystemInfo") << "OS info: " << LLOSInfo::instance() << LL_ENDL;

	// <FS:ND> Breakpad merge. Only include SettingsFile if the user selected this in prefs. Patch from Catznip
    // gDebugInfo["SettingsFilename"] = gSavedSettings.getString("ClientSettingsFile");
	if (gCrashSettings.getBOOL("CrashSubmitSettings"))
		gDebugInfo["SettingsFilename"] = gSavedSettings.getString("ClientSettingsFile");
	// </FS:ND>

	gDebugInfo["ViewerExePath"] = gDirUtilp->getExecutablePathAndName();
	gDebugInfo["CurrentPath"] = gDirUtilp->getCurPath();
	gDebugInfo["FirstLogin"] = (LLSD::Boolean) gAgent.isFirstLogin();
	gDebugInfo["FirstRunThisInstall"] = gSavedSettings.getBOOL("FirstRunThisInstall");
    gDebugInfo["StartupState"] = LLStartUp::getStartupStateString();

	writeDebugInfo(); // Save out debug_info.log early, in case of crash.
}

#ifdef LL_WINDOWS
//For whatever reason, in Windows when using OOP server for breakpad, the callback to get the
//name of the dump file is not getting triggered by the breakpad library.   Unfortunately they
//also didn't see fit to provide a simple query request across the pipe to get this name either.
//Since we are putting our output in a runtime generated directory and we know the header data in
//the dump format, we can however use the following hack to identify our file.
// TODO make this a member function.
void getFileList()
{
	std::stringstream filenames;

	typedef std::vector<std::string> vec;
	std::string pathname = gDirUtilp->getExpandedFilename(LL_PATH_DUMP,"");
	vec file_vec = gDirUtilp->getFilesInDir(pathname);
	for(vec::const_iterator iter=file_vec.begin(); iter!=file_vec.end(); ++iter)
	{
		filenames << *iter << " ";
		if ( ( iter->length() > 30 ) && (iter->rfind(".dmp") == (iter->length()-4) ) )
		{
			std::string fullname = pathname + *iter;
			llifstream fdat( fullname.c_str(), std::ifstream::binary);
			if (fdat)
			{
				char buf[5];
				fdat.read(buf,4);
				fdat.close();
				if (!strncmp(buf,"MDMP",4))
				{
					gDebugInfo["Dynamic"]["MinidumpPath"] = fullname;
					break;
				}
			}
		}
	}
	filenames << std::endl;
	gDebugInfo["Dynamic"]["DumpDirContents"] = filenames.str();
}
#endif

void LLAppViewer::handleViewerCrash()
{
	LL_INFOS("CRASHREPORT") << "Handle viewer crash entry." << LL_ENDL;

	LL_INFOS("CRASHREPORT") << "Last render pool type: " << LLPipeline::sCurRenderPoolType << LL_ENDL ;

	LLMemory::logMemoryInfo(true) ;

	//print out recorded call stacks if there are any.
	LLError::LLCallStacks::print();

	LLAppViewer* pApp = LLAppViewer::instance();
	if (pApp->beingDebugged())
	{
		// This will drop us into the debugger.
		abort();
	}

	if (LLApp::isCrashloggerDisabled())
	{
		abort();
	}

	// Returns whether a dialog was shown.
	// Only do the logic in here once
	if (pApp->mReportedCrash)
	{
		return;
	}
	pApp->mReportedCrash = TRUE;

	// Insert crash host url (url to post crash log to) if configured.
	std::string crashHostUrl = gSavedSettings.get<std::string>("CrashHostUrl");
	if(crashHostUrl != "")
	{
		gDebugInfo["Dynamic"]["CrashHostUrl"] = crashHostUrl;
	}

	LLParcel* parcel = LLViewerParcelMgr::getInstance()->getAgentParcel();
	if ( parcel && parcel->getMusicURL()[0])
	{
		gDebugInfo["Dynamic"]["ParcelMusicURL"] = parcel->getMusicURL();
	}
	if ( parcel && parcel->getMediaURL()[0])
	{
		gDebugInfo["Dynamic"]["ParcelMediaURL"] = parcel->getMediaURL();
	}

	gDebugInfo["Dynamic"]["SessionLength"] = F32(LLFrameTimer::getElapsedSeconds());
	gDebugInfo["Dynamic"]["RAMInfo"]["Allocated"] = LLSD::Integer(LLMemory::getCurrentRSS() / 1024);

	if(gLogoutInProgress)
	{
		gDebugInfo["Dynamic"]["LastExecEvent"] = LAST_EXEC_LOGOUT_CRASH;
	}
	else
	{
		gDebugInfo["Dynamic"]["LastExecEvent"] = gLLErrorActivated ? LAST_EXEC_LLERROR_CRASH : LAST_EXEC_OTHER_CRASH;
	}

	if(gAgent.getRegion())
	{
		gDebugInfo["Dynamic"]["CurrentSimHost"] = gAgent.getRegionHost().getHostName();
		gDebugInfo["Dynamic"]["CurrentRegion"] = gAgent.getRegion()->getName();

		const LLVector3& loc = gAgent.getPositionAgent();
		gDebugInfo["Dynamic"]["CurrentLocationX"] = loc.mV[0];
		gDebugInfo["Dynamic"]["CurrentLocationY"] = loc.mV[1];
		gDebugInfo["Dynamic"]["CurrentLocationZ"] = loc.mV[2];
	}

	if(LLAppViewer::instance()->mMainloopTimeout)
	{
		gDebugInfo["Dynamic"]["MainloopTimeoutState"] = LLAppViewer::instance()->mMainloopTimeout->getState();
	}

	// The crash is being handled here so set this value to false.
	// Otherwise the crash logger will think this crash was a freeze.
	gDebugInfo["Dynamic"]["CrashNotHandled"] = (LLSD::Boolean)false;

	//Write out the crash status file
	//Use marker file style setup, as that's the simplest, especially since
	//we're already in a crash situation
	if (gDirUtilp)
	{
		std::string crash_marker_file_name = gDirUtilp->getExpandedFilename(LL_PATH_LOGS,
																			gLLErrorActivated
																			? LLERROR_MARKER_FILE_NAME
																			: ERROR_MARKER_FILE_NAME);
		LLAPRFile crash_marker_file ;
		crash_marker_file.open(crash_marker_file_name, LL_APR_WB);
		if (crash_marker_file.getFileHandle())
		{
			LL_INFOS("MarkerFile") << "Created crash marker file " << crash_marker_file_name << LL_ENDL;
			recordMarkerVersion(crash_marker_file);
		}
		else
		{
			LL_WARNS("MarkerFile") << "Cannot create error marker file " << crash_marker_file_name << LL_ENDL;
		}
	}
	else
	{
		LL_WARNS("MarkerFile") << "No gDirUtilp with which to create error marker file name" << LL_ENDL;
	}

#ifdef LL_WINDOWS
	Sleep(200);
#endif

	char *minidump_file = pApp->getMiniDumpFilename();
    LL_DEBUGS("CRASHREPORT") << "minidump file name " << minidump_file << LL_ENDL;
	if(minidump_file && minidump_file[0] != 0)
	{
		gDebugInfo["Dynamic"]["MinidumpPath"] = minidump_file;
	}
	else
	{
#ifdef LL_WINDOWS
		getFileList();
#else
        LL_WARNS("CRASHREPORT") << "no minidump file?" << LL_ENDL;
#endif
	}
    gDebugInfo["Dynamic"]["CrashType"]="crash";

	if (gMessageSystem && gDirUtilp)
	{
		std::string filename;
		filename = gDirUtilp->getExpandedFilename(LL_PATH_DUMP, "stats.log");
        LL_DEBUGS("CRASHREPORT") << "recording stats " << filename << LL_ENDL;
		llofstream file(filename.c_str(), std::ios_base::binary);
		if(file.good())
		{
			gMessageSystem->summarizeLogs(file);
			file.close();
		}
        else
        {
            LL_WARNS("CRASHREPORT") << "problem recording stats" << LL_ENDL;
        }
	}

	if (gMessageSystem)
	{
		gMessageSystem->getCircuitInfo(gDebugInfo["CircuitInfo"]);
		gMessageSystem->stopLogging();
	}

	if (LLWorld::instanceExists()) LLWorld::getInstance()->getInfo(gDebugInfo["Dynamic"]);

	// Close the debug file
	pApp->writeDebugInfo(false);  //false answers the isStatic question with the least overhead.
}

// static
void LLAppViewer::recordMarkerVersion(LLAPRFile& marker_file)
{
	std::string marker_version(LLVersionInfo::getChannelAndVersion());
	if ( marker_version.length() > MAX_MARKER_LENGTH )
	{
		LL_WARNS_ONCE("MarkerFile") << "Version length ("<< marker_version.length()<< ")"
									<< " greater than maximum (" << MAX_MARKER_LENGTH << ")"
									<< ": marker matching may be incorrect"
									<< LL_ENDL;
	}

	// record the viewer version in the marker file
	marker_file.write(marker_version.data(), marker_version.length());

	marker_file.flush(); // <FS:ND/> Make sure filesystem reflects what we wrote.
}

bool LLAppViewer::markerIsSameVersion(const std::string& marker_name) const
{
	bool sameVersion = false;

	std::string my_version(LLVersionInfo::getChannelAndVersion());
	char marker_version[MAX_MARKER_LENGTH];
	S32  marker_version_length;

	LLAPRFile marker_file;
	marker_file.open(marker_name, LL_APR_RB);
	if (marker_file.getFileHandle())
	{
		marker_version_length = marker_file.read(marker_version, sizeof(marker_version));
		std::string marker_string(marker_version, marker_version_length);
		if ( 0 == my_version.compare( 0, my_version.length(), marker_version, 0, marker_version_length ) )
		{
			sameVersion = true;
		}
		LL_DEBUGS("MarkerFile") << "Compare markers for '" << marker_name << "': "
								<< "\n   mine '" << my_version    << "'"
								<< "\n marker '" << marker_string << "'"
								<< "\n " << ( sameVersion ? "same" : "different" ) << " version"
								<< LL_ENDL;
		marker_file.close();
	}
	return sameVersion;
}

void LLAppViewer::processMarkerFiles()
{
	//We've got 4 things to test for here
	// - Other Process Running (SecondLife.exec_marker present, locked)
	// - Freeze (SecondLife.exec_marker present, not locked)
	// - LLError Crash (SecondLife.llerror_marker present)
	// - Other Crash (SecondLife.error_marker present)
	// These checks should also remove these files for the last 2 cases if they currently exist

	bool marker_is_same_version = true;
	// first, look for the marker created at startup and deleted on a clean exit
	mMarkerFileName = gDirUtilp->getExpandedFilename(LL_PATH_LOGS,MARKER_FILE_NAME);
	if (LLAPRFile::isExist(mMarkerFileName, NULL, LL_APR_RB))
	{
		// File exists...
		// first, read it to see if it was created by the same version (we need this later)
		marker_is_same_version = markerIsSameVersion(mMarkerFileName);

		// now test to see if this file is locked by a running process (try to open for write)
		LL_DEBUGS("MarkerFile") << "Checking exec marker file for lock..." << LL_ENDL;
		mMarkerFile.open(mMarkerFileName, LL_APR_WB);
		// <FS:ND> Remove LLVolatileAPRPool/apr_file_t and use FILE* instead
		//apr_file_t* fMarker = mMarkerFile.getFileHandle() ;
		LLAPRFile::tFiletype* fMarker = mMarkerFile.getFileHandle() ; 
		// </FS:ND>
		if (!fMarker)
		{
			LL_INFOS("MarkerFile") << "Exec marker file open failed - assume it is locked." << LL_ENDL;
			mSecondInstance = true; // lock means that instance is running.
		}
		else
		{
			// We were able to open it, now try to lock it ourselves...
			if (apr_file_lock(fMarker, APR_FLOCK_NONBLOCK | APR_FLOCK_EXCLUSIVE) != APR_SUCCESS)
			{
				LL_WARNS_ONCE("MarkerFile") << "Locking exec marker failed." << LL_ENDL;
				mSecondInstance = true; // lost a race? be conservative
				mMarkerFile.close(); // <FS:ND/> Cannot lock the file and take ownership. Don't keep it open
			}
			else
			{
				// No other instances; we've locked this file now, so record our version; delete on quit.
				recordMarkerVersion(mMarkerFile);
				LL_DEBUGS("MarkerFile") << "Exec marker file existed but was not locked; rewritten." << LL_ENDL;
			}
		}

		if (mSecondInstance)
		{
			LL_INFOS("MarkerFile") << "Exec marker '"<< mMarkerFileName << "' owned by another instance" << LL_ENDL;
		}
		else if (marker_is_same_version)
		{
			// the file existed, is ours, and matched our version, so we can report on what it says
			LL_INFOS("MarkerFile") << "Exec marker '"<< mMarkerFileName << "' found; last exec FROZE" << LL_ENDL;
			gLastExecEvent = LAST_EXEC_FROZE;

		}
		else
		{
			LL_INFOS("MarkerFile") << "Exec marker '"<< mMarkerFileName << "' found, but versions did not match" << LL_ENDL;
		}
	}
	else // marker did not exist... last exec (if any) did not freeze
	{
		// Create the marker file for this execution & lock it; it will be deleted on a clean exit
		apr_status_t s;
		s = mMarkerFile.open(mMarkerFileName, LL_APR_WB, TRUE);

		if (s == APR_SUCCESS && mMarkerFile.getFileHandle())
		{
			LL_DEBUGS("MarkerFile") << "Exec marker file '"<< mMarkerFileName << "' created." << LL_ENDL;
			if (APR_SUCCESS == apr_file_lock(mMarkerFile.getFileHandle(), APR_FLOCK_NONBLOCK | APR_FLOCK_EXCLUSIVE))
			{
				recordMarkerVersion(mMarkerFile);
				LL_DEBUGS("MarkerFile") << "Exec marker file locked." << LL_ENDL;
			}
			else
			{
				LL_WARNS("MarkerFile") << "Exec marker file cannot be locked." << LL_ENDL;
			}
		}
		else
		{
			LL_WARNS("MarkerFile") << "Failed to create exec marker file '"<< mMarkerFileName << "'." << LL_ENDL;
		}
	}

	// now check for cases in which the exec marker may have been cleaned up by crash handlers

	// check for any last exec event report based on whether or not it happened during logout
	// (the logout marker is created when logout begins)
	std::string logout_marker_file =  gDirUtilp->getExpandedFilename(LL_PATH_LOGS, LOGOUT_MARKER_FILE_NAME);
	if(LLAPRFile::isExist(logout_marker_file, NULL, LL_APR_RB))
	{
		if (markerIsSameVersion(logout_marker_file))
		{
			gLastExecEvent = LAST_EXEC_LOGOUT_FROZE;
			LL_INFOS("MarkerFile") << "Logout crash marker '"<< logout_marker_file << "', changing LastExecEvent to LOGOUT_FROZE" << LL_ENDL;
		}
		else
		{
			LL_INFOS("MarkerFile") << "Logout crash marker '"<< logout_marker_file << "' found, but versions did not match" << LL_ENDL;
		}
		LLAPRFile::remove(logout_marker_file);
	}
	// further refine based on whether or not a marker created during an llerr crash is found
	std::string llerror_marker_file = gDirUtilp->getExpandedFilename(LL_PATH_LOGS, LLERROR_MARKER_FILE_NAME);
	if(LLAPRFile::isExist(llerror_marker_file, NULL, LL_APR_RB))
	{
		if (markerIsSameVersion(llerror_marker_file))
		{
			if ( gLastExecEvent == LAST_EXEC_LOGOUT_FROZE )
			{
				gLastExecEvent = LAST_EXEC_LOGOUT_CRASH;
				LL_INFOS("MarkerFile") << "LLError marker '"<< llerror_marker_file << "' crashed, setting LastExecEvent to LOGOUT_CRASH" << LL_ENDL;
			}
			else
			{
				gLastExecEvent = LAST_EXEC_LLERROR_CRASH;
				LL_INFOS("MarkerFile") << "LLError marker '"<< llerror_marker_file << "' crashed, setting LastExecEvent to LLERROR_CRASH" << LL_ENDL;
			}
		}
		else
		{
			LL_INFOS("MarkerFile") << "LLError marker '"<< llerror_marker_file << "' found, but versions did not match" << LL_ENDL;
		}
		LLAPRFile::remove(llerror_marker_file);
	}
	// and last refine based on whether or not a marker created during a non-llerr crash is found
	std::string error_marker_file = gDirUtilp->getExpandedFilename(LL_PATH_LOGS, ERROR_MARKER_FILE_NAME);
	if(LLAPRFile::isExist(error_marker_file, NULL, LL_APR_RB))
	{
		if (markerIsSameVersion(error_marker_file))
		{
			if (gLastExecEvent == LAST_EXEC_LOGOUT_FROZE)
			{
				gLastExecEvent = LAST_EXEC_LOGOUT_CRASH;
				LL_INFOS("MarkerFile") << "Error marker '"<< error_marker_file << "' crashed, setting LastExecEvent to LOGOUT_CRASH" << LL_ENDL;
			}
			else
			{
				gLastExecEvent = LAST_EXEC_OTHER_CRASH;
				LL_INFOS("MarkerFile") << "Error marker '"<< error_marker_file << "' crashed, setting LastExecEvent to " << gLastExecEvent << LL_ENDL;
			}
		}
		else
		{
			LL_INFOS("MarkerFile") << "Error marker '"<< error_marker_file << "' marker found, but versions did not match" << LL_ENDL;
		}
		LLAPRFile::remove(error_marker_file);
	}
}

void LLAppViewer::removeMarkerFiles()
{
	if (!mSecondInstance)
	{
		if (mMarkerFile.getFileHandle())
		{
			mMarkerFile.close() ;
			LLAPRFile::remove( mMarkerFileName );
			LL_DEBUGS("MarkerFile") << "removed exec marker '"<<mMarkerFileName<<"'"<< LL_ENDL;
		}
		else
		{
			LL_DEBUGS("MarkerFile") << "marker '"<<mMarkerFileName<<"' not open"<< LL_ENDL;
 		}

		if (mLogoutMarkerFile.getFileHandle())
		{
			mLogoutMarkerFile.close();
			LLAPRFile::remove( mLogoutMarkerFileName );
			LL_DEBUGS("MarkerFile") << "removed logout marker '"<<mLogoutMarkerFileName<<"'"<< LL_ENDL;
		}
		else
		{
			LL_DEBUGS("MarkerFile") << "logout marker '"<<mLogoutMarkerFileName<<"' not open"<< LL_ENDL;
		}
	}
	else
	{
		LL_WARNS("MarkerFile") << "leaving markers because this is a second instance" << LL_ENDL;
	}
}

void LLAppViewer::removeDumpDir()
{
    //Call this routine only on clean exit.  Crash reporter will clean up
    //its locking table for us.
    std::string dump_dir = gDirUtilp->getExpandedFilename(LL_PATH_DUMP, "");
    gDirUtilp->deleteDirAndContents(dump_dir);
}

void LLAppViewer::forceQuit()
{
	LLApp::setQuitting();
}

//TODO: remove
void LLAppViewer::fastQuit(S32 error_code)
{
	// finish pending transfers
	flushVFSIO();
	// let sim know we're logging out
	sendLogoutRequest();
	// flush network buffers by shutting down messaging system
	end_messaging_system();
	// figure out the error code
	S32 final_error_code = error_code ? error_code : (S32)isError();
	// this isn't a crash
	removeMarkerFiles();
	// get outta here
	_exit(final_error_code);
}

void LLAppViewer::requestQuit()
{
	LL_INFOS() << "requestQuit" << LL_ENDL;

	LLViewerRegion* region = gAgent.getRegion();

	if( (LLStartUp::getStartupState() < STATE_STARTED) || !region )
	{
		// If we have a region, make some attempt to send a logout request first.
		// This prevents the halfway-logged-in avatar from hanging around inworld for a couple minutes.
		if(region)
		{
			sendLogoutRequest();
		}
		else if(LLStartUp::getStartupState() == STATE_STARTED) // LO: Fix for FIRE-2613: sidebar tabs and floaters not remembering being open/torn off
		{
			if (gFloaterView)
			{
				// application is quitting
				gFloaterView->closeAllChildren(true);
			}

		} // ~LO

		// Quit immediately
		forceQuit();
		return;
	}

	// Try to send metrics back to the grid
	metricsSend(!gDisconnected);

	// Try to send last batch of avatar rez metrics.
	if (!gDisconnected && isAgentAvatarValid())
	{
		gAgentAvatarp->updateAvatarRezMetrics(true); // force a last packet to be sent.
	}

	LLHUDEffectSpiral *effectp = (LLHUDEffectSpiral*)LLHUDManager::getInstance()->createViewerEffect(LLHUDObject::LL_HUD_EFFECT_POINT, TRUE);
	effectp->setPositionGlobal(gAgent.getPositionGlobal());
	effectp->setColor(LLColor4U(gAgent.getEffectColor()));
	LLHUDManager::getInstance()->sendEffects();
	effectp->markDead() ;//remove it.

	// Attempt to close all floaters that might be
	// editing things.
	if (gFloaterView)
	{
		// application is quitting
		gFloaterView->closeAllChildren(true);
	}

	send_stats();

	gLogoutTimer.reset();
	mQuitRequested = true;
}

static bool finish_quit(const LLSD& notification, const LLSD& response)
{
	S32 option = LLNotificationsUtil::getSelectedOption(notification, response);

	if (option == 0)
	{
		LLAppViewer::instance()->requestQuit();
	}
	return false;
}
static LLNotificationFunctorRegistration finish_quit_reg("ConfirmQuit", finish_quit);

void LLAppViewer::userQuit()
{
	if (gDisconnected
		|| !gViewerWindow
		|| !gViewerWindow->getProgressView()
		|| gViewerWindow->getProgressView()->getVisible())
	{
		requestQuit();
	}
	else
	{
		LLNotificationsUtil::add("ConfirmQuit");
	}
}

static bool finish_early_exit(const LLSD& notification, const LLSD& response)
{
	LLAppViewer::instance()->forceQuit();
	return false;
}

void LLAppViewer::earlyExit(const std::string& name, const LLSD& substitutions)
{
   	LL_WARNS() << "app_early_exit: " << name << LL_ENDL;
	gDoDisconnect = TRUE;
	LLNotificationsUtil::add(name, substitutions, LLSD(), finish_early_exit);
}

// case where we need the viewer to exit without any need for notifications
void LLAppViewer::earlyExitNoNotify()
{
   	LL_WARNS() << "app_early_exit with no notification: " << LL_ENDL;
	gDoDisconnect = TRUE;
	finish_early_exit( LLSD(), LLSD() );
}

void LLAppViewer::abortQuit()
{
    LL_INFOS() << "abortQuit()" << LL_ENDL;
	mQuitRequested = false;
}

void LLAppViewer::migrateCacheDirectory()
{
#if LL_WINDOWS || LL_DARWIN
	// NOTE: (Nyx) as of 1.21, cache for mac is moving to /library/caches/SecondLife from
	// /library/application support/SecondLife/cache This should clear/delete the old dir.

	// As of 1.23 the Windows cache moved from
	//   C:\Documents and Settings\James\Application Support\SecondLife\cache
	// to
	//   C:\Documents and Settings\James\Local Settings\Application Support\SecondLife
	//
	// The Windows Vista equivalent is from
	//   C:\Users\James\AppData\Roaming\SecondLife\cache
	// to
	//   C:\Users\James\AppData\Local\SecondLife
	//
	// Note the absence of \cache on the second path.  James.

	// Only do this once per fresh install of this version.
	if (gSavedSettings.getBOOL("MigrateCacheDirectory"))
	{
		gSavedSettings.setBOOL("MigrateCacheDirectory", FALSE);

		std::string old_cache_dir = gDirUtilp->add(gDirUtilp->getOSUserAppDir(), "cache");
		std::string new_cache_dir = gDirUtilp->getCacheDir(true);

		if (gDirUtilp->fileExists(old_cache_dir))
		{
			LL_INFOS() << "Migrating cache from " << old_cache_dir << " to " << new_cache_dir << LL_ENDL;

			// Migrate inventory cache to avoid pain to inventory database after mass update
			S32 file_count = 0;
			std::string file_name;
			std::string mask = "*.*";

			LLDirIterator iter(old_cache_dir, mask);
			while (iter.next(file_name))
			{
				if (file_name == "." || file_name == "..") continue;
				std::string source_path = gDirUtilp->add(old_cache_dir, file_name);
				std::string dest_path = gDirUtilp->add(new_cache_dir, file_name);
				if (!LLFile::rename(source_path, dest_path))
				{
					file_count++;
				}
			}
			LL_INFOS() << "Moved " << file_count << " files" << LL_ENDL;

			// AO: Don't automatically purge old cache
			//// Nuke the old cache
			//gDirUtilp->setCacheDir(old_cache_dir);
			//purgeCache();
			gDirUtilp->setCacheDir(new_cache_dir);

#if LL_DARWIN
			// Clean up Mac files not deleted by removing *.*
			std::string ds_store = old_cache_dir + "/.DS_Store";
			if (gDirUtilp->fileExists(ds_store))
			{
				LLFile::remove(ds_store);
			}
#endif
			if (LLFile::rmdir(old_cache_dir) != 0)
			{
				LL_WARNS() << "could not delete old cache directory " << old_cache_dir << LL_ENDL;
			}
		}
	}
#endif // LL_WINDOWS || LL_DARWIN
}

void dumpVFSCaches()
{
	LL_INFOS() << "======= Static VFS ========" << LL_ENDL;
	gStaticVFS->listFiles();
#if LL_WINDOWS
	LL_INFOS() << "======= Dumping static VFS to StaticVFSDump ========" << LL_ENDL;
	WCHAR w_str[MAX_PATH];
	GetCurrentDirectory(MAX_PATH, w_str);
	S32 res = LLFile::mkdir("StaticVFSDump");
	if (res == -1)
	{
		LL_WARNS() << "Couldn't create dir StaticVFSDump" << LL_ENDL;
	}
	SetCurrentDirectory(utf8str_to_utf16str("StaticVFSDump").c_str());
	gStaticVFS->dumpFiles();
	SetCurrentDirectory(w_str);
#endif

	LL_INFOS() << "========= Dynamic VFS ====" << LL_ENDL;
	gVFS->listFiles();
#if LL_WINDOWS
	LL_INFOS() << "========= Dumping dynamic VFS to VFSDump ====" << LL_ENDL;
	res = LLFile::mkdir("VFSDump");
	if (res == -1)
	{
		LL_WARNS() << "Couldn't create dir VFSDump" << LL_ENDL;
	}
	SetCurrentDirectory(utf8str_to_utf16str("VFSDump").c_str());
	gVFS->dumpFiles();
	SetCurrentDirectory(w_str);
#endif
}

//static
U32 LLAppViewer::getTextureCacheVersion()
{
	//viewer texture cache version, change if the texture cache format changes.
	const U32 TEXTURE_CACHE_VERSION = 8;

	return TEXTURE_CACHE_VERSION ;
}

//static
U32 LLAppViewer::getObjectCacheVersion()
{
	// Viewer object cache version, change if object update
	// format changes. JC
	const U32 INDRA_OBJECT_CACHE_VERSION = 15;

	return INDRA_OBJECT_CACHE_VERSION;
}

bool LLAppViewer::initCache()
{
	mPurgeCache = false;
	BOOL read_only = mSecondInstance ? TRUE : FALSE;
	LLAppViewer::getTextureCache()->setReadOnly(read_only) ;
	LLVOCache::initParamSingleton(read_only);

	bool texture_cache_mismatch = false;
	if (gSavedSettings.getS32("LocalCacheVersion") != LLAppViewer::getTextureCacheVersion())
	{
		texture_cache_mismatch = true;
		if(!read_only)
		{
			gSavedSettings.setS32("LocalCacheVersion", LLAppViewer::getTextureCacheVersion());
		}
	}

	if(!read_only)
	{
		// <FS:Zi> Purge inventory cache is done in LLInventoryModel::loadSkeleton()

		// Purge cache if user requested it
		if (gSavedSettings.getBOOL("PurgeCacheOnStartup") ||
			gSavedSettings.getBOOL("PurgeCacheOnNextStartup"))
		{
			LL_INFOS("AppCache") << "Startup cache purge requested: " << (gSavedSettings.getBOOL("PurgeCacheOnStartup") ? "ALWAYS" : "ONCE") << LL_ENDL;
			gSavedSettings.setBOOL("PurgeCacheOnNextStartup", false);
			LL_INFOS("AppCache") << "Scheduling texture purge, based on PurgeCache* settings." << LL_ENDL;
			mPurgeCache = true;
			// STORM-1141 force purgeAllTextures to get called to prevent a crash here. -brad
			texture_cache_mismatch = true;
		}

		// <FS> If the J2C has changed since the last run, clear the cache
		const std::string j2c_info = LLImageJ2C::getEngineInfo();
		const std::string j2c_last = gSavedSettings.getString("LastJ2CVersion");
		if (j2c_info != j2c_last && !j2c_last.empty())
		{
			LL_INFOS("AppCache") << "Scheduling texture purge, based on LastJ2CVersion mismatch." << LL_ENDL;
			mPurgeTextures = true;
		}
		gSavedSettings.setString("LastJ2CVersion", j2c_info);
		// </FS>
	
		// We have moved the location of the cache directory over time.
		migrateCacheDirectory();

		// Setup and verify the cache location
		std::string cache_location = gSavedSettings.getString("CacheLocation");
		std::string new_cache_location = gSavedSettings.getString("NewCacheLocation");
		if (new_cache_location != cache_location)
		{
			// AO: Don't automatically purge old cache location, has unwanted side effects with shared caches, upgrades
			//LL_INFOS("AppCache") << "Cache location changed, cache needs purging" << LL_ENDL;
			//gDirUtilp->setCacheDir(gSavedSettings.getString("CacheLocation"));
			//purgeCache(); // purge old cache
			gSavedSettings.setString("CacheLocation", new_cache_location);
			gSavedSettings.setString("CacheLocationTopFolder", gDirUtilp->getBaseFileName(new_cache_location));
		}
	}

	if (!gDirUtilp->setCacheDir(gSavedSettings.getString("CacheLocation")))
	{
		LL_WARNS("AppCache") << "Unable to set cache location" << LL_ENDL;
		gSavedSettings.setString("CacheLocation", "");
		gSavedSettings.setString("CacheLocationTopFolder", "");
	}

	// <FS:Ansariel> Sound cache
	if (!gDirUtilp->setSoundCacheDir(gSavedSettings.getString("FSSoundCacheLocation")))
	{
		LL_WARNS("AppCache") << "Unable to set sound cache location" << LL_ENDL;
		gSavedSettings.setString("FSSoundCacheLocation", "");
	}
	// </FS:Ansariel>
	
	if (mPurgeCache && !read_only)
	{
		LLSplashScreen::update(LLTrans::getString("StartupClearingCache"));
		purgeCache();
	}

	// <FS:Ansariel> FIRE-13066
	if (mPurgeTextures && !read_only)
	{
		LL_INFOS("AppCache") << "Purging Texture Cache..." << LL_ENDL;
		LLSplashScreen::update(LLTrans::getString("StartupClearingTextureCache"));
		LLAppViewer::getTextureCache()->purgeCache(LL_PATH_CACHE);
	}
	// </FS:Ansariel>

	// <FS:Ansariel> Purge web browser cache
	if (gSavedSettings.getBOOL("FSStartupClearBrowserCache"))
	{
		std::string browser_cache = gDirUtilp->getExpandedFilename(LL_PATH_CACHE, "cef_cache");
		if (LLFile::isdir(browser_cache))
		{
			gDirUtilp->deleteDirAndContents(browser_cache);
		}
		gSavedSettings.setBOOL("FSStartupClearBrowserCache", FALSE);
	}
	// </FS:Ansariel>

	// <FS:ND> For Windows, purging the cache can take an extraordinary amount of time. Rename the cache dir and purge it using another thread.
	startCachePurge();
	// </FS:ND>

	LLSplashScreen::update(LLTrans::getString("StartupInitializingTextureCache"));

	// Init the texture cache
	// Allocate 80% of the cache size for textures
	const S32 MB = 1024 * 1024;
	const S64 MIN_CACHE_SIZE = 256 * MB;
	const S64 MAX_CACHE_SIZE = 9984ll * MB;
	const S64 MAX_VFS_SIZE = 1024 * MB; // 1 GB

	S64 cache_size = (S64)(gSavedSettings.getU32("CacheSize")) * MB;
	cache_size = llclamp(cache_size, MIN_CACHE_SIZE, MAX_CACHE_SIZE);

	S64 vfs_size = llmin((S64)((cache_size * 2) / 10), MAX_VFS_SIZE);
	S64 texture_cache_size = cache_size - vfs_size;

	S64 extra = LLAppViewer::getTextureCache()->initCache(LL_PATH_CACHE, texture_cache_size, texture_cache_mismatch);
	texture_cache_size -= extra;


	LLVOCache::getInstance()->initCache(LL_PATH_CACHE, gSavedSettings.getU32("CacheNumberOfRegionsForObjects"), getObjectCacheVersion());

	LLSplashScreen::update(LLTrans::getString("StartupInitializingVFS"));

	// Init the VFS
	vfs_size = llmin(vfs_size + extra, MAX_VFS_SIZE);
	vfs_size = (vfs_size / MB) * MB; // make sure it is MB aligned
	U32 vfs_size_u32 = (U32)vfs_size;
	U32 old_vfs_size = gSavedSettings.getU32("VFSOldSize") * MB;
	bool resize_vfs = (vfs_size_u32 != old_vfs_size);
	if (resize_vfs)
	{
		gSavedSettings.setU32("VFSOldSize", vfs_size_u32 / MB);
	}
	LL_INFOS("AppCache") << "VFS CACHE SIZE: " << vfs_size / (1024*1024) << " MB" << LL_ENDL;

	// This has to happen BEFORE starting the vfs
	// time_t	ltime;
	srand(time(NULL));		// Flawfinder: ignore
	U32 old_salt = gSavedSettings.getU32("VFSSalt");
	U32 new_salt;
	std::string old_vfs_data_file;
	std::string old_vfs_index_file;
	std::string new_vfs_data_file;
	std::string new_vfs_index_file;
	std::string static_vfs_index_file;
	std::string static_vfs_data_file;

	if (gSavedSettings.getBOOL("AllowMultipleViewers"))
	{
		// don't mess with renaming the VFS in this case
		new_salt = old_salt;
	}
	else
	{
		do
		{
			new_salt = rand();
		} while(new_salt == old_salt);
	}

	old_vfs_data_file = gDirUtilp->getExpandedFilename(LL_PATH_CACHE, VFS_DATA_FILE_BASE) + llformat("%u", old_salt);

	// make sure this file exists
	llstat s;
	S32 stat_result = LLFile::stat(old_vfs_data_file, &s);
	if (stat_result)
	{
		// doesn't exist, look for a data file
		std::string mask;
		mask = VFS_DATA_FILE_BASE;
		mask += "*";

		std::string dir;
		dir = gDirUtilp->getExpandedFilename(LL_PATH_CACHE, "");

		std::string found_file;
		LLDirIterator iter(dir, mask);
		if (iter.next(found_file))
		{
			old_vfs_data_file = gDirUtilp->add(dir, found_file);

			S32 start_pos = found_file.find_last_of('.');
			if (start_pos > 0)
			{
				sscanf(found_file.substr(start_pos+1).c_str(), "%d", &old_salt);
			}
			LL_DEBUGS("AppCache") << "Default vfs data file not present, found: " << old_vfs_data_file << " Old salt: " << old_salt << LL_ENDL;
		}
	}

	old_vfs_index_file = gDirUtilp->getExpandedFilename(LL_PATH_CACHE, VFS_INDEX_FILE_BASE) + llformat("%u", old_salt);

	stat_result = LLFile::stat(old_vfs_index_file, &s);
	if (stat_result)
	{
		// We've got a bad/missing index file, nukem!
		LL_WARNS("AppCache") << "Bad or missing vfx index file " << old_vfs_index_file << LL_ENDL;
		LL_WARNS("AppCache") << "Removing old vfs data file " << old_vfs_data_file << LL_ENDL;
		LLFile::remove(old_vfs_data_file);
		LLFile::remove(old_vfs_index_file);

		// Just in case, nuke any other old cache files in the directory.
		std::string dir;
		dir = gDirUtilp->getExpandedFilename(LL_PATH_CACHE, "");

		std::string mask;
		mask = VFS_DATA_FILE_BASE;
		mask += "*";

		gDirUtilp->deleteFilesInDir(dir, mask);

		mask = VFS_INDEX_FILE_BASE;
		mask += "*";

		gDirUtilp->deleteFilesInDir(dir, mask);
	}

	new_vfs_data_file = gDirUtilp->getExpandedFilename(LL_PATH_CACHE, VFS_DATA_FILE_BASE) + llformat("%u", new_salt);
	new_vfs_index_file = gDirUtilp->getExpandedFilename(LL_PATH_CACHE, VFS_INDEX_FILE_BASE) + llformat("%u", new_salt);

	static_vfs_data_file = gDirUtilp->getExpandedFilename(LL_PATH_APP_SETTINGS, "static_data.db2");
	static_vfs_index_file = gDirUtilp->getExpandedFilename(LL_PATH_APP_SETTINGS, "static_index.db2");

	if (resize_vfs)
	{
		LL_DEBUGS("AppCache") << "Removing old vfs and re-sizing" << LL_ENDL;

		LLFile::remove(old_vfs_data_file);
		LLFile::remove(old_vfs_index_file);
	}
	else if (old_salt != new_salt)
	{
		// move the vfs files to a new name before opening
		LL_DEBUGS("AppCache") << "Renaming " << old_vfs_data_file << " to " << new_vfs_data_file << LL_ENDL;
		LL_DEBUGS("AppCache") << "Renaming " << old_vfs_index_file << " to " << new_vfs_index_file << LL_ENDL;
		LLFile::rename(old_vfs_data_file, new_vfs_data_file);
		LLFile::rename(old_vfs_index_file, new_vfs_index_file);
	}

	// Startup the VFS...
	gSavedSettings.setU32("VFSSalt", new_salt);

	// Don't remove VFS after viewer crashes.  If user has corrupt data, they can reinstall. JC
	gVFS = LLVFS::createLLVFS(new_vfs_index_file, new_vfs_data_file, false, vfs_size_u32, false);
	if (!gVFS)
	{
		return false;
	}

	gStaticVFS = LLVFS::createLLVFS(static_vfs_index_file, static_vfs_data_file, true, 0, false);
	if (!gStaticVFS)
	{
		return false;
	}

	BOOL success = gVFS->isValid() && gStaticVFS->isValid();
	if (!success)
	{
		return false;
	}
	else
	{
		LLVFile::initClass();

#ifndef LL_RELEASE_FOR_DOWNLOAD
		if (gSavedSettings.getBOOL("DumpVFSCaches"))
		{
			dumpVFSCaches();
		}
#endif

		return true;
	}
}

void LLAppViewer::addOnIdleCallback(const boost::function<void()>& cb)
{
	LLDeferredTaskList::instance().addTask(cb);
}

void LLAppViewer::purgeCache()
{
	LL_INFOS("AppCache") << "Purging Cache and Texture Cache..." << LL_ENDL;
	LLAppViewer::getTextureCache()->purgeCache(LL_PATH_CACHE);
	LLVOCache::getInstance()->removeCache(LL_PATH_CACHE);
	std::string browser_cache = gDirUtilp->getExpandedFilename(LL_PATH_CACHE, "cef_cache");
	if (LLFile::isdir(browser_cache))
	{
		// cef does not support clear_cache and clear_cookies, so clear what we can manually.
		gDirUtilp->deleteDirAndContents(browser_cache);
	}
	gDirUtilp->deleteFilesInDir(gDirUtilp->getExpandedFilename(LL_PATH_CACHE, ""), "*");
}

//purge cache immediately, do not wait until the next login.
void LLAppViewer::purgeCacheImmediate()
{
	LL_INFOS("AppCache") << "Purging Object Cache and Texture Cache immediately..." << LL_ENDL;
	LLAppViewer::getTextureCache()->purgeCache(LL_PATH_CACHE, false);
	LLVOCache::getInstance()->removeCache(LL_PATH_CACHE, true);
}

std::string LLAppViewer::getSecondLifeTitle() const
{
#if ADDRESS_SIZE == 64
	return LLTrans::getString( "APP_NAME" ) + "_x64";
#else
	return LLTrans::getString("APP_NAME");
#endif
}

std::string LLAppViewer::getWindowTitle() const
{
	return gWindowTitle;
}

// Callback from a dialog indicating user was logged out.
bool finish_disconnect(const LLSD& notification, const LLSD& response)
{
	S32 option = LLNotificationsUtil::getSelectedOption(notification, response);

	if (1 == option)
	{
		if (gFloaterView)
		{
			// application is quitting
			gFloaterView->closeAllChildren(true);
		}

        LLAppViewer::instance()->forceQuit();
	}
	return false;
}

// Callback from an early disconnect dialog, force an exit
bool finish_forced_disconnect(const LLSD& notification, const LLSD& response)
{
	if (gFloaterView)
	{
		// application is quitting
		gFloaterView->closeAllChildren(true);
	}

	LLAppViewer::instance()->forceQuit();
	return false;
}


void LLAppViewer::forceDisconnect(const std::string& mesg)
{
	if (gDoDisconnect)
    {
		// Already popped up one of these dialogs, don't
		// do this again.
		return;
    }

	// *TODO: Translate the message if possible
	std::string big_reason = LLAgent::sTeleportErrorMessages[mesg];
	if ( big_reason.size() == 0 )
	{
		big_reason = mesg;
	}

	LLSD args;
	gDoDisconnect = TRUE;

	if (LLStartUp::getStartupState() < STATE_STARTED)
	{
		// Tell users what happened
		args["ERROR_MESSAGE"] = big_reason;
		LLNotificationsUtil::add("ErrorMessage", args, LLSD(), &finish_forced_disconnect);
	}
	else
	{
		args["MESSAGE"] = big_reason;
		LLNotificationsUtil::add("YouHaveBeenLoggedOut", args, LLSD(), &finish_disconnect );
	}
}

void LLAppViewer::badNetworkHandler()
{
	// Dump the packet
	gMessageSystem->dumpPacketToLog();

	// Flush all of our caches on exit in the case of disconnect due to
	// invalid packets.

	mPurgeCacheOnExit = TRUE;

	std::ostringstream message;
	message <<
		"The viewer has detected mangled network data indicative\n"
		"of a bad upstream network connection or an incomplete\n"
		"local installation of " << LLAppViewer::instance()->getSecondLifeTitle() << ". \n"
		" \n"
		"Try uninstalling and reinstalling to see if this resolves \n"
		"the issue. \n"
		" \n"
		"If the problem continues, see the Tech Support FAQ at: \n"
		"www.firestormviewer.org/support";
	forceDisconnect(message.str());

	LLApp::instance()->writeMiniDump();
}

// This routine may get called more than once during the shutdown process.
// This can happen because we need to get the screenshot before the window
// is destroyed.
void LLAppViewer::saveFinalSnapshot()
{
	if (!mSavedFinalSnapshot)
	{
		gSavedSettings.setVector3d("FocusPosOnLogout", gAgentCamera.calcFocusPositionTargetGlobal());
		gSavedSettings.setVector3d("CameraPosOnLogout", gAgentCamera.calcCameraPositionTargetGlobal());
		gViewerWindow->setCursor(UI_CURSOR_WAIT);
		gAgentCamera.changeCameraToThirdPerson( FALSE );	// don't animate, need immediate switch
		gSavedSettings.setBOOL("ShowParcelOwners", FALSE);
		idle();

		std::string snap_filename = gDirUtilp->getLindenUserDir();
		snap_filename += gDirUtilp->getDirDelimiter();
		snap_filename += LLStartUp::getScreenLastFilename();
		// use full pixel dimensions of viewer window (not post-scale dimensions)
		gViewerWindow->saveSnapshot(snap_filename,
									gViewerWindow->getWindowWidthRaw(),
									gViewerWindow->getWindowHeightRaw(),
									FALSE,
									TRUE,
									LLSnapshotModel::SNAPSHOT_TYPE_COLOR,
									LLSnapshotModel::SNAPSHOT_FORMAT_PNG);
		mSavedFinalSnapshot = TRUE;

		if (gAgent.isInHomeRegion())
		{
			LLVector3d home;
			if (gAgent.getHomePosGlobal(&home) && dist_vec(home, gAgent.getPositionGlobal()) < 10)
			{
				// We are at home position or close to it, see if we need to create home screenshot
				// Notes:
				// 1. It might be beneficial to also replace home if file is too old
				// 2. This is far from best way/place to update screenshot since location might be not fully loaded,
				// but we don't have many options
				std::string snap_home = gDirUtilp->getLindenUserDir();
				snap_home += gDirUtilp->getDirDelimiter();
				snap_home += LLStartUp::getScreenHomeFilename();
				if (!gDirUtilp->fileExists(snap_home))
				{
					// We are at home position yet no home image exist, fix it
					LLFile::copy(snap_filename, snap_home);
				}
			}
		}
	}
}

void LLAppViewer::loadNameCache()
{
	// display names cache
	std::string filename =
		gDirUtilp->getExpandedFilename(LL_PATH_CACHE, "avatar_name_cache.xml");
	LL_INFOS("AvNameCache") << filename << LL_ENDL;
	llifstream name_cache_stream(filename.c_str());
	if(name_cache_stream.is_open())
	{
		if ( ! LLAvatarNameCache::getInstance()->importFile(name_cache_stream))
        {
            LL_WARNS("AppInit") << "removing invalid '" << filename << "'" << LL_ENDL;
            name_cache_stream.close();
            LLFile::remove(filename);
        }
	}

	if (!gCacheName) return;

	std::string name_cache;
	name_cache = gDirUtilp->getExpandedFilename(LL_PATH_CACHE, "name.cache");
	llifstream cache_file(name_cache.c_str());
	if(cache_file.is_open())
	{
		if(gCacheName->importFile(cache_file)) return;
	}
}

void LLAppViewer::saveNameCache()
{
	// display names cache
	std::string filename =
		gDirUtilp->getExpandedFilename(LL_PATH_CACHE, "avatar_name_cache.xml");
	llofstream name_cache_stream(filename.c_str());
	if(name_cache_stream.is_open())
	{
		LLAvatarNameCache::getInstance()->exportFile(name_cache_stream);
    }

    // real names cache
	if (gCacheName)
    {
        std::string name_cache;
        name_cache = gDirUtilp->getExpandedFilename(LL_PATH_CACHE, "name.cache");
        llofstream cache_file(name_cache.c_str());
        if(cache_file.is_open())
        {
            gCacheName->exportFile(cache_file);
        }
	}
}


/*!	@brief		This class is an LLFrameTimer that can be created with
				an elapsed time that starts counting up from the given value
				rather than 0.0.

				Otherwise it behaves the same way as LLFrameTimer.
*/
class LLFrameStatsTimer : public LLFrameTimer
{
public:
	LLFrameStatsTimer(F64 elapsed_already = 0.0)
		: LLFrameTimer()
		{
			mStartTime -= elapsed_already;
		}
};

static LLTrace::BlockTimerStatHandle FTM_AUDIO_UPDATE("Update Audio");
static LLTrace::BlockTimerStatHandle FTM_CLEANUP("Cleanup");
static LLTrace::BlockTimerStatHandle FTM_CLEANUP_DRAWABLES("Drawables");
static LLTrace::BlockTimerStatHandle FTM_CLEANUP_OBJECTS("Objects");
static LLTrace::BlockTimerStatHandle FTM_IDLE_CB("Idle Callbacks");
static LLTrace::BlockTimerStatHandle FTM_LOD_UPDATE("Update LOD");
static LLTrace::BlockTimerStatHandle FTM_OBJECTLIST_UPDATE("Update Objectlist");
static LLTrace::BlockTimerStatHandle FTM_REGION_UPDATE("Update Region");
static LLTrace::BlockTimerStatHandle FTM_WORLD_UPDATE("Update World");
static LLTrace::BlockTimerStatHandle FTM_NETWORK("Network");
static LLTrace::BlockTimerStatHandle FTM_AGENT_NETWORK("Agent Network");
static LLTrace::BlockTimerStatHandle FTM_VLMANAGER("VL Manager");
static LLTrace::BlockTimerStatHandle FTM_AGENT_POSITION("Agent Position");
static LLTrace::BlockTimerStatHandle FTM_HUD_EFFECTS("HUD Effects");

///////////////////////////////////////////////////////
// idle()
//
// Called every time the window is not doing anything.
// Receive packets, update statistics, and schedule a redisplay.
///////////////////////////////////////////////////////
void LLAppViewer::idle()
{
	pingMainloopTimeout("Main:Idle");

	// Update frame timers
	static LLTimer idle_timer;

	LLFrameTimer::updateFrameTime();
	LLFrameTimer::updateFrameCount();
	LLEventTimer::updateClass();
	LLNotificationsUI::LLToast::updateClass();
	LLSmoothInterpolation::updateInterpolants();
	LLMortician::updateClass();
	LLFilePickerThread::clearDead();  //calls LLFilePickerThread::notify()
	LLDirPickerThread::clearDead();
	F32 dt_raw = idle_timer.getElapsedTimeAndResetF32();

	// Cap out-of-control frame times
	// Too low because in menus, swapping, debugger, etc.
	// Too high because idle called with no objects in view, etc.
	const F32 MIN_FRAME_RATE = 1.f;
	const F32 MAX_FRAME_RATE = 200.f;

	F32 frame_rate_clamped = 1.f / dt_raw;
	frame_rate_clamped = llclamp(frame_rate_clamped, MIN_FRAME_RATE, MAX_FRAME_RATE);
	gFrameDTClamped = 1.f / frame_rate_clamped;

	// Global frame timer
	// Smoothly weight toward current frame
	gFPSClamped = (frame_rate_clamped + (4.f * gFPSClamped)) / 5.f;

	static LLCachedControl<F32> quitAfterSeconds(gSavedSettings, "QuitAfterSeconds");
	F32 qas = (F32)quitAfterSeconds;
	if (qas > 0.f)
	{
		if (gRenderStartTime.getElapsedTimeF32() > qas)
		{
			LL_INFOS() << "Quitting after " << qas << " seconds. See setting \"QuitAfterSeconds\"." << LL_ENDL;
			LLAppViewer::instance()->forceQuit();
		}
	}

	// <FS:AO> setting to quit after N seconds of being AFK. Note: Server will time us out after 30m regardless
	static LLCachedControl<F32> quitAfterSecondsOfAFK(gSavedSettings, "QuitAfterSecondsOfAFK");
	F32 qas_afk = (F32)quitAfterSecondsOfAFK;
	if (!mQuitRequested && qas_afk > 0.f && gAgent.getAFK() && gAwayTimer.getElapsedTimeF32() > qas_afk)
	{
		// go ahead and just quit gracefully
		LL_INFOS() << "Logout, QuitAfterSecondsAFK expired." << LL_ENDL;
		LLAppViewer::instance()->requestQuit();
	}
	// </FS:AO>

	// Must wait until both have avatar object and mute list, so poll
	// here.
	LLIMProcessing::requestOfflineMessages();

	///////////////////////////////////
	//
	// Special case idle if still starting up
	//
	if (LLStartUp::getStartupState() < STATE_STARTED)
	{
		// Skip rest if idle startup returns false (essentially, no world yet)
		gGLActive = TRUE;
		if (!idle_startup())
		{
			gGLActive = FALSE;
			return;
		}
		gGLActive = FALSE;
	}


    F32 yaw = 0.f;				// radians

	if (!gDisconnected)
	{
		LL_RECORD_BLOCK_TIME(FTM_NETWORK);
		// Update spaceserver timeinfo
	    LLWorld::getInstance()->setSpaceTimeUSec(LLWorld::getInstance()->getSpaceTimeUSec() + LLUnits::Seconds::fromValue(dt_raw));


	    //////////////////////////////////////
	    //
	    // Update simulator agent state
	    //

		static LLCachedControl<bool> rotateRight(gSavedSettings, "RotateRight");
		if (rotateRight)
		{
			gAgent.moveYaw(-1.f);
		}

		{
			LL_RECORD_BLOCK_TIME(FTM_AGENT_AUTOPILOT);
			// Handle automatic walking towards points
			gAgentPilot.updateTarget();
			gAgent.autoPilot(&yaw);
		}

		static LLFrameTimer agent_update_timer;

		// When appropriate, update agent location to the simulator.
		F32 agent_update_time = agent_update_timer.getElapsedTimeF32();
		F32 agent_force_update_time = mLastAgentForceUpdate + agent_update_time;
		BOOL force_update = gAgent.controlFlagsDirty()
							|| (mLastAgentControlFlags != gAgent.getControlFlags())
							|| (agent_force_update_time > (1.0f / (F32) AGENT_FORCE_UPDATES_PER_SECOND));
		if (force_update || (agent_update_time > (1.0f / (F32) AGENT_UPDATES_PER_SECOND)))
		{
			LL_RECORD_BLOCK_TIME(FTM_AGENT_UPDATE);
			// Send avatar and camera info
			mLastAgentControlFlags = gAgent.getControlFlags();
			mLastAgentForceUpdate = force_update ? 0 : agent_force_update_time;
			if(!gAgent.getPhantom())
				send_agent_update(force_update);
			agent_update_timer.reset();
		}
	}

	//////////////////////////////////////
	//
	// Manage statistics
	//
	//
	{
		// Initialize the viewer_stats_timer with an already elapsed time
		// of SEND_STATS_PERIOD so that the initial stats report will
		// be sent immediately.
		static LLFrameStatsTimer viewer_stats_timer(SEND_STATS_PERIOD);

		// Update session stats every large chunk of time
		// *FIX: (?) SAMANTHA
		if (viewer_stats_timer.getElapsedTimeF32() >= SEND_STATS_PERIOD && !gDisconnected)
		{
			LL_INFOS() << "Transmitting sessions stats" << LL_ENDL;
			send_stats();
			viewer_stats_timer.reset();
		}

		// Print the object debugging stats
		// ...well, reset the stats, anyway. What good are the spammy
		//  messages if we can't do anything about them? Bah. -- TS
		static LLFrameTimer object_debug_timer;
		if (object_debug_timer.getElapsedTimeF32() > 5.f)
		{
			object_debug_timer.reset();
			if (gObjectList.mNumDeadObjectUpdates)
			{
				//LL_INFOS() << "Dead object updates: " << gObjectList.mNumDeadObjectUpdates << LL_ENDL;
				gObjectList.mNumDeadObjectUpdates = 0;
			}
			if (gObjectList.mNumUnknownUpdates)
			{
				//LL_INFOS() << "Unknown object updates: " << gObjectList.mNumUnknownUpdates << LL_ENDL;
				gObjectList.mNumUnknownUpdates = 0;
			}

		}
	}

	if (!gDisconnected)
	{
		LL_RECORD_BLOCK_TIME(FTM_NETWORK);

	    ////////////////////////////////////////////////
	    //
	    // Network processing
	    //
	    // NOTE: Starting at this point, we may still have pointers to "dead" objects
	    // floating throughout the various object lists.
	    //
		idleNameCache();
		idleNetwork();


		// Check for away from keyboard, kick idle agents.
		// be sane and only check for afk 1nce 
		idle_afk_check();

		//  Update statistics for this frame
		update_statistics();
	}

	////////////////////////////////////////
	//
	// Handle the regular UI idle callbacks as well as
	// hover callbacks
	//

#ifdef LL_DARWIN
	if (!mQuitRequested)  //MAINT-4243
#endif
	{
// 		LL_RECORD_BLOCK_TIME(FTM_IDLE_CB);

		// Do event notifications if necessary.  Yes, we may want to move this elsewhere.
		gEventNotifier.update();

		gIdleCallbacks.callFunctions();
		gInventory.idleNotifyObservers();
		LLAvatarTracker::instance().idleNotifyObservers();
	}

	// Metrics logging (LLViewerAssetStats, etc.)
	{
		static LLTimer report_interval;

		// *TODO:  Add configuration controls for this
		F32 seconds = report_interval.getElapsedTimeF32();
		if (seconds >= app_metrics_interval)
		{
			metricsSend(! gDisconnected);
			report_interval.reset();
		}
	}

	if (gDisconnected)
    {
		// <FS:CR> Inworldz hang in disconnecting fix by McCabe Maxstead
		// make sure to quit here if we need to, we can get caught in an infinite loop otherwise -- MC
		if (mQuitRequested && logoutRequestSent() && (gLogoutTimer.getElapsedTimeF32() > gLogoutMaxTime))
		{
			forceQuit();
		}
		// </FS:CR>
		return;
    }
	if (gTeleportDisplay)
    {
		return;
    }

	gViewerWindow->updateUI();

	///////////////////////////////////////
	// Agent and camera movement
	//
	LLCoordGL current_mouse = gViewerWindow->getCurrentMouse();

	{
		// After agent and camera moved, figure out if we need to
		// deselect objects.
		LLSelectMgr::getInstance()->deselectAllIfTooFar();

	}

	{
		// Handle pending gesture processing
		LL_RECORD_BLOCK_TIME(FTM_AGENT_POSITION);
		LLGestureMgr::instance().update();

		gAgent.updateAgentPosition(gFrameDTClamped, yaw, current_mouse.mX, current_mouse.mY);
	}

	{
		LL_RECORD_BLOCK_TIME(FTM_OBJECTLIST_UPDATE);

        if (!(logoutRequestSent() && hasSavedFinalSnapshot()))
		{
			gObjectList.update(gAgent);
		}
	}

	//////////////////////////////////////
	//
	// Deletes objects...
	// Has to be done after doing idleUpdates (which can kill objects)
	//

	{
		LL_RECORD_BLOCK_TIME(FTM_CLEANUP);
		{
			LL_RECORD_BLOCK_TIME(FTM_CLEANUP_OBJECTS);
			gObjectList.cleanDeadObjects();
		}
		{
			LL_RECORD_BLOCK_TIME(FTM_CLEANUP_DRAWABLES);
			LLDrawable::cleanupDeadDrawables();
		}
	}

	//
	// After this point, in theory we should never see a dead object
	// in the various object/drawable lists.
	//

	//////////////////////////////////////
	//
	// Update/send HUD effects
	//
	// At this point, HUD effects may clean up some references to
	// dead objects.
	//

	{
		LL_RECORD_BLOCK_TIME(FTM_HUD_EFFECTS);
		LLSelectMgr::getInstance()->updateEffects();
		LLHUDManager::getInstance()->cleanupEffects();
		LLHUDManager::getInstance()->sendEffects();
	}

	////////////////////////////////////////
	//
	// Unpack layer data that we've received
	//

	{
		LL_RECORD_BLOCK_TIME(FTM_NETWORK);
		gVLManager.unpackData();
	}

	/////////////////////////
	//
	// Update surfaces, and surface textures as well.
	//

	LLWorld::getInstance()->updateVisibilities();
	{
		const F32 max_region_update_time = .001f; // 1ms
		LL_RECORD_BLOCK_TIME(FTM_REGION_UPDATE);
		LLWorld::getInstance()->updateRegions(max_region_update_time);
	}

	/////////////////////////
	//
	// Update weather effects
	//

	// Update wind vector
	LLVector3 wind_position_region;
	static LLVector3 average_wind;

	LLViewerRegion *regionp;
	regionp = LLWorld::getInstance()->resolveRegionGlobal(wind_position_region, gAgent.getPositionGlobal());	// puts agent's local coords into wind_position
	if (regionp)
	{
		gWindVec = regionp->mWind.getVelocity(wind_position_region);

		// Compute average wind and use to drive motion of water

		average_wind = regionp->mWind.getAverage();
		gSky.setWind(average_wind);
		//LLVOWater::setWind(average_wind);
	}
	else
	{
		gWindVec.setVec(0.0f, 0.0f, 0.0f);
	}

	//////////////////////////////////////
	//
	// Sort and cull in the new renderer are moved to pipeline.cpp
	// Here, particles are updated and drawables are moved.
	//

	LL_RECORD_BLOCK_TIME(FTM_WORLD_UPDATE);
	gPipeline.updateMove();

	LLWorld::getInstance()->updateParticles();

	if (gAgentPilot.isPlaying() && gAgentPilot.getOverrideCamera())
	{
		gAgentPilot.moveCamera();
	}
	else if (LLViewerJoystick::getInstance()->getOverrideCamera())
	{
		LLViewerJoystick::getInstance()->moveFlycam();
	}
	else
	{
		if (LLToolMgr::getInstance()->inBuildMode())
		{
			LLViewerJoystick::getInstance()->moveObjects();
		}

		gAgentCamera.updateCamera();
	}

	// update media focus
	LLViewerMediaFocus::getInstance()->update();

	// Update marketplace
	LLMarketplaceInventoryImporter::update();
	LLMarketplaceInventoryNotifications::update();

	// objects and camera should be in sync, do LOD calculations now
	{
		LL_RECORD_BLOCK_TIME(FTM_LOD_UPDATE);
		gObjectList.updateApparentAngles(gAgent);
	}

	// Update AV render info
	LLAvatarRenderInfoAccountant::getInstance()->idle();

	{
		LL_RECORD_BLOCK_TIME(FTM_AUDIO_UPDATE);

		if (gAudiop)
		{
		    audio_update_volume(false);
			audio_update_listener();
			audio_update_wind(false);

			// this line actually commits the changes we've made to source positions, etc.
			const F32 max_audio_decode_time = 0.002f; // 2 ms decode time
			gAudiop->idle(max_audio_decode_time);
		}
	}

	// Execute deferred tasks.
	LLDeferredTaskList::instance().run();

	// Handle shutdown process, for example,
	// wait for floaters to close, send quit message,
	// forcibly quit if it has taken too long
	if (mQuitRequested)
	{
		gGLActive = TRUE;
		idleShutdown();
	}
}

void LLAppViewer::idleShutdown()
{
	// Wait for all modal alerts to get resolved
	if (LLModalDialog::activeCount() > 0)
	{
		return;
	}

	// close IM interface
	if(gIMMgr)
	{
		gIMMgr->disconnectAllSessions();
	}

	// Wait for all floaters to get resolved
	if (gFloaterView
		&& !gFloaterView->allChildrenClosed())
	{
		return;
	}




	// ProductEngine: Try moving this code to where we shut down sTextureCache in cleanup()
	// *TODO: ugly
	static bool saved_teleport_history = false;
	if (!saved_teleport_history)
	{
		saved_teleport_history = true;
		LLTeleportHistory::getInstance()->dump();
		LLLocationHistory::getInstance()->save(); // *TODO: find a better place for doing this
		return;
	}

	static bool saved_snapshot = false;
	if (!saved_snapshot)
	{
		saved_snapshot = true;
		saveFinalSnapshot();
		return;
	}

	const F32 SHUTDOWN_UPLOAD_SAVE_TIME = 5.f;

	S32 pending_uploads = gAssetStorage->getNumPendingUploads();
	if (pending_uploads > 0
		&& gLogoutTimer.getElapsedTimeF32() < SHUTDOWN_UPLOAD_SAVE_TIME
		&& !logoutRequestSent())
	{
		static S32 total_uploads = 0;
		// Sometimes total upload count can change during logout.
		total_uploads = llmax(total_uploads, pending_uploads);
		gViewerWindow->setShowProgress(true,!gSavedSettings.getBOOL("FSDisableLogoutScreens"));
		S32 finished_uploads = total_uploads - pending_uploads;
		F32 percent = 100.f * finished_uploads / total_uploads;
		gViewerWindow->setProgressPercent(percent);
		gViewerWindow->setProgressString(LLTrans::getString("SavingSettings"));
		return;
	}

	if (gPendingMetricsUploads > 0
		&& gLogoutTimer.getElapsedTimeF32() < SHUTDOWN_UPLOAD_SAVE_TIME
		&& !logoutRequestSent())
	{
		return;
	}

	// All floaters are closed.  Tell server we want to quit.
	if( !logoutRequestSent() )
	{
		sendLogoutRequest();

		// Wait for a LogoutReply message
		gViewerWindow->setShowProgress(true,!gSavedSettings.getBOOL("FSDisableLogoutScreens"));
		gViewerWindow->setProgressPercent(100.f);
		gViewerWindow->setProgressString(LLTrans::getString("LoggingOut"));
		return;
	}

	// Make sure that we quit if we haven't received a reply from the server.
	if( logoutRequestSent()
		&& gLogoutTimer.getElapsedTimeF32() > gLogoutMaxTime )
	{
		forceQuit();
		return;
	}
}

void LLAppViewer::sendLogoutRequest()
{
	if(!mLogoutRequestSent && gMessageSystem)
	{
		//Set internal status variables and marker files before actually starting the logout process
		gLogoutInProgress = TRUE;
		if (!mSecondInstance)
		{
			mLogoutMarkerFileName = gDirUtilp->getExpandedFilename(LL_PATH_LOGS,LOGOUT_MARKER_FILE_NAME);

			mLogoutMarkerFile.open(mLogoutMarkerFileName, LL_APR_WB);
			if (mLogoutMarkerFile.getFileHandle())
			{
				LL_INFOS("MarkerFile") << "Created logout marker file '"<< mLogoutMarkerFileName << "' " << LL_ENDL;
				recordMarkerVersion(mLogoutMarkerFile);
			}
			else
			{
				LL_WARNS("MarkerFile") << "Cannot create logout marker file " << mLogoutMarkerFileName << LL_ENDL;
			}
		}
		else
		{
			LL_INFOS("MarkerFile") << "Did not logout marker file because this is a second instance" << LL_ENDL;
		}

		LLMessageSystem* msg = gMessageSystem;
		msg->newMessageFast(_PREHASH_LogoutRequest);
		msg->nextBlockFast(_PREHASH_AgentData);
		msg->addUUIDFast(_PREHASH_AgentID, gAgent.getID() );
		msg->addUUIDFast(_PREHASH_SessionID, gAgent.getSessionID());
		gAgent.sendReliableMessage();

		gLogoutTimer.reset();
		gLogoutMaxTime = LOGOUT_REQUEST_TIME;
		mLogoutRequestSent = TRUE;

		if(LLVoiceClient::instanceExists())
		{
			LLVoiceClient::getInstance()->leaveChannel();
		}
	}
}

void LLAppViewer::idleNameCache()
{
	// Neither old nor new name cache can function before agent has a region
	LLViewerRegion* region = gAgent.getRegion();
	if (!region) return;

	// deal with any queued name requests and replies.
	gCacheName->processPending();

	// Can't run the new cache until we have the list of capabilities
	// for the agent region, and can therefore decide whether to use
	// display names or fall back to the old name system.
	if (!region->capabilitiesReceived()) return;

	// Agent may have moved to a different region, so need to update cap URL
	// for name lookups.  Can't do this in the cap grant code, as caps are
	// granted to neighbor regions before the main agent gets there.  Can't
	// do it in the move-into-region code because cap not guaranteed to be
	// granted yet, for example on teleport.
	LLAvatarNameCache *name_cache = LLAvatarNameCache::getInstance();
	bool had_capability = LLAvatarNameCache::getInstance()->hasNameLookupURL();
	std::string name_lookup_url;
	name_lookup_url.reserve(128); // avoid a memory allocation below
	name_lookup_url = region->getCapability("GetDisplayNames");
	bool have_capability = !name_lookup_url.empty();
	if (have_capability)
	{
		// we have support for display names, use it
	    U32 url_size = name_lookup_url.size();
	    // capabilities require URLs with slashes before query params:
	    // https://<host>:<port>/cap/<uuid>/?ids=<blah>
	    // but the caps are granted like:
	    // https://<host>:<port>/cap/<uuid>
	    if (url_size > 0 && name_lookup_url[url_size-1] != '/')
	    {
		    name_lookup_url += '/';
	    }
		name_cache->setNameLookupURL(name_lookup_url);
	}
	else
	{
		// Display names not available on this region
		name_cache->setNameLookupURL( std::string() );
	}

	// Error recovery - did we change state?
	if (had_capability != have_capability)
	{
		// name tags are persistant on screen, so make sure they refresh
		LLVOAvatar::invalidateNameTags();
	}

	name_cache->idle();
}

//
// Handle messages, and all message related stuff
//

#define TIME_THROTTLE_MESSAGES

#ifdef TIME_THROTTLE_MESSAGES
#define CHECK_MESSAGES_DEFAULT_MAX_TIME .020f // 50 ms = 50 fps (just for messages!)
static F32 CheckMessagesMaxTime = CHECK_MESSAGES_DEFAULT_MAX_TIME;
#endif

static LLTrace::BlockTimerStatHandle FTM_IDLE_NETWORK("Idle Network");
static LLTrace::BlockTimerStatHandle FTM_MESSAGE_ACKS("Message Acks");
static LLTrace::BlockTimerStatHandle FTM_RETRANSMIT("Retransmit");
static LLTrace::BlockTimerStatHandle FTM_TIMEOUT_CHECK("Timeout Check");
static LLTrace::BlockTimerStatHandle FTM_DYNAMIC_THROTTLE("Dynamic Throttle");
static LLTrace::BlockTimerStatHandle FTM_CHECK_REGION_CIRCUIT("Check Region Circuit");

void LLAppViewer::idleNetwork()
{
	pingMainloopTimeout("idleNetwork");

	gObjectList.mNumNewObjects = 0;
	S32 total_decoded = 0;

	static LLCachedControl<bool> speedTest(gSavedSettings, "SpeedTest");
	if (!speedTest)
	{
		LL_RECORD_BLOCK_TIME(FTM_IDLE_NETWORK); // decode

		LLTimer check_message_timer;
		//  Read all available packets from network
		const S64 frame_count = gFrameCount;  // U32->S64
		F32 total_time = 0.0f;

		while (gMessageSystem->checkAllMessages(frame_count, gServicePump))
		{
			if (gDoDisconnect)
			{
				// We're disconnecting, don't process any more messages from the server
				// We're usually disconnecting due to either network corruption or a
				// server going down, so this is OK.
				break;
			}

			total_decoded++;
			gPacketsIn++;

			if (total_decoded > MESSAGE_MAX_PER_FRAME)
			{
				break;
			}

#ifdef TIME_THROTTLE_MESSAGES
			// Prevent slow packets from completely destroying the frame rate.
			// This usually happens due to clumps of avatars taking huge amount
			// of network processing time (which needs to be fixed, but this is
			// a good limit anyway).
			total_time = check_message_timer.getElapsedTimeF32();
			if (total_time >= CheckMessagesMaxTime)
				break;
#endif
		}

		// Handle per-frame message system processing.
		gMessageSystem->processAcks(gSavedSettings.getF32("AckCollectTime"));

#ifdef TIME_THROTTLE_MESSAGES
		if (total_time >= CheckMessagesMaxTime)
		{
			// Increase CheckMessagesMaxTime so that we will eventually catch up
			CheckMessagesMaxTime *= 1.035f; // 3.5% ~= x2 in 20 frames, ~8x in 60 frames
		}
		else
		{
			// Reset CheckMessagesMaxTime to default value
			CheckMessagesMaxTime = CHECK_MESSAGES_DEFAULT_MAX_TIME;
		}
#endif



		// we want to clear the control after sending out all necessary agent updates
		gAgent.resetControlFlags();

		// Decode enqueued messages...
		S32 remaining_possible_decodes = MESSAGE_MAX_PER_FRAME - total_decoded;

		if( remaining_possible_decodes <= 0 )
		{
			LL_INFOS() << "Maxed out number of messages per frame at " << MESSAGE_MAX_PER_FRAME << LL_ENDL;
		}

		if (gPrintMessagesThisFrame)
		{
			LL_INFOS() << "Decoded " << total_decoded << " msgs this frame!" << LL_ENDL;
			gPrintMessagesThisFrame = FALSE;
		}
	}
	add(LLStatViewer::NUM_NEW_OBJECTS, gObjectList.mNumNewObjects);

	// Retransmit unacknowledged packets.
	gXferManager->retransmitUnackedPackets();
	gAssetStorage->checkForTimeouts();
	gViewerThrottle.updateDynamicThrottle();

	// Check that the circuit between the viewer and the agent's current
	// region is still alive
	LLViewerRegion *agent_region = gAgent.getRegion();
	if (agent_region && (LLStartUp::getStartupState()==STATE_STARTED))
	{
		LLUUID this_region_id = agent_region->getRegionID();
		bool this_region_alive = agent_region->isAlive();
		if ((mAgentRegionLastAlive && !this_region_alive) // newly dead
		    && (mAgentRegionLastID == this_region_id)) // same region
		{
			forceDisconnect(LLTrans::getString("AgentLostConnection"));
		}
		mAgentRegionLastID = this_region_id;
		mAgentRegionLastAlive = this_region_alive;
	}
}

void LLAppViewer::disconnectViewer()
{
	if (gDisconnected)
	{
		return;
	}
	//
	// Cleanup after quitting.
	//
	// Save snapshot for next time, if we made it through initialization

	LL_INFOS() << "Disconnecting viewer!" << LL_ENDL;

	// Dump our frame statistics

	// Remember if we were flying
	gSavedSettings.setBOOL("FlyingAtExit", gAgent.getFlying() );

	// Un-minimize all windows so they don't get saved minimized
	if (gFloaterView)
	{
		gFloaterView->restoreAll();
	}

	// <FS:Ansariel> Firestorm radar: Shutdown radar
	if (FSRadar::instanceExists())
	{
		FSRadar::deleteSingleton();
	}
	// <FS:Ansariel>

	if (LLSelectMgr::getInstance())
	{
		LLSelectMgr::getInstance()->deselectAll();
	}

	// save inventory if appropriate
	gInventory.cache(gInventory.getRootFolderID(), gAgent.getID());
	if (gInventory.getLibraryRootFolderID().notNull()
		&& gInventory.getLibraryOwnerID().notNull())
	{
		gInventory.cache(
			gInventory.getLibraryRootFolderID(),
			gInventory.getLibraryOwnerID());
	}

	saveNameCache();
	if (LLExperienceCache::instanceExists())
	{
		// TODO: LLExperienceCache::cleanup() logic should be moved to
		// cleanupSingleton().
		LLExperienceCache::instance().cleanup();
	}

	// close inventory interface, close all windows
	LLSidepanelInventory::cleanup();

// [SL:KB] - Patch: Appearance-Misc | Checked: 2013-02-12 (Catznip-3.4)
	// Destroying all objects below will trigger attachment detaching code and attempt to remove the COF links for them
	LLAppearanceMgr::instance().setAttachmentInvLinkEnable(false);
// [/SL:KB]

<<<<<<< HEAD
=======
// [RLVa:KB] - Checked: RLVa-2.3 (Housekeeping)
	SUBSYSTEM_CLEANUP(RlvHandler);
// [/RLVa:KB]

>>>>>>> 4f05d71e
	gAgentWearables.cleanup();
	gAgentCamera.cleanup();
	// Also writes cached agent settings to gSavedSettings
	gAgent.cleanup();

	// This is where we used to call gObjectList.destroy() and then delete gWorldp.
	// Now we just ask the LLWorld singleton to cleanly shut down.
	if(LLWorld::instanceExists())
	{
		LLWorld::getInstance()->destroyClass();
	}
	LLVOCache::deleteSingleton();

	// call all self-registered classes
	LLDestroyClassList::instance().fireCallbacks();

	cleanup_xfer_manager();
	gDisconnected = TRUE;

	// Pass the connection state to LLUrlEntryParcel not to attempt
	// parcel info requests while disconnected.
	LLUrlEntryParcel::setDisconnected(gDisconnected);
}

bool LLAppViewer::onChangeFrameLimit(LLSD const & evt)
{
	if (evt.asInteger() > 0)
	{
		mMinMicroSecPerFrame = (U64)(1000000.0f / F32(evt.asInteger()));
	}
	else
	{
		mMinMicroSecPerFrame = 0;
	}
	return false;
}

void LLAppViewer::forceErrorLLError()
{
   	LL_ERRS() << "This is a deliberate llerror" << LL_ENDL;
}

void LLAppViewer::forceErrorBreakpoint()
{
   	LL_WARNS() << "Forcing a deliberate breakpoint" << LL_ENDL;
#ifdef LL_WINDOWS
    DebugBreak();
#else
    asm ("int $3");
#endif
    return;
}

void LLAppViewer::forceErrorBadMemoryAccess()
{
   	LL_WARNS() << "Forcing a deliberate bad memory access" << LL_ENDL;
    S32* crash = NULL;
    *crash = 0xDEADBEEF;
    return;
}

void LLAppViewer::forceErrorInfiniteLoop()
{
   	LL_WARNS() << "Forcing a deliberate infinite loop" << LL_ENDL;
    while(true)
    {
        ;
    }
    return;
}

void LLAppViewer::forceErrorSoftwareException()
{
   	LL_WARNS() << "Forcing a deliberate exception" << LL_ENDL;
    LLTHROW(LLException("User selected Force Software Exception"));
}

void LLAppViewer::forceErrorDriverCrash()
{
   	LL_WARNS() << "Forcing a deliberate driver crash" << LL_ENDL;
	glDeleteTextures(1, NULL);
}

// <FS:ND> Change from std::string to char const*, saving a lot of object construction/destruction per frame
//void LLAppViewer::initMainloopTimeout(const std::string& state, F32 secs)
void LLAppViewer::initMainloopTimeout( char const* state, F32 secs)
// </FS:ND>
{
	if(!mMainloopTimeout)
	{
		mMainloopTimeout = new LLWatchdogTimeout();
		resumeMainloopTimeout(state, secs);
	}
}

void LLAppViewer::destroyMainloopTimeout()
{
	if(mMainloopTimeout)
	{
		delete mMainloopTimeout;
		mMainloopTimeout = NULL;
	}
}

// <FS:ND> Change from std::string to char const*, saving a lot of object construction/destruction per frame
//void LLAppViewer::resumeMainloopTimeout(const std::string& state, F32 secs)
void LLAppViewer::resumeMainloopTimeout( char const* state, F32 secs)
// </FS:ND>
{
	if(mMainloopTimeout)
	{
		if(secs < 0.0f)
		{
			static LLCachedControl<F32> mainloop_timeout(gSavedSettings, "MainloopTimeoutDefault", 60);
			secs = mainloop_timeout;
		}

		mMainloopTimeout->setTimeout(secs);
		mMainloopTimeout->start(state);
	}
}

void LLAppViewer::pauseMainloopTimeout()
{
	if(mMainloopTimeout)
	{
		mMainloopTimeout->stop();
	}
}

// <FS:ND> Change from std::string to char const*, saving a lot of object construction/destruction per frame
//void LLAppViewer::pingMainloopTimeout(const std::string& state, F32 secs)
void LLAppViewer::pingMainloopTimeout( char const* state, F32 secs)
// </FS:ND>
{
//	if(!restoreErrorTrap())
//	{
//		LL_WARNS() << "!!!!!!!!!!!!! Its an error trap!!!!" << state << LL_ENDL;
//	}

	if(mMainloopTimeout)
	{
		if(secs < 0.0f)
		{
			static LLCachedControl<F32> mainloop_timeout(gSavedSettings, "MainloopTimeoutDefault", 60);
			secs = mainloop_timeout;
		}

		mMainloopTimeout->setTimeout(secs);
		mMainloopTimeout->ping(state);
	}
}

void LLAppViewer::handleLoginComplete()
{
	gLoggedInTime.start();
	initMainloopTimeout("Mainloop Init");

	// Store some data to DebugInfo in case of a freeze.
	gDebugInfo["ClientInfo"]["Name"] = LLVersionInfo::getChannel();
// [SL:KB] - Patch: Viewer-CrashReporting | Checked: 2011-05-08 (Catznip-2.6.0a) | Added: Catznip-2.6.0a
	gDebugInfo["ClientInfo"]["Version"] = LLVersionInfo::getVersion();
	gDebugInfo["ClientInfo"]["Platform"] = LLVersionInfo::getBuildPlatform();
// [/SL:KB]
	gDebugInfo["ClientInfo"]["MajorVersion"] = LLVersionInfo::getMajor();
	gDebugInfo["ClientInfo"]["MinorVersion"] = LLVersionInfo::getMinor();
	gDebugInfo["ClientInfo"]["PatchVersion"] = LLVersionInfo::getPatch();
	gDebugInfo["ClientInfo"]["BuildVersion"] = LLVersionInfo::getBuild();

// <FS:ND> Add which flavor of FS generated an error
#ifdef OPENSIM
	gDebugInfo["ClientInfo"]["Flavor"] = "oss";
#else
	gDebugInfo["ClientInfo"]["Flavor"] = "hvk";
#endif
// </FS:ND>

	LLParcel* parcel = LLViewerParcelMgr::getInstance()->getAgentParcel();
	if ( parcel && parcel->getMusicURL()[0])
	{
		gDebugInfo["ParcelMusicURL"] = parcel->getMusicURL();
	}
	if ( parcel && parcel->getMediaURL()[0])
	{
		gDebugInfo["ParcelMediaURL"] = parcel->getMediaURL();
	}

//	gDebugInfo["SettingsFilename"] = gSavedSettings.getString("ClientSettingsFile");
// [SL:KB] - Patch: Viewer-CrashReporting | Checked: 2010-11-16 (Catznip-2.6.0a) | Added: Catznip-2.4.0b
	if (gCrashSettings.getBOOL("CrashSubmitSettings"))
	{
		// Only include settings.xml if the user consented
		gDebugInfo["SettingsFilename"] = gSavedSettings.getString("ClientSettingsFile");
	}
// [/SL:KB]
//	gDebugInfo["CAFilename"] = gDirUtilp->getCAFile();
//	gDebugInfo["ViewerExePath"] = gDirUtilp->getExecutablePathAndName();
//	gDebugInfo["CurrentPath"] = gDirUtilp->getCurPath();

// [SL:KB] - Patch: Viewer-CrashReporting | Checked: 2010-11-14 (Catznip-2.6.0a) | Added: Catznip-2.4.0a
	// Current host and region would expose too much information, but do track the last server version
	gDebugInfo["LastVersionChannel"] = gLastVersionChannel;
// [/SL:KB]
/*
	if(gAgent.getRegion())
	{
		gDebugInfo["CurrentSimHost"] = gAgent.getRegionHost().getHostName();
		gDebugInfo["CurrentRegion"] = gAgent.getRegion()->getName();
	}
*/

	if(LLAppViewer::instance()->mMainloopTimeout)
	{
		gDebugInfo["MainloopTimeoutState"] = LLAppViewer::instance()->mMainloopTimeout->getState();
	}

	mOnLoginCompleted();

	// <FS:TT> Window Title Access
	std::string full_name;
	const LLSD login_response = LLLoginInstance::getInstance()->getResponse();
	if (login_response.has("first_name"))
	{
		full_name = login_response["first_name"].asString();
		LLStringUtil::replaceChar(full_name, '"', ' ');
		LLStringUtil::trim(full_name);

		if (login_response.has("last_name"))
		{
			std::string temp_string = login_response["last_name"].asString();
			LLStringUtil::replaceChar(temp_string, '"', ' ');
			LLStringUtil::trim(temp_string);
			if (temp_string.compare("Resident") != 0)
			{
				full_name.append(" ").append(temp_string);
			}
		}
	}
	if (!full_name.empty())
	{
		gWindowTitle += std::string(" - ") + full_name;
		LLStringUtil::truncate(gWindowTitle, 255);
		gViewerWindow->getWindow()->setTitle(gWindowTitle);
	}
	// </FS:TT>

// [SL:KB] - Patch: Build-ScriptRecover | Checked: 2011-11-24 (Catznip-3.2.0) | Added: Catznip-3.2.0
	LLScriptRecoverQueue::recoverIfNeeded();
// [/SL:KB]

	writeDebugInfo();
	
	// <FS:AO> Warn users cache purge will affect usability
	if (mPurgeCache)
	{
		LLNotificationsUtil::add("CacheEmpty");
	}
	// </FS:AO>
	
	// we logged in successfully, so save settings on logout
	LL_DEBUGS() << "Login successful, per account settings will be saved on log out." << LL_ENDL;
	mSavePerAccountSettings=true;
}

//virtual
void LLAppViewer::setMasterSystemAudioMute(bool mute)
{
	gSavedSettings.setBOOL("MuteAudio", mute);
}

//virtual
bool LLAppViewer::getMasterSystemAudioMute()
{
	// <FS:Ansariel> Replace frequently called gSavedSettings
	//return gSavedSettings.getBOOL("MuteAudio");
	static LLCachedControl<bool> sMuteAudio(gSavedSettings, "MuteAudio");
	return sMuteAudio;
	// </FS:Ansariel>
}

//----------------------------------------------------------------------------
// Metrics-related methods (static and otherwise)
//----------------------------------------------------------------------------

/**
 * LLViewerAssetStats collects data on a per-region (as defined by the agent's
 * location) so we need to tell it about region changes which become a kind of
 * hidden variable/global state in the collectors.  For collectors not running
 * on the main thread, we need to send a message to move the data over safely
 * and cheaply (amortized over a run).
 */
void LLAppViewer::metricsUpdateRegion(U64 region_handle)
{
	if (0 != region_handle)
	{
		LLViewerAssetStatsFF::set_region(region_handle);
	}
}

/**
 * Attempts to start a multi-threaded metrics report to be sent back to
 * the grid for consumption.
 */
void LLAppViewer::metricsSend(bool enable_reporting)
{
	if (! gViewerAssetStats)
		return;

	if (LLAppViewer::sTextureFetch)
	{
		LLViewerRegion * regionp = gAgent.getRegion();

		if (enable_reporting && regionp)
		{
			std::string	caps_url = regionp->getCapability("ViewerMetrics");

            LLSD sd = gViewerAssetStats->asLLSD(true);

			// Send a report request into 'thread1' to get the rest of the data
			// and provide some additional parameters while here.
			LLAppViewer::sTextureFetch->commandSendMetrics(caps_url,
														   gAgentSessionID,
														   gAgentID,
														   sd);
		}
		else
		{
			LLAppViewer::sTextureFetch->commandDataBreak();
		}
	}

	// Reset even if we can't report.  Rather than gather up a huge chunk of
	// data, we'll keep to our sampling interval and retain the data
	// resolution in time.
	gViewerAssetStats->restart();
}
<|MERGE_RESOLUTION|>--- conflicted
+++ resolved
@@ -549,7 +549,6 @@
 {
 	// check idle timers
 	F32 current_idle = gAwayTriggerTimer.getElapsedTimeF32();
-<<<<<<< HEAD
 	// <FS:CR> Cache frequently hit location
 	static LLCachedControl<S32> sAFKTimeout(gSavedSettings, "AFKTimeout");
 // [RLVa:KB] - Checked: 2010-05-03 (RLVa-1.2.0g) | Modified: RLVa-1.2.0g
@@ -560,14 +559,6 @@
 	// <FS:CR> Explicit conversions just cos.
 	//if (afk_timeout && (current_idle > afk_timeout) && ! gAgent.getAFK())
 	if (static_cast<S32>(afk_timeout) && (current_idle > static_cast<F32>(afk_timeout)) && ! gAgent.getAFK())
-=======
-// [RLVa:KB] - Checked: 2010-05-03 (RLVa-1.2.0g) | Modified: RLVa-1.2.0g
-	// Enforce an idle time of 30 minutes if @allowidle=n restricted
-	F32 afk_timeout = (!gRlvHandler.hasBehaviour(RLV_BHVR_ALLOWIDLE)) ? gSavedSettings.getS32("AFKTimeout") : 60 * 30;
-// [/RLVa:KB]
-//	F32 afk_timeout  = gSavedSettings.getS32("AFKTimeout");
-	if (afk_timeout && (current_idle > afk_timeout) && ! gAgent.getAFK())
->>>>>>> 4f05d71e
 	{
 		LL_INFOS("IdleAway") << "Idle more than " << afk_timeout << " seconds: automatically changing to Away status" << LL_ENDL;
 		gAgent.setAFK();
@@ -2636,16 +2627,9 @@
 	// static info file.
 	LLAppViewer::instance()->writeDebugInfo();
 
-// [SL:KB] - Patch: Viewer-Build | Checked: Catznip-2.4
-#if !LL_RELEASE_FOR_DOWNLOAD && LL_WINDOWS
-	DebugBreak();
-#else
+#ifndef SHADER_CRASH_NONFATAL
 	LLError::crashAndLoop(error_string);
-#endif // LL_RELEASE_WITH_DEBUG_INFO && LL_WINDOWS
-// [/SL:KB]
-//#ifndef SHADER_CRASH_NONFATAL
-//	LLError::crashAndLoop(error_string);
-//#endif
+#endif
 }
 
 void LLAppViewer::initLoggingAndGetLastDuration()
@@ -3832,11 +3816,7 @@
 #endif
 
 // [RLVa:KB] - Checked: 2010-04-18 (RLVa-1.2.0)
-<<<<<<< HEAD
 	info["RLV_VERSION"] = (rlv_handler_t::isEnabled()) ? RlvStrings::getVersionAbout() : LLTrans::getString("RLVaStatusDisabled");
-=======
-	info["RLV_VERSION"] = (rlv_handler_t::isEnabled()) ? RlvStrings::getVersionAbout() : "(disabled)";
->>>>>>> 4f05d71e
 // [/RLVa:KB]
 	info["OPENGL_VERSION"] = (const char*)(glGetString(GL_VERSION));
 	info["LIBCURL_VERSION"] = LLCore::LLHttp::getCURLVersion();
@@ -4063,11 +4043,7 @@
 // [RLVa:KB] - Checked: 2014-02-24 (RLVa-1.4.10)
 		support << "\n\n" << LLTrans::getString( (RlvActions::canShowLocation()) ? "AboutPosition" : "AboutPositionRLVShowLoc", args, default_string);
 // [/RLVa:KB]
-<<<<<<< HEAD
 //		support << "\n\n" << LLTrans::getString("AboutPosition", args, default_string);
-=======
-//		support << "\n\n" << LLTrans::getString("AboutPosition", args);
->>>>>>> 4f05d71e
 	}
 	support << "\n\n" << LLTrans::getString("AboutSystem", args, default_string);
 	support << "\n";
@@ -6300,13 +6276,10 @@
 	LLAppearanceMgr::instance().setAttachmentInvLinkEnable(false);
 // [/SL:KB]
 
-<<<<<<< HEAD
-=======
 // [RLVa:KB] - Checked: RLVa-2.3 (Housekeeping)
 	SUBSYSTEM_CLEANUP(RlvHandler);
 // [/RLVa:KB]
 
->>>>>>> 4f05d71e
 	gAgentWearables.cleanup();
 	gAgentCamera.cleanup();
 	// Also writes cached agent settings to gSavedSettings
