/** 
 * @file llappviewer.cpp
 * @brief The LLAppViewer class definitions
 *
 * $LicenseInfo:firstyear=2007&license=viewerlgpl$
 * Second Life Viewer Source Code
 * Copyright (C) 2012, Linden Research, Inc.
 * 
 * This library is free software; you can redistribute it and/or
 * modify it under the terms of the GNU Lesser General Public
 * License as published by the Free Software Foundation;
 * version 2.1 of the License only.
 * 
 * This library is distributed in the hope that it will be useful,
 * but WITHOUT ANY WARRANTY; without even the implied warranty of
 * MERCHANTABILITY or FITNESS FOR A PARTICULAR PURPOSE.  See the GNU
 * Lesser General Public License for more details.
 * 
 * You should have received a copy of the GNU Lesser General Public
 * License along with this library; if not, write to the Free Software
 * Foundation, Inc., 51 Franklin Street, Fifth Floor, Boston, MA  02110-1301  USA
 * 
 * Linden Research, Inc., 945 Battery Street, San Francisco, CA  94111  USA
 * $/LicenseInfo$
 */

#include "llviewerprecompiledheaders.h"

#include "llappviewer.h"

// Viewer includes
#include "llversioninfo.h"
#include "llfeaturemanager.h"
#include "lluictrlfactory.h"
#include "lltexteditor.h"
#include "llerrorcontrol.h"
#include "lleventtimer.h"
#include "llviewertexturelist.h"
#include "llgroupmgr.h"
#include "llagent.h"
#include "llagentcamera.h"
#include "llagentlanguage.h"
#include "llagentui.h"
#include "llagentwearables.h"
#include "llfloaterimcontainer.h"
#include "llwindow.h"
#include "llviewerstats.h"
#include "llviewerstatsrecorder.h"
#include "llmarketplacefunctions.h"
#include "llmarketplacenotifications.h"
#include "llmd5.h"
#include "llmeshrepository.h"
#include "llpumpio.h"
#include "llmimetypes.h"
#include "llslurl.h"
#include "llstartup.h"
#include "llfocusmgr.h"
#include "llviewerjoystick.h"
#include "llallocator.h"
#include "llcalc.h"
#include "llconversationlog.h"
#include "lldxhardware.h"
#include "lltexturestats.h"
#include "lltrace.h"
#include "lltracethreadrecorder.h"
#include "llviewerwindow.h"
#include "llviewerdisplay.h"
#include "llviewermedia.h"
#include "llviewerparcelmedia.h"
#include "llviewermediafocus.h"
#include "llviewermessage.h"
#include "llviewerobjectlist.h"
#include "llworldmap.h"
#include "llmutelist.h"
#include "llviewerhelp.h"
#include "lluicolortable.h"
#include "llurldispatcher.h"
#include "llurlhistory.h"
#include "llrender.h"
#include "llteleporthistory.h"
#include "lltoast.h"
#include "llsdutil_math.h"
#include "lllocationhistory.h"
#include "llfasttimerview.h"
#include "llvector4a.h"
#include "llviewermenufile.h"
#include "llvoicechannel.h"
#include "llvoavatarself.h"
#include "llurlmatch.h"
#include "lltextutil.h"
#include "lllogininstance.h"
#include "llprogressview.h"
#include "llvocache.h"
#include "llvopartgroup.h"
// [SL:KB] - Patch: Appearance-Misc | Checked: 2013-02-12 (Catznip-3.4)
#include "llappearancemgr.h"
// [/SL:KB]
// [RLVa:KB] - Checked: 2010-05-03 (RLVa-1.2.0g)
#include "rlvactions.h"
#include "rlvhandler.h"
// [/RLVa:KB]

#include "llweb.h"
#include "llupdaterservice.h"
// <FS:Ansariel> [FS communication UI]
#include "fsfloatervoicecontrols.h"
// </FS:Ansariel> [FS communication UI]
#include "llfloatertexturefetchdebugger.h"
// [SL:KB] - Patch: Build-ScriptRecover | Checked: 2011-11-24 (Catznip-3.2.0)
#include "llfloaterscriptrecover.h"
// [/SL:KB]
#include "llspellcheck.h"
#include "llscenemonitor.h"
#include "llavatarrenderinfoaccountant.h"
#include "lllocalbitmaps.h"

// Linden library includes
#include "llavatarnamecache.h"
#include "lldiriterator.h"
#include "llexperiencecache.h"
#include "llimagej2c.h"
#include "llmemory.h"
#include "llprimitive.h"
#include "llurlaction.h"
#include "llurlentry.h"
#include "llvfile.h"
#include "llvfsthread.h"
#include "llvolumemgr.h"
#include "llxfermanager.h"
#include "llphysicsextensions.h"

#include "llnotificationmanager.h"
#include "llnotifications.h"
#include "llnotificationsutil.h"

#include "sanitycheck.h"
#include "llleap.h"
#include "stringize.h"
#include "llcoros.h"
<<<<<<< HEAD
//#if !LL_LINUX
=======
#include "llexception.h"
#if !LL_LINUX
>>>>>>> 921cfa35
#include "cef/llceflib.h"
#if LL_WINDOWS
#include "vlc/libvlc_version.h"
#endif // LL_WINDOWS
<<<<<<< HEAD
//#endif // LL_LINUX
=======
#endif // LL_LINUX
>>>>>>> 921cfa35

// Third party library includes
#include <boost/bind.hpp>
#include <boost/foreach.hpp>
#include <boost/algorithm/string.hpp>
#include <boost/regex.hpp>

#if LL_WINDOWS
#	include <share.h> // For _SH_DENYWR in processMarkerFiles
#else
#   include <sys/file.h> // For processMarkerFiles
#endif

#include "llapr.h"
#include <boost/lexical_cast.hpp>

#include "llviewerkeyboard.h"
#include "lllfsthread.h"
#include "llworkerthread.h"
#include "lltexturecache.h"
#include "lltexturefetch.h"
#include "llimageworker.h"
#include "llevents.h"

// The files below handle dependencies from cleanup.
#include "llkeyframemotion.h"
#include "llworldmap.h"
#include "llhudmanager.h"
#include "lltoolmgr.h"
#include "llassetstorage.h"
#include "llpolymesh.h"
#include "llproxy.h"
#include "llcachename.h"
#include "llaudioengine.h"
#include "llstreamingaudio.h"
#include "llviewermenu.h"
#include "llselectmgr.h"
#include "lltrans.h"
#include "lltransutil.h"
#include "lltracker.h"
#include "llviewerparcelmgr.h"
#include "llworldmapview.h"
#include "llpostprocess.h"
#include "llwlparammanager.h"
#include "llwaterparammanager.h"

#include "lldebugview.h"
#include "llconsole.h"
#include "llcontainerview.h"
#include "lltooltip.h"

#include "llsdutil.h"
#include "llsdserialize.h"

#include "llworld.h"
#include "llhudeffecttrail.h"
#include "llvectorperfoptions.h"
#include "llslurl.h"
#include "llwatchdog.h"

// Included so that constants/settings might be initialized
// in save_settings_to_globals()
#include "llbutton.h"
#include "llstatusbar.h"
#include "llsurface.h"
#include "llvosky.h"
#include "llvotree.h"
#include "llvoavatar.h"
#include "llfolderview.h"
#include "llagentpilot.h"
#include "llvovolume.h"
#include "llflexibleobject.h" 
#include "llvosurfacepatch.h"
#include "llviewerfloaterreg.h"
#include "llcommandlineparser.h"
#include "llfloatermemleak.h"
#include "llfloaterreg.h"
#include "llfloateroutfitsnapshot.h"
#include "llfloatersnapshot.h"
#include "llfloaterinventory.h"

// includes for idle() idleShutdown()
#include "llviewercontrol.h"
#include "lleventnotifier.h"
#include "llcallbacklist.h"
#include "lldeferredsounds.h"
#include "pipeline.h"
#include "llgesturemgr.h"
#include "llsky.h"
#include "llvlmanager.h"
#include "llviewercamera.h"
#include "lldrawpoolbump.h"
#include "llvieweraudio.h"
#include "llimview.h"
#include "llviewerthrottle.h"
#include "llparcel.h"
#include "llavatariconctrl.h"
#include "llgroupiconctrl.h"
#include "llviewerassetstats.h"

// Include for security api initialization
#include "llsecapi.h"
#include "llmachineid.h"
#include "llmainlooprepeater.h"

#include "llcoproceduremanager.h"
#include "llviewereventrecorder.h"

<<<<<<< HEAD
#if HAS_GROWL
#include "growlmanager.h"
#endif

=======
>>>>>>> 921cfa35
// *FIX: These extern globals should be cleaned up.
// The globals either represent state/config/resource-storage of either 
// this app, or another 'component' of the viewer. App globals should be 
// moved into the app class, where as the other globals should be 
// moved out of here.
// If a global symbol reference seems valid, it will be included
// via header files above.

//----------------------------------------------------------------------------
// llviewernetwork.h
#include "llviewernetwork.h"
// define a self-registering event API object
#include "llappviewerlistener.h"

#include "nd/ndoctreelog.h" // <FS:ND/> Octree operation logging.
#include "nd/ndetw.h" // <FS:ND/> Windows Event Tracing, does nothing on OSX/Linux.
#include "nd/ndlogthrottle.h"

#include "fsradar.h"


#if (LL_LINUX || LL_SOLARIS) && LL_GTK
#include "glib.h"
#endif // (LL_LINUX || LL_SOLARIS) && LL_GTK

#if LL_MSVC
// disable boost::lexical_cast warning
#pragma warning (disable:4702)
#endif

const char* const CRASH_SETTINGS_FILE = "settings_crash_behavior.xml"; // <FS:ND/> We need this filename defined here.

static LLAppViewerListener sAppViewerListener(LLAppViewer::instance);

////// Windows-specific includes to the bottom - nasty defines in these pollute the preprocessor
//
//----------------------------------------------------------------------------
// viewer.cpp - these are only used in viewer, should be easily moved.

#if LL_DARWIN
// <FS:CR>
//const char * const LL_VERSION_BUNDLE_ID = "com.secondlife.indra.viewer";
#ifdef OPENSIM
const char * const LL_VERSION_BUNDLE_ID = "com.phoenixviewer.firestorm.viewer-oss";
#else // !OPENSIM
const char * const LL_VERSION_BUNDLE_ID = "com.phoenixviewer.firestorm.viewer-hvk";
#endif // OPENSIM
// </FS:CR>
extern void init_apple_menu(const char* product);
#endif // LL_DARWIN

extern BOOL gRandomizeFramerate;
extern BOOL gPeriodicSlowFrame;
extern BOOL gDebugGL;

////////////////////////////////////////////////////////////
// All from the last globals push...

F32 gSimLastTime; // Used in LLAppViewer::init and send_stats()
F32 gSimFrames;

BOOL gShowObjectUpdates = FALSE;
BOOL gUseQuickTime = TRUE;

eLastExecEvent gLastExecEvent = LAST_EXEC_NORMAL;
S32 gLastExecDuration = -1; // (<0 indicates unknown) 

#if LL_WINDOWS  
#   define LL_PLATFORM_KEY "win"
#elif LL_DARWIN
#   define LL_PLATFORM_KEY "mac"
#elif LL_LINUX
#   define LL_PLATFORM_KEY "lnx"
#elif LL_SOLARIS
#   define LL_PLATFORM_KEY "sol"
#else
#   error "Unknown Platform"
#endif
const char* gPlatform = LL_PLATFORM_KEY;

LLSD gDebugInfo;

U32	gFrameCount = 0;
U32 gForegroundFrameCount = 0; // number of frames that app window was in foreground
LLPumpIO* gServicePump = NULL;

U64MicrosecondsImplicit gFrameTime = 0;
F32SecondsImplicit gFrameTimeSeconds = 0.f;
F32SecondsImplicit gFrameIntervalSeconds = 0.f;
F32 gFPSClamped = 10.f;						// Pretend we start at target rate.
F32 gFrameDTClamped = 0.f;					// Time between adjacent checks to network for packets
U64MicrosecondsImplicit	gStartTime = 0; // gStartTime is "private", used only to calculate gFrameTimeSeconds
U32 gFrameStalls = 0;
const F64 FRAME_STALL_THRESHOLD = 1.0;

LLTimer gRenderStartTime;
LLFrameTimer gForegroundTime;
LLFrameTimer gLoggedInTime;
LLTimer gLogoutTimer;
static const F32 LOGOUT_REQUEST_TIME = 6.f;  // this will be cut short by the LogoutReply msg.
F32 gLogoutMaxTime = LOGOUT_REQUEST_TIME;


S32 gPendingMetricsUploads = 0;


BOOL				gDisconnected = FALSE;

// used to restore texture state after a mode switch
LLFrameTimer	gRestoreGLTimer;
BOOL			gRestoreGL = FALSE;
BOOL			gUseWireframe = FALSE;

//use for remember deferred mode in wireframe switch
BOOL			gInitialDeferredModeForWireframe = FALSE;

// VFS globals - see llappviewer.h
LLVFS* gStaticVFS = NULL;

LLMemoryInfo gSysMemory;
U64Bytes gMemoryAllocated(0); // updated in display_stats() in llviewerdisplay.cpp

std::string gLastVersionChannel;

LLVector3			gWindVec(3.0, 3.0, 0.0);
LLVector3			gRelativeWindVec(0.0, 0.0, 0.0);

U32		gPacketsIn = 0;

BOOL				gPrintMessagesThisFrame = FALSE;

BOOL gRandomizeFramerate = FALSE;
BOOL gPeriodicSlowFrame = FALSE;

BOOL gCrashOnStartup = FALSE;
BOOL gLLErrorActivated = FALSE;
BOOL gLogoutInProgress = FALSE;

////////////////////////////////////////////////////////////
// Internal globals... that should be removed.

// Like LLLogChat::cleanFileName() and LLDir::getScrubbedFileName() but replaces spaces also.
std::string SafeFileName(std::string filename)
{
	std::string invalidChars = "\"\'\\/?*:.<>| ";
	S32 position = filename.find_first_of(invalidChars);
	while (position != filename.npos)
	{
		filename[position] = '_';
		position = filename.find_first_of(invalidChars, position);
	}
	return filename;
}
// TODO: Readd SAFE_FILE_NAME_PREFIX stuff after FmodEx merge.... <FS:CR>
// contruct unique filename prefix so we only report crashes for US and not other viewers.
//const std::string SAFE_FILE_NAME_PREFIX(SafeFileName(llformat("%s %d.%d.%d.%d",
//															  LL_CHANNEL,
//															  LL_VERSION_MAJOR,
//															  LL_VERSION_MINOR,
//															  LL_VERSION_PATCH,
//															  LL_VERSION_BUILD )));
const std::string SAFE_FILE_NAME_PREFIX(SafeFileName(APP_NAME));
static std::string gArgs;
const int MAX_MARKER_LENGTH = 1024;
const std::string MARKER_FILE_NAME(SAFE_FILE_NAME_PREFIX + ".exec_marker"); //FS orig modified LL
const std::string START_MARKER_FILE_NAME(SAFE_FILE_NAME_PREFIX + ".start_marker"); //FS new modified LL new
const std::string ERROR_MARKER_FILE_NAME(SAFE_FILE_NAME_PREFIX + ".error_marker"); //FS orig modified LL
const std::string LLERROR_MARKER_FILE_NAME(SAFE_FILE_NAME_PREFIX + ".llerror_marker"); //FS orig modified LL
const std::string LOGOUT_MARKER_FILE_NAME(SAFE_FILE_NAME_PREFIX + ".logout_marker"); //FS orig modified LL

static BOOL gDoDisconnect = FALSE;
static std::string gLaunchFileOnQuit;

// Used on Win32 for other apps to identify our window (eg, win_setup)
// Note: Changing this breaks compatibility with SLURL handling, try to avoid it.
const char* const VIEWER_WINDOW_CLASSNAME = "Second Life";

//-- LLDeferredTaskList ------------------------------------------------------

/**
 * A list of deferred tasks.
 *
 * We sometimes need to defer execution of some code until the viewer gets idle,
 * e.g. removing an inventory item from within notifyObservers() may not work out.
 *
 * Tasks added to this list will be executed in the next LLAppViewer::idle() iteration.
 * All tasks are executed only once.
 */
class LLDeferredTaskList: public LLSingleton<LLDeferredTaskList>
{
	LOG_CLASS(LLDeferredTaskList);

	friend class LLAppViewer;
	typedef boost::signals2::signal<void()> signal_t;

	void addTask(const signal_t::slot_type& cb)
	{
		mSignal.connect(cb);
	}

	void run()
	{
		if (!mSignal.empty())
		{
			mSignal();
			mSignal.disconnect_all_slots();
		}
	}

	signal_t mSignal;
};

//----------------------------------------------------------------------------

// List of entries from strings.xml to always replace
static std::set<std::string> default_trans_args;
void init_default_trans_args()
{
	default_trans_args.insert("SECOND_LIFE"); // World
	default_trans_args.insert("APP_NAME");
	default_trans_args.insert("CAPITALIZED_APP_NAME");
	default_trans_args.insert("CURRENT_GRID"); //<FS:AW make CURRENT_GRID a default substitution>
	default_trans_args.insert("SECOND_LIFE_GRID");
	default_trans_args.insert("SUPPORT_SITE");
	// This URL shows up in a surprising number of places in various skin
	// files. We really only want to have to maintain a single copy of it.
	default_trans_args.insert("create_account_url");
	default_trans_args.insert("DOWNLOAD_URL"); //<FS:CR> Viewer download url
}

//----------------------------------------------------------------------------
// File scope definitons
const char *VFS_DATA_FILE_BASE = "data.db2.x.";
const char *VFS_INDEX_FILE_BASE = "index.db2.x.";

std::string gWindowTitle;

struct SettingsFile : public LLInitParam::Block<SettingsFile>
{
	Mandatory<std::string>	name;
	Optional<std::string>	file_name;
	Optional<bool>			required,
							persistent;
	Optional<std::string>	file_name_setting;

	SettingsFile()
	:	name("name"),
		file_name("file_name"),
		required("required", false),
		persistent("persistent", true),
		file_name_setting("file_name_setting")
	{}
};

struct SettingsGroup : public LLInitParam::Block<SettingsGroup>
{
	Mandatory<std::string>	name;
	Mandatory<S32>			path_index;
	Multiple<SettingsFile>	files;

	SettingsGroup()
	:	name("name"),
		path_index("path_index"),
		files("file")
	{}
};

struct SettingsFiles : public LLInitParam::Block<SettingsFiles>
{
	Multiple<SettingsGroup>	groups;

	SettingsFiles()
	: groups("group")
	{}
};


LLAppViewer::LLUpdaterInfo *LLAppViewer::sUpdaterInfo = NULL ;

//----------------------------------------------------------------------------
// Metrics logging control constants
//----------------------------------------------------------------------------
static const F32 METRICS_INTERVAL_DEFAULT = 600.0;
static const F32 METRICS_INTERVAL_QA = 30.0;
static F32 app_metrics_interval = METRICS_INTERVAL_DEFAULT;
static bool app_metrics_qa_mode = false;

void idle_afk_check()
{
	// check idle timers
	F32 current_idle = gAwayTriggerTimer.getElapsedTimeF32();
	// <FS:CR> Cache frequently hit location
	static LLCachedControl<S32> sAFKTimeout(gSavedSettings, "AFKTimeout");
// [RLVa:KB] - Checked: 2010-05-03 (RLVa-1.2.0g) | Modified: RLVa-1.2.0g
	// Enforce an idle time of 30 minutes if @allowidle=n restricted
	S32 afk_timeout = (!gRlvHandler.hasBehaviour(RLV_BHVR_ALLOWIDLE)) ? sAFKTimeout : 60 * 30;
// [/RLVa:KB]
//	F32 afk_timeout  = gSavedSettings.getS32("AFKTimeout");
	// <FS:CR> Explicit conversions just cos.
	//if (afk_timeout && (current_idle > afk_timeout) && ! gAgent.getAFK())
	if (static_cast<S32>(afk_timeout) && (current_idle > static_cast<F32>(afk_timeout)) && ! gAgent.getAFK())
	{
		LL_INFOS("IdleAway") << "Idle more than " << afk_timeout << " seconds: automatically changing to Away status" << LL_ENDL;
		gAgent.setAFK();
	}
}

// A callback set in LLAppViewer::init()
static void ui_audio_callback(const LLUUID& uuid)
{
	if (gAudiop)
	{
		SoundData soundData(uuid, gAgent.getID(), 1.0f, LLAudioEngine::AUDIO_TYPE_UI);
		gAudiop->triggerSound(soundData);
	}
}

// A callback set in LLAppViewer::init()
static void deferred_ui_audio_callback(const LLUUID& uuid)
{
	if (gAudiop)
	{
		SoundData soundData(uuid, gAgent.getID(), 1.0f, LLAudioEngine::AUDIO_TYPE_UI);
		LLDeferredSounds::instance().deferSound(soundData);
	}
}

bool	create_text_segment_icon_from_url_match(LLUrlMatch* match,LLTextBase* base)
{
	if(!match || !base || base->getPlainText())
		return false;

	LLUUID match_id = match->getID();

	LLIconCtrl* icon;

	if(gAgent.isInGroup(match_id, TRUE))
	{
		LLGroupIconCtrl::Params icon_params;
		icon_params.group_id = match_id;
		icon_params.rect = LLRect(0, 16, 16, 0);
		icon_params.visible = true;
		icon = LLUICtrlFactory::instance().create<LLGroupIconCtrl>(icon_params);
	}
	else
	{
		LLAvatarIconCtrl::Params icon_params;
		icon_params.avatar_id = match_id;
		icon_params.rect = LLRect(0, 16, 16, 0);
		icon_params.visible = true;
		icon = LLUICtrlFactory::instance().create<LLAvatarIconCtrl>(icon_params);
	}

	LLInlineViewSegment::Params params;
	params.force_newline = false;
	params.view = icon;
	params.left_pad = 4;
	params.right_pad = 4;
	params.top_pad = -2;
	params.bottom_pad = 2;

	base->appendWidget(params," ",false);
	
	return true;
}

void request_initial_instant_messages()
{
	static BOOL requested = FALSE;
	if (!requested
		&& gMessageSystem
		&& LLMuteList::getInstance()->isLoaded()
		&& isAgentAvatarValid())
	{
		// Auto-accepted inventory items may require the avatar object
		// to build a correct name.  Likewise, inventory offers from
		// muted avatars require the mute list to properly mute.
		LLMessageSystem* msg = gMessageSystem;
		msg->newMessageFast(_PREHASH_RetrieveInstantMessages);
		msg->nextBlockFast(_PREHASH_AgentData);
		msg->addUUIDFast(_PREHASH_AgentID, gAgent.getID());
		msg->addUUIDFast(_PREHASH_SessionID, gAgent.getSessionID());
		gAgent.sendReliableMessage();
		requested = TRUE;
	}
}

// Use these strictly for things that are constructed at startup,
// or for things that are performance critical.  JC
static void settings_to_globals()
{
	LLBUTTON_H_PAD		= gSavedSettings.getS32("ButtonHPad");
	BTN_HEIGHT_SMALL	= gSavedSettings.getS32("ButtonHeightSmall");
	BTN_HEIGHT			= gSavedSettings.getS32("ButtonHeight");

	MENU_BAR_HEIGHT		= gSavedSettings.getS32("MenuBarHeight");
	MENU_BAR_WIDTH		= gSavedSettings.getS32("MenuBarWidth");

	LLSurface::setTextureSize(gSavedSettings.getU32("RegionTextureSize"));
	
	LLRender::sGLCoreProfile = gSavedSettings.getBOOL("RenderGLCoreProfile");
	LLVertexBuffer::sUseVAO = gSavedSettings.getBOOL("RenderUseVAO");
	LLImageGL::sGlobalUseAnisotropic	= gSavedSettings.getBOOL("RenderAnisotropic");
	LLImageGL::sCompressTextures		= gSavedSettings.getBOOL("RenderCompressTextures");
	LLVOVolume::sLODFactor				= gSavedSettings.getF32("RenderVolumeLODFactor");
	LLVOVolume::sDistanceFactor			= 1.f-LLVOVolume::sLODFactor * 0.1f;
	LLVolumeImplFlexible::sUpdateFactor = gSavedSettings.getF32("RenderFlexTimeFactor");
	LLVOTree::sTreeFactor				= gSavedSettings.getF32("RenderTreeLODFactor");
	LLVOAvatar::sLODFactor				= gSavedSettings.getF32("RenderAvatarLODFactor");
	LLVOAvatar::sPhysicsLODFactor		= gSavedSettings.getF32("RenderAvatarPhysicsLODFactor");
	LLVOAvatar::updateImpostorRendering(gSavedSettings.getU32("RenderAvatarMaxNonImpostors"));
	LLVOAvatar::sVisibleInFirstPerson	= gSavedSettings.getBOOL("FirstPersonAvatarVisible");
	// clamp auto-open time to some minimum usable value
	LLFolderView::sAutoOpenTime			= llmax(0.25f, gSavedSettings.getF32("FolderAutoOpenDelay"));
	LLSelectMgr::sRectSelectInclusive	= gSavedSettings.getBOOL("RectangleSelectInclusive");
	LLSelectMgr::sRenderHiddenSelections = gSavedSettings.getBOOL("RenderHiddenSelections");
	LLSelectMgr::sRenderLightRadius = gSavedSettings.getBOOL("RenderLightRadius");

	gAgentPilot.setNumRuns(gSavedSettings.getS32("StatsNumRuns"));
	gAgentPilot.setQuitAfterRuns(gSavedSettings.getBOOL("StatsQuitAfterRuns"));
	gAgent.setHideGroupTitle(gSavedSettings.getBOOL("RenderHideGroupTitle"));
		
	gDebugWindowProc = gSavedSettings.getBOOL("DebugWindowProc");
	gShowObjectUpdates = gSavedSettings.getBOOL("ShowObjectUpdates");
	LLWorldMapView::sMapScale = gSavedSettings.getF32("MapScale");
}

static void settings_modify()
{
	LLRenderTarget::sUseFBO				= gSavedSettings.getBOOL("RenderDeferred");
	LLPipeline::sRenderBump				= gSavedSettings.getBOOL("RenderObjectBump");
	LLPipeline::sRenderDeferred		= LLPipeline::sRenderBump && gSavedSettings.getBOOL("RenderDeferred");
	LLVOSurfacePatch::sLODFactor		= gSavedSettings.getF32("RenderTerrainLODFactor");
	LLVOSurfacePatch::sLODFactor *= LLVOSurfacePatch::sLODFactor; //square lod factor to get exponential range of [1,4]
	gDebugGL = gSavedSettings.getBOOL("RenderDebugGL") || gDebugSession;
	gDebugPipeline = gSavedSettings.getBOOL("RenderDebugPipeline");
}

class LLFastTimerLogThread : public LLThread
{
public:
	std::string mFile;

	LLFastTimerLogThread(std::string& test_name) : LLThread("fast timer log")
 	{
		std::string file_name = test_name + std::string(".slp");
		mFile = gDirUtilp->getExpandedFilename(LL_PATH_LOGS, file_name);
	}

	void run()
	{
		std::ofstream os(mFile.c_str());
		
		while (!LLAppViewer::instance()->isQuitting())
		{
			LLTrace::BlockTimer::writeLog(os);
			os.flush();
			ms_sleep(32);
		}

		os.close();
	}
};

//virtual
bool LLAppViewer::initSLURLHandler()
{
	// does nothing unless subclassed
	return false;
}

//virtual
bool LLAppViewer::sendURLToOtherInstance(const std::string& url)
{
	// does nothing unless subclassed
	return false;
}

//----------------------------------------------------------------------------
// LLAppViewer definition

// Static members.
// The single viewer app.
LLAppViewer* LLAppViewer::sInstance = NULL;
LLTextureCache* LLAppViewer::sTextureCache = NULL; 
LLImageDecodeThread* LLAppViewer::sImageDecodeThread = NULL; 
LLTextureFetch* LLAppViewer::sTextureFetch = NULL; 

std::string getRuntime()
{
	return llformat("%.4f", (F32)LLTimer::getElapsedSeconds().value());
}

LLAppViewer::LLAppViewer() 
:	mMarkerFile(),
	mLogoutMarkerFile(),
	mReportedCrash(false),
	mNumSessions(0),
	mPurgeCache(false),
	mPurgeOnExit(false),
	mSecondInstance(false),
	mSavedFinalSnapshot(false),
	mSavePerAccountSettings(false),		// don't save settings on logout unless login succeeded.
	mQuitRequested(false),
	mLogoutRequestSent(false),
	// <FS:Ansariel> MaxFPS Viewer-Chui merge error
	//mYieldTime(-1),
	mLastAgentControlFlags(0),
	mLastAgentForceUpdate(0),
	mMainloopTimeout(NULL),
	mAgentRegionLastAlive(false),
	mRandomizeFramerate(LLCachedControl<bool>(gSavedSettings,"Randomize Framerate", FALSE)),
	mPeriodicSlowFrame(LLCachedControl<bool>(gSavedSettings,"Periodic Slow Frame", FALSE)),
	mFastTimerLogThread(NULL),
	mUpdater(new LLUpdaterService()),
	mSaveSettingsOnExit(true),		// <FS:Zi> Backup Settings
	mSettingsLocationList(NULL),
	mPurgeTextures(false) // <FS:Ansariel> FIRE-13066
{
	if(NULL != sInstance)
	{
		LL_ERRS() << "Oh no! An instance of LLAppViewer already exists! LLAppViewer is sort of like a singleton." << LL_ENDL;
	}

    mDumpPath ="";
	// Need to do this initialization before we do anything else, since anything
	// that touches files should really go through the lldir API
   
	// <FS:ND> Init our custom directories, not from SecondLife

	// gDirUtilp->initAppDirs("SecondLife");
#ifdef ND_BUILD64BIT_ARCH
	gDirUtilp->initAppDirs(APP_NAME + "_x64");
#else
	gDirUtilp->initAppDirs(APP_NAME);
#endif

	// </FS:ND>

	//
	// IMPORTANT! Do NOT put anything that will write
	// into the log files during normal startup until AFTER
	// we run the "program crashed last time" error handler below.
	//
	sInstance = this;

	gLoggedInTime.stop();

	initLoggingAndGetLastDuration();
	
	processMarkerFiles();
	//
	// OK to write stuff to logs now, we've now crash reported if necessary
	//
	
	LLLoginInstance::instance().setUpdaterService(mUpdater.get());
	LLLoginInstance::instance().setPlatformInfo(gPlatform, getOSInfo().getOSVersionString());
}

LLAppViewer::~LLAppViewer()
{
	delete mSettingsLocationList;
	LLViewerEventRecorder::instance().~LLViewerEventRecorder();

	LLLoginInstance::instance().setUpdaterService(0);
	
	destroyMainloopTimeout();
    
	// If we got to this destructor somehow, the app didn't hang.
	removeMarkerFiles();
}

class LLUITranslationBridge : public LLTranslationBridge
{
public:
	virtual std::string getString(const std::string &xml_desc)
	{
		return LLTrans::getString(xml_desc);
	}
};

namespace {
// With Xcode 6, _exit() is too magical to use with boost::bind(), so provide
// this little helper function.
void fast_exit(int rc)
{
	_exit(rc);
}


}


bool LLAppViewer::init()
{	
	// <FS:ND> Breakpad merge, setup minidump type from Catznip.

	// setupErrorHandling(mSecondInstance);
	EMiniDumpType minidump_type = MINIDUMP_NORMAL;
	if (gSavedSettings.controlExists("SaveMiniDumpType"))
		minidump_type = (LLApp::EMiniDumpType)gSavedSettings.getU32("SaveMiniDumpType"); 

	setupErrorHandling( mSecondInstance, minidump_type );

	// </FS:ND>

	nd::octree::debug::setOctreeLogFilename( gDirUtilp->getExpandedFilename(LL_PATH_LOGS, "octree.log" ) ); // <FS:ND/> Filename to log octree options to.
	nd::etw::init(); // <FS:ND/> Init event tracing.


	//
	// Start of the application
	//

	// initialize LLWearableType translation bridge.
	// Memory will be cleaned up in ::cleanupClass()
	LLWearableType::initClass(new LLUITranslationBridge());

	// initialize SSE options
	LLVector4a::initClass();

	//initialize particle index pool
	LLVOPartGroup::initClass();



	// set skin search path to default, will be overridden later
	// this allows simple skinned file lookups to work
// [SL:KB] - Patch: Viewer-Skins | Checked: 2012-12-26 (Catznip-3.4)
	gDirUtilp->setSkinFolder("default", "", "en");
// [/SL:KB]
//	gDirUtilp->setSkinFolder("default", "en");

//	initLoggingAndGetLastDuration();
	
	//
	// OK to write stuff to logs now, we've now crash reported if necessary
	//
	
// <FS>
	// SJ/AO:  Reset Configuration here, if our marker file exists. Configuration needs to be reset before settings files 
	// are read in to avoid file locks.

	mPurgeSettings = false;
	std::string clear_settings_filename = gDirUtilp->getExpandedFilename(LL_PATH_LOGS,"CLEAR");
	LLAPRFile clear_file ;
	if (clear_file.isExist(clear_settings_filename))
	{
		mPurgeSettings = true;
		LL_INFOS() << "Purging configuration..." << LL_ENDL;
		std::string delem = gDirUtilp->getDirDelimiter();

		LLFile::remove(gDirUtilp->getExpandedFilename(LL_PATH_LOGS,"CLEAR"));
		
		//[ADD - Clear Usersettings : SJ] - Delete directories beams, beamsColors, windlight in usersettings
		LLFile::rmdir(gDirUtilp->getExpandedFilename(LL_PATH_USER_SETTINGS, "beams") );
		LLFile::rmdir(gDirUtilp->getExpandedFilename(LL_PATH_USER_SETTINGS, "beamsColors") );
		LLFile::rmdir(gDirUtilp->getExpandedFilename(LL_PATH_USER_SETTINGS, "windlight" + delem + "water") );
		LLFile::rmdir(gDirUtilp->getExpandedFilename(LL_PATH_USER_SETTINGS, "windlight" + delem + "days") );
		LLFile::rmdir(gDirUtilp->getExpandedFilename(LL_PATH_USER_SETTINGS, "windlight" + delem + "skies") );
		LLFile::rmdir(gDirUtilp->getExpandedFilename(LL_PATH_USER_SETTINGS, "windlight") );		

		// We don't delete the entire folder to avoid data loss of config files unrelated to the current binary. -AO
		//gDirUtilp->deleteFilesInDir(user_dir, "*.*");
		
		// Alphabetised
		LLFile::remove(gDirUtilp->getExpandedFilename(LL_PATH_USER_SETTINGS, "account_settings_phoenix.xml"));
		LLFile::remove(gDirUtilp->getExpandedFilename(LL_PATH_USER_SETTINGS, "agents.xml"));
		LLFile::remove(gDirUtilp->getExpandedFilename(LL_PATH_USER_SETTINGS, "bin_conf.dat"));
		LLFile::remove(gDirUtilp->getExpandedFilename(LL_PATH_USER_SETTINGS, "client_list_v2.xml"));
		LLFile::remove(gDirUtilp->getExpandedFilename(LL_PATH_USER_SETTINGS, "colors.xml"));
		LLFile::remove(gDirUtilp->getExpandedFilename(LL_PATH_USER_SETTINGS, "ignorable_dialogs.xml"));
		LLFile::remove(gDirUtilp->getExpandedFilename(LL_PATH_USER_SETTINGS, "grids.xml"));
		LLFile::remove(gDirUtilp->getExpandedFilename(LL_PATH_USER_SETTINGS, "grids.user.xml"));
		LLFile::remove(gDirUtilp->getExpandedFilename(LL_PATH_USER_SETTINGS, "password.dat"));
		LLFile::remove(gDirUtilp->getExpandedFilename(LL_PATH_USER_SETTINGS, "quick_preferences.xml"));
		LLFile::remove(gDirUtilp->getExpandedFilename(LL_PATH_USER_SETTINGS, "releases.xml"));
		LLFile::remove(gDirUtilp->getExpandedFilename(LL_PATH_USER_SETTINGS, CRASH_SETTINGS_FILE));
		
		std::string user_dir = gDirUtilp->getExpandedFilename( LL_PATH_USER_SETTINGS , "", "");
		gDirUtilp->deleteFilesInDir(user_dir, "feature*.txt");
		gDirUtilp->deleteFilesInDir(user_dir, "gpu*.txt");
		gDirUtilp->deleteFilesInDir(user_dir, "settings_*.xml");

		// Remove misc OS user app dirs
		std::string base_dir = gDirUtilp->getOSUserAppDir() + delem;
		
		LLFile::rmdir(base_dir + "browser_profile");
		LLFile::rmdir(base_dir + "data");
		
		// Delete per-user files below
		std::string per_user_dir_glob = base_dir + "*" + delem;
		
		LLFile::remove(per_user_dir_glob + "filters.xml");
		LLFile::remove(per_user_dir_glob + "medialist.xml");
		LLFile::remove(per_user_dir_glob + "plugin_cookies.xml");
		LLFile::remove(per_user_dir_glob + "screen_last.bmp");
		LLFile::remove(per_user_dir_glob + "search_history.xml");
		LLFile::remove(per_user_dir_glob + "settings_friends_groups.xml");
		LLFile::remove(per_user_dir_glob + "settings_per_account.xml");
		LLFile::remove(per_user_dir_glob + "teleport_history.xml");
		LLFile::remove(per_user_dir_glob + "texture_list_last.xml");
		LLFile::remove(per_user_dir_glob + "toolbars.xml");
		LLFile::remove(per_user_dir_glob + "typed_locations.xml");
		LLFile::remove(per_user_dir_glob + "url_history.xml");
		LLFile::remove(per_user_dir_glob + "volume_settings.xml");
		LLFile::rmdir(per_user_dir_glob + "browser_profile");
	}
// </FS>
	init_default_trans_args();
	
	if (!initConfiguration())
		return false;

	LL_INFOS("InitInfo") << "Configuration initialized." << LL_ENDL ;

	//set the max heap size.
	initMaxHeapSize() ;
	LLCoros::instance().setStackSize(gSavedSettings.getS32("CoroutineStackSize"));

	LLPrivateMemoryPoolManager::initClass((BOOL)gSavedSettings.getBOOL("MemoryPrivatePoolEnabled"), (U32)gSavedSettings.getU32("MemoryPrivatePoolSize")*1024*1024) ;
	// write Google Breakpad minidump files to a per-run dump directory to avoid multiple viewer issues.
	std::string logdir = gDirUtilp->getExpandedFilename(LL_PATH_DUMP, "");
	mDumpPath = logdir;
	setMiniDumpDir(logdir);
	logdir += gDirUtilp->getDirDelimiter();
    setDebugFileNames(logdir);


	// Although initLoggingAndGetLastDuration() is the right place to mess with
	// setFatalFunction(), we can't query gSavedSettings until after
	// initConfiguration().
	S32 rc(gSavedSettings.getS32("QAModeTermCode"));
	if (rc >= 0)
	{
		// QAModeTermCode set, terminate with that rc on LL_ERRS. Use
		// fast_exit() rather than exit() because normal cleanup depends too
		// much on successful startup!
		LLError::setFatalFunction(boost::bind(fast_exit, rc));
	}

    mAlloc.setProfilingEnabled(gSavedSettings.getBOOL("MemProfiling"));

	// Initialize the non-LLCurl libcurl library.  Should be called
	// before consumers (LLTextureFetch).
	mAppCoreHttp.init();
	
	LL_INFOS("InitInfo") << "LLCore::Http initialized." << LL_ENDL ;

    LLMachineID::init();
	
	{
		// Viewer metrics initialization
		//static LLCachedControl<bool> metrics_submode(gSavedSettings,
		//											 "QAModeMetrics",
		//											 false,
		//											 "Enables QA features (logging, faster cycling) for metrics collector");

		if (gSavedSettings.getBOOL("QAModeMetrics"))
		{
			app_metrics_qa_mode = true;
			app_metrics_interval = METRICS_INTERVAL_QA;
		}
		LLViewerAssetStatsFF::init();
	}

	initThreads();
	LL_INFOS("InitInfo") << "Threads initialized." << LL_ENDL ;

	// Initialize settings early so that the defaults for ignorable dialogs are
	// picked up and then correctly re-saved after launching the updater (STORM-1268).
	LLUI::settings_map_t settings_map;
	settings_map["config"] = &gSavedSettings;
	settings_map["ignores"] = &gWarningSettings;
	settings_map["floater"] = &gSavedSettings; // *TODO: New settings file
	settings_map["account"] = &gSavedPerAccountSettings;

	// <FS:Ansariel> Optional legacy notification well
	gSavedSettings.setBOOL("FSInternalLegacyNotificationWell", gSavedSettings.getBOOL("FSLegacyNotificationWell"));

	LLUI::initClass(settings_map,
		LLUIImageList::getInstance(),
		ui_audio_callback,
		deferred_ui_audio_callback,
		&LLUI::getScaleFactor());
	LL_INFOS("InitInfo") << "UI initialized." << LL_ENDL ;

	// NOW LLUI::getLanguage() should work. gDirUtilp must know the language
	// for this session ASAP so all the file-loading commands that follow,
	// that use findSkinnedFilenames(), will include the localized files.
// [SL:KB] - Patch: Viewer-Skins | Checked: 2012-12-26 (Catznip-3.4)
	gDirUtilp->setSkinFolder(gDirUtilp->getSkinFolder(), gDirUtilp->getSkinThemeFolder(),LLUI::getLanguage());
// [/SL:KB]
//	gDirUtilp->setSkinFolder(gDirUtilp->getSkinFolder(), LLUI::getLanguage());

	// Setup LLTrans after LLUI::initClass has been called.
	initStrings();

	// Setup notifications after LLUI::initClass() has been called.
	LLNotifications::instance();
	LL_INFOS("InitInfo") << "Notifications initialized." << LL_ENDL ;

    writeSystemInfo();

	// Initialize updater service (now that we have an io pump)
	initUpdater();
	if(isQuitting())
	{
		// Early out here because updater set the quitting flag.
		return true;
	}

	//////////////////////////////////////////////////////////////////////////////
	//////////////////////////////////////////////////////////////////////////////
	//////////////////////////////////////////////////////////////////////////////
	//////////////////////////////////////////////////////////////////////////////
	// *FIX: The following code isn't grouped into functions yet.

	//
	// Various introspection concerning the libs we're using - particularly
	// the libs involved in getting to a full login screen.
	//
	LL_INFOS("InitInfo") << "J2C Engine is: " << LLImageJ2C::getEngineInfo() << LL_ENDL;
	LL_INFOS("InitInfo") << "libcurl version is: " << LLCore::LLHttp::getCURLVersion() << LL_ENDL;

	/////////////////////////////////////////////////
	// OS-specific login dialogs
	/////////////////////////////////////////////////

	//test_cached_control();

	// track number of times that app has run
	mNumSessions = gSavedSettings.getS32("NumSessions");
	mNumSessions++;
	gSavedSettings.setS32("NumSessions", mNumSessions);

	if (gSavedSettings.getBOOL("VerboseLogs"))
	{
		LLError::setPrintLocation(true);
	}

	// LLKeyboard relies on LLUI to know what some accelerator keys are called.
	LLKeyboard::setStringTranslatorFunc( LLTrans::getKeyboardString );

	LLWeb::initClass();			  // do this after LLUI
	
	// Provide the text fields with callbacks for opening Urls
	LLUrlAction::setOpenURLCallback(boost::bind(&LLWeb::loadURL, _1, LLStringUtil::null, LLStringUtil::null));
	LLUrlAction::setOpenURLInternalCallback(boost::bind(&LLWeb::loadURLInternal, _1, LLStringUtil::null, LLStringUtil::null, false));
	LLUrlAction::setOpenURLExternalCallback(boost::bind(&LLWeb::loadURLExternal, _1, true, LLStringUtil::null));
	LLUrlAction::setExecuteSLURLCallback(&LLURLDispatcher::dispatchFromTextEditor);

	// Let code in llui access the viewer help floater
	LLUI::sHelpImpl = LLViewerHelp::getInstance();

	LL_INFOS("InitInfo") << "UI initialization is done." << LL_ENDL ;

	// Load translations for tooltips
	LLFloater::initClass();

	/////////////////////////////////////////////////
	
	LLToolMgr::getInstance(); // Initialize tool manager if not already instantiated
	
	LLViewerFloaterReg::registerFloaters();
	
	/////////////////////////////////////////////////
	//
	// Load settings files
	//
	//
	LLGroupMgr::parseRoleActions("role_actions.xml");

	LLAgent::parseTeleportMessages("teleport_strings.xml");

	// load MIME type -> media impl mappings
	std::string mime_types_name;
#if LL_DARWIN
	mime_types_name = "mime_types_mac.xml";
#elif LL_LINUX
	mime_types_name = "mime_types_linux.xml";
#else
	mime_types_name = "mime_types.xml";
#endif
	LLMIMETypes::parseMIMETypes( mime_types_name ); 

	// Copy settings to globals. *TODO: Remove or move to appropriage class initializers
	settings_to_globals();
	// Setup settings listeners
	settings_setup_listeners();
	// Modify settings based on system configuration and compile options
	settings_modify();

	// Find partition serial number (Windows) or hardware serial (Mac)
	mSerialNumber = generateSerialNumber();

	// do any necessary set-up for accepting incoming SLURLs from apps
	initSLURLHandler();

	if(false == initHardwareTest())
	{
		// Early out from user choice.
		return false;
	}

	LL_INFOS("InitInfo") << "Hardware test initialization done." << LL_ENDL ;

	// Prepare for out-of-memory situations, during which we will crash on
	// purpose and save a dump.
#if LL_WINDOWS && LL_RELEASE_FOR_DOWNLOAD && LL_USE_SMARTHEAP
	MemSetErrorHandler(first_mem_error_handler);
#endif // LL_WINDOWS && LL_RELEASE_FOR_DOWNLOAD && LL_USE_SMARTHEAP

	// *Note: this is where gViewerStats used to be created.

	//
	// Initialize the VFS, and gracefully handle initialization errors
	//

	if (!initCache())
	{
		std::ostringstream msg;
		msg << LLTrans::getString("MBUnableToAccessFile");
		OSMessageBox(msg.str(),LLStringUtil::null,OSMB_OK);
		return 1;
	}
	LL_INFOS("InitInfo") << "Cache initialization is done." << LL_ENDL ;

	// Initialize the repeater service.
	LLMainLoopRepeater::instance().start();

	//
	// Initialize the window
	//
	gGLActive = TRUE;
	initWindow();
	LL_INFOS("InitInfo") << "Window is initialized." << LL_ENDL ;

	// initWindow also initializes the Feature List, so now we can initialize this global.
	LLCubeMap::sUseCubeMaps = LLFeatureManager::getInstance()->isFeatureAvailable("RenderCubeMap");

	// call all self-registered classes
	LLInitClassList::instance().fireCallbacks();

	LLFolderViewItem::initClass(); // SJB: Needs to happen after initWindow(), not sure why but related to fonts
		
	gGLManager.getGLInfo(gDebugInfo);
	gGLManager.printGLInfoString();

	// Load Default bindings
	// <FS:Ansariel> Optional AZERTY keyboard layout
	//std::string key_bindings_file = gDirUtilp->findFile("keys.xml",
	std::string keyBindingFileName("keys.xml");
	if (gSavedSettings.getBOOL("FSUseAzertyKeyboardLayout"))
	{
		keyBindingFileName = "keys_azerty.xml";
	}
	std::string key_bindings_file = gDirUtilp->findFile(keyBindingFileName,
	// </FS:Ansariel>
														gDirUtilp->getExpandedFilename(LL_PATH_USER_SETTINGS, ""),
														gDirUtilp->getExpandedFilename(LL_PATH_APP_SETTINGS, ""));


	if (!gViewerKeyboard.loadBindingsXML(key_bindings_file))
	{
		std::string key_bindings_file = gDirUtilp->findFile("keys.ini",
															gDirUtilp->getExpandedFilename(LL_PATH_USER_SETTINGS, ""),
															gDirUtilp->getExpandedFilename(LL_PATH_APP_SETTINGS, ""));
		if (!gViewerKeyboard.loadBindings(key_bindings_file))
		{
			LL_ERRS("InitInfo") << "Unable to open keys.ini" << LL_ENDL;
		}
	}

	// If we don't have the right GL requirements, exit.
	if (!gGLManager.mHasRequirements)
	{	
		// can't use an alert here since we're exiting and
		// all hell breaks lose.
		OSMessageBox(
			LLNotifications::instance().getGlobalString("UnsupportedGLRequirements"),
			LLStringUtil::null,
			OSMB_OK);
		return 0;
	}

	// Without SSE2 support we will crash almost immediately, warn here.
	if (!gSysCPU.hasSSE2())
	{	
		// can't use an alert here since we're exiting and
		// all hell breaks lose.
		OSMessageBox(
			LLNotifications::instance().getGlobalString("UnsupportedCPUSSE2"),
			LLStringUtil::null,
			OSMB_OK);
		return 0;
	}

	// alert the user if they are using unsupported hardware
	if(!gSavedSettings.getBOOL("AlertedUnsupportedHardware"))
	{
		bool unsupported = false;
		LLSD args;
		std::string minSpecs;
		
		// get cpu data from xml
		std::stringstream minCPUString(LLNotifications::instance().getGlobalString("UnsupportedCPUAmount"));
		S32 minCPU = 0;
		minCPUString >> minCPU;

		// get RAM data from XML
		std::stringstream minRAMString(LLNotifications::instance().getGlobalString("UnsupportedRAMAmount"));
		U64Bytes minRAM;
		minRAMString >> minRAM;

		if(!LLFeatureManager::getInstance()->isGPUSupported() && LLFeatureManager::getInstance()->getGPUClass() != GPU_CLASS_UNKNOWN)
		{
			minSpecs += LLNotifications::instance().getGlobalString("UnsupportedGPU");
			minSpecs += "\n";
			unsupported = true;
		}
		if(gSysCPU.getMHz() < minCPU)
		{
			minSpecs += LLNotifications::instance().getGlobalString("UnsupportedCPU");
			minSpecs += "\n";
			unsupported = true;
		}
		if(gSysMemory.getPhysicalMemoryClamped() < minRAM)
		{
			minSpecs += LLNotifications::instance().getGlobalString("UnsupportedRAM");
			minSpecs += "\n";
			unsupported = true;
		}

		if (LLFeatureManager::getInstance()->getGPUClass() == GPU_CLASS_UNKNOWN)
		{
			LLNotificationsUtil::add("UnknownGPU");
		} 
			
		if(unsupported)
		{
			if(!gSavedSettings.controlExists("WarnUnsupportedHardware") 
				|| gSavedSettings.getBOOL("WarnUnsupportedHardware"))
			{
				args["MINSPECS"] = minSpecs;
				LLNotificationsUtil::add("UnsupportedHardware", args );
			}

		}
	}

#if LL_WINDOWS
	if (gGLManager.mGLVersion < LLFeatureManager::getInstance()->getExpectedGLVersion())
	{
		if (gGLManager.mIsIntel)
		{
			LLNotificationsUtil::add("IntelOldDriver");
		}
		else if (gGLManager.mIsNVIDIA)
		{
			LLNotificationsUtil::add("NVIDIAOldDriver");
		}
		else if (gGLManager.mIsATI)
		{
			LLNotificationsUtil::add("AMDOldDriver");
		}
	}
#endif


	// save the graphics card
	gDebugInfo["GraphicsCard"] = LLFeatureManager::getInstance()->getGPUString();

	// Save the current version to the prefs file
	gSavedSettings.setString("LastRunVersion",
							 LLVersionInfo::getChannelAndVersion());

	gSimLastTime = gRenderStartTime.getElapsedTimeF32();
	gSimFrames = (F32)gFrameCount;

	LLViewerJoystick::getInstance()->init(false);

	try {
		initializeSecHandler();
	}
	catch (LLProtectedDataException ex)
	{
		// <FS:Ansariel> Write exception message to log
		LL_WARNS() << "Error initializing SecHandlers: " << ex.getMessage() << LL_ENDL;
	  LLNotificationsUtil::add("CorruptedProtectedDataStore");
	}

	gGLActive = FALSE;

	// Iterate over --leap command-line options. But this is a bit tricky: if
	// there's only one, it won't be an array at all.
	LLSD LeapCommand(gSavedSettings.getLLSD("LeapCommand"));
	LL_DEBUGS("InitInfo") << "LeapCommand: " << LeapCommand << LL_ENDL;
	if (LeapCommand.isDefined() && ! LeapCommand.isArray())
	{
		// If LeapCommand is actually a scalar value, make an array of it.
		// Have to do it in two steps because LeapCommand.append(LeapCommand)
		// trashes content! :-P
		LLSD item(LeapCommand);
		LeapCommand.append(item);
	}
	BOOST_FOREACH(const std::string& leap, llsd::inArray(LeapCommand))
	{
		LL_INFOS("InitInfo") << "processing --leap \"" << leap << '"' << LL_ENDL;
		// We don't have any better description of this plugin than the
		// user-specified command line. Passing "" causes LLLeap to derive a
		// description from the command line itself.
		// Suppress LLLeap::Error exception: trust LLLeap's own logging. We
		// don't consider any one --leap command mission-critical, so if one
		// fails, log it, shrug and carry on.
		LLLeap::create("", leap, false); // exception=false
	}

	if (gSavedSettings.getBOOL("QAMode") && gSavedSettings.getS32("QAModeEventHostPort") > 0)
	{
		LL_WARNS("InitInfo") << "QAModeEventHostPort DEPRECATED: "
							 << "lleventhost no longer supported as a dynamic library"
							 << LL_ENDL;
	}

	LLViewerMedia::initClass();
	LL_INFOS("InitInfo") << "Viewer media initialized." << LL_ENDL ;

	LLTextUtil::TextHelpers::iconCallbackCreationFunction = create_text_segment_icon_from_url_match;

	//EXT-7013 - On windows for some locale (Japanese) standard 
	//datetime formatting functions didn't support some parameters such as "weekday".
	//Names for days and months localized in xml are also useful for Polish locale(STORM-107).
	std::string language = gSavedSettings.getString("Language");
	if(language == "ja" || language == "pl")
	{
		LLStringOps::setupWeekDaysNames(LLTrans::getString("dateTimeWeekdaysNames"));
		LLStringOps::setupWeekDaysShortNames(LLTrans::getString("dateTimeWeekdaysShortNames"));
		LLStringOps::setupMonthNames(LLTrans::getString("dateTimeMonthNames"));
		LLStringOps::setupMonthShortNames(LLTrans::getString("dateTimeMonthShortNames"));
		LLStringOps::setupDayFormat(LLTrans::getString("dateTimeDayFormat"));

		LLStringOps::sAM = LLTrans::getString("dateTimeAM");
		LLStringOps::sPM = LLTrans::getString("dateTimePM");
	}

	LLAgentLanguage::init();

    /// Tell the Coprocedure manager how to discover and store the pool sizes
    // what I wanted
    LLCoprocedureManager::getInstance()->setPropertyMethods(
        boost::bind(&LLControlGroup::getU32, boost::ref(gSavedSettings), _1),
        boost::bind(&LLControlGroup::declareU32, boost::ref(gSavedSettings), _1, _2, _3, LLControlVariable::PERSIST_ALWAYS));

<<<<<<< HEAD
	// initializing the settings sanity checker
	SanityCheck::instance().init();

	// <FS:Ansariel> Init debug rects
	LLView::sDebugRects = gSavedSettings.getBOOL("DebugViews");

	showReleaseNotesIfRequired();
=======
	/*----------------------------------------------------------------------*/
	// nat 2016-06-29 moved the following here from the former mainLoop().
	mMainloopTimeout = new LLWatchdogTimeout();

	// Create IO Pump to use for HTTP Requests.
	gServicePump = new LLPumpIO(gAPRPoolp);

	// Note: this is where gLocalSpeakerMgr and gActiveSpeakerMgr used to be instantiated.

	LLVoiceChannel::initClass();
	LLVoiceClient::getInstance()->init(gServicePump);
	LLVoiceChannel::setCurrentVoiceChannelChangedCallback(boost::bind(&LLFloaterIMContainer::onCurrentChannelChanged, _1), true);

	joystick = LLViewerJoystick::getInstance();
	joystick->setNeedsReset(true);
	/*----------------------------------------------------------------------*/
>>>>>>> 921cfa35

	return true;
}

void LLAppViewer::initMaxHeapSize()
{
	//set the max heap size.
	//here is some info regarding to the max heap size:
	//------------------------------------------------------------------------------------------
	// OS       | setting | SL address bits | max manageable memory space | max heap size
	// Win 32   | default | 32-bit          | 2GB                         | < 1.7GB
	// Win 32   | /3G     | 32-bit          | 3GB                         | < 1.7GB or 2.7GB
	//Linux 32  | default | 32-bit          | 3GB                         | < 2.7GB
	//Linux 32  |HUGEMEM  | 32-bit          | 4GB                         | < 3.7GB
	//64-bit OS |default  | 32-bit          | 4GB                         | < 3.7GB
	//64-bit OS |default  | 64-bit          | N/A (> 4GB)                 | N/A (> 4GB)
	//------------------------------------------------------------------------------------------
	//currently SL is built under 32-bit setting, we set its max heap size no more than 1.6 GB.

	//F32 max_heap_size_gb = llmin(1.6f, (F32)gSavedSettings.getF32("MaxHeapSize")) ;
	F32Gigabytes max_heap_size_gb = (F32Gigabytes)gSavedSettings.getF32("MaxHeapSize") ;
	BOOL enable_mem_failure_prevention = (BOOL)gSavedSettings.getBOOL("MemoryFailurePreventionEnabled") ;

	LLMemory::initMaxHeapSizeGB(max_heap_size_gb, enable_mem_failure_prevention) ;
}

void LLAppViewer::checkMemory()
{
	const static F32 MEMORY_CHECK_INTERVAL = 1.0f ; //second
	//const static F32 MAX_QUIT_WAIT_TIME = 30.0f ; //seconds
	//static F32 force_quit_timer = MAX_QUIT_WAIT_TIME + MEMORY_CHECK_INTERVAL ;

	if(!gGLManager.mDebugGPU)
	{
		return ;
	}

	if(MEMORY_CHECK_INTERVAL > mMemCheckTimer.getElapsedTimeF32())
	{
		return ;
	}
	mMemCheckTimer.reset() ;

		//update the availability of memory
		LLMemory::updateMemoryInfo() ;

	bool is_low = LLMemory::isMemoryPoolLow() ;

	LLPipeline::throttleNewMemoryAllocation(is_low) ;		
	
	if(is_low)
	{
		LLMemory::logMemoryInfo() ;
	}
}

static LLTrace::BlockTimerStatHandle FTM_MESSAGES("System Messages");
static LLTrace::BlockTimerStatHandle FTM_SLEEP("Sleep");
static LLTrace::BlockTimerStatHandle FTM_YIELD("Yield");

static LLTrace::BlockTimerStatHandle FTM_TEXTURE_CACHE("Texture Cache");
static LLTrace::BlockTimerStatHandle FTM_DECODE("Image Decode");
static LLTrace::BlockTimerStatHandle FTM_VFS("VFS Thread");
static LLTrace::BlockTimerStatHandle FTM_LFS("LFS Thread");
static LLTrace::BlockTimerStatHandle FTM_PAUSE_THREADS("Pause Threads");
static LLTrace::BlockTimerStatHandle FTM_IDLE("Idle");
static LLTrace::BlockTimerStatHandle FTM_PUMP("Pump");
static LLTrace::BlockTimerStatHandle FTM_PUMP_SERVICE("Service");
static LLTrace::BlockTimerStatHandle FTM_SERVICE_CALLBACK("Callback");
static LLTrace::BlockTimerStatHandle FTM_AGENT_AUTOPILOT("Autopilot");
static LLTrace::BlockTimerStatHandle FTM_AGENT_UPDATE("Update");

// externally visible timers
LLTrace::BlockTimerStatHandle FTM_FRAME("Frame");

bool LLAppViewer::frame()
{
<<<<<<< HEAD
#ifdef LL_DARWIN
	if (!mMainLoopInitialized)
#endif
	{
        LL_INFOS() << "Entering main_loop" << LL_ENDL;
		mMainloopTimeout = new LLWatchdogTimeout();
		
		//-------------------------------------------
		// Run main loop until time to quit
		//-------------------------------------------
		
		// Create IO Pump to use for HTTP Requests.
		gServicePump = new LLPumpIO(gAPRPoolp);
		
		// Note: this is where gLocalSpeakerMgr and gActiveSpeakerMgr used to be instantiated.
		
		LLVoiceChannel::initClass();
		LLVoiceClient::getInstance()->init(gServicePump);
		// <FS:Ansariel> [FS communication UI]
		//LLVoiceChannel::setCurrentVoiceChannelChangedCallback(boost::bind(&LLFloaterIMContainer::onCurrentChannelChanged, _1), true);
		LLVoiceChannel::setCurrentVoiceChannelChangedCallback(boost::bind(&FSFloaterVoiceControls::sOnCurrentChannelChanged, _1), true);
		// </FS:Ansariel> [FS communication UI]
		joystick = LLViewerJoystick::getInstance();
		joystick->setNeedsReset(true);
		
#ifdef LL_DARWIN
		// Ensure that this section of code never gets called again on OS X.
		mMainLoopInitialized = true;
#endif
	}
	
	// As we do not (yet) send data on the mainloop LLEventPump that varies
	// with each frame, no need to instantiate a new LLSD event object each
	// time. Obviously, if that changes, just instantiate the LLSD at the
	// point of posting.
	
	LLEventPump& mainloop(LLEventPumps::instance().obtain("mainloop"));
	
    LLSD newFrame;
	
	// <FS:Ansariel> MaxFPS Viewer-Chui merge error
	//LLTimer frameTimer,idleTimer;
	LLTimer frameTimer,idleTimer,periodicRenderingTimer;
	// </FS:Ansariel> MaxFPS Viewer-Chui merge error
	LLTimer debugTime;
	
	// <FS:Ansariel> MaxFPS Viewer-Chui merge error
	BOOL restore_rendering_masks = FALSE;
=======
	LLEventPump& mainloop(LLEventPumps::instance().obtain("mainloop"));
	LLSD newFrame;

	LLTimer frameTimer,idleTimer;
	LLTimer debugTime;
>>>>>>> 921cfa35

	//LLPrivateMemoryPoolTester::getInstance()->run(false) ;
	//LLPrivateMemoryPoolTester::getInstance()->run(true) ;
	//LLPrivateMemoryPoolTester::destroy() ;

	LL_RECORD_BLOCK_TIME(FTM_FRAME);
	LLTrace::BlockTimer::processTimes();
	LLTrace::get_frame_recording().nextPeriod();
	LLTrace::BlockTimer::logStats();

	LLTrace::get_thread_recorder()->pullFromChildren();

	//clear call stack records
	LL_CLEAR_CALLSTACKS();

	//check memory availability information
	checkMemory() ;

	try
	{
<<<<<<< HEAD
		nd::etw::logFrame(); // <FS:ND> Write the start of each frame. Even if our Provider (Firestorm) would be enabled, this has only light impact. Does nothing on OSX and Linux.

		LL_RECORD_BLOCK_TIME(FTM_FRAME);
		LLTrace::BlockTimer::processTimes();
		LLTrace::get_frame_recording().nextPeriod();
		LLTrace::BlockTimer::logStats();
=======
		pingMainloopTimeout("Main:MiscNativeWindowEvents");
>>>>>>> 921cfa35

		if (gViewerWindow)
		{
			LL_RECORD_BLOCK_TIME(FTM_MESSAGES);
			gViewerWindow->getWindow()->processMiscNativeEvents();
		}

		pingMainloopTimeout("Main:GatherInput");

		if (gViewerWindow)
		{
			LL_RECORD_BLOCK_TIME(FTM_MESSAGES);
			if (!restoreErrorTrap())
			{
				LL_WARNS() << " Someone took over my signal/exception handler (post messagehandling)!" << LL_ENDL;
			}

			gViewerWindow->getWindow()->gatherInput();
		}

#if 1 && !LL_RELEASE_FOR_DOWNLOAD
		// once per second debug info
		if (debugTime.getElapsedTimeF32() > 1.f)
		{
			debugTime.reset();
		}
		
#endif
		//memory leaking simulation
		LLFloaterMemLeak* mem_leak_instance =
			LLFloaterReg::findTypedInstance<LLFloaterMemLeak>("mem_leaking");
		if(mem_leak_instance)
		{
<<<<<<< HEAD
			// <FS:Ansariel> MaxFPS Viewer-Chui merge error
			// Check if we need to restore rendering masks.
			if (restore_rendering_masks)
			{
				gPipeline.popRenderDebugFeatureMask();
				gPipeline.popRenderTypeMask();
			}
			// Check if we need to temporarily enable rendering.
			//F32 periodic_rendering = gSavedSettings.getF32("ForcePeriodicRenderingTime");
			static LLCachedControl<F32> periodic_rendering(gSavedSettings, "ForcePeriodicRenderingTime");
			if (periodic_rendering > F_APPROXIMATELY_ZERO && periodicRenderingTimer.getElapsedTimeF64() > periodic_rendering)
			{
				periodicRenderingTimer.reset();
				restore_rendering_masks = TRUE;
				gPipeline.pushRenderTypeMask();
				gPipeline.pushRenderDebugFeatureMask();
				gPipeline.setAllRenderTypes();
				gPipeline.setAllRenderDebugFeatures();
			}
			else
			{
				restore_rendering_masks = FALSE;
			}
			// </FS:Ansariel> MaxFPS Viewer-Chui merge error

			pingMainloopTimeout("Main:MiscNativeWindowEvents");
=======
			mem_leak_instance->idle() ;				
		}							

		// canonical per-frame event
		mainloop.post(newFrame);
>>>>>>> 921cfa35

		if (!LLApp::isExiting())
		{
			pingMainloopTimeout("Main:JoystickKeyboard");

			// Scan keyboard for movement keys.  Command keys and typing
			// are handled by windows callbacks.  Don't do this until we're
			// done initializing.  JC
			if ((gHeadlessClient || gViewerWindow->getWindow()->getVisible())
				&& gViewerWindow->getActive()
				&& !gViewerWindow->getWindow()->getMinimized()
				&& LLStartUp::getStartupState() == STATE_STARTED
				&& (gHeadlessClient || !gViewerWindow->getShowProgress())
				&& !gFocusMgr.focusLocked())
			{
				joystick->scanJoystick();
				gKeyboard->scanKeyboard();
			}

			// Update state based on messages, user input, object idle.
			{
				pauseMainloopTimeout(); // *TODO: Remove. Messages shouldn't be stalling for 20+ seconds!
				
				LL_RECORD_BLOCK_TIME(FTM_IDLE);
				idle();

				resumeMainloopTimeout();
			}

			if (gDoDisconnect && (LLStartUp::getStartupState() == STATE_STARTED))
			{
				pauseMainloopTimeout();
				saveFinalSnapshot();
				disconnectViewer();
				resumeMainloopTimeout();
			}

			// Render scene.
			// *TODO: Should we run display() even during gHeadlessClient?  DK 2011-02-18
			if (!LLApp::isExiting() && !gHeadlessClient)
			{
<<<<<<< HEAD
				pingMainloopTimeout("Main:JoystickKeyboard");
				
				// Scan keyboard for movement keys.  Command keys and typing
				// are handled by windows callbacks.  Don't do this until we're
				// done initializing.  JC
				if ((gHeadlessClient || gViewerWindow->getWindow()->getVisible())
					&& gViewerWindow->getActive()
					&& !gViewerWindow->getWindow()->getMinimized()
					&& LLStartUp::getStartupState() == STATE_STARTED
					&& (gHeadlessClient || !gViewerWindow->getShowProgress())
					&& !gFocusMgr.focusLocked())
				{
					joystick->scanJoystick();
					gKeyboard->scanKeyboard();
					// <FS:Ansariel> Chalice Yao's crouch toggle
					static LLCachedControl<bool> fsCrouchToggle(gSavedPerAccountSettings, "FSCrouchToggle");
					static LLCachedControl<bool> fsCrouchToggleStatus(gSavedPerAccountSettings, "FSCrouchToggleStatus");
					if (fsCrouchToggle && fsCrouchToggleStatus)
					{
						gAgent.moveUp(-1);
					}
					// </FS:Ansariel>
				}
=======
				pingMainloopTimeout("Main:Display");
				gGLActive = TRUE;
				display();
				pingMainloopTimeout("Main:Snapshot");
				LLFloaterSnapshot::update(); // take snapshots
				gGLActive = FALSE;
			}
		}
>>>>>>> 921cfa35

		pingMainloopTimeout("Main:Sleep");

		pauseMainloopTimeout();

		// Sleep and run background threads
		{
			LL_RECORD_BLOCK_TIME(FTM_SLEEP);
			
			// yield some time to the os based on command line option
			if(mYieldTime >= 0)
			{
				LL_RECORD_BLOCK_TIME(FTM_YIELD);
				ms_sleep(mYieldTime);
			}

			// yield cooperatively when not running as foreground window
			if (   (gViewerWindow && !gViewerWindow->getWindow()->getVisible())
					|| !gFocusMgr.getAppHasFocus())
			{
				// Sleep if we're not rendering, or the window is minimized.
				S32 milliseconds_to_sleep = llclamp(gSavedSettings.getS32("BackgroundYieldTime"), 0, 1000);
				// don't sleep when BackgroundYieldTime set to 0, since this will still yield to other threads
				// of equal priority on Windows
				if (milliseconds_to_sleep > 0)
				{
<<<<<<< HEAD
					pingMainloopTimeout("Main:Display");
					gGLActive = TRUE;
					display();
					pingMainloopTimeout("Main:Snapshot");
					LLFloaterSnapshot::update(); // take snapshots
					LLFloaterOutfitSnapshot::update();
					gGLActive = FALSE;
				}
			}
			
			pingMainloopTimeout("Main:Sleep");
=======
					ms_sleep(milliseconds_to_sleep);
					// also pause worker threads during this wait period
					LLAppViewer::getTextureCache()->pause();
					LLAppViewer::getImageDecodeThread()->pause();
				}
			}
>>>>>>> 921cfa35
			
			if (mRandomizeFramerate)
			{
				ms_sleep(rand() % 200);
			}

			if (mPeriodicSlowFrame
				&& (gFrameCount % 10 == 0))
			{
<<<<<<< HEAD
				LL_RECORD_BLOCK_TIME(FTM_SLEEP);
				
				// yield some time to the os based on command line option
				// <FS:Ansariel> MaxFPS Viewer-Chui merge error
				//if(mYieldTime >= 0)
				//{
				//	LLFastTimer t(FTM_YIELD);
				//	ms_sleep(mYieldTime);
				//}
				//S32 yield_time = gSavedSettings.getS32("YieldTime");
				static LLCachedControl<S32> yield_time(gSavedSettings, "YieldTime");
				if(yield_time >= 0)
				{
					LL_RECORD_BLOCK_TIME(FTM_YIELD);
					ms_sleep(yield_time);
				}
				// </FS:Ansariel> MaxFPS Viewer-Chui merge error
=======
				LL_INFOS() << "Periodic slow frame - sleeping 500 ms" << LL_ENDL;
				ms_sleep(500);
			}

			const F64Milliseconds max_idle_time = llmin(.005f*10.f*(F32Milliseconds)gFrameTimeSeconds, F32Milliseconds(5)); // 5 ms a second
			idleTimer.reset();
			S32 total_work_pending = 0;
			S32 total_io_pending = 0;	
			while(1)
			{
				S32 work_pending = 0;
				S32 io_pending = 0;
				F32 max_time = llmin(gFrameIntervalSeconds.value() *10.f, 1.f);

				work_pending += updateTextureThreads(max_time);
>>>>>>> 921cfa35

				{
					LL_RECORD_BLOCK_TIME(FTM_VFS);
 					io_pending += LLVFSThread::updateClass(1);
				}
				{
					LL_RECORD_BLOCK_TIME(FTM_LFS);
 					io_pending += LLLFSThread::updateClass(1);
				}

				if (io_pending > 1000)
				{
					ms_sleep(llmin(io_pending/100,100)); // give the vfs some time to catch up
				}

				total_work_pending += work_pending ;
				total_io_pending += io_pending ;
				
				if (!work_pending || idleTimer.getElapsedTimeF64() >= max_idle_time)
				{
					break;
				}
			}
			gMeshRepo.update() ;
			
			if(!total_work_pending) //pause texture fetching threads if nothing to process.
			{
				LLAppViewer::getTextureCache()->pause();
				LLAppViewer::getImageDecodeThread()->pause();
				LLAppViewer::getTextureFetch()->pause(); 
			}
			if(!total_io_pending) //pause file threads if nothing to process.
			{
				LLVFSThread::sLocal->pause(); 
				LLLFSThread::sLocal->pause(); 
			}									

			//texture fetching debugger
			if(LLTextureFetchDebugger::isEnabled())
			{
				LLFloaterTextureFetchDebugger* tex_fetch_debugger_instance =
					LLFloaterReg::findTypedInstance<LLFloaterTextureFetchDebugger>("tex_fetch_debugger");
				if(tex_fetch_debugger_instance)
				{
					tex_fetch_debugger_instance->idle() ;				
				}
			}

<<<<<<< HEAD
				if ((LLStartUp::getStartupState() >= STATE_CLEANUP) &&
					(frameTimer.getElapsedTimeF64() > FRAME_STALL_THRESHOLD))
				{
					gFrameStalls++;
				}

				// <FS:Ansariel> MaxFPS Viewer-Chui merge error
				// Limit FPS
				//F32 max_fps = gSavedSettings.getF32("MaxFPS");
				static LLCachedControl<F32> max_fps(gSavedSettings, "MaxFPS");
				// Only limit FPS when we are actually rendering something.  Otherwise
				// logins, logouts and teleports take much longer to complete.
				// <FS:Ansariel> FIRE-11804: Expose MaxFPS
				//if (max_fps > F_APPROXIMATELY_ZERO && 
				static LLCachedControl<bool> fsLimitFramerate(gSavedSettings, "FSLimitFramerate");
				if (fsLimitFramerate && max_fps > F_APPROXIMATELY_ZERO && 
				// </FS:Ansariel>
					LLStartUp::getStartupState() == STATE_STARTED &&
					!gTeleportDisplay &&
					!logoutRequestSent())
				{
					// Sleep a while to limit frame rate.
					F32 min_frame_time = 1.f / max_fps;
					S32 milliseconds_to_sleep = llclamp((S32)((min_frame_time - frameTimer.getElapsedTimeF64()) * 1000.f), 0, 1000);
					if (milliseconds_to_sleep > 0)
					{
						LL_RECORD_BLOCK_TIME(FTM_YIELD);
						ms_sleep(milliseconds_to_sleep);
					}
				}
				// </FS:Ansariel> MaxFPS Viewer-Chui merge error

				frameTimer.reset();
=======
			if ((LLStartUp::getStartupState() >= STATE_CLEANUP) &&
				(frameTimer.getElapsedTimeF64() > FRAME_STALL_THRESHOLD))
			{
				gFrameStalls++;
			}
			frameTimer.reset();
>>>>>>> 921cfa35

			resumeMainloopTimeout();

			pingMainloopTimeout("Main:End");
		}
	}
	catch (const LLContinueError&)
	{
		LOG_UNHANDLED_EXCEPTION("");
	}
	catch(std::bad_alloc)
	{
		LLMemory::logMemoryInfo(TRUE) ;

		//stop memory leaking simulation
		LLFloaterMemLeak* mem_leak_instance =
			LLFloaterReg::findTypedInstance<LLFloaterMemLeak>("mem_leaking");
		if(mem_leak_instance)
		{
			mem_leak_instance->stop() ;
			LL_WARNS() << "Bad memory allocation in LLAppViewer::frame()!" << LL_ENDL ;
		}
		else
		{
			//output possible call stacks to log file.
			LLError::LLCallStacks::print() ;

			LL_ERRS() << "Bad memory allocation in LLAppViewer::frame()!" << LL_ENDL ;
		}
	}
	catch (...)
	{
		CRASH_ON_UNHANDLED_EXCEPTION("");
	}

	if (LLApp::isExiting())
	{
		// Save snapshot for next time, if we made it through initialization
		if (STATE_STARTED == LLStartUp::getStartupState())
		{
			try
			{
				saveFinalSnapshot();
			}
			catch(std::bad_alloc)
			{
				LL_WARNS() << "Bad memory allocation when saveFinalSnapshot() is called!" << LL_ENDL ;

				//stop memory leaking simulation
				LLFloaterMemLeak* mem_leak_instance =
				LLFloaterReg::findTypedInstance<LLFloaterMemLeak>("mem_leaking");
				if(mem_leak_instance)
				{
					mem_leak_instance->stop() ;
				}
			}
			catch (...)
			{
				CRASH_ON_UNHANDLED_EXCEPTION("saveFinalSnapshot()");
			}
		}

		delete gServicePump;

		destroyMainloopTimeout();

		LL_INFOS() << "Exiting main_loop" << LL_ENDL;
	}

	return ! LLApp::isRunning();
}

S32 LLAppViewer::updateTextureThreads(F32 max_time)
{
	S32 work_pending = 0;
	{
		LL_RECORD_BLOCK_TIME(FTM_TEXTURE_CACHE);
 		work_pending += LLAppViewer::getTextureCache()->update(max_time); // unpauses the texture cache thread
	}
	{
		LL_RECORD_BLOCK_TIME(FTM_DECODE);
	 	work_pending += LLAppViewer::getImageDecodeThread()->update(max_time); // unpauses the image thread
	}
	{
		LL_RECORD_BLOCK_TIME(FTM_DECODE);
	 	work_pending += LLAppViewer::getTextureFetch()->update(max_time); // unpauses the texture fetch thread
	}
	return work_pending;
}

void LLAppViewer::flushVFSIO()
{
	while (1)
	{
		S32 pending = LLVFSThread::updateClass(0);
		pending += LLLFSThread::updateClass(0);
		if (!pending)
		{
			break;
		}
		LL_INFOS() << "Waiting for pending IO to finish: " << pending << LL_ENDL;
		ms_sleep(100);
	}
}

bool LLAppViewer::cleanup()
{
	//ditch LLVOAvatarSelf instance
	gAgentAvatarp = NULL;

    LLNotifications::instance().clear();

	// workaround for DEV-35406 crash on shutdown
	LLEventPumps::instance().reset();

#if HAS_GROWL
	GrowlManager::destroyManager();
#endif

	//dump scene loading monitor results
	LLSceneMonitor::instance().dumpToFile(gDirUtilp->getExpandedFilename(LL_PATH_LOGS, "scene_monitor_results.csv"));

	// There used to be an 'if (LLFastTimerView::sAnalyzePerformance)' block
	// here, completely redundant with the one that occurs later in this same
	// function. Presumably the duplication was due to an automated merge gone
	// bad. Not knowing which instance to prefer, we chose to retain the later
	// one because it happens just after mFastTimerLogThread is deleted. This
	// comment is in case we guessed wrong, so we can move it here instead.

	// remove any old breakpad minidump files from the log directory
	if (! isError())
	{
		std::string logdir = gDirUtilp->getExpandedFilename(LL_PATH_LOGS, "");
		gDirUtilp->deleteFilesInDir(logdir, "*-*-*-*-*.dmp");
	}

	{
		// Kill off LLLeap objects. We can find them all because LLLeap is derived
		// from LLInstanceTracker. But collect instances first: LLInstanceTracker
		// specifically forbids adding/deleting instances while iterating.
		std::vector<LLLeap*> leaps;
		leaps.reserve(LLLeap::instanceCount());
		for (LLLeap::instance_iter li(LLLeap::beginInstances()), lend(LLLeap::endInstances());
			 li != lend; ++li)
		{
			leaps.push_back(&*li);
		}
		// Okay, now trash them all. We don't have to NULL or erase the entry
		// in 'leaps' because the whole vector is going away momentarily.
		BOOST_FOREACH(LLLeap* leap, leaps)
		{
			delete leap;
		}
	} // destroy 'leaps'

	//flag all elements as needing to be destroyed immediately
	// to ensure shutdown order
	LLMortician::setZealous(TRUE);

    // Give any remaining SLPlugin instances a chance to exit cleanly.
    LLPluginProcessParent::shutdown();

	LLVoiceClient::getInstance()->terminate();
	
	disconnectViewer();

	LL_INFOS() << "Viewer disconnected" << LL_ENDL;

	display_cleanup(); 

	release_start_screen(); // just in case

	LLError::logToFixedBuffer(NULL);

	LL_INFOS() << "Cleaning Up" << LL_ENDL;

	// <FS:Zi> Backup Settings
	if(mSaveSettingsOnExit)
	{
	// </FS:Zi>
	// FIRE-4871: Save per-account settings earlier -- TS
	std::string per_account_settings_file = gSavedSettings.getString("PerAccountSettingsFile");
	if (per_account_settings_file.empty())
	{
		LL_INFOS() << "Not saving per-account settings; don't know the account name yet." << LL_ENDL;
	}
	// Only save per account settings if the previous login succeeded, otherwise
	// we might end up with a cleared out settings file in case a previous login
	// failed after loading per account settings. -Zi
	else if (!mSavePerAccountSettings)
	{
		LL_INFOS() << "Not saving per-account settings; last login was not successful." << LL_ENDL;
	}
	else
	{
		gSavedPerAccountSettings.saveToFile(per_account_settings_file, TRUE);
		LL_INFOS() << "First time: Saved per-account settings to " <<
		        per_account_settings_file << LL_ENDL;
	}
	gSavedSettings.saveToFile(gSavedSettings.getString("ClientSettingsFile"), TRUE);
	// /FIRE-4871
	// <FS:Zi> Backup Settings
	}
	else
	{
		LL_INFOS() << "Not saving settings, to prevent settings restore failure." << LL_ENDL;
	}
	// </FS:Zi>

	// shut down mesh streamer
	gMeshRepo.shutdown();

	// <FS:ND> FIRE-8385 Crash on exit in Havok. It is hard to say why it happens, as we only have the binary Havok blob. This is a hack around it.
	// Due to the fact the process is going to die anyway, the OS will clean up any reources left by not calling quitSystem.
	// The OpenSim version does not use Havok, it is okay to call shutdown then.
#ifdef OPENSIM
	// shut down Havok
	LLPhysicsExtensions::quitSystem();
#endif // </FS:ND>

	// Must clean up texture references before viewer window is destroyed.
	if(LLHUDManager::instanceExists())
	{
		LLHUDManager::getInstance()->updateEffects();
		LLHUDObject::updateAll();
		LLHUDManager::getInstance()->cleanupEffects();
		LLHUDObject::cleanupHUDObjects();
		LL_INFOS() << "HUD Objects cleaned up" << LL_ENDL;
	}

	LLKeyframeDataCache::clear();
	
 	// End TransferManager before deleting systems it depends on (Audio, VFS, AssetStorage)
#if 0 // this seems to get us stuck in an infinite loop...
	gTransferManager.cleanup();
#endif

	LLLocalBitmapMgr::cleanupClass();

	// Note: this is where gWorldMap used to be deleted.

	// Note: this is where gHUDManager used to be deleted.
	if(LLHUDManager::instanceExists())
	{
		LLHUDManager::getInstance()->shutdownClass();
	}

	delete gAssetStorage;
	gAssetStorage = NULL;

	LLPolyMesh::freeAllMeshes();

	LLStartUp::cleanupNameCache();

	// Note: this is where gLocalSpeakerMgr and gActiveSpeakerMgr used to be deleted.

	LLWorldMap::getInstance()->reset(); // release any images

	LLCalc::cleanUp();

	LL_INFOS() << "Global stuff deleted" << LL_ENDL;

	if (gAudiop)
	{
        // be sure to stop the internet stream cleanly BEFORE destroying the interface to stop it.
        gAudiop->stopInternetStream();
        // shut down the streaming audio sub-subsystem first, in case it relies on not outliving the general audio subsystem.
		// <FS> FMOD fixes
        // LLStreamingAudioInterface *sai = gAudiop->getStreamingAudioImpl();
		// delete sai;
		// gAudiop->setStreamingAudioImpl(NULL);

        // shut down the audio subsystem
        gAudiop->shutdown();

		delete gAudiop;
		gAudiop = NULL;
	}

	// Note: this is where LLFeatureManager::getInstance()-> used to be deleted.

	// Patch up settings for next time
	// Must do this before we delete the viewer window,
	// such that we can suck rectangle information out of
	// it.
	cleanupSavedSettings();
	LL_INFOS() << "Settings patched up" << LL_ENDL;

	// delete some of the files left around in the cache.
	removeCacheFiles("*.wav");
	removeCacheFiles("*.tmp");
	removeCacheFiles("*.lso");
	removeCacheFiles("*.out");
	// <FS:Ansariel> Sound cache
	//removeCacheFiles("*.dsf");
	if (!gSavedSettings.getBOOL("FSKeepUnpackedCacheFiles"))
	{
		gDirUtilp->deleteFilesInDir(gDirUtilp->getExpandedFilename(LL_PATH_FS_SOUND_CACHE, ""), "*.dsf");
	}
	// </FS:Ansariel>
	removeCacheFiles("*.bodypart");
	removeCacheFiles("*.clothing");

	LL_INFOS() << "Cache files removed" << LL_ENDL;

	// Wait for any pending VFS IO
	flushVFSIO();
	LL_INFOS() << "Shutting down Views" << LL_ENDL;

	// Destroy the UI
	if( gViewerWindow)
		gViewerWindow->shutdownViews();

	LL_INFOS() << "Cleaning up Inventory" << LL_ENDL;
	
	// Cleanup Inventory after the UI since it will delete any remaining observers
	// (Deleted observers should have already removed themselves)
	gInventory.cleanupInventory();

	LL_INFOS() << "Cleaning up Selections" << LL_ENDL;
	
	// Clean up selection managers after UI is destroyed, as UI may be observing them.
	// Clean up before GL is shut down because we might be holding on to objects with texture references
	LLSelectMgr::cleanupGlobals();
	
	LL_INFOS() << "Shutting down OpenGL" << LL_ENDL;

	// Shut down OpenGL
	if( gViewerWindow)
	{
		gViewerWindow->shutdownGL();
	
		// Destroy window, and make sure we're not fullscreen
		// This may generate window reshape and activation events.
		// Therefore must do this before destroying the message system.
		delete gViewerWindow;
		gViewerWindow = NULL;
		LL_INFOS() << "ViewerWindow deleted" << LL_ENDL;
	}

	LL_INFOS() << "Cleaning up Keyboard & Joystick" << LL_ENDL;
	
	// viewer UI relies on keyboard so keep it aound until viewer UI isa gone
	delete gKeyboard;
	gKeyboard = NULL;

	// Turn off Space Navigator and similar devices
	LLViewerJoystick::getInstance()->terminate();
	
	LL_INFOS() << "Cleaning up Objects" << LL_ENDL;
	
	LLViewerObject::cleanupVOClasses();

	LLAvatarAppearance::cleanupClass();
	
	// <FS:Ansariel> Comment out duplicate clean up
	//LLAvatarAppearance::cleanupClass();
	
	LLPostProcess::cleanupClass();

	LLTracker::cleanupInstance();
	
	// *FIX: This is handled in LLAppViewerWin32::cleanup().
	// I'm keeping the comment to remember its order in cleanup,
	// in case of unforseen dependency.
	//#if LL_WINDOWS
	//	gDXHardware.cleanup();
	//#endif // LL_WINDOWS

	LLVolumeMgr* volume_manager = LLPrimitive::getVolumeManager();
	if (!volume_manager->cleanup())
	{
		LL_WARNS() << "Remaining references in the volume manager!" << LL_ENDL;
	}
	LLPrimitive::cleanupVolumeManager();

	LL_INFOS() << "Additional Cleanup..." << LL_ENDL;	
	
	LLViewerParcelMgr::cleanupGlobals();

	// *Note: this is where gViewerStats used to be deleted.

 	//end_messaging_system();

	LLFollowCamMgr::cleanupClass();
	//LLVolumeMgr::cleanupClass();
	LLPrimitive::cleanupVolumeManager();
	LLWorldMapView::cleanupClass();
	LLFolderViewItem::cleanupClass();
	LLUI::cleanupClass();
	
	//
	// Shut down the VFS's AFTER the decode manager cleans up (since it cleans up vfiles).
	// Also after viewerwindow is deleted, since it may have image pointers (which have vfiles)
	// Also after shutting down the messaging system since it has VFS dependencies

	//
	LL_INFOS() << "Cleaning up VFS" << LL_ENDL;
	LLVFile::cleanupClass();

	LL_INFOS() << "Saving Data" << LL_ENDL;
	
	// Store the time of our current logoff
	gSavedPerAccountSettings.setU32("LastLogoff", time_corrected());

	// Must do this after all panels have been deleted because panels that have persistent rects
	// save their rects on delete.
	if(mSaveSettingsOnExit)		// <FS:Zi> Backup Settings
	{
		gSavedSettings.saveToFile(gSavedSettings.getString("ClientSettingsFile"), TRUE);
	
	LLUIColorTable::instance().saveUserSettings();

//<Firestorm Skin Cleanup>
	std::string skinSaved = gSavedSettings.getString("SkinCurrent");
	std::string themeSaved = gSavedSettings.getString("SkinCurrentTheme");
	if ((skinSaved != mCurrentSkin) || (themeSaved != mCurrentSkinTheme))
	{
		LL_INFOS() << "Clearing skin colors." << LL_ENDL;
		// Implementation to only purge skin colors
		LLUIColorTable::instance().saveUserSettingsPaletteOnly();

	}
//</Firestorm Skip Cleanup>
	}	// <FS:Zi> Backup Settings
	
	
	// <FS:Zi> Backup Settings
	if(mSaveSettingsOnExit)
	{
	std::string per_account_settings_file = gSavedSettings.getString("PerAccountSettingsFile");
	// </FS:Zi>
	// PerAccountSettingsFile should be empty if no user has been logged on.
	// *FIX:Mani This should get really saved in a "logoff" mode. 
	// FIRE-4871: use the same file we picked out earlier -- TS
	if (per_account_settings_file.empty())
	{
		LL_INFOS() << "Not saving per-account settings; don't know the account name yet." << LL_ENDL;
	}
	// Only save per account settings if the previous login succeeded, otherwise
	// we might end up with a cleared out settings file in case a previous login
	// failed after loading per account settings.
	else if (!mSavePerAccountSettings)
	{
		LL_INFOS() << "Not saving per-account settings; last login was not successful." << LL_ENDL;
	}
	else
	{
		gSavedPerAccountSettings.saveToFile(per_account_settings_file, TRUE);
		LL_INFOS() << "Second time: Saved per-account settings to " <<
		        per_account_settings_file << LL_ENDL;
	}
	// <FS:Zi> Backup Settings
	}
	else
	{
		LL_INFOS() << "Not saving settings, to prevent settings restore failure." << LL_ENDL;
	}
	// </FS:Zi>

	// We need to save all crash settings, even if they're defaults [see LLCrashLogger::loadCrashBehaviorSetting()]
	gCrashSettings.saveToFile(gSavedSettings.getString("CrashSettingsFile"),FALSE);

	//std::string warnings_settings_filename = gDirUtilp->getExpandedFilename(LL_PATH_USER_SETTINGS, getSettingsFilename("Default", "Warnings"));
	std::string warnings_settings_filename = gDirUtilp->getExpandedFilename(LL_PATH_USER_SETTINGS, getSettingsFilename("User", "Warnings"));
	if(mSaveSettingsOnExit)		// <FS:Zi> Backup Settings
	gWarningSettings.saveToFile(warnings_settings_filename, TRUE);

	// Save URL history file
	if(mSaveSettingsOnExit)		// <FS:Zi> Backup Settings
	LLURLHistory::saveFile("url_history.xml");

	// save mute list. gMuteList used to also be deleted here too.
	LLMuteList::getInstance()->cache(gAgent.getID());

	//save call log list
	LLConversationLog::instance().cache();

	if (mPurgeOnExit)
	{
		LL_INFOS() << "Purging all cache files on exit" << LL_ENDL;
		gDirUtilp->deleteFilesInDir(gDirUtilp->getExpandedFilename(LL_PATH_CACHE,""), "*.*");
		// <FS:Ansariel> Sound cache
		gDirUtilp->deleteFilesInDir(gDirUtilp->getExpandedFilename(LL_PATH_FS_SOUND_CACHE, ""), "*.*");
	}
	
	writeDebugInfo();

	LLLocationHistory::getInstance()->save();

	LLAvatarIconIDCache::getInstance()->save();
	
	LLViewerMedia::saveCookieFile();

	// Stop the plugin read thread if it's running.
	LLPluginProcessParent::setUseReadThread(false);

	LL_INFOS() << "Shutting down Threads" << LL_ENDL;

	// Let threads finish
	LLTimer idleTimer;
	idleTimer.reset();
	const F64 max_idle_time = 5.f; // 5 seconds
	while(1)
	{
		S32 pending = 0;
		pending += LLAppViewer::getTextureCache()->update(1); // unpauses the worker thread
		pending += LLAppViewer::getImageDecodeThread()->update(1); // unpauses the image thread
		pending += LLAppViewer::getTextureFetch()->update(1); // unpauses the texture fetch thread
		pending += LLVFSThread::updateClass(0);
		pending += LLLFSThread::updateClass(0);
		F64 idle_time = idleTimer.getElapsedTimeF64();
		if(!pending)
		{
			break ; //done
		}
		else if(idle_time >= max_idle_time)
		{
			LL_WARNS() << "Quitting with pending background tasks." << LL_ENDL;
			break;
		}
	}

	// Delete workers first
	// shotdown all worker threads before deleting them in case of co-dependencies
	mAppCoreHttp.requestStop();
	sTextureFetch->shutdown();
	sTextureCache->shutdown();	
	sImageDecodeThread->shutdown();
	
	sTextureFetch->shutDownTextureCacheThread() ;
	sTextureFetch->shutDownImageDecodeThread() ;

	LL_INFOS() << "Shutting down message system" << LL_ENDL;
	end_messaging_system();

	// Non-LLCurl libcurl library
	mAppCoreHttp.cleanup();

	LLFilePickerThread::cleanupClass();

	//MUST happen AFTER LLCurl::cleanupClass
	delete sTextureCache;
    sTextureCache = NULL;
	delete sTextureFetch;
    sTextureFetch = NULL;
	delete sImageDecodeThread;
    sImageDecodeThread = NULL;
	delete mFastTimerLogThread;
	mFastTimerLogThread = NULL;

	if (LLFastTimerView::sAnalyzePerformance)
	{
		LL_INFOS() << "Analyzing performance" << LL_ENDL;
		
		std::string baseline_name = LLTrace::BlockTimer::sLogName + "_baseline.slp";
		std::string current_name  = LLTrace::BlockTimer::sLogName + ".slp"; 
		std::string report_name   = LLTrace::BlockTimer::sLogName + "_report.csv";

		LLFastTimerView::doAnalysis(
			gDirUtilp->getExpandedFilename(LL_PATH_LOGS, baseline_name),
			gDirUtilp->getExpandedFilename(LL_PATH_LOGS, current_name),
			gDirUtilp->getExpandedFilename(LL_PATH_LOGS, report_name));
	}	

	LLMetricPerformanceTesterBasic::cleanClass() ;

	LL_INFOS() << "Cleaning up Media and Textures" << LL_ENDL;

	//Note:
	//LLViewerMedia::cleanupClass() has to be put before gTextureList.shutdown()
	//because some new image might be generated during cleaning up media. --bao
	LLViewerMedia::cleanupClass();
	LLViewerParcelMedia::cleanupClass();
	gTextureList.shutdown(); // shutdown again in case a callback added something
	LLUIImageList::getInstance()->cleanUp();
	
	// This should eventually be done in LLAppViewer
	LLImage::cleanupClass();
	LLVFSThread::cleanupClass();
	LLLFSThread::cleanupClass();

#ifndef LL_RELEASE_FOR_DOWNLOAD
	LL_INFOS() << "Auditing VFS" << LL_ENDL;
	if(gVFS)
	{
		gVFS->audit();
	}
#endif

	LL_INFOS() << "Misc Cleanup" << LL_ENDL;
	
	// For safety, the LLVFS has to be deleted *after* LLVFSThread. This should be cleaned up.
	// (LLVFS doesn't know about LLVFSThread so can't kill pending requests) -Steve
	delete gStaticVFS;
	gStaticVFS = NULL;
	delete gVFS;
	gVFS = NULL;
	
	gSavedSettings.cleanup();
	LLUIColorTable::instance().clear();

	LLWatchdog::getInstance()->cleanup();

	LLViewerAssetStatsFF::cleanup();
	
	// If we're exiting to launch an URL, do that here so the screen
	// is at the right resolution before we launch IE.
	if (!gLaunchFileOnQuit.empty())
	{
		LL_INFOS() << "Launch file on quit." << LL_ENDL;
#if LL_WINDOWS
		// Indicate an application is starting.
		SetCursor(LoadCursor(NULL, IDC_WAIT));
#endif

		// HACK: Attempt to wait until the screen res. switch is complete.
		ms_sleep(1000);

		LLWeb::loadURLExternal( gLaunchFileOnQuit, false );
		LL_INFOS() << "File launched." << LL_ENDL;
	}
	LL_INFOS() << "Cleaning up LLProxy." << LL_ENDL;
	LLProxy::cleanupClass();
    LLCore::LLHttp::cleanup();

	LLWearableType::cleanupClass();

	LLMainLoopRepeater::instance().stop();

	//release all private memory pools.
	LLPrivateMemoryPoolManager::destroyClass() ;

	ll_close_fail_log();

	LLError::LLCallStacks::cleanup();

	removeMarkerFiles();
	
    LL_INFOS() << "Goodbye!" << LL_ENDL;

    removeDumpDir();

	// return 0;
	return true;
}

// A callback for LL_ERRS() to call during the watchdog error.
void watchdog_llerrs_callback(const std::string &error_string)
{
	gLLErrorActivated = true;

#ifdef LL_WINDOWS
	RaiseException(0,0,0,0);
#else
	raise(SIGQUIT);
#endif
}

// A callback for the watchdog to call.
void watchdog_killer_callback()
{
	LLError::setFatalFunction(watchdog_llerrs_callback);
	LL_ERRS() << "Watchdog killer event" << LL_ENDL;
}

bool LLAppViewer::initThreads()
{
	static const bool enable_threads = true;

	LLImage::initClass(gSavedSettings.getBOOL("TextureNewByteRange"),gSavedSettings.getS32("TextureReverseByteRange"));

	LLVFSThread::initClass(enable_threads && false);
	LLLFSThread::initClass(enable_threads && false);

	// Image decoding
	LLAppViewer::sImageDecodeThread = new LLImageDecodeThread(enable_threads && true);
	LLAppViewer::sTextureCache = new LLTextureCache(enable_threads && true);
	LLAppViewer::sTextureFetch = new LLTextureFetch(LLAppViewer::getTextureCache(),
													sImageDecodeThread,
													enable_threads && true,
													app_metrics_qa_mode);	

	if (LLTrace::BlockTimer::sLog || LLTrace::BlockTimer::sMetricLog)
	{
		LLTrace::BlockTimer::setLogLock(new LLMutex(NULL));
		mFastTimerLogThread = new LLFastTimerLogThread(LLTrace::BlockTimer::sLogName);
		mFastTimerLogThread->start();
	}

	// Mesh streaming and caching
	gMeshRepo.init();

	LLFilePickerThread::initClass();

	// *FIX: no error handling here!
	return true;
}

void errorCallback(const std::string &error_string)
{
	LLStringUtil::format_map_t map;
	map["ERROR_DETAILS"]=error_string;
	std::string error_display_string=LLTrans::getString("MBApplicationErrorDetails",map);
	
	// <FS:Ansariel> If we crash before loading the configuration, LLTrans
	//               won't be able to find the localized string, so we
	//               fall back to the English version instead of showing
	//               a dialog saying "MissingString("<LocalizationStringId>".
	std::string caption = LLTrans::getString("MBApplicationError");

	if (error_display_string.find("MissingString(") != std::string::npos)
	{
		error_display_string = "We are sorry, but Firestorm has crashed and needs to be closed. If you see this issue happening repeatedly, please contact our support team and submit the following message:\n\n[ERROR_DETAILS]";
		LLStringUtil::format(error_display_string, map);
	}
	if (caption.find("MissingString(") != std::string::npos)
	{
		caption = "Application Error - Don't Panic";
	}
	// </FS:Ansariel>

#if !LL_RELEASE_FOR_DOWNLOAD
	// <FS:Ansariel> Changed to fix missing string error upon early crash
	//if (OSBTN_CANCEL == OSMessageBox(error_display_string, LLTrans::getString("MBApplicationError"), OSMB_OKCANCEL))
	if (OSBTN_CANCEL == OSMessageBox(error_display_string, caption, OSMB_OKCANCEL))
		return;
#else
	// <FS:Ansariel> Changed to fix missing string error upon early crash
	//OSMessageBox(error_display_string, LLTrans::getString("MBApplicationError"), OSMB_OK);
	OSMessageBox(error_display_string, caption, OSMB_OK);
#endif // !LL_RELEASE_FOR_DOWNLOAD

	//Set the ErrorActivated global so we know to create a marker file
	gLLErrorActivated = true;
	
//	LLError::crashAndLoop(error_string);
// [SL:KB] - Patch: Viewer-Build | Checked: 2010-12-04 (Catznip-2.4)
#if !LL_RELEASE_FOR_DOWNLOAD && LL_WINDOWS
	DebugBreak();
#else
	LLError::crashAndLoop(error_string);
#endif // LL_RELEASE_WITH_DEBUG_INFO && LL_WINDOWS
// [/SL:KB]
}

void LLAppViewer::initLoggingAndGetLastDuration()
{
	//
	// Set up logging defaults for the viewer
	//
	LLError::initForApplication(
				gDirUtilp->getExpandedFilename(LL_PATH_APP_SETTINGS, ""));
	LLError::setFatalFunction(errorCallback);
	//LLError::setTimeFunction(getRuntime);

	// Remove the last ".old" log file.
	std::string old_log_file = gDirUtilp->getExpandedFilename(LL_PATH_LOGS,
							     APP_NAME + ".old");
	LLFile::remove(old_log_file);

	// Get name of the log file
	std::string log_file = gDirUtilp->getExpandedFilename(LL_PATH_LOGS,
							     APP_NAME + ".log");
 	/*
	 * Before touching any log files, compute the duration of the last run
	 * by comparing the ctime of the previous start marker file with the ctime
	 * of the last log file.
	 */
	std::string start_marker_file_name = gDirUtilp->getExpandedFilename(LL_PATH_LOGS, START_MARKER_FILE_NAME);
	llstat start_marker_stat;
	llstat log_file_stat;
	std::ostringstream duration_log_stream; // can't log yet, so save any message for when we can below
	int start_stat_result = LLFile::stat(start_marker_file_name, &start_marker_stat);
	int log_stat_result = LLFile::stat(log_file, &log_file_stat);
	if ( 0 == start_stat_result && 0 == log_stat_result )
	{
		int elapsed_seconds = log_file_stat.st_ctime - start_marker_stat.st_ctime;
		// only report a last run time if the last viewer was the same version
		// because this stat will be counted against this version
		if ( markerIsSameVersion(start_marker_file_name) )
		{
			gLastExecDuration = elapsed_seconds;
		}
		else
		{
			duration_log_stream << "start marker from some other version; duration is not reported";
			gLastExecDuration = -1;
		}
	}
	else
	{
		// at least one of the LLFile::stat calls failed, so we can't compute the run time
		duration_log_stream << "duration stat failure; start: "<< start_stat_result << " log: " << log_stat_result;
		gLastExecDuration = -1; // unknown
	}
	std::string duration_log_msg(duration_log_stream.str());
	
	// Create a new start marker file for comparison with log file time for the next run
	LLAPRFile start_marker_file ;
	start_marker_file.open(start_marker_file_name, LL_APR_WB);
	if (start_marker_file.getFileHandle())
	{
		recordMarkerVersion(start_marker_file);
		start_marker_file.close();
	}

	// Rename current log file to ".old"
	LLFile::rename(log_file, old_log_file);

	// Set the log file to SecondLife.log
	LLError::logToFile(log_file);
	if (!duration_log_msg.empty())
	{
		LL_WARNS("MarkerFile") << duration_log_msg << LL_ENDL;
	}
}

bool LLAppViewer::loadSettingsFromDirectory(const std::string& location_key,
					    bool set_defaults)
{	
	if (!mSettingsLocationList)
	{
		LL_ERRS() << "Invalid settings location list" << LL_ENDL;
	}

	BOOST_FOREACH(const SettingsGroup& group, mSettingsLocationList->groups)
	{
		// skip settings groups that aren't the one we requested
		if (group.name() != location_key) continue;

		ELLPath path_index = (ELLPath)group.path_index();
		if(path_index <= LL_PATH_NONE || path_index >= LL_PATH_LAST)
		{
			LL_ERRS() << "Out of range path index in app_settings/settings_files.xml" << LL_ENDL;
			return false;
		}

		BOOST_FOREACH(const SettingsFile& file, group.files)
		{
			// <FS:Ansariel> Skip quickprefs settings - we don't have a settings group
			//               for it as it's not a regular settings file
			if (file.name() == "QuickPreferences")
			{
				continue;
			}
			// </FS:Ansariel>

			LL_INFOS("Settings") << "Attempting to load settings for the group " << file.name()
			    << " - from location " << location_key << LL_ENDL;

			LLControlGroup* settings_group = LLControlGroup::getInstance(file.name);
			if(!settings_group)
			{
				LL_WARNS("Settings") << "No matching settings group for name " << file.name() << LL_ENDL;
				continue;
			}

			std::string full_settings_path;

			if (file.file_name_setting.isProvided() 
				&& gSavedSettings.controlExists(file.file_name_setting))
			{
				// try to find filename stored in file_name_setting control
				full_settings_path = gSavedSettings.getString(file.file_name_setting);
				if (full_settings_path.empty())
				{
					continue;
				}
				else if (!gDirUtilp->fileExists(full_settings_path))
				{
					// search in default path
					full_settings_path = gDirUtilp->getExpandedFilename((ELLPath)path_index, full_settings_path);
				}
			}
			else
			{
				// by default, use specified file name
				full_settings_path = gDirUtilp->getExpandedFilename((ELLPath)path_index, file.file_name());
			}

			if(settings_group->loadFromFile(full_settings_path, set_defaults, file.persistent))
			{	// success!
				LL_INFOS("Settings") << "Loaded settings file " << full_settings_path << LL_ENDL;
			}
			else
			{	// failed to load
				if(file.required)
				{
					LL_ERRS() << "Error: Cannot load required settings file from: " << full_settings_path << LL_ENDL;
					return false;
				}
				else
				{
					// only complain if we actually have a filename at this point
					if (!full_settings_path.empty())
					{
						LL_INFOS("Settings") << "Cannot load " << full_settings_path << " - No settings found." << LL_ENDL;
					}
				}
			}
		}
	}

	return true;
}

std::string LLAppViewer::getSettingsFilename(const std::string& location_key,
											 const std::string& file)
{
	BOOST_FOREACH(const SettingsGroup& group, mSettingsLocationList->groups)
	{
		if (group.name() == location_key)
		{
			BOOST_FOREACH(const SettingsFile& settings_file, group.files)
			{
				if (settings_file.name() == file)
				{
					return settings_file.file_name;
				}
			}
		}
	}

	return std::string();
}

void LLAppViewer::loadColorSettings()
{
	LLUIColorTable::instance().loadFromSettings();
}

namespace
{
    void handleCommandLineError(LLControlGroupCLP& clp)
    {
		LL_WARNS() << "Error parsing command line options. Command Line options ignored."  << LL_ENDL;

		LL_INFOS() << "Command line usage:\n" << clp << LL_ENDL;

		OSMessageBox(STRINGIZE(LLTrans::getString("MBCmdLineError") << clp.getErrorMessage()),
					 LLStringUtil::null,
					 OSMB_OK);
    }
} // anonymous namespace

bool LLAppViewer::initConfiguration()
{	
	//Load settings files list
	std::string settings_file_list = gDirUtilp->getExpandedFilename(LL_PATH_APP_SETTINGS, "settings_files.xml");
	LLXMLNodePtr root;
	BOOL success  = LLXMLNode::parseFile(settings_file_list, root, NULL);
	if (!success)
	{
        LL_ERRS() << "Cannot load default configuration file " << settings_file_list << LL_ENDL;
	}

	mSettingsLocationList = new SettingsFiles();

	LLXUIParser parser;
	parser.readXUI(root, *mSettingsLocationList, settings_file_list);

	if (!mSettingsLocationList->validateBlock())
	{
        LL_ERRS() << "Invalid settings file list " << settings_file_list << LL_ENDL;
	}
		
	// The settings and command line parsing have a fragile
	// order-of-operation:
	// - load defaults from app_settings
	// - set procedural settings values
	// - read command line settings
	// - selectively apply settings needed to load user settings.
    // - load overrides from user_settings 
	// - apply command line settings (to override the overrides)
	// - load per account settings (happens in llstartup
	
	// - load defaults
	bool set_defaults = true;
	if(!loadSettingsFromDirectory("Default", set_defaults))
	{
		std::ostringstream msg;
		msg << "Unable to load default settings file. The installation may be corrupted.";
		OSMessageBox(msg.str(),LLStringUtil::null,OSMB_OK);
		return false;
	}
	
	//<FS:Techwolf Lupindo>
	// load defaults overide here. Can not use settings_files.xml as path is different then above loading of defaults.
	std::string fsdata_defaults = gDirUtilp->getExpandedFilename(LL_PATH_USER_SETTINGS, "fsdata_defaults.xml");
	std::string fsdata_global = "Global";
	LLControlGroup* settings_group = LLControlGroup::getInstance(fsdata_global);
	if(settings_group && settings_group->loadFromFile(fsdata_defaults, set_defaults))
	{
		LL_INFOS() << "Loaded settings file " << fsdata_defaults << LL_ENDL;
	}
	//</FS:Techwolf Lupindo>

	// <FS:Ansariel> Debug setting to disable log throttle
	nd::logging::setThrottleEnabled(gSavedSettings.getBOOL("FSEnableLogThrottle"));

	initStrings(); // setup paths for LLTrans based on settings files only
	// - set procedural settings
	// Note: can't use LL_PATH_PER_SL_ACCOUNT for any of these since we haven't logged in yet
        //gSavedSettings.setString("ClientSettingsFile", gDirUtilp->getExpandedFilename(LL_PATH_USER_SETTINGS, getSettingsFilename("Default", "Global")));
        gSavedSettings.setString("ClientSettingsFile", gDirUtilp->getExpandedFilename(LL_PATH_USER_SETTINGS, getSettingsFilename("User", "Global")));
        gSavedSettings.setString("CrashSettingsFile", gDirUtilp->getExpandedFilename(LL_PATH_USER_SETTINGS, getSettingsFilename("User", "CrashSettings")));
	
#ifndef	LL_RELEASE_FOR_DOWNLOAD
	// provide developer build only overrides for these control variables that are not
	// persisted to settings.xml
	LLControlVariable* c = gSavedSettings.getControl("ShowConsoleWindow");
	if (c)
	{
		c->setValue(true, false);
	}
	c = gSavedSettings.getControl("AllowMultipleViewers");
	if (c)
	{
		c->setValue(true, false);
	}

	gSavedSettings.setBOOL("QAMode", TRUE );
	gSavedSettings.setS32("WatchdogEnabled", 0);
#endif
	
	// These are warnings that appear on the first experience of that condition.
	// They are already set in the settings_default.xml file, but still need to be added to LLFirstUse
	// for disable/reset ability
//	LLFirstUse::addConfigVariable("FirstBalanceIncrease");
//	LLFirstUse::addConfigVariable("FirstBalanceDecrease");
//	LLFirstUse::addConfigVariable("FirstSit");
//	LLFirstUse::addConfigVariable("FirstMap");
//	LLFirstUse::addConfigVariable("FirstGoTo");
//	LLFirstUse::addConfigVariable("FirstBuild");
//	LLFirstUse::addConfigVariable("FirstLeftClickNoHit");
//	LLFirstUse::addConfigVariable("FirstTeleport");
//	LLFirstUse::addConfigVariable("FirstOverrideKeys");
//	LLFirstUse::addConfigVariable("FirstAttach");
//	LLFirstUse::addConfigVariable("FirstAppearance");
//	LLFirstUse::addConfigVariable("FirstInventory");
//	LLFirstUse::addConfigVariable("FirstSandbox");
//	LLFirstUse::addConfigVariable("FirstFlexible");
//	LLFirstUse::addConfigVariable("FirstDebugMenus");
//	LLFirstUse::addConfigVariable("FirstSculptedPrim");
//	LLFirstUse::addConfigVariable("FirstVoice");
//	LLFirstUse::addConfigVariable("FirstMedia");
		
	// - read command line settings.
	LLControlGroupCLP clp;
	std::string	cmd_line_config	= gDirUtilp->getExpandedFilename(LL_PATH_APP_SETTINGS,
														  "cmd_line.xml");

	clp.configure(cmd_line_config, &gSavedSettings);

	if(!initParseCommandLine(clp))
	{
		handleCommandLineError(clp);
		return false;
	}
	
	// - selectively apply settings 

	// If the user has specified a alternate settings file name.
	// Load	it now before loading the user_settings/settings.xml
	if(clp.hasOption("settings"))
	{
		std::string	user_settings_filename = 
			gDirUtilp->getExpandedFilename(LL_PATH_USER_SETTINGS, 
										   clp.getOption("settings")[0]);
		gSavedSettings.setString("ClientSettingsFile", user_settings_filename);
		// SJ: if asked to purge configuration, remove custom user-settings file before it will be read
		if (mPurgeSettings)
		{
			LLFile::remove(user_settings_filename);
		}

		LL_INFOS("Settings")	<< "Using command line specified settings filename: " 
			<< user_settings_filename << LL_ENDL;
	}
	else
	{
		// SJ: if asked to purge configuration, remove default user-settings file before it will be read
		if (mPurgeSettings)
		{
			LLFile::remove(gDirUtilp->getExpandedFilename(LL_PATH_USER_SETTINGS, getSettingsFilename("User", "Global")));
		}

	}
	

	// - load overrides from user_settings 
	loadSettingsFromDirectory("User");

	if (gSavedSettings.getBOOL("FirstRunThisInstall"))
	{
		if (gSavedSettings.getString("SessionSettingsFile").empty())
        {
            gSavedSettings.setString("SessionSettingsFile", "settings_firestorm.xml");
        }
		
// <FS:CR> Set ForceShowGrid to TRUE on first run if we're on an OpenSim build
#ifdef OPENSIM
		if (!gSavedSettings.getBOOL("ForceShowGrid"))
			gSavedSettings.setBOOL("ForceShowGrid", TRUE);
#endif // OPENSIM
// </FS:CR>
		
		// Note that the "FirstRunThisInstall" settings is currently unused.
		gSavedSettings.setBOOL("FirstRunThisInstall", FALSE);
	}
	
	// <FS:CR> Compatibility with old backups
	// Put gSavedSettings here, gSavedPerAccountSettings in llstartup.cpp
	// *TODO: Should we keep these around forever or just three release cycles?
	if (gSavedSettings.getBOOL("FSFirstRunAfterSettingsRestore"))
	{
		// Nothing happened...
	}
	// </FS:CR>

	//WS: Set the usersessionsettingsfile to the account_SessionSettingsFile file. This allows settings_per_accounts to be per session.
	if(!gSavedSettings.getString("SessionSettingsFile").empty())
    {
		if(gSavedSettings.getString("UserSessionSettingsFile").empty())
			gSavedSettings.setString("UserSessionSettingsFile","account_" + gSavedSettings.getString("SessionSettingsFile"));
	}
	else
    {
        gSavedSettings.setString("UserSessionSettingsFile","");
    }

	if (clp.hasOption("sessionsettings"))
	{
		std::string session_settings_filename = clp.getOption("sessionsettings")[0];		
		gSavedSettings.setString("SessionSettingsFile", session_settings_filename);
		LL_INFOS("Settings")	<< "Using session settings filename: " 
			<< session_settings_filename << LL_ENDL;
	}
	loadSettingsFromDirectory("Session",true); // AO The session file turns into the new defaults

	if (clp.hasOption("usersessionsettings"))
	{
		std::string user_session_settings_filename = clp.getOption("usersessionsettings")[0];		
		gSavedSettings.setString("UserSessionSettingsFile", user_session_settings_filename);
		LL_INFOS("Settings") << "Using user session settings filename: " 
			<< user_session_settings_filename << LL_ENDL;

	}

	
	loadSettingsFromDirectory("UserSession");
	
	//AO: Re-read user settings again. This is a Firestorm hack to get user settings to override modes
	//Todo, find a cleaner way of doing this via the various set_default arguments.
	loadSettingsFromDirectory("User");
	

	// - apply command line settings 
	if (! clp.notify())
	{
		handleCommandLineError(clp);
		return false;
	}

	// Register the core crash option as soon as we can
	// if we want gdb post-mortem on cores we need to be up and running
	// ASAP or we might miss init issue etc.
	if(gSavedSettings.getBOOL("DisableCrashLogger"))
	{
		LL_WARNS() << "Crashes will be handled by system, stack trace logs and crash logger are both disabled" << LL_ENDL;
		LLAppViewer::instance()->disableCrashlogger();
	}

	// Handle initialization from settings.
	// Start up the debugging console before handling other options.
	if (gSavedSettings.getBOOL("ShowConsoleWindow"))
	{
		initConsole();
	}

	if(clp.hasOption("help"))
	{
		std::ostringstream msg;
		msg << LLTrans::getString("MBCmdLineUsg") << "\n" << clp;
		LL_INFOS()	<< msg.str() << LL_ENDL;

		OSMessageBox(
			msg.str().c_str(),
			LLStringUtil::null,
			OSMB_OK);

		return false;
	}

    if(clp.hasOption("set"))
    {
        const LLCommandLineParser::token_vector_t& set_values = clp.getOption("set");
        if(0x1 & set_values.size())
        {
            LL_WARNS() << "Invalid '--set' parameter count." << LL_ENDL;
        }
        else
        {
            LLCommandLineParser::token_vector_t::const_iterator itr = set_values.begin();
            for(; itr != set_values.end(); ++itr)
            {
                const std::string& name = *itr;
                const std::string& value = *(++itr);
                std::string name_part;
                std::string group_part;
				LLControlVariable* control = NULL;

				// Name can be further split into ControlGroup.Name, with the default control group being Global
				size_t pos = name.find('.');
				if (pos != std::string::npos)
				{
					group_part = name.substr(0, pos);
					name_part = name.substr(pos+1);
					LL_INFOS() << "Setting " << group_part << "." << name_part << " to " << value << LL_ENDL;
					LLControlGroup* g = LLControlGroup::getInstance(group_part);
					if (g) control = g->getControl(name_part);
				}
				else
				{
					LL_INFOS() << "Setting Global." << name << " to " << value << LL_ENDL;
					control = gSavedSettings.getControl(name);
				}

                if (control)
                {
                    control->setValue(value, false);
                }
                else
                {
					LL_WARNS() << "Failed --set " << name << ": setting name unknown." << LL_ENDL;
                }
            }
        }
    }

    if  (clp.hasOption("logevents")) {
		LLViewerEventRecorder::instance().setEventLoggingOn();
    }

	std::string CmdLineChannel(gSavedSettings.getString("CmdLineChannel"));
	if(! CmdLineChannel.empty())
    {
		LLVersionInfo::resetChannel(CmdLineChannel);
	}

	// If we have specified crash on startup, set the global so we'll trigger the crash at the right time
	gCrashOnStartup = gSavedSettings.getBOOL("CrashOnStartup");

	if (gSavedSettings.getBOOL("LogPerformance"))
	{
		LLTrace::BlockTimer::sLog = true;
		LLTrace::BlockTimer::sLogName = std::string("performance");		
	}
	
	std::string test_name(gSavedSettings.getString("LogMetrics"));
	if (! test_name.empty())
 	{
		LLTrace::BlockTimer::sMetricLog = TRUE;
		// '--logmetrics' is specified with a named test metric argument so the data gathering is done only on that test
		// In the absence of argument, every metric would be gathered (makes for a rather slow run and hard to decipher report...)
		LL_INFOS() << "'--logmetrics' argument : " << test_name << LL_ENDL;
		LLTrace::BlockTimer::sLogName = test_name;
	}

	if (clp.hasOption("graphicslevel"))
	{
		// User explicitly requested --graphicslevel on the command line. We
		// expect this switch has already set RenderQualityPerformance. Check
		// that value for validity.
		U32 graphicslevel = gSavedSettings.getU32("RenderQualityPerformance");
		if (LLFeatureManager::instance().isValidGraphicsLevel(graphicslevel))
        {
			// graphicslevel is valid: save it and engage it later. Capture
			// the requested value separately from the settings variable
			// because, if this is the first run, LLViewerWindow's constructor
			// will call LLFeatureManager::applyRecommendedSettings(), which
			// overwrites this settings variable!
			mForceGraphicsLevel = graphicslevel;
        }
	}

	LLFastTimerView::sAnalyzePerformance = gSavedSettings.getBOOL("AnalyzePerformance");
	gAgentPilot.setReplaySession(gSavedSettings.getBOOL("ReplaySession"));

	if (gSavedSettings.getBOOL("DebugSession"))
	{
		gDebugSession = TRUE;
		gDebugGL = TRUE;

		ll_init_fail_log(gDirUtilp->getExpandedFilename(LL_PATH_LOGS, "test_failures.log"));
	}

	// Handle slurl use. NOTE: Don't let SL-55321 reappear.

    // *FIX: This init code should be made more robust to prevent 
    // the issue SL-55321 from returning. One thought is to allow 
    // only select options to be set from command line when a slurl 
    // is specified. More work on the settings system is needed to 
    // achieve this. For now...

    // *NOTE:Mani The command line parser parses tokens and is 
    // setup to bail after parsing the '--url' option or the 
    // first option specified without a '--option' flag (or
    // any other option that uses the 'last_option' setting - 
    // see LLControlGroupCLP::configure())

    // What can happen is that someone can use IE (or potentially 
    // other browsers) and do the rough equivalent of command 
    // injection and steal passwords. Phoenix. SL-55321

	std::string starting_location;

	std::string cmd_line_login_location(gSavedSettings.getString("CmdLineLoginLocation"));
	if(! cmd_line_login_location.empty())
	{
		starting_location = cmd_line_login_location;
	}
	else
	{
		std::string default_login_location(gSavedSettings.getString("DefaultLoginLocation"));
		if (! default_login_location.empty())
		{
			starting_location = default_login_location;
		}
	}

	// <FS>The gridmanager doesn't know the grids yet, only prepare
	// parsing the slurls, actually done when the grids are fetched 
	// (currently at the top of startup STATE_AUDIO_INIT,
	// but rather it belongs into the gridmanager)
	LLSLURL start_slurl;
	if (! starting_location.empty())
    {
		start_slurl = starting_location;
		// <FS:Ansariel> FIRE-11586: Restore grid manager workaround (grid is still empty here!)
		//LLStartUp::setStartSLURL(start_slurl);
		//if(start_slurl.getType() == LLSLURL::LOCATION) 
		//{  
		//	LLGridManager::getInstance()->setGridChoice(start_slurl.getGrid());
		//}
		LLStartUp::setStartSLURLString(starting_location);
		// </FS:Ansariel>

	}

	//RN: if we received a URL, hand it off to the existing instance.
	// don't call anotherInstanceRunning() when doing URL handoff, as
	// it relies on checking a marker file which will not work when running
	// out of different directories

	if (start_slurl.isValid() &&
		(gSavedSettings.getBOOL("SLURLPassToOtherInstance")))
	{
		// <FS:Ansariel> FIRE-11586: Temporary fix until grid manager has been reworked
		//if (sendURLToOtherInstance(start_slurl.getSLURLString()))
		if (sendURLToOtherInstance(starting_location))
		// </FS:Ansariel>
		{  
			// successfully handed off URL to existing instance, exit
			return false;
		}
    }


	// <FS:TT> Hacking to save the skin and theme for future use.
	mCurrentSkin = gSavedSettings.getString("SkinCurrent");
	mCurrentSkinTheme = gSavedSettings.getString("SkinCurrentTheme");
	// </FS:TT>

	const LLControlVariable* skinfolder = gSavedSettings.getControl("SkinCurrent");
	if(skinfolder && LLStringUtil::null != skinfolder->getValue().asString())
	{	
		// Examining "Language" may not suffice -- see LLUI::getLanguage()
		// logic. Unfortunately LLUI::getLanguage() doesn't yet do us much
		// good because we haven't yet called LLUI::initClass().
// [SL:KB] - Patch: Viewer-Skins | Checked: 2012-12-26 (Catznip-3.4)
 		gDirUtilp->setSkinFolder(skinfolder->getValue().asString(),
								 gSavedSettings.getString("SkinCurrentTheme"),
 								 gSavedSettings.getString("Language"));
		loadSettingsFromDirectory("CurrentSkin");
// [/SL:KB]
//		gDirUtilp->setSkinFolder(skinfolder->getValue().asString(),
//								 gSavedSettings.getString("Language"));
	}
	
	if (gSavedSettings.getBOOL("SpellCheck"))
	{
		std::list<std::string> dict_list;
		std::string dict_setting = gSavedSettings.getString("SpellCheckDictionary");
		boost::split(dict_list, dict_setting, boost::is_any_of(std::string(",")));
		if (!dict_list.empty())
		{
			LLSpellChecker::setUseSpellCheck(dict_list.front());
			dict_list.pop_front();
			LLSpellChecker::instance().setSecondaryDictionaries(dict_list);
		}
	}

	// <FS:Ansariel> MaxFPS Viewer-Chui merge error
    //mYieldTime = gSavedSettings.getS32("YieldTime");

	// Display splash screen.  Must be after above check for previous
	// crash as this dialog is always frontmost.
	std::string splash_msg;
	LLStringUtil::format_map_t args;
	//<FS:AW set the APP_NAME to Firestorm instead of the grid connected to>
	// //args["[APP_NAME]"] = LLTrans::getString("SECOND_LIFE");
	args["[APP_NAME]"] =  LLTrans::getString("APP_NAME");
	//<FS:AW set the APP_NAME to Firestorm instead of the grid connected to>
	splash_msg = LLTrans::getString("StartupLoading", args);
	LLSplashScreen::show();
	LLSplashScreen::update(splash_msg);

	//LLVolumeMgr::initClass();
	LLVolumeMgr* volume_manager = new LLVolumeMgr();
	volume_manager->useMutex();	// LLApp and LLMutex magic must be manually enabled
	LLPrimitive::setVolumeManager(volume_manager);

	// Note: this is where we used to initialize gFeatureManagerp.

	gStartTime = totalTime();

	//
	// Set the name of the window
	//
	gWindowTitle = LLVersionInfo::getChannelAndVersion();	// <FS:CR>
#if LL_DEBUG
    gWindowTitle += std::string(" [DEBUG]");
#endif
	if (!gArgs.empty())
	{
	gWindowTitle += std::string(" ") + gArgs;
	}
	LLStringUtil::truncate(gWindowTitle, 255);

	//RN: if we received a URL, hand it off to the existing instance.
	// don't call anotherInstanceRunning() when doing URL handoff, as
	// it relies on checking a marker file which will not work when running
	// out of different directories
	// <FS:Ansariel> Duplicate call
	//if (start_slurl.isValid() &&
	//	(gSavedSettings.getBOOL("SLURLPassToOtherInstance")))
	//{
	//	// <FS:Ansariel> FIRE-11586: Temporary fix until grid manager has been reworked
	//	//if (sendURLToOtherInstance(start_slurl.getSLURLString()))
	//	if (sendURLToOtherInstance(CmdLineLoginLocation))
	//	// </FS:Ansariel>
	//	{
	//		// successfully handed off URL to existing instance, exit
	//		return false;
	//	}
	//}
	// </FS:Ansariel>

	//
	// Check for another instance of the app running
	//
	if (mSecondInstance && !gSavedSettings.getBOOL("AllowMultipleViewers"))
	{
		std::ostringstream msg;
		msg << LLTrans::getString("MBAlreadyRunning");
		OSMessageBox(
			msg.str(),
			LLStringUtil::null,
			OSMB_OK);
		return false;
	}

	if (mSecondInstance)
	{
		// This is the second instance of SL. Turn off voice support,
		// but make sure the setting is *not* persisted.
		LLControlVariable* disable_voice = gSavedSettings.getControl("CmdLineDisableVoice");
		// <FS:Ansariel> Voice in multiple instances; by Latif Khalifa
		//if(disable_voice)
		if(disable_voice && !gSavedSettings.getBOOL("VoiceMultiInstance"))
		// </FS:Ansariel>
		{
			const BOOL DO_NOT_PERSIST = FALSE;
			disable_voice->setValue(LLSD(TRUE), DO_NOT_PERSIST);
		}
	}

   	// NextLoginLocation is set from the command line option
	std::string nextLoginLocation = gSavedSettings.getString( "NextLoginLocation" );
	if ( !nextLoginLocation.empty() )
	{
		LL_DEBUGS("AppInit")<<"set start from NextLoginLocation: "<<nextLoginLocation<<LL_ENDL;
		LLStartUp::setStartSLURL(LLSLURL(nextLoginLocation));
	}
	else if (   (   clp.hasOption("login") || clp.hasOption("autologin"))
			 && gSavedSettings.getString("CmdLineLoginLocation").empty())
	{
		// If automatic login from command line with --login switch
		// init StartSLURL location.
		std::string start_slurl_setting = gSavedSettings.getString("LoginLocation");
		LL_DEBUGS("AppInit") << "start slurl setting '" << start_slurl_setting << "'" << LL_ENDL;
		// <FS:AW crash on startup>
		// also here LLSLURLs are not available at this point of startup
		//	LLStartUp::setStartSLURL(LLSLURL(start_slurl_setting));
			LLStartUp::setStartSLURLString(start_slurl_setting);
		// </FS:AW crash on startup>
	}
	else
	{
		// the login location will be set by the login panel (see LLPanelLogin)
	}

	// <FS:Ansariel> Option to not save password if using login cmdline switch
	if (clp.hasOption("logindontsavepassword") && clp.hasOption("login"))
	{
		gSavedSettings.setBOOL("FSLoginDontSavePassword", TRUE);
	}
	// </FS:Ansariel>

	gLastRunVersion = gSavedSettings.getString("LastRunVersion");

	loadColorSettings();
    
    //<FS:KC> One time fix for Latency
    if ((gLastRunVersion != LLVersionInfo::getChannelAndVersion()) && (gSavedSettings.getString("SkinCurrent") == "latency") && !gSavedSettings.getBOOL("FSLatencyOneTimeFixRun"))
    {
        LL_INFOS() << "FSLatencyOneTimeFix: Fixing script dialog colors." << LL_ENDL;
        // Replace previously saved script dialog colors with new defaults, which happen to be the same as the group notice colors
        LLUIColorTable::instance().setColor("ScriptDialog", LLUIColorTable::instance().getColor("GroupNotifyDialogBG", LLColor4::grey4));
        LLUIColorTable::instance().setColor("ScriptDialogFg", LLUIColorTable::instance().getColor("GroupNotifyTextColor", LLColor4::white));
    }
    gSavedSettings.setBOOL("FSLatencyOneTimeFixRun", TRUE);
    //</FS:KC>

	// Let anyone else who cares know that we've populated our settings
	// variables.
	for (LLControlGroup::key_iter ki(LLControlGroup::beginKeys()), kend(LLControlGroup::endKeys());
		 ki != kend; ++ki)
	{
		// For each named instance of LLControlGroup, send an event saying
		// we've initialized an LLControlGroup instance by that name.
		LLEventPumps::instance().obtain("LLControlGroup").post(LLSDMap("init", *ki));
	}

	return true; // Config was successful.
}

// The following logic is replicated in initConfiguration() (to be able to get
// some initial strings before we've finished initializing enough to know the
// current language) and also in init() (to initialize for real). Somehow it
// keeps growing, necessitating a method all its own.
void LLAppViewer::initStrings()
{
	LLTransUtil::parseStrings("strings.xml", default_trans_args);
	LLTransUtil::parseLanguageStrings("language_settings.xml");

	// parseStrings() sets up the LLTrans substitution table. Add this one item.
	LLTrans::setDefaultArg("[sourceid]", gSavedSettings.getString("sourceid"));

	// Now that we've set "[sourceid]", have to go back through
	// default_trans_args and reinitialize all those other keys because some
	// of them, in turn, reference "[sourceid]".
	BOOST_FOREACH(std::string key, default_trans_args)
	{
		std::string brackets(key), nobrackets(key);
		// Invalid to inspect key[0] if key is empty(). But then, the entire
		// body of this loop is pointless if key is empty().
		if (key.empty())
			continue;

		if (key[0] != '[')
		{
			// key was passed without brackets. That means that 'nobrackets'
			// is correct but 'brackets' is not.
			brackets = STRINGIZE('[' << brackets << ']');
		}
		else
		{
			// key was passed with brackets. That means that 'brackets' is
			// correct but 'nobrackets' is not. Erase the left bracket.
			nobrackets.erase(0, 1);
			std::string::size_type length(nobrackets.length());
			if (length && nobrackets[length - 1] == ']')
			{
				nobrackets.erase(length - 1);
			}
		}
		// Calling LLTrans::getString() is what embeds the other default
		// translation strings into this one.
		LLTrans::setDefaultArg(brackets, LLTrans::getString(nobrackets));
	}
}

namespace {
    // *TODO - decide if there's a better place for these functions.
	// do we need a file llupdaterui.cpp or something? -brad

	void apply_update_callback(LLSD const & notification, LLSD const & response)
	{
		LL_DEBUGS() << "LLUpdate user response: " << response << LL_ENDL;
		if(response["OK_okcancelbuttons"].asBoolean())
		{
			LL_INFOS() << "LLUpdate restarting viewer" << LL_ENDL;
			static const bool install_if_ready = true;
			// *HACK - this lets us launch the installer immediately for now
			LLUpdaterService().startChecking(install_if_ready);
		}
	}
	
	void apply_update_ok_callback(LLSD const & notification, LLSD const & response)
	{
		LL_INFOS() << "LLUpdate restarting viewer" << LL_ENDL;
		static const bool install_if_ready = true;
		// *HACK - this lets us launch the installer immediately for now
		LLUpdaterService().startChecking(install_if_ready);
	}
	
	void on_update_downloaded(LLSD const & data)
	{
		std::string notification_name;
		void (*apply_callback)(LLSD const &, LLSD const &) = NULL;

		/* Build up the notification name...
		 * it can be any of these, which are included here for the sake of grep:
		 *   RequiredUpdateDownloadedDialog
		 *   RequiredUpdateDownloadedVerboseDialog
		 *   OtherChannelRequiredUpdateDownloadedDialog
		 *   OtherChannelRequiredUpdateDownloadedVerbose
		 *   DownloadBackgroundTip
		 *   DownloadBackgroundDialog
		 *   OtherChannelDownloadBackgroundTip
		 *   OtherChannelDownloadBackgroundDialog
		 */
		{
			LL_DEBUGS("UpdaterService") << "data = ";
			std::ostringstream data_dump;
			LLSDSerialize::toNotation(data, data_dump);
			LL_CONT << data_dump.str() << LL_ENDL;
		}
		if(data["channel"].asString() != LLVersionInfo::getChannel())
		{
			notification_name.append("OtherChannel");
		}
		if(data["required"].asBoolean())
		{
			if(LLStartUp::getStartupState() <= STATE_LOGIN_WAIT)
			{
				// The user never saw the progress bar.
				apply_callback = &apply_update_ok_callback;
				notification_name += "RequiredUpdateDownloadedVerboseDialog";
			}
			else if(LLStartUp::getStartupState() < STATE_WORLD_INIT)
			{
				// The user is logging in but blocked.
				apply_callback = &apply_update_ok_callback;
				notification_name += "RequiredUpdateDownloadedDialog";
			}
			else
			{
				// The user is already logged in; treat like an optional update.
				apply_callback = &apply_update_callback;
				notification_name += "DownloadBackgroundTip";
			}
		}
		else
		{
			apply_callback = &apply_update_callback;
			if(LLStartUp::getStartupState() < STATE_STARTED)
			{
				// CHOP-262 we need to use a different notification
				// method prior to login.
				notification_name += "DownloadBackgroundDialog";
			}
			else
			{
				notification_name += "DownloadBackgroundTip";
			}
		}

		LLSD substitutions;
		substitutions["VERSION"] = data["version"];
		std::string new_channel = data["channel"].asString();
		substitutions["NEW_CHANNEL"] = new_channel;
		std::string info_url    = data["info_url"].asString();
		if ( !info_url.empty() )
		{
			substitutions["INFO_URL"] = info_url;
		}
		else
		{
			LL_WARNS("UpdaterService") << "no info url supplied - defaulting to hard coded release notes pattern" << LL_ENDL;

		// truncate version at the rightmost '.' 
		std::string version_short(data["version"]);
		size_t short_length = version_short.rfind('.');
		if (short_length != std::string::npos)
		{
			version_short.resize(short_length);
		}

		LLUIString relnotes_url("[RELEASE_NOTES_BASE_URL][CHANNEL_URL]/[VERSION_SHORT]");
		relnotes_url.setArg("[VERSION_SHORT]", version_short);

		// *TODO thread the update service's response through to this point
		std::string const & channel = LLVersionInfo::getChannel();
		boost::shared_ptr<char> channel_escaped(curl_escape(channel.c_str(), channel.size()), &curl_free);

		relnotes_url.setArg("[CHANNEL_URL]", channel_escaped.get());
		relnotes_url.setArg("[RELEASE_NOTES_BASE_URL]", LLTrans::getString("RELEASE_NOTES_BASE_URL"));
			substitutions["INFO_URL"] = relnotes_url.getString();
		}

		LLNotificationsUtil::add(notification_name, substitutions, LLSD(), apply_callback);
	}

	void install_error_callback(LLSD const & notification, LLSD const & response)
	{
		LLAppViewer::instance()->forceQuit();
	}
	
	bool notify_update(LLSD const & evt)
	{
		std::string notification_name;
		switch (evt["type"].asInteger())
		{
			case LLUpdaterService::DOWNLOAD_COMPLETE:
				on_update_downloaded(evt);
				break;
			case LLUpdaterService::INSTALL_ERROR:
				if(evt["required"].asBoolean()) {
					LLNotificationsUtil::add("FailedRequiredUpdateInstall", LLSD(), LLSD(), &install_error_callback);
				} else {
					LLNotificationsUtil::add("FailedUpdateInstall");
				}
				break;
			default:
				break;
		}

		// let others also handle this event by default
		return false;
	}
	
	bool on_bandwidth_throttle(LLUpdaterService * updater, LLSD const & evt)
	{
		updater->setBandwidthLimit(evt.asInteger() * (1024/8));
		return false; // Let others receive this event.
	};
};

void LLAppViewer::initUpdater()
{
	// Initialize the updater service.
	// Get Channel
	// Get Version

	/*****************************************************************
	 * Previously, the url was derived from the settings 
	 *    UpdaterServiceURL
	 *    UpdaterServicePath
	 * it is now obtained from the grid manager.  The settings above
	 * are no longer used.
	 *****************************************************************/
	std::string channel = LLVersionInfo::getChannel();
	std::string version = LLVersionInfo::getVersion();

	U32 check_period = gSavedSettings.getU32("UpdaterServiceCheckPeriod");
	bool willing_to_test;
	LL_DEBUGS("UpdaterService") << "channel " << channel << LL_ENDL;

	if (LLVersionInfo::TEST_VIEWER == LLVersionInfo::getViewerMaturity()) 
	{
		LL_INFOS("UpdaterService") << "Test build: overriding willing_to_test by sending testno" << LL_ENDL;
		willing_to_test = false;
	}
	else
	{
		willing_to_test = gSavedSettings.getBOOL("UpdaterWillingToTest");
	}
    unsigned char unique_id[MD5HEX_STR_SIZE];
	if ( ! llHashedUniqueID(unique_id) )
	{
		if ( willing_to_test )
		{
			LL_WARNS("UpdaterService") << "Unable to provide a unique id; overriding willing_to_test by sending testno" << LL_ENDL;
		}
		willing_to_test = false;
	}

	mUpdater->setAppExitCallback(boost::bind(&LLAppViewer::forceQuit, this));
	mUpdater->initialize(channel, 
						 version,
						 gPlatform,
						 getOSInfo().getOSVersionString(),
						 unique_id,
						 willing_to_test
						 );
 	mUpdater->setCheckPeriod(check_period);
	mUpdater->setBandwidthLimit((int)gSavedSettings.getF32("UpdaterMaximumBandwidth") * (1024/8));
	gSavedSettings.getControl("UpdaterMaximumBandwidth")->getSignal()->
		connect(boost::bind(&on_bandwidth_throttle, mUpdater.get(), _2));
	if(gSavedSettings.getU32("UpdaterServiceSetting"))
	{
		bool install_if_ready = true;
		mUpdater->startChecking(install_if_ready);
	}

    LLEventPump & updater_pump = LLEventPumps::instance().obtain(LLUpdaterService::pumpName());
    updater_pump.listen("notify_update", &notify_update);
}

//
// This function decides whether the client machine meets the minimum requirements to
// run in a maximized window, per the consensus of davep, boa and nyx on 3/30/2011.
//
bool LLAppViewer::meetsRequirementsForMaximizedStart()
{
	bool maximizedOk = (LLFeatureManager::getInstance()->getGPUClass() >= GPU_CLASS_2);

	maximizedOk &= (gSysMemory.getPhysicalMemoryKB() >= U32Gigabytes(1));

	return maximizedOk;
}

bool LLAppViewer::initWindow()
{
	LL_INFOS("AppInit") << "Initializing window..." << LL_ENDL;

	// store setting in a global for easy access and modification
	gHeadlessClient = gSavedSettings.getBOOL("HeadlessClient");

	// always start windowed
	BOOL ignorePixelDepth = gSavedSettings.getBOOL("IgnorePixelDepth");

	LLViewerWindow::Params window_params;
	window_params
		.title(gWindowTitle)
		.name(VIEWER_WINDOW_CLASSNAME)
		.x(gSavedSettings.getS32("WindowX"))
		.y(gSavedSettings.getS32("WindowY"))
		.width(gSavedSettings.getU32("WindowWidth"))
		.height(gSavedSettings.getU32("WindowHeight"))
		.min_width(gSavedSettings.getU32("MinWindowWidth"))
		.min_height(gSavedSettings.getU32("MinWindowHeight"))
/// <FS:CR> Since the 3.6.5 merge, setting fullscreen does terrible bad things on macs like opening
/// all floaters and menus off the left side of the screen. Let's not do that right now...
/// Hardcoding full screen OFF until it's fixed. On 10.7+ we have native full screen support anyway.
#ifndef LL_DARWIN
		.fullscreen(gSavedSettings.getBOOL("FullScreen"))
#else // !LL_DARWIN
		.fullscreen(false)
#endif // !LL_DARWIN
// </FS:CR>
		.ignore_pixel_depth(ignorePixelDepth);

	gViewerWindow = new LLViewerWindow(window_params);

	LL_INFOS("AppInit") << "gViewerwindow created." << LL_ENDL;

	// Need to load feature table before cheking to start watchdog.
	// <FS:Ansariel> Fix Watchdog settings/feature table mess
	//bool use_watchdog = false;
	//int watchdog_enabled_setting = gSavedSettings.getS32("WatchdogEnabled");
	//if (watchdog_enabled_setting == -1)
	//{
	//	use_watchdog = !LLFeatureManager::getInstance()->isFeatureAvailable("WatchdogDisabled");
	//}
	//else
	//{
	//	// The user has explicitly set this setting; always use that value.
	//	use_watchdog = bool(watchdog_enabled_setting);
	//}

	//if (use_watchdog)
	if (gSavedSettings.getS32("WatchdogEnabled"))
	// </FS:Ansariel>
	{
		LLWatchdog::getInstance()->init(watchdog_killer_callback);
	}
	LL_INFOS("AppInit") << "watchdog setting is done." << LL_ENDL;

	// <FS:Ansariel> Init group notices, IMs and chiclets position before the
	//               screenchannel gets created
	gSavedSettings.setBOOL("InternalShowGroupNoticesTopRight", gSavedSettings.getBOOL("ShowGroupNoticesTopRight"));

	LLNotificationsUI::LLNotificationManager::getInstance();
		
    
#ifdef LL_DARWIN
    //Satisfy both MAINT-3135 (OSX 10.6 and earlier) MAINT-3288 (OSX 10.7 and later)
   if (getOSInfo().mMajorVer == 10 && getOSInfo().mMinorVer < 7)
		if ( getOSInfo().mMinorVer == 6 && getOSInfo().mBuild < 8 )
       		gViewerWindow->getWindow()->setOldResize(true);
#endif
    
	if (gSavedSettings.getBOOL("WindowMaximized"))
	{
		gViewerWindow->getWindow()->maximize();
	}

	//
	// Initialize GL stuff
	//

	if (mForceGraphicsLevel)
	{
		LLFeatureManager::getInstance()->setGraphicsLevel(*mForceGraphicsLevel, false);
		gSavedSettings.setU32("RenderQualityPerformance", *mForceGraphicsLevel);
	}
			
	// Set this flag in case we crash while initializing GL
	gSavedSettings.setBOOL("RenderInitError", TRUE);
	gSavedSettings.saveToFile( gSavedSettings.getString("ClientSettingsFile"), TRUE );

	gPipeline.init();
	LL_INFOS("AppInit") << "gPipeline Initialized" << LL_ENDL;

	stop_glerror();
	gViewerWindow->initGLDefaults();

	gSavedSettings.setBOOL("RenderInitError", FALSE);
	gSavedSettings.saveToFile( gSavedSettings.getString("ClientSettingsFile"), TRUE );

	//If we have a startup crash, it's usually near GL initialization, so simulate that.
	if(gCrashOnStartup)
	{
		LLAppViewer::instance()->forceErrorLLError();
	}

	//
	// Determine if the window should start maximized on initial run based
	// on graphics capability
	//
	if (gSavedSettings.getBOOL("FirstLoginThisInstall") && meetsRequirementsForMaximizedStart())
	{
		LL_INFOS("AppInit") << "This client met the requirements for a maximized initial screen." << LL_ENDL;
		gSavedSettings.setBOOL("WindowMaximized", TRUE);
	}

	if (gSavedSettings.getBOOL("WindowMaximized"))
	{
		gViewerWindow->getWindow()->maximize();
	}

	LLUI::sWindow = gViewerWindow->getWindow();

	// Show watch cursor
	gViewerWindow->setCursor(UI_CURSOR_WAIT);

	// Finish view initialization
	gViewerWindow->initBase();

	// show viewer window
	//gViewerWindow->getWindow()->show();

	LL_INFOS("AppInit") << "Window initialization done." << LL_ENDL;

	return true;
}

void LLAppViewer::writeDebugInfo(bool isStatic)
{
    //Try to do the minimum when writing data during a crash.
    std::string* debug_filename;
    debug_filename = ( isStatic
        ? getStaticDebugFile()
        : getDynamicDebugFile() );
    
	LL_INFOS() << "Opening debug file " << *debug_filename << LL_ENDL;
	llofstream out_file(debug_filename->c_str());
    
    isStatic ?  LLSDSerialize::toPrettyXML(gDebugInfo, out_file)
             :  LLSDSerialize::toPrettyXML(gDebugInfo["Dynamic"], out_file);
    
        
	out_file.close();
}

LLSD LLAppViewer::getViewerInfo() const
{
	// The point of having one method build an LLSD info block and the other
	// construct the user-visible About string is to ensure that the same info
	// is available to a getInfo() caller as to the user opening
	// LLFloaterAbout.
	LLSD info;
	LLSD version;
	version.append(LLVersionInfo::getMajor());
	version.append(LLVersionInfo::getMinor());
	version.append(LLVersionInfo::getPatch());
	version.append(LLVersionInfo::getBuild());
	info["VIEWER_VERSION"] = version;
	info["VIEWER_VERSION_STR"] = LLVersionInfo::getVersion();
	info["BUILD_DATE"] = __DATE__;
	info["BUILD_TIME"] = __TIME__;
	info["CHANNEL"] = LLVersionInfo::getChannel();
    //std::string build_config = LLVersionInfo::getBuildConfig();
    //if (build_config != "Release")
    //{
    //    info["BUILD_CONFIG"] = build_config;
    //}

// <FS:CR> FIRE-8273: Add Open-sim indicator to About floater
#ifdef OPENSIM
	info["BUILD_TYPE"] = LLTrans::getString("FSWithOpensim");
#else
	info["BUILD_TYPE"] = LLTrans::getString("FSWithHavok");
#endif // OPENSIM
// </FS:CR>
	info["SKIN"] = gSavedSettings.getString("FSInternalSkinCurrent");
	info["THEME"] = gSavedSettings.getString("FSInternalSkinCurrentTheme");

	//[FIRE 3113 : SJ] Added Font and fontsize to info
	info["FONT"] = "Unknown Font";
	std::string fsInternalFontSettingsFile = gSavedSettings.getString("FSInternalFontSettingsFile");
	if (fsInternalFontSettingsFile == "fonts.xml") info["FONT"] = "Deja Vu";
	else if (fsInternalFontSettingsFile == "fonts_ubuntu.xml") info["FONT"] = "Ubuntu Font Family";
	else if (fsInternalFontSettingsFile == "fonts_liberation.xml") info["FONT"] = "Liberation";
	else if (fsInternalFontSettingsFile == "fonts_droid.xml") info["FONT"] = "Droid Sans";
	else if (fsInternalFontSettingsFile == "fonts_mobi.xml") info["FONT"] = "Mobi Sans";
	else if (fsInternalFontSettingsFile == "fonts_roboto.xml") info["FONT"] = "Roboto";
	else if (fsInternalFontSettingsFile == "fonts_dyslexia.xml") info["FONT"] = "OpenDyslexic";
	else if (fsInternalFontSettingsFile == "fonts_deja_vu_all_caps.xml") info["FONT"] = "Deja Vu All Caps";
	
	info["FONT_SIZE"] = gSavedSettings.getF32("FSFontSizeAdjustment");
	info["FONT_SCREEN_DPI"] = gSavedSettings.getF32("FontScreenDPI");

	// <FS:PP> FIRE-15714: UI Scaling in SysInfo
	info["UI_SCALE_FACTOR"] = gSavedSettings.getF32("UIScaleFactor");

	//[FIRE-3923 : SJ] Added Drawdistance, bandwidth and LOD to info
	info["DRAW_DISTANCE"] = gSavedSettings.getF32("RenderFarClip");
	info["BANDWIDTH"] = gSavedSettings.getF32("ThrottleBandwidthKBPS");
	info["LOD"] = gSavedSettings.getF32("RenderVolumeLODFactor");

	//[FIRE 3113 : SJ] Added Settingsfile to info
	info["MODE"] = "Unknown Mode";
	std::string sessionSettingsFile = gSavedSettings.getString("SessionSettingsFile");
	if (sessionSettingsFile == "settings_firestorm.xml") info["MODE"] = "Firestorm";
	else if (sessionSettingsFile == "settings_phoenix.xml") info["MODE"] = "Phoenix";
	else if (sessionSettingsFile == "settings_v3.xml") info["MODE"] = "Viewer 3";
	else if (sessionSettingsFile == "settings_hybrid.xml") info["MODE"] = "Hybrid";
	else if (sessionSettingsFile == "settings_latency.xml") info["MODE"] = "Latency";
	else if (sessionSettingsFile == "settings_text.xml") info["MODE"] = "Text";

	// return a URL to the release notes for this viewer, such as:
	// http://wiki.secondlife.com/wiki/Release_Notes/Second Life Beta Viewer/2.1.0.123456
	std::string url = LLTrans::getString("RELEASE_NOTES_BASE_URL");
	// <FS:Ansariel> FIRE-13993: Leave out channel so we can use a URL like
	//                           http://wiki.phoenixviewer.com/firestorm_change_log_x.y.z.rev
	//if (! LLStringUtil::endsWith(url, "/"))
	//	url += "/";
	//url += LLURI::escape(LLVersionInfo::getChannel()) + "/";
	// </FS:Ansariel>
	url += LLURI::escape(LLVersionInfo::getVersion());

	info["VIEWER_RELEASE_NOTES_URL"] = url;

#if LL_MSVC
	info["COMPILER"] = "MSVC";
	info["COMPILER_VERSION"] = _MSC_VER;
#elif LL_CLANG	// <FS:CR> Clang identification
	info["COMPILER"] = "Clang";
	info["COMPILER_VERSION"] = CLANG_VERSION_STRING;
#elif LL_GNUC
	info["COMPILER"] = "GCC";
	info["COMPILER_VERSION"] = GCC_VERSION;
#endif

	// Position
	LLViewerRegion* region = gAgent.getRegion();
	if (region)
	{
// [RLVa:KB] - Checked: 2014-02-24 (RLVa-1.4.10)
		if (RlvActions::canShowLocation())
		{
// [/RLVa:KB]
			LLVector3d pos = gAgent.getPositionGlobal();
			info["POSITION"] = ll_sd_from_vector3d(pos);
			info["POSITION_LOCAL"] = ll_sd_from_vector3(gAgent.getPosAgentFromGlobal(pos));
			info["REGION"] = gAgent.getRegion()->getName();
			info["HOSTNAME"] = gAgent.getRegion()->getHost().getHostName();
			info["HOSTIP"] = gAgent.getRegion()->getHost().getString();
//			info["SERVER_VERSION"] = gLastVersionChannel;
			LLSLURL slurl;
			LLAgentUI::buildSLURL(slurl);
			info["SLURL"] = slurl.getSLURLString();
// [RLVa:KB] - Checked: 2014-02-24 (RLVa-1.4.10)
		}
		else
		{
			info["REGION"] = RlvStrings::getString(RLV_STRING_HIDDEN_REGION);
		}
		info["SERVER_VERSION"] = gLastVersionChannel;
// [/RLVa:KB]
	}

	// CPU
	info["CPU"] = gSysCPU.getCPUString();
	info["MEMORY_MB"] = LLSD::Integer(gSysMemory.getPhysicalMemoryKB().valueInUnits<LLUnits::Megabytes>());
	// Moved hack adjustment to Windows memory size into llsys.cpp
	info["OS_VERSION"] = LLAppViewer::instance()->getOSInfo().getOSString();
	info["GRAPHICS_CARD_VENDOR"] = (const char*)(glGetString(GL_VENDOR));
	info["GRAPHICS_CARD"] = (const char*)(glGetString(GL_RENDERER));

#if LL_WINDOWS
	LLSD driver_info = gDXHardware.getDisplayInfo();
	if (driver_info.has("DriverVersion"))
	{
		info["GRAPHICS_DRIVER_VERSION"] = driver_info["DriverVersion"];
	}
#endif

// [RLVa:KB] - Checked: 2010-04-18 (RLVa-1.2.0)
	info["RLV_VERSION"] = (rlv_handler_t::isEnabled()) ? RlvStrings::getVersionAbout() : "(disabled)";
// [/RLVa:KB]
	info["OPENGL_VERSION"] = (const char*)(glGetString(GL_VERSION));
	info["LIBCURL_VERSION"] = LLCore::LLHttp::getCURLVersion();
	info["J2C_VERSION"] = LLImageJ2C::getEngineInfo();
	bool want_fullname = true;
	info["AUDIO_DRIVER_VERSION"] = gAudiop ? LLSD(gAudiop->getDriverName(want_fullname)) : LLSD();
	if(LLVoiceClient::getInstance()->voiceEnabled())
	{
		LLVoiceVersionInfo version = LLVoiceClient::getInstance()->getVersion();
		std::ostringstream version_string;
		version_string << version.serverType << " " << version.serverVersion << std::endl;
		info["VOICE_VERSION"] = version_string.str();
	}
	else 
	{
		info["VOICE_VERSION"] = LLTrans::getString("NotConnected");
	}
//#if !LL_LINUX
	info["LLCEFLIB_VERSION"] = LLCEFLIB_VERSION;
<<<<<<< HEAD
//#else
//	info["LLCEFLIB_VERSION"] = "Undefined";
//#endif

	// <FS:ND> Use the total accumulated samples.
	//S32 packets_in = LLViewerStats::instance().getRecording().getSum(LLStatViewer::PACKETS_IN);
	//if (packets_in > 0)
	//{
	//	info["PACKETS_LOST"] = LLViewerStats::instance().getRecording().getSum(LLStatViewer::PACKETS_LOST);
	//	info["PACKETS_IN"] = packets_in;
	//	info["PACKETS_PCT"] = 100.f*info["PACKETS_LOST"].asReal() / info["PACKETS_IN"].asReal();
	//}
	if (gPacketsIn > 0)
	{
		info["PACKETS_LOST"] = S32(LLStatViewer::PACKETS_LOST.getTotalSamples());
		info["PACKETS_IN"] = S32(LLStatViewer::PACKETS_IN.getTotalSamples());
=======
#else
	info["LLCEFLIB_VERSION"] = "Undefined";

#endif

#if LL_WINDOWS
	std::ostringstream ver_codec;
	ver_codec << LIBVLC_VERSION_MAJOR;
	ver_codec << ".";
	ver_codec << LIBVLC_VERSION_MINOR;
	ver_codec << ".";
	ver_codec << LIBVLC_VERSION_REVISION;
	info["LIBVLC_VERSION"] = ver_codec.str();
#else
	info["LIBVLC_VERSION"] = "Undefined";
#endif
>>>>>>> 921cfa35

		info["PACKETS_PCT"] = 100.f*info["PACKETS_LOST"].asReal() / info["PACKETS_IN"].asReal();
	}
	// </FS:ND>

	if (mServerReleaseNotesURL.empty())
	{
		if (gAgent.getRegion())
		{
			info["SERVER_RELEASE_NOTES_URL"] = LLTrans::getString("RetrievingData");
		}
		else
		{
			info["SERVER_RELEASE_NOTES_URL"] = LLTrans::getString("NotConnected");
		}
	}
	else if (LLStringUtil::startsWith(mServerReleaseNotesURL, "http")) // it's an URL
	{
		info["SERVER_RELEASE_NOTES_URL"] = "[" + LLWeb::escapeURL(mServerReleaseNotesURL) + " " + LLTrans::getString("ReleaseNotes") + "]";
	}
	else
	{
		info["SERVER_RELEASE_NOTES_URL"] = mServerReleaseNotesURL;
	}

	// <FS:PP> FIRE-4785: Current render quality setting in sysinfo / about floater
	switch (gSavedSettings.getU32("RenderQualityPerformance"))
	{
		case 0:
			info["RENDERQUALITY"] = LLTrans::getString("render_quality_low");
			info["RENDERQUALITY_FSDATA_ENGLISH"] = "Low (1/7)";
			break;
		case 1:
			info["RENDERQUALITY"] = LLTrans::getString("render_quality_mediumlow");
			info["RENDERQUALITY_FSDATA_ENGLISH"] = "Medium-Low (2/7)";
			break;
		case 2:
			info["RENDERQUALITY"] = LLTrans::getString("render_quality_medium");
			info["RENDERQUALITY_FSDATA_ENGLISH"] = "Medium (3/7)";
			break;
		case 3:
			info["RENDERQUALITY"] = LLTrans::getString("render_quality_mediumhigh");
			info["RENDERQUALITY_FSDATA_ENGLISH"] = "Medium-High (4/7)";
			break;
		case 4:
			info["RENDERQUALITY"] = LLTrans::getString("render_quality_high");
			info["RENDERQUALITY_FSDATA_ENGLISH"] = "High (5/7)";
			break;
		case 5:
			info["RENDERQUALITY"] = LLTrans::getString("render_quality_highultra");
			info["RENDERQUALITY_FSDATA_ENGLISH"] = "High-Ultra (6/7)";
			break;
		case 6:
			info["RENDERQUALITY"] = LLTrans::getString("render_quality_ultra");
			info["RENDERQUALITY_FSDATA_ENGLISH"] = "Ultra (7/7)";
			break;
		default:
			info["RENDERQUALITY"] = LLTrans::getString("render_quality_unknown");
			info["RENDERQUALITY_FSDATA_ENGLISH"] = "Unknown, user has RenderQualityPerformance debug setting beyond the normal range (0-6)";
			break;
	}
	// </FS:PP>

	// <FS:PP> ALM enabled or disabled
	if (gSavedSettings.getBOOL("RenderDeferred"))
	{
		info["ALMSTATUS"] = LLTrans::getString("PermYes");
		info["ALMSTATUS_FSDATA_ENGLISH"] = "Yes";
	}
	else
	{
		info["ALMSTATUS"] = LLTrans::getString("PermNo");
		info["ALMSTATUS_FSDATA_ENGLISH"] = "No";
	}
	// </FS:PP>

	// <FS:Ansariel> FIRE-11768: Include texture memory settings
	info["TEXTUREMEMORY"] = gSavedSettings.getS32("TextureMemory");
	info["TEXTUREMEMORYMULTIPLIER"] = gSavedSettings.getF32("RenderTextureMemoryMultiple");
	// </FS:Ansariel>

	// <FS:ND> Add creation time of VFS (cache)
	if( gVFS )
		info["VFS_DATE"] = gVFS->getCreationDataUTC();
	else
		info["VFS_DATE"] = "unknown";
	// </FS:ND>

	return info;
}

std::string LLAppViewer::getViewerInfoString() const
{
	std::ostringstream support;

	LLSD info(getViewerInfo());

	// Render the LLSD from getInfo() as a format_map_t
	LLStringUtil::format_map_t args;

	// allow the "Release Notes" URL label to be localized
	args["ReleaseNotes"] = LLTrans::getString("ReleaseNotes");

	for (LLSD::map_const_iterator ii(info.beginMap()), iend(info.endMap());
		ii != iend; ++ii)
	{
		if (! ii->second.isArray())
		{
			// Scalar value
			if (ii->second.isUndefined())
			{
				args[ii->first] = LLTrans::getString("none_text");
			}
			else
			{
				// don't forget to render value asString()
				args[ii->first] = ii->second.asString();
			}
		}
		else
		{
			// array value: build KEY_0, KEY_1 etc. entries
			for (LLSD::Integer n(0), size(ii->second.size()); n < size; ++n)
			{
				args[STRINGIZE(ii->first << '_' << n)] = ii->second[n].asString();
			}
		}
	}

	// Now build the various pieces
	support << LLTrans::getString("AboutHeader", args);
	//if (info.has("BUILD_CONFIG"))
	//{
	//	support << "\n" << LLTrans::getString("BuildConfig", args);
	//}
	if (info.has("REGION"))
	{
// [RLVa:KB] - Checked: 2014-02-24 (RLVa-1.4.10)
		support << "\n\n" << LLTrans::getString( (RlvActions::canShowLocation()) ? "AboutPosition" : "AboutPositionRLVShowLoc", args);
// [/RLVa:KB]
//		support << "\n\n" << LLTrans::getString("AboutPosition", args);
	}
	support << "\n\n" << LLTrans::getString("AboutSystem", args);
	support << "\n";
	if (info.has("GRAPHICS_DRIVER_VERSION"))
	{
		support << "\n" << LLTrans::getString("AboutDriver", args);
	}
	support << "\n" << LLTrans::getString("AboutLibs", args);
	if (info.has("BANDWIDTH")) //For added info in help floater
	{
		support << "\n" << LLTrans::getString("AboutSettings", args);
	}
	if (info.has("COMPILER"))
	{
		support << "\n" << LLTrans::getString("AboutCompiler", args);
	}
	if (info.has("PACKETS_IN"))
	{
		support << '\n' << LLTrans::getString("AboutTraffic", args);
	}

	// SLT timestamp
	LLSD substitution;
	substitution["datetime"] = (S32)time(NULL);//(S32)time_corrected();
	support << "\n" << LLTrans::getString("AboutTime", substitution);

	return support.str();
}

void LLAppViewer::cleanupSavedSettings()
{
	gSavedSettings.setBOOL("MouseSun", FALSE);

	gSavedSettings.setBOOL("UseEnergy", TRUE);				// force toggle to turn off, since sends message to simulator

	gSavedSettings.setBOOL("DebugWindowProc", gDebugWindowProc);
		
	gSavedSettings.setBOOL("ShowObjectUpdates", gShowObjectUpdates);
	
	if (gDebugView)
	{
		gSavedSettings.setBOOL("ShowDebugConsole", gDebugView->mDebugConsolep->getVisible());
	}

	// save window position if not maximized
	// as we don't track it in callbacks
	if(NULL != gViewerWindow)
	{
		BOOL maximized = gViewerWindow->getWindow()->getMaximized();
		if (!maximized)
		{
			LLCoordScreen window_pos;
			
			if (gViewerWindow->getWindow()->getPosition(&window_pos))
			{
				gSavedSettings.setS32("WindowX", window_pos.mX);
				gSavedSettings.setS32("WindowY", window_pos.mY);
			}
		}
	}

	gSavedSettings.setF32("MapScale", LLWorldMapView::sMapScale );

	// Some things are cached in LLAgent.
	if (gAgent.isInitialized())
	{
		gSavedSettings.setF32("RenderFarClip", gAgentCamera.mDrawDistance);
	}
}

void LLAppViewer::removeCacheFiles(const std::string& file_mask)
{
	gDirUtilp->deleteFilesInDir(gDirUtilp->getExpandedFilename(LL_PATH_CACHE, ""), file_mask);
}

void LLAppViewer::writeSystemInfo()
{
    
    if (! gDebugInfo.has("Dynamic") )
        gDebugInfo["Dynamic"] = LLSD::emptyMap();

	// <FS:ND> set filename to Firestorm.log
// #if LL_WINDOWS
// 	gDebugInfo["SLLog"] = gDirUtilp->getExpandedFilename(LL_PATH_DUMP,"SecondLife.log");
// #else
//     //Not ideal but sufficient for good reporting.
//     gDebugInfo["SLLog"] = gDirUtilp->getExpandedFilename(LL_PATH_LOGS,"SecondLife.old");  //LLError::logFileName();
// #endif

#if LL_WINDOWS
	gDebugInfo["SLLog"] = gDirUtilp->getExpandedFilename(LL_PATH_DUMP, APP_NAME + ".log");
#else
    //Not ideal but sufficient for good reporting.
    gDebugInfo["SLLog"] = gDirUtilp->getExpandedFilename(LL_PATH_LOGS, APP_NAME + ".old");  //LLError::logFileName();
#endif
	// </FS:ND>

	gDebugInfo["ClientInfo"]["Name"] = LLVersionInfo::getChannel();
// [SL:KB] - Patch: Viewer-CrashReporting | Checked: 2011-05-08 (Catznip-2.6.0a) | Added: Catznip-2.6.0a
	gDebugInfo["ClientInfo"]["Version"] = LLVersionInfo::getVersion();
	gDebugInfo["ClientInfo"]["Platform"] = LLVersionInfo::getBuildPlatform();
// [/SL:KB]
	gDebugInfo["ClientInfo"]["MajorVersion"] = LLVersionInfo::getMajor();
	gDebugInfo["ClientInfo"]["MinorVersion"] = LLVersionInfo::getMinor();
	gDebugInfo["ClientInfo"]["PatchVersion"] = LLVersionInfo::getPatch();
	gDebugInfo["ClientInfo"]["BuildVersion"] = LLVersionInfo::getBuild();

// <FS:ND> Add which flavor of FS generated an error
#ifdef OPENSIM
	gDebugInfo["ClientInfo"]["Flavor"] = "oss";
#else
	gDebugInfo["ClientInfo"]["Flavor"] = "hvk";
#endif
// </FS:ND>

	//	gDebugInfo["CAFilename"] = gDirUtilp->getCAFile();

	gDebugInfo["CPUInfo"]["CPUString"] = gSysCPU.getCPUString();
	gDebugInfo["CPUInfo"]["CPUFamily"] = gSysCPU.getFamily();
	gDebugInfo["CPUInfo"]["CPUMhz"] = (S32)gSysCPU.getMHz();
	gDebugInfo["CPUInfo"]["CPUAltivec"] = gSysCPU.hasAltivec();
	gDebugInfo["CPUInfo"]["CPUSSE"] = gSysCPU.hasSSE();
	gDebugInfo["CPUInfo"]["CPUSSE2"] = gSysCPU.hasSSE2();
	
	gDebugInfo["RAMInfo"]["Physical"] = (LLSD::Integer)(gSysMemory.getPhysicalMemoryKB().value());
	gDebugInfo["RAMInfo"]["Allocated"] = (LLSD::Integer)(gMemoryAllocated.valueInUnits<LLUnits::Kilobytes>());
	gDebugInfo["OSInfo"] = getOSInfo().getOSStringSimple();

	// The user is not logged on yet, but record the current grid choice login url
	// which may have been the intended grid. 
	gDebugInfo["GridName"] = LLGridManager::getInstance()->getGridId();

	// *FIX:Mani - move this down in llappviewerwin32
#ifdef LL_WINDOWS
	DWORD thread_id = GetCurrentThreadId();
	gDebugInfo["MainloopThreadID"] = (S32)thread_id;
#endif

	// "CrashNotHandled" is set here, while things are running well,
	// in case of a freeze. If there is a freeze, the crash logger will be launched
	// and can read this value from the debug_info.log.
	// If the crash is handled by LLAppViewer::handleViewerCrash, ie not a freeze,
	// then the value of "CrashNotHandled" will be set to true.
	gDebugInfo["CrashNotHandled"] = (LLSD::Boolean)true;

	// Insert crash host url (url to post crash log to) if configured. This insures
	// that the crash report will go to the proper location in the case of a 
	// prior freeze.
	std::string crashHostUrl = gSavedSettings.get<std::string>("CrashHostUrl");
	if(crashHostUrl != "")
	{
		gDebugInfo["CrashHostUrl"] = crashHostUrl;
	}
	
	// Dump some debugging info
	LL_INFOS("SystemInfo") << "Application: " << LLTrans::getString("APP_NAME") << LL_ENDL;
	LL_INFOS("SystemInfo") << "Version: " << LLVersionInfo::getChannelAndVersion() << LL_ENDL;

	// Dump the local time and time zone
	time_t now;
	time(&now);
	char tbuffer[256];		/* Flawfinder: ignore */
	strftime(tbuffer, 256, "%Y-%m-%dT%H:%M:%S %Z", localtime(&now));
	LL_INFOS("SystemInfo") << "Local time: " << tbuffer << LL_ENDL;

	// query some system information
	LL_INFOS("SystemInfo") << "CPU info:\n" << gSysCPU << LL_ENDL;
	LL_INFOS("SystemInfo") << "Memory info:\n" << gSysMemory << LL_ENDL;
	LL_INFOS("SystemInfo") << "OS: " << getOSInfo().getOSStringSimple() << LL_ENDL;
	LL_INFOS("SystemInfo") << "OS info: " << getOSInfo() << LL_ENDL;

	// <FS:ND> Breakpad merge. Only include SettingsFile if the user selected this in prefs. Path from Catznip
    // gDebugInfo["SettingsFilename"] = gSavedSettings.getString("ClientSettingsFile");
	if (gCrashSettings.getBOOL("CrashSubmitSettings"))
		gDebugInfo["SettingsFilename"] = gSavedSettings.getString("ClientSettingsFile");
	// </FS:ND>

	gDebugInfo["ViewerExePath"] = gDirUtilp->getExecutablePathAndName();
	gDebugInfo["CurrentPath"] = gDirUtilp->getCurPath();
	gDebugInfo["FirstLogin"] = (LLSD::Boolean) gAgent.isFirstLogin();
	gDebugInfo["FirstRunThisInstall"] = gSavedSettings.getBOOL("FirstRunThisInstall");
    gDebugInfo["StartupState"] = LLStartUp::getStartupStateString();
    
	writeDebugInfo(); // Save out debug_info.log early, in case of crash.
}

#ifdef LL_WINDOWS
//For whatever reason, in Windows when using OOP server for breakpad, the callback to get the 
//name of the dump file is not getting triggered by the breakpad library.   Unfortunately they 
//also didn't see fit to provide a simple query request across the pipe to get this name either.
//Since we are putting our output in a runtime generated directory and we know the header data in
//the dump format, we can however use the following hack to identify our file. 
// TODO make this a member function.
void getFileList()
{
	std::stringstream filenames;

	typedef std::vector<std::string> vec;
	std::string pathname = gDirUtilp->getExpandedFilename(LL_PATH_DUMP,"");
	vec file_vec = gDirUtilp->getFilesInDir(pathname);
	for(vec::const_iterator iter=file_vec.begin(); iter!=file_vec.end(); ++iter)
	{
		filenames << *iter << " ";
		if ( ( iter->length() > 30 ) && (iter->rfind(".dmp") == (iter->length()-4) ) )
		{
			std::string fullname = pathname + *iter;
			std::ifstream fdat( fullname.c_str(), std::ifstream::binary);
			if (fdat)
			{
				char buf[5];
				fdat.read(buf,4);
				fdat.close();
				if (!strncmp(buf,"MDMP",4))
				{
					gDebugInfo["Dynamic"]["MinidumpPath"] = fullname;
					break;
				}
			}
		}
	}
	filenames << std::endl;
	gDebugInfo["Dynamic"]["DumpDirContents"] = filenames.str();
}
#endif

void LLAppViewer::handleViewerCrash()
{
	LL_INFOS("CRASHREPORT") << "Handle viewer crash entry." << LL_ENDL;

	LL_INFOS("CRASHREPORT") << "Last render pool type: " << LLPipeline::sCurRenderPoolType << LL_ENDL ;

	LLMemory::logMemoryInfo(true) ;

	//print out recorded call stacks if there are any.
	LLError::LLCallStacks::print();

	LLAppViewer* pApp = LLAppViewer::instance();
	if (pApp->beingDebugged())
	{
		// This will drop us into the debugger.
		abort();
	}

	if (LLApp::isCrashloggerDisabled())
	{
		abort();
	}

	// Returns whether a dialog was shown.
	// Only do the logic in here once
	if (pApp->mReportedCrash)
	{
		return;
	}
	pApp->mReportedCrash = TRUE;
	
	// Insert crash host url (url to post crash log to) if configured.
	std::string crashHostUrl = gSavedSettings.get<std::string>("CrashHostUrl");
	if(crashHostUrl != "")
	{
		gDebugInfo["Dynamic"]["CrashHostUrl"] = crashHostUrl;
	}
	
	LLParcel* parcel = LLViewerParcelMgr::getInstance()->getAgentParcel();
	if ( parcel && parcel->getMusicURL()[0])
	{
		gDebugInfo["Dynamic"]["ParcelMusicURL"] = parcel->getMusicURL();
	}	
	if ( parcel && parcel->getMediaURL()[0])
	{
		gDebugInfo["Dynamic"]["ParcelMediaURL"] = parcel->getMediaURL();
	}
	
	
	gDebugInfo["Dynamic"]["SessionLength"] = F32(LLFrameTimer::getElapsedSeconds());
	gDebugInfo["Dynamic"]["RAMInfo"]["Allocated"] = (LLSD::Integer) LLMemory::getCurrentRSS() >> 10;
	
	if(gLogoutInProgress)
	{
		gDebugInfo["Dynamic"]["LastExecEvent"] = LAST_EXEC_LOGOUT_CRASH;
	}
	else
	{
		gDebugInfo["Dynamic"]["LastExecEvent"] = gLLErrorActivated ? LAST_EXEC_LLERROR_CRASH : LAST_EXEC_OTHER_CRASH;
	}

	if(gAgent.getRegion())
	{
		gDebugInfo["Dynamic"]["CurrentSimHost"] = gAgent.getRegionHost().getHostName();
		gDebugInfo["Dynamic"]["CurrentRegion"] = gAgent.getRegion()->getName();
		
		const LLVector3& loc = gAgent.getPositionAgent();
		gDebugInfo["Dynamic"]["CurrentLocationX"] = loc.mV[0];
		gDebugInfo["Dynamic"]["CurrentLocationY"] = loc.mV[1];
		gDebugInfo["Dynamic"]["CurrentLocationZ"] = loc.mV[2];
	}

	if(LLAppViewer::instance()->mMainloopTimeout)
	{
		gDebugInfo["Dynamic"]["MainloopTimeoutState"] = LLAppViewer::instance()->mMainloopTimeout->getState();
	}
	
	// The crash is being handled here so set this value to false.
	// Otherwise the crash logger will think this crash was a freeze.
	gDebugInfo["Dynamic"]["CrashNotHandled"] = (LLSD::Boolean)false;
    
	//Write out the crash status file
	//Use marker file style setup, as that's the simplest, especially since
	//we're already in a crash situation	
	if (gDirUtilp)
	{
		std::string crash_marker_file_name = gDirUtilp->getExpandedFilename(LL_PATH_LOGS,
																			gLLErrorActivated
																			? LLERROR_MARKER_FILE_NAME
																			: ERROR_MARKER_FILE_NAME);
		LLAPRFile crash_marker_file ;
		crash_marker_file.open(crash_marker_file_name, LL_APR_WB);
		if (crash_marker_file.getFileHandle())
		{
			LL_INFOS("MarkerFile") << "Created crash marker file " << crash_marker_file_name << LL_ENDL;
			recordMarkerVersion(crash_marker_file);
		}
		else
		{
			LL_WARNS("MarkerFile") << "Cannot create error marker file " << crash_marker_file_name << LL_ENDL;
		}
	}
	else
	{
		LL_WARNS("MarkerFile") << "No gDirUtilp with which to create error marker file name" << LL_ENDL;
	}		
	
#ifdef LL_WINDOWS
	Sleep(200);
#endif 

	char *minidump_file = pApp->getMiniDumpFilename();
    LL_DEBUGS("CRASHREPORT") << "minidump file name " << minidump_file << LL_ENDL;
	if(minidump_file && minidump_file[0] != 0)
	{
		gDebugInfo["Dynamic"]["MinidumpPath"] = minidump_file;
	}
	else
	{
#ifdef LL_WINDOWS
		getFileList();
#else
        LL_WARNS("CRASHREPORT") << "no minidump file?" << LL_ENDL;
#endif        
	}
    gDebugInfo["Dynamic"]["CrashType"]="crash";
	
	if (gMessageSystem && gDirUtilp)
	{
		std::string filename;
		filename = gDirUtilp->getExpandedFilename(LL_PATH_DUMP, "stats.log");
        LL_DEBUGS("CRASHREPORT") << "recording stats " << filename << LL_ENDL;
		llofstream file(filename.c_str(), std::ios_base::binary);
		if(file.good())
		{
			gMessageSystem->summarizeLogs(file);
			file.close();
		}
        else
        {
            LL_WARNS("CRASHREPORT") << "problem recording stats" << LL_ENDL;
        }        
	}

	if (gMessageSystem)
	{
		gMessageSystem->getCircuitInfo(gDebugInfo["CircuitInfo"]);
		gMessageSystem->stopLogging();
	}

	if (LLWorld::instanceExists()) LLWorld::getInstance()->getInfo(gDebugInfo["Dynamic"]);

	// Close the debug file
	pApp->writeDebugInfo(false);  //false answers the isStatic question with the least overhead.
}

// static
void LLAppViewer::recordMarkerVersion(LLAPRFile& marker_file) 
{		
	std::string marker_version(LLVersionInfo::getChannelAndVersion());
	if ( marker_version.length() > MAX_MARKER_LENGTH )
	{
		LL_WARNS_ONCE("MarkerFile") << "Version length ("<< marker_version.length()<< ")"
									<< " greater than maximum (" << MAX_MARKER_LENGTH << ")"
									<< ": marker matching may be incorrect"
									<< LL_ENDL;
	}

	// record the viewer version in the marker file
	marker_file.write(marker_version.data(), marker_version.length());

	marker_file.flush(); // <FS:ND/> Make sure filesystem reflects what we wrote.
}

bool LLAppViewer::markerIsSameVersion(const std::string& marker_name) const
{
	bool sameVersion = false;

	std::string my_version(LLVersionInfo::getChannelAndVersion());
	char marker_version[MAX_MARKER_LENGTH];
	S32  marker_version_length;

	LLAPRFile marker_file;
	marker_file.open(marker_name, LL_APR_RB);
	if (marker_file.getFileHandle())
	{
		marker_version_length = marker_file.read(marker_version, sizeof(marker_version));
		std::string marker_string(marker_version, marker_version_length);
		if ( 0 == my_version.compare( 0, my_version.length(), marker_version, 0, marker_version_length ) )
		{
			sameVersion = true;
		}
		LL_DEBUGS("MarkerFile") << "Compare markers for '" << marker_name << "': "
								<< "\n   mine '" << my_version    << "'"
								<< "\n marker '" << marker_string << "'"
								<< "\n " << ( sameVersion ? "same" : "different" ) << " version"
								<< LL_ENDL;
		marker_file.close();
	}
	return sameVersion;
}

void LLAppViewer::processMarkerFiles()
{
	//We've got 4 things to test for here
	// - Other Process Running (SecondLife.exec_marker present, locked)
	// - Freeze (SecondLife.exec_marker present, not locked)
	// - LLError Crash (SecondLife.llerror_marker present)
	// - Other Crash (SecondLife.error_marker present)
	// These checks should also remove these files for the last 2 cases if they currently exist

	bool marker_is_same_version = true;
	// first, look for the marker created at startup and deleted on a clean exit
	mMarkerFileName = gDirUtilp->getExpandedFilename(LL_PATH_LOGS,MARKER_FILE_NAME);
	if (LLAPRFile::isExist(mMarkerFileName, NULL, LL_APR_RB))
	{
		// File exists...
		// first, read it to see if it was created by the same version (we need this later)
		marker_is_same_version = markerIsSameVersion(mMarkerFileName);

		// now test to see if this file is locked by a running process (try to open for write)
		LL_DEBUGS("MarkerFile") << "Checking exec marker file for lock..." << LL_ENDL;
		mMarkerFile.open(mMarkerFileName, LL_APR_WB);
		// <FS:ND> Remove LLVolatileAPRPool/apr_file_t and use FILE* instead
		//apr_file_t* fMarker = mMarkerFile.getFileHandle() ; 
		LLAPRFile::tFiletype* fMarker = mMarkerFile.getFileHandle() ; 
		// </FS:ND>
		if (!fMarker)
		{
			LL_INFOS("MarkerFile") << "Exec marker file open failed - assume it is locked." << LL_ENDL;
			mSecondInstance = true; // lock means that instance is running.
		}
		else
		{
			// We were able to open it, now try to lock it ourselves...
			if (apr_file_lock(fMarker, APR_FLOCK_NONBLOCK | APR_FLOCK_EXCLUSIVE) != APR_SUCCESS)
			{
				LL_WARNS_ONCE("MarkerFile") << "Locking exec marker failed." << LL_ENDL;
				mSecondInstance = true; // lost a race? be conservative
				mMarkerFile.close(); // <FS:ND/> Cannot lock the file and take ownership. Don't keep it open
			}
			else
			{
				// No other instances; we've locked this file now, so record our version; delete on quit.		
				recordMarkerVersion(mMarkerFile);
				LL_DEBUGS("MarkerFile") << "Exec marker file existed but was not locked; rewritten." << LL_ENDL;
			}
		}

		if (mSecondInstance)
		{
			LL_INFOS("MarkerFile") << "Exec marker '"<< mMarkerFileName << "' owned by another instance" << LL_ENDL;
		}
		else if (marker_is_same_version)
		{
			// the file existed, is ours, and matched our version, so we can report on what it says
			LL_INFOS("MarkerFile") << "Exec marker '"<< mMarkerFileName << "' found; last exec FROZE" << LL_ENDL;
			gLastExecEvent = LAST_EXEC_FROZE;
				
		}
		else
		{
			LL_INFOS("MarkerFile") << "Exec marker '"<< mMarkerFileName << "' found, but versions did not match" << LL_ENDL;
		}
	}
	else // marker did not exist... last exec (if any) did not freeze
	{
		// Create the marker file for this execution & lock it; it will be deleted on a clean exit
		apr_status_t s;
		s = mMarkerFile.open(mMarkerFileName, LL_APR_WB, TRUE);	

		if (s == APR_SUCCESS && mMarkerFile.getFileHandle())
		{
			LL_DEBUGS("MarkerFile") << "Exec marker file '"<< mMarkerFileName << "' created." << LL_ENDL;
			if (APR_SUCCESS == apr_file_lock(mMarkerFile.getFileHandle(), APR_FLOCK_NONBLOCK | APR_FLOCK_EXCLUSIVE)) 
			{
				recordMarkerVersion(mMarkerFile);
				LL_DEBUGS("MarkerFile") << "Exec marker file locked." << LL_ENDL;
			}
			else
			{
				LL_WARNS("MarkerFile") << "Exec marker file cannot be locked." << LL_ENDL;
			}
		}
		else
		{
			LL_WARNS("MarkerFile") << "Failed to create exec marker file '"<< mMarkerFileName << "'." << LL_ENDL;
		}
	}

	// now check for cases in which the exec marker may have been cleaned up by crash handlers

	// check for any last exec event report based on whether or not it happened during logout
	// (the logout marker is created when logout begins)
	std::string logout_marker_file =  gDirUtilp->getExpandedFilename(LL_PATH_LOGS, LOGOUT_MARKER_FILE_NAME);
	if(LLAPRFile::isExist(logout_marker_file, NULL, LL_APR_RB))
	{
		if (markerIsSameVersion(logout_marker_file))
		{
			gLastExecEvent = LAST_EXEC_LOGOUT_FROZE;
			LL_INFOS("MarkerFile") << "Logout crash marker '"<< logout_marker_file << "', changing LastExecEvent to LOGOUT_FROZE" << LL_ENDL;
		}
		else
		{
			LL_INFOS("MarkerFile") << "Logout crash marker '"<< logout_marker_file << "' found, but versions did not match" << LL_ENDL;
		}
		LLAPRFile::remove(logout_marker_file);
	}
	// further refine based on whether or not a marker created during an llerr crash is found
	std::string llerror_marker_file = gDirUtilp->getExpandedFilename(LL_PATH_LOGS, LLERROR_MARKER_FILE_NAME);
	if(LLAPRFile::isExist(llerror_marker_file, NULL, LL_APR_RB))
	{
		if (markerIsSameVersion(llerror_marker_file))
		{
			if ( gLastExecEvent == LAST_EXEC_LOGOUT_FROZE )
			{
				gLastExecEvent = LAST_EXEC_LOGOUT_CRASH;
				LL_INFOS("MarkerFile") << "LLError marker '"<< llerror_marker_file << "' crashed, setting LastExecEvent to LOGOUT_CRASH" << LL_ENDL;
			}
			else
			{
				gLastExecEvent = LAST_EXEC_LLERROR_CRASH;
				LL_INFOS("MarkerFile") << "LLError marker '"<< llerror_marker_file << "' crashed, setting LastExecEvent to LLERROR_CRASH" << LL_ENDL;
			}
		}
		else
		{
			LL_INFOS("MarkerFile") << "LLError marker '"<< llerror_marker_file << "' found, but versions did not match" << LL_ENDL;
		}
		LLAPRFile::remove(llerror_marker_file);
	}
	// and last refine based on whether or not a marker created during a non-llerr crash is found
	std::string error_marker_file = gDirUtilp->getExpandedFilename(LL_PATH_LOGS, ERROR_MARKER_FILE_NAME);
	if(LLAPRFile::isExist(error_marker_file, NULL, LL_APR_RB))
	{
		if (markerIsSameVersion(error_marker_file))
		{
			if (gLastExecEvent == LAST_EXEC_LOGOUT_FROZE)
			{
				gLastExecEvent = LAST_EXEC_LOGOUT_CRASH;
				LL_INFOS("MarkerFile") << "Error marker '"<< error_marker_file << "' crashed, setting LastExecEvent to LOGOUT_CRASH" << LL_ENDL;
			}
			else
			{
				gLastExecEvent = LAST_EXEC_OTHER_CRASH;
				LL_INFOS("MarkerFile") << "Error marker '"<< error_marker_file << "' crashed, setting LastExecEvent to " << gLastExecEvent << LL_ENDL;
			}
		}
		else
		{
			LL_INFOS("MarkerFile") << "Error marker '"<< error_marker_file << "' marker found, but versions did not match" << LL_ENDL;
		}
		LLAPRFile::remove(error_marker_file);
	}
}

void LLAppViewer::removeMarkerFiles()
{
	if (!mSecondInstance)
	{		
		if (mMarkerFile.getFileHandle())
		{
			mMarkerFile.close() ;
			LLAPRFile::remove( mMarkerFileName );
			LL_DEBUGS("MarkerFile") << "removed exec marker '"<<mMarkerFileName<<"'"<< LL_ENDL;
		}
		else
		{
			LL_WARNS("MarkerFile") << "marker '"<<mMarkerFileName<<"' not open"<< LL_ENDL;
 		}

		if (mLogoutMarkerFile.getFileHandle())
		{
			mLogoutMarkerFile.close();
			LLAPRFile::remove( mLogoutMarkerFileName );
			LL_DEBUGS("MarkerFile") << "removed logout marker '"<<mLogoutMarkerFileName<<"'"<< LL_ENDL;
		}
		else
		{
			LL_WARNS("MarkerFile") << "logout marker '"<<mLogoutMarkerFileName<<"' not open"<< LL_ENDL;
		}
	}
	else
	{
		LL_WARNS("MarkerFile") << "leaving markers because this is a second instance" << LL_ENDL;
	}
}

void LLAppViewer::removeDumpDir()
{
    //Call this routine only on clean exit.  Crash reporter will clean up
    //its locking table for us.
    std::string dump_dir = gDirUtilp->getExpandedFilename(LL_PATH_DUMP, "");
    gDirUtilp->deleteDirAndContents(dump_dir);
}

void LLAppViewer::forceQuit()
{ 
	LLApp::setQuitting(); 
}

//TODO: remove
void LLAppViewer::fastQuit(S32 error_code)
{
	// finish pending transfers
	flushVFSIO();
	// let sim know we're logging out
	sendLogoutRequest();
	// flush network buffers by shutting down messaging system
	end_messaging_system();
	// figure out the error code
	S32 final_error_code = error_code ? error_code : (S32)isError();
	// this isn't a crash	
	removeMarkerFiles();
	// get outta here
	_exit(final_error_code);	
}

void LLAppViewer::requestQuit()
{
	LL_INFOS() << "requestQuit" << LL_ENDL;

	LLViewerRegion* region = gAgent.getRegion();
	
	if( (LLStartUp::getStartupState() < STATE_STARTED) || !region )
	{
		// If we have a region, make some attempt to send a logout request first.
		// This prevents the halfway-logged-in avatar from hanging around inworld for a couple minutes.
		if(region)
		{
			sendLogoutRequest();
		}
		else if(LLStartUp::getStartupState() == STATE_STARTED) // LO: Fix for FIRE-2613: sidebar tabs and floaters not remembering being open/torn off
		{
			if (gFloaterView)
			{
				// application is quitting
				gFloaterView->closeAllChildren(true);
			}

		} // ~LO
		
		// Quit immediately
		forceQuit();
		return;
	}

	// Try to send metrics back to the grid
	metricsSend(!gDisconnected);

	// Try to send last batch of avatar rez metrics.
	if (!gDisconnected && isAgentAvatarValid())
	{
		gAgentAvatarp->updateAvatarRezMetrics(true); // force a last packet to be sent.
	}
	
	// Try to send last batch of avatar rez metrics.
	// <FS:Ansariel> LL merge error
	//if (!gDisconnected && isAgentAvatarValid())
	//{
	//	gAgentAvatarp->updateAvatarRezMetrics(true); // force a last packet to be sent.
	//}
	// </FS:Ansariel>
	
	LLHUDEffectSpiral *effectp = (LLHUDEffectSpiral*)LLHUDManager::getInstance()->createViewerEffect(LLHUDObject::LL_HUD_EFFECT_POINT, TRUE);
	effectp->setPositionGlobal(gAgent.getPositionGlobal());
	effectp->setColor(LLColor4U(gAgent.getEffectColor()));
	LLHUDManager::getInstance()->sendEffects();
	effectp->markDead() ;//remove it.

	// Attempt to close all floaters that might be
	// editing things.
	if (gFloaterView)
	{
		// application is quitting
		gFloaterView->closeAllChildren(true);
	}

	send_stats();

	gLogoutTimer.reset();
	mQuitRequested = true;
}

static bool finish_quit(const LLSD& notification, const LLSD& response)
{
	S32 option = LLNotificationsUtil::getSelectedOption(notification, response);

	if (option == 0)
	{
		LLAppViewer::instance()->requestQuit();
	}
	return false;
}
static LLNotificationFunctorRegistration finish_quit_reg("ConfirmQuit", finish_quit);

void LLAppViewer::userQuit()
{
	if (gDisconnected || gViewerWindow->getProgressView()->getVisible())
	{
		requestQuit();
	}
	else
	{
		LLNotificationsUtil::add("ConfirmQuit");
	}
}

static bool finish_early_exit(const LLSD& notification, const LLSD& response)
{
	LLAppViewer::instance()->forceQuit();
	return false;
}

void LLAppViewer::earlyExit(const std::string& name, const LLSD& substitutions)
{
   	LL_WARNS() << "app_early_exit: " << name << LL_ENDL;
	gDoDisconnect = TRUE;
	LLNotificationsUtil::add(name, substitutions, LLSD(), finish_early_exit);
}

// case where we need the viewer to exit without any need for notifications
void LLAppViewer::earlyExitNoNotify()
{
   	LL_WARNS() << "app_early_exit with no notification: " << LL_ENDL;
	gDoDisconnect = TRUE;
	finish_early_exit( LLSD(), LLSD() );
}

void LLAppViewer::abortQuit()
{
    LL_INFOS() << "abortQuit()" << LL_ENDL;
	mQuitRequested = false;
}

void LLAppViewer::migrateCacheDirectory()
{
#if LL_WINDOWS || LL_DARWIN
	// NOTE: (Nyx) as of 1.21, cache for mac is moving to /library/caches/SecondLife from
	// /library/application support/SecondLife/cache This should clear/delete the old dir.

	// As of 1.23 the Windows cache moved from
	//   C:\Documents and Settings\James\Application Support\SecondLife\cache
	// to
	//   C:\Documents and Settings\James\Local Settings\Application Support\SecondLife
	//
	// The Windows Vista equivalent is from
	//   C:\Users\James\AppData\Roaming\SecondLife\cache
	// to
	//   C:\Users\James\AppData\Local\SecondLife
	//
	// Note the absence of \cache on the second path.  James.

	// Only do this once per fresh install of this version.
	if (gSavedSettings.getBOOL("MigrateCacheDirectory"))
	{
		gSavedSettings.setBOOL("MigrateCacheDirectory", FALSE);

		std::string old_cache_dir = gDirUtilp->add(gDirUtilp->getOSUserAppDir(), "cache");
		std::string new_cache_dir = gDirUtilp->getCacheDir(true);

		if (gDirUtilp->fileExists(old_cache_dir))
		{
			LL_INFOS() << "Migrating cache from " << old_cache_dir << " to " << new_cache_dir << LL_ENDL;

			// Migrate inventory cache to avoid pain to inventory database after mass update
			S32 file_count = 0;
			std::string file_name;
			std::string mask = "*.*";

			LLDirIterator iter(old_cache_dir, mask);
			while (iter.next(file_name))
			{
				if (file_name == "." || file_name == "..") continue;
				std::string source_path = gDirUtilp->add(old_cache_dir, file_name);
				std::string dest_path = gDirUtilp->add(new_cache_dir, file_name);
				if (!LLFile::rename(source_path, dest_path))
				{
					file_count++;
				}
			}
			LL_INFOS() << "Moved " << file_count << " files" << LL_ENDL;

			// AO: Don't automatically purge old cache
			//// Nuke the old cache
			//gDirUtilp->setCacheDir(old_cache_dir);
			//purgeCache();
			gDirUtilp->setCacheDir(new_cache_dir);

#if LL_DARWIN
			// Clean up Mac files not deleted by removing *.*
			std::string ds_store = old_cache_dir + "/.DS_Store";
			if (gDirUtilp->fileExists(ds_store))
			{
				LLFile::remove(ds_store);
			}
#endif
			if (LLFile::rmdir(old_cache_dir) != 0)
			{
				LL_WARNS() << "could not delete old cache directory " << old_cache_dir << LL_ENDL;
			}
		}
	}
#endif // LL_WINDOWS || LL_DARWIN
}

void dumpVFSCaches()
{
	LL_INFOS() << "======= Static VFS ========" << LL_ENDL;
	gStaticVFS->listFiles();
#if LL_WINDOWS
	LL_INFOS() << "======= Dumping static VFS to StaticVFSDump ========" << LL_ENDL;
	WCHAR w_str[MAX_PATH];
	GetCurrentDirectory(MAX_PATH, w_str);
	S32 res = LLFile::mkdir("StaticVFSDump");
	if (res == -1)
	{
		if (errno != EEXIST)
		{
			LL_WARNS() << "Couldn't create dir StaticVFSDump" << LL_ENDL;
		}
	}
	SetCurrentDirectory(utf8str_to_utf16str("StaticVFSDump").c_str());
	gStaticVFS->dumpFiles();
	SetCurrentDirectory(w_str);
#endif
						
	LL_INFOS() << "========= Dynamic VFS ====" << LL_ENDL;
	gVFS->listFiles();
#if LL_WINDOWS
	LL_INFOS() << "========= Dumping dynamic VFS to VFSDump ====" << LL_ENDL;
	res = LLFile::mkdir("VFSDump");
	if (res == -1)
	{
		if (errno != EEXIST)
		{
			LL_WARNS() << "Couldn't create dir VFSDump" << LL_ENDL;
		}
	}
	SetCurrentDirectory(utf8str_to_utf16str("VFSDump").c_str());
	gVFS->dumpFiles();
	SetCurrentDirectory(w_str);
#endif
}

//static
U32 LLAppViewer::getTextureCacheVersion() 
{
	//viewer texture cache version, change if the texture cache format changes.
	const U32 TEXTURE_CACHE_VERSION = 7;

	return TEXTURE_CACHE_VERSION ;
}

//static
U32 LLAppViewer::getObjectCacheVersion() 
{
	// Viewer object cache version, change if object update
	// format changes. JC
	const U32 INDRA_OBJECT_CACHE_VERSION = 14;

	return INDRA_OBJECT_CACHE_VERSION;
}

bool LLAppViewer::initCache()
{
	mPurgeCache = false;
	BOOL read_only = mSecondInstance ? TRUE : FALSE;
	LLAppViewer::getTextureCache()->setReadOnly(read_only) ;
	LLVOCache::getInstance()->setReadOnly(read_only);

	bool texture_cache_mismatch = false;
	if (gSavedSettings.getS32("LocalCacheVersion") != LLAppViewer::getTextureCacheVersion()) 
	{
		texture_cache_mismatch = true;
		if(!read_only) 
		{
			gSavedSettings.setS32("LocalCacheVersion", LLAppViewer::getTextureCacheVersion());
		}
	}

	if(!read_only)
	{
		// <FS:Ansariel> Clear inventory cache button
		std::string clear_inventory_agent_id = gSavedSettings.getString("FSPurgeInventoryCacheOnStartup");
		if (clear_inventory_agent_id != std::string())
		{
			gSavedSettings.setString("FSPurgeInventoryCacheOnStartup", std::string());
			std::string inv_cache_file = gDirUtilp->getExpandedFilename(LL_PATH_CACHE, clear_inventory_agent_id + ".inv.gz");
			LL_INFOS("LLAppViewer") << "Purging inventory cache file: " << inv_cache_file << LL_ENDL;
			LLFile::remove(inv_cache_file);
		}
		// </FS:Ansariel>

		// Purge cache if user requested it
		if (gSavedSettings.getBOOL("PurgeCacheOnStartup") ||
			gSavedSettings.getBOOL("PurgeCacheOnNextStartup"))
		{
			gSavedSettings.setBOOL("PurgeCacheOnNextStartup", false);
			LL_INFOS("AppCache") << "Scheduling texture purge, based on PurgeCache* settings." << LL_ENDL;
			mPurgeCache = true;
			// STORM-1141 force purgeAllTextures to get called to prevent a crash here. -brad
			texture_cache_mismatch = true;
		}
		
		// <FS> If the J2C has changed since the last run, clear the cache
		const std::string j2c_info = LLImageJ2C::getEngineInfo();
		const std::string j2c_last = gSavedSettings.getString("LastJ2CVersion");
		if (j2c_info != j2c_last && !j2c_last.empty())
		{
			LL_INFOS("AppCache") << "Scheduling texture purge, based on LastJ2CVersion mismatch." << LL_ENDL;
			mPurgeTextures = true;
		}
		gSavedSettings.setString("LastJ2CVersion", j2c_info);
		// </FS>
	
		// We have moved the location of the cache directory over time.
		migrateCacheDirectory();
	
		// Setup and verify the cache location
		std::string cache_location = gSavedSettings.getString("CacheLocation");
		std::string new_cache_location = gSavedSettings.getString("NewCacheLocation");
		if (new_cache_location != cache_location)
		{
			// AO: Don't automatically purge old cache location, has unwanted side effects with shared caches, upgrades
			//LL_WARNS() << new_cache_location <<  " is not the same as " << cache_location << ". PURGING." << LL_ENDL;
			//gDirUtilp->setCacheDir(gSavedSettings.getString("CacheLocation"));
			//purgeCache(); // purge old cache
			gSavedSettings.setString("CacheLocation", new_cache_location);
			gSavedSettings.setString("CacheLocationTopFolder", gDirUtilp->getBaseFileName(new_cache_location));
		}
	}

	if (!gDirUtilp->setCacheDir(gSavedSettings.getString("CacheLocation")))
	{
		LL_WARNS("AppCache") << "Unable to set cache location" << LL_ENDL;
		gSavedSettings.setString("CacheLocation", "");
		gSavedSettings.setString("CacheLocationTopFolder", "");
	}

	// <FS:Ansariel> Sound cache
	if (!gDirUtilp->setSoundCacheDir(gSavedSettings.getString("FSSoundCacheLocation")))
	{
		LL_WARNS("AppCache") << "Unable to set sound cache location" << LL_ENDL;
		gSavedSettings.setString("FSSoundCacheLocation", "");
	}
	// </FS:Ansariel>
	
	if (mPurgeCache && !read_only)
	{
		LLSplashScreen::update(LLTrans::getString("StartupClearingCache"));
		purgeCache();
	}

	// <FS:Ansariel> FIRE-13066
	if (mPurgeTextures && !read_only)
	{
		LL_INFOS("AppCache") << "Purging Texture Cache..." << LL_ENDL;
		LLSplashScreen::update(LLTrans::getString("StartupClearingTextureCache"));
		LLAppViewer::getTextureCache()->purgeCache(LL_PATH_CACHE);
	}
	// </FS:Ansariel>

	// <FS:Ansariel> Purge web browser cache
	if (gSavedSettings.getBOOL("FSStartupClearBrowserCache"))
	{
		std::string browser_cache = gDirUtilp->getExpandedFilename(LL_PATH_CACHE, "cef_cache");
		if (LLFile::isdir(browser_cache))
		{
			gDirUtilp->deleteDirAndContents(browser_cache);
		}
		gSavedSettings.setBOOL("FSStartupClearBrowserCache", FALSE);
	}
	// </FS:Ansariel>

	// <FS:ND> For Windows, purging the cache can take an extraordinary amount of time. Rename the cache dir and purge it using another thread.
	startCachePurge();
	// </FS:ND>

	LLSplashScreen::update(LLTrans::getString("StartupInitializingTextureCache"));
	
	// Init the texture cache
	// Allocate 80% of the cache size for textures	
	const S32 MB = 1024 * 1024;
	const S64 MIN_CACHE_SIZE = 64 * MB;
	const S64 MAX_CACHE_SIZE = 9984ll * MB;
	const S64 MAX_VFS_SIZE = 1024 * MB; // 1 GB

	S64 cache_size = (S64)(gSavedSettings.getU32("CacheSize")) * MB;
	cache_size = llclamp(cache_size, MIN_CACHE_SIZE, MAX_CACHE_SIZE);

	S64 texture_cache_size = ((cache_size * 8) / 10);
	S64 vfs_size = cache_size - texture_cache_size;

	if (vfs_size > MAX_VFS_SIZE)
	{
		// Give the texture cache more space, since the VFS can't be bigger than 1GB.
		// This happens when the user's CacheSize setting is greater than 5GB.
		vfs_size = MAX_VFS_SIZE;
		texture_cache_size = cache_size - MAX_VFS_SIZE;
	}

	S64 extra = LLAppViewer::getTextureCache()->initCache(LL_PATH_CACHE, texture_cache_size, texture_cache_mismatch);
	texture_cache_size -= extra;

	LLVOCache::getInstance()->initCache(LL_PATH_CACHE, gSavedSettings.getU32("CacheNumberOfRegionsForObjects"), getObjectCacheVersion()) ;

	LLSplashScreen::update(LLTrans::getString("StartupInitializingVFS"));
	
	// Init the VFS
	vfs_size = llmin(vfs_size + extra, MAX_VFS_SIZE);
	vfs_size = (vfs_size / MB) * MB; // make sure it is MB aligned
	U32 vfs_size_u32 = (U32)vfs_size;
	U32 old_vfs_size = gSavedSettings.getU32("VFSOldSize") * MB;
	bool resize_vfs = (vfs_size_u32 != old_vfs_size);
	if (resize_vfs)
	{
		gSavedSettings.setU32("VFSOldSize", vfs_size_u32 / MB);
	}
	LL_INFOS("AppCache") << "VFS CACHE SIZE: " << vfs_size / (1024*1024) << " MB" << LL_ENDL;
	
	// This has to happen BEFORE starting the vfs
	// time_t	ltime;
	srand(time(NULL));		// Flawfinder: ignore
	U32 old_salt = gSavedSettings.getU32("VFSSalt");
	U32 new_salt;
	std::string old_vfs_data_file;
	std::string old_vfs_index_file;
	std::string new_vfs_data_file;
	std::string new_vfs_index_file;
	std::string static_vfs_index_file;
	std::string static_vfs_data_file;

	if (gSavedSettings.getBOOL("AllowMultipleViewers"))
	{
		// don't mess with renaming the VFS in this case
		new_salt = old_salt;
	}
	else
	{
		do
		{
			new_salt = rand();
		} while(new_salt == old_salt);
	}

	old_vfs_data_file = gDirUtilp->getExpandedFilename(LL_PATH_CACHE, VFS_DATA_FILE_BASE) + llformat("%u", old_salt);

	// make sure this file exists
	llstat s;
	S32 stat_result = LLFile::stat(old_vfs_data_file, &s);
	if (stat_result)
	{
		// doesn't exist, look for a data file
		std::string mask;
		mask = VFS_DATA_FILE_BASE;
		mask += "*";

		std::string dir;
		dir = gDirUtilp->getExpandedFilename(LL_PATH_CACHE, "");

		std::string found_file;
		LLDirIterator iter(dir, mask);
		if (iter.next(found_file))
		{
			old_vfs_data_file = gDirUtilp->add(dir, found_file);

			S32 start_pos = found_file.find_last_of('.');
			if (start_pos > 0)
			{
				sscanf(found_file.substr(start_pos+1).c_str(), "%d", &old_salt);
			}
			LL_DEBUGS("AppCache") << "Default vfs data file not present, found: " << old_vfs_data_file << " Old salt: " << old_salt << LL_ENDL;
		}
	}

	old_vfs_index_file = gDirUtilp->getExpandedFilename(LL_PATH_CACHE, VFS_INDEX_FILE_BASE) + llformat("%u", old_salt);

	stat_result = LLFile::stat(old_vfs_index_file, &s);
	if (stat_result)
	{
		// We've got a bad/missing index file, nukem!
		LL_WARNS("AppCache") << "Bad or missing vfx index file " << old_vfs_index_file << LL_ENDL;
		LL_WARNS("AppCache") << "Removing old vfs data file " << old_vfs_data_file << LL_ENDL;
		LLFile::remove(old_vfs_data_file);
		LLFile::remove(old_vfs_index_file);
		
		// Just in case, nuke any other old cache files in the directory.
		std::string dir;
		dir = gDirUtilp->getExpandedFilename(LL_PATH_CACHE, "");

		std::string mask;
		mask = VFS_DATA_FILE_BASE;
		mask += "*";

		gDirUtilp->deleteFilesInDir(dir, mask);

		mask = VFS_INDEX_FILE_BASE;
		mask += "*";

		gDirUtilp->deleteFilesInDir(dir, mask);
	}

	new_vfs_data_file = gDirUtilp->getExpandedFilename(LL_PATH_CACHE, VFS_DATA_FILE_BASE) + llformat("%u", new_salt);
	new_vfs_index_file = gDirUtilp->getExpandedFilename(LL_PATH_CACHE, VFS_INDEX_FILE_BASE) + llformat("%u", new_salt);

	static_vfs_data_file = gDirUtilp->getExpandedFilename(LL_PATH_APP_SETTINGS, "static_data.db2");
	static_vfs_index_file = gDirUtilp->getExpandedFilename(LL_PATH_APP_SETTINGS, "static_index.db2");

	if (resize_vfs)
	{
		LL_DEBUGS("AppCache") << "Removing old vfs and re-sizing" << LL_ENDL;
		
		LLFile::remove(old_vfs_data_file);
		LLFile::remove(old_vfs_index_file);
	}
	else if (old_salt != new_salt)
	{
		// move the vfs files to a new name before opening
		LL_DEBUGS("AppCache") << "Renaming " << old_vfs_data_file << " to " << new_vfs_data_file << LL_ENDL;
		LL_DEBUGS("AppCache") << "Renaming " << old_vfs_index_file << " to " << new_vfs_index_file << LL_ENDL;
		LLFile::rename(old_vfs_data_file, new_vfs_data_file);
		LLFile::rename(old_vfs_index_file, new_vfs_index_file);
	}

	// Startup the VFS...
	gSavedSettings.setU32("VFSSalt", new_salt);

	// Don't remove VFS after viewer crashes.  If user has corrupt data, they can reinstall. JC
	gVFS = LLVFS::createLLVFS(new_vfs_index_file, new_vfs_data_file, false, vfs_size_u32, false);
	if (!gVFS)
	{
		return false;
	}

	gStaticVFS = LLVFS::createLLVFS(static_vfs_index_file, static_vfs_data_file, true, 0, false);
	if (!gStaticVFS)
	{
		return false;
	}

	BOOL success = gVFS->isValid() && gStaticVFS->isValid();
	if (!success)
	{
		return false;
	}
	else
	{
		LLVFile::initClass();

#ifndef LL_RELEASE_FOR_DOWNLOAD
		if (gSavedSettings.getBOOL("DumpVFSCaches"))
		{
			dumpVFSCaches();
		}
#endif
		
		return true;
	}
}

void LLAppViewer::addOnIdleCallback(const boost::function<void()>& cb)
{
	LLDeferredTaskList::instance().addTask(cb);
}

void LLAppViewer::purgeCache()
{
	LL_INFOS("AppCache") << "Purging Cache and Texture Cache..." << LL_ENDL;
	LLAppViewer::getTextureCache()->purgeCache(LL_PATH_CACHE);
	LLVOCache::getInstance()->removeCache(LL_PATH_CACHE);
	std::string browser_cache = gDirUtilp->getExpandedFilename(LL_PATH_CACHE, "cef_cache");
	if (LLFile::isdir(browser_cache))
	{
		// cef does not support clear_cache and clear_cookies, so clear what we can manually.
		gDirUtilp->deleteDirAndContents(browser_cache);
	}
	gDirUtilp->deleteFilesInDir(gDirUtilp->getExpandedFilename(LL_PATH_CACHE, ""), "*");
}

//purge cache immediately, do not wait until the next login.
void LLAppViewer::purgeCacheImmediate()
{
	LL_INFOS("AppCache") << "Purging Object Cache and Texture Cache immediately..." << LL_ENDL;
	LLAppViewer::getTextureCache()->purgeCache(LL_PATH_CACHE, false);
	LLVOCache::getInstance()->removeCache(LL_PATH_CACHE, true);
}

std::string LLAppViewer::getSecondLifeTitle() const
{
#ifdef ND_BUILD64BIT_ARCH
	return LLTrans::getString("APP_NAME") + "_x64";
#else
	return LLTrans::getString("APP_NAME");
#endif
}

std::string LLAppViewer::getWindowTitle() const 
{
	return gWindowTitle;
}

// Callback from a dialog indicating user was logged out.  
bool finish_disconnect(const LLSD& notification, const LLSD& response)
{
	S32 option = LLNotificationsUtil::getSelectedOption(notification, response);

	if (1 == option)
	{
		if (gFloaterView)
		{
			// application is quitting
			gFloaterView->closeAllChildren(true);
		}

        LLAppViewer::instance()->forceQuit();
	}
	return false;
}

// Callback from an early disconnect dialog, force an exit
bool finish_forced_disconnect(const LLSD& notification, const LLSD& response)
{
	if (gFloaterView)
	{
		// application is quitting
		gFloaterView->closeAllChildren(true);
	}

	LLAppViewer::instance()->forceQuit();
	return false;
}


void LLAppViewer::forceDisconnect(const std::string& mesg)
{
	if (gDoDisconnect)
    {
		// Already popped up one of these dialogs, don't
		// do this again.
		return;
    }
	
	// *TODO: Translate the message if possible
	std::string big_reason = LLAgent::sTeleportErrorMessages[mesg];
	if ( big_reason.size() == 0 )
	{
		big_reason = mesg;
	}

	LLSD args;
	gDoDisconnect = TRUE;

	if (LLStartUp::getStartupState() < STATE_STARTED)
	{
		// Tell users what happened
		args["ERROR_MESSAGE"] = big_reason;
		LLNotificationsUtil::add("ErrorMessage", args, LLSD(), &finish_forced_disconnect);
	}
	else
	{
		args["MESSAGE"] = big_reason;
		LLNotificationsUtil::add("YouHaveBeenLoggedOut", args, LLSD(), &finish_disconnect );
	}
}

void LLAppViewer::badNetworkHandler()
{
	// Dump the packet
	gMessageSystem->dumpPacketToLog();

	// Flush all of our caches on exit in the case of disconnect due to
	// invalid packets.

	mPurgeOnExit = TRUE;

	std::ostringstream message;
	message <<
		"The viewer has detected mangled network data indicative\n"
		"of a bad upstream network connection or an incomplete\n"
		"local installation of " << LLAppViewer::instance()->getSecondLifeTitle() << ". \n"
		" \n"
		"Try uninstalling and reinstalling to see if this resolves \n"
		"the issue. \n"
		" \n"
		"If the problem continues, see the Tech Support FAQ at: \n"
		"www.firestormviewer.org/support";
	forceDisconnect(message.str());
	
	LLApp::instance()->writeMiniDump();
}

// This routine may get called more than once during the shutdown process.
// This can happen because we need to get the screenshot before the window
// is destroyed.
void LLAppViewer::saveFinalSnapshot()
{
	if (!mSavedFinalSnapshot)
	{
		gSavedSettings.setVector3d("FocusPosOnLogout", gAgentCamera.calcFocusPositionTargetGlobal());
		gSavedSettings.setVector3d("CameraPosOnLogout", gAgentCamera.calcCameraPositionTargetGlobal());
		gViewerWindow->setCursor(UI_CURSOR_WAIT);
		gAgentCamera.changeCameraToThirdPerson( FALSE );	// don't animate, need immediate switch
		gSavedSettings.setBOOL("ShowParcelOwners", FALSE);
		idle();

		std::string snap_filename = gDirUtilp->getLindenUserDir();
		snap_filename += gDirUtilp->getDirDelimiter();
		snap_filename += SCREEN_LAST_FILENAME;
		// use full pixel dimensions of viewer window (not post-scale dimensions)
		gViewerWindow->saveSnapshot(snap_filename, gViewerWindow->getWindowWidthRaw(), gViewerWindow->getWindowHeightRaw(), FALSE, TRUE);
		mSavedFinalSnapshot = TRUE;
	}
}

void LLAppViewer::loadNameCache()
{
	// display names cache
	std::string filename =
		gDirUtilp->getExpandedFilename(LL_PATH_CACHE, "avatar_name_cache.xml");
	LL_INFOS("AvNameCache") << filename << LL_ENDL;
	llifstream name_cache_stream(filename.c_str());
	if(name_cache_stream.is_open())
	{
		if ( ! LLAvatarNameCache::importFile(name_cache_stream))
        {
            LL_WARNS("AppInit") << "removing invalid '" << filename << "'" << LL_ENDL;
            name_cache_stream.close();
            LLFile::remove(filename);
        }
	}

	if (!gCacheName) return;

	std::string name_cache;
	name_cache = gDirUtilp->getExpandedFilename(LL_PATH_CACHE, "name.cache");
	llifstream cache_file(name_cache.c_str());
	if(cache_file.is_open())
	{
		if(gCacheName->importFile(cache_file)) return;
	}
}

void LLAppViewer::saveNameCache()
{
	// display names cache
	std::string filename =
		gDirUtilp->getExpandedFilename(LL_PATH_CACHE, "avatar_name_cache.xml");
	llofstream name_cache_stream(filename.c_str());
	if(name_cache_stream.is_open())
	{
		LLAvatarNameCache::exportFile(name_cache_stream);
    }
    
    // real names cache
	if (gCacheName)
    {
        std::string name_cache;
        name_cache = gDirUtilp->getExpandedFilename(LL_PATH_CACHE, "name.cache");
        llofstream cache_file(name_cache.c_str());
        if(cache_file.is_open())
        {
            gCacheName->exportFile(cache_file);
        }
	}
}


/*!	@brief		This class is an LLFrameTimer that can be created with
				an elapsed time that starts counting up from the given value
				rather than 0.0.
				
				Otherwise it behaves the same way as LLFrameTimer.
*/
class LLFrameStatsTimer : public LLFrameTimer
{
public:
	LLFrameStatsTimer(F64 elapsed_already = 0.0)
		: LLFrameTimer()
		{
			mStartTime -= elapsed_already;
		}
};

static LLTrace::BlockTimerStatHandle FTM_AUDIO_UPDATE("Update Audio");
static LLTrace::BlockTimerStatHandle FTM_CLEANUP("Cleanup");
static LLTrace::BlockTimerStatHandle FTM_CLEANUP_DRAWABLES("Drawables");
static LLTrace::BlockTimerStatHandle FTM_CLEANUP_OBJECTS("Objects");
static LLTrace::BlockTimerStatHandle FTM_IDLE_CB("Idle Callbacks");
static LLTrace::BlockTimerStatHandle FTM_LOD_UPDATE("Update LOD");
static LLTrace::BlockTimerStatHandle FTM_OBJECTLIST_UPDATE("Update Objectlist");
static LLTrace::BlockTimerStatHandle FTM_REGION_UPDATE("Update Region");
static LLTrace::BlockTimerStatHandle FTM_WORLD_UPDATE("Update World");
static LLTrace::BlockTimerStatHandle FTM_NETWORK("Network");
static LLTrace::BlockTimerStatHandle FTM_AGENT_NETWORK("Agent Network");
static LLTrace::BlockTimerStatHandle FTM_VLMANAGER("VL Manager");
static LLTrace::BlockTimerStatHandle FTM_AGENT_POSITION("Agent Position");
static LLTrace::BlockTimerStatHandle FTM_HUD_EFFECTS("HUD Effects");

///////////////////////////////////////////////////////
// idle()
//
// Called every time the window is not doing anything.
// Receive packets, update statistics, and schedule a redisplay.
///////////////////////////////////////////////////////
void LLAppViewer::idle()
{
	pingMainloopTimeout("Main:Idle");
	
	// Update frame timers
	static LLTimer idle_timer;

	LLFrameTimer::updateFrameTime();
	LLFrameTimer::updateFrameCount();
	LLEventTimer::updateClass();
	LLNotificationsUI::LLToast::updateClass();
	LLSmoothInterpolation::updateInterpolants();
	LLMortician::updateClass();
	LLFilePickerThread::clearDead();  //calls LLFilePickerThread::notify()

	F32 dt_raw = idle_timer.getElapsedTimeAndResetF32();

	// Cap out-of-control frame times
	// Too low because in menus, swapping, debugger, etc.
	// Too high because idle called with no objects in view, etc.
	const F32 MIN_FRAME_RATE = 1.f;
	const F32 MAX_FRAME_RATE = 200.f;

	F32 frame_rate_clamped = 1.f / dt_raw;
	frame_rate_clamped = llclamp(frame_rate_clamped, MIN_FRAME_RATE, MAX_FRAME_RATE);
	gFrameDTClamped = 1.f / frame_rate_clamped;

	// Global frame timer
	// Smoothly weight toward current frame
	gFPSClamped = (frame_rate_clamped + (4.f * gFPSClamped)) / 5.f;

	static LLCachedControl<F32> quitAfterSeconds(gSavedSettings, "QuitAfterSeconds");
	F32 qas = (F32)quitAfterSeconds;
	if (qas > 0.f)
	{
		if (gRenderStartTime.getElapsedTimeF32() > qas)
		{
			LL_INFOS() << "Quitting after " << qas << " seconds. See setting \"QuitAfterSeconds\"." << LL_ENDL;
			LLAppViewer::instance()->forceQuit();
		}
	}

	// <FS:AO> setting to quit after N seconds of being AFK. Note: Server will time us out after 30m regardless
	static LLCachedControl<F32> quitAfterSecondsOfAFK(gSavedSettings, "QuitAfterSecondsOfAFK");
	F32 qas_afk = (F32)quitAfterSecondsOfAFK;
	if (!mQuitRequested && qas_afk > 0.f && gAgent.getAFK() && gAwayTimer.getElapsedTimeF32() > qas_afk)
	{
		// go ahead and just quit gracefully
		LL_INFOS() << "Logout, QuitAfterSecondsAFK expired." << LL_ENDL;
		LLAppViewer::instance()->requestQuit();
	}
	// </FS:AO>

	// Must wait until both have avatar object and mute list, so poll
	// here.
	request_initial_instant_messages();

	///////////////////////////////////
	//
	// Special case idle if still starting up
	//
	if (LLStartUp::getStartupState() < STATE_STARTED)
	{
		// Skip rest if idle startup returns false (essentially, no world yet)
		gGLActive = TRUE;
		if (!idle_startup())
		{
			gGLActive = FALSE;
			return;
		}
		gGLActive = FALSE;
	}

	
    F32 yaw = 0.f;				// radians

	if (!gDisconnected)
	{
		LL_RECORD_BLOCK_TIME(FTM_NETWORK);
		// Update spaceserver timeinfo
	    LLWorld::getInstance()->setSpaceTimeUSec(LLWorld::getInstance()->getSpaceTimeUSec() + LLUnits::Seconds::fromValue(dt_raw));
    
    
	    //////////////////////////////////////
	    //
	    // Update simulator agent state
	    //

		static LLCachedControl<bool> rotateRight(gSavedSettings, "RotateRight");
		if (rotateRight)
		{
			gAgent.moveYaw(-1.f);
		}

		{
			LL_RECORD_BLOCK_TIME(FTM_AGENT_AUTOPILOT);
			// Handle automatic walking towards points
			gAgentPilot.updateTarget();
			gAgent.autoPilot(&yaw);
		}

		static LLFrameTimer agent_update_timer;

		// When appropriate, update agent location to the simulator.
		F32 agent_update_time = agent_update_timer.getElapsedTimeF32();
		F32 agent_force_update_time = mLastAgentForceUpdate + agent_update_time;
		BOOL force_update = gAgent.controlFlagsDirty()
							|| (mLastAgentControlFlags != gAgent.getControlFlags())
							|| (agent_force_update_time > (1.0f / (F32) AGENT_FORCE_UPDATES_PER_SECOND));
		if (force_update || (agent_update_time > (1.0f / (F32) AGENT_UPDATES_PER_SECOND)))
		{
			LL_RECORD_BLOCK_TIME(FTM_AGENT_UPDATE);
			// Send avatar and camera info
			mLastAgentControlFlags = gAgent.getControlFlags();
			mLastAgentForceUpdate = force_update ? 0 : agent_force_update_time;
			if(!gAgent.getPhantom())
				send_agent_update(force_update);
			agent_update_timer.reset();
		}
	}

	//////////////////////////////////////
	//
	// Manage statistics
	//
	//
	{
		// Initialize the viewer_stats_timer with an already elapsed time
		// of SEND_STATS_PERIOD so that the initial stats report will
		// be sent immediately.
		static LLFrameStatsTimer viewer_stats_timer(SEND_STATS_PERIOD);

		// Update session stats every large chunk of time
		// *FIX: (?) SAMANTHA
		if (viewer_stats_timer.getElapsedTimeF32() >= SEND_STATS_PERIOD && !gDisconnected)
		{
			LL_INFOS() << "Transmitting sessions stats" << LL_ENDL;
			send_stats();
			viewer_stats_timer.reset();
		}

		// Print the object debugging stats
		// ...well, reset the stats, anyway. What good are the spammy
		//  messages if we can't do anything about them? Bah. -- TS
		static LLFrameTimer object_debug_timer;
		if (object_debug_timer.getElapsedTimeF32() > 5.f)
		{
			object_debug_timer.reset();
			if (gObjectList.mNumDeadObjectUpdates)
			{
				//LL_INFOS() << "Dead object updates: " << gObjectList.mNumDeadObjectUpdates << LL_ENDL;
				gObjectList.mNumDeadObjectUpdates = 0;
			}
			if (gObjectList.mNumUnknownUpdates)
			{
				//LL_INFOS() << "Unknown object updates: " << gObjectList.mNumUnknownUpdates << LL_ENDL;
				gObjectList.mNumUnknownUpdates = 0;
			}

		}
	}

	if (!gDisconnected)
	{
		LL_RECORD_BLOCK_TIME(FTM_NETWORK);
	
	    ////////////////////////////////////////////////
	    //
	    // Network processing
	    //
	    // NOTE: Starting at this point, we may still have pointers to "dead" objects
	    // floating throughout the various object lists.
	    //
		idleNameCache();
		idleNetwork();
	    	        

		// Check for away from keyboard, kick idle agents.
		// be sane and only check for afk 1nce 
		idle_afk_check();

		//  Update statistics for this frame
		update_statistics();
	}

	////////////////////////////////////////
	//
	// Handle the regular UI idle callbacks as well as
	// hover callbacks
	//
    
#ifdef LL_DARWIN
	if (!mQuitRequested)  //MAINT-4243
#endif
	{
// 		LL_RECORD_BLOCK_TIME(FTM_IDLE_CB);

		// Do event notifications if necessary.  Yes, we may want to move this elsewhere.
		gEventNotifier.update();
		
		gIdleCallbacks.callFunctions();
		gInventory.idleNotifyObservers();
		LLAvatarTracker::instance().idleNotifyObservers();
	}
	
	// Metrics logging (LLViewerAssetStats, etc.)
	{
		static LLTimer report_interval;

		// *TODO:  Add configuration controls for this
		F32 seconds = report_interval.getElapsedTimeF32();
		if (seconds >= app_metrics_interval)
		{
			metricsSend(! gDisconnected);
			report_interval.reset();
		}
	}

	if (gDisconnected)
    {
		// <FS:CR> Inworldz hang in disconnecting fix by McCabe Maxstead
		// make sure to quit here if we need to, we can get caught in an infinite loop otherwise -- MC
		if (mQuitRequested && logoutRequestSent() && (gLogoutTimer.getElapsedTimeF32() > gLogoutMaxTime))
		{
			forceQuit();
		}
		// </FS:CR>
		return;
    }
	if (gTeleportDisplay)
    {
		return;
    }

	gViewerWindow->updateUI();

	///////////////////////////////////////
	// Agent and camera movement
	//
	LLCoordGL current_mouse = gViewerWindow->getCurrentMouse();

	{
		// After agent and camera moved, figure out if we need to
		// deselect objects.
		LLSelectMgr::getInstance()->deselectAllIfTooFar();

	}

	{
		// Handle pending gesture processing
		LL_RECORD_BLOCK_TIME(FTM_AGENT_POSITION);
		LLGestureMgr::instance().update();

		gAgent.updateAgentPosition(gFrameDTClamped, yaw, current_mouse.mX, current_mouse.mY);
	}

	{
		LL_RECORD_BLOCK_TIME(FTM_OBJECTLIST_UPDATE); 
		
        if (!(logoutRequestSent() && hasSavedFinalSnapshot()))
		{
			gObjectList.update(gAgent);
		}
	}
	
	//////////////////////////////////////
	//
	// Deletes objects...
	// Has to be done after doing idleUpdates (which can kill objects)
	//

	{
		LL_RECORD_BLOCK_TIME(FTM_CLEANUP);
		{
			LL_RECORD_BLOCK_TIME(FTM_CLEANUP_OBJECTS);
			gObjectList.cleanDeadObjects();
		}
		{
			LL_RECORD_BLOCK_TIME(FTM_CLEANUP_DRAWABLES);
			LLDrawable::cleanupDeadDrawables();
		}
	}
	
	//
	// After this point, in theory we should never see a dead object
	// in the various object/drawable lists.
	//

	//////////////////////////////////////
	//
	// Update/send HUD effects
	//
	// At this point, HUD effects may clean up some references to
	// dead objects.
	//

	{
		LL_RECORD_BLOCK_TIME(FTM_HUD_EFFECTS);
		LLSelectMgr::getInstance()->updateEffects();
		LLHUDManager::getInstance()->cleanupEffects();
		LLHUDManager::getInstance()->sendEffects();
	}

	////////////////////////////////////////
	//
	// Unpack layer data that we've received
	//

	{
		LL_RECORD_BLOCK_TIME(FTM_NETWORK);
		gVLManager.unpackData();
	}
	
	/////////////////////////
	//
	// Update surfaces, and surface textures as well.
	//

	LLWorld::getInstance()->updateVisibilities();
	{
		const F32 max_region_update_time = .001f; // 1ms
		LL_RECORD_BLOCK_TIME(FTM_REGION_UPDATE);
		LLWorld::getInstance()->updateRegions(max_region_update_time);
	}
	
	/////////////////////////
	//
	// Update weather effects
	//
	gSky.propagateHeavenlyBodies(gFrameDTClamped);				// moves sun, moon, and planets

	// Update wind vector 
	LLVector3 wind_position_region;
	static LLVector3 average_wind;

	LLViewerRegion *regionp;
	regionp = LLWorld::getInstance()->resolveRegionGlobal(wind_position_region, gAgent.getPositionGlobal());	// puts agent's local coords into wind_position	
	if (regionp)
	{
		gWindVec = regionp->mWind.getVelocity(wind_position_region);

		// Compute average wind and use to drive motion of water
		
		average_wind = regionp->mWind.getAverage();
		gSky.setWind(average_wind);
		//LLVOWater::setWind(average_wind);
	}
	else
	{
		gWindVec.setVec(0.0f, 0.0f, 0.0f);
	}
	
	//////////////////////////////////////
	//
	// Sort and cull in the new renderer are moved to pipeline.cpp
	// Here, particles are updated and drawables are moved.
	//
	
	LL_RECORD_BLOCK_TIME(FTM_WORLD_UPDATE);
	gPipeline.updateMove();

	LLWorld::getInstance()->updateParticles();

	if (gAgentPilot.isPlaying() && gAgentPilot.getOverrideCamera())
	{
		gAgentPilot.moveCamera();
	}
	else if (LLViewerJoystick::getInstance()->getOverrideCamera())
	{ 
		LLViewerJoystick::getInstance()->moveFlycam();
	}
	else
	{
		if (LLToolMgr::getInstance()->inBuildMode())
		{
			LLViewerJoystick::getInstance()->moveObjects();
		}

		gAgentCamera.updateCamera();
	}

	// update media focus
	LLViewerMediaFocus::getInstance()->update();
	
	// Update marketplace
	LLMarketplaceInventoryImporter::update();
	LLMarketplaceInventoryNotifications::update();

	// objects and camera should be in sync, do LOD calculations now
	{
		LL_RECORD_BLOCK_TIME(FTM_LOD_UPDATE);
		gObjectList.updateApparentAngles(gAgent);
	}

	// Update AV render info
	LLAvatarRenderInfoAccountant::getInstance()->idle();

	{
		LL_RECORD_BLOCK_TIME(FTM_AUDIO_UPDATE);
		
		if (gAudiop)
		{
		    audio_update_volume(false);
			audio_update_listener();
			audio_update_wind(false);

			// this line actually commits the changes we've made to source positions, etc.
			const F32 max_audio_decode_time = 0.002f; // 2 ms decode time
			gAudiop->idle(max_audio_decode_time);
		}
	}

	// Execute deferred tasks.
	LLDeferredTaskList::instance().run();
	
	// Handle shutdown process, for example, 
	// wait for floaters to close, send quit message,
	// forcibly quit if it has taken too long
	if (mQuitRequested)
	{
		gGLActive = TRUE;
		idleShutdown();
	}
}

void LLAppViewer::idleShutdown()
{
	// Wait for all modal alerts to get resolved
	if (LLModalDialog::activeCount() > 0)
	{
		return;
	}

	// close IM interface
	if(gIMMgr)
	{
		gIMMgr->disconnectAllSessions();
	}
	
	// Wait for all floaters to get resolved
	if (gFloaterView
		&& !gFloaterView->allChildrenClosed())
	{
		return;
	}



	
	// ProductEngine: Try moving this code to where we shut down sTextureCache in cleanup()
	// *TODO: ugly
	static bool saved_teleport_history = false;
	if (!saved_teleport_history)
	{
		saved_teleport_history = true;
		LLTeleportHistory::getInstance()->dump();
		LLLocationHistory::getInstance()->save(); // *TODO: find a better place for doing this
		return;
	}

	static bool saved_snapshot = false;
	if (!saved_snapshot)
	{
		saved_snapshot = true;
		saveFinalSnapshot();
		return;
	}

	const F32 SHUTDOWN_UPLOAD_SAVE_TIME = 5.f;

	S32 pending_uploads = gAssetStorage->getNumPendingUploads();
	if (pending_uploads > 0
		&& gLogoutTimer.getElapsedTimeF32() < SHUTDOWN_UPLOAD_SAVE_TIME
		&& !logoutRequestSent())
	{
		static S32 total_uploads = 0;
		// Sometimes total upload count can change during logout.
		total_uploads = llmax(total_uploads, pending_uploads);
		gViewerWindow->setShowProgress(true,!gSavedSettings.getBOOL("FSDisableLogoutScreens"));
		S32 finished_uploads = total_uploads - pending_uploads;
		F32 percent = 100.f * finished_uploads / total_uploads;
		gViewerWindow->setProgressPercent(percent);
		gViewerWindow->setProgressString(LLTrans::getString("SavingSettings"));
		return;
	}

	if (gPendingMetricsUploads > 0
		&& gLogoutTimer.getElapsedTimeF32() < SHUTDOWN_UPLOAD_SAVE_TIME
		&& !logoutRequestSent())
	{
		return;
	}

	// All floaters are closed.  Tell server we want to quit.
	if( !logoutRequestSent() )
	{
		sendLogoutRequest();

		// Wait for a LogoutReply message
		gViewerWindow->setShowProgress(true,!gSavedSettings.getBOOL("FSDisableLogoutScreens"));
		gViewerWindow->setProgressPercent(100.f);
		gViewerWindow->setProgressString(LLTrans::getString("LoggingOut"));
		return;
	}

	// Make sure that we quit if we haven't received a reply from the server.
	if( logoutRequestSent() 
		&& gLogoutTimer.getElapsedTimeF32() > gLogoutMaxTime )
	{
		forceQuit();
		return;
	}
}

void LLAppViewer::sendLogoutRequest()
{
	if(!mLogoutRequestSent && gMessageSystem)
	{
		//Set internal status variables and marker files before actually starting the logout process
		gLogoutInProgress = TRUE;
		if (!mSecondInstance)
		{
			mLogoutMarkerFileName = gDirUtilp->getExpandedFilename(LL_PATH_LOGS,LOGOUT_MARKER_FILE_NAME);
		
			mLogoutMarkerFile.open(mLogoutMarkerFileName, LL_APR_WB);
			if (mLogoutMarkerFile.getFileHandle())
			{
				LL_INFOS("MarkerFile") << "Created logout marker file '"<< mLogoutMarkerFileName << "' " << LL_ENDL;
				recordMarkerVersion(mLogoutMarkerFile);
			}
			else
			{
				LL_WARNS("MarkerFile") << "Cannot create logout marker file " << mLogoutMarkerFileName << LL_ENDL;
			}		
		}
		else
		{
			LL_INFOS("MarkerFile") << "Did not logout marker file because this is a second instance" << LL_ENDL;
		}
		
		LLMessageSystem* msg = gMessageSystem;
		msg->newMessageFast(_PREHASH_LogoutRequest);
		msg->nextBlockFast(_PREHASH_AgentData);
		msg->addUUIDFast(_PREHASH_AgentID, gAgent.getID() );
		msg->addUUIDFast(_PREHASH_SessionID, gAgent.getSessionID());
		gAgent.sendReliableMessage();

		gLogoutTimer.reset();
		gLogoutMaxTime = LOGOUT_REQUEST_TIME;
		mLogoutRequestSent = TRUE;
		
		if(LLVoiceClient::instanceExists())
		{
			LLVoiceClient::getInstance()->leaveChannel();
		}
	}
}

void LLAppViewer::idleNameCache()
{
	// Neither old nor new name cache can function before agent has a region
	LLViewerRegion* region = gAgent.getRegion();
	if (!region) return;

	// deal with any queued name requests and replies.
	gCacheName->processPending();

	// Can't run the new cache until we have the list of capabilities
	// for the agent region, and can therefore decide whether to use
	// display names or fall back to the old name system.
	if (!region->capabilitiesReceived()) return;

	// Agent may have moved to a different region, so need to update cap URL
	// for name lookups.  Can't do this in the cap grant code, as caps are
	// granted to neighbor regions before the main agent gets there.  Can't
	// do it in the move-into-region code because cap not guaranteed to be
	// granted yet, for example on teleport.
	bool had_capability = LLAvatarNameCache::hasNameLookupURL();
	std::string name_lookup_url;
	name_lookup_url.reserve(128); // avoid a memory allocation below
	name_lookup_url = region->getCapability("GetDisplayNames");
	bool have_capability = !name_lookup_url.empty();
	if (have_capability)
	{
		// we have support for display names, use it
	    U32 url_size = name_lookup_url.size();
	    // capabilities require URLs with slashes before query params:
	    // https://<host>:<port>/cap/<uuid>/?ids=<blah>
	    // but the caps are granted like:
	    // https://<host>:<port>/cap/<uuid>
	    if (url_size > 0 && name_lookup_url[url_size-1] != '/')
	    {
		    name_lookup_url += '/';
	    }
		LLAvatarNameCache::setNameLookupURL(name_lookup_url);
	}
	else
	{
		// Display names not available on this region
		LLAvatarNameCache::setNameLookupURL( std::string() );
	}

	// Error recovery - did we change state?
	if (had_capability != have_capability)
	{
		// name tags are persistant on screen, so make sure they refresh
		LLVOAvatar::invalidateNameTags();
	}

	LLAvatarNameCache::idle();
}

//
// Handle messages, and all message related stuff
//

#define TIME_THROTTLE_MESSAGES

#ifdef TIME_THROTTLE_MESSAGES
#define CHECK_MESSAGES_DEFAULT_MAX_TIME .020f // 50 ms = 50 fps (just for messages!)
static F32 CheckMessagesMaxTime = CHECK_MESSAGES_DEFAULT_MAX_TIME;
#endif

static LLTrace::BlockTimerStatHandle FTM_IDLE_NETWORK("Idle Network");
static LLTrace::BlockTimerStatHandle FTM_MESSAGE_ACKS("Message Acks");
static LLTrace::BlockTimerStatHandle FTM_RETRANSMIT("Retransmit");
static LLTrace::BlockTimerStatHandle FTM_TIMEOUT_CHECK("Timeout Check");
static LLTrace::BlockTimerStatHandle FTM_DYNAMIC_THROTTLE("Dynamic Throttle");
static LLTrace::BlockTimerStatHandle FTM_CHECK_REGION_CIRCUIT("Check Region Circuit");

void LLAppViewer::idleNetwork()
{
	pingMainloopTimeout("idleNetwork");
	
	gObjectList.mNumNewObjects = 0;
	S32 total_decoded = 0;

	static LLCachedControl<bool> speedTest(gSavedSettings, "SpeedTest");
	if (!speedTest)
	{
		LL_RECORD_BLOCK_TIME(FTM_IDLE_NETWORK); // decode
		
		LLTimer check_message_timer;
		//  Read all available packets from network 
		const S64 frame_count = gFrameCount;  // U32->S64
		F32 total_time = 0.0f;

		while (gMessageSystem->checkAllMessages(frame_count, gServicePump)) 
		{
			if (gDoDisconnect)
			{
				// We're disconnecting, don't process any more messages from the server
				// We're usually disconnecting due to either network corruption or a
				// server going down, so this is OK.
				break;
			}
			
			total_decoded++;
			gPacketsIn++;

			if (total_decoded > MESSAGE_MAX_PER_FRAME)
			{
				break;
			}

#ifdef TIME_THROTTLE_MESSAGES
			// Prevent slow packets from completely destroying the frame rate.
			// This usually happens due to clumps of avatars taking huge amount
			// of network processing time (which needs to be fixed, but this is
			// a good limit anyway).
			total_time = check_message_timer.getElapsedTimeF32();
			if (total_time >= CheckMessagesMaxTime)
				break;
#endif
		}

		// Handle per-frame message system processing.
		gMessageSystem->processAcks(gSavedSettings.getF32("AckCollectTime"));

#ifdef TIME_THROTTLE_MESSAGES
		if (total_time >= CheckMessagesMaxTime)
		{
			// Increase CheckMessagesMaxTime so that we will eventually catch up
			CheckMessagesMaxTime *= 1.035f; // 3.5% ~= x2 in 20 frames, ~8x in 60 frames
		}
		else
		{
			// Reset CheckMessagesMaxTime to default value
			CheckMessagesMaxTime = CHECK_MESSAGES_DEFAULT_MAX_TIME;
		}
#endif
		


		// we want to clear the control after sending out all necessary agent updates
		gAgent.resetControlFlags();
				
		// Decode enqueued messages...
		S32 remaining_possible_decodes = MESSAGE_MAX_PER_FRAME - total_decoded;

		if( remaining_possible_decodes <= 0 )
		{
			LL_INFOS() << "Maxed out number of messages per frame at " << MESSAGE_MAX_PER_FRAME << LL_ENDL;
		}

		if (gPrintMessagesThisFrame)
		{
			LL_INFOS() << "Decoded " << total_decoded << " msgs this frame!" << LL_ENDL;
			gPrintMessagesThisFrame = FALSE;
		}
	}
	add(LLStatViewer::NUM_NEW_OBJECTS, gObjectList.mNumNewObjects);

	// Retransmit unacknowledged packets.
	gXferManager->retransmitUnackedPackets();
	gAssetStorage->checkForTimeouts();
	gViewerThrottle.updateDynamicThrottle();

	// Check that the circuit between the viewer and the agent's current
	// region is still alive
	LLViewerRegion *agent_region = gAgent.getRegion();
	if (agent_region && (LLStartUp::getStartupState()==STATE_STARTED))
	{
		LLUUID this_region_id = agent_region->getRegionID();
		bool this_region_alive = agent_region->isAlive();
		if ((mAgentRegionLastAlive && !this_region_alive) // newly dead
		    && (mAgentRegionLastID == this_region_id)) // same region
		{
			forceDisconnect(LLTrans::getString("AgentLostConnection"));
		}
		mAgentRegionLastID = this_region_id;
		mAgentRegionLastAlive = this_region_alive;
	}
}

void LLAppViewer::disconnectViewer()
{
	if (gDisconnected)
	{
		return;
	}
	//
	// Cleanup after quitting.
	//	
	// Save snapshot for next time, if we made it through initialization

	LL_INFOS() << "Disconnecting viewer!" << LL_ENDL;

	// Dump our frame statistics

	// Remember if we were flying
	gSavedSettings.setBOOL("FlyingAtExit", gAgent.getFlying() );

	// Un-minimize all windows so they don't get saved minimized
	if (gFloaterView)
	{
		gFloaterView->restoreAll();
	}

	// <FS:Ansariel> Firestorm radar: Shutdown radar
	if (FSRadar::instanceExists())
	{
		FSRadar::deleteSingleton();
	}
	// <FS:Ansariel>

	if (LLSelectMgr::getInstance())
	{
		LLSelectMgr::getInstance()->deselectAll();
	}

	// save inventory if appropriate
	gInventory.cache(gInventory.getRootFolderID(), gAgent.getID());
	if (gInventory.getLibraryRootFolderID().notNull()
		&& gInventory.getLibraryOwnerID().notNull())
	{
		gInventory.cache(
			gInventory.getLibraryRootFolderID(),
			gInventory.getLibraryOwnerID());
	}

	saveNameCache();
    LLExperienceCache *expCache = LLExperienceCache::getIfExists();
    if (expCache)
        expCache->cleanup();

	// close inventory interface, close all windows
	LLFloaterInventory::cleanup();

// [SL:KB] - Patch: Appearance-Misc | Checked: 2013-02-12 (Catznip-3.4)
	// Destroying all objects below will trigger attachment detaching code and attempt to remove the COF links for them
	LLAppearanceMgr::instance().setAttachmentInvLinkEnable(false);
// [/SL:KB]

	gAgentWearables.cleanup();
	gAgentCamera.cleanup();
	// Also writes cached agent settings to gSavedSettings
	gAgent.cleanup();

	// This is where we used to call gObjectList.destroy() and then delete gWorldp.
	// Now we just ask the LLWorld singleton to cleanly shut down.
	if(LLWorld::instanceExists())
	{
		LLWorld::getInstance()->destroyClass();
	}
	LLVOCache::deleteSingleton();

	// call all self-registered classes
	LLDestroyClassList::instance().fireCallbacks();

	cleanup_xfer_manager();
	gDisconnected = TRUE;

	// Pass the connection state to LLUrlEntryParcel not to attempt
	// parcel info requests while disconnected.
	LLUrlEntryParcel::setDisconnected(gDisconnected);
}

void LLAppViewer::forceErrorLLError()
{
   	LL_ERRS() << "This is a deliberate llerror" << LL_ENDL;
}

void LLAppViewer::forceErrorBreakpoint()
{
   	LL_WARNS() << "Forcing a deliberate breakpoint" << LL_ENDL;
#ifdef LL_WINDOWS
    DebugBreak();
#endif
    return;
}

void LLAppViewer::forceErrorBadMemoryAccess()
{
   	LL_WARNS() << "Forcing a deliberate bad memory access" << LL_ENDL;
    S32* crash = NULL;
    *crash = 0xDEADBEEF;  
    return;
}

void LLAppViewer::forceErrorInfiniteLoop()
{
   	LL_WARNS() << "Forcing a deliberate infinite loop" << LL_ENDL;
    while(true)
    {
        ;
    }
    return;
}
 
void LLAppViewer::forceErrorSoftwareException()
{
   	LL_WARNS() << "Forcing a deliberate exception" << LL_ENDL;
    LLTHROW(LLException("User selected Force Software Exception"));
}

void LLAppViewer::forceErrorDriverCrash()
{
   	LL_WARNS() << "Forcing a deliberate driver crash" << LL_ENDL;
	glDeleteTextures(1, NULL);
}

// <FS:ND> Change from std::string to char const*, saving a lot of object construction/destruction per frame
//void LLAppViewer::initMainloopTimeout(const std::string& state, F32 secs)
void LLAppViewer::initMainloopTimeout( char const* state, F32 secs)
// </FS:ND>
{
	if(!mMainloopTimeout)
	{
		mMainloopTimeout = new LLWatchdogTimeout();
		resumeMainloopTimeout(state, secs);
	}
}

void LLAppViewer::destroyMainloopTimeout()
{
	if(mMainloopTimeout)
	{
		delete mMainloopTimeout;
		mMainloopTimeout = NULL;
	}
}

// <FS:ND> Change from std::string to char const*, saving a lot of object construction/destruction per frame
//void LLAppViewer::resumeMainloopTimeout(const std::string& state, F32 secs)
void LLAppViewer::resumeMainloopTimeout( char const* state, F32 secs)
// </FS:ND>
{
	if(mMainloopTimeout)
	{
		if(secs < 0.0f)
		{
			// <FS:ND> Gets called often in display loop
			// secs = gSavedSettings.getF32("MainloopTimeoutDefault");
			static LLCachedControl< F32 > MainloopTimeoutDefault( gSavedSettings, "MainloopTimeoutDefault" );
			secs = MainloopTimeoutDefault;
			// </FS:ND>
		}
		
		mMainloopTimeout->setTimeout(secs);
		mMainloopTimeout->start(state);
	}
}

void LLAppViewer::pauseMainloopTimeout()
{
	if(mMainloopTimeout)
	{
		mMainloopTimeout->stop();
	}
}

// <FS:ND> Change from std::string to char const*, saving a lot of object construction/destruction per frame
//void LLAppViewer::pingMainloopTimeout(const std::string& state, F32 secs)
void LLAppViewer::pingMainloopTimeout( char const* state, F32 secs)
// </FS:ND>
{
//	if(!restoreErrorTrap())
//	{
//		LL_WARNS() << "!!!!!!!!!!!!! Its an error trap!!!!" << state << LL_ENDL;
//	}
	
	if(mMainloopTimeout)
	{
		if(secs < 0.0f)
		{
			// <FS:ND> Gets called often in display loop
			// secs = gSavedSettings.getF32("MainloopTimeoutDefault");
			static LLCachedControl< F32 > MainloopTimeoutDefault( gSavedSettings, "MainloopTimeoutDefault" );
			secs = MainloopTimeoutDefault;
			// </FS:ND>
		}

		mMainloopTimeout->setTimeout(secs);
		mMainloopTimeout->ping(state);
	}
}

void LLAppViewer::handleLoginComplete()
{
	gLoggedInTime.start();
	initMainloopTimeout("Mainloop Init");

	// Store some data to DebugInfo in case of a freeze.
	gDebugInfo["ClientInfo"]["Name"] = LLVersionInfo::getChannel();
// [SL:KB] - Patch: Viewer-CrashReporting | Checked: 2011-05-08 (Catznip-2.6.0a) | Added: Catznip-2.6.0a
	gDebugInfo["ClientInfo"]["Version"] = LLVersionInfo::getVersion();
	gDebugInfo["ClientInfo"]["Platform"] = LLVersionInfo::getBuildPlatform();
// [/SL:KB]
	gDebugInfo["ClientInfo"]["MajorVersion"] = LLVersionInfo::getMajor();
	gDebugInfo["ClientInfo"]["MinorVersion"] = LLVersionInfo::getMinor();
	gDebugInfo["ClientInfo"]["PatchVersion"] = LLVersionInfo::getPatch();
	gDebugInfo["ClientInfo"]["BuildVersion"] = LLVersionInfo::getBuild();

// <FS:ND> Add which flavor of FS generated an error
#ifdef OPENSIM
	gDebugInfo["ClientInfo"]["Flavor"] = "oss";
#else
	gDebugInfo["ClientInfo"]["Flavor"] = "hvk";
#endif
// </FS:ND>

	LLParcel* parcel = LLViewerParcelMgr::getInstance()->getAgentParcel();
	if ( parcel && parcel->getMusicURL()[0])
	{
		gDebugInfo["ParcelMusicURL"] = parcel->getMusicURL();
	}	
	if ( parcel && parcel->getMediaURL()[0])
	{
		gDebugInfo["ParcelMediaURL"] = parcel->getMediaURL();
	}
	
//	gDebugInfo["SettingsFilename"] = gSavedSettings.getString("ClientSettingsFile");
// [SL:KB] - Patch: Viewer-CrashReporting | Checked: 2010-11-16 (Catznip-2.6.0a) | Added: Catznip-2.4.0b
	if (gCrashSettings.getBOOL("CrashSubmitSettings"))
	{
		// Only include settings.xml if the user consented
		gDebugInfo["SettingsFilename"] = gSavedSettings.getString("ClientSettingsFile");
	}
// [/SL:KB]
//	gDebugInfo["CAFilename"] = gDirUtilp->getCAFile();
//	gDebugInfo["ViewerExePath"] = gDirUtilp->getExecutablePathAndName();
//	gDebugInfo["CurrentPath"] = gDirUtilp->getCurPath();

// [SL:KB] - Patch: Viewer-CrashReporting | Checked: 2010-11-14 (Catznip-2.6.0a) | Added: Catznip-2.4.0a
	// Current host and region would expose too much information, but do track the last server version
	gDebugInfo["LastVersionChannel"] = gLastVersionChannel;
// [/SL:KB]
/*
	if(gAgent.getRegion())
	{
		gDebugInfo["CurrentSimHost"] = gAgent.getRegionHost().getHostName();
		gDebugInfo["CurrentRegion"] = gAgent.getRegion()->getName();
	}
*/

	if(LLAppViewer::instance()->mMainloopTimeout)
	{
		gDebugInfo["MainloopTimeoutState"] = LLAppViewer::instance()->mMainloopTimeout->getState();
	}

	mOnLoginCompleted();

	// <FS:TT> Window Title Access
	std::string full_name;
	const LLSD login_response = LLLoginInstance::getInstance()->getResponse();
	if (login_response.has("first_name"))
	{
		full_name = login_response["first_name"].asString();
		LLStringUtil::replaceChar(full_name, '"', ' ');
		LLStringUtil::trim(full_name);

		if (login_response.has("last_name"))
		{
			std::string temp_string = login_response["last_name"].asString();
			LLStringUtil::replaceChar(temp_string, '"', ' ');
			LLStringUtil::trim(temp_string);
			if (temp_string.compare("Resident") != 0)
			{
				full_name.append(" ").append(temp_string);
			}
		}
	}
	if (!full_name.empty())
	{
		gWindowTitle += std::string("- ") + full_name;
		LLStringUtil::truncate(gWindowTitle, 255);
		gViewerWindow->getWindow()->setTitle(gWindowTitle);
	}
	// </FS:TT>

// [SL:KB] - Patch: Build-ScriptRecover | Checked: 2011-11-24 (Catznip-3.2.0) | Added: Catznip-3.2.0
	LLScriptRecoverQueue::recoverIfNeeded();
// [/SL:KB]

	writeDebugInfo();
	
	// <FS:AO> Warn users cache purge will affect usability
	if (mPurgeCache)
	{
		LLNotificationsUtil::add("CacheEmpty");
	}
	// </FS:AO>
	
	// we logged in successfully, so save settings on logout
	LL_DEBUGS() << "Login successful, per account settings will be saved on log out." << LL_ENDL;
	mSavePerAccountSettings=true;
}

void LLAppViewer::launchUpdater()
{
		LLSD query_map = LLSD::emptyMap();
	query_map["os"] = gPlatform;

	// *TODO change userserver to be grid on both viewer and sim, since
	// userserver no longer exists.
	query_map["userserver"] = LLGridManager::getInstance()->getGridId();
	query_map["channel"] = LLVersionInfo::getChannel();
	// *TODO constantize this guy
	// *NOTE: This URL is also used in win_setup/lldownloader.cpp
	LLURI update_url = LLURI::buildHTTP("phoenixviewer.com", 80, "update.php", query_map);
	
	if(LLAppViewer::sUpdaterInfo)
	{
		delete LLAppViewer::sUpdaterInfo;
	}
	LLAppViewer::sUpdaterInfo = new LLAppViewer::LLUpdaterInfo() ;

	// if a sim name was passed in via command line parameter (typically through a SLURL)
	if ( LLStartUp::getStartSLURL().getType() == LLSLURL::LOCATION )
	{
		// record the location to start at next time
		gSavedSettings.setString( "NextLoginLocation", LLStartUp::getStartSLURL().getSLURLString()); 
	};

#if LL_WINDOWS
	LLAppViewer::sUpdaterInfo->mUpdateExePath = gDirUtilp->getTempFilename();
	if (LLAppViewer::sUpdaterInfo->mUpdateExePath.empty())
	{
		delete LLAppViewer::sUpdaterInfo ;
		LLAppViewer::sUpdaterInfo = NULL ;

		// We're hosed, bail
		LL_WARNS("AppInit") << "LLDir::getTempFilename() failed" << LL_ENDL;
		return;
	}

	LLAppViewer::sUpdaterInfo->mUpdateExePath += ".exe";

	std::string updater_source = gDirUtilp->getAppRODataDir();
	updater_source += gDirUtilp->getDirDelimiter();
	updater_source += "updater.exe";

	LL_DEBUGS("AppInit") << "Calling CopyFile source: " << updater_source
			<< " dest: " << LLAppViewer::sUpdaterInfo->mUpdateExePath
			<< LL_ENDL;


	if (!CopyFileA(updater_source.c_str(), LLAppViewer::sUpdaterInfo->mUpdateExePath.c_str(), FALSE))
	{
		delete LLAppViewer::sUpdaterInfo ;
		LLAppViewer::sUpdaterInfo = NULL ;

		LL_WARNS("AppInit") << "Unable to copy the updater!" << LL_ENDL;

		return;
	}

	LLAppViewer::sUpdaterInfo->mParams << "-url \"" << update_url.asString() << "\"";

	LL_DEBUGS("AppInit") << "Calling updater: " << LLAppViewer::sUpdaterInfo->mUpdateExePath << " " << LLAppViewer::sUpdaterInfo->mParams.str() << LL_ENDL;

	//Explicitly remove the marker file, otherwise we pass the lock onto the child process and things get weird.
	LLAppViewer::instance()->removeMarkerFiles(); // In case updater fails

	// *NOTE:Mani The updater is spawned as the last thing before the WinMain exit.
	// see LLAppViewerWin32.cpp
	
#elif LL_DARWIN
	LLAppViewer::sUpdaterInfo->mUpdateExePath = "'";
	LLAppViewer::sUpdaterInfo->mUpdateExePath += gDirUtilp->getAppRODataDir();
	LLAppViewer::sUpdaterInfo->mUpdateExePath += "/mac-updater.app/Contents/MacOS/mac-updater' -url \"";
	LLAppViewer::sUpdaterInfo->mUpdateExePath += update_url.asString();
	LLAppViewer::sUpdaterInfo->mUpdateExePath += "\" -name \"";
	LLAppViewer::sUpdaterInfo->mUpdateExePath += LLAppViewer::instance()->getSecondLifeTitle();
        LLAppViewer::sUpdaterInfo->mUpdateExePath += "\" -bundleid \"";
        LLAppViewer::sUpdaterInfo->mUpdateExePath += LL_VERSION_BUNDLE_ID;
	LLAppViewer::sUpdaterInfo->mUpdateExePath += "\" &";

	LL_DEBUGS("AppInit") << "Calling updater: " << LLAppViewer::sUpdaterInfo->mUpdateExePath << LL_ENDL;

	// Run the auto-updater.
	system(LLAppViewer::sUpdaterInfo->mUpdateExePath.c_str()); /* Flawfinder: ignore */

#elif (LL_LINUX || LL_SOLARIS) && LL_GTK
	// we tell the updater where to find the xml containing string
	// translations which it can use for its own UI
	std::string xml_strings_file = "strings.xml";
	std::vector<std::string> xui_path_vec =
		gDirUtilp->findSkinnedFilenames(LLDir::XUI, xml_strings_file);
	std::string xml_search_paths;
	const char* delim = "";
	// build comma-delimited list of xml paths to pass to updater
	BOOST_FOREACH(std::string this_skin_path, xui_path_vec)
	{
		// Although we already have the full set of paths with the filename
		// appended, the linux-updater.bin command-line switches require us to
		// snip the filename OFF and pass it as a separate switch argument. :-P
		LL_INFOS() << "Got a XUI path: " << this_skin_path << LL_ENDL;
		xml_search_paths.append(delim);
		xml_search_paths.append(gDirUtilp->getDirName(this_skin_path));
		delim = ",";
	}
	// build the overall command-line to run the updater correctly
	LLAppViewer::sUpdaterInfo->mUpdateExePath = 
		gDirUtilp->getExecutableDir() + "/" + "linux-updater.bin" + 
		" --url \"" + update_url.asString() + "\"" +
		" --name \"" + LLAppViewer::instance()->getSecondLifeTitle() + "\"" +
		" --dest \"" + gDirUtilp->getAppRODataDir() + "\"" +
		" --stringsdir \"" + xml_search_paths + "\"" +
		" --stringsfile \"" + xml_strings_file + "\"";

	LL_INFOS("AppInit") << "Calling updater: " 
			    << LLAppViewer::sUpdaterInfo->mUpdateExePath << LL_ENDL;

	// *TODO: we could use the gdk equivalent to ensure the updater
	// gets started on the same screen.
	GError *error = NULL;
	if (!g_spawn_command_line_async(LLAppViewer::sUpdaterInfo->mUpdateExePath.c_str(), &error))
	{
		LL_ERRS() << "Failed to launch updater: "
		       << error->message
		       << LL_ENDL;
	}
	if (error) {
		g_error_free(error);
	}
#else
	OSMessageBox(LLTrans::getString("MBNoAutoUpdate"), LLStringUtil::null, OSMB_OK);
#endif

	// *REMOVE:Mani - Saving for reference...
	// LLAppViewer::instance()->forceQuit();
}

/**
* Check if user is running a new version of the viewer.
* Display the Release Notes if it's not overriden by the "UpdaterShowReleaseNotes" setting.
*/
void LLAppViewer::showReleaseNotesIfRequired()
{
	if (LLVersionInfo::getChannelAndVersion() != gLastRunVersion && gSavedSettings.getBOOL("UpdaterShowReleaseNotes"))
	{
		LLSD info(getViewerInfo());
		LLWeb::loadURLInternal(info["VIEWER_RELEASE_NOTES_URL"]);
	}
}

//virtual
void LLAppViewer::setMasterSystemAudioMute(bool mute)
{
	gSavedSettings.setBOOL("MuteAudio", mute);
}

//virtual
bool LLAppViewer::getMasterSystemAudioMute()
{
	// <FS:Ansariel> Replace frequently called gSavedSettings
	//return gSavedSettings.getBOOL("MuteAudio");
	static LLCachedControl<bool> sMuteAudio(gSavedSettings, "MuteAudio");
	return sMuteAudio;
	// </FS:Ansariel>
}

//----------------------------------------------------------------------------
// Metrics-related methods (static and otherwise)
//----------------------------------------------------------------------------

/**
 * LLViewerAssetStats collects data on a per-region (as defined by the agent's
 * location) so we need to tell it about region changes which become a kind of
 * hidden variable/global state in the collectors.  For collectors not running
 * on the main thread, we need to send a message to move the data over safely
 * and cheaply (amortized over a run).
 */
void LLAppViewer::metricsUpdateRegion(U64 region_handle)
{
	if (0 != region_handle)
	{
		LLViewerAssetStatsFF::set_region(region_handle);
	}
}


/**
 * Attempts to start a multi-threaded metrics report to be sent back to
 * the grid for consumption.
 */
void LLAppViewer::metricsSend(bool enable_reporting)
{
	if (! gViewerAssetStats)
		return;

	if (LLAppViewer::sTextureFetch)
	{
		LLViewerRegion * regionp = gAgent.getRegion();

		if (enable_reporting && regionp)
		{
			std::string	caps_url = regionp->getCapability("ViewerMetrics");

			// Make a copy of the main stats to send into another thread.
			// Receiving thread takes ownership.
			LLViewerAssetStats * main_stats(new LLViewerAssetStats(*gViewerAssetStats));
			main_stats->stop();
			
			// Send a report request into 'thread1' to get the rest of the data
			// and provide some additional parameters while here.
			LLAppViewer::sTextureFetch->commandSendMetrics(caps_url,
														   gAgentSessionID,
														   gAgentID,
														   main_stats);
			main_stats = 0;		// Ownership transferred
		}
		else
		{
			LLAppViewer::sTextureFetch->commandDataBreak();
		}
	}

	// Reset even if we can't report.  Rather than gather up a huge chunk of
	// data, we'll keep to our sampling interval and retain the data
	// resolution in time.
	gViewerAssetStats->restart();
}
<|MERGE_RESOLUTION|>--- conflicted
+++ resolved
@@ -137,21 +137,14 @@
 #include "llleap.h"
 #include "stringize.h"
 #include "llcoros.h"
-<<<<<<< HEAD
+#include "llexception.h"
 //#if !LL_LINUX
-=======
-#include "llexception.h"
-#if !LL_LINUX
->>>>>>> 921cfa35
 #include "cef/llceflib.h"
 #if LL_WINDOWS
 #include "vlc/libvlc_version.h"
 #endif // LL_WINDOWS
-<<<<<<< HEAD
+#endif
 //#endif // LL_LINUX
-=======
-#endif // LL_LINUX
->>>>>>> 921cfa35
 
 // Third party library includes
 #include <boost/bind.hpp>
@@ -260,13 +253,9 @@
 #include "llcoproceduremanager.h"
 #include "llviewereventrecorder.h"
 
-<<<<<<< HEAD
 #if HAS_GROWL
 #include "growlmanager.h"
 #endif
-
-=======
->>>>>>> 921cfa35
 // *FIX: These extern globals should be cleaned up.
 // The globals either represent state/config/resource-storage of either 
 // this app, or another 'component' of the viewer. App globals should be 
@@ -1421,7 +1410,6 @@
         boost::bind(&LLControlGroup::getU32, boost::ref(gSavedSettings), _1),
         boost::bind(&LLControlGroup::declareU32, boost::ref(gSavedSettings), _1, _2, _3, LLControlVariable::PERSIST_ALWAYS));
 
-<<<<<<< HEAD
 	// initializing the settings sanity checker
 	SanityCheck::instance().init();
 
@@ -1429,7 +1417,7 @@
 	LLView::sDebugRects = gSavedSettings.getBOOL("DebugViews");
 
 	showReleaseNotesIfRequired();
-=======
+
 	/*----------------------------------------------------------------------*/
 	// nat 2016-06-29 moved the following here from the former mainLoop().
 	mMainloopTimeout = new LLWatchdogTimeout();
@@ -1446,7 +1434,6 @@
 	joystick = LLViewerJoystick::getInstance();
 	joystick->setNeedsReset(true);
 	/*----------------------------------------------------------------------*/
->>>>>>> 921cfa35
 
 	return true;
 }
@@ -1524,66 +1511,28 @@
 
 bool LLAppViewer::frame()
 {
-<<<<<<< HEAD
-#ifdef LL_DARWIN
-	if (!mMainLoopInitialized)
-#endif
-	{
-        LL_INFOS() << "Entering main_loop" << LL_ENDL;
-		mMainloopTimeout = new LLWatchdogTimeout();
-		
-		//-------------------------------------------
-		// Run main loop until time to quit
-		//-------------------------------------------
-		
-		// Create IO Pump to use for HTTP Requests.
-		gServicePump = new LLPumpIO(gAPRPoolp);
-		
-		// Note: this is where gLocalSpeakerMgr and gActiveSpeakerMgr used to be instantiated.
-		
-		LLVoiceChannel::initClass();
-		LLVoiceClient::getInstance()->init(gServicePump);
 		// <FS:Ansariel> [FS communication UI]
 		//LLVoiceChannel::setCurrentVoiceChannelChangedCallback(boost::bind(&LLFloaterIMContainer::onCurrentChannelChanged, _1), true);
 		LLVoiceChannel::setCurrentVoiceChannelChangedCallback(boost::bind(&FSFloaterVoiceControls::sOnCurrentChannelChanged, _1), true);
 		// </FS:Ansariel> [FS communication UI]
-		joystick = LLViewerJoystick::getInstance();
-		joystick->setNeedsReset(true);
-		
-#ifdef LL_DARWIN
-		// Ensure that this section of code never gets called again on OS X.
-		mMainLoopInitialized = true;
-#endif
-	}
-	
-	// As we do not (yet) send data on the mainloop LLEventPump that varies
-	// with each frame, no need to instantiate a new LLSD event object each
-	// time. Obviously, if that changes, just instantiate the LLSD at the
-	// point of posting.
 	
 	LLEventPump& mainloop(LLEventPumps::instance().obtain("mainloop"));
-	
-    LLSD newFrame;
-	
+	LLSD newFrame;
+
 	// <FS:Ansariel> MaxFPS Viewer-Chui merge error
 	//LLTimer frameTimer,idleTimer;
 	LLTimer frameTimer,idleTimer,periodicRenderingTimer;
 	// </FS:Ansariel> MaxFPS Viewer-Chui merge error
 	LLTimer debugTime;
-	
+
 	// <FS:Ansariel> MaxFPS Viewer-Chui merge error
 	BOOL restore_rendering_masks = FALSE;
-=======
-	LLEventPump& mainloop(LLEventPumps::instance().obtain("mainloop"));
-	LLSD newFrame;
-
-	LLTimer frameTimer,idleTimer;
-	LLTimer debugTime;
->>>>>>> 921cfa35
 
 	//LLPrivateMemoryPoolTester::getInstance()->run(false) ;
 	//LLPrivateMemoryPoolTester::getInstance()->run(true) ;
 	//LLPrivateMemoryPoolTester::destroy() ;
+
+	nd::etw::logFrame(); // <FS:ND> Write the start of each frame. Even if our Provider (Firestorm) would be enabled, this has only light impact. Does nothing on OSX and Linux.
 
 	LL_RECORD_BLOCK_TIME(FTM_FRAME);
 	LLTrace::BlockTimer::processTimes();
@@ -1600,50 +1549,6 @@
 
 	try
 	{
-<<<<<<< HEAD
-		nd::etw::logFrame(); // <FS:ND> Write the start of each frame. Even if our Provider (Firestorm) would be enabled, this has only light impact. Does nothing on OSX and Linux.
-
-		LL_RECORD_BLOCK_TIME(FTM_FRAME);
-		LLTrace::BlockTimer::processTimes();
-		LLTrace::get_frame_recording().nextPeriod();
-		LLTrace::BlockTimer::logStats();
-=======
-		pingMainloopTimeout("Main:MiscNativeWindowEvents");
->>>>>>> 921cfa35
-
-		if (gViewerWindow)
-		{
-			LL_RECORD_BLOCK_TIME(FTM_MESSAGES);
-			gViewerWindow->getWindow()->processMiscNativeEvents();
-		}
-
-		pingMainloopTimeout("Main:GatherInput");
-
-		if (gViewerWindow)
-		{
-			LL_RECORD_BLOCK_TIME(FTM_MESSAGES);
-			if (!restoreErrorTrap())
-			{
-				LL_WARNS() << " Someone took over my signal/exception handler (post messagehandling)!" << LL_ENDL;
-			}
-
-			gViewerWindow->getWindow()->gatherInput();
-		}
-
-#if 1 && !LL_RELEASE_FOR_DOWNLOAD
-		// once per second debug info
-		if (debugTime.getElapsedTimeF32() > 1.f)
-		{
-			debugTime.reset();
-		}
-		
-#endif
-		//memory leaking simulation
-		LLFloaterMemLeak* mem_leak_instance =
-			LLFloaterReg::findTypedInstance<LLFloaterMemLeak>("mem_leaking");
-		if(mem_leak_instance)
-		{
-<<<<<<< HEAD
 			// <FS:Ansariel> MaxFPS Viewer-Chui merge error
 			// Check if we need to restore rendering masks.
 			if (restore_rendering_masks)
@@ -1669,14 +1574,45 @@
 			}
 			// </FS:Ansariel> MaxFPS Viewer-Chui merge error
 
-			pingMainloopTimeout("Main:MiscNativeWindowEvents");
-=======
+		pingMainloopTimeout("Main:MiscNativeWindowEvents");
+
+		if (gViewerWindow)
+		{
+			LL_RECORD_BLOCK_TIME(FTM_MESSAGES);
+			gViewerWindow->getWindow()->processMiscNativeEvents();
+		}
+
+		pingMainloopTimeout("Main:GatherInput");
+
+		if (gViewerWindow)
+		{
+			LL_RECORD_BLOCK_TIME(FTM_MESSAGES);
+			if (!restoreErrorTrap())
+			{
+				LL_WARNS() << " Someone took over my signal/exception handler (post messagehandling)!" << LL_ENDL;
+			}
+
+			gViewerWindow->getWindow()->gatherInput();
+		}
+
+#if 1 && !LL_RELEASE_FOR_DOWNLOAD
+		// once per second debug info
+		if (debugTime.getElapsedTimeF32() > 1.f)
+		{
+			debugTime.reset();
+		}
+		
+#endif
+		//memory leaking simulation
+		LLFloaterMemLeak* mem_leak_instance =
+			LLFloaterReg::findTypedInstance<LLFloaterMemLeak>("mem_leaking");
+		if(mem_leak_instance)
+		{
 			mem_leak_instance->idle() ;				
 		}							
 
 		// canonical per-frame event
 		mainloop.post(newFrame);
->>>>>>> 921cfa35
 
 		if (!LLApp::isExiting())
 		{
@@ -1694,6 +1630,14 @@
 			{
 				joystick->scanJoystick();
 				gKeyboard->scanKeyboard();
+				// <FS:Ansariel> Chalice Yao's crouch toggle
+				static LLCachedControl<bool> fsCrouchToggle(gSavedPerAccountSettings, "FSCrouchToggle");
+				static LLCachedControl<bool> fsCrouchToggleStatus(gSavedPerAccountSettings, "FSCrouchToggleStatus");
+				if (fsCrouchToggle && fsCrouchToggleStatus)
+				{
+					gAgent.moveUp(-1);
+				}
+				// </FS:Ansariel>
 			}
 
 			// Update state based on messages, user input, object idle.
@@ -1718,41 +1662,16 @@
 			// *TODO: Should we run display() even during gHeadlessClient?  DK 2011-02-18
 			if (!LLApp::isExiting() && !gHeadlessClient)
 			{
-<<<<<<< HEAD
-				pingMainloopTimeout("Main:JoystickKeyboard");
-				
-				// Scan keyboard for movement keys.  Command keys and typing
-				// are handled by windows callbacks.  Don't do this until we're
-				// done initializing.  JC
-				if ((gHeadlessClient || gViewerWindow->getWindow()->getVisible())
-					&& gViewerWindow->getActive()
-					&& !gViewerWindow->getWindow()->getMinimized()
-					&& LLStartUp::getStartupState() == STATE_STARTED
-					&& (gHeadlessClient || !gViewerWindow->getShowProgress())
-					&& !gFocusMgr.focusLocked())
-				{
-					joystick->scanJoystick();
-					gKeyboard->scanKeyboard();
-					// <FS:Ansariel> Chalice Yao's crouch toggle
-					static LLCachedControl<bool> fsCrouchToggle(gSavedPerAccountSettings, "FSCrouchToggle");
-					static LLCachedControl<bool> fsCrouchToggleStatus(gSavedPerAccountSettings, "FSCrouchToggleStatus");
-					if (fsCrouchToggle && fsCrouchToggleStatus)
-					{
-						gAgent.moveUp(-1);
-					}
-					// </FS:Ansariel>
-				}
-=======
 				pingMainloopTimeout("Main:Display");
 				gGLActive = TRUE;
 				display();
 				pingMainloopTimeout("Main:Snapshot");
 				LLFloaterSnapshot::update(); // take snapshots
+				LLFloaterOutfitSnapshot::update();
 				gGLActive = FALSE;
 			}
 		}
->>>>>>> 921cfa35
-
+			
 		pingMainloopTimeout("Main:Sleep");
 
 		pauseMainloopTimeout();
@@ -1762,11 +1681,20 @@
 			LL_RECORD_BLOCK_TIME(FTM_SLEEP);
 			
 			// yield some time to the os based on command line option
-			if(mYieldTime >= 0)
+			// <FS:Ansariel> MaxFPS Viewer-Chui merge error
+			//if(mYieldTime >= 0)
+			//{
+			//	LLFastTimer t(FTM_YIELD);
+			//	ms_sleep(mYieldTime);
+			//}
+			//S32 yield_time = gSavedSettings.getS32("YieldTime");
+			static LLCachedControl<S32> yield_time(gSavedSettings, "YieldTime");
+			if(yield_time >= 0)
 			{
 				LL_RECORD_BLOCK_TIME(FTM_YIELD);
-				ms_sleep(mYieldTime);
+				ms_sleep(yield_time);
 			}
+			// </FS:Ansariel> MaxFPS Viewer-Chui merge error
 
 			// yield cooperatively when not running as foreground window
 			if (   (gViewerWindow && !gViewerWindow->getWindow()->getVisible())
@@ -1778,26 +1706,12 @@
 				// of equal priority on Windows
 				if (milliseconds_to_sleep > 0)
 				{
-<<<<<<< HEAD
-					pingMainloopTimeout("Main:Display");
-					gGLActive = TRUE;
-					display();
-					pingMainloopTimeout("Main:Snapshot");
-					LLFloaterSnapshot::update(); // take snapshots
-					LLFloaterOutfitSnapshot::update();
-					gGLActive = FALSE;
-				}
-			}
-			
-			pingMainloopTimeout("Main:Sleep");
-=======
 					ms_sleep(milliseconds_to_sleep);
 					// also pause worker threads during this wait period
 					LLAppViewer::getTextureCache()->pause();
 					LLAppViewer::getImageDecodeThread()->pause();
 				}
 			}
->>>>>>> 921cfa35
 			
 			if (mRandomizeFramerate)
 			{
@@ -1807,25 +1721,6 @@
 			if (mPeriodicSlowFrame
 				&& (gFrameCount % 10 == 0))
 			{
-<<<<<<< HEAD
-				LL_RECORD_BLOCK_TIME(FTM_SLEEP);
-				
-				// yield some time to the os based on command line option
-				// <FS:Ansariel> MaxFPS Viewer-Chui merge error
-				//if(mYieldTime >= 0)
-				//{
-				//	LLFastTimer t(FTM_YIELD);
-				//	ms_sleep(mYieldTime);
-				//}
-				//S32 yield_time = gSavedSettings.getS32("YieldTime");
-				static LLCachedControl<S32> yield_time(gSavedSettings, "YieldTime");
-				if(yield_time >= 0)
-				{
-					LL_RECORD_BLOCK_TIME(FTM_YIELD);
-					ms_sleep(yield_time);
-				}
-				// </FS:Ansariel> MaxFPS Viewer-Chui merge error
-=======
 				LL_INFOS() << "Periodic slow frame - sleeping 500 ms" << LL_ENDL;
 				ms_sleep(500);
 			}
@@ -1841,7 +1736,6 @@
 				F32 max_time = llmin(gFrameIntervalSeconds.value() *10.f, 1.f);
 
 				work_pending += updateTextureThreads(max_time);
->>>>>>> 921cfa35
 
 				{
 					LL_RECORD_BLOCK_TIME(FTM_VFS);
@@ -1890,48 +1784,39 @@
 				}
 			}
 
-<<<<<<< HEAD
-				if ((LLStartUp::getStartupState() >= STATE_CLEANUP) &&
-					(frameTimer.getElapsedTimeF64() > FRAME_STALL_THRESHOLD))
-				{
-					gFrameStalls++;
-				}
-
-				// <FS:Ansariel> MaxFPS Viewer-Chui merge error
-				// Limit FPS
-				//F32 max_fps = gSavedSettings.getF32("MaxFPS");
-				static LLCachedControl<F32> max_fps(gSavedSettings, "MaxFPS");
-				// Only limit FPS when we are actually rendering something.  Otherwise
-				// logins, logouts and teleports take much longer to complete.
-				// <FS:Ansariel> FIRE-11804: Expose MaxFPS
-				//if (max_fps > F_APPROXIMATELY_ZERO && 
-				static LLCachedControl<bool> fsLimitFramerate(gSavedSettings, "FSLimitFramerate");
-				if (fsLimitFramerate && max_fps > F_APPROXIMATELY_ZERO && 
-				// </FS:Ansariel>
-					LLStartUp::getStartupState() == STATE_STARTED &&
-					!gTeleportDisplay &&
-					!logoutRequestSent())
-				{
-					// Sleep a while to limit frame rate.
-					F32 min_frame_time = 1.f / max_fps;
-					S32 milliseconds_to_sleep = llclamp((S32)((min_frame_time - frameTimer.getElapsedTimeF64()) * 1000.f), 0, 1000);
-					if (milliseconds_to_sleep > 0)
-					{
-						LL_RECORD_BLOCK_TIME(FTM_YIELD);
-						ms_sleep(milliseconds_to_sleep);
-					}
-				}
-				// </FS:Ansariel> MaxFPS Viewer-Chui merge error
-
-				frameTimer.reset();
-=======
 			if ((LLStartUp::getStartupState() >= STATE_CLEANUP) &&
 				(frameTimer.getElapsedTimeF64() > FRAME_STALL_THRESHOLD))
 			{
 				gFrameStalls++;
 			}
+
+			// <FS:Ansariel> MaxFPS Viewer-Chui merge error
+			// Limit FPS
+			//F32 max_fps = gSavedSettings.getF32("MaxFPS");
+			static LLCachedControl<F32> max_fps(gSavedSettings, "MaxFPS");
+			// Only limit FPS when we are actually rendering something.  Otherwise
+			// logins, logouts and teleports take much longer to complete.
+			// <FS:Ansariel> FIRE-11804: Expose MaxFPS
+			//if (max_fps > F_APPROXIMATELY_ZERO && 
+			static LLCachedControl<bool> fsLimitFramerate(gSavedSettings, "FSLimitFramerate");
+			if (fsLimitFramerate && max_fps > F_APPROXIMATELY_ZERO && 
+			// </FS:Ansariel>
+				LLStartUp::getStartupState() == STATE_STARTED &&
+				!gTeleportDisplay &&
+				!logoutRequestSent())
+			{
+				// Sleep a while to limit frame rate.
+				F32 min_frame_time = 1.f / max_fps;
+				S32 milliseconds_to_sleep = llclamp((S32)((min_frame_time - frameTimer.getElapsedTimeF64()) * 1000.f), 0, 1000);
+				if (milliseconds_to_sleep > 0)
+				{
+					LL_RECORD_BLOCK_TIME(FTM_YIELD);
+					ms_sleep(milliseconds_to_sleep);
+				}
+			}
+			// </FS:Ansariel> MaxFPS Viewer-Chui merge error
+
 			frameTimer.reset();
->>>>>>> 921cfa35
 
 			resumeMainloopTimeout();
 
@@ -4065,30 +3950,13 @@
 	{
 		info["VOICE_VERSION"] = LLTrans::getString("NotConnected");
 	}
+
 //#if !LL_LINUX
 	info["LLCEFLIB_VERSION"] = LLCEFLIB_VERSION;
-<<<<<<< HEAD
 //#else
 //	info["LLCEFLIB_VERSION"] = "Undefined";
+//
 //#endif
-
-	// <FS:ND> Use the total accumulated samples.
-	//S32 packets_in = LLViewerStats::instance().getRecording().getSum(LLStatViewer::PACKETS_IN);
-	//if (packets_in > 0)
-	//{
-	//	info["PACKETS_LOST"] = LLViewerStats::instance().getRecording().getSum(LLStatViewer::PACKETS_LOST);
-	//	info["PACKETS_IN"] = packets_in;
-	//	info["PACKETS_PCT"] = 100.f*info["PACKETS_LOST"].asReal() / info["PACKETS_IN"].asReal();
-	//}
-	if (gPacketsIn > 0)
-	{
-		info["PACKETS_LOST"] = S32(LLStatViewer::PACKETS_LOST.getTotalSamples());
-		info["PACKETS_IN"] = S32(LLStatViewer::PACKETS_IN.getTotalSamples());
-=======
-#else
-	info["LLCEFLIB_VERSION"] = "Undefined";
-
-#endif
 
 #if LL_WINDOWS
 	std::ostringstream ver_codec;
@@ -4101,11 +3969,14 @@
 #else
 	info["LIBVLC_VERSION"] = "Undefined";
 #endif
->>>>>>> 921cfa35
-
+
+	S32 packets_in = LLViewerStats::instance().getRecording().getSum(LLStatViewer::PACKETS_IN);
+	if (packets_in > 0)
+	{
+		info["PACKETS_LOST"] = LLViewerStats::instance().getRecording().getSum(LLStatViewer::PACKETS_LOST);
+		info["PACKETS_IN"] = packets_in;
 		info["PACKETS_PCT"] = 100.f*info["PACKETS_LOST"].asReal() / info["PACKETS_IN"].asReal();
 	}
-	// </FS:ND>
 
 	if (mServerReleaseNotesURL.empty())
 	{
