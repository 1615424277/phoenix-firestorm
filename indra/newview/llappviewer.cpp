--- conflicted
+++ resolved
@@ -3979,27 +3979,22 @@
 	// TODO: Implement media plugin version query
 	info["QT_WEBKIT_VERSION"] = "4.7.1 (version number hard-coded)";
 
-	S32 packets_in = LLViewerStats::instance().getRecording().getSum(LLStatViewer::PACKETS_IN);
-	if (packets_in > 0)
-	{
-<<<<<<< HEAD
-		// <FS:ND> Use the total accumulated samples.
-
-		// LLTrace::Recording& last_frame = LLTrace::get_frame_recording().getLastRecording();
-		// info["PACKETS_LOST"] = last_frame.getSum(LLStatViewer::PACKETS_LOST);
-		// info["PACKETS_IN"] = last_frame.getSum(LLStatViewer::PACKETS_IN);
-
+	// <FS:ND> Use the total accumulated samples.
+	//S32 packets_in = LLViewerStats::instance().getRecording().getSum(LLStatViewer::PACKETS_IN);
+	//if (packets_in > 0)
+	//{
+	//	info["PACKETS_LOST"] = LLViewerStats::instance().getRecording().getSum(LLStatViewer::PACKETS_LOST);
+	//	info["PACKETS_IN"] = packets_in;
+	//	info["PACKETS_PCT"] = 100.f*info["PACKETS_LOST"].asReal() / info["PACKETS_IN"].asReal();
+	//}
+	if (gPacketsIn > 0)
+	{
 		info["PACKETS_LOST"] = LLStatViewer::PACKETS_LOST.getTotalSamples();
 		info["PACKETS_IN"] = LLStatViewer::PACKETS_IN.getTotalSamples();
 
-		// </FS:ND>
-
-=======
-		info["PACKETS_LOST"] = LLViewerStats::instance().getRecording().getSum(LLStatViewer::PACKETS_LOST);
-		info["PACKETS_IN"] = packets_in;
->>>>>>> c97d191a
 		info["PACKETS_PCT"] = 100.f*info["PACKETS_LOST"].asReal() / info["PACKETS_IN"].asReal();
 	}
+	// </FS:ND>
 
 	if (mServerReleaseNotesURL.empty())
 	{
