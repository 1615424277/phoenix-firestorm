--- conflicted
+++ resolved
@@ -2331,17 +2331,10 @@
         LL_INFOS() << "Not saving settings, to prevent settings restore failure." << LL_ENDL;
     }
     // </FS:Zi>
-<<<<<<< HEAD
 
     // We need to save all crash settings, even if they're defaults [see LLCrashLogger::loadCrashBehaviorSetting()]
     gCrashSettings.saveToFile(gSavedSettings.getString("CrashSettingsFile"),FALSE);
 
-=======
-
-    // We need to save all crash settings, even if they're defaults [see LLCrashLogger::loadCrashBehaviorSetting()]
-    gCrashSettings.saveToFile(gSavedSettings.getString("CrashSettingsFile"),FALSE);
-
->>>>>>> 6fba1530
     //std::string warnings_settings_filename = gDirUtilp->getExpandedFilename(LL_PATH_USER_SETTINGS, getSettingsFilename("Default", "Warnings"));
     std::string warnings_settings_filename = gDirUtilp->getExpandedFilename(LL_PATH_USER_SETTINGS, getSettingsFilename("User", "Warnings"));
     if(mSaveSettingsOnExit)     // <FS:Zi> Backup Settings
@@ -3870,7 +3863,6 @@
     std::string mode_name;
     std::string sessionSettingsFile = gSavedSettings.getString("SessionSettingsFile");
     if (LLTrans::findString(mode_name, "mode_" + sessionSettingsFile))
-<<<<<<< HEAD
     {
         info["MODE"] = mode_name;
     }
@@ -3878,15 +3870,6 @@
     {
         info["MODE"] = LLTrans::getString("mode_unknown");
     }
-=======
-    {
-        info["MODE"] = mode_name;
-    }
-    else
-    {
-        info["MODE"] = LLTrans::getString("mode_unknown");
-    }
->>>>>>> 6fba1530
 
     // return a URL to the release notes for this viewer, such as:
     // https://releasenotes.secondlife.com/viewer/2.1.0.123456.html
@@ -5023,21 +5006,7 @@
             // // STORM-1141 force purgeAllTextures to get called to prevent a crash here. -brad
             // texture_cache_mismatch = true;
             // </FS:Beq>
-<<<<<<< HEAD
-=======
-        }
-
-        // <FS> If the J2C has changed since the last run, clear the cache
-        const std::string j2c_info = LLImageJ2C::getEngineInfo();
-        const std::string j2c_last = gSavedSettings.getString("LastJ2CVersion");
-        if (j2c_info != j2c_last && !j2c_last.empty())
-        {
-            LL_INFOS("AppCache") << "Scheduling texture purge, based on LastJ2CVersion mismatch." << LL_ENDL;
-            mPurgeTextures = true;
->>>>>>> 6fba1530
-        }
-        gSavedSettings.setString("LastJ2CVersion", j2c_info);
-        // </FS>
+        }
 
         // <FS> If the J2C has changed since the last run, clear the cache
         const std::string j2c_info = LLImageJ2C::getEngineInfo();
