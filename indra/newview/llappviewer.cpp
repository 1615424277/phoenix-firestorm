--- conflicted
+++ resolved
@@ -872,15 +872,9 @@
 	//// Memory will be cleaned up in ::cleanupClass()
 	//LLWearableType::initParamSingleton(new LLUITranslationBridge());
 
-<<<<<<< HEAD
     //LLTranslationBridge::ptr_t trans = std::make_shared<LLUITranslationBridge>();
     //LLSettingsType::initClass(trans);
 	// </FS:Ansariel>
-=======
-    // initialize the LLSettingsType translation bridge.
-    LLTranslationBridge::ptr_t trans = std::make_shared<LLUITranslationBridge>();
-    LLSettingsType::initParamSingleton(trans);
->>>>>>> 89f88776
 
 	// initialize SSE options
 	LLVector4a::initClass();
