--- conflicted
+++ resolved
@@ -656,11 +656,7 @@
 	LLImageGL::sGlobalUseAnisotropic	= gSavedSettings.getBOOL("RenderAnisotropic");
 	LLImageGL::sCompressTextures		= gSavedSettings.getBOOL("RenderCompressTextures");
 	LLVOVolume::sLODFactor				= gSavedSettings.getF32("RenderVolumeLODFactor");
-<<<<<<< HEAD
-	LLVOVolume::sRiggedLODFactor	= gSavedSettings.getF32("RenderRiggedLODFactor");
-=======
 	LLVOVolume::sRiggedFactorMultiplier	= gSavedSettings.getF32("RenderRiggedFactorMultiplier");
->>>>>>> f710ab3d
 	LLVOVolume::sDistanceFactor			= 1.f-LLVOVolume::sLODFactor * 0.1f;
 	LLVolumeImplFlexible::sUpdateFactor = gSavedSettings.getF32("RenderFlexTimeFactor");
 	LLVOTree::sTreeFactor				= gSavedSettings.getF32("RenderTreeLODFactor");
@@ -771,14 +767,10 @@
 	mPeriodicSlowFrame(LLCachedControl<bool>(gSavedSettings,"Periodic Slow Frame", FALSE)),
 	mFastTimerLogThread(NULL),
 	mUpdater(new LLUpdaterService()),
-<<<<<<< HEAD
+	mSettingsLocationList(NULL),
+	mIsFirstRun(false),
 	mSaveSettingsOnExit(true),		// <FS:Zi> Backup Settings
-	mSettingsLocationList(NULL),
 	mPurgeTextures(false) // <FS:Ansariel> FIRE-13066
-=======
-	mSettingsLocationList(NULL),
-	mIsFirstRun(false)
->>>>>>> f710ab3d
 {
 	if(NULL != sInstance)
 	{
@@ -1418,15 +1410,12 @@
         boost::bind(&LLControlGroup::getU32, boost::ref(gSavedSettings), _1),
         boost::bind(&LLControlGroup::declareU32, boost::ref(gSavedSettings), _1, _2, _3, LLControlVariable::PERSIST_ALWAYS));
 
-<<<<<<< HEAD
 	// initializing the settings sanity checker
 	SanityCheck::instance().init();
 
 	// <FS:Ansariel> Init debug rects
 	LLView::sDebugRects = gSavedSettings.getBOOL("DebugViews");
 
-=======
->>>>>>> f710ab3d
 	showReleaseNotesIfRequired();
 
 	return true;
@@ -2934,11 +2923,16 @@
 
 	if (gSavedSettings.getBOOL("FirstRunThisInstall"))
 	{
-<<<<<<< HEAD
+		// Set firstrun flag to indicate that some further init actiona should be taken 
+		// like determining screen DPI value and so on
+		mIsFirstRun = true;
+
+		<FS>
 		if (gSavedSettings.getString("SessionSettingsFile").empty())
-        {
-            gSavedSettings.setString("SessionSettingsFile", "settings_firestorm.xml");
-        }
+		{
+			gSavedSettings.setString("SessionSettingsFile", "settings_firestorm.xml");
+		}
+		</FS>
 		
 // <FS:CR> Set ForceShowGrid to TRUE on first run if we're on an OpenSim build
 #ifdef OPENSIM
@@ -2947,13 +2941,6 @@
 #endif // OPENSIM
 // </FS:CR>
 		
-		// Note that the "FirstRunThisInstall" settings is currently unused.
-=======
-		// Set firstrun flag to indicate that some further init actiona should be taken 
-		// like determining screen DPI value and so on
-		mIsFirstRun = true;
-
->>>>>>> f710ab3d
 		gSavedSettings.setBOOL("FirstRunThisInstall", FALSE);
 	}
 	
@@ -3696,16 +3683,12 @@
 /// Hardcoding full screen OFF until it's fixed. On 10.7+ we have native full screen support anyway.
 #ifndef LL_DARWIN
 		.fullscreen(gSavedSettings.getBOOL("FullScreen"))
-<<<<<<< HEAD
 #else // !LL_DARWIN
 		.fullscreen(false)
 #endif // !LL_DARWIN
 // </FS:CR>
-		.ignore_pixel_depth(ignorePixelDepth);
-=======
 		.ignore_pixel_depth(ignorePixelDepth)
 		.first_run(mIsFirstRun);
->>>>>>> f710ab3d
 
 	gViewerWindow = new LLViewerWindow(window_params);
 
