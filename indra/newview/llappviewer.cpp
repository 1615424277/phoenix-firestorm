--- conflicted
+++ resolved
@@ -1326,7 +1326,6 @@
 
 	gGLActive = FALSE;
 
-<<<<<<< HEAD
     // <FS:Ansariel> Disable updater
 //#if LL_RELEASE_FOR_DOWNLOAD
 //    // Skip updater if this is a non-interactive instance
@@ -1389,12 +1388,8 @@
 //    {
 //        LL_WARNS("InitInfo") << "Skipping updater check." << LL_ENDL;
 //    }
+//#endif //LL_RELEASE_FOR_DOWNLOAD
 //
-//    if (mUpdaterNotFound)
-//    {
-//        LL_WARNS("InitInfo") << "Failed to launch updater. Skipping Leap commands." << LL_ENDL;
-//    }
-//    else
 //    {
 //        // Iterate over --leap command-line options. But this is a bit tricky: if
 //        // there's only one, it won't be an array at all.
@@ -1427,105 +1422,7 @@
 //                             << "lleventhost no longer supported as a dynamic library"
 //                             << LL_ENDL;
 //    }
-//#endif //LL_RELEASE_FOR_DOWNLOAD
     // </FS:Ansariel>
-=======
-#if LL_RELEASE_FOR_DOWNLOAD
-    // Skip updater if this is a non-interactive instance
-    if (!gSavedSettings.getBOOL("CmdLineSkipUpdater") && !gNonInteractive)
-    {
-        LLProcess::Params updater;
-        updater.desc = "updater process";
-        // Because it's the updater, it MUST persist beyond the lifespan of the
-        // viewer itself.
-        updater.autokill = false;
-        std::string updater_file;
-#if LL_WINDOWS
-        updater_file = "SLVersionChecker.exe";
-        updater.executable = gDirUtilp->getExpandedFilename(LL_PATH_EXECUTABLE, updater_file);
-#elif LL_DARWIN
-        updater_file = "SLVersionChecker";
-        updater.executable = gDirUtilp->add(gDirUtilp->getAppRODataDir(), "updater", updater_file);
-#else
-        updater_file = "SLVersionChecker";
-        updater.executable = gDirUtilp->getExpandedFilename(LL_PATH_EXECUTABLE, updater_file);
-#endif
-        // add LEAP mode command-line argument to whichever of these we selected
-        updater.args.add("leap");
-        // UpdaterServiceSettings
-        if (gSavedSettings.getBOOL("FirstLoginThisInstall"))
-        {
-            // Befor first login, treat this as 'manual' updates,
-            // updater won't install anything, but required updates
-            updater.args.add("0");
-        }
-        else
-        {
-            updater.args.add(stringize(gSavedSettings.getU32("UpdaterServiceSetting")));
-        }
-        // channel
-        updater.args.add(LLVersionInfo::instance().getChannel());
-        // testok
-        updater.args.add(stringize(gSavedSettings.getBOOL("UpdaterWillingToTest")));
-        // ForceAddressSize
-        updater.args.add(stringize(gSavedSettings.getU32("ForceAddressSize")));
-
-        try
-        {
-            // Run the updater. An exception from launching the updater should bother us.
-            LLLeap::create(updater, true);
-            mUpdaterNotFound = false;
-        }
-        catch (...)
-        {
-            LLUIString details = LLNotifications::instance().getGlobalString("LLLeapUpdaterFailure");
-            details.setArg("[UPDATER_APP]", updater_file);
-            OSMessageBox(
-                details.getString(),
-                LLStringUtil::null,
-                OSMB_OK);
-            mUpdaterNotFound = true;
-        }
-    }
-    else
-    {
-        LL_WARNS("InitInfo") << "Skipping updater check." << LL_ENDL;
-    }
-#endif //LL_RELEASE_FOR_DOWNLOAD
-
-    {
-        // Iterate over --leap command-line options. But this is a bit tricky: if
-        // there's only one, it won't be an array at all.
-        LLSD LeapCommand(gSavedSettings.getLLSD("LeapCommand"));
-        LL_DEBUGS("InitInfo") << "LeapCommand: " << LeapCommand << LL_ENDL;
-        if (LeapCommand.isDefined() && !LeapCommand.isArray())
-        {
-            // If LeapCommand is actually a scalar value, make an array of it.
-            // Have to do it in two steps because LeapCommand.append(LeapCommand)
-            // trashes content! :-P
-            LLSD item(LeapCommand);
-            LeapCommand.append(item);
-        }
-        BOOST_FOREACH(const std::string& leap, llsd::inArray(LeapCommand))
-        {
-            LL_INFOS("InitInfo") << "processing --leap \"" << leap << '"' << LL_ENDL;
-            // We don't have any better description of this plugin than the
-            // user-specified command line. Passing "" causes LLLeap to derive a
-            // description from the command line itself.
-            // Suppress LLLeap::Error exception: trust LLLeap's own logging. We
-            // don't consider any one --leap command mission-critical, so if one
-            // fails, log it, shrug and carry on.
-            LLLeap::create("", leap, false); // exception=false
-        }
-    }
-
-    if (gSavedSettings.getBOOL("QAMode") && gSavedSettings.getS32("QAModeEventHostPort") > 0)
-    {
-        LL_WARNS("InitInfo") << "QAModeEventHostPort DEPRECATED: "
-                             << "lleventhost no longer supported as a dynamic library"
-                             << LL_ENDL;
-    }
->>>>>>> f08f20db
 
 	LLTextUtil::TextHelpers::iconCallbackCreationFunction = create_text_segment_icon_from_url_match;
 
