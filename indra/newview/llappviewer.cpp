--- conflicted
+++ resolved
@@ -1402,11 +1402,7 @@
 //            LLSD item(LeapCommand);
 //            LeapCommand.append(item);
 //        }
-<<<<<<< HEAD
-//        BOOST_FOREACH(const std::string& leap, llsd::inArray(LeapCommand))
-=======
 //        for (const auto& leap : llsd::inArray(LeapCommand))
->>>>>>> 4c6d8f4b
 //        {
 //            LL_INFOS("InitInfo") << "processing --leap \"" << leap << '"' << LL_ENDL;
 //            // We don't have any better description of this plugin than the
@@ -1989,8 +1985,6 @@
 
 	// workaround for DEV-35406 crash on shutdown
 	LLEventPumps::instance().reset(true);
-
-	GrowlManager::destroyManager(); // <FS> Growl support
 
 	GrowlManager::destroyManager(); // <FS> Growl support
 
@@ -5572,15 +5566,9 @@
 			LL_PROFILE_ZONE_SCOPED_CATEGORY_NETWORK;
 			// Send avatar and camera info
 			mLastAgentControlFlags = gAgent.getControlFlags();
-<<<<<<< HEAD
-			mLastAgentForceUpdate = force_update ? 0 : agent_force_update_time;
-			if(!gAgent.getPhantom())
-				send_agent_update(force_update);
-=======
 			mLastAgentForceUpdate = force_send ? 0 : agent_force_update_time;
 			if(!gAgent.getPhantom())
 				send_agent_update(force_send);
->>>>>>> 4c6d8f4b
 			agent_update_timer.reset();
 		}
 	}
