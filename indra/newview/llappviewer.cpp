/**
 * @file llappviewer.cpp
 * @brief The LLAppViewer class definitions
 *
 * $LicenseInfo:firstyear=2007&license=viewerlgpl$
 * Second Life Viewer Source Code
 * Copyright (C) 2012, Linden Research, Inc.
 *
 * This library is free software; you can redistribute it and/or
 * modify it under the terms of the GNU Lesser General Public
 * License as published by the Free Software Foundation;
 * version 2.1 of the License only.
 *
 * This library is distributed in the hope that it will be useful,
 * but WITHOUT ANY WARRANTY; without even the implied warranty of
 * MERCHANTABILITY or FITNESS FOR A PARTICULAR PURPOSE.  See the GNU
 * Lesser General Public License for more details.
 *
 * You should have received a copy of the GNU Lesser General Public
 * License along with this library; if not, write to the Free Software
 * Foundation, Inc., 51 Franklin Street, Fifth Floor, Boston, MA  02110-1301  USA
 *
 * Linden Research, Inc., 945 Battery Street, San Francisco, CA  94111  USA
 * $/LicenseInfo$
 */

#include "llviewerprecompiledheaders.h"

#include "llappviewer.h"

// Viewer includes
#include "llversioninfo.h"
#include "llfeaturemanager.h"
#include "lluictrlfactory.h"
#include "lltexteditor.h"
#include "llenvironment.h"
#include "llerrorcontrol.h"
#include "lleventtimer.h"
#include "llviewertexturelist.h"
#include "llgroupmgr.h"
#include "llagent.h"
#include "llagentcamera.h"
#include "llagentlanguage.h"
#include "llagentui.h"
#include "llagentwearables.h"
#include "lldirpicker.h"
#include "llfloaterimcontainer.h"
#include "llimprocessing.h"
#include "llwindow.h"
#include "llviewerstats.h"
#include "llviewerstatsrecorder.h"
#include "llmarketplacefunctions.h"
#include "llmarketplacenotifications.h"
#include "llmd5.h"
#include "llmeshrepository.h"
#include "llpumpio.h"
#include "llmimetypes.h"
#include "llslurl.h"
#include "llstartup.h"
#include "llfocusmgr.h"
#include "llviewerjoystick.h"
#include "llallocator.h"
#include "llcalc.h"
#include "llconversationlog.h"
#if LL_WINDOWS
#include "lldxhardware.h"
#endif
#include "lltexturestats.h"
#include "lltrace.h"
#include "lltracethreadrecorder.h"
#include "llviewerwindow.h"
#include "llviewerdisplay.h"
#include "llviewermedia.h"
#include "llviewerparcelaskplay.h"
#include "llviewerparcelmedia.h"
#include "llviewershadermgr.h"
#include "llviewermediafocus.h"
#include "llviewermessage.h"
#include "llviewerobjectlist.h"
#include "llworldmap.h"
#include "llmutelist.h"
#include "llviewerhelp.h"
#include "lluicolortable.h"
#include "llurldispatcher.h"
#include "llurlhistory.h"
#include "llrender.h"
#include "llteleporthistory.h"
#include "lltoast.h"
#include "llsdutil_math.h"
#include "lllocationhistory.h"
#include "llfasttimerview.h"
#include "llvector4a.h"
#include "llviewermenufile.h"
#include "llvoicechannel.h"
#include "llvoavatarself.h"
#include "llurlmatch.h"
#include "lltextutil.h"
#include "lllogininstance.h"
#include "llprogressview.h"
#include "llvocache.h"
#include "llvopartgroup.h"
// [SL:KB] - Patch: Appearance-Misc | Checked: 2013-02-12 (Catznip-3.4)
#include "llappearancemgr.h"
// [/SL:KB]
// [RLVa:KB] - Checked: 2010-05-03 (RLVa-1.2.0g)
#include "rlvactions.h"
#include "rlvhandler.h"
// [/RLVa:KB]

#include "llweb.h"
// <FS:Ansariel> [FS communication UI]
#include "fsfloatervoicecontrols.h"
// </FS:Ansariel> [FS communication UI]
#include "llfloatertexturefetchdebugger.h"
// [SL:KB] - Patch: Build-ScriptRecover | Checked: 2011-11-24 (Catznip-3.2.0)
#include "llfloaterscriptrecover.h"
// [/SL:KB]
#include "llspellcheck.h"
#include "llscenemonitor.h"
#include "llavatarrenderinfoaccountant.h"
#include "lllocalbitmaps.h"

// Linden library includes
#include "llavatarnamecache.h"
#include "lldiriterator.h"
#include "llexperiencecache.h"
#include "llimagej2c.h"
#include "llmemory.h"
#include "llprimitive.h"
#include "llurlaction.h"
#include "llurlentry.h"
#include "llvfile.h"
#include "llvfsthread.h"
#include "llvolumemgr.h"
#include "llxfermanager.h"
#include "llphysicsextensions.h"

#include "llnotificationmanager.h"
#include "llnotifications.h"
#include "llnotificationsutil.h"

#include "sanitycheck.h"
#include "llleap.h"
#include "stringize.h"
#include "llcoros.h"
#include "llexception.h"
//#if !LL_LINUX
#include "cef/dullahan_version.h"
#include "vlc/libvlc_version.h"
//#endif // LL_LINUX

// Third party library includes
#include <boost/bind.hpp>
#include <boost/foreach.hpp>
#include <boost/algorithm/string.hpp>
#include <boost/regex.hpp>
#include <boost/throw_exception.hpp>

#if LL_WINDOWS
#	include <share.h> // For _SH_DENYWR in processMarkerFiles
#else
#   include <sys/file.h> // For processMarkerFiles
#endif

#include "llapr.h"
#include <boost/lexical_cast.hpp>

#include "llviewerkeyboard.h"
#include "lllfsthread.h"
#include "llworkerthread.h"
#include "lltexturecache.h"
#include "lltexturefetch.h"
#include "llimageworker.h"
#include "llevents.h"

// The files below handle dependencies from cleanup.
#include "llkeyframemotion.h"
#include "llworldmap.h"
#include "llhudmanager.h"
#include "lltoolmgr.h"
#include "llassetstorage.h"
#include "llpolymesh.h"
#include "llproxy.h"
#include "llcachename.h"
#include "llaudioengine.h"
#include "llstreamingaudio.h"
#include "llviewermenu.h"
#include "llselectmgr.h"
#include "lltrans.h"
#include "lltransutil.h"
#include "lltracker.h"
#include "llviewerparcelmgr.h"
#include "llworldmapview.h"
#include "llpostprocess.h"

#include "lldebugview.h"
#include "llconsole.h"
#include "llcontainerview.h"
#include "lltooltip.h"

#include "llsdutil.h"
#include "llsdserialize.h"

#include "llworld.h"
#include "llhudeffecttrail.h"
#include "llvectorperfoptions.h"
#include "llslurl.h"
#include "llwatchdog.h"

// Included so that constants/settings might be initialized
// in save_settings_to_globals()
#include "llbutton.h"
#include "llstatusbar.h"
#include "llsurface.h"
#include "llvosky.h"
#include "llvotree.h"
#include "llvoavatar.h"
#include "llfolderview.h"
#include "llagentpilot.h"
#include "llvovolume.h"
#include "llflexibleobject.h"
#include "llvosurfacepatch.h"
#include "llviewerfloaterreg.h"
#include "llcommandlineparser.h"
#include "llfloatermemleak.h"
#include "llfloaterreg.h"
#include "llfloateroutfitsnapshot.h"
#include "llfloatersnapshot.h"
#include "llsidepanelinventory.h"
#include "llatmosphere.h"

// includes for idle() idleShutdown()
#include "llviewercontrol.h"
#include "lleventnotifier.h"
#include "llcallbacklist.h"
#include "lldeferredsounds.h"
#include "pipeline.h"
#include "llgesturemgr.h"
#include "llsky.h"
#include "llvlmanager.h"
#include "llviewercamera.h"
#include "lldrawpoolbump.h"
#include "llvieweraudio.h"
#include "llimview.h"
#include "llviewerthrottle.h"
#include "llparcel.h"
#include "llavatariconctrl.h"
#include "llgroupiconctrl.h"
#include "llviewerassetstats.h"

// Include for security api initialization
#include "llsecapi.h"
#include "llmachineid.h"
#include "llmainlooprepeater.h"
#include "llcleanup.h"

#include "llcoproceduremanager.h"
#include "llviewereventrecorder.h"

#if HAS_GROWL
#include "growlmanager.h"
#endif
#include "fsavatarrenderpersistence.h"

// *FIX: These extern globals should be cleaned up.
// The globals either represent state/config/resource-storage of either
// this app, or another 'component' of the viewer. App globals should be
// moved into the app class, where as the other globals should be
// moved out of here.
// If a global symbol reference seems valid, it will be included
// via header files above.

//----------------------------------------------------------------------------
// llviewernetwork.h
#include "llviewernetwork.h"
// define a self-registering event API object
#include "llappviewerlistener.h"

#include "nd/ndoctreelog.h" // <FS:ND/> Octree operation logging.
#include "nd/ndetw.h" // <FS:ND/> Windows Event Tracing, does nothing on OSX/Linux.
#include "nd/ndlogthrottle.h"

#include "fsradar.h"
#include "fsassetblacklist.h"

#if (LL_LINUX || LL_SOLARIS) && LL_GTK
#include "glib.h"
#endif // (LL_LINUX || LL_SOLARIS) && LL_GTK

#if LL_MSVC
// disable boost::lexical_cast warning
#pragma warning (disable:4702)
#endif

const char* const CRASH_SETTINGS_FILE = "settings_crash_behavior.xml"; // <FS:ND/> We need this filename defined here.

static LLAppViewerListener sAppViewerListener(LLAppViewer::instance);

////// Windows-specific includes to the bottom - nasty defines in these pollute the preprocessor
//
//----------------------------------------------------------------------------
// viewer.cpp - these are only used in viewer, should be easily moved.

#if LL_DARWIN
extern void init_apple_menu(const char* product);
#endif // LL_DARWIN

extern BOOL gRandomizeFramerate;
extern BOOL gPeriodicSlowFrame;
extern BOOL gDebugGL;

#if LL_DARWIN
extern BOOL gHiDPISupport;
#endif

////////////////////////////////////////////////////////////
// All from the last globals push...

F32 gSimLastTime; // Used in LLAppViewer::init and send_stats()
F32 gSimFrames;

BOOL gShowObjectUpdates = FALSE;
BOOL gUseQuickTime = TRUE;

eLastExecEvent gLastExecEvent = LAST_EXEC_NORMAL;
S32 gLastExecDuration = -1; // (<0 indicates unknown)

#if LL_WINDOWS
#   define LL_PLATFORM_KEY "win"
#elif LL_DARWIN
#   define LL_PLATFORM_KEY "mac"
#elif LL_LINUX
#   define LL_PLATFORM_KEY "lnx"
#else
#   error "Unknown Platform"
#endif
const char* gPlatform = LL_PLATFORM_KEY;

LLSD gDebugInfo;

U32	gFrameCount = 0;
U32 gForegroundFrameCount = 0; // number of frames that app window was in foreground
LLPumpIO* gServicePump = NULL;

U64MicrosecondsImplicit gFrameTime = 0;
F32SecondsImplicit gFrameTimeSeconds = 0.f;
F32SecondsImplicit gFrameIntervalSeconds = 0.f;
F32 gFPSClamped = 10.f;						// Pretend we start at target rate.
F32 gFrameDTClamped = 0.f;					// Time between adjacent checks to network for packets
U64MicrosecondsImplicit	gStartTime = 0; // gStartTime is "private", used only to calculate gFrameTimeSeconds

LLTimer gRenderStartTime;
LLFrameTimer gForegroundTime;
LLFrameTimer gLoggedInTime;
LLTimer gLogoutTimer;
static const F32 LOGOUT_REQUEST_TIME = 6.f;  // this will be cut short by the LogoutReply msg.
F32 gLogoutMaxTime = LOGOUT_REQUEST_TIME;


S32 gPendingMetricsUploads = 0;


BOOL				gDisconnected = FALSE;

// used to restore texture state after a mode switch
LLFrameTimer	gRestoreGLTimer;
BOOL			gRestoreGL = FALSE;
bool			gUseWireframe = FALSE;

//use for remember deferred mode in wireframe switch
bool			gInitialDeferredModeForWireframe = FALSE;

// VFS globals - see llappviewer.h
LLVFS* gStaticVFS = NULL;

LLMemoryInfo gSysMemory;
U64Bytes gMemoryAllocated(0); // updated in display_stats() in llviewerdisplay.cpp

std::string gLastVersionChannel;

LLVector3			gWindVec(3.0, 3.0, 0.0);
LLVector3			gRelativeWindVec(0.0, 0.0, 0.0);

U32		gPacketsIn = 0;

BOOL				gPrintMessagesThisFrame = FALSE;

BOOL gRandomizeFramerate = FALSE;
BOOL gPeriodicSlowFrame = FALSE;

BOOL gCrashOnStartup = FALSE;
BOOL gLLErrorActivated = FALSE;
BOOL gLogoutInProgress = FALSE;

BOOL gSimulateMemLeak = FALSE;

////////////////////////////////////////////////////////////
// Internal globals... that should be removed.

// Like LLLogChat::cleanFileName() and LLDir::getScrubbedFileName() but replaces spaces also.
std::string SafeFileName(std::string filename)
{
	std::string invalidChars = "\"\'\\/?*:.<>| ";
	S32 position = filename.find_first_of(invalidChars);
	while (position != filename.npos)
	{
		filename[position] = '_';
		position = filename.find_first_of(invalidChars, position);
	}
	return filename;
}
// TODO: Readd SAFE_FILE_NAME_PREFIX stuff after FmodEx merge.... <FS:CR>
// contruct unique filename prefix so we only report crashes for US and not other viewers.
//const std::string SAFE_FILE_NAME_PREFIX(SafeFileName(llformat("%s %d.%d.%d.%d",
//															  LL_CHANNEL,
//															  LL_VERSION_MAJOR,
//															  LL_VERSION_MINOR,
//															  LL_VERSION_PATCH,
//															  LL_VERSION_BUILD )));
const std::string SAFE_FILE_NAME_PREFIX(SafeFileName(APP_NAME));
static std::string gArgs;
const int MAX_MARKER_LENGTH = 1024;
const std::string MARKER_FILE_NAME(SAFE_FILE_NAME_PREFIX + ".exec_marker"); //FS orig modified LL
const std::string START_MARKER_FILE_NAME(SAFE_FILE_NAME_PREFIX + ".start_marker"); //FS new modified LL new
const std::string ERROR_MARKER_FILE_NAME(SAFE_FILE_NAME_PREFIX + ".error_marker"); //FS orig modified LL
const std::string LLERROR_MARKER_FILE_NAME(SAFE_FILE_NAME_PREFIX + ".llerror_marker"); //FS orig modified LL
const std::string LOGOUT_MARKER_FILE_NAME(SAFE_FILE_NAME_PREFIX + ".logout_marker"); //FS orig modified LL

static BOOL gDoDisconnect = FALSE;
static std::string gLaunchFileOnQuit;

// Used on Win32 for other apps to identify our window (eg, win_setup)
// Note: Changing this breaks compatibility with SLURL handling, try to avoid it.
const char* const VIEWER_WINDOW_CLASSNAME = "Second Life";

//-- LLDeferredTaskList ------------------------------------------------------

/**
 * A list of deferred tasks.
 *
 * We sometimes need to defer execution of some code until the viewer gets idle,
 * e.g. removing an inventory item from within notifyObservers() may not work out.
 *
 * Tasks added to this list will be executed in the next LLAppViewer::idle() iteration.
 * All tasks are executed only once.
 */
class LLDeferredTaskList: public LLSingleton<LLDeferredTaskList>
{
	LLSINGLETON_EMPTY_CTOR(LLDeferredTaskList);
	LOG_CLASS(LLDeferredTaskList);

	friend class LLAppViewer;
	typedef boost::signals2::signal<void()> signal_t;

	void addTask(const signal_t::slot_type& cb)
	{
		mSignal.connect(cb);
	}

	void run()
	{
		if (!mSignal.empty())
		{
			mSignal();
			mSignal.disconnect_all_slots();
		}
	}

	signal_t mSignal;
};

//----------------------------------------------------------------------------

// List of entries from strings.xml to always replace
static std::set<std::string> default_trans_args;
void init_default_trans_args()
{
	default_trans_args.insert("SECOND_LIFE"); // World
	default_trans_args.insert("APP_NAME");
	default_trans_args.insert("CAPITALIZED_APP_NAME");
	default_trans_args.insert("CURRENT_GRID"); //<FS:AW make CURRENT_GRID a default substitution>
	default_trans_args.insert("SECOND_LIFE_GRID");
	default_trans_args.insert("SUPPORT_SITE");
	// This URL shows up in a surprising number of places in various skin
	// files. We really only want to have to maintain a single copy of it.
	default_trans_args.insert("create_account_url");
	default_trans_args.insert("DOWNLOAD_URL"); //<FS:CR> Viewer download url
	default_trans_args.insert("VIEWER_GENERATION"); // <FS:Ansariel> Viewer generation (major version number)
	default_trans_args.insert("SHORT_VIEWER_GENERATION"); // <FS:Ansariel> Viewer generation (major version number)
	default_trans_args.insert("APP_NAME_ABBR"); // <FS:Ansariel> Appreviated application title
}

//----------------------------------------------------------------------------
// File scope definitons
const char *VFS_DATA_FILE_BASE = "data.db2.x.";
const char *VFS_INDEX_FILE_BASE = "index.db2.x.";

std::string gWindowTitle;

struct SettingsFile : public LLInitParam::Block<SettingsFile>
{
	Mandatory<std::string>	name;
	Optional<std::string>	file_name;
	Optional<bool>			required,
							persistent;
	Optional<std::string>	file_name_setting;

	SettingsFile()
	:	name("name"),
		file_name("file_name"),
		required("required", false),
		persistent("persistent", true),
		file_name_setting("file_name_setting")
	{}
};

struct SettingsGroup : public LLInitParam::Block<SettingsGroup>
{
	Mandatory<std::string>	name;
	Mandatory<S32>			path_index;
	Multiple<SettingsFile>	files;

	SettingsGroup()
	:	name("name"),
		path_index("path_index"),
		files("file")
	{}
};

struct SettingsFiles : public LLInitParam::Block<SettingsFiles>
{
	Multiple<SettingsGroup>	groups;

	SettingsFiles()
	: groups("group")
	{}
};


//----------------------------------------------------------------------------
// Metrics logging control constants
//----------------------------------------------------------------------------
static const F32 METRICS_INTERVAL_DEFAULT = 600.0;
static const F32 METRICS_INTERVAL_QA = 30.0;
static F32 app_metrics_interval = METRICS_INTERVAL_DEFAULT;
static bool app_metrics_qa_mode = false;

void idle_afk_check()
{
	// check idle timers
	F32 current_idle = gAwayTriggerTimer.getElapsedTimeF32();
	// <FS:CR> Cache frequently hit location
	static LLCachedControl<S32> sAFKTimeout(gSavedSettings, "AFKTimeout");
// [RLVa:KB] - Checked: 2010-05-03 (RLVa-1.2.0g) | Modified: RLVa-1.2.0g
	// Enforce an idle time of 30 minutes if @allowidle=n restricted
	S32 afk_timeout = (!gRlvHandler.hasBehaviour(RLV_BHVR_ALLOWIDLE)) ? sAFKTimeout : 60 * 30;
// [/RLVa:KB]
//	F32 afk_timeout  = gSavedSettings.getS32("AFKTimeout");
	// <FS:CR> Explicit conversions just cos.
	//if (afk_timeout && (current_idle > afk_timeout) && ! gAgent.getAFK())
	if (static_cast<S32>(afk_timeout) && (current_idle > static_cast<F32>(afk_timeout)) && ! gAgent.getAFK())
	{
		LL_INFOS("IdleAway") << "Idle more than " << afk_timeout << " seconds: automatically changing to Away status" << LL_ENDL;
		gAgent.setAFK();
	}
}

// A callback set in LLAppViewer::init()
static void ui_audio_callback(const LLUUID& uuid)
{
	if (gAudiop)
	{
		SoundData soundData(uuid, gAgent.getID(), 1.0f, LLAudioEngine::AUDIO_TYPE_UI);
		gAudiop->triggerSound(soundData);
	}
}

// A callback set in LLAppViewer::init()
static void deferred_ui_audio_callback(const LLUUID& uuid)
{
	if (gAudiop)
	{
		SoundData soundData(uuid, gAgent.getID(), 1.0f, LLAudioEngine::AUDIO_TYPE_UI);
		LLDeferredSounds::instance().deferSound(soundData);
	}
}

bool	create_text_segment_icon_from_url_match(LLUrlMatch* match,LLTextBase* base)
{
	if(!match || !base || base->getPlainText())
		return false;

	LLUUID match_id = match->getID();

	LLIconCtrl* icon;

	if(gAgent.isInGroup(match_id, TRUE))
	{
		LLGroupIconCtrl::Params icon_params;
		icon_params.group_id = match_id;
		icon_params.rect = LLRect(0, 16, 16, 0);
		icon_params.visible = true;
		icon = LLUICtrlFactory::instance().create<LLGroupIconCtrl>(icon_params);
	}
	else
	{
		LLAvatarIconCtrl::Params icon_params;
		icon_params.avatar_id = match_id;
		icon_params.rect = LLRect(0, 16, 16, 0);
		icon_params.visible = true;
		icon = LLUICtrlFactory::instance().create<LLAvatarIconCtrl>(icon_params);
	}

	LLInlineViewSegment::Params params;
	params.force_newline = false;
	params.view = icon;
	params.left_pad = 4;
	params.right_pad = 4;
	params.top_pad = -2;
	params.bottom_pad = 2;

	base->appendWidget(params," ",false);

	return true;
}


// Use these strictly for things that are constructed at startup,
// or for things that are performance critical.  JC
static void settings_to_globals()
{
	LLBUTTON_H_PAD		= gSavedSettings.getS32("ButtonHPad");
	BTN_HEIGHT_SMALL	= gSavedSettings.getS32("ButtonHeightSmall");
	BTN_HEIGHT			= gSavedSettings.getS32("ButtonHeight");

	MENU_BAR_HEIGHT		= gSavedSettings.getS32("MenuBarHeight");
	MENU_BAR_WIDTH		= gSavedSettings.getS32("MenuBarWidth");

	LLSurface::setTextureSize(gSavedSettings.getU32("RegionTextureSize"));

	LLRender::sGLCoreProfile = gSavedSettings.getBOOL("RenderGLCoreProfile");
	LLRender::sNsightDebugSupport = gSavedSettings.getBOOL("RenderNsightDebugSupport");
	// <FS:Ansariel> Vertex Array Objects are required in OpenGL core profile
	//LLVertexBuffer::sUseVAO = gSavedSettings.getBOOL("RenderUseVAO");
	LLVertexBuffer::sUseVAO = LLRender::sGLCoreProfile ? TRUE : gSavedSettings.getBOOL("RenderUseVAO");
	// </FS:Ansariel>
	LLImageGL::sGlobalUseAnisotropic	= gSavedSettings.getBOOL("RenderAnisotropic");
	LLImageGL::sCompressTextures		= gSavedSettings.getBOOL("RenderCompressTextures");
	LLVOVolume::sLODFactor				= llclamp(gSavedSettings.getF32("RenderVolumeLODFactor"), 0.01f, MAX_LOD_FACTOR);
	LLVOVolume::sDistanceFactor			= 1.f-LLVOVolume::sLODFactor * 0.1f;
	LLVolumeImplFlexible::sUpdateFactor = gSavedSettings.getF32("RenderFlexTimeFactor");
	LLVOTree::sTreeFactor				= gSavedSettings.getF32("RenderTreeLODFactor");
	LLVOAvatar::sLODFactor				= llclamp(gSavedSettings.getF32("RenderAvatarLODFactor"), 0.f, MAX_AVATAR_LOD_FACTOR);
	LLVOAvatar::sPhysicsLODFactor		= llclamp(gSavedSettings.getF32("RenderAvatarPhysicsLODFactor"), 0.f, MAX_AVATAR_LOD_FACTOR);
	LLVOAvatar::updateImpostorRendering(gSavedSettings.getU32("RenderAvatarMaxNonImpostors"));
	LLVOAvatar::sVisibleInFirstPerson	= gSavedSettings.getBOOL("FirstPersonAvatarVisible");
	// clamp auto-open time to some minimum usable value
	LLFolderView::sAutoOpenTime			= llmax(0.25f, gSavedSettings.getF32("FolderAutoOpenDelay"));
	LLSelectMgr::sRectSelectInclusive	= gSavedSettings.getBOOL("RectangleSelectInclusive");
	LLSelectMgr::sRenderHiddenSelections = gSavedSettings.getBOOL("RenderHiddenSelections");
	LLSelectMgr::sRenderLightRadius = gSavedSettings.getBOOL("RenderLightRadius");

	gAgentPilot.setNumRuns(gSavedSettings.getS32("StatsNumRuns"));
	gAgentPilot.setQuitAfterRuns(gSavedSettings.getBOOL("StatsQuitAfterRuns"));
	gAgent.setHideGroupTitle(gSavedSettings.getBOOL("RenderHideGroupTitle"));

	gDebugWindowProc = gSavedSettings.getBOOL("DebugWindowProc");
	gShowObjectUpdates = gSavedSettings.getBOOL("ShowObjectUpdates");
	LLWorldMapView::sMapScale = gSavedSettings.getF32("MapScale");
	
#if LL_DARWIN
	gHiDPISupport = gSavedSettings.getBOOL("RenderHiDPI");
#endif
}

static void settings_modify()
{
	LLRenderTarget::sUseFBO				= gSavedSettings.getBOOL("RenderDeferred");
	LLPipeline::sRenderBump				= gSavedSettings.getBOOL("RenderObjectBump");
	LLPipeline::sRenderDeferred		= LLPipeline::sRenderBump && gSavedSettings.getBOOL("RenderDeferred");
	LLVOSurfacePatch::sLODFactor		= gSavedSettings.getF32("RenderTerrainLODFactor");
	LLVOSurfacePatch::sLODFactor *= LLVOSurfacePatch::sLODFactor; //square lod factor to get exponential range of [1,4]
	gDebugGL = gSavedSettings.getBOOL("RenderDebugGL") || gDebugSession;
	gDebugPipeline = gSavedSettings.getBOOL("RenderDebugPipeline");
}

class LLFastTimerLogThread : public LLThread
{
public:
	std::string mFile;

	LLFastTimerLogThread(std::string& test_name) : LLThread("fast timer log")
 	{
		std::string file_name = test_name + std::string(".slp");
		mFile = gDirUtilp->getExpandedFilename(LL_PATH_LOGS, file_name);
	}

	void run()
	{
		llofstream os(mFile.c_str());

		while (!LLAppViewer::instance()->isQuitting())
		{
			LLTrace::BlockTimer::writeLog(os);
			os.flush();
			ms_sleep(32);
		}

		os.close();
	}
};

//virtual
bool LLAppViewer::initSLURLHandler()
{
	// does nothing unless subclassed
	return false;
}

//virtual
bool LLAppViewer::sendURLToOtherInstance(const std::string& url)
{
	// does nothing unless subclassed
	return false;
}

//----------------------------------------------------------------------------
// LLAppViewer definition

// Static members.
// The single viewer app.
LLAppViewer* LLAppViewer::sInstance = NULL;
LLTextureCache* LLAppViewer::sTextureCache = NULL;
LLImageDecodeThread* LLAppViewer::sImageDecodeThread = NULL;
LLTextureFetch* LLAppViewer::sTextureFetch = NULL;

std::string getRuntime()
{
	return llformat("%.4f", (F32)LLTimer::getElapsedSeconds().value());
}

LLAppViewer::LLAppViewer()
:	mMarkerFile(),
	mLogoutMarkerFile(),
	mReportedCrash(false),
	mNumSessions(0),
	mPurgeCache(false),
	mPurgeCacheOnExit(false),
	mPurgeUserDataOnExit(false),
	mSecondInstance(false),
	mSavedFinalSnapshot(false),
	mSavePerAccountSettings(false),		// don't save settings on logout unless login succeeded.
	mQuitRequested(false),
	mLogoutRequestSent(false),
	mLastAgentControlFlags(0),
	mLastAgentForceUpdate(0),
	mMainloopTimeout(NULL),
	mAgentRegionLastAlive(false),
	mRandomizeFramerate(LLCachedControl<bool>(gSavedSettings,"Randomize Framerate", FALSE)),
	mPeriodicSlowFrame(LLCachedControl<bool>(gSavedSettings,"Periodic Slow Frame", FALSE)),
	mFastTimerLogThread(NULL),
	mSettingsLocationList(NULL),
<<<<<<< HEAD
	mIsFirstRun(false),
	mMinMicroSecPerFrame(0.f),
	mSaveSettingsOnExit(true),		// <FS:Zi> Backup Settings
	mPurgeTextures(false) // <FS:Ansariel> FIRE-13066
=======
	mIsFirstRun(false)
>>>>>>> 98578ddc
{
	if(NULL != sInstance)
	{
		LL_ERRS() << "Oh no! An instance of LLAppViewer already exists! LLAppViewer is sort of like a singleton." << LL_ENDL;
	}

    mDumpPath ="";
	// Need to do this initialization before we do anything else, since anything
	// that touches files should really go through the lldir API
   
	// <FS:ND> Init our custom directories, not from SecondLife

	// gDirUtilp->initAppDirs("SecondLife");
#if ADDRESS_SIZE == 64
	gDirUtilp->initAppDirs( APP_NAME + "_x64" );
#else
	gDirUtilp->initAppDirs(APP_NAME);
#endif

	// </FS:ND>

	//
	// IMPORTANT! Do NOT put anything that will write
	// into the log files during normal startup until AFTER
	// we run the "program crashed last time" error handler below.
	//
	sInstance = this;

	gLoggedInTime.stop();

	initLoggingAndGetLastDuration();

	processMarkerFiles();
	//
	// OK to write stuff to logs now, we've now crash reported if necessary
	//

	LLLoginInstance::instance().setPlatformInfo(gPlatform, LLOSInfo::instance().getOSVersionString(), LLOSInfo::instance().getOSStringSimple());

	// Under some circumstances we want to read the static_debug_info.log file
	// from the previous viewer run between this constructor call and the
	// init() call, which will overwrite the static_debug_info.log file for
	// THIS run. So setDebugFileNames() early.
#if LL_BUGSPLAT
	// MAINT-8917: don't create a dump directory just for the
	// static_debug_info.log file
	std::string logdir = gDirUtilp->getExpandedFilename(LL_PATH_LOGS, "");
#else // ! LL_BUGSPLAT
	// write Google Breakpad minidump files to a per-run dump directory to avoid multiple viewer issues.
	std::string logdir = gDirUtilp->getExpandedFilename(LL_PATH_DUMP, "");
#endif // ! LL_BUGSPLAT
	mDumpPath = logdir;
	setMiniDumpDir(logdir);
	setDebugFileNames(logdir);
}

LLAppViewer::~LLAppViewer()
{
	delete mSettingsLocationList;

	destroyMainloopTimeout();

	// If we got to this destructor somehow, the app didn't hang.
	removeMarkerFiles();
}

class LLUITranslationBridge : public LLTranslationBridge
{
public:
	virtual std::string getString(const std::string &xml_desc)
	{
		return LLTrans::getString(xml_desc);
	}
};

namespace {
// With Xcode 6, _exit() is too magical to use with boost::bind(), so provide
// this little helper function.
void fast_exit(int rc)
{
	_exit(rc);
}


}


bool LLAppViewer::init()
{
	setupErrorHandling(mSecondInstance);

	nd::octree::debug::setOctreeLogFilename( gDirUtilp->getExpandedFilename(LL_PATH_LOGS, "octree.log" ) ); // <FS:ND/> Filename to log octree options to.
	nd::etw::init(); // <FS:ND/> Init event tracing.


	//
	// Start of the application
	//

	// <FS:Ansariel> Move further down after translation system has been initialized
	//// initialize LLWearableType translation bridge.
	//// Memory will be cleaned up in ::cleanupClass()
	//LLWearableType::initParamSingleton(new LLUITranslationBridge());

    //LLTranslationBridge::ptr_t trans = std::make_shared<LLUITranslationBridge>();
    //LLSettingsType::initClass(trans);
	// </FS:Ansariel>

	// initialize SSE options
	LLVector4a::initClass();

	//initialize particle index pool
	LLVOPartGroup::initClass();



	// set skin search path to default, will be overridden later
	// this allows simple skinned file lookups to work
// [SL:KB] - Patch: Viewer-Skins | Checked: 2012-12-26 (Catznip-3.4)
	gDirUtilp->setSkinFolder("default", "", "en");
// [/SL:KB]
//	gDirUtilp->setSkinFolder("default", "en");

//	initLoggingAndGetLastDuration();

	//
	// OK to write stuff to logs now, we've now crash reported if necessary
	//
	
// <FS>
	// SJ/AO:  Reset Configuration here, if our marker file exists. Configuration needs to be reset before settings files 
	// are read in to avoid file locks.

	mPurgeSettings = false;
	std::string clear_settings_filename = gDirUtilp->getExpandedFilename(LL_PATH_LOGS,"CLEAR");
	LLAPRFile clear_file ;
	if (clear_file.isExist(clear_settings_filename))
	{
		mPurgeSettings = true;
		LL_INFOS() << "Purging configuration..." << LL_ENDL;
		std::string delem = gDirUtilp->getDirDelimiter();

		LLFile::remove(gDirUtilp->getExpandedFilename(LL_PATH_LOGS,"CLEAR"));
		
		//[ADD - Clear Usersettings : SJ] - Delete directories beams, beamsColors, windlight in usersettings
		LLFile::rmdir(gDirUtilp->getExpandedFilename(LL_PATH_USER_SETTINGS, "beams") );
		LLFile::rmdir(gDirUtilp->getExpandedFilename(LL_PATH_USER_SETTINGS, "beamsColors") );
		LLFile::rmdir(gDirUtilp->getExpandedFilename(LL_PATH_USER_SETTINGS, "windlight" + delem + "water") );
		LLFile::rmdir(gDirUtilp->getExpandedFilename(LL_PATH_USER_SETTINGS, "windlight" + delem + "days") );
		LLFile::rmdir(gDirUtilp->getExpandedFilename(LL_PATH_USER_SETTINGS, "windlight" + delem + "skies") );
		LLFile::rmdir(gDirUtilp->getExpandedFilename(LL_PATH_USER_SETTINGS, "windlight") );		

		// We don't delete the entire folder to avoid data loss of config files unrelated to the current binary. -AO
		//gDirUtilp->deleteFilesInDir(user_dir, "*.*");
		
		// Alphabetised
		LLFile::remove(gDirUtilp->getExpandedFilename(LL_PATH_USER_SETTINGS, "account_settings_phoenix.xml"));
		LLFile::remove(gDirUtilp->getExpandedFilename(LL_PATH_USER_SETTINGS, "agents.xml"));
		LLFile::remove(gDirUtilp->getExpandedFilename(LL_PATH_USER_SETTINGS, "bin_conf.dat"));
		LLFile::remove(gDirUtilp->getExpandedFilename(LL_PATH_USER_SETTINGS, "client_list_v2.xml"));
		LLFile::remove(gDirUtilp->getExpandedFilename(LL_PATH_USER_SETTINGS, "colors.xml"));
		LLFile::remove(gDirUtilp->getExpandedFilename(LL_PATH_USER_SETTINGS, "ignorable_dialogs.xml"));
		LLFile::remove(gDirUtilp->getExpandedFilename(LL_PATH_USER_SETTINGS, "grids.remote.xml"));
		LLFile::remove(gDirUtilp->getExpandedFilename(LL_PATH_USER_SETTINGS, "grids.user.xml"));
		LLFile::remove(gDirUtilp->getExpandedFilename(LL_PATH_USER_SETTINGS, "password.dat"));
		LLFile::remove(gDirUtilp->getExpandedFilename(LL_PATH_USER_SETTINGS, "quick_preferences.xml"));
		LLFile::remove(gDirUtilp->getExpandedFilename(LL_PATH_USER_SETTINGS, "releases.xml"));
		LLFile::remove(gDirUtilp->getExpandedFilename(LL_PATH_USER_SETTINGS, CRASH_SETTINGS_FILE));
		
		std::string user_dir = gDirUtilp->getExpandedFilename( LL_PATH_USER_SETTINGS , "", "");
		gDirUtilp->deleteFilesInDir(user_dir, "feature*.txt");
		gDirUtilp->deleteFilesInDir(user_dir, "gpu*.txt");
		gDirUtilp->deleteFilesInDir(user_dir, "settings_*.xml");

		// Remove misc OS user app dirs
		std::string base_dir = gDirUtilp->getOSUserAppDir() + delem;
		
		LLFile::rmdir(base_dir + "browser_profile");
		LLFile::rmdir(base_dir + "data");
		
		// Delete per-user files below
		LLDirIterator dir_it(base_dir, "*");
		std::string dir_name;
		while (dir_it.next(dir_name))
		{
			if (LLFile::isdir(base_dir + delem + dir_name))
			{
				std::string per_user_dir_glob = base_dir + delem + dir_name + delem;

				LLFile::remove(per_user_dir_glob + "filters.xml");
				LLFile::remove(per_user_dir_glob + "medialist.xml");
				LLFile::remove(per_user_dir_glob + "plugin_cookies.xml");
				LLFile::remove(per_user_dir_glob + "screen_last*.*");
				LLFile::remove(per_user_dir_glob + "search_history.xml");
				LLFile::remove(per_user_dir_glob + "settings_friends_groups.xml");
				LLFile::remove(per_user_dir_glob + "settings_per_account.xml");
				LLFile::remove(per_user_dir_glob + "teleport_history.xml");
				LLFile::remove(per_user_dir_glob + "texture_list_last.xml");
				LLFile::remove(per_user_dir_glob + "toolbars.xml");
				LLFile::remove(per_user_dir_glob + "typed_locations.xml");
				LLFile::remove(per_user_dir_glob + "url_history.xml");
				LLFile::remove(per_user_dir_glob + "volume_settings.xml");
				LLFile::rmdir(per_user_dir_glob + "browser_profile");
			}
		}
	}
// </FS>
	init_default_trans_args();

	if (!initConfiguration())
		return false;

	LL_INFOS("InitInfo") << "Configuration initialized." << LL_ENDL ;
	//set the max heap size.
	initMaxHeapSize() ;
	LLCoros::instance().setStackSize(gSavedSettings.getS32("CoroutineStackSize"));

	// Although initLoggingAndGetLastDuration() is the right place to mess with
	// setFatalFunction(), we can't query gSavedSettings until after
	// initConfiguration().
	S32 rc(gSavedSettings.getS32("QAModeTermCode"));
	if (rc >= 0)
	{
		// QAModeTermCode set, terminate with that rc on LL_ERRS. Use
		// fast_exit() rather than exit() because normal cleanup depends too
		// much on successful startup!
		LLError::setFatalFunction(boost::bind(fast_exit, rc));
	}

	// <FS:Ansariel> Get rid of unused LLAllocator
    //mAlloc.setProfilingEnabled(gSavedSettings.getBOOL("MemProfiling"));

	// Initialize the non-LLCurl libcurl library.  Should be called
	// before consumers (LLTextureFetch).
	mAppCoreHttp.init();

	LL_INFOS("InitInfo") << "LLCore::Http initialized." << LL_ENDL ;

    LLMachineID::init();

	{
		if (gSavedSettings.getBOOL("QAModeMetrics"))
		{
			app_metrics_qa_mode = true;
			app_metrics_interval = METRICS_INTERVAL_QA;
		}
		LLViewerAssetStatsFF::init();
	}

	initThreads();
	LL_INFOS("InitInfo") << "Threads initialized." << LL_ENDL ;

	// Initialize settings early so that the defaults for ignorable dialogs are
	// picked up and then correctly re-saved after launching the updater (STORM-1268).
	LLUI::settings_map_t settings_map;
	settings_map["config"] = &gSavedSettings;
	settings_map["ignores"] = &gWarningSettings;
	settings_map["floater"] = &gSavedSettings; // *TODO: New settings file
	settings_map["account"] = &gSavedPerAccountSettings;

	// <FS:Ansariel> Optional legacy notification well
	gSavedSettings.setBOOL("FSInternalLegacyNotificationWell", gSavedSettings.getBOOL("FSLegacyNotificationWell"));

	LLUI::initParamSingleton(settings_map,
		LLUIImageList::getInstance(),
		ui_audio_callback,
		deferred_ui_audio_callback);
	LL_INFOS("InitInfo") << "UI initialized." << LL_ENDL ;

	// NOW LLUI::getLanguage() should work. gDirUtilp must know the language
	// for this session ASAP so all the file-loading commands that follow,
	// that use findSkinnedFilenames(), will include the localized files.
// [SL:KB] - Patch: Viewer-Skins | Checked: 2012-12-26 (Catznip-3.4)
	gDirUtilp->setSkinFolder(gDirUtilp->getSkinFolder(), gDirUtilp->getSkinThemeFolder(),LLUI::getLanguage());
// [/SL:KB]
//	gDirUtilp->setSkinFolder(gDirUtilp->getSkinFolder(), LLUI::getLanguage());

	// Setup LLTrans after LLUI::initClass has been called.
	initStrings();

	// <FS:Ansariel> Moved down here translation system has been initialized
	// initialize LLWearableType translation bridge.
	// Memory will be cleaned up in ::cleanupClass()
	LLWearableType::initParamSingleton(new LLUITranslationBridge());

	LLTranslationBridge::ptr_t trans = std::make_shared<LLUITranslationBridge>();
	LLSettingsType::initClass(trans);
	// </FS:Ansariel>

	// Setup notifications after LLUI::initClass() has been called.
	LLNotifications::instance();
	LL_INFOS("InitInfo") << "Notifications initialized." << LL_ENDL ;

    writeSystemInfo();

	//////////////////////////////////////////////////////////////////////////////
	//////////////////////////////////////////////////////////////////////////////
	//////////////////////////////////////////////////////////////////////////////
	//////////////////////////////////////////////////////////////////////////////
	// *FIX: The following code isn't grouped into functions yet.

	//
	// Various introspection concerning the libs we're using - particularly
	// the libs involved in getting to a full login screen.
	//
	LL_INFOS("InitInfo") << "J2C Engine is: " << LLImageJ2C::getEngineInfo() << LL_ENDL;
	LL_INFOS("InitInfo") << "libcurl version is: " << LLCore::LLHttp::getCURLVersion() << LL_ENDL;

	/////////////////////////////////////////////////
	// OS-specific login dialogs
	/////////////////////////////////////////////////

	//test_cached_control();

	// track number of times that app has run
	mNumSessions = gSavedSettings.getS32("NumSessions");
	mNumSessions++;
	gSavedSettings.setS32("NumSessions", mNumSessions);

	// LLKeyboard relies on LLUI to know what some accelerator keys are called.
	LLKeyboard::setStringTranslatorFunc( LLTrans::getKeyboardString );

	// Provide the text fields with callbacks for opening Urls
	LLUrlAction::setOpenURLCallback(boost::bind(&LLWeb::loadURL, _1, LLStringUtil::null, LLStringUtil::null));
	LLUrlAction::setOpenURLInternalCallback(boost::bind(&LLWeb::loadURLInternal, _1, LLStringUtil::null, LLStringUtil::null, false));
	LLUrlAction::setOpenURLExternalCallback(boost::bind(&LLWeb::loadURLExternal, _1, true, LLStringUtil::null));
	LLUrlAction::setExecuteSLURLCallback(&LLURLDispatcher::dispatchFromTextEditor);

	// Let code in llui access the viewer help floater
	LLUI::getInstance()->mHelpImpl = LLViewerHelp::getInstance();

	LL_INFOS("InitInfo") << "UI initialization is done." << LL_ENDL ;

	// Load translations for tooltips
	LLFloater::initClass();

	/////////////////////////////////////////////////

	LLToolMgr::getInstance(); // Initialize tool manager if not already instantiated

	// <FS:ND/> Contruct singleton early.
	// Otherwise it will get constructed inside the texture decode thread and this will lead to deadlocks:
	// - Let "Thread I" be the image decode threat that causes the creation of FSAssetBlack. 
	// - Thread I holds a lock to a mutex the mainthread is sleeping on.
	// - Thread I will defer the singleton creation to the mainthread, which will cause Thread I to sleep on a mutex till the mainthread is done creating the object.
	// - The mainthread can never wake up and create the object due do it sleeping on something Tread I must release.
	// - Thread I can never wake up and release the mutex as the mainthread can never wake up and wake thread I again.
	FSAssetBlacklist::getInstance();

	LLViewerFloaterReg::registerFloaters();

	/////////////////////////////////////////////////
	//
	// Load settings files
	//
	//
	LLGroupMgr::parseRoleActions("role_actions.xml");

	LLAgent::parseTeleportMessages("teleport_strings.xml");

	// load MIME type -> media impl mappings
	std::string mime_types_name;
#if LL_DARWIN
	mime_types_name = "mime_types_mac.xml";
#elif LL_LINUX
	mime_types_name = "mime_types_linux.xml";
#else
	mime_types_name = "mime_types.xml";
#endif
	LLMIMETypes::parseMIMETypes( mime_types_name );

	// Copy settings to globals. *TODO: Remove or move to appropriage class initializers
	settings_to_globals();
	// Setup settings listeners
	settings_setup_listeners();
	// Modify settings based on system configuration and compile options
	settings_modify();

	// Find partition serial number (Windows) or hardware serial (Mac)
	mSerialNumber = generateSerialNumber();

	// do any necessary set-up for accepting incoming SLURLs from apps
	initSLURLHandler();

	if(false == initHardwareTest())
	{
		// Early out from user choice.
		return false;
	}
	LL_INFOS("InitInfo") << "Hardware test initialization done." << LL_ENDL ;

	// Prepare for out-of-memory situations, during which we will crash on
	// purpose and save a dump.
#if LL_WINDOWS && LL_RELEASE_FOR_DOWNLOAD && LL_USE_SMARTHEAP
	MemSetErrorHandler(first_mem_error_handler);
#endif // LL_WINDOWS && LL_RELEASE_FOR_DOWNLOAD && LL_USE_SMARTHEAP

	// *Note: this is where gViewerStats used to be created.

	//
	// Initialize the VFS, and gracefully handle initialization errors
	//

	if (!initCache())
	{
		LL_WARNS("InitInfo") << "Failed to init cache" << LL_ENDL;
		std::ostringstream msg;
		msg << LLTrans::getString("MBUnableToAccessFile");
		OSMessageBox(msg.str(),LLStringUtil::null,OSMB_OK);
		return 0;
	}
	LL_INFOS("InitInfo") << "Cache initialization is done." << LL_ENDL ;

	// Initialize the repeater service.
	LLMainLoopRepeater::instance().start();

	//
	// Initialize the window
	//
	gGLActive = TRUE;
	initWindow();
	LL_INFOS("InitInfo") << "Window is initialized." << LL_ENDL ;

	// initWindow also initializes the Feature List, so now we can initialize this global.
	LLCubeMap::sUseCubeMaps = LLFeatureManager::getInstance()->isFeatureAvailable("RenderCubeMap");

	// call all self-registered classes
	LLInitClassList::instance().fireCallbacks();

	LLFolderViewItem::initClass(); // SJB: Needs to happen after initWindow(), not sure why but related to fonts

	gGLManager.getGLInfo(gDebugInfo);
	gGLManager.printGLInfoString();

	// Load Default bindings
	// <FS:Ansariel> Optional AZERTY keyboard layout
	//std::string key_bindings_file = gDirUtilp->findFile("keys.xml",
	std::string keyBindingFileName("keys.xml");
	if (gSavedSettings.getBOOL("FSUseAzertyKeyboardLayout"))
	{
		keyBindingFileName = "keys_azerty.xml";
	}
	std::string key_bindings_file = gDirUtilp->findFile(keyBindingFileName,
	// </FS:Ansariel>
														gDirUtilp->getExpandedFilename(LL_PATH_USER_SETTINGS, ""),
														gDirUtilp->getExpandedFilename(LL_PATH_APP_SETTINGS, ""));


	if (!gViewerKeyboard.loadBindingsXML(key_bindings_file))
	{
		std::string key_bindings_file = gDirUtilp->findFile("keys.ini",
															gDirUtilp->getExpandedFilename(LL_PATH_USER_SETTINGS, ""),
															gDirUtilp->getExpandedFilename(LL_PATH_APP_SETTINGS, ""));
		if (!gViewerKeyboard.loadBindings(key_bindings_file))
		{
			LL_ERRS("InitInfo") << "Unable to open keys.ini" << LL_ENDL;
		}
	}

	// If we don't have the right GL requirements, exit.
	if (!gGLManager.mHasRequirements)
	{
		// can't use an alert here since we're exiting and
		// all hell breaks lose.
		OSMessageBox(
			LLNotifications::instance().getGlobalString("UnsupportedGLRequirements"),
			LLStringUtil::null,
			OSMB_OK);
		return 0;
	}

	// Without SSE2 support we will crash almost immediately, warn here.
	if (!gSysCPU.hasSSE2())
	{
		// can't use an alert here since we're exiting and
		// all hell breaks lose.
		OSMessageBox(
			LLNotifications::instance().getGlobalString("UnsupportedCPUSSE2"),
			LLStringUtil::null,
			OSMB_OK);
		return 0;
	}

	// alert the user if they are using unsupported hardware
	if(!gSavedSettings.getBOOL("AlertedUnsupportedHardware"))
	{
		bool unsupported = false;
		LLSD args;
		std::string minSpecs;

		// get cpu data from xml
		std::stringstream minCPUString(LLNotifications::instance().getGlobalString("UnsupportedCPUAmount"));
		S32 minCPU = 0;
		minCPUString >> minCPU;

		// get RAM data from XML
		std::stringstream minRAMString(LLNotifications::instance().getGlobalString("UnsupportedRAMAmount"));
		U64Bytes minRAM;
		minRAMString >> minRAM;

		if(!LLFeatureManager::getInstance()->isGPUSupported() && LLFeatureManager::getInstance()->getGPUClass() != GPU_CLASS_UNKNOWN)
		{
			minSpecs += LLNotifications::instance().getGlobalString("UnsupportedGPU");
			minSpecs += "\n";
			unsupported = true;
		}
		if(gSysCPU.getMHz() < minCPU)
		{
			minSpecs += LLNotifications::instance().getGlobalString("UnsupportedCPU");
			minSpecs += "\n";
			unsupported = true;
		}
		if(gSysMemory.getPhysicalMemoryKB() < minRAM)
		{
			minSpecs += LLNotifications::instance().getGlobalString("UnsupportedRAM");
			minSpecs += "\n";
			unsupported = true;
		}

		if (LLFeatureManager::getInstance()->getGPUClass() == GPU_CLASS_UNKNOWN)
		{
			LLNotificationsUtil::add("UnknownGPU");
		}

		if(unsupported)
		{
			if(!gSavedSettings.controlExists("WarnUnsupportedHardware")
				|| gSavedSettings.getBOOL("WarnUnsupportedHardware"))
			{
				args["MINSPECS"] = minSpecs;
				LLNotificationsUtil::add("UnsupportedHardware", args );
			}

		}
	}

#if LL_WINDOWS
	if (gGLManager.mGLVersion < LLFeatureManager::getInstance()->getExpectedGLVersion())
	{
		std::string url;
		if (gGLManager.mIsIntel)
		{
			url = LLTrans::getString("IntelDriverPage");
		}
		else if (gGLManager.mIsNVIDIA)
		{
			url = LLTrans::getString("NvidiaDriverPage");
		}
		else if (gGLManager.mIsATI)
		{
			url = LLTrans::getString("AMDDriverPage");
		}

		if (!url.empty())
		{
			LLNotificationsUtil::add("OldGPUDriver", LLSD().with("URL", url));
		}
	}
#endif


	// save the graphics card
	gDebugInfo["GraphicsCard"] = LLFeatureManager::getInstance()->getGPUString();

	// Save the current version to the prefs file
	gSavedSettings.setString("LastRunVersion",
							 LLVersionInfo::instance().getChannelAndVersion());

	gSimLastTime = gRenderStartTime.getElapsedTimeF32();
	gSimFrames = (F32)gFrameCount;

    if (gSavedSettings.getBOOL("JoystickEnabled"))
    {
        LLViewerJoystick::getInstance()->init(false);
    }

	try {
		initializeSecHandler();
	}
	catch (LLProtectedDataException& ex)
	{
		// <FS:Ansariel> Write exception message to log
      LL_WARNS() << "Error initializing SecHandlers: " << ex.what() << LL_ENDL;
	  LLNotificationsUtil::add("CorruptedProtectedDataStore");
	}

	gGLActive = FALSE;

    // <FS:Ansariel> Disable updater
//    if (!gSavedSettings.getBOOL("CmdLineSkipUpdater"))
//    {
//        LLProcess::Params updater;
//        updater.desc = "updater process";
//        // Because it's the updater, it MUST persist beyond the lifespan of the
//        // viewer itself.
//        updater.autokill = false;
//#if LL_WINDOWS
//        updater.executable = gDirUtilp->getExpandedFilename(LL_PATH_EXECUTABLE, "SLVersionChecker.exe");
//#elif LL_DARWIN
//        // explicitly run the system Python interpreter on SLVersionChecker.py
//        updater.executable = "python";
//        updater.args.add(gDirUtilp->add(gDirUtilp->getAppRODataDir(), "updater", "SLVersionChecker.py"));
//#else
//        updater.executable = gDirUtilp->getExpandedFilename(LL_PATH_EXECUTABLE, "SLVersionChecker");
//#endif
//        // add LEAP mode command-line argument to whichever of these we selected
//        updater.args.add("leap");
//        // UpdaterServiceSettings
//        updater.args.add(stringize(gSavedSettings.getU32("UpdaterServiceSetting")));
//        // channel
//        updater.args.add(LLVersionInfo::getChannel());
//        // testok
//        updater.args.add(stringize(gSavedSettings.getBOOL("UpdaterWillingToTest")));
//        // ForceAddressSize
//        updater.args.add(stringize(gSavedSettings.getU32("ForceAddressSize")));
//#if LL_WINDOWS && !LL_RELEASE_FOR_DOWNLOAD && !LL_SEND_CRASH_REPORTS
//	// This is neither a release package, nor crash-reporting enabled test build
//	// try to run version updater, but don't bother if it fails (file might be missing)
//	LLLeap *leap_p = LLLeap::create(updater, false);
//	if (!leap_p)
//	{
//		LL_WARNS("LLLeap") << "Failed to run LLLeap" << LL_ENDL;
//	}
//#else
// 	// Run the updater. An exception from launching the updater should bother us.
//	LLLeap::create(updater, true);
//#endif
	// </FS:Ansariel>

	// Iterate over --leap command-line options. But this is a bit tricky: if
	// there's only one, it won't be an array at all.
	LLSD LeapCommand(gSavedSettings.getLLSD("LeapCommand"));
	LL_DEBUGS("InitInfo") << "LeapCommand: " << LeapCommand << LL_ENDL;
	if (LeapCommand.isDefined() && ! LeapCommand.isArray())
	{
		// If LeapCommand is actually a scalar value, make an array of it.
		// Have to do it in two steps because LeapCommand.append(LeapCommand)
		// trashes content! :-P
		LLSD item(LeapCommand);
		LeapCommand.append(item);
	}
	BOOST_FOREACH(const std::string& leap, llsd::inArray(LeapCommand))
	{
		LL_INFOS("InitInfo") << "processing --leap \"" << leap << '"' << LL_ENDL;
		// We don't have any better description of this plugin than the
		// user-specified command line. Passing "" causes LLLeap to derive a
		// description from the command line itself.
		// Suppress LLLeap::Error exception: trust LLLeap's own logging. We
		// don't consider any one --leap command mission-critical, so if one
		// fails, log it, shrug and carry on.
		LLLeap::create("", leap, false); // exception=false
	}

	if (gSavedSettings.getBOOL("QAMode") && gSavedSettings.getS32("QAModeEventHostPort") > 0)
	{
		LL_WARNS("InitInfo") << "QAModeEventHostPort DEPRECATED: "
							 << "lleventhost no longer supported as a dynamic library"
							 << LL_ENDL;
	}

	LLTextUtil::TextHelpers::iconCallbackCreationFunction = create_text_segment_icon_from_url_match;

	//EXT-7013 - On windows for some locale (Japanese) standard
	//datetime formatting functions didn't support some parameters such as "weekday".
	//Names for days and months localized in xml are also useful for Polish locale(STORM-107).
	std::string language = gSavedSettings.getString("Language");
	if(language == "ja" || language == "pl")
	{
		LLStringOps::setupWeekDaysNames(LLTrans::getString("dateTimeWeekdaysNames"));
		LLStringOps::setupWeekDaysShortNames(LLTrans::getString("dateTimeWeekdaysShortNames"));
		LLStringOps::setupMonthNames(LLTrans::getString("dateTimeMonthNames"));
		LLStringOps::setupMonthShortNames(LLTrans::getString("dateTimeMonthShortNames"));
		LLStringOps::setupDayFormat(LLTrans::getString("dateTimeDayFormat"));

		LLStringOps::sAM = LLTrans::getString("dateTimeAM");
		LLStringOps::sPM = LLTrans::getString("dateTimePM");
	}

	LLAgentLanguage::init();

    /// Tell the Coprocedure manager how to discover and store the pool sizes
    // what I wanted
    LLCoprocedureManager::getInstance()->setPropertyMethods(
        boost::bind(&LLControlGroup::getU32, boost::ref(gSavedSettings), _1),
        boost::bind(&LLControlGroup::declareU32, boost::ref(gSavedSettings), _1, _2, _3, LLControlVariable::PERSIST_ALWAYS));

	// initializing the settings sanity checker
	SanityCheck::instance().init();

	// <FS:Ansariel> Init debug rects
	LLView::sDebugRects = gSavedSettings.getBOOL("DebugViews");

	// TODO: consider moving proxy initialization here or LLCopocedureManager after proxy initialization, may be implement
	// some other protection to make sure we don't use network before initializng proxy

	/*----------------------------------------------------------------------*/
	// nat 2016-06-29 moved the following here from the former mainLoop().
	mMainloopTimeout = new LLWatchdogTimeout();

	// Create IO Pump to use for HTTP Requests.
	gServicePump = new LLPumpIO(gAPRPoolp);

	// Note: this is where gLocalSpeakerMgr and gActiveSpeakerMgr used to be instantiated.

	LLVoiceChannel::initClass();
	LLVoiceClient::initParamSingleton(gServicePump);
	// <FS:Ansariel> [FS communication UI]
	// LLVoiceChannel::setCurrentVoiceChannelChangedCallback(boost::bind(&LLFloaterIMContainer::onCurrentChannelChanged, _1), true);
	LLVoiceChannel::setCurrentVoiceChannelChangedCallback( boost::bind( &FSFloaterVoiceControls::sOnCurrentChannelChanged, _1 ), true );
	// </FS:Ansariel> [FS communication UI]

	joystick = LLViewerJoystick::getInstance();
	joystick->setNeedsReset(true);
<<<<<<< HEAD
	/*----------------------------------------------------------------------*/

	// <FS:Ansariel> FIRE-22297: FPS limiter not working properly on Mac/Linux
	//gSavedSettings.getControl("FramePerSecondLimit")->getSignal()->connect(boost::bind(&LLAppViewer::onChangeFrameLimit, this, _2));
	//onChangeFrameLimit(gSavedSettings.getLLSD("FramePerSecondLimit"));
	// </FS:Ansariel>
=======
>>>>>>> 98578ddc

	return true;
}

void LLAppViewer::initMaxHeapSize()
{
	//set the max heap size.
	//here is some info regarding to the max heap size:
	//------------------------------------------------------------------------------------------
	// OS       | setting | SL address bits | max manageable memory space | max heap size
	// Win 32   | default | 32-bit          | 2GB                         | < 1.7GB
	// Win 32   | /3G     | 32-bit          | 3GB                         | < 1.7GB or 2.7GB
	//Linux 32  | default | 32-bit          | 3GB                         | < 2.7GB
	//Linux 32  |HUGEMEM  | 32-bit          | 4GB                         | < 3.7GB
	//64-bit OS |default  | 32-bit          | 4GB                         | < 3.7GB
	//64-bit OS |default  | 64-bit          | N/A (> 4GB)                 | N/A (> 4GB)
	//------------------------------------------------------------------------------------------
	//currently SL is built under 32-bit setting, we set its max heap size no more than 1.6 GB.

	//F32 max_heap_size_gb = llmin(1.6f, (F32)gSavedSettings.getF32("MaxHeapSize")) ;
	F32Gigabytes max_heap_size_gb = (F32Gigabytes)gSavedSettings.getF32("MaxHeapSize") ;
	BOOL enable_mem_failure_prevention = (BOOL)gSavedSettings.getBOOL("MemoryFailurePreventionEnabled") ;
// <FS:Ansariel> Enable low memory checks on 32bit builds
#if ADDRESS_SIZE == 64
	enable_mem_failure_prevention = FALSE;
#endif
// </FS:Ansariel>

	LLMemory::initMaxHeapSizeGB(max_heap_size_gb, enable_mem_failure_prevention) ;
}

void LLAppViewer::checkMemory()
{
	const static F32 MEMORY_CHECK_INTERVAL = 1.0f ; //second
	//const static F32 MAX_QUIT_WAIT_TIME = 30.0f ; //seconds
	//static F32 force_quit_timer = MAX_QUIT_WAIT_TIME + MEMORY_CHECK_INTERVAL ;

	// <FS:Ansariel> Enable low memory checks on 32bit builds
	//if(!gGLManager.mDebugGPU)
	//{
	//	return ;
	//}
#if ADDRESS_SIZE == 32
	static LLCachedControl<bool> mem_failure_prevention(gSavedSettings, "MemoryFailurePreventionEnabled");
	if (!mem_failure_prevention)
#endif
	{
		return ;
	}
	// </FS:Ansariel>

	if(MEMORY_CHECK_INTERVAL > mMemCheckTimer.getElapsedTimeF32())
	{
		return ;
	}
	mMemCheckTimer.reset() ;

		//update the availability of memory
		LLMemory::updateMemoryInfo() ;

	bool is_low = LLMemory::isMemoryPoolLow() ;

	LLPipeline::throttleNewMemoryAllocation(is_low) ;

	if(is_low)
	{
		// <FS:Ansariel> Causes spammy log output
		//LLMemory::logMemoryInfo() ;
	}
}

static LLTrace::BlockTimerStatHandle FTM_MESSAGES("System Messages");
static LLTrace::BlockTimerStatHandle FTM_SLEEP("Sleep");
static LLTrace::BlockTimerStatHandle FTM_YIELD("Yield");

static LLTrace::BlockTimerStatHandle FTM_TEXTURE_CACHE("Texture Cache");
static LLTrace::BlockTimerStatHandle FTM_DECODE("Image Decode");
static LLTrace::BlockTimerStatHandle FTM_FETCH("Image Fetch");

static LLTrace::BlockTimerStatHandle FTM_VFS("VFS Thread");
static LLTrace::BlockTimerStatHandle FTM_LFS("LFS Thread");
static LLTrace::BlockTimerStatHandle FTM_PAUSE_THREADS("Pause Threads");
static LLTrace::BlockTimerStatHandle FTM_IDLE("Idle");
static LLTrace::BlockTimerStatHandle FTM_PUMP("Pump");
static LLTrace::BlockTimerStatHandle FTM_PUMP_SERVICE("Service");
static LLTrace::BlockTimerStatHandle FTM_SERVICE_CALLBACK("Callback");
static LLTrace::BlockTimerStatHandle FTM_AGENT_AUTOPILOT("Autopilot");
static LLTrace::BlockTimerStatHandle FTM_AGENT_UPDATE("Update");

// externally visible timers
LLTrace::BlockTimerStatHandle FTM_FRAME("Frame");

bool LLAppViewer::frame()
{
	bool ret = false;

	if (gSimulateMemLeak)
	{
		try
		{
			ret = doFrame();
		}
		catch (const LLContinueError&)
		{
			LOG_UNHANDLED_EXCEPTION("");
		}
		catch (std::bad_alloc&)
		{
			LLMemory::logMemoryInfo(TRUE);
			LLFloaterMemLeak* mem_leak_instance = LLFloaterReg::findTypedInstance<LLFloaterMemLeak>("mem_leaking");
			if (mem_leak_instance)
			{
				mem_leak_instance->stop();
			}
			LL_WARNS() << "Bad memory allocation in LLAppViewer::frame()!" << LL_ENDL;
		}
	}
	else
	{ 
		try
		{
			ret = doFrame();
		}
		catch (const LLContinueError&)
		{
			LOG_UNHANDLED_EXCEPTION("");
		}
	}

	return ret;
}

bool LLAppViewer::doFrame()
{
	LLEventPump& mainloop(LLEventPumps::instance().obtain("mainloop"));
	LLSD newFrame;

	// <FS:Ansariel> MaxFPS Viewer-Chui merge error
	LLTimer periodicRenderingTimer;
	BOOL restore_rendering_masks = FALSE;
	// </FS:Ansariel> MaxFPS Viewer-Chui merge error
	// <FS:Ansariel> FIRE-22297: FPS limiter not working properly on Mac/Linux
	LLTimer frameTimer;

	nd::etw::logFrame(); // <FS:ND> Write the start of each frame. Even if our Provider (Firestorm) would be enabled, this has only light impact. Does nothing on OSX and Linux.

	LL_RECORD_BLOCK_TIME(FTM_FRAME);
	LLTrace::BlockTimer::processTimes();
	LLTrace::get_frame_recording().nextPeriod();
	LLTrace::BlockTimer::logStats();

	LLTrace::get_thread_recorder()->pullFromChildren();

	//clear call stack records
	LL_CLEAR_CALLSTACKS();

	//check memory availability information
	checkMemory() ;

	{
		// <FS:Ansariel> MaxFPS Viewer-Chui merge error
		// Check if we need to restore rendering masks.
		if (restore_rendering_masks)
		{
			gPipeline.popRenderDebugFeatureMask();
			gPipeline.popRenderTypeMask();
		}
		// Check if we need to temporarily enable rendering.
		//F32 periodic_rendering = gSavedSettings.getF32("ForcePeriodicRenderingTime");
		static LLCachedControl<F32> periodic_rendering(gSavedSettings, "ForcePeriodicRenderingTime");
		if (periodic_rendering > F_APPROXIMATELY_ZERO && periodicRenderingTimer.getElapsedTimeF64() > periodic_rendering)
		{
			periodicRenderingTimer.reset();
			restore_rendering_masks = TRUE;
			gPipeline.pushRenderTypeMask();
			gPipeline.pushRenderDebugFeatureMask();
			gPipeline.setAllRenderTypes();
			gPipeline.setAllRenderDebugFeatures();
		}
		else
		{
			restore_rendering_masks = FALSE;
		}
		// </FS:Ansariel> MaxFPS Viewer-Chui merge error

		pingMainloopTimeout("Main:MiscNativeWindowEvents");

		if (gViewerWindow)
		{
			LL_RECORD_BLOCK_TIME(FTM_MESSAGES);
			gViewerWindow->getWindow()->processMiscNativeEvents();
		}

		pingMainloopTimeout("Main:GatherInput");

		if (gViewerWindow)
		{
			LL_RECORD_BLOCK_TIME(FTM_MESSAGES);
			if (!restoreErrorTrap())
			{
				LL_WARNS() << " Someone took over my signal/exception handler (post messagehandling)!" << LL_ENDL;
			}

			gViewerWindow->getWindow()->gatherInput();
		}

		//memory leaking simulation
		if (gSimulateMemLeak)
		{
			LLFloaterMemLeak* mem_leak_instance =
				LLFloaterReg::findTypedInstance<LLFloaterMemLeak>("mem_leaking");
			if (mem_leak_instance)
			{
				mem_leak_instance->idle();
			}
		}

		// canonical per-frame event
		mainloop.post(newFrame);
		// give listeners a chance to run
		llcoro::suspend();

		if (!LLApp::isExiting())
		{
			pingMainloopTimeout("Main:JoystickKeyboard");

			// Scan keyboard for movement keys.  Command keys and typing
			// are handled by windows callbacks.  Don't do this until we're
			// done initializing.  JC
			if (gViewerWindow
				&& (gHeadlessClient || gViewerWindow->getWindow()->getVisible())
				&& gViewerWindow->getActive()
				&& !gViewerWindow->getWindow()->getMinimized()
				&& LLStartUp::getStartupState() == STATE_STARTED
				&& (gHeadlessClient || !gViewerWindow->getShowProgress())
				&& !gFocusMgr.focusLocked())
			{
				joystick->scanJoystick();
				gKeyboard->scanKeyboard();
				// <FS:Ansariel> Chalice Yao's crouch toggle
				static LLCachedControl<bool> fsCrouchToggle(gSavedPerAccountSettings, "FSCrouchToggle");
				static LLCachedControl<bool> fsCrouchToggleStatus(gSavedPerAccountSettings, "FSCrouchToggleStatus");
				if (fsCrouchToggle && fsCrouchToggleStatus)
				{
					gAgent.moveUp(-1);
			}
				// </FS:Ansariel>
			}

			// Update state based on messages, user input, object idle.
			{
				pauseMainloopTimeout(); // *TODO: Remove. Messages shouldn't be stalling for 20+ seconds!

				LL_RECORD_BLOCK_TIME(FTM_IDLE);
				idle();

				resumeMainloopTimeout();
			}

			if (gDoDisconnect && (LLStartUp::getStartupState() == STATE_STARTED))
			{
				pauseMainloopTimeout();
				saveFinalSnapshot();
				disconnectViewer();
				resumeMainloopTimeout();
			}

			// Render scene.
			// *TODO: Should we run display() even during gHeadlessClient?  DK 2011-02-18
			if (!LLApp::isExiting() && !gHeadlessClient && gViewerWindow)
			{
				pingMainloopTimeout("Main:Display");
				gGLActive = TRUE;

				display();

<<<<<<< HEAD
				// <FS:Ansariel> FIRE-22297: FPS limiter not working properly on Mac/Linux
				//static U64 last_call = 0;
				//if (!gTeleportDisplay || gGLManager.mIsIntel) // SL-10625...throttle early, throttle often with Intel
				//{
				//	// Frame/draw throttling
				//	U64 elapsed_time = LLTimer::getTotalTime() - last_call;
				//	if (elapsed_time < mMinMicroSecPerFrame)
				//	{
				//		LL_RECORD_BLOCK_TIME(FTM_SLEEP);
				//		// llclamp for when time function gets funky
				//		U64 sleep_time = llclamp(mMinMicroSecPerFrame - elapsed_time, (U64)1, (U64)1e6);
				//		micro_sleep(sleep_time, 0);
				//	}
				//}
				//last_call = LLTimer::getTotalTime();
				// </FS:Ansariel>

=======
>>>>>>> 98578ddc
				pingMainloopTimeout("Main:Snapshot");
				LLFloaterSnapshot::update(); // take snapshots
				LLFloaterOutfitSnapshot::update();
				gGLActive = FALSE;
			}
		}

		pingMainloopTimeout("Main:Sleep");

		pauseMainloopTimeout();

		// Sleep and run background threads
		{
			LL_RECORD_BLOCK_TIME(FTM_SLEEP);

			// yield some time to the os based on command line option
			static LLCachedControl<S32> yield_time(gSavedSettings, "YieldTime", -1);
			if(yield_time >= 0)
			{
				LL_RECORD_BLOCK_TIME(FTM_YIELD);
				ms_sleep(yield_time);
			}

			// yield cooperatively when not running as foreground window
			if (   (gViewerWindow && !gViewerWindow->getWindow()->getVisible())
					|| !gFocusMgr.getAppHasFocus())
			{
				// Sleep if we're not rendering, or the window is minimized.
				static LLCachedControl<S32> s_bacground_yeild_time(gSavedSettings, "BackgroundYieldTime", 40);
				S32 milliseconds_to_sleep = llclamp((S32)s_bacground_yeild_time, 0, 1000);
				// don't sleep when BackgroundYieldTime set to 0, since this will still yield to other threads
				// of equal priority on Windows
				if (milliseconds_to_sleep > 0)
				{
					ms_sleep(milliseconds_to_sleep);
					// also pause worker threads during this wait period
					LLAppViewer::getTextureCache()->pause();
					LLAppViewer::getImageDecodeThread()->pause();
				}
			}

			if (mRandomizeFramerate)
			{
				ms_sleep(rand() % 200);
			}

			if (mPeriodicSlowFrame
				&& (gFrameCount % 10 == 0))
			{
				LL_INFOS() << "Periodic slow frame - sleeping 500 ms" << LL_ENDL;
				ms_sleep(500);
			}

			S32 total_work_pending = 0;
			S32 total_io_pending = 0;
			{
				S32 work_pending = 0;
				S32 io_pending = 0;
				F32 max_time = llmin(gFrameIntervalSeconds.value() *10.f, 1.f);

				work_pending += updateTextureThreads(max_time);

				{
					LL_RECORD_BLOCK_TIME(FTM_VFS);
 					io_pending += LLVFSThread::updateClass(1);
				}
				{
					LL_RECORD_BLOCK_TIME(FTM_LFS);
 					io_pending += LLLFSThread::updateClass(1);
				}

				if (io_pending > 1000)
				{
					ms_sleep(llmin(io_pending/100,100)); // give the vfs some time to catch up
				}

				total_work_pending += work_pending ;
				total_io_pending += io_pending ;

			}
			gMeshRepo.update() ;

			if(!total_work_pending) //pause texture fetching threads if nothing to process.
			{
				LLAppViewer::getTextureCache()->pause();
				LLAppViewer::getImageDecodeThread()->pause();
				LLAppViewer::getTextureFetch()->pause();
			}
			if(!total_io_pending) //pause file threads if nothing to process.
			{
				LLVFSThread::sLocal->pause();
				LLLFSThread::sLocal->pause();
			}

			//texture fetching debugger
			if(LLTextureFetchDebugger::isEnabled())
			{
				LLFloaterTextureFetchDebugger* tex_fetch_debugger_instance =
					LLFloaterReg::findTypedInstance<LLFloaterTextureFetchDebugger>("tex_fetch_debugger");
				if(tex_fetch_debugger_instance)
				{
					tex_fetch_debugger_instance->idle() ;
				}
			}

			// <FS:Ansariel> FIRE-22297: FPS limiter not working properly on Mac/Linux
			static LLCachedControl<U32> max_fps(gSavedSettings, "FramePerSecondLimit");
			static LLCachedControl<bool> fsLimitFramerate(gSavedSettings, "FSLimitFramerate");
			if (fsLimitFramerate && LLStartUp::getStartupState() == STATE_STARTED && !gTeleportDisplay && !logoutRequestSent() && max_fps > F_APPROXIMATELY_ZERO)
			{
				// Sleep a while to limit frame rate.
				F32 min_frame_time = 1.f / (F32)max_fps;
				S32 milliseconds_to_sleep = llclamp((S32)((min_frame_time - frameTimer.getElapsedTimeF64()) * 1000.f), 0, 1000);
				if (milliseconds_to_sleep > 0)
				{
					LL_RECORD_BLOCK_TIME(FTM_SLEEP);
					ms_sleep(milliseconds_to_sleep);
				}
			}
			frameTimer.reset();
			// </FS:Ansariel>

			resumeMainloopTimeout();

			pingMainloopTimeout("Main:End");
		}
	}

	if (LLApp::isExiting())
	{
		// Save snapshot for next time, if we made it through initialization
		if (STATE_STARTED == LLStartUp::getStartupState())
		{
			saveFinalSnapshot();
		}

		if (LLVoiceClient::instanceExists())
		{
			LLVoiceClient::getInstance()->terminate();
		}

		delete gServicePump;

		destroyMainloopTimeout();

		LL_INFOS() << "Exiting main_loop" << LL_ENDL;
	}

	return ! LLApp::isRunning();
}

S32 LLAppViewer::updateTextureThreads(F32 max_time)
{
	S32 work_pending = 0;
	{
		LL_RECORD_BLOCK_TIME(FTM_TEXTURE_CACHE);
 		work_pending += LLAppViewer::getTextureCache()->update(max_time); // unpauses the texture cache thread
	}
	{
		LL_RECORD_BLOCK_TIME(FTM_DECODE);
	 	work_pending += LLAppViewer::getImageDecodeThread()->update(max_time); // unpauses the image thread
	}
	{
		LL_RECORD_BLOCK_TIME(FTM_FETCH);
	 	work_pending += LLAppViewer::getTextureFetch()->update(max_time); // unpauses the texture fetch thread
	}
	return work_pending;
}

void LLAppViewer::flushVFSIO()
{
	while (1)
	{
		S32 pending = LLVFSThread::updateClass(0);
		pending += LLLFSThread::updateClass(0);
		if (!pending)
		{
			break;
		}
		LL_INFOS() << "Waiting for pending IO to finish: " << pending << LL_ENDL;
		ms_sleep(100);
	}
}

bool LLAppViewer::cleanup()
{
    LLAtmosphere::cleanupClass();

	//ditch LLVOAvatarSelf instance
	gAgentAvatarp = NULL;

    LLNotifications::instance().clear();

	// workaround for DEV-35406 crash on shutdown
	LLEventPumps::instance().reset();

#if HAS_GROWL
	GrowlManager::destroyManager();
#endif

	//dump scene loading monitor results
	if (LLSceneMonitor::instanceExists())
	{
		LLSceneMonitor::instance().dumpToFile(gDirUtilp->getExpandedFilename(LL_PATH_LOGS, "scene_monitor_results.csv"));
	}

	// There used to be an 'if (LLFastTimerView::sAnalyzePerformance)' block
	// here, completely redundant with the one that occurs later in this same
	// function. Presumably the duplication was due to an automated merge gone
	// bad. Not knowing which instance to prefer, we chose to retain the later
	// one because it happens just after mFastTimerLogThread is deleted. This
	// comment is in case we guessed wrong, so we can move it here instead.

	// remove any old breakpad minidump files from the log directory
	if (! isError())
	{
		std::string logdir = gDirUtilp->getExpandedFilename(LL_PATH_LOGS, "");
		gDirUtilp->deleteFilesInDir(logdir, "*-*-*-*-*.dmp");
	}

	// Kill off LLLeap objects. We can find them all because LLLeap is derived
	// from LLInstanceTracker.
	LLLeap::instance_snapshot().deleteAll();

	//flag all elements as needing to be destroyed immediately
	// to ensure shutdown order
	LLMortician::setZealous(TRUE);

    // Give any remaining SLPlugin instances a chance to exit cleanly.
    LLPluginProcessParent::shutdown();

	disconnectViewer();

	LL_INFOS() << "Viewer disconnected" << LL_ENDL;
	
	if (gKeyboard)
	{
		gKeyboard->resetKeys();
	}

	display_cleanup();

	release_start_screen(); // just in case

	LLError::logToFixedBuffer(NULL); // stop the fixed buffer recorder

	LL_INFOS() << "Cleaning Up" << LL_ENDL;

	// <FS:Zi> Backup Settings
	if(mSaveSettingsOnExit)
	{
	// </FS:Zi>
	// FIRE-4871: Save per-account settings earlier -- TS
	std::string per_account_settings_file = gSavedSettings.getString("PerAccountSettingsFile");
	if (per_account_settings_file.empty())
	{
		LL_INFOS() << "Not saving per-account settings; don't know the account name yet." << LL_ENDL;
	}
	// Only save per account settings if the previous login succeeded, otherwise
	// we might end up with a cleared out settings file in case a previous login
	// failed after loading per account settings. -Zi
	else if (!mSavePerAccountSettings)
	{
		LL_INFOS() << "Not saving per-account settings; last login was not successful." << LL_ENDL;
	}
	else
	{
		gSavedPerAccountSettings.saveToFile(per_account_settings_file, TRUE);
		LL_INFOS() << "First time: Saved per-account settings to " <<
		        per_account_settings_file << LL_ENDL;
	}
	gSavedSettings.saveToFile(gSavedSettings.getString("ClientSettingsFile"), TRUE);
	// /FIRE-4871
	// <FS:Zi> Backup Settings
	}
	else
	{
		LL_INFOS() << "Not saving settings, to prevent settings restore failure." << LL_ENDL;
	}
	// </FS:Zi>

	// shut down mesh streamer
	gMeshRepo.shutdown();

	// <FS:ND> FIRE-8385 Crash on exit in Havok. It is hard to say why it happens, as we only have the binary Havok blob. This is a hack around it.
	// Due to the fact the process is going to die anyway, the OS will clean up any reources left by not calling quitSystem.
	// The OpenSim version does not use Havok, it is okay to call shutdown then.
#ifndef HAVOK_TPV
	// shut down Havok
	LLPhysicsExtensions::quitSystem();
#endif // </FS:ND>

	// <FS:ND> FIRE-20152; save avatar render settings during cleanup, not in the dtor of the static instance.
	// Otherwise the save will happen during crt termination when most of the viewers infrastructure is in a non deterministic state
	if( FSAvatarRenderPersistence::instanceExists() )
		FSAvatarRenderPersistence::getInstance()->deleteSingleton();
	// </FS:ND>

	// Must clean up texture references before viewer window is destroyed.
	if(LLHUDManager::instanceExists())
	{
		LLHUDManager::getInstance()->updateEffects();
		LLHUDObject::updateAll();
		LLHUDManager::getInstance()->cleanupEffects();
		LLHUDObject::cleanupHUDObjects();
		LL_INFOS() << "HUD Objects cleaned up" << LL_ENDL;
	}

	LLKeyframeDataCache::clear();

 	// End TransferManager before deleting systems it depends on (Audio, VFS, AssetStorage)
#if 0 // this seems to get us stuck in an infinite loop...
	gTransferManager.cleanup();
#endif

	// Note: this is where gWorldMap used to be deleted.

	// Note: this is where gHUDManager used to be deleted.
	if(LLHUDManager::instanceExists())
	{
		LLHUDManager::getInstance()->shutdownClass();
	}

	delete gAssetStorage;
	gAssetStorage = NULL;

	LLPolyMesh::freeAllMeshes();

	LLStartUp::cleanupNameCache();

	// Note: this is where gLocalSpeakerMgr and gActiveSpeakerMgr used to be deleted.

	if (LLWorldMap::instanceExists())
	{
		LLWorldMap::getInstance()->reset(); // release any images
	}

	LLCalc::cleanUp();

	LL_INFOS() << "Global stuff deleted" << LL_ENDL;

	if (gAudiop)
	{
        // be sure to stop the internet stream cleanly BEFORE destroying the interface to stop it.
        gAudiop->stopInternetStream();
        // shut down the streaming audio sub-subsystem first, in case it relies on not outliving the general audio subsystem.
		// <FS> FMOD fixes
        // LLStreamingAudioInterface *sai = gAudiop->getStreamingAudioImpl();
		// delete sai;
		// gAudiop->setStreamingAudioImpl(NULL);

        // shut down the audio subsystem
        gAudiop->shutdown();

		delete gAudiop;
		gAudiop = NULL;
	}

	// Note: this is where LLFeatureManager::getInstance()-> used to be deleted.

	// Patch up settings for next time
	// Must do this before we delete the viewer window,
	// such that we can suck rectangle information out of
	// it.
	cleanupSavedSettings();
	LL_INFOS() << "Settings patched up" << LL_ENDL;

	// delete some of the files left around in the cache.
	removeCacheFiles("*.wav");
	removeCacheFiles("*.tmp");
	removeCacheFiles("*.lso");
	removeCacheFiles("*.out");
	// <FS:Ansariel> Sound cache
	//removeCacheFiles("*.dsf");
	if (!gSavedSettings.getBOOL("FSKeepUnpackedCacheFiles"))
	{
		gDirUtilp->deleteFilesInDir(gDirUtilp->getExpandedFilename(LL_PATH_FS_SOUND_CACHE, ""), "*.dsf");
	}
	// </FS:Ansariel>
	removeCacheFiles("*.bodypart");
	removeCacheFiles("*.clothing");

	LL_INFOS() << "Cache files removed" << LL_ENDL;

	// Wait for any pending VFS IO
	flushVFSIO();
	LL_INFOS() << "Shutting down Views" << LL_ENDL;

	// Destroy the UI
	if( gViewerWindow)
		gViewerWindow->shutdownViews();

	LL_INFOS() << "Cleaning up Inventory" << LL_ENDL;

	// Cleanup Inventory after the UI since it will delete any remaining observers
	// (Deleted observers should have already removed themselves)
	gInventory.cleanupInventory();

	LLCoros::getInstance()->printActiveCoroutines();

	LL_INFOS() << "Cleaning up Selections" << LL_ENDL;

	// Clean up selection managers after UI is destroyed, as UI may be observing them.
	// Clean up before GL is shut down because we might be holding on to objects with texture references
	LLSelectMgr::cleanupGlobals();

	LL_INFOS() << "Shutting down OpenGL" << LL_ENDL;

	// Shut down OpenGL
	if( gViewerWindow)
	{
		gViewerWindow->shutdownGL();

		// Destroy window, and make sure we're not fullscreen
		// This may generate window reshape and activation events.
		// Therefore must do this before destroying the message system.
		delete gViewerWindow;
		gViewerWindow = NULL;
		LL_INFOS() << "ViewerWindow deleted" << LL_ENDL;
	}

	LL_INFOS() << "Cleaning up Keyboard & Joystick" << LL_ENDL;

	// viewer UI relies on keyboard so keep it aound until viewer UI isa gone
	delete gKeyboard;
	gKeyboard = NULL;

    if (LLViewerJoystick::instanceExists())
    {
        // Turn off Space Navigator and similar devices
        LLViewerJoystick::getInstance()->terminate();
    }

	LL_INFOS() << "Cleaning up Objects" << LL_ENDL;

	LLViewerObject::cleanupVOClasses();

	SUBSYSTEM_CLEANUP(LLAvatarAppearance);

	// <FS:Ansariel> Comment out duplicate clean up
	//SUBSYSTEM_CLEANUP(LLAvatarAppearance);

	SUBSYSTEM_CLEANUP(LLPostProcess);

	LLTracker::cleanupInstance();

	// *FIX: This is handled in LLAppViewerWin32::cleanup().
	// I'm keeping the comment to remember its order in cleanup,
	// in case of unforseen dependency.
	//#if LL_WINDOWS
	//	gDXHardware.cleanup();
	//#endif // LL_WINDOWS

	LLVolumeMgr* volume_manager = LLPrimitive::getVolumeManager();
	if (!volume_manager->cleanup())
	{
		LL_WARNS() << "Remaining references in the volume manager!" << LL_ENDL;
	}
	LLPrimitive::cleanupVolumeManager();

	LL_INFOS() << "Additional Cleanup..." << LL_ENDL;

	LLViewerParcelMgr::cleanupGlobals();

	// *Note: this is where gViewerStats used to be deleted.

 	//end_messaging_system();

	LLPrimitive::cleanupVolumeManager();
	SUBSYSTEM_CLEANUP(LLWorldMapView);
	SUBSYSTEM_CLEANUP(LLFolderViewItem);

	//
	// Shut down the VFS's AFTER the decode manager cleans up (since it cleans up vfiles).
	// Also after viewerwindow is deleted, since it may have image pointers (which have vfiles)
	// Also after shutting down the messaging system since it has VFS dependencies

	//
	LL_INFOS() << "Cleaning up VFS" << LL_ENDL;
	SUBSYSTEM_CLEANUP(LLVFile);

	LL_INFOS() << "Saving Data" << LL_ENDL;

	// Store the time of our current logoff
	gSavedPerAccountSettings.setU32("LastLogoff", time_corrected());

    if (LLEnvironment::instanceExists())
    {
        //Store environment settings if nessesary
        LLEnvironment::getInstance()->saveToSettings();
    }

	// Must do this after all panels have been deleted because panels that have persistent rects
	// save their rects on delete.
	if(mSaveSettingsOnExit)		// <FS:Zi> Backup Settings
	{
		gSavedSettings.saveToFile(gSavedSettings.getString("ClientSettingsFile"), TRUE);

	LLUIColorTable::instance().saveUserSettings();

//<Firestorm Skin Cleanup>
	std::string skinSaved = gSavedSettings.getString("SkinCurrent");
	std::string themeSaved = gSavedSettings.getString("SkinCurrentTheme");
	if ((skinSaved != mCurrentSkin) || (themeSaved != mCurrentSkinTheme))
	{
		LL_INFOS() << "Clearing skin colors." << LL_ENDL;
		// Implementation to only purge skin colors
		LLUIColorTable::instance().saveUserSettingsPaletteOnly();

	}
//</Firestorm Skip Cleanup>
	}	// <FS:Zi> Backup Settings
	
	
	// <FS:Zi> Backup Settings
	if(mSaveSettingsOnExit)
	{
	std::string per_account_settings_file = gSavedSettings.getString("PerAccountSettingsFile");
	// </FS:Zi>
	// PerAccountSettingsFile should be empty if no user has been logged on.
	// *FIX:Mani This should get really saved in a "logoff" mode.
	// FIRE-4871: use the same file we picked out earlier -- TS
	if (per_account_settings_file.empty())
	{
		LL_INFOS() << "Not saving per-account settings; don't know the account name yet." << LL_ENDL;
	}
	// Only save per account settings if the previous login succeeded, otherwise
	// we might end up with a cleared out settings file in case a previous login
	// failed after loading per account settings.
	else if (!mSavePerAccountSettings)
	{
		LL_INFOS() << "Not saving per-account settings; last login was not successful." << LL_ENDL;
	}
	else
	{
		gSavedPerAccountSettings.saveToFile(per_account_settings_file, TRUE);
		LL_INFOS() << "Second time: Saved per-account settings to " <<
		        per_account_settings_file << LL_ENDL;

		if (LLViewerParcelAskPlay::instanceExists())
		{
			LLViewerParcelAskPlay::getInstance()->saveSettings();
		}
	}
	// <FS:Zi> Backup Settings
	}
	else
	{
		LL_INFOS() << "Not saving settings, to prevent settings restore failure." << LL_ENDL;
	}
	// </FS:Zi>

	// We need to save all crash settings, even if they're defaults [see LLCrashLogger::loadCrashBehaviorSetting()]
	gCrashSettings.saveToFile(gSavedSettings.getString("CrashSettingsFile"),FALSE);

	//std::string warnings_settings_filename = gDirUtilp->getExpandedFilename(LL_PATH_USER_SETTINGS, getSettingsFilename("Default", "Warnings"));
	std::string warnings_settings_filename = gDirUtilp->getExpandedFilename(LL_PATH_USER_SETTINGS, getSettingsFilename("User", "Warnings"));
	if(mSaveSettingsOnExit)		// <FS:Zi> Backup Settings
	gWarningSettings.saveToFile(warnings_settings_filename, TRUE);

	// Save URL history file
	if(mSaveSettingsOnExit)		// <FS:Zi> Backup Settings
	LLURLHistory::saveFile("url_history.xml");

	// save mute list. gMuteList used to also be deleted here too.
	if (gAgent.isInitialized() && LLMuteList::instanceExists())
	{
		LLMuteList::getInstance()->cache(gAgent.getID());
	}

	//save call log list
	if (LLConversationLog::instanceExists())
	{
		LLConversationLog::instance().cache();
	}

	if (mPurgeCacheOnExit)
	{
		LL_INFOS() << "Purging all cache files on exit" << LL_ENDL;
		gDirUtilp->deleteFilesInDir(gDirUtilp->getExpandedFilename(LL_PATH_CACHE,""), "*.*");
		// <FS:Ansariel> Sound cache
		gDirUtilp->deleteFilesInDir(gDirUtilp->getExpandedFilename(LL_PATH_FS_SOUND_CACHE, ""), "*.*");
	}

	writeDebugInfo();

	LLLocationHistory::getInstance()->save();

	LLAvatarIconIDCache::getInstance()->save();

	// Stop the plugin read thread if it's running.
	LLPluginProcessParent::setUseReadThread(false);

	LL_INFOS() << "Shutting down Threads" << LL_ENDL;

	// Let threads finish
	LLTimer idleTimer;
	idleTimer.reset();
	const F64 max_idle_time = 5.f; // 5 seconds
	while(1)
	{
		S32 pending = 0;
		pending += LLAppViewer::getTextureCache()->update(1); // unpauses the worker thread
		pending += LLAppViewer::getImageDecodeThread()->update(1); // unpauses the image thread
		pending += LLAppViewer::getTextureFetch()->update(1); // unpauses the texture fetch thread
		pending += LLVFSThread::updateClass(0);
		pending += LLLFSThread::updateClass(0);
		F64 idle_time = idleTimer.getElapsedTimeF64();
		if(!pending)
		{
			break ; //done
		}
		else if(idle_time >= max_idle_time)
		{
			LL_WARNS() << "Quitting with pending background tasks." << LL_ENDL;
			break;
		}
	}

    if (mPurgeUserDataOnExit)
    {
        // Ideally we should not save anything from this session since it is going to be purged now,
        // but this is a very 'rare' case (user deleting himself), not worth overcomplicating 'save&cleanup' code
        std::string user_path = gDirUtilp->getOSUserAppDir() + gDirUtilp->getDirDelimiter() + LLStartUp::getUserId();
        gDirUtilp->deleteDirAndContents(user_path);
    }

	// Delete workers first
	// shotdown all worker threads before deleting them in case of co-dependencies
	mAppCoreHttp.requestStop();
	sTextureFetch->shutdown();
	sTextureCache->shutdown();
	sImageDecodeThread->shutdown();

	sTextureFetch->shutDownTextureCacheThread() ;
	sTextureFetch->shutDownImageDecodeThread() ;

	LL_INFOS() << "Shutting down message system" << LL_ENDL;
	end_messaging_system();

	// Non-LLCurl libcurl library
	mAppCoreHttp.cleanup();

	SUBSYSTEM_CLEANUP(LLFilePickerThread);
	SUBSYSTEM_CLEANUP(LLDirPickerThread);

	//MUST happen AFTER SUBSYSTEM_CLEANUP(LLCurl)
	delete sTextureCache;
    sTextureCache = NULL;
	delete sTextureFetch;
    sTextureFetch = NULL;
	delete sImageDecodeThread;
    sImageDecodeThread = NULL;
	delete mFastTimerLogThread;
	mFastTimerLogThread = NULL;

	if (LLFastTimerView::sAnalyzePerformance)
	{
		LL_INFOS() << "Analyzing performance" << LL_ENDL;

		std::string baseline_name = LLTrace::BlockTimer::sLogName + "_baseline.slp";
		std::string current_name  = LLTrace::BlockTimer::sLogName + ".slp";
		std::string report_name   = LLTrace::BlockTimer::sLogName + "_report.csv";

		LLFastTimerView::doAnalysis(
			gDirUtilp->getExpandedFilename(LL_PATH_LOGS, baseline_name),
			gDirUtilp->getExpandedFilename(LL_PATH_LOGS, current_name),
			gDirUtilp->getExpandedFilename(LL_PATH_LOGS, report_name));
	}

	SUBSYSTEM_CLEANUP(LLMetricPerformanceTesterBasic) ;

	LL_INFOS() << "Cleaning up Media and Textures" << LL_ENDL;

	//Note:
	//SUBSYSTEM_CLEANUP(LLViewerMedia) has to be put before gTextureList.shutdown()
	//because some new image might be generated during cleaning up media. --bao
	gTextureList.shutdown(); // shutdown again in case a callback added something
	LLUIImageList::getInstance()->cleanUp();

	// This should eventually be done in LLAppViewer
	SUBSYSTEM_CLEANUP(LLVFSThread);
	SUBSYSTEM_CLEANUP(LLLFSThread);

#ifndef LL_RELEASE_FOR_DOWNLOAD
	LL_INFOS() << "Auditing VFS" << LL_ENDL;
	if(gVFS)
	{
		gVFS->audit();
	}
#endif

	LL_INFOS() << "Misc Cleanup" << LL_ENDL;

	// For safety, the LLVFS has to be deleted *after* LLVFSThread. This should be cleaned up.
	// (LLVFS doesn't know about LLVFSThread so can't kill pending requests) -Steve
	delete gStaticVFS;
	gStaticVFS = NULL;
	delete gVFS;
	gVFS = NULL;

	gSavedSettings.cleanup();
	LLUIColorTable::instance().clear();

	LLWatchdog::getInstance()->cleanup();

	LLViewerAssetStatsFF::cleanup();

	// If we're exiting to launch an URL, do that here so the screen
	// is at the right resolution before we launch IE.
	if (!gLaunchFileOnQuit.empty())
	{
		LL_INFOS() << "Launch file on quit." << LL_ENDL;
#if LL_WINDOWS
		// Indicate an application is starting.
		SetCursor(LoadCursor(NULL, IDC_WAIT));
#endif

		// HACK: Attempt to wait until the screen res. switch is complete.
		ms_sleep(1000);

		LLWeb::loadURLExternal( gLaunchFileOnQuit, false );
		LL_INFOS() << "File launched." << LL_ENDL;
	}
	LL_INFOS() << "Cleaning up LLProxy." << LL_ENDL;
	SUBSYSTEM_CLEANUP(LLProxy);
    LLCore::LLHttp::cleanup();

	LLMainLoopRepeater::instance().stop();

	ll_close_fail_log();

	LLError::LLCallStacks::cleanup();

	removeMarkerFiles();

	// It's not at first obvious where, in this long sequence, a generic cleanup
	// call OUGHT to go. So let's say this: as we migrate cleanup from
	// explicit hand-placed calls into the generic mechanism, eventually
	// all cleanup will get subsumed into the generic call. So the calls you
	// still see above are calls that MUST happen before the generic cleanup
	// kicks in.

	// The logging subsystem depends on an LLSingleton. Any logging after
	// LLSingletonBase::deleteAll() won't be recorded.
	LL_INFOS() << "Goodbye!" << LL_ENDL;

	// This calls every remaining LLSingleton's cleanupSingleton() and
	// deleteSingleton() methods.
	LLSingletonBase::deleteAll();

	removeDumpDir();

	// return 0;
	return true;
}

// A callback for LL_ERRS() to call during the watchdog error.
void watchdog_llerrs_callback(const std::string &error_string)
{
	gLLErrorActivated = true;

	gDebugInfo["FatalMessage"] = error_string;
	LLAppViewer::instance()->writeDebugInfo();

#ifdef LL_WINDOWS
	RaiseException(0,0,0,0);
#else
	raise(SIGQUIT);
#endif
}

// A callback for the watchdog to call.
void watchdog_killer_callback()
{
	LLError::setFatalFunction(watchdog_llerrs_callback);
	LL_ERRS() << "Watchdog killer event" << LL_ENDL;
}

bool LLAppViewer::initThreads()
{
	static const bool enable_threads = true;

	LLImage::initParamSingleton(gSavedSettings.getBOOL("TextureNewByteRange"),gSavedSettings.getS32("TextureReverseByteRange"));

	LLVFSThread::initClass(enable_threads && false);
	LLLFSThread::initClass(enable_threads && false);

	// Image decoding
	LLAppViewer::sImageDecodeThread = new LLImageDecodeThread(enable_threads && true);
	LLAppViewer::sTextureCache = new LLTextureCache(enable_threads && true);
	LLAppViewer::sTextureFetch = new LLTextureFetch(LLAppViewer::getTextureCache(),
													sImageDecodeThread,
													enable_threads && true,
													app_metrics_qa_mode);

	if (LLTrace::BlockTimer::sLog || LLTrace::BlockTimer::sMetricLog)
	{
		LLTrace::BlockTimer::setLogLock(new LLMutex());
		mFastTimerLogThread = new LLFastTimerLogThread(LLTrace::BlockTimer::sLogName);
		mFastTimerLogThread->start();
	}

	// Mesh streaming and caching
	gMeshRepo.init();

	LLFilePickerThread::initClass();
	LLDirPickerThread::initClass();

	// *FIX: no error handling here!
	return true;
}

void errorCallback(const std::string &error_string)
{
	LLStringUtil::format_map_t map;
	map["ERROR_DETAILS"]=error_string;
	std::string error_display_string=LLTrans::getString("MBApplicationErrorDetails",map);
	
	// <FS:Ansariel> If we crash before loading the configuration, LLTrans
	//               won't be able to find the localized string, so we
	//               fall back to the English version instead of showing
	//               a dialog saying "MissingString("<LocalizationStringId>".
	std::string caption = LLTrans::getString("MBApplicationError");

	if (error_display_string.find("MissingString(") != std::string::npos)
	{
		error_display_string = "We are sorry, but Firestorm has crashed and needs to be closed. If you see this issue happening repeatedly, please contact our support team and submit the following message:\n\n[ERROR_DETAILS]";
		LLStringUtil::format(error_display_string, map);
	}
	if (caption.find("MissingString(") != std::string::npos)
	{
		caption = "Application Error - Don't Panic";
	}
	// </FS:Ansariel>

#if !LL_RELEASE_FOR_DOWNLOAD
	// <FS:Ansariel> Changed to fix missing string error upon early crash
	//if (OSBTN_CANCEL == OSMessageBox(error_display_string, LLTrans::getString("MBApplicationError"), OSMB_OKCANCEL))
	if (OSBTN_CANCEL == OSMessageBox(error_display_string, caption, OSMB_OKCANCEL))
		return;
#else
	// <FS:Ansariel> Changed to fix missing string error upon early crash
	//OSMessageBox(error_display_string, LLTrans::getString("MBApplicationError"), OSMB_OK);
	OSMessageBox(error_display_string, caption, OSMB_OK);
#endif // !LL_RELEASE_FOR_DOWNLOAD

	//Set the ErrorActivated global so we know to create a marker file
	gLLErrorActivated = true;

	gDebugInfo["FatalMessage"] = error_string;
	// We're not already crashing -- we simply *intend* to crash. Since we
	// haven't actually trashed anything yet, we can afford to write the whole
	// static info file.
	LLAppViewer::instance()->writeDebugInfo();

#ifndef SHADER_CRASH_NONFATAL
	LLError::crashAndLoop(error_string);
#endif
}

void LLAppViewer::initLoggingAndGetLastDuration()
{
	//
	// Set up logging defaults for the viewer
	//
	LLError::initForApplication( gDirUtilp->getExpandedFilename(LL_PATH_USER_SETTINGS, "")
                                ,gDirUtilp->getExpandedFilename(LL_PATH_APP_SETTINGS, "")
                                );
	LLError::setFatalFunction(errorCallback);
	//LLError::setTimeFunction(getRuntime);

	// <FS:Ansariel> Remove old CEF log file (defined in dullahan.h)
	LLFile::remove(gDirUtilp->getExpandedFilename(LL_PATH_LOGS, "cef_log.txt"));

	// Remove the last ".old" log file.
	std::string old_log_file = gDirUtilp->getExpandedFilename(LL_PATH_LOGS,
							     APP_NAME + ".old");
	LLFile::remove(old_log_file);

	// Get name of the log file
	std::string log_file = gDirUtilp->getExpandedFilename(LL_PATH_LOGS,
							     APP_NAME + ".log");
 	/*
	 * Before touching any log files, compute the duration of the last run
	 * by comparing the ctime of the previous start marker file with the ctime
	 * of the last log file.
	 */
	std::string start_marker_file_name = gDirUtilp->getExpandedFilename(LL_PATH_LOGS, START_MARKER_FILE_NAME);
	llstat start_marker_stat;
	llstat log_file_stat;
	std::ostringstream duration_log_stream; // can't log yet, so save any message for when we can below
	int start_stat_result = LLFile::stat(start_marker_file_name, &start_marker_stat);
	int log_stat_result = LLFile::stat(log_file, &log_file_stat);
	if ( 0 == start_stat_result && 0 == log_stat_result )
	{
		int elapsed_seconds = log_file_stat.st_ctime - start_marker_stat.st_ctime;
		// only report a last run time if the last viewer was the same version
		// because this stat will be counted against this version
		if ( markerIsSameVersion(start_marker_file_name) )
		{
			gLastExecDuration = elapsed_seconds;
		}
		else
		{
			duration_log_stream << "start marker from some other version; duration is not reported";
			gLastExecDuration = -1;
		}
	}
	else
	{
		// at least one of the LLFile::stat calls failed, so we can't compute the run time
		duration_log_stream << "duration stat failure; start: "<< start_stat_result << " log: " << log_stat_result;
		gLastExecDuration = -1; // unknown
	}
	std::string duration_log_msg(duration_log_stream.str());

	// Create a new start marker file for comparison with log file time for the next run
	LLAPRFile start_marker_file ;
	start_marker_file.open(start_marker_file_name, LL_APR_WB);
	if (start_marker_file.getFileHandle())
	{
		recordMarkerVersion(start_marker_file);
		start_marker_file.close();
	}

	// Rename current log file to ".old"
	LLFile::rename(log_file, old_log_file);

	// Set the log file to SecondLife.log
	LLError::logToFile(log_file);
	if (!duration_log_msg.empty())
	{
		LL_WARNS("MarkerFile") << duration_log_msg << LL_ENDL;
	}
}

bool LLAppViewer::loadSettingsFromDirectory(const std::string& location_key,
					    bool set_defaults)
{
	if (!mSettingsLocationList)
	{
		LL_ERRS() << "Invalid settings location list" << LL_ENDL;
	}

	BOOST_FOREACH(const SettingsGroup& group, mSettingsLocationList->groups)
	{
		// skip settings groups that aren't the one we requested
		if (group.name() != location_key) continue;

		ELLPath path_index = (ELLPath)group.path_index();
		if(path_index <= LL_PATH_NONE || path_index >= LL_PATH_LAST)
		{
			LL_ERRS() << "Out of range path index in app_settings/settings_files.xml" << LL_ENDL;
			return false;
		}

		BOOST_FOREACH(const SettingsFile& file, group.files)
		{
			// <FS:Ansariel> Skip quickprefs settings - we don't have a settings group
			//               for it as it's not a regular settings file
			if (file.name() == "QuickPreferences")
			{
				continue;
			}
			// </FS:Ansariel>

			LL_INFOS("Settings") << "Attempting to load settings for the group " << file.name()
			    << " - from location " << location_key << LL_ENDL;

			LLControlGroup* settings_group = LLControlGroup::getInstance(file.name);
			if(!settings_group)
			{
				LL_WARNS("Settings") << "No matching settings group for name " << file.name() << LL_ENDL;
				continue;
			}

			std::string full_settings_path;

			if (file.file_name_setting.isProvided()
				&& gSavedSettings.controlExists(file.file_name_setting))
			{
				// try to find filename stored in file_name_setting control
				full_settings_path = gSavedSettings.getString(file.file_name_setting);
				if (full_settings_path.empty())
				{
					continue;
				}
				else if (!gDirUtilp->fileExists(full_settings_path))
				{
					// search in default path
					full_settings_path = gDirUtilp->getExpandedFilename((ELLPath)path_index, full_settings_path);
				}
			}
			else
			{
				// by default, use specified file name
				full_settings_path = gDirUtilp->getExpandedFilename((ELLPath)path_index, file.file_name());
			}

			if(settings_group->loadFromFile(full_settings_path, set_defaults, file.persistent))
			{	// success!
				LL_INFOS("Settings") << "Loaded settings file " << full_settings_path << LL_ENDL;
			}
			else
			{	// failed to load
				if(file.required)
				{
					LL_ERRS() << "Error: Cannot load required settings file from: " << full_settings_path << LL_ENDL;
					return false;
				}
				else
				{
					// only complain if we actually have a filename at this point
					if (!full_settings_path.empty())
					{
						LL_INFOS("Settings") << "Cannot load " << full_settings_path << " - No settings found." << LL_ENDL;
					}
				}
			}
		}
	}

	return true;
}

std::string LLAppViewer::getSettingsFilename(const std::string& location_key,
											 const std::string& file)
{
	BOOST_FOREACH(const SettingsGroup& group, mSettingsLocationList->groups)
	{
		if (group.name() == location_key)
		{
			BOOST_FOREACH(const SettingsFile& settings_file, group.files)
			{
				if (settings_file.name() == file)
				{
					return settings_file.file_name;
				}
			}
		}
	}

	return std::string();
}

void LLAppViewer::loadColorSettings()
{
	LLUIColorTable::instance().loadFromSettings();
}

namespace
{
    void handleCommandLineError(LLControlGroupCLP& clp)
    {
		LL_WARNS() << "Error parsing command line options. Command Line options ignored."  << LL_ENDL;

		LL_INFOS() << "Command line usage:\n" << clp << LL_ENDL;

		OSMessageBox(STRINGIZE(LLTrans::getString("MBCmdLineError") << clp.getErrorMessage()),
					 LLStringUtil::null,
					 OSMB_OK);
    }
} // anonymous namespace

bool LLAppViewer::initConfiguration()
{
	//Load settings files list
	std::string settings_file_list = gDirUtilp->getExpandedFilename(LL_PATH_APP_SETTINGS, "settings_files.xml");
	LLXMLNodePtr root;
	BOOL success  = LLXMLNode::parseFile(settings_file_list, root, NULL);
	if (!success)
	{
        LL_ERRS() << "Cannot load default configuration file " << settings_file_list << LL_ENDL;
	}

	mSettingsLocationList = new SettingsFiles();

	LLXUIParser parser;
	parser.readXUI(root, *mSettingsLocationList, settings_file_list);

	if (!mSettingsLocationList->validateBlock())
	{
        LL_ERRS() << "Invalid settings file list " << settings_file_list << LL_ENDL;
	}

	// The settings and command line parsing have a fragile
	// order-of-operation:
	// - load defaults from app_settings
	// - set procedural settings values
	// - read command line settings
	// - selectively apply settings needed to load user settings.
    // - load overrides from user_settings
	// - apply command line settings (to override the overrides)
	// - load per account settings (happens in llstartup

	// - load defaults
	bool set_defaults = true;
	if(!loadSettingsFromDirectory("Default", set_defaults))
	{
		OSMessageBox(
			"Unable to load default settings file. The installation may be corrupted.",
			LLStringUtil::null,OSMB_OK);
		return false;
	}
	
	//<FS:Techwolf Lupindo>
	// load defaults overide here. Can not use settings_files.xml as path is different then above loading of defaults.
	std::string fsdata_defaults = gDirUtilp->getExpandedFilename(LL_PATH_USER_SETTINGS, llformat("fsdata_defaults.%s.xml", LLVersionInfo::getInstance()->getShortVersion().c_str()));
	std::string fsdata_global = "Global";
	LLControlGroup* settings_group = LLControlGroup::getInstance(fsdata_global);
	if(settings_group && settings_group->loadFromFile(fsdata_defaults, set_defaults))
	{
		LL_INFOS() << "Loaded settings file " << fsdata_defaults << LL_ENDL;
	}
	//</FS:Techwolf Lupindo>

	initStrings(); // setup paths for LLTrans based on settings files only
	// - set procedural settings
	// Note: can't use LL_PATH_PER_SL_ACCOUNT for any of these since we haven't logged in yet
        //gSavedSettings.setString("ClientSettingsFile", gDirUtilp->getExpandedFilename(LL_PATH_USER_SETTINGS, getSettingsFilename("Default", "Global")));
        gSavedSettings.setString("ClientSettingsFile", gDirUtilp->getExpandedFilename(LL_PATH_USER_SETTINGS, getSettingsFilename("User", "Global")));
        gSavedSettings.setString("CrashSettingsFile", gDirUtilp->getExpandedFilename(LL_PATH_USER_SETTINGS, getSettingsFilename("User", "CrashSettings")));
	
#ifndef	LL_RELEASE_FOR_DOWNLOAD
	// provide developer build only overrides for these control variables that are not
	// persisted to settings.xml
	LLControlVariable* c = gSavedSettings.getControl("ShowConsoleWindow");
	if (c)
	{
		c->setValue(true, false);
	}
	c = gSavedSettings.getControl("AllowMultipleViewers");
	if (c)
	{
		c->setValue(true, false);
	}

	gSavedSettings.setBOOL("QAMode", TRUE );
	gSavedSettings.setS32("WatchdogEnabled", 0);
#endif

	// These are warnings that appear on the first experience of that condition.
	// They are already set in the settings_default.xml file, but still need to be added to LLFirstUse
	// for disable/reset ability
//	LLFirstUse::addConfigVariable("FirstBalanceIncrease");
//	LLFirstUse::addConfigVariable("FirstBalanceDecrease");
//	LLFirstUse::addConfigVariable("FirstSit");
//	LLFirstUse::addConfigVariable("FirstMap");
//	LLFirstUse::addConfigVariable("FirstGoTo");
//	LLFirstUse::addConfigVariable("FirstBuild");
//	LLFirstUse::addConfigVariable("FirstLeftClickNoHit");
//	LLFirstUse::addConfigVariable("FirstTeleport");
//	LLFirstUse::addConfigVariable("FirstOverrideKeys");
//	LLFirstUse::addConfigVariable("FirstAttach");
//	LLFirstUse::addConfigVariable("FirstAppearance");
//	LLFirstUse::addConfigVariable("FirstInventory");
//	LLFirstUse::addConfigVariable("FirstSandbox");
//	LLFirstUse::addConfigVariable("FirstFlexible");
//	LLFirstUse::addConfigVariable("FirstDebugMenus");
//	LLFirstUse::addConfigVariable("FirstSculptedPrim");
//	LLFirstUse::addConfigVariable("FirstVoice");
//	LLFirstUse::addConfigVariable("FirstMedia");

	// - read command line settings.
	LLControlGroupCLP clp;
	std::string	cmd_line_config	= gDirUtilp->getExpandedFilename(LL_PATH_APP_SETTINGS,
														  "cmd_line.xml");

	clp.configure(cmd_line_config, &gSavedSettings);

	if(!initParseCommandLine(clp))
	{
		handleCommandLineError(clp);
		return false;
	}

	// - selectively apply settings

	// If the user has specified a alternate settings file name.
	// Load	it now before loading the user_settings/settings.xml
	if(clp.hasOption("settings"))
	{
		std::string	user_settings_filename =
			gDirUtilp->getExpandedFilename(LL_PATH_USER_SETTINGS,
										   clp.getOption("settings")[0]);
		gSavedSettings.setString("ClientSettingsFile", user_settings_filename);
		// SJ: if asked to purge configuration, remove custom user-settings file before it will be read
		if (mPurgeSettings)
		{
			LLFile::remove(user_settings_filename);
		}

		LL_INFOS("Settings")	<< "Using command line specified settings filename: "
			<< user_settings_filename << LL_ENDL;
	}
	else
	{
		// SJ: if asked to purge configuration, remove default user-settings file before it will be read
		if (mPurgeSettings)
		{
			LLFile::remove(gDirUtilp->getExpandedFilename(LL_PATH_USER_SETTINGS, getSettingsFilename("User", "Global")));
		}

	}
	

	// - load overrides from user_settings
	loadSettingsFromDirectory("User");

	if (gSavedSettings.getBOOL("FirstRunThisInstall"))
	{
		// Set firstrun flag to indicate that some further init actiona should be taken
		// like determining screen DPI value and so on
		mIsFirstRun = true;

		// <FS>
		if (gSavedSettings.getString("SessionSettingsFile").empty())
		{
			gSavedSettings.setString("SessionSettingsFile", "settings_firestorm.xml");
		}
		// </FS>
		
// <FS:CR> Set ForceShowGrid to TRUE on first run if we're on an OpenSim build
#ifdef OPENSIM
		if (!gSavedSettings.getBOOL("ForceShowGrid"))
			gSavedSettings.setBOOL("ForceShowGrid", TRUE);
#endif // OPENSIM
// </FS:CR>
		
		gSavedSettings.setBOOL("FirstRunThisInstall", FALSE);
	}
	
	// <FS:CR> Compatibility with old backups
	// Put gSavedSettings here, gSavedPerAccountSettings in llstartup.cpp
	// *TODO: Should we keep these around forever or just three release cycles?
	if (gSavedSettings.getBOOL("FSFirstRunAfterSettingsRestore"))
	{
		// Nothing happened...
	}
	// </FS:CR>

	//WS: Set the usersessionsettingsfile to the account_SessionSettingsFile file. This allows settings_per_accounts to be per session.
	if(!gSavedSettings.getString("SessionSettingsFile").empty())
    {
		if(gSavedSettings.getString("UserSessionSettingsFile").empty())
			gSavedSettings.setString("UserSessionSettingsFile","account_" + gSavedSettings.getString("SessionSettingsFile"));
	}
	else
    {
        gSavedSettings.setString("UserSessionSettingsFile","");
    }

	if (clp.hasOption("sessionsettings"))
	{
		std::string session_settings_filename = clp.getOption("sessionsettings")[0];
		gSavedSettings.setString("SessionSettingsFile", session_settings_filename);
		LL_INFOS("Settings")	<< "Using session settings filename: "
			<< session_settings_filename << LL_ENDL;
	}
	loadSettingsFromDirectory("Session",true); // AO The session file turns into the new defaults

	if (clp.hasOption("usersessionsettings"))
	{
		std::string user_session_settings_filename = clp.getOption("usersessionsettings")[0];
		gSavedSettings.setString("UserSessionSettingsFile", user_session_settings_filename);
		LL_INFOS("Settings") << "Using user session settings filename: "
			<< user_session_settings_filename << LL_ENDL;

	}

	
	loadSettingsFromDirectory("UserSession");
	
	//AO: Re-read user settings again. This is a Firestorm hack to get user settings to override modes
	//Todo, find a cleaner way of doing this via the various set_default arguments.
	loadSettingsFromDirectory("User");
	
	// <FS:Ansariel> Debug setting to disable log throttle
	nd::logging::setThrottleEnabled(gSavedSettings.getBOOL("FSEnableLogThrottle"));

	// - apply command line settings
	if (! clp.notify())
	{
		handleCommandLineError(clp);
		return false;
	}

	// Register the core crash option as soon as we can
	// if we want gdb post-mortem on cores we need to be up and running
	// ASAP or we might miss init issue etc.
	if(gSavedSettings.getBOOL("DisableCrashLogger"))
	{
		LL_WARNS() << "Crashes will be handled by system, stack trace logs and crash logger are both disabled" << LL_ENDL;
		disableCrashlogger();
	}

	// Handle initialization from settings.
	// Start up the debugging console before handling other options.
	if (gSavedSettings.getBOOL("ShowConsoleWindow"))
	{
		initConsole();
	}

	if(clp.hasOption("help"))
	{
		std::ostringstream msg;
		msg << LLTrans::getString("MBCmdLineUsg") << "\n" << clp;
		LL_INFOS()	<< msg.str() << LL_ENDL;

		OSMessageBox(
			msg.str(),
			LLStringUtil::null,
			OSMB_OK);

		return false;
	}

    if(clp.hasOption("set"))
    {
        const LLCommandLineParser::token_vector_t& set_values = clp.getOption("set");
        if(0x1 & set_values.size())
        {
            LL_WARNS() << "Invalid '--set' parameter count." << LL_ENDL;
        }
        else
        {
            LLCommandLineParser::token_vector_t::const_iterator itr = set_values.begin();
            for(; itr != set_values.end(); ++itr)
            {
                const std::string& name = *itr;
                const std::string& value = *(++itr);
                std::string name_part;
                std::string group_part;
				LLControlVariable* control = NULL;

				// Name can be further split into ControlGroup.Name, with the default control group being Global
				size_t pos = name.find('.');
				if (pos != std::string::npos)
				{
					group_part = name.substr(0, pos);
					name_part = name.substr(pos+1);
					LL_INFOS() << "Setting " << group_part << "." << name_part << " to " << value << LL_ENDL;
					LLControlGroup* g = LLControlGroup::getInstance(group_part);
					if (g) control = g->getControl(name_part);
				}
				else
				{
					LL_INFOS() << "Setting Global." << name << " to " << value << LL_ENDL;
					control = gSavedSettings.getControl(name);
				}

                if (control)
                {
                    control->setValue(value, false);
                }
                else
                {
					LL_WARNS() << "Failed --set " << name << ": setting name unknown." << LL_ENDL;
                }
            }
        }
    }

    if  (clp.hasOption("logevents")) {
		LLViewerEventRecorder::instance().setEventLoggingOn();
    }

	std::string CmdLineChannel(gSavedSettings.getString("CmdLineChannel"));
	if(! CmdLineChannel.empty())
    {
		LLVersionInfo::instance().resetChannel(CmdLineChannel);
	}

	// If we have specified crash on startup, set the global so we'll trigger the crash at the right time
	gCrashOnStartup = gSavedSettings.getBOOL("CrashOnStartup");

	if (gSavedSettings.getBOOL("LogPerformance"))
	{
		LLTrace::BlockTimer::sLog = true;
		LLTrace::BlockTimer::sLogName = std::string("performance");
	}

	std::string test_name(gSavedSettings.getString("LogMetrics"));
	if (! test_name.empty())
 	{
		LLTrace::BlockTimer::sMetricLog = TRUE;
		// '--logmetrics' is specified with a named test metric argument so the data gathering is done only on that test
		// In the absence of argument, every metric would be gathered (makes for a rather slow run and hard to decipher report...)
		LL_INFOS() << "'--logmetrics' argument : " << test_name << LL_ENDL;
		LLTrace::BlockTimer::sLogName = test_name;
	}

	if (clp.hasOption("graphicslevel"))
	{
		// User explicitly requested --graphicslevel on the command line. We
		// expect this switch has already set RenderQualityPerformance. Check
		// that value for validity.
		U32 graphicslevel = gSavedSettings.getU32("RenderQualityPerformance");
		if (LLFeatureManager::instance().isValidGraphicsLevel(graphicslevel))
        {
			// graphicslevel is valid: save it and engage it later. Capture
			// the requested value separately from the settings variable
			// because, if this is the first run, LLViewerWindow's constructor
			// will call LLFeatureManager::applyRecommendedSettings(), which
			// overwrites this settings variable!
			mForceGraphicsLevel = graphicslevel;
        }
	}

	LLFastTimerView::sAnalyzePerformance = gSavedSettings.getBOOL("AnalyzePerformance");
	gAgentPilot.setReplaySession(gSavedSettings.getBOOL("ReplaySession"));

	if (gSavedSettings.getBOOL("DebugSession"))
	{
		gDebugSession = TRUE;
		gDebugGL = TRUE;

		ll_init_fail_log(gDirUtilp->getExpandedFilename(LL_PATH_LOGS, "test_failures.log"));
	}

	// <FS:TT> Hacking to save the skin and theme for future use.
	mCurrentSkin = gSavedSettings.getString("SkinCurrent");
	mCurrentSkinTheme = gSavedSettings.getString("SkinCurrentTheme");
	// </FS:TT>

	const LLControlVariable* skinfolder = gSavedSettings.getControl("SkinCurrent");
	if(skinfolder && LLStringUtil::null != skinfolder->getValue().asString())
	{
		// Examining "Language" may not suffice -- see LLUI::getLanguage()
		// logic. Unfortunately LLUI::getLanguage() doesn't yet do us much
		// good because we haven't yet called LLUI::initClass().
// [SL:KB] - Patch: Viewer-Skins | Checked: 2012-12-26 (Catznip-3.4)
 		gDirUtilp->setSkinFolder(skinfolder->getValue().asString(),
								 gSavedSettings.getString("SkinCurrentTheme"),
 								 gSavedSettings.getString("Language"));
		loadSettingsFromDirectory("CurrentSkin");
// [/SL:KB]
//		gDirUtilp->setSkinFolder(skinfolder->getValue().asString(),
//								 gSavedSettings.getString("Language"));
	}

	if (gSavedSettings.getBOOL("SpellCheck"))
	{
		std::list<std::string> dict_list;
		std::string dict_setting = gSavedSettings.getString("SpellCheckDictionary");
		boost::split(dict_list, dict_setting, boost::is_any_of(std::string(",")));
		if (!dict_list.empty())
		{
			LLSpellChecker::setUseSpellCheck(dict_list.front());
			dict_list.pop_front();
			LLSpellChecker::instance().setSecondaryDictionaries(dict_list);
		}
	}

	// Handle slurl use. NOTE: Don't let SL-55321 reappear.
	// This initial-SLURL logic, up through the call to
	// sendURLToOtherInstance(), must precede LLSplashScreen::show() --
	// because if sendURLToOtherInstance() succeeds, we take a fast exit,
	// SKIPPING the splash screen and everything else.

    // *FIX: This init code should be made more robust to prevent
    // the issue SL-55321 from returning. One thought is to allow
    // only select options to be set from command line when a slurl
    // is specified. More work on the settings system is needed to
    // achieve this. For now...

    // *NOTE:Mani The command line parser parses tokens and is
    // setup to bail after parsing the '--url' option or the
    // first option specified without a '--option' flag (or
    // any other option that uses the 'last_option' setting -
    // see LLControlGroupCLP::configure())

    // What can happen is that someone can use IE (or potentially
    // other browsers) and do the rough equivalent of command
    // injection and steal passwords. Phoenix. SL-55321

	std::string starting_location;

	std::string cmd_line_login_location(gSavedSettings.getString("CmdLineLoginLocation"));
	if(! cmd_line_login_location.empty())
	{
		starting_location = cmd_line_login_location;
	}
	else
	{
		std::string default_login_location(gSavedSettings.getString("DefaultLoginLocation"));
		if (! default_login_location.empty())
		{
			starting_location = default_login_location;
		}
	}

	// <FS>The gridmanager doesn't know the grids yet, only prepare
	// parsing the slurls, actually done when the grids are fetched 
	// (currently at the top of startup STATE_AUDIO_INIT,
	// but rather it belongs into the gridmanager)
	LLSLURL start_slurl;
	if (! starting_location.empty())
    {
		start_slurl = starting_location;
		// <FS:Ansariel> FIRE-11586: Restore grid manager workaround (grid is still empty here!)
		//LLStartUp::setStartSLURL(start_slurl);
		//if(start_slurl.getType() == LLSLURL::LOCATION)
		//{  
		//	LLGridManager::getInstance()->setGridChoice(start_slurl.getGrid());
		//}
		LLStartUp::setStartSLURLString(starting_location);
		// </FS:Ansariel>

	}

	// NextLoginLocation is set as a side effect of LLStartUp::setStartSLURL()
	std::string nextLoginLocation = gSavedSettings.getString( "NextLoginLocation" );
	if ( !nextLoginLocation.empty() )
	{
		LL_DEBUGS("AppInit")<<"set start from NextLoginLocation: "<<nextLoginLocation<<LL_ENDL;
		LLStartUp::setStartSLURL(LLSLURL(nextLoginLocation));
	}
	else if (   (   clp.hasOption("login") || clp.hasOption("autologin"))
			 && gSavedSettings.getString("CmdLineLoginLocation").empty())
	{
		// If automatic login from command line with --login switch
		// init StartSLURL location.
		std::string start_slurl_setting = gSavedSettings.getString("LoginLocation");
		LL_DEBUGS("AppInit") << "start slurl setting '" << start_slurl_setting << "'" << LL_ENDL;
		// <FS:AW crash on startup>
		// also here LLSLURLs are not available at this point of startup
		//LLStartUp::setStartSLURL(LLSLURL(start_slurl_setting));
		LLStartUp::setStartSLURLString(start_slurl_setting);
		// </FS:AW crash on startup>
	}
	else
	{
		// the login location will be set by the login panel (see LLPanelLogin)
	}

	// <FS:Ansariel> Option to not save password if using login cmdline switch
	if (clp.hasOption("logindontsavepassword") && clp.hasOption("login"))
	{
		gSavedSettings.setBOOL("FSLoginDontSavePassword", TRUE);
	}
	// </FS:Ansariel>

	//RN: if we received a URL, hand it off to the existing instance.
	// don't call anotherInstanceRunning() when doing URL handoff, as
	// it relies on checking a marker file which will not work when running
	// out of different directories

	if (start_slurl.isValid() &&
		(gSavedSettings.getBOOL("SLURLPassToOtherInstance")))
	{
		// <FS:Ansariel> FIRE-11586: Temporary fix until grid manager has been reworked
		//if (sendURLToOtherInstance(start_slurl.getSLURLString()))
		if (sendURLToOtherInstance(starting_location))
		// </FS:Ansariel>
		{
			// successfully handed off URL to existing instance, exit
			return false;
		}
    }

	// Display splash screen.  Must be after above check for previous
	// crash as this dialog is always frontmost.
	std::string splash_msg;
	LLStringUtil::format_map_t args;
	//<FS:AW set the APP_NAME to Firestorm instead of the grid connected to>
	// //args["[APP_NAME]"] = LLTrans::getString("SECOND_LIFE");
	args["[APP_NAME]"] =  LLTrans::getString("APP_NAME");
	//<FS:AW set the APP_NAME to Firestorm instead of the grid connected to>
	splash_msg = LLTrans::getString("StartupLoading", args);
	LLSplashScreen::show();
	LLSplashScreen::update(splash_msg);

	//LLVolumeMgr::initClass();
	LLVolumeMgr* volume_manager = new LLVolumeMgr();
	volume_manager->useMutex();	// LLApp and LLMutex magic must be manually enabled
	LLPrimitive::setVolumeManager(volume_manager);

	// Note: this is where we used to initialize gFeatureManagerp.

	gStartTime = totalTime();

	//
	// Set the name of the window
	//
	gWindowTitle = LLVersionInfo::getInstance()->getChannelAndVersion();	// <FS:CR>
#if LL_DEBUG
    gWindowTitle += std::string(" [DEBUG]");
#endif
	if (!gArgs.empty())
	{
	gWindowTitle += std::string(" ") + gArgs;
	}
	LLStringUtil::truncate(gWindowTitle, 255);

	//
	// Check for another instance of the app running
	// This happens AFTER LLSplashScreen::show(). That may or may not be
	// important.
	//
	if (mSecondInstance && !gSavedSettings.getBOOL("AllowMultipleViewers"))
	{
		OSMessageBox(
			LLTrans::getString("MBAlreadyRunning"),
			LLStringUtil::null,
			OSMB_OK);
		return false;
	}

	if (mSecondInstance)
	{
		// This is the second instance of SL. Turn off voice support,
		// but make sure the setting is *not* persisted.
		LLControlVariable* disable_voice = gSavedSettings.getControl("CmdLineDisableVoice");
		// <FS:Ansariel> Voice in multiple instances; by Latif Khalifa
		//if(disable_voice)
		if(disable_voice && !gSavedSettings.getBOOL("VoiceMultiInstance"))
		// </FS:Ansariel>
		{
			const BOOL DO_NOT_PERSIST = FALSE;
			disable_voice->setValue(LLSD(TRUE), DO_NOT_PERSIST);
		}
	}

	gLastRunVersion = gSavedSettings.getString("LastRunVersion");

	loadColorSettings();
    
    //<FS:KC> One time fix for Latency
    if ((gLastRunVersion != LLVersionInfo::getInstance()->getChannelAndVersion()) && (gSavedSettings.getString("SkinCurrent") == "latency") && !gSavedSettings.getBOOL("FSLatencyOneTimeFixRun"))
    {
        LL_INFOS() << "FSLatencyOneTimeFix: Fixing script dialog colors." << LL_ENDL;
        // Replace previously saved script dialog colors with new defaults, which happen to be the same as the group notice colors
        LLUIColorTable::instance().setColor("ScriptDialog", LLUIColorTable::instance().getColor("GroupNotifyDialogBG", LLColor4::grey4));
        LLUIColorTable::instance().setColor("ScriptDialogFg", LLUIColorTable::instance().getColor("GroupNotifyTextColor", LLColor4::white));
    }
    gSavedSettings.setBOOL("FSLatencyOneTimeFixRun", TRUE);
    //</FS:KC>

	// Let anyone else who cares know that we've populated our settings
	// variables.
	for (const auto& key : LLControlGroup::key_snapshot())
	{
		// For each named instance of LLControlGroup, send an event saying
		// we've initialized an LLControlGroup instance by that name.
		LLEventPumps::instance().obtain("LLControlGroup").post(LLSDMap("init", key));
	}

// [RLVa:KB] - Patch: RLVa-2.1.0
	if (LLControlVariable* pControl = gSavedSettings.getControl(RLV_SETTING_MAIN))
	{
		if ( (pControl->getValue().asBoolean()) && (pControl->hasUnsavedValue()) )
		{
			pControl->resetToDefault();
			pControl->setValue(false);

			std::ostringstream msg;
			msg << LLTrans::getString("RLVaToggleMessageLogin", LLSD().with("[STATE]", LLTrans::getString("RLVaToggleDisabled")));
			OSMessageBox(msg.str(), LLStringUtil::null, OSMB_OK);
		}
	}
// [/RLVa:KB]

	return true; // Config was successful.
}

// The following logic is replicated in initConfiguration() (to be able to get
// some initial strings before we've finished initializing enough to know the
// current language) and also in init() (to initialize for real). Somehow it
// keeps growing, necessitating a method all its own.
void LLAppViewer::initStrings()
{
	std::string strings_file = "strings.xml";
	std::string strings_path_full = gDirUtilp->findSkinnedFilenameBaseLang(LLDir::XUI, strings_file);
	if (strings_path_full.empty() || !LLFile::isfile(strings_path_full))
	{
		// initial check to make sure files are there failed
		gDirUtilp->dumpCurrentDirectories(LLError::LEVEL_WARN);
		LL_ERRS() << "Viewer failed to find localization and UI files. Please reinstall viewer from  https://secondlife.com/support/downloads/ and contact https://support.secondlife.com if issue persists after reinstall." << LL_ENDL;
	}
	LLTransUtil::parseStrings(strings_file, default_trans_args);
	LLTransUtil::parseLanguageStrings("language_settings.xml");

	// parseStrings() sets up the LLTrans substitution table. Add this one item.
	LLTrans::setDefaultArg("[sourceid]", gSavedSettings.getString("sourceid"));

	// Now that we've set "[sourceid]", have to go back through
	// default_trans_args and reinitialize all those other keys because some
	// of them, in turn, reference "[sourceid]".
	BOOST_FOREACH(std::string key, default_trans_args)
	{
		std::string brackets(key), nobrackets(key);
		// Invalid to inspect key[0] if key is empty(). But then, the entire
		// body of this loop is pointless if key is empty().
		if (key.empty())
			continue;

		if (key[0] != '[')
		{
			// key was passed without brackets. That means that 'nobrackets'
			// is correct but 'brackets' is not.
			brackets = STRINGIZE('[' << brackets << ']');
		}
		else
		{
			// key was passed with brackets. That means that 'brackets' is
			// correct but 'nobrackets' is not. Erase the left bracket.
			nobrackets.erase(0, 1);
			std::string::size_type length(nobrackets.length());
			if (length && nobrackets[length - 1] == ']')
			{
				nobrackets.erase(length - 1);
			}
		}
		// Calling LLTrans::getString() is what embeds the other default
		// translation strings into this one.
		LLTrans::setDefaultArg(brackets, LLTrans::getString(nobrackets));
	}

	// <FS:Ansariel> Set version number in VIEWER_GENERATION default substitute automatically
	LLStringUtil:: format_map_t gen_args;
	gen_args["[VERSION]"] = llformat("%d", LLVersionInfo::getInstance()->getMajor());
	LLTrans::setDefaultArg("[VIEWER_GENERATION]", LLTrans::getString("VIEWER_GENERATION", gen_args));
	LLTrans::setDefaultArg("[SHORT_VIEWER_GENERATION]", LLTrans::getString("SHORT_VIEWER_GENERATION", gen_args));
	// </FS:Ansariel>
}

//
// This function decides whether the client machine meets the minimum requirements to
// run in a maximized window, per the consensus of davep, boa and nyx on 3/30/2011.
//
bool LLAppViewer::meetsRequirementsForMaximizedStart()
{
	bool maximizedOk = (LLFeatureManager::getInstance()->getGPUClass() >= GPU_CLASS_2);

	maximizedOk &= (gSysMemory.getPhysicalMemoryKB() >= U32Gigabytes(1));

	return maximizedOk;
}

bool LLAppViewer::initWindow()
{
	LL_INFOS("AppInit") << "Initializing window..." << LL_ENDL;

	// store setting in a global for easy access and modification
	gHeadlessClient = gSavedSettings.getBOOL("HeadlessClient");

	// always start windowed
	BOOL ignorePixelDepth = gSavedSettings.getBOOL("IgnorePixelDepth");

	LLViewerWindow::Params window_params;
	window_params
		.title(gWindowTitle)
		.name(VIEWER_WINDOW_CLASSNAME)
		.x(gSavedSettings.getS32("WindowX"))
		.y(gSavedSettings.getS32("WindowY"))
		.width(gSavedSettings.getU32("WindowWidth"))
		.height(gSavedSettings.getU32("WindowHeight"))
		.min_width(gSavedSettings.getU32("MinWindowWidth"))
		.min_height(gSavedSettings.getU32("MinWindowHeight"))
/// <FS:CR> Since the 3.6.5 merge, setting fullscreen does terrible bad things on macs like opening
/// all floaters and menus off the left side of the screen. Let's not do that right now...
/// Hardcoding full screen OFF until it's fixed. On 10.7+ we have native full screen support anyway.
#ifndef LL_DARWIN
		.fullscreen(gSavedSettings.getBOOL("FullScreen"))
#else // !LL_DARWIN
		.fullscreen(false)
#endif // !LL_DARWIN
// </FS:CR>
		.ignore_pixel_depth(ignorePixelDepth)
		.first_run(mIsFirstRun);

	gViewerWindow = new LLViewerWindow(window_params);

	LL_INFOS("AppInit") << "gViewerwindow created." << LL_ENDL;

	// Need to load feature table before cheking to start watchdog.
	// <FS:Ansariel> Fix Watchdog settings/feature table mess
	//bool use_watchdog = false;
	//int watchdog_enabled_setting = gSavedSettings.getS32("WatchdogEnabled");
	//if (watchdog_enabled_setting == -1)
	//{
	//	use_watchdog = !LLFeatureManager::getInstance()->isFeatureAvailable("WatchdogDisabled");
	//}
	//else
	//{
	//	// The user has explicitly set this setting; always use that value.
	//	use_watchdog = bool(watchdog_enabled_setting);
	//}

	//if (use_watchdog)
	if (gSavedSettings.getS32("WatchdogEnabled"))
	// </FS:Ansariel>
	{
		LLWatchdog::getInstance()->init(watchdog_killer_callback);
	}
	LL_INFOS("AppInit") << "watchdog setting is done." << LL_ENDL;

	// <FS:Ansariel> Init group notices, IMs and chiclets position before the
	//               screenchannel gets created
	gSavedSettings.setBOOL("InternalShowGroupNoticesTopRight", gSavedSettings.getBOOL("ShowGroupNoticesTopRight"));

	LLNotificationsUI::LLNotificationManager::getInstance();


#ifdef LL_DARWIN
	//Satisfy both MAINT-3135 (OSX 10.6 and earlier) MAINT-3288 (OSX 10.7 and later)
	LLOSInfo& os_info = LLOSInfo::instance();
	if (os_info.mMajorVer == 10 && os_info.mMinorVer < 7)
	{
		if ( os_info.mMinorVer == 6 && os_info.mBuild < 8 )
			gViewerWindow->getWindow()->setOldResize(true);
	}
#endif

	if (gSavedSettings.getBOOL("WindowMaximized"))
	{
		gViewerWindow->getWindow()->maximize();
	}

	//
	// Initialize GL stuff
	//

	if (mForceGraphicsLevel)
	{
		LLFeatureManager::getInstance()->setGraphicsLevel(*mForceGraphicsLevel, false);
		gSavedSettings.setU32("RenderQualityPerformance", *mForceGraphicsLevel);
	}

	// Set this flag in case we crash while initializing GL
	gSavedSettings.setBOOL("RenderInitError", TRUE);
	gSavedSettings.saveToFile( gSavedSettings.getString("ClientSettingsFile"), TRUE );

	gPipeline.init();
	LL_INFOS("AppInit") << "gPipeline Initialized" << LL_ENDL;

	stop_glerror();
	gViewerWindow->initGLDefaults();

	gSavedSettings.setBOOL("RenderInitError", FALSE);
	gSavedSettings.saveToFile( gSavedSettings.getString("ClientSettingsFile"), TRUE );

	//If we have a startup crash, it's usually near GL initialization, so simulate that.
	if(gCrashOnStartup)
	{
		LLAppViewer::instance()->forceErrorLLError();
	}

	//
	// Determine if the window should start maximized on initial run based
	// on graphics capability
	//
	if (gSavedSettings.getBOOL("FirstLoginThisInstall") && meetsRequirementsForMaximizedStart())
	{
		LL_INFOS("AppInit") << "This client met the requirements for a maximized initial screen." << LL_ENDL;
		gSavedSettings.setBOOL("WindowMaximized", TRUE);
	}

	if (gSavedSettings.getBOOL("WindowMaximized"))
	{
		gViewerWindow->getWindow()->maximize();
	}

	LLUI::getInstance()->mWindow = gViewerWindow->getWindow();

	// Show watch cursor
	gViewerWindow->setCursor(UI_CURSOR_WAIT);

	// Finish view initialization
	gViewerWindow->initBase();

	// show viewer window
	//gViewerWindow->getWindow()->show();

	LL_INFOS("AppInit") << "Window initialization done." << LL_ENDL;

	return true;
}

void LLAppViewer::writeDebugInfo(bool isStatic)
{
    //Try to do the minimum when writing data during a crash.
    std::string* debug_filename;
    debug_filename = ( isStatic
        ? getStaticDebugFile()
        : getDynamicDebugFile() );

    LL_INFOS() << "Writing debug file " << *debug_filename << LL_ENDL;
    llofstream out_file(debug_filename->c_str());

    isStatic ?  LLSDSerialize::toPrettyXML(gDebugInfo, out_file)
             :  LLSDSerialize::toPrettyXML(gDebugInfo["Dynamic"], out_file);
}

LLSD LLAppViewer::getViewerInfo() const
{
	// The point of having one method build an LLSD info block and the other
	// construct the user-visible About string is to ensure that the same info
	// is available to a getInfo() caller as to the user opening
	// LLFloaterAbout.
	LLSD info;
	auto& versionInfo(LLVersionInfo::instance());
	info["VIEWER_VERSION"] = LLSDArray(versionInfo.getMajor())(versionInfo.getMinor())(versionInfo.getPatch())(versionInfo.getBuild());
	info["VIEWER_VERSION_STR"] = versionInfo.getVersion();
	info["BUILD_DATE"] = __DATE__;
	info["BUILD_TIME"] = __TIME__;
	info["CHANNEL"] = versionInfo.getChannel();
    info["ADDRESS_SIZE"] = ADDRESS_SIZE;
    // std::string build_config = versionInfo.getBuildConfig();
    //if (build_config != "Release")
    //{
    //    info["BUILD_CONFIG"] = build_config;
    //}

// <FS:CR> FIRE-8273: Add Open-sim indicator to About floater
#if defined OPENSIM
	info["BUILD_TYPE"] = LLTrans::getString("FSWithOpensim");
#elif defined HAVOK_TPV
	info["BUILD_TYPE"] = LLTrans::getString("FSWithHavok");
#else
	info["BUILD_TYPE"] = std::string();
#endif // OPENSIM
// </FS:CR>
	info["SKIN"] = gSavedSettings.getString("FSInternalSkinCurrent");
	info["THEME"] = gSavedSettings.getString("FSInternalSkinCurrentTheme");

	//[FIRE 3113 : SJ] Added Font and fontsize to info
	std::string font_name;
	std::string fsInternalFontSettingsFile = gSavedSettings.getString("FSInternalFontSettingsFile");
	if (LLTrans::findString(font_name, "font_" + fsInternalFontSettingsFile))
	{
		info["FONT"] = font_name;
	}
	else
	{
		info["FONT"] = LLTrans::getString("font_unknown");
	}
	info["FONT_SIZE"] = gSavedSettings.getF32("FSFontSizeAdjustment");
	info["FONT_SCREEN_DPI"] = gSavedSettings.getF32("FontScreenDPI");

	// <FS:PP> FIRE-15714: UI Scaling in SysInfo
	info["UI_SCALE_FACTOR"] = gSavedSettings.getF32("UIScaleFactor");

	//[FIRE-3923 : SJ] Added Drawdistance, bandwidth and LOD to info
	info["DRAW_DISTANCE"] = gSavedSettings.getF32("RenderFarClip");
	info["BANDWIDTH"] = gSavedSettings.getF32("ThrottleBandwidthKBPS");
	info["LOD"] = gSavedSettings.getF32("RenderVolumeLODFactor");

	//[FIRE 3113 : SJ] Added Settingsfile to info
	std::string mode_name;
	std::string sessionSettingsFile = gSavedSettings.getString("SessionSettingsFile");
	if (LLTrans::findString(mode_name, "mode_" + sessionSettingsFile))
	{
		info["MODE"] = mode_name;
	}
	else
	{
		info["MODE"] = LLTrans::getString("mode_unknown");
	}

	// return a URL to the release notes for this viewer, such as:
	// https://releasenotes.secondlife.com/viewer/2.1.0.123456.html
	// <FS:Ansariel> FIRE-13993: Create URL in the form of https://wiki.firestormviewer.org/firestorm_change_log_x.y.z.rev
	//std::string url = versionInfo.getReleaseNotes(); // VVM supplied
    //if (url.empty())
    //{
    //    url = LLTrans::getString("RELEASE_NOTES_BASE_URL");
    //    if (!LLStringUtil::endsWith(url, "/"))
    //        url += "/";
    //    url += LLURI::escape(versionInfo.getVersion()) + ".html";
    //}
	//info["VIEWER_RELEASE_NOTES_URL"] = url;
	std::string url = LLTrans::getString("RELEASE_NOTES_BASE_URL") + LLURI::escape(versionInfo.getVersion());
	info["VIEWER_RELEASE_NOTES_URL"] = url;
	// </FS:Ansariel>

#if LL_MSVC
	info["COMPILER"] = "MSVC";
	info["COMPILER_VERSION"] = _MSC_VER;
#elif LL_CLANG	// <FS:CR> Clang identification
	info["COMPILER"] = "Clang";
	info["COMPILER_VERSION"] = CLANG_VERSION_STRING;
#elif LL_GNUC
	info["COMPILER"] = "GCC";
	info["COMPILER_VERSION"] = GCC_VERSION;
#endif

	// Position
	LLViewerRegion* region = gAgent.getRegion();
	if (region)
	{
// [RLVa:KB] - Checked: 2014-02-24 (RLVa-1.4.10)
		if (RlvActions::canShowLocation())
		{
// [/RLVa:KB]
			LLVector3d pos = gAgent.getPositionGlobal();
			info["POSITION"] = ll_sd_from_vector3d(pos);
			info["POSITION_LOCAL"] = ll_sd_from_vector3(gAgent.getPosAgentFromGlobal(pos));
			info["REGION"] = gAgent.getRegion()->getName();
			info["HOSTNAME"] = gAgent.getRegion()->getHost().getHostName();
			info["HOSTIP"] = gAgent.getRegion()->getHost().getString();
//			info["SERVER_VERSION"] = gLastVersionChannel;
			LLSLURL slurl;
			LLAgentUI::buildSLURL(slurl);
			info["SLURL"] = slurl.getSLURLString();
// [RLVa:KB] - Checked: 2014-02-24 (RLVa-1.4.10)
		}
		else
		{
			info["REGION"] = RlvStrings::getString(RLV_STRING_HIDDEN_REGION);
		}
		info["SERVER_VERSION"] = gLastVersionChannel;
// [/RLVa:KB]
	}

	// CPU
	info["CPU"] = gSysCPU.getCPUString();
	info["MEMORY_MB"] = LLSD::Integer(gSysMemory.getPhysicalMemoryKB().valueInUnits<LLUnits::Megabytes>());
	// Moved hack adjustment to Windows memory size into llsys.cpp
	info["OS_VERSION"] = LLOSInfo::instance().getOSString();
	info["GRAPHICS_CARD_VENDOR"] = ll_safe_string((const char*)(glGetString(GL_VENDOR)));
	info["GRAPHICS_CARD"] = ll_safe_string((const char*)(glGetString(GL_RENDERER)));

#if LL_WINDOWS
	std::string drvinfo = gDXHardware.getDriverVersionWMI();
	if (!drvinfo.empty())
	{
		info["GRAPHICS_DRIVER_VERSION"] = drvinfo;
	}
	else
	{
		LL_WARNS("DriverVersion")<< "Cannot get driver version from getDriverVersionWMI" << LL_ENDL;
		LLSD driver_info = gDXHardware.getDisplayInfo();
		if (driver_info.has("DriverVersion"))
		{
			info["GRAPHICS_DRIVER_VERSION"] = driver_info["DriverVersion"];
		}
	}
#endif

// [RLVa:KB] - Checked: 2010-04-18 (RLVa-1.2.0)
	info["RLV_VERSION"] = (rlv_handler_t::isEnabled()) ? RlvStrings::getVersionAbout() : LLTrans::getString("RLVaStatusDisabled");
// [/RLVa:KB]
	info["OPENGL_VERSION"] = ll_safe_string((const char*)(glGetString(GL_VERSION)));
	info["LIBCURL_VERSION"] = LLCore::LLHttp::getCURLVersion();
    // Settings

    LLRect window_rect = gViewerWindow->getWindowRectRaw();
    info["WINDOW_WIDTH"] = window_rect.getWidth();
    info["WINDOW_HEIGHT"] = window_rect.getHeight();

	// <FS> Custom sysinfo
    //info["FONT_SIZE_ADJUSTMENT"] = gSavedSettings.getF32("FontScreenDPI");
    //info["UI_SCALE"] = gSavedSettings.getF32("UIScaleFactor");
    //info["DRAW_DISTANCE"] = gSavedSettings.getF32("RenderFarClip");
    //info["NET_BANDWITH"] = gSavedSettings.getF32("ThrottleBandwidthKBPS");
    //info["LOD_FACTOR"] = gSavedSettings.getF32("RenderVolumeLODFactor");
    //info["RENDER_QUALITY"] = (F32)gSavedSettings.getU32("RenderQualityPerformance");
    //info["GPU_SHADERS"] = gSavedSettings.getBOOL("RenderDeferred") ? "Enabled" : "Disabled";
    //info["TEXTURE_MEMORY"] = gSavedSettings.getS32("TextureMemory");

    //LLSD substitution;
    //substitution["datetime"] = (S32)(gVFS ? gVFS->creationTime() : 0);
    //info["VFS_TIME"] = LLTrans::getString("AboutTime", substitution);
	// </FS>

#if LL_DARWIN
    info["HIDPI"] = gHiDPISupport;
#endif

	// Libraries

	info["J2C_VERSION"] = LLImageJ2C::getEngineInfo();
	bool want_fullname = true;
	info["AUDIO_DRIVER_VERSION"] = gAudiop ? LLSD(gAudiop->getDriverName(want_fullname)) : "Undefined";
	if(LLVoiceClient::getInstance()->voiceEnabled())
	{
		LLVoiceVersionInfo version = LLVoiceClient::getInstance()->getVersion();
		std::ostringstream version_string;
		version_string << version.serverType << " " << version.serverVersion << std::endl;
		info["VOICE_VERSION"] = version_string.str();
	}
	else
	{
		info["VOICE_VERSION"] = LLTrans::getString("NotConnected");
	}

//#if !LL_LINUX
	std::ostringstream cef_ver_codec;
	cef_ver_codec << "Dullahan: ";
	cef_ver_codec << DULLAHAN_VERSION_MAJOR;
	cef_ver_codec << ".";
	cef_ver_codec << DULLAHAN_VERSION_MINOR;
	cef_ver_codec << ".";
	cef_ver_codec << DULLAHAN_VERSION_POINT;
	cef_ver_codec << ".";
	cef_ver_codec << DULLAHAN_VERSION_BUILD;

	cef_ver_codec << std::endl;
	cef_ver_codec << "  CEF: ";
	cef_ver_codec << CEF_VERSION;

	cef_ver_codec << std::endl;
	cef_ver_codec << "  Chromium: ";
	cef_ver_codec << CHROME_VERSION_MAJOR;
	cef_ver_codec << ".";
	cef_ver_codec << CHROME_VERSION_MINOR;
	cef_ver_codec << ".";
	cef_ver_codec << CHROME_VERSION_BUILD;
	cef_ver_codec << ".";
	cef_ver_codec << CHROME_VERSION_PATCH;

	info["LIBCEF_VERSION"] = cef_ver_codec.str();
//#else
//	info["LIBCEF_VERSION"] = "Undefined";
//#endif

//#if !LL_LINUX
	std::ostringstream vlc_ver_codec;
	vlc_ver_codec << LIBVLC_VERSION_MAJOR;
	vlc_ver_codec << ".";
	vlc_ver_codec << LIBVLC_VERSION_MINOR;
	vlc_ver_codec << ".";
	vlc_ver_codec << LIBVLC_VERSION_REVISION;
	info["LIBVLC_VERSION"] = vlc_ver_codec.str();
//#else
//	info["LIBVLC_VERSION"] = "Undefined";
//#endif

	S32 packets_in = LLViewerStats::instance().getRecording().getSum(LLStatViewer::PACKETS_IN);
	if (packets_in > 0)
	{
		info["PACKETS_LOST"] = LLViewerStats::instance().getRecording().getSum(LLStatViewer::PACKETS_LOST);
		info["PACKETS_IN"] = packets_in;
		info["PACKETS_PCT"] = 100.f*info["PACKETS_LOST"].asReal() / info["PACKETS_IN"].asReal();
	}

	if (mServerReleaseNotesURL.empty())
	{
		if (gAgent.getRegion())
		{
			info["SERVER_RELEASE_NOTES_URL"] = LLTrans::getString("RetrievingData");
		}
		else
		{
			info["SERVER_RELEASE_NOTES_URL"] = LLTrans::getString("NotConnected");
		}
	}
	else if (LLStringUtil::startsWith(mServerReleaseNotesURL, "http")) // it's an URL
	{
		info["SERVER_RELEASE_NOTES_URL"] = "[" + LLWeb::escapeURL(mServerReleaseNotesURL) + " " + LLTrans::getString("ReleaseNotes") + "]";
	}
	else
	{
		info["SERVER_RELEASE_NOTES_URL"] = mServerReleaseNotesURL;
	}

	// <FS:PP> FIRE-4785: Current render quality setting in sysinfo / about floater
	switch (gSavedSettings.getU32("RenderQualityPerformance"))
	{
		case 0:
			info["RENDERQUALITY"] = LLTrans::getString("render_quality_low");
			info["RENDERQUALITY_FSDATA_ENGLISH"] = "Low (1/7)";
			break;
		case 1:
			info["RENDERQUALITY"] = LLTrans::getString("render_quality_mediumlow");
			info["RENDERQUALITY_FSDATA_ENGLISH"] = "Medium-Low (2/7)";
			break;
		case 2:
			info["RENDERQUALITY"] = LLTrans::getString("render_quality_medium");
			info["RENDERQUALITY_FSDATA_ENGLISH"] = "Medium (3/7)";
			break;
		case 3:
			info["RENDERQUALITY"] = LLTrans::getString("render_quality_mediumhigh");
			info["RENDERQUALITY_FSDATA_ENGLISH"] = "Medium-High (4/7)";
			break;
		case 4:
			info["RENDERQUALITY"] = LLTrans::getString("render_quality_high");
			info["RENDERQUALITY_FSDATA_ENGLISH"] = "High (5/7)";
			break;
		case 5:
			info["RENDERQUALITY"] = LLTrans::getString("render_quality_highultra");
			info["RENDERQUALITY_FSDATA_ENGLISH"] = "High-Ultra (6/7)";
			break;
		case 6:
			info["RENDERQUALITY"] = LLTrans::getString("render_quality_ultra");
			info["RENDERQUALITY_FSDATA_ENGLISH"] = "Ultra (7/7)";
			break;
		default:
			info["RENDERQUALITY"] = LLTrans::getString("render_quality_unknown");
			info["RENDERQUALITY_FSDATA_ENGLISH"] = "Unknown, user has RenderQualityPerformance debug setting beyond the normal range (0-6)";
			break;
	}
	// </FS:PP>

	// <FS:PP> ALM enabled or disabled
	if (gSavedSettings.getBOOL("RenderDeferred"))
	{
		info["ALMSTATUS"] = LLTrans::getString("PermYes");
		info["ALMSTATUS_FSDATA_ENGLISH"] = "Yes";
	}
	else
	{
		info["ALMSTATUS"] = LLTrans::getString("PermNo");
		info["ALMSTATUS_FSDATA_ENGLISH"] = "No";
	}
	// </FS:PP>

	// <FS:Ansariel> FIRE-11768: Include texture memory settings
	info["TEXTUREMEMORY"] = gSavedSettings.getS32("TextureMemory");
	info["TEXTUREMEMORYMULTIPLIER"] = gSavedSettings.getF32("RenderTextureMemoryMultiple");
	// </FS:Ansariel>

	// <FS:ND> Add creation time of VFS (cache)
	if( gVFS )
		info["VFS_DATE"] = gVFS->getCreationDataUTC();
	else
		info["VFS_DATE"] = "unknown";
	// </FS:ND>

	return info;
}

std::string LLAppViewer::getViewerInfoString(bool default_string) const
{
	std::ostringstream support;

	LLSD info(getViewerInfo());

	// Render the LLSD from getInfo() as a format_map_t
	LLStringUtil::format_map_t args;

	// allow the "Release Notes" URL label to be localized
	args["ReleaseNotes"] = LLTrans::getString("ReleaseNotes", default_string);

	for (LLSD::map_const_iterator ii(info.beginMap()), iend(info.endMap());
		ii != iend; ++ii)
	{
		if (! ii->second.isArray())
		{
			// Scalar value
			if (ii->second.isUndefined())
			{
				args[ii->first] = LLTrans::getString("none_text", default_string);
			}
			else
			{
				// don't forget to render value asString()
				args[ii->first] = ii->second.asString();
			}
		}
		else
		{
			// array value: build KEY_0, KEY_1 etc. entries
			for (LLSD::Integer n(0), size(ii->second.size()); n < size; ++n)
			{
				args[STRINGIZE(ii->first << '_' << n)] = ii->second[n].asString();
			}
		}
	}

	// Now build the various pieces
	support << LLTrans::getString("AboutHeader", args, default_string);
	//if (info.has("BUILD_CONFIG"))
	//{
	//	support << "\n" << LLTrans::getString("BuildConfig", args, default_string);
	//}
	if (info.has("REGION"))
	{
// [RLVa:KB] - Checked: 2014-02-24 (RLVa-1.4.10)
		support << "\n\n" << LLTrans::getString( (RlvActions::canShowLocation()) ? "AboutPosition" : "AboutPositionRLVShowLoc", args, default_string);
// [/RLVa:KB]
//		support << "\n\n" << LLTrans::getString("AboutPosition", args, default_string);
	}
	support << "\n\n" << LLTrans::getString("AboutSystem", args, default_string);
	support << "\n";
	if (info.has("GRAPHICS_DRIVER_VERSION"))
	{
		support << "\n" << LLTrans::getString("AboutDriver", args, default_string);
	}
	support << "\n" << LLTrans::getString("AboutOGL", args, default_string);
	//support << "\n\n" << LLTrans::getString("AboutSettings", args, default_string); // <FS> Custom sysinfo
#if LL_DARWIN
	support << "\n" << LLTrans::getString("AboutOSXHiDPI", args, default_string);
#endif
	support << "\n\n" << LLTrans::getString("AboutLibs", args, default_string);
	// <FS> Custom sysinfo
	if (info.has("BANDWIDTH")) //For added info in help floater
	{
		support << "\n" << LLTrans::getString("AboutSettings", args, default_string);
	}
	// </FS>
	if (info.has("COMPILER"))
	{
		support << "\n" << LLTrans::getString("AboutCompiler", args, default_string);
	}
	if (info.has("PACKETS_IN"))
	{
		support << '\n' << LLTrans::getString("AboutTraffic", args, default_string);
	}

	// SLT timestamp
	LLSD substitution;
	substitution["datetime"] = (S32)time(NULL);//(S32)time_corrected();
	support << "\n" << LLTrans::getString("AboutTime", substitution, default_string);

	return support.str();
}

void LLAppViewer::cleanupSavedSettings()
{
	gSavedSettings.setBOOL("MouseSun", FALSE);

	gSavedSettings.setBOOL("UseEnergy", TRUE);				// force toggle to turn off, since sends message to simulator

	gSavedSettings.setBOOL("DebugWindowProc", gDebugWindowProc);

	gSavedSettings.setBOOL("ShowObjectUpdates", gShowObjectUpdates);

	if (gDebugView)
	{
		gSavedSettings.setBOOL("ShowDebugConsole", gDebugView->mDebugConsolep->getVisible());
	}

	// save window position if not maximized
	// as we don't track it in callbacks
	if(NULL != gViewerWindow)
	{
		BOOL maximized = gViewerWindow->getWindow()->getMaximized();
		if (!maximized)
		{
			LLCoordScreen window_pos;

			if (gViewerWindow->getWindow()->getPosition(&window_pos))
			{
				gSavedSettings.setS32("WindowX", window_pos.mX);
				gSavedSettings.setS32("WindowY", window_pos.mY);
			}
		}
	}

	gSavedSettings.setF32("MapScale", LLWorldMapView::sMapScale );

	// Some things are cached in LLAgent.
	if (gAgent.isInitialized())
	{
		gSavedSettings.setF32("RenderFarClip", gAgentCamera.mDrawDistance);
	}
}

void LLAppViewer::removeCacheFiles(const std::string& file_mask)
{
	gDirUtilp->deleteFilesInDir(gDirUtilp->getExpandedFilename(LL_PATH_CACHE, ""), file_mask);
}

void LLAppViewer::writeSystemInfo()
{

    if (! gDebugInfo.has("Dynamic") )
        gDebugInfo["Dynamic"] = LLSD::emptyMap();

	// <FS:ND> we don't want this (otherwise set filename to Firestorm.old/log
// #if LL_WINDOWS
// 	gDebugInfo["SLLog"] = gDirUtilp->getExpandedFilename(LL_PATH_DUMP,"SecondLife.log");
// #else
//     //Not ideal but sufficient for good reporting.
//     gDebugInfo["SLLog"] = gDirUtilp->getExpandedFilename(LL_PATH_LOGS,"SecondLife.old");  //LLError::logFileName();
// #endif
	// </FS:ND>

	gDebugInfo["ClientInfo"]["Name"] = LLVersionInfo::instance().getChannel();
// [SL:KB] - Patch: Viewer-CrashReporting | Checked: 2011-05-08 (Catznip-2.6.0a) | Added: Catznip-2.6.0a
	gDebugInfo["ClientInfo"]["Version"] = LLVersionInfo::instance().getVersion();
	gDebugInfo["ClientInfo"]["Platform"] = LLVersionInfo::instance().getBuildPlatform();
// [/SL:KB]
	gDebugInfo["ClientInfo"]["MajorVersion"] = LLVersionInfo::instance().getMajor();
	gDebugInfo["ClientInfo"]["MinorVersion"] = LLVersionInfo::instance().getMinor();
	gDebugInfo["ClientInfo"]["PatchVersion"] = LLVersionInfo::instance().getPatch();
	gDebugInfo["ClientInfo"]["BuildVersion"] = LLVersionInfo::instance().getBuild();
	gDebugInfo["ClientInfo"]["AddressSize"] = LLVersionInfo::instance().getAddressSize();

// <FS:ND> Add which flavor of FS generated an error
#ifdef OPENSIM
	gDebugInfo["ClientInfo"]["Flavor"] = "oss";
#else
	gDebugInfo["ClientInfo"]["Flavor"] = "hvk";
#endif
// </FS:ND>

	//	gDebugInfo["CAFilename"] = gDirUtilp->getCAFile();

	gDebugInfo["CPUInfo"]["CPUString"] = gSysCPU.getCPUString();
	gDebugInfo["CPUInfo"]["CPUFamily"] = gSysCPU.getFamily();
	gDebugInfo["CPUInfo"]["CPUMhz"] = (S32)gSysCPU.getMHz();
	gDebugInfo["CPUInfo"]["CPUAltivec"] = gSysCPU.hasAltivec();
	gDebugInfo["CPUInfo"]["CPUSSE"] = gSysCPU.hasSSE();
	gDebugInfo["CPUInfo"]["CPUSSE2"] = gSysCPU.hasSSE2();

	gDebugInfo["RAMInfo"]["Physical"] = (LLSD::Integer)(gSysMemory.getPhysicalMemoryKB().value());
	gDebugInfo["RAMInfo"]["Allocated"] = (LLSD::Integer)(gMemoryAllocated.valueInUnits<LLUnits::Kilobytes>());
	gDebugInfo["OSInfo"] = LLOSInfo::instance().getOSStringSimple();

	// The user is not logged on yet, but record the current grid choice login url
	// which may have been the intended grid.
	gDebugInfo["GridName"] = LLGridManager::getInstance()->getGridId();

	// *FIX:Mani - move this down in llappviewerwin32
#ifdef LL_WINDOWS
	DWORD thread_id = GetCurrentThreadId();
	gDebugInfo["MainloopThreadID"] = (S32)thread_id;
#endif

	// "CrashNotHandled" is set here, while things are running well,
	// in case of a freeze. If there is a freeze, the crash logger will be launched
	// and can read this value from the debug_info.log.
	// If the crash is handled by LLAppViewer::handleViewerCrash, ie not a freeze,
	// then the value of "CrashNotHandled" will be set to true.
	gDebugInfo["CrashNotHandled"] = (LLSD::Boolean)true;

	// Insert crash host url (url to post crash log to) if configured. This insures
	// that the crash report will go to the proper location in the case of a
	// prior freeze.
	std::string crashHostUrl = gSavedSettings.get<std::string>("CrashHostUrl");
	if(crashHostUrl != "")
	{
		gDebugInfo["CrashHostUrl"] = crashHostUrl;
	}

	// Dump some debugging info
	LL_INFOS("SystemInfo") << "Application: " << LLTrans::getString("APP_NAME") << LL_ENDL;

	// <FS:ND> Print into about git sha hash this build is based on.
	// LL_INFOS("SystemInfo") << "Version: " << LLVersionInfo::getChannelAndVersion() << LL_ENDL;
	LL_INFOS("SystemInfo") << "Version: " <<  LLVersionInfo::instance().getChannelAndVersion() << " [" <<  LLVersionInfo::instance().getGitHash() << "]" << LL_ENDL;
	// </FS:ND>

	// Dump the local time and time zone
	time_t now;
	time(&now);
	char tbuffer[256];		/* Flawfinder: ignore */
	strftime(tbuffer, 256, "%Y-%m-%dT%H:%M:%S %Z", localtime(&now));
	LL_INFOS("SystemInfo") << "Local time: " << tbuffer << LL_ENDL;

	// query some system information
	LL_INFOS("SystemInfo") << "CPU info:\n" << gSysCPU << LL_ENDL;
	LL_INFOS("SystemInfo") << "Memory info:\n" << gSysMemory << LL_ENDL;
	LL_INFOS("SystemInfo") << "OS: " << LLOSInfo::instance().getOSStringSimple() << LL_ENDL;
	LL_INFOS("SystemInfo") << "OS info: " << LLOSInfo::instance() << LL_ENDL;

	// <FS:ND> Breakpad merge. Only include SettingsFile if the user selected this in prefs. Patch from Catznip
    // gDebugInfo["SettingsFilename"] = gSavedSettings.getString("ClientSettingsFile");
	if (gCrashSettings.getBOOL("CrashSubmitSettings"))
		gDebugInfo["SettingsFilename"] = gSavedSettings.getString("ClientSettingsFile");
	// </FS:ND>

	gDebugInfo["ViewerExePath"] = gDirUtilp->getExecutablePathAndName();
	gDebugInfo["CurrentPath"] = gDirUtilp->getCurPath();
	gDebugInfo["FirstLogin"] = (LLSD::Boolean) gAgent.isFirstLogin();
	gDebugInfo["FirstRunThisInstall"] = gSavedSettings.getBOOL("FirstRunThisInstall");
    gDebugInfo["StartupState"] = LLStartUp::getStartupStateString();

	writeDebugInfo(); // Save out debug_info.log early, in case of crash.
}

#ifdef LL_WINDOWS
//For whatever reason, in Windows when using OOP server for breakpad, the callback to get the
//name of the dump file is not getting triggered by the breakpad library.   Unfortunately they
//also didn't see fit to provide a simple query request across the pipe to get this name either.
//Since we are putting our output in a runtime generated directory and we know the header data in
//the dump format, we can however use the following hack to identify our file.
// TODO make this a member function.
void getFileList()
{
	std::stringstream filenames;

	typedef std::vector<std::string> vec;
	std::string pathname = gDirUtilp->getExpandedFilename(LL_PATH_DUMP,"");
	vec file_vec = gDirUtilp->getFilesInDir(pathname);
	for(vec::const_iterator iter=file_vec.begin(); iter!=file_vec.end(); ++iter)
	{
		filenames << *iter << " ";
		if ( ( iter->length() > 30 ) && (iter->rfind(".dmp") == (iter->length()-4) ) )
		{
			std::string fullname = pathname + *iter;
			llifstream fdat( fullname.c_str(), std::ifstream::binary);
			if (fdat)
			{
				char buf[5];
				fdat.read(buf,4);
				fdat.close();
				if (!strncmp(buf,"MDMP",4))
				{
					gDebugInfo["Dynamic"]["MinidumpPath"] = fullname;
					break;
				}
			}
		}
	}
	filenames << std::endl;
	gDebugInfo["Dynamic"]["DumpDirContents"] = filenames.str();
}
#endif

void LLAppViewer::handleViewerCrash()
{
	LL_INFOS("CRASHREPORT") << "Handle viewer crash entry." << LL_ENDL;

	LL_INFOS("CRASHREPORT") << "Last render pool type: " << LLPipeline::sCurRenderPoolType << LL_ENDL ;

	LLMemory::logMemoryInfo(true) ;

	//print out recorded call stacks if there are any.
	LLError::LLCallStacks::print();

	LLAppViewer* pApp = LLAppViewer::instance();
	if (pApp->beingDebugged())
	{
		// This will drop us into the debugger.
		abort();
	}

	if (LLApp::isCrashloggerDisabled())
	{
		abort();
	}

	// Returns whether a dialog was shown.
	// Only do the logic in here once
	if (pApp->mReportedCrash)
	{
		return;
	}
	pApp->mReportedCrash = TRUE;

	// Insert crash host url (url to post crash log to) if configured.
	std::string crashHostUrl = gSavedSettings.get<std::string>("CrashHostUrl");
	if(crashHostUrl != "")
	{
		gDebugInfo["Dynamic"]["CrashHostUrl"] = crashHostUrl;
	}

	LLParcel* parcel = LLViewerParcelMgr::getInstance()->getAgentParcel();
	if ( parcel && parcel->getMusicURL()[0])
	{
		gDebugInfo["Dynamic"]["ParcelMusicURL"] = parcel->getMusicURL();
	}
	if ( parcel && parcel->getMediaURL()[0])
	{
		gDebugInfo["Dynamic"]["ParcelMediaURL"] = parcel->getMediaURL();
	}

	gDebugInfo["Dynamic"]["SessionLength"] = F32(LLFrameTimer::getElapsedSeconds());
	gDebugInfo["Dynamic"]["RAMInfo"]["Allocated"] = LLSD::Integer(LLMemory::getCurrentRSS() / 1024);

	if(gLogoutInProgress)
	{
		gDebugInfo["Dynamic"]["LastExecEvent"] = LAST_EXEC_LOGOUT_CRASH;
	}
	else
	{
		gDebugInfo["Dynamic"]["LastExecEvent"] = gLLErrorActivated ? LAST_EXEC_LLERROR_CRASH : LAST_EXEC_OTHER_CRASH;
	}

	if(gAgent.getRegion())
	{
		gDebugInfo["Dynamic"]["CurrentSimHost"] = gAgent.getRegionHost().getHostName();
		gDebugInfo["Dynamic"]["CurrentRegion"] = gAgent.getRegion()->getName();

		const LLVector3& loc = gAgent.getPositionAgent();
		gDebugInfo["Dynamic"]["CurrentLocationX"] = loc.mV[0];
		gDebugInfo["Dynamic"]["CurrentLocationY"] = loc.mV[1];
		gDebugInfo["Dynamic"]["CurrentLocationZ"] = loc.mV[2];
	}

	if(LLAppViewer::instance()->mMainloopTimeout)
	{
		gDebugInfo["Dynamic"]["MainloopTimeoutState"] = LLAppViewer::instance()->mMainloopTimeout->getState();
	}

	// The crash is being handled here so set this value to false.
	// Otherwise the crash logger will think this crash was a freeze.
	gDebugInfo["Dynamic"]["CrashNotHandled"] = (LLSD::Boolean)false;

	//Write out the crash status file
	//Use marker file style setup, as that's the simplest, especially since
	//we're already in a crash situation
	if (gDirUtilp)
	{
		std::string crash_marker_file_name = gDirUtilp->getExpandedFilename(LL_PATH_LOGS,
																			gLLErrorActivated
																			? LLERROR_MARKER_FILE_NAME
																			: ERROR_MARKER_FILE_NAME);
		LLAPRFile crash_marker_file ;
		crash_marker_file.open(crash_marker_file_name, LL_APR_WB);
		if (crash_marker_file.getFileHandle())
		{
			LL_INFOS("MarkerFile") << "Created crash marker file " << crash_marker_file_name << LL_ENDL;
			recordMarkerVersion(crash_marker_file);
		}
		else
		{
			LL_WARNS("MarkerFile") << "Cannot create error marker file " << crash_marker_file_name << LL_ENDL;
		}
	}
	else
	{
		LL_WARNS("MarkerFile") << "No gDirUtilp with which to create error marker file name" << LL_ENDL;
	}

#ifdef LL_WINDOWS
	Sleep(200);
#endif

	char *minidump_file = pApp->getMiniDumpFilename();
    LL_DEBUGS("CRASHREPORT") << "minidump file name " << minidump_file << LL_ENDL;
	if(minidump_file && minidump_file[0] != 0)
	{
		gDebugInfo["Dynamic"]["MinidumpPath"] = minidump_file;
	}
	else
	{
#ifdef LL_WINDOWS
		getFileList();
#else
        LL_WARNS("CRASHREPORT") << "no minidump file?" << LL_ENDL;
#endif
	}
    gDebugInfo["Dynamic"]["CrashType"]="crash";

	if (gMessageSystem && gDirUtilp)
	{
		std::string filename;
		filename = gDirUtilp->getExpandedFilename(LL_PATH_DUMP, "stats.log");
        LL_DEBUGS("CRASHREPORT") << "recording stats " << filename << LL_ENDL;
		llofstream file(filename.c_str(), std::ios_base::binary);
		if(file.good())
		{
			gMessageSystem->summarizeLogs(file);
			file.close();
		}
        else
        {
            LL_WARNS("CRASHREPORT") << "problem recording stats" << LL_ENDL;
        }
	}

	if (gMessageSystem)
	{
		gMessageSystem->getCircuitInfo(gDebugInfo["CircuitInfo"]);
		gMessageSystem->stopLogging();
	}

	if (LLWorld::instanceExists()) LLWorld::getInstance()->getInfo(gDebugInfo["Dynamic"]);

	// Close the debug file
	pApp->writeDebugInfo(false);  //false answers the isStatic question with the least overhead.
}

// static
void LLAppViewer::recordMarkerVersion(LLAPRFile& marker_file)
{
	std::string marker_version(LLVersionInfo::instance().getChannelAndVersion());
	if ( marker_version.length() > MAX_MARKER_LENGTH )
	{
		LL_WARNS_ONCE("MarkerFile") << "Version length ("<< marker_version.length()<< ")"
									<< " greater than maximum (" << MAX_MARKER_LENGTH << ")"
									<< ": marker matching may be incorrect"
									<< LL_ENDL;
	}

	// record the viewer version in the marker file
	marker_file.write(marker_version.data(), marker_version.length());

	marker_file.flush(); // <FS:ND/> Make sure filesystem reflects what we wrote.
}

bool LLAppViewer::markerIsSameVersion(const std::string& marker_name) const
{
	bool sameVersion = false;

	std::string my_version(LLVersionInfo::instance().getChannelAndVersion());
	char marker_version[MAX_MARKER_LENGTH];
	S32  marker_version_length;

	LLAPRFile marker_file;
	marker_file.open(marker_name, LL_APR_RB);
	if (marker_file.getFileHandle())
	{
		marker_version_length = marker_file.read(marker_version, sizeof(marker_version));
		std::string marker_string(marker_version, marker_version_length);
		if ( 0 == my_version.compare( 0, my_version.length(), marker_version, 0, marker_version_length ) )
		{
			sameVersion = true;
		}
		LL_DEBUGS("MarkerFile") << "Compare markers for '" << marker_name << "': "
								<< "\n   mine '" << my_version    << "'"
								<< "\n marker '" << marker_string << "'"
								<< "\n " << ( sameVersion ? "same" : "different" ) << " version"
								<< LL_ENDL;
		marker_file.close();
	}
	return sameVersion;
}

void LLAppViewer::processMarkerFiles()
{
	//We've got 4 things to test for here
	// - Other Process Running (SecondLife.exec_marker present, locked)
	// - Freeze (SecondLife.exec_marker present, not locked)
	// - LLError Crash (SecondLife.llerror_marker present)
	// - Other Crash (SecondLife.error_marker present)
	// These checks should also remove these files for the last 2 cases if they currently exist

	bool marker_is_same_version = true;
	// first, look for the marker created at startup and deleted on a clean exit
	mMarkerFileName = gDirUtilp->getExpandedFilename(LL_PATH_LOGS,MARKER_FILE_NAME);
	if (LLAPRFile::isExist(mMarkerFileName, NULL, LL_APR_RB))
	{
		// File exists...
		// first, read it to see if it was created by the same version (we need this later)
		marker_is_same_version = markerIsSameVersion(mMarkerFileName);

		// now test to see if this file is locked by a running process (try to open for write)
		LL_DEBUGS("MarkerFile") << "Checking exec marker file for lock..." << LL_ENDL;
		mMarkerFile.open(mMarkerFileName, LL_APR_WB);
		// <FS:ND> Remove LLVolatileAPRPool/apr_file_t and use FILE* instead
		//apr_file_t* fMarker = mMarkerFile.getFileHandle() ;
		LLAPRFile::tFiletype* fMarker = mMarkerFile.getFileHandle() ; 
		// </FS:ND>
		if (!fMarker)
		{
			LL_INFOS("MarkerFile") << "Exec marker file open failed - assume it is locked." << LL_ENDL;
			mSecondInstance = true; // lock means that instance is running.
		}
		else
		{
			// We were able to open it, now try to lock it ourselves...
			if (apr_file_lock(fMarker, APR_FLOCK_NONBLOCK | APR_FLOCK_EXCLUSIVE) != APR_SUCCESS)
			{
				LL_WARNS_ONCE("MarkerFile") << "Locking exec marker failed." << LL_ENDL;
				mSecondInstance = true; // lost a race? be conservative
				mMarkerFile.close(); // <FS:ND/> Cannot lock the file and take ownership. Don't keep it open
			}
			else
			{
				// No other instances; we've locked this file now, so record our version; delete on quit.
				recordMarkerVersion(mMarkerFile);
				LL_DEBUGS("MarkerFile") << "Exec marker file existed but was not locked; rewritten." << LL_ENDL;
			}
		}

		if (mSecondInstance)
		{
			LL_INFOS("MarkerFile") << "Exec marker '"<< mMarkerFileName << "' owned by another instance" << LL_ENDL;
		}
		else if (marker_is_same_version)
		{
			// the file existed, is ours, and matched our version, so we can report on what it says
			LL_INFOS("MarkerFile") << "Exec marker '"<< mMarkerFileName << "' found; last exec FROZE" << LL_ENDL;
			gLastExecEvent = LAST_EXEC_FROZE;

		}
		else
		{
			LL_INFOS("MarkerFile") << "Exec marker '"<< mMarkerFileName << "' found, but versions did not match" << LL_ENDL;
		}
	}
	else // marker did not exist... last exec (if any) did not freeze
	{
		// Create the marker file for this execution & lock it; it will be deleted on a clean exit
		apr_status_t s;
		s = mMarkerFile.open(mMarkerFileName, LL_APR_WB, TRUE);

		if (s == APR_SUCCESS && mMarkerFile.getFileHandle())
		{
			LL_DEBUGS("MarkerFile") << "Exec marker file '"<< mMarkerFileName << "' created." << LL_ENDL;
			if (APR_SUCCESS == apr_file_lock(mMarkerFile.getFileHandle(), APR_FLOCK_NONBLOCK | APR_FLOCK_EXCLUSIVE))
			{
				recordMarkerVersion(mMarkerFile);
				LL_DEBUGS("MarkerFile") << "Exec marker file locked." << LL_ENDL;
			}
			else
			{
				LL_WARNS("MarkerFile") << "Exec marker file cannot be locked." << LL_ENDL;
			}
		}
		else
		{
			LL_WARNS("MarkerFile") << "Failed to create exec marker file '"<< mMarkerFileName << "'." << LL_ENDL;
		}
	}

	// now check for cases in which the exec marker may have been cleaned up by crash handlers

	// check for any last exec event report based on whether or not it happened during logout
	// (the logout marker is created when logout begins)
	std::string logout_marker_file =  gDirUtilp->getExpandedFilename(LL_PATH_LOGS, LOGOUT_MARKER_FILE_NAME);
	if(LLAPRFile::isExist(logout_marker_file, NULL, LL_APR_RB))
	{
		if (markerIsSameVersion(logout_marker_file))
		{
			gLastExecEvent = LAST_EXEC_LOGOUT_FROZE;
			LL_INFOS("MarkerFile") << "Logout crash marker '"<< logout_marker_file << "', changing LastExecEvent to LOGOUT_FROZE" << LL_ENDL;
		}
		else
		{
			LL_INFOS("MarkerFile") << "Logout crash marker '"<< logout_marker_file << "' found, but versions did not match" << LL_ENDL;
		}
		LLAPRFile::remove(logout_marker_file);
	}
	// further refine based on whether or not a marker created during an llerr crash is found
	std::string llerror_marker_file = gDirUtilp->getExpandedFilename(LL_PATH_LOGS, LLERROR_MARKER_FILE_NAME);
	if(LLAPRFile::isExist(llerror_marker_file, NULL, LL_APR_RB))
	{
		if (markerIsSameVersion(llerror_marker_file))
		{
			if ( gLastExecEvent == LAST_EXEC_LOGOUT_FROZE )
			{
				gLastExecEvent = LAST_EXEC_LOGOUT_CRASH;
				LL_INFOS("MarkerFile") << "LLError marker '"<< llerror_marker_file << "' crashed, setting LastExecEvent to LOGOUT_CRASH" << LL_ENDL;
			}
			else
			{
				gLastExecEvent = LAST_EXEC_LLERROR_CRASH;
				LL_INFOS("MarkerFile") << "LLError marker '"<< llerror_marker_file << "' crashed, setting LastExecEvent to LLERROR_CRASH" << LL_ENDL;
			}
		}
		else
		{
			LL_INFOS("MarkerFile") << "LLError marker '"<< llerror_marker_file << "' found, but versions did not match" << LL_ENDL;
		}
		LLAPRFile::remove(llerror_marker_file);
	}
	// and last refine based on whether or not a marker created during a non-llerr crash is found
	std::string error_marker_file = gDirUtilp->getExpandedFilename(LL_PATH_LOGS, ERROR_MARKER_FILE_NAME);
	if(LLAPRFile::isExist(error_marker_file, NULL, LL_APR_RB))
	{
		if (markerIsSameVersion(error_marker_file))
		{
			if (gLastExecEvent == LAST_EXEC_LOGOUT_FROZE)
			{
				gLastExecEvent = LAST_EXEC_LOGOUT_CRASH;
				LL_INFOS("MarkerFile") << "Error marker '"<< error_marker_file << "' crashed, setting LastExecEvent to LOGOUT_CRASH" << LL_ENDL;
			}
			else
			{
				gLastExecEvent = LAST_EXEC_OTHER_CRASH;
				LL_INFOS("MarkerFile") << "Error marker '"<< error_marker_file << "' crashed, setting LastExecEvent to " << gLastExecEvent << LL_ENDL;
			}
		}
		else
		{
			LL_INFOS("MarkerFile") << "Error marker '"<< error_marker_file << "' marker found, but versions did not match" << LL_ENDL;
		}
		LLAPRFile::remove(error_marker_file);
	}
}

void LLAppViewer::removeMarkerFiles()
{
	if (!mSecondInstance)
	{
		if (mMarkerFile.getFileHandle())
		{
			mMarkerFile.close() ;
			LLAPRFile::remove( mMarkerFileName );
			LL_DEBUGS("MarkerFile") << "removed exec marker '"<<mMarkerFileName<<"'"<< LL_ENDL;
		}
		else
		{
			LL_DEBUGS("MarkerFile") << "marker '"<<mMarkerFileName<<"' not open"<< LL_ENDL;
 		}

		if (mLogoutMarkerFile.getFileHandle())
		{
			mLogoutMarkerFile.close();
			LLAPRFile::remove( mLogoutMarkerFileName );
			LL_DEBUGS("MarkerFile") << "removed logout marker '"<<mLogoutMarkerFileName<<"'"<< LL_ENDL;
		}
		else
		{
			LL_DEBUGS("MarkerFile") << "logout marker '"<<mLogoutMarkerFileName<<"' not open"<< LL_ENDL;
		}
	}
	else
	{
		LL_WARNS("MarkerFile") << "leaving markers because this is a second instance" << LL_ENDL;
	}
}

void LLAppViewer::removeDumpDir()
{
    //Call this routine only on clean exit.  Crash reporter will clean up
    //its locking table for us.
    std::string dump_dir = gDirUtilp->getExpandedFilename(LL_PATH_DUMP, "");
    gDirUtilp->deleteDirAndContents(dump_dir);
}

void LLAppViewer::forceQuit()
{
	LLApp::setQuitting();
}

//TODO: remove
void LLAppViewer::fastQuit(S32 error_code)
{
	// finish pending transfers
	flushVFSIO();
	// let sim know we're logging out
	sendLogoutRequest();
	// flush network buffers by shutting down messaging system
	end_messaging_system();
	// figure out the error code
	S32 final_error_code = error_code ? error_code : (S32)isError();
	// this isn't a crash
	removeMarkerFiles();
	// get outta here
	_exit(final_error_code);
}

void LLAppViewer::requestQuit()
{
	LL_INFOS() << "requestQuit" << LL_ENDL;

	LLViewerRegion* region = gAgent.getRegion();

	if( (LLStartUp::getStartupState() < STATE_STARTED) || !region )
	{
		// If we have a region, make some attempt to send a logout request first.
		// This prevents the halfway-logged-in avatar from hanging around inworld for a couple minutes.
		if(region)
		{
			sendLogoutRequest();
		}
		else if(LLStartUp::getStartupState() == STATE_STARTED) // LO: Fix for FIRE-2613: sidebar tabs and floaters not remembering being open/torn off
		{
			if (gFloaterView)
			{
				// application is quitting
				gFloaterView->closeAllChildren(true);
			}

		} // ~LO

		// Quit immediately
		forceQuit();
		return;
	}

	// Try to send metrics back to the grid
	metricsSend(!gDisconnected);

	// Try to send last batch of avatar rez metrics.
	if (!gDisconnected && isAgentAvatarValid())
	{
		gAgentAvatarp->updateAvatarRezMetrics(true); // force a last packet to be sent.
	}

	LLHUDEffectSpiral *effectp = (LLHUDEffectSpiral*)LLHUDManager::getInstance()->createViewerEffect(LLHUDObject::LL_HUD_EFFECT_POINT, TRUE);
	effectp->setPositionGlobal(gAgent.getPositionGlobal());
	effectp->setColor(LLColor4U(gAgent.getEffectColor()));
	LLHUDManager::getInstance()->sendEffects();
	effectp->markDead() ;//remove it.

	// Attempt to close all floaters that might be
	// editing things.
	if (gFloaterView)
	{
		// application is quitting
		gFloaterView->closeAllChildren(true);
	}

	send_stats();

	gLogoutTimer.reset();
	mQuitRequested = true;
}

static bool finish_quit(const LLSD& notification, const LLSD& response)
{
	S32 option = LLNotificationsUtil::getSelectedOption(notification, response);

	if (option == 0)
	{
		LLAppViewer::instance()->requestQuit();
	}
	return false;
}
static LLNotificationFunctorRegistration finish_quit_reg("ConfirmQuit", finish_quit);

void LLAppViewer::userQuit()
{
	LL_INFOS() << "User requested quit" << LL_ENDL;
	if (gDisconnected
		|| !gViewerWindow
		|| !gViewerWindow->getProgressView()
		|| gViewerWindow->getProgressView()->getVisible())
	{
		requestQuit();
	}
	else
	{
		LLNotificationsUtil::add("ConfirmQuit");
	}
}

static bool finish_early_exit(const LLSD& notification, const LLSD& response)
{
	LLAppViewer::instance()->forceQuit();
	return false;
}

void LLAppViewer::earlyExit(const std::string& name, const LLSD& substitutions)
{
   	LL_WARNS() << "app_early_exit: " << name << LL_ENDL;
	gDoDisconnect = TRUE;
	LLNotificationsUtil::add(name, substitutions, LLSD(), finish_early_exit);
}

// case where we need the viewer to exit without any need for notifications
void LLAppViewer::earlyExitNoNotify()
{
   	LL_WARNS() << "app_early_exit with no notification: " << LL_ENDL;
	gDoDisconnect = TRUE;
	finish_early_exit( LLSD(), LLSD() );
}

void LLAppViewer::abortQuit()
{
    LL_INFOS() << "abortQuit()" << LL_ENDL;
	mQuitRequested = false;
}

void LLAppViewer::migrateCacheDirectory()
{
#if LL_WINDOWS || LL_DARWIN
	// NOTE: (Nyx) as of 1.21, cache for mac is moving to /library/caches/SecondLife from
	// /library/application support/SecondLife/cache This should clear/delete the old dir.

	// As of 1.23 the Windows cache moved from
	//   C:\Documents and Settings\James\Application Support\SecondLife\cache
	// to
	//   C:\Documents and Settings\James\Local Settings\Application Support\SecondLife
	//
	// The Windows Vista equivalent is from
	//   C:\Users\James\AppData\Roaming\SecondLife\cache
	// to
	//   C:\Users\James\AppData\Local\SecondLife
	//
	// Note the absence of \cache on the second path.  James.

	// Only do this once per fresh install of this version.
	if (gSavedSettings.getBOOL("MigrateCacheDirectory"))
	{
		gSavedSettings.setBOOL("MigrateCacheDirectory", FALSE);

		std::string old_cache_dir = gDirUtilp->add(gDirUtilp->getOSUserAppDir(), "cache");
		std::string new_cache_dir = gDirUtilp->getCacheDir(true);

		if (gDirUtilp->fileExists(old_cache_dir))
		{
			LL_INFOS() << "Migrating cache from " << old_cache_dir << " to " << new_cache_dir << LL_ENDL;

			// Migrate inventory cache to avoid pain to inventory database after mass update
			S32 file_count = 0;
			std::string file_name;
			std::string mask = "*.*";

			LLDirIterator iter(old_cache_dir, mask);
			while (iter.next(file_name))
			{
				if (file_name == "." || file_name == "..") continue;
				std::string source_path = gDirUtilp->add(old_cache_dir, file_name);
				std::string dest_path = gDirUtilp->add(new_cache_dir, file_name);
				if (!LLFile::rename(source_path, dest_path))
				{
					file_count++;
				}
			}
			LL_INFOS() << "Moved " << file_count << " files" << LL_ENDL;

			// AO: Don't automatically purge old cache
			//// Nuke the old cache
			//gDirUtilp->setCacheDir(old_cache_dir);
			//purgeCache();
			gDirUtilp->setCacheDir(new_cache_dir);

#if LL_DARWIN
			// Clean up Mac files not deleted by removing *.*
			std::string ds_store = old_cache_dir + "/.DS_Store";
			if (gDirUtilp->fileExists(ds_store))
			{
				LLFile::remove(ds_store);
			}
#endif
			if (LLFile::rmdir(old_cache_dir) != 0)
			{
				LL_WARNS() << "could not delete old cache directory " << old_cache_dir << LL_ENDL;
			}
		}
	}
#endif // LL_WINDOWS || LL_DARWIN
}

void dumpVFSCaches()
{
	LL_INFOS() << "======= Static VFS ========" << LL_ENDL;
	gStaticVFS->listFiles();
#if LL_WINDOWS
	LL_INFOS() << "======= Dumping static VFS to StaticVFSDump ========" << LL_ENDL;
	WCHAR w_str[MAX_PATH];
	GetCurrentDirectory(MAX_PATH, w_str);
	S32 res = LLFile::mkdir("StaticVFSDump");
	if (res == -1)
	{
		LL_WARNS() << "Couldn't create dir StaticVFSDump" << LL_ENDL;
	}
	SetCurrentDirectory(utf8str_to_utf16str("StaticVFSDump").c_str());
	gStaticVFS->dumpFiles();
	SetCurrentDirectory(w_str);
#endif

	LL_INFOS() << "========= Dynamic VFS ====" << LL_ENDL;
	gVFS->listFiles();
#if LL_WINDOWS
	LL_INFOS() << "========= Dumping dynamic VFS to VFSDump ====" << LL_ENDL;
	res = LLFile::mkdir("VFSDump");
	if (res == -1)
	{
		LL_WARNS() << "Couldn't create dir VFSDump" << LL_ENDL;
	}
	SetCurrentDirectory(utf8str_to_utf16str("VFSDump").c_str());
	gVFS->dumpFiles();
	SetCurrentDirectory(w_str);
#endif
}

//static
U32 LLAppViewer::getTextureCacheVersion()
{
	//viewer texture cache version, change if the texture cache format changes.
	const U32 TEXTURE_CACHE_VERSION = 8;

	return TEXTURE_CACHE_VERSION ;
}

//static
U32 LLAppViewer::getObjectCacheVersion()
{
	// Viewer object cache version, change if object update
	// format changes. JC
	const U32 INDRA_OBJECT_CACHE_VERSION = 15;

	return INDRA_OBJECT_CACHE_VERSION;
}

bool LLAppViewer::initCache()
{
	mPurgeCache = false;
	BOOL read_only = mSecondInstance ? TRUE : FALSE;
	LLAppViewer::getTextureCache()->setReadOnly(read_only) ;
	LLVOCache::initParamSingleton(read_only);

	bool texture_cache_mismatch = false;
	if (gSavedSettings.getS32("LocalCacheVersion") != LLAppViewer::getTextureCacheVersion())
	{
		texture_cache_mismatch = true;
		if(!read_only)
		{
			gSavedSettings.setS32("LocalCacheVersion", LLAppViewer::getTextureCacheVersion());
		}
	}

	if(!read_only)
	{
		// <FS:Zi> Purge inventory cache is done in LLInventoryModel::loadSkeleton()

		// Purge cache if user requested it
		if (gSavedSettings.getBOOL("PurgeCacheOnStartup") ||
			gSavedSettings.getBOOL("PurgeCacheOnNextStartup"))
		{
			LL_INFOS("AppCache") << "Startup cache purge requested: " << (gSavedSettings.getBOOL("PurgeCacheOnStartup") ? "ALWAYS" : "ONCE") << LL_ENDL;
			gSavedSettings.setBOOL("PurgeCacheOnNextStartup", false);
			LL_INFOS("AppCache") << "Scheduling texture purge, based on PurgeCache* settings." << LL_ENDL;
			mPurgeCache = true;
			// STORM-1141 force purgeAllTextures to get called to prevent a crash here. -brad
			texture_cache_mismatch = true;
		}

		// <FS> If the J2C has changed since the last run, clear the cache
		const std::string j2c_info = LLImageJ2C::getEngineInfo();
		const std::string j2c_last = gSavedSettings.getString("LastJ2CVersion");
		if (j2c_info != j2c_last && !j2c_last.empty())
		{
			LL_INFOS("AppCache") << "Scheduling texture purge, based on LastJ2CVersion mismatch." << LL_ENDL;
			mPurgeTextures = true;
		}
		gSavedSettings.setString("LastJ2CVersion", j2c_info);
		// </FS>
	
		// We have moved the location of the cache directory over time.
		migrateCacheDirectory();

		// Setup and verify the cache location
		std::string cache_location = gSavedSettings.getString("CacheLocation");
		std::string new_cache_location = gSavedSettings.getString("NewCacheLocation");
		if (new_cache_location != cache_location)
		{
			// AO: Don't automatically purge old cache location, has unwanted side effects with shared caches, upgrades
			//LL_INFOS("AppCache") << "Cache location changed, cache needs purging" << LL_ENDL;
			//gDirUtilp->setCacheDir(gSavedSettings.getString("CacheLocation"));
			//purgeCache(); // purge old cache
			gSavedSettings.setString("CacheLocation", new_cache_location);
			gSavedSettings.setString("CacheLocationTopFolder", gDirUtilp->getBaseFileName(new_cache_location));
		}
	}

	if (!gDirUtilp->setCacheDir(gSavedSettings.getString("CacheLocation")))
	{
		LL_WARNS("AppCache") << "Unable to set cache location" << LL_ENDL;
		gSavedSettings.setString("CacheLocation", "");
		gSavedSettings.setString("CacheLocationTopFolder", "");
	}

	// <FS:Ansariel> Sound cache
	if (!gDirUtilp->setSoundCacheDir(gSavedSettings.getString("FSSoundCacheLocation")))
	{
		LL_WARNS("AppCache") << "Unable to set sound cache location" << LL_ENDL;
		gSavedSettings.setString("FSSoundCacheLocation", "");
	}
	// </FS:Ansariel>
	
	if (mPurgeCache && !read_only)
	{
		LLSplashScreen::update(LLTrans::getString("StartupClearingCache"));
		purgeCache();
	}

	// <FS:Ansariel> FIRE-13066
	if (mPurgeTextures && !read_only)
	{
		LL_INFOS("AppCache") << "Purging Texture Cache..." << LL_ENDL;
		LLSplashScreen::update(LLTrans::getString("StartupClearingTextureCache"));
		LLAppViewer::getTextureCache()->purgeCache(LL_PATH_CACHE);
	}
	// </FS:Ansariel>

	// <FS:Ansariel> Purge web browser cache
	if (gSavedSettings.getBOOL("FSStartupClearBrowserCache"))
	{
		std::string browser_cache = gDirUtilp->getExpandedFilename(LL_PATH_CACHE, "cef_cache");
		if (LLFile::isdir(browser_cache))
		{
			gDirUtilp->deleteDirAndContents(browser_cache);
		}
		gSavedSettings.setBOOL("FSStartupClearBrowserCache", FALSE);
	}
	// </FS:Ansariel>

	// <FS:ND> For Windows, purging the cache can take an extraordinary amount of time. Rename the cache dir and purge it using another thread.
	startCachePurge();
	// </FS:ND>

	LLSplashScreen::update(LLTrans::getString("StartupInitializingTextureCache"));

	// Init the texture cache
	// Allocate 80% of the cache size for textures
	const S32 MB = 1024 * 1024;
	const S64 MIN_CACHE_SIZE = 256 * MB;
	const S64 MAX_CACHE_SIZE = 9984ll * MB;
	const S64 MAX_VFS_SIZE = 1024 * MB; // 1 GB

	S64 cache_size = (S64)(gSavedSettings.getU32("CacheSize")) * MB;
	cache_size = llclamp(cache_size, MIN_CACHE_SIZE, MAX_CACHE_SIZE);

	S64 vfs_size = llmin((S64)((cache_size * 2) / 10), MAX_VFS_SIZE);
	S64 texture_cache_size = cache_size - vfs_size;

	S64 extra = LLAppViewer::getTextureCache()->initCache(LL_PATH_CACHE, texture_cache_size, texture_cache_mismatch);
	texture_cache_size -= extra;


	LLVOCache::getInstance()->initCache(LL_PATH_CACHE, gSavedSettings.getU32("CacheNumberOfRegionsForObjects"), getObjectCacheVersion());

	LLSplashScreen::update(LLTrans::getString("StartupInitializingVFS"));

	// Init the VFS
	vfs_size = llmin(vfs_size + extra, MAX_VFS_SIZE);
	vfs_size = (vfs_size / MB) * MB; // make sure it is MB aligned
	U32 vfs_size_u32 = (U32)vfs_size;
	U32 old_vfs_size = gSavedSettings.getU32("VFSOldSize") * MB;
	bool resize_vfs = (vfs_size_u32 != old_vfs_size);
	if (resize_vfs)
	{
		gSavedSettings.setU32("VFSOldSize", vfs_size_u32 / MB);
	}
	LL_INFOS("AppCache") << "VFS CACHE SIZE: " << vfs_size / (1024*1024) << " MB" << LL_ENDL;

	// This has to happen BEFORE starting the vfs
	// time_t	ltime;
	srand(time(NULL));		// Flawfinder: ignore
	U32 old_salt = gSavedSettings.getU32("VFSSalt");
	U32 new_salt;
	std::string old_vfs_data_file;
	std::string old_vfs_index_file;
	std::string new_vfs_data_file;
	std::string new_vfs_index_file;
	std::string static_vfs_index_file;
	std::string static_vfs_data_file;

	if (gSavedSettings.getBOOL("AllowMultipleViewers"))
	{
		// don't mess with renaming the VFS in this case
		new_salt = old_salt;
	}
	else
	{
		do
		{
			new_salt = rand();
		} while(new_salt == old_salt);
	}

	old_vfs_data_file = gDirUtilp->getExpandedFilename(LL_PATH_CACHE, VFS_DATA_FILE_BASE) + llformat("%u", old_salt);

	// make sure this file exists
	llstat s;
	S32 stat_result = LLFile::stat(old_vfs_data_file, &s);
	if (stat_result)
	{
		// doesn't exist, look for a data file
		std::string mask;
		mask = VFS_DATA_FILE_BASE;
		mask += "*";

		std::string dir;
		dir = gDirUtilp->getExpandedFilename(LL_PATH_CACHE, "");

		std::string found_file;
		LLDirIterator iter(dir, mask);
		if (iter.next(found_file))
		{
			old_vfs_data_file = gDirUtilp->add(dir, found_file);

			S32 start_pos = found_file.find_last_of('.');
			if (start_pos > 0)
			{
				sscanf(found_file.substr(start_pos+1).c_str(), "%d", &old_salt);
			}
			LL_DEBUGS("AppCache") << "Default vfs data file not present, found: " << old_vfs_data_file << " Old salt: " << old_salt << LL_ENDL;
		}
	}

	old_vfs_index_file = gDirUtilp->getExpandedFilename(LL_PATH_CACHE, VFS_INDEX_FILE_BASE) + llformat("%u", old_salt);

	stat_result = LLFile::stat(old_vfs_index_file, &s);
	if (stat_result)
	{
		// We've got a bad/missing index file, nukem!
		LL_WARNS("AppCache") << "Bad or missing vfx index file " << old_vfs_index_file << LL_ENDL;
		LL_WARNS("AppCache") << "Removing old vfs data file " << old_vfs_data_file << LL_ENDL;
		LLFile::remove(old_vfs_data_file);
		LLFile::remove(old_vfs_index_file);

		// Just in case, nuke any other old cache files in the directory.
		std::string dir;
		dir = gDirUtilp->getExpandedFilename(LL_PATH_CACHE, "");

		std::string mask;
		mask = VFS_DATA_FILE_BASE;
		mask += "*";

		gDirUtilp->deleteFilesInDir(dir, mask);

		mask = VFS_INDEX_FILE_BASE;
		mask += "*";

		gDirUtilp->deleteFilesInDir(dir, mask);
	}

	new_vfs_data_file = gDirUtilp->getExpandedFilename(LL_PATH_CACHE, VFS_DATA_FILE_BASE) + llformat("%u", new_salt);
	new_vfs_index_file = gDirUtilp->getExpandedFilename(LL_PATH_CACHE, VFS_INDEX_FILE_BASE) + llformat("%u", new_salt);

	static_vfs_data_file = gDirUtilp->getExpandedFilename(LL_PATH_APP_SETTINGS, "static_data.db2");
	static_vfs_index_file = gDirUtilp->getExpandedFilename(LL_PATH_APP_SETTINGS, "static_index.db2");

	if (resize_vfs)
	{
		LL_DEBUGS("AppCache") << "Removing old vfs and re-sizing" << LL_ENDL;

		LLFile::remove(old_vfs_data_file);
		LLFile::remove(old_vfs_index_file);
	}
	else if (old_salt != new_salt)
	{
		// move the vfs files to a new name before opening
		LL_DEBUGS("AppCache") << "Renaming " << old_vfs_data_file << " to " << new_vfs_data_file << LL_ENDL;
		LL_DEBUGS("AppCache") << "Renaming " << old_vfs_index_file << " to " << new_vfs_index_file << LL_ENDL;
		LLFile::rename(old_vfs_data_file, new_vfs_data_file);
		LLFile::rename(old_vfs_index_file, new_vfs_index_file);
	}

	// Startup the VFS...
	gSavedSettings.setU32("VFSSalt", new_salt);

	// Don't remove VFS after viewer crashes.  If user has corrupt data, they can reinstall. JC
	gVFS = LLVFS::createLLVFS(new_vfs_index_file, new_vfs_data_file, false, vfs_size_u32, false);
	if (!gVFS)
	{
		return false;
	}

	gStaticVFS = LLVFS::createLLVFS(static_vfs_index_file, static_vfs_data_file, true, 0, false);
	if (!gStaticVFS)
	{
		return false;
	}

	BOOL success = gVFS->isValid() && gStaticVFS->isValid();
	if (!success)
	{
		return false;
	}
	else
	{
		LLVFile::initClass();

#ifndef LL_RELEASE_FOR_DOWNLOAD
		if (gSavedSettings.getBOOL("DumpVFSCaches"))
		{
			dumpVFSCaches();
		}
#endif

		return true;
	}
}

void LLAppViewer::addOnIdleCallback(const boost::function<void()>& cb)
{
	LLDeferredTaskList::instance().addTask(cb);
}

void LLAppViewer::purgeCache()
{
	LL_INFOS("AppCache") << "Purging Cache and Texture Cache..." << LL_ENDL;
	LLAppViewer::getTextureCache()->purgeCache(LL_PATH_CACHE);
	LLVOCache::getInstance()->removeCache(LL_PATH_CACHE);
	std::string browser_cache = gDirUtilp->getExpandedFilename(LL_PATH_CACHE, "cef_cache");
	if (LLFile::isdir(browser_cache))
	{
		// cef does not support clear_cache and clear_cookies, so clear what we can manually.
		gDirUtilp->deleteDirAndContents(browser_cache);
	}
	gDirUtilp->deleteFilesInDir(gDirUtilp->getExpandedFilename(LL_PATH_CACHE, ""), "*");
}

//purge cache immediately, do not wait until the next login.
void LLAppViewer::purgeCacheImmediate()
{
	LL_INFOS("AppCache") << "Purging Object Cache and Texture Cache immediately..." << LL_ENDL;
	LLAppViewer::getTextureCache()->purgeCache(LL_PATH_CACHE, false);
	LLVOCache::getInstance()->removeCache(LL_PATH_CACHE, true);
}

std::string LLAppViewer::getSecondLifeTitle() const
{
#if ADDRESS_SIZE == 64
	return LLTrans::getString( "APP_NAME" ) + "_x64";
#else
	return LLTrans::getString("APP_NAME");
#endif
}

std::string LLAppViewer::getWindowTitle() const
{
	return gWindowTitle;
}

// Callback from a dialog indicating user was logged out.
bool finish_disconnect(const LLSD& notification, const LLSD& response)
{
	S32 option = LLNotificationsUtil::getSelectedOption(notification, response);

	if (1 == option)
	{
		if (gFloaterView)
		{
			// application is quitting
			gFloaterView->closeAllChildren(true);
		}

        LLAppViewer::instance()->forceQuit();
	}
	return false;
}

// Callback from an early disconnect dialog, force an exit
bool finish_forced_disconnect(const LLSD& notification, const LLSD& response)
{
	if (gFloaterView)
	{
		// application is quitting
		gFloaterView->closeAllChildren(true);
	}

	LLAppViewer::instance()->forceQuit();
	return false;
}


void LLAppViewer::forceDisconnect(const std::string& mesg)
{
	if (gDoDisconnect)
    {
		// Already popped up one of these dialogs, don't
		// do this again.
		return;
    }

	// *TODO: Translate the message if possible
	std::string big_reason = LLAgent::sTeleportErrorMessages[mesg];
	if ( big_reason.size() == 0 )
	{
		big_reason = mesg;
	}

	LLSD args;
	gDoDisconnect = TRUE;

	if (LLStartUp::getStartupState() < STATE_STARTED)
	{
		// Tell users what happened
		args["ERROR_MESSAGE"] = big_reason;
		LLNotificationsUtil::add("ErrorMessage", args, LLSD(), &finish_forced_disconnect);
	}
	else
	{
		args["MESSAGE"] = big_reason;
		LLNotificationsUtil::add("YouHaveBeenLoggedOut", args, LLSD(), &finish_disconnect );
	}
}

void LLAppViewer::badNetworkHandler()
{
	// Dump the packet
	gMessageSystem->dumpPacketToLog();

	// Flush all of our caches on exit in the case of disconnect due to
	// invalid packets.

	mPurgeCacheOnExit = TRUE;

	std::ostringstream message;
	message <<
		"The viewer has detected mangled network data indicative\n"
		"of a bad upstream network connection or an incomplete\n"
		"local installation of " << LLAppViewer::instance()->getSecondLifeTitle() << ". \n"
		" \n"
		"Try uninstalling and reinstalling to see if this resolves \n"
		"the issue. \n"
		" \n"
		"If the problem continues, see the Tech Support FAQ at: \n"
		"www.firestormviewer.org/support";
	forceDisconnect(message.str());

	LLApp::instance()->writeMiniDump();
}

// This routine may get called more than once during the shutdown process.
// This can happen because we need to get the screenshot before the window
// is destroyed.
void LLAppViewer::saveFinalSnapshot()
{
	if (!mSavedFinalSnapshot)
	{
		gSavedSettings.setVector3d("FocusPosOnLogout", gAgentCamera.calcFocusPositionTargetGlobal());
		gSavedSettings.setVector3d("CameraPosOnLogout", gAgentCamera.calcCameraPositionTargetGlobal());
		gViewerWindow->setCursor(UI_CURSOR_WAIT);
		gAgentCamera.changeCameraToThirdPerson( FALSE );	// don't animate, need immediate switch
		gSavedSettings.setBOOL("ShowParcelOwners", FALSE);
		idle();

		std::string snap_filename = gDirUtilp->getLindenUserDir();
		snap_filename += gDirUtilp->getDirDelimiter();
		snap_filename += LLStartUp::getScreenLastFilename();
		// use full pixel dimensions of viewer window (not post-scale dimensions)
		gViewerWindow->saveSnapshot(snap_filename,
									gViewerWindow->getWindowWidthRaw(),
									gViewerWindow->getWindowHeightRaw(),
									FALSE,
									gSavedSettings.getBOOL("RenderHUDInSnapshot"),
									TRUE,
									LLSnapshotModel::SNAPSHOT_TYPE_COLOR,
									LLSnapshotModel::SNAPSHOT_FORMAT_PNG);
		mSavedFinalSnapshot = TRUE;

		if (gAgent.isInHomeRegion())
		{
			LLVector3d home;
			if (gAgent.getHomePosGlobal(&home) && dist_vec(home, gAgent.getPositionGlobal()) < 10)
			{
				// We are at home position or close to it, see if we need to create home screenshot
				// Notes:
				// 1. It might be beneficial to also replace home if file is too old
				// 2. This is far from best way/place to update screenshot since location might be not fully loaded,
				// but we don't have many options
				std::string snap_home = gDirUtilp->getLindenUserDir();
				snap_home += gDirUtilp->getDirDelimiter();
				snap_home += LLStartUp::getScreenHomeFilename();
				if (!gDirUtilp->fileExists(snap_home))
				{
					// We are at home position yet no home image exist, fix it
					LLFile::copy(snap_filename, snap_home);
				}
			}
		}
	}
}

void LLAppViewer::loadNameCache()
{
	// display names cache
	std::string filename =
		gDirUtilp->getExpandedFilename(LL_PATH_CACHE, "avatar_name_cache.xml");
	LL_INFOS("AvNameCache") << filename << LL_ENDL;
	llifstream name_cache_stream(filename.c_str());
	if(name_cache_stream.is_open())
	{
		if ( ! LLAvatarNameCache::getInstance()->importFile(name_cache_stream))
        {
            LL_WARNS("AppInit") << "removing invalid '" << filename << "'" << LL_ENDL;
            name_cache_stream.close();
            LLFile::remove(filename);
        }
	}

	if (!gCacheName) return;

	std::string name_cache;
	name_cache = gDirUtilp->getExpandedFilename(LL_PATH_CACHE, "name.cache");
	llifstream cache_file(name_cache.c_str());
	if(cache_file.is_open())
	{
		if(gCacheName->importFile(cache_file)) return;
	}
}

void LLAppViewer::saveNameCache()
{
	// display names cache
	std::string filename =
		gDirUtilp->getExpandedFilename(LL_PATH_CACHE, "avatar_name_cache.xml");
	llofstream name_cache_stream(filename.c_str());
	if(name_cache_stream.is_open())
	{
		LLAvatarNameCache::getInstance()->exportFile(name_cache_stream);
    }

    // real names cache
	if (gCacheName)
    {
        std::string name_cache;
        name_cache = gDirUtilp->getExpandedFilename(LL_PATH_CACHE, "name.cache");
        llofstream cache_file(name_cache.c_str());
        if(cache_file.is_open())
        {
            gCacheName->exportFile(cache_file);
        }
	}
}


/*!	@brief		This class is an LLFrameTimer that can be created with
				an elapsed time that starts counting up from the given value
				rather than 0.0.

				Otherwise it behaves the same way as LLFrameTimer.
*/
class LLFrameStatsTimer : public LLFrameTimer
{
public:
	LLFrameStatsTimer(F64 elapsed_already = 0.0)
		: LLFrameTimer()
		{
			mStartTime -= elapsed_already;
		}
};

static LLTrace::BlockTimerStatHandle FTM_AUDIO_UPDATE("Update Audio");
static LLTrace::BlockTimerStatHandle FTM_CLEANUP("Cleanup");
static LLTrace::BlockTimerStatHandle FTM_CLEANUP_DRAWABLES("Drawables");
static LLTrace::BlockTimerStatHandle FTM_CLEANUP_OBJECTS("Objects");
static LLTrace::BlockTimerStatHandle FTM_IDLE_CB("Idle Callbacks");
static LLTrace::BlockTimerStatHandle FTM_LOD_UPDATE("Update LOD");
static LLTrace::BlockTimerStatHandle FTM_OBJECTLIST_UPDATE("Update Objectlist");
static LLTrace::BlockTimerStatHandle FTM_REGION_UPDATE("Update Region");
static LLTrace::BlockTimerStatHandle FTM_WORLD_UPDATE("Update World");
static LLTrace::BlockTimerStatHandle FTM_NETWORK("Network");
static LLTrace::BlockTimerStatHandle FTM_AGENT_NETWORK("Agent Network");
static LLTrace::BlockTimerStatHandle FTM_VLMANAGER("VL Manager");
static LLTrace::BlockTimerStatHandle FTM_AGENT_POSITION("Agent Position");
static LLTrace::BlockTimerStatHandle FTM_HUD_EFFECTS("HUD Effects");

///////////////////////////////////////////////////////
// idle()
//
// Called every time the window is not doing anything.
// Receive packets, update statistics, and schedule a redisplay.
///////////////////////////////////////////////////////
void LLAppViewer::idle()
{
	pingMainloopTimeout("Main:Idle");

	// Update frame timers
	static LLTimer idle_timer;

	LLFrameTimer::updateFrameTime();
	LLFrameTimer::updateFrameCount();
	LLEventTimer::updateClass();
	// LLApp::stepFrame() performs the above three calls plus mRunner.run().
	// Not sure why we don't call stepFrame() here, except that LLRunner seems
	// completely redundant with LLEventTimer.
	LLNotificationsUI::LLToast::updateClass();
	LLSmoothInterpolation::updateInterpolants();
	LLMortician::updateClass();
	LLFilePickerThread::clearDead();  //calls LLFilePickerThread::notify()
	LLDirPickerThread::clearDead();
	F32 dt_raw = idle_timer.getElapsedTimeAndResetF32();

	// Cap out-of-control frame times
	// Too low because in menus, swapping, debugger, etc.
	// Too high because idle called with no objects in view, etc.
	const F32 MIN_FRAME_RATE = 1.f;
	const F32 MAX_FRAME_RATE = 200.f;

	F32 frame_rate_clamped = 1.f / dt_raw;
	frame_rate_clamped = llclamp(frame_rate_clamped, MIN_FRAME_RATE, MAX_FRAME_RATE);
	gFrameDTClamped = 1.f / frame_rate_clamped;

	// Global frame timer
	// Smoothly weight toward current frame
	gFPSClamped = (frame_rate_clamped + (4.f * gFPSClamped)) / 5.f;

	static LLCachedControl<F32> quitAfterSeconds(gSavedSettings, "QuitAfterSeconds");
	F32 qas = (F32)quitAfterSeconds;
	if (qas > 0.f)
	{
		if (gRenderStartTime.getElapsedTimeF32() > qas)
		{
			LL_INFOS() << "Quitting after " << qas << " seconds. See setting \"QuitAfterSeconds\"." << LL_ENDL;
			LLAppViewer::instance()->forceQuit();
		}
	}

	// <FS:AO> setting to quit after N seconds of being AFK. Note: Server will time us out after 30m regardless
	static LLCachedControl<F32> quitAfterSecondsOfAFK(gSavedSettings, "QuitAfterSecondsOfAFK");
	F32 qas_afk = (F32)quitAfterSecondsOfAFK;
	if (!mQuitRequested && qas_afk > 0.f && gAgent.getAFK() && gAwayTimer.getElapsedTimeF32() > qas_afk)
	{
		// go ahead and just quit gracefully
		LL_INFOS() << "Logout, QuitAfterSecondsAFK expired." << LL_ENDL;
		LLAppViewer::instance()->requestQuit();
	}
	// </FS:AO>

	// Must wait until both have avatar object and mute list, so poll
	// here.
	LLIMProcessing::requestOfflineMessages();

	///////////////////////////////////
	//
	// Special case idle if still starting up
	//
	if (LLStartUp::getStartupState() < STATE_STARTED)
	{
		// Skip rest if idle startup returns false (essentially, no world yet)
		gGLActive = TRUE;
		if (!idle_startup())
		{
			gGLActive = FALSE;
			return;
		}
		gGLActive = FALSE;
	}


    F32 yaw = 0.f;				// radians

	if (!gDisconnected)
	{
		LL_RECORD_BLOCK_TIME(FTM_NETWORK);
		// Update spaceserver timeinfo
	    LLWorld::getInstance()->setSpaceTimeUSec(LLWorld::getInstance()->getSpaceTimeUSec() + LLUnits::Seconds::fromValue(dt_raw));


	    //////////////////////////////////////
	    //
	    // Update simulator agent state
	    //

		static LLCachedControl<bool> rotateRight(gSavedSettings, "RotateRight");
		if (rotateRight)
		{
			gAgent.moveYaw(-1.f);
		}

		{
			LL_RECORD_BLOCK_TIME(FTM_AGENT_AUTOPILOT);
			// Handle automatic walking towards points
			gAgentPilot.updateTarget();
			gAgent.autoPilot(&yaw);
		}

		static LLFrameTimer agent_update_timer;

		// When appropriate, update agent location to the simulator.
		F32 agent_update_time = agent_update_timer.getElapsedTimeF32();
		F32 agent_force_update_time = mLastAgentForceUpdate + agent_update_time;
		BOOL force_update = gAgent.controlFlagsDirty()
							|| (mLastAgentControlFlags != gAgent.getControlFlags())
							|| (agent_force_update_time > (1.0f / (F32) AGENT_FORCE_UPDATES_PER_SECOND));
		if (force_update || (agent_update_time > (1.0f / (F32) AGENT_UPDATES_PER_SECOND)))
		{
			LL_RECORD_BLOCK_TIME(FTM_AGENT_UPDATE);
			// Send avatar and camera info
			mLastAgentControlFlags = gAgent.getControlFlags();
			mLastAgentForceUpdate = force_update ? 0 : agent_force_update_time;
			if(!gAgent.getPhantom())
				send_agent_update(force_update);
			agent_update_timer.reset();
		}
	}

	//////////////////////////////////////
	//
	// Manage statistics
	//
	//
	{
		// Initialize the viewer_stats_timer with an already elapsed time
		// of SEND_STATS_PERIOD so that the initial stats report will
		// be sent immediately.
		static LLFrameStatsTimer viewer_stats_timer(SEND_STATS_PERIOD);

		// Update session stats every large chunk of time
		// *FIX: (?) SAMANTHA
		if (viewer_stats_timer.getElapsedTimeF32() >= SEND_STATS_PERIOD && !gDisconnected)
		{
			LL_INFOS() << "Transmitting sessions stats" << LL_ENDL;
			send_stats();
			viewer_stats_timer.reset();
		}

		// Print the object debugging stats
		// ...well, reset the stats, anyway. What good are the spammy
		//  messages if we can't do anything about them? Bah. -- TS
		static LLFrameTimer object_debug_timer;
		if (object_debug_timer.getElapsedTimeF32() > 5.f)
		{
			object_debug_timer.reset();
			if (gObjectList.mNumDeadObjectUpdates)
			{
				//LL_INFOS() << "Dead object updates: " << gObjectList.mNumDeadObjectUpdates << LL_ENDL;
				gObjectList.mNumDeadObjectUpdates = 0;
			}
			if (gObjectList.mNumUnknownUpdates)
			{
				//LL_INFOS() << "Unknown object updates: " << gObjectList.mNumUnknownUpdates << LL_ENDL;
				gObjectList.mNumUnknownUpdates = 0;
			}

		}
	}

	if (!gDisconnected)
	{
		LL_RECORD_BLOCK_TIME(FTM_NETWORK);

	    ////////////////////////////////////////////////
	    //
	    // Network processing
	    //
	    // NOTE: Starting at this point, we may still have pointers to "dead" objects
	    // floating throughout the various object lists.
	    //
		idleNameCache();
		idleNetwork();


		// Check for away from keyboard, kick idle agents.
		// be sane and only check for afk 1nce 
		idle_afk_check();

		//  Update statistics for this frame
		update_statistics();
	}

	////////////////////////////////////////
	//
	// Handle the regular UI idle callbacks as well as
	// hover callbacks
	//

#ifdef LL_DARWIN
	if (!mQuitRequested)  //MAINT-4243
#endif
	{
// 		LL_RECORD_BLOCK_TIME(FTM_IDLE_CB);

		// Do event notifications if necessary.  Yes, we may want to move this elsewhere.
		gEventNotifier.update();

		gIdleCallbacks.callFunctions();
		gInventory.idleNotifyObservers();
		LLAvatarTracker::instance().idleNotifyObservers();
	}

	// Metrics logging (LLViewerAssetStats, etc.)
	{
		static LLTimer report_interval;

		// *TODO:  Add configuration controls for this
		F32 seconds = report_interval.getElapsedTimeF32();
		if (seconds >= app_metrics_interval)
		{
			metricsSend(! gDisconnected);
			report_interval.reset();
		}
	}

	if (gDisconnected)
    {
		// <FS:CR> Inworldz hang in disconnecting fix by McCabe Maxstead
		// make sure to quit here if we need to, we can get caught in an infinite loop otherwise -- MC
		if (mQuitRequested && logoutRequestSent() && (gLogoutTimer.getElapsedTimeF32() > gLogoutMaxTime))
		{
			forceQuit();
		}
		// </FS:CR>
		return;
    }
	if (gTeleportDisplay)
    {
		return;
    }

	gViewerWindow->updateUI();

	///////////////////////////////////////
	// Agent and camera movement
	//
	LLCoordGL current_mouse = gViewerWindow->getCurrentMouse();

	{
		// After agent and camera moved, figure out if we need to
		// deselect objects.
		LLSelectMgr::getInstance()->deselectAllIfTooFar();

	}

	{
		// Handle pending gesture processing
		LL_RECORD_BLOCK_TIME(FTM_AGENT_POSITION);
		LLGestureMgr::instance().update();

		gAgent.updateAgentPosition(gFrameDTClamped, yaw, current_mouse.mX, current_mouse.mY);
	}

	{
		LL_RECORD_BLOCK_TIME(FTM_OBJECTLIST_UPDATE);

        if (!(logoutRequestSent() && hasSavedFinalSnapshot()))
		{
			gObjectList.update(gAgent);
		}
	}

	//////////////////////////////////////
	//
	// Deletes objects...
	// Has to be done after doing idleUpdates (which can kill objects)
	//

	{
		LL_RECORD_BLOCK_TIME(FTM_CLEANUP);
		{
			LL_RECORD_BLOCK_TIME(FTM_CLEANUP_OBJECTS);
			gObjectList.cleanDeadObjects();
		}
		{
			LL_RECORD_BLOCK_TIME(FTM_CLEANUP_DRAWABLES);
			LLDrawable::cleanupDeadDrawables();
		}
	}

	//
	// After this point, in theory we should never see a dead object
	// in the various object/drawable lists.
	//

	//////////////////////////////////////
	//
	// Update/send HUD effects
	//
	// At this point, HUD effects may clean up some references to
	// dead objects.
	//

	{
		LL_RECORD_BLOCK_TIME(FTM_HUD_EFFECTS);
		LLSelectMgr::getInstance()->updateEffects();
		LLHUDManager::getInstance()->cleanupEffects();
		LLHUDManager::getInstance()->sendEffects();
	}

	////////////////////////////////////////
	//
	// Unpack layer data that we've received
	//

	{
		LL_RECORD_BLOCK_TIME(FTM_NETWORK);
		gVLManager.unpackData();
	}

	/////////////////////////
	//
	// Update surfaces, and surface textures as well.
	//

	LLWorld::getInstance()->updateVisibilities();
	{
		const F32 max_region_update_time = .001f; // 1ms
		LL_RECORD_BLOCK_TIME(FTM_REGION_UPDATE);
		LLWorld::getInstance()->updateRegions(max_region_update_time);
	}

	/////////////////////////
	//
	// Update weather effects
	//

	// Update wind vector
	LLVector3 wind_position_region;
	static LLVector3 average_wind;

	LLViewerRegion *regionp;
	regionp = LLWorld::getInstance()->resolveRegionGlobal(wind_position_region, gAgent.getPositionGlobal());	// puts agent's local coords into wind_position
	if (regionp)
	{
		gWindVec = regionp->mWind.getVelocity(wind_position_region);

		// Compute average wind and use to drive motion of water

		average_wind = regionp->mWind.getAverage();
		gSky.setWind(average_wind);
		//LLVOWater::setWind(average_wind);
	}
	else
	{
		gWindVec.setVec(0.0f, 0.0f, 0.0f);
	}

	//////////////////////////////////////
	//
	// Sort and cull in the new renderer are moved to pipeline.cpp
	// Here, particles are updated and drawables are moved.
	//

	LL_RECORD_BLOCK_TIME(FTM_WORLD_UPDATE);
	gPipeline.updateMove();

	LLWorld::getInstance()->updateParticles();

	if (gAgentPilot.isPlaying() && gAgentPilot.getOverrideCamera())
	{
		gAgentPilot.moveCamera();
	}
	else if (LLViewerJoystick::getInstance()->getOverrideCamera())
	{
		LLViewerJoystick::getInstance()->moveFlycam();
	}
	else
	{
		if (LLToolMgr::getInstance()->inBuildMode())
		{
			LLViewerJoystick::getInstance()->moveObjects();
		}

		gAgentCamera.updateCamera();
	}

	// update media focus
	LLViewerMediaFocus::getInstance()->update();

	// Update marketplace
	LLMarketplaceInventoryImporter::update();
	LLMarketplaceInventoryNotifications::update();

	// objects and camera should be in sync, do LOD calculations now
	{
		LL_RECORD_BLOCK_TIME(FTM_LOD_UPDATE);
		gObjectList.updateApparentAngles(gAgent);
	}

	// Update AV render info
	LLAvatarRenderInfoAccountant::getInstance()->idle();

	{
		LL_RECORD_BLOCK_TIME(FTM_AUDIO_UPDATE);

		if (gAudiop)
		{
		    audio_update_volume(false);
			audio_update_listener();
			audio_update_wind(false);

			// this line actually commits the changes we've made to source positions, etc.
			const F32 max_audio_decode_time = 0.002f; // 2 ms decode time
			gAudiop->idle(max_audio_decode_time);
		}
	}

	// Execute deferred tasks.
	LLDeferredTaskList::instance().run();

	// Handle shutdown process, for example,
	// wait for floaters to close, send quit message,
	// forcibly quit if it has taken too long
	if (mQuitRequested)
	{
		gGLActive = TRUE;
		idleShutdown();
	}
}

void LLAppViewer::idleShutdown()
{
	// Wait for all modal alerts to get resolved
	if (LLModalDialog::activeCount() > 0)
	{
		return;
	}

	// close IM interface
	if(gIMMgr)
	{
		gIMMgr->disconnectAllSessions();
	}

	// Wait for all floaters to get resolved
	if (gFloaterView
		&& !gFloaterView->allChildrenClosed())
	{
		return;
	}




	// ProductEngine: Try moving this code to where we shut down sTextureCache in cleanup()
	// *TODO: ugly
	static bool saved_teleport_history = false;
	if (!saved_teleport_history)
	{
		saved_teleport_history = true;
		LLTeleportHistory::getInstance()->dump();
		LLLocationHistory::getInstance()->save(); // *TODO: find a better place for doing this
		return;
	}

	static bool saved_snapshot = false;
	if (!saved_snapshot)
	{
		saved_snapshot = true;
		saveFinalSnapshot();
		return;
	}

	const F32 SHUTDOWN_UPLOAD_SAVE_TIME = 5.f;

	S32 pending_uploads = gAssetStorage->getNumPendingUploads();
	if (pending_uploads > 0
		&& gLogoutTimer.getElapsedTimeF32() < SHUTDOWN_UPLOAD_SAVE_TIME
		&& !logoutRequestSent())
	{
		static S32 total_uploads = 0;
		// Sometimes total upload count can change during logout.
		total_uploads = llmax(total_uploads, pending_uploads);
		gViewerWindow->setShowProgress(true,!gSavedSettings.getBOOL("FSDisableLogoutScreens"));
		S32 finished_uploads = total_uploads - pending_uploads;
		F32 percent = 100.f * finished_uploads / total_uploads;
		gViewerWindow->setProgressPercent(percent);
		gViewerWindow->setProgressString(LLTrans::getString("SavingSettings"));
		return;
	}

	if (gPendingMetricsUploads > 0
		&& gLogoutTimer.getElapsedTimeF32() < SHUTDOWN_UPLOAD_SAVE_TIME
		&& !logoutRequestSent())
	{
		return;
	}

	// All floaters are closed.  Tell server we want to quit.
	if( !logoutRequestSent() )
	{
		sendLogoutRequest();

		// Wait for a LogoutReply message
		gViewerWindow->setShowProgress(true,!gSavedSettings.getBOOL("FSDisableLogoutScreens"));
		gViewerWindow->setProgressPercent(100.f);
		gViewerWindow->setProgressString(LLTrans::getString("LoggingOut"));
		return;
	}

	// Make sure that we quit if we haven't received a reply from the server.
	if( logoutRequestSent()
		&& gLogoutTimer.getElapsedTimeF32() > gLogoutMaxTime )
	{
		forceQuit();
		return;
	}
}

void LLAppViewer::sendLogoutRequest()
{
	if(!mLogoutRequestSent && gMessageSystem)
	{
		//Set internal status variables and marker files before actually starting the logout process
		gLogoutInProgress = TRUE;
		if (!mSecondInstance)
		{
			mLogoutMarkerFileName = gDirUtilp->getExpandedFilename(LL_PATH_LOGS,LOGOUT_MARKER_FILE_NAME);

			mLogoutMarkerFile.open(mLogoutMarkerFileName, LL_APR_WB);
			if (mLogoutMarkerFile.getFileHandle())
			{
				LL_INFOS("MarkerFile") << "Created logout marker file '"<< mLogoutMarkerFileName << "' " << LL_ENDL;
				recordMarkerVersion(mLogoutMarkerFile);
			}
			else
			{
				LL_WARNS("MarkerFile") << "Cannot create logout marker file " << mLogoutMarkerFileName << LL_ENDL;
			}
		}
		else
		{
			LL_INFOS("MarkerFile") << "Did not logout marker file because this is a second instance" << LL_ENDL;
		}

		LLMessageSystem* msg = gMessageSystem;
		msg->newMessageFast(_PREHASH_LogoutRequest);
		msg->nextBlockFast(_PREHASH_AgentData);
		msg->addUUIDFast(_PREHASH_AgentID, gAgent.getID() );
		msg->addUUIDFast(_PREHASH_SessionID, gAgent.getSessionID());
		gAgent.sendReliableMessage();

		gLogoutTimer.reset();
		gLogoutMaxTime = LOGOUT_REQUEST_TIME;
		mLogoutRequestSent = TRUE;

		if(LLVoiceClient::instanceExists())
		{
			LLVoiceClient::getInstance()->leaveChannel();
		}
	}
}

void LLAppViewer::idleNameCache()
{
	// Neither old nor new name cache can function before agent has a region
	LLViewerRegion* region = gAgent.getRegion();
	if (!region) return;

	// deal with any queued name requests and replies.
	gCacheName->processPending();

	// Can't run the new cache until we have the list of capabilities
	// for the agent region, and can therefore decide whether to use
	// display names or fall back to the old name system.
	if (!region->capabilitiesReceived()) return;

	// Agent may have moved to a different region, so need to update cap URL
	// for name lookups.  Can't do this in the cap grant code, as caps are
	// granted to neighbor regions before the main agent gets there.  Can't
	// do it in the move-into-region code because cap not guaranteed to be
	// granted yet, for example on teleport.
	LLAvatarNameCache *name_cache = LLAvatarNameCache::getInstance();
	bool had_capability = LLAvatarNameCache::getInstance()->hasNameLookupURL();
	std::string name_lookup_url;
	name_lookup_url.reserve(128); // avoid a memory allocation below
	name_lookup_url = region->getCapability("GetDisplayNames");
	bool have_capability = !name_lookup_url.empty();
	if (have_capability)
	{
		// we have support for display names, use it
	    U32 url_size = name_lookup_url.size();
	    // capabilities require URLs with slashes before query params:
	    // https://<host>:<port>/cap/<uuid>/?ids=<blah>
	    // but the caps are granted like:
	    // https://<host>:<port>/cap/<uuid>
	    if (url_size > 0 && name_lookup_url[url_size-1] != '/')
	    {
		    name_lookup_url += '/';
	    }
		name_cache->setNameLookupURL(name_lookup_url);
	}
	else
	{
		// Display names not available on this region
		name_cache->setNameLookupURL( std::string() );
	}

	// Error recovery - did we change state?
	if (had_capability != have_capability)
	{
		// name tags are persistant on screen, so make sure they refresh
		LLVOAvatar::invalidateNameTags();
	}

	name_cache->idle();
}

//
// Handle messages, and all message related stuff
//

#define TIME_THROTTLE_MESSAGES

#ifdef TIME_THROTTLE_MESSAGES
#define CHECK_MESSAGES_DEFAULT_MAX_TIME .020f // 50 ms = 50 fps (just for messages!)
static F32 CheckMessagesMaxTime = CHECK_MESSAGES_DEFAULT_MAX_TIME;
#endif

static LLTrace::BlockTimerStatHandle FTM_IDLE_NETWORK("Idle Network");
static LLTrace::BlockTimerStatHandle FTM_MESSAGE_ACKS("Message Acks");
static LLTrace::BlockTimerStatHandle FTM_RETRANSMIT("Retransmit");
static LLTrace::BlockTimerStatHandle FTM_TIMEOUT_CHECK("Timeout Check");
static LLTrace::BlockTimerStatHandle FTM_DYNAMIC_THROTTLE("Dynamic Throttle");
static LLTrace::BlockTimerStatHandle FTM_CHECK_REGION_CIRCUIT("Check Region Circuit");

void LLAppViewer::idleNetwork()
{
	pingMainloopTimeout("idleNetwork");

	gObjectList.mNumNewObjects = 0;
	S32 total_decoded = 0;

	static LLCachedControl<bool> speedTest(gSavedSettings, "SpeedTest");
	if (!speedTest)
	{
		LL_RECORD_BLOCK_TIME(FTM_IDLE_NETWORK); // decode

		LLTimer check_message_timer;
		//  Read all available packets from network
		const S64 frame_count = gFrameCount;  // U32->S64
		F32 total_time = 0.0f;

		{
			LockMessageChecker lmc(gMessageSystem);
			while (lmc.checkAllMessages(frame_count, gServicePump))
			{
				if (gDoDisconnect)
				{
					// We're disconnecting, don't process any more messages from the server
					// We're usually disconnecting due to either network corruption or a
					// server going down, so this is OK.
					break;
				}

				total_decoded++;
				gPacketsIn++;

				if (total_decoded > MESSAGE_MAX_PER_FRAME)
				{
					break;
				}

#ifdef TIME_THROTTLE_MESSAGES
				// Prevent slow packets from completely destroying the frame rate.
				// This usually happens due to clumps of avatars taking huge amount
				// of network processing time (which needs to be fixed, but this is
				// a good limit anyway).
				total_time = check_message_timer.getElapsedTimeF32();
				if (total_time >= CheckMessagesMaxTime)
					break;
#endif
			}

			// Handle per-frame message system processing.
			lmc.processAcks(gSavedSettings.getF32("AckCollectTime"));
		}

#ifdef TIME_THROTTLE_MESSAGES
		if (total_time >= CheckMessagesMaxTime)
		{
			// Increase CheckMessagesMaxTime so that we will eventually catch up
			CheckMessagesMaxTime *= 1.035f; // 3.5% ~= x2 in 20 frames, ~8x in 60 frames
		}
		else
		{
			// Reset CheckMessagesMaxTime to default value
			CheckMessagesMaxTime = CHECK_MESSAGES_DEFAULT_MAX_TIME;
		}
#endif



		// we want to clear the control after sending out all necessary agent updates
		gAgent.resetControlFlags();

		// Decode enqueued messages...
		S32 remaining_possible_decodes = MESSAGE_MAX_PER_FRAME - total_decoded;

		if( remaining_possible_decodes <= 0 )
		{
			LL_INFOS() << "Maxed out number of messages per frame at " << MESSAGE_MAX_PER_FRAME << LL_ENDL;
		}

		if (gPrintMessagesThisFrame)
		{
			LL_INFOS() << "Decoded " << total_decoded << " msgs this frame!" << LL_ENDL;
			gPrintMessagesThisFrame = FALSE;
		}
	}
	add(LLStatViewer::NUM_NEW_OBJECTS, gObjectList.mNumNewObjects);

	// Retransmit unacknowledged packets.
	gXferManager->retransmitUnackedPackets();
	gAssetStorage->checkForTimeouts();
	gViewerThrottle.updateDynamicThrottle();

	// Check that the circuit between the viewer and the agent's current
	// region is still alive
	LLViewerRegion *agent_region = gAgent.getRegion();
	if (agent_region && (LLStartUp::getStartupState()==STATE_STARTED))
	{
		LLUUID this_region_id = agent_region->getRegionID();
		bool this_region_alive = agent_region->isAlive();
		if ((mAgentRegionLastAlive && !this_region_alive) // newly dead
		    && (mAgentRegionLastID == this_region_id)) // same region
		{
			forceDisconnect(LLTrans::getString("AgentLostConnection"));
		}
		mAgentRegionLastID = this_region_id;
		mAgentRegionLastAlive = this_region_alive;
	}
}

void LLAppViewer::disconnectViewer()
{
	if (gDisconnected)
	{
		return;
	}
	//
	// Cleanup after quitting.
	//
	// Save snapshot for next time, if we made it through initialization

	LL_INFOS() << "Disconnecting viewer!" << LL_ENDL;

	// Dump our frame statistics

	// Remember if we were flying
	gSavedSettings.setBOOL("FlyingAtExit", gAgent.getFlying() );

	// Un-minimize all windows so they don't get saved minimized
	if (gFloaterView)
	{
		gFloaterView->restoreAll();
	}

	// <FS:Ansariel> Firestorm radar: Shutdown radar
	if (FSRadar::instanceExists())
	{
		FSRadar::deleteSingleton();
	}
	// <FS:Ansariel>

	if (LLSelectMgr::getInstance())
	{
		LLSelectMgr::getInstance()->deselectAll();
	}

	// save inventory if appropriate
	gInventory.cache(gInventory.getRootFolderID(), gAgent.getID());
	if (gInventory.getLibraryRootFolderID().notNull()
		&& gInventory.getLibraryOwnerID().notNull())
	{
		gInventory.cache(
			gInventory.getLibraryRootFolderID(),
			gInventory.getLibraryOwnerID());
	}

	saveNameCache();
	if (LLExperienceCache::instanceExists())
	{
		// TODO: LLExperienceCache::cleanup() logic should be moved to
		// cleanupSingleton().
		LLExperienceCache::instance().cleanup();
	}

	// close inventory interface, close all windows
	LLSidepanelInventory::cleanup();

// [SL:KB] - Patch: Appearance-Misc | Checked: 2013-02-12 (Catznip-3.4)
	// Destroying all objects below will trigger attachment detaching code and attempt to remove the COF links for them
	LLAppearanceMgr::instance().setAttachmentInvLinkEnable(false);
// [/SL:KB]

// [RLVa:KB] - Checked: RLVa-2.3 (Housekeeping)
	SUBSYSTEM_CLEANUP(RlvHandler);
// [/RLVa:KB]

	gAgentWearables.cleanup();
	gAgentCamera.cleanup();
	// Also writes cached agent settings to gSavedSettings
	gAgent.cleanup();

	// This is where we used to call gObjectList.destroy() and then delete gWorldp.
	// Now we just ask the LLWorld singleton to cleanly shut down.
	if(LLWorld::instanceExists())
	{
		LLWorld::getInstance()->destroyClass();
	}
	LLVOCache::deleteSingleton();

	// call all self-registered classes
	LLDestroyClassList::instance().fireCallbacks();

	cleanup_xfer_manager();
	gDisconnected = TRUE;

	// Pass the connection state to LLUrlEntryParcel not to attempt
	// parcel info requests while disconnected.
	LLUrlEntryParcel::setDisconnected(gDisconnected);
}

void LLAppViewer::forceErrorLLError()
{
   	LL_ERRS() << "This is a deliberate llerror" << LL_ENDL;
}

void LLAppViewer::forceErrorBreakpoint()
{
   	LL_WARNS() << "Forcing a deliberate breakpoint" << LL_ENDL;
#ifdef LL_WINDOWS
    DebugBreak();
#else
    asm ("int $3");
#endif
    return;
}

void LLAppViewer::forceErrorBadMemoryAccess()
{
   	LL_WARNS() << "Forcing a deliberate bad memory access" << LL_ENDL;
    S32* crash = NULL;
    *crash = 0xDEADBEEF;
    return;
}

void LLAppViewer::forceErrorInfiniteLoop()
{
   	LL_WARNS() << "Forcing a deliberate infinite loop" << LL_ENDL;
    while(true)
    {
        ;
    }
    return;
}

void LLAppViewer::forceErrorSoftwareException()
{
   	LL_WARNS() << "Forcing a deliberate exception" << LL_ENDL;
    LLTHROW(LLException("User selected Force Software Exception"));
}

void LLAppViewer::forceErrorDriverCrash()
{
   	LL_WARNS() << "Forcing a deliberate driver crash" << LL_ENDL;
	glDeleteTextures(1, NULL);
}

// <FS:ND> Change from std::string to char const*, saving a lot of object construction/destruction per frame
//void LLAppViewer::initMainloopTimeout(const std::string& state, F32 secs)
void LLAppViewer::initMainloopTimeout( char const* state, F32 secs)
// </FS:ND>
{
	if(!mMainloopTimeout)
	{
		mMainloopTimeout = new LLWatchdogTimeout();
		resumeMainloopTimeout(state, secs);
	}
}

void LLAppViewer::destroyMainloopTimeout()
{
	if(mMainloopTimeout)
	{
		delete mMainloopTimeout;
		mMainloopTimeout = NULL;
	}
}

// <FS:ND> Change from std::string to char const*, saving a lot of object construction/destruction per frame
//void LLAppViewer::resumeMainloopTimeout(const std::string& state, F32 secs)
void LLAppViewer::resumeMainloopTimeout( char const* state, F32 secs)
// </FS:ND>
{
	if(mMainloopTimeout)
	{
		if(secs < 0.0f)
		{
			static LLCachedControl<F32> mainloop_timeout(gSavedSettings, "MainloopTimeoutDefault", 60);
			secs = mainloop_timeout;
		}

		mMainloopTimeout->setTimeout(secs);
		mMainloopTimeout->start(state);
	}
}

void LLAppViewer::pauseMainloopTimeout()
{
	if(mMainloopTimeout)
	{
		mMainloopTimeout->stop();
	}
}

// <FS:ND> Change from std::string to char const*, saving a lot of object construction/destruction per frame
//void LLAppViewer::pingMainloopTimeout(const std::string& state, F32 secs)
void LLAppViewer::pingMainloopTimeout( char const* state, F32 secs)
// </FS:ND>
{
//	if(!restoreErrorTrap())
//	{
//		LL_WARNS() << "!!!!!!!!!!!!! Its an error trap!!!!" << state << LL_ENDL;
//	}

	if(mMainloopTimeout)
	{
		if(secs < 0.0f)
		{
			static LLCachedControl<F32> mainloop_timeout(gSavedSettings, "MainloopTimeoutDefault", 60);
			secs = mainloop_timeout;
		}

		mMainloopTimeout->setTimeout(secs);
		mMainloopTimeout->ping(state);
	}
}

void LLAppViewer::handleLoginComplete()
{
	gLoggedInTime.start();
	initMainloopTimeout("Mainloop Init");

	// Store some data to DebugInfo in case of a freeze.
	gDebugInfo["ClientInfo"]["Name"] = LLVersionInfo::instance().getChannel();
// [SL:KB] - Patch: Viewer-CrashReporting | Checked: 2011-05-08 (Catznip-2.6.0a) | Added: Catznip-2.6.0a
	gDebugInfo["ClientInfo"]["Version"] = LLVersionInfo::getInstance()->getVersion();
	gDebugInfo["ClientInfo"]["Platform"] = LLVersionInfo::getInstance()->getBuildPlatform();
// [/SL:KB]
	gDebugInfo["ClientInfo"]["MajorVersion"] = LLVersionInfo::instance().getMajor();
	gDebugInfo["ClientInfo"]["MinorVersion"] = LLVersionInfo::instance().getMinor();
	gDebugInfo["ClientInfo"]["PatchVersion"] = LLVersionInfo::instance().getPatch();
	gDebugInfo["ClientInfo"]["BuildVersion"] = LLVersionInfo::instance().getBuild();

// <FS:ND> Add which flavor of FS generated an error
#ifdef OPENSIM
	gDebugInfo["ClientInfo"]["Flavor"] = "oss";
#else
	gDebugInfo["ClientInfo"]["Flavor"] = "hvk";
#endif
// </FS:ND>

	LLParcel* parcel = LLViewerParcelMgr::getInstance()->getAgentParcel();
	if ( parcel && parcel->getMusicURL()[0])
	{
		gDebugInfo["ParcelMusicURL"] = parcel->getMusicURL();
	}
	if ( parcel && parcel->getMediaURL()[0])
	{
		gDebugInfo["ParcelMediaURL"] = parcel->getMediaURL();
	}

//	gDebugInfo["SettingsFilename"] = gSavedSettings.getString("ClientSettingsFile");
// [SL:KB] - Patch: Viewer-CrashReporting | Checked: 2010-11-16 (Catznip-2.6.0a) | Added: Catznip-2.4.0b
	if (gCrashSettings.getBOOL("CrashSubmitSettings"))
	{
		// Only include settings.xml if the user consented
		gDebugInfo["SettingsFilename"] = gSavedSettings.getString("ClientSettingsFile");
	}
// [/SL:KB]
//	gDebugInfo["CAFilename"] = gDirUtilp->getCAFile();
//	gDebugInfo["ViewerExePath"] = gDirUtilp->getExecutablePathAndName();
//	gDebugInfo["CurrentPath"] = gDirUtilp->getCurPath();

// [SL:KB] - Patch: Viewer-CrashReporting | Checked: 2010-11-14 (Catznip-2.6.0a) | Added: Catznip-2.4.0a
	// Current host and region would expose too much information, but do track the last server version
	gDebugInfo["LastVersionChannel"] = gLastVersionChannel;
// [/SL:KB]
/*
	if(gAgent.getRegion())
	{
		gDebugInfo["CurrentSimHost"] = gAgent.getRegionHost().getHostName();
		gDebugInfo["CurrentRegion"] = gAgent.getRegion()->getName();
	}
*/

	if(LLAppViewer::instance()->mMainloopTimeout)
	{
		gDebugInfo["MainloopTimeoutState"] = LLAppViewer::instance()->mMainloopTimeout->getState();
	}

	mOnLoginCompleted();

	// <FS:TT> Window Title Access
	std::string full_name;
	const LLSD login_response = LLLoginInstance::getInstance()->getResponse();
	if (login_response.has("first_name"))
	{
		full_name = login_response["first_name"].asString();
		LLStringUtil::replaceChar(full_name, '"', ' ');
		LLStringUtil::trim(full_name);

		if (login_response.has("last_name"))
		{
			std::string temp_string = login_response["last_name"].asString();
			LLStringUtil::replaceChar(temp_string, '"', ' ');
			LLStringUtil::trim(temp_string);
			if (temp_string.compare("Resident") != 0)
			{
				full_name.append(" ").append(temp_string);
			}
		}
	}
	if (!full_name.empty())
	{
		gWindowTitle += std::string(" - ") + full_name;
		LLStringUtil::truncate(gWindowTitle, 255);
		gViewerWindow->getWindow()->setTitle(gWindowTitle);
	}
	// </FS:TT>

// [SL:KB] - Patch: Build-ScriptRecover | Checked: 2011-11-24 (Catznip-3.2.0) | Added: Catznip-3.2.0
	LLScriptRecoverQueue::recoverIfNeeded();
// [/SL:KB]

	writeDebugInfo();
	
	// <FS:AO> Warn users cache purge will affect usability
	if (mPurgeCache)
	{
		LLNotificationsUtil::add("CacheEmpty");
	}
	// </FS:AO>
	
	// we logged in successfully, so save settings on logout
	LL_DEBUGS() << "Login successful, per account settings will be saved on log out." << LL_ENDL;
	mSavePerAccountSettings=true;
}

//virtual
void LLAppViewer::setMasterSystemAudioMute(bool mute)
{
	gSavedSettings.setBOOL("MuteAudio", mute);
}

//virtual
bool LLAppViewer::getMasterSystemAudioMute()
{
	// <FS:Ansariel> Replace frequently called gSavedSettings
	//return gSavedSettings.getBOOL("MuteAudio");
	static LLCachedControl<bool> sMuteAudio(gSavedSettings, "MuteAudio");
	return sMuteAudio;
	// </FS:Ansariel>
}

//----------------------------------------------------------------------------
// Metrics-related methods (static and otherwise)
//----------------------------------------------------------------------------

/**
 * LLViewerAssetStats collects data on a per-region (as defined by the agent's
 * location) so we need to tell it about region changes which become a kind of
 * hidden variable/global state in the collectors.  For collectors not running
 * on the main thread, we need to send a message to move the data over safely
 * and cheaply (amortized over a run).
 */
void LLAppViewer::metricsUpdateRegion(U64 region_handle)
{
	if (0 != region_handle)
	{
		LLViewerAssetStatsFF::set_region(region_handle);
	}
}

/**
 * Attempts to start a multi-threaded metrics report to be sent back to
 * the grid for consumption.
 */
void LLAppViewer::metricsSend(bool enable_reporting)
{
	if (! gViewerAssetStats)
		return;

	if (LLAppViewer::sTextureFetch)
	{
		LLViewerRegion * regionp = gAgent.getRegion();

		if (enable_reporting && regionp)
		{
			std::string	caps_url = regionp->getCapability("ViewerMetrics");

            LLSD sd = gViewerAssetStats->asLLSD(true);

			// Send a report request into 'thread1' to get the rest of the data
			// and provide some additional parameters while here.
			LLAppViewer::sTextureFetch->commandSendMetrics(caps_url,
														   gAgentSessionID,
														   gAgentID,
														   sd);
		}
		else
		{
			LLAppViewer::sTextureFetch->commandDataBreak();
		}
	}

	// Reset even if we can't report.  Rather than gather up a huge chunk of
	// data, we'll keep to our sampling interval and retain the data
	// resolution in time.
	gViewerAssetStats->restart();
}
<|MERGE_RESOLUTION|>--- conflicted
+++ resolved
@@ -760,14 +760,9 @@
 	mPeriodicSlowFrame(LLCachedControl<bool>(gSavedSettings,"Periodic Slow Frame", FALSE)),
 	mFastTimerLogThread(NULL),
 	mSettingsLocationList(NULL),
-<<<<<<< HEAD
 	mIsFirstRun(false),
-	mMinMicroSecPerFrame(0.f),
 	mSaveSettingsOnExit(true),		// <FS:Zi> Backup Settings
 	mPurgeTextures(false) // <FS:Ansariel> FIRE-13066
-=======
-	mIsFirstRun(false)
->>>>>>> 98578ddc
 {
 	if(NULL != sInstance)
 	{
@@ -1481,15 +1476,6 @@
 
 	joystick = LLViewerJoystick::getInstance();
 	joystick->setNeedsReset(true);
-<<<<<<< HEAD
-	/*----------------------------------------------------------------------*/
-
-	// <FS:Ansariel> FIRE-22297: FPS limiter not working properly on Mac/Linux
-	//gSavedSettings.getControl("FramePerSecondLimit")->getSignal()->connect(boost::bind(&LLAppViewer::onChangeFrameLimit, this, _2));
-	//onChangeFrameLimit(gSavedSettings.getLLSD("FramePerSecondLimit"));
-	// </FS:Ansariel>
-=======
->>>>>>> 98578ddc
 
 	return true;
 }
@@ -1766,26 +1752,6 @@
 
 				display();
 
-<<<<<<< HEAD
-				// <FS:Ansariel> FIRE-22297: FPS limiter not working properly on Mac/Linux
-				//static U64 last_call = 0;
-				//if (!gTeleportDisplay || gGLManager.mIsIntel) // SL-10625...throttle early, throttle often with Intel
-				//{
-				//	// Frame/draw throttling
-				//	U64 elapsed_time = LLTimer::getTotalTime() - last_call;
-				//	if (elapsed_time < mMinMicroSecPerFrame)
-				//	{
-				//		LL_RECORD_BLOCK_TIME(FTM_SLEEP);
-				//		// llclamp for when time function gets funky
-				//		U64 sleep_time = llclamp(mMinMicroSecPerFrame - elapsed_time, (U64)1, (U64)1e6);
-				//		micro_sleep(sleep_time, 0);
-				//	}
-				//}
-				//last_call = LLTimer::getTotalTime();
-				// </FS:Ansariel>
-
-=======
->>>>>>> 98578ddc
 				pingMainloopTimeout("Main:Snapshot");
 				LLFloaterSnapshot::update(); // take snapshots
 				LLFloaterOutfitSnapshot::update();
