--- conflicted
+++ resolved
@@ -119,11 +119,8 @@
 #include "llnotifications.h"
 #include "llnotificationsutil.h"
 
-<<<<<<< HEAD
 #include "sanitycheck.h"
-=======
 #include "llleap.h"
->>>>>>> c931c74f
 
 // Third party library includes
 #include <boost/bind.hpp>
@@ -1691,11 +1688,6 @@
 	if (! isError())
 	{
 		std::string logdir = gDirUtilp->getExpandedFilename(LL_PATH_LOGS, "");
-<<<<<<< HEAD
-		//[FIX - SJ] No Delimiter needed gDirUtilp adds a delimiter between path and mask. Windows will otherwise fail
-		//logdir += gDirUtilp->getDirDelimiter();
-=======
->>>>>>> c931c74f
 		gDirUtilp->deleteFilesInDir(logdir, "*-*-*-*-*.dmp");
 	}
 
@@ -2003,13 +1995,7 @@
 	if (mPurgeOnExit)
 	{
 		llinfos << "Purging all cache files on exit" << llendflush;
-<<<<<<< HEAD
-		//[FIX - SJ] No Delimiter needed gDirUtilp adds a delimiter between path and mask. Windows will otherwise fail
-		//std::string mask = gDirUtilp->getDirDelimiter() + "*.*";
-		gDirUtilp->deleteFilesInDir(gDirUtilp->getExpandedFilename(LL_PATH_CACHE,""),"*.*");
-=======
 		gDirUtilp->deleteFilesInDir(gDirUtilp->getExpandedFilename(LL_PATH_CACHE,""), "*.*");
->>>>>>> c931c74f
 	}
 
 	removeMarkerFile(); // Any crashes from here on we'll just have to ignore
@@ -3329,11 +3315,6 @@
 
 void LLAppViewer::removeCacheFiles(const std::string& file_mask)
 {
-<<<<<<< HEAD
-	//[FIX - SJ] No Delimiter needed gDirUtilp adds a delimiter between path and mask. Windows will otherwise fail
-	//std::string mask = gDirUtilp->getDirDelimiter() + file_mask;
-=======
->>>>>>> c931c74f
 	gDirUtilp->deleteFilesInDir(gDirUtilp->getExpandedFilename(LL_PATH_CACHE, ""), file_mask);
 }
 
