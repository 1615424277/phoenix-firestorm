/**
 * @file llappviewer.cpp
 * @brief The LLAppViewer class definitions
 *
 * $LicenseInfo:firstyear=2007&license=viewerlgpl$
 * Second Life Viewer Source Code
 * Copyright (C) 2012, Linden Research, Inc.
 *
 * This library is free software; you can redistribute it and/or
 * modify it under the terms of the GNU Lesser General Public
 * License as published by the Free Software Foundation;
 * version 2.1 of the License only.
 *
 * This library is distributed in the hope that it will be useful,
 * but WITHOUT ANY WARRANTY; without even the implied warranty of
 * MERCHANTABILITY or FITNESS FOR A PARTICULAR PURPOSE.  See the GNU
 * Lesser General Public License for more details.
 *
 * You should have received a copy of the GNU Lesser General Public
 * License along with this library; if not, write to the Free Software
 * Foundation, Inc., 51 Franklin Street, Fifth Floor, Boston, MA  02110-1301  USA
 *
 * Linden Research, Inc., 945 Battery Street, San Francisco, CA  94111  USA
 * $/LicenseInfo$
 */

#include "llviewerprecompiledheaders.h"

#include "llappviewer.h"

// Viewer includes
#include "llversioninfo.h"
#include "llfeaturemanager.h"
#include "lluictrlfactory.h"
#include "lltexteditor.h"
#include "llenvironment.h"
#include "llerrorcontrol.h"
#include "lleventtimer.h"
#include "llviewertexturelist.h"
#include "llgroupmgr.h"
#include "llagent.h"
#include "llagentcamera.h"
#include "llagentlanguage.h"
#include "llagentui.h"
#include "llagentwearables.h"
#include "lldirpicker.h"
#include "llfloaterimcontainer.h"
#include "llimprocessing.h"
#include "llwindow.h"
#include "llviewerstats.h"
#include "llviewerstatsrecorder.h"
#include "llkeyconflict.h" // for legacy keybinding support, remove later
#include "llmarketplacefunctions.h"
#include "llmarketplacenotifications.h"
#include "llmd5.h"
#include "llmeshrepository.h"
#include "llpumpio.h"
#include "llmimetypes.h"
#include "llslurl.h"
#include "llstartup.h"
#include "llfocusmgr.h"
#include "llurlfloaterdispatchhandler.h"
#include "llviewerjoystick.h"
#include "llallocator.h"
#include "llcalc.h"
#include "llconversationlog.h"
#if LL_WINDOWS
#include "lldxhardware.h"
#endif
#include "lltexturestats.h"
#include "lltrace.h"
#include "lltracethreadrecorder.h"
#include "llviewerwindow.h"
#include "llviewerdisplay.h"
#include "llviewermedia.h"
#include "llviewerparcelaskplay.h"
#include "llviewerparcelmedia.h"
#include "llviewershadermgr.h"
#include "llviewermediafocus.h"
#include "llviewermessage.h"
#include "llviewerobjectlist.h"
#include "llworldmap.h"
#include "llmutelist.h"
#include "llviewerhelp.h"
#include "lluicolortable.h"
#include "llurldispatcher.h"
#include "llurlhistory.h"
#include "llrender.h"
#include "llteleporthistory.h"
#include "lltoast.h"
#include "llsdutil_math.h"
#include "lllocationhistory.h"
#include "llfasttimerview.h"
#include "lltelemetry.h"
#include "llvector4a.h"
#include "llviewermenufile.h"
#include "llvoicechannel.h"
#include "llvoavatarself.h"
#include "llurlmatch.h"
#include "lltextutil.h"
#include "lllogininstance.h"
#include "llprogressview.h"
#include "llvocache.h"
#include "lldiskcache.h"
#include "llvopartgroup.h"
// [SL:KB] - Patch: Appearance-Misc | Checked: 2013-02-12 (Catznip-3.4)
#include "llappearancemgr.h"
// [/SL:KB]
// [RLVa:KB] - Checked: 2010-05-03 (RLVa-1.2.0g)
#include "rlvactions.h"
#include "rlvhandler.h"
// [/RLVa:KB]

#include "llweb.h"
// <FS:Ansariel> [FS communication UI]
#include "fsfloatervoicecontrols.h"
// </FS:Ansariel> [FS communication UI]
#include "llfloatertexturefetchdebugger.h"
// [SL:KB] - Patch: Build-ScriptRecover | Checked: 2011-11-24 (Catznip-3.2.0)
#include "llfloaterscriptrecover.h"
// [/SL:KB]
#include "llspellcheck.h"
#include "llscenemonitor.h"
#include "llavatarrenderinfoaccountant.h"
#include "lllocalbitmaps.h"

// Linden library includes
#include "llavatarnamecache.h"
#include "lldiriterator.h"
#include "llexperiencecache.h"
#include "llimagej2c.h"
#include "llmemory.h"
#include "llprimitive.h"
#include "llurlaction.h"
#include "llurlentry.h"
#include "llvolumemgr.h"
#include "llxfermanager.h"
#include "llphysicsextensions.h"

#include "llnotificationmanager.h"
#include "llnotifications.h"
#include "llnotificationsutil.h"

#include "sanitycheck.h"
#include "llleap.h"
#include "stringize.h"
#include "llcoros.h"
#include "llexception.h"
#include "cef/dullahan_version.h"
#if !LL_LINUX
#include "vlc/libvlc_version.h"
#endif // LL_LINUX

// Third party library includes
#include <boost/bind.hpp>
#include <boost/foreach.hpp>
#include <boost/algorithm/string.hpp>
#include <boost/regex.hpp>
#include <boost/throw_exception.hpp>

#if LL_WINDOWS
#	include <share.h> // For _SH_DENYWR in processMarkerFiles
#else
#   include <sys/file.h> // For processMarkerFiles
#endif

#include "llapr.h"
#include <boost/lexical_cast.hpp>

#include "llviewerinput.h"
#include "lllfsthread.h"
#include "llworkerthread.h"
#include "lltexturecache.h"
#include "lltexturefetch.h"
#include "llimageworker.h"
#include "llevents.h"

// The files below handle dependencies from cleanup.
#include "llkeyframemotion.h"
#include "llworldmap.h"
#include "llhudmanager.h"
#include "lltoolmgr.h"
#include "llassetstorage.h"
#include "llpolymesh.h"
#include "llproxy.h"
#include "llcachename.h"
#include "llaudioengine.h"
#include "llstreamingaudio.h"
#include "llviewermenu.h"
#include "llselectmgr.h"
#include "lltrans.h"
#include "lltransutil.h"
#include "lltracker.h"
#include "llviewerparcelmgr.h"
#include "llworldmapview.h"
#include "llpostprocess.h"

#include "lldebugview.h"
#include "llconsole.h"
#include "llcontainerview.h"
#include "lltooltip.h"

#include "llsdutil.h"
#include "llsdserialize.h"

#include "llworld.h"
#include "llhudeffecttrail.h"
#include "llvectorperfoptions.h"
#include "llslurl.h"
#include "llwatchdog.h"

// Included so that constants/settings might be initialized
// in save_settings_to_globals()
#include "llbutton.h"
#include "llstatusbar.h"
#include "llsurface.h"
#include "llvosky.h"
#include "llvotree.h"
#include "llvoavatar.h"
#include "llfolderview.h"
#include "llagentpilot.h"
#include "llvovolume.h"
#include "llflexibleobject.h"
#include "llvosurfacepatch.h"
#include "llviewerfloaterreg.h"
#include "llcommandlineparser.h"
#include "llfloatermemleak.h"
#include "llfloaterreg.h"
#include "llfloateroutfitsnapshot.h"
#include "llfloatersnapshot.h"
#include "llsidepanelinventory.h"
#include "llatmosphere.h"

// includes for idle() idleShutdown()
#include "llviewercontrol.h"
#include "lleventnotifier.h"
#include "llcallbacklist.h"
#include "lldeferredsounds.h"
#include "pipeline.h"
#include "llgesturemgr.h"
#include "llsky.h"
#include "llvlmanager.h"
#include "llviewercamera.h"
#include "lldrawpoolbump.h"
#include "llvieweraudio.h"
#include "llimview.h"
#include "llviewerthrottle.h"
#include "llparcel.h"
#include "llavatariconctrl.h"
#include "llgroupiconctrl.h"
#include "llviewerassetstats.h"

// Include for security api initialization
#include "llsecapi.h"
#include "llmachineid.h"
#include "llmainlooprepeater.h"
#include "llcleanup.h"

#include "llcoproceduremanager.h"
#include "llviewereventrecorder.h"

#if HAS_GROWL
#include "growlmanager.h"
#endif
#include "fsavatarrenderpersistence.h"

// *FIX: These extern globals should be cleaned up.
// The globals either represent state/config/resource-storage of either
// this app, or another 'component' of the viewer. App globals should be
// moved into the app class, where as the other globals should be
// moved out of here.
// If a global symbol reference seems valid, it will be included
// via header files above.

//----------------------------------------------------------------------------
// llviewernetwork.h
#include "llviewernetwork.h"
// define a self-registering event API object
#include "llappviewerlistener.h"

#include "nd/ndoctreelog.h" // <FS:ND/> Octree operation logging.
#include "nd/ndetw.h" // <FS:ND/> Windows Event Tracing, does nothing on OSX/Linux.
#include "nd/ndlogthrottle.h"

#include "fsradar.h"
#include "fsassetblacklist.h"

#include "fstelemetry.h" // <FS:Beq> Tracy profiler support
#include "fsperfstats.h" // <FS:Beq> performance stats support

#if LL_LINUX && LL_GTK
#include "glib.h"
#endif // (LL_LINUX) && LL_GTK

#if LL_MSVC
// disable boost::lexical_cast warning
#pragma warning (disable:4702)
#endif

const char* const CRASH_SETTINGS_FILE = "settings_crash_behavior.xml"; // <FS:ND/> We need this filename defined here.

static LLAppViewerListener sAppViewerListener(LLAppViewer::instance);

////// Windows-specific includes to the bottom - nasty defines in these pollute the preprocessor
//
//----------------------------------------------------------------------------
// viewer.cpp - these are only used in viewer, should be easily moved.

#if LL_DARWIN
extern void init_apple_menu(const char* product);
#endif // LL_DARWIN

extern BOOL gRandomizeFramerate;
extern BOOL gPeriodicSlowFrame;
extern BOOL gDebugGL;

#if LL_DARWIN
extern BOOL gHiDPISupport;
#endif

////////////////////////////////////////////////////////////
// All from the last globals push...

F32 gSimLastTime; // Used in LLAppViewer::init and send_viewer_stats()
F32 gSimFrames;

BOOL gShowObjectUpdates = FALSE;
BOOL gUseQuickTime = TRUE;

eLastExecEvent gLastExecEvent = LAST_EXEC_NORMAL;
S32 gLastExecDuration = -1; // (<0 indicates unknown)

#if LL_WINDOWS
#   define LL_PLATFORM_KEY "win"
#elif LL_DARWIN
#   define LL_PLATFORM_KEY "mac"
#elif LL_LINUX
#   define LL_PLATFORM_KEY "lnx"
#else
#   error "Unknown Platform"
#endif
const char* gPlatform = LL_PLATFORM_KEY;

LLSD gDebugInfo;

U32	gFrameCount = 0;
U32 gForegroundFrameCount = 0; // number of frames that app window was in foreground
LLPumpIO* gServicePump = NULL;

U64MicrosecondsImplicit gFrameTime = 0;
F32SecondsImplicit gFrameTimeSeconds = 0.f;
F32SecondsImplicit gFrameIntervalSeconds = 0.f;
F32 gFPSClamped = 10.f;						// Pretend we start at target rate.
F32 gFrameDTClamped = 0.f;					// Time between adjacent checks to network for packets
U64MicrosecondsImplicit	gStartTime = 0; // gStartTime is "private", used only to calculate gFrameTimeSeconds

LLTimer gRenderStartTime;
LLFrameTimer gForegroundTime;
LLFrameTimer gLoggedInTime;
LLTimer gLogoutTimer;
static const F32 LOGOUT_REQUEST_TIME = 6.f;  // this will be cut short by the LogoutReply msg.
F32 gLogoutMaxTime = LOGOUT_REQUEST_TIME;


S32 gPendingMetricsUploads = 0;


BOOL				gDisconnected = FALSE;

// used to restore texture state after a mode switch
LLFrameTimer	gRestoreGLTimer;
BOOL			gRestoreGL = FALSE;
bool			gUseWireframe = FALSE;

//use for remember deferred mode in wireframe switch
bool			gInitialDeferredModeForWireframe = FALSE;

LLMemoryInfo gSysMemory;
U64Bytes gMemoryAllocated(0); // updated in display_stats() in llviewerdisplay.cpp

std::string gLastVersionChannel;

LLVector3			gWindVec(3.0, 3.0, 0.0);
LLVector3			gRelativeWindVec(0.0, 0.0, 0.0);

U32		gPacketsIn = 0;

BOOL				gPrintMessagesThisFrame = FALSE;

BOOL gRandomizeFramerate = FALSE;
BOOL gPeriodicSlowFrame = FALSE;

BOOL gCrashOnStartup = FALSE;
BOOL gLLErrorActivated = FALSE;
BOOL gLogoutInProgress = FALSE;

BOOL gSimulateMemLeak = FALSE;

////////////////////////////////////////////////////////////
// Internal globals... that should be removed.

// Like LLLogChat::cleanFileName() and LLDir::getScrubbedFileName() but replaces spaces also.
std::string SafeFileName(std::string filename)
{
	std::string invalidChars = "\"\'\\/?*:.<>| ";
	S32 position = filename.find_first_of(invalidChars);
	while (position != filename.npos)
	{
		filename[position] = '_';
		position = filename.find_first_of(invalidChars, position);
	}
	return filename;
}
// TODO: Readd SAFE_FILE_NAME_PREFIX stuff after FmodEx merge.... <FS:CR>
// contruct unique filename prefix so we only report crashes for US and not other viewers.
//const std::string SAFE_FILE_NAME_PREFIX(SafeFileName(llformat("%s %d.%d.%d.%d",
//															  LL_CHANNEL,
//															  LL_VERSION_MAJOR,
//															  LL_VERSION_MINOR,
//															  LL_VERSION_PATCH,
//															  LL_VERSION_BUILD )));
const std::string SAFE_FILE_NAME_PREFIX(SafeFileName(APP_NAME));
static std::string gArgs;
const int MAX_MARKER_LENGTH = 1024;
const std::string MARKER_FILE_NAME(SAFE_FILE_NAME_PREFIX + ".exec_marker"); //FS orig modified LL
const std::string START_MARKER_FILE_NAME(SAFE_FILE_NAME_PREFIX + ".start_marker"); //FS new modified LL new
const std::string ERROR_MARKER_FILE_NAME(SAFE_FILE_NAME_PREFIX + ".error_marker"); //FS orig modified LL
const std::string LLERROR_MARKER_FILE_NAME(SAFE_FILE_NAME_PREFIX + ".llerror_marker"); //FS orig modified LL
const std::string LOGOUT_MARKER_FILE_NAME(SAFE_FILE_NAME_PREFIX + ".logout_marker"); //FS orig modified LL

//static BOOL gDoDisconnect = FALSE;
// [RLVa:KB] - Checked: RLVa-2.3
BOOL gDoDisconnect = FALSE;
// [/RLVa:KB]
static std::string gLaunchFileOnQuit;

// Used on Win32 for other apps to identify our window (eg, win_setup)
// Note: Changing this breaks compatibility with SLURL handling, try to avoid it.
const char* const VIEWER_WINDOW_CLASSNAME = "Second Life";

//-- LLDeferredTaskList ------------------------------------------------------

/**
 * A list of deferred tasks.
 *
 * We sometimes need to defer execution of some code until the viewer gets idle,
 * e.g. removing an inventory item from within notifyObservers() may not work out.
 *
 * Tasks added to this list will be executed in the next LLAppViewer::idle() iteration.
 * All tasks are executed only once.
 */
class LLDeferredTaskList: public LLSingleton<LLDeferredTaskList>
{
	LLSINGLETON_EMPTY_CTOR(LLDeferredTaskList);
	LOG_CLASS(LLDeferredTaskList);

	friend class LLAppViewer;
	typedef boost::signals2::signal<void()> signal_t;

	void addTask(const signal_t::slot_type& cb)
	{
		mSignal.connect(cb);
	}

	void run()
	{
		if (!mSignal.empty())
		{
			mSignal();
			mSignal.disconnect_all_slots();
		}
	}

	signal_t mSignal;
};

//----------------------------------------------------------------------------

// List of entries from strings.xml to always replace
static std::set<std::string> default_trans_args;
void init_default_trans_args()
{
	default_trans_args.insert("SECOND_LIFE"); // World
	default_trans_args.insert("APP_NAME");
	default_trans_args.insert("CAPITALIZED_APP_NAME");
	default_trans_args.insert("CURRENT_GRID"); //<FS:AW make CURRENT_GRID a default substitution>
	default_trans_args.insert("SECOND_LIFE_GRID");
	default_trans_args.insert("SUPPORT_SITE");
	// This URL shows up in a surprising number of places in various skin
	// files. We really only want to have to maintain a single copy of it.
	default_trans_args.insert("create_account_url");
	default_trans_args.insert("DOWNLOAD_URL"); //<FS:CR> Viewer download url
	default_trans_args.insert("VIEWER_GENERATION"); // <FS:Ansariel> Viewer generation (major version number)
	default_trans_args.insert("SHORT_VIEWER_GENERATION"); // <FS:Ansariel> Viewer generation (major version number)
	default_trans_args.insert("APP_NAME_ABBR"); // <FS:Ansariel> Appreviated application title
}

std::string gWindowTitle;

struct SettingsFile : public LLInitParam::Block<SettingsFile>
{
	Mandatory<std::string>	name;
	Optional<std::string>	file_name;
	Optional<bool>			required,
							persistent;
	Optional<std::string>	file_name_setting;

	SettingsFile()
	:	name("name"),
		file_name("file_name"),
		required("required", false),
		persistent("persistent", true),
		file_name_setting("file_name_setting")
	{}
};

struct SettingsGroup : public LLInitParam::Block<SettingsGroup>
{
	Mandatory<std::string>	name;
	Mandatory<S32>			path_index;
	Multiple<SettingsFile>	files;

	SettingsGroup()
	:	name("name"),
		path_index("path_index"),
		files("file")
	{}
};

struct SettingsFiles : public LLInitParam::Block<SettingsFiles>
{
	Multiple<SettingsGroup>	groups;

	SettingsFiles()
	: groups("group")
	{}
};


//----------------------------------------------------------------------------
// Metrics logging control constants
//----------------------------------------------------------------------------
static const F32 METRICS_INTERVAL_DEFAULT = 600.0;
static const F32 METRICS_INTERVAL_QA = 30.0;
static F32 app_metrics_interval = METRICS_INTERVAL_DEFAULT;
static bool app_metrics_qa_mode = false;

void idle_afk_check()
{
	// check idle timers
	F32 current_idle = gAwayTriggerTimer.getElapsedTimeF32();
	// <FS:CR> Cache frequently hit location
	static LLCachedControl<S32> sAFKTimeout(gSavedSettings, "AFKTimeout");
// [RLVa:KB] - Checked: 2010-05-03 (RLVa-1.2.0g) | Modified: RLVa-1.2.0g
	// Enforce an idle time of 30 minutes if @allowidle=n restricted
	S32 afk_timeout = (!gRlvHandler.hasBehaviour(RLV_BHVR_ALLOWIDLE)) ? sAFKTimeout : 60 * 30;
// [/RLVa:KB]
//	F32 afk_timeout  = gSavedSettings.getS32("AFKTimeout");
	// <FS:CR> Explicit conversions just cos.
	//if (afk_timeout && (current_idle > afk_timeout) && ! gAgent.getAFK())
	if (static_cast<S32>(afk_timeout) && (current_idle > static_cast<F32>(afk_timeout)) && ! gAgent.getAFK())
	{
		LL_INFOS("IdleAway") << "Idle more than " << afk_timeout << " seconds: automatically changing to Away status" << LL_ENDL;
		gAgent.setAFK();
	}
}

// A callback set in LLAppViewer::init()
static void ui_audio_callback(const LLUUID& uuid)
{
	if (gAudiop)
	{
		SoundData soundData(uuid, gAgent.getID(), 1.0f, LLAudioEngine::AUDIO_TYPE_UI);
		gAudiop->triggerSound(soundData);
	}
}

// A callback set in LLAppViewer::init()
static void deferred_ui_audio_callback(const LLUUID& uuid)
{
	if (gAudiop)
	{
		SoundData soundData(uuid, gAgent.getID(), 1.0f, LLAudioEngine::AUDIO_TYPE_UI);
		LLDeferredSounds::instance().deferSound(soundData);
	}
}

bool	create_text_segment_icon_from_url_match(LLUrlMatch* match,LLTextBase* base)
{
	if(!match || !base || base->getPlainText())
		return false;

	LLUUID match_id = match->getID();

	LLIconCtrl* icon;

	if( match->getMenuName() == "menu_url_group.xml" // See LLUrlEntryGroup constructor
		|| gAgent.isInGroup(match_id, TRUE)) //This check seems unfiting, urls are either /agent or /group
	{
		LLGroupIconCtrl::Params icon_params;
		icon_params.group_id = match_id;
		icon_params.rect = LLRect(0, 16, 16, 0);
		icon_params.visible = true;
		icon = LLUICtrlFactory::instance().create<LLGroupIconCtrl>(icon_params);
	}
	else
	{
		LLAvatarIconCtrl::Params icon_params;
		icon_params.avatar_id = match_id;
		icon_params.rect = LLRect(0, 16, 16, 0);
		icon_params.visible = true;
		icon = LLUICtrlFactory::instance().create<LLAvatarIconCtrl>(icon_params);
	}

	LLInlineViewSegment::Params params;
	params.force_newline = false;
	params.view = icon;
	params.left_pad = 4;
	params.right_pad = 4;
	params.top_pad = -2;
	params.bottom_pad = 2;

	base->appendWidget(params," ",false);

	return true;
}


// Use these strictly for things that are constructed at startup,
// or for things that are performance critical.  JC
static void settings_to_globals()
{
	LLBUTTON_H_PAD		= gSavedSettings.getS32("ButtonHPad");
	BTN_HEIGHT_SMALL	= gSavedSettings.getS32("ButtonHeightSmall");
	BTN_HEIGHT			= gSavedSettings.getS32("ButtonHeight");

	MENU_BAR_HEIGHT		= gSavedSettings.getS32("MenuBarHeight");
	MENU_BAR_WIDTH		= gSavedSettings.getS32("MenuBarWidth");

	LLSurface::setTextureSize(gSavedSettings.getU32("RegionTextureSize"));

	LLRender::sGLCoreProfile = gSavedSettings.getBOOL("RenderGLCoreProfile");
	LLRender::sNsightDebugSupport = gSavedSettings.getBOOL("RenderNsightDebugSupport");
	// <FS:Ansariel> Vertex Array Objects are required in OpenGL core profile
	//LLVertexBuffer::sUseVAO = gSavedSettings.getBOOL("RenderUseVAO");
	LLVertexBuffer::sUseVAO = LLRender::sGLCoreProfile ? TRUE : gSavedSettings.getBOOL("RenderUseVAO");
	// </FS:Ansariel>
	LLImageGL::sGlobalUseAnisotropic	= gSavedSettings.getBOOL("RenderAnisotropic");
	LLImageGL::sCompressTextures		= gSavedSettings.getBOOL("RenderCompressTextures");
	LLVOVolume::sLODFactor				= llclamp(gSavedSettings.getF32("RenderVolumeLODFactor"), 0.01f, MAX_LOD_FACTOR);
	LLVOVolume::sDistanceFactor			= 1.f-LLVOVolume::sLODFactor * 0.1f;
	LLVolumeImplFlexible::sUpdateFactor = gSavedSettings.getF32("RenderFlexTimeFactor");
	LLVOTree::sTreeFactor				= gSavedSettings.getF32("RenderTreeLODFactor");
	LLVOAvatar::sLODFactor				= llclamp(gSavedSettings.getF32("RenderAvatarLODFactor"), 0.f, MAX_AVATAR_LOD_FACTOR);
	LLVOAvatar::sPhysicsLODFactor		= llclamp(gSavedSettings.getF32("RenderAvatarPhysicsLODFactor"), 0.f, MAX_AVATAR_LOD_FACTOR);
	LLVOAvatar::updateImpostorRendering(gSavedSettings.getU32("RenderAvatarMaxNonImpostors"));
	LLVOAvatar::sVisibleInFirstPerson	= gSavedSettings.getBOOL("FirstPersonAvatarVisible");
	// clamp auto-open time to some minimum usable value
	LLFolderView::sAutoOpenTime			= llmax(0.25f, gSavedSettings.getF32("FolderAutoOpenDelay"));
	LLSelectMgr::sRectSelectInclusive	= gSavedSettings.getBOOL("RectangleSelectInclusive");
	LLSelectMgr::sRenderHiddenSelections = gSavedSettings.getBOOL("RenderHiddenSelections");
	LLSelectMgr::sRenderLightRadius = gSavedSettings.getBOOL("RenderLightRadius");

	gAgentPilot.setNumRuns(gSavedSettings.getS32("StatsNumRuns"));
	gAgentPilot.setQuitAfterRuns(gSavedSettings.getBOOL("StatsQuitAfterRuns"));
	gAgent.setHideGroupTitle(gSavedSettings.getBOOL("RenderHideGroupTitle"));

	gDebugWindowProc = gSavedSettings.getBOOL("DebugWindowProc");
	gShowObjectUpdates = gSavedSettings.getBOOL("ShowObjectUpdates");
	LLWorldMapView::sMapScale = gSavedSettings.getF32("MapScale");
	
#if LL_DARWIN
	gHiDPISupport = gSavedSettings.getBOOL("RenderHiDPI");
#endif
}

static void settings_modify()
{
	LLPipeline::sRenderTransparentWater	= gSavedSettings.getBOOL("RenderTransparentWater");
	LLPipeline::sRenderBump				= gSavedSettings.getBOOL("RenderObjectBump");
	LLPipeline::sRenderDeferred = LLPipeline::sRenderTransparentWater && LLPipeline::sRenderBump && gSavedSettings.getBOOL("RenderDeferred");
//    LLRenderTarget::sUseFBO = LLPipeline::sRenderDeferred && gSavedSettings.getBOOL("RenderAvatarVP");
// [RLVa:KB] - @setsphere
	LLRenderTarget::sUseFBO				= (LLPipeline::sRenderDeferred && gSavedSettings.getBOOL("RenderAvatarVP")) || (gSavedSettings.getBOOL("WindLightUseAtmosShaders") && LLPipeline::sUseDepthTexture);
// [/RLVa:KB]
	LLVOSurfacePatch::sLODFactor		= gSavedSettings.getF32("RenderTerrainLODFactor");
	LLVOSurfacePatch::sLODFactor *= LLVOSurfacePatch::sLODFactor; //square lod factor to get exponential range of [1,4]
	gDebugGL = gSavedSettings.getBOOL("RenderDebugGL") || gDebugSession;
	gDebugPipeline = gSavedSettings.getBOOL("RenderDebugPipeline");
}

class LLFastTimerLogThread : public LLThread
{
public:
	std::string mFile;

	LLFastTimerLogThread(std::string& test_name) : LLThread("fast timer log")
 	{
		std::string file_name = test_name + std::string(".slp");
		mFile = gDirUtilp->getExpandedFilename(LL_PATH_LOGS, file_name);
	}

	void run()
	{
		llofstream os(mFile.c_str());

		while (!LLAppViewer::instance()->isQuitting())
		{
			LLTrace::BlockTimer::writeLog(os);
			os.flush();
			ms_sleep(32);
		}

		os.close();
	}
};

//virtual
bool LLAppViewer::initSLURLHandler()
{
	// does nothing unless subclassed
	return false;
}

//virtual
bool LLAppViewer::sendURLToOtherInstance(const std::string& url)
{
	// does nothing unless subclassed
	return false;
}

//----------------------------------------------------------------------------
// LLAppViewer definition

// Static members.
// The single viewer app.
LLAppViewer* LLAppViewer::sInstance = NULL;
LLTextureCache* LLAppViewer::sTextureCache = NULL;
LLImageDecodeThread* LLAppViewer::sImageDecodeThread = NULL;
LLTextureFetch* LLAppViewer::sTextureFetch = NULL;
LLPurgeDiskCacheThread* LLAppViewer::sPurgeDiskCacheThread = NULL;

std::string getRuntime()
{
	return llformat("%.4f", (F32)LLTimer::getElapsedSeconds().value());
}

LLAppViewer::LLAppViewer()
:	mMarkerFile(),
	mLogoutMarkerFile(),
	mReportedCrash(false),
	mNumSessions(0),
	mPurgeCache(false),
	mPurgeCacheOnExit(false),
	mPurgeUserDataOnExit(false),
	mSecondInstance(false),
	mUpdaterNotFound(false),
	mSavedFinalSnapshot(false),
	mSavePerAccountSettings(false),		// don't save settings on logout unless login succeeded.
	mQuitRequested(false),
	mLogoutRequestSent(false),
	mLastAgentControlFlags(0),
	mLastAgentForceUpdate(0),
	mMainloopTimeout(NULL),
	mAgentRegionLastAlive(false),
	mRandomizeFramerate(LLCachedControl<bool>(gSavedSettings,"Randomize Framerate", FALSE)),
	mPeriodicSlowFrame(LLCachedControl<bool>(gSavedSettings,"Periodic Slow Frame", FALSE)),
	mFastTimerLogThread(NULL),
	mSettingsLocationList(NULL),
	mIsFirstRun(false),
	//mMinMicroSecPerFrame(0.f),	// <FS:Ansariel> FIRE-22297: FPS limiter not working properly on Mac/Linux
	mSaveSettingsOnExit(true),		// <FS:Zi> Backup Settings
	mPurgeTextures(false) // <FS:Ansariel> FIRE-13066
{
	if(NULL != sInstance)
	{
		LL_ERRS() << "Oh no! An instance of LLAppViewer already exists! LLAppViewer is sort of like a singleton." << LL_ENDL;
	}

    mDumpPath ="";
	// Need to do this initialization before we do anything else, since anything
	// that touches files should really go through the lldir API
   
	// <FS:ND> Init our custom directories, not from SecondLife

	// gDirUtilp->initAppDirs("SecondLife");
#if ADDRESS_SIZE == 64
	gDirUtilp->initAppDirs( APP_NAME + "_x64" );
#else
	gDirUtilp->initAppDirs(APP_NAME);
#endif

	// </FS:ND>

	//
	// IMPORTANT! Do NOT put anything that will write
	// into the log files during normal startup until AFTER
	// we run the "program crashed last time" error handler below.
	//
	sInstance = this;

	gLoggedInTime.stop();

	processMarkerFiles();
	//
	// OK to write stuff to logs now, we've now crash reported if necessary
	//

	LLLoginInstance::instance().setPlatformInfo(gPlatform, LLOSInfo::instance().getOSVersionString(), LLOSInfo::instance().getOSStringSimple());

	// Under some circumstances we want to read the static_debug_info.log file
	// from the previous viewer run between this constructor call and the
	// init() call, which will overwrite the static_debug_info.log file for
	// THIS run. So setDebugFileNames() early.
#   ifdef LL_BUGSPLAT
	// MAINT-8917: don't create a dump directory just for the
	// static_debug_info.log file
	std::string logdir = gDirUtilp->getExpandedFilename(LL_PATH_LOGS, "");
#   else // ! LL_BUGSPLAT
	// write Google Breakpad minidump files to a per-run dump directory to avoid multiple viewer issues.
	std::string logdir = gDirUtilp->getExpandedFilename(LL_PATH_DUMP, "");
#   endif // ! LL_BUGSPLAT
	mDumpPath = logdir;

	setDebugFileNames(logdir);
}

LLAppViewer::~LLAppViewer()
{
	delete mSettingsLocationList;

	destroyMainloopTimeout();

	// If we got to this destructor somehow, the app didn't hang.
	removeMarkerFiles();
}

class LLUITranslationBridge : public LLTranslationBridge
{
public:
	virtual std::string getString(const std::string &xml_desc)
	{
		return LLTrans::getString(xml_desc);
	}
};


bool LLAppViewer::init()
{
	setupErrorHandling(mSecondInstance);

	nd::octree::debug::setOctreeLogFilename( gDirUtilp->getExpandedFilename(LL_PATH_LOGS, "octree.log" ) ); // <FS:ND/> Filename to log octree options to.
	nd::etw::init(); // <FS:ND/> Init event tracing.


	//
	// Start of the application
	//

    // <FS:Ansariel> Move further down after translation system has been initialized
    //LLTranslationBridge::ptr_t trans = std::make_shared<LLUITranslationBridge>();
    //LLSettingsType::initClass(trans);
    // </FS:Ansariel>

	// initialize SSE options
	LLVector4a::initClass();

	//initialize particle index pool
	LLVOPartGroup::initClass();



	// set skin search path to default, will be overridden later
	// this allows simple skinned file lookups to work
// [SL:KB] - Patch: Viewer-Skins | Checked: 2012-12-26 (Catznip-3.4)
	gDirUtilp->setSkinFolder("default", "", "en");
// [/SL:KB]
//	gDirUtilp->setSkinFolder("default", "en");

//	initLoggingAndGetLastDuration();

	//
	// OK to write stuff to logs now, we've now crash reported if necessary
	//
	
// <FS>
	// SJ/AO:  Reset Configuration here, if our marker file exists. Configuration needs to be reset before settings files 
	// are read in to avoid file locks.

	mPurgeSettings = false;
	std::string clear_settings_filename = gDirUtilp->getExpandedFilename(LL_PATH_LOGS,"CLEAR");
	LLAPRFile clear_file ;
	if (clear_file.isExist(clear_settings_filename))
	{
		mPurgeSettings = true;
		LL_INFOS() << "Purging configuration..." << LL_ENDL;
		std::string delem = gDirUtilp->getDirDelimiter();

		LLFile::remove(gDirUtilp->getExpandedFilename(LL_PATH_LOGS,"CLEAR"));
		
		//[ADD - Clear Usersettings : SJ] - Delete directories beams, beamsColors, windlight in usersettings
		LLFile::rmdir(gDirUtilp->getExpandedFilename(LL_PATH_USER_SETTINGS, "beams") );
		LLFile::rmdir(gDirUtilp->getExpandedFilename(LL_PATH_USER_SETTINGS, "beamsColors") );
		LLFile::rmdir(gDirUtilp->getExpandedFilename(LL_PATH_USER_SETTINGS, "windlight" + delem + "water") );
		LLFile::rmdir(gDirUtilp->getExpandedFilename(LL_PATH_USER_SETTINGS, "windlight" + delem + "days") );
		LLFile::rmdir(gDirUtilp->getExpandedFilename(LL_PATH_USER_SETTINGS, "windlight" + delem + "skies") );
		LLFile::rmdir(gDirUtilp->getExpandedFilename(LL_PATH_USER_SETTINGS, "windlight") );		

		// We don't delete the entire folder to avoid data loss of config files unrelated to the current binary. -AO
		//gDirUtilp->deleteFilesInDir(user_dir, "*.*");
		
		// Alphabetised
		LLFile::remove(gDirUtilp->getExpandedFilename(LL_PATH_USER_SETTINGS, "account_settings_phoenix.xml"));
		LLFile::remove(gDirUtilp->getExpandedFilename(LL_PATH_USER_SETTINGS, "agents.xml"));
		LLFile::remove(gDirUtilp->getExpandedFilename(LL_PATH_USER_SETTINGS, "bin_conf.dat"));
		LLFile::remove(gDirUtilp->getExpandedFilename(LL_PATH_USER_SETTINGS, "client_list_v2.xml"));
		LLFile::remove(gDirUtilp->getExpandedFilename(LL_PATH_USER_SETTINGS, "colors.xml"));
		LLFile::remove(gDirUtilp->getExpandedFilename(LL_PATH_USER_SETTINGS, "ignorable_dialogs.xml"));
		LLFile::remove(gDirUtilp->getExpandedFilename(LL_PATH_USER_SETTINGS, "grids.remote.xml"));
		LLFile::remove(gDirUtilp->getExpandedFilename(LL_PATH_USER_SETTINGS, "grids.user.xml"));
		LLFile::remove(gDirUtilp->getExpandedFilename(LL_PATH_USER_SETTINGS, "password.dat"));
		LLFile::remove(gDirUtilp->getExpandedFilename(LL_PATH_USER_SETTINGS, "quick_preferences.xml"));
		LLFile::remove(gDirUtilp->getExpandedFilename(LL_PATH_USER_SETTINGS, "releases.xml"));
		LLFile::remove(gDirUtilp->getExpandedFilename(LL_PATH_USER_SETTINGS, CRASH_SETTINGS_FILE));
		
		std::string user_dir = gDirUtilp->getExpandedFilename( LL_PATH_USER_SETTINGS , "", "");
		gDirUtilp->deleteFilesInDir(user_dir, "feature*.txt");
		gDirUtilp->deleteFilesInDir(user_dir, "gpu*.txt");
		gDirUtilp->deleteFilesInDir(user_dir, "settings_*.xml");

		// Remove misc OS user app dirs
		std::string base_dir = gDirUtilp->getOSUserAppDir() + delem;
		
		LLFile::rmdir(base_dir + "browser_profile");
		LLFile::rmdir(base_dir + "data");
		
		// Delete per-user files below
		LLDirIterator dir_it(base_dir, "*");
		std::string dir_name;
		while (dir_it.next(dir_name))
		{
			if (LLFile::isdir(base_dir + delem + dir_name))
			{
				std::string per_user_dir_glob = base_dir + delem + dir_name + delem;

				LLFile::remove(per_user_dir_glob + "filters.xml");
				LLFile::remove(per_user_dir_glob + "medialist.xml");
				LLFile::remove(per_user_dir_glob + "plugin_cookies.xml");
				LLFile::remove(per_user_dir_glob + "screen_last*.*");
				LLFile::remove(per_user_dir_glob + "search_history.xml");
				LLFile::remove(per_user_dir_glob + "settings_friends_groups.xml");
				LLFile::remove(per_user_dir_glob + "settings_per_account.xml");
				LLFile::remove(per_user_dir_glob + "teleport_history.xml");
				LLFile::remove(per_user_dir_glob + "texture_list_last.xml");
				LLFile::remove(per_user_dir_glob + "toolbars.xml");
				LLFile::remove(per_user_dir_glob + "typed_locations.xml");
				LLFile::remove(per_user_dir_glob + "url_history.xml");
				LLFile::remove(per_user_dir_glob + "volume_settings.xml");
				LLFile::rmdir(per_user_dir_glob + "browser_profile");
			}
		}
	}
// </FS>
	init_default_trans_args();

    // inits from settings.xml and from strings.xml
	if (!initConfiguration())
		return false;

	LL_INFOS("InitInfo") << "Configuration initialized." << LL_ENDL ;
	//set the max heap size.
	initMaxHeapSize() ;
	LLCoros::instance().setStackSize(gSavedSettings.getS32("CoroutineStackSize"));

	// Although initLoggingAndGetLastDuration() is the right place to mess with
	// setFatalFunction(), we can't query gSavedSettings until after
	// initConfiguration().
	S32 rc(gSavedSettings.getS32("QAModeTermCode"));
	if (rc >= 0)
	{
		// QAModeTermCode set, terminate with that rc on LL_ERRS. Use
		// _exit() rather than exit() because normal cleanup depends too
		// much on successful startup!
		LLError::setFatalFunction([rc](const std::string&){ _exit(rc); });
	}

	// <FS:Ansariel> Get rid of unused LLAllocator
    //mAlloc.setProfilingEnabled(gSavedSettings.getBOOL("MemProfiling"));

	// Initialize the non-LLCurl libcurl library.  Should be called
	// before consumers (LLTextureFetch).
	mAppCoreHttp.init();

	LL_INFOS("InitInfo") << "LLCore::Http initialized." << LL_ENDL ;

    LLMachineID::init();

	{
		if (gSavedSettings.getBOOL("QAModeMetrics"))
		{
			app_metrics_qa_mode = true;
			app_metrics_interval = METRICS_INTERVAL_QA;
		}
		LLViewerAssetStatsFF::init();
	}

	initThreads();
	LL_INFOS("InitInfo") << "Threads initialized." << LL_ENDL ;

	// Initialize settings early so that the defaults for ignorable dialogs are
	// picked up and then correctly re-saved after launching the updater (STORM-1268).
	LLUI::settings_map_t settings_map;
	settings_map["config"] = &gSavedSettings;
	settings_map["ignores"] = &gWarningSettings;
	settings_map["floater"] = &gSavedSettings; // *TODO: New settings file
	settings_map["account"] = &gSavedPerAccountSettings;

	// <FS:Ansariel> Optional legacy notification well
	gSavedSettings.setBOOL("FSInternalLegacyNotificationWell", gSavedSettings.getBOOL("FSLegacyNotificationWell"));

	LLUI::initParamSingleton(settings_map,
		LLUIImageList::getInstance(),
		ui_audio_callback,
		deferred_ui_audio_callback);
	LL_INFOS("InitInfo") << "UI initialized." << LL_ENDL ;

	// NOW LLUI::getLanguage() should work. gDirUtilp must know the language
	// for this session ASAP so all the file-loading commands that follow,
	// that use findSkinnedFilenames(), will include the localized files.
// [SL:KB] - Patch: Viewer-Skins | Checked: 2012-12-26 (Catznip-3.4)
	gDirUtilp->setSkinFolder(gDirUtilp->getSkinFolder(), gDirUtilp->getSkinThemeFolder(),LLUI::getLanguage());
// [/SL:KB]
//	gDirUtilp->setSkinFolder(gDirUtilp->getSkinFolder(), LLUI::getLanguage());

	// Setup LLTrans after LLUI::initClass has been called.
	initStrings();

	// <FS:Ansariel> Moved down here translation system has been initialized
	// initialize LLWearableType translation bridge.
	// Will immediately use LLTranslationBridge to init LLWearableDictionary
	LLTranslationBridge::ptr_t trans = std::make_shared<LLUITranslationBridge>();
	LLWearableType::initParamSingleton(trans);
	LLSettingsType::initParamSingleton(trans);
	// </FS:Ansariel>

	// Setup notifications after LLUI::initClass() has been called.
	LLNotifications::instance();
	LL_INFOS("InitInfo") << "Notifications initialized." << LL_ENDL ;

    writeSystemInfo();

	//////////////////////////////////////////////////////////////////////////////
	//////////////////////////////////////////////////////////////////////////////
	//////////////////////////////////////////////////////////////////////////////
	//////////////////////////////////////////////////////////////////////////////
	// *FIX: The following code isn't grouped into functions yet.

	//
	// Various introspection concerning the libs we're using - particularly
	// the libs involved in getting to a full login screen.
	//
	LL_INFOS("InitInfo") << "J2C Engine is: " << LLImageJ2C::getEngineInfo() << LL_ENDL;
	LL_INFOS("InitInfo") << "libcurl version is: " << LLCore::LLHttp::getCURLVersion() << LL_ENDL;

	/////////////////////////////////////////////////
	// OS-specific login dialogs
	/////////////////////////////////////////////////

	//test_cached_control();

	// track number of times that app has run
	mNumSessions = gSavedSettings.getS32("NumSessions");
	mNumSessions++;
	gSavedSettings.setS32("NumSessions", mNumSessions);

	// LLKeyboard relies on LLUI to know what some accelerator keys are called.
	LLKeyboard::setStringTranslatorFunc( LLTrans::getKeyboardString );

	// Provide the text fields with callbacks for opening Urls
	LLUrlAction::setOpenURLCallback(boost::bind(&LLWeb::loadURL, _1, LLStringUtil::null, LLStringUtil::null));
	LLUrlAction::setOpenURLInternalCallback(boost::bind(&LLWeb::loadURLInternal, _1, LLStringUtil::null, LLStringUtil::null, false));
	LLUrlAction::setOpenURLExternalCallback(boost::bind(&LLWeb::loadURLExternal, _1, true, LLStringUtil::null));
	LLUrlAction::setExecuteSLURLCallback(&LLURLDispatcher::dispatchFromTextEditor);

	// Let code in llui access the viewer help floater
	LLUI::getInstance()->mHelpImpl = LLViewerHelp::getInstance();

	LL_INFOS("InitInfo") << "UI initialization is done." << LL_ENDL ;

	// Load translations for tooltips
	LLFloater::initClass();
	LLUrlFloaterDispatchHandler::registerInDispatcher();

	/////////////////////////////////////////////////

	LLToolMgr::getInstance(); // Initialize tool manager if not already instantiated

	// <FS:ND/> Contruct singleton early.
	// Otherwise it will get constructed inside the texture decode thread and this will lead to deadlocks:
	// - Let "Thread I" be the image decode threat that causes the creation of FSAssetBlack. 
	// - Thread I holds a lock to a mutex the mainthread is sleeping on.
	// - Thread I will defer the singleton creation to the mainthread, which will cause Thread I to sleep on a mutex till the mainthread is done creating the object.
	// - The mainthread can never wake up and create the object due do it sleeping on something Tread I must release.
	// - Thread I can never wake up and release the mutex as the mainthread can never wake up and wake thread I again.
	FSAssetBlacklist::getInstance();

	LLViewerFloaterReg::registerFloaters();

	/////////////////////////////////////////////////
	//
	// Load settings files
	//
	//
	LLGroupMgr::parseRoleActions("role_actions.xml");

	LLAgent::parseTeleportMessages("teleport_strings.xml");

	// load MIME type -> media impl mappings
	std::string mime_types_name;
#if LL_DARWIN
	mime_types_name = "mime_types_mac.xml";
#elif LL_LINUX
	mime_types_name = "mime_types_linux.xml";
#else
	mime_types_name = "mime_types.xml";
#endif
	LLMIMETypes::parseMIMETypes( mime_types_name );

	// Copy settings to globals. *TODO: Remove or move to appropriage class initializers
	settings_to_globals();
	// Setup settings listeners
	settings_setup_listeners();
	// Modify settings based on system configuration and compile options
	settings_modify();

	// Find partition serial number (Windows) or hardware serial (Mac)
	mSerialNumber = generateSerialNumber();

	// do any necessary set-up for accepting incoming SLURLs from apps
	initSLURLHandler();

	if(false == initHardwareTest())
	{
		// Early out from user choice.
		return false;
	}
	LL_INFOS("InitInfo") << "Hardware test initialization done." << LL_ENDL ;

	// Prepare for out-of-memory situations, during which we will crash on
	// purpose and save a dump.
#if LL_WINDOWS && LL_RELEASE_FOR_DOWNLOAD && LL_USE_SMARTHEAP
	MemSetErrorHandler(first_mem_error_handler);
#endif // LL_WINDOWS && LL_RELEASE_FOR_DOWNLOAD && LL_USE_SMARTHEAP

	// *Note: this is where gViewerStats used to be created.

	if (!initCache())
	{
		LL_WARNS("InitInfo") << "Failed to init cache" << LL_ENDL;
		std::ostringstream msg;
		msg << LLTrans::getString("MBUnableToAccessFile");
		OSMessageBox(msg.str(),LLStringUtil::null,OSMB_OK);
		return 0;
	}
	LL_INFOS("InitInfo") << "Cache initialization is done." << LL_ENDL ;

	// Initialize the repeater service.
	LLMainLoopRepeater::instance().start();

	//
	// Initialize the window
	//
	gGLActive = TRUE;
	initWindow();
	LL_INFOS("InitInfo") << "Window is initialized." << LL_ENDL ;

	// initWindow also initializes the Feature List, so now we can initialize this global.
	LLCubeMap::sUseCubeMaps = LLFeatureManager::getInstance()->isFeatureAvailable("RenderCubeMap");

	// call all self-registered classes
	LLInitClassList::instance().fireCallbacks();

	LLFolderViewItem::initClass(); // SJB: Needs to happen after initWindow(), not sure why but related to fonts

	gGLManager.getGLInfo(gDebugInfo);
	gGLManager.printGLInfoString();

	// If we don't have the right GL requirements, exit.
	if (!gGLManager.mHasRequirements)
	{
		// can't use an alert here since we're exiting and
		// all hell breaks lose.
		LLUIString details = LLNotifications::instance().getGlobalString("UnsupportedGLRequirements");
		OSMessageBox(
			details.getString(),
			LLStringUtil::null,
			OSMB_OK);
		return 0;
	}

    // If we don't have the right shader requirements.
    if (!gGLManager.mHasShaderObjects
        || !gGLManager.mHasVertexShader
        || !gGLManager.mHasFragmentShader)
    {
        LLUIString details = LLNotifications::instance().getGlobalString("UnsupportedShaderRequirements");
        OSMessageBox(
            details.getString(),
            LLStringUtil::null,
            OSMB_OK);
        return 0;
    }

	// Without SSE2 support we will crash almost immediately, warn here.
	if (!gSysCPU.hasSSE2())
	{
		// can't use an alert here since we're exiting and
		// all hell breaks lose.
		OSMessageBox(
			LLNotifications::instance().getGlobalString("UnsupportedCPUSSE2"),
			LLStringUtil::null,
			OSMB_OK);
		return 0;
	}

	// alert the user if they are using unsupported hardware
	if(!gSavedSettings.getBOOL("AlertedUnsupportedHardware"))
	{
		bool unsupported = false;
		LLSD args;
		std::string minSpecs;

		// get cpu data from xml
		std::stringstream minCPUString(LLNotifications::instance().getGlobalString("UnsupportedCPUAmount"));
		S32 minCPU = 0;
		minCPUString >> minCPU;

		// get RAM data from XML
		std::stringstream minRAMString(LLNotifications::instance().getGlobalString("UnsupportedRAMAmount"));
		U64Bytes minRAM;
		minRAMString >> minRAM;

		if(!LLFeatureManager::getInstance()->isGPUSupported() && LLFeatureManager::getInstance()->getGPUClass() != GPU_CLASS_UNKNOWN)
		{
			minSpecs += LLNotifications::instance().getGlobalString("UnsupportedGPU");
			minSpecs += "\n";
			unsupported = true;
		}
		if(gSysCPU.getMHz() < minCPU)
		{
			minSpecs += LLNotifications::instance().getGlobalString("UnsupportedCPU");
			minSpecs += "\n";
			unsupported = true;
		}
		if(gSysMemory.getPhysicalMemoryKB() < minRAM)
		{
			minSpecs += LLNotifications::instance().getGlobalString("UnsupportedRAM");
			minSpecs += "\n";
			unsupported = true;
		}

		if (LLFeatureManager::getInstance()->getGPUClass() == GPU_CLASS_UNKNOWN)
		{
			LLNotificationsUtil::add("UnknownGPU");
		}

		if(unsupported)
		{
			if(!gSavedSettings.controlExists("WarnUnsupportedHardware")
				|| gSavedSettings.getBOOL("WarnUnsupportedHardware"))
			{
				args["MINSPECS"] = minSpecs;
				LLNotificationsUtil::add("UnsupportedHardware", args );
			}

		}
	}

#if LL_WINDOWS && ADDRESS_SIZE == 64
    if (gGLManager.mIsIntel)
    {
        // Check intel driver's version
        // Ex: "3.1.0 - Build 8.15.10.2559";
        std::string version = ll_safe_string((const char *)glGetString(GL_VERSION));

        const boost::regex is_intel_string("[0-9].[0-9].[0-9] - Build [0-9]{1,2}.[0-9]{2}.[0-9]{2}.[0-9]{4}");

        if (boost::regex_search(version, is_intel_string))
        {
            // Valid string, extract driver version
            std::size_t found = version.find("Build ");
            std::string driver = version.substr(found + 6);
            S32 v1, v2, v3, v4;
            S32 count = sscanf(driver.c_str(), "%d.%d.%d.%d", &v1, &v2, &v3, &v4);
            if (count > 0 && v1 <= 10)
            {
                LL_INFOS("AppInit") << "Detected obsolete intel driver: " << driver << LL_ENDL;

                if (!gViewerWindow->getInitAlert().empty() // graphic initialization crashed on last run
                    || LLVersionInfo::getInstance()->getChannelAndVersion() != gLastRunVersion // viewer was updated
                    || mNumSessions % 20 == 0 //periodically remind user to update driver
                    )
                {
                    LLUIString details = LLNotifications::instance().getGlobalString("UnsupportedIntelDriver");
                    std::string gpu_name = ll_safe_string((const char *)glGetString(GL_RENDERER));
                    LL_INFOS("AppInit") << "Notifying user about obsolete intel driver for " << gpu_name << LL_ENDL;
                    details.setArg("[VERSION]", driver);
                    details.setArg("[GPUNAME]", gpu_name);
                    S32 button = OSMessageBox(details.getString(),
                        LLStringUtil::null,
                        OSMB_YESNO);
                    if (OSBTN_YES == button && gViewerWindow)
                    {
                        std::string url = LLWeb::escapeURL(LLTrans::getString("IntelDriverPage"));
                        if (gViewerWindow->getWindow())
                        {
                            gViewerWindow->getWindow()->spawnWebBrowser(url, false);
                        }
                    }
                }
            }
        }
    }
#endif

    // Obsolete? mExpectedGLVersion is always zero
#if LL_WINDOWS
	if (gGLManager.mGLVersion < LLFeatureManager::getInstance()->getExpectedGLVersion())
	{
		std::string url;
		if (gGLManager.mIsIntel)
		{
			url = LLTrans::getString("IntelDriverPage");
		}
		else if (gGLManager.mIsNVIDIA)
		{
			url = LLTrans::getString("NvidiaDriverPage");
		}
		else if (gGLManager.mIsATI)
		{
			url = LLTrans::getString("AMDDriverPage");
		}

		if (!url.empty())
		{
			LLNotificationsUtil::add("OldGPUDriver", LLSD().with("URL", url));
		}
	}
#endif


	// save the graphics card
	gDebugInfo["GraphicsCard"] = LLFeatureManager::getInstance()->getGPUString();

	// Save the current version to the prefs file
	gSavedSettings.setString("LastRunVersion",
							 LLVersionInfo::instance().getChannelAndVersion());

	gSimLastTime = gRenderStartTime.getElapsedTimeF32();
	gSimFrames = (F32)gFrameCount;

    if (gSavedSettings.getBOOL("JoystickEnabled"))
    {
        LLViewerJoystick::getInstance()->init(false);
    }

	try {
		initializeSecHandler();
	}
	catch (LLProtectedDataException& ex)
	{
		// <FS:Ansariel> Write exception message to log
      LL_WARNS() << "Error initializing SecHandlers: " << ex.what() << LL_ENDL;
	  LLNotificationsUtil::add("CorruptedProtectedDataStore");
	}

	gGLActive = FALSE;

    // <FS:Ansariel> Disable updater
//#if LL_RELEASE_FOR_DOWNLOAD
//    if (!gSavedSettings.getBOOL("CmdLineSkipUpdater"))
//    {
//        LLProcess::Params updater;
//        updater.desc = "updater process";
//        // Because it's the updater, it MUST persist beyond the lifespan of the
//        // viewer itself.
//        updater.autokill = false;
//        std::string updater_file;
//#if LL_WINDOWS
//        updater_file = "SLVersionChecker.exe";
//        updater.executable = gDirUtilp->getExpandedFilename(LL_PATH_EXECUTABLE, updater_file);
//#elif LL_DARWIN
//        updater_file = "SLVersionChecker";
//        updater.executable = gDirUtilp->add(gDirUtilp->getAppRODataDir(), "updater", updater_file);
//#else
//        updater_file = "SLVersionChecker";
//        updater.executable = gDirUtilp->getExpandedFilename(LL_PATH_EXECUTABLE, updater_file);
//#endif
//        // add LEAP mode command-line argument to whichever of these we selected
//        updater.args.add("leap");
//        // UpdaterServiceSettings
//        if (gSavedSettings.getBOOL("FirstLoginThisInstall"))
//        {
//            // Befor first login, treat this as 'manual' updates,
//            // updater won't install anything, but required updates
//            updater.args.add("0");
//        }
//        else
//        {
//            updater.args.add(stringize(gSavedSettings.getU32("UpdaterServiceSetting")));
//        }
//        // channel
//        updater.args.add(LLVersionInfo::instance().getChannel());
//        // testok
//        updater.args.add(stringize(gSavedSettings.getBOOL("UpdaterWillingToTest")));
//        // ForceAddressSize
//        updater.args.add(stringize(gSavedSettings.getU32("ForceAddressSize")));
//
//        try
//        {
//            // Run the updater. An exception from launching the updater should bother us.
//            LLLeap::create(updater, true);
//            mUpdaterNotFound = false;
//        }
//        catch (...)
//        {
//            LLUIString details = LLNotifications::instance().getGlobalString("LLLeapUpdaterFailure");
//            details.setArg("[UPDATER_APP]", updater_file);
//            OSMessageBox(
//                details.getString(),
//                LLStringUtil::null,
//                OSMB_OK);
//            mUpdaterNotFound = true;
//        }
//    }
//    else
//    {
//        LL_WARNS("InitInfo") << "Skipping updater check." << LL_ENDL;
//    }
//
//    if (mUpdaterNotFound)
//    {
//        LL_WARNS("InitInfo") << "Failed to launch updater. Skipping Leap commands." << LL_ENDL;
//    }
//    else
//    {
//        // Iterate over --leap command-line options. But this is a bit tricky: if
//        // there's only one, it won't be an array at all.
//        LLSD LeapCommand(gSavedSettings.getLLSD("LeapCommand"));
//        LL_DEBUGS("InitInfo") << "LeapCommand: " << LeapCommand << LL_ENDL;
//        if (LeapCommand.isDefined() && !LeapCommand.isArray())
//        {
//            // If LeapCommand is actually a scalar value, make an array of it.
//            // Have to do it in two steps because LeapCommand.append(LeapCommand)
//            // trashes content! :-P
//            LLSD item(LeapCommand);
//            LeapCommand.append(item);
//        }
//        BOOST_FOREACH(const std::string& leap, llsd::inArray(LeapCommand))
//        {
//            LL_INFOS("InitInfo") << "processing --leap \"" << leap << '"' << LL_ENDL;
//            // We don't have any better description of this plugin than the
//            // user-specified command line. Passing "" causes LLLeap to derive a
//            // description from the command line itself.
//            // Suppress LLLeap::Error exception: trust LLLeap's own logging. We
//            // don't consider any one --leap command mission-critical, so if one
//            // fails, log it, shrug and carry on.
//            LLLeap::create("", leap, false); // exception=false
//        }
//    }
//
//    if (gSavedSettings.getBOOL("QAMode") && gSavedSettings.getS32("QAModeEventHostPort") > 0)
//    {
//        LL_WARNS("InitInfo") << "QAModeEventHostPort DEPRECATED: "
//                             << "lleventhost no longer supported as a dynamic library"
//                             << LL_ENDL;
//    }
//#endif //LL_RELEASE_FOR_DOWNLOAD
    // </FS:Ansariel>

	LLTextUtil::TextHelpers::iconCallbackCreationFunction = create_text_segment_icon_from_url_match;

	//EXT-7013 - On windows for some locale (Japanese) standard
	//datetime formatting functions didn't support some parameters such as "weekday".
	//Names for days and months localized in xml are also useful for Polish locale(STORM-107).
	std::string language = gSavedSettings.getString("Language");
	if(language == "ja" || language == "pl")
	{
		LLStringOps::setupWeekDaysNames(LLTrans::getString("dateTimeWeekdaysNames"));
		LLStringOps::setupWeekDaysShortNames(LLTrans::getString("dateTimeWeekdaysShortNames"));
		LLStringOps::setupMonthNames(LLTrans::getString("dateTimeMonthNames"));
		LLStringOps::setupMonthShortNames(LLTrans::getString("dateTimeMonthShortNames"));
		LLStringOps::setupDayFormat(LLTrans::getString("dateTimeDayFormat"));

		LLStringOps::sAM = LLTrans::getString("dateTimeAM");
		LLStringOps::sPM = LLTrans::getString("dateTimePM");
	}

	LLAgentLanguage::init();

    /// Tell the Coprocedure manager how to discover and store the pool sizes
    // what I wanted
    LLCoprocedureManager::getInstance()->setPropertyMethods(
        boost::bind(&LLControlGroup::getU32, boost::ref(gSavedSettings), _1),
        boost::bind(&LLControlGroup::declareU32, boost::ref(gSavedSettings), _1, _2, _3, LLControlVariable::PERSIST_ALWAYS));

	// initializing the settings sanity checker
	SanityCheck::instance().init();

	// <FS:Ansariel> Init debug rects
	LLView::sDebugRects = gSavedSettings.getBOOL("DebugViews");

	// TODO: consider moving proxy initialization here or LLCopocedureManager after proxy initialization, may be implement
	// some other protection to make sure we don't use network before initializng proxy

	/*----------------------------------------------------------------------*/
	// nat 2016-06-29 moved the following here from the former mainLoop().
	mMainloopTimeout = new LLWatchdogTimeout();

	// Create IO Pump to use for HTTP Requests.
	gServicePump = new LLPumpIO(gAPRPoolp);

	// Note: this is where gLocalSpeakerMgr and gActiveSpeakerMgr used to be instantiated.

	LLVoiceChannel::initClass();
	LLVoiceClient::initParamSingleton(gServicePump);
	// <FS:Ansariel> [FS communication UI]
	// LLVoiceChannel::setCurrentVoiceChannelChangedCallback(boost::bind(&LLFloaterIMContainer::onCurrentChannelChanged, _1), true);
	LLVoiceChannel::setCurrentVoiceChannelChangedCallback( boost::bind( &FSFloaterVoiceControls::sOnCurrentChannelChanged, _1 ), true );
	// </FS:Ansariel> [FS communication UI]

	joystick = LLViewerJoystick::getInstance();
	joystick->setNeedsReset(true);
	/*----------------------------------------------------------------------*/

	// <FS:Ansariel> FIRE-22297: FPS limiter not working properly on Mac/Linux
	//gSavedSettings.getControl("FramePerSecondLimit")->getSignal()->connect(boost::bind(&LLAppViewer::onChangeFrameLimit, this, _2));
	//onChangeFrameLimit(gSavedSettings.getLLSD("FramePerSecondLimit"));
	// </FS:Ansariel>

	// Load User's bindings
	loadKeyBindings();

#if LL_WINDOWS
    if (!mSecondInstance)
    {
        gDirUtilp->deleteDirAndContents(gDirUtilp->getDumpLogsDirPath());
    }
#endif

	return true;
}

void LLAppViewer::initMaxHeapSize()
{
	//set the max heap size.
	//here is some info regarding to the max heap size:
	//------------------------------------------------------------------------------------------
	// OS       | setting | SL address bits | max manageable memory space | max heap size
	// Win 32   | default | 32-bit          | 2GB                         | < 1.7GB
	// Win 32   | /3G     | 32-bit          | 3GB                         | < 1.7GB or 2.7GB
	//Linux 32  | default | 32-bit          | 3GB                         | < 2.7GB
	//Linux 32  |HUGEMEM  | 32-bit          | 4GB                         | < 3.7GB
	//64-bit OS |default  | 32-bit          | 4GB                         | < 3.7GB
	//64-bit OS |default  | 64-bit          | N/A (> 4GB)                 | N/A (> 4GB)
	//------------------------------------------------------------------------------------------
	//currently SL is built under 32-bit setting, we set its max heap size no more than 1.6 GB.

	//F32 max_heap_size_gb = llmin(1.6f, (F32)gSavedSettings.getF32("MaxHeapSize")) ;
	F32Gigabytes max_heap_size_gb = (F32Gigabytes)gSavedSettings.getF32("MaxHeapSize") ;
// <FS:Ansariel> Enable low memory checks on 32bit builds
#if ADDRESS_SIZE == 64
	max_heap_size_gb = F32Gigabytes(128);
#endif
// </FS:Ansariel>

	LLMemory::initMaxHeapSizeGB(max_heap_size_gb);
}

static LLTrace::BlockTimerStatHandle FTM_MESSAGES("System Messages");
static LLTrace::BlockTimerStatHandle FTM_MESSAGES2("System Messages2");
static LLTrace::BlockTimerStatHandle FTM_SLEEP("Sleep");
static LLTrace::BlockTimerStatHandle FTM_YIELD("Yield");

static LLTrace::BlockTimerStatHandle FTM_TEXTURE_CACHE("Texture Cache");
static LLTrace::BlockTimerStatHandle FTM_DECODE("Image Decode");
static LLTrace::BlockTimerStatHandle FTM_FETCH("Image Fetch");

static LLTrace::BlockTimerStatHandle FTM_LFS("LFS Thread");
static LLTrace::BlockTimerStatHandle FTM_PAUSE_THREADS("Pause Threads");
static LLTrace::BlockTimerStatHandle FTM_IDLE("Idle");
static LLTrace::BlockTimerStatHandle FTM_PUMP("Pump");
static LLTrace::BlockTimerStatHandle FTM_PUMP_SERVICE("Service");
static LLTrace::BlockTimerStatHandle FTM_SERVICE_CALLBACK("Callback");
static LLTrace::BlockTimerStatHandle FTM_AGENT_AUTOPILOT("Autopilot");
static LLTrace::BlockTimerStatHandle FTM_AGENT_UPDATE("Update");

// externally visible timers
LLTrace::BlockTimerStatHandle FTM_FRAME("Frame");

bool LLAppViewer::frame()
{
	bool ret = false;

	if (gSimulateMemLeak)
	{
		try
		{
			ret = doFrame();
		}
		catch (const LLContinueError&)
		{
			LOG_UNHANDLED_EXCEPTION("");
		}
		catch (std::bad_alloc&)
		{
			LLMemory::logMemoryInfo(TRUE);
			LLFloaterMemLeak* mem_leak_instance = LLFloaterReg::findTypedInstance<LLFloaterMemLeak>("mem_leaking");
			if (mem_leak_instance)
			{
				mem_leak_instance->stop();
			}
			LL_WARNS() << "Bad memory allocation in LLAppViewer::frame()!" << LL_ENDL;
		}
	}
	else
	{ 
		try
		{
			ret = doFrame();
		}
		catch (const LLContinueError&)
		{
			LOG_UNHANDLED_EXCEPTION("");
		}
	}

	return ret;
}

bool LLAppViewer::doFrame()
{
// <FS:Beq> Perfstats collection Frame boundary
{
	// and now adjust the visuals from previous frame.
    if(FSPerfStats::tunables.userAutoTuneEnabled && FSPerfStats::tunables.tuningFlag != FSPerfStats::Tunables::Nothing)
    {
    	FSPerfStats::tunables.applyUpdates();
    }

	FSPerfStats::RecordSceneTime T (FSPerfStats::StatType_t::RENDER_FRAME);

	LLEventPump& mainloop(LLEventPumps::instance().obtain("mainloop"));
	LLSD newFrame;
// <FS:Beq> telemetry enabling. 
// This ifdef is optional but better to avoid even low overhead code in main loop where not needed.
#ifdef FS_HAS_TELEMETRY_SUPPORT
	static bool one_time{false};
	static LLCachedControl<bool> profiling_enabled_when_connected(gSavedSettings, "FSTelemetryEnableWhenConnected");
	if( !one_time && (gFrameCount % 10 == 0) )
	{
		if(!FSTelemetry::active && profiling_enabled_when_connected && FSTelemetryIsConnected)
		{
			FSTelemetry::active = true;
			gSavedSettings.setBOOL("FSTelemetryActive", TRUE); // keep the setting in sync.
			one_time=true; // prevent reset race if we disable manually.
			LL_INFOS() << "Profiler or collector connected" << LL_ENDL;
		}
		else if(!profiling_enabled_when_connected)
		{
			// no point in checking if we are not waiting.
			one_time = true;
		}
	}
#endif
// </FS:Beq>
	// <FS:Ansariel> MaxFPS Viewer-Chui merge error
	LLTimer periodicRenderingTimer;
	BOOL restore_rendering_masks = FALSE;
	// </FS:Ansariel> MaxFPS Viewer-Chui merge error
	// <FS:Ansariel> FIRE-22297: FPS limiter not working properly on Mac/Linux
	LLTimer frameTimer;

	nd::etw::logFrame(); // <FS:ND> Write the start of each frame. Even if our Provider (Firestorm) would be enabled, this has only light impact. Does nothing on OSX and Linux.

	LL_RECORD_BLOCK_TIME(FTM_FRAME);
	{FSPerfStats::RecordSceneTime T (FSPerfStats::StatType_t::RENDER_IDLE); // <FS:Beq/> perf stats
	LLTrace::BlockTimer::processTimes();
	LLTrace::get_frame_recording().nextPeriod();
	LLTrace::BlockTimer::logStats();

	LLTrace::get_thread_recorder()->pullFromChildren();

	//clear call stack records
	LL_CLEAR_CALLSTACKS();
	} // <FS:Beq/> perf stats
	{
		{FSPerfStats::RecordSceneTime T (FSPerfStats::StatType_t::RENDER_IDLE); // <FS:Beq> ensure we have the entire top scope of frame covered
		// <FS:Ansariel> MaxFPS Viewer-Chui merge error
		// Check if we need to restore rendering masks.
		if (restore_rendering_masks)
		{
			gPipeline.popRenderDebugFeatureMask();
			gPipeline.popRenderTypeMask();
		}
		// Check if we need to temporarily enable rendering.
		//F32 periodic_rendering = gSavedSettings.getF32("ForcePeriodicRenderingTime");
		static LLCachedControl<F32> periodic_rendering(gSavedSettings, "ForcePeriodicRenderingTime", -1.f);
		if (periodic_rendering > F_APPROXIMATELY_ZERO && periodicRenderingTimer.getElapsedTimeF64() > periodic_rendering)
		{
			periodicRenderingTimer.reset();
			restore_rendering_masks = TRUE;
			gPipeline.pushRenderTypeMask();
			gPipeline.pushRenderDebugFeatureMask();
			gPipeline.setAllRenderTypes();
			gPipeline.setAllRenderDebugFeatures();
		}
		else
		{
			restore_rendering_masks = FALSE;
		}
		// </FS:Ansariel> MaxFPS Viewer-Chui merge error

		pingMainloopTimeout("Main:MiscNativeWindowEvents");

		if (gViewerWindow)
		{
			LL_RECORD_BLOCK_TIME(FTM_MESSAGES);
			gViewerWindow->getWindow()->processMiscNativeEvents();
		}

		pingMainloopTimeout("Main:GatherInput");

		if (gViewerWindow)
		{
			LL_RECORD_BLOCK_TIME(FTM_MESSAGES2);
			if (!restoreErrorTrap())
			{
				LL_WARNS() << " Someone took over my signal/exception handler (post messagehandling)!" << LL_ENDL;
			}

			gViewerWindow->getWindow()->gatherInput();
		}

		//memory leaking simulation
		if (gSimulateMemLeak)
		{
			LLFloaterMemLeak* mem_leak_instance =
				LLFloaterReg::findTypedInstance<LLFloaterMemLeak>("mem_leaking");
			if (mem_leak_instance)
			{
				mem_leak_instance->idle();
			}
		}

		// canonical per-frame event
		mainloop.post(newFrame);
		// give listeners a chance to run
		{
			FSZoneN("Main:Coro");
		llcoro::suspend();
<<<<<<< HEAD
		}
		}// <FS:Beq> ensure we have the entire top scope of frame covered
=======
		// if one of our coroutines threw an uncaught exception, rethrow it now
		LLCoros::instance().rethrow();

>>>>>>> b4a5bf0e
		if (!LLApp::isExiting())
		{
			pingMainloopTimeout("Main:JoystickKeyboard");

			// Scan keyboard for movement keys.  Command keys and typing
			// are handled by windows callbacks.  Don't do this until we're
			// done initializing.  JC
			if (gViewerWindow
				&& (gHeadlessClient || gViewerWindow->getWindow()->getVisible())
				&& gViewerWindow->getActive()
				&& !gViewerWindow->getWindow()->getMinimized()
				&& LLStartUp::getStartupState() == STATE_STARTED
				&& (gHeadlessClient || !gViewerWindow->getShowProgress())
				&& !gFocusMgr.focusLocked())
			{
				FSPerfStats::RecordSceneTime T (FSPerfStats::StatType_t::RENDER_IDLE);
				FSZoneN("Main:JoystickKeyboard");
				joystick->scanJoystick();
				gKeyboard->scanKeyboard();
                gViewerInput.scanMouse();
				// <FS:Ansariel> Chalice Yao's crouch toggle
				static LLCachedControl<bool> fsCrouchToggle(gSavedPerAccountSettings, "FSCrouchToggle");
				static LLCachedControl<bool> fsCrouchToggleStatus(gSavedPerAccountSettings, "FSCrouchToggleStatus");
				if (fsCrouchToggle && fsCrouchToggleStatus)
				{
					gAgent.moveUp(-1);
			}
				// </FS:Ansariel>
			}

			// Update state based on messages, user input, object idle.
			{
				FSPerfStats::RecordSceneTime T (FSPerfStats::StatType_t::RENDER_IDLE);

				pauseMainloopTimeout(); // *TODO: Remove. Messages shouldn't be stalling for 20+ seconds!

				LL_RECORD_BLOCK_TIME(FTM_IDLE);
				idle();

				resumeMainloopTimeout();
			}

			if (gDoDisconnect && (LLStartUp::getStartupState() == STATE_STARTED))
			{
				FSZoneN("Shutdown:SaveSnapshot");
				pauseMainloopTimeout();
				saveFinalSnapshot();

                if (LLVoiceClient::instanceExists())
                {
                    LLVoiceClient::getInstance()->terminate();
                }

				disconnectViewer();
				resumeMainloopTimeout();
			}

			// Render scene.
			// *TODO: Should we run display() even during gHeadlessClient?  DK 2011-02-18
			if (!LLApp::isExiting() && !gHeadlessClient && gViewerWindow)
			{
				FSZoneN("Main:Display");
				pingMainloopTimeout("Main:Display");
				gGLActive = TRUE;

				display();

				// <FS:Ansariel> FIRE-22297: FPS limiter not working properly on Mac/Linux
				//static U64 last_call = 0;
				//if (!gTeleportDisplay)
				//{
				//	// Frame/draw throttling, controlled by FramePerSecondLimit
				//	U64 elapsed_time = LLTimer::getTotalTime() - last_call;
				//	if (elapsed_time < mMinMicroSecPerFrame)
				//	{
				//		LL_RECORD_BLOCK_TIME(FTM_SLEEP);
				//		// llclamp for when time function gets funky
				//		U64 sleep_time = llclamp(mMinMicroSecPerFrame - elapsed_time, (U64)1, (U64)1e6);
				//		micro_sleep(sleep_time, 0);
				//	}
				//}
				//last_call = LLTimer::getTotalTime();
				// </FS:Ansariel>

				pingMainloopTimeout("Main:Snapshot");
				{
				FSPerfStats::RecordSceneTime T (FSPerfStats::StatType_t::RENDER_IDLE);
					FSZoneN("Main:Snapshot");
				LLFloaterSnapshot::update(); // take snapshots
				LLFloaterOutfitSnapshot::update();
				}
				gGLActive = FALSE;
			}
		}

		pingMainloopTimeout("Main:Sleep");

		pauseMainloopTimeout();

		// Sleep and run background threads
		{
			LL_RECORD_BLOCK_TIME(FTM_SLEEP);

			// yield some time to the os based on command line option
			static LLCachedControl<S32> yield_time(gSavedSettings, "YieldTime", -1);
			if(yield_time >= 0)
			{
				LL_RECORD_BLOCK_TIME(FTM_YIELD);
				ms_sleep(yield_time);
			}

			// yield cooperatively when not running as foreground window
			// and when not quiting (causes trouble at mac's cleanup stage)
			if (!LLApp::isExiting()
				&& ((gViewerWindow && !gViewerWindow->getWindow()->getVisible())
					|| !gFocusMgr.getAppHasFocus()))
			{
				// Sleep if we're not rendering, or the window is minimized.
				static LLCachedControl<S32> s_bacground_yeild_time(gSavedSettings, "BackgroundYieldTime", 40);
				S32 milliseconds_to_sleep = llclamp((S32)s_bacground_yeild_time, 0, 1000);
				// don't sleep when BackgroundYieldTime set to 0, since this will still yield to other threads
				// of equal priority on Windows
				if (milliseconds_to_sleep > 0)
				{
					FSPerfStats::RecordSceneTime T ( FSPerfStats::StatType_t::RENDER_SLEEP );
					ms_sleep(milliseconds_to_sleep);
					// also pause worker threads during this wait period
					LLAppViewer::getTextureCache()->pause();
					LLAppViewer::getImageDecodeThread()->pause();
				}
			}

			if (mRandomizeFramerate)
			{
				ms_sleep(rand() % 200);
			}

			if (mPeriodicSlowFrame
				&& (gFrameCount % 10 == 0))
			{
				LL_INFOS() << "Periodic slow frame - sleeping 500 ms" << LL_ENDL;
				ms_sleep(500);
			}

			S32 total_work_pending = 0;
			S32 total_io_pending = 0;
			{
				S32 work_pending = 0;
				S32 io_pending = 0;
				F32 max_time = llmin(gFrameIntervalSeconds.value() *10.f, 1.f);
				// <FS:Beq> instrument image decodes
				{
					FSZoneN("updateTextureThreads");
					// FSPlot("max_time_ms",max_time);
				// <FS:Beq/>
				work_pending += updateTextureThreads(max_time);
				}	// <FS:Beq/> instrument image decodes

				{
					LL_RECORD_BLOCK_TIME(FTM_LFS);
 					io_pending += LLLFSThread::updateClass(1);
				}

				if (io_pending > 1000)
				{
					ms_sleep(llmin(io_pending/100,100)); // give the lfs some time to catch up
				}

				total_work_pending += work_pending ;
				total_io_pending += io_pending ;

			}
			gMeshRepo.update() ;

			if(!total_work_pending) //pause texture fetching threads if nothing to process.
			{
				LLAppViewer::getTextureCache()->pause();
				LLAppViewer::getImageDecodeThread()->pause();
				LLAppViewer::getTextureFetch()->pause();
			}
			if(!total_io_pending) //pause file threads if nothing to process.
			{
				LLLFSThread::sLocal->pause();
			}

			//texture fetching debugger
			if(LLTextureFetchDebugger::isEnabled())
			{
				LLFloaterTextureFetchDebugger* tex_fetch_debugger_instance =
					LLFloaterReg::findTypedInstance<LLFloaterTextureFetchDebugger>("tex_fetch_debugger");
				if(tex_fetch_debugger_instance)
				{
					tex_fetch_debugger_instance->idle() ;
				}
			}

			// <FS:Ansariel> FIRE-22297: FPS limiter not working properly on Mac/Linux
			static LLCachedControl<U32> max_fps(gSavedSettings, "FramePerSecondLimit");
			static LLCachedControl<bool> fsLimitFramerate(gSavedSettings, "FSLimitFramerate");
			if (fsLimitFramerate && LLStartUp::getStartupState() == STATE_STARTED && !gTeleportDisplay && !logoutRequestSent() && max_fps > F_APPROXIMATELY_ZERO)
			{
				// Sleep a while to limit frame rate.
				FSPerfStats::RecordSceneTime T ( FSPerfStats::StatType_t::RENDER_FPSLIMIT );
				F32 min_frame_time = 1.f / (F32)max_fps;
				S32 milliseconds_to_sleep = llclamp((S32)((min_frame_time - frameTimer.getElapsedTimeF64()) * 1000.f), 0, 1000);
				if (milliseconds_to_sleep > 0)
				{
					LL_RECORD_BLOCK_TIME(FTM_SLEEP);
					ms_sleep(milliseconds_to_sleep);
				}
			}
			frameTimer.reset();
			// </FS:Ansariel>

			resumeMainloopTimeout();

			pingMainloopTimeout("Main:End");
		}
	}

	if (LLApp::isExiting())
	{
		// Save snapshot for next time, if we made it through initialization
		if (STATE_STARTED == LLStartUp::getStartupState())
		{
			saveFinalSnapshot();
		}

		if (LLVoiceClient::instanceExists())
		{
			LLVoiceClient::getInstance()->terminate();
		}

		delete gServicePump;
		gServicePump = NULL;

		destroyMainloopTimeout();

		LL_INFOS() << "Exiting main_loop" << LL_ENDL;
	}
    FSFrameMark; // <FS:Beq> Tracy support delineate Frame
    LLPROFILE_UPDATE();
	}
	FSPerfStats::StatsRecorder::endFrame();
	return ! LLApp::isRunning();
}

S32 LLAppViewer::updateTextureThreads(F32 max_time)
{
	S32 work_pending = 0;
	{
		LL_RECORD_BLOCK_TIME(FTM_TEXTURE_CACHE);
 		work_pending += LLAppViewer::getTextureCache()->update(max_time); // unpauses the texture cache thread
	}
	{
		LL_RECORD_BLOCK_TIME(FTM_DECODE);
	 	work_pending += LLAppViewer::getImageDecodeThread()->update(max_time); // unpauses the image thread
	}
	{
		LL_RECORD_BLOCK_TIME(FTM_FETCH);
	 	work_pending += LLAppViewer::getTextureFetch()->update(max_time); // unpauses the texture fetch thread
	}
	return work_pending;
}

void LLAppViewer::flushLFSIO()
{
	while (1)
	{
		S32 pending = LLLFSThread::updateClass(0);
		if (!pending)
		{
			break;
		}
		LL_INFOS() << "Waiting for pending IO to finish: " << pending << LL_ENDL;
		ms_sleep(100);
	}
}

bool LLAppViewer::cleanup()
{
    LLAtmosphere::cleanupClass();

	//ditch LLVOAvatarSelf instance
	gAgentAvatarp = NULL;

    LLNotifications::instance().clear();

	// workaround for DEV-35406 crash on shutdown
	LLEventPumps::instance().reset();

#if HAS_GROWL
	GrowlManager::destroyManager();
#endif

	//dump scene loading monitor results
	if (LLSceneMonitor::instanceExists())
	{
		if (!isSecondInstance())
		{
			LLSceneMonitor::instance().dumpToFile(gDirUtilp->getExpandedFilename(LL_PATH_LOGS, "scene_monitor_results.csv"));
		}
		LLSceneMonitor::deleteSingleton();
	}

	// There used to be an 'if (LLFastTimerView::sAnalyzePerformance)' block
	// here, completely redundant with the one that occurs later in this same
	// function. Presumably the duplication was due to an automated merge gone
	// bad. Not knowing which instance to prefer, we chose to retain the later
	// one because it happens just after mFastTimerLogThread is deleted. This
	// comment is in case we guessed wrong, so we can move it here instead.

#if LL_LINUX
	// remove any old breakpad minidump files from the log directory
	if (! isError())
	{
		std::string logdir = gDirUtilp->getExpandedFilename(LL_PATH_LOGS, "");
		gDirUtilp->deleteFilesInDir(logdir, "*-*-*-*-*.dmp");
	}
#endif

	// Kill off LLLeap objects. We can find them all because LLLeap is derived
	// from LLInstanceTracker.
	LLLeap::instance_snapshot().deleteAll();

	//flag all elements as needing to be destroyed immediately
	// to ensure shutdown order
	LLMortician::setZealous(TRUE);

    // Give any remaining SLPlugin instances a chance to exit cleanly.
    LLPluginProcessParent::shutdown();

	disconnectViewer();

	LL_INFOS() << "Viewer disconnected" << LL_ENDL;
	
	if (gKeyboard)
	{
		gKeyboard->resetKeys();
	}

	display_cleanup();

	release_start_screen(); // just in case

	LLError::logToFixedBuffer(NULL); // stop the fixed buffer recorder

	LL_INFOS() << "Cleaning Up" << LL_ENDL;

	// <FS:Zi> Backup Settings
	if(mSaveSettingsOnExit)
	{
	// </FS:Zi>
	// FIRE-4871: Save per-account settings earlier -- TS
	std::string per_account_settings_file = gSavedSettings.getString("PerAccountSettingsFile");
	if (per_account_settings_file.empty())
	{
		LL_INFOS() << "Not saving per-account settings; don't know the account name yet." << LL_ENDL;
	}
	// Only save per account settings if the previous login succeeded, otherwise
	// we might end up with a cleared out settings file in case a previous login
	// failed after loading per account settings. -Zi
	else if (!mSavePerAccountSettings)
	{
		LL_INFOS() << "Not saving per-account settings; last login was not successful." << LL_ENDL;
	}
	else
	{
		gSavedPerAccountSettings.saveToFile(per_account_settings_file, TRUE);
		LL_INFOS() << "First time: Saved per-account settings to " <<
		        per_account_settings_file << LL_ENDL;
	}
	gSavedSettings.saveToFile(gSavedSettings.getString("ClientSettingsFile"), TRUE);
	// /FIRE-4871
	// <FS:Zi> Backup Settings
	}
	else
	{
		LL_INFOS() << "Not saving settings, to prevent settings restore failure." << LL_ENDL;
	}
	// </FS:Zi>

	// shut down mesh streamer
	gMeshRepo.shutdown();

	// <FS:ND> FIRE-8385 Crash on exit in Havok. It is hard to say why it happens, as we only have the binary Havok blob. This is a hack around it.
	// Due to the fact the process is going to die anyway, the OS will clean up any reources left by not calling quitSystem.
	// The OpenSim version does not use Havok, it is okay to call shutdown then.
#ifndef HAVOK_TPV
	// shut down Havok
	LLPhysicsExtensions::quitSystem();
#endif // </FS:ND>

	// <FS:ND> FIRE-20152; save avatar render settings during cleanup, not in the dtor of the static instance.
	// Otherwise the save will happen during crt termination when most of the viewers infrastructure is in a non deterministic state
	if( FSAvatarRenderPersistence::instanceExists() )
		FSAvatarRenderPersistence::getInstance()->deleteSingleton();
	// </FS:ND>

	// Must clean up texture references before viewer window is destroyed.
	if(LLHUDManager::instanceExists())
	{
		LLHUDManager::getInstance()->updateEffects();
		LLHUDObject::updateAll();
		LLHUDManager::getInstance()->cleanupEffects();
		LLHUDObject::cleanupHUDObjects();
		LL_INFOS() << "HUD Objects cleaned up" << LL_ENDL;
	}

	LLKeyframeDataCache::clear();

 	// End TransferManager before deleting systems it depends on (Audio, AssetStorage)
#if 0 // this seems to get us stuck in an infinite loop...
	gTransferManager.cleanup();
#endif

	// Note: this is where gWorldMap used to be deleted.

	// Note: this is where gHUDManager used to be deleted.
	if(LLHUDManager::instanceExists())
	{
		LLHUDManager::getInstance()->shutdownClass();
	}

	delete gAssetStorage;
	gAssetStorage = NULL;

	LLPolyMesh::freeAllMeshes();

	LLStartUp::cleanupNameCache();

	// Note: this is where gLocalSpeakerMgr and gActiveSpeakerMgr used to be deleted.

	if (LLWorldMap::instanceExists())
	{
		LLWorldMap::getInstance()->reset(); // release any images
	}

	LLCalc::cleanUp();

	LL_INFOS() << "Global stuff deleted" << LL_ENDL;

	if (gAudiop)
	{
        LL_INFOS() << "Shutting down audio" << LL_ENDL;

        // be sure to stop the internet stream cleanly BEFORE destroying the interface to stop it.
        gAudiop->stopInternetStream();
        // shut down the streaming audio sub-subsystem first, in case it relies on not outliving the general audio subsystem.
		// <FS> FMOD fixes
        // LLStreamingAudioInterface *sai = gAudiop->getStreamingAudioImpl();
		// delete sai;
		// gAudiop->setStreamingAudioImpl(NULL);

        // shut down the audio subsystem
        gAudiop->shutdown();

		delete gAudiop;
		gAudiop = NULL;
	}

	// Note: this is where LLFeatureManager::getInstance()-> used to be deleted.

	// Patch up settings for next time
	// Must do this before we delete the viewer window,
	// such that we can suck rectangle information out of
	// it.
	cleanupSavedSettings();
	LL_INFOS() << "Settings patched up" << LL_ENDL;

	// delete some of the files left around in the cache.
	removeCacheFiles("*.wav");
	removeCacheFiles("*.tmp");
	removeCacheFiles("*.lso");
	removeCacheFiles("*.out");
	// <FS:Ansariel> Sound cache
	//removeCacheFiles("*.dsf");
	if (!gSavedSettings.getBOOL("FSKeepUnpackedCacheFiles"))
	{
		gDirUtilp->deleteFilesInDir(gDirUtilp->getExpandedFilename(LL_PATH_FS_SOUND_CACHE, ""), "*.dsf");
	}
	// </FS:Ansariel>
	removeCacheFiles("*.bodypart");
	removeCacheFiles("*.clothing");

	LL_INFOS() << "Cache files removed" << LL_ENDL;

	// Wait for any pending LFS IO
	flushLFSIO();
	LL_INFOS() << "Shutting down Views" << LL_ENDL;

	// Destroy the UI
	if( gViewerWindow)
		gViewerWindow->shutdownViews();

	LL_INFOS() << "Cleaning up Inventory" << LL_ENDL;

	// Cleanup Inventory after the UI since it will delete any remaining observers
	// (Deleted observers should have already removed themselves)
	gInventory.cleanupInventory();

	LLCoros::getInstance()->printActiveCoroutines();

	LL_INFOS() << "Cleaning up Selections" << LL_ENDL;

	// Clean up selection managers after UI is destroyed, as UI may be observing them.
	// Clean up before GL is shut down because we might be holding on to objects with texture references
	LLSelectMgr::cleanupGlobals();

	LL_INFOS() << "Shutting down OpenGL" << LL_ENDL;

	// Shut down OpenGL
	if( gViewerWindow)
	{
		gViewerWindow->shutdownGL();

		// Destroy window, and make sure we're not fullscreen
		// This may generate window reshape and activation events.
		// Therefore must do this before destroying the message system.
		delete gViewerWindow;
		gViewerWindow = NULL;
		LL_INFOS() << "ViewerWindow deleted" << LL_ENDL;
	}

	LL_INFOS() << "Cleaning up Keyboard & Joystick" << LL_ENDL;

	// viewer UI relies on keyboard so keep it aound until viewer UI isa gone
	delete gKeyboard;
	gKeyboard = NULL;

    if (LLViewerJoystick::instanceExists())
    {
        // Turn off Space Navigator and similar devices
        LLViewerJoystick::getInstance()->terminate();
    }

	LL_INFOS() << "Cleaning up Objects" << LL_ENDL;

	LLViewerObject::cleanupVOClasses();

	SUBSYSTEM_CLEANUP(LLAvatarAppearance);

	SUBSYSTEM_CLEANUP(LLPostProcess);

	LLTracker::cleanupInstance();

	// *FIX: This is handled in LLAppViewerWin32::cleanup().
	// I'm keeping the comment to remember its order in cleanup,
	// in case of unforseen dependency.
	//#if LL_WINDOWS
	//	gDXHardware.cleanup();
	//#endif // LL_WINDOWS

	LLVolumeMgr* volume_manager = LLPrimitive::getVolumeManager();
	if (!volume_manager->cleanup())
	{
		LL_WARNS() << "Remaining references in the volume manager!" << LL_ENDL;
	}
	LLPrimitive::cleanupVolumeManager();

	LL_INFOS() << "Additional Cleanup..." << LL_ENDL;

	LLViewerParcelMgr::cleanupGlobals();

	// *Note: this is where gViewerStats used to be deleted.

 	//end_messaging_system();

	LLPrimitive::cleanupVolumeManager();
	SUBSYSTEM_CLEANUP(LLWorldMapView);
	SUBSYSTEM_CLEANUP(LLFolderViewItem);

	LL_INFOS() << "Saving Data" << LL_ENDL;

	// Store the time of our current logoff
	gSavedPerAccountSettings.setU32("LastLogoff", time_corrected());

    if (LLEnvironment::instanceExists())
    {
        //Store environment settings if nessesary
        LLEnvironment::getInstance()->saveToSettings();
    }

	// Must do this after all panels have been deleted because panels that have persistent rects
	// save their rects on delete.
	if(mSaveSettingsOnExit)		// <FS:Zi> Backup Settings
	{
		gSavedSettings.saveToFile(gSavedSettings.getString("ClientSettingsFile"), TRUE);

	LLUIColorTable::instance().saveUserSettings();

//<Firestorm Skin Cleanup>
	std::string skinSaved = gSavedSettings.getString("SkinCurrent");
	std::string themeSaved = gSavedSettings.getString("SkinCurrentTheme");
	if ((skinSaved != mCurrentSkin) || (themeSaved != mCurrentSkinTheme))
	{
		LL_INFOS() << "Clearing skin colors." << LL_ENDL;
		// Implementation to only purge skin colors
		LLUIColorTable::instance().saveUserSettingsPaletteOnly();

	}
//</Firestorm Skip Cleanup>
	}	// <FS:Zi> Backup Settings
	
	
	// <FS:Zi> Backup Settings
	if(mSaveSettingsOnExit)
	{
	std::string per_account_settings_file = gSavedSettings.getString("PerAccountSettingsFile");
	// </FS:Zi>
	// PerAccountSettingsFile should be empty if no user has been logged on.
	// *FIX:Mani This should get really saved in a "logoff" mode.
	// FIRE-4871: use the same file we picked out earlier -- TS
	if (per_account_settings_file.empty())
	{
		LL_INFOS() << "Not saving per-account settings; don't know the account name yet." << LL_ENDL;
	}
	// Only save per account settings if the previous login succeeded, otherwise
	// we might end up with a cleared out settings file in case a previous login
	// failed after loading per account settings.
	else if (!mSavePerAccountSettings)
	{
		LL_INFOS() << "Not saving per-account settings; last login was not successful." << LL_ENDL;
	}
	else
	{
		gSavedPerAccountSettings.saveToFile(per_account_settings_file, TRUE);
		LL_INFOS() << "Second time: Saved per-account settings to " <<
		        per_account_settings_file << LL_ENDL;

		if (LLViewerParcelAskPlay::instanceExists())
		{
			LLViewerParcelAskPlay::getInstance()->saveSettings();
		}
	}
	// <FS:Zi> Backup Settings
	}
	else
	{
		LL_INFOS() << "Not saving settings, to prevent settings restore failure." << LL_ENDL;
	}
	// </FS:Zi>

	// We need to save all crash settings, even if they're defaults [see LLCrashLogger::loadCrashBehaviorSetting()]
	gCrashSettings.saveToFile(gSavedSettings.getString("CrashSettingsFile"),FALSE);

	//std::string warnings_settings_filename = gDirUtilp->getExpandedFilename(LL_PATH_USER_SETTINGS, getSettingsFilename("Default", "Warnings"));
	std::string warnings_settings_filename = gDirUtilp->getExpandedFilename(LL_PATH_USER_SETTINGS, getSettingsFilename("User", "Warnings"));
	if(mSaveSettingsOnExit)		// <FS:Zi> Backup Settings
	gWarningSettings.saveToFile(warnings_settings_filename, TRUE);

	// Save URL history file
	if(mSaveSettingsOnExit)		// <FS:Zi> Backup Settings
	LLURLHistory::saveFile("url_history.xml");

	// save mute list. gMuteList used to also be deleted here too.
	if (gAgent.isInitialized() && LLMuteList::instanceExists())
	{
		LLMuteList::getInstance()->cache(gAgent.getID());
	}

	//save call log list
	if (LLConversationLog::instanceExists())
	{
		LLConversationLog::instance().cache();
    }

    clearSecHandler();

	if (mPurgeCacheOnExit)
	{
		LL_INFOS() << "Purging all cache files on exit" << LL_ENDL;
		gDirUtilp->deleteFilesInDir(gDirUtilp->getExpandedFilename(LL_PATH_CACHE,""), "*.*");
		// <FS:Ansariel> Sound cache
		gDirUtilp->deleteFilesInDir(gDirUtilp->getExpandedFilename(LL_PATH_FS_SOUND_CACHE, ""), "*.*");
	}

	writeDebugInfo();

	LLLocationHistory::getInstance()->save();

	LLAvatarIconIDCache::getInstance()->save();

	// Stop the plugin read thread if it's running.
	LLPluginProcessParent::setUseReadThread(false);

	LL_INFOS() << "Shutting down Threads" << LL_ENDL;

	// Let threads finish
	LLTimer idleTimer;
	idleTimer.reset();
	const F64 max_idle_time = 5.f; // 5 seconds
	while(1)
	{
		S32 pending = 0;
		pending += LLAppViewer::getTextureCache()->update(1); // unpauses the worker thread
		pending += LLAppViewer::getImageDecodeThread()->update(1); // unpauses the image thread
		pending += LLAppViewer::getTextureFetch()->update(1); // unpauses the texture fetch thread
		pending += LLLFSThread::updateClass(0);
		F64 idle_time = idleTimer.getElapsedTimeF64();
		if(!pending)
		{
			break ; //done
		}
		else if(idle_time >= max_idle_time)
		{
			LL_WARNS() << "Quitting with pending background tasks." << LL_ENDL;
			break;
		}
	}

    if (mPurgeUserDataOnExit)
    {
        // Ideally we should not save anything from this session since it is going to be purged now,
        // but this is a very 'rare' case (user deleting himself), not worth overcomplicating 'save&cleanup' code
        std::string user_path = gDirUtilp->getOSUserAppDir() + gDirUtilp->getDirDelimiter() + LLStartUp::getUserId();
        gDirUtilp->deleteDirAndContents(user_path);
    }

	// Delete workers first
	// shotdown all worker threads before deleting them in case of co-dependencies
	mAppCoreHttp.requestStop();
	sTextureFetch->shutdown();
	sTextureCache->shutdown();
	sImageDecodeThread->shutdown();
	sPurgeDiskCacheThread->shutdown();

	sTextureFetch->shutDownTextureCacheThread() ;
	sTextureFetch->shutDownImageDecodeThread() ;

	LL_INFOS() << "Shutting down message system" << LL_ENDL;
	end_messaging_system();

	// Non-LLCurl libcurl library
	mAppCoreHttp.cleanup();

	SUBSYSTEM_CLEANUP(LLFilePickerThread);
	SUBSYSTEM_CLEANUP(LLDirPickerThread);

	//MUST happen AFTER SUBSYSTEM_CLEANUP(LLCurl)
	delete sTextureCache;
    sTextureCache = NULL;
	delete sTextureFetch;
    sTextureFetch = NULL;
	delete sImageDecodeThread;
    sImageDecodeThread = NULL;
	delete mFastTimerLogThread;
	mFastTimerLogThread = NULL;
	delete sPurgeDiskCacheThread;
	sPurgeDiskCacheThread = NULL;

	if (LLFastTimerView::sAnalyzePerformance)
	{
		LL_INFOS() << "Analyzing performance" << LL_ENDL;

		std::string baseline_name = LLTrace::BlockTimer::sLogName + "_baseline.slp";
		std::string current_name  = LLTrace::BlockTimer::sLogName + ".slp";
		std::string report_name   = LLTrace::BlockTimer::sLogName + "_report.csv";

		LLFastTimerView::doAnalysis(
			gDirUtilp->getExpandedFilename(LL_PATH_LOGS, baseline_name),
			gDirUtilp->getExpandedFilename(LL_PATH_LOGS, current_name),
			gDirUtilp->getExpandedFilename(LL_PATH_LOGS, report_name));
	}

	SUBSYSTEM_CLEANUP(LLMetricPerformanceTesterBasic) ;

	LL_INFOS() << "Cleaning up Media and Textures" << LL_ENDL;

	//Note:
	//SUBSYSTEM_CLEANUP(LLViewerMedia) has to be put before gTextureList.shutdown()
	//because some new image might be generated during cleaning up media. --bao
	gTextureList.shutdown(); // shutdown again in case a callback added something
	LLUIImageList::getInstance()->cleanUp();

	SUBSYSTEM_CLEANUP(LLImage);
	SUBSYSTEM_CLEANUP(LLLFSThread);

	LL_INFOS() << "Misc Cleanup" << LL_ENDL;

	gSavedSettings.cleanup();
	LLUIColorTable::instance().clear();

	LLWatchdog::getInstance()->cleanup();

	LLViewerAssetStatsFF::cleanup();

	// If we're exiting to launch an URL, do that here so the screen
	// is at the right resolution before we launch IE.
	if (!gLaunchFileOnQuit.empty())
	{
		LL_INFOS() << "Launch file on quit." << LL_ENDL;
#if LL_WINDOWS
		// Indicate an application is starting.
		SetCursor(LoadCursor(NULL, IDC_WAIT));
#endif

		// HACK: Attempt to wait until the screen res. switch is complete.
		ms_sleep(1000);

		LLWeb::loadURLExternal( gLaunchFileOnQuit, false );
		LL_INFOS() << "File launched." << LL_ENDL;
	}
	// make sure nothing uses applyProxySettings by this point.
	LL_INFOS() << "Cleaning up LLProxy." << LL_ENDL;
	SUBSYSTEM_CLEANUP(LLProxy);
    LLCore::LLHttp::cleanup();

	LLMainLoopRepeater::instance().stop();

	ll_close_fail_log();

	LLError::LLCallStacks::cleanup();

	// It's not at first obvious where, in this long sequence, a generic cleanup
	// call OUGHT to go. So let's say this: as we migrate cleanup from
	// explicit hand-placed calls into the generic mechanism, eventually
	// all cleanup will get subsumed into the generic call. So the calls you
	// still see above are calls that MUST happen before the generic cleanup
	// kicks in.

	// This calls every remaining LLSingleton's cleanupSingleton() and
	// deleteSingleton() methods.
	LLSingletonBase::deleteAll();

    LL_INFOS() << "Goodbye!" << LL_ENDL;

	removeDumpDir();

	// return 0;
	return true;
}

bool LLAppViewer::initThreads()
{
	static const bool enable_threads = true;

	LLImage::initClass(gSavedSettings.getBOOL("TextureNewByteRange"),gSavedSettings.getS32("TextureReverseByteRange"));

	LLLFSThread::initClass(enable_threads && false);

	//<FS:ND> Image thread pool from CoolVL
	U32 imageThreads = gSavedSettings.getU32("FSImageDecodeThreads");
	// </FS:ND>

	// Image decoding
	LLAppViewer::sImageDecodeThread = new LLImageDecodeThread(enable_threads && true, imageThreads);
	LLAppViewer::sTextureCache = new LLTextureCache(enable_threads && true);
	LLAppViewer::sTextureFetch = new LLTextureFetch(LLAppViewer::getTextureCache(),
													sImageDecodeThread,
													enable_threads && true,
													app_metrics_qa_mode);
	LLAppViewer::sPurgeDiskCacheThread = new LLPurgeDiskCacheThread();

	if (LLTrace::BlockTimer::sLog || LLTrace::BlockTimer::sMetricLog)
	{
		LLTrace::BlockTimer::setLogLock(new LLMutex());
		mFastTimerLogThread = new LLFastTimerLogThread(LLTrace::BlockTimer::sLogName);
		mFastTimerLogThread->start();
	}

	// Mesh streaming and caching
	gMeshRepo.init();

	LLFilePickerThread::initClass();
	LLDirPickerThread::initClass();

	// *FIX: no error handling here!
	return true;
}

void errorCallback(LLError::ELevel level, const std::string &error_string)
{
    if (level == LLError::LEVEL_ERROR)
    {
        LLStringUtil::format_map_t map;
        map["ERROR_DETAILS"]=error_string;
        std::string error_display_string=LLTrans::getString("MBApplicationErrorDetails",map);

        // <FS:Ansariel> If we crash before loading the configuration, LLTrans
        //               won't be able to find the localized string, so we
        //               fall back to the English version instead of showing
        //               a dialog saying "MissingString("<LocalizationStringId>".
        std::string caption = LLTrans::getString("MBApplicationError");

        if (error_display_string.find("MissingString(") != std::string::npos)
        {
            error_display_string = "We are sorry, but Firestorm has crashed and needs to be closed. If you see this issue happening repeatedly, please contact our support team and submit the following message:\n\n[ERROR_DETAILS]";
            LLStringUtil::format(error_display_string, map);
        }
        if (caption.find("MissingString(") != std::string::npos)
        {
            caption = "Application Error - Don't Panic";
        }
        // </FS:Ansariel>

#if !LL_RELEASE_FOR_DOWNLOAD
        // <FS:Ansariel> Changed to fix missing string error upon early crash
        //if (OSBTN_CANCEL == OSMessageBox(error_display_string, LLTrans::getString("MBApplicationError"), OSMB_OKCANCEL))
        if (OSBTN_CANCEL == OSMessageBox(error_display_string, caption, OSMB_OKCANCEL))
            return;
#else
        // <FS:Ansariel> Changed to fix missing string error upon early crash
        //OSMessageBox(error_display_string, LLTrans::getString("MBApplicationError"), OSMB_OK);
        OSMessageBox(error_display_string, caption, OSMB_OK);
#endif // !LL_RELEASE_FOR_DOWNLOAD

        //Set the ErrorActivated global so we know to create a marker file
        gLLErrorActivated = true;

        gDebugInfo["FatalMessage"] = error_string;
        // We're not already crashing -- we simply *intend* to crash. Since we
        // haven't actually trashed anything yet, we can afford to write the whole
        // static info file.
        LLAppViewer::instance()->writeDebugInfo();
    }
}

void LLAppViewer::initLoggingAndGetLastDuration()
{
    //
    // Set up logging defaults for the viewer
    //
    LLError::initForApplication( gDirUtilp->getExpandedFilename(LL_PATH_USER_SETTINGS, "")
                                ,gDirUtilp->getExpandedFilename(LL_PATH_APP_SETTINGS, "")
                                );
    LLError::addGenericRecorder(&errorCallback);
    //LLError::setTimeFunction(getRuntime);


    if (mSecondInstance)
    {
        LLFile::mkdir(gDirUtilp->getDumpLogsDirPath());
 
        LLUUID uid;
        uid.generate();
        LLError::logToFile(gDirUtilp->getDumpLogsDirPath(uid.asString() + ".log"));
    }
    else
    {
        // <FS:Ansariel> Remove old CEF log file (defined in dullahan.h)
        LLFile::remove(gDirUtilp->getExpandedFilename(LL_PATH_LOGS, "cef_log.txt"));

        // Remove the last ".old" log file.
        std::string old_log_file = gDirUtilp->getExpandedFilename(LL_PATH_LOGS,
            APP_NAME + ".old");
        LLFile::remove(old_log_file);

        // Get name of the log file
        std::string log_file = gDirUtilp->getExpandedFilename(LL_PATH_LOGS,
            APP_NAME + ".log");
        /*
        * Before touching any log files, compute the duration of the last run
        * by comparing the ctime of the previous start marker file with the ctime
        * of the last log file.
        */
        std::string start_marker_file_name = gDirUtilp->getExpandedFilename(LL_PATH_LOGS, START_MARKER_FILE_NAME);
        llstat start_marker_stat;
        llstat log_file_stat;
        std::ostringstream duration_log_stream; // can't log yet, so save any message for when we can below
        int start_stat_result = LLFile::stat(start_marker_file_name, &start_marker_stat);
        int log_stat_result = LLFile::stat(log_file, &log_file_stat);
        if (0 == start_stat_result && 0 == log_stat_result)
        {
            int elapsed_seconds = log_file_stat.st_ctime - start_marker_stat.st_ctime;
            // only report a last run time if the last viewer was the same version
            // because this stat will be counted against this version
            if (markerIsSameVersion(start_marker_file_name))
            {
                gLastExecDuration = elapsed_seconds;
            }
            else
            {
                duration_log_stream << "start marker from some other version; duration is not reported";
                gLastExecDuration = -1;
            }
        }
        else
        {
            // at least one of the LLFile::stat calls failed, so we can't compute the run time
            duration_log_stream << "duration stat failure; start: " << start_stat_result << " log: " << log_stat_result;
            gLastExecDuration = -1; // unknown
        }
        std::string duration_log_msg(duration_log_stream.str());

        // Create a new start marker file for comparison with log file time for the next run
        LLAPRFile start_marker_file;
        start_marker_file.open(start_marker_file_name, LL_APR_WB);
        if (start_marker_file.getFileHandle())
        {
            recordMarkerVersion(start_marker_file);
            start_marker_file.close();
        }

        // Rename current log file to ".old"
        LLFile::rename(log_file, old_log_file);

        // Set the log file to SecondLife.log
        LLError::logToFile(log_file);
        if (!duration_log_msg.empty())
        {
            LL_WARNS("MarkerFile") << duration_log_msg << LL_ENDL;
        }
    }
}

bool LLAppViewer::loadSettingsFromDirectory(const std::string& location_key,
					    bool set_defaults)
{
	if (!mSettingsLocationList)
	{
		LL_ERRS() << "Invalid settings location list" << LL_ENDL;
	}

	BOOST_FOREACH(const SettingsGroup& group, mSettingsLocationList->groups)
	{
		// skip settings groups that aren't the one we requested
		if (group.name() != location_key) continue;

		ELLPath path_index = (ELLPath)group.path_index();
		if(path_index <= LL_PATH_NONE || path_index >= LL_PATH_LAST)
		{
			LL_ERRS() << "Out of range path index in app_settings/settings_files.xml" << LL_ENDL;
			return false;
		}

		BOOST_FOREACH(const SettingsFile& file, group.files)
		{
			// <FS:Ansariel> Skip quickprefs settings - we don't have a settings group
			//               for it as it's not a regular settings file
			if (file.name() == "QuickPreferences")
			{
				continue;
			}
			// </FS:Ansariel>

			LL_INFOS("Settings") << "Attempting to load settings for the group " << file.name()
			    << " - from location " << location_key << LL_ENDL;

			LLControlGroup* settings_group = LLControlGroup::getInstance(file.name);
			if(!settings_group)
			{
				LL_WARNS("Settings") << "No matching settings group for name " << file.name() << LL_ENDL;
				continue;
			}

			std::string full_settings_path;

			if (file.file_name_setting.isProvided()
				&& gSavedSettings.controlExists(file.file_name_setting))
			{
				// try to find filename stored in file_name_setting control
				full_settings_path = gSavedSettings.getString(file.file_name_setting);
				if (full_settings_path.empty())
				{
					continue;
				}
				else if (!gDirUtilp->fileExists(full_settings_path))
				{
					// search in default path
					full_settings_path = gDirUtilp->getExpandedFilename((ELLPath)path_index, full_settings_path);
				}
			}
			else
			{
				// by default, use specified file name
				full_settings_path = gDirUtilp->getExpandedFilename((ELLPath)path_index, file.file_name());
			}

			if(settings_group->loadFromFile(full_settings_path, set_defaults, file.persistent))
			{	// success!
				LL_INFOS("Settings") << "Loaded settings file " << full_settings_path << LL_ENDL;
			}
			else
			{	// failed to load
				if(file.required)
				{
					LL_ERRS() << "Error: Cannot load required settings file from: " << full_settings_path << LL_ENDL;
					return false;
				}
				else
				{
					// only complain if we actually have a filename at this point
					if (!full_settings_path.empty())
					{
						LL_INFOS("Settings") << "Cannot load " << full_settings_path << " - No settings found." << LL_ENDL;
					}
				}
			}
		}
	}

	return true;
}

std::string LLAppViewer::getSettingsFilename(const std::string& location_key,
											 const std::string& file)
{
	BOOST_FOREACH(const SettingsGroup& group, mSettingsLocationList->groups)
	{
		if (group.name() == location_key)
		{
			BOOST_FOREACH(const SettingsFile& settings_file, group.files)
			{
				if (settings_file.name() == file)
				{
					return settings_file.file_name;
				}
			}
		}
	}

	return std::string();
}

void LLAppViewer::loadColorSettings()
{
	LLUIColorTable::instance().loadFromSettings();
}

namespace
{
    void handleCommandLineError(LLControlGroupCLP& clp)
    {
		LL_WARNS() << "Error parsing command line options. Command Line options ignored."  << LL_ENDL;

		LL_INFOS() << "Command line usage:\n" << clp << LL_ENDL;

		OSMessageBox(STRINGIZE(LLTrans::getString("MBCmdLineError") << clp.getErrorMessage()),
					 LLStringUtil::null,
					 OSMB_OK);
    }
} // anonymous namespace

bool LLAppViewer::initConfiguration()
{
	//Load settings files list
	std::string settings_file_list = gDirUtilp->getExpandedFilename(LL_PATH_APP_SETTINGS, "settings_files.xml");
	LLXMLNodePtr root;
	BOOL success  = LLXMLNode::parseFile(settings_file_list, root, NULL);
	if (!success)
	{
        LL_ERRS() << "Cannot load default configuration file " << settings_file_list << LL_ENDL;
	}

	mSettingsLocationList = new SettingsFiles();

	LLXUIParser parser;
	parser.readXUI(root, *mSettingsLocationList, settings_file_list);

	if (!mSettingsLocationList->validateBlock())
	{
        LL_ERRS() << "Invalid settings file list " << settings_file_list << LL_ENDL;
	}

	// The settings and command line parsing have a fragile
	// order-of-operation:
	// - load defaults from app_settings
	// - set procedural settings values
	// - read command line settings
	// - selectively apply settings needed to load user settings.
    // - load overrides from user_settings
	// - apply command line settings (to override the overrides)
	// - load per account settings (happens in llstartup

	// - load defaults
	bool set_defaults = true;
	if(!loadSettingsFromDirectory("Default", set_defaults))
	{
		OSMessageBox(
			"Unable to load default settings file. The installation may be corrupted.",
			LLStringUtil::null,OSMB_OK);
		return false;
	}
	
	//<FS:Techwolf Lupindo>
	// load defaults overide here. Can not use settings_files.xml as path is different then above loading of defaults.
	std::string fsdata_defaults = gDirUtilp->getExpandedFilename(LL_PATH_USER_SETTINGS, llformat("fsdata_defaults.%s.xml", LLVersionInfo::getInstance()->getShortVersion().c_str()));
	std::string fsdata_global = "Global";
	LLControlGroup* settings_group = LLControlGroup::getInstance(fsdata_global);
	if(settings_group && settings_group->loadFromFile(fsdata_defaults, set_defaults))
	{
		LL_INFOS() << "Loaded settings file " << fsdata_defaults << LL_ENDL;
	}
	//</FS:Techwolf Lupindo>

	initStrings(); // setup paths for LLTrans based on settings files only
	// - set procedural settings
	// Note: can't use LL_PATH_PER_SL_ACCOUNT for any of these since we haven't logged in yet
        //gSavedSettings.setString("ClientSettingsFile", gDirUtilp->getExpandedFilename(LL_PATH_USER_SETTINGS, getSettingsFilename("Default", "Global")));
        gSavedSettings.setString("ClientSettingsFile", gDirUtilp->getExpandedFilename(LL_PATH_USER_SETTINGS, getSettingsFilename("User", "Global")));
        gSavedSettings.setString("CrashSettingsFile", gDirUtilp->getExpandedFilename(LL_PATH_USER_SETTINGS, getSettingsFilename("User", "CrashSettings")));
	
#ifndef	LL_RELEASE_FOR_DOWNLOAD
	// provide developer build only overrides for these control variables that are not
	// persisted to settings.xml
	LLControlVariable* c = gSavedSettings.getControl("ShowConsoleWindow");
	if (c)
	{
		c->setValue(true, false);
	}
	c = gSavedSettings.getControl("AllowMultipleViewers");
	if (c)
	{
		c->setValue(true, false);
	}

	gSavedSettings.setBOOL("QAMode", TRUE );
	gSavedSettings.setS32("WatchdogEnabled", 0);
#endif

	// These are warnings that appear on the first experience of that condition.
	// They are already set in the settings_default.xml file, but still need to be added to LLFirstUse
	// for disable/reset ability
//	LLFirstUse::addConfigVariable("FirstBalanceIncrease");
//	LLFirstUse::addConfigVariable("FirstBalanceDecrease");
//	LLFirstUse::addConfigVariable("FirstSit");
//	LLFirstUse::addConfigVariable("FirstMap");
//	LLFirstUse::addConfigVariable("FirstGoTo");
//	LLFirstUse::addConfigVariable("FirstBuild");
//	LLFirstUse::addConfigVariable("FirstLeftClickNoHit");
//	LLFirstUse::addConfigVariable("FirstTeleport");
//	LLFirstUse::addConfigVariable("FirstOverrideKeys");
//	LLFirstUse::addConfigVariable("FirstAttach");
//	LLFirstUse::addConfigVariable("FirstAppearance");
//	LLFirstUse::addConfigVariable("FirstInventory");
//	LLFirstUse::addConfigVariable("FirstSandbox");
//	LLFirstUse::addConfigVariable("FirstFlexible");
//	LLFirstUse::addConfigVariable("FirstDebugMenus");
//	LLFirstUse::addConfigVariable("FirstSculptedPrim");
//	LLFirstUse::addConfigVariable("FirstVoice");
//	LLFirstUse::addConfigVariable("FirstMedia");

	// - read command line settings.
	LLControlGroupCLP clp;
	std::string	cmd_line_config	= gDirUtilp->getExpandedFilename(LL_PATH_APP_SETTINGS,
														  "cmd_line.xml");

	clp.configure(cmd_line_config, &gSavedSettings);

	if(!initParseCommandLine(clp))
	{
		handleCommandLineError(clp);
		return false;
	}

	// - selectively apply settings

	// If the user has specified a alternate settings file name.
	// Load	it now before loading the user_settings/settings.xml
	if(clp.hasOption("settings"))
	{
		std::string	user_settings_filename =
			gDirUtilp->getExpandedFilename(LL_PATH_USER_SETTINGS,
										   clp.getOption("settings")[0]);
		gSavedSettings.setString("ClientSettingsFile", user_settings_filename);
		// SJ: if asked to purge configuration, remove custom user-settings file before it will be read
		if (mPurgeSettings)
		{
			LLFile::remove(user_settings_filename);
		}

		LL_INFOS("Settings")	<< "Using command line specified settings filename: "
			<< user_settings_filename << LL_ENDL;
	}
	else
	{
		// SJ: if asked to purge configuration, remove default user-settings file before it will be read
		if (mPurgeSettings)
		{
			LLFile::remove(gDirUtilp->getExpandedFilename(LL_PATH_USER_SETTINGS, getSettingsFilename("User", "Global")));
		}

	}
	

	// - load overrides from user_settings
	loadSettingsFromDirectory("User");

	if (gSavedSettings.getBOOL("FirstRunThisInstall"))
	{
		// Set firstrun flag to indicate that some further init actiona should be taken
		// like determining screen DPI value and so on
		mIsFirstRun = true;

		// <FS>
		if (gSavedSettings.getString("SessionSettingsFile").empty())
		{
			gSavedSettings.setString("SessionSettingsFile", "settings_firestorm.xml");
		}
		// </FS>
		
		
		gSavedSettings.setBOOL("FirstRunThisInstall", FALSE);
	}
	
// <FS:Beq> FIRE-29819 Set ForceShowGrid to TRUE always, unless expressly disabled
// FSOpenSimAlwaysForcesShowGrid is added to allow closed grids to soft disable the default behaviour
#if OPENSIM && !SINGLEGRID
	if (!gSavedSettings.getBOOL("ForceShowGrid") && gSavedSettings.getBOOL("FSOpenSimAlwaysForceShowGrid"))
	{
		gSavedSettings.setBOOL("ForceShowGrid", TRUE);
	}
#endif
// </FS:Beq>
	// <FS:CR> Compatibility with old backups
	// Put gSavedSettings here, gSavedPerAccountSettings in llstartup.cpp
	// *TODO: Should we keep these around forever or just three release cycles?
	if (gSavedSettings.getBOOL("FSFirstRunAfterSettingsRestore"))
	{
		// Nothing happened...
	}
	// </FS:CR>

	//WS: Set the usersessionsettingsfile to the account_SessionSettingsFile file. This allows settings_per_accounts to be per session.
	if(!gSavedSettings.getString("SessionSettingsFile").empty())
    {
		if(gSavedSettings.getString("UserSessionSettingsFile").empty())
			gSavedSettings.setString("UserSessionSettingsFile","account_" + gSavedSettings.getString("SessionSettingsFile"));
	}
	else
    {
        gSavedSettings.setString("UserSessionSettingsFile","");
    }

	if (clp.hasOption("sessionsettings"))
	{
		std::string session_settings_filename = clp.getOption("sessionsettings")[0];
		gSavedSettings.setString("SessionSettingsFile", session_settings_filename);
		LL_INFOS("Settings")	<< "Using session settings filename: "
			<< session_settings_filename << LL_ENDL;
	}
	loadSettingsFromDirectory("Session",true); // AO The session file turns into the new defaults

	if (clp.hasOption("usersessionsettings"))
	{
		std::string user_session_settings_filename = clp.getOption("usersessionsettings")[0];
		gSavedSettings.setString("UserSessionSettingsFile", user_session_settings_filename);
		LL_INFOS("Settings") << "Using user session settings filename: "
			<< user_session_settings_filename << LL_ENDL;

	}

	
	loadSettingsFromDirectory("UserSession");
	
	//AO: Re-read user settings again. This is a Firestorm hack to get user settings to override modes
	//Todo, find a cleaner way of doing this via the various set_default arguments.
	loadSettingsFromDirectory("User");
	
	// <FS:Ansariel> Debug setting to disable log throttle
	nd::logging::setThrottleEnabled(gSavedSettings.getBOOL("FSEnableLogThrottle"));

	// - apply command line settings
	if (! clp.notify())
	{
		handleCommandLineError(clp);
		return false;
	}

	// Register the core crash option as soon as we can
	// if we want gdb post-mortem on cores we need to be up and running
	// ASAP or we might miss init issue etc.
	if(gSavedSettings.getBOOL("DisableCrashLogger"))
	{
		LL_WARNS() << "Crashes will be handled by system, stack trace logs and crash logger are both disabled" << LL_ENDL;
		disableCrashlogger();
	}

	// Handle initialization from settings.
	// Start up the debugging console before handling other options.
	if (gSavedSettings.getBOOL("ShowConsoleWindow"))
	{
		initConsole();
	}

	if(clp.hasOption("help"))
	{
		std::ostringstream msg;
		msg << LLTrans::getString("MBCmdLineUsg") << "\n" << clp;
		LL_INFOS()	<< msg.str() << LL_ENDL;

		OSMessageBox(
			msg.str(),
			LLStringUtil::null,
			OSMB_OK);

		return false;
	}

    if(clp.hasOption("set"))
    {
        const LLCommandLineParser::token_vector_t& set_values = clp.getOption("set");
        if(0x1 & set_values.size())
        {
            LL_WARNS() << "Invalid '--set' parameter count." << LL_ENDL;
        }
        else
        {
            LLCommandLineParser::token_vector_t::const_iterator itr = set_values.begin();
            for(; itr != set_values.end(); ++itr)
            {
                const std::string& name = *itr;
                const std::string& value = *(++itr);
                std::string name_part;
                std::string group_part;
				LLControlVariable* control = NULL;

				// Name can be further split into ControlGroup.Name, with the default control group being Global
				size_t pos = name.find('.');
				if (pos != std::string::npos)
				{
					group_part = name.substr(0, pos);
					name_part = name.substr(pos+1);
					LL_INFOS() << "Setting " << group_part << "." << name_part << " to " << value << LL_ENDL;
					LLControlGroup* g = LLControlGroup::getInstance(group_part);
					if (g) control = g->getControl(name_part);
				}
				else
				{
					LL_INFOS() << "Setting Global." << name << " to " << value << LL_ENDL;
					control = gSavedSettings.getControl(name);
				}

                if (control)
                {
                    control->setValue(value, false);
                }
                else
                {
					LL_WARNS() << "Failed --set " << name << ": setting name unknown." << LL_ENDL;
                }
            }
        }
    }

    if  (clp.hasOption("logevents")) {
		LLViewerEventRecorder::instance().setEventLoggingOn();
    }

	std::string CmdLineChannel(gSavedSettings.getString("CmdLineChannel"));
	if(! CmdLineChannel.empty())
    {
		LLVersionInfo::instance().resetChannel(CmdLineChannel);
	}

	// If we have specified crash on startup, set the global so we'll trigger the crash at the right time
	gCrashOnStartup = gSavedSettings.getBOOL("CrashOnStartup");

	if (gSavedSettings.getBOOL("LogPerformance"))
	{
		LLTrace::BlockTimer::sLog = true;
		LLTrace::BlockTimer::sLogName = std::string("performance");
	}

	std::string test_name(gSavedSettings.getString("LogMetrics"));
	if (! test_name.empty())
 	{
		LLTrace::BlockTimer::sMetricLog = TRUE;
		// '--logmetrics' is specified with a named test metric argument so the data gathering is done only on that test
		// In the absence of argument, every metric would be gathered (makes for a rather slow run and hard to decipher report...)
		LL_INFOS() << "'--logmetrics' argument : " << test_name << LL_ENDL;
		LLTrace::BlockTimer::sLogName = test_name;
	}

	if (clp.hasOption("graphicslevel"))
	{
		// User explicitly requested --graphicslevel on the command line. We
		// expect this switch has already set RenderQualityPerformance. Check
		// that value for validity.
		U32 graphicslevel = gSavedSettings.getU32("RenderQualityPerformance");
		if (LLFeatureManager::instance().isValidGraphicsLevel(graphicslevel))
        {
			// graphicslevel is valid: save it and engage it later. Capture
			// the requested value separately from the settings variable
			// because, if this is the first run, LLViewerWindow's constructor
			// will call LLFeatureManager::applyRecommendedSettings(), which
			// overwrites this settings variable!
			mForceGraphicsLevel = graphicslevel;
        }
	}

	LLFastTimerView::sAnalyzePerformance = gSavedSettings.getBOOL("AnalyzePerformance");
	gAgentPilot.setReplaySession(gSavedSettings.getBOOL("ReplaySession"));

	if (gSavedSettings.getBOOL("DebugSession"))
	{
		gDebugSession = TRUE;
		gDebugGL = TRUE;

		ll_init_fail_log(gDirUtilp->getExpandedFilename(LL_PATH_LOGS, "test_failures.log"));
	}

	// <FS:TT> Hacking to save the skin and theme for future use.
	mCurrentSkin = gSavedSettings.getString("SkinCurrent");
	mCurrentSkinTheme = gSavedSettings.getString("SkinCurrentTheme");
	// </FS:TT>

	const LLControlVariable* skinfolder = gSavedSettings.getControl("SkinCurrent");
	if(skinfolder && LLStringUtil::null != skinfolder->getValue().asString())
	{
		// Examining "Language" may not suffice -- see LLUI::getLanguage()
		// logic. Unfortunately LLUI::getLanguage() doesn't yet do us much
		// good because we haven't yet called LLUI::initClass().
// [SL:KB] - Patch: Viewer-Skins | Checked: 2012-12-26 (Catznip-3.4)
 		gDirUtilp->setSkinFolder(skinfolder->getValue().asString(),
								 gSavedSettings.getString("SkinCurrentTheme"),
 								 gSavedSettings.getString("Language"));
		loadSettingsFromDirectory("CurrentSkin");
// [/SL:KB]
//		gDirUtilp->setSkinFolder(skinfolder->getValue().asString(),
//								 gSavedSettings.getString("Language"));
	}

	if (gSavedSettings.getBOOL("SpellCheck"))
	{
		std::list<std::string> dict_list;
		std::string dict_setting = gSavedSettings.getString("SpellCheckDictionary");
		boost::split(dict_list, dict_setting, boost::is_any_of(std::string(",")));
		if (!dict_list.empty())
		{
			LLSpellChecker::setUseSpellCheck(dict_list.front());
			dict_list.pop_front();
			LLSpellChecker::instance().setSecondaryDictionaries(dict_list);
		}
	}

	// Handle slurl use. NOTE: Don't let SL-55321 reappear.
	// This initial-SLURL logic, up through the call to
	// sendURLToOtherInstance(), must precede LLSplashScreen::show() --
	// because if sendURLToOtherInstance() succeeds, we take a fast exit,
	// SKIPPING the splash screen and everything else.

    // *FIX: This init code should be made more robust to prevent
    // the issue SL-55321 from returning. One thought is to allow
    // only select options to be set from command line when a slurl
    // is specified. More work on the settings system is needed to
    // achieve this. For now...

    // *NOTE:Mani The command line parser parses tokens and is
    // setup to bail after parsing the '--url' option or the
    // first option specified without a '--option' flag (or
    // any other option that uses the 'last_option' setting -
    // see LLControlGroupCLP::configure())

    // What can happen is that someone can use IE (or potentially
    // other browsers) and do the rough equivalent of command
    // injection and steal passwords. Phoenix. SL-55321

	std::string starting_location;

	std::string cmd_line_login_location(gSavedSettings.getString("CmdLineLoginLocation"));
	if(! cmd_line_login_location.empty())
	{
		starting_location = cmd_line_login_location;
	}
	else
	{
		std::string default_login_location(gSavedSettings.getString("DefaultLoginLocation"));
		if (! default_login_location.empty())
		{
			starting_location = default_login_location;
		}
	}

	// <FS>The gridmanager doesn't know the grids yet, only prepare
	// parsing the slurls, actually done when the grids are fetched 
	// (currently at the top of startup STATE_AUDIO_INIT,
	// but rather it belongs into the gridmanager)
	LLSLURL start_slurl;
	if (! starting_location.empty())
    {
		start_slurl = starting_location;
		// <FS:Ansariel> FIRE-11586: Restore grid manager workaround (grid is still empty here!)
		//LLStartUp::setStartSLURL(start_slurl);
		//if(start_slurl.getType() == LLSLURL::LOCATION)
		//{  
		//	LLGridManager::getInstance()->setGridChoice(start_slurl.getGrid());
		//}
		LLStartUp::setStartSLURLString(starting_location);
		// </FS:Ansariel>

	}

	// NextLoginLocation is set as a side effect of LLStartUp::setStartSLURL()
	std::string nextLoginLocation = gSavedSettings.getString( "NextLoginLocation" );
	if ( !nextLoginLocation.empty() )
	{
		LL_DEBUGS("AppInit")<<"set start from NextLoginLocation: "<<nextLoginLocation<<LL_ENDL;
		LLStartUp::setStartSLURL(LLSLURL(nextLoginLocation));
	}
	else if (   (   clp.hasOption("login") || clp.hasOption("autologin"))
			 && gSavedSettings.getString("CmdLineLoginLocation").empty())
	{
		// If automatic login from command line with --login switch
		// init StartSLURL location.
		std::string start_slurl_setting = gSavedSettings.getString("LoginLocation");
		LL_DEBUGS("AppInit") << "start slurl setting '" << start_slurl_setting << "'" << LL_ENDL;
		// <FS:AW crash on startup>
		// also here LLSLURLs are not available at this point of startup
		//LLStartUp::setStartSLURL(LLSLURL(start_slurl_setting));
		LLStartUp::setStartSLURLString(start_slurl_setting);
		// </FS:AW crash on startup>
	}
	else
	{
		// the login location will be set by the login panel (see LLPanelLogin)
	}

	// <FS:Ansariel> Option to not save password if using login cmdline switch
	if (clp.hasOption("logindontsavepassword") && clp.hasOption("login"))
	{
		gSavedSettings.setBOOL("FSLoginDontSavePassword", TRUE);
	}
	// </FS:Ansariel>

	//RN: if we received a URL, hand it off to the existing instance.
	// don't call anotherInstanceRunning() when doing URL handoff, as
	// it relies on checking a marker file which will not work when running
	// out of different directories

	if (start_slurl.isValid() &&
		(gSavedSettings.getBOOL("SLURLPassToOtherInstance")))
	{
		// <FS:Ansariel> FIRE-11586: Temporary fix until grid manager has been reworked
		//if (sendURLToOtherInstance(start_slurl.getSLURLString()))
		if (sendURLToOtherInstance(starting_location))
		// </FS:Ansariel>
		{
			// successfully handed off URL to existing instance, exit
			return false;
		}
    }

	// Display splash screen.  Must be after above check for previous
	// crash as this dialog is always frontmost.
	std::string splash_msg;
	LLStringUtil::format_map_t args;
	//<FS:AW set the APP_NAME to Firestorm instead of the grid connected to>
	// //args["[APP_NAME]"] = LLTrans::getString("SECOND_LIFE");
	args["[APP_NAME]"] =  LLTrans::getString("APP_NAME");
	//<FS:AW set the APP_NAME to Firestorm instead of the grid connected to>
	splash_msg = LLTrans::getString("StartupLoading", args);
	LLSplashScreen::show();
	LLSplashScreen::update(splash_msg);

	//LLVolumeMgr::initClass();
	LLVolumeMgr* volume_manager = new LLVolumeMgr();
	volume_manager->useMutex();	// LLApp and LLMutex magic must be manually enabled
	LLPrimitive::setVolumeManager(volume_manager);

	// Note: this is where we used to initialize gFeatureManagerp.

	gStartTime = totalTime();

	//
	// Set the name of the window
	//
	gWindowTitle = LLVersionInfo::getInstance()->getChannelAndVersion();	// <FS:CR>
#if LL_DEBUG
    gWindowTitle += std::string(" [DEBUG]");
#endif
	if (!gArgs.empty())
	{
	gWindowTitle += std::string(" ") + gArgs;
	}
	LLStringUtil::truncate(gWindowTitle, 255);

	//
	// Check for another instance of the app running
	// This happens AFTER LLSplashScreen::show(). That may or may not be
	// important.
	//
	if (mSecondInstance && !gSavedSettings.getBOOL("AllowMultipleViewers"))
	{
		OSMessageBox(
			LLTrans::getString("MBAlreadyRunning"),
			LLStringUtil::null,
			OSMB_OK);
		return false;
	}

	if (mSecondInstance)
	{
		// This is the second instance of SL. Turn off voice support,
		// but make sure the setting is *not* persisted.
		LLControlVariable* disable_voice = gSavedSettings.getControl("CmdLineDisableVoice");
		// <FS:Ansariel> Voice in multiple instances; by Latif Khalifa
		//if(disable_voice)
		if(disable_voice && !gSavedSettings.getBOOL("VoiceMultiInstance"))
		// </FS:Ansariel>
		{
			const BOOL DO_NOT_PERSIST = FALSE;
			disable_voice->setValue(LLSD(TRUE), DO_NOT_PERSIST);
		}
	}

	gLastRunVersion = gSavedSettings.getString("LastRunVersion");

	loadColorSettings();
    
    //<FS:KC> One time fix for Latency
    if ((gLastRunVersion != LLVersionInfo::getInstance()->getChannelAndVersion()) && (gSavedSettings.getString("SkinCurrent") == "latency") && !gSavedSettings.getBOOL("FSLatencyOneTimeFixRun"))
    {
        LL_INFOS() << "FSLatencyOneTimeFix: Fixing script dialog colors." << LL_ENDL;
        // Replace previously saved script dialog colors with new defaults, which happen to be the same as the group notice colors
        LLUIColorTable::instance().setColor("ScriptDialog", LLUIColorTable::instance().getColor("GroupNotifyDialogBG", LLColor4::grey4));
        LLUIColorTable::instance().setColor("ScriptDialogFg", LLUIColorTable::instance().getColor("GroupNotifyTextColor", LLColor4::white));
    }
    gSavedSettings.setBOOL("FSLatencyOneTimeFixRun", TRUE);
    //</FS:KC>

	// Let anyone else who cares know that we've populated our settings
	// variables.
	for (const auto& key : LLControlGroup::key_snapshot())
	{
		// For each named instance of LLControlGroup, send an event saying
		// we've initialized an LLControlGroup instance by that name.
		LLEventPumps::instance().obtain("LLControlGroup").post(LLSDMap("init", key));
	}

// [RLVa:KB] - Patch: RLVa-2.1.0
    if (LLControlVariable* pControl = gSavedSettings.getControl(RlvSettingNames::Main))
	{
		if ( (pControl->getValue().asBoolean()) && (pControl->hasUnsavedValue()) )
		{
			pControl->resetToDefault();
			pControl->setValue(false);

			std::ostringstream msg;
			msg << LLTrans::getString("RLVaToggleMessageLogin", LLSD().with("[STATE]", LLTrans::getString("RLVaToggleDisabled")));
			OSMessageBox(msg.str(), LLStringUtil::null, OSMB_OK);
		}
	}
// [/RLVa:KB]

	return true; // Config was successful.
}

// The following logic is replicated in initConfiguration() (to be able to get
// some initial strings before we've finished initializing enough to know the
// current language) and also in init() (to initialize for real). Somehow it
// keeps growing, necessitating a method all its own.
void LLAppViewer::initStrings()
{
	std::string strings_file = "strings.xml";
	std::string strings_path_full = gDirUtilp->findSkinnedFilenameBaseLang(LLDir::XUI, strings_file);
	if (strings_path_full.empty() || !LLFile::isfile(strings_path_full))
	{
		// initial check to make sure files are there failed
		gDirUtilp->dumpCurrentDirectories(LLError::LEVEL_WARN);
		LL_ERRS() << "Viewer failed to find localization and UI files. Please reinstall viewer from  https://www.firestormviewer.org/downloads and contact https://www.firestormviewer.org/support if issue persists after reinstall." << LL_ENDL;
	}
	LLTransUtil::parseStrings(strings_file, default_trans_args);
	LLTransUtil::parseLanguageStrings("language_settings.xml");

	// parseStrings() sets up the LLTrans substitution table. Add this one item.
	LLTrans::setDefaultArg("[sourceid]", gSavedSettings.getString("sourceid"));

	// Now that we've set "[sourceid]", have to go back through
	// default_trans_args and reinitialize all those other keys because some
	// of them, in turn, reference "[sourceid]".
	BOOST_FOREACH(std::string key, default_trans_args)
	{
		std::string brackets(key), nobrackets(key);
		// Invalid to inspect key[0] if key is empty(). But then, the entire
		// body of this loop is pointless if key is empty().
		if (key.empty())
			continue;

		if (key[0] != '[')
		{
			// key was passed without brackets. That means that 'nobrackets'
			// is correct but 'brackets' is not.
			brackets = STRINGIZE('[' << brackets << ']');
		}
		else
		{
			// key was passed with brackets. That means that 'brackets' is
			// correct but 'nobrackets' is not. Erase the left bracket.
			nobrackets.erase(0, 1);
			std::string::size_type length(nobrackets.length());
			if (length && nobrackets[length - 1] == ']')
			{
				nobrackets.erase(length - 1);
			}
		}
		// Calling LLTrans::getString() is what embeds the other default
		// translation strings into this one.
		LLTrans::setDefaultArg(brackets, LLTrans::getString(nobrackets));
	}

	// <FS:Ansariel> Set version number in VIEWER_GENERATION default substitute automatically
	LLStringUtil:: format_map_t gen_args;
	gen_args["[VERSION]"] = llformat("%d", LLVersionInfo::getInstance()->getMajor());
	LLTrans::setDefaultArg("[VIEWER_GENERATION]", LLTrans::getString("VIEWER_GENERATION", gen_args));
	LLTrans::setDefaultArg("[SHORT_VIEWER_GENERATION]", LLTrans::getString("SHORT_VIEWER_GENERATION", gen_args));
	// </FS:Ansariel>
}

//
// This function decides whether the client machine meets the minimum requirements to
// run in a maximized window, per the consensus of davep, boa and nyx on 3/30/2011.
//
bool LLAppViewer::meetsRequirementsForMaximizedStart()
{
	bool maximizedOk = (LLFeatureManager::getInstance()->getGPUClass() >= GPU_CLASS_2);

	maximizedOk &= (gSysMemory.getPhysicalMemoryKB() >= U32Gigabytes(1));

	return maximizedOk;
}

bool LLAppViewer::initWindow()
{
	LL_INFOS("AppInit") << "Initializing window..." << LL_ENDL;

	// store setting in a global for easy access and modification
	gHeadlessClient = gSavedSettings.getBOOL("HeadlessClient");

	// always start windowed
	BOOL ignorePixelDepth = gSavedSettings.getBOOL("IgnorePixelDepth");

	LLViewerWindow::Params window_params;
	window_params
		.title(gWindowTitle)
		.name(VIEWER_WINDOW_CLASSNAME)
		.x(gSavedSettings.getS32("WindowX"))
		.y(gSavedSettings.getS32("WindowY"))
		.width(gSavedSettings.getU32("WindowWidth"))
		.height(gSavedSettings.getU32("WindowHeight"))
		.min_width(gSavedSettings.getU32("MinWindowWidth"))
		.min_height(gSavedSettings.getU32("MinWindowHeight"))
/// <FS:CR> Since the 3.6.5 merge, setting fullscreen does terrible bad things on macs like opening
/// all floaters and menus off the left side of the screen. Let's not do that right now...
/// Hardcoding full screen OFF until it's fixed. On 10.7+ we have native full screen support anyway.
#ifndef LL_DARWIN
		.fullscreen(gSavedSettings.getBOOL("FullScreen"))
#else // !LL_DARWIN
		.fullscreen(false)
#endif // !LL_DARWIN
// </FS:CR>
		.ignore_pixel_depth(ignorePixelDepth)
		.first_run(mIsFirstRun);

	gViewerWindow = new LLViewerWindow(window_params);

	LL_INFOS("AppInit") << "gViewerwindow created." << LL_ENDL;

	// Need to load feature table before cheking to start watchdog.
	bool use_watchdog = false;
	int watchdog_enabled_setting = gSavedSettings.getS32("WatchdogEnabled");
	if (watchdog_enabled_setting == -1)
	{
		use_watchdog = !LLFeatureManager::getInstance()->isFeatureAvailable("WatchdogDisabled");
	}
	else
	{
		// The user has explicitly set this setting; always use that value.
		use_watchdog = bool(watchdog_enabled_setting);
	}

	LL_INFOS("AppInit") << "watchdog"
						<< (use_watchdog ? " " : " NOT ")
						<< "enabled"
						<< " (setting = " << watchdog_enabled_setting << ")"
						<< LL_ENDL;

	if (use_watchdog)
	{
		LLWatchdog::getInstance()->init();
	}

	// <FS:Ansariel> Init group notices, IMs and chiclets position before the
	//               screenchannel gets created
	gSavedSettings.setBOOL("InternalShowGroupNoticesTopRight", gSavedSettings.getBOOL("ShowGroupNoticesTopRight"));

	LLNotificationsUI::LLNotificationManager::getInstance();


#ifdef LL_DARWIN
	//Satisfy both MAINT-3135 (OSX 10.6 and earlier) MAINT-3288 (OSX 10.7 and later)
	LLOSInfo& os_info = LLOSInfo::instance();
	if (os_info.mMajorVer == 10 && os_info.mMinorVer < 7)
	{
		if ( os_info.mMinorVer == 6 && os_info.mBuild < 8 )
			gViewerWindow->getWindow()->setOldResize(true);
	}
#endif

	if (gSavedSettings.getBOOL("WindowMaximized"))
	{
		gViewerWindow->getWindow()->maximize();
	}

	//
	// Initialize GL stuff
	//

	if (mForceGraphicsLevel)
	{
		LLFeatureManager::getInstance()->setGraphicsLevel(*mForceGraphicsLevel, false);
		gSavedSettings.setU32("RenderQualityPerformance", *mForceGraphicsLevel);
	}

	// Set this flag in case we crash while initializing GL
	gSavedSettings.setBOOL("RenderInitError", TRUE);
	gSavedSettings.saveToFile( gSavedSettings.getString("ClientSettingsFile"), TRUE );

	gPipeline.init();
	LL_INFOS("AppInit") << "gPipeline Initialized" << LL_ENDL;

	stop_glerror();
	gViewerWindow->initGLDefaults();

	gSavedSettings.setBOOL("RenderInitError", FALSE);
	gSavedSettings.saveToFile( gSavedSettings.getString("ClientSettingsFile"), TRUE );

	//If we have a startup crash, it's usually near GL initialization, so simulate that.
	if(gCrashOnStartup)
	{
		LLAppViewer::instance()->forceErrorLLError();
	}

	//
	// Determine if the window should start maximized on initial run based
	// on graphics capability
	//
	if (gSavedSettings.getBOOL("FirstLoginThisInstall") && meetsRequirementsForMaximizedStart())
	{
		LL_INFOS("AppInit") << "This client met the requirements for a maximized initial screen." << LL_ENDL;
		gSavedSettings.setBOOL("WindowMaximized", TRUE);
	}

	if (gSavedSettings.getBOOL("WindowMaximized"))
	{
		gViewerWindow->getWindow()->maximize();
	}

	LLUI::getInstance()->mWindow = gViewerWindow->getWindow();

	// Show watch cursor
	gViewerWindow->setCursor(UI_CURSOR_WAIT);

	// Finish view initialization
	gViewerWindow->initBase();

	// show viewer window
	//gViewerWindow->getWindow()->show();

	LL_INFOS("AppInit") << "Window initialization done." << LL_ENDL;

	return true;
}

void LLAppViewer::writeDebugInfo(bool isStatic)
{
#if LL_WINDOWS && LL_BUGSPLAT
    // bugsplat does not create dump folder and debug logs are written directly
    // to logs folder, so it conflicts with main instance
    if (mSecondInstance)
    {
        return;
    }
#endif

    //Try to do the minimum when writing data during a crash.
    std::string* debug_filename;
    debug_filename = ( isStatic
        ? getStaticDebugFile()
        : getDynamicDebugFile() );

    LL_INFOS() << "Writing debug file " << *debug_filename << LL_ENDL;
    llofstream out_file(debug_filename->c_str());

    isStatic ?  LLSDSerialize::toPrettyXML(gDebugInfo, out_file)
             :  LLSDSerialize::toPrettyXML(gDebugInfo["Dynamic"], out_file);
}

LLSD LLAppViewer::getViewerInfo() const
{
	// The point of having one method build an LLSD info block and the other
	// construct the user-visible About string is to ensure that the same info
	// is available to a getInfo() caller as to the user opening
	// LLFloaterAbout.
	LLSD info;
	auto& versionInfo(LLVersionInfo::instance());
	info["VIEWER_VERSION"] = LLSDArray(versionInfo.getMajor())(versionInfo.getMinor())(versionInfo.getPatch())(versionInfo.getBuild());
	info["VIEWER_VERSION_STR"] = versionInfo.getVersion();
	info["BUILD_DATE"] = __DATE__;
	info["BUILD_TIME"] = __TIME__;
	info["CHANNEL"] = versionInfo.getChannel();
    info["ADDRESS_SIZE"] = ADDRESS_SIZE;
    // std::string build_config = versionInfo.getBuildConfig();
    //if (build_config != "Release")
    //{
    //    info["BUILD_CONFIG"] = build_config;
    //}
#ifdef USE_AVX2_OPTIMIZATION
	info["SIMD"] = "AVX2";
#elif USE_AVX_OPTIMIZATION
	info["SIMD"] = "AVX";
#else
	info["SIMD"] = "SSE2";
#endif

// <FS:CR> FIRE-8273: Add Open-sim indicator to About floater
#if defined OPENSIM
	info["BUILD_TYPE"] = LLTrans::getString("FSWithOpensim");
#elif defined HAVOK_TPV
	info["BUILD_TYPE"] = LLTrans::getString("FSWithHavok");
#else
	info["BUILD_TYPE"] = std::string();
#endif // OPENSIM
// </FS:CR>
	info["SKIN"] = gSavedSettings.getString("FSInternalSkinCurrent");
	info["THEME"] = gSavedSettings.getString("FSInternalSkinCurrentTheme");

	//[FIRE 3113 : SJ] Added Font and fontsize to info
	std::string font_name;
	std::string fsInternalFontSettingsFile = gSavedSettings.getString("FSInternalFontSettingsFile");
	if (LLTrans::findString(font_name, "font_" + fsInternalFontSettingsFile))
	{
		info["FONT"] = font_name;
	}
	else
	{
		info["FONT"] = LLTrans::getString("font_unknown");
	}
	info["FONT_SIZE"] = gSavedSettings.getF32("FSFontSizeAdjustment");
	info["FONT_SCREEN_DPI"] = gSavedSettings.getF32("FontScreenDPI");

	// <FS:PP> FIRE-15714: UI Scaling in SysInfo
	info["UI_SCALE_FACTOR"] = gSavedSettings.getF32("UIScaleFactor");

	//[FIRE-3923 : SJ] Added Drawdistance, bandwidth and LOD to info
	info["DRAW_DISTANCE"] = gSavedSettings.getF32("RenderFarClip");
	info["BANDWIDTH"] = gSavedSettings.getF32("ThrottleBandwidthKBPS");
	info["LOD"] = gSavedSettings.getF32("RenderVolumeLODFactor");

	//[FIRE 3113 : SJ] Added Settingsfile to info
	std::string mode_name;
	std::string sessionSettingsFile = gSavedSettings.getString("SessionSettingsFile");
	if (LLTrans::findString(mode_name, "mode_" + sessionSettingsFile))
	{
		info["MODE"] = mode_name;
	}
	else
	{
		info["MODE"] = LLTrans::getString("mode_unknown");
	}

	// return a URL to the release notes for this viewer, such as:
	// https://releasenotes.secondlife.com/viewer/2.1.0.123456.html
	// <FS:Ansariel> FIRE-13993: Create URL in the form of https://wiki.firestormviewer.org/firestorm_change_log_x.y.z.rev
	//std::string url = versionInfo.getReleaseNotes(); // VVM supplied
    //if (url.empty())
    //{
    //    url = LLTrans::getString("RELEASE_NOTES_BASE_URL");
    //    if (!LLStringUtil::endsWith(url, "/"))
    //        url += "/";
    //    url += LLURI::escape(versionInfo.getVersion()) + ".html";
    //}
	//info["VIEWER_RELEASE_NOTES_URL"] = url;
	std::string url = LLTrans::getString("RELEASE_NOTES_BASE_URL") + LLURI::escape(versionInfo.getVersion());
	info["VIEWER_RELEASE_NOTES_URL"] = url;
	// </FS:Ansariel>

#if LL_MSVC
	info["COMPILER"] = "MSVC";
	info["COMPILER_VERSION"] = _MSC_VER;
#elif LL_CLANG	// <FS:CR> Clang identification
	info["COMPILER"] = "Clang";
	info["COMPILER_VERSION"] = CLANG_VERSION_STRING;
#elif LL_GNUC
	info["COMPILER"] = "GCC";
	info["COMPILER_VERSION"] = GCC_VERSION;
#endif

	// Position
	LLViewerRegion* region = gAgent.getRegion();
	if (region)
	{
// [RLVa:KB] - Checked: 2014-02-24 (RLVa-1.4.10)
		if (RlvActions::canShowLocation())
		{
// [/RLVa:KB]
			LLVector3d pos = gAgent.getPositionGlobal();
			info["POSITION"] = ll_sd_from_vector3d(pos);
			info["POSITION_LOCAL"] = ll_sd_from_vector3(gAgent.getPosAgentFromGlobal(pos));
			info["REGION"] = gAgent.getRegion()->getName();
			boost::regex regex("\\.(secondlife|lindenlab)\\..*");
			info["HOSTNAME"] = boost::regex_replace(gAgent.getRegion()->getSimHostName(), regex, "");
			LLSLURL slurl;
			LLAgentUI::buildSLURL(slurl);
			info["SLURL"] = slurl.getSLURLString();
// [RLVa:KB] - Checked: 2014-02-24 (RLVa-1.4.10)
		}
		else
		{
			info["REGION"] = RlvStrings::getString(RlvStringKeys::Hidden::Region);
		}
		info["SERVER_VERSION"] = gLastVersionChannel;
// [/RLVa:KB]
	}

	// CPU
	info["CPU"] = gSysCPU.getCPUString();
	info["MEMORY_MB"] = LLSD::Integer(gSysMemory.getPhysicalMemoryKB().valueInUnits<LLUnits::Megabytes>());
	info["CONCURRENCY"] = LLSD::Integer((S32)boost::thread::hardware_concurrency());	// <FS:Beq> Add hardware concurrency to info
	// Moved hack adjustment to Windows memory size into llsys.cpp
	info["OS_VERSION"] = LLOSInfo::instance().getOSString();
	info["GRAPHICS_CARD_VENDOR"] = ll_safe_string((const char*)(glGetString(GL_VENDOR)));
	info["GRAPHICS_CARD"] = ll_safe_string((const char*)(glGetString(GL_RENDERER)));
	info["GRAPHICS_CARD_MEMORY"] = gGLManager.mVRAM;

#if LL_WINDOWS
	// <FS:Ansariel> FIRE-8264: System info displays wrong driver version on Optimus systems
	//std::string drvinfo = gDXHardware.getDriverVersionWMI();
	std::string drvinfo = gDXHardware.getDriverVersionWMI(gGLManager.mGLVendorShort);
	if (!drvinfo.empty())
	{
		info["GRAPHICS_DRIVER_VERSION"] = drvinfo;
	}
	else
	{
		LL_WARNS("DriverVersion")<< "Cannot get driver version from getDriverVersionWMI" << LL_ENDL;
		LLSD driver_info = gDXHardware.getDisplayInfo();
		if (driver_info.has("DriverVersion"))
		{
			info["GRAPHICS_DRIVER_VERSION"] = driver_info["DriverVersion"];
		}
	}
#endif

// [RLVa:KB] - Checked: 2010-04-18 (RLVa-1.2.0)
	info["RLV_VERSION"] = (rlv_handler_t::isEnabled()) ? RlvStrings::getVersionAbout() : LLTrans::getString("RLVaStatusDisabled");
// [/RLVa:KB]
	info["OPENGL_VERSION"] = ll_safe_string((const char*)(glGetString(GL_VERSION)));
	info["LIBCURL_VERSION"] = LLCore::LLHttp::getCURLVersion();
    // Settings

    LLRect window_rect = gViewerWindow->getWindowRectRaw();
    info["WINDOW_WIDTH"] = window_rect.getWidth();
    info["WINDOW_HEIGHT"] = window_rect.getHeight();

	// <FS> Custom sysinfo
    //info["FONT_SIZE_ADJUSTMENT"] = gSavedSettings.getF32("FontScreenDPI");
    //info["UI_SCALE"] = gSavedSettings.getF32("UIScaleFactor");
    //info["DRAW_DISTANCE"] = gSavedSettings.getF32("RenderFarClip");
    //info["NET_BANDWITH"] = gSavedSettings.getF32("ThrottleBandwidthKBPS");
    //info["LOD_FACTOR"] = gSavedSettings.getF32("RenderVolumeLODFactor");
    //info["RENDER_QUALITY"] = (F32)gSavedSettings.getU32("RenderQualityPerformance");
    //info["GPU_SHADERS"] = gSavedSettings.getBOOL("RenderDeferred") ? "Enabled" : "Disabled";
    //info["TEXTURE_MEMORY"] = gSavedSettings.getS32("TextureMemory");
	// </FS>

#if LL_DARWIN
    info["HIDPI"] = gHiDPISupport;
#endif

	// Libraries

	info["J2C_VERSION"] = LLImageJ2C::getEngineInfo();
	bool want_fullname = true;
	info["AUDIO_DRIVER_VERSION"] = gAudiop ? LLSD(gAudiop->getDriverName(want_fullname)) : "Undefined";
	if(LLVoiceClient::getInstance()->voiceEnabled())
	{
        LLVoiceVersionInfo version = LLVoiceClient::getInstance()->getVersion();
        const std::string build_version = version.mBuildVersion;
		std::ostringstream version_string;
        if (std::equal(build_version.begin(), build_version.begin() + version.serverVersion.size(),
                       version.serverVersion.begin()))
        {  // Normal case: Show type and build version.
            version_string << version.serverType << " " << build_version << std::endl;
        }
        else
        {  // Mismatch: Show both versions.
            version_string << version.serverVersion << "/" << build_version << std::endl;
        }
		info["VOICE_VERSION"] = version_string.str();
	}
	else
	{
		info["VOICE_VERSION"] = LLTrans::getString("NotConnected");
	}

//#if !LL_LINUX
	std::ostringstream cef_ver_codec;
	cef_ver_codec << "Dullahan: ";
	cef_ver_codec << DULLAHAN_VERSION_MAJOR;
	cef_ver_codec << ".";
	cef_ver_codec << DULLAHAN_VERSION_MINOR;
	cef_ver_codec << ".";
	cef_ver_codec << DULLAHAN_VERSION_POINT;
	cef_ver_codec << ".";
	cef_ver_codec << DULLAHAN_VERSION_BUILD;

	cef_ver_codec << std::endl;
	cef_ver_codec << "  CEF: ";
	cef_ver_codec << CEF_VERSION;

	cef_ver_codec << std::endl;
	cef_ver_codec << "  Chromium: ";
	cef_ver_codec << CHROME_VERSION_MAJOR;
	cef_ver_codec << ".";
	cef_ver_codec << CHROME_VERSION_MINOR;
	cef_ver_codec << ".";
	cef_ver_codec << CHROME_VERSION_BUILD;
	cef_ver_codec << ".";
	cef_ver_codec << CHROME_VERSION_PATCH;

	info["LIBCEF_VERSION"] = cef_ver_codec.str();
//#else
//	info["LIBCEF_VERSION"] = "Undefined";
//#endif

#if !LL_LINUX
	std::ostringstream vlc_ver_codec;
	vlc_ver_codec << LIBVLC_VERSION_MAJOR;
	vlc_ver_codec << ".";
	vlc_ver_codec << LIBVLC_VERSION_MINOR;
	vlc_ver_codec << ".";
	vlc_ver_codec << LIBVLC_VERSION_REVISION;
	info["LIBVLC_VERSION"] = vlc_ver_codec.str();
#else
	info["LIBVLC_VERSION"] = "Using gstreamer 1.0";
#endif

	S32 packets_in = LLViewerStats::instance().getRecording().getSum(LLStatViewer::PACKETS_IN);
	if (packets_in > 0)
	{
		info["PACKETS_LOST"] = LLViewerStats::instance().getRecording().getSum(LLStatViewer::PACKETS_LOST);
		info["PACKETS_IN"] = packets_in;
		info["PACKETS_PCT"] = 100.f*info["PACKETS_LOST"].asReal() / info["PACKETS_IN"].asReal();
	}

	if (mServerReleaseNotesURL.empty())
	{
		if (gAgent.getRegion())
		{
			info["SERVER_RELEASE_NOTES_URL"] = LLTrans::getString("RetrievingData");
		}
		else
		{
			info["SERVER_RELEASE_NOTES_URL"] = LLTrans::getString("NotConnected");
		}
	}
	else if (LLStringUtil::startsWith(mServerReleaseNotesURL, "http")) // it's an URL
	{
		info["SERVER_RELEASE_NOTES_URL"] = "[" + LLWeb::escapeURL(mServerReleaseNotesURL) + " " + LLTrans::getString("ReleaseNotes") + "]";
	}
	else
	{
		info["SERVER_RELEASE_NOTES_URL"] = mServerReleaseNotesURL;
	}

    // populate field for new local disk cache with some details
    info["DISK_CACHE_INFO"] = LLDiskCache::getInstance()->getCacheInfo();

	// <FS:PP> FIRE-4785: Current render quality setting in sysinfo / about floater
	switch (gSavedSettings.getU32("RenderQualityPerformance"))
	{
		case 0:
			info["RENDERQUALITY"] = LLTrans::getString("render_quality_low");
			info["RENDERQUALITY_FSDATA_ENGLISH"] = "Low (1/7)";
			break;
		case 1:
			info["RENDERQUALITY"] = LLTrans::getString("render_quality_mediumlow");
			info["RENDERQUALITY_FSDATA_ENGLISH"] = "Medium-Low (2/7)";
			break;
		case 2:
			info["RENDERQUALITY"] = LLTrans::getString("render_quality_medium");
			info["RENDERQUALITY_FSDATA_ENGLISH"] = "Medium (3/7)";
			break;
		case 3:
			info["RENDERQUALITY"] = LLTrans::getString("render_quality_mediumhigh");
			info["RENDERQUALITY_FSDATA_ENGLISH"] = "Medium-High (4/7)";
			break;
		case 4:
			info["RENDERQUALITY"] = LLTrans::getString("render_quality_high");
			info["RENDERQUALITY_FSDATA_ENGLISH"] = "High (5/7)";
			break;
		case 5:
			info["RENDERQUALITY"] = LLTrans::getString("render_quality_highultra");
			info["RENDERQUALITY_FSDATA_ENGLISH"] = "High-Ultra (6/7)";
			break;
		case 6:
			info["RENDERQUALITY"] = LLTrans::getString("render_quality_ultra");
			info["RENDERQUALITY_FSDATA_ENGLISH"] = "Ultra (7/7)";
			break;
		default:
			info["RENDERQUALITY"] = LLTrans::getString("render_quality_unknown");
			info["RENDERQUALITY_FSDATA_ENGLISH"] = "Unknown, user has RenderQualityPerformance debug setting beyond the normal range (0-6)";
			break;
	}
	// </FS:PP>

	// <FS:PP> ALM enabled or disabled
	if (gSavedSettings.getBOOL("RenderDeferred"))
	{
		info["ALMSTATUS"] = LLTrans::getString("PermYes");
		info["ALMSTATUS_FSDATA_ENGLISH"] = "Yes";
	}
	else
	{
		info["ALMSTATUS"] = LLTrans::getString("PermNo");
		info["ALMSTATUS_FSDATA_ENGLISH"] = "No";
	}
	// </FS:PP>

	// <FS:Ansariel> FIRE-11768: Include texture memory settings
	info["TEXTUREMEMORYDYNAMIC"] = LLViewerTextureList::canUseDynamicTextureMemory() && gSavedSettings.getBOOL("FSDynamicTextureMemory");
	info["TEXTUREMEMORY"] = gSavedSettings.getS32("TextureMemory");
	info["TEXTUREMEMORYMULTIPLIER"] = gSavedSettings.getF32("RenderTextureMemoryMultiple");
	info["TEXTUREMEMORYMIN"] = gSavedSettings.getS32("FSDynamicTextureMemoryMinTextureMemory");
	info["TEXTUREMEMORYCACHERESERVE"] = gSavedSettings.getS32("FSDynamicTextureMemoryCacheReserve");
	info["TEXTUREMEMORYGPURESERVE"] = gSavedSettings.getS32("FSDynamicTextureMemoryGPUReserve");
	// </FS:Ansariel>

	return info;
}

std::string LLAppViewer::getViewerInfoString(bool default_string) const
{
	std::ostringstream support;

	LLSD info(getViewerInfo());

	// Render the LLSD from getInfo() as a format_map_t
	LLStringUtil::format_map_t args;

	// allow the "Release Notes" URL label to be localized
	args["ReleaseNotes"] = LLTrans::getString("ReleaseNotes", default_string);

	for (LLSD::map_const_iterator ii(info.beginMap()), iend(info.endMap());
		ii != iend; ++ii)
	{
		if (! ii->second.isArray())
		{
			// Scalar value
			if (ii->second.isUndefined())
			{
				args[ii->first] = LLTrans::getString("none_text", default_string);
			}
			else
			{
				// don't forget to render value asString()
				args[ii->first] = ii->second.asString();
			}
		}
		else
		{
			// array value: build KEY_0, KEY_1 etc. entries
			for (LLSD::Integer n(0), size(ii->second.size()); n < size; ++n)
			{
				args[STRINGIZE(ii->first << '_' << n)] = ii->second[n].asString();
			}
		}
	}

	// Now build the various pieces
	support << LLTrans::getString("AboutHeader", args, default_string);
	//if (info.has("BUILD_CONFIG"))
	//{
	//	support << "\n" << LLTrans::getString("BuildConfig", args, default_string);
	//}
	if (info.has("REGION"))
	{
// [RLVa:KB] - Checked: 2014-02-24 (RLVa-1.4.10)
		support << "\n\n" << LLTrans::getString( (RlvActions::canShowLocation()) ? "AboutPosition" : "AboutPositionRLVShowLoc", args, default_string);
// [/RLVa:KB]
//		support << "\n\n" << LLTrans::getString("AboutPosition", args, default_string);
	}
	support << "\n\n" << LLTrans::getString("AboutSystem", args, default_string);
	support << "\n";
	if (info.has("GRAPHICS_DRIVER_VERSION"))
	{
		support << "\n" << LLTrans::getString("AboutDriver", args, default_string);
	}
	support << "\n" << LLTrans::getString("AboutOGL", args, default_string);
	//support << "\n\n" << LLTrans::getString("AboutSettings", args, default_string); // <FS> Custom sysinfo
#if LL_DARWIN
	support << "\n" << LLTrans::getString("AboutOSXHiDPI", args, default_string);
#endif
	support << "\n\n" << LLTrans::getString("AboutLibs", args, default_string);
	// <FS> Custom sysinfo
	if (info.has("BANDWIDTH")) //For added info in help floater
	{
		support << "\n" << LLTrans::getString("AboutSettings", args, default_string);
	}
	if (info.has("TEXTUREMEMORYDYNAMIC"))
	{
		if (info["TEXTUREMEMORYDYNAMIC"].asBoolean())
		{
			support << "\n" << LLTrans::getString("AboutTextureMemoryDynamic", args, default_string);
		}
		else
		{
			support << "\n" << LLTrans::getString("AboutTextureMemory", args, default_string);
		}
	}
	if (info.has("DISK_CACHE_INFO"))
	{
		support << "\n" << LLTrans::getString("AboutCache", args, default_string);
	}
	// </FS>
	if (info.has("COMPILER"))
	{
		support << "\n" << LLTrans::getString("AboutCompiler", args, default_string);
	}
	if (info.has("PACKETS_IN"))
	{
		support << '\n' << LLTrans::getString("AboutTraffic", args, default_string);
	}

	// SLT timestamp
	LLSD substitution;
	substitution["datetime"] = (S32)time(NULL);//(S32)time_corrected();
	support << "\n" << LLTrans::getString("AboutTime", substitution, default_string);

	return support.str();
}

void LLAppViewer::cleanupSavedSettings()
{
	gSavedSettings.setBOOL("MouseSun", FALSE);

	gSavedSettings.setBOOL("UseEnergy", TRUE);				// force toggle to turn off, since sends message to simulator

	gSavedSettings.setBOOL("DebugWindowProc", gDebugWindowProc);

	gSavedSettings.setBOOL("ShowObjectUpdates", gShowObjectUpdates);

	if (gDebugView)
	{
		gSavedSettings.setBOOL("ShowDebugConsole", gDebugView->mDebugConsolep->getVisible());
	}

	// save window position if not maximized
	// as we don't track it in callbacks
	if(NULL != gViewerWindow)
	{
		BOOL maximized = gViewerWindow->getWindow()->getMaximized();
		if (!maximized)
		{
			LLCoordScreen window_pos;

			if (gViewerWindow->getWindow()->getPosition(&window_pos))
			{
				gSavedSettings.setS32("WindowX", window_pos.mX);
				gSavedSettings.setS32("WindowY", window_pos.mY);
			}
		}
	}

	gSavedSettings.setF32("MapScale", LLWorldMapView::sMapScale );

	// Some things are cached in LLAgent.
	if (gAgent.isInitialized())
	{
		gSavedSettings.setF32("RenderFarClip", gAgentCamera.mDrawDistance);
	}
}

void LLAppViewer::removeCacheFiles(const std::string& file_mask)
{
	gDirUtilp->deleteFilesInDir(gDirUtilp->getExpandedFilename(LL_PATH_CACHE, ""), file_mask);
}

void LLAppViewer::writeSystemInfo()
{

    if (! gDebugInfo.has("Dynamic") )
        gDebugInfo["Dynamic"] = LLSD::emptyMap();

	// <FS:ND> we don't want this (otherwise set filename to Firestorm.old/log
// #if LL_WINDOWS && !LL_BUGSPLAT
// 	gDebugInfo["SLLog"] = gDirUtilp->getExpandedFilename(LL_PATH_DUMP,"SecondLife.log");
// #else
//     //Not ideal but sufficient for good reporting.
//     gDebugInfo["SLLog"] = gDirUtilp->getExpandedFilename(LL_PATH_LOGS,"SecondLife.old");  //LLError::logFileName();
// #endif
	// </FS:ND>

	gDebugInfo["ClientInfo"]["Name"] = LLVersionInfo::instance().getChannel();
// [SL:KB] - Patch: Viewer-CrashReporting | Checked: 2011-05-08 (Catznip-2.6.0a) | Added: Catznip-2.6.0a
	gDebugInfo["ClientInfo"]["Version"] = LLVersionInfo::instance().getVersion();
	gDebugInfo["ClientInfo"]["Platform"] = LLVersionInfo::instance().getBuildPlatform();
// [/SL:KB]
	gDebugInfo["ClientInfo"]["MajorVersion"] = LLVersionInfo::instance().getMajor();
	gDebugInfo["ClientInfo"]["MinorVersion"] = LLVersionInfo::instance().getMinor();
	gDebugInfo["ClientInfo"]["PatchVersion"] = LLVersionInfo::instance().getPatch();
	gDebugInfo["ClientInfo"]["BuildVersion"] = LLVersionInfo::instance().getBuild();
	gDebugInfo["ClientInfo"]["AddressSize"] = LLVersionInfo::instance().getAddressSize();

// <FS:ND> Add which flavor of FS generated an error
#ifdef OPENSIM
	gDebugInfo["ClientInfo"]["Flavor"] = "oss";
#else
	gDebugInfo["ClientInfo"]["Flavor"] = "hvk";
#endif
// </FS:ND>

	//	gDebugInfo["CAFilename"] = gDirUtilp->getCAFile();

	gDebugInfo["CPUInfo"]["CPUString"] = gSysCPU.getCPUString();
	gDebugInfo["CPUInfo"]["CPUFamily"] = gSysCPU.getFamily();
	gDebugInfo["CPUInfo"]["CPUMhz"] = (S32)gSysCPU.getMHz();
	gDebugInfo["CPUInfo"]["CPUAltivec"] = gSysCPU.hasAltivec();
	gDebugInfo["CPUInfo"]["CPUSSE"] = gSysCPU.hasSSE();
	gDebugInfo["CPUInfo"]["CPUSSE2"] = gSysCPU.hasSSE2();

	gDebugInfo["RAMInfo"]["Physical"] = LLSD::Integer(gSysMemory.getPhysicalMemoryKB().value());
	gDebugInfo["RAMInfo"]["Allocated"] = LLSD::Integer(gMemoryAllocated.valueInUnits<LLUnits::Kilobytes>());
	gDebugInfo["OSInfo"] = LLOSInfo::instance().getOSStringSimple();

	// The user is not logged on yet, but record the current grid choice login url
	// which may have been the intended grid.
	gDebugInfo["GridName"] = LLGridManager::getInstance()->getGridId();

	// *FIX:Mani - move this down in llappviewerwin32
#ifdef LL_WINDOWS
	DWORD thread_id = GetCurrentThreadId();
	gDebugInfo["MainloopThreadID"] = (S32)thread_id;
#endif

#ifndef LL_BUGSPLAT
	// "CrashNotHandled" is set here, while things are running well,
	// in case of a freeze. If there is a freeze, the crash logger will be launched
	// and can read this value from the debug_info.log.
	// If the crash is handled by LLAppViewer::handleViewerCrash, ie not a freeze,
	// then the value of "CrashNotHandled" will be set to true.
	gDebugInfo["CrashNotHandled"] = LLSD::Boolean(true);
#else // LL_BUGSPLAT
	// "CrashNotHandled" is obsolete; it used (not very successsfully)
    // to try to distinguish crashes from freezes - the intent here to to avoid calling it a freeze
	gDebugInfo["CrashNotHandled"] = LLSD::Boolean(false);
#endif // ! LL_BUGSPLAT

	// Insert crash host url (url to post crash log to) if configured. This insures
	// that the crash report will go to the proper location in the case of a
	// prior freeze.
	std::string crashHostUrl = gSavedSettings.get<std::string>("CrashHostUrl");
	if(crashHostUrl != "")
	{
		gDebugInfo["CrashHostUrl"] = crashHostUrl;
	}

	// Dump some debugging info
	LL_INFOS("SystemInfo") << "Application: " << LLTrans::getString("APP_NAME") << LL_ENDL;

	// <FS:ND> Print into about git sha hash this build is based on.
	// LL_INFOS("SystemInfo") << "Version: " << LLVersionInfo::getChannelAndVersion() << LL_ENDL;
	LL_INFOS("SystemInfo") << "Version: " <<  LLVersionInfo::instance().getChannelAndVersion() << " [" <<  LLVersionInfo::instance().getGitHash() << "]" << LL_ENDL;
	// </FS:ND>

	// Dump the local time and time zone
	time_t now;
	time(&now);
	char tbuffer[256];		/* Flawfinder: ignore */
	strftime(tbuffer, 256, "%Y-%m-%dT%H:%M:%S %Z", localtime(&now));
	LL_INFOS("SystemInfo") << "Local time: " << tbuffer << LL_ENDL;

	// query some system information
	LL_INFOS("SystemInfo") << "CPU info:\n" << gSysCPU << LL_ENDL;
	LL_INFOS("SystemInfo") << "Memory info:\n" << gSysMemory << LL_ENDL;
	LL_INFOS("SystemInfo") << "OS: " << LLOSInfo::instance().getOSStringSimple() << LL_ENDL;
	LL_INFOS("SystemInfo") << "OS info: " << LLOSInfo::instance() << LL_ENDL;

	// <FS:ND> Breakpad merge. Only include SettingsFile if the user selected this in prefs. Patch from Catznip
    // gDebugInfo["SettingsFilename"] = gSavedSettings.getString("ClientSettingsFile");
	if (gCrashSettings.getBOOL("CrashSubmitSettings"))
		gDebugInfo["SettingsFilename"] = gSavedSettings.getString("ClientSettingsFile");
	// </FS:ND>

	gDebugInfo["ViewerExePath"] = gDirUtilp->getExecutablePathAndName();
	gDebugInfo["CurrentPath"] = gDirUtilp->getCurPath();
	gDebugInfo["FirstLogin"] = LLSD::Boolean(gAgent.isFirstLogin());
	gDebugInfo["FirstRunThisInstall"] = gSavedSettings.getBOOL("FirstRunThisInstall");
    gDebugInfo["StartupState"] = LLStartUp::getStartupStateString();

	// <FS:ND> FIRE-31153, do not use gViewerWindow->getWindow which equals nullptr at this point
	//std::vector<std::string> resolutions = gViewerWindow->getWindow()->getDisplaysResolutionList();
	std::vector<std::string> resolutions = LLWindow::getDisplaysResolutionList();
	// </FS:ND>

	for (auto res_iter : resolutions)
	{
		gDebugInfo["DisplayInfo"].append(res_iter);
	}

	writeDebugInfo(); // Save out debug_info.log early, in case of crash.
}

#ifdef LL_WINDOWS
//For whatever reason, in Windows when using OOP server for breakpad, the callback to get the
//name of the dump file is not getting triggered by the breakpad library.   Unfortunately they
//also didn't see fit to provide a simple query request across the pipe to get this name either.
//Since we are putting our output in a runtime generated directory and we know the header data in
//the dump format, we can however use the following hack to identify our file.
// TODO make this a member function.
void getFileList()
{
	std::stringstream filenames;

	typedef std::vector<std::string> vec;
	std::string pathname = gDirUtilp->getExpandedFilename(LL_PATH_DUMP,"");
	vec file_vec = gDirUtilp->getFilesInDir(pathname);
	for(vec::const_iterator iter=file_vec.begin(); iter!=file_vec.end(); ++iter)
	{
		filenames << *iter << " ";
		if ( ( iter->length() > 30 ) && (iter->rfind(".dmp") == (iter->length()-4) ) )
		{
			std::string fullname = pathname + *iter;
			llifstream fdat( fullname.c_str(), std::ifstream::binary);
			if (fdat)
			{
				char buf[5];
				fdat.read(buf,4);
				fdat.close();
				if (!strncmp(buf,"MDMP",4))
				{
					gDebugInfo["Dynamic"]["MinidumpPath"] = fullname;
					break;
				}
			}
		}
	}
	filenames << std::endl;
	gDebugInfo["Dynamic"]["DumpDirContents"] = filenames.str();
}
#endif

void LLAppViewer::handleViewerCrash()
{
	LL_INFOS("CRASHREPORT") << "Handle viewer crash entry." << LL_ENDL;

	LL_INFOS("CRASHREPORT") << "Last render pool type: " << LLPipeline::sCurRenderPoolType << LL_ENDL ;

	LLMemory::logMemoryInfo(true) ;

	//print out recorded call stacks if there are any.
	LLError::LLCallStacks::print();

	LLAppViewer* pApp = LLAppViewer::instance();
	if (pApp->beingDebugged())
	{
		// This will drop us into the debugger.
		abort();
	}

	if (LLApp::isCrashloggerDisabled())
	{
		abort();
	}

	// Returns whether a dialog was shown.
	// Only do the logic in here once
	if (pApp->mReportedCrash)
	{
		return;
	}
	pApp->mReportedCrash = TRUE;

	// Insert crash host url (url to post crash log to) if configured.
	std::string crashHostUrl = gSavedSettings.get<std::string>("CrashHostUrl");
	if(crashHostUrl != "")
	{
		gDebugInfo["Dynamic"]["CrashHostUrl"] = crashHostUrl;
	}

	LLParcel* parcel = LLViewerParcelMgr::getInstance()->getAgentParcel();
	if ( parcel && parcel->getMusicURL()[0])
	{
		gDebugInfo["Dynamic"]["ParcelMusicURL"] = parcel->getMusicURL();
	}
	if ( parcel && parcel->getMediaURL()[0])
	{
		gDebugInfo["Dynamic"]["ParcelMediaURL"] = parcel->getMediaURL();
	}

	gDebugInfo["Dynamic"]["SessionLength"] = F32(LLFrameTimer::getElapsedSeconds());
	gDebugInfo["Dynamic"]["RAMInfo"]["Allocated"] = LLSD::Integer(LLMemory::getCurrentRSS() / 1024);

	if(gLogoutInProgress)
	{
		gDebugInfo["Dynamic"]["LastExecEvent"] = LAST_EXEC_LOGOUT_CRASH;
	}
	else
	{
		gDebugInfo["Dynamic"]["LastExecEvent"] = gLLErrorActivated ? LAST_EXEC_LLERROR_CRASH : LAST_EXEC_OTHER_CRASH;
	}

	if(gAgent.getRegion())
	{
		gDebugInfo["Dynamic"]["CurrentSimHost"] = gAgent.getRegion()->getSimHostName();
		gDebugInfo["Dynamic"]["CurrentRegion"] = gAgent.getRegion()->getName();

		const LLVector3& loc = gAgent.getPositionAgent();
		gDebugInfo["Dynamic"]["CurrentLocationX"] = loc.mV[0];
		gDebugInfo["Dynamic"]["CurrentLocationY"] = loc.mV[1];
		gDebugInfo["Dynamic"]["CurrentLocationZ"] = loc.mV[2];
	}

	if(LLAppViewer::instance()->mMainloopTimeout)
	{
		gDebugInfo["Dynamic"]["MainloopTimeoutState"] = LLAppViewer::instance()->mMainloopTimeout->getState();
	}

	// The crash is being handled here so set this value to false.
	// Otherwise the crash logger will think this crash was a freeze.
	gDebugInfo["Dynamic"]["CrashNotHandled"] = LLSD::Boolean(false);

	//Write out the crash status file
	//Use marker file style setup, as that's the simplest, especially since
	//we're already in a crash situation
	if (gDirUtilp)
	{
		std::string crash_marker_file_name = gDirUtilp->getExpandedFilename(LL_PATH_LOGS,
																			gLLErrorActivated
																			? LLERROR_MARKER_FILE_NAME
																			: ERROR_MARKER_FILE_NAME);
		LLAPRFile crash_marker_file ;
		crash_marker_file.open(crash_marker_file_name, LL_APR_WB);
		if (crash_marker_file.getFileHandle())
		{
			LL_INFOS("MarkerFile") << "Created crash marker file " << crash_marker_file_name << LL_ENDL;
			recordMarkerVersion(crash_marker_file);
		}
		else
		{
			LL_WARNS("MarkerFile") << "Cannot create error marker file " << crash_marker_file_name << LL_ENDL;
		}
	}
	else
	{
		LL_WARNS("MarkerFile") << "No gDirUtilp with which to create error marker file name" << LL_ENDL;
	}

#ifdef LL_WINDOWS
	Sleep(200);
#endif

	char *minidump_file = pApp->getMiniDumpFilename();
    LL_DEBUGS("CRASHREPORT") << "minidump file name " << minidump_file << LL_ENDL;
	if(minidump_file && minidump_file[0] != 0)
	{
		gDebugInfo["Dynamic"]["MinidumpPath"] = minidump_file;
	}
	else
	{
#ifdef LL_WINDOWS
		getFileList();
#else
        LL_WARNS("CRASHREPORT") << "no minidump file?" << LL_ENDL;
#endif
	}
    gDebugInfo["Dynamic"]["CrashType"]="crash";

	if (gMessageSystem && gDirUtilp)
	{
		std::string filename;
		filename = gDirUtilp->getExpandedFilename(LL_PATH_DUMP, "stats.log");
        LL_DEBUGS("CRASHREPORT") << "recording stats " << filename << LL_ENDL;
		llofstream file(filename.c_str(), std::ios_base::binary);
		if(file.good())
		{
			gMessageSystem->summarizeLogs(file);
			file.close();
		}
        else
        {
            LL_WARNS("CRASHREPORT") << "problem recording stats" << LL_ENDL;
        }
	}

	if (gMessageSystem)
	{
		gMessageSystem->getCircuitInfo(gDebugInfo["CircuitInfo"]);
		gMessageSystem->stopLogging();
	}

	if (LLWorld::instanceExists()) LLWorld::getInstance()->getInfo(gDebugInfo["Dynamic"]);

	gDebugInfo["FatalMessage"] = LLError::getFatalMessage();

	// Close the debug file
	pApp->writeDebugInfo(false);  //false answers the isStatic question with the least overhead.
}

// static
void LLAppViewer::recordMarkerVersion(LLAPRFile& marker_file)
{
	std::string marker_version(LLVersionInfo::instance().getChannelAndVersion());
	if ( marker_version.length() > MAX_MARKER_LENGTH )
	{
		LL_WARNS_ONCE("MarkerFile") << "Version length ("<< marker_version.length()<< ")"
									<< " greater than maximum (" << MAX_MARKER_LENGTH << ")"
									<< ": marker matching may be incorrect"
									<< LL_ENDL;
	}

	// record the viewer version in the marker file
	marker_file.write(marker_version.data(), marker_version.length());

	marker_file.flush(); // <FS:ND/> Make sure filesystem reflects what we wrote.
}

bool LLAppViewer::markerIsSameVersion(const std::string& marker_name) const
{
	bool sameVersion = false;

	std::string my_version(LLVersionInfo::instance().getChannelAndVersion());
	char marker_version[MAX_MARKER_LENGTH];
	S32  marker_version_length;

	LLAPRFile marker_file;
	marker_file.open(marker_name, LL_APR_RB);
	if (marker_file.getFileHandle())
	{
		marker_version_length = marker_file.read(marker_version, sizeof(marker_version));
		std::string marker_string(marker_version, marker_version_length);
		if ( 0 == my_version.compare( 0, my_version.length(), marker_version, 0, marker_version_length ) )
		{
			sameVersion = true;
		}
		LL_DEBUGS("MarkerFile") << "Compare markers for '" << marker_name << "': "
								<< "\n   mine '" << my_version    << "'"
								<< "\n marker '" << marker_string << "'"
								<< "\n " << ( sameVersion ? "same" : "different" ) << " version"
								<< LL_ENDL;
		marker_file.close();
	}
	return sameVersion;
}

void LLAppViewer::processMarkerFiles()
{
	//We've got 4 things to test for here
	// - Other Process Running (SecondLife.exec_marker present, locked)
	// - Freeze (SecondLife.exec_marker present, not locked)
	// - LLError Crash (SecondLife.llerror_marker present)
	// - Other Crash (SecondLife.error_marker present)
	// These checks should also remove these files for the last 2 cases if they currently exist

	std::ostringstream marker_log_stream;
	bool marker_is_same_version = true;
	// first, look for the marker created at startup and deleted on a clean exit
	mMarkerFileName = gDirUtilp->getExpandedFilename(LL_PATH_LOGS,MARKER_FILE_NAME);
	if (LLAPRFile::isExist(mMarkerFileName, NULL, LL_APR_RB))
	{
		// File exists...
		// first, read it to see if it was created by the same version (we need this later)
		marker_is_same_version = markerIsSameVersion(mMarkerFileName);

		// now test to see if this file is locked by a running process (try to open for write)
		marker_log_stream << "Checking exec marker file for lock...";
		mMarkerFile.open(mMarkerFileName, LL_APR_WB);
		// <FS:ND> Remove LLVolatileAPRPool/apr_file_t and use FILE* instead
		//apr_file_t* fMarker = mMarkerFile.getFileHandle() ;
		LLAPRFile::tFiletype* fMarker = mMarkerFile.getFileHandle() ; 
		// </FS:ND>
		if (!fMarker)
		{
			marker_log_stream << "Exec marker file open failed - assume it is locked.";
			mSecondInstance = true; // lock means that instance is running.
		}
		else
		{
			// We were able to open it, now try to lock it ourselves...
			if (apr_file_lock(fMarker, APR_FLOCK_NONBLOCK | APR_FLOCK_EXCLUSIVE) != APR_SUCCESS)
			{
				marker_log_stream << "Locking exec marker failed.";
				mSecondInstance = true; // lost a race? be conservative
				mMarkerFile.close(); // <FS:ND/> Cannot lock the file and take ownership. Don't keep it open
			}
			else
			{
				// No other instances; we've locked this file now, so record our version; delete on quit.
				recordMarkerVersion(mMarkerFile);
				marker_log_stream << "Exec marker file existed but was not locked; rewritten.";
			}
		}
		initLoggingAndGetLastDuration();

		std::string marker_log_msg(marker_log_stream.str());
		LL_INFOS("MarkerFile") << marker_log_msg << LL_ENDL;

		if (mSecondInstance)
		{
			LL_INFOS("MarkerFile") << "Exec marker '"<< mMarkerFileName << "' owned by another instance" << LL_ENDL;
		}
		else if (marker_is_same_version)
		{
			// the file existed, is ours, and matched our version, so we can report on what it says
			LL_INFOS("MarkerFile") << "Exec marker '"<< mMarkerFileName << "' found; last exec crashed" << LL_ENDL;
			gLastExecEvent = LAST_EXEC_OTHER_CRASH;
		}
		else
		{
			LL_INFOS("MarkerFile") << "Exec marker '"<< mMarkerFileName << "' found, but versions did not match" << LL_ENDL;
		}
	}
	else // marker did not exist... last exec (if any) did not freeze
	{
		initLoggingAndGetLastDuration();
		// Create the marker file for this execution & lock it; it will be deleted on a clean exit
		apr_status_t s;
		s = mMarkerFile.open(mMarkerFileName, LL_APR_WB, TRUE);

		if (s == APR_SUCCESS && mMarkerFile.getFileHandle())
		{
			LL_DEBUGS("MarkerFile") << "Exec marker file '"<< mMarkerFileName << "' created." << LL_ENDL;
			if (APR_SUCCESS == apr_file_lock(mMarkerFile.getFileHandle(), APR_FLOCK_NONBLOCK | APR_FLOCK_EXCLUSIVE))
			{
				recordMarkerVersion(mMarkerFile);
				LL_DEBUGS("MarkerFile") << "Exec marker file locked." << LL_ENDL;
			}
			else
			{
				LL_WARNS("MarkerFile") << "Exec marker file cannot be locked." << LL_ENDL;
			}
		}
		else
		{
			LL_WARNS("MarkerFile") << "Failed to create exec marker file '"<< mMarkerFileName << "'." << LL_ENDL;
		}
	}

	// now check for cases in which the exec marker may have been cleaned up by crash handlers

	// check for any last exec event report based on whether or not it happened during logout
	// (the logout marker is created when logout begins)
	std::string logout_marker_file =  gDirUtilp->getExpandedFilename(LL_PATH_LOGS, LOGOUT_MARKER_FILE_NAME);
	if(LLAPRFile::isExist(logout_marker_file, NULL, LL_APR_RB))
	{
		if (markerIsSameVersion(logout_marker_file))
		{
			gLastExecEvent = LAST_EXEC_LOGOUT_FROZE;
			LL_INFOS("MarkerFile") << "Logout crash marker '"<< logout_marker_file << "', changing LastExecEvent to LOGOUT_FROZE" << LL_ENDL;
		}
		else
		{
			LL_INFOS("MarkerFile") << "Logout crash marker '"<< logout_marker_file << "' found, but versions did not match" << LL_ENDL;
		}
		LLAPRFile::remove(logout_marker_file);
	}
	// further refine based on whether or not a marker created during an llerr crash is found
	std::string llerror_marker_file = gDirUtilp->getExpandedFilename(LL_PATH_LOGS, LLERROR_MARKER_FILE_NAME);
	if(LLAPRFile::isExist(llerror_marker_file, NULL, LL_APR_RB))
	{
		if (markerIsSameVersion(llerror_marker_file))
		{
			if ( gLastExecEvent == LAST_EXEC_LOGOUT_FROZE )
			{
				gLastExecEvent = LAST_EXEC_LOGOUT_CRASH;
				LL_INFOS("MarkerFile") << "LLError marker '"<< llerror_marker_file << "' crashed, setting LastExecEvent to LOGOUT_CRASH" << LL_ENDL;
			}
			else
			{
				gLastExecEvent = LAST_EXEC_LLERROR_CRASH;
				LL_INFOS("MarkerFile") << "LLError marker '"<< llerror_marker_file << "' crashed, setting LastExecEvent to LLERROR_CRASH" << LL_ENDL;
			}
		}
		else
		{
			LL_INFOS("MarkerFile") << "LLError marker '"<< llerror_marker_file << "' found, but versions did not match" << LL_ENDL;
		}
		LLAPRFile::remove(llerror_marker_file);
	}
	// and last refine based on whether or not a marker created during a non-llerr crash is found
	std::string error_marker_file = gDirUtilp->getExpandedFilename(LL_PATH_LOGS, ERROR_MARKER_FILE_NAME);
	if(LLAPRFile::isExist(error_marker_file, NULL, LL_APR_RB))
	{
		if (markerIsSameVersion(error_marker_file))
		{
			if (gLastExecEvent == LAST_EXEC_LOGOUT_FROZE)
			{
				gLastExecEvent = LAST_EXEC_LOGOUT_CRASH;
				LL_INFOS("MarkerFile") << "Error marker '"<< error_marker_file << "' crashed, setting LastExecEvent to LOGOUT_CRASH" << LL_ENDL;
			}
			else
			{
				gLastExecEvent = LAST_EXEC_OTHER_CRASH;
				LL_INFOS("MarkerFile") << "Error marker '"<< error_marker_file << "' crashed, setting LastExecEvent to " << gLastExecEvent << LL_ENDL;
			}
		}
		else
		{
			LL_INFOS("MarkerFile") << "Error marker '"<< error_marker_file << "' marker found, but versions did not match" << LL_ENDL;
		}
		LLAPRFile::remove(error_marker_file);
	}
}

void LLAppViewer::removeMarkerFiles()
{
	if (!mSecondInstance)
	{
		if (mMarkerFile.getFileHandle())
		{
			mMarkerFile.close() ;
			LLAPRFile::remove( mMarkerFileName );
			LL_DEBUGS("MarkerFile") << "removed exec marker '"<<mMarkerFileName<<"'"<< LL_ENDL;
		}
		else
		{
			LL_DEBUGS("MarkerFile") << "marker '"<<mMarkerFileName<<"' not open"<< LL_ENDL;
 		}

		if (mLogoutMarkerFile.getFileHandle())
		{
			mLogoutMarkerFile.close();
			LLAPRFile::remove( mLogoutMarkerFileName );
			LL_DEBUGS("MarkerFile") << "removed logout marker '"<<mLogoutMarkerFileName<<"'"<< LL_ENDL;
		}
		else
		{
			LL_DEBUGS("MarkerFile") << "logout marker '"<<mLogoutMarkerFileName<<"' not open"<< LL_ENDL;
		}
	}
	else
	{
		LL_WARNS("MarkerFile") << "leaving markers because this is a second instance" << LL_ENDL;
	}
}

void LLAppViewer::removeDumpDir()
{
    //Call this routine only on clean exit.  Crash reporter will clean up
    //its locking table for us.
    if (gDirUtilp->dumpDirExists()) // Check if dump dir was created this run
    {
        std::string dump_dir = gDirUtilp->getExpandedFilename(LL_PATH_DUMP, "");
        gDirUtilp->deleteDirAndContents(dump_dir);
    }

    if (mSecondInstance && !isError())
    {
        std::string log_filename = LLError::logFileName();
        LLError::logToFile("");
        LLFile::remove(log_filename);
    }
}

void LLAppViewer::forceQuit()
{
	LLApp::setQuitting();
}

//TODO: remove
void LLAppViewer::fastQuit(S32 error_code)
{
	// finish pending transfers
	flushLFSIO();
	// let sim know we're logging out
	sendLogoutRequest();
	// flush network buffers by shutting down messaging system
	end_messaging_system();
	// figure out the error code
	S32 final_error_code = error_code ? error_code : (S32)isError();
	// this isn't a crash
	removeMarkerFiles();
	// get outta here
	_exit(final_error_code);
}

void LLAppViewer::requestQuit()
{
	LL_INFOS() << "requestQuit" << LL_ENDL;

	LLViewerRegion* region = gAgent.getRegion();

	if( (LLStartUp::getStartupState() < STATE_STARTED) || !region )
	{
		// If we have a region, make some attempt to send a logout request first.
		// This prevents the halfway-logged-in avatar from hanging around inworld for a couple minutes.
		if(region)
		{
			sendLogoutRequest();
		}
		else if(LLStartUp::getStartupState() == STATE_STARTED) // LO: Fix for FIRE-2613: sidebar tabs and floaters not remembering being open/torn off
		{
			if (gFloaterView)
			{
				// application is quitting
				gFloaterView->closeAllChildren(true);
			}

		} // ~LO

		// Quit immediately
		forceQuit();
		return;
	}

	// Try to send metrics back to the grid
	metricsSend(!gDisconnected);

	// Try to send last batch of avatar rez metrics.
	if (!gDisconnected && isAgentAvatarValid())
	{
		gAgentAvatarp->updateAvatarRezMetrics(true); // force a last packet to be sent.
	}

	LLHUDEffectSpiral *effectp = (LLHUDEffectSpiral*)LLHUDManager::getInstance()->createViewerEffect(LLHUDObject::LL_HUD_EFFECT_POINT, TRUE);
	effectp->setPositionGlobal(gAgent.getPositionGlobal());
	effectp->setColor(LLColor4U(gAgent.getEffectColor()));
	LLHUDManager::getInstance()->sendEffects();
	effectp->markDead() ;//remove it.

	// Attempt to close all floaters that might be
	// editing things.
	if (gFloaterView)
	{
		// application is quitting
		gFloaterView->closeAllChildren(true);
	}

	// Send preferences once, when exiting
	// <FS:Ansariel> Don't send all non-default settings which might result in a violation of GDPR
	//bool include_preferences = true;
	bool include_preferences = false;
	send_viewer_stats(include_preferences);

	gLogoutTimer.reset();
	mQuitRequested = true;
}

static bool finish_quit(const LLSD& notification, const LLSD& response)
{
	S32 option = LLNotificationsUtil::getSelectedOption(notification, response);

	if (option == 0)
	{
		LLAppViewer::instance()->requestQuit();
	}
	return false;
}
static LLNotificationFunctorRegistration finish_quit_reg("ConfirmQuit", finish_quit);

void LLAppViewer::userQuit()
{
	LL_INFOS() << "User requested quit" << LL_ENDL;
	if (gDisconnected
		|| !gViewerWindow
		|| !gViewerWindow->getProgressView()
		|| gViewerWindow->getProgressView()->getVisible())
	{
		requestQuit();
	}
	else
	{
		LLNotificationsUtil::add("ConfirmQuit");
	}
}

static bool finish_early_exit(const LLSD& notification, const LLSD& response)
{
	LLAppViewer::instance()->forceQuit();
	return false;
}

void LLAppViewer::earlyExit(const std::string& name, const LLSD& substitutions)
{
   	LL_WARNS() << "app_early_exit: " << name << LL_ENDL;
	gDoDisconnect = TRUE;
	LLNotificationsUtil::add(name, substitutions, LLSD(), finish_early_exit);
}

// case where we need the viewer to exit without any need for notifications
void LLAppViewer::earlyExitNoNotify()
{
   	LL_WARNS() << "app_early_exit with no notification: " << LL_ENDL;
	gDoDisconnect = TRUE;
	finish_early_exit( LLSD(), LLSD() );
}

void LLAppViewer::abortQuit()
{
    LL_INFOS() << "abortQuit()" << LL_ENDL;
	mQuitRequested = false;
}

void LLAppViewer::migrateCacheDirectory()
{
#if LL_WINDOWS || LL_DARWIN
	// NOTE: (Nyx) as of 1.21, cache for mac is moving to /library/caches/SecondLife from
	// /library/application support/SecondLife/cache This should clear/delete the old dir.

	// As of 1.23 the Windows cache moved from
	//   C:\Documents and Settings\James\Application Support\SecondLife\cache
	// to
	//   C:\Documents and Settings\James\Local Settings\Application Support\SecondLife
	//
	// The Windows Vista equivalent is from
	//   C:\Users\James\AppData\Roaming\SecondLife\cache
	// to
	//   C:\Users\James\AppData\Local\SecondLife
	//
	// Note the absence of \cache on the second path.  James.

	// Only do this once per fresh install of this version.
	if (gSavedSettings.getBOOL("MigrateCacheDirectory"))
	{
		gSavedSettings.setBOOL("MigrateCacheDirectory", FALSE);

		std::string old_cache_dir = gDirUtilp->add(gDirUtilp->getOSUserAppDir(), "cache");
		std::string new_cache_dir = gDirUtilp->getCacheDir(true);

		if (gDirUtilp->fileExists(old_cache_dir))
		{
			LL_INFOS() << "Migrating cache from " << old_cache_dir << " to " << new_cache_dir << LL_ENDL;

			// Migrate inventory cache to avoid pain to inventory database after mass update
			S32 file_count = 0;
			std::string file_name;
			std::string mask = "*.*";

			LLDirIterator iter(old_cache_dir, mask);
			while (iter.next(file_name))
			{
				if (file_name == "." || file_name == "..") continue;
				std::string source_path = gDirUtilp->add(old_cache_dir, file_name);
				std::string dest_path = gDirUtilp->add(new_cache_dir, file_name);
				if (!LLFile::rename(source_path, dest_path))
				{
					file_count++;
				}
			}
			LL_INFOS() << "Moved " << file_count << " files" << LL_ENDL;

			// AO: Don't automatically purge old cache
			//// Nuke the old cache
			//gDirUtilp->setCacheDir(old_cache_dir);
			//purgeCache();
			gDirUtilp->setCacheDir(new_cache_dir);

#if LL_DARWIN
			// Clean up Mac files not deleted by removing *.*
			std::string ds_store = old_cache_dir + "/.DS_Store";
			if (gDirUtilp->fileExists(ds_store))
			{
				LLFile::remove(ds_store);
			}
#endif
			if (LLFile::rmdir(old_cache_dir) != 0)
			{
				LL_WARNS() << "could not delete old cache directory " << old_cache_dir << LL_ENDL;
			}
		}
	}
#endif // LL_WINDOWS || LL_DARWIN
}

//static
U32 LLAppViewer::getTextureCacheVersion()
{
	// Viewer texture cache version, change if the texture cache format changes.
	// 2021-03-10 Bumping up by one to help obviate texture cache issues with
	//            Simple Cache Viewer - see SL-14985 for more information
	//const U32 TEXTURE_CACHE_VERSION = 8;
	const U32 TEXTURE_CACHE_VERSION = 9;

	return TEXTURE_CACHE_VERSION ;
}

//static
U32 LLAppViewer::getDiskCacheVersion()
{
    // Viewer disk cache version intorduced in Simple Cache Viewer, change if the cache format changes.
    const U32 DISK_CACHE_VERSION = 1;

    return DISK_CACHE_VERSION ;
}

//static
U32 LLAppViewer::getObjectCacheVersion()
{
	// Viewer object cache version, change if object update
	// format changes. JC
	const U32 INDRA_OBJECT_CACHE_VERSION = 15;

	return INDRA_OBJECT_CACHE_VERSION;
}

bool LLAppViewer::initCache()
{
	mPurgeCache = false;
	BOOL read_only = mSecondInstance ? TRUE : FALSE;
	LLAppViewer::getTextureCache()->setReadOnly(read_only) ;
	LLVOCache::initParamSingleton(read_only);

	// initialize the new disk cache using saved settings
	const std::string cache_dir_name = gSavedSettings.getString("DiskCacheDirName");

    // note that the maximum size of this cache is defined as a percentage of the 
    // total cache size - the 'CacheSize' pref - for all caches. 
    // <FS:Ansariel> Better asset cache size control
    //const unsigned int cache_total_size_mb = gSavedSettings.getU32("CacheSize");
    //const double disk_cache_percent = gSavedSettings.getF32("DiskCachePercentOfTotal");
    //const unsigned int disk_cache_mb = cache_total_size_mb * disk_cache_percent / 100;
    const unsigned int disk_cache_mb = gSavedSettings.getU32("FSDiskCacheSize");
    // </FS:Ansariel>
    const uintmax_t disk_cache_bytes = disk_cache_mb * 1024ULL * 1024ULL;
	const bool enable_cache_debug_info = gSavedSettings.getBOOL("EnableDiskCacheDebugInfo");

	bool texture_cache_mismatch = false;
    bool remove_vfs_files = false;
	if (gSavedSettings.getS32("LocalCacheVersion") != LLAppViewer::getTextureCacheVersion())
	{
		texture_cache_mismatch = true;
		if(!read_only)
		{
			gSavedSettings.setS32("LocalCacheVersion", LLAppViewer::getTextureCacheVersion());

            //texture cache version was bumped up in Simple Cache Viewer, and at this point old vfs files are not needed
            remove_vfs_files = true;   
		}
	}

	if(!read_only)
	{
		// <FS:Zi> Purge inventory cache is done in LLInventoryModel::loadSkeleton()

		// Purge cache if user requested it
		if (gSavedSettings.getBOOL("PurgeCacheOnStartup") ||
			gSavedSettings.getBOOL("PurgeCacheOnNextStartup"))
		{
			LL_INFOS("AppCache") << "Startup cache purge requested: " << (gSavedSettings.getBOOL("PurgeCacheOnStartup") ? "ALWAYS" : "ONCE") << LL_ENDL;
			gSavedSettings.setBOOL("PurgeCacheOnNextStartup", false);
			LL_INFOS("AppCache") << "Scheduling texture purge, based on PurgeCache* settings." << LL_ENDL;
			mPurgeCache = true;
			// <FS:Beq> No longer needed
			// // STORM-1141 force purgeAllTextures to get called to prevent a crash here. -brad
			// texture_cache_mismatch = true;
			// </FS:Beq>
		}

		// <FS> If the J2C has changed since the last run, clear the cache
		const std::string j2c_info = LLImageJ2C::getEngineInfo();
		const std::string j2c_last = gSavedSettings.getString("LastJ2CVersion");
		if (j2c_info != j2c_last && !j2c_last.empty())
		{
			LL_INFOS("AppCache") << "Scheduling texture purge, based on LastJ2CVersion mismatch." << LL_ENDL;
			mPurgeTextures = true;
		}
		gSavedSettings.setString("LastJ2CVersion", j2c_info);
		// </FS>
	
		// We have moved the location of the cache directory over time.
		migrateCacheDirectory();

		// Setup and verify the cache location
		std::string cache_location = gSavedSettings.getString("CacheLocation");
		std::string new_cache_location = gSavedSettings.getString("NewCacheLocation");
		if (new_cache_location != cache_location)
		{
			LL_INFOS("AppCache") << "Cache location changed, cache needs purging" << LL_ENDL;
			gDirUtilp->setCacheDir(gSavedSettings.getString("CacheLocation"));
			purgeCache(); // purge old cache
			gDirUtilp->deleteDirAndContents(gDirUtilp->getExpandedFilename(LL_PATH_CACHE, cache_dir_name));
			gSavedSettings.setString("CacheLocation", new_cache_location);
			gSavedSettings.setString("CacheLocationTopFolder", gDirUtilp->getBaseFileName(new_cache_location));
		}
	}

	if (!gDirUtilp->setCacheDir(gSavedSettings.getString("CacheLocation")))
	{
		LL_WARNS("AppCache") << "Unable to set cache location" << LL_ENDL;
		gSavedSettings.setString("CacheLocation", "");
		gSavedSettings.setString("CacheLocationTopFolder", "");
	}

	// <FS:Ansariel> Sound cache
	if (!gDirUtilp->setSoundCacheDir(gSavedSettings.getString("FSSoundCacheLocation")))
	{
		LL_WARNS("AppCache") << "Unable to set sound cache location" << LL_ENDL;
		gSavedSettings.setString("FSSoundCacheLocation", "");
	}
	// </FS:Ansariel>

    const std::string cache_dir = gDirUtilp->getExpandedFilename(LL_PATH_CACHE, cache_dir_name);
    LLDiskCache::initParamSingleton(cache_dir, disk_cache_bytes, enable_cache_debug_info);

	if (!read_only)
	{
        if (gSavedSettings.getS32("DiskCacheVersion") != LLAppViewer::getDiskCacheVersion())
        {
            LLDiskCache::getInstance()->clearCache();
            remove_vfs_files = true;
            gSavedSettings.setS32("DiskCacheVersion", LLAppViewer::getDiskCacheVersion());
        }

        if (remove_vfs_files)
        {
            LLDiskCache::getInstance()->removeOldVFSFiles();
        }
        
        if (mPurgeCache)
		{
			LLSplashScreen::update(LLTrans::getString("StartupClearingCache"));
			purgeCache();

			// clear the new C++ file system based cache
			LLDiskCache::getInstance()->clearCache();
		}
		else
		{
			// purge excessive files from the new file system based cache
			LLDiskCache::getInstance()->purge();
		}
	}
	LLAppViewer::getPurgeDiskCacheThread()->start();

	// <FS:Ansariel> FIRE-13066
	if (!mPurgeCache && mPurgeTextures && !read_only) // <FS:Beq> no need to purge textures if we already purged the cache above
	{
		LL_INFOS("AppCache") << "Purging Texture Cache..." << LL_ENDL;
		LLSplashScreen::update(LLTrans::getString("StartupClearingTextureCache"));
		LLAppViewer::getTextureCache()->purgeCache(LL_PATH_CACHE);
	}
	// </FS:Ansariel>

	// <FS:Ansariel> Purge web browser cache
	if (gSavedSettings.getBOOL("FSStartupClearBrowserCache"))
	{
		std::string browser_cache = gDirUtilp->getExpandedFilename(LL_PATH_CACHE, "cef_cache");
		if (LLFile::isdir(browser_cache))
		{
			gDirUtilp->deleteDirAndContents(browser_cache);
		}
		gSavedSettings.setBOOL("FSStartupClearBrowserCache", FALSE);
	}
	// </FS:Ansariel>

	// <FS:ND> For Windows, purging the cache can take an extraordinary amount of time. Rename the cache dir and purge it using another thread.
	startCachePurge();
	// </FS:ND>

	LLSplashScreen::update(LLTrans::getString("StartupInitializingTextureCache"));

	// Init the texture cache
	// Allocate 80% of the cache size for textures
	const S32 MB = 1024 * 1024;
	const S64 MIN_CACHE_SIZE = 256 * MB;
	const S64 MAX_CACHE_SIZE = 9984ll * MB;

	S64 cache_size = (S64)(gSavedSettings.getU32("CacheSize")) * MB;
	cache_size = llclamp(cache_size, MIN_CACHE_SIZE, MAX_CACHE_SIZE);

	S64 texture_cache_size = cache_size;

	S64 extra = LLAppViewer::getTextureCache()->initCache(LL_PATH_CACHE, texture_cache_size, texture_cache_mismatch);
	texture_cache_size -= extra;

	LLVOCache::getInstance()->initCache(LL_PATH_CACHE, gSavedSettings.getU32("CacheNumberOfRegionsForObjects"), getObjectCacheVersion());

    return true;
}

void LLAppViewer::addOnIdleCallback(const boost::function<void()>& cb)
{
	LLDeferredTaskList::instance().addTask(cb);
}

void LLAppViewer::loadKeyBindings()
{
	std::string key_bindings_file = gDirUtilp->getExpandedFilename(LL_PATH_USER_SETTINGS, "key_bindings.xml");
	if (!gDirUtilp->fileExists(key_bindings_file) || !gViewerInput.loadBindingsXML(key_bindings_file))
	{
		// Failed to load custom bindings, try default ones
		key_bindings_file = gDirUtilp->getExpandedFilename(LL_PATH_APP_SETTINGS, "key_bindings.xml");
		if (!gViewerInput.loadBindingsXML(key_bindings_file))
		{
			LL_ERRS("InitInfo") << "Unable to open default key bindings from " << key_bindings_file << LL_ENDL;
		}
	}
}

void LLAppViewer::purgeCache()
{
	LL_INFOS("AppCache") << "Purging Cache and Texture Cache..." << LL_ENDL;
	LLAppViewer::getTextureCache()->purgeCache(LL_PATH_CACHE);
	LLVOCache::getInstance()->removeCache(LL_PATH_CACHE);
	std::string browser_cache = gDirUtilp->getExpandedFilename(LL_PATH_CACHE, "cef_cache");
	if (LLFile::isdir(browser_cache))
	{
		// cef does not support clear_cache and clear_cookies, so clear what we can manually.
		gDirUtilp->deleteDirAndContents(browser_cache);
	}
	gDirUtilp->deleteFilesInDir(gDirUtilp->getExpandedFilename(LL_PATH_CACHE, ""), "*");
}

//purge cache immediately, do not wait until the next login.
void LLAppViewer::purgeCacheImmediate()
{
	LL_INFOS("AppCache") << "Purging Object Cache and Texture Cache immediately..." << LL_ENDL;
	LLAppViewer::getTextureCache()->purgeCache(LL_PATH_CACHE, false);
	LLVOCache::getInstance()->removeCache(LL_PATH_CACHE, true);
}

std::string LLAppViewer::getSecondLifeTitle() const
{
#if ADDRESS_SIZE == 64
	return LLTrans::getString( "APP_NAME" ) + "_x64";
#else
	return LLTrans::getString("APP_NAME");
#endif
}

std::string LLAppViewer::getWindowTitle() const
{
	return gWindowTitle;
}

// Callback from a dialog indicating user was logged out.
bool finish_disconnect(const LLSD& notification, const LLSD& response)
{
	S32 option = LLNotificationsUtil::getSelectedOption(notification, response);

	if (1 == option)
	{
		if (gFloaterView)
		{
			// application is quitting
			gFloaterView->closeAllChildren(true);
		}

        LLAppViewer::instance()->forceQuit();
	}
	return false;
}

// Callback from an early disconnect dialog, force an exit
bool finish_forced_disconnect(const LLSD& notification, const LLSD& response)
{
	if (gFloaterView)
	{
		// application is quitting
		gFloaterView->closeAllChildren(true);
	}

	LLAppViewer::instance()->forceQuit();
	return false;
}


void LLAppViewer::forceDisconnect(const std::string& mesg)
{
	if (gDoDisconnect)
    {
		// Already popped up one of these dialogs, don't
		// do this again.
		return;
    }

	// *TODO: Translate the message if possible
	std::string big_reason = LLAgent::sTeleportErrorMessages[mesg];
	if ( big_reason.size() == 0 )
	{
		big_reason = mesg;
	}

	LLSD args;
	gDoDisconnect = TRUE;

	if (LLStartUp::getStartupState() < STATE_STARTED)
	{
		// Tell users what happened
		args["ERROR_MESSAGE"] = big_reason;
		LLNotificationsUtil::add("ErrorMessage", args, LLSD(), &finish_forced_disconnect);
	}
	else
	{
		args["MESSAGE"] = big_reason;
		LLNotificationsUtil::add("YouHaveBeenLoggedOut", args, LLSD(), &finish_disconnect );
	}
}

void LLAppViewer::badNetworkHandler()
{
	// Dump the packet
	gMessageSystem->dumpPacketToLog();

	// Flush all of our caches on exit in the case of disconnect due to
	// invalid packets.

	mPurgeCacheOnExit = TRUE;

	std::ostringstream message;
	message <<
		"The viewer has detected mangled network data indicative\n"
		"of a bad upstream network connection or an incomplete\n"
		"local installation of " << LLAppViewer::instance()->getSecondLifeTitle() << ". \n"
		" \n"
		"Try uninstalling and reinstalling to see if this resolves \n"
		"the issue. \n"
		" \n"
		"If the problem continues, see the Tech Support FAQ at: \n"
		"www.firestormviewer.org/support";
	forceDisconnect(message.str());

	LLApp::instance()->writeMiniDump();
}

// This routine may get called more than once during the shutdown process.
// This can happen because we need to get the screenshot before the window
// is destroyed.
void LLAppViewer::saveFinalSnapshot()
{
	if (!mSavedFinalSnapshot)
	{
		gSavedSettings.setVector3d("FocusPosOnLogout", gAgentCamera.calcFocusPositionTargetGlobal());
		gSavedSettings.setVector3d("CameraPosOnLogout", gAgentCamera.calcCameraPositionTargetGlobal());
		gViewerWindow->setCursor(UI_CURSOR_WAIT);
		gAgentCamera.changeCameraToThirdPerson( FALSE );	// don't animate, need immediate switch
		gSavedSettings.setBOOL("ShowParcelOwners", FALSE);
		idle();

		std::string snap_filename = gDirUtilp->getLindenUserDir();
		snap_filename += gDirUtilp->getDirDelimiter();
		snap_filename += LLStartUp::getScreenLastFilename();
		// use full pixel dimensions of viewer window (not post-scale dimensions)
		gViewerWindow->saveSnapshot(snap_filename,
									gViewerWindow->getWindowWidthRaw(),
									gViewerWindow->getWindowHeightRaw(),
									FALSE,
									gSavedSettings.getBOOL("RenderHUDInSnapshot"),
									TRUE,
									LLSnapshotModel::SNAPSHOT_TYPE_COLOR,
									LLSnapshotModel::SNAPSHOT_FORMAT_PNG);
		mSavedFinalSnapshot = TRUE;

		if (gAgent.isInHomeRegion())
		{
			LLVector3d home;
			if (gAgent.getHomePosGlobal(&home) && dist_vec(home, gAgent.getPositionGlobal()) < 10)
			{
				// We are at home position or close to it, see if we need to create home screenshot
				// Notes:
				// 1. It might be beneficial to also replace home if file is too old
				// 2. This is far from best way/place to update screenshot since location might be not fully loaded,
				// but we don't have many options
				std::string snap_home = gDirUtilp->getLindenUserDir();
				snap_home += gDirUtilp->getDirDelimiter();
				snap_home += LLStartUp::getScreenHomeFilename();
				if (!gDirUtilp->fileExists(snap_home))
				{
					// We are at home position yet no home image exist, fix it
					LLFile::copy(snap_filename, snap_home);
				}
			}
		}
	}
}

void LLAppViewer::loadNameCache()
{
	// display names cache
	std::string filename =
		gDirUtilp->getExpandedFilename(LL_PATH_CACHE, "avatar_name_cache.xml");
	LL_INFOS("AvNameCache") << filename << LL_ENDL;
	llifstream name_cache_stream(filename.c_str());
	if(name_cache_stream.is_open())
	{
		if ( ! LLAvatarNameCache::getInstance()->importFile(name_cache_stream))
        {
            LL_WARNS("AppInit") << "removing invalid '" << filename << "'" << LL_ENDL;
            name_cache_stream.close();
            LLFile::remove(filename);
        }
	}

	if (!gCacheName) return;

	std::string name_cache;
	name_cache = gDirUtilp->getExpandedFilename(LL_PATH_CACHE, "name.cache");
	llifstream cache_file(name_cache.c_str());
	if(cache_file.is_open())
	{
		if(gCacheName->importFile(cache_file)) return;
	}
}

void LLAppViewer::saveNameCache()
{
	// display names cache
	std::string filename =
		gDirUtilp->getExpandedFilename(LL_PATH_CACHE, "avatar_name_cache.xml");
	llofstream name_cache_stream(filename.c_str());
	if(name_cache_stream.is_open())
	{
		LLAvatarNameCache::getInstance()->exportFile(name_cache_stream);
    }

    // real names cache
	if (gCacheName)
    {
        std::string name_cache;
        name_cache = gDirUtilp->getExpandedFilename(LL_PATH_CACHE, "name.cache");
        llofstream cache_file(name_cache.c_str());
        if(cache_file.is_open())
        {
            gCacheName->exportFile(cache_file);
        }
	}
}


/*!	@brief		This class is an LLFrameTimer that can be created with
				an elapsed time that starts counting up from the given value
				rather than 0.0.

				Otherwise it behaves the same way as LLFrameTimer.
*/
class LLFrameStatsTimer : public LLFrameTimer
{
public:
	LLFrameStatsTimer(F64 elapsed_already = 0.0)
		: LLFrameTimer()
		{
			mStartTime -= elapsed_already;
		}
};

static LLTrace::BlockTimerStatHandle FTM_AUDIO_UPDATE("Update Audio");
static LLTrace::BlockTimerStatHandle FTM_CLEANUP("Cleanup");
static LLTrace::BlockTimerStatHandle FTM_CLEANUP_DRAWABLES("Drawables");
static LLTrace::BlockTimerStatHandle FTM_CLEANUP_OBJECTS("Objects");
static LLTrace::BlockTimerStatHandle FTM_IDLE_CB("Idle Callbacks");
static LLTrace::BlockTimerStatHandle FTM_LOD_UPDATE("Update LOD");
static LLTrace::BlockTimerStatHandle FTM_OBJECTLIST_UPDATE("Update Objectlist");
static LLTrace::BlockTimerStatHandle FTM_REGION_UPDATE("Update Region");
static LLTrace::BlockTimerStatHandle FTM_WORLD_UPDATE("Update World");
static LLTrace::BlockTimerStatHandle FTM_NETWORK("Network");
static LLTrace::BlockTimerStatHandle FTM_AGENT_NETWORK("Agent Network");
static LLTrace::BlockTimerStatHandle FTM_VLMANAGER("VL Manager");
static LLTrace::BlockTimerStatHandle FTM_AGENT_POSITION("Agent Position");
static LLTrace::BlockTimerStatHandle FTM_HUD_EFFECTS("HUD Effects");

///////////////////////////////////////////////////////
// idle()
//
// Called every time the window is not doing anything.
// Receive packets, update statistics, and schedule a redisplay.
///////////////////////////////////////////////////////
void LLAppViewer::idle()
{
	pingMainloopTimeout("Main:Idle");

	// Update frame timers
	static LLTimer idle_timer;

	LLFrameTimer::updateFrameTime();
	LLFrameTimer::updateFrameCount();
	LLEventTimer::updateClass();
	// LLApp::stepFrame() performs the above three calls plus mRunner.run().
	// Not sure why we don't call stepFrame() here, except that LLRunner seems
	// completely redundant with LLEventTimer.
	LLNotificationsUI::LLToast::updateClass();
	LLSmoothInterpolation::updateInterpolants();
	LLMortician::updateClass();
	LLFilePickerThread::clearDead();  //calls LLFilePickerThread::notify()
	LLDirPickerThread::clearDead();
	F32 dt_raw = idle_timer.getElapsedTimeAndResetF32();

	// Cap out-of-control frame times
	// Too low because in menus, swapping, debugger, etc.
	// Too high because idle called with no objects in view, etc.
	const F32 MIN_FRAME_RATE = 1.f;
	const F32 MAX_FRAME_RATE = 200.f;

	F32 frame_rate_clamped = 1.f / dt_raw;
	frame_rate_clamped = llclamp(frame_rate_clamped, MIN_FRAME_RATE, MAX_FRAME_RATE);
	gFrameDTClamped = 1.f / frame_rate_clamped;

	// Global frame timer
	// Smoothly weight toward current frame
	gFPSClamped = (frame_rate_clamped + (4.f * gFPSClamped)) / 5.f;

	static LLCachedControl<F32> quitAfterSeconds(gSavedSettings, "QuitAfterSeconds");
	F32 qas = (F32)quitAfterSeconds;
	if (qas > 0.f)
	{
		if (gRenderStartTime.getElapsedTimeF32() > qas)
		{
			LL_INFOS() << "Quitting after " << qas << " seconds. See setting \"QuitAfterSeconds\"." << LL_ENDL;
			LLAppViewer::instance()->forceQuit();
		}
	}

	// <FS:AO> setting to quit after N seconds of being AFK. Note: Server will time us out after 30m regardless
	static LLCachedControl<F32> quitAfterSecondsOfAFK(gSavedSettings, "QuitAfterSecondsOfAFK");
	F32 qas_afk = (F32)quitAfterSecondsOfAFK;
	if (!mQuitRequested && qas_afk > 0.f && gAgent.getAFK() && gAwayTimer.getElapsedTimeF32() > qas_afk)
	{
		// go ahead and just quit gracefully
		LL_INFOS() << "Logout, QuitAfterSecondsAFK expired." << LL_ENDL;
		LLAppViewer::instance()->requestQuit();
	}
	// </FS:AO>

	// Must wait until both have avatar object and mute list, so poll
	// here.
	LLIMProcessing::requestOfflineMessages();

	///////////////////////////////////
	//
	// Special case idle if still starting up
	//
	if (LLStartUp::getStartupState() >= STATE_WORLD_INIT)
	{
		update_texture_time();
	}
	if (LLStartUp::getStartupState() < STATE_STARTED)
	{
		// Skip rest if idle startup returns false (essentially, no world yet)
		gGLActive = TRUE;
		if (!idle_startup())
		{
			gGLActive = FALSE;
			return;
		}
		gGLActive = FALSE;
	}


    F32 yaw = 0.f;				// radians

	if (!gDisconnected)
	{
		LL_RECORD_BLOCK_TIME(FTM_NETWORK);
		// Update spaceserver timeinfo
	    LLWorld::getInstance()->setSpaceTimeUSec(LLWorld::getInstance()->getSpaceTimeUSec() + LLUnits::Seconds::fromValue(dt_raw));


	    //////////////////////////////////////
	    //
	    // Update simulator agent state
	    //

		static LLCachedControl<bool> rotateRight(gSavedSettings, "RotateRight");
		if (rotateRight)
		{
			gAgent.moveYaw(-1.f);
		}

		{
			LL_RECORD_BLOCK_TIME(FTM_AGENT_AUTOPILOT);
			// Handle automatic walking towards points
			gAgentPilot.updateTarget();
			gAgent.autoPilot(&yaw);
		}

		static LLFrameTimer agent_update_timer;

		// When appropriate, update agent location to the simulator.
		F32 agent_update_time = agent_update_timer.getElapsedTimeF32();
		F32 agent_force_update_time = mLastAgentForceUpdate + agent_update_time;
		BOOL force_update = gAgent.controlFlagsDirty()
							|| (mLastAgentControlFlags != gAgent.getControlFlags())
							|| (agent_force_update_time > (1.0f / (F32) AGENT_FORCE_UPDATES_PER_SECOND));
		if (force_update || (agent_update_time > (1.0f / (F32) AGENT_UPDATES_PER_SECOND)))
		{
			LL_RECORD_BLOCK_TIME(FTM_AGENT_UPDATE);
			// Send avatar and camera info
			mLastAgentControlFlags = gAgent.getControlFlags();
			mLastAgentForceUpdate = force_update ? 0 : agent_force_update_time;
			if(!gAgent.getPhantom())
				send_agent_update(force_update);
			agent_update_timer.reset();
		}
	}

	//////////////////////////////////////
	//
	// Manage statistics
	//
	//
	{
		// Initialize the viewer_stats_timer with an already elapsed time
		// of SEND_STATS_PERIOD so that the initial stats report will
		// be sent immediately.
		static LLFrameStatsTimer viewer_stats_timer(SEND_STATS_PERIOD);

		// Update session stats every large chunk of time
		// *FIX: (?) SAMANTHA
		if (viewer_stats_timer.getElapsedTimeF32() >= SEND_STATS_PERIOD && !gDisconnected)
		{
			LL_INFOS() << "Transmitting sessions stats" << LL_ENDL;
			bool include_preferences = false;
			send_viewer_stats(include_preferences);
			viewer_stats_timer.reset();
		}

		// Print the object debugging stats
		// ...well, reset the stats, anyway. What good are the spammy
		//  messages if we can't do anything about them? Bah. -- TS
		static LLFrameTimer object_debug_timer;
		if (object_debug_timer.getElapsedTimeF32() > 5.f)
		{
			object_debug_timer.reset();
			if (gObjectList.mNumDeadObjectUpdates)
			{
				//LL_INFOS() << "Dead object updates: " << gObjectList.mNumDeadObjectUpdates << LL_ENDL;
				gObjectList.mNumDeadObjectUpdates = 0;
			}
			if (gObjectList.mNumUnknownUpdates)
			{
				//LL_INFOS() << "Unknown object updates: " << gObjectList.mNumUnknownUpdates << LL_ENDL;
				gObjectList.mNumUnknownUpdates = 0;
			}

		}
	}

	if (!gDisconnected)
	{
		LL_RECORD_BLOCK_TIME(FTM_NETWORK);

	    ////////////////////////////////////////////////
	    //
	    // Network processing
	    //
	    // NOTE: Starting at this point, we may still have pointers to "dead" objects
	    // floating throughout the various object lists.
	    //
		idleNameCache();
		idleNetwork();


		// Check for away from keyboard, kick idle agents.
		// be sane and only check for afk 1nce 
		idle_afk_check();

		//  Update statistics for this frame
		update_statistics();
	}

	////////////////////////////////////////
	//
	// Handle the regular UI idle callbacks as well as
	// hover callbacks
	//

#ifdef LL_DARWIN
	if (!mQuitRequested)  //MAINT-4243
#endif
	{
// 		LL_RECORD_BLOCK_TIME(FTM_IDLE_CB);

		// Do event notifications if necessary.  Yes, we may want to move this elsewhere.
		gEventNotifier.update();

		gIdleCallbacks.callFunctions();
		gInventory.idleNotifyObservers();
		LLAvatarTracker::instance().idleNotifyObservers();
	}

	// Metrics logging (LLViewerAssetStats, etc.)
	{
		static LLTimer report_interval;

		// *TODO:  Add configuration controls for this
		F32 seconds = report_interval.getElapsedTimeF32();
		if (seconds >= app_metrics_interval)
		{
			metricsSend(! gDisconnected);
			report_interval.reset();
		}
	}

	if (gDisconnected)
    {
		// <FS:CR> Inworldz hang in disconnecting fix by McCabe Maxstead
		// make sure to quit here if we need to, we can get caught in an infinite loop otherwise -- MC
		if (mQuitRequested && logoutRequestSent() && (gLogoutTimer.getElapsedTimeF32() > gLogoutMaxTime))
		{
			forceQuit();
		}
		// </FS:CR>
		return;
    }

    gViewerWindow->updateUI();

	if (gTeleportDisplay)
    {
		return;
    }

	///////////////////////////////////////
	// Agent and camera movement
	//
	LLCoordGL current_mouse = gViewerWindow->getCurrentMouse();

	{
		// After agent and camera moved, figure out if we need to
		// deselect objects.
		LLSelectMgr::getInstance()->deselectAllIfTooFar();

	}

	{
		// Handle pending gesture processing
		LL_RECORD_BLOCK_TIME(FTM_AGENT_POSITION);
		LLGestureMgr::instance().update();

		gAgent.updateAgentPosition(gFrameDTClamped, yaw, current_mouse.mX, current_mouse.mY);
	}

	{
		LL_RECORD_BLOCK_TIME(FTM_OBJECTLIST_UPDATE);

        if (!(logoutRequestSent() && hasSavedFinalSnapshot()))
		{
			FSPerfStats::tunedAvatars=0; // <FS:Beq> reset the number of avatars that have been tweaked.
			gObjectList.update(gAgent);
		}
	}

	//////////////////////////////////////
	//
	// Deletes objects...
	// Has to be done after doing idleUpdates (which can kill objects)
	//

	{
		LL_RECORD_BLOCK_TIME(FTM_CLEANUP);
		{
			LL_RECORD_BLOCK_TIME(FTM_CLEANUP_OBJECTS);
			gObjectList.cleanDeadObjects();
		}
		{
			LL_RECORD_BLOCK_TIME(FTM_CLEANUP_DRAWABLES);
			LLDrawable::cleanupDeadDrawables();
		}
	}

	//
	// After this point, in theory we should never see a dead object
	// in the various object/drawable lists.
	//

	//////////////////////////////////////
	//
	// Update/send HUD effects
	//
	// At this point, HUD effects may clean up some references to
	// dead objects.
	//

	{
		LL_RECORD_BLOCK_TIME(FTM_HUD_EFFECTS);
		LLSelectMgr::getInstance()->updateEffects();
		LLHUDManager::getInstance()->cleanupEffects();
		LLHUDManager::getInstance()->sendEffects();
	}

	////////////////////////////////////////
	//
	// Unpack layer data that we've received
	//

	{
		LL_RECORD_BLOCK_TIME(FTM_NETWORK);
		gVLManager.unpackData();
	}

	/////////////////////////
	//
	// Update surfaces, and surface textures as well.
	//

	LLWorld::getInstance()->updateVisibilities();
	{
		const F32 max_region_update_time = .001f; // 1ms
		LL_RECORD_BLOCK_TIME(FTM_REGION_UPDATE);
		LLWorld::getInstance()->updateRegions(max_region_update_time);
	}

	/////////////////////////
	//
	// Update weather effects
	//

	// Update wind vector
	LLVector3 wind_position_region;
	static LLVector3 average_wind;

	LLViewerRegion *regionp;
	regionp = LLWorld::getInstance()->resolveRegionGlobal(wind_position_region, gAgent.getPositionGlobal());	// puts agent's local coords into wind_position
	if (regionp)
	{
		gWindVec = regionp->mWind.getVelocity(wind_position_region);

		// Compute average wind and use to drive motion of water

		average_wind = regionp->mWind.getAverage();
		gSky.setWind(average_wind);
		//LLVOWater::setWind(average_wind);
	}
	else
	{
		gWindVec.setVec(0.0f, 0.0f, 0.0f);
	}

	//////////////////////////////////////
	//
	// Sort and cull in the new renderer are moved to pipeline.cpp
	// Here, particles are updated and drawables are moved.
	//

	LL_RECORD_BLOCK_TIME(FTM_WORLD_UPDATE);
	gPipeline.updateMove();

	LLWorld::getInstance()->updateParticles();

	if (gAgentPilot.isPlaying() && gAgentPilot.getOverrideCamera())
	{
		gAgentPilot.moveCamera();
	}
	else if (LLViewerJoystick::getInstance()->getOverrideCamera())
	{
		LLViewerJoystick::getInstance()->moveFlycam();
	}
	else
	{
		if (LLToolMgr::getInstance()->inBuildMode())
		{
			LLViewerJoystick::getInstance()->moveObjects();
		}

		gAgentCamera.updateCamera();
	}

	// update media focus
	LLViewerMediaFocus::getInstance()->update();

	// Update marketplace
	LLMarketplaceInventoryImporter::update();
	LLMarketplaceInventoryNotifications::update();

	// objects and camera should be in sync, do LOD calculations now
	{
		LL_RECORD_BLOCK_TIME(FTM_LOD_UPDATE);
		gObjectList.updateApparentAngles(gAgent);
	}

	// Update AV render info
	LLAvatarRenderInfoAccountant::getInstance()->idle();

	{
		LL_RECORD_BLOCK_TIME(FTM_AUDIO_UPDATE);

		if (gAudiop)
		{
		    audio_update_volume(false);
			audio_update_listener();
			audio_update_wind(false);

			// this line actually commits the changes we've made to source positions, etc.
			const F32 max_audio_decode_time = 0.002f; // 2 ms decode time
			gAudiop->idle(max_audio_decode_time);
		}
	}

	// Execute deferred tasks.
	LLDeferredTaskList::instance().run();

	// Handle shutdown process, for example,
	// wait for floaters to close, send quit message,
	// forcibly quit if it has taken too long
	if (mQuitRequested)
	{
		gGLActive = TRUE;
		idleShutdown();
	}
}

void LLAppViewer::idleShutdown()
{
	// Wait for all modal alerts to get resolved
	if (LLModalDialog::activeCount() > 0)
	{
		return;
	}

	// close IM interface
	if(gIMMgr)
	{
		gIMMgr->disconnectAllSessions();
	}

	// Wait for all floaters to get resolved
	if (gFloaterView
		&& !gFloaterView->allChildrenClosed())
	{
		return;
	}




	// ProductEngine: Try moving this code to where we shut down sTextureCache in cleanup()
	// *TODO: ugly
	static bool saved_teleport_history = false;
	if (!saved_teleport_history)
	{
		saved_teleport_history = true;
		LLTeleportHistory::getInstance()->dump();
		LLLocationHistory::getInstance()->save(); // *TODO: find a better place for doing this
		return;
	}

	static bool saved_snapshot = false;
	if (!saved_snapshot)
	{
		saved_snapshot = true;
		saveFinalSnapshot();
		return;
	}

	const F32 SHUTDOWN_UPLOAD_SAVE_TIME = 5.f;

	S32 pending_uploads = gAssetStorage->getNumPendingUploads();
	if (pending_uploads > 0
		&& gLogoutTimer.getElapsedTimeF32() < SHUTDOWN_UPLOAD_SAVE_TIME
		&& !logoutRequestSent())
	{
		static S32 total_uploads = 0;
		// Sometimes total upload count can change during logout.
		total_uploads = llmax(total_uploads, pending_uploads);
		gViewerWindow->setShowProgress(true,!gSavedSettings.getBOOL("FSDisableLogoutScreens"));
		S32 finished_uploads = total_uploads - pending_uploads;
		F32 percent = 100.f * finished_uploads / total_uploads;
		gViewerWindow->setProgressPercent(percent);
		gViewerWindow->setProgressString(LLTrans::getString("SavingSettings"));
		return;
	}

	if (gPendingMetricsUploads > 0
		&& gLogoutTimer.getElapsedTimeF32() < SHUTDOWN_UPLOAD_SAVE_TIME
		&& !logoutRequestSent())
	{
		return;
	}

	// All floaters are closed.  Tell server we want to quit.
	if( !logoutRequestSent() )
	{
		sendLogoutRequest();

		// Wait for a LogoutReply message
		gViewerWindow->setShowProgress(true,!gSavedSettings.getBOOL("FSDisableLogoutScreens"));
		gViewerWindow->setProgressPercent(100.f);
		gViewerWindow->setProgressString(LLTrans::getString("LoggingOut"));
		return;
	}

	// Make sure that we quit if we haven't received a reply from the server.
	if( logoutRequestSent()
		&& gLogoutTimer.getElapsedTimeF32() > gLogoutMaxTime )
	{
		forceQuit();
		return;
	}
}

void LLAppViewer::sendLogoutRequest()
{
	if(!mLogoutRequestSent && gMessageSystem)
	{
		//Set internal status variables and marker files before actually starting the logout process
		gLogoutInProgress = TRUE;
		if (!mSecondInstance)
		{
			mLogoutMarkerFileName = gDirUtilp->getExpandedFilename(LL_PATH_LOGS,LOGOUT_MARKER_FILE_NAME);

			mLogoutMarkerFile.open(mLogoutMarkerFileName, LL_APR_WB);
			if (mLogoutMarkerFile.getFileHandle())
			{
				LL_INFOS("MarkerFile") << "Created logout marker file '"<< mLogoutMarkerFileName << "' " << LL_ENDL;
				recordMarkerVersion(mLogoutMarkerFile);
			}
			else
			{
				LL_WARNS("MarkerFile") << "Cannot create logout marker file " << mLogoutMarkerFileName << LL_ENDL;
			}
		}
		else
		{
			LL_INFOS("MarkerFile") << "Did not logout marker file because this is a second instance" << LL_ENDL;
		}

		LLMessageSystem* msg = gMessageSystem;
		msg->newMessageFast(_PREHASH_LogoutRequest);
		msg->nextBlockFast(_PREHASH_AgentData);
		msg->addUUIDFast(_PREHASH_AgentID, gAgent.getID() );
		msg->addUUIDFast(_PREHASH_SessionID, gAgent.getSessionID());
		gAgent.sendReliableMessage();

		gLogoutTimer.reset();
		gLogoutMaxTime = LOGOUT_REQUEST_TIME;
		mLogoutRequestSent = TRUE;

		if(LLVoiceClient::instanceExists())
		{
			LLVoiceClient::getInstance()->leaveChannel();
		}
	}
}

void LLAppViewer::updateNameLookupUrl(const LLViewerRegion * regionp)
{
    if (!regionp || !regionp->capabilitiesReceived())
    {
        return;
    }

    LLAvatarNameCache *name_cache = LLAvatarNameCache::getInstance();
    bool had_capability = name_cache->hasNameLookupURL();
    std::string name_lookup_url;
    name_lookup_url.reserve(128); // avoid a memory allocation below
    name_lookup_url = regionp->getCapability("GetDisplayNames");
    bool have_capability = !name_lookup_url.empty();
    if (have_capability)
    {
        // we have support for display names, use it
        U32 url_size = name_lookup_url.size();
        // capabilities require URLs with slashes before query params:
        // https://<host>:<port>/cap/<uuid>/?ids=<blah>
        // but the caps are granted like:
        // https://<host>:<port>/cap/<uuid>
        if (url_size > 0 && name_lookup_url[url_size - 1] != '/')
        {
            name_lookup_url += '/';
        }
        name_cache->setNameLookupURL(name_lookup_url);
    }
    else
    {
        // Display names not available on this region
        name_cache->setNameLookupURL(std::string());
    }

    // Error recovery - did we change state?
    if (had_capability != have_capability)
    {
        // name tags are persistant on screen, so make sure they refresh
        LLVOAvatar::invalidateNameTags();
    }
}

void LLAppViewer::idleNameCache()
{
	// Neither old nor new name cache can function before agent has a region
	LLViewerRegion* region = gAgent.getRegion();
    if (!region)
    {
        return;
    }

	// deal with any queued name requests and replies.
	gCacheName->processPending();

	// Can't run the new cache until we have the list of capabilities
	// for the agent region, and can therefore decide whether to use
	// display names or fall back to the old name system.
    if (!region->capabilitiesReceived())
    {
        return;
    }

    LLAvatarNameCache::getInstance()->idle();
}

//
// Handle messages, and all message related stuff
//

#define TIME_THROTTLE_MESSAGES

#ifdef TIME_THROTTLE_MESSAGES
#define CHECK_MESSAGES_DEFAULT_MAX_TIME .020f // 50 ms = 50 fps (just for messages!)
#define CHECK_MESSAGES_MAX_TIME_LIMIT 1.0f // 1 second, a long time but still able to stay connected
static F32 CheckMessagesMaxTime = CHECK_MESSAGES_DEFAULT_MAX_TIME;
#endif

static LLTrace::BlockTimerStatHandle FTM_IDLE_NETWORK("Idle Network");
static LLTrace::BlockTimerStatHandle FTM_MESSAGE_ACKS("Message Acks");
static LLTrace::BlockTimerStatHandle FTM_RETRANSMIT("Retransmit");
static LLTrace::BlockTimerStatHandle FTM_TIMEOUT_CHECK("Timeout Check");
static LLTrace::BlockTimerStatHandle FTM_DYNAMIC_THROTTLE("Dynamic Throttle");
static LLTrace::BlockTimerStatHandle FTM_CHECK_REGION_CIRCUIT("Check Region Circuit");

void LLAppViewer::idleNetwork()
{
	pingMainloopTimeout("idleNetwork");

	gObjectList.mNumNewObjects = 0;
	S32 total_decoded = 0;

	static LLCachedControl<bool> speedTest(gSavedSettings, "SpeedTest");
	if (!speedTest)
	{
		LL_RECORD_BLOCK_TIME(FTM_IDLE_NETWORK); // decode

		LLTimer check_message_timer;
		//  Read all available packets from network
		const S64 frame_count = gFrameCount;  // U32->S64
		F32 total_time = 0.0f;

		{
			LockMessageChecker lmc(gMessageSystem);
			while (lmc.checkAllMessages(frame_count, gServicePump))
			{
				if (gDoDisconnect)
				{
					// We're disconnecting, don't process any more messages from the server
					// We're usually disconnecting due to either network corruption or a
					// server going down, so this is OK.
					break;
				}

				total_decoded++;
				gPacketsIn++;

				if (total_decoded > MESSAGE_MAX_PER_FRAME)
				{
					break;
				}

#ifdef TIME_THROTTLE_MESSAGES
				// Prevent slow packets from completely destroying the frame rate.
				// This usually happens due to clumps of avatars taking huge amount
				// of network processing time (which needs to be fixed, but this is
				// a good limit anyway).
				total_time = check_message_timer.getElapsedTimeF32();
				if (total_time >= CheckMessagesMaxTime)
					break;
#endif
			}

			// Handle per-frame message system processing.
			lmc.processAcks(gSavedSettings.getF32("AckCollectTime"));
		}

#ifdef TIME_THROTTLE_MESSAGES
		if (total_time >= CheckMessagesMaxTime)
		{
		// <FS:Beq> Don't allow busy network to excessively starve rendering loop
		// 	// Increase CheckMessagesMaxTime so that we will eventually catch up
		// 	CheckMessagesMaxTime *= 1.035f; // 3.5% ~= x2 in 20 frames, ~8x in 60 frames
		// }
		// else
		// {
			if( CheckMessagesMaxTime < CHECK_MESSAGES_MAX_TIME_LIMIT ) // cap the increase to avoid logout through ping starvation
			{// Increase CheckMessagesMaxTime so that we will eventually catch up
				CheckMessagesMaxTime *= 1.035f; // 3.5% ~= x2 in 20 frames, ~8x in 60 frames
			}
			else
			{
				CheckMessagesMaxTime = CHECK_MESSAGES_MAX_TIME_LIMIT;
			}
		}
		else
		{
		// </FS:Beq>
			// Reset CheckMessagesMaxTime to default value
			CheckMessagesMaxTime = CHECK_MESSAGES_DEFAULT_MAX_TIME;
		}
#endif



		// we want to clear the control after sending out all necessary agent updates
		gAgent.resetControlFlags();

		// Decode enqueued messages...
		S32 remaining_possible_decodes = MESSAGE_MAX_PER_FRAME - total_decoded;

		if( remaining_possible_decodes <= 0 )
		{
			LL_INFOS() << "Maxed out number of messages per frame at " << MESSAGE_MAX_PER_FRAME << LL_ENDL;
		}

		if (gPrintMessagesThisFrame)
		{
			LL_INFOS() << "Decoded " << total_decoded << " msgs this frame!" << LL_ENDL;
			gPrintMessagesThisFrame = FALSE;
		}
	}
	add(LLStatViewer::NUM_NEW_OBJECTS, gObjectList.mNumNewObjects);

	// Retransmit unacknowledged packets.
	gXferManager->retransmitUnackedPackets();
	gAssetStorage->checkForTimeouts();
	gViewerThrottle.updateDynamicThrottle();

	// Check that the circuit between the viewer and the agent's current
	// region is still alive
	LLViewerRegion *agent_region = gAgent.getRegion();
	if (agent_region && (LLStartUp::getStartupState()==STATE_STARTED))
	{
		LLUUID this_region_id = agent_region->getRegionID();
		bool this_region_alive = agent_region->isAlive();
		if ((mAgentRegionLastAlive && !this_region_alive) // newly dead
		    && (mAgentRegionLastID == this_region_id)) // same region
		{
			forceDisconnect(LLTrans::getString("AgentLostConnection"));
		}
		mAgentRegionLastID = this_region_id;
		mAgentRegionLastAlive = this_region_alive;
	}
}

void LLAppViewer::disconnectViewer()
{
	if (gDisconnected)
	{
		return;
	}
	//
	// Cleanup after quitting.
	//
	// Save snapshot for next time, if we made it through initialization

	LL_INFOS() << "Disconnecting viewer!" << LL_ENDL;

	// Dump our frame statistics

	// Remember if we were flying
	gSavedSettings.setBOOL("FlyingAtExit", gAgent.getFlying() );

	// Un-minimize all windows so they don't get saved minimized
	if (gFloaterView)
	{
		gFloaterView->restoreAll();
	}

<<<<<<< HEAD
	// <FS:Ansariel> Firestorm radar: Shutdown radar
	if (FSRadar::instanceExists())
	{
		FSRadar::deleteSingleton();
	}
	// <FS:Ansariel>

=======
>>>>>>> b4a5bf0e
	if (LLSelectMgr::instanceExists())
	{
		LLSelectMgr::getInstance()->deselectAll();
	}

	// save inventory if appropriate
	gInventory.cache(gInventory.getRootFolderID(), gAgent.getID());
	if (gInventory.getLibraryRootFolderID().notNull()
		&& gInventory.getLibraryOwnerID().notNull())
	{
		gInventory.cache(
			gInventory.getLibraryRootFolderID(),
			gInventory.getLibraryOwnerID());
	}

	LLAvatarNameCache::instance().setCustomNameCheckCallback(LLAvatarNameCache::custom_name_check_callback_t()); // <FS:Ansariel> Contact sets
	saveNameCache();
	if (LLExperienceCache::instanceExists())
	{
		// TODO: LLExperienceCache::cleanup() logic should be moved to
		// cleanupSingleton().
		LLExperienceCache::instance().cleanup();
	}

	// close inventory interface, close all windows
	LLSidepanelInventory::cleanup();

// [SL:KB] - Patch: Appearance-Misc | Checked: 2013-02-12 (Catznip-3.4)
	// Destroying all objects below will trigger attachment detaching code and attempt to remove the COF links for them
	LLAppearanceMgr::instance().setAttachmentInvLinkEnable(false);
// [/SL:KB]

// [RLVa:KB] - Checked: RLVa-2.3 (Housekeeping)
	SUBSYSTEM_CLEANUP(RlvHandler);
// [/RLVa:KB]

	gAgentWearables.cleanup();
	gAgentCamera.cleanup();
	// Also writes cached agent settings to gSavedSettings
	gAgent.cleanup();

	// This is where we used to call gObjectList.destroy() and then delete gWorldp.
	// Now we just ask the LLWorld singleton to cleanly shut down.
	if(LLWorld::instanceExists())
	{
		LLWorld::getInstance()->destroyClass();
	}
	LLVOCache::deleteSingleton();

	// call all self-registered classes
	LLDestroyClassList::instance().fireCallbacks();

	cleanup_xfer_manager();
	gDisconnected = TRUE;

	// Pass the connection state to LLUrlEntryParcel not to attempt
	// parcel info requests while disconnected.
	LLUrlEntryParcel::setDisconnected(gDisconnected);
}

// <FS:Ansariel> FIRE-22297: FPS limiter not working properly on Mac/Linux
//bool LLAppViewer::onChangeFrameLimit(LLSD const & evt)
//{
//	if (evt.asInteger() > 0)
//	{
//		mMinMicroSecPerFrame = (U64)(1000000.0f / F32(evt.asInteger()));
//	}
//	else
//	{
//		mMinMicroSecPerFrame = 0;
//	}
//	return false;
//}
// </FS:Ansariel>

void LLAppViewer::forceErrorLLError()
{
   	LL_ERRS() << "This is a deliberate llerror" << LL_ENDL;
}

void LLAppViewer::forceErrorBreakpoint()
{
   	LL_WARNS() << "Forcing a deliberate breakpoint" << LL_ENDL;
#ifdef LL_WINDOWS
    DebugBreak();
#else
    asm ("int $3");
#endif
    return;
}

void LLAppViewer::forceErrorBadMemoryAccess()
{
   	LL_WARNS() << "Forcing a deliberate bad memory access" << LL_ENDL;
    S32* crash = NULL;
    *crash = 0xDEADBEEF;
    return;
}

void LLAppViewer::forceErrorInfiniteLoop()
{
   	LL_WARNS() << "Forcing a deliberate infinite loop" << LL_ENDL;
    while(true)
    {
        ;
    }
    return;
}

void LLAppViewer::forceErrorSoftwareException()
{
   	LL_WARNS() << "Forcing a deliberate exception" << LL_ENDL;
    LLTHROW(LLException("User selected Force Software Exception"));
}

void LLAppViewer::forceErrorDriverCrash()
{
   	LL_WARNS() << "Forcing a deliberate driver crash" << LL_ENDL;
	glDeleteTextures(1, NULL);
}

void LLAppViewer::forceErrorThreadCrash()
{
    class LLCrashTestThread : public LLThread
    {
    public:

        LLCrashTestThread() : LLThread("Crash logging test thread")
        {
        }

        void run()
        {
            LL_ERRS() << "This is a deliberate llerror in thread" << LL_ENDL;
        }
    };

    LL_WARNS() << "This is a deliberate crash in a thread" << LL_ENDL;
    LLCrashTestThread *thread = new LLCrashTestThread();
    thread->start();
}

// <FS:ND> Change from std::string to char const*, saving a lot of object construction/destruction per frame
//void LLAppViewer::initMainloopTimeout(const std::string& state, F32 secs)
void LLAppViewer::initMainloopTimeout( char const* state, F32 secs)
// </FS:ND>
{
	if(!mMainloopTimeout)
	{
		mMainloopTimeout = new LLWatchdogTimeout();
		resumeMainloopTimeout(state, secs);
	}
}

void LLAppViewer::destroyMainloopTimeout()
{
	if(mMainloopTimeout)
	{
		delete mMainloopTimeout;
		mMainloopTimeout = NULL;
	}
}

// <FS:ND> Change from std::string to char const*, saving a lot of object construction/destruction per frame
//void LLAppViewer::resumeMainloopTimeout(const std::string& state, F32 secs)
void LLAppViewer::resumeMainloopTimeout( char const* state, F32 secs)
// </FS:ND>
{
	if(mMainloopTimeout)
	{
		if(secs < 0.0f)
		{
			static LLCachedControl<F32> mainloop_timeout(gSavedSettings, "MainloopTimeoutDefault", 60);
			secs = mainloop_timeout;
		}

		mMainloopTimeout->setTimeout(secs);
		mMainloopTimeout->start(state);
	}
}

void LLAppViewer::pauseMainloopTimeout()
{
	if(mMainloopTimeout)
	{
		mMainloopTimeout->stop();
	}
}

// <FS:ND> Change from std::string to char const*, saving a lot of object construction/destruction per frame
//void LLAppViewer::pingMainloopTimeout(const std::string& state, F32 secs)
void LLAppViewer::pingMainloopTimeout( char const* state, F32 secs)
// </FS:ND>
{
	if(mMainloopTimeout)
	{
		if(secs < 0.0f)
		{
			static LLCachedControl<F32> mainloop_timeout(gSavedSettings, "MainloopTimeoutDefault", 60);
			secs = mainloop_timeout;
		}

		mMainloopTimeout->setTimeout(secs);
		mMainloopTimeout->ping(state);
	}
}

void LLAppViewer::handleLoginComplete()
{
	gLoggedInTime.start();
	initMainloopTimeout("Mainloop Init");

	// Store some data to DebugInfo in case of a freeze.
	gDebugInfo["ClientInfo"]["Name"] = LLVersionInfo::instance().getChannel();
// [SL:KB] - Patch: Viewer-CrashReporting | Checked: 2011-05-08 (Catznip-2.6.0a) | Added: Catznip-2.6.0a
	gDebugInfo["ClientInfo"]["Version"] = LLVersionInfo::getInstance()->getVersion();
	gDebugInfo["ClientInfo"]["Platform"] = LLVersionInfo::getInstance()->getBuildPlatform();
// [/SL:KB]
	gDebugInfo["ClientInfo"]["MajorVersion"] = LLVersionInfo::instance().getMajor();
	gDebugInfo["ClientInfo"]["MinorVersion"] = LLVersionInfo::instance().getMinor();
	gDebugInfo["ClientInfo"]["PatchVersion"] = LLVersionInfo::instance().getPatch();
	gDebugInfo["ClientInfo"]["BuildVersion"] = LLVersionInfo::instance().getBuild();

// <FS:ND> Add which flavor of FS generated an error
#ifdef OPENSIM
	gDebugInfo["ClientInfo"]["Flavor"] = "oss";
#else
	gDebugInfo["ClientInfo"]["Flavor"] = "hvk";
#endif
// </FS:ND>

	LLParcel* parcel = LLViewerParcelMgr::getInstance()->getAgentParcel();
	if ( parcel && parcel->getMusicURL()[0])
	{
		gDebugInfo["ParcelMusicURL"] = parcel->getMusicURL();
	}
	if ( parcel && parcel->getMediaURL()[0])
	{
		gDebugInfo["ParcelMediaURL"] = parcel->getMediaURL();
	}

//	gDebugInfo["SettingsFilename"] = gSavedSettings.getString("ClientSettingsFile");
// [SL:KB] - Patch: Viewer-CrashReporting | Checked: 2010-11-16 (Catznip-2.6.0a) | Added: Catznip-2.4.0b
	if (gCrashSettings.getBOOL("CrashSubmitSettings"))
	{
		// Only include settings.xml if the user consented
		gDebugInfo["SettingsFilename"] = gSavedSettings.getString("ClientSettingsFile");
	}
// [/SL:KB]
//	gDebugInfo["CAFilename"] = gDirUtilp->getCAFile();
//	gDebugInfo["ViewerExePath"] = gDirUtilp->getExecutablePathAndName();
//	gDebugInfo["CurrentPath"] = gDirUtilp->getCurPath();

// [SL:KB] - Patch: Viewer-CrashReporting | Checked: 2010-11-14 (Catznip-2.6.0a) | Added: Catznip-2.4.0a
	// Current host and region would expose too much information, but do track the last server version
	gDebugInfo["LastVersionChannel"] = gLastVersionChannel;
// [/SL:KB]
/*
	if(gAgent.getRegion())
	{
		gDebugInfo["CurrentSimHost"] = gAgent.getRegion()->getSimHostName();
		gDebugInfo["CurrentRegion"] = gAgent.getRegion()->getName();
	}
*/

	if(LLAppViewer::instance()->mMainloopTimeout)
	{
		gDebugInfo["MainloopTimeoutState"] = LLAppViewer::instance()->mMainloopTimeout->getState();
	}

	mOnLoginCompleted();

	// <FS:TT> Window Title Access
	std::string full_name;
	const LLSD login_response = LLLoginInstance::getInstance()->getResponse();
	if (login_response.has("first_name"))
	{
		full_name = login_response["first_name"].asString();
		LLStringUtil::replaceChar(full_name, '"', ' ');
		LLStringUtil::trim(full_name);

		if (login_response.has("last_name"))
		{
			std::string temp_string = login_response["last_name"].asString();
			LLStringUtil::replaceChar(temp_string, '"', ' ');
			LLStringUtil::trim(temp_string);
			if (temp_string.compare("Resident") != 0)
			{
				full_name.append(" ").append(temp_string);
			}
		}
	}
	if (!full_name.empty())
	{
		gWindowTitle += std::string(" - ") + full_name;
		LLStringUtil::truncate(gWindowTitle, 255);
		gViewerWindow->getWindow()->setTitle(gWindowTitle);
	}
	// </FS:TT>

// [SL:KB] - Patch: Build-ScriptRecover | Checked: 2011-11-24 (Catznip-3.2.0) | Added: Catznip-3.2.0
	LLScriptRecoverQueue::recoverIfNeeded();
// [/SL:KB]

	writeDebugInfo();
	
	// <FS:AO> Warn users cache purge will affect usability
	if (mPurgeCache)
	{
		LLNotificationsUtil::add("CacheEmpty");
	}
	// </FS:AO>
	
	// we logged in successfully, so save settings on logout
	LL_DEBUGS() << "Login successful, per account settings will be saved on log out." << LL_ENDL;
	mSavePerAccountSettings=true;
}

//virtual
void LLAppViewer::setMasterSystemAudioMute(bool mute)
{
	gSavedSettings.setBOOL("MuteAudio", mute);
}

//virtual
bool LLAppViewer::getMasterSystemAudioMute()
{
	// <FS:Ansariel> Replace frequently called gSavedSettings
	//return gSavedSettings.getBOOL("MuteAudio");
	static LLCachedControl<bool> sMuteAudio(gSavedSettings, "MuteAudio");
	return sMuteAudio;
	// </FS:Ansariel>
}

//----------------------------------------------------------------------------
// Metrics-related methods (static and otherwise)
//----------------------------------------------------------------------------

/**
 * LLViewerAssetStats collects data on a per-region (as defined by the agent's
 * location) so we need to tell it about region changes which become a kind of
 * hidden variable/global state in the collectors.  For collectors not running
 * on the main thread, we need to send a message to move the data over safely
 * and cheaply (amortized over a run).
 */
void LLAppViewer::metricsUpdateRegion(U64 region_handle)
{
	if (0 != region_handle)
	{
		LLViewerAssetStatsFF::set_region(region_handle);
	}
}

/**
 * Attempts to start a multi-threaded metrics report to be sent back to
 * the grid for consumption.
 */
void LLAppViewer::metricsSend(bool enable_reporting)
{
	if (! gViewerAssetStats)
		return;

	if (LLAppViewer::sTextureFetch)
	{
		LLViewerRegion * regionp = gAgent.getRegion();

		if (enable_reporting && regionp)
		{
			std::string	caps_url = regionp->getCapability("ViewerMetrics");

            LLSD sd = gViewerAssetStats->asLLSD(true);

			// Send a report request into 'thread1' to get the rest of the data
			// and provide some additional parameters while here.
			LLAppViewer::sTextureFetch->commandSendMetrics(caps_url,
														   gAgentSessionID,
														   gAgentID,
														   sd);
		}
		else
		{
			LLAppViewer::sTextureFetch->commandDataBreak();
		}
	}

	// Reset even if we can't report.  Rather than gather up a huge chunk of
	// data, we'll keep to our sampling interval and retain the data
	// resolution in time.
	gViewerAssetStats->restart();
}
<|MERGE_RESOLUTION|>--- conflicted
+++ resolved
@@ -1759,14 +1759,11 @@
 		{
 			FSZoneN("Main:Coro");
 		llcoro::suspend();
-<<<<<<< HEAD
-		}
-		}// <FS:Beq> ensure we have the entire top scope of frame covered
-=======
 		// if one of our coroutines threw an uncaught exception, rethrow it now
 		LLCoros::instance().rethrow();
 
->>>>>>> b4a5bf0e
+		}
+		}// <FS:Beq> ensure we have the entire top scope of frame covered
 		if (!LLApp::isExiting())
 		{
 			pingMainloopTimeout("Main:JoystickKeyboard");
@@ -6310,7 +6307,6 @@
 		gFloaterView->restoreAll();
 	}
 
-<<<<<<< HEAD
 	// <FS:Ansariel> Firestorm radar: Shutdown radar
 	if (FSRadar::instanceExists())
 	{
@@ -6318,8 +6314,6 @@
 	}
 	// <FS:Ansariel>
 
-=======
->>>>>>> b4a5bf0e
 	if (LLSelectMgr::instanceExists())
 	{
 		LLSelectMgr::getInstance()->deselectAll();
