/**
 * @file llappviewer.cpp
 * @brief The LLAppViewer class definitions
 *
 * $LicenseInfo:firstyear=2007&license=viewerlgpl$
 * Second Life Viewer Source Code
 * Copyright (C) 2012, Linden Research, Inc.
 *
 * This library is free software; you can redistribute it and/or
 * modify it under the terms of the GNU Lesser General Public
 * License as published by the Free Software Foundation;
 * version 2.1 of the License only.
 *
 * This library is distributed in the hope that it will be useful,
 * but WITHOUT ANY WARRANTY; without even the implied warranty of
 * MERCHANTABILITY or FITNESS FOR A PARTICULAR PURPOSE.  See the GNU
 * Lesser General Public License for more details.
 *
 * You should have received a copy of the GNU Lesser General Public
 * License along with this library; if not, write to the Free Software
 * Foundation, Inc., 51 Franklin Street, Fifth Floor, Boston, MA  02110-1301  USA
 *
 * Linden Research, Inc., 945 Battery Street, San Francisco, CA  94111  USA
 * $/LicenseInfo$
 */

#include "llviewerprecompiledheaders.h"

#include "llappviewer.h"

// Viewer includes
#include "llversioninfo.h"
#include "llfeaturemanager.h"
#include "lluictrlfactory.h"
#include "lltexteditor.h"
#include "llerrorcontrol.h"
#include "lleventtimer.h"
#include "llviewertexturelist.h"
#include "llgroupmgr.h"
#include "llagent.h"
#include "llagentcamera.h"
#include "llagentlanguage.h"
#include "llagentui.h"
#include "llagentwearables.h"
#include "lldirpicker.h"
#include "llfloaterimcontainer.h"
#include "llimprocessing.h"
#include "llwindow.h"
#include "llviewerstats.h"
#include "llviewerstatsrecorder.h"
#include "llmarketplacefunctions.h"
#include "llmarketplacenotifications.h"
#include "llmd5.h"
#include "llmeshrepository.h"
#include "llpumpio.h"
#include "llmimetypes.h"
#include "llslurl.h"
#include "llstartup.h"
#include "llfocusmgr.h"
#include "llviewerjoystick.h"
#include "llallocator.h"
#include "llcalc.h"
#include "llconversationlog.h"
#include "lldxhardware.h"
#include "lltexturestats.h"
#include "lltrace.h"
#include "lltracethreadrecorder.h"
#include "llviewerwindow.h"
#include "llviewerdisplay.h"
#include "llviewermedia.h"
#include "llviewerparcelaskplay.h"
#include "llviewerparcelmedia.h"
#include "llviewermediafocus.h"
#include "llviewermessage.h"
#include "llviewerobjectlist.h"
#include "llworldmap.h"
#include "llmutelist.h"
#include "llviewerhelp.h"
#include "lluicolortable.h"
#include "llurldispatcher.h"
#include "llurlhistory.h"
#include "llrender.h"
#include "llteleporthistory.h"
#include "lltoast.h"
#include "llsdutil_math.h"
#include "lllocationhistory.h"
#include "llfasttimerview.h"
#include "llvector4a.h"
#include "llviewermenufile.h"
#include "llvoicechannel.h"
#include "llvoavatarself.h"
#include "llurlmatch.h"
#include "lltextutil.h"
#include "lllogininstance.h"
#include "llprogressview.h"
#include "llvocache.h"
#include "llvopartgroup.h"
// [SL:KB] - Patch: Appearance-Misc | Checked: 2013-02-12 (Catznip-3.4)
#include "llappearancemgr.h"
// [/SL:KB]
// [RLVa:KB] - Checked: 2010-05-03 (RLVa-1.2.0g)
#include "rlvactions.h"
#include "rlvhandler.h"
// [/RLVa:KB]

#include "llweb.h"
// <FS:Ansariel> [FS communication UI]
#include "fsfloatervoicecontrols.h"
// </FS:Ansariel> [FS communication UI]
#include "llfloatertexturefetchdebugger.h"
// [SL:KB] - Patch: Build-ScriptRecover | Checked: 2011-11-24 (Catznip-3.2.0)
#include "llfloaterscriptrecover.h"
// [/SL:KB]
#include "llspellcheck.h"
#include "llscenemonitor.h"
#include "llavatarrenderinfoaccountant.h"
#include "lllocalbitmaps.h"
#include "llskinningutil.h"

// Linden library includes
#include "llavatarnamecache.h"
#include "lldiriterator.h"
#include "llexperiencecache.h"
#include "llimagej2c.h"
#include "llmemory.h"
#include "llprimitive.h"
#include "llurlaction.h"
#include "llurlentry.h"
#include "llvfile.h"
#include "llvfsthread.h"
#include "llvolumemgr.h"
#include "llxfermanager.h"
#include "llphysicsextensions.h"

#include "llnotificationmanager.h"
#include "llnotifications.h"
#include "llnotificationsutil.h"

#include "sanitycheck.h"
#include "llleap.h"
#include "stringize.h"
#include "llcoros.h"
#include "llexception.h"
//#if !LL_LINUX
#include "cef/dullahan.h"
#include "vlc/libvlc_version.h"
//#endif // LL_LINUX

// Third party library includes
#include <boost/bind.hpp>
#include <boost/foreach.hpp>
#include <boost/algorithm/string.hpp>
#include <boost/regex.hpp>
#include <boost/throw_exception.hpp>

#if LL_WINDOWS
#	include <share.h> // For _SH_DENYWR in processMarkerFiles
#else
#   include <sys/file.h> // For processMarkerFiles
#endif

#include "llapr.h"
#include <boost/lexical_cast.hpp>

#include "llviewerkeyboard.h"
#include "lllfsthread.h"
#include "llworkerthread.h"
#include "lltexturecache.h"
#include "lltexturefetch.h"
#include "llimageworker.h"
#include "llevents.h"

// The files below handle dependencies from cleanup.
#include "llkeyframemotion.h"
#include "llworldmap.h"
#include "llhudmanager.h"
#include "lltoolmgr.h"
#include "llassetstorage.h"
#include "llpolymesh.h"
#include "llproxy.h"
#include "llcachename.h"
#include "llaudioengine.h"
#include "llstreamingaudio.h"
#include "llviewermenu.h"
#include "llselectmgr.h"
#include "lltrans.h"
#include "lltransutil.h"
#include "lltracker.h"
#include "llviewerparcelmgr.h"
#include "llworldmapview.h"
#include "llpostprocess.h"
#include "llwlparammanager.h"
#include "llwaterparammanager.h"

#include "lldebugview.h"
#include "llconsole.h"
#include "llcontainerview.h"
#include "lltooltip.h"

#include "llsdutil.h"
#include "llsdserialize.h"

#include "llworld.h"
#include "llhudeffecttrail.h"
#include "llvectorperfoptions.h"
#include "llslurl.h"
#include "llwatchdog.h"

// Included so that constants/settings might be initialized
// in save_settings_to_globals()
#include "llbutton.h"
#include "llstatusbar.h"
#include "llsurface.h"
#include "llvosky.h"
#include "llvotree.h"
#include "llvoavatar.h"
#include "llfolderview.h"
#include "llagentpilot.h"
#include "llvovolume.h"
#include "llflexibleobject.h"
#include "llvosurfacepatch.h"
#include "llviewerfloaterreg.h"
#include "llcommandlineparser.h"
#include "llfloatermemleak.h"
#include "llfloaterreg.h"
#include "llfloateroutfitsnapshot.h"
#include "llfloatersnapshot.h"
#include "llsidepanelinventory.h"

// includes for idle() idleShutdown()
#include "llviewercontrol.h"
#include "lleventnotifier.h"
#include "llcallbacklist.h"
#include "lldeferredsounds.h"
#include "pipeline.h"
#include "llgesturemgr.h"
#include "llsky.h"
#include "llvlmanager.h"
#include "llviewercamera.h"
#include "lldrawpoolbump.h"
#include "llvieweraudio.h"
#include "llimview.h"
#include "llviewerthrottle.h"
#include "llparcel.h"
#include "llavatariconctrl.h"
#include "llgroupiconctrl.h"
#include "llviewerassetstats.h"

// Include for security api initialization
#include "llsecapi.h"
#include "llmachineid.h"
#include "llmainlooprepeater.h"
#include "llcleanup.h"

#include "llcoproceduremanager.h"
#include "llviewereventrecorder.h"

#if HAS_GROWL
#include "growlmanager.h"
#endif
#include "fsavatarrenderpersistence.h"

// *FIX: These extern globals should be cleaned up.
// The globals either represent state/config/resource-storage of either
// this app, or another 'component' of the viewer. App globals should be
// moved into the app class, where as the other globals should be
// moved out of here.
// If a global symbol reference seems valid, it will be included
// via header files above.

//----------------------------------------------------------------------------
// llviewernetwork.h
#include "llviewernetwork.h"
// define a self-registering event API object
#include "llappviewerlistener.h"

#include "nd/ndoctreelog.h" // <FS:ND/> Octree operation logging.
#include "nd/ndetw.h" // <FS:ND/> Windows Event Tracing, does nothing on OSX/Linux.
#include "nd/ndlogthrottle.h"

#include "fsradar.h"


#if (LL_LINUX || LL_SOLARIS) && LL_GTK
#include "glib.h"
#endif // (LL_LINUX || LL_SOLARIS) && LL_GTK

#if LL_MSVC
// disable boost::lexical_cast warning
#pragma warning (disable:4702)
#endif

const char* const CRASH_SETTINGS_FILE = "settings_crash_behavior.xml"; // <FS:ND/> We need this filename defined here.

static LLAppViewerListener sAppViewerListener(LLAppViewer::instance);

////// Windows-specific includes to the bottom - nasty defines in these pollute the preprocessor
//
//----------------------------------------------------------------------------
// viewer.cpp - these are only used in viewer, should be easily moved.

#if LL_DARWIN
extern void init_apple_menu(const char* product);
#endif // LL_DARWIN

extern BOOL gRandomizeFramerate;
extern BOOL gPeriodicSlowFrame;
extern BOOL gDebugGL;

#if LL_DARWIN
extern BOOL gHiDPISupport;
#endif

////////////////////////////////////////////////////////////
// All from the last globals push...

F32 gSimLastTime; // Used in LLAppViewer::init and send_stats()
F32 gSimFrames;

BOOL gShowObjectUpdates = FALSE;
BOOL gUseQuickTime = TRUE;

eLastExecEvent gLastExecEvent = LAST_EXEC_NORMAL;
S32 gLastExecDuration = -1; // (<0 indicates unknown)

#if LL_WINDOWS
#   define LL_PLATFORM_KEY "win"
#elif LL_DARWIN
#   define LL_PLATFORM_KEY "mac"
#elif LL_LINUX
#   define LL_PLATFORM_KEY "lnx"
#else
#   error "Unknown Platform"
#endif
const char* gPlatform = LL_PLATFORM_KEY;

LLSD gDebugInfo;

U32	gFrameCount = 0;
U32 gForegroundFrameCount = 0; // number of frames that app window was in foreground
LLPumpIO* gServicePump = NULL;

U64MicrosecondsImplicit gFrameTime = 0;
F32SecondsImplicit gFrameTimeSeconds = 0.f;
F32SecondsImplicit gFrameIntervalSeconds = 0.f;
F32 gFPSClamped = 10.f;						// Pretend we start at target rate.
F32 gFrameDTClamped = 0.f;					// Time between adjacent checks to network for packets
U64MicrosecondsImplicit	gStartTime = 0; // gStartTime is "private", used only to calculate gFrameTimeSeconds

LLTimer gRenderStartTime;
LLFrameTimer gForegroundTime;
LLFrameTimer gLoggedInTime;
LLTimer gLogoutTimer;
static const F32 LOGOUT_REQUEST_TIME = 6.f;  // this will be cut short by the LogoutReply msg.
F32 gLogoutMaxTime = LOGOUT_REQUEST_TIME;


S32 gPendingMetricsUploads = 0;


BOOL				gDisconnected = FALSE;

// used to restore texture state after a mode switch
LLFrameTimer	gRestoreGLTimer;
BOOL			gRestoreGL = FALSE;
bool			gUseWireframe = FALSE;

//use for remember deferred mode in wireframe switch
bool			gInitialDeferredModeForWireframe = FALSE;

// VFS globals - see llappviewer.h
LLVFS* gStaticVFS = NULL;

LLMemoryInfo gSysMemory;
U64Bytes gMemoryAllocated(0); // updated in display_stats() in llviewerdisplay.cpp

std::string gLastVersionChannel;

LLVector3			gWindVec(3.0, 3.0, 0.0);
LLVector3			gRelativeWindVec(0.0, 0.0, 0.0);

U32		gPacketsIn = 0;

BOOL				gPrintMessagesThisFrame = FALSE;

BOOL gRandomizeFramerate = FALSE;
BOOL gPeriodicSlowFrame = FALSE;

BOOL gCrashOnStartup = FALSE;
BOOL gLLErrorActivated = FALSE;
BOOL gLogoutInProgress = FALSE;

BOOL gSimulateMemLeak = FALSE;

////////////////////////////////////////////////////////////
// Internal globals... that should be removed.

// Like LLLogChat::cleanFileName() and LLDir::getScrubbedFileName() but replaces spaces also.
std::string SafeFileName(std::string filename)
{
	std::string invalidChars = "\"\'\\/?*:.<>| ";
	S32 position = filename.find_first_of(invalidChars);
	while (position != filename.npos)
	{
		filename[position] = '_';
		position = filename.find_first_of(invalidChars, position);
	}
	return filename;
}
// TODO: Readd SAFE_FILE_NAME_PREFIX stuff after FmodEx merge.... <FS:CR>
// contruct unique filename prefix so we only report crashes for US and not other viewers.
//const std::string SAFE_FILE_NAME_PREFIX(SafeFileName(llformat("%s %d.%d.%d.%d",
//															  LL_CHANNEL,
//															  LL_VERSION_MAJOR,
//															  LL_VERSION_MINOR,
//															  LL_VERSION_PATCH,
//															  LL_VERSION_BUILD )));
const std::string SAFE_FILE_NAME_PREFIX(SafeFileName(APP_NAME));
static std::string gArgs;
const int MAX_MARKER_LENGTH = 1024;
const std::string MARKER_FILE_NAME(SAFE_FILE_NAME_PREFIX + ".exec_marker"); //FS orig modified LL
const std::string START_MARKER_FILE_NAME(SAFE_FILE_NAME_PREFIX + ".start_marker"); //FS new modified LL new
const std::string ERROR_MARKER_FILE_NAME(SAFE_FILE_NAME_PREFIX + ".error_marker"); //FS orig modified LL
const std::string LLERROR_MARKER_FILE_NAME(SAFE_FILE_NAME_PREFIX + ".llerror_marker"); //FS orig modified LL
const std::string LOGOUT_MARKER_FILE_NAME(SAFE_FILE_NAME_PREFIX + ".logout_marker"); //FS orig modified LL

static BOOL gDoDisconnect = FALSE;
static std::string gLaunchFileOnQuit;

// Used on Win32 for other apps to identify our window (eg, win_setup)
// Note: Changing this breaks compatibility with SLURL handling, try to avoid it.
const char* const VIEWER_WINDOW_CLASSNAME = "Second Life";

//-- LLDeferredTaskList ------------------------------------------------------

/**
 * A list of deferred tasks.
 *
 * We sometimes need to defer execution of some code until the viewer gets idle,
 * e.g. removing an inventory item from within notifyObservers() may not work out.
 *
 * Tasks added to this list will be executed in the next LLAppViewer::idle() iteration.
 * All tasks are executed only once.
 */
class LLDeferredTaskList: public LLSingleton<LLDeferredTaskList>
{
	LLSINGLETON_EMPTY_CTOR(LLDeferredTaskList);
	LOG_CLASS(LLDeferredTaskList);

	friend class LLAppViewer;
	typedef boost::signals2::signal<void()> signal_t;

	void addTask(const signal_t::slot_type& cb)
	{
		mSignal.connect(cb);
	}

	void run()
	{
		if (!mSignal.empty())
		{
			mSignal();
			mSignal.disconnect_all_slots();
		}
	}

	signal_t mSignal;
};

//----------------------------------------------------------------------------

// List of entries from strings.xml to always replace
static std::set<std::string> default_trans_args;
void init_default_trans_args()
{
	default_trans_args.insert("SECOND_LIFE"); // World
	default_trans_args.insert("APP_NAME");
	default_trans_args.insert("CAPITALIZED_APP_NAME");
	default_trans_args.insert("CURRENT_GRID"); //<FS:AW make CURRENT_GRID a default substitution>
	default_trans_args.insert("SECOND_LIFE_GRID");
	default_trans_args.insert("SUPPORT_SITE");
	// This URL shows up in a surprising number of places in various skin
	// files. We really only want to have to maintain a single copy of it.
	default_trans_args.insert("create_account_url");
	default_trans_args.insert("DOWNLOAD_URL"); //<FS:CR> Viewer download url
	default_trans_args.insert("VIEWER_GENERATION"); // <FS:Ansariel> Viewer generation (major version number)
	default_trans_args.insert("APP_NAME_ABBR"); // <FS:Ansariel> Appreviated application title
}

//----------------------------------------------------------------------------
// File scope definitons
const char *VFS_DATA_FILE_BASE = "data.db2.x.";
const char *VFS_INDEX_FILE_BASE = "index.db2.x.";

std::string gWindowTitle;

struct SettingsFile : public LLInitParam::Block<SettingsFile>
{
	Mandatory<std::string>	name;
	Optional<std::string>	file_name;
	Optional<bool>			required,
							persistent;
	Optional<std::string>	file_name_setting;

	SettingsFile()
	:	name("name"),
		file_name("file_name"),
		required("required", false),
		persistent("persistent", true),
		file_name_setting("file_name_setting")
	{}
};

struct SettingsGroup : public LLInitParam::Block<SettingsGroup>
{
	Mandatory<std::string>	name;
	Mandatory<S32>			path_index;
	Multiple<SettingsFile>	files;

	SettingsGroup()
	:	name("name"),
		path_index("path_index"),
		files("file")
	{}
};

struct SettingsFiles : public LLInitParam::Block<SettingsFiles>
{
	Multiple<SettingsGroup>	groups;

	SettingsFiles()
	: groups("group")
	{}
};


//----------------------------------------------------------------------------
// Metrics logging control constants
//----------------------------------------------------------------------------
static const F32 METRICS_INTERVAL_DEFAULT = 600.0;
static const F32 METRICS_INTERVAL_QA = 30.0;
static F32 app_metrics_interval = METRICS_INTERVAL_DEFAULT;
static bool app_metrics_qa_mode = false;

void idle_afk_check()
{
	// check idle timers
	F32 current_idle = gAwayTriggerTimer.getElapsedTimeF32();
	// <FS:CR> Cache frequently hit location
	static LLCachedControl<S32> sAFKTimeout(gSavedSettings, "AFKTimeout");
// [RLVa:KB] - Checked: 2010-05-03 (RLVa-1.2.0g) | Modified: RLVa-1.2.0g
	// Enforce an idle time of 30 minutes if @allowidle=n restricted
	S32 afk_timeout = (!gRlvHandler.hasBehaviour(RLV_BHVR_ALLOWIDLE)) ? sAFKTimeout : 60 * 30;
// [/RLVa:KB]
//	F32 afk_timeout  = gSavedSettings.getS32("AFKTimeout");
	// <FS:CR> Explicit conversions just cos.
	//if (afk_timeout && (current_idle > afk_timeout) && ! gAgent.getAFK())
	if (static_cast<S32>(afk_timeout) && (current_idle > static_cast<F32>(afk_timeout)) && ! gAgent.getAFK())
	{
		LL_INFOS("IdleAway") << "Idle more than " << afk_timeout << " seconds: automatically changing to Away status" << LL_ENDL;
		gAgent.setAFK();
	}
}

// A callback set in LLAppViewer::init()
static void ui_audio_callback(const LLUUID& uuid)
{
	if (gAudiop)
	{
		SoundData soundData(uuid, gAgent.getID(), 1.0f, LLAudioEngine::AUDIO_TYPE_UI);
		gAudiop->triggerSound(soundData);
	}
}

// A callback set in LLAppViewer::init()
static void deferred_ui_audio_callback(const LLUUID& uuid)
{
	if (gAudiop)
	{
		SoundData soundData(uuid, gAgent.getID(), 1.0f, LLAudioEngine::AUDIO_TYPE_UI);
		LLDeferredSounds::instance().deferSound(soundData);
	}
}

bool	create_text_segment_icon_from_url_match(LLUrlMatch* match,LLTextBase* base)
{
	if(!match || !base || base->getPlainText())
		return false;

	LLUUID match_id = match->getID();

	LLIconCtrl* icon;

	if(gAgent.isInGroup(match_id, TRUE))
	{
		LLGroupIconCtrl::Params icon_params;
		icon_params.group_id = match_id;
		icon_params.rect = LLRect(0, 16, 16, 0);
		icon_params.visible = true;
		icon = LLUICtrlFactory::instance().create<LLGroupIconCtrl>(icon_params);
	}
	else
	{
		LLAvatarIconCtrl::Params icon_params;
		icon_params.avatar_id = match_id;
		icon_params.rect = LLRect(0, 16, 16, 0);
		icon_params.visible = true;
		icon = LLUICtrlFactory::instance().create<LLAvatarIconCtrl>(icon_params);
	}

	LLInlineViewSegment::Params params;
	params.force_newline = false;
	params.view = icon;
	params.left_pad = 4;
	params.right_pad = 4;
	params.top_pad = -2;
	params.bottom_pad = 2;

	base->appendWidget(params," ",false);

	return true;
}


// Use these strictly for things that are constructed at startup,
// or for things that are performance critical.  JC
static void settings_to_globals()
{
	LLBUTTON_H_PAD		= gSavedSettings.getS32("ButtonHPad");
	BTN_HEIGHT_SMALL	= gSavedSettings.getS32("ButtonHeightSmall");
	BTN_HEIGHT			= gSavedSettings.getS32("ButtonHeight");

	MENU_BAR_HEIGHT		= gSavedSettings.getS32("MenuBarHeight");
	MENU_BAR_WIDTH		= gSavedSettings.getS32("MenuBarWidth");

	LLSurface::setTextureSize(gSavedSettings.getU32("RegionTextureSize"));

	LLRender::sGLCoreProfile = gSavedSettings.getBOOL("RenderGLCoreProfile");
	LLRender::sNsightDebugSupport = gSavedSettings.getBOOL("RenderNsightDebugSupport");
	// <FS:Ansariel> Vertex Array Objects are required in OpenGL core profile
	//LLVertexBuffer::sUseVAO = gSavedSettings.getBOOL("RenderUseVAO");
	LLVertexBuffer::sUseVAO = LLRender::sGLCoreProfile ? TRUE : gSavedSettings.getBOOL("RenderUseVAO");
	// </FS:Ansariel>
	LLImageGL::sGlobalUseAnisotropic	= gSavedSettings.getBOOL("RenderAnisotropic");
	LLImageGL::sCompressTextures		= gSavedSettings.getBOOL("RenderCompressTextures");
	LLVOVolume::sLODFactor				= llclamp(gSavedSettings.getF32("RenderVolumeLODFactor"), 0.01f, MAX_LOD_FACTOR);
	LLVOVolume::sDistanceFactor			= 1.f-LLVOVolume::sLODFactor * 0.1f;
	LLVolumeImplFlexible::sUpdateFactor = gSavedSettings.getF32("RenderFlexTimeFactor");
	LLVOTree::sTreeFactor				= gSavedSettings.getF32("RenderTreeLODFactor");
	LLVOAvatar::sLODFactor				= llclamp(gSavedSettings.getF32("RenderAvatarLODFactor"), 0.f, MAX_AVATAR_LOD_FACTOR);
	LLVOAvatar::sPhysicsLODFactor		= llclamp(gSavedSettings.getF32("RenderAvatarPhysicsLODFactor"), 0.f, MAX_AVATAR_LOD_FACTOR);
	LLVOAvatar::updateImpostorRendering(gSavedSettings.getU32("RenderAvatarMaxNonImpostors"));
	LLVOAvatar::sVisibleInFirstPerson	= gSavedSettings.getBOOL("FirstPersonAvatarVisible");
	// clamp auto-open time to some minimum usable value
	LLFolderView::sAutoOpenTime			= llmax(0.25f, gSavedSettings.getF32("FolderAutoOpenDelay"));
	LLSelectMgr::sRectSelectInclusive	= gSavedSettings.getBOOL("RectangleSelectInclusive");
	LLSelectMgr::sRenderHiddenSelections = gSavedSettings.getBOOL("RenderHiddenSelections");
	LLSelectMgr::sRenderLightRadius = gSavedSettings.getBOOL("RenderLightRadius");

	gAgentPilot.setNumRuns(gSavedSettings.getS32("StatsNumRuns"));
	gAgentPilot.setQuitAfterRuns(gSavedSettings.getBOOL("StatsQuitAfterRuns"));
	gAgent.setHideGroupTitle(gSavedSettings.getBOOL("RenderHideGroupTitle"));

	gDebugWindowProc = gSavedSettings.getBOOL("DebugWindowProc");
	gShowObjectUpdates = gSavedSettings.getBOOL("ShowObjectUpdates");
	LLWorldMapView::sMapScale = gSavedSettings.getF32("MapScale");
	
#if LL_DARWIN
	gHiDPISupport = gSavedSettings.getBOOL("RenderHiDPI");
#endif
}

static void settings_modify()
{
	LLRenderTarget::sUseFBO				= gSavedSettings.getBOOL("RenderDeferred");
	LLPipeline::sRenderBump				= gSavedSettings.getBOOL("RenderObjectBump");
	LLPipeline::sRenderDeferred		= LLPipeline::sRenderBump && gSavedSettings.getBOOL("RenderDeferred");
	LLVOSurfacePatch::sLODFactor		= gSavedSettings.getF32("RenderTerrainLODFactor");
	LLVOSurfacePatch::sLODFactor *= LLVOSurfacePatch::sLODFactor; //square lod factor to get exponential range of [1,4]
	gDebugGL = gSavedSettings.getBOOL("RenderDebugGL") || gDebugSession;
	gDebugPipeline = gSavedSettings.getBOOL("RenderDebugPipeline");
}

class LLFastTimerLogThread : public LLThread
{
public:
	std::string mFile;

	LLFastTimerLogThread(std::string& test_name) : LLThread("fast timer log")
 	{
		std::string file_name = test_name + std::string(".slp");
		mFile = gDirUtilp->getExpandedFilename(LL_PATH_LOGS, file_name);
	}

	void run()
	{
		llofstream os(mFile.c_str());

		while (!LLAppViewer::instance()->isQuitting())
		{
			LLTrace::BlockTimer::writeLog(os);
			os.flush();
			ms_sleep(32);
		}

		os.close();
	}
};

//virtual
bool LLAppViewer::initSLURLHandler()
{
	// does nothing unless subclassed
	return false;
}

//virtual
bool LLAppViewer::sendURLToOtherInstance(const std::string& url)
{
	// does nothing unless subclassed
	return false;
}

//----------------------------------------------------------------------------
// LLAppViewer definition

// Static members.
// The single viewer app.
LLAppViewer* LLAppViewer::sInstance = NULL;
LLTextureCache* LLAppViewer::sTextureCache = NULL;
LLImageDecodeThread* LLAppViewer::sImageDecodeThread = NULL;
LLTextureFetch* LLAppViewer::sTextureFetch = NULL;

std::string getRuntime()
{
	return llformat("%.4f", (F32)LLTimer::getElapsedSeconds().value());
}

LLAppViewer::LLAppViewer()
:	mMarkerFile(),
	mLogoutMarkerFile(),
	mReportedCrash(false),
	mNumSessions(0),
	mPurgeCache(false),
	mPurgeOnExit(false),
	mSecondInstance(false),
	mSavedFinalSnapshot(false),
	mSavePerAccountSettings(false),		// don't save settings on logout unless login succeeded.
	mQuitRequested(false),
	mLogoutRequestSent(false),
	mLastAgentControlFlags(0),
	mLastAgentForceUpdate(0),
	mMainloopTimeout(NULL),
	mAgentRegionLastAlive(false),
	mRandomizeFramerate(LLCachedControl<bool>(gSavedSettings,"Randomize Framerate", FALSE)),
	mPeriodicSlowFrame(LLCachedControl<bool>(gSavedSettings,"Periodic Slow Frame", FALSE)),
	mFastTimerLogThread(NULL),
	mSettingsLocationList(NULL),
	mIsFirstRun(false),
	mMinMicroSecPerFrame(0.f),
	mSaveSettingsOnExit(true),		// <FS:Zi> Backup Settings
	mPurgeTextures(false) // <FS:Ansariel> FIRE-13066
{
	if(NULL != sInstance)
	{
		LL_ERRS() << "Oh no! An instance of LLAppViewer already exists! LLAppViewer is sort of like a singleton." << LL_ENDL;
	}

    mDumpPath ="";
	// Need to do this initialization before we do anything else, since anything
	// that touches files should really go through the lldir API
   
	// <FS:ND> Init our custom directories, not from SecondLife

	// gDirUtilp->initAppDirs("SecondLife");
#if ADDRESS_SIZE == 64
	gDirUtilp->initAppDirs( APP_NAME + "_x64" );
#else
	gDirUtilp->initAppDirs(APP_NAME);
#endif

	// </FS:ND>

	//
	// IMPORTANT! Do NOT put anything that will write
	// into the log files during normal startup until AFTER
	// we run the "program crashed last time" error handler below.
	//
	sInstance = this;

	gLoggedInTime.stop();

	initLoggingAndGetLastDuration();

	processMarkerFiles();
	//
	// OK to write stuff to logs now, we've now crash reported if necessary
	//

	LLLoginInstance::instance().setPlatformInfo(gPlatform, LLOSInfo::instance().getOSVersionString(), LLOSInfo::instance().getOSStringSimple());

	// Under some circumstances we want to read the static_debug_info.log file
	// from the previous viewer run between this constructor call and the
	// init() call, which will overwrite the static_debug_info.log file for
	// THIS run. So setDebugFileNames() early.
#if LL_BUGSPLAT
	// MAINT-8917: don't create a dump directory just for the
	// static_debug_info.log file
	std::string logdir = gDirUtilp->getExpandedFilename(LL_PATH_LOGS, "");
#else // ! LL_BUGSPLAT
	// write Google Breakpad minidump files to a per-run dump directory to avoid multiple viewer issues.
	std::string logdir = gDirUtilp->getExpandedFilename(LL_PATH_DUMP, "");
#endif // ! LL_BUGSPLAT
	mDumpPath = logdir;
	setMiniDumpDir(logdir);
	setDebugFileNames(logdir);
}

LLAppViewer::~LLAppViewer()
{
	delete mSettingsLocationList;

	destroyMainloopTimeout();

	// If we got to this destructor somehow, the app didn't hang.
	removeMarkerFiles();
}

class LLUITranslationBridge : public LLTranslationBridge
{
public:
	virtual std::string getString(const std::string &xml_desc)
	{
		return LLTrans::getString(xml_desc);
	}
};

namespace {
// With Xcode 6, _exit() is too magical to use with boost::bind(), so provide
// this little helper function.
void fast_exit(int rc)
{
	_exit(rc);
}


}


bool LLAppViewer::init()
{
	// <FS:ND> Breakpad merge, setup minidump type from Catznip.

	// setupErrorHandling(mSecondInstance);
	EMiniDumpType minidump_type = MINIDUMP_NORMAL;
	if (gSavedSettings.controlExists("SaveMiniDumpType"))
		minidump_type = (LLApp::EMiniDumpType)gSavedSettings.getU32("SaveMiniDumpType"); 

	setupErrorHandling( mSecondInstance, minidump_type );

	// </FS:ND>

	nd::octree::debug::setOctreeLogFilename( gDirUtilp->getExpandedFilename(LL_PATH_LOGS, "octree.log" ) ); // <FS:ND/> Filename to log octree options to.
	nd::etw::init(); // <FS:ND/> Init event tracing.


	//
	// Start of the application
	//

	// initialize LLWearableType translation bridge.
	// Memory will be cleaned up in ::cleanupClass()
	LLWearableType::initClass(new LLUITranslationBridge());

	// initialize SSE options
	LLVector4a::initClass();

	//initialize particle index pool
	LLVOPartGroup::initClass();



	// set skin search path to default, will be overridden later
	// this allows simple skinned file lookups to work
// [SL:KB] - Patch: Viewer-Skins | Checked: 2012-12-26 (Catznip-3.4)
	gDirUtilp->setSkinFolder("default", "", "en");
// [/SL:KB]
//	gDirUtilp->setSkinFolder("default", "en");

//	initLoggingAndGetLastDuration();

	//
	// OK to write stuff to logs now, we've now crash reported if necessary
	//
	
// <FS>
	// SJ/AO:  Reset Configuration here, if our marker file exists. Configuration needs to be reset before settings files 
	// are read in to avoid file locks.

	mPurgeSettings = false;
	std::string clear_settings_filename = gDirUtilp->getExpandedFilename(LL_PATH_LOGS,"CLEAR");
	LLAPRFile clear_file ;
	if (clear_file.isExist(clear_settings_filename))
	{
		mPurgeSettings = true;
		LL_INFOS() << "Purging configuration..." << LL_ENDL;
		std::string delem = gDirUtilp->getDirDelimiter();

		LLFile::remove(gDirUtilp->getExpandedFilename(LL_PATH_LOGS,"CLEAR"));
		
		//[ADD - Clear Usersettings : SJ] - Delete directories beams, beamsColors, windlight in usersettings
		LLFile::rmdir(gDirUtilp->getExpandedFilename(LL_PATH_USER_SETTINGS, "beams") );
		LLFile::rmdir(gDirUtilp->getExpandedFilename(LL_PATH_USER_SETTINGS, "beamsColors") );
		LLFile::rmdir(gDirUtilp->getExpandedFilename(LL_PATH_USER_SETTINGS, "windlight" + delem + "water") );
		LLFile::rmdir(gDirUtilp->getExpandedFilename(LL_PATH_USER_SETTINGS, "windlight" + delem + "days") );
		LLFile::rmdir(gDirUtilp->getExpandedFilename(LL_PATH_USER_SETTINGS, "windlight" + delem + "skies") );
		LLFile::rmdir(gDirUtilp->getExpandedFilename(LL_PATH_USER_SETTINGS, "windlight") );		

		// We don't delete the entire folder to avoid data loss of config files unrelated to the current binary. -AO
		//gDirUtilp->deleteFilesInDir(user_dir, "*.*");
		
		// Alphabetised
		LLFile::remove(gDirUtilp->getExpandedFilename(LL_PATH_USER_SETTINGS, "account_settings_phoenix.xml"));
		LLFile::remove(gDirUtilp->getExpandedFilename(LL_PATH_USER_SETTINGS, "agents.xml"));
		LLFile::remove(gDirUtilp->getExpandedFilename(LL_PATH_USER_SETTINGS, "bin_conf.dat"));
		LLFile::remove(gDirUtilp->getExpandedFilename(LL_PATH_USER_SETTINGS, "client_list_v2.xml"));
		LLFile::remove(gDirUtilp->getExpandedFilename(LL_PATH_USER_SETTINGS, "colors.xml"));
		LLFile::remove(gDirUtilp->getExpandedFilename(LL_PATH_USER_SETTINGS, "ignorable_dialogs.xml"));
		LLFile::remove(gDirUtilp->getExpandedFilename(LL_PATH_USER_SETTINGS, "grids.remote.xml"));
		LLFile::remove(gDirUtilp->getExpandedFilename(LL_PATH_USER_SETTINGS, "grids.user.xml"));
		LLFile::remove(gDirUtilp->getExpandedFilename(LL_PATH_USER_SETTINGS, "password.dat"));
		LLFile::remove(gDirUtilp->getExpandedFilename(LL_PATH_USER_SETTINGS, "quick_preferences.xml"));
		LLFile::remove(gDirUtilp->getExpandedFilename(LL_PATH_USER_SETTINGS, "releases.xml"));
		LLFile::remove(gDirUtilp->getExpandedFilename(LL_PATH_USER_SETTINGS, CRASH_SETTINGS_FILE));
		
		std::string user_dir = gDirUtilp->getExpandedFilename( LL_PATH_USER_SETTINGS , "", "");
		gDirUtilp->deleteFilesInDir(user_dir, "feature*.txt");
		gDirUtilp->deleteFilesInDir(user_dir, "gpu*.txt");
		gDirUtilp->deleteFilesInDir(user_dir, "settings_*.xml");

		// Remove misc OS user app dirs
		std::string base_dir = gDirUtilp->getOSUserAppDir() + delem;
		
		LLFile::rmdir(base_dir + "browser_profile");
		LLFile::rmdir(base_dir + "data");
		
		// Delete per-user files below
		LLDirIterator dir_it(base_dir, "*");
		std::string dir_name;
		while (dir_it.next(dir_name))
		{
			if (LLFile::isdir(base_dir + delem + dir_name))
			{
				std::string per_user_dir_glob = base_dir + delem + dir_name + delem;

				LLFile::remove(per_user_dir_glob + "filters.xml");
				LLFile::remove(per_user_dir_glob + "medialist.xml");
				LLFile::remove(per_user_dir_glob + "plugin_cookies.xml");
				LLFile::remove(per_user_dir_glob + "screen_last.bmp");
				LLFile::remove(per_user_dir_glob + "search_history.xml");
				LLFile::remove(per_user_dir_glob + "settings_friends_groups.xml");
				LLFile::remove(per_user_dir_glob + "settings_per_account.xml");
				LLFile::remove(per_user_dir_glob + "teleport_history.xml");
				LLFile::remove(per_user_dir_glob + "texture_list_last.xml");
				LLFile::remove(per_user_dir_glob + "toolbars.xml");
				LLFile::remove(per_user_dir_glob + "typed_locations.xml");
				LLFile::remove(per_user_dir_glob + "url_history.xml");
				LLFile::remove(per_user_dir_glob + "volume_settings.xml");
				LLFile::rmdir(per_user_dir_glob + "browser_profile");
			}
		}
	}
// </FS>
	init_default_trans_args();

	if (!initConfiguration())
		return false;

	LL_INFOS("InitInfo") << "Configuration initialized." << LL_ENDL ;

	// initialize skinning util
	LLSkinningUtil::initClass();

	//set the max heap size.
	initMaxHeapSize() ;
	LLCoros::instance().setStackSize(gSavedSettings.getS32("CoroutineStackSize"));


	// Although initLoggingAndGetLastDuration() is the right place to mess with
	// setFatalFunction(), we can't query gSavedSettings until after
	// initConfiguration().
	S32 rc(gSavedSettings.getS32("QAModeTermCode"));
	if (rc >= 0)
	{
		// QAModeTermCode set, terminate with that rc on LL_ERRS. Use
		// fast_exit() rather than exit() because normal cleanup depends too
		// much on successful startup!
		LLError::setFatalFunction(boost::bind(fast_exit, rc));
	}

	// <FS:Ansariel> Get rid of unused LLAllocator
    //mAlloc.setProfilingEnabled(gSavedSettings.getBOOL("MemProfiling"));

	// Initialize the non-LLCurl libcurl library.  Should be called
	// before consumers (LLTextureFetch).
	mAppCoreHttp.init();

	LL_INFOS("InitInfo") << "LLCore::Http initialized." << LL_ENDL ;

    LLMachineID::init();

	{
		if (gSavedSettings.getBOOL("QAModeMetrics"))
		{
			app_metrics_qa_mode = true;
			app_metrics_interval = METRICS_INTERVAL_QA;
		}
		LLViewerAssetStatsFF::init();
	}

	initThreads();
	LL_INFOS("InitInfo") << "Threads initialized." << LL_ENDL ;

	// Initialize settings early so that the defaults for ignorable dialogs are
	// picked up and then correctly re-saved after launching the updater (STORM-1268).
	LLUI::settings_map_t settings_map;
	settings_map["config"] = &gSavedSettings;
	settings_map["ignores"] = &gWarningSettings;
	settings_map["floater"] = &gSavedSettings; // *TODO: New settings file
	settings_map["account"] = &gSavedPerAccountSettings;

	// <FS:Ansariel> Optional legacy notification well
	gSavedSettings.setBOOL("FSInternalLegacyNotificationWell", gSavedSettings.getBOOL("FSLegacyNotificationWell"));

	LLUI::initClass(settings_map,
		LLUIImageList::getInstance(),
		ui_audio_callback,
		deferred_ui_audio_callback,
		&LLUI::getScaleFactor());
	LL_INFOS("InitInfo") << "UI initialized." << LL_ENDL ;

	// NOW LLUI::getLanguage() should work. gDirUtilp must know the language
	// for this session ASAP so all the file-loading commands that follow,
	// that use findSkinnedFilenames(), will include the localized files.
// [SL:KB] - Patch: Viewer-Skins | Checked: 2012-12-26 (Catznip-3.4)
	gDirUtilp->setSkinFolder(gDirUtilp->getSkinFolder(), gDirUtilp->getSkinThemeFolder(),LLUI::getLanguage());
// [/SL:KB]
//	gDirUtilp->setSkinFolder(gDirUtilp->getSkinFolder(), LLUI::getLanguage());

	// Setup LLTrans after LLUI::initClass has been called.
	initStrings();

	// Setup notifications after LLUI::initClass() has been called.
	LLNotifications::instance();
	LL_INFOS("InitInfo") << "Notifications initialized." << LL_ENDL ;

    writeSystemInfo();

	//////////////////////////////////////////////////////////////////////////////
	//////////////////////////////////////////////////////////////////////////////
	//////////////////////////////////////////////////////////////////////////////
	//////////////////////////////////////////////////////////////////////////////
	// *FIX: The following code isn't grouped into functions yet.

	//
	// Various introspection concerning the libs we're using - particularly
	// the libs involved in getting to a full login screen.
	//
	LL_INFOS("InitInfo") << "J2C Engine is: " << LLImageJ2C::getEngineInfo() << LL_ENDL;
	LL_INFOS("InitInfo") << "libcurl version is: " << LLCore::LLHttp::getCURLVersion() << LL_ENDL;

	/////////////////////////////////////////////////
	// OS-specific login dialogs
	/////////////////////////////////////////////////

	//test_cached_control();

	// track number of times that app has run
	mNumSessions = gSavedSettings.getS32("NumSessions");
	mNumSessions++;
	gSavedSettings.setS32("NumSessions", mNumSessions);

	// LLKeyboard relies on LLUI to know what some accelerator keys are called.
	LLKeyboard::setStringTranslatorFunc( LLTrans::getKeyboardString );

	LLWeb::initClass();			  // do this after LLUI

	// Provide the text fields with callbacks for opening Urls
	LLUrlAction::setOpenURLCallback(boost::bind(&LLWeb::loadURL, _1, LLStringUtil::null, LLStringUtil::null));
	LLUrlAction::setOpenURLInternalCallback(boost::bind(&LLWeb::loadURLInternal, _1, LLStringUtil::null, LLStringUtil::null, false));
	LLUrlAction::setOpenURLExternalCallback(boost::bind(&LLWeb::loadURLExternal, _1, true, LLStringUtil::null));
	LLUrlAction::setExecuteSLURLCallback(&LLURLDispatcher::dispatchFromTextEditor);

	// Let code in llui access the viewer help floater
	LLUI::sHelpImpl = LLViewerHelp::getInstance();

	LL_INFOS("InitInfo") << "UI initialization is done." << LL_ENDL ;

	// Load translations for tooltips
	LLFloater::initClass();

	/////////////////////////////////////////////////

	LLToolMgr::getInstance(); // Initialize tool manager if not already instantiated

	LLViewerFloaterReg::registerFloaters();

	/////////////////////////////////////////////////
	//
	// Load settings files
	//
	//
	LLGroupMgr::parseRoleActions("role_actions.xml");

	LLAgent::parseTeleportMessages("teleport_strings.xml");

	// load MIME type -> media impl mappings
	std::string mime_types_name;
#if LL_DARWIN
	mime_types_name = "mime_types_mac.xml";
#elif LL_LINUX
	mime_types_name = "mime_types_linux.xml";
#else
	mime_types_name = "mime_types.xml";
#endif
	LLMIMETypes::parseMIMETypes( mime_types_name );

	// Copy settings to globals. *TODO: Remove or move to appropriage class initializers
	settings_to_globals();
	// Setup settings listeners
	settings_setup_listeners();
	// Modify settings based on system configuration and compile options
	settings_modify();

	// Find partition serial number (Windows) or hardware serial (Mac)
	mSerialNumber = generateSerialNumber();

	// do any necessary set-up for accepting incoming SLURLs from apps
	initSLURLHandler();

	if(false == initHardwareTest())
	{
		// Early out from user choice.
		return false;
	}
	LL_INFOS("InitInfo") << "Hardware test initialization done." << LL_ENDL ;

	// Prepare for out-of-memory situations, during which we will crash on
	// purpose and save a dump.
#if LL_WINDOWS && LL_RELEASE_FOR_DOWNLOAD && LL_USE_SMARTHEAP
	MemSetErrorHandler(first_mem_error_handler);
#endif // LL_WINDOWS && LL_RELEASE_FOR_DOWNLOAD && LL_USE_SMARTHEAP

	// *Note: this is where gViewerStats used to be created.

	//
	// Initialize the VFS, and gracefully handle initialization errors
	//

	if (!initCache())
	{
		LL_WARNS("InitInfo") << "Failed to init cache" << LL_ENDL;
		std::ostringstream msg;
		msg << LLTrans::getString("MBUnableToAccessFile");
		OSMessageBox(msg.str(),LLStringUtil::null,OSMB_OK);
		return 0;
	}
	LL_INFOS("InitInfo") << "Cache initialization is done." << LL_ENDL ;

	// Initialize the repeater service.
	LLMainLoopRepeater::instance().start();

	//
	// Initialize the window
	//
	gGLActive = TRUE;
	initWindow();
	LL_INFOS("InitInfo") << "Window is initialized." << LL_ENDL ;

	// initWindow also initializes the Feature List, so now we can initialize this global.
	LLCubeMap::sUseCubeMaps = LLFeatureManager::getInstance()->isFeatureAvailable("RenderCubeMap");

	// call all self-registered classes
	LLInitClassList::instance().fireCallbacks();

	LLFolderViewItem::initClass(); // SJB: Needs to happen after initWindow(), not sure why but related to fonts

	gGLManager.getGLInfo(gDebugInfo);
	gGLManager.printGLInfoString();

	// Load Default bindings
	// <FS:Ansariel> Optional AZERTY keyboard layout
	//std::string key_bindings_file = gDirUtilp->findFile("keys.xml",
	std::string keyBindingFileName("keys.xml");
	if (gSavedSettings.getBOOL("FSUseAzertyKeyboardLayout"))
	{
		keyBindingFileName = "keys_azerty.xml";
	}
	std::string key_bindings_file = gDirUtilp->findFile(keyBindingFileName,
	// </FS:Ansariel>
														gDirUtilp->getExpandedFilename(LL_PATH_USER_SETTINGS, ""),
														gDirUtilp->getExpandedFilename(LL_PATH_APP_SETTINGS, ""));


	if (!gViewerKeyboard.loadBindingsXML(key_bindings_file))
	{
		std::string key_bindings_file = gDirUtilp->findFile("keys.ini",
															gDirUtilp->getExpandedFilename(LL_PATH_USER_SETTINGS, ""),
															gDirUtilp->getExpandedFilename(LL_PATH_APP_SETTINGS, ""));
		if (!gViewerKeyboard.loadBindings(key_bindings_file))
		{
			LL_ERRS("InitInfo") << "Unable to open keys.ini" << LL_ENDL;
		}
	}

	// If we don't have the right GL requirements, exit.
	if (!gGLManager.mHasRequirements)
	{
		// can't use an alert here since we're exiting and
		// all hell breaks lose.
		OSMessageBox(
			LLNotifications::instance().getGlobalString("UnsupportedGLRequirements"),
			LLStringUtil::null,
			OSMB_OK);
		return 0;
	}

	// Without SSE2 support we will crash almost immediately, warn here.
	if (!gSysCPU.hasSSE2())
	{
		// can't use an alert here since we're exiting and
		// all hell breaks lose.
		OSMessageBox(
			LLNotifications::instance().getGlobalString("UnsupportedCPUSSE2"),
			LLStringUtil::null,
			OSMB_OK);
		return 0;
	}

	// alert the user if they are using unsupported hardware
	if(!gSavedSettings.getBOOL("AlertedUnsupportedHardware"))
	{
		bool unsupported = false;
		LLSD args;
		std::string minSpecs;

		// get cpu data from xml
		std::stringstream minCPUString(LLNotifications::instance().getGlobalString("UnsupportedCPUAmount"));
		S32 minCPU = 0;
		minCPUString >> minCPU;

		// get RAM data from XML
		std::stringstream minRAMString(LLNotifications::instance().getGlobalString("UnsupportedRAMAmount"));
		U64Bytes minRAM;
		minRAMString >> minRAM;

		if(!LLFeatureManager::getInstance()->isGPUSupported() && LLFeatureManager::getInstance()->getGPUClass() != GPU_CLASS_UNKNOWN)
		{
			minSpecs += LLNotifications::instance().getGlobalString("UnsupportedGPU");
			minSpecs += "\n";
			unsupported = true;
		}
		if(gSysCPU.getMHz() < minCPU)
		{
			minSpecs += LLNotifications::instance().getGlobalString("UnsupportedCPU");
			minSpecs += "\n";
			unsupported = true;
		}
		if(gSysMemory.getPhysicalMemoryKB() < minRAM)
		{
			minSpecs += LLNotifications::instance().getGlobalString("UnsupportedRAM");
			minSpecs += "\n";
			unsupported = true;
		}

		if (LLFeatureManager::getInstance()->getGPUClass() == GPU_CLASS_UNKNOWN)
		{
			LLNotificationsUtil::add("UnknownGPU");
		}

		if(unsupported)
		{
			if(!gSavedSettings.controlExists("WarnUnsupportedHardware")
				|| gSavedSettings.getBOOL("WarnUnsupportedHardware"))
			{
				args["MINSPECS"] = minSpecs;
				LLNotificationsUtil::add("UnsupportedHardware", args );
			}

		}
	}

#if LL_WINDOWS
	if (gGLManager.mGLVersion < LLFeatureManager::getInstance()->getExpectedGLVersion())
	{
		std::string url;
		if (gGLManager.mIsIntel)
		{
			url = LLTrans::getString("IntelDriverPage");
		}
		else if (gGLManager.mIsNVIDIA)
		{
			url = LLTrans::getString("NvidiaDriverPage");
		}
		else if (gGLManager.mIsATI)
		{
			url = LLTrans::getString("AMDDriverPage");
		}

		if (!url.empty())
		{
			LLNotificationsUtil::add("OldGPUDriver", LLSD().with("URL", url));
		}
	}
#endif


	// save the graphics card
	gDebugInfo["GraphicsCard"] = LLFeatureManager::getInstance()->getGPUString();

	// Save the current version to the prefs file
	gSavedSettings.setString("LastRunVersion",
							 LLVersionInfo::getChannelAndVersion());

	gSimLastTime = gRenderStartTime.getElapsedTimeF32();
	gSimFrames = (F32)gFrameCount;

	LLViewerJoystick::getInstance()->init(false);

	try {
		initializeSecHandler();
	}
	catch (LLProtectedDataException ex)
	{
		// <FS:Ansariel> Write exception message to log
      LL_WARNS() << "Error initializing SecHandlers: " << ex.what() << LL_ENDL;
	  LLNotificationsUtil::add("CorruptedProtectedDataStore");
	}

	gGLActive = FALSE;

	// <FS:Ansariel> Disable updater
//	LLProcess::Params updater;
//	updater.desc = "updater process";
//	// Because it's the updater, it MUST persist beyond the lifespan of the
//	// viewer itself.
//	updater.autokill = false;
//#if LL_WINDOWS
//	updater.executable = gDirUtilp->getExpandedFilename(LL_PATH_EXECUTABLE, "SLVersionChecker.exe");
//#elif LL_DARWIN
//	// explicitly run the system Python interpreter on SLVersionChecker.py
//	updater.executable = "python";
//	updater.args.add(gDirUtilp->add(gDirUtilp->getAppRODataDir(), "updater", "SLVersionChecker.py"));
//#else
//	updater.executable = gDirUtilp->getExpandedFilename(LL_PATH_EXECUTABLE, "SLVersionChecker");
//#endif
//	// add LEAP mode command-line argument to whichever of these we selected
//	updater.args.add("leap");
//	// UpdaterServiceSettings
//	updater.args.add(stringize(gSavedSettings.getU32("UpdaterServiceSetting")));
//	// channel
//	updater.args.add(LLVersionInfo::getChannel());
//	// testok
//	updater.args.add(gSavedSettings.getString("UpdaterServiceURL"));
//	// ForceAddressSize
//	updater.args.add(stringize(gSavedSettings.getU32("ForceAddressSize")));
//#if LL_WINDOWS && !LL_RELEASE_FOR_DOWNLOAD && !LL_SEND_CRASH_REPORTS
//	// This is neither a release package, nor crash-reporting enabled test build
//	// try to run version updater, but don't bother if it fails (file might be missing)
//	LLLeap *leap_p = LLLeap::create(updater, false);
//	if (!leap_p)
//	{
//		LL_WARNS("LLLeap") << "Failed to run LLLeap" << LL_ENDL;
//	}
//#else
// 	// Run the updater. An exception from launching the updater should bother us.
//	LLLeap::create(updater, true);
//#endif
	// </FS:Ansariel>

	// Iterate over --leap command-line options. But this is a bit tricky: if
	// there's only one, it won't be an array at all.
	LLSD LeapCommand(gSavedSettings.getLLSD("LeapCommand"));
	LL_DEBUGS("InitInfo") << "LeapCommand: " << LeapCommand << LL_ENDL;
	if (LeapCommand.isDefined() && ! LeapCommand.isArray())
	{
		// If LeapCommand is actually a scalar value, make an array of it.
		// Have to do it in two steps because LeapCommand.append(LeapCommand)
		// trashes content! :-P
		LLSD item(LeapCommand);
		LeapCommand.append(item);
	}
	BOOST_FOREACH(const std::string& leap, llsd::inArray(LeapCommand))
	{
		LL_INFOS("InitInfo") << "processing --leap \"" << leap << '"' << LL_ENDL;
		// We don't have any better description of this plugin than the
		// user-specified command line. Passing "" causes LLLeap to derive a
		// description from the command line itself.
		// Suppress LLLeap::Error exception: trust LLLeap's own logging. We
		// don't consider any one --leap command mission-critical, so if one
		// fails, log it, shrug and carry on.
		LLLeap::create("", leap, false); // exception=false
	}

	if (gSavedSettings.getBOOL("QAMode") && gSavedSettings.getS32("QAModeEventHostPort") > 0)
	{
		LL_WARNS("InitInfo") << "QAModeEventHostPort DEPRECATED: "
							 << "lleventhost no longer supported as a dynamic library"
							 << LL_ENDL;
	}

	LLViewerMedia::initClass();
	LL_INFOS("InitInfo") << "Viewer media initialized." << LL_ENDL ;

	LLTextUtil::TextHelpers::iconCallbackCreationFunction = create_text_segment_icon_from_url_match;

	//EXT-7013 - On windows for some locale (Japanese) standard
	//datetime formatting functions didn't support some parameters such as "weekday".
	//Names for days and months localized in xml are also useful for Polish locale(STORM-107).
	std::string language = gSavedSettings.getString("Language");
	if(language == "ja" || language == "pl")
	{
		LLStringOps::setupWeekDaysNames(LLTrans::getString("dateTimeWeekdaysNames"));
		LLStringOps::setupWeekDaysShortNames(LLTrans::getString("dateTimeWeekdaysShortNames"));
		LLStringOps::setupMonthNames(LLTrans::getString("dateTimeMonthNames"));
		LLStringOps::setupMonthShortNames(LLTrans::getString("dateTimeMonthShortNames"));
		LLStringOps::setupDayFormat(LLTrans::getString("dateTimeDayFormat"));

		LLStringOps::sAM = LLTrans::getString("dateTimeAM");
		LLStringOps::sPM = LLTrans::getString("dateTimePM");
	}

	LLAgentLanguage::init();

    /// Tell the Coprocedure manager how to discover and store the pool sizes
    // what I wanted
    LLCoprocedureManager::getInstance()->setPropertyMethods(
        boost::bind(&LLControlGroup::getU32, boost::ref(gSavedSettings), _1),
        boost::bind(&LLControlGroup::declareU32, boost::ref(gSavedSettings), _1, _2, _3, LLControlVariable::PERSIST_ALWAYS));

	// initializing the settings sanity checker
	SanityCheck::instance().init();

	// <FS:Ansariel> Init debug rects
	LLView::sDebugRects = gSavedSettings.getBOOL("DebugViews");

	// TODO: consider moving proxy initialization here or LLCopocedureManager after proxy initialization, may be implement
	// some other protection to make sure we don't use network before initializng proxy

	/*----------------------------------------------------------------------*/
	// nat 2016-06-29 moved the following here from the former mainLoop().
	mMainloopTimeout = new LLWatchdogTimeout();

	// Create IO Pump to use for HTTP Requests.
	gServicePump = new LLPumpIO(gAPRPoolp);

	// Note: this is where gLocalSpeakerMgr and gActiveSpeakerMgr used to be instantiated.

	LLVoiceChannel::initClass();
	LLVoiceClient::getInstance()->init(gServicePump);
	// <FS:Ansariel> [FS communication UI]
	// LLVoiceChannel::setCurrentVoiceChannelChangedCallback(boost::bind(&LLFloaterIMContainer::onCurrentChannelChanged, _1), true);
	LLVoiceChannel::setCurrentVoiceChannelChangedCallback( boost::bind( &FSFloaterVoiceControls::sOnCurrentChannelChanged, _1 ), true );
	// </FS:Ansariel> [FS communication UI]

	joystick = LLViewerJoystick::getInstance();
	joystick->setNeedsReset(true);
	/*----------------------------------------------------------------------*/

	// <FS:Ansariel> FIRE-22297: FPS limiter not working properly on Mac/Linux
	//gSavedSettings.getControl("FramePerSecondLimit")->getSignal()->connect(boost::bind(&LLAppViewer::onChangeFrameLimit, this, _2));
	//onChangeFrameLimit(gSavedSettings.getLLSD("FramePerSecondLimit"));
	// </FS:Ansariel>

	return true;
}

void LLAppViewer::initMaxHeapSize()
{
	//set the max heap size.
	//here is some info regarding to the max heap size:
	//------------------------------------------------------------------------------------------
	// OS       | setting | SL address bits | max manageable memory space | max heap size
	// Win 32   | default | 32-bit          | 2GB                         | < 1.7GB
	// Win 32   | /3G     | 32-bit          | 3GB                         | < 1.7GB or 2.7GB
	//Linux 32  | default | 32-bit          | 3GB                         | < 2.7GB
	//Linux 32  |HUGEMEM  | 32-bit          | 4GB                         | < 3.7GB
	//64-bit OS |default  | 32-bit          | 4GB                         | < 3.7GB
	//64-bit OS |default  | 64-bit          | N/A (> 4GB)                 | N/A (> 4GB)
	//------------------------------------------------------------------------------------------
	//currently SL is built under 32-bit setting, we set its max heap size no more than 1.6 GB.

	//F32 max_heap_size_gb = llmin(1.6f, (F32)gSavedSettings.getF32("MaxHeapSize")) ;
	F32Gigabytes max_heap_size_gb = (F32Gigabytes)gSavedSettings.getF32("MaxHeapSize") ;
	BOOL enable_mem_failure_prevention = (BOOL)gSavedSettings.getBOOL("MemoryFailurePreventionEnabled") ;
// <FS:Ansariel> Enable low memory checks on 32bit builds
#if ADDRESS_SIZE == 64
	enable_mem_failure_prevention = FALSE;
#endif
// </FS:Ansariel>

	LLMemory::initMaxHeapSizeGB(max_heap_size_gb, enable_mem_failure_prevention) ;
}

void LLAppViewer::checkMemory()
{
	const static F32 MEMORY_CHECK_INTERVAL = 1.0f ; //second
	//const static F32 MAX_QUIT_WAIT_TIME = 30.0f ; //seconds
	//static F32 force_quit_timer = MAX_QUIT_WAIT_TIME + MEMORY_CHECK_INTERVAL ;

	// <FS:Ansariel> Enable low memory checks on 32bit builds
	//if(!gGLManager.mDebugGPU)
	//{
	//	return ;
	//}
#if ADDRESS_SIZE == 32
	static LLCachedControl<bool> mem_failure_prevention(gSavedSettings, "MemoryFailurePreventionEnabled");
	if (!mem_failure_prevention)
#endif
	{
		return ;
	}
	// </FS:Ansariel>

	if(MEMORY_CHECK_INTERVAL > mMemCheckTimer.getElapsedTimeF32())
	{
		return ;
	}
	mMemCheckTimer.reset() ;

		//update the availability of memory
		LLMemory::updateMemoryInfo() ;

	bool is_low = LLMemory::isMemoryPoolLow() ;

	LLPipeline::throttleNewMemoryAllocation(is_low) ;

	if(is_low)
	{
		// <FS:Ansariel> Causes spammy log output
		//LLMemory::logMemoryInfo() ;
	}
}

static LLTrace::BlockTimerStatHandle FTM_MESSAGES("System Messages");
static LLTrace::BlockTimerStatHandle FTM_SLEEP("Sleep");
static LLTrace::BlockTimerStatHandle FTM_YIELD("Yield");

static LLTrace::BlockTimerStatHandle FTM_TEXTURE_CACHE("Texture Cache");
static LLTrace::BlockTimerStatHandle FTM_DECODE("Image Decode");
static LLTrace::BlockTimerStatHandle FTM_TEXTURE_FETCH("Texture Fetch");
static LLTrace::BlockTimerStatHandle FTM_VFS("VFS Thread");
static LLTrace::BlockTimerStatHandle FTM_LFS("LFS Thread");
static LLTrace::BlockTimerStatHandle FTM_PAUSE_THREADS("Pause Threads");
static LLTrace::BlockTimerStatHandle FTM_IDLE("Idle");
static LLTrace::BlockTimerStatHandle FTM_PUMP("Pump");
static LLTrace::BlockTimerStatHandle FTM_PUMP_SERVICE("Service");
static LLTrace::BlockTimerStatHandle FTM_SERVICE_CALLBACK("Callback");
static LLTrace::BlockTimerStatHandle FTM_AGENT_AUTOPILOT("Autopilot");
static LLTrace::BlockTimerStatHandle FTM_AGENT_UPDATE("Update");

// externally visible timers
LLTrace::BlockTimerStatHandle FTM_FRAME("Frame");

bool LLAppViewer::frame()
{
	bool ret = false;

	if (gSimulateMemLeak)
	{
		try
		{
			ret = doFrame();
		}
		catch (const LLContinueError&)
		{
			LOG_UNHANDLED_EXCEPTION("");
		}
		catch (std::bad_alloc)
		{
			LLMemory::logMemoryInfo(TRUE);
			LLFloaterMemLeak* mem_leak_instance = LLFloaterReg::findTypedInstance<LLFloaterMemLeak>("mem_leaking");
			if (mem_leak_instance)
			{
				mem_leak_instance->stop();
			}
			LL_WARNS() << "Bad memory allocation in LLAppViewer::frame()!" << LL_ENDL;
		}
	}
	else
	{ 
		try
		{
			ret = doFrame();
		}
		catch (const LLContinueError&)
		{
			LOG_UNHANDLED_EXCEPTION("");
		}
	}

	return ret;
}

bool LLAppViewer::doFrame()
{
	LLEventPump& mainloop(LLEventPumps::instance().obtain("mainloop"));
	LLSD newFrame;

	// <FS:Ansariel> MaxFPS Viewer-Chui merge error
	LLTimer periodicRenderingTimer;
	BOOL restore_rendering_masks = FALSE;
	// </FS:Ansariel> MaxFPS Viewer-Chui merge error
	// <FS:Ansariel> FIRE-22297: FPS limiter not working properly on Mac/Linux
	LLTimer frameTimer;

	nd::etw::logFrame(); // <FS:ND> Write the start of each frame. Even if our Provider (Firestorm) would be enabled, this has only light impact. Does nothing on OSX and Linux.

	LL_RECORD_BLOCK_TIME(FTM_FRAME);
	LLTrace::BlockTimer::processTimes();
	LLTrace::get_frame_recording().nextPeriod();
	LLTrace::BlockTimer::logStats();

	LLTrace::get_thread_recorder()->pullFromChildren();

	//clear call stack records
	LL_CLEAR_CALLSTACKS();

	//check memory availability information
	checkMemory() ;

	{
		// <FS:Ansariel> MaxFPS Viewer-Chui merge error
		// Check if we need to restore rendering masks.
		if (restore_rendering_masks)
		{
			gPipeline.popRenderDebugFeatureMask();
			gPipeline.popRenderTypeMask();
		}
		// Check if we need to temporarily enable rendering.
		//F32 periodic_rendering = gSavedSettings.getF32("ForcePeriodicRenderingTime");
		static LLCachedControl<F32> periodic_rendering(gSavedSettings, "ForcePeriodicRenderingTime");
		if (periodic_rendering > F_APPROXIMATELY_ZERO && periodicRenderingTimer.getElapsedTimeF64() > periodic_rendering)
		{
			periodicRenderingTimer.reset();
			restore_rendering_masks = TRUE;
			gPipeline.pushRenderTypeMask();
			gPipeline.pushRenderDebugFeatureMask();
			gPipeline.setAllRenderTypes();
			gPipeline.setAllRenderDebugFeatures();
		}
		else
		{
			restore_rendering_masks = FALSE;
		}
		// </FS:Ansariel> MaxFPS Viewer-Chui merge error

		pingMainloopTimeout("Main:MiscNativeWindowEvents");

		if (gViewerWindow)
		{
			LL_RECORD_BLOCK_TIME(FTM_MESSAGES);
			gViewerWindow->getWindow()->processMiscNativeEvents();
		}

		pingMainloopTimeout("Main:GatherInput");

		if (gViewerWindow)
		{
			LL_RECORD_BLOCK_TIME(FTM_MESSAGES);
			if (!restoreErrorTrap())
			{
				LL_WARNS() << " Someone took over my signal/exception handler (post messagehandling)!" << LL_ENDL;
			}

			gViewerWindow->getWindow()->gatherInput();
		}

		//memory leaking simulation
		if (gSimulateMemLeak)
		{
			LLFloaterMemLeak* mem_leak_instance =
				LLFloaterReg::findTypedInstance<LLFloaterMemLeak>("mem_leaking");
			if (mem_leak_instance)
			{
				mem_leak_instance->idle();
			}
		}

		// canonical per-frame event
		mainloop.post(newFrame);

		if (!LLApp::isExiting())
		{
			pingMainloopTimeout("Main:JoystickKeyboard");

			// Scan keyboard for movement keys.  Command keys and typing
			// are handled by windows callbacks.  Don't do this until we're
			// done initializing.  JC
			if (gViewerWindow
				&& (gHeadlessClient || gViewerWindow->getWindow()->getVisible())
				&& gViewerWindow->getActive()
				&& !gViewerWindow->getWindow()->getMinimized()
				&& LLStartUp::getStartupState() == STATE_STARTED
				&& (gHeadlessClient || !gViewerWindow->getShowProgress())
				&& !gFocusMgr.focusLocked())
			{
				joystick->scanJoystick();
				gKeyboard->scanKeyboard();
				// <FS:Ansariel> Chalice Yao's crouch toggle
				static LLCachedControl<bool> fsCrouchToggle(gSavedPerAccountSettings, "FSCrouchToggle");
				static LLCachedControl<bool> fsCrouchToggleStatus(gSavedPerAccountSettings, "FSCrouchToggleStatus");
				if (fsCrouchToggle && fsCrouchToggleStatus)
				{
					gAgent.moveUp(-1);
			}
				// </FS:Ansariel>
			}

			// Update state based on messages, user input, object idle.
			{
				pauseMainloopTimeout(); // *TODO: Remove. Messages shouldn't be stalling for 20+ seconds!

				LL_RECORD_BLOCK_TIME(FTM_IDLE);
				idle();

				resumeMainloopTimeout();
			}

			if (gDoDisconnect && (LLStartUp::getStartupState() == STATE_STARTED))
			{
				pauseMainloopTimeout();
				saveFinalSnapshot();
				disconnectViewer();
				resumeMainloopTimeout();
			}

			// Render scene.
			// *TODO: Should we run display() even during gHeadlessClient?  DK 2011-02-18
			if (!LLApp::isExiting() && !gHeadlessClient && gViewerWindow)
			{
				pingMainloopTimeout("Main:Display");
				gGLActive = TRUE;

				// <FS:Ansariel> FIRE-22297: FPS limiter not working properly on Mac/Linux
				//static U64 last_call = 0;
				//if (!gTeleportDisplay)
				//{
				//	// Frame/draw throttling
				//	U64 elapsed_time = LLTimer::getTotalTime() - last_call;
				//	if (elapsed_time < mMinMicroSecPerFrame)
				//	{
				//		LL_RECORD_BLOCK_TIME(FTM_SLEEP);
				//		// llclamp for when time function gets funky
				//		U64 sleep_time = llclamp(mMinMicroSecPerFrame - elapsed_time, (U64)1, (U64)1e6);
				//		micro_sleep(sleep_time, 0);
				//	}
				//}
				//last_call = LLTimer::getTotalTime();
				// </FS:Ansariel>

				display();

				pingMainloopTimeout("Main:Snapshot");
				LLFloaterSnapshot::update(); // take snapshots
				LLFloaterOutfitSnapshot::update();
				gGLActive = FALSE;
			}
		}

		pingMainloopTimeout("Main:Sleep");

		pauseMainloopTimeout();

		// Sleep and run background threads
		{
			LL_RECORD_BLOCK_TIME(FTM_SLEEP);

			// yield some time to the os based on command line option
			static LLCachedControl<S32> yield_time(gSavedSettings, "YieldTime", -1);
			if(yield_time >= 0)
			{
				LL_RECORD_BLOCK_TIME(FTM_YIELD);
				ms_sleep(yield_time);
			}

			// yield cooperatively when not running as foreground window
			if (   (gViewerWindow && !gViewerWindow->getWindow()->getVisible())
					|| !gFocusMgr.getAppHasFocus())
			{
				// Sleep if we're not rendering, or the window is minimized.
				static LLCachedControl<S32> s_bacground_yeild_time(gSavedSettings, "BackgroundYieldTime", 40);
				S32 milliseconds_to_sleep = llclamp((S32)s_bacground_yeild_time, 0, 1000);
				// don't sleep when BackgroundYieldTime set to 0, since this will still yield to other threads
				// of equal priority on Windows
				if (milliseconds_to_sleep > 0)
				{
					ms_sleep(milliseconds_to_sleep);
					// also pause worker threads during this wait period
					LLAppViewer::getTextureCache()->pause();
					LLAppViewer::getImageDecodeThread()->pause();
				}
			}

			if (mRandomizeFramerate)
			{
				ms_sleep(rand() % 200);
			}

			if (mPeriodicSlowFrame
				&& (gFrameCount % 10 == 0))
			{
				LL_INFOS() << "Periodic slow frame - sleeping 500 ms" << LL_ENDL;
				ms_sleep(500);
			}

			S32 total_work_pending = 0;
			S32 total_io_pending = 0;
			{
				S32 work_pending = 0;
				S32 io_pending = 0;
				F32 max_time = llmin(gFrameIntervalSeconds.value() *10.f, 1.f);

				work_pending += updateTextureThreads(max_time);

				{
					LL_RECORD_BLOCK_TIME(FTM_VFS);
 					io_pending += LLVFSThread::updateClass(1);
				}
				{
					LL_RECORD_BLOCK_TIME(FTM_LFS);
 					io_pending += LLLFSThread::updateClass(1);
				}

				if (io_pending > 1000)
				{
					ms_sleep(llmin(io_pending/100,100)); // give the vfs some time to catch up
				}

				total_work_pending += work_pending ;
				total_io_pending += io_pending ;

			}
			gMeshRepo.update() ;

			if(!total_work_pending) //pause texture fetching threads if nothing to process.
			{
				LLAppViewer::getTextureCache()->pause();
				LLAppViewer::getImageDecodeThread()->pause();
				LLAppViewer::getTextureFetch()->pause();
			}
			if(!total_io_pending) //pause file threads if nothing to process.
			{
				LLVFSThread::sLocal->pause();
				LLLFSThread::sLocal->pause();
			}

			//texture fetching debugger
			if(LLTextureFetchDebugger::isEnabled())
			{
				LLFloaterTextureFetchDebugger* tex_fetch_debugger_instance =
					LLFloaterReg::findTypedInstance<LLFloaterTextureFetchDebugger>("tex_fetch_debugger");
				if(tex_fetch_debugger_instance)
				{
					tex_fetch_debugger_instance->idle() ;
				}
			}

			// <FS:Ansariel> FIRE-22297: FPS limiter not working properly on Mac/Linux
			static LLCachedControl<U32> max_fps(gSavedSettings, "FramePerSecondLimit");
			static LLCachedControl<bool> fsLimitFramerate(gSavedSettings, "FSLimitFramerate");
			if (fsLimitFramerate && LLStartUp::getStartupState() == STATE_STARTED && !gTeleportDisplay && !logoutRequestSent() && max_fps > F_APPROXIMATELY_ZERO)
			{
				// Sleep a while to limit frame rate.
				F32 min_frame_time = 1.f / (F32)max_fps;
				S32 milliseconds_to_sleep = llclamp((S32)((min_frame_time - frameTimer.getElapsedTimeF64()) * 1000.f), 0, 1000);
				if (milliseconds_to_sleep > 0)
				{
					LL_RECORD_BLOCK_TIME(FTM_SLEEP);
					ms_sleep(milliseconds_to_sleep);
				}
			}
			frameTimer.reset();
			// </FS:Ansariel>

			resumeMainloopTimeout();

			pingMainloopTimeout("Main:End");
		}
	}

	if (LLApp::isExiting())
	{
		// Save snapshot for next time, if we made it through initialization
		if (STATE_STARTED == LLStartUp::getStartupState())
		{
			saveFinalSnapshot();
		}

		if (LLVoiceClient::instanceExists())
		{
			LLVoiceClient::getInstance()->terminate();
		}

		delete gServicePump;

		destroyMainloopTimeout();

		LL_INFOS() << "Exiting main_loop" << LL_ENDL;
	}

	return ! LLApp::isRunning();
}

S32 LLAppViewer::updateTextureThreads(F32 max_time)
{
	S32 work_pending = 0;
	{
		LL_RECORD_BLOCK_TIME(FTM_TEXTURE_CACHE);
 		work_pending += LLAppViewer::getTextureCache()->update(max_time); // unpauses the texture cache thread
	}
	{
		LL_RECORD_BLOCK_TIME(FTM_DECODE);
	 	work_pending += LLAppViewer::getImageDecodeThread()->update(max_time); // unpauses the image thread
	}
	{
		LL_RECORD_BLOCK_TIME(FTM_TEXTURE_FETCH);
	 	work_pending += LLAppViewer::getTextureFetch()->update(max_time); // unpauses the texture fetch thread
	}
	return work_pending;
}

void LLAppViewer::flushVFSIO()
{
	while (1)
	{
		S32 pending = LLVFSThread::updateClass(0);
		pending += LLLFSThread::updateClass(0);
		if (!pending)
		{
			break;
		}
		LL_INFOS() << "Waiting for pending IO to finish: " << pending << LL_ENDL;
		ms_sleep(100);
	}
}

bool LLAppViewer::cleanup()
{
	//ditch LLVOAvatarSelf instance
	gAgentAvatarp = NULL;

    LLNotifications::instance().clear();

	// workaround for DEV-35406 crash on shutdown
	LLEventPumps::instance().reset();

#if HAS_GROWL
	GrowlManager::destroyManager();
#endif

	//dump scene loading monitor results
	if (LLSceneMonitor::instanceExists())
	{
		LLSceneMonitor::instance().dumpToFile(gDirUtilp->getExpandedFilename(LL_PATH_LOGS, "scene_monitor_results.csv"));
	}

	// There used to be an 'if (LLFastTimerView::sAnalyzePerformance)' block
	// here, completely redundant with the one that occurs later in this same
	// function. Presumably the duplication was due to an automated merge gone
	// bad. Not knowing which instance to prefer, we chose to retain the later
	// one because it happens just after mFastTimerLogThread is deleted. This
	// comment is in case we guessed wrong, so we can move it here instead.

	// remove any old breakpad minidump files from the log directory
	if (! isError())
	{
		std::string logdir = gDirUtilp->getExpandedFilename(LL_PATH_LOGS, "");
		gDirUtilp->deleteFilesInDir(logdir, "*-*-*-*-*.dmp");
	}

	{
		// Kill off LLLeap objects. We can find them all because LLLeap is derived
		// from LLInstanceTracker. But collect instances first: LLInstanceTracker
		// specifically forbids adding/deleting instances while iterating.
		std::vector<LLLeap*> leaps;
		leaps.reserve(LLLeap::instanceCount());
		for (LLLeap::instance_iter li(LLLeap::beginInstances()), lend(LLLeap::endInstances());
			 li != lend; ++li)
		{
			leaps.push_back(&*li);
		}
		// Okay, now trash them all. We don't have to NULL or erase the entry
		// in 'leaps' because the whole vector is going away momentarily.
		BOOST_FOREACH(LLLeap* leap, leaps)
		{
			delete leap;
		}
	} // destroy 'leaps'

	//flag all elements as needing to be destroyed immediately
	// to ensure shutdown order
	LLMortician::setZealous(TRUE);

    // Give any remaining SLPlugin instances a chance to exit cleanly.
    LLPluginProcessParent::shutdown();

	disconnectViewer();

	LL_INFOS() << "Viewer disconnected" << LL_ENDL;

	display_cleanup();

	release_start_screen(); // just in case

	LLError::logToFixedBuffer(NULL); // stop the fixed buffer recorder

	LL_INFOS() << "Cleaning Up" << LL_ENDL;

	// <FS:Zi> Backup Settings
	if(mSaveSettingsOnExit)
	{
	// </FS:Zi>
	// FIRE-4871: Save per-account settings earlier -- TS
	std::string per_account_settings_file = gSavedSettings.getString("PerAccountSettingsFile");
	if (per_account_settings_file.empty())
	{
		LL_INFOS() << "Not saving per-account settings; don't know the account name yet." << LL_ENDL;
	}
	// Only save per account settings if the previous login succeeded, otherwise
	// we might end up with a cleared out settings file in case a previous login
	// failed after loading per account settings. -Zi
	else if (!mSavePerAccountSettings)
	{
		LL_INFOS() << "Not saving per-account settings; last login was not successful." << LL_ENDL;
	}
	else
	{
		gSavedPerAccountSettings.saveToFile(per_account_settings_file, TRUE);
		LL_INFOS() << "First time: Saved per-account settings to " <<
		        per_account_settings_file << LL_ENDL;
	}
	gSavedSettings.saveToFile(gSavedSettings.getString("ClientSettingsFile"), TRUE);
	// /FIRE-4871
	// <FS:Zi> Backup Settings
	}
	else
	{
		LL_INFOS() << "Not saving settings, to prevent settings restore failure." << LL_ENDL;
	}
	// </FS:Zi>

	// shut down mesh streamer
	gMeshRepo.shutdown();

	// <FS:ND> FIRE-8385 Crash on exit in Havok. It is hard to say why it happens, as we only have the binary Havok blob. This is a hack around it.
	// Due to the fact the process is going to die anyway, the OS will clean up any reources left by not calling quitSystem.
	// The OpenSim version does not use Havok, it is okay to call shutdown then.
#ifndef HAVOK_TPV
	// shut down Havok
	LLPhysicsExtensions::quitSystem();
#endif // </FS:ND>

	// <FS:ND> FIRE-20152; save avatar render settings during cleanup, not in the dtor of the static instance.
	// Otherwise the save will happen during crt termination when most of the viewers infrastructure is in a non deterministic state
	if( FSAvatarRenderPersistence::instanceExists() )
		FSAvatarRenderPersistence::getInstance()->deleteSingleton();
	// </FS:ND>

	// Must clean up texture references before viewer window is destroyed.
	if(LLHUDManager::instanceExists())
	{
		LLHUDManager::getInstance()->updateEffects();
		LLHUDObject::updateAll();
		LLHUDManager::getInstance()->cleanupEffects();
		LLHUDObject::cleanupHUDObjects();
		LL_INFOS() << "HUD Objects cleaned up" << LL_ENDL;
	}

	LLKeyframeDataCache::clear();

 	// End TransferManager before deleting systems it depends on (Audio, VFS, AssetStorage)
#if 0 // this seems to get us stuck in an infinite loop...
	gTransferManager.cleanup();
#endif

	SUBSYSTEM_CLEANUP(LLLocalBitmapMgr);

	// Note: this is where gWorldMap used to be deleted.

	// Note: this is where gHUDManager used to be deleted.
	if(LLHUDManager::instanceExists())
	{
		LLHUDManager::getInstance()->shutdownClass();
	}

	delete gAssetStorage;
	gAssetStorage = NULL;

	LLPolyMesh::freeAllMeshes();

	LLStartUp::cleanupNameCache();

	// Note: this is where gLocalSpeakerMgr and gActiveSpeakerMgr used to be deleted.

	if (LLWorldMap::instanceExists())
	{
		LLWorldMap::getInstance()->reset(); // release any images
	}

	LLCalc::cleanUp();

	LL_INFOS() << "Global stuff deleted" << LL_ENDL;

	if (gAudiop)
	{
        // be sure to stop the internet stream cleanly BEFORE destroying the interface to stop it.
        gAudiop->stopInternetStream();
        // shut down the streaming audio sub-subsystem first, in case it relies on not outliving the general audio subsystem.
		// <FS> FMOD fixes
        // LLStreamingAudioInterface *sai = gAudiop->getStreamingAudioImpl();
		// delete sai;
		// gAudiop->setStreamingAudioImpl(NULL);

        // shut down the audio subsystem
        gAudiop->shutdown();

		delete gAudiop;
		gAudiop = NULL;
	}

	// Note: this is where LLFeatureManager::getInstance()-> used to be deleted.

	// Patch up settings for next time
	// Must do this before we delete the viewer window,
	// such that we can suck rectangle information out of
	// it.
	cleanupSavedSettings();
	LL_INFOS() << "Settings patched up" << LL_ENDL;

	// delete some of the files left around in the cache.
	removeCacheFiles("*.wav");
	removeCacheFiles("*.tmp");
	removeCacheFiles("*.lso");
	removeCacheFiles("*.out");
	// <FS:Ansariel> Sound cache
	//removeCacheFiles("*.dsf");
	if (!gSavedSettings.getBOOL("FSKeepUnpackedCacheFiles"))
	{
		gDirUtilp->deleteFilesInDir(gDirUtilp->getExpandedFilename(LL_PATH_FS_SOUND_CACHE, ""), "*.dsf");
	}
	// </FS:Ansariel>
	removeCacheFiles("*.bodypart");
	removeCacheFiles("*.clothing");

	LL_INFOS() << "Cache files removed" << LL_ENDL;

	// Wait for any pending VFS IO
	flushVFSIO();
	LL_INFOS() << "Shutting down Views" << LL_ENDL;

	// Destroy the UI
	if( gViewerWindow)
		gViewerWindow->shutdownViews();

	LL_INFOS() << "Cleaning up Inventory" << LL_ENDL;

	// Cleanup Inventory after the UI since it will delete any remaining observers
	// (Deleted observers should have already removed themselves)
	gInventory.cleanupInventory();

	LLCoros::getInstance()->printActiveCoroutines();

	LL_INFOS() << "Cleaning up Selections" << LL_ENDL;

	// Clean up selection managers after UI is destroyed, as UI may be observing them.
	// Clean up before GL is shut down because we might be holding on to objects with texture references
	LLSelectMgr::cleanupGlobals();

	LL_INFOS() << "Shutting down OpenGL" << LL_ENDL;

	// Shut down OpenGL
	if( gViewerWindow)
	{
		gViewerWindow->shutdownGL();

		// Destroy window, and make sure we're not fullscreen
		// This may generate window reshape and activation events.
		// Therefore must do this before destroying the message system.
		delete gViewerWindow;
		gViewerWindow = NULL;
		LL_INFOS() << "ViewerWindow deleted" << LL_ENDL;
	}

	LL_INFOS() << "Cleaning up Keyboard & Joystick" << LL_ENDL;

	// viewer UI relies on keyboard so keep it aound until viewer UI isa gone
	delete gKeyboard;
	gKeyboard = NULL;

	// Turn off Space Navigator and similar devices
	LLViewerJoystick::getInstance()->terminate();

	LL_INFOS() << "Cleaning up Objects" << LL_ENDL;

	LLViewerObject::cleanupVOClasses();

	SUBSYSTEM_CLEANUP(LLAvatarAppearance);

	// <FS:Ansariel> Comment out duplicate clean up
	//SUBSYSTEM_CLEANUP(LLAvatarAppearance);

	SUBSYSTEM_CLEANUP(LLPostProcess);

	LLTracker::cleanupInstance();

	// *FIX: This is handled in LLAppViewerWin32::cleanup().
	// I'm keeping the comment to remember its order in cleanup,
	// in case of unforseen dependency.
	//#if LL_WINDOWS
	//	gDXHardware.cleanup();
	//#endif // LL_WINDOWS

	LLVolumeMgr* volume_manager = LLPrimitive::getVolumeManager();
	if (!volume_manager->cleanup())
	{
		LL_WARNS() << "Remaining references in the volume manager!" << LL_ENDL;
	}
	LLPrimitive::cleanupVolumeManager();

	LL_INFOS() << "Additional Cleanup..." << LL_ENDL;

	LLViewerParcelMgr::cleanupGlobals();

	// *Note: this is where gViewerStats used to be deleted.

 	//end_messaging_system();

	SUBSYSTEM_CLEANUP(LLFollowCamMgr);
	//SUBSYSTEM_CLEANUP(LLVolumeMgr);
	LLPrimitive::cleanupVolumeManager();
	SUBSYSTEM_CLEANUP(LLWorldMapView);
	SUBSYSTEM_CLEANUP(LLFolderViewItem);
	SUBSYSTEM_CLEANUP(LLUI);

	//
	// Shut down the VFS's AFTER the decode manager cleans up (since it cleans up vfiles).
	// Also after viewerwindow is deleted, since it may have image pointers (which have vfiles)
	// Also after shutting down the messaging system since it has VFS dependencies

	//
	LL_INFOS() << "Cleaning up VFS" << LL_ENDL;
	SUBSYSTEM_CLEANUP(LLVFile);

	LL_INFOS() << "Saving Data" << LL_ENDL;

	// Store the time of our current logoff
	gSavedPerAccountSettings.setU32("LastLogoff", time_corrected());

	// Must do this after all panels have been deleted because panels that have persistent rects
	// save their rects on delete.
	if(mSaveSettingsOnExit)		// <FS:Zi> Backup Settings
	{
		gSavedSettings.saveToFile(gSavedSettings.getString("ClientSettingsFile"), TRUE);

	LLUIColorTable::instance().saveUserSettings();

//<Firestorm Skin Cleanup>
	std::string skinSaved = gSavedSettings.getString("SkinCurrent");
	std::string themeSaved = gSavedSettings.getString("SkinCurrentTheme");
	if ((skinSaved != mCurrentSkin) || (themeSaved != mCurrentSkinTheme))
	{
		LL_INFOS() << "Clearing skin colors." << LL_ENDL;
		// Implementation to only purge skin colors
		LLUIColorTable::instance().saveUserSettingsPaletteOnly();

	}
//</Firestorm Skip Cleanup>
	}	// <FS:Zi> Backup Settings
	
	
	// <FS:Zi> Backup Settings
	if(mSaveSettingsOnExit)
	{
	std::string per_account_settings_file = gSavedSettings.getString("PerAccountSettingsFile");
	// </FS:Zi>
	// PerAccountSettingsFile should be empty if no user has been logged on.
	// *FIX:Mani This should get really saved in a "logoff" mode.
	// FIRE-4871: use the same file we picked out earlier -- TS
	if (per_account_settings_file.empty())
	{
		LL_INFOS() << "Not saving per-account settings; don't know the account name yet." << LL_ENDL;
	}
	// Only save per account settings if the previous login succeeded, otherwise
	// we might end up with a cleared out settings file in case a previous login
	// failed after loading per account settings.
	else if (!mSavePerAccountSettings)
	{
		LL_INFOS() << "Not saving per-account settings; last login was not successful." << LL_ENDL;
	}
	else
	{
<<<<<<< HEAD
		gSavedPerAccountSettings.saveToFile(per_account_settings_file, TRUE);
		LL_INFOS() << "Second time: Saved per-account settings to " <<
		        per_account_settings_file << LL_ENDL;
	}
	// <FS:Zi> Backup Settings
=======
		gSavedPerAccountSettings.saveToFile(gSavedSettings.getString("PerAccountSettingsFile"), TRUE);
		LL_INFOS() << "Saved settings" << LL_ENDL;

		if (LLViewerParcelAskPlay::instanceExists())
		{
			LLViewerParcelAskPlay::getInstance()->saveSettings();
		}
>>>>>>> e29b3605
	}
	else
	{
		LL_INFOS() << "Not saving settings, to prevent settings restore failure." << LL_ENDL;
	}
	// </FS:Zi>

	// We need to save all crash settings, even if they're defaults [see LLCrashLogger::loadCrashBehaviorSetting()]
	gCrashSettings.saveToFile(gSavedSettings.getString("CrashSettingsFile"),FALSE);

	//std::string warnings_settings_filename = gDirUtilp->getExpandedFilename(LL_PATH_USER_SETTINGS, getSettingsFilename("Default", "Warnings"));
	std::string warnings_settings_filename = gDirUtilp->getExpandedFilename(LL_PATH_USER_SETTINGS, getSettingsFilename("User", "Warnings"));
	if(mSaveSettingsOnExit)		// <FS:Zi> Backup Settings
	gWarningSettings.saveToFile(warnings_settings_filename, TRUE);

	// Save URL history file
	if(mSaveSettingsOnExit)		// <FS:Zi> Backup Settings
	LLURLHistory::saveFile("url_history.xml");

	// save mute list. gMuteList used to also be deleted here too.
	if (gAgent.isInitialized() && LLMuteList::instanceExists())
	{
		LLMuteList::getInstance()->cache(gAgent.getID());
	}

	//save call log list
	if (LLConversationLog::instanceExists())
	{
		LLConversationLog::instance().cache();
	}

	if (mPurgeOnExit)
	{
		LL_INFOS() << "Purging all cache files on exit" << LL_ENDL;
		gDirUtilp->deleteFilesInDir(gDirUtilp->getExpandedFilename(LL_PATH_CACHE,""), "*.*");
		// <FS:Ansariel> Sound cache
		gDirUtilp->deleteFilesInDir(gDirUtilp->getExpandedFilename(LL_PATH_FS_SOUND_CACHE, ""), "*.*");
	}

	writeDebugInfo();

	LLLocationHistory::getInstance()->save();

	LLAvatarIconIDCache::getInstance()->save();

	// Stop the plugin read thread if it's running.
	LLPluginProcessParent::setUseReadThread(false);

	LL_INFOS() << "Shutting down Threads" << LL_ENDL;

	// Let threads finish
	LLTimer idleTimer;
	idleTimer.reset();
	const F64 max_idle_time = 5.f; // 5 seconds
	while(1)
	{
		S32 pending = 0;
		pending += LLAppViewer::getTextureCache()->update(1); // unpauses the worker thread
		pending += LLAppViewer::getImageDecodeThread()->update(1); // unpauses the image thread
		pending += LLAppViewer::getTextureFetch()->update(1); // unpauses the texture fetch thread
		pending += LLVFSThread::updateClass(0);
		pending += LLLFSThread::updateClass(0);
		F64 idle_time = idleTimer.getElapsedTimeF64();
		if(!pending)
		{
			break ; //done
		}
		else if(idle_time >= max_idle_time)
		{
			LL_WARNS() << "Quitting with pending background tasks." << LL_ENDL;
			break;
		}
	}

	// Delete workers first
	// shotdown all worker threads before deleting them in case of co-dependencies
	mAppCoreHttp.requestStop();
	sTextureFetch->shutdown();
	sTextureCache->shutdown();
	sImageDecodeThread->shutdown();

	sTextureFetch->shutDownTextureCacheThread() ;
	sTextureFetch->shutDownImageDecodeThread() ;

	LL_INFOS() << "Shutting down message system" << LL_ENDL;
	end_messaging_system();

	// Non-LLCurl libcurl library
	mAppCoreHttp.cleanup();

	SUBSYSTEM_CLEANUP(LLFilePickerThread);
	SUBSYSTEM_CLEANUP(LLDirPickerThread);

	//MUST happen AFTER SUBSYSTEM_CLEANUP(LLCurl)
	delete sTextureCache;
    sTextureCache = NULL;
	delete sTextureFetch;
    sTextureFetch = NULL;
	delete sImageDecodeThread;
    sImageDecodeThread = NULL;
	delete mFastTimerLogThread;
	mFastTimerLogThread = NULL;

	if (LLFastTimerView::sAnalyzePerformance)
	{
		LL_INFOS() << "Analyzing performance" << LL_ENDL;

		std::string baseline_name = LLTrace::BlockTimer::sLogName + "_baseline.slp";
		std::string current_name  = LLTrace::BlockTimer::sLogName + ".slp";
		std::string report_name   = LLTrace::BlockTimer::sLogName + "_report.csv";

		LLFastTimerView::doAnalysis(
			gDirUtilp->getExpandedFilename(LL_PATH_LOGS, baseline_name),
			gDirUtilp->getExpandedFilename(LL_PATH_LOGS, current_name),
			gDirUtilp->getExpandedFilename(LL_PATH_LOGS, report_name));
	}

	SUBSYSTEM_CLEANUP(LLMetricPerformanceTesterBasic) ;

	LL_INFOS() << "Cleaning up Media and Textures" << LL_ENDL;

	//Note:
	//SUBSYSTEM_CLEANUP(LLViewerMedia) has to be put before gTextureList.shutdown()
	//because some new image might be generated during cleaning up media. --bao
	SUBSYSTEM_CLEANUP(LLViewerMedia);
	SUBSYSTEM_CLEANUP(LLViewerParcelMedia);
	gTextureList.shutdown(); // shutdown again in case a callback added something
	LLUIImageList::getInstance()->cleanUp();

	// This should eventually be done in LLAppViewer
	SUBSYSTEM_CLEANUP(LLImage);
	SUBSYSTEM_CLEANUP(LLVFSThread);
	SUBSYSTEM_CLEANUP(LLLFSThread);

#ifndef LL_RELEASE_FOR_DOWNLOAD
	LL_INFOS() << "Auditing VFS" << LL_ENDL;
	if(gVFS)
	{
		gVFS->audit();
	}
#endif

	LL_INFOS() << "Misc Cleanup" << LL_ENDL;

	// For safety, the LLVFS has to be deleted *after* LLVFSThread. This should be cleaned up.
	// (LLVFS doesn't know about LLVFSThread so can't kill pending requests) -Steve
	delete gStaticVFS;
	gStaticVFS = NULL;
	delete gVFS;
	gVFS = NULL;

	gSavedSettings.cleanup();
	LLUIColorTable::instance().clear();

	LLWatchdog::getInstance()->cleanup();

	LLViewerAssetStatsFF::cleanup();

	// If we're exiting to launch an URL, do that here so the screen
	// is at the right resolution before we launch IE.
	if (!gLaunchFileOnQuit.empty())
	{
		LL_INFOS() << "Launch file on quit." << LL_ENDL;
#if LL_WINDOWS
		// Indicate an application is starting.
		SetCursor(LoadCursor(NULL, IDC_WAIT));
#endif

		// HACK: Attempt to wait until the screen res. switch is complete.
		ms_sleep(1000);

		LLWeb::loadURLExternal( gLaunchFileOnQuit, false );
		LL_INFOS() << "File launched." << LL_ENDL;
	}
	LL_INFOS() << "Cleaning up LLProxy." << LL_ENDL;
	SUBSYSTEM_CLEANUP(LLProxy);
    LLCore::LLHttp::cleanup();

	SUBSYSTEM_CLEANUP(LLWearableType);

	LLMainLoopRepeater::instance().stop();

	ll_close_fail_log();

	LLError::LLCallStacks::cleanup();

	removeMarkerFiles();

	// It's not at first obvious where, in this long sequence, generic cleanup
	// calls OUGHT to go. So let's say this: as we migrate cleanup from
	// explicit hand-placed calls into the generic mechanism, eventually
	// all cleanup will get subsumed into the generic calls. So the calls you
	// still see above are calls that MUST happen before the generic cleanup
	// kicks in.

	// This calls every remaining LLSingleton's cleanupSingleton() method.
	// This method should perform any cleanup that might take significant
	// realtime, or might throw an exception.
	LLSingletonBase::cleanupAll();

	// The logging subsystem depends on an LLSingleton. Any logging after
	// LLSingletonBase::deleteAll() won't be recorded.
	LL_INFOS() << "Goodbye!" << LL_ENDL;

	// This calls every remaining LLSingleton's deleteSingleton() method.
	// No class destructor should perform any cleanup that might take
	// significant realtime, or throw an exception.
	LLSingletonBase::deleteAll();

	removeDumpDir();

	// return 0;
	return true;
}

// A callback for LL_ERRS() to call during the watchdog error.
void watchdog_llerrs_callback(const std::string &error_string)
{
	gLLErrorActivated = true;

	gDebugInfo["FatalMessage"] = error_string;
	LLAppViewer::instance()->writeDebugInfo();

#ifdef LL_WINDOWS
	RaiseException(0,0,0,0);
#else
	raise(SIGQUIT);
#endif
}

// A callback for the watchdog to call.
void watchdog_killer_callback()
{
	LLError::setFatalFunction(watchdog_llerrs_callback);
	LL_ERRS() << "Watchdog killer event" << LL_ENDL;
}

bool LLAppViewer::initThreads()
{
	static const bool enable_threads = true;

	LLImage::initClass(gSavedSettings.getBOOL("TextureNewByteRange"),gSavedSettings.getS32("TextureReverseByteRange"));

	LLVFSThread::initClass(enable_threads && false);
	LLLFSThread::initClass(enable_threads && false);

	// Image decoding
	LLAppViewer::sImageDecodeThread = new LLImageDecodeThread(enable_threads && true);
	LLAppViewer::sTextureCache = new LLTextureCache(enable_threads && true);
	LLAppViewer::sTextureFetch = new LLTextureFetch(LLAppViewer::getTextureCache(),
													sImageDecodeThread,
													enable_threads && true,
													app_metrics_qa_mode);

	if (LLTrace::BlockTimer::sLog || LLTrace::BlockTimer::sMetricLog)
	{
		LLTrace::BlockTimer::setLogLock(new LLMutex());
		mFastTimerLogThread = new LLFastTimerLogThread(LLTrace::BlockTimer::sLogName);
		mFastTimerLogThread->start();
	}

	// Mesh streaming and caching
	gMeshRepo.init();

	LLFilePickerThread::initClass();
	LLDirPickerThread::initClass();

	// *FIX: no error handling here!
	return true;
}

void errorCallback(const std::string &error_string)
{
	LLStringUtil::format_map_t map;
	map["ERROR_DETAILS"]=error_string;
	std::string error_display_string=LLTrans::getString("MBApplicationErrorDetails",map);
	
	// <FS:Ansariel> If we crash before loading the configuration, LLTrans
	//               won't be able to find the localized string, so we
	//               fall back to the English version instead of showing
	//               a dialog saying "MissingString("<LocalizationStringId>".
	std::string caption = LLTrans::getString("MBApplicationError");

	if (error_display_string.find("MissingString(") != std::string::npos)
	{
		error_display_string = "We are sorry, but Firestorm has crashed and needs to be closed. If you see this issue happening repeatedly, please contact our support team and submit the following message:\n\n[ERROR_DETAILS]";
		LLStringUtil::format(error_display_string, map);
	}
	if (caption.find("MissingString(") != std::string::npos)
	{
		caption = "Application Error - Don't Panic";
	}
	// </FS:Ansariel>

#if !LL_RELEASE_FOR_DOWNLOAD
	// <FS:Ansariel> Changed to fix missing string error upon early crash
	//if (OSBTN_CANCEL == OSMessageBox(error_display_string, LLTrans::getString("MBApplicationError"), OSMB_OKCANCEL))
	if (OSBTN_CANCEL == OSMessageBox(error_display_string, caption, OSMB_OKCANCEL))
		return;
#else
	// <FS:Ansariel> Changed to fix missing string error upon early crash
	//OSMessageBox(error_display_string, LLTrans::getString("MBApplicationError"), OSMB_OK);
	OSMessageBox(error_display_string, caption, OSMB_OK);
#endif // !LL_RELEASE_FOR_DOWNLOAD

	//Set the ErrorActivated global so we know to create a marker file
	gLLErrorActivated = true;

	gDebugInfo["FatalMessage"] = error_string;
	// We're not already crashing -- we simply *intend* to crash. Since we
	// haven't actually trashed anything yet, we can afford to write the whole
	// static info file.
	LLAppViewer::instance()->writeDebugInfo();

//	LLError::crashAndLoop(error_string);
// [SL:KB] - Patch: Viewer-Build | Checked: 2010-12-04 (Catznip-2.4)
#if !LL_RELEASE_FOR_DOWNLOAD && LL_WINDOWS
	DebugBreak();
#else
	LLError::crashAndLoop(error_string);
#endif // LL_RELEASE_WITH_DEBUG_INFO && LL_WINDOWS
// [/SL:KB]
}

void LLAppViewer::initLoggingAndGetLastDuration()
{
	//
	// Set up logging defaults for the viewer
	//
	LLError::initForApplication( gDirUtilp->getExpandedFilename(LL_PATH_USER_SETTINGS, "")
                                ,gDirUtilp->getExpandedFilename(LL_PATH_APP_SETTINGS, "")
                                );
	LLError::setFatalFunction(errorCallback);
	//LLError::setTimeFunction(getRuntime);

	// <FS:Ansariel> Remove old CEF log file (defined in dullahan.h)
	LLFile::remove(gDirUtilp->getExpandedFilename(LL_PATH_LOGS, "cef_log.txt"));

	// Remove the last ".old" log file.
	std::string old_log_file = gDirUtilp->getExpandedFilename(LL_PATH_LOGS,
							     APP_NAME + ".old");
	LLFile::remove(old_log_file);

	// Get name of the log file
	std::string log_file = gDirUtilp->getExpandedFilename(LL_PATH_LOGS,
							     APP_NAME + ".log");
 	/*
	 * Before touching any log files, compute the duration of the last run
	 * by comparing the ctime of the previous start marker file with the ctime
	 * of the last log file.
	 */
	std::string start_marker_file_name = gDirUtilp->getExpandedFilename(LL_PATH_LOGS, START_MARKER_FILE_NAME);
	llstat start_marker_stat;
	llstat log_file_stat;
	std::ostringstream duration_log_stream; // can't log yet, so save any message for when we can below
	int start_stat_result = LLFile::stat(start_marker_file_name, &start_marker_stat);
	int log_stat_result = LLFile::stat(log_file, &log_file_stat);
	if ( 0 == start_stat_result && 0 == log_stat_result )
	{
		int elapsed_seconds = log_file_stat.st_ctime - start_marker_stat.st_ctime;
		// only report a last run time if the last viewer was the same version
		// because this stat will be counted against this version
		if ( markerIsSameVersion(start_marker_file_name) )
		{
			gLastExecDuration = elapsed_seconds;
		}
		else
		{
			duration_log_stream << "start marker from some other version; duration is not reported";
			gLastExecDuration = -1;
		}
	}
	else
	{
		// at least one of the LLFile::stat calls failed, so we can't compute the run time
		duration_log_stream << "duration stat failure; start: "<< start_stat_result << " log: " << log_stat_result;
		gLastExecDuration = -1; // unknown
	}
	std::string duration_log_msg(duration_log_stream.str());

	// Create a new start marker file for comparison with log file time for the next run
	LLAPRFile start_marker_file ;
	start_marker_file.open(start_marker_file_name, LL_APR_WB);
	if (start_marker_file.getFileHandle())
	{
		recordMarkerVersion(start_marker_file);
		start_marker_file.close();
	}

	// Rename current log file to ".old"
	LLFile::rename(log_file, old_log_file);

	// Set the log file to SecondLife.log
	LLError::logToFile(log_file);
	if (!duration_log_msg.empty())
	{
		LL_WARNS("MarkerFile") << duration_log_msg << LL_ENDL;
	}
}

bool LLAppViewer::loadSettingsFromDirectory(const std::string& location_key,
					    bool set_defaults)
{
	if (!mSettingsLocationList)
	{
		LL_ERRS() << "Invalid settings location list" << LL_ENDL;
	}

	BOOST_FOREACH(const SettingsGroup& group, mSettingsLocationList->groups)
	{
		// skip settings groups that aren't the one we requested
		if (group.name() != location_key) continue;

		ELLPath path_index = (ELLPath)group.path_index();
		if(path_index <= LL_PATH_NONE || path_index >= LL_PATH_LAST)
		{
			LL_ERRS() << "Out of range path index in app_settings/settings_files.xml" << LL_ENDL;
			return false;
		}

		BOOST_FOREACH(const SettingsFile& file, group.files)
		{
			// <FS:Ansariel> Skip quickprefs settings - we don't have a settings group
			//               for it as it's not a regular settings file
			if (file.name() == "QuickPreferences")
			{
				continue;
			}
			// </FS:Ansariel>

			LL_INFOS("Settings") << "Attempting to load settings for the group " << file.name()
			    << " - from location " << location_key << LL_ENDL;

			LLControlGroup* settings_group = LLControlGroup::getInstance(file.name);
			if(!settings_group)
			{
				LL_WARNS("Settings") << "No matching settings group for name " << file.name() << LL_ENDL;
				continue;
			}

			std::string full_settings_path;

			if (file.file_name_setting.isProvided()
				&& gSavedSettings.controlExists(file.file_name_setting))
			{
				// try to find filename stored in file_name_setting control
				full_settings_path = gSavedSettings.getString(file.file_name_setting);
				if (full_settings_path.empty())
				{
					continue;
				}
				else if (!gDirUtilp->fileExists(full_settings_path))
				{
					// search in default path
					full_settings_path = gDirUtilp->getExpandedFilename((ELLPath)path_index, full_settings_path);
				}
			}
			else
			{
				// by default, use specified file name
				full_settings_path = gDirUtilp->getExpandedFilename((ELLPath)path_index, file.file_name());
			}

			if(settings_group->loadFromFile(full_settings_path, set_defaults, file.persistent))
			{	// success!
				LL_INFOS("Settings") << "Loaded settings file " << full_settings_path << LL_ENDL;
			}
			else
			{	// failed to load
				if(file.required)
				{
					LL_ERRS() << "Error: Cannot load required settings file from: " << full_settings_path << LL_ENDL;
					return false;
				}
				else
				{
					// only complain if we actually have a filename at this point
					if (!full_settings_path.empty())
					{
						LL_INFOS("Settings") << "Cannot load " << full_settings_path << " - No settings found." << LL_ENDL;
					}
				}
			}
		}
	}

	return true;
}

std::string LLAppViewer::getSettingsFilename(const std::string& location_key,
											 const std::string& file)
{
	BOOST_FOREACH(const SettingsGroup& group, mSettingsLocationList->groups)
	{
		if (group.name() == location_key)
		{
			BOOST_FOREACH(const SettingsFile& settings_file, group.files)
			{
				if (settings_file.name() == file)
				{
					return settings_file.file_name;
				}
			}
		}
	}

	return std::string();
}

void LLAppViewer::loadColorSettings()
{
	LLUIColorTable::instance().loadFromSettings();
}

namespace
{
    void handleCommandLineError(LLControlGroupCLP& clp)
    {
		LL_WARNS() << "Error parsing command line options. Command Line options ignored."  << LL_ENDL;

		LL_INFOS() << "Command line usage:\n" << clp << LL_ENDL;

		OSMessageBox(STRINGIZE(LLTrans::getString("MBCmdLineError") << clp.getErrorMessage()),
					 LLStringUtil::null,
					 OSMB_OK);
    }
} // anonymous namespace

bool LLAppViewer::initConfiguration()
{
	//Load settings files list
	std::string settings_file_list = gDirUtilp->getExpandedFilename(LL_PATH_APP_SETTINGS, "settings_files.xml");
	LLXMLNodePtr root;
	BOOL success  = LLXMLNode::parseFile(settings_file_list, root, NULL);
	if (!success)
	{
        LL_ERRS() << "Cannot load default configuration file " << settings_file_list << LL_ENDL;
	}

	mSettingsLocationList = new SettingsFiles();

	LLXUIParser parser;
	parser.readXUI(root, *mSettingsLocationList, settings_file_list);

	if (!mSettingsLocationList->validateBlock())
	{
        LL_ERRS() << "Invalid settings file list " << settings_file_list << LL_ENDL;
	}

	// The settings and command line parsing have a fragile
	// order-of-operation:
	// - load defaults from app_settings
	// - set procedural settings values
	// - read command line settings
	// - selectively apply settings needed to load user settings.
    // - load overrides from user_settings
	// - apply command line settings (to override the overrides)
	// - load per account settings (happens in llstartup

	// - load defaults
	bool set_defaults = true;
	if(!loadSettingsFromDirectory("Default", set_defaults))
	{
		OSMessageBox(
			"Unable to load default settings file. The installation may be corrupted.",
			LLStringUtil::null,OSMB_OK);
		return false;
	}
	
	//<FS:Techwolf Lupindo>
	// load defaults overide here. Can not use settings_files.xml as path is different then above loading of defaults.
	std::string fsdata_defaults = gDirUtilp->getExpandedFilename(LL_PATH_USER_SETTINGS, llformat("fsdata_defaults.%s.xml", LLVersionInfo::getShortVersion().c_str()));
	std::string fsdata_global = "Global";
	LLControlGroup* settings_group = LLControlGroup::getInstance(fsdata_global);
	if(settings_group && settings_group->loadFromFile(fsdata_defaults, set_defaults))
	{
		LL_INFOS() << "Loaded settings file " << fsdata_defaults << LL_ENDL;
	}
	//</FS:Techwolf Lupindo>

	initStrings(); // setup paths for LLTrans based on settings files only
	// - set procedural settings
	// Note: can't use LL_PATH_PER_SL_ACCOUNT for any of these since we haven't logged in yet
        //gSavedSettings.setString("ClientSettingsFile", gDirUtilp->getExpandedFilename(LL_PATH_USER_SETTINGS, getSettingsFilename("Default", "Global")));
        gSavedSettings.setString("ClientSettingsFile", gDirUtilp->getExpandedFilename(LL_PATH_USER_SETTINGS, getSettingsFilename("User", "Global")));
        gSavedSettings.setString("CrashSettingsFile", gDirUtilp->getExpandedFilename(LL_PATH_USER_SETTINGS, getSettingsFilename("User", "CrashSettings")));
	
#ifndef	LL_RELEASE_FOR_DOWNLOAD
	// provide developer build only overrides for these control variables that are not
	// persisted to settings.xml
	LLControlVariable* c = gSavedSettings.getControl("ShowConsoleWindow");
	if (c)
	{
		c->setValue(true, false);
	}
	c = gSavedSettings.getControl("AllowMultipleViewers");
	if (c)
	{
		c->setValue(true, false);
	}

	gSavedSettings.setBOOL("QAMode", TRUE );
	gSavedSettings.setS32("WatchdogEnabled", 0);
#endif

	// These are warnings that appear on the first experience of that condition.
	// They are already set in the settings_default.xml file, but still need to be added to LLFirstUse
	// for disable/reset ability
//	LLFirstUse::addConfigVariable("FirstBalanceIncrease");
//	LLFirstUse::addConfigVariable("FirstBalanceDecrease");
//	LLFirstUse::addConfigVariable("FirstSit");
//	LLFirstUse::addConfigVariable("FirstMap");
//	LLFirstUse::addConfigVariable("FirstGoTo");
//	LLFirstUse::addConfigVariable("FirstBuild");
//	LLFirstUse::addConfigVariable("FirstLeftClickNoHit");
//	LLFirstUse::addConfigVariable("FirstTeleport");
//	LLFirstUse::addConfigVariable("FirstOverrideKeys");
//	LLFirstUse::addConfigVariable("FirstAttach");
//	LLFirstUse::addConfigVariable("FirstAppearance");
//	LLFirstUse::addConfigVariable("FirstInventory");
//	LLFirstUse::addConfigVariable("FirstSandbox");
//	LLFirstUse::addConfigVariable("FirstFlexible");
//	LLFirstUse::addConfigVariable("FirstDebugMenus");
//	LLFirstUse::addConfigVariable("FirstSculptedPrim");
//	LLFirstUse::addConfigVariable("FirstVoice");
//	LLFirstUse::addConfigVariable("FirstMedia");

	// - read command line settings.
	LLControlGroupCLP clp;
	std::string	cmd_line_config	= gDirUtilp->getExpandedFilename(LL_PATH_APP_SETTINGS,
														  "cmd_line.xml");

	clp.configure(cmd_line_config, &gSavedSettings);

	if(!initParseCommandLine(clp))
	{
		handleCommandLineError(clp);
		return false;
	}

	// - selectively apply settings

	// If the user has specified a alternate settings file name.
	// Load	it now before loading the user_settings/settings.xml
	if(clp.hasOption("settings"))
	{
		std::string	user_settings_filename =
			gDirUtilp->getExpandedFilename(LL_PATH_USER_SETTINGS,
										   clp.getOption("settings")[0]);
		gSavedSettings.setString("ClientSettingsFile", user_settings_filename);
		// SJ: if asked to purge configuration, remove custom user-settings file before it will be read
		if (mPurgeSettings)
		{
			LLFile::remove(user_settings_filename);
		}

		LL_INFOS("Settings")	<< "Using command line specified settings filename: "
			<< user_settings_filename << LL_ENDL;
	}
	else
	{
		// SJ: if asked to purge configuration, remove default user-settings file before it will be read
		if (mPurgeSettings)
		{
			LLFile::remove(gDirUtilp->getExpandedFilename(LL_PATH_USER_SETTINGS, getSettingsFilename("User", "Global")));
		}

	}
	

	// - load overrides from user_settings
	loadSettingsFromDirectory("User");

	if (gSavedSettings.getBOOL("FirstRunThisInstall"))
	{
		// Set firstrun flag to indicate that some further init actiona should be taken
		// like determining screen DPI value and so on
		mIsFirstRun = true;

		// <FS>
		if (gSavedSettings.getString("SessionSettingsFile").empty())
		{
			gSavedSettings.setString("SessionSettingsFile", "settings_firestorm.xml");
		}
		// </FS>
		
// <FS:CR> Set ForceShowGrid to TRUE on first run if we're on an OpenSim build
#ifdef OPENSIM
		if (!gSavedSettings.getBOOL("ForceShowGrid"))
			gSavedSettings.setBOOL("ForceShowGrid", TRUE);
#endif // OPENSIM
// </FS:CR>
		
		gSavedSettings.setBOOL("FirstRunThisInstall", FALSE);
	}
	
	// <FS:CR> Compatibility with old backups
	// Put gSavedSettings here, gSavedPerAccountSettings in llstartup.cpp
	// *TODO: Should we keep these around forever or just three release cycles?
	if (gSavedSettings.getBOOL("FSFirstRunAfterSettingsRestore"))
	{
		// Nothing happened...
	}
	// </FS:CR>

	//WS: Set the usersessionsettingsfile to the account_SessionSettingsFile file. This allows settings_per_accounts to be per session.
	if(!gSavedSettings.getString("SessionSettingsFile").empty())
    {
		if(gSavedSettings.getString("UserSessionSettingsFile").empty())
			gSavedSettings.setString("UserSessionSettingsFile","account_" + gSavedSettings.getString("SessionSettingsFile"));
	}
	else
    {
        gSavedSettings.setString("UserSessionSettingsFile","");
    }

	if (clp.hasOption("sessionsettings"))
	{
		std::string session_settings_filename = clp.getOption("sessionsettings")[0];
		gSavedSettings.setString("SessionSettingsFile", session_settings_filename);
		LL_INFOS("Settings")	<< "Using session settings filename: "
			<< session_settings_filename << LL_ENDL;
	}
	loadSettingsFromDirectory("Session",true); // AO The session file turns into the new defaults

	if (clp.hasOption("usersessionsettings"))
	{
		std::string user_session_settings_filename = clp.getOption("usersessionsettings")[0];
		gSavedSettings.setString("UserSessionSettingsFile", user_session_settings_filename);
		LL_INFOS("Settings") << "Using user session settings filename: "
			<< user_session_settings_filename << LL_ENDL;

	}

	
	loadSettingsFromDirectory("UserSession");
	
	//AO: Re-read user settings again. This is a Firestorm hack to get user settings to override modes
	//Todo, find a cleaner way of doing this via the various set_default arguments.
	loadSettingsFromDirectory("User");
	
	// <FS:Ansariel> Debug setting to disable log throttle
	nd::logging::setThrottleEnabled(gSavedSettings.getBOOL("FSEnableLogThrottle"));

	// - apply command line settings
	if (! clp.notify())
	{
		handleCommandLineError(clp);
		return false;
	}

	// Register the core crash option as soon as we can
	// if we want gdb post-mortem on cores we need to be up and running
	// ASAP or we might miss init issue etc.
	if(gSavedSettings.getBOOL("DisableCrashLogger"))
	{
		LL_WARNS() << "Crashes will be handled by system, stack trace logs and crash logger are both disabled" << LL_ENDL;
		disableCrashlogger();
	}

	// Handle initialization from settings.
	// Start up the debugging console before handling other options.
	if (gSavedSettings.getBOOL("ShowConsoleWindow"))
	{
		initConsole();
	}

	if(clp.hasOption("help"))
	{
		std::ostringstream msg;
		msg << LLTrans::getString("MBCmdLineUsg") << "\n" << clp;
		LL_INFOS()	<< msg.str() << LL_ENDL;

		OSMessageBox(
			msg.str(),
			LLStringUtil::null,
			OSMB_OK);

		return false;
	}

    if(clp.hasOption("set"))
    {
        const LLCommandLineParser::token_vector_t& set_values = clp.getOption("set");
        if(0x1 & set_values.size())
        {
            LL_WARNS() << "Invalid '--set' parameter count." << LL_ENDL;
        }
        else
        {
            LLCommandLineParser::token_vector_t::const_iterator itr = set_values.begin();
            for(; itr != set_values.end(); ++itr)
            {
                const std::string& name = *itr;
                const std::string& value = *(++itr);
                std::string name_part;
                std::string group_part;
				LLControlVariable* control = NULL;

				// Name can be further split into ControlGroup.Name, with the default control group being Global
				size_t pos = name.find('.');
				if (pos != std::string::npos)
				{
					group_part = name.substr(0, pos);
					name_part = name.substr(pos+1);
					LL_INFOS() << "Setting " << group_part << "." << name_part << " to " << value << LL_ENDL;
					LLControlGroup* g = LLControlGroup::getInstance(group_part);
					if (g) control = g->getControl(name_part);
				}
				else
				{
					LL_INFOS() << "Setting Global." << name << " to " << value << LL_ENDL;
					control = gSavedSettings.getControl(name);
				}

                if (control)
                {
                    control->setValue(value, false);
                }
                else
                {
					LL_WARNS() << "Failed --set " << name << ": setting name unknown." << LL_ENDL;
                }
            }
        }
    }

    if  (clp.hasOption("logevents")) {
		LLViewerEventRecorder::instance().setEventLoggingOn();
    }

	std::string CmdLineChannel(gSavedSettings.getString("CmdLineChannel"));
	if(! CmdLineChannel.empty())
    {
		LLVersionInfo::resetChannel(CmdLineChannel);
	}

	// If we have specified crash on startup, set the global so we'll trigger the crash at the right time
	gCrashOnStartup = gSavedSettings.getBOOL("CrashOnStartup");

	if (gSavedSettings.getBOOL("LogPerformance"))
	{
		LLTrace::BlockTimer::sLog = true;
		LLTrace::BlockTimer::sLogName = std::string("performance");
	}

	std::string test_name(gSavedSettings.getString("LogMetrics"));
	if (! test_name.empty())
 	{
		LLTrace::BlockTimer::sMetricLog = TRUE;
		// '--logmetrics' is specified with a named test metric argument so the data gathering is done only on that test
		// In the absence of argument, every metric would be gathered (makes for a rather slow run and hard to decipher report...)
		LL_INFOS() << "'--logmetrics' argument : " << test_name << LL_ENDL;
		LLTrace::BlockTimer::sLogName = test_name;
	}

	if (clp.hasOption("graphicslevel"))
	{
		// User explicitly requested --graphicslevel on the command line. We
		// expect this switch has already set RenderQualityPerformance. Check
		// that value for validity.
		U32 graphicslevel = gSavedSettings.getU32("RenderQualityPerformance");
		if (LLFeatureManager::instance().isValidGraphicsLevel(graphicslevel))
        {
			// graphicslevel is valid: save it and engage it later. Capture
			// the requested value separately from the settings variable
			// because, if this is the first run, LLViewerWindow's constructor
			// will call LLFeatureManager::applyRecommendedSettings(), which
			// overwrites this settings variable!
			mForceGraphicsLevel = graphicslevel;
        }
	}

	LLFastTimerView::sAnalyzePerformance = gSavedSettings.getBOOL("AnalyzePerformance");
	gAgentPilot.setReplaySession(gSavedSettings.getBOOL("ReplaySession"));

	if (gSavedSettings.getBOOL("DebugSession"))
	{
		gDebugSession = TRUE;
		gDebugGL = TRUE;

		ll_init_fail_log(gDirUtilp->getExpandedFilename(LL_PATH_LOGS, "test_failures.log"));
	}

	// <FS:TT> Hacking to save the skin and theme for future use.
	mCurrentSkin = gSavedSettings.getString("SkinCurrent");
	mCurrentSkinTheme = gSavedSettings.getString("SkinCurrentTheme");
	// </FS:TT>

	const LLControlVariable* skinfolder = gSavedSettings.getControl("SkinCurrent");
	if(skinfolder && LLStringUtil::null != skinfolder->getValue().asString())
	{
		// Examining "Language" may not suffice -- see LLUI::getLanguage()
		// logic. Unfortunately LLUI::getLanguage() doesn't yet do us much
		// good because we haven't yet called LLUI::initClass().
// [SL:KB] - Patch: Viewer-Skins | Checked: 2012-12-26 (Catznip-3.4)
 		gDirUtilp->setSkinFolder(skinfolder->getValue().asString(),
								 gSavedSettings.getString("SkinCurrentTheme"),
 								 gSavedSettings.getString("Language"));
		loadSettingsFromDirectory("CurrentSkin");
// [/SL:KB]
//		gDirUtilp->setSkinFolder(skinfolder->getValue().asString(),
//								 gSavedSettings.getString("Language"));
	}

	if (gSavedSettings.getBOOL("SpellCheck"))
	{
		std::list<std::string> dict_list;
		std::string dict_setting = gSavedSettings.getString("SpellCheckDictionary");
		boost::split(dict_list, dict_setting, boost::is_any_of(std::string(",")));
		if (!dict_list.empty())
		{
			LLSpellChecker::setUseSpellCheck(dict_list.front());
			dict_list.pop_front();
			LLSpellChecker::instance().setSecondaryDictionaries(dict_list);
		}
	}

	// Handle slurl use. NOTE: Don't let SL-55321 reappear.
	// This initial-SLURL logic, up through the call to
	// sendURLToOtherInstance(), must precede LLSplashScreen::show() --
	// because if sendURLToOtherInstance() succeeds, we take a fast exit,
	// SKIPPING the splash screen and everything else.

    // *FIX: This init code should be made more robust to prevent
    // the issue SL-55321 from returning. One thought is to allow
    // only select options to be set from command line when a slurl
    // is specified. More work on the settings system is needed to
    // achieve this. For now...

    // *NOTE:Mani The command line parser parses tokens and is
    // setup to bail after parsing the '--url' option or the
    // first option specified without a '--option' flag (or
    // any other option that uses the 'last_option' setting -
    // see LLControlGroupCLP::configure())

    // What can happen is that someone can use IE (or potentially
    // other browsers) and do the rough equivalent of command
    // injection and steal passwords. Phoenix. SL-55321

	std::string starting_location;

	std::string cmd_line_login_location(gSavedSettings.getString("CmdLineLoginLocation"));
	if(! cmd_line_login_location.empty())
	{
		starting_location = cmd_line_login_location;
	}
	else
	{
		std::string default_login_location(gSavedSettings.getString("DefaultLoginLocation"));
		if (! default_login_location.empty())
		{
			starting_location = default_login_location;
		}
	}

	// <FS>The gridmanager doesn't know the grids yet, only prepare
	// parsing the slurls, actually done when the grids are fetched 
	// (currently at the top of startup STATE_AUDIO_INIT,
	// but rather it belongs into the gridmanager)
	LLSLURL start_slurl;
	if (! starting_location.empty())
    {
		start_slurl = starting_location;
		// <FS:Ansariel> FIRE-11586: Restore grid manager workaround (grid is still empty here!)
		//LLStartUp::setStartSLURL(start_slurl);
		//if(start_slurl.getType() == LLSLURL::LOCATION)
		//{  
		//	LLGridManager::getInstance()->setGridChoice(start_slurl.getGrid());
		//}
		LLStartUp::setStartSLURLString(starting_location);
		// </FS:Ansariel>

	}

	// NextLoginLocation is set as a side effect of LLStartUp::setStartSLURL()
	std::string nextLoginLocation = gSavedSettings.getString( "NextLoginLocation" );
	if ( !nextLoginLocation.empty() )
	{
		LL_DEBUGS("AppInit")<<"set start from NextLoginLocation: "<<nextLoginLocation<<LL_ENDL;
		LLStartUp::setStartSLURL(LLSLURL(nextLoginLocation));
	}
	else if (   (   clp.hasOption("login") || clp.hasOption("autologin"))
			 && gSavedSettings.getString("CmdLineLoginLocation").empty())
	{
		// If automatic login from command line with --login switch
		// init StartSLURL location.
		std::string start_slurl_setting = gSavedSettings.getString("LoginLocation");
		LL_DEBUGS("AppInit") << "start slurl setting '" << start_slurl_setting << "'" << LL_ENDL;
		// <FS:AW crash on startup>
		// also here LLSLURLs are not available at this point of startup
		//LLStartUp::setStartSLURL(LLSLURL(start_slurl_setting));
		LLStartUp::setStartSLURLString(start_slurl_setting);
		// </FS:AW crash on startup>
	}
	else
	{
		// the login location will be set by the login panel (see LLPanelLogin)
	}

	// <FS:Ansariel> Option to not save password if using login cmdline switch
	if (clp.hasOption("logindontsavepassword") && clp.hasOption("login"))
	{
		gSavedSettings.setBOOL("FSLoginDontSavePassword", TRUE);
	}
	// </FS:Ansariel>

	//RN: if we received a URL, hand it off to the existing instance.
	// don't call anotherInstanceRunning() when doing URL handoff, as
	// it relies on checking a marker file which will not work when running
	// out of different directories

	if (start_slurl.isValid() &&
		(gSavedSettings.getBOOL("SLURLPassToOtherInstance")))
	{
		// <FS:Ansariel> FIRE-11586: Temporary fix until grid manager has been reworked
		//if (sendURLToOtherInstance(start_slurl.getSLURLString()))
		if (sendURLToOtherInstance(starting_location))
		// </FS:Ansariel>
		{
			// successfully handed off URL to existing instance, exit
			return false;
		}
    }

	// Display splash screen.  Must be after above check for previous
	// crash as this dialog is always frontmost.
	std::string splash_msg;
	LLStringUtil::format_map_t args;
	//<FS:AW set the APP_NAME to Firestorm instead of the grid connected to>
	// //args["[APP_NAME]"] = LLTrans::getString("SECOND_LIFE");
	args["[APP_NAME]"] =  LLTrans::getString("APP_NAME");
	//<FS:AW set the APP_NAME to Firestorm instead of the grid connected to>
	splash_msg = LLTrans::getString("StartupLoading", args);
	LLSplashScreen::show();
	LLSplashScreen::update(splash_msg);

	//LLVolumeMgr::initClass();
	LLVolumeMgr* volume_manager = new LLVolumeMgr();
	volume_manager->useMutex();	// LLApp and LLMutex magic must be manually enabled
	LLPrimitive::setVolumeManager(volume_manager);

	// Note: this is where we used to initialize gFeatureManagerp.

	gStartTime = totalTime();

	//
	// Set the name of the window
	//
	gWindowTitle = LLVersionInfo::getChannelAndVersion();	// <FS:CR>
#if LL_DEBUG
    gWindowTitle += std::string(" [DEBUG]");
#endif
	if (!gArgs.empty())
	{
	gWindowTitle += std::string(" ") + gArgs;
	}
	LLStringUtil::truncate(gWindowTitle, 255);

	//
	// Check for another instance of the app running
	// This happens AFTER LLSplashScreen::show(). That may or may not be
	// important.
	//
	if (mSecondInstance && !gSavedSettings.getBOOL("AllowMultipleViewers"))
	{
		OSMessageBox(
			LLTrans::getString("MBAlreadyRunning"),
			LLStringUtil::null,
			OSMB_OK);
		return false;
	}

	if (mSecondInstance)
	{
		// This is the second instance of SL. Turn off voice support,
		// but make sure the setting is *not* persisted.
		LLControlVariable* disable_voice = gSavedSettings.getControl("CmdLineDisableVoice");
		// <FS:Ansariel> Voice in multiple instances; by Latif Khalifa
		//if(disable_voice)
		if(disable_voice && !gSavedSettings.getBOOL("VoiceMultiInstance"))
		// </FS:Ansariel>
		{
			const BOOL DO_NOT_PERSIST = FALSE;
			disable_voice->setValue(LLSD(TRUE), DO_NOT_PERSIST);
		}
	}

	gLastRunVersion = gSavedSettings.getString("LastRunVersion");

	loadColorSettings();
    
    //<FS:KC> One time fix for Latency
    if ((gLastRunVersion != LLVersionInfo::getChannelAndVersion()) && (gSavedSettings.getString("SkinCurrent") == "latency") && !gSavedSettings.getBOOL("FSLatencyOneTimeFixRun"))
    {
        LL_INFOS() << "FSLatencyOneTimeFix: Fixing script dialog colors." << LL_ENDL;
        // Replace previously saved script dialog colors with new defaults, which happen to be the same as the group notice colors
        LLUIColorTable::instance().setColor("ScriptDialog", LLUIColorTable::instance().getColor("GroupNotifyDialogBG", LLColor4::grey4));
        LLUIColorTable::instance().setColor("ScriptDialogFg", LLUIColorTable::instance().getColor("GroupNotifyTextColor", LLColor4::white));
    }
    gSavedSettings.setBOOL("FSLatencyOneTimeFixRun", TRUE);
    //</FS:KC>

	// Let anyone else who cares know that we've populated our settings
	// variables.
	for (LLControlGroup::key_iter ki(LLControlGroup::beginKeys()), kend(LLControlGroup::endKeys());
		 ki != kend; ++ki)
	{
		// For each named instance of LLControlGroup, send an event saying
		// we've initialized an LLControlGroup instance by that name.
		LLEventPumps::instance().obtain("LLControlGroup").post(LLSDMap("init", *ki));
	}

// [RLVa:KB] - Patch: RLVa-2.1.0
	if (LLControlVariable* pControl = gSavedSettings.getControl(RLV_SETTING_MAIN))
	{
		if ( (pControl->getValue().asBoolean()) && (pControl->hasUnsavedValue()) )
		{
			pControl->resetToDefault();
			pControl->setValue(false);

			std::ostringstream msg;
			msg << LLTrans::getString("RLVaToggleMessageLogin", LLSD().with("[STATE]", LLTrans::getString("RLVaToggleDisabled")));
			OSMessageBox(msg.str(), LLStringUtil::null, OSMB_OK);
		}
	}
// [/RLVa:KB]

	return true; // Config was successful.
}

// The following logic is replicated in initConfiguration() (to be able to get
// some initial strings before we've finished initializing enough to know the
// current language) and also in init() (to initialize for real). Somehow it
// keeps growing, necessitating a method all its own.
void LLAppViewer::initStrings()
{
	std::string strings_file = "strings.xml";
	std::string strings_path_full = gDirUtilp->findSkinnedFilenameBaseLang(LLDir::XUI, strings_file);
	if (strings_path_full.empty() || !LLFile::isfile(strings_path_full))
	{
		// initial check to make sure files are there failed
		gDirUtilp->dumpCurrentDirectories(LLError::LEVEL_WARN);
		LL_ERRS() << "Viewer failed to find localization and UI files. Please reinstall viewer from  https://secondlife.com/support/downloads/ and contact https://support.secondlife.com if issue persists after reinstall." << LL_ENDL;
	}
	LLTransUtil::parseStrings(strings_file, default_trans_args);
	LLTransUtil::parseLanguageStrings("language_settings.xml");

	// parseStrings() sets up the LLTrans substitution table. Add this one item.
	LLTrans::setDefaultArg("[sourceid]", gSavedSettings.getString("sourceid"));

	// Now that we've set "[sourceid]", have to go back through
	// default_trans_args and reinitialize all those other keys because some
	// of them, in turn, reference "[sourceid]".
	BOOST_FOREACH(std::string key, default_trans_args)
	{
		std::string brackets(key), nobrackets(key);
		// Invalid to inspect key[0] if key is empty(). But then, the entire
		// body of this loop is pointless if key is empty().
		if (key.empty())
			continue;

		if (key[0] != '[')
		{
			// key was passed without brackets. That means that 'nobrackets'
			// is correct but 'brackets' is not.
			brackets = STRINGIZE('[' << brackets << ']');
		}
		else
		{
			// key was passed with brackets. That means that 'brackets' is
			// correct but 'nobrackets' is not. Erase the left bracket.
			nobrackets.erase(0, 1);
			std::string::size_type length(nobrackets.length());
			if (length && nobrackets[length - 1] == ']')
			{
				nobrackets.erase(length - 1);
			}
		}
		// Calling LLTrans::getString() is what embeds the other default
		// translation strings into this one.
		LLTrans::setDefaultArg(brackets, LLTrans::getString(nobrackets));
	}

	// <FS:Ansariel> Set version number in VIEWER_GENERATION default substitute automatically
	LLStringUtil:: format_map_t gen_args;
	gen_args["[VERSION]"] = llformat("%d", LLVersionInfo::getMajor());
	LLTrans::setDefaultArg("[VIEWER_GENERATION]", LLTrans::getString("VIEWER_GENERATION", gen_args));
	// </FS:Ansariel>
}

//
// This function decides whether the client machine meets the minimum requirements to
// run in a maximized window, per the consensus of davep, boa and nyx on 3/30/2011.
//
bool LLAppViewer::meetsRequirementsForMaximizedStart()
{
	bool maximizedOk = (LLFeatureManager::getInstance()->getGPUClass() >= GPU_CLASS_2);

	maximizedOk &= (gSysMemory.getPhysicalMemoryKB() >= U32Gigabytes(1));

	return maximizedOk;
}

bool LLAppViewer::initWindow()
{
	LL_INFOS("AppInit") << "Initializing window..." << LL_ENDL;

	// store setting in a global for easy access and modification
	gHeadlessClient = gSavedSettings.getBOOL("HeadlessClient");

	// always start windowed
	BOOL ignorePixelDepth = gSavedSettings.getBOOL("IgnorePixelDepth");

	LLViewerWindow::Params window_params;
	window_params
		.title(gWindowTitle)
		.name(VIEWER_WINDOW_CLASSNAME)
		.x(gSavedSettings.getS32("WindowX"))
		.y(gSavedSettings.getS32("WindowY"))
		.width(gSavedSettings.getU32("WindowWidth"))
		.height(gSavedSettings.getU32("WindowHeight"))
		.min_width(gSavedSettings.getU32("MinWindowWidth"))
		.min_height(gSavedSettings.getU32("MinWindowHeight"))
/// <FS:CR> Since the 3.6.5 merge, setting fullscreen does terrible bad things on macs like opening
/// all floaters and menus off the left side of the screen. Let's not do that right now...
/// Hardcoding full screen OFF until it's fixed. On 10.7+ we have native full screen support anyway.
#ifndef LL_DARWIN
		.fullscreen(gSavedSettings.getBOOL("FullScreen"))
#else // !LL_DARWIN
		.fullscreen(false)
#endif // !LL_DARWIN
// </FS:CR>
		.ignore_pixel_depth(ignorePixelDepth)
		.first_run(mIsFirstRun);

	gViewerWindow = new LLViewerWindow(window_params);

	LL_INFOS("AppInit") << "gViewerwindow created." << LL_ENDL;

	// Need to load feature table before cheking to start watchdog.
	// <FS:Ansariel> Fix Watchdog settings/feature table mess
	//bool use_watchdog = false;
	//int watchdog_enabled_setting = gSavedSettings.getS32("WatchdogEnabled");
	//if (watchdog_enabled_setting == -1)
	//{
	//	use_watchdog = !LLFeatureManager::getInstance()->isFeatureAvailable("WatchdogDisabled");
	//}
	//else
	//{
	//	// The user has explicitly set this setting; always use that value.
	//	use_watchdog = bool(watchdog_enabled_setting);
	//}

	//if (use_watchdog)
	if (gSavedSettings.getS32("WatchdogEnabled"))
	// </FS:Ansariel>
	{
		LLWatchdog::getInstance()->init(watchdog_killer_callback);
	}
	LL_INFOS("AppInit") << "watchdog setting is done." << LL_ENDL;

	// <FS:Ansariel> Init group notices, IMs and chiclets position before the
	//               screenchannel gets created
	gSavedSettings.setBOOL("InternalShowGroupNoticesTopRight", gSavedSettings.getBOOL("ShowGroupNoticesTopRight"));

	LLNotificationsUI::LLNotificationManager::getInstance();


#ifdef LL_DARWIN
	//Satisfy both MAINT-3135 (OSX 10.6 and earlier) MAINT-3288 (OSX 10.7 and later)
	LLOSInfo& os_info = LLOSInfo::instance();
	if (os_info.mMajorVer == 10 && os_info.mMinorVer < 7)
	{
		if ( os_info.mMinorVer == 6 && os_info.mBuild < 8 )
			gViewerWindow->getWindow()->setOldResize(true);
	}
#endif

	if (gSavedSettings.getBOOL("WindowMaximized"))
	{
		gViewerWindow->getWindow()->maximize();
	}

	//
	// Initialize GL stuff
	//

	if (mForceGraphicsLevel)
	{
		LLFeatureManager::getInstance()->setGraphicsLevel(*mForceGraphicsLevel, false);
		gSavedSettings.setU32("RenderQualityPerformance", *mForceGraphicsLevel);
	}

	// Set this flag in case we crash while initializing GL
	gSavedSettings.setBOOL("RenderInitError", TRUE);
	gSavedSettings.saveToFile( gSavedSettings.getString("ClientSettingsFile"), TRUE );

	gPipeline.init();
	LL_INFOS("AppInit") << "gPipeline Initialized" << LL_ENDL;

	stop_glerror();
	gViewerWindow->initGLDefaults();

	gSavedSettings.setBOOL("RenderInitError", FALSE);
	gSavedSettings.saveToFile( gSavedSettings.getString("ClientSettingsFile"), TRUE );

	//If we have a startup crash, it's usually near GL initialization, so simulate that.
	if(gCrashOnStartup)
	{
		LLAppViewer::instance()->forceErrorLLError();
	}

	//
	// Determine if the window should start maximized on initial run based
	// on graphics capability
	//
	if (gSavedSettings.getBOOL("FirstLoginThisInstall") && meetsRequirementsForMaximizedStart())
	{
		LL_INFOS("AppInit") << "This client met the requirements for a maximized initial screen." << LL_ENDL;
		gSavedSettings.setBOOL("WindowMaximized", TRUE);
	}

	if (gSavedSettings.getBOOL("WindowMaximized"))
	{
		gViewerWindow->getWindow()->maximize();
	}

	LLUI::sWindow = gViewerWindow->getWindow();

	// Show watch cursor
	gViewerWindow->setCursor(UI_CURSOR_WAIT);

	// Finish view initialization
	gViewerWindow->initBase();

	// show viewer window
	//gViewerWindow->getWindow()->show();

	LL_INFOS("AppInit") << "Window initialization done." << LL_ENDL;

	return true;
}

void LLAppViewer::writeDebugInfo(bool isStatic)
{
    //Try to do the minimum when writing data during a crash.
    std::string* debug_filename;
    debug_filename = ( isStatic
        ? getStaticDebugFile()
        : getDynamicDebugFile() );

    LL_INFOS() << "Writing debug file " << *debug_filename << LL_ENDL;
    llofstream out_file(debug_filename->c_str());

    isStatic ?  LLSDSerialize::toPrettyXML(gDebugInfo, out_file)
             :  LLSDSerialize::toPrettyXML(gDebugInfo["Dynamic"], out_file);
}

LLSD LLAppViewer::getViewerInfo() const
{
	// The point of having one method build an LLSD info block and the other
	// construct the user-visible About string is to ensure that the same info
	// is available to a getInfo() caller as to the user opening
	// LLFloaterAbout.
	LLSD info;
	LLSD version;
	version.append(LLVersionInfo::getMajor());
	version.append(LLVersionInfo::getMinor());
	version.append(LLVersionInfo::getPatch());
	version.append(LLVersionInfo::getBuild());
	info["VIEWER_VERSION"] = version;
	info["VIEWER_VERSION_STR"] = LLVersionInfo::getVersion();
	info["BUILD_DATE"] = __DATE__;
	info["BUILD_TIME"] = __TIME__;
	info["CHANNEL"] = LLVersionInfo::getChannel();
    info["ADDRESS_SIZE"] = ADDRESS_SIZE;
    //std::string build_config = LLVersionInfo::getBuildConfig();
    //if (build_config != "Release")
    //{
    //    info["BUILD_CONFIG"] = build_config;
    //}

// <FS:CR> FIRE-8273: Add Open-sim indicator to About floater
#if defined OPENSIM
	info["BUILD_TYPE"] = LLTrans::getString("FSWithOpensim");
#elif defined HAVOK_TPV
	info["BUILD_TYPE"] = LLTrans::getString("FSWithHavok");
#else
	info["BUILD_TYPE"] = std::string();
#endif // OPENSIM
// </FS:CR>
	info["SKIN"] = gSavedSettings.getString("FSInternalSkinCurrent");
	info["THEME"] = gSavedSettings.getString("FSInternalSkinCurrentTheme");

	//[FIRE 3113 : SJ] Added Font and fontsize to info
	std::string font_name;
	std::string fsInternalFontSettingsFile = gSavedSettings.getString("FSInternalFontSettingsFile");
	if (LLTrans::findString(font_name, "font_" + fsInternalFontSettingsFile))
	{
		info["FONT"] = font_name;
	}
	else
	{
		info["FONT"] = LLTrans::getString("font_unknown");
	}
	info["FONT_SIZE"] = gSavedSettings.getF32("FSFontSizeAdjustment");
	info["FONT_SCREEN_DPI"] = gSavedSettings.getF32("FontScreenDPI");

	// <FS:PP> FIRE-15714: UI Scaling in SysInfo
	info["UI_SCALE_FACTOR"] = gSavedSettings.getF32("UIScaleFactor");

	//[FIRE-3923 : SJ] Added Drawdistance, bandwidth and LOD to info
	info["DRAW_DISTANCE"] = gSavedSettings.getF32("RenderFarClip");
	info["BANDWIDTH"] = gSavedSettings.getF32("ThrottleBandwidthKBPS");
	info["LOD"] = gSavedSettings.getF32("RenderVolumeLODFactor");

	//[FIRE 3113 : SJ] Added Settingsfile to info
	std::string mode_name;
	std::string sessionSettingsFile = gSavedSettings.getString("SessionSettingsFile");
	if (LLTrans::findString(mode_name, "mode_" + sessionSettingsFile))
	{
		info["MODE"] = mode_name;
	}
	else
	{
		info["MODE"] = LLTrans::getString("mode_unknown");
	}

	// return a URL to the release notes for this viewer, such as:
	// https://releasenotes.secondlife.com/viewer/2.1.0.123456.html
	std::string url = LLTrans::getString("RELEASE_NOTES_BASE_URL");
	// <FS:Ansariel> FIRE-13993: Leave out channel so we can use a URL like
	//                           http://wiki.phoenixviewer.com/firestorm_change_log_x.y.z.rev
	//if (! LLStringUtil::endsWith(url, "/"))
	//	url += "/";
	//url += LLURI::escape(LLVersionInfo::getVersion()) + ".html";
	url += LLURI::escape(LLVersionInfo::getVersion());
	// </FS:Ansariel>

	info["VIEWER_RELEASE_NOTES_URL"] = url;

#if LL_MSVC
	info["COMPILER"] = "MSVC";
	info["COMPILER_VERSION"] = _MSC_VER;
#elif LL_CLANG	// <FS:CR> Clang identification
	info["COMPILER"] = "Clang";
	info["COMPILER_VERSION"] = CLANG_VERSION_STRING;
#elif LL_GNUC
	info["COMPILER"] = "GCC";
	info["COMPILER_VERSION"] = GCC_VERSION;
#endif

	// Position
	LLViewerRegion* region = gAgent.getRegion();
	if (region)
	{
// [RLVa:KB] - Checked: 2014-02-24 (RLVa-1.4.10)
		if (RlvActions::canShowLocation())
		{
// [/RLVa:KB]
			LLVector3d pos = gAgent.getPositionGlobal();
			info["POSITION"] = ll_sd_from_vector3d(pos);
			info["POSITION_LOCAL"] = ll_sd_from_vector3(gAgent.getPosAgentFromGlobal(pos));
			info["REGION"] = gAgent.getRegion()->getName();
			info["HOSTNAME"] = gAgent.getRegion()->getHost().getHostName();
			info["HOSTIP"] = gAgent.getRegion()->getHost().getString();
//			info["SERVER_VERSION"] = gLastVersionChannel;
			LLSLURL slurl;
			LLAgentUI::buildSLURL(slurl);
			info["SLURL"] = slurl.getSLURLString();
// [RLVa:KB] - Checked: 2014-02-24 (RLVa-1.4.10)
		}
		else
		{
			info["REGION"] = RlvStrings::getString(RLV_STRING_HIDDEN_REGION);
		}
		info["SERVER_VERSION"] = gLastVersionChannel;
// [/RLVa:KB]
	}

	// CPU
	info["CPU"] = gSysCPU.getCPUString();
	info["MEMORY_MB"] = LLSD::Integer(gSysMemory.getPhysicalMemoryKB().valueInUnits<LLUnits::Megabytes>());
	// Moved hack adjustment to Windows memory size into llsys.cpp
	info["OS_VERSION"] = LLOSInfo::instance().getOSString();
	info["GRAPHICS_CARD_VENDOR"] = (const char*)(glGetString(GL_VENDOR));
	info["GRAPHICS_CARD"] = (const char*)(glGetString(GL_RENDERER));

#if LL_WINDOWS
	std::string drvinfo = gDXHardware.getDriverVersionWMI();
	if (!drvinfo.empty())
	{
		info["GRAPHICS_DRIVER_VERSION"] = drvinfo;
	}
	else
	{
		LL_WARNS("DriverVersion")<< "Cannot get driver version from getDriverVersionWMI" << LL_ENDL;
		LLSD driver_info = gDXHardware.getDisplayInfo();
		if (driver_info.has("DriverVersion"))
		{
			info["GRAPHICS_DRIVER_VERSION"] = driver_info["DriverVersion"];
		}
	}
#endif

// [RLVa:KB] - Checked: 2010-04-18 (RLVa-1.2.0)
	info["RLV_VERSION"] = (rlv_handler_t::isEnabled()) ? RlvStrings::getVersionAbout() : LLTrans::getString("RLVaStatusDisabled");
// [/RLVa:KB]
	info["OPENGL_VERSION"] = (const char*)(glGetString(GL_VERSION));
	info["LIBCURL_VERSION"] = LLCore::LLHttp::getCURLVersion();
    // Settings

    LLRect window_rect = gViewerWindow->getWindowRectRaw();
    info["WINDOW_WIDTH"] = window_rect.getWidth();
    info["WINDOW_HEIGHT"] = window_rect.getHeight();

	// <FS> Custom sysinfo
    //info["FONT_SIZE_ADJUSTMENT"] = gSavedSettings.getF32("FontScreenDPI");
    //info["UI_SCALE"] = gSavedSettings.getF32("UIScaleFactor");
    //info["DRAW_DISTANCE"] = gSavedSettings.getF32("RenderFarClip");
    //info["NET_BANDWITH"] = gSavedSettings.getF32("ThrottleBandwidthKBPS");
    //info["LOD_FACTOR"] = gSavedSettings.getF32("RenderVolumeLODFactor");
    //info["RENDER_QUALITY"] = (F32)gSavedSettings.getU32("RenderQualityPerformance");
    //info["GPU_SHADERS"] = gSavedSettings.getBOOL("RenderDeferred") ? "Enabled" : "Disabled";
    //info["TEXTURE_MEMORY"] = gSavedSettings.getS32("TextureMemory");

    //LLSD substitution;
    //substitution["datetime"] = (S32)(gVFS ? gVFS->creationTime() : 0);
    //info["VFS_TIME"] = LLTrans::getString("AboutTime", substitution);
	// </FS>

#if LL_DARWIN
    info["HIDPI"] = gHiDPISupport;
#endif

	// Libraries

	info["J2C_VERSION"] = LLImageJ2C::getEngineInfo();
	bool want_fullname = true;
	info["AUDIO_DRIVER_VERSION"] = gAudiop ? LLSD(gAudiop->getDriverName(want_fullname)) : "Undefined";
	if(LLVoiceClient::getInstance()->voiceEnabled())
	{
		LLVoiceVersionInfo version = LLVoiceClient::getInstance()->getVersion();
		std::ostringstream version_string;
		version_string << version.serverType << " " << version.serverVersion << std::endl;
		info["VOICE_VERSION"] = version_string.str();
	}
	else
	{
		info["VOICE_VERSION"] = LLTrans::getString("NotConnected");
	}

//#if !LL_LINUX
	std::ostringstream cef_ver_codec;
	cef_ver_codec << "Dullahan: ";
	cef_ver_codec << DULLAHAN_VERSION_MAJOR;
	cef_ver_codec << ".";
	cef_ver_codec << DULLAHAN_VERSION_MINOR;
	cef_ver_codec << ".";
	cef_ver_codec << DULLAHAN_VERSION_BUILD;

	cef_ver_codec << " / CEF: ";
	cef_ver_codec << CEF_VERSION;

	cef_ver_codec << " / Chromium: ";
	cef_ver_codec << CHROME_VERSION_MAJOR;
	cef_ver_codec << ".";
	cef_ver_codec << CHROME_VERSION_MINOR;
	cef_ver_codec << ".";
	cef_ver_codec << CHROME_VERSION_BUILD;
	cef_ver_codec << ".";
	cef_ver_codec << CHROME_VERSION_PATCH;

	info["LIBCEF_VERSION"] = cef_ver_codec.str();
//#else
//	info["LIBCEF_VERSION"] = "Undefined";
//#endif

//#if !LL_LINUX
	std::ostringstream vlc_ver_codec;
	vlc_ver_codec << LIBVLC_VERSION_MAJOR;
	vlc_ver_codec << ".";
	vlc_ver_codec << LIBVLC_VERSION_MINOR;
	vlc_ver_codec << ".";
	vlc_ver_codec << LIBVLC_VERSION_REVISION;
	info["LIBVLC_VERSION"] = vlc_ver_codec.str();
//#else
//	info["LIBVLC_VERSION"] = "Undefined";
//#endif

	S32 packets_in = LLViewerStats::instance().getRecording().getSum(LLStatViewer::PACKETS_IN);
	if (packets_in > 0)
	{
		info["PACKETS_LOST"] = LLViewerStats::instance().getRecording().getSum(LLStatViewer::PACKETS_LOST);
		info["PACKETS_IN"] = packets_in;
		info["PACKETS_PCT"] = 100.f*info["PACKETS_LOST"].asReal() / info["PACKETS_IN"].asReal();
	}

	if (mServerReleaseNotesURL.empty())
	{
		if (gAgent.getRegion())
		{
			info["SERVER_RELEASE_NOTES_URL"] = LLTrans::getString("RetrievingData");
		}
		else
		{
			info["SERVER_RELEASE_NOTES_URL"] = LLTrans::getString("NotConnected");
		}
	}
	else if (LLStringUtil::startsWith(mServerReleaseNotesURL, "http")) // it's an URL
	{
		info["SERVER_RELEASE_NOTES_URL"] = "[" + LLWeb::escapeURL(mServerReleaseNotesURL) + " " + LLTrans::getString("ReleaseNotes") + "]";
	}
	else
	{
		info["SERVER_RELEASE_NOTES_URL"] = mServerReleaseNotesURL;
	}

	// <FS:PP> FIRE-4785: Current render quality setting in sysinfo / about floater
	switch (gSavedSettings.getU32("RenderQualityPerformance"))
	{
		case 0:
			info["RENDERQUALITY"] = LLTrans::getString("render_quality_low");
			info["RENDERQUALITY_FSDATA_ENGLISH"] = "Low (1/7)";
			break;
		case 1:
			info["RENDERQUALITY"] = LLTrans::getString("render_quality_mediumlow");
			info["RENDERQUALITY_FSDATA_ENGLISH"] = "Medium-Low (2/7)";
			break;
		case 2:
			info["RENDERQUALITY"] = LLTrans::getString("render_quality_medium");
			info["RENDERQUALITY_FSDATA_ENGLISH"] = "Medium (3/7)";
			break;
		case 3:
			info["RENDERQUALITY"] = LLTrans::getString("render_quality_mediumhigh");
			info["RENDERQUALITY_FSDATA_ENGLISH"] = "Medium-High (4/7)";
			break;
		case 4:
			info["RENDERQUALITY"] = LLTrans::getString("render_quality_high");
			info["RENDERQUALITY_FSDATA_ENGLISH"] = "High (5/7)";
			break;
		case 5:
			info["RENDERQUALITY"] = LLTrans::getString("render_quality_highultra");
			info["RENDERQUALITY_FSDATA_ENGLISH"] = "High-Ultra (6/7)";
			break;
		case 6:
			info["RENDERQUALITY"] = LLTrans::getString("render_quality_ultra");
			info["RENDERQUALITY_FSDATA_ENGLISH"] = "Ultra (7/7)";
			break;
		default:
			info["RENDERQUALITY"] = LLTrans::getString("render_quality_unknown");
			info["RENDERQUALITY_FSDATA_ENGLISH"] = "Unknown, user has RenderQualityPerformance debug setting beyond the normal range (0-6)";
			break;
	}
	// </FS:PP>

	// <FS:PP> ALM enabled or disabled
	if (gSavedSettings.getBOOL("RenderDeferred"))
	{
		info["ALMSTATUS"] = LLTrans::getString("PermYes");
		info["ALMSTATUS_FSDATA_ENGLISH"] = "Yes";
	}
	else
	{
		info["ALMSTATUS"] = LLTrans::getString("PermNo");
		info["ALMSTATUS_FSDATA_ENGLISH"] = "No";
	}
	// </FS:PP>

	// <FS:Ansariel> FIRE-11768: Include texture memory settings
	info["TEXTUREMEMORY"] = gSavedSettings.getS32("TextureMemory");
	info["TEXTUREMEMORYMULTIPLIER"] = gSavedSettings.getF32("RenderTextureMemoryMultiple");
	// </FS:Ansariel>

	// <FS:ND> Add creation time of VFS (cache)
	if( gVFS )
		info["VFS_DATE"] = gVFS->getCreationDataUTC();
	else
		info["VFS_DATE"] = "unknown";
	// </FS:ND>

	return info;
}

std::string LLAppViewer::getViewerInfoString(bool default_string) const
{
	std::ostringstream support;

	LLSD info(getViewerInfo());

	// Render the LLSD from getInfo() as a format_map_t
	LLStringUtil::format_map_t args;

	// allow the "Release Notes" URL label to be localized
	args["ReleaseNotes"] = LLTrans::getString("ReleaseNotes", default_string);

	for (LLSD::map_const_iterator ii(info.beginMap()), iend(info.endMap());
		ii != iend; ++ii)
	{
		if (! ii->second.isArray())
		{
			// Scalar value
			if (ii->second.isUndefined())
			{
				args[ii->first] = LLTrans::getString("none_text", default_string);
			}
			else
			{
				// don't forget to render value asString()
				args[ii->first] = ii->second.asString();
			}
		}
		else
		{
			// array value: build KEY_0, KEY_1 etc. entries
			for (LLSD::Integer n(0), size(ii->second.size()); n < size; ++n)
			{
				args[STRINGIZE(ii->first << '_' << n)] = ii->second[n].asString();
			}
		}
	}

	// Now build the various pieces
	support << LLTrans::getString("AboutHeader", args, default_string);
	//if (info.has("BUILD_CONFIG"))
	//{
	//	support << "\n" << LLTrans::getString("BuildConfig", args, default_string);
	//}
	if (info.has("REGION"))
	{
// [RLVa:KB] - Checked: 2014-02-24 (RLVa-1.4.10)
		support << "\n\n" << LLTrans::getString( (RlvActions::canShowLocation()) ? "AboutPosition" : "AboutPositionRLVShowLoc", args, default_string);
// [/RLVa:KB]
//		support << "\n\n" << LLTrans::getString("AboutPosition", args, default_string);
	}
	support << "\n\n" << LLTrans::getString("AboutSystem", args, default_string);
	support << "\n";
	if (info.has("GRAPHICS_DRIVER_VERSION"))
	{
		support << "\n" << LLTrans::getString("AboutDriver", args, default_string);
	}
	support << "\n" << LLTrans::getString("AboutOGL", args, default_string);
	//support << "\n\n" << LLTrans::getString("AboutSettings", args, default_string); // <FS> Custom sysinfo
#if LL_DARWIN
	support << "\n" << LLTrans::getString("AboutOSXHiDPI", args, default_string);
#endif
	support << "\n\n" << LLTrans::getString("AboutLibs", args, default_string);
	// <FS> Custom sysinfo
	if (info.has("BANDWIDTH")) //For added info in help floater
	{
		support << "\n" << LLTrans::getString("AboutSettings", args, default_string);
	}
	// </FS>
	if (info.has("COMPILER"))
	{
		support << "\n" << LLTrans::getString("AboutCompiler", args, default_string);
	}
	if (info.has("PACKETS_IN"))
	{
		support << '\n' << LLTrans::getString("AboutTraffic", args, default_string);
	}

	// SLT timestamp
	LLSD substitution;
	substitution["datetime"] = (S32)time(NULL);//(S32)time_corrected();
	support << "\n" << LLTrans::getString("AboutTime", substitution, default_string);

	return support.str();
}

void LLAppViewer::cleanupSavedSettings()
{
	gSavedSettings.setBOOL("MouseSun", FALSE);

	gSavedSettings.setBOOL("UseEnergy", TRUE);				// force toggle to turn off, since sends message to simulator

	gSavedSettings.setBOOL("DebugWindowProc", gDebugWindowProc);

	gSavedSettings.setBOOL("ShowObjectUpdates", gShowObjectUpdates);

	if (gDebugView)
	{
		gSavedSettings.setBOOL("ShowDebugConsole", gDebugView->mDebugConsolep->getVisible());
	}

	// save window position if not maximized
	// as we don't track it in callbacks
	if(NULL != gViewerWindow)
	{
		BOOL maximized = gViewerWindow->getWindow()->getMaximized();
		if (!maximized)
		{
			LLCoordScreen window_pos;

			if (gViewerWindow->getWindow()->getPosition(&window_pos))
			{
				gSavedSettings.setS32("WindowX", window_pos.mX);
				gSavedSettings.setS32("WindowY", window_pos.mY);
			}
		}
	}

	gSavedSettings.setF32("MapScale", LLWorldMapView::sMapScale );

	// Some things are cached in LLAgent.
	if (gAgent.isInitialized())
	{
		gSavedSettings.setF32("RenderFarClip", gAgentCamera.mDrawDistance);
	}
}

void LLAppViewer::removeCacheFiles(const std::string& file_mask)
{
	gDirUtilp->deleteFilesInDir(gDirUtilp->getExpandedFilename(LL_PATH_CACHE, ""), file_mask);
}

void LLAppViewer::writeSystemInfo()
{

    if (! gDebugInfo.has("Dynamic") )
        gDebugInfo["Dynamic"] = LLSD::emptyMap();

	// <FS:ND> set filename to Firestorm.log
// #if LL_WINDOWS
// 	gDebugInfo["SLLog"] = gDirUtilp->getExpandedFilename(LL_PATH_DUMP,"SecondLife.log");
// #else
//     //Not ideal but sufficient for good reporting.
//     gDebugInfo["SLLog"] = gDirUtilp->getExpandedFilename(LL_PATH_LOGS,"SecondLife.old");  //LLError::logFileName();
// #endif

#if LL_WINDOWS
	gDebugInfo["SLLog"] = gDirUtilp->getExpandedFilename(LL_PATH_DUMP, APP_NAME + ".log");
#else
    //Not ideal but sufficient for good reporting.
    gDebugInfo["SLLog"] = gDirUtilp->getExpandedFilename(LL_PATH_LOGS, APP_NAME + ".old");  //LLError::logFileName();
#endif
	// </FS:ND>

	gDebugInfo["ClientInfo"]["Name"] = LLVersionInfo::getChannel();
// [SL:KB] - Patch: Viewer-CrashReporting | Checked: 2011-05-08 (Catznip-2.6.0a) | Added: Catznip-2.6.0a
	gDebugInfo["ClientInfo"]["Version"] = LLVersionInfo::getVersion();
	gDebugInfo["ClientInfo"]["Platform"] = LLVersionInfo::getBuildPlatform();
// [/SL:KB]
	gDebugInfo["ClientInfo"]["MajorVersion"] = LLVersionInfo::getMajor();
	gDebugInfo["ClientInfo"]["MinorVersion"] = LLVersionInfo::getMinor();
	gDebugInfo["ClientInfo"]["PatchVersion"] = LLVersionInfo::getPatch();
	gDebugInfo["ClientInfo"]["BuildVersion"] = LLVersionInfo::getBuild();
	gDebugInfo["ClientInfo"]["AddressSize"] = LLVersionInfo::getAddressSize();

// <FS:ND> Add which flavor of FS generated an error
#ifdef OPENSIM
	gDebugInfo["ClientInfo"]["Flavor"] = "oss";
#else
	gDebugInfo["ClientInfo"]["Flavor"] = "hvk";
#endif
// </FS:ND>

	//	gDebugInfo["CAFilename"] = gDirUtilp->getCAFile();

	gDebugInfo["CPUInfo"]["CPUString"] = gSysCPU.getCPUString();
	gDebugInfo["CPUInfo"]["CPUFamily"] = gSysCPU.getFamily();
	gDebugInfo["CPUInfo"]["CPUMhz"] = (S32)gSysCPU.getMHz();
	gDebugInfo["CPUInfo"]["CPUAltivec"] = gSysCPU.hasAltivec();
	gDebugInfo["CPUInfo"]["CPUSSE"] = gSysCPU.hasSSE();
	gDebugInfo["CPUInfo"]["CPUSSE2"] = gSysCPU.hasSSE2();

	gDebugInfo["RAMInfo"]["Physical"] = (LLSD::Integer)(gSysMemory.getPhysicalMemoryKB().value());
	gDebugInfo["RAMInfo"]["Allocated"] = (LLSD::Integer)(gMemoryAllocated.valueInUnits<LLUnits::Kilobytes>());
	gDebugInfo["OSInfo"] = LLOSInfo::instance().getOSStringSimple();

	// The user is not logged on yet, but record the current grid choice login url
	// which may have been the intended grid.
	gDebugInfo["GridName"] = LLGridManager::getInstance()->getGridId();

	// *FIX:Mani - move this down in llappviewerwin32
#ifdef LL_WINDOWS
	DWORD thread_id = GetCurrentThreadId();
	gDebugInfo["MainloopThreadID"] = (S32)thread_id;
#endif

	// "CrashNotHandled" is set here, while things are running well,
	// in case of a freeze. If there is a freeze, the crash logger will be launched
	// and can read this value from the debug_info.log.
	// If the crash is handled by LLAppViewer::handleViewerCrash, ie not a freeze,
	// then the value of "CrashNotHandled" will be set to true.
	gDebugInfo["CrashNotHandled"] = (LLSD::Boolean)true;

	// Insert crash host url (url to post crash log to) if configured. This insures
	// that the crash report will go to the proper location in the case of a
	// prior freeze.
	std::string crashHostUrl = gSavedSettings.get<std::string>("CrashHostUrl");
	if(crashHostUrl != "")
	{
		gDebugInfo["CrashHostUrl"] = crashHostUrl;
	}

	// Dump some debugging info
	LL_INFOS("SystemInfo") << "Application: " << LLTrans::getString("APP_NAME") << LL_ENDL;
	LL_INFOS("SystemInfo") << "Version: " << LLVersionInfo::getChannelAndVersion() << LL_ENDL;

	// Dump the local time and time zone
	time_t now;
	time(&now);
	char tbuffer[256];		/* Flawfinder: ignore */
	strftime(tbuffer, 256, "%Y-%m-%dT%H:%M:%S %Z", localtime(&now));
	LL_INFOS("SystemInfo") << "Local time: " << tbuffer << LL_ENDL;

	// query some system information
	LL_INFOS("SystemInfo") << "CPU info:\n" << gSysCPU << LL_ENDL;
	LL_INFOS("SystemInfo") << "Memory info:\n" << gSysMemory << LL_ENDL;
	LL_INFOS("SystemInfo") << "OS: " << LLOSInfo::instance().getOSStringSimple() << LL_ENDL;
	LL_INFOS("SystemInfo") << "OS info: " << LLOSInfo::instance() << LL_ENDL;

	// <FS:ND> Breakpad merge. Only include SettingsFile if the user selected this in prefs. Path from Catznip
    // gDebugInfo["SettingsFilename"] = gSavedSettings.getString("ClientSettingsFile");
	if (gCrashSettings.getBOOL("CrashSubmitSettings"))
		gDebugInfo["SettingsFilename"] = gSavedSettings.getString("ClientSettingsFile");
	// </FS:ND>

	gDebugInfo["ViewerExePath"] = gDirUtilp->getExecutablePathAndName();
	gDebugInfo["CurrentPath"] = gDirUtilp->getCurPath();
	gDebugInfo["FirstLogin"] = (LLSD::Boolean) gAgent.isFirstLogin();
	gDebugInfo["FirstRunThisInstall"] = gSavedSettings.getBOOL("FirstRunThisInstall");
    gDebugInfo["StartupState"] = LLStartUp::getStartupStateString();

	writeDebugInfo(); // Save out debug_info.log early, in case of crash.
}

#ifdef LL_WINDOWS
//For whatever reason, in Windows when using OOP server for breakpad, the callback to get the
//name of the dump file is not getting triggered by the breakpad library.   Unfortunately they
//also didn't see fit to provide a simple query request across the pipe to get this name either.
//Since we are putting our output in a runtime generated directory and we know the header data in
//the dump format, we can however use the following hack to identify our file.
// TODO make this a member function.
void getFileList()
{
	std::stringstream filenames;

	typedef std::vector<std::string> vec;
	std::string pathname = gDirUtilp->getExpandedFilename(LL_PATH_DUMP,"");
	vec file_vec = gDirUtilp->getFilesInDir(pathname);
	for(vec::const_iterator iter=file_vec.begin(); iter!=file_vec.end(); ++iter)
	{
		filenames << *iter << " ";
		if ( ( iter->length() > 30 ) && (iter->rfind(".dmp") == (iter->length()-4) ) )
		{
			std::string fullname = pathname + *iter;
			llifstream fdat( fullname.c_str(), std::ifstream::binary);
			if (fdat)
			{
				char buf[5];
				fdat.read(buf,4);
				fdat.close();
				if (!strncmp(buf,"MDMP",4))
				{
					gDebugInfo["Dynamic"]["MinidumpPath"] = fullname;
					break;
				}
			}
		}
	}
	filenames << std::endl;
	gDebugInfo["Dynamic"]["DumpDirContents"] = filenames.str();
}
#endif

void LLAppViewer::handleViewerCrash()
{
	LL_INFOS("CRASHREPORT") << "Handle viewer crash entry." << LL_ENDL;

	LL_INFOS("CRASHREPORT") << "Last render pool type: " << LLPipeline::sCurRenderPoolType << LL_ENDL ;

	LLMemory::logMemoryInfo(true) ;

	//print out recorded call stacks if there are any.
	LLError::LLCallStacks::print();

	LLAppViewer* pApp = LLAppViewer::instance();
	if (pApp->beingDebugged())
	{
		// This will drop us into the debugger.
		abort();
	}

	if (LLApp::isCrashloggerDisabled())
	{
		abort();
	}

	// Returns whether a dialog was shown.
	// Only do the logic in here once
	if (pApp->mReportedCrash)
	{
		return;
	}
	pApp->mReportedCrash = TRUE;

	// Insert crash host url (url to post crash log to) if configured.
	std::string crashHostUrl = gSavedSettings.get<std::string>("CrashHostUrl");
	if(crashHostUrl != "")
	{
		gDebugInfo["Dynamic"]["CrashHostUrl"] = crashHostUrl;
	}

	LLParcel* parcel = LLViewerParcelMgr::getInstance()->getAgentParcel();
	if ( parcel && parcel->getMusicURL()[0])
	{
		gDebugInfo["Dynamic"]["ParcelMusicURL"] = parcel->getMusicURL();
	}
	if ( parcel && parcel->getMediaURL()[0])
	{
		gDebugInfo["Dynamic"]["ParcelMediaURL"] = parcel->getMediaURL();
	}

	gDebugInfo["Dynamic"]["SessionLength"] = F32(LLFrameTimer::getElapsedSeconds());
	gDebugInfo["Dynamic"]["RAMInfo"]["Allocated"] = LLSD::Integer(LLMemory::getCurrentRSS() / 1024);

	if(gLogoutInProgress)
	{
		gDebugInfo["Dynamic"]["LastExecEvent"] = LAST_EXEC_LOGOUT_CRASH;
	}
	else
	{
		gDebugInfo["Dynamic"]["LastExecEvent"] = gLLErrorActivated ? LAST_EXEC_LLERROR_CRASH : LAST_EXEC_OTHER_CRASH;
	}

	if(gAgent.getRegion())
	{
		gDebugInfo["Dynamic"]["CurrentSimHost"] = gAgent.getRegionHost().getHostName();
		gDebugInfo["Dynamic"]["CurrentRegion"] = gAgent.getRegion()->getName();

		const LLVector3& loc = gAgent.getPositionAgent();
		gDebugInfo["Dynamic"]["CurrentLocationX"] = loc.mV[0];
		gDebugInfo["Dynamic"]["CurrentLocationY"] = loc.mV[1];
		gDebugInfo["Dynamic"]["CurrentLocationZ"] = loc.mV[2];
	}

	if(LLAppViewer::instance()->mMainloopTimeout)
	{
		gDebugInfo["Dynamic"]["MainloopTimeoutState"] = LLAppViewer::instance()->mMainloopTimeout->getState();
	}

	// The crash is being handled here so set this value to false.
	// Otherwise the crash logger will think this crash was a freeze.
	gDebugInfo["Dynamic"]["CrashNotHandled"] = (LLSD::Boolean)false;

	//Write out the crash status file
	//Use marker file style setup, as that's the simplest, especially since
	//we're already in a crash situation
	if (gDirUtilp)
	{
		std::string crash_marker_file_name = gDirUtilp->getExpandedFilename(LL_PATH_LOGS,
																			gLLErrorActivated
																			? LLERROR_MARKER_FILE_NAME
																			: ERROR_MARKER_FILE_NAME);
		LLAPRFile crash_marker_file ;
		crash_marker_file.open(crash_marker_file_name, LL_APR_WB);
		if (crash_marker_file.getFileHandle())
		{
			LL_INFOS("MarkerFile") << "Created crash marker file " << crash_marker_file_name << LL_ENDL;
			recordMarkerVersion(crash_marker_file);
		}
		else
		{
			LL_WARNS("MarkerFile") << "Cannot create error marker file " << crash_marker_file_name << LL_ENDL;
		}
	}
	else
	{
		LL_WARNS("MarkerFile") << "No gDirUtilp with which to create error marker file name" << LL_ENDL;
	}

#ifdef LL_WINDOWS
	Sleep(200);
#endif

	char *minidump_file = pApp->getMiniDumpFilename();
    LL_DEBUGS("CRASHREPORT") << "minidump file name " << minidump_file << LL_ENDL;
	if(minidump_file && minidump_file[0] != 0)
	{
		gDebugInfo["Dynamic"]["MinidumpPath"] = minidump_file;
	}
	else
	{
#ifdef LL_WINDOWS
		getFileList();
#else
        LL_WARNS("CRASHREPORT") << "no minidump file?" << LL_ENDL;
#endif
	}
    gDebugInfo["Dynamic"]["CrashType"]="crash";

	if (gMessageSystem && gDirUtilp)
	{
		std::string filename;
		filename = gDirUtilp->getExpandedFilename(LL_PATH_DUMP, "stats.log");
        LL_DEBUGS("CRASHREPORT") << "recording stats " << filename << LL_ENDL;
		llofstream file(filename.c_str(), std::ios_base::binary);
		if(file.good())
		{
			gMessageSystem->summarizeLogs(file);
			file.close();
		}
        else
        {
            LL_WARNS("CRASHREPORT") << "problem recording stats" << LL_ENDL;
        }
	}

	if (gMessageSystem)
	{
		gMessageSystem->getCircuitInfo(gDebugInfo["CircuitInfo"]);
		gMessageSystem->stopLogging();
	}

	if (LLWorld::instanceExists()) LLWorld::getInstance()->getInfo(gDebugInfo["Dynamic"]);

	// Close the debug file
	pApp->writeDebugInfo(false);  //false answers the isStatic question with the least overhead.
}

// static
void LLAppViewer::recordMarkerVersion(LLAPRFile& marker_file)
{
	std::string marker_version(LLVersionInfo::getChannelAndVersion());
	if ( marker_version.length() > MAX_MARKER_LENGTH )
	{
		LL_WARNS_ONCE("MarkerFile") << "Version length ("<< marker_version.length()<< ")"
									<< " greater than maximum (" << MAX_MARKER_LENGTH << ")"
									<< ": marker matching may be incorrect"
									<< LL_ENDL;
	}

	// record the viewer version in the marker file
	marker_file.write(marker_version.data(), marker_version.length());

	marker_file.flush(); // <FS:ND/> Make sure filesystem reflects what we wrote.
}

bool LLAppViewer::markerIsSameVersion(const std::string& marker_name) const
{
	bool sameVersion = false;

	std::string my_version(LLVersionInfo::getChannelAndVersion());
	char marker_version[MAX_MARKER_LENGTH];
	S32  marker_version_length;

	LLAPRFile marker_file;
	marker_file.open(marker_name, LL_APR_RB);
	if (marker_file.getFileHandle())
	{
		marker_version_length = marker_file.read(marker_version, sizeof(marker_version));
		std::string marker_string(marker_version, marker_version_length);
		if ( 0 == my_version.compare( 0, my_version.length(), marker_version, 0, marker_version_length ) )
		{
			sameVersion = true;
		}
		LL_DEBUGS("MarkerFile") << "Compare markers for '" << marker_name << "': "
								<< "\n   mine '" << my_version    << "'"
								<< "\n marker '" << marker_string << "'"
								<< "\n " << ( sameVersion ? "same" : "different" ) << " version"
								<< LL_ENDL;
		marker_file.close();
	}
	return sameVersion;
}

void LLAppViewer::processMarkerFiles()
{
	//We've got 4 things to test for here
	// - Other Process Running (SecondLife.exec_marker present, locked)
	// - Freeze (SecondLife.exec_marker present, not locked)
	// - LLError Crash (SecondLife.llerror_marker present)
	// - Other Crash (SecondLife.error_marker present)
	// These checks should also remove these files for the last 2 cases if they currently exist

	bool marker_is_same_version = true;
	// first, look for the marker created at startup and deleted on a clean exit
	mMarkerFileName = gDirUtilp->getExpandedFilename(LL_PATH_LOGS,MARKER_FILE_NAME);
	if (LLAPRFile::isExist(mMarkerFileName, NULL, LL_APR_RB))
	{
		// File exists...
		// first, read it to see if it was created by the same version (we need this later)
		marker_is_same_version = markerIsSameVersion(mMarkerFileName);

		// now test to see if this file is locked by a running process (try to open for write)
		LL_DEBUGS("MarkerFile") << "Checking exec marker file for lock..." << LL_ENDL;
		mMarkerFile.open(mMarkerFileName, LL_APR_WB);
		// <FS:ND> Remove LLVolatileAPRPool/apr_file_t and use FILE* instead
		//apr_file_t* fMarker = mMarkerFile.getFileHandle() ;
		LLAPRFile::tFiletype* fMarker = mMarkerFile.getFileHandle() ; 
		// </FS:ND>
		if (!fMarker)
		{
			LL_INFOS("MarkerFile") << "Exec marker file open failed - assume it is locked." << LL_ENDL;
			mSecondInstance = true; // lock means that instance is running.
		}
		else
		{
			// We were able to open it, now try to lock it ourselves...
			if (apr_file_lock(fMarker, APR_FLOCK_NONBLOCK | APR_FLOCK_EXCLUSIVE) != APR_SUCCESS)
			{
				LL_WARNS_ONCE("MarkerFile") << "Locking exec marker failed." << LL_ENDL;
				mSecondInstance = true; // lost a race? be conservative
				mMarkerFile.close(); // <FS:ND/> Cannot lock the file and take ownership. Don't keep it open
			}
			else
			{
				// No other instances; we've locked this file now, so record our version; delete on quit.
				recordMarkerVersion(mMarkerFile);
				LL_DEBUGS("MarkerFile") << "Exec marker file existed but was not locked; rewritten." << LL_ENDL;
			}
		}

		if (mSecondInstance)
		{
			LL_INFOS("MarkerFile") << "Exec marker '"<< mMarkerFileName << "' owned by another instance" << LL_ENDL;
		}
		else if (marker_is_same_version)
		{
			// the file existed, is ours, and matched our version, so we can report on what it says
			LL_INFOS("MarkerFile") << "Exec marker '"<< mMarkerFileName << "' found; last exec FROZE" << LL_ENDL;
			gLastExecEvent = LAST_EXEC_FROZE;

		}
		else
		{
			LL_INFOS("MarkerFile") << "Exec marker '"<< mMarkerFileName << "' found, but versions did not match" << LL_ENDL;
		}
	}
	else // marker did not exist... last exec (if any) did not freeze
	{
		// Create the marker file for this execution & lock it; it will be deleted on a clean exit
		apr_status_t s;
		s = mMarkerFile.open(mMarkerFileName, LL_APR_WB, TRUE);

		if (s == APR_SUCCESS && mMarkerFile.getFileHandle())
		{
			LL_DEBUGS("MarkerFile") << "Exec marker file '"<< mMarkerFileName << "' created." << LL_ENDL;
			if (APR_SUCCESS == apr_file_lock(mMarkerFile.getFileHandle(), APR_FLOCK_NONBLOCK | APR_FLOCK_EXCLUSIVE))
			{
				recordMarkerVersion(mMarkerFile);
				LL_DEBUGS("MarkerFile") << "Exec marker file locked." << LL_ENDL;
			}
			else
			{
				LL_WARNS("MarkerFile") << "Exec marker file cannot be locked." << LL_ENDL;
			}
		}
		else
		{
			LL_WARNS("MarkerFile") << "Failed to create exec marker file '"<< mMarkerFileName << "'." << LL_ENDL;
		}
	}

	// now check for cases in which the exec marker may have been cleaned up by crash handlers

	// check for any last exec event report based on whether or not it happened during logout
	// (the logout marker is created when logout begins)
	std::string logout_marker_file =  gDirUtilp->getExpandedFilename(LL_PATH_LOGS, LOGOUT_MARKER_FILE_NAME);
	if(LLAPRFile::isExist(logout_marker_file, NULL, LL_APR_RB))
	{
		if (markerIsSameVersion(logout_marker_file))
		{
			gLastExecEvent = LAST_EXEC_LOGOUT_FROZE;
			LL_INFOS("MarkerFile") << "Logout crash marker '"<< logout_marker_file << "', changing LastExecEvent to LOGOUT_FROZE" << LL_ENDL;
		}
		else
		{
			LL_INFOS("MarkerFile") << "Logout crash marker '"<< logout_marker_file << "' found, but versions did not match" << LL_ENDL;
		}
		LLAPRFile::remove(logout_marker_file);
	}
	// further refine based on whether or not a marker created during an llerr crash is found
	std::string llerror_marker_file = gDirUtilp->getExpandedFilename(LL_PATH_LOGS, LLERROR_MARKER_FILE_NAME);
	if(LLAPRFile::isExist(llerror_marker_file, NULL, LL_APR_RB))
	{
		if (markerIsSameVersion(llerror_marker_file))
		{
			if ( gLastExecEvent == LAST_EXEC_LOGOUT_FROZE )
			{
				gLastExecEvent = LAST_EXEC_LOGOUT_CRASH;
				LL_INFOS("MarkerFile") << "LLError marker '"<< llerror_marker_file << "' crashed, setting LastExecEvent to LOGOUT_CRASH" << LL_ENDL;
			}
			else
			{
				gLastExecEvent = LAST_EXEC_LLERROR_CRASH;
				LL_INFOS("MarkerFile") << "LLError marker '"<< llerror_marker_file << "' crashed, setting LastExecEvent to LLERROR_CRASH" << LL_ENDL;
			}
		}
		else
		{
			LL_INFOS("MarkerFile") << "LLError marker '"<< llerror_marker_file << "' found, but versions did not match" << LL_ENDL;
		}
		LLAPRFile::remove(llerror_marker_file);
	}
	// and last refine based on whether or not a marker created during a non-llerr crash is found
	std::string error_marker_file = gDirUtilp->getExpandedFilename(LL_PATH_LOGS, ERROR_MARKER_FILE_NAME);
	if(LLAPRFile::isExist(error_marker_file, NULL, LL_APR_RB))
	{
		if (markerIsSameVersion(error_marker_file))
		{
			if (gLastExecEvent == LAST_EXEC_LOGOUT_FROZE)
			{
				gLastExecEvent = LAST_EXEC_LOGOUT_CRASH;
				LL_INFOS("MarkerFile") << "Error marker '"<< error_marker_file << "' crashed, setting LastExecEvent to LOGOUT_CRASH" << LL_ENDL;
			}
			else
			{
				gLastExecEvent = LAST_EXEC_OTHER_CRASH;
				LL_INFOS("MarkerFile") << "Error marker '"<< error_marker_file << "' crashed, setting LastExecEvent to " << gLastExecEvent << LL_ENDL;
			}
		}
		else
		{
			LL_INFOS("MarkerFile") << "Error marker '"<< error_marker_file << "' marker found, but versions did not match" << LL_ENDL;
		}
		LLAPRFile::remove(error_marker_file);
	}
}

void LLAppViewer::removeMarkerFiles()
{
	if (!mSecondInstance)
	{
		if (mMarkerFile.getFileHandle())
		{
			mMarkerFile.close() ;
			LLAPRFile::remove( mMarkerFileName );
			LL_DEBUGS("MarkerFile") << "removed exec marker '"<<mMarkerFileName<<"'"<< LL_ENDL;
		}
		else
		{
			LL_DEBUGS("MarkerFile") << "marker '"<<mMarkerFileName<<"' not open"<< LL_ENDL;
 		}

		if (mLogoutMarkerFile.getFileHandle())
		{
			mLogoutMarkerFile.close();
			LLAPRFile::remove( mLogoutMarkerFileName );
			LL_DEBUGS("MarkerFile") << "removed logout marker '"<<mLogoutMarkerFileName<<"'"<< LL_ENDL;
		}
		else
		{
			LL_DEBUGS("MarkerFile") << "logout marker '"<<mLogoutMarkerFileName<<"' not open"<< LL_ENDL;
		}
	}
	else
	{
		LL_WARNS("MarkerFile") << "leaving markers because this is a second instance" << LL_ENDL;
	}
}

void LLAppViewer::removeDumpDir()
{
    //Call this routine only on clean exit.  Crash reporter will clean up
    //its locking table for us.
    std::string dump_dir = gDirUtilp->getExpandedFilename(LL_PATH_DUMP, "");
    gDirUtilp->deleteDirAndContents(dump_dir);
}

void LLAppViewer::forceQuit()
{
	LLApp::setQuitting();
}

//TODO: remove
void LLAppViewer::fastQuit(S32 error_code)
{
	// finish pending transfers
	flushVFSIO();
	// let sim know we're logging out
	sendLogoutRequest();
	// flush network buffers by shutting down messaging system
	end_messaging_system();
	// figure out the error code
	S32 final_error_code = error_code ? error_code : (S32)isError();
	// this isn't a crash
	removeMarkerFiles();
	// get outta here
	_exit(final_error_code);
}

void LLAppViewer::requestQuit()
{
	LL_INFOS() << "requestQuit" << LL_ENDL;

	LLViewerRegion* region = gAgent.getRegion();

	if( (LLStartUp::getStartupState() < STATE_STARTED) || !region )
	{
		// If we have a region, make some attempt to send a logout request first.
		// This prevents the halfway-logged-in avatar from hanging around inworld for a couple minutes.
		if(region)
		{
			sendLogoutRequest();
		}
		else if(LLStartUp::getStartupState() == STATE_STARTED) // LO: Fix for FIRE-2613: sidebar tabs and floaters not remembering being open/torn off
		{
			if (gFloaterView)
			{
				// application is quitting
				gFloaterView->closeAllChildren(true);
			}

		} // ~LO

		// Quit immediately
		forceQuit();
		return;
	}

	// Try to send metrics back to the grid
	metricsSend(!gDisconnected);

	// Try to send last batch of avatar rez metrics.
	if (!gDisconnected && isAgentAvatarValid())
	{
		gAgentAvatarp->updateAvatarRezMetrics(true); // force a last packet to be sent.
	}

	LLHUDEffectSpiral *effectp = (LLHUDEffectSpiral*)LLHUDManager::getInstance()->createViewerEffect(LLHUDObject::LL_HUD_EFFECT_POINT, TRUE);
	effectp->setPositionGlobal(gAgent.getPositionGlobal());
	effectp->setColor(LLColor4U(gAgent.getEffectColor()));
	LLHUDManager::getInstance()->sendEffects();
	effectp->markDead() ;//remove it.

	// Attempt to close all floaters that might be
	// editing things.
	if (gFloaterView)
	{
		// application is quitting
		gFloaterView->closeAllChildren(true);
	}

	send_stats();

	gLogoutTimer.reset();
	mQuitRequested = true;
}

static bool finish_quit(const LLSD& notification, const LLSD& response)
{
	S32 option = LLNotificationsUtil::getSelectedOption(notification, response);

	if (option == 0)
	{
		LLAppViewer::instance()->requestQuit();
	}
	return false;
}
static LLNotificationFunctorRegistration finish_quit_reg("ConfirmQuit", finish_quit);

void LLAppViewer::userQuit()
{
	if (gDisconnected || gViewerWindow->getProgressView()->getVisible())
	{
		requestQuit();
	}
	else
	{
		LLNotificationsUtil::add("ConfirmQuit");
	}
}

static bool finish_early_exit(const LLSD& notification, const LLSD& response)
{
	LLAppViewer::instance()->forceQuit();
	return false;
}

void LLAppViewer::earlyExit(const std::string& name, const LLSD& substitutions)
{
   	LL_WARNS() << "app_early_exit: " << name << LL_ENDL;
	gDoDisconnect = TRUE;
	LLNotificationsUtil::add(name, substitutions, LLSD(), finish_early_exit);
}

// case where we need the viewer to exit without any need for notifications
void LLAppViewer::earlyExitNoNotify()
{
   	LL_WARNS() << "app_early_exit with no notification: " << LL_ENDL;
	gDoDisconnect = TRUE;
	finish_early_exit( LLSD(), LLSD() );
}

void LLAppViewer::abortQuit()
{
    LL_INFOS() << "abortQuit()" << LL_ENDL;
	mQuitRequested = false;
}

void LLAppViewer::migrateCacheDirectory()
{
#if LL_WINDOWS || LL_DARWIN
	// NOTE: (Nyx) as of 1.21, cache for mac is moving to /library/caches/SecondLife from
	// /library/application support/SecondLife/cache This should clear/delete the old dir.

	// As of 1.23 the Windows cache moved from
	//   C:\Documents and Settings\James\Application Support\SecondLife\cache
	// to
	//   C:\Documents and Settings\James\Local Settings\Application Support\SecondLife
	//
	// The Windows Vista equivalent is from
	//   C:\Users\James\AppData\Roaming\SecondLife\cache
	// to
	//   C:\Users\James\AppData\Local\SecondLife
	//
	// Note the absence of \cache on the second path.  James.

	// Only do this once per fresh install of this version.
	if (gSavedSettings.getBOOL("MigrateCacheDirectory"))
	{
		gSavedSettings.setBOOL("MigrateCacheDirectory", FALSE);

		std::string old_cache_dir = gDirUtilp->add(gDirUtilp->getOSUserAppDir(), "cache");
		std::string new_cache_dir = gDirUtilp->getCacheDir(true);

		if (gDirUtilp->fileExists(old_cache_dir))
		{
			LL_INFOS() << "Migrating cache from " << old_cache_dir << " to " << new_cache_dir << LL_ENDL;

			// Migrate inventory cache to avoid pain to inventory database after mass update
			S32 file_count = 0;
			std::string file_name;
			std::string mask = "*.*";

			LLDirIterator iter(old_cache_dir, mask);
			while (iter.next(file_name))
			{
				if (file_name == "." || file_name == "..") continue;
				std::string source_path = gDirUtilp->add(old_cache_dir, file_name);
				std::string dest_path = gDirUtilp->add(new_cache_dir, file_name);
				if (!LLFile::rename(source_path, dest_path))
				{
					file_count++;
				}
			}
			LL_INFOS() << "Moved " << file_count << " files" << LL_ENDL;

			// AO: Don't automatically purge old cache
			//// Nuke the old cache
			//gDirUtilp->setCacheDir(old_cache_dir);
			//purgeCache();
			gDirUtilp->setCacheDir(new_cache_dir);

#if LL_DARWIN
			// Clean up Mac files not deleted by removing *.*
			std::string ds_store = old_cache_dir + "/.DS_Store";
			if (gDirUtilp->fileExists(ds_store))
			{
				LLFile::remove(ds_store);
			}
#endif
			if (LLFile::rmdir(old_cache_dir) != 0)
			{
				LL_WARNS() << "could not delete old cache directory " << old_cache_dir << LL_ENDL;
			}
		}
	}
#endif // LL_WINDOWS || LL_DARWIN
}

void dumpVFSCaches()
{
	LL_INFOS() << "======= Static VFS ========" << LL_ENDL;
	gStaticVFS->listFiles();
#if LL_WINDOWS
	LL_INFOS() << "======= Dumping static VFS to StaticVFSDump ========" << LL_ENDL;
	WCHAR w_str[MAX_PATH];
	GetCurrentDirectory(MAX_PATH, w_str);
	S32 res = LLFile::mkdir("StaticVFSDump");
	if (res == -1)
	{
		LL_WARNS() << "Couldn't create dir StaticVFSDump" << LL_ENDL;
	}
	SetCurrentDirectory(utf8str_to_utf16str("StaticVFSDump").c_str());
	gStaticVFS->dumpFiles();
	SetCurrentDirectory(w_str);
#endif

	LL_INFOS() << "========= Dynamic VFS ====" << LL_ENDL;
	gVFS->listFiles();
#if LL_WINDOWS
	LL_INFOS() << "========= Dumping dynamic VFS to VFSDump ====" << LL_ENDL;
	res = LLFile::mkdir("VFSDump");
	if (res == -1)
	{
		LL_WARNS() << "Couldn't create dir VFSDump" << LL_ENDL;
	}
	SetCurrentDirectory(utf8str_to_utf16str("VFSDump").c_str());
	gVFS->dumpFiles();
	SetCurrentDirectory(w_str);
#endif
}

//static
U32 LLAppViewer::getTextureCacheVersion()
{
	//viewer texture cache version, change if the texture cache format changes.
	const U32 TEXTURE_CACHE_VERSION = 8;

	return TEXTURE_CACHE_VERSION ;
}

//static
U32 LLAppViewer::getObjectCacheVersion()
{
	// Viewer object cache version, change if object update
	// format changes. JC
	const U32 INDRA_OBJECT_CACHE_VERSION = 15;

	return INDRA_OBJECT_CACHE_VERSION;
}

bool LLAppViewer::initCache()
{
	mPurgeCache = false;
	BOOL read_only = mSecondInstance ? TRUE : FALSE;
	LLAppViewer::getTextureCache()->setReadOnly(read_only) ;
	LLVOCache::getInstance()->setReadOnly(read_only);

	bool texture_cache_mismatch = false;
	if (gSavedSettings.getS32("LocalCacheVersion") != LLAppViewer::getTextureCacheVersion())
	{
		texture_cache_mismatch = true;
		if(!read_only)
		{
			gSavedSettings.setS32("LocalCacheVersion", LLAppViewer::getTextureCacheVersion());
		}
	}

	if(!read_only)
	{
		// <FS:Zi> Purge inventory cache is done in LLInventoryModel::loadSkeleton()

		// Purge cache if user requested it
		if (gSavedSettings.getBOOL("PurgeCacheOnStartup") ||
			gSavedSettings.getBOOL("PurgeCacheOnNextStartup"))
		{
			LL_INFOS("AppCache") << "Startup cache purge requested: " << (gSavedSettings.getBOOL("PurgeCacheOnStartup") ? "ALWAYS" : "ONCE") << LL_ENDL;
			gSavedSettings.setBOOL("PurgeCacheOnNextStartup", false);
			LL_INFOS("AppCache") << "Scheduling texture purge, based on PurgeCache* settings." << LL_ENDL;
			mPurgeCache = true;
			// STORM-1141 force purgeAllTextures to get called to prevent a crash here. -brad
			texture_cache_mismatch = true;
		}

		// <FS> If the J2C has changed since the last run, clear the cache
		const std::string j2c_info = LLImageJ2C::getEngineInfo();
		const std::string j2c_last = gSavedSettings.getString("LastJ2CVersion");
		if (j2c_info != j2c_last && !j2c_last.empty())
		{
			LL_INFOS("AppCache") << "Scheduling texture purge, based on LastJ2CVersion mismatch." << LL_ENDL;
			mPurgeTextures = true;
		}
		gSavedSettings.setString("LastJ2CVersion", j2c_info);
		// </FS>
	
		// We have moved the location of the cache directory over time.
		migrateCacheDirectory();

		// Setup and verify the cache location
		std::string cache_location = gSavedSettings.getString("CacheLocation");
		std::string new_cache_location = gSavedSettings.getString("NewCacheLocation");
		if (new_cache_location != cache_location)
		{
			// AO: Don't automatically purge old cache location, has unwanted side effects with shared caches, upgrades
			//LL_INFOS("AppCache") << "Cache location changed, cache needs purging" << LL_ENDL;
			//gDirUtilp->setCacheDir(gSavedSettings.getString("CacheLocation"));
			//purgeCache(); // purge old cache
			gSavedSettings.setString("CacheLocation", new_cache_location);
			gSavedSettings.setString("CacheLocationTopFolder", gDirUtilp->getBaseFileName(new_cache_location));
		}
	}

	if (!gDirUtilp->setCacheDir(gSavedSettings.getString("CacheLocation")))
	{
		LL_WARNS("AppCache") << "Unable to set cache location" << LL_ENDL;
		gSavedSettings.setString("CacheLocation", "");
		gSavedSettings.setString("CacheLocationTopFolder", "");
	}

	// <FS:Ansariel> Sound cache
	if (!gDirUtilp->setSoundCacheDir(gSavedSettings.getString("FSSoundCacheLocation")))
	{
		LL_WARNS("AppCache") << "Unable to set sound cache location" << LL_ENDL;
		gSavedSettings.setString("FSSoundCacheLocation", "");
	}
	// </FS:Ansariel>
	
	if (mPurgeCache && !read_only)
	{
		LLSplashScreen::update(LLTrans::getString("StartupClearingCache"));
		purgeCache();
	}

	// <FS:Ansariel> FIRE-13066
	if (mPurgeTextures && !read_only)
	{
		LL_INFOS("AppCache") << "Purging Texture Cache..." << LL_ENDL;
		LLSplashScreen::update(LLTrans::getString("StartupClearingTextureCache"));
		LLAppViewer::getTextureCache()->purgeCache(LL_PATH_CACHE);
	}
	// </FS:Ansariel>

	// <FS:Ansariel> Purge web browser cache
	if (gSavedSettings.getBOOL("FSStartupClearBrowserCache"))
	{
		std::string browser_cache = gDirUtilp->getExpandedFilename(LL_PATH_CACHE, "cef_cache");
		if (LLFile::isdir(browser_cache))
		{
			gDirUtilp->deleteDirAndContents(browser_cache);
		}
		gSavedSettings.setBOOL("FSStartupClearBrowserCache", FALSE);
	}
	// </FS:Ansariel>

	// <FS:ND> For Windows, purging the cache can take an extraordinary amount of time. Rename the cache dir and purge it using another thread.
	startCachePurge();
	// </FS:ND>

	LLSplashScreen::update(LLTrans::getString("StartupInitializingTextureCache"));

	// Init the texture cache
	// Allocate 80% of the cache size for textures
	const S32 MB = 1024 * 1024;
	const S64 MIN_CACHE_SIZE = 256 * MB;
	const S64 MAX_CACHE_SIZE = 9984ll * MB;
	const S64 MAX_VFS_SIZE = 1024 * MB; // 1 GB

	S64 cache_size = (S64)(gSavedSettings.getU32("CacheSize")) * MB;
	cache_size = llclamp(cache_size, MIN_CACHE_SIZE, MAX_CACHE_SIZE);

	S64 vfs_size = llmin((S64)((cache_size * 2) / 10), MAX_VFS_SIZE);
	S64 texture_cache_size = cache_size - vfs_size;

	S64 extra = LLAppViewer::getTextureCache()->initCache(LL_PATH_CACHE, texture_cache_size, texture_cache_mismatch);
	texture_cache_size -= extra;

	LLVOCache::getInstance()->initCache(LL_PATH_CACHE, gSavedSettings.getU32("CacheNumberOfRegionsForObjects"), getObjectCacheVersion()) ;

	LLSplashScreen::update(LLTrans::getString("StartupInitializingVFS"));

	// Init the VFS
	vfs_size = llmin(vfs_size + extra, MAX_VFS_SIZE);
	vfs_size = (vfs_size / MB) * MB; // make sure it is MB aligned
	U32 vfs_size_u32 = (U32)vfs_size;
	U32 old_vfs_size = gSavedSettings.getU32("VFSOldSize") * MB;
	bool resize_vfs = (vfs_size_u32 != old_vfs_size);
	if (resize_vfs)
	{
		gSavedSettings.setU32("VFSOldSize", vfs_size_u32 / MB);
	}
	LL_INFOS("AppCache") << "VFS CACHE SIZE: " << vfs_size / (1024*1024) << " MB" << LL_ENDL;

	// This has to happen BEFORE starting the vfs
	// time_t	ltime;
	srand(time(NULL));		// Flawfinder: ignore
	U32 old_salt = gSavedSettings.getU32("VFSSalt");
	U32 new_salt;
	std::string old_vfs_data_file;
	std::string old_vfs_index_file;
	std::string new_vfs_data_file;
	std::string new_vfs_index_file;
	std::string static_vfs_index_file;
	std::string static_vfs_data_file;

	if (gSavedSettings.getBOOL("AllowMultipleViewers"))
	{
		// don't mess with renaming the VFS in this case
		new_salt = old_salt;
	}
	else
	{
		do
		{
			new_salt = rand();
		} while(new_salt == old_salt);
	}

	old_vfs_data_file = gDirUtilp->getExpandedFilename(LL_PATH_CACHE, VFS_DATA_FILE_BASE) + llformat("%u", old_salt);

	// make sure this file exists
	llstat s;
	S32 stat_result = LLFile::stat(old_vfs_data_file, &s);
	if (stat_result)
	{
		// doesn't exist, look for a data file
		std::string mask;
		mask = VFS_DATA_FILE_BASE;
		mask += "*";

		std::string dir;
		dir = gDirUtilp->getExpandedFilename(LL_PATH_CACHE, "");

		std::string found_file;
		LLDirIterator iter(dir, mask);
		if (iter.next(found_file))
		{
			old_vfs_data_file = gDirUtilp->add(dir, found_file);

			S32 start_pos = found_file.find_last_of('.');
			if (start_pos > 0)
			{
				sscanf(found_file.substr(start_pos+1).c_str(), "%d", &old_salt);
			}
			LL_DEBUGS("AppCache") << "Default vfs data file not present, found: " << old_vfs_data_file << " Old salt: " << old_salt << LL_ENDL;
		}
	}

	old_vfs_index_file = gDirUtilp->getExpandedFilename(LL_PATH_CACHE, VFS_INDEX_FILE_BASE) + llformat("%u", old_salt);

	stat_result = LLFile::stat(old_vfs_index_file, &s);
	if (stat_result)
	{
		// We've got a bad/missing index file, nukem!
		LL_WARNS("AppCache") << "Bad or missing vfx index file " << old_vfs_index_file << LL_ENDL;
		LL_WARNS("AppCache") << "Removing old vfs data file " << old_vfs_data_file << LL_ENDL;
		LLFile::remove(old_vfs_data_file);
		LLFile::remove(old_vfs_index_file);

		// Just in case, nuke any other old cache files in the directory.
		std::string dir;
		dir = gDirUtilp->getExpandedFilename(LL_PATH_CACHE, "");

		std::string mask;
		mask = VFS_DATA_FILE_BASE;
		mask += "*";

		gDirUtilp->deleteFilesInDir(dir, mask);

		mask = VFS_INDEX_FILE_BASE;
		mask += "*";

		gDirUtilp->deleteFilesInDir(dir, mask);
	}

	new_vfs_data_file = gDirUtilp->getExpandedFilename(LL_PATH_CACHE, VFS_DATA_FILE_BASE) + llformat("%u", new_salt);
	new_vfs_index_file = gDirUtilp->getExpandedFilename(LL_PATH_CACHE, VFS_INDEX_FILE_BASE) + llformat("%u", new_salt);

	static_vfs_data_file = gDirUtilp->getExpandedFilename(LL_PATH_APP_SETTINGS, "static_data.db2");
	static_vfs_index_file = gDirUtilp->getExpandedFilename(LL_PATH_APP_SETTINGS, "static_index.db2");

	if (resize_vfs)
	{
		LL_DEBUGS("AppCache") << "Removing old vfs and re-sizing" << LL_ENDL;

		LLFile::remove(old_vfs_data_file);
		LLFile::remove(old_vfs_index_file);
	}
	else if (old_salt != new_salt)
	{
		// move the vfs files to a new name before opening
		LL_DEBUGS("AppCache") << "Renaming " << old_vfs_data_file << " to " << new_vfs_data_file << LL_ENDL;
		LL_DEBUGS("AppCache") << "Renaming " << old_vfs_index_file << " to " << new_vfs_index_file << LL_ENDL;
		LLFile::rename(old_vfs_data_file, new_vfs_data_file);
		LLFile::rename(old_vfs_index_file, new_vfs_index_file);
	}

	// Startup the VFS...
	gSavedSettings.setU32("VFSSalt", new_salt);

	// Don't remove VFS after viewer crashes.  If user has corrupt data, they can reinstall. JC
	gVFS = LLVFS::createLLVFS(new_vfs_index_file, new_vfs_data_file, false, vfs_size_u32, false);
	if (!gVFS)
	{
		return false;
	}

	gStaticVFS = LLVFS::createLLVFS(static_vfs_index_file, static_vfs_data_file, true, 0, false);
	if (!gStaticVFS)
	{
		return false;
	}

	BOOL success = gVFS->isValid() && gStaticVFS->isValid();
	if (!success)
	{
		return false;
	}
	else
	{
		LLVFile::initClass();

#ifndef LL_RELEASE_FOR_DOWNLOAD
		if (gSavedSettings.getBOOL("DumpVFSCaches"))
		{
			dumpVFSCaches();
		}
#endif

		return true;
	}
}

void LLAppViewer::addOnIdleCallback(const boost::function<void()>& cb)
{
	LLDeferredTaskList::instance().addTask(cb);
}

void LLAppViewer::purgeCache()
{
	LL_INFOS("AppCache") << "Purging Cache and Texture Cache..." << LL_ENDL;
	LLAppViewer::getTextureCache()->purgeCache(LL_PATH_CACHE);
	LLVOCache::getInstance()->removeCache(LL_PATH_CACHE);
	std::string browser_cache = gDirUtilp->getExpandedFilename(LL_PATH_CACHE, "cef_cache");
	if (LLFile::isdir(browser_cache))
	{
		// cef does not support clear_cache and clear_cookies, so clear what we can manually.
		gDirUtilp->deleteDirAndContents(browser_cache);
	}
	gDirUtilp->deleteFilesInDir(gDirUtilp->getExpandedFilename(LL_PATH_CACHE, ""), "*");
}

//purge cache immediately, do not wait until the next login.
void LLAppViewer::purgeCacheImmediate()
{
	LL_INFOS("AppCache") << "Purging Object Cache and Texture Cache immediately..." << LL_ENDL;
	LLAppViewer::getTextureCache()->purgeCache(LL_PATH_CACHE, false);
	LLVOCache::getInstance()->removeCache(LL_PATH_CACHE, true);
}

std::string LLAppViewer::getSecondLifeTitle() const
{
#if ADDRESS_SIZE == 64
	return LLTrans::getString( "APP_NAME" ) + "_x64";
#else
	return LLTrans::getString("APP_NAME");
#endif
}

std::string LLAppViewer::getWindowTitle() const
{
	return gWindowTitle;
}

// Callback from a dialog indicating user was logged out.
bool finish_disconnect(const LLSD& notification, const LLSD& response)
{
	S32 option = LLNotificationsUtil::getSelectedOption(notification, response);

	if (1 == option)
	{
		if (gFloaterView)
		{
			// application is quitting
			gFloaterView->closeAllChildren(true);
		}

        LLAppViewer::instance()->forceQuit();
	}
	return false;
}

// Callback from an early disconnect dialog, force an exit
bool finish_forced_disconnect(const LLSD& notification, const LLSD& response)
{
	if (gFloaterView)
	{
		// application is quitting
		gFloaterView->closeAllChildren(true);
	}

	LLAppViewer::instance()->forceQuit();
	return false;
}


void LLAppViewer::forceDisconnect(const std::string& mesg)
{
	if (gDoDisconnect)
    {
		// Already popped up one of these dialogs, don't
		// do this again.
		return;
    }

	// *TODO: Translate the message if possible
	std::string big_reason = LLAgent::sTeleportErrorMessages[mesg];
	if ( big_reason.size() == 0 )
	{
		big_reason = mesg;
	}

	LLSD args;
	gDoDisconnect = TRUE;

	if (LLStartUp::getStartupState() < STATE_STARTED)
	{
		// Tell users what happened
		args["ERROR_MESSAGE"] = big_reason;
		LLNotificationsUtil::add("ErrorMessage", args, LLSD(), &finish_forced_disconnect);
	}
	else
	{
		args["MESSAGE"] = big_reason;
		LLNotificationsUtil::add("YouHaveBeenLoggedOut", args, LLSD(), &finish_disconnect );
	}
}

void LLAppViewer::badNetworkHandler()
{
	// Dump the packet
	gMessageSystem->dumpPacketToLog();

	// Flush all of our caches on exit in the case of disconnect due to
	// invalid packets.

	mPurgeOnExit = TRUE;

	std::ostringstream message;
	message <<
		"The viewer has detected mangled network data indicative\n"
		"of a bad upstream network connection or an incomplete\n"
		"local installation of " << LLAppViewer::instance()->getSecondLifeTitle() << ". \n"
		" \n"
		"Try uninstalling and reinstalling to see if this resolves \n"
		"the issue. \n"
		" \n"
		"If the problem continues, see the Tech Support FAQ at: \n"
		"www.firestormviewer.org/support";
	forceDisconnect(message.str());

	LLApp::instance()->writeMiniDump();
}

// This routine may get called more than once during the shutdown process.
// This can happen because we need to get the screenshot before the window
// is destroyed.
void LLAppViewer::saveFinalSnapshot()
{
	if (!mSavedFinalSnapshot)
	{
		gSavedSettings.setVector3d("FocusPosOnLogout", gAgentCamera.calcFocusPositionTargetGlobal());
		gSavedSettings.setVector3d("CameraPosOnLogout", gAgentCamera.calcCameraPositionTargetGlobal());
		gViewerWindow->setCursor(UI_CURSOR_WAIT);
		gAgentCamera.changeCameraToThirdPerson( FALSE );	// don't animate, need immediate switch
		gSavedSettings.setBOOL("ShowParcelOwners", FALSE);
		idle();

		std::string snap_filename = gDirUtilp->getLindenUserDir();
		snap_filename += gDirUtilp->getDirDelimiter();
		snap_filename += LLStartUp::getScreenLastFilename();
		// use full pixel dimensions of viewer window (not post-scale dimensions)
		gViewerWindow->saveSnapshot(snap_filename,
									gViewerWindow->getWindowWidthRaw(),
									gViewerWindow->getWindowHeightRaw(),
									FALSE,
									TRUE,
									LLSnapshotModel::SNAPSHOT_TYPE_COLOR,
									LLSnapshotModel::SNAPSHOT_FORMAT_PNG);
		mSavedFinalSnapshot = TRUE;

		if (gAgent.isInHomeRegion())
		{
			LLVector3d home;
			if (gAgent.getHomePosGlobal(&home) && dist_vec(home, gAgent.getPositionGlobal()) < 10)
			{
				// We are at home position or close to it, see if we need to create home screenshot
				// Notes:
				// 1. It might be beneficial to also replace home if file is too old
				// 2. This is far from best way/place to update screenshot since location might be not fully loaded,
				// but we don't have many options
				std::string snap_home = gDirUtilp->getLindenUserDir();
				snap_home += gDirUtilp->getDirDelimiter();
				snap_home += LLStartUp::getScreenHomeFilename();
				if (!gDirUtilp->fileExists(snap_home))
				{
					// We are at home position yet no home image exist, fix it
					LLFile::copy(snap_filename, snap_home);
				}
			}
		}
	}
}

void LLAppViewer::loadNameCache()
{
	// display names cache
	std::string filename =
		gDirUtilp->getExpandedFilename(LL_PATH_CACHE, "avatar_name_cache.xml");
	LL_INFOS("AvNameCache") << filename << LL_ENDL;
	llifstream name_cache_stream(filename.c_str());
	if(name_cache_stream.is_open())
	{
		if ( ! LLAvatarNameCache::importFile(name_cache_stream))
        {
            LL_WARNS("AppInit") << "removing invalid '" << filename << "'" << LL_ENDL;
            name_cache_stream.close();
            LLFile::remove(filename);
        }
	}

	if (!gCacheName) return;

	std::string name_cache;
	name_cache = gDirUtilp->getExpandedFilename(LL_PATH_CACHE, "name.cache");
	llifstream cache_file(name_cache.c_str());
	if(cache_file.is_open())
	{
		if(gCacheName->importFile(cache_file)) return;
	}
}

void LLAppViewer::saveNameCache()
{
	// display names cache
	std::string filename =
		gDirUtilp->getExpandedFilename(LL_PATH_CACHE, "avatar_name_cache.xml");
	llofstream name_cache_stream(filename.c_str());
	if(name_cache_stream.is_open())
	{
		LLAvatarNameCache::exportFile(name_cache_stream);
    }

    // real names cache
	if (gCacheName)
    {
        std::string name_cache;
        name_cache = gDirUtilp->getExpandedFilename(LL_PATH_CACHE, "name.cache");
        llofstream cache_file(name_cache.c_str());
        if(cache_file.is_open())
        {
            gCacheName->exportFile(cache_file);
        }
	}
}


/*!	@brief		This class is an LLFrameTimer that can be created with
				an elapsed time that starts counting up from the given value
				rather than 0.0.

				Otherwise it behaves the same way as LLFrameTimer.
*/
class LLFrameStatsTimer : public LLFrameTimer
{
public:
	LLFrameStatsTimer(F64 elapsed_already = 0.0)
		: LLFrameTimer()
		{
			mStartTime -= elapsed_already;
		}
};

static LLTrace::BlockTimerStatHandle FTM_AUDIO_UPDATE("Update Audio");
static LLTrace::BlockTimerStatHandle FTM_CLEANUP("Cleanup");
static LLTrace::BlockTimerStatHandle FTM_CLEANUP_DRAWABLES("Drawables");
static LLTrace::BlockTimerStatHandle FTM_CLEANUP_OBJECTS("Objects");
static LLTrace::BlockTimerStatHandle FTM_IDLE_CB("Idle Callbacks");
static LLTrace::BlockTimerStatHandle FTM_LOD_UPDATE("Update LOD");
static LLTrace::BlockTimerStatHandle FTM_OBJECTLIST_UPDATE("Update Objectlist");
static LLTrace::BlockTimerStatHandle FTM_REGION_UPDATE("Update Region");
static LLTrace::BlockTimerStatHandle FTM_WORLD_UPDATE("Update World");
static LLTrace::BlockTimerStatHandle FTM_NETWORK("Network");
static LLTrace::BlockTimerStatHandle FTM_AGENT_NETWORK("Agent Network");
static LLTrace::BlockTimerStatHandle FTM_VLMANAGER("VL Manager");
static LLTrace::BlockTimerStatHandle FTM_AGENT_POSITION("Agent Position");
static LLTrace::BlockTimerStatHandle FTM_HUD_EFFECTS("HUD Effects");

///////////////////////////////////////////////////////
// idle()
//
// Called every time the window is not doing anything.
// Receive packets, update statistics, and schedule a redisplay.
///////////////////////////////////////////////////////
void LLAppViewer::idle()
{
	pingMainloopTimeout("Main:Idle");

	// Update frame timers
	static LLTimer idle_timer;

	LLFrameTimer::updateFrameTime();
	LLFrameTimer::updateFrameCount();
	LLEventTimer::updateClass();
	LLNotificationsUI::LLToast::updateClass();
	LLSmoothInterpolation::updateInterpolants();
	LLMortician::updateClass();
	LLFilePickerThread::clearDead();  //calls LLFilePickerThread::notify()
	LLDirPickerThread::clearDead();
	F32 dt_raw = idle_timer.getElapsedTimeAndResetF32();

	// Cap out-of-control frame times
	// Too low because in menus, swapping, debugger, etc.
	// Too high because idle called with no objects in view, etc.
	const F32 MIN_FRAME_RATE = 1.f;
	const F32 MAX_FRAME_RATE = 200.f;

	F32 frame_rate_clamped = 1.f / dt_raw;
	frame_rate_clamped = llclamp(frame_rate_clamped, MIN_FRAME_RATE, MAX_FRAME_RATE);
	gFrameDTClamped = 1.f / frame_rate_clamped;

	// Global frame timer
	// Smoothly weight toward current frame
	gFPSClamped = (frame_rate_clamped + (4.f * gFPSClamped)) / 5.f;

	static LLCachedControl<F32> quitAfterSeconds(gSavedSettings, "QuitAfterSeconds");
	F32 qas = (F32)quitAfterSeconds;
	if (qas > 0.f)
	{
		if (gRenderStartTime.getElapsedTimeF32() > qas)
		{
			LL_INFOS() << "Quitting after " << qas << " seconds. See setting \"QuitAfterSeconds\"." << LL_ENDL;
			LLAppViewer::instance()->forceQuit();
		}
	}

	// <FS:AO> setting to quit after N seconds of being AFK. Note: Server will time us out after 30m regardless
	static LLCachedControl<F32> quitAfterSecondsOfAFK(gSavedSettings, "QuitAfterSecondsOfAFK");
	F32 qas_afk = (F32)quitAfterSecondsOfAFK;
	if (!mQuitRequested && qas_afk > 0.f && gAgent.getAFK() && gAwayTimer.getElapsedTimeF32() > qas_afk)
	{
		// go ahead and just quit gracefully
		LL_INFOS() << "Logout, QuitAfterSecondsAFK expired." << LL_ENDL;
		LLAppViewer::instance()->requestQuit();
	}
	// </FS:AO>

	// Must wait until both have avatar object and mute list, so poll
	// here.
	LLIMProcessing::requestOfflineMessages();

	///////////////////////////////////
	//
	// Special case idle if still starting up
	//
	if (LLStartUp::getStartupState() < STATE_STARTED)
	{
		// Skip rest if idle startup returns false (essentially, no world yet)
		gGLActive = TRUE;
		if (!idle_startup())
		{
			gGLActive = FALSE;
			return;
		}
		gGLActive = FALSE;
	}


    F32 yaw = 0.f;				// radians

	if (!gDisconnected)
	{
		LL_RECORD_BLOCK_TIME(FTM_NETWORK);
		// Update spaceserver timeinfo
	    LLWorld::getInstance()->setSpaceTimeUSec(LLWorld::getInstance()->getSpaceTimeUSec() + LLUnits::Seconds::fromValue(dt_raw));


	    //////////////////////////////////////
	    //
	    // Update simulator agent state
	    //

		static LLCachedControl<bool> rotateRight(gSavedSettings, "RotateRight");
		if (rotateRight)
		{
			gAgent.moveYaw(-1.f);
		}

		{
			LL_RECORD_BLOCK_TIME(FTM_AGENT_AUTOPILOT);
			// Handle automatic walking towards points
			gAgentPilot.updateTarget();
			gAgent.autoPilot(&yaw);
		}

		static LLFrameTimer agent_update_timer;

		// When appropriate, update agent location to the simulator.
		F32 agent_update_time = agent_update_timer.getElapsedTimeF32();
		F32 agent_force_update_time = mLastAgentForceUpdate + agent_update_time;
		BOOL force_update = gAgent.controlFlagsDirty()
							|| (mLastAgentControlFlags != gAgent.getControlFlags())
							|| (agent_force_update_time > (1.0f / (F32) AGENT_FORCE_UPDATES_PER_SECOND));
		if (force_update || (agent_update_time > (1.0f / (F32) AGENT_UPDATES_PER_SECOND)))
		{
			LL_RECORD_BLOCK_TIME(FTM_AGENT_UPDATE);
			// Send avatar and camera info
			mLastAgentControlFlags = gAgent.getControlFlags();
			mLastAgentForceUpdate = force_update ? 0 : agent_force_update_time;
			if(!gAgent.getPhantom())
				send_agent_update(force_update);
			agent_update_timer.reset();
		}
	}

	//////////////////////////////////////
	//
	// Manage statistics
	//
	//
	{
		// Initialize the viewer_stats_timer with an already elapsed time
		// of SEND_STATS_PERIOD so that the initial stats report will
		// be sent immediately.
		static LLFrameStatsTimer viewer_stats_timer(SEND_STATS_PERIOD);

		// Update session stats every large chunk of time
		// *FIX: (?) SAMANTHA
		if (viewer_stats_timer.getElapsedTimeF32() >= SEND_STATS_PERIOD && !gDisconnected)
		{
			LL_INFOS() << "Transmitting sessions stats" << LL_ENDL;
			send_stats();
			viewer_stats_timer.reset();
		}

		// Print the object debugging stats
		// ...well, reset the stats, anyway. What good are the spammy
		//  messages if we can't do anything about them? Bah. -- TS
		static LLFrameTimer object_debug_timer;
		if (object_debug_timer.getElapsedTimeF32() > 5.f)
		{
			object_debug_timer.reset();
			if (gObjectList.mNumDeadObjectUpdates)
			{
				//LL_INFOS() << "Dead object updates: " << gObjectList.mNumDeadObjectUpdates << LL_ENDL;
				gObjectList.mNumDeadObjectUpdates = 0;
			}
			if (gObjectList.mNumUnknownUpdates)
			{
				//LL_INFOS() << "Unknown object updates: " << gObjectList.mNumUnknownUpdates << LL_ENDL;
				gObjectList.mNumUnknownUpdates = 0;
			}

		}
	}

	if (!gDisconnected)
	{
		LL_RECORD_BLOCK_TIME(FTM_NETWORK);

	    ////////////////////////////////////////////////
	    //
	    // Network processing
	    //
	    // NOTE: Starting at this point, we may still have pointers to "dead" objects
	    // floating throughout the various object lists.
	    //
		idleNameCache();
		idleNetwork();


		// Check for away from keyboard, kick idle agents.
		// be sane and only check for afk 1nce 
		idle_afk_check();

		//  Update statistics for this frame
		update_statistics();
	}

	////////////////////////////////////////
	//
	// Handle the regular UI idle callbacks as well as
	// hover callbacks
	//

#ifdef LL_DARWIN
	if (!mQuitRequested)  //MAINT-4243
#endif
	{
// 		LL_RECORD_BLOCK_TIME(FTM_IDLE_CB);

		// Do event notifications if necessary.  Yes, we may want to move this elsewhere.
		gEventNotifier.update();

		gIdleCallbacks.callFunctions();
		gInventory.idleNotifyObservers();
		LLAvatarTracker::instance().idleNotifyObservers();
	}

	// Metrics logging (LLViewerAssetStats, etc.)
	{
		static LLTimer report_interval;

		// *TODO:  Add configuration controls for this
		F32 seconds = report_interval.getElapsedTimeF32();
		if (seconds >= app_metrics_interval)
		{
			metricsSend(! gDisconnected);
			report_interval.reset();
		}
	}

	if (gDisconnected)
    {
		// <FS:CR> Inworldz hang in disconnecting fix by McCabe Maxstead
		// make sure to quit here if we need to, we can get caught in an infinite loop otherwise -- MC
		if (mQuitRequested && logoutRequestSent() && (gLogoutTimer.getElapsedTimeF32() > gLogoutMaxTime))
		{
			forceQuit();
		}
		// </FS:CR>
		return;
    }
	if (gTeleportDisplay)
    {
		return;
    }

	gViewerWindow->updateUI();

	///////////////////////////////////////
	// Agent and camera movement
	//
	LLCoordGL current_mouse = gViewerWindow->getCurrentMouse();

	{
		// After agent and camera moved, figure out if we need to
		// deselect objects.
		LLSelectMgr::getInstance()->deselectAllIfTooFar();

	}

	{
		// Handle pending gesture processing
		LL_RECORD_BLOCK_TIME(FTM_AGENT_POSITION);
		LLGestureMgr::instance().update();

		gAgent.updateAgentPosition(gFrameDTClamped, yaw, current_mouse.mX, current_mouse.mY);
	}

	{
		LL_RECORD_BLOCK_TIME(FTM_OBJECTLIST_UPDATE);

        if (!(logoutRequestSent() && hasSavedFinalSnapshot()))
		{
			gObjectList.update(gAgent);
		}
	}

	//////////////////////////////////////
	//
	// Deletes objects...
	// Has to be done after doing idleUpdates (which can kill objects)
	//

	{
		LL_RECORD_BLOCK_TIME(FTM_CLEANUP);
		{
			LL_RECORD_BLOCK_TIME(FTM_CLEANUP_OBJECTS);
			gObjectList.cleanDeadObjects();
		}
		{
			LL_RECORD_BLOCK_TIME(FTM_CLEANUP_DRAWABLES);
			LLDrawable::cleanupDeadDrawables();
		}
	}

	//
	// After this point, in theory we should never see a dead object
	// in the various object/drawable lists.
	//

	//////////////////////////////////////
	//
	// Update/send HUD effects
	//
	// At this point, HUD effects may clean up some references to
	// dead objects.
	//

	{
		LL_RECORD_BLOCK_TIME(FTM_HUD_EFFECTS);
		LLSelectMgr::getInstance()->updateEffects();
		LLHUDManager::getInstance()->cleanupEffects();
		LLHUDManager::getInstance()->sendEffects();
	}

	////////////////////////////////////////
	//
	// Unpack layer data that we've received
	//

	{
		LL_RECORD_BLOCK_TIME(FTM_NETWORK);
		gVLManager.unpackData();
	}

	/////////////////////////
	//
	// Update surfaces, and surface textures as well.
	//

	LLWorld::getInstance()->updateVisibilities();
	{
		const F32 max_region_update_time = .001f; // 1ms
		LL_RECORD_BLOCK_TIME(FTM_REGION_UPDATE);
		LLWorld::getInstance()->updateRegions(max_region_update_time);
	}

	/////////////////////////
	//
	// Update weather effects
	//
	gSky.propagateHeavenlyBodies(gFrameDTClamped);				// moves sun, moon, and planets

	// Update wind vector
	LLVector3 wind_position_region;
	static LLVector3 average_wind;

	LLViewerRegion *regionp;
	regionp = LLWorld::getInstance()->resolveRegionGlobal(wind_position_region, gAgent.getPositionGlobal());	// puts agent's local coords into wind_position
	if (regionp)
	{
		gWindVec = regionp->mWind.getVelocity(wind_position_region);

		// Compute average wind and use to drive motion of water

		average_wind = regionp->mWind.getAverage();
		gSky.setWind(average_wind);
		//LLVOWater::setWind(average_wind);
	}
	else
	{
		gWindVec.setVec(0.0f, 0.0f, 0.0f);
	}

	//////////////////////////////////////
	//
	// Sort and cull in the new renderer are moved to pipeline.cpp
	// Here, particles are updated and drawables are moved.
	//

	LL_RECORD_BLOCK_TIME(FTM_WORLD_UPDATE);
	gPipeline.updateMove();

	LLWorld::getInstance()->updateParticles();

	if (gAgentPilot.isPlaying() && gAgentPilot.getOverrideCamera())
	{
		gAgentPilot.moveCamera();
	}
	else if (LLViewerJoystick::getInstance()->getOverrideCamera())
	{
		LLViewerJoystick::getInstance()->moveFlycam();
	}
	else
	{
		if (LLToolMgr::getInstance()->inBuildMode())
		{
			LLViewerJoystick::getInstance()->moveObjects();
		}

		gAgentCamera.updateCamera();
	}

	// update media focus
	LLViewerMediaFocus::getInstance()->update();

	// Update marketplace
	LLMarketplaceInventoryImporter::update();
	LLMarketplaceInventoryNotifications::update();

	// objects and camera should be in sync, do LOD calculations now
	{
		LL_RECORD_BLOCK_TIME(FTM_LOD_UPDATE);
		gObjectList.updateApparentAngles(gAgent);
	}

	// Update AV render info
	LLAvatarRenderInfoAccountant::getInstance()->idle();

	{
		LL_RECORD_BLOCK_TIME(FTM_AUDIO_UPDATE);

		if (gAudiop)
		{
		    audio_update_volume(false);
			audio_update_listener();
			audio_update_wind(false);

			// this line actually commits the changes we've made to source positions, etc.
			const F32 max_audio_decode_time = 0.002f; // 2 ms decode time
			gAudiop->idle(max_audio_decode_time);
		}
	}

	// Execute deferred tasks.
	LLDeferredTaskList::instance().run();

	// Handle shutdown process, for example,
	// wait for floaters to close, send quit message,
	// forcibly quit if it has taken too long
	if (mQuitRequested)
	{
		gGLActive = TRUE;
		idleShutdown();
	}
}

void LLAppViewer::idleShutdown()
{
	// Wait for all modal alerts to get resolved
	if (LLModalDialog::activeCount() > 0)
	{
		return;
	}

	// close IM interface
	if(gIMMgr)
	{
		gIMMgr->disconnectAllSessions();
	}

	// Wait for all floaters to get resolved
	if (gFloaterView
		&& !gFloaterView->allChildrenClosed())
	{
		return;
	}




	// ProductEngine: Try moving this code to where we shut down sTextureCache in cleanup()
	// *TODO: ugly
	static bool saved_teleport_history = false;
	if (!saved_teleport_history)
	{
		saved_teleport_history = true;
		LLTeleportHistory::getInstance()->dump();
		LLLocationHistory::getInstance()->save(); // *TODO: find a better place for doing this
		return;
	}

	static bool saved_snapshot = false;
	if (!saved_snapshot)
	{
		saved_snapshot = true;
		saveFinalSnapshot();
		return;
	}

	const F32 SHUTDOWN_UPLOAD_SAVE_TIME = 5.f;

	S32 pending_uploads = gAssetStorage->getNumPendingUploads();
	if (pending_uploads > 0
		&& gLogoutTimer.getElapsedTimeF32() < SHUTDOWN_UPLOAD_SAVE_TIME
		&& !logoutRequestSent())
	{
		static S32 total_uploads = 0;
		// Sometimes total upload count can change during logout.
		total_uploads = llmax(total_uploads, pending_uploads);
		gViewerWindow->setShowProgress(true,!gSavedSettings.getBOOL("FSDisableLogoutScreens"));
		S32 finished_uploads = total_uploads - pending_uploads;
		F32 percent = 100.f * finished_uploads / total_uploads;
		gViewerWindow->setProgressPercent(percent);
		gViewerWindow->setProgressString(LLTrans::getString("SavingSettings"));
		return;
	}

	if (gPendingMetricsUploads > 0
		&& gLogoutTimer.getElapsedTimeF32() < SHUTDOWN_UPLOAD_SAVE_TIME
		&& !logoutRequestSent())
	{
		return;
	}

	// All floaters are closed.  Tell server we want to quit.
	if( !logoutRequestSent() )
	{
		sendLogoutRequest();

		// Wait for a LogoutReply message
		gViewerWindow->setShowProgress(true,!gSavedSettings.getBOOL("FSDisableLogoutScreens"));
		gViewerWindow->setProgressPercent(100.f);
		gViewerWindow->setProgressString(LLTrans::getString("LoggingOut"));
		return;
	}

	// Make sure that we quit if we haven't received a reply from the server.
	if( logoutRequestSent()
		&& gLogoutTimer.getElapsedTimeF32() > gLogoutMaxTime )
	{
		forceQuit();
		return;
	}
}

void LLAppViewer::sendLogoutRequest()
{
	if(!mLogoutRequestSent && gMessageSystem)
	{
		//Set internal status variables and marker files before actually starting the logout process
		gLogoutInProgress = TRUE;
		if (!mSecondInstance)
		{
			mLogoutMarkerFileName = gDirUtilp->getExpandedFilename(LL_PATH_LOGS,LOGOUT_MARKER_FILE_NAME);

			mLogoutMarkerFile.open(mLogoutMarkerFileName, LL_APR_WB);
			if (mLogoutMarkerFile.getFileHandle())
			{
				LL_INFOS("MarkerFile") << "Created logout marker file '"<< mLogoutMarkerFileName << "' " << LL_ENDL;
				recordMarkerVersion(mLogoutMarkerFile);
			}
			else
			{
				LL_WARNS("MarkerFile") << "Cannot create logout marker file " << mLogoutMarkerFileName << LL_ENDL;
			}
		}
		else
		{
			LL_INFOS("MarkerFile") << "Did not logout marker file because this is a second instance" << LL_ENDL;
		}

		LLMessageSystem* msg = gMessageSystem;
		msg->newMessageFast(_PREHASH_LogoutRequest);
		msg->nextBlockFast(_PREHASH_AgentData);
		msg->addUUIDFast(_PREHASH_AgentID, gAgent.getID() );
		msg->addUUIDFast(_PREHASH_SessionID, gAgent.getSessionID());
		gAgent.sendReliableMessage();

		gLogoutTimer.reset();
		gLogoutMaxTime = LOGOUT_REQUEST_TIME;
		mLogoutRequestSent = TRUE;

		if(LLVoiceClient::instanceExists())
		{
			LLVoiceClient::getInstance()->leaveChannel();
		}
	}
}

void LLAppViewer::idleNameCache()
{
	// Neither old nor new name cache can function before agent has a region
	LLViewerRegion* region = gAgent.getRegion();
	if (!region) return;

	// deal with any queued name requests and replies.
	gCacheName->processPending();

	// Can't run the new cache until we have the list of capabilities
	// for the agent region, and can therefore decide whether to use
	// display names or fall back to the old name system.
	if (!region->capabilitiesReceived()) return;

	// Agent may have moved to a different region, so need to update cap URL
	// for name lookups.  Can't do this in the cap grant code, as caps are
	// granted to neighbor regions before the main agent gets there.  Can't
	// do it in the move-into-region code because cap not guaranteed to be
	// granted yet, for example on teleport.
	bool had_capability = LLAvatarNameCache::hasNameLookupURL();
	std::string name_lookup_url;
	name_lookup_url.reserve(128); // avoid a memory allocation below
	name_lookup_url = region->getCapability("GetDisplayNames");
	bool have_capability = !name_lookup_url.empty();
	if (have_capability)
	{
		// we have support for display names, use it
	    U32 url_size = name_lookup_url.size();
	    // capabilities require URLs with slashes before query params:
	    // https://<host>:<port>/cap/<uuid>/?ids=<blah>
	    // but the caps are granted like:
	    // https://<host>:<port>/cap/<uuid>
	    if (url_size > 0 && name_lookup_url[url_size-1] != '/')
	    {
		    name_lookup_url += '/';
	    }
		LLAvatarNameCache::setNameLookupURL(name_lookup_url);
	}
	else
	{
		// Display names not available on this region
		LLAvatarNameCache::setNameLookupURL( std::string() );
	}

	// Error recovery - did we change state?
	if (had_capability != have_capability)
	{
		// name tags are persistant on screen, so make sure they refresh
		LLVOAvatar::invalidateNameTags();
	}

	LLAvatarNameCache::idle();
}

//
// Handle messages, and all message related stuff
//

#define TIME_THROTTLE_MESSAGES

#ifdef TIME_THROTTLE_MESSAGES
#define CHECK_MESSAGES_DEFAULT_MAX_TIME .020f // 50 ms = 50 fps (just for messages!)
static F32 CheckMessagesMaxTime = CHECK_MESSAGES_DEFAULT_MAX_TIME;
#endif

static LLTrace::BlockTimerStatHandle FTM_IDLE_NETWORK("Idle Network");
static LLTrace::BlockTimerStatHandle FTM_MESSAGE_ACKS("Message Acks");
static LLTrace::BlockTimerStatHandle FTM_RETRANSMIT("Retransmit");
static LLTrace::BlockTimerStatHandle FTM_TIMEOUT_CHECK("Timeout Check");
static LLTrace::BlockTimerStatHandle FTM_DYNAMIC_THROTTLE("Dynamic Throttle");
static LLTrace::BlockTimerStatHandle FTM_CHECK_REGION_CIRCUIT("Check Region Circuit");

void LLAppViewer::idleNetwork()
{
	pingMainloopTimeout("idleNetwork");

	gObjectList.mNumNewObjects = 0;
	S32 total_decoded = 0;

	static LLCachedControl<bool> speedTest(gSavedSettings, "SpeedTest");
	if (!speedTest)
	{
		LL_RECORD_BLOCK_TIME(FTM_IDLE_NETWORK); // decode

		LLTimer check_message_timer;
		//  Read all available packets from network
		const S64 frame_count = gFrameCount;  // U32->S64
		F32 total_time = 0.0f;

		while (gMessageSystem->checkAllMessages(frame_count, gServicePump))
		{
			if (gDoDisconnect)
			{
				// We're disconnecting, don't process any more messages from the server
				// We're usually disconnecting due to either network corruption or a
				// server going down, so this is OK.
				break;
			}

			total_decoded++;
			gPacketsIn++;

			if (total_decoded > MESSAGE_MAX_PER_FRAME)
			{
				break;
			}

#ifdef TIME_THROTTLE_MESSAGES
			// Prevent slow packets from completely destroying the frame rate.
			// This usually happens due to clumps of avatars taking huge amount
			// of network processing time (which needs to be fixed, but this is
			// a good limit anyway).
			total_time = check_message_timer.getElapsedTimeF32();
			if (total_time >= CheckMessagesMaxTime)
				break;
#endif
		}

		// Handle per-frame message system processing.
		gMessageSystem->processAcks(gSavedSettings.getF32("AckCollectTime"));

#ifdef TIME_THROTTLE_MESSAGES
		if (total_time >= CheckMessagesMaxTime)
		{
			// Increase CheckMessagesMaxTime so that we will eventually catch up
			CheckMessagesMaxTime *= 1.035f; // 3.5% ~= x2 in 20 frames, ~8x in 60 frames
		}
		else
		{
			// Reset CheckMessagesMaxTime to default value
			CheckMessagesMaxTime = CHECK_MESSAGES_DEFAULT_MAX_TIME;
		}
#endif



		// we want to clear the control after sending out all necessary agent updates
		gAgent.resetControlFlags();

		// Decode enqueued messages...
		S32 remaining_possible_decodes = MESSAGE_MAX_PER_FRAME - total_decoded;

		if( remaining_possible_decodes <= 0 )
		{
			LL_INFOS() << "Maxed out number of messages per frame at " << MESSAGE_MAX_PER_FRAME << LL_ENDL;
		}

		if (gPrintMessagesThisFrame)
		{
			LL_INFOS() << "Decoded " << total_decoded << " msgs this frame!" << LL_ENDL;
			gPrintMessagesThisFrame = FALSE;
		}
	}
	add(LLStatViewer::NUM_NEW_OBJECTS, gObjectList.mNumNewObjects);

	// Retransmit unacknowledged packets.
	gXferManager->retransmitUnackedPackets();
	gAssetStorage->checkForTimeouts();
	gViewerThrottle.updateDynamicThrottle();

	// Check that the circuit between the viewer and the agent's current
	// region is still alive
	LLViewerRegion *agent_region = gAgent.getRegion();
	if (agent_region && (LLStartUp::getStartupState()==STATE_STARTED))
	{
		LLUUID this_region_id = agent_region->getRegionID();
		bool this_region_alive = agent_region->isAlive();
		if ((mAgentRegionLastAlive && !this_region_alive) // newly dead
		    && (mAgentRegionLastID == this_region_id)) // same region
		{
			forceDisconnect(LLTrans::getString("AgentLostConnection"));
		}
		mAgentRegionLastID = this_region_id;
		mAgentRegionLastAlive = this_region_alive;
	}
}

void LLAppViewer::disconnectViewer()
{
	if (gDisconnected)
	{
		return;
	}
	//
	// Cleanup after quitting.
	//
	// Save snapshot for next time, if we made it through initialization

	LL_INFOS() << "Disconnecting viewer!" << LL_ENDL;

	// Dump our frame statistics

	// Remember if we were flying
	gSavedSettings.setBOOL("FlyingAtExit", gAgent.getFlying() );

	// Un-minimize all windows so they don't get saved minimized
	if (gFloaterView)
	{
		gFloaterView->restoreAll();
	}

	// <FS:Ansariel> Firestorm radar: Shutdown radar
	if (FSRadar::instanceExists())
	{
		FSRadar::deleteSingleton();
	}
	// <FS:Ansariel>

	if (LLSelectMgr::getInstance())
	{
		LLSelectMgr::getInstance()->deselectAll();
	}

	// save inventory if appropriate
	gInventory.cache(gInventory.getRootFolderID(), gAgent.getID());
	if (gInventory.getLibraryRootFolderID().notNull()
		&& gInventory.getLibraryOwnerID().notNull())
	{
		gInventory.cache(
			gInventory.getLibraryRootFolderID(),
			gInventory.getLibraryOwnerID());
	}

	saveNameCache();
	if (LLExperienceCache::instanceExists())
	{
		// TODO: LLExperienceCache::cleanup() logic should be moved to
		// cleanupSingleton().
		LLExperienceCache::instance().cleanup();
	}

	// close inventory interface, close all windows
	LLSidepanelInventory::cleanup();

// [SL:KB] - Patch: Appearance-Misc | Checked: 2013-02-12 (Catznip-3.4)
	// Destroying all objects below will trigger attachment detaching code and attempt to remove the COF links for them
	LLAppearanceMgr::instance().setAttachmentInvLinkEnable(false);
// [/SL:KB]

	gAgentWearables.cleanup();
	gAgentCamera.cleanup();
	// Also writes cached agent settings to gSavedSettings
	gAgent.cleanup();

	// This is where we used to call gObjectList.destroy() and then delete gWorldp.
	// Now we just ask the LLWorld singleton to cleanly shut down.
	if(LLWorld::instanceExists())
	{
		LLWorld::getInstance()->destroyClass();
	}
	LLVOCache::deleteSingleton();

	// call all self-registered classes
	LLDestroyClassList::instance().fireCallbacks();

	cleanup_xfer_manager();
	gDisconnected = TRUE;

	// Pass the connection state to LLUrlEntryParcel not to attempt
	// parcel info requests while disconnected.
	LLUrlEntryParcel::setDisconnected(gDisconnected);
}

bool LLAppViewer::onChangeFrameLimit(LLSD const & evt)
{
	if (evt.asInteger() > 0)
	{
		mMinMicroSecPerFrame = 1000000 / evt.asInteger();
	}
	else
	{
		mMinMicroSecPerFrame = 0;
	}
	return false;
}

void LLAppViewer::forceErrorLLError()
{
   	LL_ERRS() << "This is a deliberate llerror" << LL_ENDL;
}

void LLAppViewer::forceErrorBreakpoint()
{
   	LL_WARNS() << "Forcing a deliberate breakpoint" << LL_ENDL;
#ifdef LL_WINDOWS
    DebugBreak();
#else
    asm ("int $3");
#endif
    return;
}

void LLAppViewer::forceErrorBadMemoryAccess()
{
   	LL_WARNS() << "Forcing a deliberate bad memory access" << LL_ENDL;
    S32* crash = NULL;
    *crash = 0xDEADBEEF;
    return;
}

void LLAppViewer::forceErrorInfiniteLoop()
{
   	LL_WARNS() << "Forcing a deliberate infinite loop" << LL_ENDL;
    while(true)
    {
        ;
    }
    return;
}

void LLAppViewer::forceErrorSoftwareException()
{
   	LL_WARNS() << "Forcing a deliberate exception" << LL_ENDL;
    LLTHROW(LLException("User selected Force Software Exception"));
}

void LLAppViewer::forceErrorDriverCrash()
{
   	LL_WARNS() << "Forcing a deliberate driver crash" << LL_ENDL;
	glDeleteTextures(1, NULL);
}

// <FS:ND> Change from std::string to char const*, saving a lot of object construction/destruction per frame
//void LLAppViewer::initMainloopTimeout(const std::string& state, F32 secs)
void LLAppViewer::initMainloopTimeout( char const* state, F32 secs)
// </FS:ND>
{
	if(!mMainloopTimeout)
	{
		mMainloopTimeout = new LLWatchdogTimeout();
		resumeMainloopTimeout(state, secs);
	}
}

void LLAppViewer::destroyMainloopTimeout()
{
	if(mMainloopTimeout)
	{
		delete mMainloopTimeout;
		mMainloopTimeout = NULL;
	}
}

// <FS:ND> Change from std::string to char const*, saving a lot of object construction/destruction per frame
//void LLAppViewer::resumeMainloopTimeout(const std::string& state, F32 secs)
void LLAppViewer::resumeMainloopTimeout( char const* state, F32 secs)
// </FS:ND>
{
	if(mMainloopTimeout)
	{
		if(secs < 0.0f)
		{
			static LLCachedControl<F32> mainloop_timeout(gSavedSettings, "MainloopTimeoutDefault", 60);
			secs = mainloop_timeout;
		}

		mMainloopTimeout->setTimeout(secs);
		mMainloopTimeout->start(state);
	}
}

void LLAppViewer::pauseMainloopTimeout()
{
	if(mMainloopTimeout)
	{
		mMainloopTimeout->stop();
	}
}

// <FS:ND> Change from std::string to char const*, saving a lot of object construction/destruction per frame
//void LLAppViewer::pingMainloopTimeout(const std::string& state, F32 secs)
void LLAppViewer::pingMainloopTimeout( char const* state, F32 secs)
// </FS:ND>
{
//	if(!restoreErrorTrap())
//	{
//		LL_WARNS() << "!!!!!!!!!!!!! Its an error trap!!!!" << state << LL_ENDL;
//	}

	if(mMainloopTimeout)
	{
		if(secs < 0.0f)
		{
			static LLCachedControl<F32> mainloop_timeout(gSavedSettings, "MainloopTimeoutDefault", 60);
			secs = mainloop_timeout;
		}

		mMainloopTimeout->setTimeout(secs);
		mMainloopTimeout->ping(state);
	}
}

void LLAppViewer::handleLoginComplete()
{
	gLoggedInTime.start();
	initMainloopTimeout("Mainloop Init");

	// Store some data to DebugInfo in case of a freeze.
	gDebugInfo["ClientInfo"]["Name"] = LLVersionInfo::getChannel();
// [SL:KB] - Patch: Viewer-CrashReporting | Checked: 2011-05-08 (Catznip-2.6.0a) | Added: Catznip-2.6.0a
	gDebugInfo["ClientInfo"]["Version"] = LLVersionInfo::getVersion();
	gDebugInfo["ClientInfo"]["Platform"] = LLVersionInfo::getBuildPlatform();
// [/SL:KB]
	gDebugInfo["ClientInfo"]["MajorVersion"] = LLVersionInfo::getMajor();
	gDebugInfo["ClientInfo"]["MinorVersion"] = LLVersionInfo::getMinor();
	gDebugInfo["ClientInfo"]["PatchVersion"] = LLVersionInfo::getPatch();
	gDebugInfo["ClientInfo"]["BuildVersion"] = LLVersionInfo::getBuild();

// <FS:ND> Add which flavor of FS generated an error
#ifdef OPENSIM
	gDebugInfo["ClientInfo"]["Flavor"] = "oss";
#else
	gDebugInfo["ClientInfo"]["Flavor"] = "hvk";
#endif
// </FS:ND>

	LLParcel* parcel = LLViewerParcelMgr::getInstance()->getAgentParcel();
	if ( parcel && parcel->getMusicURL()[0])
	{
		gDebugInfo["ParcelMusicURL"] = parcel->getMusicURL();
	}
	if ( parcel && parcel->getMediaURL()[0])
	{
		gDebugInfo["ParcelMediaURL"] = parcel->getMediaURL();
	}

//	gDebugInfo["SettingsFilename"] = gSavedSettings.getString("ClientSettingsFile");
// [SL:KB] - Patch: Viewer-CrashReporting | Checked: 2010-11-16 (Catznip-2.6.0a) | Added: Catznip-2.4.0b
	if (gCrashSettings.getBOOL("CrashSubmitSettings"))
	{
		// Only include settings.xml if the user consented
		gDebugInfo["SettingsFilename"] = gSavedSettings.getString("ClientSettingsFile");
	}
// [/SL:KB]
//	gDebugInfo["CAFilename"] = gDirUtilp->getCAFile();
//	gDebugInfo["ViewerExePath"] = gDirUtilp->getExecutablePathAndName();
//	gDebugInfo["CurrentPath"] = gDirUtilp->getCurPath();

// [SL:KB] - Patch: Viewer-CrashReporting | Checked: 2010-11-14 (Catznip-2.6.0a) | Added: Catznip-2.4.0a
	// Current host and region would expose too much information, but do track the last server version
	gDebugInfo["LastVersionChannel"] = gLastVersionChannel;
// [/SL:KB]
/*
	if(gAgent.getRegion())
	{
		gDebugInfo["CurrentSimHost"] = gAgent.getRegionHost().getHostName();
		gDebugInfo["CurrentRegion"] = gAgent.getRegion()->getName();
	}
*/

	if(LLAppViewer::instance()->mMainloopTimeout)
	{
		gDebugInfo["MainloopTimeoutState"] = LLAppViewer::instance()->mMainloopTimeout->getState();
	}

	mOnLoginCompleted();

	// <FS:TT> Window Title Access
	std::string full_name;
	const LLSD login_response = LLLoginInstance::getInstance()->getResponse();
	if (login_response.has("first_name"))
	{
		full_name = login_response["first_name"].asString();
		LLStringUtil::replaceChar(full_name, '"', ' ');
		LLStringUtil::trim(full_name);

		if (login_response.has("last_name"))
		{
			std::string temp_string = login_response["last_name"].asString();
			LLStringUtil::replaceChar(temp_string, '"', ' ');
			LLStringUtil::trim(temp_string);
			if (temp_string.compare("Resident") != 0)
			{
				full_name.append(" ").append(temp_string);
			}
		}
	}
	if (!full_name.empty())
	{
		gWindowTitle += std::string(" - ") + full_name;
		LLStringUtil::truncate(gWindowTitle, 255);
		gViewerWindow->getWindow()->setTitle(gWindowTitle);
	}
	// </FS:TT>

// [SL:KB] - Patch: Build-ScriptRecover | Checked: 2011-11-24 (Catznip-3.2.0) | Added: Catznip-3.2.0
	LLScriptRecoverQueue::recoverIfNeeded();
// [/SL:KB]

	writeDebugInfo();
	
	// <FS:AO> Warn users cache purge will affect usability
	if (mPurgeCache)
	{
		LLNotificationsUtil::add("CacheEmpty");
	}
	// </FS:AO>
	
	// we logged in successfully, so save settings on logout
	LL_DEBUGS() << "Login successful, per account settings will be saved on log out." << LL_ENDL;
	mSavePerAccountSettings=true;
}

//virtual
void LLAppViewer::setMasterSystemAudioMute(bool mute)
{
	gSavedSettings.setBOOL("MuteAudio", mute);
}

//virtual
bool LLAppViewer::getMasterSystemAudioMute()
{
	// <FS:Ansariel> Replace frequently called gSavedSettings
	//return gSavedSettings.getBOOL("MuteAudio");
	static LLCachedControl<bool> sMuteAudio(gSavedSettings, "MuteAudio");
	return sMuteAudio;
	// </FS:Ansariel>
}

//----------------------------------------------------------------------------
// Metrics-related methods (static and otherwise)
//----------------------------------------------------------------------------

/**
 * LLViewerAssetStats collects data on a per-region (as defined by the agent's
 * location) so we need to tell it about region changes which become a kind of
 * hidden variable/global state in the collectors.  For collectors not running
 * on the main thread, we need to send a message to move the data over safely
 * and cheaply (amortized over a run).
 */
void LLAppViewer::metricsUpdateRegion(U64 region_handle)
{
	if (0 != region_handle)
	{
		LLViewerAssetStatsFF::set_region(region_handle);
	}
}

/**
 * Attempts to start a multi-threaded metrics report to be sent back to
 * the grid for consumption.
 */
void LLAppViewer::metricsSend(bool enable_reporting)
{
	if (! gViewerAssetStats)
		return;

	if (LLAppViewer::sTextureFetch)
	{
		LLViewerRegion * regionp = gAgent.getRegion();

		if (enable_reporting && regionp)
		{
			std::string	caps_url = regionp->getCapability("ViewerMetrics");

            LLSD sd = gViewerAssetStats->asLLSD(true);

			// Send a report request into 'thread1' to get the rest of the data
			// and provide some additional parameters while here.
			LLAppViewer::sTextureFetch->commandSendMetrics(caps_url,
														   gAgentSessionID,
														   gAgentID,
														   sd);
		}
		else
		{
			LLAppViewer::sTextureFetch->commandDataBreak();
		}
	}

	// Reset even if we can't report.  Rather than gather up a huge chunk of
	// data, we'll keep to our sampling interval and retain the data
	// resolution in time.
	gViewerAssetStats->restart();
}
<|MERGE_RESOLUTION|>--- conflicted
+++ resolved
@@ -2300,21 +2300,16 @@
 	}
 	else
 	{
-<<<<<<< HEAD
 		gSavedPerAccountSettings.saveToFile(per_account_settings_file, TRUE);
 		LL_INFOS() << "Second time: Saved per-account settings to " <<
 		        per_account_settings_file << LL_ENDL;
+
+		if (LLViewerParcelAskPlay::instanceExists())
+		{
+			LLViewerParcelAskPlay::getInstance()->saveSettings();
+		}
 	}
 	// <FS:Zi> Backup Settings
-=======
-		gSavedPerAccountSettings.saveToFile(gSavedSettings.getString("PerAccountSettingsFile"), TRUE);
-		LL_INFOS() << "Saved settings" << LL_ENDL;
-
-		if (LLViewerParcelAskPlay::instanceExists())
-		{
-			LLViewerParcelAskPlay::getInstance()->saveSettings();
-		}
->>>>>>> e29b3605
 	}
 	else
 	{
