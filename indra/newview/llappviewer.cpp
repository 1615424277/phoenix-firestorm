/**
 * @file llappviewer.cpp
 * @brief The LLAppViewer class definitions
 *
 * $LicenseInfo:firstyear=2007&license=viewerlgpl$
 * Second Life Viewer Source Code
 * Copyright (C) 2012, Linden Research, Inc.
 *
 * This library is free software; you can redistribute it and/or
 * modify it under the terms of the GNU Lesser General Public
 * License as published by the Free Software Foundation;
 * version 2.1 of the License only.
 *
 * This library is distributed in the hope that it will be useful,
 * but WITHOUT ANY WARRANTY; without even the implied warranty of
 * MERCHANTABILITY or FITNESS FOR A PARTICULAR PURPOSE.  See the GNU
 * Lesser General Public License for more details.
 *
 * You should have received a copy of the GNU Lesser General Public
 * License along with this library; if not, write to the Free Software
 * Foundation, Inc., 51 Franklin Street, Fifth Floor, Boston, MA  02110-1301  USA
 *
 * Linden Research, Inc., 945 Battery Street, San Francisco, CA  94111  USA
 * $/LicenseInfo$
 */

#include "llviewerprecompiledheaders.h"

#include "llappviewer.h"

// Viewer includes
#include "llversioninfo.h"
#include "llfeaturemanager.h"
#include "lluictrlfactory.h"
#include "lltexteditor.h"
#include "llenvironment.h"
#include "llerrorcontrol.h"
#include "lleventtimer.h"
#include "llfile.h"
#include "llviewertexturelist.h"
#include "llgroupmgr.h"
#include "llagent.h"
#include "llagentcamera.h"
#include "llagentlanguage.h"
#include "llagentui.h"
#include "llagentwearables.h"
#include "lldirpicker.h"
#include "llfloaterimcontainer.h"
#include "llimprocessing.h"
#include "llwindow.h"
#include "llviewerstats.h"
#include "llviewerstatsrecorder.h"
#include "llkeyconflict.h" // for legacy keybinding support, remove later
#include "llmarketplacefunctions.h"
#include "llmarketplacenotifications.h"
#include "llmd5.h"
#include "llmeshrepository.h"
#include "llpumpio.h"
#include "llmimetypes.h"
#include "llslurl.h"
#include "llstartup.h"
#include "llfocusmgr.h"
#include "llurlfloaterdispatchhandler.h"
#include "llviewerjoystick.h"
#include "llallocator.h"
#include "llcalc.h"
#include "llconversationlog.h"
#if LL_WINDOWS
#include "lldxhardware.h"
#endif
#include "lltexturestats.h"
#include "lltrace.h"
#include "lltracethreadrecorder.h"
#include "llviewerwindow.h"
#include "llviewerdisplay.h"
#include "llviewermedia.h"
#include "llviewerparcelaskplay.h"
#include "llviewerparcelmedia.h"
#include "llviewershadermgr.h"
#include "llviewermediafocus.h"
#include "llviewermessage.h"
#include "llviewerobjectlist.h"
#include "llworldmap.h"
#include "llmutelist.h"
#include "llviewerhelp.h"
#include "lluicolortable.h"
#include "llurldispatcher.h"
#include "llurlhistory.h"
#include "llrender.h"
#include "llteleporthistory.h"
#include "lltoast.h"
#include "llsdutil_math.h"
#include "lllocationhistory.h"
#include "llfasttimerview.h"
#include "llvector4a.h"
#include "llviewermenufile.h"
#include "llvoicechannel.h"
#include "llvoavatarself.h"
#include "llurlmatch.h"
#include "lltextutil.h"
#include "lllogininstance.h"
#include "llprogressview.h"
#include "llvocache.h"
#include "lldiskcache.h"
#include "llvopartgroup.h"
// [SL:KB] - Patch: Appearance-Misc | Checked: 2013-02-12 (Catznip-3.4)
#include "llappearancemgr.h"
// [/SL:KB]
// [RLVa:KB] - Checked: 2010-05-03 (RLVa-1.2.0g)
#include "rlvactions.h"
#include "rlvhandler.h"
// [/RLVa:KB]

#include "llweb.h"
// <FS:Ansariel> [FS communication UI]
#include "fsfloatervoicecontrols.h"
// </FS:Ansariel> [FS communication UI]
// [SL:KB] - Patch: Build-ScriptRecover | Checked: 2011-11-24 (Catznip-3.2.0)
#include "llfloaterscriptrecover.h"
// [/SL:KB]
#include "llspellcheck.h"
#include "llscenemonitor.h"
#include "llavatarrenderinfoaccountant.h"
#include "lllocalbitmaps.h"
#include "llperfstats.h"
#include "llgltfmateriallist.h"

// Linden library includes
#include "llavatarnamecache.h"
#include "lldiriterator.h"
#include "llexperiencecache.h"
#include "llimagej2c.h"
#include "llmemory.h"
#include "llprimitive.h"
#include "llurlaction.h"
#include "llurlentry.h"
#include "llvolumemgr.h"
#include "llxfermanager.h"
#include "llphysicsextensions.h"

#include "llnotificationmanager.h"
#include "llnotifications.h"
#include "llnotificationsutil.h"

#include "sanitycheck.h"
#include "llleap.h"
#include "stringize.h"
#include "llcoros.h"
#include "llexception.h"
#include "cef/dullahan_version.h"
#if !LL_LINUX
#include "vlc/libvlc_version.h"
#endif // LL_LINUX

#if LL_DARWIN
#include "llwindowmacosx.h"
#endif

// Third party library includes
#include <boost/bind.hpp>
#include <boost/algorithm/string.hpp>
#include <boost/regex.hpp>
#include <boost/throw_exception.hpp>

#if LL_WINDOWS
#   include <share.h> // For _SH_DENYWR in processMarkerFiles
#else
#   include <sys/file.h> // For processMarkerFiles
#endif

#include "llapr.h"
#include <boost/lexical_cast.hpp>

#include "llviewerinput.h"
#include "lllfsthread.h"
#include "llworkerthread.h"
#include "lltexturecache.h"
#include "lltexturefetch.h"
#include "llimageworker.h"
#include "llevents.h"

// The files below handle dependencies from cleanup.
#include "llkeyframemotion.h"
#include "llworldmap.h"
#include "llhudmanager.h"
#include "lltoolmgr.h"
#include "llassetstorage.h"
#include "llpolymesh.h"
#include "llproxy.h"
#include "llcachename.h"
#include "llaudioengine.h"
#include "llstreamingaudio.h"
#include "llviewermenu.h"
#include "llselectmgr.h"
#include "lltrans.h"
#include "lltransutil.h"
#include "lltracker.h"
#include "llviewerparcelmgr.h"
#include "llworldmapview.h"
#include "llpostprocess.h"

#include "lldebugview.h"
#include "llconsole.h"
#include "llcontainerview.h"
#include "lltooltip.h"

#include "llsdutil.h"
#include "llsdserialize.h"

#include "llworld.h"
#include "llhudeffecttrail.h"
#include "llslurl.h"
#include "llurlregistry.h"
#include "llwatchdog.h"

// Included so that constants/settings might be initialized
// in save_settings_to_globals()
#include "llbutton.h"
#include "llstatusbar.h"
#include "llsurface.h"
#include "llvosky.h"
#include "llvotree.h"
#include "llvoavatar.h"
#include "llfolderview.h"
#include "llagentpilot.h"
#include "llvovolume.h"
#include "llflexibleobject.h"
#include "llvosurfacepatch.h"
#include "llviewerfloaterreg.h"
#include "llcommandlineparser.h"
#include "llfloatermemleak.h"
#include "llfloaterreg.h"
#include "llfloatersimplesnapshot.h"
#include "llfloatersnapshot.h"
#include "llsidepanelinventory.h"
#include "llatmosphere.h"

// includes for idle() idleShutdown()
#include "llviewercontrol.h"
#include "lleventnotifier.h"
#include "llcallbacklist.h"
#include "lldeferredsounds.h"
#include "pipeline.h"
#include "llgesturemgr.h"
#include "llsky.h"
#include "llvlcomposition.h"
#include "llvlmanager.h"
#include "llviewercamera.h"
#include "lldrawpoolbump.h"
#include "llvieweraudio.h"
#include "llimview.h"
#include "llviewerthrottle.h"
#include "llparcel.h"
#include "llavatariconctrl.h"
#include "llgroupiconctrl.h"
#include "llviewerassetstats.h"
#include "gltfscenemanager.h"

#include "workqueue.h"
using namespace LL;

// Include for security api initialization
#include "llsecapi.h"
#include "llmachineid.h"
#include "llcleanup.h"

#include "llcoproceduremanager.h"
#include "llviewereventrecorder.h"

#include "growlmanager.h"
#include "fsavatarrenderpersistence.h"

// *FIX: These extern globals should be cleaned up.
// The globals either represent state/config/resource-storage of either
// this app, or another 'component' of the viewer. App globals should be
// moved into the app class, where as the other globals should be
// moved out of here.
// If a global symbol reference seems valid, it will be included
// via header files above.

//----------------------------------------------------------------------------
// llviewernetwork.h
#include "llviewernetwork.h"
// define a self-registering event API object
#include "llappviewerlistener.h"

#include "nd/ndoctreelog.h" // <FS:ND/> Octree operation logging.
#include "nd/ndetw.h" // <FS:ND/> Windows Event Tracing, does nothing on OSX/Linux.
#include "nd/ndlogthrottle.h"

#include "fsradar.h"
#include "fsassetblacklist.h"

// #include "fstelemetry.h" // <FS:Beq> Tracy profiler support

#if LL_LINUX && LL_GTK
#include "glib.h"
#endif // (LL_LINUX) && LL_GTK

#if LL_MSVC
// disable boost::lexical_cast warning
#pragma warning (disable:4702)
#endif

const char* const CRASH_SETTINGS_FILE = "settings_crash_behavior.xml"; // <FS:ND/> We need this filename defined here.

static LLAppViewerListener sAppViewerListener(LLAppViewer::instance);

////// Windows-specific includes to the bottom - nasty defines in these pollute the preprocessor
//
//----------------------------------------------------------------------------
// viewer.cpp - these are only used in viewer, should be easily moved.

#if LL_DARWIN
extern void init_apple_menu(const char* product);
#endif // LL_DARWIN

extern bool gRandomizeFramerate;
extern bool gPeriodicSlowFrame;
extern bool gDebugGL;

#if LL_DARWIN
extern bool gHiDPISupport;
#endif

////////////////////////////////////////////////////////////
// All from the last globals push...

F32 gSimLastTime; // Used in LLAppViewer::init and send_viewer_stats()
F32 gSimFrames;

bool gShowObjectUpdates = false;
bool gUseQuickTime = true;

eLastExecEvent gLastExecEvent = LAST_EXEC_NORMAL;
S32 gLastExecDuration = -1; // (<0 indicates unknown)

#if LL_WINDOWS
#   define LL_PLATFORM_KEY "win"
#elif LL_DARWIN
#   define LL_PLATFORM_KEY "mac"
#elif LL_LINUX
#   define LL_PLATFORM_KEY "lnx"
#else
#   error "Unknown Platform"
#endif
const char* gPlatform = LL_PLATFORM_KEY;

LLSD gDebugInfo;

U32 gFrameCount = 0;
U32 gForegroundFrameCount = 0; // number of frames that app window was in foreground
LLPumpIO* gServicePump = NULL;

U64MicrosecondsImplicit gFrameTime = 0;
F32SecondsImplicit gFrameTimeSeconds = 0.f;
F32SecondsImplicit gFrameIntervalSeconds = 0.f;
F32 gFPSClamped = 10.f;                     // Pretend we start at target rate.
F32 gFrameDTClamped = 0.f;                  // Time between adjacent checks to network for packets
U64MicrosecondsImplicit gStartTime = 0; // gStartTime is "private", used only to calculate gFrameTimeSeconds

LLTimer gRenderStartTime;
LLFrameTimer gForegroundTime;
LLFrameTimer gLoggedInTime;
LLTimer gLogoutTimer;
static const F32 LOGOUT_REQUEST_TIME = 6.f;  // this will be cut short by the LogoutReply msg.
F32 gLogoutMaxTime = LOGOUT_REQUEST_TIME;


S32 gPendingMetricsUploads = 0;


bool                gDisconnected = false;

// used to restore texture state after a mode switch
LLFrameTimer    gRestoreGLTimer;
bool            gRestoreGL = false;
bool            gUseWireframe = false;

LLMemoryInfo gSysMemory;
U64Bytes gMemoryAllocated(0); // updated in display_stats() in llviewerdisplay.cpp

std::string gLastVersionChannel;

LLVector3           gWindVec(3.0, 3.0, 0.0);
LLVector3           gRelativeWindVec(0.0, 0.0, 0.0);

U32     gPacketsIn = 0;

bool                gPrintMessagesThisFrame = false;

bool gRandomizeFramerate = false;
bool gPeriodicSlowFrame = false;

bool gCrashOnStartup = false;
bool gLogoutInProgress = false;

bool gSimulateMemLeak = false;

// We don't want anyone, especially threads working on the graphics pipeline,
// to have to block due to this WorkQueue being full.
WorkQueue gMainloopWork("mainloop", 1024*1024);

////////////////////////////////////////////////////////////
// Internal globals... that should be removed.

// Like LLLogChat::cleanFileName() and LLDir::getScrubbedFileName() but replaces spaces also.
std::string SafeFileName(std::string filename)
{
    std::string invalidChars = "\"\'\\/?*:.<>| ";
    auto position = filename.find_first_of(invalidChars);
    while (position != filename.npos)
    {
        filename[position] = '_';
        position = filename.find_first_of(invalidChars, position);
    }
    return filename;
}
// TODO: Readd SAFE_FILE_NAME_PREFIX stuff after FmodEx merge.... <FS:CR>
// contruct unique filename prefix so we only report crashes for US and not other viewers.
//const std::string SAFE_FILE_NAME_PREFIX(SafeFileName(llformat("%s %d.%d.%d.%d",
//                                                            LL_CHANNEL,
//                                                            LL_VERSION_MAJOR,
//                                                            LL_VERSION_MINOR,
//                                                            LL_VERSION_PATCH,
//                                                            LL_VERSION_BUILD )));
const std::string SAFE_FILE_NAME_PREFIX(SafeFileName(APP_NAME));
static std::string gArgs;
const int MAX_MARKER_LENGTH = 1024;
const std::string MARKER_FILE_NAME(SAFE_FILE_NAME_PREFIX + ".exec_marker"); //FS orig modified LL
const std::string START_MARKER_FILE_NAME(SAFE_FILE_NAME_PREFIX + ".start_marker"); //FS new modified LL new
const std::string ERROR_MARKER_FILE_NAME(SAFE_FILE_NAME_PREFIX + ".error_marker"); //FS orig modified LL
const std::string LLERROR_MARKER_FILE_NAME(SAFE_FILE_NAME_PREFIX + ".llerror_marker"); //FS orig modified LL
const std::string LOGOUT_MARKER_FILE_NAME(SAFE_FILE_NAME_PREFIX + ".logout_marker"); //FS orig modified LL

//static bool gDoDisconnect = false;
// [RLVa:KB] - Checked: RLVa-2.3
bool gDoDisconnect = false;
// [/RLVa:KB]
static std::string gLaunchFileOnQuit;

// Used on Win32 for other apps to identify our window (eg, win_setup)
// Note: Changing this breaks compatibility with SLURL handling, try to avoid it.
const char* const VIEWER_WINDOW_CLASSNAME = "Second Life";

//----------------------------------------------------------------------------

// List of entries from strings.xml to always replace
static std::set<std::string> default_trans_args;
void init_default_trans_args()
{
    default_trans_args.insert("SECOND_LIFE"); // World
    default_trans_args.insert("APP_NAME");
    default_trans_args.insert("CAPITALIZED_APP_NAME");
    default_trans_args.insert("CURRENT_GRID"); //<FS:AW make CURRENT_GRID a default substitution>
    default_trans_args.insert("SECOND_LIFE_GRID");
    default_trans_args.insert("SUPPORT_SITE");
    // This URL shows up in a surprising number of places in various skin
    // files. We really only want to have to maintain a single copy of it.
    default_trans_args.insert("create_account_url");
    default_trans_args.insert("DOWNLOAD_URL"); //<FS:CR> Viewer download url
    default_trans_args.insert("VIEWER_GENERATION"); // <FS:Ansariel> Viewer generation (major version number)
    default_trans_args.insert("SHORT_VIEWER_GENERATION"); // <FS:Ansariel> Viewer generation (major version number)
    default_trans_args.insert("APP_NAME_ABBR"); // <FS:Ansariel> Appreviated application title
}

std::string gWindowTitle;

struct SettingsFile : public LLInitParam::Block<SettingsFile>
{
    Mandatory<std::string>  name;
    Optional<std::string>   file_name;
    Optional<bool>          required,
                            persistent;
    Optional<std::string>   file_name_setting;

    SettingsFile()
    :   name("name"),
        file_name("file_name"),
        required("required", false),
        persistent("persistent", true),
        file_name_setting("file_name_setting")
    {}
};

struct SettingsGroup : public LLInitParam::Block<SettingsGroup>
{
    Mandatory<std::string>  name;
    Mandatory<S32>          path_index;
    Multiple<SettingsFile>  files;

    SettingsGroup()
    :   name("name"),
        path_index("path_index"),
        files("file")
    {}
};

struct SettingsFiles : public LLInitParam::Block<SettingsFiles>
{
    Multiple<SettingsGroup> groups;

    SettingsFiles()
    : groups("group")
    {}
};


//----------------------------------------------------------------------------
// Metrics logging control constants
//----------------------------------------------------------------------------
static const F32 METRICS_INTERVAL_DEFAULT = 600.0;
static const F32 METRICS_INTERVAL_QA = 30.0;
static F32 app_metrics_interval = METRICS_INTERVAL_DEFAULT;
static bool app_metrics_qa_mode = false;

void idle_afk_check()
{
    // check idle timers
    F32 current_idle = gAwayTriggerTimer.getElapsedTimeF32();
    // <FS:CR> Cache frequently hit location
    static LLCachedControl<S32> sAFKTimeout(gSavedSettings, "AFKTimeout");
// [RLVa:KB] - Checked: 2010-05-03 (RLVa-1.2.0g) | Modified: RLVa-1.2.0g
    // Enforce an idle time of 30 minutes if @allowidle=n restricted
    S32 afk_timeout = (!gRlvHandler.hasBehaviour(RLV_BHVR_ALLOWIDLE)) ? sAFKTimeout : 60 * 30;
// [/RLVa:KB]
//  F32 afk_timeout  = gSavedSettings.getS32("AFKTimeout");
    // <FS:CR> Explicit conversions just cos.
    //if (afk_timeout && (current_idle > afk_timeout) && ! gAgent.getAFK())
    if (static_cast<S32>(afk_timeout) && (current_idle > static_cast<F32>(afk_timeout)) && ! gAgent.getAFK())
    {
        LL_INFOS("IdleAway") << "Idle more than " << afk_timeout << " seconds: automatically changing to Away status" << LL_ENDL;
        gAgent.setAFK();
    }
}

// A callback set in LLAppViewer::init()
static void ui_audio_callback(const LLUUID& uuid)
{
    if (gAudiop)
    {
        SoundData soundData(uuid, gAgent.getID(), 1.0f, LLAudioEngine::AUDIO_TYPE_UI);
        gAudiop->triggerSound(soundData);
    }
}

// A callback set in LLAppViewer::init()
static void deferred_ui_audio_callback(const LLUUID& uuid)
{
    if (gAudiop)
    {
        SoundData soundData(uuid, gAgent.getID(), 1.0f, LLAudioEngine::AUDIO_TYPE_UI);
        LLDeferredSounds::instance().deferSound(soundData);
    }
}

bool    create_text_segment_icon_from_url_match(LLUrlMatch* match,LLTextBase* base)
{
    if(!match || !base || base->getPlainText())
        return false;

    LLUUID match_id = match->getID();

    LLIconCtrl* icon;

    if( match->getMenuName() == "menu_url_group.xml" // See LLUrlEntryGroup constructor
        || gAgent.isInGroup(match_id, true)) //This check seems unfiting, urls are either /agent or /group
    {
        LLGroupIconCtrl::Params icon_params;
        icon_params.group_id = match_id;
        icon_params.rect = LLRect(0, 16, 16, 0);
        icon_params.visible = true;
        icon = LLUICtrlFactory::instance().create<LLGroupIconCtrl>(icon_params);
    }
    else
    {
        LLAvatarIconCtrl::Params icon_params;
        icon_params.avatar_id = match_id;
        icon_params.rect = LLRect(0, 16, 16, 0);
        icon_params.visible = true;
        icon = LLUICtrlFactory::instance().create<LLAvatarIconCtrl>(icon_params);
    }

    LLInlineViewSegment::Params params;
    params.force_newline = false;
    params.view = icon;
    params.left_pad = 4;
    params.right_pad = 4;
    params.top_pad = -2;
    params.bottom_pad = 2;

    base->appendWidget(params," ",false);

    return true;
}


// Use these strictly for things that are constructed at startup,
// or for things that are performance critical.  JC
static void settings_to_globals()
{
    LLSurface::setTextureSize(gSavedSettings.getU32("RegionTextureSize"));

#if LL_DARWIN
    LLRender::sGLCoreProfile = true;
#else
    LLRender::sGLCoreProfile = gSavedSettings.getBOOL("RenderGLContextCoreProfile");
#endif
    LLRender::sNsightDebugSupport = gSavedSettings.getBOOL("RenderNsightDebugSupport");
    LLImageGL::sGlobalUseAnisotropic    = gSavedSettings.getBOOL("RenderAnisotropic");
    LLImageGL::sCompressTextures        = gSavedSettings.getBOOL("RenderCompressTextures");
    LLVOVolume::sLODFactor              = llclamp(gSavedSettings.getF32("RenderVolumeLODFactor"), 0.01f, MAX_LOD_FACTOR);
    LLVOVolume::sDistanceFactor         = 1.f-LLVOVolume::sLODFactor * 0.1f;
    LLVolumeImplFlexible::sUpdateFactor = gSavedSettings.getF32("RenderFlexTimeFactor");
    LLVOTree::sTreeFactor               = gSavedSettings.getF32("RenderTreeLODFactor");
    LLVOAvatar::sLODFactor              = llclamp(gSavedSettings.getF32("RenderAvatarLODFactor"), 0.f, MAX_AVATAR_LOD_FACTOR);
    LLVOAvatar::sPhysicsLODFactor       = llclamp(gSavedSettings.getF32("RenderAvatarPhysicsLODFactor"), 0.f, MAX_AVATAR_LOD_FACTOR);
    LLVOAvatar::updateImpostorRendering(gSavedSettings.getU32("RenderAvatarMaxNonImpostors"));
    LLVOAvatar::sVisibleInFirstPerson   = gSavedSettings.getBOOL("FirstPersonAvatarVisible");
    // clamp auto-open time to some minimum usable value
    LLFolderView::sAutoOpenTime         = llmax(0.25f, gSavedSettings.getF32("FolderAutoOpenDelay"));
    LLSelectMgr::sRectSelectInclusive   = gSavedSettings.getBOOL("RectangleSelectInclusive");
    LLSelectMgr::sRenderHiddenSelections = gSavedSettings.getBOOL("RenderHiddenSelections");
    LLSelectMgr::sRenderLightRadius = gSavedSettings.getBOOL("RenderLightRadius");

    gAgentPilot.setNumRuns(gSavedSettings.getS32("StatsNumRuns"));
    gAgentPilot.setQuitAfterRuns(gSavedSettings.getBOOL("StatsQuitAfterRuns"));
    gAgent.setHideGroupTitle(gSavedSettings.getBOOL("RenderHideGroupTitle"));

    gDebugWindowProc = gSavedSettings.getBOOL("DebugWindowProc");
    gShowObjectUpdates = gSavedSettings.getBOOL("ShowObjectUpdates");
    LLWorldMapView::setScaleSetting(gSavedSettings.getF32("MapScale"));

#if LL_DARWIN
    LLWindowMacOSX::sUseMultGL = gSavedSettings.getBOOL("RenderAppleUseMultGL");
    gHiDPISupport = gSavedSettings.getBOOL("RenderHiDPI");
#endif
}

static void settings_modify()
{
    LLPipeline::sRenderTransparentWater = gSavedSettings.getBOOL("RenderTransparentWater");
    LLPipeline::sRenderDeferred = true; // false is deprecated
    LLRenderTarget::sUseFBO             = LLPipeline::sRenderDeferred;
    LLVOSurfacePatch::sLODFactor        = gSavedSettings.getF32("RenderTerrainLODFactor");
    LLVOSurfacePatch::sLODFactor *= LLVOSurfacePatch::sLODFactor; //square lod factor to get exponential range of [1,4]
    gDebugGL       = gDebugGLSession || gDebugSession;
    gDebugPipeline = gSavedSettings.getBOOL("RenderDebugPipeline");
}

class LLFastTimerLogThread : public LLThread
{
public:
    std::string mFile;

    LLFastTimerLogThread(std::string& test_name) : LLThread("fast timer log")
    {
        std::string file_name = test_name + std::string(".slp");
        mFile = gDirUtilp->getExpandedFilename(LL_PATH_LOGS, file_name);
    }

    void run()
    {
        llofstream os(mFile.c_str());

        while (!LLAppViewer::instance()->isQuitting())
        {
            LLTrace::BlockTimer::writeLog(os);
            os.flush();
            ms_sleep(32);
        }

        os.close();
    }
};

//virtual
bool LLAppViewer::initSLURLHandler()
{
    // does nothing unless subclassed
    return false;
}

//virtual
bool LLAppViewer::sendURLToOtherInstance(const std::string& url)
{
    // does nothing unless subclassed
    return false;
}

//----------------------------------------------------------------------------
// LLAppViewer definition

// Static members.
// The single viewer app.
LLAppViewer* LLAppViewer::sInstance = NULL;
LLTextureCache* LLAppViewer::sTextureCache = NULL;
LLImageDecodeThread* LLAppViewer::sImageDecodeThread = NULL;
LLTextureFetch* LLAppViewer::sTextureFetch = NULL;
LLPurgeDiskCacheThread* LLAppViewer::sPurgeDiskCacheThread = NULL;

std::string getRuntime()
{
    return llformat("%.4f", (F32)LLTimer::getElapsedSeconds().value());
}

LLAppViewer::LLAppViewer()
:   mMarkerFile(),
    mLogoutMarkerFile(),
    mReportedCrash(false),
    mNumSessions(0),
    mGeneralThreadPool(nullptr),
    mPurgeCache(false),
    mPurgeCacheOnExit(false),
    mPurgeUserDataOnExit(false),
    mSecondInstance(false),
    mUpdaterNotFound(false),
    mSavedFinalSnapshot(false),
    mSavePerAccountSettings(false),     // don't save settings on logout unless login succeeded.
    mQuitRequested(false),
    mLogoutRequestSent(false),
    mLastAgentControlFlags(0),
    mLastAgentForceUpdate(0),
    mMainloopTimeout(NULL),
    mAgentRegionLastAlive(false),
    mRandomizeFramerate(LLCachedControl<bool>(gSavedSettings,"Randomize Framerate", false)),
    mPeriodicSlowFrame(LLCachedControl<bool>(gSavedSettings,"Periodic Slow Frame", false)),
    mFastTimerLogThread(NULL),
    mSettingsLocationList(NULL),
    mIsFirstRun(false),
    mSaveSettingsOnExit(true),      // <FS:Zi> Backup Settings
    mPurgeTextures(false) // <FS:Ansariel> FIRE-13066
{
    if(NULL != sInstance)
    {
        LL_ERRS() << "Oh no! An instance of LLAppViewer already exists! LLAppViewer is sort of like a singleton." << LL_ENDL;
    }

    mDumpPath ="";
    // Need to do this initialization before we do anything else, since anything
    // that touches files should really go through the lldir API

    // <FS:ND> Init our custom directories, not from SecondLife

    // gDirUtilp->initAppDirs("SecondLife");
#if ADDRESS_SIZE == 64
    gDirUtilp->initAppDirs( APP_NAME + "_x64" );
#else
    gDirUtilp->initAppDirs(APP_NAME);
#endif

    // </FS:ND>

    //
    // IMPORTANT! Do NOT put anything that will write
    // into the log files during normal startup until AFTER
    // we run the "program crashed last time" error handler below.
    //
    sInstance = this;

    gLoggedInTime.stop();

    processMarkerFiles();
    //
    // OK to write stuff to logs now, we've now crash reported if necessary
    //

    LLLoginInstance::instance().setPlatformInfo(gPlatform, LLOSInfo::instance().getOSVersionString(), LLOSInfo::instance().getOSStringSimple());

    // Under some circumstances we want to read the static_debug_info.log file
    // from the previous viewer run between this constructor call and the
    // init() call, which will overwrite the static_debug_info.log file for
    // THIS run. So setDebugFileNames() early.
#   ifdef LL_BUGSPLAT
    // MAINT-8917: don't create a dump directory just for the
    // static_debug_info.log file
    std::string logdir = gDirUtilp->getExpandedFilename(LL_PATH_LOGS, "");
#   else // ! LL_BUGSPLAT
    // write Google Breakpad minidump files to a per-run dump directory to avoid multiple viewer issues.
    std::string logdir = gDirUtilp->getExpandedFilename(LL_PATH_DUMP, "");
#   endif // ! LL_BUGSPLAT
    mDumpPath = logdir;

    setDebugFileNames(logdir);
}

LLAppViewer::~LLAppViewer()
{
    delete mSettingsLocationList;

    destroyMainloopTimeout();

    // If we got to this destructor somehow, the app didn't hang.
    removeMarkerFiles();
}

class LLUITranslationBridge : public LLTranslationBridge
{
public:
    virtual std::string getString(const std::string &xml_desc)
    {
        return LLTrans::getString(xml_desc);
    }
};


bool LLAppViewer::init()
{
    setupErrorHandling(mSecondInstance);

    nd::octree::debug::setOctreeLogFilename( gDirUtilp->getExpandedFilename(LL_PATH_LOGS, "octree.log" ) ); // <FS:ND/> Filename to log octree options to.
    nd::etw::init(); // <FS:ND/> Init event tracing.


    //
    // Start of the application
    //

    // <FS:Ansariel> Move further down after translation system has been initialized
    //LLTranslationBridge::ptr_t trans = std::make_shared<LLUITranslationBridge>();
    //LLSettingsType::initClass(trans);
    // </FS:Ansariel>

    // initialize SSE options
    LLVector4a::initClass();

    //initialize particle index pool
    LLVOPartGroup::initClass();



    // set skin search path to default, will be overridden later
    // this allows simple skinned file lookups to work
// [SL:KB] - Patch: Viewer-Skins | Checked: 2012-12-26 (Catznip-3.4)
    gDirUtilp->setSkinFolder("default", "", "en");
// [/SL:KB]
//  gDirUtilp->setSkinFolder("default", "en");

//  initLoggingAndGetLastDuration();

    //
    // OK to write stuff to logs now, we've now crash reported if necessary
    //

// <FS>
    // SJ/AO:  Reset Configuration here, if our marker file exists. Configuration needs to be reset before settings files
    // are read in to avoid file locks.

    mPurgeSettings = false;
    std::string clear_settings_filename = gDirUtilp->getExpandedFilename(LL_PATH_LOGS,"CLEAR");
    LLAPRFile clear_file ;
    if (clear_file.isExist(clear_settings_filename))
    {
        mPurgeSettings = true;
        LL_INFOS() << "Purging configuration..." << LL_ENDL;
        std::string delem = gDirUtilp->getDirDelimiter();

        LLFile::remove(gDirUtilp->getExpandedFilename(LL_PATH_LOGS,"CLEAR"));

        //[ADD - Clear Usersettings : SJ] - Delete directories beams, beamsColors, windlight in usersettings
        LLFile::rmdir(gDirUtilp->getExpandedFilename(LL_PATH_USER_SETTINGS, "beams") );
        LLFile::rmdir(gDirUtilp->getExpandedFilename(LL_PATH_USER_SETTINGS, "beamsColors") );
        LLFile::rmdir(gDirUtilp->getExpandedFilename(LL_PATH_USER_SETTINGS, "windlight" + delem + "water") );
        LLFile::rmdir(gDirUtilp->getExpandedFilename(LL_PATH_USER_SETTINGS, "windlight" + delem + "days") );
        LLFile::rmdir(gDirUtilp->getExpandedFilename(LL_PATH_USER_SETTINGS, "windlight" + delem + "skies") );
        LLFile::rmdir(gDirUtilp->getExpandedFilename(LL_PATH_USER_SETTINGS, "windlight") );

        // We don't delete the entire folder to avoid data loss of config files unrelated to the current binary. -AO
        //gDirUtilp->deleteFilesInDir(user_dir, "*.*");

        // Alphabetised
        LLFile::remove(gDirUtilp->getExpandedFilename(LL_PATH_USER_SETTINGS, "account_settings_phoenix.xml"));
        LLFile::remove(gDirUtilp->getExpandedFilename(LL_PATH_USER_SETTINGS, "agents.xml"));
        LLFile::remove(gDirUtilp->getExpandedFilename(LL_PATH_USER_SETTINGS, "bin_conf.dat"));
        LLFile::remove(gDirUtilp->getExpandedFilename(LL_PATH_USER_SETTINGS, "client_list_v2.xml"));
        LLFile::remove(gDirUtilp->getExpandedFilename(LL_PATH_USER_SETTINGS, "colors.xml"));
        LLFile::remove(gDirUtilp->getExpandedFilename(LL_PATH_USER_SETTINGS, "ignorable_dialogs.xml"));
        LLFile::remove(gDirUtilp->getExpandedFilename(LL_PATH_USER_SETTINGS, "grids.remote.xml"));
        LLFile::remove(gDirUtilp->getExpandedFilename(LL_PATH_USER_SETTINGS, "grids.user.xml"));
        LLFile::remove(gDirUtilp->getExpandedFilename(LL_PATH_USER_SETTINGS, "password.dat"));
        LLFile::remove(gDirUtilp->getExpandedFilename(LL_PATH_USER_SETTINGS, "quick_preferences.xml"));
        LLFile::remove(gDirUtilp->getExpandedFilename(LL_PATH_USER_SETTINGS, "releases.xml"));
        LLFile::remove(gDirUtilp->getExpandedFilename(LL_PATH_USER_SETTINGS, CRASH_SETTINGS_FILE));

        std::string user_dir = gDirUtilp->getExpandedFilename( LL_PATH_USER_SETTINGS , "", "");
        gDirUtilp->deleteFilesInDir(user_dir, "feature*.txt");
        gDirUtilp->deleteFilesInDir(user_dir, "gpu*.txt");
        gDirUtilp->deleteFilesInDir(user_dir, "settings_*.xml");

        // Remove misc OS user app dirs
        std::string base_dir = gDirUtilp->getOSUserAppDir() + delem;

        LLFile::rmdir(base_dir + "browser_profile");
        LLFile::rmdir(base_dir + "data");

        // Delete per-user files below
        LLDirIterator dir_it(base_dir, "*");
        std::string dir_name;
        while (dir_it.next(dir_name))
        {
            if (LLFile::isdir(base_dir + delem + dir_name))
            {
                std::string per_user_dir_glob = base_dir + delem + dir_name + delem;

                LLFile::remove(per_user_dir_glob + "filters.xml");
                LLFile::remove(per_user_dir_glob + "medialist.xml");
                LLFile::remove(per_user_dir_glob + "plugin_cookies.xml");
                LLFile::remove(per_user_dir_glob + "screen_last*.*");
                LLFile::remove(per_user_dir_glob + "search_history.xml");
                LLFile::remove(per_user_dir_glob + "settings_friends_groups.xml");
                LLFile::remove(per_user_dir_glob + "settings_per_account.xml");
                LLFile::remove(per_user_dir_glob + "teleport_history.xml");
                LLFile::remove(per_user_dir_glob + "texture_list_last.xml");
                LLFile::remove(per_user_dir_glob + "toolbars.xml");
                LLFile::remove(per_user_dir_glob + "typed_locations.xml");
                LLFile::remove(per_user_dir_glob + "url_history.xml");
                LLFile::remove(per_user_dir_glob + "volume_settings.xml");
                LLFile::rmdir(per_user_dir_glob + "browser_profile");
            }
        }
    }
// </FS>
    init_default_trans_args();

    // inits from settings.xml and from strings.xml
    if (!initConfiguration())
        return false;

    LL_INFOS("InitInfo") << "Configuration initialized." << LL_ENDL ;
    //set the max heap size.
    initMaxHeapSize() ;
    LLCoros::instance().setStackSize(gSavedSettings.getS32("CoroutineStackSize"));

    // Although initLoggingAndGetLastDuration() is the right place to mess with
    // setFatalFunction(), we can't query gSavedSettings until after
    // initConfiguration().
    S32 rc(gSavedSettings.getS32("QAModeTermCode"));
    if (rc >= 0)
    {
        // QAModeTermCode set, terminate with that rc on LL_ERRS. Use
        // _exit() rather than exit() because normal cleanup depends too
        // much on successful startup!
        LLError::setFatalFunction([rc](const std::string&){ _exit(rc); });
    }

    // <FS:Ansariel> Get rid of unused LLAllocator
    //mAlloc.setProfilingEnabled(gSavedSettings.getBOOL("MemProfiling"));

    // Initialize the non-LLCurl libcurl library.  Should be called
    // before consumers (LLTextureFetch).
    mAppCoreHttp.init();

    LL_INFOS("InitInfo") << "LLCore::Http initialized." << LL_ENDL ;

    LLMachineID::init();

    {
        if (gSavedSettings.getBOOL("QAModeMetrics"))
        {
            app_metrics_qa_mode = true;
            app_metrics_interval = METRICS_INTERVAL_QA;
        }
        LLViewerAssetStatsFF::init();
    }

    initThreads();
    LL_INFOS("InitInfo") << "Threads initialized." << LL_ENDL ;

    // Initialize settings early so that the defaults for ignorable dialogs are
    // picked up and then correctly re-saved after launching the updater (STORM-1268).
    LLUI::settings_map_t settings_map;
    settings_map["config"] = &gSavedSettings;
    settings_map["ignores"] = &gWarningSettings;
    settings_map["floater"] = &gSavedSettings; // *TODO: New settings file
    settings_map["account"] = &gSavedPerAccountSettings;

    // <FS:Ansariel> Optional legacy notification well
    gSavedSettings.setBOOL("FSInternalLegacyNotificationWell", gSavedSettings.getBOOL("FSLegacyNotificationWell"));

    LLUI::initParamSingleton(settings_map,
        LLUIImageList::getInstance(),
        ui_audio_callback,
        deferred_ui_audio_callback);
    LL_INFOS("InitInfo") << "UI initialized." << LL_ENDL ;

    // NOW LLUI::getLanguage() should work. gDirUtilp must know the language
    // for this session ASAP so all the file-loading commands that follow,
    // that use findSkinnedFilenames(), will include the localized files.
// [SL:KB] - Patch: Viewer-Skins | Checked: 2012-12-26 (Catznip-3.4)
    gDirUtilp->setSkinFolder(gDirUtilp->getSkinFolder(), gDirUtilp->getSkinThemeFolder(),LLUI::getLanguage());
// [/SL:KB]
//  gDirUtilp->setSkinFolder(gDirUtilp->getSkinFolder(), LLUI::getLanguage());

    // Setup LLTrans after LLUI::initClass has been called.
    initStrings();

    // <FS:Ansariel> Moved down here translation system has been initialized
    // initialize LLWearableType translation bridge.
    // Will immediately use LLTranslationBridge to init LLWearableDictionary
    LLTranslationBridge::ptr_t trans = std::make_shared<LLUITranslationBridge>();
    LLWearableType::initParamSingleton(trans);
    LLSettingsType::initParamSingleton(trans);
    // </FS:Ansariel>

    // Setup notifications after LLUI::initClass() has been called.
    LLNotifications::instance();
    LL_INFOS("InitInfo") << "Notifications initialized." << LL_ENDL ;

    //////////////////////////////////////////////////////////////////////////////
    //////////////////////////////////////////////////////////////////////////////
    //////////////////////////////////////////////////////////////////////////////
    //////////////////////////////////////////////////////////////////////////////
    // *FIX: The following code isn't grouped into functions yet.

    //
    // Various introspection concerning the libs we're using - particularly
    // the libs involved in getting to a full login screen.
    //
    LL_INFOS("InitInfo") << "J2C Engine is: " << LLImageJ2C::getEngineInfo() << LL_ENDL;
    LL_INFOS("InitInfo") << "libcurl version is: " << LLCore::LLHttp::getCURLVersion() << LL_ENDL;

    /////////////////////////////////////////////////
    // OS-specific login dialogs
    /////////////////////////////////////////////////

    //test_cached_control();

    // track number of times that app has run
    mNumSessions = gSavedSettings.getS32("NumSessions");
    mNumSessions++;
    gSavedSettings.setS32("NumSessions", mNumSessions);

    // LLKeyboard relies on LLUI to know what some accelerator keys are called.
    LLKeyboard::setStringTranslatorFunc( LLTrans::getKeyboardString );

    // Provide the text fields with callbacks for opening Urls
    LLUrlAction::setOpenURLCallback(boost::bind(&LLWeb::loadURL, _1, LLStringUtil::null, LLStringUtil::null));
    LLUrlAction::setOpenURLInternalCallback(boost::bind(&LLWeb::loadURLInternal, _1, LLStringUtil::null, LLStringUtil::null, false));
    LLUrlAction::setOpenURLExternalCallback(boost::bind(&LLWeb::loadURLExternal, _1, true, LLStringUtil::null));
    LLUrlAction::setExecuteSLURLCallback(&LLURLDispatcher::dispatchFromTextEditor);

    // Let code in llui access the viewer help floater
    LLUI::getInstance()->mHelpImpl = LLViewerHelp::getInstance();

    LL_INFOS("InitInfo") << "UI initialization is done." << LL_ENDL ;

    // Load translations for tooltips
    LLFloater::initClass();
    LLUrlFloaterDispatchHandler::registerInDispatcher();

    /////////////////////////////////////////////////

    LLToolMgr::getInstance(); // Initialize tool manager if not already instantiated

    // <FS:ND/> Contruct singleton early.
    // Otherwise it will get constructed inside the texture decode thread and this will lead to deadlocks:
    // - Let "Thread I" be the image decode threat that causes the creation of FSAssetBlack.
    // - Thread I holds a lock to a mutex the mainthread is sleeping on.
    // - Thread I will defer the singleton creation to the mainthread, which will cause Thread I to sleep on a mutex till the mainthread is done creating the object.
    // - The mainthread can never wake up and create the object due do it sleeping on something Tread I must release.
    // - Thread I can never wake up and release the mutex as the mainthread can never wake up and wake thread I again.
    FSAssetBlacklist::getInstance();

    LLViewerFloaterReg::registerFloaters();

    /////////////////////////////////////////////////
    //
    // Load settings files
    //
    //
    LLGroupMgr::parseRoleActions("role_actions.xml");

    LLAgent::parseTeleportMessages("teleport_strings.xml");

    // load MIME type -> media impl mappings
    std::string mime_types_name;
#if LL_DARWIN
    mime_types_name = "mime_types_mac.xml";
#elif LL_LINUX
    mime_types_name = "mime_types_linux.xml";
#else
    mime_types_name = "mime_types.xml";
#endif
    LLMIMETypes::parseMIMETypes( mime_types_name );

    // Copy settings to globals. *TODO: Remove or move to appropriage class initializers
    settings_to_globals();
    // Setup settings listeners
    settings_setup_listeners();
    // Modify settings based on system configuration and compile options
    settings_modify();

    // Find partition serial number (Windows) or hardware serial (Mac)
    mSerialNumber = generateSerialNumber();

    // do any necessary set-up for accepting incoming SLURLs from apps
    initSLURLHandler();

    if(false == initHardwareTest())
    {
        // Early out from user choice.
        return false;
    }
    LL_INFOS("InitInfo") << "Hardware test initialization done." << LL_ENDL ;

    // Prepare for out-of-memory situations, during which we will crash on
    // purpose and save a dump.
#if LL_WINDOWS && LL_RELEASE_FOR_DOWNLOAD && LL_USE_SMARTHEAP
    MemSetErrorHandler(first_mem_error_handler);
#endif // LL_WINDOWS && LL_RELEASE_FOR_DOWNLOAD && LL_USE_SMARTHEAP

    // *Note: this is where gViewerStats used to be created.

    if (!initCache())
    {
        LL_WARNS("InitInfo") << "Failed to init cache" << LL_ENDL;
        std::ostringstream msg;
        msg << LLTrans::getString("MBUnableToAccessFile");
        OSMessageBox(msg.str(),LLStringUtil::null,OSMB_OK);
        return 0;
    }
    LL_INFOS("InitInfo") << "Cache initialization is done." << LL_ENDL ;

    // Initialize event recorder
    LLViewerEventRecorder::createInstance();

    //
    // Initialize the window
    //
    gGLActive = true;
    initWindow();
    LL_INFOS("InitInfo") << "Window is initialized." << LL_ENDL ;
    // <FS:Beq> allow detected hardware to be overridden.
    gGLManager.mVRAMDetected = gGLManager.mVRAM;
    LL_INFOS("AppInit") << "VRAM detected: " << gGLManager.mVRAMDetected << LL_ENDL;
    overrideDetectedHardware(); 
    // </FS:Beq> 


    // writeSystemInfo can be called after window is initialized (gViewerWindow non-null)
    writeSystemInfo();

    // initWindow also initializes the Feature List, so now we can initialize this global.
    LLCubeMap::sUseCubeMaps = LLFeatureManager::getInstance()->isFeatureAvailable("RenderCubeMap");

    // call all self-registered classes
    LLInitClassList::instance().fireCallbacks();

    LLFolderViewItem::initClass(); // SJB: Needs to happen after initWindow(), not sure why but related to fonts

    gGLManager.getGLInfo(gDebugInfo);
    gGLManager.printGLInfoString();

    // If we don't have the right GL requirements, exit.
    if (!gGLManager.mHasRequirements)
    {
        // already handled with a MBVideoDrvErr
        return 0;
    }

    // Without SSE2 support we will crash almost immediately, warn here.
    if (!gSysCPU.hasSSE2())
    {
        // can't use an alert here since we're exiting and
        // all hell breaks lose.
        OSMessageBox(
            LLNotifications::instance().getGlobalString("UnsupportedCPUSSE2"),
            LLStringUtil::null,
            OSMB_OK);
        return 0;
    }

    // alert the user if they are using unsupported hardware
    if(gSavedSettings.getBOOL("FSUseLegacyUnsupportedHardwareChecks") && !gSavedSettings.getBOOL("AlertedUnsupportedHardware"))
    {
        bool unsupported = false;
        LLSD args;
        std::string minSpecs;

        // get cpu data from xml
        std::stringstream minCPUString(LLNotifications::instance().getGlobalString("UnsupportedCPUAmount"));
        S32 minCPU = 0;
        minCPUString >> minCPU;

        // get RAM data from XML
        std::stringstream minRAMString(LLNotifications::instance().getGlobalString("UnsupportedRAMAmount"));
        U64Bytes minRAM;
        minRAMString >> minRAM;

        if(!LLFeatureManager::getInstance()->isGPUSupported() && LLFeatureManager::getInstance()->getGPUClass() != GPU_CLASS_UNKNOWN)
        {
            minSpecs += LLNotifications::instance().getGlobalString("UnsupportedGPU");
            minSpecs += "\n";
            unsupported = true;
        }
        if(gSysCPU.getMHz() < minCPU)
        {
            minSpecs += LLNotifications::instance().getGlobalString("UnsupportedCPU");
            minSpecs += "\n";
            unsupported = true;
        }
        if(gSysMemory.getPhysicalMemoryKB() < minRAM)
        {
            minSpecs += LLNotifications::instance().getGlobalString("UnsupportedRAM");
            minSpecs += "\n";
            unsupported = true;
        }

        if (LLFeatureManager::getInstance()->getGPUClass() == GPU_CLASS_UNKNOWN)
        {
            LLNotificationsUtil::add("UnknownGPU");
        }

        if(unsupported)
        {
            if(!gSavedSettings.controlExists("WarnUnsupportedHardware")
                || gSavedSettings.getBOOL("WarnUnsupportedHardware"))
            {
                args["MINSPECS"] = minSpecs;
                LLNotificationsUtil::add("UnsupportedHardware", args );
            }

        }
    }

#if LL_WINDOWS && ADDRESS_SIZE == 64
    if (gGLManager.mIsIntel)
    {
        // Check intel driver's version
        // Ex: "3.1.0 - Build 8.15.10.2559";
        std::string version = ll_safe_string((const char *)glGetString(GL_VERSION));

        const boost::regex is_intel_string("[0-9].[0-9].[0-9] - Build [0-9]{1,2}.[0-9]{2}.[0-9]{2}.[0-9]{4}");

        if (boost::regex_search(version, is_intel_string))
        {
            // Valid string, extract driver version
            std::size_t found = version.find("Build ");
            std::string driver = version.substr(found + 6);
            S32 v1, v2, v3, v4;
            S32 count = sscanf(driver.c_str(), "%d.%d.%d.%d", &v1, &v2, &v3, &v4);
            if (count > 0 && v1 <= 10)
            {
                LL_INFOS("AppInit") << "Detected obsolete intel driver: " << driver << LL_ENDL;

                if (!gViewerWindow->getInitAlert().empty() // graphic initialization crashed on last run
                    || LLVersionInfo::getInstance()->getChannelAndVersion() != gLastRunVersion // viewer was updated
                    || mNumSessions % 20 == 0 //periodically remind user to update driver
                    )
                {
                    LLUIString details = LLNotifications::instance().getGlobalString("UnsupportedIntelDriver");
                    std::string gpu_name = ll_safe_string((const char *)glGetString(GL_RENDERER));
                    LL_INFOS("AppInit") << "Notifying user about obsolete intel driver for " << gpu_name << LL_ENDL;
                    details.setArg("[VERSION]", driver);
                    details.setArg("[GPUNAME]", gpu_name);
                    S32 button = OSMessageBox(details.getString(),
                        LLStringUtil::null,
                        OSMB_YESNO);
                    if (OSBTN_YES == button && gViewerWindow)
                    {
                        std::string url = LLWeb::escapeURL(LLTrans::getString("IntelDriverPage"));
                        if (gViewerWindow->getWindow())
                        {
                            gViewerWindow->getWindow()->spawnWebBrowser(url, false);
                        }
                    }
                }
            }
        }
    }
#endif

    // Obsolete? mExpectedGLVersion is always zero
#if LL_WINDOWS
    if (gGLManager.mGLVersion < LLFeatureManager::getInstance()->getExpectedGLVersion())
    {
        std::string url;
        if (gGLManager.mIsIntel)
        {
            url = LLTrans::getString("IntelDriverPage");
        }
        else if (gGLManager.mIsNVIDIA)
        {
            url = LLTrans::getString("NvidiaDriverPage");
        }
        else if (gGLManager.mIsAMD)
        {
            url = LLTrans::getString("AMDDriverPage");
        }

        if (!url.empty())
        {
            LLNotificationsUtil::add("OldGPUDriver", LLSD().with("URL", url));
        }
    }
#endif


    // save the graphics card
    gDebugInfo["GraphicsCard"] = LLFeatureManager::getInstance()->getGPUString();

    // Save the current version to the prefs file
    gSavedSettings.setString("LastRunVersion",
                             LLVersionInfo::instance().getChannelAndVersion());

    gSimLastTime = gRenderStartTime.getElapsedTimeF32();
    gSimFrames = (F32)gFrameCount;

    if (gSavedSettings.getBOOL("JoystickEnabled"))
    {
        LLViewerJoystick::getInstance()->init(false);
    }

    try {
        initializeSecHandler();
    }
    catch (LLProtectedDataException& ex)
    {
        // <FS:Ansariel> Write exception message to log
      LL_WARNS() << "Error initializing SecHandlers: " << ex.what() << LL_ENDL;
      LLNotificationsUtil::add("CorruptedProtectedDataStore");
    }

    gGLActive = false;

    // <FS:Ansariel> Disable updater
//#if LL_RELEASE_FOR_DOWNLOAD
//    // Skip updater if this is a non-interactive instance
//    if (!gSavedSettings.getBOOL("CmdLineSkipUpdater") && !gNonInteractive)
//    {
//        LLProcess::Params updater;
//        updater.desc = "updater process";
//        // Because it's the updater, it MUST persist beyond the lifespan of the
//        // viewer itself.
//        updater.autokill = false;
//        std::string updater_file;
//#if LL_WINDOWS
//        updater_file = "SLVersionChecker.exe";
//        updater.executable = gDirUtilp->getExpandedFilename(LL_PATH_EXECUTABLE, updater_file);
//#elif LL_DARWIN
//        updater_file = "SLVersionChecker";
//        updater.executable = gDirUtilp->add(gDirUtilp->getAppRODataDir(), "updater", updater_file);
//#else
//        updater_file = "SLVersionChecker";
//        updater.executable = gDirUtilp->getExpandedFilename(LL_PATH_EXECUTABLE, updater_file);
//#endif
//        // add LEAP mode command-line argument to whichever of these we selected
//        updater.args.add("leap");
//        // UpdaterServiceSettings
//        if (gSavedSettings.getBOOL("FirstLoginThisInstall"))
//        {
//            // Befor first login, treat this as 'manual' updates,
//            // updater won't install anything, but required updates
//            updater.args.add("0");
//        }
//        else
//        {
//            updater.args.add(stringize(gSavedSettings.getU32("UpdaterServiceSetting")));
//        }
//        // channel
//        updater.args.add(LLVersionInfo::instance().getChannel());
//        // testok
//        updater.args.add(stringize(gSavedSettings.getBOOL("UpdaterWillingToTest")));
//        // ForceAddressSize
//        updater.args.add(stringize(gSavedSettings.getU32("ForceAddressSize")));
//
//        try
//        {
//            // Run the updater. An exception from launching the updater should bother us.
//            LLLeap::create(updater, true);
//            mUpdaterNotFound = false;
//        }
//        catch (...)
//        {
//            LLUIString details = LLNotifications::instance().getGlobalString("LLLeapUpdaterFailure");
//            details.setArg("[UPDATER_APP]", updater_file);
//            OSMessageBox(
//                details.getString(),
//                LLStringUtil::null,
//                OSMB_OK);
//            mUpdaterNotFound = true;
//        }
//    }
//    else
//    {
//        LL_WARNS("InitInfo") << "Skipping updater check." << LL_ENDL;
//    }
//#endif //LL_RELEASE_FOR_DOWNLOAD
//
//    {
//        // Iterate over --leap command-line options. But this is a bit tricky: if
//        // there's only one, it won't be an array at all.
//        LLSD LeapCommand(gSavedSettings.getLLSD("LeapCommand"));
//        LL_DEBUGS("InitInfo") << "LeapCommand: " << LeapCommand << LL_ENDL;
//        if (LeapCommand.isDefined() && !LeapCommand.isArray())
//        {
//            // If LeapCommand is actually a scalar value, make an array of it.
//            // Have to do it in two steps because LeapCommand.append(LeapCommand)
//            // trashes content! :-P
//            LLSD item(LeapCommand);
//            LeapCommand.append(item);
//        }
//        for (const auto& leap : llsd::inArray(LeapCommand))
//        {
//            LL_INFOS("InitInfo") << "processing --leap \"" << leap << '"' << LL_ENDL;
//            // We don't have any better description of this plugin than the
//            // user-specified command line. Passing "" causes LLLeap to derive a
//            // description from the command line itself.
//            // Suppress LLLeap::Error exception: trust LLLeap's own logging. We
//            // don't consider any one --leap command mission-critical, so if one
//            // fails, log it, shrug and carry on.
//            LLLeap::create("", leap, false); // exception=false
//        }
//    }
//
//    if (gSavedSettings.getBOOL("QAMode") && gSavedSettings.getS32("QAModeEventHostPort") > 0)
//    {
//        LL_WARNS("InitInfo") << "QAModeEventHostPort DEPRECATED: "
//                             << "lleventhost no longer supported as a dynamic library"
//                             << LL_ENDL;
//    }
    // </FS:Ansariel>

    LLTextUtil::TextHelpers::iconCallbackCreationFunction = create_text_segment_icon_from_url_match;

    //EXT-7013 - On windows for some locale (Japanese) standard
    //datetime formatting functions didn't support some parameters such as "weekday".
    //Names for days and months localized in xml are also useful for Polish locale(STORM-107).
    std::string language = gSavedSettings.getString("Language");
    if(language == "ja" || language == "pl")
    {
        LLStringOps::setupWeekDaysNames(LLTrans::getString("dateTimeWeekdaysNames"));
        LLStringOps::setupWeekDaysShortNames(LLTrans::getString("dateTimeWeekdaysShortNames"));
        LLStringOps::setupMonthNames(LLTrans::getString("dateTimeMonthNames"));
        LLStringOps::setupMonthShortNames(LLTrans::getString("dateTimeMonthShortNames"));
        LLStringOps::setupDayFormat(LLTrans::getString("dateTimeDayFormat"));

        LLStringOps::sAM = LLTrans::getString("dateTimeAM");
        LLStringOps::sPM = LLTrans::getString("dateTimePM");
    }

    LLAgentLanguage::init();

    /// Tell the Coprocedure manager how to discover and store the pool sizes
    // what I wanted
    LLCoprocedureManager::getInstance()->setPropertyMethods(
        boost::bind(&LLControlGroup::getU32, boost::ref(gSavedSettings), _1),
        boost::bind(&LLControlGroup::declareU32, boost::ref(gSavedSettings), _1, _2, _3, LLControlVariable::PERSIST_ALWAYS));

    // initializing the settings sanity checker
    SanityCheck::instance().init();

    // <FS:Ansariel> Init debug rects
    LLView::sDebugRects = gSavedSettings.getBOOL("DebugViews");

    // TODO: consider moving proxy initialization here or LLCopocedureManager after proxy initialization, may be implement
    // some other protection to make sure we don't use network before initializng proxy

    /*----------------------------------------------------------------------*/
    // nat 2016-06-29 moved the following here from the former mainLoop().
    mMainloopTimeout = new LLWatchdogTimeout();

    // Create IO Pump to use for HTTP Requests.
    gServicePump = new LLPumpIO(gAPRPoolp);

    // Note: this is where gLocalSpeakerMgr and gActiveSpeakerMgr used to be instantiated.

    LLVoiceChannel::initClass();
    LLVoiceClient::initParamSingleton(gServicePump);
    // <FS:Ansariel> [FS communication UI]
    // LLVoiceChannel::setCurrentVoiceChannelChangedCallback(boost::bind(&LLFloaterIMContainer::onCurrentChannelChanged, _1), true);
    LLVoiceChannel::setCurrentVoiceChannelChangedCallback( boost::bind( &FSFloaterVoiceControls::sOnCurrentChannelChanged, _1 ), true );
    // </FS:Ansariel> [FS communication UI]

    joystick = LLViewerJoystick::getInstance();
    joystick->setNeedsReset(true);
    /*----------------------------------------------------------------------*/
    // Load User's bindings
    loadKeyBindings();

    //LLSimpleton creations
    LLEnvironment::createInstance();
    LLWorld::createInstance();
    LLSelectMgr::createInstance();
    LLViewerCamera::createInstance();
    LL::GLTFSceneManager::createInstance();


#if LL_WINDOWS
    if (!mSecondInstance)
    {
        gDirUtilp->deleteDirAndContents(gDirUtilp->getDumpLogsDirPath());
    }
#endif

    return true;
}

// <FS:Beq> allow detected hardware to be overridden.
void LLAppViewer::overrideDetectedHardware()
{
    // Override the VRAM Detection if FSOverrideVRAMDetection is set.
    if ( gSavedSettings.getBOOL("FSOverrideVRAMDetection") )
    {
        S32 forced_video_memory = gSavedSettings.getS32("FSForcedVideoMemory");
        // Note: 0 is allowed here, some systems detect VRAM as zero so override should support emulating them.
        LL_INFOS("AppInit") << "Overriding VRAM to " << forced_video_memory*1024 << " MB" << LL_ENDL;
        gGLManager.mVRAM = forced_video_memory*1024;
    }
}
// </FS:Beq>

void LLAppViewer::initMaxHeapSize()
{
    //set the max heap size.
    //here is some info regarding to the max heap size:
    //------------------------------------------------------------------------------------------
    // OS       | setting | SL address bits | max manageable memory space | max heap size
    // Win 32   | default | 32-bit          | 2GB                         | < 1.7GB
    // Win 32   | /3G     | 32-bit          | 3GB                         | < 1.7GB or 2.7GB
    //Linux 32  | default | 32-bit          | 3GB                         | < 2.7GB
    //Linux 32  |HUGEMEM  | 32-bit          | 4GB                         | < 3.7GB
    //64-bit OS |default  | 32-bit          | 4GB                         | < 3.7GB
    //64-bit OS |default  | 64-bit          | N/A (> 4GB)                 | N/A (> 4GB)
    //------------------------------------------------------------------------------------------
    //currently SL is built under 32-bit setting, we set its max heap size no more than 1.6 GB.

 #ifndef LL_X86_64
    F32Gigabytes max_heap_size_gb = (F32Gigabytes)gSavedSettings.getF32("MaxHeapSize") ;
#else
    F32Gigabytes max_heap_size_gb = (F32Gigabytes)gSavedSettings.getF32("MaxHeapSize64");
#endif

    LLMemory::initMaxHeapSizeGB(max_heap_size_gb);
}


// externally visible timers
LLTrace::BlockTimerStatHandle FTM_FRAME("Frame");

bool LLAppViewer::frame()
{
    bool ret = false;

    if (gSimulateMemLeak)
    {
        try
        {
            ret = doFrame();
        }
        catch (const LLContinueError&)
        {
            LOG_UNHANDLED_EXCEPTION("");
        }
        catch (std::bad_alloc&)
        {
            LLMemory::logMemoryInfo(true);
            LLFloaterMemLeak* mem_leak_instance = LLFloaterReg::findTypedInstance<LLFloaterMemLeak>("mem_leaking");
            if (mem_leak_instance)
            {
                mem_leak_instance->stop();
            }
            LL_WARNS() << "Bad memory allocation in LLAppViewer::frame()!" << LL_ENDL;
        }
    }
    else
    {
        try
        {
            ret = doFrame();
        }
        catch (const LLContinueError&)
        {
            LOG_UNHANDLED_EXCEPTION("");
        }
    }

    return ret;
}

bool LLAppViewer::doFrame()
{
    LL_RECORD_BLOCK_TIME(FTM_FRAME);
    {
    // and now adjust the visuals from previous frame.
    if(LLPerfStats::tunables.userAutoTuneEnabled && LLPerfStats::tunables.tuningFlag != LLPerfStats::Tunables::Nothing)
    {
        LLPerfStats::tunables.applyUpdates();
    }

    LLPerfStats::RecordSceneTime T (LLPerfStats::StatType_t::RENDER_FRAME);
    if (!LLWorld::instanceExists())
    {
        LLWorld::createInstance();
    }

    LLEventPump& mainloop(LLEventPumps::instance().obtain("mainloop"));
    LLSD newFrame;
    LLTimer frameTimer; // <FS:Beq/> relocated - <FS:Ansariel> FIRE-22297: FPS limiter not working properly on Mac/Linux
    {
        LLPerfStats::RecordSceneTime T (LLPerfStats::StatType_t::RENDER_IDLE); // perf stats
// <FS:Beq> profiling enablement.
// This ifdef is optional but better to avoid even low overhead code in main loop where not needed.
#ifdef TRACY_ENABLE
        static bool one_time{false};
        static LLCachedControl<bool> defer_profiling(gSavedSettings, "DeferProfilingUntilConnected");
        if( !one_time && (gFrameCount % 10 == 0) )
        {

            // LL_INFOS() << "Profiler active: " <<  (LLProfiler::active?"True":"False") << LL_ENDL;
            // LL_INFOS() << "deferred_profiling: " <<  (defer_profiling?"True":"False") << LL_ENDL;
            // LL_INFOS() << "connected: " <<  (LL_PROFILE_IS_CONNECTED?"True":"False") << LL_ENDL;

            if( ( !LLProfiler::active ) && ( defer_profiling && LL_PROFILE_IS_CONNECTED ) )
            {
                LLProfiler::active = true;
                gSavedSettings.setBOOL( "ProfilingActive", LLProfiler::active );
                one_time=true; // prevent reset race if we disable manually.
                LL_INFOS() << "Profiler or collector connected" << LL_ENDL;
            }
            if( !defer_profiling )
            {
                // no point in checking if we are not waiting.
                // TODO(Beq): At the moment we have only two options
                // 1) start capturing immediately
                // 2) start capturing only when a profiler is connected
                // Ideally we could have another flag to control profiling at start
                // this would then allow a fully manual enablement.
                one_time = true;
                LL_INFOS() << "Manual profiling control selected" << LL_ENDL;
            }
        }
#endif
// </FS:Beq>
        nd::etw::logFrame(); // <FS:ND> Write the start of each frame. Even if our Provider (Firestorm) would be enabled, this has only light impact. Does nothing on OSX and Linux.
        {
            LL_PROFILE_ZONE_NAMED_CATEGORY_APP("df LLTrace");
            if (LLFloaterReg::instanceVisible("block_timers"))
            {
                LLTrace::BlockTimer::processTimes();
            }

            LLTrace::get_frame_recording().nextPeriod();
            LLTrace::BlockTimer::logStats();
        }

        LLTrace::get_thread_recorder()->pullFromChildren();

        //clear call stack records
        LL_CLEAR_CALLSTACKS();
    }
    {
        {
            LLPerfStats::RecordSceneTime T(LLPerfStats::StatType_t::RENDER_IDLE); // ensure we have the entire top scope of frame covered (input event and coro)
            LL_PROFILE_ZONE_NAMED_CATEGORY_APP("df processMiscNativeEvents");
            pingMainloopTimeout("Main:MiscNativeWindowEvents");

            if (gViewerWindow)
            {
                LL_PROFILE_ZONE_NAMED_CATEGORY_APP("System Messages");
                gViewerWindow->getWindow()->processMiscNativeEvents();
            }

            {
                LL_PROFILE_ZONE_NAMED_CATEGORY_APP("df gatherInput")
                pingMainloopTimeout("Main:GatherInput");
            }

            if (gViewerWindow)
            {
                LL_PROFILE_ZONE_NAMED_CATEGORY_APP("System Messages");
                if (!restoreErrorTrap())
                {
                    LL_WARNS() << " Someone took over my signal/exception handler (post messagehandling)!" << LL_ENDL;
                }

                gViewerWindow->getWindow()->gatherInput();
            }

            //memory leaking simulation
            if (gSimulateMemLeak)
            {
                LLFloaterMemLeak* mem_leak_instance =
                    LLFloaterReg::findTypedInstance<LLFloaterMemLeak>("mem_leaking");
                if (mem_leak_instance)
                {
                    mem_leak_instance->idle();
                }
            }

            {
                LL_PROFILE_ZONE_NAMED_CATEGORY_APP("df mainloop")
                // canonical per-frame event
                mainloop.post(newFrame);
            }
            {
                LL_PROFILE_ZONE_NAMED_CATEGORY_APP("df suspend")
                // give listeners a chance to run
                llcoro::suspend();
                // if one of our coroutines threw an uncaught exception, rethrow it now
                LLCoros::instance().rethrow();
            }
        }

        if (!LLApp::isExiting())
        {
            pingMainloopTimeout("Main:JoystickKeyboard");

            // Scan keyboard for movement keys.  Command keys and typing
            // are handled by windows callbacks.  Don't do this until we're
            // done initializing.  JC
            if (gViewerWindow
                && (gHeadlessClient || gViewerWindow->getWindow()->getVisible())
                && gViewerWindow->getActive()
                && !gViewerWindow->getWindow()->getMinimized()
                && LLStartUp::getStartupState() == STATE_STARTED
                && (gHeadlessClient || !gViewerWindow->getShowProgress())
                && !gFocusMgr.focusLocked())
            {
                LLPerfStats::RecordSceneTime T (LLPerfStats::StatType_t::RENDER_IDLE);
                joystick->scanJoystick();
                gKeyboard->scanKeyboard();
                gViewerInput.scanMouse();
                // <FS:Ansariel> Chalice Yao's crouch toggle
                static LLCachedControl<bool> fsCrouchToggle(gSavedPerAccountSettings, "FSCrouchToggle");
                static LLCachedControl<bool> fsCrouchToggleStatus(gSavedPerAccountSettings, "FSCrouchToggleStatus");
                if (fsCrouchToggle && fsCrouchToggleStatus)
                {
                    gAgent.moveUp(-1);
                }
                // </FS:Ansariel>
            }

            // Update state based on messages, user input, object idle.
            {
                {
                    LL_PROFILE_ZONE_NAMED_CATEGORY_APP( "df pauseMainloopTimeout" )
                    pauseMainloopTimeout(); // *TODO: Remove. Messages shouldn't be stalling for 20+ seconds!
                }

                {
                    LLPerfStats::RecordSceneTime T (LLPerfStats::StatType_t::RENDER_IDLE);
                    LL_PROFILE_ZONE_NAMED_CATEGORY_APP("df idle");
                    idle();
                }

                {
                    LL_PROFILE_ZONE_NAMED_CATEGORY_APP( "df resumeMainloopTimeout" )
                    resumeMainloopTimeout();
                }
            }

            if (gDoDisconnect && (LLStartUp::getStartupState() == STATE_STARTED))
            {
                LL_PROFILE_ZONE_NAMED_CATEGORY_APP("Shutdown:SaveSnapshot");
                pauseMainloopTimeout();
                saveFinalSnapshot();

                if (LLVoiceClient::instanceExists())
                {
                    LLVoiceClient::getInstance()->terminate();
                }

                disconnectViewer();
                resumeMainloopTimeout();
            }

            // Render scene.
            // *TODO: Should we run display() even during gHeadlessClient?  DK 2011-02-18
            if (!LLApp::isExiting() && !gHeadlessClient && gViewerWindow)
            {
                LL_PROFILE_ZONE_NAMED_CATEGORY_APP("df Display");
                pingMainloopTimeout("Main:Display");
                gGLActive = true;

                display();

                {
                    LLPerfStats::RecordSceneTime T(LLPerfStats::StatType_t::RENDER_IDLE);
                    LL_PROFILE_ZONE_NAMED_CATEGORY_APP("df Snapshot");
                    pingMainloopTimeout("Main:Snapshot");
                    gPipeline.mReflectionMapManager.update();
                    LLFloaterSnapshot::update(); // take snapshots
                    LLFloaterSimpleSnapshot::update();
                    gGLActive = false;
                }

                if (LLViewerStatsRecorder::instanceExists())
                {
                    LLViewerStatsRecorder::instance().idle();
                }
            }
        }

        {
            LL_PROFILE_ZONE_NAMED_CATEGORY_APP( "df pauseMainloopTimeout2" )
            pingMainloopTimeout("Main:Sleep");

            pauseMainloopTimeout();
        }

        // Sleep and run background threads
        {
            //LL_RECORD_BLOCK_TIME(SLEEP2);
            LL_PROFILE_ZONE_WARN( "Sleep2" )

            // yield some time to the os based on command line option
            static LLCachedControl<S32> yield_time(gSavedSettings, "YieldTime", -1);
            if(yield_time >= 0)
            {
                LL_PROFILE_ZONE_NAMED_CATEGORY_APP("Yield");
                LL_PROFILE_ZONE_NUM( yield_time )
                ms_sleep(yield_time);
            }

            if (gNonInteractive)
            {
                S32 non_interactive_ms_sleep_time = 100;
                LLAppViewer::getTextureCache()->pause();
                ms_sleep(non_interactive_ms_sleep_time);
            }

            // yield cooperatively when not running as foreground window
            // and when not quiting (causes trouble at mac's cleanup stage)
            if (!LLApp::isExiting()
                && ((gViewerWindow && !gViewerWindow->getWindow()->getVisible())
                    || !gFocusMgr.getAppHasFocus()))
            {
                // Sleep if we're not rendering, or the window is minimized.
                static LLCachedControl<S32> s_background_yield_time(gSavedSettings, "BackgroundYieldTime", 40);
                // <FS:Ansariel> FIRE-32722: Make sure to idle if actually minimized
                //S32 milliseconds_to_sleep = llclamp((S32)s_background_yield_time, 0, 1000);
                S32 milliseconds_to_sleep = llclamp((S32)s_background_yield_time, (gViewerWindow && gViewerWindow->getWindow()->getMinimized()) ? 1 : 0, 1000);
                // </FS:Ansariel>
                // don't sleep when BackgroundYieldTime set to 0, since this will still yield to other threads
                // of equal priority on Windows
                if (milliseconds_to_sleep > 0)
                {
                    LLPerfStats::RecordSceneTime T ( LLPerfStats::StatType_t::RENDER_SLEEP );
                    ms_sleep(milliseconds_to_sleep);
                    // also pause worker threads during this wait period
                    LLAppViewer::getTextureCache()->pause();
                }
            }

            if (mRandomizeFramerate)
            {
                ms_sleep(rand() % 200);
            }

            if (mPeriodicSlowFrame
                && (gFrameCount % 10 == 0))
            {
                LL_INFOS() << "Periodic slow frame - sleeping 500 ms" << LL_ENDL;
                ms_sleep(500);
            }

            S32 total_work_pending = 0;
            S32 total_io_pending = 0;
            {
                S32 work_pending = 0;
                S32 io_pending = 0;
                F32 max_time = llmin(gFrameIntervalSeconds.value() *10.f, 1.f);
                // <FS:Beq> instrument image decodes
                {
                    LL_PROFILE_ZONE_NAMED_CATEGORY_APP("updateTextureThreads");
                work_pending += updateTextureThreads(max_time);
                }   // <FS:Beq/> instrument image decodes

                {
                    LL_PROFILE_ZONE_NAMED_CATEGORY_APP("LFS Thread");
                    io_pending += LLLFSThread::updateClass(1);
                }

                if (io_pending > 1000)
                {
                    ms_sleep(llmin(io_pending/100,100)); // give the lfs some time to catch up
                }

                total_work_pending += work_pending ;
                total_io_pending += io_pending ;

            }

            {
                LL_PROFILE_ZONE_NAMED_CATEGORY_APP( "df gMeshRepo" )
                gMeshRepo.update() ;
            }

            if(!total_work_pending) //pause texture fetching threads if nothing to process.
            {
                LL_PROFILE_ZONE_NAMED_CATEGORY_APP( "df getTextureCache" )
                LLAppViewer::getTextureCache()->pause();
                LLAppViewer::getTextureFetch()->pause();
            }
            if(!total_io_pending) //pause file threads if nothing to process.
            {
                LL_PROFILE_ZONE_NAMED_CATEGORY_APP( "df LLVFSThread" )
                LLLFSThread::sLocal->pause();
            }

            // <FS:Ansariel> FIRE-22297: FPS limiter not working properly on Mac/Linux
            static LLCachedControl<U32> max_fps(gSavedSettings, "FramePerSecondLimit");
            static LLCachedControl<bool> fsLimitFramerate(gSavedSettings, "FSLimitFramerate");
            if (fsLimitFramerate && LLStartUp::getStartupState() == STATE_STARTED && !gTeleportDisplay && !logoutRequestSent() && max_fps > F_APPROXIMATELY_ZERO)
            {
                // Sleep a while to limit frame rate.
                LLPerfStats::RecordSceneTime T ( LLPerfStats::StatType_t::RENDER_FPSLIMIT );
                F32 min_frame_time = 1.f / (F32)max_fps;
                S32 milliseconds_to_sleep = llclamp((S32)((min_frame_time - frameTimer.getElapsedTimeF64()) * 1000.f), 0, 1000);
                if (milliseconds_to_sleep > 0)
                {
                    LL_PROFILE_ZONE_NAMED_CATEGORY_APP("sleep2");
                    ms_sleep(milliseconds_to_sleep);
                }
            }
            frameTimer.reset();
            // </FS:Ansariel>
            {
                LL_PROFILE_ZONE_NAMED_CATEGORY_APP( "df resumeMainloopTimeout" )
                resumeMainloopTimeout();
            }
            pingMainloopTimeout("Main:End");
        }
    }

    if (LLApp::isExiting())
    {
        // Save snapshot for next time, if we made it through initialization
        if (STATE_STARTED == LLStartUp::getStartupState())
        {
            saveFinalSnapshot();
        }

        if (LLVoiceClient::instanceExists())
        {
            LLVoiceClient::getInstance()->terminate();
        }

        delete gServicePump;
        gServicePump = NULL;

        destroyMainloopTimeout();

        LL_INFOS() << "Exiting main_loop" << LL_ENDL;
    }
    }LLPerfStats::StatsRecorder::endFrame();
    LL_PROFILER_FRAME_END

    return ! LLApp::isRunning();
}

S32 LLAppViewer::updateTextureThreads(F32 max_time)
{
    size_t work_pending = 0;
    {
        LL_PROFILE_ZONE_NAMED_CATEGORY_APP("Texture Cache");
        work_pending += LLAppViewer::getTextureCache()->update(max_time); // unpauses the texture cache thread
    }
    {
        LL_PROFILE_ZONE_NAMED_CATEGORY_APP("Image Decode");
        work_pending += LLAppViewer::getImageDecodeThread()->update(max_time); // unpauses the image thread
    }
    {
        LL_PROFILE_ZONE_NAMED_CATEGORY_APP("Image Fetch");
        work_pending += LLAppViewer::getTextureFetch()->update(max_time); // unpauses the texture fetch thread
    }
    return static_cast<S32>(work_pending);
}

void LLAppViewer::flushLFSIO()
{
    S32 pending = LLLFSThread::updateClass(0);
    if (pending > 0)
    {
        LL_INFOS() << "Waiting for pending IO to finish: " << pending << LL_ENDL;
        while (1)
        {
            pending = LLLFSThread::updateClass(0);
            if (!pending)
            {
                break;
            }
            ms_sleep(100);
        }
    }
}

bool LLAppViewer::cleanup()
{
    LLAtmosphere::cleanupClass();

    //ditch LLVOAvatarSelf instance
    gAgentAvatarp = NULL;

    LLNotifications::instance().clear();

    // workaround for DEV-35406 crash on shutdown
    LLEventPumps::instance().reset(true);

    GrowlManager::destroyManager(); // <FS> Growl support

    //dump scene loading monitor results
    if (LLSceneMonitor::instanceExists())
    {
        if (!isSecondInstance())
        {
            std::string dump_path = gDirUtilp->getExpandedFilename(LL_PATH_LOGS, "scene_monitor_results.csv");
            LLSceneMonitor::instance().dumpToFile(dump_path);
        }
        LLSceneMonitor::deleteSingleton();
    }

    // There used to be an 'if (LLFastTimerView::sAnalyzePerformance)' block
    // here, completely redundant with the one that occurs later in this same
    // function. Presumably the duplication was due to an automated merge gone
    // bad. Not knowing which instance to prefer, we chose to retain the later
    // one because it happens just after mFastTimerLogThread is deleted. This
    // comment is in case we guessed wrong, so we can move it here instead.

#if LL_LINUX
    // remove any old breakpad minidump files from the log directory
    if (! isError())
    {
        std::string logdir = gDirUtilp->getExpandedFilename(LL_PATH_LOGS, "");
        gDirUtilp->deleteFilesInDir(logdir, "*-*-*-*-*.dmp");
    }
#endif

    // Kill off LLLeap objects. We can find them all because LLLeap is derived
    // from LLInstanceTracker.
    LLLeap::instance_snapshot().deleteAll();

    //flag all elements as needing to be destroyed immediately
    // to ensure shutdown order
    LLMortician::setZealous(true);

    // Give any remaining SLPlugin instances a chance to exit cleanly.
    LLPluginProcessParent::shutdown();

    disconnectViewer();
    LLViewerCamera::deleteSingleton();

    LL_INFOS() << "Viewer disconnected" << LL_ENDL;

    if (gKeyboard)
    {
        gKeyboard->resetKeys();
    }

    display_cleanup();

    release_start_screen(); // just in case

    LLError::logToFixedBuffer(NULL); // stop the fixed buffer recorder

    LL_INFOS() << "Cleaning Up" << LL_ENDL;

    // <FS:Zi> Backup Settings
    if(mSaveSettingsOnExit)
    {
    // </FS:Zi>
    // FIRE-4871: Save per-account settings earlier -- TS
    std::string per_account_settings_file = gSavedSettings.getString("PerAccountSettingsFile");
    if (per_account_settings_file.empty())
    {
        LL_INFOS() << "Not saving per-account settings; don't know the account name yet." << LL_ENDL;
    }
    // Only save per account settings if the previous login succeeded, otherwise
    // we might end up with a cleared out settings file in case a previous login
    // failed after loading per account settings. -Zi
    else if (!mSavePerAccountSettings)
    {
        LL_INFOS() << "Not saving per-account settings; last login was not successful." << LL_ENDL;
    }
    else
    {
        gSavedPerAccountSettings.saveToFile(per_account_settings_file, true);
        LL_INFOS() << "First time: Saved per-account settings to " <<
                per_account_settings_file << LL_ENDL;
    }
    gSavedSettings.saveToFile(gSavedSettings.getString("ClientSettingsFile"), true);
    // /FIRE-4871
    // <FS:Zi> Backup Settings
    }
    else
    {
        LL_INFOS() << "Not saving settings, to prevent settings restore failure." << LL_ENDL;
    }
    // </FS:Zi>

    // shut down mesh streamer
    gMeshRepo.shutdown();

    // <FS:ND> FIRE-8385 Crash on exit in Havok. It is hard to say why it happens, as we only have the binary Havok blob. This is a hack around it.
    // Due to the fact the process is going to die anyway, the OS will clean up any reources left by not calling quitSystem.
    // The OpenSim version does not use Havok, it is okay to call shutdown then.
#ifndef HAVOK_TPV
    // shut down Havok
    LLPhysicsExtensions::quitSystem();
#endif // </FS:ND>

    // <FS:ND> FIRE-20152; save avatar render settings during cleanup, not in the dtor of the static instance.
    // Otherwise the save will happen during crt termination when most of the viewers infrastructure is in a non deterministic state
    if( FSAvatarRenderPersistence::instanceExists() )
        FSAvatarRenderPersistence::getInstance()->deleteSingleton();
    // </FS:ND>

    // Must clean up texture references before viewer window is destroyed.
    if(LLHUDManager::instanceExists())
    {
        LLHUDManager::getInstance()->updateEffects();
        LLHUDObject::updateAll();
        LLHUDManager::getInstance()->cleanupEffects();
        LLHUDObject::cleanupHUDObjects();
        LL_INFOS() << "HUD Objects cleaned up" << LL_ENDL;
    }

    LLKeyframeDataCache::clear();

    // End TransferManager before deleting systems it depends on (Audio, AssetStorage)
#if 0 // this seems to get us stuck in an infinite loop...
    gTransferManager.cleanup();
#endif

    // Note: this is where gWorldMap used to be deleted.

    // Note: this is where gHUDManager used to be deleted.
    if(LLHUDManager::instanceExists())
    {
        LLHUDManager::getInstance()->shutdownClass();
    }

    delete gAssetStorage;
    gAssetStorage = NULL;

    LLPolyMesh::freeAllMeshes();

    LLStartUp::cleanupNameCache();

    // Note: this is where gLocalSpeakerMgr and gActiveSpeakerMgr used to be deleted.

    if (LLWorldMap::instanceExists())
    {
        LLWorldMap::getInstance()->reset(); // release any images
    }

    LLCalc::cleanUp();

    LL_INFOS() << "Global stuff deleted" << LL_ENDL;

    if (gAudiop)
    {
        LL_INFOS() << "Shutting down audio" << LL_ENDL;

        // be sure to stop the internet stream cleanly BEFORE destroying the interface to stop it.
        gAudiop->stopInternetStream();
        // shut down the streaming audio sub-subsystem first, in case it relies on not outliving the general audio subsystem.
        // <FS> FMOD fixes
        // LLStreamingAudioInterface *sai = gAudiop->getStreamingAudioImpl();
        // delete sai;
        // gAudiop->setStreamingAudioImpl(NULL);

        // shut down the audio subsystem
        gAudiop->shutdown();

        delete gAudiop;
        gAudiop = NULL;
    }

    // Note: this is where LLFeatureManager::getInstance()-> used to be deleted.

    // Patch up settings for next time
    // Must do this before we delete the viewer window,
    // such that we can suck rectangle information out of
    // it.
    cleanupSavedSettings();
    LL_INFOS() << "Settings patched up" << LL_ENDL;

    // delete some of the files left around in the cache.
    removeCacheFiles("*.wav");
    removeCacheFiles("*.tmp");
    removeCacheFiles("*.lso");
    removeCacheFiles("*.out");
    // <FS:Ansariel> Sound cache
    //removeCacheFiles("*.dsf");
    if (!gSavedSettings.getBOOL("FSKeepUnpackedCacheFiles"))
    {
        gDirUtilp->deleteFilesInDir(gDirUtilp->getExpandedFilename(LL_PATH_FS_SOUND_CACHE, ""), "*.dsf");
    }
    // </FS:Ansariel>
    removeCacheFiles("*.bodypart");
    removeCacheFiles("*.clothing");

    LL_INFOS() << "Cache files removed" << LL_ENDL;

    LL_INFOS() << "Shutting down Views" << LL_ENDL;

    // Destroy the UI
    if( gViewerWindow)
        gViewerWindow->shutdownViews();

    LL_INFOS() << "Cleaning up Inventory" << LL_ENDL;

    // Cleanup Inventory after the UI since it will delete any remaining observers
    // (Deleted observers should have already removed themselves)
    gInventory.cleanupInventory();

    LLCoros::getInstance()->printActiveCoroutines();

    LL_INFOS() << "Cleaning up Selections" << LL_ENDL;

    // Clean up selection managers after UI is destroyed, as UI may be observing them.
    // Clean up before GL is shut down because we might be holding on to objects with texture references
    LLSelectMgr::cleanupGlobals();

    LL_INFOS() << "Shutting down OpenGL" << LL_ENDL;

    // Shut down OpenGL
    if( gViewerWindow)
    {
        gViewerWindow->shutdownGL();

        // Destroy window, and make sure we're not fullscreen
        // This may generate window reshape and activation events.
        // Therefore must do this before destroying the message system.
        delete gViewerWindow;
        gViewerWindow = NULL;
        LL_INFOS() << "ViewerWindow deleted" << LL_ENDL;
    }

    LLSplashScreen::show();
    LLSplashScreen::update(LLTrans::getString("ShuttingDown"));

    LL_INFOS() << "Cleaning up Keyboard & Joystick" << LL_ENDL;

    // viewer UI relies on keyboard so keep it aound until viewer UI isa gone
    delete gKeyboard;
    gKeyboard = NULL;

    if (LLViewerJoystick::instanceExists())
    {
        // Turn off Space Navigator and similar devices
        LLViewerJoystick::getInstance()->terminate();
    }

    LL_INFOS() << "Cleaning up Objects" << LL_ENDL;

    LLViewerObject::cleanupVOClasses();

    SUBSYSTEM_CLEANUP(LLAvatarAppearance);

    SUBSYSTEM_CLEANUP(LLPostProcess);

    LLTracker::cleanupInstance();

    // *FIX: This is handled in LLAppViewerWin32::cleanup().
    // I'm keeping the comment to remember its order in cleanup,
    // in case of unforseen dependency.
    //#if LL_WINDOWS
    //  gDXHardware.cleanup();
    //#endif // LL_WINDOWS

    LLVolumeMgr* volume_manager = LLPrimitive::getVolumeManager();
    if (!volume_manager->cleanup())
    {
        LL_WARNS() << "Remaining references in the volume manager!" << LL_ENDL;
    }
    LLPrimitive::cleanupVolumeManager();

    LL_INFOS() << "Additional Cleanup..." << LL_ENDL;

    LLViewerParcelMgr::cleanupGlobals();

    // *Note: this is where gViewerStats used to be deleted.

    //end_messaging_system();

    LLPrimitive::cleanupVolumeManager();
    SUBSYSTEM_CLEANUP(LLWorldMapView);
    SUBSYSTEM_CLEANUP(LLFolderViewItem);

    LL_INFOS() << "Saving Data" << LL_ENDL;

    // Store the time of our current logoff
    gSavedPerAccountSettings.setU32("LastLogoff", time_corrected());

    if (LLEnvironment::instanceExists())
    {
        //Store environment settings if necessary
        LLEnvironment::getInstance()->saveToSettings();
    }

    // Must do this after all panels have been deleted because panels that have persistent rects
    // save their rects on delete.
    if(mSaveSettingsOnExit)     // <FS:Zi> Backup Settings
    {
        gSavedSettings.saveToFile(gSavedSettings.getString("ClientSettingsFile"), true);

    LLUIColorTable::instance().saveUserSettings();

//<Firestorm Skin Cleanup>
    std::string skinSaved = gSavedSettings.getString("SkinCurrent");
    std::string themeSaved = gSavedSettings.getString("SkinCurrentTheme");
    if ((skinSaved != mCurrentSkin) || (themeSaved != mCurrentSkinTheme))
    {
        LL_INFOS() << "Clearing skin colors." << LL_ENDL;
        // Implementation to only purge skin colors
        LLUIColorTable::instance().saveUserSettingsPaletteOnly();

    }
//</Firestorm Skip Cleanup>
    }   // <FS:Zi> Backup Settings


    // <FS:Zi> Backup Settings
    if(mSaveSettingsOnExit)
    {
    std::string per_account_settings_file = gSavedSettings.getString("PerAccountSettingsFile");
    // </FS:Zi>
    // PerAccountSettingsFile should be empty if no user has been logged on.
    // *FIX:Mani This should get really saved in a "logoff" mode.
    // FIRE-4871: use the same file we picked out earlier -- TS
    if (per_account_settings_file.empty())
    {
        LL_INFOS() << "Not saving per-account settings; don't know the account name yet." << LL_ENDL;
    }
    // Only save per account settings if the previous login succeeded, otherwise
    // we might end up with a cleared out settings file in case a previous login
    // failed after loading per account settings.
    else if (!mSavePerAccountSettings)
    {
        LL_INFOS() << "Not saving per-account settings; last login was not successful." << LL_ENDL;
    }
    else
    {
        gSavedPerAccountSettings.saveToFile(per_account_settings_file, true);
        LL_INFOS() << "Second time: Saved per-account settings to " <<
                per_account_settings_file << LL_ENDL;

        if (LLViewerParcelAskPlay::instanceExists())
        {
            LLViewerParcelAskPlay::getInstance()->saveSettings();
        }
    }
    // <FS:Zi> Backup Settings
    }
    else
    {
        LL_INFOS() << "Not saving settings, to prevent settings restore failure." << LL_ENDL;
    }
    // </FS:Zi>

    // We need to save all crash settings, even if they're defaults [see LLCrashLogger::loadCrashBehaviorSetting()]
    gCrashSettings.saveToFile(gSavedSettings.getString("CrashSettingsFile"), false);

    //std::string warnings_settings_filename = gDirUtilp->getExpandedFilename(LL_PATH_USER_SETTINGS, getSettingsFilename("Default", "Warnings"));
    std::string warnings_settings_filename = gDirUtilp->getExpandedFilename(LL_PATH_USER_SETTINGS, getSettingsFilename("User", "Warnings"));
    if(mSaveSettingsOnExit)     // <FS:Zi> Backup Settings
    gWarningSettings.saveToFile(warnings_settings_filename, true);

    // Save URL history file
    if(mSaveSettingsOnExit)     // <FS:Zi> Backup Settings
    LLURLHistory::saveFile("url_history.xml");

    // save mute list. gMuteList used to also be deleted here too.
    if (gAgent.isInitialized() && LLMuteList::instanceExists())
    {
        LLMuteList::getInstance()->cache(gAgent.getID());
    }

    //save call log list
    if (LLConversationLog::instanceExists())
    {
        LLConversationLog::instance().cache();
    }

    clearSecHandler();

    if (mPurgeCacheOnExit)
    {
        LL_INFOS() << "Purging all cache files on exit" << LL_ENDL;
        gDirUtilp->deleteFilesInDir(gDirUtilp->getExpandedFilename(LL_PATH_CACHE,""), "*.*");
        // <FS:Ansariel> Sound cache
        gDirUtilp->deleteFilesInDir(gDirUtilp->getExpandedFilename(LL_PATH_FS_SOUND_CACHE, ""), "*.*");
    }

    writeDebugInfo();

    LLLocationHistory::getInstance()->save();

    LLAvatarIconIDCache::getInstance()->save();

    // Stop the plugin read thread if it's running.
    LLPluginProcessParent::setUseReadThread(false);

    LL_INFOS() << "Shutting down Threads" << LL_ENDL;

    // Let threads finish
    LLTimer idleTimer;
    idleTimer.reset();
    const F64 max_idle_time = 5.f; // 5 seconds
    while(1)
    {
        S32 pending = 0;
        pending += static_cast<S32>(LLAppViewer::getTextureCache()->update(1)); // unpauses the worker thread
        pending += static_cast<S32>(LLAppViewer::getImageDecodeThread()->update(1)); // unpauses the image thread
        pending += static_cast<S32>(LLAppViewer::getTextureFetch()->update(1)); // unpauses the texture fetch thread
        pending += LLLFSThread::updateClass(0);
        F64 idle_time = idleTimer.getElapsedTimeF64();
        if(!pending)
        {
            break ; //done
        }
        else if(idle_time >= max_idle_time)
        {
            LL_WARNS() << "Quitting with pending background tasks." << LL_ENDL;
            break;
        }
    }

    if (mPurgeUserDataOnExit)
    {
        // Ideally we should not save anything from this session since it is going to be purged now,
        // but this is a very 'rare' case (user deleting himself), not worth overcomplicating 'save&cleanup' code
        std::string user_path = gDirUtilp->getOSUserAppDir() + gDirUtilp->getDirDelimiter() + LLStartUp::getUserId();
        gDirUtilp->deleteDirAndContents(user_path);
    }

    // Delete workers first
    // shotdown all worker threads before deleting them in case of co-dependencies
    mAppCoreHttp.requestStop();
    sTextureFetch->shutdown();
    sTextureCache->shutdown();
    sImageDecodeThread->shutdown();
    sPurgeDiskCacheThread->shutdown();
    if (mGeneralThreadPool)
    {
        mGeneralThreadPool->close();
    }

    sTextureFetch->shutDownTextureCacheThread() ;
    LLLFSThread::sLocal->shutdown();

    LL_INFOS() << "Shutting down message system" << LL_ENDL;
    end_messaging_system();

    // Non-LLCurl libcurl library
    mAppCoreHttp.cleanup();

    SUBSYSTEM_CLEANUP(LLFilePickerThread);
    SUBSYSTEM_CLEANUP(LLDirPickerThread);

    //MUST happen AFTER SUBSYSTEM_CLEANUP(LLCurl)
    delete sTextureCache;
    sTextureCache = NULL;
    if (sTextureFetch)
    {
        sTextureFetch->shutdown();
        sTextureFetch->waitOnPending();
        delete sTextureFetch;
        sTextureFetch = NULL;
    }
    delete sImageDecodeThread;
    sImageDecodeThread = NULL;
    delete mFastTimerLogThread;
    mFastTimerLogThread = NULL;
    delete sPurgeDiskCacheThread;
    sPurgeDiskCacheThread = NULL;
    delete mGeneralThreadPool;
    mGeneralThreadPool = NULL;

    if (LLFastTimerView::sAnalyzePerformance)
    {
        LL_INFOS() << "Analyzing performance" << LL_ENDL;

        std::string baseline_name = LLTrace::BlockTimer::sLogName + "_baseline.slp";
        std::string current_name  = LLTrace::BlockTimer::sLogName + ".slp";
        std::string report_name   = LLTrace::BlockTimer::sLogName + "_report.csv";

        LLFastTimerView::doAnalysis(
            gDirUtilp->getExpandedFilename(LL_PATH_LOGS, baseline_name),
            gDirUtilp->getExpandedFilename(LL_PATH_LOGS, current_name),
            gDirUtilp->getExpandedFilename(LL_PATH_LOGS, report_name));
    }

    SUBSYSTEM_CLEANUP(LLMetricPerformanceTesterBasic) ;

    LL_INFOS() << "Cleaning up Media and Textures" << LL_ENDL;

    //Note:
    //SUBSYSTEM_CLEANUP(LLViewerMedia) has to be put before gTextureList.shutdown()
    //because some new image might be generated during cleaning up media. --bao
    gTextureList.shutdown(); // shutdown again in case a callback added something
    LLUIImageList::getInstance()->cleanUp();

    SUBSYSTEM_CLEANUP(LLImage);
    SUBSYSTEM_CLEANUP(LLLFSThread);

    LL_INFOS() << "Misc Cleanup" << LL_ENDL;

    gSavedSettings.cleanup();
    LLUIColorTable::instance().clear();

    LLWatchdog::getInstance()->cleanup();

    LLViewerAssetStatsFF::cleanup();

    // If we're exiting to launch an URL, do that here so the screen
    // is at the right resolution before we launch IE.
    if (!gLaunchFileOnQuit.empty())
    {
        LL_INFOS() << "Launch file on quit." << LL_ENDL;
#if LL_WINDOWS
        // Indicate an application is starting.
        SetCursor(LoadCursor(NULL, IDC_WAIT));
#endif

        // HACK: Attempt to wait until the screen res. switch is complete.
        ms_sleep(1000);

        LLWeb::loadURLExternal( gLaunchFileOnQuit, false );
        LL_INFOS() << "File launched." << LL_ENDL;
    }
    // make sure nothing uses applyProxySettings by this point.
    LL_INFOS() << "Cleaning up LLProxy." << LL_ENDL;
    SUBSYSTEM_CLEANUP(LLProxy);
    LLCore::LLHttp::cleanup();

    ll_close_fail_log();

    LLError::LLCallStacks::cleanup();
    LL::GLTFSceneManager::deleteSingleton();
    LLEnvironment::deleteSingleton();
    LLSelectMgr::deleteSingleton();
    LLViewerEventRecorder::deleteSingleton();
    LLWorld::deleteSingleton();
    LLVoiceClient::deleteSingleton();

    // It's not at first obvious where, in this long sequence, a generic cleanup
    // call OUGHT to go. So let's say this: as we migrate cleanup from
    // explicit hand-placed calls into the generic mechanism, eventually
    // all cleanup will get subsumed into the generic call. So the calls you
    // still see above are calls that MUST happen before the generic cleanup
    // kicks in.

    // This calls every remaining LLSingleton's cleanupSingleton() and
    // deleteSingleton() methods.
    LLSingletonBase::deleteAll();

    LLSplashScreen::hide();

    LL_INFOS() << "Goodbye!" << LL_ENDL;

    removeDumpDir();

    // return 0;
    return true;
}

void LLAppViewer::initGeneralThread()
{
    if (mGeneralThreadPool)
    {
        return;
    }

    mGeneralThreadPool = new LL::ThreadPool("General", 3);
    mGeneralThreadPool->start();
}

bool LLAppViewer::initThreads()
{
    static const bool enable_threads = true;

    LLImage::initClass(gSavedSettings.getBOOL("TextureNewByteRange"),gSavedSettings.getS32("TextureReverseByteRange"));

    LLLFSThread::initClass(enable_threads && true); // TODO: fix crashes associated with this shutdo

    //auto configure thread count
    LLSD threadCounts = gSavedSettings.getLLSD("ThreadPoolSizes");

    // get the number of concurrent threads that can run
    S32 cores = std::thread::hardware_concurrency();

    U32 max_cores = gSavedSettings.getU32("EmulateCoreCount");
    if (max_cores != 0)
    {
        cores = llmin(cores, (S32) max_cores);
    }

    // The only configurable thread count right now is ImageDecode
    // The viewer typically starts around 8 threads not including image decode,
    // so try to leave at least one core free
    // <FS:Ansariel> Override image decode thread config
    //S32 image_decode_count = llclamp(cores - 9, 1, 8);
    S32 image_decode_count = llclamp(cores - 4, 1, 8);
    if (auto max_decodes = gSavedSettings.getU32("FSImageDecodeThreads"); max_decodes > 0)
    {
        image_decode_count = llclamp((S32)max_decodes, 1, 32);
    }
    // <FS:Ansariel>
    threadCounts["ImageDecode"] = image_decode_count;
    gSavedSettings.setLLSD("ThreadPoolSizes", threadCounts);

    // Image decoding
    LLAppViewer::sImageDecodeThread = new LLImageDecodeThread(enable_threads && true);
    LLAppViewer::sTextureCache = new LLTextureCache(enable_threads && true);
    LLAppViewer::sTextureFetch = new LLTextureFetch(LLAppViewer::getTextureCache(),
                                                    enable_threads && true,
                                                    app_metrics_qa_mode);

    // general task background thread (LLPerfStats, etc)
    LLAppViewer::instance()->initGeneralThread();

    LLAppViewer::sPurgeDiskCacheThread = new LLPurgeDiskCacheThread();

    if (LLTrace::BlockTimer::sLog || LLTrace::BlockTimer::sMetricLog)
    {
        LLTrace::BlockTimer::setLogLock(new LLMutex());
        mFastTimerLogThread = new LLFastTimerLogThread(LLTrace::BlockTimer::sLogName);
        mFastTimerLogThread->start();
    }

    // Mesh streaming and caching
    gMeshRepo.init();

    LLFilePickerThread::initClass();
    LLDirPickerThread::initClass();

    // *FIX: no error handling here!
    return true;
}

void errorCallback(LLError::ELevel level, const std::string &error_string)
{
    if (level == LLError::LEVEL_ERROR)
    {
        LLStringUtil::format_map_t map;
        map["ERROR_DETAILS"]=error_string;
        std::string error_display_string=LLTrans::getString("MBApplicationErrorDetails",map);

        // <FS:Ansariel> If we crash before loading the configuration, LLTrans
        //               won't be able to find the localized string, so we
        //               fall back to the English version instead of showing
        //               a dialog saying "MissingString("<LocalizationStringId>".
        std::string caption = LLTrans::getString("MBApplicationError");

        if (error_display_string.find("MissingString(") != std::string::npos)
        {
            error_display_string = "We are sorry, but Firestorm has crashed and needs to be closed. If you see this issue happening repeatedly, please contact our support team and submit the following message:\n\n[ERROR_DETAILS]";
            LLStringUtil::format(error_display_string, map);
        }
        if (caption.find("MissingString(") != std::string::npos)
        {
            caption = "Application Error - Don't Panic";
        }
        // </FS:Ansariel>

#if !LL_RELEASE_FOR_DOWNLOAD
        // <FS:Ansariel> Changed to fix missing string error upon early crash
        //if (OSBTN_CANCEL == OSMessageBox(error_display_string, LLTrans::getString("MBApplicationError"), OSMB_OKCANCEL))
        if (OSBTN_CANCEL == OSMessageBox(error_display_string, caption, OSMB_OKCANCEL))
            return;
#else
        // <FS:Ansariel> Changed to fix missing string error upon early crash
        //OSMessageBox(error_display_string, LLTrans::getString("MBApplicationError"), OSMB_OK);
        OSMessageBox(error_display_string, caption, OSMB_OK);
#endif // !LL_RELEASE_FOR_DOWNLOAD

        gDebugInfo["FatalMessage"] = error_string;
        // We're not already crashing -- we simply *intend* to crash. Since we
        // haven't actually trashed anything yet, we can afford to write the whole
        // static info file.
        LLAppViewer::instance()->writeDebugInfo();
    }
}

void errorMSG(const std::string& title_string, const std::string& message_string)
{
    if (!message_string.empty())
    {
        OSMessageBox(message_string, title_string.empty() ? LLTrans::getString("MBFatalError") : title_string, OSMB_OK);
    }
}

void LLAppViewer::initLoggingAndGetLastDuration()
{
    //
    // Set up logging defaults for the viewer
    //
    LLError::initForApplication( gDirUtilp->getExpandedFilename(LL_PATH_USER_SETTINGS, "")
                                ,gDirUtilp->getExpandedFilename(LL_PATH_APP_SETTINGS, "")
                                );
    LLError::addGenericRecorder(&errorCallback);
    //LLError::setTimeFunction(getRuntime);

    LLError::LLUserWarningMsg::setHandler(errorMSG);


    if (mSecondInstance)
    {
        LLFile::mkdir(gDirUtilp->getDumpLogsDirPath());

        LLUUID uid;
        uid.generate();
        LLError::logToFile(gDirUtilp->getDumpLogsDirPath(uid.asString() + ".log"));
    }
    else
    {
        // <FS:Ansariel> Remove old CEF log file (defined in dullahan.h)
        LLFile::remove(gDirUtilp->getExpandedFilename(LL_PATH_LOGS, "cef_log.txt"));

        // Remove the last ".old" log file.
        std::string old_log_file = gDirUtilp->getExpandedFilename(LL_PATH_LOGS,
            APP_NAME + ".old");
        LLFile::remove(old_log_file);

        // Get name of the log file
        std::string log_file = gDirUtilp->getExpandedFilename(LL_PATH_LOGS,
            APP_NAME + ".log");
        /*
        * Before touching any log files, compute the duration of the last run
        * by comparing the ctime of the previous start marker file with the ctime
        * of the last log file.
        */
        std::string start_marker_file_name = gDirUtilp->getExpandedFilename(LL_PATH_LOGS, START_MARKER_FILE_NAME);
        llstat start_marker_stat;
        llstat log_file_stat;
        std::ostringstream duration_log_stream; // can't log yet, so save any message for when we can below
        int start_stat_result = LLFile::stat(start_marker_file_name, &start_marker_stat);
        int log_stat_result = LLFile::stat(log_file, &log_file_stat);
        if (0 == start_stat_result && 0 == log_stat_result)
        {
            int elapsed_seconds = log_file_stat.st_ctime - start_marker_stat.st_ctime;
            // only report a last run time if the last viewer was the same version
            // because this stat will be counted against this version
            if (markerIsSameVersion(start_marker_file_name))
            {
                gLastExecDuration = elapsed_seconds;
            }
            else
            {
                duration_log_stream << "start marker from some other version; duration is not reported";
                gLastExecDuration = -1;
            }
        }
        else
        {
            // at least one of the LLFile::stat calls failed, so we can't compute the run time
            duration_log_stream << "duration stat failure; start: " << start_stat_result << " log: " << log_stat_result;
            gLastExecDuration = -1; // unknown
        }
        std::string duration_log_msg(duration_log_stream.str());

        // Create a new start marker file for comparison with log file time for the next run
        LLAPRFile start_marker_file;
        start_marker_file.open(start_marker_file_name, LL_APR_WB);
        if (start_marker_file.getFileHandle())
        {
            recordMarkerVersion(start_marker_file);
            start_marker_file.close();
        }

        // Rename current log file to ".old"
        LLFile::rename(log_file, old_log_file);

        // Set the log file to SecondLife.log
        LLError::logToFile(log_file);
        LL_INFOS() << "Started logging to " << log_file << LL_ENDL;
        if (!duration_log_msg.empty())
        {
            LL_WARNS("MarkerFile") << duration_log_msg << LL_ENDL;
        }
    }
}

bool LLAppViewer::loadSettingsFromDirectory(const std::string& location_key,
                        bool set_defaults)
{
    if (!mSettingsLocationList)
    {
        LL_ERRS() << "Invalid settings location list" << LL_ENDL;
    }

    for (const SettingsGroup& group : mSettingsLocationList->groups)
    {
        // skip settings groups that aren't the one we requested
        if (group.name() != location_key) continue;

        ELLPath path_index = (ELLPath)group.path_index();
        if(path_index <= LL_PATH_NONE || path_index >= LL_PATH_LAST)
        {
            LL_ERRS() << "Out of range path index in app_settings/settings_files.xml" << LL_ENDL;
            return false;
        }

        for (const SettingsFile& file : group.files)
        {
            // <FS:Ansariel> Skip quickprefs settings - we don't have a settings group
            //               for it as it's not a regular settings file
            if (file.name() == "QuickPreferences")
            {
                continue;
            }
            // </FS:Ansariel>

            LL_INFOS("Settings") << "Attempting to load settings for the group " << file.name()
                << " - from location " << location_key << LL_ENDL;

            auto settings_group = LLControlGroup::getInstance(file.name);
            if(!settings_group)
            {
                LL_WARNS("Settings") << "No matching settings group for name " << file.name() << LL_ENDL;
                continue;
            }

            std::string full_settings_path;

            if (file.file_name_setting.isProvided()
                && gSavedSettings.controlExists(file.file_name_setting))
            {
                // try to find filename stored in file_name_setting control
                full_settings_path = gSavedSettings.getString(file.file_name_setting());
                if (full_settings_path.empty())
                {
                    continue;
                }
                else if (!gDirUtilp->fileExists(full_settings_path))
                {
                    // search in default path
                    full_settings_path = gDirUtilp->getExpandedFilename((ELLPath)path_index, full_settings_path);
                }
            }
            else
            {
                // by default, use specified file name
                full_settings_path = gDirUtilp->getExpandedFilename((ELLPath)path_index, file.file_name());
            }

            if(settings_group->loadFromFile(full_settings_path, set_defaults, file.persistent))
            {   // success!
                LL_INFOS("Settings") << "Loaded settings file " << full_settings_path << LL_ENDL;
            }
            else
            {   // failed to load
                if(file.required)
                {
                    LLError::LLUserWarningMsg::showMissingFiles();
                    LL_ERRS() << "Error: Cannot load required settings file from: " << full_settings_path << LL_ENDL;
                    return false;
                }
                else
                {
                    // only complain if we actually have a filename at this point
                    if (!full_settings_path.empty())
                    {
                        LL_INFOS("Settings") << "Cannot load " << full_settings_path << " - No settings found." << LL_ENDL;
                    }
                }
            }
        }
    }

    return true;
}

std::string LLAppViewer::getSettingsFilename(const std::string& location_key,
                                             const std::string& file)
{
    for (const SettingsGroup& group : mSettingsLocationList->groups)
    {
        if (group.name() == location_key)
        {
            for (const SettingsFile& settings_file : group.files)
            {
                if (settings_file.name() == file)
                {
                    return settings_file.file_name;
                }
            }
        }
    }

    return std::string();
}

void LLAppViewer::loadColorSettings()
{
    LLUIColorTable::instance().loadFromSettings();
}

namespace
{
    void handleCommandLineError(LLControlGroupCLP& clp)
    {
        LL_WARNS() << "Error parsing command line options. Command Line options ignored."  << LL_ENDL;

        LL_INFOS() << "Command line usage:\n" << clp << LL_ENDL;

        OSMessageBox(STRINGIZE(LLTrans::getString("MBCmdLineError") << clp.getErrorMessage()),
                     LLStringUtil::null,
                     OSMB_OK);
    }
} // anonymous namespace

// Set a named control temporarily for this session, as when set via the command line --set option.
// Name can be specified as "<control_group>.<control_name>", with default group being Global.
bool tempSetControl(const std::string& name, const std::string& value)
{
    std::string name_part;
    std::string group_part;
    LLControlVariable* control = NULL;

    // Name can be further split into ControlGroup.Name, with the default control group being Global
    size_t pos = name.find('.');
    if (pos != std::string::npos)
    {
        group_part = name.substr(0, pos);
        name_part = name.substr(pos+1);
        LL_INFOS() << "Setting " << group_part << "." << name_part << " to " << value << LL_ENDL;
        auto g = LLControlGroup::getInstance(group_part);
        if (g) control = g->getControl(name_part);
    }
    else
    {
        LL_INFOS() << "Setting Global." << name << " to " << value << LL_ENDL;
        control = gSavedSettings.getControl(name);
    }

    if (control)
    {
        control->setValue(value, false);
        return true;
    }
    return false;
}

bool LLAppViewer::initConfiguration()
{
    //Load settings files list
    std::string settings_file_list = gDirUtilp->getExpandedFilename(LL_PATH_APP_SETTINGS, "settings_files.xml");
    LLXMLNodePtr root;
    bool success = LLXMLNode::parseFile(settings_file_list, root, NULL);
    if (!success)
    {
        LL_WARNS() << "Cannot load default configuration file " << settings_file_list << LL_ENDL;
        LLError::LLUserWarningMsg::showMissingFiles();
        if (gDirUtilp->fileExists(settings_file_list))
        {
            LL_ERRS() << "Cannot load default configuration file settings_files.xml. "
                << "Please reinstall viewer from https://www.firestormviewer.org/choose-your-platform/ "
                << "and contact https://www.firestormviewer.org/support if issue persists after reinstall."
                << LL_ENDL;
        }
        else
        {
            LL_ERRS() << "Default configuration file settings_files.xml not found. "
                << "Please reinstall viewer from https://www.firestormviewer.org/choose-your-platform/ "
                << "and contact https://www.firestormviewer.org/support if issue persists after reinstall."
                << LL_ENDL;
        }
    }

    mSettingsLocationList = new SettingsFiles();

    LLXUIParser parser;
    parser.readXUI(root, *mSettingsLocationList, settings_file_list);

    if (!mSettingsLocationList->validateBlock())
    {
        LLError::LLUserWarningMsg::showMissingFiles();
        LL_ERRS() << "Invalid settings file list " << settings_file_list << LL_ENDL;
    }

    // The settings and command line parsing have a fragile
    // order-of-operation:
    // - load defaults from app_settings
    // - set procedural settings values
    // - read command line settings
    // - selectively apply settings needed to load user settings.
    // - load overrides from user_settings
    // - apply command line settings (to override the overrides)
    // - load per account settings (happens in llstartup

    // - load defaults
    bool set_defaults = true;
    if(!loadSettingsFromDirectory("Default", set_defaults))
    {
        OSMessageBox(
            "Unable to load default settings file. The installation may be corrupted.",
            LLStringUtil::null,OSMB_OK);
        return false;
    }

    //<FS:Techwolf Lupindo>
    // load defaults overide here. Can not use settings_files.xml as path is different then above loading of defaults.
    std::string fsdata_defaults = gDirUtilp->getExpandedFilename(LL_PATH_USER_SETTINGS, llformat("fsdata_defaults.%s.xml", LLVersionInfo::getInstance()->getShortVersion().c_str()));
    std::string fsdata_global = "Global";
    std::shared_ptr<LLControlGroup> settings_group = LLControlGroup::getInstance(fsdata_global);
    if(settings_group && settings_group->loadFromFile(fsdata_defaults, set_defaults))
    {
        LL_INFOS() << "Loaded settings file " << fsdata_defaults << LL_ENDL;
    }
    //</FS:Techwolf Lupindo>

    initStrings(); // setup paths for LLTrans based on settings files only
    // - set procedural settings
    // Note: can't use LL_PATH_PER_SL_ACCOUNT for any of these since we haven't logged in yet
        //gSavedSettings.setString("ClientSettingsFile", gDirUtilp->getExpandedFilename(LL_PATH_USER_SETTINGS, getSettingsFilename("Default", "Global")));
        gSavedSettings.setString("ClientSettingsFile", gDirUtilp->getExpandedFilename(LL_PATH_USER_SETTINGS, getSettingsFilename("User", "Global")));
        gSavedSettings.setString("CrashSettingsFile", gDirUtilp->getExpandedFilename(LL_PATH_USER_SETTINGS, getSettingsFilename("User", "CrashSettings")));

#ifndef LL_RELEASE_FOR_DOWNLOAD
    // provide developer build only overrides for these control variables that are not
    // persisted to settings.xml
    LLControlVariable* c = gSavedSettings.getControl("AllowMultipleViewers");
    if (c)
    {
        c->setValue(true, false);
    }

    gSavedSettings.setBOOL("QAMode", true );
    gSavedSettings.setS32("WatchdogEnabled", 0);
#endif

    // These are warnings that appear on the first experience of that condition.
    // They are already set in the settings_default.xml file, but still need to be added to LLFirstUse
    // for disable/reset ability
//  LLFirstUse::addConfigVariable("FirstBalanceIncrease");
//  LLFirstUse::addConfigVariable("FirstBalanceDecrease");
//  LLFirstUse::addConfigVariable("FirstSit");
//  LLFirstUse::addConfigVariable("FirstMap");
//  LLFirstUse::addConfigVariable("FirstGoTo");
//  LLFirstUse::addConfigVariable("FirstBuild");
//  LLFirstUse::addConfigVariable("FirstLeftClickNoHit");
//  LLFirstUse::addConfigVariable("FirstTeleport");
//  LLFirstUse::addConfigVariable("FirstOverrideKeys");
//  LLFirstUse::addConfigVariable("FirstAttach");
//  LLFirstUse::addConfigVariable("FirstAppearance");
//  LLFirstUse::addConfigVariable("FirstInventory");
//  LLFirstUse::addConfigVariable("FirstSandbox");
//  LLFirstUse::addConfigVariable("FirstFlexible");
//  LLFirstUse::addConfigVariable("FirstDebugMenus");
//  LLFirstUse::addConfigVariable("FirstSculptedPrim");
//  LLFirstUse::addConfigVariable("FirstVoice");
//  LLFirstUse::addConfigVariable("FirstMedia");

    // - read command line settings.
    LLControlGroupCLP clp;
    std::string cmd_line_config = gDirUtilp->getExpandedFilename(LL_PATH_APP_SETTINGS,
                                                          "cmd_line.xml");

    clp.configure(cmd_line_config, &gSavedSettings);

    if(!initParseCommandLine(clp))
    {
        handleCommandLineError(clp);
        return false;
    }

    // - selectively apply settings

    // If the user has specified a alternate settings file name.
    // Load it now before loading the user_settings/settings.xml
    if(clp.hasOption("settings"))
    {
        std::string user_settings_filename =
            gDirUtilp->getExpandedFilename(LL_PATH_USER_SETTINGS,
                                           clp.getOption("settings")[0]);
        gSavedSettings.setString("ClientSettingsFile", user_settings_filename);
        // SJ: if asked to purge configuration, remove custom user-settings file before it will be read
        if (mPurgeSettings)
        {
            LLFile::remove(user_settings_filename);
        }

        LL_INFOS("Settings")    << "Using command line specified settings filename: "
            << user_settings_filename << LL_ENDL;
    }
    else
    {
        // SJ: if asked to purge configuration, remove default user-settings file before it will be read
        if (mPurgeSettings)
        {
            LLFile::remove(gDirUtilp->getExpandedFilename(LL_PATH_USER_SETTINGS, getSettingsFilename("User", "Global")));
        }

    }


    // - load overrides from user_settings
    loadSettingsFromDirectory("User");

    if (gSavedSettings.getBOOL("FirstRunThisInstall"))
    {
        // Set firstrun flag to indicate that some further init actiona should be taken
        // like determining screen DPI value and so on
        mIsFirstRun = true;

        // <FS>
        if (gSavedSettings.getString("SessionSettingsFile").empty())
        {
            gSavedSettings.setString("SessionSettingsFile", "settings_firestorm.xml");
        }
        // </FS>


        gSavedSettings.setBOOL("FirstRunThisInstall", false);
    }

// <FS:Beq> FIRE-29819 Set ForceShowGrid to true always, unless expressly disabled
// FSOpenSimAlwaysForcesShowGrid is added to allow closed grids to soft disable the default behaviour
#if OPENSIM && !SINGLEGRID
    if (!gSavedSettings.getBOOL("ForceShowGrid") && gSavedSettings.getBOOL("FSOpenSimAlwaysForceShowGrid"))
    {
        gSavedSettings.setBOOL("ForceShowGrid", true);
    }
#endif
// </FS:Beq>
    // <FS:CR> Compatibility with old backups
    // Put gSavedSettings here, gSavedPerAccountSettings in llstartup.cpp
    // *TODO: Should we keep these around forever or just three release cycles?
    if (gSavedSettings.getBOOL("FSFirstRunAfterSettingsRestore"))
    {
        // Nothing happened...
    }
    // </FS:CR>

    //WS: Set the usersessionsettingsfile to the account_SessionSettingsFile file. This allows settings_per_accounts to be per session.
    if(!gSavedSettings.getString("SessionSettingsFile").empty())
    {
        if(gSavedSettings.getString("UserSessionSettingsFile").empty())
            gSavedSettings.setString("UserSessionSettingsFile","account_" + gSavedSettings.getString("SessionSettingsFile"));
    }
    else
    {
        gSavedSettings.setString("UserSessionSettingsFile","");
    }

    if (clp.hasOption("sessionsettings"))
    {
        std::string session_settings_filename = clp.getOption("sessionsettings")[0];
        gSavedSettings.setString("SessionSettingsFile", session_settings_filename);
        LL_INFOS("Settings")    << "Using session settings filename: "
            << session_settings_filename << LL_ENDL;
    }
    loadSettingsFromDirectory("Session",true); // AO The session file turns into the new defaults

    if (clp.hasOption("usersessionsettings"))
    {
        std::string user_session_settings_filename = clp.getOption("usersessionsettings")[0];
        gSavedSettings.setString("UserSessionSettingsFile", user_session_settings_filename);
        LL_INFOS("Settings") << "Using user session settings filename: "
            << user_session_settings_filename << LL_ENDL;

    }


    loadSettingsFromDirectory("UserSession");

    // <FS:AO> Re-read user settings again. This is a Firestorm hack to get user settings to override modes
    //Todo, find a cleaner way of doing this via the various set_default arguments.
    loadSettingsFromDirectory("User");

    // <FS:Ansariel> Debug setting to disable log throttle
    nd::logging::setThrottleEnabled(gSavedSettings.getBOOL("FSEnableLogThrottle"));

    // - apply command line settings
    if (! clp.notify())
    {
        handleCommandLineError(clp);
        return false;
    }

    // Register the core crash option as soon as we can
    // if we want gdb post-mortem on cores we need to be up and running
    // ASAP or we might miss init issue etc.
    if(gSavedSettings.getBOOL("DisableCrashLogger"))
    {
        LL_WARNS() << "Crashes will be handled by system, stack trace logs and crash logger are both disabled" << LL_ENDL;
        disableCrashlogger();
    }

    gNonInteractive = gSavedSettings.getBOOL("NonInteractive");
    // Handle initialization from settings.
    // Start up the debugging console before handling other options.
    if (gSavedSettings.getBOOL("ShowConsoleWindow") && !gNonInteractive)
    {
        initConsole();
    }

    if(clp.hasOption("help"))
    {
        std::ostringstream msg;
        msg << LLTrans::getString("MBCmdLineUsg") << "\n" << clp;
        LL_INFOS()  << msg.str() << LL_ENDL;

        OSMessageBox(
            msg.str(),
            LLStringUtil::null,
            OSMB_OK);

        return false;
    }

    if(clp.hasOption("set"))
    {
        const LLCommandLineParser::token_vector_t& set_values = clp.getOption("set");
        if(0x1 & set_values.size())
        {
            LL_WARNS() << "Invalid '--set' parameter count." << LL_ENDL;
        }
        else
        {
            LLCommandLineParser::token_vector_t::const_iterator itr = set_values.begin();
            for(; itr != set_values.end(); ++itr)
            {
                const std::string& name = *itr;
                const std::string& value = *(++itr);
                if (!tempSetControl(name,value))
                {
                    LL_WARNS() << "Failed --set " << name << ": setting name unknown." << LL_ENDL;
                }
            }
        }
    }

    if  (clp.hasOption("logevents")) {
        LLViewerEventRecorder::instance().setEventLoggingOn();
    }

    std::string CmdLineChannel(gSavedSettings.getString("CmdLineChannel"));
    if(! CmdLineChannel.empty())
    {
        LLVersionInfo::instance().resetChannel(CmdLineChannel);
    }

    // If we have specified crash on startup, set the global so we'll trigger the crash at the right time
    gCrashOnStartup = gSavedSettings.getBOOL("CrashOnStartup");

    if (gSavedSettings.getBOOL("LogPerformance"))
    {
        LLTrace::BlockTimer::sLog = true;
        LLTrace::BlockTimer::sLogName = std::string("performance");
    }

    std::string test_name(gSavedSettings.getString("LogMetrics"));
    if (! test_name.empty())
    {
        LLTrace::BlockTimer::sMetricLog = true;
        // '--logmetrics' is specified with a named test metric argument so the data gathering is done only on that test
        // In the absence of argument, every metric would be gathered (makes for a rather slow run and hard to decipher report...)
        LL_INFOS() << "'--logmetrics' argument : " << test_name << LL_ENDL;
        LLTrace::BlockTimer::sLogName = test_name;
    }

    if (clp.hasOption("graphicslevel"))
    {
        // User explicitly requested --graphicslevel on the command line. We
        // expect this switch has already set RenderQualityPerformance. Check
        // that value for validity later.
        // Capture the requested value separately from the settings variable
        // because, if this is the first run, LLViewerWindow's constructor
        // will call LLFeatureManager::applyRecommendedSettings(), which
        // overwrites this settings variable!
        mForceGraphicsLevel = gSavedSettings.getU32("RenderQualityPerformance");
    }

    // <FS:Beq> Start profiling immediately unless deferred.
#ifdef TRACE_ENABLE
    if(!gSavedSettings.getBOOL("DeferProfilingUntilConnected"))
    {
        gSavedSettings.setBOOL( "ProfilingActive", true );
        LLProfiling::active = true;
    }
#endif
    // </FS:Beq>

    LLFastTimerView::sAnalyzePerformance = gSavedSettings.getBOOL("AnalyzePerformance");
    gAgentPilot.setReplaySession(gSavedSettings.getBOOL("ReplaySession"));

    if (gSavedSettings.getBOOL("DebugSession"))
    {
        gDebugSession = true;
        gDebugGL = true;

        ll_init_fail_log(gDirUtilp->getExpandedFilename(LL_PATH_LOGS, "test_failures.log"));
    }

    if (gSavedSettings.getBOOL("RenderDebugGLSession"))
    {
        gDebugGLSession = true;
        gDebugGL = true;
        // gDebugGL can cause excessive logging
        // so it's limited to a single session
        gSavedSettings.setBOOL("RenderDebugGLSession", false);
    }

    // <FS:TT> Hacking to save the skin and theme for future use.
    mCurrentSkin = gSavedSettings.getString("SkinCurrent");
    mCurrentSkinTheme = gSavedSettings.getString("SkinCurrentTheme");
    // </FS:TT>

    const LLControlVariable* skinfolder = gSavedSettings.getControl("SkinCurrent");
    if(skinfolder && LLStringUtil::null != skinfolder->getValue().asString())
    {
        // Examining "Language" may not suffice -- see LLUI::getLanguage()
        // logic. Unfortunately LLUI::getLanguage() doesn't yet do us much
        // good because we haven't yet called LLUI::initClass().
// [SL:KB] - Patch: Viewer-Skins | Checked: 2012-12-26 (Catznip-3.4)
        gDirUtilp->setSkinFolder(skinfolder->getValue().asString(),
                                 gSavedSettings.getString("SkinCurrentTheme"),
                                 gSavedSettings.getString("Language"));
        loadSettingsFromDirectory("CurrentSkin");
        loadSettingsFromDirectory("User");
// [/SL:KB]
//      gDirUtilp->setSkinFolder(skinfolder->getValue().asString(),
//                               gSavedSettings.getString("Language"));
    }

    if (gSavedSettings.getBOOL("SpellCheck"))
    {
        std::list<std::string> dict_list;
        std::string dict_setting = gSavedSettings.getString("SpellCheckDictionary");
        boost::split(dict_list, dict_setting, boost::is_any_of(std::string(",")));
        if (!dict_list.empty())
        {
            LLSpellChecker::setUseSpellCheck(dict_list.front());
            dict_list.pop_front();
            LLSpellChecker::instance().setSecondaryDictionaries(dict_list);
        }
    }

    if (gNonInteractive)
    {
        tempSetControl("AllowMultipleViewers", "true");
        tempSetControl("SLURLPassToOtherInstance", "false");
        tempSetControl("RenderWater", "false");
        tempSetControl("FlyingAtExit", "false");
        tempSetControl("WindowWidth", "1024");
        tempSetControl("WindowHeight", "200");
        LLError::setEnabledLogTypesMask(0);
        llassert_always(!gSavedSettings.getBOOL("SLURLPassToOtherInstance"));
    }


    // Handle slurl use. NOTE: Don't let SL-55321 reappear.
    // This initial-SLURL logic, up through the call to
    // sendURLToOtherInstance(), must precede LLSplashScreen::show() --
    // because if sendURLToOtherInstance() succeeds, we take a fast exit,
    // SKIPPING the splash screen and everything else.

    // *FIX: This init code should be made more robust to prevent
    // the issue SL-55321 from returning. One thought is to allow
    // only select options to be set from command line when a slurl
    // is specified. More work on the settings system is needed to
    // achieve this. For now...

    // *NOTE:Mani The command line parser parses tokens and is
    // setup to bail after parsing the '--url' option or the
    // first option specified without a '--option' flag (or
    // any other option that uses the 'last_option' setting -
    // see LLControlGroupCLP::configure())

    // What can happen is that someone can use IE (or potentially
    // other browsers) and do the rough equivalent of command
    // injection and steal passwords. Phoenix. SL-55321

    std::string starting_location;

    std::string cmd_line_login_location(gSavedSettings.getString("CmdLineLoginLocation"));
    if(! cmd_line_login_location.empty())
    {
        starting_location = cmd_line_login_location;
    }
    else
    {
        std::string default_login_location(gSavedSettings.getString("DefaultLoginLocation"));
        if (! default_login_location.empty())
        {
            starting_location = default_login_location;
        }
    }

    // <FS>The gridmanager doesn't know the grids yet, only prepare
    // parsing the slurls, actually done when the grids are fetched
    // (currently at the top of startup STATE_AUDIO_INIT,
    // but rather it belongs into the gridmanager)
    LLSLURL start_slurl;
    if (! starting_location.empty())
    {
        start_slurl = starting_location;
        // <FS:Ansariel> FIRE-11586: Restore grid manager workaround (grid is still empty here!)
        //LLStartUp::setStartSLURL(start_slurl);
        //if(start_slurl.getType() == LLSLURL::LOCATION)
        //{
        //  LLGridManager::getInstance()->setGridChoice(start_slurl.getGrid());
        //}
        LLStartUp::setStartSLURLString(starting_location);
        // </FS:Ansariel>

    }

    // NextLoginLocation is set as a side effect of LLStartUp::setStartSLURL()
    std::string nextLoginLocation = gSavedSettings.getString( "NextLoginLocation" );
    if ( !nextLoginLocation.empty() )
    {
        LL_DEBUGS("AppInit")<<"set start from NextLoginLocation: "<<nextLoginLocation<<LL_ENDL;
        LLStartUp::setStartSLURL(LLSLURL(nextLoginLocation));
    }
    else if (   (   clp.hasOption("login") || clp.hasOption("autologin"))
             && gSavedSettings.getString("CmdLineLoginLocation").empty())
    {
        // If automatic login from command line with --login switch
        // init StartSLURL location.
        std::string start_slurl_setting = gSavedSettings.getString("LoginLocation");
        LL_DEBUGS("AppInit") << "start slurl setting '" << start_slurl_setting << "'" << LL_ENDL;
        // <FS:AW crash on startup>
        // also here LLSLURLs are not available at this point of startup
        //LLStartUp::setStartSLURL(LLSLURL(start_slurl_setting));
        LLStartUp::setStartSLURLString(start_slurl_setting);
        // </FS:AW crash on startup>
    }
    else
    {
        // the login location will be set by the login panel (see LLPanelLogin)
    }

    // <FS:Ansariel> Option to not save password if using login cmdline switch
    if (clp.hasOption("logindontsavepassword") && clp.hasOption("login"))
    {
        gSavedSettings.setBOOL("FSLoginDontSavePassword", true);
    }
    // </FS:Ansariel>

    //RN: if we received a URL, hand it off to the existing instance.
    // don't call anotherInstanceRunning() when doing URL handoff, as
    // it relies on checking a marker file which will not work when running
    // out of different directories

    if (start_slurl.isValid() &&
        (gSavedSettings.getBOOL("SLURLPassToOtherInstance")))
    {
        // <FS:Ansariel> FIRE-11586: Temporary fix until grid manager has been reworked
        //if (sendURLToOtherInstance(start_slurl.getSLURLString()))
        if (sendURLToOtherInstance(starting_location))
        // </FS:Ansariel>
        {
            // successfully handed off URL to existing instance, exit
            return false;
        }
    }

    // Display splash screen.  Must be after above check for previous
    // crash as this dialog is always frontmost.
    std::string splash_msg;
    LLStringUtil::format_map_t args;
    //<FS:AW set the APP_NAME to Firestorm instead of the grid connected to>
    // //args["[APP_NAME]"] = LLTrans::getString("SECOND_LIFE");
    args["[APP_NAME]"] =  LLTrans::getString("APP_NAME");
    //<FS:AW set the APP_NAME to Firestorm instead of the grid connected to>
    splash_msg = LLTrans::getString("StartupLoading", args);
    LLSplashScreen::show();
    LLSplashScreen::update(splash_msg);

    //LLVolumeMgr::initClass();
    LLVolumeMgr* volume_manager = new LLVolumeMgr();
    volume_manager->useMutex(); // LLApp and LLMutex magic must be manually enabled
    LLPrimitive::setVolumeManager(volume_manager);

    // Note: this is where we used to initialize gFeatureManagerp.

    gStartTime = totalTime();

    //
    // Set the name of the window
    //
    gWindowTitle = LLVersionInfo::getInstance()->getChannelAndVersion();    // <FS:CR>
#if LL_DEBUG
    gWindowTitle += std::string(" [DEBUG]");
#endif
    if (!gArgs.empty())
    {
    gWindowTitle += std::string(" ") + gArgs;
    }
    LLStringUtil::truncate(gWindowTitle, 255);

    //
    // Check for another instance of the app running
    // This happens AFTER LLSplashScreen::show(). That may or may not be
    // important.
    //
    if (mSecondInstance && !gSavedSettings.getBOOL("AllowMultipleViewers"))
    {
        OSMessageBox(
            LLTrans::getString("MBAlreadyRunning"),
            LLStringUtil::null,
            OSMB_OK);
        return false;
    }

    // <FS:Ansariel> Voice in multiple instances
    //if (mSecondInstance)
    //{
    //  // This is the second instance of SL. Mute voice,
    //  // but make sure the setting is *not* persisted.
    //  LLControlVariable* enable_voice = gSavedSettings.getControl("EnableVoiceChat");
    //  if(enable_voice)
    //  {
    //      const bool DO_NOT_PERSIST = false;
    //      enable_voice->setValue(LLSD(false), DO_NOT_PERSIST);
    //  }
    //}
    // </FS:Ansariel>

    gLastRunVersion = gSavedSettings.getString("LastRunVersion");

    loadColorSettings();

    // Let anyone else who cares know that we've populated our settings
    // variables.
    for (const auto& key : LLControlGroup::key_snapshot())
    {
        // For each named instance of LLControlGroup, send an event saying
        // we've initialized an LLControlGroup instance by that name.
        LLEventPumps::instance().obtain("LLControlGroup").post(LLSDMap("init", key));
    }

    LLError::LLUserWarningMsg::setOutOfMemoryStrings(LLTrans::getString("MBOutOfMemoryTitle"), LLTrans::getString("MBOutOfMemoryErr"));

// [RLVa:KB] - Patch: RLVa-2.1.0
    if (LLControlVariable* pControl = gSavedSettings.getControl(RlvSettingNames::Main))
    {
        if ( (pControl->getValue().asBoolean()) && (pControl->hasUnsavedValue()) )
        {
            pControl->resetToDefault();
            pControl->setValue(false);

            std::ostringstream msg;
            msg << LLTrans::getString("RLVaToggleMessageLogin", LLSD().with("[STATE]", LLTrans::getString("RLVaToggleDisabled")));
            OSMessageBox(msg.str(), LLStringUtil::null, OSMB_OK);
        }
    }
// [/RLVa:KB]

    return true; // Config was successful.
}

// The following logic is replicated in initConfiguration() (to be able to get
// some initial strings before we've finished initializing enough to know the
// current language) and also in init() (to initialize for real). Somehow it
// keeps growing, necessitating a method all its own.
void LLAppViewer::initStrings()
{
    std::string strings_file = "strings.xml";
    std::string strings_path_full = gDirUtilp->findSkinnedFilenameBaseLang(LLDir::XUI, strings_file);
    if (strings_path_full.empty() || !LLFile::isfile(strings_path_full))
    {
        if (strings_path_full.empty())
        {
            LL_WARNS() << "The file '" << strings_file << "' is not found" << LL_ENDL;
        }
        else
        {
            llstat st;
            int rc = LLFile::stat(strings_path_full, &st);
            if (rc != 0)
            {
                LL_WARNS() << "The file '" << strings_path_full << "' failed to get status. Error code: " << rc << LL_ENDL;
            }
            else if (S_ISDIR(st.st_mode))
            {
                LL_WARNS() << "The filename '" << strings_path_full << "' is a directory name" << LL_ENDL;
            }
            else
            {
                LL_WARNS() << "The filename '" << strings_path_full << "' doesn't seem to be a regular file name" << LL_ENDL;
            }
        }

        // initial check to make sure files are there failed
        gDirUtilp->dumpCurrentDirectories(LLError::LEVEL_WARN);
        LLError::LLUserWarningMsg::showMissingFiles();
        LL_ERRS() << "Viewer failed to find localization and UI files."
            << " Please reinstall viewer from https://www.firestormviewer.org/downloads"
            << " and contact https://www.firestormviewer.org/support if issue persists after reinstall." << LL_ENDL;
    }
    LLTransUtil::parseStrings(strings_file, default_trans_args);
    LLTransUtil::parseLanguageStrings("language_settings.xml");

    // parseStrings() sets up the LLTrans substitution table. Add this one item.
    LLTrans::setDefaultArg("[sourceid]", gSavedSettings.getString("sourceid"));

    // Now that we've set "[sourceid]", have to go back through
    // default_trans_args and reinitialize all those other keys because some
    // of them, in turn, reference "[sourceid]".
    for (const std::string& key : default_trans_args)
    {
        std::string brackets(key), nobrackets(key);
        // Invalid to inspect key[0] if key is empty(). But then, the entire
        // body of this loop is pointless if key is empty().
        if (key.empty())
            continue;

        if (key[0] != '[')
        {
            // key was passed without brackets. That means that 'nobrackets'
            // is correct but 'brackets' is not.
            brackets = STRINGIZE('[' << brackets << ']');
        }
        else
        {
            // key was passed with brackets. That means that 'brackets' is
            // correct but 'nobrackets' is not. Erase the left bracket.
            nobrackets.erase(0, 1);
            std::string::size_type length(nobrackets.length());
            if (length && nobrackets[length - 1] == ']')
            {
                nobrackets.erase(length - 1);
            }
        }
        // Calling LLTrans::getString() is what embeds the other default
        // translation strings into this one.
        LLTrans::setDefaultArg(brackets, LLTrans::getString(nobrackets));
    }

    // <FS:Ansariel> Set version number in VIEWER_GENERATION default substitute automatically
    LLStringUtil:: format_map_t gen_args;
    gen_args["[VERSION]"] = llformat("%d", LLVersionInfo::getInstance()->getMajor());
    LLTrans::setDefaultArg("[VIEWER_GENERATION]", LLTrans::getString("VIEWER_GENERATION", gen_args));
    LLTrans::setDefaultArg("[SHORT_VIEWER_GENERATION]", LLTrans::getString("SHORT_VIEWER_GENERATION", gen_args));
    // </FS:Ansariel>
}

bool LLAppViewer::meetsRequirementsForMaximizedStart()
{
    bool maximizedOk = (gSysMemory.getPhysicalMemoryKB() >= U32Gigabytes(1));

    return maximizedOk;
}

bool LLAppViewer::initWindow()
{
    LL_INFOS("AppInit") << "Initializing window..." << LL_ENDL;

    // store setting in a global for easy access and modification
    gHeadlessClient = gSavedSettings.getBOOL("HeadlessClient");

    // always start windowed
    bool ignorePixelDepth = gSavedSettings.getBOOL("IgnorePixelDepth");

    LLViewerWindow::Params window_params;
    window_params
        .title(gWindowTitle)
        .name(VIEWER_WINDOW_CLASSNAME)
        .x(gSavedSettings.getS32("WindowX"))
        .y(gSavedSettings.getS32("WindowY"))
        .width(gSavedSettings.getU32("WindowWidth"))
        .height(gSavedSettings.getU32("WindowHeight"))
        .min_width(gSavedSettings.getU32("MinWindowWidth"))
        .min_height(gSavedSettings.getU32("MinWindowHeight"))
/// <FS:CR> Since the 3.6.5 merge, setting fullscreen does terrible bad things on macs like opening
/// all floaters and menus off the left side of the screen. Let's not do that right now...
/// Hardcoding full screen OFF until it's fixed. On 10.7+ we have native full screen support anyway.
#ifndef LL_DARWIN
        .fullscreen(gSavedSettings.getBOOL("FullScreen"))
#else // !LL_DARWIN
        .fullscreen(false)
#endif // !LL_DARWIN
// </FS:CR>
        .ignore_pixel_depth(ignorePixelDepth)
        .first_run(mIsFirstRun);

    gViewerWindow = new LLViewerWindow(window_params);

    LL_INFOS("AppInit") << "gViewerwindow created." << LL_ENDL;

    // Need to load feature table before cheking to start watchdog.
    bool use_watchdog = false;
    int watchdog_enabled_setting = gSavedSettings.getS32("WatchdogEnabled");
    if (watchdog_enabled_setting == -1)
    {
        use_watchdog = !LLFeatureManager::getInstance()->isFeatureAvailable("WatchdogDisabled");
    }
    else
    {
        // The user has explicitly set this setting; always use that value.
        use_watchdog = bool(watchdog_enabled_setting);
    }

    LL_INFOS("AppInit") << "watchdog"
                        << (use_watchdog ? " " : " NOT ")
                        << "enabled"
                        << " (setting = " << watchdog_enabled_setting << ")"
                        << LL_ENDL;

    if (use_watchdog)
    {
        LLWatchdog::getInstance()->init();
    }

    // <FS:Ansariel> Init group notices, IMs and chiclets position before the
    //               screenchannel gets created
    gSavedSettings.setBOOL("InternalShowGroupNoticesTopRight", gSavedSettings.getBOOL("ShowGroupNoticesTopRight"));

    LLNotificationsUI::LLNotificationManager::getInstance();


#ifdef LL_DARWIN
    //Satisfy both MAINT-3135 (OSX 10.6 and earlier) MAINT-3288 (OSX 10.7 and later)
    LLOSInfo& os_info = LLOSInfo::instance();
    if (os_info.mMajorVer == 10 && os_info.mMinorVer < 7)
    {
        if ( os_info.mMinorVer == 6 && os_info.mBuild < 8 )
            gViewerWindow->getWindow()->setOldResize(true);
    }
#endif

    if (gSavedSettings.getBOOL("WindowMaximized"))
    {
        gViewerWindow->getWindow()->maximize();
    }

    //
    // Initialize GL stuff
    //

    if (mForceGraphicsLevel && (LLFeatureManager::instance().isValidGraphicsLevel(*mForceGraphicsLevel)))
    {
        LLFeatureManager::getInstance()->setGraphicsLevel(*mForceGraphicsLevel, false);
        gSavedSettings.setU32("RenderQualityPerformance", *mForceGraphicsLevel);
    }

    // Set this flag in case we crash while initializing GL
    gSavedSettings.setBOOL("RenderInitError", true);
    gSavedSettings.saveToFile( gSavedSettings.getString("ClientSettingsFile"), true );

    gPipeline.init();
    LL_INFOS("AppInit") << "gPipeline Initialized" << LL_ENDL;

    stop_glerror();
    gViewerWindow->initGLDefaults();

    gSavedSettings.setBOOL("RenderInitError", false);
    gSavedSettings.saveToFile( gSavedSettings.getString("ClientSettingsFile"), true );

    //If we have a startup crash, it's usually near GL initialization, so simulate that.
    if(gCrashOnStartup)
    {
        LLAppViewer::instance()->forceErrorLLError();
    }

    //
    // Determine if the window should start maximized on initial run based
    // on graphics capability
    //
    if (gSavedSettings.getBOOL("FirstLoginThisInstall") && meetsRequirementsForMaximizedStart())
    {
        LL_INFOS("AppInit") << "This client met the requirements for a maximized initial screen." << LL_ENDL;
        gSavedSettings.setBOOL("WindowMaximized", true);
    }

    if (gSavedSettings.getBOOL("WindowMaximized"))
    {
        gViewerWindow->getWindow()->maximize();
    }

    LLUI::getInstance()->mWindow = gViewerWindow->getWindow();

    // Show watch cursor
    gViewerWindow->setCursor(UI_CURSOR_WAIT);

    // Finish view initialization
    gViewerWindow->initBase();

    // show viewer window
    //gViewerWindow->getWindow()->show();

    LL_INFOS("AppInit") << "Window initialization done." << LL_ENDL;

    return true;
}

bool LLAppViewer::isUpdaterMissing()
{
    return mUpdaterNotFound;
}

bool LLAppViewer::waitForUpdater()
{
    return !gSavedSettings.getBOOL("CmdLineSkipUpdater") && !mUpdaterNotFound && !gNonInteractive;
}

void LLAppViewer::writeDebugInfo(bool isStatic)
{
#if LL_WINDOWS && LL_BUGSPLAT
    // bugsplat does not create dump folder and debug logs are written directly
    // to logs folder, so it conflicts with main instance
    if (mSecondInstance)
    {
        return;
    }
#endif

    //Try to do the minimum when writing data during a crash.
    std::string* debug_filename;
    debug_filename = ( isStatic
        ? getStaticDebugFile()
        : getDynamicDebugFile() );

    LL_INFOS() << "Writing debug file " << *debug_filename << LL_ENDL;
    llofstream out_file(debug_filename->c_str());

    isStatic ?  LLSDSerialize::toPrettyXML(gDebugInfo, out_file)
             :  LLSDSerialize::toPrettyXML(gDebugInfo["Dynamic"], out_file);
}

LLSD LLAppViewer::getViewerInfo() const
{
    // The point of having one method build an LLSD info block and the other
    // construct the user-visible About string is to ensure that the same info
    // is available to a getInfo() caller as to the user opening
    // LLFloaterAbout.
    LLSD info;
    auto& versionInfo(LLVersionInfo::instance());
    // With GitHub builds, the build number is too big to fit in a 32-bit int,
    // and LLSD doesn't deal with integers wider than int. Use string.
    info["VIEWER_VERSION"] = llsd::array(versionInfo.getMajor(), versionInfo.getMinor(),
                                         versionInfo.getPatch(), stringize(versionInfo.getBuild()));
    info["VIEWER_VERSION_STR"] = versionInfo.getVersion();
    info["BUILD_DATE"] = __DATE__;
    info["BUILD_TIME"] = __TIME__;
    info["CHANNEL"] = versionInfo.getChannel();
    info["ADDRESS_SIZE"] = ADDRESS_SIZE;
    //std::string build_config = versionInfo.getBuildConfig();
    //if (build_config != "Release")
    //{
    //  info["BUILD_CONFIG"] = build_config;
    //}
#ifdef USE_AVX2_OPTIMIZATION
    info["SIMD"] = "AVX2";
#elif USE_AVX_OPTIMIZATION
    info["SIMD"] = "AVX";
#else
    info["SIMD"] = "SSE2";
#endif

// <FS:CR> FIRE-8273: Add Open-sim indicator to About floater
#if defined OPENSIM
    info["BUILD_TYPE"] = LLTrans::getString("FSWithOpensim");
#elif defined HAVOK_TPV
    info["BUILD_TYPE"] = LLTrans::getString("FSWithHavok");
#else
    info["BUILD_TYPE"] = std::string();
#endif // OPENSIM
// </FS:CR>
    info["SKIN"] = gSavedSettings.getString("FSInternalSkinCurrent");
    info["THEME"] = gSavedSettings.getString("FSInternalSkinCurrentTheme");

    //[FIRE 3113 : SJ] Added Font and fontsize to info
    std::string font_name;
    std::string fsInternalFontSettingsFile = gSavedSettings.getString("FSInternalFontSettingsFile");
    if (LLTrans::findString(font_name, "font_" + fsInternalFontSettingsFile))
    {
        info["FONT"] = font_name;
    }
    else
    {
        info["FONT"] = LLTrans::getString("font_unknown");
    }
    info["FONT_SIZE"] = gSavedSettings.getF32("FSFontSizeAdjustment");
    info["FONT_SCREEN_DPI"] = gSavedSettings.getF32("FontScreenDPI");

    // <FS:PP> FIRE-15714: UI Scaling in SysInfo
    info["UI_SCALE_FACTOR"] = gSavedSettings.getF32("UIScaleFactor");

    //[FIRE-3923 : SJ] Added Drawdistance, bandwidth and LOD to info
    info["DRAW_DISTANCE"] = gSavedSettings.getF32("RenderFarClip");
    info["BANDWIDTH"] = gSavedSettings.getF32("ThrottleBandwidthKBPS");
    info["LOD"] = gSavedSettings.getF32("RenderVolumeLODFactor");

    //[FIRE 3113 : SJ] Added Settingsfile to info
    std::string mode_name;
    std::string sessionSettingsFile = gSavedSettings.getString("SessionSettingsFile");
    if (LLTrans::findString(mode_name, "mode_" + sessionSettingsFile))
    {
        info["MODE"] = mode_name;
    }
    else
    {
        info["MODE"] = LLTrans::getString("mode_unknown");
    }

    // return a URL to the release notes for this viewer, such as:
    // https://releasenotes.secondlife.com/viewer/2.1.0.123456.html
    // <FS:Ansariel> FIRE-13993: Create URL in the form of https://wiki.firestormviewer.org/firestorm_change_log_x.y.z.rev
    //std::string url = versionInfo.getReleaseNotes(); // VVM supplied
    //if (url.empty())
    //{
    //    url = LLTrans::getString("RELEASE_NOTES_BASE_URL");
    //    if (!LLStringUtil::endsWith(url, "/"))
    //        url += "/";
    //    url += LLURI::escape(versionInfo.getVersion()) + ".html";
    //}
    //info["VIEWER_RELEASE_NOTES_URL"] = url;
    std::string url = LLTrans::getString("RELEASE_NOTES_BASE_URL") + LLURI::escape(versionInfo.getVersion());
    info["VIEWER_RELEASE_NOTES_URL"] = url;
    // </FS:Ansariel>

#if LL_MSVC
    info["COMPILER"] = "MSVC";
    info["COMPILER_VERSION"] = _MSC_VER;
#elif LL_CLANG  // <FS:CR> Clang identification
    info["COMPILER"] = "Clang";
    info["COMPILER_VERSION"] = CLANG_VERSION_STRING;
#elif LL_GNUC
    info["COMPILER"] = "GCC";
    info["COMPILER_VERSION"] = GCC_VERSION;
#endif

    // Position
    LLViewerRegion* region = gAgent.getRegion();
    if (region)
    {
// [RLVa:KB] - Checked: 2014-02-24 (RLVa-1.4.10)
        if (RlvActions::canShowLocation())
        {
// [/RLVa:KB]
            LLVector3d pos = gAgent.getPositionGlobal();
            info["POSITION"] = ll_sd_from_vector3d(pos);
            info["POSITION_LOCAL"] = ll_sd_from_vector3(gAgent.getPosAgentFromGlobal(pos));
            info["REGION"] = gAgent.getRegion()->getName();
            boost::regex regex("\\.(secondlife|lindenlab)\\..*");
            info["HOSTNAME"] = boost::regex_replace(gAgent.getRegion()->getSimHostName(), regex, "");
            LLSLURL slurl;
            LLAgentUI::buildSLURL(slurl);
            info["SLURL"] = slurl.getSLURLString();
// [RLVa:KB] - Checked: 2014-02-24 (RLVa-1.4.10)
        }
        else
        {
            info["REGION"] = RlvStrings::getString(RlvStringKeys::Hidden::Region);
        }
        info["SERVER_VERSION"] = gLastVersionChannel;
// [/RLVa:KB]
    }

    // CPU
    LLMemory::updateMemoryInfo();
    info["CPU"] = gSysCPU.getCPUString();
    info["MEMORY_MB"] = LLSD::Integer(gSysMemory.getPhysicalMemoryKB().valueInUnits<LLUnits::Megabytes>());
    info["USED_RAM"] = LLSD::Real(LLMemory::getAllocatedMemKB().valueInUnits<LLUnits::Megabytes>());
    info["CONCURRENCY"] = LLSD::Integer(std::thread::hardware_concurrency());    // <FS:Beq> Add hardware concurrency to info
    // Moved hack adjustment to Windows memory size into llsys.cpp
    info["OS_VERSION"] = LLOSInfo::instance().getOSString();
    info["GRAPHICS_CARD_VENDOR"] = ll_safe_string((const char*)(glGetString(GL_VENDOR)));
    info["GRAPHICS_CARD"] = ll_safe_string((const char*)(glGetString(GL_RENDERER)));
<<<<<<< HEAD
    info["GRAPHICS_CARD_MEMORY"] = LLSD::Integer(gGLManager.mVRAM);
=======
    info["GRAPHICS_CARD_MEMORY"] = gGLManager.mVRAM;
    info["GRAPHICS_CARD_MEMORY_DETECTED"] = gGLManager.mVRAMDetected; // <FS:Beq/> allow detected hardware to be overridden.
>>>>>>> 98d5f718

#if LL_WINDOWS
    std::string drvinfo;

    if (gGLManager.mIsIntel)
    {
        drvinfo = gDXHardware.getDriverVersionWMI(LLDXHardware::GPU_INTEL);
    }
    else if (gGLManager.mIsNVIDIA)
    {
        drvinfo = gDXHardware.getDriverVersionWMI(LLDXHardware::GPU_NVIDIA);
    }
    else if (gGLManager.mIsAMD)
    {
        drvinfo = gDXHardware.getDriverVersionWMI(LLDXHardware::GPU_AMD);
    }

    if (drvinfo.empty())
    {
        // Generic/substitute windows driver? Unknown vendor?
        LL_WARNS("DriverVersion") << "Vendor based driver search failed, searching for any driver" << LL_ENDL;
        drvinfo = gDXHardware.getDriverVersionWMI(LLDXHardware::GPU_ANY);
    }

    if (!drvinfo.empty())
    {
        info["GRAPHICS_DRIVER_VERSION"] = drvinfo;
    }
    else
    {
        LL_WARNS("DriverVersion")<< "Cannot get driver version from getDriverVersionWMI" << LL_ENDL;
        LLSD driver_info = gDXHardware.getDisplayInfo();
        if (driver_info.has("DriverVersion"))
        {
            info["GRAPHICS_DRIVER_VERSION"] = driver_info["DriverVersion"];
        }
    }
#endif

// [RLVa:KB] - Checked: 2010-04-18 (RLVa-1.2.0)
    info["RLV_VERSION"] = (rlv_handler_t::isEnabled()) ? RlvStrings::getVersionAbout() : LLTrans::getString("RLVaStatusDisabled");
// [/RLVa:KB]
    info["OPENGL_VERSION"] = ll_safe_string((const char*)(glGetString(GL_VERSION)));
    info["LIBCURL_VERSION"] = LLCore::LLHttp::getCURLVersion();
    // Settings

    LLRect window_rect = gViewerWindow->getWindowRectRaw();
    info["WINDOW_WIDTH"] = window_rect.getWidth();
    info["WINDOW_HEIGHT"] = window_rect.getHeight();

    // <FS> Custom sysinfo
    //info["FONT_SIZE_ADJUSTMENT"] = gSavedSettings.getF32("FontScreenDPI");
    //info["UI_SCALE"] = gSavedSettings.getF32("UIScaleFactor");
    //info["DRAW_DISTANCE"] = gSavedSettings.getF32("RenderFarClip");
    //info["NET_BANDWITH"] = gSavedSettings.getF32("ThrottleBandwidthKBPS");
    //info["LOD_FACTOR"] = gSavedSettings.getF32("RenderVolumeLODFactor");
    //info["RENDER_QUALITY"] = (F32)gSavedSettings.getU32("RenderQualityPerformance");
    //info["TEXTURE_MEMORY"] = gGLManager.mVRAM;
    // </FS>

#if LL_DARWIN
    info["HIDPI"] = gHiDPISupport;
#endif

    // Libraries

    info["J2C_VERSION"] = LLImageJ2C::getEngineInfo();
    bool want_fullname = true;
    info["AUDIO_DRIVER_VERSION"] = gAudiop ? LLSD(gAudiop->getDriverName(want_fullname)) : "Undefined";
    if(LLVoiceClient::getInstance()->voiceEnabled())
    {
        LLVoiceVersionInfo version = LLVoiceClient::getInstance()->getVersion();
        const std::string build_version = version.mBuildVersion;
        std::ostringstream version_string;
        if (std::equal(version.mBuildVersion.begin(), version.mBuildVersion.begin() + version.serverVersion.size(),
                       version.serverVersion.begin()))
        {  // Normal case: Show type and build version.
            version_string << version.voiceServerType << " " << version.mBuildVersion << std::endl;
        }
        else
        {  // Mismatch: Show both versions.
            version_string << version.voiceServerType << " " << version.serverVersion << "/" << version.mBuildVersion << std::endl;
        }
        info["VOICE_VERSION"] = version_string.str();
    }
    else
    {
        info["VOICE_VERSION"] = LLTrans::getString("NotConnected");
    }

//#if !LL_LINUX
    std::ostringstream cef_ver_codec;
    cef_ver_codec << "Dullahan: ";
    cef_ver_codec << DULLAHAN_VERSION_MAJOR;
    cef_ver_codec << ".";
    cef_ver_codec << DULLAHAN_VERSION_MINOR;
    cef_ver_codec << ".";
    cef_ver_codec << DULLAHAN_VERSION_POINT;
    cef_ver_codec << ".";
    cef_ver_codec << DULLAHAN_VERSION_BUILD;

    cef_ver_codec << std::endl;
    cef_ver_codec << "  CEF: ";
    cef_ver_codec << CEF_VERSION;

    cef_ver_codec << std::endl;
    cef_ver_codec << "  Chromium: ";
    cef_ver_codec << CHROME_VERSION_MAJOR;
    cef_ver_codec << ".";
    cef_ver_codec << CHROME_VERSION_MINOR;
    cef_ver_codec << ".";
    cef_ver_codec << CHROME_VERSION_BUILD;
    cef_ver_codec << ".";
    cef_ver_codec << CHROME_VERSION_PATCH;

    info["LIBCEF_VERSION"] = cef_ver_codec.str();
//#else
//  info["LIBCEF_VERSION"] = "Undefined";
//#endif

#if !LL_LINUX
    std::ostringstream vlc_ver_codec;
    vlc_ver_codec << LIBVLC_VERSION_MAJOR;
    vlc_ver_codec << ".";
    vlc_ver_codec << LIBVLC_VERSION_MINOR;
    vlc_ver_codec << ".";
    vlc_ver_codec << LIBVLC_VERSION_REVISION;
    info["LIBVLC_VERSION"] = vlc_ver_codec.str();
#else
    info["LIBVLC_VERSION"] = "Using gstreamer 1.0";
#endif

    S32 packets_in = LLViewerStats::instance().getRecording().getSum(LLStatViewer::PACKETS_IN);
    if (packets_in > 0)
    {
        info["PACKETS_LOST"] = LLViewerStats::instance().getRecording().getSum(LLStatViewer::PACKETS_LOST);
        info["PACKETS_IN"] = packets_in;
        info["PACKETS_PCT"] = 100.f*info["PACKETS_LOST"].asReal() / info["PACKETS_IN"].asReal();
    }

    if (mServerReleaseNotesURL.empty())
    {
        if (gAgent.getRegion())
        {
            info["SERVER_RELEASE_NOTES_URL"] = LLTrans::getString("RetrievingData");
        }
        else
        {
            info["SERVER_RELEASE_NOTES_URL"] = LLTrans::getString("NotConnected");
        }
    }
    else if (LLStringUtil::startsWith(mServerReleaseNotesURL, "http")) // it's an URL
    {
        info["SERVER_RELEASE_NOTES_URL"] = "[" + LLWeb::escapeURL(mServerReleaseNotesURL) + " " + LLTrans::getString("ReleaseNotes") + "]";
    }
    else
    {
        info["SERVER_RELEASE_NOTES_URL"] = mServerReleaseNotesURL;
    }

    // populate field for new local disk cache with some details
    info["DISK_CACHE_INFO"] = LLDiskCache::getInstance()->getCacheInfo();

    // <FS:PP> FIRE-4785: Current render quality setting in sysinfo / about floater
    switch (gSavedSettings.getU32("RenderQualityPerformance"))
    {
        case 0:
            info["RENDERQUALITY"] = LLTrans::getString("render_quality_low");
            info["RENDERQUALITY_FSDATA_ENGLISH"] = "Low (1/7)";
            break;
        case 1:
            info["RENDERQUALITY"] = LLTrans::getString("render_quality_mediumlow");
            info["RENDERQUALITY_FSDATA_ENGLISH"] = "Medium-Low (2/7)";
            break;
        case 2:
            info["RENDERQUALITY"] = LLTrans::getString("render_quality_medium");
            info["RENDERQUALITY_FSDATA_ENGLISH"] = "Medium (3/7)";
            break;
        case 3:
            info["RENDERQUALITY"] = LLTrans::getString("render_quality_mediumhigh");
            info["RENDERQUALITY_FSDATA_ENGLISH"] = "Medium-High (4/7)";
            break;
        case 4:
            info["RENDERQUALITY"] = LLTrans::getString("render_quality_high");
            info["RENDERQUALITY_FSDATA_ENGLISH"] = "High (5/7)";
            break;
        case 5:
            info["RENDERQUALITY"] = LLTrans::getString("render_quality_highultra");
            info["RENDERQUALITY_FSDATA_ENGLISH"] = "High-Ultra (6/7)";
            break;
        case 6:
            info["RENDERQUALITY"] = LLTrans::getString("render_quality_ultra");
            info["RENDERQUALITY_FSDATA_ENGLISH"] = "Ultra (7/7)";
            break;
        default:
            info["RENDERQUALITY"] = LLTrans::getString("render_quality_unknown");
            info["RENDERQUALITY_FSDATA_ENGLISH"] = "Unknown, user has RenderQualityPerformance debug setting beyond the normal range (0-6)";
            break;
    }
    // </FS:PP>

    // <FS:Ansariel> Include VRAM budget
    if (auto budget = gSavedSettings.getU32("RenderMaxVRAMBudget"); budget > 0)
    {
        info["VRAM_BUDGET"] = std::to_string(budget) + " MB";
        info["VRAM_BUDGET_ENGLISH"] = std::to_string(budget) + " MB";
    }
    else
    {
        info["VRAM_BUDGET"] = LLTrans::getString("Unlimited");
        info["VRAM_BUDGET_ENGLISH"] = "Unlimited";
    }
    // </FS:Ansariel>

    return info;
}

std::string LLAppViewer::getViewerInfoString(bool default_string) const
{
    std::ostringstream support;

    LLSD info(getViewerInfo());

    // Render the LLSD from getInfo() as a format_map_t
    LLStringUtil::format_map_t args;

    // allow the "Release Notes" URL label to be localized
    args["ReleaseNotes"] = LLTrans::getString("ReleaseNotes", default_string);

    for (LLSD::map_const_iterator ii(info.beginMap()), iend(info.endMap());
        ii != iend; ++ii)
    {
        if (! ii->second.isArray())
        {
            // Scalar value
            if (ii->second.isUndefined())
            {
                args[ii->first] = LLTrans::getString("none_text", default_string);
            }
            else
            {
                // don't forget to render value asString()
                args[ii->first] = ii->second.asString();
            }
        }
        else
        {
            // array value: build KEY_0, KEY_1 etc. entries
            for (LLSD::Integer n(0), size(static_cast<LLSD::Integer>(ii->second.size())); n < size; ++n)
            {
                args[STRINGIZE(ii->first << '_' << n)] = ii->second[n].asString();
            }
        }
    }

    // Now build the various pieces
    support << LLTrans::getString("AboutHeader", args, default_string);
    //if (info.has("BUILD_CONFIG"))
    //{
    //  support << "\n" << LLTrans::getString("BuildConfig", args, default_string);
    //}
    if (info.has("REGION"))
    {
// [RLVa:KB] - Checked: 2014-02-24 (RLVa-1.4.10)
        support << "\n\n" << LLTrans::getString( (RlvActions::canShowLocation()) ? "AboutPosition" : "AboutPositionRLVShowLoc", args, default_string);
// [/RLVa:KB]
//      support << "\n\n" << LLTrans::getString("AboutPosition", args, default_string);
    }
    support << "\n\n" << LLTrans::getString("AboutSystem", args, default_string);
    support << "\n";
    if (info.has("GRAPHICS_DRIVER_VERSION"))
    {
        support << "\n" << LLTrans::getString("AboutDriver", args, default_string);
    }
    support << "\n" << LLTrans::getString("AboutOGL", args, default_string);
    //support << "\n\n" << LLTrans::getString("AboutSettings", args, default_string); // <FS> Custom sysinfo
#if LL_DARWIN
    support << "\n" << LLTrans::getString("AboutOSXHiDPI", args, default_string);
#endif
    support << "\n\n" << LLTrans::getString("AboutLibs", args, default_string);
    // <FS> Custom sysinfo
    if (info.has("BANDWIDTH")) //For added info in help floater
    {
        support << "\n" << LLTrans::getString("AboutSettings", args, default_string);
    }
    if (info.has("DISK_CACHE_INFO"))
    {
        support << "\n" << LLTrans::getString("AboutCache", args, default_string);
    }
    // </FS>
    if (info.has("COMPILER"))
    {
        support << "\n" << LLTrans::getString("AboutCompiler", args, default_string);
    }
    if (info.has("PACKETS_IN"))
    {
        support << '\n' << LLTrans::getString("AboutTraffic", args, default_string);
    }

    // SLT timestamp
    LLSD substitution;
    substitution["datetime"] = (S32)time(NULL);//(S32)time_corrected();
    support << "\n" << LLTrans::getString("AboutTime", substitution, default_string);

    return support.str();
}

void LLAppViewer::cleanupSavedSettings()
{
    gSavedSettings.setBOOL("MouseSun", false);

    gSavedSettings.setBOOL("UseEnergy", true);              // force toggle to turn off, since sends message to simulator

    gSavedSettings.setBOOL("DebugWindowProc", gDebugWindowProc);

    gSavedSettings.setBOOL("ShowObjectUpdates", gShowObjectUpdates);

    if (gDebugView)
    {
        gSavedSettings.setBOOL("ShowDebugConsole", gDebugView->mDebugConsolep->getVisible());
    }

    // save window position if not maximized
    // as we don't track it in callbacks
    if(NULL != gViewerWindow)
    {
        bool maximized = gViewerWindow->getWindow()->getMaximized();
        if (!maximized)
        {
            LLCoordScreen window_pos;

            if (gViewerWindow->getWindow()->getPosition(&window_pos))
            {
                gSavedSettings.setS32("WindowX", window_pos.mX);
                gSavedSettings.setS32("WindowY", window_pos.mY);
            }
        }
    }

    gSavedSettings.setF32("MapScale", LLWorldMapView::getScaleSetting());

    // Some things are cached in LLAgent.
    if (gAgent.isInitialized())
    {
        gSavedSettings.setF32("RenderFarClip", gAgentCamera.mDrawDistance);
    }
}

void LLAppViewer::removeCacheFiles(const std::string& file_mask)
{
    gDirUtilp->deleteFilesInDir(gDirUtilp->getExpandedFilename(LL_PATH_CACHE, ""), file_mask);
}

void LLAppViewer::writeSystemInfo()
{

    if (! gDebugInfo.has("Dynamic") )
        gDebugInfo["Dynamic"] = LLSD::emptyMap();

    // <FS:ND> we don't want this (otherwise set filename to Firestorm.old/log
// #if LL_WINDOWS && !LL_BUGSPLAT
//  gDebugInfo["SLLog"] = gDirUtilp->getExpandedFilename(LL_PATH_DUMP,"SecondLife.log");
// #else
//     //Not ideal but sufficient for good reporting.
//     gDebugInfo["SLLog"] = gDirUtilp->getExpandedFilename(LL_PATH_LOGS,"SecondLife.old");  //LLError::logFileName();
// #endif
    // </FS:ND>

    gDebugInfo["ClientInfo"]["Name"] = LLVersionInfo::instance().getChannel();
// [SL:KB] - Patch: Viewer-CrashReporting | Checked: 2011-05-08 (Catznip-2.6.0a) | Added: Catznip-2.6.0a
    gDebugInfo["ClientInfo"]["Version"] = LLVersionInfo::instance().getVersion();
    gDebugInfo["ClientInfo"]["Platform"] = LLVersionInfo::instance().getBuildPlatform();
// [/SL:KB]
    gDebugInfo["ClientInfo"]["MajorVersion"] = LLVersionInfo::instance().getMajor();
    gDebugInfo["ClientInfo"]["MinorVersion"] = LLVersionInfo::instance().getMinor();
    gDebugInfo["ClientInfo"]["PatchVersion"] = LLVersionInfo::instance().getPatch();
    gDebugInfo["ClientInfo"]["BuildVersion"] = std::to_string(LLVersionInfo::instance().getBuild());
    gDebugInfo["ClientInfo"]["AddressSize"] = LLVersionInfo::instance().getAddressSize();

// <FS:ND> Add which flavor of FS generated an error
#ifdef OPENSIM
    gDebugInfo["ClientInfo"]["Flavor"] = "oss";
#else
    gDebugInfo["ClientInfo"]["Flavor"] = "hvk";
#endif
// </FS:ND>

    //  gDebugInfo["CAFilename"] = gDirUtilp->getCAFile();

    gDebugInfo["CPUInfo"]["CPUString"] = gSysCPU.getCPUString();
    gDebugInfo["CPUInfo"]["CPUFamily"] = gSysCPU.getFamily();
    gDebugInfo["CPUInfo"]["CPUMhz"] = (S32)gSysCPU.getMHz();
    gDebugInfo["CPUInfo"]["CPUAltivec"] = gSysCPU.hasAltivec();
    gDebugInfo["CPUInfo"]["CPUSSE"] = gSysCPU.hasSSE();
    gDebugInfo["CPUInfo"]["CPUSSE2"] = gSysCPU.hasSSE2();

    gDebugInfo["RAMInfo"]["Physical"] = LLSD::Integer(gSysMemory.getPhysicalMemoryKB().value());
    gDebugInfo["RAMInfo"]["Allocated"] = LLSD::Integer(gMemoryAllocated.valueInUnits<LLUnits::Kilobytes>());
    gDebugInfo["OSInfo"] = LLOSInfo::instance().getOSStringSimple();

    // The user is not logged on yet, but record the current grid choice login url
    // which may have been the intended grid.
    gDebugInfo["GridName"] = LLGridManager::getInstance()->getGridId();

    // *FIX:Mani - move this down in llappviewerwin32
#ifdef LL_WINDOWS
    DWORD thread_id = GetCurrentThreadId();
    gDebugInfo["MainloopThreadID"] = (S32)thread_id;
#endif

#ifndef LL_BUGSPLAT
    // "CrashNotHandled" is set here, while things are running well,
    // in case of a freeze. If there is a freeze, the crash logger will be launched
    // and can read this value from the debug_info.log.
    gDebugInfo["CrashNotHandled"] = LLSD::Boolean(true);
#else // LL_BUGSPLAT
    // "CrashNotHandled" is obsolete; it used (not very successsfully)
    // to try to distinguish crashes from freezes - the intent here to to avoid calling it a freeze
    gDebugInfo["CrashNotHandled"] = LLSD::Boolean(false);
#endif // ! LL_BUGSPLAT

    // Insert crash host url (url to post crash log to) if configured. This insures
    // that the crash report will go to the proper location in the case of a
    // prior freeze.
    std::string crashHostUrl = gSavedSettings.get<std::string>("CrashHostUrl");
    if(crashHostUrl != "")
    {
        gDebugInfo["CrashHostUrl"] = crashHostUrl;
    }

    // Dump some debugging info
    LL_INFOS("SystemInfo") << "Application: " << LLTrans::getString("APP_NAME") << LL_ENDL;

    // <FS:ND> Print into about git sha hash this build is based on.
    // LL_INFOS("SystemInfo") << "Version: " << LLVersionInfo::getChannelAndVersion() << LL_ENDL;
    LL_INFOS("SystemInfo") << "Version: " <<  LLVersionInfo::instance().getChannelAndVersion() << " [" <<  LLVersionInfo::instance().getGitHash() << "]" << LL_ENDL;
    // </FS:ND>

    // Dump the local time and time zone
    time_t now;
    time(&now);
    char tbuffer[256];      /* Flawfinder: ignore */
    strftime(tbuffer, 256, "%Y-%m-%dT%H:%M:%S %Z", localtime(&now));
    LL_INFOS("SystemInfo") << "Local time: " << tbuffer << LL_ENDL;

    // query some system information
    LL_INFOS("SystemInfo") << "CPU info:\n" << gSysCPU << LL_ENDL;
    LL_INFOS("SystemInfo") << "Memory info:\n" << gSysMemory << LL_ENDL;
    LL_INFOS("SystemInfo") << "OS: " << LLOSInfo::instance().getOSStringSimple() << LL_ENDL;
    LL_INFOS("SystemInfo") << "OS info: " << LLOSInfo::instance() << LL_ENDL;

    // <FS:ND> Breakpad merge. Only include SettingsFile if the user selected this in prefs. Patch from Catznip
    // gDebugInfo["SettingsFilename"] = gSavedSettings.getString("ClientSettingsFile");
    if (gCrashSettings.getBOOL("CrashSubmitSettings"))
        gDebugInfo["SettingsFilename"] = gSavedSettings.getString("ClientSettingsFile");
    // </FS:ND>

    gDebugInfo["ViewerExePath"] = gDirUtilp->getExecutablePathAndName();
    gDebugInfo["CurrentPath"] = gDirUtilp->getCurPath();
    gDebugInfo["FirstLogin"] = LLSD::Boolean(gAgent.isFirstLogin());
    gDebugInfo["FirstRunThisInstall"] = gSavedSettings.getBOOL("FirstRunThisInstall");
    gDebugInfo["StartupState"] = LLStartUp::getStartupStateString();

    if (gViewerWindow)
    {
        std::vector<std::string> resolutions = gViewerWindow->getWindow()->getDisplaysResolutionList();
        for (auto res_iter : resolutions)
        {
            gDebugInfo["DisplayInfo"].append(res_iter);
        }
    }

    writeDebugInfo(); // Save out debug_info.log early, in case of crash.
}

#ifdef LL_WINDOWS
//For whatever reason, in Windows when using OOP server for breakpad, the callback to get the
//name of the dump file is not getting triggered by the breakpad library.   Unfortunately they
//also didn't see fit to provide a simple query request across the pipe to get this name either.
//Since we are putting our output in a runtime generated directory and we know the header data in
//the dump format, we can however use the following hack to identify our file.
// TODO make this a member function.
void getFileList()
{
    std::stringstream filenames;

    typedef std::vector<std::string> vec;
    std::string pathname = gDirUtilp->getExpandedFilename(LL_PATH_DUMP,"");
    vec file_vec = gDirUtilp->getFilesInDir(pathname);
    for(vec::const_iterator iter=file_vec.begin(); iter!=file_vec.end(); ++iter)
    {
        filenames << *iter << " ";
        if ( ( iter->length() > 30 ) && (iter->rfind(".dmp") == (iter->length()-4) ) )
        {
            std::string fullname = pathname + *iter;
            llifstream fdat( fullname.c_str(), std::ifstream::binary);
            if (fdat)
            {
                char buf[5];
                fdat.read(buf,4);
                fdat.close();
                if (!strncmp(buf,"MDMP",4))
                {
                    gDebugInfo["Dynamic"]["MinidumpPath"] = fullname;
                    break;
                }
            }
        }
    }
    filenames << std::endl;
    gDebugInfo["Dynamic"]["DumpDirContents"] = filenames.str();
}
#endif

// static
void LLAppViewer::recordMarkerVersion(LLAPRFile& marker_file)
{
    std::string marker_version(LLVersionInfo::instance().getChannelAndVersion());
    if ( marker_version.length() > MAX_MARKER_LENGTH )
    {
        LL_WARNS_ONCE("MarkerFile") << "Version length ("<< marker_version.length()<< ")"
                                    << " greater than maximum (" << MAX_MARKER_LENGTH << ")"
                                    << ": marker matching may be incorrect"
                                    << LL_ENDL;
    }

    // record the viewer version in the marker file
    marker_file.write(marker_version.data(), static_cast<S32>(marker_version.length()));

    marker_file.flush(); // <FS:ND/> Make sure filesystem reflects what we wrote.
}

bool LLAppViewer::markerIsSameVersion(const std::string& marker_name) const
{
    bool sameVersion = false;

    std::string my_version(LLVersionInfo::instance().getChannelAndVersion());
    char marker_version[MAX_MARKER_LENGTH];
    S32  marker_version_length;

    LLAPRFile marker_file;
    marker_file.open(marker_name, LL_APR_RB);
    if (marker_file.getFileHandle())
    {
        marker_version_length = marker_file.read(marker_version, sizeof(marker_version));
        std::string marker_string(marker_version, marker_version_length);
        if ( 0 == my_version.compare( 0, my_version.length(), marker_version, 0, marker_version_length ) )
        {
            sameVersion = true;
        }
        LL_DEBUGS("MarkerFile") << "Compare markers for '" << marker_name << "': "
                                << "\n   mine '" << my_version    << "'"
                                << "\n marker '" << marker_string << "'"
                                << "\n " << ( sameVersion ? "same" : "different" ) << " version"
                                << LL_ENDL;
        marker_file.close();
    }
    return sameVersion;
}

void LLAppViewer::processMarkerFiles()
{
    //We've got 4 things to test for here
    // - Other Process Running (SecondLife.exec_marker present, locked)
    // - Freeze (SecondLife.exec_marker present, not locked)
    // - LLError Crash (SecondLife.llerror_marker present)
    // - Other Crash (SecondLife.error_marker present)
    // These checks should also remove these files for the last 2 cases if they currently exist

    std::ostringstream marker_log_stream;
    bool marker_is_same_version = true;
    // first, look for the marker created at startup and deleted on a clean exit
    mMarkerFileName = gDirUtilp->getExpandedFilename(LL_PATH_LOGS,MARKER_FILE_NAME);
    if (LLAPRFile::isExist(mMarkerFileName, NULL, LL_APR_RB))
    {
        // File exists...
        // first, read it to see if it was created by the same version (we need this later)
        marker_is_same_version = markerIsSameVersion(mMarkerFileName);

        // now test to see if this file is locked by a running process (try to open for write)
        marker_log_stream << "Checking exec marker file for lock...";
        mMarkerFile.open(mMarkerFileName, LL_APR_WB);
        // <FS:ND> Remove LLVolatileAPRPool/apr_file_t and use FILE* instead
        //apr_file_t* fMarker = mMarkerFile.getFileHandle() ;
        LLAPRFile::tFiletype* fMarker = mMarkerFile.getFileHandle() ;
        // </FS:ND>
        if (!fMarker)
        {
            marker_log_stream << "Exec marker file open failed - assume it is locked.";
            mSecondInstance = true; // lock means that instance is running.
        }
        else
        {
            // We were able to open it, now try to lock it ourselves...
            if (apr_file_lock(fMarker, APR_FLOCK_NONBLOCK | APR_FLOCK_EXCLUSIVE) != APR_SUCCESS)
            {
                marker_log_stream << "Locking exec marker failed.";
                mSecondInstance = true; // lost a race? be conservative
                mMarkerFile.close(); // <FS:ND/> Cannot lock the file and take ownership. Don't keep it open
            }
            else
            {
                // No other instances; we've locked this file now, so record our version; delete on quit.
                recordMarkerVersion(mMarkerFile);
                marker_log_stream << "Exec marker file existed but was not locked; rewritten.";
            }
        }
        initLoggingAndGetLastDuration();

        std::string marker_log_msg(marker_log_stream.str());
        LL_INFOS("MarkerFile") << marker_log_msg << LL_ENDL;

        if (mSecondInstance)
        {
            LL_INFOS("MarkerFile") << "Exec marker '"<< mMarkerFileName << "' owned by another instance" << LL_ENDL;
        }
        else if (marker_is_same_version)
        {
            // the file existed, is ours, and matched our version, so we can report on what it says
            LL_INFOS("MarkerFile") << "Exec marker '"<< mMarkerFileName << "' found; last exec crashed" << LL_ENDL;
            gLastExecEvent = LAST_EXEC_OTHER_CRASH;
        }
        else
        {
            LL_INFOS("MarkerFile") << "Exec marker '"<< mMarkerFileName << "' found, but versions did not match" << LL_ENDL;
        }
    }
    else // marker did not exist... last exec (if any) did not freeze
    {
        initLoggingAndGetLastDuration();
        // Create the marker file for this execution & lock it; it will be deleted on a clean exit
        apr_status_t s;
        s = mMarkerFile.open(mMarkerFileName, LL_APR_WB, true);

        if (s == APR_SUCCESS && mMarkerFile.getFileHandle())
        {
            LL_DEBUGS("MarkerFile") << "Exec marker file '"<< mMarkerFileName << "' created." << LL_ENDL;
            if (APR_SUCCESS == apr_file_lock(mMarkerFile.getFileHandle(), APR_FLOCK_NONBLOCK | APR_FLOCK_EXCLUSIVE))
            {
                recordMarkerVersion(mMarkerFile);
                LL_DEBUGS("MarkerFile") << "Exec marker file locked." << LL_ENDL;
            }
            else
            {
                LL_WARNS("MarkerFile") << "Exec marker file cannot be locked." << LL_ENDL;
            }
        }
        else
        {
            LL_WARNS("MarkerFile") << "Failed to create exec marker file '"<< mMarkerFileName << "'." << LL_ENDL;
        }
    }

    // now check for cases in which the exec marker may have been cleaned up by crash handlers

    // check for any last exec event report based on whether or not it happened during logout
    // (the logout marker is created when logout begins)
    std::string logout_marker_file =  gDirUtilp->getExpandedFilename(LL_PATH_LOGS, LOGOUT_MARKER_FILE_NAME);
    if(LLAPRFile::isExist(logout_marker_file, NULL, LL_APR_RB))
    {
        if (markerIsSameVersion(logout_marker_file))
        {
            gLastExecEvent = LAST_EXEC_LOGOUT_FROZE;
            LL_INFOS("MarkerFile") << "Logout crash marker '"<< logout_marker_file << "', changing LastExecEvent to LOGOUT_FROZE" << LL_ENDL;
        }
        else
        {
            LL_INFOS("MarkerFile") << "Logout crash marker '"<< logout_marker_file << "' found, but versions did not match" << LL_ENDL;
        }
        LLAPRFile::remove(logout_marker_file);
    }
    // further refine based on whether or not a marker created during an llerr crash is found
    std::string llerror_marker_file = gDirUtilp->getExpandedFilename(LL_PATH_LOGS, LLERROR_MARKER_FILE_NAME);
    if(LLAPRFile::isExist(llerror_marker_file, NULL, LL_APR_RB))
    {
        if (markerIsSameVersion(llerror_marker_file))
        {
            if ( gLastExecEvent == LAST_EXEC_LOGOUT_FROZE )
            {
                gLastExecEvent = LAST_EXEC_LOGOUT_CRASH;
                LL_INFOS("MarkerFile") << "LLError marker '"<< llerror_marker_file << "' crashed, setting LastExecEvent to LOGOUT_CRASH" << LL_ENDL;
            }
            else
            {
                gLastExecEvent = LAST_EXEC_LLERROR_CRASH;
                LL_INFOS("MarkerFile") << "LLError marker '"<< llerror_marker_file << "' crashed, setting LastExecEvent to LLERROR_CRASH" << LL_ENDL;
            }
        }
        else
        {
            LL_INFOS("MarkerFile") << "LLError marker '"<< llerror_marker_file << "' found, but versions did not match" << LL_ENDL;
        }
        LLAPRFile::remove(llerror_marker_file);
    }
    // and last refine based on whether or not a marker created during a non-llerr crash is found
    std::string error_marker_file = gDirUtilp->getExpandedFilename(LL_PATH_LOGS, ERROR_MARKER_FILE_NAME);
    if(LLAPRFile::isExist(error_marker_file, NULL, LL_APR_RB))
    {
        if (markerIsSameVersion(error_marker_file))
        {
            if (gLastExecEvent == LAST_EXEC_LOGOUT_FROZE)
            {
                gLastExecEvent = LAST_EXEC_LOGOUT_CRASH;
                LL_INFOS("MarkerFile") << "Error marker '"<< error_marker_file << "' crashed, setting LastExecEvent to LOGOUT_CRASH" << LL_ENDL;
            }
            else
            {
                gLastExecEvent = LAST_EXEC_OTHER_CRASH;
                LL_INFOS("MarkerFile") << "Error marker '"<< error_marker_file << "' crashed, setting LastExecEvent to " << gLastExecEvent << LL_ENDL;
            }
        }
        else
        {
            LL_INFOS("MarkerFile") << "Error marker '"<< error_marker_file << "' marker found, but versions did not match" << LL_ENDL;
        }
        LLAPRFile::remove(error_marker_file);
    }
}

void LLAppViewer::removeMarkerFiles()
{
    if (!mSecondInstance)
    {
        if (mMarkerFile.getFileHandle())
        {
            mMarkerFile.close() ;
            LLAPRFile::remove( mMarkerFileName );
            LL_DEBUGS("MarkerFile") << "removed exec marker '"<<mMarkerFileName<<"'"<< LL_ENDL;
        }
        else
        {
            LL_DEBUGS("MarkerFile") << "marker '"<<mMarkerFileName<<"' not open"<< LL_ENDL;
        }

        if (mLogoutMarkerFile.getFileHandle())
        {
            mLogoutMarkerFile.close();
            LLAPRFile::remove( mLogoutMarkerFileName );
            LL_DEBUGS("MarkerFile") << "removed logout marker '"<<mLogoutMarkerFileName<<"'"<< LL_ENDL;
        }
        else
        {
            LL_DEBUGS("MarkerFile") << "logout marker '"<<mLogoutMarkerFileName<<"' not open"<< LL_ENDL;
        }
    }
    else
    {
        LL_WARNS("MarkerFile") << "leaving markers because this is a second instance" << LL_ENDL;
    }
}

void LLAppViewer::removeDumpDir()
{
    //Call this routine only on clean exit.  Crash reporter will clean up
    //its locking table for us.
    if (gDirUtilp->dumpDirExists()) // Check if dump dir was created this run
    {
        std::string dump_dir = gDirUtilp->getExpandedFilename(LL_PATH_DUMP, "");
        gDirUtilp->deleteDirAndContents(dump_dir);
    }

    if (mSecondInstance && !isError())
    {
        std::string log_filename = LLError::logFileName();
        LLError::logToFile("");
        LLFile::remove(log_filename);
    }
}

void LLAppViewer::forceQuit()
{
    LLApp::setQuitting();
}

//TODO: remove
void LLAppViewer::fastQuit(S32 error_code)
{
    // finish pending transfers
    flushLFSIO();
    // let sim know we're logging out
    sendLogoutRequest();
    // flush network buffers by shutting down messaging system
    end_messaging_system();
    // figure out the error code
    S32 final_error_code = error_code ? error_code : (S32)isError();
    // this isn't a crash
    removeMarkerFiles();
    // get outta here
    _exit(final_error_code);
}

void LLAppViewer::requestQuit()
{
    LL_INFOS() << "requestQuit" << LL_ENDL;

    LLViewerRegion* region = gAgent.getRegion();

    if( (LLStartUp::getStartupState() < STATE_STARTED) || !region )
    {
        // If we have a region, make some attempt to send a logout request first.
        // This prevents the halfway-logged-in avatar from hanging around inworld for a couple minutes.
        if(region)
        {
            sendLogoutRequest();
        }
        else if(LLStartUp::getStartupState() == STATE_STARTED) // LO: Fix for FIRE-2613: sidebar tabs and floaters not remembering being open/torn off
        {
            if (gFloaterView)
            {
                // application is quitting
                gFloaterView->closeAllChildren(true);
            }

        } // ~LO

        // Quit immediately
        forceQuit();
        return;
    }

    // Try to send metrics back to the grid
    metricsSend(!gDisconnected);

    // Try to send last batch of avatar rez metrics.
    if (!gDisconnected && isAgentAvatarValid())
    {
        gAgentAvatarp->updateAvatarRezMetrics(true); // force a last packet to be sent.
    }

    LLHUDEffectSpiral *effectp = (LLHUDEffectSpiral*)LLHUDManager::getInstance()->createViewerEffect(LLHUDObject::LL_HUD_EFFECT_POINT, true);
    effectp->setPositionGlobal(gAgent.getPositionGlobal());
    effectp->setColor(LLColor4U(gAgent.getEffectColor()));
    LLHUDManager::getInstance()->sendEffects();
    effectp->markDead() ;//remove it.

    // Attempt to close all floaters that might be
    // editing things.
    if (gFloaterView)
    {
        // application is quitting
        gFloaterView->closeAllChildren(true);
    }

    // Send preferences once, when exiting
    // <FS:Ansariel> Don't send all non-default settings which might result in a violation of GDPR
    //bool include_preferences = true;
    bool include_preferences = false;
    send_viewer_stats(include_preferences);

    gLogoutTimer.reset();
    mQuitRequested = true;
}

static bool finish_quit(const LLSD& notification, const LLSD& response)
{
    S32 option = LLNotificationsUtil::getSelectedOption(notification, response);

    if (option == 0)
    {
        LLAppViewer::instance()->requestQuit();
    }
    return false;
}
static LLNotificationFunctorRegistration finish_quit_reg("ConfirmQuit", finish_quit);

void LLAppViewer::userQuit()
{
    LL_INFOS() << "User requested quit" << LL_ENDL;
    if (gDisconnected
        || !gViewerWindow
        || !gViewerWindow->getProgressView()
        || gViewerWindow->getProgressView()->getVisible())
    {
        requestQuit();
    }
    else
    {
        LLNotificationsUtil::add("ConfirmQuit");
    }
}

static bool finish_early_exit(const LLSD& notification, const LLSD& response)
{
    LLAppViewer::instance()->forceQuit();
    return false;
}

void LLAppViewer::earlyExit(const std::string& name, const LLSD& substitutions)
{
    LL_WARNS() << "app_early_exit: " << name << LL_ENDL;
    gDoDisconnect = true;
    LLNotificationsUtil::add(name, substitutions, LLSD(), finish_early_exit);
}

// case where we need the viewer to exit without any need for notifications
void LLAppViewer::earlyExitNoNotify()
{
    LL_WARNS() << "app_early_exit with no notification: " << LL_ENDL;
    gDoDisconnect = true;
    finish_early_exit( LLSD(), LLSD() );
}

void LLAppViewer::abortQuit()
{
    LL_INFOS() << "abortQuit()" << LL_ENDL;
    mQuitRequested = false;
}

void LLAppViewer::migrateCacheDirectory()
{
#if LL_WINDOWS || LL_DARWIN
    // NOTE: (Nyx) as of 1.21, cache for mac is moving to /library/caches/SecondLife from
    // /library/application support/SecondLife/cache This should clear/delete the old dir.

    // As of 1.23 the Windows cache moved from
    //   C:\Documents and Settings\James\Application Support\SecondLife\cache
    // to
    //   C:\Documents and Settings\James\Local Settings\Application Support\SecondLife
    //
    // The Windows Vista equivalent is from
    //   C:\Users\James\AppData\Roaming\SecondLife\cache
    // to
    //   C:\Users\James\AppData\Local\SecondLife
    //
    // Note the absence of \cache on the second path.  James.

    // Only do this once per fresh install of this version.
    if (gSavedSettings.getBOOL("MigrateCacheDirectory"))
    {
        gSavedSettings.setBOOL("MigrateCacheDirectory", false);

        std::string old_cache_dir = gDirUtilp->add(gDirUtilp->getOSUserAppDir(), "cache");
        std::string new_cache_dir = gDirUtilp->getCacheDir(true);

        if (gDirUtilp->fileExists(old_cache_dir))
        {
            LL_INFOS() << "Migrating cache from " << old_cache_dir << " to " << new_cache_dir << LL_ENDL;

            // Migrate inventory cache to avoid pain to inventory database after mass update
            S32 file_count = 0;
            std::string file_name;
            std::string mask = "*.*";

            LLDirIterator iter(old_cache_dir, mask);
            while (iter.next(file_name))
            {
                if (file_name == "." || file_name == "..") continue;
                std::string source_path = gDirUtilp->add(old_cache_dir, file_name);
                std::string dest_path = gDirUtilp->add(new_cache_dir, file_name);
                if (!LLFile::rename(source_path, dest_path))
                {
                    file_count++;
                }
            }
            LL_INFOS() << "Moved " << file_count << " files" << LL_ENDL;

            // AO: Don't automatically purge old cache
            //// Nuke the old cache
            //gDirUtilp->setCacheDir(old_cache_dir);
            //purgeCache();
            gDirUtilp->setCacheDir(new_cache_dir);

#if LL_DARWIN
            // Clean up Mac files not deleted by removing *.*
            std::string ds_store = old_cache_dir + "/.DS_Store";
            if (gDirUtilp->fileExists(ds_store))
            {
                LLFile::remove(ds_store);
            }
#endif
            if (LLFile::rmdir(old_cache_dir) != 0)
            {
                LL_WARNS() << "could not delete old cache directory " << old_cache_dir << LL_ENDL;
            }
        }
    }
#endif // LL_WINDOWS || LL_DARWIN
}

//static
U32 LLAppViewer::getTextureCacheVersion()
{
    // Viewer texture cache version, change if the texture cache format changes.
    // 2021-03-10 Bumping up by one to help obviate texture cache issues with
    //            Simple Cache Viewer - see SL-14985 for more information
    //const U32 TEXTURE_CACHE_VERSION = 8;
    const U32 TEXTURE_CACHE_VERSION = 9;

    return TEXTURE_CACHE_VERSION ;
}

//static
U32 LLAppViewer::getDiskCacheVersion()
{
    // Viewer disk cache version intorduced in Simple Cache Viewer, change if the cache format changes.
    const U32 DISK_CACHE_VERSION = 1;

    return DISK_CACHE_VERSION ;
}

//static
U32 LLAppViewer::getObjectCacheVersion()
{
    // Viewer object cache version, change if object update
    // format changes. JC
    const U32 INDRA_OBJECT_CACHE_VERSION = 17;

    return INDRA_OBJECT_CACHE_VERSION;
}

bool LLAppViewer::initCache()
{
    mPurgeCache = false;
    bool read_only = mSecondInstance;
    LLAppViewer::getTextureCache()->setReadOnly(read_only) ;
    LLVOCache::initParamSingleton(read_only);

    // initialize the new disk cache using saved settings
    const std::string cache_dir_name = gSavedSettings.getString("DiskCacheDirName");

    const U32 MB = 1024 * 1024;
    constexpr U32 GB = 1024 * MB; // <FS:Beq/> Readability constant
    const uintmax_t MIN_CACHE_SIZE = 256 * MB;
    const uintmax_t MAX_CACHE_SIZE = 100ULL * GB; // <FS:Beq/> raise the cap to 100GB, UI will limit to a more sensible level of 20GB.
    const uintmax_t setting_cache_total_size = uintmax_t(gSavedSettings.getU32("CacheSize")) * MB;
    const uintmax_t cache_total_size = llclamp(setting_cache_total_size, MIN_CACHE_SIZE, MAX_CACHE_SIZE);
    // <FS:Ansariel> Better cache size control
    //const F64 disk_cache_percent = gSavedSettings.getF32("DiskCachePercentOfTotal");
    //const F6432 texture_cache_percent = 100.0 - disk_cache_percent;
    // </FS:Ansariel>

    // note that the maximum size of this cache is defined as a percentage of the
    // total cache size - the 'CacheSize' pref - for all caches.
    // <FS:Ansariel> Better cache size control
    //const uintmax_t disk_cache_size = uintmax_t(cache_total_size * disk_cache_percent / 100);
    const unsigned int disk_cache_mb = gSavedSettings.getU32("FSDiskCacheSize");
    const uintmax_t disk_cache_size = disk_cache_mb * 1024ULL * 1024ULL;
    // </FS:Ansariel>
    const bool enable_cache_debug_info = gSavedSettings.getBOOL("EnableDiskCacheDebugInfo");

    bool texture_cache_mismatch = false;
    bool remove_vfs_files = false;
    if (gSavedSettings.getS32("LocalCacheVersion") != LLAppViewer::getTextureCacheVersion())
    {
        texture_cache_mismatch = true;
        if (!read_only)
        {
            gSavedSettings.setS32("LocalCacheVersion", LLAppViewer::getTextureCacheVersion());

            //texture cache version was bumped up in Simple Cache Viewer, and at this point old vfs files are not needed
            remove_vfs_files = true;
        }
    }

    if (!read_only)
    {
        // <FS:Zi> Purge inventory cache is done in LLInventoryModel::loadSkeleton()

        // Purge cache if user requested it
        if (gSavedSettings.getBOOL("PurgeCacheOnStartup") ||
            gSavedSettings.getBOOL("PurgeCacheOnNextStartup"))
        {
            LL_INFOS("AppCache") << "Startup cache purge requested: " << (gSavedSettings.getBOOL("PurgeCacheOnStartup") ? "ALWAYS" : "ONCE") << LL_ENDL;
            gSavedSettings.setBOOL("PurgeCacheOnNextStartup", false);
            LL_INFOS("AppCache") << "Scheduling texture purge, based on PurgeCache* settings." << LL_ENDL;
            mPurgeCache = true;
            // <FS:Beq> No longer needed
            // // STORM-1141 force purgeAllTextures to get called to prevent a crash here. -brad
            // texture_cache_mismatch = true;
            // </FS:Beq>
        }

        // <FS> If the J2C has changed since the last run, clear the cache
        const std::string j2c_info = LLImageJ2C::getEngineInfo();
        const std::string j2c_last = gSavedSettings.getString("LastJ2CVersion");
        if (j2c_info != j2c_last && !j2c_last.empty())
        {
            LL_INFOS("AppCache") << "Scheduling texture purge, based on LastJ2CVersion mismatch." << LL_ENDL;
            mPurgeTextures = true;
        }
        gSavedSettings.setString("LastJ2CVersion", j2c_info);
        // </FS>

        // We have moved the location of the cache directory over time.
        migrateCacheDirectory();

        // Setup and verify the cache location
        std::string cache_location = gSavedSettings.getString("CacheLocation");
        std::string new_cache_location = gSavedSettings.getString("NewCacheLocation");
        if (new_cache_location != cache_location)
        {
            LL_INFOS("AppCache") << "Cache location changed, cache needs purging" << LL_ENDL;
            gDirUtilp->setCacheDir(gSavedSettings.getString("CacheLocation"));
            purgeCache(); // purge old cache
            gDirUtilp->deleteDirAndContents(gDirUtilp->getExpandedFilename(LL_PATH_CACHE, cache_dir_name));
            gSavedSettings.setString("CacheLocation", new_cache_location);
            gSavedSettings.setString("CacheLocationTopFolder", gDirUtilp->getBaseFileName(new_cache_location));
        }
    }

    if (!gDirUtilp->setCacheDir(gSavedSettings.getString("CacheLocation")))
    {
        LL_WARNS("AppCache") << "Unable to set cache location" << LL_ENDL;
        gSavedSettings.setString("CacheLocation", "");
        gSavedSettings.setString("CacheLocationTopFolder", "");
    }

    // <FS:Ansariel> Sound cache
    if (!gDirUtilp->setSoundCacheDir(gSavedSettings.getString("FSSoundCacheLocation")))
    {
        LL_WARNS("AppCache") << "Unable to set sound cache location" << LL_ENDL;
        gSavedSettings.setString("FSSoundCacheLocation", "");
    }
    // </FS:Ansariel>

    const std::string cache_dir = gDirUtilp->getExpandedFilename(LL_PATH_CACHE, cache_dir_name);
    // <FS:Beq> Improve cache purge triggering
    // LLDiskCache::initParamSingleton(cache_dir, disk_cache_size, enable_cache_debug_info);
    LLDiskCache::initParamSingleton(cache_dir, disk_cache_size, enable_cache_debug_info, gSavedSettings.getF32("FSDiskCacheHighWaterPercent"), gSavedSettings.getF32("FSDiskCacheLowWaterPercent"));
    // </FS:Beq>

    if (!read_only)
    {
        if (gSavedSettings.getS32("DiskCacheVersion") != LLAppViewer::getDiskCacheVersion())
        {
            LLDiskCache::getInstance()->clearCache();
            remove_vfs_files = true;
            gSavedSettings.setS32("DiskCacheVersion", LLAppViewer::getDiskCacheVersion());
        }

        if (remove_vfs_files)
        {
            LLDiskCache::getInstance()->removeOldVFSFiles();
        }

        if (mPurgeCache)
        {
        LLSplashScreen::update(LLTrans::getString("StartupClearingCache"));
        purgeCache();

            // clear the new C++ file system based cache
            LLDiskCache::getInstance()->clearCache();
    }
        else
        {
            // purge excessive files from the new file system based cache
            LLDiskCache::getInstance()->purge();
        }
    }
    LLAppViewer::getPurgeDiskCacheThread()->start();

    // <FS:Ansariel> FIRE-13066
    if (!mPurgeCache && mPurgeTextures && !read_only) // <FS:Beq> no need to purge textures if we already purged the cache above
    {
        LL_INFOS("AppCache") << "Purging Texture Cache..." << LL_ENDL;
        LLSplashScreen::update(LLTrans::getString("StartupClearingTextureCache"));
        LLAppViewer::getTextureCache()->purgeCache(LL_PATH_CACHE);
    }
    // </FS:Ansariel>

    // <FS:Ansariel> Purge web browser cache
    if (gSavedSettings.getBOOL("FSStartupClearBrowserCache"))
    {
        std::string browser_cache = gDirUtilp->getExpandedFilename(LL_PATH_CACHE, "cef_cache");
        if (LLFile::isdir(browser_cache))
        {
            gDirUtilp->deleteDirAndContents(browser_cache);
        }
        gSavedSettings.setBOOL("FSStartupClearBrowserCache", false);
    }
    // </FS:Ansariel>

    // <FS:ND> For Windows, purging the cache can take an extraordinary amount of time. Rename the cache dir and purge it using another thread.
    startCachePurge();
    // </FS:ND>

    LLSplashScreen::update(LLTrans::getString("StartupInitializingTextureCache"));

    // Init the texture cache
    // Allocate the remaining percent which is not allocated to the disk cache
    // <FS:Ansariel> Better cache size control
    //const S64 texture_cache_size = S64(cache_total_size * texture_cache_percent / 100);
    const S64 texture_cache_size = (S64)cache_total_size;
    // </FS:Ansariel>

    LLAppViewer::getTextureCache()->initCache(LL_PATH_CACHE, texture_cache_size, texture_cache_mismatch);

    const U32 CACHE_NUMBER_OF_REGIONS_FOR_OBJECTS = 128;
    LLVOCache::getInstance()->initCache(LL_PATH_CACHE, CACHE_NUMBER_OF_REGIONS_FOR_OBJECTS, getObjectCacheVersion());

    return true;
}

void LLAppViewer::addOnIdleCallback(const boost::function<void()>& cb)
{
    gMainloopWork.post(cb);
}

void LLAppViewer::loadKeyBindings()
{
    std::string key_bindings_file = gDirUtilp->getExpandedFilename(LL_PATH_USER_SETTINGS, "key_bindings.xml");
    if (!gDirUtilp->fileExists(key_bindings_file) || !gViewerInput.loadBindingsXML(key_bindings_file))
    {
        // Failed to load custom bindings, try default ones
        key_bindings_file = gDirUtilp->getExpandedFilename(LL_PATH_APP_SETTINGS, "key_bindings.xml");
        if (!gViewerInput.loadBindingsXML(key_bindings_file))
        {
            LLError::LLUserWarningMsg::showMissingFiles();
            LL_ERRS("InitInfo") << "Unable to open default key bindings from " << key_bindings_file << LL_ENDL;
        }
    }
    LLUrlRegistry::instance().setKeybindingHandler(&gViewerInput);
}

void LLAppViewer::purgeCache()
{
    LL_INFOS("AppCache") << "Purging Cache and Texture Cache..." << LL_ENDL;
    LLAppViewer::getTextureCache()->purgeCache(LL_PATH_CACHE);
    LLVOCache::getInstance()->removeCache(LL_PATH_CACHE);
    LLViewerShaderMgr::instance()->clearShaderCache();
    std::string browser_cache = gDirUtilp->getExpandedFilename(LL_PATH_CACHE, "cef_cache");
    if (LLFile::isdir(browser_cache))
    {
        // cef does not support clear_cache and clear_cookies, so clear what we can manually.
        gDirUtilp->deleteDirAndContents(browser_cache);
    }
    gDirUtilp->deleteFilesInDir(gDirUtilp->getExpandedFilename(LL_PATH_CACHE, ""), "*");
}

//purge cache immediately, do not wait until the next login.
void LLAppViewer::purgeCacheImmediate()
{
    LL_INFOS("AppCache") << "Purging Object Cache and Texture Cache immediately..." << LL_ENDL;
    LLAppViewer::getTextureCache()->purgeCache(LL_PATH_CACHE, false);
    LLVOCache::getInstance()->removeCache(LL_PATH_CACHE, true);
}

std::string LLAppViewer::getSecondLifeTitle() const
{
#if ADDRESS_SIZE == 64
    return LLTrans::getString( "APP_NAME" ) + "_x64";
#else
    return LLTrans::getString("APP_NAME");
#endif
}

std::string LLAppViewer::getWindowTitle() const
{
    return gWindowTitle;
}

// Callback from a dialog indicating user was logged out.
bool finish_disconnect(const LLSD& notification, const LLSD& response)
{
    S32 option = LLNotificationsUtil::getSelectedOption(notification, response);

    if (1 == option)
    {
        if (gFloaterView)
        {
            // application is quitting
            gFloaterView->closeAllChildren(true);
        }

        LLAppViewer::instance()->forceQuit();
    }
    return false;
}

// Callback from an early disconnect dialog, force an exit
bool finish_forced_disconnect(const LLSD& notification, const LLSD& response)
{
    if (gFloaterView)
    {
        // application is quitting
        gFloaterView->closeAllChildren(true);
    }

    LLAppViewer::instance()->forceQuit();
    return false;
}


void LLAppViewer::forceDisconnect(const std::string& mesg)
{
    if (gDoDisconnect)
    {
        // Already popped up one of these dialogs, don't
        // do this again.
        return;
    }

    // *TODO: Translate the message if possible
    std::string big_reason = LLAgent::sTeleportErrorMessages[mesg];
    if ( big_reason.size() == 0 )
    {
        big_reason = mesg;
    }

    LLSD args;
    gDoDisconnect = true;

    if (LLStartUp::getStartupState() < STATE_STARTED)
    {
        // Tell users what happened
        args["ERROR_MESSAGE"] = big_reason;
        LLNotificationsUtil::add("ErrorMessage", args, LLSD(), &finish_forced_disconnect);
    }
    else
    {
        args["MESSAGE"] = big_reason;
        LLNotificationsUtil::add("YouHaveBeenLoggedOut", args, LLSD(), &finish_disconnect );
    }
}

void LLAppViewer::badNetworkHandler()
{
    // Dump the packet
    gMessageSystem->dumpPacketToLog();

    // Flush all of our caches on exit in the case of disconnect due to
    // invalid packets.

    mPurgeCacheOnExit = true;

    std::ostringstream message;
    message <<
        "The viewer has detected mangled network data indicative\n"
        "of a bad upstream network connection or an incomplete\n"
        "local installation of " << LLAppViewer::instance()->getSecondLifeTitle() << ". \n"
        " \n"
        "Try uninstalling and reinstalling to see if this resolves \n"
        "the issue. \n"
        " \n"
        "If the problem continues, see the Tech Support FAQ at: \n"
        "www.firestormviewer.org/support";
    forceDisconnect(message.str());

    LLApp::instance()->writeMiniDump();
}

// This routine may get called more than once during the shutdown process.
// This can happen because we need to get the screenshot before the window
// is destroyed.
void LLAppViewer::saveFinalSnapshot()
{
    if (!mSavedFinalSnapshot)
    {
        gSavedSettings.setVector3d("FocusPosOnLogout", gAgentCamera.calcFocusPositionTargetGlobal());
        gSavedSettings.setVector3d("CameraPosOnLogout", gAgentCamera.calcCameraPositionTargetGlobal());
        gViewerWindow->setCursor(UI_CURSOR_WAIT);
        gAgentCamera.changeCameraToThirdPerson( false );    // don't animate, need immediate switch
        gSavedSettings.setBOOL("ShowParcelOwners", false);
        idle();

        std::string snap_filename = gDirUtilp->getLindenUserDir();
        snap_filename += gDirUtilp->getDirDelimiter();
        snap_filename += LLStartUp::getScreenLastFilename();
        // use full pixel dimensions of viewer window (not post-scale dimensions)
        gViewerWindow->saveSnapshot(snap_filename,
                                    gViewerWindow->getWindowWidthRaw(),
                                    gViewerWindow->getWindowHeightRaw(),
                                    false,
                                    gSavedSettings.getBOOL("RenderHUDInSnapshot"),
                                    true,
                                    LLSnapshotModel::SNAPSHOT_TYPE_COLOR,
                                    LLSnapshotModel::SNAPSHOT_FORMAT_PNG);
        mSavedFinalSnapshot = true;

        if (gAgent.isInHomeRegion())
        {
            LLVector3d home;
            if (gAgent.getHomePosGlobal(&home) && dist_vec(home, gAgent.getPositionGlobal()) < 10)
            {
                // We are at home position or close to it, see if we need to create home screenshot
                // Notes:
                // 1. It might be beneficial to also replace home if file is too old
                // 2. This is far from best way/place to update screenshot since location might be not fully loaded,
                // but we don't have many options
                std::string snap_home = gDirUtilp->getLindenUserDir();
                snap_home += gDirUtilp->getDirDelimiter();
                snap_home += LLStartUp::getScreenHomeFilename();
                if (!gDirUtilp->fileExists(snap_home))
                {
                    // We are at home position yet no home image exist, fix it
                    LLFile::copy(snap_filename, snap_home);
                }
            }
        }
    }
}

void LLAppViewer::loadNameCache()
{
    // display names cache
    std::string filename =
        gDirUtilp->getExpandedFilename(LL_PATH_CACHE, "avatar_name_cache.xml");
    LL_INFOS("AvNameCache") << filename << LL_ENDL;
    llifstream name_cache_stream(filename.c_str());
    if(name_cache_stream.is_open())
    {
        if ( ! LLAvatarNameCache::getInstance()->importFile(name_cache_stream))
        {
            LL_WARNS("AppInit") << "removing invalid '" << filename << "'" << LL_ENDL;
            name_cache_stream.close();
            LLFile::remove(filename);
        }
    }

    if (!gCacheName) return;

    std::string name_cache;
    name_cache = gDirUtilp->getExpandedFilename(LL_PATH_CACHE, "name.cache");
    llifstream cache_file(name_cache.c_str());
    if(cache_file.is_open())
    {
        if(gCacheName->importFile(cache_file)) return;
    }
}

void LLAppViewer::saveNameCache()
{
    // display names cache
    std::string filename =
        gDirUtilp->getExpandedFilename(LL_PATH_CACHE, "avatar_name_cache.xml");
    llofstream name_cache_stream(filename.c_str());
    if(name_cache_stream.is_open())
    {
        LLAvatarNameCache::getInstance()->exportFile(name_cache_stream);
    }

    // real names cache
    if (gCacheName)
    {
        std::string name_cache;
        name_cache = gDirUtilp->getExpandedFilename(LL_PATH_CACHE, "name.cache");
        llofstream cache_file(name_cache.c_str());
        if(cache_file.is_open())
        {
            gCacheName->exportFile(cache_file);
        }
    }
}


/*! @brief      This class is an LLFrameTimer that can be created with
                an elapsed time that starts counting up from the given value
                rather than 0.0.

                Otherwise it behaves the same way as LLFrameTimer.
*/
class LLFrameStatsTimer : public LLFrameTimer
{
public:
    LLFrameStatsTimer(F64 elapsed_already = 0.0)
        : LLFrameTimer()
        {
            mStartTime -= elapsed_already;
        }
};

static LLTrace::BlockTimerStatHandle FTM_AUDIO_UPDATE("Update Audio");
static LLTrace::BlockTimerStatHandle FTM_CLEANUP("Cleanup");
static LLTrace::BlockTimerStatHandle FTM_CLEANUP_DRAWABLES("Drawables");
static LLTrace::BlockTimerStatHandle FTM_IDLE_CB("Idle Callbacks");
static LLTrace::BlockTimerStatHandle FTM_LOD_UPDATE("Update LOD");
static LLTrace::BlockTimerStatHandle FTM_OBJECTLIST_UPDATE("Update Objectlist");
static LLTrace::BlockTimerStatHandle FTM_REGION_UPDATE("Update Region");
static LLTrace::BlockTimerStatHandle FTM_WORLD_UPDATE("Update World");
static LLTrace::BlockTimerStatHandle FTM_NETWORK("Network");
static LLTrace::BlockTimerStatHandle FTM_AGENT_NETWORK("Agent Network");
static LLTrace::BlockTimerStatHandle FTM_VLMANAGER("VL Manager");
static LLTrace::BlockTimerStatHandle FTM_AGENT_POSITION("Agent Position");
static LLTrace::BlockTimerStatHandle FTM_HUD_EFFECTS("HUD Effects");

///////////////////////////////////////////////////////
// idle()
//
// Called every time the window is not doing anything.
// Receive packets, update statistics, and schedule a redisplay.
///////////////////////////////////////////////////////
void LLAppViewer::idle()
{
    LL_PROFILE_ZONE_SCOPED_CATEGORY_APP;
    pingMainloopTimeout("Main:Idle");

    // Update frame timers
    static LLTimer idle_timer;

    LLFrameTimer::updateFrameTime();
    LLFrameTimer::updateFrameCount();
    LLEventTimer::updateClass();
    LLPerfStats::updateClass();

    // LLApp::stepFrame() performs the above three calls plus mRunner.run().
    // Not sure why we don't call stepFrame() here, except that LLRunner seems
    // completely redundant with LLEventTimer.
    LLNotificationsUI::LLToast::updateClass();
    LLSmoothInterpolation::updateInterpolants();
    LLMortician::updateClass();
    LLFilePickerThread::clearDead();  //calls LLFilePickerThread::notify()
    LLDirPickerThread::clearDead();
    F32 dt_raw = idle_timer.getElapsedTimeAndResetF32();

    LLGLTFMaterialList::flushUpdates();

    // Service the WorkQueue we use for replies from worker threads.
    // Use function statics for the timeslice setting so we only have to fetch
    // and convert MainWorkTime once.
    static F32 MainWorkTimeRaw = gSavedSettings.getF32("MainWorkTime");
    static F32Milliseconds MainWorkTimeMs(MainWorkTimeRaw);
    // MainWorkTime is specified in fractional milliseconds, but std::chrono
    // uses integer representations. What if we want less than a microsecond?
    // Use nanoseconds. We're very sure we will never need to specify a
    // MainWorkTime that would be larger than we could express in
    // std::chrono::nanoseconds.
    static std::chrono::nanoseconds MainWorkTimeNanoSec{
        std::chrono::nanoseconds::rep(MainWorkTimeMs.value() * 1000000)};
    gMainloopWork.runFor(MainWorkTimeNanoSec);

    // Cap out-of-control frame times
    // Too low because in menus, swapping, debugger, etc.
    // Too high because idle called with no objects in view, etc.
    const F32 MIN_FRAME_RATE = 1.f;
    const F32 MAX_FRAME_RATE = 200.f;

    F32 frame_rate_clamped = 1.f / dt_raw;
    frame_rate_clamped = llclamp(frame_rate_clamped, MIN_FRAME_RATE, MAX_FRAME_RATE);
    gFrameDTClamped = 1.f / frame_rate_clamped;

    // Global frame timer
    // Smoothly weight toward current frame
    gFPSClamped = (frame_rate_clamped + (4.f * gFPSClamped)) / 5.f;

    static LLCachedControl<F32> quitAfterSeconds(gSavedSettings, "QuitAfterSeconds");
    F32 qas = (F32)quitAfterSeconds;
    if (qas > 0.f)
    {
        if (gRenderStartTime.getElapsedTimeF32() > qas)
        {
            LL_INFOS() << "Quitting after " << qas << " seconds. See setting \"QuitAfterSeconds\"." << LL_ENDL;
            LLAppViewer::instance()->forceQuit();
        }
    }

    // <FS:AO> setting to quit after N seconds of being AFK. Note: Server will time us out after 30m regardless
    static LLCachedControl<F32> quitAfterSecondsOfAFK(gSavedSettings, "QuitAfterSecondsOfAFK");
    F32 qas_afk = (F32)quitAfterSecondsOfAFK;
    if (!mQuitRequested && qas_afk > 0.f && gAgent.getAFK() && gAwayTimer.getElapsedTimeF32() > qas_afk)
    {
        // go ahead and just quit gracefully
        LL_INFOS() << "Logout, QuitAfterSecondsAFK expired." << LL_ENDL;
        LLAppViewer::instance()->requestQuit();
    }
    // </FS:AO>

    // Must wait until both have avatar object and mute list, so poll
    // here.
    LLIMProcessing::requestOfflineMessages();

    ///////////////////////////////////
    //
    // Special case idle if still starting up
    //
    if (LLStartUp::getStartupState() < STATE_STARTED)
    {
        // Skip rest if idle startup returns false (essentially, no world yet)
        gGLActive = true;
        if (!idle_startup())
        {
            gGLActive = false;
            return;
        }
        gGLActive = false;
    }


    F32 yaw = 0.f;              // radians

    if (!gDisconnected)
    {
        LL_PROFILE_ZONE_NAMED_CATEGORY_NETWORK("network"); //LL_RECORD_BLOCK_TIME(FTM_NETWORK);
        // Update spaceserver timeinfo
        LLWorld::getInstance()->setSpaceTimeUSec(LLWorld::getInstance()->getSpaceTimeUSec() + LLUnits::Seconds::fromValue(dt_raw));


        //////////////////////////////////////
        //
        // Update simulator agent state
        //

        static LLCachedControl<bool> rotateRight(gSavedSettings, "RotateRight");
        if (rotateRight)
        {
            gAgent.moveYaw(-1.f);
        }

        {
            LL_PROFILE_ZONE_NAMED_CATEGORY_APP("Autopilot");
            // Handle automatic walking towards points
            gAgentPilot.updateTarget();
            gAgent.autoPilot(&yaw);
        }

        static LLFrameTimer agent_update_timer;

        // When appropriate, update agent location to the simulator.
        F32 agent_update_time = agent_update_timer.getElapsedTimeF32();
        F32 agent_force_update_time = mLastAgentForceUpdate + agent_update_time;
        bool timed_out = agent_update_time > (1.0f / (F32)AGENT_UPDATES_PER_SECOND);
        bool force_send =
            // if there is something to send
            (gAgent.controlFlagsDirty() && timed_out)
            // if something changed
            || (mLastAgentControlFlags != gAgent.getControlFlags())
            // keep alive
            || (agent_force_update_time > (1.0f / (F32) AGENT_FORCE_UPDATES_PER_SECOND));
        // timing out doesn't warranty that an update will be sent,
        // just that it will be checked.
        if (force_send || timed_out)
        {
            LL_PROFILE_ZONE_SCOPED_CATEGORY_NETWORK;
            // Send avatar and camera info
            mLastAgentControlFlags = gAgent.getControlFlags();
            mLastAgentForceUpdate = force_send ? 0 : agent_force_update_time;
            if(!gAgent.getPhantom())
                send_agent_update(force_send);
            agent_update_timer.reset();
        }
    }

    //////////////////////////////////////
    //
    // Manage statistics
    //
    //
    {
        // Initialize the viewer_stats_timer with an already elapsed time
        // of SEND_STATS_PERIOD so that the initial stats report will
        // be sent immediately.
        static LLFrameStatsTimer viewer_stats_timer(SEND_STATS_PERIOD);

        // Update session stats every large chunk of time
        // *FIX: (?) SAMANTHA
        if (viewer_stats_timer.getElapsedTimeF32() >= SEND_STATS_PERIOD && !gDisconnected)
        {
            LL_INFOS() << "Transmitting sessions stats" << LL_ENDL;
            bool include_preferences = false;
            send_viewer_stats(include_preferences);
            viewer_stats_timer.reset();
        }

        // Print the object debugging stats
        // ...well, reset the stats, anyway. What good are the spammy
        //  messages if we can't do anything about them? Bah. -- TS
        static LLFrameTimer object_debug_timer;
        if (object_debug_timer.getElapsedTimeF32() > 5.f)
        {
            object_debug_timer.reset();
            if (gObjectList.mNumDeadObjectUpdates)
            {
                //LL_INFOS() << "Dead object updates: " << gObjectList.mNumDeadObjectUpdates << LL_ENDL;
                gObjectList.mNumDeadObjectUpdates = 0;
            }
            if (gObjectList.mNumUnknownUpdates)
            {
                //LL_INFOS() << "Unknown object updates: " << gObjectList.mNumUnknownUpdates << LL_ENDL;
                gObjectList.mNumUnknownUpdates = 0;
            }

        }
    }

    if (!gDisconnected)
    {
        LL_PROFILE_ZONE_NAMED_CATEGORY_DISPLAY("Network");

        ////////////////////////////////////////////////
        //
        // Network processing
        //
        // NOTE: Starting at this point, we may still have pointers to "dead" objects
        // floating throughout the various object lists.
        //
        idleNameCache();
        idleNetwork();


        // Check for away from keyboard, kick idle agents.
        // be sane and only check for afk 1nce
        idle_afk_check();

        //  Update statistics for this frame
        update_statistics();
    }

    ////////////////////////////////////////
    //
    // Handle the regular UI idle callbacks as well as
    // hover callbacks
    //

#ifdef LL_DARWIN
    if (!mQuitRequested)  //MAINT-4243
#endif
    {
//      LL_RECORD_BLOCK_TIME(FTM_IDLE_CB);

        // Do event notifications if necessary.  Yes, we may want to move this elsewhere.
        gEventNotifier.update();

        gIdleCallbacks.callFunctions();
        gInventory.idleNotifyObservers();
        LLAvatarTracker::instance().idleNotifyObservers();
    }

    // Metrics logging (LLViewerAssetStats, etc.)
    {
        static LLTimer report_interval;

        // *TODO:  Add configuration controls for this
        F32 seconds = report_interval.getElapsedTimeF32();
        if (seconds >= app_metrics_interval)
        {
            metricsSend(! gDisconnected);
            report_interval.reset();
        }
    }


    // Update layonts, handle mouse events, tooltips, e t c
    // updateUI() needs to be called even in case viewer disconected
    // since related notification still needs handling and allows
    // opening chat.
    gViewerWindow->updateUI();

    if (gDisconnected)
    {
        // <FS:CR> Inworldz hang in disconnecting fix by McCabe Maxstead
        // make sure to quit here if we need to, we can get caught in an infinite loop otherwise -- MC
        if (mQuitRequested && logoutRequestSent() && (gLogoutTimer.getElapsedTimeF32() > gLogoutMaxTime))
        {
            forceQuit();
        }
        // </FS:CR>
        return;
    }

    if (gTeleportDisplay)
    {
        return;
    }

    ///////////////////////////////////////
    // Agent and camera movement
    //
    LLCoordGL current_mouse = gViewerWindow->getCurrentMouse();

    {
        // After agent and camera moved, figure out if we need to
        // deselect objects.
        LLSelectMgr::getInstance()->deselectAllIfTooFar();

    }

    {
        // Handle pending gesture processing
        LL_RECORD_BLOCK_TIME(FTM_AGENT_POSITION);
        LLGestureMgr::instance().update();

        gAgent.updateAgentPosition(gFrameDTClamped, yaw, current_mouse.mX, current_mouse.mY);
    }

    {
        LL_RECORD_BLOCK_TIME(FTM_OBJECTLIST_UPDATE);

        if (!(logoutRequestSent() && hasSavedFinalSnapshot()))
        {
            LLPerfStats::tunedAvatars=0; // <FS:Beq> reset the number of avatars that have been tweaked.
            gObjectList.update(gAgent);
            LL::GLTFSceneManager::instance().update();
        }
    }

    //////////////////////////////////////
    //
    // Deletes objects...
    // Has to be done after doing idleUpdates (which can kill objects)
    //

    {
        LL_RECORD_BLOCK_TIME(FTM_CLEANUP);
        {
            gObjectList.cleanDeadObjects();
        }
        {
            LL_RECORD_BLOCK_TIME(FTM_CLEANUP_DRAWABLES);
            LLDrawable::cleanupDeadDrawables();
        }
    }

    //
    // After this point, in theory we should never see a dead object
    // in the various object/drawable lists.
    //

    //////////////////////////////////////
    //
    // Update/send HUD effects
    //
    // At this point, HUD effects may clean up some references to
    // dead objects.
    //

    {
        LL_RECORD_BLOCK_TIME(FTM_HUD_EFFECTS);
        LLSelectMgr::getInstance()->updateEffects();
        LLHUDManager::getInstance()->cleanupEffects();
        LLHUDManager::getInstance()->sendEffects();
    }

    ////////////////////////////////////////
    //
    // Unpack layer data that we've received
    //

    {
        LL_RECORD_BLOCK_TIME(FTM_NETWORK);
        gVLManager.unpackData();
    }

    /////////////////////////
    //
    // Update surfaces, and surface textures as well.
    //

    LLWorld::getInstance()->updateVisibilities();
    {
        const F32 max_region_update_time = .001f; // 1ms
        LL_RECORD_BLOCK_TIME(FTM_REGION_UPDATE);
        LLWorld::getInstance()->updateRegions(max_region_update_time);
    }

    /////////////////////////
    //
    // Update weather effects
    //

    // Update wind vector
    LLVector3 wind_position_region;
    static LLVector3 average_wind;

    LLViewerRegion *regionp;
    regionp = LLWorld::getInstance()->resolveRegionGlobal(wind_position_region, gAgent.getPositionGlobal());    // puts agent's local coords into wind_position
    if (regionp)
    {
        gWindVec = regionp->mWind.getVelocity(wind_position_region);

        // Compute average wind and use to drive motion of water

        average_wind = regionp->mWind.getAverage();
        gSky.setWind(average_wind);
        //LLVOWater::setWind(average_wind);
    }
    else
    {
        gWindVec.setVec(0.0f, 0.0f, 0.0f);
    }

    //////////////////////////////////////
    //
    // Sort and cull in the new renderer are moved to pipeline.cpp
    // Here, particles are updated and drawables are moved.
    //

    {
        LL_PROFILE_ZONE_NAMED_CATEGORY_APP("world update"); //LL_RECORD_BLOCK_TIME(FTM_WORLD_UPDATE);
        gPipeline.updateMove();
    }

    LLWorld::getInstance()->updateParticles();

    if (gAgentPilot.isPlaying() && gAgentPilot.getOverrideCamera())
    {
        gAgentPilot.moveCamera();
    }
    else if (LLViewerJoystick::getInstance()->getOverrideCamera())
    {
        LLViewerJoystick::getInstance()->moveFlycam();
    }
    else
    {
        if (LLToolMgr::getInstance()->inBuildMode())
        {
            LLViewerJoystick::getInstance()->moveObjects();
        }

        gAgentCamera.updateCamera();
    }

    // update media focus
    LLViewerMediaFocus::getInstance()->update();

    // Update marketplace
    LLMarketplaceInventoryImporter::update();
    LLMarketplaceInventoryNotifications::update();

    // objects and camera should be in sync, do LOD calculations now
    {
        LL_RECORD_BLOCK_TIME(FTM_LOD_UPDATE);
        gObjectList.updateApparentAngles(gAgent);
    }

    // Update AV render info
    LLAvatarRenderInfoAccountant::getInstance()->idle();

    {
        LL_PROFILE_ZONE_NAMED_CATEGORY_APP("audio update"); //LL_RECORD_BLOCK_TIME(FTM_AUDIO_UPDATE);

        if (gAudiop)
        {
            audio_update_volume(false);
            audio_update_listener();
            audio_update_wind(false);

            // this line actually commits the changes we've made to source positions, etc.
            gAudiop->idle();
        }
    }

    // Handle shutdown process, for example,
    // wait for floaters to close, send quit message,
    // forcibly quit if it has taken too long
    if (mQuitRequested)
    {
        gGLActive = true;
        idleShutdown();
    }
}

void LLAppViewer::idleShutdown()
{
    // Wait for all modal alerts to get resolved
    if (LLModalDialog::activeCount() > 0)
    {
        return;
    }

    // close IM interface
    if(gIMMgr)
    {
        gIMMgr->disconnectAllSessions();
    }

    // Wait for all floaters to get resolved
    if (gFloaterView
        && !gFloaterView->allChildrenClosed())
    {
        return;
    }




    // ProductEngine: Try moving this code to where we shut down sTextureCache in cleanup()
    // *TODO: ugly
    static bool saved_teleport_history = false;
    if (!saved_teleport_history)
    {
        saved_teleport_history = true;
        LLTeleportHistory::getInstance()->dump();
        LLLocationHistory::getInstance()->save(); // *TODO: find a better place for doing this
        return;
    }

    static bool saved_snapshot = false;
    if (!saved_snapshot)
    {
        saved_snapshot = true;
        saveFinalSnapshot();
        return;
    }

    const F32 SHUTDOWN_UPLOAD_SAVE_TIME = 5.f;

    S32 pending_uploads = gAssetStorage->getNumPendingUploads();
    if (pending_uploads > 0
        && gLogoutTimer.getElapsedTimeF32() < SHUTDOWN_UPLOAD_SAVE_TIME
        && !logoutRequestSent())
    {
        static S32 total_uploads = 0;
        // Sometimes total upload count can change during logout.
        total_uploads = llmax(total_uploads, pending_uploads);
        gViewerWindow->setShowProgress(true,!gSavedSettings.getBOOL("FSDisableLogoutScreens"));
        S32 finished_uploads = total_uploads - pending_uploads;
        F32 percent = 100.f * finished_uploads / total_uploads;
        gViewerWindow->setProgressPercent(percent);
        gViewerWindow->setProgressString(LLTrans::getString("SavingSettings"));
        return;
    }

    if (gPendingMetricsUploads > 0
        && gLogoutTimer.getElapsedTimeF32() < SHUTDOWN_UPLOAD_SAVE_TIME
        && !logoutRequestSent())
    {
        gViewerWindow->setShowProgress(true, !gSavedSettings.getBOOL("FSDisableLogoutScreens"));
        gViewerWindow->setProgressPercent(100.f);
        gViewerWindow->setProgressString(LLTrans::getString("LoggingOut"));
        return;
    }

    // All floaters are closed.  Tell server we want to quit.
    if( !logoutRequestSent() )
    {
        sendLogoutRequest();

        // Wait for a LogoutReply message
        gViewerWindow->setShowProgress(true,!gSavedSettings.getBOOL("FSDisableLogoutScreens"));
        gViewerWindow->setProgressPercent(100.f);
        gViewerWindow->setProgressString(LLTrans::getString("LoggingOut"));
        return;
    }

    // Make sure that we quit if we haven't received a reply from the server.
    if( logoutRequestSent()
        && gLogoutTimer.getElapsedTimeF32() > gLogoutMaxTime )
    {
        forceQuit();
        return;
    }
}

void LLAppViewer::sendLogoutRequest()
{
    if(!mLogoutRequestSent && gMessageSystem)
    {
        //Set internal status variables and marker files before actually starting the logout process
        gLogoutInProgress = true;
        if (!mSecondInstance)
        {
            mLogoutMarkerFileName = gDirUtilp->getExpandedFilename(LL_PATH_LOGS,LOGOUT_MARKER_FILE_NAME);

            mLogoutMarkerFile.open(mLogoutMarkerFileName, LL_APR_WB);
            if (mLogoutMarkerFile.getFileHandle())
            {
                LL_INFOS("MarkerFile") << "Created logout marker file '"<< mLogoutMarkerFileName << "' " << LL_ENDL;
                recordMarkerVersion(mLogoutMarkerFile);
            }
            else
            {
                LL_WARNS("MarkerFile") << "Cannot create logout marker file " << mLogoutMarkerFileName << LL_ENDL;
            }
        }
        else
        {
            LL_INFOS("MarkerFile") << "Did not logout marker file because this is a second instance" << LL_ENDL;
        }

        LLMessageSystem* msg = gMessageSystem;
        msg->newMessageFast(_PREHASH_LogoutRequest);
        msg->nextBlockFast(_PREHASH_AgentData);
        msg->addUUIDFast(_PREHASH_AgentID, gAgent.getID() );
        msg->addUUIDFast(_PREHASH_SessionID, gAgent.getSessionID());
        gAgent.sendReliableMessage();

        gLogoutTimer.reset();
        gLogoutMaxTime = LOGOUT_REQUEST_TIME;
        mLogoutRequestSent = true;

        if(LLVoiceClient::instanceExists())
        {
            LLVoiceClient::getInstance()->setVoiceEnabled(false);
        }
    }
}

void LLAppViewer::updateNameLookupUrl(const LLViewerRegion * regionp)
{
    if (!regionp || !regionp->capabilitiesReceived())
    {
        return;
    }

    LLAvatarNameCache *name_cache = LLAvatarNameCache::getInstance();
    bool had_capability = name_cache->hasNameLookupURL();
    std::string name_lookup_url;
    name_lookup_url.reserve(128); // avoid a memory allocation below
    name_lookup_url = regionp->getCapability("GetDisplayNames");
    bool have_capability = !name_lookup_url.empty();
    if (have_capability)
    {
        // we have support for display names, use it
        auto url_size = name_lookup_url.size();
        // capabilities require URLs with slashes before query params:
        // https://<host>:<port>/cap/<uuid>/?ids=<blah>
        // but the caps are granted like:
        // https://<host>:<port>/cap/<uuid>
        if (url_size > 0 && name_lookup_url[url_size - 1] != '/')
        {
            name_lookup_url += '/';
        }
        name_cache->setNameLookupURL(name_lookup_url);
    }
    else
    {
        // Display names not available on this region
        name_cache->setNameLookupURL(std::string());
    }

    // Error recovery - did we change state?
    if (had_capability != have_capability)
    {
        // name tags are persistant on screen, so make sure they refresh
        LLVOAvatar::invalidateNameTags();
    }
}

void LLAppViewer::postToMainCoro(const LL::WorkQueue::Work& work)
{
    gMainloopWork.post(work);
}

void LLAppViewer::idleNameCache()
{
    // Neither old nor new name cache can function before agent has a region
    LLViewerRegion* region = gAgent.getRegion();
    if (!region)
    {
        return;
    }

    // deal with any queued name requests and replies.
    gCacheName->processPending();

    // Can't run the new cache until we have the list of capabilities
    // for the agent region, and can therefore decide whether to use
    // display names or fall back to the old name system.
    if (!region->capabilitiesReceived())
    {
        return;
    }

    LLAvatarNameCache::getInstance()->idle();
}

//
// Handle messages, and all message related stuff
//

#define TIME_THROTTLE_MESSAGES

#ifdef TIME_THROTTLE_MESSAGES
#define CHECK_MESSAGES_DEFAULT_MAX_TIME .020f // 50 ms = 50 fps (just for messages!)
#define CHECK_MESSAGES_MAX_TIME_LIMIT 1.0f // 1 second, a long time but still able to stay connected
static F32 CheckMessagesMaxTime = CHECK_MESSAGES_DEFAULT_MAX_TIME;
#endif

static LLTrace::BlockTimerStatHandle FTM_IDLE_NETWORK("Idle Network");
static LLTrace::BlockTimerStatHandle FTM_MESSAGE_ACKS("Message Acks");
static LLTrace::BlockTimerStatHandle FTM_RETRANSMIT("Retransmit");
static LLTrace::BlockTimerStatHandle FTM_TIMEOUT_CHECK("Timeout Check");
static LLTrace::BlockTimerStatHandle FTM_DYNAMIC_THROTTLE("Dynamic Throttle");
static LLTrace::BlockTimerStatHandle FTM_CHECK_REGION_CIRCUIT("Check Region Circuit");

void LLAppViewer::idleNetwork()
{
    LL_PROFILE_ZONE_SCOPED_CATEGORY_NETWORK;
    pingMainloopTimeout("idleNetwork");

    gObjectList.mNumNewObjects = 0;
    S32 total_decoded = 0;

    static LLCachedControl<bool> speedTest(gSavedSettings, "SpeedTest");
    if (!speedTest)
    {
        LL_PROFILE_ZONE_NAMED_CATEGORY_NETWORK("idle network"); //LL_RECORD_BLOCK_TIME(FTM_IDLE_NETWORK); // decode

        LLTimer check_message_timer;
        //  Read all available packets from network
        const S64 frame_count = gFrameCount;  // U32->S64
        F32 total_time = 0.0f;

        {
            LockMessageChecker lmc(gMessageSystem);
            while (lmc.checkAllMessages(frame_count, gServicePump))
            {
                if (gDoDisconnect)
                {
                    // We're disconnecting, don't process any more messages from the server
                    // We're usually disconnecting due to either network corruption or a
                    // server going down, so this is OK.
                    break;
                }

                total_decoded++;
                gPacketsIn++;

                if (total_decoded > MESSAGE_MAX_PER_FRAME)
                {
                    break;
                }

#ifdef TIME_THROTTLE_MESSAGES
                // Prevent slow packets from completely destroying the frame rate.
                // This usually happens due to clumps of avatars taking huge amount
                // of network processing time (which needs to be fixed, but this is
                // a good limit anyway).
                total_time = check_message_timer.getElapsedTimeF32();
                if (total_time >= CheckMessagesMaxTime)
                    break;
#endif
            }

            // Handle per-frame message system processing.
            lmc.processAcks(gSavedSettings.getF32("AckCollectTime"));
        }

#ifdef TIME_THROTTLE_MESSAGES
        if (total_time >= CheckMessagesMaxTime)
        {
        // <FS:Beq> Don't allow busy network to excessively starve rendering loop
        //  // Increase CheckMessagesMaxTime so that we will eventually catch up
        //  CheckMessagesMaxTime *= 1.035f; // 3.5% ~= x2 in 20 frames, ~8x in 60 frames
        // }
        // else
        // {
            if( CheckMessagesMaxTime < CHECK_MESSAGES_MAX_TIME_LIMIT ) // cap the increase to avoid logout through ping starvation
            {// Increase CheckMessagesMaxTime so that we will eventually catch up
                CheckMessagesMaxTime *= 1.035f; // 3.5% ~= x2 in 20 frames, ~8x in 60 frames
            }
            else
            {
                CheckMessagesMaxTime = CHECK_MESSAGES_MAX_TIME_LIMIT;
            }
        }
        else
        {
        // </FS:Beq>
            // Reset CheckMessagesMaxTime to default value
            CheckMessagesMaxTime = CHECK_MESSAGES_DEFAULT_MAX_TIME;
        }
#endif



        // we want to clear the control after sending out all necessary agent updates
        gAgent.resetControlFlags();

        // Decode enqueued messages...
        S32 remaining_possible_decodes = MESSAGE_MAX_PER_FRAME - total_decoded;

        if( remaining_possible_decodes <= 0 )
        {
            LL_INFOS() << "Maxed out number of messages per frame at " << MESSAGE_MAX_PER_FRAME << LL_ENDL;
        }

        if (gPrintMessagesThisFrame)
        {
            LL_INFOS() << "Decoded " << total_decoded << " msgs this frame!" << LL_ENDL;
            gPrintMessagesThisFrame = false;
        }
    }
    add(LLStatViewer::NUM_NEW_OBJECTS, gObjectList.mNumNewObjects);

    // Retransmit unacknowledged packets.
    gXferManager->retransmitUnackedPackets();
    gAssetStorage->checkForTimeouts();
    gViewerThrottle.updateDynamicThrottle();

    // Check that the circuit between the viewer and the agent's current
    // region is still alive
    LLViewerRegion *agent_region = gAgent.getRegion();
    if (agent_region && (LLStartUp::getStartupState()==STATE_STARTED))
    {
        LLUUID this_region_id = agent_region->getRegionID();
        bool this_region_alive = agent_region->isAlive();
        if ((mAgentRegionLastAlive && !this_region_alive) // newly dead
            && (mAgentRegionLastID == this_region_id)) // same region
        {
            forceDisconnect(LLTrans::getString("AgentLostConnection"));
        }
        mAgentRegionLastID = this_region_id;
        mAgentRegionLastAlive = this_region_alive;
    }
}

void LLAppViewer::disconnectViewer()
{
    if (gDisconnected)
    {
        return;
    }
    //
    // Cleanup after quitting.
    //
    // Save snapshot for next time, if we made it through initialization

    LL_INFOS() << "Disconnecting viewer!" << LL_ENDL;

    // Dump our frame statistics

    // Remember if we were flying
    gSavedSettings.setBOOL("FlyingAtExit", gAgent.getFlying() );

    // Un-minimize all windows so they don't get saved minimized
    if (gFloaterView)
    {
        gFloaterView->restoreAll();
    }

    // <FS:Ansariel> Firestorm radar: Shutdown radar
    if (FSRadar::instanceExists())
    {
        FSRadar::deleteSingleton();
    }
    // <FS:Ansariel>

    if (LLSelectMgr::instanceExists())
    {
        LLSelectMgr::getInstance()->deselectAll();
    }

    // save inventory if appropriate
    if (gInventory.isInventoryUsable()
        && gAgent.getID().notNull()) // Shouldn't be null at this stage
    {
        gInventory.cache(gInventory.getRootFolderID(), gAgent.getID());
        if (gInventory.getLibraryRootFolderID().notNull()
            && gInventory.getLibraryOwnerID().notNull()
            && !mSecondInstance) // agent is unique, library isn't
        {
            gInventory.cache(
                gInventory.getLibraryRootFolderID(),
                gInventory.getLibraryOwnerID());
        }
    }

    LLAvatarNameCache::instance().setCustomNameCheckCallback(LLAvatarNameCache::custom_name_check_callback_t()); // <FS:Ansariel> Contact sets
    saveNameCache();
    if (LLExperienceCache::instanceExists())
    {
        // TODO: LLExperienceCache::cleanup() logic should be moved to
        // cleanupSingleton().
        LLExperienceCache::instance().cleanup();
    }

    // close inventory interface, close all windows
    LLSidepanelInventory::cleanup();

// [SL:KB] - Patch: Appearance-Misc | Checked: 2013-02-12 (Catznip-3.4)
    // Destroying all objects below will trigger attachment detaching code and attempt to remove the COF links for them
    LLAppearanceMgr::instance().setAttachmentInvLinkEnable(false);
// [/SL:KB]

// [RLVa:KB] - Checked: RLVa-2.3 (Housekeeping)
    SUBSYSTEM_CLEANUP(RlvHandler);
// [/RLVa:KB]

    gAgentWearables.cleanup();
    gAgentCamera.cleanup();
    // Also writes cached agent settings to gSavedSettings
    gAgent.cleanup();

    // This is where we used to call gObjectList.destroy() and then delete gWorldp.
    // Now we just ask the LLWorld singleton to cleanly shut down.
    if(LLWorld::instanceExists())
    {
        LLWorld::getInstance()->resetClass();
    }
    LLVOCache::deleteSingleton();

    // call all self-registered classes
    LLDestroyClassList::instance().fireCallbacks();

    cleanup_xfer_manager();
    gDisconnected = true;

    // Pass the connection state to LLUrlEntryParcel not to attempt
    // parcel info requests while disconnected.
    LLUrlEntryParcel::setDisconnected(gDisconnected);
}

void LLAppViewer::forceErrorLLError()
{
    LL_ERRS() << "This is a deliberate llerror" << LL_ENDL;
}

void LLAppViewer::forceErrorLLErrorMsg()
{
    LLError::LLUserWarningMsg::show("Deliberate error");
    // Note: under debug this will show a message as well,
    // but release won't show anything and will quit silently
    LL_ERRS() << "This is a deliberate llerror with a message" << LL_ENDL;
}

void LLAppViewer::forceErrorBreakpoint()
{
    LL_WARNS() << "Forcing a deliberate breakpoint" << LL_ENDL;
#ifdef LL_WINDOWS
    DebugBreak();
#else
    asm ("int $3");
#endif
    return;
}

void LLAppViewer::forceErrorBadMemoryAccess()
{
    LL_WARNS() << "Forcing a deliberate bad memory access" << LL_ENDL;
    S32* crash = NULL;
    *crash = 0xDEADBEEF;
    return;
}

void LLAppViewer::forceErrorInfiniteLoop()
{
    LL_WARNS() << "Forcing a deliberate infinite loop" << LL_ENDL;
    // Loop is intentionally complicated to fool basic loop detection
    LLTimer timer_total;
    LLTimer timer_expiry;
    const S32 report_frequency = 10;
    timer_expiry.setTimerExpirySec(report_frequency);
    while(true)
    {
        if (timer_expiry.hasExpired())
        {
            LL_INFOS() << "Infinite loop time : " << timer_total.getElapsedSeconds() << LL_ENDL;
            timer_expiry.setTimerExpirySec(report_frequency);
        }
    }
    return;
}

void LLAppViewer::forceErrorSoftwareException()
{
    LL_WARNS() << "Forcing a deliberate exception" << LL_ENDL;
    LLTHROW(LLException("User selected Force Software Exception"));
}

void LLAppViewer::forceErrorOSSpecificException()
{
    // Virtual, MacOS only
    const std::string exception_text = "User selected Force OS Exception, Not implemented on this OS";
    throw std::runtime_error(exception_text);
}

void LLAppViewer::forceErrorDriverCrash()
{
    LL_WARNS() << "Forcing a deliberate driver crash" << LL_ENDL;
    glDeleteTextures(1, NULL);
}

// <FS:Ansariel> Wrongly merged back in by LL
//void LLAppViewer::forceErrorCoroutineCrash()
//{
//    LL_WARNS() << "Forcing a crash in LLCoros" << LL_ENDL;
//    LLCoros::instance().launch("LLAppViewer::crashyCoro", [] {throw LLException("A deliberate crash from LLCoros"); });
//}
// </FS:Ansariel>

void LLAppViewer::forceErrorThreadCrash()
{
    class LLCrashTestThread : public LLThread
    {
    public:

        LLCrashTestThread() : LLThread("Crash logging test thread")
        {
        }

        void run()
        {
            LL_ERRS() << "This is a deliberate llerror in thread" << LL_ENDL;
        }
    };

    LL_WARNS() << "This is a deliberate crash in a thread" << LL_ENDL;
    LLCrashTestThread *thread = new LLCrashTestThread();
    thread->start();
}

// <FS:ND> Change from std::string to char const*, saving a lot of object construction/destruction per frame
//void LLAppViewer::initMainloopTimeout(const std::string& state, F32 secs)
void LLAppViewer::initMainloopTimeout( char const* state, F32 secs)
// </FS:ND>
{
    if(!mMainloopTimeout)
    {
        mMainloopTimeout = new LLWatchdogTimeout();
        resumeMainloopTimeout(state, secs);
    }
}

void LLAppViewer::destroyMainloopTimeout()
{
    if(mMainloopTimeout)
    {
        delete mMainloopTimeout;
        mMainloopTimeout = NULL;
    }
}

// <FS:ND> Change from std::string to char const*, saving a lot of object construction/destruction per frame
//void LLAppViewer::resumeMainloopTimeout(const std::string& state, F32 secs)
void LLAppViewer::resumeMainloopTimeout( char const* state, F32 secs)
// </FS:ND>
{
    if(mMainloopTimeout)
    {
        if(secs < 0.0f)
        {
            static LLCachedControl<F32> mainloop_timeout(gSavedSettings, "MainloopTimeoutDefault", 60);
            secs = mainloop_timeout;
        }

        mMainloopTimeout->setTimeout(secs);
        mMainloopTimeout->start(state);
    }
}

void LLAppViewer::pauseMainloopTimeout()
{
    if(mMainloopTimeout)
    {
        mMainloopTimeout->stop();
    }
}

// <FS:ND> Change from std::string to char const*, saving a lot of object construction/destruction per frame
//void LLAppViewer::pingMainloopTimeout(const std::string& state, F32 secs)
void LLAppViewer::pingMainloopTimeout( char const* state, F32 secs)
// </FS:ND>
{
    LL_PROFILE_ZONE_SCOPED_CATEGORY_APP;

    if(mMainloopTimeout)
    {
        if(secs < 0.0f)
        {
            static LLCachedControl<F32> mainloop_timeout(gSavedSettings, "MainloopTimeoutDefault", 60);
            secs = mainloop_timeout;
        }

        mMainloopTimeout->setTimeout(secs);
        mMainloopTimeout->ping(state);
    }
}

void LLAppViewer::handleLoginComplete()
{
    gLoggedInTime.start();
    initMainloopTimeout("Mainloop Init");

    // Store some data to DebugInfo in case of a freeze.
    gDebugInfo["ClientInfo"]["Name"] = LLVersionInfo::instance().getChannel();
// [SL:KB] - Patch: Viewer-CrashReporting | Checked: 2011-05-08 (Catznip-2.6.0a) | Added: Catznip-2.6.0a
    gDebugInfo["ClientInfo"]["Version"] = LLVersionInfo::getInstance()->getVersion();
    gDebugInfo["ClientInfo"]["Platform"] = LLVersionInfo::getInstance()->getBuildPlatform();
// [/SL:KB]
    gDebugInfo["ClientInfo"]["MajorVersion"] = LLVersionInfo::instance().getMajor();
    gDebugInfo["ClientInfo"]["MinorVersion"] = LLVersionInfo::instance().getMinor();
    gDebugInfo["ClientInfo"]["PatchVersion"] = LLVersionInfo::instance().getPatch();
    gDebugInfo["ClientInfo"]["BuildVersion"] = std::to_string(LLVersionInfo::instance().getBuild());

// <FS:ND> Add which flavor of FS generated an error
#ifdef OPENSIM
    gDebugInfo["ClientInfo"]["Flavor"] = "oss";
#else
    gDebugInfo["ClientInfo"]["Flavor"] = "hvk";
#endif
// </FS:ND>

    LLParcel* parcel = LLViewerParcelMgr::getInstance()->getAgentParcel();
    if ( parcel && parcel->getMusicURL()[0])
    {
        gDebugInfo["ParcelMusicURL"] = parcel->getMusicURL();
    }
    if ( parcel && parcel->getMediaURL()[0])
    {
        gDebugInfo["ParcelMediaURL"] = parcel->getMediaURL();
    }

//  gDebugInfo["SettingsFilename"] = gSavedSettings.getString("ClientSettingsFile");
// [SL:KB] - Patch: Viewer-CrashReporting | Checked: 2010-11-16 (Catznip-2.6.0a) | Added: Catznip-2.4.0b
    if (gCrashSettings.getBOOL("CrashSubmitSettings"))
    {
        // Only include settings.xml if the user consented
        gDebugInfo["SettingsFilename"] = gSavedSettings.getString("ClientSettingsFile");
    }
// [/SL:KB]
//  gDebugInfo["CAFilename"] = gDirUtilp->getCAFile();
//  gDebugInfo["ViewerExePath"] = gDirUtilp->getExecutablePathAndName();
//  gDebugInfo["CurrentPath"] = gDirUtilp->getCurPath();

// [SL:KB] - Patch: Viewer-CrashReporting | Checked: 2010-11-14 (Catznip-2.6.0a) | Added: Catznip-2.4.0a
    // Current host and region would expose too much information, but do track the last server version
    gDebugInfo["LastVersionChannel"] = gLastVersionChannel;
// [/SL:KB]
/*
    if(gAgent.getRegion())
    {
        gDebugInfo["CurrentSimHost"] = gAgent.getRegion()->getSimHostName();
        gDebugInfo["CurrentRegion"] = gAgent.getRegion()->getName();
    }
*/

    if(LLAppViewer::instance()->mMainloopTimeout)
    {
        gDebugInfo["MainloopTimeoutState"] = LLAppViewer::instance()->mMainloopTimeout->getState();
    }

    mOnLoginCompleted();

    // <FS:TT> Window Title Access
    std::string full_name;
    const LLSD login_response = LLLoginInstance::getInstance()->getResponse();
    if (login_response.has("first_name"))
    {
        full_name = login_response["first_name"].asString();
        LLStringUtil::replaceChar(full_name, '"', ' ');
        LLStringUtil::trim(full_name);

        if (login_response.has("last_name"))
        {
            std::string temp_string = login_response["last_name"].asString();
            LLStringUtil::replaceChar(temp_string, '"', ' ');
            LLStringUtil::trim(temp_string);
            if (temp_string.compare("Resident") != 0)
            {
                full_name.append(" ").append(temp_string);
            }
        }
    }
    if (!full_name.empty())
    {
        gWindowTitle += std::string(" - ") + full_name;
        LLStringUtil::truncate(gWindowTitle, 255);
        gViewerWindow->getWindow()->setTitle(gWindowTitle);
    }
    // </FS:TT>

// [SL:KB] - Patch: Build-ScriptRecover | Checked: 2011-11-24 (Catznip-3.2.0) | Added: Catznip-3.2.0
    LLScriptRecoverQueue::recoverIfNeeded();
// [/SL:KB]

    writeDebugInfo();

    // <FS:AO> Warn users cache purge will affect usability
    if (mPurgeCache)
    {
        LLNotificationsUtil::add("CacheEmpty");
    }
    // </FS:AO>

    // we logged in successfully, so save settings on logout
    LL_DEBUGS() << "Login successful, per account settings will be saved on log out." << LL_ENDL;
    mSavePerAccountSettings=true;
}

//virtual
void LLAppViewer::setMasterSystemAudioMute(bool mute)
{
    gSavedSettings.setBOOL("MuteAudio", mute);
}

//virtual
bool LLAppViewer::getMasterSystemAudioMute()
{
    // <FS:Ansariel> Replace frequently called gSavedSettings
    //return gSavedSettings.getBOOL("MuteAudio");
    static LLCachedControl<bool> sMuteAudio(gSavedSettings, "MuteAudio");
    return sMuteAudio;
    // </FS:Ansariel>
}

//----------------------------------------------------------------------------
// Metrics-related methods (static and otherwise)
//----------------------------------------------------------------------------

/**
 * LLViewerAssetStats collects data on a per-region (as defined by the agent's
 * location) so we need to tell it about region changes which become a kind of
 * hidden variable/global state in the collectors.  For collectors not running
 * on the main thread, we need to send a message to move the data over safely
 * and cheaply (amortized over a run).
 */
void LLAppViewer::metricsUpdateRegion(U64 region_handle)
{
    if (0 != region_handle)
    {
        LLViewerAssetStatsFF::set_region(region_handle);
    }
}

/**
 * Attempts to start a multi-threaded metrics report to be sent back to
 * the grid for consumption.
 */
void LLAppViewer::metricsSend(bool enable_reporting)
{
    if (! gViewerAssetStats)
        return;

    if (LLAppViewer::sTextureFetch)
    {
        LLViewerRegion * regionp = gAgent.getRegion();

        if (enable_reporting && regionp)
        {
            std::string caps_url = regionp->getCapability("ViewerMetrics");

            LLSD sd = gViewerAssetStats->asLLSD(true);

            // Send a report request into 'thread1' to get the rest of the data
            // and provide some additional parameters while here.
            LLAppViewer::sTextureFetch->commandSendMetrics(caps_url,
                                                           gAgentSessionID,
                                                           gAgentID,
                                                           sd);
        }
        else
        {
            LLAppViewer::sTextureFetch->commandDataBreak();
        }
    }

    // Reset even if we can't report.  Rather than gather up a huge chunk of
    // data, we'll keep to our sampling interval and retain the data
    // resolution in time.
    gViewerAssetStats->restart();
}
<|MERGE_RESOLUTION|>--- conflicted
+++ resolved
@@ -3956,12 +3956,8 @@
     info["OS_VERSION"] = LLOSInfo::instance().getOSString();
     info["GRAPHICS_CARD_VENDOR"] = ll_safe_string((const char*)(glGetString(GL_VENDOR)));
     info["GRAPHICS_CARD"] = ll_safe_string((const char*)(glGetString(GL_RENDERER)));
-<<<<<<< HEAD
     info["GRAPHICS_CARD_MEMORY"] = LLSD::Integer(gGLManager.mVRAM);
-=======
-    info["GRAPHICS_CARD_MEMORY"] = gGLManager.mVRAM;
     info["GRAPHICS_CARD_MEMORY_DETECTED"] = gGLManager.mVRAMDetected; // <FS:Beq/> allow detected hardware to be overridden.
->>>>>>> 98d5f718
 
 #if LL_WINDOWS
     std::string drvinfo;
