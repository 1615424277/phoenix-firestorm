/**
 * @file llappviewer.cpp
 * @brief The LLAppViewer class definitions
 *
 * $LicenseInfo:firstyear=2007&license=viewerlgpl$
 * Second Life Viewer Source Code
 * Copyright (C) 2012, Linden Research, Inc.
 *
 * This library is free software; you can redistribute it and/or
 * modify it under the terms of the GNU Lesser General Public
 * License as published by the Free Software Foundation;
 * version 2.1 of the License only.
 *
 * This library is distributed in the hope that it will be useful,
 * but WITHOUT ANY WARRANTY; without even the implied warranty of
 * MERCHANTABILITY or FITNESS FOR A PARTICULAR PURPOSE.  See the GNU
 * Lesser General Public License for more details.
 *
 * You should have received a copy of the GNU Lesser General Public
 * License along with this library; if not, write to the Free Software
 * Foundation, Inc., 51 Franklin Street, Fifth Floor, Boston, MA  02110-1301  USA
 *
 * Linden Research, Inc., 945 Battery Street, San Francisco, CA  94111  USA
 * $/LicenseInfo$
 */

#include "llviewerprecompiledheaders.h"

#include "llappviewer.h"

// Viewer includes
#include "llversioninfo.h"
#include "llfeaturemanager.h"
#include "lluictrlfactory.h"
#include "lltexteditor.h"
#include "llenvironment.h"
#include "llerrorcontrol.h"
#include "lleventtimer.h"
#include "llviewertexturelist.h"
#include "llgroupmgr.h"
#include "llagent.h"
#include "llagentcamera.h"
#include "llagentlanguage.h"
#include "llagentui.h"
#include "llagentwearables.h"
#include "lldirpicker.h"
#include "llfloaterimcontainer.h"
#include "llimprocessing.h"
#include "llwindow.h"
#include "llviewerstats.h"
#include "llviewerstatsrecorder.h"
#include "llkeyconflict.h" // for legacy keybinding support, remove later
#include "llmarketplacefunctions.h"
#include "llmarketplacenotifications.h"
#include "llmd5.h"
#include "llmeshrepository.h"
#include "llpumpio.h"
#include "llmimetypes.h"
#include "llslurl.h"
#include "llstartup.h"
#include "llfocusmgr.h"
#include "llurlfloaterdispatchhandler.h"
#include "llviewerjoystick.h"
#include "llallocator.h"
#include "llcalc.h"
#include "llconversationlog.h"
#if LL_WINDOWS
#include "lldxhardware.h"
#endif
#include "lltexturestats.h"
#include "lltrace.h"
#include "lltracethreadrecorder.h"
#include "llviewerwindow.h"
#include "llviewerdisplay.h"
#include "llviewermedia.h"
#include "llviewerparcelaskplay.h"
#include "llviewerparcelmedia.h"
#include "llviewershadermgr.h"
#include "llviewermediafocus.h"
#include "llviewermessage.h"
#include "llviewerobjectlist.h"
#include "llworldmap.h"
#include "llmutelist.h"
#include "llviewerhelp.h"
#include "lluicolortable.h"
#include "llurldispatcher.h"
#include "llurlhistory.h"
#include "llrender.h"
#include "llteleporthistory.h"
#include "lltoast.h"
#include "llsdutil_math.h"
#include "lllocationhistory.h"
#include "llfasttimerview.h"
#include "llvector4a.h"
#include "llviewermenufile.h"
#include "llvoicechannel.h"
#include "llvoavatarself.h"
#include "llurlmatch.h"
#include "lltextutil.h"
#include "lllogininstance.h"
#include "llprogressview.h"
#include "llvocache.h"
#include "llvopartgroup.h"
#include "llweb.h"
#include "llfloatertexturefetchdebugger.h"
#include "llspellcheck.h"
#include "llscenemonitor.h"
#include "llavatarrenderinfoaccountant.h"
#include "lllocalbitmaps.h"

// Linden library includes
#include "llavatarnamecache.h"
#include "lldiriterator.h"
#include "llexperiencecache.h"
#include "llimagej2c.h"
#include "llmemory.h"
#include "llprimitive.h"
#include "llurlaction.h"
#include "llurlentry.h"
#include "llvfile.h"
#include "llvfsthread.h"
#include "llvolumemgr.h"
#include "llxfermanager.h"
#include "llphysicsextensions.h"

#include "llnotificationmanager.h"
#include "llnotifications.h"
#include "llnotificationsutil.h"

#include "llleap.h"
#include "stringize.h"
#include "llcoros.h"
#include "llexception.h"
#if !LL_LINUX
#include "cef/dullahan_version.h"
#include "vlc/libvlc_version.h"
#endif // LL_LINUX

// Third party library includes
#include <boost/bind.hpp>
#include <boost/foreach.hpp>
#include <boost/algorithm/string.hpp>
#include <boost/regex.hpp>
#include <boost/throw_exception.hpp>

#if LL_WINDOWS
#	include <share.h> // For _SH_DENYWR in processMarkerFiles
#else
#   include <sys/file.h> // For processMarkerFiles
#endif

#include "llapr.h"
#include <boost/lexical_cast.hpp>

#include "llviewerinput.h"
#include "lllfsthread.h"
#include "llworkerthread.h"
#include "lltexturecache.h"
#include "lltexturefetch.h"
#include "llimageworker.h"
#include "llevents.h"

// The files below handle dependencies from cleanup.
#include "llkeyframemotion.h"
#include "llworldmap.h"
#include "llhudmanager.h"
#include "lltoolmgr.h"
#include "llassetstorage.h"
#include "llpolymesh.h"
#include "llproxy.h"
#include "llaudioengine.h"
#include "llstreamingaudio.h"
#include "llviewermenu.h"
#include "llselectmgr.h"
#include "lltrans.h"
#include "lltransutil.h"
#include "lltracker.h"
#include "llviewerparcelmgr.h"
#include "llworldmapview.h"
#include "llpostprocess.h"

#include "lldebugview.h"
#include "llconsole.h"
#include "llcontainerview.h"
#include "lltooltip.h"

#include "llsdutil.h"
#include "llsdserialize.h"

#include "llworld.h"
#include "llhudeffecttrail.h"
#include "llvectorperfoptions.h"
#include "llslurl.h"
#include "llwatchdog.h"

// Included so that constants/settings might be initialized
// in save_settings_to_globals()
#include "llbutton.h"
#include "llstatusbar.h"
#include "llsurface.h"
#include "llvosky.h"
#include "llvotree.h"
#include "llvoavatar.h"
#include "llfolderview.h"
#include "llagentpilot.h"
#include "llvovolume.h"
#include "llflexibleobject.h"
#include "llvosurfacepatch.h"
#include "llviewerfloaterreg.h"
#include "llcommandlineparser.h"
#include "llfloatermemleak.h"
#include "llfloaterreg.h"
#include "llfloateroutfitsnapshot.h"
#include "llfloatersnapshot.h"
#include "llsidepanelinventory.h"
#include "llatmosphere.h"

// includes for idle() idleShutdown()
#include "llviewercontrol.h"
#include "lleventnotifier.h"
#include "llcallbacklist.h"
#include "lldeferredsounds.h"
#include "pipeline.h"
#include "llgesturemgr.h"
#include "llsky.h"
#include "llvlmanager.h"
#include "llviewercamera.h"
#include "lldrawpoolbump.h"
#include "llvieweraudio.h"
#include "llimview.h"
#include "llviewerthrottle.h"
#include "llparcel.h"
#include "llavatariconctrl.h"
#include "llgroupiconctrl.h"
#include "llviewerassetstats.h"
#include "workqueue.h"
using namespace LL;

// Include for security api initialization
#include "llsecapi.h"
#include "llmachineid.h"
#include "llcleanup.h"

#include "llcoproceduremanager.h"
#include "llviewereventrecorder.h"

// *FIX: These extern globals should be cleaned up.
// The globals either represent state/config/resource-storage of either
// this app, or another 'component' of the viewer. App globals should be
// moved into the app class, where as the other globals should be
// moved out of here.
// If a global symbol reference seems valid, it will be included
// via header files above.

//----------------------------------------------------------------------------
// llviewernetwork.h
#include "llviewernetwork.h"
// define a self-registering event API object
#include "llappviewerlistener.h"

#if LL_LINUX && LL_GTK
#include "glib.h"
#endif // (LL_LINUX) && LL_GTK

#if LL_MSVC
// disable boost::lexical_cast warning
#pragma warning (disable:4702)
#endif

static LLAppViewerListener sAppViewerListener(LLAppViewer::instance);

////// Windows-specific includes to the bottom - nasty defines in these pollute the preprocessor
//
//----------------------------------------------------------------------------
// viewer.cpp - these are only used in viewer, should be easily moved.

#if LL_DARWIN
extern void init_apple_menu(const char* product);
#endif // LL_DARWIN

extern BOOL gRandomizeFramerate;
extern BOOL gPeriodicSlowFrame;
extern BOOL gDebugGL;

#if LL_DARWIN
extern BOOL gHiDPISupport;
#endif

////////////////////////////////////////////////////////////
// All from the last globals push...

F32 gSimLastTime; // Used in LLAppViewer::init and send_viewer_stats()
F32 gSimFrames;

BOOL gShowObjectUpdates = FALSE;
BOOL gUseQuickTime = TRUE;

eLastExecEvent gLastExecEvent = LAST_EXEC_NORMAL;
S32 gLastExecDuration = -1; // (<0 indicates unknown)

#if LL_WINDOWS
#   define LL_PLATFORM_KEY "win"
#elif LL_DARWIN
#   define LL_PLATFORM_KEY "mac"
#elif LL_LINUX
#   define LL_PLATFORM_KEY "lnx"
else
#   error "Unknown Platform"
#endif
const char* gPlatform = LL_PLATFORM_KEY;

LLSD gDebugInfo;

U32	gFrameCount = 0;
U32 gForegroundFrameCount = 0; // number of frames that app window was in foreground
LLPumpIO* gServicePump = NULL;

U64MicrosecondsImplicit gFrameTime = 0;
F32SecondsImplicit gFrameTimeSeconds = 0.f;
F32SecondsImplicit gFrameIntervalSeconds = 0.f;
F32 gFPSClamped = 10.f;						// Pretend we start at target rate.
F32 gFrameDTClamped = 0.f;					// Time between adjacent checks to network for packets
U64MicrosecondsImplicit	gStartTime = 0; // gStartTime is "private", used only to calculate gFrameTimeSeconds

LLTimer gRenderStartTime;
LLFrameTimer gForegroundTime;
LLFrameTimer gLoggedInTime;
LLTimer gLogoutTimer;
static const F32 LOGOUT_REQUEST_TIME = 6.f;  // this will be cut short by the LogoutReply msg.
F32 gLogoutMaxTime = LOGOUT_REQUEST_TIME;


S32 gPendingMetricsUploads = 0;


BOOL				gDisconnected = FALSE;

// used to restore texture state after a mode switch
LLFrameTimer	gRestoreGLTimer;
BOOL			gRestoreGL = FALSE;
bool			gUseWireframe = FALSE;

//use for remember deferred mode in wireframe switch
bool			gInitialDeferredModeForWireframe = FALSE;

// VFS globals - see llappviewer.h
LLVFS* gStaticVFS = NULL;

LLMemoryInfo gSysMemory;
U64Bytes gMemoryAllocated(0); // updated in display_stats() in llviewerdisplay.cpp

std::string gLastVersionChannel;

LLVector3			gWindVec(3.0, 3.0, 0.0);
LLVector3			gRelativeWindVec(0.0, 0.0, 0.0);

U32		gPacketsIn = 0;

BOOL				gPrintMessagesThisFrame = FALSE;

BOOL gRandomizeFramerate = FALSE;
BOOL gPeriodicSlowFrame = FALSE;

BOOL gCrashOnStartup = FALSE;
BOOL gLLErrorActivated = FALSE;
BOOL gLogoutInProgress = FALSE;

BOOL gSimulateMemLeak = FALSE;

WorkQueue gMainloopWork("mainloop");

////////////////////////////////////////////////////////////
// Internal globals... that should be removed.
static std::string gArgs;
const int MAX_MARKER_LENGTH = 1024;
const std::string MARKER_FILE_NAME("SecondLife.exec_marker");
const std::string START_MARKER_FILE_NAME("SecondLife.start_marker");
const std::string ERROR_MARKER_FILE_NAME("SecondLife.error_marker");
const std::string LLERROR_MARKER_FILE_NAME("SecondLife.llerror_marker");
const std::string LOGOUT_MARKER_FILE_NAME("SecondLife.logout_marker");
static BOOL gDoDisconnect = FALSE;
static std::string gLaunchFileOnQuit;

// Used on Win32 for other apps to identify our window (eg, win_setup)
const char* const VIEWER_WINDOW_CLASSNAME = "Second Life";

//----------------------------------------------------------------------------

// List of entries from strings.xml to always replace
static std::set<std::string> default_trans_args;
void init_default_trans_args()
{
	default_trans_args.insert("SECOND_LIFE"); // World
	default_trans_args.insert("APP_NAME");
	default_trans_args.insert("CAPITALIZED_APP_NAME");
	default_trans_args.insert("SECOND_LIFE_GRID");
	default_trans_args.insert("SUPPORT_SITE");
	// This URL shows up in a surprising number of places in various skin
	// files. We really only want to have to maintain a single copy of it.
	default_trans_args.insert("create_account_url");
}

//----------------------------------------------------------------------------
// File scope definitons
const char *VFS_DATA_FILE_BASE = "data.db2.x.";
const char *VFS_INDEX_FILE_BASE = "index.db2.x.";


struct SettingsFile : public LLInitParam::Block<SettingsFile>
{
	Mandatory<std::string>	name;
	Optional<std::string>	file_name;
	Optional<bool>			required,
							persistent;
	Optional<std::string>	file_name_setting;

	SettingsFile()
	:	name("name"),
		file_name("file_name"),
		required("required", false),
		persistent("persistent", true),
		file_name_setting("file_name_setting")
	{}
};

struct SettingsGroup : public LLInitParam::Block<SettingsGroup>
{
	Mandatory<std::string>	name;
	Mandatory<S32>			path_index;
	Multiple<SettingsFile>	files;

	SettingsGroup()
	:	name("name"),
		path_index("path_index"),
		files("file")
	{}
};

struct SettingsFiles : public LLInitParam::Block<SettingsFiles>
{
	Multiple<SettingsGroup>	groups;

	SettingsFiles()
	: groups("group")
	{}
};

static std::string gWindowTitle;

//----------------------------------------------------------------------------
// Metrics logging control constants
//----------------------------------------------------------------------------
static const F32 METRICS_INTERVAL_DEFAULT = 600.0;
static const F32 METRICS_INTERVAL_QA = 30.0;
static F32 app_metrics_interval = METRICS_INTERVAL_DEFAULT;
static bool app_metrics_qa_mode = false;

void idle_afk_check()
{
	// check idle timers
	F32 current_idle = gAwayTriggerTimer.getElapsedTimeF32();
	F32 afk_timeout  = gSavedSettings.getS32("AFKTimeout");
	if (afk_timeout && (current_idle > afk_timeout) && ! gAgent.getAFK())
	{
		LL_INFOS("IdleAway") << "Idle more than " << afk_timeout << " seconds: automatically changing to Away status" << LL_ENDL;
		gAgent.setAFK();
	}
}

// A callback set in LLAppViewer::init()
static void ui_audio_callback(const LLUUID& uuid)
{
	if (gAudiop)
	{
		SoundData soundData(uuid, gAgent.getID(), 1.0f, LLAudioEngine::AUDIO_TYPE_UI);
		gAudiop->triggerSound(soundData);
	}
}

// A callback set in LLAppViewer::init()
static void deferred_ui_audio_callback(const LLUUID& uuid)
{
	if (gAudiop)
	{
		SoundData soundData(uuid, gAgent.getID(), 1.0f, LLAudioEngine::AUDIO_TYPE_UI);
		LLDeferredSounds::instance().deferSound(soundData);
	}
}

bool	create_text_segment_icon_from_url_match(LLUrlMatch* match,LLTextBase* base)
{
	if(!match || !base || base->getPlainText())
		return false;

	LLUUID match_id = match->getID();

	LLIconCtrl* icon;

	if( match->getMenuName() == "menu_url_group.xml" // See LLUrlEntryGroup constructor
		|| gAgent.isInGroup(match_id, TRUE)) //This check seems unfiting, urls are either /agent or /group
	{
		LLGroupIconCtrl::Params icon_params;
		icon_params.group_id = match_id;
		icon_params.rect = LLRect(0, 16, 16, 0);
		icon_params.visible = true;
		icon = LLUICtrlFactory::instance().create<LLGroupIconCtrl>(icon_params);
	}
	else
	{
		LLAvatarIconCtrl::Params icon_params;
		icon_params.avatar_id = match_id;
		icon_params.rect = LLRect(0, 16, 16, 0);
		icon_params.visible = true;
		icon = LLUICtrlFactory::instance().create<LLAvatarIconCtrl>(icon_params);
	}

	LLInlineViewSegment::Params params;
	params.force_newline = false;
	params.view = icon;
	params.left_pad = 4;
	params.right_pad = 4;
	params.top_pad = -2;
	params.bottom_pad = 2;

	base->appendWidget(params," ",false);

	return true;
}

// Use these strictly for things that are constructed at startup,
// or for things that are performance critical.  JC
static void settings_to_globals()
{
	LLBUTTON_H_PAD		= gSavedSettings.getS32("ButtonHPad");
	BTN_HEIGHT_SMALL	= gSavedSettings.getS32("ButtonHeightSmall");
	BTN_HEIGHT			= gSavedSettings.getS32("ButtonHeight");

	MENU_BAR_HEIGHT		= gSavedSettings.getS32("MenuBarHeight");
	MENU_BAR_WIDTH		= gSavedSettings.getS32("MenuBarWidth");

	LLSurface::setTextureSize(gSavedSettings.getU32("RegionTextureSize"));

	LLRender::sGLCoreProfile = gSavedSettings.getBOOL("RenderGLCoreProfile");
	LLRender::sNsightDebugSupport = gSavedSettings.getBOOL("RenderNsightDebugSupport");
	LLVertexBuffer::sUseVAO = gSavedSettings.getBOOL("RenderUseVAO");
	LLImageGL::sGlobalUseAnisotropic	= gSavedSettings.getBOOL("RenderAnisotropic");
	LLImageGL::sCompressTextures		= gSavedSettings.getBOOL("RenderCompressTextures");
	LLVOVolume::sLODFactor				= llclamp(gSavedSettings.getF32("RenderVolumeLODFactor"), 0.01f, MAX_LOD_FACTOR);
	LLVOVolume::sDistanceFactor			= 1.f-LLVOVolume::sLODFactor * 0.1f;
	LLVolumeImplFlexible::sUpdateFactor = gSavedSettings.getF32("RenderFlexTimeFactor");
	LLVOTree::sTreeFactor				= gSavedSettings.getF32("RenderTreeLODFactor");
	LLVOAvatar::sLODFactor				= llclamp(gSavedSettings.getF32("RenderAvatarLODFactor"), 0.f, MAX_AVATAR_LOD_FACTOR);
	LLVOAvatar::sPhysicsLODFactor		= llclamp(gSavedSettings.getF32("RenderAvatarPhysicsLODFactor"), 0.f, MAX_AVATAR_LOD_FACTOR);
	LLVOAvatar::updateImpostorRendering(gSavedSettings.getU32("RenderAvatarMaxNonImpostors"));
	LLVOAvatar::sVisibleInFirstPerson	= gSavedSettings.getBOOL("FirstPersonAvatarVisible");
	// clamp auto-open time to some minimum usable value
	LLFolderView::sAutoOpenTime			= llmax(0.25f, gSavedSettings.getF32("FolderAutoOpenDelay"));
	LLSelectMgr::sRectSelectInclusive	= gSavedSettings.getBOOL("RectangleSelectInclusive");
	LLSelectMgr::sRenderHiddenSelections = gSavedSettings.getBOOL("RenderHiddenSelections");
	LLSelectMgr::sRenderLightRadius = gSavedSettings.getBOOL("RenderLightRadius");

	gAgentPilot.setNumRuns(gSavedSettings.getS32("StatsNumRuns"));
	gAgentPilot.setQuitAfterRuns(gSavedSettings.getBOOL("StatsQuitAfterRuns"));
	gAgent.setHideGroupTitle(gSavedSettings.getBOOL("RenderHideGroupTitle"));

	gDebugWindowProc = gSavedSettings.getBOOL("DebugWindowProc");
	gShowObjectUpdates = gSavedSettings.getBOOL("ShowObjectUpdates");
	LLWorldMapView::sMapScale = gSavedSettings.getF32("MapScale");
	
#if LL_DARWIN
	gHiDPISupport = gSavedSettings.getBOOL("RenderHiDPI");
#endif
}

static void settings_modify()
{
	LLRenderTarget::sUseFBO				= gSavedSettings.getBOOL("RenderDeferred");
	LLPipeline::sRenderTransparentWater	= gSavedSettings.getBOOL("RenderTransparentWater");
	LLPipeline::sRenderBump				= gSavedSettings.getBOOL("RenderObjectBump");
	LLPipeline::sRenderDeferred		= LLPipeline::sRenderTransparentWater && LLPipeline::sRenderBump && gSavedSettings.getBOOL("RenderDeferred");
	LLVOSurfacePatch::sLODFactor		= gSavedSettings.getF32("RenderTerrainLODFactor");
	LLVOSurfacePatch::sLODFactor *= LLVOSurfacePatch::sLODFactor; //square lod factor to get exponential range of [1,4]
    gDebugGL = gSavedSettings.getBOOL("RenderDebugGL") || gDebugSession;
	gDebugPipeline = gSavedSettings.getBOOL("RenderDebugPipeline");
}

class LLFastTimerLogThread : public LLThread
{
public:
	std::string mFile;

	LLFastTimerLogThread(std::string& test_name) : LLThread("fast timer log")
 	{
		std::string file_name = test_name + std::string(".slp");
		mFile = gDirUtilp->getExpandedFilename(LL_PATH_LOGS, file_name);
	}

	void run()
	{
		llofstream os(mFile.c_str());

		while (!LLAppViewer::instance()->isQuitting())
		{
			LLTrace::BlockTimer::writeLog(os);
			os.flush();
			ms_sleep(32);
		}

		os.close();
	}
};

//virtual
bool LLAppViewer::initSLURLHandler()
{
	// does nothing unless subclassed
	return false;
}

//virtual
bool LLAppViewer::sendURLToOtherInstance(const std::string& url)
{
	// does nothing unless subclassed
	return false;
}

//----------------------------------------------------------------------------
// LLAppViewer definition

// Static members.
// The single viewer app.
LLAppViewer* LLAppViewer::sInstance = NULL;
LLTextureCache* LLAppViewer::sTextureCache = NULL;
LLImageDecodeThread* LLAppViewer::sImageDecodeThread = NULL;
LLTextureFetch* LLAppViewer::sTextureFetch = NULL;

std::string getRuntime()
{
	return llformat("%.4f", (F32)LLTimer::getElapsedSeconds().value());
}

LLAppViewer::LLAppViewer()
:	mMarkerFile(),
	mLogoutMarkerFile(),
	mReportedCrash(false),
	mNumSessions(0),
	mPurgeCache(false),
	mPurgeCacheOnExit(false),
	mPurgeUserDataOnExit(false),
	mSecondInstance(false),
	mUpdaterNotFound(false),
	mSavedFinalSnapshot(false),
	mSavePerAccountSettings(false),		// don't save settings on logout unless login succeeded.
	mQuitRequested(false),
	mLogoutRequestSent(false),
	mLastAgentControlFlags(0),
	mLastAgentForceUpdate(0),
	mMainloopTimeout(NULL),
	mAgentRegionLastAlive(false),
	mRandomizeFramerate(LLCachedControl<bool>(gSavedSettings,"Randomize Framerate", FALSE)),
	mPeriodicSlowFrame(LLCachedControl<bool>(gSavedSettings,"Periodic Slow Frame", FALSE)),
	mFastTimerLogThread(NULL),
	mSettingsLocationList(NULL),
	mIsFirstRun(false)
{
	if(NULL != sInstance)
	{
		LL_ERRS() << "Oh no! An instance of LLAppViewer already exists! LLAppViewer is sort of like a singleton." << LL_ENDL;
	}

    mDumpPath ="";

	// Need to do this initialization before we do anything else, since anything
	// that touches files should really go through the lldir API
	gDirUtilp->initAppDirs("SecondLife");
	//
	// IMPORTANT! Do NOT put anything that will write
	// into the log files during normal startup until AFTER
	// we run the "program crashed last time" error handler below.
	//
	sInstance = this;

	gLoggedInTime.stop();

	initLoggingAndGetLastDuration();

	processMarkerFiles();
	//
	// OK to write stuff to logs now, we've now crash reported if necessary
	//

	LLLoginInstance::instance().setPlatformInfo(gPlatform, LLOSInfo::instance().getOSVersionString(), LLOSInfo::instance().getOSStringSimple());

	// Under some circumstances we want to read the static_debug_info.log file
	// from the previous viewer run between this constructor call and the
	// init() call, which will overwrite the static_debug_info.log file for
	// THIS run. So setDebugFileNames() early.
#   ifdef LL_BUGSPLAT
	// MAINT-8917: don't create a dump directory just for the
	// static_debug_info.log file
	std::string logdir = gDirUtilp->getExpandedFilename(LL_PATH_LOGS, "");
#   else // ! LL_BUGSPLAT
	// write Google Breakpad minidump files to a per-run dump directory to avoid multiple viewer issues.
	std::string logdir = gDirUtilp->getExpandedFilename(LL_PATH_DUMP, "");
#   endif // ! LL_BUGSPLAT
	mDumpPath = logdir;

	setDebugFileNames(logdir);
}

LLAppViewer::~LLAppViewer()
{
	delete mSettingsLocationList;

	destroyMainloopTimeout();

	// If we got to this destructor somehow, the app didn't hang.
	removeMarkerFiles();
}

class LLUITranslationBridge : public LLTranslationBridge
{
public:
	virtual std::string getString(const std::string &xml_desc)
	{
		return LLTrans::getString(xml_desc);
	}
};


bool LLAppViewer::init()
{
	setupErrorHandling(mSecondInstance);

	//
	// Start of the application
	//

	// initialize LLWearableType translation bridge.
	// Memory will be cleaned up in ::cleanupClass()
	LLWearableType::initParamSingleton(new LLUITranslationBridge());

    // initialize the LLSettingsType translation bridge.
    LLTranslationBridge::ptr_t trans = std::make_shared<LLUITranslationBridge>();
    LLSettingsType::initParamSingleton(trans);

	// initialize SSE options
	LLVector4a::initClass();

	//initialize particle index pool
	LLVOPartGroup::initClass();

	// set skin search path to default, will be overridden later
	// this allows simple skinned file lookups to work
	gDirUtilp->setSkinFolder("default", "en");

//	initLoggingAndGetLastDuration();

	//
	// OK to write stuff to logs now, we've now crash reported if necessary
	//
	init_default_trans_args();

	if (!initConfiguration())
		return false;

	LL_INFOS("InitInfo") << "Configuration initialized." << LL_ENDL ;

	//set the max heap size.
	initMaxHeapSize() ;
	LLCoros::instance().setStackSize(gSavedSettings.getS32("CoroutineStackSize"));


	// Although initLoggingAndGetLastDuration() is the right place to mess with
	// setFatalFunction(), we can't query gSavedSettings until after
	// initConfiguration().
	S32 rc(gSavedSettings.getS32("QAModeTermCode"));
	if (rc >= 0)
	{
		// QAModeTermCode set, terminate with that rc on LL_ERRS. Use
		// _exit() rather than exit() because normal cleanup depends too
		// much on successful startup!
		LLError::setFatalFunction([rc](const std::string&){ _exit(rc); });
	}

    mAlloc.setProfilingEnabled(gSavedSettings.getBOOL("MemProfiling"));

	// Initialize the non-LLCurl libcurl library.  Should be called
	// before consumers (LLTextureFetch).
	mAppCoreHttp.init();

	LL_INFOS("InitInfo") << "LLCore::Http initialized." << LL_ENDL ;

    LLMachineID::init();

	{
		if (gSavedSettings.getBOOL("QAModeMetrics"))
		{
			app_metrics_qa_mode = true;
			app_metrics_interval = METRICS_INTERVAL_QA;
		}
		LLViewerAssetStatsFF::init();
	}

	initThreads();
	LL_INFOS("InitInfo") << "Threads initialized." << LL_ENDL ;

	// Initialize settings early so that the defaults for ignorable dialogs are
	// picked up and then correctly re-saved after launching the updater (STORM-1268).
	LLUI::settings_map_t settings_map;
	settings_map["config"] = &gSavedSettings;
	settings_map["ignores"] = &gWarningSettings;
	settings_map["floater"] = &gSavedSettings; // *TODO: New settings file
	settings_map["account"] = &gSavedPerAccountSettings;

	LLUI::initParamSingleton(settings_map,
		LLUIImageList::getInstance(),
		ui_audio_callback,
		deferred_ui_audio_callback);
	LL_INFOS("InitInfo") << "UI initialized." << LL_ENDL ;

	// NOW LLUI::getLanguage() should work. gDirUtilp must know the language
	// for this session ASAP so all the file-loading commands that follow,
	// that use findSkinnedFilenames(), will include the localized files.
	gDirUtilp->setSkinFolder(gDirUtilp->getSkinFolder(), LLUI::getLanguage());

	// Setup LLTrans after LLUI::initClass has been called.
	initStrings();

	// Setup notifications after LLUI::initClass() has been called.
	LLNotifications::instance();
	LL_INFOS("InitInfo") << "Notifications initialized." << LL_ENDL ;

	//////////////////////////////////////////////////////////////////////////////
	//////////////////////////////////////////////////////////////////////////////
	//////////////////////////////////////////////////////////////////////////////
	//////////////////////////////////////////////////////////////////////////////
	// *FIX: The following code isn't grouped into functions yet.

	//
	// Various introspection concerning the libs we're using - particularly
	// the libs involved in getting to a full login screen.
	//
	LL_INFOS("InitInfo") << "J2C Engine is: " << LLImageJ2C::getEngineInfo() << LL_ENDL;
	LL_INFOS("InitInfo") << "libcurl version is: " << LLCore::LLHttp::getCURLVersion() << LL_ENDL;

	/////////////////////////////////////////////////
	// OS-specific login dialogs
	/////////////////////////////////////////////////

	//test_cached_control();

	// track number of times that app has run
	mNumSessions = gSavedSettings.getS32("NumSessions");
	mNumSessions++;
	gSavedSettings.setS32("NumSessions", mNumSessions);

	// LLKeyboard relies on LLUI to know what some accelerator keys are called.
	LLKeyboard::setStringTranslatorFunc( LLTrans::getKeyboardString );

	// Provide the text fields with callbacks for opening Urls
	LLUrlAction::setOpenURLCallback(boost::bind(&LLWeb::loadURL, _1, LLStringUtil::null, LLStringUtil::null));
	LLUrlAction::setOpenURLInternalCallback(boost::bind(&LLWeb::loadURLInternal, _1, LLStringUtil::null, LLStringUtil::null, false));
	LLUrlAction::setOpenURLExternalCallback(boost::bind(&LLWeb::loadURLExternal, _1, true, LLStringUtil::null));
	LLUrlAction::setExecuteSLURLCallback(&LLURLDispatcher::dispatchFromTextEditor);

	// Let code in llui access the viewer help floater
	LLUI::getInstance()->mHelpImpl = LLViewerHelp::getInstance();

	LL_INFOS("InitInfo") << "UI initialization is done." << LL_ENDL ;

	// Load translations for tooltips
	LLFloater::initClass();
	LLUrlFloaterDispatchHandler::registerInDispatcher();

	/////////////////////////////////////////////////

	LLToolMgr::getInstance(); // Initialize tool manager if not already instantiated

	LLViewerFloaterReg::registerFloaters();

	/////////////////////////////////////////////////
	//
	// Load settings files
	//
	//
	LLGroupMgr::parseRoleActions("role_actions.xml");

	LLAgent::parseTeleportMessages("teleport_strings.xml");

	// load MIME type -> media impl mappings
	std::string mime_types_name;
#if LL_DARWIN
	mime_types_name = "mime_types_mac.xml";
#elif LL_LINUX
	mime_types_name = "mime_types_linux.xml";
#else
	mime_types_name = "mime_types.xml";
#endif
	LLMIMETypes::parseMIMETypes( mime_types_name );

	// Copy settings to globals. *TODO: Remove or move to appropriage class initializers
	settings_to_globals();
	// Setup settings listeners
	settings_setup_listeners();
	// Modify settings based on system configuration and compile options
	settings_modify();

	// Find partition serial number (Windows) or hardware serial (Mac)
	mSerialNumber = generateSerialNumber();

	// do any necessary set-up for accepting incoming SLURLs from apps
	initSLURLHandler();

	if(false == initHardwareTest())
	{
		// Early out from user choice.
		return false;
	}
	LL_INFOS("InitInfo") << "Hardware test initialization done." << LL_ENDL ;

	// Prepare for out-of-memory situations, during which we will crash on
	// purpose and save a dump.
#if LL_WINDOWS && LL_RELEASE_FOR_DOWNLOAD && LL_USE_SMARTHEAP
	MemSetErrorHandler(first_mem_error_handler);
#endif // LL_WINDOWS && LL_RELEASE_FOR_DOWNLOAD && LL_USE_SMARTHEAP

	// *Note: this is where gViewerStats used to be created.

	//
	// Initialize the VFS, and gracefully handle initialization errors
	//

	if (!initCache())
	{
		LL_WARNS("InitInfo") << "Failed to init cache" << LL_ENDL;
		std::ostringstream msg;
		msg << LLTrans::getString("MBUnableToAccessFile");
		OSMessageBox(msg.str(),LLStringUtil::null,OSMB_OK);
		return 0;
	}
	LL_INFOS("InitInfo") << "Cache initialization is done." << LL_ENDL ;

<<<<<<< HEAD
	// Initialize the repeater service.
	LLMainLoopRepeater::instance().start();

    // Initialize event recorder
    LLViewerEventRecorder::createInstance();

=======
>>>>>>> 8b16ecb9
	//
	// Initialize the window
	//
	gGLActive = TRUE;
	initWindow();
	LL_INFOS("InitInfo") << "Window is initialized." << LL_ENDL ;

    // writeSystemInfo can be called after window is initialized (gViewerWindow non-null)
    writeSystemInfo();

	// initWindow also initializes the Feature List, so now we can initialize this global.
	LLCubeMap::sUseCubeMaps = LLFeatureManager::getInstance()->isFeatureAvailable("RenderCubeMap");

	// call all self-registered classes
	LLInitClassList::instance().fireCallbacks();

	LLFolderViewItem::initClass(); // SJB: Needs to happen after initWindow(), not sure why but related to fonts

	gGLManager.getGLInfo(gDebugInfo);
	gGLManager.printGLInfoString();

	// If we don't have the right GL requirements, exit.
	if (!gGLManager.mHasRequirements)
	{
		// can't use an alert here since we're exiting and
		// all hell breaks lose.
		LLUIString details = LLNotifications::instance().getGlobalString("UnsupportedGLRequirements");
		OSMessageBox(
			details.getString(),
			LLStringUtil::null,
			OSMB_OK);
		return 0;
	}

	// Without SSE2 support we will crash almost immediately, warn here.
	if (!gSysCPU.hasSSE2())
	{
		// can't use an alert here since we're exiting and
		// all hell breaks lose.
		OSMessageBox(
			LLNotifications::instance().getGlobalString("UnsupportedCPUSSE2"),
			LLStringUtil::null,
			OSMB_OK);
		return 0;
	}

	// alert the user if they are using unsupported hardware
	if(!gSavedSettings.getBOOL("AlertedUnsupportedHardware"))
	{
		bool unsupported = false;
		LLSD args;
		std::string minSpecs;

		// get cpu data from xml
		std::stringstream minCPUString(LLNotifications::instance().getGlobalString("UnsupportedCPUAmount"));
		S32 minCPU = 0;
		minCPUString >> minCPU;

		// get RAM data from XML
		std::stringstream minRAMString(LLNotifications::instance().getGlobalString("UnsupportedRAMAmount"));
		U64Bytes minRAM;
		minRAMString >> minRAM;

		if(!LLFeatureManager::getInstance()->isGPUSupported() && LLFeatureManager::getInstance()->getGPUClass() != GPU_CLASS_UNKNOWN)
		{
			minSpecs += LLNotifications::instance().getGlobalString("UnsupportedGPU");
			minSpecs += "\n";
			unsupported = true;
		}
		if(gSysCPU.getMHz() < minCPU)
		{
			minSpecs += LLNotifications::instance().getGlobalString("UnsupportedCPU");
			minSpecs += "\n";
			unsupported = true;
		}
		if(gSysMemory.getPhysicalMemoryKB() < minRAM)
		{
			minSpecs += LLNotifications::instance().getGlobalString("UnsupportedRAM");
			minSpecs += "\n";
			unsupported = true;
		}

		if (LLFeatureManager::getInstance()->getGPUClass() == GPU_CLASS_UNKNOWN)
		{
			LLNotificationsUtil::add("UnknownGPU");
		}

		if(unsupported)
		{
			if(!gSavedSettings.controlExists("WarnUnsupportedHardware")
				|| gSavedSettings.getBOOL("WarnUnsupportedHardware"))
			{
				args["MINSPECS"] = minSpecs;
				LLNotificationsUtil::add("UnsupportedHardware", args );
			}

		}
	}

#if LL_WINDOWS && ADDRESS_SIZE == 64
    if (gGLManager.mIsIntel)
    {
        // Check intel driver's version
        // Ex: "3.1.0 - Build 8.15.10.2559";
        std::string version = ll_safe_string((const char *)glGetString(GL_VERSION));

        const boost::regex is_intel_string("[0-9].[0-9].[0-9] - Build [0-9]{1,2}.[0-9]{2}.[0-9]{2}.[0-9]{4}");

        if (boost::regex_search(version, is_intel_string))
        {
            // Valid string, extract driver version
            std::size_t found = version.find("Build ");
            std::string driver = version.substr(found + 6);
            S32 v1, v2, v3, v4;
            S32 count = sscanf(driver.c_str(), "%d.%d.%d.%d", &v1, &v2, &v3, &v4);
            if (count > 0 && v1 <= 10)
            {
                LL_INFOS("AppInit") << "Detected obsolete intel driver: " << driver << LL_ENDL;
                LLUIString details = LLNotifications::instance().getGlobalString("UnsupportedIntelDriver");
                std::string gpu_name = ll_safe_string((const char *)glGetString(GL_RENDERER));
                details.setArg("[VERSION]", driver);
                details.setArg("[GPUNAME]", gpu_name);
                S32 button = OSMessageBox(details.getString(),
                                          LLStringUtil::null,
                                          OSMB_YESNO);
                if (OSBTN_YES == button && gViewerWindow)
                {
                    std::string url = LLWeb::escapeURL(LLTrans::getString("IntelDriverPage"));
                    if (gViewerWindow->getWindow())
                    {
                        gViewerWindow->getWindow()->spawnWebBrowser(url, false);
                    }
                }
            }
        }
    }
#endif

    // Obsolete? mExpectedGLVersion is always zero
#if LL_WINDOWS
	if (gGLManager.mGLVersion < LLFeatureManager::getInstance()->getExpectedGLVersion())
	{
		std::string url;
		if (gGLManager.mIsIntel)
		{
			url = LLTrans::getString("IntelDriverPage");
		}
		else if (gGLManager.mIsNVIDIA)
		{
			url = LLTrans::getString("NvidiaDriverPage");
		}
		else if (gGLManager.mIsATI)
		{
			url = LLTrans::getString("AMDDriverPage");
		}

		if (!url.empty())
		{
			LLNotificationsUtil::add("OldGPUDriver", LLSD().with("URL", url));
		}
	}
#endif


	// save the graphics card
	gDebugInfo["GraphicsCard"] = LLFeatureManager::getInstance()->getGPUString();

	// Save the current version to the prefs file
	gSavedSettings.setString("LastRunVersion",
							 LLVersionInfo::instance().getChannelAndVersion());

	gSimLastTime = gRenderStartTime.getElapsedTimeF32();
	gSimFrames = (F32)gFrameCount;

    if (gSavedSettings.getBOOL("JoystickEnabled"))
    {
        LLViewerJoystick::getInstance()->init(false);
    }

	try {
		initializeSecHandler();
	}
	catch (LLProtectedDataException&)
	{
	  LLNotificationsUtil::add("CorruptedProtectedDataStore");
	}

	gGLActive = FALSE;

#if LL_RELEASE_FOR_DOWNLOAD
    if (!gSavedSettings.getBOOL("CmdLineSkipUpdater"))
    {
	LLProcess::Params updater;
	updater.desc = "updater process";
	// Because it's the updater, it MUST persist beyond the lifespan of the
	// viewer itself.
	updater.autokill = false;
	std::string updater_file;
#if LL_WINDOWS
	updater_file = "SLVersionChecker.exe";
	updater.executable = gDirUtilp->getExpandedFilename(LL_PATH_EXECUTABLE, updater_file);
#elif LL_DARWIN
	// explicitly run the system Python interpreter on SLVersionChecker.py
	updater.executable = "python";
	updater_file = "SLVersionChecker.py";
	updater.args.add(gDirUtilp->add(gDirUtilp->getAppRODataDir(), "updater", updater_file));
#else
	updater_file = "SLVersionChecker";
	updater.executable = gDirUtilp->getExpandedFilename(LL_PATH_EXECUTABLE, updater_file);
#endif
	// add LEAP mode command-line argument to whichever of these we selected
	updater.args.add("leap");
	// UpdaterServiceSettings
    if (gSavedSettings.getBOOL("FirstLoginThisInstall"))
    {
        // Befor first login, treat this as 'manual' updates,
        // updater won't install anything, but required updates
        updater.args.add("0");
    }
    else
    {
        updater.args.add(stringize(gSavedSettings.getU32("UpdaterServiceSetting")));
    }
	// channel
	updater.args.add(LLVersionInfo::instance().getChannel());
	// testok
	updater.args.add(stringize(gSavedSettings.getBOOL("UpdaterWillingToTest")));
	// ForceAddressSize
	updater.args.add(stringize(gSavedSettings.getU32("ForceAddressSize")));

        try
        {
            // Run the updater. An exception from launching the updater should bother us.
            LLLeap::create(updater, true);
            mUpdaterNotFound = false;
        }
        catch (...)
        {
            LLUIString details = LLNotifications::instance().getGlobalString("LLLeapUpdaterFailure");
            details.setArg("[UPDATER_APP]", updater_file);
            OSMessageBox(
                details.getString(),
                LLStringUtil::null,
                OSMB_OK);
            mUpdaterNotFound = true;
        }
	}
	else
	{
		LL_WARNS("InitInfo") << "Skipping updater check." << LL_ENDL;
	}

    if (mUpdaterNotFound)
    {
        LL_WARNS("InitInfo") << "Failed to launch updater. Skipping Leap commands." << LL_ENDL;
    }
    else
    {
        // Iterate over --leap command-line options. But this is a bit tricky: if
        // there's only one, it won't be an array at all.
        LLSD LeapCommand(gSavedSettings.getLLSD("LeapCommand"));
        LL_DEBUGS("InitInfo") << "LeapCommand: " << LeapCommand << LL_ENDL;
        if (LeapCommand.isDefined() && !LeapCommand.isArray())
        {
            // If LeapCommand is actually a scalar value, make an array of it.
            // Have to do it in two steps because LeapCommand.append(LeapCommand)
            // trashes content! :-P
            LLSD item(LeapCommand);
            LeapCommand.append(item);
        }
        BOOST_FOREACH(const std::string& leap, llsd::inArray(LeapCommand))
        {
            LL_INFOS("InitInfo") << "processing --leap \"" << leap << '"' << LL_ENDL;
            // We don't have any better description of this plugin than the
            // user-specified command line. Passing "" causes LLLeap to derive a
            // description from the command line itself.
            // Suppress LLLeap::Error exception: trust LLLeap's own logging. We
            // don't consider any one --leap command mission-critical, so if one
            // fails, log it, shrug and carry on.
            LLLeap::create("", leap, false); // exception=false
        }
    }

	if (gSavedSettings.getBOOL("QAMode") && gSavedSettings.getS32("QAModeEventHostPort") > 0)
	{
		LL_WARNS("InitInfo") << "QAModeEventHostPort DEPRECATED: "
							 << "lleventhost no longer supported as a dynamic library"
							 << LL_ENDL;
	}
#endif //LL_RELEASE_FOR_DOWNLOAD

	LLTextUtil::TextHelpers::iconCallbackCreationFunction = create_text_segment_icon_from_url_match;

	//EXT-7013 - On windows for some locale (Japanese) standard
	//datetime formatting functions didn't support some parameters such as "weekday".
	//Names for days and months localized in xml are also useful for Polish locale(STORM-107).
	std::string language = gSavedSettings.getString("Language");
	if(language == "ja" || language == "pl")
	{
		LLStringOps::setupWeekDaysNames(LLTrans::getString("dateTimeWeekdaysNames"));
		LLStringOps::setupWeekDaysShortNames(LLTrans::getString("dateTimeWeekdaysShortNames"));
		LLStringOps::setupMonthNames(LLTrans::getString("dateTimeMonthNames"));
		LLStringOps::setupMonthShortNames(LLTrans::getString("dateTimeMonthShortNames"));
		LLStringOps::setupDayFormat(LLTrans::getString("dateTimeDayFormat"));

		LLStringOps::sAM = LLTrans::getString("dateTimeAM");
		LLStringOps::sPM = LLTrans::getString("dateTimePM");
	}

	LLAgentLanguage::init();

    /// Tell the Coprocedure manager how to discover and store the pool sizes
    // what I wanted
    LLCoprocedureManager::getInstance()->setPropertyMethods(
        boost::bind(&LLControlGroup::getU32, boost::ref(gSavedSettings), _1),
        boost::bind(&LLControlGroup::declareU32, boost::ref(gSavedSettings), _1, _2, _3, LLControlVariable::PERSIST_ALWAYS));

	// TODO: consider moving proxy initialization here or LLCopocedureManager after proxy initialization, may be implement
	// some other protection to make sure we don't use network before initializng proxy

	/*----------------------------------------------------------------------*/
	// nat 2016-06-29 moved the following here from the former mainLoop().
	mMainloopTimeout = new LLWatchdogTimeout();

	// Create IO Pump to use for HTTP Requests.
	gServicePump = new LLPumpIO(gAPRPoolp);

	// Note: this is where gLocalSpeakerMgr and gActiveSpeakerMgr used to be instantiated.

	LLVoiceChannel::initClass();
	LLVoiceClient::initParamSingleton(gServicePump);
	LLVoiceChannel::setCurrentVoiceChannelChangedCallback(boost::bind(&LLFloaterIMContainer::onCurrentChannelChanged, _1), true);

	joystick = LLViewerJoystick::getInstance();
	joystick->setNeedsReset(true);
	/*----------------------------------------------------------------------*/
	// Load User's bindings
	loadKeyBindings();

    //LLSimpleton creations
    LLEnvironment::createInstance();
    LLEnvironment::getInstance()->initSingleton();
    LLWorld::createInstance();
    LLSelectMgr::createInstance();
    LLViewerCamera::createInstance();

	return true;
}

void LLAppViewer::initMaxHeapSize()
{
	//set the max heap size.
	//here is some info regarding to the max heap size:
	//------------------------------------------------------------------------------------------
	// OS       | setting | SL address bits | max manageable memory space | max heap size
	// Win 32   | default | 32-bit          | 2GB                         | < 1.7GB
	// Win 32   | /3G     | 32-bit          | 3GB                         | < 1.7GB or 2.7GB
	//Linux 32  | default | 32-bit          | 3GB                         | < 2.7GB
	//Linux 32  |HUGEMEM  | 32-bit          | 4GB                         | < 3.7GB
	//64-bit OS |default  | 32-bit          | 4GB                         | < 3.7GB
	//64-bit OS |default  | 64-bit          | N/A (> 4GB)                 | N/A (> 4GB)
	//------------------------------------------------------------------------------------------
	//currently SL is built under 32-bit setting, we set its max heap size no more than 1.6 GB.

	//F32 max_heap_size_gb = llmin(1.6f, (F32)gSavedSettings.getF32("MaxHeapSize")) ;
	F32Gigabytes max_heap_size_gb = (F32Gigabytes)gSavedSettings.getF32("MaxHeapSize") ;

	LLMemory::initMaxHeapSizeGB(max_heap_size_gb);
}

static LLTrace::BlockTimerStatHandle FTM_MESSAGES("System Messages");
static LLTrace::BlockTimerStatHandle FTM_SLEEP1("Sleep1");
static LLTrace::BlockTimerStatHandle FTM_SLEEP2("Sleep2");
static LLTrace::BlockTimerStatHandle FTM_YIELD("Yield");

static LLTrace::BlockTimerStatHandle FTM_TEXTURE_CACHE("Texture Cache");
static LLTrace::BlockTimerStatHandle FTM_DECODE("Image Decode");
static LLTrace::BlockTimerStatHandle FTM_FETCH("Image Fetch");

static LLTrace::BlockTimerStatHandle FTM_VFS("VFS Thread");
static LLTrace::BlockTimerStatHandle FTM_LFS("LFS Thread");
static LLTrace::BlockTimerStatHandle FTM_PAUSE_THREADS("Pause Threads");
static LLTrace::BlockTimerStatHandle FTM_IDLE("Idle");
static LLTrace::BlockTimerStatHandle FTM_PUMP("Pump");
static LLTrace::BlockTimerStatHandle FTM_PUMP_SERVICE("Service");
static LLTrace::BlockTimerStatHandle FTM_SERVICE_CALLBACK("Callback");
static LLTrace::BlockTimerStatHandle FTM_AGENT_AUTOPILOT("Autopilot");
static LLTrace::BlockTimerStatHandle FTM_AGENT_UPDATE("Update");

// externally visible timers
LLTrace::BlockTimerStatHandle FTM_FRAME("Frame");

bool LLAppViewer::frame()
{
	bool ret = false;

	if (gSimulateMemLeak)
	{
		try
		{
			ret = doFrame();
		}
		catch (const LLContinueError&)
		{
			LOG_UNHANDLED_EXCEPTION("");
		}
		catch (std::bad_alloc&)
		{
			LLMemory::logMemoryInfo(TRUE);
			LLFloaterMemLeak* mem_leak_instance = LLFloaterReg::findTypedInstance<LLFloaterMemLeak>("mem_leaking");
			if (mem_leak_instance)
			{
				mem_leak_instance->stop();
			}
			LL_WARNS() << "Bad memory allocation in LLAppViewer::frame()!" << LL_ENDL;
		}
	}
	else
	{ 
		try
		{
			ret = doFrame();
		}
		catch (const LLContinueError&)
		{
			LOG_UNHANDLED_EXCEPTION("");
		}
	}

	return ret;
}

bool LLAppViewer::doFrame()
{
	LL_RECORD_BLOCK_TIME(FTM_FRAME);

	LLEventPump& mainloop(LLEventPumps::instance().obtain("mainloop"));
	LLSD newFrame;

	{
<<<<<<< HEAD
        LL_PROFILE_ZONE_NAMED("df LLTrace");
        if (LLFloaterReg::instanceVisible("block_timers"))
        {
            LLTrace::BlockTimer::processTimes();
        }
        
        LLTrace::get_frame_recording().nextPeriod();
        LLTrace::BlockTimer::logStats();
=======
		LL_PROFILE_ZONE_NAMED( "df blocktimer" )
		LLTrace::BlockTimer::processTimes();
		LLTrace::get_frame_recording().nextPeriod();
		LLTrace::BlockTimer::logStats();
>>>>>>> 8b16ecb9
	}

	LLTrace::get_thread_recorder()->pullFromChildren();

	//clear call stack records
	LL_CLEAR_CALLSTACKS();

	{
		LL_PROFILE_ZONE_NAMED( "df processMiscNativeEvents" )
		pingMainloopTimeout("Main:MiscNativeWindowEvents");

		if (gViewerWindow)
		{
			LL_RECORD_BLOCK_TIME(FTM_MESSAGES);
			gViewerWindow->getWindow()->processMiscNativeEvents();
		}

		{
			LL_PROFILE_ZONE_NAMED( "df gatherInput" )
			pingMainloopTimeout("Main:GatherInput");
		}

		if (gViewerWindow)
		{
			LL_RECORD_BLOCK_TIME(FTM_MESSAGES);
			if (!restoreErrorTrap())
			{
				LL_WARNS() << " Someone took over my signal/exception handler (post messagehandling)!" << LL_ENDL;
			}

			gViewerWindow->getWindow()->gatherInput();
		}

		//memory leaking simulation
		if (gSimulateMemLeak)
		{
			LLFloaterMemLeak* mem_leak_instance =
				LLFloaterReg::findTypedInstance<LLFloaterMemLeak>("mem_leaking");
			if (mem_leak_instance)
			{
				mem_leak_instance->idle();
			}
		}

		{
			LL_PROFILE_ZONE_NAMED( "df mainloop" )
			// canonical per-frame event
			mainloop.post(newFrame);
		}

		{
			LL_PROFILE_ZONE_NAMED( "df suspend" )
			// give listeners a chance to run
			llcoro::suspend();
		}

		if (!LLApp::isExiting())
		{
			LL_PROFILE_ZONE_NAMED( "df JoystickKeyboard" )
			pingMainloopTimeout("Main:JoystickKeyboard");

			// Scan keyboard for movement keys.  Command keys and typing
			// are handled by windows callbacks.  Don't do this until we're
			// done initializing.  JC
			if (gViewerWindow
				&& (gHeadlessClient || gViewerWindow->getWindow()->getVisible())
				&& gViewerWindow->getActive()
				&& !gViewerWindow->getWindow()->getMinimized()
				&& LLStartUp::getStartupState() == STATE_STARTED
				&& (gHeadlessClient || !gViewerWindow->getShowProgress())
				&& !gFocusMgr.focusLocked())
			{
				joystick->scanJoystick();
				gKeyboard->scanKeyboard();
                gViewerInput.scanMouse();
			}

			// Update state based on messages, user input, object idle.
			{
				{
					LL_PROFILE_ZONE_NAMED( "df pauseMainloopTimeout" )
					pauseMainloopTimeout(); // *TODO: Remove. Messages shouldn't be stalling for 20+ seconds!
				}

				LL_RECORD_BLOCK_TIME(FTM_IDLE);
				idle();

				{
					LL_PROFILE_ZONE_NAMED( "df resumeMainloopTimeout" )
					resumeMainloopTimeout();
				}
			}

			if (gDoDisconnect && (LLStartUp::getStartupState() == STATE_STARTED))
			{
				pauseMainloopTimeout();
				saveFinalSnapshot();
				disconnectViewer();
				resumeMainloopTimeout();
			}

			// Render scene.
			// *TODO: Should we run display() even during gHeadlessClient?  DK 2011-02-18
			if (!LLApp::isExiting() && !gHeadlessClient && gViewerWindow)
			{
				LL_PROFILE_ZONE_NAMED( "df Display" )
				pingMainloopTimeout("Main:Display");
				gGLActive = TRUE;

				display();

				{
					LL_PROFILE_ZONE_NAMED( "df Snapshot" )
					pingMainloopTimeout("Main:Snapshot");
					LLFloaterSnapshot::update(); // take snapshots
					LLFloaterOutfitSnapshot::update();
					gGLActive = FALSE;
				}
			}
		}

		{
			LL_PROFILE_ZONE_NAMED( "df pauseMainloopTimeout" )
			pingMainloopTimeout("Main:Sleep");

			pauseMainloopTimeout();
		}

		// Sleep and run background threads
		{
			//LL_RECORD_BLOCK_TIME(SLEEP2);
			LL_PROFILE_ZONE_WARN( "Sleep2" )

			// yield some time to the os based on command line option
			static LLCachedControl<S32> yield_time(gSavedSettings, "YieldTime", -1);
			if(yield_time >= 0)
			{
				LL_RECORD_BLOCK_TIME(FTM_YIELD);
				LL_PROFILE_ZONE_NUM( yield_time )
				ms_sleep(yield_time);
			}

			if (gNonInteractive)
			{
				S32 non_interactive_ms_sleep_time = 100;
				LLAppViewer::getTextureCache()->pause();
				LLAppViewer::getImageDecodeThread()->pause();
				ms_sleep(non_interactive_ms_sleep_time);
			}

			// yield cooperatively when not running as foreground window
			// and when not quiting (causes trouble at mac's cleanup stage)
			if (!LLApp::isExiting()
				&& ((gViewerWindow && !gViewerWindow->getWindow()->getVisible())
					|| !gFocusMgr.getAppHasFocus()))
			{
				// Sleep if we're not rendering, or the window is minimized.
				static LLCachedControl<S32> s_background_yield_time(gSavedSettings, "BackgroundYieldTime", 40);
				S32 milliseconds_to_sleep = llclamp((S32)s_background_yield_time, 0, 1000);
				// don't sleep when BackgroundYieldTime set to 0, since this will still yield to other threads
				// of equal priority on Windows
				if (milliseconds_to_sleep > 0)
				{
					ms_sleep(milliseconds_to_sleep);
					// also pause worker threads during this wait period
					LLAppViewer::getTextureCache()->pause();
					LLAppViewer::getImageDecodeThread()->pause();
				}
			}

			if (mRandomizeFramerate)
			{
				ms_sleep(rand() % 200);
			}

			if (mPeriodicSlowFrame
				&& (gFrameCount % 10 == 0))
			{
				LL_INFOS() << "Periodic slow frame - sleeping 500 ms" << LL_ENDL;
				ms_sleep(500);
			}

			S32 total_work_pending = 0;
			S32 total_io_pending = 0;
			{
				S32 work_pending = 0;
				S32 io_pending = 0;
				F32 max_time = llmin(gFrameIntervalSeconds.value() *10.f, 1.f);

				work_pending += updateTextureThreads(max_time);

				{
					LL_RECORD_BLOCK_TIME(FTM_VFS);
 					io_pending += LLVFSThread::updateClass(1);
				}
				{
					LL_RECORD_BLOCK_TIME(FTM_LFS);
 					io_pending += LLLFSThread::updateClass(1);
				}

				if (io_pending > 1000)
				{
					ms_sleep(llmin(io_pending/100,100)); // give the vfs some time to catch up
				}

				total_work_pending += work_pending ;
				total_io_pending += io_pending ;

			}

			{
				LL_PROFILE_ZONE_NAMED( "df gMeshRepo" )
				gMeshRepo.update() ;
			}

			if(!total_work_pending) //pause texture fetching threads if nothing to process.
			{
				LL_PROFILE_ZONE_NAMED( "df getTextureCache" )
				LLAppViewer::getTextureCache()->pause();
				LLAppViewer::getImageDecodeThread()->pause();
				LLAppViewer::getTextureFetch()->pause();
			}
			if(!total_io_pending) //pause file threads if nothing to process.
			{
				LL_PROFILE_ZONE_NAMED( "df LLVFSThread" )
				LLVFSThread::sLocal->pause();
				LLLFSThread::sLocal->pause();
			}

			//texture fetching debugger
			if(LLTextureFetchDebugger::isEnabled())
			{
				LL_PROFILE_ZONE_NAMED( "df tex_fetch_debugger_instance" )
				LLFloaterTextureFetchDebugger* tex_fetch_debugger_instance =
					LLFloaterReg::findTypedInstance<LLFloaterTextureFetchDebugger>("tex_fetch_debugger");
				if(tex_fetch_debugger_instance)
				{
					tex_fetch_debugger_instance->idle() ;
				}
			}

			{
				LL_PROFILE_ZONE_NAMED( "df resumeMainloopTimeout" )
				resumeMainloopTimeout();
			}
			pingMainloopTimeout("Main:End");
		}
	}

	if (LLApp::isExiting())
	{
		// Save snapshot for next time, if we made it through initialization
		if (STATE_STARTED == LLStartUp::getStartupState())
		{
			saveFinalSnapshot();
		}

		if (LLVoiceClient::instanceExists())
		{
			LLVoiceClient::getInstance()->terminate();
		}

		delete gServicePump;
		gServicePump = NULL;

		destroyMainloopTimeout();

		LL_INFOS() << "Exiting main_loop" << LL_ENDL;
	}

    LL_PROFILER_FRAME_END

	return ! LLApp::isRunning();
}

S32 LLAppViewer::updateTextureThreads(F32 max_time)
{
	S32 work_pending = 0;
	{
		LL_RECORD_BLOCK_TIME(FTM_TEXTURE_CACHE);
 		work_pending += LLAppViewer::getTextureCache()->update(max_time); // unpauses the texture cache thread
	}
	{
		LL_RECORD_BLOCK_TIME(FTM_DECODE);
	 	work_pending += LLAppViewer::getImageDecodeThread()->update(max_time); // unpauses the image thread
	}
	{
		LL_RECORD_BLOCK_TIME(FTM_FETCH);
	 	work_pending += LLAppViewer::getTextureFetch()->update(max_time); // unpauses the texture fetch thread
	}
	return work_pending;
}

void LLAppViewer::flushVFSIO()
{
	while (1)
	{
		S32 pending = LLVFSThread::updateClass(0);
		pending += LLLFSThread::updateClass(0);
		if (!pending)
		{
			break;
		}
		LL_INFOS() << "Waiting for pending IO to finish: " << pending << LL_ENDL;
		ms_sleep(100);
	}
}

bool LLAppViewer::cleanup()
{
    LLAtmosphere::cleanupClass();

	//ditch LLVOAvatarSelf instance
	gAgentAvatarp = NULL;

    LLNotifications::instance().clear();

	// workaround for DEV-35406 crash on shutdown
	LLEventPumps::instance().reset();

	//dump scene loading monitor results
	if (LLSceneMonitor::instanceExists())
	{
		if (!isSecondInstance())
		{
			LLSceneMonitor::instance().dumpToFile(gDirUtilp->getExpandedFilename(LL_PATH_LOGS, "scene_monitor_results.csv"));
		}
		LLSceneMonitor::deleteSingleton();
	}

	// There used to be an 'if (LLFastTimerView::sAnalyzePerformance)' block
	// here, completely redundant with the one that occurs later in this same
	// function. Presumably the duplication was due to an automated merge gone
	// bad. Not knowing which instance to prefer, we chose to retain the later
	// one because it happens just after mFastTimerLogThread is deleted. This
	// comment is in case we guessed wrong, so we can move it here instead.

	// remove any old breakpad minidump files from the log directory
	if (! isError())
	{
		std::string logdir = gDirUtilp->getExpandedFilename(LL_PATH_LOGS, "");
		gDirUtilp->deleteFilesInDir(logdir, "*-*-*-*-*.dmp");
	}

	// Kill off LLLeap objects. We can find them all because LLLeap is derived
	// from LLInstanceTracker.
	LLLeap::instance_snapshot().deleteAll();

	//flag all elements as needing to be destroyed immediately
	// to ensure shutdown order
	LLMortician::setZealous(TRUE);

    // Give any remaining SLPlugin instances a chance to exit cleanly.
    LLPluginProcessParent::shutdown();

	disconnectViewer();

	LL_INFOS() << "Viewer disconnected" << LL_ENDL;
	
	if (gKeyboard)
	{
		gKeyboard->resetKeys();
	}

	display_cleanup();

	release_start_screen(); // just in case

	LLError::logToFixedBuffer(NULL); // stop the fixed buffer recorder

	LL_INFOS() << "Cleaning Up" << LL_ENDL;

	// shut down mesh streamer
	gMeshRepo.shutdown();

	// shut down Havok
	LLPhysicsExtensions::quitSystem();

	// Must clean up texture references before viewer window is destroyed.
	if(LLHUDManager::instanceExists())
	{
		LLHUDManager::getInstance()->updateEffects();
		LLHUDObject::updateAll();
		LLHUDManager::getInstance()->cleanupEffects();
		LLHUDObject::cleanupHUDObjects();
		LL_INFOS() << "HUD Objects cleaned up" << LL_ENDL;
	}

	LLKeyframeDataCache::clear();

 	// End TransferManager before deleting systems it depends on (Audio, VFS, AssetStorage)
#if 0 // this seems to get us stuck in an infinite loop...
	gTransferManager.cleanup();
#endif

	// Note: this is where gWorldMap used to be deleted.

	// Note: this is where gHUDManager used to be deleted.
	if(LLHUDManager::instanceExists())
	{
		LLHUDManager::getInstance()->shutdownClass();
	}

	delete gAssetStorage;
	gAssetStorage = NULL;

	LLPolyMesh::freeAllMeshes();

	LLStartUp::cleanupNameCache();

	// Note: this is where gLocalSpeakerMgr and gActiveSpeakerMgr used to be deleted.

	if (LLWorldMap::instanceExists())
	{
		LLWorldMap::getInstance()->reset(); // release any images
	}

	LLCalc::cleanUp();

	LL_INFOS() << "Global stuff deleted" << LL_ENDL;

	if (gAudiop)
	{
        // be sure to stop the internet stream cleanly BEFORE destroying the interface to stop it.
        gAudiop->stopInternetStream();
        // shut down the streaming audio sub-subsystem first, in case it relies on not outliving the general audio subsystem.
        LLStreamingAudioInterface *sai = gAudiop->getStreamingAudioImpl();
		delete sai;
		gAudiop->setStreamingAudioImpl(NULL);

        // shut down the audio subsystem
        gAudiop->shutdown();

		delete gAudiop;
		gAudiop = NULL;
	}

	// Note: this is where LLFeatureManager::getInstance()-> used to be deleted.

	// Patch up settings for next time
	// Must do this before we delete the viewer window,
	// such that we can suck rectangle information out of
	// it.
	cleanupSavedSettings();
	LL_INFOS() << "Settings patched up" << LL_ENDL;

	// delete some of the files left around in the cache.
	removeCacheFiles("*.wav");
	removeCacheFiles("*.tmp");
	removeCacheFiles("*.lso");
	removeCacheFiles("*.out");
	removeCacheFiles("*.dsf");
	removeCacheFiles("*.bodypart");
	removeCacheFiles("*.clothing");

	LL_INFOS() << "Cache files removed" << LL_ENDL;

	// Wait for any pending VFS IO
	flushVFSIO();
	LL_INFOS() << "Shutting down Views" << LL_ENDL;

	// Destroy the UI
	if( gViewerWindow)
		gViewerWindow->shutdownViews();

	LL_INFOS() << "Cleaning up Inventory" << LL_ENDL;

	// Cleanup Inventory after the UI since it will delete any remaining observers
	// (Deleted observers should have already removed themselves)
	gInventory.cleanupInventory();

	LLCoros::getInstance()->printActiveCoroutines();

	LL_INFOS() << "Cleaning up Selections" << LL_ENDL;

	// Clean up selection managers after UI is destroyed, as UI may be observing them.
	// Clean up before GL is shut down because we might be holding on to objects with texture references
	LLSelectMgr::cleanupGlobals();

	LL_INFOS() << "Shutting down OpenGL" << LL_ENDL;

	// Shut down OpenGL
	if( gViewerWindow)
	{
		gViewerWindow->shutdownGL();

		// Destroy window, and make sure we're not fullscreen
		// This may generate window reshape and activation events.
		// Therefore must do this before destroying the message system.
		delete gViewerWindow;
		gViewerWindow = NULL;
		LL_INFOS() << "ViewerWindow deleted" << LL_ENDL;
	}

	LL_INFOS() << "Cleaning up Keyboard & Joystick" << LL_ENDL;

	// viewer UI relies on keyboard so keep it aound until viewer UI isa gone
	delete gKeyboard;
	gKeyboard = NULL;

    if (LLViewerJoystick::instanceExists())
    {
        // Turn off Space Navigator and similar devices
        LLViewerJoystick::getInstance()->terminate();
    }

	LL_INFOS() << "Cleaning up Objects" << LL_ENDL;

	LLViewerObject::cleanupVOClasses();

	SUBSYSTEM_CLEANUP(LLAvatarAppearance);

	SUBSYSTEM_CLEANUP(LLPostProcess);

	LLTracker::cleanupInstance();

	// *FIX: This is handled in LLAppViewerWin32::cleanup().
	// I'm keeping the comment to remember its order in cleanup,
	// in case of unforseen dependency.
	//#if LL_WINDOWS
	//	gDXHardware.cleanup();
	//#endif // LL_WINDOWS

	LLVolumeMgr* volume_manager = LLPrimitive::getVolumeManager();
	if (!volume_manager->cleanup())
	{
		LL_WARNS() << "Remaining references in the volume manager!" << LL_ENDL;
	}
	LLPrimitive::cleanupVolumeManager();

	LL_INFOS() << "Additional Cleanup..." << LL_ENDL;

	LLViewerParcelMgr::cleanupGlobals();

	// *Note: this is where gViewerStats used to be deleted.

 	//end_messaging_system();

	LLPrimitive::cleanupVolumeManager();
	SUBSYSTEM_CLEANUP(LLWorldMapView);
	SUBSYSTEM_CLEANUP(LLFolderViewItem);

	//
	// Shut down the VFS's AFTER the decode manager cleans up (since it cleans up vfiles).
	// Also after viewerwindow is deleted, since it may have image pointers (which have vfiles)
	// Also after shutting down the messaging system since it has VFS dependencies

	//
	LL_INFOS() << "Cleaning up VFS" << LL_ENDL;
	SUBSYSTEM_CLEANUP(LLVFile);

	LL_INFOS() << "Saving Data" << LL_ENDL;

	// Store the time of our current logoff
	gSavedPerAccountSettings.setU32("LastLogoff", time_corrected());

    if (LLEnvironment::instanceExists())
    {
        //Store environment settings if nessesary
        LLEnvironment::getInstance()->saveToSettings();
    }

	// Must do this after all panels have been deleted because panels that have persistent rects
	// save their rects on delete.
	gSavedSettings.saveToFile(gSavedSettings.getString("ClientSettingsFile"), TRUE);

	LLUIColorTable::instance().saveUserSettings();

	// PerAccountSettingsFile should be empty if no user has been logged on.
	// *FIX:Mani This should get really saved in a "logoff" mode.
	if (gSavedSettings.getString("PerAccountSettingsFile").empty())
	{
		LL_INFOS() << "Not saving per-account settings; don't know the account name yet." << LL_ENDL;
	}
	// Only save per account settings if the previous login succeeded, otherwise
	// we might end up with a cleared out settings file in case a previous login
	// failed after loading per account settings.
	else if (!mSavePerAccountSettings)
	{
		LL_INFOS() << "Not saving per-account settings; last login was not successful." << LL_ENDL;
	}
	else
	{
		gSavedPerAccountSettings.saveToFile(gSavedSettings.getString("PerAccountSettingsFile"), TRUE);
		LL_INFOS() << "Saved settings" << LL_ENDL;

		if (LLViewerParcelAskPlay::instanceExists())
		{
			LLViewerParcelAskPlay::getInstance()->saveSettings();
		}
	}

	std::string warnings_settings_filename = gDirUtilp->getExpandedFilename(LL_PATH_USER_SETTINGS, getSettingsFilename("Default", "Warnings"));
	gWarningSettings.saveToFile(warnings_settings_filename, TRUE);

	// Save URL history file
	LLURLHistory::saveFile("url_history.xml");

	// save mute list. gMuteList used to also be deleted here too.
	if (gAgent.isInitialized() && LLMuteList::instanceExists())
	{
		LLMuteList::getInstance()->cache(gAgent.getID());
	}

	//save call log list
	if (LLConversationLog::instanceExists())
	{
		LLConversationLog::instance().cache();
    }

    clearSecHandler();

	if (mPurgeCacheOnExit)
	{
		LL_INFOS() << "Purging all cache files on exit" << LL_ENDL;
		gDirUtilp->deleteFilesInDir(gDirUtilp->getExpandedFilename(LL_PATH_CACHE,""), "*.*");
	}

	writeDebugInfo();

	LLLocationHistory::getInstance()->save();

	LLAvatarIconIDCache::getInstance()->save();

	// Stop the plugin read thread if it's running.
	LLPluginProcessParent::setUseReadThread(false);

	LL_INFOS() << "Shutting down Threads" << LL_ENDL;

	// Let threads finish
	LLTimer idleTimer;
	idleTimer.reset();
	const F64 max_idle_time = 5.f; // 5 seconds
	while(1)
	{
		S32 pending = 0;
		pending += LLAppViewer::getTextureCache()->update(1); // unpauses the worker thread
		pending += LLAppViewer::getImageDecodeThread()->update(1); // unpauses the image thread
		pending += LLAppViewer::getTextureFetch()->update(1); // unpauses the texture fetch thread
		pending += LLVFSThread::updateClass(0);
		pending += LLLFSThread::updateClass(0);
		F64 idle_time = idleTimer.getElapsedTimeF64();
		if(!pending)
		{
			break ; //done
		}
		else if(idle_time >= max_idle_time)
		{
			LL_WARNS() << "Quitting with pending background tasks." << LL_ENDL;
			break;
		}
	}

    if (mPurgeUserDataOnExit)
    {
        // Ideally we should not save anything from this session since it is going to be purged now,
        // but this is a very 'rare' case (user deleting himself), not worth overcomplicating 'save&cleanup' code
        std::string user_path = gDirUtilp->getOSUserAppDir() + gDirUtilp->getDirDelimiter() + LLStartUp::getUserId();
        gDirUtilp->deleteDirAndContents(user_path);
    }

	// Delete workers first
	// shotdown all worker threads before deleting them in case of co-dependencies
	mAppCoreHttp.requestStop();
	sTextureFetch->shutdown();
	sTextureCache->shutdown();
	sImageDecodeThread->shutdown();

	sTextureFetch->shutDownTextureCacheThread() ;
	sTextureFetch->shutDownImageDecodeThread() ;

	LL_INFOS() << "Shutting down message system" << LL_ENDL;
	end_messaging_system();

	// Non-LLCurl libcurl library
	mAppCoreHttp.cleanup();

	SUBSYSTEM_CLEANUP(LLFilePickerThread);
	SUBSYSTEM_CLEANUP(LLDirPickerThread);

	//MUST happen AFTER SUBSYSTEM_CLEANUP(LLCurl)
	delete sTextureCache;
    sTextureCache = NULL;
	delete sTextureFetch;
    sTextureFetch = NULL;
	delete sImageDecodeThread;
    sImageDecodeThread = NULL;
	delete mFastTimerLogThread;
	mFastTimerLogThread = NULL;

	if (LLFastTimerView::sAnalyzePerformance)
	{
		LL_INFOS() << "Analyzing performance" << LL_ENDL;

		std::string baseline_name = LLTrace::BlockTimer::sLogName + "_baseline.slp";
		std::string current_name  = LLTrace::BlockTimer::sLogName + ".slp";
		std::string report_name   = LLTrace::BlockTimer::sLogName + "_report.csv";

		LLFastTimerView::doAnalysis(
			gDirUtilp->getExpandedFilename(LL_PATH_LOGS, baseline_name),
			gDirUtilp->getExpandedFilename(LL_PATH_LOGS, current_name),
			gDirUtilp->getExpandedFilename(LL_PATH_LOGS, report_name));
	}

	SUBSYSTEM_CLEANUP(LLMetricPerformanceTesterBasic) ;

	LL_INFOS() << "Cleaning up Media and Textures" << LL_ENDL;

	//Note:
	//SUBSYSTEM_CLEANUP(LLViewerMedia) has to be put before gTextureList.shutdown()
	//because some new image might be generated during cleaning up media. --bao
	gTextureList.shutdown(); // shutdown again in case a callback added something
	LLUIImageList::getInstance()->cleanUp();

	// This should eventually be done in LLAppViewer
	SUBSYSTEM_CLEANUP(LLImage);
	SUBSYSTEM_CLEANUP(LLVFSThread);
	SUBSYSTEM_CLEANUP(LLLFSThread);

#ifndef LL_RELEASE_FOR_DOWNLOAD
	LL_INFOS() << "Auditing VFS" << LL_ENDL;
	if(gVFS)
	{
		gVFS->audit();
	}
#endif

	LL_INFOS() << "Misc Cleanup" << LL_ENDL;

	// For safety, the LLVFS has to be deleted *after* LLVFSThread. This should be cleaned up.
	// (LLVFS doesn't know about LLVFSThread so can't kill pending requests) -Steve
	delete gStaticVFS;
	gStaticVFS = NULL;
	delete gVFS;
	gVFS = NULL;

	gSavedSettings.cleanup();
	LLUIColorTable::instance().clear();

	LLWatchdog::getInstance()->cleanup();

	LLViewerAssetStatsFF::cleanup();

	// If we're exiting to launch an URL, do that here so the screen
	// is at the right resolution before we launch IE.
	if (!gLaunchFileOnQuit.empty())
	{
		LL_INFOS() << "Launch file on quit." << LL_ENDL;
#if LL_WINDOWS
		// Indicate an application is starting.
		SetCursor(LoadCursor(NULL, IDC_WAIT));
#endif

		// HACK: Attempt to wait until the screen res. switch is complete.
		ms_sleep(1000);

		LLWeb::loadURLExternal( gLaunchFileOnQuit, false );
		LL_INFOS() << "File launched." << LL_ENDL;
	}
	// make sure nothing uses applyProxySettings by this point.
	LL_INFOS() << "Cleaning up LLProxy." << LL_ENDL;
	SUBSYSTEM_CLEANUP(LLProxy);
    LLCore::LLHttp::cleanup();

	ll_close_fail_log();

	LLError::LLCallStacks::cleanup();

    LLEnvironment::deleteSingleton();
    LLSelectMgr::deleteSingleton();
    LLViewerEventRecorder::deleteSingleton();

	// It's not at first obvious where, in this long sequence, a generic cleanup
	// call OUGHT to go. So let's say this: as we migrate cleanup from
	// explicit hand-placed calls into the generic mechanism, eventually
	// all cleanup will get subsumed into the generic call. So the calls you
	// still see above are calls that MUST happen before the generic cleanup
	// kicks in.

	// This calls every remaining LLSingleton's cleanupSingleton() and
	// deleteSingleton() methods.
	LLSingletonBase::deleteAll();


    LL_INFOS() << "Goodbye!" << LL_ENDL;

	removeDumpDir();

	// return 0;
	return true;
}

bool LLAppViewer::initThreads()
{
	static const bool enable_threads = true;

	LLImage::initClass(gSavedSettings.getBOOL("TextureNewByteRange"),gSavedSettings.getS32("TextureReverseByteRange"));

	LLVFSThread::initClass(enable_threads && false);
	LLLFSThread::initClass(enable_threads && false);

	// Image decoding
	LLAppViewer::sImageDecodeThread = new LLImageDecodeThread(enable_threads && true);
	LLAppViewer::sTextureCache = new LLTextureCache(enable_threads && true);
	LLAppViewer::sTextureFetch = new LLTextureFetch(LLAppViewer::getTextureCache(),
													sImageDecodeThread,
													enable_threads && true,
													app_metrics_qa_mode);

	if (LLTrace::BlockTimer::sLog || LLTrace::BlockTimer::sMetricLog)
	{
		LLTrace::BlockTimer::setLogLock(new LLMutex());
		mFastTimerLogThread = new LLFastTimerLogThread(LLTrace::BlockTimer::sLogName);
		mFastTimerLogThread->start();
	}

	// Mesh streaming and caching
	gMeshRepo.init();

	LLFilePickerThread::initClass();
	LLDirPickerThread::initClass();

	// *FIX: no error handling here!
	return true;
}

void errorCallback(LLError::ELevel level, const std::string &error_string)
{
    if (level == LLError::LEVEL_ERROR)
    {
#ifndef LL_RELEASE_FOR_DOWNLOAD
        OSMessageBox(error_string, LLTrans::getString("MBFatalError"), OSMB_OK);
#endif

        //Set the ErrorActivated global so we know to create a marker file
        gLLErrorActivated = true;

        gDebugInfo["FatalMessage"] = error_string;
        // We're not already crashing -- we simply *intend* to crash. Since we
        // haven't actually trashed anything yet, we can afford to write the whole
        // static info file.
        LLAppViewer::instance()->writeDebugInfo();
    }
}

void LLAppViewer::initLoggingAndGetLastDuration()
{
	//
	// Set up logging defaults for the viewer
	//
	LLError::initForApplication( gDirUtilp->getExpandedFilename(LL_PATH_USER_SETTINGS, "")
                                ,gDirUtilp->getExpandedFilename(LL_PATH_APP_SETTINGS, "")
                                );
	LLError::addGenericRecorder(&errorCallback);
	//LLError::setTimeFunction(getRuntime);

	// Remove the last ".old" log file.
	std::string old_log_file = gDirUtilp->getExpandedFilename(LL_PATH_LOGS,
							     "SecondLife.old");
	LLFile::remove(old_log_file);

	// Get name of the log file
	std::string log_file = gDirUtilp->getExpandedFilename(LL_PATH_LOGS,
							     "SecondLife.log");
 	/*
	 * Before touching any log files, compute the duration of the last run
	 * by comparing the ctime of the previous start marker file with the ctime
	 * of the last log file.
	 */
	std::string start_marker_file_name = gDirUtilp->getExpandedFilename(LL_PATH_LOGS, START_MARKER_FILE_NAME);
	llstat start_marker_stat;
	llstat log_file_stat;
	std::ostringstream duration_log_stream; // can't log yet, so save any message for when we can below
	int start_stat_result = LLFile::stat(start_marker_file_name, &start_marker_stat);
	int log_stat_result = LLFile::stat(log_file, &log_file_stat);
	if ( 0 == start_stat_result && 0 == log_stat_result )
	{
		int elapsed_seconds = log_file_stat.st_ctime - start_marker_stat.st_ctime;
		// only report a last run time if the last viewer was the same version
		// because this stat will be counted against this version
		if ( markerIsSameVersion(start_marker_file_name) )
		{
			gLastExecDuration = elapsed_seconds;
		}
		else
		{
			duration_log_stream << "start marker from some other version; duration is not reported";
			gLastExecDuration = -1;
		}
	}
	else
	{
		// at least one of the LLFile::stat calls failed, so we can't compute the run time
		duration_log_stream << "duration stat failure; start: "<< start_stat_result << " log: " << log_stat_result;
		gLastExecDuration = -1; // unknown
	}
	std::string duration_log_msg(duration_log_stream.str());

	// Create a new start marker file for comparison with log file time for the next run
	LLAPRFile start_marker_file ;
	start_marker_file.open(start_marker_file_name, LL_APR_WB);
	if (start_marker_file.getFileHandle())
	{
		recordMarkerVersion(start_marker_file);
		start_marker_file.close();
	}

	// Rename current log file to ".old"
	LLFile::rename(log_file, old_log_file);

	// Set the log file to SecondLife.log
	LLError::logToFile(log_file);
	if (!duration_log_msg.empty())
	{
		LL_WARNS("MarkerFile") << duration_log_msg << LL_ENDL;
	}
}

bool LLAppViewer::loadSettingsFromDirectory(const std::string& location_key,
					    bool set_defaults)
{
	if (!mSettingsLocationList)
	{
		LL_ERRS() << "Invalid settings location list" << LL_ENDL;
	}

	BOOST_FOREACH(const SettingsGroup& group, mSettingsLocationList->groups)
	{
		// skip settings groups that aren't the one we requested
		if (group.name() != location_key) continue;

		ELLPath path_index = (ELLPath)group.path_index();
		if(path_index <= LL_PATH_NONE || path_index >= LL_PATH_LAST)
		{
			LL_ERRS() << "Out of range path index in app_settings/settings_files.xml" << LL_ENDL;
			return false;
		}

		BOOST_FOREACH(const SettingsFile& file, group.files)
		{
			LL_INFOS("Settings") << "Attempting to load settings for the group " << file.name()
			    << " - from location " << location_key << LL_ENDL;

			auto settings_group = LLControlGroup::getInstance(file.name);
			if(!settings_group)
			{
				LL_WARNS("Settings") << "No matching settings group for name " << file.name() << LL_ENDL;
				continue;
			}

			std::string full_settings_path;

			if (file.file_name_setting.isProvided()
				&& gSavedSettings.controlExists(file.file_name_setting))
			{
				// try to find filename stored in file_name_setting control
				full_settings_path = gSavedSettings.getString(file.file_name_setting);
				if (full_settings_path.empty())
				{
					continue;
				}
				else if (!gDirUtilp->fileExists(full_settings_path))
				{
					// search in default path
					full_settings_path = gDirUtilp->getExpandedFilename((ELLPath)path_index, full_settings_path);
				}
			}
			else
			{
				// by default, use specified file name
				full_settings_path = gDirUtilp->getExpandedFilename((ELLPath)path_index, file.file_name());
			}

			if(settings_group->loadFromFile(full_settings_path, set_defaults, file.persistent))
			{	// success!
				LL_INFOS("Settings") << "Loaded settings file " << full_settings_path << LL_ENDL;
			}
			else
			{	// failed to load
				if(file.required)
				{
					LL_ERRS() << "Error: Cannot load required settings file from: " << full_settings_path << LL_ENDL;
					return false;
				}
				else
				{
					// only complain if we actually have a filename at this point
					if (!full_settings_path.empty())
					{
						LL_INFOS("Settings") << "Cannot load " << full_settings_path << " - No settings found." << LL_ENDL;
					}
				}
			}
		}
	}

	return true;
}

std::string LLAppViewer::getSettingsFilename(const std::string& location_key,
											 const std::string& file)
{
	BOOST_FOREACH(const SettingsGroup& group, mSettingsLocationList->groups)
	{
		if (group.name() == location_key)
		{
			BOOST_FOREACH(const SettingsFile& settings_file, group.files)
			{
				if (settings_file.name() == file)
				{
					return settings_file.file_name;
				}
			}
		}
	}

	return std::string();
}

void LLAppViewer::loadColorSettings()
{
	LLUIColorTable::instance().loadFromSettings();
}

namespace
{
    void handleCommandLineError(LLControlGroupCLP& clp)
    {
		LL_WARNS() << "Error parsing command line options. Command Line options ignored."  << LL_ENDL;

		LL_INFOS() << "Command line usage:\n" << clp << LL_ENDL;

		OSMessageBox(STRINGIZE(LLTrans::getString("MBCmdLineError") << clp.getErrorMessage()),
					 LLStringUtil::null,
					 OSMB_OK);
    }
} // anonymous namespace

// Set a named control temporarily for this session, as when set via the command line --set option.
// Name can be specified as "<control_group>.<control_name>", with default group being Global.
bool tempSetControl(const std::string& name, const std::string& value)
{
	std::string name_part;
	std::string group_part;
	LLControlVariable* control = NULL;

	// Name can be further split into ControlGroup.Name, with the default control group being Global
	size_t pos = name.find('.');
	if (pos != std::string::npos)
	{
		group_part = name.substr(0, pos);
		name_part = name.substr(pos+1);
		LL_INFOS() << "Setting " << group_part << "." << name_part << " to " << value << LL_ENDL;
		auto g = LLControlGroup::getInstance(group_part);
		if (g) control = g->getControl(name_part);
	}
	else
	{
		LL_INFOS() << "Setting Global." << name << " to " << value << LL_ENDL;
		control = gSavedSettings.getControl(name);
	}

	if (control)
	{
		control->setValue(value, false);
		return true;
	}
	return false;
}

bool LLAppViewer::initConfiguration()
{
	//Load settings files list
	std::string settings_file_list = gDirUtilp->getExpandedFilename(LL_PATH_APP_SETTINGS, "settings_files.xml");
	LLXMLNodePtr root;
	BOOL success  = LLXMLNode::parseFile(settings_file_list, root, NULL);
	if (!success)
	{
        LL_ERRS() << "Cannot load default configuration file " << settings_file_list << LL_ENDL;
	}

	mSettingsLocationList = new SettingsFiles();

	LLXUIParser parser;
	parser.readXUI(root, *mSettingsLocationList, settings_file_list);

	if (!mSettingsLocationList->validateBlock())
	{
        LL_ERRS() << "Invalid settings file list " << settings_file_list << LL_ENDL;
	}

	// The settings and command line parsing have a fragile
	// order-of-operation:
	// - load defaults from app_settings
	// - set procedural settings values
	// - read command line settings
	// - selectively apply settings needed to load user settings.
    // - load overrides from user_settings
	// - apply command line settings (to override the overrides)
	// - load per account settings (happens in llstartup

	// - load defaults
	bool set_defaults = true;
	if(!loadSettingsFromDirectory("Default", set_defaults))
	{
		OSMessageBox(
			"Unable to load default settings file. The installation may be corrupted.",
			LLStringUtil::null,OSMB_OK);
		return false;
	}

	initStrings(); // setup paths for LLTrans based on settings files only
	// - set procedural settings
	// Note: can't use LL_PATH_PER_SL_ACCOUNT for any of these since we haven't logged in yet
	gSavedSettings.setString("ClientSettingsFile",
        gDirUtilp->getExpandedFilename(LL_PATH_USER_SETTINGS, getSettingsFilename("Default", "Global")));

#ifndef	LL_RELEASE_FOR_DOWNLOAD
	// provide developer build only overrides for these control variables that are not
	// persisted to settings.xml
	LLControlVariable* c = gSavedSettings.getControl("AllowMultipleViewers");
	if (c)
	{
		c->setValue(true, false);
	}

	gSavedSettings.setBOOL("QAMode", TRUE );
	gSavedSettings.setS32("WatchdogEnabled", 0);
#endif

	// These are warnings that appear on the first experience of that condition.
	// They are already set in the settings_default.xml file, but still need to be added to LLFirstUse
	// for disable/reset ability
//	LLFirstUse::addConfigVariable("FirstBalanceIncrease");
//	LLFirstUse::addConfigVariable("FirstBalanceDecrease");
//	LLFirstUse::addConfigVariable("FirstSit");
//	LLFirstUse::addConfigVariable("FirstMap");
//	LLFirstUse::addConfigVariable("FirstGoTo");
//	LLFirstUse::addConfigVariable("FirstBuild");
//	LLFirstUse::addConfigVariable("FirstLeftClickNoHit");
//	LLFirstUse::addConfigVariable("FirstTeleport");
//	LLFirstUse::addConfigVariable("FirstOverrideKeys");
//	LLFirstUse::addConfigVariable("FirstAttach");
//	LLFirstUse::addConfigVariable("FirstAppearance");
//	LLFirstUse::addConfigVariable("FirstInventory");
//	LLFirstUse::addConfigVariable("FirstSandbox");
//	LLFirstUse::addConfigVariable("FirstFlexible");
//	LLFirstUse::addConfigVariable("FirstDebugMenus");
//	LLFirstUse::addConfigVariable("FirstSculptedPrim");
//	LLFirstUse::addConfigVariable("FirstVoice");
//	LLFirstUse::addConfigVariable("FirstMedia");

	// - read command line settings.
	LLControlGroupCLP clp;
	std::string	cmd_line_config	= gDirUtilp->getExpandedFilename(LL_PATH_APP_SETTINGS,
														  "cmd_line.xml");

	clp.configure(cmd_line_config, &gSavedSettings);

	if(!initParseCommandLine(clp))
	{
		handleCommandLineError(clp);
		return false;
	}

	// - selectively apply settings

	// If the user has specified a alternate settings file name.
	// Load	it now before loading the user_settings/settings.xml
	if(clp.hasOption("settings"))
	{
		std::string	user_settings_filename =
			gDirUtilp->getExpandedFilename(LL_PATH_USER_SETTINGS,
										   clp.getOption("settings")[0]);
		gSavedSettings.setString("ClientSettingsFile", user_settings_filename);
		LL_INFOS("Settings")	<< "Using command line specified settings filename: "
			<< user_settings_filename << LL_ENDL;
	}

	// - load overrides from user_settings
	loadSettingsFromDirectory("User");

	if (gSavedSettings.getBOOL("FirstRunThisInstall"))
	{
		// Set firstrun flag to indicate that some further init actiona should be taken
		// like determining screen DPI value and so on
		mIsFirstRun = true;

		gSavedSettings.setBOOL("FirstRunThisInstall", FALSE);
	}

	if (clp.hasOption("sessionsettings"))
	{
		std::string session_settings_filename = clp.getOption("sessionsettings")[0];
		gSavedSettings.setString("SessionSettingsFile", session_settings_filename);
		LL_INFOS("Settings")	<< "Using session settings filename: "
			<< session_settings_filename << LL_ENDL;
	}
	loadSettingsFromDirectory("Session");

	if (clp.hasOption("usersessionsettings"))
	{
		std::string user_session_settings_filename = clp.getOption("usersessionsettings")[0];
		gSavedSettings.setString("UserSessionSettingsFile", user_session_settings_filename);
		LL_INFOS("Settings") << "Using user session settings filename: "
			<< user_session_settings_filename << LL_ENDL;

	}
	loadSettingsFromDirectory("UserSession");

	// - apply command line settings
	if (! clp.notify())
	{
		handleCommandLineError(clp);
		return false;
	}

	// Register the core crash option as soon as we can
	// if we want gdb post-mortem on cores we need to be up and running
	// ASAP or we might miss init issue etc.
	if(gSavedSettings.getBOOL("DisableCrashLogger"))
	{
		LL_WARNS() << "Crashes will be handled by system, stack trace logs and crash logger are both disabled" << LL_ENDL;
		disableCrashlogger();
	}

	gNonInteractive = gSavedSettings.getBOOL("NonInteractive");
	// Handle initialization from settings.
	// Start up the debugging console before handling other options.
	if (gSavedSettings.getBOOL("ShowConsoleWindow") && !gNonInteractive)
	{
		initConsole();
	}

	if(clp.hasOption("help"))
	{
		std::ostringstream msg;
		msg << LLTrans::getString("MBCmdLineUsg") << "\n" << clp;
		LL_INFOS()	<< msg.str() << LL_ENDL;

		OSMessageBox(
			msg.str(),
			LLStringUtil::null,
			OSMB_OK);

		return false;
	}

    if(clp.hasOption("set"))
    {
        const LLCommandLineParser::token_vector_t& set_values = clp.getOption("set");
        if(0x1 & set_values.size())
        {
            LL_WARNS() << "Invalid '--set' parameter count." << LL_ENDL;
        }
        else
        {
            LLCommandLineParser::token_vector_t::const_iterator itr = set_values.begin();
            for(; itr != set_values.end(); ++itr)
            {
                const std::string& name = *itr;
                const std::string& value = *(++itr);
<<<<<<< HEAD
                if (!tempSetControl(name,value))
=======
                std::string name_part;
                std::string group_part;
				LLControlVariable* control = NULL;

				// Name can be further split into ControlGroup.Name, with the default control group being Global
				size_t pos = name.find('.');
				if (pos != std::string::npos)
				{
					group_part = name.substr(0, pos);
					name_part = name.substr(pos+1);
					LL_INFOS() << "Setting " << group_part << "." << name_part << " to " << value << LL_ENDL;
					auto g = LLControlGroup::getInstance(group_part);
					if (g) control = g->getControl(name_part);
				}
				else
				{
					LL_INFOS() << "Setting Global." << name << " to " << value << LL_ENDL;
					control = gSavedSettings.getControl(name);
				}

                if (control)
                {
                    control->setValue(value, false);
                }
                else
>>>>>>> 8b16ecb9
                {
                    LL_WARNS() << "Failed --set " << name << ": setting name unknown." << LL_ENDL;
                }
            }
        }
    }

    if  (clp.hasOption("logevents")) {
		LLViewerEventRecorder::instance().setEventLoggingOn();
    }

	std::string CmdLineChannel(gSavedSettings.getString("CmdLineChannel"));
	if(! CmdLineChannel.empty())
    {
		LLVersionInfo::instance().resetChannel(CmdLineChannel);
	}

	// If we have specified crash on startup, set the global so we'll trigger the crash at the right time
	gCrashOnStartup = gSavedSettings.getBOOL("CrashOnStartup");

	if (gSavedSettings.getBOOL("LogPerformance"))
	{
		LLTrace::BlockTimer::sLog = true;
		LLTrace::BlockTimer::sLogName = std::string("performance");
	}

	std::string test_name(gSavedSettings.getString("LogMetrics"));
	if (! test_name.empty())
 	{
		LLTrace::BlockTimer::sMetricLog = TRUE;
		// '--logmetrics' is specified with a named test metric argument so the data gathering is done only on that test
		// In the absence of argument, every metric would be gathered (makes for a rather slow run and hard to decipher report...)
		LL_INFOS() << "'--logmetrics' argument : " << test_name << LL_ENDL;
		LLTrace::BlockTimer::sLogName = test_name;
	}

	if (clp.hasOption("graphicslevel"))
	{
		// User explicitly requested --graphicslevel on the command line. We
		// expect this switch has already set RenderQualityPerformance. Check
		// that value for validity.
		U32 graphicslevel = gSavedSettings.getU32("RenderQualityPerformance");
		if (LLFeatureManager::instance().isValidGraphicsLevel(graphicslevel))
        {
			// graphicslevel is valid: save it and engage it later. Capture
			// the requested value separately from the settings variable
			// because, if this is the first run, LLViewerWindow's constructor
			// will call LLFeatureManager::applyRecommendedSettings(), which
			// overwrites this settings variable!
			mForceGraphicsLevel = graphicslevel;
        }
	}

	LLFastTimerView::sAnalyzePerformance = gSavedSettings.getBOOL("AnalyzePerformance");
	gAgentPilot.setReplaySession(gSavedSettings.getBOOL("ReplaySession"));

	if (gSavedSettings.getBOOL("DebugSession"))
	{
		gDebugSession = TRUE;
		gDebugGL = TRUE;

		ll_init_fail_log(gDirUtilp->getExpandedFilename(LL_PATH_LOGS, "test_failures.log"));
	}

	const LLControlVariable* skinfolder = gSavedSettings.getControl("SkinCurrent");
	if(skinfolder && LLStringUtil::null != skinfolder->getValue().asString())
	{
		// Examining "Language" may not suffice -- see LLUI::getLanguage()
		// logic. Unfortunately LLUI::getLanguage() doesn't yet do us much
		// good because we haven't yet called LLUI::initClass().
		gDirUtilp->setSkinFolder(skinfolder->getValue().asString(),
								 gSavedSettings.getString("Language"));
	}

	if (gSavedSettings.getBOOL("SpellCheck"))
	{
		std::list<std::string> dict_list;
		std::string dict_setting = gSavedSettings.getString("SpellCheckDictionary");
		boost::split(dict_list, dict_setting, boost::is_any_of(std::string(",")));
		if (!dict_list.empty())
		{
			LLSpellChecker::setUseSpellCheck(dict_list.front());
			dict_list.pop_front();
			LLSpellChecker::instance().setSecondaryDictionaries(dict_list);
		}
	}

	if (gNonInteractive)
	{
		tempSetControl("AllowMultipleViewers", "TRUE");
		tempSetControl("SLURLPassToOtherInstance", "FALSE");
		tempSetControl("RenderWater", "FALSE");
		tempSetControl("FlyingAtExit", "FALSE");
		tempSetControl("WindowWidth", "1024");
		tempSetControl("WindowHeight", "200");
		LLError::setEnabledLogTypesMask(0);
		llassert_always(!gSavedSettings.getBOOL("SLURLPassToOtherInstance"));
	}


	// Handle slurl use. NOTE: Don't let SL-55321 reappear.
	// This initial-SLURL logic, up through the call to
	// sendURLToOtherInstance(), must precede LLSplashScreen::show() --
	// because if sendURLToOtherInstance() succeeds, we take a fast exit,
	// SKIPPING the splash screen and everything else.

    // *FIX: This init code should be made more robust to prevent
    // the issue SL-55321 from returning. One thought is to allow
    // only select options to be set from command line when a slurl
    // is specified. More work on the settings system is needed to
    // achieve this. For now...

    // *NOTE:Mani The command line parser parses tokens and is
    // setup to bail after parsing the '--url' option or the
    // first option specified without a '--option' flag (or
    // any other option that uses the 'last_option' setting -
    // see LLControlGroupCLP::configure())

    // What can happen is that someone can use IE (or potentially
    // other browsers) and do the rough equivalent of command
    // injection and steal passwords. Phoenix. SL-55321

	std::string starting_location;

	std::string cmd_line_login_location(gSavedSettings.getString("CmdLineLoginLocation"));
	if(! cmd_line_login_location.empty())
	{
		starting_location = cmd_line_login_location;
	}
	else
	{
		std::string default_login_location(gSavedSettings.getString("DefaultLoginLocation"));
		if (! default_login_location.empty())
		{
			starting_location = default_login_location;
		}
	}

	LLSLURL start_slurl;
	if (! starting_location.empty())
    {
		start_slurl = starting_location;
		LLStartUp::setStartSLURL(start_slurl);
		if(start_slurl.getType() == LLSLURL::LOCATION)
		{
			LLGridManager::getInstance()->setGridChoice(start_slurl.getGrid());
		}
	}

	// NextLoginLocation is set as a side effect of LLStartUp::setStartSLURL()
	std::string nextLoginLocation = gSavedSettings.getString( "NextLoginLocation" );
	if ( !nextLoginLocation.empty() )
	{
		LL_DEBUGS("AppInit")<<"set start from NextLoginLocation: "<<nextLoginLocation<<LL_ENDL;
		LLStartUp::setStartSLURL(LLSLURL(nextLoginLocation));
	}
	else if (   (   clp.hasOption("login") || clp.hasOption("autologin"))
			 && gSavedSettings.getString("CmdLineLoginLocation").empty())
	{
		// If automatic login from command line with --login switch
		// init StartSLURL location.
		std::string start_slurl_setting = gSavedSettings.getString("LoginLocation");
		LL_DEBUGS("AppInit") << "start slurl setting '" << start_slurl_setting << "'" << LL_ENDL;
		LLStartUp::setStartSLURL(LLSLURL(start_slurl_setting));
	}
	else
	{
		// the login location will be set by the login panel (see LLPanelLogin)
	}

	//RN: if we received a URL, hand it off to the existing instance.
	// don't call anotherInstanceRunning() when doing URL handoff, as
	// it relies on checking a marker file which will not work when running
	// out of different directories

	if (start_slurl.isValid() &&
		(gSavedSettings.getBOOL("SLURLPassToOtherInstance")))
	{
		if (sendURLToOtherInstance(start_slurl.getSLURLString()))
		{
			// successfully handed off URL to existing instance, exit
			return false;
		}
    }

	// Display splash screen.  Must be after above check for previous
	// crash as this dialog is always frontmost.
	std::string splash_msg;
	LLStringUtil::format_map_t args;
	args["[APP_NAME]"] = LLTrans::getString("SECOND_LIFE");
	splash_msg = LLTrans::getString("StartupLoading", args);
	LLSplashScreen::show();
	LLSplashScreen::update(splash_msg);

	//LLVolumeMgr::initClass();
	LLVolumeMgr* volume_manager = new LLVolumeMgr();
	volume_manager->useMutex();	// LLApp and LLMutex magic must be manually enabled
	LLPrimitive::setVolumeManager(volume_manager);

	// Note: this is where we used to initialize gFeatureManagerp.

	gStartTime = totalTime();

	//
	// Set the name of the window
	//
	gWindowTitle = LLTrans::getString("APP_NAME");
#if LL_DEBUG
	gWindowTitle += std::string(" [DEBUG]");
#endif
	if (!gArgs.empty())
	{
	gWindowTitle += std::string(" ") + gArgs;
	}
	LLStringUtil::truncate(gWindowTitle, 255);

	//
	// Check for another instance of the app running
	// This happens AFTER LLSplashScreen::show(). That may or may not be
	// important.
	//
	if (mSecondInstance && !gSavedSettings.getBOOL("AllowMultipleViewers"))
	{
		OSMessageBox(
			LLTrans::getString("MBAlreadyRunning"),
			LLStringUtil::null,
			OSMB_OK);
		return false;
	}

	if (mSecondInstance)
	{
		// This is the second instance of SL. Turn off voice support,
		// but make sure the setting is *not* persisted.
		LLControlVariable* disable_voice = gSavedSettings.getControl("CmdLineDisableVoice");
		if(disable_voice)
		{
			const BOOL DO_NOT_PERSIST = FALSE;
			disable_voice->setValue(LLSD(TRUE), DO_NOT_PERSIST);
		}
	}

	gLastRunVersion = gSavedSettings.getString("LastRunVersion");

	loadColorSettings();

	// Let anyone else who cares know that we've populated our settings
	// variables.
	for (const auto& key : LLControlGroup::key_snapshot())
	{
		// For each named instance of LLControlGroup, send an event saying
		// we've initialized an LLControlGroup instance by that name.
		LLEventPumps::instance().obtain("LLControlGroup").post(LLSDMap("init", key));
	}

	return true; // Config was successful.
}

// The following logic is replicated in initConfiguration() (to be able to get
// some initial strings before we've finished initializing enough to know the
// current language) and also in init() (to initialize for real). Somehow it
// keeps growing, necessitating a method all its own.
void LLAppViewer::initStrings()
{
	std::string strings_file = "strings.xml";
	std::string strings_path_full = gDirUtilp->findSkinnedFilenameBaseLang(LLDir::XUI, strings_file);
	if (strings_path_full.empty() || !LLFile::isfile(strings_path_full))
	{
		// initial check to make sure files are there failed
		gDirUtilp->dumpCurrentDirectories(LLError::LEVEL_WARN);
		LL_ERRS() << "Viewer failed to find localization and UI files. Please reinstall viewer from  https://secondlife.com/support/downloads/ and contact https://support.secondlife.com if issue persists after reinstall." << LL_ENDL;
	}
	LLTransUtil::parseStrings(strings_file, default_trans_args);
	LLTransUtil::parseLanguageStrings("language_settings.xml");

	// parseStrings() sets up the LLTrans substitution table. Add this one item.
	LLTrans::setDefaultArg("[sourceid]", gSavedSettings.getString("sourceid"));

	// Now that we've set "[sourceid]", have to go back through
	// default_trans_args and reinitialize all those other keys because some
	// of them, in turn, reference "[sourceid]".
	BOOST_FOREACH(std::string key, default_trans_args)
	{
		std::string brackets(key), nobrackets(key);
		// Invalid to inspect key[0] if key is empty(). But then, the entire
		// body of this loop is pointless if key is empty().
		if (key.empty())
			continue;

		if (key[0] != '[')
		{
			// key was passed without brackets. That means that 'nobrackets'
			// is correct but 'brackets' is not.
			brackets = STRINGIZE('[' << brackets << ']');
		}
		else
		{
			// key was passed with brackets. That means that 'brackets' is
			// correct but 'nobrackets' is not. Erase the left bracket.
			nobrackets.erase(0, 1);
			std::string::size_type length(nobrackets.length());
			if (length && nobrackets[length - 1] == ']')
			{
				nobrackets.erase(length - 1);
			}
		}
		// Calling LLTrans::getString() is what embeds the other default
		// translation strings into this one.
		LLTrans::setDefaultArg(brackets, LLTrans::getString(nobrackets));
	}
}

//
// This function decides whether the client machine meets the minimum requirements to
// run in a maximized window, per the consensus of davep, boa and nyx on 3/30/2011.
//
bool LLAppViewer::meetsRequirementsForMaximizedStart()
{
	bool maximizedOk = (LLFeatureManager::getInstance()->getGPUClass() >= GPU_CLASS_2);

	maximizedOk &= (gSysMemory.getPhysicalMemoryKB() >= U32Gigabytes(1));

	return maximizedOk;
}

bool LLAppViewer::initWindow()
{
	LL_INFOS("AppInit") << "Initializing window..." << LL_ENDL;

	// store setting in a global for easy access and modification
	gHeadlessClient = gSavedSettings.getBOOL("HeadlessClient");

	// always start windowed
	BOOL ignorePixelDepth = gSavedSettings.getBOOL("IgnorePixelDepth");

	LLViewerWindow::Params window_params;
	window_params
		.title(gWindowTitle)
		.name(VIEWER_WINDOW_CLASSNAME)
		.x(gSavedSettings.getS32("WindowX"))
		.y(gSavedSettings.getS32("WindowY"))
		.width(gSavedSettings.getU32("WindowWidth"))
		.height(gSavedSettings.getU32("WindowHeight"))
		.min_width(gSavedSettings.getU32("MinWindowWidth"))
		.min_height(gSavedSettings.getU32("MinWindowHeight"))
		.fullscreen(gSavedSettings.getBOOL("FullScreen"))
		.ignore_pixel_depth(ignorePixelDepth)
		.first_run(mIsFirstRun);

	gViewerWindow = new LLViewerWindow(window_params);

	LL_INFOS("AppInit") << "gViewerwindow created." << LL_ENDL;

	// Need to load feature table before cheking to start watchdog.
	bool use_watchdog = false;
	int watchdog_enabled_setting = gSavedSettings.getS32("WatchdogEnabled");
	if (watchdog_enabled_setting == -1)
	{
		use_watchdog = !LLFeatureManager::getInstance()->isFeatureAvailable("WatchdogDisabled");
	}
	else
	{
		// The user has explicitly set this setting; always use that value.
		use_watchdog = bool(watchdog_enabled_setting);
	}

	LL_INFOS("AppInit") << "watchdog"
						<< (use_watchdog ? " " : " NOT ")
						<< "enabled"
						<< " (setting = " << watchdog_enabled_setting << ")"
						<< LL_ENDL;

	if (use_watchdog)
	{
		LLWatchdog::getInstance()->init();
	}

	LLNotificationsUI::LLNotificationManager::getInstance();


#ifdef LL_DARWIN
	//Satisfy both MAINT-3135 (OSX 10.6 and earlier) MAINT-3288 (OSX 10.7 and later)
	LLOSInfo& os_info = LLOSInfo::instance();
	if (os_info.mMajorVer == 10 && os_info.mMinorVer < 7)
	{
		if ( os_info.mMinorVer == 6 && os_info.mBuild < 8 )
			gViewerWindow->getWindow()->setOldResize(true);
	}
#endif

	if (gSavedSettings.getBOOL("WindowMaximized"))
	{
		gViewerWindow->getWindow()->maximize();
	}

	//
	// Initialize GL stuff
	//

	if (mForceGraphicsLevel)
	{
		LLFeatureManager::getInstance()->setGraphicsLevel(*mForceGraphicsLevel, false);
		gSavedSettings.setU32("RenderQualityPerformance", *mForceGraphicsLevel);
	}

	// Set this flag in case we crash while initializing GL
	gSavedSettings.setBOOL("RenderInitError", TRUE);
	gSavedSettings.saveToFile( gSavedSettings.getString("ClientSettingsFile"), TRUE );

	gPipeline.init();
	LL_INFOS("AppInit") << "gPipeline Initialized" << LL_ENDL;

	stop_glerror();
	gViewerWindow->initGLDefaults();

	gSavedSettings.setBOOL("RenderInitError", FALSE);
	gSavedSettings.saveToFile( gSavedSettings.getString("ClientSettingsFile"), TRUE );

	//If we have a startup crash, it's usually near GL initialization, so simulate that.
	if(gCrashOnStartup)
	{
		LLAppViewer::instance()->forceErrorLLError();
	}

	//
	// Determine if the window should start maximized on initial run based
	// on graphics capability
	//
	if (gSavedSettings.getBOOL("FirstLoginThisInstall") && meetsRequirementsForMaximizedStart())
	{
		LL_INFOS("AppInit") << "This client met the requirements for a maximized initial screen." << LL_ENDL;
		gSavedSettings.setBOOL("WindowMaximized", TRUE);
	}

	if (gSavedSettings.getBOOL("WindowMaximized"))
	{
		gViewerWindow->getWindow()->maximize();
	}

	LLUI::getInstance()->mWindow = gViewerWindow->getWindow();

	// Show watch cursor
	gViewerWindow->setCursor(UI_CURSOR_WAIT);

	// Finish view initialization
	gViewerWindow->initBase();

	// show viewer window
	//gViewerWindow->getWindow()->show();

	LL_INFOS("AppInit") << "Window initialization done." << LL_ENDL;

	return true;
}

void LLAppViewer::writeDebugInfo(bool isStatic)
{
    //Try to do the minimum when writing data during a crash.
    std::string* debug_filename;
    debug_filename = ( isStatic
        ? getStaticDebugFile()
        : getDynamicDebugFile() );

    LL_INFOS() << "Writing debug file " << *debug_filename << LL_ENDL;
    llofstream out_file(debug_filename->c_str());

    isStatic ?  LLSDSerialize::toPrettyXML(gDebugInfo, out_file)
             :  LLSDSerialize::toPrettyXML(gDebugInfo["Dynamic"], out_file);
}

LLSD LLAppViewer::getViewerInfo() const
{
	// The point of having one method build an LLSD info block and the other
	// construct the user-visible About string is to ensure that the same info
	// is available to a getInfo() caller as to the user opening
	// LLFloaterAbout.
	LLSD info;
	auto& versionInfo(LLVersionInfo::instance());
	info["VIEWER_VERSION"] = LLSDArray(versionInfo.getMajor())(versionInfo.getMinor())(versionInfo.getPatch())(versionInfo.getBuild());
	info["VIEWER_VERSION_STR"] = versionInfo.getVersion();
	info["CHANNEL"] = versionInfo.getChannel();
    info["ADDRESS_SIZE"] = ADDRESS_SIZE;
    std::string build_config = versionInfo.getBuildConfig();
    if (build_config != "Release")
    {
        info["BUILD_CONFIG"] = build_config;
    }

	// return a URL to the release notes for this viewer, such as:
	// https://releasenotes.secondlife.com/viewer/2.1.0.123456.html
	std::string url = versionInfo.getReleaseNotes(); // VVM supplied
    if (url.empty())
    {
        url = LLTrans::getString("RELEASE_NOTES_BASE_URL");
        if (!LLStringUtil::endsWith(url, "/"))
            url += "/";
        url += LLURI::escape(versionInfo.getVersion()) + ".html";
    }
	info["VIEWER_RELEASE_NOTES_URL"] = url;

	// Position
	LLViewerRegion* region = gAgent.getRegion();
	if (region)
	{
		LLVector3d pos = gAgent.getPositionGlobal();
		info["POSITION"] = ll_sd_from_vector3d(pos);
		info["POSITION_LOCAL"] = ll_sd_from_vector3(gAgent.getPosAgentFromGlobal(pos));
		info["REGION"] = gAgent.getRegion()->getName();

		boost::regex regex("\\.(secondlife|lindenlab)\\..*");
		info["HOSTNAME"] = boost::regex_replace(gAgent.getRegion()->getSimHostName(), regex, "");
		info["SERVER_VERSION"] = gLastVersionChannel;
		LLSLURL slurl;
		LLAgentUI::buildSLURL(slurl);
		info["SLURL"] = slurl.getSLURLString();
	}

	// CPU
	info["CPU"] = gSysCPU.getCPUString();
	info["MEMORY_MB"] = LLSD::Integer(gSysMemory.getPhysicalMemoryKB().valueInUnits<LLUnits::Megabytes>());
	// Moved hack adjustment to Windows memory size into llsys.cpp
	info["OS_VERSION"] = LLOSInfo::instance().getOSString();
	info["GRAPHICS_CARD_VENDOR"] = ll_safe_string((const char*)(glGetString(GL_VENDOR)));
	info["GRAPHICS_CARD"] = ll_safe_string((const char*)(glGetString(GL_RENDERER)));

#if LL_WINDOWS
	std::string drvinfo = gDXHardware.getDriverVersionWMI();
	if (!drvinfo.empty())
	{
		info["GRAPHICS_DRIVER_VERSION"] = drvinfo;
	}
	else
	{
		LL_WARNS("DriverVersion")<< "Cannot get driver version from getDriverVersionWMI" << LL_ENDL;
		LLSD driver_info = gDXHardware.getDisplayInfo();
		if (driver_info.has("DriverVersion"))
		{
			info["GRAPHICS_DRIVER_VERSION"] = driver_info["DriverVersion"];
		}
	}
#endif

	info["OPENGL_VERSION"] = ll_safe_string((const char*)(glGetString(GL_VERSION)));

    // Settings

    LLRect window_rect = gViewerWindow->getWindowRectRaw();
    info["WINDOW_WIDTH"] = window_rect.getWidth();
    info["WINDOW_HEIGHT"] = window_rect.getHeight();
    info["FONT_SIZE_ADJUSTMENT"] = gSavedSettings.getF32("FontScreenDPI");
    info["UI_SCALE"] = gSavedSettings.getF32("UIScaleFactor");
    info["DRAW_DISTANCE"] = gSavedSettings.getF32("RenderFarClip");
    info["NET_BANDWITH"] = gSavedSettings.getF32("ThrottleBandwidthKBPS");
    info["LOD_FACTOR"] = gSavedSettings.getF32("RenderVolumeLODFactor");
    info["RENDER_QUALITY"] = (F32)gSavedSettings.getU32("RenderQualityPerformance");
    info["GPU_SHADERS"] = gSavedSettings.getBOOL("RenderDeferred") ? "Enabled" : "Disabled";
    info["TEXTURE_MEMORY"] = gSavedSettings.getS32("TextureMemory");

    LLSD substitution;
    substitution["datetime"] = (S32)(gVFS ? gVFS->creationTime() : 0);
    info["VFS_TIME"] = LLTrans::getString("AboutTime", substitution);

#if LL_DARWIN
    info["HIDPI"] = gHiDPISupport;
#endif

	// Libraries

	info["J2C_VERSION"] = LLImageJ2C::getEngineInfo();
	bool want_fullname = true;
	info["AUDIO_DRIVER_VERSION"] = gAudiop ? LLSD(gAudiop->getDriverName(want_fullname)) : "Undefined";
	if(LLVoiceClient::getInstance()->voiceEnabled())
	{
		LLVoiceVersionInfo version = LLVoiceClient::getInstance()->getVersion();
		std::ostringstream version_string;
		version_string << version.serverType << " " << version.serverVersion << std::endl;
		info["VOICE_VERSION"] = version_string.str();
	}
	else
	{
		info["VOICE_VERSION"] = LLTrans::getString("NotConnected");
	}

#if !LL_LINUX
	std::ostringstream cef_ver_codec;
	cef_ver_codec << "Dullahan: ";
	cef_ver_codec << DULLAHAN_VERSION_MAJOR;
	cef_ver_codec << ".";
	cef_ver_codec << DULLAHAN_VERSION_MINOR;
	cef_ver_codec << ".";
	cef_ver_codec << DULLAHAN_VERSION_POINT;
	cef_ver_codec << ".";
	cef_ver_codec << DULLAHAN_VERSION_BUILD;

	cef_ver_codec << std::endl;
	cef_ver_codec << "  CEF: ";
	cef_ver_codec << CEF_VERSION;

	cef_ver_codec << std::endl;
	cef_ver_codec << "  Chromium: ";
	cef_ver_codec << CHROME_VERSION_MAJOR;
	cef_ver_codec << ".";
	cef_ver_codec << CHROME_VERSION_MINOR;
	cef_ver_codec << ".";
	cef_ver_codec << CHROME_VERSION_BUILD;
	cef_ver_codec << ".";
	cef_ver_codec << CHROME_VERSION_PATCH;

	info["LIBCEF_VERSION"] = cef_ver_codec.str();
#else
	info["LIBCEF_VERSION"] = "Undefined";
#endif

#if !LL_LINUX
	std::ostringstream vlc_ver_codec;
	vlc_ver_codec << LIBVLC_VERSION_MAJOR;
	vlc_ver_codec << ".";
	vlc_ver_codec << LIBVLC_VERSION_MINOR;
	vlc_ver_codec << ".";
	vlc_ver_codec << LIBVLC_VERSION_REVISION;
	info["LIBVLC_VERSION"] = vlc_ver_codec.str();
#else
	info["LIBVLC_VERSION"] = "Undefined";
#endif

	S32 packets_in = LLViewerStats::instance().getRecording().getSum(LLStatViewer::PACKETS_IN);
	if (packets_in > 0)
	{
		info["PACKETS_LOST"] = LLViewerStats::instance().getRecording().getSum(LLStatViewer::PACKETS_LOST);
		info["PACKETS_IN"] = packets_in;
		info["PACKETS_PCT"] = 100.f*info["PACKETS_LOST"].asReal() / info["PACKETS_IN"].asReal();
	}

	if (mServerReleaseNotesURL.empty())
	{
		if (gAgent.getRegion())
		{
			info["SERVER_RELEASE_NOTES_URL"] = LLTrans::getString("RetrievingData");
		}
		else
		{
			info["SERVER_RELEASE_NOTES_URL"] = LLTrans::getString("NotConnected");
		}
	}
	else if (LLStringUtil::startsWith(mServerReleaseNotesURL, "http")) // it's an URL
	{
		info["SERVER_RELEASE_NOTES_URL"] = "[" + LLWeb::escapeURL(mServerReleaseNotesURL) + " " + LLTrans::getString("ReleaseNotes") + "]";
	}
	else
	{
		info["SERVER_RELEASE_NOTES_URL"] = mServerReleaseNotesURL;
	}

	return info;
}

std::string LLAppViewer::getViewerInfoString(bool default_string) const
{
	std::ostringstream support;

	LLSD info(getViewerInfo());

	// Render the LLSD from getInfo() as a format_map_t
	LLStringUtil::format_map_t args;

	// allow the "Release Notes" URL label to be localized
	args["ReleaseNotes"] = LLTrans::getString("ReleaseNotes", default_string);

	for (LLSD::map_const_iterator ii(info.beginMap()), iend(info.endMap());
		ii != iend; ++ii)
	{
		if (! ii->second.isArray())
		{
			// Scalar value
			if (ii->second.isUndefined())
			{
				args[ii->first] = LLTrans::getString("none_text", default_string);
			}
			else
			{
				// don't forget to render value asString()
				args[ii->first] = ii->second.asString();
			}
		}
		else
		{
			// array value: build KEY_0, KEY_1 etc. entries
			for (LLSD::Integer n(0), size(ii->second.size()); n < size; ++n)
			{
				args[STRINGIZE(ii->first << '_' << n)] = ii->second[n].asString();
			}
		}
	}

	// Now build the various pieces
	support << LLTrans::getString("AboutHeader", args, default_string);
	if (info.has("BUILD_CONFIG"))
	{
		support << "\n" << LLTrans::getString("BuildConfig", args, default_string);
	}
	if (info.has("REGION"))
	{
		support << "\n\n" << LLTrans::getString("AboutPosition", args, default_string);
	}
	support << "\n\n" << LLTrans::getString("AboutSystem", args, default_string);
	support << "\n";
	if (info.has("GRAPHICS_DRIVER_VERSION"))
	{
		support << "\n" << LLTrans::getString("AboutDriver", args, default_string);
	}
	support << "\n" << LLTrans::getString("AboutOGL", args, default_string);
	support << "\n\n" << LLTrans::getString("AboutSettings", args, default_string);
#if LL_DARWIN
	support << "\n" << LLTrans::getString("AboutOSXHiDPI", args, default_string);
#endif
	support << "\n\n" << LLTrans::getString("AboutLibs", args, default_string);
	if (info.has("COMPILER"))
	{
		support << "\n" << LLTrans::getString("AboutCompiler", args, default_string);
	}
	if (info.has("PACKETS_IN"))
	{
		support << '\n' << LLTrans::getString("AboutTraffic", args, default_string);
	}

	// SLT timestamp
	LLSD substitution;
	substitution["datetime"] = (S32)time(NULL);//(S32)time_corrected();
	support << "\n" << LLTrans::getString("AboutTime", substitution, default_string);

	return support.str();
}

void LLAppViewer::cleanupSavedSettings()
{
	gSavedSettings.setBOOL("MouseSun", FALSE);

	gSavedSettings.setBOOL("UseEnergy", TRUE);				// force toggle to turn off, since sends message to simulator

	gSavedSettings.setBOOL("DebugWindowProc", gDebugWindowProc);

	gSavedSettings.setBOOL("ShowObjectUpdates", gShowObjectUpdates);

	if (gDebugView)
	{
		gSavedSettings.setBOOL("ShowDebugConsole", gDebugView->mDebugConsolep->getVisible());
	}

	// save window position if not maximized
	// as we don't track it in callbacks
	if(NULL != gViewerWindow)
	{
		BOOL maximized = gViewerWindow->getWindow()->getMaximized();
		if (!maximized)
		{
			LLCoordScreen window_pos;

			if (gViewerWindow->getWindow()->getPosition(&window_pos))
			{
				gSavedSettings.setS32("WindowX", window_pos.mX);
				gSavedSettings.setS32("WindowY", window_pos.mY);
			}
		}
	}

	gSavedSettings.setF32("MapScale", LLWorldMapView::sMapScale );

	// Some things are cached in LLAgent.
	if (gAgent.isInitialized())
	{
		gSavedSettings.setF32("RenderFarClip", gAgentCamera.mDrawDistance);
	}
}

void LLAppViewer::removeCacheFiles(const std::string& file_mask)
{
	gDirUtilp->deleteFilesInDir(gDirUtilp->getExpandedFilename(LL_PATH_CACHE, ""), file_mask);
}

void LLAppViewer::writeSystemInfo()
{

    if (! gDebugInfo.has("Dynamic") )
        gDebugInfo["Dynamic"] = LLSD::emptyMap();

#if LL_WINDOWS
	gDebugInfo["SLLog"] = gDirUtilp->getExpandedFilename(LL_PATH_DUMP,"SecondLife.log");
#else
    //Not ideal but sufficient for good reporting.
    gDebugInfo["SLLog"] = gDirUtilp->getExpandedFilename(LL_PATH_LOGS,"SecondLife.old");  //LLError::logFileName();
#endif

	gDebugInfo["ClientInfo"]["Name"] = LLVersionInfo::instance().getChannel();
	gDebugInfo["ClientInfo"]["MajorVersion"] = LLVersionInfo::instance().getMajor();
	gDebugInfo["ClientInfo"]["MinorVersion"] = LLVersionInfo::instance().getMinor();
	gDebugInfo["ClientInfo"]["PatchVersion"] = LLVersionInfo::instance().getPatch();
	gDebugInfo["ClientInfo"]["BuildVersion"] = LLVersionInfo::instance().getBuild();
	gDebugInfo["ClientInfo"]["AddressSize"] = LLVersionInfo::instance().getAddressSize();

	gDebugInfo["CAFilename"] = gDirUtilp->getCAFile();

	gDebugInfo["CPUInfo"]["CPUString"] = gSysCPU.getCPUString();
	gDebugInfo["CPUInfo"]["CPUFamily"] = gSysCPU.getFamily();
	gDebugInfo["CPUInfo"]["CPUMhz"] = (S32)gSysCPU.getMHz();
	gDebugInfo["CPUInfo"]["CPUAltivec"] = gSysCPU.hasAltivec();
	gDebugInfo["CPUInfo"]["CPUSSE"] = gSysCPU.hasSSE();
	gDebugInfo["CPUInfo"]["CPUSSE2"] = gSysCPU.hasSSE2();

	gDebugInfo["RAMInfo"]["Physical"] = LLSD::Integer(gSysMemory.getPhysicalMemoryKB().value());
	gDebugInfo["RAMInfo"]["Allocated"] = LLSD::Integer(gMemoryAllocated.valueInUnits<LLUnits::Kilobytes>());
	gDebugInfo["OSInfo"] = LLOSInfo::instance().getOSStringSimple();

	// The user is not logged on yet, but record the current grid choice login url
	// which may have been the intended grid.
	gDebugInfo["GridName"] = LLGridManager::getInstance()->getGridId();

	// *FIX:Mani - move this down in llappviewerwin32
#ifdef LL_WINDOWS
	DWORD thread_id = GetCurrentThreadId();
	gDebugInfo["MainloopThreadID"] = (S32)thread_id;
#endif

#ifndef LL_BUGSPLAT
	// "CrashNotHandled" is set here, while things are running well,
	// in case of a freeze. If there is a freeze, the crash logger will be launched
	// and can read this value from the debug_info.log.
	// If the crash is handled by LLAppViewer::handleViewerCrash, ie not a freeze,
	// then the value of "CrashNotHandled" will be set to true.
	gDebugInfo["CrashNotHandled"] = LLSD::Boolean(true);
#else // LL_BUGSPLAT
	// "CrashNotHandled" is obsolete; it used (not very successsfully)
    // to try to distinguish crashes from freezes - the intent here to to avoid calling it a freeze
	gDebugInfo["CrashNotHandled"] = LLSD::Boolean(false);
#endif // ! LL_BUGSPLAT

	// Insert crash host url (url to post crash log to) if configured. This insures
	// that the crash report will go to the proper location in the case of a
	// prior freeze.
	std::string crashHostUrl = gSavedSettings.get<std::string>("CrashHostUrl");
	if(crashHostUrl != "")
	{
		gDebugInfo["CrashHostUrl"] = crashHostUrl;
	}

	// Dump some debugging info
	LL_INFOS("SystemInfo") << "Application: " << LLTrans::getString("APP_NAME") << LL_ENDL;
	LL_INFOS("SystemInfo") << "Version: " << LLVersionInfo::instance().getChannelAndVersion() << LL_ENDL;

	// Dump the local time and time zone
	time_t now;
	time(&now);
	char tbuffer[256];		/* Flawfinder: ignore */
	strftime(tbuffer, 256, "%Y-%m-%dT%H:%M:%S %Z", localtime(&now));
	LL_INFOS("SystemInfo") << "Local time: " << tbuffer << LL_ENDL;

	// query some system information
	LL_INFOS("SystemInfo") << "CPU info:\n" << gSysCPU << LL_ENDL;
	LL_INFOS("SystemInfo") << "Memory info:\n" << gSysMemory << LL_ENDL;
	LL_INFOS("SystemInfo") << "OS: " << LLOSInfo::instance().getOSStringSimple() << LL_ENDL;
	LL_INFOS("SystemInfo") << "OS info: " << LLOSInfo::instance() << LL_ENDL;

    gDebugInfo["SettingsFilename"] = gSavedSettings.getString("ClientSettingsFile");
	gDebugInfo["ViewerExePath"] = gDirUtilp->getExecutablePathAndName();
	gDebugInfo["CurrentPath"] = gDirUtilp->getCurPath();
	gDebugInfo["FirstLogin"] = LLSD::Boolean(gAgent.isFirstLogin());
	gDebugInfo["FirstRunThisInstall"] = gSavedSettings.getBOOL("FirstRunThisInstall");
    gDebugInfo["StartupState"] = LLStartUp::getStartupStateString();
    
    if (gViewerWindow)
    {
        std::vector<std::string> resolutions = gViewerWindow->getWindow()->getDisplaysResolutionList();
        for (auto res_iter : resolutions)
        {
            gDebugInfo["DisplayInfo"].append(res_iter);
        }
    }

	writeDebugInfo(); // Save out debug_info.log early, in case of crash.
}

#ifdef LL_WINDOWS
//For whatever reason, in Windows when using OOP server for breakpad, the callback to get the
//name of the dump file is not getting triggered by the breakpad library.   Unfortunately they
//also didn't see fit to provide a simple query request across the pipe to get this name either.
//Since we are putting our output in a runtime generated directory and we know the header data in
//the dump format, we can however use the following hack to identify our file.
// TODO make this a member function.
void getFileList()
{
	std::stringstream filenames;

	typedef std::vector<std::string> vec;
	std::string pathname = gDirUtilp->getExpandedFilename(LL_PATH_DUMP,"");
	vec file_vec = gDirUtilp->getFilesInDir(pathname);
	for(vec::const_iterator iter=file_vec.begin(); iter!=file_vec.end(); ++iter)
	{
		filenames << *iter << " ";
		if ( ( iter->length() > 30 ) && (iter->rfind(".dmp") == (iter->length()-4) ) )
		{
			std::string fullname = pathname + *iter;
			llifstream fdat( fullname.c_str(), std::ifstream::binary);
			if (fdat)
			{
				char buf[5];
				fdat.read(buf,4);
				fdat.close();
				if (!strncmp(buf,"MDMP",4))
				{
					gDebugInfo["Dynamic"]["MinidumpPath"] = fullname;
					break;
				}
			}
		}
	}
	filenames << std::endl;
	gDebugInfo["Dynamic"]["DumpDirContents"] = filenames.str();
}
#endif

void LLAppViewer::handleViewerCrash()
{
	LL_INFOS("CRASHREPORT") << "Handle viewer crash entry." << LL_ENDL;

	LL_INFOS("CRASHREPORT") << "Last render pool type: " << LLPipeline::sCurRenderPoolType << LL_ENDL ;

	LLMemory::logMemoryInfo(true) ;

	//print out recorded call stacks if there are any.
	LLError::LLCallStacks::print();

	LLAppViewer* pApp = LLAppViewer::instance();
	if (pApp->beingDebugged())
	{
		// This will drop us into the debugger.
		abort();
	}

	if (LLApp::isCrashloggerDisabled())
	{
		abort();
	}

	// Returns whether a dialog was shown.
	// Only do the logic in here once
	if (pApp->mReportedCrash)
	{
		return;
	}
	pApp->mReportedCrash = TRUE;

	// Insert crash host url (url to post crash log to) if configured.
	std::string crashHostUrl = gSavedSettings.get<std::string>("CrashHostUrl");
	if(crashHostUrl != "")
	{
		gDebugInfo["Dynamic"]["CrashHostUrl"] = crashHostUrl;
	}

	LLParcel* parcel = LLViewerParcelMgr::getInstance()->getAgentParcel();
	if ( parcel && parcel->getMusicURL()[0])
	{
		gDebugInfo["Dynamic"]["ParcelMusicURL"] = parcel->getMusicURL();
	}
	if ( parcel && parcel->getMediaURL()[0])
	{
		gDebugInfo["Dynamic"]["ParcelMediaURL"] = parcel->getMediaURL();
	}

	gDebugInfo["Dynamic"]["SessionLength"] = F32(LLFrameTimer::getElapsedSeconds());
	gDebugInfo["Dynamic"]["RAMInfo"]["Allocated"] = LLSD::Integer(LLMemory::getCurrentRSS() / 1024);

	if(gLogoutInProgress)
	{
		gDebugInfo["Dynamic"]["LastExecEvent"] = LAST_EXEC_LOGOUT_CRASH;
	}
	else
	{
		gDebugInfo["Dynamic"]["LastExecEvent"] = gLLErrorActivated ? LAST_EXEC_LLERROR_CRASH : LAST_EXEC_OTHER_CRASH;
	}

	if(gAgent.getRegion())
	{
		gDebugInfo["Dynamic"]["CurrentSimHost"] = gAgent.getRegion()->getSimHostName();
		gDebugInfo["Dynamic"]["CurrentRegion"] = gAgent.getRegion()->getName();

		const LLVector3& loc = gAgent.getPositionAgent();
		gDebugInfo["Dynamic"]["CurrentLocationX"] = loc.mV[0];
		gDebugInfo["Dynamic"]["CurrentLocationY"] = loc.mV[1];
		gDebugInfo["Dynamic"]["CurrentLocationZ"] = loc.mV[2];
	}

	if(LLAppViewer::instance()->mMainloopTimeout)
	{
		gDebugInfo["Dynamic"]["MainloopTimeoutState"] = LLAppViewer::instance()->mMainloopTimeout->getState();
	}

	// The crash is being handled here so set this value to false.
	// Otherwise the crash logger will think this crash was a freeze.
	gDebugInfo["Dynamic"]["CrashNotHandled"] = LLSD::Boolean(false);

	//Write out the crash status file
	//Use marker file style setup, as that's the simplest, especially since
	//we're already in a crash situation
	if (gDirUtilp)
	{
		std::string crash_marker_file_name = gDirUtilp->getExpandedFilename(LL_PATH_LOGS,
																			gLLErrorActivated
																			? LLERROR_MARKER_FILE_NAME
																			: ERROR_MARKER_FILE_NAME);
		LLAPRFile crash_marker_file ;
		crash_marker_file.open(crash_marker_file_name, LL_APR_WB);
		if (crash_marker_file.getFileHandle())
		{
			LL_INFOS("MarkerFile") << "Created crash marker file " << crash_marker_file_name << LL_ENDL;
			recordMarkerVersion(crash_marker_file);
		}
		else
		{
			LL_WARNS("MarkerFile") << "Cannot create error marker file " << crash_marker_file_name << LL_ENDL;
		}
	}
	else
	{
		LL_WARNS("MarkerFile") << "No gDirUtilp with which to create error marker file name" << LL_ENDL;
	}

#ifdef LL_WINDOWS
	Sleep(200);
#endif

	char *minidump_file = pApp->getMiniDumpFilename();
    LL_DEBUGS("CRASHREPORT") << "minidump file name " << minidump_file << LL_ENDL;
	if(minidump_file && minidump_file[0] != 0)
	{
		gDebugInfo["Dynamic"]["MinidumpPath"] = minidump_file;
	}
	else
	{
#ifdef LL_WINDOWS
		getFileList();
#else
        LL_WARNS("CRASHREPORT") << "no minidump file?" << LL_ENDL;
#endif
	}
    gDebugInfo["Dynamic"]["CrashType"]="crash";

	if (gMessageSystem && gDirUtilp)
	{
		std::string filename;
		filename = gDirUtilp->getExpandedFilename(LL_PATH_DUMP, "stats.log");
        LL_DEBUGS("CRASHREPORT") << "recording stats " << filename << LL_ENDL;
		llofstream file(filename.c_str(), std::ios_base::binary);
		if(file.good())
		{
			gMessageSystem->summarizeLogs(file);
			file.close();
		}
        else
        {
            LL_WARNS("CRASHREPORT") << "problem recording stats" << LL_ENDL;
        }
	}

	if (gMessageSystem)
	{
		gMessageSystem->getCircuitInfo(gDebugInfo["CircuitInfo"]);
		gMessageSystem->stopLogging();
	}

	if (LLWorld::instanceExists()) LLWorld::getInstance()->getInfo(gDebugInfo["Dynamic"]);

	gDebugInfo["FatalMessage"] = LLError::getFatalMessage();

	// Close the debug file
	pApp->writeDebugInfo(false);  //false answers the isStatic question with the least overhead.
}

// static
void LLAppViewer::recordMarkerVersion(LLAPRFile& marker_file)
{
	std::string marker_version(LLVersionInfo::instance().getChannelAndVersion());
	if ( marker_version.length() > MAX_MARKER_LENGTH )
	{
		LL_WARNS_ONCE("MarkerFile") << "Version length ("<< marker_version.length()<< ")"
									<< " greater than maximum (" << MAX_MARKER_LENGTH << ")"
									<< ": marker matching may be incorrect"
									<< LL_ENDL;
	}

	// record the viewer version in the marker file
	marker_file.write(marker_version.data(), marker_version.length());
}

bool LLAppViewer::markerIsSameVersion(const std::string& marker_name) const
{
	bool sameVersion = false;

	std::string my_version(LLVersionInfo::instance().getChannelAndVersion());
	char marker_version[MAX_MARKER_LENGTH];
	S32  marker_version_length;

	LLAPRFile marker_file;
	marker_file.open(marker_name, LL_APR_RB);
	if (marker_file.getFileHandle())
	{
		marker_version_length = marker_file.read(marker_version, sizeof(marker_version));
		std::string marker_string(marker_version, marker_version_length);
		if ( 0 == my_version.compare( 0, my_version.length(), marker_version, 0, marker_version_length ) )
		{
			sameVersion = true;
		}
		LL_DEBUGS("MarkerFile") << "Compare markers for '" << marker_name << "': "
								<< "\n   mine '" << my_version    << "'"
								<< "\n marker '" << marker_string << "'"
								<< "\n " << ( sameVersion ? "same" : "different" ) << " version"
								<< LL_ENDL;
		marker_file.close();
	}
	return sameVersion;
}

void LLAppViewer::processMarkerFiles()
{
	//We've got 4 things to test for here
	// - Other Process Running (SecondLife.exec_marker present, locked)
	// - Freeze (SecondLife.exec_marker present, not locked)
	// - LLError Crash (SecondLife.llerror_marker present)
	// - Other Crash (SecondLife.error_marker present)
	// These checks should also remove these files for the last 2 cases if they currently exist

	bool marker_is_same_version = true;
	// first, look for the marker created at startup and deleted on a clean exit
	mMarkerFileName = gDirUtilp->getExpandedFilename(LL_PATH_LOGS,MARKER_FILE_NAME);
	if (LLAPRFile::isExist(mMarkerFileName, NULL, LL_APR_RB))
	{
		// File exists...
		// first, read it to see if it was created by the same version (we need this later)
		marker_is_same_version = markerIsSameVersion(mMarkerFileName);

		// now test to see if this file is locked by a running process (try to open for write)
		LL_DEBUGS("MarkerFile") << "Checking exec marker file for lock..." << LL_ENDL;
		mMarkerFile.open(mMarkerFileName, LL_APR_WB);
		apr_file_t* fMarker = mMarkerFile.getFileHandle() ;
		if (!fMarker)
		{
			LL_INFOS("MarkerFile") << "Exec marker file open failed - assume it is locked." << LL_ENDL;
			mSecondInstance = true; // lock means that instance is running.
		}
		else
		{
			// We were able to open it, now try to lock it ourselves...
			if (apr_file_lock(fMarker, APR_FLOCK_NONBLOCK | APR_FLOCK_EXCLUSIVE) != APR_SUCCESS)
			{
				LL_WARNS_ONCE("MarkerFile") << "Locking exec marker failed." << LL_ENDL;
				mSecondInstance = true; // lost a race? be conservative
			}
			else
			{
				// No other instances; we've locked this file now, so record our version; delete on quit.
				recordMarkerVersion(mMarkerFile);
				LL_DEBUGS("MarkerFile") << "Exec marker file existed but was not locked; rewritten." << LL_ENDL;
			}
		}

		if (mSecondInstance)
		{
			LL_INFOS("MarkerFile") << "Exec marker '"<< mMarkerFileName << "' owned by another instance" << LL_ENDL;
		}
		else if (marker_is_same_version)
		{
			// the file existed, is ours, and matched our version, so we can report on what it says
			LL_INFOS("MarkerFile") << "Exec marker '"<< mMarkerFileName << "' found; last exec crashed" << LL_ENDL;
			gLastExecEvent = LAST_EXEC_OTHER_CRASH;
		}
		else
		{
			LL_INFOS("MarkerFile") << "Exec marker '"<< mMarkerFileName << "' found, but versions did not match" << LL_ENDL;
		}
	}
	else // marker did not exist... last exec (if any) did not freeze
	{
		// Create the marker file for this execution & lock it; it will be deleted on a clean exit
		apr_status_t s;
		s = mMarkerFile.open(mMarkerFileName, LL_APR_WB, TRUE);

		if (s == APR_SUCCESS && mMarkerFile.getFileHandle())
		{
			LL_DEBUGS("MarkerFile") << "Exec marker file '"<< mMarkerFileName << "' created." << LL_ENDL;
			if (APR_SUCCESS == apr_file_lock(mMarkerFile.getFileHandle(), APR_FLOCK_NONBLOCK | APR_FLOCK_EXCLUSIVE))
			{
				recordMarkerVersion(mMarkerFile);
				LL_DEBUGS("MarkerFile") << "Exec marker file locked." << LL_ENDL;
			}
			else
			{
				LL_WARNS("MarkerFile") << "Exec marker file cannot be locked." << LL_ENDL;
			}
		}
		else
		{
			LL_WARNS("MarkerFile") << "Failed to create exec marker file '"<< mMarkerFileName << "'." << LL_ENDL;
		}
	}

	// now check for cases in which the exec marker may have been cleaned up by crash handlers

	// check for any last exec event report based on whether or not it happened during logout
	// (the logout marker is created when logout begins)
	std::string logout_marker_file =  gDirUtilp->getExpandedFilename(LL_PATH_LOGS, LOGOUT_MARKER_FILE_NAME);
	if(LLAPRFile::isExist(logout_marker_file, NULL, LL_APR_RB))
	{
		if (markerIsSameVersion(logout_marker_file))
		{
			gLastExecEvent = LAST_EXEC_LOGOUT_FROZE;
			LL_INFOS("MarkerFile") << "Logout crash marker '"<< logout_marker_file << "', changing LastExecEvent to LOGOUT_FROZE" << LL_ENDL;
		}
		else
		{
			LL_INFOS("MarkerFile") << "Logout crash marker '"<< logout_marker_file << "' found, but versions did not match" << LL_ENDL;
		}
		LLAPRFile::remove(logout_marker_file);
	}
	// further refine based on whether or not a marker created during an llerr crash is found
	std::string llerror_marker_file = gDirUtilp->getExpandedFilename(LL_PATH_LOGS, LLERROR_MARKER_FILE_NAME);
	if(LLAPRFile::isExist(llerror_marker_file, NULL, LL_APR_RB))
	{
		if (markerIsSameVersion(llerror_marker_file))
		{
			if ( gLastExecEvent == LAST_EXEC_LOGOUT_FROZE )
			{
				gLastExecEvent = LAST_EXEC_LOGOUT_CRASH;
				LL_INFOS("MarkerFile") << "LLError marker '"<< llerror_marker_file << "' crashed, setting LastExecEvent to LOGOUT_CRASH" << LL_ENDL;
			}
			else
			{
				gLastExecEvent = LAST_EXEC_LLERROR_CRASH;
				LL_INFOS("MarkerFile") << "LLError marker '"<< llerror_marker_file << "' crashed, setting LastExecEvent to LLERROR_CRASH" << LL_ENDL;
			}
		}
		else
		{
			LL_INFOS("MarkerFile") << "LLError marker '"<< llerror_marker_file << "' found, but versions did not match" << LL_ENDL;
		}
		LLAPRFile::remove(llerror_marker_file);
	}
	// and last refine based on whether or not a marker created during a non-llerr crash is found
	std::string error_marker_file = gDirUtilp->getExpandedFilename(LL_PATH_LOGS, ERROR_MARKER_FILE_NAME);
	if(LLAPRFile::isExist(error_marker_file, NULL, LL_APR_RB))
	{
		if (markerIsSameVersion(error_marker_file))
		{
			if (gLastExecEvent == LAST_EXEC_LOGOUT_FROZE)
			{
				gLastExecEvent = LAST_EXEC_LOGOUT_CRASH;
				LL_INFOS("MarkerFile") << "Error marker '"<< error_marker_file << "' crashed, setting LastExecEvent to LOGOUT_CRASH" << LL_ENDL;
			}
			else
			{
				gLastExecEvent = LAST_EXEC_OTHER_CRASH;
				LL_INFOS("MarkerFile") << "Error marker '"<< error_marker_file << "' crashed, setting LastExecEvent to " << gLastExecEvent << LL_ENDL;
			}
		}
		else
		{
			LL_INFOS("MarkerFile") << "Error marker '"<< error_marker_file << "' marker found, but versions did not match" << LL_ENDL;
		}
		LLAPRFile::remove(error_marker_file);
	}
}

void LLAppViewer::removeMarkerFiles()
{
	if (!mSecondInstance)
	{
		if (mMarkerFile.getFileHandle())
		{
			mMarkerFile.close() ;
			LLAPRFile::remove( mMarkerFileName );
			LL_DEBUGS("MarkerFile") << "removed exec marker '"<<mMarkerFileName<<"'"<< LL_ENDL;
		}
		else
		{
			LL_WARNS("MarkerFile") << "marker '"<<mMarkerFileName<<"' not open"<< LL_ENDL;
 		}

		if (mLogoutMarkerFile.getFileHandle())
		{
			mLogoutMarkerFile.close();
			LLAPRFile::remove( mLogoutMarkerFileName );
			LL_DEBUGS("MarkerFile") << "removed logout marker '"<<mLogoutMarkerFileName<<"'"<< LL_ENDL;
		}
		else
		{
			LL_WARNS("MarkerFile") << "logout marker '"<<mLogoutMarkerFileName<<"' not open"<< LL_ENDL;
		}
	}
	else
	{
		LL_WARNS("MarkerFile") << "leaving markers because this is a second instance" << LL_ENDL;
	}
}

void LLAppViewer::removeDumpDir()
{
    //Call this routine only on clean exit.  Crash reporter will clean up
    //its locking table for us.
    std::string dump_dir = gDirUtilp->getExpandedFilename(LL_PATH_DUMP, "");
    gDirUtilp->deleteDirAndContents(dump_dir);
}

void LLAppViewer::forceQuit()
{
	LLApp::setQuitting();
}

//TODO: remove
void LLAppViewer::fastQuit(S32 error_code)
{
	// finish pending transfers
	flushVFSIO();
	// let sim know we're logging out
	sendLogoutRequest();
	// flush network buffers by shutting down messaging system
	end_messaging_system();
	// figure out the error code
	S32 final_error_code = error_code ? error_code : (S32)isError();
	// this isn't a crash
	removeMarkerFiles();
	// get outta here
	_exit(final_error_code);
}

void LLAppViewer::requestQuit()
{
	LL_INFOS() << "requestQuit" << LL_ENDL;

	LLViewerRegion* region = gAgent.getRegion();

	if( (LLStartUp::getStartupState() < STATE_STARTED) || !region )
	{
		// If we have a region, make some attempt to send a logout request first.
		// This prevents the halfway-logged-in avatar from hanging around inworld for a couple minutes.
		if(region)
		{
			sendLogoutRequest();
		}

		// Quit immediately
		forceQuit();
		return;
	}

	// Try to send metrics back to the grid
	metricsSend(!gDisconnected);

	// Try to send last batch of avatar rez metrics.
	if (!gDisconnected && isAgentAvatarValid())
	{
		gAgentAvatarp->updateAvatarRezMetrics(true); // force a last packet to be sent.
	}

	LLHUDEffectSpiral *effectp = (LLHUDEffectSpiral*)LLHUDManager::getInstance()->createViewerEffect(LLHUDObject::LL_HUD_EFFECT_POINT, TRUE);
	effectp->setPositionGlobal(gAgent.getPositionGlobal());
	effectp->setColor(LLColor4U(gAgent.getEffectColor()));
	LLHUDManager::getInstance()->sendEffects();
	effectp->markDead() ;//remove it.

	// Attempt to close all floaters that might be
	// editing things.
	if (gFloaterView)
	{
		// application is quitting
		gFloaterView->closeAllChildren(true);
	}

	// Send preferences once, when exiting
	bool include_preferences = true;
	send_viewer_stats(include_preferences);

	gLogoutTimer.reset();
	mQuitRequested = true;
}

static bool finish_quit(const LLSD& notification, const LLSD& response)
{
	S32 option = LLNotificationsUtil::getSelectedOption(notification, response);

	if (option == 0)
	{
		LLAppViewer::instance()->requestQuit();
	}
	return false;
}
static LLNotificationFunctorRegistration finish_quit_reg("ConfirmQuit", finish_quit);

void LLAppViewer::userQuit()
{
	LL_INFOS() << "User requested quit" << LL_ENDL;
	if (gDisconnected
		|| !gViewerWindow
		|| !gViewerWindow->getProgressView()
		|| gViewerWindow->getProgressView()->getVisible())
	{
		requestQuit();
	}
	else
	{
		LLNotificationsUtil::add("ConfirmQuit");
	}
}

static bool finish_early_exit(const LLSD& notification, const LLSD& response)
{
	LLAppViewer::instance()->forceQuit();
	return false;
}

void LLAppViewer::earlyExit(const std::string& name, const LLSD& substitutions)
{
   	LL_WARNS() << "app_early_exit: " << name << LL_ENDL;
	gDoDisconnect = TRUE;
	LLNotificationsUtil::add(name, substitutions, LLSD(), finish_early_exit);
}

// case where we need the viewer to exit without any need for notifications
void LLAppViewer::earlyExitNoNotify()
{
   	LL_WARNS() << "app_early_exit with no notification: " << LL_ENDL;
	gDoDisconnect = TRUE;
	finish_early_exit( LLSD(), LLSD() );
}

void LLAppViewer::abortQuit()
{
    LL_INFOS() << "abortQuit()" << LL_ENDL;
	mQuitRequested = false;
}

void LLAppViewer::migrateCacheDirectory()
{
#if LL_WINDOWS || LL_DARWIN
	// NOTE: (Nyx) as of 1.21, cache for mac is moving to /library/caches/SecondLife from
	// /library/application support/SecondLife/cache This should clear/delete the old dir.

	// As of 1.23 the Windows cache moved from
	//   C:\Documents and Settings\James\Application Support\SecondLife\cache
	// to
	//   C:\Documents and Settings\James\Local Settings\Application Support\SecondLife
	//
	// The Windows Vista equivalent is from
	//   C:\Users\James\AppData\Roaming\SecondLife\cache
	// to
	//   C:\Users\James\AppData\Local\SecondLife
	//
	// Note the absence of \cache on the second path.  James.

	// Only do this once per fresh install of this version.
	if (gSavedSettings.getBOOL("MigrateCacheDirectory"))
	{
		gSavedSettings.setBOOL("MigrateCacheDirectory", FALSE);

		std::string old_cache_dir = gDirUtilp->add(gDirUtilp->getOSUserAppDir(), "cache");
		std::string new_cache_dir = gDirUtilp->getCacheDir(true);

		if (gDirUtilp->fileExists(old_cache_dir))
		{
			LL_INFOS() << "Migrating cache from " << old_cache_dir << " to " << new_cache_dir << LL_ENDL;

			// Migrate inventory cache to avoid pain to inventory database after mass update
			S32 file_count = 0;
			std::string file_name;
			std::string mask = "*.*";

			LLDirIterator iter(old_cache_dir, mask);
			while (iter.next(file_name))
			{
				if (file_name == "." || file_name == "..") continue;
				std::string source_path = gDirUtilp->add(old_cache_dir, file_name);
				std::string dest_path = gDirUtilp->add(new_cache_dir, file_name);
				if (!LLFile::rename(source_path, dest_path))
				{
					file_count++;
				}
			}
			LL_INFOS() << "Moved " << file_count << " files" << LL_ENDL;

			// Nuke the old cache
			gDirUtilp->setCacheDir(old_cache_dir);
			purgeCache();
			gDirUtilp->setCacheDir(new_cache_dir);

#if LL_DARWIN
			// Clean up Mac files not deleted by removing *.*
			std::string ds_store = old_cache_dir + "/.DS_Store";
			if (gDirUtilp->fileExists(ds_store))
			{
				LLFile::remove(ds_store);
			}
#endif
			if (LLFile::rmdir(old_cache_dir) != 0)
			{
				LL_WARNS() << "could not delete old cache directory " << old_cache_dir << LL_ENDL;
			}
		}
	}
#endif // LL_WINDOWS || LL_DARWIN
}

void dumpVFSCaches()
{
	LL_INFOS() << "======= Static VFS ========" << LL_ENDL;
	gStaticVFS->listFiles();
#if LL_WINDOWS
	LL_INFOS() << "======= Dumping static VFS to StaticVFSDump ========" << LL_ENDL;
	WCHAR w_str[MAX_PATH];
	GetCurrentDirectory(MAX_PATH, w_str);
	S32 res = LLFile::mkdir("StaticVFSDump");
	if (res == -1)
	{
		LL_WARNS() << "Couldn't create dir StaticVFSDump" << LL_ENDL;
	}
	SetCurrentDirectory(utf8str_to_utf16str("StaticVFSDump").c_str());
	gStaticVFS->dumpFiles();
	SetCurrentDirectory(w_str);
#endif

	LL_INFOS() << "========= Dynamic VFS ====" << LL_ENDL;
	gVFS->listFiles();
#if LL_WINDOWS
	LL_INFOS() << "========= Dumping dynamic VFS to VFSDump ====" << LL_ENDL;
	res = LLFile::mkdir("VFSDump");
	if (res == -1)
	{
		LL_WARNS() << "Couldn't create dir VFSDump" << LL_ENDL;
	}
	SetCurrentDirectory(utf8str_to_utf16str("VFSDump").c_str());
	gVFS->dumpFiles();
	SetCurrentDirectory(w_str);
#endif
}

//static
U32 LLAppViewer::getTextureCacheVersion()
{
	//viewer texture cache version, change if the texture cache format changes.
	const U32 TEXTURE_CACHE_VERSION = 8;

	return TEXTURE_CACHE_VERSION ;
}

//static
U32 LLAppViewer::getObjectCacheVersion()
{
	// Viewer object cache version, change if object update
	// format changes. JC
	const U32 INDRA_OBJECT_CACHE_VERSION = 15;

	return INDRA_OBJECT_CACHE_VERSION;
}

bool LLAppViewer::initCache()
{
	mPurgeCache = false;
	BOOL read_only = mSecondInstance ? TRUE : FALSE;
	LLAppViewer::getTextureCache()->setReadOnly(read_only) ;
	LLVOCache::initParamSingleton(read_only);

	bool texture_cache_mismatch = false;
	if (gSavedSettings.getS32("LocalCacheVersion") != LLAppViewer::getTextureCacheVersion())
	{
		texture_cache_mismatch = true;
		if(!read_only)
		{
			gSavedSettings.setS32("LocalCacheVersion", LLAppViewer::getTextureCacheVersion());
		}
	}

	if(!read_only)
	{
		// Purge cache if user requested it
		if (gSavedSettings.getBOOL("PurgeCacheOnStartup") ||
			gSavedSettings.getBOOL("PurgeCacheOnNextStartup"))
		{
			LL_INFOS("AppCache") << "Startup cache purge requested: " << (gSavedSettings.getBOOL("PurgeCacheOnStartup") ? "ALWAYS" : "ONCE") << LL_ENDL;
			gSavedSettings.setBOOL("PurgeCacheOnNextStartup", false);
			mPurgeCache = true;
			// STORM-1141 force purgeAllTextures to get called to prevent a crash here. -brad
			texture_cache_mismatch = true;
		}

		// We have moved the location of the cache directory over time.
		migrateCacheDirectory();

		// Setup and verify the cache location
		std::string cache_location = gSavedSettings.getString("CacheLocation");
		std::string new_cache_location = gSavedSettings.getString("NewCacheLocation");
		if (new_cache_location != cache_location)
		{
			LL_INFOS("AppCache") << "Cache location changed, cache needs purging" << LL_ENDL;
			gDirUtilp->setCacheDir(gSavedSettings.getString("CacheLocation"));
			purgeCache(); // purge old cache
			gSavedSettings.setString("CacheLocation", new_cache_location);
			gSavedSettings.setString("CacheLocationTopFolder", gDirUtilp->getBaseFileName(new_cache_location));
		}
	}

	if (!gDirUtilp->setCacheDir(gSavedSettings.getString("CacheLocation")))
	{
		LL_WARNS("AppCache") << "Unable to set cache location" << LL_ENDL;
		gSavedSettings.setString("CacheLocation", "");
		gSavedSettings.setString("CacheLocationTopFolder", "");
	}

	if (mPurgeCache && !read_only)
	{
		LLSplashScreen::update(LLTrans::getString("StartupClearingCache"));
		purgeCache();
	}

	LLSplashScreen::update(LLTrans::getString("StartupInitializingTextureCache"));

	// Init the texture cache
	// Allocate 80% of the cache size for textures
	const S32 MB = 1024 * 1024;
	const S64 MIN_CACHE_SIZE = 256 * MB;
	const S64 MAX_CACHE_SIZE = 9984ll * MB;
	const S64 MAX_VFS_SIZE = 1024 * MB; // 1 GB

	S64 cache_size = (S64)(gSavedSettings.getU32("CacheSize")) * MB;
	cache_size = llclamp(cache_size, MIN_CACHE_SIZE, MAX_CACHE_SIZE);

	S64 vfs_size = llmin((S64)((cache_size * 2) / 10), MAX_VFS_SIZE);
	S64 texture_cache_size = cache_size - vfs_size;

	S64 extra = LLAppViewer::getTextureCache()->initCache(LL_PATH_CACHE, texture_cache_size, texture_cache_mismatch);
	texture_cache_size -= extra;


	LLVOCache::getInstance()->initCache(LL_PATH_CACHE, gSavedSettings.getU32("CacheNumberOfRegionsForObjects"), getObjectCacheVersion());

	LLSplashScreen::update(LLTrans::getString("StartupInitializingVFS"));

	// Init the VFS
	vfs_size = llmin(vfs_size + extra, MAX_VFS_SIZE);
	vfs_size = (vfs_size / MB) * MB; // make sure it is MB aligned
	U32 vfs_size_u32 = (U32)vfs_size;
	U32 old_vfs_size = gSavedSettings.getU32("VFSOldSize") * MB;
	bool resize_vfs = (vfs_size_u32 != old_vfs_size);
	if (resize_vfs)
	{
		gSavedSettings.setU32("VFSOldSize", vfs_size_u32 / MB);
	}
	LL_INFOS("AppCache") << "VFS CACHE SIZE: " << vfs_size / (1024*1024) << " MB" << LL_ENDL;

	// This has to happen BEFORE starting the vfs
	// time_t	ltime;
	srand(time(NULL));		// Flawfinder: ignore
	U32 old_salt = gSavedSettings.getU32("VFSSalt");
	U32 new_salt;
	std::string old_vfs_data_file;
	std::string old_vfs_index_file;
	std::string new_vfs_data_file;
	std::string new_vfs_index_file;
	std::string static_vfs_index_file;
	std::string static_vfs_data_file;

	if (gSavedSettings.getBOOL("AllowMultipleViewers"))
	{
		// don't mess with renaming the VFS in this case
		new_salt = old_salt;
	}
	else
	{
		do
		{
			new_salt = rand();
		} while(new_salt == old_salt);
	}

	old_vfs_data_file = gDirUtilp->getExpandedFilename(LL_PATH_CACHE, VFS_DATA_FILE_BASE) + llformat("%u", old_salt);

	// make sure this file exists
	llstat s;
	S32 stat_result = LLFile::stat(old_vfs_data_file, &s);
	if (stat_result)
	{
		// doesn't exist, look for a data file
		std::string mask;
		mask = VFS_DATA_FILE_BASE;
		mask += "*";

		std::string dir;
		dir = gDirUtilp->getExpandedFilename(LL_PATH_CACHE, "");

		std::string found_file;
		LLDirIterator iter(dir, mask);
		if (iter.next(found_file))
		{
			old_vfs_data_file = gDirUtilp->add(dir, found_file);

			S32 start_pos = found_file.find_last_of('.');
			if (start_pos > 0)
			{
				sscanf(found_file.substr(start_pos+1).c_str(), "%d", &old_salt);
			}
			LL_DEBUGS("AppCache") << "Default vfs data file not present, found: " << old_vfs_data_file << " Old salt: " << old_salt << LL_ENDL;
		}
	}

	old_vfs_index_file = gDirUtilp->getExpandedFilename(LL_PATH_CACHE, VFS_INDEX_FILE_BASE) + llformat("%u", old_salt);

	stat_result = LLFile::stat(old_vfs_index_file, &s);
	if (stat_result)
	{
		// We've got a bad/missing index file, nukem!
		LL_WARNS("AppCache") << "Bad or missing vfx index file " << old_vfs_index_file << LL_ENDL;
		LL_WARNS("AppCache") << "Removing old vfs data file " << old_vfs_data_file << LL_ENDL;
		LLFile::remove(old_vfs_data_file);
		LLFile::remove(old_vfs_index_file);

		// Just in case, nuke any other old cache files in the directory.
		std::string dir;
		dir = gDirUtilp->getExpandedFilename(LL_PATH_CACHE, "");

		std::string mask;
		mask = VFS_DATA_FILE_BASE;
		mask += "*";

		gDirUtilp->deleteFilesInDir(dir, mask);

		mask = VFS_INDEX_FILE_BASE;
		mask += "*";

		gDirUtilp->deleteFilesInDir(dir, mask);
	}

	new_vfs_data_file = gDirUtilp->getExpandedFilename(LL_PATH_CACHE, VFS_DATA_FILE_BASE) + llformat("%u", new_salt);
	new_vfs_index_file = gDirUtilp->getExpandedFilename(LL_PATH_CACHE, VFS_INDEX_FILE_BASE) + llformat("%u", new_salt);

	static_vfs_data_file = gDirUtilp->getExpandedFilename(LL_PATH_APP_SETTINGS, "static_data.db2");
	static_vfs_index_file = gDirUtilp->getExpandedFilename(LL_PATH_APP_SETTINGS, "static_index.db2");

	if (resize_vfs)
	{
		LL_DEBUGS("AppCache") << "Removing old vfs and re-sizing" << LL_ENDL;

		LLFile::remove(old_vfs_data_file);
		LLFile::remove(old_vfs_index_file);
	}
	else if (old_salt != new_salt)
	{
		// move the vfs files to a new name before opening
		LL_DEBUGS("AppCache") << "Renaming " << old_vfs_data_file << " to " << new_vfs_data_file << LL_ENDL;
		LL_DEBUGS("AppCache") << "Renaming " << old_vfs_index_file << " to " << new_vfs_index_file << LL_ENDL;
		LLFile::rename(old_vfs_data_file, new_vfs_data_file);
		LLFile::rename(old_vfs_index_file, new_vfs_index_file);
	}

	// Startup the VFS...
	gSavedSettings.setU32("VFSSalt", new_salt);

	// Don't remove VFS after viewer crashes.  If user has corrupt data, they can reinstall. JC
	gVFS = LLVFS::createLLVFS(new_vfs_index_file, new_vfs_data_file, false, vfs_size_u32, false);
	if (!gVFS)
	{
		return false;
	}

	gStaticVFS = LLVFS::createLLVFS(static_vfs_index_file, static_vfs_data_file, true, 0, false);
	if (!gStaticVFS)
	{
		return false;
	}

	BOOL success = gVFS->isValid() && gStaticVFS->isValid();
	if (!success)
	{
		return false;
	}
	else
	{
		LLVFile::initClass();

#ifndef LL_RELEASE_FOR_DOWNLOAD
		if (gSavedSettings.getBOOL("DumpVFSCaches"))
		{
			dumpVFSCaches();
		}
#endif

		return true;
	}
}

void LLAppViewer::addOnIdleCallback(const boost::function<void()>& cb)
{
	gMainloopWork.post(cb);
}

void LLAppViewer::loadKeyBindings()
{
	std::string key_bindings_file = gDirUtilp->getExpandedFilename(LL_PATH_USER_SETTINGS, "key_bindings.xml");
#if 1
	// Legacy support
	// Remove #if-#endif section half a year after DRTVWR-501 releases.
	// Mouse actions are part of keybinding file since DRTVWR-501 instead of being stored in
	// settings.xml. To support legacy viewers that were storing in  settings.xml we need to
	// transfer old variables to new format.
	// Also part of backward compatibility is present in LLKeyConflictHandler to modify
	// legacy variables on changes in new system (to make sure we won't enforce
	// legacy values again if user dropped to defaults in new system)
	if (LLVersionInfo::getInstance()->getChannelAndVersion() != gLastRunVersion
		|| !gDirUtilp->fileExists(key_bindings_file)) // if file is missing, assume that there were no changes by user yet
	{
		// copy mouse actions and voice key changes to new file
		LL_INFOS("InitInfo") << "Converting legacy mouse bindings to new format" << LL_ENDL;
		// Load settings from file
		LLKeyConflictHandler third_person_view(LLKeyConflictHandler::MODE_THIRD_PERSON);
		LLKeyConflictHandler sitting_view(LLKeyConflictHandler::MODE_SITTING);

		// Since we are only modifying keybindings if personal file doesn't exist yet,
		// it should be safe to just overwrite the value
		// If key is already in use somewhere by default, LLKeyConflictHandler should resolve it.
		BOOL value = gSavedSettings.getBOOL("DoubleClickAutoPilot");
		third_person_view.registerControl("walk_to",
			0,
			value ? EMouseClickType::CLICK_DOUBLELEFT : EMouseClickType::CLICK_NONE,
			KEY_NONE,
			MASK_NONE,
			value);

		U32 index = value ? 1 : 0; // we can store multiple combinations per action, so if first is in use by doubleclick, go to second
		value = gSavedSettings.getBOOL("ClickToWalk");
		third_person_view.registerControl("walk_to",
			index,
			value ? EMouseClickType::CLICK_LEFT : EMouseClickType::CLICK_NONE,
			KEY_NONE,
			MASK_NONE,
			value);

		value = gSavedSettings.getBOOL("DoubleClickTeleport");
		third_person_view.registerControl("teleport_to",
			0,
			value ? EMouseClickType::CLICK_DOUBLELEFT : EMouseClickType::CLICK_NONE,
			KEY_NONE,
			MASK_NONE,
			value);

		// sitting also supports teleport
		sitting_view.registerControl("teleport_to",
			0,
			value ? EMouseClickType::CLICK_DOUBLELEFT : EMouseClickType::CLICK_NONE,
			KEY_NONE,
			MASK_NONE,
			value);

		std::string key_string = gSavedSettings.getString("PushToTalkButton");
		EMouseClickType mouse = EMouseClickType::CLICK_NONE;
		KEY key = KEY_NONE;
		if (key_string == "MiddleMouse")
		{
			mouse = EMouseClickType::CLICK_MIDDLE;
		}
		else if (key_string == "MouseButton4")
		{
			mouse = EMouseClickType::CLICK_BUTTON4;
		}
		else if (key_string == "MouseButton5")
		{
			mouse = EMouseClickType::CLICK_BUTTON5;
		}
		else
		{
			LLKeyboard::keyFromString(key_string, &key);
		}

		value = gSavedSettings.getBOOL("PushToTalkToggle");
		std::string control_name = value ? "toggle_voice" : "voice_follow_key";
		third_person_view.registerControl(control_name, 0, mouse, key, MASK_NONE, true);
		sitting_view.registerControl(control_name, 0, mouse, key, MASK_NONE, true);

		if (third_person_view.hasUnsavedChanges())
		{
			// calls loadBindingsXML()
			third_person_view.saveToSettings();
		}

		if (sitting_view.hasUnsavedChanges())
		{
			// calls loadBindingsXML()
			sitting_view.saveToSettings();
		}

		// in case of voice we need to repeat this in other modes

		for (U32 i = 0; i < LLKeyConflictHandler::MODE_COUNT - 1; ++i)
		{
			// edit and first person modes; MODE_SAVED_SETTINGS not in use at the moment
			if (i != LLKeyConflictHandler::MODE_THIRD_PERSON && i != LLKeyConflictHandler::MODE_SITTING)
			{
				LLKeyConflictHandler handler((LLKeyConflictHandler::ESourceMode)i);

				handler.registerControl(control_name, 0, mouse, key, MASK_NONE, true);

				if (handler.hasUnsavedChanges())
				{
					// calls loadBindingsXML()
					handler.saveToSettings();
				}
			}
		}
	}
	// since something might have gone wrong or there might have been nothing to save
	// (and because otherwise following code will have to be encased in else{}),
	// load everything one last time
#endif
	if (!gDirUtilp->fileExists(key_bindings_file) || !gViewerInput.loadBindingsXML(key_bindings_file))
	{
		// Failed to load custom bindings, try default ones
		key_bindings_file = gDirUtilp->getExpandedFilename(LL_PATH_APP_SETTINGS, "key_bindings.xml");
		if (!gViewerInput.loadBindingsXML(key_bindings_file))
		{
			LL_ERRS("InitInfo") << "Unable to open default key bindings from " << key_bindings_file << LL_ENDL;
		}
	}
}

void LLAppViewer::purgeCache()
{
	LL_INFOS("AppCache") << "Purging Cache and Texture Cache..." << LL_ENDL;
	LLAppViewer::getTextureCache()->purgeCache(LL_PATH_CACHE);
	LLVOCache::getInstance()->removeCache(LL_PATH_CACHE);
	std::string browser_cache = gDirUtilp->getExpandedFilename(LL_PATH_CACHE, "cef_cache");
	if (LLFile::isdir(browser_cache))
	{
		// cef does not support clear_cache and clear_cookies, so clear what we can manually.
		gDirUtilp->deleteDirAndContents(browser_cache);
	}
	gDirUtilp->deleteFilesInDir(gDirUtilp->getExpandedFilename(LL_PATH_CACHE, ""), "*");
}

//purge cache immediately, do not wait until the next login.
void LLAppViewer::purgeCacheImmediate()
{
	LL_INFOS("AppCache") << "Purging Object Cache and Texture Cache immediately..." << LL_ENDL;
	LLAppViewer::getTextureCache()->purgeCache(LL_PATH_CACHE, false);
	LLVOCache::getInstance()->removeCache(LL_PATH_CACHE, true);
}

std::string LLAppViewer::getSecondLifeTitle() const
{
	return LLTrans::getString("APP_NAME");
}

std::string LLAppViewer::getWindowTitle() const
{
	return gWindowTitle;
}

// Callback from a dialog indicating user was logged out.
bool finish_disconnect(const LLSD& notification, const LLSD& response)
{
	S32 option = LLNotificationsUtil::getSelectedOption(notification, response);

	if (1 == option)
	{
        LLAppViewer::instance()->forceQuit();
	}
	return false;
}

// Callback from an early disconnect dialog, force an exit
bool finish_forced_disconnect(const LLSD& notification, const LLSD& response)
{
	LLAppViewer::instance()->forceQuit();
	return false;
}


void LLAppViewer::forceDisconnect(const std::string& mesg)
{
	if (gDoDisconnect)
    {
		// Already popped up one of these dialogs, don't
		// do this again.
		return;
    }

	// *TODO: Translate the message if possible
	std::string big_reason = LLAgent::sTeleportErrorMessages[mesg];
	if ( big_reason.size() == 0 )
	{
		big_reason = mesg;
	}

	LLSD args;
	gDoDisconnect = TRUE;

	if (LLStartUp::getStartupState() < STATE_STARTED)
	{
		// Tell users what happened
		args["ERROR_MESSAGE"] = big_reason;
		LLNotificationsUtil::add("ErrorMessage", args, LLSD(), &finish_forced_disconnect);
	}
	else
	{
		args["MESSAGE"] = big_reason;
		LLNotificationsUtil::add("YouHaveBeenLoggedOut", args, LLSD(), &finish_disconnect );
	}
}

void LLAppViewer::badNetworkHandler()
{
	// Dump the packet
	gMessageSystem->dumpPacketToLog();

	// Flush all of our caches on exit in the case of disconnect due to
	// invalid packets.

	mPurgeCacheOnExit = TRUE;

	std::ostringstream message;
	message <<
		"The viewer has detected mangled network data indicative\n"
		"of a bad upstream network connection or an incomplete\n"
		"local installation of " << LLAppViewer::instance()->getSecondLifeTitle() << ". \n"
		" \n"
		"Try uninstalling and reinstalling to see if this resolves \n"
		"the issue. \n"
		" \n"
		"If the problem continues, see the Tech Support FAQ at: \n"
		"www.secondlife.com/support";
	forceDisconnect(message.str());

	LLApp::instance()->writeMiniDump();
}

// This routine may get called more than once during the shutdown process.
// This can happen because we need to get the screenshot before the window
// is destroyed.
void LLAppViewer::saveFinalSnapshot()
{
	if (!mSavedFinalSnapshot)
	{
		gSavedSettings.setVector3d("FocusPosOnLogout", gAgentCamera.calcFocusPositionTargetGlobal());
		gSavedSettings.setVector3d("CameraPosOnLogout", gAgentCamera.calcCameraPositionTargetGlobal());
		gViewerWindow->setCursor(UI_CURSOR_WAIT);
		gAgentCamera.changeCameraToThirdPerson( FALSE );	// don't animate, need immediate switch
		gSavedSettings.setBOOL("ShowParcelOwners", FALSE);
		idle();

		std::string snap_filename = gDirUtilp->getLindenUserDir();
		snap_filename += gDirUtilp->getDirDelimiter();
		snap_filename += LLStartUp::getScreenLastFilename();
		// use full pixel dimensions of viewer window (not post-scale dimensions)
		gViewerWindow->saveSnapshot(snap_filename,
									gViewerWindow->getWindowWidthRaw(),
									gViewerWindow->getWindowHeightRaw(),
									FALSE,
									gSavedSettings.getBOOL("RenderHUDInSnapshot"),
									TRUE,
									LLSnapshotModel::SNAPSHOT_TYPE_COLOR,
									LLSnapshotModel::SNAPSHOT_FORMAT_PNG);
		mSavedFinalSnapshot = TRUE;

		if (gAgent.isInHomeRegion())
		{
			LLVector3d home;
			if (gAgent.getHomePosGlobal(&home) && dist_vec(home, gAgent.getPositionGlobal()) < 10)
			{
				// We are at home position or close to it, see if we need to create home screenshot
				// Notes:
				// 1. It might be beneficial to also replace home if file is too old
				// 2. This is far from best way/place to update screenshot since location might be not fully loaded,
				// but we don't have many options
				std::string snap_home = gDirUtilp->getLindenUserDir();
				snap_home += gDirUtilp->getDirDelimiter();
				snap_home += LLStartUp::getScreenHomeFilename();
				if (!gDirUtilp->fileExists(snap_home))
				{
					// We are at home position yet no home image exist, fix it
					LLFile::copy(snap_filename, snap_home);
				}
			}
		}
	}
}

void LLAppViewer::loadNameCache()
{
	// display names cache
	std::string filename =
		gDirUtilp->getExpandedFilename(LL_PATH_CACHE, "avatar_name_cache.xml");
	LL_INFOS("AvNameCache") << filename << LL_ENDL;
	llifstream name_cache_stream(filename.c_str());
	if(name_cache_stream.is_open())
	{
		if ( ! LLAvatarNameCache::getInstance()->importFile(name_cache_stream))
        {
            LL_WARNS("AppInit") << "removing invalid '" << filename << "'" << LL_ENDL;
            name_cache_stream.close();
            LLFile::remove(filename);
        }
	}

	if (!gCacheName) return;

	std::string name_cache;
	name_cache = gDirUtilp->getExpandedFilename(LL_PATH_CACHE, "name.cache");
	llifstream cache_file(name_cache.c_str());
	if(cache_file.is_open())
	{
		if(gCacheName->importFile(cache_file)) return;
	}
}

void LLAppViewer::saveNameCache()
{
	// display names cache
	std::string filename =
		gDirUtilp->getExpandedFilename(LL_PATH_CACHE, "avatar_name_cache.xml");
	llofstream name_cache_stream(filename.c_str());
	if(name_cache_stream.is_open())
	{
		LLAvatarNameCache::getInstance()->exportFile(name_cache_stream);
    }

    // real names cache
	if (gCacheName)
    {
        std::string name_cache;
        name_cache = gDirUtilp->getExpandedFilename(LL_PATH_CACHE, "name.cache");
        llofstream cache_file(name_cache.c_str());
        if(cache_file.is_open())
        {
            gCacheName->exportFile(cache_file);
        }
	}
}


/*!	@brief		This class is an LLFrameTimer that can be created with
				an elapsed time that starts counting up from the given value
				rather than 0.0.

				Otherwise it behaves the same way as LLFrameTimer.
*/
class LLFrameStatsTimer : public LLFrameTimer
{
public:
	LLFrameStatsTimer(F64 elapsed_already = 0.0)
		: LLFrameTimer()
		{
			mStartTime -= elapsed_already;
		}
};

static LLTrace::BlockTimerStatHandle FTM_AUDIO_UPDATE("Update Audio");
static LLTrace::BlockTimerStatHandle FTM_CLEANUP("Cleanup");
static LLTrace::BlockTimerStatHandle FTM_CLEANUP_DRAWABLES("Drawables");
static LLTrace::BlockTimerStatHandle FTM_CLEANUP_OBJECTS("Objects");
static LLTrace::BlockTimerStatHandle FTM_IDLE_CB("Idle Callbacks");
static LLTrace::BlockTimerStatHandle FTM_LOD_UPDATE("Update LOD");
static LLTrace::BlockTimerStatHandle FTM_OBJECTLIST_UPDATE("Update Objectlist");
static LLTrace::BlockTimerStatHandle FTM_REGION_UPDATE("Update Region");
static LLTrace::BlockTimerStatHandle FTM_WORLD_UPDATE("Update World");
static LLTrace::BlockTimerStatHandle FTM_NETWORK("Network");
static LLTrace::BlockTimerStatHandle FTM_AGENT_NETWORK("Agent Network");
static LLTrace::BlockTimerStatHandle FTM_VLMANAGER("VL Manager");
static LLTrace::BlockTimerStatHandle FTM_AGENT_POSITION("Agent Position");
static LLTrace::BlockTimerStatHandle FTM_HUD_EFFECTS("HUD Effects");

///////////////////////////////////////////////////////
// idle()
//
// Called every time the window is not doing anything.
// Receive packets, update statistics, and schedule a redisplay.
///////////////////////////////////////////////////////
void LLAppViewer::idle()
{
	pingMainloopTimeout("Main:Idle");

	// Update frame timers
	static LLTimer idle_timer;

	LLFrameTimer::updateFrameTime();
	LLFrameTimer::updateFrameCount();
	LLEventTimer::updateClass();
	// LLApp::stepFrame() performs the above three calls plus mRunner.run().
	// Not sure why we don't call stepFrame() here, except that LLRunner seems
	// completely redundant with LLEventTimer.
	LLNotificationsUI::LLToast::updateClass();
	LLSmoothInterpolation::updateInterpolants();
	LLMortician::updateClass();
    LLImageGL::updateClass();
	LLFilePickerThread::clearDead();  //calls LLFilePickerThread::notify()
	LLDirPickerThread::clearDead();
	F32 dt_raw = idle_timer.getElapsedTimeAndResetF32();

	// Cap out-of-control frame times
	// Too low because in menus, swapping, debugger, etc.
	// Too high because idle called with no objects in view, etc.
	const F32 MIN_FRAME_RATE = 1.f;
	const F32 MAX_FRAME_RATE = 200.f;

	F32 frame_rate_clamped = 1.f / dt_raw;
	frame_rate_clamped = llclamp(frame_rate_clamped, MIN_FRAME_RATE, MAX_FRAME_RATE);
	gFrameDTClamped = 1.f / frame_rate_clamped;

	// Global frame timer
	// Smoothly weight toward current frame
	gFPSClamped = (frame_rate_clamped + (4.f * gFPSClamped)) / 5.f;

	F32 qas = gSavedSettings.getF32("QuitAfterSeconds");
	if (qas > 0.f)
	{
		if (gRenderStartTime.getElapsedTimeF32() > qas)
		{
			LL_INFOS() << "Quitting after " << qas << " seconds. See setting \"QuitAfterSeconds\"." << LL_ENDL;
			LLAppViewer::instance()->forceQuit();
		}
	}

	// Must wait until both have avatar object and mute list, so poll
	// here.
	LLIMProcessing::requestOfflineMessages();

	///////////////////////////////////
	//
	// Special case idle if still starting up
	//
	if (LLStartUp::getStartupState() < STATE_STARTED)
	{
		// Skip rest if idle startup returns false (essentially, no world yet)
		gGLActive = TRUE;
		if (!idle_startup())
		{
			gGLActive = FALSE;
			return;
		}
		gGLActive = FALSE;
	}


    F32 yaw = 0.f;				// radians

	if (!gDisconnected)
	{
		LL_RECORD_BLOCK_TIME(FTM_NETWORK);
		// Update spaceserver timeinfo
	    LLWorld::getInstance()->setSpaceTimeUSec(LLWorld::getInstance()->getSpaceTimeUSec() + LLUnits::Seconds::fromValue(dt_raw));


	    //////////////////////////////////////
	    //
	    // Update simulator agent state
	    //

		if (gSavedSettings.getBOOL("RotateRight"))
		{
			gAgent.moveYaw(-1.f);
		}

		{
			LL_RECORD_BLOCK_TIME(FTM_AGENT_AUTOPILOT);
			// Handle automatic walking towards points
			gAgentPilot.updateTarget();
			gAgent.autoPilot(&yaw);
		}

		static LLFrameTimer agent_update_timer;

		// When appropriate, update agent location to the simulator.
		F32 agent_update_time = agent_update_timer.getElapsedTimeF32();
		F32 agent_force_update_time = mLastAgentForceUpdate + agent_update_time;
		BOOL force_update = gAgent.controlFlagsDirty()
							|| (mLastAgentControlFlags != gAgent.getControlFlags())
							|| (agent_force_update_time > (1.0f / (F32) AGENT_FORCE_UPDATES_PER_SECOND));
		if (force_update || (agent_update_time > (1.0f / (F32) AGENT_UPDATES_PER_SECOND)))
		{
			LL_RECORD_BLOCK_TIME(FTM_AGENT_UPDATE);
			// Send avatar and camera info
			mLastAgentControlFlags = gAgent.getControlFlags();
			mLastAgentForceUpdate = force_update ? 0 : agent_force_update_time;
			send_agent_update(force_update);
			agent_update_timer.reset();
		}
	}

	//////////////////////////////////////
	//
	// Manage statistics
	//
	//
	{
		// Initialize the viewer_stats_timer with an already elapsed time
		// of SEND_STATS_PERIOD so that the initial stats report will
		// be sent immediately.
		static LLFrameStatsTimer viewer_stats_timer(SEND_STATS_PERIOD);

		// Update session stats every large chunk of time
		// *FIX: (?) SAMANTHA
		if (viewer_stats_timer.getElapsedTimeF32() >= SEND_STATS_PERIOD && !gDisconnected)
		{
			LL_INFOS() << "Transmitting sessions stats" << LL_ENDL;
			bool include_preferences = false;
			send_viewer_stats(include_preferences);
			viewer_stats_timer.reset();
		}

		// Print the object debugging stats
		static LLFrameTimer object_debug_timer;
		if (object_debug_timer.getElapsedTimeF32() > 5.f)
		{
			object_debug_timer.reset();
			if (gObjectList.mNumDeadObjectUpdates)
			{
				LL_INFOS() << "Dead object updates: " << gObjectList.mNumDeadObjectUpdates << LL_ENDL;
				gObjectList.mNumDeadObjectUpdates = 0;
			}
			if (gObjectList.mNumUnknownUpdates)
			{
				LL_INFOS() << "Unknown object updates: " << gObjectList.mNumUnknownUpdates << LL_ENDL;
				gObjectList.mNumUnknownUpdates = 0;
			}

		}
	}

	if (!gDisconnected)
	{
		LL_RECORD_BLOCK_TIME(FTM_NETWORK);

	    ////////////////////////////////////////////////
	    //
	    // Network processing
	    //
	    // NOTE: Starting at this point, we may still have pointers to "dead" objects
	    // floating throughout the various object lists.
	    //
		idleNameCache();
		idleNetwork();


		// Check for away from keyboard, kick idle agents.
		idle_afk_check();

		//  Update statistics for this frame
		update_statistics();
	}

	////////////////////////////////////////
	//
	// Handle the regular UI idle callbacks as well as
	// hover callbacks
	//

#ifdef LL_DARWIN
	if (!mQuitRequested)  //MAINT-4243
#endif
	{
// 		LL_RECORD_BLOCK_TIME(FTM_IDLE_CB);

		// Do event notifications if necessary.  Yes, we may want to move this elsewhere.
		gEventNotifier.update();

		gIdleCallbacks.callFunctions();
		gInventory.idleNotifyObservers();
		LLAvatarTracker::instance().idleNotifyObservers();
	}

	// Metrics logging (LLViewerAssetStats, etc.)
	{
		static LLTimer report_interval;

		// *TODO:  Add configuration controls for this
		F32 seconds = report_interval.getElapsedTimeF32();
		if (seconds >= app_metrics_interval)
		{
			metricsSend(! gDisconnected);
			report_interval.reset();
		}
	}

	if (gDisconnected)
    {
		return;
    }

    gViewerWindow->updateUI();

	if (gTeleportDisplay)
    {
		return;
    }

	///////////////////////////////////////
	// Agent and camera movement
	//
	LLCoordGL current_mouse = gViewerWindow->getCurrentMouse();

	{
		// After agent and camera moved, figure out if we need to
		// deselect objects.
		LLSelectMgr::getInstance()->deselectAllIfTooFar();

	}

	{
		// Handle pending gesture processing
		LL_RECORD_BLOCK_TIME(FTM_AGENT_POSITION);
		LLGestureMgr::instance().update();

		gAgent.updateAgentPosition(gFrameDTClamped, yaw, current_mouse.mX, current_mouse.mY);
	}

	{
		LL_RECORD_BLOCK_TIME(FTM_OBJECTLIST_UPDATE);

        if (!(logoutRequestSent() && hasSavedFinalSnapshot()))
		{
			gObjectList.update(gAgent);
		}
	}

	//////////////////////////////////////
	//
	// Deletes objects...
	// Has to be done after doing idleUpdates (which can kill objects)
	//

	{
		LL_RECORD_BLOCK_TIME(FTM_CLEANUP);
		{
			LL_RECORD_BLOCK_TIME(FTM_CLEANUP_OBJECTS);
			gObjectList.cleanDeadObjects();
		}
		{
			LL_RECORD_BLOCK_TIME(FTM_CLEANUP_DRAWABLES);
			LLDrawable::cleanupDeadDrawables();
		}
	}

	//
	// After this point, in theory we should never see a dead object
	// in the various object/drawable lists.
	//

	//////////////////////////////////////
	//
	// Update/send HUD effects
	//
	// At this point, HUD effects may clean up some references to
	// dead objects.
	//

	{
		LL_RECORD_BLOCK_TIME(FTM_HUD_EFFECTS);
		LLSelectMgr::getInstance()->updateEffects();
		LLHUDManager::getInstance()->cleanupEffects();
		LLHUDManager::getInstance()->sendEffects();
	}

	////////////////////////////////////////
	//
	// Unpack layer data that we've received
	//

	{
		LL_RECORD_BLOCK_TIME(FTM_NETWORK);
		gVLManager.unpackData();
	}

	/////////////////////////
	//
	// Update surfaces, and surface textures as well.
	//

	LLWorld::getInstance()->updateVisibilities();
	{
		const F32 max_region_update_time = .001f; // 1ms
		LL_RECORD_BLOCK_TIME(FTM_REGION_UPDATE);
		LLWorld::getInstance()->updateRegions(max_region_update_time);
	}

	/////////////////////////
	//
	// Update weather effects
	//

	// Update wind vector
	LLVector3 wind_position_region;
	static LLVector3 average_wind;

	LLViewerRegion *regionp;
	regionp = LLWorld::getInstance()->resolveRegionGlobal(wind_position_region, gAgent.getPositionGlobal());	// puts agent's local coords into wind_position
	if (regionp)
	{
		gWindVec = regionp->mWind.getVelocity(wind_position_region);

		// Compute average wind and use to drive motion of water

		average_wind = regionp->mWind.getAverage();
		gSky.setWind(average_wind);
		//LLVOWater::setWind(average_wind);
	}
	else
	{
		gWindVec.setVec(0.0f, 0.0f, 0.0f);
	}

	//////////////////////////////////////
	//
	// Sort and cull in the new renderer are moved to pipeline.cpp
	// Here, particles are updated and drawables are moved.
	//

	LL_RECORD_BLOCK_TIME(FTM_WORLD_UPDATE);
	gPipeline.updateMove();

	LLWorld::getInstance()->updateParticles();

	if (gAgentPilot.isPlaying() && gAgentPilot.getOverrideCamera())
	{
		gAgentPilot.moveCamera();
	}
	else if (LLViewerJoystick::getInstance()->getOverrideCamera())
	{
		LLViewerJoystick::getInstance()->moveFlycam();
	}
	else
	{
		if (LLToolMgr::getInstance()->inBuildMode())
		{
			LLViewerJoystick::getInstance()->moveObjects();
		}

		gAgentCamera.updateCamera();
	}

	// update media focus
	LLViewerMediaFocus::getInstance()->update();

	// Update marketplace
	LLMarketplaceInventoryImporter::update();
	LLMarketplaceInventoryNotifications::update();

	// objects and camera should be in sync, do LOD calculations now
	{
		LL_RECORD_BLOCK_TIME(FTM_LOD_UPDATE);
		gObjectList.updateApparentAngles(gAgent);
	}

	// Update AV render info
	LLAvatarRenderInfoAccountant::getInstance()->idle();

	{
		LL_RECORD_BLOCK_TIME(FTM_AUDIO_UPDATE);

		if (gAudiop)
		{
		    audio_update_volume(false);
			audio_update_listener();
			audio_update_wind(false);

			// this line actually commits the changes we've made to source positions, etc.
			const F32 max_audio_decode_time = 0.002f; // 2 ms decode time
			gAudiop->idle(max_audio_decode_time);
		}
	}

	// Service the WorkQueue we use for replies from worker threads.
	// Use function statics for the timeslice setting so we only have to fetch
	// and convert MainWorkTime once.
	static F32 MainWorkTimeRaw = gSavedSettings.getF32("MainWorkTime");
	static F32Milliseconds MainWorkTimeMs(MainWorkTimeRaw);
	// MainWorkTime is specified in fractional milliseconds, but std::chrono
	// uses integer representations. What if we want less than a microsecond?
	// Use nanoseconds. We're very sure we will never need to specify a
	// MainWorkTime that would be larger than we could express in
	// std::chrono::nanoseconds.
	static std::chrono::nanoseconds MainWorkTimeNanoSec{
		std::chrono::nanoseconds::rep(MainWorkTimeMs.value() * 1000000)};
	gMainloopWork.runFor(MainWorkTimeNanoSec);

	// Handle shutdown process, for example,
	// wait for floaters to close, send quit message,
	// forcibly quit if it has taken too long
	if (mQuitRequested)
	{
		gGLActive = TRUE;
		idleShutdown();
	}
}

void LLAppViewer::idleShutdown()
{
	// Wait for all modal alerts to get resolved
	if (LLModalDialog::activeCount() > 0)
	{
		return;
	}

	// close IM interface
	if(gIMMgr)
	{
		gIMMgr->disconnectAllSessions();
	}

	// Wait for all floaters to get resolved
	if (gFloaterView
		&& !gFloaterView->allChildrenClosed())
	{
		return;
	}




	// ProductEngine: Try moving this code to where we shut down sTextureCache in cleanup()
	// *TODO: ugly
	static bool saved_teleport_history = false;
	if (!saved_teleport_history)
	{
		saved_teleport_history = true;
		LLTeleportHistory::getInstance()->dump();
		LLLocationHistory::getInstance()->save(); // *TODO: find a better place for doing this
		return;
	}

	static bool saved_snapshot = false;
	if (!saved_snapshot)
	{
		saved_snapshot = true;
		saveFinalSnapshot();
		return;
	}

	const F32 SHUTDOWN_UPLOAD_SAVE_TIME = 5.f;

	S32 pending_uploads = gAssetStorage->getNumPendingUploads();
	if (pending_uploads > 0
		&& gLogoutTimer.getElapsedTimeF32() < SHUTDOWN_UPLOAD_SAVE_TIME
		&& !logoutRequestSent())
	{
		static S32 total_uploads = 0;
		// Sometimes total upload count can change during logout.
		total_uploads = llmax(total_uploads, pending_uploads);
		gViewerWindow->setShowProgress(TRUE);
		S32 finished_uploads = total_uploads - pending_uploads;
		F32 percent = 100.f * finished_uploads / total_uploads;
		gViewerWindow->setProgressPercent(percent);
		gViewerWindow->setProgressString(LLTrans::getString("SavingSettings"));
		return;
	}

	if (gPendingMetricsUploads > 0
		&& gLogoutTimer.getElapsedTimeF32() < SHUTDOWN_UPLOAD_SAVE_TIME
		&& !logoutRequestSent())
	{
		return;
	}

	// All floaters are closed.  Tell server we want to quit.
	if( !logoutRequestSent() )
	{
		sendLogoutRequest();

		// Wait for a LogoutReply message
		gViewerWindow->setShowProgress(TRUE);
		gViewerWindow->setProgressPercent(100.f);
		gViewerWindow->setProgressString(LLTrans::getString("LoggingOut"));
		return;
	}

	// Make sure that we quit if we haven't received a reply from the server.
	if( logoutRequestSent()
		&& gLogoutTimer.getElapsedTimeF32() > gLogoutMaxTime )
	{
		forceQuit();
		return;
	}
}

void LLAppViewer::sendLogoutRequest()
{
	if(!mLogoutRequestSent && gMessageSystem)
	{
		//Set internal status variables and marker files before actually starting the logout process
		gLogoutInProgress = TRUE;
		if (!mSecondInstance)
		{
			mLogoutMarkerFileName = gDirUtilp->getExpandedFilename(LL_PATH_LOGS,LOGOUT_MARKER_FILE_NAME);

			mLogoutMarkerFile.open(mLogoutMarkerFileName, LL_APR_WB);
			if (mLogoutMarkerFile.getFileHandle())
			{
				LL_INFOS("MarkerFile") << "Created logout marker file '"<< mLogoutMarkerFileName << "' " << LL_ENDL;
				recordMarkerVersion(mLogoutMarkerFile);
			}
			else
			{
				LL_WARNS("MarkerFile") << "Cannot create logout marker file " << mLogoutMarkerFileName << LL_ENDL;
			}
		}
		else
		{
			LL_INFOS("MarkerFile") << "Did not logout marker file because this is a second instance" << LL_ENDL;
		}

		LLMessageSystem* msg = gMessageSystem;
		msg->newMessageFast(_PREHASH_LogoutRequest);
		msg->nextBlockFast(_PREHASH_AgentData);
		msg->addUUIDFast(_PREHASH_AgentID, gAgent.getID() );
		msg->addUUIDFast(_PREHASH_SessionID, gAgent.getSessionID());
		gAgent.sendReliableMessage();

		gLogoutTimer.reset();
		gLogoutMaxTime = LOGOUT_REQUEST_TIME;
		mLogoutRequestSent = TRUE;

		if(LLVoiceClient::instanceExists())
		{
			LLVoiceClient::getInstance()->leaveChannel();
		}
	}
}

void LLAppViewer::updateNameLookupUrl(const LLViewerRegion * regionp)
{
    if (!regionp || !regionp->capabilitiesReceived())
    {
        return;
    }

    LLAvatarNameCache *name_cache = LLAvatarNameCache::getInstance();
    bool had_capability = LLAvatarNameCache::getInstance()->hasNameLookupURL();
    std::string name_lookup_url;
    name_lookup_url.reserve(128); // avoid a memory allocation below
    name_lookup_url = regionp->getCapability("GetDisplayNames");
    bool have_capability = !name_lookup_url.empty();
    if (have_capability)
    {
        // we have support for display names, use it
        U32 url_size = name_lookup_url.size();
        // capabilities require URLs with slashes before query params:
        // https://<host>:<port>/cap/<uuid>/?ids=<blah>
        // but the caps are granted like:
        // https://<host>:<port>/cap/<uuid>
        if (url_size > 0 && name_lookup_url[url_size - 1] != '/')
        {
            name_lookup_url += '/';
        }
        name_cache->setNameLookupURL(name_lookup_url);
    }
    else
    {
        // Display names not available on this region
        name_cache->setNameLookupURL(std::string());
    }

    // Error recovery - did we change state?
    if (had_capability != have_capability)
    {
        // name tags are persistant on screen, so make sure they refresh
        LLVOAvatar::invalidateNameTags();
    }
}

void LLAppViewer::idleNameCache()
{
	// Neither old nor new name cache can function before agent has a region
	LLViewerRegion* region = gAgent.getRegion();
    if (!region)
    {
        return;
    }

	// deal with any queued name requests and replies.
	gCacheName->processPending();

	// Can't run the new cache until we have the list of capabilities
	// for the agent region, and can therefore decide whether to use
	// display names or fall back to the old name system.
    if (!region->capabilitiesReceived())
    {
        return;
    }

    LLAvatarNameCache::getInstance()->idle();
}

//
// Handle messages, and all message related stuff
//

#define TIME_THROTTLE_MESSAGES

#ifdef TIME_THROTTLE_MESSAGES
#define CHECK_MESSAGES_DEFAULT_MAX_TIME .020f // 50 ms = 50 fps (just for messages!)
static F32 CheckMessagesMaxTime = CHECK_MESSAGES_DEFAULT_MAX_TIME;
#endif

static LLTrace::BlockTimerStatHandle FTM_IDLE_NETWORK("Idle Network");
static LLTrace::BlockTimerStatHandle FTM_MESSAGE_ACKS("Message Acks");
static LLTrace::BlockTimerStatHandle FTM_RETRANSMIT("Retransmit");
static LLTrace::BlockTimerStatHandle FTM_TIMEOUT_CHECK("Timeout Check");
static LLTrace::BlockTimerStatHandle FTM_DYNAMIC_THROTTLE("Dynamic Throttle");
static LLTrace::BlockTimerStatHandle FTM_CHECK_REGION_CIRCUIT("Check Region Circuit");

void LLAppViewer::idleNetwork()
{
	pingMainloopTimeout("idleNetwork");

	gObjectList.mNumNewObjects = 0;
	S32 total_decoded = 0;

	if (!gSavedSettings.getBOOL("SpeedTest"))
	{
		LL_RECORD_BLOCK_TIME(FTM_IDLE_NETWORK); // decode

		LLTimer check_message_timer;
		//  Read all available packets from network
		const S64 frame_count = gFrameCount;  // U32->S64
		F32 total_time = 0.0f;

		{
			LockMessageChecker lmc(gMessageSystem);
			while (lmc.checkAllMessages(frame_count, gServicePump))
			{
				if (gDoDisconnect)
				{
					// We're disconnecting, don't process any more messages from the server
					// We're usually disconnecting due to either network corruption or a
					// server going down, so this is OK.
					break;
				}

				total_decoded++;
				gPacketsIn++;

				if (total_decoded > MESSAGE_MAX_PER_FRAME)
				{
					break;
				}

#ifdef TIME_THROTTLE_MESSAGES
				// Prevent slow packets from completely destroying the frame rate.
				// This usually happens due to clumps of avatars taking huge amount
				// of network processing time (which needs to be fixed, but this is
				// a good limit anyway).
				total_time = check_message_timer.getElapsedTimeF32();
				if (total_time >= CheckMessagesMaxTime)
					break;
#endif
			}

			// Handle per-frame message system processing.
			lmc.processAcks(gSavedSettings.getF32("AckCollectTime"));
		}

#ifdef TIME_THROTTLE_MESSAGES
		if (total_time >= CheckMessagesMaxTime)
		{
			// Increase CheckMessagesMaxTime so that we will eventually catch up
			CheckMessagesMaxTime *= 1.035f; // 3.5% ~= x2 in 20 frames, ~8x in 60 frames
		}
		else
		{
			// Reset CheckMessagesMaxTime to default value
			CheckMessagesMaxTime = CHECK_MESSAGES_DEFAULT_MAX_TIME;
		}
#endif



		// we want to clear the control after sending out all necessary agent updates
		gAgent.resetControlFlags();

		// Decode enqueued messages...
		S32 remaining_possible_decodes = MESSAGE_MAX_PER_FRAME - total_decoded;

		if( remaining_possible_decodes <= 0 )
		{
			LL_INFOS() << "Maxed out number of messages per frame at " << MESSAGE_MAX_PER_FRAME << LL_ENDL;
		}

		if (gPrintMessagesThisFrame)
		{
			LL_INFOS() << "Decoded " << total_decoded << " msgs this frame!" << LL_ENDL;
			gPrintMessagesThisFrame = FALSE;
		}
	}
	add(LLStatViewer::NUM_NEW_OBJECTS, gObjectList.mNumNewObjects);

	// Retransmit unacknowledged packets.
	gXferManager->retransmitUnackedPackets();
	gAssetStorage->checkForTimeouts();
	gViewerThrottle.updateDynamicThrottle();

	// Check that the circuit between the viewer and the agent's current
	// region is still alive
	LLViewerRegion *agent_region = gAgent.getRegion();
	if (agent_region && (LLStartUp::getStartupState()==STATE_STARTED))
	{
		LLUUID this_region_id = agent_region->getRegionID();
		bool this_region_alive = agent_region->isAlive();
		if ((mAgentRegionLastAlive && !this_region_alive) // newly dead
		    && (mAgentRegionLastID == this_region_id)) // same region
		{
			forceDisconnect(LLTrans::getString("AgentLostConnection"));
		}
		mAgentRegionLastID = this_region_id;
		mAgentRegionLastAlive = this_region_alive;
	}
}

void LLAppViewer::disconnectViewer()
{
	if (gDisconnected)
	{
		return;
	}
	//
	// Cleanup after quitting.
	//
	// Save snapshot for next time, if we made it through initialization

	LL_INFOS() << "Disconnecting viewer!" << LL_ENDL;

	// Dump our frame statistics

	// Remember if we were flying
	gSavedSettings.setBOOL("FlyingAtExit", gAgent.getFlying() );

	// Un-minimize all windows so they don't get saved minimized
	if (gFloaterView)
	{
		gFloaterView->restoreAll();
	}

	if (LLSelectMgr::getInstance())
	{
		LLSelectMgr::getInstance()->deselectAll();
	}

	// save inventory if appropriate
	gInventory.cache(gInventory.getRootFolderID(), gAgent.getID());
	if (gInventory.getLibraryRootFolderID().notNull()
		&& gInventory.getLibraryOwnerID().notNull())
	{
		gInventory.cache(
			gInventory.getLibraryRootFolderID(),
			gInventory.getLibraryOwnerID());
	}

	saveNameCache();
	if (LLExperienceCache::instanceExists())
	{
		// TODO: LLExperienceCache::cleanup() logic should be moved to
		// cleanupSingleton().
		LLExperienceCache::instance().cleanup();
	}

	// close inventory interface, close all windows
	LLSidepanelInventory::cleanup();

	gAgentWearables.cleanup();
	gAgentCamera.cleanup();
	// Also writes cached agent settings to gSavedSettings
	gAgent.cleanup();

	// This is where we used to call gObjectList.destroy() and then delete gWorldp.
	// Now we just ask the LLWorld singleton to cleanly shut down.
	if(LLWorld::instanceExists())
	{
		LLWorld::getInstance()->destroyClass();
	}
	LLVOCache::deleteSingleton();
    LLViewerCamera::deleteSingleton();

	// call all self-registered classes
	LLDestroyClassList::instance().fireCallbacks();

	cleanup_xfer_manager();
	gDisconnected = TRUE;

	// Pass the connection state to LLUrlEntryParcel not to attempt
	// parcel info requests while disconnected.
	LLUrlEntryParcel::setDisconnected(gDisconnected);
}

void LLAppViewer::forceErrorLLError()
{
   	LL_ERRS() << "This is a deliberate llerror" << LL_ENDL;
}

void LLAppViewer::forceErrorBreakpoint()
{
   	LL_WARNS() << "Forcing a deliberate breakpoint" << LL_ENDL;
#ifdef LL_WINDOWS
    DebugBreak();
#else
    asm ("int $3");
#endif
    return;
}

void LLAppViewer::forceErrorBadMemoryAccess()
{
   	LL_WARNS() << "Forcing a deliberate bad memory access" << LL_ENDL;
    S32* crash = NULL;
    *crash = 0xDEADBEEF;
    return;
}

void LLAppViewer::forceErrorInfiniteLoop()
{
   	LL_WARNS() << "Forcing a deliberate infinite loop" << LL_ENDL;
    while(true)
    {
        ;
    }
    return;
}

void LLAppViewer::forceErrorSoftwareException()
{
   	LL_WARNS() << "Forcing a deliberate exception" << LL_ENDL;
    LLTHROW(LLException("User selected Force Software Exception"));
}

void LLAppViewer::forceErrorDriverCrash()
{
   	LL_WARNS() << "Forcing a deliberate driver crash" << LL_ENDL;
	glDeleteTextures(1, NULL);
}

void LLAppViewer::forceErrorCoroutineCrash()
{
    LL_WARNS() << "Forcing a crash in LLCoros" << LL_ENDL;
    LLCoros::instance().launch("LLAppViewer::crashyCoro", [] {throw LLException("A deliberate crash from LLCoros"); });
}

void LLAppViewer::forceErrorThreadCrash()
{
    class LLCrashTestThread : public LLThread
    {
    public:

        LLCrashTestThread() : LLThread("Crash logging test thread")
        {
        }

        void run()
        {
            LL_ERRS() << "This is a deliberate llerror in thread" << LL_ENDL;
        }
    };

    LL_WARNS() << "This is a deliberate crash in a thread" << LL_ENDL;
    LLCrashTestThread *thread = new LLCrashTestThread();
    thread->start();
}

void LLAppViewer::initMainloopTimeout(const std::string& state, F32 secs)
{
	if(!mMainloopTimeout)
	{
		mMainloopTimeout = new LLWatchdogTimeout();
		resumeMainloopTimeout(state, secs);
	}
}

void LLAppViewer::destroyMainloopTimeout()
{
	if(mMainloopTimeout)
	{
		delete mMainloopTimeout;
		mMainloopTimeout = NULL;
	}
}

void LLAppViewer::resumeMainloopTimeout(const std::string& state, F32 secs)
{
	if(mMainloopTimeout)
	{
		if(secs < 0.0f)
		{
			static LLCachedControl<F32> mainloop_timeout(gSavedSettings, "MainloopTimeoutDefault", 60);
			secs = mainloop_timeout;
		}

		mMainloopTimeout->setTimeout(secs);
		mMainloopTimeout->start(state);
	}
}

void LLAppViewer::pauseMainloopTimeout()
{
	if(mMainloopTimeout)
	{
		mMainloopTimeout->stop();
	}
}

void LLAppViewer::pingMainloopTimeout(const std::string& state, F32 secs)
{
	if(mMainloopTimeout)
	{
		if(secs < 0.0f)
		{
			static LLCachedControl<F32> mainloop_timeout(gSavedSettings, "MainloopTimeoutDefault", 60);
			secs = mainloop_timeout;
		}

		mMainloopTimeout->setTimeout(secs);
		mMainloopTimeout->ping(state);
	}
}

void LLAppViewer::handleLoginComplete()
{
	gLoggedInTime.start();
	initMainloopTimeout("Mainloop Init");

	// Store some data to DebugInfo in case of a freeze.
	gDebugInfo["ClientInfo"]["Name"] = LLVersionInfo::instance().getChannel();

	gDebugInfo["ClientInfo"]["MajorVersion"] = LLVersionInfo::instance().getMajor();
	gDebugInfo["ClientInfo"]["MinorVersion"] = LLVersionInfo::instance().getMinor();
	gDebugInfo["ClientInfo"]["PatchVersion"] = LLVersionInfo::instance().getPatch();
	gDebugInfo["ClientInfo"]["BuildVersion"] = LLVersionInfo::instance().getBuild();

	LLParcel* parcel = LLViewerParcelMgr::getInstance()->getAgentParcel();
	if ( parcel && parcel->getMusicURL()[0])
	{
		gDebugInfo["ParcelMusicURL"] = parcel->getMusicURL();
	}
	if ( parcel && parcel->getMediaURL()[0])
	{
		gDebugInfo["ParcelMediaURL"] = parcel->getMediaURL();
	}

	gDebugInfo["SettingsFilename"] = gSavedSettings.getString("ClientSettingsFile");
	gDebugInfo["CAFilename"] = gDirUtilp->getCAFile();
	gDebugInfo["ViewerExePath"] = gDirUtilp->getExecutablePathAndName();
	gDebugInfo["CurrentPath"] = gDirUtilp->getCurPath();

	if(gAgent.getRegion())
	{
		gDebugInfo["CurrentSimHost"] = gAgent.getRegion()->getSimHostName();
		gDebugInfo["CurrentRegion"] = gAgent.getRegion()->getName();
	}

	if(LLAppViewer::instance()->mMainloopTimeout)
	{
		gDebugInfo["MainloopTimeoutState"] = LLAppViewer::instance()->mMainloopTimeout->getState();
	}

	mOnLoginCompleted();

	writeDebugInfo();

	// we logged in successfully, so save settings on logout
	LL_INFOS() << "Login successful, per account settings will be saved on log out." << LL_ENDL;
	mSavePerAccountSettings=true;
}

//virtual
void LLAppViewer::setMasterSystemAudioMute(bool mute)
{
	gSavedSettings.setBOOL("MuteAudio", mute);
}

//virtual
bool LLAppViewer::getMasterSystemAudioMute()
{
	return gSavedSettings.getBOOL("MuteAudio");
}

//----------------------------------------------------------------------------
// Metrics-related methods (static and otherwise)
//----------------------------------------------------------------------------

/**
 * LLViewerAssetStats collects data on a per-region (as defined by the agent's
 * location) so we need to tell it about region changes which become a kind of
 * hidden variable/global state in the collectors.  For collectors not running
 * on the main thread, we need to send a message to move the data over safely
 * and cheaply (amortized over a run).
 */
void LLAppViewer::metricsUpdateRegion(U64 region_handle)
{
	if (0 != region_handle)
	{
		LLViewerAssetStatsFF::set_region(region_handle);
	}
}

/**
 * Attempts to start a multi-threaded metrics report to be sent back to
 * the grid for consumption.
 */
void LLAppViewer::metricsSend(bool enable_reporting)
{
	if (! gViewerAssetStats)
		return;

	if (LLAppViewer::sTextureFetch)
	{
		LLViewerRegion * regionp = gAgent.getRegion();

		if (enable_reporting && regionp)
		{
			std::string	caps_url = regionp->getCapability("ViewerMetrics");

            LLSD sd = gViewerAssetStats->asLLSD(true);

			// Send a report request into 'thread1' to get the rest of the data
			// and provide some additional parameters while here.
			LLAppViewer::sTextureFetch->commandSendMetrics(caps_url,
														   gAgentSessionID,
														   gAgentID,
														   sd);
		}
		else
		{
			LLAppViewer::sTextureFetch->commandDataBreak();
		}
	}

	// Reset even if we can't report.  Rather than gather up a huge chunk of
	// data, we'll keep to our sampling interval and retain the data
	// resolution in time.
	gViewerAssetStats->restart();
}
<|MERGE_RESOLUTION|>--- conflicted
+++ resolved
@@ -941,15 +941,9 @@
 	}
 	LL_INFOS("InitInfo") << "Cache initialization is done." << LL_ENDL ;
 
-<<<<<<< HEAD
-	// Initialize the repeater service.
-	LLMainLoopRepeater::instance().start();
-
     // Initialize event recorder
     LLViewerEventRecorder::createInstance();
 
-=======
->>>>>>> 8b16ecb9
 	//
 	// Initialize the window
 	//
@@ -1390,7 +1384,6 @@
 	LLSD newFrame;
 
 	{
-<<<<<<< HEAD
         LL_PROFILE_ZONE_NAMED("df LLTrace");
         if (LLFloaterReg::instanceVisible("block_timers"))
         {
@@ -1399,12 +1392,6 @@
         
         LLTrace::get_frame_recording().nextPeriod();
         LLTrace::BlockTimer::logStats();
-=======
-		LL_PROFILE_ZONE_NAMED( "df blocktimer" )
-		LLTrace::BlockTimer::processTimes();
-		LLTrace::get_frame_recording().nextPeriod();
-		LLTrace::BlockTimer::logStats();
->>>>>>> 8b16ecb9
 	}
 
 	LLTrace::get_thread_recorder()->pullFromChildren();
@@ -2667,35 +2654,7 @@
             {
                 const std::string& name = *itr;
                 const std::string& value = *(++itr);
-<<<<<<< HEAD
                 if (!tempSetControl(name,value))
-=======
-                std::string name_part;
-                std::string group_part;
-				LLControlVariable* control = NULL;
-
-				// Name can be further split into ControlGroup.Name, with the default control group being Global
-				size_t pos = name.find('.');
-				if (pos != std::string::npos)
-				{
-					group_part = name.substr(0, pos);
-					name_part = name.substr(pos+1);
-					LL_INFOS() << "Setting " << group_part << "." << name_part << " to " << value << LL_ENDL;
-					auto g = LLControlGroup::getInstance(group_part);
-					if (g) control = g->getControl(name_part);
-				}
-				else
-				{
-					LL_INFOS() << "Setting Global." << name << " to " << value << LL_ENDL;
-					control = gSavedSettings.getControl(name);
-				}
-
-                if (control)
-                {
-                    control->setValue(value, false);
-                }
-                else
->>>>>>> 8b16ecb9
                 {
                     LL_WARNS() << "Failed --set " << name << ": setting name unknown." << LL_ENDL;
                 }
