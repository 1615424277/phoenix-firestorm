--- conflicted
+++ resolved
@@ -1537,33 +1537,10 @@
 
 				display();
 
-<<<<<<< HEAD
-				pingMainloopTimeout("Main:Snapshot");
-				LLFloaterSnapshot::update(); // take snapshots
-=======
-				static U64 last_call = 0;
-				if (!gTeleportDisplay)
-				{
-					// Frame/draw throttling, controlled by FramePerSecondLimit
-					U64 elapsed_time = LLTimer::getTotalTime() - last_call;
-					if (elapsed_time < mMinMicroSecPerFrame)
-					{
-						//LL_RECORD_BLOCK_TIME(FTM_SLEEP1);
-						LL_PROFILE_ZONE_WARN( "Sleep1" )
-						// llclamp for when time function gets funky
-						U64 sleep_time = llclamp(mMinMicroSecPerFrame - elapsed_time, (U64)1, (U64)1e6);
-
-						LL_PROFILE_ZONE_NUM( sleep_time )
-						micro_sleep(sleep_time, 0);
-					}
-				}
-				last_call = LLTimer::getTotalTime();
-
 				{
 					LL_PROFILE_ZONE_NAMED( "df Snapshot" )
 					pingMainloopTimeout("Main:Snapshot");
 					LLFloaterSnapshot::update(); // take snapshots
->>>>>>> 68be3018
 					LLFloaterOutfitSnapshot::update();
 					gGLActive = FALSE;
 				}
