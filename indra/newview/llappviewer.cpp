/**
 * @file llappviewer.cpp
 * @brief The LLAppViewer class definitions
 *
 * $LicenseInfo:firstyear=2007&license=viewerlgpl$
 * Second Life Viewer Source Code
 * Copyright (C) 2012, Linden Research, Inc.
 *
 * This library is free software; you can redistribute it and/or
 * modify it under the terms of the GNU Lesser General Public
 * License as published by the Free Software Foundation;
 * version 2.1 of the License only.
 *
 * This library is distributed in the hope that it will be useful,
 * but WITHOUT ANY WARRANTY; without even the implied warranty of
 * MERCHANTABILITY or FITNESS FOR A PARTICULAR PURPOSE.  See the GNU
 * Lesser General Public License for more details.
 *
 * You should have received a copy of the GNU Lesser General Public
 * License along with this library; if not, write to the Free Software
 * Foundation, Inc., 51 Franklin Street, Fifth Floor, Boston, MA  02110-1301  USA
 *
 * Linden Research, Inc., 945 Battery Street, San Francisco, CA  94111  USA
 * $/LicenseInfo$
 */

#include "llviewerprecompiledheaders.h"

#include "llappviewer.h"

// Viewer includes
#include "llversioninfo.h"
#include "llfeaturemanager.h"
#include "lluictrlfactory.h"
#include "lltexteditor.h"
#include "llenvironment.h"
#include "llerrorcontrol.h"
#include "lleventtimer.h"
#include "llviewertexturelist.h"
#include "llgroupmgr.h"
#include "llagent.h"
#include "llagentcamera.h"
#include "llagentlanguage.h"
#include "llagentui.h"
#include "llagentwearables.h"
#include "lldirpicker.h"
#include "llfloaterimcontainer.h"
#include "llimprocessing.h"
#include "llwindow.h"
#include "llviewerstats.h"
#include "llviewerstatsrecorder.h"
#include "llkeyconflict.h" // for legacy keybinding support, remove later
#include "llmarketplacefunctions.h"
#include "llmarketplacenotifications.h"
#include "llmd5.h"
#include "llmeshrepository.h"
#include "llpumpio.h"
#include "llmimetypes.h"
#include "llslurl.h"
#include "llstartup.h"
#include "llfocusmgr.h"
#include "llurlfloaterdispatchhandler.h"
#include "llviewerjoystick.h"
#include "llallocator.h"
#include "llcalc.h"
#include "llconversationlog.h"
#if LL_WINDOWS
#include "lldxhardware.h"
#endif
#include "lltexturestats.h"
#include "lltrace.h"
#include "lltracethreadrecorder.h"
#include "llviewerwindow.h"
#include "llviewerdisplay.h"
#include "llviewermedia.h"
#include "llviewerparcelaskplay.h"
#include "llviewerparcelmedia.h"
#include "llviewershadermgr.h"
#include "llviewermediafocus.h"
#include "llviewermessage.h"
#include "llviewerobjectlist.h"
#include "llworldmap.h"
#include "llmutelist.h"
#include "llviewerhelp.h"
#include "lluicolortable.h"
#include "llurldispatcher.h"
#include "llurlhistory.h"
#include "llrender.h"
#include "llteleporthistory.h"
#include "lltoast.h"
#include "llsdutil_math.h"
#include "lllocationhistory.h"
#include "llfasttimerview.h"
#include "llvector4a.h"
#include "llviewermenufile.h"
#include "llvoicechannel.h"
#include "llvoavatarself.h"
#include "llurlmatch.h"
#include "lltextutil.h"
#include "lllogininstance.h"
#include "llprogressview.h"
#include "llvocache.h"
#include "lldiskcache.h"
#include "llvopartgroup.h"
#include "llweb.h"
#include "llspellcheck.h"
#include "llscenemonitor.h"
#include "llavatarrenderinfoaccountant.h"
#include "lllocalbitmaps.h"
<<<<<<< HEAD
#include "llgltfmateriallist.h"
=======
#include "llperfstats.h" 
>>>>>>> 162a825d

// Linden library includes
#include "llavatarnamecache.h"
#include "lldiriterator.h"
#include "llexperiencecache.h"
#include "llimagej2c.h"
#include "llmemory.h"
#include "llprimitive.h"
#include "llurlaction.h"
#include "llurlentry.h"
#include "llvolumemgr.h"
#include "llxfermanager.h"
#include "llphysicsextensions.h"

#include "llnotificationmanager.h"
#include "llnotifications.h"
#include "llnotificationsutil.h"

#include "llleap.h"
#include "stringize.h"
#include "llcoros.h"
#include "llexception.h"
#if !LL_LINUX
#include "cef/dullahan_version.h"
#include "vlc/libvlc_version.h"
#endif // LL_LINUX

#if LL_DARWIN
#include "llwindowmacosx.h"
#endif

// Third party library includes
#include <boost/bind.hpp>
#include <boost/foreach.hpp>
#include <boost/algorithm/string.hpp>
#include <boost/regex.hpp>
#include <boost/throw_exception.hpp>

#if LL_WINDOWS
#	include <share.h> // For _SH_DENYWR in processMarkerFiles
#else
#   include <sys/file.h> // For processMarkerFiles
#endif

#include "llapr.h"
#include <boost/lexical_cast.hpp>

#include "llviewerinput.h"
#include "lllfsthread.h"
#include "llworkerthread.h"
#include "lltexturecache.h"
#include "lltexturefetch.h"
#include "llimageworker.h"
#include "llevents.h"

// The files below handle dependencies from cleanup.
#include "llkeyframemotion.h"
#include "llworldmap.h"
#include "llhudmanager.h"
#include "lltoolmgr.h"
#include "llassetstorage.h"
#include "llpolymesh.h"
#include "llproxy.h"
#include "llaudioengine.h"
#include "llstreamingaudio.h"
#include "llviewermenu.h"
#include "llselectmgr.h"
#include "lltrans.h"
#include "lltransutil.h"
#include "lltracker.h"
#include "llviewerparcelmgr.h"
#include "llworldmapview.h"
#include "llpostprocess.h"

#include "lldebugview.h"
#include "llconsole.h"
#include "llcontainerview.h"
#include "lltooltip.h"

#include "llsdutil.h"
#include "llsdserialize.h"

#include "llworld.h"
#include "llhudeffecttrail.h"
#include "llvectorperfoptions.h"
#include "llslurl.h"
#include "llwatchdog.h"

// Included so that constants/settings might be initialized
// in save_settings_to_globals()
#include "llbutton.h"
#include "llstatusbar.h"
#include "llsurface.h"
#include "llvosky.h"
#include "llvotree.h"
#include "llvoavatar.h"
#include "llfolderview.h"
#include "llagentpilot.h"
#include "llvovolume.h"
#include "llflexibleobject.h"
#include "llvosurfacepatch.h"
#include "llviewerfloaterreg.h"
#include "llcommandlineparser.h"
#include "llfloatermemleak.h"
#include "llfloaterreg.h"
#include "llfloatersimpleoutfitsnapshot.h"
#include "llfloatersnapshot.h"
#include "llsidepanelinventory.h"
#include "llatmosphere.h"

// includes for idle() idleShutdown()
#include "llviewercontrol.h"
#include "lleventnotifier.h"
#include "llcallbacklist.h"
#include "lldeferredsounds.h"
#include "pipeline.h"
#include "llgesturemgr.h"
#include "llsky.h"
#include "llvlmanager.h"
#include "llviewercamera.h"
#include "lldrawpoolbump.h"
#include "llvieweraudio.h"
#include "llimview.h"
#include "llviewerthrottle.h"
#include "llparcel.h"
#include "llavatariconctrl.h"
#include "llgroupiconctrl.h"
#include "llviewerassetstats.h"
#include "workqueue.h"
using namespace LL;

// Include for security api initialization
#include "llsecapi.h"
#include "llmachineid.h"
#include "llcleanup.h"

#include "llcoproceduremanager.h"
#include "llviewereventrecorder.h"

// *FIX: These extern globals should be cleaned up.
// The globals either represent state/config/resource-storage of either
// this app, or another 'component' of the viewer. App globals should be
// moved into the app class, where as the other globals should be
// moved out of here.
// If a global symbol reference seems valid, it will be included
// via header files above.

//----------------------------------------------------------------------------
// llviewernetwork.h
#include "llviewernetwork.h"
// define a self-registering event API object
#include "llappviewerlistener.h"

#if LL_LINUX && LL_GTK
#include "glib.h"
#endif // (LL_LINUX) && LL_GTK

#if LL_MSVC
// disable boost::lexical_cast warning
#pragma warning (disable:4702)
#endif

static LLAppViewerListener sAppViewerListener(LLAppViewer::instance);

////// Windows-specific includes to the bottom - nasty defines in these pollute the preprocessor
//
//----------------------------------------------------------------------------
// viewer.cpp - these are only used in viewer, should be easily moved.

#if LL_DARWIN
extern void init_apple_menu(const char* product);
#endif // LL_DARWIN

extern BOOL gRandomizeFramerate;
extern BOOL gPeriodicSlowFrame;
extern BOOL gDebugGL;

#if LL_DARWIN
extern BOOL gHiDPISupport;
#endif

////////////////////////////////////////////////////////////
// All from the last globals push...

F32 gSimLastTime; // Used in LLAppViewer::init and send_viewer_stats()
F32 gSimFrames;

BOOL gShowObjectUpdates = FALSE;
BOOL gUseQuickTime = TRUE;

eLastExecEvent gLastExecEvent = LAST_EXEC_NORMAL;
S32 gLastExecDuration = -1; // (<0 indicates unknown)

#if LL_WINDOWS
#   define LL_PLATFORM_KEY "win"
#elif LL_DARWIN
#   define LL_PLATFORM_KEY "mac"
#elif LL_LINUX
#   define LL_PLATFORM_KEY "lnx"
#else
#   error "Unknown Platform"
#endif
const char* gPlatform = LL_PLATFORM_KEY;

LLSD gDebugInfo;

U32	gFrameCount = 0;
U32 gForegroundFrameCount = 0; // number of frames that app window was in foreground
LLPumpIO* gServicePump = NULL;

U64MicrosecondsImplicit gFrameTime = 0;
F32SecondsImplicit gFrameTimeSeconds = 0.f;
F32SecondsImplicit gFrameIntervalSeconds = 0.f;
F32 gFPSClamped = 10.f;						// Pretend we start at target rate.
F32 gFrameDTClamped = 0.f;					// Time between adjacent checks to network for packets
U64MicrosecondsImplicit	gStartTime = 0; // gStartTime is "private", used only to calculate gFrameTimeSeconds

LLTimer gRenderStartTime;
LLFrameTimer gForegroundTime;
LLFrameTimer gLoggedInTime;
LLTimer gLogoutTimer;
static const F32 LOGOUT_REQUEST_TIME = 6.f;  // this will be cut short by the LogoutReply msg.
F32 gLogoutMaxTime = LOGOUT_REQUEST_TIME;


S32 gPendingMetricsUploads = 0;


BOOL				gDisconnected = FALSE;

// used to restore texture state after a mode switch
LLFrameTimer	gRestoreGLTimer;
BOOL			gRestoreGL = FALSE;
bool			gUseWireframe = FALSE;

LLMemoryInfo gSysMemory;
U64Bytes gMemoryAllocated(0); // updated in display_stats() in llviewerdisplay.cpp

std::string gLastVersionChannel;

LLVector3			gWindVec(3.0, 3.0, 0.0);
LLVector3			gRelativeWindVec(0.0, 0.0, 0.0);

U32		gPacketsIn = 0;

BOOL				gPrintMessagesThisFrame = FALSE;

BOOL gRandomizeFramerate = FALSE;
BOOL gPeriodicSlowFrame = FALSE;

BOOL gCrashOnStartup = FALSE;
BOOL gLLErrorActivated = FALSE;
BOOL gLogoutInProgress = FALSE;

BOOL gSimulateMemLeak = FALSE;

// We don't want anyone, especially threads working on the graphics pipeline,
// to have to block due to this WorkQueue being full.
WorkQueue gMainloopWork("mainloop", 1024*1024);

////////////////////////////////////////////////////////////
// Internal globals... that should be removed.
static std::string gArgs;
const int MAX_MARKER_LENGTH = 1024;
const std::string MARKER_FILE_NAME("SecondLife.exec_marker");
const std::string START_MARKER_FILE_NAME("SecondLife.start_marker");
const std::string ERROR_MARKER_FILE_NAME("SecondLife.error_marker");
const std::string LLERROR_MARKER_FILE_NAME("SecondLife.llerror_marker");
const std::string LOGOUT_MARKER_FILE_NAME("SecondLife.logout_marker");
static BOOL gDoDisconnect = FALSE;
static std::string gLaunchFileOnQuit;

// Used on Win32 for other apps to identify our window (eg, win_setup)
const char* const VIEWER_WINDOW_CLASSNAME = "Second Life";

//----------------------------------------------------------------------------

// List of entries from strings.xml to always replace
static std::set<std::string> default_trans_args;
void init_default_trans_args()
{
	default_trans_args.insert("SECOND_LIFE"); // World
	default_trans_args.insert("APP_NAME");
	default_trans_args.insert("CAPITALIZED_APP_NAME");
	default_trans_args.insert("SECOND_LIFE_GRID");
	default_trans_args.insert("SUPPORT_SITE");
	// This URL shows up in a surprising number of places in various skin
	// files. We really only want to have to maintain a single copy of it.
	default_trans_args.insert("create_account_url");
}

struct SettingsFile : public LLInitParam::Block<SettingsFile>
{
	Mandatory<std::string>	name;
	Optional<std::string>	file_name;
	Optional<bool>			required,
							persistent;
	Optional<std::string>	file_name_setting;

	SettingsFile()
	:	name("name"),
		file_name("file_name"),
		required("required", false),
		persistent("persistent", true),
		file_name_setting("file_name_setting")
	{}
};

struct SettingsGroup : public LLInitParam::Block<SettingsGroup>
{
	Mandatory<std::string>	name;
	Mandatory<S32>			path_index;
	Multiple<SettingsFile>	files;

	SettingsGroup()
	:	name("name"),
		path_index("path_index"),
		files("file")
	{}
};

struct SettingsFiles : public LLInitParam::Block<SettingsFiles>
{
	Multiple<SettingsGroup>	groups;

	SettingsFiles()
	: groups("group")
	{}
};

static std::string gWindowTitle;

//----------------------------------------------------------------------------
// Metrics logging control constants
//----------------------------------------------------------------------------
static const F32 METRICS_INTERVAL_DEFAULT = 600.0;
static const F32 METRICS_INTERVAL_QA = 30.0;
static F32 app_metrics_interval = METRICS_INTERVAL_DEFAULT;
static bool app_metrics_qa_mode = false;

void idle_afk_check()
{
	// check idle timers
	F32 current_idle = gAwayTriggerTimer.getElapsedTimeF32();
	F32 afk_timeout  = gSavedSettings.getS32("AFKTimeout");
	if (afk_timeout && (current_idle > afk_timeout) && ! gAgent.getAFK())
	{
		LL_INFOS("IdleAway") << "Idle more than " << afk_timeout << " seconds: automatically changing to Away status" << LL_ENDL;
		gAgent.setAFK();
	}
}

// A callback set in LLAppViewer::init()
static void ui_audio_callback(const LLUUID& uuid)
{
	if (gAudiop)
	{
		SoundData soundData(uuid, gAgent.getID(), 1.0f, LLAudioEngine::AUDIO_TYPE_UI);
		gAudiop->triggerSound(soundData);
	}
}

// A callback set in LLAppViewer::init()
static void deferred_ui_audio_callback(const LLUUID& uuid)
{
	if (gAudiop)
	{
		SoundData soundData(uuid, gAgent.getID(), 1.0f, LLAudioEngine::AUDIO_TYPE_UI);
		LLDeferredSounds::instance().deferSound(soundData);
	}
}

bool	create_text_segment_icon_from_url_match(LLUrlMatch* match,LLTextBase* base)
{
	if(!match || !base || base->getPlainText())
		return false;

	LLUUID match_id = match->getID();

	LLIconCtrl* icon;

	if( match->getMenuName() == "menu_url_group.xml" // See LLUrlEntryGroup constructor
		|| gAgent.isInGroup(match_id, TRUE)) //This check seems unfiting, urls are either /agent or /group
	{
		LLGroupIconCtrl::Params icon_params;
		icon_params.group_id = match_id;
		icon_params.rect = LLRect(0, 16, 16, 0);
		icon_params.visible = true;
		icon = LLUICtrlFactory::instance().create<LLGroupIconCtrl>(icon_params);
	}
	else
	{
		LLAvatarIconCtrl::Params icon_params;
		icon_params.avatar_id = match_id;
		icon_params.rect = LLRect(0, 16, 16, 0);
		icon_params.visible = true;
		icon = LLUICtrlFactory::instance().create<LLAvatarIconCtrl>(icon_params);
	}

	LLInlineViewSegment::Params params;
	params.force_newline = false;
	params.view = icon;
	params.left_pad = 4;
	params.right_pad = 4;
	params.top_pad = -2;
	params.bottom_pad = 2;

	base->appendWidget(params," ",false);

	return true;
}

// Use these strictly for things that are constructed at startup,
// or for things that are performance critical.  JC
static void settings_to_globals()
{
	LLBUTTON_H_PAD		= gSavedSettings.getS32("ButtonHPad");
	BTN_HEIGHT_SMALL	= gSavedSettings.getS32("ButtonHeightSmall");
	BTN_HEIGHT			= gSavedSettings.getS32("ButtonHeight");

	MENU_BAR_HEIGHT		= gSavedSettings.getS32("MenuBarHeight");
	MENU_BAR_WIDTH		= gSavedSettings.getS32("MenuBarWidth");

	LLSurface::setTextureSize(gSavedSettings.getU32("RegionTextureSize"));

#if LL_DARWIN
    LLRender::sGLCoreProfile = true;
#else
    LLRender::sGLCoreProfile = gSavedSettings.getBOOL("RenderGLContextCoreProfile");
#endif
	LLRender::sNsightDebugSupport = gSavedSettings.getBOOL("RenderNsightDebugSupport");
	LLImageGL::sGlobalUseAnisotropic	= gSavedSettings.getBOOL("RenderAnisotropic");
	LLImageGL::sCompressTextures		= gSavedSettings.getBOOL("RenderCompressTextures");
	LLVOVolume::sLODFactor				= llclamp(gSavedSettings.getF32("RenderVolumeLODFactor"), 0.01f, MAX_LOD_FACTOR);
	LLVOVolume::sDistanceFactor			= 1.f-LLVOVolume::sLODFactor * 0.1f;
	LLVolumeImplFlexible::sUpdateFactor = gSavedSettings.getF32("RenderFlexTimeFactor");
	LLVOTree::sTreeFactor				= gSavedSettings.getF32("RenderTreeLODFactor");
	LLVOAvatar::sLODFactor				= llclamp(gSavedSettings.getF32("RenderAvatarLODFactor"), 0.f, MAX_AVATAR_LOD_FACTOR);
	LLVOAvatar::sPhysicsLODFactor		= llclamp(gSavedSettings.getF32("RenderAvatarPhysicsLODFactor"), 0.f, MAX_AVATAR_LOD_FACTOR);
	LLVOAvatar::updateImpostorRendering(gSavedSettings.getU32("RenderAvatarMaxNonImpostors"));
	LLVOAvatar::sVisibleInFirstPerson	= gSavedSettings.getBOOL("FirstPersonAvatarVisible");
	// clamp auto-open time to some minimum usable value
	LLFolderView::sAutoOpenTime			= llmax(0.25f, gSavedSettings.getF32("FolderAutoOpenDelay"));
	LLSelectMgr::sRectSelectInclusive	= gSavedSettings.getBOOL("RectangleSelectInclusive");
	LLSelectMgr::sRenderHiddenSelections = gSavedSettings.getBOOL("RenderHiddenSelections");
	LLSelectMgr::sRenderLightRadius = gSavedSettings.getBOOL("RenderLightRadius");

	gAgentPilot.setNumRuns(gSavedSettings.getS32("StatsNumRuns"));
	gAgentPilot.setQuitAfterRuns(gSavedSettings.getBOOL("StatsQuitAfterRuns"));
	gAgent.setHideGroupTitle(gSavedSettings.getBOOL("RenderHideGroupTitle"));

	gDebugWindowProc = gSavedSettings.getBOOL("DebugWindowProc");
	gShowObjectUpdates = gSavedSettings.getBOOL("ShowObjectUpdates");
    LLWorldMapView::setScaleSetting(gSavedSettings.getF32("MapScale"));
	
#if LL_DARWIN
    LLWindowMacOSX::sUseMultGL = gSavedSettings.getBOOL("RenderAppleUseMultGL");
	gHiDPISupport = gSavedSettings.getBOOL("RenderHiDPI");
#endif
}

static void settings_modify()
{
    LLPipeline::sRenderTransparentWater = gSavedSettings.getBOOL("RenderTransparentWater");
    LLPipeline::sRenderDeferred = TRUE; // FALSE is deprecated
    LLRenderTarget::sUseFBO             = LLPipeline::sRenderDeferred;
    LLVOSurfacePatch::sLODFactor        = gSavedSettings.getF32("RenderTerrainLODFactor");
    LLVOSurfacePatch::sLODFactor *= LLVOSurfacePatch::sLODFactor; //square lod factor to get exponential range of [1,4]
    gDebugGL       = gDebugGLSession || gDebugSession;
    gDebugPipeline = gSavedSettings.getBOOL("RenderDebugPipeline");
}

class LLFastTimerLogThread : public LLThread
{
public:
	std::string mFile;

	LLFastTimerLogThread(std::string& test_name) : LLThread("fast timer log")
 	{
		std::string file_name = test_name + std::string(".slp");
		mFile = gDirUtilp->getExpandedFilename(LL_PATH_LOGS, file_name);
	}

	void run()
	{
		llofstream os(mFile.c_str());

		while (!LLAppViewer::instance()->isQuitting())
		{
			LLTrace::BlockTimer::writeLog(os);
			os.flush();
			ms_sleep(32);
		}

		os.close();
	}
};

//virtual
bool LLAppViewer::initSLURLHandler()
{
	// does nothing unless subclassed
	return false;
}

//virtual
bool LLAppViewer::sendURLToOtherInstance(const std::string& url)
{
	// does nothing unless subclassed
	return false;
}

//----------------------------------------------------------------------------
// LLAppViewer definition

// Static members.
// The single viewer app.
LLAppViewer* LLAppViewer::sInstance = NULL;
LLTextureCache* LLAppViewer::sTextureCache = NULL;
LLImageDecodeThread* LLAppViewer::sImageDecodeThread = NULL;
LLTextureFetch* LLAppViewer::sTextureFetch = NULL;
LLPurgeDiskCacheThread* LLAppViewer::sPurgeDiskCacheThread = NULL;

std::string getRuntime()
{
	return llformat("%.4f", (F32)LLTimer::getElapsedSeconds().value());
}

LLAppViewer::LLAppViewer()
:	mMarkerFile(),
	mLogoutMarkerFile(),
	mReportedCrash(false),
	mNumSessions(0),
    mGeneralThreadPool(nullptr),
	mPurgeCache(false),
	mPurgeCacheOnExit(false),
	mPurgeUserDataOnExit(false),
	mSecondInstance(false),
	mUpdaterNotFound(false),
	mSavedFinalSnapshot(false),
	mSavePerAccountSettings(false),		// don't save settings on logout unless login succeeded.
	mQuitRequested(false),
	mLogoutRequestSent(false),
	mLastAgentControlFlags(0),
	mLastAgentForceUpdate(0),
	mMainloopTimeout(NULL),
	mAgentRegionLastAlive(false),
	mRandomizeFramerate(LLCachedControl<bool>(gSavedSettings,"Randomize Framerate", FALSE)),
	mPeriodicSlowFrame(LLCachedControl<bool>(gSavedSettings,"Periodic Slow Frame", FALSE)),
	mFastTimerLogThread(NULL),
	mSettingsLocationList(NULL),
	mIsFirstRun(false)
{
	if(NULL != sInstance)
	{
		LL_ERRS() << "Oh no! An instance of LLAppViewer already exists! LLAppViewer is sort of like a singleton." << LL_ENDL;
	}

    mDumpPath ="";

	// Need to do this initialization before we do anything else, since anything
	// that touches files should really go through the lldir API
	gDirUtilp->initAppDirs("SecondLife");
	//
	// IMPORTANT! Do NOT put anything that will write
	// into the log files during normal startup until AFTER
	// we run the "program crashed last time" error handler below.
	//
	sInstance = this;

	gLoggedInTime.stop();

	processMarkerFiles();
	//
	// OK to write stuff to logs now, we've now crash reported if necessary
	//

	LLLoginInstance::instance().setPlatformInfo(gPlatform, LLOSInfo::instance().getOSVersionString(), LLOSInfo::instance().getOSStringSimple());

	// Under some circumstances we want to read the static_debug_info.log file
	// from the previous viewer run between this constructor call and the
	// init() call, which will overwrite the static_debug_info.log file for
	// THIS run. So setDebugFileNames() early.
#   ifdef LL_BUGSPLAT
	// MAINT-8917: don't create a dump directory just for the
	// static_debug_info.log file
	std::string logdir = gDirUtilp->getExpandedFilename(LL_PATH_LOGS, "");
#   else // ! LL_BUGSPLAT
	// write Google Breakpad minidump files to a per-run dump directory to avoid multiple viewer issues.
	std::string logdir = gDirUtilp->getExpandedFilename(LL_PATH_DUMP, "");
#   endif // ! LL_BUGSPLAT
	mDumpPath = logdir;

	setDebugFileNames(logdir);
}

LLAppViewer::~LLAppViewer()
{
	delete mSettingsLocationList;

	destroyMainloopTimeout();

	// If we got to this destructor somehow, the app didn't hang.
	removeMarkerFiles();
}

class LLUITranslationBridge : public LLTranslationBridge
{
public:
	virtual std::string getString(const std::string &xml_desc)
	{
		return LLTrans::getString(xml_desc);
	}
};


bool LLAppViewer::init()
{
	setupErrorHandling(mSecondInstance);

	//
	// Start of the application
	//

    // initialize the LLSettingsType translation bridge.
    LLTranslationBridge::ptr_t trans = std::make_shared<LLUITranslationBridge>();
    LLSettingsType::initParamSingleton(trans);

	// initialize SSE options
	LLVector4a::initClass();

	//initialize particle index pool
	LLVOPartGroup::initClass();

	// set skin search path to default, will be overridden later
	// this allows simple skinned file lookups to work
	gDirUtilp->setSkinFolder("default", "en");

//	initLoggingAndGetLastDuration();

	//
	// OK to write stuff to logs now, we've now crash reported if necessary
	//
	init_default_trans_args();

    // inits from settings.xml and from strings.xml
	if (!initConfiguration())
		return false;

	LL_INFOS("InitInfo") << "Configuration initialized." << LL_ENDL ;

	//set the max heap size.
	initMaxHeapSize() ;
	LLCoros::instance().setStackSize(gSavedSettings.getS32("CoroutineStackSize"));


	// Although initLoggingAndGetLastDuration() is the right place to mess with
	// setFatalFunction(), we can't query gSavedSettings until after
	// initConfiguration().
	S32 rc(gSavedSettings.getS32("QAModeTermCode"));
	if (rc >= 0)
	{
		// QAModeTermCode set, terminate with that rc on LL_ERRS. Use
		// _exit() rather than exit() because normal cleanup depends too
		// much on successful startup!
		LLError::setFatalFunction([rc](const std::string&){ _exit(rc); });
	}

    mAlloc.setProfilingEnabled(gSavedSettings.getBOOL("MemProfiling"));

	// Initialize the non-LLCurl libcurl library.  Should be called
	// before consumers (LLTextureFetch).
	mAppCoreHttp.init();

	LL_INFOS("InitInfo") << "LLCore::Http initialized." << LL_ENDL ;

    LLMachineID::init();

	{
		if (gSavedSettings.getBOOL("QAModeMetrics"))
		{
			app_metrics_qa_mode = true;
			app_metrics_interval = METRICS_INTERVAL_QA;
		}
		LLViewerAssetStatsFF::init();
	}

	initThreads();
	LL_INFOS("InitInfo") << "Threads initialized." << LL_ENDL ;

	// Initialize settings early so that the defaults for ignorable dialogs are
	// picked up and then correctly re-saved after launching the updater (STORM-1268).
	LLUI::settings_map_t settings_map;
	settings_map["config"] = &gSavedSettings;
	settings_map["ignores"] = &gWarningSettings;
	settings_map["floater"] = &gSavedSettings; // *TODO: New settings file
	settings_map["account"] = &gSavedPerAccountSettings;

	LLUI::initParamSingleton(settings_map,
		LLUIImageList::getInstance(),
		ui_audio_callback,
		deferred_ui_audio_callback);
	LL_INFOS("InitInfo") << "UI initialized." << LL_ENDL ;

	// NOW LLUI::getLanguage() should work. gDirUtilp must know the language
	// for this session ASAP so all the file-loading commands that follow,
	// that use findSkinnedFilenames(), will include the localized files.
	gDirUtilp->setSkinFolder(gDirUtilp->getSkinFolder(), LLUI::getLanguage());

	// Setup LLTrans after LLUI::initClass has been called.
	initStrings();

    // initialize LLWearableType translation bridge.
    // Will immediately use LLTranslationBridge to init LLWearableDictionary
    LLWearableType::initParamSingleton(trans);

	// Setup notifications after LLUI::initClass() has been called.
	LLNotifications::instance();
	LL_INFOS("InitInfo") << "Notifications initialized." << LL_ENDL ;

	//////////////////////////////////////////////////////////////////////////////
	//////////////////////////////////////////////////////////////////////////////
	//////////////////////////////////////////////////////////////////////////////
	//////////////////////////////////////////////////////////////////////////////
	// *FIX: The following code isn't grouped into functions yet.

	//
	// Various introspection concerning the libs we're using - particularly
	// the libs involved in getting to a full login screen.
	//
	LL_INFOS("InitInfo") << "J2C Engine is: " << LLImageJ2C::getEngineInfo() << LL_ENDL;
	LL_INFOS("InitInfo") << "libcurl version is: " << LLCore::LLHttp::getCURLVersion() << LL_ENDL;

	/////////////////////////////////////////////////
	// OS-specific login dialogs
	/////////////////////////////////////////////////

	//test_cached_control();

	// track number of times that app has run
	mNumSessions = gSavedSettings.getS32("NumSessions");
	mNumSessions++;
	gSavedSettings.setS32("NumSessions", mNumSessions);

	// LLKeyboard relies on LLUI to know what some accelerator keys are called.
	LLKeyboard::setStringTranslatorFunc( LLTrans::getKeyboardString );

	// Provide the text fields with callbacks for opening Urls
	LLUrlAction::setOpenURLCallback(boost::bind(&LLWeb::loadURL, _1, LLStringUtil::null, LLStringUtil::null));
	LLUrlAction::setOpenURLInternalCallback(boost::bind(&LLWeb::loadURLInternal, _1, LLStringUtil::null, LLStringUtil::null, false));
	LLUrlAction::setOpenURLExternalCallback(boost::bind(&LLWeb::loadURLExternal, _1, true, LLStringUtil::null));
	LLUrlAction::setExecuteSLURLCallback(&LLURLDispatcher::dispatchFromTextEditor);

	// Let code in llui access the viewer help floater
	LLUI::getInstance()->mHelpImpl = LLViewerHelp::getInstance();

	LL_INFOS("InitInfo") << "UI initialization is done." << LL_ENDL ;

	// Load translations for tooltips
	LLFloater::initClass();
	LLUrlFloaterDispatchHandler::registerInDispatcher();

	/////////////////////////////////////////////////

	LLToolMgr::getInstance(); // Initialize tool manager if not already instantiated

	LLViewerFloaterReg::registerFloaters();

	/////////////////////////////////////////////////
	//
	// Load settings files
	//
	//
	LLGroupMgr::parseRoleActions("role_actions.xml");

	LLAgent::parseTeleportMessages("teleport_strings.xml");

	// load MIME type -> media impl mappings
	std::string mime_types_name;
#if LL_DARWIN
	mime_types_name = "mime_types_mac.xml";
#elif LL_LINUX
	mime_types_name = "mime_types_linux.xml";
#else
	mime_types_name = "mime_types.xml";
#endif
	LLMIMETypes::parseMIMETypes( mime_types_name );

	// Copy settings to globals. *TODO: Remove or move to appropriage class initializers
	settings_to_globals();
	// Setup settings listeners
	settings_setup_listeners();
	// Modify settings based on system configuration and compile options
	settings_modify();

	// Find partition serial number (Windows) or hardware serial (Mac)
	mSerialNumber = generateSerialNumber();

	// do any necessary set-up for accepting incoming SLURLs from apps
	initSLURLHandler();

	if(false == initHardwareTest())
	{
		// Early out from user choice.
		return false;
	}
	LL_INFOS("InitInfo") << "Hardware test initialization done." << LL_ENDL ;

	// Prepare for out-of-memory situations, during which we will crash on
	// purpose and save a dump.
#if LL_WINDOWS && LL_RELEASE_FOR_DOWNLOAD && LL_USE_SMARTHEAP
	MemSetErrorHandler(first_mem_error_handler);
#endif // LL_WINDOWS && LL_RELEASE_FOR_DOWNLOAD && LL_USE_SMARTHEAP

	// *Note: this is where gViewerStats used to be created.

	if (!initCache())
	{
		LL_WARNS("InitInfo") << "Failed to init cache" << LL_ENDL;
		std::ostringstream msg;
		msg << LLTrans::getString("MBUnableToAccessFile");
		OSMessageBox(msg.str(),LLStringUtil::null,OSMB_OK);
		return 0;
	}
	LL_INFOS("InitInfo") << "Cache initialization is done." << LL_ENDL ;

    // Initialize event recorder
    LLViewerEventRecorder::createInstance();

	//
	// Initialize the window
	//
	gGLActive = TRUE;
	initWindow();
	LL_INFOS("InitInfo") << "Window is initialized." << LL_ENDL ;

    // writeSystemInfo can be called after window is initialized (gViewerWindow non-null)
    writeSystemInfo();

	// initWindow also initializes the Feature List, so now we can initialize this global.
	LLCubeMap::sUseCubeMaps = LLFeatureManager::getInstance()->isFeatureAvailable("RenderCubeMap");

	// call all self-registered classes
	LLInitClassList::instance().fireCallbacks();

	LLFolderViewItem::initClass(); // SJB: Needs to happen after initWindow(), not sure why but related to fonts

	gGLManager.getGLInfo(gDebugInfo);
	gGLManager.printGLInfoString();

	// If we don't have the right GL requirements, exit.
	if (!gGLManager.mHasRequirements)
	{
        // already handled with a MBVideoDrvErr
		return 0;
	}

	// Without SSE2 support we will crash almost immediately, warn here.
	if (!gSysCPU.hasSSE2())
	{
		// can't use an alert here since we're exiting and
		// all hell breaks lose.
		OSMessageBox(
			LLNotifications::instance().getGlobalString("UnsupportedCPUSSE2"),
			LLStringUtil::null,
			OSMB_OK);
		return 0;
	}

	// alert the user if they are using unsupported hardware
	if(!gSavedSettings.getBOOL("AlertedUnsupportedHardware"))
	{
		bool unsupported = false;
		LLSD args;
		std::string minSpecs;

		// get cpu data from xml
		std::stringstream minCPUString(LLNotifications::instance().getGlobalString("UnsupportedCPUAmount"));
		S32 minCPU = 0;
		minCPUString >> minCPU;

		// get RAM data from XML
		std::stringstream minRAMString(LLNotifications::instance().getGlobalString("UnsupportedRAMAmount"));
		U64Bytes minRAM;
		minRAMString >> minRAM;

		if(!LLFeatureManager::getInstance()->isGPUSupported() && LLFeatureManager::getInstance()->getGPUClass() != GPU_CLASS_UNKNOWN)
		{
			minSpecs += LLNotifications::instance().getGlobalString("UnsupportedGPU");
			minSpecs += "\n";
			unsupported = true;
		}
		if(gSysCPU.getMHz() < minCPU)
		{
			minSpecs += LLNotifications::instance().getGlobalString("UnsupportedCPU");
			minSpecs += "\n";
			unsupported = true;
		}
		if(gSysMemory.getPhysicalMemoryKB() < minRAM)
		{
			minSpecs += LLNotifications::instance().getGlobalString("UnsupportedRAM");
			minSpecs += "\n";
			unsupported = true;
		}

		if (LLFeatureManager::getInstance()->getGPUClass() == GPU_CLASS_UNKNOWN)
		{
			LLNotificationsUtil::add("UnknownGPU");
		}

		if(unsupported)
		{
			if(!gSavedSettings.controlExists("WarnUnsupportedHardware")
				|| gSavedSettings.getBOOL("WarnUnsupportedHardware"))
			{
				args["MINSPECS"] = minSpecs;
				LLNotificationsUtil::add("UnsupportedHardware", args );
			}

		}
	}

#if LL_WINDOWS && ADDRESS_SIZE == 64
    if (gGLManager.mIsIntel)
    {
        // Check intel driver's version
        // Ex: "3.1.0 - Build 8.15.10.2559";
        std::string version = ll_safe_string((const char *)glGetString(GL_VERSION));

        const boost::regex is_intel_string("[0-9].[0-9].[0-9] - Build [0-9]{1,2}.[0-9]{2}.[0-9]{2}.[0-9]{4}");

        if (boost::regex_search(version, is_intel_string))
        {
            // Valid string, extract driver version
            std::size_t found = version.find("Build ");
            std::string driver = version.substr(found + 6);
            S32 v1, v2, v3, v4;
            S32 count = sscanf(driver.c_str(), "%d.%d.%d.%d", &v1, &v2, &v3, &v4);
            if (count > 0 && v1 <= 10)
            {
                LL_INFOS("AppInit") << "Detected obsolete intel driver: " << driver << LL_ENDL;

                if (!gViewerWindow->getInitAlert().empty() // graphic initialization crashed on last run
                    || LLVersionInfo::getInstance()->getChannelAndVersion() != gLastRunVersion // viewer was updated
                    || mNumSessions % 20 == 0 //periodically remind user to update driver
                    )
                {
                    LLUIString details = LLNotifications::instance().getGlobalString("UnsupportedIntelDriver");
                    std::string gpu_name = ll_safe_string((const char *)glGetString(GL_RENDERER));
                    LL_INFOS("AppInit") << "Notifying user about obsolete intel driver for " << gpu_name << LL_ENDL;
                    details.setArg("[VERSION]", driver);
                    details.setArg("[GPUNAME]", gpu_name);
                    S32 button = OSMessageBox(details.getString(),
                        LLStringUtil::null,
                        OSMB_YESNO);
                    if (OSBTN_YES == button && gViewerWindow)
                    {
                        std::string url = LLWeb::escapeURL(LLTrans::getString("IntelDriverPage"));
                        if (gViewerWindow->getWindow())
                        {
                            gViewerWindow->getWindow()->spawnWebBrowser(url, false);
                        }
                    }
                }
            }
        }
    }
#endif

    // Obsolete? mExpectedGLVersion is always zero
#if LL_WINDOWS
	if (gGLManager.mGLVersion < LLFeatureManager::getInstance()->getExpectedGLVersion())
	{
		std::string url;
		if (gGLManager.mIsIntel)
		{
			url = LLTrans::getString("IntelDriverPage");
		}
		else if (gGLManager.mIsNVIDIA)
		{
			url = LLTrans::getString("NvidiaDriverPage");
		}
		else if (gGLManager.mIsAMD)
		{
			url = LLTrans::getString("AMDDriverPage");
		}

		if (!url.empty())
		{
			LLNotificationsUtil::add("OldGPUDriver", LLSD().with("URL", url));
		}
	}
#endif


	// save the graphics card
	gDebugInfo["GraphicsCard"] = LLFeatureManager::getInstance()->getGPUString();

	// Save the current version to the prefs file
	gSavedSettings.setString("LastRunVersion",
							 LLVersionInfo::instance().getChannelAndVersion());

	gSimLastTime = gRenderStartTime.getElapsedTimeF32();
	gSimFrames = (F32)gFrameCount;

    if (gSavedSettings.getBOOL("JoystickEnabled"))
    {
        LLViewerJoystick::getInstance()->init(false);
    }

	try {
		initializeSecHandler();
	}
	catch (LLProtectedDataException&)
	{
	  LLNotificationsUtil::add("CorruptedProtectedDataStore");
	}

	gGLActive = FALSE;

#if LL_RELEASE_FOR_DOWNLOAD
    // Skip updater if this is a non-interactive instance
    if (!gSavedSettings.getBOOL("CmdLineSkipUpdater") && !gNonInteractive)
    {
        LLProcess::Params updater;
        updater.desc = "updater process";
        // Because it's the updater, it MUST persist beyond the lifespan of the
        // viewer itself.
        updater.autokill = false;
        std::string updater_file;
#if LL_WINDOWS
        updater_file = "SLVersionChecker.exe";
        updater.executable = gDirUtilp->getExpandedFilename(LL_PATH_EXECUTABLE, updater_file);
#elif LL_DARWIN
        updater_file = "SLVersionChecker";
        updater.executable = gDirUtilp->add(gDirUtilp->getAppRODataDir(), "updater", updater_file);
#else
        updater_file = "SLVersionChecker";
        updater.executable = gDirUtilp->getExpandedFilename(LL_PATH_EXECUTABLE, updater_file);
#endif
        // add LEAP mode command-line argument to whichever of these we selected
        updater.args.add("leap");
        // UpdaterServiceSettings
        if (gSavedSettings.getBOOL("FirstLoginThisInstall"))
        {
            // Befor first login, treat this as 'manual' updates,
            // updater won't install anything, but required updates
            updater.args.add("0");
        }
        else
        {
            updater.args.add(stringize(gSavedSettings.getU32("UpdaterServiceSetting")));
        }
        // channel
        updater.args.add(LLVersionInfo::instance().getChannel());
        // testok
        updater.args.add(stringize(gSavedSettings.getBOOL("UpdaterWillingToTest")));
        // ForceAddressSize
        updater.args.add(stringize(gSavedSettings.getU32("ForceAddressSize")));

        try
        {
            // Run the updater. An exception from launching the updater should bother us.
            LLLeap::create(updater, true);
            mUpdaterNotFound = false;
        }
        catch (...)
        {
            LLUIString details = LLNotifications::instance().getGlobalString("LLLeapUpdaterFailure");
            details.setArg("[UPDATER_APP]", updater_file);
            OSMessageBox(
                details.getString(),
                LLStringUtil::null,
                OSMB_OK);
            mUpdaterNotFound = true;
        }
    }
    else
    {
        LL_WARNS("InitInfo") << "Skipping updater check." << LL_ENDL;
    }
#endif //LL_RELEASE_FOR_DOWNLOAD

    {
        // Iterate over --leap command-line options. But this is a bit tricky: if
        // there's only one, it won't be an array at all.
        LLSD LeapCommand(gSavedSettings.getLLSD("LeapCommand"));
        LL_DEBUGS("InitInfo") << "LeapCommand: " << LeapCommand << LL_ENDL;
        if (LeapCommand.isDefined() && !LeapCommand.isArray())
        {
            // If LeapCommand is actually a scalar value, make an array of it.
            // Have to do it in two steps because LeapCommand.append(LeapCommand)
            // trashes content! :-P
            LLSD item(LeapCommand);
            LeapCommand.append(item);
        }
        BOOST_FOREACH(const std::string& leap, llsd::inArray(LeapCommand))
        {
            LL_INFOS("InitInfo") << "processing --leap \"" << leap << '"' << LL_ENDL;
            // We don't have any better description of this plugin than the
            // user-specified command line. Passing "" causes LLLeap to derive a
            // description from the command line itself.
            // Suppress LLLeap::Error exception: trust LLLeap's own logging. We
            // don't consider any one --leap command mission-critical, so if one
            // fails, log it, shrug and carry on.
            LLLeap::create("", leap, false); // exception=false
        }
    }

    if (gSavedSettings.getBOOL("QAMode") && gSavedSettings.getS32("QAModeEventHostPort") > 0)
    {
        LL_WARNS("InitInfo") << "QAModeEventHostPort DEPRECATED: "
                             << "lleventhost no longer supported as a dynamic library"
                             << LL_ENDL;
    }

	LLTextUtil::TextHelpers::iconCallbackCreationFunction = create_text_segment_icon_from_url_match;

	//EXT-7013 - On windows for some locale (Japanese) standard
	//datetime formatting functions didn't support some parameters such as "weekday".
	//Names for days and months localized in xml are also useful for Polish locale(STORM-107).
	std::string language = gSavedSettings.getString("Language");
	if(language == "ja" || language == "pl")
	{
		LLStringOps::setupWeekDaysNames(LLTrans::getString("dateTimeWeekdaysNames"));
		LLStringOps::setupWeekDaysShortNames(LLTrans::getString("dateTimeWeekdaysShortNames"));
		LLStringOps::setupMonthNames(LLTrans::getString("dateTimeMonthNames"));
		LLStringOps::setupMonthShortNames(LLTrans::getString("dateTimeMonthShortNames"));
		LLStringOps::setupDayFormat(LLTrans::getString("dateTimeDayFormat"));

		LLStringOps::sAM = LLTrans::getString("dateTimeAM");
		LLStringOps::sPM = LLTrans::getString("dateTimePM");
	}

	LLAgentLanguage::init();

    /// Tell the Coprocedure manager how to discover and store the pool sizes
    // what I wanted
    LLCoprocedureManager::getInstance()->setPropertyMethods(
        boost::bind(&LLControlGroup::getU32, boost::ref(gSavedSettings), _1),
        boost::bind(&LLControlGroup::declareU32, boost::ref(gSavedSettings), _1, _2, _3, LLControlVariable::PERSIST_ALWAYS));

	// TODO: consider moving proxy initialization here or LLCopocedureManager after proxy initialization, may be implement
	// some other protection to make sure we don't use network before initializng proxy

	/*----------------------------------------------------------------------*/
	// nat 2016-06-29 moved the following here from the former mainLoop().
	mMainloopTimeout = new LLWatchdogTimeout();

	// Create IO Pump to use for HTTP Requests.
	gServicePump = new LLPumpIO(gAPRPoolp);

	// Note: this is where gLocalSpeakerMgr and gActiveSpeakerMgr used to be instantiated.

	LLVoiceChannel::initClass();
	LLVoiceClient::initParamSingleton(gServicePump);
	LLVoiceChannel::setCurrentVoiceChannelChangedCallback(boost::bind(&LLFloaterIMContainer::onCurrentChannelChanged, _1), true);

	joystick = LLViewerJoystick::getInstance();
	joystick->setNeedsReset(true);
	/*----------------------------------------------------------------------*/
	// Load User's bindings
	loadKeyBindings();

    //LLSimpleton creations
    LLEnvironment::createInstance();
    LLWorld::createInstance();
    LLSelectMgr::createInstance();
    LLViewerCamera::createInstance();

#if LL_WINDOWS
    if (!mSecondInstance)
    {
        gDirUtilp->deleteDirAndContents(gDirUtilp->getDumpLogsDirPath());
    }
#endif

	return true;
}

void LLAppViewer::initMaxHeapSize()
{
	//set the max heap size.
	//here is some info regarding to the max heap size:
	//------------------------------------------------------------------------------------------
	// OS       | setting | SL address bits | max manageable memory space | max heap size
	// Win 32   | default | 32-bit          | 2GB                         | < 1.7GB
	// Win 32   | /3G     | 32-bit          | 3GB                         | < 1.7GB or 2.7GB
	//Linux 32  | default | 32-bit          | 3GB                         | < 2.7GB
	//Linux 32  |HUGEMEM  | 32-bit          | 4GB                         | < 3.7GB
	//64-bit OS |default  | 32-bit          | 4GB                         | < 3.7GB
	//64-bit OS |default  | 64-bit          | N/A (> 4GB)                 | N/A (> 4GB)
	//------------------------------------------------------------------------------------------
	//currently SL is built under 32-bit setting, we set its max heap size no more than 1.6 GB.

 #ifndef LL_X86_64
    F32Gigabytes max_heap_size_gb = (F32Gigabytes)gSavedSettings.getF32("MaxHeapSize") ;
#else
    F32Gigabytes max_heap_size_gb = (F32Gigabytes)gSavedSettings.getF32("MaxHeapSize64");
#endif

    LLMemory::initMaxHeapSizeGB(max_heap_size_gb);
}


// externally visible timers
LLTrace::BlockTimerStatHandle FTM_FRAME("Frame");

bool LLAppViewer::frame()
{
	bool ret = false;

	if (gSimulateMemLeak)
	{
		try
		{
			ret = doFrame();
		}
		catch (const LLContinueError&)
		{
			LOG_UNHANDLED_EXCEPTION("");
		}
		catch (std::bad_alloc&)
		{
			LLMemory::logMemoryInfo(TRUE);
			LLFloaterMemLeak* mem_leak_instance = LLFloaterReg::findTypedInstance<LLFloaterMemLeak>("mem_leaking");
			if (mem_leak_instance)
			{
				mem_leak_instance->stop();
			}
			LL_WARNS() << "Bad memory allocation in LLAppViewer::frame()!" << LL_ENDL;
		}
	}
	else
	{ 
		try
		{
			ret = doFrame();
		}
		catch (const LLContinueError&)
		{
			LOG_UNHANDLED_EXCEPTION("");
		}
	}

	return ret;
}

bool LLAppViewer::doFrame()
{
    LL_RECORD_BLOCK_TIME(FTM_FRAME);
    {
    // and now adjust the visuals from previous frame.
    if(LLPerfStats::tunables.userAutoTuneEnabled && LLPerfStats::tunables.tuningFlag != LLPerfStats::Tunables::Nothing)
    {
        LLPerfStats::tunables.applyUpdates();
    }

    LLPerfStats::RecordSceneTime T (LLPerfStats::StatType_t::RENDER_FRAME);
    if (!LLWorld::instanceExists())
    {
        LLWorld::createInstance();
    }

    LLEventPump& mainloop(LLEventPumps::instance().obtain("mainloop"));
    LLSD newFrame;
    {
        LLPerfStats::RecordSceneTime T (LLPerfStats::StatType_t::RENDER_IDLE); // perf stats
        {
            LL_PROFILE_ZONE_NAMED_CATEGORY_APP("df LLTrace");
            if (LLFloaterReg::instanceVisible("block_timers"))
            {
                LLTrace::BlockTimer::processTimes();
            }

            LLTrace::get_frame_recording().nextPeriod();
            LLTrace::BlockTimer::logStats();
        }

        LLTrace::get_thread_recorder()->pullFromChildren();

        //clear call stack records
        LL_CLEAR_CALLSTACKS();
    }
    {
        {
            LLPerfStats::RecordSceneTime T(LLPerfStats::StatType_t::RENDER_IDLE); // ensure we have the entire top scope of frame covered (input event and coro)
            LL_PROFILE_ZONE_NAMED_CATEGORY_APP("df processMiscNativeEvents")
            pingMainloopTimeout("Main:MiscNativeWindowEvents");

<<<<<<< HEAD
		if (gViewerWindow)
		{
            LL_PROFILE_ZONE_NAMED_CATEGORY_APP("System Messages");
			gViewerWindow->getWindow()->processMiscNativeEvents();
		}
=======
            if (gViewerWindow)
            {
                LL_RECORD_BLOCK_TIME(FTM_MESSAGES);
                gViewerWindow->getWindow()->processMiscNativeEvents();
            }
>>>>>>> 162a825d

            {
                LL_PROFILE_ZONE_NAMED_CATEGORY_APP("df gatherInput")
                pingMainloopTimeout("Main:GatherInput");
            }

<<<<<<< HEAD
		if (gViewerWindow)
		{
            LL_PROFILE_ZONE_NAMED_CATEGORY_APP("System Messages");
			if (!restoreErrorTrap())
			{
				LL_WARNS() << " Someone took over my signal/exception handler (post messagehandling)!" << LL_ENDL;
			}
=======
            if (gViewerWindow)
            {
                LL_RECORD_BLOCK_TIME(FTM_MESSAGES);
                if (!restoreErrorTrap())
                {
                    LL_WARNS() << " Someone took over my signal/exception handler (post messagehandling)!" << LL_ENDL;
                }
>>>>>>> 162a825d

                gViewerWindow->getWindow()->gatherInput();
            }

            //memory leaking simulation
            if (gSimulateMemLeak)
            {
                LLFloaterMemLeak* mem_leak_instance =
                    LLFloaterReg::findTypedInstance<LLFloaterMemLeak>("mem_leaking");
                if (mem_leak_instance)
                {
                    mem_leak_instance->idle();
                }
            }

            {
                LL_PROFILE_ZONE_NAMED_CATEGORY_APP("df mainloop")
                // canonical per-frame event
                mainloop.post(newFrame);
            }

            {
                LL_PROFILE_ZONE_NAMED_CATEGORY_APP("df suspend")
                // give listeners a chance to run
                llcoro::suspend();
            }
        }

		if (!LLApp::isExiting())
		{
			LL_PROFILE_ZONE_NAMED_CATEGORY_APP( "df JoystickKeyboard" )
			pingMainloopTimeout("Main:JoystickKeyboard");

			// Scan keyboard for movement keys.  Command keys and typing
			// are handled by windows callbacks.  Don't do this until we're
			// done initializing.  JC
			if (gViewerWindow
				&& (gHeadlessClient || gViewerWindow->getWindow()->getVisible())
				&& gViewerWindow->getActive()
				&& !gViewerWindow->getWindow()->getMinimized()
				&& LLStartUp::getStartupState() == STATE_STARTED
				&& (gHeadlessClient || !gViewerWindow->getShowProgress())
				&& !gFocusMgr.focusLocked())
			{
                LLPerfStats::RecordSceneTime T (LLPerfStats::StatType_t::RENDER_IDLE);
				joystick->scanJoystick();
				gKeyboard->scanKeyboard();
                gViewerInput.scanMouse();
			}

			// Update state based on messages, user input, object idle.
			{
				{
					LL_PROFILE_ZONE_NAMED_CATEGORY_APP( "df pauseMainloopTimeout" )
					pauseMainloopTimeout(); // *TODO: Remove. Messages shouldn't be stalling for 20+ seconds!
				}

				{
<<<<<<< HEAD
					LL_PROFILE_ZONE_NAMED_CATEGORY_APP("df idle");
=======
                    LLPerfStats::RecordSceneTime T (LLPerfStats::StatType_t::RENDER_IDLE);
					LL_PROFILE_ZONE_NAMED_CATEGORY_APP("df idle"); //LL_RECORD_BLOCK_TIME(FTM_IDLE);
>>>>>>> 162a825d
					idle();
				}

				{
					LL_PROFILE_ZONE_NAMED_CATEGORY_APP( "df resumeMainloopTimeout" )
					resumeMainloopTimeout();
				}
			}

			if (gDoDisconnect && (LLStartUp::getStartupState() == STATE_STARTED))
			{
				pauseMainloopTimeout();
				saveFinalSnapshot();

                if (LLVoiceClient::instanceExists())
                {
                    LLVoiceClient::getInstance()->terminate();
                }

				disconnectViewer();
				resumeMainloopTimeout();
			}

			// Render scene.
			// *TODO: Should we run display() even during gHeadlessClient?  DK 2011-02-18
            if (!LLApp::isExiting() && !gHeadlessClient && gViewerWindow)
            {
                LL_PROFILE_ZONE_NAMED_CATEGORY_APP("df Display");
                pingMainloopTimeout("Main:Display");
                gGLActive = TRUE;

                display();

                {
<<<<<<< HEAD
                    LL_PROFILE_ZONE_NAMED_CATEGORY_APP("df Snapshot");
                    pingMainloopTimeout("Main:Snapshot");
                    gPipeline.mReflectionMapManager.update();
=======
                    LLPerfStats::RecordSceneTime T(LLPerfStats::StatType_t::RENDER_IDLE);
                    LL_PROFILE_ZONE_NAMED_CATEGORY_APP( "df Snapshot" )
                    pingMainloopTimeout("Main:Snapshot");
>>>>>>> 162a825d
                    LLFloaterSnapshot::update(); // take snapshots
                    LLFloaterSimpleOutfitSnapshot::update();
                    gGLActive = FALSE;
                }
<<<<<<< HEAD
            }
=======
		}
>>>>>>> 162a825d
		}

		{
			LL_PROFILE_ZONE_NAMED_CATEGORY_APP( "df pauseMainloopTimeout" )
		pingMainloopTimeout("Main:Sleep");

		pauseMainloopTimeout();
		}

		// Sleep and run background threads
		{
			//LL_RECORD_BLOCK_TIME(SLEEP2);
			LL_PROFILE_ZONE_WARN( "Sleep2" )

			// yield some time to the os based on command line option
			static LLCachedControl<S32> yield_time(gSavedSettings, "YieldTime", -1);
			if(yield_time >= 0)
			{
                LL_PROFILE_ZONE_NAMED_CATEGORY_APP("Yield");
				LL_PROFILE_ZONE_NUM( yield_time )
				ms_sleep(yield_time);
			}

			if (gNonInteractive)
			{
				S32 non_interactive_ms_sleep_time = 100;
				LLAppViewer::getTextureCache()->pause();
				ms_sleep(non_interactive_ms_sleep_time);
			}

			// yield cooperatively when not running as foreground window
			// and when not quiting (causes trouble at mac's cleanup stage)
			if (!LLApp::isExiting()
				&& ((gViewerWindow && !gViewerWindow->getWindow()->getVisible())
					|| !gFocusMgr.getAppHasFocus()))
			{
				// Sleep if we're not rendering, or the window is minimized.
				static LLCachedControl<S32> s_background_yield_time(gSavedSettings, "BackgroundYieldTime", 40);
				S32 milliseconds_to_sleep = llclamp((S32)s_background_yield_time, 0, 1000);
				// don't sleep when BackgroundYieldTime set to 0, since this will still yield to other threads
				// of equal priority on Windows
				if (milliseconds_to_sleep > 0)
				{
                    LLPerfStats::RecordSceneTime T ( LLPerfStats::StatType_t::RENDER_SLEEP );
                    ms_sleep(milliseconds_to_sleep);
					// also pause worker threads during this wait period
					LLAppViewer::getTextureCache()->pause();
				}
			}

			if (mRandomizeFramerate)
			{
				ms_sleep(rand() % 200);
			}

			if (mPeriodicSlowFrame
				&& (gFrameCount % 10 == 0))
			{
				LL_INFOS() << "Periodic slow frame - sleeping 500 ms" << LL_ENDL;
				ms_sleep(500);
			}

			S32 total_work_pending = 0;
			S32 total_io_pending = 0;
			{
				S32 work_pending = 0;
				S32 io_pending = 0;
				F32 max_time = llmin(gFrameIntervalSeconds.value() *10.f, 1.f);

				work_pending += updateTextureThreads(max_time);

				{
                    LL_PROFILE_ZONE_NAMED_CATEGORY_APP("LFS Thread");
 					io_pending += LLLFSThread::updateClass(1);
				}

				if (io_pending > 1000)
				{
					ms_sleep(llmin(io_pending/100,100)); // give the lfs some time to catch up
				}

				total_work_pending += work_pending ;
				total_io_pending += io_pending ;

			}

			{
				LL_PROFILE_ZONE_NAMED_CATEGORY_APP( "df gMeshRepo" )
			gMeshRepo.update() ;
			}

			if(!total_work_pending) //pause texture fetching threads if nothing to process.
			{
				LL_PROFILE_ZONE_NAMED_CATEGORY_APP( "df getTextureCache" )
				LLAppViewer::getTextureCache()->pause();
				LLAppViewer::getTextureFetch()->pause();
			}
			if(!total_io_pending) //pause file threads if nothing to process.
			{
				LL_PROFILE_ZONE_NAMED_CATEGORY_APP( "df LLVFSThread" )
				LLLFSThread::sLocal->pause();
			}

			{
				LL_PROFILE_ZONE_NAMED_CATEGORY_APP( "df resumeMainloopTimeout" )
			    resumeMainloopTimeout();
			}
			pingMainloopTimeout("Main:End");
		}
	}

	if (LLApp::isExiting())
	{
		// Save snapshot for next time, if we made it through initialization
		if (STATE_STARTED == LLStartUp::getStartupState())
		{
			saveFinalSnapshot();
		}

		if (LLVoiceClient::instanceExists())
		{
			LLVoiceClient::getInstance()->terminate();
		}

		delete gServicePump;
		gServicePump = NULL;

		destroyMainloopTimeout();

		LL_INFOS() << "Exiting main_loop" << LL_ENDL;
	}
    }LLPerfStats::StatsRecorder::endFrame();
    LL_PROFILER_FRAME_END

	return ! LLApp::isRunning();
}

S32 LLAppViewer::updateTextureThreads(F32 max_time)
{
	S32 work_pending = 0;
	{
        LL_PROFILE_ZONE_NAMED_CATEGORY_APP("Texture Cache");
 		work_pending += LLAppViewer::getTextureCache()->update(max_time); // unpauses the texture cache thread
	}
	{
        LL_PROFILE_ZONE_NAMED_CATEGORY_APP("Image Decode");
	 	work_pending += LLAppViewer::getImageDecodeThread()->update(max_time); // unpauses the image thread
	}
	{
        LL_PROFILE_ZONE_NAMED_CATEGORY_APP("Image Fetch");
	 	work_pending += LLAppViewer::getTextureFetch()->update(max_time); // unpauses the texture fetch thread
	}
	return work_pending;
}

void LLAppViewer::flushLFSIO()
{
    S32 pending = LLLFSThread::updateClass(0);
    if (pending > 0)
    {
        LL_INFOS() << "Waiting for pending IO to finish: " << pending << LL_ENDL;
        while (1)
        {
            pending = LLLFSThread::updateClass(0);
            if (!pending)
            {
                break;
            }
            ms_sleep(100);
        }
    }
}

bool LLAppViewer::cleanup()
{
    LLAtmosphere::cleanupClass();

	//ditch LLVOAvatarSelf instance
	gAgentAvatarp = NULL;

    LLNotifications::instance().clear();

	// workaround for DEV-35406 crash on shutdown
	LLEventPumps::instance().reset();

	//dump scene loading monitor results
	if (LLSceneMonitor::instanceExists())
	{
		if (!isSecondInstance())
		{
            std::string dump_path = gDirUtilp->getExpandedFilename(LL_PATH_LOGS, "scene_monitor_results.csv");
			LLSceneMonitor::instance().dumpToFile(dump_path);
		}
		LLSceneMonitor::deleteSingleton();
	}

	// There used to be an 'if (LLFastTimerView::sAnalyzePerformance)' block
	// here, completely redundant with the one that occurs later in this same
	// function. Presumably the duplication was due to an automated merge gone
	// bad. Not knowing which instance to prefer, we chose to retain the later
	// one because it happens just after mFastTimerLogThread is deleted. This
	// comment is in case we guessed wrong, so we can move it here instead.

#if LL_LINUX
	// remove any old breakpad minidump files from the log directory
	if (! isError())
	{
		std::string logdir = gDirUtilp->getExpandedFilename(LL_PATH_LOGS, "");
		gDirUtilp->deleteFilesInDir(logdir, "*-*-*-*-*.dmp");
	}
#endif

	// Kill off LLLeap objects. We can find them all because LLLeap is derived
	// from LLInstanceTracker.
	LLLeap::instance_snapshot().deleteAll();

	//flag all elements as needing to be destroyed immediately
	// to ensure shutdown order
	LLMortician::setZealous(TRUE);

    // Give any remaining SLPlugin instances a chance to exit cleanly.
    LLPluginProcessParent::shutdown();

	disconnectViewer();
	LLViewerCamera::deleteSingleton();

	LL_INFOS() << "Viewer disconnected" << LL_ENDL;
	
	if (gKeyboard)
	{
		gKeyboard->resetKeys();
	}

	display_cleanup();

	release_start_screen(); // just in case

	LLError::logToFixedBuffer(NULL); // stop the fixed buffer recorder

	LL_INFOS() << "Cleaning Up" << LL_ENDL;

	// shut down mesh streamer
	gMeshRepo.shutdown();

	// shut down Havok
	LLPhysicsExtensions::quitSystem();

	// Must clean up texture references before viewer window is destroyed.
	if(LLHUDManager::instanceExists())
	{
		LLHUDManager::getInstance()->updateEffects();
		LLHUDObject::updateAll();
		LLHUDManager::getInstance()->cleanupEffects();
		LLHUDObject::cleanupHUDObjects();
		LL_INFOS() << "HUD Objects cleaned up" << LL_ENDL;
	}

	LLKeyframeDataCache::clear();

 	// End TransferManager before deleting systems it depends on (Audio, AssetStorage)
#if 0 // this seems to get us stuck in an infinite loop...
	gTransferManager.cleanup();
#endif

	// Note: this is where gWorldMap used to be deleted.

	// Note: this is where gHUDManager used to be deleted.
	if(LLHUDManager::instanceExists())
	{
		LLHUDManager::getInstance()->shutdownClass();
	}

	delete gAssetStorage;
	gAssetStorage = NULL;

	LLPolyMesh::freeAllMeshes();

	LLStartUp::cleanupNameCache();

	// Note: this is where gLocalSpeakerMgr and gActiveSpeakerMgr used to be deleted.

	if (LLWorldMap::instanceExists())
	{
		LLWorldMap::getInstance()->reset(); // release any images
	}

	LLCalc::cleanUp();

	LL_INFOS() << "Global stuff deleted" << LL_ENDL;

	if (gAudiop)
	{
        LL_INFOS() << "Shutting down audio" << LL_ENDL;

        // be sure to stop the internet stream cleanly BEFORE destroying the interface to stop it.
        gAudiop->stopInternetStream();
        // shut down the streaming audio sub-subsystem first, in case it relies on not outliving the general audio subsystem.
        LLStreamingAudioInterface *sai = gAudiop->getStreamingAudioImpl();
		delete sai;
		gAudiop->setStreamingAudioImpl(NULL);

        // shut down the audio subsystem
        gAudiop->shutdown();

		delete gAudiop;
		gAudiop = NULL;
	}

	// Note: this is where LLFeatureManager::getInstance()-> used to be deleted.

	// Patch up settings for next time
	// Must do this before we delete the viewer window,
	// such that we can suck rectangle information out of
	// it.
	cleanupSavedSettings();
	LL_INFOS() << "Settings patched up" << LL_ENDL;

	// delete some of the files left around in the cache.
	removeCacheFiles("*.wav");
	removeCacheFiles("*.tmp");
	removeCacheFiles("*.lso");
	removeCacheFiles("*.out");
	removeCacheFiles("*.dsf");
	removeCacheFiles("*.bodypart");
	removeCacheFiles("*.clothing");

	LL_INFOS() << "Cache files removed" << LL_ENDL;

	LL_INFOS() << "Shutting down Views" << LL_ENDL;

	// Destroy the UI
	if( gViewerWindow)
		gViewerWindow->shutdownViews();

	LL_INFOS() << "Cleaning up Inventory" << LL_ENDL;

	// Cleanup Inventory after the UI since it will delete any remaining observers
	// (Deleted observers should have already removed themselves)
	gInventory.cleanupInventory();

	LLCoros::getInstance()->printActiveCoroutines();

	LL_INFOS() << "Cleaning up Selections" << LL_ENDL;

	// Clean up selection managers after UI is destroyed, as UI may be observing them.
	// Clean up before GL is shut down because we might be holding on to objects with texture references
	LLSelectMgr::cleanupGlobals();

	LL_INFOS() << "Shutting down OpenGL" << LL_ENDL;

	// Shut down OpenGL
	if( gViewerWindow)
	{
		gViewerWindow->shutdownGL();

		// Destroy window, and make sure we're not fullscreen
		// This may generate window reshape and activation events.
		// Therefore must do this before destroying the message system.
		delete gViewerWindow;
		gViewerWindow = NULL;
		LL_INFOS() << "ViewerWindow deleted" << LL_ENDL;
	}

	LL_INFOS() << "Cleaning up Keyboard & Joystick" << LL_ENDL;

	// viewer UI relies on keyboard so keep it aound until viewer UI isa gone
	delete gKeyboard;
	gKeyboard = NULL;

    if (LLViewerJoystick::instanceExists())
    {
        // Turn off Space Navigator and similar devices
        LLViewerJoystick::getInstance()->terminate();
    }

	LL_INFOS() << "Cleaning up Objects" << LL_ENDL;

	LLViewerObject::cleanupVOClasses();

	SUBSYSTEM_CLEANUP(LLAvatarAppearance);

	SUBSYSTEM_CLEANUP(LLPostProcess);

	LLTracker::cleanupInstance();

	// *FIX: This is handled in LLAppViewerWin32::cleanup().
	// I'm keeping the comment to remember its order in cleanup,
	// in case of unforseen dependency.
	//#if LL_WINDOWS
	//	gDXHardware.cleanup();
	//#endif // LL_WINDOWS

	LLVolumeMgr* volume_manager = LLPrimitive::getVolumeManager();
	if (!volume_manager->cleanup())
	{
		LL_WARNS() << "Remaining references in the volume manager!" << LL_ENDL;
	}
	LLPrimitive::cleanupVolumeManager();

	LL_INFOS() << "Additional Cleanup..." << LL_ENDL;

	LLViewerParcelMgr::cleanupGlobals();

	// *Note: this is where gViewerStats used to be deleted.

 	//end_messaging_system();

	LLPrimitive::cleanupVolumeManager();
	SUBSYSTEM_CLEANUP(LLWorldMapView);
	SUBSYSTEM_CLEANUP(LLFolderViewItem);

	LL_INFOS() << "Saving Data" << LL_ENDL;

	// Store the time of our current logoff
	gSavedPerAccountSettings.setU32("LastLogoff", time_corrected());

    if (LLEnvironment::instanceExists())
    {
		//Store environment settings if necessary
        LLEnvironment::getInstance()->saveToSettings();
    }

	// Must do this after all panels have been deleted because panels that have persistent rects
	// save their rects on delete.
	gSavedSettings.saveToFile(gSavedSettings.getString("ClientSettingsFile"), TRUE);

	LLUIColorTable::instance().saveUserSettings();

	// PerAccountSettingsFile should be empty if no user has been logged on.
	// *FIX:Mani This should get really saved in a "logoff" mode.
	if (gSavedSettings.getString("PerAccountSettingsFile").empty())
	{
		LL_INFOS() << "Not saving per-account settings; don't know the account name yet." << LL_ENDL;
	}
	// Only save per account settings if the previous login succeeded, otherwise
	// we might end up with a cleared out settings file in case a previous login
	// failed after loading per account settings.
	else if (!mSavePerAccountSettings)
	{
		LL_INFOS() << "Not saving per-account settings; last login was not successful." << LL_ENDL;
	}
	else
	{
		gSavedPerAccountSettings.saveToFile(gSavedSettings.getString("PerAccountSettingsFile"), TRUE);
		LL_INFOS() << "Saved settings" << LL_ENDL;

		if (LLViewerParcelAskPlay::instanceExists())
		{
			LLViewerParcelAskPlay::getInstance()->saveSettings();
		}
	}

	std::string warnings_settings_filename = gDirUtilp->getExpandedFilename(LL_PATH_USER_SETTINGS, getSettingsFilename("Default", "Warnings"));
	gWarningSettings.saveToFile(warnings_settings_filename, TRUE);

	// Save URL history file
	LLURLHistory::saveFile("url_history.xml");

	// save mute list. gMuteList used to also be deleted here too.
	if (gAgent.isInitialized() && LLMuteList::instanceExists())
	{
		LLMuteList::getInstance()->cache(gAgent.getID());
	}

	//save call log list
	if (LLConversationLog::instanceExists())
	{
		LLConversationLog::instance().cache();
    }

    clearSecHandler();

	if (mPurgeCacheOnExit)
	{
		LL_INFOS() << "Purging all cache files on exit" << LL_ENDL;
		gDirUtilp->deleteFilesInDir(gDirUtilp->getExpandedFilename(LL_PATH_CACHE,""), "*.*");
	}

	writeDebugInfo();

	LLLocationHistory::getInstance()->save();

	LLAvatarIconIDCache::getInstance()->save();

	// Stop the plugin read thread if it's running.
	LLPluginProcessParent::setUseReadThread(false);

	LL_INFOS() << "Shutting down Threads" << LL_ENDL;

	// Let threads finish
	LLTimer idleTimer;
	idleTimer.reset();
	const F64 max_idle_time = 5.f; // 5 seconds
	while(1)
	{
		S32 pending = 0;
		pending += LLAppViewer::getTextureCache()->update(1); // unpauses the worker thread
		pending += LLAppViewer::getImageDecodeThread()->update(1); // unpauses the image thread
		pending += LLAppViewer::getTextureFetch()->update(1); // unpauses the texture fetch thread
		pending += LLLFSThread::updateClass(0);
		F64 idle_time = idleTimer.getElapsedTimeF64();
		if(!pending)
		{
			break ; //done
		}
		else if(idle_time >= max_idle_time)
		{
			LL_WARNS() << "Quitting with pending background tasks." << LL_ENDL;
			break;
		}
	}

    if (mPurgeUserDataOnExit)
    {
        // Ideally we should not save anything from this session since it is going to be purged now,
        // but this is a very 'rare' case (user deleting himself), not worth overcomplicating 'save&cleanup' code
        std::string user_path = gDirUtilp->getOSUserAppDir() + gDirUtilp->getDirDelimiter() + LLStartUp::getUserId();
        gDirUtilp->deleteDirAndContents(user_path);
    }

	// Delete workers first
	// shotdown all worker threads before deleting them in case of co-dependencies
	mAppCoreHttp.requestStop();
	sTextureFetch->shutdown();
	sTextureCache->shutdown();
	sImageDecodeThread->shutdown();
	sPurgeDiskCacheThread->shutdown();
	if (mGeneralThreadPool)
	{
		mGeneralThreadPool->close();
	}

	sTextureFetch->shutDownTextureCacheThread() ;
    LLLFSThread::sLocal->shutdown();

	LL_INFOS() << "Shutting down message system" << LL_ENDL;
	end_messaging_system();

	// Non-LLCurl libcurl library
	mAppCoreHttp.cleanup();

	SUBSYSTEM_CLEANUP(LLFilePickerThread);
	SUBSYSTEM_CLEANUP(LLDirPickerThread);

	//MUST happen AFTER SUBSYSTEM_CLEANUP(LLCurl)
	delete sTextureCache;
    sTextureCache = NULL;
    if (sTextureFetch)
    {
        sTextureFetch->shutdown();
        sTextureFetch->waitOnPending();
        delete sTextureFetch;
        sTextureFetch = NULL;
    }
	delete sImageDecodeThread;
    sImageDecodeThread = NULL;
	delete mFastTimerLogThread;
	mFastTimerLogThread = NULL;
	delete sPurgeDiskCacheThread;
	sPurgeDiskCacheThread = NULL;
    delete mGeneralThreadPool;
    mGeneralThreadPool = NULL;

	if (LLFastTimerView::sAnalyzePerformance)
	{
		LL_INFOS() << "Analyzing performance" << LL_ENDL;

		std::string baseline_name = LLTrace::BlockTimer::sLogName + "_baseline.slp";
		std::string current_name  = LLTrace::BlockTimer::sLogName + ".slp";
		std::string report_name   = LLTrace::BlockTimer::sLogName + "_report.csv";

		LLFastTimerView::doAnalysis(
			gDirUtilp->getExpandedFilename(LL_PATH_LOGS, baseline_name),
			gDirUtilp->getExpandedFilename(LL_PATH_LOGS, current_name),
			gDirUtilp->getExpandedFilename(LL_PATH_LOGS, report_name));
	}

	SUBSYSTEM_CLEANUP(LLMetricPerformanceTesterBasic) ;

	LL_INFOS() << "Cleaning up Media and Textures" << LL_ENDL;

	//Note:
	//SUBSYSTEM_CLEANUP(LLViewerMedia) has to be put before gTextureList.shutdown()
	//because some new image might be generated during cleaning up media. --bao
	gTextureList.shutdown(); // shutdown again in case a callback added something
	LLUIImageList::getInstance()->cleanUp();

	SUBSYSTEM_CLEANUP(LLImage);
	SUBSYSTEM_CLEANUP(LLLFSThread);

	LL_INFOS() << "Misc Cleanup" << LL_ENDL;

	gSavedSettings.cleanup();
	LLUIColorTable::instance().clear();

	LLWatchdog::getInstance()->cleanup();

	LLViewerAssetStatsFF::cleanup();

	// If we're exiting to launch an URL, do that here so the screen
	// is at the right resolution before we launch IE.
	if (!gLaunchFileOnQuit.empty())
	{
		LL_INFOS() << "Launch file on quit." << LL_ENDL;
#if LL_WINDOWS
		// Indicate an application is starting.
		SetCursor(LoadCursor(NULL, IDC_WAIT));
#endif

		// HACK: Attempt to wait until the screen res. switch is complete.
		ms_sleep(1000);

		LLWeb::loadURLExternal( gLaunchFileOnQuit, false );
		LL_INFOS() << "File launched." << LL_ENDL;
	}
	// make sure nothing uses applyProxySettings by this point.
	LL_INFOS() << "Cleaning up LLProxy." << LL_ENDL;
	SUBSYSTEM_CLEANUP(LLProxy);
    LLCore::LLHttp::cleanup();

	ll_close_fail_log();

	LLError::LLCallStacks::cleanup();

	LLEnvironment::deleteSingleton();
	LLSelectMgr::deleteSingleton();
	LLViewerEventRecorder::deleteSingleton();
    LLWorld::deleteSingleton();

	// It's not at first obvious where, in this long sequence, a generic cleanup
	// call OUGHT to go. So let's say this: as we migrate cleanup from
	// explicit hand-placed calls into the generic mechanism, eventually
	// all cleanup will get subsumed into the generic call. So the calls you
	// still see above are calls that MUST happen before the generic cleanup
	// kicks in.

	// This calls every remaining LLSingleton's cleanupSingleton() and
	// deleteSingleton() methods.
	LLSingletonBase::deleteAll();

    LL_INFOS() << "Goodbye!" << LL_ENDL;

	removeDumpDir();

	// return 0;
	return true;
}

void LLAppViewer::initGeneralThread()
{
    if (mGeneralThreadPool)
    {
        return;
    }

    mGeneralThreadPool = new LL::ThreadPool("General", 3);
    mGeneralThreadPool->start();
}

bool LLAppViewer::initThreads()
{
	static const bool enable_threads = true;

	LLImage::initClass(gSavedSettings.getBOOL("TextureNewByteRange"),gSavedSettings.getS32("TextureReverseByteRange"));

	LLLFSThread::initClass(enable_threads && true); // TODO: fix crashes associated with this shutdo

    //auto configure thread count
    LLSD threadCounts = gSavedSettings.getLLSD("ThreadPoolSizes");

    // get the number of concurrent threads that can run
    S32 cores = std::thread::hardware_concurrency();

    U32 max_cores = gSavedSettings.getU32("EmulateCoreCount");
    if (max_cores != 0)
    {
        cores = llmin(cores, (S32) max_cores);
    }

    // The only configurable thread count right now is ImageDecode
    // The viewer typically starts around 8 threads not including image decode, 
    // so try to leave at least one core free
    S32 image_decode_count = llclamp(cores - 9, 1, 8);
    threadCounts["ImageDecode"] = image_decode_count;
    gSavedSettings.setLLSD("ThreadPoolSizes", threadCounts);

	// Image decoding
	LLAppViewer::sImageDecodeThread = new LLImageDecodeThread(enable_threads && true);
	LLAppViewer::sTextureCache = new LLTextureCache(enable_threads && true);
	LLAppViewer::sTextureFetch = new LLTextureFetch(LLAppViewer::getTextureCache(),
													enable_threads && true,
													app_metrics_qa_mode);
	LLAppViewer::sPurgeDiskCacheThread = new LLPurgeDiskCacheThread();

	if (LLTrace::BlockTimer::sLog || LLTrace::BlockTimer::sMetricLog)
	{
		LLTrace::BlockTimer::setLogLock(new LLMutex());
		mFastTimerLogThread = new LLFastTimerLogThread(LLTrace::BlockTimer::sLogName);
		mFastTimerLogThread->start();
	}

	// Mesh streaming and caching
	gMeshRepo.init();

	LLFilePickerThread::initClass();
	LLDirPickerThread::initClass();

	// *FIX: no error handling here!
	return true;
}

void errorCallback(LLError::ELevel level, const std::string &error_string)
{
    if (level == LLError::LEVEL_ERROR)
    {
#ifndef LL_RELEASE_FOR_DOWNLOAD
        OSMessageBox(error_string, LLTrans::getString("MBFatalError"), OSMB_OK);
#endif

        //Set the ErrorActivated global so we know to create a marker file
        gLLErrorActivated = true;

        gDebugInfo["FatalMessage"] = error_string;
        // We're not already crashing -- we simply *intend* to crash. Since we
        // haven't actually trashed anything yet, we can afford to write the whole
        // static info file.
        LLAppViewer::instance()->writeDebugInfo();
    }
}

void LLAppViewer::initLoggingAndGetLastDuration()
{
    //
    // Set up logging defaults for the viewer
    //
    LLError::initForApplication( gDirUtilp->getExpandedFilename(LL_PATH_USER_SETTINGS, "")
                                ,gDirUtilp->getExpandedFilename(LL_PATH_APP_SETTINGS, "")
                                );
    LLError::addGenericRecorder(&errorCallback);
    //LLError::setTimeFunction(getRuntime);


    if (mSecondInstance)
    {
        LLFile::mkdir(gDirUtilp->getDumpLogsDirPath());
 
        LLUUID uid;
        uid.generate();
        LLError::logToFile(gDirUtilp->getDumpLogsDirPath(uid.asString() + ".log"));
    }
    else
    {
        // Remove the last ".old" log file.
        std::string old_log_file = gDirUtilp->getExpandedFilename(LL_PATH_LOGS,
            "SecondLife.old");
        LLFile::remove(old_log_file);

        // Get name of the log file
        std::string log_file = gDirUtilp->getExpandedFilename(LL_PATH_LOGS,
            "SecondLife.log");
        /*
        * Before touching any log files, compute the duration of the last run
        * by comparing the ctime of the previous start marker file with the ctime
        * of the last log file.
        */
        std::string start_marker_file_name = gDirUtilp->getExpandedFilename(LL_PATH_LOGS, START_MARKER_FILE_NAME);
        llstat start_marker_stat;
        llstat log_file_stat;
        std::ostringstream duration_log_stream; // can't log yet, so save any message for when we can below
        int start_stat_result = LLFile::stat(start_marker_file_name, &start_marker_stat);
        int log_stat_result = LLFile::stat(log_file, &log_file_stat);
        if (0 == start_stat_result && 0 == log_stat_result)
        {
            int elapsed_seconds = log_file_stat.st_ctime - start_marker_stat.st_ctime;
            // only report a last run time if the last viewer was the same version
            // because this stat will be counted against this version
            if (markerIsSameVersion(start_marker_file_name))
            {
                gLastExecDuration = elapsed_seconds;
            }
            else
            {
                duration_log_stream << "start marker from some other version; duration is not reported";
                gLastExecDuration = -1;
            }
        }
        else
        {
            // at least one of the LLFile::stat calls failed, so we can't compute the run time
            duration_log_stream << "duration stat failure; start: " << start_stat_result << " log: " << log_stat_result;
            gLastExecDuration = -1; // unknown
        }
        std::string duration_log_msg(duration_log_stream.str());

        // Create a new start marker file for comparison with log file time for the next run
        LLAPRFile start_marker_file;
        start_marker_file.open(start_marker_file_name, LL_APR_WB);
        if (start_marker_file.getFileHandle())
        {
            recordMarkerVersion(start_marker_file);
            start_marker_file.close();
        }

        // Rename current log file to ".old"
        LLFile::rename(log_file, old_log_file);

        // Set the log file to SecondLife.log
        LLError::logToFile(log_file);
        if (!duration_log_msg.empty())
        {
            LL_WARNS("MarkerFile") << duration_log_msg << LL_ENDL;
        }
    }
}

bool LLAppViewer::loadSettingsFromDirectory(const std::string& location_key,
					    bool set_defaults)
{
	if (!mSettingsLocationList)
	{
		LL_ERRS() << "Invalid settings location list" << LL_ENDL;
	}

	BOOST_FOREACH(const SettingsGroup& group, mSettingsLocationList->groups)
	{
		// skip settings groups that aren't the one we requested
		if (group.name() != location_key) continue;

		ELLPath path_index = (ELLPath)group.path_index();
		if(path_index <= LL_PATH_NONE || path_index >= LL_PATH_LAST)
		{
			LL_ERRS() << "Out of range path index in app_settings/settings_files.xml" << LL_ENDL;
			return false;
		}

		BOOST_FOREACH(const SettingsFile& file, group.files)
		{
			LL_INFOS("Settings") << "Attempting to load settings for the group " << file.name()
			    << " - from location " << location_key << LL_ENDL;

			auto settings_group = LLControlGroup::getInstance(file.name);
			if(!settings_group)
			{
				LL_WARNS("Settings") << "No matching settings group for name " << file.name() << LL_ENDL;
				continue;
			}

			std::string full_settings_path;

			if (file.file_name_setting.isProvided()
				&& gSavedSettings.controlExists(file.file_name_setting))
			{
				// try to find filename stored in file_name_setting control
				full_settings_path = gSavedSettings.getString(file.file_name_setting);
				if (full_settings_path.empty())
				{
					continue;
				}
				else if (!gDirUtilp->fileExists(full_settings_path))
				{
					// search in default path
					full_settings_path = gDirUtilp->getExpandedFilename((ELLPath)path_index, full_settings_path);
				}
			}
			else
			{
				// by default, use specified file name
				full_settings_path = gDirUtilp->getExpandedFilename((ELLPath)path_index, file.file_name());
			}

			if(settings_group->loadFromFile(full_settings_path, set_defaults, file.persistent))
			{	// success!
				LL_INFOS("Settings") << "Loaded settings file " << full_settings_path << LL_ENDL;
			}
			else
			{	// failed to load
				if(file.required)
				{
					LL_ERRS() << "Error: Cannot load required settings file from: " << full_settings_path << LL_ENDL;
					return false;
				}
				else
				{
					// only complain if we actually have a filename at this point
					if (!full_settings_path.empty())
					{
						LL_INFOS("Settings") << "Cannot load " << full_settings_path << " - No settings found." << LL_ENDL;
					}
				}
			}
		}
	}

	return true;
}

std::string LLAppViewer::getSettingsFilename(const std::string& location_key,
											 const std::string& file)
{
	BOOST_FOREACH(const SettingsGroup& group, mSettingsLocationList->groups)
	{
		if (group.name() == location_key)
		{
			BOOST_FOREACH(const SettingsFile& settings_file, group.files)
			{
				if (settings_file.name() == file)
				{
					return settings_file.file_name;
				}
			}
		}
	}

	return std::string();
}

void LLAppViewer::loadColorSettings()
{
	LLUIColorTable::instance().loadFromSettings();
}

namespace
{
    void handleCommandLineError(LLControlGroupCLP& clp)
    {
		LL_WARNS() << "Error parsing command line options. Command Line options ignored."  << LL_ENDL;

		LL_INFOS() << "Command line usage:\n" << clp << LL_ENDL;

		OSMessageBox(STRINGIZE(LLTrans::getString("MBCmdLineError") << clp.getErrorMessage()),
					 LLStringUtil::null,
					 OSMB_OK);
    }
} // anonymous namespace

// Set a named control temporarily for this session, as when set via the command line --set option.
// Name can be specified as "<control_group>.<control_name>", with default group being Global.
bool tempSetControl(const std::string& name, const std::string& value)
{
	std::string name_part;
	std::string group_part;
	LLControlVariable* control = NULL;

	// Name can be further split into ControlGroup.Name, with the default control group being Global
	size_t pos = name.find('.');
	if (pos != std::string::npos)
	{
		group_part = name.substr(0, pos);
		name_part = name.substr(pos+1);
		LL_INFOS() << "Setting " << group_part << "." << name_part << " to " << value << LL_ENDL;
		auto g = LLControlGroup::getInstance(group_part);
		if (g) control = g->getControl(name_part);
	}
	else
	{
		LL_INFOS() << "Setting Global." << name << " to " << value << LL_ENDL;
		control = gSavedSettings.getControl(name);
	}

	if (control)
	{
		control->setValue(value, false);
		return true;
	}
	return false;
}

bool LLAppViewer::initConfiguration()
{
	//Load settings files list
	std::string settings_file_list = gDirUtilp->getExpandedFilename(LL_PATH_APP_SETTINGS, "settings_files.xml");
	LLXMLNodePtr root;
	BOOL success = LLXMLNode::parseFile(settings_file_list, root, NULL);
	if (!success)
	{
        LL_WARNS() << "Cannot load default configuration file " << settings_file_list << LL_ENDL;
        if (gDirUtilp->fileExists(settings_file_list))
        {
            LL_ERRS() << "Cannot load default configuration file settings_files.xml. "
                << "Please reinstall viewer from https://secondlife.com/support/downloads/ "
                << "and contact https://support.secondlife.com if issue persists after reinstall."
                << LL_ENDL;
        }
        else
        {
            LL_ERRS() << "Default configuration file settings_files.xml not found. "
                << "Please reinstall viewer from https://secondlife.com/support/downloads/ "
                << "and contact https://support.secondlife.com if issue persists after reinstall."
                << LL_ENDL;
        }
	}

	mSettingsLocationList = new SettingsFiles();

	LLXUIParser parser;
	parser.readXUI(root, *mSettingsLocationList, settings_file_list);

	if (!mSettingsLocationList->validateBlock())
	{
        LL_ERRS() << "Invalid settings file list " << settings_file_list << LL_ENDL;
	}

	// The settings and command line parsing have a fragile
	// order-of-operation:
	// - load defaults from app_settings
	// - set procedural settings values
	// - read command line settings
	// - selectively apply settings needed to load user settings.
    // - load overrides from user_settings
	// - apply command line settings (to override the overrides)
	// - load per account settings (happens in llstartup

	// - load defaults
	bool set_defaults = true;
	if(!loadSettingsFromDirectory("Default", set_defaults))
	{
		OSMessageBox(
			"Unable to load default settings file. The installation may be corrupted.",
			LLStringUtil::null,OSMB_OK);
		return false;
	}

	initStrings(); // setup paths for LLTrans based on settings files only
	// - set procedural settings
	// Note: can't use LL_PATH_PER_SL_ACCOUNT for any of these since we haven't logged in yet
	gSavedSettings.setString("ClientSettingsFile",
        gDirUtilp->getExpandedFilename(LL_PATH_USER_SETTINGS, getSettingsFilename("Default", "Global")));

#ifndef	LL_RELEASE_FOR_DOWNLOAD
	// provide developer build only overrides for these control variables that are not
	// persisted to settings.xml
	LLControlVariable* c = gSavedSettings.getControl("AllowMultipleViewers");
	if (c)
	{
		c->setValue(true, false);
	}

	gSavedSettings.setBOOL("QAMode", TRUE );
	gSavedSettings.setS32("WatchdogEnabled", 0);
#endif

	// These are warnings that appear on the first experience of that condition.
	// They are already set in the settings_default.xml file, but still need to be added to LLFirstUse
	// for disable/reset ability
//	LLFirstUse::addConfigVariable("FirstBalanceIncrease");
//	LLFirstUse::addConfigVariable("FirstBalanceDecrease");
//	LLFirstUse::addConfigVariable("FirstSit");
//	LLFirstUse::addConfigVariable("FirstMap");
//	LLFirstUse::addConfigVariable("FirstGoTo");
//	LLFirstUse::addConfigVariable("FirstBuild");
//	LLFirstUse::addConfigVariable("FirstLeftClickNoHit");
//	LLFirstUse::addConfigVariable("FirstTeleport");
//	LLFirstUse::addConfigVariable("FirstOverrideKeys");
//	LLFirstUse::addConfigVariable("FirstAttach");
//	LLFirstUse::addConfigVariable("FirstAppearance");
//	LLFirstUse::addConfigVariable("FirstInventory");
//	LLFirstUse::addConfigVariable("FirstSandbox");
//	LLFirstUse::addConfigVariable("FirstFlexible");
//	LLFirstUse::addConfigVariable("FirstDebugMenus");
//	LLFirstUse::addConfigVariable("FirstSculptedPrim");
//	LLFirstUse::addConfigVariable("FirstVoice");
//	LLFirstUse::addConfigVariable("FirstMedia");

	// - read command line settings.
	LLControlGroupCLP clp;
	std::string	cmd_line_config	= gDirUtilp->getExpandedFilename(LL_PATH_APP_SETTINGS,
														  "cmd_line.xml");

	clp.configure(cmd_line_config, &gSavedSettings);

	if(!initParseCommandLine(clp))
	{
		handleCommandLineError(clp);
		return false;
	}

	// - selectively apply settings

	// If the user has specified a alternate settings file name.
	// Load	it now before loading the user_settings/settings.xml
	if(clp.hasOption("settings"))
	{
		std::string	user_settings_filename =
			gDirUtilp->getExpandedFilename(LL_PATH_USER_SETTINGS,
										   clp.getOption("settings")[0]);
		gSavedSettings.setString("ClientSettingsFile", user_settings_filename);
		LL_INFOS("Settings")	<< "Using command line specified settings filename: "
			<< user_settings_filename << LL_ENDL;
	}

	// - load overrides from user_settings
	loadSettingsFromDirectory("User");

	if (gSavedSettings.getBOOL("FirstRunThisInstall"))
	{
		// Set firstrun flag to indicate that some further init actiona should be taken
		// like determining screen DPI value and so on
		mIsFirstRun = true;

		gSavedSettings.setBOOL("FirstRunThisInstall", FALSE);
	}

	if (clp.hasOption("sessionsettings"))
	{
		std::string session_settings_filename = clp.getOption("sessionsettings")[0];
		gSavedSettings.setString("SessionSettingsFile", session_settings_filename);
		LL_INFOS("Settings")	<< "Using session settings filename: "
			<< session_settings_filename << LL_ENDL;
	}
	loadSettingsFromDirectory("Session");

	if (clp.hasOption("usersessionsettings"))
	{
		std::string user_session_settings_filename = clp.getOption("usersessionsettings")[0];
		gSavedSettings.setString("UserSessionSettingsFile", user_session_settings_filename);
		LL_INFOS("Settings") << "Using user session settings filename: "
			<< user_session_settings_filename << LL_ENDL;

	}
	loadSettingsFromDirectory("UserSession");

	// - apply command line settings
	if (! clp.notify())
	{
		handleCommandLineError(clp);
		return false;
	}

	// Register the core crash option as soon as we can
	// if we want gdb post-mortem on cores we need to be up and running
	// ASAP or we might miss init issue etc.
	if(gSavedSettings.getBOOL("DisableCrashLogger"))
	{
		LL_WARNS() << "Crashes will be handled by system, stack trace logs and crash logger are both disabled" << LL_ENDL;
		disableCrashlogger();
	}

	gNonInteractive = gSavedSettings.getBOOL("NonInteractive");
	// Handle initialization from settings.
	// Start up the debugging console before handling other options.
	if (gSavedSettings.getBOOL("ShowConsoleWindow") && !gNonInteractive)
	{
		initConsole();
	}

	if(clp.hasOption("help"))
	{
		std::ostringstream msg;
		msg << LLTrans::getString("MBCmdLineUsg") << "\n" << clp;
		LL_INFOS()	<< msg.str() << LL_ENDL;

		OSMessageBox(
			msg.str(),
			LLStringUtil::null,
			OSMB_OK);

		return false;
	}

    if(clp.hasOption("set"))
    {
        const LLCommandLineParser::token_vector_t& set_values = clp.getOption("set");
        if(0x1 & set_values.size())
        {
            LL_WARNS() << "Invalid '--set' parameter count." << LL_ENDL;
        }
        else
        {
            LLCommandLineParser::token_vector_t::const_iterator itr = set_values.begin();
            for(; itr != set_values.end(); ++itr)
            {
                const std::string& name = *itr;
                const std::string& value = *(++itr);
                if (!tempSetControl(name,value))
                {
					LL_WARNS() << "Failed --set " << name << ": setting name unknown." << LL_ENDL;
                }
            }
        }
    }

    if  (clp.hasOption("logevents")) {
		LLViewerEventRecorder::instance().setEventLoggingOn();
    }

	std::string CmdLineChannel(gSavedSettings.getString("CmdLineChannel"));
	if(! CmdLineChannel.empty())
    {
		LLVersionInfo::instance().resetChannel(CmdLineChannel);
	}

	// If we have specified crash on startup, set the global so we'll trigger the crash at the right time
	gCrashOnStartup = gSavedSettings.getBOOL("CrashOnStartup");

	if (gSavedSettings.getBOOL("LogPerformance"))
	{
		LLTrace::BlockTimer::sLog = true;
		LLTrace::BlockTimer::sLogName = std::string("performance");
	}

	std::string test_name(gSavedSettings.getString("LogMetrics"));
	if (! test_name.empty())
 	{
		LLTrace::BlockTimer::sMetricLog = TRUE;
		// '--logmetrics' is specified with a named test metric argument so the data gathering is done only on that test
		// In the absence of argument, every metric would be gathered (makes for a rather slow run and hard to decipher report...)
		LL_INFOS() << "'--logmetrics' argument : " << test_name << LL_ENDL;
		LLTrace::BlockTimer::sLogName = test_name;
	}

	if (clp.hasOption("graphicslevel"))
	{
        // User explicitly requested --graphicslevel on the command line. We
        // expect this switch has already set RenderQualityPerformance. Check
        // that value for validity later.
        // Capture the requested value separately from the settings variable
        // because, if this is the first run, LLViewerWindow's constructor
        // will call LLFeatureManager::applyRecommendedSettings(), which
        // overwrites this settings variable!
        mForceGraphicsLevel = gSavedSettings.getU32("RenderQualityPerformance");
	}

	LLFastTimerView::sAnalyzePerformance = gSavedSettings.getBOOL("AnalyzePerformance");
	gAgentPilot.setReplaySession(gSavedSettings.getBOOL("ReplaySession"));

	if (gSavedSettings.getBOOL("DebugSession"))
	{
		gDebugSession = TRUE;
		gDebugGL = TRUE;

		ll_init_fail_log(gDirUtilp->getExpandedFilename(LL_PATH_LOGS, "test_failures.log"));
	}

    if (gSavedSettings.getBOOL("RenderDebugGLSession"))
    {
        gDebugGLSession = TRUE;
        gDebugGL = TRUE;
        // gDebugGL can cause excessive logging
        // so it's limited to a single session
        gSavedSettings.setBOOL("RenderDebugGLSession", FALSE);
    }

	const LLControlVariable* skinfolder = gSavedSettings.getControl("SkinCurrent");
	if(skinfolder && LLStringUtil::null != skinfolder->getValue().asString())
	{
		// Examining "Language" may not suffice -- see LLUI::getLanguage()
		// logic. Unfortunately LLUI::getLanguage() doesn't yet do us much
		// good because we haven't yet called LLUI::initClass().
		gDirUtilp->setSkinFolder(skinfolder->getValue().asString(),
								 gSavedSettings.getString("Language"));
	}

	if (gSavedSettings.getBOOL("SpellCheck"))
	{
		std::list<std::string> dict_list;
		std::string dict_setting = gSavedSettings.getString("SpellCheckDictionary");
		boost::split(dict_list, dict_setting, boost::is_any_of(std::string(",")));
		if (!dict_list.empty())
		{
			LLSpellChecker::setUseSpellCheck(dict_list.front());
			dict_list.pop_front();
			LLSpellChecker::instance().setSecondaryDictionaries(dict_list);
		}
	}

	if (gNonInteractive)
	{
		tempSetControl("AllowMultipleViewers", "TRUE");
		tempSetControl("SLURLPassToOtherInstance", "FALSE");
		tempSetControl("RenderWater", "FALSE");
		tempSetControl("FlyingAtExit", "FALSE");
		tempSetControl("WindowWidth", "1024");
		tempSetControl("WindowHeight", "200");
		LLError::setEnabledLogTypesMask(0);
		llassert_always(!gSavedSettings.getBOOL("SLURLPassToOtherInstance"));
	}


	// Handle slurl use. NOTE: Don't let SL-55321 reappear.
	// This initial-SLURL logic, up through the call to
	// sendURLToOtherInstance(), must precede LLSplashScreen::show() --
	// because if sendURLToOtherInstance() succeeds, we take a fast exit,
	// SKIPPING the splash screen and everything else.

    // *FIX: This init code should be made more robust to prevent
    // the issue SL-55321 from returning. One thought is to allow
    // only select options to be set from command line when a slurl
    // is specified. More work on the settings system is needed to
    // achieve this. For now...

    // *NOTE:Mani The command line parser parses tokens and is
    // setup to bail after parsing the '--url' option or the
    // first option specified without a '--option' flag (or
    // any other option that uses the 'last_option' setting -
    // see LLControlGroupCLP::configure())

    // What can happen is that someone can use IE (or potentially
    // other browsers) and do the rough equivalent of command
    // injection and steal passwords. Phoenix. SL-55321

	std::string starting_location;

	std::string cmd_line_login_location(gSavedSettings.getString("CmdLineLoginLocation"));
	if(! cmd_line_login_location.empty())
	{
		starting_location = cmd_line_login_location;
	}
	else
	{
		std::string default_login_location(gSavedSettings.getString("DefaultLoginLocation"));
		if (! default_login_location.empty())
		{
			starting_location = default_login_location;
		}
	}

	LLSLURL start_slurl;
	if (! starting_location.empty())
    {
		start_slurl = starting_location;
		LLStartUp::setStartSLURL(start_slurl);
		if(start_slurl.getType() == LLSLURL::LOCATION)
		{
			LLGridManager::getInstance()->setGridChoice(start_slurl.getGrid());
		}
	}

	// NextLoginLocation is set as a side effect of LLStartUp::setStartSLURL()
	std::string nextLoginLocation = gSavedSettings.getString( "NextLoginLocation" );
	if ( !nextLoginLocation.empty() )
	{
		LL_DEBUGS("AppInit")<<"set start from NextLoginLocation: "<<nextLoginLocation<<LL_ENDL;
		LLStartUp::setStartSLURL(LLSLURL(nextLoginLocation));
	}
	else if (   (   clp.hasOption("login") || clp.hasOption("autologin"))
			 && gSavedSettings.getString("CmdLineLoginLocation").empty())
	{
		// If automatic login from command line with --login switch
		// init StartSLURL location.
		std::string start_slurl_setting = gSavedSettings.getString("LoginLocation");
		LL_DEBUGS("AppInit") << "start slurl setting '" << start_slurl_setting << "'" << LL_ENDL;
		LLStartUp::setStartSLURL(LLSLURL(start_slurl_setting));
	}
	else
	{
		// the login location will be set by the login panel (see LLPanelLogin)
	}

	//RN: if we received a URL, hand it off to the existing instance.
	// don't call anotherInstanceRunning() when doing URL handoff, as
	// it relies on checking a marker file which will not work when running
	// out of different directories

	if (start_slurl.isValid() &&
		(gSavedSettings.getBOOL("SLURLPassToOtherInstance")))
	{
		if (sendURLToOtherInstance(start_slurl.getSLURLString()))
		{
			// successfully handed off URL to existing instance, exit
			return false;
		}
    }

	// Display splash screen.  Must be after above check for previous
	// crash as this dialog is always frontmost.
	std::string splash_msg;
	LLStringUtil::format_map_t args;
	args["[APP_NAME]"] = LLTrans::getString("SECOND_LIFE");
	splash_msg = LLTrans::getString("StartupLoading", args);
	LLSplashScreen::show();
	LLSplashScreen::update(splash_msg);

	//LLVolumeMgr::initClass();
	LLVolumeMgr* volume_manager = new LLVolumeMgr();
	volume_manager->useMutex();	// LLApp and LLMutex magic must be manually enabled
	LLPrimitive::setVolumeManager(volume_manager);

	// Note: this is where we used to initialize gFeatureManagerp.

	gStartTime = totalTime();

	//
	// Set the name of the window
	//
	gWindowTitle = LLTrans::getString("APP_NAME");
#if LL_DEBUG
	gWindowTitle += std::string(" [DEBUG]");
#endif
	if (!gArgs.empty())
	{
	gWindowTitle += std::string(" ") + gArgs;
	}
	LLStringUtil::truncate(gWindowTitle, 255);

	//
	// Check for another instance of the app running
	// This happens AFTER LLSplashScreen::show(). That may or may not be
	// important.
	//
	if (mSecondInstance && !gSavedSettings.getBOOL("AllowMultipleViewers"))
	{
		OSMessageBox(
			LLTrans::getString("MBAlreadyRunning"),
			LLStringUtil::null,
			OSMB_OK);
		return false;
	}

	if (mSecondInstance)
	{
		// This is the second instance of SL. Turn off voice support,
		// but make sure the setting is *not* persisted.
		LLControlVariable* disable_voice = gSavedSettings.getControl("CmdLineDisableVoice");
		if(disable_voice)
		{
			const BOOL DO_NOT_PERSIST = FALSE;
			disable_voice->setValue(LLSD(TRUE), DO_NOT_PERSIST);
		}
	}

	gLastRunVersion = gSavedSettings.getString("LastRunVersion");

	loadColorSettings();

	// Let anyone else who cares know that we've populated our settings
	// variables.
	for (const auto& key : LLControlGroup::key_snapshot())
	{
		// For each named instance of LLControlGroup, send an event saying
		// we've initialized an LLControlGroup instance by that name.
		LLEventPumps::instance().obtain("LLControlGroup").post(LLSDMap("init", key));
	}

	return true; // Config was successful.
}

// The following logic is replicated in initConfiguration() (to be able to get
// some initial strings before we've finished initializing enough to know the
// current language) and also in init() (to initialize for real). Somehow it
// keeps growing, necessitating a method all its own.
void LLAppViewer::initStrings()
{
	std::string strings_file = "strings.xml";
	std::string strings_path_full = gDirUtilp->findSkinnedFilenameBaseLang(LLDir::XUI, strings_file);
	if (strings_path_full.empty() || !LLFile::isfile(strings_path_full))
	{
		// initial check to make sure files are there failed
		gDirUtilp->dumpCurrentDirectories(LLError::LEVEL_WARN);
		LL_ERRS() << "Viewer failed to find localization and UI files. Please reinstall viewer from  https://secondlife.com/support/downloads/ and contact https://support.secondlife.com if issue persists after reinstall." << LL_ENDL;
	}
	LLTransUtil::parseStrings(strings_file, default_trans_args);
	LLTransUtil::parseLanguageStrings("language_settings.xml");

	// parseStrings() sets up the LLTrans substitution table. Add this one item.
	LLTrans::setDefaultArg("[sourceid]", gSavedSettings.getString("sourceid"));

	// Now that we've set "[sourceid]", have to go back through
	// default_trans_args and reinitialize all those other keys because some
	// of them, in turn, reference "[sourceid]".
	BOOST_FOREACH(std::string key, default_trans_args)
	{
		std::string brackets(key), nobrackets(key);
		// Invalid to inspect key[0] if key is empty(). But then, the entire
		// body of this loop is pointless if key is empty().
		if (key.empty())
			continue;

		if (key[0] != '[')
		{
			// key was passed without brackets. That means that 'nobrackets'
			// is correct but 'brackets' is not.
			brackets = STRINGIZE('[' << brackets << ']');
		}
		else
		{
			// key was passed with brackets. That means that 'brackets' is
			// correct but 'nobrackets' is not. Erase the left bracket.
			nobrackets.erase(0, 1);
			std::string::size_type length(nobrackets.length());
			if (length && nobrackets[length - 1] == ']')
			{
				nobrackets.erase(length - 1);
			}
		}
		// Calling LLTrans::getString() is what embeds the other default
		// translation strings into this one.
		LLTrans::setDefaultArg(brackets, LLTrans::getString(nobrackets));
	}
}

bool LLAppViewer::meetsRequirementsForMaximizedStart()
{
    bool maximizedOk = (gSysMemory.getPhysicalMemoryKB() >= U32Gigabytes(1));

	return maximizedOk;
}

bool LLAppViewer::initWindow()
{
	LL_INFOS("AppInit") << "Initializing window..." << LL_ENDL;

	// store setting in a global for easy access and modification
	gHeadlessClient = gSavedSettings.getBOOL("HeadlessClient");

	// always start windowed
	BOOL ignorePixelDepth = gSavedSettings.getBOOL("IgnorePixelDepth");

	LLViewerWindow::Params window_params;
	window_params
		.title(gWindowTitle)
		.name(VIEWER_WINDOW_CLASSNAME)
		.x(gSavedSettings.getS32("WindowX"))
		.y(gSavedSettings.getS32("WindowY"))
		.width(gSavedSettings.getU32("WindowWidth"))
		.height(gSavedSettings.getU32("WindowHeight"))
		.min_width(gSavedSettings.getU32("MinWindowWidth"))
		.min_height(gSavedSettings.getU32("MinWindowHeight"))
		.fullscreen(gSavedSettings.getBOOL("FullScreen"))
		.ignore_pixel_depth(ignorePixelDepth)
		.first_run(mIsFirstRun);

	gViewerWindow = new LLViewerWindow(window_params);

	LL_INFOS("AppInit") << "gViewerwindow created." << LL_ENDL;

	// Need to load feature table before cheking to start watchdog.
	bool use_watchdog = false;
	int watchdog_enabled_setting = gSavedSettings.getS32("WatchdogEnabled");
	if (watchdog_enabled_setting == -1)
	{
		use_watchdog = !LLFeatureManager::getInstance()->isFeatureAvailable("WatchdogDisabled");
	}
	else
	{
		// The user has explicitly set this setting; always use that value.
		use_watchdog = bool(watchdog_enabled_setting);
	}

	LL_INFOS("AppInit") << "watchdog"
						<< (use_watchdog ? " " : " NOT ")
						<< "enabled"
						<< " (setting = " << watchdog_enabled_setting << ")"
						<< LL_ENDL;

	if (use_watchdog)
	{
		LLWatchdog::getInstance()->init();
	}

	LLNotificationsUI::LLNotificationManager::getInstance();


#ifdef LL_DARWIN
	//Satisfy both MAINT-3135 (OSX 10.6 and earlier) MAINT-3288 (OSX 10.7 and later)
	LLOSInfo& os_info = LLOSInfo::instance();
	if (os_info.mMajorVer == 10 && os_info.mMinorVer < 7)
	{
		if ( os_info.mMinorVer == 6 && os_info.mBuild < 8 )
			gViewerWindow->getWindow()->setOldResize(true);
	}
#endif

	if (gSavedSettings.getBOOL("WindowMaximized"))
	{
		gViewerWindow->getWindow()->maximize();
	}

	//
	// Initialize GL stuff
	//

	if (mForceGraphicsLevel && (LLFeatureManager::instance().isValidGraphicsLevel(*mForceGraphicsLevel)))
	{
		LLFeatureManager::getInstance()->setGraphicsLevel(*mForceGraphicsLevel, false);
		gSavedSettings.setU32("RenderQualityPerformance", *mForceGraphicsLevel);
	}

	// Set this flag in case we crash while initializing GL
	gSavedSettings.setBOOL("RenderInitError", TRUE);
	gSavedSettings.saveToFile( gSavedSettings.getString("ClientSettingsFile"), TRUE );

	gPipeline.init();
	LL_INFOS("AppInit") << "gPipeline Initialized" << LL_ENDL;

	stop_glerror();
	gViewerWindow->initGLDefaults();

	gSavedSettings.setBOOL("RenderInitError", FALSE);
	gSavedSettings.saveToFile( gSavedSettings.getString("ClientSettingsFile"), TRUE );

	//If we have a startup crash, it's usually near GL initialization, so simulate that.
	if(gCrashOnStartup)
	{
		LLAppViewer::instance()->forceErrorLLError();
	}

	//
	// Determine if the window should start maximized on initial run based
	// on graphics capability
	//
	if (gSavedSettings.getBOOL("FirstLoginThisInstall") && meetsRequirementsForMaximizedStart())
	{
		LL_INFOS("AppInit") << "This client met the requirements for a maximized initial screen." << LL_ENDL;
		gSavedSettings.setBOOL("WindowMaximized", TRUE);
	}

	if (gSavedSettings.getBOOL("WindowMaximized"))
	{
		gViewerWindow->getWindow()->maximize();
	}

	LLUI::getInstance()->mWindow = gViewerWindow->getWindow();

	// Show watch cursor
	gViewerWindow->setCursor(UI_CURSOR_WAIT);

	// Finish view initialization
	gViewerWindow->initBase();

	// show viewer window
	//gViewerWindow->getWindow()->show();

	LL_INFOS("AppInit") << "Window initialization done." << LL_ENDL;

	return true;
}

bool LLAppViewer::isUpdaterMissing()
{
    return mUpdaterNotFound;
}

bool LLAppViewer::waitForUpdater()
{
    return !gSavedSettings.getBOOL("CmdLineSkipUpdater") && !mUpdaterNotFound && !gNonInteractive;
}

void LLAppViewer::writeDebugInfo(bool isStatic)
{
#if LL_WINDOWS && LL_BUGSPLAT
    // bugsplat does not create dump folder and debug logs are written directly
    // to logs folder, so it conflicts with main instance
    if (mSecondInstance)
    {
        return;
    }
#endif

    //Try to do the minimum when writing data during a crash.
    std::string* debug_filename;
    debug_filename = ( isStatic
        ? getStaticDebugFile()
        : getDynamicDebugFile() );

    LL_INFOS() << "Writing debug file " << *debug_filename << LL_ENDL;
    llofstream out_file(debug_filename->c_str());

    isStatic ?  LLSDSerialize::toPrettyXML(gDebugInfo, out_file)
             :  LLSDSerialize::toPrettyXML(gDebugInfo["Dynamic"], out_file);
}

LLSD LLAppViewer::getViewerInfo() const
{
	// The point of having one method build an LLSD info block and the other
	// construct the user-visible About string is to ensure that the same info
	// is available to a getInfo() caller as to the user opening
	// LLFloaterAbout.
	LLSD info;
	auto& versionInfo(LLVersionInfo::instance());
	info["VIEWER_VERSION"] = LLSDArray(versionInfo.getMajor())(versionInfo.getMinor())(versionInfo.getPatch())(versionInfo.getBuild());
	info["VIEWER_VERSION_STR"] = versionInfo.getVersion();
	info["CHANNEL"] = versionInfo.getChannel();
    info["ADDRESS_SIZE"] = ADDRESS_SIZE;
    std::string build_config = versionInfo.getBuildConfig();
    if (build_config != "Release")
    {
        info["BUILD_CONFIG"] = build_config;
    }

	// return a URL to the release notes for this viewer, such as:
	// https://releasenotes.secondlife.com/viewer/2.1.0.123456.html
	std::string url = versionInfo.getReleaseNotes(); // VVM supplied
    if (url.empty())
    {
        url = LLTrans::getString("RELEASE_NOTES_BASE_URL");
        if (!LLStringUtil::endsWith(url, "/"))
            url += "/";
        url += LLURI::escape(versionInfo.getVersion()) + ".html";
    }
	info["VIEWER_RELEASE_NOTES_URL"] = url;

	// Position
	LLViewerRegion* region = gAgent.getRegion();
	if (region)
	{
		LLVector3d pos = gAgent.getPositionGlobal();
		info["POSITION"] = ll_sd_from_vector3d(pos);
		info["POSITION_LOCAL"] = ll_sd_from_vector3(gAgent.getPosAgentFromGlobal(pos));
		info["REGION"] = gAgent.getRegion()->getName();

		boost::regex regex("\\.(secondlife|lindenlab)\\..*");
		info["HOSTNAME"] = boost::regex_replace(gAgent.getRegion()->getSimHostName(), regex, "");
		info["SERVER_VERSION"] = gLastVersionChannel;
		LLSLURL slurl;
		LLAgentUI::buildSLURL(slurl);
		info["SLURL"] = slurl.getSLURLString();
	}

	// CPU
	info["CPU"] = gSysCPU.getCPUString();
	info["MEMORY_MB"] = LLSD::Integer(gSysMemory.getPhysicalMemoryKB().valueInUnits<LLUnits::Megabytes>());
	// Moved hack adjustment to Windows memory size into llsys.cpp
	info["OS_VERSION"] = LLOSInfo::instance().getOSString();
	info["GRAPHICS_CARD_VENDOR"] = ll_safe_string((const char*)(glGetString(GL_VENDOR)));
	info["GRAPHICS_CARD"] = ll_safe_string((const char*)(glGetString(GL_RENDERER)));

#if LL_WINDOWS
    std::string drvinfo;

    if (gGLManager.mIsIntel)
    {
        drvinfo = gDXHardware.getDriverVersionWMI(LLDXHardware::GPU_INTEL);
    }
    else if (gGLManager.mIsNVIDIA)
    {
        drvinfo = gDXHardware.getDriverVersionWMI(LLDXHardware::GPU_NVIDIA);
    }
    else if (gGLManager.mIsAMD)
    {
        drvinfo = gDXHardware.getDriverVersionWMI(LLDXHardware::GPU_AMD);
    }

    if (drvinfo.empty())
    {
        // Generic/substitute windows driver? Unknown vendor?
        LL_WARNS("DriverVersion") << "Vendor based driver search failed, searching for any driver" << LL_ENDL;
        drvinfo = gDXHardware.getDriverVersionWMI(LLDXHardware::GPU_ANY);
    }

	if (!drvinfo.empty())
	{
		info["GRAPHICS_DRIVER_VERSION"] = drvinfo;
	}
	else
	{
		LL_WARNS("DriverVersion")<< "Cannot get driver version from getDriverVersionWMI" << LL_ENDL;
		LLSD driver_info = gDXHardware.getDisplayInfo();
		if (driver_info.has("DriverVersion"))
		{
			info["GRAPHICS_DRIVER_VERSION"] = driver_info["DriverVersion"];
		}
	}
#endif

	info["OPENGL_VERSION"] = ll_safe_string((const char*)(glGetString(GL_VERSION)));

    // Settings

    LLRect window_rect = gViewerWindow->getWindowRectRaw();
    info["WINDOW_WIDTH"] = window_rect.getWidth();
    info["WINDOW_HEIGHT"] = window_rect.getHeight();
    info["FONT_SIZE_ADJUSTMENT"] = gSavedSettings.getF32("FontScreenDPI");
    info["UI_SCALE"] = gSavedSettings.getF32("UIScaleFactor");
    info["DRAW_DISTANCE"] = gSavedSettings.getF32("RenderFarClip");
    info["NET_BANDWITH"] = gSavedSettings.getF32("ThrottleBandwidthKBPS");
    info["LOD_FACTOR"] = gSavedSettings.getF32("RenderVolumeLODFactor");
    info["RENDER_QUALITY"] = (F32)gSavedSettings.getU32("RenderQualityPerformance");
    info["GPU_SHADERS"] = gSavedSettings.getBOOL("RenderDeferred") ? "Enabled" : "Disabled";
    info["TEXTURE_MEMORY"] = gGLManager.mVRAM;

#if LL_DARWIN
    info["HIDPI"] = gHiDPISupport;
#endif

	// Libraries

	info["J2C_VERSION"] = LLImageJ2C::getEngineInfo();
	bool want_fullname = true;
	info["AUDIO_DRIVER_VERSION"] = gAudiop ? LLSD(gAudiop->getDriverName(want_fullname)) : "Undefined";
	if(LLVoiceClient::getInstance()->voiceEnabled())
	{
        LLVoiceVersionInfo version = LLVoiceClient::getInstance()->getVersion();
        const std::string build_version = version.mBuildVersion;
		std::ostringstream version_string;
        if (std::equal(build_version.begin(), build_version.begin() + version.serverVersion.size(),
                       version.serverVersion.begin()))
        {  // Normal case: Show type and build version.
            version_string << version.serverType << " " << build_version << std::endl;
        }
        else
        {  // Mismatch: Show both versions.
            version_string << version.serverVersion << "/" << build_version << std::endl;
        }
		info["VOICE_VERSION"] = version_string.str();
	}
	else
	{
		info["VOICE_VERSION"] = LLTrans::getString("NotConnected");
	}

#if !LL_LINUX
	std::ostringstream cef_ver_codec;
	cef_ver_codec << "Dullahan: ";
	cef_ver_codec << DULLAHAN_VERSION_MAJOR;
	cef_ver_codec << ".";
	cef_ver_codec << DULLAHAN_VERSION_MINOR;
	cef_ver_codec << ".";
	cef_ver_codec << DULLAHAN_VERSION_POINT;
	cef_ver_codec << ".";
	cef_ver_codec << DULLAHAN_VERSION_BUILD;

	cef_ver_codec << std::endl;
	cef_ver_codec << "  CEF: ";
	cef_ver_codec << CEF_VERSION;

	cef_ver_codec << std::endl;
	cef_ver_codec << "  Chromium: ";
	cef_ver_codec << CHROME_VERSION_MAJOR;
	cef_ver_codec << ".";
	cef_ver_codec << CHROME_VERSION_MINOR;
	cef_ver_codec << ".";
	cef_ver_codec << CHROME_VERSION_BUILD;
	cef_ver_codec << ".";
	cef_ver_codec << CHROME_VERSION_PATCH;

	info["LIBCEF_VERSION"] = cef_ver_codec.str();
#else
	info["LIBCEF_VERSION"] = "Undefined";
#endif

#if !LL_LINUX
	std::ostringstream vlc_ver_codec;
	vlc_ver_codec << LIBVLC_VERSION_MAJOR;
	vlc_ver_codec << ".";
	vlc_ver_codec << LIBVLC_VERSION_MINOR;
	vlc_ver_codec << ".";
	vlc_ver_codec << LIBVLC_VERSION_REVISION;
	info["LIBVLC_VERSION"] = vlc_ver_codec.str();
#else
	info["LIBVLC_VERSION"] = "Undefined";
#endif

	S32 packets_in = LLViewerStats::instance().getRecording().getSum(LLStatViewer::PACKETS_IN);
	if (packets_in > 0)
	{
		info["PACKETS_LOST"] = LLViewerStats::instance().getRecording().getSum(LLStatViewer::PACKETS_LOST);
		info["PACKETS_IN"] = packets_in;
		info["PACKETS_PCT"] = 100.f*info["PACKETS_LOST"].asReal() / info["PACKETS_IN"].asReal();
	}

	if (mServerReleaseNotesURL.empty())
	{
		if (gAgent.getRegion())
		{
			info["SERVER_RELEASE_NOTES_URL"] = LLTrans::getString("RetrievingData");
		}
		else
		{
			info["SERVER_RELEASE_NOTES_URL"] = LLTrans::getString("NotConnected");
		}
	}
	else if (LLStringUtil::startsWith(mServerReleaseNotesURL, "http")) // it's an URL
	{
		info["SERVER_RELEASE_NOTES_URL"] = "[" + LLWeb::escapeURL(mServerReleaseNotesURL) + " " + LLTrans::getString("ReleaseNotes") + "]";
	}
	else
	{
		info["SERVER_RELEASE_NOTES_URL"] = mServerReleaseNotesURL;
	}

    // populate field for new local disk cache with some details
    info["DISK_CACHE_INFO"] = LLDiskCache::getInstance()->getCacheInfo();

	return info;
}

std::string LLAppViewer::getViewerInfoString(bool default_string) const
{
	std::ostringstream support;

	LLSD info(getViewerInfo());

	// Render the LLSD from getInfo() as a format_map_t
	LLStringUtil::format_map_t args;

	// allow the "Release Notes" URL label to be localized
	args["ReleaseNotes"] = LLTrans::getString("ReleaseNotes", default_string);

	for (LLSD::map_const_iterator ii(info.beginMap()), iend(info.endMap());
		ii != iend; ++ii)
	{
		if (! ii->second.isArray())
		{
			// Scalar value
			if (ii->second.isUndefined())
			{
				args[ii->first] = LLTrans::getString("none_text", default_string);
			}
			else
			{
				// don't forget to render value asString()
				args[ii->first] = ii->second.asString();
			}
		}
		else
		{
			// array value: build KEY_0, KEY_1 etc. entries
			for (LLSD::Integer n(0), size(ii->second.size()); n < size; ++n)
			{
				args[STRINGIZE(ii->first << '_' << n)] = ii->second[n].asString();
			}
		}
	}

	// Now build the various pieces
	support << LLTrans::getString("AboutHeader", args, default_string);
	if (info.has("BUILD_CONFIG"))
	{
		support << "\n" << LLTrans::getString("BuildConfig", args, default_string);
	}
	if (info.has("REGION"))
	{
		support << "\n\n" << LLTrans::getString("AboutPosition", args, default_string);
	}
	support << "\n\n" << LLTrans::getString("AboutSystem", args, default_string);
	support << "\n";
	if (info.has("GRAPHICS_DRIVER_VERSION"))
	{
		support << "\n" << LLTrans::getString("AboutDriver", args, default_string);
	}
	support << "\n" << LLTrans::getString("AboutOGL", args, default_string);
	support << "\n\n" << LLTrans::getString("AboutSettings", args, default_string);
#if LL_DARWIN
	support << "\n" << LLTrans::getString("AboutOSXHiDPI", args, default_string);
#endif
	support << "\n\n" << LLTrans::getString("AboutLibs", args, default_string);
	if (info.has("COMPILER"))
	{
		support << "\n" << LLTrans::getString("AboutCompiler", args, default_string);
	}
	if (info.has("PACKETS_IN"))
	{
		support << '\n' << LLTrans::getString("AboutTraffic", args, default_string);
	}

	// SLT timestamp
	LLSD substitution;
	substitution["datetime"] = (S32)time(NULL);//(S32)time_corrected();
	support << "\n" << LLTrans::getString("AboutTime", substitution, default_string);

	return support.str();
}

void LLAppViewer::cleanupSavedSettings()
{
	gSavedSettings.setBOOL("MouseSun", FALSE);

	gSavedSettings.setBOOL("UseEnergy", TRUE);				// force toggle to turn off, since sends message to simulator

	gSavedSettings.setBOOL("DebugWindowProc", gDebugWindowProc);

	gSavedSettings.setBOOL("ShowObjectUpdates", gShowObjectUpdates);

	if (gDebugView)
	{
		gSavedSettings.setBOOL("ShowDebugConsole", gDebugView->mDebugConsolep->getVisible());
	}

	// save window position if not maximized
	// as we don't track it in callbacks
	if(NULL != gViewerWindow)
	{
		BOOL maximized = gViewerWindow->getWindow()->getMaximized();
		if (!maximized)
		{
			LLCoordScreen window_pos;

			if (gViewerWindow->getWindow()->getPosition(&window_pos))
			{
				gSavedSettings.setS32("WindowX", window_pos.mX);
				gSavedSettings.setS32("WindowY", window_pos.mY);
			}
		}
	}

    gSavedSettings.setF32("MapScale", LLWorldMapView::getScaleSetting());

	// Some things are cached in LLAgent.
	if (gAgent.isInitialized())
	{
		gSavedSettings.setF32("RenderFarClip", gAgentCamera.mDrawDistance);
	}
}

void LLAppViewer::removeCacheFiles(const std::string& file_mask)
{
	gDirUtilp->deleteFilesInDir(gDirUtilp->getExpandedFilename(LL_PATH_CACHE, ""), file_mask);
}

void LLAppViewer::writeSystemInfo()
{

    if (! gDebugInfo.has("Dynamic") )
        gDebugInfo["Dynamic"] = LLSD::emptyMap();

#if LL_WINDOWS && !LL_BUGSPLAT
	gDebugInfo["SLLog"] = gDirUtilp->getExpandedFilename(LL_PATH_DUMP,"SecondLife.log");
#else
    //Not ideal but sufficient for good reporting.
    gDebugInfo["SLLog"] = gDirUtilp->getExpandedFilename(LL_PATH_LOGS,"SecondLife.old");  //LLError::logFileName();
#endif

	gDebugInfo["ClientInfo"]["Name"] = LLVersionInfo::instance().getChannel();
	gDebugInfo["ClientInfo"]["MajorVersion"] = LLVersionInfo::instance().getMajor();
	gDebugInfo["ClientInfo"]["MinorVersion"] = LLVersionInfo::instance().getMinor();
	gDebugInfo["ClientInfo"]["PatchVersion"] = LLVersionInfo::instance().getPatch();
	gDebugInfo["ClientInfo"]["BuildVersion"] = LLVersionInfo::instance().getBuild();
	gDebugInfo["ClientInfo"]["AddressSize"] = LLVersionInfo::instance().getAddressSize();

	gDebugInfo["CAFilename"] = gDirUtilp->getCAFile();

	gDebugInfo["CPUInfo"]["CPUString"] = gSysCPU.getCPUString();
	gDebugInfo["CPUInfo"]["CPUFamily"] = gSysCPU.getFamily();
	gDebugInfo["CPUInfo"]["CPUMhz"] = (S32)gSysCPU.getMHz();
	gDebugInfo["CPUInfo"]["CPUAltivec"] = gSysCPU.hasAltivec();
	gDebugInfo["CPUInfo"]["CPUSSE"] = gSysCPU.hasSSE();
	gDebugInfo["CPUInfo"]["CPUSSE2"] = gSysCPU.hasSSE2();

	gDebugInfo["RAMInfo"]["Physical"] = LLSD::Integer(gSysMemory.getPhysicalMemoryKB().value());
	gDebugInfo["RAMInfo"]["Allocated"] = LLSD::Integer(gMemoryAllocated.valueInUnits<LLUnits::Kilobytes>());
	gDebugInfo["OSInfo"] = LLOSInfo::instance().getOSStringSimple();

	// The user is not logged on yet, but record the current grid choice login url
	// which may have been the intended grid.
	gDebugInfo["GridName"] = LLGridManager::getInstance()->getGridId();

	// *FIX:Mani - move this down in llappviewerwin32
#ifdef LL_WINDOWS
	DWORD thread_id = GetCurrentThreadId();
	gDebugInfo["MainloopThreadID"] = (S32)thread_id;
#endif

#ifndef LL_BUGSPLAT
	// "CrashNotHandled" is set here, while things are running well,
	// in case of a freeze. If there is a freeze, the crash logger will be launched
	// and can read this value from the debug_info.log.
	// If the crash is handled by LLAppViewer::handleViewerCrash, ie not a freeze,
	// then the value of "CrashNotHandled" will be set to true.
	gDebugInfo["CrashNotHandled"] = LLSD::Boolean(true);
#else // LL_BUGSPLAT
	// "CrashNotHandled" is obsolete; it used (not very successsfully)
    // to try to distinguish crashes from freezes - the intent here to to avoid calling it a freeze
	gDebugInfo["CrashNotHandled"] = LLSD::Boolean(false);
#endif // ! LL_BUGSPLAT

	// Insert crash host url (url to post crash log to) if configured. This insures
	// that the crash report will go to the proper location in the case of a
	// prior freeze.
	std::string crashHostUrl = gSavedSettings.get<std::string>("CrashHostUrl");
	if(crashHostUrl != "")
	{
		gDebugInfo["CrashHostUrl"] = crashHostUrl;
	}

	// Dump some debugging info
	LL_INFOS("SystemInfo") << "Application: " << LLTrans::getString("APP_NAME") << LL_ENDL;
	LL_INFOS("SystemInfo") << "Version: " << LLVersionInfo::instance().getChannelAndVersion() << LL_ENDL;

	// Dump the local time and time zone
	time_t now;
	time(&now);
	char tbuffer[256];		/* Flawfinder: ignore */
	strftime(tbuffer, 256, "%Y-%m-%dT%H:%M:%S %Z", localtime(&now));
	LL_INFOS("SystemInfo") << "Local time: " << tbuffer << LL_ENDL;

	// query some system information
	LL_INFOS("SystemInfo") << "CPU info:\n" << gSysCPU << LL_ENDL;
	LL_INFOS("SystemInfo") << "Memory info:\n" << gSysMemory << LL_ENDL;
	LL_INFOS("SystemInfo") << "OS: " << LLOSInfo::instance().getOSStringSimple() << LL_ENDL;
	LL_INFOS("SystemInfo") << "OS info: " << LLOSInfo::instance() << LL_ENDL;

    gDebugInfo["SettingsFilename"] = gSavedSettings.getString("ClientSettingsFile");
	gDebugInfo["ViewerExePath"] = gDirUtilp->getExecutablePathAndName();
	gDebugInfo["CurrentPath"] = gDirUtilp->getCurPath();
	gDebugInfo["FirstLogin"] = LLSD::Boolean(gAgent.isFirstLogin());
	gDebugInfo["FirstRunThisInstall"] = gSavedSettings.getBOOL("FirstRunThisInstall");
    gDebugInfo["StartupState"] = LLStartUp::getStartupStateString();

    if (gViewerWindow)
    {
	std::vector<std::string> resolutions = gViewerWindow->getWindow()->getDisplaysResolutionList();
	for (auto res_iter : resolutions)
	{
		gDebugInfo["DisplayInfo"].append(res_iter);
	}
    }

	writeDebugInfo(); // Save out debug_info.log early, in case of crash.
}

#ifdef LL_WINDOWS
//For whatever reason, in Windows when using OOP server for breakpad, the callback to get the
//name of the dump file is not getting triggered by the breakpad library.   Unfortunately they
//also didn't see fit to provide a simple query request across the pipe to get this name either.
//Since we are putting our output in a runtime generated directory and we know the header data in
//the dump format, we can however use the following hack to identify our file.
// TODO make this a member function.
void getFileList()
{
	std::stringstream filenames;

	typedef std::vector<std::string> vec;
	std::string pathname = gDirUtilp->getExpandedFilename(LL_PATH_DUMP,"");
	vec file_vec = gDirUtilp->getFilesInDir(pathname);
	for(vec::const_iterator iter=file_vec.begin(); iter!=file_vec.end(); ++iter)
	{
		filenames << *iter << " ";
		if ( ( iter->length() > 30 ) && (iter->rfind(".dmp") == (iter->length()-4) ) )
		{
			std::string fullname = pathname + *iter;
			llifstream fdat( fullname.c_str(), std::ifstream::binary);
			if (fdat)
			{
				char buf[5];
				fdat.read(buf,4);
				fdat.close();
				if (!strncmp(buf,"MDMP",4))
				{
					gDebugInfo["Dynamic"]["MinidumpPath"] = fullname;
					break;
				}
			}
		}
	}
	filenames << std::endl;
	gDebugInfo["Dynamic"]["DumpDirContents"] = filenames.str();
}
#endif

void LLAppViewer::handleViewerCrash()
{
	LL_INFOS("CRASHREPORT") << "Handle viewer crash entry." << LL_ENDL;

	LL_INFOS("CRASHREPORT") << "Last render pool type: " << LLPipeline::sCurRenderPoolType << LL_ENDL ;

	LLMemory::logMemoryInfo(true) ;

	//print out recorded call stacks if there are any.
	LLError::LLCallStacks::print();

	LLAppViewer* pApp = LLAppViewer::instance();
	if (pApp->beingDebugged())
	{
		// This will drop us into the debugger.
		abort();
	}

	if (LLApp::isCrashloggerDisabled())
	{
		abort();
	}

	// Returns whether a dialog was shown.
	// Only do the logic in here once
	if (pApp->mReportedCrash)
	{
		return;
	}
	pApp->mReportedCrash = TRUE;

	// Insert crash host url (url to post crash log to) if configured.
	std::string crashHostUrl = gSavedSettings.get<std::string>("CrashHostUrl");
	if(crashHostUrl != "")
	{
		gDebugInfo["Dynamic"]["CrashHostUrl"] = crashHostUrl;
	}

	LLParcel* parcel = LLViewerParcelMgr::getInstance()->getAgentParcel();
	if ( parcel && parcel->getMusicURL()[0])
	{
		gDebugInfo["Dynamic"]["ParcelMusicURL"] = parcel->getMusicURL();
	}
	if ( parcel && parcel->getMediaURL()[0])
	{
		gDebugInfo["Dynamic"]["ParcelMediaURL"] = parcel->getMediaURL();
	}

	gDebugInfo["Dynamic"]["SessionLength"] = F32(LLFrameTimer::getElapsedSeconds());
	gDebugInfo["Dynamic"]["RAMInfo"]["Allocated"] = LLSD::Integer(LLMemory::getCurrentRSS() / 1024);

	if(gLogoutInProgress)
	{
		gDebugInfo["Dynamic"]["LastExecEvent"] = LAST_EXEC_LOGOUT_CRASH;
	}
	else
	{
		gDebugInfo["Dynamic"]["LastExecEvent"] = gLLErrorActivated ? LAST_EXEC_LLERROR_CRASH : LAST_EXEC_OTHER_CRASH;
	}

	if(gAgent.getRegion())
	{
		gDebugInfo["Dynamic"]["CurrentSimHost"] = gAgent.getRegion()->getSimHostName();
		gDebugInfo["Dynamic"]["CurrentRegion"] = gAgent.getRegion()->getName();

		const LLVector3& loc = gAgent.getPositionAgent();
		gDebugInfo["Dynamic"]["CurrentLocationX"] = loc.mV[0];
		gDebugInfo["Dynamic"]["CurrentLocationY"] = loc.mV[1];
		gDebugInfo["Dynamic"]["CurrentLocationZ"] = loc.mV[2];
	}

	if(LLAppViewer::instance()->mMainloopTimeout)
	{
		gDebugInfo["Dynamic"]["MainloopTimeoutState"] = LLAppViewer::instance()->mMainloopTimeout->getState();
	}

	// The crash is being handled here so set this value to false.
	// Otherwise the crash logger will think this crash was a freeze.
	gDebugInfo["Dynamic"]["CrashNotHandled"] = LLSD::Boolean(false);

	//Write out the crash status file
	//Use marker file style setup, as that's the simplest, especially since
	//we're already in a crash situation
	if (gDirUtilp)
	{
		std::string crash_marker_file_name = gDirUtilp->getExpandedFilename(LL_PATH_LOGS,
																			gLLErrorActivated
																			? LLERROR_MARKER_FILE_NAME
																			: ERROR_MARKER_FILE_NAME);
		LLAPRFile crash_marker_file ;
		crash_marker_file.open(crash_marker_file_name, LL_APR_WB);
		if (crash_marker_file.getFileHandle())
		{
			LL_INFOS("MarkerFile") << "Created crash marker file " << crash_marker_file_name << LL_ENDL;
			recordMarkerVersion(crash_marker_file);
		}
		else
		{
			LL_WARNS("MarkerFile") << "Cannot create error marker file " << crash_marker_file_name << LL_ENDL;
		}
	}
	else
	{
		LL_WARNS("MarkerFile") << "No gDirUtilp with which to create error marker file name" << LL_ENDL;
	}

#ifdef LL_WINDOWS
	Sleep(200);
#endif

	char *minidump_file = pApp->getMiniDumpFilename();
    LL_DEBUGS("CRASHREPORT") << "minidump file name " << minidump_file << LL_ENDL;
	if(minidump_file && minidump_file[0] != 0)
	{
		gDebugInfo["Dynamic"]["MinidumpPath"] = minidump_file;
	}
	else
	{
#ifdef LL_WINDOWS
		getFileList();
#else
        LL_WARNS("CRASHREPORT") << "no minidump file?" << LL_ENDL;
#endif
	}
    gDebugInfo["Dynamic"]["CrashType"]="crash";

	if (gMessageSystem && gDirUtilp)
	{
		std::string filename;
		filename = gDirUtilp->getExpandedFilename(LL_PATH_DUMP, "stats.log");
        LL_DEBUGS("CRASHREPORT") << "recording stats " << filename << LL_ENDL;
		llofstream file(filename.c_str(), std::ios_base::binary);
		if(file.good())
		{
			gMessageSystem->summarizeLogs(file);
			file.close();
		}
        else
        {
            LL_WARNS("CRASHREPORT") << "problem recording stats" << LL_ENDL;
        }
	}

	if (gMessageSystem)
	{
		gMessageSystem->getCircuitInfo(gDebugInfo["CircuitInfo"]);
		gMessageSystem->stopLogging();
	}

	if (LLWorld::instanceExists()) LLWorld::getInstance()->getInfo(gDebugInfo["Dynamic"]);

	gDebugInfo["FatalMessage"] = LLError::getFatalMessage();

	// Close the debug file
	pApp->writeDebugInfo(false);  //false answers the isStatic question with the least overhead.
}

// static
void LLAppViewer::recordMarkerVersion(LLAPRFile& marker_file)
{
	std::string marker_version(LLVersionInfo::instance().getChannelAndVersion());
	if ( marker_version.length() > MAX_MARKER_LENGTH )
	{
		LL_WARNS_ONCE("MarkerFile") << "Version length ("<< marker_version.length()<< ")"
									<< " greater than maximum (" << MAX_MARKER_LENGTH << ")"
									<< ": marker matching may be incorrect"
									<< LL_ENDL;
	}

	// record the viewer version in the marker file
	marker_file.write(marker_version.data(), marker_version.length());
}

bool LLAppViewer::markerIsSameVersion(const std::string& marker_name) const
{
	bool sameVersion = false;

	std::string my_version(LLVersionInfo::instance().getChannelAndVersion());
	char marker_version[MAX_MARKER_LENGTH];
	S32  marker_version_length;

	LLAPRFile marker_file;
	marker_file.open(marker_name, LL_APR_RB);
	if (marker_file.getFileHandle())
	{
		marker_version_length = marker_file.read(marker_version, sizeof(marker_version));
		std::string marker_string(marker_version, marker_version_length);
		if ( 0 == my_version.compare( 0, my_version.length(), marker_version, 0, marker_version_length ) )
		{
			sameVersion = true;
		}
		LL_DEBUGS("MarkerFile") << "Compare markers for '" << marker_name << "': "
								<< "\n   mine '" << my_version    << "'"
								<< "\n marker '" << marker_string << "'"
								<< "\n " << ( sameVersion ? "same" : "different" ) << " version"
								<< LL_ENDL;
		marker_file.close();
	}
	return sameVersion;
}

void LLAppViewer::processMarkerFiles()
{
	//We've got 4 things to test for here
	// - Other Process Running (SecondLife.exec_marker present, locked)
	// - Freeze (SecondLife.exec_marker present, not locked)
	// - LLError Crash (SecondLife.llerror_marker present)
	// - Other Crash (SecondLife.error_marker present)
	// These checks should also remove these files for the last 2 cases if they currently exist

	std::ostringstream marker_log_stream;
	bool marker_is_same_version = true;
	// first, look for the marker created at startup and deleted on a clean exit
	mMarkerFileName = gDirUtilp->getExpandedFilename(LL_PATH_LOGS,MARKER_FILE_NAME);
	if (LLAPRFile::isExist(mMarkerFileName, NULL, LL_APR_RB))
	{
		// File exists...
		// first, read it to see if it was created by the same version (we need this later)
		marker_is_same_version = markerIsSameVersion(mMarkerFileName);

		// now test to see if this file is locked by a running process (try to open for write)
		marker_log_stream << "Checking exec marker file for lock...";
		mMarkerFile.open(mMarkerFileName, LL_APR_WB);
		apr_file_t* fMarker = mMarkerFile.getFileHandle() ;
		if (!fMarker)
		{
			marker_log_stream << "Exec marker file open failed - assume it is locked.";
			mSecondInstance = true; // lock means that instance is running.
		}
		else
		{
			// We were able to open it, now try to lock it ourselves...
			if (apr_file_lock(fMarker, APR_FLOCK_NONBLOCK | APR_FLOCK_EXCLUSIVE) != APR_SUCCESS)
			{
				marker_log_stream << "Locking exec marker failed.";
				mSecondInstance = true; // lost a race? be conservative
			}
			else
			{
				// No other instances; we've locked this file now, so record our version; delete on quit.
				recordMarkerVersion(mMarkerFile);
				marker_log_stream << "Exec marker file existed but was not locked; rewritten.";
			}
		}
		initLoggingAndGetLastDuration();

		std::string marker_log_msg(marker_log_stream.str());
		LL_INFOS("MarkerFile") << marker_log_msg << LL_ENDL;

		if (mSecondInstance)
		{
			LL_INFOS("MarkerFile") << "Exec marker '"<< mMarkerFileName << "' owned by another instance" << LL_ENDL;
		}
		else if (marker_is_same_version)
		{
			// the file existed, is ours, and matched our version, so we can report on what it says
			LL_INFOS("MarkerFile") << "Exec marker '"<< mMarkerFileName << "' found; last exec crashed" << LL_ENDL;
			gLastExecEvent = LAST_EXEC_OTHER_CRASH;
		}
		else
		{
			LL_INFOS("MarkerFile") << "Exec marker '"<< mMarkerFileName << "' found, but versions did not match" << LL_ENDL;
		}
	}
	else // marker did not exist... last exec (if any) did not freeze
	{
		initLoggingAndGetLastDuration();
		// Create the marker file for this execution & lock it; it will be deleted on a clean exit
		apr_status_t s;
		s = mMarkerFile.open(mMarkerFileName, LL_APR_WB, TRUE);

		if (s == APR_SUCCESS && mMarkerFile.getFileHandle())
		{
			LL_DEBUGS("MarkerFile") << "Exec marker file '"<< mMarkerFileName << "' created." << LL_ENDL;
			if (APR_SUCCESS == apr_file_lock(mMarkerFile.getFileHandle(), APR_FLOCK_NONBLOCK | APR_FLOCK_EXCLUSIVE))
			{
				recordMarkerVersion(mMarkerFile);
				LL_DEBUGS("MarkerFile") << "Exec marker file locked." << LL_ENDL;
			}
			else
			{
				LL_WARNS("MarkerFile") << "Exec marker file cannot be locked." << LL_ENDL;
			}
		}
		else
		{
			LL_WARNS("MarkerFile") << "Failed to create exec marker file '"<< mMarkerFileName << "'." << LL_ENDL;
		}
	}

	// now check for cases in which the exec marker may have been cleaned up by crash handlers

	// check for any last exec event report based on whether or not it happened during logout
	// (the logout marker is created when logout begins)
	std::string logout_marker_file =  gDirUtilp->getExpandedFilename(LL_PATH_LOGS, LOGOUT_MARKER_FILE_NAME);
	if(LLAPRFile::isExist(logout_marker_file, NULL, LL_APR_RB))
	{
		if (markerIsSameVersion(logout_marker_file))
		{
			gLastExecEvent = LAST_EXEC_LOGOUT_FROZE;
			LL_INFOS("MarkerFile") << "Logout crash marker '"<< logout_marker_file << "', changing LastExecEvent to LOGOUT_FROZE" << LL_ENDL;
		}
		else
		{
			LL_INFOS("MarkerFile") << "Logout crash marker '"<< logout_marker_file << "' found, but versions did not match" << LL_ENDL;
		}
		LLAPRFile::remove(logout_marker_file);
	}
	// further refine based on whether or not a marker created during an llerr crash is found
	std::string llerror_marker_file = gDirUtilp->getExpandedFilename(LL_PATH_LOGS, LLERROR_MARKER_FILE_NAME);
	if(LLAPRFile::isExist(llerror_marker_file, NULL, LL_APR_RB))
	{
		if (markerIsSameVersion(llerror_marker_file))
		{
			if ( gLastExecEvent == LAST_EXEC_LOGOUT_FROZE )
			{
				gLastExecEvent = LAST_EXEC_LOGOUT_CRASH;
				LL_INFOS("MarkerFile") << "LLError marker '"<< llerror_marker_file << "' crashed, setting LastExecEvent to LOGOUT_CRASH" << LL_ENDL;
			}
			else
			{
				gLastExecEvent = LAST_EXEC_LLERROR_CRASH;
				LL_INFOS("MarkerFile") << "LLError marker '"<< llerror_marker_file << "' crashed, setting LastExecEvent to LLERROR_CRASH" << LL_ENDL;
			}
		}
		else
		{
			LL_INFOS("MarkerFile") << "LLError marker '"<< llerror_marker_file << "' found, but versions did not match" << LL_ENDL;
		}
		LLAPRFile::remove(llerror_marker_file);
	}
	// and last refine based on whether or not a marker created during a non-llerr crash is found
	std::string error_marker_file = gDirUtilp->getExpandedFilename(LL_PATH_LOGS, ERROR_MARKER_FILE_NAME);
	if(LLAPRFile::isExist(error_marker_file, NULL, LL_APR_RB))
	{
		if (markerIsSameVersion(error_marker_file))
		{
			if (gLastExecEvent == LAST_EXEC_LOGOUT_FROZE)
			{
				gLastExecEvent = LAST_EXEC_LOGOUT_CRASH;
				LL_INFOS("MarkerFile") << "Error marker '"<< error_marker_file << "' crashed, setting LastExecEvent to LOGOUT_CRASH" << LL_ENDL;
			}
			else
			{
				gLastExecEvent = LAST_EXEC_OTHER_CRASH;
				LL_INFOS("MarkerFile") << "Error marker '"<< error_marker_file << "' crashed, setting LastExecEvent to " << gLastExecEvent << LL_ENDL;
			}
		}
		else
		{
			LL_INFOS("MarkerFile") << "Error marker '"<< error_marker_file << "' marker found, but versions did not match" << LL_ENDL;
		}
		LLAPRFile::remove(error_marker_file);
	}
}

void LLAppViewer::removeMarkerFiles()
{
	if (!mSecondInstance)
	{
		if (mMarkerFile.getFileHandle())
		{
			mMarkerFile.close() ;
			LLAPRFile::remove( mMarkerFileName );
			LL_DEBUGS("MarkerFile") << "removed exec marker '"<<mMarkerFileName<<"'"<< LL_ENDL;
		}
		else
		{
			LL_WARNS("MarkerFile") << "marker '"<<mMarkerFileName<<"' not open"<< LL_ENDL;
 		}

		if (mLogoutMarkerFile.getFileHandle())
		{
			mLogoutMarkerFile.close();
			LLAPRFile::remove( mLogoutMarkerFileName );
			LL_DEBUGS("MarkerFile") << "removed logout marker '"<<mLogoutMarkerFileName<<"'"<< LL_ENDL;
		}
		else
		{
			LL_WARNS("MarkerFile") << "logout marker '"<<mLogoutMarkerFileName<<"' not open"<< LL_ENDL;
		}
	}
	else
	{
		LL_WARNS("MarkerFile") << "leaving markers because this is a second instance" << LL_ENDL;
	}
}

void LLAppViewer::removeDumpDir()
{
    //Call this routine only on clean exit.  Crash reporter will clean up
    //its locking table for us.
    if (gDirUtilp->dumpDirExists()) // Check if dump dir was created this run
    {
        std::string dump_dir = gDirUtilp->getExpandedFilename(LL_PATH_DUMP, "");
        gDirUtilp->deleteDirAndContents(dump_dir);
    }

    if (mSecondInstance && !isError())
    {
        std::string log_filename = LLError::logFileName();
        LLError::logToFile("");
        LLFile::remove(log_filename);
    }
}

void LLAppViewer::forceQuit()
{
	LLApp::setQuitting();
}

//TODO: remove
void LLAppViewer::fastQuit(S32 error_code)
{
	// finish pending transfers
	flushLFSIO();
	// let sim know we're logging out
	sendLogoutRequest();
	// flush network buffers by shutting down messaging system
	end_messaging_system();
	// figure out the error code
	S32 final_error_code = error_code ? error_code : (S32)isError();
	// this isn't a crash
	removeMarkerFiles();
	// get outta here
	_exit(final_error_code);
}

void LLAppViewer::requestQuit()
{
	LL_INFOS() << "requestQuit" << LL_ENDL;

	LLViewerRegion* region = gAgent.getRegion();

	if( (LLStartUp::getStartupState() < STATE_STARTED) || !region )
	{
		// If we have a region, make some attempt to send a logout request first.
		// This prevents the halfway-logged-in avatar from hanging around inworld for a couple minutes.
		if(region)
		{
			sendLogoutRequest();
		}

		// Quit immediately
		forceQuit();
		return;
	}

	// Try to send metrics back to the grid
	metricsSend(!gDisconnected);

	// Try to send last batch of avatar rez metrics.
	if (!gDisconnected && isAgentAvatarValid())
	{
		gAgentAvatarp->updateAvatarRezMetrics(true); // force a last packet to be sent.
	}

	LLHUDEffectSpiral *effectp = (LLHUDEffectSpiral*)LLHUDManager::getInstance()->createViewerEffect(LLHUDObject::LL_HUD_EFFECT_POINT, TRUE);
	effectp->setPositionGlobal(gAgent.getPositionGlobal());
	effectp->setColor(LLColor4U(gAgent.getEffectColor()));
	LLHUDManager::getInstance()->sendEffects();
	effectp->markDead() ;//remove it.

	// Attempt to close all floaters that might be
	// editing things.
	if (gFloaterView)
	{
		// application is quitting
		gFloaterView->closeAllChildren(true);
	}

	// Send preferences once, when exiting
	bool include_preferences = true;
	send_viewer_stats(include_preferences);

	gLogoutTimer.reset();
	mQuitRequested = true;
}

static bool finish_quit(const LLSD& notification, const LLSD& response)
{
	S32 option = LLNotificationsUtil::getSelectedOption(notification, response);

	if (option == 0)
	{
		LLAppViewer::instance()->requestQuit();
	}
	return false;
}
static LLNotificationFunctorRegistration finish_quit_reg("ConfirmQuit", finish_quit);

void LLAppViewer::userQuit()
{
	LL_INFOS() << "User requested quit" << LL_ENDL;
	if (gDisconnected
		|| !gViewerWindow
		|| !gViewerWindow->getProgressView()
		|| gViewerWindow->getProgressView()->getVisible())
	{
		requestQuit();
	}
	else
	{
		LLNotificationsUtil::add("ConfirmQuit");
	}
}

static bool finish_early_exit(const LLSD& notification, const LLSD& response)
{
	LLAppViewer::instance()->forceQuit();
	return false;
}

void LLAppViewer::earlyExit(const std::string& name, const LLSD& substitutions)
{
   	LL_WARNS() << "app_early_exit: " << name << LL_ENDL;
	gDoDisconnect = TRUE;
	LLNotificationsUtil::add(name, substitutions, LLSD(), finish_early_exit);
}

// case where we need the viewer to exit without any need for notifications
void LLAppViewer::earlyExitNoNotify()
{
   	LL_WARNS() << "app_early_exit with no notification: " << LL_ENDL;
	gDoDisconnect = TRUE;
	finish_early_exit( LLSD(), LLSD() );
}

void LLAppViewer::abortQuit()
{
    LL_INFOS() << "abortQuit()" << LL_ENDL;
	mQuitRequested = false;
}

void LLAppViewer::migrateCacheDirectory()
{
#if LL_WINDOWS || LL_DARWIN
	// NOTE: (Nyx) as of 1.21, cache for mac is moving to /library/caches/SecondLife from
	// /library/application support/SecondLife/cache This should clear/delete the old dir.

	// As of 1.23 the Windows cache moved from
	//   C:\Documents and Settings\James\Application Support\SecondLife\cache
	// to
	//   C:\Documents and Settings\James\Local Settings\Application Support\SecondLife
	//
	// The Windows Vista equivalent is from
	//   C:\Users\James\AppData\Roaming\SecondLife\cache
	// to
	//   C:\Users\James\AppData\Local\SecondLife
	//
	// Note the absence of \cache on the second path.  James.

	// Only do this once per fresh install of this version.
	if (gSavedSettings.getBOOL("MigrateCacheDirectory"))
	{
		gSavedSettings.setBOOL("MigrateCacheDirectory", FALSE);

		std::string old_cache_dir = gDirUtilp->add(gDirUtilp->getOSUserAppDir(), "cache");
		std::string new_cache_dir = gDirUtilp->getCacheDir(true);

		if (gDirUtilp->fileExists(old_cache_dir))
		{
			LL_INFOS() << "Migrating cache from " << old_cache_dir << " to " << new_cache_dir << LL_ENDL;

			// Migrate inventory cache to avoid pain to inventory database after mass update
			S32 file_count = 0;
			std::string file_name;
			std::string mask = "*.*";

			LLDirIterator iter(old_cache_dir, mask);
			while (iter.next(file_name))
			{
				if (file_name == "." || file_name == "..") continue;
				std::string source_path = gDirUtilp->add(old_cache_dir, file_name);
				std::string dest_path = gDirUtilp->add(new_cache_dir, file_name);
				if (!LLFile::rename(source_path, dest_path))
				{
					file_count++;
				}
			}
			LL_INFOS() << "Moved " << file_count << " files" << LL_ENDL;

			// Nuke the old cache
			gDirUtilp->setCacheDir(old_cache_dir);
			purgeCache();
			gDirUtilp->setCacheDir(new_cache_dir);

#if LL_DARWIN
			// Clean up Mac files not deleted by removing *.*
			std::string ds_store = old_cache_dir + "/.DS_Store";
			if (gDirUtilp->fileExists(ds_store))
			{
				LLFile::remove(ds_store);
			}
#endif
			if (LLFile::rmdir(old_cache_dir) != 0)
			{
				LL_WARNS() << "could not delete old cache directory " << old_cache_dir << LL_ENDL;
			}
		}
	}
#endif // LL_WINDOWS || LL_DARWIN
}

//static
U32 LLAppViewer::getTextureCacheVersion()
{
	// Viewer texture cache version, change if the texture cache format changes.
	// 2021-03-10 Bumping up by one to help obviate texture cache issues with
	//            Simple Cache Viewer - see SL-14985 for more information
	//const U32 TEXTURE_CACHE_VERSION = 8;
	const U32 TEXTURE_CACHE_VERSION = 9;

	return TEXTURE_CACHE_VERSION ;
}

//static
U32 LLAppViewer::getDiskCacheVersion()
{
    // Viewer disk cache version intorduced in Simple Cache Viewer, change if the cache format changes.
    const U32 DISK_CACHE_VERSION = 1;

    return DISK_CACHE_VERSION ;
}

//static
U32 LLAppViewer::getObjectCacheVersion()
{
	// Viewer object cache version, change if object update
	// format changes. JC
	const U32 INDRA_OBJECT_CACHE_VERSION = 16;

	return INDRA_OBJECT_CACHE_VERSION;
}

bool LLAppViewer::initCache()
{
	mPurgeCache = false;
	BOOL read_only = mSecondInstance ? TRUE : FALSE;
	LLAppViewer::getTextureCache()->setReadOnly(read_only) ;
	LLVOCache::initParamSingleton(read_only);

	// initialize the new disk cache using saved settings
	const std::string cache_dir_name = gSavedSettings.getString("DiskCacheDirName");

	const U32 MB = 1024 * 1024;
    const uintmax_t MIN_CACHE_SIZE = 256 * MB;
	const uintmax_t MAX_CACHE_SIZE = 9984ll * MB;
    const uintmax_t setting_cache_total_size = uintmax_t(gSavedSettings.getU32("CacheSize")) * MB;
    const uintmax_t cache_total_size = llclamp(setting_cache_total_size, MIN_CACHE_SIZE, MAX_CACHE_SIZE);
    const F64 disk_cache_percent = gSavedSettings.getF32("DiskCachePercentOfTotal");
    const F64 texture_cache_percent = 100.0 - disk_cache_percent;

    // note that the maximum size of this cache is defined as a percentage of the 
    // total cache size - the 'CacheSize' pref - for all caches. 
    const uintmax_t disk_cache_size = uintmax_t(cache_total_size * disk_cache_percent / 100);
	const bool enable_cache_debug_info = gSavedSettings.getBOOL("EnableDiskCacheDebugInfo");

	bool texture_cache_mismatch = false;
    bool remove_vfs_files = false;
	if (gSavedSettings.getS32("LocalCacheVersion") != LLAppViewer::getTextureCacheVersion())
	{
		texture_cache_mismatch = true;
		if(!read_only)
		{
			gSavedSettings.setS32("LocalCacheVersion", LLAppViewer::getTextureCacheVersion());

            //texture cache version was bumped up in Simple Cache Viewer, and at this point old vfs files are not needed
            remove_vfs_files = true;   
		}
	}

	if(!read_only)
	{
		// Purge cache if user requested it
		if (gSavedSettings.getBOOL("PurgeCacheOnStartup") ||
			gSavedSettings.getBOOL("PurgeCacheOnNextStartup"))
		{
			LL_INFOS("AppCache") << "Startup cache purge requested: " << (gSavedSettings.getBOOL("PurgeCacheOnStartup") ? "ALWAYS" : "ONCE") << LL_ENDL;
			gSavedSettings.setBOOL("PurgeCacheOnNextStartup", false);
			mPurgeCache = true;
			// STORM-1141 force purgeAllTextures to get called to prevent a crash here. -brad
			texture_cache_mismatch = true;
		}

		// We have moved the location of the cache directory over time.
		migrateCacheDirectory();

		// Setup and verify the cache location
		std::string cache_location = gSavedSettings.getString("CacheLocation");
		std::string new_cache_location = gSavedSettings.getString("NewCacheLocation");
		if (new_cache_location != cache_location)
		{
			LL_INFOS("AppCache") << "Cache location changed, cache needs purging" << LL_ENDL;
			gDirUtilp->setCacheDir(gSavedSettings.getString("CacheLocation"));
			purgeCache(); // purge old cache
			gDirUtilp->deleteDirAndContents(gDirUtilp->getExpandedFilename(LL_PATH_CACHE, cache_dir_name));
			gSavedSettings.setString("CacheLocation", new_cache_location);
			gSavedSettings.setString("CacheLocationTopFolder", gDirUtilp->getBaseFileName(new_cache_location));
		}
	}

	if (!gDirUtilp->setCacheDir(gSavedSettings.getString("CacheLocation")))
	{
		LL_WARNS("AppCache") << "Unable to set cache location" << LL_ENDL;
		gSavedSettings.setString("CacheLocation", "");
		gSavedSettings.setString("CacheLocationTopFolder", "");
	}

	const std::string cache_dir = gDirUtilp->getExpandedFilename(LL_PATH_CACHE, cache_dir_name);
    LLDiskCache::initParamSingleton(cache_dir, disk_cache_size, enable_cache_debug_info);

	if (!read_only)
	{
        if (gSavedSettings.getS32("DiskCacheVersion") != LLAppViewer::getDiskCacheVersion())
        {
            LLDiskCache::getInstance()->clearCache();
            remove_vfs_files = true;
            gSavedSettings.setS32("DiskCacheVersion", LLAppViewer::getDiskCacheVersion());
        }

        if (remove_vfs_files)
        {
            LLDiskCache::getInstance()->removeOldVFSFiles();
        }
        
        if (mPurgeCache)
		{
		LLSplashScreen::update(LLTrans::getString("StartupClearingCache"));
		purgeCache();

			// clear the new C++ file system based cache
			LLDiskCache::getInstance()->clearCache();
	}
		else
		{
			// purge excessive files from the new file system based cache
			LLDiskCache::getInstance()->purge();
		}
	}
	LLAppViewer::getPurgeDiskCacheThread()->start();

	LLSplashScreen::update(LLTrans::getString("StartupInitializingTextureCache"));

	// Init the texture cache
    // Allocate the remaining percent which is not allocated to the disk cache
    const S64 texture_cache_size = S64(cache_total_size * texture_cache_percent / 100);

    LLAppViewer::getTextureCache()->initCache(LL_PATH_CACHE, texture_cache_size, texture_cache_mismatch);

	LLVOCache::getInstance()->initCache(LL_PATH_CACHE, gSavedSettings.getU32("CacheNumberOfRegionsForObjects"), getObjectCacheVersion());

    return true;
}

void LLAppViewer::addOnIdleCallback(const boost::function<void()>& cb)
{
	gMainloopWork.post(cb);
}

void LLAppViewer::loadKeyBindings()
{
	std::string key_bindings_file = gDirUtilp->getExpandedFilename(LL_PATH_USER_SETTINGS, "key_bindings.xml");
	if (!gDirUtilp->fileExists(key_bindings_file) || !gViewerInput.loadBindingsXML(key_bindings_file))
	{
		// Failed to load custom bindings, try default ones
		key_bindings_file = gDirUtilp->getExpandedFilename(LL_PATH_APP_SETTINGS, "key_bindings.xml");
		if (!gViewerInput.loadBindingsXML(key_bindings_file))
		{
			LL_ERRS("InitInfo") << "Unable to open default key bindings from " << key_bindings_file << LL_ENDL;
		}
	}
}

void LLAppViewer::purgeCache()
{
	LL_INFOS("AppCache") << "Purging Cache and Texture Cache..." << LL_ENDL;
	LLAppViewer::getTextureCache()->purgeCache(LL_PATH_CACHE);
	LLVOCache::getInstance()->removeCache(LL_PATH_CACHE);
	std::string browser_cache = gDirUtilp->getExpandedFilename(LL_PATH_CACHE, "cef_cache");
	if (LLFile::isdir(browser_cache))
	{
		// cef does not support clear_cache and clear_cookies, so clear what we can manually.
		gDirUtilp->deleteDirAndContents(browser_cache);
	}
	gDirUtilp->deleteFilesInDir(gDirUtilp->getExpandedFilename(LL_PATH_CACHE, ""), "*");
}

//purge cache immediately, do not wait until the next login.
void LLAppViewer::purgeCacheImmediate()
{
	LL_INFOS("AppCache") << "Purging Object Cache and Texture Cache immediately..." << LL_ENDL;
	LLAppViewer::getTextureCache()->purgeCache(LL_PATH_CACHE, false);
	LLVOCache::getInstance()->removeCache(LL_PATH_CACHE, true);
}

std::string LLAppViewer::getSecondLifeTitle() const
{
	return LLTrans::getString("APP_NAME");
}

std::string LLAppViewer::getWindowTitle() const
{
	return gWindowTitle;
}

// Callback from a dialog indicating user was logged out.
bool finish_disconnect(const LLSD& notification, const LLSD& response)
{
	S32 option = LLNotificationsUtil::getSelectedOption(notification, response);

	if (1 == option)
	{
        LLAppViewer::instance()->forceQuit();
	}
	return false;
}

// Callback from an early disconnect dialog, force an exit
bool finish_forced_disconnect(const LLSD& notification, const LLSD& response)
{
	LLAppViewer::instance()->forceQuit();
	return false;
}


void LLAppViewer::forceDisconnect(const std::string& mesg)
{
	if (gDoDisconnect)
    {
		// Already popped up one of these dialogs, don't
		// do this again.
		return;
    }

	// *TODO: Translate the message if possible
	std::string big_reason = LLAgent::sTeleportErrorMessages[mesg];
	if ( big_reason.size() == 0 )
	{
		big_reason = mesg;
	}

	LLSD args;
	gDoDisconnect = TRUE;

	if (LLStartUp::getStartupState() < STATE_STARTED)
	{
		// Tell users what happened
		args["ERROR_MESSAGE"] = big_reason;
		LLNotificationsUtil::add("ErrorMessage", args, LLSD(), &finish_forced_disconnect);
	}
	else
	{
		args["MESSAGE"] = big_reason;
		LLNotificationsUtil::add("YouHaveBeenLoggedOut", args, LLSD(), &finish_disconnect );
	}
}

void LLAppViewer::badNetworkHandler()
{
	// Dump the packet
	gMessageSystem->dumpPacketToLog();

	// Flush all of our caches on exit in the case of disconnect due to
	// invalid packets.

	mPurgeCacheOnExit = TRUE;

	std::ostringstream message;
	message <<
		"The viewer has detected mangled network data indicative\n"
		"of a bad upstream network connection or an incomplete\n"
		"local installation of " << LLAppViewer::instance()->getSecondLifeTitle() << ". \n"
		" \n"
		"Try uninstalling and reinstalling to see if this resolves \n"
		"the issue. \n"
		" \n"
		"If the problem continues, see the Tech Support FAQ at: \n"
		"www.secondlife.com/support";
	forceDisconnect(message.str());

	LLApp::instance()->writeMiniDump();
}

// This routine may get called more than once during the shutdown process.
// This can happen because we need to get the screenshot before the window
// is destroyed.
void LLAppViewer::saveFinalSnapshot()
{
	if (!mSavedFinalSnapshot)
	{
		gSavedSettings.setVector3d("FocusPosOnLogout", gAgentCamera.calcFocusPositionTargetGlobal());
		gSavedSettings.setVector3d("CameraPosOnLogout", gAgentCamera.calcCameraPositionTargetGlobal());
		gViewerWindow->setCursor(UI_CURSOR_WAIT);
		gAgentCamera.changeCameraToThirdPerson( FALSE );	// don't animate, need immediate switch
		gSavedSettings.setBOOL("ShowParcelOwners", FALSE);
		idle();

		std::string snap_filename = gDirUtilp->getLindenUserDir();
		snap_filename += gDirUtilp->getDirDelimiter();
		snap_filename += LLStartUp::getScreenLastFilename();
		// use full pixel dimensions of viewer window (not post-scale dimensions)
		gViewerWindow->saveSnapshot(snap_filename,
									gViewerWindow->getWindowWidthRaw(),
									gViewerWindow->getWindowHeightRaw(),
									FALSE,
									gSavedSettings.getBOOL("RenderHUDInSnapshot"),
									TRUE,
									LLSnapshotModel::SNAPSHOT_TYPE_COLOR,
									LLSnapshotModel::SNAPSHOT_FORMAT_PNG);
		mSavedFinalSnapshot = TRUE;

		if (gAgent.isInHomeRegion())
		{
			LLVector3d home;
			if (gAgent.getHomePosGlobal(&home) && dist_vec(home, gAgent.getPositionGlobal()) < 10)
			{
				// We are at home position or close to it, see if we need to create home screenshot
				// Notes:
				// 1. It might be beneficial to also replace home if file is too old
				// 2. This is far from best way/place to update screenshot since location might be not fully loaded,
				// but we don't have many options
				std::string snap_home = gDirUtilp->getLindenUserDir();
				snap_home += gDirUtilp->getDirDelimiter();
				snap_home += LLStartUp::getScreenHomeFilename();
				if (!gDirUtilp->fileExists(snap_home))
				{
					// We are at home position yet no home image exist, fix it
					LLFile::copy(snap_filename, snap_home);
				}
			}
		}
	}
}

void LLAppViewer::loadNameCache()
{
	// display names cache
	std::string filename =
		gDirUtilp->getExpandedFilename(LL_PATH_CACHE, "avatar_name_cache.xml");
	LL_INFOS("AvNameCache") << filename << LL_ENDL;
	llifstream name_cache_stream(filename.c_str());
	if(name_cache_stream.is_open())
	{
		if ( ! LLAvatarNameCache::getInstance()->importFile(name_cache_stream))
        {
            LL_WARNS("AppInit") << "removing invalid '" << filename << "'" << LL_ENDL;
            name_cache_stream.close();
            LLFile::remove(filename);
        }
	}

	if (!gCacheName) return;

	std::string name_cache;
	name_cache = gDirUtilp->getExpandedFilename(LL_PATH_CACHE, "name.cache");
	llifstream cache_file(name_cache.c_str());
	if(cache_file.is_open())
	{
		if(gCacheName->importFile(cache_file)) return;
	}
}

void LLAppViewer::saveNameCache()
{
	// display names cache
	std::string filename =
		gDirUtilp->getExpandedFilename(LL_PATH_CACHE, "avatar_name_cache.xml");
	llofstream name_cache_stream(filename.c_str());
	if(name_cache_stream.is_open())
	{
		LLAvatarNameCache::getInstance()->exportFile(name_cache_stream);
    }

    // real names cache
	if (gCacheName)
    {
        std::string name_cache;
        name_cache = gDirUtilp->getExpandedFilename(LL_PATH_CACHE, "name.cache");
        llofstream cache_file(name_cache.c_str());
        if(cache_file.is_open())
        {
            gCacheName->exportFile(cache_file);
        }
	}
}


/*!	@brief		This class is an LLFrameTimer that can be created with
				an elapsed time that starts counting up from the given value
				rather than 0.0.

				Otherwise it behaves the same way as LLFrameTimer.
*/
class LLFrameStatsTimer : public LLFrameTimer
{
public:
	LLFrameStatsTimer(F64 elapsed_already = 0.0)
		: LLFrameTimer()
		{
			mStartTime -= elapsed_already;
		}
};

static LLTrace::BlockTimerStatHandle FTM_AUDIO_UPDATE("Update Audio");
static LLTrace::BlockTimerStatHandle FTM_CLEANUP("Cleanup");
static LLTrace::BlockTimerStatHandle FTM_CLEANUP_DRAWABLES("Drawables");
static LLTrace::BlockTimerStatHandle FTM_CLEANUP_OBJECTS("Objects");
static LLTrace::BlockTimerStatHandle FTM_IDLE_CB("Idle Callbacks");
static LLTrace::BlockTimerStatHandle FTM_LOD_UPDATE("Update LOD");
static LLTrace::BlockTimerStatHandle FTM_OBJECTLIST_UPDATE("Update Objectlist");
static LLTrace::BlockTimerStatHandle FTM_REGION_UPDATE("Update Region");
static LLTrace::BlockTimerStatHandle FTM_WORLD_UPDATE("Update World");
static LLTrace::BlockTimerStatHandle FTM_NETWORK("Network");
static LLTrace::BlockTimerStatHandle FTM_AGENT_NETWORK("Agent Network");
static LLTrace::BlockTimerStatHandle FTM_VLMANAGER("VL Manager");
static LLTrace::BlockTimerStatHandle FTM_AGENT_POSITION("Agent Position");
static LLTrace::BlockTimerStatHandle FTM_HUD_EFFECTS("HUD Effects");

///////////////////////////////////////////////////////
// idle()
//
// Called every time the window is not doing anything.
// Receive packets, update statistics, and schedule a redisplay.
///////////////////////////////////////////////////////
void LLAppViewer::idle()
{
    LL_PROFILE_ZONE_SCOPED_CATEGORY_APP;
	pingMainloopTimeout("Main:Idle");

	// Update frame timers
	static LLTimer idle_timer;

	LLFrameTimer::updateFrameTime();
	LLFrameTimer::updateFrameCount();
	LLEventTimer::updateClass();
	// LLApp::stepFrame() performs the above three calls plus mRunner.run().
	// Not sure why we don't call stepFrame() here, except that LLRunner seems
	// completely redundant with LLEventTimer.
	LLNotificationsUI::LLToast::updateClass();
	LLSmoothInterpolation::updateInterpolants();
	LLMortician::updateClass();
	LLFilePickerThread::clearDead();  //calls LLFilePickerThread::notify()
	LLDirPickerThread::clearDead();
	F32 dt_raw = idle_timer.getElapsedTimeAndResetF32();

    LLGLTFMaterialList::flushUpdates();

	// Service the WorkQueue we use for replies from worker threads.
	// Use function statics for the timeslice setting so we only have to fetch
	// and convert MainWorkTime once.
	static F32 MainWorkTimeRaw = gSavedSettings.getF32("MainWorkTime");
	static F32Milliseconds MainWorkTimeMs(MainWorkTimeRaw);
	// MainWorkTime is specified in fractional milliseconds, but std::chrono
	// uses integer representations. What if we want less than a microsecond?
	// Use nanoseconds. We're very sure we will never need to specify a
	// MainWorkTime that would be larger than we could express in
	// std::chrono::nanoseconds.
	static std::chrono::nanoseconds MainWorkTimeNanoSec{
		std::chrono::nanoseconds::rep(MainWorkTimeMs.value() * 1000000)};
	gMainloopWork.runFor(MainWorkTimeNanoSec);

	// Cap out-of-control frame times
	// Too low because in menus, swapping, debugger, etc.
	// Too high because idle called with no objects in view, etc.
	const F32 MIN_FRAME_RATE = 1.f;
	const F32 MAX_FRAME_RATE = 200.f;

	F32 frame_rate_clamped = 1.f / dt_raw;
	frame_rate_clamped = llclamp(frame_rate_clamped, MIN_FRAME_RATE, MAX_FRAME_RATE);
	gFrameDTClamped = 1.f / frame_rate_clamped;

	// Global frame timer
	// Smoothly weight toward current frame
	gFPSClamped = (frame_rate_clamped + (4.f * gFPSClamped)) / 5.f;

	F32 qas = gSavedSettings.getF32("QuitAfterSeconds");
	if (qas > 0.f)
	{
		if (gRenderStartTime.getElapsedTimeF32() > qas)
		{
			LL_INFOS() << "Quitting after " << qas << " seconds. See setting \"QuitAfterSeconds\"." << LL_ENDL;
			LLAppViewer::instance()->forceQuit();
		}
	}

	// Must wait until both have avatar object and mute list, so poll
	// here.
	LLIMProcessing::requestOfflineMessages();

	///////////////////////////////////
	//
	// Special case idle if still starting up
	//
	if (LLStartUp::getStartupState() < STATE_STARTED)
	{
		// Skip rest if idle startup returns false (essentially, no world yet)
		gGLActive = TRUE;
		if (!idle_startup())
		{
			gGLActive = FALSE;
			return;
		}
		gGLActive = FALSE;
	}


    F32 yaw = 0.f;				// radians

	if (!gDisconnected)
	{
		LL_PROFILE_ZONE_NAMED_CATEGORY_NETWORK("network"); //LL_RECORD_BLOCK_TIME(FTM_NETWORK);
		// Update spaceserver timeinfo
	    LLWorld::getInstance()->setSpaceTimeUSec(LLWorld::getInstance()->getSpaceTimeUSec() + LLUnits::Seconds::fromValue(dt_raw));


	    //////////////////////////////////////
	    //
	    // Update simulator agent state
	    //

		if (gSavedSettings.getBOOL("RotateRight"))
		{
			gAgent.moveYaw(-1.f);
		}

		{
            LL_PROFILE_ZONE_NAMED_CATEGORY_APP("Autopilot");
			// Handle automatic walking towards points
			gAgentPilot.updateTarget();
			gAgent.autoPilot(&yaw);
		}

		static LLFrameTimer agent_update_timer;

		// When appropriate, update agent location to the simulator.
		F32 agent_update_time = agent_update_timer.getElapsedTimeF32();
		F32 agent_force_update_time = mLastAgentForceUpdate + agent_update_time;
		BOOL force_update = gAgent.controlFlagsDirty()
							|| (mLastAgentControlFlags != gAgent.getControlFlags())
							|| (agent_force_update_time > (1.0f / (F32) AGENT_FORCE_UPDATES_PER_SECOND));
		if (force_update || (agent_update_time > (1.0f / (F32) AGENT_UPDATES_PER_SECOND)))
		{
			LL_PROFILE_ZONE_SCOPED_CATEGORY_NETWORK;
			// Send avatar and camera info
			mLastAgentControlFlags = gAgent.getControlFlags();
			mLastAgentForceUpdate = force_update ? 0 : agent_force_update_time;
			send_agent_update(force_update);
			agent_update_timer.reset();
		}
	}

	//////////////////////////////////////
	//
	// Manage statistics
	//
	//
	{
		// Initialize the viewer_stats_timer with an already elapsed time
		// of SEND_STATS_PERIOD so that the initial stats report will
		// be sent immediately.
		static LLFrameStatsTimer viewer_stats_timer(SEND_STATS_PERIOD);

		// Update session stats every large chunk of time
		// *FIX: (?) SAMANTHA
		if (viewer_stats_timer.getElapsedTimeF32() >= SEND_STATS_PERIOD && !gDisconnected)
		{
			LL_INFOS() << "Transmitting sessions stats" << LL_ENDL;
			bool include_preferences = false;
			send_viewer_stats(include_preferences);
			viewer_stats_timer.reset();
		}

		// Print the object debugging stats
		static LLFrameTimer object_debug_timer;
		if (object_debug_timer.getElapsedTimeF32() > 5.f)
		{
			object_debug_timer.reset();
			if (gObjectList.mNumDeadObjectUpdates)
			{
				LL_INFOS() << "Dead object updates: " << gObjectList.mNumDeadObjectUpdates << LL_ENDL;
				gObjectList.mNumDeadObjectUpdates = 0;
			}
			if (gObjectList.mNumUnknownUpdates)
			{
				LL_INFOS() << "Unknown object updates: " << gObjectList.mNumUnknownUpdates << LL_ENDL;
				gObjectList.mNumUnknownUpdates = 0;
			}

		}
	}

	if (!gDisconnected)
	{
        LL_PROFILE_ZONE_NAMED_CATEGORY_DISPLAY("Network");

	    ////////////////////////////////////////////////
	    //
	    // Network processing
	    //
	    // NOTE: Starting at this point, we may still have pointers to "dead" objects
	    // floating throughout the various object lists.
	    //
		idleNameCache();
		idleNetwork();


		// Check for away from keyboard, kick idle agents.
		idle_afk_check();

		//  Update statistics for this frame
		update_statistics();
	}

	////////////////////////////////////////
	//
	// Handle the regular UI idle callbacks as well as
	// hover callbacks
	//

#ifdef LL_DARWIN
	if (!mQuitRequested)  //MAINT-4243
#endif
	{
// 		LL_RECORD_BLOCK_TIME(FTM_IDLE_CB);

		// Do event notifications if necessary.  Yes, we may want to move this elsewhere.
		gEventNotifier.update();

		gIdleCallbacks.callFunctions();
		gInventory.idleNotifyObservers();
		LLAvatarTracker::instance().idleNotifyObservers();
	}

	// Metrics logging (LLViewerAssetStats, etc.)
	{
		static LLTimer report_interval;

		// *TODO:  Add configuration controls for this
		F32 seconds = report_interval.getElapsedTimeF32();
		if (seconds >= app_metrics_interval)
		{
			metricsSend(! gDisconnected);
			report_interval.reset();
		}
	}


    // Update layonts, handle mouse events, tooltips, e t c
    // updateUI() needs to be called even in case viewer disconected
    // since related notification still needs handling and allows
    // opening chat.
    gViewerWindow->updateUI();

	if (gDisconnected)
    {
		return;
    }

	if (gTeleportDisplay)
    {
		return;
    }

	///////////////////////////////////////
	// Agent and camera movement
	//
	LLCoordGL current_mouse = gViewerWindow->getCurrentMouse();

	{
		// After agent and camera moved, figure out if we need to
		// deselect objects.
		LLSelectMgr::getInstance()->deselectAllIfTooFar();

	}

	{
		// Handle pending gesture processing
		LL_RECORD_BLOCK_TIME(FTM_AGENT_POSITION);
		LLGestureMgr::instance().update();

		gAgent.updateAgentPosition(gFrameDTClamped, yaw, current_mouse.mX, current_mouse.mY);
	}

	{
		LL_RECORD_BLOCK_TIME(FTM_OBJECTLIST_UPDATE);

        if (!(logoutRequestSent() && hasSavedFinalSnapshot()))
		{
			gObjectList.update(gAgent);
		}
	}

	//////////////////////////////////////
	//
	// Deletes objects...
	// Has to be done after doing idleUpdates (which can kill objects)
	//

	{
		LL_RECORD_BLOCK_TIME(FTM_CLEANUP);
		{
			LL_RECORD_BLOCK_TIME(FTM_CLEANUP_OBJECTS);
			gObjectList.cleanDeadObjects();
		}
		{
			LL_RECORD_BLOCK_TIME(FTM_CLEANUP_DRAWABLES);
			LLDrawable::cleanupDeadDrawables();
		}
	}

	//
	// After this point, in theory we should never see a dead object
	// in the various object/drawable lists.
	//

	//////////////////////////////////////
	//
	// Update/send HUD effects
	//
	// At this point, HUD effects may clean up some references to
	// dead objects.
	//

	{
		LL_RECORD_BLOCK_TIME(FTM_HUD_EFFECTS);
		LLSelectMgr::getInstance()->updateEffects();
		LLHUDManager::getInstance()->cleanupEffects();
		LLHUDManager::getInstance()->sendEffects();
	}

	////////////////////////////////////////
	//
	// Unpack layer data that we've received
	//

	{
		LL_RECORD_BLOCK_TIME(FTM_NETWORK);
		gVLManager.unpackData();
	}

	/////////////////////////
	//
	// Update surfaces, and surface textures as well.
	//

	LLWorld::getInstance()->updateVisibilities();
	{
		const F32 max_region_update_time = .001f; // 1ms
		LL_RECORD_BLOCK_TIME(FTM_REGION_UPDATE);
		LLWorld::getInstance()->updateRegions(max_region_update_time);
	}

	/////////////////////////
	//
	// Update weather effects
	//

	// Update wind vector
	LLVector3 wind_position_region;
	static LLVector3 average_wind;

	LLViewerRegion *regionp;
	regionp = LLWorld::getInstance()->resolveRegionGlobal(wind_position_region, gAgent.getPositionGlobal());	// puts agent's local coords into wind_position
	if (regionp)
	{
		gWindVec = regionp->mWind.getVelocity(wind_position_region);

		// Compute average wind and use to drive motion of water

		average_wind = regionp->mWind.getAverage();
		gSky.setWind(average_wind);
		//LLVOWater::setWind(average_wind);
	}
	else
	{
		gWindVec.setVec(0.0f, 0.0f, 0.0f);
	}

	//////////////////////////////////////
	//
	// Sort and cull in the new renderer are moved to pipeline.cpp
	// Here, particles are updated and drawables are moved.
	//

	{
		LL_PROFILE_ZONE_NAMED_CATEGORY_APP("world update"); //LL_RECORD_BLOCK_TIME(FTM_WORLD_UPDATE);
		gPipeline.updateMove();
	}

	LLWorld::getInstance()->updateParticles();

	if (gAgentPilot.isPlaying() && gAgentPilot.getOverrideCamera())
	{
		gAgentPilot.moveCamera();
	}
	else if (LLViewerJoystick::getInstance()->getOverrideCamera())
	{
		LLViewerJoystick::getInstance()->moveFlycam();
	}
	else
	{
		if (LLToolMgr::getInstance()->inBuildMode())
		{
			LLViewerJoystick::getInstance()->moveObjects();
		}

		gAgentCamera.updateCamera();
	}

	// update media focus
	LLViewerMediaFocus::getInstance()->update();

	// Update marketplace
	LLMarketplaceInventoryImporter::update();
	LLMarketplaceInventoryNotifications::update();

	// objects and camera should be in sync, do LOD calculations now
	{
		LL_RECORD_BLOCK_TIME(FTM_LOD_UPDATE);
		gObjectList.updateApparentAngles(gAgent);
	}

	// Update AV render info
	LLAvatarRenderInfoAccountant::getInstance()->idle();

	{
		LL_PROFILE_ZONE_NAMED_CATEGORY_APP("audio update"); //LL_RECORD_BLOCK_TIME(FTM_AUDIO_UPDATE);

		if (gAudiop)
		{
		    audio_update_volume(false);
			audio_update_listener();
			audio_update_wind(false);

			// this line actually commits the changes we've made to source positions, etc.
			gAudiop->idle();
		}
	}

	// Handle shutdown process, for example,
	// wait for floaters to close, send quit message,
	// forcibly quit if it has taken too long
	if (mQuitRequested)
	{
		gGLActive = TRUE;
		idleShutdown();
	}
}

void LLAppViewer::idleShutdown()
{
	// Wait for all modal alerts to get resolved
	if (LLModalDialog::activeCount() > 0)
	{
		return;
	}

	// close IM interface
	if(gIMMgr)
	{
		gIMMgr->disconnectAllSessions();
	}

	// Wait for all floaters to get resolved
	if (gFloaterView
		&& !gFloaterView->allChildrenClosed())
	{
		return;
	}




	// ProductEngine: Try moving this code to where we shut down sTextureCache in cleanup()
	// *TODO: ugly
	static bool saved_teleport_history = false;
	if (!saved_teleport_history)
	{
		saved_teleport_history = true;
		LLTeleportHistory::getInstance()->dump();
		LLLocationHistory::getInstance()->save(); // *TODO: find a better place for doing this
		return;
	}

	static bool saved_snapshot = false;
	if (!saved_snapshot)
	{
		saved_snapshot = true;
		saveFinalSnapshot();
		return;
	}

	const F32 SHUTDOWN_UPLOAD_SAVE_TIME = 5.f;

	S32 pending_uploads = gAssetStorage->getNumPendingUploads();
	if (pending_uploads > 0
		&& gLogoutTimer.getElapsedTimeF32() < SHUTDOWN_UPLOAD_SAVE_TIME
		&& !logoutRequestSent())
	{
		static S32 total_uploads = 0;
		// Sometimes total upload count can change during logout.
		total_uploads = llmax(total_uploads, pending_uploads);
		gViewerWindow->setShowProgress(TRUE);
		S32 finished_uploads = total_uploads - pending_uploads;
		F32 percent = 100.f * finished_uploads / total_uploads;
		gViewerWindow->setProgressPercent(percent);
		gViewerWindow->setProgressString(LLTrans::getString("SavingSettings"));
		return;
	}

	if (gPendingMetricsUploads > 0
		&& gLogoutTimer.getElapsedTimeF32() < SHUTDOWN_UPLOAD_SAVE_TIME
		&& !logoutRequestSent())
	{
		return;
	}

	// All floaters are closed.  Tell server we want to quit.
	if( !logoutRequestSent() )
	{
		sendLogoutRequest();

		// Wait for a LogoutReply message
		gViewerWindow->setShowProgress(TRUE);
		gViewerWindow->setProgressPercent(100.f);
		gViewerWindow->setProgressString(LLTrans::getString("LoggingOut"));
		return;
	}

	// Make sure that we quit if we haven't received a reply from the server.
	if( logoutRequestSent()
		&& gLogoutTimer.getElapsedTimeF32() > gLogoutMaxTime )
	{
		forceQuit();
		return;
	}
}

void LLAppViewer::sendLogoutRequest()
{
	if(!mLogoutRequestSent && gMessageSystem)
	{
		//Set internal status variables and marker files before actually starting the logout process
		gLogoutInProgress = TRUE;
		if (!mSecondInstance)
		{
			mLogoutMarkerFileName = gDirUtilp->getExpandedFilename(LL_PATH_LOGS,LOGOUT_MARKER_FILE_NAME);

			mLogoutMarkerFile.open(mLogoutMarkerFileName, LL_APR_WB);
			if (mLogoutMarkerFile.getFileHandle())
			{
				LL_INFOS("MarkerFile") << "Created logout marker file '"<< mLogoutMarkerFileName << "' " << LL_ENDL;
				recordMarkerVersion(mLogoutMarkerFile);
			}
			else
			{
				LL_WARNS("MarkerFile") << "Cannot create logout marker file " << mLogoutMarkerFileName << LL_ENDL;
			}
		}
		else
		{
			LL_INFOS("MarkerFile") << "Did not logout marker file because this is a second instance" << LL_ENDL;
		}

		LLMessageSystem* msg = gMessageSystem;
		msg->newMessageFast(_PREHASH_LogoutRequest);
		msg->nextBlockFast(_PREHASH_AgentData);
		msg->addUUIDFast(_PREHASH_AgentID, gAgent.getID() );
		msg->addUUIDFast(_PREHASH_SessionID, gAgent.getSessionID());
		gAgent.sendReliableMessage();

		gLogoutTimer.reset();
		gLogoutMaxTime = LOGOUT_REQUEST_TIME;
		mLogoutRequestSent = TRUE;

		if(LLVoiceClient::instanceExists())
		{
			LLVoiceClient::getInstance()->leaveChannel();
		}
	}
}

void LLAppViewer::updateNameLookupUrl(const LLViewerRegion * regionp)
{
    if (!regionp || !regionp->capabilitiesReceived())
    {
        return;
    }

    LLAvatarNameCache *name_cache = LLAvatarNameCache::getInstance();
    bool had_capability = LLAvatarNameCache::getInstance()->hasNameLookupURL();
    std::string name_lookup_url;
    name_lookup_url.reserve(128); // avoid a memory allocation below
    name_lookup_url = regionp->getCapability("GetDisplayNames");
    bool have_capability = !name_lookup_url.empty();
    if (have_capability)
    {
        // we have support for display names, use it
        U32 url_size = name_lookup_url.size();
        // capabilities require URLs with slashes before query params:
        // https://<host>:<port>/cap/<uuid>/?ids=<blah>
        // but the caps are granted like:
        // https://<host>:<port>/cap/<uuid>
        if (url_size > 0 && name_lookup_url[url_size - 1] != '/')
        {
            name_lookup_url += '/';
        }
        name_cache->setNameLookupURL(name_lookup_url);
    }
    else
    {
        // Display names not available on this region
        name_cache->setNameLookupURL(std::string());
    }

    // Error recovery - did we change state?
    if (had_capability != have_capability)
    {
        // name tags are persistant on screen, so make sure they refresh
        LLVOAvatar::invalidateNameTags();
    }
}

void LLAppViewer::idleNameCache()
{
	// Neither old nor new name cache can function before agent has a region
	LLViewerRegion* region = gAgent.getRegion();
    if (!region)
    {
        return;
    }

	// deal with any queued name requests and replies.
	gCacheName->processPending();

	// Can't run the new cache until we have the list of capabilities
	// for the agent region, and can therefore decide whether to use
	// display names or fall back to the old name system.
    if (!region->capabilitiesReceived())
    {
        return;
    }

    LLAvatarNameCache::getInstance()->idle();
}

//
// Handle messages, and all message related stuff
//

#define TIME_THROTTLE_MESSAGES

#ifdef TIME_THROTTLE_MESSAGES
#define CHECK_MESSAGES_DEFAULT_MAX_TIME .020f // 50 ms = 50 fps (just for messages!)
static F32 CheckMessagesMaxTime = CHECK_MESSAGES_DEFAULT_MAX_TIME;
#endif

static LLTrace::BlockTimerStatHandle FTM_IDLE_NETWORK("Idle Network");
static LLTrace::BlockTimerStatHandle FTM_MESSAGE_ACKS("Message Acks");
static LLTrace::BlockTimerStatHandle FTM_RETRANSMIT("Retransmit");
static LLTrace::BlockTimerStatHandle FTM_TIMEOUT_CHECK("Timeout Check");
static LLTrace::BlockTimerStatHandle FTM_DYNAMIC_THROTTLE("Dynamic Throttle");
static LLTrace::BlockTimerStatHandle FTM_CHECK_REGION_CIRCUIT("Check Region Circuit");

void LLAppViewer::idleNetwork()
{
    LL_PROFILE_ZONE_SCOPED_CATEGORY_NETWORK;
	pingMainloopTimeout("idleNetwork");

	gObjectList.mNumNewObjects = 0;
	S32 total_decoded = 0;

	if (!gSavedSettings.getBOOL("SpeedTest"))
	{
		LL_PROFILE_ZONE_NAMED_CATEGORY_NETWORK("idle network"); //LL_RECORD_BLOCK_TIME(FTM_IDLE_NETWORK); // decode

		LLTimer check_message_timer;
		//  Read all available packets from network
		const S64 frame_count = gFrameCount;  // U32->S64
		F32 total_time = 0.0f;

		{
			LockMessageChecker lmc(gMessageSystem);
			while (lmc.checkAllMessages(frame_count, gServicePump))
			{
				if (gDoDisconnect)
				{
					// We're disconnecting, don't process any more messages from the server
					// We're usually disconnecting due to either network corruption or a
					// server going down, so this is OK.
					break;
				}

				total_decoded++;
				gPacketsIn++;

				if (total_decoded > MESSAGE_MAX_PER_FRAME)
				{
					break;
				}

#ifdef TIME_THROTTLE_MESSAGES
				// Prevent slow packets from completely destroying the frame rate.
				// This usually happens due to clumps of avatars taking huge amount
				// of network processing time (which needs to be fixed, but this is
				// a good limit anyway).
				total_time = check_message_timer.getElapsedTimeF32();
				if (total_time >= CheckMessagesMaxTime)
					break;
#endif
			}

			// Handle per-frame message system processing.
			lmc.processAcks(gSavedSettings.getF32("AckCollectTime"));
		}

#ifdef TIME_THROTTLE_MESSAGES
		if (total_time >= CheckMessagesMaxTime)
		{
			// Increase CheckMessagesMaxTime so that we will eventually catch up
			CheckMessagesMaxTime *= 1.035f; // 3.5% ~= x2 in 20 frames, ~8x in 60 frames
		}
		else
		{
			// Reset CheckMessagesMaxTime to default value
			CheckMessagesMaxTime = CHECK_MESSAGES_DEFAULT_MAX_TIME;
		}
#endif



		// we want to clear the control after sending out all necessary agent updates
		gAgent.resetControlFlags();

		// Decode enqueued messages...
		S32 remaining_possible_decodes = MESSAGE_MAX_PER_FRAME - total_decoded;

		if( remaining_possible_decodes <= 0 )
		{
			LL_INFOS() << "Maxed out number of messages per frame at " << MESSAGE_MAX_PER_FRAME << LL_ENDL;
		}

		if (gPrintMessagesThisFrame)
		{
			LL_INFOS() << "Decoded " << total_decoded << " msgs this frame!" << LL_ENDL;
			gPrintMessagesThisFrame = FALSE;
		}
	}
	add(LLStatViewer::NUM_NEW_OBJECTS, gObjectList.mNumNewObjects);

	// Retransmit unacknowledged packets.
	gXferManager->retransmitUnackedPackets();
	gAssetStorage->checkForTimeouts();
	gViewerThrottle.updateDynamicThrottle();

	// Check that the circuit between the viewer and the agent's current
	// region is still alive
	LLViewerRegion *agent_region = gAgent.getRegion();
	if (agent_region && (LLStartUp::getStartupState()==STATE_STARTED))
	{
		LLUUID this_region_id = agent_region->getRegionID();
		bool this_region_alive = agent_region->isAlive();
		if ((mAgentRegionLastAlive && !this_region_alive) // newly dead
		    && (mAgentRegionLastID == this_region_id)) // same region
		{
			forceDisconnect(LLTrans::getString("AgentLostConnection"));
		}
		mAgentRegionLastID = this_region_id;
		mAgentRegionLastAlive = this_region_alive;
	}
}

void LLAppViewer::disconnectViewer()
{
	if (gDisconnected)
	{
		return;
	}
	//
	// Cleanup after quitting.
	//
	// Save snapshot for next time, if we made it through initialization

	LL_INFOS() << "Disconnecting viewer!" << LL_ENDL;

	// Dump our frame statistics

	// Remember if we were flying
	gSavedSettings.setBOOL("FlyingAtExit", gAgent.getFlying() );

	// Un-minimize all windows so they don't get saved minimized
	if (gFloaterView)
	{
		gFloaterView->restoreAll();
	}

	if (LLSelectMgr::instanceExists())
	{
		LLSelectMgr::getInstance()->deselectAll();
	}

	// save inventory if appropriate
    if (gInventory.isInventoryUsable()
        && gAgent.getID().notNull()) // Shouldn't be null at this stage
    {
        gInventory.cache(gInventory.getRootFolderID(), gAgent.getID());
        if (gInventory.getLibraryRootFolderID().notNull()
            && gInventory.getLibraryOwnerID().notNull()
            && !mSecondInstance) // agent is unique, library isn't
        {
            gInventory.cache(
                gInventory.getLibraryRootFolderID(),
                gInventory.getLibraryOwnerID());
        }
    }

	saveNameCache();
	if (LLExperienceCache::instanceExists())
	{
		// TODO: LLExperienceCache::cleanup() logic should be moved to
		// cleanupSingleton().
		LLExperienceCache::instance().cleanup();
	}

	// close inventory interface, close all windows
	LLSidepanelInventory::cleanup();

	gAgentWearables.cleanup();
	gAgentCamera.cleanup();
	// Also writes cached agent settings to gSavedSettings
	gAgent.cleanup();

	// This is where we used to call gObjectList.destroy() and then delete gWorldp.
	// Now we just ask the LLWorld singleton to cleanly shut down.
	if(LLWorld::instanceExists())
	{
		LLWorld::getInstance()->resetClass();
	}
	LLVOCache::deleteSingleton();

	// call all self-registered classes
	LLDestroyClassList::instance().fireCallbacks();

	cleanup_xfer_manager();
	gDisconnected = TRUE;

	// Pass the connection state to LLUrlEntryParcel not to attempt
	// parcel info requests while disconnected.
	LLUrlEntryParcel::setDisconnected(gDisconnected);
}

void LLAppViewer::forceErrorLLError()
{
   	LL_ERRS() << "This is a deliberate llerror" << LL_ENDL;
}

void LLAppViewer::forceErrorBreakpoint()
{
   	LL_WARNS() << "Forcing a deliberate breakpoint" << LL_ENDL;
#ifdef LL_WINDOWS
    DebugBreak();
#else
    asm ("int $3");
#endif
    return;
}

void LLAppViewer::forceErrorBadMemoryAccess()
{
   	LL_WARNS() << "Forcing a deliberate bad memory access" << LL_ENDL;
    S32* crash = NULL;
    *crash = 0xDEADBEEF;
    return;
}

void LLAppViewer::forceErrorInfiniteLoop()
{
   	LL_WARNS() << "Forcing a deliberate infinite loop" << LL_ENDL;
    while(true)
    {
        ;
    }
    return;
}

void LLAppViewer::forceErrorSoftwareException()
{
   	LL_WARNS() << "Forcing a deliberate exception" << LL_ENDL;
    LLTHROW(LLException("User selected Force Software Exception"));
}

void LLAppViewer::forceErrorDriverCrash()
{
   	LL_WARNS() << "Forcing a deliberate driver crash" << LL_ENDL;
	glDeleteTextures(1, NULL);
}

void LLAppViewer::forceErrorCoroutineCrash()
{
    LL_WARNS() << "Forcing a crash in LLCoros" << LL_ENDL;
    LLCoros::instance().launch("LLAppViewer::crashyCoro", [] {throw LLException("A deliberate crash from LLCoros"); });
}

void LLAppViewer::forceErrorThreadCrash()
{
    class LLCrashTestThread : public LLThread
    {
    public:

        LLCrashTestThread() : LLThread("Crash logging test thread")
        {
        }

        void run()
        {
            LL_ERRS() << "This is a deliberate llerror in thread" << LL_ENDL;
        }
    };

    LL_WARNS() << "This is a deliberate crash in a thread" << LL_ENDL;
    LLCrashTestThread *thread = new LLCrashTestThread();
    thread->start();
}

void LLAppViewer::initMainloopTimeout(const std::string& state, F32 secs)
{
	if(!mMainloopTimeout)
	{
		mMainloopTimeout = new LLWatchdogTimeout();
		resumeMainloopTimeout(state, secs);
	}
}

void LLAppViewer::destroyMainloopTimeout()
{
	if(mMainloopTimeout)
	{
		delete mMainloopTimeout;
		mMainloopTimeout = NULL;
	}
}

void LLAppViewer::resumeMainloopTimeout(const std::string& state, F32 secs)
{
	if(mMainloopTimeout)
	{
		if(secs < 0.0f)
		{
			static LLCachedControl<F32> mainloop_timeout(gSavedSettings, "MainloopTimeoutDefault", 60);
			secs = mainloop_timeout;
		}

		mMainloopTimeout->setTimeout(secs);
		mMainloopTimeout->start(state);
	}
}

void LLAppViewer::pauseMainloopTimeout()
{
	if(mMainloopTimeout)
	{
		mMainloopTimeout->stop();
	}
}

void LLAppViewer::pingMainloopTimeout(const std::string& state, F32 secs)
{
	if(mMainloopTimeout)
	{
		if(secs < 0.0f)
		{
			static LLCachedControl<F32> mainloop_timeout(gSavedSettings, "MainloopTimeoutDefault", 60);
			secs = mainloop_timeout;
		}

		mMainloopTimeout->setTimeout(secs);
		mMainloopTimeout->ping(state);
	}
}

void LLAppViewer::handleLoginComplete()
{
	gLoggedInTime.start();
	initMainloopTimeout("Mainloop Init");

	// Store some data to DebugInfo in case of a freeze.
	gDebugInfo["ClientInfo"]["Name"] = LLVersionInfo::instance().getChannel();

	gDebugInfo["ClientInfo"]["MajorVersion"] = LLVersionInfo::instance().getMajor();
	gDebugInfo["ClientInfo"]["MinorVersion"] = LLVersionInfo::instance().getMinor();
	gDebugInfo["ClientInfo"]["PatchVersion"] = LLVersionInfo::instance().getPatch();
	gDebugInfo["ClientInfo"]["BuildVersion"] = LLVersionInfo::instance().getBuild();

	LLParcel* parcel = LLViewerParcelMgr::getInstance()->getAgentParcel();
	if ( parcel && parcel->getMusicURL()[0])
	{
		gDebugInfo["ParcelMusicURL"] = parcel->getMusicURL();
	}
	if ( parcel && parcel->getMediaURL()[0])
	{
		gDebugInfo["ParcelMediaURL"] = parcel->getMediaURL();
	}

	gDebugInfo["SettingsFilename"] = gSavedSettings.getString("ClientSettingsFile");
	gDebugInfo["CAFilename"] = gDirUtilp->getCAFile();
	gDebugInfo["ViewerExePath"] = gDirUtilp->getExecutablePathAndName();
	gDebugInfo["CurrentPath"] = gDirUtilp->getCurPath();

	if(gAgent.getRegion())
	{
		gDebugInfo["CurrentSimHost"] = gAgent.getRegion()->getSimHostName();
		gDebugInfo["CurrentRegion"] = gAgent.getRegion()->getName();
	}

	if(LLAppViewer::instance()->mMainloopTimeout)
	{
		gDebugInfo["MainloopTimeoutState"] = LLAppViewer::instance()->mMainloopTimeout->getState();
	}

	mOnLoginCompleted();

	writeDebugInfo();

	// we logged in successfully, so save settings on logout
	LL_INFOS() << "Login successful, per account settings will be saved on log out." << LL_ENDL;
	mSavePerAccountSettings=true;
}

//virtual
void LLAppViewer::setMasterSystemAudioMute(bool mute)
{
	gSavedSettings.setBOOL("MuteAudio", mute);
}

//virtual
bool LLAppViewer::getMasterSystemAudioMute()
{
	return gSavedSettings.getBOOL("MuteAudio");
}

//----------------------------------------------------------------------------
// Metrics-related methods (static and otherwise)
//----------------------------------------------------------------------------

/**
 * LLViewerAssetStats collects data on a per-region (as defined by the agent's
 * location) so we need to tell it about region changes which become a kind of
 * hidden variable/global state in the collectors.  For collectors not running
 * on the main thread, we need to send a message to move the data over safely
 * and cheaply (amortized over a run).
 */
void LLAppViewer::metricsUpdateRegion(U64 region_handle)
{
	if (0 != region_handle)
	{
		LLViewerAssetStatsFF::set_region(region_handle);
	}
}

/**
 * Attempts to start a multi-threaded metrics report to be sent back to
 * the grid for consumption.
 */
void LLAppViewer::metricsSend(bool enable_reporting)
{
	if (! gViewerAssetStats)
		return;

	if (LLAppViewer::sTextureFetch)
	{
		LLViewerRegion * regionp = gAgent.getRegion();

		if (enable_reporting && regionp)
		{
			std::string	caps_url = regionp->getCapability("ViewerMetrics");

            LLSD sd = gViewerAssetStats->asLLSD(true);

			// Send a report request into 'thread1' to get the rest of the data
			// and provide some additional parameters while here.
			LLAppViewer::sTextureFetch->commandSendMetrics(caps_url,
														   gAgentSessionID,
														   gAgentID,
														   sd);
		}
		else
		{
			LLAppViewer::sTextureFetch->commandDataBreak();
		}
	}

	// Reset even if we can't report.  Rather than gather up a huge chunk of
	// data, we'll keep to our sampling interval and retain the data
	// resolution in time.
	gViewerAssetStats->restart();
}
<|MERGE_RESOLUTION|>--- conflicted
+++ resolved
@@ -107,11 +107,8 @@
 #include "llscenemonitor.h"
 #include "llavatarrenderinfoaccountant.h"
 #include "lllocalbitmaps.h"
-<<<<<<< HEAD
+#include "llperfstats.h" 
 #include "llgltfmateriallist.h"
-=======
-#include "llperfstats.h" 
->>>>>>> 162a825d
 
 // Linden library includes
 #include "llavatarnamecache.h"
@@ -1402,42 +1399,24 @@
             LL_PROFILE_ZONE_NAMED_CATEGORY_APP("df processMiscNativeEvents")
             pingMainloopTimeout("Main:MiscNativeWindowEvents");
 
-<<<<<<< HEAD
-		if (gViewerWindow)
-		{
-            LL_PROFILE_ZONE_NAMED_CATEGORY_APP("System Messages");
-			gViewerWindow->getWindow()->processMiscNativeEvents();
-		}
-=======
             if (gViewerWindow)
             {
-                LL_RECORD_BLOCK_TIME(FTM_MESSAGES);
+                LL_PROFILE_ZONE_NAMED_CATEGORY_APP("System Messages");
                 gViewerWindow->getWindow()->processMiscNativeEvents();
             }
->>>>>>> 162a825d
 
             {
                 LL_PROFILE_ZONE_NAMED_CATEGORY_APP("df gatherInput")
                 pingMainloopTimeout("Main:GatherInput");
             }
 
-<<<<<<< HEAD
-		if (gViewerWindow)
-		{
-            LL_PROFILE_ZONE_NAMED_CATEGORY_APP("System Messages");
-			if (!restoreErrorTrap())
-			{
-				LL_WARNS() << " Someone took over my signal/exception handler (post messagehandling)!" << LL_ENDL;
-			}
-=======
             if (gViewerWindow)
             {
-                LL_RECORD_BLOCK_TIME(FTM_MESSAGES);
+                LL_PROFILE_ZONE_NAMED_CATEGORY_APP("System Messages");
                 if (!restoreErrorTrap())
                 {
                     LL_WARNS() << " Someone took over my signal/exception handler (post messagehandling)!" << LL_ENDL;
                 }
->>>>>>> 162a825d
 
                 gViewerWindow->getWindow()->gatherInput();
             }
@@ -1496,12 +1475,8 @@
 				}
 
 				{
-<<<<<<< HEAD
-					LL_PROFILE_ZONE_NAMED_CATEGORY_APP("df idle");
-=======
                     LLPerfStats::RecordSceneTime T (LLPerfStats::StatType_t::RENDER_IDLE);
-					LL_PROFILE_ZONE_NAMED_CATEGORY_APP("df idle"); //LL_RECORD_BLOCK_TIME(FTM_IDLE);
->>>>>>> 162a825d
+                    LL_PROFILE_ZONE_NAMED_CATEGORY_APP("df idle");
 					idle();
 				}
 
@@ -1536,24 +1511,15 @@
                 display();
 
                 {
-<<<<<<< HEAD
+                    LLPerfStats::RecordSceneTime T(LLPerfStats::StatType_t::RENDER_IDLE);
                     LL_PROFILE_ZONE_NAMED_CATEGORY_APP("df Snapshot");
                     pingMainloopTimeout("Main:Snapshot");
                     gPipeline.mReflectionMapManager.update();
-=======
-                    LLPerfStats::RecordSceneTime T(LLPerfStats::StatType_t::RENDER_IDLE);
-                    LL_PROFILE_ZONE_NAMED_CATEGORY_APP( "df Snapshot" )
-                    pingMainloopTimeout("Main:Snapshot");
->>>>>>> 162a825d
                     LLFloaterSnapshot::update(); // take snapshots
                     LLFloaterSimpleOutfitSnapshot::update();
                     gGLActive = FALSE;
                 }
-<<<<<<< HEAD
             }
-=======
-		}
->>>>>>> 162a825d
 		}
 
 		{
