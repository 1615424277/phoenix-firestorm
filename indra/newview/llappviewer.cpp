--- conflicted
+++ resolved
@@ -1190,27 +1190,9 @@
 	gGLManager.getGLInfo(gDebugInfo);
 	gGLManager.printGLInfoString();
 
-<<<<<<< HEAD
-	// Load Default bindings
-	// <FS:Ansariel> Optional AZERTY keyboard layout
-	//std::string key_bindings_file = gDirUtilp->findFile("keys.xml",
-	std::string keyBindingFileName("keys.xml");
-	if (gSavedSettings.getBOOL("FSUseAzertyKeyboardLayout"))
-	{
-		keyBindingFileName = "keys_azerty.xml";
-	}
-	std::string key_bindings_file = gDirUtilp->findFile(keyBindingFileName,
-	// </FS:Ansariel>
-														gDirUtilp->getExpandedFilename(LL_PATH_USER_SETTINGS, ""),
-														gDirUtilp->getExpandedFilename(LL_PATH_APP_SETTINGS, ""));
-
-
-	if (!gViewerKeyboard.loadBindingsXML(key_bindings_file))
-=======
 	// Load User's bindings
 	std::string key_bindings_file = gDirUtilp->getExpandedFilename(LL_PATH_USER_SETTINGS, "key_bindings.xml");
 	if (!gDirUtilp->fileExists(key_bindings_file) || !gViewerInput.loadBindingsXML(key_bindings_file))
->>>>>>> 6ba0b97c
 	{
 		// Failed to load custom bindings, try default ones
 		key_bindings_file = gDirUtilp->getExpandedFilename(LL_PATH_APP_SETTINGS, "key_bindings.xml");
@@ -1714,7 +1696,7 @@
 			{
 				joystick->scanJoystick();
 				gKeyboard->scanKeyboard();
-<<<<<<< HEAD
+                gViewerInput.scanMouse();
 				// <FS:Ansariel> Chalice Yao's crouch toggle
 				static LLCachedControl<bool> fsCrouchToggle(gSavedPerAccountSettings, "FSCrouchToggle");
 				static LLCachedControl<bool> fsCrouchToggleStatus(gSavedPerAccountSettings, "FSCrouchToggleStatus");
@@ -1723,9 +1705,6 @@
 					gAgent.moveUp(-1);
 			}
 				// </FS:Ansariel>
-=======
-                gViewerInput.scanMouse();
->>>>>>> 6ba0b97c
 			}
 
 			// Update state based on messages, user input, object idle.
