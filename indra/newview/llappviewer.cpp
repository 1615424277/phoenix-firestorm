--- conflicted
+++ resolved
@@ -277,7 +277,6 @@
 // define a self-registering event API object
 #include "llappviewerlistener.h"
 
-<<<<<<< HEAD
 #include "nd/ndoctreelog.h" // <FS:ND/> Octree operation logging.
 #include "nd/ndetw.h" // <FS:ND/> Windows Event Tracing, does nothing on OSX/Linux.
 #include "nd/ndlogthrottle.h"
@@ -287,8 +286,6 @@
 
 #include "fstelemetry.h" // <FS:Beq> Tracy profiler support
 
-=======
->>>>>>> 2130b6b1
 #if LL_LINUX && LL_GTK
 #include "glib.h"
 #endif // (LL_LINUX) && LL_GTK
@@ -1562,14 +1559,11 @@
 
 	//F32 max_heap_size_gb = llmin(1.6f, (F32)gSavedSettings.getF32("MaxHeapSize")) ;
 	F32Gigabytes max_heap_size_gb = (F32Gigabytes)gSavedSettings.getF32("MaxHeapSize") ;
-<<<<<<< HEAD
 // <FS:Ansariel> Enable low memory checks on 32bit builds
 #if ADDRESS_SIZE == 64
 	max_heap_size_gb = F32Gigabytes(128);
 #endif
 // </FS:Ansariel>
-=======
->>>>>>> 2130b6b1
 
 	LLMemory::initMaxHeapSizeGB(max_heap_size_gb);
 }
@@ -1959,8 +1953,6 @@
 		LL_INFOS() << "Exiting main_loop" << LL_ENDL;
 	}
     FSFrameMark; // <FS:Beq> Tracy support delineate Frame
-    LLPROFILE_UPDATE();
-
     LLPROFILE_UPDATE();
 
 	return ! LLApp::isRunning();
