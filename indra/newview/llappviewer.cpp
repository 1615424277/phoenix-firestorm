/**
 * @file llappviewer.cpp
 * @brief The LLAppViewer class definitions
 *
 * $LicenseInfo:firstyear=2007&license=viewerlgpl$
 * Second Life Viewer Source Code
 * Copyright (C) 2012, Linden Research, Inc.
 *
 * This library is free software; you can redistribute it and/or
 * modify it under the terms of the GNU Lesser General Public
 * License as published by the Free Software Foundation;
 * version 2.1 of the License only.
 *
 * This library is distributed in the hope that it will be useful,
 * but WITHOUT ANY WARRANTY; without even the implied warranty of
 * MERCHANTABILITY or FITNESS FOR A PARTICULAR PURPOSE.  See the GNU
 * Lesser General Public License for more details.
 *
 * You should have received a copy of the GNU Lesser General Public
 * License along with this library; if not, write to the Free Software
 * Foundation, Inc., 51 Franklin Street, Fifth Floor, Boston, MA  02110-1301  USA
 *
 * Linden Research, Inc., 945 Battery Street, San Francisco, CA  94111  USA
 * $/LicenseInfo$
 */

#include "llviewerprecompiledheaders.h"

#include "llappviewer.h"

// Viewer includes
#include "llversioninfo.h"
#include "llfeaturemanager.h"
#include "lluictrlfactory.h"
#include "lltexteditor.h"
#include "llenvironment.h"
#include "llerrorcontrol.h"
#include "lleventtimer.h"
#include "llviewertexturelist.h"
#include "llgroupmgr.h"
#include "llagent.h"
#include "llagentcamera.h"
#include "llagentlanguage.h"
#include "llagentui.h"
#include "llagentwearables.h"
#include "lldirpicker.h"
#include "llfloaterimcontainer.h"
#include "llimprocessing.h"
#include "llwindow.h"
#include "llviewerstats.h"
#include "llviewerstatsrecorder.h"
#include "llmarketplacefunctions.h"
#include "llmarketplacenotifications.h"
#include "llmd5.h"
#include "llmeshrepository.h"
#include "llpumpio.h"
#include "llmimetypes.h"
#include "llslurl.h"
#include "llstartup.h"
#include "llfocusmgr.h"
#include "llviewerjoystick.h"
#include "llallocator.h"
#include "llcalc.h"
#include "llconversationlog.h"
#if LL_WINDOWS
#include "lldxhardware.h"
#endif
#include "lltexturestats.h"
#include "lltrace.h"
#include "lltracethreadrecorder.h"
#include "llviewerwindow.h"
#include "llviewerdisplay.h"
#include "llviewermedia.h"
#include "llviewerparcelaskplay.h"
#include "llviewerparcelmedia.h"
#include "llviewermediafocus.h"
#include "llviewermessage.h"
#include "llviewerobjectlist.h"
#include "llworldmap.h"
#include "llmutelist.h"
#include "llviewerhelp.h"
#include "lluicolortable.h"
#include "llurldispatcher.h"
#include "llurlhistory.h"
#include "llrender.h"
#include "llteleporthistory.h"
#include "lltoast.h"
#include "llsdutil_math.h"
#include "lllocationhistory.h"
#include "llfasttimerview.h"
#include "llvector4a.h"
#include "llviewermenufile.h"
#include "llvoicechannel.h"
#include "llvoavatarself.h"
#include "llurlmatch.h"
#include "lltextutil.h"
#include "lllogininstance.h"
#include "llprogressview.h"
#include "llvocache.h"
#include "llvopartgroup.h"
// [SL:KB] - Patch: Appearance-Misc | Checked: 2013-02-12 (Catznip-3.4)
#include "llappearancemgr.h"
// [/SL:KB]
// [RLVa:KB] - Checked: 2010-05-03 (RLVa-1.2.0g)
#include "rlvactions.h"
#include "rlvhandler.h"
// [/RLVa:KB]

#include "llweb.h"
#include "llfloatertexturefetchdebugger.h"
#include "llspellcheck.h"
#include "llscenemonitor.h"
#include "llavatarrenderinfoaccountant.h"
#include "lllocalbitmaps.h"

// Linden library includes
#include "llavatarnamecache.h"
#include "lldiriterator.h"
#include "llexperiencecache.h"
#include "llimagej2c.h"
#include "llmemory.h"
#include "llprimitive.h"
#include "llurlaction.h"
#include "llurlentry.h"
#include "llvfile.h"
#include "llvfsthread.h"
#include "llvolumemgr.h"
#include "llxfermanager.h"
#include "llphysicsextensions.h"

#include "llnotificationmanager.h"
#include "llnotifications.h"
#include "llnotificationsutil.h"

#include "llleap.h"
#include "stringize.h"
#include "llcoros.h"
#include "llexception.h"
#if !LL_LINUX
#include "cef/dullahan_version.h"
#include "vlc/libvlc_version.h"
#endif // LL_LINUX

// Third party library includes
#include <boost/bind.hpp>
#include <boost/foreach.hpp>
#include <boost/algorithm/string.hpp>
#include <boost/regex.hpp>
#include <boost/throw_exception.hpp>

#if LL_WINDOWS
#	include <share.h> // For _SH_DENYWR in processMarkerFiles
#else
#   include <sys/file.h> // For processMarkerFiles
#endif

#include "llapr.h"
#include <boost/lexical_cast.hpp>

#include "llviewerkeyboard.h"
#include "lllfsthread.h"
#include "llworkerthread.h"
#include "lltexturecache.h"
#include "lltexturefetch.h"
#include "llimageworker.h"
#include "llevents.h"

// The files below handle dependencies from cleanup.
#include "llkeyframemotion.h"
#include "llworldmap.h"
#include "llhudmanager.h"
#include "lltoolmgr.h"
#include "llassetstorage.h"
#include "llpolymesh.h"
#include "llproxy.h"
#include "llaudioengine.h"
#include "llstreamingaudio.h"
#include "llviewermenu.h"
#include "llselectmgr.h"
#include "lltrans.h"
#include "lltransutil.h"
#include "lltracker.h"
#include "llviewerparcelmgr.h"
#include "llworldmapview.h"
#include "llpostprocess.h"

#include "lldebugview.h"
#include "llconsole.h"
#include "llcontainerview.h"
#include "lltooltip.h"

#include "llsdutil.h"
#include "llsdserialize.h"

#include "llworld.h"
#include "llhudeffecttrail.h"
#include "llvectorperfoptions.h"
#include "llslurl.h"
#include "llwatchdog.h"

// Included so that constants/settings might be initialized
// in save_settings_to_globals()
#include "llbutton.h"
#include "llstatusbar.h"
#include "llsurface.h"
#include "llvosky.h"
#include "llvotree.h"
#include "llvoavatar.h"
#include "llfolderview.h"
#include "llagentpilot.h"
#include "llvovolume.h"
#include "llflexibleobject.h"
#include "llvosurfacepatch.h"
#include "llviewerfloaterreg.h"
#include "llcommandlineparser.h"
#include "llfloatermemleak.h"
#include "llfloaterreg.h"
#include "llfloateroutfitsnapshot.h"
#include "llfloatersnapshot.h"
#include "llsidepanelinventory.h"
#include "llatmosphere.h"

// includes for idle() idleShutdown()
#include "llviewercontrol.h"
#include "lleventnotifier.h"
#include "llcallbacklist.h"
#include "lldeferredsounds.h"
#include "pipeline.h"
#include "llgesturemgr.h"
#include "llsky.h"
#include "llvlmanager.h"
#include "llviewercamera.h"
#include "lldrawpoolbump.h"
#include "llvieweraudio.h"
#include "llimview.h"
#include "llviewerthrottle.h"
#include "llparcel.h"
#include "llavatariconctrl.h"
#include "llgroupiconctrl.h"
#include "llviewerassetstats.h"

// Include for security api initialization
#include "llsecapi.h"
#include "llmachineid.h"
#include "llmainlooprepeater.h"
#include "llcleanup.h"

#include "llcoproceduremanager.h"
#include "llviewereventrecorder.h"

// *FIX: These extern globals should be cleaned up.
// The globals either represent state/config/resource-storage of either
// this app, or another 'component' of the viewer. App globals should be
// moved into the app class, where as the other globals should be
// moved out of here.
// If a global symbol reference seems valid, it will be included
// via header files above.

//----------------------------------------------------------------------------
// llviewernetwork.h
#include "llviewernetwork.h"
// define a self-registering event API object
#include "llappviewerlistener.h"

#if (LL_LINUX || LL_SOLARIS) && LL_GTK
#include "glib.h"
#endif // (LL_LINUX || LL_SOLARIS) && LL_GTK

#if LL_MSVC
// disable boost::lexical_cast warning
#pragma warning (disable:4702)
#endif

static LLAppViewerListener sAppViewerListener(LLAppViewer::instance);

////// Windows-specific includes to the bottom - nasty defines in these pollute the preprocessor
//
//----------------------------------------------------------------------------
// viewer.cpp - these are only used in viewer, should be easily moved.

#if LL_DARWIN
extern void init_apple_menu(const char* product);
#endif // LL_DARWIN

extern BOOL gRandomizeFramerate;
extern BOOL gPeriodicSlowFrame;
extern BOOL gDebugGL;

#if LL_DARWIN
extern BOOL gHiDPISupport;
#endif

////////////////////////////////////////////////////////////
// All from the last globals push...

F32 gSimLastTime; // Used in LLAppViewer::init and send_stats()
F32 gSimFrames;

BOOL gShowObjectUpdates = FALSE;
BOOL gUseQuickTime = TRUE;

eLastExecEvent gLastExecEvent = LAST_EXEC_NORMAL;
S32 gLastExecDuration = -1; // (<0 indicates unknown)

#if LL_WINDOWS
#   define LL_PLATFORM_KEY "win"
#elif LL_DARWIN
#   define LL_PLATFORM_KEY "mac"
#elif LL_LINUX
#   define LL_PLATFORM_KEY "lnx"
else
#   error "Unknown Platform"
#endif
const char* gPlatform = LL_PLATFORM_KEY;

LLSD gDebugInfo;

U32	gFrameCount = 0;
U32 gForegroundFrameCount = 0; // number of frames that app window was in foreground
LLPumpIO* gServicePump = NULL;

U64MicrosecondsImplicit gFrameTime = 0;
F32SecondsImplicit gFrameTimeSeconds = 0.f;
F32SecondsImplicit gFrameIntervalSeconds = 0.f;
F32 gFPSClamped = 10.f;						// Pretend we start at target rate.
F32 gFrameDTClamped = 0.f;					// Time between adjacent checks to network for packets
U64MicrosecondsImplicit	gStartTime = 0; // gStartTime is "private", used only to calculate gFrameTimeSeconds

LLTimer gRenderStartTime;
LLFrameTimer gForegroundTime;
LLFrameTimer gLoggedInTime;
LLTimer gLogoutTimer;
static const F32 LOGOUT_REQUEST_TIME = 6.f;  // this will be cut short by the LogoutReply msg.
F32 gLogoutMaxTime = LOGOUT_REQUEST_TIME;


S32 gPendingMetricsUploads = 0;


BOOL				gDisconnected = FALSE;

// used to restore texture state after a mode switch
LLFrameTimer	gRestoreGLTimer;
BOOL			gRestoreGL = FALSE;
bool			gUseWireframe = FALSE;

//use for remember deferred mode in wireframe switch
bool			gInitialDeferredModeForWireframe = FALSE;

// VFS globals - see llappviewer.h
LLVFS* gStaticVFS = NULL;

LLMemoryInfo gSysMemory;
U64Bytes gMemoryAllocated(0); // updated in display_stats() in llviewerdisplay.cpp

std::string gLastVersionChannel;

LLVector3			gWindVec(3.0, 3.0, 0.0);
LLVector3			gRelativeWindVec(0.0, 0.0, 0.0);

U32		gPacketsIn = 0;

BOOL				gPrintMessagesThisFrame = FALSE;

BOOL gRandomizeFramerate = FALSE;
BOOL gPeriodicSlowFrame = FALSE;

BOOL gCrashOnStartup = FALSE;
BOOL gLLErrorActivated = FALSE;
BOOL gLogoutInProgress = FALSE;

BOOL gSimulateMemLeak = FALSE;

////////////////////////////////////////////////////////////
// Internal globals... that should be removed.
static std::string gArgs;
const int MAX_MARKER_LENGTH = 1024;
const std::string MARKER_FILE_NAME("SecondLife.exec_marker");
const std::string START_MARKER_FILE_NAME("SecondLife.start_marker");
const std::string ERROR_MARKER_FILE_NAME("SecondLife.error_marker");
const std::string LLERROR_MARKER_FILE_NAME("SecondLife.llerror_marker");
const std::string LOGOUT_MARKER_FILE_NAME("SecondLife.logout_marker");
//static BOOL gDoDisconnect = FALSE;
// [RLVa:KB] - Checked: RLVa-2.3
BOOL gDoDisconnect = FALSE;
// [/RLVa:KB]
static std::string gLaunchFileOnQuit;

// Used on Win32 for other apps to identify our window (eg, win_setup)
const char* const VIEWER_WINDOW_CLASSNAME = "Second Life";

//-- LLDeferredTaskList ------------------------------------------------------

/**
 * A list of deferred tasks.
 *
 * We sometimes need to defer execution of some code until the viewer gets idle,
 * e.g. removing an inventory item from within notifyObservers() may not work out.
 *
 * Tasks added to this list will be executed in the next LLAppViewer::idle() iteration.
 * All tasks are executed only once.
 */
class LLDeferredTaskList: public LLSingleton<LLDeferredTaskList>
{
	LLSINGLETON_EMPTY_CTOR(LLDeferredTaskList);
	LOG_CLASS(LLDeferredTaskList);

	friend class LLAppViewer;
	typedef boost::signals2::signal<void()> signal_t;

	void addTask(const signal_t::slot_type& cb)
	{
		mSignal.connect(cb);
	}

	void run()
	{
		if (!mSignal.empty())
		{
			mSignal();
			mSignal.disconnect_all_slots();
		}
	}

	signal_t mSignal;
};

//----------------------------------------------------------------------------

// List of entries from strings.xml to always replace
static std::set<std::string> default_trans_args;
void init_default_trans_args()
{
	default_trans_args.insert("SECOND_LIFE"); // World
	default_trans_args.insert("APP_NAME");
	default_trans_args.insert("CAPITALIZED_APP_NAME");
	default_trans_args.insert("SECOND_LIFE_GRID");
	default_trans_args.insert("SUPPORT_SITE");
	// This URL shows up in a surprising number of places in various skin
	// files. We really only want to have to maintain a single copy of it.
	default_trans_args.insert("create_account_url");
}

//----------------------------------------------------------------------------
// File scope definitons
const char *VFS_DATA_FILE_BASE = "data.db2.x.";
const char *VFS_INDEX_FILE_BASE = "index.db2.x.";


struct SettingsFile : public LLInitParam::Block<SettingsFile>
{
	Mandatory<std::string>	name;
	Optional<std::string>	file_name;
	Optional<bool>			required,
							persistent;
	Optional<std::string>	file_name_setting;

	SettingsFile()
	:	name("name"),
		file_name("file_name"),
		required("required", false),
		persistent("persistent", true),
		file_name_setting("file_name_setting")
	{}
};

struct SettingsGroup : public LLInitParam::Block<SettingsGroup>
{
	Mandatory<std::string>	name;
	Mandatory<S32>			path_index;
	Multiple<SettingsFile>	files;

	SettingsGroup()
	:	name("name"),
		path_index("path_index"),
		files("file")
	{}
};

struct SettingsFiles : public LLInitParam::Block<SettingsFiles>
{
	Multiple<SettingsGroup>	groups;

	SettingsFiles()
	: groups("group")
	{}
};

static std::string gWindowTitle;

//----------------------------------------------------------------------------
// Metrics logging control constants
//----------------------------------------------------------------------------
static const F32 METRICS_INTERVAL_DEFAULT = 600.0;
static const F32 METRICS_INTERVAL_QA = 30.0;
static F32 app_metrics_interval = METRICS_INTERVAL_DEFAULT;
static bool app_metrics_qa_mode = false;

void idle_afk_check()
{
	// check idle timers
	F32 current_idle = gAwayTriggerTimer.getElapsedTimeF32();
// [RLVa:KB] - Checked: 2010-05-03 (RLVa-1.2.0g) | Modified: RLVa-1.2.0g
	// Enforce an idle time of 30 minutes if @allowidle=n restricted
	F32 afk_timeout = (!gRlvHandler.hasBehaviour(RLV_BHVR_ALLOWIDLE)) ? gSavedSettings.getS32("AFKTimeout") : 60 * 30;
// [/RLVa:KB]
//	F32 afk_timeout  = gSavedSettings.getS32("AFKTimeout");
	if (afk_timeout && (current_idle > afk_timeout) && ! gAgent.getAFK())
	{
		LL_INFOS("IdleAway") << "Idle more than " << afk_timeout << " seconds: automatically changing to Away status" << LL_ENDL;
		gAgent.setAFK();
	}
}

// A callback set in LLAppViewer::init()
static void ui_audio_callback(const LLUUID& uuid)
{
	if (gAudiop)
	{
		SoundData soundData(uuid, gAgent.getID(), 1.0f, LLAudioEngine::AUDIO_TYPE_UI);
		gAudiop->triggerSound(soundData);
	}
}

// A callback set in LLAppViewer::init()
static void deferred_ui_audio_callback(const LLUUID& uuid)
{
	if (gAudiop)
	{
		SoundData soundData(uuid, gAgent.getID(), 1.0f, LLAudioEngine::AUDIO_TYPE_UI);
		LLDeferredSounds::instance().deferSound(soundData);
	}
}

bool	create_text_segment_icon_from_url_match(LLUrlMatch* match,LLTextBase* base)
{
	if(!match || !base || base->getPlainText())
		return false;

	LLUUID match_id = match->getID();

	LLIconCtrl* icon;

	if(gAgent.isInGroup(match_id, TRUE))
	{
		LLGroupIconCtrl::Params icon_params;
		icon_params.group_id = match_id;
		icon_params.rect = LLRect(0, 16, 16, 0);
		icon_params.visible = true;
		icon = LLUICtrlFactory::instance().create<LLGroupIconCtrl>(icon_params);
	}
	else
	{
		LLAvatarIconCtrl::Params icon_params;
		icon_params.avatar_id = match_id;
		icon_params.rect = LLRect(0, 16, 16, 0);
		icon_params.visible = true;
		icon = LLUICtrlFactory::instance().create<LLAvatarIconCtrl>(icon_params);
	}

	LLInlineViewSegment::Params params;
	params.force_newline = false;
	params.view = icon;
	params.left_pad = 4;
	params.right_pad = 4;
	params.top_pad = -2;
	params.bottom_pad = 2;

	base->appendWidget(params," ",false);

	return true;
}

// Use these strictly for things that are constructed at startup,
// or for things that are performance critical.  JC
static void settings_to_globals()
{
	LLBUTTON_H_PAD		= gSavedSettings.getS32("ButtonHPad");
	BTN_HEIGHT_SMALL	= gSavedSettings.getS32("ButtonHeightSmall");
	BTN_HEIGHT			= gSavedSettings.getS32("ButtonHeight");

	MENU_BAR_HEIGHT		= gSavedSettings.getS32("MenuBarHeight");
	MENU_BAR_WIDTH		= gSavedSettings.getS32("MenuBarWidth");

	LLSurface::setTextureSize(gSavedSettings.getU32("RegionTextureSize"));

	LLRender::sGLCoreProfile = gSavedSettings.getBOOL("RenderGLCoreProfile");
	LLRender::sNsightDebugSupport = gSavedSettings.getBOOL("RenderNsightDebugSupport");
	LLVertexBuffer::sUseVAO = gSavedSettings.getBOOL("RenderUseVAO");
	LLImageGL::sGlobalUseAnisotropic	= gSavedSettings.getBOOL("RenderAnisotropic");
	LLImageGL::sCompressTextures		= gSavedSettings.getBOOL("RenderCompressTextures");
	LLVOVolume::sLODFactor				= llclamp(gSavedSettings.getF32("RenderVolumeLODFactor"), 0.01f, MAX_LOD_FACTOR);
	LLVOVolume::sDistanceFactor			= 1.f-LLVOVolume::sLODFactor * 0.1f;
	LLVolumeImplFlexible::sUpdateFactor = gSavedSettings.getF32("RenderFlexTimeFactor");
	LLVOTree::sTreeFactor				= gSavedSettings.getF32("RenderTreeLODFactor");
	LLVOAvatar::sLODFactor				= llclamp(gSavedSettings.getF32("RenderAvatarLODFactor"), 0.f, MAX_AVATAR_LOD_FACTOR);
	LLVOAvatar::sPhysicsLODFactor		= llclamp(gSavedSettings.getF32("RenderAvatarPhysicsLODFactor"), 0.f, MAX_AVATAR_LOD_FACTOR);
	LLVOAvatar::updateImpostorRendering(gSavedSettings.getU32("RenderAvatarMaxNonImpostors"));
	LLVOAvatar::sVisibleInFirstPerson	= gSavedSettings.getBOOL("FirstPersonAvatarVisible");
	// clamp auto-open time to some minimum usable value
	LLFolderView::sAutoOpenTime			= llmax(0.25f, gSavedSettings.getF32("FolderAutoOpenDelay"));
	LLSelectMgr::sRectSelectInclusive	= gSavedSettings.getBOOL("RectangleSelectInclusive");
	LLSelectMgr::sRenderHiddenSelections = gSavedSettings.getBOOL("RenderHiddenSelections");
	LLSelectMgr::sRenderLightRadius = gSavedSettings.getBOOL("RenderLightRadius");

	gAgentPilot.setNumRuns(gSavedSettings.getS32("StatsNumRuns"));
	gAgentPilot.setQuitAfterRuns(gSavedSettings.getBOOL("StatsQuitAfterRuns"));
	gAgent.setHideGroupTitle(gSavedSettings.getBOOL("RenderHideGroupTitle"));

	gDebugWindowProc = gSavedSettings.getBOOL("DebugWindowProc");
	gShowObjectUpdates = gSavedSettings.getBOOL("ShowObjectUpdates");
	LLWorldMapView::sMapScale = gSavedSettings.getF32("MapScale");
	
#if LL_DARWIN
	gHiDPISupport = gSavedSettings.getBOOL("RenderHiDPI");
#endif
}

static void settings_modify()
{
	LLRenderTarget::sUseFBO				= gSavedSettings.getBOOL("RenderDeferred");
	LLPipeline::sRenderBump				= gSavedSettings.getBOOL("RenderObjectBump");
	LLPipeline::sRenderDeferred		= LLPipeline::sRenderBump && gSavedSettings.getBOOL("RenderDeferred");
	LLVOSurfacePatch::sLODFactor		= gSavedSettings.getF32("RenderTerrainLODFactor");
	LLVOSurfacePatch::sLODFactor *= LLVOSurfacePatch::sLODFactor; //square lod factor to get exponential range of [1,4]
	gDebugGL = gSavedSettings.getBOOL("RenderDebugGL") || gDebugSession;
	gDebugPipeline = gSavedSettings.getBOOL("RenderDebugPipeline");
}

class LLFastTimerLogThread : public LLThread
{
public:
	std::string mFile;

	LLFastTimerLogThread(std::string& test_name) : LLThread("fast timer log")
 	{
		std::string file_name = test_name + std::string(".slp");
		mFile = gDirUtilp->getExpandedFilename(LL_PATH_LOGS, file_name);
	}

	void run()
	{
		llofstream os(mFile.c_str());

		while (!LLAppViewer::instance()->isQuitting())
		{
			LLTrace::BlockTimer::writeLog(os);
			os.flush();
			ms_sleep(32);
		}

		os.close();
	}
};

//virtual
bool LLAppViewer::initSLURLHandler()
{
	// does nothing unless subclassed
	return false;
}

//virtual
bool LLAppViewer::sendURLToOtherInstance(const std::string& url)
{
	// does nothing unless subclassed
	return false;
}

//----------------------------------------------------------------------------
// LLAppViewer definition

// Static members.
// The single viewer app.
LLAppViewer* LLAppViewer::sInstance = NULL;
LLTextureCache* LLAppViewer::sTextureCache = NULL;
LLImageDecodeThread* LLAppViewer::sImageDecodeThread = NULL;
LLTextureFetch* LLAppViewer::sTextureFetch = NULL;

std::string getRuntime()
{
	return llformat("%.4f", (F32)LLTimer::getElapsedSeconds().value());
}

LLAppViewer::LLAppViewer()
:	mMarkerFile(),
	mLogoutMarkerFile(),
	mReportedCrash(false),
	mNumSessions(0),
	mPurgeCache(false),
	mPurgeCacheOnExit(false),
	mPurgeUserDataOnExit(false),
	mSecondInstance(false),
	mSavedFinalSnapshot(false),
	mSavePerAccountSettings(false),		// don't save settings on logout unless login succeeded.
	mQuitRequested(false),
	mLogoutRequestSent(false),
	mLastAgentControlFlags(0),
	mLastAgentForceUpdate(0),
	mMainloopTimeout(NULL),
	mAgentRegionLastAlive(false),
	mRandomizeFramerate(LLCachedControl<bool>(gSavedSettings,"Randomize Framerate", FALSE)),
	mPeriodicSlowFrame(LLCachedControl<bool>(gSavedSettings,"Periodic Slow Frame", FALSE)),
	mFastTimerLogThread(NULL),
	mSettingsLocationList(NULL),
	mIsFirstRun(false),
	mMinMicroSecPerFrame(0.f)
{
	if(NULL != sInstance)
	{
		LL_ERRS() << "Oh no! An instance of LLAppViewer already exists! LLAppViewer is sort of like a singleton." << LL_ENDL;
	}

    mDumpPath ="";

	// Need to do this initialization before we do anything else, since anything
	// that touches files should really go through the lldir API
	gDirUtilp->initAppDirs("SecondLife");
	//
	// IMPORTANT! Do NOT put anything that will write
	// into the log files during normal startup until AFTER
	// we run the "program crashed last time" error handler below.
	//
	sInstance = this;

	gLoggedInTime.stop();

	initLoggingAndGetLastDuration();

	processMarkerFiles();
	//
	// OK to write stuff to logs now, we've now crash reported if necessary
	//

	LLLoginInstance::instance().setPlatformInfo(gPlatform, LLOSInfo::instance().getOSVersionString(), LLOSInfo::instance().getOSStringSimple());

	// Under some circumstances we want to read the static_debug_info.log file
	// from the previous viewer run between this constructor call and the
	// init() call, which will overwrite the static_debug_info.log file for
	// THIS run. So setDebugFileNames() early.
#if LL_BUGSPLAT
	// MAINT-8917: don't create a dump directory just for the
	// static_debug_info.log file
	std::string logdir = gDirUtilp->getExpandedFilename(LL_PATH_LOGS, "");
#else // ! LL_BUGSPLAT
	// write Google Breakpad minidump files to a per-run dump directory to avoid multiple viewer issues.
	std::string logdir = gDirUtilp->getExpandedFilename(LL_PATH_DUMP, "");
#endif // ! LL_BUGSPLAT
	mDumpPath = logdir;
	setMiniDumpDir(logdir);
	setDebugFileNames(logdir);
}

LLAppViewer::~LLAppViewer()
{
	delete mSettingsLocationList;

	destroyMainloopTimeout();

	// If we got to this destructor somehow, the app didn't hang.
	removeMarkerFiles();
}

class LLUITranslationBridge : public LLTranslationBridge
{
public:
	virtual std::string getString(const std::string &xml_desc)
	{
		return LLTrans::getString(xml_desc);
	}
};

namespace {
// With Xcode 6, _exit() is too magical to use with boost::bind(), so provide
// this little helper function.
void fast_exit(int rc)
{
	_exit(rc);
}


}


bool LLAppViewer::init()
{
	setupErrorHandling(mSecondInstance);

	//
	// Start of the application
	//

	// initialize LLWearableType translation bridge.
	// Memory will be cleaned up in ::cleanupClass()
	LLWearableType::initParamSingleton(new LLUITranslationBridge());

    // initialize the LLSettingsType translation bridge.
    LLTranslationBridge::ptr_t trans = std::make_shared<LLUITranslationBridge>();
    LLSettingsType::initClass(trans);

	// initialize SSE options
	LLVector4a::initClass();

	//initialize particle index pool
	LLVOPartGroup::initClass();

	// set skin search path to default, will be overridden later
	// this allows simple skinned file lookups to work
	gDirUtilp->setSkinFolder("default", "en");

//	initLoggingAndGetLastDuration();

	//
	// OK to write stuff to logs now, we've now crash reported if necessary
	//
	init_default_trans_args();

	if (!initConfiguration())
		return false;

	LL_INFOS("InitInfo") << "Configuration initialized." << LL_ENDL ;

	//set the max heap size.
	initMaxHeapSize() ;
	LLCoros::instance().setStackSize(gSavedSettings.getS32("CoroutineStackSize"));


	// Although initLoggingAndGetLastDuration() is the right place to mess with
	// setFatalFunction(), we can't query gSavedSettings until after
	// initConfiguration().
	S32 rc(gSavedSettings.getS32("QAModeTermCode"));
	if (rc >= 0)
	{
		// QAModeTermCode set, terminate with that rc on LL_ERRS. Use
		// fast_exit() rather than exit() because normal cleanup depends too
		// much on successful startup!
		LLError::setFatalFunction(boost::bind(fast_exit, rc));
	}

    mAlloc.setProfilingEnabled(gSavedSettings.getBOOL("MemProfiling"));

	// Initialize the non-LLCurl libcurl library.  Should be called
	// before consumers (LLTextureFetch).
	mAppCoreHttp.init();

	LL_INFOS("InitInfo") << "LLCore::Http initialized." << LL_ENDL ;

    LLMachineID::init();

	{
		if (gSavedSettings.getBOOL("QAModeMetrics"))
		{
			app_metrics_qa_mode = true;
			app_metrics_interval = METRICS_INTERVAL_QA;
		}
		LLViewerAssetStatsFF::init();
	}

	initThreads();
	LL_INFOS("InitInfo") << "Threads initialized." << LL_ENDL ;

	// Initialize settings early so that the defaults for ignorable dialogs are
	// picked up and then correctly re-saved after launching the updater (STORM-1268).
	LLUI::settings_map_t settings_map;
	settings_map["config"] = &gSavedSettings;
	settings_map["ignores"] = &gWarningSettings;
	settings_map["floater"] = &gSavedSettings; // *TODO: New settings file
	settings_map["account"] = &gSavedPerAccountSettings;

	LLUI::initParamSingleton(settings_map,
		LLUIImageList::getInstance(),
		ui_audio_callback,
		deferred_ui_audio_callback);
	LL_INFOS("InitInfo") << "UI initialized." << LL_ENDL ;

	// NOW LLUI::getLanguage() should work. gDirUtilp must know the language
	// for this session ASAP so all the file-loading commands that follow,
	// that use findSkinnedFilenames(), will include the localized files.
	gDirUtilp->setSkinFolder(gDirUtilp->getSkinFolder(), LLUI::getLanguage());

	// Setup LLTrans after LLUI::initClass has been called.
	initStrings();

	// Setup notifications after LLUI::initClass() has been called.
	LLNotifications::instance();
	LL_INFOS("InitInfo") << "Notifications initialized." << LL_ENDL ;

    writeSystemInfo();

	//////////////////////////////////////////////////////////////////////////////
	//////////////////////////////////////////////////////////////////////////////
	//////////////////////////////////////////////////////////////////////////////
	//////////////////////////////////////////////////////////////////////////////
	// *FIX: The following code isn't grouped into functions yet.

	//
	// Various introspection concerning the libs we're using - particularly
	// the libs involved in getting to a full login screen.
	//
	LL_INFOS("InitInfo") << "J2C Engine is: " << LLImageJ2C::getEngineInfo() << LL_ENDL;
	LL_INFOS("InitInfo") << "libcurl version is: " << LLCore::LLHttp::getCURLVersion() << LL_ENDL;

	/////////////////////////////////////////////////
	// OS-specific login dialogs
	/////////////////////////////////////////////////

	//test_cached_control();

	// track number of times that app has run
	mNumSessions = gSavedSettings.getS32("NumSessions");
	mNumSessions++;
	gSavedSettings.setS32("NumSessions", mNumSessions);

	// LLKeyboard relies on LLUI to know what some accelerator keys are called.
	LLKeyboard::setStringTranslatorFunc( LLTrans::getKeyboardString );

	// Provide the text fields with callbacks for opening Urls
	LLUrlAction::setOpenURLCallback(boost::bind(&LLWeb::loadURL, _1, LLStringUtil::null, LLStringUtil::null));
	LLUrlAction::setOpenURLInternalCallback(boost::bind(&LLWeb::loadURLInternal, _1, LLStringUtil::null, LLStringUtil::null, false));
	LLUrlAction::setOpenURLExternalCallback(boost::bind(&LLWeb::loadURLExternal, _1, true, LLStringUtil::null));
	LLUrlAction::setExecuteSLURLCallback(&LLURLDispatcher::dispatchFromTextEditor);

	// Let code in llui access the viewer help floater
	LLUI::getInstance()->mHelpImpl = LLViewerHelp::getInstance();

	LL_INFOS("InitInfo") << "UI initialization is done." << LL_ENDL ;

	// Load translations for tooltips
	LLFloater::initClass();

	/////////////////////////////////////////////////

	LLToolMgr::getInstance(); // Initialize tool manager if not already instantiated

	LLViewerFloaterReg::registerFloaters();

	/////////////////////////////////////////////////
	//
	// Load settings files
	//
	//
	LLGroupMgr::parseRoleActions("role_actions.xml");

	LLAgent::parseTeleportMessages("teleport_strings.xml");

	// load MIME type -> media impl mappings
	std::string mime_types_name;
#if LL_DARWIN
	mime_types_name = "mime_types_mac.xml";
#elif LL_LINUX
	mime_types_name = "mime_types_linux.xml";
#else
	mime_types_name = "mime_types.xml";
#endif
	LLMIMETypes::parseMIMETypes( mime_types_name );

	// Copy settings to globals. *TODO: Remove or move to appropriage class initializers
	settings_to_globals();
	// Setup settings listeners
	settings_setup_listeners();
	// Modify settings based on system configuration and compile options
	settings_modify();

	// Find partition serial number (Windows) or hardware serial (Mac)
	mSerialNumber = generateSerialNumber();

	// do any necessary set-up for accepting incoming SLURLs from apps
	initSLURLHandler();

	if(false == initHardwareTest())
	{
		// Early out from user choice.
		return false;
	}
	LL_INFOS("InitInfo") << "Hardware test initialization done." << LL_ENDL ;

	// Prepare for out-of-memory situations, during which we will crash on
	// purpose and save a dump.
#if LL_WINDOWS && LL_RELEASE_FOR_DOWNLOAD && LL_USE_SMARTHEAP
	MemSetErrorHandler(first_mem_error_handler);
#endif // LL_WINDOWS && LL_RELEASE_FOR_DOWNLOAD && LL_USE_SMARTHEAP

	// *Note: this is where gViewerStats used to be created.

	//
	// Initialize the VFS, and gracefully handle initialization errors
	//

	if (!initCache())
	{
		LL_WARNS("InitInfo") << "Failed to init cache" << LL_ENDL;
		std::ostringstream msg;
		msg << LLTrans::getString("MBUnableToAccessFile");
		OSMessageBox(msg.str(),LLStringUtil::null,OSMB_OK);
		return 0;
	}
	LL_INFOS("InitInfo") << "Cache initialization is done." << LL_ENDL ;

	// Initialize the repeater service.
	LLMainLoopRepeater::instance().start();

	//
	// Initialize the window
	//
	gGLActive = TRUE;
	initWindow();
	LL_INFOS("InitInfo") << "Window is initialized." << LL_ENDL ;

	// initWindow also initializes the Feature List, so now we can initialize this global.
	LLCubeMap::sUseCubeMaps = LLFeatureManager::getInstance()->isFeatureAvailable("RenderCubeMap");

	// call all self-registered classes
	LLInitClassList::instance().fireCallbacks();

	LLFolderViewItem::initClass(); // SJB: Needs to happen after initWindow(), not sure why but related to fonts

	gGLManager.getGLInfo(gDebugInfo);
	gGLManager.printGLInfoString();

	// Load Default bindings
	std::string key_bindings_file = gDirUtilp->findFile("keys.xml",
														gDirUtilp->getExpandedFilename(LL_PATH_USER_SETTINGS, ""),
														gDirUtilp->getExpandedFilename(LL_PATH_APP_SETTINGS, ""));


	if (!gViewerKeyboard.loadBindingsXML(key_bindings_file))
	{
		std::string key_bindings_file = gDirUtilp->findFile("keys.ini",
															gDirUtilp->getExpandedFilename(LL_PATH_USER_SETTINGS, ""),
															gDirUtilp->getExpandedFilename(LL_PATH_APP_SETTINGS, ""));
		if (!gViewerKeyboard.loadBindings(key_bindings_file))
		{
			LL_ERRS("InitInfo") << "Unable to open keys.ini" << LL_ENDL;
		}
	}

	// If we don't have the right GL requirements, exit.
	if (!gGLManager.mHasRequirements)
	{
		// can't use an alert here since we're exiting and
		// all hell breaks lose.
		OSMessageBox(
			LLNotifications::instance().getGlobalString("UnsupportedGLRequirements"),
			LLStringUtil::null,
			OSMB_OK);
		return 0;
	}

	// Without SSE2 support we will crash almost immediately, warn here.
	if (!gSysCPU.hasSSE2())
	{
		// can't use an alert here since we're exiting and
		// all hell breaks lose.
		OSMessageBox(
			LLNotifications::instance().getGlobalString("UnsupportedCPUSSE2"),
			LLStringUtil::null,
			OSMB_OK);
		return 0;
	}

	// alert the user if they are using unsupported hardware
	if(!gSavedSettings.getBOOL("AlertedUnsupportedHardware"))
	{
		bool unsupported = false;
		LLSD args;
		std::string minSpecs;

		// get cpu data from xml
		std::stringstream minCPUString(LLNotifications::instance().getGlobalString("UnsupportedCPUAmount"));
		S32 minCPU = 0;
		minCPUString >> minCPU;

		// get RAM data from XML
		std::stringstream minRAMString(LLNotifications::instance().getGlobalString("UnsupportedRAMAmount"));
		U64Bytes minRAM;
		minRAMString >> minRAM;

		if(!LLFeatureManager::getInstance()->isGPUSupported() && LLFeatureManager::getInstance()->getGPUClass() != GPU_CLASS_UNKNOWN)
		{
			minSpecs += LLNotifications::instance().getGlobalString("UnsupportedGPU");
			minSpecs += "\n";
			unsupported = true;
		}
		if(gSysCPU.getMHz() < minCPU)
		{
			minSpecs += LLNotifications::instance().getGlobalString("UnsupportedCPU");
			minSpecs += "\n";
			unsupported = true;
		}
		if(gSysMemory.getPhysicalMemoryKB() < minRAM)
		{
			minSpecs += LLNotifications::instance().getGlobalString("UnsupportedRAM");
			minSpecs += "\n";
			unsupported = true;
		}

		if (LLFeatureManager::getInstance()->getGPUClass() == GPU_CLASS_UNKNOWN)
		{
			LLNotificationsUtil::add("UnknownGPU");
		}

		if(unsupported)
		{
			if(!gSavedSettings.controlExists("WarnUnsupportedHardware")
				|| gSavedSettings.getBOOL("WarnUnsupportedHardware"))
			{
				args["MINSPECS"] = minSpecs;
				LLNotificationsUtil::add("UnsupportedHardware", args );
			}

		}
	}

#if LL_WINDOWS
	if (gGLManager.mGLVersion < LLFeatureManager::getInstance()->getExpectedGLVersion())
	{
		std::string url;
		if (gGLManager.mIsIntel)
		{
			url = LLTrans::getString("IntelDriverPage");
		}
		else if (gGLManager.mIsNVIDIA)
		{
			url = LLTrans::getString("NvidiaDriverPage");
		}
		else if (gGLManager.mIsATI)
		{
			url = LLTrans::getString("AMDDriverPage");
		}

		if (!url.empty())
		{
			LLNotificationsUtil::add("OldGPUDriver", LLSD().with("URL", url));
		}
	}
#endif


	// save the graphics card
	gDebugInfo["GraphicsCard"] = LLFeatureManager::getInstance()->getGPUString();

	// Save the current version to the prefs file
	gSavedSettings.setString("LastRunVersion",
							 LLVersionInfo::instance().getChannelAndVersion());

	gSimLastTime = gRenderStartTime.getElapsedTimeF32();
	gSimFrames = (F32)gFrameCount;

    if (gSavedSettings.getBOOL("JoystickEnabled"))
    {
        LLViewerJoystick::getInstance()->init(false);
    }

	try {
		initializeSecHandler();
	}
	catch (LLProtectedDataException&)
	{
	  LLNotificationsUtil::add("CorruptedProtectedDataStore");
	}

	gGLActive = FALSE;

#if LL_RELEASE_FOR_DOWNLOAD 
    if (!gSavedSettings.getBOOL("CmdLineSkipUpdater"))
    {
	LLProcess::Params updater;
	updater.desc = "updater process";
	// Because it's the updater, it MUST persist beyond the lifespan of the
	// viewer itself.
	updater.autokill = false;
#if LL_WINDOWS
	updater.executable = gDirUtilp->getExpandedFilename(LL_PATH_EXECUTABLE, "SLVersionChecker.exe");
#elif LL_DARWIN
	// explicitly run the system Python interpreter on SLVersionChecker.py
	updater.executable = "python";
	updater.args.add(gDirUtilp->add(gDirUtilp->getAppRODataDir(), "updater", "SLVersionChecker.py"));
#else
	updater.executable = gDirUtilp->getExpandedFilename(LL_PATH_EXECUTABLE, "SLVersionChecker");
#endif
	// add LEAP mode command-line argument to whichever of these we selected
	updater.args.add("leap");
	// UpdaterServiceSettings
	updater.args.add(stringize(gSavedSettings.getU32("UpdaterServiceSetting")));
	// channel
	updater.args.add(LLVersionInfo::instance().getChannel());
	// testok
	updater.args.add(stringize(gSavedSettings.getBOOL("UpdaterWillingToTest")));
	// ForceAddressSize
	updater.args.add(stringize(gSavedSettings.getU32("ForceAddressSize")));

		// Run the updater. An exception from launching the updater should bother us.
		LLLeap::create(updater, true);
	}
	else
	{
		LL_WARNS("InitInfo") << "Skipping updater check." << LL_ENDL;
	}

	// Iterate over --leap command-line options. But this is a bit tricky: if
	// there's only one, it won't be an array at all.
	LLSD LeapCommand(gSavedSettings.getLLSD("LeapCommand"));
	LL_DEBUGS("InitInfo") << "LeapCommand: " << LeapCommand << LL_ENDL;
	if (LeapCommand.isDefined() && ! LeapCommand.isArray())
	{
		// If LeapCommand is actually a scalar value, make an array of it.
		// Have to do it in two steps because LeapCommand.append(LeapCommand)
		// trashes content! :-P
		LLSD item(LeapCommand);
		LeapCommand.append(item);
	}
	BOOST_FOREACH(const std::string& leap, llsd::inArray(LeapCommand))
	{
		LL_INFOS("InitInfo") << "processing --leap \"" << leap << '"' << LL_ENDL;
		// We don't have any better description of this plugin than the
		// user-specified command line. Passing "" causes LLLeap to derive a
		// description from the command line itself.
		// Suppress LLLeap::Error exception: trust LLLeap's own logging. We
		// don't consider any one --leap command mission-critical, so if one
		// fails, log it, shrug and carry on.
		LLLeap::create("", leap, false); // exception=false
	}

	if (gSavedSettings.getBOOL("QAMode") && gSavedSettings.getS32("QAModeEventHostPort") > 0)
	{
		LL_WARNS("InitInfo") << "QAModeEventHostPort DEPRECATED: "
							 << "lleventhost no longer supported as a dynamic library"
							 << LL_ENDL;
	}
#endif

	LLTextUtil::TextHelpers::iconCallbackCreationFunction = create_text_segment_icon_from_url_match;

	//EXT-7013 - On windows for some locale (Japanese) standard
	//datetime formatting functions didn't support some parameters such as "weekday".
	//Names for days and months localized in xml are also useful for Polish locale(STORM-107).
	std::string language = gSavedSettings.getString("Language");
	if(language == "ja" || language == "pl")
	{
		LLStringOps::setupWeekDaysNames(LLTrans::getString("dateTimeWeekdaysNames"));
		LLStringOps::setupWeekDaysShortNames(LLTrans::getString("dateTimeWeekdaysShortNames"));
		LLStringOps::setupMonthNames(LLTrans::getString("dateTimeMonthNames"));
		LLStringOps::setupMonthShortNames(LLTrans::getString("dateTimeMonthShortNames"));
		LLStringOps::setupDayFormat(LLTrans::getString("dateTimeDayFormat"));

		LLStringOps::sAM = LLTrans::getString("dateTimeAM");
		LLStringOps::sPM = LLTrans::getString("dateTimePM");
	}

	LLAgentLanguage::init();

    /// Tell the Coprocedure manager how to discover and store the pool sizes
    // what I wanted
    LLCoprocedureManager::getInstance()->setPropertyMethods(
        boost::bind(&LLControlGroup::getU32, boost::ref(gSavedSettings), _1),
        boost::bind(&LLControlGroup::declareU32, boost::ref(gSavedSettings), _1, _2, _3, LLControlVariable::PERSIST_ALWAYS));

	// TODO: consider moving proxy initialization here or LLCopocedureManager after proxy initialization, may be implement
	// some other protection to make sure we don't use network before initializng proxy

	/*----------------------------------------------------------------------*/
	// nat 2016-06-29 moved the following here from the former mainLoop().
	mMainloopTimeout = new LLWatchdogTimeout();

	// Create IO Pump to use for HTTP Requests.
	gServicePump = new LLPumpIO(gAPRPoolp);

	// Note: this is where gLocalSpeakerMgr and gActiveSpeakerMgr used to be instantiated.

	LLVoiceChannel::initClass();
	LLVoiceClient::initParamSingleton(gServicePump);
	LLVoiceChannel::setCurrentVoiceChannelChangedCallback(boost::bind(&LLFloaterIMContainer::onCurrentChannelChanged, _1), true);

	joystick = LLViewerJoystick::getInstance();
	joystick->setNeedsReset(true);
	/*----------------------------------------------------------------------*/

	gSavedSettings.getControl("FramePerSecondLimit")->getSignal()->connect(boost::bind(&LLAppViewer::onChangeFrameLimit, this, _2));
	onChangeFrameLimit(gSavedSettings.getLLSD("FramePerSecondLimit"));

	return true;
}

void LLAppViewer::initMaxHeapSize()
{
	//set the max heap size.
	//here is some info regarding to the max heap size:
	//------------------------------------------------------------------------------------------
	// OS       | setting | SL address bits | max manageable memory space | max heap size
	// Win 32   | default | 32-bit          | 2GB                         | < 1.7GB
	// Win 32   | /3G     | 32-bit          | 3GB                         | < 1.7GB or 2.7GB
	//Linux 32  | default | 32-bit          | 3GB                         | < 2.7GB
	//Linux 32  |HUGEMEM  | 32-bit          | 4GB                         | < 3.7GB
	//64-bit OS |default  | 32-bit          | 4GB                         | < 3.7GB
	//64-bit OS |default  | 64-bit          | N/A (> 4GB)                 | N/A (> 4GB)
	//------------------------------------------------------------------------------------------
	//currently SL is built under 32-bit setting, we set its max heap size no more than 1.6 GB.

	//F32 max_heap_size_gb = llmin(1.6f, (F32)gSavedSettings.getF32("MaxHeapSize")) ;
	F32Gigabytes max_heap_size_gb = (F32Gigabytes)gSavedSettings.getF32("MaxHeapSize") ;
	BOOL enable_mem_failure_prevention = (BOOL)gSavedSettings.getBOOL("MemoryFailurePreventionEnabled") ;

	LLMemory::initMaxHeapSizeGB(max_heap_size_gb, enable_mem_failure_prevention) ;
}

void LLAppViewer::checkMemory()
{
	const static F32 MEMORY_CHECK_INTERVAL = 1.0f ; //second
	//const static F32 MAX_QUIT_WAIT_TIME = 30.0f ; //seconds
	//static F32 force_quit_timer = MAX_QUIT_WAIT_TIME + MEMORY_CHECK_INTERVAL ;

	if(!gGLManager.mDebugGPU)
	{
		return ;
	}

	if(MEMORY_CHECK_INTERVAL > mMemCheckTimer.getElapsedTimeF32())
	{
		return ;
	}
	mMemCheckTimer.reset() ;

		//update the availability of memory
		LLMemory::updateMemoryInfo() ;

	bool is_low = LLMemory::isMemoryPoolLow() ;

	LLPipeline::throttleNewMemoryAllocation(is_low) ;

	if(is_low)
	{
		LLMemory::logMemoryInfo() ;
	}
}

static LLTrace::BlockTimerStatHandle FTM_MESSAGES("System Messages");
static LLTrace::BlockTimerStatHandle FTM_SLEEP("Sleep");
static LLTrace::BlockTimerStatHandle FTM_YIELD("Yield");

static LLTrace::BlockTimerStatHandle FTM_TEXTURE_CACHE("Texture Cache");
static LLTrace::BlockTimerStatHandle FTM_DECODE("Image Decode");
static LLTrace::BlockTimerStatHandle FTM_FETCH("Image Fetch");

static LLTrace::BlockTimerStatHandle FTM_VFS("VFS Thread");
static LLTrace::BlockTimerStatHandle FTM_LFS("LFS Thread");
static LLTrace::BlockTimerStatHandle FTM_PAUSE_THREADS("Pause Threads");
static LLTrace::BlockTimerStatHandle FTM_IDLE("Idle");
static LLTrace::BlockTimerStatHandle FTM_PUMP("Pump");
static LLTrace::BlockTimerStatHandle FTM_PUMP_SERVICE("Service");
static LLTrace::BlockTimerStatHandle FTM_SERVICE_CALLBACK("Callback");
static LLTrace::BlockTimerStatHandle FTM_AGENT_AUTOPILOT("Autopilot");
static LLTrace::BlockTimerStatHandle FTM_AGENT_UPDATE("Update");

// externally visible timers
LLTrace::BlockTimerStatHandle FTM_FRAME("Frame");

bool LLAppViewer::frame()
{
	bool ret = false;

	if (gSimulateMemLeak)
	{
		try
		{
			ret = doFrame();
		}
		catch (const LLContinueError&)
		{
			LOG_UNHANDLED_EXCEPTION("");
		}
		catch (std::bad_alloc&)
		{
			LLMemory::logMemoryInfo(TRUE);
			LLFloaterMemLeak* mem_leak_instance = LLFloaterReg::findTypedInstance<LLFloaterMemLeak>("mem_leaking");
			if (mem_leak_instance)
			{
				mem_leak_instance->stop();
			}
			LL_WARNS() << "Bad memory allocation in LLAppViewer::frame()!" << LL_ENDL;
		}
	}
	else
	{ 
		try
		{
			ret = doFrame();
		}
		catch (const LLContinueError&)
		{
			LOG_UNHANDLED_EXCEPTION("");
		}
	}

	return ret;
}

bool LLAppViewer::doFrame()
{
	LLEventPump& mainloop(LLEventPumps::instance().obtain("mainloop"));
	LLSD newFrame;

	LL_RECORD_BLOCK_TIME(FTM_FRAME);
	LLTrace::BlockTimer::processTimes();
	LLTrace::get_frame_recording().nextPeriod();
	LLTrace::BlockTimer::logStats();

	LLTrace::get_thread_recorder()->pullFromChildren();

	//clear call stack records
	LL_CLEAR_CALLSTACKS();

	//check memory availability information
	checkMemory() ;

	{
		pingMainloopTimeout("Main:MiscNativeWindowEvents");

		if (gViewerWindow)
		{
			LL_RECORD_BLOCK_TIME(FTM_MESSAGES);
			gViewerWindow->getWindow()->processMiscNativeEvents();
		}

		pingMainloopTimeout("Main:GatherInput");

		if (gViewerWindow)
		{
			LL_RECORD_BLOCK_TIME(FTM_MESSAGES);
			if (!restoreErrorTrap())
			{
				LL_WARNS() << " Someone took over my signal/exception handler (post messagehandling)!" << LL_ENDL;
			}

			gViewerWindow->getWindow()->gatherInput();
		}

		//memory leaking simulation
		if (gSimulateMemLeak)
		{
			LLFloaterMemLeak* mem_leak_instance =
				LLFloaterReg::findTypedInstance<LLFloaterMemLeak>("mem_leaking");
			if (mem_leak_instance)
			{
				mem_leak_instance->idle();
			}
		}

		// canonical per-frame event
		mainloop.post(newFrame);
		// give listeners a chance to run
		llcoro::suspend();

		if (!LLApp::isExiting())
		{
			pingMainloopTimeout("Main:JoystickKeyboard");

			// Scan keyboard for movement keys.  Command keys and typing
			// are handled by windows callbacks.  Don't do this until we're
			// done initializing.  JC
			if (gViewerWindow
				&& (gHeadlessClient || gViewerWindow->getWindow()->getVisible())
				&& gViewerWindow->getActive()
				&& !gViewerWindow->getWindow()->getMinimized()
				&& LLStartUp::getStartupState() == STATE_STARTED
				&& (gHeadlessClient || !gViewerWindow->getShowProgress())
				&& !gFocusMgr.focusLocked())
			{
				joystick->scanJoystick();
				gKeyboard->scanKeyboard();
			}

			// Update state based on messages, user input, object idle.
			{
				pauseMainloopTimeout(); // *TODO: Remove. Messages shouldn't be stalling for 20+ seconds!

				LL_RECORD_BLOCK_TIME(FTM_IDLE);
				idle();

				resumeMainloopTimeout();
			}

			if (gDoDisconnect && (LLStartUp::getStartupState() == STATE_STARTED))
			{
				pauseMainloopTimeout();
				saveFinalSnapshot();
				disconnectViewer();
				resumeMainloopTimeout();
			}

			// Render scene.
			// *TODO: Should we run display() even during gHeadlessClient?  DK 2011-02-18
			if (!LLApp::isExiting() && !gHeadlessClient && gViewerWindow)
			{
				pingMainloopTimeout("Main:Display");
				gGLActive = TRUE;

				display();

				static U64 last_call = 0;
				if (!gTeleportDisplay || gGLManager.mIsIntel) // SL-10625...throttle early, throttle often with Intel
				{
					// Frame/draw throttling
					U64 elapsed_time = LLTimer::getTotalTime() - last_call;
					if (elapsed_time < mMinMicroSecPerFrame)
					{
						LL_RECORD_BLOCK_TIME(FTM_SLEEP);
						// llclamp for when time function gets funky
						U64 sleep_time = llclamp(mMinMicroSecPerFrame - elapsed_time, (U64)1, (U64)1e6);
						micro_sleep(sleep_time, 0);
					}
				}
				last_call = LLTimer::getTotalTime();

				pingMainloopTimeout("Main:Snapshot");
				LLFloaterSnapshot::update(); // take snapshots
					LLFloaterOutfitSnapshot::update();
				gGLActive = FALSE;
			}
		}

		pingMainloopTimeout("Main:Sleep");

		pauseMainloopTimeout();

		// Sleep and run background threads
		{
			LL_RECORD_BLOCK_TIME(FTM_SLEEP);

			// yield some time to the os based on command line option
			static LLCachedControl<S32> yield_time(gSavedSettings, "YieldTime", -1);
			if(yield_time >= 0)
			{
				LL_RECORD_BLOCK_TIME(FTM_YIELD);
				ms_sleep(yield_time);
			}

			// yield cooperatively when not running as foreground window
			if (   (gViewerWindow && !gViewerWindow->getWindow()->getVisible())
					|| !gFocusMgr.getAppHasFocus())
			{
				// Sleep if we're not rendering, or the window is minimized.
				static LLCachedControl<S32> s_bacground_yeild_time(gSavedSettings, "BackgroundYieldTime", 40);
				S32 milliseconds_to_sleep = llclamp((S32)s_bacground_yeild_time, 0, 1000);
				// don't sleep when BackgroundYieldTime set to 0, since this will still yield to other threads
				// of equal priority on Windows
				if (milliseconds_to_sleep > 0)
				{
					ms_sleep(milliseconds_to_sleep);
					// also pause worker threads during this wait period
					LLAppViewer::getTextureCache()->pause();
					LLAppViewer::getImageDecodeThread()->pause();
				}
			}

			if (mRandomizeFramerate)
			{
				ms_sleep(rand() % 200);
			}

			if (mPeriodicSlowFrame
				&& (gFrameCount % 10 == 0))
			{
				LL_INFOS() << "Periodic slow frame - sleeping 500 ms" << LL_ENDL;
				ms_sleep(500);
			}

			S32 total_work_pending = 0;
			S32 total_io_pending = 0;
			{
				S32 work_pending = 0;
				S32 io_pending = 0;
				F32 max_time = llmin(gFrameIntervalSeconds.value() *10.f, 1.f);

				work_pending += updateTextureThreads(max_time);

				{
					LL_RECORD_BLOCK_TIME(FTM_VFS);
 					io_pending += LLVFSThread::updateClass(1);
				}
				{
					LL_RECORD_BLOCK_TIME(FTM_LFS);
 					io_pending += LLLFSThread::updateClass(1);
				}

				if (io_pending > 1000)
				{
					ms_sleep(llmin(io_pending/100,100)); // give the vfs some time to catch up
				}

				total_work_pending += work_pending ;
				total_io_pending += io_pending ;

			}
			gMeshRepo.update() ;

			if(!total_work_pending) //pause texture fetching threads if nothing to process.
			{
				LLAppViewer::getTextureCache()->pause();
				LLAppViewer::getImageDecodeThread()->pause();
				LLAppViewer::getTextureFetch()->pause();
			}
			if(!total_io_pending) //pause file threads if nothing to process.
			{
				LLVFSThread::sLocal->pause();
				LLLFSThread::sLocal->pause();
			}

			//texture fetching debugger
			if(LLTextureFetchDebugger::isEnabled())
			{
				LLFloaterTextureFetchDebugger* tex_fetch_debugger_instance =
					LLFloaterReg::findTypedInstance<LLFloaterTextureFetchDebugger>("tex_fetch_debugger");
				if(tex_fetch_debugger_instance)
				{
					tex_fetch_debugger_instance->idle() ;
				}
			}

			resumeMainloopTimeout();

			pingMainloopTimeout("Main:End");
		}
	}

	if (LLApp::isExiting())
	{
		// Save snapshot for next time, if we made it through initialization
		if (STATE_STARTED == LLStartUp::getStartupState())
		{
			saveFinalSnapshot();
		}

		if (LLVoiceClient::instanceExists())
		{
			LLVoiceClient::getInstance()->terminate();
		}

		delete gServicePump;

		destroyMainloopTimeout();

		LL_INFOS() << "Exiting main_loop" << LL_ENDL;
	}

	return ! LLApp::isRunning();
}

S32 LLAppViewer::updateTextureThreads(F32 max_time)
{
	S32 work_pending = 0;
	{
		LL_RECORD_BLOCK_TIME(FTM_TEXTURE_CACHE);
 		work_pending += LLAppViewer::getTextureCache()->update(max_time); // unpauses the texture cache thread
	}
	{
		LL_RECORD_BLOCK_TIME(FTM_DECODE);
	 	work_pending += LLAppViewer::getImageDecodeThread()->update(max_time); // unpauses the image thread
	}
	{
		LL_RECORD_BLOCK_TIME(FTM_FETCH);
	 	work_pending += LLAppViewer::getTextureFetch()->update(max_time); // unpauses the texture fetch thread
	}
	return work_pending;
}

void LLAppViewer::flushVFSIO()
{
	while (1)
	{
		S32 pending = LLVFSThread::updateClass(0);
		pending += LLLFSThread::updateClass(0);
		if (!pending)
		{
			break;
		}
		LL_INFOS() << "Waiting for pending IO to finish: " << pending << LL_ENDL;
		ms_sleep(100);
	}
}

bool LLAppViewer::cleanup()
{
    LLAtmosphere::cleanupClass();

	//ditch LLVOAvatarSelf instance
	gAgentAvatarp = NULL;

    LLNotifications::instance().clear();

	// workaround for DEV-35406 crash on shutdown
	LLEventPumps::instance().reset();

	//dump scene loading monitor results
	if (LLSceneMonitor::instanceExists())
	{
		LLSceneMonitor::instance().dumpToFile(gDirUtilp->getExpandedFilename(LL_PATH_LOGS, "scene_monitor_results.csv"));
	}

	// There used to be an 'if (LLFastTimerView::sAnalyzePerformance)' block
	// here, completely redundant with the one that occurs later in this same
	// function. Presumably the duplication was due to an automated merge gone
	// bad. Not knowing which instance to prefer, we chose to retain the later
	// one because it happens just after mFastTimerLogThread is deleted. This
	// comment is in case we guessed wrong, so we can move it here instead.

	// remove any old breakpad minidump files from the log directory
	if (! isError())
	{
		std::string logdir = gDirUtilp->getExpandedFilename(LL_PATH_LOGS, "");
		gDirUtilp->deleteFilesInDir(logdir, "*-*-*-*-*.dmp");
	}

	// Kill off LLLeap objects. We can find them all because LLLeap is derived
	// from LLInstanceTracker.
	LLLeap::instance_snapshot().deleteAll();

	//flag all elements as needing to be destroyed immediately
	// to ensure shutdown order
	LLMortician::setZealous(TRUE);

    // Give any remaining SLPlugin instances a chance to exit cleanly.
    LLPluginProcessParent::shutdown();

	disconnectViewer();

	LL_INFOS() << "Viewer disconnected" << LL_ENDL;
	
	if (gKeyboard)
	{
		gKeyboard->resetKeys();
	}

	display_cleanup();

	release_start_screen(); // just in case

	LLError::logToFixedBuffer(NULL); // stop the fixed buffer recorder

	LL_INFOS() << "Cleaning Up" << LL_ENDL;

	// shut down mesh streamer
	gMeshRepo.shutdown();

	// shut down Havok
	LLPhysicsExtensions::quitSystem();

	// Must clean up texture references before viewer window is destroyed.
	if(LLHUDManager::instanceExists())
	{
		LLHUDManager::getInstance()->updateEffects();
		LLHUDObject::updateAll();
		LLHUDManager::getInstance()->cleanupEffects();
		LLHUDObject::cleanupHUDObjects();
		LL_INFOS() << "HUD Objects cleaned up" << LL_ENDL;
	}

	LLKeyframeDataCache::clear();

 	// End TransferManager before deleting systems it depends on (Audio, VFS, AssetStorage)
#if 0 // this seems to get us stuck in an infinite loop...
	gTransferManager.cleanup();
#endif

	// Note: this is where gWorldMap used to be deleted.

	// Note: this is where gHUDManager used to be deleted.
	if(LLHUDManager::instanceExists())
	{
		LLHUDManager::getInstance()->shutdownClass();
	}

	delete gAssetStorage;
	gAssetStorage = NULL;

	LLPolyMesh::freeAllMeshes();

	LLStartUp::cleanupNameCache();

	// Note: this is where gLocalSpeakerMgr and gActiveSpeakerMgr used to be deleted.

	if (LLWorldMap::instanceExists())
	{
		LLWorldMap::getInstance()->reset(); // release any images
	}

	LLCalc::cleanUp();

	LL_INFOS() << "Global stuff deleted" << LL_ENDL;

	if (gAudiop)
	{
        // be sure to stop the internet stream cleanly BEFORE destroying the interface to stop it.
        gAudiop->stopInternetStream();
        // shut down the streaming audio sub-subsystem first, in case it relies on not outliving the general audio subsystem.
        LLStreamingAudioInterface *sai = gAudiop->getStreamingAudioImpl();
		delete sai;
		gAudiop->setStreamingAudioImpl(NULL);

        // shut down the audio subsystem
        gAudiop->shutdown();

		delete gAudiop;
		gAudiop = NULL;
	}

	// Note: this is where LLFeatureManager::getInstance()-> used to be deleted.

	// Patch up settings for next time
	// Must do this before we delete the viewer window,
	// such that we can suck rectangle information out of
	// it.
	cleanupSavedSettings();
	LL_INFOS() << "Settings patched up" << LL_ENDL;

	// delete some of the files left around in the cache.
	removeCacheFiles("*.wav");
	removeCacheFiles("*.tmp");
	removeCacheFiles("*.lso");
	removeCacheFiles("*.out");
	removeCacheFiles("*.dsf");
	removeCacheFiles("*.bodypart");
	removeCacheFiles("*.clothing");

	LL_INFOS() << "Cache files removed" << LL_ENDL;

	// Wait for any pending VFS IO
	flushVFSIO();
	LL_INFOS() << "Shutting down Views" << LL_ENDL;

	// Destroy the UI
	if( gViewerWindow)
		gViewerWindow->shutdownViews();

	LL_INFOS() << "Cleaning up Inventory" << LL_ENDL;

	// Cleanup Inventory after the UI since it will delete any remaining observers
	// (Deleted observers should have already removed themselves)
	gInventory.cleanupInventory();

	LLCoros::getInstance()->printActiveCoroutines();

	LL_INFOS() << "Cleaning up Selections" << LL_ENDL;

	// Clean up selection managers after UI is destroyed, as UI may be observing them.
	// Clean up before GL is shut down because we might be holding on to objects with texture references
	LLSelectMgr::cleanupGlobals();

	LL_INFOS() << "Shutting down OpenGL" << LL_ENDL;

	// Shut down OpenGL
	if( gViewerWindow)
	{
		gViewerWindow->shutdownGL();

		// Destroy window, and make sure we're not fullscreen
		// This may generate window reshape and activation events.
		// Therefore must do this before destroying the message system.
		delete gViewerWindow;
		gViewerWindow = NULL;
		LL_INFOS() << "ViewerWindow deleted" << LL_ENDL;
	}

	LL_INFOS() << "Cleaning up Keyboard & Joystick" << LL_ENDL;

	// viewer UI relies on keyboard so keep it aound until viewer UI isa gone
	delete gKeyboard;
	gKeyboard = NULL;

    if (LLViewerJoystick::instanceExists())
    {
        // Turn off Space Navigator and similar devices
        LLViewerJoystick::getInstance()->terminate();
    }

	LL_INFOS() << "Cleaning up Objects" << LL_ENDL;

	LLViewerObject::cleanupVOClasses();

	SUBSYSTEM_CLEANUP(LLAvatarAppearance);

	SUBSYSTEM_CLEANUP(LLAvatarAppearance);

	SUBSYSTEM_CLEANUP(LLPostProcess);

	LLTracker::cleanupInstance();

	// *FIX: This is handled in LLAppViewerWin32::cleanup().
	// I'm keeping the comment to remember its order in cleanup,
	// in case of unforseen dependency.
	//#if LL_WINDOWS
	//	gDXHardware.cleanup();
	//#endif // LL_WINDOWS

	LLVolumeMgr* volume_manager = LLPrimitive::getVolumeManager();
	if (!volume_manager->cleanup())
	{
		LL_WARNS() << "Remaining references in the volume manager!" << LL_ENDL;
	}
	LLPrimitive::cleanupVolumeManager();

	LL_INFOS() << "Additional Cleanup..." << LL_ENDL;

	LLViewerParcelMgr::cleanupGlobals();

	// *Note: this is where gViewerStats used to be deleted.

 	//end_messaging_system();

	LLPrimitive::cleanupVolumeManager();
	SUBSYSTEM_CLEANUP(LLWorldMapView);
	SUBSYSTEM_CLEANUP(LLFolderViewItem);

	//
	// Shut down the VFS's AFTER the decode manager cleans up (since it cleans up vfiles).
	// Also after viewerwindow is deleted, since it may have image pointers (which have vfiles)
	// Also after shutting down the messaging system since it has VFS dependencies

	//
	LL_INFOS() << "Cleaning up VFS" << LL_ENDL;
	SUBSYSTEM_CLEANUP(LLVFile);

	LL_INFOS() << "Saving Data" << LL_ENDL;

	// Store the time of our current logoff
	gSavedPerAccountSettings.setU32("LastLogoff", time_corrected());

    if (LLEnvironment::instanceExists())
    {
        //Store environment settings if nessesary
        LLEnvironment::getInstance()->saveToSettings();
    }

	// Must do this after all panels have been deleted because panels that have persistent rects
	// save their rects on delete.
	gSavedSettings.saveToFile(gSavedSettings.getString("ClientSettingsFile"), TRUE);

	LLUIColorTable::instance().saveUserSettings();

	// PerAccountSettingsFile should be empty if no user has been logged on.
	// *FIX:Mani This should get really saved in a "logoff" mode.
	if (gSavedSettings.getString("PerAccountSettingsFile").empty())
	{
		LL_INFOS() << "Not saving per-account settings; don't know the account name yet." << LL_ENDL;
	}
	// Only save per account settings if the previous login succeeded, otherwise
	// we might end up with a cleared out settings file in case a previous login
	// failed after loading per account settings.
	else if (!mSavePerAccountSettings)
	{
		LL_INFOS() << "Not saving per-account settings; last login was not successful." << LL_ENDL;
	}
	else
	{
		gSavedPerAccountSettings.saveToFile(gSavedSettings.getString("PerAccountSettingsFile"), TRUE);
		LL_INFOS() << "Saved settings" << LL_ENDL;

		if (LLViewerParcelAskPlay::instanceExists())
		{
			LLViewerParcelAskPlay::getInstance()->saveSettings();
		}
	}

	std::string warnings_settings_filename = gDirUtilp->getExpandedFilename(LL_PATH_USER_SETTINGS, getSettingsFilename("Default", "Warnings"));
	gWarningSettings.saveToFile(warnings_settings_filename, TRUE);

	// Save URL history file
	LLURLHistory::saveFile("url_history.xml");

	// save mute list. gMuteList used to also be deleted here too.
	if (gAgent.isInitialized() && LLMuteList::instanceExists())
	{
		LLMuteList::getInstance()->cache(gAgent.getID());
	}

	//save call log list
	if (LLConversationLog::instanceExists())
	{
		LLConversationLog::instance().cache();
	}

	if (mPurgeCacheOnExit)
	{
		LL_INFOS() << "Purging all cache files on exit" << LL_ENDL;
		gDirUtilp->deleteFilesInDir(gDirUtilp->getExpandedFilename(LL_PATH_CACHE,""), "*.*");
	}

	writeDebugInfo();

	LLLocationHistory::getInstance()->save();

	LLAvatarIconIDCache::getInstance()->save();

	// Stop the plugin read thread if it's running.
	LLPluginProcessParent::setUseReadThread(false);

	LL_INFOS() << "Shutting down Threads" << LL_ENDL;

	// Let threads finish
	LLTimer idleTimer;
	idleTimer.reset();
	const F64 max_idle_time = 5.f; // 5 seconds
	while(1)
	{
		S32 pending = 0;
		pending += LLAppViewer::getTextureCache()->update(1); // unpauses the worker thread
		pending += LLAppViewer::getImageDecodeThread()->update(1); // unpauses the image thread
		pending += LLAppViewer::getTextureFetch()->update(1); // unpauses the texture fetch thread
		pending += LLVFSThread::updateClass(0);
		pending += LLLFSThread::updateClass(0);
		F64 idle_time = idleTimer.getElapsedTimeF64();
		if(!pending)
		{
			break ; //done
		}
		else if(idle_time >= max_idle_time)
		{
			LL_WARNS() << "Quitting with pending background tasks." << LL_ENDL;
			break;
		}
	}

    if (mPurgeUserDataOnExit)
    {
        // Ideally we should not save anything from this session since it is going to be purged now,
        // but this is a very 'rare' case (user deleting himself), not worth overcomplicating 'save&cleanup' code
        std::string user_path = gDirUtilp->getOSUserAppDir() + gDirUtilp->getDirDelimiter() + LLStartUp::getUserId();
        gDirUtilp->deleteDirAndContents(user_path);
    }

	// Delete workers first
	// shotdown all worker threads before deleting them in case of co-dependencies
	mAppCoreHttp.requestStop();
	sTextureFetch->shutdown();
	sTextureCache->shutdown();
	sImageDecodeThread->shutdown();

	sTextureFetch->shutDownTextureCacheThread() ;
	sTextureFetch->shutDownImageDecodeThread() ;

	LL_INFOS() << "Shutting down message system" << LL_ENDL;
	end_messaging_system();

	// Non-LLCurl libcurl library
	mAppCoreHttp.cleanup();

	SUBSYSTEM_CLEANUP(LLFilePickerThread);
	SUBSYSTEM_CLEANUP(LLDirPickerThread);

	//MUST happen AFTER SUBSYSTEM_CLEANUP(LLCurl)
	delete sTextureCache;
    sTextureCache = NULL;
	delete sTextureFetch;
    sTextureFetch = NULL;
	delete sImageDecodeThread;
    sImageDecodeThread = NULL;
	delete mFastTimerLogThread;
	mFastTimerLogThread = NULL;

	if (LLFastTimerView::sAnalyzePerformance)
	{
		LL_INFOS() << "Analyzing performance" << LL_ENDL;

		std::string baseline_name = LLTrace::BlockTimer::sLogName + "_baseline.slp";
		std::string current_name  = LLTrace::BlockTimer::sLogName + ".slp";
		std::string report_name   = LLTrace::BlockTimer::sLogName + "_report.csv";

		LLFastTimerView::doAnalysis(
			gDirUtilp->getExpandedFilename(LL_PATH_LOGS, baseline_name),
			gDirUtilp->getExpandedFilename(LL_PATH_LOGS, current_name),
			gDirUtilp->getExpandedFilename(LL_PATH_LOGS, report_name));
	}

	SUBSYSTEM_CLEANUP(LLMetricPerformanceTesterBasic) ;

	LL_INFOS() << "Cleaning up Media and Textures" << LL_ENDL;

	//Note:
	//SUBSYSTEM_CLEANUP(LLViewerMedia) has to be put before gTextureList.shutdown()
	//because some new image might be generated during cleaning up media. --bao
	gTextureList.shutdown(); // shutdown again in case a callback added something
	LLUIImageList::getInstance()->cleanUp();

	// This should eventually be done in LLAppViewer
	SUBSYSTEM_CLEANUP(LLVFSThread);
	SUBSYSTEM_CLEANUP(LLLFSThread);

#ifndef LL_RELEASE_FOR_DOWNLOAD
	LL_INFOS() << "Auditing VFS" << LL_ENDL;
	if(gVFS)
	{
		gVFS->audit();
	}
#endif

	LL_INFOS() << "Misc Cleanup" << LL_ENDL;

	// For safety, the LLVFS has to be deleted *after* LLVFSThread. This should be cleaned up.
	// (LLVFS doesn't know about LLVFSThread so can't kill pending requests) -Steve
	delete gStaticVFS;
	gStaticVFS = NULL;
	delete gVFS;
	gVFS = NULL;

	gSavedSettings.cleanup();
	LLUIColorTable::instance().clear();

	LLWatchdog::getInstance()->cleanup();

	LLViewerAssetStatsFF::cleanup();

	// If we're exiting to launch an URL, do that here so the screen
	// is at the right resolution before we launch IE.
	if (!gLaunchFileOnQuit.empty())
	{
		LL_INFOS() << "Launch file on quit." << LL_ENDL;
#if LL_WINDOWS
		// Indicate an application is starting.
		SetCursor(LoadCursor(NULL, IDC_WAIT));
#endif

		// HACK: Attempt to wait until the screen res. switch is complete.
		ms_sleep(1000);

		LLWeb::loadURLExternal( gLaunchFileOnQuit, false );
		LL_INFOS() << "File launched." << LL_ENDL;
	}
	LL_INFOS() << "Cleaning up LLProxy." << LL_ENDL;
	SUBSYSTEM_CLEANUP(LLProxy);
    LLCore::LLHttp::cleanup();

	LLMainLoopRepeater::instance().stop();

	ll_close_fail_log();

	LLError::LLCallStacks::cleanup();

	removeMarkerFiles();

	// It's not at first obvious where, in this long sequence, a generic cleanup
	// call OUGHT to go. So let's say this: as we migrate cleanup from
	// explicit hand-placed calls into the generic mechanism, eventually
	// all cleanup will get subsumed into the generic call. So the calls you
	// still see above are calls that MUST happen before the generic cleanup
	// kicks in.

	// The logging subsystem depends on an LLSingleton. Any logging after
	// LLSingletonBase::deleteAll() won't be recorded.
	LL_INFOS() << "Goodbye!" << LL_ENDL;

	// This calls every remaining LLSingleton's cleanupSingleton() and
	// deleteSingleton() methods.
	LLSingletonBase::deleteAll();

	removeDumpDir();

	// return 0;
	return true;
}

// A callback for LL_ERRS() to call during the watchdog error.
void watchdog_llerrs_callback(const std::string &error_string)
{
	gLLErrorActivated = true;

	gDebugInfo["FatalMessage"] = error_string;
	LLAppViewer::instance()->writeDebugInfo();

#ifdef LL_WINDOWS
	RaiseException(0,0,0,0);
#else
	raise(SIGQUIT);
#endif
}

// A callback for the watchdog to call.
void watchdog_killer_callback()
{
	LLError::setFatalFunction(watchdog_llerrs_callback);
	LL_ERRS() << "Watchdog killer event" << LL_ENDL;
}

bool LLAppViewer::initThreads()
{
	static const bool enable_threads = true;

	LLImage::initParamSingleton(gSavedSettings.getBOOL("TextureNewByteRange"),gSavedSettings.getS32("TextureReverseByteRange"));

	LLVFSThread::initClass(enable_threads && false);
	LLLFSThread::initClass(enable_threads && false);

	// Image decoding
	LLAppViewer::sImageDecodeThread = new LLImageDecodeThread(enable_threads && true);
	LLAppViewer::sTextureCache = new LLTextureCache(enable_threads && true);
	LLAppViewer::sTextureFetch = new LLTextureFetch(LLAppViewer::getTextureCache(),
													sImageDecodeThread,
													enable_threads && true,
													app_metrics_qa_mode);

	if (LLTrace::BlockTimer::sLog || LLTrace::BlockTimer::sMetricLog)
	{
		LLTrace::BlockTimer::setLogLock(new LLMutex());
		mFastTimerLogThread = new LLFastTimerLogThread(LLTrace::BlockTimer::sLogName);
		mFastTimerLogThread->start();
	}

	// Mesh streaming and caching
	gMeshRepo.init();

	LLFilePickerThread::initClass();
	LLDirPickerThread::initClass();

	// *FIX: no error handling here!
	return true;
}

void errorCallback(const std::string &error_string)
{
#ifndef LL_RELEASE_FOR_DOWNLOAD
	OSMessageBox(error_string, LLTrans::getString("MBFatalError"), OSMB_OK);
#endif

	//Set the ErrorActivated global so we know to create a marker file
	gLLErrorActivated = true;

	gDebugInfo["FatalMessage"] = error_string;
	// We're not already crashing -- we simply *intend* to crash. Since we
	// haven't actually trashed anything yet, we can afford to write the whole
	// static info file.
	LLAppViewer::instance()->writeDebugInfo();

// [SL:KB] - Patch: Viewer-Build | Checked: Catznip-2.4
#if !LL_RELEASE_FOR_DOWNLOAD && LL_WINDOWS
	DebugBreak();
#else
	LLError::crashAndLoop(error_string);
#endif // LL_RELEASE_WITH_DEBUG_INFO && LL_WINDOWS
// [/SL:KB]
//#ifndef SHADER_CRASH_NONFATAL
//	LLError::crashAndLoop(error_string);
//#endif
}

void LLAppViewer::initLoggingAndGetLastDuration()
{
	//
	// Set up logging defaults for the viewer
	//
	LLError::initForApplication( gDirUtilp->getExpandedFilename(LL_PATH_USER_SETTINGS, "")
                                ,gDirUtilp->getExpandedFilename(LL_PATH_APP_SETTINGS, "")
                                );
	LLError::setFatalFunction(errorCallback);
	//LLError::setTimeFunction(getRuntime);

	// Remove the last ".old" log file.
	std::string old_log_file = gDirUtilp->getExpandedFilename(LL_PATH_LOGS,
							     "SecondLife.old");
	LLFile::remove(old_log_file);

	// Get name of the log file
	std::string log_file = gDirUtilp->getExpandedFilename(LL_PATH_LOGS,
							     "SecondLife.log");
 	/*
	 * Before touching any log files, compute the duration of the last run
	 * by comparing the ctime of the previous start marker file with the ctime
	 * of the last log file.
	 */
	std::string start_marker_file_name = gDirUtilp->getExpandedFilename(LL_PATH_LOGS, START_MARKER_FILE_NAME);
	llstat start_marker_stat;
	llstat log_file_stat;
	std::ostringstream duration_log_stream; // can't log yet, so save any message for when we can below
	int start_stat_result = LLFile::stat(start_marker_file_name, &start_marker_stat);
	int log_stat_result = LLFile::stat(log_file, &log_file_stat);
	if ( 0 == start_stat_result && 0 == log_stat_result )
	{
		int elapsed_seconds = log_file_stat.st_ctime - start_marker_stat.st_ctime;
		// only report a last run time if the last viewer was the same version
		// because this stat will be counted against this version
		if ( markerIsSameVersion(start_marker_file_name) )
		{
			gLastExecDuration = elapsed_seconds;
		}
		else
		{
			duration_log_stream << "start marker from some other version; duration is not reported";
			gLastExecDuration = -1;
		}
	}
	else
	{
		// at least one of the LLFile::stat calls failed, so we can't compute the run time
		duration_log_stream << "duration stat failure; start: "<< start_stat_result << " log: " << log_stat_result;
		gLastExecDuration = -1; // unknown
	}
	std::string duration_log_msg(duration_log_stream.str());

	// Create a new start marker file for comparison with log file time for the next run
	LLAPRFile start_marker_file ;
	start_marker_file.open(start_marker_file_name, LL_APR_WB);
	if (start_marker_file.getFileHandle())
	{
		recordMarkerVersion(start_marker_file);
		start_marker_file.close();
	}

	// Rename current log file to ".old"
	LLFile::rename(log_file, old_log_file);

	// Set the log file to SecondLife.log
	LLError::logToFile(log_file);
	if (!duration_log_msg.empty())
	{
		LL_WARNS("MarkerFile") << duration_log_msg << LL_ENDL;
	}
}

bool LLAppViewer::loadSettingsFromDirectory(const std::string& location_key,
					    bool set_defaults)
{
	if (!mSettingsLocationList)
	{
		LL_ERRS() << "Invalid settings location list" << LL_ENDL;
	}

	BOOST_FOREACH(const SettingsGroup& group, mSettingsLocationList->groups)
	{
		// skip settings groups that aren't the one we requested
		if (group.name() != location_key) continue;

		ELLPath path_index = (ELLPath)group.path_index();
		if(path_index <= LL_PATH_NONE || path_index >= LL_PATH_LAST)
		{
			LL_ERRS() << "Out of range path index in app_settings/settings_files.xml" << LL_ENDL;
			return false;
		}

		BOOST_FOREACH(const SettingsFile& file, group.files)
		{
			LL_INFOS("Settings") << "Attempting to load settings for the group " << file.name()
			    << " - from location " << location_key << LL_ENDL;

			LLControlGroup* settings_group = LLControlGroup::getInstance(file.name);
			if(!settings_group)
			{
				LL_WARNS("Settings") << "No matching settings group for name " << file.name() << LL_ENDL;
				continue;
			}

			std::string full_settings_path;

			if (file.file_name_setting.isProvided()
				&& gSavedSettings.controlExists(file.file_name_setting))
			{
				// try to find filename stored in file_name_setting control
				full_settings_path = gSavedSettings.getString(file.file_name_setting);
				if (full_settings_path.empty())
				{
					continue;
				}
				else if (!gDirUtilp->fileExists(full_settings_path))
				{
					// search in default path
					full_settings_path = gDirUtilp->getExpandedFilename((ELLPath)path_index, full_settings_path);
				}
			}
			else
			{
				// by default, use specified file name
				full_settings_path = gDirUtilp->getExpandedFilename((ELLPath)path_index, file.file_name());
			}

			if(settings_group->loadFromFile(full_settings_path, set_defaults, file.persistent))
			{	// success!
				LL_INFOS("Settings") << "Loaded settings file " << full_settings_path << LL_ENDL;
			}
			else
			{	// failed to load
				if(file.required)
				{
					LL_ERRS() << "Error: Cannot load required settings file from: " << full_settings_path << LL_ENDL;
					return false;
				}
				else
				{
					// only complain if we actually have a filename at this point
					if (!full_settings_path.empty())
					{
						LL_INFOS("Settings") << "Cannot load " << full_settings_path << " - No settings found." << LL_ENDL;
					}
				}
			}
		}
	}

	return true;
}

std::string LLAppViewer::getSettingsFilename(const std::string& location_key,
											 const std::string& file)
{
	BOOST_FOREACH(const SettingsGroup& group, mSettingsLocationList->groups)
	{
		if (group.name() == location_key)
		{
			BOOST_FOREACH(const SettingsFile& settings_file, group.files)
			{
				if (settings_file.name() == file)
				{
					return settings_file.file_name;
				}
			}
		}
	}

	return std::string();
}

void LLAppViewer::loadColorSettings()
{
	LLUIColorTable::instance().loadFromSettings();
}

namespace
{
    void handleCommandLineError(LLControlGroupCLP& clp)
    {
		LL_WARNS() << "Error parsing command line options. Command Line options ignored."  << LL_ENDL;

		LL_INFOS() << "Command line usage:\n" << clp << LL_ENDL;

		OSMessageBox(STRINGIZE(LLTrans::getString("MBCmdLineError") << clp.getErrorMessage()),
					 LLStringUtil::null,
					 OSMB_OK);
    }
} // anonymous namespace

bool LLAppViewer::initConfiguration()
{
	//Load settings files list
	std::string settings_file_list = gDirUtilp->getExpandedFilename(LL_PATH_APP_SETTINGS, "settings_files.xml");
	LLXMLNodePtr root;
	BOOL success  = LLXMLNode::parseFile(settings_file_list, root, NULL);
	if (!success)
	{
        LL_ERRS() << "Cannot load default configuration file " << settings_file_list << LL_ENDL;
	}

	mSettingsLocationList = new SettingsFiles();

	LLXUIParser parser;
	parser.readXUI(root, *mSettingsLocationList, settings_file_list);

	if (!mSettingsLocationList->validateBlock())
	{
        LL_ERRS() << "Invalid settings file list " << settings_file_list << LL_ENDL;
	}

	// The settings and command line parsing have a fragile
	// order-of-operation:
	// - load defaults from app_settings
	// - set procedural settings values
	// - read command line settings
	// - selectively apply settings needed to load user settings.
    // - load overrides from user_settings
	// - apply command line settings (to override the overrides)
	// - load per account settings (happens in llstartup

	// - load defaults
	bool set_defaults = true;
	if(!loadSettingsFromDirectory("Default", set_defaults))
	{
		OSMessageBox(
			"Unable to load default settings file. The installation may be corrupted.",
			LLStringUtil::null,OSMB_OK);
		return false;
	}

	initStrings(); // setup paths for LLTrans based on settings files only
	// - set procedural settings
	// Note: can't use LL_PATH_PER_SL_ACCOUNT for any of these since we haven't logged in yet
	gSavedSettings.setString("ClientSettingsFile",
        gDirUtilp->getExpandedFilename(LL_PATH_USER_SETTINGS, getSettingsFilename("Default", "Global")));

#ifndef	LL_RELEASE_FOR_DOWNLOAD
	// provide developer build only overrides for these control variables that are not
	// persisted to settings.xml
	LLControlVariable* c = gSavedSettings.getControl("ShowConsoleWindow");
	if (c)
	{
		c->setValue(true, false);
	}
	c = gSavedSettings.getControl("AllowMultipleViewers");
	if (c)
	{
		c->setValue(true, false);
	}

	gSavedSettings.setBOOL("QAMode", TRUE );
	gSavedSettings.setS32("WatchdogEnabled", 0);
#endif

	// These are warnings that appear on the first experience of that condition.
	// They are already set in the settings_default.xml file, but still need to be added to LLFirstUse
	// for disable/reset ability
//	LLFirstUse::addConfigVariable("FirstBalanceIncrease");
//	LLFirstUse::addConfigVariable("FirstBalanceDecrease");
//	LLFirstUse::addConfigVariable("FirstSit");
//	LLFirstUse::addConfigVariable("FirstMap");
//	LLFirstUse::addConfigVariable("FirstGoTo");
//	LLFirstUse::addConfigVariable("FirstBuild");
//	LLFirstUse::addConfigVariable("FirstLeftClickNoHit");
//	LLFirstUse::addConfigVariable("FirstTeleport");
//	LLFirstUse::addConfigVariable("FirstOverrideKeys");
//	LLFirstUse::addConfigVariable("FirstAttach");
//	LLFirstUse::addConfigVariable("FirstAppearance");
//	LLFirstUse::addConfigVariable("FirstInventory");
//	LLFirstUse::addConfigVariable("FirstSandbox");
//	LLFirstUse::addConfigVariable("FirstFlexible");
//	LLFirstUse::addConfigVariable("FirstDebugMenus");
//	LLFirstUse::addConfigVariable("FirstSculptedPrim");
//	LLFirstUse::addConfigVariable("FirstVoice");
//	LLFirstUse::addConfigVariable("FirstMedia");

	// - read command line settings.
	LLControlGroupCLP clp;
	std::string	cmd_line_config	= gDirUtilp->getExpandedFilename(LL_PATH_APP_SETTINGS,
														  "cmd_line.xml");

	clp.configure(cmd_line_config, &gSavedSettings);

	if(!initParseCommandLine(clp))
	{
		handleCommandLineError(clp);
		return false;
	}

	// - selectively apply settings

	// If the user has specified a alternate settings file name.
	// Load	it now before loading the user_settings/settings.xml
	if(clp.hasOption("settings"))
	{
		std::string	user_settings_filename =
			gDirUtilp->getExpandedFilename(LL_PATH_USER_SETTINGS,
										   clp.getOption("settings")[0]);
		gSavedSettings.setString("ClientSettingsFile", user_settings_filename);
		LL_INFOS("Settings")	<< "Using command line specified settings filename: "
			<< user_settings_filename << LL_ENDL;
	}

	// - load overrides from user_settings
	loadSettingsFromDirectory("User");

	if (gSavedSettings.getBOOL("FirstRunThisInstall"))
	{
		// Set firstrun flag to indicate that some further init actiona should be taken
		// like determining screen DPI value and so on
		mIsFirstRun = true;

		gSavedSettings.setBOOL("FirstRunThisInstall", FALSE);
	}

	if (clp.hasOption("sessionsettings"))
	{
		std::string session_settings_filename = clp.getOption("sessionsettings")[0];
		gSavedSettings.setString("SessionSettingsFile", session_settings_filename);
		LL_INFOS("Settings")	<< "Using session settings filename: "
			<< session_settings_filename << LL_ENDL;
	}
	loadSettingsFromDirectory("Session");

	if (clp.hasOption("usersessionsettings"))
	{
		std::string user_session_settings_filename = clp.getOption("usersessionsettings")[0];
		gSavedSettings.setString("UserSessionSettingsFile", user_session_settings_filename);
		LL_INFOS("Settings") << "Using user session settings filename: "
			<< user_session_settings_filename << LL_ENDL;

	}
	loadSettingsFromDirectory("UserSession");

	// - apply command line settings
	if (! clp.notify())
	{
		handleCommandLineError(clp);
		return false;
	}

	// Register the core crash option as soon as we can
	// if we want gdb post-mortem on cores we need to be up and running
	// ASAP or we might miss init issue etc.
	if(gSavedSettings.getBOOL("DisableCrashLogger"))
	{
		LL_WARNS() << "Crashes will be handled by system, stack trace logs and crash logger are both disabled" << LL_ENDL;
		disableCrashlogger();
	}

	// Handle initialization from settings.
	// Start up the debugging console before handling other options.
	if (gSavedSettings.getBOOL("ShowConsoleWindow"))
	{
		initConsole();
	}

	if(clp.hasOption("help"))
	{
		std::ostringstream msg;
		msg << LLTrans::getString("MBCmdLineUsg") << "\n" << clp;
		LL_INFOS()	<< msg.str() << LL_ENDL;

		OSMessageBox(
			msg.str(),
			LLStringUtil::null,
			OSMB_OK);

		return false;
	}

    if(clp.hasOption("set"))
    {
        const LLCommandLineParser::token_vector_t& set_values = clp.getOption("set");
        if(0x1 & set_values.size())
        {
            LL_WARNS() << "Invalid '--set' parameter count." << LL_ENDL;
        }
        else
        {
            LLCommandLineParser::token_vector_t::const_iterator itr = set_values.begin();
            for(; itr != set_values.end(); ++itr)
            {
                const std::string& name = *itr;
                const std::string& value = *(++itr);
                std::string name_part;
                std::string group_part;
				LLControlVariable* control = NULL;

				// Name can be further split into ControlGroup.Name, with the default control group being Global
				size_t pos = name.find('.');
				if (pos != std::string::npos)
				{
					group_part = name.substr(0, pos);
					name_part = name.substr(pos+1);
					LL_INFOS() << "Setting " << group_part << "." << name_part << " to " << value << LL_ENDL;
					LLControlGroup* g = LLControlGroup::getInstance(group_part);
					if (g) control = g->getControl(name_part);
				}
				else
				{
					LL_INFOS() << "Setting Global." << name << " to " << value << LL_ENDL;
					control = gSavedSettings.getControl(name);
				}

                if (control)
                {
                    control->setValue(value, false);
                }
                else
                {
					LL_WARNS() << "Failed --set " << name << ": setting name unknown." << LL_ENDL;
                }
            }
        }
    }

    if  (clp.hasOption("logevents")) {
		LLViewerEventRecorder::instance().setEventLoggingOn();
    }

	std::string CmdLineChannel(gSavedSettings.getString("CmdLineChannel"));
	if(! CmdLineChannel.empty())
    {
		LLVersionInfo::instance().resetChannel(CmdLineChannel);
	}

	// If we have specified crash on startup, set the global so we'll trigger the crash at the right time
	gCrashOnStartup = gSavedSettings.getBOOL("CrashOnStartup");

	if (gSavedSettings.getBOOL("LogPerformance"))
	{
		LLTrace::BlockTimer::sLog = true;
		LLTrace::BlockTimer::sLogName = std::string("performance");
	}

	std::string test_name(gSavedSettings.getString("LogMetrics"));
	if (! test_name.empty())
 	{
		LLTrace::BlockTimer::sMetricLog = TRUE;
		// '--logmetrics' is specified with a named test metric argument so the data gathering is done only on that test
		// In the absence of argument, every metric would be gathered (makes for a rather slow run and hard to decipher report...)
		LL_INFOS() << "'--logmetrics' argument : " << test_name << LL_ENDL;
		LLTrace::BlockTimer::sLogName = test_name;
	}

	if (clp.hasOption("graphicslevel"))
	{
		// User explicitly requested --graphicslevel on the command line. We
		// expect this switch has already set RenderQualityPerformance. Check
		// that value for validity.
		U32 graphicslevel = gSavedSettings.getU32("RenderQualityPerformance");
		if (LLFeatureManager::instance().isValidGraphicsLevel(graphicslevel))
        {
			// graphicslevel is valid: save it and engage it later. Capture
			// the requested value separately from the settings variable
			// because, if this is the first run, LLViewerWindow's constructor
			// will call LLFeatureManager::applyRecommendedSettings(), which
			// overwrites this settings variable!
			mForceGraphicsLevel = graphicslevel;
        }
	}

	LLFastTimerView::sAnalyzePerformance = gSavedSettings.getBOOL("AnalyzePerformance");
	gAgentPilot.setReplaySession(gSavedSettings.getBOOL("ReplaySession"));

	if (gSavedSettings.getBOOL("DebugSession"))
	{
		gDebugSession = TRUE;
		gDebugGL = TRUE;

		ll_init_fail_log(gDirUtilp->getExpandedFilename(LL_PATH_LOGS, "test_failures.log"));
	}

	const LLControlVariable* skinfolder = gSavedSettings.getControl("SkinCurrent");
	if(skinfolder && LLStringUtil::null != skinfolder->getValue().asString())
	{
		// Examining "Language" may not suffice -- see LLUI::getLanguage()
		// logic. Unfortunately LLUI::getLanguage() doesn't yet do us much
		// good because we haven't yet called LLUI::initClass().
		gDirUtilp->setSkinFolder(skinfolder->getValue().asString(),
								 gSavedSettings.getString("Language"));
	}

	if (gSavedSettings.getBOOL("SpellCheck"))
	{
		std::list<std::string> dict_list;
		std::string dict_setting = gSavedSettings.getString("SpellCheckDictionary");
		boost::split(dict_list, dict_setting, boost::is_any_of(std::string(",")));
		if (!dict_list.empty())
		{
			LLSpellChecker::setUseSpellCheck(dict_list.front());
			dict_list.pop_front();
			LLSpellChecker::instance().setSecondaryDictionaries(dict_list);
		}
	}

	// Handle slurl use. NOTE: Don't let SL-55321 reappear.
	// This initial-SLURL logic, up through the call to
	// sendURLToOtherInstance(), must precede LLSplashScreen::show() --
	// because if sendURLToOtherInstance() succeeds, we take a fast exit,
	// SKIPPING the splash screen and everything else.

    // *FIX: This init code should be made more robust to prevent
    // the issue SL-55321 from returning. One thought is to allow
    // only select options to be set from command line when a slurl
    // is specified. More work on the settings system is needed to
    // achieve this. For now...

    // *NOTE:Mani The command line parser parses tokens and is
    // setup to bail after parsing the '--url' option or the
    // first option specified without a '--option' flag (or
    // any other option that uses the 'last_option' setting -
    // see LLControlGroupCLP::configure())

    // What can happen is that someone can use IE (or potentially
    // other browsers) and do the rough equivalent of command
    // injection and steal passwords. Phoenix. SL-55321

	std::string starting_location;

	std::string cmd_line_login_location(gSavedSettings.getString("CmdLineLoginLocation"));
	if(! cmd_line_login_location.empty())
	{
		starting_location = cmd_line_login_location;
	}
	else
	{
		std::string default_login_location(gSavedSettings.getString("DefaultLoginLocation"));
		if (! default_login_location.empty())
		{
			starting_location = default_login_location;
		}
	}

	LLSLURL start_slurl;
	if (! starting_location.empty())
    {
		start_slurl = starting_location;
		LLStartUp::setStartSLURL(start_slurl);
		if(start_slurl.getType() == LLSLURL::LOCATION)
		{
			LLGridManager::getInstance()->setGridChoice(start_slurl.getGrid());
		}
	}

	// NextLoginLocation is set as a side effect of LLStartUp::setStartSLURL()
	std::string nextLoginLocation = gSavedSettings.getString( "NextLoginLocation" );
	if ( !nextLoginLocation.empty() )
	{
		LL_DEBUGS("AppInit")<<"set start from NextLoginLocation: "<<nextLoginLocation<<LL_ENDL;
		LLStartUp::setStartSLURL(LLSLURL(nextLoginLocation));
	}
	else if (   (   clp.hasOption("login") || clp.hasOption("autologin"))
			 && gSavedSettings.getString("CmdLineLoginLocation").empty())
	{
		// If automatic login from command line with --login switch
		// init StartSLURL location.
		std::string start_slurl_setting = gSavedSettings.getString("LoginLocation");
		LL_DEBUGS("AppInit") << "start slurl setting '" << start_slurl_setting << "'" << LL_ENDL;
		LLStartUp::setStartSLURL(LLSLURL(start_slurl_setting));
	}
	else
	{
		// the login location will be set by the login panel (see LLPanelLogin)
	}

	//RN: if we received a URL, hand it off to the existing instance.
	// don't call anotherInstanceRunning() when doing URL handoff, as
	// it relies on checking a marker file which will not work when running
	// out of different directories

	if (start_slurl.isValid() &&
		(gSavedSettings.getBOOL("SLURLPassToOtherInstance")))
	{
		if (sendURLToOtherInstance(start_slurl.getSLURLString()))
		{
			// successfully handed off URL to existing instance, exit
			return false;
		}
    }

	// Display splash screen.  Must be after above check for previous
	// crash as this dialog is always frontmost.
	std::string splash_msg;
	LLStringUtil::format_map_t args;
	args["[APP_NAME]"] = LLTrans::getString("SECOND_LIFE");
	splash_msg = LLTrans::getString("StartupLoading", args);
	LLSplashScreen::show();
	LLSplashScreen::update(splash_msg);

	//LLVolumeMgr::initClass();
	LLVolumeMgr* volume_manager = new LLVolumeMgr();
	volume_manager->useMutex();	// LLApp and LLMutex magic must be manually enabled
	LLPrimitive::setVolumeManager(volume_manager);

	// Note: this is where we used to initialize gFeatureManagerp.

	gStartTime = totalTime();

	//
	// Set the name of the window
	//
	gWindowTitle = LLTrans::getString("APP_NAME");
#if LL_DEBUG
	gWindowTitle += std::string(" [DEBUG]");
#endif
	if (!gArgs.empty())
	{
	gWindowTitle += std::string(" ") + gArgs;
	}
	LLStringUtil::truncate(gWindowTitle, 255);

	//
	// Check for another instance of the app running
	// This happens AFTER LLSplashScreen::show(). That may or may not be
	// important.
	//
	if (mSecondInstance && !gSavedSettings.getBOOL("AllowMultipleViewers"))
	{
		OSMessageBox(
			LLTrans::getString("MBAlreadyRunning"),
			LLStringUtil::null,
			OSMB_OK);
		return false;
	}

	if (mSecondInstance)
	{
		// This is the second instance of SL. Turn off voice support,
		// but make sure the setting is *not* persisted.
		LLControlVariable* disable_voice = gSavedSettings.getControl("CmdLineDisableVoice");
		if(disable_voice)
		{
			const BOOL DO_NOT_PERSIST = FALSE;
			disable_voice->setValue(LLSD(TRUE), DO_NOT_PERSIST);
		}
	}

	gLastRunVersion = gSavedSettings.getString("LastRunVersion");

	loadColorSettings();

	// Let anyone else who cares know that we've populated our settings
	// variables.
	for (const auto& key : LLControlGroup::key_snapshot())
	{
		// For each named instance of LLControlGroup, send an event saying
		// we've initialized an LLControlGroup instance by that name.
		LLEventPumps::instance().obtain("LLControlGroup").post(LLSDMap("init", key));
	}

// [RLVa:KB] - Patch: RLVa-2.1.0
    if (LLControlVariable* pControl = gSavedSettings.getControl(RlvSettingNames::Main))
	{
		if ( (pControl->getValue().asBoolean()) && (pControl->hasUnsavedValue()) )
		{
			pControl->resetToDefault();
			pControl->setValue(false);

			std::ostringstream msg;
			msg << LLTrans::getString("RLVaToggleMessageLogin", LLSD().with("[STATE]", LLTrans::getString("RLVaToggleDisabled")));
			OSMessageBox(msg.str(), LLStringUtil::null, OSMB_OK);
		}
	}
// [/RLVa:KB]

	return true; // Config was successful.
}

// The following logic is replicated in initConfiguration() (to be able to get
// some initial strings before we've finished initializing enough to know the
// current language) and also in init() (to initialize for real). Somehow it
// keeps growing, necessitating a method all its own.
void LLAppViewer::initStrings()
{
	std::string strings_file = "strings.xml";
	std::string strings_path_full = gDirUtilp->findSkinnedFilenameBaseLang(LLDir::XUI, strings_file);
	if (strings_path_full.empty() || !LLFile::isfile(strings_path_full))
	{
		// initial check to make sure files are there failed
		gDirUtilp->dumpCurrentDirectories(LLError::LEVEL_WARN);
		LL_ERRS() << "Viewer failed to find localization and UI files. Please reinstall viewer from  https://secondlife.com/support/downloads/ and contact https://support.secondlife.com if issue persists after reinstall." << LL_ENDL;
	}
	LLTransUtil::parseStrings(strings_file, default_trans_args);
	LLTransUtil::parseLanguageStrings("language_settings.xml");

	// parseStrings() sets up the LLTrans substitution table. Add this one item.
	LLTrans::setDefaultArg("[sourceid]", gSavedSettings.getString("sourceid"));

	// Now that we've set "[sourceid]", have to go back through
	// default_trans_args and reinitialize all those other keys because some
	// of them, in turn, reference "[sourceid]".
	BOOST_FOREACH(std::string key, default_trans_args)
	{
		std::string brackets(key), nobrackets(key);
		// Invalid to inspect key[0] if key is empty(). But then, the entire
		// body of this loop is pointless if key is empty().
		if (key.empty())
			continue;

		if (key[0] != '[')
		{
			// key was passed without brackets. That means that 'nobrackets'
			// is correct but 'brackets' is not.
			brackets = STRINGIZE('[' << brackets << ']');
		}
		else
		{
			// key was passed with brackets. That means that 'brackets' is
			// correct but 'nobrackets' is not. Erase the left bracket.
			nobrackets.erase(0, 1);
			std::string::size_type length(nobrackets.length());
			if (length && nobrackets[length - 1] == ']')
			{
				nobrackets.erase(length - 1);
			}
		}
		// Calling LLTrans::getString() is what embeds the other default
		// translation strings into this one.
		LLTrans::setDefaultArg(brackets, LLTrans::getString(nobrackets));
	}
}

//
// This function decides whether the client machine meets the minimum requirements to
// run in a maximized window, per the consensus of davep, boa and nyx on 3/30/2011.
//
bool LLAppViewer::meetsRequirementsForMaximizedStart()
{
	bool maximizedOk = (LLFeatureManager::getInstance()->getGPUClass() >= GPU_CLASS_2);

	maximizedOk &= (gSysMemory.getPhysicalMemoryKB() >= U32Gigabytes(1));

	return maximizedOk;
}

bool LLAppViewer::initWindow()
{
	LL_INFOS("AppInit") << "Initializing window..." << LL_ENDL;

	// store setting in a global for easy access and modification
	gHeadlessClient = gSavedSettings.getBOOL("HeadlessClient");

	// always start windowed
	BOOL ignorePixelDepth = gSavedSettings.getBOOL("IgnorePixelDepth");

	LLViewerWindow::Params window_params;
	window_params
		.title(gWindowTitle)
		.name(VIEWER_WINDOW_CLASSNAME)
		.x(gSavedSettings.getS32("WindowX"))
		.y(gSavedSettings.getS32("WindowY"))
		.width(gSavedSettings.getU32("WindowWidth"))
		.height(gSavedSettings.getU32("WindowHeight"))
		.min_width(gSavedSettings.getU32("MinWindowWidth"))
		.min_height(gSavedSettings.getU32("MinWindowHeight"))
		.fullscreen(gSavedSettings.getBOOL("FullScreen"))
		.ignore_pixel_depth(ignorePixelDepth)
		.first_run(mIsFirstRun);

	gViewerWindow = new LLViewerWindow(window_params);

	LL_INFOS("AppInit") << "gViewerwindow created." << LL_ENDL;

	// Need to load feature table before cheking to start watchdog.
	bool use_watchdog = false;
	int watchdog_enabled_setting = gSavedSettings.getS32("WatchdogEnabled");
	if (watchdog_enabled_setting == -1)
	{
		use_watchdog = !LLFeatureManager::getInstance()->isFeatureAvailable("WatchdogDisabled");
	}
	else
	{
		// The user has explicitly set this setting; always use that value.
		use_watchdog = bool(watchdog_enabled_setting);
	}

	if (use_watchdog)
	{
		LLWatchdog::getInstance()->init(watchdog_killer_callback);
	}
	LL_INFOS("AppInit") << "watchdog setting is done." << LL_ENDL;

	LLNotificationsUI::LLNotificationManager::getInstance();


#ifdef LL_DARWIN
	//Satisfy both MAINT-3135 (OSX 10.6 and earlier) MAINT-3288 (OSX 10.7 and later)
	LLOSInfo& os_info = LLOSInfo::instance();
	if (os_info.mMajorVer == 10 && os_info.mMinorVer < 7)
	{
		if ( os_info.mMinorVer == 6 && os_info.mBuild < 8 )
			gViewerWindow->getWindow()->setOldResize(true);
	}
#endif

	if (gSavedSettings.getBOOL("WindowMaximized"))
	{
		gViewerWindow->getWindow()->maximize();
	}

	//
	// Initialize GL stuff
	//

	if (mForceGraphicsLevel)
	{
		LLFeatureManager::getInstance()->setGraphicsLevel(*mForceGraphicsLevel, false);
		gSavedSettings.setU32("RenderQualityPerformance", *mForceGraphicsLevel);
	}

	// Set this flag in case we crash while initializing GL
	gSavedSettings.setBOOL("RenderInitError", TRUE);
	gSavedSettings.saveToFile( gSavedSettings.getString("ClientSettingsFile"), TRUE );

	gPipeline.init();
	LL_INFOS("AppInit") << "gPipeline Initialized" << LL_ENDL;

	stop_glerror();
	gViewerWindow->initGLDefaults();

	gSavedSettings.setBOOL("RenderInitError", FALSE);
	gSavedSettings.saveToFile( gSavedSettings.getString("ClientSettingsFile"), TRUE );

	//If we have a startup crash, it's usually near GL initialization, so simulate that.
	if(gCrashOnStartup)
	{
		LLAppViewer::instance()->forceErrorLLError();
	}

	//
	// Determine if the window should start maximized on initial run based
	// on graphics capability
	//
	if (gSavedSettings.getBOOL("FirstLoginThisInstall") && meetsRequirementsForMaximizedStart())
	{
		LL_INFOS("AppInit") << "This client met the requirements for a maximized initial screen." << LL_ENDL;
		gSavedSettings.setBOOL("WindowMaximized", TRUE);
	}

	if (gSavedSettings.getBOOL("WindowMaximized"))
	{
		gViewerWindow->getWindow()->maximize();
	}

	LLUI::getInstance()->mWindow = gViewerWindow->getWindow();

	// Show watch cursor
	gViewerWindow->setCursor(UI_CURSOR_WAIT);

	// Finish view initialization
	gViewerWindow->initBase();

	// show viewer window
	//gViewerWindow->getWindow()->show();

	LL_INFOS("AppInit") << "Window initialization done." << LL_ENDL;

	return true;
}

void LLAppViewer::writeDebugInfo(bool isStatic)
{
    //Try to do the minimum when writing data during a crash.
    std::string* debug_filename;
    debug_filename = ( isStatic
        ? getStaticDebugFile()
        : getDynamicDebugFile() );

    LL_INFOS() << "Writing debug file " << *debug_filename << LL_ENDL;
    llofstream out_file(debug_filename->c_str());

    isStatic ?  LLSDSerialize::toPrettyXML(gDebugInfo, out_file)
             :  LLSDSerialize::toPrettyXML(gDebugInfo["Dynamic"], out_file);
}

LLSD LLAppViewer::getViewerInfo() const
{
	// The point of having one method build an LLSD info block and the other
	// construct the user-visible About string is to ensure that the same info
	// is available to a getInfo() caller as to the user opening
	// LLFloaterAbout.
	LLSD info;
	auto& versionInfo(LLVersionInfo::instance());
	info["VIEWER_VERSION"] = LLSDArray(versionInfo.getMajor())(versionInfo.getMinor())(versionInfo.getPatch())(versionInfo.getBuild());
	info["VIEWER_VERSION_STR"] = versionInfo.getVersion();
	info["CHANNEL"] = versionInfo.getChannel();
    info["ADDRESS_SIZE"] = ADDRESS_SIZE;
    std::string build_config = versionInfo.getBuildConfig();
    if (build_config != "Release")
    {
        info["BUILD_CONFIG"] = build_config;
    }

	// return a URL to the release notes for this viewer, such as:
	// https://releasenotes.secondlife.com/viewer/2.1.0.123456.html
	std::string url = versionInfo.getReleaseNotes(); // VVM supplied
    if (url.empty())
    {
        url = LLTrans::getString("RELEASE_NOTES_BASE_URL");
        if (!LLStringUtil::endsWith(url, "/"))
            url += "/";
        url += LLURI::escape(versionInfo.getVersion()) + ".html";
    }
	info["VIEWER_RELEASE_NOTES_URL"] = url;

	// Position
	LLViewerRegion* region = gAgent.getRegion();
	if (region)
	{
<<<<<<< HEAD
// [RLVa:KB] - Checked: 2014-02-24 (RLVa-1.4.10)
		if (RlvActions::canShowLocation())
		{
// [/RLVa:KB]
			LLVector3d pos = gAgent.getPositionGlobal();
			info["POSITION"] = ll_sd_from_vector3d(pos);
			info["POSITION_LOCAL"] = ll_sd_from_vector3(gAgent.getPosAgentFromGlobal(pos));
			info["REGION"] = gAgent.getRegion()->getName();
			info["HOSTNAME"] = gAgent.getRegion()->getHost().getHostName();
			info["HOSTIP"] = gAgent.getRegion()->getHost().getString();
//			info["SERVER_VERSION"] = gLastVersionChannel;
			LLSLURL slurl;
			LLAgentUI::buildSLURL(slurl);
			info["SLURL"] = slurl.getSLURLString();
// [RLVa:KB] - Checked: 2014-02-24 (RLVa-1.4.10)
		}
		else
		{
			info["REGION"] = RlvStrings::getString(RlvStringKeys::Hidden::Region);
		}
=======
		LLVector3d pos = gAgent.getPositionGlobal();
		info["POSITION"] = ll_sd_from_vector3d(pos);
		info["POSITION_LOCAL"] = ll_sd_from_vector3(gAgent.getPosAgentFromGlobal(pos));
		info["REGION"] = gAgent.getRegion()->getName();

		boost::regex regex("\\.(secondlife|lindenlab)\\..*");
		info["HOSTNAME"] = boost::regex_replace(gAgent.getRegion()->getHost().getHostName(), regex, "");
>>>>>>> ab21c3e1
		info["SERVER_VERSION"] = gLastVersionChannel;
// [/RLVa:KB]
	}

	// CPU
	info["CPU"] = gSysCPU.getCPUString();
	info["MEMORY_MB"] = LLSD::Integer(gSysMemory.getPhysicalMemoryKB().valueInUnits<LLUnits::Megabytes>());
	// Moved hack adjustment to Windows memory size into llsys.cpp
	info["OS_VERSION"] = LLOSInfo::instance().getOSString();
	info["GRAPHICS_CARD_VENDOR"] = ll_safe_string((const char*)(glGetString(GL_VENDOR)));
	info["GRAPHICS_CARD"] = ll_safe_string((const char*)(glGetString(GL_RENDERER)));

#if LL_WINDOWS
	std::string drvinfo = gDXHardware.getDriverVersionWMI();
	if (!drvinfo.empty())
	{
		info["GRAPHICS_DRIVER_VERSION"] = drvinfo;
	}
	else
	{
		LL_WARNS("DriverVersion")<< "Cannot get driver version from getDriverVersionWMI" << LL_ENDL;
		LLSD driver_info = gDXHardware.getDisplayInfo();
		if (driver_info.has("DriverVersion"))
		{
			info["GRAPHICS_DRIVER_VERSION"] = driver_info["DriverVersion"];
		}
	}
#endif

// [RLVa:KB] - Checked: 2010-04-18 (RLVa-1.2.0)
	info["RLV_VERSION"] = (rlv_handler_t::isEnabled()) ? RlvStrings::getVersionAbout() : "(disabled)";
// [/RLVa:KB]
	info["OPENGL_VERSION"] = ll_safe_string((const char*)(glGetString(GL_VERSION)));

    // Settings

    LLRect window_rect = gViewerWindow->getWindowRectRaw();
    info["WINDOW_WIDTH"] = window_rect.getWidth();
    info["WINDOW_HEIGHT"] = window_rect.getHeight();
    info["FONT_SIZE_ADJUSTMENT"] = gSavedSettings.getF32("FontScreenDPI");
    info["UI_SCALE"] = gSavedSettings.getF32("UIScaleFactor");
    info["DRAW_DISTANCE"] = gSavedSettings.getF32("RenderFarClip");
    info["NET_BANDWITH"] = gSavedSettings.getF32("ThrottleBandwidthKBPS");
    info["LOD_FACTOR"] = gSavedSettings.getF32("RenderVolumeLODFactor");
    info["RENDER_QUALITY"] = (F32)gSavedSettings.getU32("RenderQualityPerformance");
    info["GPU_SHADERS"] = gSavedSettings.getBOOL("RenderDeferred") ? "Enabled" : "Disabled";
    info["TEXTURE_MEMORY"] = gSavedSettings.getS32("TextureMemory");

    LLSD substitution;
    substitution["datetime"] = (S32)(gVFS ? gVFS->creationTime() : 0);
    info["VFS_TIME"] = LLTrans::getString("AboutTime", substitution);

#if LL_DARWIN
    info["HIDPI"] = gHiDPISupport;
#endif

	// Libraries

	info["J2C_VERSION"] = LLImageJ2C::getEngineInfo();
	bool want_fullname = true;
	info["AUDIO_DRIVER_VERSION"] = gAudiop ? LLSD(gAudiop->getDriverName(want_fullname)) : "Undefined";
	if(LLVoiceClient::getInstance()->voiceEnabled())
	{
		LLVoiceVersionInfo version = LLVoiceClient::getInstance()->getVersion();
		std::ostringstream version_string;
		version_string << version.serverType << " " << version.serverVersion << std::endl;
		info["VOICE_VERSION"] = version_string.str();
	}
	else
	{
		info["VOICE_VERSION"] = LLTrans::getString("NotConnected");
	}

#if !LL_LINUX
	std::ostringstream cef_ver_codec;
	cef_ver_codec << "Dullahan: ";
	cef_ver_codec << DULLAHAN_VERSION_MAJOR;
	cef_ver_codec << ".";
	cef_ver_codec << DULLAHAN_VERSION_MINOR;
	cef_ver_codec << ".";
	cef_ver_codec << DULLAHAN_VERSION_POINT;
	cef_ver_codec << ".";
	cef_ver_codec << DULLAHAN_VERSION_BUILD;

	cef_ver_codec << std::endl;
	cef_ver_codec << "  CEF: ";
	cef_ver_codec << CEF_VERSION;

	cef_ver_codec << std::endl;
	cef_ver_codec << "  Chromium: ";
	cef_ver_codec << CHROME_VERSION_MAJOR;
	cef_ver_codec << ".";
	cef_ver_codec << CHROME_VERSION_MINOR;
	cef_ver_codec << ".";
	cef_ver_codec << CHROME_VERSION_BUILD;
	cef_ver_codec << ".";
	cef_ver_codec << CHROME_VERSION_PATCH;

	info["LIBCEF_VERSION"] = cef_ver_codec.str();
#else
	info["LIBCEF_VERSION"] = "Undefined";
#endif

#if !LL_LINUX
	std::ostringstream vlc_ver_codec;
	vlc_ver_codec << LIBVLC_VERSION_MAJOR;
	vlc_ver_codec << ".";
	vlc_ver_codec << LIBVLC_VERSION_MINOR;
	vlc_ver_codec << ".";
	vlc_ver_codec << LIBVLC_VERSION_REVISION;
	info["LIBVLC_VERSION"] = vlc_ver_codec.str();
#else
	info["LIBVLC_VERSION"] = "Undefined";
#endif

	S32 packets_in = LLViewerStats::instance().getRecording().getSum(LLStatViewer::PACKETS_IN);
	if (packets_in > 0)
	{
		info["PACKETS_LOST"] = LLViewerStats::instance().getRecording().getSum(LLStatViewer::PACKETS_LOST);
		info["PACKETS_IN"] = packets_in;
		info["PACKETS_PCT"] = 100.f*info["PACKETS_LOST"].asReal() / info["PACKETS_IN"].asReal();
	}

	if (mServerReleaseNotesURL.empty())
	{
		if (gAgent.getRegion())
		{
			info["SERVER_RELEASE_NOTES_URL"] = LLTrans::getString("RetrievingData");
		}
		else
		{
			info["SERVER_RELEASE_NOTES_URL"] = LLTrans::getString("NotConnected");
		}
	}
	else if (LLStringUtil::startsWith(mServerReleaseNotesURL, "http")) // it's an URL
	{
		info["SERVER_RELEASE_NOTES_URL"] = "[" + LLWeb::escapeURL(mServerReleaseNotesURL) + " " + LLTrans::getString("ReleaseNotes") + "]";
	}
	else
	{
		info["SERVER_RELEASE_NOTES_URL"] = mServerReleaseNotesURL;
	}

	return info;
}

std::string LLAppViewer::getViewerInfoString(bool default_string) const
{
	std::ostringstream support;

	LLSD info(getViewerInfo());

	// Render the LLSD from getInfo() as a format_map_t
	LLStringUtil::format_map_t args;

	// allow the "Release Notes" URL label to be localized
	args["ReleaseNotes"] = LLTrans::getString("ReleaseNotes", default_string);

	for (LLSD::map_const_iterator ii(info.beginMap()), iend(info.endMap());
		ii != iend; ++ii)
	{
		if (! ii->second.isArray())
		{
			// Scalar value
			if (ii->second.isUndefined())
			{
				args[ii->first] = LLTrans::getString("none_text", default_string);
			}
			else
			{
				// don't forget to render value asString()
				args[ii->first] = ii->second.asString();
			}
		}
		else
		{
			// array value: build KEY_0, KEY_1 etc. entries
			for (LLSD::Integer n(0), size(ii->second.size()); n < size; ++n)
			{
				args[STRINGIZE(ii->first << '_' << n)] = ii->second[n].asString();
			}
		}
	}

	// Now build the various pieces
	support << LLTrans::getString("AboutHeader", args, default_string);
	if (info.has("BUILD_CONFIG"))
	{
		support << "\n" << LLTrans::getString("BuildConfig", args, default_string);
	}
	if (info.has("REGION"))
	{
// [RLVa:KB] - Checked: 2014-02-24 (RLVa-1.4.10)
		support << "\n\n" << LLTrans::getString( (RlvActions::canShowLocation()) ? "AboutPosition" : "AboutPositionRLVShowLoc", args, default_string);
// [/RLVa:KB]
//		support << "\n\n" << LLTrans::getString("AboutPosition", args);
	}
	support << "\n\n" << LLTrans::getString("AboutSystem", args, default_string);
	support << "\n";
	if (info.has("GRAPHICS_DRIVER_VERSION"))
	{
		support << "\n" << LLTrans::getString("AboutDriver", args, default_string);
	}
	support << "\n" << LLTrans::getString("AboutOGL", args, default_string);
	support << "\n\n" << LLTrans::getString("AboutSettings", args, default_string);
#if LL_DARWIN
	support << "\n" << LLTrans::getString("AboutOSXHiDPI", args, default_string);
#endif
	support << "\n\n" << LLTrans::getString("AboutLibs", args, default_string);
	if (info.has("COMPILER"))
	{
		support << "\n" << LLTrans::getString("AboutCompiler", args, default_string);
	}
	if (info.has("PACKETS_IN"))
	{
		support << '\n' << LLTrans::getString("AboutTraffic", args, default_string);
	}

	// SLT timestamp
	LLSD substitution;
	substitution["datetime"] = (S32)time(NULL);//(S32)time_corrected();
	support << "\n" << LLTrans::getString("AboutTime", substitution, default_string);

	return support.str();
}

void LLAppViewer::cleanupSavedSettings()
{
	gSavedSettings.setBOOL("MouseSun", FALSE);

	gSavedSettings.setBOOL("UseEnergy", TRUE);				// force toggle to turn off, since sends message to simulator

	gSavedSettings.setBOOL("DebugWindowProc", gDebugWindowProc);

	gSavedSettings.setBOOL("ShowObjectUpdates", gShowObjectUpdates);

	if (gDebugView)
	{
		gSavedSettings.setBOOL("ShowDebugConsole", gDebugView->mDebugConsolep->getVisible());
	}

	// save window position if not maximized
	// as we don't track it in callbacks
	if(NULL != gViewerWindow)
	{
		BOOL maximized = gViewerWindow->getWindow()->getMaximized();
		if (!maximized)
		{
			LLCoordScreen window_pos;

			if (gViewerWindow->getWindow()->getPosition(&window_pos))
			{
				gSavedSettings.setS32("WindowX", window_pos.mX);
				gSavedSettings.setS32("WindowY", window_pos.mY);
			}
		}
	}

	gSavedSettings.setF32("MapScale", LLWorldMapView::sMapScale );

	// Some things are cached in LLAgent.
	if (gAgent.isInitialized())
	{
		gSavedSettings.setF32("RenderFarClip", gAgentCamera.mDrawDistance);
	}
}

void LLAppViewer::removeCacheFiles(const std::string& file_mask)
{
	gDirUtilp->deleteFilesInDir(gDirUtilp->getExpandedFilename(LL_PATH_CACHE, ""), file_mask);
}

void LLAppViewer::writeSystemInfo()
{

    if (! gDebugInfo.has("Dynamic") )
        gDebugInfo["Dynamic"] = LLSD::emptyMap();

#if LL_WINDOWS
	gDebugInfo["SLLog"] = gDirUtilp->getExpandedFilename(LL_PATH_DUMP,"SecondLife.log");
#else
    //Not ideal but sufficient for good reporting.
    gDebugInfo["SLLog"] = gDirUtilp->getExpandedFilename(LL_PATH_LOGS,"SecondLife.old");  //LLError::logFileName();
#endif

	gDebugInfo["ClientInfo"]["Name"] = LLVersionInfo::instance().getChannel();
	gDebugInfo["ClientInfo"]["MajorVersion"] = LLVersionInfo::instance().getMajor();
	gDebugInfo["ClientInfo"]["MinorVersion"] = LLVersionInfo::instance().getMinor();
	gDebugInfo["ClientInfo"]["PatchVersion"] = LLVersionInfo::instance().getPatch();
	gDebugInfo["ClientInfo"]["BuildVersion"] = LLVersionInfo::instance().getBuild();
	gDebugInfo["ClientInfo"]["AddressSize"] = LLVersionInfo::instance().getAddressSize();

	gDebugInfo["CAFilename"] = gDirUtilp->getCAFile();

	gDebugInfo["CPUInfo"]["CPUString"] = gSysCPU.getCPUString();
	gDebugInfo["CPUInfo"]["CPUFamily"] = gSysCPU.getFamily();
	gDebugInfo["CPUInfo"]["CPUMhz"] = (S32)gSysCPU.getMHz();
	gDebugInfo["CPUInfo"]["CPUAltivec"] = gSysCPU.hasAltivec();
	gDebugInfo["CPUInfo"]["CPUSSE"] = gSysCPU.hasSSE();
	gDebugInfo["CPUInfo"]["CPUSSE2"] = gSysCPU.hasSSE2();

	gDebugInfo["RAMInfo"]["Physical"] = (LLSD::Integer)(gSysMemory.getPhysicalMemoryKB().value());
	gDebugInfo["RAMInfo"]["Allocated"] = (LLSD::Integer)(gMemoryAllocated.valueInUnits<LLUnits::Kilobytes>());
	gDebugInfo["OSInfo"] = LLOSInfo::instance().getOSStringSimple();

	// The user is not logged on yet, but record the current grid choice login url
	// which may have been the intended grid.
	gDebugInfo["GridName"] = LLGridManager::getInstance()->getGridId();

	// *FIX:Mani - move this down in llappviewerwin32
#ifdef LL_WINDOWS
	DWORD thread_id = GetCurrentThreadId();
	gDebugInfo["MainloopThreadID"] = (S32)thread_id;
#endif

	// "CrashNotHandled" is set here, while things are running well,
	// in case of a freeze. If there is a freeze, the crash logger will be launched
	// and can read this value from the debug_info.log.
	// If the crash is handled by LLAppViewer::handleViewerCrash, ie not a freeze,
	// then the value of "CrashNotHandled" will be set to true.
	gDebugInfo["CrashNotHandled"] = (LLSD::Boolean)true;

	// Insert crash host url (url to post crash log to) if configured. This insures
	// that the crash report will go to the proper location in the case of a
	// prior freeze.
	std::string crashHostUrl = gSavedSettings.get<std::string>("CrashHostUrl");
	if(crashHostUrl != "")
	{
		gDebugInfo["CrashHostUrl"] = crashHostUrl;
	}

	// Dump some debugging info
	LL_INFOS("SystemInfo") << "Application: " << LLTrans::getString("APP_NAME") << LL_ENDL;
	LL_INFOS("SystemInfo") << "Version: " << LLVersionInfo::instance().getChannelAndVersion() << LL_ENDL;

	// Dump the local time and time zone
	time_t now;
	time(&now);
	char tbuffer[256];		/* Flawfinder: ignore */
	strftime(tbuffer, 256, "%Y-%m-%dT%H:%M:%S %Z", localtime(&now));
	LL_INFOS("SystemInfo") << "Local time: " << tbuffer << LL_ENDL;

	// query some system information
	LL_INFOS("SystemInfo") << "CPU info:\n" << gSysCPU << LL_ENDL;
	LL_INFOS("SystemInfo") << "Memory info:\n" << gSysMemory << LL_ENDL;
	LL_INFOS("SystemInfo") << "OS: " << LLOSInfo::instance().getOSStringSimple() << LL_ENDL;
	LL_INFOS("SystemInfo") << "OS info: " << LLOSInfo::instance() << LL_ENDL;

    gDebugInfo["SettingsFilename"] = gSavedSettings.getString("ClientSettingsFile");
	gDebugInfo["ViewerExePath"] = gDirUtilp->getExecutablePathAndName();
	gDebugInfo["CurrentPath"] = gDirUtilp->getCurPath();
	gDebugInfo["FirstLogin"] = (LLSD::Boolean) gAgent.isFirstLogin();
	gDebugInfo["FirstRunThisInstall"] = gSavedSettings.getBOOL("FirstRunThisInstall");
    gDebugInfo["StartupState"] = LLStartUp::getStartupStateString();

	writeDebugInfo(); // Save out debug_info.log early, in case of crash.
}

#ifdef LL_WINDOWS
//For whatever reason, in Windows when using OOP server for breakpad, the callback to get the
//name of the dump file is not getting triggered by the breakpad library.   Unfortunately they
//also didn't see fit to provide a simple query request across the pipe to get this name either.
//Since we are putting our output in a runtime generated directory and we know the header data in
//the dump format, we can however use the following hack to identify our file.
// TODO make this a member function.
void getFileList()
{
	std::stringstream filenames;

	typedef std::vector<std::string> vec;
	std::string pathname = gDirUtilp->getExpandedFilename(LL_PATH_DUMP,"");
	vec file_vec = gDirUtilp->getFilesInDir(pathname);
	for(vec::const_iterator iter=file_vec.begin(); iter!=file_vec.end(); ++iter)
	{
		filenames << *iter << " ";
		if ( ( iter->length() > 30 ) && (iter->rfind(".dmp") == (iter->length()-4) ) )
		{
			std::string fullname = pathname + *iter;
			llifstream fdat( fullname.c_str(), std::ifstream::binary);
			if (fdat)
			{
				char buf[5];
				fdat.read(buf,4);
				fdat.close();
				if (!strncmp(buf,"MDMP",4))
				{
					gDebugInfo["Dynamic"]["MinidumpPath"] = fullname;
					break;
				}
			}
		}
	}
	filenames << std::endl;
	gDebugInfo["Dynamic"]["DumpDirContents"] = filenames.str();
}
#endif

void LLAppViewer::handleViewerCrash()
{
	LL_INFOS("CRASHREPORT") << "Handle viewer crash entry." << LL_ENDL;

	LL_INFOS("CRASHREPORT") << "Last render pool type: " << LLPipeline::sCurRenderPoolType << LL_ENDL ;

	LLMemory::logMemoryInfo(true) ;

	//print out recorded call stacks if there are any.
	LLError::LLCallStacks::print();

	LLAppViewer* pApp = LLAppViewer::instance();
	if (pApp->beingDebugged())
	{
		// This will drop us into the debugger.
		abort();
	}

	if (LLApp::isCrashloggerDisabled())
	{
		abort();
	}

	// Returns whether a dialog was shown.
	// Only do the logic in here once
	if (pApp->mReportedCrash)
	{
		return;
	}
	pApp->mReportedCrash = TRUE;

	// Insert crash host url (url to post crash log to) if configured.
	std::string crashHostUrl = gSavedSettings.get<std::string>("CrashHostUrl");
	if(crashHostUrl != "")
	{
		gDebugInfo["Dynamic"]["CrashHostUrl"] = crashHostUrl;
	}

	LLParcel* parcel = LLViewerParcelMgr::getInstance()->getAgentParcel();
	if ( parcel && parcel->getMusicURL()[0])
	{
		gDebugInfo["Dynamic"]["ParcelMusicURL"] = parcel->getMusicURL();
	}
	if ( parcel && parcel->getMediaURL()[0])
	{
		gDebugInfo["Dynamic"]["ParcelMediaURL"] = parcel->getMediaURL();
	}

	gDebugInfo["Dynamic"]["SessionLength"] = F32(LLFrameTimer::getElapsedSeconds());
	gDebugInfo["Dynamic"]["RAMInfo"]["Allocated"] = LLSD::Integer(LLMemory::getCurrentRSS() / 1024);

	if(gLogoutInProgress)
	{
		gDebugInfo["Dynamic"]["LastExecEvent"] = LAST_EXEC_LOGOUT_CRASH;
	}
	else
	{
		gDebugInfo["Dynamic"]["LastExecEvent"] = gLLErrorActivated ? LAST_EXEC_LLERROR_CRASH : LAST_EXEC_OTHER_CRASH;
	}

	if(gAgent.getRegion())
	{
		gDebugInfo["Dynamic"]["CurrentSimHost"] = gAgent.getRegionHost().getHostName();
		gDebugInfo["Dynamic"]["CurrentRegion"] = gAgent.getRegion()->getName();

		const LLVector3& loc = gAgent.getPositionAgent();
		gDebugInfo["Dynamic"]["CurrentLocationX"] = loc.mV[0];
		gDebugInfo["Dynamic"]["CurrentLocationY"] = loc.mV[1];
		gDebugInfo["Dynamic"]["CurrentLocationZ"] = loc.mV[2];
	}

	if(LLAppViewer::instance()->mMainloopTimeout)
	{
		gDebugInfo["Dynamic"]["MainloopTimeoutState"] = LLAppViewer::instance()->mMainloopTimeout->getState();
	}

	// The crash is being handled here so set this value to false.
	// Otherwise the crash logger will think this crash was a freeze.
	gDebugInfo["Dynamic"]["CrashNotHandled"] = (LLSD::Boolean)false;

	//Write out the crash status file
	//Use marker file style setup, as that's the simplest, especially since
	//we're already in a crash situation
	if (gDirUtilp)
	{
		std::string crash_marker_file_name = gDirUtilp->getExpandedFilename(LL_PATH_LOGS,
																			gLLErrorActivated
																			? LLERROR_MARKER_FILE_NAME
																			: ERROR_MARKER_FILE_NAME);
		LLAPRFile crash_marker_file ;
		crash_marker_file.open(crash_marker_file_name, LL_APR_WB);
		if (crash_marker_file.getFileHandle())
		{
			LL_INFOS("MarkerFile") << "Created crash marker file " << crash_marker_file_name << LL_ENDL;
			recordMarkerVersion(crash_marker_file);
		}
		else
		{
			LL_WARNS("MarkerFile") << "Cannot create error marker file " << crash_marker_file_name << LL_ENDL;
		}
	}
	else
	{
		LL_WARNS("MarkerFile") << "No gDirUtilp with which to create error marker file name" << LL_ENDL;
	}

#ifdef LL_WINDOWS
	Sleep(200);
#endif

	char *minidump_file = pApp->getMiniDumpFilename();
    LL_DEBUGS("CRASHREPORT") << "minidump file name " << minidump_file << LL_ENDL;
	if(minidump_file && minidump_file[0] != 0)
	{
		gDebugInfo["Dynamic"]["MinidumpPath"] = minidump_file;
	}
	else
	{
#ifdef LL_WINDOWS
		getFileList();
#else
        LL_WARNS("CRASHREPORT") << "no minidump file?" << LL_ENDL;
#endif
	}
    gDebugInfo["Dynamic"]["CrashType"]="crash";

	if (gMessageSystem && gDirUtilp)
	{
		std::string filename;
		filename = gDirUtilp->getExpandedFilename(LL_PATH_DUMP, "stats.log");
        LL_DEBUGS("CRASHREPORT") << "recording stats " << filename << LL_ENDL;
		llofstream file(filename.c_str(), std::ios_base::binary);
		if(file.good())
		{
			gMessageSystem->summarizeLogs(file);
			file.close();
		}
        else
        {
            LL_WARNS("CRASHREPORT") << "problem recording stats" << LL_ENDL;
        }
	}

	if (gMessageSystem)
	{
		gMessageSystem->getCircuitInfo(gDebugInfo["CircuitInfo"]);
		gMessageSystem->stopLogging();
	}

	if (LLWorld::instanceExists()) LLWorld::getInstance()->getInfo(gDebugInfo["Dynamic"]);

	// Close the debug file
	pApp->writeDebugInfo(false);  //false answers the isStatic question with the least overhead.
}

// static
void LLAppViewer::recordMarkerVersion(LLAPRFile& marker_file)
{
	std::string marker_version(LLVersionInfo::instance().getChannelAndVersion());
	if ( marker_version.length() > MAX_MARKER_LENGTH )
	{
		LL_WARNS_ONCE("MarkerFile") << "Version length ("<< marker_version.length()<< ")"
									<< " greater than maximum (" << MAX_MARKER_LENGTH << ")"
									<< ": marker matching may be incorrect"
									<< LL_ENDL;
	}

	// record the viewer version in the marker file
	marker_file.write(marker_version.data(), marker_version.length());
}

bool LLAppViewer::markerIsSameVersion(const std::string& marker_name) const
{
	bool sameVersion = false;

	std::string my_version(LLVersionInfo::instance().getChannelAndVersion());
	char marker_version[MAX_MARKER_LENGTH];
	S32  marker_version_length;

	LLAPRFile marker_file;
	marker_file.open(marker_name, LL_APR_RB);
	if (marker_file.getFileHandle())
	{
		marker_version_length = marker_file.read(marker_version, sizeof(marker_version));
		std::string marker_string(marker_version, marker_version_length);
		if ( 0 == my_version.compare( 0, my_version.length(), marker_version, 0, marker_version_length ) )
		{
			sameVersion = true;
		}
		LL_DEBUGS("MarkerFile") << "Compare markers for '" << marker_name << "': "
								<< "\n   mine '" << my_version    << "'"
								<< "\n marker '" << marker_string << "'"
								<< "\n " << ( sameVersion ? "same" : "different" ) << " version"
								<< LL_ENDL;
		marker_file.close();
	}
	return sameVersion;
}

void LLAppViewer::processMarkerFiles()
{
	//We've got 4 things to test for here
	// - Other Process Running (SecondLife.exec_marker present, locked)
	// - Freeze (SecondLife.exec_marker present, not locked)
	// - LLError Crash (SecondLife.llerror_marker present)
	// - Other Crash (SecondLife.error_marker present)
	// These checks should also remove these files for the last 2 cases if they currently exist

	bool marker_is_same_version = true;
	// first, look for the marker created at startup and deleted on a clean exit
	mMarkerFileName = gDirUtilp->getExpandedFilename(LL_PATH_LOGS,MARKER_FILE_NAME);
	if (LLAPRFile::isExist(mMarkerFileName, NULL, LL_APR_RB))
	{
		// File exists...
		// first, read it to see if it was created by the same version (we need this later)
		marker_is_same_version = markerIsSameVersion(mMarkerFileName);

		// now test to see if this file is locked by a running process (try to open for write)
		LL_DEBUGS("MarkerFile") << "Checking exec marker file for lock..." << LL_ENDL;
		mMarkerFile.open(mMarkerFileName, LL_APR_WB);
		apr_file_t* fMarker = mMarkerFile.getFileHandle() ;
		if (!fMarker)
		{
			LL_INFOS("MarkerFile") << "Exec marker file open failed - assume it is locked." << LL_ENDL;
			mSecondInstance = true; // lock means that instance is running.
		}
		else
		{
			// We were able to open it, now try to lock it ourselves...
			if (apr_file_lock(fMarker, APR_FLOCK_NONBLOCK | APR_FLOCK_EXCLUSIVE) != APR_SUCCESS)
			{
				LL_WARNS_ONCE("MarkerFile") << "Locking exec marker failed." << LL_ENDL;
				mSecondInstance = true; // lost a race? be conservative
			}
			else
			{
				// No other instances; we've locked this file now, so record our version; delete on quit.
				recordMarkerVersion(mMarkerFile);
				LL_DEBUGS("MarkerFile") << "Exec marker file existed but was not locked; rewritten." << LL_ENDL;
			}
		}

		if (mSecondInstance)
		{
			LL_INFOS("MarkerFile") << "Exec marker '"<< mMarkerFileName << "' owned by another instance" << LL_ENDL;
		}
		else if (marker_is_same_version)
		{
			// the file existed, is ours, and matched our version, so we can report on what it says
			LL_INFOS("MarkerFile") << "Exec marker '"<< mMarkerFileName << "' found; last exec FROZE" << LL_ENDL;
			gLastExecEvent = LAST_EXEC_FROZE;

		}
		else
		{
			LL_INFOS("MarkerFile") << "Exec marker '"<< mMarkerFileName << "' found, but versions did not match" << LL_ENDL;
		}
	}
	else // marker did not exist... last exec (if any) did not freeze
	{
		// Create the marker file for this execution & lock it; it will be deleted on a clean exit
		apr_status_t s;
		s = mMarkerFile.open(mMarkerFileName, LL_APR_WB, TRUE);

		if (s == APR_SUCCESS && mMarkerFile.getFileHandle())
		{
			LL_DEBUGS("MarkerFile") << "Exec marker file '"<< mMarkerFileName << "' created." << LL_ENDL;
			if (APR_SUCCESS == apr_file_lock(mMarkerFile.getFileHandle(), APR_FLOCK_NONBLOCK | APR_FLOCK_EXCLUSIVE))
			{
				recordMarkerVersion(mMarkerFile);
				LL_DEBUGS("MarkerFile") << "Exec marker file locked." << LL_ENDL;
			}
			else
			{
				LL_WARNS("MarkerFile") << "Exec marker file cannot be locked." << LL_ENDL;
			}
		}
		else
		{
			LL_WARNS("MarkerFile") << "Failed to create exec marker file '"<< mMarkerFileName << "'." << LL_ENDL;
		}
	}

	// now check for cases in which the exec marker may have been cleaned up by crash handlers

	// check for any last exec event report based on whether or not it happened during logout
	// (the logout marker is created when logout begins)
	std::string logout_marker_file =  gDirUtilp->getExpandedFilename(LL_PATH_LOGS, LOGOUT_MARKER_FILE_NAME);
	if(LLAPRFile::isExist(logout_marker_file, NULL, LL_APR_RB))
	{
		if (markerIsSameVersion(logout_marker_file))
		{
			gLastExecEvent = LAST_EXEC_LOGOUT_FROZE;
			LL_INFOS("MarkerFile") << "Logout crash marker '"<< logout_marker_file << "', changing LastExecEvent to LOGOUT_FROZE" << LL_ENDL;
		}
		else
		{
			LL_INFOS("MarkerFile") << "Logout crash marker '"<< logout_marker_file << "' found, but versions did not match" << LL_ENDL;
		}
		LLAPRFile::remove(logout_marker_file);
	}
	// further refine based on whether or not a marker created during an llerr crash is found
	std::string llerror_marker_file = gDirUtilp->getExpandedFilename(LL_PATH_LOGS, LLERROR_MARKER_FILE_NAME);
	if(LLAPRFile::isExist(llerror_marker_file, NULL, LL_APR_RB))
	{
		if (markerIsSameVersion(llerror_marker_file))
		{
			if ( gLastExecEvent == LAST_EXEC_LOGOUT_FROZE )
			{
				gLastExecEvent = LAST_EXEC_LOGOUT_CRASH;
				LL_INFOS("MarkerFile") << "LLError marker '"<< llerror_marker_file << "' crashed, setting LastExecEvent to LOGOUT_CRASH" << LL_ENDL;
			}
			else
			{
				gLastExecEvent = LAST_EXEC_LLERROR_CRASH;
				LL_INFOS("MarkerFile") << "LLError marker '"<< llerror_marker_file << "' crashed, setting LastExecEvent to LLERROR_CRASH" << LL_ENDL;
			}
		}
		else
		{
			LL_INFOS("MarkerFile") << "LLError marker '"<< llerror_marker_file << "' found, but versions did not match" << LL_ENDL;
		}
		LLAPRFile::remove(llerror_marker_file);
	}
	// and last refine based on whether or not a marker created during a non-llerr crash is found
	std::string error_marker_file = gDirUtilp->getExpandedFilename(LL_PATH_LOGS, ERROR_MARKER_FILE_NAME);
	if(LLAPRFile::isExist(error_marker_file, NULL, LL_APR_RB))
	{
		if (markerIsSameVersion(error_marker_file))
		{
			if (gLastExecEvent == LAST_EXEC_LOGOUT_FROZE)
			{
				gLastExecEvent = LAST_EXEC_LOGOUT_CRASH;
				LL_INFOS("MarkerFile") << "Error marker '"<< error_marker_file << "' crashed, setting LastExecEvent to LOGOUT_CRASH" << LL_ENDL;
			}
			else
			{
				gLastExecEvent = LAST_EXEC_OTHER_CRASH;
				LL_INFOS("MarkerFile") << "Error marker '"<< error_marker_file << "' crashed, setting LastExecEvent to " << gLastExecEvent << LL_ENDL;
			}
		}
		else
		{
			LL_INFOS("MarkerFile") << "Error marker '"<< error_marker_file << "' marker found, but versions did not match" << LL_ENDL;
		}
		LLAPRFile::remove(error_marker_file);
	}
}

void LLAppViewer::removeMarkerFiles()
{
	if (!mSecondInstance)
	{
		if (mMarkerFile.getFileHandle())
		{
			mMarkerFile.close() ;
			LLAPRFile::remove( mMarkerFileName );
			LL_DEBUGS("MarkerFile") << "removed exec marker '"<<mMarkerFileName<<"'"<< LL_ENDL;
		}
		else
		{
			LL_WARNS("MarkerFile") << "marker '"<<mMarkerFileName<<"' not open"<< LL_ENDL;
 		}

		if (mLogoutMarkerFile.getFileHandle())
		{
			mLogoutMarkerFile.close();
			LLAPRFile::remove( mLogoutMarkerFileName );
			LL_DEBUGS("MarkerFile") << "removed logout marker '"<<mLogoutMarkerFileName<<"'"<< LL_ENDL;
		}
		else
		{
			LL_WARNS("MarkerFile") << "logout marker '"<<mLogoutMarkerFileName<<"' not open"<< LL_ENDL;
		}
	}
	else
	{
		LL_WARNS("MarkerFile") << "leaving markers because this is a second instance" << LL_ENDL;
	}
}

void LLAppViewer::removeDumpDir()
{
    //Call this routine only on clean exit.  Crash reporter will clean up
    //its locking table for us.
    std::string dump_dir = gDirUtilp->getExpandedFilename(LL_PATH_DUMP, "");
    gDirUtilp->deleteDirAndContents(dump_dir);
}

void LLAppViewer::forceQuit()
{
	LLApp::setQuitting();
}

//TODO: remove
void LLAppViewer::fastQuit(S32 error_code)
{
	// finish pending transfers
	flushVFSIO();
	// let sim know we're logging out
	sendLogoutRequest();
	// flush network buffers by shutting down messaging system
	end_messaging_system();
	// figure out the error code
	S32 final_error_code = error_code ? error_code : (S32)isError();
	// this isn't a crash
	removeMarkerFiles();
	// get outta here
	_exit(final_error_code);
}

void LLAppViewer::requestQuit()
{
	LL_INFOS() << "requestQuit" << LL_ENDL;

	LLViewerRegion* region = gAgent.getRegion();

	if( (LLStartUp::getStartupState() < STATE_STARTED) || !region )
	{
		// If we have a region, make some attempt to send a logout request first.
		// This prevents the halfway-logged-in avatar from hanging around inworld for a couple minutes.
		if(region)
		{
			sendLogoutRequest();
		}

		// Quit immediately
		forceQuit();
		return;
	}

	// Try to send metrics back to the grid
	metricsSend(!gDisconnected);

	// Try to send last batch of avatar rez metrics.
	if (!gDisconnected && isAgentAvatarValid())
	{
		gAgentAvatarp->updateAvatarRezMetrics(true); // force a last packet to be sent.
	}

	LLHUDEffectSpiral *effectp = (LLHUDEffectSpiral*)LLHUDManager::getInstance()->createViewerEffect(LLHUDObject::LL_HUD_EFFECT_POINT, TRUE);
	effectp->setPositionGlobal(gAgent.getPositionGlobal());
	effectp->setColor(LLColor4U(gAgent.getEffectColor()));
	LLHUDManager::getInstance()->sendEffects();
	effectp->markDead() ;//remove it.

	// Attempt to close all floaters that might be
	// editing things.
	if (gFloaterView)
	{
		// application is quitting
		gFloaterView->closeAllChildren(true);
	}

	send_stats();

	gLogoutTimer.reset();
	mQuitRequested = true;
}

static bool finish_quit(const LLSD& notification, const LLSD& response)
{
	S32 option = LLNotificationsUtil::getSelectedOption(notification, response);

	if (option == 0)
	{
		LLAppViewer::instance()->requestQuit();
	}
	return false;
}
static LLNotificationFunctorRegistration finish_quit_reg("ConfirmQuit", finish_quit);

void LLAppViewer::userQuit()
{
	LL_INFOS() << "User requested quit" << LL_ENDL;
	if (gDisconnected
		|| !gViewerWindow
		|| !gViewerWindow->getProgressView()
		|| gViewerWindow->getProgressView()->getVisible())
	{
		requestQuit();
	}
	else
	{
		LLNotificationsUtil::add("ConfirmQuit");
	}
}

static bool finish_early_exit(const LLSD& notification, const LLSD& response)
{
	LLAppViewer::instance()->forceQuit();
	return false;
}

void LLAppViewer::earlyExit(const std::string& name, const LLSD& substitutions)
{
   	LL_WARNS() << "app_early_exit: " << name << LL_ENDL;
	gDoDisconnect = TRUE;
	LLNotificationsUtil::add(name, substitutions, LLSD(), finish_early_exit);
}

// case where we need the viewer to exit without any need for notifications
void LLAppViewer::earlyExitNoNotify()
{
   	LL_WARNS() << "app_early_exit with no notification: " << LL_ENDL;
	gDoDisconnect = TRUE;
	finish_early_exit( LLSD(), LLSD() );
}

void LLAppViewer::abortQuit()
{
    LL_INFOS() << "abortQuit()" << LL_ENDL;
	mQuitRequested = false;
}

void LLAppViewer::migrateCacheDirectory()
{
#if LL_WINDOWS || LL_DARWIN
	// NOTE: (Nyx) as of 1.21, cache for mac is moving to /library/caches/SecondLife from
	// /library/application support/SecondLife/cache This should clear/delete the old dir.

	// As of 1.23 the Windows cache moved from
	//   C:\Documents and Settings\James\Application Support\SecondLife\cache
	// to
	//   C:\Documents and Settings\James\Local Settings\Application Support\SecondLife
	//
	// The Windows Vista equivalent is from
	//   C:\Users\James\AppData\Roaming\SecondLife\cache
	// to
	//   C:\Users\James\AppData\Local\SecondLife
	//
	// Note the absence of \cache on the second path.  James.

	// Only do this once per fresh install of this version.
	if (gSavedSettings.getBOOL("MigrateCacheDirectory"))
	{
		gSavedSettings.setBOOL("MigrateCacheDirectory", FALSE);

		std::string old_cache_dir = gDirUtilp->add(gDirUtilp->getOSUserAppDir(), "cache");
		std::string new_cache_dir = gDirUtilp->getCacheDir(true);

		if (gDirUtilp->fileExists(old_cache_dir))
		{
			LL_INFOS() << "Migrating cache from " << old_cache_dir << " to " << new_cache_dir << LL_ENDL;

			// Migrate inventory cache to avoid pain to inventory database after mass update
			S32 file_count = 0;
			std::string file_name;
			std::string mask = "*.*";

			LLDirIterator iter(old_cache_dir, mask);
			while (iter.next(file_name))
			{
				if (file_name == "." || file_name == "..") continue;
				std::string source_path = gDirUtilp->add(old_cache_dir, file_name);
				std::string dest_path = gDirUtilp->add(new_cache_dir, file_name);
				if (!LLFile::rename(source_path, dest_path))
				{
					file_count++;
				}
			}
			LL_INFOS() << "Moved " << file_count << " files" << LL_ENDL;

			// Nuke the old cache
			gDirUtilp->setCacheDir(old_cache_dir);
			purgeCache();
			gDirUtilp->setCacheDir(new_cache_dir);

#if LL_DARWIN
			// Clean up Mac files not deleted by removing *.*
			std::string ds_store = old_cache_dir + "/.DS_Store";
			if (gDirUtilp->fileExists(ds_store))
			{
				LLFile::remove(ds_store);
			}
#endif
			if (LLFile::rmdir(old_cache_dir) != 0)
			{
				LL_WARNS() << "could not delete old cache directory " << old_cache_dir << LL_ENDL;
			}
		}
	}
#endif // LL_WINDOWS || LL_DARWIN
}

void dumpVFSCaches()
{
	LL_INFOS() << "======= Static VFS ========" << LL_ENDL;
	gStaticVFS->listFiles();
#if LL_WINDOWS
	LL_INFOS() << "======= Dumping static VFS to StaticVFSDump ========" << LL_ENDL;
	WCHAR w_str[MAX_PATH];
	GetCurrentDirectory(MAX_PATH, w_str);
	S32 res = LLFile::mkdir("StaticVFSDump");
	if (res == -1)
	{
		LL_WARNS() << "Couldn't create dir StaticVFSDump" << LL_ENDL;
	}
	SetCurrentDirectory(utf8str_to_utf16str("StaticVFSDump").c_str());
	gStaticVFS->dumpFiles();
	SetCurrentDirectory(w_str);
#endif

	LL_INFOS() << "========= Dynamic VFS ====" << LL_ENDL;
	gVFS->listFiles();
#if LL_WINDOWS
	LL_INFOS() << "========= Dumping dynamic VFS to VFSDump ====" << LL_ENDL;
	res = LLFile::mkdir("VFSDump");
	if (res == -1)
	{
		LL_WARNS() << "Couldn't create dir VFSDump" << LL_ENDL;
	}
	SetCurrentDirectory(utf8str_to_utf16str("VFSDump").c_str());
	gVFS->dumpFiles();
	SetCurrentDirectory(w_str);
#endif
}

//static
U32 LLAppViewer::getTextureCacheVersion()
{
	//viewer texture cache version, change if the texture cache format changes.
	const U32 TEXTURE_CACHE_VERSION = 8;

	return TEXTURE_CACHE_VERSION ;
}

//static
U32 LLAppViewer::getObjectCacheVersion()
{
	// Viewer object cache version, change if object update
	// format changes. JC
	const U32 INDRA_OBJECT_CACHE_VERSION = 15;

	return INDRA_OBJECT_CACHE_VERSION;
}

bool LLAppViewer::initCache()
{
	mPurgeCache = false;
	BOOL read_only = mSecondInstance ? TRUE : FALSE;
	LLAppViewer::getTextureCache()->setReadOnly(read_only) ;
	LLVOCache::initParamSingleton(read_only);

	bool texture_cache_mismatch = false;
	if (gSavedSettings.getS32("LocalCacheVersion") != LLAppViewer::getTextureCacheVersion())
	{
		texture_cache_mismatch = true;
		if(!read_only)
		{
			gSavedSettings.setS32("LocalCacheVersion", LLAppViewer::getTextureCacheVersion());
		}
	}

	if(!read_only)
	{
		// Purge cache if user requested it
		if (gSavedSettings.getBOOL("PurgeCacheOnStartup") ||
			gSavedSettings.getBOOL("PurgeCacheOnNextStartup"))
		{
			LL_INFOS("AppCache") << "Startup cache purge requested: " << (gSavedSettings.getBOOL("PurgeCacheOnStartup") ? "ALWAYS" : "ONCE") << LL_ENDL;
			gSavedSettings.setBOOL("PurgeCacheOnNextStartup", false);
			mPurgeCache = true;
			// STORM-1141 force purgeAllTextures to get called to prevent a crash here. -brad
			texture_cache_mismatch = true;
		}

		// We have moved the location of the cache directory over time.
		migrateCacheDirectory();

		// Setup and verify the cache location
		std::string cache_location = gSavedSettings.getString("CacheLocation");
		std::string new_cache_location = gSavedSettings.getString("NewCacheLocation");
		if (new_cache_location != cache_location)
		{
			LL_INFOS("AppCache") << "Cache location changed, cache needs purging" << LL_ENDL;
			gDirUtilp->setCacheDir(gSavedSettings.getString("CacheLocation"));
			purgeCache(); // purge old cache
			gSavedSettings.setString("CacheLocation", new_cache_location);
			gSavedSettings.setString("CacheLocationTopFolder", gDirUtilp->getBaseFileName(new_cache_location));
		}
	}

	if (!gDirUtilp->setCacheDir(gSavedSettings.getString("CacheLocation")))
	{
		LL_WARNS("AppCache") << "Unable to set cache location" << LL_ENDL;
		gSavedSettings.setString("CacheLocation", "");
		gSavedSettings.setString("CacheLocationTopFolder", "");
	}

	if (mPurgeCache && !read_only)
	{
		LLSplashScreen::update(LLTrans::getString("StartupClearingCache"));
		purgeCache();
	}

	LLSplashScreen::update(LLTrans::getString("StartupInitializingTextureCache"));

	// Init the texture cache
	// Allocate 80% of the cache size for textures
	const S32 MB = 1024 * 1024;
	const S64 MIN_CACHE_SIZE = 256 * MB;
	const S64 MAX_CACHE_SIZE = 9984ll * MB;
	const S64 MAX_VFS_SIZE = 1024 * MB; // 1 GB

	S64 cache_size = (S64)(gSavedSettings.getU32("CacheSize")) * MB;
	cache_size = llclamp(cache_size, MIN_CACHE_SIZE, MAX_CACHE_SIZE);

	S64 vfs_size = llmin((S64)((cache_size * 2) / 10), MAX_VFS_SIZE);
	S64 texture_cache_size = cache_size - vfs_size;

	S64 extra = LLAppViewer::getTextureCache()->initCache(LL_PATH_CACHE, texture_cache_size, texture_cache_mismatch);
	texture_cache_size -= extra;


	LLVOCache::getInstance()->initCache(LL_PATH_CACHE, gSavedSettings.getU32("CacheNumberOfRegionsForObjects"), getObjectCacheVersion());

	LLSplashScreen::update(LLTrans::getString("StartupInitializingVFS"));

	// Init the VFS
	vfs_size = llmin(vfs_size + extra, MAX_VFS_SIZE);
	vfs_size = (vfs_size / MB) * MB; // make sure it is MB aligned
	U32 vfs_size_u32 = (U32)vfs_size;
	U32 old_vfs_size = gSavedSettings.getU32("VFSOldSize") * MB;
	bool resize_vfs = (vfs_size_u32 != old_vfs_size);
	if (resize_vfs)
	{
		gSavedSettings.setU32("VFSOldSize", vfs_size_u32 / MB);
	}
	LL_INFOS("AppCache") << "VFS CACHE SIZE: " << vfs_size / (1024*1024) << " MB" << LL_ENDL;

	// This has to happen BEFORE starting the vfs
	// time_t	ltime;
	srand(time(NULL));		// Flawfinder: ignore
	U32 old_salt = gSavedSettings.getU32("VFSSalt");
	U32 new_salt;
	std::string old_vfs_data_file;
	std::string old_vfs_index_file;
	std::string new_vfs_data_file;
	std::string new_vfs_index_file;
	std::string static_vfs_index_file;
	std::string static_vfs_data_file;

	if (gSavedSettings.getBOOL("AllowMultipleViewers"))
	{
		// don't mess with renaming the VFS in this case
		new_salt = old_salt;
	}
	else
	{
		do
		{
			new_salt = rand();
		} while(new_salt == old_salt);
	}

	old_vfs_data_file = gDirUtilp->getExpandedFilename(LL_PATH_CACHE, VFS_DATA_FILE_BASE) + llformat("%u", old_salt);

	// make sure this file exists
	llstat s;
	S32 stat_result = LLFile::stat(old_vfs_data_file, &s);
	if (stat_result)
	{
		// doesn't exist, look for a data file
		std::string mask;
		mask = VFS_DATA_FILE_BASE;
		mask += "*";

		std::string dir;
		dir = gDirUtilp->getExpandedFilename(LL_PATH_CACHE, "");

		std::string found_file;
		LLDirIterator iter(dir, mask);
		if (iter.next(found_file))
		{
			old_vfs_data_file = gDirUtilp->add(dir, found_file);

			S32 start_pos = found_file.find_last_of('.');
			if (start_pos > 0)
			{
				sscanf(found_file.substr(start_pos+1).c_str(), "%d", &old_salt);
			}
			LL_DEBUGS("AppCache") << "Default vfs data file not present, found: " << old_vfs_data_file << " Old salt: " << old_salt << LL_ENDL;
		}
	}

	old_vfs_index_file = gDirUtilp->getExpandedFilename(LL_PATH_CACHE, VFS_INDEX_FILE_BASE) + llformat("%u", old_salt);

	stat_result = LLFile::stat(old_vfs_index_file, &s);
	if (stat_result)
	{
		// We've got a bad/missing index file, nukem!
		LL_WARNS("AppCache") << "Bad or missing vfx index file " << old_vfs_index_file << LL_ENDL;
		LL_WARNS("AppCache") << "Removing old vfs data file " << old_vfs_data_file << LL_ENDL;
		LLFile::remove(old_vfs_data_file);
		LLFile::remove(old_vfs_index_file);

		// Just in case, nuke any other old cache files in the directory.
		std::string dir;
		dir = gDirUtilp->getExpandedFilename(LL_PATH_CACHE, "");

		std::string mask;
		mask = VFS_DATA_FILE_BASE;
		mask += "*";

		gDirUtilp->deleteFilesInDir(dir, mask);

		mask = VFS_INDEX_FILE_BASE;
		mask += "*";

		gDirUtilp->deleteFilesInDir(dir, mask);
	}

	new_vfs_data_file = gDirUtilp->getExpandedFilename(LL_PATH_CACHE, VFS_DATA_FILE_BASE) + llformat("%u", new_salt);
	new_vfs_index_file = gDirUtilp->getExpandedFilename(LL_PATH_CACHE, VFS_INDEX_FILE_BASE) + llformat("%u", new_salt);

	static_vfs_data_file = gDirUtilp->getExpandedFilename(LL_PATH_APP_SETTINGS, "static_data.db2");
	static_vfs_index_file = gDirUtilp->getExpandedFilename(LL_PATH_APP_SETTINGS, "static_index.db2");

	if (resize_vfs)
	{
		LL_DEBUGS("AppCache") << "Removing old vfs and re-sizing" << LL_ENDL;

		LLFile::remove(old_vfs_data_file);
		LLFile::remove(old_vfs_index_file);
	}
	else if (old_salt != new_salt)
	{
		// move the vfs files to a new name before opening
		LL_DEBUGS("AppCache") << "Renaming " << old_vfs_data_file << " to " << new_vfs_data_file << LL_ENDL;
		LL_DEBUGS("AppCache") << "Renaming " << old_vfs_index_file << " to " << new_vfs_index_file << LL_ENDL;
		LLFile::rename(old_vfs_data_file, new_vfs_data_file);
		LLFile::rename(old_vfs_index_file, new_vfs_index_file);
	}

	// Startup the VFS...
	gSavedSettings.setU32("VFSSalt", new_salt);

	// Don't remove VFS after viewer crashes.  If user has corrupt data, they can reinstall. JC
	gVFS = LLVFS::createLLVFS(new_vfs_index_file, new_vfs_data_file, false, vfs_size_u32, false);
	if (!gVFS)
	{
		return false;
	}

	gStaticVFS = LLVFS::createLLVFS(static_vfs_index_file, static_vfs_data_file, true, 0, false);
	if (!gStaticVFS)
	{
		return false;
	}

	BOOL success = gVFS->isValid() && gStaticVFS->isValid();
	if (!success)
	{
		return false;
	}
	else
	{
		LLVFile::initClass();

#ifndef LL_RELEASE_FOR_DOWNLOAD
		if (gSavedSettings.getBOOL("DumpVFSCaches"))
		{
			dumpVFSCaches();
		}
#endif

		return true;
	}
}

void LLAppViewer::addOnIdleCallback(const boost::function<void()>& cb)
{
	LLDeferredTaskList::instance().addTask(cb);
}

void LLAppViewer::purgeCache()
{
	LL_INFOS("AppCache") << "Purging Cache and Texture Cache..." << LL_ENDL;
	LLAppViewer::getTextureCache()->purgeCache(LL_PATH_CACHE);
	LLVOCache::getInstance()->removeCache(LL_PATH_CACHE);
	std::string browser_cache = gDirUtilp->getExpandedFilename(LL_PATH_CACHE, "cef_cache");
	if (LLFile::isdir(browser_cache))
	{
		// cef does not support clear_cache and clear_cookies, so clear what we can manually.
		gDirUtilp->deleteDirAndContents(browser_cache);
	}
	gDirUtilp->deleteFilesInDir(gDirUtilp->getExpandedFilename(LL_PATH_CACHE, ""), "*");
}

//purge cache immediately, do not wait until the next login.
void LLAppViewer::purgeCacheImmediate()
{
	LL_INFOS("AppCache") << "Purging Object Cache and Texture Cache immediately..." << LL_ENDL;
	LLAppViewer::getTextureCache()->purgeCache(LL_PATH_CACHE, false);
	LLVOCache::getInstance()->removeCache(LL_PATH_CACHE, true);
}

std::string LLAppViewer::getSecondLifeTitle() const
{
	return LLTrans::getString("APP_NAME");
}

std::string LLAppViewer::getWindowTitle() const
{
	return gWindowTitle;
}

// Callback from a dialog indicating user was logged out.
bool finish_disconnect(const LLSD& notification, const LLSD& response)
{
	S32 option = LLNotificationsUtil::getSelectedOption(notification, response);

	if (1 == option)
	{
        LLAppViewer::instance()->forceQuit();
	}
	return false;
}

// Callback from an early disconnect dialog, force an exit
bool finish_forced_disconnect(const LLSD& notification, const LLSD& response)
{
	LLAppViewer::instance()->forceQuit();
	return false;
}


void LLAppViewer::forceDisconnect(const std::string& mesg)
{
	if (gDoDisconnect)
    {
		// Already popped up one of these dialogs, don't
		// do this again.
		return;
    }

	// *TODO: Translate the message if possible
	std::string big_reason = LLAgent::sTeleportErrorMessages[mesg];
	if ( big_reason.size() == 0 )
	{
		big_reason = mesg;
	}

	LLSD args;
	gDoDisconnect = TRUE;

	if (LLStartUp::getStartupState() < STATE_STARTED)
	{
		// Tell users what happened
		args["ERROR_MESSAGE"] = big_reason;
		LLNotificationsUtil::add("ErrorMessage", args, LLSD(), &finish_forced_disconnect);
	}
	else
	{
		args["MESSAGE"] = big_reason;
		LLNotificationsUtil::add("YouHaveBeenLoggedOut", args, LLSD(), &finish_disconnect );
	}
}

void LLAppViewer::badNetworkHandler()
{
	// Dump the packet
	gMessageSystem->dumpPacketToLog();

	// Flush all of our caches on exit in the case of disconnect due to
	// invalid packets.

	mPurgeCacheOnExit = TRUE;

	std::ostringstream message;
	message <<
		"The viewer has detected mangled network data indicative\n"
		"of a bad upstream network connection or an incomplete\n"
		"local installation of " << LLAppViewer::instance()->getSecondLifeTitle() << ". \n"
		" \n"
		"Try uninstalling and reinstalling to see if this resolves \n"
		"the issue. \n"
		" \n"
		"If the problem continues, see the Tech Support FAQ at: \n"
		"www.secondlife.com/support";
	forceDisconnect(message.str());

	LLApp::instance()->writeMiniDump();
}

// This routine may get called more than once during the shutdown process.
// This can happen because we need to get the screenshot before the window
// is destroyed.
void LLAppViewer::saveFinalSnapshot()
{
	if (!mSavedFinalSnapshot)
	{
		gSavedSettings.setVector3d("FocusPosOnLogout", gAgentCamera.calcFocusPositionTargetGlobal());
		gSavedSettings.setVector3d("CameraPosOnLogout", gAgentCamera.calcCameraPositionTargetGlobal());
		gViewerWindow->setCursor(UI_CURSOR_WAIT);
		gAgentCamera.changeCameraToThirdPerson( FALSE );	// don't animate, need immediate switch
		gSavedSettings.setBOOL("ShowParcelOwners", FALSE);
		idle();

		std::string snap_filename = gDirUtilp->getLindenUserDir();
		snap_filename += gDirUtilp->getDirDelimiter();
		snap_filename += LLStartUp::getScreenLastFilename();
		// use full pixel dimensions of viewer window (not post-scale dimensions)
		gViewerWindow->saveSnapshot(snap_filename,
									gViewerWindow->getWindowWidthRaw(),
									gViewerWindow->getWindowHeightRaw(),
									FALSE,
									gSavedSettings.getBOOL("RenderHUDInSnapshot"),
									TRUE,
									LLSnapshotModel::SNAPSHOT_TYPE_COLOR,
									LLSnapshotModel::SNAPSHOT_FORMAT_PNG);
		mSavedFinalSnapshot = TRUE;

		if (gAgent.isInHomeRegion())
		{
			LLVector3d home;
			if (gAgent.getHomePosGlobal(&home) && dist_vec(home, gAgent.getPositionGlobal()) < 10)
			{
				// We are at home position or close to it, see if we need to create home screenshot
				// Notes:
				// 1. It might be beneficial to also replace home if file is too old
				// 2. This is far from best way/place to update screenshot since location might be not fully loaded,
				// but we don't have many options
				std::string snap_home = gDirUtilp->getLindenUserDir();
				snap_home += gDirUtilp->getDirDelimiter();
				snap_home += LLStartUp::getScreenHomeFilename();
				if (!gDirUtilp->fileExists(snap_home))
				{
					// We are at home position yet no home image exist, fix it
					LLFile::copy(snap_filename, snap_home);
				}
			}
		}
	}
}

void LLAppViewer::loadNameCache()
{
	// display names cache
	std::string filename =
		gDirUtilp->getExpandedFilename(LL_PATH_CACHE, "avatar_name_cache.xml");
	LL_INFOS("AvNameCache") << filename << LL_ENDL;
	llifstream name_cache_stream(filename.c_str());
	if(name_cache_stream.is_open())
	{
		if ( ! LLAvatarNameCache::getInstance()->importFile(name_cache_stream))
        {
            LL_WARNS("AppInit") << "removing invalid '" << filename << "'" << LL_ENDL;
            name_cache_stream.close();
            LLFile::remove(filename);
        }
	}

	if (!gCacheName) return;

	std::string name_cache;
	name_cache = gDirUtilp->getExpandedFilename(LL_PATH_CACHE, "name.cache");
	llifstream cache_file(name_cache.c_str());
	if(cache_file.is_open())
	{
		if(gCacheName->importFile(cache_file)) return;
	}
}

void LLAppViewer::saveNameCache()
{
	// display names cache
	std::string filename =
		gDirUtilp->getExpandedFilename(LL_PATH_CACHE, "avatar_name_cache.xml");
	llofstream name_cache_stream(filename.c_str());
	if(name_cache_stream.is_open())
	{
		LLAvatarNameCache::getInstance()->exportFile(name_cache_stream);
    }

    // real names cache
	if (gCacheName)
    {
        std::string name_cache;
        name_cache = gDirUtilp->getExpandedFilename(LL_PATH_CACHE, "name.cache");
        llofstream cache_file(name_cache.c_str());
        if(cache_file.is_open())
        {
            gCacheName->exportFile(cache_file);
        }
	}
}


/*!	@brief		This class is an LLFrameTimer that can be created with
				an elapsed time that starts counting up from the given value
				rather than 0.0.

				Otherwise it behaves the same way as LLFrameTimer.
*/
class LLFrameStatsTimer : public LLFrameTimer
{
public:
	LLFrameStatsTimer(F64 elapsed_already = 0.0)
		: LLFrameTimer()
		{
			mStartTime -= elapsed_already;
		}
};

static LLTrace::BlockTimerStatHandle FTM_AUDIO_UPDATE("Update Audio");
static LLTrace::BlockTimerStatHandle FTM_CLEANUP("Cleanup");
static LLTrace::BlockTimerStatHandle FTM_CLEANUP_DRAWABLES("Drawables");
static LLTrace::BlockTimerStatHandle FTM_CLEANUP_OBJECTS("Objects");
static LLTrace::BlockTimerStatHandle FTM_IDLE_CB("Idle Callbacks");
static LLTrace::BlockTimerStatHandle FTM_LOD_UPDATE("Update LOD");
static LLTrace::BlockTimerStatHandle FTM_OBJECTLIST_UPDATE("Update Objectlist");
static LLTrace::BlockTimerStatHandle FTM_REGION_UPDATE("Update Region");
static LLTrace::BlockTimerStatHandle FTM_WORLD_UPDATE("Update World");
static LLTrace::BlockTimerStatHandle FTM_NETWORK("Network");
static LLTrace::BlockTimerStatHandle FTM_AGENT_NETWORK("Agent Network");
static LLTrace::BlockTimerStatHandle FTM_VLMANAGER("VL Manager");
static LLTrace::BlockTimerStatHandle FTM_AGENT_POSITION("Agent Position");
static LLTrace::BlockTimerStatHandle FTM_HUD_EFFECTS("HUD Effects");

///////////////////////////////////////////////////////
// idle()
//
// Called every time the window is not doing anything.
// Receive packets, update statistics, and schedule a redisplay.
///////////////////////////////////////////////////////
void LLAppViewer::idle()
{
	pingMainloopTimeout("Main:Idle");

	// Update frame timers
	static LLTimer idle_timer;

	LLFrameTimer::updateFrameTime();
	LLFrameTimer::updateFrameCount();
	LLEventTimer::updateClass();
	// LLApp::stepFrame() performs the above three calls plus mRunner.run().
	// Not sure why we don't call stepFrame() here, except that LLRunner seems
	// completely redundant with LLEventTimer.
	LLNotificationsUI::LLToast::updateClass();
	LLSmoothInterpolation::updateInterpolants();
	LLMortician::updateClass();
	LLFilePickerThread::clearDead();  //calls LLFilePickerThread::notify()
	LLDirPickerThread::clearDead();
	F32 dt_raw = idle_timer.getElapsedTimeAndResetF32();

	// Cap out-of-control frame times
	// Too low because in menus, swapping, debugger, etc.
	// Too high because idle called with no objects in view, etc.
	const F32 MIN_FRAME_RATE = 1.f;
	const F32 MAX_FRAME_RATE = 200.f;

	F32 frame_rate_clamped = 1.f / dt_raw;
	frame_rate_clamped = llclamp(frame_rate_clamped, MIN_FRAME_RATE, MAX_FRAME_RATE);
	gFrameDTClamped = 1.f / frame_rate_clamped;

	// Global frame timer
	// Smoothly weight toward current frame
	gFPSClamped = (frame_rate_clamped + (4.f * gFPSClamped)) / 5.f;

	F32 qas = gSavedSettings.getF32("QuitAfterSeconds");
	if (qas > 0.f)
	{
		if (gRenderStartTime.getElapsedTimeF32() > qas)
		{
			LL_INFOS() << "Quitting after " << qas << " seconds. See setting \"QuitAfterSeconds\"." << LL_ENDL;
			LLAppViewer::instance()->forceQuit();
		}
	}

	// Must wait until both have avatar object and mute list, so poll
	// here.
	LLIMProcessing::requestOfflineMessages();

	///////////////////////////////////
	//
	// Special case idle if still starting up
	//
	if (LLStartUp::getStartupState() < STATE_STARTED)
	{
		// Skip rest if idle startup returns false (essentially, no world yet)
		gGLActive = TRUE;
		if (!idle_startup())
		{
			gGLActive = FALSE;
			return;
		}
		gGLActive = FALSE;
	}


    F32 yaw = 0.f;				// radians

	if (!gDisconnected)
	{
		LL_RECORD_BLOCK_TIME(FTM_NETWORK);
		// Update spaceserver timeinfo
	    LLWorld::getInstance()->setSpaceTimeUSec(LLWorld::getInstance()->getSpaceTimeUSec() + LLUnits::Seconds::fromValue(dt_raw));


	    //////////////////////////////////////
	    //
	    // Update simulator agent state
	    //

		if (gSavedSettings.getBOOL("RotateRight"))
		{
			gAgent.moveYaw(-1.f);
		}

		{
			LL_RECORD_BLOCK_TIME(FTM_AGENT_AUTOPILOT);
			// Handle automatic walking towards points
			gAgentPilot.updateTarget();
			gAgent.autoPilot(&yaw);
		}

		static LLFrameTimer agent_update_timer;

		// When appropriate, update agent location to the simulator.
		F32 agent_update_time = agent_update_timer.getElapsedTimeF32();
		F32 agent_force_update_time = mLastAgentForceUpdate + agent_update_time;
		BOOL force_update = gAgent.controlFlagsDirty()
							|| (mLastAgentControlFlags != gAgent.getControlFlags())
							|| (agent_force_update_time > (1.0f / (F32) AGENT_FORCE_UPDATES_PER_SECOND));
		if (force_update || (agent_update_time > (1.0f / (F32) AGENT_UPDATES_PER_SECOND)))
		{
			LL_RECORD_BLOCK_TIME(FTM_AGENT_UPDATE);
			// Send avatar and camera info
			mLastAgentControlFlags = gAgent.getControlFlags();
			mLastAgentForceUpdate = force_update ? 0 : agent_force_update_time;
			send_agent_update(force_update);
			agent_update_timer.reset();
		}
	}

	//////////////////////////////////////
	//
	// Manage statistics
	//
	//
	{
		// Initialize the viewer_stats_timer with an already elapsed time
		// of SEND_STATS_PERIOD so that the initial stats report will
		// be sent immediately.
		static LLFrameStatsTimer viewer_stats_timer(SEND_STATS_PERIOD);

		// Update session stats every large chunk of time
		// *FIX: (?) SAMANTHA
		if (viewer_stats_timer.getElapsedTimeF32() >= SEND_STATS_PERIOD && !gDisconnected)
		{
			LL_INFOS() << "Transmitting sessions stats" << LL_ENDL;
			send_stats();
			viewer_stats_timer.reset();
		}

		// Print the object debugging stats
		static LLFrameTimer object_debug_timer;
		if (object_debug_timer.getElapsedTimeF32() > 5.f)
		{
			object_debug_timer.reset();
			if (gObjectList.mNumDeadObjectUpdates)
			{
				LL_INFOS() << "Dead object updates: " << gObjectList.mNumDeadObjectUpdates << LL_ENDL;
				gObjectList.mNumDeadObjectUpdates = 0;
			}
			if (gObjectList.mNumUnknownUpdates)
			{
				LL_INFOS() << "Unknown object updates: " << gObjectList.mNumUnknownUpdates << LL_ENDL;
				gObjectList.mNumUnknownUpdates = 0;
			}

		}
	}

	if (!gDisconnected)
	{
		LL_RECORD_BLOCK_TIME(FTM_NETWORK);

	    ////////////////////////////////////////////////
	    //
	    // Network processing
	    //
	    // NOTE: Starting at this point, we may still have pointers to "dead" objects
	    // floating throughout the various object lists.
	    //
		idleNameCache();
		idleNetwork();


		// Check for away from keyboard, kick idle agents.
		idle_afk_check();

		//  Update statistics for this frame
		update_statistics();
	}

	////////////////////////////////////////
	//
	// Handle the regular UI idle callbacks as well as
	// hover callbacks
	//

#ifdef LL_DARWIN
	if (!mQuitRequested)  //MAINT-4243
#endif
	{
// 		LL_RECORD_BLOCK_TIME(FTM_IDLE_CB);

		// Do event notifications if necessary.  Yes, we may want to move this elsewhere.
		gEventNotifier.update();

		gIdleCallbacks.callFunctions();
		gInventory.idleNotifyObservers();
		LLAvatarTracker::instance().idleNotifyObservers();
	}

	// Metrics logging (LLViewerAssetStats, etc.)
	{
		static LLTimer report_interval;

		// *TODO:  Add configuration controls for this
		F32 seconds = report_interval.getElapsedTimeF32();
		if (seconds >= app_metrics_interval)
		{
			metricsSend(! gDisconnected);
			report_interval.reset();
		}
	}

	if (gDisconnected)
    {
		return;
    }

    gViewerWindow->updateUI();

	if (gTeleportDisplay)
    {
		return;
    }

	///////////////////////////////////////
	// Agent and camera movement
	//
	LLCoordGL current_mouse = gViewerWindow->getCurrentMouse();

	{
		// After agent and camera moved, figure out if we need to
		// deselect objects.
		LLSelectMgr::getInstance()->deselectAllIfTooFar();

	}

	{
		// Handle pending gesture processing
		LL_RECORD_BLOCK_TIME(FTM_AGENT_POSITION);
		LLGestureMgr::instance().update();

		gAgent.updateAgentPosition(gFrameDTClamped, yaw, current_mouse.mX, current_mouse.mY);
	}

	{
		LL_RECORD_BLOCK_TIME(FTM_OBJECTLIST_UPDATE);

        if (!(logoutRequestSent() && hasSavedFinalSnapshot()))
		{
			gObjectList.update(gAgent);
		}
	}

	//////////////////////////////////////
	//
	// Deletes objects...
	// Has to be done after doing idleUpdates (which can kill objects)
	//

	{
		LL_RECORD_BLOCK_TIME(FTM_CLEANUP);
		{
			LL_RECORD_BLOCK_TIME(FTM_CLEANUP_OBJECTS);
			gObjectList.cleanDeadObjects();
		}
		{
			LL_RECORD_BLOCK_TIME(FTM_CLEANUP_DRAWABLES);
			LLDrawable::cleanupDeadDrawables();
		}
	}

	//
	// After this point, in theory we should never see a dead object
	// in the various object/drawable lists.
	//

	//////////////////////////////////////
	//
	// Update/send HUD effects
	//
	// At this point, HUD effects may clean up some references to
	// dead objects.
	//

	{
		LL_RECORD_BLOCK_TIME(FTM_HUD_EFFECTS);
		LLSelectMgr::getInstance()->updateEffects();
		LLHUDManager::getInstance()->cleanupEffects();
		LLHUDManager::getInstance()->sendEffects();
	}

	////////////////////////////////////////
	//
	// Unpack layer data that we've received
	//

	{
		LL_RECORD_BLOCK_TIME(FTM_NETWORK);
		gVLManager.unpackData();
	}

	/////////////////////////
	//
	// Update surfaces, and surface textures as well.
	//

	LLWorld::getInstance()->updateVisibilities();
	{
		const F32 max_region_update_time = .001f; // 1ms
		LL_RECORD_BLOCK_TIME(FTM_REGION_UPDATE);
		LLWorld::getInstance()->updateRegions(max_region_update_time);
	}

	/////////////////////////
	//
	// Update weather effects
	//

	// Update wind vector
	LLVector3 wind_position_region;
	static LLVector3 average_wind;

	LLViewerRegion *regionp;
	regionp = LLWorld::getInstance()->resolveRegionGlobal(wind_position_region, gAgent.getPositionGlobal());	// puts agent's local coords into wind_position
	if (regionp)
	{
		gWindVec = regionp->mWind.getVelocity(wind_position_region);

		// Compute average wind and use to drive motion of water

		average_wind = regionp->mWind.getAverage();
		gSky.setWind(average_wind);
		//LLVOWater::setWind(average_wind);
	}
	else
	{
		gWindVec.setVec(0.0f, 0.0f, 0.0f);
	}

	//////////////////////////////////////
	//
	// Sort and cull in the new renderer are moved to pipeline.cpp
	// Here, particles are updated and drawables are moved.
	//

	LL_RECORD_BLOCK_TIME(FTM_WORLD_UPDATE);
	gPipeline.updateMove();

	LLWorld::getInstance()->updateParticles();

	if (gAgentPilot.isPlaying() && gAgentPilot.getOverrideCamera())
	{
		gAgentPilot.moveCamera();
	}
	else if (LLViewerJoystick::getInstance()->getOverrideCamera())
	{
		LLViewerJoystick::getInstance()->moveFlycam();
	}
	else
	{
		if (LLToolMgr::getInstance()->inBuildMode())
		{
			LLViewerJoystick::getInstance()->moveObjects();
		}

		gAgentCamera.updateCamera();
	}

	// update media focus
	LLViewerMediaFocus::getInstance()->update();

	// Update marketplace
	LLMarketplaceInventoryImporter::update();
	LLMarketplaceInventoryNotifications::update();

	// objects and camera should be in sync, do LOD calculations now
	{
		LL_RECORD_BLOCK_TIME(FTM_LOD_UPDATE);
		gObjectList.updateApparentAngles(gAgent);
	}

	// Update AV render info
	LLAvatarRenderInfoAccountant::getInstance()->idle();

	{
		LL_RECORD_BLOCK_TIME(FTM_AUDIO_UPDATE);

		if (gAudiop)
		{
		    audio_update_volume(false);
			audio_update_listener();
			audio_update_wind(false);

			// this line actually commits the changes we've made to source positions, etc.
			const F32 max_audio_decode_time = 0.002f; // 2 ms decode time
			gAudiop->idle(max_audio_decode_time);
		}
	}

	// Execute deferred tasks.
	LLDeferredTaskList::instance().run();

	// Handle shutdown process, for example,
	// wait for floaters to close, send quit message,
	// forcibly quit if it has taken too long
	if (mQuitRequested)
	{
		gGLActive = TRUE;
		idleShutdown();
	}
}

void LLAppViewer::idleShutdown()
{
	// Wait for all modal alerts to get resolved
	if (LLModalDialog::activeCount() > 0)
	{
		return;
	}

	// close IM interface
	if(gIMMgr)
	{
		gIMMgr->disconnectAllSessions();
	}

	// Wait for all floaters to get resolved
	if (gFloaterView
		&& !gFloaterView->allChildrenClosed())
	{
		return;
	}




	// ProductEngine: Try moving this code to where we shut down sTextureCache in cleanup()
	// *TODO: ugly
	static bool saved_teleport_history = false;
	if (!saved_teleport_history)
	{
		saved_teleport_history = true;
		LLTeleportHistory::getInstance()->dump();
		LLLocationHistory::getInstance()->save(); // *TODO: find a better place for doing this
		return;
	}

	static bool saved_snapshot = false;
	if (!saved_snapshot)
	{
		saved_snapshot = true;
		saveFinalSnapshot();
		return;
	}

	const F32 SHUTDOWN_UPLOAD_SAVE_TIME = 5.f;

	S32 pending_uploads = gAssetStorage->getNumPendingUploads();
	if (pending_uploads > 0
		&& gLogoutTimer.getElapsedTimeF32() < SHUTDOWN_UPLOAD_SAVE_TIME
		&& !logoutRequestSent())
	{
		static S32 total_uploads = 0;
		// Sometimes total upload count can change during logout.
		total_uploads = llmax(total_uploads, pending_uploads);
		gViewerWindow->setShowProgress(TRUE);
		S32 finished_uploads = total_uploads - pending_uploads;
		F32 percent = 100.f * finished_uploads / total_uploads;
		gViewerWindow->setProgressPercent(percent);
		gViewerWindow->setProgressString(LLTrans::getString("SavingSettings"));
		return;
	}

	if (gPendingMetricsUploads > 0
		&& gLogoutTimer.getElapsedTimeF32() < SHUTDOWN_UPLOAD_SAVE_TIME
		&& !logoutRequestSent())
	{
		return;
	}

	// All floaters are closed.  Tell server we want to quit.
	if( !logoutRequestSent() )
	{
		sendLogoutRequest();

		// Wait for a LogoutReply message
		gViewerWindow->setShowProgress(TRUE);
		gViewerWindow->setProgressPercent(100.f);
		gViewerWindow->setProgressString(LLTrans::getString("LoggingOut"));
		return;
	}

	// Make sure that we quit if we haven't received a reply from the server.
	if( logoutRequestSent()
		&& gLogoutTimer.getElapsedTimeF32() > gLogoutMaxTime )
	{
		forceQuit();
		return;
	}
}

void LLAppViewer::sendLogoutRequest()
{
	if(!mLogoutRequestSent && gMessageSystem)
	{
		//Set internal status variables and marker files before actually starting the logout process
		gLogoutInProgress = TRUE;
		if (!mSecondInstance)
		{
			mLogoutMarkerFileName = gDirUtilp->getExpandedFilename(LL_PATH_LOGS,LOGOUT_MARKER_FILE_NAME);

			mLogoutMarkerFile.open(mLogoutMarkerFileName, LL_APR_WB);
			if (mLogoutMarkerFile.getFileHandle())
			{
				LL_INFOS("MarkerFile") << "Created logout marker file '"<< mLogoutMarkerFileName << "' " << LL_ENDL;
				recordMarkerVersion(mLogoutMarkerFile);
			}
			else
			{
				LL_WARNS("MarkerFile") << "Cannot create logout marker file " << mLogoutMarkerFileName << LL_ENDL;
			}
		}
		else
		{
			LL_INFOS("MarkerFile") << "Did not logout marker file because this is a second instance" << LL_ENDL;
		}

		LLMessageSystem* msg = gMessageSystem;
		msg->newMessageFast(_PREHASH_LogoutRequest);
		msg->nextBlockFast(_PREHASH_AgentData);
		msg->addUUIDFast(_PREHASH_AgentID, gAgent.getID() );
		msg->addUUIDFast(_PREHASH_SessionID, gAgent.getSessionID());
		gAgent.sendReliableMessage();

		gLogoutTimer.reset();
		gLogoutMaxTime = LOGOUT_REQUEST_TIME;
		mLogoutRequestSent = TRUE;

		if(LLVoiceClient::instanceExists())
		{
			LLVoiceClient::getInstance()->leaveChannel();
		}
	}
}

void LLAppViewer::idleNameCache()
{
	// Neither old nor new name cache can function before agent has a region
	LLViewerRegion* region = gAgent.getRegion();
	if (!region) return;

	// deal with any queued name requests and replies.
	gCacheName->processPending();

	// Can't run the new cache until we have the list of capabilities
	// for the agent region, and can therefore decide whether to use
	// display names or fall back to the old name system.
	if (!region->capabilitiesReceived()) return;

	// Agent may have moved to a different region, so need to update cap URL
	// for name lookups.  Can't do this in the cap grant code, as caps are
	// granted to neighbor regions before the main agent gets there.  Can't
	// do it in the move-into-region code because cap not guaranteed to be
	// granted yet, for example on teleport.
	LLAvatarNameCache *name_cache = LLAvatarNameCache::getInstance();
	bool had_capability = LLAvatarNameCache::getInstance()->hasNameLookupURL();
	std::string name_lookup_url;
	name_lookup_url.reserve(128); // avoid a memory allocation below
	name_lookup_url = region->getCapability("GetDisplayNames");
	bool have_capability = !name_lookup_url.empty();
	if (have_capability)
	{
		// we have support for display names, use it
	    U32 url_size = name_lookup_url.size();
	    // capabilities require URLs with slashes before query params:
	    // https://<host>:<port>/cap/<uuid>/?ids=<blah>
	    // but the caps are granted like:
	    // https://<host>:<port>/cap/<uuid>
	    if (url_size > 0 && name_lookup_url[url_size-1] != '/')
	    {
		    name_lookup_url += '/';
	    }
		name_cache->setNameLookupURL(name_lookup_url);
	}
	else
	{
		// Display names not available on this region
		name_cache->setNameLookupURL( std::string() );
	}

	// Error recovery - did we change state?
	if (had_capability != have_capability)
	{
		// name tags are persistant on screen, so make sure they refresh
		LLVOAvatar::invalidateNameTags();
	}

	name_cache->idle();
}

//
// Handle messages, and all message related stuff
//

#define TIME_THROTTLE_MESSAGES

#ifdef TIME_THROTTLE_MESSAGES
#define CHECK_MESSAGES_DEFAULT_MAX_TIME .020f // 50 ms = 50 fps (just for messages!)
static F32 CheckMessagesMaxTime = CHECK_MESSAGES_DEFAULT_MAX_TIME;
#endif

static LLTrace::BlockTimerStatHandle FTM_IDLE_NETWORK("Idle Network");
static LLTrace::BlockTimerStatHandle FTM_MESSAGE_ACKS("Message Acks");
static LLTrace::BlockTimerStatHandle FTM_RETRANSMIT("Retransmit");
static LLTrace::BlockTimerStatHandle FTM_TIMEOUT_CHECK("Timeout Check");
static LLTrace::BlockTimerStatHandle FTM_DYNAMIC_THROTTLE("Dynamic Throttle");
static LLTrace::BlockTimerStatHandle FTM_CHECK_REGION_CIRCUIT("Check Region Circuit");

void LLAppViewer::idleNetwork()
{
	pingMainloopTimeout("idleNetwork");

	gObjectList.mNumNewObjects = 0;
	S32 total_decoded = 0;

	if (!gSavedSettings.getBOOL("SpeedTest"))
	{
		LL_RECORD_BLOCK_TIME(FTM_IDLE_NETWORK); // decode

		LLTimer check_message_timer;
		//  Read all available packets from network
		const S64 frame_count = gFrameCount;  // U32->S64
		F32 total_time = 0.0f;

		{
			LockMessageChecker lmc(gMessageSystem);
			while (lmc.checkAllMessages(frame_count, gServicePump))
			{
				if (gDoDisconnect)
				{
					// We're disconnecting, don't process any more messages from the server
					// We're usually disconnecting due to either network corruption or a
					// server going down, so this is OK.
					break;
				}

				total_decoded++;
				gPacketsIn++;

				if (total_decoded > MESSAGE_MAX_PER_FRAME)
				{
					break;
				}

#ifdef TIME_THROTTLE_MESSAGES
				// Prevent slow packets from completely destroying the frame rate.
				// This usually happens due to clumps of avatars taking huge amount
				// of network processing time (which needs to be fixed, but this is
				// a good limit anyway).
				total_time = check_message_timer.getElapsedTimeF32();
				if (total_time >= CheckMessagesMaxTime)
					break;
#endif
			}

			// Handle per-frame message system processing.
			lmc.processAcks(gSavedSettings.getF32("AckCollectTime"));
		}

#ifdef TIME_THROTTLE_MESSAGES
		if (total_time >= CheckMessagesMaxTime)
		{
			// Increase CheckMessagesMaxTime so that we will eventually catch up
			CheckMessagesMaxTime *= 1.035f; // 3.5% ~= x2 in 20 frames, ~8x in 60 frames
		}
		else
		{
			// Reset CheckMessagesMaxTime to default value
			CheckMessagesMaxTime = CHECK_MESSAGES_DEFAULT_MAX_TIME;
		}
#endif



		// we want to clear the control after sending out all necessary agent updates
		gAgent.resetControlFlags();

		// Decode enqueued messages...
		S32 remaining_possible_decodes = MESSAGE_MAX_PER_FRAME - total_decoded;

		if( remaining_possible_decodes <= 0 )
		{
			LL_INFOS() << "Maxed out number of messages per frame at " << MESSAGE_MAX_PER_FRAME << LL_ENDL;
		}

		if (gPrintMessagesThisFrame)
		{
			LL_INFOS() << "Decoded " << total_decoded << " msgs this frame!" << LL_ENDL;
			gPrintMessagesThisFrame = FALSE;
		}
	}
	add(LLStatViewer::NUM_NEW_OBJECTS, gObjectList.mNumNewObjects);

	// Retransmit unacknowledged packets.
	gXferManager->retransmitUnackedPackets();
	gAssetStorage->checkForTimeouts();
	gViewerThrottle.updateDynamicThrottle();

	// Check that the circuit between the viewer and the agent's current
	// region is still alive
	LLViewerRegion *agent_region = gAgent.getRegion();
	if (agent_region && (LLStartUp::getStartupState()==STATE_STARTED))
	{
		LLUUID this_region_id = agent_region->getRegionID();
		bool this_region_alive = agent_region->isAlive();
		if ((mAgentRegionLastAlive && !this_region_alive) // newly dead
		    && (mAgentRegionLastID == this_region_id)) // same region
		{
			forceDisconnect(LLTrans::getString("AgentLostConnection"));
		}
		mAgentRegionLastID = this_region_id;
		mAgentRegionLastAlive = this_region_alive;
	}
}

void LLAppViewer::disconnectViewer()
{
	if (gDisconnected)
	{
		return;
	}
	//
	// Cleanup after quitting.
	//
	// Save snapshot for next time, if we made it through initialization

	LL_INFOS() << "Disconnecting viewer!" << LL_ENDL;

	// Dump our frame statistics

	// Remember if we were flying
	gSavedSettings.setBOOL("FlyingAtExit", gAgent.getFlying() );

	// Un-minimize all windows so they don't get saved minimized
	if (gFloaterView)
	{
		gFloaterView->restoreAll();
	}

	if (LLSelectMgr::getInstance())
	{
		LLSelectMgr::getInstance()->deselectAll();
	}

	// save inventory if appropriate
	gInventory.cache(gInventory.getRootFolderID(), gAgent.getID());
	if (gInventory.getLibraryRootFolderID().notNull()
		&& gInventory.getLibraryOwnerID().notNull())
	{
		gInventory.cache(
			gInventory.getLibraryRootFolderID(),
			gInventory.getLibraryOwnerID());
	}

	saveNameCache();
	if (LLExperienceCache::instanceExists())
	{
		// TODO: LLExperienceCache::cleanup() logic should be moved to
		// cleanupSingleton().
		LLExperienceCache::instance().cleanup();
	}

	// close inventory interface, close all windows
	LLSidepanelInventory::cleanup();

// [SL:KB] - Patch: Appearance-Misc | Checked: 2013-02-12 (Catznip-3.4)
	// Destroying all objects below will trigger attachment detaching code and attempt to remove the COF links for them
	LLAppearanceMgr::instance().setAttachmentInvLinkEnable(false);
// [/SL:KB]

// [RLVa:KB] - Checked: RLVa-2.3 (Housekeeping)
	SUBSYSTEM_CLEANUP(RlvHandler);
// [/RLVa:KB]

	gAgentWearables.cleanup();
	gAgentCamera.cleanup();
	// Also writes cached agent settings to gSavedSettings
	gAgent.cleanup();

	// This is where we used to call gObjectList.destroy() and then delete gWorldp.
	// Now we just ask the LLWorld singleton to cleanly shut down.
	if(LLWorld::instanceExists())
	{
		LLWorld::getInstance()->destroyClass();
	}
	LLVOCache::deleteSingleton();

	// call all self-registered classes
	LLDestroyClassList::instance().fireCallbacks();

	cleanup_xfer_manager();
	gDisconnected = TRUE;

	// Pass the connection state to LLUrlEntryParcel not to attempt
	// parcel info requests while disconnected.
	LLUrlEntryParcel::setDisconnected(gDisconnected);
}

bool LLAppViewer::onChangeFrameLimit(LLSD const & evt)
{
	if (evt.asInteger() > 0)
	{
		mMinMicroSecPerFrame = (U64)(1000000.0f / F32(evt.asInteger()));
	}
	else
	{
		mMinMicroSecPerFrame = 0;
	}
	return false;
}

void LLAppViewer::forceErrorLLError()
{
   	LL_ERRS() << "This is a deliberate llerror" << LL_ENDL;
}

void LLAppViewer::forceErrorBreakpoint()
{
   	LL_WARNS() << "Forcing a deliberate breakpoint" << LL_ENDL;
#ifdef LL_WINDOWS
    DebugBreak();
#else
    asm ("int $3");
#endif
    return;
}

void LLAppViewer::forceErrorBadMemoryAccess()
{
   	LL_WARNS() << "Forcing a deliberate bad memory access" << LL_ENDL;
    S32* crash = NULL;
    *crash = 0xDEADBEEF;
    return;
}

void LLAppViewer::forceErrorInfiniteLoop()
{
   	LL_WARNS() << "Forcing a deliberate infinite loop" << LL_ENDL;
    while(true)
    {
        ;
    }
    return;
}

void LLAppViewer::forceErrorSoftwareException()
{
   	LL_WARNS() << "Forcing a deliberate exception" << LL_ENDL;
    LLTHROW(LLException("User selected Force Software Exception"));
}

void LLAppViewer::forceErrorDriverCrash()
{
   	LL_WARNS() << "Forcing a deliberate driver crash" << LL_ENDL;
	glDeleteTextures(1, NULL);
}

void LLAppViewer::initMainloopTimeout(const std::string& state, F32 secs)
{
	if(!mMainloopTimeout)
	{
		mMainloopTimeout = new LLWatchdogTimeout();
		resumeMainloopTimeout(state, secs);
	}
}

void LLAppViewer::destroyMainloopTimeout()
{
	if(mMainloopTimeout)
	{
		delete mMainloopTimeout;
		mMainloopTimeout = NULL;
	}
}

void LLAppViewer::resumeMainloopTimeout(const std::string& state, F32 secs)
{
	if(mMainloopTimeout)
	{
		if(secs < 0.0f)
		{
			static LLCachedControl<F32> mainloop_timeout(gSavedSettings, "MainloopTimeoutDefault", 60);
			secs = mainloop_timeout;
		}

		mMainloopTimeout->setTimeout(secs);
		mMainloopTimeout->start(state);
	}
}

void LLAppViewer::pauseMainloopTimeout()
{
	if(mMainloopTimeout)
	{
		mMainloopTimeout->stop();
	}
}

void LLAppViewer::pingMainloopTimeout(const std::string& state, F32 secs)
{
//	if(!restoreErrorTrap())
//	{
//		LL_WARNS() << "!!!!!!!!!!!!! Its an error trap!!!!" << state << LL_ENDL;
//	}

	if(mMainloopTimeout)
	{
		if(secs < 0.0f)
		{
			static LLCachedControl<F32> mainloop_timeout(gSavedSettings, "MainloopTimeoutDefault", 60);
			secs = mainloop_timeout;
		}

		mMainloopTimeout->setTimeout(secs);
		mMainloopTimeout->ping(state);
	}
}

void LLAppViewer::handleLoginComplete()
{
	gLoggedInTime.start();
	initMainloopTimeout("Mainloop Init");

	// Store some data to DebugInfo in case of a freeze.
	gDebugInfo["ClientInfo"]["Name"] = LLVersionInfo::instance().getChannel();

	gDebugInfo["ClientInfo"]["MajorVersion"] = LLVersionInfo::instance().getMajor();
	gDebugInfo["ClientInfo"]["MinorVersion"] = LLVersionInfo::instance().getMinor();
	gDebugInfo["ClientInfo"]["PatchVersion"] = LLVersionInfo::instance().getPatch();
	gDebugInfo["ClientInfo"]["BuildVersion"] = LLVersionInfo::instance().getBuild();

	LLParcel* parcel = LLViewerParcelMgr::getInstance()->getAgentParcel();
	if ( parcel && parcel->getMusicURL()[0])
	{
		gDebugInfo["ParcelMusicURL"] = parcel->getMusicURL();
	}
	if ( parcel && parcel->getMediaURL()[0])
	{
		gDebugInfo["ParcelMediaURL"] = parcel->getMediaURL();
	}

	gDebugInfo["SettingsFilename"] = gSavedSettings.getString("ClientSettingsFile");
	gDebugInfo["CAFilename"] = gDirUtilp->getCAFile();
	gDebugInfo["ViewerExePath"] = gDirUtilp->getExecutablePathAndName();
	gDebugInfo["CurrentPath"] = gDirUtilp->getCurPath();

	if(gAgent.getRegion())
	{
		gDebugInfo["CurrentSimHost"] = gAgent.getRegionHost().getHostName();
		gDebugInfo["CurrentRegion"] = gAgent.getRegion()->getName();
	}

	if(LLAppViewer::instance()->mMainloopTimeout)
	{
		gDebugInfo["MainloopTimeoutState"] = LLAppViewer::instance()->mMainloopTimeout->getState();
	}

	mOnLoginCompleted();

	writeDebugInfo();

	// we logged in successfully, so save settings on logout
	LL_INFOS() << "Login successful, per account settings will be saved on log out." << LL_ENDL;
	mSavePerAccountSettings=true;
}

//virtual
void LLAppViewer::setMasterSystemAudioMute(bool mute)
{
	gSavedSettings.setBOOL("MuteAudio", mute);
}

//virtual
bool LLAppViewer::getMasterSystemAudioMute()
{
	return gSavedSettings.getBOOL("MuteAudio");
}

//----------------------------------------------------------------------------
// Metrics-related methods (static and otherwise)
//----------------------------------------------------------------------------

/**
 * LLViewerAssetStats collects data on a per-region (as defined by the agent's
 * location) so we need to tell it about region changes which become a kind of
 * hidden variable/global state in the collectors.  For collectors not running
 * on the main thread, we need to send a message to move the data over safely
 * and cheaply (amortized over a run).
 */
void LLAppViewer::metricsUpdateRegion(U64 region_handle)
{
	if (0 != region_handle)
	{
		LLViewerAssetStatsFF::set_region(region_handle);
	}
}

/**
 * Attempts to start a multi-threaded metrics report to be sent back to
 * the grid for consumption.
 */
void LLAppViewer::metricsSend(bool enable_reporting)
{
	if (! gViewerAssetStats)
		return;

	if (LLAppViewer::sTextureFetch)
	{
		LLViewerRegion * regionp = gAgent.getRegion();

		if (enable_reporting && regionp)
		{
			std::string	caps_url = regionp->getCapability("ViewerMetrics");

            LLSD sd = gViewerAssetStats->asLLSD(true);

			// Send a report request into 'thread1' to get the rest of the data
			// and provide some additional parameters while here.
			LLAppViewer::sTextureFetch->commandSendMetrics(caps_url,
														   gAgentSessionID,
														   gAgentID,
														   sd);
		}
		else
		{
			LLAppViewer::sTextureFetch->commandDataBreak();
		}
	}

	// Reset even if we can't report.  Rather than gather up a huge chunk of
	// data, we'll keep to our sampling interval and retain the data
	// resolution in time.
	gViewerAssetStats->restart();
}
<|MERGE_RESOLUTION|>--- conflicted
+++ resolved
@@ -3155,7 +3155,6 @@
 	LLViewerRegion* region = gAgent.getRegion();
 	if (region)
 	{
-<<<<<<< HEAD
 // [RLVa:KB] - Checked: 2014-02-24 (RLVa-1.4.10)
 		if (RlvActions::canShowLocation())
 		{
@@ -3164,9 +3163,10 @@
 			info["POSITION"] = ll_sd_from_vector3d(pos);
 			info["POSITION_LOCAL"] = ll_sd_from_vector3(gAgent.getPosAgentFromGlobal(pos));
 			info["REGION"] = gAgent.getRegion()->getName();
-			info["HOSTNAME"] = gAgent.getRegion()->getHost().getHostName();
-			info["HOSTIP"] = gAgent.getRegion()->getHost().getString();
-//			info["SERVER_VERSION"] = gLastVersionChannel;
+
+			boost::regex regex("\\.(secondlife|lindenlab)\\..*");
+			info["HOSTNAME"] = boost::regex_replace(gAgent.getRegion()->getHost().getHostName(), regex, "");
+			info["SERVER_VERSION"] = gLastVersionChannel;
 			LLSLURL slurl;
 			LLAgentUI::buildSLURL(slurl);
 			info["SLURL"] = slurl.getSLURLString();
@@ -3176,15 +3176,6 @@
 		{
 			info["REGION"] = RlvStrings::getString(RlvStringKeys::Hidden::Region);
 		}
-=======
-		LLVector3d pos = gAgent.getPositionGlobal();
-		info["POSITION"] = ll_sd_from_vector3d(pos);
-		info["POSITION_LOCAL"] = ll_sd_from_vector3(gAgent.getPosAgentFromGlobal(pos));
-		info["REGION"] = gAgent.getRegion()->getName();
-
-		boost::regex regex("\\.(secondlife|lindenlab)\\..*");
-		info["HOSTNAME"] = boost::regex_replace(gAgent.getRegion()->getHost().getHostName(), regex, "");
->>>>>>> ab21c3e1
 		info["SERVER_VERSION"] = gLastVersionChannel;
 // [/RLVa:KB]
 	}
