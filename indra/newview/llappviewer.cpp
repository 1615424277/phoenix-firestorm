--- conflicted
+++ resolved
@@ -3068,7 +3068,6 @@
 		// like determining screen DPI value and so on
 		mIsFirstRun = true;
 
-<<<<<<< HEAD
 		// <FS>
 		if (gSavedSettings.getString("SessionSettingsFile").empty())
 		{
@@ -3077,10 +3076,7 @@
 		// </FS>
 		
 		
-		gSavedSettings.setBOOL("FirstRunThisInstall", FALSE);
-=======
 		gSavedSettings.setBOOL("FirstRunThisInstall", false);
->>>>>>> 0fb52bd3
 	}
 	
 // <FS:Beq> FIRE-29819 Set ForceShowGrid to TRUE always, unless expressly disabled
@@ -3088,7 +3084,7 @@
 #if OPENSIM && !SINGLEGRID
 	if (!gSavedSettings.getBOOL("ForceShowGrid") && gSavedSettings.getBOOL("FSOpenSimAlwaysForceShowGrid"))
 	{
-		gSavedSettings.setBOOL("ForceShowGrid", TRUE);
+		gSavedSettings.setBOOL("ForceShowGrid", true);
 	}
 #endif
 // </FS:Beq>
