--- conflicted
+++ resolved
@@ -3201,14 +3201,10 @@
 	}
 #endif
 
-<<<<<<< HEAD
 // [RLVa:KB] - Checked: 2010-04-18 (RLVa-1.2.0)
 	info["RLV_VERSION"] = (rlv_handler_t::isEnabled()) ? RlvStrings::getVersionAbout() : "(disabled)";
 // [/RLVa:KB]
-	info["OPENGL_VERSION"] = (const char*)(glGetString(GL_VERSION));
-=======
 	info["OPENGL_VERSION"] = ll_safe_string((const char*)(glGetString(GL_VERSION)));
->>>>>>> eb00189e
 
     // Settings
 
