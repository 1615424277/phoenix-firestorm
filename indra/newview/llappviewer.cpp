--- conflicted
+++ resolved
@@ -769,11 +769,6 @@
 	mSavePerAccountSettings(false),		// don't save settings on logout unless login succeeded.
 	mQuitRequested(false),
 	mLogoutRequestSent(false),
-<<<<<<< HEAD
-	// <FS:Ansariel> MaxFPS Viewer-Chui merge error
-	//mYieldTime(-1),
-=======
->>>>>>> 5ee30b7d
 	mLastAgentControlFlags(0),
 	mLastAgentForceUpdate(0),
 	mMainloopTimeout(NULL),
@@ -1723,24 +1718,12 @@
 			LL_RECORD_BLOCK_TIME(FTM_SLEEP);
 			
 			// yield some time to the os based on command line option
-<<<<<<< HEAD
-			// <FS:Ansariel> MaxFPS Viewer-Chui merge error
-			//if(mYieldTime >= 0)
-			//{
-			//	LLFastTimer t(FTM_YIELD);
-			//	ms_sleep(mYieldTime);
-			//}
-			//S32 yield_time = gSavedSettings.getS32("YieldTime");
-			static LLCachedControl<S32> yield_time(gSavedSettings, "YieldTime");
-=======
 			static LLCachedControl<S32> yield_time(gSavedSettings, "YieldTime", -1);
->>>>>>> 5ee30b7d
 			if(yield_time >= 0)
 			{
 				LL_RECORD_BLOCK_TIME(FTM_YIELD);
 				ms_sleep(yield_time);
 			}
-			// </FS:Ansariel> MaxFPS Viewer-Chui merge error
 
 			// yield cooperatively when not running as foreground window
 			if (   (gViewerWindow && !gViewerWindow->getWindow()->getVisible())
@@ -3270,11 +3253,6 @@
 		}
 	}
 
-<<<<<<< HEAD
-	// <FS:Ansariel> MaxFPS Viewer-Chui merge error
-    //mYieldTime = gSavedSettings.getS32("YieldTime");
-=======
->>>>>>> 5ee30b7d
 
 	// Display splash screen.  Must be after above check for previous
 	// crash as this dialog is always frontmost.
