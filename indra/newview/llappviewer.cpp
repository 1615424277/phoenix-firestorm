--- conflicted
+++ resolved
@@ -1771,27 +1771,15 @@
 
                 display();
 
-<<<<<<< HEAD
                 {
                     FSPerfStats::RecordSceneTime T(FSPerfStats::StatType_t::RENDER_IDLE);
                     LL_PROFILE_ZONE_NAMED_CATEGORY_APP("df Snapshot")
                     pingMainloopTimeout("Main:Snapshot");
                     LLFloaterSnapshot::update(); // take snapshots
-                    LLFloaterOutfitSnapshot::update();
+                    LLFloaterSimpleOutfitSnapshot::update();
                     gGLActive = FALSE;
                 }
             }
-=======
-				{
-					FSPerfStats::RecordSceneTime T(FSPerfStats::StatType_t::RENDER_IDLE);
-					LL_PROFILE_ZONE_NAMED_CATEGORY_APP("df Snapshot")
-					pingMainloopTimeout("Main:Snapshot");
-					LLFloaterSnapshot::update(); // take snapshots
-                LLFloaterSimpleOutfitSnapshot::update();
-					gGLActive = FALSE;
-				}
-			}
->>>>>>> 70d171a5
 		}
 
 		{
