--- conflicted
+++ resolved
@@ -1789,14 +1789,11 @@
                     LLFloaterSimpleSnapshot::update();
                     gGLActive = FALSE;
                 }
-<<<<<<< HEAD
-=======
 
                 if (LLViewerStatsRecorder::instanceExists())
                 {
                     LLViewerStatsRecorder::instance().idle();
                 }
->>>>>>> 169847ad
             }
 		}
 
