--- conflicted
+++ resolved
@@ -647,18 +647,12 @@
     LLPipeline::sRenderTransparentWater = gSavedSettings.getBOOL("RenderTransparentWater");
     LLPipeline::sRenderBump             = gSavedSettings.getBOOL("RenderObjectBump");
     LLPipeline::sRenderDeferred         = LLPipeline::sRenderBump && gSavedSettings.getBOOL("RenderDeferred");
-<<<<<<< HEAD
 //    LLRenderTarget::sUseFBO             = LLPipeline::sRenderDeferred;
 // [RLVa:KB] - @setsphere
     LLRenderTarget::sUseFBO             = LLPipeline::sRenderDeferred || (gSavedSettings.getBOOL("WindLightUseAtmosShaders") && LLPipeline::sUseDepthTexture);
 // [/RLVa:KB]
     LLVOSurfacePatch::sLODFactor        = gSavedSettings.getF32("RenderTerrainLODFactor");
     LLVOSurfacePatch::sLODFactor *= LLVOSurfacePatch::sLODFactor; //square lod factor to get exponential range of [1,4]
-=======
-    LLRenderTarget::sUseFBO             = LLPipeline::sRenderDeferred;
-    LLVOSurfacePatch::sLODFactor        = gSavedSettings.getF32("RenderTerrainLODFactor");
-    LLVOSurfacePatch::sLODFactor *= LLVOSurfacePatch::sLODFactor;  // square lod factor to get exponential range of [1,4]
->>>>>>> ce4c694b
     gDebugGL       = gSavedSettings.getBOOL("RenderDebugGL") || gDebugSession;
     gDebugPipeline = gSavedSettings.getBOOL("RenderDebugPipeline");
 }
@@ -741,13 +735,9 @@
 	mPeriodicSlowFrame(LLCachedControl<bool>(gSavedSettings,"Periodic Slow Frame", FALSE)),
 	mFastTimerLogThread(NULL),
 	mSettingsLocationList(NULL),
-<<<<<<< HEAD
 	mIsFirstRun(false),
 	mSaveSettingsOnExit(true),		// <FS:Zi> Backup Settings
 	mPurgeTextures(false) // <FS:Ansariel> FIRE-13066
-=======
-	mIsFirstRun(false)
->>>>>>> ce4c694b
 {
 	if(NULL != sInstance)
 	{
@@ -1532,30 +1522,22 @@
 	//------------------------------------------------------------------------------------------
 	//currently SL is built under 32-bit setting, we set its max heap size no more than 1.6 GB.
 
-<<<<<<< HEAD
-	//F32 max_heap_size_gb = llmin(1.6f, (F32)gSavedSettings.getF32("MaxHeapSize")) ;
-	F32Gigabytes max_heap_size_gb = (F32Gigabytes)gSavedSettings.getF32("MaxHeapSize") ;
+ #ifndef LL_X86_64
+    F32Gigabytes max_heap_size_gb = (F32Gigabytes)gSavedSettings.getF32("MaxHeapSize") ;
+#else
+    F32Gigabytes max_heap_size_gb = (F32Gigabytes)gSavedSettings.getF32("MaxHeapSize64");
+#endif
 // <FS:Ansariel> Enable low memory checks on 32bit builds
 #if ADDRESS_SIZE == 64
 	max_heap_size_gb = F32Gigabytes(128);
 #endif
 // </FS:Ansariel>
-=======
- #ifndef LL_X86_64
-    F32Gigabytes max_heap_size_gb = (F32Gigabytes)gSavedSettings.getF32("MaxHeapSize") ;
-#else
-    F32Gigabytes max_heap_size_gb = (F32Gigabytes)gSavedSettings.getF32("MaxHeapSize64");
-#endif
->>>>>>> ce4c694b
 
     LLMemory::initMaxHeapSizeGB(max_heap_size_gb);
 }
 
 static LLTrace::BlockTimerStatHandle FTM_MESSAGES("System Messages");
-<<<<<<< HEAD
 static LLTrace::BlockTimerStatHandle FTM_MESSAGES2("System Messages2");
-=======
->>>>>>> ce4c694b
 static LLTrace::BlockTimerStatHandle FTM_SLEEP1("Sleep1");
 static LLTrace::BlockTimerStatHandle FTM_SLEEP2("Sleep2");
 static LLTrace::BlockTimerStatHandle FTM_YIELD("Yield");
@@ -1620,7 +1602,6 @@
 {
 	LL_RECORD_BLOCK_TIME(FTM_FRAME);
 
-<<<<<<< HEAD
 	// <FS:Beq> Perfstats collection Frame boundary
 	{
 	// and now adjust the visuals from previous frame.
@@ -1631,8 +1612,6 @@
 
 	FSPerfStats::RecordSceneTime T (FSPerfStats::StatType_t::RENDER_FRAME);
 
-=======
->>>>>>> ce4c694b
     if (!LLWorld::instanceExists())
     {
         LLWorld::createInstance();
@@ -1648,7 +1627,6 @@
 	if( !one_time && (gFrameCount % 10 == 0) )
 	{
 
-<<<<<<< HEAD
 		// LL_INFOS() << "Profiler active: " <<  (LLProfiler::active?"True":"False") << LL_ENDL;
 		// LL_INFOS() << "deferred_profiling: " <<  (defer_profiling?"True":"False") << LL_ENDL;
 		// LL_INFOS() << "connected: " <<  (LL_PROFILE_IS_CONNECTED?"True":"False") << LL_ENDL;
@@ -1679,25 +1657,15 @@
 
 	nd::etw::logFrame(); // <FS:ND> Write the start of each frame. Even if our Provider (Firestorm) would be enabled, this has only light impact. Does nothing on OSX and Linux.
 	{FSPerfStats::RecordSceneTime T (FSPerfStats::StatType_t::RENDER_IDLE); // <FS:Beq/> perf stats
-=======
->>>>>>> ce4c694b
 	{
         LL_PROFILE_ZONE_NAMED_CATEGORY_APP("df LLTrace");
         if (LLFloaterReg::instanceVisible("block_timers"))
         {
-<<<<<<< HEAD
             LLTrace::BlockTimer::processTimes();
         }
         
         LLTrace::get_frame_recording().nextPeriod();
         LLTrace::BlockTimer::logStats();
-=======
-	LLTrace::BlockTimer::processTimes();
-        }
-        
-	LLTrace::get_frame_recording().nextPeriod();
-	LLTrace::BlockTimer::logStats();
->>>>>>> ce4c694b
 	}
 
 	LLTrace::get_thread_recorder()->pullFromChildren();
@@ -1706,11 +1674,8 @@
 	LL_CLEAR_CALLSTACKS();
 	} // <FS:Beq/> perf stats
 	{
-<<<<<<< HEAD
 		{FSPerfStats::RecordSceneTime T (FSPerfStats::StatType_t::RENDER_IDLE); // <FS:Beq> ensure we have the entire top scope of frame covered
 
-=======
->>>>>>> ce4c694b
 		LL_PROFILE_ZONE_NAMED_CATEGORY_APP( "df processMiscNativeEvents" )
 		pingMainloopTimeout("Main:MiscNativeWindowEvents");
 
@@ -1722,11 +1687,7 @@
 
 		{
 			LL_PROFILE_ZONE_NAMED_CATEGORY_APP( "df gatherInput" )
-<<<<<<< HEAD
 			pingMainloopTimeout("Main:GatherInput");
-=======
-		pingMainloopTimeout("Main:GatherInput");
->>>>>>> ce4c694b
 		}
 
 		if (gViewerWindow)
@@ -1753,7 +1714,6 @@
 
 		{
 			LL_PROFILE_ZONE_NAMED_CATEGORY_APP( "df mainloop" )
-<<<<<<< HEAD
 			// canonical per-frame event
 			mainloop.post(newFrame);
 		}
@@ -1763,21 +1723,9 @@
 			llcoro::suspend();
 		}
 		}// <FS:Beq> ensure we have the entire top scope of frame covered
-=======
-		// canonical per-frame event
-		mainloop.post(newFrame);
-		}
-
-		{
-			LL_PROFILE_ZONE_NAMED_CATEGORY_APP( "df suspend" )
-		// give listeners a chance to run
-		llcoro::suspend();
-		}
->>>>>>> ce4c694b
 
 		if (!LLApp::isExiting())
 		{
-			LL_PROFILE_ZONE_NAMED_CATEGORY_APP( "df JoystickKeyboard" )
 			pingMainloopTimeout("Main:JoystickKeyboard");
 
 			// Scan keyboard for movement keys.  Command keys and typing
@@ -1808,7 +1756,6 @@
 
 			// Update state based on messages, user input, object idle.
 			{
-<<<<<<< HEAD
 				FSPerfStats::RecordSceneTime T (FSPerfStats::StatType_t::RENDER_IDLE);
 				LL_PROFILE_ZONE_NAMED_CATEGORY_APP( "df pauseMainloopTimeout" )
 				pauseMainloopTimeout(); // *TODO: Remove. Messages shouldn't be stalling for 20+ seconds!
@@ -1822,22 +1769,6 @@
 			{
 				LL_PROFILE_ZONE_NAMED_CATEGORY_APP( "df resumeMainloopTimeout" )
 				resumeMainloopTimeout();
-=======
-				{
-					LL_PROFILE_ZONE_NAMED_CATEGORY_APP( "df pauseMainloopTimeout" )
-					pauseMainloopTimeout(); // *TODO: Remove. Messages shouldn't be stalling for 20+ seconds!
-				}
-
-				{
-					LL_PROFILE_ZONE_NAMED_CATEGORY_APP("df idle"); //LL_RECORD_BLOCK_TIME(FTM_IDLE);
-					idle();
-				}
-
-				{
-					LL_PROFILE_ZONE_NAMED_CATEGORY_APP( "df resumeMainloopTimeout" )
-					resumeMainloopTimeout();
-				}
->>>>>>> ce4c694b
 			}
 
 			if (gDoDisconnect && (LLStartUp::getStartupState() == STATE_STARTED))
@@ -1866,35 +1797,21 @@
 				display();
 
 				{
-<<<<<<< HEAD
 					FSPerfStats::RecordSceneTime T(FSPerfStats::StatType_t::RENDER_IDLE);
 					LL_PROFILE_ZONE_NAMED_CATEGORY_APP("df Snapshot")
 					pingMainloopTimeout("Main:Snapshot");
 					LLFloaterSnapshot::update(); // take snapshots
-=======
-					LL_PROFILE_ZONE_NAMED_CATEGORY_APP( "df Snapshot" )
-				pingMainloopTimeout("Main:Snapshot");
-				LLFloaterSnapshot::update(); // take snapshots
->>>>>>> ce4c694b
 					LLFloaterOutfitSnapshot::update();
 					gGLActive = FALSE;
 				}
 			}
 		}
-		}
-
-		{
-<<<<<<< HEAD
+
+		{
 			LL_PROFILE_ZONE_NAMED_CATEGORY_APP( "df pauseMainloopTimeout2" )
 			pingMainloopTimeout("Main:Sleep");
 
 			pauseMainloopTimeout();
-=======
-			LL_PROFILE_ZONE_NAMED_CATEGORY_APP( "df pauseMainloopTimeout" )
-		pingMainloopTimeout("Main:Sleep");
-
-		pauseMainloopTimeout();
->>>>>>> ce4c694b
 		}
 
 		// Sleep and run background threads
@@ -1983,11 +1900,7 @@
 
 			{
 				LL_PROFILE_ZONE_NAMED_CATEGORY_APP( "df gMeshRepo" )
-<<<<<<< HEAD
 				gMeshRepo.update() ;
-=======
-			gMeshRepo.update() ;
->>>>>>> ce4c694b
 			}
 
 			if(!total_work_pending) //pause texture fetching threads if nothing to process.
@@ -2015,7 +1928,6 @@
 				}
 			}
 
-<<<<<<< HEAD
 			// <FS:Ansariel> FIRE-22297: FPS limiter not working properly on Mac/Linux
 			static LLCachedControl<U32> max_fps(gSavedSettings, "FramePerSecondLimit");
 			static LLCachedControl<bool> fsLimitFramerate(gSavedSettings, "FSLimitFramerate");
@@ -2036,11 +1948,6 @@
 			{
 				LL_PROFILE_ZONE_NAMED_CATEGORY_APP( "df resumeMainloopTimeout" )
 				resumeMainloopTimeout();
-=======
-			{
-				LL_PROFILE_ZONE_NAMED_CATEGORY_APP( "df resumeMainloopTimeout" )
-			resumeMainloopTimeout();
->>>>>>> ce4c694b
 			}
 			pingMainloopTimeout("Main:End");
 		}
@@ -2067,10 +1974,7 @@
 		LL_INFOS() << "Exiting main_loop" << LL_ENDL;
 	}
 
-<<<<<<< HEAD
 	}FSPerfStats::StatsRecorder::endFrame();
-=======
->>>>>>> ce4c694b
     LL_PROFILER_FRAME_END
 
 	return ! LLApp::isRunning();
@@ -4436,7 +4340,6 @@
 	gDebugInfo["FirstLogin"] = LLSD::Boolean(gAgent.isFirstLogin());
 	gDebugInfo["FirstRunThisInstall"] = gSavedSettings.getBOOL("FirstRunThisInstall");
     gDebugInfo["StartupState"] = LLStartUp::getStartupStateString();
-<<<<<<< HEAD
     
     if (gViewerWindow)
     {
@@ -4445,16 +4348,6 @@
         {
             gDebugInfo["DisplayInfo"].append(res_iter);
         }
-=======
-
-    if (gViewerWindow)
-    {
-	std::vector<std::string> resolutions = gViewerWindow->getWindow()->getDisplaysResolutionList();
-	for (auto res_iter : resolutions)
-	{
-		gDebugInfo["DisplayInfo"].append(res_iter);
-	}
->>>>>>> ce4c694b
     }
 
 	writeDebugInfo(); // Save out debug_info.log early, in case of crash.
