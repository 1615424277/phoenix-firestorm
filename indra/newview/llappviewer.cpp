--- conflicted
+++ resolved
@@ -869,16 +869,10 @@
 	// Start of the application
 	//
 
-<<<<<<< HEAD
     // <FS:Ansariel> Move further down after translation system has been initialized
     //LLTranslationBridge::ptr_t trans = std::make_shared<LLUITranslationBridge>();
     //LLSettingsType::initClass(trans);
     // </FS:Ansariel>
-=======
-    // initialize the LLSettingsType translation bridge.
-    LLTranslationBridge::ptr_t trans = std::make_shared<LLUITranslationBridge>();
-    LLSettingsType::initParamSingleton(trans);
->>>>>>> 185082f1
 
 	// initialize SSE options
 	LLVector4a::initClass();
@@ -1053,7 +1047,6 @@
 	// Setup LLTrans after LLUI::initClass has been called.
 	initStrings();
 
-<<<<<<< HEAD
 	// <FS:Ansariel> Moved down here translation system has been initialized
 	// initialize LLWearableType translation bridge.
 	// Will immediately use LLTranslationBridge to init LLWearableDictionary
@@ -1061,11 +1054,6 @@
 	LLWearableType::initParamSingleton(trans);
 	LLSettingsType::initParamSingleton(trans);
 	// </FS:Ansariel>
-=======
-    // initialize LLWearableType translation bridge.
-    // Will immediately use LLTranslationBridge to init LLWearableDictionary
-    LLWearableType::initParamSingleton(trans);
->>>>>>> 185082f1
 
 	// Setup notifications after LLUI::initClass() has been called.
 	LLNotifications::instance();
@@ -1381,10 +1369,9 @@
 	gGLActive = FALSE;
 
 	// <FS:Ansariel> Disable updater
-//#if LL_RELEASE_FOR_DOWNLOAD
 //#if LL_RELEASE_FOR_DOWNLOAD 
-//    if (!gSavedSettings.getBOOL("CmdLineSkipUpdater"))
-//    {
+//	if (!gSavedSettings.getBOOL("CmdLineSkipUpdater"))
+//	{
 //	LLProcess::Params updater;
 //	updater.desc = "updater process";
 //	// Because it's the updater, it MUST persist beyond the lifespan of the
