/**
 * @file llappviewer.cpp
 * @brief The LLAppViewer class definitions
 *
 * $LicenseInfo:firstyear=2007&license=viewerlgpl$
 * Second Life Viewer Source Code
 * Copyright (C) 2012, Linden Research, Inc.
 *
 * This library is free software; you can redistribute it and/or
 * modify it under the terms of the GNU Lesser General Public
 * License as published by the Free Software Foundation;
 * version 2.1 of the License only.
 *
 * This library is distributed in the hope that it will be useful,
 * but WITHOUT ANY WARRANTY; without even the implied warranty of
 * MERCHANTABILITY or FITNESS FOR A PARTICULAR PURPOSE.  See the GNU
 * Lesser General Public License for more details.
 *
 * You should have received a copy of the GNU Lesser General Public
 * License along with this library; if not, write to the Free Software
 * Foundation, Inc., 51 Franklin Street, Fifth Floor, Boston, MA  02110-1301  USA
 *
 * Linden Research, Inc., 945 Battery Street, San Francisco, CA  94111  USA
 * $/LicenseInfo$
 */

#include "llviewerprecompiledheaders.h"

#include "llappviewer.h"

// Viewer includes
#include "llversioninfo.h"
#include "llfeaturemanager.h"
#include "lluictrlfactory.h"
#include "lltexteditor.h"
#include "llenvironment.h"
#include "llerrorcontrol.h"
#include "lleventtimer.h"
#include "llviewertexturelist.h"
#include "llgroupmgr.h"
#include "llagent.h"
#include "llagentcamera.h"
#include "llagentlanguage.h"
#include "llagentui.h"
#include "llagentwearables.h"
#include "lldirpicker.h"
#include "llfloaterimcontainer.h"
#include "llimprocessing.h"
#include "llwindow.h"
#include "llviewerstats.h"
#include "llviewerstatsrecorder.h"
#include "llkeyconflict.h" // for legacy keybinding support, remove later
#include "llmarketplacefunctions.h"
#include "llmarketplacenotifications.h"
#include "llmd5.h"
#include "llmeshrepository.h"
#include "llpumpio.h"
#include "llmimetypes.h"
#include "llslurl.h"
#include "llstartup.h"
#include "llfocusmgr.h"
#include "llurlfloaterdispatchhandler.h"
#include "llviewerjoystick.h"
#include "llallocator.h"
#include "llcalc.h"
#include "llconversationlog.h"
#if LL_WINDOWS
#include "lldxhardware.h"
#endif
#include "lltexturestats.h"
#include "lltrace.h"
#include "lltracethreadrecorder.h"
#include "llviewerwindow.h"
#include "llviewerdisplay.h"
#include "llviewermedia.h"
#include "llviewerparcelaskplay.h"
#include "llviewerparcelmedia.h"
#include "llviewershadermgr.h"
#include "llviewermediafocus.h"
#include "llviewermessage.h"
#include "llviewerobjectlist.h"
#include "llworldmap.h"
#include "llmutelist.h"
#include "llviewerhelp.h"
#include "lluicolortable.h"
#include "llurldispatcher.h"
#include "llurlhistory.h"
#include "llrender.h"
#include "llteleporthistory.h"
#include "lltoast.h"
#include "llsdutil_math.h"
#include "lllocationhistory.h"
#include "llfasttimerview.h"
#include "llvector4a.h"
#include "llviewermenufile.h"
#include "llvoicechannel.h"
#include "llvoavatarself.h"
#include "llurlmatch.h"
#include "lltextutil.h"
#include "lllogininstance.h"
#include "llprogressview.h"
#include "llvocache.h"
#include "lldiskcache.h"
#include "llvopartgroup.h"
// [SL:KB] - Patch: Appearance-Misc | Checked: 2013-02-12 (Catznip-3.4)
#include "llappearancemgr.h"
// [/SL:KB]
// [RLVa:KB] - Checked: 2010-05-03 (RLVa-1.2.0g)
#include "rlvactions.h"
#include "rlvhandler.h"
// [/RLVa:KB]

#include "llweb.h"
// <FS:Ansariel> [FS communication UI]
#include "fsfloatervoicecontrols.h"
// </FS:Ansariel> [FS communication UI]
#include "llfloatertexturefetchdebugger.h"
// [SL:KB] - Patch: Build-ScriptRecover | Checked: 2011-11-24 (Catznip-3.2.0)
#include "llfloaterscriptrecover.h"
// [/SL:KB]
#include "llspellcheck.h"
#include "llscenemonitor.h"
#include "llavatarrenderinfoaccountant.h"
#include "lllocalbitmaps.h"

// Linden library includes
#include "llavatarnamecache.h"
#include "lldiriterator.h"
#include "llexperiencecache.h"
#include "llimagej2c.h"
#include "llmemory.h"
#include "llprimitive.h"
#include "llurlaction.h"
#include "llurlentry.h"
#include "llvolumemgr.h"
#include "llxfermanager.h"
#include "llphysicsextensions.h"

#include "llnotificationmanager.h"
#include "llnotifications.h"
#include "llnotificationsutil.h"

#include "sanitycheck.h"
#include "llleap.h"
#include "stringize.h"
#include "llcoros.h"
#include "llexception.h"
#include "cef/dullahan_version.h"
#if !LL_LINUX
#include "vlc/libvlc_version.h"
#endif // LL_LINUX

// Third party library includes
#include <boost/bind.hpp>
#include <boost/foreach.hpp>
#include <boost/algorithm/string.hpp>
#include <boost/regex.hpp>
#include <boost/throw_exception.hpp>

#if LL_WINDOWS
#	include <share.h> // For _SH_DENYWR in processMarkerFiles
#else
#   include <sys/file.h> // For processMarkerFiles
#endif

#include "llapr.h"
#include <boost/lexical_cast.hpp>

#include "llviewerinput.h"
#include "lllfsthread.h"
#include "llworkerthread.h"
#include "lltexturecache.h"
#include "lltexturefetch.h"
#include "llimageworker.h"
#include "llevents.h"

// The files below handle dependencies from cleanup.
#include "llkeyframemotion.h"
#include "llworldmap.h"
#include "llhudmanager.h"
#include "lltoolmgr.h"
#include "llassetstorage.h"
#include "llpolymesh.h"
#include "llproxy.h"
#include "llcachename.h"
#include "llaudioengine.h"
#include "llstreamingaudio.h"
#include "llviewermenu.h"
#include "llselectmgr.h"
#include "lltrans.h"
#include "lltransutil.h"
#include "lltracker.h"
#include "llviewerparcelmgr.h"
#include "llworldmapview.h"
#include "llpostprocess.h"

#include "lldebugview.h"
#include "llconsole.h"
#include "llcontainerview.h"
#include "lltooltip.h"

#include "llsdutil.h"
#include "llsdserialize.h"

#include "llworld.h"
#include "llhudeffecttrail.h"
#include "llvectorperfoptions.h"
#include "llslurl.h"
#include "llwatchdog.h"

// Included so that constants/settings might be initialized
// in save_settings_to_globals()
#include "llbutton.h"
#include "llstatusbar.h"
#include "llsurface.h"
#include "llvosky.h"
#include "llvotree.h"
#include "llvoavatar.h"
#include "llfolderview.h"
#include "llagentpilot.h"
#include "llvovolume.h"
#include "llflexibleobject.h"
#include "llvosurfacepatch.h"
#include "llviewerfloaterreg.h"
#include "llcommandlineparser.h"
#include "llfloatermemleak.h"
#include "llfloaterreg.h"
#include "llfloateroutfitsnapshot.h"
#include "llfloatersnapshot.h"
#include "llsidepanelinventory.h"
#include "llatmosphere.h"

// includes for idle() idleShutdown()
#include "llviewercontrol.h"
#include "lleventnotifier.h"
#include "llcallbacklist.h"
#include "lldeferredsounds.h"
#include "pipeline.h"
#include "llgesturemgr.h"
#include "llsky.h"
#include "llvlmanager.h"
#include "llviewercamera.h"
#include "lldrawpoolbump.h"
#include "llvieweraudio.h"
#include "llimview.h"
#include "llviewerthrottle.h"
#include "llparcel.h"
#include "llavatariconctrl.h"
#include "llgroupiconctrl.h"
#include "llviewerassetstats.h"
#include "workqueue.h"
using namespace LL;

// Include for security api initialization
#include "llsecapi.h"
#include "llmachineid.h"
#include "llcleanup.h"

#include "llcoproceduremanager.h"
#include "llviewereventrecorder.h"

#if HAS_GROWL
#include "growlmanager.h"
#endif
#include "fsavatarrenderpersistence.h"

// *FIX: These extern globals should be cleaned up.
// The globals either represent state/config/resource-storage of either
// this app, or another 'component' of the viewer. App globals should be
// moved into the app class, where as the other globals should be
// moved out of here.
// If a global symbol reference seems valid, it will be included
// via header files above.

//----------------------------------------------------------------------------
// llviewernetwork.h
#include "llviewernetwork.h"
// define a self-registering event API object
#include "llappviewerlistener.h"

#include "nd/ndoctreelog.h" // <FS:ND/> Octree operation logging.
#include "nd/ndetw.h" // <FS:ND/> Windows Event Tracing, does nothing on OSX/Linux.
#include "nd/ndlogthrottle.h"

#include "fsradar.h"
#include "fsassetblacklist.h"

// #include "fstelemetry.h" // <FS:Beq> Tracy profiler support
#include "fsperfstats.h" // <FS:Beq> performance stats support

#if LL_LINUX && LL_GTK
#include "glib.h"
#endif // (LL_LINUX) && LL_GTK

#if LL_MSVC
// disable boost::lexical_cast warning
#pragma warning (disable:4702)
#endif

const char* const CRASH_SETTINGS_FILE = "settings_crash_behavior.xml"; // <FS:ND/> We need this filename defined here.

static LLAppViewerListener sAppViewerListener(LLAppViewer::instance);

////// Windows-specific includes to the bottom - nasty defines in these pollute the preprocessor
//
//----------------------------------------------------------------------------
// viewer.cpp - these are only used in viewer, should be easily moved.

#if LL_DARWIN
extern void init_apple_menu(const char* product);
#endif // LL_DARWIN

extern BOOL gRandomizeFramerate;
extern BOOL gPeriodicSlowFrame;
extern BOOL gDebugGL;

#if LL_DARWIN
extern BOOL gHiDPISupport;
#endif

////////////////////////////////////////////////////////////
// All from the last globals push...

F32 gSimLastTime; // Used in LLAppViewer::init and send_viewer_stats()
F32 gSimFrames;

BOOL gShowObjectUpdates = FALSE;
BOOL gUseQuickTime = TRUE;

eLastExecEvent gLastExecEvent = LAST_EXEC_NORMAL;
S32 gLastExecDuration = -1; // (<0 indicates unknown)

#if LL_WINDOWS
#   define LL_PLATFORM_KEY "win"
#elif LL_DARWIN
#   define LL_PLATFORM_KEY "mac"
#elif LL_LINUX
#   define LL_PLATFORM_KEY "lnx"
#else
#   error "Unknown Platform"
#endif
const char* gPlatform = LL_PLATFORM_KEY;

LLSD gDebugInfo;

U32	gFrameCount = 0;
U32 gForegroundFrameCount = 0; // number of frames that app window was in foreground
LLPumpIO* gServicePump = NULL;

U64MicrosecondsImplicit gFrameTime = 0;
F32SecondsImplicit gFrameTimeSeconds = 0.f;
F32SecondsImplicit gFrameIntervalSeconds = 0.f;
F32 gFPSClamped = 10.f;						// Pretend we start at target rate.
F32 gFrameDTClamped = 0.f;					// Time between adjacent checks to network for packets
U64MicrosecondsImplicit	gStartTime = 0; // gStartTime is "private", used only to calculate gFrameTimeSeconds

LLTimer gRenderStartTime;
LLFrameTimer gForegroundTime;
LLFrameTimer gLoggedInTime;
LLTimer gLogoutTimer;
static const F32 LOGOUT_REQUEST_TIME = 6.f;  // this will be cut short by the LogoutReply msg.
F32 gLogoutMaxTime = LOGOUT_REQUEST_TIME;


S32 gPendingMetricsUploads = 0;


BOOL				gDisconnected = FALSE;

// used to restore texture state after a mode switch
LLFrameTimer	gRestoreGLTimer;
BOOL			gRestoreGL = FALSE;
bool			gUseWireframe = FALSE;

//use for remember deferred mode in wireframe switch
bool			gInitialDeferredModeForWireframe = FALSE;

LLMemoryInfo gSysMemory;
U64Bytes gMemoryAllocated(0); // updated in display_stats() in llviewerdisplay.cpp

std::string gLastVersionChannel;

LLVector3			gWindVec(3.0, 3.0, 0.0);
LLVector3			gRelativeWindVec(0.0, 0.0, 0.0);

U32		gPacketsIn = 0;

BOOL				gPrintMessagesThisFrame = FALSE;

BOOL gRandomizeFramerate = FALSE;
BOOL gPeriodicSlowFrame = FALSE;

BOOL gCrashOnStartup = FALSE;
BOOL gLLErrorActivated = FALSE;
BOOL gLogoutInProgress = FALSE;

BOOL gSimulateMemLeak = FALSE;

// We don't want anyone, especially threads working on the graphics pipeline,
// to have to block due to this WorkQueue being full.
WorkQueue gMainloopWork("mainloop", 1024*1024);

////////////////////////////////////////////////////////////
// Internal globals... that should be removed.

// Like LLLogChat::cleanFileName() and LLDir::getScrubbedFileName() but replaces spaces also.
std::string SafeFileName(std::string filename)
{
	std::string invalidChars = "\"\'\\/?*:.<>| ";
	S32 position = filename.find_first_of(invalidChars);
	while (position != filename.npos)
	{
		filename[position] = '_';
		position = filename.find_first_of(invalidChars, position);
	}
	return filename;
}
// TODO: Readd SAFE_FILE_NAME_PREFIX stuff after FmodEx merge.... <FS:CR>
// contruct unique filename prefix so we only report crashes for US and not other viewers.
//const std::string SAFE_FILE_NAME_PREFIX(SafeFileName(llformat("%s %d.%d.%d.%d",
//															  LL_CHANNEL,
//															  LL_VERSION_MAJOR,
//															  LL_VERSION_MINOR,
//															  LL_VERSION_PATCH,
//															  LL_VERSION_BUILD )));
const std::string SAFE_FILE_NAME_PREFIX(SafeFileName(APP_NAME));
static std::string gArgs;
const int MAX_MARKER_LENGTH = 1024;
const std::string MARKER_FILE_NAME(SAFE_FILE_NAME_PREFIX + ".exec_marker"); //FS orig modified LL
const std::string START_MARKER_FILE_NAME(SAFE_FILE_NAME_PREFIX + ".start_marker"); //FS new modified LL new
const std::string ERROR_MARKER_FILE_NAME(SAFE_FILE_NAME_PREFIX + ".error_marker"); //FS orig modified LL
const std::string LLERROR_MARKER_FILE_NAME(SAFE_FILE_NAME_PREFIX + ".llerror_marker"); //FS orig modified LL
const std::string LOGOUT_MARKER_FILE_NAME(SAFE_FILE_NAME_PREFIX + ".logout_marker"); //FS orig modified LL

//static BOOL gDoDisconnect = FALSE;
// [RLVa:KB] - Checked: RLVa-2.3
BOOL gDoDisconnect = FALSE;
// [/RLVa:KB]
static std::string gLaunchFileOnQuit;

// Used on Win32 for other apps to identify our window (eg, win_setup)
// Note: Changing this breaks compatibility with SLURL handling, try to avoid it.
const char* const VIEWER_WINDOW_CLASSNAME = "Second Life";

//----------------------------------------------------------------------------

// List of entries from strings.xml to always replace
static std::set<std::string> default_trans_args;
void init_default_trans_args()
{
	default_trans_args.insert("SECOND_LIFE"); // World
	default_trans_args.insert("APP_NAME");
	default_trans_args.insert("CAPITALIZED_APP_NAME");
	default_trans_args.insert("CURRENT_GRID"); //<FS:AW make CURRENT_GRID a default substitution>
	default_trans_args.insert("SECOND_LIFE_GRID");
	default_trans_args.insert("SUPPORT_SITE");
	// This URL shows up in a surprising number of places in various skin
	// files. We really only want to have to maintain a single copy of it.
	default_trans_args.insert("create_account_url");
	default_trans_args.insert("DOWNLOAD_URL"); //<FS:CR> Viewer download url
	default_trans_args.insert("VIEWER_GENERATION"); // <FS:Ansariel> Viewer generation (major version number)
	default_trans_args.insert("SHORT_VIEWER_GENERATION"); // <FS:Ansariel> Viewer generation (major version number)
	default_trans_args.insert("APP_NAME_ABBR"); // <FS:Ansariel> Appreviated application title
}

std::string gWindowTitle;

struct SettingsFile : public LLInitParam::Block<SettingsFile>
{
	Mandatory<std::string>	name;
	Optional<std::string>	file_name;
	Optional<bool>			required,
							persistent;
	Optional<std::string>	file_name_setting;

	SettingsFile()
	:	name("name"),
		file_name("file_name"),
		required("required", false),
		persistent("persistent", true),
		file_name_setting("file_name_setting")
	{}
};

struct SettingsGroup : public LLInitParam::Block<SettingsGroup>
{
	Mandatory<std::string>	name;
	Mandatory<S32>			path_index;
	Multiple<SettingsFile>	files;

	SettingsGroup()
	:	name("name"),
		path_index("path_index"),
		files("file")
	{}
};

struct SettingsFiles : public LLInitParam::Block<SettingsFiles>
{
	Multiple<SettingsGroup>	groups;

	SettingsFiles()
	: groups("group")
	{}
};


//----------------------------------------------------------------------------
// Metrics logging control constants
//----------------------------------------------------------------------------
static const F32 METRICS_INTERVAL_DEFAULT = 600.0;
static const F32 METRICS_INTERVAL_QA = 30.0;
static F32 app_metrics_interval = METRICS_INTERVAL_DEFAULT;
static bool app_metrics_qa_mode = false;

void idle_afk_check()
{
	// check idle timers
	F32 current_idle = gAwayTriggerTimer.getElapsedTimeF32();
	// <FS:CR> Cache frequently hit location
	static LLCachedControl<S32> sAFKTimeout(gSavedSettings, "AFKTimeout");
// [RLVa:KB] - Checked: 2010-05-03 (RLVa-1.2.0g) | Modified: RLVa-1.2.0g
	// Enforce an idle time of 30 minutes if @allowidle=n restricted
	S32 afk_timeout = (!gRlvHandler.hasBehaviour(RLV_BHVR_ALLOWIDLE)) ? sAFKTimeout : 60 * 30;
// [/RLVa:KB]
//	F32 afk_timeout  = gSavedSettings.getS32("AFKTimeout");
	// <FS:CR> Explicit conversions just cos.
	//if (afk_timeout && (current_idle > afk_timeout) && ! gAgent.getAFK())
	if (static_cast<S32>(afk_timeout) && (current_idle > static_cast<F32>(afk_timeout)) && ! gAgent.getAFK())
	{
		LL_INFOS("IdleAway") << "Idle more than " << afk_timeout << " seconds: automatically changing to Away status" << LL_ENDL;
		gAgent.setAFK();
	}
}

// A callback set in LLAppViewer::init()
static void ui_audio_callback(const LLUUID& uuid)
{
	if (gAudiop)
	{
		SoundData soundData(uuid, gAgent.getID(), 1.0f, LLAudioEngine::AUDIO_TYPE_UI);
		gAudiop->triggerSound(soundData);
	}
}

// A callback set in LLAppViewer::init()
static void deferred_ui_audio_callback(const LLUUID& uuid)
{
	if (gAudiop)
	{
		SoundData soundData(uuid, gAgent.getID(), 1.0f, LLAudioEngine::AUDIO_TYPE_UI);
		LLDeferredSounds::instance().deferSound(soundData);
	}
}

bool	create_text_segment_icon_from_url_match(LLUrlMatch* match,LLTextBase* base)
{
	if(!match || !base || base->getPlainText())
		return false;

	LLUUID match_id = match->getID();

	LLIconCtrl* icon;

	if( match->getMenuName() == "menu_url_group.xml" // See LLUrlEntryGroup constructor
		|| gAgent.isInGroup(match_id, TRUE)) //This check seems unfiting, urls are either /agent or /group
	{
		LLGroupIconCtrl::Params icon_params;
		icon_params.group_id = match_id;
		icon_params.rect = LLRect(0, 16, 16, 0);
		icon_params.visible = true;
		icon = LLUICtrlFactory::instance().create<LLGroupIconCtrl>(icon_params);
	}
	else
	{
		LLAvatarIconCtrl::Params icon_params;
		icon_params.avatar_id = match_id;
		icon_params.rect = LLRect(0, 16, 16, 0);
		icon_params.visible = true;
		icon = LLUICtrlFactory::instance().create<LLAvatarIconCtrl>(icon_params);
	}

	LLInlineViewSegment::Params params;
	params.force_newline = false;
	params.view = icon;
	params.left_pad = 4;
	params.right_pad = 4;
	params.top_pad = -2;
	params.bottom_pad = 2;

	base->appendWidget(params," ",false);

	return true;
}


// Use these strictly for things that are constructed at startup,
// or for things that are performance critical.  JC
static void settings_to_globals()
{
	LLBUTTON_H_PAD		= gSavedSettings.getS32("ButtonHPad");
	BTN_HEIGHT_SMALL	= gSavedSettings.getS32("ButtonHeightSmall");
	BTN_HEIGHT			= gSavedSettings.getS32("ButtonHeight");

	MENU_BAR_HEIGHT		= gSavedSettings.getS32("MenuBarHeight");
	MENU_BAR_WIDTH		= gSavedSettings.getS32("MenuBarWidth");

	LLSurface::setTextureSize(gSavedSettings.getU32("RegionTextureSize"));

	LLRender::sGLCoreProfile = gSavedSettings.getBOOL("RenderGLContextCoreProfile");
	LLRender::sNsightDebugSupport = gSavedSettings.getBOOL("RenderNsightDebugSupport");
	// <FS:Ansariel> Vertex Array Objects are required in OpenGL core profile
	LLVertexBuffer::sUseVAO = gSavedSettings.getBOOL("RenderUseVAO");
	//LLVertexBuffer::sUseVAO = LLRender::sGLCoreProfile ? TRUE : gSavedSettings.getBOOL("RenderUseVAO");
	// </FS:Ansariel>
	LLImageGL::sGlobalUseAnisotropic	= gSavedSettings.getBOOL("RenderAnisotropic");
	LLImageGL::sCompressTextures		= gSavedSettings.getBOOL("RenderCompressTextures");
	LLVOVolume::sLODFactor				= llclamp(gSavedSettings.getF32("RenderVolumeLODFactor"), 0.01f, MAX_LOD_FACTOR);
	LLVOVolume::sDistanceFactor			= 1.f-LLVOVolume::sLODFactor * 0.1f;
	LLVolumeImplFlexible::sUpdateFactor = gSavedSettings.getF32("RenderFlexTimeFactor");
	LLVOTree::sTreeFactor				= gSavedSettings.getF32("RenderTreeLODFactor");
	LLVOAvatar::sLODFactor				= llclamp(gSavedSettings.getF32("RenderAvatarLODFactor"), 0.f, MAX_AVATAR_LOD_FACTOR);
	LLVOAvatar::sPhysicsLODFactor		= llclamp(gSavedSettings.getF32("RenderAvatarPhysicsLODFactor"), 0.f, MAX_AVATAR_LOD_FACTOR);
	LLVOAvatar::updateImpostorRendering(gSavedSettings.getU32("RenderAvatarMaxNonImpostors"));
	LLVOAvatar::sVisibleInFirstPerson	= gSavedSettings.getBOOL("FirstPersonAvatarVisible");
	// clamp auto-open time to some minimum usable value
	LLFolderView::sAutoOpenTime			= llmax(0.25f, gSavedSettings.getF32("FolderAutoOpenDelay"));
	LLSelectMgr::sRectSelectInclusive	= gSavedSettings.getBOOL("RectangleSelectInclusive");
	LLSelectMgr::sRenderHiddenSelections = gSavedSettings.getBOOL("RenderHiddenSelections");
	LLSelectMgr::sRenderLightRadius = gSavedSettings.getBOOL("RenderLightRadius");

	gAgentPilot.setNumRuns(gSavedSettings.getS32("StatsNumRuns"));
	gAgentPilot.setQuitAfterRuns(gSavedSettings.getBOOL("StatsQuitAfterRuns"));
	gAgent.setHideGroupTitle(gSavedSettings.getBOOL("RenderHideGroupTitle"));

	gDebugWindowProc = gSavedSettings.getBOOL("DebugWindowProc");
	gShowObjectUpdates = gSavedSettings.getBOOL("ShowObjectUpdates");
	LLWorldMapView::sMapScale = gSavedSettings.getF32("MapScale");
	
#if LL_DARWIN
	gHiDPISupport = gSavedSettings.getBOOL("RenderHiDPI");
#endif
}

static void settings_modify()
{
    LLPipeline::sRenderTransparentWater = gSavedSettings.getBOOL("RenderTransparentWater");
    LLPipeline::sRenderBump             = gSavedSettings.getBOOL("RenderObjectBump");
    LLPipeline::sRenderDeferred         = LLPipeline::sRenderBump && gSavedSettings.getBOOL("RenderDeferred");
//    LLRenderTarget::sUseFBO             = LLPipeline::sRenderDeferred;
// [RLVa:KB] - @setsphere
    LLRenderTarget::sUseFBO             = LLPipeline::sRenderDeferred || (gSavedSettings.getBOOL("WindLightUseAtmosShaders") && LLPipeline::sUseDepthTexture);
// [/RLVa:KB]
    LLVOSurfacePatch::sLODFactor        = gSavedSettings.getF32("RenderTerrainLODFactor");
    LLVOSurfacePatch::sLODFactor *= LLVOSurfacePatch::sLODFactor; //square lod factor to get exponential range of [1,4]
    gDebugGL       = gSavedSettings.getBOOL("RenderDebugGL") || gDebugSession;
    gDebugPipeline = gSavedSettings.getBOOL("RenderDebugPipeline");
}

class LLFastTimerLogThread : public LLThread
{
public:
	std::string mFile;

	LLFastTimerLogThread(std::string& test_name) : LLThread("fast timer log")
 	{
		std::string file_name = test_name + std::string(".slp");
		mFile = gDirUtilp->getExpandedFilename(LL_PATH_LOGS, file_name);
	}

	void run()
	{
		llofstream os(mFile.c_str());

		while (!LLAppViewer::instance()->isQuitting())
		{
			LLTrace::BlockTimer::writeLog(os);
			os.flush();
			ms_sleep(32);
		}

		os.close();
	}
};

//virtual
bool LLAppViewer::initSLURLHandler()
{
	// does nothing unless subclassed
	return false;
}

//virtual
bool LLAppViewer::sendURLToOtherInstance(const std::string& url)
{
	// does nothing unless subclassed
	return false;
}

//----------------------------------------------------------------------------
// LLAppViewer definition

// Static members.
// The single viewer app.
LLAppViewer* LLAppViewer::sInstance = NULL;
LLTextureCache* LLAppViewer::sTextureCache = NULL;
LLImageDecodeThread* LLAppViewer::sImageDecodeThread = NULL;
LLTextureFetch* LLAppViewer::sTextureFetch = NULL;
LLPurgeDiskCacheThread* LLAppViewer::sPurgeDiskCacheThread = NULL;

std::string getRuntime()
{
	return llformat("%.4f", (F32)LLTimer::getElapsedSeconds().value());
}

LLAppViewer::LLAppViewer()
:	mMarkerFile(),
	mLogoutMarkerFile(),
	mReportedCrash(false),
	mNumSessions(0),
    mGeneralThreadPool(nullptr),
	mPurgeCache(false),
	mPurgeCacheOnExit(false),
	mPurgeUserDataOnExit(false),
	mSecondInstance(false),
	mUpdaterNotFound(false),
	mSavedFinalSnapshot(false),
	mSavePerAccountSettings(false),		// don't save settings on logout unless login succeeded.
	mQuitRequested(false),
	mLogoutRequestSent(false),
	mLastAgentControlFlags(0),
	mLastAgentForceUpdate(0),
	mMainloopTimeout(NULL),
	mAgentRegionLastAlive(false),
	mRandomizeFramerate(LLCachedControl<bool>(gSavedSettings,"Randomize Framerate", FALSE)),
	mPeriodicSlowFrame(LLCachedControl<bool>(gSavedSettings,"Periodic Slow Frame", FALSE)),
	mFastTimerLogThread(NULL),
	mSettingsLocationList(NULL),
	mIsFirstRun(false),
	mSaveSettingsOnExit(true),		// <FS:Zi> Backup Settings
	mPurgeTextures(false) // <FS:Ansariel> FIRE-13066
{
	if(NULL != sInstance)
	{
		LL_ERRS() << "Oh no! An instance of LLAppViewer already exists! LLAppViewer is sort of like a singleton." << LL_ENDL;
	}

    mDumpPath ="";
	// Need to do this initialization before we do anything else, since anything
	// that touches files should really go through the lldir API
   
	// <FS:ND> Init our custom directories, not from SecondLife

	// gDirUtilp->initAppDirs("SecondLife");
#if ADDRESS_SIZE == 64
	gDirUtilp->initAppDirs( APP_NAME + "_x64" );
#else
	gDirUtilp->initAppDirs(APP_NAME);
#endif

	// </FS:ND>

	//
	// IMPORTANT! Do NOT put anything that will write
	// into the log files during normal startup until AFTER
	// we run the "program crashed last time" error handler below.
	//
	sInstance = this;

	gLoggedInTime.stop();

	processMarkerFiles();
	//
	// OK to write stuff to logs now, we've now crash reported if necessary
	//

	LLLoginInstance::instance().setPlatformInfo(gPlatform, LLOSInfo::instance().getOSVersionString(), LLOSInfo::instance().getOSStringSimple());

	// Under some circumstances we want to read the static_debug_info.log file
	// from the previous viewer run between this constructor call and the
	// init() call, which will overwrite the static_debug_info.log file for
	// THIS run. So setDebugFileNames() early.
#   ifdef LL_BUGSPLAT
	// MAINT-8917: don't create a dump directory just for the
	// static_debug_info.log file
	std::string logdir = gDirUtilp->getExpandedFilename(LL_PATH_LOGS, "");
#   else // ! LL_BUGSPLAT
	// write Google Breakpad minidump files to a per-run dump directory to avoid multiple viewer issues.
	std::string logdir = gDirUtilp->getExpandedFilename(LL_PATH_DUMP, "");
#   endif // ! LL_BUGSPLAT
	mDumpPath = logdir;

	setDebugFileNames(logdir);
}

LLAppViewer::~LLAppViewer()
{
	delete mSettingsLocationList;

	destroyMainloopTimeout();

	// If we got to this destructor somehow, the app didn't hang.
	removeMarkerFiles();
}

class LLUITranslationBridge : public LLTranslationBridge
{
public:
	virtual std::string getString(const std::string &xml_desc)
	{
		return LLTrans::getString(xml_desc);
	}
};


bool LLAppViewer::init()
{
	setupErrorHandling(mSecondInstance);

	nd::octree::debug::setOctreeLogFilename( gDirUtilp->getExpandedFilename(LL_PATH_LOGS, "octree.log" ) ); // <FS:ND/> Filename to log octree options to.
	nd::etw::init(); // <FS:ND/> Init event tracing.


	//
	// Start of the application
	//

    // <FS:Ansariel> Move further down after translation system has been initialized
    //LLTranslationBridge::ptr_t trans = std::make_shared<LLUITranslationBridge>();
    //LLSettingsType::initClass(trans);
    // </FS:Ansariel>

	// initialize SSE options
	LLVector4a::initClass();

	//initialize particle index pool
	LLVOPartGroup::initClass();



	// set skin search path to default, will be overridden later
	// this allows simple skinned file lookups to work
// [SL:KB] - Patch: Viewer-Skins | Checked: 2012-12-26 (Catznip-3.4)
	gDirUtilp->setSkinFolder("default", "", "en");
// [/SL:KB]
//	gDirUtilp->setSkinFolder("default", "en");

//	initLoggingAndGetLastDuration();

	//
	// OK to write stuff to logs now, we've now crash reported if necessary
	//
	
// <FS>
	// SJ/AO:  Reset Configuration here, if our marker file exists. Configuration needs to be reset before settings files 
	// are read in to avoid file locks.

	mPurgeSettings = false;
	std::string clear_settings_filename = gDirUtilp->getExpandedFilename(LL_PATH_LOGS,"CLEAR");
	LLAPRFile clear_file ;
	if (clear_file.isExist(clear_settings_filename))
	{
		mPurgeSettings = true;
		LL_INFOS() << "Purging configuration..." << LL_ENDL;
		std::string delem = gDirUtilp->getDirDelimiter();

		LLFile::remove(gDirUtilp->getExpandedFilename(LL_PATH_LOGS,"CLEAR"));
		
		//[ADD - Clear Usersettings : SJ] - Delete directories beams, beamsColors, windlight in usersettings
		LLFile::rmdir(gDirUtilp->getExpandedFilename(LL_PATH_USER_SETTINGS, "beams") );
		LLFile::rmdir(gDirUtilp->getExpandedFilename(LL_PATH_USER_SETTINGS, "beamsColors") );
		LLFile::rmdir(gDirUtilp->getExpandedFilename(LL_PATH_USER_SETTINGS, "windlight" + delem + "water") );
		LLFile::rmdir(gDirUtilp->getExpandedFilename(LL_PATH_USER_SETTINGS, "windlight" + delem + "days") );
		LLFile::rmdir(gDirUtilp->getExpandedFilename(LL_PATH_USER_SETTINGS, "windlight" + delem + "skies") );
		LLFile::rmdir(gDirUtilp->getExpandedFilename(LL_PATH_USER_SETTINGS, "windlight") );		

		// We don't delete the entire folder to avoid data loss of config files unrelated to the current binary. -AO
		//gDirUtilp->deleteFilesInDir(user_dir, "*.*");
		
		// Alphabetised
		LLFile::remove(gDirUtilp->getExpandedFilename(LL_PATH_USER_SETTINGS, "account_settings_phoenix.xml"));
		LLFile::remove(gDirUtilp->getExpandedFilename(LL_PATH_USER_SETTINGS, "agents.xml"));
		LLFile::remove(gDirUtilp->getExpandedFilename(LL_PATH_USER_SETTINGS, "bin_conf.dat"));
		LLFile::remove(gDirUtilp->getExpandedFilename(LL_PATH_USER_SETTINGS, "client_list_v2.xml"));
		LLFile::remove(gDirUtilp->getExpandedFilename(LL_PATH_USER_SETTINGS, "colors.xml"));
		LLFile::remove(gDirUtilp->getExpandedFilename(LL_PATH_USER_SETTINGS, "ignorable_dialogs.xml"));
		LLFile::remove(gDirUtilp->getExpandedFilename(LL_PATH_USER_SETTINGS, "grids.remote.xml"));
		LLFile::remove(gDirUtilp->getExpandedFilename(LL_PATH_USER_SETTINGS, "grids.user.xml"));
		LLFile::remove(gDirUtilp->getExpandedFilename(LL_PATH_USER_SETTINGS, "password.dat"));
		LLFile::remove(gDirUtilp->getExpandedFilename(LL_PATH_USER_SETTINGS, "quick_preferences.xml"));
		LLFile::remove(gDirUtilp->getExpandedFilename(LL_PATH_USER_SETTINGS, "releases.xml"));
		LLFile::remove(gDirUtilp->getExpandedFilename(LL_PATH_USER_SETTINGS, CRASH_SETTINGS_FILE));
		
		std::string user_dir = gDirUtilp->getExpandedFilename( LL_PATH_USER_SETTINGS , "", "");
		gDirUtilp->deleteFilesInDir(user_dir, "feature*.txt");
		gDirUtilp->deleteFilesInDir(user_dir, "gpu*.txt");
		gDirUtilp->deleteFilesInDir(user_dir, "settings_*.xml");

		// Remove misc OS user app dirs
		std::string base_dir = gDirUtilp->getOSUserAppDir() + delem;
		
		LLFile::rmdir(base_dir + "browser_profile");
		LLFile::rmdir(base_dir + "data");
		
		// Delete per-user files below
		LLDirIterator dir_it(base_dir, "*");
		std::string dir_name;
		while (dir_it.next(dir_name))
		{
			if (LLFile::isdir(base_dir + delem + dir_name))
			{
				std::string per_user_dir_glob = base_dir + delem + dir_name + delem;

				LLFile::remove(per_user_dir_glob + "filters.xml");
				LLFile::remove(per_user_dir_glob + "medialist.xml");
				LLFile::remove(per_user_dir_glob + "plugin_cookies.xml");
				LLFile::remove(per_user_dir_glob + "screen_last*.*");
				LLFile::remove(per_user_dir_glob + "search_history.xml");
				LLFile::remove(per_user_dir_glob + "settings_friends_groups.xml");
				LLFile::remove(per_user_dir_glob + "settings_per_account.xml");
				LLFile::remove(per_user_dir_glob + "teleport_history.xml");
				LLFile::remove(per_user_dir_glob + "texture_list_last.xml");
				LLFile::remove(per_user_dir_glob + "toolbars.xml");
				LLFile::remove(per_user_dir_glob + "typed_locations.xml");
				LLFile::remove(per_user_dir_glob + "url_history.xml");
				LLFile::remove(per_user_dir_glob + "volume_settings.xml");
				LLFile::rmdir(per_user_dir_glob + "browser_profile");
			}
		}
	}
// </FS>
	init_default_trans_args();

    // inits from settings.xml and from strings.xml
	if (!initConfiguration())
		return false;

	LL_INFOS("InitInfo") << "Configuration initialized." << LL_ENDL ;
	//set the max heap size.
	initMaxHeapSize() ;
	LLCoros::instance().setStackSize(gSavedSettings.getS32("CoroutineStackSize"));

	// Although initLoggingAndGetLastDuration() is the right place to mess with
	// setFatalFunction(), we can't query gSavedSettings until after
	// initConfiguration().
	S32 rc(gSavedSettings.getS32("QAModeTermCode"));
	if (rc >= 0)
	{
		// QAModeTermCode set, terminate with that rc on LL_ERRS. Use
		// _exit() rather than exit() because normal cleanup depends too
		// much on successful startup!
		LLError::setFatalFunction([rc](const std::string&){ _exit(rc); });
	}

	// <FS:Ansariel> Get rid of unused LLAllocator
    //mAlloc.setProfilingEnabled(gSavedSettings.getBOOL("MemProfiling"));

	// Initialize the non-LLCurl libcurl library.  Should be called
	// before consumers (LLTextureFetch).
	mAppCoreHttp.init();

	LL_INFOS("InitInfo") << "LLCore::Http initialized." << LL_ENDL ;

    LLMachineID::init();

	{
		if (gSavedSettings.getBOOL("QAModeMetrics"))
		{
			app_metrics_qa_mode = true;
			app_metrics_interval = METRICS_INTERVAL_QA;
		}
		LLViewerAssetStatsFF::init();
	}

	initThreads();
	LL_INFOS("InitInfo") << "Threads initialized." << LL_ENDL ;

	// Initialize settings early so that the defaults for ignorable dialogs are
	// picked up and then correctly re-saved after launching the updater (STORM-1268).
	LLUI::settings_map_t settings_map;
	settings_map["config"] = &gSavedSettings;
	settings_map["ignores"] = &gWarningSettings;
	settings_map["floater"] = &gSavedSettings; // *TODO: New settings file
	settings_map["account"] = &gSavedPerAccountSettings;

	// <FS:Ansariel> Optional legacy notification well
	gSavedSettings.setBOOL("FSInternalLegacyNotificationWell", gSavedSettings.getBOOL("FSLegacyNotificationWell"));

	LLUI::initParamSingleton(settings_map,
		LLUIImageList::getInstance(),
		ui_audio_callback,
		deferred_ui_audio_callback);
	LL_INFOS("InitInfo") << "UI initialized." << LL_ENDL ;

	// NOW LLUI::getLanguage() should work. gDirUtilp must know the language
	// for this session ASAP so all the file-loading commands that follow,
	// that use findSkinnedFilenames(), will include the localized files.
// [SL:KB] - Patch: Viewer-Skins | Checked: 2012-12-26 (Catznip-3.4)
	gDirUtilp->setSkinFolder(gDirUtilp->getSkinFolder(), gDirUtilp->getSkinThemeFolder(),LLUI::getLanguage());
// [/SL:KB]
//	gDirUtilp->setSkinFolder(gDirUtilp->getSkinFolder(), LLUI::getLanguage());

	// Setup LLTrans after LLUI::initClass has been called.
	initStrings();

	// <FS:Ansariel> Moved down here translation system has been initialized
	// initialize LLWearableType translation bridge.
	// Will immediately use LLTranslationBridge to init LLWearableDictionary
	LLTranslationBridge::ptr_t trans = std::make_shared<LLUITranslationBridge>();
	LLWearableType::initParamSingleton(trans);
	LLSettingsType::initParamSingleton(trans);
	// </FS:Ansariel>

	// Setup notifications after LLUI::initClass() has been called.
	LLNotifications::instance();
	LL_INFOS("InitInfo") << "Notifications initialized." << LL_ENDL ;

	//////////////////////////////////////////////////////////////////////////////
	//////////////////////////////////////////////////////////////////////////////
	//////////////////////////////////////////////////////////////////////////////
	//////////////////////////////////////////////////////////////////////////////
	// *FIX: The following code isn't grouped into functions yet.

	//
	// Various introspection concerning the libs we're using - particularly
	// the libs involved in getting to a full login screen.
	//
	LL_INFOS("InitInfo") << "J2C Engine is: " << LLImageJ2C::getEngineInfo() << LL_ENDL;
	LL_INFOS("InitInfo") << "libcurl version is: " << LLCore::LLHttp::getCURLVersion() << LL_ENDL;

	/////////////////////////////////////////////////
	// OS-specific login dialogs
	/////////////////////////////////////////////////

	//test_cached_control();

	// track number of times that app has run
	mNumSessions = gSavedSettings.getS32("NumSessions");
	mNumSessions++;
	gSavedSettings.setS32("NumSessions", mNumSessions);

	// LLKeyboard relies on LLUI to know what some accelerator keys are called.
	LLKeyboard::setStringTranslatorFunc( LLTrans::getKeyboardString );

	// Provide the text fields with callbacks for opening Urls
	LLUrlAction::setOpenURLCallback(boost::bind(&LLWeb::loadURL, _1, LLStringUtil::null, LLStringUtil::null));
	LLUrlAction::setOpenURLInternalCallback(boost::bind(&LLWeb::loadURLInternal, _1, LLStringUtil::null, LLStringUtil::null, false));
	LLUrlAction::setOpenURLExternalCallback(boost::bind(&LLWeb::loadURLExternal, _1, true, LLStringUtil::null));
	LLUrlAction::setExecuteSLURLCallback(&LLURLDispatcher::dispatchFromTextEditor);

	// Let code in llui access the viewer help floater
	LLUI::getInstance()->mHelpImpl = LLViewerHelp::getInstance();

	LL_INFOS("InitInfo") << "UI initialization is done." << LL_ENDL ;

	// Load translations for tooltips
	LLFloater::initClass();
	LLUrlFloaterDispatchHandler::registerInDispatcher();

	/////////////////////////////////////////////////

	LLToolMgr::getInstance(); // Initialize tool manager if not already instantiated

	// <FS:ND/> Contruct singleton early.
	// Otherwise it will get constructed inside the texture decode thread and this will lead to deadlocks:
	// - Let "Thread I" be the image decode threat that causes the creation of FSAssetBlack. 
	// - Thread I holds a lock to a mutex the mainthread is sleeping on.
	// - Thread I will defer the singleton creation to the mainthread, which will cause Thread I to sleep on a mutex till the mainthread is done creating the object.
	// - The mainthread can never wake up and create the object due do it sleeping on something Tread I must release.
	// - Thread I can never wake up and release the mutex as the mainthread can never wake up and wake thread I again.
	FSAssetBlacklist::getInstance();

	LLViewerFloaterReg::registerFloaters();

	/////////////////////////////////////////////////
	//
	// Load settings files
	//
	//
	LLGroupMgr::parseRoleActions("role_actions.xml");

	LLAgent::parseTeleportMessages("teleport_strings.xml");

	// load MIME type -> media impl mappings
	std::string mime_types_name;
#if LL_DARWIN
	mime_types_name = "mime_types_mac.xml";
#elif LL_LINUX
	mime_types_name = "mime_types_linux.xml";
#else
	mime_types_name = "mime_types.xml";
#endif
	LLMIMETypes::parseMIMETypes( mime_types_name );

	// Copy settings to globals. *TODO: Remove or move to appropriage class initializers
	settings_to_globals();
	// Setup settings listeners
	settings_setup_listeners();
	// Modify settings based on system configuration and compile options
	settings_modify();

	// Find partition serial number (Windows) or hardware serial (Mac)
	mSerialNumber = generateSerialNumber();

	// do any necessary set-up for accepting incoming SLURLs from apps
	initSLURLHandler();

	if(false == initHardwareTest())
	{
		// Early out from user choice.
		return false;
	}
	LL_INFOS("InitInfo") << "Hardware test initialization done." << LL_ENDL ;

	// Prepare for out-of-memory situations, during which we will crash on
	// purpose and save a dump.
#if LL_WINDOWS && LL_RELEASE_FOR_DOWNLOAD && LL_USE_SMARTHEAP
	MemSetErrorHandler(first_mem_error_handler);
#endif // LL_WINDOWS && LL_RELEASE_FOR_DOWNLOAD && LL_USE_SMARTHEAP

	// *Note: this is where gViewerStats used to be created.

	if (!initCache())
	{
		LL_WARNS("InitInfo") << "Failed to init cache" << LL_ENDL;
		std::ostringstream msg;
		msg << LLTrans::getString("MBUnableToAccessFile");
		OSMessageBox(msg.str(),LLStringUtil::null,OSMB_OK);
		return 0;
	}
	LL_INFOS("InitInfo") << "Cache initialization is done." << LL_ENDL ;

    // Initialize event recorder
    LLViewerEventRecorder::createInstance();

	//
	// Initialize the window
	//
	gGLActive = TRUE;
	initWindow();
	LL_INFOS("InitInfo") << "Window is initialized." << LL_ENDL ;

    // writeSystemInfo can be called after window is initialized (gViewerWindow non-null)
    writeSystemInfo();

	// initWindow also initializes the Feature List, so now we can initialize this global.
	LLCubeMap::sUseCubeMaps = LLFeatureManager::getInstance()->isFeatureAvailable("RenderCubeMap");

	// call all self-registered classes
	LLInitClassList::instance().fireCallbacks();

	LLFolderViewItem::initClass(); // SJB: Needs to happen after initWindow(), not sure why but related to fonts

	gGLManager.getGLInfo(gDebugInfo);
	gGLManager.printGLInfoString();

	// If we don't have the right GL requirements, exit.
	if (!gGLManager.mHasRequirements)
	{
        // already handled with a MBVideoDrvErr
		return 0;
	}

	// Without SSE2 support we will crash almost immediately, warn here.
	if (!gSysCPU.hasSSE2())
	{
		// can't use an alert here since we're exiting and
		// all hell breaks lose.
		OSMessageBox(
			LLNotifications::instance().getGlobalString("UnsupportedCPUSSE2"),
			LLStringUtil::null,
			OSMB_OK);
		return 0;
	}

	// alert the user if they are using unsupported hardware
	if(!gSavedSettings.getBOOL("AlertedUnsupportedHardware"))
	{
		bool unsupported = false;
		LLSD args;
		std::string minSpecs;

		// get cpu data from xml
		std::stringstream minCPUString(LLNotifications::instance().getGlobalString("UnsupportedCPUAmount"));
		S32 minCPU = 0;
		minCPUString >> minCPU;

		// get RAM data from XML
		std::stringstream minRAMString(LLNotifications::instance().getGlobalString("UnsupportedRAMAmount"));
		U64Bytes minRAM;
		minRAMString >> minRAM;

		if(!LLFeatureManager::getInstance()->isGPUSupported() && LLFeatureManager::getInstance()->getGPUClass() != GPU_CLASS_UNKNOWN)
		{
			minSpecs += LLNotifications::instance().getGlobalString("UnsupportedGPU");
			minSpecs += "\n";
			unsupported = true;
		}
		if(gSysCPU.getMHz() < minCPU)
		{
			minSpecs += LLNotifications::instance().getGlobalString("UnsupportedCPU");
			minSpecs += "\n";
			unsupported = true;
		}
		if(gSysMemory.getPhysicalMemoryKB() < minRAM)
		{
			minSpecs += LLNotifications::instance().getGlobalString("UnsupportedRAM");
			minSpecs += "\n";
			unsupported = true;
		}

		if (LLFeatureManager::getInstance()->getGPUClass() == GPU_CLASS_UNKNOWN)
		{
			LLNotificationsUtil::add("UnknownGPU");
		}

		if(unsupported)
		{
			if(!gSavedSettings.controlExists("WarnUnsupportedHardware")
				|| gSavedSettings.getBOOL("WarnUnsupportedHardware"))
			{
				args["MINSPECS"] = minSpecs;
				LLNotificationsUtil::add("UnsupportedHardware", args );
			}

		}
	}

#if LL_WINDOWS && ADDRESS_SIZE == 64
    if (gGLManager.mIsIntel)
    {
        // Check intel driver's version
        // Ex: "3.1.0 - Build 8.15.10.2559";
        std::string version = ll_safe_string((const char *)glGetString(GL_VERSION));

        const boost::regex is_intel_string("[0-9].[0-9].[0-9] - Build [0-9]{1,2}.[0-9]{2}.[0-9]{2}.[0-9]{4}");

        if (boost::regex_search(version, is_intel_string))
        {
            // Valid string, extract driver version
            std::size_t found = version.find("Build ");
            std::string driver = version.substr(found + 6);
            S32 v1, v2, v3, v4;
            S32 count = sscanf(driver.c_str(), "%d.%d.%d.%d", &v1, &v2, &v3, &v4);
            if (count > 0 && v1 <= 10)
            {
                LL_INFOS("AppInit") << "Detected obsolete intel driver: " << driver << LL_ENDL;

                if (!gViewerWindow->getInitAlert().empty() // graphic initialization crashed on last run
                    || LLVersionInfo::getInstance()->getChannelAndVersion() != gLastRunVersion // viewer was updated
                    || mNumSessions % 20 == 0 //periodically remind user to update driver
                    )
                {
                    LLUIString details = LLNotifications::instance().getGlobalString("UnsupportedIntelDriver");
                    std::string gpu_name = ll_safe_string((const char *)glGetString(GL_RENDERER));
                    LL_INFOS("AppInit") << "Notifying user about obsolete intel driver for " << gpu_name << LL_ENDL;
                    details.setArg("[VERSION]", driver);
                    details.setArg("[GPUNAME]", gpu_name);
                    S32 button = OSMessageBox(details.getString(),
                        LLStringUtil::null,
                        OSMB_YESNO);
                    if (OSBTN_YES == button && gViewerWindow)
                    {
                        std::string url = LLWeb::escapeURL(LLTrans::getString("IntelDriverPage"));
                        if (gViewerWindow->getWindow())
                        {
                            gViewerWindow->getWindow()->spawnWebBrowser(url, false);
                        }
                    }
                }
            }
        }
    }
#endif

    // Obsolete? mExpectedGLVersion is always zero
#if LL_WINDOWS
	if (gGLManager.mGLVersion < LLFeatureManager::getInstance()->getExpectedGLVersion())
	{
		std::string url;
		if (gGLManager.mIsIntel)
		{
			url = LLTrans::getString("IntelDriverPage");
		}
		else if (gGLManager.mIsNVIDIA)
		{
			url = LLTrans::getString("NvidiaDriverPage");
		}
		else if (gGLManager.mIsAMD)
		{
			url = LLTrans::getString("AMDDriverPage");
		}

		if (!url.empty())
		{
			LLNotificationsUtil::add("OldGPUDriver", LLSD().with("URL", url));
		}
	}
#endif


	// save the graphics card
	gDebugInfo["GraphicsCard"] = LLFeatureManager::getInstance()->getGPUString();

	// Save the current version to the prefs file
	gSavedSettings.setString("LastRunVersion",
							 LLVersionInfo::instance().getChannelAndVersion());

	gSimLastTime = gRenderStartTime.getElapsedTimeF32();
	gSimFrames = (F32)gFrameCount;

    if (gSavedSettings.getBOOL("JoystickEnabled"))
    {
        LLViewerJoystick::getInstance()->init(false);
    }

	try {
		initializeSecHandler();
	}
	catch (LLProtectedDataException& ex)
	{
		// <FS:Ansariel> Write exception message to log
      LL_WARNS() << "Error initializing SecHandlers: " << ex.what() << LL_ENDL;
	  LLNotificationsUtil::add("CorruptedProtectedDataStore");
	}

	gGLActive = FALSE;

    // <FS:Ansariel> Disable updater
//#if LL_RELEASE_FOR_DOWNLOAD
//    if (!gSavedSettings.getBOOL("CmdLineSkipUpdater"))
//    {
//        LLProcess::Params updater;
//        updater.desc = "updater process";
//        // Because it's the updater, it MUST persist beyond the lifespan of the
//        // viewer itself.
//        updater.autokill = false;
//        std::string updater_file;
//#if LL_WINDOWS
//        updater_file = "SLVersionChecker.exe";
//        updater.executable = gDirUtilp->getExpandedFilename(LL_PATH_EXECUTABLE, updater_file);
//#elif LL_DARWIN
//        updater_file = "SLVersionChecker";
//        updater.executable = gDirUtilp->add(gDirUtilp->getAppRODataDir(), "updater", updater_file);
//#else
//        updater_file = "SLVersionChecker";
//        updater.executable = gDirUtilp->getExpandedFilename(LL_PATH_EXECUTABLE, updater_file);
//#endif
//        // add LEAP mode command-line argument to whichever of these we selected
//        updater.args.add("leap");
//        // UpdaterServiceSettings
//        if (gSavedSettings.getBOOL("FirstLoginThisInstall"))
//        {
//            // Befor first login, treat this as 'manual' updates,
//            // updater won't install anything, but required updates
//            updater.args.add("0");
//        }
//        else
//        {
//            updater.args.add(stringize(gSavedSettings.getU32("UpdaterServiceSetting")));
//        }
//        // channel
//        updater.args.add(LLVersionInfo::instance().getChannel());
//        // testok
//        updater.args.add(stringize(gSavedSettings.getBOOL("UpdaterWillingToTest")));
//        // ForceAddressSize
//        updater.args.add(stringize(gSavedSettings.getU32("ForceAddressSize")));
//
//        try
//        {
//            // Run the updater. An exception from launching the updater should bother us.
//            LLLeap::create(updater, true);
//            mUpdaterNotFound = false;
//        }
//        catch (...)
//        {
//            LLUIString details = LLNotifications::instance().getGlobalString("LLLeapUpdaterFailure");
//            details.setArg("[UPDATER_APP]", updater_file);
//            OSMessageBox(
//                details.getString(),
//                LLStringUtil::null,
//                OSMB_OK);
//            mUpdaterNotFound = true;
//        }
//    }
//    else
//    {
//        LL_WARNS("InitInfo") << "Skipping updater check." << LL_ENDL;
//    }
//
//    if (mUpdaterNotFound)
//    {
//        LL_WARNS("InitInfo") << "Failed to launch updater. Skipping Leap commands." << LL_ENDL;
//    }
//    else
//    {
//        // Iterate over --leap command-line options. But this is a bit tricky: if
//        // there's only one, it won't be an array at all.
//        LLSD LeapCommand(gSavedSettings.getLLSD("LeapCommand"));
//        LL_DEBUGS("InitInfo") << "LeapCommand: " << LeapCommand << LL_ENDL;
//        if (LeapCommand.isDefined() && !LeapCommand.isArray())
//        {
//            // If LeapCommand is actually a scalar value, make an array of it.
//            // Have to do it in two steps because LeapCommand.append(LeapCommand)
//            // trashes content! :-P
//            LLSD item(LeapCommand);
//            LeapCommand.append(item);
//        }
//        BOOST_FOREACH(const std::string& leap, llsd::inArray(LeapCommand))
//        {
//            LL_INFOS("InitInfo") << "processing --leap \"" << leap << '"' << LL_ENDL;
//            // We don't have any better description of this plugin than the
//            // user-specified command line. Passing "" causes LLLeap to derive a
//            // description from the command line itself.
//            // Suppress LLLeap::Error exception: trust LLLeap's own logging. We
//            // don't consider any one --leap command mission-critical, so if one
//            // fails, log it, shrug and carry on.
//            LLLeap::create("", leap, false); // exception=false
//        }
//    }
//
//    if (gSavedSettings.getBOOL("QAMode") && gSavedSettings.getS32("QAModeEventHostPort") > 0)
//    {
//        LL_WARNS("InitInfo") << "QAModeEventHostPort DEPRECATED: "
//                             << "lleventhost no longer supported as a dynamic library"
//                             << LL_ENDL;
//    }
//#endif //LL_RELEASE_FOR_DOWNLOAD
    // </FS:Ansariel>

	LLTextUtil::TextHelpers::iconCallbackCreationFunction = create_text_segment_icon_from_url_match;

	//EXT-7013 - On windows for some locale (Japanese) standard
	//datetime formatting functions didn't support some parameters such as "weekday".
	//Names for days and months localized in xml are also useful for Polish locale(STORM-107).
	std::string language = gSavedSettings.getString("Language");
	if(language == "ja" || language == "pl")
	{
		LLStringOps::setupWeekDaysNames(LLTrans::getString("dateTimeWeekdaysNames"));
		LLStringOps::setupWeekDaysShortNames(LLTrans::getString("dateTimeWeekdaysShortNames"));
		LLStringOps::setupMonthNames(LLTrans::getString("dateTimeMonthNames"));
		LLStringOps::setupMonthShortNames(LLTrans::getString("dateTimeMonthShortNames"));
		LLStringOps::setupDayFormat(LLTrans::getString("dateTimeDayFormat"));

		LLStringOps::sAM = LLTrans::getString("dateTimeAM");
		LLStringOps::sPM = LLTrans::getString("dateTimePM");
	}

	LLAgentLanguage::init();

    /// Tell the Coprocedure manager how to discover and store the pool sizes
    // what I wanted
    LLCoprocedureManager::getInstance()->setPropertyMethods(
        boost::bind(&LLControlGroup::getU32, boost::ref(gSavedSettings), _1),
        boost::bind(&LLControlGroup::declareU32, boost::ref(gSavedSettings), _1, _2, _3, LLControlVariable::PERSIST_ALWAYS));

	// initializing the settings sanity checker
	SanityCheck::instance().init();

	// <FS:Ansariel> Init debug rects
	LLView::sDebugRects = gSavedSettings.getBOOL("DebugViews");

	// TODO: consider moving proxy initialization here or LLCopocedureManager after proxy initialization, may be implement
	// some other protection to make sure we don't use network before initializng proxy

	/*----------------------------------------------------------------------*/
	// nat 2016-06-29 moved the following here from the former mainLoop().
	mMainloopTimeout = new LLWatchdogTimeout();

	// Create IO Pump to use for HTTP Requests.
	gServicePump = new LLPumpIO(gAPRPoolp);

	// Note: this is where gLocalSpeakerMgr and gActiveSpeakerMgr used to be instantiated.

	LLVoiceChannel::initClass();
	LLVoiceClient::initParamSingleton(gServicePump);
	// <FS:Ansariel> [FS communication UI]
	// LLVoiceChannel::setCurrentVoiceChannelChangedCallback(boost::bind(&LLFloaterIMContainer::onCurrentChannelChanged, _1), true);
	LLVoiceChannel::setCurrentVoiceChannelChangedCallback( boost::bind( &FSFloaterVoiceControls::sOnCurrentChannelChanged, _1 ), true );
	// </FS:Ansariel> [FS communication UI]

	joystick = LLViewerJoystick::getInstance();
	joystick->setNeedsReset(true);
	/*----------------------------------------------------------------------*/
	// Load User's bindings
	loadKeyBindings();

    //LLSimpleton creations
    LLEnvironment::createInstance();
    LLEnvironment::getInstance()->initSingleton();
    LLWorld::createInstance();
    LLSelectMgr::createInstance();
    LLViewerCamera::createInstance();

#if LL_WINDOWS
    if (!mSecondInstance)
    {
        gDirUtilp->deleteDirAndContents(gDirUtilp->getDumpLogsDirPath());
    }
#endif

	return true;
}

void LLAppViewer::initMaxHeapSize()
{
	//set the max heap size.
	//here is some info regarding to the max heap size:
	//------------------------------------------------------------------------------------------
	// OS       | setting | SL address bits | max manageable memory space | max heap size
	// Win 32   | default | 32-bit          | 2GB                         | < 1.7GB
	// Win 32   | /3G     | 32-bit          | 3GB                         | < 1.7GB or 2.7GB
	//Linux 32  | default | 32-bit          | 3GB                         | < 2.7GB
	//Linux 32  |HUGEMEM  | 32-bit          | 4GB                         | < 3.7GB
	//64-bit OS |default  | 32-bit          | 4GB                         | < 3.7GB
	//64-bit OS |default  | 64-bit          | N/A (> 4GB)                 | N/A (> 4GB)
	//------------------------------------------------------------------------------------------
	//currently SL is built under 32-bit setting, we set its max heap size no more than 1.6 GB.

 #ifndef LL_X86_64
    F32Gigabytes max_heap_size_gb = (F32Gigabytes)gSavedSettings.getF32("MaxHeapSize") ;
#else
    F32Gigabytes max_heap_size_gb = (F32Gigabytes)gSavedSettings.getF32("MaxHeapSize64");
#endif
// <FS:Ansariel> Enable low memory checks on 32bit builds
#if ADDRESS_SIZE == 64
	max_heap_size_gb = F32Gigabytes(128);
#endif
// </FS:Ansariel>

    LLMemory::initMaxHeapSizeGB(max_heap_size_gb);
}

static LLTrace::BlockTimerStatHandle FTM_MESSAGES("System Messages");
static LLTrace::BlockTimerStatHandle FTM_MESSAGES2("System Messages2");
static LLTrace::BlockTimerStatHandle FTM_SLEEP1("Sleep1");
static LLTrace::BlockTimerStatHandle FTM_SLEEP2("Sleep2");
static LLTrace::BlockTimerStatHandle FTM_YIELD("Yield");

static LLTrace::BlockTimerStatHandle FTM_TEXTURE_CACHE("Texture Cache");
static LLTrace::BlockTimerStatHandle FTM_DECODE("Image Decode");
static LLTrace::BlockTimerStatHandle FTM_FETCH("Image Fetch");

static LLTrace::BlockTimerStatHandle FTM_LFS("LFS Thread");
static LLTrace::BlockTimerStatHandle FTM_PAUSE_THREADS("Pause Threads");
static LLTrace::BlockTimerStatHandle FTM_IDLE("Idle");
static LLTrace::BlockTimerStatHandle FTM_PUMP("Pump");
static LLTrace::BlockTimerStatHandle FTM_PUMP_SERVICE("Service");
static LLTrace::BlockTimerStatHandle FTM_SERVICE_CALLBACK("Callback");
static LLTrace::BlockTimerStatHandle FTM_AGENT_AUTOPILOT("Autopilot");
static LLTrace::BlockTimerStatHandle FTM_AGENT_UPDATE("Update");

// externally visible timers
LLTrace::BlockTimerStatHandle FTM_FRAME("Frame");

bool LLAppViewer::frame()
{
	bool ret = false;

	if (gSimulateMemLeak)
	{
		try
		{
			ret = doFrame();
		}
		catch (const LLContinueError&)
		{
			LOG_UNHANDLED_EXCEPTION("");
		}
		catch (std::bad_alloc&)
		{
			LLMemory::logMemoryInfo(TRUE);
			LLFloaterMemLeak* mem_leak_instance = LLFloaterReg::findTypedInstance<LLFloaterMemLeak>("mem_leaking");
			if (mem_leak_instance)
			{
				mem_leak_instance->stop();
			}
			LL_WARNS() << "Bad memory allocation in LLAppViewer::frame()!" << LL_ENDL;
		}
	}
	else
	{ 
		try
		{
			ret = doFrame();
		}
		catch (const LLContinueError&)
		{
			LOG_UNHANDLED_EXCEPTION("");
		}
	}

	return ret;
}

bool LLAppViewer::doFrame()
{
	LL_RECORD_BLOCK_TIME(FTM_FRAME);

	// <FS:Beq> Perfstats collection Frame boundary
	{
	// and now adjust the visuals from previous frame.
    if(FSPerfStats::tunables.userAutoTuneEnabled && FSPerfStats::tunables.tuningFlag != FSPerfStats::Tunables::Nothing)
    {
    	FSPerfStats::tunables.applyUpdates();
    }

	FSPerfStats::RecordSceneTime T (FSPerfStats::StatType_t::RENDER_FRAME);

    if (!LLWorld::instanceExists())
    {
        LLWorld::createInstance();
    }

	LLEventPump& mainloop(LLEventPumps::instance().obtain("mainloop"));
	LLSD newFrame;
// <FS:Beq> profiling enablement. 
// This ifdef is optional but better to avoid even low overhead code in main loop where not needed.
#ifdef TRACY_ENABLE
	static bool one_time{false};
	static LLCachedControl<bool> defer_profiling(gSavedSettings, "DeferProfilingUntilConnected");
	if( !one_time && (gFrameCount % 10 == 0) )
	{

		// LL_INFOS() << "Profiler active: " <<  (LLProfiler::active?"True":"False") << LL_ENDL;
		// LL_INFOS() << "deferred_profiling: " <<  (defer_profiling?"True":"False") << LL_ENDL;
		// LL_INFOS() << "connected: " <<  (LL_PROFILE_IS_CONNECTED?"True":"False") << LL_ENDL;

		if( ( !LLProfiler::active ) && ( defer_profiling && LL_PROFILE_IS_CONNECTED ) )
		{
			LLProfiler::active = true;
			gSavedSettings.setBOOL( "ProfilingActive", LLProfiler::active );
			one_time=true; // prevent reset race if we disable manually.
			LL_INFOS() << "Profiler or collector connected" << LL_ENDL;
		}
		if( !defer_profiling )
		{
			// no point in checking if we are not waiting.
			// TODO(Beq): At the moment we have only two options
			// 1) start capturing immediately
			// 2) start capturing only when a profiler is connected
			// Ideally we could have another flag to control profiling at start
			// this would then allow a fully manual enablement.
			one_time = true;
			LL_INFOS() << "Manual profiling control selected" << LL_ENDL;
		}
	}
#endif
// </FS:Beq>
	// <FS:Ansariel> FIRE-22297: FPS limiter not working properly on Mac/Linux
	LLTimer frameTimer;

	nd::etw::logFrame(); // <FS:ND> Write the start of each frame. Even if our Provider (Firestorm) would be enabled, this has only light impact. Does nothing on OSX and Linux.
	{FSPerfStats::RecordSceneTime T (FSPerfStats::StatType_t::RENDER_IDLE); // <FS:Beq/> perf stats
	{
        LL_PROFILE_ZONE_NAMED_CATEGORY_APP("df LLTrace");
        if (LLFloaterReg::instanceVisible("block_timers"))
        {
            LLTrace::BlockTimer::processTimes();
        }
        
        LLTrace::get_frame_recording().nextPeriod();
        LLTrace::BlockTimer::logStats();
	}

	LLTrace::get_thread_recorder()->pullFromChildren();

	//clear call stack records
	LL_CLEAR_CALLSTACKS();
	} // <FS:Beq/> perf stats
	{
		{FSPerfStats::RecordSceneTime T (FSPerfStats::StatType_t::RENDER_IDLE); // <FS:Beq> ensure we have the entire top scope of frame covered

		LL_PROFILE_ZONE_NAMED_CATEGORY_APP( "df processMiscNativeEvents" )
		pingMainloopTimeout("Main:MiscNativeWindowEvents");

		if (gViewerWindow)
		{
			LL_RECORD_BLOCK_TIME(FTM_MESSAGES);
			gViewerWindow->getWindow()->processMiscNativeEvents();
		}

		{
			LL_PROFILE_ZONE_NAMED_CATEGORY_APP( "df gatherInput" )
			pingMainloopTimeout("Main:GatherInput");
		}

		if (gViewerWindow)
		{
			LL_RECORD_BLOCK_TIME(FTM_MESSAGES2);
			if (!restoreErrorTrap())
			{
				LL_WARNS() << " Someone took over my signal/exception handler (post messagehandling)!" << LL_ENDL;
			}

			gViewerWindow->getWindow()->gatherInput();
		}

		//memory leaking simulation
		if (gSimulateMemLeak)
		{
			LLFloaterMemLeak* mem_leak_instance =
				LLFloaterReg::findTypedInstance<LLFloaterMemLeak>("mem_leaking");
			if (mem_leak_instance)
			{
				mem_leak_instance->idle();
			}
		}

		{
			LL_PROFILE_ZONE_NAMED_CATEGORY_APP( "df mainloop" )
			// canonical per-frame event
			mainloop.post(newFrame);
		}
		{
			LL_PROFILE_ZONE_NAMED_CATEGORY_APP( "df suspend" )
			// give listeners a chance to run
			llcoro::suspend();
		}
		}// <FS:Beq> ensure we have the entire top scope of frame covered

		if (!LLApp::isExiting())
		{
			pingMainloopTimeout("Main:JoystickKeyboard");

			// Scan keyboard for movement keys.  Command keys and typing
			// are handled by windows callbacks.  Don't do this until we're
			// done initializing.  JC
			if (gViewerWindow
				&& (gHeadlessClient || gViewerWindow->getWindow()->getVisible())
				&& gViewerWindow->getActive()
				&& !gViewerWindow->getWindow()->getMinimized()
				&& LLStartUp::getStartupState() == STATE_STARTED
				&& (gHeadlessClient || !gViewerWindow->getShowProgress())
				&& !gFocusMgr.focusLocked())
			{
				FSPerfStats::RecordSceneTime T (FSPerfStats::StatType_t::RENDER_IDLE);
				LL_PROFILE_ZONE_NAMED_CATEGORY_APP( "df JoystickKeyboard" )
				joystick->scanJoystick();
				gKeyboard->scanKeyboard();
                gViewerInput.scanMouse();
				// <FS:Ansariel> Chalice Yao's crouch toggle
				static LLCachedControl<bool> fsCrouchToggle(gSavedPerAccountSettings, "FSCrouchToggle");
				static LLCachedControl<bool> fsCrouchToggleStatus(gSavedPerAccountSettings, "FSCrouchToggleStatus");
				if (fsCrouchToggle && fsCrouchToggleStatus)
				{
					gAgent.moveUp(-1);
				}
				// </FS:Ansariel>
			}

			// Update state based on messages, user input, object idle.
			{
				FSPerfStats::RecordSceneTime T (FSPerfStats::StatType_t::RENDER_IDLE);
				LL_PROFILE_ZONE_NAMED_CATEGORY_APP( "df pauseMainloopTimeout" )
				pauseMainloopTimeout(); // *TODO: Remove. Messages shouldn't be stalling for 20+ seconds!
			}

			{
				LL_PROFILE_ZONE_NAMED_CATEGORY_APP("df idle"); //LL_RECORD_BLOCK_TIME(FTM_IDLE);
				idle();
			}

			{
				LL_PROFILE_ZONE_NAMED_CATEGORY_APP( "df resumeMainloopTimeout" )
				resumeMainloopTimeout();
			}

			if (gDoDisconnect && (LLStartUp::getStartupState() == STATE_STARTED))
			{
				LL_PROFILE_ZONE_NAMED_CATEGORY_APP("Shutdown:SaveSnapshot");
				pauseMainloopTimeout();
				saveFinalSnapshot();

                if (LLVoiceClient::instanceExists())
                {
                    LLVoiceClient::getInstance()->terminate();
                }

				disconnectViewer();
				resumeMainloopTimeout();
			}

			// Render scene.
			// *TODO: Should we run display() even during gHeadlessClient?  DK 2011-02-18
            if (!LLApp::isExiting() && !gHeadlessClient && gViewerWindow)
            {
                LL_PROFILE_ZONE_NAMED_CATEGORY_APP("df Display");
                pingMainloopTimeout("Main:Display");
                gGLActive = TRUE;

                display();

<<<<<<< HEAD
				{
					FSPerfStats::RecordSceneTime T(FSPerfStats::StatType_t::RENDER_IDLE);
					LL_PROFILE_ZONE_NAMED_CATEGORY_APP("df Snapshot")
					pingMainloopTimeout("Main:Snapshot");
					LLFloaterSnapshot::update(); // take snapshots
					LLFloaterOutfitSnapshot::update();
					gGLActive = FALSE;
				}
			}
=======
                {
                    LL_PROFILE_ZONE_NAMED_CATEGORY_APP("df Snapshot");
                    pingMainloopTimeout("Main:Snapshot");
                    gPipeline.mReflectionMapManager.update();
                    LLFloaterSnapshot::update(); // take snapshots
                    LLFloaterOutfitSnapshot::update();
                    gGLActive = FALSE;
                }
            }
>>>>>>> 6eaf8521
		}

		{
			LL_PROFILE_ZONE_NAMED_CATEGORY_APP( "df pauseMainloopTimeout2" )
			pingMainloopTimeout("Main:Sleep");

			pauseMainloopTimeout();
		}

		// Sleep and run background threads
		{
			//LL_RECORD_BLOCK_TIME(SLEEP2);
			LL_PROFILE_ZONE_WARN( "Sleep2" )

			// yield some time to the os based on command line option
			static LLCachedControl<S32> yield_time(gSavedSettings, "YieldTime", -1);
			if(yield_time >= 0)
			{
				LL_RECORD_BLOCK_TIME(FTM_YIELD);
				LL_PROFILE_ZONE_NUM( yield_time )
				ms_sleep(yield_time);
			}

			if (gNonInteractive)
			{
				S32 non_interactive_ms_sleep_time = 100;
				LLAppViewer::getTextureCache()->pause();
				LLAppViewer::getImageDecodeThread()->pause();
				ms_sleep(non_interactive_ms_sleep_time);
			}

			// yield cooperatively when not running as foreground window
			// and when not quiting (causes trouble at mac's cleanup stage)
			if (!LLApp::isExiting()
				&& ((gViewerWindow && !gViewerWindow->getWindow()->getVisible())
					|| !gFocusMgr.getAppHasFocus()))
			{
				// Sleep if we're not rendering, or the window is minimized.
				static LLCachedControl<S32> s_background_yield_time(gSavedSettings, "BackgroundYieldTime", 40);
				S32 milliseconds_to_sleep = llclamp((S32)s_background_yield_time, 0, 1000);
				// don't sleep when BackgroundYieldTime set to 0, since this will still yield to other threads
				// of equal priority on Windows
				if (milliseconds_to_sleep > 0)
				{
					FSPerfStats::RecordSceneTime T ( FSPerfStats::StatType_t::RENDER_SLEEP );
					ms_sleep(milliseconds_to_sleep);
					// also pause worker threads during this wait period
					LLAppViewer::getTextureCache()->pause();
					LLAppViewer::getImageDecodeThread()->pause();
				}
			}

			if (mRandomizeFramerate)
			{
				ms_sleep(rand() % 200);
			}

			if (mPeriodicSlowFrame
				&& (gFrameCount % 10 == 0))
			{
				LL_INFOS() << "Periodic slow frame - sleeping 500 ms" << LL_ENDL;
				ms_sleep(500);
			}

			S32 total_work_pending = 0;
			S32 total_io_pending = 0;
			{
				S32 work_pending = 0;
				S32 io_pending = 0;
				F32 max_time = llmin(gFrameIntervalSeconds.value() *10.f, 1.f);
				// <FS:Beq> instrument image decodes
				{
					LL_PROFILE_ZONE_NAMED_CATEGORY_APP("updateTextureThreads");
					// FSPlot("max_time_ms",max_time);
				// <FS:Beq/>
				work_pending += updateTextureThreads(max_time);
				}	// <FS:Beq/> instrument image decodes

				{
					LL_RECORD_BLOCK_TIME(FTM_LFS);
 					io_pending += LLLFSThread::updateClass(1);
				}

				if (io_pending > 1000)
				{
					ms_sleep(llmin(io_pending/100,100)); // give the lfs some time to catch up
				}

				total_work_pending += work_pending ;
				total_io_pending += io_pending ;

			}

			{
				LL_PROFILE_ZONE_NAMED_CATEGORY_APP( "df gMeshRepo" )
				gMeshRepo.update() ;
			}

			if(!total_work_pending) //pause texture fetching threads if nothing to process.
			{
				LL_PROFILE_ZONE_NAMED_CATEGORY_APP( "df getTextureCache" )
				LLAppViewer::getTextureCache()->pause();
				LLAppViewer::getImageDecodeThread()->pause();
				LLAppViewer::getTextureFetch()->pause();
			}
			if(!total_io_pending) //pause file threads if nothing to process.
			{
				LL_PROFILE_ZONE_NAMED_CATEGORY_APP( "df LLVFSThread" )
				LLLFSThread::sLocal->pause();
			}

			//texture fetching debugger
			if(LLTextureFetchDebugger::isEnabled())
			{
				LL_PROFILE_ZONE_NAMED_CATEGORY_APP( "df tex_fetch_debugger_instance" )
				LLFloaterTextureFetchDebugger* tex_fetch_debugger_instance =
					LLFloaterReg::findTypedInstance<LLFloaterTextureFetchDebugger>("tex_fetch_debugger");
				if(tex_fetch_debugger_instance)
				{
					tex_fetch_debugger_instance->idle() ;
				}
			}

			// <FS:Ansariel> FIRE-22297: FPS limiter not working properly on Mac/Linux
			static LLCachedControl<U32> max_fps(gSavedSettings, "FramePerSecondLimit");
			static LLCachedControl<bool> fsLimitFramerate(gSavedSettings, "FSLimitFramerate");
			if (fsLimitFramerate && LLStartUp::getStartupState() == STATE_STARTED && !gTeleportDisplay && !logoutRequestSent() && max_fps > F_APPROXIMATELY_ZERO)
			{
				// Sleep a while to limit frame rate.
				FSPerfStats::RecordSceneTime T ( FSPerfStats::StatType_t::RENDER_FPSLIMIT );
				F32 min_frame_time = 1.f / (F32)max_fps;
				S32 milliseconds_to_sleep = llclamp((S32)((min_frame_time - frameTimer.getElapsedTimeF64()) * 1000.f), 0, 1000);
				if (milliseconds_to_sleep > 0)
				{
					LL_RECORD_BLOCK_TIME(FTM_SLEEP2);
					ms_sleep(milliseconds_to_sleep);
				}
			}
			frameTimer.reset();
			// </FS:Ansariel>
			{
				LL_PROFILE_ZONE_NAMED_CATEGORY_APP( "df resumeMainloopTimeout" )
				resumeMainloopTimeout();
			}
			pingMainloopTimeout("Main:End");
		}
	}

	if (LLApp::isExiting())
	{
		// Save snapshot for next time, if we made it through initialization
		if (STATE_STARTED == LLStartUp::getStartupState())
		{
			saveFinalSnapshot();
		}

		if (LLVoiceClient::instanceExists())
		{
			LLVoiceClient::getInstance()->terminate();
		}

		delete gServicePump;
		gServicePump = NULL;

		destroyMainloopTimeout();

		LL_INFOS() << "Exiting main_loop" << LL_ENDL;
	}

	}FSPerfStats::StatsRecorder::endFrame();
    LL_PROFILER_FRAME_END

	return ! LLApp::isRunning();
}

S32 LLAppViewer::updateTextureThreads(F32 max_time)
{
	S32 work_pending = 0;
	{
		LL_RECORD_BLOCK_TIME(FTM_TEXTURE_CACHE);
 		work_pending += LLAppViewer::getTextureCache()->update(max_time); // unpauses the texture cache thread
	}
	{
		LL_RECORD_BLOCK_TIME(FTM_DECODE);
	 	work_pending += LLAppViewer::getImageDecodeThread()->update(max_time); // unpauses the image thread
	}
	{
		LL_RECORD_BLOCK_TIME(FTM_FETCH);
	 	work_pending += LLAppViewer::getTextureFetch()->update(max_time); // unpauses the texture fetch thread
	}
	return work_pending;
}

void LLAppViewer::flushLFSIO()
{
	while (1)
	{
		S32 pending = LLLFSThread::updateClass(0);
		if (!pending)
		{
			break;
		}
		LL_INFOS() << "Waiting for pending IO to finish: " << pending << LL_ENDL;
		ms_sleep(100);
	}
}

bool LLAppViewer::cleanup()
{
    LLAtmosphere::cleanupClass();

	//ditch LLVOAvatarSelf instance
	gAgentAvatarp = NULL;

    LLNotifications::instance().clear();

	// workaround for DEV-35406 crash on shutdown
	LLEventPumps::instance().reset();

#if HAS_GROWL
	GrowlManager::destroyManager();
#endif

	//dump scene loading monitor results
	if (LLSceneMonitor::instanceExists())
	{
		if (!isSecondInstance())
		{
			LLSceneMonitor::instance().dumpToFile(gDirUtilp->getExpandedFilename(LL_PATH_LOGS, "scene_monitor_results.csv"));
		}
		LLSceneMonitor::deleteSingleton();
	}

	// There used to be an 'if (LLFastTimerView::sAnalyzePerformance)' block
	// here, completely redundant with the one that occurs later in this same
	// function. Presumably the duplication was due to an automated merge gone
	// bad. Not knowing which instance to prefer, we chose to retain the later
	// one because it happens just after mFastTimerLogThread is deleted. This
	// comment is in case we guessed wrong, so we can move it here instead.

#if LL_LINUX
	// remove any old breakpad minidump files from the log directory
	if (! isError())
	{
		std::string logdir = gDirUtilp->getExpandedFilename(LL_PATH_LOGS, "");
		gDirUtilp->deleteFilesInDir(logdir, "*-*-*-*-*.dmp");
	}
#endif

	// Kill off LLLeap objects. We can find them all because LLLeap is derived
	// from LLInstanceTracker.
	LLLeap::instance_snapshot().deleteAll();

	//flag all elements as needing to be destroyed immediately
	// to ensure shutdown order
	LLMortician::setZealous(TRUE);

    // Give any remaining SLPlugin instances a chance to exit cleanly.
    LLPluginProcessParent::shutdown();

	disconnectViewer();
	LLViewerCamera::deleteSingleton();

	LL_INFOS() << "Viewer disconnected" << LL_ENDL;
	
	if (gKeyboard)
	{
		gKeyboard->resetKeys();
	}

	display_cleanup();

	release_start_screen(); // just in case

	LLError::logToFixedBuffer(NULL); // stop the fixed buffer recorder

	LL_INFOS() << "Cleaning Up" << LL_ENDL;

	// <FS:Zi> Backup Settings
	if(mSaveSettingsOnExit)
	{
	// </FS:Zi>
	// FIRE-4871: Save per-account settings earlier -- TS
	std::string per_account_settings_file = gSavedSettings.getString("PerAccountSettingsFile");
	if (per_account_settings_file.empty())
	{
		LL_INFOS() << "Not saving per-account settings; don't know the account name yet." << LL_ENDL;
	}
	// Only save per account settings if the previous login succeeded, otherwise
	// we might end up with a cleared out settings file in case a previous login
	// failed after loading per account settings. -Zi
	else if (!mSavePerAccountSettings)
	{
		LL_INFOS() << "Not saving per-account settings; last login was not successful." << LL_ENDL;
	}
	else
	{
		gSavedPerAccountSettings.saveToFile(per_account_settings_file, TRUE);
		LL_INFOS() << "First time: Saved per-account settings to " <<
		        per_account_settings_file << LL_ENDL;
	}
	gSavedSettings.saveToFile(gSavedSettings.getString("ClientSettingsFile"), TRUE);
	// /FIRE-4871
	// <FS:Zi> Backup Settings
	}
	else
	{
		LL_INFOS() << "Not saving settings, to prevent settings restore failure." << LL_ENDL;
	}
	// </FS:Zi>

	// shut down mesh streamer
	gMeshRepo.shutdown();

	// <FS:ND> FIRE-8385 Crash on exit in Havok. It is hard to say why it happens, as we only have the binary Havok blob. This is a hack around it.
	// Due to the fact the process is going to die anyway, the OS will clean up any reources left by not calling quitSystem.
	// The OpenSim version does not use Havok, it is okay to call shutdown then.
#ifndef HAVOK_TPV
	// shut down Havok
	LLPhysicsExtensions::quitSystem();
#endif // </FS:ND>

	// <FS:ND> FIRE-20152; save avatar render settings during cleanup, not in the dtor of the static instance.
	// Otherwise the save will happen during crt termination when most of the viewers infrastructure is in a non deterministic state
	if( FSAvatarRenderPersistence::instanceExists() )
		FSAvatarRenderPersistence::getInstance()->deleteSingleton();
	// </FS:ND>

	// Must clean up texture references before viewer window is destroyed.
	if(LLHUDManager::instanceExists())
	{
		LLHUDManager::getInstance()->updateEffects();
		LLHUDObject::updateAll();
		LLHUDManager::getInstance()->cleanupEffects();
		LLHUDObject::cleanupHUDObjects();
		LL_INFOS() << "HUD Objects cleaned up" << LL_ENDL;
	}

	LLKeyframeDataCache::clear();

 	// End TransferManager before deleting systems it depends on (Audio, AssetStorage)
#if 0 // this seems to get us stuck in an infinite loop...
	gTransferManager.cleanup();
#endif

	// Note: this is where gWorldMap used to be deleted.

	// Note: this is where gHUDManager used to be deleted.
	if(LLHUDManager::instanceExists())
	{
		LLHUDManager::getInstance()->shutdownClass();
	}

	delete gAssetStorage;
	gAssetStorage = NULL;

	LLPolyMesh::freeAllMeshes();

	LLStartUp::cleanupNameCache();

	// Note: this is where gLocalSpeakerMgr and gActiveSpeakerMgr used to be deleted.

	if (LLWorldMap::instanceExists())
	{
		LLWorldMap::getInstance()->reset(); // release any images
	}

	LLCalc::cleanUp();

	LL_INFOS() << "Global stuff deleted" << LL_ENDL;

	if (gAudiop)
	{
        LL_INFOS() << "Shutting down audio" << LL_ENDL;

        // be sure to stop the internet stream cleanly BEFORE destroying the interface to stop it.
        gAudiop->stopInternetStream();
        // shut down the streaming audio sub-subsystem first, in case it relies on not outliving the general audio subsystem.
		// <FS> FMOD fixes
		// LLStreamingAudioInterface *sai = gAudiop->getStreamingAudioImpl();
		// delete sai;
		// gAudiop->setStreamingAudioImpl(NULL);

        // shut down the audio subsystem
        gAudiop->shutdown();

		delete gAudiop;
		gAudiop = NULL;
	}

	// Note: this is where LLFeatureManager::getInstance()-> used to be deleted.

	// Patch up settings for next time
	// Must do this before we delete the viewer window,
	// such that we can suck rectangle information out of
	// it.
	cleanupSavedSettings();
	LL_INFOS() << "Settings patched up" << LL_ENDL;

	// delete some of the files left around in the cache.
	removeCacheFiles("*.wav");
	removeCacheFiles("*.tmp");
	removeCacheFiles("*.lso");
	removeCacheFiles("*.out");
	// <FS:Ansariel> Sound cache
	//removeCacheFiles("*.dsf");
	if (!gSavedSettings.getBOOL("FSKeepUnpackedCacheFiles"))
	{
		gDirUtilp->deleteFilesInDir(gDirUtilp->getExpandedFilename(LL_PATH_FS_SOUND_CACHE, ""), "*.dsf");
	}
	// </FS:Ansariel>
	removeCacheFiles("*.bodypart");
	removeCacheFiles("*.clothing");

	LL_INFOS() << "Cache files removed" << LL_ENDL;

	// Wait for any pending LFS IO
	flushLFSIO();
	LL_INFOS() << "Shutting down Views" << LL_ENDL;

	// Destroy the UI
	if( gViewerWindow)
		gViewerWindow->shutdownViews();

	LL_INFOS() << "Cleaning up Inventory" << LL_ENDL;

	// Cleanup Inventory after the UI since it will delete any remaining observers
	// (Deleted observers should have already removed themselves)
	gInventory.cleanupInventory();

	LLCoros::getInstance()->printActiveCoroutines();

	LL_INFOS() << "Cleaning up Selections" << LL_ENDL;

	// Clean up selection managers after UI is destroyed, as UI may be observing them.
	// Clean up before GL is shut down because we might be holding on to objects with texture references
	LLSelectMgr::cleanupGlobals();

	LL_INFOS() << "Shutting down OpenGL" << LL_ENDL;

	// Shut down OpenGL
	if( gViewerWindow)
	{
		gViewerWindow->shutdownGL();

		// Destroy window, and make sure we're not fullscreen
		// This may generate window reshape and activation events.
		// Therefore must do this before destroying the message system.
		delete gViewerWindow;
		gViewerWindow = NULL;
		LL_INFOS() << "ViewerWindow deleted" << LL_ENDL;
	}

	LL_INFOS() << "Cleaning up Keyboard & Joystick" << LL_ENDL;

	// viewer UI relies on keyboard so keep it aound until viewer UI isa gone
	delete gKeyboard;
	gKeyboard = NULL;

    if (LLViewerJoystick::instanceExists())
    {
        // Turn off Space Navigator and similar devices
        LLViewerJoystick::getInstance()->terminate();
    }

	LL_INFOS() << "Cleaning up Objects" << LL_ENDL;

	LLViewerObject::cleanupVOClasses();

	SUBSYSTEM_CLEANUP(LLAvatarAppearance);

	SUBSYSTEM_CLEANUP(LLPostProcess);

	LLTracker::cleanupInstance();

	// *FIX: This is handled in LLAppViewerWin32::cleanup().
	// I'm keeping the comment to remember its order in cleanup,
	// in case of unforseen dependency.
	//#if LL_WINDOWS
	//	gDXHardware.cleanup();
	//#endif // LL_WINDOWS

	LLVolumeMgr* volume_manager = LLPrimitive::getVolumeManager();
	if (!volume_manager->cleanup())
	{
		LL_WARNS() << "Remaining references in the volume manager!" << LL_ENDL;
	}
	LLPrimitive::cleanupVolumeManager();

	LL_INFOS() << "Additional Cleanup..." << LL_ENDL;

	LLViewerParcelMgr::cleanupGlobals();

	// *Note: this is where gViewerStats used to be deleted.

 	//end_messaging_system();

	LLPrimitive::cleanupVolumeManager();
	SUBSYSTEM_CLEANUP(LLWorldMapView);
	SUBSYSTEM_CLEANUP(LLFolderViewItem);

	LL_INFOS() << "Saving Data" << LL_ENDL;

	// Store the time of our current logoff
	gSavedPerAccountSettings.setU32("LastLogoff", time_corrected());

    if (LLEnvironment::instanceExists())
    {
		//Store environment settings if necessary
        LLEnvironment::getInstance()->saveToSettings();
    }

	// Must do this after all panels have been deleted because panels that have persistent rects
	// save their rects on delete.
	if(mSaveSettingsOnExit)		// <FS:Zi> Backup Settings
	{
		gSavedSettings.saveToFile(gSavedSettings.getString("ClientSettingsFile"), TRUE);

	LLUIColorTable::instance().saveUserSettings();

//<Firestorm Skin Cleanup>
	std::string skinSaved = gSavedSettings.getString("SkinCurrent");
	std::string themeSaved = gSavedSettings.getString("SkinCurrentTheme");
	if ((skinSaved != mCurrentSkin) || (themeSaved != mCurrentSkinTheme))
	{
		LL_INFOS() << "Clearing skin colors." << LL_ENDL;
		// Implementation to only purge skin colors
		LLUIColorTable::instance().saveUserSettingsPaletteOnly();

	}
//</Firestorm Skip Cleanup>
	}	// <FS:Zi> Backup Settings
	
	
	// <FS:Zi> Backup Settings
	if(mSaveSettingsOnExit)
	{
	std::string per_account_settings_file = gSavedSettings.getString("PerAccountSettingsFile");
	// </FS:Zi>
	// PerAccountSettingsFile should be empty if no user has been logged on.
	// *FIX:Mani This should get really saved in a "logoff" mode.
	// FIRE-4871: use the same file we picked out earlier -- TS
	if (per_account_settings_file.empty())
	{
		LL_INFOS() << "Not saving per-account settings; don't know the account name yet." << LL_ENDL;
	}
	// Only save per account settings if the previous login succeeded, otherwise
	// we might end up with a cleared out settings file in case a previous login
	// failed after loading per account settings.
	else if (!mSavePerAccountSettings)
	{
		LL_INFOS() << "Not saving per-account settings; last login was not successful." << LL_ENDL;
	}
	else
	{
		gSavedPerAccountSettings.saveToFile(per_account_settings_file, TRUE);
		LL_INFOS() << "Second time: Saved per-account settings to " <<
		        per_account_settings_file << LL_ENDL;

		if (LLViewerParcelAskPlay::instanceExists())
		{
			LLViewerParcelAskPlay::getInstance()->saveSettings();
		}
	}
	// <FS:Zi> Backup Settings
	}
	else
	{
		LL_INFOS() << "Not saving settings, to prevent settings restore failure." << LL_ENDL;
	}
	// </FS:Zi>

	// We need to save all crash settings, even if they're defaults [see LLCrashLogger::loadCrashBehaviorSetting()]
	gCrashSettings.saveToFile(gSavedSettings.getString("CrashSettingsFile"),FALSE);

	//std::string warnings_settings_filename = gDirUtilp->getExpandedFilename(LL_PATH_USER_SETTINGS, getSettingsFilename("Default", "Warnings"));
	std::string warnings_settings_filename = gDirUtilp->getExpandedFilename(LL_PATH_USER_SETTINGS, getSettingsFilename("User", "Warnings"));
	if(mSaveSettingsOnExit)		// <FS:Zi> Backup Settings
	gWarningSettings.saveToFile(warnings_settings_filename, TRUE);

	// Save URL history file
	if(mSaveSettingsOnExit)		// <FS:Zi> Backup Settings
	LLURLHistory::saveFile("url_history.xml");

	// save mute list. gMuteList used to also be deleted here too.
	if (gAgent.isInitialized() && LLMuteList::instanceExists())
	{
		LLMuteList::getInstance()->cache(gAgent.getID());
	}

	//save call log list
	if (LLConversationLog::instanceExists())
	{
		LLConversationLog::instance().cache();
    }

    clearSecHandler();

	if (mPurgeCacheOnExit)
	{
		LL_INFOS() << "Purging all cache files on exit" << LL_ENDL;
		gDirUtilp->deleteFilesInDir(gDirUtilp->getExpandedFilename(LL_PATH_CACHE,""), "*.*");
		// <FS:Ansariel> Sound cache
		gDirUtilp->deleteFilesInDir(gDirUtilp->getExpandedFilename(LL_PATH_FS_SOUND_CACHE, ""), "*.*");
	}

	writeDebugInfo();

	LLLocationHistory::getInstance()->save();

	LLAvatarIconIDCache::getInstance()->save();

	// Stop the plugin read thread if it's running.
	LLPluginProcessParent::setUseReadThread(false);

	LL_INFOS() << "Shutting down Threads" << LL_ENDL;

	// Let threads finish
	LLTimer idleTimer;
	idleTimer.reset();
	const F64 max_idle_time = 5.f; // 5 seconds
	while(1)
	{
		S32 pending = 0;
		pending += LLAppViewer::getTextureCache()->update(1); // unpauses the worker thread
		pending += LLAppViewer::getImageDecodeThread()->update(1); // unpauses the image thread
		pending += LLAppViewer::getTextureFetch()->update(1); // unpauses the texture fetch thread
		pending += LLLFSThread::updateClass(0);
		F64 idle_time = idleTimer.getElapsedTimeF64();
		if(!pending)
		{
			break ; //done
		}
		else if(idle_time >= max_idle_time)
		{
			LL_WARNS() << "Quitting with pending background tasks." << LL_ENDL;
			break;
		}
	}

    if (mPurgeUserDataOnExit)
    {
        // Ideally we should not save anything from this session since it is going to be purged now,
        // but this is a very 'rare' case (user deleting himself), not worth overcomplicating 'save&cleanup' code
        std::string user_path = gDirUtilp->getOSUserAppDir() + gDirUtilp->getDirDelimiter() + LLStartUp::getUserId();
        gDirUtilp->deleteDirAndContents(user_path);
    }

	// Delete workers first
	// shotdown all worker threads before deleting them in case of co-dependencies
	mAppCoreHttp.requestStop();
	sTextureFetch->shutdown();
	sTextureCache->shutdown();
	sImageDecodeThread->shutdown();
	sPurgeDiskCacheThread->shutdown();
    if (mGeneralThreadPool)
    {
        mGeneralThreadPool->close();
    }

	sTextureFetch->shutDownTextureCacheThread() ;
	sTextureFetch->shutDownImageDecodeThread() ;

	LL_INFOS() << "Shutting down message system" << LL_ENDL;
	end_messaging_system();

	// Non-LLCurl libcurl library
	mAppCoreHttp.cleanup();

	SUBSYSTEM_CLEANUP(LLFilePickerThread);
	SUBSYSTEM_CLEANUP(LLDirPickerThread);

	//MUST happen AFTER SUBSYSTEM_CLEANUP(LLCurl)
	delete sTextureCache;
    sTextureCache = NULL;
	delete sTextureFetch;
    sTextureFetch = NULL;
	delete sImageDecodeThread;
    sImageDecodeThread = NULL;
	delete mFastTimerLogThread;
	mFastTimerLogThread = NULL;
	delete sPurgeDiskCacheThread;
	sPurgeDiskCacheThread = NULL;
    delete mGeneralThreadPool;
    mGeneralThreadPool = NULL;

	if (LLFastTimerView::sAnalyzePerformance)
	{
		LL_INFOS() << "Analyzing performance" << LL_ENDL;

		std::string baseline_name = LLTrace::BlockTimer::sLogName + "_baseline.slp";
		std::string current_name  = LLTrace::BlockTimer::sLogName + ".slp";
		std::string report_name   = LLTrace::BlockTimer::sLogName + "_report.csv";

		LLFastTimerView::doAnalysis(
			gDirUtilp->getExpandedFilename(LL_PATH_LOGS, baseline_name),
			gDirUtilp->getExpandedFilename(LL_PATH_LOGS, current_name),
			gDirUtilp->getExpandedFilename(LL_PATH_LOGS, report_name));
	}

	SUBSYSTEM_CLEANUP(LLMetricPerformanceTesterBasic) ;

	LL_INFOS() << "Cleaning up Media and Textures" << LL_ENDL;

	//Note:
	//SUBSYSTEM_CLEANUP(LLViewerMedia) has to be put before gTextureList.shutdown()
	//because some new image might be generated during cleaning up media. --bao
	gTextureList.shutdown(); // shutdown again in case a callback added something
	LLUIImageList::getInstance()->cleanUp();

	SUBSYSTEM_CLEANUP(LLImage);
	SUBSYSTEM_CLEANUP(LLLFSThread);

	LL_INFOS() << "Misc Cleanup" << LL_ENDL;

	gSavedSettings.cleanup();
	LLUIColorTable::instance().clear();

	LLWatchdog::getInstance()->cleanup();

	LLViewerAssetStatsFF::cleanup();

	// If we're exiting to launch an URL, do that here so the screen
	// is at the right resolution before we launch IE.
	if (!gLaunchFileOnQuit.empty())
	{
		LL_INFOS() << "Launch file on quit." << LL_ENDL;
#if LL_WINDOWS
		// Indicate an application is starting.
		SetCursor(LoadCursor(NULL, IDC_WAIT));
#endif

		// HACK: Attempt to wait until the screen res. switch is complete.
		ms_sleep(1000);

		LLWeb::loadURLExternal( gLaunchFileOnQuit, false );
		LL_INFOS() << "File launched." << LL_ENDL;
	}
	// make sure nothing uses applyProxySettings by this point.
	LL_INFOS() << "Cleaning up LLProxy." << LL_ENDL;
	SUBSYSTEM_CLEANUP(LLProxy);
    LLCore::LLHttp::cleanup();

	ll_close_fail_log();

	LLError::LLCallStacks::cleanup();

	LLEnvironment::deleteSingleton();
	LLSelectMgr::deleteSingleton();
	LLViewerEventRecorder::deleteSingleton();
    LLWorld::deleteSingleton();

	// It's not at first obvious where, in this long sequence, a generic cleanup
	// call OUGHT to go. So let's say this: as we migrate cleanup from
	// explicit hand-placed calls into the generic mechanism, eventually
	// all cleanup will get subsumed into the generic call. So the calls you
	// still see above are calls that MUST happen before the generic cleanup
	// kicks in.

	// This calls every remaining LLSingleton's cleanupSingleton() and
	// deleteSingleton() methods.
	LLSingletonBase::deleteAll();

    LL_INFOS() << "Goodbye!" << LL_ENDL;

	removeDumpDir();

	// return 0;
	return true;
}

void LLAppViewer::initGeneralThread()
{
    if (mGeneralThreadPool)
    {
        return;
    }

    LLSD poolSizes{ gSavedSettings.getLLSD("ThreadPoolSizes") };
    LLSD sizeSpec{ poolSizes["General"] };
    LLSD::Integer poolSize{ sizeSpec.isInteger() ? sizeSpec.asInteger() : 3 };
    LL_DEBUGS("ThreadPool") << "Instantiating General pool with "
        << poolSize << " threads" << LL_ENDL;
    // We don't want anyone, especially the main thread, to have to block
    // due to this ThreadPool being full.
    mGeneralThreadPool = new LL::ThreadPool("General", poolSize, 1024 * 1024);
    mGeneralThreadPool->start();
}

bool LLAppViewer::initThreads()
{
	static const bool enable_threads = true;

	LLImage::initClass(gSavedSettings.getBOOL("TextureNewByteRange"),gSavedSettings.getS32("TextureReverseByteRange"));

	LLLFSThread::initClass(enable_threads && false);

	//<FS:ND> Image thread pool from CoolVL
	U32 imageThreads = gSavedSettings.getU32("FSImageDecodeThreads");
	// </FS:ND>

	// Image decoding
	LLAppViewer::sImageDecodeThread = new LLImageDecodeThread(enable_threads && true, imageThreads);
	LLAppViewer::sTextureCache = new LLTextureCache(enable_threads && true);
	LLAppViewer::sTextureFetch = new LLTextureFetch(LLAppViewer::getTextureCache(),
													sImageDecodeThread,
													enable_threads && true,
													app_metrics_qa_mode);
	LLAppViewer::sPurgeDiskCacheThread = new LLPurgeDiskCacheThread();

	if (LLTrace::BlockTimer::sLog || LLTrace::BlockTimer::sMetricLog)
	{
		LLTrace::BlockTimer::setLogLock(new LLMutex());
		mFastTimerLogThread = new LLFastTimerLogThread(LLTrace::BlockTimer::sLogName);
		mFastTimerLogThread->start();
	}

	// Mesh streaming and caching
	gMeshRepo.init();

	LLFilePickerThread::initClass();
	LLDirPickerThread::initClass();

	// *FIX: no error handling here!
	return true;
}

void errorCallback(LLError::ELevel level, const std::string &error_string)
{
    if (level == LLError::LEVEL_ERROR)
    {
        LLStringUtil::format_map_t map;
        map["ERROR_DETAILS"]=error_string;
        std::string error_display_string=LLTrans::getString("MBApplicationErrorDetails",map);

        // <FS:Ansariel> If we crash before loading the configuration, LLTrans
        //               won't be able to find the localized string, so we
        //               fall back to the English version instead of showing
        //               a dialog saying "MissingString("<LocalizationStringId>".
        std::string caption = LLTrans::getString("MBApplicationError");

        if (error_display_string.find("MissingString(") != std::string::npos)
        {
            error_display_string = "We are sorry, but Firestorm has crashed and needs to be closed. If you see this issue happening repeatedly, please contact our support team and submit the following message:\n\n[ERROR_DETAILS]";
            LLStringUtil::format(error_display_string, map);
        }
        if (caption.find("MissingString(") != std::string::npos)
        {
            caption = "Application Error - Don't Panic";
        }
        // </FS:Ansariel>

#if !LL_RELEASE_FOR_DOWNLOAD
        // <FS:Ansariel> Changed to fix missing string error upon early crash
        //if (OSBTN_CANCEL == OSMessageBox(error_display_string, LLTrans::getString("MBApplicationError"), OSMB_OKCANCEL))
        if (OSBTN_CANCEL == OSMessageBox(error_display_string, caption, OSMB_OKCANCEL))
            return;
#else
        // <FS:Ansariel> Changed to fix missing string error upon early crash
        //OSMessageBox(error_display_string, LLTrans::getString("MBApplicationError"), OSMB_OK);
        OSMessageBox(error_display_string, caption, OSMB_OK);
#endif // !LL_RELEASE_FOR_DOWNLOAD

        //Set the ErrorActivated global so we know to create a marker file
        gLLErrorActivated = true;

        gDebugInfo["FatalMessage"] = error_string;
        // We're not already crashing -- we simply *intend* to crash. Since we
        // haven't actually trashed anything yet, we can afford to write the whole
        // static info file.
        LLAppViewer::instance()->writeDebugInfo();
    }
}

void LLAppViewer::initLoggingAndGetLastDuration()
{
    //
    // Set up logging defaults for the viewer
    //
    LLError::initForApplication( gDirUtilp->getExpandedFilename(LL_PATH_USER_SETTINGS, "")
                                ,gDirUtilp->getExpandedFilename(LL_PATH_APP_SETTINGS, "")
                                );
    LLError::addGenericRecorder(&errorCallback);
    //LLError::setTimeFunction(getRuntime);


    if (mSecondInstance)
    {
        LLFile::mkdir(gDirUtilp->getDumpLogsDirPath());
 
        LLUUID uid;
        uid.generate();
        LLError::logToFile(gDirUtilp->getDumpLogsDirPath(uid.asString() + ".log"));
    }
    else
    {
        // <FS:Ansariel> Remove old CEF log file (defined in dullahan.h)
        LLFile::remove(gDirUtilp->getExpandedFilename(LL_PATH_LOGS, "cef_log.txt"));

        // Remove the last ".old" log file.
        std::string old_log_file = gDirUtilp->getExpandedFilename(LL_PATH_LOGS,
            APP_NAME + ".old");
        LLFile::remove(old_log_file);

        // Get name of the log file
        std::string log_file = gDirUtilp->getExpandedFilename(LL_PATH_LOGS,
            APP_NAME + ".log");
        /*
        * Before touching any log files, compute the duration of the last run
        * by comparing the ctime of the previous start marker file with the ctime
        * of the last log file.
        */
        std::string start_marker_file_name = gDirUtilp->getExpandedFilename(LL_PATH_LOGS, START_MARKER_FILE_NAME);
        llstat start_marker_stat;
        llstat log_file_stat;
        std::ostringstream duration_log_stream; // can't log yet, so save any message for when we can below
        int start_stat_result = LLFile::stat(start_marker_file_name, &start_marker_stat);
        int log_stat_result = LLFile::stat(log_file, &log_file_stat);
        if (0 == start_stat_result && 0 == log_stat_result)
        {
            int elapsed_seconds = log_file_stat.st_ctime - start_marker_stat.st_ctime;
            // only report a last run time if the last viewer was the same version
            // because this stat will be counted against this version
            if (markerIsSameVersion(start_marker_file_name))
            {
                gLastExecDuration = elapsed_seconds;
            }
            else
            {
                duration_log_stream << "start marker from some other version; duration is not reported";
                gLastExecDuration = -1;
            }
        }
        else
        {
            // at least one of the LLFile::stat calls failed, so we can't compute the run time
            duration_log_stream << "duration stat failure; start: " << start_stat_result << " log: " << log_stat_result;
            gLastExecDuration = -1; // unknown
        }
        std::string duration_log_msg(duration_log_stream.str());

        // Create a new start marker file for comparison with log file time for the next run
        LLAPRFile start_marker_file;
        start_marker_file.open(start_marker_file_name, LL_APR_WB);
        if (start_marker_file.getFileHandle())
        {
            recordMarkerVersion(start_marker_file);
            start_marker_file.close();
        }

        // Rename current log file to ".old"
        LLFile::rename(log_file, old_log_file);

        // Set the log file to SecondLife.log
        LLError::logToFile(log_file);
        if (!duration_log_msg.empty())
        {
            LL_WARNS("MarkerFile") << duration_log_msg << LL_ENDL;
        }
    }
}

bool LLAppViewer::loadSettingsFromDirectory(const std::string& location_key,
					    bool set_defaults)
{
	if (!mSettingsLocationList)
	{
		LL_ERRS() << "Invalid settings location list" << LL_ENDL;
	}

	BOOST_FOREACH(const SettingsGroup& group, mSettingsLocationList->groups)
	{
		// skip settings groups that aren't the one we requested
		if (group.name() != location_key) continue;

		ELLPath path_index = (ELLPath)group.path_index();
		if(path_index <= LL_PATH_NONE || path_index >= LL_PATH_LAST)
		{
			LL_ERRS() << "Out of range path index in app_settings/settings_files.xml" << LL_ENDL;
			return false;
		}

		BOOST_FOREACH(const SettingsFile& file, group.files)
		{
			// <FS:Ansariel> Skip quickprefs settings - we don't have a settings group
			//               for it as it's not a regular settings file
			if (file.name() == "QuickPreferences")
			{
				continue;
			}
			// </FS:Ansariel>

			LL_INFOS("Settings") << "Attempting to load settings for the group " << file.name()
			    << " - from location " << location_key << LL_ENDL;

			auto settings_group = LLControlGroup::getInstance(file.name);
			if(!settings_group)
			{
				LL_WARNS("Settings") << "No matching settings group for name " << file.name() << LL_ENDL;
				continue;
			}

			std::string full_settings_path;

			if (file.file_name_setting.isProvided()
				&& gSavedSettings.controlExists(file.file_name_setting))
			{
				// try to find filename stored in file_name_setting control
				full_settings_path = gSavedSettings.getString(file.file_name_setting);
				if (full_settings_path.empty())
				{
					continue;
				}
				else if (!gDirUtilp->fileExists(full_settings_path))
				{
					// search in default path
					full_settings_path = gDirUtilp->getExpandedFilename((ELLPath)path_index, full_settings_path);
				}
			}
			else
			{
				// by default, use specified file name
				full_settings_path = gDirUtilp->getExpandedFilename((ELLPath)path_index, file.file_name());
			}

			if(settings_group->loadFromFile(full_settings_path, set_defaults, file.persistent))
			{	// success!
				LL_INFOS("Settings") << "Loaded settings file " << full_settings_path << LL_ENDL;
			}
			else
			{	// failed to load
				if(file.required)
				{
					LL_ERRS() << "Error: Cannot load required settings file from: " << full_settings_path << LL_ENDL;
					return false;
				}
				else
				{
					// only complain if we actually have a filename at this point
					if (!full_settings_path.empty())
					{
						LL_INFOS("Settings") << "Cannot load " << full_settings_path << " - No settings found." << LL_ENDL;
					}
				}
			}
		}
	}

	return true;
}

std::string LLAppViewer::getSettingsFilename(const std::string& location_key,
											 const std::string& file)
{
	BOOST_FOREACH(const SettingsGroup& group, mSettingsLocationList->groups)
	{
		if (group.name() == location_key)
		{
			BOOST_FOREACH(const SettingsFile& settings_file, group.files)
			{
				if (settings_file.name() == file)
				{
					return settings_file.file_name;
				}
			}
		}
	}

	return std::string();
}

void LLAppViewer::loadColorSettings()
{
	LLUIColorTable::instance().loadFromSettings();
}

namespace
{
    void handleCommandLineError(LLControlGroupCLP& clp)
    {
		LL_WARNS() << "Error parsing command line options. Command Line options ignored."  << LL_ENDL;

		LL_INFOS() << "Command line usage:\n" << clp << LL_ENDL;

		OSMessageBox(STRINGIZE(LLTrans::getString("MBCmdLineError") << clp.getErrorMessage()),
					 LLStringUtil::null,
					 OSMB_OK);
    }
} // anonymous namespace

// Set a named control temporarily for this session, as when set via the command line --set option.
// Name can be specified as "<control_group>.<control_name>", with default group being Global.
bool tempSetControl(const std::string& name, const std::string& value)
{
	std::string name_part;
	std::string group_part;
	LLControlVariable* control = NULL;

	// Name can be further split into ControlGroup.Name, with the default control group being Global
	size_t pos = name.find('.');
	if (pos != std::string::npos)
	{
		group_part = name.substr(0, pos);
		name_part = name.substr(pos+1);
		LL_INFOS() << "Setting " << group_part << "." << name_part << " to " << value << LL_ENDL;
		auto g = LLControlGroup::getInstance(group_part);
		if (g) control = g->getControl(name_part);
	}
	else
	{
		LL_INFOS() << "Setting Global." << name << " to " << value << LL_ENDL;
		control = gSavedSettings.getControl(name);
	}

	if (control)
	{
		control->setValue(value, false);
		return true;
	}
	return false;
}

bool LLAppViewer::initConfiguration()
{
	//Load settings files list
	std::string settings_file_list = gDirUtilp->getExpandedFilename(LL_PATH_APP_SETTINGS, "settings_files.xml");
	LLXMLNodePtr root;
	BOOL success  = LLXMLNode::parseFile(settings_file_list, root, NULL);
	if (!success)
	{
        LL_ERRS() << "Cannot load default configuration file " << settings_file_list << LL_ENDL;
	}

	mSettingsLocationList = new SettingsFiles();

	LLXUIParser parser;
	parser.readXUI(root, *mSettingsLocationList, settings_file_list);

	if (!mSettingsLocationList->validateBlock())
	{
        LL_ERRS() << "Invalid settings file list " << settings_file_list << LL_ENDL;
	}

	// The settings and command line parsing have a fragile
	// order-of-operation:
	// - load defaults from app_settings
	// - set procedural settings values
	// - read command line settings
	// - selectively apply settings needed to load user settings.
    // - load overrides from user_settings
	// - apply command line settings (to override the overrides)
	// - load per account settings (happens in llstartup

	// - load defaults
	bool set_defaults = true;
	if(!loadSettingsFromDirectory("Default", set_defaults))
	{
		OSMessageBox(
			"Unable to load default settings file. The installation may be corrupted.",
			LLStringUtil::null,OSMB_OK);
		return false;
	}
	
	//<FS:Techwolf Lupindo>
	// load defaults overide here. Can not use settings_files.xml as path is different then above loading of defaults.
	std::string fsdata_defaults = gDirUtilp->getExpandedFilename(LL_PATH_USER_SETTINGS, llformat("fsdata_defaults.%s.xml", LLVersionInfo::getInstance()->getShortVersion().c_str()));
	std::string fsdata_global = "Global";
	std::shared_ptr<LLControlGroup> settings_group = LLControlGroup::getInstance(fsdata_global);
	if(settings_group && settings_group->loadFromFile(fsdata_defaults, set_defaults))
	{
		LL_INFOS() << "Loaded settings file " << fsdata_defaults << LL_ENDL;
	}
	//</FS:Techwolf Lupindo>

	initStrings(); // setup paths for LLTrans based on settings files only
	// - set procedural settings
	// Note: can't use LL_PATH_PER_SL_ACCOUNT for any of these since we haven't logged in yet
        //gSavedSettings.setString("ClientSettingsFile", gDirUtilp->getExpandedFilename(LL_PATH_USER_SETTINGS, getSettingsFilename("Default", "Global")));
        gSavedSettings.setString("ClientSettingsFile", gDirUtilp->getExpandedFilename(LL_PATH_USER_SETTINGS, getSettingsFilename("User", "Global")));
        gSavedSettings.setString("CrashSettingsFile", gDirUtilp->getExpandedFilename(LL_PATH_USER_SETTINGS, getSettingsFilename("User", "CrashSettings")));
	
#ifndef	LL_RELEASE_FOR_DOWNLOAD
	// provide developer build only overrides for these control variables that are not
	// persisted to settings.xml
	LLControlVariable* c = gSavedSettings.getControl("AllowMultipleViewers");
	if (c)
	{
		c->setValue(true, false);
	}

	gSavedSettings.setBOOL("QAMode", TRUE );
	gSavedSettings.setS32("WatchdogEnabled", 0);
#endif

	// These are warnings that appear on the first experience of that condition.
	// They are already set in the settings_default.xml file, but still need to be added to LLFirstUse
	// for disable/reset ability
//	LLFirstUse::addConfigVariable("FirstBalanceIncrease");
//	LLFirstUse::addConfigVariable("FirstBalanceDecrease");
//	LLFirstUse::addConfigVariable("FirstSit");
//	LLFirstUse::addConfigVariable("FirstMap");
//	LLFirstUse::addConfigVariable("FirstGoTo");
//	LLFirstUse::addConfigVariable("FirstBuild");
//	LLFirstUse::addConfigVariable("FirstLeftClickNoHit");
//	LLFirstUse::addConfigVariable("FirstTeleport");
//	LLFirstUse::addConfigVariable("FirstOverrideKeys");
//	LLFirstUse::addConfigVariable("FirstAttach");
//	LLFirstUse::addConfigVariable("FirstAppearance");
//	LLFirstUse::addConfigVariable("FirstInventory");
//	LLFirstUse::addConfigVariable("FirstSandbox");
//	LLFirstUse::addConfigVariable("FirstFlexible");
//	LLFirstUse::addConfigVariable("FirstDebugMenus");
//	LLFirstUse::addConfigVariable("FirstSculptedPrim");
//	LLFirstUse::addConfigVariable("FirstVoice");
//	LLFirstUse::addConfigVariable("FirstMedia");

	// - read command line settings.
	LLControlGroupCLP clp;
	std::string	cmd_line_config	= gDirUtilp->getExpandedFilename(LL_PATH_APP_SETTINGS,
														  "cmd_line.xml");

	clp.configure(cmd_line_config, &gSavedSettings);

	if(!initParseCommandLine(clp))
	{
		handleCommandLineError(clp);
		return false;
	}

	// - selectively apply settings

	// If the user has specified a alternate settings file name.
	// Load	it now before loading the user_settings/settings.xml
	if(clp.hasOption("settings"))
	{
		std::string	user_settings_filename =
			gDirUtilp->getExpandedFilename(LL_PATH_USER_SETTINGS,
										   clp.getOption("settings")[0]);
		gSavedSettings.setString("ClientSettingsFile", user_settings_filename);
		// SJ: if asked to purge configuration, remove custom user-settings file before it will be read
		if (mPurgeSettings)
		{
			LLFile::remove(user_settings_filename);
		}

		LL_INFOS("Settings")	<< "Using command line specified settings filename: "
			<< user_settings_filename << LL_ENDL;
	}
	else
	{
		// SJ: if asked to purge configuration, remove default user-settings file before it will be read
		if (mPurgeSettings)
		{
			LLFile::remove(gDirUtilp->getExpandedFilename(LL_PATH_USER_SETTINGS, getSettingsFilename("User", "Global")));
		}

	}
	

	// - load overrides from user_settings
	loadSettingsFromDirectory("User");

	if (gSavedSettings.getBOOL("FirstRunThisInstall"))
	{
		// Set firstrun flag to indicate that some further init actiona should be taken
		// like determining screen DPI value and so on
		mIsFirstRun = true;

		// <FS>
		if (gSavedSettings.getString("SessionSettingsFile").empty())
		{
			gSavedSettings.setString("SessionSettingsFile", "settings_firestorm.xml");
		}
		// </FS>
		
		
		gSavedSettings.setBOOL("FirstRunThisInstall", FALSE);
	}
	
// <FS:Beq> FIRE-29819 Set ForceShowGrid to TRUE always, unless expressly disabled
// FSOpenSimAlwaysForcesShowGrid is added to allow closed grids to soft disable the default behaviour
#if OPENSIM && !SINGLEGRID
	if (!gSavedSettings.getBOOL("ForceShowGrid") && gSavedSettings.getBOOL("FSOpenSimAlwaysForceShowGrid"))
	{
		gSavedSettings.setBOOL("ForceShowGrid", TRUE);
	}
#endif
// </FS:Beq>
	// <FS:CR> Compatibility with old backups
	// Put gSavedSettings here, gSavedPerAccountSettings in llstartup.cpp
	// *TODO: Should we keep these around forever or just three release cycles?
	if (gSavedSettings.getBOOL("FSFirstRunAfterSettingsRestore"))
	{
		// Nothing happened...
	}
	// </FS:CR>

	//WS: Set the usersessionsettingsfile to the account_SessionSettingsFile file. This allows settings_per_accounts to be per session.
	if(!gSavedSettings.getString("SessionSettingsFile").empty())
    {
		if(gSavedSettings.getString("UserSessionSettingsFile").empty())
			gSavedSettings.setString("UserSessionSettingsFile","account_" + gSavedSettings.getString("SessionSettingsFile"));
	}
	else
    {
        gSavedSettings.setString("UserSessionSettingsFile","");
    }

	if (clp.hasOption("sessionsettings"))
	{
		std::string session_settings_filename = clp.getOption("sessionsettings")[0];
		gSavedSettings.setString("SessionSettingsFile", session_settings_filename);
		LL_INFOS("Settings")	<< "Using session settings filename: "
			<< session_settings_filename << LL_ENDL;
	}
	loadSettingsFromDirectory("Session",true); // AO The session file turns into the new defaults

	if (clp.hasOption("usersessionsettings"))
	{
		std::string user_session_settings_filename = clp.getOption("usersessionsettings")[0];
		gSavedSettings.setString("UserSessionSettingsFile", user_session_settings_filename);
		LL_INFOS("Settings") << "Using user session settings filename: "
			<< user_session_settings_filename << LL_ENDL;

	}

	
	loadSettingsFromDirectory("UserSession");
	
	//AO: Re-read user settings again. This is a Firestorm hack to get user settings to override modes
	//Todo, find a cleaner way of doing this via the various set_default arguments.
	loadSettingsFromDirectory("User");
	
	// <FS:Ansariel> Debug setting to disable log throttle
	nd::logging::setThrottleEnabled(gSavedSettings.getBOOL("FSEnableLogThrottle"));

	// - apply command line settings
	if (! clp.notify())
	{
		handleCommandLineError(clp);
		return false;
	}

	// Register the core crash option as soon as we can
	// if we want gdb post-mortem on cores we need to be up and running
	// ASAP or we might miss init issue etc.
	if(gSavedSettings.getBOOL("DisableCrashLogger"))
	{
		LL_WARNS() << "Crashes will be handled by system, stack trace logs and crash logger are both disabled" << LL_ENDL;
		disableCrashlogger();
	}

	gNonInteractive = gSavedSettings.getBOOL("NonInteractive");
	// Handle initialization from settings.
	// Start up the debugging console before handling other options.
	if (gSavedSettings.getBOOL("ShowConsoleWindow") && !gNonInteractive)
	{
		initConsole();
	}

	if(clp.hasOption("help"))
	{
		std::ostringstream msg;
		msg << LLTrans::getString("MBCmdLineUsg") << "\n" << clp;
		LL_INFOS()	<< msg.str() << LL_ENDL;

		OSMessageBox(
			msg.str(),
			LLStringUtil::null,
			OSMB_OK);

		return false;
	}

    if(clp.hasOption("set"))
    {
        const LLCommandLineParser::token_vector_t& set_values = clp.getOption("set");
        if(0x1 & set_values.size())
        {
            LL_WARNS() << "Invalid '--set' parameter count." << LL_ENDL;
        }
        else
        {
            LLCommandLineParser::token_vector_t::const_iterator itr = set_values.begin();
            for(; itr != set_values.end(); ++itr)
            {
                const std::string& name = *itr;
                const std::string& value = *(++itr);
                if (!tempSetControl(name,value))
                {
                    LL_WARNS() << "Failed --set " << name << ": setting name unknown." << LL_ENDL;
                }
            }
        }
    }

    if  (clp.hasOption("logevents")) {
		LLViewerEventRecorder::instance().setEventLoggingOn();
    }

	std::string CmdLineChannel(gSavedSettings.getString("CmdLineChannel"));
	if(! CmdLineChannel.empty())
    {
		LLVersionInfo::instance().resetChannel(CmdLineChannel);
	}

	// If we have specified crash on startup, set the global so we'll trigger the crash at the right time
	gCrashOnStartup = gSavedSettings.getBOOL("CrashOnStartup");

	if (gSavedSettings.getBOOL("LogPerformance"))
	{
		LLTrace::BlockTimer::sLog = true;
		LLTrace::BlockTimer::sLogName = std::string("performance");
	}

	std::string test_name(gSavedSettings.getString("LogMetrics"));
	if (! test_name.empty())
 	{
		LLTrace::BlockTimer::sMetricLog = TRUE;
		// '--logmetrics' is specified with a named test metric argument so the data gathering is done only on that test
		// In the absence of argument, every metric would be gathered (makes for a rather slow run and hard to decipher report...)
		LL_INFOS() << "'--logmetrics' argument : " << test_name << LL_ENDL;
		LLTrace::BlockTimer::sLogName = test_name;
	}

	if (clp.hasOption("graphicslevel"))
	{
		// User explicitly requested --graphicslevel on the command line. We
		// expect this switch has already set RenderQualityPerformance. Check
		// that value for validity.
		U32 graphicslevel = gSavedSettings.getU32("RenderQualityPerformance");
		if (LLFeatureManager::instance().isValidGraphicsLevel(graphicslevel))
        {
			// graphicslevel is valid: save it and engage it later. Capture
			// the requested value separately from the settings variable
			// because, if this is the first run, LLViewerWindow's constructor
			// will call LLFeatureManager::applyRecommendedSettings(), which
			// overwrites this settings variable!
			mForceGraphicsLevel = graphicslevel;
        }
	}

	// <FS:Beq> Start profiling immediately unless deferred.
#ifdef TRACE_ENABLE
	if(!gSavedSettings.getBOOL("DeferProfilingUntilConnected"))
	{
		gSavedSettings.setBOOL( "ProfilingActive", true );
		LLProfiling::active = true;
	}
#endif
	// </FS:Beq>

	LLFastTimerView::sAnalyzePerformance = gSavedSettings.getBOOL("AnalyzePerformance");
	gAgentPilot.setReplaySession(gSavedSettings.getBOOL("ReplaySession"));

	if (gSavedSettings.getBOOL("DebugSession"))
	{
		gDebugSession = TRUE;
		gDebugGL = TRUE;

		ll_init_fail_log(gDirUtilp->getExpandedFilename(LL_PATH_LOGS, "test_failures.log"));
	}

	// <FS:TT> Hacking to save the skin and theme for future use.
	mCurrentSkin = gSavedSettings.getString("SkinCurrent");
	mCurrentSkinTheme = gSavedSettings.getString("SkinCurrentTheme");
	// </FS:TT>

	const LLControlVariable* skinfolder = gSavedSettings.getControl("SkinCurrent");
	if(skinfolder && LLStringUtil::null != skinfolder->getValue().asString())
	{
		// Examining "Language" may not suffice -- see LLUI::getLanguage()
		// logic. Unfortunately LLUI::getLanguage() doesn't yet do us much
		// good because we haven't yet called LLUI::initClass().
// [SL:KB] - Patch: Viewer-Skins | Checked: 2012-12-26 (Catznip-3.4)
 		gDirUtilp->setSkinFolder(skinfolder->getValue().asString(),
								 gSavedSettings.getString("SkinCurrentTheme"),
 								 gSavedSettings.getString("Language"));
		loadSettingsFromDirectory("CurrentSkin");
// [/SL:KB]
//		gDirUtilp->setSkinFolder(skinfolder->getValue().asString(),
//								 gSavedSettings.getString("Language"));
	}

	if (gSavedSettings.getBOOL("SpellCheck"))
	{
		std::list<std::string> dict_list;
		std::string dict_setting = gSavedSettings.getString("SpellCheckDictionary");
		boost::split(dict_list, dict_setting, boost::is_any_of(std::string(",")));
		if (!dict_list.empty())
		{
			LLSpellChecker::setUseSpellCheck(dict_list.front());
			dict_list.pop_front();
			LLSpellChecker::instance().setSecondaryDictionaries(dict_list);
		}
	}

	if (gNonInteractive)
	{
		tempSetControl("AllowMultipleViewers", "TRUE");
		tempSetControl("SLURLPassToOtherInstance", "FALSE");
		tempSetControl("RenderWater", "FALSE");
		tempSetControl("FlyingAtExit", "FALSE");
		tempSetControl("WindowWidth", "1024");
		tempSetControl("WindowHeight", "200");
		LLError::setEnabledLogTypesMask(0);
		llassert_always(!gSavedSettings.getBOOL("SLURLPassToOtherInstance"));
	}


	// Handle slurl use. NOTE: Don't let SL-55321 reappear.
	// This initial-SLURL logic, up through the call to
	// sendURLToOtherInstance(), must precede LLSplashScreen::show() --
	// because if sendURLToOtherInstance() succeeds, we take a fast exit,
	// SKIPPING the splash screen and everything else.

    // *FIX: This init code should be made more robust to prevent
    // the issue SL-55321 from returning. One thought is to allow
    // only select options to be set from command line when a slurl
    // is specified. More work on the settings system is needed to
    // achieve this. For now...

    // *NOTE:Mani The command line parser parses tokens and is
    // setup to bail after parsing the '--url' option or the
    // first option specified without a '--option' flag (or
    // any other option that uses the 'last_option' setting -
    // see LLControlGroupCLP::configure())

    // What can happen is that someone can use IE (or potentially
    // other browsers) and do the rough equivalent of command
    // injection and steal passwords. Phoenix. SL-55321

	std::string starting_location;

	std::string cmd_line_login_location(gSavedSettings.getString("CmdLineLoginLocation"));
	if(! cmd_line_login_location.empty())
	{
		starting_location = cmd_line_login_location;
	}
	else
	{
		std::string default_login_location(gSavedSettings.getString("DefaultLoginLocation"));
		if (! default_login_location.empty())
		{
			starting_location = default_login_location;
		}
	}

	// <FS>The gridmanager doesn't know the grids yet, only prepare
	// parsing the slurls, actually done when the grids are fetched 
	// (currently at the top of startup STATE_AUDIO_INIT,
	// but rather it belongs into the gridmanager)
	LLSLURL start_slurl;
	if (! starting_location.empty())
    {
		start_slurl = starting_location;
		// <FS:Ansariel> FIRE-11586: Restore grid manager workaround (grid is still empty here!)
		//LLStartUp::setStartSLURL(start_slurl);
		//if(start_slurl.getType() == LLSLURL::LOCATION)
		//{  
		//	LLGridManager::getInstance()->setGridChoice(start_slurl.getGrid());
		//}
		LLStartUp::setStartSLURLString(starting_location);
		// </FS:Ansariel>

	}

	// NextLoginLocation is set as a side effect of LLStartUp::setStartSLURL()
	std::string nextLoginLocation = gSavedSettings.getString( "NextLoginLocation" );
	if ( !nextLoginLocation.empty() )
	{
		LL_DEBUGS("AppInit")<<"set start from NextLoginLocation: "<<nextLoginLocation<<LL_ENDL;
		LLStartUp::setStartSLURL(LLSLURL(nextLoginLocation));
	}
	else if (   (   clp.hasOption("login") || clp.hasOption("autologin"))
			 && gSavedSettings.getString("CmdLineLoginLocation").empty())
	{
		// If automatic login from command line with --login switch
		// init StartSLURL location.
		std::string start_slurl_setting = gSavedSettings.getString("LoginLocation");
		LL_DEBUGS("AppInit") << "start slurl setting '" << start_slurl_setting << "'" << LL_ENDL;
		// <FS:AW crash on startup>
		// also here LLSLURLs are not available at this point of startup
		//LLStartUp::setStartSLURL(LLSLURL(start_slurl_setting));
		LLStartUp::setStartSLURLString(start_slurl_setting);
		// </FS:AW crash on startup>
	}
	else
	{
		// the login location will be set by the login panel (see LLPanelLogin)
	}

	// <FS:Ansariel> Option to not save password if using login cmdline switch
	if (clp.hasOption("logindontsavepassword") && clp.hasOption("login"))
	{
		gSavedSettings.setBOOL("FSLoginDontSavePassword", TRUE);
	}
	// </FS:Ansariel>

	//RN: if we received a URL, hand it off to the existing instance.
	// don't call anotherInstanceRunning() when doing URL handoff, as
	// it relies on checking a marker file which will not work when running
	// out of different directories

	if (start_slurl.isValid() &&
		(gSavedSettings.getBOOL("SLURLPassToOtherInstance")))
	{
		// <FS:Ansariel> FIRE-11586: Temporary fix until grid manager has been reworked
		//if (sendURLToOtherInstance(start_slurl.getSLURLString()))
		if (sendURLToOtherInstance(starting_location))
		// </FS:Ansariel>
		{
			// successfully handed off URL to existing instance, exit
			return false;
		}
    }

	// Display splash screen.  Must be after above check for previous
	// crash as this dialog is always frontmost.
	std::string splash_msg;
	LLStringUtil::format_map_t args;
	//<FS:AW set the APP_NAME to Firestorm instead of the grid connected to>
	// //args["[APP_NAME]"] = LLTrans::getString("SECOND_LIFE");
	args["[APP_NAME]"] =  LLTrans::getString("APP_NAME");
	//<FS:AW set the APP_NAME to Firestorm instead of the grid connected to>
	splash_msg = LLTrans::getString("StartupLoading", args);
	LLSplashScreen::show();
	LLSplashScreen::update(splash_msg);

	//LLVolumeMgr::initClass();
	LLVolumeMgr* volume_manager = new LLVolumeMgr();
	volume_manager->useMutex();	// LLApp and LLMutex magic must be manually enabled
	LLPrimitive::setVolumeManager(volume_manager);

	// Note: this is where we used to initialize gFeatureManagerp.

	gStartTime = totalTime();

	//
	// Set the name of the window
	//
	gWindowTitle = LLVersionInfo::getInstance()->getChannelAndVersion();	// <FS:CR>
#if LL_DEBUG
    gWindowTitle += std::string(" [DEBUG]");
#endif
	if (!gArgs.empty())
	{
	gWindowTitle += std::string(" ") + gArgs;
	}
	LLStringUtil::truncate(gWindowTitle, 255);

	//
	// Check for another instance of the app running
	// This happens AFTER LLSplashScreen::show(). That may or may not be
	// important.
	//
	if (mSecondInstance && !gSavedSettings.getBOOL("AllowMultipleViewers"))
	{
		OSMessageBox(
			LLTrans::getString("MBAlreadyRunning"),
			LLStringUtil::null,
			OSMB_OK);
		return false;
	}

	if (mSecondInstance)
	{
		// This is the second instance of SL. Turn off voice support,
		// but make sure the setting is *not* persisted.
		LLControlVariable* disable_voice = gSavedSettings.getControl("CmdLineDisableVoice");
		// <FS:Ansariel> Voice in multiple instances; by Latif Khalifa
		//if(disable_voice)
		if(disable_voice && !gSavedSettings.getBOOL("VoiceMultiInstance"))
		// </FS:Ansariel>
		{
			const BOOL DO_NOT_PERSIST = FALSE;
			disable_voice->setValue(LLSD(TRUE), DO_NOT_PERSIST);
		}
	}

	gLastRunVersion = gSavedSettings.getString("LastRunVersion");

	loadColorSettings();

	// Let anyone else who cares know that we've populated our settings
	// variables.
	for (const auto& key : LLControlGroup::key_snapshot())
	{
		// For each named instance of LLControlGroup, send an event saying
		// we've initialized an LLControlGroup instance by that name.
		LLEventPumps::instance().obtain("LLControlGroup").post(LLSDMap("init", key));
	}

// [RLVa:KB] - Patch: RLVa-2.1.0
    if (LLControlVariable* pControl = gSavedSettings.getControl(RlvSettingNames::Main))
	{
		if ( (pControl->getValue().asBoolean()) && (pControl->hasUnsavedValue()) )
		{
			pControl->resetToDefault();
			pControl->setValue(false);

			std::ostringstream msg;
			msg << LLTrans::getString("RLVaToggleMessageLogin", LLSD().with("[STATE]", LLTrans::getString("RLVaToggleDisabled")));
			OSMessageBox(msg.str(), LLStringUtil::null, OSMB_OK);
		}
	}
// [/RLVa:KB]

	return true; // Config was successful.
}

// The following logic is replicated in initConfiguration() (to be able to get
// some initial strings before we've finished initializing enough to know the
// current language) and also in init() (to initialize for real). Somehow it
// keeps growing, necessitating a method all its own.
void LLAppViewer::initStrings()
{
	std::string strings_file = "strings.xml";
	std::string strings_path_full = gDirUtilp->findSkinnedFilenameBaseLang(LLDir::XUI, strings_file);
	if (strings_path_full.empty() || !LLFile::isfile(strings_path_full))
	{
		// initial check to make sure files are there failed
		gDirUtilp->dumpCurrentDirectories(LLError::LEVEL_WARN);
		LL_ERRS() << "Viewer failed to find localization and UI files. Please reinstall viewer from  https://www.firestormviewer.org/downloads and contact https://www.firestormviewer.org/support if issue persists after reinstall." << LL_ENDL;
	}
	LLTransUtil::parseStrings(strings_file, default_trans_args);
	LLTransUtil::parseLanguageStrings("language_settings.xml");

	// parseStrings() sets up the LLTrans substitution table. Add this one item.
	LLTrans::setDefaultArg("[sourceid]", gSavedSettings.getString("sourceid"));

	// Now that we've set "[sourceid]", have to go back through
	// default_trans_args and reinitialize all those other keys because some
	// of them, in turn, reference "[sourceid]".
	BOOST_FOREACH(std::string key, default_trans_args)
	{
		std::string brackets(key), nobrackets(key);
		// Invalid to inspect key[0] if key is empty(). But then, the entire
		// body of this loop is pointless if key is empty().
		if (key.empty())
			continue;

		if (key[0] != '[')
		{
			// key was passed without brackets. That means that 'nobrackets'
			// is correct but 'brackets' is not.
			brackets = STRINGIZE('[' << brackets << ']');
		}
		else
		{
			// key was passed with brackets. That means that 'brackets' is
			// correct but 'nobrackets' is not. Erase the left bracket.
			nobrackets.erase(0, 1);
			std::string::size_type length(nobrackets.length());
			if (length && nobrackets[length - 1] == ']')
			{
				nobrackets.erase(length - 1);
			}
		}
		// Calling LLTrans::getString() is what embeds the other default
		// translation strings into this one.
		LLTrans::setDefaultArg(brackets, LLTrans::getString(nobrackets));
	}

	// <FS:Ansariel> Set version number in VIEWER_GENERATION default substitute automatically
	LLStringUtil:: format_map_t gen_args;
	gen_args["[VERSION]"] = llformat("%d", LLVersionInfo::getInstance()->getMajor());
	LLTrans::setDefaultArg("[VIEWER_GENERATION]", LLTrans::getString("VIEWER_GENERATION", gen_args));
	LLTrans::setDefaultArg("[SHORT_VIEWER_GENERATION]", LLTrans::getString("SHORT_VIEWER_GENERATION", gen_args));
	// </FS:Ansariel>
}

//
// This function decides whether the client machine meets the minimum requirements to
// run in a maximized window, per the consensus of davep, boa and nyx on 3/30/2011.
//
bool LLAppViewer::meetsRequirementsForMaximizedStart()
{
	bool maximizedOk = (LLFeatureManager::getInstance()->getGPUClass() >= GPU_CLASS_2);

	maximizedOk &= (gSysMemory.getPhysicalMemoryKB() >= U32Gigabytes(1));

	return maximizedOk;
}

bool LLAppViewer::initWindow()
{
	LL_INFOS("AppInit") << "Initializing window..." << LL_ENDL;

	// store setting in a global for easy access and modification
	gHeadlessClient = gSavedSettings.getBOOL("HeadlessClient");

	// always start windowed
	BOOL ignorePixelDepth = gSavedSettings.getBOOL("IgnorePixelDepth");

	LLViewerWindow::Params window_params;
	window_params
		.title(gWindowTitle)
		.name(VIEWER_WINDOW_CLASSNAME)
		.x(gSavedSettings.getS32("WindowX"))
		.y(gSavedSettings.getS32("WindowY"))
		.width(gSavedSettings.getU32("WindowWidth"))
		.height(gSavedSettings.getU32("WindowHeight"))
		.min_width(gSavedSettings.getU32("MinWindowWidth"))
		.min_height(gSavedSettings.getU32("MinWindowHeight"))
/// <FS:CR> Since the 3.6.5 merge, setting fullscreen does terrible bad things on macs like opening
/// all floaters and menus off the left side of the screen. Let's not do that right now...
/// Hardcoding full screen OFF until it's fixed. On 10.7+ we have native full screen support anyway.
#ifndef LL_DARWIN
		.fullscreen(gSavedSettings.getBOOL("FullScreen"))
#else // !LL_DARWIN
		.fullscreen(false)
#endif // !LL_DARWIN
// </FS:CR>
		.ignore_pixel_depth(ignorePixelDepth)
		.first_run(mIsFirstRun);

	gViewerWindow = new LLViewerWindow(window_params);

	LL_INFOS("AppInit") << "gViewerwindow created." << LL_ENDL;

	// Need to load feature table before cheking to start watchdog.
	bool use_watchdog = false;
	int watchdog_enabled_setting = gSavedSettings.getS32("WatchdogEnabled");
	if (watchdog_enabled_setting == -1)
	{
		use_watchdog = !LLFeatureManager::getInstance()->isFeatureAvailable("WatchdogDisabled");
	}
	else
	{
		// The user has explicitly set this setting; always use that value.
		use_watchdog = bool(watchdog_enabled_setting);
	}

	LL_INFOS("AppInit") << "watchdog"
						<< (use_watchdog ? " " : " NOT ")
						<< "enabled"
						<< " (setting = " << watchdog_enabled_setting << ")"
						<< LL_ENDL;

	if (use_watchdog)
	{
		LLWatchdog::getInstance()->init();
	}

	// <FS:Ansariel> Init group notices, IMs and chiclets position before the
	//               screenchannel gets created
	gSavedSettings.setBOOL("InternalShowGroupNoticesTopRight", gSavedSettings.getBOOL("ShowGroupNoticesTopRight"));

	LLNotificationsUI::LLNotificationManager::getInstance();


#ifdef LL_DARWIN
	//Satisfy both MAINT-3135 (OSX 10.6 and earlier) MAINT-3288 (OSX 10.7 and later)
	LLOSInfo& os_info = LLOSInfo::instance();
	if (os_info.mMajorVer == 10 && os_info.mMinorVer < 7)
	{
		if ( os_info.mMinorVer == 6 && os_info.mBuild < 8 )
			gViewerWindow->getWindow()->setOldResize(true);
	}
#endif

	if (gSavedSettings.getBOOL("WindowMaximized"))
	{
		gViewerWindow->getWindow()->maximize();
	}

	//
	// Initialize GL stuff
	//

	if (mForceGraphicsLevel)
	{
		LLFeatureManager::getInstance()->setGraphicsLevel(*mForceGraphicsLevel, false);
		gSavedSettings.setU32("RenderQualityPerformance", *mForceGraphicsLevel);
	}

	// Set this flag in case we crash while initializing GL
	gSavedSettings.setBOOL("RenderInitError", TRUE);
	gSavedSettings.saveToFile( gSavedSettings.getString("ClientSettingsFile"), TRUE );

	gPipeline.init();
	LL_INFOS("AppInit") << "gPipeline Initialized" << LL_ENDL;

	stop_glerror();
	gViewerWindow->initGLDefaults();

	gSavedSettings.setBOOL("RenderInitError", FALSE);
	gSavedSettings.saveToFile( gSavedSettings.getString("ClientSettingsFile"), TRUE );

	//If we have a startup crash, it's usually near GL initialization, so simulate that.
	if(gCrashOnStartup)
	{
		LLAppViewer::instance()->forceErrorLLError();
	}

	//
	// Determine if the window should start maximized on initial run based
	// on graphics capability
	//
	if (gSavedSettings.getBOOL("FirstLoginThisInstall") && meetsRequirementsForMaximizedStart())
	{
		LL_INFOS("AppInit") << "This client met the requirements for a maximized initial screen." << LL_ENDL;
		gSavedSettings.setBOOL("WindowMaximized", TRUE);
	}

	if (gSavedSettings.getBOOL("WindowMaximized"))
	{
		gViewerWindow->getWindow()->maximize();
	}

	LLUI::getInstance()->mWindow = gViewerWindow->getWindow();

	// Show watch cursor
	gViewerWindow->setCursor(UI_CURSOR_WAIT);

	// Finish view initialization
	gViewerWindow->initBase();

	// show viewer window
	//gViewerWindow->getWindow()->show();

	LL_INFOS("AppInit") << "Window initialization done." << LL_ENDL;

	return true;
}

bool LLAppViewer::isUpdaterMissing()
{
    return mUpdaterNotFound;
}

void LLAppViewer::writeDebugInfo(bool isStatic)
{
#if LL_WINDOWS && LL_BUGSPLAT
    // bugsplat does not create dump folder and debug logs are written directly
    // to logs folder, so it conflicts with main instance
    if (mSecondInstance)
    {
        return;
    }
#endif

    //Try to do the minimum when writing data during a crash.
    std::string* debug_filename;
    debug_filename = ( isStatic
        ? getStaticDebugFile()
        : getDynamicDebugFile() );

    LL_INFOS() << "Writing debug file " << *debug_filename << LL_ENDL;
    llofstream out_file(debug_filename->c_str());

    isStatic ?  LLSDSerialize::toPrettyXML(gDebugInfo, out_file)
             :  LLSDSerialize::toPrettyXML(gDebugInfo["Dynamic"], out_file);
}

LLSD LLAppViewer::getViewerInfo() const
{
	// The point of having one method build an LLSD info block and the other
	// construct the user-visible About string is to ensure that the same info
	// is available to a getInfo() caller as to the user opening
	// LLFloaterAbout.
	LLSD info;
	auto& versionInfo(LLVersionInfo::instance());
	info["VIEWER_VERSION"] = LLSDArray(versionInfo.getMajor())(versionInfo.getMinor())(versionInfo.getPatch())(versionInfo.getBuild());
	info["VIEWER_VERSION_STR"] = versionInfo.getVersion();
	info["BUILD_DATE"] = __DATE__;
	info["BUILD_TIME"] = __TIME__;
	info["CHANNEL"] = versionInfo.getChannel();
    info["ADDRESS_SIZE"] = ADDRESS_SIZE;
    // std::string build_config = versionInfo.getBuildConfig();
    //if (build_config != "Release")
    //{
    //    info["BUILD_CONFIG"] = build_config;
    //}
#ifdef USE_AVX2_OPTIMIZATION
	info["SIMD"] = "AVX2";
#elif USE_AVX_OPTIMIZATION
	info["SIMD"] = "AVX";
#else
	info["SIMD"] = "SSE2";
#endif

// <FS:CR> FIRE-8273: Add Open-sim indicator to About floater
#if defined OPENSIM
	info["BUILD_TYPE"] = LLTrans::getString("FSWithOpensim");
#elif defined HAVOK_TPV
	info["BUILD_TYPE"] = LLTrans::getString("FSWithHavok");
#else
	info["BUILD_TYPE"] = std::string();
#endif // OPENSIM
// </FS:CR>
	info["SKIN"] = gSavedSettings.getString("FSInternalSkinCurrent");
	info["THEME"] = gSavedSettings.getString("FSInternalSkinCurrentTheme");

	//[FIRE 3113 : SJ] Added Font and fontsize to info
	std::string font_name;
	std::string fsInternalFontSettingsFile = gSavedSettings.getString("FSInternalFontSettingsFile");
	if (LLTrans::findString(font_name, "font_" + fsInternalFontSettingsFile))
	{
		info["FONT"] = font_name;
	}
	else
	{
		info["FONT"] = LLTrans::getString("font_unknown");
	}
	info["FONT_SIZE"] = gSavedSettings.getF32("FSFontSizeAdjustment");
	info["FONT_SCREEN_DPI"] = gSavedSettings.getF32("FontScreenDPI");

	// <FS:PP> FIRE-15714: UI Scaling in SysInfo
	info["UI_SCALE_FACTOR"] = gSavedSettings.getF32("UIScaleFactor");

	//[FIRE-3923 : SJ] Added Drawdistance, bandwidth and LOD to info
	info["DRAW_DISTANCE"] = gSavedSettings.getF32("RenderFarClip");
	info["BANDWIDTH"] = gSavedSettings.getF32("ThrottleBandwidthKBPS");
	info["LOD"] = gSavedSettings.getF32("RenderVolumeLODFactor");

	//[FIRE 3113 : SJ] Added Settingsfile to info
	std::string mode_name;
	std::string sessionSettingsFile = gSavedSettings.getString("SessionSettingsFile");
	if (LLTrans::findString(mode_name, "mode_" + sessionSettingsFile))
	{
		info["MODE"] = mode_name;
	}
	else
	{
		info["MODE"] = LLTrans::getString("mode_unknown");
	}

	// return a URL to the release notes for this viewer, such as:
	// https://releasenotes.secondlife.com/viewer/2.1.0.123456.html
	// <FS:Ansariel> FIRE-13993: Create URL in the form of https://wiki.firestormviewer.org/firestorm_change_log_x.y.z.rev
	//std::string url = versionInfo.getReleaseNotes(); // VVM supplied
    //if (url.empty())
    //{
    //    url = LLTrans::getString("RELEASE_NOTES_BASE_URL");
    //    if (!LLStringUtil::endsWith(url, "/"))
    //        url += "/";
    //    url += LLURI::escape(versionInfo.getVersion()) + ".html";
    //}
	//info["VIEWER_RELEASE_NOTES_URL"] = url;
	std::string url = LLTrans::getString("RELEASE_NOTES_BASE_URL") + LLURI::escape(versionInfo.getVersion());
	info["VIEWER_RELEASE_NOTES_URL"] = url;
	// </FS:Ansariel>

#if LL_MSVC
	info["COMPILER"] = "MSVC";
	info["COMPILER_VERSION"] = _MSC_VER;
#elif LL_CLANG	// <FS:CR> Clang identification
	info["COMPILER"] = "Clang";
	info["COMPILER_VERSION"] = CLANG_VERSION_STRING;
#elif LL_GNUC
	info["COMPILER"] = "GCC";
	info["COMPILER_VERSION"] = GCC_VERSION;
#endif

	// Position
	LLViewerRegion* region = gAgent.getRegion();
	if (region)
	{
// [RLVa:KB] - Checked: 2014-02-24 (RLVa-1.4.10)
		if (RlvActions::canShowLocation())
		{
// [/RLVa:KB]
			LLVector3d pos = gAgent.getPositionGlobal();
			info["POSITION"] = ll_sd_from_vector3d(pos);
			info["POSITION_LOCAL"] = ll_sd_from_vector3(gAgent.getPosAgentFromGlobal(pos));
			info["REGION"] = gAgent.getRegion()->getName();
			boost::regex regex("\\.(secondlife|lindenlab)\\..*");
			info["HOSTNAME"] = boost::regex_replace(gAgent.getRegion()->getSimHostName(), regex, "");
			LLSLURL slurl;
			LLAgentUI::buildSLURL(slurl);
			info["SLURL"] = slurl.getSLURLString();
// [RLVa:KB] - Checked: 2014-02-24 (RLVa-1.4.10)
		}
		else
		{
			info["REGION"] = RlvStrings::getString(RlvStringKeys::Hidden::Region);
		}
		info["SERVER_VERSION"] = gLastVersionChannel;
// [/RLVa:KB]
	}

	// CPU
	info["CPU"] = gSysCPU.getCPUString();
	info["MEMORY_MB"] = LLSD::Integer(gSysMemory.getPhysicalMemoryKB().valueInUnits<LLUnits::Megabytes>());
	info["CONCURRENCY"] = LLSD::Integer((S32)boost::thread::hardware_concurrency());	// <FS:Beq> Add hardware concurrency to info
	// Moved hack adjustment to Windows memory size into llsys.cpp
	info["OS_VERSION"] = LLOSInfo::instance().getOSString();
	info["GRAPHICS_CARD_VENDOR"] = ll_safe_string((const char*)(glGetString(GL_VENDOR)));
	info["GRAPHICS_CARD"] = ll_safe_string((const char*)(glGetString(GL_RENDERER)));
	info["GRAPHICS_CARD_MEMORY"] = gGLManager.mVRAM;

#if LL_WINDOWS
	// <FS:Ansariel> FIRE-8264: System info displays wrong driver version on Optimus systems
	//std::string drvinfo = gDXHardware.getDriverVersionWMI();
	std::string drvinfo = gDXHardware.getDriverVersionWMI(gGLManager.mGLVendorShort);
	if (!drvinfo.empty())
	{
		info["GRAPHICS_DRIVER_VERSION"] = drvinfo;
	}
	else
	{
		LL_WARNS("DriverVersion")<< "Cannot get driver version from getDriverVersionWMI" << LL_ENDL;
		LLSD driver_info = gDXHardware.getDisplayInfo();
		if (driver_info.has("DriverVersion"))
		{
			info["GRAPHICS_DRIVER_VERSION"] = driver_info["DriverVersion"];
		}
	}
#endif

// [RLVa:KB] - Checked: 2010-04-18 (RLVa-1.2.0)
	info["RLV_VERSION"] = (rlv_handler_t::isEnabled()) ? RlvStrings::getVersionAbout() : LLTrans::getString("RLVaStatusDisabled");
// [/RLVa:KB]
	info["OPENGL_VERSION"] = ll_safe_string((const char*)(glGetString(GL_VERSION)));
	info["LIBCURL_VERSION"] = LLCore::LLHttp::getCURLVersion();
    // Settings

    LLRect window_rect = gViewerWindow->getWindowRectRaw();
    info["WINDOW_WIDTH"] = window_rect.getWidth();
    info["WINDOW_HEIGHT"] = window_rect.getHeight();

	// <FS> Custom sysinfo
    //info["FONT_SIZE_ADJUSTMENT"] = gSavedSettings.getF32("FontScreenDPI");
    //info["UI_SCALE"] = gSavedSettings.getF32("UIScaleFactor");
    //info["DRAW_DISTANCE"] = gSavedSettings.getF32("RenderFarClip");
    //info["NET_BANDWITH"] = gSavedSettings.getF32("ThrottleBandwidthKBPS");
    //info["LOD_FACTOR"] = gSavedSettings.getF32("RenderVolumeLODFactor");
    //info["RENDER_QUALITY"] = (F32)gSavedSettings.getU32("RenderQualityPerformance");
    //info["GPU_SHADERS"] = gSavedSettings.getBOOL("RenderDeferred") ? "Enabled" : "Disabled";
    //info["TEXTURE_MEMORY"] = gSavedSettings.getS32("TextureMemory");
	// </FS>

#if LL_DARWIN
    info["HIDPI"] = gHiDPISupport;
#endif

	// Libraries

	info["J2C_VERSION"] = LLImageJ2C::getEngineInfo();
	bool want_fullname = true;
	info["AUDIO_DRIVER_VERSION"] = gAudiop ? LLSD(gAudiop->getDriverName(want_fullname)) : "Undefined";
	if(LLVoiceClient::getInstance()->voiceEnabled())
	{
		LLVoiceVersionInfo version = LLVoiceClient::getInstance()->getVersion();
		std::ostringstream version_string;
		version_string << version.serverType << " " << version.serverVersion << std::endl;
		info["VOICE_VERSION"] = version_string.str();
	}
	else
	{
		info["VOICE_VERSION"] = LLTrans::getString("NotConnected");
	}

//#if !LL_LINUX
	std::ostringstream cef_ver_codec;
	cef_ver_codec << "Dullahan: ";
	cef_ver_codec << DULLAHAN_VERSION_MAJOR;
	cef_ver_codec << ".";
	cef_ver_codec << DULLAHAN_VERSION_MINOR;
	cef_ver_codec << ".";
	cef_ver_codec << DULLAHAN_VERSION_POINT;
	cef_ver_codec << ".";
	cef_ver_codec << DULLAHAN_VERSION_BUILD;

	cef_ver_codec << std::endl;
	cef_ver_codec << "  CEF: ";
	cef_ver_codec << CEF_VERSION;

	cef_ver_codec << std::endl;
	cef_ver_codec << "  Chromium: ";
	cef_ver_codec << CHROME_VERSION_MAJOR;
	cef_ver_codec << ".";
	cef_ver_codec << CHROME_VERSION_MINOR;
	cef_ver_codec << ".";
	cef_ver_codec << CHROME_VERSION_BUILD;
	cef_ver_codec << ".";
	cef_ver_codec << CHROME_VERSION_PATCH;

	info["LIBCEF_VERSION"] = cef_ver_codec.str();
//#else
//	info["LIBCEF_VERSION"] = "Undefined";
//#endif

#if !LL_LINUX
	std::ostringstream vlc_ver_codec;
	vlc_ver_codec << LIBVLC_VERSION_MAJOR;
	vlc_ver_codec << ".";
	vlc_ver_codec << LIBVLC_VERSION_MINOR;
	vlc_ver_codec << ".";
	vlc_ver_codec << LIBVLC_VERSION_REVISION;
	info["LIBVLC_VERSION"] = vlc_ver_codec.str();
#else
	info["LIBVLC_VERSION"] = "Using gstreamer 1.0";
#endif

	S32 packets_in = LLViewerStats::instance().getRecording().getSum(LLStatViewer::PACKETS_IN);
	if (packets_in > 0)
	{
		info["PACKETS_LOST"] = LLViewerStats::instance().getRecording().getSum(LLStatViewer::PACKETS_LOST);
		info["PACKETS_IN"] = packets_in;
		info["PACKETS_PCT"] = 100.f*info["PACKETS_LOST"].asReal() / info["PACKETS_IN"].asReal();
	}

	if (mServerReleaseNotesURL.empty())
	{
		if (gAgent.getRegion())
		{
			info["SERVER_RELEASE_NOTES_URL"] = LLTrans::getString("RetrievingData");
		}
		else
		{
			info["SERVER_RELEASE_NOTES_URL"] = LLTrans::getString("NotConnected");
		}
	}
	else if (LLStringUtil::startsWith(mServerReleaseNotesURL, "http")) // it's an URL
	{
		info["SERVER_RELEASE_NOTES_URL"] = "[" + LLWeb::escapeURL(mServerReleaseNotesURL) + " " + LLTrans::getString("ReleaseNotes") + "]";
	}
	else
	{
		info["SERVER_RELEASE_NOTES_URL"] = mServerReleaseNotesURL;
	}

    // populate field for new local disk cache with some details
    info["DISK_CACHE_INFO"] = LLDiskCache::getInstance()->getCacheInfo();

	// <FS:PP> FIRE-4785: Current render quality setting in sysinfo / about floater
	switch (gSavedSettings.getU32("RenderQualityPerformance"))
	{
		case 0:
			info["RENDERQUALITY"] = LLTrans::getString("render_quality_low");
			info["RENDERQUALITY_FSDATA_ENGLISH"] = "Low (1/7)";
			break;
		case 1:
			info["RENDERQUALITY"] = LLTrans::getString("render_quality_mediumlow");
			info["RENDERQUALITY_FSDATA_ENGLISH"] = "Medium-Low (2/7)";
			break;
		case 2:
			info["RENDERQUALITY"] = LLTrans::getString("render_quality_medium");
			info["RENDERQUALITY_FSDATA_ENGLISH"] = "Medium (3/7)";
			break;
		case 3:
			info["RENDERQUALITY"] = LLTrans::getString("render_quality_mediumhigh");
			info["RENDERQUALITY_FSDATA_ENGLISH"] = "Medium-High (4/7)";
			break;
		case 4:
			info["RENDERQUALITY"] = LLTrans::getString("render_quality_high");
			info["RENDERQUALITY_FSDATA_ENGLISH"] = "High (5/7)";
			break;
		case 5:
			info["RENDERQUALITY"] = LLTrans::getString("render_quality_highultra");
			info["RENDERQUALITY_FSDATA_ENGLISH"] = "High-Ultra (6/7)";
			break;
		case 6:
			info["RENDERQUALITY"] = LLTrans::getString("render_quality_ultra");
			info["RENDERQUALITY_FSDATA_ENGLISH"] = "Ultra (7/7)";
			break;
		default:
			info["RENDERQUALITY"] = LLTrans::getString("render_quality_unknown");
			info["RENDERQUALITY_FSDATA_ENGLISH"] = "Unknown, user has RenderQualityPerformance debug setting beyond the normal range (0-6)";
			break;
	}
	// </FS:PP>

	// <FS:PP> ALM enabled or disabled
	if (gSavedSettings.getBOOL("RenderDeferred"))
	{
		info["ALMSTATUS"] = LLTrans::getString("PermYes");
		info["ALMSTATUS_FSDATA_ENGLISH"] = "Yes";
	}
	else
	{
		info["ALMSTATUS"] = LLTrans::getString("PermNo");
		info["ALMSTATUS_FSDATA_ENGLISH"] = "No";
	}
	// </FS:PP>

	// <FS:Ansariel> FIRE-11768: Include texture memory settings
	info["TEXTUREMEMORYDYNAMIC"] = LLViewerTextureList::canUseDynamicTextureMemory() && gSavedSettings.getBOOL("FSDynamicTextureMemory");
	info["TEXTUREMEMORY"] = gSavedSettings.getS32("TextureMemory");
	info["TEXTUREMEMORYMULTIPLIER"] = gSavedSettings.getF32("RenderTextureMemoryMultiple");
	info["TEXTUREMEMORYMIN"] = gSavedSettings.getS32("FSDynamicTextureMemoryMinTextureMemory");
	info["TEXTUREMEMORYCACHERESERVE"] = gSavedSettings.getS32("FSDynamicTextureMemoryCacheReserve");
	info["TEXTUREMEMORYGPURESERVE"] = gSavedSettings.getS32("FSDynamicTextureMemoryGPUReserve");
	// </FS:Ansariel>

	return info;
}

std::string LLAppViewer::getViewerInfoString(bool default_string) const
{
	std::ostringstream support;

	LLSD info(getViewerInfo());

	// Render the LLSD from getInfo() as a format_map_t
	LLStringUtil::format_map_t args;

	// allow the "Release Notes" URL label to be localized
	args["ReleaseNotes"] = LLTrans::getString("ReleaseNotes", default_string);

	for (LLSD::map_const_iterator ii(info.beginMap()), iend(info.endMap());
		ii != iend; ++ii)
	{
		if (! ii->second.isArray())
		{
			// Scalar value
			if (ii->second.isUndefined())
			{
				args[ii->first] = LLTrans::getString("none_text", default_string);
			}
			else
			{
				// don't forget to render value asString()
				args[ii->first] = ii->second.asString();
			}
		}
		else
		{
			// array value: build KEY_0, KEY_1 etc. entries
			for (LLSD::Integer n(0), size(ii->second.size()); n < size; ++n)
			{
				args[STRINGIZE(ii->first << '_' << n)] = ii->second[n].asString();
			}
		}
	}

	// Now build the various pieces
	support << LLTrans::getString("AboutHeader", args, default_string);
	//if (info.has("BUILD_CONFIG"))
	//{
	//	support << "\n" << LLTrans::getString("BuildConfig", args, default_string);
	//}
	if (info.has("REGION"))
	{
// [RLVa:KB] - Checked: 2014-02-24 (RLVa-1.4.10)
		support << "\n\n" << LLTrans::getString( (RlvActions::canShowLocation()) ? "AboutPosition" : "AboutPositionRLVShowLoc", args, default_string);
// [/RLVa:KB]
//		support << "\n\n" << LLTrans::getString("AboutPosition", args, default_string);
	}
	support << "\n\n" << LLTrans::getString("AboutSystem", args, default_string);
	support << "\n";
	if (info.has("GRAPHICS_DRIVER_VERSION"))
	{
		support << "\n" << LLTrans::getString("AboutDriver", args, default_string);
	}
	support << "\n" << LLTrans::getString("AboutOGL", args, default_string);
	//support << "\n\n" << LLTrans::getString("AboutSettings", args, default_string); // <FS> Custom sysinfo
#if LL_DARWIN
	support << "\n" << LLTrans::getString("AboutOSXHiDPI", args, default_string);
#endif
	support << "\n\n" << LLTrans::getString("AboutLibs", args, default_string);
	// <FS> Custom sysinfo
	if (info.has("BANDWIDTH")) //For added info in help floater
	{
		support << "\n" << LLTrans::getString("AboutSettings", args, default_string);
	}
	if (info.has("TEXTUREMEMORYDYNAMIC"))
	{
		if (info["TEXTUREMEMORYDYNAMIC"].asBoolean())
		{
			support << "\n" << LLTrans::getString("AboutTextureMemoryDynamic", args, default_string);
		}
		else
		{
			support << "\n" << LLTrans::getString("AboutTextureMemory", args, default_string);
		}
	}
	if (info.has("DISK_CACHE_INFO"))
	{
		support << "\n" << LLTrans::getString("AboutCache", args, default_string);
	}
	// </FS>
	if (info.has("COMPILER"))
	{
		support << "\n" << LLTrans::getString("AboutCompiler", args, default_string);
	}
	if (info.has("PACKETS_IN"))
	{
		support << '\n' << LLTrans::getString("AboutTraffic", args, default_string);
	}

	// SLT timestamp
	LLSD substitution;
	substitution["datetime"] = (S32)time(NULL);//(S32)time_corrected();
	support << "\n" << LLTrans::getString("AboutTime", substitution, default_string);

	return support.str();
}

void LLAppViewer::cleanupSavedSettings()
{
	gSavedSettings.setBOOL("MouseSun", FALSE);

	gSavedSettings.setBOOL("UseEnergy", TRUE);				// force toggle to turn off, since sends message to simulator

	gSavedSettings.setBOOL("DebugWindowProc", gDebugWindowProc);

	gSavedSettings.setBOOL("ShowObjectUpdates", gShowObjectUpdates);

	if (gDebugView)
	{
		gSavedSettings.setBOOL("ShowDebugConsole", gDebugView->mDebugConsolep->getVisible());
	}

	// save window position if not maximized
	// as we don't track it in callbacks
	if(NULL != gViewerWindow)
	{
		BOOL maximized = gViewerWindow->getWindow()->getMaximized();
		if (!maximized)
		{
			LLCoordScreen window_pos;

			if (gViewerWindow->getWindow()->getPosition(&window_pos))
			{
				gSavedSettings.setS32("WindowX", window_pos.mX);
				gSavedSettings.setS32("WindowY", window_pos.mY);
			}
		}
	}

	gSavedSettings.setF32("MapScale", LLWorldMapView::sMapScale );

	// Some things are cached in LLAgent.
	if (gAgent.isInitialized())
	{
		gSavedSettings.setF32("RenderFarClip", gAgentCamera.mDrawDistance);
	}
}

void LLAppViewer::removeCacheFiles(const std::string& file_mask)
{
	gDirUtilp->deleteFilesInDir(gDirUtilp->getExpandedFilename(LL_PATH_CACHE, ""), file_mask);
}

void LLAppViewer::writeSystemInfo()
{

    if (! gDebugInfo.has("Dynamic") )
        gDebugInfo["Dynamic"] = LLSD::emptyMap();

	// <FS:ND> we don't want this (otherwise set filename to Firestorm.old/log
// #if LL_WINDOWS && !LL_BUGSPLAT
// 	gDebugInfo["SLLog"] = gDirUtilp->getExpandedFilename(LL_PATH_DUMP,"SecondLife.log");
// #else
//     //Not ideal but sufficient for good reporting.
//     gDebugInfo["SLLog"] = gDirUtilp->getExpandedFilename(LL_PATH_LOGS,"SecondLife.old");  //LLError::logFileName();
// #endif
	// </FS:ND>

	gDebugInfo["ClientInfo"]["Name"] = LLVersionInfo::instance().getChannel();
// [SL:KB] - Patch: Viewer-CrashReporting | Checked: 2011-05-08 (Catznip-2.6.0a) | Added: Catznip-2.6.0a
	gDebugInfo["ClientInfo"]["Version"] = LLVersionInfo::instance().getVersion();
	gDebugInfo["ClientInfo"]["Platform"] = LLVersionInfo::instance().getBuildPlatform();
// [/SL:KB]
	gDebugInfo["ClientInfo"]["MajorVersion"] = LLVersionInfo::instance().getMajor();
	gDebugInfo["ClientInfo"]["MinorVersion"] = LLVersionInfo::instance().getMinor();
	gDebugInfo["ClientInfo"]["PatchVersion"] = LLVersionInfo::instance().getPatch();
	gDebugInfo["ClientInfo"]["BuildVersion"] = LLVersionInfo::instance().getBuild();
	gDebugInfo["ClientInfo"]["AddressSize"] = LLVersionInfo::instance().getAddressSize();

// <FS:ND> Add which flavor of FS generated an error
#ifdef OPENSIM
	gDebugInfo["ClientInfo"]["Flavor"] = "oss";
#else
	gDebugInfo["ClientInfo"]["Flavor"] = "hvk";
#endif
// </FS:ND>

	//	gDebugInfo["CAFilename"] = gDirUtilp->getCAFile();

	gDebugInfo["CPUInfo"]["CPUString"] = gSysCPU.getCPUString();
	gDebugInfo["CPUInfo"]["CPUFamily"] = gSysCPU.getFamily();
	gDebugInfo["CPUInfo"]["CPUMhz"] = (S32)gSysCPU.getMHz();
	gDebugInfo["CPUInfo"]["CPUAltivec"] = gSysCPU.hasAltivec();
	gDebugInfo["CPUInfo"]["CPUSSE"] = gSysCPU.hasSSE();
	gDebugInfo["CPUInfo"]["CPUSSE2"] = gSysCPU.hasSSE2();

	gDebugInfo["RAMInfo"]["Physical"] = LLSD::Integer(gSysMemory.getPhysicalMemoryKB().value());
	gDebugInfo["RAMInfo"]["Allocated"] = LLSD::Integer(gMemoryAllocated.valueInUnits<LLUnits::Kilobytes>());
	gDebugInfo["OSInfo"] = LLOSInfo::instance().getOSStringSimple();

	// The user is not logged on yet, but record the current grid choice login url
	// which may have been the intended grid.
	gDebugInfo["GridName"] = LLGridManager::getInstance()->getGridId();

	// *FIX:Mani - move this down in llappviewerwin32
#ifdef LL_WINDOWS
	DWORD thread_id = GetCurrentThreadId();
	gDebugInfo["MainloopThreadID"] = (S32)thread_id;
#endif

#ifndef LL_BUGSPLAT
	// "CrashNotHandled" is set here, while things are running well,
	// in case of a freeze. If there is a freeze, the crash logger will be launched
	// and can read this value from the debug_info.log.
	// If the crash is handled by LLAppViewer::handleViewerCrash, ie not a freeze,
	// then the value of "CrashNotHandled" will be set to true.
	gDebugInfo["CrashNotHandled"] = LLSD::Boolean(true);
#else // LL_BUGSPLAT
	// "CrashNotHandled" is obsolete; it used (not very successsfully)
    // to try to distinguish crashes from freezes - the intent here to to avoid calling it a freeze
	gDebugInfo["CrashNotHandled"] = LLSD::Boolean(false);
#endif // ! LL_BUGSPLAT

	// Insert crash host url (url to post crash log to) if configured. This insures
	// that the crash report will go to the proper location in the case of a
	// prior freeze.
	std::string crashHostUrl = gSavedSettings.get<std::string>("CrashHostUrl");
	if(crashHostUrl != "")
	{
		gDebugInfo["CrashHostUrl"] = crashHostUrl;
	}

	// Dump some debugging info
	LL_INFOS("SystemInfo") << "Application: " << LLTrans::getString("APP_NAME") << LL_ENDL;

	// <FS:ND> Print into about git sha hash this build is based on.
	// LL_INFOS("SystemInfo") << "Version: " << LLVersionInfo::getChannelAndVersion() << LL_ENDL;
	LL_INFOS("SystemInfo") << "Version: " <<  LLVersionInfo::instance().getChannelAndVersion() << " [" <<  LLVersionInfo::instance().getGitHash() << "]" << LL_ENDL;
	// </FS:ND>

	// Dump the local time and time zone
	time_t now;
	time(&now);
	char tbuffer[256];		/* Flawfinder: ignore */
	strftime(tbuffer, 256, "%Y-%m-%dT%H:%M:%S %Z", localtime(&now));
	LL_INFOS("SystemInfo") << "Local time: " << tbuffer << LL_ENDL;

	// query some system information
	LL_INFOS("SystemInfo") << "CPU info:\n" << gSysCPU << LL_ENDL;
	LL_INFOS("SystemInfo") << "Memory info:\n" << gSysMemory << LL_ENDL;
	LL_INFOS("SystemInfo") << "OS: " << LLOSInfo::instance().getOSStringSimple() << LL_ENDL;
	LL_INFOS("SystemInfo") << "OS info: " << LLOSInfo::instance() << LL_ENDL;

	// <FS:ND> Breakpad merge. Only include SettingsFile if the user selected this in prefs. Patch from Catznip
    // gDebugInfo["SettingsFilename"] = gSavedSettings.getString("ClientSettingsFile");
	if (gCrashSettings.getBOOL("CrashSubmitSettings"))
		gDebugInfo["SettingsFilename"] = gSavedSettings.getString("ClientSettingsFile");
	// </FS:ND>

	gDebugInfo["ViewerExePath"] = gDirUtilp->getExecutablePathAndName();
	gDebugInfo["CurrentPath"] = gDirUtilp->getCurPath();
	gDebugInfo["FirstLogin"] = LLSD::Boolean(gAgent.isFirstLogin());
	gDebugInfo["FirstRunThisInstall"] = gSavedSettings.getBOOL("FirstRunThisInstall");
    gDebugInfo["StartupState"] = LLStartUp::getStartupStateString();
    
    if (gViewerWindow)
    {
        std::vector<std::string> resolutions = gViewerWindow->getWindow()->getDisplaysResolutionList();
        for (auto res_iter : resolutions)
        {
            gDebugInfo["DisplayInfo"].append(res_iter);
        }
    }

	writeDebugInfo(); // Save out debug_info.log early, in case of crash.
}

#ifdef LL_WINDOWS
//For whatever reason, in Windows when using OOP server for breakpad, the callback to get the
//name of the dump file is not getting triggered by the breakpad library.   Unfortunately they
//also didn't see fit to provide a simple query request across the pipe to get this name either.
//Since we are putting our output in a runtime generated directory and we know the header data in
//the dump format, we can however use the following hack to identify our file.
// TODO make this a member function.
void getFileList()
{
	std::stringstream filenames;

	typedef std::vector<std::string> vec;
	std::string pathname = gDirUtilp->getExpandedFilename(LL_PATH_DUMP,"");
	vec file_vec = gDirUtilp->getFilesInDir(pathname);
	for(vec::const_iterator iter=file_vec.begin(); iter!=file_vec.end(); ++iter)
	{
		filenames << *iter << " ";
		if ( ( iter->length() > 30 ) && (iter->rfind(".dmp") == (iter->length()-4) ) )
		{
			std::string fullname = pathname + *iter;
			llifstream fdat( fullname.c_str(), std::ifstream::binary);
			if (fdat)
			{
				char buf[5];
				fdat.read(buf,4);
				fdat.close();
				if (!strncmp(buf,"MDMP",4))
				{
					gDebugInfo["Dynamic"]["MinidumpPath"] = fullname;
					break;
				}
			}
		}
	}
	filenames << std::endl;
	gDebugInfo["Dynamic"]["DumpDirContents"] = filenames.str();
}
#endif

void LLAppViewer::handleViewerCrash()
{
	LL_INFOS("CRASHREPORT") << "Handle viewer crash entry." << LL_ENDL;

	LL_INFOS("CRASHREPORT") << "Last render pool type: " << LLPipeline::sCurRenderPoolType << LL_ENDL ;

	LLMemory::logMemoryInfo(true) ;

	//print out recorded call stacks if there are any.
	LLError::LLCallStacks::print();

	LLAppViewer* pApp = LLAppViewer::instance();
	if (pApp->beingDebugged())
	{
		// This will drop us into the debugger.
		abort();
	}

	if (LLApp::isCrashloggerDisabled())
	{
		abort();
	}

	// Returns whether a dialog was shown.
	// Only do the logic in here once
	if (pApp->mReportedCrash)
	{
		return;
	}
	pApp->mReportedCrash = TRUE;

	// Insert crash host url (url to post crash log to) if configured.
	std::string crashHostUrl = gSavedSettings.get<std::string>("CrashHostUrl");
	if(crashHostUrl != "")
	{
		gDebugInfo["Dynamic"]["CrashHostUrl"] = crashHostUrl;
	}

	LLParcel* parcel = LLViewerParcelMgr::getInstance()->getAgentParcel();
	if ( parcel && parcel->getMusicURL()[0])
	{
		gDebugInfo["Dynamic"]["ParcelMusicURL"] = parcel->getMusicURL();
	}
	if ( parcel && parcel->getMediaURL()[0])
	{
		gDebugInfo["Dynamic"]["ParcelMediaURL"] = parcel->getMediaURL();
	}

	gDebugInfo["Dynamic"]["SessionLength"] = F32(LLFrameTimer::getElapsedSeconds());
	gDebugInfo["Dynamic"]["RAMInfo"]["Allocated"] = LLSD::Integer(LLMemory::getCurrentRSS() / 1024);

	if(gLogoutInProgress)
	{
		gDebugInfo["Dynamic"]["LastExecEvent"] = LAST_EXEC_LOGOUT_CRASH;
	}
	else
	{
		gDebugInfo["Dynamic"]["LastExecEvent"] = gLLErrorActivated ? LAST_EXEC_LLERROR_CRASH : LAST_EXEC_OTHER_CRASH;
	}

	if(gAgent.getRegion())
	{
		gDebugInfo["Dynamic"]["CurrentSimHost"] = gAgent.getRegion()->getSimHostName();
		gDebugInfo["Dynamic"]["CurrentRegion"] = gAgent.getRegion()->getName();

		const LLVector3& loc = gAgent.getPositionAgent();
		gDebugInfo["Dynamic"]["CurrentLocationX"] = loc.mV[0];
		gDebugInfo["Dynamic"]["CurrentLocationY"] = loc.mV[1];
		gDebugInfo["Dynamic"]["CurrentLocationZ"] = loc.mV[2];
	}

	if(LLAppViewer::instance()->mMainloopTimeout)
	{
		gDebugInfo["Dynamic"]["MainloopTimeoutState"] = LLAppViewer::instance()->mMainloopTimeout->getState();
	}

	// The crash is being handled here so set this value to false.
	// Otherwise the crash logger will think this crash was a freeze.
	gDebugInfo["Dynamic"]["CrashNotHandled"] = LLSD::Boolean(false);

	//Write out the crash status file
	//Use marker file style setup, as that's the simplest, especially since
	//we're already in a crash situation
	if (gDirUtilp)
	{
		std::string crash_marker_file_name = gDirUtilp->getExpandedFilename(LL_PATH_LOGS,
																			gLLErrorActivated
																			? LLERROR_MARKER_FILE_NAME
																			: ERROR_MARKER_FILE_NAME);
		LLAPRFile crash_marker_file ;
		crash_marker_file.open(crash_marker_file_name, LL_APR_WB);
		if (crash_marker_file.getFileHandle())
		{
			LL_INFOS("MarkerFile") << "Created crash marker file " << crash_marker_file_name << LL_ENDL;
			recordMarkerVersion(crash_marker_file);
		}
		else
		{
			LL_WARNS("MarkerFile") << "Cannot create error marker file " << crash_marker_file_name << LL_ENDL;
		}
	}
	else
	{
		LL_WARNS("MarkerFile") << "No gDirUtilp with which to create error marker file name" << LL_ENDL;
	}

#ifdef LL_WINDOWS
	Sleep(200);
#endif

	char *minidump_file = pApp->getMiniDumpFilename();
    LL_DEBUGS("CRASHREPORT") << "minidump file name " << minidump_file << LL_ENDL;
	if(minidump_file && minidump_file[0] != 0)
	{
		gDebugInfo["Dynamic"]["MinidumpPath"] = minidump_file;
	}
	else
	{
#ifdef LL_WINDOWS
		getFileList();
#else
        LL_WARNS("CRASHREPORT") << "no minidump file?" << LL_ENDL;
#endif
	}
    gDebugInfo["Dynamic"]["CrashType"]="crash";

	if (gMessageSystem && gDirUtilp)
	{
		std::string filename;
		filename = gDirUtilp->getExpandedFilename(LL_PATH_DUMP, "stats.log");
        LL_DEBUGS("CRASHREPORT") << "recording stats " << filename << LL_ENDL;
		llofstream file(filename.c_str(), std::ios_base::binary);
		if(file.good())
		{
			gMessageSystem->summarizeLogs(file);
			file.close();
		}
        else
        {
            LL_WARNS("CRASHREPORT") << "problem recording stats" << LL_ENDL;
        }
	}

	if (gMessageSystem)
	{
		gMessageSystem->getCircuitInfo(gDebugInfo["CircuitInfo"]);
		gMessageSystem->stopLogging();
	}

	if (LLWorld::instanceExists()) LLWorld::getInstance()->getInfo(gDebugInfo["Dynamic"]);

	gDebugInfo["FatalMessage"] = LLError::getFatalMessage();

	// Close the debug file
	pApp->writeDebugInfo(false);  //false answers the isStatic question with the least overhead.
}

// static
void LLAppViewer::recordMarkerVersion(LLAPRFile& marker_file)
{
	std::string marker_version(LLVersionInfo::instance().getChannelAndVersion());
	if ( marker_version.length() > MAX_MARKER_LENGTH )
	{
		LL_WARNS_ONCE("MarkerFile") << "Version length ("<< marker_version.length()<< ")"
									<< " greater than maximum (" << MAX_MARKER_LENGTH << ")"
									<< ": marker matching may be incorrect"
									<< LL_ENDL;
	}

	// record the viewer version in the marker file
	marker_file.write(marker_version.data(), marker_version.length());

	marker_file.flush(); // <FS:ND/> Make sure filesystem reflects what we wrote.
}

bool LLAppViewer::markerIsSameVersion(const std::string& marker_name) const
{
	bool sameVersion = false;

	std::string my_version(LLVersionInfo::instance().getChannelAndVersion());
	char marker_version[MAX_MARKER_LENGTH];
	S32  marker_version_length;

	LLAPRFile marker_file;
	marker_file.open(marker_name, LL_APR_RB);
	if (marker_file.getFileHandle())
	{
		marker_version_length = marker_file.read(marker_version, sizeof(marker_version));
		std::string marker_string(marker_version, marker_version_length);
		if ( 0 == my_version.compare( 0, my_version.length(), marker_version, 0, marker_version_length ) )
		{
			sameVersion = true;
		}
		LL_DEBUGS("MarkerFile") << "Compare markers for '" << marker_name << "': "
								<< "\n   mine '" << my_version    << "'"
								<< "\n marker '" << marker_string << "'"
								<< "\n " << ( sameVersion ? "same" : "different" ) << " version"
								<< LL_ENDL;
		marker_file.close();
	}
	return sameVersion;
}

void LLAppViewer::processMarkerFiles()
{
	//We've got 4 things to test for here
	// - Other Process Running (SecondLife.exec_marker present, locked)
	// - Freeze (SecondLife.exec_marker present, not locked)
	// - LLError Crash (SecondLife.llerror_marker present)
	// - Other Crash (SecondLife.error_marker present)
	// These checks should also remove these files for the last 2 cases if they currently exist

	std::ostringstream marker_log_stream;
	bool marker_is_same_version = true;
	// first, look for the marker created at startup and deleted on a clean exit
	mMarkerFileName = gDirUtilp->getExpandedFilename(LL_PATH_LOGS,MARKER_FILE_NAME);
	if (LLAPRFile::isExist(mMarkerFileName, NULL, LL_APR_RB))
	{
		// File exists...
		// first, read it to see if it was created by the same version (we need this later)
		marker_is_same_version = markerIsSameVersion(mMarkerFileName);

		// now test to see if this file is locked by a running process (try to open for write)
		marker_log_stream << "Checking exec marker file for lock...";
		mMarkerFile.open(mMarkerFileName, LL_APR_WB);
		// <FS:ND> Remove LLVolatileAPRPool/apr_file_t and use FILE* instead
		//apr_file_t* fMarker = mMarkerFile.getFileHandle() ;
		LLAPRFile::tFiletype* fMarker = mMarkerFile.getFileHandle() ; 
		// </FS:ND>
		if (!fMarker)
		{
			marker_log_stream << "Exec marker file open failed - assume it is locked.";
			mSecondInstance = true; // lock means that instance is running.
		}
		else
		{
			// We were able to open it, now try to lock it ourselves...
			if (apr_file_lock(fMarker, APR_FLOCK_NONBLOCK | APR_FLOCK_EXCLUSIVE) != APR_SUCCESS)
			{
				marker_log_stream << "Locking exec marker failed.";
				mSecondInstance = true; // lost a race? be conservative
				mMarkerFile.close(); // <FS:ND/> Cannot lock the file and take ownership. Don't keep it open
			}
			else
			{
				// No other instances; we've locked this file now, so record our version; delete on quit.
				recordMarkerVersion(mMarkerFile);
				marker_log_stream << "Exec marker file existed but was not locked; rewritten.";
			}
		}
		initLoggingAndGetLastDuration();

		std::string marker_log_msg(marker_log_stream.str());
		LL_INFOS("MarkerFile") << marker_log_msg << LL_ENDL;

		if (mSecondInstance)
		{
			LL_INFOS("MarkerFile") << "Exec marker '"<< mMarkerFileName << "' owned by another instance" << LL_ENDL;
		}
		else if (marker_is_same_version)
		{
			// the file existed, is ours, and matched our version, so we can report on what it says
			LL_INFOS("MarkerFile") << "Exec marker '"<< mMarkerFileName << "' found; last exec crashed" << LL_ENDL;
			gLastExecEvent = LAST_EXEC_OTHER_CRASH;
		}
		else
		{
			LL_INFOS("MarkerFile") << "Exec marker '"<< mMarkerFileName << "' found, but versions did not match" << LL_ENDL;
		}
	}
	else // marker did not exist... last exec (if any) did not freeze
	{
		initLoggingAndGetLastDuration();
		// Create the marker file for this execution & lock it; it will be deleted on a clean exit
		apr_status_t s;
		s = mMarkerFile.open(mMarkerFileName, LL_APR_WB, TRUE);

		if (s == APR_SUCCESS && mMarkerFile.getFileHandle())
		{
			LL_DEBUGS("MarkerFile") << "Exec marker file '"<< mMarkerFileName << "' created." << LL_ENDL;
			if (APR_SUCCESS == apr_file_lock(mMarkerFile.getFileHandle(), APR_FLOCK_NONBLOCK | APR_FLOCK_EXCLUSIVE))
			{
				recordMarkerVersion(mMarkerFile);
				LL_DEBUGS("MarkerFile") << "Exec marker file locked." << LL_ENDL;
			}
			else
			{
				LL_WARNS("MarkerFile") << "Exec marker file cannot be locked." << LL_ENDL;
			}
		}
		else
		{
			LL_WARNS("MarkerFile") << "Failed to create exec marker file '"<< mMarkerFileName << "'." << LL_ENDL;
		}
	}

	// now check for cases in which the exec marker may have been cleaned up by crash handlers

	// check for any last exec event report based on whether or not it happened during logout
	// (the logout marker is created when logout begins)
	std::string logout_marker_file =  gDirUtilp->getExpandedFilename(LL_PATH_LOGS, LOGOUT_MARKER_FILE_NAME);
	if(LLAPRFile::isExist(logout_marker_file, NULL, LL_APR_RB))
	{
		if (markerIsSameVersion(logout_marker_file))
		{
			gLastExecEvent = LAST_EXEC_LOGOUT_FROZE;
			LL_INFOS("MarkerFile") << "Logout crash marker '"<< logout_marker_file << "', changing LastExecEvent to LOGOUT_FROZE" << LL_ENDL;
		}
		else
		{
			LL_INFOS("MarkerFile") << "Logout crash marker '"<< logout_marker_file << "' found, but versions did not match" << LL_ENDL;
		}
		LLAPRFile::remove(logout_marker_file);
	}
	// further refine based on whether or not a marker created during an llerr crash is found
	std::string llerror_marker_file = gDirUtilp->getExpandedFilename(LL_PATH_LOGS, LLERROR_MARKER_FILE_NAME);
	if(LLAPRFile::isExist(llerror_marker_file, NULL, LL_APR_RB))
	{
		if (markerIsSameVersion(llerror_marker_file))
		{
			if ( gLastExecEvent == LAST_EXEC_LOGOUT_FROZE )
			{
				gLastExecEvent = LAST_EXEC_LOGOUT_CRASH;
				LL_INFOS("MarkerFile") << "LLError marker '"<< llerror_marker_file << "' crashed, setting LastExecEvent to LOGOUT_CRASH" << LL_ENDL;
			}
			else
			{
				gLastExecEvent = LAST_EXEC_LLERROR_CRASH;
				LL_INFOS("MarkerFile") << "LLError marker '"<< llerror_marker_file << "' crashed, setting LastExecEvent to LLERROR_CRASH" << LL_ENDL;
			}
		}
		else
		{
			LL_INFOS("MarkerFile") << "LLError marker '"<< llerror_marker_file << "' found, but versions did not match" << LL_ENDL;
		}
		LLAPRFile::remove(llerror_marker_file);
	}
	// and last refine based on whether or not a marker created during a non-llerr crash is found
	std::string error_marker_file = gDirUtilp->getExpandedFilename(LL_PATH_LOGS, ERROR_MARKER_FILE_NAME);
	if(LLAPRFile::isExist(error_marker_file, NULL, LL_APR_RB))
	{
		if (markerIsSameVersion(error_marker_file))
		{
			if (gLastExecEvent == LAST_EXEC_LOGOUT_FROZE)
			{
				gLastExecEvent = LAST_EXEC_LOGOUT_CRASH;
				LL_INFOS("MarkerFile") << "Error marker '"<< error_marker_file << "' crashed, setting LastExecEvent to LOGOUT_CRASH" << LL_ENDL;
			}
			else
			{
				gLastExecEvent = LAST_EXEC_OTHER_CRASH;
				LL_INFOS("MarkerFile") << "Error marker '"<< error_marker_file << "' crashed, setting LastExecEvent to " << gLastExecEvent << LL_ENDL;
			}
		}
		else
		{
			LL_INFOS("MarkerFile") << "Error marker '"<< error_marker_file << "' marker found, but versions did not match" << LL_ENDL;
		}
		LLAPRFile::remove(error_marker_file);
	}
}

void LLAppViewer::removeMarkerFiles()
{
	if (!mSecondInstance)
	{
		if (mMarkerFile.getFileHandle())
		{
			mMarkerFile.close() ;
			LLAPRFile::remove( mMarkerFileName );
			LL_DEBUGS("MarkerFile") << "removed exec marker '"<<mMarkerFileName<<"'"<< LL_ENDL;
		}
		else
		{
			LL_DEBUGS("MarkerFile") << "marker '"<<mMarkerFileName<<"' not open"<< LL_ENDL;
 		}

		if (mLogoutMarkerFile.getFileHandle())
		{
			mLogoutMarkerFile.close();
			LLAPRFile::remove( mLogoutMarkerFileName );
			LL_DEBUGS("MarkerFile") << "removed logout marker '"<<mLogoutMarkerFileName<<"'"<< LL_ENDL;
		}
		else
		{
			LL_DEBUGS("MarkerFile") << "logout marker '"<<mLogoutMarkerFileName<<"' not open"<< LL_ENDL;
		}
	}
	else
	{
		LL_WARNS("MarkerFile") << "leaving markers because this is a second instance" << LL_ENDL;
	}
}

void LLAppViewer::removeDumpDir()
{
    //Call this routine only on clean exit.  Crash reporter will clean up
    //its locking table for us.
    if (gDirUtilp->dumpDirExists()) // Check if dump dir was created this run
    {
        std::string dump_dir = gDirUtilp->getExpandedFilename(LL_PATH_DUMP, "");
        gDirUtilp->deleteDirAndContents(dump_dir);
    }

    if (mSecondInstance && !isError())
    {
        std::string log_filename = LLError::logFileName();
        LLError::logToFile("");
        LLFile::remove(log_filename);
    }
}

void LLAppViewer::forceQuit()
{
	LLApp::setQuitting();
}

//TODO: remove
void LLAppViewer::fastQuit(S32 error_code)
{
	// finish pending transfers
	flushLFSIO();
	// let sim know we're logging out
	sendLogoutRequest();
	// flush network buffers by shutting down messaging system
	end_messaging_system();
	// figure out the error code
	S32 final_error_code = error_code ? error_code : (S32)isError();
	// this isn't a crash
	removeMarkerFiles();
	// get outta here
	_exit(final_error_code);
}

void LLAppViewer::requestQuit()
{
	LL_INFOS() << "requestQuit" << LL_ENDL;

	LLViewerRegion* region = gAgent.getRegion();

	if( (LLStartUp::getStartupState() < STATE_STARTED) || !region )
	{
		// If we have a region, make some attempt to send a logout request first.
		// This prevents the halfway-logged-in avatar from hanging around inworld for a couple minutes.
		if(region)
		{
			sendLogoutRequest();
		}
		else if(LLStartUp::getStartupState() == STATE_STARTED) // LO: Fix for FIRE-2613: sidebar tabs and floaters not remembering being open/torn off
		{
			if (gFloaterView)
			{
				// application is quitting
				gFloaterView->closeAllChildren(true);
			}

		} // ~LO

		// Quit immediately
		forceQuit();
		return;
	}

	// Try to send metrics back to the grid
	metricsSend(!gDisconnected);

	// Try to send last batch of avatar rez metrics.
	if (!gDisconnected && isAgentAvatarValid())
	{
		gAgentAvatarp->updateAvatarRezMetrics(true); // force a last packet to be sent.
	}

	LLHUDEffectSpiral *effectp = (LLHUDEffectSpiral*)LLHUDManager::getInstance()->createViewerEffect(LLHUDObject::LL_HUD_EFFECT_POINT, TRUE);
	effectp->setPositionGlobal(gAgent.getPositionGlobal());
	effectp->setColor(LLColor4U(gAgent.getEffectColor()));
	LLHUDManager::getInstance()->sendEffects();
	effectp->markDead() ;//remove it.

	// Attempt to close all floaters that might be
	// editing things.
	if (gFloaterView)
	{
		// application is quitting
		gFloaterView->closeAllChildren(true);
	}

	// Send preferences once, when exiting
	// <FS:Ansariel> Don't send all non-default settings which might result in a violation of GDPR
	//bool include_preferences = true;
	bool include_preferences = false;
	send_viewer_stats(include_preferences);

	gLogoutTimer.reset();
	mQuitRequested = true;
}

static bool finish_quit(const LLSD& notification, const LLSD& response)
{
	S32 option = LLNotificationsUtil::getSelectedOption(notification, response);

	if (option == 0)
	{
		LLAppViewer::instance()->requestQuit();
	}
	return false;
}
static LLNotificationFunctorRegistration finish_quit_reg("ConfirmQuit", finish_quit);

void LLAppViewer::userQuit()
{
	LL_INFOS() << "User requested quit" << LL_ENDL;
	if (gDisconnected
		|| !gViewerWindow
		|| !gViewerWindow->getProgressView()
		|| gViewerWindow->getProgressView()->getVisible())
	{
		requestQuit();
	}
	else
	{
		LLNotificationsUtil::add("ConfirmQuit");
	}
}

static bool finish_early_exit(const LLSD& notification, const LLSD& response)
{
	LLAppViewer::instance()->forceQuit();
	return false;
}

void LLAppViewer::earlyExit(const std::string& name, const LLSD& substitutions)
{
   	LL_WARNS() << "app_early_exit: " << name << LL_ENDL;
	gDoDisconnect = TRUE;
	LLNotificationsUtil::add(name, substitutions, LLSD(), finish_early_exit);
}

// case where we need the viewer to exit without any need for notifications
void LLAppViewer::earlyExitNoNotify()
{
   	LL_WARNS() << "app_early_exit with no notification: " << LL_ENDL;
	gDoDisconnect = TRUE;
	finish_early_exit( LLSD(), LLSD() );
}

void LLAppViewer::abortQuit()
{
    LL_INFOS() << "abortQuit()" << LL_ENDL;
	mQuitRequested = false;
}

void LLAppViewer::migrateCacheDirectory()
{
#if LL_WINDOWS || LL_DARWIN
	// NOTE: (Nyx) as of 1.21, cache for mac is moving to /library/caches/SecondLife from
	// /library/application support/SecondLife/cache This should clear/delete the old dir.

	// As of 1.23 the Windows cache moved from
	//   C:\Documents and Settings\James\Application Support\SecondLife\cache
	// to
	//   C:\Documents and Settings\James\Local Settings\Application Support\SecondLife
	//
	// The Windows Vista equivalent is from
	//   C:\Users\James\AppData\Roaming\SecondLife\cache
	// to
	//   C:\Users\James\AppData\Local\SecondLife
	//
	// Note the absence of \cache on the second path.  James.

	// Only do this once per fresh install of this version.
	if (gSavedSettings.getBOOL("MigrateCacheDirectory"))
	{
		gSavedSettings.setBOOL("MigrateCacheDirectory", FALSE);

		std::string old_cache_dir = gDirUtilp->add(gDirUtilp->getOSUserAppDir(), "cache");
		std::string new_cache_dir = gDirUtilp->getCacheDir(true);

		if (gDirUtilp->fileExists(old_cache_dir))
		{
			LL_INFOS() << "Migrating cache from " << old_cache_dir << " to " << new_cache_dir << LL_ENDL;

			// Migrate inventory cache to avoid pain to inventory database after mass update
			S32 file_count = 0;
			std::string file_name;
			std::string mask = "*.*";

			LLDirIterator iter(old_cache_dir, mask);
			while (iter.next(file_name))
			{
				if (file_name == "." || file_name == "..") continue;
				std::string source_path = gDirUtilp->add(old_cache_dir, file_name);
				std::string dest_path = gDirUtilp->add(new_cache_dir, file_name);
				if (!LLFile::rename(source_path, dest_path))
				{
					file_count++;
				}
			}
			LL_INFOS() << "Moved " << file_count << " files" << LL_ENDL;

			// AO: Don't automatically purge old cache
			//// Nuke the old cache
			//gDirUtilp->setCacheDir(old_cache_dir);
			//purgeCache();
			gDirUtilp->setCacheDir(new_cache_dir);

#if LL_DARWIN
			// Clean up Mac files not deleted by removing *.*
			std::string ds_store = old_cache_dir + "/.DS_Store";
			if (gDirUtilp->fileExists(ds_store))
			{
				LLFile::remove(ds_store);
			}
#endif
			if (LLFile::rmdir(old_cache_dir) != 0)
			{
				LL_WARNS() << "could not delete old cache directory " << old_cache_dir << LL_ENDL;
			}
		}
	}
#endif // LL_WINDOWS || LL_DARWIN
}

//static
U32 LLAppViewer::getTextureCacheVersion()
{
	// Viewer texture cache version, change if the texture cache format changes.
	// 2021-03-10 Bumping up by one to help obviate texture cache issues with
	//            Simple Cache Viewer - see SL-14985 for more information
	//const U32 TEXTURE_CACHE_VERSION = 8;
	const U32 TEXTURE_CACHE_VERSION = 9;

	return TEXTURE_CACHE_VERSION ;
}

//static
U32 LLAppViewer::getObjectCacheVersion()
{
	// Viewer object cache version, change if object update
	// format changes. JC
	const U32 INDRA_OBJECT_CACHE_VERSION = 15;

	return INDRA_OBJECT_CACHE_VERSION;
}

bool LLAppViewer::initCache()
{
	mPurgeCache = false;
	BOOL read_only = mSecondInstance ? TRUE : FALSE;
	LLAppViewer::getTextureCache()->setReadOnly(read_only) ;
	LLVOCache::initParamSingleton(read_only);

	// initialize the new disk cache using saved settings
	const std::string cache_dir_name = gSavedSettings.getString("DiskCacheDirName");

    // note that the maximum size of this cache is defined as a percentage of the 
    // total cache size - the 'CacheSize' pref - for all caches. 
    // <FS:Ansariel> Better asset cache size control
    //const unsigned int cache_total_size_mb = gSavedSettings.getU32("CacheSize");
    //const double disk_cache_percent = gSavedSettings.getF32("DiskCachePercentOfTotal");
    //const unsigned int disk_cache_mb = cache_total_size_mb * disk_cache_percent / 100;
    const unsigned int disk_cache_mb = gSavedSettings.getU32("FSDiskCacheSize");
    // </FS:Ansariel>
    const uintmax_t disk_cache_bytes = disk_cache_mb * 1024ULL * 1024ULL;
	const bool enable_cache_debug_info = gSavedSettings.getBOOL("EnableDiskCacheDebugInfo");

	bool texture_cache_mismatch = false;
	if (gSavedSettings.getS32("LocalCacheVersion") != LLAppViewer::getTextureCacheVersion())
	{
		texture_cache_mismatch = true;
		if(!read_only)
		{
			gSavedSettings.setS32("LocalCacheVersion", LLAppViewer::getTextureCacheVersion());
		}
	}

	if(!read_only)
	{
		// <FS:Zi> Purge inventory cache is done in LLInventoryModel::loadSkeleton()

		// Purge cache if user requested it
		if (gSavedSettings.getBOOL("PurgeCacheOnStartup") ||
			gSavedSettings.getBOOL("PurgeCacheOnNextStartup"))
		{
			LL_INFOS("AppCache") << "Startup cache purge requested: " << (gSavedSettings.getBOOL("PurgeCacheOnStartup") ? "ALWAYS" : "ONCE") << LL_ENDL;
			gSavedSettings.setBOOL("PurgeCacheOnNextStartup", false);
			LL_INFOS("AppCache") << "Scheduling texture purge, based on PurgeCache* settings." << LL_ENDL;
			mPurgeCache = true;
			// <FS:Beq> No longer needed
			// // STORM-1141 force purgeAllTextures to get called to prevent a crash here. -brad
			// texture_cache_mismatch = true;
			// </FS:Beq>
		}

		// <FS> If the J2C has changed since the last run, clear the cache
		const std::string j2c_info = LLImageJ2C::getEngineInfo();
		const std::string j2c_last = gSavedSettings.getString("LastJ2CVersion");
		if (j2c_info != j2c_last && !j2c_last.empty())
		{
			LL_INFOS("AppCache") << "Scheduling texture purge, based on LastJ2CVersion mismatch." << LL_ENDL;
			mPurgeTextures = true;
		}
		gSavedSettings.setString("LastJ2CVersion", j2c_info);
		// </FS>
	
		// We have moved the location of the cache directory over time.
		migrateCacheDirectory();

		// Setup and verify the cache location
		std::string cache_location = gSavedSettings.getString("CacheLocation");
		std::string new_cache_location = gSavedSettings.getString("NewCacheLocation");
		if (new_cache_location != cache_location)
		{
			LL_INFOS("AppCache") << "Cache location changed, cache needs purging" << LL_ENDL;
			gDirUtilp->setCacheDir(gSavedSettings.getString("CacheLocation"));
			purgeCache(); // purge old cache
			gDirUtilp->deleteDirAndContents(gDirUtilp->getExpandedFilename(LL_PATH_CACHE, cache_dir_name));
			gSavedSettings.setString("CacheLocation", new_cache_location);
			gSavedSettings.setString("CacheLocationTopFolder", gDirUtilp->getBaseFileName(new_cache_location));
		}
	}

	if (!gDirUtilp->setCacheDir(gSavedSettings.getString("CacheLocation")))
	{
		LL_WARNS("AppCache") << "Unable to set cache location" << LL_ENDL;
		gSavedSettings.setString("CacheLocation", "");
		gSavedSettings.setString("CacheLocationTopFolder", "");
	}

	// <FS:Ansariel> Sound cache
	if (!gDirUtilp->setSoundCacheDir(gSavedSettings.getString("FSSoundCacheLocation")))
	{
		LL_WARNS("AppCache") << "Unable to set sound cache location" << LL_ENDL;
		gSavedSettings.setString("FSSoundCacheLocation", "");
	}
	// </FS:Ansariel>

    const std::string cache_dir = gDirUtilp->getExpandedFilename(LL_PATH_CACHE, cache_dir_name);
    LLDiskCache::initParamSingleton(cache_dir, disk_cache_bytes, enable_cache_debug_info);

	if (!read_only)
	{
		if (mPurgeCache)
		{
		LLSplashScreen::update(LLTrans::getString("StartupClearingCache"));
		purgeCache();

			// clear the new C++ file system based cache
			LLDiskCache::getInstance()->clearCache();
	}
		else
		{
			// purge excessive files from the new file system based cache
			LLDiskCache::getInstance()->purge();
		}
	}
	LLAppViewer::getPurgeDiskCacheThread()->start();

	// <FS:Ansariel> FIRE-13066
	if (!mPurgeCache && mPurgeTextures && !read_only) // <FS:Beq> no need to purge textures if we already purged the cache above
	{
		LL_INFOS("AppCache") << "Purging Texture Cache..." << LL_ENDL;
		LLSplashScreen::update(LLTrans::getString("StartupClearingTextureCache"));
		LLAppViewer::getTextureCache()->purgeCache(LL_PATH_CACHE);
	}
	// </FS:Ansariel>

	// <FS:Ansariel> Purge web browser cache
	if (gSavedSettings.getBOOL("FSStartupClearBrowserCache"))
	{
		std::string browser_cache = gDirUtilp->getExpandedFilename(LL_PATH_CACHE, "cef_cache");
		if (LLFile::isdir(browser_cache))
		{
			gDirUtilp->deleteDirAndContents(browser_cache);
		}
		gSavedSettings.setBOOL("FSStartupClearBrowserCache", FALSE);
	}
	// </FS:Ansariel>

	// <FS:ND> For Windows, purging the cache can take an extraordinary amount of time. Rename the cache dir and purge it using another thread.
	startCachePurge();
	// </FS:ND>

	LLSplashScreen::update(LLTrans::getString("StartupInitializingTextureCache"));

	// Init the texture cache
	// Allocate 80% of the cache size for textures
	const S32 MB = 1024 * 1024;
	const S64 MIN_CACHE_SIZE = 256 * MB;
	const S64 MAX_CACHE_SIZE = 9984ll * MB;

	S64 cache_size = (S64)(gSavedSettings.getU32("CacheSize")) * MB;
	cache_size = llclamp(cache_size, MIN_CACHE_SIZE, MAX_CACHE_SIZE);

	S64 texture_cache_size = cache_size;

	S64 extra = LLAppViewer::getTextureCache()->initCache(LL_PATH_CACHE, texture_cache_size, texture_cache_mismatch);
	texture_cache_size -= extra;

	LLVOCache::getInstance()->initCache(LL_PATH_CACHE, gSavedSettings.getU32("CacheNumberOfRegionsForObjects"), getObjectCacheVersion());

		return true;
}

void LLAppViewer::addOnIdleCallback(const boost::function<void()>& cb)
{
	gMainloopWork.post(cb);
}

void LLAppViewer::loadKeyBindings()
{
	std::string key_bindings_file = gDirUtilp->getExpandedFilename(LL_PATH_USER_SETTINGS, "key_bindings.xml");
	if (!gDirUtilp->fileExists(key_bindings_file) || !gViewerInput.loadBindingsXML(key_bindings_file))
	{
		// Failed to load custom bindings, try default ones
		key_bindings_file = gDirUtilp->getExpandedFilename(LL_PATH_APP_SETTINGS, "key_bindings.xml");
		if (!gViewerInput.loadBindingsXML(key_bindings_file))
		{
			LL_ERRS("InitInfo") << "Unable to open default key bindings from " << key_bindings_file << LL_ENDL;
		}
	}
}

void LLAppViewer::purgeCache()
{
	LL_INFOS("AppCache") << "Purging Cache and Texture Cache..." << LL_ENDL;
	LLAppViewer::getTextureCache()->purgeCache(LL_PATH_CACHE);
	LLVOCache::getInstance()->removeCache(LL_PATH_CACHE);
	std::string browser_cache = gDirUtilp->getExpandedFilename(LL_PATH_CACHE, "cef_cache");
	if (LLFile::isdir(browser_cache))
	{
		// cef does not support clear_cache and clear_cookies, so clear what we can manually.
		gDirUtilp->deleteDirAndContents(browser_cache);
	}
	gDirUtilp->deleteFilesInDir(gDirUtilp->getExpandedFilename(LL_PATH_CACHE, ""), "*");
}

//purge cache immediately, do not wait until the next login.
void LLAppViewer::purgeCacheImmediate()
{
	LL_INFOS("AppCache") << "Purging Object Cache and Texture Cache immediately..." << LL_ENDL;
	LLAppViewer::getTextureCache()->purgeCache(LL_PATH_CACHE, false);
	LLVOCache::getInstance()->removeCache(LL_PATH_CACHE, true);
}

std::string LLAppViewer::getSecondLifeTitle() const
{
#if ADDRESS_SIZE == 64
	return LLTrans::getString( "APP_NAME" ) + "_x64";
#else
	return LLTrans::getString("APP_NAME");
#endif
}

std::string LLAppViewer::getWindowTitle() const
{
	return gWindowTitle;
}

// Callback from a dialog indicating user was logged out.
bool finish_disconnect(const LLSD& notification, const LLSD& response)
{
	S32 option = LLNotificationsUtil::getSelectedOption(notification, response);

	if (1 == option)
	{
		if (gFloaterView)
		{
			// application is quitting
			gFloaterView->closeAllChildren(true);
		}

        LLAppViewer::instance()->forceQuit();
	}
	return false;
}

// Callback from an early disconnect dialog, force an exit
bool finish_forced_disconnect(const LLSD& notification, const LLSD& response)
{
	if (gFloaterView)
	{
		// application is quitting
		gFloaterView->closeAllChildren(true);
	}

	LLAppViewer::instance()->forceQuit();
	return false;
}


void LLAppViewer::forceDisconnect(const std::string& mesg)
{
	if (gDoDisconnect)
    {
		// Already popped up one of these dialogs, don't
		// do this again.
		return;
    }

	// *TODO: Translate the message if possible
	std::string big_reason = LLAgent::sTeleportErrorMessages[mesg];
	if ( big_reason.size() == 0 )
	{
		big_reason = mesg;
	}

	LLSD args;
	gDoDisconnect = TRUE;

	if (LLStartUp::getStartupState() < STATE_STARTED)
	{
		// Tell users what happened
		args["ERROR_MESSAGE"] = big_reason;
		LLNotificationsUtil::add("ErrorMessage", args, LLSD(), &finish_forced_disconnect);
	}
	else
	{
		args["MESSAGE"] = big_reason;
		LLNotificationsUtil::add("YouHaveBeenLoggedOut", args, LLSD(), &finish_disconnect );
	}
}

void LLAppViewer::badNetworkHandler()
{
	// Dump the packet
	gMessageSystem->dumpPacketToLog();

	// Flush all of our caches on exit in the case of disconnect due to
	// invalid packets.

	mPurgeCacheOnExit = TRUE;

	std::ostringstream message;
	message <<
		"The viewer has detected mangled network data indicative\n"
		"of a bad upstream network connection or an incomplete\n"
		"local installation of " << LLAppViewer::instance()->getSecondLifeTitle() << ". \n"
		" \n"
		"Try uninstalling and reinstalling to see if this resolves \n"
		"the issue. \n"
		" \n"
		"If the problem continues, see the Tech Support FAQ at: \n"
		"www.firestormviewer.org/support";
	forceDisconnect(message.str());

	LLApp::instance()->writeMiniDump();
}

// This routine may get called more than once during the shutdown process.
// This can happen because we need to get the screenshot before the window
// is destroyed.
void LLAppViewer::saveFinalSnapshot()
{
	if (!mSavedFinalSnapshot)
	{
		gSavedSettings.setVector3d("FocusPosOnLogout", gAgentCamera.calcFocusPositionTargetGlobal());
		gSavedSettings.setVector3d("CameraPosOnLogout", gAgentCamera.calcCameraPositionTargetGlobal());
		gViewerWindow->setCursor(UI_CURSOR_WAIT);
		gAgentCamera.changeCameraToThirdPerson( FALSE );	// don't animate, need immediate switch
		gSavedSettings.setBOOL("ShowParcelOwners", FALSE);
		idle();

		std::string snap_filename = gDirUtilp->getLindenUserDir();
		snap_filename += gDirUtilp->getDirDelimiter();
		snap_filename += LLStartUp::getScreenLastFilename();
		// use full pixel dimensions of viewer window (not post-scale dimensions)
		gViewerWindow->saveSnapshot(snap_filename,
									gViewerWindow->getWindowWidthRaw(),
									gViewerWindow->getWindowHeightRaw(),
									FALSE,
									gSavedSettings.getBOOL("RenderHUDInSnapshot"),
									TRUE,
									LLSnapshotModel::SNAPSHOT_TYPE_COLOR,
									LLSnapshotModel::SNAPSHOT_FORMAT_PNG);
		mSavedFinalSnapshot = TRUE;

		if (gAgent.isInHomeRegion())
		{
			LLVector3d home;
			if (gAgent.getHomePosGlobal(&home) && dist_vec(home, gAgent.getPositionGlobal()) < 10)
			{
				// We are at home position or close to it, see if we need to create home screenshot
				// Notes:
				// 1. It might be beneficial to also replace home if file is too old
				// 2. This is far from best way/place to update screenshot since location might be not fully loaded,
				// but we don't have many options
				std::string snap_home = gDirUtilp->getLindenUserDir();
				snap_home += gDirUtilp->getDirDelimiter();
				snap_home += LLStartUp::getScreenHomeFilename();
				if (!gDirUtilp->fileExists(snap_home))
				{
					// We are at home position yet no home image exist, fix it
					LLFile::copy(snap_filename, snap_home);
				}
			}
		}
	}
}

void LLAppViewer::loadNameCache()
{
	// display names cache
	std::string filename =
		gDirUtilp->getExpandedFilename(LL_PATH_CACHE, "avatar_name_cache.xml");
	LL_INFOS("AvNameCache") << filename << LL_ENDL;
	llifstream name_cache_stream(filename.c_str());
	if(name_cache_stream.is_open())
	{
		if ( ! LLAvatarNameCache::getInstance()->importFile(name_cache_stream))
        {
            LL_WARNS("AppInit") << "removing invalid '" << filename << "'" << LL_ENDL;
            name_cache_stream.close();
            LLFile::remove(filename);
        }
	}

	if (!gCacheName) return;

	std::string name_cache;
	name_cache = gDirUtilp->getExpandedFilename(LL_PATH_CACHE, "name.cache");
	llifstream cache_file(name_cache.c_str());
	if(cache_file.is_open())
	{
		if(gCacheName->importFile(cache_file)) return;
	}
}

void LLAppViewer::saveNameCache()
{
	// display names cache
	std::string filename =
		gDirUtilp->getExpandedFilename(LL_PATH_CACHE, "avatar_name_cache.xml");
	llofstream name_cache_stream(filename.c_str());
	if(name_cache_stream.is_open())
	{
		LLAvatarNameCache::getInstance()->exportFile(name_cache_stream);
    }

    // real names cache
	if (gCacheName)
    {
        std::string name_cache;
        name_cache = gDirUtilp->getExpandedFilename(LL_PATH_CACHE, "name.cache");
        llofstream cache_file(name_cache.c_str());
        if(cache_file.is_open())
        {
            gCacheName->exportFile(cache_file);
        }
	}
}


/*!	@brief		This class is an LLFrameTimer that can be created with
				an elapsed time that starts counting up from the given value
				rather than 0.0.

				Otherwise it behaves the same way as LLFrameTimer.
*/
class LLFrameStatsTimer : public LLFrameTimer
{
public:
	LLFrameStatsTimer(F64 elapsed_already = 0.0)
		: LLFrameTimer()
		{
			mStartTime -= elapsed_already;
		}
};

static LLTrace::BlockTimerStatHandle FTM_AUDIO_UPDATE("Update Audio");
static LLTrace::BlockTimerStatHandle FTM_CLEANUP("Cleanup");
static LLTrace::BlockTimerStatHandle FTM_CLEANUP_DRAWABLES("Drawables");
static LLTrace::BlockTimerStatHandle FTM_CLEANUP_OBJECTS("Objects");
static LLTrace::BlockTimerStatHandle FTM_IDLE_CB("Idle Callbacks");
static LLTrace::BlockTimerStatHandle FTM_LOD_UPDATE("Update LOD");
static LLTrace::BlockTimerStatHandle FTM_OBJECTLIST_UPDATE("Update Objectlist");
static LLTrace::BlockTimerStatHandle FTM_REGION_UPDATE("Update Region");
static LLTrace::BlockTimerStatHandle FTM_WORLD_UPDATE("Update World");
static LLTrace::BlockTimerStatHandle FTM_NETWORK("Network");
static LLTrace::BlockTimerStatHandle FTM_AGENT_NETWORK("Agent Network");
static LLTrace::BlockTimerStatHandle FTM_VLMANAGER("VL Manager");
static LLTrace::BlockTimerStatHandle FTM_AGENT_POSITION("Agent Position");
static LLTrace::BlockTimerStatHandle FTM_HUD_EFFECTS("HUD Effects");

///////////////////////////////////////////////////////
// idle()
//
// Called every time the window is not doing anything.
// Receive packets, update statistics, and schedule a redisplay.
///////////////////////////////////////////////////////
void LLAppViewer::idle()
{
    LL_PROFILE_ZONE_SCOPED_CATEGORY_APP;
	pingMainloopTimeout("Main:Idle");

	// Update frame timers
	static LLTimer idle_timer;

	LLFrameTimer::updateFrameTime();
	LLFrameTimer::updateFrameCount();
	LLEventTimer::updateClass();
	// LLApp::stepFrame() performs the above three calls plus mRunner.run().
	// Not sure why we don't call stepFrame() here, except that LLRunner seems
	// completely redundant with LLEventTimer.
	LLNotificationsUI::LLToast::updateClass();
	LLSmoothInterpolation::updateInterpolants();
	LLMortician::updateClass();
	LLFilePickerThread::clearDead();  //calls LLFilePickerThread::notify()
	LLDirPickerThread::clearDead();
	F32 dt_raw = idle_timer.getElapsedTimeAndResetF32();

	// Service the WorkQueue we use for replies from worker threads.
	// Use function statics for the timeslice setting so we only have to fetch
	// and convert MainWorkTime once.
	static F32 MainWorkTimeRaw = gSavedSettings.getF32("MainWorkTime");
	static F32Milliseconds MainWorkTimeMs(MainWorkTimeRaw);
	// MainWorkTime is specified in fractional milliseconds, but std::chrono
	// uses integer representations. What if we want less than a microsecond?
	// Use nanoseconds. We're very sure we will never need to specify a
	// MainWorkTime that would be larger than we could express in
	// std::chrono::nanoseconds.
	static std::chrono::nanoseconds MainWorkTimeNanoSec{
		std::chrono::nanoseconds::rep(MainWorkTimeMs.value() * 1000000)};
	gMainloopWork.runFor(MainWorkTimeNanoSec);

	// Cap out-of-control frame times
	// Too low because in menus, swapping, debugger, etc.
	// Too high because idle called with no objects in view, etc.
	const F32 MIN_FRAME_RATE = 1.f;
	const F32 MAX_FRAME_RATE = 200.f;

	F32 frame_rate_clamped = 1.f / dt_raw;
	frame_rate_clamped = llclamp(frame_rate_clamped, MIN_FRAME_RATE, MAX_FRAME_RATE);
	gFrameDTClamped = 1.f / frame_rate_clamped;

	// Global frame timer
	// Smoothly weight toward current frame
	gFPSClamped = (frame_rate_clamped + (4.f * gFPSClamped)) / 5.f;

	static LLCachedControl<F32> quitAfterSeconds(gSavedSettings, "QuitAfterSeconds");
	F32 qas = (F32)quitAfterSeconds;
	if (qas > 0.f)
	{
		if (gRenderStartTime.getElapsedTimeF32() > qas)
		{
			LL_INFOS() << "Quitting after " << qas << " seconds. See setting \"QuitAfterSeconds\"." << LL_ENDL;
			LLAppViewer::instance()->forceQuit();
		}
	}

	// <FS:AO> setting to quit after N seconds of being AFK. Note: Server will time us out after 30m regardless
	static LLCachedControl<F32> quitAfterSecondsOfAFK(gSavedSettings, "QuitAfterSecondsOfAFK");
	F32 qas_afk = (F32)quitAfterSecondsOfAFK;
	if (!mQuitRequested && qas_afk > 0.f && gAgent.getAFK() && gAwayTimer.getElapsedTimeF32() > qas_afk)
	{
		// go ahead and just quit gracefully
		LL_INFOS() << "Logout, QuitAfterSecondsAFK expired." << LL_ENDL;
		LLAppViewer::instance()->requestQuit();
	}
	// </FS:AO>

	// Must wait until both have avatar object and mute list, so poll
	// here.
	LLIMProcessing::requestOfflineMessages();

	///////////////////////////////////
	//
	// Special case idle if still starting up
	//
	if (LLStartUp::getStartupState() >= STATE_WORLD_INIT)
	{
		update_texture_time();
	}
	if (LLStartUp::getStartupState() < STATE_STARTED)
	{
		// Skip rest if idle startup returns false (essentially, no world yet)
		gGLActive = TRUE;
		if (!idle_startup())
		{
			gGLActive = FALSE;
			return;
		}
		gGLActive = FALSE;
	}


    F32 yaw = 0.f;				// radians

	if (!gDisconnected)
	{
		LL_PROFILE_ZONE_NAMED_CATEGORY_NETWORK("network"); //LL_RECORD_BLOCK_TIME(FTM_NETWORK);
		// Update spaceserver timeinfo
	    LLWorld::getInstance()->setSpaceTimeUSec(LLWorld::getInstance()->getSpaceTimeUSec() + LLUnits::Seconds::fromValue(dt_raw));


	    //////////////////////////////////////
	    //
	    // Update simulator agent state
	    //

		static LLCachedControl<bool> rotateRight(gSavedSettings, "RotateRight");
		if (rotateRight)
		{
			gAgent.moveYaw(-1.f);
		}

		{
			LL_RECORD_BLOCK_TIME(FTM_AGENT_AUTOPILOT);
			// Handle automatic walking towards points
			gAgentPilot.updateTarget();
			gAgent.autoPilot(&yaw);
		}

		static LLFrameTimer agent_update_timer;

		// When appropriate, update agent location to the simulator.
		F32 agent_update_time = agent_update_timer.getElapsedTimeF32();
		F32 agent_force_update_time = mLastAgentForceUpdate + agent_update_time;
		BOOL force_update = gAgent.controlFlagsDirty()
							|| (mLastAgentControlFlags != gAgent.getControlFlags())
							|| (agent_force_update_time > (1.0f / (F32) AGENT_FORCE_UPDATES_PER_SECOND));
		if (force_update || (agent_update_time > (1.0f / (F32) AGENT_UPDATES_PER_SECOND)))
		{
			LL_PROFILE_ZONE_SCOPED_CATEGORY_NETWORK; //LL_RECORD_BLOCK_TIME(FTM_AGENT_UPDATE);
			// Send avatar and camera info
			mLastAgentControlFlags = gAgent.getControlFlags();
			mLastAgentForceUpdate = force_update ? 0 : agent_force_update_time;
			if(!gAgent.getPhantom())
				send_agent_update(force_update);
			agent_update_timer.reset();
		}
	}

	//////////////////////////////////////
	//
	// Manage statistics
	//
	//
	{
		// Initialize the viewer_stats_timer with an already elapsed time
		// of SEND_STATS_PERIOD so that the initial stats report will
		// be sent immediately.
		static LLFrameStatsTimer viewer_stats_timer(SEND_STATS_PERIOD);

		// Update session stats every large chunk of time
		// *FIX: (?) SAMANTHA
		if (viewer_stats_timer.getElapsedTimeF32() >= SEND_STATS_PERIOD && !gDisconnected)
		{
			LL_INFOS() << "Transmitting sessions stats" << LL_ENDL;
			bool include_preferences = false;
			send_viewer_stats(include_preferences);
			viewer_stats_timer.reset();
		}

		// Print the object debugging stats
		// ...well, reset the stats, anyway. What good are the spammy
		//  messages if we can't do anything about them? Bah. -- TS
		static LLFrameTimer object_debug_timer;
		if (object_debug_timer.getElapsedTimeF32() > 5.f)
		{
			object_debug_timer.reset();
			if (gObjectList.mNumDeadObjectUpdates)
			{
				//LL_INFOS() << "Dead object updates: " << gObjectList.mNumDeadObjectUpdates << LL_ENDL;
				gObjectList.mNumDeadObjectUpdates = 0;
			}
			if (gObjectList.mNumUnknownUpdates)
			{
				//LL_INFOS() << "Unknown object updates: " << gObjectList.mNumUnknownUpdates << LL_ENDL;
				gObjectList.mNumUnknownUpdates = 0;
			}

		}
	}

	if (!gDisconnected)
	{
		LL_RECORD_BLOCK_TIME(FTM_NETWORK);

	    ////////////////////////////////////////////////
	    //
	    // Network processing
	    //
	    // NOTE: Starting at this point, we may still have pointers to "dead" objects
	    // floating throughout the various object lists.
	    //
		idleNameCache();
		idleNetwork();


		// Check for away from keyboard, kick idle agents.
		// be sane and only check for afk 1nce 
		idle_afk_check();

		//  Update statistics for this frame
		update_statistics();
	}

	////////////////////////////////////////
	//
	// Handle the regular UI idle callbacks as well as
	// hover callbacks
	//

#ifdef LL_DARWIN
	if (!mQuitRequested)  //MAINT-4243
#endif
	{
// 		LL_RECORD_BLOCK_TIME(FTM_IDLE_CB);

		// Do event notifications if necessary.  Yes, we may want to move this elsewhere.
		gEventNotifier.update();

		gIdleCallbacks.callFunctions();
		gInventory.idleNotifyObservers();
		LLAvatarTracker::instance().idleNotifyObservers();
	}

	// Metrics logging (LLViewerAssetStats, etc.)
	{
		static LLTimer report_interval;

		// *TODO:  Add configuration controls for this
		F32 seconds = report_interval.getElapsedTimeF32();
		if (seconds >= app_metrics_interval)
		{
			metricsSend(! gDisconnected);
			report_interval.reset();
		}
	}

	if (gDisconnected)
    {
		// <FS:CR> Inworldz hang in disconnecting fix by McCabe Maxstead
		// make sure to quit here if we need to, we can get caught in an infinite loop otherwise -- MC
		if (mQuitRequested && logoutRequestSent() && (gLogoutTimer.getElapsedTimeF32() > gLogoutMaxTime))
		{
			forceQuit();
		}
		// </FS:CR>
		return;
    }

    gViewerWindow->updateUI();

	if (gTeleportDisplay)
    {
		return;
    }

	///////////////////////////////////////
	// Agent and camera movement
	//
	LLCoordGL current_mouse = gViewerWindow->getCurrentMouse();

	{
		// After agent and camera moved, figure out if we need to
		// deselect objects.
		LLSelectMgr::getInstance()->deselectAllIfTooFar();

	}

	{
		// Handle pending gesture processing
		LL_RECORD_BLOCK_TIME(FTM_AGENT_POSITION);
		LLGestureMgr::instance().update();

		gAgent.updateAgentPosition(gFrameDTClamped, yaw, current_mouse.mX, current_mouse.mY);
	}

	{
		LL_RECORD_BLOCK_TIME(FTM_OBJECTLIST_UPDATE);

        if (!(logoutRequestSent() && hasSavedFinalSnapshot()))
		{
			FSPerfStats::tunedAvatars=0; // <FS:Beq> reset the number of avatars that have been tweaked.
			gObjectList.update(gAgent);
		}
	}

	//////////////////////////////////////
	//
	// Deletes objects...
	// Has to be done after doing idleUpdates (which can kill objects)
	//

	{
		LL_RECORD_BLOCK_TIME(FTM_CLEANUP);
		{
			LL_RECORD_BLOCK_TIME(FTM_CLEANUP_OBJECTS);
			gObjectList.cleanDeadObjects();
		}
		{
			LL_RECORD_BLOCK_TIME(FTM_CLEANUP_DRAWABLES);
			LLDrawable::cleanupDeadDrawables();
		}
	}

	//
	// After this point, in theory we should never see a dead object
	// in the various object/drawable lists.
	//

	//////////////////////////////////////
	//
	// Update/send HUD effects
	//
	// At this point, HUD effects may clean up some references to
	// dead objects.
	//

	{
		LL_RECORD_BLOCK_TIME(FTM_HUD_EFFECTS);
		LLSelectMgr::getInstance()->updateEffects();
		LLHUDManager::getInstance()->cleanupEffects();
		LLHUDManager::getInstance()->sendEffects();
	}

	////////////////////////////////////////
	//
	// Unpack layer data that we've received
	//

	{
		LL_RECORD_BLOCK_TIME(FTM_NETWORK);
		gVLManager.unpackData();
	}

	/////////////////////////
	//
	// Update surfaces, and surface textures as well.
	//

	LLWorld::getInstance()->updateVisibilities();
	{
		const F32 max_region_update_time = .001f; // 1ms
		LL_RECORD_BLOCK_TIME(FTM_REGION_UPDATE);
		LLWorld::getInstance()->updateRegions(max_region_update_time);
	}

	/////////////////////////
	//
	// Update weather effects
	//

	// Update wind vector
	LLVector3 wind_position_region;
	static LLVector3 average_wind;

	LLViewerRegion *regionp;
	regionp = LLWorld::getInstance()->resolveRegionGlobal(wind_position_region, gAgent.getPositionGlobal());	// puts agent's local coords into wind_position
	if (regionp)
	{
		gWindVec = regionp->mWind.getVelocity(wind_position_region);

		// Compute average wind and use to drive motion of water

		average_wind = regionp->mWind.getAverage();
		gSky.setWind(average_wind);
		//LLVOWater::setWind(average_wind);
	}
	else
	{
		gWindVec.setVec(0.0f, 0.0f, 0.0f);
	}

	//////////////////////////////////////
	//
	// Sort and cull in the new renderer are moved to pipeline.cpp
	// Here, particles are updated and drawables are moved.
	//

	{
		LL_PROFILE_ZONE_NAMED_CATEGORY_APP("world update"); //LL_RECORD_BLOCK_TIME(FTM_WORLD_UPDATE);
		gPipeline.updateMove();
	}

	LLWorld::getInstance()->updateParticles();

	if (gAgentPilot.isPlaying() && gAgentPilot.getOverrideCamera())
	{
		gAgentPilot.moveCamera();
	}
	else if (LLViewerJoystick::getInstance()->getOverrideCamera())
	{
		LLViewerJoystick::getInstance()->moveFlycam();
	}
	else
	{
		if (LLToolMgr::getInstance()->inBuildMode())
		{
			LLViewerJoystick::getInstance()->moveObjects();
		}

		gAgentCamera.updateCamera();
	}

	// update media focus
	LLViewerMediaFocus::getInstance()->update();

	// Update marketplace
	LLMarketplaceInventoryImporter::update();
	LLMarketplaceInventoryNotifications::update();

	// objects and camera should be in sync, do LOD calculations now
	{
		LL_RECORD_BLOCK_TIME(FTM_LOD_UPDATE);
		gObjectList.updateApparentAngles(gAgent);
	}

	// Update AV render info
	LLAvatarRenderInfoAccountant::getInstance()->idle();

	{
		LL_PROFILE_ZONE_NAMED_CATEGORY_APP("audio update"); //LL_RECORD_BLOCK_TIME(FTM_AUDIO_UPDATE);

		if (gAudiop)
		{
		    audio_update_volume(false);
			audio_update_listener();
			audio_update_wind(false);

			// this line actually commits the changes we've made to source positions, etc.
			const F32 max_audio_decode_time = 0.002f; // 2 ms decode time
			gAudiop->idle(max_audio_decode_time);
		}
	}

	// Handle shutdown process, for example,
	// wait for floaters to close, send quit message,
	// forcibly quit if it has taken too long
	if (mQuitRequested)
	{
		gGLActive = TRUE;
		idleShutdown();
	}
}

void LLAppViewer::idleShutdown()
{
	// Wait for all modal alerts to get resolved
	if (LLModalDialog::activeCount() > 0)
	{
		return;
	}

	// close IM interface
	if(gIMMgr)
	{
		gIMMgr->disconnectAllSessions();
	}

	// Wait for all floaters to get resolved
	if (gFloaterView
		&& !gFloaterView->allChildrenClosed())
	{
		return;
	}




	// ProductEngine: Try moving this code to where we shut down sTextureCache in cleanup()
	// *TODO: ugly
	static bool saved_teleport_history = false;
	if (!saved_teleport_history)
	{
		saved_teleport_history = true;
		LLTeleportHistory::getInstance()->dump();
		LLLocationHistory::getInstance()->save(); // *TODO: find a better place for doing this
		return;
	}

	static bool saved_snapshot = false;
	if (!saved_snapshot)
	{
		saved_snapshot = true;
		saveFinalSnapshot();
		return;
	}

	const F32 SHUTDOWN_UPLOAD_SAVE_TIME = 5.f;

	S32 pending_uploads = gAssetStorage->getNumPendingUploads();
	if (pending_uploads > 0
		&& gLogoutTimer.getElapsedTimeF32() < SHUTDOWN_UPLOAD_SAVE_TIME
		&& !logoutRequestSent())
	{
		static S32 total_uploads = 0;
		// Sometimes total upload count can change during logout.
		total_uploads = llmax(total_uploads, pending_uploads);
		gViewerWindow->setShowProgress(true,!gSavedSettings.getBOOL("FSDisableLogoutScreens"));
		S32 finished_uploads = total_uploads - pending_uploads;
		F32 percent = 100.f * finished_uploads / total_uploads;
		gViewerWindow->setProgressPercent(percent);
		gViewerWindow->setProgressString(LLTrans::getString("SavingSettings"));
		return;
	}

	if (gPendingMetricsUploads > 0
		&& gLogoutTimer.getElapsedTimeF32() < SHUTDOWN_UPLOAD_SAVE_TIME
		&& !logoutRequestSent())
	{
		return;
	}

	// All floaters are closed.  Tell server we want to quit.
	if( !logoutRequestSent() )
	{
		sendLogoutRequest();

		// Wait for a LogoutReply message
		gViewerWindow->setShowProgress(true,!gSavedSettings.getBOOL("FSDisableLogoutScreens"));
		gViewerWindow->setProgressPercent(100.f);
		gViewerWindow->setProgressString(LLTrans::getString("LoggingOut"));
		return;
	}

	// Make sure that we quit if we haven't received a reply from the server.
	if( logoutRequestSent()
		&& gLogoutTimer.getElapsedTimeF32() > gLogoutMaxTime )
	{
		forceQuit();
		return;
	}
}

void LLAppViewer::sendLogoutRequest()
{
	if(!mLogoutRequestSent && gMessageSystem)
	{
		//Set internal status variables and marker files before actually starting the logout process
		gLogoutInProgress = TRUE;
		if (!mSecondInstance)
		{
			mLogoutMarkerFileName = gDirUtilp->getExpandedFilename(LL_PATH_LOGS,LOGOUT_MARKER_FILE_NAME);

			mLogoutMarkerFile.open(mLogoutMarkerFileName, LL_APR_WB);
			if (mLogoutMarkerFile.getFileHandle())
			{
				LL_INFOS("MarkerFile") << "Created logout marker file '"<< mLogoutMarkerFileName << "' " << LL_ENDL;
				recordMarkerVersion(mLogoutMarkerFile);
			}
			else
			{
				LL_WARNS("MarkerFile") << "Cannot create logout marker file " << mLogoutMarkerFileName << LL_ENDL;
			}
		}
		else
		{
			LL_INFOS("MarkerFile") << "Did not logout marker file because this is a second instance" << LL_ENDL;
		}

		LLMessageSystem* msg = gMessageSystem;
		msg->newMessageFast(_PREHASH_LogoutRequest);
		msg->nextBlockFast(_PREHASH_AgentData);
		msg->addUUIDFast(_PREHASH_AgentID, gAgent.getID() );
		msg->addUUIDFast(_PREHASH_SessionID, gAgent.getSessionID());
		gAgent.sendReliableMessage();

		gLogoutTimer.reset();
		gLogoutMaxTime = LOGOUT_REQUEST_TIME;
		mLogoutRequestSent = TRUE;

		if(LLVoiceClient::instanceExists())
		{
			LLVoiceClient::getInstance()->leaveChannel();
		}
	}
}

void LLAppViewer::updateNameLookupUrl(const LLViewerRegion * regionp)
{
    if (!regionp || !regionp->capabilitiesReceived())
    {
        return;
    }

    LLAvatarNameCache *name_cache = LLAvatarNameCache::getInstance();
    bool had_capability = name_cache->hasNameLookupURL();
    std::string name_lookup_url;
    name_lookup_url.reserve(128); // avoid a memory allocation below
    name_lookup_url = regionp->getCapability("GetDisplayNames");
    bool have_capability = !name_lookup_url.empty();
    if (have_capability)
    {
        // we have support for display names, use it
        U32 url_size = name_lookup_url.size();
        // capabilities require URLs with slashes before query params:
        // https://<host>:<port>/cap/<uuid>/?ids=<blah>
        // but the caps are granted like:
        // https://<host>:<port>/cap/<uuid>
        if (url_size > 0 && name_lookup_url[url_size - 1] != '/')
        {
            name_lookup_url += '/';
        }
        name_cache->setNameLookupURL(name_lookup_url);
    }
    else
    {
        // Display names not available on this region
        name_cache->setNameLookupURL(std::string());
    }

    // Error recovery - did we change state?
    if (had_capability != have_capability)
    {
        // name tags are persistant on screen, so make sure they refresh
        LLVOAvatar::invalidateNameTags();
    }
}

void LLAppViewer::idleNameCache()
{
	// Neither old nor new name cache can function before agent has a region
	LLViewerRegion* region = gAgent.getRegion();
    if (!region)
    {
        return;
    }

	// deal with any queued name requests and replies.
	gCacheName->processPending();

	// Can't run the new cache until we have the list of capabilities
	// for the agent region, and can therefore decide whether to use
	// display names or fall back to the old name system.
    if (!region->capabilitiesReceived())
    {
        return;
    }

    LLAvatarNameCache::getInstance()->idle();
}

//
// Handle messages, and all message related stuff
//

#define TIME_THROTTLE_MESSAGES

#ifdef TIME_THROTTLE_MESSAGES
#define CHECK_MESSAGES_DEFAULT_MAX_TIME .020f // 50 ms = 50 fps (just for messages!)
#define CHECK_MESSAGES_MAX_TIME_LIMIT 1.0f // 1 second, a long time but still able to stay connected
static F32 CheckMessagesMaxTime = CHECK_MESSAGES_DEFAULT_MAX_TIME;
#endif

static LLTrace::BlockTimerStatHandle FTM_IDLE_NETWORK("Idle Network");
static LLTrace::BlockTimerStatHandle FTM_MESSAGE_ACKS("Message Acks");
static LLTrace::BlockTimerStatHandle FTM_RETRANSMIT("Retransmit");
static LLTrace::BlockTimerStatHandle FTM_TIMEOUT_CHECK("Timeout Check");
static LLTrace::BlockTimerStatHandle FTM_DYNAMIC_THROTTLE("Dynamic Throttle");
static LLTrace::BlockTimerStatHandle FTM_CHECK_REGION_CIRCUIT("Check Region Circuit");

void LLAppViewer::idleNetwork()
{
    LL_PROFILE_ZONE_SCOPED_CATEGORY_NETWORK;
	pingMainloopTimeout("idleNetwork");

	gObjectList.mNumNewObjects = 0;
	S32 total_decoded = 0;

	static LLCachedControl<bool> speedTest(gSavedSettings, "SpeedTest");
	if (!speedTest)
	{
		LL_PROFILE_ZONE_NAMED_CATEGORY_NETWORK("idle network"); //LL_RECORD_BLOCK_TIME(FTM_IDLE_NETWORK); // decode

		LLTimer check_message_timer;
		//  Read all available packets from network
		const S64 frame_count = gFrameCount;  // U32->S64
		F32 total_time = 0.0f;

		{
			LockMessageChecker lmc(gMessageSystem);
			while (lmc.checkAllMessages(frame_count, gServicePump))
			{
				if (gDoDisconnect)
				{
					// We're disconnecting, don't process any more messages from the server
					// We're usually disconnecting due to either network corruption or a
					// server going down, so this is OK.
					break;
				}

				total_decoded++;
				gPacketsIn++;

				if (total_decoded > MESSAGE_MAX_PER_FRAME)
				{
					break;
				}

#ifdef TIME_THROTTLE_MESSAGES
				// Prevent slow packets from completely destroying the frame rate.
				// This usually happens due to clumps of avatars taking huge amount
				// of network processing time (which needs to be fixed, but this is
				// a good limit anyway).
				total_time = check_message_timer.getElapsedTimeF32();
				if (total_time >= CheckMessagesMaxTime)
					break;
#endif
			}

			// Handle per-frame message system processing.
			lmc.processAcks(gSavedSettings.getF32("AckCollectTime"));
		}

#ifdef TIME_THROTTLE_MESSAGES
		if (total_time >= CheckMessagesMaxTime)
		{
		// <FS:Beq> Don't allow busy network to excessively starve rendering loop
		// 	// Increase CheckMessagesMaxTime so that we will eventually catch up
		// 	CheckMessagesMaxTime *= 1.035f; // 3.5% ~= x2 in 20 frames, ~8x in 60 frames
		// }
		// else
		// {
			if( CheckMessagesMaxTime < CHECK_MESSAGES_MAX_TIME_LIMIT ) // cap the increase to avoid logout through ping starvation
			{// Increase CheckMessagesMaxTime so that we will eventually catch up
				CheckMessagesMaxTime *= 1.035f; // 3.5% ~= x2 in 20 frames, ~8x in 60 frames
			}
			else
			{
				CheckMessagesMaxTime = CHECK_MESSAGES_MAX_TIME_LIMIT;
			}
		}
		else
		{
		// </FS:Beq>
			// Reset CheckMessagesMaxTime to default value
			CheckMessagesMaxTime = CHECK_MESSAGES_DEFAULT_MAX_TIME;
		}
#endif



		// we want to clear the control after sending out all necessary agent updates
		gAgent.resetControlFlags();

		// Decode enqueued messages...
		S32 remaining_possible_decodes = MESSAGE_MAX_PER_FRAME - total_decoded;

		if( remaining_possible_decodes <= 0 )
		{
			LL_INFOS() << "Maxed out number of messages per frame at " << MESSAGE_MAX_PER_FRAME << LL_ENDL;
		}

		if (gPrintMessagesThisFrame)
		{
			LL_INFOS() << "Decoded " << total_decoded << " msgs this frame!" << LL_ENDL;
			gPrintMessagesThisFrame = FALSE;
		}
	}
	add(LLStatViewer::NUM_NEW_OBJECTS, gObjectList.mNumNewObjects);

	// Retransmit unacknowledged packets.
	gXferManager->retransmitUnackedPackets();
	gAssetStorage->checkForTimeouts();
	gViewerThrottle.updateDynamicThrottle();

	// Check that the circuit between the viewer and the agent's current
	// region is still alive
	LLViewerRegion *agent_region = gAgent.getRegion();
	if (agent_region && (LLStartUp::getStartupState()==STATE_STARTED))
	{
		LLUUID this_region_id = agent_region->getRegionID();
		bool this_region_alive = agent_region->isAlive();
		if ((mAgentRegionLastAlive && !this_region_alive) // newly dead
		    && (mAgentRegionLastID == this_region_id)) // same region
		{
			forceDisconnect(LLTrans::getString("AgentLostConnection"));
		}
		mAgentRegionLastID = this_region_id;
		mAgentRegionLastAlive = this_region_alive;
	}
}

void LLAppViewer::disconnectViewer()
{
	if (gDisconnected)
	{
		return;
	}
	//
	// Cleanup after quitting.
	//
	// Save snapshot for next time, if we made it through initialization

	LL_INFOS() << "Disconnecting viewer!" << LL_ENDL;

	// Dump our frame statistics

	// Remember if we were flying
	gSavedSettings.setBOOL("FlyingAtExit", gAgent.getFlying() );

	// Un-minimize all windows so they don't get saved minimized
	if (gFloaterView)
	{
		gFloaterView->restoreAll();
	}

	// <FS:Ansariel> Firestorm radar: Shutdown radar
	if (FSRadar::instanceExists())
	{
		FSRadar::deleteSingleton();
	}
	// <FS:Ansariel>

	// <FS:Ansariel> Wrong instance check
	//if (LLSelectMgr::getInstance())
	if (LLSelectMgr::instanceExists())
	// </FS:Ansariel
	{
		LLSelectMgr::getInstance()->deselectAll();
	}

	// save inventory if appropriate
    if (gInventory.isInventoryUsable()
        && gAgent.getID().notNull()) // Shouldn't be null at this stage
    {
        gInventory.cache(gInventory.getRootFolderID(), gAgent.getID());
        if (gInventory.getLibraryRootFolderID().notNull()
            && gInventory.getLibraryOwnerID().notNull())
        {
            gInventory.cache(
                gInventory.getLibraryRootFolderID(),
                gInventory.getLibraryOwnerID());
        }
    }

	LLAvatarNameCache::instance().setCustomNameCheckCallback(LLAvatarNameCache::custom_name_check_callback_t()); // <FS:Ansariel> Contact sets
	saveNameCache();
	if (LLExperienceCache::instanceExists())
	{
		// TODO: LLExperienceCache::cleanup() logic should be moved to
		// cleanupSingleton().
		LLExperienceCache::instance().cleanup();
	}

	// close inventory interface, close all windows
	LLSidepanelInventory::cleanup();

// [SL:KB] - Patch: Appearance-Misc | Checked: 2013-02-12 (Catznip-3.4)
	// Destroying all objects below will trigger attachment detaching code and attempt to remove the COF links for them
	LLAppearanceMgr::instance().setAttachmentInvLinkEnable(false);
// [/SL:KB]

// [RLVa:KB] - Checked: RLVa-2.3 (Housekeeping)
	SUBSYSTEM_CLEANUP(RlvHandler);
// [/RLVa:KB]

	gAgentWearables.cleanup();
	gAgentCamera.cleanup();
	// Also writes cached agent settings to gSavedSettings
	gAgent.cleanup();

	// This is where we used to call gObjectList.destroy() and then delete gWorldp.
	// Now we just ask the LLWorld singleton to cleanly shut down.
	if(LLWorld::instanceExists())
	{
		LLWorld::getInstance()->resetClass();
	}
	LLVOCache::deleteSingleton();

	// call all self-registered classes
	LLDestroyClassList::instance().fireCallbacks();

	cleanup_xfer_manager();
	gDisconnected = TRUE;

	// Pass the connection state to LLUrlEntryParcel not to attempt
	// parcel info requests while disconnected.
	LLUrlEntryParcel::setDisconnected(gDisconnected);
}

void LLAppViewer::forceErrorLLError()
{
   	LL_ERRS() << "This is a deliberate llerror" << LL_ENDL;
}

void LLAppViewer::forceErrorBreakpoint()
{
   	LL_WARNS() << "Forcing a deliberate breakpoint" << LL_ENDL;
#ifdef LL_WINDOWS
    DebugBreak();
#else
    asm ("int $3");
#endif
    return;
}

void LLAppViewer::forceErrorBadMemoryAccess()
{
   	LL_WARNS() << "Forcing a deliberate bad memory access" << LL_ENDL;
    S32* crash = NULL;
    *crash = 0xDEADBEEF;
    return;
}

void LLAppViewer::forceErrorInfiniteLoop()
{
   	LL_WARNS() << "Forcing a deliberate infinite loop" << LL_ENDL;
    while(true)
    {
        ;
    }
    return;
}

void LLAppViewer::forceErrorSoftwareException()
{
   	LL_WARNS() << "Forcing a deliberate exception" << LL_ENDL;
    LLTHROW(LLException("User selected Force Software Exception"));
}

void LLAppViewer::forceErrorDriverCrash()
{
   	LL_WARNS() << "Forcing a deliberate driver crash" << LL_ENDL;
	glDeleteTextures(1, NULL);
}

void LLAppViewer::forceErrorCoroutineCrash()
{
    LL_WARNS() << "Forcing a crash in LLCoros" << LL_ENDL;
    LLCoros::instance().launch("LLAppViewer::crashyCoro", [] {throw LLException("A deliberate crash from LLCoros"); });
}

void LLAppViewer::forceErrorThreadCrash()
{
    class LLCrashTestThread : public LLThread
    {
    public:

        LLCrashTestThread() : LLThread("Crash logging test thread")
        {
        }

        void run()
        {
            LL_ERRS() << "This is a deliberate llerror in thread" << LL_ENDL;
        }
    };

    LL_WARNS() << "This is a deliberate crash in a thread" << LL_ENDL;
    LLCrashTestThread *thread = new LLCrashTestThread();
    thread->start();
}

// <FS:ND> Change from std::string to char const*, saving a lot of object construction/destruction per frame
//void LLAppViewer::initMainloopTimeout(const std::string& state, F32 secs)
void LLAppViewer::initMainloopTimeout( char const* state, F32 secs)
// </FS:ND>
{
	if(!mMainloopTimeout)
	{
		mMainloopTimeout = new LLWatchdogTimeout();
		resumeMainloopTimeout(state, secs);
	}
}

void LLAppViewer::destroyMainloopTimeout()
{
	if(mMainloopTimeout)
	{
		delete mMainloopTimeout;
		mMainloopTimeout = NULL;
	}
}

// <FS:ND> Change from std::string to char const*, saving a lot of object construction/destruction per frame
//void LLAppViewer::resumeMainloopTimeout(const std::string& state, F32 secs)
void LLAppViewer::resumeMainloopTimeout( char const* state, F32 secs)
// </FS:ND>
{
	if(mMainloopTimeout)
	{
		if(secs < 0.0f)
		{
			static LLCachedControl<F32> mainloop_timeout(gSavedSettings, "MainloopTimeoutDefault", 60);
			secs = mainloop_timeout;
		}

		mMainloopTimeout->setTimeout(secs);
		mMainloopTimeout->start(state);
	}
}

void LLAppViewer::pauseMainloopTimeout()
{
	if(mMainloopTimeout)
	{
		mMainloopTimeout->stop();
	}
}

// <FS:ND> Change from std::string to char const*, saving a lot of object construction/destruction per frame
//void LLAppViewer::pingMainloopTimeout(const std::string& state, F32 secs)
void LLAppViewer::pingMainloopTimeout( char const* state, F32 secs)
// </FS:ND>
{
	if(mMainloopTimeout)
	{
		if(secs < 0.0f)
		{
			static LLCachedControl<F32> mainloop_timeout(gSavedSettings, "MainloopTimeoutDefault", 60);
			secs = mainloop_timeout;
		}

		mMainloopTimeout->setTimeout(secs);
		mMainloopTimeout->ping(state);
	}
}

void LLAppViewer::handleLoginComplete()
{
	gLoggedInTime.start();
	initMainloopTimeout("Mainloop Init");

	// Store some data to DebugInfo in case of a freeze.
	gDebugInfo["ClientInfo"]["Name"] = LLVersionInfo::instance().getChannel();
// [SL:KB] - Patch: Viewer-CrashReporting | Checked: 2011-05-08 (Catznip-2.6.0a) | Added: Catznip-2.6.0a
	gDebugInfo["ClientInfo"]["Version"] = LLVersionInfo::getInstance()->getVersion();
	gDebugInfo["ClientInfo"]["Platform"] = LLVersionInfo::getInstance()->getBuildPlatform();
// [/SL:KB]
	gDebugInfo["ClientInfo"]["MajorVersion"] = LLVersionInfo::instance().getMajor();
	gDebugInfo["ClientInfo"]["MinorVersion"] = LLVersionInfo::instance().getMinor();
	gDebugInfo["ClientInfo"]["PatchVersion"] = LLVersionInfo::instance().getPatch();
	gDebugInfo["ClientInfo"]["BuildVersion"] = LLVersionInfo::instance().getBuild();

// <FS:ND> Add which flavor of FS generated an error
#ifdef OPENSIM
	gDebugInfo["ClientInfo"]["Flavor"] = "oss";
#else
	gDebugInfo["ClientInfo"]["Flavor"] = "hvk";
#endif
// </FS:ND>

	LLParcel* parcel = LLViewerParcelMgr::getInstance()->getAgentParcel();
	if ( parcel && parcel->getMusicURL()[0])
	{
		gDebugInfo["ParcelMusicURL"] = parcel->getMusicURL();
	}
	if ( parcel && parcel->getMediaURL()[0])
	{
		gDebugInfo["ParcelMediaURL"] = parcel->getMediaURL();
	}

//	gDebugInfo["SettingsFilename"] = gSavedSettings.getString("ClientSettingsFile");
// [SL:KB] - Patch: Viewer-CrashReporting | Checked: 2010-11-16 (Catznip-2.6.0a) | Added: Catznip-2.4.0b
	if (gCrashSettings.getBOOL("CrashSubmitSettings"))
	{
		// Only include settings.xml if the user consented
		gDebugInfo["SettingsFilename"] = gSavedSettings.getString("ClientSettingsFile");
	}
// [/SL:KB]
//	gDebugInfo["CAFilename"] = gDirUtilp->getCAFile();
//	gDebugInfo["ViewerExePath"] = gDirUtilp->getExecutablePathAndName();
//	gDebugInfo["CurrentPath"] = gDirUtilp->getCurPath();

// [SL:KB] - Patch: Viewer-CrashReporting | Checked: 2010-11-14 (Catznip-2.6.0a) | Added: Catznip-2.4.0a
	// Current host and region would expose too much information, but do track the last server version
	gDebugInfo["LastVersionChannel"] = gLastVersionChannel;
// [/SL:KB]
/*
	if(gAgent.getRegion())
	{
		gDebugInfo["CurrentSimHost"] = gAgent.getRegion()->getSimHostName();
		gDebugInfo["CurrentRegion"] = gAgent.getRegion()->getName();
	}
*/

	if(LLAppViewer::instance()->mMainloopTimeout)
	{
		gDebugInfo["MainloopTimeoutState"] = LLAppViewer::instance()->mMainloopTimeout->getState();
	}

	mOnLoginCompleted();

	// <FS:TT> Window Title Access
	std::string full_name;
	const LLSD login_response = LLLoginInstance::getInstance()->getResponse();
	if (login_response.has("first_name"))
	{
		full_name = login_response["first_name"].asString();
		LLStringUtil::replaceChar(full_name, '"', ' ');
		LLStringUtil::trim(full_name);

		if (login_response.has("last_name"))
		{
			std::string temp_string = login_response["last_name"].asString();
			LLStringUtil::replaceChar(temp_string, '"', ' ');
			LLStringUtil::trim(temp_string);
			if (temp_string.compare("Resident") != 0)
			{
				full_name.append(" ").append(temp_string);
			}
		}
	}
	if (!full_name.empty())
	{
		gWindowTitle += std::string(" - ") + full_name;
		LLStringUtil::truncate(gWindowTitle, 255);
		gViewerWindow->getWindow()->setTitle(gWindowTitle);
	}
	// </FS:TT>

// [SL:KB] - Patch: Build-ScriptRecover | Checked: 2011-11-24 (Catznip-3.2.0) | Added: Catznip-3.2.0
	LLScriptRecoverQueue::recoverIfNeeded();
// [/SL:KB]

	writeDebugInfo();
	
	// <FS:AO> Warn users cache purge will affect usability
	if (mPurgeCache)
	{
		LLNotificationsUtil::add("CacheEmpty");
	}
	// </FS:AO>
	
	// we logged in successfully, so save settings on logout
	LL_DEBUGS() << "Login successful, per account settings will be saved on log out." << LL_ENDL;
	mSavePerAccountSettings=true;
}

//virtual
void LLAppViewer::setMasterSystemAudioMute(bool mute)
{
	gSavedSettings.setBOOL("MuteAudio", mute);
}

//virtual
bool LLAppViewer::getMasterSystemAudioMute()
{
	// <FS:Ansariel> Replace frequently called gSavedSettings
	//return gSavedSettings.getBOOL("MuteAudio");
	static LLCachedControl<bool> sMuteAudio(gSavedSettings, "MuteAudio");
	return sMuteAudio;
	// </FS:Ansariel>
}

//----------------------------------------------------------------------------
// Metrics-related methods (static and otherwise)
//----------------------------------------------------------------------------

/**
 * LLViewerAssetStats collects data on a per-region (as defined by the agent's
 * location) so we need to tell it about region changes which become a kind of
 * hidden variable/global state in the collectors.  For collectors not running
 * on the main thread, we need to send a message to move the data over safely
 * and cheaply (amortized over a run).
 */
void LLAppViewer::metricsUpdateRegion(U64 region_handle)
{
	if (0 != region_handle)
	{
		LLViewerAssetStatsFF::set_region(region_handle);
	}
}

/**
 * Attempts to start a multi-threaded metrics report to be sent back to
 * the grid for consumption.
 */
void LLAppViewer::metricsSend(bool enable_reporting)
{
	if (! gViewerAssetStats)
		return;

	if (LLAppViewer::sTextureFetch)
	{
		LLViewerRegion * regionp = gAgent.getRegion();

		if (enable_reporting && regionp)
		{
			std::string	caps_url = regionp->getCapability("ViewerMetrics");

            LLSD sd = gViewerAssetStats->asLLSD(true);

			// Send a report request into 'thread1' to get the rest of the data
			// and provide some additional parameters while here.
			LLAppViewer::sTextureFetch->commandSendMetrics(caps_url,
														   gAgentSessionID,
														   gAgentID,
														   sd);
		}
		else
		{
			LLAppViewer::sTextureFetch->commandDataBreak();
		}
	}

	// Reset even if we can't report.  Rather than gather up a huge chunk of
	// data, we'll keep to our sampling interval and retain the data
	// resolution in time.
	gViewerAssetStats->restart();
}
<|MERGE_RESOLUTION|>--- conflicted
+++ resolved
@@ -1791,27 +1791,15 @@
 
                 display();
 
-<<<<<<< HEAD
-				{
-					FSPerfStats::RecordSceneTime T(FSPerfStats::StatType_t::RENDER_IDLE);
-					LL_PROFILE_ZONE_NAMED_CATEGORY_APP("df Snapshot")
-					pingMainloopTimeout("Main:Snapshot");
-					LLFloaterSnapshot::update(); // take snapshots
-					LLFloaterOutfitSnapshot::update();
-					gGLActive = FALSE;
-				}
-			}
-=======
                 {
-                    LL_PROFILE_ZONE_NAMED_CATEGORY_APP("df Snapshot");
+                    FSPerfStats::RecordSceneTime T(FSPerfStats::StatType_t::RENDER_IDLE);
+                    LL_PROFILE_ZONE_NAMED_CATEGORY_APP("df Snapshot")
                     pingMainloopTimeout("Main:Snapshot");
-                    gPipeline.mReflectionMapManager.update();
                     LLFloaterSnapshot::update(); // take snapshots
                     LLFloaterOutfitSnapshot::update();
                     gGLActive = FALSE;
                 }
             }
->>>>>>> 6eaf8521
 		}
 
 		{
