--- conflicted
+++ resolved
@@ -3953,28 +3953,17 @@
 	}
 
 	// Now build the various pieces
-<<<<<<< HEAD
-	support << LLTrans::getString("AboutHeader", args);
+	support << LLTrans::getString("AboutHeader", args, default_string);
 	//if (info.has("BUILD_CONFIG"))
 	//{
-	//	support << "\n" << LLTrans::getString("BuildConfig", args);
+	//	support << "\n" << LLTrans::getString("BuildConfig", args, default_string);
 	//}
 	if (info.has("REGION"))
 	{
 // [RLVa:KB] - Checked: 2014-02-24 (RLVa-1.4.10)
-		support << "\n\n" << LLTrans::getString( (RlvActions::canShowLocation()) ? "AboutPosition" : "AboutPositionRLVShowLoc", args);
+		support << "\n\n" << LLTrans::getString( (RlvActions::canShowLocation()) ? "AboutPosition" : "AboutPositionRLVShowLoc", args, default_string);
 // [/RLVa:KB]
-//		support << "\n\n" << LLTrans::getString("AboutPosition", args);
-=======
-	support << LLTrans::getString("AboutHeader", args, default_string);
-	if (info.has("BUILD_CONFIG"))
-	{
-		support << "\n" << LLTrans::getString("BuildConfig", args, default_string);
-	}
-	if (info.has("REGION"))
-	{
-		support << "\n\n" << LLTrans::getString("AboutPosition", args, default_string);
->>>>>>> 64b9b4c7
+//		support << "\n\n" << LLTrans::getString("AboutPosition", args, default_string);
 	}
 	support << "\n\n" << LLTrans::getString("AboutSystem", args, default_string);
 	support << "\n";
@@ -3982,21 +3971,15 @@
 	{
 		support << "\n" << LLTrans::getString("AboutDriver", args, default_string);
 	}
-<<<<<<< HEAD
-	support << "\n" << LLTrans::getString("AboutOGL", args);
-	//support << "\n\n" << LLTrans::getString("AboutSettings", args); // <FS> Custom sysinfo
-	support << "\n\n" << LLTrans::getString("AboutLibs", args);
+	support << "\n" << LLTrans::getString("AboutOGL", args, default_string);
+	//support << "\n\n" << LLTrans::getString("AboutSettings", args, default_string); // <FS> Custom sysinfo
+	support << "\n\n" << LLTrans::getString("AboutLibs", args, default_string);
 	// <FS> Custom sysinfo
 	if (info.has("BANDWIDTH")) //For added info in help floater
 	{
-		support << "\n" << LLTrans::getString("AboutSettings", args);
+		support << "\n" << LLTrans::getString("AboutSettings", args, default_string);
 	}
 	// </FS>
-=======
-	support << "\n" << LLTrans::getString("AboutOGL", args, default_string);
-	support << "\n\n" << LLTrans::getString("AboutSettings", args, default_string);
-	support << "\n\n" << LLTrans::getString("AboutLibs", args, default_string);
->>>>>>> 64b9b4c7
 	if (info.has("COMPILER"))
 	{
 		support << "\n" << LLTrans::getString("AboutCompiler", args, default_string);
