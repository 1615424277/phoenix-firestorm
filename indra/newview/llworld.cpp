/** 
 * @file llworld.cpp
 * @brief Initial test structure to organize viewer regions
 *
 * $LicenseInfo:firstyear=2001&license=viewerlgpl$
 * Second Life Viewer Source Code
 * Copyright (C) 2010, Linden Research, Inc.
 * 
 * This library is free software; you can redistribute it and/or
 * modify it under the terms of the GNU Lesser General Public
 * License as published by the Free Software Foundation;
 * version 2.1 of the License only.
 * 
 * This library is distributed in the hope that it will be useful,
 * but WITHOUT ANY WARRANTY; without even the implied warranty of
 * MERCHANTABILITY or FITNESS FOR A PARTICULAR PURPOSE.  See the GNU
 * Lesser General Public License for more details.
 * 
 * You should have received a copy of the GNU Lesser General Public
 * License along with this library; if not, write to the Free Software
 * Foundation, Inc., 51 Franklin Street, Fifth Floor, Boston, MA  02110-1301  USA
 * 
 * Linden Research, Inc., 945 Battery Street, San Francisco, CA  94111  USA
 * $/LicenseInfo$
 */

#include "llviewerprecompiledheaders.h"

#include "llworld.h"
#include "llrender.h"

#include "indra_constants.h"
#include "llstl.h"

#include "llagent.h"
#include "llviewercontrol.h"
#include "lldrawpool.h"
#include "llglheaders.h"
#include "llhttpnode.h"
#include "llregionhandle.h"
#include "llsurface.h"
#include "lltrans.h"
#include "llviewercamera.h"
#include "llviewertexture.h"
#include "llviewertexturelist.h"
#include "llviewernetwork.h"
#include "llviewerobjectlist.h"
#include "llviewerparceloverlay.h"
#include "llviewerregion.h"
#include "llviewerstats.h"
#include "llvlcomposition.h"
#include "llvoavatar.h"
#include "llvocache.h"
#include "llvowater.h"
#include "message.h"
#include "pipeline.h"
#include "llappviewer.h"		// for do_disconnect()

//
// Globals
//
U32			gAgentPauseSerialNum = 0;

//
// Constants
//
const S32 MAX_NUMBER_OF_CLOUDS	= 750;
const S32 WORLD_PATCH_SIZE = 16;

extern LLColor4U MAX_WATER_COLOR;

const U32 LLWorld::mWidth = 256;

// meters/point, therefore mWidth * mScale = meters per edge
const F32 LLWorld::mScale = 1.f;

const F32 LLWorld::mWidthInMeters = mWidth * mScale;

//
// Functions
//

// allocate the stack
LLWorld::LLWorld() :
	mLandFarClip(DEFAULT_FAR_PLANE),
	mLastPacketsIn(0),
	mLastPacketsOut(0),
	mLastPacketsLost(0),
	mSpaceTimeUSec(0),
	mClassicCloudsEnabled(TRUE)
{
	for (S32 i = 0; i < 8; i++)
	{
		mEdgeWaterObjects[i] = NULL;
	}

	LLPointer<LLImageRaw> raw = new LLImageRaw(1,1,4);
	U8 *default_texture = raw->getData();
	*(default_texture++) = MAX_WATER_COLOR.mV[0];
	*(default_texture++) = MAX_WATER_COLOR.mV[1];
	*(default_texture++) = MAX_WATER_COLOR.mV[2];
	*(default_texture++) = MAX_WATER_COLOR.mV[3];
	
	mDefaultWaterTexturep = LLViewerTextureManager::getLocalTexture(raw.get(), FALSE);
	gGL.getTexUnit(0)->bind(mDefaultWaterTexturep);
	mDefaultWaterTexturep->setAddressMode(LLTexUnit::TAM_CLAMP);

}


void LLWorld::destroyClass()
{
	mHoleWaterObjects.clear();
	gObjectList.destroy();
	for(region_list_t::iterator region_it = mRegionList.begin(); region_it != mRegionList.end(); )
	{
		LLViewerRegion* region_to_delete = *region_it++;
		removeRegion(region_to_delete->getHost());
	}
	if(LLVOCache::hasInstance())
	{
		LLVOCache::getInstance()->destroyClass() ;
	}
	LLViewerPartSim::getInstance()->destroyClass();
}


LLViewerRegion* LLWorld::addRegion(const U64 &region_handle, const LLHost &host)
{
	LLMemType mt(LLMemType::MTYPE_REGIONS);
	llinfos << "Add region with handle: " << region_handle << " on host " << host << llendl;
	LLViewerRegion *regionp = getRegionFromHandle(region_handle);
	if (regionp)
	{
		llinfos << "Region exists, removing it " << llendl;
		LLHost old_host = regionp->getHost();
		// region already exists!
		if (host == old_host && regionp->isAlive())
		{
			// This is a duplicate for the same host and it's alive, don't bother.
			return regionp;
		}

		if (host != old_host)
		{
			llwarns << "LLWorld::addRegion exists, but old host " << old_host
					<< " does not match new host " << host << llendl;
		}
		if (!regionp->isAlive())
		{
			llwarns << "LLWorld::addRegion exists, but isn't alive" << llendl;
		}

		// Kill the old host, and then we can continue on and add the new host.  We have to kill even if the host
		// matches, because all the agent state for the new camera is completely different.
		removeRegion(old_host);
	}

	U32 iindex = 0;
	U32 jindex = 0;
	from_region_handle(region_handle, &iindex, &jindex);
	S32 x = (S32)(iindex/mWidth);
	S32 y = (S32)(jindex/mWidth);
	llinfos << "Adding new region (" << x << ":" << y << ")" << llendl;
	llinfos << "Host: " << host << llendl;

	LLVector3d origin_global;

	origin_global = from_region_handle(region_handle);

	regionp = new LLViewerRegion(region_handle,
								    host,
									mWidth,
									WORLD_PATCH_SIZE,
									getRegionWidthInMeters() );
	if (!regionp)
	{
		llerrs << "Unable to create new region!" << llendl;
	}

	regionp->mCloudLayer.create(regionp);
	regionp->mCloudLayer.setWidth((F32)mWidth);
	regionp->mCloudLayer.setWindPointer(&regionp->mWind);

	mRegionList.push_back(regionp);
	mActiveRegionList.push_back(regionp);
	mCulledRegionList.push_back(regionp);


	// Find all the adjacent regions, and attach them.
	// Generate handles for all of the adjacent regions, and attach them in the correct way.
	// connect the edges
	F32 adj_x = 0.f;
	F32 adj_y = 0.f;
	F32 region_x = 0.f;
	F32 region_y = 0.f;
	U64 adj_handle = 0;

	F32 width = getRegionWidthInMeters();

	LLViewerRegion *neighborp;
	from_region_handle(region_handle, &region_x, &region_y);

	// Iterate through all directions, and connect neighbors if there.
	S32 dir;
	for (dir = 0; dir < 8; dir++)
	{
		adj_x = region_x + width * gDirAxes[dir][0];
		adj_y = region_y + width * gDirAxes[dir][1];
		to_region_handle(adj_x, adj_y, &adj_handle);

		neighborp = getRegionFromHandle(adj_handle);
		if (neighborp)
		{
			//llinfos << "Connecting " << region_x << ":" << region_y << " -> " << adj_x << ":" << adj_y << llendl;
			regionp->connectNeighbor(neighborp, dir);
		}
	}

	updateWaterObjects();

	return regionp;
}


void LLWorld::removeRegion(const LLHost &host)
{
	F32 x, y;

	LLViewerRegion *regionp = getRegion(host);
	if (!regionp)
	{
		llwarns << "Trying to remove region that doesn't exist!" << llendl;
		return;
	}
	
	if (regionp == gAgent.getRegion())
	{
		for (region_list_t::iterator iter = mRegionList.begin();
			 iter != mRegionList.end(); ++iter)
		{
			LLViewerRegion* reg = *iter;
			llwarns << "RegionDump: " << reg->getName()
				<< " " << reg->getHost()
				<< " " << reg->getOriginGlobal()
				<< llendl;
		}

		llwarns << "Agent position global " << gAgent.getPositionGlobal() 
			<< " agent " << gAgent.getPositionAgent()
			<< llendl;

		llwarns << "Regions visited " << gAgent.getRegionsVisited() << llendl;

		llwarns << "gFrameTimeSeconds " << gFrameTimeSeconds << llendl;

		llwarns << "Disabling region " << regionp->getName() << " that agent is in!" << llendl;
		LLAppViewer::instance()->forceDisconnect(LLTrans::getString("YouHaveBeenDisconnected"));

		regionp->saveObjectCache() ; //force to save objects here in case that the object cache is about to be destroyed.
		return;
	}

	from_region_handle(regionp->getHandle(), &x, &y);
	llinfos << "Removing region " << x << ":" << y << llendl;

	mRegionList.remove(regionp);
	mActiveRegionList.remove(regionp);
	mCulledRegionList.remove(regionp);
	mVisibleRegionList.remove(regionp);
	
	delete regionp;

	updateWaterObjects();

	//double check all objects of this region are removed.
	gObjectList.clearAllMapObjectsInRegion(regionp) ;
	//llassert_always(!gObjectList.hasMapObjectInRegion(regionp)) ;
}


LLViewerRegion* LLWorld::getRegion(const LLHost &host)
{
	for (region_list_t::iterator iter = mRegionList.begin();
		 iter != mRegionList.end(); ++iter)
	{
		LLViewerRegion* regionp = *iter;
		if (regionp->getHost() == host)
		{
			return regionp;
		}
	}
	return NULL;
}

LLViewerRegion* LLWorld::getRegionFromPosAgent(const LLVector3 &pos)
{
	return getRegionFromPosGlobal(gAgent.getPosGlobalFromAgent(pos));
}

LLViewerRegion* LLWorld::getRegionFromPosGlobal(const LLVector3d &pos)
{
	for (region_list_t::iterator iter = mRegionList.begin();
		 iter != mRegionList.end(); ++iter)
	{
		LLViewerRegion* regionp = *iter;
		if (regionp->pointInRegionGlobal(pos))
		{
			return regionp;
		}
	}
	return NULL;
}


LLVector3d	LLWorld::clipToVisibleRegions(const LLVector3d &start_pos, const LLVector3d &end_pos)
{
	if (positionRegionValidGlobal(end_pos))
	{
		return end_pos;
	}

	LLViewerRegion* regionp = getRegionFromPosGlobal(start_pos);
	if (!regionp) 
	{
		return start_pos;
	}

	LLVector3d delta_pos = end_pos - start_pos;
	LLVector3d delta_pos_abs;
	delta_pos_abs.setVec(delta_pos);
	delta_pos_abs.abs();

	LLVector3 region_coord = regionp->getPosRegionFromGlobal(end_pos);
	F64 clip_factor = 1.0;
	F32 region_width = regionp->getWidth();
	if (region_coord.mV[VX] < 0.f)
	{
		if (region_coord.mV[VY] < region_coord.mV[VX])
		{
			// clip along y -
			clip_factor = -(region_coord.mV[VY] / delta_pos_abs.mdV[VY]);
		}
		else
		{
			// clip along x -
			clip_factor = -(region_coord.mV[VX] / delta_pos_abs.mdV[VX]);
		}
	}
	else if (region_coord.mV[VX] > region_width)
	{
		if (region_coord.mV[VY] > region_coord.mV[VX])
		{
			// clip along y +
			clip_factor = (region_coord.mV[VY] - region_width) / delta_pos_abs.mdV[VY];
		}
		else
		{
			//clip along x +
			clip_factor = (region_coord.mV[VX] - region_width) / delta_pos_abs.mdV[VX];
		}
	}
	else if (region_coord.mV[VY] < 0.f)
	{
		// clip along y -
		clip_factor = -(region_coord.mV[VY] / delta_pos_abs.mdV[VY]);
	}
	else if (region_coord.mV[VY] > region_width)
	{ 
		// clip along y +
		clip_factor = (region_coord.mV[VY] - region_width) / delta_pos_abs.mdV[VY];
	}

	// clamp to within region dimensions
	LLVector3d final_region_pos = LLVector3d(region_coord) - (delta_pos * clip_factor);
	final_region_pos.mdV[VX] = llclamp(final_region_pos.mdV[VX], 0.0,
									   (F64)(region_width - F_ALMOST_ZERO));
	final_region_pos.mdV[VY] = llclamp(final_region_pos.mdV[VY], 0.0,
									   (F64)(region_width - F_ALMOST_ZERO));
	final_region_pos.mdV[VZ] = llclamp(final_region_pos.mdV[VZ], 0.0,
									   (F64)(LLWorld::getInstance()->getRegionMaxHeight() - F_ALMOST_ZERO));
	return regionp->getPosGlobalFromRegion(LLVector3(final_region_pos));
}

LLViewerRegion* LLWorld::getRegionFromHandle(const U64 &handle)
{
	for (region_list_t::iterator iter = mRegionList.begin();
		 iter != mRegionList.end(); ++iter)
	{
		LLViewerRegion* regionp = *iter;
		if (regionp->getHandle() == handle)
		{
			return regionp;
		}
	}
	return NULL;
}


void LLWorld::updateAgentOffset(const LLVector3d &offset_global)
{
#if 0
	for (region_list_t::iterator iter = mRegionList.begin();
		 iter != mRegionList.end(); ++iter)
	{
		LLViewerRegion* regionp = *iter;
		regionp->setAgentOffset(offset_global);
	}
#endif
}


BOOL LLWorld::positionRegionValidGlobal(const LLVector3d &pos_global)
{
	for (region_list_t::iterator iter = mRegionList.begin();
		 iter != mRegionList.end(); ++iter)
	{
		LLViewerRegion* regionp = *iter;
		if (regionp->pointInRegionGlobal(pos_global))
		{
			return TRUE;
		}
	}
	return FALSE;
}


// Allow objects to go up to their radius underground.
F32 LLWorld::getMinAllowedZ(LLViewerObject* object, const LLVector3d &global_pos)
{
	F32 land_height = resolveLandHeightGlobal(global_pos);
	F32 radius = 0.5f * object->getScale().length();
	return land_height - radius;
}



LLViewerRegion* LLWorld::resolveRegionGlobal(LLVector3 &pos_region, const LLVector3d &pos_global)
{
	LLViewerRegion *regionp = getRegionFromPosGlobal(pos_global);

	if (regionp)
	{
		pos_region = regionp->getPosRegionFromGlobal(pos_global);
		return regionp;
	}

	return NULL;
}


LLViewerRegion* LLWorld::resolveRegionAgent(LLVector3 &pos_region, const LLVector3 &pos_agent)
{
	LLVector3d pos_global = gAgent.getPosGlobalFromAgent(pos_agent);
	LLViewerRegion *regionp = getRegionFromPosGlobal(pos_global);

	if (regionp)
	{
		pos_region = regionp->getPosRegionFromGlobal(pos_global);
		return regionp;
	}

	return NULL;
}


F32 LLWorld::resolveLandHeightAgent(const LLVector3 &pos_agent)
{
	LLVector3d pos_global = gAgent.getPosGlobalFromAgent(pos_agent);
	return resolveLandHeightGlobal(pos_global);
}


F32 LLWorld::resolveLandHeightGlobal(const LLVector3d &pos_global)
{
	LLViewerRegion *regionp = getRegionFromPosGlobal(pos_global);
	if (regionp)
	{
		return regionp->getLand().resolveHeightGlobal(pos_global);
	}
	return 0.0f;
}


// Takes a line defined by "point_a" and "point_b" and determines the closest (to point_a) 
// point where the the line intersects an object or the land surface.  Stores the results
// in "intersection" and "intersection_normal" and returns a scalar value that represents
// the normalized distance along the line from "point_a" to "intersection".
//
// Currently assumes point_a and point_b only differ in z-direction, 
// but it may eventually become more general.
F32 LLWorld::resolveStepHeightGlobal(const LLVOAvatar* avatarp, const LLVector3d &point_a, const LLVector3d &point_b, 
							   LLVector3d &intersection, LLVector3 &intersection_normal,
							   LLViewerObject **viewerObjectPtr)
{
	// initialize return value to null
	if (viewerObjectPtr)
	{
		*viewerObjectPtr = NULL;
	}

	LLViewerRegion *regionp = getRegionFromPosGlobal(point_a);
	if (!regionp)
	{
		// We're outside the world 
		intersection = 0.5f * (point_a + point_b);
		intersection_normal.setVec(0.0f, 0.0f, 1.0f);
		return 0.5f;
	}
	
	// calculate the length of the segment
	F32 segment_length = (F32)((point_a - point_b).length());
	if (0.0f == segment_length)
	{
		intersection = point_a;
		intersection_normal.setVec(0.0f, 0.0f, 1.0f);
		return segment_length;
	}

	// get land height	
	// Note: we assume that the line is parallel to z-axis here
	LLVector3d land_intersection = point_a;
	F32 normalized_land_distance;

	land_intersection.mdV[VZ] = regionp->getLand().resolveHeightGlobal(point_a);
	normalized_land_distance = (F32)(point_a.mdV[VZ] - land_intersection.mdV[VZ]) / segment_length;
	intersection = land_intersection;
	intersection_normal = resolveLandNormalGlobal(land_intersection);

	if (avatarp && !avatarp->mFootPlane.isExactlyClear())
	{
		LLVector3 foot_plane_normal(avatarp->mFootPlane.mV);
		LLVector3 start_pt = avatarp->getRegion()->getPosRegionFromGlobal(point_a);
		// added 0.05 meters to compensate for error in foot plane reported by Havok
		F32 norm_dist_from_plane = ((start_pt * foot_plane_normal) - avatarp->mFootPlane.mV[VW]) + 0.05f;
		norm_dist_from_plane = llclamp(norm_dist_from_plane / segment_length, 0.f, 1.f);
		if (norm_dist_from_plane < normalized_land_distance)
		{
			// collided with object before land
			normalized_land_distance = norm_dist_from_plane;
			intersection = point_a;
			intersection.mdV[VZ] -= norm_dist_from_plane * segment_length;
			intersection_normal = foot_plane_normal;
		}
		else
		{
			intersection = land_intersection;
			intersection_normal = resolveLandNormalGlobal(land_intersection);
		}
	}

	return normalized_land_distance;
}


LLSurfacePatch * LLWorld::resolveLandPatchGlobal(const LLVector3d &pos_global)
{
	//  returns a pointer to the patch at this location
	LLViewerRegion *regionp = getRegionFromPosGlobal(pos_global);
	if (!regionp)
	{
		return NULL;
	}

	return regionp->getLand().resolvePatchGlobal(pos_global);
}


LLVector3 LLWorld::resolveLandNormalGlobal(const LLVector3d &pos_global)
{
	LLViewerRegion *regionp = getRegionFromPosGlobal(pos_global);
	if (!regionp)
	{
		return LLVector3::z_axis;
	}

	return regionp->getLand().resolveNormalGlobal(pos_global);
}


void LLWorld::updateVisibilities()
{
	F32 cur_far_clip = LLViewerCamera::getInstance()->getFar();

	LLViewerCamera::getInstance()->setFar(mLandFarClip);

	F32 diagonal_squared = F_SQRT2 * F_SQRT2 * mWidth * mWidth;
	// Go through the culled list and check for visible regions
	for (region_list_t::iterator iter = mCulledRegionList.begin();
		 iter != mCulledRegionList.end(); )
	{
		region_list_t::iterator curiter = iter++;
		LLViewerRegion* regionp = *curiter;
		F32 height = regionp->getLand().getMaxZ() - regionp->getLand().getMinZ();
		F32 radius = 0.5f*fsqrtf(height * height + diagonal_squared);
		if (!regionp->getLand().hasZData()
			|| LLViewerCamera::getInstance()->sphereInFrustum(regionp->getCenterAgent(), radius))
		{
			mCulledRegionList.erase(curiter);
			mVisibleRegionList.push_back(regionp);
		}
	}
	
	// Update all of the visible regions 
	for (region_list_t::iterator iter = mVisibleRegionList.begin();
		 iter != mVisibleRegionList.end(); )
	{
		region_list_t::iterator curiter = iter++;
		LLViewerRegion* regionp = *curiter;
		if (!regionp->getLand().hasZData())
		{
			continue;
		}

		F32 height = regionp->getLand().getMaxZ() - regionp->getLand().getMinZ();
		F32 radius = 0.5f*fsqrtf(height * height + diagonal_squared);
		if (LLViewerCamera::getInstance()->sphereInFrustum(regionp->getCenterAgent(), radius))
		{
			regionp->calculateCameraDistance();
			regionp->getLand().updatePatchVisibilities(gAgent);
		}
		else
		{
			mVisibleRegionList.erase(curiter);
			mCulledRegionList.push_back(regionp);
		}
	}

	// Sort visible regions
	mVisibleRegionList.sort(LLViewerRegion::CompareDistance());
	
	LLViewerCamera::getInstance()->setFar(cur_far_clip);
}

void LLWorld::updateRegions(F32 max_update_time)
{
	LLMemType mt_ur(LLMemType::MTYPE_IDLE_UPDATE_REGIONS);
	LLTimer update_timer;
	BOOL did_one = FALSE;
	
	// Perform idle time updates for the regions (and associated surfaces)
	for (region_list_t::iterator iter = mRegionList.begin();
		 iter != mRegionList.end(); ++iter)
	{
		LLViewerRegion* regionp = *iter;
		F32 max_time = max_update_time - update_timer.getElapsedTimeF32();
		if (did_one && max_time <= 0.f)
			break;
		max_time = llmin(max_time, max_update_time*.1f);
		did_one |= regionp->idleUpdate(max_update_time);
	}
}

void LLWorld::updateParticles()
{
	LLViewerPartSim::getInstance()->updateSimulation();
}

void LLWorld::updateClouds(const F32 dt)
{
	static LLFastTimer::DeclareTimer ftm("World Clouds");
	LLFastTimer t(ftm);

	if ( gSavedSettings.getBOOL("FreezeTime") )
	{
		// don't move clouds in snapshot mode
		return;
	}

	if (
		mClassicCloudsEnabled !=
		gSavedSettings.getBOOL("SkyUseClassicClouds") )
	{
		// The classic cloud toggle has been flipped
		// gotta update all of the cloud layers
		mClassicCloudsEnabled =
			gSavedSettings.getBOOL("SkyUseClassicClouds");

		if ( !mClassicCloudsEnabled && mActiveRegionList.size() )
		{
			// We've transitioned to having classic clouds disabled
			// reset all cloud layers.
			for (
				region_list_t::iterator iter = mActiveRegionList.begin();
				iter != mActiveRegionList.end();
				++iter)
			{
				LLViewerRegion* regionp = *iter;
				regionp->mCloudLayer.reset();
			}

			return;
		}
	}
	else if ( !mClassicCloudsEnabled ) return;

	if (mActiveRegionList.size())
	{
		for (region_list_t::iterator iter = mActiveRegionList.begin();
			 iter != mActiveRegionList.end(); ++iter)
		{
			LLViewerRegion* regionp = *iter;
			regionp->mCloudLayer.updatePuffs(dt);
		}

		// Reshuffle who owns which puffs
		for (region_list_t::iterator iter = mActiveRegionList.begin();
			 iter != mActiveRegionList.end(); ++iter)
		{
			LLViewerRegion* regionp = *iter;
			regionp->mCloudLayer.updatePuffOwnership();
		}

		// Add new puffs
		for (region_list_t::iterator iter = mActiveRegionList.begin();
			 iter != mActiveRegionList.end(); ++iter)
		{
			LLViewerRegion* regionp = *iter;
			regionp->mCloudLayer.updatePuffCount();
		}
	}
}

LLCloudGroup* LLWorld::findCloudGroup(const LLCloudPuff &puff)
{
	if (mActiveRegionList.size())
	{
		// Update all the cloud puff positions, and timer based stuff
		// such as death decay
		for (region_list_t::iterator iter = mActiveRegionList.begin();
			 iter != mActiveRegionList.end(); ++iter)
		{
			LLViewerRegion* regionp = *iter;
			LLCloudGroup *groupp = regionp->mCloudLayer.findCloudGroup(puff);
			if (groupp)
			{
				return groupp;
			}
		}
	}
	return NULL;
}


void LLWorld::renderPropertyLines()
{
	S32 region_count = 0;
	S32 vertex_count = 0;

	for (region_list_t::iterator iter = mVisibleRegionList.begin();
		 iter != mVisibleRegionList.end(); ++iter)
	{
		LLViewerRegion* regionp = *iter;
		region_count++;
		vertex_count += regionp->renderPropertyLines();
	}
}


void LLWorld::updateNetStats()
{
	F32 bits = 0.f;
	U32 packets = 0;

	for (region_list_t::iterator iter = mActiveRegionList.begin();
		 iter != mActiveRegionList.end(); ++iter)
	{
		LLViewerRegion* regionp = *iter;
		regionp->updateNetStats();
		bits += regionp->mBitStat.getCurrent();
		packets += llfloor( regionp->mPacketsStat.getCurrent() );
	}

	S32 packets_in = gMessageSystem->mPacketsIn - mLastPacketsIn;
	S32 packets_out = gMessageSystem->mPacketsOut - mLastPacketsOut;
	S32 packets_lost = gMessageSystem->mDroppedPackets - mLastPacketsLost;

	S32 actual_in_bits = gMessageSystem->mPacketRing.getAndResetActualInBits();
	S32 actual_out_bits = gMessageSystem->mPacketRing.getAndResetActualOutBits();
	LLViewerStats::getInstance()->mActualInKBitStat.addValue(actual_in_bits/1024.f);
	LLViewerStats::getInstance()->mActualOutKBitStat.addValue(actual_out_bits/1024.f);
	LLViewerStats::getInstance()->mKBitStat.addValue(bits/1024.f);
	LLViewerStats::getInstance()->mPacketsInStat.addValue(packets_in);
	LLViewerStats::getInstance()->mPacketsOutStat.addValue(packets_out);
	LLViewerStats::getInstance()->mPacketsLostStat.addValue(gMessageSystem->mDroppedPackets);
	if (packets_in)
	{
		LLViewerStats::getInstance()->mPacketsLostPercentStat.addValue(100.f*((F32)packets_lost/(F32)packets_in));
	}
	else
	{
		LLViewerStats::getInstance()->mPacketsLostPercentStat.addValue(0.f);
	}

	mLastPacketsIn = gMessageSystem->mPacketsIn;
	mLastPacketsOut = gMessageSystem->mPacketsOut;
	mLastPacketsLost = gMessageSystem->mDroppedPackets;
}


void LLWorld::printPacketsLost()
{
	llinfos << "Simulators:" << llendl;
	llinfos << "----------" << llendl;

	LLCircuitData *cdp = NULL;
	for (region_list_t::iterator iter = mActiveRegionList.begin();
		 iter != mActiveRegionList.end(); ++iter)
	{
		LLViewerRegion* regionp = *iter;
		cdp = gMessageSystem->mCircuitInfo.findCircuit(regionp->getHost());
		if (cdp)
		{
			LLVector3d range = regionp->getCenterGlobal() - gAgent.getPositionGlobal();
				
			llinfos << regionp->getHost() << ", range: " << range.length()
					<< " packets lost: " << cdp->getPacketsLost() << llendl;
		}
	}
}

void LLWorld::processCoarseUpdate(LLMessageSystem* msg, void** user_data)
{
	LLViewerRegion* region = LLWorld::getInstance()->getRegion(msg->getSender());
	if( region )
	{
		region->updateCoarseLocations(msg);
	}
}

F32 LLWorld::getLandFarClip() const
{
	return mLandFarClip;
}

void LLWorld::setLandFarClip(const F32 far_clip)
{
	mLandFarClip = far_clip;
}


void LLWorld::updateWaterObjects()
{
	if (!gAgent.getRegion())
	{
		return;
	}
	if (mRegionList.empty())
	{
		llwarns << "No regions!" << llendl;
		return;
	}

	// First, determine the min and max "box" of water objects
	S32 min_x = 0;
	S32 min_y = 0;
	S32 max_x = 0;
	S32 max_y = 0;
	U32 region_x, region_y;

	S32 rwidth = 256;

	// We only want to fill in water for stuff that's near us, say, within 256 or 512m
	S32 range = LLViewerCamera::getInstance()->getFar() > 256.f ? 512 : 256;

	LLViewerRegion* regionp = gAgent.getRegion();
	from_region_handle(regionp->getHandle(), &region_x, &region_y);

	min_x = (S32)region_x - range;
	min_y = (S32)region_y - range;
	max_x = (S32)region_x + range;
	max_y = (S32)region_y + range;

	F32 height = 0.f;
	
	for (region_list_t::iterator iter = mRegionList.begin();
		 iter != mRegionList.end(); ++iter)
	{
		LLViewerRegion* regionp = *iter;
		LLVOWater* waterp = regionp->getLand().getWaterObj();
		height += regionp->getWaterHeight();
		if (waterp)
		{
			gObjectList.updateActive(waterp);
		}
	}

	for (std::list<LLVOWater*>::iterator iter = mHoleWaterObjects.begin();
		 iter != mHoleWaterObjects.end(); ++ iter)
	{
		LLVOWater* waterp = *iter;
		gObjectList.killObject(waterp);
	}
	mHoleWaterObjects.clear();

	// Now, get a list of the holes
	S32 x, y;
	for (x = min_x; x <= max_x; x += rwidth)
	{
		for (y = min_y; y <= max_y; y += rwidth)
		{
			U64 region_handle = to_region_handle(x, y);
			if (!getRegionFromHandle(region_handle))
			{
				LLVOWater* waterp = (LLVOWater *)gObjectList.createObjectViewer(LLViewerObject::LL_VO_WATER, gAgent.getRegion());
				waterp->setUseTexture(FALSE);
				waterp->setPositionGlobal(LLVector3d(x + rwidth/2,
													 y + rwidth/2,
													 256.f+DEFAULT_WATER_HEIGHT));
				waterp->setScale(LLVector3((F32)rwidth, (F32)rwidth, 512.f));
				gPipeline.createObject(waterp);
				mHoleWaterObjects.push_back(waterp);
			}
		}
	}

	// Update edge water objects
	S32 wx, wy;
	S32 center_x, center_y;
	wx = (max_x - min_x) + rwidth;
	wy = (max_y - min_y) + rwidth;
	center_x = min_x + (wx >> 1);
	center_y = min_y + (wy >> 1);

	S32 add_boundary[4] = {
		512 - (max_x - region_x),
		512 - (max_y - region_y),
		512 - (region_x - min_x),
		512 - (region_y - min_y) };
		
	S32 dir;
	for (dir = 0; dir < 8; dir++)
	{
		S32 dim[2] = { 0 };
		switch (gDirAxes[dir][0])
		{
		case -1: dim[0] = add_boundary[2]; break;
		case  0: dim[0] = wx; break;
		default: dim[0] = add_boundary[0]; break;
		}
		switch (gDirAxes[dir][1])
		{
		case -1: dim[1] = add_boundary[3]; break;
		case  0: dim[1] = wy; break;
		default: dim[1] = add_boundary[1]; break;
		}

		// Resize and reshape the water objects
		const S32 water_center_x = center_x + llround((wx + dim[0]) * 0.5f * gDirAxes[dir][0]);
		const S32 water_center_y = center_y + llround((wy + dim[1]) * 0.5f * gDirAxes[dir][1]);
		
		LLVOWater* waterp = mEdgeWaterObjects[dir];
		if (!waterp || waterp->isDead())
		{
			// The edge water objects can be dead because they're attached to the region that the
			// agent was in when they were originally created.
			mEdgeWaterObjects[dir] = (LLVOWater *)gObjectList.createObjectViewer(LLViewerObject::LL_VO_WATER,
																				 gAgent.getRegion());
			waterp = mEdgeWaterObjects[dir];
			waterp->setUseTexture(FALSE);
			waterp->setIsEdgePatch(TRUE);
			gPipeline.createObject(waterp);
		}

		waterp->setRegion(gAgent.getRegion());
		LLVector3d water_pos(water_center_x, water_center_y, 
			DEFAULT_WATER_HEIGHT+256.f);
		LLVector3 water_scale((F32) dim[0], (F32) dim[1], 512.f);

		//stretch out to horizon
		water_scale.mV[0] += fabsf(2048.f * gDirAxes[dir][0]);
		water_scale.mV[1] += fabsf(2048.f * gDirAxes[dir][1]);

		water_pos.mdV[0] += 1024.f * gDirAxes[dir][0];
		water_pos.mdV[1] += 1024.f * gDirAxes[dir][1];

		waterp->setPositionGlobal(water_pos);
		waterp->setScale(water_scale);

		gObjectList.updateActive(waterp);
	}
}

void LLWorld::shiftRegions(const LLVector3& offset)
{
	for (region_list_t::const_iterator i = getRegionList().begin(); i != getRegionList().end(); ++i)
	{
		LLViewerRegion* region = *i;
		region->updateRenderMatrix();
	}

	LLViewerPartSim::getInstance()->shift(offset);
}

LLViewerTexture* LLWorld::getDefaultWaterTexture()
{
	return mDefaultWaterTexturep;
}

void LLWorld::setSpaceTimeUSec(const U64 space_time_usec)
{
	mSpaceTimeUSec = space_time_usec;
}

U64 LLWorld::getSpaceTimeUSec() const
{
	return mSpaceTimeUSec;
}

void LLWorld::requestCacheMisses()
{
	for (region_list_t::iterator iter = mRegionList.begin();
		 iter != mRegionList.end(); ++iter)
	{
		LLViewerRegion* regionp = *iter;
		regionp->requestCacheMisses();
	}
}

void LLWorld::getInfo(LLSD& info)
{
	LLSD region_info;
	for (region_list_t::iterator iter = mRegionList.begin();
		 iter != mRegionList.end(); ++iter)
	{	
		LLViewerRegion* regionp = *iter;
		regionp->getInfo(region_info);
		info["World"].append(region_info);
	}
}

void LLWorld::disconnectRegions()
{
	LLMessageSystem* msg = gMessageSystem;
	for (region_list_t::iterator iter = mRegionList.begin();
		 iter != mRegionList.end(); ++iter)
	{
		LLViewerRegion* regionp = *iter;
		if (regionp == gAgent.getRegion())
		{
			// Skip the main agent
			continue;
		}

		llinfos << "Sending AgentQuitCopy to: " << regionp->getHost() << llendl;
		msg->newMessageFast(_PREHASH_AgentQuitCopy);
		msg->nextBlockFast(_PREHASH_AgentData);
		msg->addUUIDFast(_PREHASH_AgentID, gAgent.getID());
		msg->addUUIDFast(_PREHASH_SessionID, gAgent.getSessionID());
		msg->nextBlockFast(_PREHASH_FuseBlock);
		msg->addU32Fast(_PREHASH_ViewerCircuitCode, gMessageSystem->mOurCircuitCode);
		msg->sendMessage(regionp->getHost());
	}
}

static LLFastTimer::DeclareTimer FTM_ENABLE_SIMULATOR("Enable Sim");

void process_enable_simulator(LLMessageSystem *msg, void **user_data)
{
	LLFastTimer t(FTM_ENABLE_SIMULATOR);
	// enable the appropriate circuit for this simulator and 
	// add its values into the gSimulator structure
	U64		handle;
	U32		ip_u32;
	U16		port;

	msg->getU64Fast(_PREHASH_SimulatorInfo, _PREHASH_Handle, handle);
	msg->getIPAddrFast(_PREHASH_SimulatorInfo, _PREHASH_IP, ip_u32);
	msg->getIPPortFast(_PREHASH_SimulatorInfo, _PREHASH_Port, port);

	// which simulator should we modify?
	LLHost sim(ip_u32, port);

	// Viewer trusts the simulator.
	msg->enableCircuit(sim, TRUE);
	LLWorld::getInstance()->addRegion(handle, sim);

	// give the simulator a message it can use to get ip and port
	llinfos << "simulator_enable() Enabling " << sim << " with code " << msg->getOurCircuitCode() << llendl;
	msg->newMessageFast(_PREHASH_UseCircuitCode);
	msg->nextBlockFast(_PREHASH_CircuitCode);
	msg->addU32Fast(_PREHASH_Code, msg->getOurCircuitCode());
	msg->addUUIDFast(_PREHASH_SessionID, gAgent.getSessionID());
	msg->addUUIDFast(_PREHASH_ID, gAgent.getID());
	msg->sendReliable(sim);
}

class LLEstablishAgentCommunication : public LLHTTPNode
{
	LOG_CLASS(LLEstablishAgentCommunication);
public:
 	virtual void describe(Description& desc) const
	{
		desc.shortInfo("seed capability info for a region");
		desc.postAPI();
		desc.input(
			"{ seed-capability: ..., sim-ip: ..., sim-port }");
		desc.source(__FILE__, __LINE__);
	}

	virtual void post(ResponsePtr response, const LLSD& context, const LLSD& input) const
	{
		if (!input["body"].has("agent-id") ||
			!input["body"].has("sim-ip-and-port") ||
			!input["body"].has("seed-capability"))
		{
			llwarns << "invalid parameters" << llendl;
            return;
		}

		LLHost sim(input["body"]["sim-ip-and-port"].asString());
	
		LLViewerRegion* regionp = LLWorld::getInstance()->getRegion(sim);
		if (!regionp)
		{
			llwarns << "Got EstablishAgentCommunication for unknown region "
					<< sim << llendl;
			return;
		}
		regionp->setSeedCapability(input["body"]["seed-capability"]);
	}
};

// disable the circuit to this simulator
// Called in response to "DisableSimulator" message.
void process_disable_simulator(LLMessageSystem *mesgsys, void **user_data)
{	
	LLHost host = mesgsys->getSender();

	//llinfos << "Disabling simulator with message from " << host << llendl;
	LLWorld::getInstance()->removeRegion(host);

	mesgsys->disableCircuit(host);
}


void process_region_handshake(LLMessageSystem* msg, void** user_data)
{
	LLHost host = msg->getSender();
	LLViewerRegion* regionp = LLWorld::getInstance()->getRegion(host);
	if (!regionp)
	{
		llwarns << "Got region handshake for unknown region "
			<< host << llendl;
		return;
	}

	regionp->unpackRegionHandshake();
}


void send_agent_pause()
{
	// *NOTE:Mani Pausing the mainloop timeout. Otherwise a long modal event may cause
	// the thread monitor to timeout.
	LLAppViewer::instance()->pauseMainloopTimeout();
	
	// Note: used to check for LLWorld initialization before it became a singleton.
	// Rather than just remove this check I'm changing it to assure that the message 
	// system has been initialized. -MG
	if (!gMessageSystem)
	{
		return;
	}
	
	gMessageSystem->newMessageFast(_PREHASH_AgentPause);
	gMessageSystem->nextBlockFast(_PREHASH_AgentData);
	gMessageSystem->addUUIDFast(_PREHASH_AgentID, gAgentID);
	gMessageSystem->addUUIDFast(_PREHASH_SessionID, gAgentSessionID);

	gAgentPauseSerialNum++;
	gMessageSystem->addU32Fast(_PREHASH_SerialNum, gAgentPauseSerialNum);

	for (LLWorld::region_list_t::const_iterator iter = LLWorld::getInstance()->getRegionList().begin();
		 iter != LLWorld::getInstance()->getRegionList().end(); ++iter)
	{
		LLViewerRegion* regionp = *iter;
		gMessageSystem->sendReliable(regionp->getHost());
	}

	gObjectList.mWasPaused = TRUE;
}


void send_agent_resume()
{
	// Note: used to check for LLWorld initialization before it became a singleton.
	// Rather than just remove this check I'm changing it to assure that the message 
	// system has been initialized. -MG
	if (!gMessageSystem)
	{
		return;
	}

	gMessageSystem->newMessageFast(_PREHASH_AgentResume);
	gMessageSystem->nextBlockFast(_PREHASH_AgentData);
	gMessageSystem->addUUIDFast(_PREHASH_AgentID, gAgentID);
	gMessageSystem->addUUIDFast(_PREHASH_SessionID, gAgentSessionID);

	gAgentPauseSerialNum++;
	gMessageSystem->addU32Fast(_PREHASH_SerialNum, gAgentPauseSerialNum);
	

	for (LLWorld::region_list_t::const_iterator iter = LLWorld::getInstance()->getRegionList().begin();
		 iter != LLWorld::getInstance()->getRegionList().end(); ++iter)
	{
		LLViewerRegion* regionp = *iter;
		gMessageSystem->sendReliable(regionp->getHost());
	}

	// Reset the FPS counter to avoid an invalid fps
	LLViewerStats::getInstance()->mFPSStat.start();

	LLAppViewer::instance()->resumeMainloopTimeout();
}

//static LLVector3d unpackLocalToGlobalPosition(U32 compact_local, const LLVector3d& region_origin)
// [SL:KB] - Patch: UI-SidepanelPeople | Checked: 2010-12-03 (Catznip-2.4.0g) | Added: Catznip-2.4.0g
LLVector3d unpackLocalToGlobalPosition(U32 compact_local, const LLVector3d& region_origin)
// [/SL:KB]
{
	LLVector3d pos_global;
	LLVector3 pos_local;
	U8 bits;

	bits = compact_local & 0xFF;
	pos_local.mV[VZ] = F32(bits) * 4.f;
	compact_local >>= 8;

	bits = compact_local & 0xFF;
	pos_local.mV[VY] = (F32)bits;
	compact_local >>= 8;

	bits = compact_local & 0xFF;
	pos_local.mV[VX] = (F32)bits;

	pos_global.setVec( pos_local );
	pos_global += region_origin;
	return pos_global;
}

void LLWorld::getAvatars(uuid_vec_t* avatar_ids, std::vector<LLVector3d>* positions, const LLVector3d& relative_to, F32 radius) const
{
	F32 radius_squared = radius * radius;
	
	if(avatar_ids != NULL)
	{
		avatar_ids->clear();
	}
	if(positions != NULL)
	{
		positions->clear();
	}
	// get the list of avatars from the character list first, so distances are correct
	// when agent is above 1020m and other avatars are nearby
	for (std::vector<LLCharacter*>::iterator iter = LLCharacter::sInstances.begin();
		iter != LLCharacter::sInstances.end(); ++iter)
	{
		LLVOAvatar* pVOAvatar = (LLVOAvatar*) *iter;
		if(!pVOAvatar->isDead() && !pVOAvatar->isSelf())
		{
			LLUUID uuid = pVOAvatar->getID();
			if(!uuid.isNull())
			{
				LLVector3d pos_global = pVOAvatar->getPositionGlobal();
<<<<<<< HEAD
				if(dist_vec(pos_global, relative_to) <= radius)
=======
				if(dist_vec_squared(pos_global, relative_to) <= radius_squared)
>>>>>>> 113f532e
				{
					if(positions != NULL)
					{
						positions->push_back(pos_global);
					}
					if(avatar_ids !=NULL)
					{
						avatar_ids->push_back(uuid);
					}
				}
			}
		}
	}
	// region avatars added for situations where radius is greater than RenderFarClip
	for (LLWorld::region_list_t::const_iterator iter = LLWorld::getInstance()->getRegionList().begin();
		iter != LLWorld::getInstance()->getRegionList().end(); ++iter)
	{
		LLViewerRegion* regionp = *iter;
		const LLVector3d& origin_global = regionp->getOriginGlobal();
		S32 count = regionp->mMapAvatars.count();
		for (S32 i = 0; i < count; i++)
		{
			LLVector3d pos_global = unpackLocalToGlobalPosition(regionp->mMapAvatars.get(i), origin_global);
<<<<<<< HEAD
			if(dist_vec(pos_global, relative_to) <= radius)
=======
			if(dist_vec_squared(pos_global, relative_to) <= radius_squared)
>>>>>>> 113f532e
			{
				LLUUID uuid = regionp->mMapAvatarIDs.get(i);
				// if this avatar doesn't already exist in the list, add it
				if(uuid.notNull() && avatar_ids!=NULL && std::find(avatar_ids->begin(), avatar_ids->end(), uuid) == avatar_ids->end())
				{
					if(positions != NULL)
					{
						positions->push_back(pos_global);
					}
					avatar_ids->push_back(uuid);
				}
			}
		}
	}
}


LLHTTPRegistration<LLEstablishAgentCommunication>
	gHTTPRegistrationEstablishAgentCommunication(
							"/message/EstablishAgentCommunication");<|MERGE_RESOLUTION|>--- conflicted
+++ resolved
@@ -1263,11 +1263,7 @@
 			if(!uuid.isNull())
 			{
 				LLVector3d pos_global = pVOAvatar->getPositionGlobal();
-<<<<<<< HEAD
-				if(dist_vec(pos_global, relative_to) <= radius)
-=======
 				if(dist_vec_squared(pos_global, relative_to) <= radius_squared)
->>>>>>> 113f532e
 				{
 					if(positions != NULL)
 					{
@@ -1291,11 +1287,7 @@
 		for (S32 i = 0; i < count; i++)
 		{
 			LLVector3d pos_global = unpackLocalToGlobalPosition(regionp->mMapAvatars.get(i), origin_global);
-<<<<<<< HEAD
-			if(dist_vec(pos_global, relative_to) <= radius)
-=======
 			if(dist_vec_squared(pos_global, relative_to) <= radius_squared)
->>>>>>> 113f532e
 			{
 				LLUUID uuid = regionp->mMapAvatarIDs.get(i);
 				// if this avatar doesn't already exist in the list, add it
