--- conflicted
+++ resolved
@@ -1297,15 +1297,11 @@
 
 void LLWorld::setLandFarClip(const F32 far_clip)
 {
-<<<<<<< HEAD
+    LL_PROFILE_ZONE_SCOPED_CATEGORY_ENVIRONMENT;
 // <FS:CR> Aurora Sim
 	//static S32 const rwidth = (S32)REGION_WIDTH_U32;
 	static S32 const rwidth = (S32)getRegionWidthInMeters();
 // </FS:CR> Aurora Sim
-=======
-    LL_PROFILE_ZONE_SCOPED_CATEGORY_ENVIRONMENT;
-	static S32 const rwidth = (S32)REGION_WIDTH_U32;
->>>>>>> 6eaf8521
 	S32 const n1 = (llceil(mLandFarClip) - 1) / rwidth;
 	S32 const n2 = (llceil(far_clip) - 1) / rwidth;
 	bool need_water_objects_update = n1 != n2;
