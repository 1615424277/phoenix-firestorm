/** 
 * @file llworld.cpp
 * @brief Initial test structure to organize viewer regions
 *
 * $LicenseInfo:firstyear=2001&license=viewerlgpl$
 * Second Life Viewer Source Code
 * Copyright (C) 2010, Linden Research, Inc.
 * 
 * This library is free software; you can redistribute it and/or
 * modify it under the terms of the GNU Lesser General Public
 * License as published by the Free Software Foundation;
 * version 2.1 of the License only.
 * 
 * This library is distributed in the hope that it will be useful,
 * but WITHOUT ANY WARRANTY; without even the implied warranty of
 * MERCHANTABILITY or FITNESS FOR A PARTICULAR PURPOSE.  See the GNU
 * Lesser General Public License for more details.
 * 
 * You should have received a copy of the GNU Lesser General Public
 * License along with this library; if not, write to the Free Software
 * Foundation, Inc., 51 Franklin Street, Fifth Floor, Boston, MA  02110-1301  USA
 * 
 * Linden Research, Inc., 945 Battery Street, San Francisco, CA  94111  USA
 * $/LicenseInfo$
 */

#include "llviewerprecompiledheaders.h"

#include "llworld.h"
#include "llrender.h"

#include "indra_constants.h"
#include "llstl.h"

#include "llagent.h"
#include "llagentcamera.h"
#include "llviewercontrol.h"
#include "lldrawpool.h"
#include "llglheaders.h"
#include "llhttpnode.h"
#include "llregionhandle.h"
#include "llsurface.h"
#include "lltrans.h"
#include "llviewercamera.h"
#include "llviewertexture.h"
#include "llviewertexturelist.h"
#include "llviewernetwork.h"
#include "llviewerobjectlist.h"
#include "llviewerparceloverlay.h"
#include "llviewerregion.h"
#include "llviewerstats.h"
#include "llvlcomposition.h"
#include "llvoavatar.h"
#include "llvocache.h"
#include "llvowater.h"
#include "message.h"
#include "pipeline.h"
#include "llappviewer.h"		// for do_disconnect()
#include "llscenemonitor.h"
// <FS:CR> Aurora Sim
#include "llfloatertools.h"
#include "llfloaterreg.h"
// </FS:CR> Aurora Sim

#include <deque>
#include <queue>
#include <map>
#include <cstring>

#include "fscommon.h"
#include "llselectmgr.h"

//
// Globals
//
U32			gAgentPauseSerialNum = 0;

//
// Constants
//
const S32 WORLD_PATCH_SIZE = 16;

extern LLColor4U MAX_WATER_COLOR;
// <FS:CR> Aurora Sim
extern std::string SYSTEM_FROM;

//const U32 LLWorld::mWidth = 256;
U32 LLWorld::mWidth = 256;
// </FS:CR> Aurora Sim

// meters/point, therefore mWidth * mScale = meters per edge
const F32 LLWorld::mScale = 1.f;

// <FS:CR> Aurora Sim
//const F32 LLWorld::mWidthInMeters = mWidth * mScale;
F32 LLWorld::mWidthInMeters = mWidth * mScale;
// </FS:CR> Aurora Sim

//
// Functions
//

// allocate the stack
LLWorld::LLWorld() :
	mLandFarClip(DEFAULT_FAR_PLANE),
	mLastPacketsIn(0),
	mLastPacketsOut(0),
	mLastPacketsLost(0),
	mSpaceTimeUSec(0),
	mLimitsNeedRefresh(true)// <AW: opensim-limits>
{
	for (S32 i = 0; i < 8; i++)
	{
		mEdgeWaterObjects[i] = NULL;
	}

	LLPointer<LLImageRaw> raw = new LLImageRaw(1,1,4);
	U8 *default_texture = raw->getData();
	*(default_texture++) = MAX_WATER_COLOR.mV[0];
	*(default_texture++) = MAX_WATER_COLOR.mV[1];
	*(default_texture++) = MAX_WATER_COLOR.mV[2];
	*(default_texture++) = MAX_WATER_COLOR.mV[3];
	
	mDefaultWaterTexturep = LLViewerTextureManager::getLocalTexture(raw.get(), FALSE);
	gGL.getTexUnit(0)->bind(mDefaultWaterTexturep);
	mDefaultWaterTexturep->setAddressMode(LLTexUnit::TAM_CLAMP);
	LLViewerRegion::sVOCacheCullingEnabled = gSavedSettings.getBOOL("RequestFullRegionCache") && gSavedSettings.getBOOL("ObjectCacheEnabled");
}


void LLWorld::destroyClass()
{
	mHoleWaterObjects.clear();
	gObjectList.destroy();
	for(region_list_t::iterator region_it = mRegionList.begin(); region_it != mRegionList.end(); )
	{
		LLViewerRegion* region_to_delete = *region_it++;
		removeRegion(region_to_delete->getHost());
	}
	
	LLViewerPartSim::getInstance()->destroyClass();

	mDefaultWaterTexturep = NULL ;
	for (S32 i = 0; i < 8; i++)
	{
		mEdgeWaterObjects[i] = NULL;
	}

	//make all visible drawbles invisible.
	LLDrawable::incrementVisible();

	LLSceneMonitor::deleteSingleton();
    LLWorld::deleteSingleton();
}
// <AW: opensim-limits>
void LLWorld::refreshLimits()
{
	if(!LLGridManager::getInstance())
	{
		return;
	}

	mLimitsNeedRefresh = false;
#ifdef OPENSIM // <FS:AW optional opensim support>
	if(LLGridManager::getInstance()->isInOpenSim())
	{
		//llmath/xform.h
		mRegionMaxHeight = OS_MAX_OBJECT_Z; //llmath/xform.h
		mRegionMinPrimScale = OS_MIN_PRIM_SCALE;
		mRegionMaxPrimScale = OS_DEFAULT_MAX_PRIM_SCALE;
		mRegionMaxPrimScaleNoMesh = OS_DEFAULT_MAX_PRIM_SCALE;// no restrictions here
		mRegionMaxHollowSize = OS_OBJECT_MAX_HOLLOW_SIZE;
		mRegionMinHoleSize = OS_OBJECT_MIN_HOLE_SIZE;
// <FS:CR> Aurora Sim
		mMaxPhysPrimScale = OS_DEFAULT_MAX_PRIM_SCALE;
		mMaxLinkedPrims = 10000;
		mMaxPhysLinkedPrims = 10000;
		mMaxInventoryItemsTransfer = 42;
		mAllowRenderName = 2;
		mAllowMinimap = TRUE;
		mAllowPhysicalPrims = TRUE;
		mAllowRenderWater = TRUE;

		mMaxPrimXPos = F32_MAX;
		mMaxPrimYPos = F32_MAX;
		mMaxPrimZPos = OS_MAX_OBJECT_Z;
		mMinPrimXPos = 0.f;
		mMinPrimYPos = 0.f;
		mMinPrimZPos = OS_MIN_OBJECT_Z;
		mMaxDragDistance = 10000.f;
		mClassicCloudsEnabled = FALSE;
		mAllowParcelWindLight = TRUE;
		mEnableTeenMode = FALSE; //get saved settings?
		mEnforceMaxBuild = FALSE;
		mLockedDrawDistance = FALSE;

		mDrawDistance = -1.f;
		mTerrainDetailScale = -1.f;

		SYSTEM_FROM = "Grid";
// </FS:CR> Aurora Sim
	}
	else
#endif // OPENSIM // <FS:AW optional opensim support>
	{
		//llmath/xform.h
		mRegionMaxHeight = SL_MAX_OBJECT_Z;
		mRegionMinPrimScale = SL_MIN_PRIM_SCALE;
		mRegionMaxPrimScale = SL_DEFAULT_MAX_PRIM_SCALE;
		mRegionMaxPrimScaleNoMesh = SL_DEFAULT_MAX_PRIM_SCALE_NO_MESH;
		//llprimitive/llprimitive.*
		mRegionMaxHollowSize = SL_OBJECT_MAX_HOLLOW_SIZE;
		mRegionMinHoleSize = SL_OBJECT_MIN_HOLE_SIZE;
// <FS:CR> Aurora Sim
		mMaxPhysPrimScale = SL_DEFAULT_MAX_PRIM_SCALE;
		mMaxLinkedPrims = MAX_CHILDREN_PER_TASK;
		mMaxPhysLinkedPrims = MAX_CHILDREN_PER_PHYSICAL_TASK;
		mMaxInventoryItemsTransfer = 42;
		mAllowRenderName = 2;
		mAllowMinimap = TRUE;
		mAllowPhysicalPrims = TRUE;
		mAllowRenderWater = TRUE;

		mMaxPrimXPos = 256.f;
		mMaxPrimYPos = 256.f;
		mMaxPrimZPos = SL_MAX_OBJECT_Z;
		mMinPrimXPos = 0.f;
		mMinPrimYPos = 0.f;
		mMinPrimZPos = SL_MIN_OBJECT_Z;
		mMaxDragDistance = 10000.f;
		mClassicCloudsEnabled = FALSE;
		mAllowParcelWindLight = FALSE;
		mEnableTeenMode = FALSE; //get saved settings?
		mEnforceMaxBuild = FALSE;
		mLockedDrawDistance = FALSE;

		mDrawDistance = -1.f;
		mTerrainDetailScale = -1.f;

		SYSTEM_FROM = "Second Life";
// </FS:CR> Aurora Sim
	}
	LL_DEBUGS("OS_SETTINGS") << "RegionMaxHeight    " << mRegionMaxHeight << LL_ENDL;
	LL_DEBUGS("OS_SETTINGS") << "RegionMinPrimScale " << mRegionMinPrimScale << LL_ENDL;
	LL_DEBUGS("OS_SETTINGS") << "RegionMaxPrimScale " << mRegionMaxPrimScale << LL_ENDL;
	LL_DEBUGS("OS_SETTINGS") << "RegionMaxHollowSize    " << mRegionMaxHollowSize << LL_ENDL;
	LL_DEBUGS("OS_SETTINGS") << "RegionMinHoleSize  " << mRegionMinHoleSize << LL_ENDL;
}
// <FS:CR> Aurora Sim
void LLWorld::setRegionMaxHeight(F32 val)
{ 
	if(val <= 0.0f)
		mRegionMaxHeight = OS_MAX_OBJECT_Z;
	else
		mRegionMaxHeight = val;

	setMaxPrimZPos(mRegionMaxHeight);
}

void LLWorld::setRegionMinPrimScale(F32 val)
{
	if(val <= 0.0f)
		mRegionMinPrimScale = OS_MIN_PRIM_SCALE;
	else
		mRegionMinPrimScale = val;
}

void LLWorld::setRegionMaxPrimScale(F32 val)
{
	if(val <= 0.0f)
		mRegionMaxPrimScale = OS_DEFAULT_MAX_PRIM_SCALE;
	else
		mRegionMaxPrimScale = val;
}

void LLWorld::setRegionMaxPrimScaleNoMesh(F32 val)
{
	if(val <= 0.0f)
		mRegionMaxPrimScaleNoMesh = OS_DEFAULT_MAX_PRIM_SCALE;
	else
		mRegionMaxPrimScaleNoMesh = val;
}

void LLWorld::setRegionMaxHollowSize(F32 val)
{
	if(val <= 0.0f)
		mRegionMaxHollowSize = OS_OBJECT_MAX_HOLLOW_SIZE;
	else
		mRegionMaxHollowSize = val;
}

void LLWorld::setRegionMinHoleSize(F32 val)
{
	if(val <= 0.0f)
		mRegionMinHoleSize = OS_OBJECT_MIN_HOLE_SIZE;
	else
		mRegionMinHoleSize = val;
}

void LLWorld::setMaxPhysPrimScale(F32 val)
{
	if(val <= 0.0f)
		mMaxPhysPrimScale = mRegionMaxPrimScale;
	else
		mMaxPhysPrimScale = val;
}

void LLWorld::setMaxDragDistance(F32 val)
{
	if(val <= 0.0f)
		mMaxDragDistance = gSavedSettings.getF32("MaxDragDistance");
	else
		mMaxDragDistance = val;
}

void LLWorld::setMaxLinkedPrims(S32 val)
{
	if(val < 0)
		mMaxLinkedPrims = 10000;
	else
		mMaxLinkedPrims = val;
}

void LLWorld::setMaxPhysLinkedPrims(S32 val)
{
	if(val < 0)
		mMaxPhysLinkedPrims = 10000;
	else
		mMaxPhysLinkedPrims = val;
}

void LLWorld::setMaxInventoryItemsTransfer(S32 val)
{
	if(val < 0)
		mMaxInventoryItemsTransfer = 42;
	else
		mMaxInventoryItemsTransfer = val;
}

void LLWorld::setMaxPrimXPos(F32 val)
{
	if(val <= 0.0f)
		mMaxPrimXPos = F32_MAX;
	else
		mMaxPrimXPos = val;
}

void LLWorld::setMaxPrimYPos(F32 val)
{
	if(val <= 0.0f)
		mMaxPrimYPos = F32_MAX;
	else
		mMaxPrimYPos = val;
}

void LLWorld::setMaxPrimZPos(F32 val)
{
	if(val <= 0.0f)
		mMaxPrimZPos = F32_MAX;
	else
		mMaxPrimZPos = val;
}

void LLWorld::setMinPrimXPos(F32 val)
{
	if(val < 0.0f)
		mMinPrimXPos = 0.0f;
	else
		mMinPrimXPos = val;
}

void LLWorld::setMinPrimYPos(F32 val)
{
	if(val < 0.0f)
		mMinPrimYPos = 0.0f;
	else
		mMinPrimYPos = val;
}

void LLWorld::setMinPrimZPos(F32 val)
{
	// <FS:Ansariel> OpenSim limits
	//if(val < 0.0f)
	//	mMinPrimZPos = 0.0f;
	F32 min_limit = SL_MIN_OBJECT_Z;
#if OPENSIM
	if (LLGridManager::instance().isInOpenSim())
	{
		min_limit = OS_MIN_OBJECT_Z;
	}
#endif
	if(val < min_limit)
		mMinPrimZPos = min_limit;
	// <FS:Ansariel>
	else
		mMinPrimZPos = val;
}

void LLWorld::setDrawDistance(F32 val)
{
	if(val < 0.0f)
		mDrawDistance = -1.f;
	else
		mDrawDistance = val;
}

void LLWorld::setTerrainDetailScale(F32 val)
{
	if(val < 0.0f)
		mTerrainDetailScale = -1.f;
	else
		mTerrainDetailScale = val;
}

void LLWorld::setAllowMinimap(BOOL val)			{ mAllowMinimap = val; }
void LLWorld::setAllowPhysicalPrims(BOOL val)	{ mAllowPhysicalPrims = val; }
void LLWorld::setAllowRenderWater(BOOL val)		{ mAllowRenderWater = val; }
void LLWorld::setSkyUseClassicClouds(BOOL val)	{ mClassicCloudsEnabled = val; }
void LLWorld::setAllowParcelWindLight(BOOL val) { mAllowParcelWindLight = val; }
void LLWorld::setEnableTeenMode(BOOL val)		{ mEnableTeenMode = val; }
void LLWorld::setEnforceMaxBuild(BOOL val)		{ mEnforceMaxBuild = val; }
void LLWorld::setLockedDrawDistance(BOOL val)	{ mLockedDrawDistance = val; }
void LLWorld::setAllowRenderName(S32 val)		{ mAllowRenderName = val; }

void LLWorld::updateLimits()
{
	if(!LLGridManager::getInstance())
	{
		return;
	}

	/*
	mRegionMaxHeight
	getRegionMinPrimScale
	getRegionMaxPrimScale
	getMinPrimXPos
	getMinPrimYPos
	getMinPrimZPos
	getMaxPrimXPos
	getMaxPrimYPos
	getMaxPrimZPos
	getRegionMaxHollowSize
	getRegionMinHoleSize
	getAllowPhysicalPrims
	mRegionMaxPrimScaleNoMesh // not implemented
	*/
	gFloaterTools->updateToolsSizeLimits();

	/*
	mAllowMinimap
	*/
	if(mAllowMinimap && LLFloaterReg::instanceVisible("mini_map")) LLFloaterReg::showInstance("mini_map");
	else LLFloaterReg::hideInstance("mini_map");

	/*
	mMaxLinkedPrims;
	mMaxPhysLinkedPrims; // not implemented
	*/
	//done in llselectmgr.cpp

	/*
	mMaxDragDistance;
	*/
	//done in llmaniptranslate.cpp

	/*
	mAllowRenderWater
	*/
	gAgent.getRegion()->rebuildWater();
	
	/*
	mMaxInventoryItemsTransfer
	*/
	//done in llgiveinventory.cpp

	/*
	drawdistance // set in kowopenregionssettings.cpp
	mLockedDrawDistance
	mAllowRenderName;
	*/
	//done in llviewerdisplay.cpp

	/*
	skyUseClassicClouds
	*/
	//can't implement, classic clouds are removed from v3 viewers
	
	/*
	mEnableTeenMode
	*/
	//this is enabletoggle, not set, done in llviewermenu.cpp

	/*
	mMaxPhysPrimScale
	*/
	//todo

	/*
	mEnforceMaxBuild
	*/
	// not used as long as there is no gSavedSettings.getBOOL("DisableMaxBuildConstraints") to overwrite default settings

	/*
	mAllowParcelWindLight
	*/
	// not implemented setting

	/*
	//Update the floater if its around
	LLPanelRegionOpenSettingsInfo* floater = LLFloaterRegionInfo::getPanelOpenSettings();

	if (floater != NULL)
	{
		floater->refreshFromRegion(gAgent.getRegion());
	}
	*/

}
// </FS:CR> Aurora Sim
// </opensim-limits>

LLViewerRegion* LLWorld::addRegion(const U64 &region_handle, const LLHost &host, const U32 &region_size_x, const U32 &region_size_y)
{
	// <AW: opensim-limits>
	if(mLimitsNeedRefresh)
	{
		refreshLimits();
	}
// </AW: opensim-limits>

	LL_INFOS() << "Add region with handle: " << region_handle << " on host " << host << LL_ENDL;
	LLViewerRegion *regionp = getRegionFromHandle(region_handle);
	std::string seedUrl;
	if (regionp)
	{
		LLHost old_host = regionp->getHost();
		// region already exists!
		if (host == old_host && regionp->isAlive())
		{
			// This is a duplicate for the same host and it's alive, don't bother.
			LL_INFOS() << "Region already exists and is alive, using existing region" << LL_ENDL;
			return regionp;
		}

		if (host != old_host)
		{
			LL_WARNS() << "LLWorld::addRegion exists, but old host " << old_host
					<< " does not match new host " << host 
					<< ", removing old region and creating new" << LL_ENDL;
		}
		if (!regionp->isAlive())
		{
			LL_WARNS() << "LLWorld::addRegion exists, but isn't alive. Removing old region and creating new" << LL_ENDL;
		}

		// Save capabilities seed URL
		seedUrl = regionp->getCapability("Seed");

		// Kill the old host, and then we can continue on and add the new host.  We have to kill even if the host
		// matches, because all the agent state for the new camera is completely different.
		removeRegion(old_host);
	}
	else
	{
		LL_INFOS() << "Region does not exist, creating new one" << LL_ENDL;
	}

	U32 iindex = 0;
	U32 jindex = 0;
// <FS:CR> Aurora Sim
	mWidth = region_size_x;  //MegaRegion
	mWidthInMeters = mWidth * mScale; //MegaRegion
// </FS:CR> Aurora Sim
	from_region_handle(region_handle, &iindex, &jindex);
// <FS:CR> Aurora Sim
	//S32 x = (S32)(iindex/mWidth);
	//S32 y = (S32)(jindex/mWidth);
	S32 x = (S32)(iindex/256); //MegaRegion
	S32 y = (S32)(jindex/256); //MegaRegion
// </FS:CR> Aurora Sim
	LL_INFOS() << "Adding new region (" << x << ":" << y << ")" 
		<< " on host: " << host << LL_ENDL;


	LLVector3d origin_global;

	origin_global = from_region_handle(region_handle);

	regionp = new LLViewerRegion(region_handle,
								    host,
									mWidth,
									WORLD_PATCH_SIZE,
									getRegionWidthInMeters() );
	if (!regionp)
	{
		LL_ERRS() << "Unable to create new region!" << LL_ENDL;
	}

	if ( !seedUrl.empty() )
	{
		regionp->setCapability("Seed", seedUrl);
	}

	mRegionList.push_back(regionp);
	mActiveRegionList.push_back(regionp);
	mCulledRegionList.push_back(regionp);


	// Find all the adjacent regions, and attach them.
	// Generate handles for all of the adjacent regions, and attach them in the correct way.
	// connect the edges
	F32 adj_x = 0.f;
	F32 adj_y = 0.f;
	F32 region_x = 0.f;
	F32 region_y = 0.f;
	U64 adj_handle = 0;

	F32 width = getRegionWidthInMeters();

	LLViewerRegion *neighborp;
// <FS:CR> Aurora Sim
	LLViewerRegion *last_neighborp;
// </FS:CR> Aurora Sim
	from_region_handle(region_handle, &region_x, &region_y);

	// Iterate through all directions, and connect neighbors if there.
	S32 dir;
	for (dir = 0; dir < 8; dir++)
	{
// <FS:CR> Aurora Sim
		last_neighborp = NULL;
// </FS:CR> Aurora Sim
		adj_x = region_x + width * gDirAxes[dir][0];
		adj_y = region_y + width * gDirAxes[dir][1];
// <FS:CR> Aurora Sim
		//to_region_handle(adj_x, adj_y, &adj_handle);
		if(gDirAxes[dir][0] < 0) adj_x = region_x - WORLD_PATCH_SIZE;
		if(gDirAxes[dir][1] < 0) adj_y = region_y - WORLD_PATCH_SIZE;

		for(S32 offset = 0; offset < width; offset += WORLD_PATCH_SIZE)
		{
			to_region_handle(adj_x, adj_y, &adj_handle);
			neighborp = getRegionFromHandle(adj_handle);
			
			if (neighborp && last_neighborp != neighborp)
			{
				//LL_INFOS() << "Connecting " << region_x << ":" << region_y << " -> " << adj_x << ":" << adj_y << LL_ENDL;
				regionp->connectNeighbor(neighborp, dir);
				last_neighborp = neighborp;
			}

			if(dir == NORTHEAST ||
			   dir == NORTHWEST ||
			   dir == SOUTHWEST ||
			   dir == SOUTHEAST)
			{
				break;
			}

			if(dir == NORTH || dir == SOUTH) adj_x += WORLD_PATCH_SIZE;
			if(dir == EAST || dir == WEST) adj_y += WORLD_PATCH_SIZE;
// </FS:CR> Aurora Sim
		}
	}

	updateWaterObjects();

// <AW: opensim-limits>
	if(mLimitsNeedRefresh)
	{
		refreshLimits();
	}
// </AW: opensim-limits>

	return regionp;
}


void LLWorld::removeRegion(const LLHost &host)
{
	F32 x, y;

	LLViewerRegion *regionp = getRegion(host);
	if (!regionp)
	{
		LL_WARNS() << "Trying to remove region that doesn't exist!" << LL_ENDL;
		return;
	}
	
	if (regionp == gAgent.getRegion())
	{
		for (region_list_t::iterator iter = mRegionList.begin();
			 iter != mRegionList.end(); ++iter)
		{
			LLViewerRegion* reg = *iter;
			LL_WARNS() << "RegionDump: " << reg->getName()
				<< " " << reg->getHost()
				<< " " << reg->getOriginGlobal()
				<< LL_ENDL;
		}

		LL_WARNS() << "Agent position global " << gAgent.getPositionGlobal() 
			<< " agent " << gAgent.getPositionAgent()
			<< LL_ENDL;

		LL_WARNS() << "Regions visited " << gAgent.getRegionsVisited() << LL_ENDL;

		LL_WARNS() << "gFrameTimeSeconds " << gFrameTimeSeconds << LL_ENDL;

		LL_WARNS() << "Disabling region " << regionp->getName() << " that agent is in!" << LL_ENDL;
		LLAppViewer::instance()->forceDisconnect(LLTrans::getString("YouHaveBeenDisconnected"));

		regionp->saveObjectCache() ; //force to save objects here in case that the object cache is about to be destroyed.
		return;
	}

	from_region_handle(regionp->getHandle(), &x, &y);
	LL_INFOS() << "Removing region " << x << ":" << y << LL_ENDL;

	mRegionList.remove(regionp);
	mActiveRegionList.remove(regionp);
	mCulledRegionList.remove(regionp);
	mVisibleRegionList.remove(regionp);

	mRegionRemovedSignal(regionp);

	delete regionp;

	updateWaterObjects();

	//double check all objects of this region are removed.
	gObjectList.clearAllMapObjectsInRegion(regionp) ;
	//llassert_always(!gObjectList.hasMapObjectInRegion(regionp)) ;
}


LLViewerRegion* LLWorld::getRegion(const LLHost &host)
{
	for (region_list_t::iterator iter = mRegionList.begin();
		 iter != mRegionList.end(); ++iter)
	{
		LLViewerRegion* regionp = *iter;
		if (regionp->getHost() == host)
		{
			return regionp;
		}
	}
	return NULL;
}

LLViewerRegion* LLWorld::getRegionFromPosAgent(const LLVector3 &pos)
{
	return getRegionFromPosGlobal(gAgent.getPosGlobalFromAgent(pos));
}

LLViewerRegion* LLWorld::getRegionFromPosGlobal(const LLVector3d &pos)
{
	for (region_list_t::iterator iter = mRegionList.begin();
		 iter != mRegionList.end(); ++iter)
	{
		LLViewerRegion* regionp = *iter;
		if (regionp->pointInRegionGlobal(pos))
		{
			return regionp;
		}
	}
	return NULL;
}


LLVector3d	LLWorld::clipToVisibleRegions(const LLVector3d &start_pos, const LLVector3d &end_pos)
{
	if (positionRegionValidGlobal(end_pos))
	{
		return end_pos;
	}

	LLViewerRegion* regionp = getRegionFromPosGlobal(start_pos);
	if (!regionp) 
	{
		return start_pos;
	}

	LLVector3d delta_pos = end_pos - start_pos;
	LLVector3d delta_pos_abs;
	delta_pos_abs.setVec(delta_pos);
	delta_pos_abs.abs();

	LLVector3 region_coord = regionp->getPosRegionFromGlobal(end_pos);
	F64 clip_factor = 1.0;
	F32 region_width = regionp->getWidth();
	if (region_coord.mV[VX] < 0.f)
	{
		if (region_coord.mV[VY] < region_coord.mV[VX])
		{
			// clip along y -
			clip_factor = -(region_coord.mV[VY] / delta_pos_abs.mdV[VY]);
		}
		else
		{
			// clip along x -
			clip_factor = -(region_coord.mV[VX] / delta_pos_abs.mdV[VX]);
		}
	}
	else if (region_coord.mV[VX] > region_width)
	{
		if (region_coord.mV[VY] > region_coord.mV[VX])
		{
			// clip along y +
			clip_factor = (region_coord.mV[VY] - region_width) / delta_pos_abs.mdV[VY];
		}
		else
		{
			//clip along x +
			clip_factor = (region_coord.mV[VX] - region_width) / delta_pos_abs.mdV[VX];
		}
	}
	else if (region_coord.mV[VY] < 0.f)
	{
		// clip along y -
		clip_factor = -(region_coord.mV[VY] / delta_pos_abs.mdV[VY]);
	}
	else if (region_coord.mV[VY] > region_width)
	{ 
		// clip along y +
		clip_factor = (region_coord.mV[VY] - region_width) / delta_pos_abs.mdV[VY];
	}

	// clamp to within region dimensions
	LLVector3d final_region_pos = LLVector3d(region_coord) - (delta_pos * clip_factor);
	final_region_pos.mdV[VX] = llclamp(final_region_pos.mdV[VX], 0.0,
									   (F64)(region_width - F_ALMOST_ZERO));
	final_region_pos.mdV[VY] = llclamp(final_region_pos.mdV[VY], 0.0,
									   (F64)(region_width - F_ALMOST_ZERO));
	final_region_pos.mdV[VZ] = llclamp(final_region_pos.mdV[VZ], 0.0,
									   (F64)(LLWorld::getInstance()->getRegionMaxHeight() - F_ALMOST_ZERO));
	return regionp->getPosGlobalFromRegion(LLVector3(final_region_pos));
}

LLViewerRegion* LLWorld::getRegionFromHandle(const U64 &handle)
{
// <FS:CR> Aurora Sim
	U32 x, y;
	from_region_handle(handle, &x, &y);
// </FS:CR> Aurora Sim

	for (region_list_t::iterator iter = mRegionList.begin();
		 iter != mRegionList.end(); ++iter)
	{
		LLViewerRegion* regionp = *iter;
// <FS:CR> Aurora Sim
		//if (regionp->getHandle() == handle)
		U32 checkRegionX, checkRegionY;
		F32 checkRegionWidth = regionp->getWidth();
		from_region_handle(regionp->getHandle(), &checkRegionX, &checkRegionY);

		if (x >= checkRegionX && x < (checkRegionX + checkRegionWidth) &&
			y >= checkRegionY && y < (checkRegionY + checkRegionWidth))
// <FS:CR> Aurora Sim
		{
			return regionp;
		}
	}
	return NULL;
}

LLViewerRegion* LLWorld::getRegionFromID(const LLUUID& region_id)
{
	for (region_list_t::iterator iter = mRegionList.begin();
		 iter != mRegionList.end(); ++iter)
	{
		LLViewerRegion* regionp = *iter;
		if (regionp->getRegionID() == region_id)
		{
			return regionp;
		}
	}
	return NULL;
}

void LLWorld::updateAgentOffset(const LLVector3d &offset_global)
{
#if 0
	for (region_list_t::iterator iter = mRegionList.begin();
		 iter != mRegionList.end(); ++iter)
	{
		LLViewerRegion* regionp = *iter;
		regionp->setAgentOffset(offset_global);
	}
#endif
}


BOOL LLWorld::positionRegionValidGlobal(const LLVector3d &pos_global)
{
	for (region_list_t::iterator iter = mRegionList.begin();
		 iter != mRegionList.end(); ++iter)
	{
		LLViewerRegion* regionp = *iter;
		if (regionp->pointInRegionGlobal(pos_global))
		{
			return TRUE;
		}
	}
	return FALSE;
}


// Allow objects to go up to their radius underground.
F32 LLWorld::getMinAllowedZ(LLViewerObject* object, const LLVector3d &global_pos)
{
	F32 land_height = resolveLandHeightGlobal(global_pos);
	F32 radius = 0.5f * object->getScale().length();
	return land_height - radius;
}



LLViewerRegion* LLWorld::resolveRegionGlobal(LLVector3 &pos_region, const LLVector3d &pos_global)
{
	LLViewerRegion *regionp = getRegionFromPosGlobal(pos_global);

	if (regionp)
	{
		pos_region = regionp->getPosRegionFromGlobal(pos_global);
		return regionp;
	}

	return NULL;
}


LLViewerRegion* LLWorld::resolveRegionAgent(LLVector3 &pos_region, const LLVector3 &pos_agent)
{
	LLVector3d pos_global = gAgent.getPosGlobalFromAgent(pos_agent);
	LLViewerRegion *regionp = getRegionFromPosGlobal(pos_global);

	if (regionp)
	{
		pos_region = regionp->getPosRegionFromGlobal(pos_global);
		return regionp;
	}

	return NULL;
}


F32 LLWorld::resolveLandHeightAgent(const LLVector3 &pos_agent)
{
	LLVector3d pos_global = gAgent.getPosGlobalFromAgent(pos_agent);
	return resolveLandHeightGlobal(pos_global);
}


F32 LLWorld::resolveLandHeightGlobal(const LLVector3d &pos_global)
{
	LLViewerRegion *regionp = getRegionFromPosGlobal(pos_global);
	if (regionp)
	{
		return regionp->getLand().resolveHeightGlobal(pos_global);
	}
	return 0.0f;
}


// Takes a line defined by "point_a" and "point_b" and determines the closest (to point_a) 
// point where the the line intersects an object or the land surface.  Stores the results
// in "intersection" and "intersection_normal" and returns a scalar value that represents
// the normalized distance along the line from "point_a" to "intersection".
//
// Currently assumes point_a and point_b only differ in z-direction, 
// but it may eventually become more general.
F32 LLWorld::resolveStepHeightGlobal(const LLVOAvatar* avatarp, const LLVector3d &point_a, const LLVector3d &point_b, 
							   LLVector3d &intersection, LLVector3 &intersection_normal,
							   LLViewerObject **viewerObjectPtr)
{
	// initialize return value to null
	if (viewerObjectPtr)
	{
		*viewerObjectPtr = NULL;
	}

	LLViewerRegion *regionp = getRegionFromPosGlobal(point_a);
	if (!regionp)
	{
		// We're outside the world 
		intersection = 0.5f * (point_a + point_b);
		intersection_normal.setVec(0.0f, 0.0f, 1.0f);
		return 0.5f;
	}
	
	// calculate the length of the segment
	F32 segment_length = (F32)((point_a - point_b).length());
	if (0.0f == segment_length)
	{
		intersection = point_a;
		intersection_normal.setVec(0.0f, 0.0f, 1.0f);
		return segment_length;
	}

	// get land height	
	// Note: we assume that the line is parallel to z-axis here
	LLVector3d land_intersection = point_a;
	F32 normalized_land_distance;

	land_intersection.mdV[VZ] = regionp->getLand().resolveHeightGlobal(point_a);
	normalized_land_distance = (F32)(point_a.mdV[VZ] - land_intersection.mdV[VZ]) / segment_length;
	intersection = land_intersection;
	intersection_normal = resolveLandNormalGlobal(land_intersection);

	if (avatarp && !avatarp->mFootPlane.isExactlyClear())
	{
		LLVector3 foot_plane_normal(avatarp->mFootPlane.mV);
		LLVector3 start_pt = avatarp->getRegion()->getPosRegionFromGlobal(point_a);
		// added 0.05 meters to compensate for error in foot plane reported by Havok
		F32 norm_dist_from_plane = ((start_pt * foot_plane_normal) - avatarp->mFootPlane.mV[VW]) + 0.05f;
		norm_dist_from_plane = llclamp(norm_dist_from_plane / segment_length, 0.f, 1.f);
		if (norm_dist_from_plane < normalized_land_distance)
		{
			// collided with object before land
			normalized_land_distance = norm_dist_from_plane;
			intersection = point_a;
			intersection.mdV[VZ] -= norm_dist_from_plane * segment_length;
			intersection_normal = foot_plane_normal;
		}
		else
		{
			intersection = land_intersection;
			intersection_normal = resolveLandNormalGlobal(land_intersection);
		}
	}

	return normalized_land_distance;
}


LLSurfacePatch * LLWorld::resolveLandPatchGlobal(const LLVector3d &pos_global)
{
	//  returns a pointer to the patch at this location
	LLViewerRegion *regionp = getRegionFromPosGlobal(pos_global);
	if (!regionp)
	{
		return NULL;
	}

	return regionp->getLand().resolvePatchGlobal(pos_global);
}


LLVector3 LLWorld::resolveLandNormalGlobal(const LLVector3d &pos_global)
{
	LLViewerRegion *regionp = getRegionFromPosGlobal(pos_global);
	if (!regionp)
	{
		return LLVector3::z_axis;
	}

	return regionp->getLand().resolveNormalGlobal(pos_global);
}


void LLWorld::updateVisibilities()
{
	F32 cur_far_clip = LLViewerCamera::getInstance()->getFar();

	// Go through the culled list and check for visible regions (region is visible if land is visible)
	for (region_list_t::iterator iter = mCulledRegionList.begin();
		 iter != mCulledRegionList.end(); )
	{
		region_list_t::iterator curiter = iter++;
		LLViewerRegion* regionp = *curiter;
		
		LLSpatialPartition* part = regionp->getSpatialPartition(LLViewerRegion::PARTITION_TERRAIN);
		if (part)
		{
			LLSpatialGroup* group = (LLSpatialGroup*) part->mOctree->getListener(0);
			const LLVector4a* bounds = group->getBounds();
			if (LLViewerCamera::getInstance()->AABBInFrustum(bounds[0], bounds[1]))
			{
				mCulledRegionList.erase(curiter);
				mVisibleRegionList.push_back(regionp);
			}
		}
	}
	
	// Update all of the visible regions 
	for (region_list_t::iterator iter = mVisibleRegionList.begin();
		 iter != mVisibleRegionList.end(); )
	{
		region_list_t::iterator curiter = iter++;
		LLViewerRegion* regionp = *curiter;
		if (!regionp->getLand().hasZData())
		{
			continue;
		}

		LLSpatialPartition* part = regionp->getSpatialPartition(LLViewerRegion::PARTITION_TERRAIN);
		if (part)
		{
			LLSpatialGroup* group = (LLSpatialGroup*) part->mOctree->getListener(0);
			const LLVector4a* bounds = group->getBounds();
			if (LLViewerCamera::getInstance()->AABBInFrustum(bounds[0], bounds[1]))
			{
				regionp->calculateCameraDistance();
				regionp->getLand().updatePatchVisibilities(gAgent);
			}
			else
			{
				mVisibleRegionList.erase(curiter);
				mCulledRegionList.push_back(regionp);
			}
		}
	}

	// Sort visible regions
	mVisibleRegionList.sort(LLViewerRegion::CompareDistance());
	
	LLViewerCamera::getInstance()->setFar(cur_far_clip);
}

static LLTrace::SampleStatHandle<> sNumActiveCachedObjects("numactivecachedobjects", "Number of objects loaded from cache");

void LLWorld::updateRegions(F32 max_update_time)
{
	LLTimer update_timer;
	mNumOfActiveCachedObjects = 0;
	
	if(LLViewerCamera::getInstance()->isChanged())
	{
		LLViewerRegion::sLastCameraUpdated = LLViewerOctreeEntryData::getCurrentFrame() + 1;
	}
	LLViewerRegion::calcNewObjectCreationThrottle();
	if(LLViewerRegion::isNewObjectCreationThrottleDisabled())
	{
		max_update_time = llmax(max_update_time, 1.0f); //seconds, loosen the time throttle.
	}

	F32 max_time = llmin((F32)(max_update_time - update_timer.getElapsedTimeF32()), max_update_time * 0.25f);
	//update the self avatar region
	LLViewerRegion* self_regionp = gAgent.getRegion();
	if(self_regionp)
	{		
		self_regionp->idleUpdate(max_time);
	}

	//sort regions by its mLastUpdate
	//smaller mLastUpdate first to make sure every region has chance to get updated.
	LLViewerRegion::region_priority_list_t region_list;
	for (region_list_t::iterator iter = mRegionList.begin();
		 iter != mRegionList.end(); ++iter)
	{
		LLViewerRegion* regionp = *iter;
		if(regionp != self_regionp)
		{
			region_list.insert(regionp);
		}
		mNumOfActiveCachedObjects += regionp->getNumOfActiveCachedObjects();
	}

	// Perform idle time updates for the regions (and associated surfaces)
	for (LLViewerRegion::region_priority_list_t::iterator iter = region_list.begin();
		 iter != region_list.end(); ++iter)
	{
		if(max_time > 0.f)
		{
			max_time = llmin((F32)(max_update_time - update_timer.getElapsedTimeF32()), max_update_time * 0.25f);
		}

		if(max_time > 0.f)
		{
			(*iter)->idleUpdate(max_time);
		}
		else
		{
			//perform some necessary but very light updates.
			(*iter)->lightIdleUpdate();
		}
	}

	if(max_time > 0.f)
	{
		max_time = llmin((F32)(max_update_time - update_timer.getElapsedTimeF32()), max_update_time * 0.25f);
	}
	if(max_time > 0.f)
	{
		LLViewerRegion::idleCleanup(max_time);
	}

	sample(sNumActiveCachedObjects, mNumOfActiveCachedObjects);
}

void LLWorld::clearAllVisibleObjects()
{
	for (region_list_t::iterator iter = mRegionList.begin();
		 iter != mRegionList.end(); ++iter)
	{
		//clear all cached visible objects.
		(*iter)->clearCachedVisibleObjects();
	}
}

void LLWorld::updateParticles()
{
	LLViewerPartSim::getInstance()->updateSimulation();
}

void LLWorld::renderPropertyLines()
{
	S32 region_count = 0;
	S32 vertex_count = 0;

	for (region_list_t::iterator iter = mVisibleRegionList.begin();
		 iter != mVisibleRegionList.end(); ++iter)
	{
		LLViewerRegion* regionp = *iter;
		region_count++;
		vertex_count += regionp->renderPropertyLines();
	}
}


void LLWorld::updateNetStats()
{
	F64Bits bits;
	U32 packets = 0;

	for (region_list_t::iterator iter = mActiveRegionList.begin();
		 iter != mActiveRegionList.end(); ++iter)
	{
		LLViewerRegion* regionp = *iter;
		regionp->updateNetStats();
		bits += regionp->mBitsReceived;
		packets += llfloor( regionp->mPacketsReceived );
		regionp->mBitsReceived = (F32Bits)0.f;
		regionp->mPacketsReceived = 0.f;
	}

	S32 packets_in = gMessageSystem->mPacketsIn - mLastPacketsIn;
	S32 packets_out = gMessageSystem->mPacketsOut - mLastPacketsOut;
	S32 packets_lost = gMessageSystem->mDroppedPackets - mLastPacketsLost;

	F64Bits actual_in_bits(gMessageSystem->mPacketRing.getAndResetActualInBits());
	F64Bits actual_out_bits(gMessageSystem->mPacketRing.getAndResetActualOutBits());

	add(LLStatViewer::MESSAGE_SYSTEM_DATA_IN, actual_in_bits);
	add(LLStatViewer::MESSAGE_SYSTEM_DATA_OUT, actual_out_bits);
	add(LLStatViewer::ACTIVE_MESSAGE_DATA_RECEIVED, bits);
	add(LLStatViewer::PACKETS_IN, packets_in);
	add(LLStatViewer::PACKETS_OUT, packets_out);
	add(LLStatViewer::PACKETS_LOST, packets_lost);

	F32 total_packets_in = LLViewerStats::instance().getRecording().getSum(LLStatViewer::PACKETS_IN);
	if (total_packets_in > 0)
	{
		F32 total_packets_lost = LLViewerStats::instance().getRecording().getSum(LLStatViewer::PACKETS_LOST);
		sample(LLStatViewer::PACKETS_LOST_PERCENT, LLUnits::Ratio::fromValue((F32)total_packets_lost/(F32)total_packets_in));
	}

	mLastPacketsIn = gMessageSystem->mPacketsIn;
	mLastPacketsOut = gMessageSystem->mPacketsOut;
	mLastPacketsLost = gMessageSystem->mDroppedPackets;
}


void LLWorld::printPacketsLost()
{
	LL_INFOS() << "Simulators:" << LL_ENDL;
	LL_INFOS() << "----------" << LL_ENDL;

	LLCircuitData *cdp = NULL;
	for (region_list_t::iterator iter = mActiveRegionList.begin();
		 iter != mActiveRegionList.end(); ++iter)
	{
		LLViewerRegion* regionp = *iter;
		cdp = gMessageSystem->mCircuitInfo.findCircuit(regionp->getHost());
		if (cdp)
		{
			LLVector3d range = regionp->getCenterGlobal() - gAgent.getPositionGlobal();
				
			LL_INFOS() << regionp->getHost() << ", range: " << range.length()
					<< " packets lost: " << cdp->getPacketsLost() << LL_ENDL;
		}
	}
}

void LLWorld::processCoarseUpdate(LLMessageSystem* msg, void** user_data)
{
	LLViewerRegion* region = LLWorld::getInstance()->getRegion(msg->getSender());
	if( region )
	{
		region->updateCoarseLocations(msg);
	}
}

F32 LLWorld::getLandFarClip() const
{
	return mLandFarClip;
}

void LLWorld::setLandFarClip(const F32 far_clip)
{
// <FS:CR> Aurora Sim
	//static S32 const rwidth = (S32)REGION_WIDTH_U32;
	static S32 const rwidth = (S32)getRegionWidthInMeters();
// </FS:CR> Aurora Sim
	S32 const n1 = (llceil(mLandFarClip) - 1) / rwidth;
	S32 const n2 = (llceil(far_clip) - 1) / rwidth;
	bool need_water_objects_update = n1 != n2;

	mLandFarClip = far_clip;

	if (need_water_objects_update)
	{
		updateWaterObjects();
	}
}

// Some region that we're connected to, but not the one we're in, gave us
// a (possibly) new water height. Update it in our local copy.
void LLWorld::waterHeightRegionInfo(std::string const& sim_name, F32 water_height)
{
	for (region_list_t::iterator iter = mRegionList.begin(); iter != mRegionList.end(); ++iter)
	{
		if ((*iter)->getName() == sim_name)
		{
			(*iter)->setWaterHeight(water_height);
			break;
		}
	}
}

void LLWorld::precullWaterObjects(LLCamera& camera, LLCullResult* cull, bool include_void_water)
{
    LL_PROFILE_ZONE_SCOPED_CATEGORY_PIPELINE;
	if (!gAgent.getRegion())
	{
		return;
	}

	if (mRegionList.empty())
	{
		LL_WARNS() << "No regions!" << LL_ENDL;
		return;
	}

	for (region_list_t::iterator iter = mRegionList.begin();
		 iter != mRegionList.end(); ++iter)
	{
		LLViewerRegion* regionp = *iter;
		LLVOWater* waterp = regionp->getLand().getWaterObj();
		if (waterp && waterp->mDrawable)
		{
			waterp->mDrawable->setVisible(camera);
		    cull->pushDrawable(waterp->mDrawable);
		}
	}

    if (include_void_water)
    {
		for (std::list<LLPointer<LLVOWater> >::iterator iter = mHoleWaterObjects.begin();
			 iter != mHoleWaterObjects.end(); ++ iter)
		{
			LLVOWater* waterp = (*iter).get();
		    if (waterp && waterp->mDrawable)
            {
                waterp->mDrawable->setVisible(camera);
		        cull->pushDrawable(waterp->mDrawable);
            }
	    }
    }

	S32 dir;
	for (dir = 0; dir < 8; dir++)
	{
		LLVOWater* waterp = mEdgeWaterObjects[dir];
		if (waterp && waterp->mDrawable)
		{
            waterp->mDrawable->setVisible(camera);
		    cull->pushDrawable(waterp->mDrawable);
		}
	}
}

void LLWorld::updateWaterObjects()
{
	if (!gAgent.getRegion())
	{
		return;
	}
	if (mRegionList.empty())
	{
		LL_WARNS() << "No regions!" << LL_ENDL;
		return;
	}

	// First, determine the min and max "box" of water objects
	S32 min_x = 0;
	S32 min_y = 0;
	S32 max_x = 0;
	S32 max_y = 0;
	U32 region_x, region_y;

// <FS:CR> Aurora Sim
	//Moved down below... -> S32 rwidth = 256;
// </FS:CR> Aurora Sim

	// We only want to fill in water for stuff that's near us, say, within 256 or 512m
	S32 range = LLViewerCamera::getInstance()->getFar() > 256.f ? 512 : 256;

	LLViewerRegion* regionp = gAgent.getRegion();
	from_region_handle(regionp->getHandle(), &region_x, &region_y);
// <FS:CR> Aurora Sim
	S32 rwidth = (S32)regionp->getWidth();
// </FS:CR> Aurora Sim

	min_x = (S32)region_x - range;
	min_y = (S32)region_y - range;
// <FS:CR> Aurora Sim
	//max_x = (S32)region_x + range;
	//max_y = (S32)region_y + range;
	max_x = (S32)region_x + (rwidth-256) + range;
	max_y = (S32)region_y + (rwidth-256) + range;
// </FS:CR> Aurora Sim

	for (region_list_t::iterator iter = mRegionList.begin();
		 iter != mRegionList.end(); ++iter)
	{
		LLViewerRegion* regionp = *iter;
		LLVOWater* waterp = regionp->getLand().getWaterObj();
		if (waterp)
		{
			gObjectList.updateActive(waterp);
		}
	}

	for (std::list<LLPointer<LLVOWater> >::iterator iter = mHoleWaterObjects.begin();
		 iter != mHoleWaterObjects.end(); ++ iter)
	{
		LLVOWater* waterp = (*iter).get();
		gObjectList.killObject(waterp);
	}
	mHoleWaterObjects.clear();

	// Use the water height of the region we're on for areas where there is no region
	F32 water_height = gAgent.getRegion()->getWaterHeight();
	// Now, get a list of the holes
	S32 x, y;
// <FS:CR> Fix water height on regions larger than 2048x2048
	S32 step = 256;
	//for (x = min_x; x <= max_x; x += rwidth)
	for (x = min_x; x <= max_x; x += step)
	{
		//for (y = min_y; y <= max_y; y += rwidth)
		for (y = min_y; y <= max_y; y += step)
// </FS:CR> Fix water height on regions larger than 2048x2048
		{
			U64 region_handle = to_region_handle(x, y);
			if (!getRegionFromHandle(region_handle))
			{	// No region at that area, so make water
				LLVOWater* waterp = (LLVOWater *)gObjectList.createObjectViewer(LLViewerObject::LL_VO_WATER, gAgent.getRegion());
				waterp->setUseTexture(FALSE);
// <FS:CR> Fix water height on regions larger than 2048x2048
				//waterp->setPositionGlobal(LLVector3d(x + rwidth/2,
				//									 y + rwidth/2,
				//									 256.f + water_height));
				//waterp->setScale(LLVector3((F32)rwidth, (F32)rwidth, 512.f));
				waterp->setPositionGlobal(LLVector3d(x + step/2,
													 y + step/2,
													 256.f + water_height));
				waterp->setScale(LLVector3((F32)step, (F32)step, 512.f));
// </FS:CR> Fix water height on regions larger than 2048x2048
				gPipeline.createObject(waterp);
				mHoleWaterObjects.push_back(waterp);
			}
		}
	}

	// Update edge water objects
	S32 wx, wy;
	S32 center_x, center_y;
// <FS:CR>Fix water height on regions larger than 2048x2048
	//wx = (max_x - min_x) + rwidth;
	//wy = (max_y - min_y) + rwidth;
	wx = (max_x - min_x) + step;
	wy = (max_y - min_y) + step;
// </FS:CR> Fix water height on regions larger than 2048x2048
	center_x = min_x + (wx >> 1);
	center_y = min_y + (wy >> 1);

	S32 add_boundary[4] = {
// <FS:CR> Fix water height on regions larger than 2048x2048
		//(S32)(512 - (max_x - region_x)),
		//(S32)(512 - (max_y - region_y)),
		(S32)(512 - (max_x - (rwidth - 256) - region_x)),
		(S32)(512 - (max_y - (rwidth - 256) - region_y)),
		(S32)(512 - (region_x - min_x)),
		(S32)(512 - (region_y - min_y)) };
// </FS:CR> Fix water height on regions larger than 2048x2048
		
	S32 dir;
	for (dir = 0; dir < 8; dir++)
	{
		S32 dim[2] = { 0 };
		switch (gDirAxes[dir][0])
		{
		case -1: dim[0] = add_boundary[2]; break;
		case  0: dim[0] = wx; break;
		default: dim[0] = add_boundary[0]; break;
		}
		switch (gDirAxes[dir][1])
		{
		case -1: dim[1] = add_boundary[3]; break;
		case  0: dim[1] = wy; break;
		default: dim[1] = add_boundary[1]; break;
		}

		// Resize and reshape the water objects
		const S32 water_center_x = center_x + ll_round((wx + dim[0]) * 0.5f * gDirAxes[dir][0]);
		const S32 water_center_y = center_y + ll_round((wy + dim[1]) * 0.5f * gDirAxes[dir][1]);
		
		LLVOWater* waterp = mEdgeWaterObjects[dir];
		if (!waterp || waterp->isDead())
		{
			// The edge water objects can be dead because they're attached to the region that the
			// agent was in when they were originally created.
			mEdgeWaterObjects[dir] = (LLVOWater *)gObjectList.createObjectViewer(LLViewerObject::LL_VO_VOID_WATER,
																				 gAgent.getRegion());
			waterp = mEdgeWaterObjects[dir];
			waterp->setUseTexture(FALSE);
			waterp->setIsEdgePatch(TRUE);
			gPipeline.createObject(waterp);
		}

		waterp->setRegion(gAgent.getRegion());
		LLVector3d water_pos(water_center_x, water_center_y, 256.f + water_height) ;
		LLVector3 water_scale((F32) dim[0], (F32) dim[1], 512.f);

		//stretch out to horizon
		water_scale.mV[0] += fabsf(2048.f * gDirAxes[dir][0]);
		water_scale.mV[1] += fabsf(2048.f * gDirAxes[dir][1]);

		water_pos.mdV[0] += 1024.f * gDirAxes[dir][0];
		water_pos.mdV[1] += 1024.f * gDirAxes[dir][1];

		waterp->setPositionGlobal(water_pos);
		waterp->setScale(water_scale);

		gObjectList.updateActive(waterp);
	}
}


void LLWorld::shiftRegions(const LLVector3& offset)
{
    LL_PROFILE_ZONE_SCOPED_CATEGORY_PIPELINE;
	for (region_list_t::const_iterator i = getRegionList().begin(); i != getRegionList().end(); ++i)
	{
		LLViewerRegion* region = *i;
		region->updateRenderMatrix();
	}

	LLViewerPartSim::getInstance()->shift(offset);
}

LLViewerTexture* LLWorld::getDefaultWaterTexture()
{
	return mDefaultWaterTexturep;
}

void LLWorld::setSpaceTimeUSec(const U64MicrosecondsImplicit space_time_usec)
{
	mSpaceTimeUSec = space_time_usec;
}

U64MicrosecondsImplicit LLWorld::getSpaceTimeUSec() const
{
	return mSpaceTimeUSec;
}

void LLWorld::requestCacheMisses()
{
	for (region_list_t::iterator iter = mRegionList.begin();
		 iter != mRegionList.end(); ++iter)
	{
		LLViewerRegion* regionp = *iter;
		regionp->requestCacheMisses();
	}
}

void LLWorld::getInfo(LLSD& info)
{
	LLSD region_info;
	for (region_list_t::iterator iter = mRegionList.begin();
		 iter != mRegionList.end(); ++iter)
	{	
		LLViewerRegion* regionp = *iter;
		regionp->getInfo(region_info);
		info["World"].append(region_info);
	}
}

void LLWorld::disconnectRegions()
{
	LLMessageSystem* msg = gMessageSystem;
	for (region_list_t::iterator iter = mRegionList.begin();
		 iter != mRegionList.end(); ++iter)
	{
		LLViewerRegion* regionp = *iter;
		if (regionp == gAgent.getRegion())
		{
			// Skip the main agent
			continue;
		}

		LL_INFOS() << "Sending AgentQuitCopy to: " << regionp->getHost() << LL_ENDL;
		msg->newMessageFast(_PREHASH_AgentQuitCopy);
		msg->nextBlockFast(_PREHASH_AgentData);
		msg->addUUIDFast(_PREHASH_AgentID, gAgent.getID());
		msg->addUUIDFast(_PREHASH_SessionID, gAgent.getSessionID());
		msg->nextBlockFast(_PREHASH_FuseBlock);
		msg->addU32Fast(_PREHASH_ViewerCircuitCode, gMessageSystem->mOurCircuitCode);
		msg->sendMessage(regionp->getHost());
	}
}

void process_enable_simulator(LLMessageSystem *msg, void **user_data)
{
    LL_PROFILE_ZONE_SCOPED_CATEGORY_NETWORK;
	// enable the appropriate circuit for this simulator and 
	// add its values into the gSimulator structure
	U64		handle;
	U32		ip_u32;
	U16		port;

	msg->getU64Fast(_PREHASH_SimulatorInfo, _PREHASH_Handle, handle);
	msg->getIPAddrFast(_PREHASH_SimulatorInfo, _PREHASH_IP, ip_u32);
	msg->getIPPortFast(_PREHASH_SimulatorInfo, _PREHASH_Port, port);

	// which simulator should we modify?
	LLHost sim(ip_u32, port);

// <FS:CR> Aurora Sim
	U32 region_size_x = 256;
	U32 region_size_y = 256;

#ifdef OPENSIM
	if (LLGridManager::getInstance()->isInOpenSim())
	{
		msg->getU32Fast(_PREHASH_SimulatorInfo, _PREHASH_RegionSizeX, region_size_x);
		msg->getU32Fast(_PREHASH_SimulatorInfo, _PREHASH_RegionSizeY, region_size_y);

		if (region_size_y == 0 || region_size_x == 0)
		{
			region_size_x = 256;
			region_size_y = 256;
		}
	}
#endif
// </FS:CR> Aurora Sim
	// Viewer trusts the simulator.
	msg->enableCircuit(sim, TRUE);
// <FS:CR> Aurora Sim
	//LLWorld::getInstance()->addRegion(handle, sim);
	LLWorld::getInstance()->addRegion(handle, sim, region_size_x, region_size_y);
// </FS:CR> Aurora Sim

	// give the simulator a message it can use to get ip and port
	LL_INFOS() << "simulator_enable() Enabling " << sim << " with code " << msg->getOurCircuitCode() << LL_ENDL;
	msg->newMessageFast(_PREHASH_UseCircuitCode);
	msg->nextBlockFast(_PREHASH_CircuitCode);
	msg->addU32Fast(_PREHASH_Code, msg->getOurCircuitCode());
	msg->addUUIDFast(_PREHASH_SessionID, gAgent.getSessionID());
	msg->addUUIDFast(_PREHASH_ID, gAgent.getID());
	msg->sendReliable(sim);
}

class LLEstablishAgentCommunication : public LLHTTPNode
{
	LOG_CLASS(LLEstablishAgentCommunication);
public:
 	virtual void describe(Description& desc) const
	{
		desc.shortInfo("seed capability info for a region");
		desc.postAPI();
		desc.input(
			"{ seed-capability: ..., sim-ip: ..., sim-port }");
		desc.source(__FILE__, __LINE__);
	}

	virtual void post(ResponsePtr response, const LLSD& context, const LLSD& input) const
	{
        if (LLApp::isExiting())
        {
            return;
        }

		if (!input["body"].has("agent-id") ||
			!input["body"].has("sim-ip-and-port") ||
			!input["body"].has("seed-capability"))
		{
			LL_WARNS() << "invalid parameters" << LL_ENDL;
            return;
		}

		LLHost sim(input["body"]["sim-ip-and-port"].asString());
	
		LLViewerRegion* regionp = LLWorld::getInstance()->getRegion(sim);
		if (!regionp)
		{
			LL_WARNS() << "Got EstablishAgentCommunication for unknown region "
					<< sim << LL_ENDL;
			return;
		}
		LL_DEBUGS("CrossingCaps") << "Calling setSeedCapability from LLEstablishAgentCommunication::post. Seed cap == "
				<< input["body"]["seed-capability"] << LL_ENDL;
		regionp->setSeedCapability(input["body"]["seed-capability"]);
	}
};

// disable the circuit to this simulator
// Called in response to "DisableSimulator" message.
void process_disable_simulator(LLMessageSystem *mesgsys, void **user_data)
{
    LL_PROFILE_ZONE_SCOPED_CATEGORY_NETWORK;

    LLHost host = mesgsys->getSender();

	//LL_INFOS() << "Disabling simulator with message from " << host << LL_ENDL;
	LLWorld::getInstance()->removeRegion(host);

	mesgsys->disableCircuit(host);
}


void process_region_handshake(LLMessageSystem* msg, void** user_data)
{
	LLHost host = msg->getSender();
	LLViewerRegion* regionp = LLWorld::getInstance()->getRegion(host);
	if (!regionp)
	{
		LL_WARNS() << "Got region handshake for unknown region "
			<< host << LL_ENDL;
		return;
	}

	regionp->unpackRegionHandshake();
}


void send_agent_pause()
{
	// *NOTE:Mani Pausing the mainloop timeout. Otherwise a long modal event may cause
	// the thread monitor to timeout.
	LLAppViewer::instance()->pauseMainloopTimeout();
	
	// Note: used to check for LLWorld initialization before it became a singleton.
	// Rather than just remove this check I'm changing it to assure that the message 
	// system has been initialized. -MG
	if (!gMessageSystem)
	{
		return;
	}
	
	gMessageSystem->newMessageFast(_PREHASH_AgentPause);
	gMessageSystem->nextBlockFast(_PREHASH_AgentData);
	gMessageSystem->addUUIDFast(_PREHASH_AgentID, gAgentID);
	gMessageSystem->addUUIDFast(_PREHASH_SessionID, gAgentSessionID);

	gAgentPauseSerialNum++;
	gMessageSystem->addU32Fast(_PREHASH_SerialNum, gAgentPauseSerialNum);

	for (LLWorld::region_list_t::const_iterator iter = LLWorld::getInstance()->getRegionList().begin();
		 iter != LLWorld::getInstance()->getRegionList().end(); ++iter)
	{
		LLViewerRegion* regionp = *iter;
		gMessageSystem->sendReliable(regionp->getHost());
	}

	gObjectList.mWasPaused = TRUE;
	LLViewerStats::instance().getRecording().stop();
}


void send_agent_resume()
{
	LL_PROFILE_ZONE_SCOPED_CATEGORY_NETWORK
	// Note: used to check for LLWorld initialization before it became a singleton.
	// Rather than just remove this check I'm changing it to assure that the message 
	// system has been initialized. -MG
	if (!gMessageSystem)
	{
		return;
	}

	gMessageSystem->newMessageFast(_PREHASH_AgentResume);
	gMessageSystem->nextBlockFast(_PREHASH_AgentData);
	gMessageSystem->addUUIDFast(_PREHASH_AgentID, gAgentID);
	gMessageSystem->addUUIDFast(_PREHASH_SessionID, gAgentSessionID);

	gAgentPauseSerialNum++;
	gMessageSystem->addU32Fast(_PREHASH_SerialNum, gAgentPauseSerialNum);
	

	for (LLWorld::region_list_t::const_iterator iter = LLWorld::getInstance()->getRegionList().begin();
		 iter != LLWorld::getInstance()->getRegionList().end(); ++iter)
	{
		LLViewerRegion* regionp = *iter;
		gMessageSystem->sendReliable(regionp->getHost());
	}

	// Resume data collection to ignore invalid rates
	LLViewerStats::instance().getRecording().resume();

	LLAppViewer::instance()->resumeMainloopTimeout();
}

//static LLVector3d unpackLocalToGlobalPosition(U32 compact_local, const LLVector3d& region_origin)
// [SL:KB] - Patch: UI-SidepanelPeople | Checked: 2010-12-03 (Catznip-2.4.0g) | Added: Catznip-2.4.0g
LLVector3d unpackLocalToGlobalPosition(U32 compact_local, const LLVector3d& region_origin, F32 width_scale_factor)
// [/SL:KB]
{
	LLVector3d pos_local;

	pos_local.mdV[VZ] = (compact_local & 0xFFU) * 4;
	pos_local.mdV[VY] = (compact_local >> 8) & 0xFFU;
	pos_local.mdV[VX] = (compact_local >> 16) & 0xFFU;

	// <FS:Ansariel> FIRE-19563: Scaling for OpenSim VarRegions
	pos_local.mdV[VX] *= width_scale_factor;
	pos_local.mdV[VY] *= width_scale_factor;
	// </FS:Ansariel>

	return region_origin + pos_local;
}

void LLWorld::getAvatars(uuid_vec_t* avatar_ids, std::vector<LLVector3d>* positions, const LLVector3d& relative_to, F32 radius) const
{
	F32 radius_squared = radius * radius;
	
	if(avatar_ids != NULL)
	{
		avatar_ids->clear();
	}
	if(positions != NULL)
	{
		positions->clear();
	}
	// get the list of avatars from the character list first, so distances are correct
	// when agent is above 1020m and other avatars are nearby
	for (std::vector<LLCharacter*>::iterator iter = LLCharacter::sInstances.begin();
		iter != LLCharacter::sInstances.end(); ++iter)
	{
		LLVOAvatar* pVOAvatar = (LLVOAvatar*) *iter;

		if (!pVOAvatar->isDead() && !pVOAvatar->mIsDummy && !pVOAvatar->isOrphaned())
		{
			LLVector3d pos_global = pVOAvatar->getPositionGlobal();
			LLUUID uuid = pVOAvatar->getID();

			if (!uuid.isNull()
				&& dist_vec_squared(pos_global, relative_to) <= radius_squared)
			{
				if(positions != NULL)
				{
					positions->push_back(pos_global);
				}
				if(avatar_ids !=NULL)
				{
					avatar_ids->push_back(uuid);
				}
			}
		}
	}
	// region avatars added for situations where radius is greater than RenderFarClip
	for (LLWorld::region_list_t::const_iterator iter = LLWorld::getInstance()->getRegionList().begin();
		iter != LLWorld::getInstance()->getRegionList().end(); ++iter)
	{
		LLViewerRegion* regionp = *iter;
		const LLVector3d& origin_global = regionp->getOriginGlobal();
		S32 count = regionp->mMapAvatars.size();
		for (S32 i = 0; i < count; i++)
		{
			// <FS:Ansariel>
			//LLVector3d pos_global = unpackLocalToGlobalPosition(regionp->mMapAvatars.at(i), origin_global);
			U32 compact_local = regionp->mMapAvatars.at(i);
			LLVector3d pos_global = unpackLocalToGlobalPosition(compact_local, origin_global, regionp->getWidthScaleFactor());
			// </FS:Ansariel>
			if(dist_vec_squared(pos_global, relative_to) <= radius_squared)
			{
				LLUUID uuid = regionp->mMapAvatarIDs.at(i);
				// if this avatar doesn't already exist in the list, add it
				if(uuid.notNull() && avatar_ids != NULL && std::find(avatar_ids->begin(), avatar_ids->end(), uuid) == avatar_ids->end())
				{
					if (positions != NULL)
					{
						// <FS:Ansariel> Explictly return AVATAR_UNKNOWN_Z_OFFSET
						//               if height of avatar is unknown so we
						//               can take measures. If we wouldn't do
						//               this, we won't be able to distinguish
						//               if height is unknown or not if 1020
						//               is returned for Z-offset.
						U32 coarse_location_z_offset = (compact_local & 0xFFU);
						if (coarse_location_z_offset == 255 || coarse_location_z_offset == 0)
						{
							pos_global.mdV[VZ] = AVATAR_UNKNOWN_Z_OFFSET;
						}
						// </FS:Ansariel>

						positions->push_back(pos_global);
					}
					avatar_ids->push_back(uuid);
				}
			}
		}
	}
}

<<<<<<< HEAD
// [RLVa:KB] - Checked: RLVa-2.0.1
bool LLWorld::getAvatar(const LLUUID& idAvatar, LLVector3d& posAvatar) const
{
	for (const LLCharacter* pCharacter : LLCharacter::sInstances)
	{
		const LLVOAvatar* pAvatar = static_cast<const LLVOAvatar*>(pCharacter);
		if ( (!pAvatar->isDead()) && (!pAvatar->mIsDummy) && (!pAvatar->isOrphaned()) && (idAvatar == pAvatar->getID()) )
		{
			posAvatar = pAvatar->getPositionGlobal();
			return true;
		}
	}

	for (const LLViewerRegion* pRegion : LLWorld::getInstance()->getRegionList())
	{
		for (S32 idxAgent = 0, cntAgent = pRegion->mMapAvatarIDs.size(); idxAgent < cntAgent; ++idxAgent)
		{
			if (idAvatar == pRegion->mMapAvatarIDs[idxAgent])
			{
				posAvatar = unpackLocalToGlobalPosition(pRegion->mMapAvatars[idxAgent], pRegion->getOriginGlobal(), pRegion->getWidthScaleFactor());
				return true;
			}
		}
	}

	return false;
}
// [/RLVa:KB]
=======
S32 LLWorld::getNearbyAvatarsAndCompl(std::vector<LLCharacter*> &valid_nearby_avs)
{
    static LLCachedControl<F32> render_far_clip(gSavedSettings, "RenderFarClip", 64);
    S32 nearby_max_complexity = 0;
    F32 radius = render_far_clip * render_far_clip;
    std::vector<LLCharacter*>::iterator char_iter = LLCharacter::sInstances.begin();
    while (char_iter != LLCharacter::sInstances.end())
    {
        LLVOAvatar* avatar = dynamic_cast<LLVOAvatar*>(*char_iter);
        if (avatar && !avatar->isDead() && !avatar->isControlAvatar())
        {
            if ((dist_vec_squared(avatar->getPositionGlobal(), gAgent.getPositionGlobal()) > radius) &&
                (dist_vec_squared(avatar->getPositionGlobal(), gAgentCamera.getCameraPositionGlobal()) > radius))
            {
                char_iter++;
                continue;
            }
            avatar->calculateUpdateRenderComplexity();
            nearby_max_complexity = llmax(nearby_max_complexity, (S32)avatar->getVisualComplexity());
            valid_nearby_avs.push_back(*char_iter);
        }
        char_iter++;
    }
    return nearby_max_complexity;
}
>>>>>>> b50de181

bool LLWorld::isRegionListed(const LLViewerRegion* region) const
{
	region_list_t::const_iterator it = find(mRegionList.begin(), mRegionList.end(), region);
	return it != mRegionList.end();
}

boost::signals2::connection LLWorld::setRegionRemovedCallback(const region_remove_signal_t::slot_type& cb)
{
	return mRegionRemovedSignal.connect(cb);
}

LLHTTPRegistration<LLEstablishAgentCommunication>
	gHTTPRegistrationEstablishAgentCommunication(
							"/message/EstablishAgentCommunication");<|MERGE_RESOLUTION|>--- conflicted
+++ resolved
@@ -1915,7 +1915,34 @@
 	}
 }
 
-<<<<<<< HEAD
+// <FS:Ansariel> [FS performance floater]
+//S32 LLWorld::getNearbyAvatarsAndCompl(std::vector<LLCharacter*> &valid_nearby_avs)
+//{
+//    static LLCachedControl<F32> render_far_clip(gSavedSettings, "RenderFarClip", 64);
+//    S32 nearby_max_complexity = 0;
+//    F32 radius = render_far_clip * render_far_clip;
+//    std::vector<LLCharacter*>::iterator char_iter = LLCharacter::sInstances.begin();
+//    while (char_iter != LLCharacter::sInstances.end())
+//    {
+//        LLVOAvatar* avatar = dynamic_cast<LLVOAvatar*>(*char_iter);
+//        if (avatar && !avatar->isDead() && !avatar->isControlAvatar())
+//        {
+//            if ((dist_vec_squared(avatar->getPositionGlobal(), gAgent.getPositionGlobal()) > radius) &&
+//                (dist_vec_squared(avatar->getPositionGlobal(), gAgentCamera.getCameraPositionGlobal()) > radius))
+//            {
+//                char_iter++;
+//                continue;
+//            }
+//            avatar->calculateUpdateRenderComplexity();
+//            nearby_max_complexity = llmax(nearby_max_complexity, (S32)avatar->getVisualComplexity());
+//            valid_nearby_avs.push_back(*char_iter);
+//        }
+//        char_iter++;
+//    }
+//    return nearby_max_complexity;
+//}
+// </FS:Ansariel> [FS performance floater]
+
 // [RLVa:KB] - Checked: RLVa-2.0.1
 bool LLWorld::getAvatar(const LLUUID& idAvatar, LLVector3d& posAvatar) const
 {
@@ -1944,33 +1971,6 @@
 	return false;
 }
 // [/RLVa:KB]
-=======
-S32 LLWorld::getNearbyAvatarsAndCompl(std::vector<LLCharacter*> &valid_nearby_avs)
-{
-    static LLCachedControl<F32> render_far_clip(gSavedSettings, "RenderFarClip", 64);
-    S32 nearby_max_complexity = 0;
-    F32 radius = render_far_clip * render_far_clip;
-    std::vector<LLCharacter*>::iterator char_iter = LLCharacter::sInstances.begin();
-    while (char_iter != LLCharacter::sInstances.end())
-    {
-        LLVOAvatar* avatar = dynamic_cast<LLVOAvatar*>(*char_iter);
-        if (avatar && !avatar->isDead() && !avatar->isControlAvatar())
-        {
-            if ((dist_vec_squared(avatar->getPositionGlobal(), gAgent.getPositionGlobal()) > radius) &&
-                (dist_vec_squared(avatar->getPositionGlobal(), gAgentCamera.getCameraPositionGlobal()) > radius))
-            {
-                char_iter++;
-                continue;
-            }
-            avatar->calculateUpdateRenderComplexity();
-            nearby_max_complexity = llmax(nearby_max_complexity, (S32)avatar->getVisualComplexity());
-            valid_nearby_avs.push_back(*char_iter);
-        }
-        char_iter++;
-    }
-    return nearby_max_complexity;
-}
->>>>>>> b50de181
 
 bool LLWorld::isRegionListed(const LLViewerRegion* region) const
 {
