/**
 * @file llworld.cpp
 * @brief Initial test structure to organize viewer regions
 *
 * $LicenseInfo:firstyear=2001&license=viewerlgpl$
 * Second Life Viewer Source Code
 * Copyright (C) 2010, Linden Research, Inc.
 *
 * This library is free software; you can redistribute it and/or
 * modify it under the terms of the GNU Lesser General Public
 * License as published by the Free Software Foundation;
 * version 2.1 of the License only.
 *
 * This library is distributed in the hope that it will be useful,
 * but WITHOUT ANY WARRANTY; without even the implied warranty of
 * MERCHANTABILITY or FITNESS FOR A PARTICULAR PURPOSE.  See the GNU
 * Lesser General Public License for more details.
 *
 * You should have received a copy of the GNU Lesser General Public
 * License along with this library; if not, write to the Free Software
 * Foundation, Inc., 51 Franklin Street, Fifth Floor, Boston, MA  02110-1301  USA
 *
 * Linden Research, Inc., 945 Battery Street, San Francisco, CA  94111  USA
 * $/LicenseInfo$
 */

#include "llviewerprecompiledheaders.h"

#include "llworld.h"
#include "llrender.h"

#include "indra_constants.h"
#include "llstl.h"

#include "llagent.h"
#include "llagentcamera.h"
#include "llviewercontrol.h"
#include "lldrawpool.h"
#include "llglheaders.h"
#include "llhttpnode.h"
#include "llregionhandle.h"
#include "llsky.h"
#include "llsurface.h"
#include "lltrans.h"
#include "llviewercamera.h"
#include "llviewertexture.h"
#include "llviewertexturelist.h"
#include "llviewernetwork.h"
#include "llviewerobjectlist.h"
#include "llviewerparceloverlay.h"
#include "llviewerregion.h"
#include "llviewerstats.h"
#include "llvlcomposition.h"
#include "llvoavatar.h"
#include "llvocache.h"
#include "llvowater.h"
#include "message.h"
#include "pipeline.h"
#include "llappviewer.h"        // for do_disconnect()
#include "llscenemonitor.h"
// <FS:CR> Aurora Sim
#include "llfloatertools.h"
#include "llfloaterreg.h"
// </FS:CR> Aurora Sim

#include <deque>
#include <queue>
#include <map>
#include <cstring>

#include "fscommon.h"
#include "llselectmgr.h"

//
// Globals
//
U32         gAgentPauseSerialNum = 0;

//
// Constants
//
const S32 WORLD_PATCH_SIZE = 16;

extern LLColor4U MAX_WATER_COLOR;
// <FS:CR> Aurora Sim
extern std::string SYSTEM_FROM;

//const U32 LLWorld::mWidth = 256;
U32 LLWorld::mWidth = 256;
// </FS:CR> Aurora Sim

// meters/point, therefore mWidth * mScale = meters per edge
const F32 LLWorld::mScale = 1.f;

// <FS:CR> Aurora Sim
//const F32 LLWorld::mWidthInMeters = mWidth * mScale;
F32 LLWorld::mWidthInMeters = mWidth * mScale;
// </FS:CR> Aurora Sim

//
// Functions
//

// allocate the stack
LLWorld::LLWorld() :
    mLandFarClip(DEFAULT_FAR_PLANE),
    mLastPacketsIn(0),
    mLastPacketsOut(0),
    mLastPacketsLost(0),
    mSpaceTimeUSec(0),
    mLimitsNeedRefresh(true)// <AW: opensim-limits>
{
    for (S32 i = 0; i < EDGE_WATER_OBJECTS_COUNT; i++)
    {
        mEdgeWaterObjects[i] = NULL;
    }

    LLPointer<LLImageRaw> raw = new LLImageRaw(1,1,4);
    U8 *default_texture = raw->getData();
    *(default_texture++) = MAX_WATER_COLOR.mV[0];
    *(default_texture++) = MAX_WATER_COLOR.mV[1];
    *(default_texture++) = MAX_WATER_COLOR.mV[2];
    *(default_texture++) = MAX_WATER_COLOR.mV[3];

    mDefaultWaterTexturep = LLViewerTextureManager::getLocalTexture(raw.get(), false);
    gGL.getTexUnit(0)->bind(mDefaultWaterTexturep);
    mDefaultWaterTexturep->setAddressMode(LLTexUnit::TAM_CLAMP);
    LLViewerRegion::sVOCacheCullingEnabled = gSavedSettings.getBOOL("RequestFullRegionCache") && gSavedSettings.getBOOL("ObjectCacheEnabled");
}


void LLWorld::resetClass()
{
    mHoleWaterObjects.clear();
    gObjectList.destroy();
    gSky.cleanup(); // references an object
    for(region_list_t::iterator region_it = mRegionList.begin(); region_it != mRegionList.end(); )
    {
        LLViewerRegion* region_to_delete = *region_it++;
        removeRegion(region_to_delete->getHost());
    }

    LLViewerPartSim::getInstance()->destroyClass();

    mDefaultWaterTexturep = NULL ;
    for (S32 i = 0; i < EDGE_WATER_OBJECTS_COUNT; i++)
    {
        mEdgeWaterObjects[i] = NULL;
    }

    //make all visible drawbles invisible.
    LLDrawable::incrementVisible();

    LLSceneMonitor::deleteSingleton();
}
// <AW: opensim-limits>
void LLWorld::refreshLimits()
{
    if(!LLGridManager::getInstance())
    {
        return;
    }

    mLimitsNeedRefresh = false;
#ifdef OPENSIM // <FS:AW optional opensim support>
    if(LLGridManager::getInstance()->isInOpenSim())
    {
        //llmath/xform.h
        mRegionMaxHeight = OS_MAX_OBJECT_Z; //llmath/xform.h
        mRegionMinPrimScale = OS_MIN_PRIM_SCALE;
        mRegionMaxPrimScale = OS_DEFAULT_MAX_PRIM_SCALE;
        mRegionMaxPrimScaleNoMesh = OS_DEFAULT_MAX_PRIM_SCALE;// no restrictions here
        mRegionMaxHollowSize = OS_OBJECT_MAX_HOLLOW_SIZE;
        mRegionMinHoleSize = OS_OBJECT_MIN_HOLE_SIZE;
// <FS:CR> Aurora Sim
        mMaxPhysPrimScale = OS_DEFAULT_MAX_PRIM_SCALE;
        mMaxLinkedPrims = 10000;
        mMaxPhysLinkedPrims = 10000;
        mMaxInventoryItemsTransfer = 42;
        mAllowRenderName = 2;
        mAllowMinimap = true;
        mAllowPhysicalPrims = true;
        mAllowRenderWater = true;

        mMaxPrimXPos = F32_MAX;
        mMaxPrimYPos = F32_MAX;
        mMaxPrimZPos = OS_MAX_OBJECT_Z;
        mMinPrimXPos = 0.f;
        mMinPrimYPos = 0.f;
        mMinPrimZPos = OS_MIN_OBJECT_Z;
        mMaxDragDistance = 10000.f;
        mAllowParcelWindLight = true;
        mEnableTeenMode = false; //get saved settings?
        mEnforceMaxBuild = false;
        mLockedDrawDistance = false;

        mDrawDistance = -1.f;
        mTerrainDetailScale = -1.f;

        SYSTEM_FROM = "Grid";
// </FS:CR> Aurora Sim
    }
    else
#endif // OPENSIM // <FS:AW optional opensim support>
    {
        //llmath/xform.h
        mRegionMaxHeight = SL_MAX_OBJECT_Z;
        mRegionMinPrimScale = SL_MIN_PRIM_SCALE;
        mRegionMaxPrimScale = SL_DEFAULT_MAX_PRIM_SCALE;
        mRegionMaxPrimScaleNoMesh = SL_DEFAULT_MAX_PRIM_SCALE_NO_MESH;
        //llprimitive/llprimitive.*
        mRegionMaxHollowSize = SL_OBJECT_MAX_HOLLOW_SIZE;
        mRegionMinHoleSize = SL_OBJECT_MIN_HOLE_SIZE;
// <FS:CR> Aurora Sim
        mMaxPhysPrimScale = SL_DEFAULT_MAX_PRIM_SCALE;
        mMaxLinkedPrims = MAX_CHILDREN_PER_TASK;
        mMaxPhysLinkedPrims = MAX_CHILDREN_PER_PHYSICAL_TASK;
        mMaxInventoryItemsTransfer = 42;
        mAllowRenderName = 2;
        mAllowMinimap = true;
        mAllowPhysicalPrims = true;
        mAllowRenderWater = true;

        mMaxPrimXPos = 256.f;
        mMaxPrimYPos = 256.f;
        mMaxPrimZPos = SL_MAX_OBJECT_Z;
        mMinPrimXPos = 0.f;
        mMinPrimYPos = 0.f;
        mMinPrimZPos = SL_MIN_OBJECT_Z;
        mMaxDragDistance = 10000.f;
        mAllowParcelWindLight = false;
        mEnableTeenMode = false; //get saved settings?
        mEnforceMaxBuild = false;
        mLockedDrawDistance = false;

        mDrawDistance = -1.f;
        mTerrainDetailScale = -1.f;

        SYSTEM_FROM = "Second Life";
// </FS:CR> Aurora Sim
    }
    LL_DEBUGS("OS_SETTINGS") << "RegionMaxHeight    " << mRegionMaxHeight << LL_ENDL;
    LL_DEBUGS("OS_SETTINGS") << "RegionMinPrimScale " << mRegionMinPrimScale << LL_ENDL;
    LL_DEBUGS("OS_SETTINGS") << "RegionMaxPrimScale " << mRegionMaxPrimScale << LL_ENDL;
    LL_DEBUGS("OS_SETTINGS") << "RegionMaxHollowSize    " << mRegionMaxHollowSize << LL_ENDL;
    LL_DEBUGS("OS_SETTINGS") << "RegionMinHoleSize  " << mRegionMinHoleSize << LL_ENDL;
}
// <FS:CR> Aurora Sim
void LLWorld::setRegionMaxHeight(F32 val)
{
    if(val <= 0.0f)
        mRegionMaxHeight = OS_MAX_OBJECT_Z;
    else
        mRegionMaxHeight = val;

    setMaxPrimZPos(mRegionMaxHeight);
}

void LLWorld::setRegionMinPrimScale(F32 val)
{
    if(val <= 0.0f)
        mRegionMinPrimScale = OS_MIN_PRIM_SCALE;
    else
        mRegionMinPrimScale = val;
}

void LLWorld::setRegionMaxPrimScale(F32 val)
{
    if(val <= 0.0f)
        mRegionMaxPrimScale = OS_DEFAULT_MAX_PRIM_SCALE;
    else
        mRegionMaxPrimScale = val;
}

void LLWorld::setRegionMaxPrimScaleNoMesh(F32 val)
{
    if(val <= 0.0f)
        mRegionMaxPrimScaleNoMesh = OS_DEFAULT_MAX_PRIM_SCALE;
    else
        mRegionMaxPrimScaleNoMesh = val;
}

void LLWorld::setRegionMaxHollowSize(F32 val)
{
    if(val <= 0.0f)
        mRegionMaxHollowSize = OS_OBJECT_MAX_HOLLOW_SIZE;
    else
        mRegionMaxHollowSize = val;
}

void LLWorld::setRegionMinHoleSize(F32 val)
{
    if(val <= 0.0f)
        mRegionMinHoleSize = OS_OBJECT_MIN_HOLE_SIZE;
    else
        mRegionMinHoleSize = val;
}

void LLWorld::setMaxPhysPrimScale(F32 val)
{
    if(val <= 0.0f)
        mMaxPhysPrimScale = mRegionMaxPrimScale;
    else
        mMaxPhysPrimScale = val;
}

void LLWorld::setMaxDragDistance(F32 val)
{
    if(val <= 0.0f)
        mMaxDragDistance = gSavedSettings.getF32("MaxDragDistance");
    else
        mMaxDragDistance = val;
}

void LLWorld::setMaxLinkedPrims(S32 val)
{
    if(val < 0)
        mMaxLinkedPrims = 10000;
    else
        mMaxLinkedPrims = val;
}

void LLWorld::setMaxPhysLinkedPrims(S32 val)
{
    if(val < 0)
        mMaxPhysLinkedPrims = 10000;
    else
        mMaxPhysLinkedPrims = val;
}

void LLWorld::setMaxInventoryItemsTransfer(S32 val)
{
    if(val < 0)
        mMaxInventoryItemsTransfer = 42;
    else
        mMaxInventoryItemsTransfer = val;
}

void LLWorld::setMaxPrimXPos(F32 val)
{
    if(val <= 0.0f)
        mMaxPrimXPos = F32_MAX;
    else
        mMaxPrimXPos = val;
}

void LLWorld::setMaxPrimYPos(F32 val)
{
    if(val <= 0.0f)
        mMaxPrimYPos = F32_MAX;
    else
        mMaxPrimYPos = val;
}

void LLWorld::setMaxPrimZPos(F32 val)
{
    if(val <= 0.0f)
        mMaxPrimZPos = F32_MAX;
    else
        mMaxPrimZPos = val;
}

void LLWorld::setMinPrimXPos(F32 val)
{
    if(val < 0.0f)
        mMinPrimXPos = 0.0f;
    else
        mMinPrimXPos = val;
}

void LLWorld::setMinPrimYPos(F32 val)
{
    if(val < 0.0f)
        mMinPrimYPos = 0.0f;
    else
        mMinPrimYPos = val;
}

void LLWorld::setMinPrimZPos(F32 val)
{
    // <FS:Ansariel> OpenSim limits
    //if(val < 0.0f)
    //  mMinPrimZPos = 0.0f;
    F32 min_limit = SL_MIN_OBJECT_Z;
#if OPENSIM
    if (LLGridManager::instance().isInOpenSim())
    {
        min_limit = OS_MIN_OBJECT_Z;
    }
#endif
    if(val < min_limit)
        mMinPrimZPos = min_limit;
    // <FS:Ansariel>
    else
        mMinPrimZPos = val;
}

void LLWorld::setDrawDistance(F32 val)
{
    if(val < 0.0f)
        mDrawDistance = -1.f;
    else
        mDrawDistance = val;
}

void LLWorld::setTerrainDetailScale(F32 val)
{
    if(val < 0.0f)
        mTerrainDetailScale = -1.f;
    else
        mTerrainDetailScale = val;
}

void LLWorld::setAllowMinimap(bool val)         { mAllowMinimap = val; }
void LLWorld::setAllowPhysicalPrims(bool val)   { mAllowPhysicalPrims = val; }
void LLWorld::setAllowRenderWater(bool val)     { mAllowRenderWater = val; }
void LLWorld::setAllowParcelWindLight(bool val) { mAllowParcelWindLight = val; }
void LLWorld::setEnableTeenMode(bool val)       { mEnableTeenMode = val; }
void LLWorld::setEnforceMaxBuild(bool val)      { mEnforceMaxBuild = val; }
void LLWorld::setLockedDrawDistance(bool val)   { mLockedDrawDistance = val; }
void LLWorld::setAllowRenderName(S32 val)       { mAllowRenderName = val; }

void LLWorld::updateLimits()
{
    if(!LLGridManager::getInstance())
    {
        return;
    }

    /*
    mRegionMaxHeight
    getRegionMinPrimScale
    getRegionMaxPrimScale
    getMinPrimXPos
    getMinPrimYPos
    getMinPrimZPos
    getMaxPrimXPos
    getMaxPrimYPos
    getMaxPrimZPos
    getRegionMaxHollowSize
    getRegionMinHoleSize
    getAllowPhysicalPrims
    mRegionMaxPrimScaleNoMesh // not implemented
    */
    gFloaterTools->updateToolsSizeLimits();

    /*
    mAllowMinimap
    */
    if(mAllowMinimap && LLFloaterReg::instanceVisible("mini_map")) LLFloaterReg::showInstance("mini_map");
    else LLFloaterReg::hideInstance("mini_map");

    /*
    mMaxLinkedPrims;
    mMaxPhysLinkedPrims; // not implemented
    */
    //done in llselectmgr.cpp

    /*
    mMaxDragDistance;
    */
    //done in llmaniptranslate.cpp

    /*
    mAllowRenderWater
    */
    gAgent.getRegion()->rebuildWater();

    /*
    mMaxInventoryItemsTransfer
    */
    //done in llgiveinventory.cpp

    /*
    drawdistance // set in kowopenregionssettings.cpp
    mLockedDrawDistance
    mAllowRenderName;
    */
    //done in llviewerdisplay.cpp

    /*
    skyUseClassicClouds
    */
    //can't implement, classic clouds are removed from v3 viewers

    /*
    mEnableTeenMode
    */
    //this is enabletoggle, not set, done in llviewermenu.cpp

    /*
    mMaxPhysPrimScale
    */
    //todo

    /*
    mEnforceMaxBuild
    */
    // not used as long as there is no gSavedSettings.getBOOL("DisableMaxBuildConstraints") to overwrite default settings

    /*
    mAllowParcelWindLight
    */
    // not implemented setting

    /*
    //Update the floater if its around
    LLPanelRegionOpenSettingsInfo* floater = LLFloaterRegionInfo::getPanelOpenSettings();

    if (floater != NULL)
    {
        floater->refreshFromRegion(gAgent.getRegion());
    }
    */

}
// </FS:CR> Aurora Sim
// </opensim-limits>

LLViewerRegion* LLWorld::addRegion(const U64 &region_handle, const LLHost &host, const U32 &region_size_x, const U32 &region_size_y)
{
    // <AW: opensim-limits>
    if(mLimitsNeedRefresh)
    {
        refreshLimits();
    }
// </AW: opensim-limits>

    LL_INFOS() << "Add region with handle: " << region_handle << " on host " << host << LL_ENDL;
    LLViewerRegion *regionp = getRegionFromHandle(region_handle);
    std::string seedUrl;
    if (regionp)
    {
        LLHost old_host = regionp->getHost();
        // region already exists!
        if (host == old_host && regionp->isAlive())
        {
            // This is a duplicate for the same host and it's alive, don't bother.
            LL_INFOS() << "Region already exists and is alive, using existing region" << LL_ENDL;
            return regionp;
        }

        if (host != old_host)
        {
            LL_WARNS() << "LLWorld::addRegion exists, but old host " << old_host
                    << " does not match new host " << host
                    << ", removing old region and creating new" << LL_ENDL;
        }
        if (!regionp->isAlive())
        {
            LL_WARNS() << "LLWorld::addRegion exists, but isn't alive. Removing old region and creating new" << LL_ENDL;
        }

        // Save capabilities seed URL
        seedUrl = regionp->getCapability("Seed");

        // Kill the old host, and then we can continue on and add the new host.  We have to kill even if the host
        // matches, because all the agent state for the new camera is completely different.
        removeRegion(old_host);
    }
    else
    {
        LL_INFOS() << "Region does not exist, creating new one" << LL_ENDL;
    }

    U32 iindex = 0;
    U32 jindex = 0;
// <FS:CR> Aurora Sim
    mWidth = region_size_x;  //MegaRegion
    mWidthInMeters = mWidth * mScale; //MegaRegion
// </FS:CR> Aurora Sim
    from_region_handle(region_handle, &iindex, &jindex);
// <FS:CR> Aurora Sim
    //S32 x = (S32)(iindex/mWidth);
    //S32 y = (S32)(jindex/mWidth);
    S32 x = (S32)(iindex/256); //MegaRegion
    S32 y = (S32)(jindex/256); //MegaRegion
// </FS:CR> Aurora Sim
    LL_INFOS() << "Adding new region (" << x << ":" << y << ")"
        << " on host: " << host << LL_ENDL;


    LLVector3d origin_global;

    origin_global = from_region_handle(region_handle);

    regionp = new LLViewerRegion(region_handle,
                                    host,
                                    mWidth,
                                    WORLD_PATCH_SIZE,
                                    getRegionWidthInMeters() );
    if (!regionp)
    {
        LL_ERRS() << "Unable to create new region!" << LL_ENDL;
    }

    if ( !seedUrl.empty() )
    {
        regionp->setCapability("Seed", seedUrl);
    }

    mRegionList.push_back(regionp);
    mActiveRegionList.push_back(regionp);
    mCulledRegionList.push_back(regionp);


    // Find all the adjacent regions, and attach them.
    // Generate handles for all of the adjacent regions, and attach them in the correct way.
    // connect the edges
    F32 adj_x = 0.f;
    F32 adj_y = 0.f;
    F32 region_x = 0.f;
    F32 region_y = 0.f;
    U64 adj_handle = 0;

    F32 width = getRegionWidthInMeters();

    LLViewerRegion *neighborp;
// <FS:CR> Aurora Sim
    LLViewerRegion *last_neighborp;
// </FS:CR> Aurora Sim
    from_region_handle(region_handle, &region_x, &region_y);

    // Iterate through all directions, and connect neighbors if there.
    S32 dir;
    for (dir = 0; dir < 8; dir++)
    {
// <FS:CR> Aurora Sim
        last_neighborp = NULL;
// </FS:CR> Aurora Sim
        adj_x = region_x + width * gDirAxes[dir][0];
        adj_y = region_y + width * gDirAxes[dir][1];
// <FS:CR> Aurora Sim
        //to_region_handle(adj_x, adj_y, &adj_handle);
        if(gDirAxes[dir][0] < 0) adj_x = region_x - WORLD_PATCH_SIZE;
        if(gDirAxes[dir][1] < 0) adj_y = region_y - WORLD_PATCH_SIZE;

        for(S32 offset = 0; offset < width; offset += WORLD_PATCH_SIZE)
        {
            to_region_handle(adj_x, adj_y, &adj_handle);
            neighborp = getRegionFromHandle(adj_handle);

            if (neighborp && last_neighborp != neighborp)
            {
                //LL_INFOS() << "Connecting " << region_x << ":" << region_y << " -> " << adj_x << ":" << adj_y << LL_ENDL;
                regionp->connectNeighbor(neighborp, dir);
                last_neighborp = neighborp;
            }

            if(dir == NORTHEAST ||
               dir == NORTHWEST ||
               dir == SOUTHWEST ||
               dir == SOUTHEAST)
            {
                break;
            }

            if(dir == NORTH || dir == SOUTH) adj_x += WORLD_PATCH_SIZE;
            if(dir == EAST || dir == WEST) adj_y += WORLD_PATCH_SIZE;
// </FS:CR> Aurora Sim
        }
    }

    updateWaterObjects();

// <AW: opensim-limits>
    if(mLimitsNeedRefresh)
    {
        refreshLimits();
    }
// </AW: opensim-limits>

    return regionp;
}


void LLWorld::removeRegion(const LLHost &host)
{
    F32 x, y;

    LLViewerRegion *regionp = getRegion(host);
    if (!regionp)
    {
        LL_WARNS() << "Trying to remove region that doesn't exist!" << LL_ENDL;
        return;
    }

    if (regionp == gAgent.getRegion())
    {
        for (region_list_t::iterator iter = mRegionList.begin();
             iter != mRegionList.end(); ++iter)
        {
            LLViewerRegion* reg = *iter;
            LL_WARNS() << "RegionDump: " << reg->getName()
                << " " << reg->getHost()
                << " " << reg->getOriginGlobal()
                << LL_ENDL;
        }

        LL_WARNS() << "Agent position global " << gAgent.getPositionGlobal()
            << " agent " << gAgent.getPositionAgent()
            << LL_ENDL;

        LL_WARNS() << "Regions visited " << gAgent.getRegionsVisited() << LL_ENDL;

        LL_WARNS() << "gFrameTimeSeconds " << gFrameTimeSeconds << LL_ENDL;

        LL_WARNS() << "Disabling region " << regionp->getName() << " that agent is in!" << LL_ENDL;
        LLAppViewer::instance()->forceDisconnect(LLTrans::getString("YouHaveBeenDisconnected"));

        regionp->saveObjectCache() ; //force to save objects here in case that the object cache is about to be destroyed.
        return;
    }

    from_region_handle(regionp->getHandle(), &x, &y);
    LL_INFOS() << "Removing region " << x << ":" << y << LL_ENDL;

    mRegionList.remove(regionp);
    mActiveRegionList.remove(regionp);
    mCulledRegionList.remove(regionp);
    mVisibleRegionList.remove(regionp);

    mRegionRemovedSignal(regionp);

    updateWaterObjects();

    //double check all objects of this region are removed.
    gObjectList.clearAllMapObjectsInRegion(regionp) ;
    //llassert_always(!gObjectList.hasMapObjectInRegion(regionp)) ;

    delete regionp; // Delete last to prevent use after free
}


LLViewerRegion* LLWorld::getRegion(const LLHost &host)
{
    for (region_list_t::iterator iter = mRegionList.begin();
         iter != mRegionList.end(); ++iter)
    {
        LLViewerRegion* regionp = *iter;
        if (regionp->getHost() == host)
        {
            return regionp;
        }
    }
    return NULL;
}

LLViewerRegion* LLWorld::getRegionFromPosAgent(const LLVector3 &pos)
{
    return getRegionFromPosGlobal(gAgent.getPosGlobalFromAgent(pos));
}

LLViewerRegion* LLWorld::getRegionFromPosGlobal(const LLVector3d &pos)
{
    for (region_list_t::iterator iter = mRegionList.begin();
         iter != mRegionList.end(); ++iter)
    {
        LLViewerRegion* regionp = *iter;
        if (regionp->pointInRegionGlobal(pos))
        {
            return regionp;
        }
    }
    return NULL;
}


LLVector3d  LLWorld::clipToVisibleRegions(const LLVector3d &start_pos, const LLVector3d &end_pos)
{
    if (positionRegionValidGlobal(end_pos))
    {
        return end_pos;
    }

    LLViewerRegion* regionp = getRegionFromPosGlobal(start_pos);
    if (!regionp)
    {
        return start_pos;
    }

    LLVector3d delta_pos = end_pos - start_pos;
    LLVector3d delta_pos_abs;
    delta_pos_abs.setVec(delta_pos);
    delta_pos_abs.abs();

    LLVector3 region_coord = regionp->getPosRegionFromGlobal(end_pos);
    F64 clip_factor = 1.0;
    F32 region_width = regionp->getWidth();
    if (region_coord.mV[VX] < 0.f)
    {
        if (region_coord.mV[VY] < region_coord.mV[VX])
        {
            // clip along y -
            clip_factor = -(region_coord.mV[VY] / delta_pos_abs.mdV[VY]);
        }
        else
        {
            // clip along x -
            clip_factor = -(region_coord.mV[VX] / delta_pos_abs.mdV[VX]);
        }
    }
    else if (region_coord.mV[VX] > region_width)
    {
        if (region_coord.mV[VY] > region_coord.mV[VX])
        {
            // clip along y +
            clip_factor = (region_coord.mV[VY] - region_width) / delta_pos_abs.mdV[VY];
        }
        else
        {
            //clip along x +
            clip_factor = (region_coord.mV[VX] - region_width) / delta_pos_abs.mdV[VX];
        }
    }
    else if (region_coord.mV[VY] < 0.f)
    {
        // clip along y -
        clip_factor = -(region_coord.mV[VY] / delta_pos_abs.mdV[VY]);
    }
    else if (region_coord.mV[VY] > region_width)
    {
        // clip along y +
        clip_factor = (region_coord.mV[VY] - region_width) / delta_pos_abs.mdV[VY];
    }

    // clamp to within region dimensions
    LLVector3d final_region_pos = LLVector3d(region_coord) - (delta_pos * clip_factor);
    final_region_pos.mdV[VX] = llclamp(final_region_pos.mdV[VX], 0.0,
                                       (F64)(region_width - F_ALMOST_ZERO));
    final_region_pos.mdV[VY] = llclamp(final_region_pos.mdV[VY], 0.0,
                                       (F64)(region_width - F_ALMOST_ZERO));
    final_region_pos.mdV[VZ] = llclamp(final_region_pos.mdV[VZ], 0.0,
                                       (F64)(LLWorld::getInstance()->getRegionMaxHeight() - F_ALMOST_ZERO));
    return regionp->getPosGlobalFromRegion(LLVector3(final_region_pos));
}

LLViewerRegion* LLWorld::getRegionFromHandle(const U64 &handle)
{
// <FS:CR> Aurora Sim
    U32 x, y;
    from_region_handle(handle, &x, &y);
// </FS:CR> Aurora Sim

    for (region_list_t::iterator iter = mRegionList.begin();
         iter != mRegionList.end(); ++iter)
    {
        LLViewerRegion* regionp = *iter;
// <FS:CR> Aurora Sim
        //if (regionp->getHandle() == handle)
        U32 checkRegionX, checkRegionY;
        F32 checkRegionWidth = regionp->getWidth();
        from_region_handle(regionp->getHandle(), &checkRegionX, &checkRegionY);

        if (x >= checkRegionX && x < (checkRegionX + checkRegionWidth) &&
            y >= checkRegionY && y < (checkRegionY + checkRegionWidth))
// <FS:CR> Aurora Sim
        {
            return regionp;
        }
    }
    return NULL;
}

LLViewerRegion* LLWorld::getRegionFromID(const LLUUID& region_id)
{
    for (region_list_t::iterator iter = mRegionList.begin();
         iter != mRegionList.end(); ++iter)
    {
        LLViewerRegion* regionp = *iter;
        if (regionp->getRegionID() == region_id)
        {
            return regionp;
        }
    }
    return NULL;
}

void LLWorld::updateAgentOffset(const LLVector3d &offset_global)
{
#if 0
    for (region_list_t::iterator iter = mRegionList.begin();
         iter != mRegionList.end(); ++iter)
    {
        LLViewerRegion* regionp = *iter;
        regionp->setAgentOffset(offset_global);
    }
#endif
}


bool LLWorld::positionRegionValidGlobal(const LLVector3d &pos_global)
{
    for (region_list_t::iterator iter = mRegionList.begin();
         iter != mRegionList.end(); ++iter)
    {
        LLViewerRegion* regionp = *iter;
        if (regionp->pointInRegionGlobal(pos_global))
        {
            return true;
        }
    }
    return false;
}


// Allow objects to go up to their radius underground.
F32 LLWorld::getMinAllowedZ(LLViewerObject* object, const LLVector3d &global_pos)
{
    F32 land_height = resolveLandHeightGlobal(global_pos);
    F32 radius = 0.5f * object->getScale().length();
    return land_height - radius;
}



LLViewerRegion* LLWorld::resolveRegionGlobal(LLVector3 &pos_region, const LLVector3d &pos_global)
{
    LLViewerRegion *regionp = getRegionFromPosGlobal(pos_global);

    if (regionp)
    {
        pos_region = regionp->getPosRegionFromGlobal(pos_global);
        return regionp;
    }

    return NULL;
}


LLViewerRegion* LLWorld::resolveRegionAgent(LLVector3 &pos_region, const LLVector3 &pos_agent)
{
    LLVector3d pos_global = gAgent.getPosGlobalFromAgent(pos_agent);
    LLViewerRegion *regionp = getRegionFromPosGlobal(pos_global);

    if (regionp)
    {
        pos_region = regionp->getPosRegionFromGlobal(pos_global);
        return regionp;
    }

    return NULL;
}


F32 LLWorld::resolveLandHeightAgent(const LLVector3 &pos_agent)
{
    LLVector3d pos_global = gAgent.getPosGlobalFromAgent(pos_agent);
    return resolveLandHeightGlobal(pos_global);
}


F32 LLWorld::resolveLandHeightGlobal(const LLVector3d &pos_global)
{
    LLViewerRegion *regionp = getRegionFromPosGlobal(pos_global);
    if (regionp)
    {
        return regionp->getLand().resolveHeightGlobal(pos_global);
    }
    return 0.0f;
}


// Takes a line defined by "point_a" and "point_b" and determines the closest (to point_a)
// point where the the line intersects an object or the land surface.  Stores the results
// in "intersection" and "intersection_normal" and returns a scalar value that represents
// the normalized distance along the line from "point_a" to "intersection".
//
// Currently assumes point_a and point_b only differ in z-direction,
// but it may eventually become more general.
F32 LLWorld::resolveStepHeightGlobal(const LLVOAvatar* avatarp, const LLVector3d &point_a, const LLVector3d &point_b,
                               LLVector3d &intersection, LLVector3 &intersection_normal,
                               LLViewerObject **viewerObjectPtr)
{
    // initialize return value to null
    if (viewerObjectPtr)
    {
        *viewerObjectPtr = NULL;
    }

    LLViewerRegion *regionp = getRegionFromPosGlobal(point_a);
    if (!regionp)
    {
        // We're outside the world
        intersection = 0.5f * (point_a + point_b);
        intersection_normal.setVec(0.0f, 0.0f, 1.0f);
        return 0.5f;
    }

    // calculate the length of the segment
    F32 segment_length = (F32)((point_a - point_b).length());
    if (0.0f == segment_length)
    {
        intersection = point_a;
        intersection_normal.setVec(0.0f, 0.0f, 1.0f);
        return segment_length;
    }

    // get land height
    // Note: we assume that the line is parallel to z-axis here
    LLVector3d land_intersection = point_a;
    F32 normalized_land_distance;

    land_intersection.mdV[VZ] = regionp->getLand().resolveHeightGlobal(point_a);
    normalized_land_distance = (F32)(point_a.mdV[VZ] - land_intersection.mdV[VZ]) / segment_length;
    intersection = land_intersection;
    intersection_normal = resolveLandNormalGlobal(land_intersection);

    if (avatarp && !avatarp->mFootPlane.isExactlyClear())
    {
        LLVector3 foot_plane_normal(avatarp->mFootPlane.mV);
        LLVector3 start_pt = avatarp->getRegion()->getPosRegionFromGlobal(point_a);
        // added 0.05 meters to compensate for error in foot plane reported by Havok
        F32 norm_dist_from_plane = ((start_pt * foot_plane_normal) - avatarp->mFootPlane.mV[VW]) + 0.05f;
        norm_dist_from_plane = llclamp(norm_dist_from_plane / segment_length, 0.f, 1.f);
        if (norm_dist_from_plane < normalized_land_distance)
        {
            // collided with object before land
            normalized_land_distance = norm_dist_from_plane;
            intersection = point_a;
            intersection.mdV[VZ] -= norm_dist_from_plane * segment_length;
            intersection_normal = foot_plane_normal;
        }
        else
        {
            intersection = land_intersection;
            intersection_normal = resolveLandNormalGlobal(land_intersection);
        }
    }

    return normalized_land_distance;
}


LLSurfacePatch * LLWorld::resolveLandPatchGlobal(const LLVector3d &pos_global)
{
    //  returns a pointer to the patch at this location
    LLViewerRegion *regionp = getRegionFromPosGlobal(pos_global);
    if (!regionp)
    {
        return NULL;
    }

    return regionp->getLand().resolvePatchGlobal(pos_global);
}


LLVector3 LLWorld::resolveLandNormalGlobal(const LLVector3d &pos_global)
{
    LLViewerRegion *regionp = getRegionFromPosGlobal(pos_global);
    if (!regionp)
    {
        return LLVector3::z_axis;
    }

    return regionp->getLand().resolveNormalGlobal(pos_global);
}


void LLWorld::updateVisibilities()
{
    F32 cur_far_clip = LLViewerCamera::getInstance()->getFar();

    // Go through the culled list and check for visible regions (region is visible if land is visible)
    for (region_list_t::iterator iter = mCulledRegionList.begin();
         iter != mCulledRegionList.end(); )
    {
        region_list_t::iterator curiter = iter++;
        LLViewerRegion* regionp = *curiter;

        LLSpatialPartition* part = regionp->getSpatialPartition(LLViewerRegion::PARTITION_TERRAIN);
        if (part)
        {
            LLSpatialGroup* group = (LLSpatialGroup*) part->mOctree->getListener(0);
            const LLVector4a* bounds = group->getBounds();
            if (LLViewerCamera::getInstance()->AABBInFrustum(bounds[0], bounds[1]))
            {
                mCulledRegionList.erase(curiter);
                mVisibleRegionList.push_back(regionp);
            }
        }
    }

    // Update all of the visible regions
    for (region_list_t::iterator iter = mVisibleRegionList.begin();
         iter != mVisibleRegionList.end(); )
    {
        region_list_t::iterator curiter = iter++;
        LLViewerRegion* regionp = *curiter;
        if (!regionp->getLand().hasZData())
        {
            continue;
        }

        LLSpatialPartition* part = regionp->getSpatialPartition(LLViewerRegion::PARTITION_TERRAIN);
        if (part)
        {
            LLSpatialGroup* group = (LLSpatialGroup*) part->mOctree->getListener(0);
            const LLVector4a* bounds = group->getBounds();
            if (LLViewerCamera::getInstance()->AABBInFrustum(bounds[0], bounds[1]))
            {
                regionp->calculateCameraDistance();
                regionp->getLand().updatePatchVisibilities(gAgent);
            }
            else
            {
                mVisibleRegionList.erase(curiter);
                mCulledRegionList.push_back(regionp);
            }
        }
    }

    // Sort visible regions
    mVisibleRegionList.sort(LLViewerRegion::CompareDistance());

    LLViewerCamera::getInstance()->setFar(cur_far_clip);
}

static LLTrace::SampleStatHandle<> sNumActiveCachedObjects("numactivecachedobjects", "Number of objects loaded from cache");

void LLWorld::updateRegions(F32 max_update_time)
{
    LL_PROFILE_ZONE_SCOPED;
    LLTimer update_timer;
    mNumOfActiveCachedObjects = 0;

    if(LLViewerCamera::getInstance()->isChanged())
    {
        LLViewerRegion::sLastCameraUpdated = LLViewerOctreeEntryData::getCurrentFrame() + 1;
    }
    LLViewerRegion::calcNewObjectCreationThrottle();
    if(LLViewerRegion::isNewObjectCreationThrottleDisabled())
    {
        max_update_time = llmax(max_update_time, 1.0f); //seconds, loosen the time throttle.
    }

    F32 max_time = llmin((F32)(max_update_time - update_timer.getElapsedTimeF32()), max_update_time * 0.25f);
    //update the self avatar region
    LLViewerRegion* self_regionp = gAgent.getRegion();
    if(self_regionp)
    {
        self_regionp->idleUpdate(max_time);
    }

    //sort regions by its mLastUpdate
    //smaller mLastUpdate first to make sure every region has chance to get updated.
    LLViewerRegion::region_priority_list_t region_list;
    for (region_list_t::iterator iter = mRegionList.begin();
         iter != mRegionList.end(); ++iter)
    {
        LLViewerRegion* regionp = *iter;
        if(regionp != self_regionp)
        {
            region_list.insert(regionp);
        }
        mNumOfActiveCachedObjects += regionp->getNumOfActiveCachedObjects();
    }

    // Perform idle time updates for the regions (and associated surfaces)
    for (LLViewerRegion::region_priority_list_t::iterator iter = region_list.begin();
         iter != region_list.end(); ++iter)
    {
        if(max_time > 0.f)
        {
            max_time = llmin((F32)(max_update_time - update_timer.getElapsedTimeF32()), max_update_time * 0.25f);
        }

        if(max_time > 0.f)
        {
            (*iter)->idleUpdate(max_time);
        }
        else
        {
            //perform some necessary but very light updates.
            (*iter)->lightIdleUpdate();
        }
    }

    if(max_time > 0.f)
    {
        max_time = llmin((F32)(max_update_time - update_timer.getElapsedTimeF32()), max_update_time * 0.25f);
    }
    if(max_time > 0.f)
    {
        LLViewerRegion::idleCleanup(max_time);
    }

    sample(sNumActiveCachedObjects, mNumOfActiveCachedObjects);
}

void LLWorld::clearAllVisibleObjects()
{
    for (region_list_t::iterator iter = mRegionList.begin();
         iter != mRegionList.end(); ++iter)
    {
        //clear all cached visible objects.
        (*iter)->clearCachedVisibleObjects();
    }
    clearHoleWaterObjects();
    clearEdgeWaterObjects();
}

void LLWorld::updateParticles()
{
    LLViewerPartSim::getInstance()->updateSimulation();
}

void LLWorld::renderPropertyLines()
{
    for (region_list_t::iterator iter = mVisibleRegionList.begin();
         iter != mVisibleRegionList.end(); ++iter)
    {
        LLViewerRegion* regionp = *iter;
        regionp->renderPropertyLines();
    }
}


void LLWorld::updateNetStats()
{
    F64Bits bits;

    for (region_list_t::iterator iter = mActiveRegionList.begin();
         iter != mActiveRegionList.end(); ++iter)
    {
        LLViewerRegion* regionp = *iter;
        regionp->updateNetStats();
        bits += regionp->mBitsReceived;
        regionp->mBitsReceived = (F32Bits)0.f;
        regionp->mPacketsReceived = 0.f;
    }

    S32 packets_in = gMessageSystem->mPacketsIn - mLastPacketsIn;
    S32 packets_out = gMessageSystem->mPacketsOut - mLastPacketsOut;
    S32 packets_lost = gMessageSystem->mDroppedPackets - mLastPacketsLost;

    F64Bits actual_in_bits(gMessageSystem->mPacketRing.getAndResetActualInBits());
    F64Bits actual_out_bits(gMessageSystem->mPacketRing.getAndResetActualOutBits());

    add(LLStatViewer::MESSAGE_SYSTEM_DATA_IN, actual_in_bits);
    add(LLStatViewer::MESSAGE_SYSTEM_DATA_OUT, actual_out_bits);
    add(LLStatViewer::ACTIVE_MESSAGE_DATA_RECEIVED, bits);
    add(LLStatViewer::PACKETS_IN, packets_in);
    add(LLStatViewer::PACKETS_OUT, packets_out);
    add(LLStatViewer::PACKETS_LOST, packets_lost);

    F32 total_packets_in = (F32)LLViewerStats::instance().getRecording().getSum(LLStatViewer::PACKETS_IN);
    if (total_packets_in > 0.f)
    {
        F32 total_packets_lost = (F32)LLViewerStats::instance().getRecording().getSum(LLStatViewer::PACKETS_LOST);
        sample(LLStatViewer::PACKETS_LOST_PERCENT, LLUnits::Ratio::fromValue((F32)total_packets_lost/(F32)total_packets_in));
    }

    mLastPacketsIn = gMessageSystem->mPacketsIn;
    mLastPacketsOut = gMessageSystem->mPacketsOut;
    mLastPacketsLost = gMessageSystem->mDroppedPackets;
}


void LLWorld::printPacketsLost()
{
    LL_INFOS() << "Simulators:" << LL_ENDL;
    LL_INFOS() << "----------" << LL_ENDL;

    LLCircuitData *cdp = NULL;
    for (region_list_t::iterator iter = mActiveRegionList.begin();
         iter != mActiveRegionList.end(); ++iter)
    {
        LLViewerRegion* regionp = *iter;
        cdp = gMessageSystem->mCircuitInfo.findCircuit(regionp->getHost());
        if (cdp)
        {
            LLVector3d range = regionp->getCenterGlobal() - gAgent.getPositionGlobal();

            LL_INFOS() << regionp->getHost() << ", range: " << range.length()
                    << " packets lost: " << cdp->getPacketsLost() << LL_ENDL;
        }
    }
}

void LLWorld::processCoarseUpdate(LLMessageSystem* msg, void** user_data)
{
    LLViewerRegion* region = LLWorld::getInstance()->getRegion(msg->getSender());
    if( region )
    {
        region->updateCoarseLocations(msg);
    }
}

F32 LLWorld::getLandFarClip() const
{
    return mLandFarClip;
}

void LLWorld::setLandFarClip(const F32 far_clip)
{
    LL_PROFILE_ZONE_SCOPED_CATEGORY_ENVIRONMENT;
// <FS:CR> Aurora Sim
    //static S32 const rwidth = (S32)REGION_WIDTH_U32;
    static S32 const rwidth = (S32)getRegionWidthInMeters();
// </FS:CR> Aurora Sim
    S32 const n1 = (llceil(mLandFarClip) - 1) / rwidth;
    S32 const n2 = (llceil(far_clip) - 1) / rwidth;
    bool need_water_objects_update = n1 != n2;

    mLandFarClip = far_clip;

    if (need_water_objects_update)
    {
        updateWaterObjects();
    }
}

// Some region that we're connected to, but not the one we're in, gave us
// a (possibly) new water height. Update it in our local copy.
void LLWorld::waterHeightRegionInfo(std::string const& sim_name, F32 water_height)
{
    for (region_list_t::iterator iter = mRegionList.begin(); iter != mRegionList.end(); ++iter)
    {
        if ((*iter)->getName() == sim_name)
        {
            (*iter)->setWaterHeight(water_height);
            break;
        }
    }
}

void LLWorld::clearHoleWaterObjects()
{
    for (std::list<LLPointer<LLVOWater> >::iterator iter = mHoleWaterObjects.begin();
        iter != mHoleWaterObjects.end(); ++iter)
    {
        LLVOWater* waterp = (*iter).get();
        gObjectList.killObject(waterp);
    }
    mHoleWaterObjects.clear();
}

void LLWorld::clearEdgeWaterObjects()
{
    for (S32 i = 0; i < EDGE_WATER_OBJECTS_COUNT; i++)
    {
        gObjectList.killObject(mEdgeWaterObjects[i]);
        mEdgeWaterObjects[i] = NULL;
    }
}

void LLWorld::updateWaterObjects()
{
    if (!gAgent.getRegion())
    {
        return;
    }
    if (mRegionList.empty())
    {
        LL_WARNS() << "No regions!" << LL_ENDL;
        return;
    }

    // First, determine the min and max "box" of water objects
    S32 min_x = 0;
    S32 min_y = 0;
    S32 max_x = 0;
    S32 max_y = 0;
    U32 region_x, region_y;

// <FS:CR> Aurora Sim
    //Moved down below... -> S32 rwidth = 256;
// </FS:CR> Aurora Sim

    // We only want to fill in water for stuff that's near us, say, within 256 or 512m
    S32 range = LLViewerCamera::getInstance()->getFar() > 256.f ? 512 : 256;

    LLViewerRegion* regionp = gAgent.getRegion();
    from_region_handle(regionp->getHandle(), &region_x, &region_y);
// <FS:CR> Aurora Sim
    S32 rwidth = (S32)regionp->getWidth();
// </FS:CR> Aurora Sim

    min_x = (S32)region_x - range;
    min_y = (S32)region_y - range;
// <FS:CR> Aurora Sim
    //max_x = (S32)region_x + range;
    //max_y = (S32)region_y + range;
    max_x = (S32)region_x + (rwidth-256) + range;
    max_y = (S32)region_y + (rwidth-256) + range;
// </FS:CR> Aurora Sim

    for (region_list_t::iterator iter = mRegionList.begin();
         iter != mRegionList.end(); ++iter)
    {
        LLViewerRegion* regionp = *iter;
        LLVOWater* waterp = regionp->getLand().getWaterObj();
        if (waterp)
        {
            gObjectList.updateActive(waterp);
        }
    }

    clearHoleWaterObjects();

    // Use the water height of the region we're on for areas where there is no region
    F32 water_height = gAgent.getRegion()->getWaterHeight();
    // Now, get a list of the holes
    S32 x, y;
// <FS:CR> Fix water height on regions larger than 2048x2048
    S32 step = 256;
    //for (x = min_x; x <= max_x; x += rwidth)
    for (x = min_x; x <= max_x; x += step)
    {
        //for (y = min_y; y <= max_y; y += rwidth)
        for (y = min_y; y <= max_y; y += step)
// </FS:CR> Fix water height on regions larger than 2048x2048
        {
            U64 region_handle = to_region_handle(x, y);
            if (!getRegionFromHandle(region_handle))
            {   // No region at that area, so make water
                LLVOWater* waterp = (LLVOWater *)gObjectList.createObjectViewer(LLViewerObject::LL_VO_WATER, gAgent.getRegion());
<<<<<<< HEAD
// <FS:CR> Fix water height on regions larger than 2048x2048
                //waterp->setPositionGlobal(LLVector3d(x + rwidth/2,
                //                                   y + rwidth/2,
                //                                   256.f + water_height));
                //waterp->setScale(LLVector3((F32)rwidth, (F32)rwidth, 512.f));
                waterp->setPositionGlobal(LLVector3d(x + step/2,
                                                     y + step/2,
=======
                waterp->setPositionGlobal(LLVector3d(x + rwidth/2,
                                                     y + rwidth/2,
>>>>>>> f8b1d809
                                                     256.f + water_height));
                waterp->setScale(LLVector3((F32)step, (F32)step, 512.f));
// </FS:CR> Fix water height on regions larger than 2048x2048
                gPipeline.createObject(waterp);
                mHoleWaterObjects.push_back(waterp);
            }
        }
    }

    // Update edge water objects
    S32 wx, wy;
    S32 center_x, center_y;
// <FS:CR>Fix water height on regions larger than 2048x2048
    //wx = (max_x - min_x) + rwidth;
    //wy = (max_y - min_y) + rwidth;
    wx = (max_x - min_x) + step;
    wy = (max_y - min_y) + step;
// </FS:CR> Fix water height on regions larger than 2048x2048
    center_x = min_x + (wx >> 1);
    center_y = min_y + (wy >> 1);

    S32 add_boundary[4] = {
// <FS:CR> Fix water height on regions larger than 2048x2048
        //(S32)(512 - (max_x - region_x)),
        //(S32)(512 - (max_y - region_y)),
        (S32)(512 - (max_x - (rwidth - 256) - region_x)),
        (S32)(512 - (max_y - (rwidth - 256) - region_y)),
        (S32)(512 - (region_x - min_x)),
        (S32)(512 - (region_y - min_y)) };
// </FS:CR> Fix water height on regions larger than 2048x2048

    S32 dir;
    for (dir = 0; dir < EDGE_WATER_OBJECTS_COUNT; dir++)
    {
        S32 dim[2] = { 0 };
        switch (gDirAxes[dir][0])
        {
        case -1: dim[0] = add_boundary[2]; break;
        case  0: dim[0] = wx; break;
        default: dim[0] = add_boundary[0]; break;
        }
        switch (gDirAxes[dir][1])
        {
        case -1: dim[1] = add_boundary[3]; break;
        case  0: dim[1] = wy; break;
        default: dim[1] = add_boundary[1]; break;
        }

        // Resize and reshape the water objects
        const S32 water_center_x = center_x + ll_round((wx + dim[0]) * 0.5f * gDirAxes[dir][0]);
        const S32 water_center_y = center_y + ll_round((wy + dim[1]) * 0.5f * gDirAxes[dir][1]);

        LLVOWater* waterp = mEdgeWaterObjects[dir];
        if (!waterp || waterp->isDead())
        {
            // The edge water objects can be dead because they're attached to the region that the
            // agent was in when they were originally created.
            mEdgeWaterObjects[dir] = (LLVOWater *)gObjectList.createObjectViewer(LLViewerObject::LL_VO_VOID_WATER,
                                                                                 gAgent.getRegion());
            waterp = mEdgeWaterObjects[dir];
            waterp->setIsEdgePatch(true);
            gPipeline.createObject(waterp);
        }

        waterp->setRegion(gAgent.getRegion());
        LLVector3d water_pos(water_center_x, water_center_y, 256.f + water_height) ;
        LLVector3 water_scale((F32) dim[0], (F32) dim[1], 512.f);

        //stretch out to horizon
        water_scale.mV[0] += fabsf(2048.f * gDirAxes[dir][0]);
        water_scale.mV[1] += fabsf(2048.f * gDirAxes[dir][1]);

        water_pos.mdV[0] += 1024.f * gDirAxes[dir][0];
        water_pos.mdV[1] += 1024.f * gDirAxes[dir][1];

        waterp->setPositionGlobal(water_pos);
        waterp->setScale(water_scale);

        gObjectList.updateActive(waterp);
    }
}


void LLWorld::shiftRegions(const LLVector3& offset)
{
    LL_PROFILE_ZONE_SCOPED_CATEGORY_PIPELINE;
    for (region_list_t::const_iterator i = getRegionList().begin(); i != getRegionList().end(); ++i)
    {
        LLViewerRegion* region = *i;
        region->updateRenderMatrix();
    }

    LLViewerPartSim::getInstance()->shift(offset);
}

LLViewerTexture* LLWorld::getDefaultWaterTexture()
{
    return mDefaultWaterTexturep;
}

void LLWorld::setSpaceTimeUSec(const U64MicrosecondsImplicit space_time_usec)
{
    mSpaceTimeUSec = space_time_usec;
}

U64MicrosecondsImplicit LLWorld::getSpaceTimeUSec() const
{
    return mSpaceTimeUSec;
}

void LLWorld::requestCacheMisses()
{
    for (region_list_t::iterator iter = mRegionList.begin();
         iter != mRegionList.end(); ++iter)
    {
        LLViewerRegion* regionp = *iter;
        regionp->requestCacheMisses();
    }
}

void LLWorld::getInfo(LLSD& info)
{
    LLSD region_info;
    for (region_list_t::iterator iter = mRegionList.begin();
         iter != mRegionList.end(); ++iter)
    {
        LLViewerRegion* regionp = *iter;
        regionp->getInfo(region_info);
        info["World"].append(region_info);
    }
}

void LLWorld::disconnectRegions()
{
    LLMessageSystem* msg = gMessageSystem;
    for (region_list_t::iterator iter = mRegionList.begin();
         iter != mRegionList.end(); ++iter)
    {
        LLViewerRegion* regionp = *iter;
        if (regionp == gAgent.getRegion())
        {
            // Skip the main agent
            continue;
        }

        LL_INFOS() << "Sending AgentQuitCopy to: " << regionp->getHost() << LL_ENDL;
        msg->newMessageFast(_PREHASH_AgentQuitCopy);
        msg->nextBlockFast(_PREHASH_AgentData);
        msg->addUUIDFast(_PREHASH_AgentID, gAgent.getID());
        msg->addUUIDFast(_PREHASH_SessionID, gAgent.getSessionID());
        msg->nextBlockFast(_PREHASH_FuseBlock);
        msg->addU32Fast(_PREHASH_ViewerCircuitCode, gMessageSystem->mOurCircuitCode);
        msg->sendMessage(regionp->getHost());
    }
}

void process_enable_simulator(LLMessageSystem *msg, void **user_data)
{
    LL_PROFILE_ZONE_SCOPED_CATEGORY_NETWORK;
    // enable the appropriate circuit for this simulator and
    // add its values into the gSimulator structure
    U64     handle;
    U32     ip_u32;
    U16     port;

    msg->getU64Fast(_PREHASH_SimulatorInfo, _PREHASH_Handle, handle);
    msg->getIPAddrFast(_PREHASH_SimulatorInfo, _PREHASH_IP, ip_u32);
    msg->getIPPortFast(_PREHASH_SimulatorInfo, _PREHASH_Port, port);

    // which simulator should we modify?
    LLHost sim(ip_u32, port);

// <FS:CR> Aurora Sim
    U32 region_size_x = 256;
    U32 region_size_y = 256;

#ifdef OPENSIM
    if (LLGridManager::getInstance()->isInOpenSim())
    {
        msg->getU32Fast(_PREHASH_SimulatorInfo, _PREHASH_RegionSizeX, region_size_x);
        msg->getU32Fast(_PREHASH_SimulatorInfo, _PREHASH_RegionSizeY, region_size_y);

        if (region_size_y == 0 || region_size_x == 0)
        {
            region_size_x = 256;
            region_size_y = 256;
        }
    }
#endif
// </FS:CR> Aurora Sim
    // Viewer trusts the simulator.
    msg->enableCircuit(sim, true);
// <FS:CR> Aurora Sim
    //LLWorld::getInstance()->addRegion(handle, sim);
    LLWorld::getInstance()->addRegion(handle, sim, region_size_x, region_size_y);
// </FS:CR> Aurora Sim

    // give the simulator a message it can use to get ip and port
    LL_INFOS() << "simulator_enable() Enabling " << sim << " with code " << msg->getOurCircuitCode() << LL_ENDL;
    msg->newMessageFast(_PREHASH_UseCircuitCode);
    msg->nextBlockFast(_PREHASH_CircuitCode);
    msg->addU32Fast(_PREHASH_Code, msg->getOurCircuitCode());
    msg->addUUIDFast(_PREHASH_SessionID, gAgent.getSessionID());
    msg->addUUIDFast(_PREHASH_ID, gAgent.getID());
    msg->sendReliable(sim);
}

class LLEstablishAgentCommunication : public LLHTTPNode
{
    LOG_CLASS(LLEstablishAgentCommunication);
public:
    virtual void describe(Description& desc) const
    {
        desc.shortInfo("seed capability info for a region");
        desc.postAPI();
        desc.input(
            "{ seed-capability: ..., sim-ip: ..., sim-port }");
        desc.source(__FILE__, __LINE__);
    }

    virtual void post(ResponsePtr response, const LLSD& context, const LLSD& input) const
    {
        if (LLApp::isExiting())
        {
            return;
        }

        if (gDisconnected)
        {
            return;
        }

        if (!LLWorld::instanceExists())
        {
            return;
        }

        if (!input["body"].has("agent-id") ||
            !input["body"].has("sim-ip-and-port") ||
            !input["body"].has("seed-capability"))
        {
            LL_WARNS() << "invalid parameters" << LL_ENDL;
            return;
        }

        LLHost sim(input["body"]["sim-ip-and-port"].asString());
        if (sim.isInvalid())
        {
            LL_WARNS() << "Got EstablishAgentCommunication with invalid host" << LL_ENDL;
            return;
        }

        LLViewerRegion* regionp = LLWorld::getInstance()->getRegion(sim);
        if (!regionp)
        {
            LL_WARNS() << "Got EstablishAgentCommunication for unknown region "
                    << sim << LL_ENDL;
            return;
        }
        LL_DEBUGS("CrossingCaps") << "Calling setSeedCapability from LLEstablishAgentCommunication::post. Seed cap == "
                << input["body"]["seed-capability"] << " for region " << regionp->getRegionID() << LL_ENDL;
        regionp->setSeedCapability(input["body"]["seed-capability"]);
    }
};

// disable the circuit to this simulator
// Called in response to "DisableSimulator" message.
void process_disable_simulator(LLMessageSystem *mesgsys, void **user_data)
{
    LL_PROFILE_ZONE_SCOPED_CATEGORY_NETWORK;

    LLHost host = mesgsys->getSender();

    //LL_INFOS() << "Disabling simulator with message from " << host << LL_ENDL;
    LLWorld::getInstance()->removeRegion(host);

    mesgsys->disableCircuit(host);
}


void process_region_handshake(LLMessageSystem* msg, void** user_data)
{
    LLHost host = msg->getSender();
    LLViewerRegion* regionp = LLWorld::getInstance()->getRegion(host);
    if (!regionp)
    {
        LL_WARNS() << "Got region handshake for unknown region "
            << host << LL_ENDL;
        return;
    }

    regionp->unpackRegionHandshake();
}


void send_agent_pause()
{
    // *NOTE:Mani Pausing the mainloop timeout. Otherwise a long modal event may cause
    // the thread monitor to timeout.
    LLAppViewer::instance()->pauseMainloopTimeout();

    // Note: used to check for LLWorld initialization before it became a singleton.
    // Rather than just remove this check I'm changing it to assure that the message
    // system has been initialized. -MG
    if (!gMessageSystem)
    {
        return;
    }

    gMessageSystem->newMessageFast(_PREHASH_AgentPause);
    gMessageSystem->nextBlockFast(_PREHASH_AgentData);
    gMessageSystem->addUUIDFast(_PREHASH_AgentID, gAgentID);
    gMessageSystem->addUUIDFast(_PREHASH_SessionID, gAgentSessionID);

    gAgentPauseSerialNum++;
    gMessageSystem->addU32Fast(_PREHASH_SerialNum, gAgentPauseSerialNum);

    for (LLWorld::region_list_t::const_iterator iter = LLWorld::getInstance()->getRegionList().begin();
         iter != LLWorld::getInstance()->getRegionList().end(); ++iter)
    {
        LLViewerRegion* regionp = *iter;
        gMessageSystem->sendReliable(regionp->getHost());
    }

    gObjectList.mWasPaused = true;
    LLViewerStats::instance().getRecording().stop();
}


void send_agent_resume()
{
    LL_PROFILE_ZONE_SCOPED_CATEGORY_NETWORK;
    // Note: used to check for LLWorld initialization before it became a singleton.
    // Rather than just remove this check I'm changing it to assure that the message
    // system has been initialized. -MG
    if (!gMessageSystem)
    {
        return;
    }

    gMessageSystem->newMessageFast(_PREHASH_AgentResume);
    gMessageSystem->nextBlockFast(_PREHASH_AgentData);
    gMessageSystem->addUUIDFast(_PREHASH_AgentID, gAgentID);
    gMessageSystem->addUUIDFast(_PREHASH_SessionID, gAgentSessionID);

    gAgentPauseSerialNum++;
    gMessageSystem->addU32Fast(_PREHASH_SerialNum, gAgentPauseSerialNum);


    for (LLWorld::region_list_t::const_iterator iter = LLWorld::getInstance()->getRegionList().begin();
         iter != LLWorld::getInstance()->getRegionList().end(); ++iter)
    {
        LLViewerRegion* regionp = *iter;
        gMessageSystem->sendReliable(regionp->getHost());
    }

    // Resume data collection to ignore invalid rates
    LLViewerStats::instance().getRecording().resume();

    LLAppViewer::instance()->resumeMainloopTimeout();
}

//static LLVector3d unpackLocalToGlobalPosition(U32 compact_local, const LLVector3d& region_origin)
// [SL:KB] - Patch: UI-SidepanelPeople | Checked: 2010-12-03 (Catznip-2.4.0g) | Added: Catznip-2.4.0g
LLVector3d unpackLocalToGlobalPosition(U32 compact_local, const LLVector3d& region_origin, F32 width_scale_factor)
// [/SL:KB]
{
    LLVector3d pos_local;

    pos_local.mdV[VZ] = (compact_local & 0xFFU) * 4;
    pos_local.mdV[VY] = (compact_local >> 8) & 0xFFU;
    pos_local.mdV[VX] = (compact_local >> 16) & 0xFFU;

    // <FS:Ansariel> FIRE-19563: Scaling for OpenSim VarRegions
    pos_local.mdV[VX] *= width_scale_factor;
    pos_local.mdV[VY] *= width_scale_factor;
    // </FS:Ansariel>

    return region_origin + pos_local;
}

void LLWorld::getAvatars(uuid_vec_t* avatar_ids, std::vector<LLVector3d>* positions, const LLVector3d& relative_to, F32 radius) const
{
    F32 radius_squared = radius * radius;

    if(avatar_ids != NULL)
    {
        avatar_ids->clear();
    }
    if(positions != NULL)
    {
        positions->clear();
    }
    // get the list of avatars from the character list first, so distances are correct
    // when agent is above 1020m and other avatars are nearby
    for (std::vector<LLCharacter*>::iterator iter = LLCharacter::sInstances.begin();
        iter != LLCharacter::sInstances.end(); ++iter)
    {
        LLVOAvatar* pVOAvatar = (LLVOAvatar*) *iter;

        if (!pVOAvatar->isDead() && !pVOAvatar->mIsDummy && !pVOAvatar->isOrphaned())
        {
            LLVector3d pos_global = pVOAvatar->getPositionGlobal();
            LLUUID uuid = pVOAvatar->getID();

            if (!uuid.isNull()
                && dist_vec_squared(pos_global, relative_to) <= radius_squared)
            {
                if(positions != NULL)
                {
                    positions->push_back(pos_global);
                }
                if(avatar_ids !=NULL)
                {
                    avatar_ids->push_back(uuid);
                }
            }
        }
    }
    // region avatars added for situations where radius is greater than RenderFarClip
    for (LLWorld::region_list_t::const_iterator iter = LLWorld::getInstance()->getRegionList().begin();
        iter != LLWorld::getInstance()->getRegionList().end(); ++iter)
    {
        LLViewerRegion* regionp = *iter;
        const LLVector3d& origin_global = regionp->getOriginGlobal();
        auto count = regionp->mMapAvatars.size();
        for (size_t i = 0; i < count; i++)
        {
            // <FS:Ansariel>
            //LLVector3d pos_global = unpackLocalToGlobalPosition(regionp->mMapAvatars.at(i), origin_global);
            U32 compact_local = regionp->mMapAvatars.at(i);
            LLVector3d pos_global = unpackLocalToGlobalPosition(compact_local, origin_global, regionp->getWidthScaleFactor());
            // </FS:Ansariel>
            if(dist_vec_squared(pos_global, relative_to) <= radius_squared)
            {
                LLUUID uuid = regionp->mMapAvatarIDs.at(i);
                // if this avatar doesn't already exist in the list, add it
                if(uuid.notNull() && avatar_ids != NULL && std::find(avatar_ids->begin(), avatar_ids->end(), uuid) == avatar_ids->end())
                {
                    if (positions != NULL)
                    {
                        // <FS:Ansariel> Explictly return AVATAR_UNKNOWN_Z_OFFSET
                        //               if height of avatar is unknown so we
                        //               can take measures. If we wouldn't do
                        //               this, we won't be able to distinguish
                        //               if height is unknown or not if 1020
                        //               is returned for Z-offset.
                        U32 coarse_location_z_offset = (compact_local & 0xFFU);
                        if (coarse_location_z_offset == 255 || coarse_location_z_offset == 0)
                        {
                            pos_global.mdV[VZ] = AVATAR_UNKNOWN_Z_OFFSET;
                        }
                        // </FS:Ansariel>

                        positions->push_back(pos_global);
                    }
                    avatar_ids->push_back(uuid);
                }
            }
        }
    }
}

F32 LLWorld::getNearbyAvatarsAndMaxGPUTime(std::vector<LLCharacter*> &valid_nearby_avs)
{
    static LLCachedControl<F32> render_far_clip(gSavedSettings, "RenderFarClip", 64);
    F32 nearby_max_complexity = 0;
    F32 radius = render_far_clip * render_far_clip;
    std::vector<LLCharacter*>::iterator char_iter = LLCharacter::sInstances.begin();
    while (char_iter != LLCharacter::sInstances.end())
    {
        LLVOAvatar* avatar = dynamic_cast<LLVOAvatar*>(*char_iter);
        if (avatar && !avatar->isDead() && !avatar->isControlAvatar())
        {
            if ((dist_vec_squared(avatar->getPositionGlobal(), gAgent.getPositionGlobal()) > radius) &&
                (dist_vec_squared(avatar->getPositionGlobal(), gAgentCamera.getCameraPositionGlobal()) > radius))
            {
                char_iter++;
                continue;
            }

            if (!avatar->isTooSlow())
            {
                gPipeline.profileAvatar(avatar);
            }
            nearby_max_complexity = llmax(nearby_max_complexity, avatar->getGPURenderTime());
            valid_nearby_avs.push_back(*char_iter);
        }
        char_iter++;
    }
    return nearby_max_complexity;
}
// [RLVa:KB] - Checked: RLVa-2.0.1
bool LLWorld::getAvatar(const LLUUID& idAvatar, LLVector3d& posAvatar) const
{
    for (const LLCharacter* pCharacter : LLCharacter::sInstances)
    {
        const LLVOAvatar* pAvatar = static_cast<const LLVOAvatar*>(pCharacter);
        if ( (!pAvatar->isDead()) && (!pAvatar->mIsDummy) && (!pAvatar->isOrphaned()) && (idAvatar == pAvatar->getID()) )
        {
            posAvatar = pAvatar->getPositionGlobal();
            return true;
        }
    }

    for (const LLViewerRegion* pRegion : LLWorld::getInstance()->getRegionList())
    {
        for (size_t idxAgent = 0, cntAgent = pRegion->mMapAvatarIDs.size(); idxAgent < cntAgent; ++idxAgent)
        {
            if (idAvatar == pRegion->mMapAvatarIDs[idxAgent])
            {
                posAvatar = unpackLocalToGlobalPosition(pRegion->mMapAvatars[idxAgent], pRegion->getOriginGlobal(), pRegion->getWidthScaleFactor());
                return true;
            }
        }
    }

    return false;
}
// [/RLVa:KB]

bool LLWorld::isRegionListed(const LLViewerRegion* region) const
{
    region_list_t::const_iterator it = find(mRegionList.begin(), mRegionList.end(), region);
    return it != mRegionList.end();
}

boost::signals2::connection LLWorld::setRegionRemovedCallback(const region_remove_signal_t::slot_type& cb)
{
    return mRegionRemovedSignal.connect(cb);
}

LLHTTPRegistration<LLEstablishAgentCommunication>
    gHTTPRegistrationEstablishAgentCommunication(
                            "/message/EstablishAgentCommunication");<|MERGE_RESOLUTION|>--- conflicted
+++ resolved
@@ -1416,7 +1416,6 @@
             if (!getRegionFromHandle(region_handle))
             {   // No region at that area, so make water
                 LLVOWater* waterp = (LLVOWater *)gObjectList.createObjectViewer(LLViewerObject::LL_VO_WATER, gAgent.getRegion());
-<<<<<<< HEAD
 // <FS:CR> Fix water height on regions larger than 2048x2048
                 //waterp->setPositionGlobal(LLVector3d(x + rwidth/2,
                 //                                   y + rwidth/2,
@@ -1424,10 +1423,6 @@
                 //waterp->setScale(LLVector3((F32)rwidth, (F32)rwidth, 512.f));
                 waterp->setPositionGlobal(LLVector3d(x + step/2,
                                                      y + step/2,
-=======
-                waterp->setPositionGlobal(LLVector3d(x + rwidth/2,
-                                                     y + rwidth/2,
->>>>>>> f8b1d809
                                                      256.f + water_height));
                 waterp->setScale(LLVector3((F32)step, (F32)step, 512.f));
 // </FS:CR> Fix water height on regions larger than 2048x2048
