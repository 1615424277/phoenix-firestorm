--- conflicted
+++ resolved
@@ -45,10 +45,7 @@
 	static S32 sVBSlotFree[LL_MAX_PARTICLE_COUNT];
 	static S32* sVBSlotCursor;
 
-<<<<<<< HEAD
-=======
 	static void initClass();
->>>>>>> dab915c1
 	static void restoreGL();
 	static void destroyGL();
 	static S32 findAvailableVBSlot();
