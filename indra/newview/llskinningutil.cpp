--- conflicted
+++ resolved
@@ -111,18 +111,14 @@
         // needed for handling of any legacy bad data.
         if (!avatar->getJoint(skin->mJointNames[j]))
         {
-<<<<<<< HEAD
             //<FS:ND> Query by JointKey rather than just a string, the key can be a U32 index for faster lookup
-            //LL_DEBUGS("Avatar") << "Mesh rigged to invalid joint" << skin->mJointNames[j] << LL_ENDL;
+            //LL_DEBUGS("Avatar") << avatar->getFullname() << " mesh rigged to invalid joint" << skin->mJointNames[j] << LL_ENDL;
+            //LL_WARNS_ONCE("Avatar") << avatar->getFullname() << " mesh rigged to invalid joint" << skin->mJointNames[j] << LL_ENDL;
             //skin->mJointNames[ j ] = "mPelvis";
-            LL_DEBUGS("Avatar") << "Mesh rigged to invalid joint" << skin->mJointNames[j].mName << LL_ENDL;
+            LL_DEBUGS("Avatar") << avatar->getFullname() << " mesh rigged to invalid joint" << skin->mJointNames[j].mName << LL_ENDL;
+            LL_WARNS_ONCE("Avatar") << avatar->getFullname() << " mesh rigged to invalid joint" << skin->mJointNames[j].mName << LL_ENDL;
             skin->mJointNames[ j ] = JointKey::construct( "mPelvis" );
             //</FS:ND>
-=======
-            LL_DEBUGS("Avatar") << avatar->getFullname() << " mesh rigged to invalid joint" << skin->mJointNames[j] << LL_ENDL;
-            LL_WARNS_ONCE("Avatar") << avatar->getFullname() << " mesh rigged to invalid joint" << skin->mJointNames[j] << LL_ENDL;
-            skin->mJointNames[j] = "mPelvis";
->>>>>>> 73c76fdc
         }
     }
     skin->mInvalidJointsScrubbed = true;
