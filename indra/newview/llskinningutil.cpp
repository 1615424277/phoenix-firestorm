--- conflicted
+++ resolved
@@ -32,101 +32,6 @@
 #include "llviewercontrol.h"
 #include "llmeshrepository.h"
 
-<<<<<<< HEAD
-bool LLSkinningUtil::sIncludeEnhancedSkeleton = true;
-
-namespace {
-
-//<FS:ND> Query by JointKey rather than just a string, the key can be a U32 index for faster lookup
-//bool get_name_index( const std::string& name, std::vector<std::string>& names, U32& result )
-bool get_name_index( const JointKey& name, std::vector<JointKey>& names, U32& result )
-//</FS:ND>
-{
-	//<FS:ND> Query by JointKey rather than just a string, the key can be a U32 index for faster lookup
-	// std::vector<std::string>::const_iterator find_it =
-	std::vector<JointKey>::const_iterator find_it =
-	// </FS:ND>
-		std::find( names.begin(), names.end(), name );
-    if (find_it != names.end())
-    {
-        result = find_it - names.begin();
-        return true;
-    }
-    else
-    {
-        return false;
-    }
-}
-
-// Find a name table index that is also a valid joint on the
-// avatar. Order of preference is: requested name, mPelvis, first
-// valid match in names table.
-//<FS:ND> Query by JointKey rather than just a string, the key can be a U32 index for faster lookup
-//U32 get_valid_joint_index( const std::string& name, LLVOAvatar *avatar, std::vector<std::string>& joint_names )
-U32 get_valid_joint_index( const JointKey& name, LLVOAvatar *avatar, std::vector<JointKey>& joint_names )
-//</FS:ND>
-{
-    U32 result;
-    if (avatar->getJoint(name) && get_name_index(name,joint_names,result))
-    {
-        return result;
-    }
-//<FS:ND> Query by JointKey rather than just a string, the key can be a U32 index for faster lookup
-//	if( get_name_index( "mPelvis", joint_names, result ) )
-	if( get_name_index( JointKey::construct( "mPelvis" ), joint_names, result ) )
-// </FS:ND>
-	{
-        return result;
-    }
-    for (U32 j=0; j<joint_names.size(); j++)
-    {
-        if (avatar->getJoint(joint_names[j]))
-        {
-            return j;
-        }
-    }
-    // Shouldn't ever get here, because of the name cleanup pass in remapSkinInfoJoints()
-    LL_ERRS() << "no valid joints in joint_names" << LL_ENDL;
-    return 0;
-}
-
-// Which joint will stand in for this joint? 
-//<FS:ND> Query by JointKey rather than just a string, the key can be a U32 index for faster lookup
-//U32 get_proxy_joint_index( U32 joint_index, LLVOAvatar *avatar, std::vector<std::string>& joint_names )
-U32 get_proxy_joint_index( U32 joint_index, LLVOAvatar *avatar, std::vector<JointKey>& joint_names )
-//</FS:ND>
-{
-	bool include_enhanced = LLSkinningUtil::sIncludeEnhancedSkeleton;
-    U32 j_proxy = get_valid_joint_index(joint_names[joint_index], avatar, joint_names);
-    LLJoint *joint = avatar->getJoint(joint_names[j_proxy]);
-    llassert(joint);
-    // Find the first ancestor that's not flagged as extended, or the
-    // last ancestor that's rigged in this mesh, whichever
-    // comes first.
-    while (1)
-    {
-        if (include_enhanced || 
-            joint->getSupport()==LLJoint::SUPPORT_BASE)
-            break;
-        LLJoint *parent = joint->getParent();
-        if (!parent)
-            break;
-		//<FS:ND> Query by JointKey rather than just a string, the key can be a U32 index for faster lookup
-		// if( !get_name_index( parent->getName(), joint_names, j_proxy ) )
-		if( !get_name_index( JointKey::construct( parent->getName() ), joint_names, j_proxy ) )
-		// </FS:ND>
-		{
-            break;
-        }
-        joint = parent;
-    }
-    return j_proxy;
-}
-
-}
-
-=======
->>>>>>> 8230a993
 // static
 void LLSkinningUtil::initClass()
 {
@@ -161,76 +66,6 @@
 //</FS:ND>
 		}
     }
-<<<<<<< HEAD
-    std::vector<U32> j_proxy(skin->mJointNames.size());
-    for (U32 j = 0; j < skin->mJointNames.size(); ++j)
-    {
-        U32 j_rep = get_proxy_joint_index(j, avatar, skin->mJointNames);
-        j_proxy[j] = j_rep;
-    }
-    S32 top = 0;
-    std::vector<U32> j_remap(skin->mJointNames.size());
-    // Fill in j_remap for all joints that will be kept.
-    for (U32 j = 0; j < skin->mJointNames.size(); ++j)
-    {
-        if (j_proxy[j] == j)
-        {
-            // Joint will be included
-            j_remap[j] = top;
-            if (top < max_joints-1)
-            {
-                top++;
-            }
-        }
-    }
-    // Then use j_proxy to fill in j_remap for the joints that will be discarded
-    for (U32 j = 0; j < skin->mJointNames.size(); ++j)
-    {
-        if (j_proxy[j] != j)
-        {
-            j_remap[j] = j_remap[j_proxy[j]];
-        }
-    }
-    
-    
-    // Apply the remap to mJointNames, mInvBindMatrix, and mAlternateBindMatrix
-    //<FS:ND> Query by JointKey rather than just a string, the key can be a U32 index for faster lookup
-    // std::vector<std::string> new_joint_names;
-    std::vector< JointKey > new_joint_names;
-    // </FS:ND>
-    std::vector<S32> new_joint_nums;
-    std::vector<LLMatrix4> new_inv_bind_matrix;
-    std::vector<LLMatrix4> new_alternate_bind_matrix;
-
-    for (U32 j = 0; j < skin->mJointNames.size(); ++j)
-    {
-        if (j_proxy[j] == j && new_joint_names.size() < max_joints)
-        {
-            new_joint_names.push_back(skin->mJointNames[j]);
-            new_joint_nums.push_back(-1);
-            new_inv_bind_matrix.push_back(skin->mInvBindMatrix[j]);
-            if (!skin->mAlternateBindMatrix.empty())
-            {
-                new_alternate_bind_matrix.push_back(skin->mAlternateBindMatrix[j]);
-            }
-        }
-    }
-    llassert(new_joint_names.size() <= max_joints);
-
-    for (U32 j = 0; j < skin->mJointNames.size(); ++j)
-    {
-        if (skin->mJointNames[j] != new_joint_names[j_remap[j]])
-        {
-            LL_DEBUGS("Avatar") << "Starting joint[" << j << "] = " << skin->mJointNames[j] << " j_remap " << j_remap[j] << " ==> " << new_joint_names[j_remap[j]] << LL_ENDL;
-        }
-    }
-
-    skin->mJointNames = new_joint_names;
-    skin->mInvBindMatrix = new_inv_bind_matrix;
-    skin->mAlternateBindMatrix = new_alternate_bind_matrix;
-    skin->mJointRemap = j_remap;
-=======
->>>>>>> 8230a993
 }
 
 // static
