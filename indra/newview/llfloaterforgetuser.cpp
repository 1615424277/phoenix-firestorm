--- conflicted
+++ resolved
@@ -223,9 +223,6 @@
         chk_box->setEnabled(false);
     }
 }
-<<<<<<< HEAD
-#endif
-=======
 
 //static
 void LLFloaterForgetUser::forgetUser(const std::string &userid, const std::string &fav_id, const std::string &grid, bool delete_data)
@@ -347,5 +344,4 @@
         }
     }
 }
-
->>>>>>> 4784af7f
+#endif
