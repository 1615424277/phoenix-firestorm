--- conflicted
+++ resolved
@@ -175,74 +175,6 @@
 // virtual
 void LLPanelPlaceProfile::resetLocation()
 {
-<<<<<<< HEAD
-	LLPanelPlaceInfo::resetLocation();
-
-	mLastSelectedRegionID = LLUUID::null;
-	mNextCovenantUpdateTime = 0;
-
-	mForSalePanel->setVisible(FALSE);
-	mYouAreHerePanel->setVisible(FALSE);
-
-	// <FS:Ansariel> Fix loading icon; don't use translated string!
-	const std::string unknown("Unknown_Icon");
-
-	std::string loading = LLTrans::getString("LoadingData");
-
-// <FS:Ansariel> Fix loading icon; don't use translated string!
-	//mParcelRatingIcon->setValue(loading);
-	mParcelRatingIcon->setValue(unknown);
-	mParcelRatingText->setText(loading);
-	//mVoiceIcon->setValue(loading);
-	mVoiceIcon->setValue(unknown);
-	mVoiceText->setText(loading);
-	//mFlyIcon->setValue(loading);
-	mFlyIcon->setValue(unknown);
-	mFlyText->setText(loading);
-	//mPushIcon->setValue(loading);
-	mPushIcon->setValue(unknown);
-	mPushText->setText(loading);
-	//mBuildIcon->setValue(loading);
-	mBuildIcon->setValue(unknown);
-	mBuildText->setText(loading);
-	//mScriptsIcon->setValue(loading);
-	mScriptsIcon->setValue(unknown);
-	mScriptsText->setText(loading);
-	//mDamageIcon->setValue(loading);
-	mDamageIcon->setValue(unknown);
-	mDamageText->setText(loading);
-	//mSeeAVsIcon->setValue(loading);
-	mSeeAVsIcon->setValue(unknown);
-	mSeeAVsText->setText(loading);
-
-	mRegionNameText->setValue(loading);
-	mRegionTypeText->setValue(loading);
-	//mRegionRatingIcon->setValue(loading);
-	mRegionRatingIcon->setValue(unknown);
-	mRegionRatingText->setValue(loading);
-	mRegionOwnerText->setValue(loading);
-	mRegionGroupText->setValue(loading);
-
-	mEstateNameText->setValue(loading);
-	mEstateRatingText->setValue(loading);
-	//mEstateRatingIcon->setValue(loading);
-	mEstateRatingIcon->setValue(unknown);
-// </FS:Ansariel> Fix loading icon; don't use translated string!
-	mEstateOwnerText->setValue(loading);
-	mCovenantText->setValue(loading);
-
-	mSalesPriceText->setValue(loading);
-	mAreaText->setValue(loading);
-	mTrafficText->setValue(loading);
-	mPrimitivesText->setValue(loading);
-	mParcelScriptsText->setValue(loading);
-	mTerraformLimitsText->setValue(loading);
-	mSubdivideText->setValue(loading);
-	mResaleText->setValue(loading);
-	mSaleToText->setValue(loading);
-
-	getChild<LLAccordionCtrlTab>("sales_tab")->setVisible(TRUE);
-=======
     LLPanelPlaceInfo::resetLocation();
 
     mLastSelectedRegionID = LLUUID::null;
@@ -251,35 +183,50 @@
     mForSalePanel->setVisible(FALSE);
     mYouAreHerePanel->setVisible(FALSE);
 
+    // <FS:Ansariel> Fix loading icon; don't use translated string!
+    const std::string unknown("Unknown_Icon");
+
     std::string loading = LLTrans::getString("LoadingData");
 
-    mParcelRatingIcon->setValue(loading);
+// <FS:Ansariel> Fix loading icon; don't use translated string!
+    //mParcelRatingIcon->setValue(loading);
+    mParcelRatingIcon->setValue(unknown);
     mParcelRatingText->setText(loading);
-    mVoiceIcon->setValue(loading);
+    //mVoiceIcon->setValue(loading);
+    mVoiceIcon->setValue(unknown);
     mVoiceText->setText(loading);
-    mFlyIcon->setValue(loading);
+    //mFlyIcon->setValue(loading);
+    mFlyIcon->setValue(unknown);
     mFlyText->setText(loading);
-    mPushIcon->setValue(loading);
+    //mPushIcon->setValue(loading);
+    mPushIcon->setValue(unknown);
     mPushText->setText(loading);
-    mBuildIcon->setValue(loading);
+    //mBuildIcon->setValue(loading);
+    mBuildIcon->setValue(unknown);
     mBuildText->setText(loading);
-    mScriptsIcon->setValue(loading);
+    //mScriptsIcon->setValue(loading);
+    mScriptsIcon->setValue(unknown);
     mScriptsText->setText(loading);
-    mDamageIcon->setValue(loading);
+    //mDamageIcon->setValue(loading);
+    mDamageIcon->setValue(unknown);
     mDamageText->setText(loading);
-    mSeeAVsIcon->setValue(loading);
+    //mSeeAVsIcon->setValue(loading);
+    mSeeAVsIcon->setValue(unknown);
     mSeeAVsText->setText(loading);
 
     mRegionNameText->setValue(loading);
     mRegionTypeText->setValue(loading);
-    mRegionRatingIcon->setValue(loading);
+    //mRegionRatingIcon->setValue(loading);
+    mRegionRatingIcon->setValue(unknown);
     mRegionRatingText->setValue(loading);
     mRegionOwnerText->setValue(loading);
     mRegionGroupText->setValue(loading);
 
     mEstateNameText->setValue(loading);
     mEstateRatingText->setValue(loading);
-    mEstateRatingIcon->setValue(loading);
+    //mEstateRatingIcon->setValue(loading);
+    mEstateRatingIcon->setValue(unknown);
+// </FS:Ansariel> Fix loading icon; don't use translated string!
     mEstateOwnerText->setValue(loading);
     mCovenantText->setValue(loading);
 
@@ -294,7 +241,6 @@
     mSaleToText->setValue(loading);
 
     getChild<LLAccordionCtrlTab>("sales_tab")->setVisible(TRUE);
->>>>>>> 38c2a5bd
 }
 
 // virtual
@@ -407,293 +353,6 @@
                                                     const LLVector3d& pos_global,
                                                     bool is_current_parcel)
 {
-<<<<<<< HEAD
-	if (!region || !parcel)
-		return;
-
-	if (mLastSelectedRegionID != region->getRegionID()
-		|| mNextCovenantUpdateTime < LLTimer::getElapsedSeconds())
-	{
-		// send EstateCovenantInfo message
-		// Note: LLPanelPlaceProfile doesn't change Covenant's content and any
-		// changes made by Estate floater should be requested by Estate floater
-		LLMessageSystem *msg = gMessageSystem;
-		msg->newMessage("EstateCovenantRequest");
-		msg->nextBlockFast(_PREHASH_AgentData);
-		msg->addUUIDFast(_PREHASH_AgentID,	gAgent.getID());
-		msg->addUUIDFast(_PREHASH_SessionID,gAgent.getSessionID());
-		msg->sendReliable(region->getHost());
-		mNextCovenantUpdateTime = LLTimer::getElapsedSeconds() + COVENANT_REFRESH_TIME_SEC;
-	}
-
-	LLParcelData parcel_data;
-
-	// HACK: Converting sim access flags to the format
-	// returned by remote parcel response.
-	U8 sim_access = region->getSimAccess();
-	switch(sim_access)
-	{
-	case SIM_ACCESS_MATURE:
-		parcel_data.flags = 0x1;
-
-		mParcelRatingIcon->setValue(icon_m);
-		mRegionRatingIcon->setValue(icon_m);
-		mEstateRatingIcon->setValue(icon_m);
-		break;
-
-	case SIM_ACCESS_ADULT:
-		parcel_data.flags = 0x2;
-
-		mParcelRatingIcon->setValue(icon_r);
-		mRegionRatingIcon->setValue(icon_r);
-		mEstateRatingIcon->setValue(icon_r);
-		break;
-
-	default:
-		parcel_data.flags = 0;
-
-		mParcelRatingIcon->setValue(icon_pg);
-		mRegionRatingIcon->setValue(icon_pg);
-		mEstateRatingIcon->setValue(icon_pg);
-	}
-
-	std::string rating = LLViewerRegion::accessToString(sim_access);
-	mParcelRatingText->setText(rating);
-	mRegionRatingText->setText(rating);
-
-	parcel_data.desc = parcel->getDesc();
-	parcel_data.name = parcel->getName();
-	parcel_data.sim_name = region->getName();
-	parcel_data.snapshot_id = parcel->getSnapshotID();
-	// <FS:Beq> FIRE-30768, FIRE-30534 more OS Var region fixups
-	// mPosRegion.setVec((F32)fmod(pos_global.mdV[VX], (F64)REGION_WIDTH_METERS),
-	// 				  (F32)fmod(pos_global.mdV[VY], (F64)REGION_WIDTH_METERS),
-	// 				  (F32)pos_global.mdV[VZ]);
-	auto region_origin = region->getOriginGlobal();
-	mPosRegion.setVec(LLVector3(pos_global - region_origin));
-	LL_DEBUGS("SLURL") << "LM INFO: global " << pos_global << " region_orig " << region_origin << " pos_region " << mPosRegion << LL_ENDL;
-	// </FS:Beq>
-	parcel_data.global_x = pos_global.mdV[VX];
-	parcel_data.global_y = pos_global.mdV[VY];
-	parcel_data.global_z = pos_global.mdV[VZ];
-	parcel_data.owner_id = parcel->getOwnerID();
-
-	std::string on = getString("on");
-	std::string off = getString("off");
-
-	LLViewerParcelMgr* vpm = LLViewerParcelMgr::getInstance();
-
-	// Processing parcel characteristics
-	if (vpm->allowAgentVoice(region, parcel))
-	{
-		mVoiceIcon->setValue(icon_voice);
-		mVoiceText->setText(on);
-	}
-	else
-	{
-		mVoiceIcon->setValue(icon_voice_no);
-		mVoiceText->setText(off);
-	}
-
-	if (vpm->allowAgentFly(region, parcel))
-	{
-		mFlyIcon->setValue(icon_fly);
-		mFlyText->setText(on);
-	}
-	else
-	{
-		mFlyIcon->setValue(icon_fly_no);
-		mFlyText->setText(off);
-	}
-
-	if (vpm->allowAgentPush(region, parcel))
-	{
-		mPushIcon->setValue(icon_push);
-		mPushText->setText(on);
-	}
-	else
-	{
-		mPushIcon->setValue(icon_push_no);
-		mPushText->setText(off);
-	}
-
-	if (vpm->allowAgentBuild(parcel))
-	{
-		mBuildIcon->setValue(icon_build);
-		mBuildText->setText(on);
-	}
-	else
-	{
-		mBuildIcon->setValue(icon_build_no);
-		mBuildText->setText(off);
-	}
-
-	if (vpm->allowAgentScripts(region, parcel))
-	{
-		mScriptsIcon->setValue(icon_scripts);
-		mScriptsText->setText(on);
-	}
-	else
-	{
-		mScriptsIcon->setValue(icon_scripts_no);
-		mScriptsText->setText(off);
-	}
-
-	if (vpm->allowAgentDamage(region, parcel))
-	{
-		mDamageIcon->setValue(icon_damage);
-		mDamageText->setText(on);
-	}
-	else
-	{
-		mDamageIcon->setValue(icon_damage_no);
-		mDamageText->setText(off);
-	}
-
-	if (parcel->getSeeAVs())
-	{
-		mSeeAVsIcon->setValue(icon_see_avs_on);
-		mSeeAVsText->setText(on);
-	}
-	else
-	{
-		mSeeAVsIcon->setValue(icon_see_avs_off);
-		mSeeAVsText->setText(off);
-	}
-
-	mRegionNameText->setText(region->getName());
-	mRegionTypeText->setText(region->getLocalizedSimProductName());
-
-	// Determine parcel owner
-	if (parcel->isPublic())
-	{
-		mParcelOwner->setText(getString("public"));
-		mRegionOwnerText->setText(getString("public"));
-	}
-	else
-	{
-		if (parcel->getIsGroupOwned())
-		{
-			mRegionOwnerText->setText(getString("group_owned_text"));
-
-			if(!parcel->getGroupID().isNull())
-			{
-				std::string owner =
-					LLSLURL("group", parcel->getGroupID(), "inspect").getSLURLString();
-				mParcelOwner->setText(owner);
-			}
-			else
-			{
-				std::string owner = getString("none_text");
-				mRegionGroupText->setText(owner);
-				mParcelOwner->setText(owner);
-			}
-		}
-		else
-		{
-			// Figure out the owner's name
-			std::string parcel_owner =
-				LLSLURL("agent", parcel->getOwnerID(), "inspect").getSLURLString();
-			mParcelOwner->setText(parcel_owner);
-			LLAvatarNameCache::get(region->getOwner(), boost::bind(&LLPanelPlaceInfo::onAvatarNameCache, _1, _2, mRegionOwnerText));
-			mRegionGroupText->setText( getString("none_text"));
-		}
-
-		if(LLParcel::OS_LEASE_PENDING == parcel->getOwnershipStatus())
-		{
-			mRegionOwnerText->setText(mRegionOwnerText->getText() + getString("sale_pending_text"));
-		}
-
-		if(!parcel->getGroupID().isNull())
-		{
-			// FIXME: Using parcel group as region group.
-			gCacheName->getGroup(parcel->getGroupID(),
-							boost::bind(&LLPanelPlaceInfo::onNameCache, mRegionGroupText, _2));
-		}
-	}
-
-	mEstateRatingText->setText(region->getSimAccessString());
-
-	S32 area;
-	S32 claim_price;
-	S32 rent_price;
-	F32 dwell;
-	BOOL for_sale;
-	vpm->getDisplayInfo(&area, &claim_price, &rent_price, &for_sale, &dwell);
-	mForSalePanel->setVisible(for_sale);
-	if (for_sale)
-	{
-		const LLUUID& auth_buyer_id = parcel->getAuthorizedBuyerID();
-		if(auth_buyer_id.notNull())
-		{
-			LLAvatarNameCache::get(auth_buyer_id, boost::bind(&LLPanelPlaceInfo::onAvatarNameCache, _1, _2, mSaleToText));
-			
-			// Show sales info to a specific person or a group he belongs to.
-			if (auth_buyer_id != gAgent.getID() && !gAgent.isInGroup(auth_buyer_id))
-			{
-				for_sale = FALSE;
-			}
-		}
-		else
-		{
-			mSaleToText->setText(getString("anyone"));
-		}
-
-		mSalesPriceText->setText(llformat("%s%d ", getString("price_text").c_str(), parcel->getSalePrice()));
-		mAreaText->setText(llformat("%d %s", area, getString("area_text").c_str()));
-		mTrafficText->setText(llformat("%.0f", dwell));
-
-		// Can't have more than region max tasks, regardless of parcel
-		// object bonus factor.
-		S32 primitives = llmin(ll_round(parcel->getMaxPrimCapacity() * parcel->getParcelPrimBonus()),
-							   (S32)region->getMaxTasks());
-
-		mPrimitivesText->setText(llformat("%d %s, %d %s", primitives, getString("available").c_str(), parcel->getPrimCount(), getString("allocated").c_str()));
-
-		if (parcel->getAllowOtherScripts())
-		{
-			mParcelScriptsText->setText(getString("all_residents_text"));
-		}
-		else if (parcel->getAllowGroupScripts())
-		{
-			mParcelScriptsText->setText(getString("group_text"));
-		}
-		else
-		{
-			mParcelScriptsText->setText(off);
-		}
-
-		mTerraformLimitsText->setText(parcel->getAllowTerraform() ? on : off);
-
-		if (region->getRegionFlag(REGION_FLAGS_ALLOW_PARCEL_CHANGES))
-		{
-			mSubdivideText->setText(getString("can_change"));
-		}
-		else
-		{
-			mSubdivideText->setText(getString("can_not_change"));
-		}
-		if (region->getRegionFlag(REGION_FLAGS_BLOCK_LAND_RESELL))
-		{
-			mResaleText->setText(getString("can_not_resell"));
-		}
-		else
-		{
-			mResaleText->setText(getString("can_resell"));
-		}
-	}
-
-	mSelectedParcelID = parcel->getLocalID();
-	mLastSelectedRegionID = region->getRegionID();
-	LLPanelPlaceInfo::processParcelInfo(parcel_data);
-
-//	mYouAreHerePanel->setVisible(is_current_parcel);
-// [RLVa:KB] - Checked: 2010-09-02 (RLVa-1.4.5) | Added: RLVa-1.2.1
-	mYouAreHerePanel->setVisible(is_current_parcel && (!gRlvHandler.hasBehaviour(RLV_BHVR_SHOWLOC)));
-// [/RLVa:KB]
-	getChild<LLAccordionCtrlTab>("sales_tab")->setVisible(for_sale);
-	mAccordionCtrl->arrange();
-=======
     if (!region || !parcel)
         return;
 
@@ -751,9 +410,14 @@
     parcel_data.name = parcel->getName();
     parcel_data.sim_name = region->getName();
     parcel_data.snapshot_id = parcel->getSnapshotID();
-    mPosRegion.setVec((F32)fmod(pos_global.mdV[VX], (F64)REGION_WIDTH_METERS),
-                      (F32)fmod(pos_global.mdV[VY], (F64)REGION_WIDTH_METERS),
-                      (F32)pos_global.mdV[VZ]);
+    // <FS:Beq> FIRE-30768, FIRE-30534 more OS Var region fixups
+    // mPosRegion.setVec((F32)fmod(pos_global.mdV[VX], (F64)REGION_WIDTH_METERS),
+    //                (F32)fmod(pos_global.mdV[VY], (F64)REGION_WIDTH_METERS),
+    //                (F32)pos_global.mdV[VZ]);
+    auto region_origin = region->getOriginGlobal();
+    mPosRegion.setVec(LLVector3(pos_global - region_origin));
+    LL_DEBUGS("SLURL") << "LM INFO: global " << pos_global << " region_orig " << region_origin << " pos_region " << mPosRegion << LL_ENDL;
+    // </FS:Beq>
     parcel_data.global_x = pos_global.mdV[VX];
     parcel_data.global_y = pos_global.mdV[VY];
     parcel_data.global_z = pos_global.mdV[VZ];
@@ -968,10 +632,12 @@
     mLastSelectedRegionID = region->getRegionID();
     LLPanelPlaceInfo::processParcelInfo(parcel_data);
 
-    mYouAreHerePanel->setVisible(is_current_parcel);
+//  mYouAreHerePanel->setVisible(is_current_parcel);
+// [RLVa:KB] - Checked: 2010-09-02 (RLVa-1.4.5) | Added: RLVa-1.2.1
+    mYouAreHerePanel->setVisible(is_current_parcel && (!gRlvHandler.hasBehaviour(RLV_BHVR_SHOWLOC)));
+// [/RLVa:KB]
     getChild<LLAccordionCtrlTab>("sales_tab")->setVisible(for_sale);
     mAccordionCtrl->arrange();
->>>>>>> 38c2a5bd
 }
 
 void LLPanelPlaceProfile::updateEstateName(const std::string& name)
@@ -1037,14 +703,9 @@
         BOOL display_banner = gAgent.getRegion()->getRegionID() == self->mLastSelectedRegionID &&
                                         LLAgentUI::checkAgentDistance(self->mPosRegion, radius);
 
-<<<<<<< HEAD
-//		self->mYouAreHerePanel->setVisible(display_banner);
+//      self->mYouAreHerePanel->setVisible(display_banner);
 // [RLVa:KB] - Checked: 2010-09-02 (RLVa-1.4.5) | Added: RLVa-1.2.1
-		self->mYouAreHerePanel->setVisible(display_banner && (!gRlvHandler.hasBehaviour(RLV_BHVR_SHOWLOC)));
+        self->mYouAreHerePanel->setVisible(display_banner && (!gRlvHandler.hasBehaviour(RLV_BHVR_SHOWLOC)));
 // [/RLVa:KB]
-	}
-=======
-        self->mYouAreHerePanel->setVisible(display_banner);
-    }
->>>>>>> 38c2a5bd
+    }
 }