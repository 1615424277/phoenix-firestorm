--- conflicted
+++ resolved
@@ -410,7 +410,6 @@
     parcel_data.name = parcel->getName();
     parcel_data.sim_name = region->getName();
     parcel_data.snapshot_id = parcel->getSnapshotID();
-<<<<<<< HEAD
     // <FS:Beq> FIRE-30768, FIRE-30534 more OS Var region fixups
     // mPosRegion.setVec((F32)fmod(pos_global.mdV[VX], (F64)REGION_WIDTH_METERS),
     //                (F32)fmod(pos_global.mdV[VY], (F64)REGION_WIDTH_METERS),
@@ -419,17 +418,9 @@
     mPosRegion.setVec(LLVector3(pos_global - region_origin));
     LL_DEBUGS("SLURL") << "LM INFO: global " << pos_global << " region_orig " << region_origin << " pos_region " << mPosRegion << LL_ENDL;
     // </FS:Beq>
-    parcel_data.global_x = pos_global.mdV[VX];
-    parcel_data.global_y = pos_global.mdV[VY];
-    parcel_data.global_z = pos_global.mdV[VZ];
-=======
-    mPosRegion.setVec((F32)fmod(pos_global.mdV[VX], (F64)REGION_WIDTH_METERS),
-                      (F32)fmod(pos_global.mdV[VY], (F64)REGION_WIDTH_METERS),
-                      (F32)pos_global.mdV[VZ]);
     parcel_data.global_x = (F32)pos_global.mdV[VX];
     parcel_data.global_y = (F32)pos_global.mdV[VY];
     parcel_data.global_z = (F32)pos_global.mdV[VZ];
->>>>>>> cd5d35dd
     parcel_data.owner_id = parcel->getOwnerID();
 
     std::string on = getString("on");
