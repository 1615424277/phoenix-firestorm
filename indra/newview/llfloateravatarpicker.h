--- conflicted
+++ resolved
@@ -39,25 +39,6 @@
 class LLFloaterAvatarPicker :public LLFloater
 {
 public:
-<<<<<<< HEAD
-	typedef boost::signals2::signal<bool(const uuid_vec_t&), boost_boolean_combiner> validate_signal_t;
-	typedef validate_signal_t::slot_type validate_callback_t;
-
-	// The callback function will be called with an avatar name and UUID.
-	typedef boost::function<void (const uuid_vec_t&, const std::vector<LLAvatarName>&)> select_callback_t;
-	// Call this to select an avatar.	
-	static LLFloaterAvatarPicker* show(select_callback_t callback, 
-									   bool allow_multiple = false,
-									   bool closeOnSelect = false,
-									   bool skip_agent = false,
-                                       const std::string& name = "",
-                                       LLView * frustumOrigin = NULL);
-
-	LLFloaterAvatarPicker(const LLSD& key);
-	virtual ~LLFloaterAvatarPicker();
-	
-	virtual	bool postBuild();
-=======
     typedef boost::signals2::signal<bool(const uuid_vec_t&), boost_boolean_combiner> validate_signal_t;
     typedef validate_signal_t::slot_type validate_callback_t;
 
@@ -73,35 +54,11 @@
 
     LLFloaterAvatarPicker(const LLSD& key);
     virtual ~LLFloaterAvatarPicker();
->>>>>>> 1a8a5404
 
     virtual bool postBuild();
 
     void setOkBtnEnableCb(validate_callback_t cb);
 
-<<<<<<< HEAD
-	bool handleDragAndDrop(S32 x, S32 y, MASK mask,
-						   bool drop, EDragAndDropType cargo_type,
-						   void *cargo_data, EAcceptance *accept,
-						   std::string& tooltip_msg);
-
-	void openFriendsTab();
-	bool isExcludeAgentFromSearchResults() {return mExcludeAgentFromSearchResults;}
-
-	// <FS:Ansariel> FIRE-15194: Avatar picker doesn't work anymore when using legacy simulator messages
-	typedef std::map<LLUUID, std::string> query_id_name_map_t;
-	static query_id_name_map_t sQueryNameMap;
-	// </FS:Ansariel>
-
-private:
-	void editKeystroke(class LLLineEditor* caller, void* user_data);
-	// <FS:Ansariel> Search by UUID
-	void editKeystrokeUUID(class LLLineEditor* caller, void* user_data);
-	void onBtnFindUUID();
-	void onFindUUIDAvatarNameCache(const LLUUID& av_id, const LLAvatarName& av_name);
-	boost::signals2::connection mFindUUIDAvatarNameCacheConnection;
-	// </FS:Ansariel>
-=======
     static void processAvatarPickerReply(class LLMessageSystem* msg, void**);
     void processResponse(const LLUUID& query_id, const LLSD& content);
 
@@ -112,33 +69,12 @@
 
     void openFriendsTab();
     bool isExcludeAgentFromSearchResults() {return mExcludeAgentFromSearchResults;}
->>>>>>> 1a8a5404
 
     // <FS:Ansariel> FIRE-15194: Avatar picker doesn't work anymore when using legacy simulator messages
     typedef std::map<LLUUID, std::string> query_id_name_map_t;
     static query_id_name_map_t sQueryNameMap;
     // </FS:Ansariel>
 
-<<<<<<< HEAD
-	void populateNearMe();
-	void populateFriend();
-	bool visibleItemsSelected() const; // Returns true if any items in the current tab are selected.
-
-    static void findCoro(std::string url, LLUUID mQueryID, std::string mName);
-	void find();
-	void setAllowMultiple(bool allow_multiple);
-	LLScrollListCtrl* getActiveList();
-
-    void drawFrustum();
-	virtual void draw();
-	virtual bool handleKeyHere(KEY key, MASK mask);
-
-	LLUUID				mQueryID;
-	int				    mNumResultsReturned;
-	bool				mNearMeListComplete;
-	bool				mCloseOnSelect;
-	bool                mExcludeAgentFromSearchResults;
-=======
 private:
     void editKeystroke(class LLLineEditor* caller, void* user_data);
     // <FS:Ansariel> Search by UUID
@@ -175,7 +111,6 @@
     bool                mNearMeListComplete;
     bool                mCloseOnSelect;
     bool                mExcludeAgentFromSearchResults;
->>>>>>> 1a8a5404
     LLHandle <LLView>   mFrustumOrigin;
     F32                 mContextConeOpacity;
     F32                 mContextConeInAlpha;
