--- conflicted
+++ resolved
@@ -2468,17 +2468,8 @@
       ${CMAKE_CURRENT_SOURCE_DIR}/viewer_manifest.py
     )
 
-<<<<<<< HEAD
-  # <FS:TS> Allow disabling media plugins for 64-bit building
-  if (ENABLE_MEDIA_PLUGINS)
-      add_dependencies(${VIEWER_BINARY_NAME} SLPlugin media_plugin_quicktime media_plugin_libvlc media_plugin_cef mac-crash-logger)
-  else (ENABLE_MEDIA_PLUGINS)
-      add_dependencies(${VIEWER_BINARY_NAME} SLPlugin mac-crash-logger)
-  endif (ENABLE_MEDIA_PLUGINS)
-=======
   add_dependencies(${VIEWER_BINARY_NAME} SLPlugin media_plugin_libvlc media_plugin_cef mac-crash-logger)
   add_dependencies(${VIEWER_BINARY_NAME} mac-crash-logger)
->>>>>>> a0c18425
 
   if (ENABLE_SIGNING)
       set(SIGNING_SETTING "--signature=${SIGNING_IDENTITY}")
@@ -2535,16 +2526,9 @@
     list(APPEND SYMBOL_SEARCH_DIRS "${CMAKE_BINARY_DIR}/llplugin/slplugin/${CMAKE_CFG_INTDIR}")
     list(APPEND SYMBOL_SEARCH_DIRS "${CMAKE_BINARY_DIR}/mac_crash_logger/${CMAKE_CFG_INTDIR}")
     list(APPEND SYMBOL_SEARCH_DIRS "${CMAKE_BINARY_DIR}/media_plugins/gstreamer010/${CMAKE_CFG_INTDIR}")
-<<<<<<< HEAD
-    list(APPEND SYMBOL_SEARCH_DIRS "${CMAKE_BINARY_DIR}/media_plugins/quicktime/${CMAKE_CFG_INTDIR}")
     set(VIEWER_SYMBOL_FILE "${CMAKE_CURRENT_BINARY_DIR}/${CMAKE_CFG_INTDIR}/firestorm-symbols-darwin-$ENV{AUTOBUILD_ADDRSIZE}.tar.bz2")
 ##  set(VIEWER_EXE_GLOBS "'Second Life' SLPlugin mac-crash-logger")
     set(VIEWER_EXE_GLOBS "'Firestorm' mac-crash-logger")
-=======
-    set(VIEWER_SYMBOL_FILE "${CMAKE_CURRENT_BINARY_DIR}/${CMAKE_CFG_INTDIR}/secondlife-symbols-darwin-$ENV{AUTOBUILD_ADDRSIZE}.tar.bz2")
-    set(VIEWER_EXE_GLOBS "'Second Life' SLPlugin mac-crash-logger")
-    set(VIEWER_EXE_GLOBS "'Second Life' mac-crash-logger")
->>>>>>> a0c18425
     set(VIEWER_LIB_GLOB "*.dylib")
   endif (DARWIN)
   if (LINUX)
