--- conflicted
+++ resolved
@@ -1,4 +1,3 @@
-<<<<<<< HEAD
 # -*- cmake -*-
 
 project(viewer)
@@ -16,6 +15,7 @@
 include(FindOpenGL)
 include(JsonCpp)
 include(LLAudio)
+include(LLConvexDecomposition)
 include(LLCharacter)
 include(LLCommon)
 include(LLImage)
@@ -41,2102 +41,6 @@
 include(LLKDU)
 include(ViewerMiscLibs)
 include(LLLogin)
-include(CMakeCopyIfDifferent)
-
-include_directories(
-    ${DBUSGLIB_INCLUDE_DIRS}
-    ${JSONCPP_INCLUDE_DIRS}
-    ${LLAUDIO_INCLUDE_DIRS}
-    ${LLCHARACTER_INCLUDE_DIRS}
-    ${LLCOMMON_INCLUDE_DIRS}
-    ${FMOD_INCLUDE_DIR}
-    ${LLIMAGE_INCLUDE_DIRS}
-    ${LLKDU_INCLUDE_DIRS}
-    ${LLINVENTORY_INCLUDE_DIRS}
-    ${LLMATH_INCLUDE_DIRS}
-    ${LLMESSAGE_INCLUDE_DIRS}
-    ${LLPLUGIN_INCLUDE_DIRS}
-    ${LLPRIMITIVE_INCLUDE_DIRS}
-    ${LLRENDER_INCLUDE_DIRS}
-    ${LLUI_INCLUDE_DIRS}
-    ${LLVFS_INCLUDE_DIRS}
-    ${LLWINDOW_INCLUDE_DIRS}
-    ${LLXML_INCLUDE_DIRS}
-    ${LLXUIXML_INCLUDE_DIRS}
-    ${LSCRIPT_INCLUDE_DIRS}
-    ${LSCRIPT_INCLUDE_DIRS}/lscript_compile
-    ${LLLOGIN_INCLUDE_DIRS}
-    ${UPDATER_INCLUDE_DIRS}
-    ${OPENAL_LIB_INCLUDE_DIRS}
-    )
-
-set(viewer_SOURCE_FILES
-    ao.cpp
-    aoengine.cpp
-    aoset.cpp
-    chatbar_as_cmdline.cpp
-    kcwlinterface.cpp
-    floatermedialists.cpp
-    fscontactsfloater.cpp
-    fsareasearch.cpp
-    fsdata.cpp
-    fskeywords.cpp
-    fslslbridge.cpp
-    fslslbridgerequest.cpp
-    fsradarlistctrl.cpp
-    lggautocorrect.cpp
-    lggautocorrectfloater.cpp
-    lggbeammapfloater.cpp
-    lggbeammaps.cpp
-    lggbeamscolors.cpp
-    lggbeamcolormapfloater.cpp
-    llagent.cpp
-    llagentaccess.cpp
-    llagentcamera.cpp
-    llagentdata.cpp
-    llagentlanguage.cpp
-    llagentlistener.cpp
-    llagentpicksinfo.cpp
-    llagentpilot.cpp
-    llagentui.cpp
-    llagentwearables.cpp
-    llagentwearablesfetch.cpp
-    llanimstatelabels.cpp
-    llappearancemgr.cpp
-    llappviewer.cpp
-    llappviewerlistener.cpp
-    llassetuploadqueue.cpp
-    llassetuploadresponders.cpp
-    llattachmentsmgr.cpp
-    llaudiosourcevo.cpp
-    llavataractions.cpp
-    llavatariconctrl.cpp
-    llavatarlist.cpp
-    llavatarlistitem.cpp
-    llavatarpropertiesprocessor.cpp
-    llbottomtray.cpp
-    llbox.cpp
-    llbreadcrumbview.cpp
-    llbrowsernotification.cpp
-    llbuycurrencyhtml.cpp
-    llcallbacklist.cpp
-    llcallfloater.cpp
-    llcallingcard.cpp
-    llcapabilitylistener.cpp
-    llcaphttpsender.cpp
-    llchannelmanager.cpp
-    llchatbar.cpp
-    llchathistory.cpp
-    llchatitemscontainerctrl.cpp
-    llchatmsgbox.cpp
-    llchiclet.cpp
-    llclassifiedinfo.cpp
-    llclassifiedstatsresponder.cpp
-    llcloud.cpp
-    llcofwearables.cpp
-    llcolorswatch.cpp
-    llcommanddispatcherlistener.cpp
-    llcommandhandler.cpp
-    llcommandlineparser.cpp
-    llcompilequeue.cpp
-    llconfirmationmanager.cpp
-    llcurrencyuimanager.cpp
-    llcylinder.cpp
-    lldateutil.cpp
-    lldebugmessagebox.cpp
-    lldebugview.cpp
-    lldelayedgestureerror.cpp
-    lldirpicker.cpp
-    lldndbutton.cpp
-    lldrawable.cpp
-    lldrawpool.cpp
-    lldrawpoolalpha.cpp
-    lldrawpoolavatar.cpp
-    lldrawpoolbump.cpp
-    lldrawpoolground.cpp
-    lldrawpoolsimple.cpp
-    lldrawpoolsky.cpp
-    lldrawpoolterrain.cpp
-    lldrawpooltree.cpp
-    lldrawpoolwater.cpp
-    lldrawpoolwlsky.cpp
-    lldriverparam.cpp
-    lldynamictexture.cpp
-    llemote.cpp
-    lleventnotifier.cpp
-    lleventpoll.cpp
-    llexpandabletextbox.cpp
-    llexternaleditor.cpp
-    llface.cpp
-    llfasttimerview.cpp
-    llfavoritesbar.cpp
-    llfeaturemanager.cpp
-    llfilepicker.cpp
-    llfilteredwearablelist.cpp
-    llfirstuse.cpp
-    llflexibleobject.cpp
-    llfloaterabout.cpp
-    llfloateranimpreview.cpp
-    llfloaterauction.cpp
-    llfloateravatarpicker.cpp
-    llfloateravatartextures.cpp
-    llfloaterbeacons.cpp
-    llfloaterbuildoptions.cpp
-    llfloaterbulkpermission.cpp
-    llfloaterbump.cpp
-    llfloaterbuy.cpp
-    llfloaterbuycontents.cpp
-    llfloaterbuycurrency.cpp
-    llfloaterbuycurrencyhtml.cpp
-    llfloaterbuyland.cpp
-    llfloatercamera.cpp
-    llfloatercolorpicker.cpp
-    llfloaterdaycycle.cpp
-    llfloaterdisplayname.cpp
-    llfloaterenvsettings.cpp
-    llfloaterevent.cpp
-    llfloaterfonttest.cpp
-    llfloatergesture.cpp
-    llfloatergodtools.cpp
-    llfloatergroupinvite.cpp
-    llfloatergroups.cpp
-    llfloaterhandler.cpp
-    llfloaterhardwaresettings.cpp
-    llfloaterhelpbrowser.cpp
-    llfloaterhud.cpp
-    llfloaterimagepreview.cpp
-    llfloaterinspect.cpp
-    llfloaterinventory.cpp
-    llfloaterjoystick.cpp
-    llfloaterlagmeter.cpp
-    llfloaterland.cpp
-    llfloaterlandholdings.cpp
-    llfloatermap.cpp
-    llfloatermediabrowser.cpp
-    llfloatermediasettings.cpp
-    llfloatermemleak.cpp
-    llfloaternamedesc.cpp
-    llfloaternotificationsconsole.cpp
-    llfloateropenobject.cpp
-    llfloaterpay.cpp
-    llfloaterperms.cpp
-    llfloaterpostcard.cpp
-    llfloaterpostprocess.cpp
-    llfloaterpreference.cpp
-    llfloaterproperties.cpp
-    llfloaterregiondebugconsole.cpp
-    llfloaterregioninfo.cpp
-    llfloaterreporter.cpp
-    llfloaterscriptdebug.cpp
-    llfloaterscriptlimits.cpp
-    llfloatersearch.cpp
-    llfloatersellland.cpp
-    llfloatersettingsdebug.cpp
-    llfloatersidetraytab.cpp
-    llfloatersnapshot.cpp
-    llfloatersounddevices.cpp
-    llfloatertelehub.cpp
-    llfloatertestinspectors.cpp
-    llfloatertestlistview.cpp
-    llfloatertools.cpp
-    llfloatertopobjects.cpp
-    llfloatertos.cpp
-    llfloateruipreview.cpp
-    llfloaterurlentry.cpp
-    llfloatervoiceeffect.cpp
-    llfloaterwater.cpp
-    llfloaterwebcontent.cpp
-    llfloaterwhitelistentry.cpp
-    llfloaterwindlight.cpp
-    llfloaterwindowsize.cpp
-    llfloaterworldmap.cpp
-    llfolderview.cpp
-    llfolderviewitem.cpp
-    llfollowcam.cpp
-    llfriendcard.cpp
-    llgesturemgr.cpp
-    llgiveinventory.cpp
-    llglsandbox.cpp
-    llgroupactions.cpp
-    llgroupiconctrl.cpp
-    llgrouplist.cpp
-    llgroupmgr.cpp
-    llhints.cpp
-    llhomelocationresponder.cpp
-    llhudeffect.cpp
-    llhudeffectbeam.cpp
-    llhudeffectlookat.cpp
-    llhudeffectpointat.cpp
-    llhudeffecttrail.cpp
-    llhudeffectblob.cpp
-    llhudicon.cpp
-    llhudmanager.cpp
-    llhudnametag.cpp
-    llhudobject.cpp
-    llhudrender.cpp
-    llhudtext.cpp
-    llhudview.cpp
-    llimfloater.cpp
-    llimfloatercontainer.cpp
-    llimhandler.cpp
-    llimview.cpp
-    llinspect.cpp
-    llinspectavatar.cpp
-    llinspectgroup.cpp
-    llinspectobject.cpp
-    llinspectremoteobject.cpp
-    llinspecttoast.cpp
-    llinventorybridge.cpp
-    llinventoryclipboard.cpp
-    llinventoryfilter.cpp
-    llinventoryfunctions.cpp
-    llinventoryicon.cpp
-    llinventoryitemslist.cpp
-    llinventorylistitem.cpp
-    llinventorymodel.cpp
-    llinventorymodelbackgroundfetch.cpp
-    llinventoryobserver.cpp
-    llinventorypanel.cpp
-    lljoystickbutton.cpp
-    lllandmarkactions.cpp
-    lllandmarklist.cpp
-    lllistbrowser.cpp
-    lllistcontextmenu.cpp
-    lllistview.cpp
-    lllocaltextureobject.cpp
-    lllocationhistory.cpp
-    lllocationinputctrl.cpp
-    lllogchat.cpp
-    llloginhandler.cpp
-    lllogininstance.cpp
-    llmachineid.cpp
-    llmainlooprepeater.cpp
-    llmanip.cpp
-    llmaniprotate.cpp
-    llmanipscale.cpp
-    llmaniptranslate.cpp
-    llmediactrl.cpp
-    llmediadataclient.cpp
-    llmemoryview.cpp
-    llmenucommands.cpp
-    llmimetypes.cpp
-    llmorphview.cpp
-    llmoveview.cpp
-    llmutelist.cpp
-    llnamebox.cpp
-    llnameeditor.cpp
-    llnamelistctrl.cpp
-    llnavigationbar.cpp
-    llnearbychat.cpp
-    llnearbychatbar.cpp
-    llnearbychathandler.cpp
-    llnetmap.cpp
-    llnotificationalerthandler.cpp
-    llnotificationgrouphandler.cpp
-    llnotificationhandlerutil.cpp
-    llnotificationhinthandler.cpp
-    llnotificationmanager.cpp
-    llnotificationofferhandler.cpp
-    llnotificationscripthandler.cpp
-    llnotificationstorage.cpp
-    llnotificationtiphandler.cpp
-    lloutfitslist.cpp
-    lloutfitobserver.cpp
-    lloutputmonitorctrl.cpp
-    llpanelappearancetab.cpp
-    llpanelavatar.cpp
-    llpanelavatartag.cpp
-    llpanelblockedlist.cpp
-    llpanelclassified.cpp
-    llpanelcontents.cpp
-    llpaneleditwearable.cpp
-    llpanelface.cpp
-    llpanelgenerictip.cpp
-    llpanelgroup.cpp
-    llpanelgroupgeneral.cpp
-    llpanelgroupinvite.cpp
-    llpanelgrouplandmoney.cpp
-    llpanelgroupnotices.cpp
-    llpanelgrouproles.cpp
-    llpanelhome.cpp
-    llpanelimcontrolpanel.cpp
-    llpanelland.cpp
-    llpanellandaudio.cpp
-    llpanellandmarkinfo.cpp
-    llpanellandmarks.cpp
-    llpanellandmedia.cpp
-    llpanellogin.cpp
-    llpanelloginlistener.cpp
-    llpanelmaininventory.cpp
-    llpanelmediasettingsgeneral.cpp
-    llpanelmediasettingspermissions.cpp
-    llpanelmediasettingssecurity.cpp
-    llpanelme.cpp
-    llpanelnearbymedia.cpp
-    llpanelobject.cpp
-    llpanelobjectinventory.cpp
-    llpanelonlinestatus.cpp
-    llpaneloutfitedit.cpp
-    llpaneloutfitsinventory.cpp
-    llpanelpeople.cpp
-    llpanelpeoplemenus.cpp
-    llpanelpermissions.cpp
-    llpanelpick.cpp
-    llpanelpicks.cpp
-    llpanelplaceinfo.cpp
-    llpanelplaceprofile.cpp
-    llpanelplaces.cpp
-    llpanelplacestab.cpp
-    llpanelprimmediacontrols.cpp
-    llpanelprofile.cpp
-    llpanelprofileview.cpp
-    llpanelteleporthistory.cpp
-    llpaneltiptoast.cpp
-    llpanelvoiceeffect.cpp
-    llpaneltopinfobar.cpp
-    llpanelvoicedevicesettings.cpp
-    llpanelvolume.cpp
-    llpanelvolumepulldown.cpp
-    llpanelwearing.cpp
-    llparcelselection.cpp
-    llparticipantlist.cpp
-    llpatchvertexarray.cpp
-    llphysicsmotion.cpp
-    llplacesinventorybridge.cpp
-    llplacesinventorypanel.cpp
-    llpopupview.cpp
-    llpolymesh.cpp
-    llpolymorph.cpp
-    llpreview.cpp
-    llpreviewanim.cpp
-    llpreviewgesture.cpp
-    llpreviewnotecard.cpp
-    llpreviewscript.cpp
-    llpreviewsound.cpp
-    llpreviewtexture.cpp
-    llproductinforequest.cpp
-    llprogressview.cpp
-    llrecentpeople.cpp
-    llregionposition.cpp
-    llremoteparcelrequest.cpp
-    llsavedsettingsglue.cpp
-    llsaveoutfitcombobtn.cpp
-    llscreenchannel.cpp
-    llscriptfloater.cpp
-    llscrollingpanelparam.cpp
-    llscrollingpanelparambase.cpp
-    llsearchcombobox.cpp
-    llsearchhistory.cpp
-    llsecapi.cpp
-    llsechandler_basic.cpp
-    llselectmgr.cpp
-    llshareavatarhandler.cpp
-    llsidepanelappearance.cpp
-    llsidepanelinventory.cpp
-    llsidepanelinventorysubpanel.cpp
-    llsidepaneliteminfo.cpp
-    llsidepaneltaskinfo.cpp
-    llsidetray.cpp
-    llsidetraylistener.cpp
-    llsidetraypanelcontainer.cpp
-    llsky.cpp
-    llslurl.cpp
-    llspatialpartition.cpp
-    llspeakbutton.cpp
-    llspeakers.cpp
-    llspeakingindicatormanager.cpp
-    llsplitbutton.cpp
-    llsprite.cpp
-    llstartup.cpp
-    llstartuplistener.cpp
-    llstatusbar.cpp
-    llstylemap.cpp
-    llsurface.cpp
-    llsurfacepatch.cpp
-    llsyswellitem.cpp
-    llsyswellwindow.cpp
-    llteleporthistory.cpp
-    llteleporthistorystorage.cpp
-    lltexglobalcolor.cpp
-    lltexlayer.cpp
-    lltexlayerparams.cpp
-    lltextureatlas.cpp
-    lltextureatlasmanager.cpp
-    lltexturecache.cpp
-    lltexturectrl.cpp
-    lltexturefetch.cpp
-    lltextureinfo.cpp
-    lltextureinfodetails.cpp
-    lltexturestats.cpp
-    lltexturestatsuploader.cpp
-    lltextureview.cpp
-    lltoast.cpp
-    lltoastalertpanel.cpp
-    lltoastgroupnotifypanel.cpp
-    lltoastimpanel.cpp
-    lltoastnotifypanel.cpp
-    lltoastpanel.cpp
-    lltoastscripttextbox.cpp
-    lltool.cpp
-    lltoolbrush.cpp
-    lltoolcomp.cpp
-    lltooldraganddrop.cpp
-    lltoolface.cpp
-    lltoolfocus.cpp
-    lltoolgrab.cpp
-    lltoolgun.cpp
-    lltoolindividual.cpp
-    lltoolmgr.cpp
-    lltoolmorph.cpp
-    lltoolobjpicker.cpp
-    lltoolpie.cpp
-    lltoolpipette.cpp
-    lltoolplacer.cpp
-    lltoolselect.cpp
-    lltoolselectland.cpp
-    lltoolselectrect.cpp
-    lltracker.cpp
-    lltransientdockablefloater.cpp
-    lltransientfloatermgr.cpp
-    lltranslate.cpp
-    lluilistener.cpp
-    lluploaddialog.cpp
-    llurl.cpp
-    llurldispatcher.cpp
-    llurldispatcherlistener.cpp
-    llurlhistory.cpp
-    llurllineeditorctrl.cpp
-    llurlwhitelist.cpp
-    llvectorperfoptions.cpp
-    llversioninfo.cpp
-    llviewchildren.cpp
-    llviewerassetstats.cpp
-    llviewerassetstorage.cpp
-    llviewerassettype.cpp
-    llviewerattachmenu.cpp
-    llvieweraudio.cpp
-    llviewercamera.cpp
-    llviewerchat.cpp
-    llviewercontrol.cpp
-    llviewercontrollistener.cpp
-    llviewerdisplay.cpp
-    llviewerdisplayname.cpp
-    llviewerfloaterreg.cpp
-    llviewerfoldertype.cpp
-    llviewergenericmessage.cpp
-    llviewergesture.cpp    
-    llviewerhelp.cpp
-    llviewerhelputil.cpp
-    llviewerhome.cpp
-    llviewerinventory.cpp
-    llviewerjoint.cpp
-    llviewerjointattachment.cpp
-    llviewerjointmesh.cpp
-    llviewerjointmesh_sse.cpp
-    llviewerjointmesh_sse2.cpp
-    llviewerjointmesh_vec.cpp
-    llviewerjoystick.cpp
-    llviewerkeyboard.cpp
-    llviewerlayer.cpp
-    llviewermedia.cpp
-    llviewermedia_streamingaudio.cpp
-    llviewermediafocus.cpp
-    llviewermenu.cpp
-    llviewermenufile.cpp
-    llviewermessage.cpp
-    llviewernetwork.cpp
-    llviewerobject.cpp
-    llviewerobjectlist.cpp
-    llviewerparcelmedia.cpp
-    llviewerparcelmediaautoplay.cpp
-    llviewerparcelmgr.cpp
-    llviewerparceloverlay.cpp
-    llviewerpartsim.cpp
-    llviewerpartsource.cpp
-    llviewerregion.cpp
-    llviewershadermgr.cpp
-    llviewerstats.cpp
-    llviewerstatsrecorder.cpp
-    llviewertexteditor.cpp
-    llviewertexture.cpp
-    llviewertextureanim.cpp
-    llviewertexturelist.cpp
-    llviewerthrottle.cpp
-    llviewervisualparam.cpp
-    llviewerwindow.cpp
-    llviewerwindowlistener.cpp
-    llvlcomposition.cpp
-    llvlmanager.cpp
-    llvoavatar.cpp
-    llvoavatardefines.cpp
-    llvoavatarself.cpp
-    llvocache.cpp
-    llvoclouds.cpp
-    llvograss.cpp
-    llvoground.cpp
-    llvoicecallhandler.cpp
-    llvoicechannel.cpp
-    llvoiceclient.cpp
-    llvoicevisualizer.cpp
-    llvoicevivox.cpp
-    llvoinventorylistener.cpp
-    llvopartgroup.cpp
-    llvosky.cpp
-    llvosurfacepatch.cpp
-    llvotextbubble.cpp
-    llvotree.cpp
-    llvovolume.cpp
-    llvowater.cpp
-    llvowlsky.cpp
-    llwatchdog.cpp
-    llwaterparammanager.cpp
-    llwaterparamset.cpp
-    llwearable.cpp
-    llwearableitemslist.cpp
-    llwearablelist.cpp
-    llwearabletype.cpp
-    llweb.cpp
-    llwebsharing.cpp
-    llwind.cpp
-    llwlanimator.cpp
-    llwldaycycle.cpp
-    llwlparammanager.cpp
-    llwlparamset.cpp
-    llworld.cpp
-    llworldmap.cpp
-    llworldmapmessage.cpp
-    llworldmipmap.cpp
-    llworldmapview.cpp
-    llxmlrpclistener.cpp
-    llxmlrpctransaction.cpp
-    noise.cpp
-	panel_prefs_firestorm.cpp
-    piemenu.cpp
-    pieseparator.cpp
-    pieslice.cpp
-    pipeline.cpp
-    kvflickr.cpp
-    kvfloaterflickrauth.cpp
-    kvfloaterflickrupload.cpp
-    qtoolalign.cpp
-    quickprefs.cpp
-    rlvhandler.cpp
-    rlvhelper.cpp
-    rlvcommon.cpp
-    rlvlocks.cpp
-    rlvinventory.cpp
-    rlvextensions.cpp
-    rlvfloaters.cpp
-    rlvui.cpp
-    streamtitledisplay.cpp
-    )
-
-set(VIEWER_BINARY_NAME "firestorm-bin" CACHE STRING
-    "The name of the viewer executable to create.")
-
-if (LINUX)
-  # We can't set these flags for Darwin, because they get passed to
-  # the PPC compiler.  Ugh.
-
-  set_source_files_properties(
-      llviewerjointmesh_sse.cpp
-      PROPERTIES COMPILE_FLAGS "-msse -mfpmath=sse"
-      )
-  set_source_files_properties(
-      llviewerjointmesh_sse2.cpp
-      PROPERTIES COMPILE_FLAGS "-msse2 -mfpmath=sse"
-      )
-endif (LINUX)
-
-set(viewer_HEADER_FILES
-    CMakeLists.txt
-    ViewerInstall.cmake
-    ao.h
-    aoengine.h
-    aoset.h
-    chatbar_as_cmdline.h
-    kcwlinterface.h
-    floatermedialists.h
-    fscontactsfloater.h
-    fsradarlistctrl.h
-    fsareasearch.h
-    fsdata.h
-    fskeywords.h
-    fslslbridge.h
-    fslslbridgerequest.h
-    lggautocorrect.h
-    lggautocorrectfloater.h
-    lggbeammapfloater.h
-    lggbeammaps.h
-    lggbeamscolors.h
-    lggbeamcolormapfloater.h
-    llagent.h
-    llagentaccess.h
-    llagentcamera.h
-    llagentdata.h
-    llagentlanguage.h
-    llagentlistener.h
-    llagentpicksinfo.h
-    llagentpilot.h
-    llagentui.h
-    llagentwearables.h
-    llagentwearablesfetch.h
-    llanimstatelabels.h
-    llappearance.h
-    llappearancemgr.h
-    llappviewer.h
-    llappviewerlistener.h
-    llassetuploadqueue.h
-    llassetuploadresponders.h
-    llattachmentsmgr.h
-    llaudiosourcevo.h
-    llavataractions.h
-    llavatariconctrl.h
-    llavatarlist.h
-    llavatarlistitem.h
-    llavatarpropertiesprocessor.h
-    llbottomtray.h
-    llbox.h
-    llbreadcrumbview.h
-    llbuycurrencyhtml.h
-    llcallbacklist.h
-    llcallfloater.h
-    llcallingcard.h
-    llcapabilitylistener.h
-    llcapabilityprovider.h
-    llcaphttpsender.h
-    llchannelmanager.h
-    llchatbar.h
-    llchathistory.h
-    llchatitemscontainerctrl.h
-    llchatmsgbox.h
-    llchiclet.h
-    llclassifiedinfo.h
-    llclassifiedstatsresponder.h
-    llcloud.h
-    llcofwearables.h
-    llcolorswatch.h
-    llcommanddispatcherlistener.h
-    llcommandhandler.h
-    llcommandlineparser.h
-    llcompilequeue.h
-    llconfirmationmanager.h
-    llcurrencyuimanager.h
-    llcylinder.h
-    lldateutil.h
-    lldebugmessagebox.h
-    lldebugview.h
-    lldelayedgestureerror.h
-    lldirpicker.h
-    lldndbutton.h
-    lldrawable.h
-    lldrawpool.h
-    lldrawpoolalpha.h
-    lldrawpoolavatar.h
-    lldrawpoolbump.h
-    lldrawpoolclouds.h
-    lldrawpoolground.h
-    lldrawpoolsimple.h
-    lldrawpoolsky.h
-    lldrawpoolterrain.h
-    lldrawpooltree.h
-    lldrawpoolwater.h
-    lldrawpoolwlsky.h
-    lldriverparam.h
-    lldynamictexture.h
-    llemote.h
-    lleventnotifier.h
-    lleventpoll.h
-    llexpandabletextbox.h
-    llexternaleditor.h
-    llface.h
-    llfasttimerview.h
-    llfavoritesbar.h
-    llfeaturemanager.h
-    llfilepicker.h
-    llfilteredwearablelist.h
-    llfirstuse.h
-    llflexibleobject.h
-    llfloaterabout.h
-    llfloateranimpreview.h
-    llfloaterauction.h
-    llfloateravatarpicker.h
-    llfloateravatartextures.h
-    llfloaterbeacons.h
-    llfloaterbuildoptions.h
-    llfloaterbulkpermission.h
-    llfloaterbump.h
-    llfloaterbuy.h
-    llfloaterbuycontents.h
-    llfloaterbuycurrency.h
-    llfloaterbuycurrencyhtml.h
-    llfloaterbuyland.h
-    llfloatercamera.h
-    llfloatercolorpicker.h
-    llfloaterdaycycle.h
-    llfloaterdisplayname.h
-    llfloaterenvsettings.h
-    llfloaterevent.h
-    llfloaterfonttest.h
-    llfloatergesture.h
-    llfloatergodtools.h
-    llfloatergroupinvite.h
-    llfloatergroups.h
-    llfloaterhandler.h
-    llfloaterhardwaresettings.h
-    llfloaterhelpbrowser.h
-    llfloaterhud.h
-    llfloaterimagepreview.h
-    llfloaterinspect.h
-    llfloaterinventory.h
-    llfloaterjoystick.h
-    llfloaterlagmeter.h
-    llfloaterland.h
-    llfloaterlandholdings.h
-    llfloatermap.h
-    llfloatermediabrowser.h
-    llfloatermediasettings.h
-    llfloatermemleak.h
-    llfloaternamedesc.h
-    llfloaternotificationsconsole.h
-    llfloateropenobject.h
-    llfloaterpay.h
-    llfloaterperms.h
-    llfloaterpostcard.h
-    llfloaterpostprocess.h
-    llfloaterpreference.h
-    llfloaterproperties.h
-    llfloaterregiondebugconsole.h
-    llfloaterregioninfo.h
-    llfloaterreporter.h
-    llfloaterscriptdebug.h
-    llfloaterscriptlimits.h
-    llfloatersearch.h
-    llfloatersellland.h
-    llfloatersettingsdebug.h
-    llfloatersidetraytab.h
-    llfloatersnapshot.h
-    llfloatersounddevices.h
-    llfloatertelehub.h
-    llfloatertestinspectors.h
-    llfloatertestlistview.h
-    llfloatertools.h
-    llfloatertopobjects.h
-    llfloatertos.h
-    llfloateruipreview.h
-    llfloaterurlentry.h
-    llfloatervoiceeffect.h
-    llfloaterwater.h
-    llfloaterwebcontent.h
-    llfloaterwhitelistentry.h
-    llfloaterwindlight.h
-    llfloaterwindowsize.h
-    llfloaterworldmap.h
-    llfolderview.h
-    llfoldervieweventlistener.h
-    llfolderviewitem.h
-    llfollowcam.h
-    llfriendcard.h
-    llgesturemgr.h
-    llgiveinventory.h
-    llgroupactions.h
-    llgroupiconctrl.h
-    llgrouplist.h
-    llgroupmgr.h
-    llhints.h
-    llhomelocationresponder.h
-    llhudeffect.h
-    llhudeffectbeam.h
-    llhudeffectlookat.h
-    llhudeffectpointat.h
-    llhudeffecttrail.h
-    llhudeffectblob.h
-    llhudicon.h
-    llhudmanager.h
-    llhudnametag.h
-    llhudobject.h
-    llhudrender.h
-    llhudtext.h
-    llhudview.h
-    llimfloater.h
-    llimfloatercontainer.h
-    llimview.h
-    llinspect.h
-    llinspectavatar.h
-    llinspectgroup.h
-    llinspectobject.h
-    llinspectremoteobject.h
-    llinspecttoast.h
-    llinventorybridge.h
-    llinventoryclipboard.h
-    llinventoryfilter.h
-    llinventoryfunctions.h
-    llinventoryicon.h
-    llinventoryitemslist.h
-    llinventorylistitem.h
-    llinventorymodel.h
-    llinventorymodelbackgroundfetch.h
-    llinventoryobserver.h
-    llinventorypanel.h
-    lljoystickbutton.h
-    lllandmarkactions.h
-    lllandmarklist.h
-    lllightconstants.h
-    lllistbrowser.h
-    lllistcontextmenu.h
-    lllistview.h
-    lllocaltextureobject.h
-    lllocationhistory.h
-    lllocationinputctrl.h
-    lllogchat.h
-    llloginhandler.h
-    lllogininstance.h
-    llmachineid.h
-    llmainlooprepeater.h
-    llmanip.h
-    llmaniprotate.h
-    llmanipscale.h
-    llmaniptranslate.h
-    llmediactrl.h
-    llmediadataclient.h
-    llmemoryview.h
-    llmenucommands.h
-    llmimetypes.h
-    llmorphview.h
-    llmoveview.h
-    llmutelist.h
-    llnamebox.h
-    llnameeditor.h
-    llnamelistctrl.h
-    llnavigationbar.h
-    llnearbychat.h
-    llnearbychatbar.h
-    llnearbychathandler.h
-    llnetmap.h
-    llnotificationhandler.h
-    llnotificationmanager.h
-    llnotificationstorage.h
-    lloutfitslist.h
-    lloutfitobserver.h
-    lloutputmonitorctrl.h
-    llpanelappearancetab.h
-    llpanelavatar.h
-    llpanelavatartag.h
-    llpanelblockedlist.h
-    llpanelclassified.h
-    llpanelcontents.h
-    llpaneleditwearable.h
-    llpanelface.h
-    llpanelgenerictip.h
-    llpanelgroup.h
-    llpanelgroupgeneral.h
-    llpanelgroupinvite.h
-    llpanelgrouplandmoney.h
-    llpanelgroupnotices.h
-    llpanelgrouproles.h
-    llpanelhome.h
-    llpanelimcontrolpanel.h
-    llpanelland.h
-    llpanellandaudio.h
-    llpanellandmarkinfo.h
-    llpanellandmarks.h
-    llpanellandmedia.h
-    llpanellogin.h
-    llpanelloginlistener.h
-    llpanelmaininventory.h
-    llpanelmediasettingsgeneral.h
-    llpanelmediasettingspermissions.h
-    llpanelmediasettingssecurity.h
-    llpanelme.h
-    llpanelnearbymedia.h
-    llpanelobject.h
-    llpanelobjectinventory.h
-    llpanelonlinestatus.h
-    llpaneloutfitedit.h
-    llpaneloutfitsinventory.h
-    llpanelpeople.h
-    llpanelpeoplemenus.h
-    llpanelpermissions.h
-    llpanelpick.h
-    llpanelpicks.h
-    llpanelplaceinfo.h
-    llpanelplaceprofile.h
-    llpanelplaces.h
-    llpanelplacestab.h
-    llpanelprimmediacontrols.h
-    llpanelprofile.h
-    llpanelprofileview.h
-    llpanelteleporthistory.h
-    llpaneltiptoast.h
-    llpanelvoicedevicesettings.h
-    llpanelvoiceeffect.h
-    llpaneltopinfobar.h
-    llpanelvolume.h
-    llpanelvolumepulldown.h
-    llpanelwearing.h
-    llparcelselection.h
-    llparticipantlist.h
-    llpatchvertexarray.h
-    llphysicsmotion.h
-    llplacesinventorybridge.h
-    llplacesinventorypanel.h
-    llpolymesh.h
-    llpolymorph.h
-    llpopupview.h
-    llpreview.h
-    llpreviewanim.h
-    llpreviewgesture.h
-    llpreviewnotecard.h
-    llpreviewscript.h
-    llpreviewsound.h
-    llpreviewtexture.h
-    llproductinforequest.h
-    llprogressview.h
-    llrecentpeople.h
-    llregionposition.h
-    llremoteparcelrequest.h
-    llresourcedata.h
-    llrootview.h
-    llsavedsettingsglue.h
-    llsaveoutfitcombobtn.h
-    llscreenchannel.h
-    llscriptfloater.h
-    llscrollingpanelparam.h
-    llscrollingpanelparambase.h
-    llsearchcombobox.h
-    llsearchhistory.h
-    llsecapi.h
-    llsechandler_basic.h
-    llselectmgr.h
-    llsidepanelappearance.h
-    llsidepanelinventory.h
-    llsidepanelinventorysubpanel.h
-    llsidepaneliteminfo.h
-    llsidepaneltaskinfo.h
-    llsidetray.h
-    llsidetraylistener.h
-    llsidetraypanelcontainer.h
-    llsky.h
-    llslurl.h
-    llspatialpartition.h
-    llspeakbutton.h
-    llspeakers.h
-    llspeakingindicatormanager.h
-    llsplitbutton.h
-    llsprite.h
-    llstartup.h
-    llstartuplistener.h
-    llstatusbar.h
-    llstylemap.h
-    llsurface.h
-    llsurfacepatch.h
-    llsyswellitem.h
-    llsyswellwindow.h    
-    lltable.h
-    llteleporthistory.h
-    llteleporthistorystorage.h
-    lltexglobalcolor.h
-    lltexlayer.h
-    lltexlayerparams.h
-    lltextureatlas.h
-    lltextureatlasmanager.h
-    lltexturecache.h
-    lltexturectrl.h
-    lltexturefetch.h
-    lltextureinfo.h
-    lltextureinfodetails.h
-    lltexturestats.h
-    lltexturestatsuploader.h
-    lltextureview.h
-    lltoast.h
-    lltoastalertpanel.h
-    lltoastgroupnotifypanel.h
-    lltoastimpanel.h
-    lltoastnotifypanel.h
-    lltoastpanel.h
-    lltoastscripttextbox.h
-    lltool.h
-    lltoolbrush.h
-    lltoolcomp.h
-    lltooldraganddrop.h
-    lltoolface.h
-    lltoolfocus.h
-    lltoolgrab.h
-    lltoolgun.h
-    lltoolindividual.h
-    lltoolmgr.h
-    lltoolmorph.h
-    lltoolobjpicker.h
-    lltoolpie.h
-    lltoolpipette.h
-    lltoolplacer.h
-    lltoolselect.h
-    lltoolselectland.h
-    lltoolselectrect.h
-    lltracker.h
-    lltransientdockablefloater.h
-    lltransientfloatermgr.h
-    lltranslate.h
-    lluiconstants.h
-    lluilistener.h
-    lluploaddialog.h
-    llurl.h
-    llurldispatcher.h
-    llurldispatcherlistener.h
-    llurlhistory.h
-    llurllineeditorctrl.h
-    llurlwhitelist.h
-    llvectorperfoptions.h
-    llversioninfo.h
-    llviewchildren.h
-    llviewerassetstats.h
-    llviewerassetstorage.h
-    llviewerassettype.h
-    llviewerattachmenu.h
-    llvieweraudio.h
-    llviewercamera.h
-    llviewerchat.h
-    llviewercontrol.h
-    llviewercontrollistener.h
-    llviewerdisplay.h
-    llviewerdisplayname.h
-    llviewerfloaterreg.h
-    llviewerfoldertype.h
-    llviewergenericmessage.h
-    llviewergesture.h    
-    llviewerhelp.h
-    llviewerhome.h
-    llviewerinventory.h
-    llviewerjoint.h
-    llviewerjointattachment.h
-    llviewerjointmesh.h
-    llviewerjoystick.h
-    llviewerkeyboard.h
-    llviewerlayer.h
-    llviewermedia.h
-    llviewermediafocus.h
-    llviewermediaobserver.h
-    llviewermenu.h
-    llviewermenufile.h
-    llviewermessage.h
-    llviewernetwork.h
-    llviewerobject.h
-    llviewerobjectlist.h
-    llviewerparcelmedia.h
-    llviewerparcelmediaautoplay.h
-    llviewerparcelmgr.h
-    llviewerparceloverlay.h
-    llviewerpartsim.h
-    llviewerpartsource.h
-    llviewerprecompiledheaders.h
-    llviewerregion.h
-    llviewershadermgr.h
-    llviewerstats.h
-    llviewerstatsrecorder.h
-    llviewertexteditor.h
-    llviewertexture.h
-    llviewertextureanim.h
-    llviewertexturelist.h
-    llviewerthrottle.h
-    llviewervisualparam.h
-    llviewerwindow.h
-    llviewerwindowlistener.h
-    llvlcomposition.h
-    llvlmanager.h
-    llvoavatar.h
-    llvoavatardefines.h
-    llvoavatarself.h
-    llvocache.h
-    llvoclouds.h
-    llvograss.h
-    llvoground.h
-    llvoicechannel.h
-    llvoiceclient.h
-    llvoicevisualizer.h
-    llvoicevivox.h
-    llvoinventorylistener.h
-    llvopartgroup.h
-    llvosky.h
-    llvosurfacepatch.h
-    llvotextbubble.h
-    llvotree.h
-    llvotreenew.h
-    llvovolume.h
-    llvowater.h
-    llvowlsky.h
-    llwatchdog.h
-    llwaterparammanager.h
-    llwaterparamset.h
-    llwearable.h
-    llwearableitemslist.h
-    llwearablelist.h
-    llwearabletype.h
-    llweb.h
-    llwebsharing.h
-    llwind.h
-    llwlanimator.h
-    llwldaycycle.h
-    llwlparammanager.h
-    llwlparamset.h
-    llworld.h
-    llworldmap.h
-    llworldmapmessage.h
-    llworldmipmap.h
-    llworldmapview.h
-    llxmlrpclistener.h
-    llxmlrpctransaction.h
-    macmain.h
-    noise.h
-	panel_prefs_firestorm.h
-    piemenu.h
-    pieseparator.h
-    pieslice.h
-    pipeline.h
-    qtoolalign.h
-    quickprefs.h
-    rlvdefines.h
-    rlvhandler.h
-    rlvhelper.h
-    rlvcommon.h
-    rlvlocks.h
-    rlvinventory.h
-    rlvextensions.h
-    rlvfloaters.h
-    rlvui.h
-    streamtitledisplay.h
-    VertexCache.h
-    VorbisFramework.h
-    kvflickr.h
-    kvfloaterflickrauth.h
-    kvfloaterflickrupload.h
-    )
-
-# AO Get our viewer version & channel at this point
-build_version(viewer)
-build_channel(viewer)
-
-# Generate the Flickr Keys header
-configure_file(
-  ${CMAKE_CURRENT_SOURCE_DIR}/kvflickrkeys.h.in
-  ${CMAKE_CURRENT_BINARY_DIR}/kvflickrkeys.h
-  @ONLY
-)
-list(APPEND viewer_HEADER_FILES ${CMAKE_CURRENT_BINARY_DIR}/kvflickrkeys.h)
-source_group("CMake Rules" FILES ViewerInstall.cmake)
-
-if (DARWIN)
-  LIST(APPEND viewer_SOURCE_FILES llappviewermacosx.cpp)
-
-  find_library(AGL_LIBRARY AGL)
-  find_library(APPKIT_LIBRARY AppKit)
-  find_library(COCOA_LIBRARY Cocoa)
-  find_library(IOKIT_LIBRARY IOKit)
-  find_library(COREAUDIO_LIBRARY CoreAudio)
-
-  set(viewer_LIBRARIES
-    ${COCOA_LIBRARY}
-    ${AGL_LIBRARY}
-    ${IOKIT_LIBRARY}
-    ${COREAUDIO_LIBRARY}
-    )
-
-  # Add resource files to the project.
-  set(viewer_RESOURCE_FILES
-    phoenix_icon.icns
-    macview.r
-    gpu_table.txt
-    Info-Firestorm.plist
-    Firestorm.nib/
-    # CMake doesn't seem to support Xcode language variants well just yet
-    English.lproj/InfoPlist.strings
-    English.lproj/language.txt
-    German.lproj/language.txt
-    Japanese.lproj/language.txt
-    Korean.lproj/language.txt
-    )
-  set_source_files_properties(
-    ${viewer_RESOURCE_FILES}
-    PROPERTIES
-    HEADER_FILE_ONLY TRUE
-    #MACOSX_PACKAGE_LOCATION Resources #don't do this! this tells cmake to copy the files.
-    )
-  SOURCE_GROUP("Resources" FILES ${viewer_RESOURCE_FILES})
-  list(APPEND viewer_SOURCE_FILES ${viewer_RESOURCE_FILES})
-endif (DARWIN)
-
-if (LINUX)
-    LIST(APPEND viewer_SOURCE_FILES llappviewerlinux.cpp)
-    LIST(APPEND viewer_SOURCE_FILES llappviewerlinux_api_dbus.cpp)
-    SET(CMAKE_EXE_LINKER_FLAGS "${CMAKE_EXE_LINKER_FLAGS} -Wl,--as-needed")
-
-    set(viewer_LIBRARIES
-        Xinerama
-        )
-endif (LINUX)
-
-if (WINDOWS)
-    list(APPEND viewer_SOURCE_FILES
-         llappviewerwin32.cpp
-         llwindebug.cpp
-         )
-
-    list(APPEND viewer_HEADER_FILES
-         llappviewerwin32.h
-         llwindebug.h
-         )
-
-    # precompiled header configuration
-    # llviewerprecompiledheaders.cpp generates
-    # the .pch file.
-    # All sources added to viewer_SOURCE_FILES 
-    # at this point use it.
-    if(USE_PRECOMPILED_HEADERS)
-        set_source_files_properties(llviewerprecompiledheaders.cpp
-            PROPERTIES
-            COMPILE_FLAGS "/Ycllviewerprecompiledheaders.h"
-            )
-        set(viewer_SOURCE_FILES "${viewer_SOURCE_FILES}" llviewerprecompiledheaders.cpp)
-    endif(USE_PRECOMPILED_HEADERS)
-    
-    # Add resource files to the project.
-    # viewerRes.rc is the only buildable file, but
-    # the rest are all dependencies of it.
-    set(viewer_RESOURCE_FILES
-        res/arrow.cur
-        res/arrowcop.cur
-        res/arrowcopmulti.cur
-        res/arrowdrag.cur
-        res/circleandline.cur
-        res/llarrow.cur
-        res/llarrowdrag.cur
-        res/llarrowdragmulti.cur
-        res/llarrowlocked.cur
-        res/llgrablocked.cur
-        res/llno.cur
-        res/llnolocked.cur
-        res/lltoolcamera.cur
-        res/lltoolcreate.cur
-        res/lltoolfocus.cur
-        res/lltoolgrab.cur
-        res/lltoolland.cur
-        res/lltoolpan.cur
-        res/lltoolpipette.cur
-        res/lltoolrotate.cur
-        res/lltoolscale.cur
-        res/lltooltranslate.cur
-        res/lltoolzoomin.cur
-        res/lltoolzoomout.cur
-        res/firestorm_icon.BMP
-        res/firestorm_icon.ico
-        res/resource.h
-        res/toolpickobject.cur
-        res/toolpickobject2.cur
-        res/toolpickobject3.cur
-        res/toolpipette.cur
-        res/toolbuy.cur
-        res/toolopen.cur
-        res/toolsit.cur
-        )
-
-    set_source_files_properties(${viewer_RESOURCE_FILES}
-                                PROPERTIES HEADER_FILE_ONLY TRUE)
-                                
-    set(viewer_RESOURCE_FILES 
-        res/viewerRes.rc 
-        ${viewer_RESOURCE_FILES}
-        )
-    SOURCE_GROUP("Resource Files" FILES ${viewer_RESOURCE_FILES})
-
-    if (NOT STANDALONE)
-        list(APPEND viewer_SOURCE_FILES ${viewer_RESOURCE_FILES})
-    endif (NOT STANDALONE)      
-
-    find_library(DINPUT_LIBRARY dinput8 ${DIRECTX_LIBRARY_DIR})
-    find_library(DXGUID_LIBRARY dxguid ${DIRECTX_LIBRARY_DIR})
-    mark_as_advanced(
-        DINPUT_LIBRARY
-        DXGUID_LIBRARY
-        )
-
-    set(viewer_LIBRARIES
-        ${WINDOWS_LIBRARIES}
-        comdlg32
-        ${DINPUT_LIBRARY}
-        ${DXGUID_LIBRARY}
-        kernel32
-        odbc32
-        odbccp32
-        ole32
-        oleaut32
-        opengl32
-        shell32
-        Vfw32
-        winspool
-        )
-
-    find_library(INTEL_MEMOPS_LIBRARY
-                 NAMES ll_intel_memops
-                 PATHS
-                 optimized ${ARCH_PREBUILT_DIRS_RELEASE}
-                 debug ${ARCH_PREBUILT_DIRS_DEBUG}
-                 )
-    mark_as_advanced(INTEL_MEMOPS_LIBRARY)
-
-    if (INTEL_MEMOPS_LIBRARY)
-      list(APPEND viewer_LIBRARIES ${INTEL_MEMOPS_LIBRARY})
-    endif (INTEL_MEMOPS_LIBRARY)
-endif (WINDOWS)
-
-# Add the xui files. This is handy for searching for xui elements
-# from within the IDE.
-set(viewer_XUI_FILES
-    skins/default/colors.xml
-    skins/default/textures/textures.xml
-    skins/minimal/colors.xml
-    skins/minimal/textures/textures.xml
-
-
-
-    )
-file(GLOB DEFAULT_XUI_FILE_GLOB_LIST
-     ${CMAKE_CURRENT_SOURCE_DIR}/skins/*/xui/en/*.xml)
-list(APPEND viewer_XUI_FILES ${DEFAULT_XUI_FILE_GLOB_LIST})
-
-file(GLOB DEFAULT_WIDGET_FILE_GLOB_LIST
-     ${CMAKE_CURRENT_SOURCE_DIR}/skins/*/xui/en/widgets/*.xml)
-list(APPEND viewer_XUI_FILES ${DEFAULT_WIDGET_FILE_GLOB_LIST})
-
-# Cannot append empty lists in CMake, wait until we have files here.
-#file(GLOB SILVER_WIDGET_FILE_GLOB_LIST
-#     ${CMAKE_CURRENT_SOURCE_DIR}/skins/silver/xui/en-us/widgets/*.xml)
-#list(APPEND viewer_XUI_FILES ${SILVER_WIDGET_FILE_GLOB_LIST})
-
-list(SORT viewer_XUI_FILES)
-
-source_group("XUI Files" FILES ${viewer_XUI_FILES})
-
-set_source_files_properties(${viewer_XUI_FILES}
-                            PROPERTIES HEADER_FILE_ONLY TRUE)
-
-list(APPEND viewer_SOURCE_FILES ${viewer_XUI_FILES})
-
-set(viewer_APPSETTINGS_FILES
-    app_settings/anim.ini
-    app_settings/cmd_line.xml
-    app_settings/grass.xml
-    app_settings/high_graphics.xml
-    app_settings/ignorable_dialogs.xml
-    app_settings/keys.xml
-    app_settings/keywords.ini
-    app_settings/logcontrol.xml
-    app_settings/low_graphics.xml
-    app_settings/mid_graphics.xml
-    app_settings/settings.xml
-    app_settings/settings_autocorrect.xml
-    app_settings/settings_crash_behavior.xml
-    app_settings/settings_files.xml
-    app_settings/settings_per_account.xml
-    app_settings/settings_minimal.xml
-    app_settings/std_bump.ini
-    app_settings/trees.xml
-    app_settings/ultra_graphics.xml
-    app_settings/viewerart.xml
-    ${CMAKE_SOURCE_DIR}/../etc/message.xml
-    ${CMAKE_SOURCE_DIR}/../scripts/messages/message_template.msg
-    )
-
-source_group("App Settings" FILES ${viewer_APPSETTINGS_FILES})
-
-set_source_files_properties(${viewer_APPSETTINGS_FILES}
-                            PROPERTIES HEADER_FILE_ONLY TRUE)
-
-list(APPEND viewer_SOURCE_FILES ${viewer_APPSETTINGS_FILES})
-
-set(viewer_CHARACTER_FILES
-    character/attentions.xml
-    character/attentionsN.xml
-    character/avatar_lad.xml
-    character/avatar_skeleton.xml
-    character/genepool.xml
-    )
-
-source_group("Character File" FILES ${viewer_CHARACTER_FILES})
-
-set_source_files_properties(${viewer_CHARACTER_FILES}
-                            PROPERTIES HEADER_FILE_ONLY TRUE)
-if (NOT STANDALONE)
-    list(APPEND viewer_SOURCE_FILES ${viewer_CHARACTER_FILES})
-endif (NOT STANDALONE)
-
-if (WINDOWS)
-  file(GLOB viewer_INSTALLER_FILES installers/windows/*.nsi)
-
-  source_group("Installer Files" FILES ${viewer_INSTALLER_FILES})
-
-  set_source_files_properties(${viewer_INSTALLER_FILES}
-                              PROPERTIES HEADER_FILE_ONLY TRUE)
-
-  list(APPEND viewer_SOURCE_FILES ${viewer_INSTALLER_FILES})
-endif (WINDOWS)
-
-if (OPENAL)
-  set(LLSTARTUP_COMPILE_FLAGS "${LLSTARTUP_COMPILE_FLAGS} -DLL_OPENAL")
-endif (OPENAL)
-
-if (FMOD)
-  set(LLSTARTUP_COMPILE_FLAGS "${LLSTARTUP_COMPILE_FLAGS} -DLL_FMOD")
-
-  if (DARWIN)
-    set(fmodwrapper_SOURCE_FILES fmodwrapper.cpp)
-    add_library(fmodwrapper SHARED ${fmodwrapper_SOURCE_FILES})
-    set(fmodwrapper_needed_LIBRARIES ${FMOD_LIBRARY} ${CARBON_LIBRARY})
-    set_target_properties(
-      fmodwrapper
-      PROPERTIES
-      BUILD_WITH_INSTALL_RPATH 1
-      INSTALL_NAME_DIR "@executable_path/../Resources"
-      LINK_FLAGS "-unexported_symbols_list ${CMAKE_CURRENT_SOURCE_DIR}/fmod_hidden_symbols.exp"
-      )
-    set(FMODWRAPPER_LIBRARY fmodwrapper)
-    target_link_libraries(fmodwrapper ${fmodwrapper_needed_LIBRARIES})
-  else (DARWIN)
-    # fmodwrapper unnecessary on linux or windows
-    set(FMODWRAPPER_LIBRARY ${FMOD_LIBRARY})
-  endif (DARWIN)
-endif (FMOD)
-
-set_source_files_properties(llstartup.cpp PROPERTIES COMPILE_FLAGS "${LLSTARTUP_COMPILE_FLAGS}")
-
-list(APPEND viewer_SOURCE_FILES ${viewer_HEADER_FILES})
-
-set_source_files_properties(${viewer_HEADER_FILES}
-                            PROPERTIES HEADER_FILE_ONLY TRUE)
-
-add_executable(${VIEWER_BINARY_NAME}
-    WIN32
-    MACOSX_BUNDLE
-    ${viewer_SOURCE_FILES}
-    )
-
-# add package files
-file(GLOB EVENT_HOST_SCRIPT_GLOB_LIST
-     ${CMAKE_CURRENT_SOURCE_DIR}/../viewer_components/*.py)
-list(APPEND EVENT_HOST_SCRIPTS ${EVENT_HOST_SCRIPT_GLOB_LIST})
-
-set(PACKAGE ON CACHE BOOL
-    "Add a package target that builds an installer package.")
-
-if (WINDOWS)
-    set_target_properties(${VIEWER_BINARY_NAME}
-        PROPERTIES
-        # *TODO -reenable this once we get server usage sorted out
-        #LINK_FLAGS "/debug /NODEFAULTLIB:LIBCMT /SUBSYSTEM:WINDOWS /INCLUDE:\"__tcmalloc\""
-        LINK_FLAGS "/debug /NODEFAULTLIB:LIBCMT /SUBSYSTEM:WINDOWS"
-        LINK_FLAGS_DEBUG "/NODEFAULTLIB:\"LIBCMT;LIBCMTD;MSVCRT\" /INCREMENTAL:NO"
-        LINK_FLAGS_RELEASE ""
-        )
-    if(USE_PRECOMPILED_HEADERS)
-        set_target_properties(
-            ${VIEWER_BINARY_NAME}
-            PROPERTIES
-            COMPILE_FLAGS "/Yullviewerprecompiledheaders.h"
-            )
-    endif(USE_PRECOMPILED_HEADERS)
-
-    # If adding a file to viewer_manifest.py in the WindowsManifest.construct() method, be sure to add the dependency
-    # here.
-    # *NOTE:Mani - This is a crappy hack to have important dependencies for the viewer_manifest copy action
-    # be met. I'm looking forward to a source-code split-up project next year that will address this kind of thing.
-    # In the meantime, if you have any ideas on how to easily maintain one list, either here or in viewer_manifest.py
-    # and have the build deps get tracked *please* tell me about it.
-
-    if(USE_GOOGLE_PERFTOOLS)
-      # Configure a var for tcmalloc location, if used.
-      # Note the need to specify multiple names explicitly.
-      set(GOOGLE_PERF_TOOLS_SOURCE
-        ${SHARED_LIB_STAGING_DIR}/Release/libtcmalloc_minimal.dll
-        ${SHARED_LIB_STAGING_DIR}/RelWithDebInfo/libtcmalloc_minimal.dll
-        ${SHARED_LIB_STAGING_DIR}/Debug/libtcmalloc_minimal-debug.dll
-        )
-     endif(USE_GOOGLE_PERFTOOLS)
- 
-
-    set(COPY_INPUT_DEPENDENCIES
-      # The following commented dependencies are determined at variably at build time. Can't do this here.
-      #${SHARED_LIB_STAGING_DIR}/${CMAKE_CFG_INTDIR}/libtcmalloc_minimal.dll => None ... Skipping libtcmalloc_minimal.dll
-      ${CMAKE_SOURCE_DIR}/../etc/message.xml
-      ${CMAKE_SOURCE_DIR}/../scripts/messages/message_template.msg
-      ${SHARED_LIB_STAGING_DIR}/${CMAKE_CFG_INTDIR}/llcommon.dll
-      ${SHARED_LIB_STAGING_DIR}/${CMAKE_CFG_INTDIR}/libapr-1.dll
-      ${SHARED_LIB_STAGING_DIR}/${CMAKE_CFG_INTDIR}/libaprutil-1.dll
-      ${SHARED_LIB_STAGING_DIR}/${CMAKE_CFG_INTDIR}/libapriconv-1.dll
-      ${SHARED_LIB_STAGING_DIR}/Release/openjpeg.dll
-      ${SHARED_LIB_STAGING_DIR}/RelWithDebInfo/openjpeg.dll
-      ${SHARED_LIB_STAGING_DIR}/Debug/openjpegd.dll
-      ${SHARED_LIB_STAGING_DIR}/Release/fmod.dll
-      ${SHARED_LIB_STAGING_DIR}/RelWithDebInfo/fmod.dll
-      ${SHARED_LIB_STAGING_DIR}/Debug/fmod.dll
-      ${SHARED_LIB_STAGING_DIR}/Release/msvcr100.dll
-      ${SHARED_LIB_STAGING_DIR}/Release/msvcp100.dll
-      ${SHARED_LIB_STAGING_DIR}/RelWithDebInfo/msvcr100.dll
-      ${SHARED_LIB_STAGING_DIR}/RelWithDebInfo/msvcp100.dll
-      ${SHARED_LIB_STAGING_DIR}/Debug/msvcr100d.dll
-      ${SHARED_LIB_STAGING_DIR}/Debug/msvcp100d.dll
-      ${SHARED_LIB_STAGING_DIR}/${CMAKE_CFG_INTDIR}/SLVoice.exe
-      ${SHARED_LIB_STAGING_DIR}/${CMAKE_CFG_INTDIR}/alut.dll
-      ${SHARED_LIB_STAGING_DIR}/${CMAKE_CFG_INTDIR}/wrap_oal.dll
-      ${SHARED_LIB_STAGING_DIR}/${CMAKE_CFG_INTDIR}/vivoxsdk.dll
-      ${SHARED_LIB_STAGING_DIR}/${CMAKE_CFG_INTDIR}/ortp.dll
-      ${SHARED_LIB_STAGING_DIR}/${CMAKE_CFG_INTDIR}/libsndfile-1.dll
-      ${SHARED_LIB_STAGING_DIR}/${CMAKE_CFG_INTDIR}/zlib1.dll
-      ${SHARED_LIB_STAGING_DIR}/${CMAKE_CFG_INTDIR}/vivoxplatform.dll
-      ${SHARED_LIB_STAGING_DIR}/${CMAKE_CFG_INTDIR}/vivoxoal.dll
-      ${GOOGLE_PERF_TOOLS_SOURCE}
-      ${CMAKE_CURRENT_SOURCE_DIR}/licenses-win32.txt
-      ${CMAKE_CURRENT_SOURCE_DIR}/featuretable.txt
-      ${CMAKE_CURRENT_SOURCE_DIR}/featuretable_xp.txt
-      ${ARCH_PREBUILT_DIRS_RELEASE}/libeay32.dll
-      ${ARCH_PREBUILT_DIRS_RELEASE}/qtcore4.dll
-      ${ARCH_PREBUILT_DIRS_RELEASE}/qtgui4.dll
-      ${ARCH_PREBUILT_DIRS_RELEASE}/qtnetwork4.dll
-      ${ARCH_PREBUILT_DIRS_RELEASE}/qtopengl4.dll
-      ${ARCH_PREBUILT_DIRS_RELEASE}/qtwebkit4.dll
-      ${ARCH_PREBUILT_DIRS_RELEASE}/qtxmlpatterns4.dll
-      ${ARCH_PREBUILT_DIRS_RELEASE}/ssleay32.dll
-      ${ARCH_PREBUILT_DIRS_RELEASE}/imageformats/qgif4.dll
-      ${ARCH_PREBUILT_DIRS_RELEASE}/imageformats/qico4.dll
-      ${ARCH_PREBUILT_DIRS_RELEASE}/imageformats/qjpeg4.dll
-      ${ARCH_PREBUILT_DIRS_RELEASE}/imageformats/qmng4.dll
-      ${ARCH_PREBUILT_DIRS_RELEASE}/imageformats/qsvg4.dll
-      ${ARCH_PREBUILT_DIRS_RELEASE}/imageformats/qtiff4.dll
-      ${ARCH_PREBUILT_DIRS_RELEASE}/codecs/qcncodecs4.dll
-      ${ARCH_PREBUILT_DIRS_RELEASE}/codecs/qjpcodecs4.dll
-      ${ARCH_PREBUILT_DIRS_RELEASE}/codecs/qkrcodecs4.dll
-      ${ARCH_PREBUILT_DIRS_RELEASE}/codecs/qtwcodecs4.dll
-      ${ARCH_PREBUILT_DIRS_DEBUG}/libeay32.dll
-      ${ARCH_PREBUILT_DIRS_DEBUG}/qtcored4.dll
-      ${ARCH_PREBUILT_DIRS_DEBUG}/qtguid4.dll
-      ${ARCH_PREBUILT_DIRS_DEBUG}/qtnetworkd4.dll
-      ${ARCH_PREBUILT_DIRS_DEBUG}/qtopengld4.dll
-      ${ARCH_PREBUILT_DIRS_DEBUG}/qtwebkitd4.dll
-      ${ARCH_PREBUILT_DIRS_DEBUG}/qtxmlpatternsd4.dll
-      ${ARCH_PREBUILT_DIRS_DEBUG}/ssleay32.dll
-      ${ARCH_PREBUILT_DIRS_DEBUG}/imageformats/qgifd4.dll
-      ${ARCH_PREBUILT_DIRS_DEBUG}/imageformats/qicod4.dll
-      ${ARCH_PREBUILT_DIRS_DEBUG}/imageformats/qjpegd4.dll
-      ${ARCH_PREBUILT_DIRS_DEBUG}/imageformats/qmngd4.dll
-      ${ARCH_PREBUILT_DIRS_DEBUG}/imageformats/qsvgd4.dll
-      ${ARCH_PREBUILT_DIRS_DEBUG}/imageformats/qtiffd4.dll
-      ${ARCH_PREBUILT_DIRS_RELEASE}/codecs/qcncodecsd4.dll
-      ${ARCH_PREBUILT_DIRS_RELEASE}/codecs/qjpcodecsd4.dll
-      ${ARCH_PREBUILT_DIRS_RELEASE}/codecs/qkrcodecsd4.dll
-      ${ARCH_PREBUILT_DIRS_RELEASE}/codecs/qtwcodecsd4.dll
-      SLPlugin
-      media_plugin_quicktime
-      media_plugin_webkit
-      winmm_shim
-      windows-crash-logger
-      windows-updater
-      )
-
-    add_custom_command(
-      OUTPUT  ${CMAKE_CFG_INTDIR}/copy_touched.bat
-      COMMAND ${PYTHON_EXECUTABLE}
-      ARGS
-        ${CMAKE_CURRENT_SOURCE_DIR}/viewer_manifest.py
-        --actions=copy
-        --artwork=${ARTWORK_DIR}
-        --build=${CMAKE_CURRENT_BINARY_DIR}
-        --buildtype=${CMAKE_BUILD_TYPE}
-        --configuration=${CMAKE_CFG_INTDIR}
-        --dest=${CMAKE_CURRENT_BINARY_DIR}/${CMAKE_CFG_INTDIR}
-        --grid=${GRID}
-        --source=${CMAKE_CURRENT_SOURCE_DIR}
-        --touch=${CMAKE_CURRENT_BINARY_DIR}/${CMAKE_CFG_INTDIR}/copy_touched.bat
-      DEPENDS 
-        ${CMAKE_CURRENT_SOURCE_DIR}/viewer_manifest.py
-        stage_third_party_libs
-        ${COPY_INPUT_DEPENDENCIES}
-      COMMENT "Performing viewer_manifest copy"
-      )
-    
-    add_custom_target(copy_w_viewer_manifest ALL DEPENDS ${CMAKE_CFG_INTDIR}/copy_touched.bat) 
-
-    add_dependencies(${VIEWER_BINARY_NAME} stage_third_party_libs llcommon copy_w_viewer_manifest)
-    
-    if (EXISTS ${CMAKE_SOURCE_DIR}/copy_win_scripts)
-      add_dependencies(${VIEWER_BINARY_NAME} copy_win_scripts)
-    endif (EXISTS ${CMAKE_SOURCE_DIR}/copy_win_scripts)
-        
-    add_dependencies(${VIEWER_BINARY_NAME} 
-      SLPlugin 
-      windows-updater 
-      windows-crash-logger
-      )
-
-    # sets the 'working directory' for debugging from visual studio.
-    if (NOT UNATTENDED)
-        add_custom_command(
-            TARGET ${VIEWER_BINARY_NAME} POST_BUILD
-            COMMAND ${CMAKE_SOURCE_DIR}/tools/vstool/vstool.exe
-            ARGS
-              --solution 
-              ${CMAKE_BINARY_DIR}/${CMAKE_PROJECT_NAME}.sln
-              --workingdir
-              ${VIEWER_BINARY_NAME}
-              "${CMAKE_CURRENT_SOURCE_DIR}"
-            COMMENT "Setting the ${VIEWER_BINARY_NAME} working directory for debugging."
-            )
-    endif (NOT UNATTENDED)
-
-    if (PACKAGE)
-      add_custom_command(
-        OUTPUT ${CMAKE_CURRENT_BINARY_DIR}/${CMAKE_CFG_INTDIR}/event_host.tar.bz2
-        COMMAND ${PYTHON_EXECUTABLE}
-        ARGS
-          ${CMAKE_CURRENT_SOURCE_DIR}/event_host_manifest.py
-          ${CMAKE_CURRENT_SOURCE_DIR}/..
-          ${CMAKE_CURRENT_BINARY_DIR}
-          ${CMAKE_CFG_INTDIR}
-        DEPENDS 
-          lleventhost 
-          ${EVENT_HOST_SCRIPTS}
-          ${CMAKE_CURRENT_SOURCE_DIR}/event_host_manifest.py
-        )
-    
-      add_custom_command(
-        OUTPUT ${CMAKE_CFG_INTDIR}/touched.bat
-        COMMAND ${PYTHON_EXECUTABLE}
-        ARGS
-          ${CMAKE_CURRENT_SOURCE_DIR}/viewer_manifest.py
-          --artwork=${ARTWORK_DIR}
-          --build=${CMAKE_CURRENT_BINARY_DIR}
-          --buildtype=${CMAKE_BUILD_TYPE}
-          --channel=${VIEWER_CHANNEL}
-          --configuration=${CMAKE_CFG_INTDIR}
-          --dest=${CMAKE_CURRENT_BINARY_DIR}/${CMAKE_CFG_INTDIR}
-          --grid=${GRID}
-          --login_channel=${VIEWER_LOGIN_CHANNEL}
-          --source=${CMAKE_CURRENT_SOURCE_DIR}
-          --touch=${CMAKE_CURRENT_BINARY_DIR}/${CMAKE_CFG_INTDIR}/touched.bat
-          --version=${viewer_VERSION}
-        DEPENDS 
-            ${VIEWER_BINARY_NAME} 
-            ${CMAKE_CURRENT_SOURCE_DIR}/viewer_manifest.py
-            ${COPY_INPUT_DEPENDENCIES}
-        )
-
-      add_custom_target(package ALL DEPENDS 
-        ${CMAKE_CFG_INTDIR}/touched.bat
-        windows-setup-build-all 
-        )
-        # temporarily disable packaging of event_host until hg subrepos get
-        # sorted out on the parabuild cluster...
-        #${CMAKE_CURRENT_BINARY_DIR}/${CMAKE_CFG_INTDIR}/event_host.tar.bz2)
-
-    endif (PACKAGE)
-endif (WINDOWS)
-
-# *NOTE - this list is very sensitive to ordering, test carefully on all
-# platforms if you change the releative order of the entries here.
-# In particular, cmake 2.6.4 (when buidling with linux/makefile generators)
-# appears to sometimes de-duplicate redundantly listed dependencies improperly.
-# To work around this, higher level modules should be listed before the modules
-# that they depend upon. -brad
-target_link_libraries(${VIEWER_BINARY_NAME}
-    ${UPDATER_LIBRARIES}
-    ${LLAUDIO_LIBRARIES}
-    ${LLCHARACTER_LIBRARIES}
-    ${LLIMAGE_LIBRARIES}
-    ${LLINVENTORY_LIBRARIES}
-    ${LLMESSAGE_LIBRARIES}
-    ${LLPLUGIN_LIBRARIES}
-    ${LLPRIMITIVE_LIBRARIES}
-    ${LLRENDER_LIBRARIES}
-    ${FREETYPE_LIBRARIES}
-    ${LLUI_LIBRARIES}
-    ${LLVFS_LIBRARIES}
-    ${LLWINDOW_LIBRARIES}
-    ${LLXML_LIBRARIES}
-    ${LLXUIXML_LIBRARIES}
-    ${LSCRIPT_LIBRARIES}
-    ${LLMATH_LIBRARIES}
-    ${LLCOMMON_LIBRARIES}
-    ${NDOF_LIBRARY}
-    ${viewer_LIBRARIES}
-    ${BOOST_PROGRAM_OPTIONS_LIBRARY}
-    ${BOOST_REGEX_LIBRARY}
-    ${DBUSGLIB_LIBRARIES}
-    ${OPENGL_LIBRARIES}
-    ${FMODWRAPPER_LIBRARY} # must come after LLAudio
-    ${OPENGL_LIBRARIES}
-    ${JSONCPP_LIBRARIES}
-    ${SDL_LIBRARY}
-    ${SMARTHEAP_LIBRARY}
-    ${UI_LIBRARIES}
-    ${WINDOWS_LIBRARIES}
-    ${EXPAT_LIBRARIES}
-    ${XMLRPCEPI_LIBRARIES}
-    ${OPENSSL_LIBRARIES}
-    ${CRYPTO_LIBRARIES}
-    ${LLLOGIN_LIBRARIES}
-    ${GOOGLE_PERFTOOLS_LIBRARIES}
-    )
-
-if (USE_KDU)
-    target_link_libraries(${VIEWER_BINARY_NAME}
-        ${LLKDU_LIBRARIES}
-        ${KDU_LIBRARY}
-        )
-else (USE_KDU)
-    target_link_libraries(${VIEWER_BINARY_NAME}
-        ${LLIMAGEJ2COJ_LIBRARIES}
-        )
-endif (USE_KDU)
-
-set(ARTWORK_DIR ${CMAKE_CURRENT_SOURCE_DIR} CACHE PATH
-    "Path to artwork files.")
-
-
-if (LINUX)
-  set(product Firestorm-${ARCH}-${viewer_VERSION})
-
-  # These are the generated targets that are copied to package/
-  set(COPY_INPUT_DEPENDENCIES
-	${VIEWER_BINARY_NAME}
-	linux-crash-logger
-	linux-updater
-	SLPlugin
-	media_plugin_webkit
-	media_plugin_gstreamer010
-	llcommon
-	)
-
-  add_custom_command(
-      OUTPUT ${product}.tar.bz2
-      COMMAND ${PYTHON_EXECUTABLE}
-      ARGS
-        ${CMAKE_CURRENT_SOURCE_DIR}/viewer_manifest.py
-        --arch=${ARCH}
-        --artwork=${ARTWORK_DIR}
-        --build=${CMAKE_CURRENT_BINARY_DIR}
-        --buildtype=${CMAKE_BUILD_TYPE}
-        --channel=${VIEWER_CHANNEL}
-        --configuration=${CMAKE_CFG_INTDIR}
-        --dest=${CMAKE_CURRENT_BINARY_DIR}/packaged
-        --grid=${GRID}
-        --installer_name=${product}
-        --login_channel=${VIEWER_LOGIN_CHANNEL}
-        --source=${CMAKE_CURRENT_SOURCE_DIR}
-        --version=${viewer_VERSION}
-        --touch=${CMAKE_CURRENT_BINARY_DIR}/${CMAKE_CFG_INTDIR}/.${product}.touched
-      DEPENDS
-        ${CMAKE_CURRENT_SOURCE_DIR}/viewer_manifest.py
-        ${COPY_INPUT_DEPENDENCIES}
-      )
-
-  add_custom_command(
-    OUTPUT  ${CMAKE_CURRENT_BINARY_DIR}/${CMAKE_CFG_INTDIR}/.${product}.copy_touched
-    COMMAND ${PYTHON_EXECUTABLE}
-    ARGS
-      ${CMAKE_CURRENT_SOURCE_DIR}/viewer_manifest.py
-      --arch=${ARCH}
-      --actions=copy
-      --artwork=${ARTWORK_DIR}
-      --build=${CMAKE_CURRENT_BINARY_DIR}
-      --buildtype=${CMAKE_BUILD_TYPE}
-      --configuration=${CMAKE_CFG_INTDIR}
-      --dest=${CMAKE_CURRENT_BINARY_DIR}/packaged
-      --grid=${GRID}
-      --source=${CMAKE_CURRENT_SOURCE_DIR}
-      --channel=${VIEWER_CHANNEL}
-      --version=${viewer_VERSION}
-      --login_channel=${VIEWER_LOGIN_CHANNEL}
-    DEPENDS 
-      ${CMAKE_CURRENT_SOURCE_DIR}/viewer_manifest.py
-      ${COPY_INPUT_DEPENDENCIES}
-    COMMENT "Performing viewer_manifest copy"
-    )
-    
-  add_custom_target(copy_l_viewer_manifest ALL DEPENDS ${CMAKE_CURRENT_BINARY_DIR}/${CMAKE_CFG_INTDIR}/.${product}.copy_touched) 
-
-  if (PACKAGE)
-    add_custom_target(package ALL DEPENDS ${product}.tar.bz2)
-    # Make sure we don't run two instances of viewer_manifest.py at the same time.
-    add_dependencies(package copy_l_viewer_manifest)
-    check_message_template(package)
-  endif (PACKAGE)
-endif (LINUX)
-
-if (DARWIN)
-  set(product "Firestorm")
-  set_target_properties(
-    ${VIEWER_BINARY_NAME}
-    PROPERTIES
-    OUTPUT_NAME "${product}"
-    MACOSX_BUNDLE_INFO_STRING "info string - localize me"
-    MACOSX_BUNDLE_ICON_FILE "phoenix_icon.icns"
-    MACOSX_BUNDLE_GUI_IDENTIFIER "Firestorm"
-    MACOSX_BUNDLE_LONG_VERSION_STRING "ververver"
-    MACOSX_BUNDLE_BUNDLE_NAME "Firestorm"
-    MACOSX_BUNDLE_SHORT_VERSION_STRING "asdf"
-    MACOSX_BUNDLE_BUNDLE_VERSION "asdf"
-    MACOSX_BUNDLE_COPYRIGHT "Copyright 2010-2011 The Phoenix Viewer Project, Inc."
-    )
-
-  add_custom_command(
-    TARGET ${VIEWER_BINARY_NAME} POST_BUILD
-    COMMAND ${PYTHON_EXECUTABLE}
-    ARGS
-      ${CMAKE_CURRENT_SOURCE_DIR}/viewer_manifest.py
-      --actions=copy
-      --artwork=${ARTWORK_DIR}
-      --build=${CMAKE_CURRENT_BINARY_DIR}
-      --buildtype=${CMAKE_BUILD_TYPE}
-      --configuration=${CMAKE_CFG_INTDIR}
-      --dest=${CMAKE_CURRENT_BINARY_DIR}/${CMAKE_CFG_INTDIR}/${product}.app
-      --grid=${GRID}
-      --source=${CMAKE_CURRENT_SOURCE_DIR}
-      --version=${viewer_VERSION}
-      --channel=${VIEWER_CHANNEL}
-    DEPENDS ${VIEWER_BINARY_NAME} ${CMAKE_CURRENT_SOURCE_DIR}/viewer_manifest.py
-    )
-
-  add_dependencies(${VIEWER_BINARY_NAME} SLPlugin media_plugin_quicktime media_plugin_webkit mac-updater mac-crash-logger)
-
-  if (PACKAGE)
-      add_custom_target(package ALL DEPENDS ${VIEWER_BINARY_NAME}) 
-
-      add_custom_command(
-        TARGET package POST_BUILD
-        COMMAND ${PYTHON_EXECUTABLE}
-        ARGS
-          ${CMAKE_CURRENT_SOURCE_DIR}/viewer_manifest.py
-          --artwork=${ARTWORK_DIR}
-          --build=${CMAKE_CURRENT_BINARY_DIR}
-          --buildtype=${CMAKE_BUILD_TYPE}
-          --channel=${VIEWER_CHANNEL}
-          --configuration=${CMAKE_CFG_INTDIR}
-          --dest=${CMAKE_CURRENT_BINARY_DIR}/${CMAKE_CFG_INTDIR}/${product}.app
-          --grid=${GRID}
-          --login_channel=${VIEWER_LOGIN_CHANNEL}
-          --source=${CMAKE_CURRENT_SOURCE_DIR}
-          --touch=${CMAKE_CURRENT_BINARY_DIR}/${CMAKE_CFG_INTDIR}/.${product}.touched
-          --version=${viewer_VERSION}
-        DEPENDS
-          ${CMAKE_CURRENT_SOURCE_DIR}/viewer_manifest.py
-      )
-  endif (PACKAGE)
-endif (DARWIN)
-
-if (INSTALL)
-  include(${CMAKE_CURRENT_SOURCE_DIR}/ViewerInstall.cmake)
-endif (INSTALL)
-
-if (PACKAGE)
-  if (WINDOWS)
-    set(VIEWER_DIST_DIR "${CMAKE_CURRENT_BINARY_DIR}/${CMAKE_CFG_INTDIR}")
-    set(VIEWER_SYMBOL_FILE "${CMAKE_CURRENT_BINARY_DIR}/${CMAKE_CFG_INTDIR}/firestorm-symbols-windows.tar.bz2")
-    # slplugin.exe failing symbols dump - need to debug, might have to do with updated version of google breakpad
-    # set(VIEWER_EXE_GLOBS "${VIEWER_BINARY_NAME}${CMAKE_EXECUTABLE_SUFFIX} slplugin.exe")
-    set(VIEWER_EXE_GLOBS "${VIEWER_BINARY_NAME}${CMAKE_EXECUTABLE_SUFFIX}")
-    set(VIEWER_LIB_GLOB "*${CMAKE_SHARED_MODULE_SUFFIX}")
-    set(VIEWER_COPY_MANIFEST copy_w_viewer_manifest)
-  endif (WINDOWS)
-  if (DARWIN)
-    set(VIEWER_DIST_DIR "${CMAKE_CURRENT_BINARY_DIR}/${CMAKE_CFG_INTDIR}/${product}.app")
-    set(VIEWER_SYMBOL_FILE "${CMAKE_CURRENT_BINARY_DIR}/${CMAKE_CFG_INTDIR}/firestorm-symbols-darwin.tar.bz2")
-    set(VIEWER_EXE_GLOBS "'Firestorm' SLPlugin")
-    set(VIEWER_LIB_GLOB "*.dylib")
-  endif (DARWIN)
-  if (LINUX)
-    set(VIEWER_DIST_DIR "${CMAKE_CURRENT_BINARY_DIR}/packaged")
-    set(VIEWER_SYMBOL_FILE "${CMAKE_CURRENT_BINARY_DIR}/${CMAKE_CFG_INTDIR}/firestorm-symbols-linux.tar.bz2")
-    set(VIEWER_EXE_GLOBS "do-not-directly-run-firestorm-bin SLPlugin")
-    set(VIEWER_LIB_GLOB "*${CMAKE_SHARED_MODULE_SUFFIX}*")
-    set(VIEWER_COPY_MANIFEST copy_l_viewer_manifest)
-  endif (LINUX)
-
-  if(RELEASE_CRASH_REPORTING OR NON_RELEASE_CRASH_REPORTING)
-  if(CMAKE_CFG_INTDIR STREQUAL ".")
-      set(LLBUILD_CONFIG ${CMAKE_BUILD_TYPE})
-  else(CMAKE_CFG_INTDIR STREQUAL ".")
-      # set LLBUILD_CONFIG to be a shell variable evaluated at build time
-      # reflecting the configuration we are currently building.
-      set(LLBUILD_CONFIG ${CMAKE_CFG_INTDIR})
-  endif(CMAKE_CFG_INTDIR STREQUAL ".")
-  add_custom_command(OUTPUT "${VIEWER_SYMBOL_FILE}"
-    COMMAND "${PYTHON_EXECUTABLE}"
-    ARGS
-      "${CMAKE_CURRENT_SOURCE_DIR}/generate_breakpad_symbols.py"
-      "${LLBUILD_CONFIG}"
-      "${VIEWER_DIST_DIR}"
-      "${VIEWER_EXE_GLOBS}"
-      "${VIEWER_LIB_GLOB}"
-      "${AUTOBUILD_INSTALL_DIR}/bin/dump_syms"
-      "${VIEWER_SYMBOL_FILE}"
-    DEPENDS generate_breakpad_symbols.py
-        VERBATIM)
-
-  add_custom_target(generate_breakpad_symbols DEPENDS "${VIEWER_SYMBOL_FILE}")
-  add_dependencies(generate_breakpad_symbols "${VIEWER_BINARY_NAME}" "${VIEWER_COPY_MANIFEST}")
-  add_dependencies(package generate_breakpad_symbols)
-  endif(RELEASE_CRASH_REPORTING OR NON_RELEASE_CRASH_REPORTING)
-endif (PACKAGE)
-
-if (LL_TESTS)
-  # To add a viewer unit test, just add the test .cpp file below
-  # This creates a separate test project per file listed.
-  include(LLAddBuildTest)
-  SET(viewer_TEST_SOURCE_FILES
-    llagentaccess.cpp
-    lldateutil.cpp
-    llmediadataclient.cpp
-    lllogininstance.cpp
-    llremoteparcelrequest.cpp
-    llviewerhelputil.cpp
-    llversioninfo.cpp
-    llworldmap.cpp
-    llworldmipmap.cpp
-  )
-
-  ##################################################
-  # DISABLING PRECOMPILED HEADERS USAGE FOR TESTS 
-  ##################################################
-  # if(USE_PRECOMPILED_HEADERS)
-  #     set_source_files_properties(
-  #       ${viewer_TEST_SOURCE_FILES}
-  #       PROPERTIES
-  #         LL_TEST_ADDITIONAL_SOURCE_FILES llviewerprecompiledheaders.cpp
-  #       )
-  # endif(USE_PRECOMPILED_HEADERS)
-  LL_ADD_PROJECT_UNIT_TESTS(${VIEWER_BINARY_NAME} "${viewer_TEST_SOURCE_FILES}")
-
-  #set(TEST_DEBUG on)
-  set(test_sources llcapabilitylistener.cpp)
-  ##################################################
-  # DISABLING PRECOMPILED HEADERS USAGE FOR TESTS 
-  ##################################################
-  # if(USE_PRECOMPILED_HEADERS)
-  #     set(test_sources "${test_sources}" llviewerprecompiledheaders.cpp)
-  # endif(USE_PRECOMPILED_HEADERS)
-  set(test_libs 
-    ${LLMESSAGE_LIBRARIES} 
-    ${WINDOWS_LIBRARIES} 
-    ${LLVFS_LIBRARIES}
-    ${LLMATH_LIBRARIES}
-    ${LLCOMMON_LIBRARIES} 
-    ${GOOGLEMOCK_LIBRARIES}
-    )
-
-  LL_ADD_INTEGRATION_TEST(llcapabilitylistener 
-    "${test_sources}" 
-    "${test_libs}"
-    ${PYTHON_EXECUTABLE}
-    "${CMAKE_SOURCE_DIR}/llmessage/tests/test_llsdmessage_peer.py"
-    )
-
-  set(test_libs 
-    ${LLMESSAGE_LIBRARIES} 
-    ${WINDOWS_LIBRARIES} 
-    ${LLVFS_LIBRARIES}
-    ${LLMATH_LIBRARIES}
-    ${LLCOMMON_LIBRARIES} 
-    ${GOOGLEMOCK_LIBRARIES}
-    ${OPENSSL_LIBRARIES}
-    ${CRYPTO_LIBRARIES}
-  )
-
-    LL_ADD_INTEGRATION_TEST(llsechandler_basic
-    llsechandler_basic.cpp
-    "${test_libs}"
-    )
-
-  LL_ADD_INTEGRATION_TEST(llsecapi
-     llsecapi.cpp
-    "${test_libs}"
-    )
-
-  set(llslurl_test_sources
-      llslurl.cpp
-      llviewernetwork.cpp
-  )
-
-# RLVa - incompatible
-#  LL_ADD_INTEGRATION_TEST(llslurl
-#     "${llslurl_test_sources}"
-#    "${test_libs}"
-#    )
-
-  LL_ADD_INTEGRATION_TEST(llviewernetwork
-     llviewernetwork.cpp
-    "${test_libs}"
-    )
-
-  LL_ADD_INTEGRATION_TEST(llsimplestat
-	""
-    "${test_libs}"
-    )
-
-  LL_ADD_INTEGRATION_TEST(llviewerassetstats
-	llviewerassetstats.cpp
-    "${test_libs}"
-    )
-
-  #ADD_VIEWER_BUILD_TEST(llmemoryview viewer)
-  #ADD_VIEWER_BUILD_TEST(llagentaccess viewer)
-  #ADD_VIEWER_BUILD_TEST(lltextureinfo viewer)
-  #ADD_VIEWER_BUILD_TEST(lltextureinfodetails viewer)
-  #ADD_VIEWER_BUILD_TEST(lltexturestatsuploader viewer)
-
-endif (LL_TESTS)
-
-check_message_template(${VIEWER_BINARY_NAME})
-
-=======
-# -*- cmake -*-
-
-project(viewer)
-
-include(00-Common)
-include(Boost)
-include(BuildVersion)
-include(DBusGlib)
-include(DirectX)
-include(OpenSSL)
-include(DragDrop)
-include(EXPAT)
-include(FMOD)
-include(OPENAL)
-include(FindOpenGL)
-include(JsonCpp)
-include(LLAudio)
-include(LLCharacter)
-include(LLCommon)
-include(LLConvexDecomposition)
-include(LLImage)
-include(LLImageJ2COJ)
-include(LLInventory)
-include(LLMath)
-include(LLMessage)
-include(LLPlugin)
-include(LLPrimitive)
-include(LLRender)
-include(LLUI)
-include(LLVFS)
-include(LLWindow)
-include(LLXML)
-include(LLXUIXML)
-include(LScript)
-include(Linking)
-include(NDOF)
-include(GooglePerfTools)
-include(TemplateCheck)
-include(UI)
-include(UnixInstall)
-include(LLKDU)
-include(ViewerMiscLibs)
-include(LLLogin)
 include(GLOD)
 include(CMakeCopyIfDifferent)
 
@@ -2165,8 +69,8 @@
     ${LSCRIPT_INCLUDE_DIRS}
     ${LSCRIPT_INCLUDE_DIRS}/lscript_compile
     ${LLLOGIN_INCLUDE_DIRS}
+    ${LIBS_PREBUILT_DIR}/include/collada
     ${UPDATER_INCLUDE_DIRS}
-    ${LIBS_PREBUILT_DIR}/include/collada
     ${OPENAL_LIB_INCLUDE_DIRS}
     ${LIBS_PREBUILT_DIR}/include/collada/1.4
     )
@@ -2174,6 +78,25 @@
 set(viewer_SOURCE_FILES
     groupchatlistener.cpp
     llaccountingquotamanager.cpp
+    ao.cpp
+    aoengine.cpp
+    aoset.cpp
+    chatbar_as_cmdline.cpp
+    kcwlinterface.cpp
+    floatermedialists.cpp
+    fscontactsfloater.cpp
+    fsareasearch.cpp
+    fsdata.cpp
+    fskeywords.cpp
+    fslslbridge.cpp
+    fslslbridgerequest.cpp
+    fsradarlistctrl.cpp
+    lggautocorrect.cpp
+    lggautocorrectfloater.cpp
+    lggbeammapfloater.cpp
+    lggbeammaps.cpp
+    lggbeamscolors.cpp
+    lggbeamcolormapfloater.cpp
     llagent.cpp
     llagentaccess.cpp
     llagentcamera.cpp
@@ -2624,7 +547,7 @@
     llviewerfloaterreg.cpp
     llviewerfoldertype.cpp
     llviewergenericmessage.cpp
-    llviewergesture.cpp
+    llviewergesture.cpp    
     llviewerhelp.cpp
     llviewerhelputil.cpp
     llviewerhome.cpp
@@ -2710,10 +633,28 @@
     llxmlrpclistener.cpp
     llxmlrpctransaction.cpp
     noise.cpp
+    panel_prefs_firestorm.cpp
+    piemenu.cpp
+    pieseparator.cpp
+    pieslice.cpp
     pipeline.cpp
+    kvflickr.cpp
+    kvfloaterflickrauth.cpp
+    kvfloaterflickrupload.cpp
+    qtoolalign.cpp
+    quickprefs.cpp
+    rlvhandler.cpp
+    rlvhelper.cpp
+    rlvcommon.cpp
+    rlvlocks.cpp
+    rlvinventory.cpp
+    rlvextensions.cpp
+    rlvfloaters.cpp
+    rlvui.cpp
+    streamtitledisplay.cpp
     )
 
-set(VIEWER_BINARY_NAME "secondlife-bin" CACHE STRING
+set(VIEWER_BINARY_NAME "firestorm-bin" CACHE STRING
     "The name of the viewer executable to create.")
 
 if (LINUX)
@@ -2735,6 +676,25 @@
     ViewerInstall.cmake
     groupchatlistener.h
     llaccountingquotamanager.h
+    ao.h
+    aoengine.h
+    aoset.h
+    chatbar_as_cmdline.h
+    kcwlinterface.h
+    floatermedialists.h
+    fscontactsfloater.h
+    fsradarlistctrl.h
+    fsareasearch.h
+    fsdata.h
+    fskeywords.h
+    fslslbridge.h
+    fslslbridgerequest.h
+    lggautocorrect.h
+    lggautocorrectfloater.h
+    lggbeammapfloater.h
+    lggbeammaps.h
+    lggbeamscolors.h
+    lggbeamcolormapfloater.h
     llagent.h
     llagentaccess.h
     llagentcamera.h
@@ -3110,7 +1070,7 @@
     llsurface.h
     llsurfacepatch.h
     llsyswellitem.h
-    llsyswellwindow.h
+    llsyswellwindow.h    
     lltable.h
     llteleporthistory.h
     llteleporthistorystorage.h
@@ -3183,7 +1143,7 @@
     llviewerfloaterreg.h
     llviewerfoldertype.h
     llviewergenericmessage.h
-    llviewergesture.h
+    llviewergesture.h    
     llviewerhelp.h
     llviewerhome.h
     llviewerinventory.h
@@ -3267,11 +1227,41 @@
     llxmlrpctransaction.h
     macmain.h
     noise.h
+	panel_prefs_firestorm.h
+    piemenu.h
+    pieseparator.h
+    pieslice.h
     pipeline.h
+    qtoolalign.h
+    quickprefs.h
+    rlvdefines.h
+    rlvhandler.h
+    rlvhelper.h
+    rlvcommon.h
+    rlvlocks.h
+    rlvinventory.h
+    rlvextensions.h
+    rlvfloaters.h
+    rlvui.h
+    streamtitledisplay.h
     VertexCache.h
     VorbisFramework.h
+    kvflickr.h
+    kvfloaterflickrauth.h
+    kvfloaterflickrupload.h
     )
 
+# AO Get our viewer version & channel at this point
+build_version(viewer)
+build_channel(viewer)
+
+# Generate the Flickr Keys header
+configure_file(
+  ${CMAKE_CURRENT_SOURCE_DIR}/kvflickrkeys.h.in
+  ${CMAKE_CURRENT_BINARY_DIR}/kvflickrkeys.h
+  @ONLY
+)
+list(APPEND viewer_HEADER_FILES ${CMAKE_CURRENT_BINARY_DIR}/kvflickrkeys.h)
 source_group("CMake Rules" FILES ViewerInstall.cmake)
 
 if (DARWIN)
@@ -3292,11 +1282,11 @@
 
   # Add resource files to the project.
   set(viewer_RESOURCE_FILES
-    secondlife.icns
+    phoenix_icon.icns
     macview.r
     gpu_table.txt
-    Info-SecondLife.plist
-    SecondLife.nib/
+    Info-Firestorm.plist
+    Firestorm.nib/
     # CMake doesn't seem to support Xcode language variants well just yet
     English.lproj/InfoPlist.strings
     English.lproj/language.txt
@@ -3338,7 +1328,7 @@
     # precompiled header configuration
     # llviewerprecompiledheaders.cpp generates
     # the .pch file.
-    # All sources added to viewer_SOURCE_FILES
+    # All sources added to viewer_SOURCE_FILES 
     # at this point use it.
     if(USE_PRECOMPILED_HEADERS)
         set_source_files_properties(llviewerprecompiledheaders.cpp
@@ -3347,7 +1337,7 @@
             )
         set(viewer_SOURCE_FILES "${viewer_SOURCE_FILES}" llviewerprecompiledheaders.cpp)
     endif(USE_PRECOMPILED_HEADERS)
-
+    
     # Add resource files to the project.
     # viewerRes.rc is the only buildable file, but
     # the rest are all dependencies of it.
@@ -3357,7 +1347,6 @@
         res/arrowcopmulti.cur
         res/arrowdrag.cur
         res/circleandline.cur
-        res/icon1.ico
         res/llarrow.cur
         res/llarrowdrag.cur
         res/llarrowdragmulti.cur
@@ -3377,8 +1366,8 @@
         res/lltooltranslate.cur
         res/lltoolzoomin.cur
         res/lltoolzoomout.cur
-        res/ll_icon.BMP
-        res/ll_icon.ico
+        res/firestorm_icon.BMP
+        res/firestorm_icon.ico
         res/resource.h
         res/toolpickobject.cur
         res/toolpickobject2.cur
@@ -3391,17 +1380,16 @@
 
     set_source_files_properties(${viewer_RESOURCE_FILES}
                                 PROPERTIES HEADER_FILE_ONLY TRUE)
-
-    set(viewer_RESOURCE_FILES
-        res/viewerRes.rc
+                                
+    set(viewer_RESOURCE_FILES 
+        res/viewerRes.rc 
         ${viewer_RESOURCE_FILES}
         )
-
     SOURCE_GROUP("Resource Files" FILES ${viewer_RESOURCE_FILES})
 
     if (NOT STANDALONE)
         list(APPEND viewer_SOURCE_FILES ${viewer_RESOURCE_FILES})
-    endif (NOT STANDALONE)
+    endif (NOT STANDALONE)      
 
     find_library(DINPUT_LIBRARY dinput8 ${DIRECTX_LIBRARY_DIR})
     find_library(DXGUID_LIBRARY dxguid ${DIRECTX_LIBRARY_DIR})
@@ -3484,6 +1472,7 @@
     app_settings/low_graphics.xml
     app_settings/mid_graphics.xml
     app_settings/settings.xml
+    app_settings/settings_autocorrect.xml
     app_settings/settings_crash_behavior.xml
     app_settings/settings_files.xml
     app_settings/settings_per_account.xml
@@ -3584,7 +1573,7 @@
         #LINK_FLAGS "/debug /NODEFAULTLIB:LIBCMT /SUBSYSTEM:WINDOWS /INCLUDE:\"__tcmalloc\""
         LINK_FLAGS "/debug /NODEFAULTLIB:LIBCMT /SUBSYSTEM:WINDOWS /INCLUDE:__tcmalloc"
         LINK_FLAGS_DEBUG "/NODEFAULTLIB:\"LIBCMT;LIBCMTD;MSVCRT\" /INCREMENTAL:NO"
-        LINK_FLAGS_RELEASE ""
+        LINK_FLAGS_RELEASE "/OPT:REF"
         )
     if(USE_PRECOMPILED_HEADERS)
         set_target_properties(
@@ -3610,7 +1599,7 @@
         ${SHARED_LIB_STAGING_DIR}/Debug/libtcmalloc_minimal-debug.dll
         )
      endif(USE_GOOGLE_PERFTOOLS)
-
+ 
 
     set(COPY_INPUT_DEPENDENCIES
       # The following commented dependencies are determined at variably at build time. Can't do this here.
@@ -3640,6 +1629,8 @@
       ${SHARED_LIB_STAGING_DIR}/Debug/msvcr100d.dll
       ${SHARED_LIB_STAGING_DIR}/Debug/msvcp100d.dll
       ${SHARED_LIB_STAGING_DIR}/${CMAKE_CFG_INTDIR}/SLVoice.exe
+      ${SHARED_LIB_STAGING_DIR}/${CMAKE_CFG_INTDIR}/alut.dll
+      ${SHARED_LIB_STAGING_DIR}/${CMAKE_CFG_INTDIR}/wrap_oal.dll
       ${SHARED_LIB_STAGING_DIR}/${CMAKE_CFG_INTDIR}/vivoxsdk.dll
       ${SHARED_LIB_STAGING_DIR}/${CMAKE_CFG_INTDIR}/ortp.dll
       ${SHARED_LIB_STAGING_DIR}/${CMAKE_CFG_INTDIR}/libsndfile-1.dll
@@ -3708,24 +1699,24 @@
         --grid=${GRID}
         --source=${CMAKE_CURRENT_SOURCE_DIR}
         --touch=${CMAKE_CURRENT_BINARY_DIR}/${CMAKE_CFG_INTDIR}/copy_touched.bat
-      DEPENDS
+      DEPENDS 
         ${CMAKE_CURRENT_SOURCE_DIR}/viewer_manifest.py
         stage_third_party_libs
         ${COPY_INPUT_DEPENDENCIES}
       COMMENT "Performing viewer_manifest copy"
       )
-
-    add_custom_target(copy_w_viewer_manifest ALL DEPENDS ${CMAKE_CFG_INTDIR}/copy_touched.bat)
+    
+    add_custom_target(copy_w_viewer_manifest ALL DEPENDS ${CMAKE_CFG_INTDIR}/copy_touched.bat) 
 
     add_dependencies(${VIEWER_BINARY_NAME} stage_third_party_libs llcommon copy_w_viewer_manifest)
-
+    
     if (EXISTS ${CMAKE_SOURCE_DIR}/copy_win_scripts)
       add_dependencies(${VIEWER_BINARY_NAME} copy_win_scripts)
     endif (EXISTS ${CMAKE_SOURCE_DIR}/copy_win_scripts)
-
-    add_dependencies(${VIEWER_BINARY_NAME}
-      SLPlugin
-      windows-updater
+        
+    add_dependencies(${VIEWER_BINARY_NAME} 
+      SLPlugin 
+      windows-updater 
       windows-crash-logger
       )
 
@@ -3735,7 +1726,7 @@
             TARGET ${VIEWER_BINARY_NAME} POST_BUILD
             COMMAND ${CMAKE_SOURCE_DIR}/tools/vstool/vstool.exe
             ARGS
-              --solution
+              --solution 
               ${CMAKE_BINARY_DIR}/${CMAKE_PROJECT_NAME}.sln
               --workingdir
               ${VIEWER_BINARY_NAME}
@@ -3753,12 +1744,12 @@
           ${CMAKE_CURRENT_SOURCE_DIR}/..
           ${CMAKE_CURRENT_BINARY_DIR}
           ${CMAKE_CFG_INTDIR}
-        DEPENDS
-          lleventhost
+        DEPENDS 
+          lleventhost 
           ${EVENT_HOST_SCRIPTS}
           ${CMAKE_CURRENT_SOURCE_DIR}/event_host_manifest.py
         )
-
+    
       add_custom_command(
         OUTPUT ${CMAKE_CFG_INTDIR}/touched.bat
         COMMAND ${PYTHON_EXECUTABLE}
@@ -3774,15 +1765,16 @@
           --login_channel=${VIEWER_LOGIN_CHANNEL}
           --source=${CMAKE_CURRENT_SOURCE_DIR}
           --touch=${CMAKE_CURRENT_BINARY_DIR}/${CMAKE_CFG_INTDIR}/touched.bat
-        DEPENDS
-            ${VIEWER_BINARY_NAME}
+          --version=${viewer_VERSION}
+        DEPENDS 
+            ${VIEWER_BINARY_NAME} 
             ${CMAKE_CURRENT_SOURCE_DIR}/viewer_manifest.py
             ${COPY_INPUT_DEPENDENCIES}
         )
 
-      add_custom_target(package ALL DEPENDS
+      add_custom_target(package ALL DEPENDS 
         ${CMAKE_CFG_INTDIR}/touched.bat
-        windows-setup-build-all
+        windows-setup-build-all 
         )
         # temporarily disable packaging of event_host until hg subrepos get
         # sorted out on the parabuild cluster...
@@ -3799,7 +1791,7 @@
 # that they depend upon. -brad
 target_link_libraries(${VIEWER_BINARY_NAME}
     ${UPDATER_LIBRARIES}
-	${GOOGLE_PERFTOOLS_LIBRARIES}
+    ${GOOGLE_PERFTOOLS_LIBRARIES}
     ${LLAUDIO_LIBRARIES}
     ${LLCHARACTER_LIBRARIES}
     ${LLIMAGE_LIBRARIES}
@@ -3836,6 +1828,7 @@
     ${OPENSSL_LIBRARIES}
     ${CRYPTO_LIBRARIES}
     ${LLLOGIN_LIBRARIES}
+    ${GOOGLE_PERFTOOLS_LIBRARIES}
     ${LLCONVEXDECOMP_LIBRARY}
     ${TCMALLOC_LIBRARIES}
     )
@@ -3851,14 +1844,12 @@
         )
 endif (USE_KDU)
 
-build_version(viewer)
-
 set(ARTWORK_DIR ${CMAKE_CURRENT_SOURCE_DIR} CACHE PATH
     "Path to artwork files.")
 
 
 if (LINUX)
-  set(product SecondLife-${ARCH}-${viewer_VERSION})
+  set(product Firestorm-${ARCH}-${viewer_VERSION})
 
   # These are the generated targets that are copied to package/
   set(COPY_INPUT_DEPENDENCIES
@@ -3887,14 +1878,13 @@
         --installer_name=${product}
         --login_channel=${VIEWER_LOGIN_CHANNEL}
         --source=${CMAKE_CURRENT_SOURCE_DIR}
+        --version=${viewer_VERSION}
         --touch=${CMAKE_CURRENT_BINARY_DIR}/${CMAKE_CFG_INTDIR}/.${product}.touched
       DEPENDS
         ${CMAKE_CURRENT_SOURCE_DIR}/viewer_manifest.py
         ${COPY_INPUT_DEPENDENCIES}
       )
 
-  if (PACKAGE)
-  endif (PACKAGE)
   add_custom_command(
     OUTPUT  ${CMAKE_CURRENT_BINARY_DIR}/${CMAKE_CFG_INTDIR}/.${product}.copy_touched
     COMMAND ${PYTHON_EXECUTABLE}
@@ -3909,13 +1899,16 @@
       --dest=${CMAKE_CURRENT_BINARY_DIR}/packaged
       --grid=${GRID}
       --source=${CMAKE_CURRENT_SOURCE_DIR}
-    DEPENDS
+      --channel=${VIEWER_CHANNEL}
+      --version=${viewer_VERSION}
+      --login_channel=${VIEWER_LOGIN_CHANNEL}
+    DEPENDS 
       ${CMAKE_CURRENT_SOURCE_DIR}/viewer_manifest.py
       ${COPY_INPUT_DEPENDENCIES}
     COMMENT "Performing viewer_manifest copy"
     )
-
-  add_custom_target(copy_l_viewer_manifest ALL DEPENDS ${CMAKE_CURRENT_BINARY_DIR}/${CMAKE_CFG_INTDIR}/.${product}.copy_touched)
+    
+  add_custom_target(copy_l_viewer_manifest ALL DEPENDS ${CMAKE_CURRENT_BINARY_DIR}/${CMAKE_CFG_INTDIR}/.${product}.copy_touched) 
 
   if (PACKAGE)
     add_custom_target(package ALL DEPENDS ${product}.tar.bz2)
@@ -3926,19 +1919,19 @@
 endif (LINUX)
 
 if (DARWIN)
-  set(product "Second Life")
+  set(product "Firestorm")
   set_target_properties(
     ${VIEWER_BINARY_NAME}
     PROPERTIES
     OUTPUT_NAME "${product}"
     MACOSX_BUNDLE_INFO_STRING "info string - localize me"
-    MACOSX_BUNDLE_ICON_FILE "secondlife.icns"
-    MACOSX_BUNDLE_GUI_IDENTIFIER "Second Life"
+    MACOSX_BUNDLE_ICON_FILE "phoenix_icon.icns"
+    MACOSX_BUNDLE_GUI_IDENTIFIER "Firestorm"
     MACOSX_BUNDLE_LONG_VERSION_STRING "ververver"
-    MACOSX_BUNDLE_BUNDLE_NAME "Second Life"
+    MACOSX_BUNDLE_BUNDLE_NAME "Firestorm"
     MACOSX_BUNDLE_SHORT_VERSION_STRING "asdf"
     MACOSX_BUNDLE_BUNDLE_VERSION "asdf"
-    MACOSX_BUNDLE_COPYRIGHT "copyright linden lab 2007 - localize me and run me through a legal wringer"
+    MACOSX_BUNDLE_COPYRIGHT "Copyright 2010-2011 The Phoenix Viewer Project, Inc."
     )
 
   add_custom_command(
@@ -3954,13 +1947,15 @@
       --dest=${CMAKE_CURRENT_BINARY_DIR}/${CMAKE_CFG_INTDIR}/${product}.app
       --grid=${GRID}
       --source=${CMAKE_CURRENT_SOURCE_DIR}
+      --version=${viewer_VERSION}
+      --channel=${VIEWER_CHANNEL}
     DEPENDS ${VIEWER_BINARY_NAME} ${CMAKE_CURRENT_SOURCE_DIR}/viewer_manifest.py
     )
 
   add_dependencies(${VIEWER_BINARY_NAME} SLPlugin media_plugin_quicktime media_plugin_webkit mac-updater mac-crash-logger)
 
   if (PACKAGE)
-      add_custom_target(package ALL DEPENDS ${VIEWER_BINARY_NAME})
+      add_custom_target(package ALL DEPENDS ${VIEWER_BINARY_NAME}) 
 
       add_custom_command(
         TARGET package POST_BUILD
@@ -3977,6 +1972,7 @@
           --login_channel=${VIEWER_LOGIN_CHANNEL}
           --source=${CMAKE_CURRENT_SOURCE_DIR}
           --touch=${CMAKE_CURRENT_BINARY_DIR}/${CMAKE_CFG_INTDIR}/.${product}.touched
+          --version=${viewer_VERSION}
         DEPENDS
           ${CMAKE_CURRENT_SOURCE_DIR}/viewer_manifest.py
       )
@@ -3990,7 +1986,7 @@
 if (PACKAGE)
   if (WINDOWS)
     set(VIEWER_DIST_DIR "${CMAKE_CURRENT_BINARY_DIR}/${CMAKE_CFG_INTDIR}")
-    set(VIEWER_SYMBOL_FILE "${CMAKE_CURRENT_BINARY_DIR}/${CMAKE_CFG_INTDIR}/secondlife-symbols-windows.tar.bz2")
+    set(VIEWER_SYMBOL_FILE "${CMAKE_CURRENT_BINARY_DIR}/${CMAKE_CFG_INTDIR}/firestorm-symbols-windows.tar.bz2")
     # slplugin.exe failing symbols dump - need to debug, might have to do with updated version of google breakpad
     # set(VIEWER_EXE_GLOBS "${VIEWER_BINARY_NAME}${CMAKE_EXECUTABLE_SUFFIX} slplugin.exe")
     set(VIEWER_EXE_GLOBS "${VIEWER_BINARY_NAME}${CMAKE_EXECUTABLE_SUFFIX}")
@@ -3999,14 +1995,14 @@
   endif (WINDOWS)
   if (DARWIN)
     set(VIEWER_DIST_DIR "${CMAKE_CURRENT_BINARY_DIR}/${CMAKE_CFG_INTDIR}/${product}.app")
-    set(VIEWER_SYMBOL_FILE "${CMAKE_CURRENT_BINARY_DIR}/${CMAKE_CFG_INTDIR}/secondlife-symbols-darwin.tar.bz2")
-    set(VIEWER_EXE_GLOBS "'Second Life' SLPlugin")
+    set(VIEWER_SYMBOL_FILE "${CMAKE_CURRENT_BINARY_DIR}/${CMAKE_CFG_INTDIR}/firestorm-symbols-darwin.tar.bz2")
+    set(VIEWER_EXE_GLOBS "'Firestorm' SLPlugin")
     set(VIEWER_LIB_GLOB "*.dylib")
   endif (DARWIN)
   if (LINUX)
     set(VIEWER_DIST_DIR "${CMAKE_CURRENT_BINARY_DIR}/packaged")
-    set(VIEWER_SYMBOL_FILE "${CMAKE_CURRENT_BINARY_DIR}/${CMAKE_CFG_INTDIR}/secondlife-symbols-linux.tar.bz2")
-    set(VIEWER_EXE_GLOBS "do-not-directly-run-secondlife-bin SLPlugin")
+    set(VIEWER_SYMBOL_FILE "${CMAKE_CURRENT_BINARY_DIR}/${CMAKE_CFG_INTDIR}/firestorm-symbols-linux.tar.bz2")
+    set(VIEWER_EXE_GLOBS "do-not-directly-run-firestorm-bin SLPlugin")
     set(VIEWER_LIB_GLOB "*${CMAKE_SHARED_MODULE_SUFFIX}*")
     set(VIEWER_COPY_MANIFEST copy_l_viewer_manifest)
   endif (LINUX)
@@ -4055,7 +2051,7 @@
   )
 
   ##################################################
-  # DISABLING PRECOMPILED HEADERS USAGE FOR TESTS
+  # DISABLING PRECOMPILED HEADERS USAGE FOR TESTS 
   ##################################################
   # if(USE_PRECOMPILED_HEADERS)
   #     set_source_files_properties(
@@ -4069,33 +2065,33 @@
   #set(TEST_DEBUG on)
   set(test_sources llcapabilitylistener.cpp)
   ##################################################
-  # DISABLING PRECOMPILED HEADERS USAGE FOR TESTS
+  # DISABLING PRECOMPILED HEADERS USAGE FOR TESTS 
   ##################################################
   # if(USE_PRECOMPILED_HEADERS)
   #     set(test_sources "${test_sources}" llviewerprecompiledheaders.cpp)
   # endif(USE_PRECOMPILED_HEADERS)
-  set(test_libs
-    ${LLMESSAGE_LIBRARIES}
-    ${WINDOWS_LIBRARIES}
+  set(test_libs 
+    ${LLMESSAGE_LIBRARIES} 
+    ${WINDOWS_LIBRARIES} 
     ${LLVFS_LIBRARIES}
     ${LLMATH_LIBRARIES}
-    ${LLCOMMON_LIBRARIES}
+    ${LLCOMMON_LIBRARIES} 
     ${GOOGLEMOCK_LIBRARIES}
     )
 
-  LL_ADD_INTEGRATION_TEST(llcapabilitylistener
-    "${test_sources}"
+  LL_ADD_INTEGRATION_TEST(llcapabilitylistener 
+    "${test_sources}" 
     "${test_libs}"
     ${PYTHON_EXECUTABLE}
     "${CMAKE_SOURCE_DIR}/llmessage/tests/test_llsdmessage_peer.py"
     )
 
-  set(test_libs
-    ${LLMESSAGE_LIBRARIES}
-    ${WINDOWS_LIBRARIES}
+  set(test_libs 
+    ${LLMESSAGE_LIBRARIES} 
+    ${WINDOWS_LIBRARIES} 
     ${LLVFS_LIBRARIES}
     ${LLMATH_LIBRARIES}
-    ${LLCOMMON_LIBRARIES}
+    ${LLCOMMON_LIBRARIES} 
     ${GOOGLEMOCK_LIBRARIES}
     ${OPENSSL_LIBRARIES}
     ${CRYPTO_LIBRARIES}
@@ -4116,11 +2112,11 @@
       llviewernetwork.cpp
   )
 
-
-  LL_ADD_INTEGRATION_TEST(llslurl
-     "${llslurl_test_sources}"
-    "${test_libs}"
-    )
+# RLVa - incompatible
+#  LL_ADD_INTEGRATION_TEST(llslurl
+#     "${llslurl_test_sources}"
+#    "${test_libs}"
+#    )
 
   LL_ADD_INTEGRATION_TEST(llviewernetwork
      llviewernetwork.cpp
@@ -4162,4 +2158,3 @@
 endif (LL_TESTS)
 
 check_message_template(${VIEWER_BINARY_NAME})
->>>>>>> 812ad1b6
