# -*- cmake -*-

project(viewer)

include(00-Common)
# DON'T move Linking.cmake to its place in the alphabetized list below: it
# sets variables on which the 3p .cmake files depend.
include(Linking)

include(Boost)
include(bugsplat)
include(BuildPackagesInfo)
include(BuildVersion)
include(CMakeCopyIfDifferent)
include(CubemapToEquirectangularJS)
include(GLIB)
include(DragDrop)
include(EXPAT)
include(FMODSTUDIO)
include(GLOD) # <FS:Beq/> restore GLOD
include(Hunspell)
include(JPEGEncoderBasic)
include(LLAppearance)
include(LLAudio)
include(LLCA)
include(LLCommon)
include(LLCoreHttp)
include(LLImage)
include(LLKDU)
include(LLPhysicsExtensions)
include(LLPrimitive)
include(LLWindow)
include(NDOF)
include(NVAPI)
include(OPENAL)
include(OpenGL)
include(OpenSSL)
include(PNG)
include(TemplateCheck)
include(TinyEXR)
include(ThreeJS)
include(Tracy)
include(UI)
include(ViewerMiscLibs)
#include(ViewerManager) # <FS:Ansariel> Remove VMP
include(VisualLeakDetector)
include(VulkanGltf)
include(ZLIBNG)
include(URIPARSER)
include(LLPrimitive)
include(Growl)
include(ColladaDom)
include(jemalloc)
include(Discord)

# <FS:ND> if using ndPhysicsstub this variable will be unset, we don't need to build any stub code viewer side in that case
if( LLPHYSICSEXTENSIONS_SRC_DIR )
# </FS:ND>

if (NOT HAVOK_TPV)
   # When using HAVOK_TPV, the library is precompiled, so no need for this

   # Stub and probably havok lib itself is a hack, autobuild loads a 3p that really is a source tarball
   # which includes a CMakeList.txt and then this whole source tree gets pushed into out build ... :/
   # To make matters worse there is a internal assumption about the structure of the viewers CMake layout,
   # which means we need to duct tape this togther ...

   add_subdirectory(${LLPHYSICSEXTENSIONS_SRC_DIR} llphysicsextensions)

   # Another hack that works with newer cmake versions:
   cmake_policy( SET CMP0079 NEW)
   if( TARGET llphysicsextensionsstub )
      target_link_libraries(llphysicsextensionsstub llcommon llmath)
   endif()
   if( TARGET llphysicsextensions )
      target_link_libraries(llphysicsextensions llrender )
      if (DARWIN)
        target_compile_options( llphysicsextensions  PRIVATE -Wno-unused-local-typedef)
      endif (DARWIN)
   endif()
endif (NOT HAVOK_TPV)

# <FS:ND>
endif( LLPHYSICSEXTENSIONS_SRC_DIR )
# </FS:ND>

set(viewer_SOURCE_FILES
# <Add FS includes below this line>
    alfloaterregiontracker.cpp
    animationexplorer.cpp
    ao.cpp
    aoengine.cpp
    aoset.cpp
    chatbar_as_cmdline.cpp
    daeexport.cpp
    dialogstack.cpp
    exoflickr.cpp
    exoflickrauth.cpp
    exogroupmutelist.cpp
    floatermedialists.cpp
    fsareasearch.cpp
    fsareasearchmenu.cpp
    fsassetblacklist.cpp
    fsavatarrenderpersistence.cpp
    fsavatarsearchmenu.cpp
    fsblocklistmenu.cpp
    fschathistory.cpp
    fschatoptionsmenu.cpp
    fscommon.cpp
    fsconsoleutils.cpp
    fscontactsfriendsmenu.cpp
    fsdata.cpp
    fsdroptarget.cpp
    fsexportperms.cpp
    fsfloateraddtocontactset.cpp
    fsfloaterassetblacklist.cpp
    fsfloateravatarrendersettings.cpp
    fsfloaterblocklist.cpp
    fsfloatercontacts.cpp
    fsfloatercontactsetconfiguration.cpp
    fsfloaterexport.cpp
    fsfloatergroup.cpp
    fsfloatergrouptitles.cpp
    fsfloaterimport.cpp
    fsfloaterim.cpp
    fsfloaterimcontainer.cpp
    fsfloaternearbychat.cpp
    fsfloaterpartialinventory.cpp
    fsfloaterplacedetails.cpp
    fsfloaterposestand.cpp
    fsfloaterprotectedfolders.cpp
    fsfloaterradar.cpp
    fsfloatersearch.cpp
    fsfloaterstatistics.cpp
    fsfloaterstreamtitle.cpp
    fsfloaterteleporthistory.cpp
    fsfloatervoicecontrols.cpp
    fsfloatervolumecontrols.cpp
    fsfloatervramusage.cpp
    fsfloaterwearablefavorites.cpp
    fskeywords.cpp
    fslslbridge.cpp
    fslslbridgerequest.cpp
    fslslpreproc.cpp
    fslslpreprocviewer.cpp
    fsmoneytracker.cpp
    fsnamelistavatarmenu.cpp
    fsnearbychatbarlistener.cpp
    fsnearbychatcontrol.cpp
    fsnearbychathub.cpp
    fsnearbychatvoicemonitor.cpp
    fspanelblocklist.cpp
    fspanelcontactsets.cpp
    fspanelface.cpp
    fspanelimcontrolpanel.cpp
    fspanellogin.cpp
    fspanelprefs.cpp
    fspanelradar.cpp
    fsparticipantlist.cpp
    fspose.cpp
    fsradar.cpp
    fsradarentry.cpp
    fsradarlistctrl.cpp
    fsradarmenu.cpp
    fsregioncross.cpp
    fsscriptlibrary.cpp
    fsscrolllistctrl.cpp
    fsslurlcommand.cpp
<<<<<<< HEAD
    lggbeamcolormapfloater.cpp
    lggbeammapfloater.cpp
    lggbeammaps.cpp
    lggbeamscolors.cpp
    lggcontactsets.cpp
    lfsimfeaturehandler.cpp
    llflickrconnect.cpp
    llfloaterflickr.cpp
    llpanelopenregionsettings.cpp
    # <FS:Ansariel> [Legacy Bake]
    llagentwearablesfetch.cpp

    # local mesh
    vjlocalmesh.cpp
    vjfloaterlocalmesh.cpp
    vjlocalmeshimportdae.cpp

    gltfscenemanager.cpp
    gltf/asset.cpp
    gltf/accessor.cpp
    gltf/primitive.cpp
    gltf/animation.cpp
=======
>>>>>>> 1a8a5404
    groupchatlistener.cpp
    lggbeamcolormapfloater.cpp
    lggbeammapfloater.cpp
    lggbeammaps.cpp
    lggbeamscolors.cpp
    lggcontactsets.cpp
    lfsimfeaturehandler.cpp
    llflickrconnect.cpp
    llfloaterflickr.cpp
    llpanelopenregionsettings.cpp
    # <FS:Ansariel> [Legacy Bake]
    llagentwearablesfetch.cpp

    # local mesh
    vjlocalmesh.cpp
    vjfloaterlocalmesh.cpp
    vjlocalmeshimportdae.cpp

    llaccountingcostmanager.cpp
    llaisapi.cpp
    llagent.cpp
    llagentaccess.cpp
    llagentbenefits.cpp
    llagentcamera.cpp
    llagentdata.cpp
    llagentlanguage.cpp
    llagentlistener.cpp
    llagentpicksinfo.cpp
    llagentpilot.cpp
    llagentui.cpp
    llagentwearables.cpp
    llanimstatelabels.cpp
    llappcorehttp.cpp
    llappearancemgr.cpp
    llappviewer.cpp
    llappviewerlistener.cpp
    llattachmentsmgr.cpp
    llaudiosourcevo.cpp
    llautoreplace.cpp
    llavataractions.cpp
    llavatariconctrl.cpp
    llavatarlist.cpp
    llavatarlistitem.cpp
    llavatarrenderinfoaccountant.cpp
    llavatarrendernotifier.cpp
    llavatarpropertiesprocessor.cpp
    llblockedlistitem.cpp
    llblocklist.cpp
    llbox.cpp
    llbrowsernotification.cpp
    llbuycurrencyhtml.cpp
    llcallingcard.cpp
    llchannelmanager.cpp
    llchatbar.cpp
    llchathistory.cpp
    llchatitemscontainerctrl.cpp
    llchatmsgbox.cpp
    llchiclet.cpp
    llchicletbar.cpp
    llclassifiedinfo.cpp
    llcofwearables.cpp
    llcolorswatch.cpp
    llcommanddispatcherlistener.cpp
    llcommandhandler.cpp
    llcommandlineparser.cpp
    llcommunicationchannel.cpp
    llcompilequeue.cpp
    llconfirmationmanager.cpp
    llcontrolavatar.cpp
    llconversationlog.cpp
    llconversationloglist.cpp
    llconversationloglistitem.cpp
    llconversationmodel.cpp
    llconversationview.cpp
    llcurrencyuimanager.cpp
    llcylinder.cpp
    lldateutil.cpp
    lldebugmessagebox.cpp
    lldebugview.cpp
    lldeferredsounds.cpp
    lldelayedgestureerror.cpp
    lldirpicker.cpp
    lldonotdisturbnotificationstorage.cpp
    lldndbutton.cpp
    lldrawable.cpp
    lldrawpool.cpp
    lldrawpoolalpha.cpp
    lldrawpoolavatar.cpp
    lldrawpoolbump.cpp
    lldrawpoolmaterials.cpp
    lldrawpoolpbropaque.cpp
    lldrawpoolsimple.cpp
    lldrawpoolsky.cpp
    lldrawpoolterrain.cpp
    lldrawpooltree.cpp
    lldrawpoolwater.cpp
    lldrawpoolwlsky.cpp
    lldynamictexture.cpp
    llemote.cpp
    llenvironment.cpp
    llestateinfomodel.cpp
    lleventnotifier.cpp
    lleventpoll.cpp
    llexpandabletextbox.cpp
    llexperiencelog.cpp
    llexternaleditor.cpp
    llface.cpp
    llfasttimerview.cpp
    llfavoritesbar.cpp
    llfeaturemanager.cpp
    llfetchedgltfmaterial.cpp
    llfilepicker.cpp
    llfilteredwearablelist.cpp
    llfirstuse.cpp
    llflexibleobject.cpp
    llfloater360capture.cpp
    llfloaterabout.cpp
    llfloaterbvhpreview.cpp
    llfloateraddpaymentmethod.cpp
    llfloaterauction.cpp
    llfloaterautoreplacesettings.cpp
    llfloateravatar.cpp
    llfloateravatarpicker.cpp
    llfloateravatarrendersettings.cpp
    llfloateravatartextures.cpp
    llfloaterbanduration.cpp
    llfloaterbeacons.cpp
    llfloaterbigpreview.cpp
    llfloaterbuildoptions.cpp
    llfloaterbulkpermission.cpp
    llfloaterbump.cpp
    llfloaterbuy.cpp
    llfloaterbuycontents.cpp
    llfloaterbuycurrency.cpp
    llfloaterbuycurrencyhtml.cpp
    llfloaterbuyland.cpp
    llfloatercamera.cpp
    llfloatercamerapresets.cpp
    llfloaterchangeitemthumbnail.cpp
    llfloaterchatvoicevolume.cpp
    llfloaterclassified.cpp
    llfloatercolorpicker.cpp
    llfloaterconversationlog.cpp
    llfloaterconversationpreview.cpp
    llfloatercreatelandmark.cpp
    llfloaterdeleteprefpreset.cpp
    llfloaterdestinations.cpp
    llfloaterdisplayname.cpp
    llfloatereditenvironmentbase.cpp
    llfloatereditextdaycycle.cpp
    llfloateremojipicker.cpp
    llfloaterenvironmentadjust.cpp
    llfloaterevent.cpp
    llfloaterexperiencepicker.cpp
    llfloaterexperienceprofile.cpp
    llfloaterexperiences.cpp
    llfloaterfixedenvironment.cpp
    llfloaterfonttest.cpp
    llfloaterforgetuser.cpp
    llfloatergesture.cpp
    llfloatergodtools.cpp
    llfloatergotoline.cpp
    llfloatergridstatus.cpp
    llfloatergroupbulkban.cpp
    llfloatergroupinvite.cpp
    llfloatergroups.cpp
    llfloaterhandler.cpp
    llfloaterhelpbrowser.cpp
    llfloaterhoverheight.cpp
    llfloaterhowto.cpp
    llfloaterhud.cpp
    llfloaterimagepreview.cpp
    llfloaterimsessiontab.cpp
    llfloaterimsession.cpp
    llfloaterimcontainer.cpp
    llfloaterinspect.cpp
    llfloaterinventorysettings.cpp
    llfloaterinventorythumbnailshelper.cpp
    llfloaterjoystick.cpp
    llfloaterlagmeter.cpp
    llfloaterland.cpp
    llfloaterlandholdings.cpp
    llfloaterlinkreplace.cpp
    llfloaterloadprefpreset.cpp
    llfloatermarketplacelistings.cpp
    llfloatermap.cpp
    llfloatermediasettings.cpp
    llfloatermemleak.cpp
    llfloatermodelpreview.cpp
    llfloatermodeluploadbase.cpp
    llfloatermyscripts.cpp
    llfloatermyenvironment.cpp
    llfloaternamedesc.cpp
    llfloaternewfeaturenotification.cpp
    llfloaternotificationsconsole.cpp
    llfloaternotificationstabbed.cpp
    llfloaterobjectweights.cpp
    llfloateropenobject.cpp
    llfloatersimplesnapshot.cpp
    llfloaterpathfindingcharacters.cpp
    llfloaterpathfindingconsole.cpp
    llfloaterpathfindinglinksets.cpp
    llfloaterpathfindingobjects.cpp
    llfloaterpay.cpp
    # llfloaterperformance.cpp
    fsfloaterperformance.cpp # <FS:Beq> restore fs perf floater
    llfloaterperms.cpp
    llfloaterpostprocess.cpp
    llfloaterprofile.cpp
    llfloaterpreference.cpp
    # llfloaterpreferencesgraphicsadvanced.cpp
    llfloaterpreferenceviewadvanced.cpp
    llfloaterpreviewtrash.cpp
    llfloaterprofiletexture.cpp
    llfloaterproperties.cpp # <FS:Ansariel> Keep legacy properties floater
    llfloaterregiondebugconsole.cpp
    llfloaterregioninfo.cpp
    llfloaterreporter.cpp
    llfloaterregionrestarting.cpp
    llfloatersavecamerapreset.cpp
    llfloatersaveprefpreset.cpp
    llfloatersceneloadstats.cpp
    llfloaterscriptdebug.cpp
    llfloaterscriptedprefs.cpp
    llfloaterscriptlimits.cpp
    llfloaterscriptrecover.cpp
    llfloatersearch.cpp
    llfloatersearchreplace.cpp
    llfloatersellland.cpp
    llfloatersettingsdebug.cpp
    llfloatersidepanelcontainer.cpp
    llfloatersnapshot.cpp
    llfloatersounddevices.cpp
    llfloaterspellchecksettings.cpp
    llfloatertelehub.cpp
    llfloatertestinspectors.cpp
    llfloatertestlistview.cpp
    llfloatertools.cpp
    llfloatertopobjects.cpp
    llfloatertos.cpp
    llfloatertoybox.cpp
    llfloatertranslationsettings.cpp
    llfloateruipreview.cpp
    llfloaterurlentry.cpp
    llfloatervoiceeffect.cpp
    llfloatervoicevolume.cpp
    llfloaterwebcontent.cpp
    llfloaterwhitelistentry.cpp
    llfloaterwindowsize.cpp
    llfloaterworldmap.cpp
    llfolderviewmodelinventory.cpp
    llfollowcam.cpp
    llfriendcard.cpp
    llflyoutcombobtn.cpp
    llgesturelistener.cpp
    llgesturemgr.cpp
    llgiveinventory.cpp
    llglsandbox.cpp
    llgltfmateriallist.cpp
    llgltfmaterialpreviewmgr.cpp
    llgroupactions.cpp
    llgroupiconctrl.cpp
    llgrouplist.cpp
    llgroupmgr.cpp
    llhasheduniqueid.cpp
    llhints.cpp
    llhttpretrypolicy.cpp
    llhudeffect.cpp
    llhudeffectbeam.cpp
    llhudeffectlookat.cpp
    llhudeffectpointat.cpp
    llhudeffecttrail.cpp
    llhudeffectblob.cpp
    llhudicon.cpp
    llhudmanager.cpp
    llhudnametag.cpp
    llhudobject.cpp
    llhudrender.cpp
    llhudtext.cpp
    llhudview.cpp
    llimagefiltersmanager.cpp
    llimhandler.cpp
    llimprocessing.cpp
    llimview.cpp
    llinspect.cpp
    llinspectavatar.cpp
    llinspectgroup.cpp
    llinspectobject.cpp
    llinspectremoteobject.cpp
    llinspecttexture.cpp
    llinspecttoast.cpp
    llinventorybridge.cpp
    llinventoryfilter.cpp
    llinventoryfunctions.cpp
    llinventorygallery.cpp
    llinventorygallerymenu.cpp
    llinventoryicon.cpp
    llinventoryitemslist.cpp
    llinventorylistitem.cpp
    llinventorymodel.cpp
    llinventorymodelbackgroundfetch.cpp
    llinventoryobserver.cpp
    llinventorypanel.cpp
    lljoystickbutton.cpp
    llkeyconflict.cpp
    lllandmarkactions.cpp
    lllandmarklist.cpp
    lllegacyatmospherics.cpp
    lllistcontextmenu.cpp
    lllistview.cpp
    lllocalbitmaps.cpp
    lllocalgltfmaterials.cpp
    lllocationhistory.cpp
    lllocationinputctrl.cpp
    lllogchat.cpp
    llloginhandler.cpp
    lllogininstance.cpp
    llmachineid.cpp
    llmanip.cpp
    llmaniprotate.cpp
    llmanipscale.cpp
    llmaniptranslate.cpp
    llmarketplacefunctions.cpp
    llmarketplacenotifications.cpp
    llmaterialeditor.cpp
    llmaterialmgr.cpp
    llmediactrl.cpp
    llmediadataclient.cpp
    llmenuoptionpathfindingrebakenavmesh.cpp
    llmeshrepository.cpp
    llmimetypes.cpp
    llmodelpreview.cpp
    llmorphview.cpp
    llmoveview.cpp
    llmutelist.cpp
    llnamebox.cpp
    llnameeditor.cpp
    llnamelistctrl.cpp
    llnavigationbar.cpp
    llfloaterimnearbychat.cpp
    llfloaterimnearbychathandler.cpp
    llfloaterimnearbychatlistener.cpp
    llnetmap.cpp
    llnotificationalerthandler.cpp
    llnotificationgrouphandler.cpp
    llnotificationhandlerutil.cpp
    llnotificationhinthandler.cpp
    llnotificationlistitem.cpp
    llnotificationlistview.cpp
    llnotificationmanager.cpp
    llnotificationofferhandler.cpp
    llnotificationscripthandler.cpp
    llnotificationstorage.cpp
    llnotificationtiphandler.cpp
    lloutfitgallery.cpp
    lloutfitslist.cpp
    lloutfitobserver.cpp
    lloutputmonitorctrl.cpp
    llpanelappearancetab.cpp
    llpanelavatar.cpp
    llpanelavatartag.cpp
    llpanelblockedlist.cpp
    llpanelclassified.cpp
    llpanelcontents.cpp
    llpaneleditsky.cpp
    llpaneleditwater.cpp
    llpaneleditwearable.cpp
    llpanelemojicomplete.cpp
    llpanelenvironment.cpp
    llpanelexperiencelisteditor.cpp
    llpanelexperiencelog.cpp
    llpanelexperiencepicker.cpp
    llpanelexperiences.cpp
    llpanelface.cpp
    llpanelgenerictip.cpp
    llpanelgroup.cpp
    llpanelgroupcreate.cpp
    llpanelgroupbulk.cpp
    llpanelgroupbulkban.cpp
    llpanelgroupexperiences.cpp
    llpanelgroupgeneral.cpp
    llpanelgroupinvite.cpp
    llpanelgrouplandmoney.cpp
    llpanelgroupnotices.cpp
    llpanelgrouproles.cpp
    llpanelhome.cpp
    llpanelland.cpp
    llpanellandaudio.cpp
    llpanellandmarkinfo.cpp
    llpanellandmarks.cpp
    llpanellandmedia.cpp
    llpanellogin.cpp
    llpanelloginlistener.cpp
    llpanelmaininventory.cpp
    llpanelmarketplaceinbox.cpp
    llpanelmarketplaceinboxinventory.cpp
    llpanelmediasettingsgeneral.cpp
    llpanelmediasettingspermissions.cpp
    llpanelmediasettingssecurity.cpp
    llpanelnearbymedia.cpp
    llpanelobject.cpp
    llpanelobjectinventory.cpp
    llpanelonlinestatus.cpp
    llpaneloutfitedit.cpp
    llpaneloutfitsinventory.cpp
    llpanelpeople.cpp
    llpanelpeoplemenus.cpp
    llpanelpermissions.cpp
    llpanelplaceinfo.cpp
    llpanelplaceprofile.cpp
    llpanelplaces.cpp
    llpanelplacestab.cpp
    llpanelpresetscamerapulldown.cpp
    llpanelpresetspulldown.cpp
    llpanelprimmediacontrols.cpp
    llpanelprofile.cpp
    llpanelprofileclassifieds.cpp
    llpanelprofilepicks.cpp
    llpanelsnapshot.cpp
    llpanelsnapshotinventory.cpp
    llpanelsnapshotlocal.cpp
    llpanelsnapshotoptions.cpp
    llpanelsnapshotpostcard.cpp
    llpanelsnapshotprofile.cpp
    llpanelteleporthistory.cpp
    llpaneltiptoast.cpp
    llpanelvoiceeffect.cpp
    #llpaneltopinfobar.cpp # <FS:Zi> unused
    llpanelpulldown.cpp
    llpanelvoicedevicesettings.cpp
    llpanelvolume.cpp
    llpanelvolumepulldown.cpp
    llpanelwearing.cpp
    llparcelselection.cpp
    llparticipantlist.cpp
    llpatchvertexarray.cpp
    llpathfindingcharacter.cpp
    llpathfindingcharacterlist.cpp
    llpathfindinglinkset.cpp
    llpathfindinglinksetlist.cpp
    llpathfindingmanager.cpp
    llpathfindingnavmesh.cpp
    llpathfindingnavmeshstatus.cpp
    llpathfindingnavmeshzone.cpp
    llpathfindingobject.cpp
    llpathfindingobjectlist.cpp
    llpathfindingpathtool.cpp
    llpersistentnotificationstorage.cpp
    llphysicsmotion.cpp
    llphysicsshapebuilderutil.cpp
    llpipelinelistener.cpp
    llplacesinventorybridge.cpp
    llplacesinventorypanel.cpp
    llplacesfolderview.cpp
    llpopupview.cpp
    llpostcard.cpp
    llpresetsmanager.cpp
    llpreview.cpp
    llpreviewanim.cpp
    llpreviewgesture.cpp
    llpreviewnotecard.cpp
    llpreviewscript.cpp
    llpreviewsound.cpp
    llpreviewtexture.cpp
    llproductinforequest.cpp
    llprogressview.cpp
    llrecentpeople.cpp
    llreflectionmap.cpp
    llreflectionmapmanager.cpp
    llheroprobemanager.cpp
    llregioninfomodel.cpp
    llregionposition.cpp
    llremoteparcelrequest.cpp
    llsaveoutfitcombobtn.cpp
    #llsaveoutfitcombobtn.cpp #<FS:Ansariel> Unused
    llscenemonitor.cpp
    llsceneview.cpp
    llscreenchannel.cpp
    llscripteditor.cpp
    llscriptfloater.cpp
    llscrollingpanelparam.cpp
    llscrollingpanelparambase.cpp
    llsculptidsize.cpp
    llsearchableui.cpp
    llsearchcombobox.cpp
    llsearchhistory.cpp
    llsecapi.cpp
    llsechandler_basic.cpp
    llselectmgr.cpp
    llsetkeybinddialog.cpp
    llsettingspicker.cpp
    llsettingsvo.cpp
    llshareavatarhandler.cpp
    llsidepanelappearance.cpp
    llsidepanelinventory.cpp
    llsidepanelinventorysubpanel.cpp
    llsidepaneliteminfo.cpp
    llsidepaneltaskinfo.cpp
    llsidetraypanelcontainer.cpp
    llskinningutil.cpp
    llsky.cpp
    #llslurl.cpp #<FS:AW optional opensim support>
    llsnapshotlivepreview.cpp
    llspatialpartition.cpp
    llspeakers.cpp
    llspeakingindicatormanager.cpp
    llsplitbutton.cpp
    llsprite.cpp
    llstartup.cpp
    llstartuplistener.cpp
    llstatusbar.cpp
    llstylemap.cpp
    llsurface.cpp
    llsurfacepatch.cpp
    llsyntaxid.cpp
    llsyswellitem.cpp
    llsyswellwindow.cpp
    llteleporthistory.cpp
    llteleporthistorystorage.cpp
    lltexturecache.cpp
    lltexturectrl.cpp
    lltexturefetch.cpp
    lltextureinfo.cpp
    lltextureinfodetails.cpp
    lltexturestats.cpp
    lltextureview.cpp
    llthumbnailctrl.cpp
    lltinygltfhelper.cpp
    lltoast.cpp
    lltoastalertpanel.cpp
    lltoastgroupnotifypanel.cpp
    lltoastimpanel.cpp
    lltoastnotifypanel.cpp
    lltoastpanel.cpp
    lltoastscripttextbox.cpp
    lltoastscriptquestion.cpp
    lltool.cpp
    lltoolbarview.cpp
    lltoolbrush.cpp
    lltoolcomp.cpp
    lltooldraganddrop.cpp
    lltoolface.cpp
    lltoolfocus.cpp
    lltoolgrab.cpp
    lltoolgun.cpp
    lltoolindividual.cpp
    lltoolmgr.cpp
    lltoolmorph.cpp
    lltoolobjpicker.cpp
    lltoolpie.cpp
    lltoolpipette.cpp
    lltoolplacer.cpp
    lltoolselect.cpp
    lltoolselectland.cpp
    lltoolselectrect.cpp
    lltracker.cpp
    lltrackpicker.cpp
    lltransientdockablefloater.cpp
    lltransientfloatermgr.cpp
    lltranslate.cpp
    lluiavatar.cpp
    lluilistener.cpp
    lluploaddialog.cpp
    llurl.cpp
    llurldispatcher.cpp
    llurldispatcherlistener.cpp
    llurlfloaterdispatchhandler.cpp
    llurlhistory.cpp
    llurllineeditorctrl.cpp
    llurlwhitelist.cpp
    llversioninfo.cpp
    llviewchildren.cpp
    llviewerassetstats.cpp
    llviewerassetstorage.cpp
    llviewerassettype.cpp
    llviewerassetupload.cpp
    llviewerattachmenu.cpp
    llvieweraudio.cpp
    llviewercamera.cpp
    llviewerchat.cpp
    llviewercontrol.cpp
    llviewercontrollistener.cpp
    llviewerdisplay.cpp
    llviewerdisplayname.cpp
    llviewerfloaterreg.cpp
    llviewerfoldertype.cpp
    llviewergenericmessage.cpp
    llviewergesture.cpp
    llviewerhelp.cpp
    llviewerhelputil.cpp
    llviewerhome.cpp
    llviewerinventory.cpp
    llviewerjoint.cpp
    llviewerjointattachment.cpp
    llviewerjointmesh.cpp
    llviewerjoystick.cpp
    llviewerinput.cpp
    llviewerlayer.cpp
    llviewermedia.cpp
    llviewermedia_streamingaudio.cpp
    llviewermediafocus.cpp
    llviewermenu.cpp
    llviewermenufile.cpp
    llviewermessage.cpp
    #llviewernetwork.cpp #<FS:AW optional opensim support>
    llviewerobject.cpp
    llviewerobjectlist.cpp
    llvieweroctree.cpp
    llviewerparcelaskplay.cpp
    llviewerparcelmedia.cpp
    llviewerparcelmediaautoplay.cpp
    llviewerparcelmgr.cpp
    llviewerparceloverlay.cpp
    llviewerpartsim.cpp
    llviewerpartsource.cpp
    llviewerregion.cpp
    llviewershadermgr.cpp
    llviewerstats.cpp
    llviewerstatsrecorder.cpp
    llviewertexlayer.cpp
    llviewertexteditor.cpp
    llviewertexture.cpp
    llviewertextureanim.cpp
    llviewertexturelist.cpp
    llviewerthrottle.cpp
    llviewerwearable.cpp
    llviewerwindow.cpp
    llviewerwindowlistener.cpp
	llvisualeffect.cpp
    llvlcomposition.cpp
    llvlmanager.cpp
    llvoavatar.cpp
    llvoavatarself.cpp
    llvocache.cpp
    llvograss.cpp
    llvoicecallhandler.cpp
    llvoicechannel.cpp
    llvoiceclient.cpp
    llvoicevisualizer.cpp
    llvoicevivox.cpp
    llvoinventorylistener.cpp
    llvopartgroup.cpp
    llvosky.cpp
    llvosurfacepatch.cpp
    llvotree.cpp
    llvovolume.cpp
    llvowater.cpp
    llvowlsky.cpp
    llwatchdog.cpp
    llwearableitemslist.cpp
    llwearablelist.cpp
    llweb.cpp
    llwebprofile.cpp
    llwind.cpp
    llwindowlistener.cpp
    llwlhandlers.cpp
    llworld.cpp
    llworldmap.cpp
    llworldmapmessage.cpp
    llworldmipmap.cpp
    llworldmapview.cpp
    llxmlrpclistener.cpp
    llxmlrpctransaction.cpp
    noise.cpp
    particleeditor.cpp
    permissionstracker.cpp
    piemenu.cpp
    pieseparator.cpp
    pieslice.cpp
    pipeline.cpp
    qtoolalign.cpp
    quickprefs.cpp
    rlvactions.cpp
    rlvenvironment.cpp
    rlvcommon.cpp
    rlveffects.cpp
    rlvextensions.cpp
    rlvfloaters.cpp
    rlvhandler.cpp
    rlvhelper.cpp
    rlvinventory.cpp
    rlvlocks.cpp
    rlvui.cpp
    sanitycheck.cpp
    streamtitledisplay.cpp
    utilitybar.cpp
    NACLantispam.cpp
    NACLfloaterexploresounds.cpp
    )

if (OPENSIM)
    list(APPEND viewer_SOURCE_FILES
                fsgridhandler.cpp
                fsslurl.cpp
        )
else (OPENSIM)
    list(APPEND viewer_SOURCE_FILES
                llslurl.cpp
                llviewernetwork.cpp
        )
endif (OPENSIM)

set(VIEWER_BINARY_NAME "firestorm-bin" CACHE STRING
    "The name of the viewer executable to create.")

set(viewer_HEADER_FILES
    CMakeLists.txt
    ViewerInstall.cmake

# <Add FS includes below this line>
    alfloaterregiontracker.h
    animationexplorer.h
    ao.h
    aoengine.h
    aoset.h
    chatbar_as_cmdline.h
    daeexport.h
    dialogstack.h
    exoflickr.h
    exoflickrauth.h
    exogroupmutelist.h
    floatermedialists.h
    fsareasearch.h
    fsareasearchmenu.h
    fsassetblacklist.h
    fsavatarrenderpersistence.h
    fsavatarsearchmenu.h
    fsblocklistmenu.h
    fschathistory.h
    fschatoptionsmenu.h
    fsdispatchclassifiedclickthrough.h
    fscommon.h
    fsconsoleutils.h
    fscontactsfriendsmenu.h
    fsdata.h
    fsdroptarget.h
    fsexportperms.h
    fsfloateraddtocontactset.h
    fsfloaterassetblacklist.h
    fsfloateravatarrendersettings.h
    fsfloaterblocklist.h
    fsfloatercontacts.h
    fsfloatercontactsetconfiguration.h
    fsfloaterexport.h
    fsfloatergroup.h
    fsfloatergrouptitles.h
    fsfloaterimport.h
    fsfloaterim.h
    fsfloaterimcontainer.h
    fsfloaternearbychat.h
    fsfloaterpartialinventory.h
    fsfloaterplacedetails.h
    fsfloaterposestand.h
    fsfloaterprotectedfolders.h
    fsfloaterradar.h
    fsfloatersearch.h
    fsfloaterstatistics.h
    fsfloaterstreamtitle.h
    fsfloaterteleporthistory.h
    fsfloatervoicecontrols.h
    fsfloatervolumecontrols.h
    fsfloatervramusage.h
    fsfloaterwearablefavorites.h
    fsgridhandler.h
    fskeywords.h
    fslslbridge.h
    fslslbridgerequest.h
    fslslpreproc.h
    fslslpreprocviewer.h
    fsmoneytracker.h
    fsnamelistavatarmenu.h
    fsnearbychatbarlistener.h
    fsnearbychatcontrol.h
    fsnearbychathub.h
    fsnearbychatvoicemonitor.h
    fspanelblocklist.h
    fspanelcontactsets.h
    fspanelface.h
    fspanelimcontrolpanel.h
    fspanellogin.h
    fspanelprefs.h
    fspanelradar.h
    fsparticipantlist.h
    fspose.h
    fsradar.h
    fsradarentry.h
    fsradarlistctrl.h
    fsradarmenu.h
    fsregioncross.h
    fsscriptlibrary.h
    fsscrolllistctrl.h
    fsslurl.h
    fsslurlcommand.h
<<<<<<< HEAD
    lggbeamcolormapfloater.h
    lggbeammapfloater.h
    lggbeammaps.h
    lggbeamscolors.h
    lggcontactsets.h
    lfsimfeaturehandler.h
    llflickrconnect.h
    llfloaterflickr.h
    # <FS:Ansariel> [Legacy Bake]
    llagentwearablesfetch.h

    # local mesh
    vjlocalmesh.h
    vjfloaterlocalmesh.h
    vjlocalmeshimportdae.h

    gltfscenemanager.h
=======
>>>>>>> 1a8a5404
    groupchatlistener.h
    gltf/asset.h
    gltf/accessor.h
    gltf/buffer_util.h
    gltf/primitive.h
    gltf/animation.h
    llaccountingcost.h
    lggbeamcolormapfloater.h
    lggbeammapfloater.h
    lggbeammaps.h
    lggbeamscolors.h
    lggcontactsets.h
    lfsimfeaturehandler.h
    llflickrconnect.h
    llfloaterflickr.h
    # <FS:Ansariel> [Legacy Bake]
    llagentwearablesfetch.h

    # local mesh
    vjlocalmesh.h
    vjfloaterlocalmesh.h
    vjlocalmeshimportdae.h

    llaccountingcostmanager.h
    llaisapi.h
    llagent.h
    llagentaccess.h
    llagentbenefits.h
    llagentcamera.h
    llagentdata.h
    llagentlanguage.h
    llagentlistener.h
    llagentpicksinfo.h
    llagentpilot.h
    llagentui.h
    llagentwearables.h
    llanimstatelabels.h
    llappcorehttp.h
    llappearance.h
    llappearancemgr.h
    llappviewer.h
    llappviewerlistener.h
    llattachmentsmgr.h
    llaudiosourcevo.h
    llautoreplace.h
    llavataractions.h
    llavatariconctrl.h
    llavatarlist.h
    llavatarlistitem.h
    llavatarpropertiesprocessor.h
    llavatarrenderinfoaccountant.h
    llavatarrendernotifier.h
    llblockedlistitem.h
    llblocklist.h
    llbox.h
    llbuycurrencyhtml.h
    llcallingcard.h
    llcapabilityprovider.h
    llchannelmanager.h
    llchatbar.h
    llchathistory.h
    llchatitemscontainerctrl.h
    llchatmsgbox.h
    llchiclet.h
    llchicletbar.h
    llclassifiedinfo.h
    llcofwearables.h
    llcolorswatch.h
    llcommanddispatcherlistener.h
    llcommandhandler.h
    llcommandlineparser.h
    llcommunicationchannel.h
    llcompilequeue.h
    llconfirmationmanager.h
    llcontrolavatar.h
    llconversationlog.h
    llconversationloglist.h
    llconversationloglistitem.h
    llconversationmodel.h
    llconversationview.h
    llcurrencyuimanager.h
    llcylinder.h
    lldateutil.h
    lldebugmessagebox.h
    lldebugview.h
    lldeferredsounds.h
    lldelayedgestureerror.h
    lldirpicker.h
    lldonotdisturbnotificationstorage.h
    lldndbutton.h
    lldrawable.h
    lldrawpool.h
    lldrawpoolalpha.h
    lldrawpoolavatar.h
    lldrawpoolbump.h
    lldrawpoolmaterials.h
    lldrawpoolpbropaque.h
    lldrawpoolsimple.h
    lldrawpoolsky.h
    lldrawpoolterrain.h
    lldrawpooltree.h
    lldrawpoolwater.h
    lldrawpoolwlsky.h
    lldynamictexture.h
    llemote.h
    llenvironment.h
    llestateinfomodel.h
    lleventnotifier.h
    lleventpoll.h
    llexpandabletextbox.h
    llexperiencelog.h
    llexternaleditor.h
    llface.h
    llfasttimerview.h
    llfavoritesbar.h
    llfeaturemanager.h
    llfetchedgltfmaterial.h
    llfilepicker.h
    llfilteredwearablelist.h
    llfirstuse.h
    llflexibleobject.h
    llfloater360capture.h
    llfloaterabout.h
    llfloaterbvhpreview.h
    llfloateraddpaymentmethod.h
    llfloaterauction.h
    llfloaterautoreplacesettings.h
    llfloateravatar.h
    llfloateravatarpicker.h
    llfloateravatarrendersettings.h
    llfloateravatartextures.h
    llfloaterbanduration.h
    llfloaterbeacons.h
    llfloaterbigpreview.h
    llfloaterbuildoptions.h
    llfloaterbulkpermission.h
    llfloaterbump.h
    llfloaterbuy.h
    llfloaterbuycontents.h
    llfloaterbuycurrency.h
    llfloaterbuycurrencyhtml.h
    llfloaterbuyland.h
    llfloatercamerapresets.h
    llfloaterchangeitemthumbnail.h
    llfloatercamera.h
    llfloaterchatvoicevolume.h
    llfloaterclassified.h
    llfloatercolorpicker.h
    llfloaterconversationlog.h
    llfloaterconversationpreview.h
    llfloatercreatelandmark.h
    llfloaterdeleteprefpreset.h
    llfloaterdestinations.h
    llfloaterdisplayname.h
    llfloatereditenvironmentbase.h
    llfloatereditextdaycycle.h
    llfloateremojipicker.h
    llfloaterenvironmentadjust.h
    llfloaterevent.h
    llfloaterexperiencepicker.h
    llfloaterexperienceprofile.h
    llfloaterexperiences.h
    llfloaterfixedenvironment.h
    llfloaterfonttest.h
    llfloaterforgetuser.h
    llfloatergesture.h
    llfloatergodtools.h
    llfloatergotoline.h
    llfloatergridstatus.h
    llfloatergroupbulkban.h
    llfloatergroupinvite.h
    llfloatergroups.h
    llfloaterhandler.h
    llfloaterhelpbrowser.h
    llfloaterhoverheight.h
    llfloaterhowto.h
    llfloaterhud.h
    llfloaterimagepreview.h
    llfloaterimnearbychat.h
    llfloaterimnearbychathandler.h
    llfloaterimnearbychatlistener.h
    llfloaterimsessiontab.h
    llfloaterimsession.h
    llfloaterimcontainer.h
    llfloaterinspect.h
    llfloaterinventorysettings.h
    llfloaterinventorythumbnailshelper.h
    llfloaterjoystick.h
    llfloaterlagmeter.h
    llfloaterland.h
    llfloaterlandholdings.h
    llfloaterlinkreplace.h
    llfloaterloadprefpreset.h
    llfloatermap.h
    llfloatermarketplacelistings.h
    llfloatermediasettings.h
    llfloatermemleak.h
    llfloatermodelpreview.h
    llfloatermodeluploadbase.h
    llfloatermyscripts.h
    llfloatermyenvironment.h
    llfloaternamedesc.h
    llfloaternewfeaturenotification.h
    llfloaternotificationsconsole.h
    llfloaternotificationstabbed.h
    llfloaterobjectweights.h
    llfloateropenobject.h
    llfloatersimplesnapshot.h
    llfloaterpathfindingcharacters.h
    llfloaterpathfindingconsole.h
    llfloaterpathfindinglinksets.h
    llfloaterpathfindingobjects.h
    llfloaterpay.h
    # llfloaterperformance.h <FS:Beq/> replaced with fs version due to large changes and likelihood that LL version will not release.
    fsfloaterperformance.h
    llfloaterperms.h
    llfloaterpostprocess.h
    llfloaterprofile.h
    llfloaterpreference.h
    # llfloaterpreferencesgraphicsadvanced.h
    llfloaterpreferenceviewadvanced.h
    llfloaterpreviewtrash.h
    llfloaterprofiletexture.h
    llfloaterproperties.h # <FS:Ansariel> Keep legacy properties floater
    llfloaterregiondebugconsole.h
    llfloaterregioninfo.h
    llfloaterreporter.h
    llfloaterregionrestarting.h
    llfloatersavecamerapreset.h
    llfloatersaveprefpreset.h
    llfloatersceneloadstats.h
    llfloaterscriptdebug.h
    llfloaterscriptedprefs.h
    llfloaterscriptlimits.h
    llfloaterscriptrecover.h
    llfloatersearch.h
    llfloatersearchreplace.h
    llfloatersellland.h
    llfloatersettingsdebug.h
    llfloatersidepanelcontainer.h
    llfloatersnapshot.h
    llfloatersounddevices.h
    llfloaterspellchecksettings.h
    llfloatertelehub.h
    llfloatertestinspectors.h
    llfloatertestlistview.h
    llfloatertools.h
    llfloatertopobjects.h
    llfloatertos.h
    llfloatertoybox.h
    llfloatertranslationsettings.h
    llfloateruipreview.h
    llfloaterurlentry.h
    llfloatervoiceeffect.h
    llfloatervoicevolume.h
    llfloaterwebcontent.h
    llfloaterwhitelistentry.h
    llfloaterwindowsize.h
    llfloaterworldmap.h
    llfolderviewmodelinventory.h
    llfollowcam.h
    llfriendcard.h
    llflyoutcombobtn.h
    llgesturelistener.h
    llgesturemgr.h
    llgiveinventory.h
    llgltfmateriallist.h
    llgltfmaterialpreviewmgr.h
    llgroupactions.h
    llgroupiconctrl.h
    llgrouplist.h
    llgroupmgr.h
    llhasheduniqueid.h
    llhints.h
    llhttpretrypolicy.h
    llhudeffect.h
    llhudeffectbeam.h
    llhudeffectlookat.h
    llhudeffectpointat.h
    llhudeffecttrail.h
    llhudeffectblob.h
    llhudicon.h
    llhudmanager.h
    llhudnametag.h
    llhudobject.h
    llhudrender.h
    llhudtext.h
    llhudview.h
    llimagefiltersmanager.h
    llimprocessing.h
    llimview.h
    llinspect.h
    llinspectavatar.h
    llinspectgroup.h
    llinspectobject.h
    llinspectremoteobject.h
    llinspecttexture.h
    llinspecttoast.h
    llinventorybridge.h
    llinventoryfilter.h
    llinventoryfunctions.h
    llinventorygallery.h
    llinventorygallerymenu.h
    llinventoryicon.h
    llinventoryitemslist.h
    llinventorylistitem.h
    llinventorymodel.h
    llinventorymodelbackgroundfetch.h
    llinventoryobserver.h
    llinventorypanel.h
    lljoystickbutton.h
    llkeyconflict.h
    lllandmarkactions.h
    lllandmarklist.h
    lllightconstants.h
    lllistcontextmenu.h
    lllistview.h
    lllocalbitmaps.h
    lllocalgltfmaterials.h
    lllocationhistory.h
    lllocationinputctrl.h
    lllogchat.h
    llloginhandler.h
    lllogininstance.h
    llmachineid.h
    llmanip.h
    llmaniprotate.h
    llmanipscale.h
    llmaniptranslate.h
    llmarketplacefunctions.h
    llmarketplacenotifications.h
    llmaterialeditor.h
    llmaterialmgr.h
    llmediactrl.h
    llmediadataclient.h
    llmenuoptionpathfindingrebakenavmesh.h
    llmeshrepository.h
    llmimetypes.h
    llmodelpreview.h
    llmorphview.h
    llmoveview.h
    llmutelist.h
    llnamebox.h
    llnameeditor.h
    llnamelistctrl.h
    llnavigationbar.h
    llnetmap.h
    llnotificationhandler.h
    llnotificationlistitem.h
    llnotificationlistview.h
    llnotificationmanager.h
    llnotificationstorage.h
    lloutfitgallery.h
    lloutfitslist.h
    lloutfitobserver.h
    lloutputmonitorctrl.h
    llpanelappearancetab.h
    llpanelavatar.h
    llpanelavatartag.h
    llpanelblockedlist.h
    llpanelclassified.h
    llpanelcontents.h
    llpaneleditsky.h
    llpaneleditwater.h
    llpaneleditwearable.h
    llpanelemojicomplete.h
    llpanelenvironment.h
    llpanelexperiencelisteditor.h
    llpanelexperiencelog.h
    llpanelexperiencepicker.h
    llpanelexperiences.h
    llpanelface.h
    llpanelgenerictip.h
    llpanelgroup.h
    llpanelgroupcreate.h
    llpanelgroupbulk.h
    llpanelgroupbulkimpl.h
    llpanelgroupbulkban.h
    llpanelgroupexperiences.h
    llpanelgroupgeneral.h
    llpanelgroupinvite.h
    llpanelgrouplandmoney.h
    llpanelgroupnotices.h
    llpanelgrouproles.h
    llpanelhome.h
    llpanelland.h
    llpanellandaudio.h
    llpanellandmarkinfo.h
    llpanellandmarks.h
    llpanellandmedia.h
    llpanellogin.h
    llpanelloginlistener.h
    llpanelmaininventory.h
    llpanelmarketplaceinbox.h
    llpanelmarketplaceinboxinventory.h
    llpanelmediasettingsgeneral.h
    llpanelmediasettingspermissions.h
    llpanelmediasettingssecurity.h
    llpanelnearbymedia.h
    llpanelobject.h
    llpanelobjectinventory.h
    llpanelonlinestatus.h
    llpaneloutfitedit.h
    llpaneloutfitsinventory.h
    llpanelpeople.h
    llpanelpeoplemenus.h
    llpanelpermissions.h
    llpanelplaceinfo.h
    llpanelplaceprofile.h
    llpanelplaces.h
    llpanelplacestab.h
    llpanelpresetscamerapulldown.h
    llpanelpresetspulldown.h
    llpanelprimmediacontrols.h
    llpanelprofile.h
    llpanelprofileclassifieds.h
    llpanelprofilepicks.h
    llpanelsnapshot.h
    llpanelteleporthistory.h
    llpaneltiptoast.h
    llpanelpulldown.h
    llpanelvoicedevicesettings.h
    llpanelvoiceeffect.h
    #llpaneltopinfobar.h # <FS:Zi> unused
    llpanelvolume.h
    llpanelvolumepulldown.h
    llpanelwearing.h
    llparcelselection.h
    llparticipantlist.h
    llpatchvertexarray.h
    llpathfindingcharacter.h
    llpathfindingcharacterlist.h
    llpathfindinglinkset.h
    llpathfindinglinksetlist.h
    llpathfindingmanager.h
    llpathfindingnavmesh.h
    llpathfindingnavmeshstatus.h
    llpathfindingnavmeshzone.h
    llpathfindingobject.h
    llpathfindingobjectlist.h
    llpathfindingpathtool.h
    llpersistentnotificationstorage.h
    llphysicsmotion.h
    llphysicsshapebuilderutil.h
    llpipelinelistener.h
    llplacesinventorybridge.h
    llplacesinventorypanel.h
    llplacesfolderview.h
    llpopupview.h
    llpostcard.h
    llpresetsmanager.h
    llpreview.h
    llpreviewanim.h
    llpreviewgesture.h
    llpreviewnotecard.h
    llpreviewscript.h
    llpreviewsound.h
    llpreviewtexture.h
    llproductinforequest.h
    llprogressview.h
    llrecentpeople.h
    llreflectionmap.h
    llreflectionmapmanager.h
    llheroprobemanager.h
    llregioninfomodel.h
    llregionposition.h
    llremoteparcelrequest.h
    llresourcedata.h
    llrootview.h
    #llsavedsettingsglue.h #<FS:Ansariel> Unused
    llscenemonitor.h
    llsceneview.h
    llscreenchannel.h
    llscripteditor.h
    llscriptfloater.h
    llscriptruntimeperms.h
    llscrollingpanelparam.h
    llscrollingpanelparambase.h
    llsculptidsize.h
    llsearchableui.h
    llsearchcombobox.h
    llsearchhistory.h
    llsecapi.h
    llsechandler_basic.h
    llselectmgr.h
    llsetkeybinddialog.h
    llsettingspicker.h
    llsettingsvo.h
    llsidepanelappearance.h
    llsidepanelinventory.h
    llsidepanelinventorysubpanel.h
    llsidepaneliteminfo.h
    llsidepaneltaskinfo.h
    llsidetraypanelcontainer.h
    llskinningutil.h
    llsky.h
    llslurl.h
    llsnapshotlivepreview.h
    llsnapshotmodel.h
    llspatialpartition.h
    llspeakers.h
    llspeakingindicatormanager.h
    llsplitbutton.h
    llsprite.h
    llstartup.h
    llstartuplistener.h
    llstatusbar.h
    llstylemap.h
    llsurface.h
    llsurfacepatch.h
    llsyntaxid.h
    llsyswellitem.h
    llsyswellwindow.h
    lltable.h
    llteleporthistory.h
    llteleporthistorystorage.h
    lltexturecache.h
    lltexturectrl.h
    lltexturefetch.h
    lltextureinfo.h
    lltextureinfodetails.h
    lltexturestats.h
    lltextureview.h
    llthumbnailctrl.h
    lltinygltfhelper.h
    lltoast.h
    lltoastalertpanel.h
    lltoastgroupnotifypanel.h
    lltoastimpanel.h
    lltoastnotifypanel.h
    lltoastpanel.h
    lltoastscripttextbox.h
    lltoastscriptquestion.h
    lltool.h
    lltoolbarview.h
    lltoolbrush.h
    lltoolcomp.h
    lltooldraganddrop.h
    lltoolface.h
    lltoolfocus.h
    lltoolgrab.h
    lltoolgun.h
    lltoolindividual.h
    lltoolmgr.h
    lltoolmorph.h
    lltoolobjpicker.h
    lltoolpie.h
    lltoolpipette.h
    lltoolplacer.h
    lltoolselect.h
    lltoolselectland.h
    lltoolselectrect.h
    lltracker.h
    lltrackpicker.h
    lltransientdockablefloater.h
    lltransientfloatermgr.h
    lltranslate.h
    lluiconstants.h
    lluiavatar.h
    lluilistener.h
    lluploaddialog.h
    lluploadfloaterobservers.h
    llurl.h
    llurldispatcher.h
    llurldispatcherlistener.h
    llurlfloaterdispatchhandler.h
    llurlhistory.h
    llurllineeditorctrl.h
    llurlwhitelist.h
    llversioninfo.h
    llviewchildren.h
    llviewerassetstats.h
    llviewerassetstorage.h
    llviewerassettype.h
    llviewerassetupload.h
    llviewerattachmenu.h
    llvieweraudio.h
    llviewercamera.h
    llviewerchat.h
    llviewercontrol.h
    llviewercontrollistener.h
    llviewerdisplay.h
    llviewerdisplayname.h
    llviewerfloaterreg.h
    llviewerfoldertype.h
    llviewergenericmessage.h
    llviewergesture.h
    llviewerhelp.h
    llviewerhome.h
    llviewerinventory.h
    llviewerjoint.h
    llviewerjointattachment.h
    llviewerjointmesh.h
    llviewerjoystick.h
    llviewerinput.h
    llviewerlayer.h
    llviewermedia.h
    llviewermediafocus.h
    llviewermediaobserver.h
    llviewermenu.h
    llviewermenufile.h
    llviewermessage.h
    llviewernetwork.h
    llviewerobject.h
    llviewerobjectlist.h
    llvieweroctree.h
    llviewerparcelaskplay.h
    llviewerparcelmedia.h
    llviewerparcelmediaautoplay.h
    llviewerparcelmgr.h
    llviewerparceloverlay.h
    llviewerpartsim.h
    llviewerpartsource.h
    llviewerprecompiledheaders.h
    llviewerregion.h
    llviewershadermgr.h
    llviewerstats.h
    llviewerstatsrecorder.h
    llviewertexlayer.h
    llviewertexteditor.h
    llviewertexture.h
    llviewertextureanim.h
    llviewertexturelist.h
    llviewerthrottle.h
    llviewerwearable.h
    llviewerwindow.h
    llviewerwindowlistener.h
	llvisualeffect.h
    llvlcomposition.h
    llvlmanager.h
    llvoavatar.h
    llvoavatarself.h
    llvocache.h
    llvograss.h
    llvoicechannel.h
    llvoiceclient.h
    llvoicevisualizer.h
    llvoicevivox.h
    llvoinventorylistener.h
    llvopartgroup.h
    llvosky.h
    llvosurfacepatch.h
    llvotree.h
    llvovolume.h
    llvowater.h
    llvowlsky.h
    llwatchdog.h
    llwearableitemslist.h
    llwearablelist.h
    llweb.h
    llwebprofile.h
    llwind.h
    llwindowlistener.h
    llwlhandlers.h
    llworld.h
    llworldmap.h
    llworldmapmessage.h
    llworldmipmap.h
    llworldmapview.h
    llxmlrpclistener.h
    llxmlrpctransaction.h
    noise.h
    particleeditor.h
    permissionstracker.h
    piemenu.h
    pieseparator.h
    pieslice.h
    pipeline.h
    rlvactions.h
    rlvcommon.h
    rlvdefines.h
    rlveffects.h
    rlvenvironment.h
    rlvextensions.h
    rlvfloaters.h
    rlvhandler.h
    rlvhelper.h
    rlvinventory.h
    rlvlocks.h
    rlvmodifiers.h
    rlvui.h
    roles_constants.h
    qtoolalign.h
    quickprefs.h
    sanitycheck.h
    streamtitledisplay.h
    utilitybar.h
    VertexCache.h
    VorbisFramework.h
    NACLantispam.h
    NACLfloaterexploresounds.h
    )

  list(APPEND viewer_SOURCE_FILES llperfstats.cpp)
  list(APPEND viewer_HEADER_FILES llperfstats.h)

# <FS:Ansariel> Flickr / Discord keys and fsversionvalues headers are generated in here
include_directories( ${CMAKE_CURRENT_BINARY_DIR} )

# <exodus>
# Generate the flickr keys header.
configure_file(
    ${CMAKE_CURRENT_SOURCE_DIR}/exoflickrkeys.h.in
    ${CMAKE_CURRENT_BINARY_DIR}/exoflickrkeys.h
    @ONLY
)
list(APPEND viewer_HEADER_FILES ${CMAKE_CURRENT_BINARY_DIR}/exoflickrkeys.h)
# </exodus>

#<FS:LO> Discord rich presence
configure_file(
    ${CMAKE_CURRENT_SOURCE_DIR}/fsdiscordkey.h.in
    ${CMAKE_CURRENT_BINARY_DIR}/fsdiscordkey.h
    @ONLY
)
list(APPEND viewer_HEADER_FILES ${CMAKE_CURRENT_BINARY_DIR}/fsdiscordkey.h)
LIST(APPEND viewer_HEADER_FILES fsfloaterdiscord.h fsdiscordconnect.h)
LIST(APPEND viewer_SOURCE_FILES fsfloaterdiscord.cpp fsdiscordconnect.cpp)
#</FS:LO>

# <FS:TS> Generate the version information header file.
configure_file(
    ${CMAKE_CURRENT_SOURCE_DIR}/fsversionvalues.h.in
    ${CMAKE_CURRENT_BINARY_DIR}/fsversionvalues.h
    @ONLY
)
list(APPEND viewer_HEADER_FILES ${CMAKE_CURRENT_BINARY_DIR}/fsversionvalues.h)
# </FS:TS>

source_group("CMake Rules" FILES ViewerInstall.cmake)

#build_data.json creation moved to viewer_manifest.py MAINT-6413
# the viewer_version.txt file created here is for passing to viewer_manifest and autobuild
file(WRITE "${CMAKE_CURRENT_BINARY_DIR}/viewer_version.txt"
           "${VIEWER_SHORT_VERSION}.${VIEWER_VERSION_REVISION}\n")

set_source_files_properties(
   llversioninfo.cpp tests/llversioninfo_test.cpp 
   PROPERTIES
# <FS:TS> The next line causes a full rebuild of the entire newview
#         directory every time the Mercurial revision number changes.
#         Instead of doing that, we use the configure tool to build
#         fsversionstrings.h with the right numbers in it.
#   COMPILE_DEFINITIONS "${VIEWER_CHANNEL_VERSION_DEFINES}" # see BuildVersion.cmake
   )

if (DARWIN)
  LIST(APPEND viewer_SOURCE_FILES llappviewermacosx.cpp)
  LIST(APPEND viewer_SOURCE_FILES llappviewermacosx-objc.mm)
  LIST(APPEND viewer_SOURCE_FILES llappviewermacosx-objc.h)
  LIST(APPEND viewer_SOURCE_FILES llfilepicker_mac.mm)
  LIST(APPEND viewer_HEADER_FILES llfilepicker_mac.h)

  # This should be compiled with the viewer.
  LIST(APPEND viewer_SOURCE_FILES llappdelegate-objc.mm)
  set_source_files_properties(
    llappdelegate-objc.mm
    PROPERTIES
    COMPILE_DEFINITIONS "${VIEWER_CHANNEL_VERSION_DEFINES}"
    # BugsplatMac is a module, imported with @import. That language feature
    # demands these -f switches.
    # Xcode 10.2 requires that Objective-C++ headers declare nullability of
    # pointer variables. As of 2019-06-26, the BugsplatMac version we're using
    # does not yet do so in its own header files. This -W flag prevents fatal
    # warnings.
    COMPILE_FLAGS "-fmodules -fcxx-modules -Wno-nullability-completeness"
    )

# [FS] Growl libs
  LIST(APPEND viewer_SOURCE_FILES
        growlmanager.cpp
        growlnotifierwin.cpp
        )

  LIST(APPEND viewer_HEADER_FILES
         growlmanager.h
         growlnotifierwin.h
         )
# [FS]

  # Add resource files to the project.
  set(viewer_RESOURCE_FILES
    firestorm_icon.icns
    Info-Firestorm.plist
    Firestorm.xib/
    # CMake doesn't seem to support Xcode language variants well just yet
    English.lproj/InfoPlist.strings
    English.lproj/language.txt
    German.lproj/language.txt
    Japanese.lproj/language.txt
    Korean.lproj/language.txt
    )

  SOURCE_GROUP("Resources" FILES ${viewer_RESOURCE_FILES})
  list(APPEND viewer_SOURCE_FILES ${viewer_RESOURCE_FILES})
endif (DARWIN)

if (LINUX)
    LIST(APPEND viewer_SOURCE_FILES llappviewerlinux.cpp)
    set_source_files_properties(
      llappviewerlinux.cpp
      PROPERTIES
# <FS:TS> The next line causes a full rebuild of the entire newview
#         directory every time the Mercurial revision number changes.
#         Instead of doing that, we use the configure tool to build
#         fsversionstrings.h with the right numbers in it.
#      COMPILE_DEFINITIONS "${VIEWER_CHANNEL_VERSION_DEFINES}"
      )
# [FS] Growl support
    LIST(APPEND viewer_HEADER_FILES desktopnotifierlinux.h growlmanager.h)
    LIST(APPEND viewer_SOURCE_FILES desktopnotifierlinux.cpp growlmanager.cpp)
# [FS] Growl support

    SET(CMAKE_EXE_LINKER_FLAGS "${CMAKE_EXE_LINKER_FLAGS} -Wl,--as-needed")


    # <FS:ND> Enable user to create a ctags database via using -DND_CTAGS=On
    if( ND_CTAGS )
      message( "Will generate ctags database during compilation" )
      set_source_files_properties( TAGS PROPERTIES GENERATED true)
      add_custom_command ( OUTPUT TAGS COMMAND ctags --extra=+q --fields=+aiS --c++-kinds=+p -e --recurse=yes .
                           WORKING_DIRECTORY ${CMAKE_SOURCE_DIR} )
      list(APPEND viewer_SOURCE_FILES TAGS )
    endif( ND_CTAGS )
    # </FS:ND>

    # <FS:ND> Get rid of memory limit exceeded for -fvar-tracking-assignments.
    if (NOT CMAKE_CXX_COMPILER MATCHES ".*clang")
      SET_SOURCE_FILES_PROPERTIES(llviewermenu.cpp PROPERTIES COMPILE_FLAGS -fno-var-tracking-assignments)
    endif()
    # </FS:ND>

    # Replace the icons with the appropriate ones for the channel
    # ('test' is the default)
    set(ICON_PATH "private")
    string(TOLOWER ${VIEWER_CHANNEL} channel_lower)
    if(channel_lower MATCHES "release")
        set(ICON_PATH "release")
    elseif(channel_lower MATCHES "beta")
        set(ICON_PATH "beta")
    elseif(channel_lower MATCHES "project")
        set(ICON_PATH "project")
    endif()

    if (OPENSIM)
        set(ICON_PATH "${ICON_PATH}-os")
    endif (OPENSIM)

    message(STATUS "Copying icons for ${ICON_PATH}")
    execute_process(
      COMMAND ${CMAKE_COMMAND} -E copy_if_different
        "${CMAKE_CURRENT_SOURCE_DIR}/icons/${ICON_PATH}/firestorm_256.bmp"
        "${CMAKE_CURRENT_SOURCE_DIR}/res-sdl/firestorm_icon.BMP"
      )
endif (LINUX)

if (WINDOWS)
    list(APPEND viewer_SOURCE_FILES
         growlmanager.cpp
         growlnotifierwin.cpp
         llappviewerwin32.cpp
         llwindebug.cpp
         )
    set_source_files_properties(
      llappviewerwin32.cpp
      PROPERTIES
      COMPILE_DEFINITIONS "${VIEWER_CHANNEL_VERSION_DEFINES}"
      )

    set_source_files_properties( llappviewer.cpp llviewermenu.cpp PROPERTIES COMPILE_FLAGS /bigobj )

    list(APPEND viewer_HEADER_FILES
         llappviewerwin32.h
         llwindebug.h
# [FS] Growl libs
         growlmanager.h
         growlnotifierwin.h
# [FS]
         )

    # Replace the icons with the appropriate ones for the channel
    # ('test' is the default)
    set(ICON_PATH "private")
    #set(VIEWER_MACOSX_PHASE "d") # <FS:Ansariel> Moved to OSX section
    string(TOLOWER ${VIEWER_CHANNEL} channel_lower)
    if(channel_lower MATCHES "release")
        set(ICON_PATH "release")
        #set(VIEWER_MACOSX_PHASE "f") # <FS:Ansariel> Moved to OSX section
    elseif(channel_lower MATCHES "beta")
        set(ICON_PATH "beta")
        #set(VIEWER_MACOSX_PHASE "b") # <FS:Ansariel> Moved to OSX section
    elseif(channel_lower MATCHES "project")
        set(ICON_PATH "project")
        #set(VIEWER_MACOSX_PHASE "a") # <FS:Ansariel> Moved to OSX section
    endif()

    # <FS:Ansariel> FIRE-24335: Use different icon for OpenSim version
    if (OPENSIM)
        set(ICON_PATH "${ICON_PATH}-os")
    endif (OPENSIM)
    # <FS:Ansariel>

    message(STATUS "Copying icons for ${ICON_PATH}")
    execute_process(
      COMMAND ${CMAKE_COMMAND} -E copy_if_different
        "${CMAKE_CURRENT_SOURCE_DIR}/icons/${ICON_PATH}/firestorm_icon.ico"
        "${CMAKE_CURRENT_SOURCE_DIR}/res/firestorm_icon.ico"
      )
    execute_process(
      COMMAND ${CMAKE_COMMAND} -E copy_if_different
        "${CMAKE_CURRENT_SOURCE_DIR}/icons/${ICON_PATH}/firestorm_256.BMP"
        "${CMAKE_CURRENT_SOURCE_DIR}/res/firestorm_icon.BMP"
      )
    execute_process(
      COMMAND ${CMAKE_COMMAND} -E copy_if_different
        "${CMAKE_CURRENT_SOURCE_DIR}/icons/${ICON_PATH}/firestorm_256.BMP"
        "${CMAKE_CURRENT_SOURCE_DIR}/res-sdl/firestorm_icon.BMP"
      )

    # Add resource files to the project.
    # viewerRes.rc is the only buildable file, but
    # the rest are all dependencies of it.
    set(viewer_RESOURCE_FILES
        res/arrow.cur
        res/arrowcop.cur
        res/arrowcopmulti.cur
        res/arrowdrag.cur
        res/circleandline.cur
        res/llarrow.cur
        res/llarrowdrag.cur
        res/llarrowdragmulti.cur
        res/llarrowlocked.cur
        res/llgrablocked.cur
        res/llno.cur
        res/llnolocked.cur
        res/lltoolcamera.cur
        res/lltoolcreate.cur
        res/lltoolfocus.cur
        res/lltoolgrab.cur
        res/lltoolland.cur
        res/lltoolpan.cur
        res/lltoolpathfinding.cur
        res/lltoolpathfindingpathend.cur
        res/lltoolpathfindingpathendadd.cur
        res/lltoolpathfindingpathstart.cur
        res/lltoolpathfindingpathstartadd.cur
        res/lltoolpipette.cur
        res/lltoolrotate.cur
        res/lltoolscale.cur
        res/lltooltranslate.cur
        res/lltoolzoomin.cur
        res/lltoolzoomout.cur
        res/firestorm_icon.BMP
        res/firestorm_icon.ico
        res-sdl/firestorm_icon.BMP
        res/resource.h
        res/toolpickobject.cur
        res/toolpickobject2.cur
        res/toolpickobject3.cur
        res/toolpipette.cur
        res/toolbuy.cur
        res/toolopen.cur
        res/toolsit.cur
        res/toolbuy-legacy.cur
        res/toolopen-legacy.cur
        res/toolsit-legacy.cur
        res/toolpay-legacy.cur
        )

    set_source_files_properties(${viewer_RESOURCE_FILES}
                                PROPERTIES HEADER_FILE_ONLY TRUE)

    configure_file( ${CMAKE_CURRENT_SOURCE_DIR}/res/viewerRes.rc
                    ${CMAKE_CURRENT_BINARY_DIR}/viewerRes.rc
                    )
    set(viewer_RESOURCE_FILES
        ${CMAKE_CURRENT_BINARY_DIR}/viewerRes.rc
        ${viewer_RESOURCE_FILES}
        )

    set_source_files_properties(${CMAKE_CURRENT_BINARY_DIR}/viewerRes.rc
      PROPERTIES COMPILE_FLAGS "-I${CMAKE_CURRENT_SOURCE_DIR}/res"
      )

    SOURCE_GROUP("Resource Files" FILES ${viewer_RESOURCE_FILES})

    list(APPEND viewer_SOURCE_FILES ${viewer_RESOURCE_FILES})

    find_library(INTEL_MEMOPS_LIBRARY
                 NAMES ll_intel_memops
                 PATHS
                 optimized ${ARCH_PREBUILT_DIRS_RELEASE}
                 debug ${ARCH_PREBUILT_DIRS_DEBUG}
                 )
    mark_as_advanced(INTEL_MEMOPS_LIBRARY)


    if (INTEL_MEMOPS_LIBRARY)
      add_library( ll::intel_memops INTERFACE IMPORTED )
      target_link_libraries( ll::intel_memops ${INTEL_MEMOPS_LIBRARY} )
    endif (INTEL_MEMOPS_LIBRARY)

    # <FS:Ansariel> Apply correct manifests to both 32 and 64 bit versions
    #if (ADDRESS_SIZE EQUAL 64)
        # We deliberately omit this from the 32bit build because it declares that
        # the viewer is compatible with Windows 10; we need that to properly detect
        # the Windows version, but doing so causes systems with certain HD video
        # cards to fail because Windows 10 does not support them.  Leaving this out
        # causes those systems to run in a Windows 8 compatibility mode, which works.
    #    LIST(APPEND viewer_SOURCE_FILES windows.manifest)
    #endif (ADDRESS_SIZE EQUAL 64)
    if (ADDRESS_SIZE EQUAL 64)
        LIST(APPEND viewer_SOURCE_FILES ${CMAKE_CURRENT_SOURCE_DIR}/../tools/manifests/compatibility.manifest)
    else (ADDRESS_SIZE EQUAL 64)
        LIST(APPEND viewer_SOURCE_FILES ${CMAKE_CURRENT_SOURCE_DIR}/../tools/manifests/legacy.manifest)
    endif (ADDRESS_SIZE EQUAL 64)
    # </FS:Ansariel>

endif (WINDOWS)

# Add the xui files. This is handy for searching for xui elements
# from within the IDE.
file(GLOB_RECURSE viewer_XUI_FILES LIST_DIRECTORIES FALSE
    ${CMAKE_CURRENT_SOURCE_DIR}/skins/*.xml)
source_group(TREE ${CMAKE_CURRENT_SOURCE_DIR}/skins PREFIX "XUI Files" FILES ${viewer_XUI_FILES})
set_source_files_properties(${viewer_XUI_FILES} 
                            PROPERTIES HEADER_FILE_ONLY TRUE)
list(APPEND viewer_SOURCE_FILES ${viewer_XUI_FILES})

# Add the shader sources
file(GLOB_RECURSE viewer_SHADER_FILES LIST_DIRECTORIES FALSE
    ${CMAKE_CURRENT_SOURCE_DIR}/app_settings/shaders/*.glsl)
source_group(TREE ${CMAKE_CURRENT_SOURCE_DIR}/app_settings/shaders PREFIX "Shaders" FILES ${viewer_SHADER_FILES})
set_source_files_properties(${viewer_SHADER_FILES} 
                            PROPERTIES HEADER_FILE_ONLY TRUE)
list(APPEND viewer_SOURCE_FILES ${viewer_SHADER_FILES})


set(viewer_APPSETTINGS_FILES
    app_settings/anim.ini
    app_settings/autoreplace.xml
    app_settings/client_list_v2.xml
    app_settings/cloud.xml
    app_settings/cmd_line.xml
    app_settings/commands.xml
<<<<<<< HEAD
=======
    app_settings/emoji_groups.xml
>>>>>>> 1a8a5404
    app_settings/foldertypes.xml
    app_settings/graphic_preset_controls.xml
    app_settings/grass.xml
    app_settings/grids.xml
    app_settings/growl_notifications.xml
    app_settings/ignorable_dialogs.xml
    app_settings/key_bindings.xml
    app_settings/keywords.ini
    app_settings/keywords_lsl_default.xml
    app_settings/logcontrol.xml
    app_settings/posestand.xml
    app_settings/quick_preferences.xml
    app_settings/scriptlibrary_aa.xml
    app_settings/scriptlibrary_ossl.xml
    app_settings/scriptlibrary_preproc.xml
    app_settings/settings_firestorm.xml
    app_settings/settings_hybrid.xml
    app_settings/settings_phoenix.xml
    app_settings/settings_v3.xml
    app_settings/settings_text.xml
    app_settings/settings.xml
    app_settings/settings_crash_behavior.xml
    app_settings/settings_files.xml
    app_settings/settings_per_account.xml
    app_settings/std_bump.ini
    #app_settings/toolbars.xml  FS:AO moved to skins
    app_settings/trees.xml
    app_settings/viewerart.xml
    ${CMAKE_SOURCE_DIR}/../etc/message.xml
    ${CMAKE_SOURCE_DIR}/../scripts/messages/message_template.msg
    packages-info.txt
    featuretable.txt
    featuretable_mac.txt
    featuretable_linux.txt
    )
	
if (WINDOWS)
  LIST(APPEND viewer_APPSETTINGS_FILES app_settings/growl_notifications.xml)
endif (WINDOWS)

source_group("App Settings" FILES ${viewer_APPSETTINGS_FILES})

set_source_files_properties(${viewer_APPSETTINGS_FILES}
                            PROPERTIES HEADER_FILE_ONLY TRUE)

list(APPEND viewer_SOURCE_FILES ${viewer_APPSETTINGS_FILES})

set(viewer_CHARACTER_FILES
    character/attentions.xml
    character/attentionsN.xml
    character/avatar_lad.xml
    character/avatar_skeleton.xml
    character/genepool.xml
    )

source_group("Character File" FILES ${viewer_CHARACTER_FILES})

set_source_files_properties(${viewer_CHARACTER_FILES}
                            PROPERTIES HEADER_FILE_ONLY TRUE)
list(APPEND viewer_SOURCE_FILES ${viewer_CHARACTER_FILES})

# <FS:Ansariel> Add Firestorm folders
file(GLOB viewer_FONT_FILES fonts/*.xml)
source_group("Fonts" FILES ${viewer_FONT_FILES})
set_source_files_properties(${viewer_FONT_FILES}
                            PROPERTIES HEADER_FILE_ONLY TRUE)
list(APPEND viewer_SOURCE_FILES ${viewer_FONT_FILES})

file(GLOB viewer_FS_RESOURCES fs_resources/*)
source_group("Firestorm Resources" FILES ${viewer_FS_RESOURCES})
set_source_files_properties(${viewer_FS_RESOURCES}
                            PROPERTIES HEADER_FILE_ONLY TRUE)
list(APPEND viewer_SOURCE_FILES ${viewer_FS_RESOURCES})
# </FS:Ansariel>

if (WINDOWS)
  file(GLOB viewer_INSTALLER_FILES installers/windows/*.nsi)

  source_group("Installer Files" FILES ${viewer_INSTALLER_FILES})

  set_source_files_properties(${viewer_INSTALLER_FILES}
                              PROPERTIES HEADER_FILE_ONLY TRUE)

  list(APPEND viewer_SOURCE_FILES ${viewer_INSTALLER_FILES})
endif (WINDOWS)

if (HAVOK OR HAVOK_TPV)
  set(LLSTARTUP_COMPILE_FLAGS "${LLSTARTUP_COMPILE_FLAGS} -DLL_HAVOK")
endif (HAVOK OR HAVOK_TPV)

if( DEFINED LLSTARTUP_COMPILE_FLAGS )
   # progress view disables/enables icons based on available packages
   set_source_files_properties(llprogressview.cpp PROPERTIES COMPILE_FLAGS "${LLSTARTUP_COMPILE_FLAGS}")

   set_source_files_properties(llstartup.cpp PROPERTIES COMPILE_FLAGS "${LLSTARTUP_COMPILE_FLAGS}")
  # <FS:Ansariel> Output device selection
  set_source_files_properties(llfloaterpreference.cpp PROPERTIES COMPILE_FLAGS "${LLSTARTUP_COMPILE_FLAGS}")
  # </FS:Ansariel>
endif()

list(APPEND viewer_SOURCE_FILES ${viewer_HEADER_FILES})

add_executable(${VIEWER_BINARY_NAME}
    WIN32
    MACOSX_BUNDLE
    ${viewer_SOURCE_FILES}
    )

# add package files
file(GLOB EVENT_HOST_SCRIPT_GLOB_LIST
     ${CMAKE_CURRENT_SOURCE_DIR}/../viewer_components/*.py)
list(APPEND EVENT_HOST_SCRIPTS ${EVENT_HOST_SCRIPT_GLOB_LIST})

set(PACKAGE ON CACHE BOOL
    "Add a package target that builds an installer package.")

if (OPENSIM )
  set(ND_VIEWER_FLAVOR "oss")
else (OPENSIM)
  set(ND_VIEWER_FLAVOR "hvk")
endif (OPENSIM)

if (WINDOWS)
    set_target_properties(${VIEWER_BINARY_NAME}
        PROPERTIES
        # *TODO -reenable this once we get server usage sorted out
        LINK_FLAGS "/debug /NODEFAULTLIB:LIBCMT /SUBSYSTEM:WINDOWS /LARGEADDRESSAWARE /LTCG /NOEXP /NOIMPLIB"
        LINK_FLAGS_DEBUG "/NODEFAULTLIB:\"LIBCMT;LIBCMTD;MSVCRT\" /INCREMENTAL:NO /LARGEADDRESSAWARE /LTCG /NOEXP /NOIMPLIB"
        LINK_FLAGS_RELEASE "/FORCE:MULTIPLE /MAP\"secondlife-bin.MAP\" /OPT:REF /LARGEADDRESSAWARE /LTCG /NOEXP /NOIMPLIB"
        )
    target_compile_options(${VIEWER_BINARY_NAME} PRIVATE /bigobj)

    if(USE_PRECOMPILED_HEADERS)
       target_precompile_headers( ${VIEWER_BINARY_NAME} PRIVATE llviewerprecompiledheaders.h )
    endif(USE_PRECOMPILED_HEADERS)

    # If adding a file to viewer_manifest.py in the WindowsManifest.construct() method, be sure to add the dependency
    # here.
    # *NOTE:Mani - This is a crappy hack to have important dependencies for the viewer_manifest copy action
    # be met. I'm looking forward to a source-code split-up project next year that will address this kind of thing.
    # In the meantime, if you have any ideas on how to easily maintain one list, either here or in viewer_manifest.py
    # and have the build deps get tracked *please* tell me about it.
    # nat: https://cmake.org/cmake/help/v3.14/command/file.html
    # "For example, the code
    # file(STRINGS myfile.txt myfile)
    # stores a list in the variable myfile in which each item is a line from the input file."
    # And of course it's straightforward to read a text file in Python.

    set(COPY_INPUT_DEPENDENCIES
      # The following commented dependencies are determined at variably at build time. Can't do this here.
      ${CMAKE_SOURCE_DIR}/../etc/message.xml
      ${CMAKE_SOURCE_DIR}/../scripts/messages/message_template.msg
      #${SHARED_LIB_STAGING_DIR}/openjp2.dll # <FS:Ansariel> Only copy OpenJPEG dll if needed
      ${SHARED_LIB_STAGING_DIR}/libhunspell.dll
      ${SHARED_LIB_STAGING_DIR}/uriparser.dll
      #${SHARED_LIB_STAGING_DIR}/${LL_INTDIR}/SLVoice.exe
      #${SHARED_LIB_STAGING_DIR}/${LL_INTDIR}/libsndfile-1.dll
      #${SHARED_LIB_STAGING_DIR}/${LL_INTDIR}/vivoxoal.dll
      ${AUTOBUILD_INSTALL_DIR}/ca-bundle.crt
      ${CMAKE_CURRENT_SOURCE_DIR}/licenses-win32.txt
      ${CMAKE_CURRENT_SOURCE_DIR}/featuretable.txt
      ${viewer_APPSETTINGS_FILES}
      ${ARCH_PREBUILT_DIRS_RELEASE}/growl.dll
      ${SHARED_LIB_STAGING_DIR}/glod.dll # <FS:Beq> Restore GLOD build dependencies
      SLPlugin
      media_plugin_cef
      media_plugin_libvlc
      #media_plugin_example # <FS:Ansariel> Don't package example plugin
      )

    # <FS:Ansariel> Only copy OpenJPEG dll if needed
    if (NOT USE_KDU)
        list(APPEND COPY_INPUT_DEPENDENCIES
            ${SHARED_LIB_STAGING_DIR}/openjp2.dll
            )
    endif (NOT USE_KDU)
    # </FS:Ansariel>

    if (ADDRESS_SIZE EQUAL 64)
       list(APPEND COPY_INPUT_DEPENDENCIES
               ${SHARED_LIB_STAGING_DIR}/vivoxsdk_x64.dll
               ${SHARED_LIB_STAGING_DIR}/ortp_x64.dll
               ${ARCH_PREBUILT_DIRS_RELEASE}/libcrypto-1_1-x64.dll
               ${ARCH_PREBUILT_DIRS_RELEASE}/libssl-1_1-x64.dll
               )
    else (ADDRESS_SIZE EQUAL 64)
       list(APPEND COPY_INPUT_DEPENDENCIES
               ${SHARED_LIB_STAGING_DIR}/vivoxsdk.dll
               ${SHARED_LIB_STAGING_DIR}/ortp.dll
               ${ARCH_PREBUILT_DIRS_RELEASE}/libcrypto-1_1.dll
               ${ARCH_PREBUILT_DIRS_RELEASE}/libssl-1_1.dll
               )
    endif (ADDRESS_SIZE EQUAL 64)

    if (TARGET ll::fmodstudio)
      list(APPEND COPY_INPUT_DEPENDENCIES
           ${SHARED_LIB_STAGING_DIR}/fmod.dll
           #${SHARED_LIB_STAGING_DIR}/fmodL.dll # <FS:Ansariel> Doesn't exist
          )
    endif ()

    if (TARGET ll::openal)
      list(APPEND COPY_INPUT_DEPENDENCIES
           ${SHARED_LIB_STAGING_DIR}/OpenAL32.dll
           ${SHARED_LIB_STAGING_DIR}/alut.dll
          )
    endif ()

    add_custom_command(
      OUTPUT  ${CMAKE_CFG_INTDIR}/copy_touched.bat
      COMMAND ${PYTHON_EXECUTABLE}
      ARGS
        ${CMAKE_CURRENT_SOURCE_DIR}/viewer_manifest.py
        --actions=copy
        --arch=${ARCH}
        --artwork=${ARTWORK_DIR}
        "--bugsplat=${BUGSPLAT_DB}"
        "--fmodstudio=${USE_FMODSTUDIO}"
        "--openal=${USE_OPENAL}"
        --build=${CMAKE_CURRENT_BINARY_DIR}
        --buildtype=$<CONFIG>
        "--channel=${VIEWER_CHANNEL}"
        --configuration=${CMAKE_CFG_INTDIR}
        --dest=${CMAKE_CURRENT_BINARY_DIR}/$<IF:$<BOOL:${LL_GENERATOR_IS_MULTI_CONFIG}>,$<CONFIG>,>
        --grid=${GRID}
        --source=${CMAKE_CURRENT_SOURCE_DIR}
        --touch=${CMAKE_CURRENT_BINARY_DIR}/$<IF:$<BOOL:${LL_GENERATOR_IS_MULTI_CONFIG}>,$<CONFIG>,>/copy_touched.bat
        --versionfile=${CMAKE_CURRENT_BINARY_DIR}/viewer_version.txt
        --viewer_flavor=${ND_VIEWER_FLAVOR}
      DEPENDS
        ${CMAKE_CURRENT_SOURCE_DIR}/viewer_manifest.py
        stage_third_party_libs
        ${COPY_INPUT_DEPENDENCIES}
      COMMENT "Performing viewer_manifest copy"
      )

    add_custom_target(copy_w_viewer_manifest ALL DEPENDS ${CMAKE_CFG_INTDIR}/copy_touched.bat)

    add_dependencies(${VIEWER_BINARY_NAME} stage_third_party_libs llcommon copy_w_viewer_manifest)

    if (EXISTS ${CMAKE_SOURCE_DIR}/copy_win_scripts)
      add_dependencies(${VIEWER_BINARY_NAME} copy_win_scripts)
    endif (EXISTS ${CMAKE_SOURCE_DIR}/copy_win_scripts)

    add_dependencies(${VIEWER_BINARY_NAME} SLPlugin)

    # sets the 'working directory' for debugging from visual studio.
    # Condition for version can be moved to requirements once build agents will be updated (see TOOL-3865)
    if (NOT UNATTENDED)
        set_property(
          TARGET ${VIEWER_BINARY_NAME}
          PROPERTY VS_DEBUGGER_WORKING_DIRECTORY "${CMAKE_CURRENT_SOURCE_DIR}"
          )
    endif (NOT UNATTENDED)

    if (PACKAGE)
      add_custom_command(
        OUTPUT ${CMAKE_CURRENT_BINARY_DIR}/${CMAKE_CFG_INTDIR}/event_host.tar.xz
        COMMAND ${PYTHON_EXECUTABLE}
        ARGS
          ${CMAKE_CURRENT_SOURCE_DIR}/event_host_manifest.py
          ${CMAKE_CURRENT_SOURCE_DIR}/..
          ${CMAKE_CURRENT_BINARY_DIR}
          ${CMAKE_CFG_INTDIR}
        DEPENDS
          lleventhost
          ${EVENT_HOST_SCRIPTS}
          ${CMAKE_CURRENT_SOURCE_DIR}/event_host_manifest.py
        )

      add_custom_command(
        OUTPUT ${CMAKE_CFG_INTDIR}/touched.bat
        COMMAND ${PYTHON_EXECUTABLE}
        ARGS
              ${CMAKE_CURRENT_SOURCE_DIR}/viewer_manifest.py
              --arch=${ARCH}
              --artwork=${ARTWORK_DIR}
              "--bugsplat=${BUGSPLAT_DB}"
              "--fmodstudio=${USE_FMODSTUDIO}"
              "--openal=${USE_OPENAL}"
              --build=${CMAKE_CURRENT_BINARY_DIR}
              --buildtype=$<CONFIG>
              "--channel=${VIEWER_CHANNEL}"
              --configuration=${CMAKE_CFG_INTDIR}
              --dest=${CMAKE_CURRENT_BINARY_DIR}/$<IF:$<BOOL:${LL_GENERATOR_IS_MULTI_CONFIG}>,$<CONFIG>,>
              --grid=${GRID}
              --source=${CMAKE_CURRENT_SOURCE_DIR}
              --touch=${CMAKE_CURRENT_BINARY_DIR}/$<IF:$<BOOL:${LL_GENERATOR_IS_MULTI_CONFIG}>,$<CONFIG>,>/touched.bat
              --versionfile=${CMAKE_CURRENT_BINARY_DIR}/viewer_version.txt
          --viewer_flavor=${ND_VIEWER_FLAVOR}
        DEPENDS
            ${VIEWER_BINARY_NAME}
            ${CMAKE_CURRENT_SOURCE_DIR}/viewer_manifest.py
            ${CMAKE_CURRENT_BINARY_DIR}/viewer_version.txt
            ${COPY_INPUT_DEPENDENCIES}
        )

      add_custom_target(llpackage ALL DEPENDS
              ${CMAKE_CFG_INTDIR}/touched.bat
        )
        # temporarily disable packaging of event_host until hg subrepos get
        # sorted out on the parabuild cluster...
        #${CMAKE_CURRENT_BINARY_DIR}/${CMAKE_CFG_INTDIR}/event_host.tar.xz)

    endif (PACKAGE)
elseif (DARWIN)
    set_target_properties(${VIEWER_BINARY_NAME}
        PROPERTIES
        LINK_FLAGS_RELEASE "${LINK_FLAGS_RELEASE} -Xlinker -dead_strip -Xlinker -map -Xlinker ${CMAKE_CURRENT_BINARY_DIR}/${VIEWER_BINARY_NAME}.MAP"
        #<FS:TS> Force the SDK version in the linked executable to be 10.12. This will fool
        # macOS into using the pre-Mojave display system, avoiding the blurry display that
        # otherwise occurs when upscaling the viewer to Retina resolution levels.
        LINK_FLAGS_RELEASE "${LINK_FLAGS_RELEASE} -Xlinker -platform_version -Xlinker macos -Xlinker ${CMAKE_OSX_DEPLOYMENT_TARGET} -Xlinker 10.12"
        )
else (WINDOWS)
        # Linux
    set_target_properties(${VIEWER_BINARY_NAME}
        PROPERTIES
        LINK_FLAGS_RELEASE "${LINK_FLAGS_RELEASE} -Wl,--Map=${VIEWER_BINARY_NAME}.MAP"
        )
endif (WINDOWS)

# *NOTE: - this list is very sensitive to ordering, test carefully on all
# platforms if you change the relative order of the entries here.
# In particular, cmake 2.6.4 (when building with linux/makefile generators)
# appears to sometimes de-duplicate redundantly listed dependencies improperly.
# To work around this, higher level modules should be listed before the modules
# that they depend upon. -brad
#
# *NOTE:  On mixing system shared libraries and updated static archives.
# We use a number of libraries that have an existence as system libraries,
# internal-use libraries and applications libraries.  The most-referenced
# one of these being libz where you can find four or more versions in play
# at once.  On Linux, libz can be found at link and run time via a number
# of paths:
#     
#      => -lfreetype
#        => libz.so.1 (on install machine, not build)
#      => -lSDL
#        => libz.so.1 (on install machine, not build)
#      => -lgdk-x11-2.0
#        => libz.so.1
#      => -lz
#
# We generally want the newest version of the library to provide all symbol
# resolution.  To that end, when using static archives, the *_PRELOAD_ARCHIVES
# variables, PNG_PRELOAD_ARCHIVES and ZLIBNG_PRELOAD_ARCHIVES, get the archives
# dumped into the target binary and runtime lookup will find the most
# modern version.

target_link_libraries(${VIEWER_BINARY_NAME}
        llaudio
        llcharacter
        llimage
        llinventory
        llmessage
        llplugin
        llprimitive
        llrender
        llui
        llfilesystem
        llwindow
        llxml
        llmath
        llcorehttp
        llcommon
        llmeshoptimizer
        ll::ndof
        lllogin
        llprimitive
        llappearance
        ${LLPHYSICSEXTENSIONS_LIBRARIES}
        ll::bugsplat
        ll::tracy
<<<<<<< HEAD
        ll::icu4c
=======
>>>>>>> 1a8a5404
        fs::glod # <FS:Beq/> restore GLOD dependencies
        fs::discord # <FS:Ansariel> Discord  support
        )

if( TARGET ll::intel_memops )
   target_link_libraries(${VIEWER_BINARY_NAME} ll::intel_memops )
endif()

if (USE_BUGSPLAT)
  target_link_libraries(${VIEWER_BINARY_NAME}
    ${BUGSPLAT_LIBRARIES}
    )
endif (USE_BUGSPLAT)

# <FS:Ansariel> Growl support
if (WINDOWS OR DARWIN)
    target_link_libraries(${VIEWER_BINARY_NAME} fs::growl)
endif (WINDOWS OR DARWIN)
# </FS:Ansariel>

if( TARGET ll::nvapi )
   target_link_libraries(${VIEWER_BINARY_NAME} ll::nvapi )
endif()

if (LINUX)
    # <FS:Zi> put these additional libraries in the viewer build target here as it didn't
    # work to put them in via their cmake/* files
    target_link_libraries(${VIEWER_BINARY_NAME}
        "dl"
        # <FS:Zi> I wish I knew how to make this cleaner, this looks like a mess
        ll::vorbis
        ${GIO_LIBRARIES}
    )
endif (LINUX)

set(ARTWORK_DIR ${CMAKE_CURRENT_SOURCE_DIR} CACHE PATH
    "Path to artwork files.")

# <FS:Ansariel> Don't copy fonts into the source folder!
#message("Copying fonts")
#file(GLOB FONT_FILE_GLOB_LIST
#  "${AUTOBUILD_INSTALL_DIR}/fonts/*"
#)
#file(COPY ${FONT_FILE_GLOB_LIST} DESTINATION "${CMAKE_CURRENT_SOURCE_DIR}/fonts")
# </FS:Ansariel>

# <FS:Ansariel> Don't copy emoji characters into source folder
# Copy over the Emoji/shortcodes mapping XML files (and create dependency
# if they are changed, CMake will run again and copy over new versions)
#message("Copying Emoji/shortcode mappings")
#set(emoji_mapping_src_folder ${AUTOBUILD_INSTALL_DIR}/xui)
#set(emoji_mapping_dst_folder ${CMAKE_CURRENT_SOURCE_DIR}/skins/default/xui)
#
## Note Turkey is missing from this set (not available in Emoji package yet)
#set(country_codes "da;de;en;es;fr;it;ja;pl;pt;ru;zh")
#foreach(elem ${country_codes})
#   set(emoji_mapping_src_file
#      "${emoji_mapping_src_folder}/${elem}/emoji_characters.xml")
#   set(emoji_mapping_dst_file
#      "${emoji_mapping_dst_folder}/${elem}/emoji_characters.xml")      
#   configure_file(${emoji_mapping_src_file} ${emoji_mapping_dst_file} COPYONLY)
#endforeach()
# </FS:Ansariel>

if (LINUX)
  set(product Firestorm-${ARCH}-${VIEWER_SHORT_VERSION}.${VIEWER_VERSION_REVISION})

  # These are the generated targets that are copied to package/
  set(COPY_INPUT_DEPENDENCIES
    ${VIEWER_BINARY_NAME}
    SLPlugin
    media_plugin_cef
    media_plugin_gstreamer10
    llcommon
    linux-crash-logger
    )

  add_dependencies(${VIEWER_BINARY_NAME} SLPlugin media_plugin_gstreamer10 media_plugin_cef linux-crash-logger)
  
  add_custom_command(
      OUTPUT ${product}.tar.xz
      COMMAND ${PYTHON_EXECUTABLE}
      ARGS
        ${CMAKE_CURRENT_SOURCE_DIR}/viewer_manifest.py
        --arch=${ARCH}
        --artwork=${ARTWORK_DIR}
        "--bugsplat=${BUGSPLAT_DB}"
        "--fmodstudio=${USE_FMODSTUDIO}"
        "--openal=${USE_OPENAL}"
        --build=${CMAKE_CURRENT_BINARY_DIR}
        --buildtype=${CMAKE_BUILD_TYPE}
        "--channel=${VIEWER_CHANNEL}"
        --configuration=${CMAKE_CFG_INTDIR}
        --dest=${CMAKE_CURRENT_BINARY_DIR}/packaged
        --grid=${GRID}
        --source=${CMAKE_CURRENT_SOURCE_DIR}
        --touch=${CMAKE_CURRENT_BINARY_DIR}/${CMAKE_CFG_INTDIR}/.${product}.touched
        --versionfile=${CMAKE_CURRENT_BINARY_DIR}/viewer_version.txt
        --viewer_flavor=${ND_VIEWER_FLAVOR}
      DEPENDS
        ${CMAKE_CURRENT_SOURCE_DIR}/viewer_manifest.py
        ${COPY_INPUT_DEPENDENCIES}
      )

  add_custom_command(
    OUTPUT  ${CMAKE_CURRENT_BINARY_DIR}/${CMAKE_CFG_INTDIR}/.${product}.copy_touched
    COMMAND ${PYTHON_EXECUTABLE}
    ARGS
      ${CMAKE_CURRENT_SOURCE_DIR}/viewer_manifest.py
      --actions=copy
      --arch=${ARCH}
      --artwork=${ARTWORK_DIR}
      "--bugsplat=${BUGSPLAT_DB}"
      "--fmodstudio=${USE_FMODSTUDIO}"
      "--openal=${USE_OPENAL}"
      --build=${CMAKE_CURRENT_BINARY_DIR}
      --buildtype=${CMAKE_BUILD_TYPE}
      "--channel=${VIEWER_CHANNEL}"
      --configuration=${CMAKE_CFG_INTDIR}
      --dest=${CMAKE_CURRENT_BINARY_DIR}/packaged
      --grid=${GRID}
      --source=${CMAKE_CURRENT_SOURCE_DIR}
      --versionfile=${CMAKE_CURRENT_BINARY_DIR}/viewer_version.txt
      --viewer_flavor=${ND_VIEWER_FLAVOR}
    DEPENDS
      ${CMAKE_CURRENT_SOURCE_DIR}/viewer_manifest.py
      ${COPY_INPUT_DEPENDENCIES}
    COMMENT "Performing viewer_manifest copy"
    )

  add_custom_target(copy_l_viewer_manifest ALL DEPENDS ${CMAKE_CURRENT_BINARY_DIR}/${CMAKE_CFG_INTDIR}/.${product}.copy_touched)

  if (PACKAGE)
    add_custom_target(llpackage ALL DEPENDS ${product}.tar.xz)
    # Make sure we don't run two instances of viewer_manifest.py at the same time.
    add_dependencies(llpackage copy_l_viewer_manifest)
    check_message_template(llpackage)
  endif (PACKAGE)
endif (LINUX)

if (DARWIN)
    # <FS:Ansariel> Moved from Windows section
    set(VIEWER_MACOSX_PHASE "d")
    string(TOLOWER ${VIEWER_CHANNEL} channel_lower)
    if(channel_lower MATCHES "release")
        set(VIEWER_MACOSX_PHASE "f")
    elseif(channel_lower MATCHES "beta")
        set(VIEWER_MACOSX_PHASE "b")
    elseif(channel_lower MATCHES "project")
        set(VIEWER_MACOSX_PHASE "a")
    endif()
    # </FS:Ansariel>

  # These all get set with PROPERTIES. It's not that the property names are
  # magically known to CMake -- it's that these names are referenced in the
  # Info-SecondLife.plist file in the configure_file() directive below.
  #set(product "${VIEWER_CHANNEL}")
  set(product "Firestorm")
  set(MACOSX_EXECUTABLE_NAME "Firestorm")
  set(MACOSX_BUNDLE_INFO_STRING "Firestorm Viewer")
  set(MACOSX_BUNDLE_ICON_FILE "firestorm_icon.icns")
  set(MACOSX_BUNDLE_GUI_IDENTIFIER "org.firestormviewer.firestorm")
  set(MACOSX_BUNDLE_LONG_VERSION_STRING "${VIEWER_CHANNEL} ${VIEWER_SHORT_VERSION}.${VIEWER_VERSION_REVISION}")
  set(MACOSX_BUNDLE_BUNDLE_NAME "Firestorm")
  set(MACOSX_BUNDLE_SHORT_VERSION_STRING "${VIEWER_SHORT_VERSION}.${VIEWER_VERSION_REVISION}")
  set(MACOSX_BUNDLE_BUNDLE_VERSION "${VIEWER_SHORT_VERSION}${VIEWER_MACOSX_PHASE}${VIEWER_REVISION}")
  set(MACOSX_BUNDLE_COPYRIGHT "Copyright 2010-2024 The Phoenix Firestorm Project, Inc.")
  set(MACOSX_BUNDLE_NSMAIN_NIB_FILE "Firestorm.nib")
  set(MACOSX_BUNDLE_NSPRINCIPAL_CLASS "LLApplication")

  # https://blog.kitware.com/upcoming-in-cmake-2-8-12-osx-rpath-support/
  set(CMAKE_MACOSX_RPATH 1)
  
  set_target_properties(
    ${VIEWER_BINARY_NAME}
    PROPERTIES
    OUTPUT_NAME "${product}"
    # From Contents/MacOS/SecondLife, look in Contents/Frameworks
    INSTALL_RPATH "@loader_path/../Frameworks"
    # SIGH, as of 2018-05-24 (cmake 3.11.1) the INSTALL_RPATH property simply
    # does not work. Try this:
    LINK_FLAGS "-rpath @loader_path/../Frameworks"
    MACOSX_BUNDLE_INFO_PLIST "${CMAKE_CURRENT_SOURCE_DIR}/Info-Firestorm.plist"
    XCODE_ATTRIBUTE_PRODUCT_BUNDLE_IDENTIFIER "${MACOSX_BUNDLE_GUI_IDENTIFIER}"
    )

  set(VIEWER_APP_BUNDLE "${CMAKE_CURRENT_BINARY_DIR}/$<IF:$<BOOL:${LL_GENERATOR_IS_MULTI_CONFIG}>,$<CONFIG>,>/${product}.app")
  set(VIEWER_APP_EXE "${VIEWER_APP_BUNDLE}/Contents/MacOS/${product}")
  set(VIEWER_APP_DSYM "${VIEWER_APP_EXE}.dSYM")
  set(VIEWER_APP_XCARCHIVE "${VIEWER_APP_BUNDLE}/../${product}.xcarchive.zip")

  configure_file(
     # <FS:CR> Use Firestorm plist
     #"${CMAKE_CURRENT_SOURCE_DIR}/Info-SecondLife.plist"
     "${CMAKE_CURRENT_SOURCE_DIR}/Info-Firestorm.plist"
     "${VIEWER_APP_BUNDLE}/Contents/Info.plist"
    )

  add_custom_command(
    TARGET ${VIEWER_BINARY_NAME} POST_BUILD
    COMMAND ${PYTHON_EXECUTABLE}
    ARGS
      ${CMAKE_CURRENT_SOURCE_DIR}/viewer_manifest.py
      --actions=copy
      --arch=${ARCH}
      --artwork=${ARTWORK_DIR}
      "--bugsplat=${BUGSPLAT_DB}"
      "--fmodstudio=${USE_FMODSTUDIO}"
      "--openal=${USE_OPENAL}"
      --build=${CMAKE_CURRENT_BINARY_DIR}
      --buildtype=$<CONFIG>
      --bundleid=${MACOSX_BUNDLE_GUI_IDENTIFIER}
      "--channel=${VIEWER_CHANNEL}"
      --configuration=${CMAKE_CFG_INTDIR}
      --dest=${VIEWER_APP_BUNDLE}
      --grid=${GRID}
      --source=${CMAKE_CURRENT_SOURCE_DIR}
      --versionfile=${CMAKE_CURRENT_BINARY_DIR}/viewer_version.txt
      --viewer_flavor=${ND_VIEWER_FLAVOR}
    DEPENDS
      ${VIEWER_BINARY_NAME}
      ${CMAKE_CURRENT_SOURCE_DIR}/viewer_manifest.py
    )

  add_dependencies(${VIEWER_BINARY_NAME} SLPlugin media_plugin_libvlc media_plugin_cef)

  if (ENABLE_SIGNING)
      set(SIGNING_SETTING "--signature=${SIGNING_IDENTITY}")
  else (ENABLE_SIGNING)
      set(SIGNING_SETTING "")
  endif (ENABLE_SIGNING)

  if (PACKAGE)
      add_custom_target(llpackage ALL DEPENDS ${VIEWER_BINARY_NAME})

      add_custom_command(
        TARGET llpackage POST_BUILD
        COMMAND ${PYTHON_EXECUTABLE}
        ARGS
          ${CMAKE_CURRENT_SOURCE_DIR}/viewer_manifest.py
          --arch=${ARCH}
          --artwork=${ARTWORK_DIR}
          "--bugsplat=${BUGSPLAT_DB}"
          "--fmodstudio=${USE_FMODSTUDIO}"
          "--openal=${USE_OPENAL}"
          --build=${CMAKE_CURRENT_BINARY_DIR}
          --buildtype=${CMAKE_BUILD_TYPE}
          "--channel=${VIEWER_CHANNEL}"
          --configuration=${CMAKE_CFG_INTDIR}
          --dest=${VIEWER_APP_BUNDLE}
          --grid=${GRID}
          --source=${CMAKE_CURRENT_SOURCE_DIR}
          --touch=${CMAKE_CURRENT_BINARY_DIR}/$<IF:$<BOOL:${LL_GENERATOR_IS_MULTI_CONFIG}>,$<CONFIG>,>/.${product}.bat
          --versionfile=${CMAKE_CURRENT_BINARY_DIR}/viewer_version.txt
          --viewer_flavor=${ND_VIEWER_FLAVOR}
          ${SIGNING_SETTING}
        DEPENDS
          ${CMAKE_CURRENT_SOURCE_DIR}/viewer_manifest.py
      )
  endif (PACKAGE)
endif (DARWIN)

if (INSTALL)
  include(${CMAKE_CURRENT_SOURCE_DIR}/ViewerInstall.cmake)
endif (INSTALL)

# Note that the conventional VIEWER_SYMBOL_FILE is set by ../../build.sh
if (PACKAGE AND (RELEASE_CRASH_REPORTING OR NON_RELEASE_CRASH_REPORTING) AND VIEWER_SYMBOL_FILE)
  if (USE_BUGSPLAT)
    # BugSplat symbol-file generation
    if (WINDOWS)
	#<FS:ND> Comment this out, we do our own symbol package which also includes the exe and build_data.json 
      # Just pack up a tarball containing only the .pdb file for the
      # executable. Because we intend to use cygwin tar, we must render
      # VIEWER_SYMBOL_FILE in cygwin path syntax.
      # execute_process(COMMAND "cygpath" "-u" "${VIEWER_SYMBOL_FILE}"
        # OUTPUT_VARIABLE VIEWER_SYMBOL_FILE_CYGWIN
        # OUTPUT_STRIP_TRAILING_WHITESPACE)
      # execute_process(COMMAND "cygpath" "-u" "${CMAKE_CURRENT_BINARY_DIR}/${CMAKE_CFG_INTDIR}"
        # OUTPUT_VARIABLE PARENT_DIRECTORY_CYGWIN
        # OUTPUT_STRIP_TRAILING_WHITESPACE)
      # add_custom_command(OUTPUT "${VIEWER_SYMBOL_FILE}"
<<<<<<< HEAD
        # # Use of 'tar ...j' here assumes VIEWER_SYMBOL_FILE endswith .tar.xz;
=======
        # # Use of 'tar ...J' here assumes VIEWER_SYMBOL_FILE endswith .tar.xz;
>>>>>>> 1a8a5404
        # # testing a string suffix is painful enough in CMake language that
        # # we'll continue assuming it until forced to generalize.
        # COMMAND "tar"
        # ARGS
          # "cjf"
          # "${VIEWER_SYMBOL_FILE_CYGWIN}"
          # "-C"
          # "${PARENT_DIRECTORY_CYGWIN}"
          # "firestorm-bin.pdb"
        # DEPENDS "${CMAKE_CURRENT_BINARY_DIR}/${CMAKE_CFG_INTDIR}/firestorm-bin.pdb"
        # COMMENT "Packing viewer PDB into ${VIEWER_SYMBOL_FILE_CYGWIN}"
        # )
      # add_custom_target(generate_symbols DEPENDS "${VIEWER_SYMBOL_FILE}" ${VIEWER_BINARY_NAME})
      # add_dependencies(generate_symbols ${VIEWER_BINARY_NAME})
    endif (WINDOWS)
    if (DARWIN)
      # Have to run dsymutil first, then pack up the resulting .dSYM directory
      add_custom_command(OUTPUT "${VIEWER_APP_DSYM}"
        COMMAND "dsymutil"
        ARGS
          ${VIEWER_APP_EXE}
        COMMENT "Generating ${VIEWER_APP_DSYM}"
        )
      add_custom_target(dsym_generate DEPENDS "${VIEWER_APP_DSYM}")
      add_dependencies(dsym_generate ${VIEWER_BINARY_NAME})
      add_custom_command(OUTPUT "${VIEWER_SYMBOL_FILE}"
        # See above comments about "tar ...j"
        COMMAND "tar"
        ARGS
          "cjf"
          "${VIEWER_SYMBOL_FILE}"
          "-C"
          "${VIEWER_APP_DSYM}/.."
          "${product}.dSYM"
        DEPENDS "${VIEWER_APP_DSYM}"
        COMMENT "Packing dSYM into ${VIEWER_SYMBOL_FILE}"
        )
      add_custom_target(dsym_tarball DEPENDS "${VIEWER_SYMBOL_FILE}")
      add_dependencies(dsym_tarball dsym_generate)
      add_custom_command(OUTPUT "${VIEWER_APP_XCARCHIVE}"
        COMMAND "zip"
        ARGS
          "-r"
          "${VIEWER_APP_XCARCHIVE}"
          "."
        WORKING_DIRECTORY "${VIEWER_APP_DSYM}/.."
        DEPENDS "${VIEWER_APP_DSYM}"
        COMMENT "Generating xcarchive.zip for upload to BugSplat"
        )
      add_custom_target(dsym_xcarchive DEPENDS "${VIEWER_APP_XCARCHIVE}")
      add_dependencies(dsym_xcarchive dsym_generate)
      # Have to create a stamp file, and depend on it, to force CMake to run
      # the cleanup step.
      add_custom_command(OUTPUT "${CMAKE_CURRENT_BINARY_DIR}/dsym.stamp"
        COMMAND rm -rf "${VIEWER_APP_DSYM}"
        COMMAND touch "${CMAKE_CURRENT_BINARY_DIR}/dsym.stamp"
        DEPENDS "${VIEWER_SYMBOL_FILE}" "${VIEWER_APP_XCARCHIVE}"
        COMMENT "Cleaning up dSYM"
        )
      add_custom_target(generate_symbols DEPENDS
        "${VIEWER_APP_DSYM}"
        "${VIEWER_SYMBOL_FILE}"
        "${VIEWER_APP_XCARCHIVE}"
        "${CMAKE_CURRENT_BINARY_DIR}/dsym.stamp"
        )
      add_dependencies(generate_symbols dsym_tarball dsym_xcarchive)
    endif (DARWIN)
    if (LINUX)
      # TBD
    endif (LINUX)
  endif (USE_BUGSPLAT)

  if (DARWIN) #Linux/Windows generates symbols via viewer_manifest.py/fs_viewer_manifest.py
	# for both Bugsplat and Breakpad
	add_dependencies(llpackage generate_symbols)
  endif()
endif ()

if (LL_TESTS)
  # To add a viewer unit test, just add the test .cpp file below
  # This creates a separate test project per file listed.
  include(LLAddBuildTest)
  SET(viewer_TEST_SOURCE_FILES
    llagentaccess.cpp
    lldateutil.cpp
#    llmediadataclient.cpp
    lllogininstance.cpp
#    llremoteparcelrequest.cpp
    llviewerhelputil.cpp
    llversioninfo.cpp
#    llvocache.cpp  
    llworldmap.cpp
    llworldmipmap.cpp
  )

  set_source_files_properties(
    llworldmap.cpp
    llworldmipmap.cpp
    PROPERTIES
    LL_TEST_ADDITIONAL_SOURCE_FILES 
    tests/llviewertexture_stub.cpp
    #llviewertexturelist.cpp
  )

#  set_source_files_properties(
#    llvocache.cpp
#    PROPERTIES
#    LL_TEST_ADDITIONAL_SOURCE_FILES ../llmessage/lldatapacker.cpp
#    LL_TEST_ADDITIONAL_PROJECTS "llprimitive"
#  )

  set(test_libs
          llcommon
          llfilesystem
          llxml
          llmessage
          llcharacter
          llui
          lllogin
          llplugin
          llappearance
    )

  set_source_files_properties(
    llworldmap.cpp
    llworldmipmap.cpp
    PROPERTIES
    LL_TEST_ADDITIONAL_SOURCE_FILES 
    tests/llviewertexture_stub.cpp
    #llviewertexturelist.cpp
  )

  set_source_files_properties(
    llmediadataclient.cpp
    PROPERTIES
    LL_TEST_ADDITIONAL_LIBRARIES "${test_libs}"
  )

  set_source_files_properties(
    llworldmap.cpp
    llworldmipmap.cpp
    PROPERTIES
    LL_TEST_ADDITIONAL_SOURCE_FILES 
    tests/llviewertexture_stub.cpp
  )

  set_source_files_properties(
    llmediadataclient.cpp
    PROPERTIES
    LL_TEST_ADDITIONAL_LIBRARIES llprimitive
  )

  set_source_files_properties(
    lllogininstance.cpp
    PROPERTIES
    LL_TEST_ADDITIONAL_SOURCE_FILES llversioninfo.cpp
  )

  set_property( SOURCE
          ${viewer_TEST_SOURCE_FILES}
          PROPERTY
          LL_TEST_ADDITIONAL_LIBRARIES ${test_libs}
  )

  LL_ADD_PROJECT_UNIT_TESTS(${VIEWER_BINARY_NAME} "${viewer_TEST_SOURCE_FILES}")

  #set(TEST_DEBUG on)

  set(test_libs
          llfilesystem
          llmath
          llcommon
          llmessage
          llcorehttp
          llxml
          llui
          llplugin
          llappearance
          lllogin
          llprimitive
          lllogin
          )

  LL_ADD_INTEGRATION_TEST(cppfeatures
    ""
    "${test_libs}"
    )

  LL_ADD_INTEGRATION_TEST(llsechandler_basic
    llsechandler_basic.cpp
    "${test_libs}"
    )

  LL_ADD_INTEGRATION_TEST(llsecapi
     llsecapi.cpp
    "${test_libs}"
    )
  if (NOT OPENSIM)#<FS:AW optional opensim support>
    set(llslurl_test_sources
        llslurl.cpp
        llviewernetwork.cpp
    )
  endif (NOT OPENSIM)#<FS:AW optional opensim support>

# RLVa - incompatible
#  LL_ADD_INTEGRATION_TEST(llslurl
#     "${llslurl_test_sources}"
#    "${test_libs}"
#    )

  set(llviewercontrollistener_test_sources
    llviewercontrollistener.cpp
    ../llxml/llcontrol.cpp
    ../llxml/llxmltree.cpp
    ../llxml/llxmlparser.cpp
    ../llcommon/commoncontrol.cpp
    )

  LL_ADD_INTEGRATION_TEST(llviewercontrollistener
    "${llviewercontrollistener_test_sources}"
    "${test_libs}"
    )

  LL_ADD_INTEGRATION_TEST(llviewernetwork
     llviewernetwork.cpp
    "${test_libs}"
    )

  LL_ADD_INTEGRATION_TEST(llviewerassetstats
    llviewerassetstats.cpp
    "${test_libs}"
    )

# LL_ADD_INTEGRATION_TEST(llhttpretrypolicy "llhttpretrypolicy.cpp" "${test_libs}")

  #ADD_VIEWER_BUILD_TEST(llmemoryview viewer)
  #ADD_VIEWER_BUILD_TEST(llagentaccess viewer)
  #ADD_VIEWER_BUILD_TEST(lltextureinfo viewer)
  #ADD_VIEWER_BUILD_TEST(lltextureinfodetails viewer)


endif (LL_TESTS)

check_message_template(${VIEWER_BINARY_NAME})
<|MERGE_RESOLUTION|>--- conflicted
+++ resolved
@@ -166,7 +166,6 @@
     fsscriptlibrary.cpp
     fsscrolllistctrl.cpp
     fsslurlcommand.cpp
-<<<<<<< HEAD
     lggbeamcolormapfloater.cpp
     lggbeammapfloater.cpp
     lggbeammaps.cpp
@@ -189,26 +188,7 @@
     gltf/accessor.cpp
     gltf/primitive.cpp
     gltf/animation.cpp
-=======
->>>>>>> 1a8a5404
     groupchatlistener.cpp
-    lggbeamcolormapfloater.cpp
-    lggbeammapfloater.cpp
-    lggbeammaps.cpp
-    lggbeamscolors.cpp
-    lggcontactsets.cpp
-    lfsimfeaturehandler.cpp
-    llflickrconnect.cpp
-    llfloaterflickr.cpp
-    llpanelopenregionsettings.cpp
-    # <FS:Ansariel> [Legacy Bake]
-    llagentwearablesfetch.cpp
-
-    # local mesh
-    vjlocalmesh.cpp
-    vjfloaterlocalmesh.cpp
-    vjlocalmeshimportdae.cpp
-
     llaccountingcostmanager.cpp
     llaisapi.cpp
     llagent.cpp
@@ -984,7 +964,6 @@
     fsscrolllistctrl.h
     fsslurl.h
     fsslurlcommand.h
-<<<<<<< HEAD
     lggbeamcolormapfloater.h
     lggbeammapfloater.h
     lggbeammaps.h
@@ -1002,8 +981,6 @@
     vjlocalmeshimportdae.h
 
     gltfscenemanager.h
-=======
->>>>>>> 1a8a5404
     groupchatlistener.h
     gltf/asset.h
     gltf/accessor.h
@@ -1011,22 +988,6 @@
     gltf/primitive.h
     gltf/animation.h
     llaccountingcost.h
-    lggbeamcolormapfloater.h
-    lggbeammapfloater.h
-    lggbeammaps.h
-    lggbeamscolors.h
-    lggcontactsets.h
-    lfsimfeaturehandler.h
-    llflickrconnect.h
-    llfloaterflickr.h
-    # <FS:Ansariel> [Legacy Bake]
-    llagentwearablesfetch.h
-
-    # local mesh
-    vjlocalmesh.h
-    vjfloaterlocalmesh.h
-    vjlocalmeshimportdae.h
-
     llaccountingcostmanager.h
     llaisapi.h
     llagent.h
@@ -2049,10 +2010,7 @@
     app_settings/cloud.xml
     app_settings/cmd_line.xml
     app_settings/commands.xml
-<<<<<<< HEAD
-=======
     app_settings/emoji_groups.xml
->>>>>>> 1a8a5404
     app_settings/foldertypes.xml
     app_settings/graphic_preset_controls.xml
     app_settings/grass.xml
@@ -2427,10 +2385,6 @@
         ${LLPHYSICSEXTENSIONS_LIBRARIES}
         ll::bugsplat
         ll::tracy
-<<<<<<< HEAD
-        ll::icu4c
-=======
->>>>>>> 1a8a5404
         fs::glod # <FS:Beq/> restore GLOD dependencies
         fs::discord # <FS:Ansariel> Discord  support
         )
@@ -2713,11 +2667,7 @@
         # OUTPUT_VARIABLE PARENT_DIRECTORY_CYGWIN
         # OUTPUT_STRIP_TRAILING_WHITESPACE)
       # add_custom_command(OUTPUT "${VIEWER_SYMBOL_FILE}"
-<<<<<<< HEAD
-        # # Use of 'tar ...j' here assumes VIEWER_SYMBOL_FILE endswith .tar.xz;
-=======
         # # Use of 'tar ...J' here assumes VIEWER_SYMBOL_FILE endswith .tar.xz;
->>>>>>> 1a8a5404
         # # testing a string suffix is painful enough in CMake language that
         # # we'll continue assuming it until forced to generalize.
         # COMMAND "tar"
