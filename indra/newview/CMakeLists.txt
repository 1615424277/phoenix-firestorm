--- conflicted
+++ resolved
@@ -2446,11 +2446,8 @@
     ${BOOST_PROGRAM_OPTIONS_LIBRARY}
     ${BOOST_REGEX_LIBRARY}
     ${BOOST_FIBER_LIBRARY}
-<<<<<<< HEAD
     ${BOOST_WAVE_LIBRARY} #FS specific
     ${BOOST_THREAD_LIBRARY} #FS specific
-=======
->>>>>>> 0c520c7a
     ${BOOST_CONTEXT_LIBRARY}
     ${DBUSGLIB_LIBRARIES}
     ${OPENGL_LIBRARIES}
