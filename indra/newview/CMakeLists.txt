--- conflicted
+++ resolved
@@ -1740,11 +1740,7 @@
         #LINK_FLAGS "/debug /NODEFAULTLIB:LIBCMT /SUBSYSTEM:WINDOWS /INCLUDE:\"__tcmalloc\""
         LINK_FLAGS "/debug /NODEFAULTLIB:LIBCMT /SUBSYSTEM:WINDOWS /INCLUDE:__tcmalloc "
         LINK_FLAGS_DEBUG "/NODEFAULTLIB:\"LIBCMT;LIBCMTD;MSVCRT\" /INCREMENTAL:NO"
-<<<<<<< HEAD
-        LINK_FLAGS_RELEASE "/OPT:REF"
-=======
         LINK_FLAGS_RELEASE "/FORCE:MULTIPLE /MAP\"secondlife-bin.MAP\" /OPT:REF"
->>>>>>> 7f4f600c
         )
     if(USE_PRECOMPILED_HEADERS)
         set_target_properties(
@@ -2016,13 +2012,8 @@
     ${OPENSSL_LIBRARIES}
     ${CRYPTO_LIBRARIES}
     ${LLLOGIN_LIBRARIES}
-<<<<<<< HEAD
-    ${GOOGLE_PERFTOOLS_LIBRARIES}
-    ${LLCONVEXDECOMP_LIBRARY}
-=======
     ${LLPHYSICS_LIBRARIES}
     ${LLPHYSICSEXTENSIONS_LIBRARIES}
->>>>>>> 7f4f600c
     ${TCMALLOC_LIBRARIES}
     ${GROWL_LIBRARY}
     )
