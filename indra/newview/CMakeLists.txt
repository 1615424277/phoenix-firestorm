# -*- cmake -*-

project(viewer)

include(00-Common)
include(BuildVersion)
include(Boost)
include(DBusGlib)
include(DirectX)
include(OpenSSL)
include(DragDrop)
include(ELFIO)
include(FMOD)
include(OPENAL)
include(FindOpenGL)
include(JsonCpp)
include(LLAudio)
include(LLCharacter)
include(LLCommon)
include(LLImage)
include(LLImageJ2COJ)
include(LLInventory)
include(LLMath)
include(LLMessage)
include(LLPlugin)
include(LLPrimitive)
include(LLRender)
include(LLUI)
include(LLVFS)
include(LLWindow)
include(LLXML)
include(LLXUIXML)
include(LScript)
include(Linking)
include(NDOF)
include(GooglePerfTools)
include(TemplateCheck)
include(UI)
include(UnixInstall)
include(LLKDU)
include(ViewerMiscLibs)
include(LLLogin)
include(CMakeCopyIfDifferent)

include_directories(
    ${DBUSGLIB_INCLUDE_DIRS}
    ${ELFIO_INCLUDE_DIR}
    ${JSONCPP_INCLUDE_DIRS}
    ${LLAUDIO_INCLUDE_DIRS}
    ${LLCHARACTER_INCLUDE_DIRS}
    ${LLCOMMON_INCLUDE_DIRS}
    ${LLIMAGE_INCLUDE_DIRS}
    ${LLKDU_INCLUDE_DIRS}
    ${LLINVENTORY_INCLUDE_DIRS}
    ${LLMATH_INCLUDE_DIRS}
    ${LLMESSAGE_INCLUDE_DIRS}
    ${LLPLUGIN_INCLUDE_DIRS}
    ${LLPRIMITIVE_INCLUDE_DIRS}
    ${LLRENDER_INCLUDE_DIRS}
    ${LLUI_INCLUDE_DIRS}
    ${LLVFS_INCLUDE_DIRS}
    ${LLWINDOW_INCLUDE_DIRS}
    ${LLXML_INCLUDE_DIRS}
    ${LLXUIXML_INCLUDE_DIRS}
    ${LSCRIPT_INCLUDE_DIRS}
    ${LSCRIPT_INCLUDE_DIRS}/lscript_compile
    ${LLLOGIN_INCLUDE_DIRS}
    ${UPDATER_INCLUDE_DIRS}
    )

set(viewer_SOURCE_FILES
    chatbar_as_cmdline.cpp
    kcwlinterface.cpp
    floatermedialists.cpp
    fscontactsfloater.cpp
    llagent.cpp
    llagentaccess.cpp
    llagentcamera.cpp
    llagentdata.cpp
    llagentlanguage.cpp
    llagentlistener.cpp
    llagentpicksinfo.cpp
    llagentpilot.cpp
    llagentui.cpp
    llagentwearables.cpp
    llagentwearablesfetch.cpp
    llanimstatelabels.cpp
    llappearancemgr.cpp
    llappviewer.cpp
    llappviewerlistener.cpp
    llassetuploadqueue.cpp
    llassetuploadresponders.cpp
    llattachmentsmgr.cpp
    llaudiosourcevo.cpp
    llavataractions.cpp
    llavatariconctrl.cpp
    llavatarlist.cpp
    llavatarlistitem.cpp
    llavatarpropertiesprocessor.cpp
    llbottomtray.cpp
    llbox.cpp
    llbreadcrumbview.cpp
    llbrowsernotification.cpp
    llbuycurrencyhtml.cpp
    llcallbacklist.cpp
    llcallfloater.cpp
    llcallingcard.cpp
    llcapabilitylistener.cpp
    llcaphttpsender.cpp
    llchannelmanager.cpp
    llchatbar.cpp
    llchathistory.cpp
    llchatitemscontainerctrl.cpp
    llchatmsgbox.cpp
    llchiclet.cpp
    llclassifiedinfo.cpp
    llclassifiedstatsresponder.cpp
    llcloud.cpp
    llcofwearables.cpp
    llcolorswatch.cpp
    llcommanddispatcherlistener.cpp
    llcommandhandler.cpp
    llcommandlineparser.cpp
    llcompilequeue.cpp
    llconfirmationmanager.cpp
    llcurrencyuimanager.cpp
    llcylinder.cpp
    lldateutil.cpp
    lldebugmessagebox.cpp
    lldebugview.cpp
    lldelayedgestureerror.cpp
    lldirpicker.cpp
    lldndbutton.cpp
    lldrawable.cpp
    lldrawpool.cpp
    lldrawpoolalpha.cpp
    lldrawpoolavatar.cpp
    lldrawpoolbump.cpp
    lldrawpoolground.cpp
    lldrawpoolsimple.cpp
    lldrawpoolsky.cpp
    lldrawpoolterrain.cpp
    lldrawpooltree.cpp
    lldrawpoolwater.cpp
    lldrawpoolwlsky.cpp
    lldriverparam.cpp
    lldynamictexture.cpp
    llemote.cpp
    lleventnotifier.cpp
    lleventpoll.cpp
    llexpandabletextbox.cpp
    llexternaleditor.cpp
    llface.cpp
    llfasttimerview.cpp
    llfavoritesbar.cpp
    llfeaturemanager.cpp
    llfilepicker.cpp
    llfilteredwearablelist.cpp
    llfirstuse.cpp
    llflexibleobject.cpp
    llfloaterabout.cpp
    llfloateranimpreview.cpp
    llfloaterauction.cpp
    llfloateravatarpicker.cpp
    llfloateravatartextures.cpp
    llfloaterbeacons.cpp
    llfloaterbuildoptions.cpp
    llfloaterbulkpermission.cpp
    llfloaterbump.cpp
    llfloaterbuy.cpp
    llfloaterbuycontents.cpp
    llfloaterbuycurrency.cpp
    llfloaterbuycurrencyhtml.cpp
    llfloaterbuyland.cpp
    llfloatercamera.cpp
    llfloatercolorpicker.cpp
    llfloaterdaycycle.cpp
    llfloaterdisplayname.cpp
    llfloaterenvsettings.cpp
    llfloaterevent.cpp
    llfloaterfonttest.cpp
    llfloatergesture.cpp
    llfloatergodtools.cpp
    llfloatergroupinvite.cpp
    llfloatergroups.cpp
    llfloaterhandler.cpp
    llfloaterhardwaresettings.cpp
    llfloaterhelpbrowser.cpp
    llfloaterhud.cpp
    llfloaterimagepreview.cpp
    llfloaterinspect.cpp
    llfloaterinventory.cpp
    llfloaterjoystick.cpp
    llfloaterlagmeter.cpp
    llfloaterland.cpp
    llfloaterlandholdings.cpp
    llfloatermap.cpp
    llfloatermediabrowser.cpp
    llfloatermediasettings.cpp
    llfloatermemleak.cpp
    llfloaternamedesc.cpp
    llfloaternotificationsconsole.cpp
    llfloateropenobject.cpp
    llfloaterpay.cpp
    llfloaterperms.cpp
    llfloaterpostcard.cpp
    llfloaterpostprocess.cpp
    llfloaterpreference.cpp
    llfloaterproperties.cpp
    llfloaterregiondebugconsole.cpp
    llfloaterregioninfo.cpp
    llfloaterreporter.cpp
    llfloaterscriptdebug.cpp
    llfloaterscriptlimits.cpp
    llfloatersearch.cpp
    llfloatersellland.cpp
    llfloatersettingsdebug.cpp
    llfloatersidetraytab.cpp
    llfloatersnapshot.cpp
    llfloatertelehub.cpp
    llfloatertestinspectors.cpp
    llfloatertestlistview.cpp
    llfloatertools.cpp
    llfloatertopobjects.cpp
    llfloatertos.cpp
    llfloateruipreview.cpp
    llfloaterurlentry.cpp
    llfloatervoiceeffect.cpp
    llfloaterwater.cpp
    llfloaterwebcontent.cpp
    llfloaterwhitelistentry.cpp
    llfloaterwindlight.cpp
    llfloaterwindowsize.cpp
    llfloaterworldmap.cpp
    llfolderview.cpp
    llfolderviewitem.cpp
    llfollowcam.cpp
    llfriendcard.cpp
    llgesturemgr.cpp
    llgiveinventory.cpp
    llglsandbox.cpp
    llgroupactions.cpp
    llgroupiconctrl.cpp
    llgrouplist.cpp
    llgroupmgr.cpp
    llhints.cpp
    llhomelocationresponder.cpp
    llhudeffect.cpp
    llhudeffectbeam.cpp
    llhudeffectlookat.cpp
    llhudeffectpointat.cpp
    llhudeffecttrail.cpp
    llhudicon.cpp
    llhudmanager.cpp
    llhudnametag.cpp
    llhudobject.cpp
    llhudrender.cpp
    llhudtext.cpp
    llhudview.cpp
    llimfloater.cpp
    llimfloatercontainer.cpp
    llimhandler.cpp
    llimview.cpp
    llinspect.cpp
    llinspectavatar.cpp
    llinspectgroup.cpp
    llinspectobject.cpp
    llinspectremoteobject.cpp
    llinspecttoast.cpp
    llinventorybridge.cpp
    llinventoryclipboard.cpp
    llinventoryfilter.cpp
    llinventoryfunctions.cpp
    llinventoryicon.cpp
    llinventoryitemslist.cpp
    llinventorylistitem.cpp
    llinventorymodel.cpp
    llinventorymodelbackgroundfetch.cpp
    llinventoryobserver.cpp
    llinventorypanel.cpp
    lljoystickbutton.cpp
    lllandmarkactions.cpp
    lllandmarklist.cpp
    lllistbrowser.cpp
    lllistcontextmenu.cpp
    lllistview.cpp
    lllocaltextureobject.cpp
    lllocationhistory.cpp
    lllocationinputctrl.cpp
    lllogchat.cpp
    llloginhandler.cpp
    lllogininstance.cpp
    llmachineid.cpp
    llmainlooprepeater.cpp
    llmanip.cpp
    llmaniprotate.cpp
    llmanipscale.cpp
    llmaniptranslate.cpp
    llmediactrl.cpp
    llmediadataclient.cpp
    llmemoryview.cpp
    llmenucommands.cpp
    llmimetypes.cpp
    llmorphview.cpp
    llmoveview.cpp
    llmutelist.cpp
    llnamebox.cpp
    llnameeditor.cpp
    llnamelistctrl.cpp
    llnavigationbar.cpp
    llnearbychat.cpp
    llnearbychatbar.cpp
    llnearbychathandler.cpp
    llnetmap.cpp
    llnotificationalerthandler.cpp
    llnotificationgrouphandler.cpp
    llnotificationhandlerutil.cpp
    llnotificationhinthandler.cpp
    llnotificationmanager.cpp
    llnotificationofferhandler.cpp
    llnotificationscripthandler.cpp
    llnotificationstorage.cpp
    llnotificationtiphandler.cpp
    lloutfitslist.cpp
    lloutfitobserver.cpp
    lloutputmonitorctrl.cpp
    llpanelappearancetab.cpp
    llpanelavatar.cpp
    llpanelavatartag.cpp
    llpanelblockedlist.cpp
    llpanelclassified.cpp
    llpanelcontents.cpp
    llpaneleditwearable.cpp
    llpanelface.cpp
    llpanelgenerictip.cpp
    llpanelgroup.cpp
    llpanelgroupgeneral.cpp
    llpanelgroupinvite.cpp
    llpanelgrouplandmoney.cpp
    llpanelgroupnotices.cpp
    llpanelgrouproles.cpp
    llpanelhome.cpp
    llpanelimcontrolpanel.cpp
    llpanelland.cpp
    llpanellandaudio.cpp
    llpanellandmarkinfo.cpp
    llpanellandmarks.cpp
    llpanellandmedia.cpp
    llpanellogin.cpp
    llpanelloginlistener.cpp
    llpanelmaininventory.cpp
    llpanelmediasettingsgeneral.cpp
    llpanelmediasettingspermissions.cpp
    llpanelmediasettingssecurity.cpp
    llpanelme.cpp
    llpanelnearbymedia.cpp
    llpanelobject.cpp
    llpanelobjectinventory.cpp
    llpanelonlinestatus.cpp
    llpaneloutfitedit.cpp
    llpaneloutfitsinventory.cpp
    llpanelpeople.cpp
    llpanelpeoplemenus.cpp
    llpanelpermissions.cpp
    llpanelpick.cpp
    llpanelpicks.cpp
    llpanelplaceinfo.cpp
    llpanelplaceprofile.cpp
    llpanelplaces.cpp
    llpanelplacestab.cpp
    llpanelprimmediacontrols.cpp
    llpanelprofile.cpp
    llpanelprofileview.cpp
    llpanelteleporthistory.cpp
    llpaneltiptoast.cpp
    llpanelvoiceeffect.cpp
    llpaneltopinfobar.cpp
    llpanelvoicedevicesettings.cpp
    llpanelvolume.cpp
    llpanelvolumepulldown.cpp
    llpanelwearing.cpp
    llparcelselection.cpp
    llparticipantlist.cpp
    llpatchvertexarray.cpp
    llplacesinventorybridge.cpp
    llplacesinventorypanel.cpp
    llpopupview.cpp
    llpolymesh.cpp
    llpolymorph.cpp
    llpreview.cpp
    llpreviewanim.cpp
    llpreviewgesture.cpp
    llpreviewnotecard.cpp
    llpreviewscript.cpp
    llpreviewsound.cpp
    llpreviewtexture.cpp
    llproductinforequest.cpp
    llprogressview.cpp
    llrecentpeople.cpp
    llregionposition.cpp
    llremoteparcelrequest.cpp
    llsavedsettingsglue.cpp
    llsaveoutfitcombobtn.cpp
    llscreenchannel.cpp
    llscriptfloater.cpp
    llscrollingpanelparam.cpp
    llsearchcombobox.cpp
    llsearchhistory.cpp
    llsecapi.cpp
    llsechandler_basic.cpp
    llselectmgr.cpp
    llshareavatarhandler.cpp
    llsidepanelappearance.cpp
    llsidepanelinventory.cpp
    llsidepanelinventorysubpanel.cpp
    llsidepaneliteminfo.cpp
    llsidepaneltaskinfo.cpp
    llsidetray.cpp
    llsidetraypanelcontainer.cpp
    llsky.cpp
    llslurl.cpp
    llspatialpartition.cpp
    llspeakbutton.cpp
    llspeakers.cpp
    llspeakingindicatormanager.cpp
    llsplitbutton.cpp
    llsprite.cpp
    llstartup.cpp
    llstartuplistener.cpp
    llstatusbar.cpp
    llstylemap.cpp
    llsurface.cpp
    llsurfacepatch.cpp
    llsyswellitem.cpp
    llsyswellwindow.cpp
    llteleporthistory.cpp
    llteleporthistorystorage.cpp
    lltexglobalcolor.cpp
    lltexlayer.cpp
    lltexlayerparams.cpp
    lltextureatlas.cpp
    lltextureatlasmanager.cpp
    lltexturecache.cpp
    lltexturectrl.cpp
    lltexturefetch.cpp
    lltextureinfo.cpp
    lltextureinfodetails.cpp
    lltexturestats.cpp
    lltexturestatsuploader.cpp
    lltextureview.cpp
    lltoast.cpp
    lltoastalertpanel.cpp
    lltoastgroupnotifypanel.cpp
    lltoastimpanel.cpp
    lltoastnotifypanel.cpp
    lltoastpanel.cpp
    lltoastscripttextbox.cpp
    lltool.cpp
    lltoolbrush.cpp
    lltoolcomp.cpp
    lltooldraganddrop.cpp
    lltoolface.cpp
    lltoolfocus.cpp
    lltoolgrab.cpp
    lltoolgun.cpp
    lltoolindividual.cpp
    lltoolmgr.cpp
    lltoolmorph.cpp
    lltoolobjpicker.cpp
    lltoolpie.cpp
    lltoolpipette.cpp
    lltoolplacer.cpp
    lltoolselect.cpp
    lltoolselectland.cpp
    lltoolselectrect.cpp
    lltracker.cpp
    lltransientdockablefloater.cpp
    lltransientfloatermgr.cpp
    lltranslate.cpp
    lluilistener.cpp
    lluploaddialog.cpp
    llurl.cpp
    llurldispatcher.cpp
    llurldispatcherlistener.cpp
    llurlhistory.cpp
    llurllineeditorctrl.cpp
    llurlwhitelist.cpp
    llvectorperfoptions.cpp
    llversioninfo.cpp
    llviewchildren.cpp
    llviewerassetstats.cpp
    llviewerassetstorage.cpp
    llviewerassettype.cpp
    llviewerattachmenu.cpp
    llvieweraudio.cpp
    llviewercamera.cpp
    llviewerchat.cpp
    llviewercontrol.cpp
    llviewercontrollistener.cpp
    llviewerdisplay.cpp
    llviewerdisplayname.cpp
    llviewerfloaterreg.cpp
    llviewerfoldertype.cpp
    llviewergenericmessage.cpp
    llviewergesture.cpp    
    llviewerhelp.cpp
    llviewerhelputil.cpp
    llviewerhome.cpp
    llviewerinventory.cpp
    llviewerjoint.cpp
    llviewerjointattachment.cpp
    llviewerjointmesh.cpp
    llviewerjointmesh_sse.cpp
    llviewerjointmesh_sse2.cpp
    llviewerjointmesh_vec.cpp
    llviewerjoystick.cpp
    llviewerkeyboard.cpp
    llviewerlayer.cpp
    llviewermedia.cpp
    llviewermedia_streamingaudio.cpp
    llviewermediafocus.cpp
    llviewermenu.cpp
    llviewermenufile.cpp
    llviewermessage.cpp
    llviewernetwork.cpp
    llviewerobject.cpp
    llviewerobjectlist.cpp
    llviewerparcelmedia.cpp
    llviewerparcelmediaautoplay.cpp
    llviewerparcelmgr.cpp
    llviewerparceloverlay.cpp
    llviewerpartsim.cpp
    llviewerpartsource.cpp
    llviewerregion.cpp
    llviewershadermgr.cpp
    llviewerstats.cpp
    llviewerstatsrecorder.cpp
    llviewertexteditor.cpp
    llviewertexture.cpp
    llviewertextureanim.cpp
    llviewertexturelist.cpp
    llviewerthrottle.cpp
    llviewervisualparam.cpp
    llviewerwindow.cpp
    llviewerwindowlistener.cpp
    llvlcomposition.cpp
    llvlmanager.cpp
    llvoavatar.cpp
    llvoavatardefines.cpp
    llvoavatarself.cpp
    llvocache.cpp
    llvoclouds.cpp
    llvograss.cpp
    llvoground.cpp
    llvoicecallhandler.cpp
    llvoicechannel.cpp
    llvoiceclient.cpp
    llvoicevisualizer.cpp
    llvoicevivox.cpp
    llvoinventorylistener.cpp
    llvopartgroup.cpp
    llvosky.cpp
    llvosurfacepatch.cpp
    llvotextbubble.cpp
    llvotree.cpp
    llvovolume.cpp
    llvowater.cpp
    llvowlsky.cpp
    llwatchdog.cpp
    llwaterparammanager.cpp
    llwaterparamset.cpp
    llwearable.cpp
    llwearableitemslist.cpp
    llwearablelist.cpp
    llwearabletype.cpp
    llweb.cpp
    llwebsharing.cpp
    llwind.cpp
    llwlanimator.cpp
    llwldaycycle.cpp
    llwlparammanager.cpp
    llwlparamset.cpp
    llworld.cpp
    llworldmap.cpp
    llworldmapmessage.cpp
    llworldmipmap.cpp
    llworldmapview.cpp
    llxmlrpclistener.cpp
    llxmlrpctransaction.cpp
    noise.cpp
	panel_prefs_firestorm.cpp
    pipeline.cpp
<<<<<<< HEAD
    qtoolalign.cpp
=======
>>>>>>> 7b0455ba
    rlvhandler.cpp
    rlvhelper.cpp
    rlvcommon.cpp
    rlvlocks.cpp
    rlvinventory.cpp
    rlvextensions.cpp
    rlvfloaters.cpp
    rlvui.cpp
<<<<<<< HEAD
    streamtitledisplay.cpp
=======
>>>>>>> 7b0455ba
    )

set(VIEWER_BINARY_NAME "firestorm-bin" CACHE STRING
    "The name of the viewer executable to create.")

if (LINUX)
  # We can't set these flags for Darwin, because they get passed to
  # the PPC compiler.  Ugh.

  set_source_files_properties(
      llviewerjointmesh_sse.cpp
      PROPERTIES COMPILE_FLAGS "-msse -mfpmath=sse"
      )
  set_source_files_properties(
      llviewerjointmesh_sse2.cpp
      PROPERTIES COMPILE_FLAGS "-msse2 -mfpmath=sse"
      )
endif (LINUX)

set(viewer_HEADER_FILES
    CMakeLists.txt
    ViewerInstall.cmake
    chatbar_as_cmdline.h
    kcwlinterface.h
    floatermedialists.h
    fscontactsfloater.h
    llagent.h
    llagentaccess.h
    llagentcamera.h
    llagentdata.h
    llagentlanguage.h
    llagentlistener.h
    llagentpicksinfo.h
    llagentpilot.h
    llagentui.h
    llagentwearables.h
    llagentwearablesfetch.h
    llanimstatelabels.h
    llappearance.h
    llappearancemgr.h
    llappviewer.h
    llappviewerlistener.h
    llassetuploadqueue.h
    llassetuploadresponders.h
    llattachmentsmgr.h
    llaudiosourcevo.h
    llavataractions.h
    llavatariconctrl.h
    llavatarlist.h
    llavatarlistitem.h
    llavatarpropertiesprocessor.h
    llbottomtray.h
    llbox.h
    llbreadcrumbview.h
    llbuycurrencyhtml.h
    llcallbacklist.h
    llcallfloater.h
    llcallingcard.h
    llcapabilitylistener.h
    llcapabilityprovider.h
    llcaphttpsender.h
    llchannelmanager.h
    llchatbar.h
    llchathistory.h
    llchatitemscontainerctrl.h
    llchatmsgbox.h
    llchiclet.h
    llclassifiedinfo.h
    llclassifiedstatsresponder.h
    llcloud.h
    llcofwearables.h
    llcolorswatch.h
    llcommanddispatcherlistener.h
    llcommandhandler.h
    llcommandlineparser.h
    llcompilequeue.h
    llconfirmationmanager.h
    llcurrencyuimanager.h
    llcylinder.h
    lldateutil.h
    lldebugmessagebox.h
    lldebugview.h
    lldelayedgestureerror.h
    lldirpicker.h
    lldndbutton.h
    lldrawable.h
    lldrawpool.h
    lldrawpoolalpha.h
    lldrawpoolavatar.h
    lldrawpoolbump.h
    lldrawpoolclouds.h
    lldrawpoolground.h
    lldrawpoolsimple.h
    lldrawpoolsky.h
    lldrawpoolterrain.h
    lldrawpooltree.h
    lldrawpoolwater.h
    lldrawpoolwlsky.h
    lldriverparam.h
    lldynamictexture.h
    llemote.h
    lleventnotifier.h
    lleventpoll.h
    llexpandabletextbox.h
    llexternaleditor.h
    llface.h
    llfasttimerview.h
    llfavoritesbar.h
    llfeaturemanager.h
    llfilepicker.h
    llfilteredwearablelist.h
    llfirstuse.h
    llflexibleobject.h
    llfloaterabout.h
    llfloateranimpreview.h
    llfloaterauction.h
    llfloateravatarpicker.h
    llfloateravatartextures.h
    llfloaterbeacons.h
    llfloaterbuildoptions.h
    llfloaterbulkpermission.h
    llfloaterbump.h
    llfloaterbuy.h
    llfloaterbuycontents.h
    llfloaterbuycurrency.h
    llfloaterbuycurrencyhtml.h
    llfloaterbuyland.h
    llfloatercamera.h
    llfloatercolorpicker.h
    llfloaterdaycycle.h
    llfloaterdisplayname.h
    llfloaterenvsettings.h
    llfloaterevent.h
    llfloaterfonttest.h
    llfloatergesture.h
    llfloatergodtools.h
    llfloatergroupinvite.h
    llfloatergroups.h
    llfloaterhandler.h
    llfloaterhardwaresettings.h
    llfloaterhelpbrowser.h
    llfloaterhud.h
    llfloaterimagepreview.h
    llfloaterinspect.h
    llfloaterinventory.h
    llfloaterjoystick.h
    llfloaterlagmeter.h
    llfloaterland.h
    llfloaterlandholdings.h
    llfloatermap.h
    llfloatermediabrowser.h
    llfloatermediasettings.h
    llfloatermemleak.h
    llfloaternamedesc.h
    llfloaternotificationsconsole.h
    llfloateropenobject.h
    llfloaterpay.h
    llfloaterperms.h
    llfloaterpostcard.h
    llfloaterpostprocess.h
    llfloaterpreference.h
    llfloaterproperties.h
    llfloaterregiondebugconsole.h
    llfloaterregioninfo.h
    llfloaterreporter.h
    llfloaterscriptdebug.h
    llfloaterscriptlimits.h
    llfloatersearch.h
    llfloatersellland.h
    llfloatersettingsdebug.h
    llfloatersidetraytab.h
    llfloatersnapshot.h
    llfloatertelehub.h
    llfloatertestinspectors.h
    llfloatertestlistview.h
    llfloatertools.h
    llfloatertopobjects.h
    llfloatertos.h
    llfloateruipreview.h
    llfloaterurlentry.h
    llfloatervoiceeffect.h
    llfloaterwater.h
    llfloaterwebcontent.h
    llfloaterwhitelistentry.h
    llfloaterwindlight.h
    llfloaterwindowsize.h
    llfloaterworldmap.h
    llfolderview.h
    llfoldervieweventlistener.h
    llfolderviewitem.h
    llfollowcam.h
    llfriendcard.h
    llgesturemgr.h
    llgiveinventory.h
    llgroupactions.h
    llgroupiconctrl.h
    llgrouplist.h
    llgroupmgr.h
    llhints.h
    llhomelocationresponder.h
    llhudeffect.h
    llhudeffectbeam.h
    llhudeffectlookat.h
    llhudeffectpointat.h
    llhudeffecttrail.h
    llhudicon.h
    llhudmanager.h
    llhudnametag.h
    llhudobject.h
    llhudrender.h
    llhudtext.h
    llhudview.h
    llimfloater.h
    llimfloatercontainer.h
    llimview.h
    llinspect.h
    llinspectavatar.h
    llinspectgroup.h
    llinspectobject.h
    llinspectremoteobject.h
    llinspecttoast.h
    llinventorybridge.h
    llinventoryclipboard.h
    llinventoryfilter.h
    llinventoryfunctions.h
    llinventoryicon.h
    llinventoryitemslist.h
    llinventorylistitem.h
    llinventorymodel.h
    llinventorymodelbackgroundfetch.h
    llinventoryobserver.h
    llinventorypanel.h
    lljoystickbutton.h
    lllandmarkactions.h
    lllandmarklist.h
    lllightconstants.h
    lllistbrowser.h
    lllistcontextmenu.h
    lllistview.h
    lllocaltextureobject.h
    lllocationhistory.h
    lllocationinputctrl.h
    lllogchat.h
    llloginhandler.h
    lllogininstance.h
    llmachineid.h
    llmainlooprepeater.h
    llmanip.h
    llmaniprotate.h
    llmanipscale.h
    llmaniptranslate.h
    llmediactrl.h
    llmediadataclient.h
    llmemoryview.h
    llmenucommands.h
    llmimetypes.h
    llmorphview.h
    llmoveview.h
    llmutelist.h
    llnamebox.h
    llnameeditor.h
    llnamelistctrl.h
    llnavigationbar.h
    llnearbychat.h
    llnearbychatbar.h
    llnearbychathandler.h
    llnetmap.h
    llnotificationhandler.h
    llnotificationmanager.h
    llnotificationstorage.h
    lloutfitslist.h
    lloutfitobserver.h
    lloutputmonitorctrl.h
    llpanelappearancetab.h
    llpanelavatar.h
    llpanelavatartag.h
    llpanelblockedlist.h
    llpanelclassified.h
    llpanelcontents.h
    llpaneleditwearable.h
    llpanelface.h
    llpanelgenerictip.h
    llpanelgroup.h
    llpanelgroupgeneral.h
    llpanelgroupinvite.h
    llpanelgrouplandmoney.h
    llpanelgroupnotices.h
    llpanelgrouproles.h
    llpanelhome.h
    llpanelimcontrolpanel.h
    llpanelland.h
    llpanellandaudio.h
    llpanellandmarkinfo.h
    llpanellandmarks.h
    llpanellandmedia.h
    llpanellogin.h
    llpanelloginlistener.h
    llpanelmaininventory.h
    llpanelmediasettingsgeneral.h
    llpanelmediasettingspermissions.h
    llpanelmediasettingssecurity.h
    llpanelme.h
    llpanelnearbymedia.h
    llpanelobject.h
    llpanelobjectinventory.h
    llpanelonlinestatus.h
    llpaneloutfitedit.h
    llpaneloutfitsinventory.h
    llpanelpeople.h
    llpanelpeoplemenus.h
    llpanelpermissions.h
    llpanelpick.h
    llpanelpicks.h
    llpanelplaceinfo.h
    llpanelplaceprofile.h
    llpanelplaces.h
    llpanelplacestab.h
    llpanelprimmediacontrols.h
    llpanelprofile.h
    llpanelprofileview.h
    llpanelteleporthistory.h
    llpaneltiptoast.h
    llpanelvoicedevicesettings.h
    llpanelvoiceeffect.h
    llpaneltopinfobar.h
    llpanelvolume.h
    llpanelvolumepulldown.h
    llpanelwearing.h
    llparcelselection.h
    llparticipantlist.h
    llpatchvertexarray.h
    llplacesinventorybridge.h
    llplacesinventorypanel.h
    llpolymesh.h
    llpolymorph.h
    llpopupview.h
    llpreview.h
    llpreviewanim.h
    llpreviewgesture.h
    llpreviewnotecard.h
    llpreviewscript.h
    llpreviewsound.h
    llpreviewtexture.h
    llproductinforequest.h
    llprogressview.h
    llrecentpeople.h
    llregionposition.h
    llremoteparcelrequest.h
    llresourcedata.h
    llrootview.h
    llsavedsettingsglue.h
    llsaveoutfitcombobtn.h
    llscreenchannel.h
    llscriptfloater.h
    llscrollingpanelparam.h
    llsearchcombobox.h
    llsearchhistory.h
    llsecapi.h
    llsechandler_basic.h
    llselectmgr.h
    llsidepanelappearance.h
    llsidepanelinventory.h
    llsidepanelinventorysubpanel.h
    llsidepaneliteminfo.h
    llsidepaneltaskinfo.h
    llsidetray.h
    llsidetraypanelcontainer.h
    llsky.h
    llslurl.h
    llspatialpartition.h
    llspeakbutton.h
    llspeakers.h
    llspeakingindicatormanager.h
    llsplitbutton.h
    llsprite.h
    llstartup.h
    llstartuplistener.h
    llstatusbar.h
    llstylemap.h
    llsurface.h
    llsurfacepatch.h
    llsyswellitem.h
    llsyswellwindow.h    
    lltable.h
    llteleporthistory.h
    llteleporthistorystorage.h
    lltexglobalcolor.h
    lltexlayer.h
    lltexlayerparams.h
    lltextureatlas.h
    lltextureatlasmanager.h
    lltexturecache.h
    lltexturectrl.h
    lltexturefetch.h
    lltextureinfo.h
    lltextureinfodetails.h
    lltexturestats.h
    lltexturestatsuploader.h
    lltextureview.h
    lltoast.h
    lltoastalertpanel.h
    lltoastgroupnotifypanel.h
    lltoastimpanel.h
    lltoastnotifypanel.h
    lltoastpanel.h
    lltoastscripttextbox.h
    lltool.h
    lltoolbrush.h
    lltoolcomp.h
    lltooldraganddrop.h
    lltoolface.h
    lltoolfocus.h
    lltoolgrab.h
    lltoolgun.h
    lltoolindividual.h
    lltoolmgr.h
    lltoolmorph.h
    lltoolobjpicker.h
    lltoolpie.h
    lltoolpipette.h
    lltoolplacer.h
    lltoolselect.h
    lltoolselectland.h
    lltoolselectrect.h
    lltracker.h
    lltransientdockablefloater.h
    lltransientfloatermgr.h
    lltranslate.h
    lluiconstants.h
    lluilistener.h
    lluploaddialog.h
    llurl.h
    llurldispatcher.h
    llurldispatcherlistener.h
    llurlhistory.h
    llurllineeditorctrl.h
    llurlwhitelist.h
    llvectorperfoptions.h
    llversioninfo.h
    llviewchildren.h
    llviewerassetstats.h
    llviewerassetstorage.h
    llviewerassettype.h
    llviewerattachmenu.h
    llvieweraudio.h
    llviewercamera.h
    llviewerchat.h
    llviewercontrol.h
    llviewercontrollistener.h
    llviewerdisplay.h
    llviewerdisplayname.h
    llviewerfloaterreg.h
    llviewerfoldertype.h
    llviewergenericmessage.h
    llviewergesture.h    
    llviewerhelp.h
    llviewerhome.h
    llviewerinventory.h
    llviewerjoint.h
    llviewerjointattachment.h
    llviewerjointmesh.h
    llviewerjoystick.h
    llviewerkeyboard.h
    llviewerlayer.h
    llviewermedia.h
    llviewermediafocus.h
    llviewermediaobserver.h
    llviewermenu.h
    llviewermenufile.h
    llviewermessage.h
    llviewernetwork.h
    llviewerobject.h
    llviewerobjectlist.h
    llviewerparcelmedia.h
    llviewerparcelmediaautoplay.h
    llviewerparcelmgr.h
    llviewerparceloverlay.h
    llviewerpartsim.h
    llviewerpartsource.h
    llviewerprecompiledheaders.h
    llviewerregion.h
    llviewershadermgr.h
    llviewerstats.h
    llviewerstatsrecorder.h
    llviewertexteditor.h
    llviewertexture.h
    llviewertextureanim.h
    llviewertexturelist.h
    llviewerthrottle.h
    llviewervisualparam.h
    llviewerwindow.h
    llviewerwindowlistener.h
    llvlcomposition.h
    llvlmanager.h
    llvoavatar.h
    llvoavatardefines.h
    llvoavatarself.h
    llvocache.h
    llvoclouds.h
    llvograss.h
    llvoground.h
    llvoicechannel.h
    llvoiceclient.h
    llvoicevisualizer.h
    llvoicevivox.h
    llvoinventorylistener.h
    llvopartgroup.h
    llvosky.h
    llvosurfacepatch.h
    llvotextbubble.h
    llvotree.h
    llvotreenew.h
    llvovolume.h
    llvowater.h
    llvowlsky.h
    llwatchdog.h
    llwaterparammanager.h
    llwaterparamset.h
    llwearable.h
    llwearableitemslist.h
    llwearablelist.h
    llwearabletype.h
    llweb.h
    llwebsharing.h
    llwind.h
    llwlanimator.h
    llwldaycycle.h
    llwlparammanager.h
    llwlparamset.h
    llworld.h
    llworldmap.h
    llworldmapmessage.h
    llworldmipmap.h
    llworldmapview.h
    llxmlrpclistener.h
    llxmlrpctransaction.h
    macmain.h
    noise.h
	panel_prefs_firestorm.h
    pipeline.h
<<<<<<< HEAD
    qtoolalign.h
=======
>>>>>>> 7b0455ba
    rlvdefines.h
    rlvhandler.h
    rlvhelper.h
    rlvcommon.h
    rlvlocks.h
    rlvinventory.h
    rlvextensions.h
    rlvfloaters.h
    rlvui.h
<<<<<<< HEAD
    streamtitledisplay.h
=======
>>>>>>> 7b0455ba
    VertexCache.h
    VorbisFramework.h
    )

source_group("CMake Rules" FILES ViewerInstall.cmake)

if (DARWIN)
  LIST(APPEND viewer_SOURCE_FILES llappviewermacosx.cpp)

  find_library(AGL_LIBRARY AGL)
  find_library(APPKIT_LIBRARY AppKit)
  find_library(COCOA_LIBRARY Cocoa)
  find_library(IOKIT_LIBRARY IOKit)
  find_library(COREAUDIO_LIBRARY CoreAudio)

  set(viewer_LIBRARIES
    ${COCOA_LIBRARY}
    ${AGL_LIBRARY}
    ${IOKIT_LIBRARY}
    ${COREAUDIO_LIBRARY}
    )

  # Add resource files to the project.
  set(viewer_RESOURCE_FILES
    phoenix_icon.icns
    macview.r
    gpu_table.txt
    Info-SecondLife.plist
    SecondLife.nib/
    # CMake doesn't seem to support Xcode language variants well just yet
    English.lproj/InfoPlist.strings
    English.lproj/language.txt
    German.lproj/language.txt
    Japanese.lproj/language.txt
    Korean.lproj/language.txt
    )
  set_source_files_properties(
    ${viewer_RESOURCE_FILES}
    PROPERTIES
    HEADER_FILE_ONLY TRUE
    #MACOSX_PACKAGE_LOCATION Resources #don't do this! this tells cmake to copy the files.
    )
  SOURCE_GROUP("Resources" FILES ${viewer_RESOURCE_FILES})
  list(APPEND viewer_SOURCE_FILES ${viewer_RESOURCE_FILES})
endif (DARWIN)

if (LINUX)
    LIST(APPEND viewer_SOURCE_FILES llappviewerlinux.cpp)
    LIST(APPEND viewer_SOURCE_FILES llappviewerlinux_api_dbus.cpp)
    SET(CMAKE_EXE_LINKER_FLAGS "${CMAKE_EXE_LINKER_FLAGS} -Wl,--as-needed")

    set(viewer_LIBRARIES
        Xinerama
        )
endif (LINUX)

if (WINDOWS)
    list(APPEND viewer_SOURCE_FILES
         llappviewerwin32.cpp
         llwindebug.cpp
         )

    list(APPEND viewer_HEADER_FILES
         llappviewerwin32.h
         llwindebug.h
         )

    # precompiled header configuration
    # llviewerprecompiledheaders.cpp generates
    # the .pch file.
    # All sources added to viewer_SOURCE_FILES 
    # at this point use it.
    if(USE_PRECOMPILED_HEADERS)
        set_source_files_properties(llviewerprecompiledheaders.cpp
            PROPERTIES
            COMPILE_FLAGS "/Ycllviewerprecompiledheaders.h"
            )
        set(viewer_SOURCE_FILES "${viewer_SOURCE_FILES}" llviewerprecompiledheaders.cpp)
    endif(USE_PRECOMPILED_HEADERS)
    
    # Add resource files to the project.
    # viewerRes.rc is the only buildable file, but
    # the rest are all dependencies of it.
    set(viewer_RESOURCE_FILES
        res/arrow.cur
        res/arrowcop.cur
        res/arrowcopmulti.cur
        res/arrowdrag.cur
        res/circleandline.cur
        res/llarrow.cur
        res/llarrowdrag.cur
        res/llarrowdragmulti.cur
        res/llarrowlocked.cur
        res/llgrablocked.cur
        res/llno.cur
        res/llnolocked.cur
        res/lltoolcamera.cur
        res/lltoolcreate.cur
        res/lltoolfocus.cur
        res/lltoolgrab.cur
        res/lltoolland.cur
        res/lltoolpan.cur
        res/lltoolpipette.cur
        res/lltoolrotate.cur
        res/lltoolscale.cur
        res/lltooltranslate.cur
        res/lltoolzoomin.cur
        res/lltoolzoomout.cur
        res/firestorm_icon.BMP
        res/firestorm_icon.ico
        res/resource.h
        res/toolpickobject.cur
        res/toolpickobject2.cur
        res/toolpickobject3.cur
        res/toolpipette.cur
        res/toolbuy.cur
        res/toolopen.cur
        res/toolsit.cur
        )

    set_source_files_properties(${viewer_RESOURCE_FILES}
                                PROPERTIES HEADER_FILE_ONLY TRUE)

	configure_files(viewer_GENERATED_RESOURCE_FILES
        res/viewerRes.rc 
        )
    list(APPEND viewer_RESOURCE_FILES ${viewer_GENERATED_RESOURCE_FILES})

    SOURCE_GROUP("Resource Files" FILES ${viewer_RESOURCE_FILES})

    if (NOT STANDALONE)
        list(APPEND viewer_SOURCE_FILES ${viewer_RESOURCE_FILES})
    endif (NOT STANDALONE)      

    find_library(DINPUT_LIBRARY dinput8 ${DIRECTX_LIBRARY_DIR})
    find_library(DXGUID_LIBRARY dxguid ${DIRECTX_LIBRARY_DIR})
    mark_as_advanced(
        DINPUT_LIBRARY
        DXGUID_LIBRARY
        )

    set(viewer_LIBRARIES
        ${WINDOWS_LIBRARIES}
        comdlg32
        ${DINPUT_LIBRARY}
        ${DXGUID_LIBRARY}
        kernel32
        odbc32
        odbccp32
        ole32
        oleaut32
        opengl32
        shell32
        Vfw32
        winspool
        )

    find_library(INTEL_MEMOPS_LIBRARY
                 NAMES ll_intel_memops
                 PATHS
                 optimized ${ARCH_PREBUILT_DIRS_RELEASE}
                 debug ${ARCH_PREBUILT_DIRS_DEBUG}
                 )
    mark_as_advanced(INTEL_MEMOPS_LIBRARY)

    if (INTEL_MEMOPS_LIBRARY)
      list(APPEND viewer_LIBRARIES ${INTEL_MEMOPS_LIBRARY})
    endif (INTEL_MEMOPS_LIBRARY)

    use_prebuilt_binary(dbghelp)
endif (WINDOWS)

# Add the xui files. This is handy for searching for xui elements
# from within the IDE.
set(viewer_XUI_FILES
    skins/default/colors.xml
    skins/default/textures/textures.xml



    )
file(GLOB DEFAULT_XUI_FILE_GLOB_LIST
     ${CMAKE_CURRENT_SOURCE_DIR}/skins/default/xui/en/*.xml)
list(APPEND viewer_XUI_FILES ${DEFAULT_XUI_FILE_GLOB_LIST})

file(GLOB DEFAULT_WIDGET_FILE_GLOB_LIST
     ${CMAKE_CURRENT_SOURCE_DIR}/skins/default/xui/en/widgets/*.xml)
list(APPEND viewer_XUI_FILES ${DEFAULT_WIDGET_FILE_GLOB_LIST})

file(GLOB SILVER_XUI_FILE_GLOB_LIST
     ${CMAKE_CURRENT_SOURCE_DIR}/skins/silver/xui/en-us/*.xml)
list(APPEND viewer_XUI_FILES ${SILVER_XUI_FILE_GLOB_LIST})

# Cannot append empty lists in CMake, wait until we have files here.
#file(GLOB SILVER_WIDGET_FILE_GLOB_LIST
#     ${CMAKE_CURRENT_SOURCE_DIR}/skins/silver/xui/en-us/widgets/*.xml)
#list(APPEND viewer_XUI_FILES ${SILVER_WIDGET_FILE_GLOB_LIST})

list(SORT viewer_XUI_FILES)

source_group("XUI Files" FILES ${viewer_XUI_FILES})

set_source_files_properties(${viewer_XUI_FILES}
                            PROPERTIES HEADER_FILE_ONLY TRUE)

list(APPEND viewer_SOURCE_FILES ${viewer_XUI_FILES})

set(viewer_APPSETTINGS_FILES
    app_settings/anim.ini
    app_settings/cmd_line.xml
    app_settings/grass.xml
    app_settings/high_graphics.xml
    app_settings/ignorable_dialogs.xml
    app_settings/keys.xml
    app_settings/keywords.ini
    app_settings/logcontrol.xml
    app_settings/low_graphics.xml
    app_settings/mid_graphics.xml
    app_settings/settings.xml
    app_settings/settings_crash_behavior.xml
    app_settings/settings_files.xml
    app_settings/settings_per_account.xml
    app_settings/std_bump.ini
    app_settings/trees.xml
    app_settings/ultra_graphics.xml
    app_settings/viewerart.xml
    ${CMAKE_SOURCE_DIR}/../etc/message.xml
    ${CMAKE_SOURCE_DIR}/../scripts/messages/message_template.msg
    )

source_group("App Settings" FILES ${viewer_APPSETTINGS_FILES})

set_source_files_properties(${viewer_APPSETTINGS_FILES}
                            PROPERTIES HEADER_FILE_ONLY TRUE)

list(APPEND viewer_SOURCE_FILES ${viewer_APPSETTINGS_FILES})

set(viewer_CHARACTER_FILES
    character/attentions.xml
    character/attentionsN.xml
    character/avatar_lad.xml
    character/avatar_skeleton.xml
    character/genepool.xml
    )

source_group("Character File" FILES ${viewer_CHARACTER_FILES})

set_source_files_properties(${viewer_CHARACTER_FILES}
                            PROPERTIES HEADER_FILE_ONLY TRUE)
if (NOT STANDALONE)
    list(APPEND viewer_SOURCE_FILES ${viewer_CHARACTER_FILES})
endif (NOT STANDALONE)

if (WINDOWS)
  file(GLOB viewer_INSTALLER_FILES installers/windows/*.nsi)

  source_group("Installer Files" FILES ${viewer_INSTALLER_FILES})

  set_source_files_properties(${viewer_INSTALLER_FILES}
                              PROPERTIES HEADER_FILE_ONLY TRUE)

  list(APPEND viewer_SOURCE_FILES ${viewer_INSTALLER_FILES})
endif (WINDOWS)

if (OPENAL)
  set(LLSTARTUP_COMPILE_FLAGS "${LLSTARTUP_COMPILE_FLAGS} -DLL_OPENAL")
endif (OPENAL)

if (FMOD)
  set(LLSTARTUP_COMPILE_FLAGS "${LLSTARTUP_COMPILE_FLAGS} -DLL_FMOD")

  if (DARWIN)
    set(fmodwrapper_SOURCE_FILES fmodwrapper.cpp)
    add_library(fmodwrapper SHARED ${fmodwrapper_SOURCE_FILES})
    set(fmodwrapper_needed_LIBRARIES ${FMOD_LIBRARY} ${CARBON_LIBRARY})
    set_target_properties(
      fmodwrapper
      PROPERTIES
      BUILD_WITH_INSTALL_RPATH 1
      INSTALL_NAME_DIR "@executable_path/../Resources"
      LINK_FLAGS "-unexported_symbols_list ${CMAKE_CURRENT_SOURCE_DIR}/fmod_hidden_symbols.exp"
      )
    set(FMODWRAPPER_LIBRARY fmodwrapper)
    target_link_libraries(fmodwrapper ${fmodwrapper_needed_LIBRARIES})
  else (DARWIN)
    # fmodwrapper unnecessary on linux or windows
    set(FMODWRAPPER_LIBRARY ${FMOD_LIBRARY})
  endif (DARWIN)
endif (FMOD)

set_source_files_properties(llstartup.cpp PROPERTIES COMPILE_FLAGS "${LLSTARTUP_COMPILE_FLAGS}")

list(APPEND viewer_SOURCE_FILES ${viewer_HEADER_FILES})

set_source_files_properties(${viewer_HEADER_FILES}
                            PROPERTIES HEADER_FILE_ONLY TRUE)

add_executable(${VIEWER_BINARY_NAME}
    WIN32
    MACOSX_BUNDLE
    ${viewer_SOURCE_FILES}
    )

# add package files
file(GLOB EVENT_HOST_SCRIPT_GLOB_LIST
     ${CMAKE_CURRENT_SOURCE_DIR}/../viewer_components/*.py)
list(APPEND EVENT_HOST_SCRIPTS ${EVENT_HOST_SCRIPT_GLOB_LIST})

set(PACKAGE ON CACHE BOOL
    "Add a package target that builds an installer package.")

if (WINDOWS)
    if(MSVC71)
        set(release_flags "/MAP:Release/${VIEWER_BINARY_NAME}.map /MAPINFO:LINES")
    else(MSVC71)
        set(release_flags "/MAP:Release/${VIEWER_BINARY_NAME}.map /OPT:REF")
    endif(MSVC71)
    
    set_target_properties(${VIEWER_BINARY_NAME}
        PROPERTIES
        # *TODO -reenable this once we get server usage sorted out
        #LINK_FLAGS "/debug /NODEFAULTLIB:LIBCMT /SUBSYSTEM:WINDOWS /INCLUDE:\"__tcmalloc\""
        LINK_FLAGS "/debug /NODEFAULTLIB:LIBCMT /SUBSYSTEM:WINDOWS"
        LINK_FLAGS_DEBUG "/NODEFAULTLIB:\"LIBCMT;LIBCMTD;MSVCRT\" /INCREMENTAL:NO"
        LINK_FLAGS_RELEASE ${release_flags}
        )
    if(USE_PRECOMPILED_HEADERS)
        set_target_properties(
            ${VIEWER_BINARY_NAME}
            PROPERTIES
            COMPILE_FLAGS "/Yullviewerprecompiledheaders.h"
            )
    endif(USE_PRECOMPILED_HEADERS)

    # If adding a file to viewer_manifest.py in the WindowsManifest.construct() method, be sure to add the dependency
    # here.
    # *NOTE:Mani - This is a crappy hack to have important dependencies for the viewer_manifest copy action
    # be met. I'm looking forward to a source-code split-up project next year that will address this kind of thing.
    # In the meantime, if you have any ideas on how to easily maintain one list, either here or in viewer_manifest.py
    # and have the build deps get tracked *please* tell me about it.

    if(USE_GOOGLE_PERFTOOLS)
      # Configure a var for tcmalloc location, if used.
      # Note the need to specify multiple names explicitly.
      set(GOOGLE_PERF_TOOLS_SOURCE
        ${SHARED_LIB_STAGING_DIR}/Release/libtcmalloc_minimal.dll
        ${SHARED_LIB_STAGING_DIR}/RelWithDebInfo/libtcmalloc_minimal.dll
        ${SHARED_LIB_STAGING_DIR}/Debug/libtcmalloc_minimal-debug.dll
        )
     endif(USE_GOOGLE_PERFTOOLS)
 

    set(COPY_INPUT_DEPENDENCIES
      # The following commented dependencies are determined at variably at build time. Can't do this here.
      #${SHARED_LIB_STAGING_DIR}/${CMAKE_CFG_INTDIR}/libtcmalloc_minimal.dll => None ... Skipping libtcmalloc_minimal.dll
      ${CMAKE_SOURCE_DIR}/../etc/message.xml
      ${CMAKE_SOURCE_DIR}/../scripts/messages/message_template.msg
      ${SHARED_LIB_STAGING_DIR}/${CMAKE_CFG_INTDIR}/llcommon.dll
      ${SHARED_LIB_STAGING_DIR}/${CMAKE_CFG_INTDIR}/libapr-1.dll
      ${SHARED_LIB_STAGING_DIR}/${CMAKE_CFG_INTDIR}/libaprutil-1.dll
      ${SHARED_LIB_STAGING_DIR}/${CMAKE_CFG_INTDIR}/libapriconv-1.dll
      ${SHARED_LIB_STAGING_DIR}/Release/openjpeg.dll
      ${SHARED_LIB_STAGING_DIR}/RelWithDebInfo/openjpeg.dll
      ${SHARED_LIB_STAGING_DIR}/Debug/openjpegd.dll
      ${SHARED_LIB_STAGING_DIR}/Release/fmod.dll
      ${SHARED_LIB_STAGING_DIR}/RelWithDebInfo/fmod.dll
      ${SHARED_LIB_STAGING_DIR}/Debug/fmod.dll
      ${SHARED_LIB_STAGING_DIR}/Release/msvcr80.dll
      ${SHARED_LIB_STAGING_DIR}/Release/msvcp80.dll
      ${SHARED_LIB_STAGING_DIR}/Release/Microsoft.VC80.CRT.manifest
      ${SHARED_LIB_STAGING_DIR}/RelWithDebInfo/msvcr80.dll
      ${SHARED_LIB_STAGING_DIR}/RelWithDebInfo/msvcp80.dll
      ${SHARED_LIB_STAGING_DIR}/RelWithDebInfo/Microsoft.VC80.CRT.manifest
      ${SHARED_LIB_STAGING_DIR}/Debug/msvcr80d.dll
      ${SHARED_LIB_STAGING_DIR}/Debug/msvcp80d.dll
      ${SHARED_LIB_STAGING_DIR}/Debug/Microsoft.VC80.DebugCRT.manifest
      ${SHARED_LIB_STAGING_DIR}/${CMAKE_CFG_INTDIR}/SLVoice.exe
      ${SHARED_LIB_STAGING_DIR}/${CMAKE_CFG_INTDIR}/vivoxsdk.dll
      ${SHARED_LIB_STAGING_DIR}/${CMAKE_CFG_INTDIR}/ortp.dll
      ${SHARED_LIB_STAGING_DIR}/${CMAKE_CFG_INTDIR}/libsndfile-1.dll
      ${SHARED_LIB_STAGING_DIR}/${CMAKE_CFG_INTDIR}/zlib1.dll
      ${SHARED_LIB_STAGING_DIR}/${CMAKE_CFG_INTDIR}/vivoxplatform.dll
      ${SHARED_LIB_STAGING_DIR}/${CMAKE_CFG_INTDIR}/vivoxoal.dll
      ${GOOGLE_PERF_TOOLS_SOURCE}
      ${CMAKE_CURRENT_SOURCE_DIR}/licenses-win32.txt
      ${CMAKE_CURRENT_SOURCE_DIR}/featuretable.txt
      ${CMAKE_CURRENT_SOURCE_DIR}/featuretable_xp.txt
      ${CMAKE_CURRENT_SOURCE_DIR}/dbghelp.dll
      ${ARCH_PREBUILT_DIRS_RELEASE}/libeay32.dll
      ${ARCH_PREBUILT_DIRS_RELEASE}/qtcore4.dll
      ${ARCH_PREBUILT_DIRS_RELEASE}/qtgui4.dll
      ${ARCH_PREBUILT_DIRS_RELEASE}/qtnetwork4.dll
      ${ARCH_PREBUILT_DIRS_RELEASE}/qtopengl4.dll
      ${ARCH_PREBUILT_DIRS_RELEASE}/qtwebkit4.dll
      ${ARCH_PREBUILT_DIRS_RELEASE}/qtxmlpatterns4.dll
      ${ARCH_PREBUILT_DIRS_RELEASE}/ssleay32.dll
      ${ARCH_PREBUILT_DIRS_RELEASE}/imageformats/qgif4.dll
      ${ARCH_PREBUILT_DIRS_RELEASE}/imageformats/qico4.dll
      ${ARCH_PREBUILT_DIRS_RELEASE}/imageformats/qjpeg4.dll
      ${ARCH_PREBUILT_DIRS_RELEASE}/imageformats/qmng4.dll
      ${ARCH_PREBUILT_DIRS_RELEASE}/imageformats/qsvg4.dll
      ${ARCH_PREBUILT_DIRS_RELEASE}/imageformats/qtiff4.dll
      ${ARCH_PREBUILT_DIRS_RELEASE}/codecs/qcncodecs4.dll
      ${ARCH_PREBUILT_DIRS_RELEASE}/codecs/qjpcodecs4.dll
      ${ARCH_PREBUILT_DIRS_RELEASE}/codecs/qkrcodecs4.dll
      ${ARCH_PREBUILT_DIRS_RELEASE}/codecs/qtwcodecs4.dll
      ${ARCH_PREBUILT_DIRS_DEBUG}/libeay32.dll
      ${ARCH_PREBUILT_DIRS_DEBUG}/qtcored4.dll
      ${ARCH_PREBUILT_DIRS_DEBUG}/qtguid4.dll
      ${ARCH_PREBUILT_DIRS_DEBUG}/qtnetworkd4.dll
      ${ARCH_PREBUILT_DIRS_DEBUG}/qtopengld4.dll
      ${ARCH_PREBUILT_DIRS_DEBUG}/qtwebkitd4.dll
      ${ARCH_PREBUILT_DIRS_DEBUG}/qtxmlpatternsd4.dll
      ${ARCH_PREBUILT_DIRS_DEBUG}/ssleay32.dll
      ${ARCH_PREBUILT_DIRS_DEBUG}/imageformats/qgifd4.dll
      ${ARCH_PREBUILT_DIRS_DEBUG}/imageformats/qicod4.dll
      ${ARCH_PREBUILT_DIRS_DEBUG}/imageformats/qjpegd4.dll
      ${ARCH_PREBUILT_DIRS_DEBUG}/imageformats/qmngd4.dll
      ${ARCH_PREBUILT_DIRS_DEBUG}/imageformats/qsvgd4.dll
      ${ARCH_PREBUILT_DIRS_DEBUG}/imageformats/qtiffd4.dll
      ${ARCH_PREBUILT_DIRS_RELEASE}/codecs/qcncodecsd4.dll
      ${ARCH_PREBUILT_DIRS_RELEASE}/codecs/qjpcodecsd4.dll
      ${ARCH_PREBUILT_DIRS_RELEASE}/codecs/qkrcodecsd4.dll
      ${ARCH_PREBUILT_DIRS_RELEASE}/codecs/qtwcodecsd4.dll
      SLPlugin
      media_plugin_quicktime
      media_plugin_webkit
      winmm_shim
      windows-crash-logger
      windows-updater
      )

    add_custom_command(
      OUTPUT  ${CMAKE_CFG_INTDIR}/copy_touched.bat
      COMMAND ${PYTHON_EXECUTABLE}
      ARGS
        ${CMAKE_CURRENT_SOURCE_DIR}/viewer_manifest.py
        --actions=copy
        --artwork=${ARTWORK_DIR}
        --build=${CMAKE_CURRENT_BINARY_DIR}
        --buildtype=${CMAKE_BUILD_TYPE}
        --configuration=${CMAKE_CFG_INTDIR}
        --dest=${CMAKE_CURRENT_BINARY_DIR}/${CMAKE_CFG_INTDIR}
        --grid=${GRID}
        --source=${CMAKE_CURRENT_SOURCE_DIR}
        --touch=${CMAKE_CURRENT_BINARY_DIR}/${CMAKE_CFG_INTDIR}/copy_touched.bat
      DEPENDS 
        ${CMAKE_CURRENT_SOURCE_DIR}/viewer_manifest.py
        stage_third_party_libs
        ${COPY_INPUT_DEPENDENCIES}
      COMMENT "Performing viewer_manifest copy"
      )
    
    add_custom_target(copy_w_viewer_manifest ALL DEPENDS ${CMAKE_CFG_INTDIR}/copy_touched.bat) 

    add_dependencies(${VIEWER_BINARY_NAME} stage_third_party_libs llcommon copy_w_viewer_manifest)
    
    if (EXISTS ${CMAKE_SOURCE_DIR}/copy_win_scripts)
      add_dependencies(${VIEWER_BINARY_NAME} copy_win_scripts)
    endif (EXISTS ${CMAKE_SOURCE_DIR}/copy_win_scripts)
        
    add_dependencies(${VIEWER_BINARY_NAME} 
      SLPlugin 
      windows-updater 
      windows-crash-logger
      )

    # sets the 'working directory' for debugging from visual studio.
    if (NOT UNATTENDED)
        add_custom_command(
            TARGET ${VIEWER_BINARY_NAME} POST_BUILD
            COMMAND ${CMAKE_SOURCE_DIR}/tools/vstool/vstool.exe
            ARGS
              --solution 
              ${CMAKE_BINARY_DIR}/${CMAKE_PROJECT_NAME}.sln
              --workingdir
              ${VIEWER_BINARY_NAME}
              "${CMAKE_CURRENT_SOURCE_DIR}"
            COMMENT "Setting the ${VIEWER_BINARY_NAME} working directory for debugging."
            )
    endif (NOT UNATTENDED)

    if (PACKAGE)
      add_custom_command(
        OUTPUT ${CMAKE_CURRENT_BINARY_DIR}/${CMAKE_CFG_INTDIR}/event_host.tar.bz2
        COMMAND ${PYTHON_EXECUTABLE}
        ARGS
          ${CMAKE_CURRENT_SOURCE_DIR}/event_host_manifest.py
          ${CMAKE_CURRENT_SOURCE_DIR}/..
          ${CMAKE_CURRENT_BINARY_DIR}
          ${CMAKE_CFG_INTDIR}
        DEPENDS 
          lleventhost 
          ${EVENT_HOST_SCRIPTS}
          ${CMAKE_CURRENT_SOURCE_DIR}/event_host_manifest.py
        )
    
      add_custom_command(
        OUTPUT ${CMAKE_CFG_INTDIR}/touched.bat
        COMMAND ${PYTHON_EXECUTABLE}
        ARGS
          ${CMAKE_CURRENT_SOURCE_DIR}/viewer_manifest.py
          --artwork=${ARTWORK_DIR}
          --build=${CMAKE_CURRENT_BINARY_DIR}
          --buildtype=${CMAKE_BUILD_TYPE}
          --channel=${VIEWER_CHANNEL}
          --configuration=${CMAKE_CFG_INTDIR}
          --dest=${CMAKE_CURRENT_BINARY_DIR}/${CMAKE_CFG_INTDIR}
          --grid=${GRID}
          --login_channel=${VIEWER_LOGIN_CHANNEL}
          --source=${CMAKE_CURRENT_SOURCE_DIR}
          --touch=${CMAKE_CURRENT_BINARY_DIR}/${CMAKE_CFG_INTDIR}/touched.bat
        DEPENDS 
            ${VIEWER_BINARY_NAME} 
            ${CMAKE_CURRENT_SOURCE_DIR}/viewer_manifest.py
            ${COPY_INPUT_DEPENDENCIES}
        )

      add_custom_target(package ALL DEPENDS 
        ${CMAKE_CFG_INTDIR}/touched.bat
        windows-setup-build-all 
        )
        # temporarily disable packaging of event_host until hg subrepos get
        # sorted out on the parabuild cluster...
        #${CMAKE_CURRENT_BINARY_DIR}/${CMAKE_CFG_INTDIR}/event_host.tar.bz2)

      check_message_template(package)

    endif (PACKAGE)
endif (WINDOWS)

# *NOTE - this list is very sensitive to ordering, test carefully on all
# platforms if you change the releative order of the entries here.
# In particular, cmake 2.6.4 (when buidling with linux/makefile generators)
# appears to sometimes de-duplicate redundantly listed dependencies improperly.
# To work around this, higher level modules should be listed before the modules
# that they depend upon. -brad
target_link_libraries(${VIEWER_BINARY_NAME}
    ${UPDATER_LIBRARIES}
    ${LLAUDIO_LIBRARIES}
    ${LLCHARACTER_LIBRARIES}
    ${LLIMAGE_LIBRARIES}
    ${LLINVENTORY_LIBRARIES}
    ${LLMESSAGE_LIBRARIES}
    ${LLPLUGIN_LIBRARIES}
    ${LLPRIMITIVE_LIBRARIES}
    ${LLRENDER_LIBRARIES}
    ${FREETYPE_LIBRARIES}
    ${LLUI_LIBRARIES}
    ${LLVFS_LIBRARIES}
    ${LLWINDOW_LIBRARIES}
    ${LLXML_LIBRARIES}
    ${LLXUIXML_LIBRARIES}
    ${LSCRIPT_LIBRARIES}
    ${LLMATH_LIBRARIES}
    ${LLCOMMON_LIBRARIES}
    ${NDOF_LIBRARY}
    ${viewer_LIBRARIES}
    ${BOOST_PROGRAM_OPTIONS_LIBRARY}
    ${BOOST_REGEX_LIBRARY}
    ${DBUSGLIB_LIBRARIES}
    ${OPENGL_LIBRARIES}
    ${FMODWRAPPER_LIBRARY} # must come after LLAudio
    ${OPENGL_LIBRARIES}
    ${JSONCPP_LIBRARIES}
    ${SDL_LIBRARY}
    ${SMARTHEAP_LIBRARY}
    ${UI_LIBRARIES}
    ${WINDOWS_LIBRARIES}
    ${XMLRPCEPI_LIBRARIES}
    ${ELFIO_LIBRARIES}
    ${OPENSSL_LIBRARIES}
    ${CRYPTO_LIBRARIES}
    ${LLLOGIN_LIBRARIES}
    ${GOOGLE_PERFTOOLS_LIBRARIES}
    )

<<<<<<< HEAD
if (LINUX OR FIRECYG OR DARWIN)
	build_version(viewer)
endif (LINUX OR FIRECYG OR DARWIN)
=======
if (USE_KDU)
    target_link_libraries(${VIEWER_BINARY_NAME}
        ${LLKDU_LIBRARIES}
        ${KDU_LIBRARY}
        )
else (USE_KDU)
    target_link_libraries(${VIEWER_BINARY_NAME}
        ${LLIMAGEJ2COJ_LIBRARIES}
        )
endif (USE_KDU)
    
build_version(viewer)
>>>>>>> 7b0455ba

set(ARTWORK_DIR ${CMAKE_CURRENT_SOURCE_DIR} CACHE PATH
    "Path to artwork files.")


if (LINUX)
  set(product Firestorm-${ARCH}-${viewer_VERSION})

  # These are the generated targets that are copied to package/
  set(COPY_INPUT_DEPENDENCIES
	${VIEWER_BINARY_NAME}
	linux-crash-logger
	linux-updater
	SLPlugin
	media_plugin_webkit
	media_plugin_gstreamer010
	llcommon
	)

  add_custom_command(
      OUTPUT ${product}.tar.bz2
      COMMAND ${PYTHON_EXECUTABLE}
      ARGS
        ${CMAKE_CURRENT_SOURCE_DIR}/viewer_manifest.py
        --arch=${ARCH}
        --artwork=${ARTWORK_DIR}
        --build=${CMAKE_CURRENT_BINARY_DIR}
        --buildtype=${CMAKE_BUILD_TYPE}
        --channel=${VIEWER_CHANNEL}
        --configuration=${CMAKE_CFG_INTDIR}
        --dest=${CMAKE_CURRENT_BINARY_DIR}/packaged
        --grid=${GRID}
        --installer_name=${product}
        --login_channel=${VIEWER_LOGIN_CHANNEL}
        --source=${CMAKE_CURRENT_SOURCE_DIR}
        --touch=${CMAKE_CURRENT_BINARY_DIR}/${CMAKE_CFG_INTDIR}/.${product}.touched
      DEPENDS
        ${CMAKE_CURRENT_SOURCE_DIR}/viewer_manifest.py
        ${COPY_INPUT_DEPENDENCIES}
      )

  add_custom_command(
    OUTPUT  ${CMAKE_CURRENT_BINARY_DIR}/${CMAKE_CFG_INTDIR}/.${product}.copy_touched
    COMMAND ${PYTHON_EXECUTABLE}
    ARGS
      ${CMAKE_CURRENT_SOURCE_DIR}/viewer_manifest.py
      --arch=${ARCH}
      --actions=copy
      --artwork=${ARTWORK_DIR}
      --build=${CMAKE_CURRENT_BINARY_DIR}
      --buildtype=${CMAKE_BUILD_TYPE}
      --configuration=${CMAKE_CFG_INTDIR}
      --dest=${CMAKE_CURRENT_BINARY_DIR}/packaged
      --grid=${GRID}
      --source=${CMAKE_CURRENT_SOURCE_DIR}
    DEPENDS 
      ${CMAKE_CURRENT_SOURCE_DIR}/viewer_manifest.py
      ${COPY_INPUT_DEPENDENCIES}
    COMMENT "Performing viewer_manifest copy"
    )

  add_custom_target(copy_l_viewer_manifest ALL DEPENDS ${CMAKE_CURRENT_BINARY_DIR}/${CMAKE_CFG_INTDIR}/.${product}.copy_touched) 

  if (PACKAGE)
    add_custom_target(package ALL DEPENDS ${product}.tar.bz2)
    # Make sure we don't run two instances of viewer_manifest.py at the same time.
    add_dependencies(package copy_l_viewer_manifest)
    check_message_template(package)
  endif (PACKAGE)
endif (LINUX)

if (DARWIN)
  set(product "Firestorm")
  set_target_properties(
    ${VIEWER_BINARY_NAME}
    PROPERTIES
    OUTPUT_NAME "${product}"
    MACOSX_BUNDLE_INFO_STRING "info string - localize me"
    MACOSX_BUNDLE_ICON_FILE "phoenix_icon.icns"
    MACOSX_BUNDLE_GUI_IDENTIFIER "Firestorm"
    MACOSX_BUNDLE_LONG_VERSION_STRING "ververver"
    MACOSX_BUNDLE_BUNDLE_NAME "Firestorm"
    MACOSX_BUNDLE_SHORT_VERSION_STRING "asdf"
    MACOSX_BUNDLE_BUNDLE_VERSION "asdf"
    MACOSX_BUNDLE_COPYRIGHT "Copyright 2010-2011 The Phoenix Viewer Project, Inc."
    )

  add_custom_command(
    TARGET ${VIEWER_BINARY_NAME} POST_BUILD
    COMMAND ${PYTHON_EXECUTABLE}
    ARGS
      ${CMAKE_CURRENT_SOURCE_DIR}/viewer_manifest.py
      --actions=copy
      --artwork=${ARTWORK_DIR}
      --build=${CMAKE_CURRENT_BINARY_DIR}
      --buildtype=${CMAKE_BUILD_TYPE}
      --configuration=${CMAKE_CFG_INTDIR}
      --dest=${CMAKE_CURRENT_BINARY_DIR}/${CMAKE_CFG_INTDIR}/${product}.app
      --grid=${GRID}
      --source=${CMAKE_CURRENT_SOURCE_DIR}
    DEPENDS ${VIEWER_BINARY_NAME} ${CMAKE_CURRENT_SOURCE_DIR}/viewer_manifest.py
    )

  add_dependencies(${VIEWER_BINARY_NAME} SLPlugin media_plugin_quicktime media_plugin_webkit mac-updater mac-crash-logger)

  if (PACKAGE)
      add_custom_target(package ALL DEPENDS ${VIEWER_BINARY_NAME}) 
      check_message_template(package)

      add_custom_command(
        TARGET package POST_BUILD
        COMMAND ${PYTHON_EXECUTABLE}
        ARGS
          ${CMAKE_CURRENT_SOURCE_DIR}/viewer_manifest.py
          --artwork=${ARTWORK_DIR}
          --build=${CMAKE_CURRENT_BINARY_DIR}
          --buildtype=${CMAKE_BUILD_TYPE}
          --channel=${VIEWER_CHANNEL}
          --configuration=${CMAKE_CFG_INTDIR}
          --dest=${CMAKE_CURRENT_BINARY_DIR}/${CMAKE_CFG_INTDIR}/${product}.app
          --grid=${GRID}
          --login_channel=${VIEWER_LOGIN_CHANNEL}
          --source=${CMAKE_CURRENT_SOURCE_DIR}
          --touch=${CMAKE_CURRENT_BINARY_DIR}/${CMAKE_CFG_INTDIR}/.${product}.touched
        DEPENDS
          ${CMAKE_CURRENT_SOURCE_DIR}/viewer_manifest.py
      )
  endif (PACKAGE)
endif (DARWIN)

if (INSTALL)
  include(${CMAKE_CURRENT_SOURCE_DIR}/ViewerInstall.cmake)
endif (INSTALL)

if (PACKAGE)
  if (WINDOWS)
    set(VIEWER_DIST_DIR "${CMAKE_CURRENT_BINARY_DIR}/${CMAKE_CFG_INTDIR}")
    set(VIEWER_SYMBOL_FILE "${CMAKE_CURRENT_BINARY_DIR}/${CMAKE_CFG_INTDIR}/firestorm-symbols-windows.tar.bz2")
    set(VIEWER_EXE_GLOBS "${VIEWER_BINARY_NAME}${CMAKE_EXECUTABLE_SUFFIX} slplugin.exe")
    set(VIEWER_LIB_GLOB "*${CMAKE_SHARED_MODULE_SUFFIX}")
    set(VIEWER_COPY_MANIFEST copy_w_viewer_manifest)
  endif (WINDOWS)
  if (DARWIN)
    set(VIEWER_DIST_DIR "${CMAKE_CURRENT_BINARY_DIR}/${CMAKE_CFG_INTDIR}/${product}.app")
    set(VIEWER_SYMBOL_FILE "${CMAKE_CURRENT_BINARY_DIR}/${CMAKE_CFG_INTDIR}/firestorm-symbols-darwin.tar.bz2")
    set(VIEWER_EXE_GLOBS "'Firestorm' SLPlugin")
    set(VIEWER_LIB_GLOB "*.dylib")
  endif (DARWIN)
  if (LINUX)
    set(VIEWER_DIST_DIR "${CMAKE_CURRENT_BINARY_DIR}/packaged")
    set(VIEWER_SYMBOL_FILE "${CMAKE_CURRENT_BINARY_DIR}/${CMAKE_CFG_INTDIR}/firestorm-symbols-linux.tar.bz2")
    set(VIEWER_EXE_GLOBS "do-not-directly-run-firestorm-bin SLPlugin")
    set(VIEWER_LIB_GLOB "*${CMAKE_SHARED_MODULE_SUFFIX}*")
    set(VIEWER_COPY_MANIFEST copy_l_viewer_manifest)
  endif (LINUX)

  if(RELEASE_CRASH_REPORTING OR NON_RELEASE_CRASH_REPORTING)
  if(CMAKE_CFG_INTDIR STREQUAL ".")
      set(LLBUILD_CONFIG ${CMAKE_BUILD_TYPE})
  else(CMAKE_CFG_INTDIR STREQUAL ".")
      # set LLBUILD_CONFIG to be a shell variable evaluated at build time
      # reflecting the configuration we are currently building.
      set(LLBUILD_CONFIG ${CMAKE_CFG_INTDIR})
  endif(CMAKE_CFG_INTDIR STREQUAL ".")
  add_custom_command(OUTPUT "${VIEWER_SYMBOL_FILE}"
    COMMAND "${PYTHON_EXECUTABLE}"
    ARGS
      "${CMAKE_CURRENT_SOURCE_DIR}/generate_breakpad_symbols.py"
      "${LLBUILD_CONFIG}"
      "${VIEWER_DIST_DIR}"
      "${VIEWER_EXE_GLOBS}"
      "${VIEWER_LIB_GLOB}"
      "${LIBS_PREBUILT_DIR}/${LL_ARCH_DIR}/bin/dump_syms"
      "${VIEWER_SYMBOL_FILE}"
    DEPENDS generate_breakpad_symbols.py
        VERBATIM)

  add_custom_target(generate_breakpad_symbols DEPENDS "${VIEWER_SYMBOL_FILE}")
  add_dependencies(generate_breakpad_symbols "${VIEWER_BINARY_NAME}" "${VIEWER_COPY_MANIFEST}")
  add_dependencies(package generate_breakpad_symbols)
  endif(RELEASE_CRASH_REPORTING OR NON_RELEASE_CRASH_REPORTING)
endif (PACKAGE)

if (LL_TESTS)
  # To add a viewer unit test, just add the test .cpp file below
  # This creates a separate test project per file listed.
  include(LLAddBuildTest)
  SET(viewer_TEST_SOURCE_FILES
    llagentaccess.cpp
    lldateutil.cpp
    llmediadataclient.cpp
    lllogininstance.cpp
    llremoteparcelrequest.cpp
    llviewerhelputil.cpp
    llversioninfo.cpp
    llworldmap.cpp
    llworldmipmap.cpp
  )

  ##################################################
  # DISABLING PRECOMPILED HEADERS USAGE FOR TESTS 
  ##################################################
  # if(USE_PRECOMPILED_HEADERS)
  #     set_source_files_properties(
  #       ${viewer_TEST_SOURCE_FILES}
  #       PROPERTIES
  #         LL_TEST_ADDITIONAL_SOURCE_FILES llviewerprecompiledheaders.cpp
  #       )
  # endif(USE_PRECOMPILED_HEADERS)
  LL_ADD_PROJECT_UNIT_TESTS(${VIEWER_BINARY_NAME} "${viewer_TEST_SOURCE_FILES}")

  #set(TEST_DEBUG on)
  set(test_sources llcapabilitylistener.cpp)
  ##################################################
  # DISABLING PRECOMPILED HEADERS USAGE FOR TESTS 
  ##################################################
  # if(USE_PRECOMPILED_HEADERS)
  #     set(test_sources "${test_sources}" llviewerprecompiledheaders.cpp)
  # endif(USE_PRECOMPILED_HEADERS)
  set(test_libs 
    ${LLMESSAGE_LIBRARIES} 
    ${WINDOWS_LIBRARIES} 
    ${LLVFS_LIBRARIES}
    ${LLMATH_LIBRARIES}
    ${LLCOMMON_LIBRARIES} 
    ${GOOGLEMOCK_LIBRARIES}
    )

  LL_ADD_INTEGRATION_TEST(llcapabilitylistener 
    "${test_sources}" 
    "${test_libs}"
    ${PYTHON_EXECUTABLE}
    "${CMAKE_SOURCE_DIR}/llmessage/tests/test_llsdmessage_peer.py"
    )

  set(test_libs 
    ${LLMESSAGE_LIBRARIES} 
    ${WINDOWS_LIBRARIES} 
    ${LLVFS_LIBRARIES}
    ${LLMATH_LIBRARIES}
    ${LLCOMMON_LIBRARIES} 
    ${GOOGLEMOCK_LIBRARIES}
    ${OPENSSL_LIBRARIES}
    ${CRYPTO_LIBRARIES}
  )

    LL_ADD_INTEGRATION_TEST(llsechandler_basic
    llsechandler_basic.cpp
    "${test_libs}"
    )

  LL_ADD_INTEGRATION_TEST(llsecapi
     llsecapi.cpp
    "${test_libs}"
    )

  set(llslurl_test_sources
      llslurl.cpp
      llviewernetwork.cpp
  )

# RLVa - incompatible
#  LL_ADD_INTEGRATION_TEST(llslurl
#     "${llslurl_test_sources}"
#    "${test_libs}"
#    )

  LL_ADD_INTEGRATION_TEST(llviewernetwork
     llviewernetwork.cpp
    "${test_libs}"
    )

  LL_ADD_INTEGRATION_TEST(llsimplestat
	""
    "${test_libs}"
    )

  LL_ADD_INTEGRATION_TEST(llviewerassetstats
	llviewerassetstats.cpp
    "${test_libs}"
    )

  #ADD_VIEWER_BUILD_TEST(llmemoryview viewer)
  #ADD_VIEWER_BUILD_TEST(llagentaccess viewer)
  #ADD_VIEWER_BUILD_TEST(lltextureinfo viewer)
  #ADD_VIEWER_BUILD_TEST(lltextureinfodetails viewer)
  #ADD_VIEWER_BUILD_TEST(lltexturestatsuploader viewer)

endif (LL_TESTS)

<|MERGE_RESOLUTION|>--- conflicted
+++ resolved
@@ -590,10 +590,7 @@
     noise.cpp
 	panel_prefs_firestorm.cpp
     pipeline.cpp
-<<<<<<< HEAD
     qtoolalign.cpp
-=======
->>>>>>> 7b0455ba
     rlvhandler.cpp
     rlvhelper.cpp
     rlvcommon.cpp
@@ -602,10 +599,7 @@
     rlvextensions.cpp
     rlvfloaters.cpp
     rlvui.cpp
-<<<<<<< HEAD
     streamtitledisplay.cpp
-=======
->>>>>>> 7b0455ba
     )
 
 set(VIEWER_BINARY_NAME "firestorm-bin" CACHE STRING
@@ -1146,10 +1140,7 @@
     noise.h
 	panel_prefs_firestorm.h
     pipeline.h
-<<<<<<< HEAD
     qtoolalign.h
-=======
->>>>>>> 7b0455ba
     rlvdefines.h
     rlvhandler.h
     rlvhelper.h
@@ -1159,10 +1150,7 @@
     rlvextensions.h
     rlvfloaters.h
     rlvui.h
-<<<<<<< HEAD
     streamtitledisplay.h
-=======
->>>>>>> 7b0455ba
     VertexCache.h
     VorbisFramework.h
     )
@@ -1740,11 +1728,10 @@
     ${GOOGLE_PERFTOOLS_LIBRARIES}
     )
 
-<<<<<<< HEAD
 if (LINUX OR FIRECYG OR DARWIN)
 	build_version(viewer)
 endif (LINUX OR FIRECYG OR DARWIN)
-=======
+
 if (USE_KDU)
     target_link_libraries(${VIEWER_BINARY_NAME}
         ${LLKDU_LIBRARIES}
@@ -1757,7 +1744,6 @@
 endif (USE_KDU)
     
 build_version(viewer)
->>>>>>> 7b0455ba
 
 set(ARTWORK_DIR ${CMAKE_CURRENT_SOURCE_DIR} CACHE PATH
     "Path to artwork files.")
