# -*- cmake -*-

project(viewer)

include(00-Common)
# DON'T move Linking.cmake to its place in the alphabetized list below: it
# sets variables on which the 3p .cmake files depend.
include(Linking)

include(Boost)
if (BUGSPLAT_DB)
  include(bugsplat)
endif (BUGSPLAT_DB)
include(BuildPackagesInfo)
include(BuildVersion)
include(CMakeCopyIfDifferent)
include(DBusGlib)
include(DragDrop)
include(EXPAT)
include(FMODSTUDIO)
include(GLOD)
include(Hunspell)
include(JsonCpp)
include(LLAppearance)
include(LLAudio)
include(LLCA)
include(LLCharacter)
include(LLCommon)
include(LLCoreHttp)
include(LLImage)
include(LLImageJ2COJ)
include(LLInventory)
include(LLKDU)
include(LLLogin)
include(LLMath)
include(LLMessage)
include(LLPhysicsExtensions)
include(LLPlugin)
include(LLPrimitive)
include(LLRender)
include(LLUI)
include(LLFileSystem)
include(LLWindow)
include(LLXML)
include(NDOF)
include(NVAPI)
include(OPENAL)
include(OpenGL)
include(OpenSSL)
include(PNG)
include(TemplateCheck)
include(UI)
include(UnixInstall)
include(ViewerMiscLibs)
#include(ViewerManager) # <FS:Ansariel> Remove VMP
include(VisualLeakDetector)
include(URIPARSER)
include(Growl)
include(ColladaDom)
include(jemalloc)
include(Discord)

# <FS:ND> if using ndPhysicsstub this variable will be unset, we don't need to build any stub code viewer side in that case
if( LLPHYSICSEXTENSIONS_SRC_DIR )
# </FS:ND>

if (NOT HAVOK_TPV)
   # When using HAVOK_TPV, the library is precompiled, so no need for this
   add_subdirectory(${LLPHYSICSEXTENSIONS_SRC_DIR} llphysicsextensions)
endif (NOT HAVOK_TPV)

# <FS:ND>
endif( LLPHYSICSEXTENSIONS_SRC_DIR )
# </FS:ND>

if(FMODSTUDIO)
  include_directories(${FMODSTUDIO_INCLUDE_DIR})
endif(FMODSTUDIO)

include_directories(
    ${DBUSGLIB_INCLUDE_DIRS}
    ${JSONCPP_INCLUDE_DIR}
    ${GLOD_INCLUDE_DIR}
    ${LLAUDIO_INCLUDE_DIRS}
    ${LLCHARACTER_INCLUDE_DIRS}
    ${LLCOMMON_INCLUDE_DIRS}
    ${LLCOREHTTP_INCLUDE_DIRS}
    ${LLPHYSICS_INCLUDE_DIRS}
    ${LLIMAGE_INCLUDE_DIRS}
    ${LLKDU_INCLUDE_DIRS}
    ${LLINVENTORY_INCLUDE_DIRS}
    ${LLMATH_INCLUDE_DIRS}
    ${LLMESSAGE_INCLUDE_DIRS}
    ${LLPLUGIN_INCLUDE_DIRS}
    ${LLPRIMITIVE_INCLUDE_DIRS}
    ${LLRENDER_INCLUDE_DIRS}
    ${LLUI_INCLUDE_DIRS}
    ${LLFILESYSTEM_INCLUDE_DIRS}
    ${LLWINDOW_INCLUDE_DIRS}
    ${LLXML_INCLUDE_DIRS}
    ${LLLOGIN_INCLUDE_DIRS}
    ${LIBS_PREBUILT_DIR}/include/collada
    ${LIBS_PREBUILD_DIR}/include/hunspell
    ${OPENAL_LIB_INCLUDE_DIRS}
    ${LIBS_PREBUILT_DIR}/include/collada/1.4
    ${GROWL_INCLUDE_DIRS}
    ${COLLADA_INCLUDE_DIRS}
    ${LLAPPEARANCE_INCLUDE_DIRS}
    ${CMAKE_CURRENT_SOURCE_DIR}
    ${CMAKE_CURRENT_BINARY_DIR}
    )

if (BUGSPLAT_DB)
  include_directories(
    ${BUGSPLAT_INCLUDE_DIR}
    )
endif (BUGSPLAT_DB)

include_directories(SYSTEM
    ${LLCOMMON_SYSTEM_INCLUDE_DIRS}
    ${LLXML_SYSTEM_INCLUDE_DIRS}
    ${LLPHYSICSEXTENSIONS_INCLUDE_DIRS}
    )

set(viewer_SOURCE_FILES
# <Add FS includes below this line>
    alfloaterregiontracker.cpp
    animationexplorer.cpp
    ao.cpp
    aoengine.cpp
    aoset.cpp
    chatbar_as_cmdline.cpp
    daeexport.cpp
    dialogstack.cpp
    exoflickr.cpp
    exoflickrauth.cpp
    exogroupmutelist.cpp
    exopostprocess.cpp
    floatermedialists.cpp
    fsareasearch.cpp
    fsareasearchmenu.cpp
    fsassetblacklist.cpp
    fsavatarrenderpersistence.cpp
    fsavatarsearchmenu.cpp
    fsblocklistmenu.cpp
    fschathistory.cpp
    fschatoptionsmenu.cpp
    fscommon.cpp
    fsconsoleutils.cpp
    fscontactsfriendsmenu.cpp
    fsdata.cpp
    fsdroptarget.cpp
    fsexportperms.cpp
    fsfloateraddtocontactset.cpp
    fsfloaterassetblacklist.cpp
    fsfloateravatarrendersettings.cpp
    fsfloaterblocklist.cpp
    fsfloatercontacts.cpp
    fsfloatercontactsetconfiguration.cpp
    fsfloaterexport.cpp
    fsfloatergroup.cpp
    fsfloatergrouptitles.cpp
    fsfloaterimport.cpp
    fsfloaterim.cpp
    fsfloaterimcontainer.cpp
    fsfloaternearbychat.cpp
    fsfloaterplacedetails.cpp
    fsfloaterposestand.cpp
    fsfloaterprofile.cpp
    fsfloaterprotectedfolders.cpp
    fsfloaterradar.cpp
    fsfloatersearch.cpp
    fsfloaterstatistics.cpp
    fsfloaterteleporthistory.cpp
    fsfloatervoicecontrols.cpp
    fsfloatervolumecontrols.cpp
    fsfloatervramusage.cpp
    fsfloaterwearablefavorites.cpp
    fskeywords.cpp
    fslslbridge.cpp
    fslslbridgerequest.cpp
    fslslpreproc.cpp
    fslslpreprocviewer.cpp
    fsmoneytracker.cpp
    fsnamelistavatarmenu.cpp
    fsnearbychatbarlistener.cpp
    fsnearbychatcontrol.cpp
    fsnearbychathub.cpp
    fsnearbychatvoicemonitor.cpp
    fspanelblocklist.cpp
    fspanelclassified.cpp
    fspanelcontactsets.cpp
    fspanelimcontrolpanel.cpp
    fspanellogin.cpp
    fspanelprefs.cpp
    fspanelprofile.cpp
    fspanelprofileclassifieds.cpp
    fspanelradar.cpp
    fsparticipantlist.cpp
    fspose.cpp
    fsradar.cpp
    fsradarentry.cpp
    fsradarlistctrl.cpp
    fsradarmenu.cpp
    fsregioncross.cpp
    fsscriptlibrary.cpp
    fsscrolllistctrl.cpp
    fsslurlcommand.cpp
    groupchatlistener.cpp
    lggbeamcolormapfloater.cpp
    lggbeammapfloater.cpp
    lggbeammaps.cpp
    lggbeamscolors.cpp
    lggcontactsets.cpp
    lfsimfeaturehandler.cpp
    llflickrconnect.cpp
    llfloaterflickr.cpp
    llpanelopenregionsettings.cpp
    # <FS:Ansariel> [Legacy Bake]
    llagentwearablesfetch.cpp

    llaccountingcostmanager.cpp
    llaisapi.cpp
    llagent.cpp
    llagentaccess.cpp
    llagentbenefits.cpp
    llagentcamera.cpp
    llagentdata.cpp
    llagentlanguage.cpp
    llagentlistener.cpp
    llagentpicksinfo.cpp
    llagentpilot.cpp
    llagentui.cpp
    llagentwearables.cpp
    llanimstatelabels.cpp
    llappcorehttp.cpp
    llappearancemgr.cpp
    llappviewer.cpp
    llappviewerlistener.cpp
    llattachmentsmgr.cpp
    llaudiosourcevo.cpp
    llautoreplace.cpp
    llavataractions.cpp
    llavatariconctrl.cpp
    llavatarlist.cpp
    llavatarlistitem.cpp
    llavatarrenderinfoaccountant.cpp
    llavatarrendernotifier.cpp
    llavatarpropertiesprocessor.cpp
    llblockedlistitem.cpp
    llblocklist.cpp
    llbox.cpp
    llbreadcrumbview.cpp
    llbrowsernotification.cpp
    llbuycurrencyhtml.cpp
    llcallingcard.cpp
    llchannelmanager.cpp
    llchatbar.cpp
    llchathistory.cpp
    llchatitemscontainerctrl.cpp
    llchatmsgbox.cpp
    llchiclet.cpp
    llchicletbar.cpp
    llclassifiedinfo.cpp
    llcofwearables.cpp
    llcolorswatch.cpp
    llcommanddispatcherlistener.cpp
    llcommandhandler.cpp
    llcommandlineparser.cpp
    llcommunicationchannel.cpp
    llcompilequeue.cpp
    llconfirmationmanager.cpp
    llcontrolavatar.cpp
    llconversationlog.cpp
    llconversationloglist.cpp
    llconversationloglistitem.cpp
    llconversationmodel.cpp
    llconversationview.cpp
    llcurrencyuimanager.cpp
    llcylinder.cpp
    lldateutil.cpp
    lldebugmessagebox.cpp
    lldebugview.cpp
    lldeferredsounds.cpp
    lldelayedgestureerror.cpp
    lldirpicker.cpp
    lldonotdisturbnotificationstorage.cpp
    lldndbutton.cpp
    lldrawable.cpp
    lldrawpool.cpp
    lldrawpoolalpha.cpp
    lldrawpoolavatar.cpp
    lldrawpoolbump.cpp
    lldrawpoolground.cpp
    lldrawpoolmaterials.cpp
    lldrawpoolsimple.cpp
    lldrawpoolsky.cpp
    lldrawpoolterrain.cpp
    lldrawpooltree.cpp
    lldrawpoolwater.cpp
    lldrawpoolwlsky.cpp
    lldynamictexture.cpp
    llemote.cpp
    llenvironment.cpp
    llestateinfomodel.cpp
    lleventnotifier.cpp
    lleventpoll.cpp
    llexpandabletextbox.cpp
    llexperiencelog.cpp
    llexternaleditor.cpp
    llface.cpp
    llfasttimerview.cpp
    llfavoritesbar.cpp
    llfeaturemanager.cpp
    llfilepicker.cpp
    llfilteredwearablelist.cpp
    llfirstuse.cpp
    llflexibleobject.cpp
    llfloaterabout.cpp
    llfloaterbvhpreview.cpp
    llfloaterauction.cpp
    llfloaterautoreplacesettings.cpp
    llfloateravatar.cpp
    llfloateravatarpicker.cpp
    llfloateravatarrendersettings.cpp
    llfloateravatartextures.cpp
    llfloaterbanduration.cpp
    llfloaterbeacons.cpp
    llfloaterbigpreview.cpp
    llfloaterbuildoptions.cpp
    llfloaterbulkpermission.cpp
    llfloaterbump.cpp
    llfloaterbuy.cpp
    llfloaterbuycontents.cpp
    llfloaterbuycurrency.cpp
    llfloaterbuycurrencyhtml.cpp
    llfloaterbuyland.cpp
    llfloatercamera.cpp
    llfloatercamerapresets.cpp
    llfloaterchatvoicevolume.cpp
    llfloatercolorpicker.cpp
    llfloaterconversationlog.cpp
    llfloaterconversationpreview.cpp
    llfloaterdeleteprefpreset.cpp
    llfloaterdestinations.cpp
    llfloaterdisplayname.cpp
    llfloatereditextdaycycle.cpp
    llfloaterenvironmentadjust.cpp
    llfloaterevent.cpp
    llfloaterexperiencepicker.cpp
    llfloaterexperienceprofile.cpp
    llfloaterexperiences.cpp
    llfloaterfixedenvironment.cpp
    llfloaterfonttest.cpp
    llfloaterforgetuser.cpp
    llfloatergesture.cpp
    llfloatergodtools.cpp
    llfloatergotoline.cpp
    llfloatergridstatus.cpp
    llfloatergroupbulkban.cpp
    llfloatergroupinvite.cpp
    llfloatergroups.cpp
    llfloaterhandler.cpp
    llfloaterhelpbrowser.cpp
    llfloaterhoverheight.cpp
    llfloaterhud.cpp
    llfloaterimagepreview.cpp
    llfloaterimsessiontab.cpp
    llfloaterimsession.cpp
    llfloaterimcontainer.cpp
    llfloaterinspect.cpp
    llfloaterjoystick.cpp
    llfloaterlagmeter.cpp
    llfloaterland.cpp
    llfloaterlandholdings.cpp
    llfloaterlinkreplace.cpp
    llfloaterloadprefpreset.cpp
    llfloatermarketplacelistings.cpp
    llfloatermap.cpp
    llfloatermediasettings.cpp
    llfloatermemleak.cpp
    llfloatermodelpreview.cpp
    llfloatermodeluploadbase.cpp
    llfloatermyscripts.cpp
    llfloatermyenvironment.cpp
    llfloaternamedesc.cpp
    llfloaternotificationsconsole.cpp
    llfloaternotificationstabbed.cpp
    llfloateroutfitphotopreview.cpp 
    llfloateroutfitsnapshot.cpp
    llfloaterobjectweights.cpp
    llfloateropenobject.cpp
    llfloaterpathfindingcharacters.cpp
    llfloaterpathfindingconsole.cpp
    llfloaterpathfindinglinksets.cpp
    llfloaterpathfindingobjects.cpp
    llfloaterpay.cpp
    llfloaterperms.cpp
    llfloaterpostprocess.cpp
    llfloaterpreference.cpp
    llfloaterpreferenceviewadvanced.cpp
    llfloaterpreviewtrash.cpp
    llfloaterproperties.cpp
    llfloaterregiondebugconsole.cpp
    llfloaterregioninfo.cpp
    llfloaterreporter.cpp
    llfloaterregionrestarting.cpp
    llfloatersavecamerapreset.cpp
    llfloatersaveprefpreset.cpp
    llfloatersceneloadstats.cpp
    llfloaterscriptdebug.cpp
    llfloaterscriptedprefs.cpp
    llfloaterscriptlimits.cpp
    llfloaterscriptrecover.cpp
    llfloatersearch.cpp
    llfloatersearchreplace.cpp
    llfloatersellland.cpp
    llfloatersettingsdebug.cpp
    llfloatersidepanelcontainer.cpp
    llfloatersnapshot.cpp
    llfloatersounddevices.cpp
    llfloaterspellchecksettings.cpp
    llfloatertelehub.cpp
    llfloatertestinspectors.cpp
    llfloatertestlistview.cpp
    llfloatertexturefetchdebugger.cpp
    llfloatertools.cpp
    llfloatertopobjects.cpp
    llfloatertos.cpp
    llfloatertoybox.cpp
    llfloatertranslationsettings.cpp
    llfloateruipreview.cpp
    llfloaterurlentry.cpp
    llfloatervoiceeffect.cpp
    llfloatervoicevolume.cpp
    llfloaterwebcontent.cpp
    llfloaterwebprofile.cpp
    llfloaterwhitelistentry.cpp
    llfloaterwindowsize.cpp
    llfloaterworldmap.cpp
    llfolderviewmodelinventory.cpp
    llfollowcam.cpp
    llfriendcard.cpp
    llflyoutcombobtn.cpp
    llgesturelistener.cpp
    llgesturemgr.cpp
    llgiveinventory.cpp
    llglsandbox.cpp
    llgroupactions.cpp
    llgroupiconctrl.cpp
    llgrouplist.cpp
    llgroupmgr.cpp
    llhasheduniqueid.cpp
    llhints.cpp
    llhttpretrypolicy.cpp
    llhudeffect.cpp
    llhudeffectbeam.cpp
    llhudeffectlookat.cpp
    llhudeffectpointat.cpp
    llhudeffecttrail.cpp
    llhudeffectblob.cpp
    llhudicon.cpp
    llhudmanager.cpp
    llhudnametag.cpp
    llhudobject.cpp
    llhudrender.cpp
    llhudtext.cpp
    llhudview.cpp
    llimagefiltersmanager.cpp
    llimhandler.cpp
    llimprocessing.cpp
    llimview.cpp
    llinspect.cpp
    llinspectavatar.cpp
    llinspectgroup.cpp
    llinspectobject.cpp
    llinspectremoteobject.cpp
    llinspecttoast.cpp
    llinventorybridge.cpp
    llinventoryfilter.cpp
    llinventoryfunctions.cpp
    llinventoryicon.cpp
    llinventoryitemslist.cpp
    llinventorylistitem.cpp
    llinventorymodel.cpp
    llinventorymodelbackgroundfetch.cpp
    llinventoryobserver.cpp
    llinventorypanel.cpp
    lljoystickbutton.cpp
    lllandmarkactions.cpp
    lllandmarklist.cpp
    lllegacyatmospherics.cpp
    lllistbrowser.cpp
    lllistcontextmenu.cpp
    lllistview.cpp
    lllocalbitmaps.cpp
    lllocationhistory.cpp
    lllocationinputctrl.cpp
    lllogchat.cpp
    llloginhandler.cpp
    lllogininstance.cpp
    llmachineid.cpp
    llmainlooprepeater.cpp
    llmanip.cpp
    llmaniprotate.cpp
    llmanipscale.cpp
    llmaniptranslate.cpp
    llmarketplacefunctions.cpp
    llmarketplacenotifications.cpp
    llmaterialmgr.cpp
    llmediactrl.cpp
    llmediadataclient.cpp
    llmenuoptionpathfindingrebakenavmesh.cpp
    llmeshrepository.cpp
    llmimetypes.cpp
    llmodelpreview.cpp
    llmorphview.cpp
    llmoveview.cpp
    llmutelist.cpp
    llnamebox.cpp
    llnameeditor.cpp
    llnamelistctrl.cpp
    llnavigationbar.cpp
    llfloaterimnearbychat.cpp
    llfloaterimnearbychathandler.cpp
    llfloaterimnearbychatlistener.cpp
    llnetmap.cpp
    llnotificationalerthandler.cpp
    llnotificationgrouphandler.cpp
    llnotificationhandlerutil.cpp
    llnotificationhinthandler.cpp
    llnotificationlistitem.cpp
    llnotificationlistview.cpp
    llnotificationmanager.cpp
    llnotificationofferhandler.cpp
    llnotificationscripthandler.cpp
    llnotificationstorage.cpp
    llnotificationtiphandler.cpp
    lloutfitgallery.cpp
    lloutfitslist.cpp
    lloutfitobserver.cpp
    lloutputmonitorctrl.cpp
    llpanelappearancetab.cpp
    llpanelavatar.cpp
    llpanelavatartag.cpp
    llpanelblockedlist.cpp
    llpanelclassified.cpp
    llpanelcontents.cpp
    llpaneleditsky.cpp
    llpaneleditwater.cpp
    llpaneleditwearable.cpp
    llpanelenvironment.cpp
    llpanelexperiencelisteditor.cpp
    llpanelexperiencelog.cpp
    llpanelexperiencepicker.cpp
    llpanelexperiences.cpp
    llpanelface.cpp
    llpanelgenerictip.cpp
    llpanelgroup.cpp
    llpanelgroupcreate.cpp
    llpanelgroupbulk.cpp
    llpanelgroupbulkban.cpp
    llpanelgroupexperiences.cpp
    llpanelgroupgeneral.cpp
    llpanelgroupinvite.cpp
    llpanelgrouplandmoney.cpp
    llpanelgroupnotices.cpp
    llpanelgrouproles.cpp
    llpanelhome.cpp
    llpanelland.cpp
    llpanellandaudio.cpp
    llpanellandmarkinfo.cpp
    llpanellandmarks.cpp
    llpanellandmedia.cpp
    llpanellogin.cpp
    llpanelloginlistener.cpp
    llpanelmaininventory.cpp
    llpanelmarketplaceinbox.cpp
    llpanelmarketplaceinboxinventory.cpp
    llpanelmediasettingsgeneral.cpp
    llpanelmediasettingspermissions.cpp
    llpanelmediasettingssecurity.cpp
    llpanelme.cpp
    llpanelnearbymedia.cpp
    llpanelobject.cpp
    llpanelobjectinventory.cpp
    llpanelonlinestatus.cpp
    llpaneloutfitedit.cpp
    llpaneloutfitsinventory.cpp
    llpanelpeople.cpp
    llpanelpeoplemenus.cpp
    llpanelpermissions.cpp
    llpanelpick.cpp
    llpanelpicks.cpp
    llpanelplaceinfo.cpp
    llpanelplaceprofile.cpp
    llpanelplaces.cpp
    llpanelplacestab.cpp
    llpanelpresetscamerapulldown.cpp
    llpanelpresetspulldown.cpp
    llpanelprimmediacontrols.cpp
    llpanelprofile.cpp
    llpanelsnapshot.cpp
    llpanelsnapshotinventory.cpp
    llpanelsnapshotlocal.cpp
    llpanelsnapshotoptions.cpp
    llpanelsnapshotpostcard.cpp
    llpanelsnapshotprofile.cpp
    llpanelteleporthistory.cpp
    llpaneltiptoast.cpp
    llpanelvoiceeffect.cpp
    llpaneltopinfobar.cpp
    llpanelpulldown.cpp
    llpanelvoicedevicesettings.cpp
    llpanelvolume.cpp
    llpanelvolumepulldown.cpp
    llpanelwearing.cpp
    llparcelselection.cpp
    llparticipantlist.cpp
    llpatchvertexarray.cpp
    llpathfindingcharacter.cpp
    llpathfindingcharacterlist.cpp
    llpathfindinglinkset.cpp
    llpathfindinglinksetlist.cpp
    llpathfindingmanager.cpp
    llpathfindingnavmesh.cpp
    llpathfindingnavmeshstatus.cpp
    llpathfindingnavmeshzone.cpp
    llpathfindingobject.cpp
    llpathfindingobjectlist.cpp
    llpathfindingpathtool.cpp
    llpersistentnotificationstorage.cpp
    llphysicsmotion.cpp
    llphysicsshapebuilderutil.cpp
    llpipelinelistener.cpp
    llplacesinventorybridge.cpp
    llplacesinventorypanel.cpp
    llplacesfolderview.cpp
    llpopupview.cpp
    llpostcard.cpp
    llpresetsmanager.cpp
    llpreview.cpp
    llpreviewanim.cpp
    llpreviewgesture.cpp
    llpreviewnotecard.cpp
    llpreviewscript.cpp
    llpreviewsound.cpp
    llpreviewtexture.cpp
    llproductinforequest.cpp
    llprogressview.cpp
    llrecentpeople.cpp
    llregioninfomodel.cpp
    llregionposition.cpp
    llremoteparcelrequest.cpp
    llsavedsettingsglue.cpp
    llsaveoutfitcombobtn.cpp
    llscenemonitor.cpp
    llsceneview.cpp
    llscreenchannel.cpp
    llscripteditor.cpp
    llscriptfloater.cpp
    llscrollingpanelparam.cpp
    llscrollingpanelparambase.cpp
    llsculptidsize.cpp
    llsearchableui.cpp
    llsearchcombobox.cpp
    llsearchhistory.cpp
    llsecapi.cpp
    llsechandler_basic.cpp
    llselectmgr.cpp
    llsettingspicker.cpp
    llsettingsvo.cpp
    llshareavatarhandler.cpp
    llsidepanelappearance.cpp
    llsidepanelinventory.cpp
    llsidepanelinventorysubpanel.cpp
    llsidepaneliteminfo.cpp
    llsidepaneltaskinfo.cpp
    llsidetraypanelcontainer.cpp
    llskinningutil.cpp
    llsky.cpp
    #llslurl.cpp #<FS:AW optional opensim support>
    llsnapshotlivepreview.cpp
    llspatialpartition.cpp
    llspeakers.cpp
    llspeakingindicatormanager.cpp
    llsplitbutton.cpp
    llsprite.cpp
    llstartup.cpp
    llstartuplistener.cpp
    llstatusbar.cpp
    llstylemap.cpp
    llsurface.cpp
    llsurfacepatch.cpp
    llsyntaxid.cpp
    llsyswellitem.cpp
    llsyswellwindow.cpp
    llteleporthistory.cpp
    llteleporthistorystorage.cpp
    lltextureatlas.cpp
    lltextureatlasmanager.cpp
    lltexturecache.cpp
    lltexturectrl.cpp
    lltexturefetch.cpp
    lltextureinfo.cpp
    lltextureinfodetails.cpp
    lltexturestats.cpp
    lltextureview.cpp
    lltoast.cpp
    lltoastalertpanel.cpp
    lltoastgroupnotifypanel.cpp
    lltoastimpanel.cpp
    lltoastnotifypanel.cpp
    lltoastpanel.cpp
    lltoastscripttextbox.cpp
    lltoastscriptquestion.cpp
    lltool.cpp
    lltoolbarview.cpp
    lltoolbrush.cpp
    lltoolcomp.cpp
    lltooldraganddrop.cpp
    lltoolface.cpp
    lltoolfocus.cpp
    lltoolgrab.cpp
    lltoolgun.cpp
    lltoolindividual.cpp
    lltoolmgr.cpp
    lltoolmorph.cpp
    lltoolobjpicker.cpp
    lltoolpie.cpp
    lltoolpipette.cpp
    lltoolplacer.cpp
    lltoolselect.cpp
    lltoolselectland.cpp
    lltoolselectrect.cpp
    lltracker.cpp
    lltrackpicker.cpp
    lltransientdockablefloater.cpp
    lltransientfloatermgr.cpp
    lltranslate.cpp
    lluiavatar.cpp
    lluilistener.cpp
    lluploaddialog.cpp
    llurl.cpp
    llurldispatcher.cpp
    llurldispatcherlistener.cpp
    llurlhistory.cpp
    llurllineeditorctrl.cpp
    llurlwhitelist.cpp
    llvectorperfoptions.cpp
    llversioninfo.cpp
    llviewchildren.cpp
    llviewerassetstats.cpp
    llviewerassetstorage.cpp
    llviewerassettype.cpp
    llviewerassetupload.cpp
    llviewerattachmenu.cpp
    llvieweraudio.cpp
    llviewercamera.cpp
    llviewerchat.cpp
    llviewercontrol.cpp
    llviewercontrollistener.cpp
    llviewerdisplay.cpp
    llviewerdisplayname.cpp
    llviewerfloaterreg.cpp
    llviewerfoldertype.cpp
    llviewergenericmessage.cpp
    llviewergesture.cpp
    llviewerhelp.cpp
    llviewerhelputil.cpp
    llviewerhome.cpp
    llviewerinventory.cpp
    llviewerjoint.cpp
    llviewerjointattachment.cpp
    llviewerjointmesh.cpp
    llviewerjoystick.cpp
    llviewerkeyboard.cpp
    llviewerlayer.cpp
    llviewermedia.cpp
    llviewermedia_streamingaudio.cpp
    llviewermediafocus.cpp
    llviewermenu.cpp
    llviewermenufile.cpp
    llviewermessage.cpp
    #llviewernetwork.cpp #<FS:AW optional opensim support>
    llviewerobject.cpp
    llviewerobjectlist.cpp
    llvieweroctree.cpp
    llviewerparcelaskplay.cpp
    llviewerparcelmedia.cpp
    llviewerparcelmediaautoplay.cpp
    llviewerparcelmgr.cpp
    llviewerparceloverlay.cpp
    llviewerpartsim.cpp
    llviewerpartsource.cpp
    llviewerregion.cpp
    llviewershadermgr.cpp
    llviewerstats.cpp
    llviewerstatsrecorder.cpp
    llviewertexlayer.cpp
    llviewertexteditor.cpp
    llviewertexture.cpp
    llviewertextureanim.cpp
    llviewertexturelist.cpp
    llviewerthrottle.cpp
    llviewerwearable.cpp
    llviewerwindow.cpp
    llviewerwindowlistener.cpp
	llvisualeffect.cpp
    llvlcomposition.cpp
    llvlmanager.cpp
    llvoavatar.cpp
    llvoavatarself.cpp
    llvocache.cpp
    llvograss.cpp
    llvoground.cpp
    llvoicecallhandler.cpp
    llvoicechannel.cpp
    llvoiceclient.cpp
    llvoicevisualizer.cpp
    llvoicevivox.cpp
    llvoinventorylistener.cpp
    llvopartgroup.cpp
    llvosky.cpp
    llvosurfacepatch.cpp
    llvotree.cpp
    llvovolume.cpp
    llvowater.cpp
    llvowlsky.cpp
    llwatchdog.cpp
    llwearableitemslist.cpp
    llwearablelist.cpp
    llweb.cpp
    llwebprofile.cpp
    llwind.cpp
    llwindowlistener.cpp
    llwlhandlers.cpp
    llworld.cpp
    llworldmap.cpp
    llworldmapmessage.cpp
    llworldmipmap.cpp
    llworldmapview.cpp
    llxmlrpclistener.cpp
    llxmlrpctransaction.cpp
    noise.cpp
    particleeditor.cpp
    piemenu.cpp
    pieseparator.cpp
    pieslice.cpp
    pipeline.cpp
    qtoolalign.cpp
    quickprefs.cpp
    rlvactions.cpp
    rlvenvironment.cpp
    rlvcommon.cpp
    rlveffects.cpp
    rlvextensions.cpp
    rlvfloaters.cpp
    rlvhandler.cpp
    rlvhelper.cpp
    rlvinventory.cpp
    rlvlocks.cpp
    rlvui.cpp
    sanitycheck.cpp
    streamtitledisplay.cpp
    utilitybar.cpp
    NACLantispam.cpp
    NACLfloaterexploresounds.cpp
    )

if (OPENSIM)
    list(APPEND viewer_SOURCE_FILES
                fsgridhandler.cpp
                fsslurl.cpp
        )
else (OPENSIM)
    list(APPEND viewer_SOURCE_FILES
                llslurl.cpp
                llviewernetwork.cpp
        )
endif (OPENSIM)

set(VIEWER_BINARY_NAME "firestorm-bin" CACHE STRING
    "The name of the viewer executable to create.")

set(viewer_HEADER_FILES
    CMakeLists.txt
    ViewerInstall.cmake

# <Add FS includes below this line>
    alfloaterregiontracker.h
    animationexplorer.h
    ao.h
    aoengine.h
    aoset.h
    chatbar_as_cmdline.h
    daeexport.h
    dialogstack.h
    exoflickr.h
    exoflickrauth.h
    exogroupmutelist.h
    exopostprocess.h
    floatermedialists.h
    fsareasearch.h
    fsareasearchmenu.h
    fsassetblacklist.h
    fsavatarrenderpersistence.h
    fsavatarsearchmenu.h
    fsblocklistmenu.h
    fschathistory.h
    fschatoptionsmenu.h
    fsdispatchclassifiedclickthrough.h
    fscommon.h
    fsconsoleutils.h
    fscontactsfriendsmenu.h
    fsdata.h
    fsdroptarget.h
    fsexportperms.h
    fsfloateraddtocontactset.h
    fsfloaterassetblacklist.h
    fsfloateravatarrendersettings.h
    fsfloaterblocklist.h
    fsfloatercontacts.h
    fsfloatercontactsetconfiguration.h
    fsfloaterexport.h
    fsfloatergroup.h
    fsfloatergrouptitles.h
    fsfloaterimport.h
    fsfloaterim.h
    fsfloaterimcontainer.h
    fsfloaternearbychat.h
    fsfloaterplacedetails.h
    fsfloaterposestand.h
    fsfloaterprofile.h
    fsfloaterprotectedfolders.h
    fsfloaterradar.h
    fsfloatersearch.h
    fsfloaterstatistics.h
    fsfloaterteleporthistory.h
    fsfloatervoicecontrols.h
    fsfloatervolumecontrols.h
    fsfloatervramusage.h
    fsfloaterwearablefavorites.h
    fsgridhandler.h
    fskeywords.h
    fslslbridge.h
    fslslbridgerequest.h
    fslslpreproc.h
    fslslpreprocviewer.h
    fsmoneytracker.h
    fsnamelistavatarmenu.h
    fsnearbychatbarlistener.h
    fsnearbychatcontrol.h
    fsnearbychathub.h
    fsnearbychatvoicemonitor.h
    fspanelblocklist.h
    fspanelcontactsets.h
    fspanelclassified.h
    fspanelimcontrolpanel.h
    fspanellogin.h
    fspanelprefs.h
    fspanelprofile.h
    fspanelprofileclassifieds.h
    fspanelradar.h
    fsparticipantlist.h
    fspose.h
    fsradar.h
    fsradarentry.h
    fsradarlistctrl.h
    fsradarmenu.h
    fsregioncross.h
    fsscriptlibrary.h
    fsscrolllistctrl.h
    fsslurl.h
    fsslurlcommand.h
    groupchatlistener.h
    llaccountingcost.h
    lggbeamcolormapfloater.h
    lggbeammapfloater.h
    lggbeammaps.h
    lggbeamscolors.h
    lggcontactsets.h
    lfsimfeaturehandler.h
    llflickrconnect.h
    llfloaterflickr.h
    # <FS:Ansariel> [Legacy Bake]
    llagentwearablesfetch.h

    llaccountingcostmanager.h
    llaisapi.h
    llagent.h
    llagentaccess.h
    llagentbenefits.h
    llagentcamera.h
    llagentdata.h
    llagentlanguage.h
    llagentlistener.h
    llagentpicksinfo.h
    llagentpilot.h
    llagentui.h
    llagentwearables.h
    llanimstatelabels.h
    llappcorehttp.h
    llappearance.h
    llappearancemgr.h
    llappviewer.h
    llappviewerlistener.h
    llattachmentsmgr.h
    llaudiosourcevo.h
    llautoreplace.h
    llavataractions.h
    llavatariconctrl.h
    llavatarlist.h
    llavatarlistitem.h
    llavatarpropertiesprocessor.h
    llavatarrenderinfoaccountant.h
    llavatarrendernotifier.h
    llblockedlistitem.h
    llblocklist.h
    llbox.h
    llbreadcrumbview.h
    llbuycurrencyhtml.h
    llcallingcard.h
    llcapabilityprovider.h
    llchannelmanager.h
    llchatbar.h
    llchathistory.h
    llchatitemscontainerctrl.h
    llchatmsgbox.h
    llchiclet.h
    llchicletbar.h
    llclassifiedinfo.h
    llcofwearables.h
    llcolorswatch.h
    llcommanddispatcherlistener.h
    llcommandhandler.h
    llcommandlineparser.h
    llcommunicationchannel.h
    llcompilequeue.h
    llconfirmationmanager.h
    llcontrolavatar.h
    llconversationlog.h
    llconversationloglist.h
    llconversationloglistitem.h
    llconversationmodel.h
    llconversationview.h
    llcurrencyuimanager.h
    llcylinder.h
    lldateutil.h
    lldebugmessagebox.h
    lldebugview.h
    lldeferredsounds.h
    lldelayedgestureerror.h
    lldirpicker.h
    lldonotdisturbnotificationstorage.h
    lldndbutton.h
    lldrawable.h
    lldrawpool.h
    lldrawpoolalpha.h
    lldrawpoolavatar.h
    lldrawpoolbump.h
    lldrawpoolmaterials.h
    lldrawpoolground.h
    lldrawpoolsimple.h
    lldrawpoolsky.h
    lldrawpoolterrain.h
    lldrawpooltree.h
    lldrawpoolwater.h
    lldrawpoolwlsky.h
    lldynamictexture.h
    llemote.h
    llenvironment.h
    llestateinfomodel.h
    lleventnotifier.h
    lleventpoll.h
    llexpandabletextbox.h
    llexperiencelog.h
    llexternaleditor.h
    llface.h
    llfasttimerview.h
    llfavoritesbar.h
    llfeaturemanager.h
    llfilepicker.h
    llfilteredwearablelist.h
    llfirstuse.h
    llflexibleobject.h
    llfloaterabout.h
    llfloaterbvhpreview.h
    llfloaterauction.h
    llfloaterautoreplacesettings.h
    llfloateravatar.h
    llfloateravatarpicker.h
    llfloateravatarrendersettings.h
    llfloateravatartextures.h
    llfloaterbanduration.h
    llfloaterbeacons.h
    llfloaterbigpreview.h
    llfloaterbuildoptions.h
    llfloaterbulkpermission.h
    llfloaterbump.h
    llfloaterbuy.h
    llfloaterbuycontents.h
    llfloaterbuycurrency.h
    llfloaterbuycurrencyhtml.h
    llfloaterbuyland.h
    llfloatercamerapresets.h
    llfloatercamera.h
    llfloaterchatvoicevolume.h
    llfloatercolorpicker.h
    llfloaterconversationlog.h
    llfloaterconversationpreview.h
    llfloaterdeleteprefpreset.h
    llfloaterdestinations.h
    llfloaterdisplayname.h
    llfloatereditextdaycycle.h
    llfloaterenvironmentadjust.h
    llfloaterevent.h
    llfloaterexperiencepicker.h
    llfloaterexperienceprofile.h
    llfloaterexperiences.h
    llfloaterfixedenvironment.h
    llfloaterfonttest.h
    llfloaterforgetuser.h
    llfloatergesture.h
    llfloatergodtools.h
    llfloatergotoline.h
    llfloatergridstatus.h
    llfloatergroupbulkban.h
    llfloatergroupinvite.h
    llfloatergroups.h
    llfloaterhandler.h
    llfloaterhelpbrowser.h
    llfloaterhoverheight.h
    llfloaterhud.h
    llfloaterimagepreview.h
    llfloaterimnearbychat.h
    llfloaterimnearbychathandler.h
    llfloaterimnearbychatlistener.h
    llfloaterimsessiontab.h
    llfloaterimsession.h
    llfloaterimcontainer.h
    llfloaterinspect.h
    llfloaterjoystick.h
    llfloaterlagmeter.h
    llfloaterland.h
    llfloaterlandholdings.h
    llfloaterlinkreplace.h
    llfloaterloadprefpreset.h
    llfloatermap.h
    llfloatermarketplacelistings.h
    llfloatermediasettings.h
    llfloatermemleak.h
    llfloatermodelpreview.h
    llfloatermodeluploadbase.h
    llfloatermyscripts.h
    llfloatermyenvironment.h
    llfloaternamedesc.h
    llfloaternotificationsconsole.h
    llfloaternotificationstabbed.h
    llfloateroutfitphotopreview.h
    llfloateroutfitsnapshot.h
    llfloaterobjectweights.h
    llfloateropenobject.h
    llfloaterpathfindingcharacters.h
    llfloaterpathfindingconsole.h
    llfloaterpathfindinglinksets.h
    llfloaterpathfindingobjects.h
    llfloaterpay.h
    llfloaterperms.h
    llfloaterpostprocess.h
    llfloaterpreference.h
    llfloaterpreferenceviewadvanced.h
    llfloaterpreviewtrash.h
    llfloaterproperties.h
    llfloaterregiondebugconsole.h
    llfloaterregioninfo.h
    llfloaterreporter.h
    llfloaterregionrestarting.h
    llfloatersavecamerapreset.h
    llfloatersaveprefpreset.h
    llfloatersceneloadstats.h
    llfloaterscriptdebug.h
    llfloaterscriptedprefs.h
    llfloaterscriptlimits.h
    llfloaterscriptrecover.h
    llfloatersearch.h
    llfloatersearchreplace.h
    llfloatersellland.h
    llfloatersettingsdebug.h
    llfloatersidepanelcontainer.h
    llfloatersnapshot.h
    llfloatersounddevices.h
    llfloaterspellchecksettings.h
    llfloatertelehub.h
    llfloatertestinspectors.h
    llfloatertestlistview.h
    llfloatertexturefetchdebugger.h
    llfloatertools.h
    llfloatertopobjects.h
    llfloatertos.h
    llfloatertoybox.h
    llfloatertranslationsettings.h
    llfloateruipreview.h
    llfloaterurlentry.h
    llfloatervoiceeffect.h
    llfloatervoicevolume.h
    llfloaterwebcontent.h
    llfloaterwebprofile.h
    llfloaterwhitelistentry.h
    llfloaterwindowsize.h
    llfloaterworldmap.h
    llfolderviewmodelinventory.h
    llfollowcam.h
    llfriendcard.h
    llflyoutcombobtn.h
    llgesturelistener.h
    llgesturemgr.h
    llgiveinventory.h
    llgroupactions.h
    llgroupiconctrl.h
    llgrouplist.h
    llgroupmgr.h
    llhasheduniqueid.h
    llhints.h
    llhttpretrypolicy.h
    llhudeffect.h
    llhudeffectbeam.h
    llhudeffectlookat.h
    llhudeffectpointat.h
    llhudeffecttrail.h
    llhudeffectblob.h
    llhudicon.h
    llhudmanager.h
    llhudnametag.h
    llhudobject.h
    llhudrender.h
    llhudtext.h
    llhudview.h
    llimagefiltersmanager.h
    llimprocessing.h
    llimview.h
    llinspect.h
    llinspectavatar.h
    llinspectgroup.h
    llinspectobject.h
    llinspectremoteobject.h
    llinspecttoast.h
    llinventorybridge.h
    llinventoryfilter.h
    llinventoryfunctions.h
    llinventoryicon.h
    llinventoryitemslist.h
    llinventorylistitem.h
    llinventorymodel.h
    llinventorymodelbackgroundfetch.h
    llinventoryobserver.h
    llinventorypanel.h
    lljoystickbutton.h
    lllandmarkactions.h
    lllandmarklist.h
    lllightconstants.h
    lllistbrowser.h
    lllistcontextmenu.h
    lllistview.h
    lllocalbitmaps.h
    lllocationhistory.h
    lllocationinputctrl.h
    lllogchat.h
    llloginhandler.h
    lllogininstance.h
    llmachineid.h
    llmainlooprepeater.h
    llmanip.h
    llmaniprotate.h
    llmanipscale.h
    llmaniptranslate.h
    llmarketplacefunctions.h
    llmarketplacenotifications.h
    llmaterialmgr.h
    llmediactrl.h
    llmediadataclient.h
    llmenuoptionpathfindingrebakenavmesh.h
    llmeshrepository.h
    llmimetypes.h
    llmodelpreview.h
    llmorphview.h
    llmoveview.h
    llmutelist.h
    llnamebox.h
    llnameeditor.h
    llnamelistctrl.h
    llnavigationbar.h
    llnetmap.h
    llnotificationhandler.h
    llnotificationlistitem.h
    llnotificationlistview.h
    llnotificationmanager.h
    llnotificationstorage.h
    lloutfitgallery.h
    lloutfitslist.h
    lloutfitobserver.h
    lloutputmonitorctrl.h
    llpanelappearancetab.h
    llpanelavatar.h
    llpanelavatartag.h
    llpanelblockedlist.h
    llpanelclassified.h
    llpanelcontents.h
    llpaneleditsky.h
    llpaneleditwater.h
    llpaneleditwearable.h
    llpanelenvironment.h
    llpanelexperiencelisteditor.h
    llpanelexperiencelog.h
    llpanelexperiencepicker.h
    llpanelexperiences.h
    llpanelface.h
    llpanelgenerictip.h
    llpanelgroup.h
    llpanelgroupcreate.h
    llpanelgroupbulk.h
    llpanelgroupbulkimpl.h
    llpanelgroupbulkban.h
    llpanelgroupexperiences.h
    llpanelgroupgeneral.h
    llpanelgroupinvite.h
    llpanelgrouplandmoney.h
    llpanelgroupnotices.h
    llpanelgrouproles.h
    llpanelhome.h
    llpanelland.h
    llpanellandaudio.h
    llpanellandmarkinfo.h
    llpanellandmarks.h
    llpanellandmedia.h
    llpanellogin.h
    llpanelloginlistener.h
    llpanelmaininventory.h
    llpanelmarketplaceinbox.h
    llpanelmarketplaceinboxinventory.h
    llpanelmediasettingsgeneral.h
    llpanelmediasettingspermissions.h
    llpanelmediasettingssecurity.h
    llpanelme.h
    llpanelnearbymedia.h
    llpanelobject.h
    llpanelobjectinventory.h
    llpanelonlinestatus.h
    llpaneloutfitedit.h
    llpaneloutfitsinventory.h
    llpanelpeople.h
    llpanelpeoplemenus.h
    llpanelpermissions.h
    llpanelpick.h
    llpanelpicks.h
    llpanelplaceinfo.h
    llpanelplaceprofile.h
    llpanelplaces.h
    llpanelplacestab.h
    llpanelpresetscamerapulldown.h
    llpanelpresetspulldown.h
    llpanelprimmediacontrols.h
    llpanelprofile.h
    llpanelsnapshot.h
    llpanelteleporthistory.h
    llpaneltiptoast.h
    llpanelpulldown.h
    llpanelvoicedevicesettings.h
    llpanelvoiceeffect.h
    llpaneltopinfobar.h
    llpanelvolume.h
    llpanelvolumepulldown.h
    llpanelwearing.h
    llparcelselection.h
    llparticipantlist.h
    llpatchvertexarray.h
    llpathfindingcharacter.h
    llpathfindingcharacterlist.h
    llpathfindinglinkset.h
    llpathfindinglinksetlist.h
    llpathfindingmanager.h
    llpathfindingnavmesh.h
    llpathfindingnavmeshstatus.h
    llpathfindingnavmeshzone.h
    llpathfindingobject.h
    llpathfindingobjectlist.h
    llpathfindingpathtool.h
    llpersistentnotificationstorage.h
    llphysicsmotion.h
    llphysicsshapebuilderutil.h
    llpipelinelistener.h
    llplacesinventorybridge.h
    llplacesinventorypanel.h
    llplacesfolderview.h
    llpopupview.h
    llpostcard.h
    llpresetsmanager.h
    llpreview.h
    llpreviewanim.h
    llpreviewgesture.h
    llpreviewnotecard.h
    llpreviewscript.h
    llpreviewsound.h
    llpreviewtexture.h
    llproductinforequest.h
    llprogressview.h
    llrecentpeople.h
    llregioninfomodel.h
    llregionposition.h
    llremoteparcelrequest.h
    llresourcedata.h
    llrootview.h
    llsavedsettingsglue.h
    llsaveoutfitcombobtn.h
    llscenemonitor.h
    llsceneview.h
    llscreenchannel.h
    llscripteditor.h
    llscriptfloater.h
    llscriptruntimeperms.h
    llscrollingpanelparam.h
    llscrollingpanelparambase.h
    llsculptidsize.h
    llsearchableui.h
    llsearchcombobox.h
    llsearchhistory.h
    llsecapi.h
    llsechandler_basic.h
    llselectmgr.h
    llsettingspicker.h
    llsettingsvo.h
    llsidepanelappearance.h
    llsidepanelinventory.h
    llsidepanelinventorysubpanel.h
    llsidepaneliteminfo.h
    llsidepaneltaskinfo.h
    llsidetraypanelcontainer.h
    llskinningutil.h
    llsky.h
    llslurl.h
    llsnapshotlivepreview.h
    llsnapshotmodel.h
    llspatialpartition.h
    llspeakers.h
    llspeakingindicatormanager.h
    llsplitbutton.h
    llsprite.h
    llstartup.h
    llstartuplistener.h
    llstatusbar.h
    llstylemap.h
    llsurface.h
    llsurfacepatch.h
    llsyntaxid.h
    llsyswellitem.h
    llsyswellwindow.h
    lltable.h
    llteleporthistory.h
    llteleporthistorystorage.h
    lltextureatlas.h
    lltextureatlasmanager.h
    lltexturecache.h
    lltexturectrl.h
    lltexturefetch.h
    lltextureinfo.h
    lltextureinfodetails.h
    lltexturestats.h
    lltextureview.h
    lltoast.h
    lltoastalertpanel.h
    lltoastgroupnotifypanel.h
    lltoastimpanel.h
    lltoastnotifypanel.h
    lltoastpanel.h
    lltoastscripttextbox.h
    lltoastscriptquestion.h
    lltool.h
    lltoolbarview.h
    lltoolbrush.h
    lltoolcomp.h
    lltooldraganddrop.h
    lltoolface.h
    lltoolfocus.h
    lltoolgrab.h
    lltoolgun.h
    lltoolindividual.h
    lltoolmgr.h
    lltoolmorph.h
    lltoolobjpicker.h
    lltoolpie.h
    lltoolpipette.h
    lltoolplacer.h
    lltoolselect.h
    lltoolselectland.h
    lltoolselectrect.h
    lltracker.h
    lltrackpicker.h
    lltransientdockablefloater.h
    lltransientfloatermgr.h
    lltranslate.h
    lluiconstants.h
    lluiavatar.h
    lluilistener.h
    lluploaddialog.h
    lluploadfloaterobservers.h
    llurl.h
    llurldispatcher.h
    llurldispatcherlistener.h
    llurlhistory.h
    llurllineeditorctrl.h
    llurlwhitelist.h
    llvectorperfoptions.h
    llversioninfo.h
    llviewchildren.h
    llviewerassetstats.h
    llviewerassetstorage.h
    llviewerassettype.h
    llviewerassetupload.h
    llviewerattachmenu.h
    llvieweraudio.h
    llviewercamera.h
    llviewerchat.h
    llviewercontrol.h
    llviewercontrollistener.h
    llviewerdisplay.h
    llviewerdisplayname.h
    llviewerfloaterreg.h
    llviewerfoldertype.h
    llviewergenericmessage.h
    llviewergesture.h
    llviewerhelp.h
    llviewerhome.h
    llviewerinventory.h
    llviewerjoint.h
    llviewerjointattachment.h
    llviewerjointmesh.h
    llviewerjoystick.h
    llviewerkeyboard.h
    llviewerlayer.h
    llviewermedia.h
    llviewermediafocus.h
    llviewermediaobserver.h
    llviewermenu.h
    llviewermenufile.h
    llviewermessage.h
    llviewernetwork.h
    llviewerobject.h
    llviewerobjectlist.h
    llvieweroctree.h
    llviewerparcelaskplay.h
    llviewerparcelmedia.h
    llviewerparcelmediaautoplay.h
    llviewerparcelmgr.h
    llviewerparceloverlay.h
    llviewerpartsim.h
    llviewerpartsource.h
    llviewerprecompiledheaders.h
    llviewerregion.h
    llviewershadermgr.h
    llviewerstats.h
    llviewerstatsrecorder.h
    llviewertexlayer.h
    llviewertexteditor.h
    llviewertexture.h
    llviewertextureanim.h
    llviewertexturelist.h
    llviewerthrottle.h
    llviewerwearable.h
    llviewerwindow.h
    llviewerwindowlistener.h
	llvisualeffect.h
    llvlcomposition.h
    llvlmanager.h
    llvoavatar.h
    llvoavatarself.h
    llvocache.h
    llvograss.h
    llvoground.h
    llvoicechannel.h
    llvoiceclient.h
    llvoicevisualizer.h
    llvoicevivox.h
    llvoinventorylistener.h
    llvopartgroup.h
    llvosky.h
    llvosurfacepatch.h
    llvotree.h
    llvovolume.h
    llvowater.h
    llvowlsky.h
    llwatchdog.h
    llwearableitemslist.h
    llwearablelist.h
    llweb.h
    llwebprofile.h
    llwind.h
    llwindowlistener.h
    llwlhandlers.h
    llworld.h
    llworldmap.h
    llworldmapmessage.h
    llworldmipmap.h
    llworldmapview.h
    llxmlrpclistener.h
    llxmlrpctransaction.h
    macmain.h
    noise.h
    particleeditor.h
    piemenu.h
    pieseparator.h
    pieslice.h
    pipeline.h
    rlvactions.h
    rlvcommon.h
    rlvdefines.h
    rlveffects.h
    rlvenvironment.h
    rlvextensions.h
    rlvfloaters.h
    rlvhandler.h
    rlvhelper.h
    rlvinventory.h
    rlvlocks.h
    rlvmodifiers.h
    rlvui.h
    roles_constants.h
    qtoolalign.h
    quickprefs.h
    sanitycheck.h
    streamtitledisplay.h
    utilitybar.h
    VertexCache.h
    VorbisFramework.h
    NACLantispam.h
    NACLfloaterexploresounds.h
    )

# <exodus>
# Generate the flickr keys header.
configure_file(
    ${CMAKE_CURRENT_SOURCE_DIR}/exoflickrkeys.h.in
    ${CMAKE_CURRENT_BINARY_DIR}/exoflickrkeys.h
    @ONLY
)
list(APPEND viewer_HEADER_FILES ${CMAKE_CURRENT_BINARY_DIR}/exoflickrkeys.h)
# </exodus>

#<FS:LO> Discord rich presence
configure_file(
    ${CMAKE_CURRENT_SOURCE_DIR}/fsdiscordkey.h.in
    ${CMAKE_CURRENT_BINARY_DIR}/fsdiscordkey.h
    @ONLY
)
list(APPEND viewer_HEADER_FILES ${CMAKE_CURRENT_BINARY_DIR}/fsdiscordkey.h)
LIST(APPEND viewer_HEADER_FILES fsfloaterdiscord.h fsdiscordconnect.h)
LIST(APPEND viewer_SOURCE_FILES fsfloaterdiscord.cpp fsdiscordconnect.cpp)
#</FS:LO>

# <FS:TS> Generate the version information header file.
configure_file(
    ${CMAKE_CURRENT_SOURCE_DIR}/fsversionvalues.h.in
    ${CMAKE_CURRENT_BINARY_DIR}/fsversionvalues.h
    @ONLY
)
list(APPEND viewer_HEADER_FILES ${CMAKE_CURRENT_BINARY_DIR}/fsversionvalues.h)
# </FS:TS>

source_group("CMake Rules" FILES ViewerInstall.cmake)

#build_data.json creation moved to viewer_manifest.py MAINT-6413
# the viewer_version.txt file created here is for passing to viewer_manifest and autobuild
file(WRITE "${CMAKE_CURRENT_BINARY_DIR}/viewer_version.txt"
           "${VIEWER_SHORT_VERSION}.${VIEWER_VERSION_REVISION}\n")

set_source_files_properties(
   llversioninfo.cpp tests/llversioninfo_test.cpp 
   PROPERTIES
# <FS:TS> The next line causes a full rebuild of the entire newview
#         directory every time the Mercurial revision number changes.
#         Instead of doing that, we use the configure tool to build
#         fsversionstrings.h with the right numbers in it.
#   COMPILE_DEFINITIONS "${VIEWER_CHANNEL_VERSION_DEFINES}" # see BuildVersion.cmake
   )

if (DARWIN)
  LIST(APPEND viewer_SOURCE_FILES llappviewermacosx.cpp)
  LIST(APPEND viewer_SOURCE_FILES llappviewermacosx-objc.mm)
  LIST(APPEND viewer_SOURCE_FILES llappviewermacosx-objc.h)
  LIST(APPEND viewer_SOURCE_FILES llfilepicker_mac.mm)
  LIST(APPEND viewer_HEADER_FILES llfilepicker_mac.h)

  # This should be compiled with the viewer.
  LIST(APPEND viewer_SOURCE_FILES llappdelegate-objc.mm)
  set_source_files_properties(
    llappdelegate-objc.mm
    PROPERTIES
    COMPILE_DEFINITIONS "${VIEWER_CHANNEL_VERSION_DEFINES}"
    # BugsplatMac is a module, imported with @import. That language feature
    # demands these -f switches.
    # Xcode 10.2 requires that Objective-C++ headers declare nullability of
    # pointer variables. As of 2019-06-26, the BugsplatMac version we're using
    # does not yet do so in its own header files. This -W flag prevents fatal
    # warnings.
    COMPILE_FLAGS "-fmodules -fcxx-modules -Wno-nullability-completeness"
    )

# [FS] Growl libs
  LIST(APPEND viewer_SOURCE_FILES
        growlmanager.cpp
        growlnotifierwin.cpp
        )

  LIST(APPEND viewer_HEADER_FILES
         growlmanager.h
         growlnotifierwin.h
         )
# [FS]

  find_library(AGL_LIBRARY AGL)
  find_library(APPKIT_LIBRARY AppKit)
  find_library(COCOA_LIBRARY Cocoa)
  find_library(IOKIT_LIBRARY IOKit)
  find_library(COREAUDIO_LIBRARY CoreAudio)

  set(viewer_LIBRARIES
    ${COCOA_LIBRARY}
    ${AGL_LIBRARY}
    ${IOKIT_LIBRARY}
    ${COREAUDIO_LIBRARY}
    )

  if (BUGSPLAT_DB)
    list(APPEND viewer_LIBRARIES
      ${BUGSPLAT_LIBRARIES}
      )
  endif (BUGSPLAT_DB)

  # Add resource files to the project.
  set(viewer_RESOURCE_FILES
    firestorm_icon.icns
    macview.r
    Info-Firestorm.plist
    Firestorm.xib/
    # CMake doesn't seem to support Xcode language variants well just yet
    English.lproj/InfoPlist.strings
    English.lproj/language.txt
    German.lproj/language.txt
    Japanese.lproj/language.txt
    Korean.lproj/language.txt
    )
  set_source_files_properties(
    ${viewer_RESOURCE_FILES}
    PROPERTIES
    HEADER_FILE_ONLY TRUE
    #MACOSX_PACKAGE_LOCATION Resources #don't do this! this tells cmake to copy the files.
    )
  SOURCE_GROUP("Resources" FILES ${viewer_RESOURCE_FILES})
  list(APPEND viewer_SOURCE_FILES ${viewer_RESOURCE_FILES})
endif (DARWIN)

if (LINUX)
    LIST(APPEND viewer_SOURCE_FILES llappviewerlinux.cpp)
    set_source_files_properties(
      llappviewerlinux.cpp
      PROPERTIES
# <FS:TS> The next line causes a full rebuild of the entire newview
#         directory every time the Mercurial revision number changes.
#         Instead of doing that, we use the configure tool to build
#         fsversionstrings.h with the right numbers in it.
#      COMPILE_DEFINITIONS "${VIEWER_CHANNEL_VERSION_DEFINES}"
      )
    LIST(APPEND viewer_SOURCE_FILES llappviewerlinux_api_dbus.cpp)
# [FS] Growl support
    LIST(APPEND viewer_HEADER_FILES desktopnotifierlinux.h growlmanager.h)
    LIST(APPEND viewer_SOURCE_FILES desktopnotifierlinux.cpp growlmanager.cpp)
# [FS] Growl support

    SET(CMAKE_EXE_LINKER_FLAGS "${CMAKE_EXE_LINKER_FLAGS} -Wl,--as-needed")

    set(viewer_LIBRARIES
        Xinerama
        )
    if (OPENAL)
      LIST(APPEND viewer_LIBRARIES ${OPENAL_LIBRARIES})
    endif (OPENAL)

    # <FS:ND> Enable user to create a ctags database via using -DND_CTAGS=On
    if( ND_CTAGS )
      message( "Will generate ctags database during compilation" )
      set_source_files_properties( TAGS PROPERTIES GENERATED true)
      add_custom_command ( OUTPUT TAGS COMMAND ctags --extra=+q --fields=+aiS --c++-kinds=+p -e --recurse=yes .
                           WORKING_DIRECTORY ${CMAKE_SOURCE_DIR} )
      list(APPEND viewer_SOURCE_FILES TAGS )
    endif( ND_CTAGS )
    # </FS:ND>

    # <FS:ND> Get rid of memory limit exceeded for -fvar-tracking-assignments.
    if (NOT CMAKE_CXX_COMPILER MATCHES ".*clang")
      SET_SOURCE_FILES_PROPERTIES(llviewermenu.cpp PROPERTIES COMPILE_FLAGS -fno-var-tracking-assignments)
    endif()
    # </FS:ND>

    # Replace the icons with the appropriate ones for the channel
    # ('test' is the default)
    set(ICON_PATH "private")
    string(TOLOWER ${VIEWER_CHANNEL} channel_lower)
    if(channel_lower MATCHES "release")
        set(ICON_PATH "release")
    elseif(channel_lower MATCHES "beta")
        set(ICON_PATH "beta")
    elseif(channel_lower MATCHES "project")
        set(ICON_PATH "project")
    endif()

    if (OPENSIM)
        set(ICON_PATH "${ICON_PATH}-os")
    endif (OPENSIM)

    message(STATUS "Copying icons for ${ICON_PATH}")
    execute_process(
      COMMAND ${CMAKE_COMMAND} -E copy_if_different
        "${CMAKE_CURRENT_SOURCE_DIR}/icons/${ICON_PATH}/firestorm_256.bmp"
        "${CMAKE_CURRENT_SOURCE_DIR}/res-sdl/firestorm_icon.BMP"
      )
endif (LINUX)

if (WINDOWS)
    list(APPEND viewer_SOURCE_FILES
         growlmanager.cpp
         growlnotifierwin.cpp
         llappviewerwin32.cpp
         llwindebug.cpp
         )
    set_source_files_properties(
      llappviewerwin32.cpp
      PROPERTIES
      COMPILE_DEFINITIONS "${VIEWER_CHANNEL_VERSION_DEFINES}"
      )

    list(APPEND viewer_HEADER_FILES
         llappviewerwin32.h
         llwindebug.h
# [FS] Growl libs
         growlmanager.h
         growlnotifierwin.h
# [FS]
         )

    # precompiled header configuration
    # llviewerprecompiledheaders.cpp generates
    # the .pch file.
    # All sources added to viewer_SOURCE_FILES
    # at this point use it.
    if(USE_PRECOMPILED_HEADERS)
        set_source_files_properties(llviewerprecompiledheaders.cpp
            PROPERTIES
            COMPILE_FLAGS "/Ycllviewerprecompiledheaders.h"
            )
        set(viewer_SOURCE_FILES "${viewer_SOURCE_FILES}" llviewerprecompiledheaders.cpp)
    endif(USE_PRECOMPILED_HEADERS)

    # Replace the icons with the appropriate ones for the channel
    # ('test' is the default)
    set(ICON_PATH "private")
    #set(VIEWER_MACOSX_PHASE "d") # <FS:Ansariel> Moved to OSX section
    string(TOLOWER ${VIEWER_CHANNEL} channel_lower)
    if(channel_lower MATCHES "release")
        set(ICON_PATH "release")
        #set(VIEWER_MACOSX_PHASE "f") # <FS:Ansariel> Moved to OSX section
    elseif(channel_lower MATCHES "beta")
        set(ICON_PATH "beta")
        #set(VIEWER_MACOSX_PHASE "b") # <FS:Ansariel> Moved to OSX section
    elseif(channel_lower MATCHES "project")
        set(ICON_PATH "project")
        #set(VIEWER_MACOSX_PHASE "a") # <FS:Ansariel> Moved to OSX section
    endif()

    # <FS:Ansariel> FIRE-24335: Use different icon for OpenSim version
    if (OPENSIM)
        set(ICON_PATH "${ICON_PATH}-os")
    endif (OPENSIM)
    # <FS:Ansariel>

    message(STATUS "Copying icons for ${ICON_PATH}")
    execute_process(
      COMMAND ${CMAKE_COMMAND} -E copy_if_different
        "${CMAKE_CURRENT_SOURCE_DIR}/icons/${ICON_PATH}/firestorm_icon.ico"
        "${CMAKE_CURRENT_SOURCE_DIR}/res/firestorm_icon.ico"
      )
    execute_process(
      COMMAND ${CMAKE_COMMAND} -E copy_if_different
        "${CMAKE_CURRENT_SOURCE_DIR}/icons/${ICON_PATH}/firestorm_256.BMP"
        "${CMAKE_CURRENT_SOURCE_DIR}/res/firestorm_icon.BMP"
      )
    execute_process(
      COMMAND ${CMAKE_COMMAND} -E copy_if_different
        "${CMAKE_CURRENT_SOURCE_DIR}/icons/${ICON_PATH}/firestorm_256.BMP"
        "${CMAKE_CURRENT_SOURCE_DIR}/res-sdl/firestorm_icon.BMP"
      )

    # Add resource files to the project.
    # viewerRes.rc is the only buildable file, but
    # the rest are all dependencies of it.
    set(viewer_RESOURCE_FILES
        res/arrow.cur
        res/arrowcop.cur
        res/arrowcopmulti.cur
        res/arrowdrag.cur
        res/circleandline.cur
        res/llarrow.cur
        res/llarrowdrag.cur
        res/llarrowdragmulti.cur
        res/llarrowlocked.cur
        res/llgrablocked.cur
        res/llno.cur
        res/llnolocked.cur
        res/lltoolcamera.cur
        res/lltoolcreate.cur
        res/lltoolfocus.cur
        res/lltoolgrab.cur
        res/lltoolland.cur
        res/lltoolpan.cur
        res/lltoolpathfinding.cur
        res/lltoolpathfindingpathend.cur
        res/lltoolpathfindingpathendadd.cur
        res/lltoolpathfindingpathstart.cur
        res/lltoolpathfindingpathstartadd.cur
        res/lltoolpipette.cur
        res/lltoolrotate.cur
        res/lltoolscale.cur
        res/lltooltranslate.cur
        res/lltoolzoomin.cur
        res/lltoolzoomout.cur
        res/firestorm_icon.BMP
        res/firestorm_icon.ico
        res-sdl/firestorm_icon.BMP
        res/resource.h
        res/toolpickobject.cur
        res/toolpickobject2.cur
        res/toolpickobject3.cur
        res/toolpipette.cur
        res/toolbuy.cur
        res/toolopen.cur
        res/toolsit.cur
        res/toolbuy-legacy.cur
        res/toolopen-legacy.cur
        res/toolsit-legacy.cur
        res/toolpay-legacy.cur
        )

    set_source_files_properties(${viewer_RESOURCE_FILES}
                                PROPERTIES HEADER_FILE_ONLY TRUE)

    configure_file( ${CMAKE_CURRENT_SOURCE_DIR}/res/viewerRes.rc
                    ${CMAKE_CURRENT_BINARY_DIR}/viewerRes.rc
                    )
    set(viewer_RESOURCE_FILES
        ${CMAKE_CURRENT_BINARY_DIR}/viewerRes.rc
        ${viewer_RESOURCE_FILES}
        )

    set_source_files_properties(${CMAKE_CURRENT_BINARY_DIR}/viewerRes.rc
      PROPERTIES COMPILE_FLAGS "-I${CMAKE_CURRENT_SOURCE_DIR}/res"
      )

    SOURCE_GROUP("Resource Files" FILES ${viewer_RESOURCE_FILES})

    if (NOT USESYSTEMLIBS)
        list(APPEND viewer_SOURCE_FILES ${viewer_RESOURCE_FILES})
    endif (NOT USESYSTEMLIBS)

# see EXP-1765 - theory is opengl32.lib needs to be included before gdi32.lib (windows libs)
    set(viewer_LIBRARIES
        opengl32
        ${WINDOWS_LIBRARIES}
        comdlg32
        dxguid
        kernel32
        odbc32
        odbccp32
        oleaut32
        shell32
        Vfw32
        wer
        winspool
        )

    find_library(INTEL_MEMOPS_LIBRARY
                 NAMES ll_intel_memops
                 PATHS
                 optimized ${ARCH_PREBUILT_DIRS_RELEASE}
                 debug ${ARCH_PREBUILT_DIRS_DEBUG}
                 )
    mark_as_advanced(INTEL_MEMOPS_LIBRARY)

    if (INTEL_MEMOPS_LIBRARY)
      list(APPEND viewer_LIBRARIES ${INTEL_MEMOPS_LIBRARY})
    endif (INTEL_MEMOPS_LIBRARY)

    # <FS:Ansariel> Apply correct manifests to both 32 and 64 bit versions
    #if (ADDRESS_SIZE EQUAL 64)
        # We deliberately omit this from the 32bit build because it declares that
        # the viewer is compatible with Windows 10; we need that to properly detect
        # the Windows version, but doing so causes systems with certain HD video
        # cards to fail because Windows 10 does not support them.  Leaving this out
        # causes those systems to run in a Windows 8 compatibility mode, which works.
    #    LIST(APPEND viewer_SOURCE_FILES windows.manifest)
    #endif (ADDRESS_SIZE EQUAL 64)
    if (ADDRESS_SIZE EQUAL 64)
        LIST(APPEND viewer_SOURCE_FILES ${CMAKE_CURRENT_SOURCE_DIR}/../tools/manifests/compatibility.manifest)
    else (ADDRESS_SIZE EQUAL 64)
        LIST(APPEND viewer_SOURCE_FILES ${CMAKE_CURRENT_SOURCE_DIR}/../tools/manifests/legacy.manifest)
    endif (ADDRESS_SIZE EQUAL 64)
    # </FS:Ansariel>

    if (OPENAL)
      LIST(APPEND viewer_LIBRARIES ${OPENAL_LIBRARIES})
    endif (OPENAL)
endif (WINDOWS)

# Add the xui files. This is handy for searching for xui elements
# from within the IDE.
set(viewer_XUI_FILES
    skins/default/colors.xml
    skins/default/default_languages.xml
    skins/default/textures/textures.xml
    )
file(GLOB DEFAULT_XUI_FILE_GLOB_LIST
     ${CMAKE_CURRENT_SOURCE_DIR}/skins/*/xui/en/*.xml)
list(APPEND viewer_XUI_FILES ${DEFAULT_XUI_FILE_GLOB_LIST})

file(GLOB DEFAULT_WIDGET_FILE_GLOB_LIST
     ${CMAKE_CURRENT_SOURCE_DIR}/skins/*/xui/en/widgets/*.xml)
list(APPEND viewer_XUI_FILES ${DEFAULT_WIDGET_FILE_GLOB_LIST})

# Cannot append empty lists in CMake, wait until we have files here.
#file(GLOB SILVER_WIDGET_FILE_GLOB_LIST
#     ${CMAKE_CURRENT_SOURCE_DIR}/skins/silver/xui/en-us/widgets/*.xml)
#list(APPEND viewer_XUI_FILES ${SILVER_WIDGET_FILE_GLOB_LIST})

list(SORT viewer_XUI_FILES)

source_group("XUI Files" FILES ${viewer_XUI_FILES})

set_source_files_properties(${viewer_XUI_FILES}
                            PROPERTIES HEADER_FILE_ONLY TRUE)

list(APPEND viewer_SOURCE_FILES ${viewer_XUI_FILES})

set(viewer_APPSETTINGS_FILES
    app_settings/anim.ini
    app_settings/autoreplace.xml
    app_settings/client_list_v2.xml
    app_settings/cloud.xml
    app_settings/cmd_line.xml
    app_settings/commands.xml
    app_settings/foldertypes.xml
    app_settings/graphic_preset_controls.xml
    app_settings/grass.xml
    app_settings/grids.xml
    app_settings/growl_notifications.xml
    app_settings/high_graphics.xml
    app_settings/ignorable_dialogs.xml
    app_settings/keys.xml
    app_settings/keys_azerty.xml
    app_settings/keywords.ini
    app_settings/keywords_lsl_default.xml
    app_settings/logcontrol.xml
    app_settings/low_graphics.xml
    app_settings/mid_graphics.xml
    app_settings/posestand.xml
    app_settings/quick_preferences.xml
    app_settings/scriptlibrary_aa.xml
    app_settings/scriptlibrary_ossl.xml
    app_settings/scriptlibrary_preproc.xml
    app_settings/settings_firestorm.xml
    app_settings/settings_hybrid.xml
    app_settings/settings_phoenix.xml
    app_settings/settings_v3.xml
    app_settings/settings_text.xml
    app_settings/settings.xml
    app_settings/settings_crash_behavior.xml
    app_settings/settings_files.xml
    app_settings/settings_per_account.xml
    app_settings/std_bump.ini
    #app_settings/toolbars.xml  FS:AO moved to skins
    app_settings/trees.xml
    app_settings/ultra_graphics.xml
    app_settings/viewerart.xml
    ${CMAKE_SOURCE_DIR}/../etc/message.xml
    ${CMAKE_SOURCE_DIR}/../scripts/messages/message_template.msg
    packages-info.txt
    )
	
if (WINDOWS)
  LIST(APPEND viewer_APPSETTINGS_FILES app_settings/growl_notifications.xml)
endif (WINDOWS)

source_group("App Settings" FILES ${viewer_APPSETTINGS_FILES})

set_source_files_properties(${viewer_APPSETTINGS_FILES}
                            PROPERTIES HEADER_FILE_ONLY TRUE)

list(APPEND viewer_SOURCE_FILES ${viewer_APPSETTINGS_FILES})

set(viewer_CHARACTER_FILES
    character/attentions.xml
    character/attentionsN.xml
    character/avatar_lad.xml
    character/avatar_skeleton.xml
    character/genepool.xml
    )

source_group("Character File" FILES ${viewer_CHARACTER_FILES})

set_source_files_properties(${viewer_CHARACTER_FILES}
                            PROPERTIES HEADER_FILE_ONLY TRUE)
if (NOT USESYSTEMLIBS)
    list(APPEND viewer_SOURCE_FILES ${viewer_CHARACTER_FILES})
endif (NOT USESYSTEMLIBS)

# <FS:Ansariel> Add Firestorm folders
file(GLOB viewer_FONT_FILES fonts/*.xml)
source_group("Fonts" FILES ${viewer_FONT_FILES})
set_source_files_properties(${viewer_FONT_FILES}
                            PROPERTIES HEADER_FILE_ONLY TRUE)
list(APPEND viewer_SOURCE_FILES ${viewer_FONT_FILES})

file(GLOB viewer_FS_RESOURCES fs_resources/*)
source_group("Firestorm Resources" FILES ${viewer_FS_RESOURCES})
set_source_files_properties(${viewer_FS_RESOURCES}
                            PROPERTIES HEADER_FILE_ONLY TRUE)
list(APPEND viewer_SOURCE_FILES ${viewer_FS_RESOURCES})
# </FS:Ansariel>

if (WINDOWS)
  file(GLOB viewer_INSTALLER_FILES installers/windows/*.nsi)

  source_group("Installer Files" FILES ${viewer_INSTALLER_FILES})

  set_source_files_properties(${viewer_INSTALLER_FILES}
                              PROPERTIES HEADER_FILE_ONLY TRUE)

  list(APPEND viewer_SOURCE_FILES ${viewer_INSTALLER_FILES})
endif (WINDOWS)

if (OPENAL)
  set(LLSTARTUP_COMPILE_FLAGS "${LLSTARTUP_COMPILE_FLAGS} -DLL_OPENAL")
endif (OPENAL)

if (FMODSTUDIO)
  set(LLSTARTUP_COMPILE_FLAGS "${LLSTARTUP_COMPILE_FLAGS} -DLL_FMODSTUDIO")
  set(FMODWRAPPER_LIBRARY ${FMODSTUDIO_LIBRARY})
endif (FMODSTUDIO)

# <FS:Ansariel> Output device selection
# set_source_files_properties(llstartup.cpp PROPERTIES COMPILE_FLAGS "${LLSTARTUP_COMPILE_FLAGS}")
set_source_files_properties(llstartup.cpp llfloaterpreference.cpp PROPERTIES COMPILE_FLAGS "${LLSTARTUP_COMPILE_FLAGS}")
# </FS:Ansariel>

if (HAVOK OR HAVOK_TPV)
  set(LLSTARTUP_COMPILE_FLAGS "${LLSTARTUP_COMPILE_FLAGS} -DLL_HAVOK")
endif (HAVOK OR HAVOK_TPV)

# progress view disables/enables icons based on available packages
set_source_files_properties(llprogressview.cpp PROPERTIES COMPILE_FLAGS "${LLSTARTUP_COMPILE_FLAGS}")

list(APPEND viewer_SOURCE_FILES ${viewer_HEADER_FILES})

set_source_files_properties(${viewer_HEADER_FILES}
                            PROPERTIES HEADER_FILE_ONLY TRUE)

add_executable(${VIEWER_BINARY_NAME}
    WIN32
    MACOSX_BUNDLE
    ${viewer_SOURCE_FILES}
    )

if (SDL_FOUND)
  set_property(TARGET ${VIEWER_BINARY_NAME}
    PROPERTY COMPILE_DEFINITIONS LL_SDL=1
    )
endif (SDL_FOUND)

if (BUGSPLAT_DB)
  set_property(TARGET ${VIEWER_BINARY_NAME}
    PROPERTY COMPILE_DEFINITIONS "LL_BUGSPLAT")
endif (BUGSPLAT_DB)

# add package files
file(GLOB EVENT_HOST_SCRIPT_GLOB_LIST
     ${CMAKE_CURRENT_SOURCE_DIR}/../viewer_components/*.py)
list(APPEND EVENT_HOST_SCRIPTS ${EVENT_HOST_SCRIPT_GLOB_LIST})

set(PACKAGE ON CACHE BOOL
    "Add a package target that builds an installer package.")

if (OPENSIM )
  set(ND_VIEWER_FLAVOR "oss")
else (OPENSIM)
  set(ND_VIEWER_FLAVOR "hvk")
endif (OPENSIM)

if (WINDOWS)
    set_target_properties(${VIEWER_BINARY_NAME}
        PROPERTIES
        # *TODO -reenable this once we get server usage sorted out
        LINK_FLAGS "/debug /NODEFAULTLIB:LIBCMT /SUBSYSTEM:WINDOWS /LARGEADDRESSAWARE"
        LINK_FLAGS_DEBUG "/NODEFAULTLIB:\"LIBCMT;LIBCMTD;MSVCRT\" /INCREMENTAL:NO /LARGEADDRESSAWARE"
        LINK_FLAGS_RELEASE "/FORCE:MULTIPLE /MAP\"secondlife-bin.MAP\" /OPT:REF /LARGEADDRESSAWARE"
        )

    if(USE_PRECOMPILED_HEADERS)
        set_target_properties(
            ${VIEWER_BINARY_NAME}
            PROPERTIES
            COMPILE_FLAGS "/Yullviewerprecompiledheaders.h"
            )
    endif(USE_PRECOMPILED_HEADERS)

    # If adding a file to viewer_manifest.py in the WindowsManifest.construct() method, be sure to add the dependency
    # here.
    # *NOTE:Mani - This is a crappy hack to have important dependencies for the viewer_manifest copy action
    # be met. I'm looking forward to a source-code split-up project next year that will address this kind of thing.
    # In the meantime, if you have any ideas on how to easily maintain one list, either here or in viewer_manifest.py
    # and have the build deps get tracked *please* tell me about it.
    # nat: https://cmake.org/cmake/help/v3.14/command/file.html
    # "For example, the code
    # file(STRINGS myfile.txt myfile)
    # stores a list in the variable myfile in which each item is a line from the input file."
    # And of course it's straightforward to read a text file in Python.

    set(COPY_INPUT_DEPENDENCIES
      # The following commented dependencies are determined at variably at build time. Can't do this here.
      ${CMAKE_SOURCE_DIR}/../etc/message.xml
      ${CMAKE_SOURCE_DIR}/../scripts/messages/message_template.msg
      ${SHARED_LIB_STAGING_DIR}/${CMAKE_CFG_INTDIR}/llcommon.dll
      ${SHARED_LIB_STAGING_DIR}/${CMAKE_CFG_INTDIR}/libapr-1.dll
      ${SHARED_LIB_STAGING_DIR}/${CMAKE_CFG_INTDIR}/libaprutil-1.dll
      ${SHARED_LIB_STAGING_DIR}/${CMAKE_CFG_INTDIR}/libapriconv-1.dll
      ${SHARED_LIB_STAGING_DIR}/Release/glod.dll
      ${SHARED_LIB_STAGING_DIR}/RelWithDebInfo/glod.dll
      ${SHARED_LIB_STAGING_DIR}/Debug/glod.dll
      ${SHARED_LIB_STAGING_DIR}/Release/libcollada14dom22.dll
      ${SHARED_LIB_STAGING_DIR}/RelWithDebInfo/libcollada14dom22.dll
      ${SHARED_LIB_STAGING_DIR}/Debug/libcollada14dom22-d.dll
      # <FS:Ansariel> Only copy OpenJPEG dll if needed
      #${SHARED_LIB_STAGING_DIR}/Release/openjp2.dll
      #${SHARED_LIB_STAGING_DIR}/RelWithDebInfo/openjp2.dll
      #${SHARED_LIB_STAGING_DIR}/Debug/openjp2.dll
      # </FS:Ansariel>
      ${SHARED_LIB_STAGING_DIR}/Release/libhunspell.dll
      ${SHARED_LIB_STAGING_DIR}/RelWithDebInfo/libhunspell.dll
      ${SHARED_LIB_STAGING_DIR}/Debug/libhunspell.dll
      ${SHARED_LIB_STAGING_DIR}/${CMAKE_CFG_INTDIR}/SLVoice.exe
      ${SHARED_LIB_STAGING_DIR}/${CMAKE_CFG_INTDIR}/libsndfile-1.dll
      ${SHARED_LIB_STAGING_DIR}/${CMAKE_CFG_INTDIR}/vivoxoal.dll
      ${SHARED_LIB_STAGING_DIR}/${CMAKE_CFG_INTDIR}/ca-bundle.crt
      ${GOOGLE_PERF_TOOLS_SOURCE}
      ${CMAKE_CURRENT_SOURCE_DIR}/licenses-win32.txt
      ${CMAKE_CURRENT_SOURCE_DIR}/featuretable.txt
      ${ARCH_PREBUILT_DIRS_RELEASE}/libeay32.dll
      ${ARCH_PREBUILT_DIRS_RELEASE}/ssleay32.dll
      ${ARCH_PREBUILT_DIRS_DEBUG}/libeay32.dll
      ${ARCH_PREBUILT_DIRS_DEBUG}/ssleay32.dll
      ${viewer_APPSETTINGS_FILES}
      ${ARCH_PREBUILT_DIRS_RELEASE}/growl.dll
      SLPlugin
      media_plugin_cef
      media_plugin_libvlc
<<<<<<< HEAD
      #media_plugin_example # <FS:Ansariel> Don't package example plugin
      windows-crash-logger
=======
      media_plugin_example
      winmm_shim
>>>>>>> 2febf907
      )

    # <FS:Ansariel> Only copy OpenJPEG dll if needed
    if (NOT USE_KDU)
        list(APPEND COPY_INPUT_DEPENDENCIES
            ${SHARED_LIB_STAGING_DIR}/Release/openjp2.dll
            ${SHARED_LIB_STAGING_DIR}/RelWithDebInfo/openjp2.dll
            ${SHARED_LIB_STAGING_DIR}/Debug/openjp2.dll
            )
    endif (NOT USE_KDU)
    # </FS:Ansariel>

    if (ADDRESS_SIZE EQUAL 64)
        list(APPEND COPY_INPUT_DEPENDENCIES
            ${SHARED_LIB_STAGING_DIR}/${CMAKE_CFG_INTDIR}/vivoxsdk_x64.dll
            ${SHARED_LIB_STAGING_DIR}/${CMAKE_CFG_INTDIR}/ortp_x64.dll
            )
    else (ADDRESS_SIZE EQUAL 64)
        list(APPEND COPY_INPUT_DEPENDENCIES
            ${SHARED_LIB_STAGING_DIR}/${CMAKE_CFG_INTDIR}/vivoxsdk.dll
            ${SHARED_LIB_STAGING_DIR}/${CMAKE_CFG_INTDIR}/ortp.dll
            )
    endif (ADDRESS_SIZE EQUAL 64)

    if (FMODSTUDIO)
      list(APPEND COPY_INPUT_DEPENDENCIES
           ${SHARED_LIB_STAGING_DIR}/Release/fmod.dll
           ${SHARED_LIB_STAGING_DIR}/RelWithDebInfo/fmod.dll
           ${SHARED_LIB_STAGING_DIR}/Debug/fmodL.dll
          )
    endif (FMODSTUDIO)

    if (OPENAL)
      list(APPEND COPY_INPUT_DEPENDENCIES
           ${SHARED_LIB_STAGING_DIR}/${CMAKE_CFG_INTDIR}/OpenAL32.dll
           ${SHARED_LIB_STAGING_DIR}/${CMAKE_CFG_INTDIR}/alut.dll
          )
    endif (OPENAL)

    add_custom_command(
      OUTPUT  ${CMAKE_CFG_INTDIR}/copy_touched.bat
      COMMAND ${PYTHON_EXECUTABLE}
      ARGS
        ${CMAKE_CURRENT_SOURCE_DIR}/viewer_manifest.py
        --actions=copy
        --arch=${ARCH}
        --artwork=${ARTWORK_DIR}
        "--bugsplat=${BUGSPLAT_DB}"
        "--fmodstudio=${FMODSTUDIO}"
        "--openal=${OPENAL}"
        --build=${CMAKE_CURRENT_BINARY_DIR}
        --buildtype=${CMAKE_BUILD_TYPE}
        "--channel=${VIEWER_CHANNEL}"
        --configuration=${CMAKE_CFG_INTDIR}
        --dest=${CMAKE_CURRENT_BINARY_DIR}/${CMAKE_CFG_INTDIR}
        --grid=${GRID}
        --source=${CMAKE_CURRENT_SOURCE_DIR}
        --touch=${CMAKE_CURRENT_BINARY_DIR}/${CMAKE_CFG_INTDIR}/copy_touched.bat
        --versionfile=${CMAKE_CURRENT_BINARY_DIR}/viewer_version.txt
        --viewer_flavor=${ND_VIEWER_FLAVOR}
      DEPENDS
        ${CMAKE_CURRENT_SOURCE_DIR}/viewer_manifest.py
        stage_third_party_libs
        ${COPY_INPUT_DEPENDENCIES}
      COMMENT "Performing viewer_manifest copy"
      )

    add_custom_target(copy_w_viewer_manifest ALL DEPENDS ${CMAKE_CFG_INTDIR}/copy_touched.bat)

    add_dependencies(${VIEWER_BINARY_NAME} stage_third_party_libs llcommon copy_w_viewer_manifest)

    if (EXISTS ${CMAKE_SOURCE_DIR}/copy_win_scripts)
      add_dependencies(${VIEWER_BINARY_NAME} copy_win_scripts)
    endif (EXISTS ${CMAKE_SOURCE_DIR}/copy_win_scripts)
	
    add_dependencies(${VIEWER_BINARY_NAME}
      SLPlugin
    )

    # sets the 'working directory' for debugging from visual studio.
    # Condition for version can be moved to requirements once build agents will be updated (see TOOL-3865)
    if (NOT UNATTENDED)
        set_property(
          TARGET ${VIEWER_BINARY_NAME}
          PROPERTY VS_DEBUGGER_WORKING_DIRECTORY "${CMAKE_CURRENT_SOURCE_DIR}"
          )
    endif (NOT UNATTENDED)

    if (PACKAGE)
      add_custom_command(
        OUTPUT ${CMAKE_CURRENT_BINARY_DIR}/${CMAKE_CFG_INTDIR}/event_host.tar.bz2
        COMMAND ${PYTHON_EXECUTABLE}
        ARGS
          ${CMAKE_CURRENT_SOURCE_DIR}/event_host_manifest.py
          ${CMAKE_CURRENT_SOURCE_DIR}/..
          ${CMAKE_CURRENT_BINARY_DIR}
          ${CMAKE_CFG_INTDIR}
        DEPENDS
          lleventhost
          ${EVENT_HOST_SCRIPTS}
          ${CMAKE_CURRENT_SOURCE_DIR}/event_host_manifest.py
        )

      add_custom_command(
        OUTPUT ${CMAKE_CFG_INTDIR}/touched.bat
        COMMAND ${PYTHON_EXECUTABLE}
        ARGS
          ${CMAKE_CURRENT_SOURCE_DIR}/viewer_manifest.py
          --arch=${ARCH}
          --artwork=${ARTWORK_DIR}
          "--bugsplat=${BUGSPLAT_DB}"
          "--fmodstudio=${FMODSTUDIO}"
          "--openal=${OPENAL}"
          --build=${CMAKE_CURRENT_BINARY_DIR}
          --buildtype=${CMAKE_BUILD_TYPE}
          "--channel=${VIEWER_CHANNEL}"
          --configuration=${CMAKE_CFG_INTDIR}
          --dest=${CMAKE_CURRENT_BINARY_DIR}/${CMAKE_CFG_INTDIR}
          --grid=${GRID}
          --source=${CMAKE_CURRENT_SOURCE_DIR}
          --touch=${CMAKE_CURRENT_BINARY_DIR}/${CMAKE_CFG_INTDIR}/touched.bat
          --versionfile=${CMAKE_CURRENT_BINARY_DIR}/viewer_version.txt
          --viewer_flavor=${ND_VIEWER_FLAVOR}
        DEPENDS
            ${VIEWER_BINARY_NAME}
            ${CMAKE_CURRENT_SOURCE_DIR}/viewer_manifest.py
            ${CMAKE_CURRENT_BINARY_DIR}/viewer_version.txt
            ${COPY_INPUT_DEPENDENCIES}
        )

      add_custom_target(llpackage ALL DEPENDS
        ${CMAKE_CFG_INTDIR}/touched.bat
        windows-setup-build-all
        )
        # temporarily disable packaging of event_host until hg subrepos get
        # sorted out on the parabuild cluster...
        #${CMAKE_CURRENT_BINARY_DIR}/${CMAKE_CFG_INTDIR}/event_host.tar.bz2)

    endif (PACKAGE)
elseif (DARWIN)
    set_target_properties(${VIEWER_BINARY_NAME}
        PROPERTIES
        LINK_FLAGS_RELEASE "${LINK_FLAGS_RELEASE} -Xlinker -dead_strip -Xlinker -map -Xlinker ${CMAKE_CURRENT_BINARY_DIR}/${VIEWER_BINARY_NAME}.MAP"
        #<FS:TS> Force the SDK version in the linked executable to be 10.12. This will fool
        # macOS into using the pre-Mojave display system, avoiding the blurry display that
        # otherwise occurs when upscaling the viewer to Retina resolution levels.
        LINK_FLAGS_RELEASE "${LINK_FLAGS_RELEASE} -Xlinker -platform_version -Xlinker macos -Xlinker ${CMAKE_OSX_DEPLOYMENT_TARGET} -Xlinker 10.12"
        )
else (WINDOWS)
        # Linux
    set_target_properties(${VIEWER_BINARY_NAME}
        PROPERTIES
        LINK_FLAGS_RELEASE "${LINK_FLAGS_RELEASE} -Wl,--Map=${VIEWER_BINARY_NAME}.MAP"
        )
endif (WINDOWS)

# *NOTE: - this list is very sensitive to ordering, test carefully on all
# platforms if you change the relative order of the entries here.
# In particular, cmake 2.6.4 (when building with linux/makefile generators)
# appears to sometimes de-duplicate redundantly listed dependencies improperly.
# To work around this, higher level modules should be listed before the modules
# that they depend upon. -brad
#
# *NOTE:  On mixing system shared libraries and updated static archives.
# We use a number of libraries that have an existence as system libraries,
# internal-use libraries and applications libraries.  The most-referenced
# one of these being libz where you can find four or more versions in play
# at once.  On Linux, libz can be found at link and run time via a number
# of paths:
#     
#      => -lfreetype
#        => libz.so.1 (on install machine, not build)
#      => -lSDL
#        => libz.so.1 (on install machine, not build)
#      => -lgdk-x11-2.0
#        => libz.so.1
#      => -lz
#
# We generally want the newest version of the library to provide all symbol
# resolution.  To that end, when using static archives, the *_PRELOAD_ARCHIVES
# variables, PNG_PRELOAD_ARCHIVES and ZLIB_PRELOAD_ARCHIVES, get the archives
# dumped into the target binary and runtime lookup will find the most
# modern version.

target_link_libraries(${VIEWER_BINARY_NAME}
    ${LEGACY_STDIO_LIBS}
    ${PNG_PRELOAD_ARCHIVES}
    ${ZLIB_PRELOAD_ARCHIVES}
    ${URIPARSER_PRELOAD_ARCHIVES}
    ${GOOGLE_PERFTOOLS_LIBRARIES}
    ${LLAUDIO_LIBRARIES}
    ${LLCHARACTER_LIBRARIES}
    ${LLIMAGE_LIBRARIES}
    ${LLINVENTORY_LIBRARIES}
    ${LLMESSAGE_LIBRARIES}
    ${LLPLUGIN_LIBRARIES}
    ${LLPRIMITIVE_LIBRARIES}
    ${LLRENDER_LIBRARIES}
    ${FREETYPE_LIBRARIES}
    ${LLUI_LIBRARIES}
    ${LLFILESYSTEM_LIBRARIES}
    ${LLWINDOW_LIBRARIES}
    ${LLXML_LIBRARIES}
    ${LLMATH_LIBRARIES}
    ${LLCOREHTTP_LIBRARIES}
    ${LLCOMMON_LIBRARIES}
    ${NDOF_LIBRARY}
    ${NVAPI_LIBRARY}
    ${HUNSPELL_LIBRARY}
    ${viewer_LIBRARIES}
    ${BOOST_PROGRAM_OPTIONS_LIBRARY}
    ${BOOST_REGEX_LIBRARY}
    ${BOOST_FIBER_LIBRARY}
    ${BOOST_WAVE_LIBRARY} #FS specific
    ${BOOST_THREAD_LIBRARY} #FS specific
    ${BOOST_CONTEXT_LIBRARY}
    ${DBUSGLIB_LIBRARIES}
    ${OPENGL_LIBRARIES}
    ${FMODWRAPPER_LIBRARY} # must come after LLAudio
    ${OPENAL_LIBRARIES}
    ${GLOD_LIBRARIES}
    ${OPENGL_LIBRARIES}
    ${JSONCPP_LIBRARIES}
    ${SDL_LIBRARY}
    ${SMARTHEAP_LIBRARY}
    ${UI_LIBRARIES}
    ${WINDOWS_LIBRARIES}
    ${EXPAT_LIBRARIES}
    ${XMLRPCEPI_LIBRARIES}
    ${OPENSSL_LIBRARIES}
    ${CRYPTO_LIBRARIES}
    ${LLLOGIN_LIBRARIES}
    ${LLPHYSICS_LIBRARIES}
    ${LLPHYSICSEXTENSIONS_LIBRARIES}
    ${LLAPPEARANCE_LIBRARIES}
    ${GROWL_LIBRARY}
    )

target_link_libraries(${VIEWER_BINARY_NAME} ${DISCORD_LIBRARY} )

if (BUGSPLAT_DB)
  target_link_libraries(${VIEWER_BINARY_NAME}
    ${BUGSPLAT_LIBRARIES}
    )
endif (BUGSPLAT_DB)
	
if (WINDOWS)
    target_link_libraries(${VIEWER_BINARY_NAME}
    ${GROWL_LIBRARY}
    )
endif (WINDOWS)

if (LINUX)
    target_link_libraries(${VIEWER_BINARY_NAME} "dl" )
endif (LINUX)

set(ARTWORK_DIR ${CMAKE_CURRENT_SOURCE_DIR} CACHE PATH
    "Path to artwork files.")

if (LINUX)
  set(product Firestorm-${ARCH}-${VIEWER_SHORT_VERSION}.${VIEWER_VERSION_REVISION})

  # These are the generated targets that are copied to package/
if (NOT ENABLE_MEDIA_PLUGINS)
  set(COPY_INPUT_DEPENDENCIES
    ${VIEWER_BINARY_NAME}
    linux-crash-logger
    SLPlugin
    media_plugin_cef
    #media_plugin_gstreamer010
    media_plugin_libvlc
    llcommon
    )
else (NOT ENABLE_MEDIA_PLUGINS)
  set(COPY_INPUT_DEPENDENCIES
    ${VIEWER_BINARY_NAME}
    linux-crash-logger
    SLPlugin
    media_plugin_cef
    #media_plugin_gstreamer010
    llcommon
    )
endif (NOT ENABLE_MEDIA_PLUGINS)

  add_custom_command(
      OUTPUT ${product}.tar.bz2
      COMMAND ${PYTHON_EXECUTABLE}
      ARGS
        ${CMAKE_CURRENT_SOURCE_DIR}/viewer_manifest.py
        --arch=${ARCH}
        --artwork=${ARTWORK_DIR}
        "--bugsplat=${BUGSPLAT_DB}"
        "--fmodstudio=${FMODSTUDIO}"
        "--openal=${OPENAL}"
        --build=${CMAKE_CURRENT_BINARY_DIR}
        --buildtype=${CMAKE_BUILD_TYPE}
        "--channel=${VIEWER_CHANNEL}"
        --configuration=${CMAKE_CFG_INTDIR}
        --dest=${CMAKE_CURRENT_BINARY_DIR}/packaged
        --grid=${GRID}
        --source=${CMAKE_CURRENT_SOURCE_DIR}
        --touch=${CMAKE_CURRENT_BINARY_DIR}/${CMAKE_CFG_INTDIR}/.${product}.touched
        --versionfile=${CMAKE_CURRENT_BINARY_DIR}/viewer_version.txt
        --viewer_flavor=${ND_VIEWER_FLAVOR}
      DEPENDS
        ${CMAKE_CURRENT_SOURCE_DIR}/viewer_manifest.py
        ${COPY_INPUT_DEPENDENCIES}
      )


  add_custom_command(
    OUTPUT  ${CMAKE_CURRENT_BINARY_DIR}/${CMAKE_CFG_INTDIR}/.${product}.copy_touched
    COMMAND ${PYTHON_EXECUTABLE}
    ARGS
      ${CMAKE_CURRENT_SOURCE_DIR}/viewer_manifest.py
      --actions=copy
      --arch=${ARCH}
      --artwork=${ARTWORK_DIR}
      "--bugsplat=${BUGSPLAT_DB}"
      "--fmodstudio=${FMODSTUDIO}"
      "--openal=${OPENAL}"
      --build=${CMAKE_CURRENT_BINARY_DIR}
      --buildtype=${CMAKE_BUILD_TYPE}
      "--channel=${VIEWER_CHANNEL}"
      --configuration=${CMAKE_CFG_INTDIR}
      --dest=${CMAKE_CURRENT_BINARY_DIR}/packaged
      --grid=${GRID}
      --source=${CMAKE_CURRENT_SOURCE_DIR}
      --versionfile=${CMAKE_CURRENT_BINARY_DIR}/viewer_version.txt
      --viewer_flavor=${ND_VIEWER_FLAVOR}
    DEPENDS
      ${CMAKE_CURRENT_SOURCE_DIR}/viewer_manifest.py
      ${COPY_INPUT_DEPENDENCIES}
    COMMENT "Performing viewer_manifest copy"
    )

  add_custom_target(copy_l_viewer_manifest ALL DEPENDS ${CMAKE_CURRENT_BINARY_DIR}/${CMAKE_CFG_INTDIR}/.${product}.copy_touched)

  if (PACKAGE)
    add_custom_target(llpackage ALL DEPENDS ${product}.tar.bz2)
    # Make sure we don't run two instances of viewer_manifest.py at the same time.
    add_dependencies(llpackage copy_l_viewer_manifest)
    check_message_template(llpackage)
  endif (PACKAGE)
endif (LINUX)

if (DARWIN)
    # <FS:Ansariel> Moved from Windows section
    set(VIEWER_MACOSX_PHASE "d")
    string(TOLOWER ${VIEWER_CHANNEL} channel_lower)
    if(channel_lower MATCHES "release")
        set(VIEWER_MACOSX_PHASE "f")
    elseif(channel_lower MATCHES "beta")
        set(VIEWER_MACOSX_PHASE "b")
    elseif(channel_lower MATCHES "project")
        set(VIEWER_MACOSX_PHASE "a")
    endif()
    # </FS:Ansariel>

  # These all get set with PROPERTIES. It's not that the property names are
  # magically known to CMake -- it's that these names are referenced in the
  # Info-SecondLife.plist file in the configure_file() directive below.
  #set(product "${VIEWER_CHANNEL}")
  set(product "Firestorm")
  set(MACOSX_EXECUTABLE_NAME "Firestorm")
  set(MACOSX_BUNDLE_INFO_STRING "Firestorm Viewer")
  set(MACOSX_BUNDLE_ICON_FILE "firestorm_icon.icns")
  set(MACOSX_BUNDLE_GUI_IDENTIFIER "com.phoenixviewer.firestorm.viewer-${ND_VIEWER_FLAVOR}")
  set(MACOSX_BUNDLE_LONG_VERSION_STRING "${VIEWER_CHANNEL} ${VIEWER_SHORT_VERSION}.${VIEWER_VERSION_REVISION}")
  set(MACOSX_BUNDLE_BUNDLE_NAME "Firestorm")
  set(MACOSX_BUNDLE_SHORT_VERSION_STRING "${VIEWER_SHORT_VERSION}.${VIEWER_VERSION_REVISION}")
  set(MACOSX_BUNDLE_BUNDLE_VERSION "${VIEWER_SHORT_VERSION}${VIEWER_MACOSX_PHASE}${VIEWER_REVISION}")
  set(MACOSX_BUNDLE_COPYRIGHT "Copyright 2010-2021 The Phoenix Firestorm Project, Inc.")
  set(MACOSX_BUNDLE_NSMAIN_NIB_FILE "Firestorm.nib")
  set(MACOSX_BUNDLE_NSPRINCIPAL_CLASS "LLApplication")

  # https://blog.kitware.com/upcoming-in-cmake-2-8-12-osx-rpath-support/
  set(CMAKE_MACOSX_RPATH 1)
  
  set_target_properties(
    ${VIEWER_BINARY_NAME}
    PROPERTIES
    OUTPUT_NAME "${product}"
    # From Contents/MacOS/SecondLife, look in Contents/Frameworks
    INSTALL_RPATH "@loader_path/../Frameworks"
    # SIGH, as of 2018-05-24 (cmake 3.11.1) the INSTALL_RPATH property simply
    # does not work. Try this:
    LINK_FLAGS "-rpath @loader_path/../Frameworks"
    MACOSX_BUNDLE_INFO_PLIST
    # <FS:CR> Use Firestorm plist
    #"${CMAKE_CURRENT_SOURCE_DIR}/Info-SecondLife.plist"
    "${CMAKE_CURRENT_SOURCE_DIR}/Info-Firestorm.plist"
    )

  set(VIEWER_APP_BUNDLE "${CMAKE_CURRENT_BINARY_DIR}/${CMAKE_CFG_INTDIR}/${product}.app")
  set(VIEWER_APP_EXE "${VIEWER_APP_BUNDLE}/Contents/MacOS/${product}")
  set(VIEWER_APP_DSYM "${VIEWER_APP_EXE}.dSYM")
  set(VIEWER_APP_XCARCHIVE "${VIEWER_APP_BUNDLE}/../${product}.xcarchive.zip")

  configure_file(
     # <FS:CR> Use Firestorm plist
     #"${CMAKE_CURRENT_SOURCE_DIR}/Info-SecondLife.plist"
     "${CMAKE_CURRENT_SOURCE_DIR}/Info-Firestorm.plist"
     "${VIEWER_APP_BUNDLE}/Contents/Info.plist"
    )

  add_custom_command(
    TARGET ${VIEWER_BINARY_NAME} POST_BUILD
    COMMAND ${PYTHON_EXECUTABLE}
    ARGS
      ${CMAKE_CURRENT_SOURCE_DIR}/viewer_manifest.py
      --actions=copy
      --arch=${ARCH}
      --artwork=${ARTWORK_DIR}
      "--bugsplat=${BUGSPLAT_DB}"
      "--fmodstudio=${FMODSTUDIO}"
      "--openal=${OPENAL}"
      --build=${CMAKE_CURRENT_BINARY_DIR}
      --buildtype=${CMAKE_BUILD_TYPE}
      --bundleid=${MACOSX_BUNDLE_GUI_IDENTIFIER}
      "--channel=${VIEWER_CHANNEL}"
      --configuration=${CMAKE_CFG_INTDIR}
      --dest=${VIEWER_APP_BUNDLE}
      --grid=${GRID}
      --source=${CMAKE_CURRENT_SOURCE_DIR}
      --versionfile=${CMAKE_CURRENT_BINARY_DIR}/viewer_version.txt
      --viewer_flavor=${ND_VIEWER_FLAVOR}
    DEPENDS
      ${VIEWER_BINARY_NAME}
      ${CMAKE_CURRENT_SOURCE_DIR}/viewer_manifest.py
    )

  add_dependencies(${VIEWER_BINARY_NAME} SLPlugin media_plugin_libvlc media_plugin_cef mac-crash-logger)
  add_dependencies(${VIEWER_BINARY_NAME} mac-crash-logger)

  if (ENABLE_SIGNING)
      set(SIGNING_SETTING "--signature=${SIGNING_IDENTITY}")
  else (ENABLE_SIGNING)
      set(SIGNING_SETTING "")
  endif (ENABLE_SIGNING)

  if (PACKAGE)
      add_custom_target(llpackage ALL DEPENDS ${VIEWER_BINARY_NAME})

      add_custom_command(
        TARGET llpackage POST_BUILD
        COMMAND ${PYTHON_EXECUTABLE}
        ARGS
          ${CMAKE_CURRENT_SOURCE_DIR}/viewer_manifest.py
          --arch=${ARCH}
          --artwork=${ARTWORK_DIR}
          "--bugsplat=${BUGSPLAT_DB}"
          "--fmodstudio=${FMODSTUDIO}"
          "--openal=${OPENAL}"
          --build=${CMAKE_CURRENT_BINARY_DIR}
          --buildtype=${CMAKE_BUILD_TYPE}
          "--channel=${VIEWER_CHANNEL}"
          --configuration=${CMAKE_CFG_INTDIR}
          --dest=${VIEWER_APP_BUNDLE}
          --grid=${GRID}
          --source=${CMAKE_CURRENT_SOURCE_DIR}
          --touch=${CMAKE_CURRENT_BINARY_DIR}/${CMAKE_CFG_INTDIR}/.${product}.touched
          --versionfile=${CMAKE_CURRENT_BINARY_DIR}/viewer_version.txt
          --viewer_flavor=${ND_VIEWER_FLAVOR}
          ${SIGNING_SETTING}
        DEPENDS
          ${CMAKE_CURRENT_SOURCE_DIR}/viewer_manifest.py
      )
  endif (PACKAGE)
endif (DARWIN)

if (INSTALL)
  include(${CMAKE_CURRENT_SOURCE_DIR}/ViewerInstall.cmake)
endif (INSTALL)

# Note that the conventional VIEWER_SYMBOL_FILE is set by ../../build.sh
if (PACKAGE AND (RELEASE_CRASH_REPORTING OR NON_RELEASE_CRASH_REPORTING) AND VIEWER_SYMBOL_FILE)
<<<<<<< HEAD
  if (NOT BUGSPLAT_DB)
    # Breakpad symbol-file generation
    set(SYMBOL_SEARCH_DIRS "")
    if (WINDOWS)
      list(APPEND SYMBOL_SEARCH_DIRS "${CMAKE_CURRENT_BINARY_DIR}/${CMAKE_CFG_INTDIR}")
      # slplugin.exe failing symbols dump - need to debug, might have to do with updated version of google breakpad
      # set(VIEWER_EXE_GLOBS "${VIEWER_BINARY_NAME}${CMAKE_EXECUTABLE_SUFFIX} slplugin.exe")
      set(VIEWER_EXE_GLOBS "${VIEWER_BINARY_NAME}${CMAKE_EXECUTABLE_SUFFIX}")
      set(VIEWER_LIB_GLOB "*${CMAKE_SHARED_MODULE_SUFFIX}")
      set(VIEWER_COPY_MANIFEST copy_w_viewer_manifest)
    endif (WINDOWS)
    if (DARWIN)
      list(APPEND SYMBOL_SEARCH_DIRS "${CMAKE_CURRENT_BINARY_DIR}/${CMAKE_CFG_INTDIR}")
      # *TODO: Generate these search dirs in the cmake files related to each binary.
      list(APPEND SYMBOL_SEARCH_DIRS "${CMAKE_BINARY_DIR}/llplugin/slplugin/${CMAKE_CFG_INTDIR}")
      list(APPEND SYMBOL_SEARCH_DIRS "${CMAKE_BINARY_DIR}/mac_crash_logger/${CMAKE_CFG_INTDIR}")
      list(APPEND SYMBOL_SEARCH_DIRS "${CMAKE_BINARY_DIR}/media_plugins/gstreamer010/${CMAKE_CFG_INTDIR}")
##      set(VIEWER_EXE_GLOBS "'${product}' SLPlugin mac-crash-logger")
      set(VIEWER_EXE_GLOBS "'${product}' mac-crash-logger")
      set(VIEWER_LIB_GLOB "*.dylib")
    endif (DARWIN)
    if (LINUX)
      list(APPEND SYMBOL_SEARCH_DIRS "${CMAKE_CURRENT_BINARY_DIR}/packaged")
##      set(VIEWER_EXE_GLOBS "do-not-directly-run-secondlife-bin SLPlugin")
      set(VIEWER_EXE_GLOBS "do-not-directly-run-firestorm-bin")
      set(VIEWER_LIB_GLOB "*${CMAKE_SHARED_MODULE_SUFFIX}*")
      set(VIEWER_COPY_MANIFEST copy_l_viewer_manifest)
    endif (LINUX)

    if(CMAKE_CFG_INTDIR STREQUAL ".")
        set(LLBUILD_CONFIG ${CMAKE_BUILD_TYPE})
    else(CMAKE_CFG_INTDIR STREQUAL ".")
        # set LLBUILD_CONFIG to be a shell variable evaluated at build time
        # reflecting the configuration we are currently building.
        set(LLBUILD_CONFIG ${CMAKE_CFG_INTDIR})
    endif(CMAKE_CFG_INTDIR STREQUAL ".")
    add_custom_command(OUTPUT "${VIEWER_SYMBOL_FILE}"
      COMMAND "${PYTHON_EXECUTABLE}"
      ARGS
        "${CMAKE_CURRENT_SOURCE_DIR}/generate_breakpad_symbols.py"
        "${LLBUILD_CONFIG}"
        "${SYMBOL_SEARCH_DIRS}"
        "${VIEWER_EXE_GLOBS}"
        "${VIEWER_LIB_GLOB}"
        "${AUTOBUILD_INSTALL_DIR}/bin/dump_syms"
        "${VIEWER_SYMBOL_FILE}"
      DEPENDS generate_breakpad_symbols.py
          VERBATIM)

  add_custom_target(generate_breakpad_symbols DEPENDS "${VIEWER_SYMBOL_FILE}" "${VIEWER_BINARY_NAME}" "${VIEWER_COPY_MANIFEST}")
    add_custom_target(generate_symbols DEPENDS "${VIEWER_SYMBOL_FILE}")
    add_dependencies(generate_symbols ${VIEWER_BINARY_NAME})
    if (WINDOWS OR LINUX)
      add_dependencies(generate_symbols "${VIEWER_COPY_MANIFEST}")
    endif (WINDOWS OR LINUX)

  else (NOT BUGSPLAT_DB)
=======
  if (BUGSPLAT_DB)
>>>>>>> 2febf907
    # BugSplat symbol-file generation
    if (WINDOWS)
      # Just pack up a tarball containing only the .pdb file for the
      # executable. Because we intend to use cygwin tar, we must render
      # VIEWER_SYMBOL_FILE in cygwin path syntax.
      execute_process(COMMAND "cygpath" "-u" "${VIEWER_SYMBOL_FILE}"
        OUTPUT_VARIABLE VIEWER_SYMBOL_FILE_CYGWIN
        OUTPUT_STRIP_TRAILING_WHITESPACE)
      execute_process(COMMAND "cygpath" "-u" "${CMAKE_CURRENT_BINARY_DIR}/${CMAKE_CFG_INTDIR}"
        OUTPUT_VARIABLE PARENT_DIRECTORY_CYGWIN
        OUTPUT_STRIP_TRAILING_WHITESPACE)
      add_custom_command(OUTPUT "${VIEWER_SYMBOL_FILE}"
        # Use of 'tar ...j' here assumes VIEWER_SYMBOL_FILE endswith .tar.bz2;
        # testing a string suffix is painful enough in CMake language that
        # we'll continue assuming it until forced to generalize.
        COMMAND "tar"
        ARGS
          "cjf"
          "${VIEWER_SYMBOL_FILE_CYGWIN}"
          "-C"
          "${PARENT_DIRECTORY_CYGWIN}"
          "firestorm-bin.pdb"
        DEPENDS "${CMAKE_CURRENT_BINARY_DIR}/${CMAKE_CFG_INTDIR}/firestorm-bin.pdb"
        COMMENT "Packing viewer PDB into ${VIEWER_SYMBOL_FILE_CYGWIN}"
        )
      add_custom_target(generate_symbols DEPENDS "${VIEWER_SYMBOL_FILE}" ${VIEWER_BINARY_NAME})
      add_dependencies(generate_symbols ${VIEWER_BINARY_NAME})
    endif (WINDOWS)
    if (DARWIN)
      # Have to run dsymutil first, then pack up the resulting .dSYM directory
      add_custom_command(OUTPUT "${VIEWER_APP_DSYM}"
        COMMAND "dsymutil"
        ARGS
          ${VIEWER_APP_EXE}
        COMMENT "Generating ${VIEWER_APP_DSYM}"
        )
      add_custom_target(dsym_generate DEPENDS "${VIEWER_APP_DSYM}")
      add_dependencies(dsym_generate ${VIEWER_BINARY_NAME})
      add_custom_command(OUTPUT "${VIEWER_SYMBOL_FILE}"
        # See above comments about "tar ...j"
        COMMAND "tar"
        ARGS
          "cjf"
          "${VIEWER_SYMBOL_FILE}"
          "-C"
          "${VIEWER_APP_DSYM}/.."
          "${product}.dSYM"
        DEPENDS "${VIEWER_APP_DSYM}"
        COMMENT "Packing dSYM into ${VIEWER_SYMBOL_FILE}"
        )
      add_custom_target(dsym_tarball DEPENDS "${VIEWER_SYMBOL_FILE}")
      add_dependencies(dsym_tarball dsym_generate)
      add_custom_command(OUTPUT "${VIEWER_APP_XCARCHIVE}"
        COMMAND "zip"
        ARGS
          "-r"
          "${VIEWER_APP_XCARCHIVE}"
          "."
        WORKING_DIRECTORY "${VIEWER_APP_DSYM}/.."
        DEPENDS "${VIEWER_APP_DSYM}"
        COMMENT "Generating xcarchive.zip for upload to BugSplat"
        )
      add_custom_target(dsym_xcarchive DEPENDS "${VIEWER_APP_XCARCHIVE}")
      add_dependencies(dsym_xcarchive dsym_generate)
      # Have to create a stamp file, and depend on it, to force CMake to run
      # the cleanup step.
      add_custom_command(OUTPUT "${CMAKE_CURRENT_BINARY_DIR}/dsym.stamp"
        COMMAND rm -rf "${VIEWER_APP_DSYM}"
        COMMAND touch "${CMAKE_CURRENT_BINARY_DIR}/dsym.stamp"
        DEPENDS "${VIEWER_SYMBOL_FILE}" "${VIEWER_APP_XCARCHIVE}"
        COMMENT "Cleaning up dSYM"
        )
      add_custom_target(generate_symbols DEPENDS
        "${VIEWER_APP_DSYM}"
        "${VIEWER_SYMBOL_FILE}"
        "${VIEWER_APP_XCARCHIVE}"
        "${CMAKE_CURRENT_BINARY_DIR}/dsym.stamp"
        )
      add_dependencies(generate_symbols dsym_tarball dsym_xcarchive)
    endif (DARWIN)
    if (LINUX)
      # TBD
    endif (LINUX)
  endif (BUGSPLAT_DB)

  # for both BUGSPLAT_DB and Breakpad
  add_dependencies(llpackage generate_symbols)
endif ()

if (LL_TESTS)
  # To add a viewer unit test, just add the test .cpp file below
  # This creates a separate test project per file listed.
  include(LLAddBuildTest)
  SET(viewer_TEST_SOURCE_FILES
    llagentaccess.cpp
    lldateutil.cpp
#    llmediadataclient.cpp
    lllogininstance.cpp
#    llremoteparcelrequest.cpp
    llviewerhelputil.cpp
    llversioninfo.cpp
    llworldmap.cpp
    llworldmipmap.cpp
  )

  set_source_files_properties(
    llworldmap.cpp
    llworldmipmap.cpp
    PROPERTIES
    LL_TEST_ADDITIONAL_SOURCE_FILES 
    tests/llviewertexture_stub.cpp
    #llviewertexturelist.cpp
  )

  set(test_libs
    ${LLCOMMON_LIBRARIES}
    ${JSONCPP_LIBRARIES}
    ${CURL_LIBRARIES}
    ${NGHTTP2_LIBRARIES}
    )

  set_source_files_properties(
    llworldmap.cpp
    llworldmipmap.cpp
    PROPERTIES
    LL_TEST_ADDITIONAL_SOURCE_FILES 
    tests/llviewertexture_stub.cpp
    #llviewertexturelist.cpp
  )

  set_source_files_properties(
    llmediadataclient.cpp
    PROPERTIES
    LL_TEST_ADDITIONAL_LIBRARIES "${test_libs}"
  )

  set_source_files_properties(
    llviewerhelputil.cpp
    PROPERTIES
    LL_TEST_ADDITIONAL_LIBRARIES "${BOOST_SYSTEM_LIBRARY}"
  )

  set_source_files_properties(
    llremoteparcelrequest.cpp
    PROPERTIES
    LL_TEST_ADDITIONAL_LIBRARIES "${BOOST_SYSTEM_LIBRARY}"
  )

  set_source_files_properties(
    llworldmap.cpp
    llworldmipmap.cpp
    PROPERTIES
    LL_TEST_ADDITIONAL_SOURCE_FILES 
    tests/llviewertexture_stub.cpp
    #llviewertexturelist.cpp
    LL_TEST_ADDITIONAL_LIBRARIES "${BOOST_SYSTEM_LIBRARY}"
  )

  set_source_files_properties(
    llmediadataclient.cpp
    PROPERTIES
    LL_TEST_ADDITIONAL_LIBRARIES "${LLPRIMITIVE_LIBRARIES}"
  )

  set_source_files_properties(
    llagentaccess.cpp
    PROPERTIES
    LL_TEST_ADDITIONAL_LIBRARIES "${BOOST_SYSTEM_LIBRARY}"
  )

  set_source_files_properties(
    lllogininstance.cpp
    PROPERTIES
    LL_TEST_ADDITIONAL_SOURCE_FILES llversioninfo.cpp
    LL_TEST_ADDITIONAL_LIBRARIES "${BOOST_SYSTEM_LIBRARY}"
  )

  ##################################################
  # DISABLING PRECOMPILED HEADERS USAGE FOR TESTS
  ##################################################
  # if(USE_PRECOMPILED_HEADERS)
  #     set_source_files_properties(
  #       ${viewer_TEST_SOURCE_FILES}
  #       PROPERTIES
  #         LL_TEST_ADDITIONAL_SOURCE_FILES llviewerprecompiledheaders.cpp
  #       )
  # endif(USE_PRECOMPILED_HEADERS)
  LL_ADD_PROJECT_UNIT_TESTS(${VIEWER_BINARY_NAME} "${viewer_TEST_SOURCE_FILES}")

  #set(TEST_DEBUG on)
  ##################################################
  # DISABLING PRECOMPILED HEADERS USAGE FOR TESTS
  ##################################################
  # if(USE_PRECOMPILED_HEADERS)
  #     set(test_sources "${test_sources}" llviewerprecompiledheaders.cpp)
  # endif(USE_PRECOMPILED_HEADERS)
  set(test_libs
    ${LLMESSAGE_LIBRARIES}
    ${WINDOWS_LIBRARIES}
    ${LLFILESYSTEM_LIBRARIES}
    ${LLMATH_LIBRARIES}
    ${LLCOMMON_LIBRARIES}
    ${GOOGLEMOCK_LIBRARIES}
    )

  if (LINUX)
    # llcommon uses `clock_gettime' which is provided by librt on linux.
    set(LIBRT_LIBRARY
      rt
      )
  endif (LINUX)

  set(test_libs
    ${WINDOWS_LIBRARIES}
    ${LLFILESYSTEM_LIBRARIES}
    ${LLMATH_LIBRARIES}
    ${LLCOMMON_LIBRARIES}
    ${LLMESSAGE_LIBRARIES}
    ${LLCOREHTTP_LIBRARIES}
    ${GOOGLEMOCK_LIBRARIES}
    ${OPENSSL_LIBRARIES}
    ${CRYPTO_LIBRARIES}
    ${LIBRT_LIBRARY}
    ${BOOST_FIBER_LIBRARY}
    ${BOOST_CONTEXT_LIBRARY}
  )

  LL_ADD_INTEGRATION_TEST(llsechandler_basic
    llsechandler_basic.cpp
    "${test_libs}"
    )

  LL_ADD_INTEGRATION_TEST(llsecapi
     llsecapi.cpp
    "${test_libs}"
    )
  if (NOT OPENSIM)#<FS:AW optional opensim support>
    set(llslurl_test_sources
        llslurl.cpp
        llviewernetwork.cpp
    )
  endif (NOT OPENSIM)#<FS:AW optional opensim support>

# RLVa - incompatible
#  LL_ADD_INTEGRATION_TEST(llslurl
#     "${llslurl_test_sources}"
#    "${test_libs}"
#    )

  LL_ADD_INTEGRATION_TEST(llviewernetwork
     llviewernetwork.cpp
    "${test_libs}"
    )

  LL_ADD_INTEGRATION_TEST(llviewerassetstats
    llviewerassetstats.cpp
    "${test_libs}"
    )

# LL_ADD_INTEGRATION_TEST(llhttpretrypolicy "llhttpretrypolicy.cpp" "${test_libs}")

  #ADD_VIEWER_BUILD_TEST(llmemoryview viewer)
  #ADD_VIEWER_BUILD_TEST(llagentaccess viewer)
  #ADD_VIEWER_BUILD_TEST(lltextureinfo viewer)
  #ADD_VIEWER_BUILD_TEST(lltextureinfodetails viewer)

include(LLAddBuildTest)
SET(viewer_TEST_SOURCE_FILES
  llagentaccess.cpp
  )
set_source_files_properties(
  ${viewer_TEST_SOURCE_FILES}
  PROPERTIES
    LL_TEST_ADDITIONAL_SOURCE_FILES llviewerprecompiledheaders.cpp
  )

endif (LL_TESTS)

check_message_template(${VIEWER_BINARY_NAME})
<|MERGE_RESOLUTION|>--- conflicted
+++ resolved
@@ -2268,13 +2268,7 @@
       SLPlugin
       media_plugin_cef
       media_plugin_libvlc
-<<<<<<< HEAD
       #media_plugin_example # <FS:Ansariel> Don't package example plugin
-      windows-crash-logger
-=======
-      media_plugin_example
-      winmm_shim
->>>>>>> 2febf907
       )
 
     # <FS:Ansariel> Only copy OpenJPEG dll if needed
@@ -2752,67 +2746,7 @@
 
 # Note that the conventional VIEWER_SYMBOL_FILE is set by ../../build.sh
 if (PACKAGE AND (RELEASE_CRASH_REPORTING OR NON_RELEASE_CRASH_REPORTING) AND VIEWER_SYMBOL_FILE)
-<<<<<<< HEAD
-  if (NOT BUGSPLAT_DB)
-    # Breakpad symbol-file generation
-    set(SYMBOL_SEARCH_DIRS "")
-    if (WINDOWS)
-      list(APPEND SYMBOL_SEARCH_DIRS "${CMAKE_CURRENT_BINARY_DIR}/${CMAKE_CFG_INTDIR}")
-      # slplugin.exe failing symbols dump - need to debug, might have to do with updated version of google breakpad
-      # set(VIEWER_EXE_GLOBS "${VIEWER_BINARY_NAME}${CMAKE_EXECUTABLE_SUFFIX} slplugin.exe")
-      set(VIEWER_EXE_GLOBS "${VIEWER_BINARY_NAME}${CMAKE_EXECUTABLE_SUFFIX}")
-      set(VIEWER_LIB_GLOB "*${CMAKE_SHARED_MODULE_SUFFIX}")
-      set(VIEWER_COPY_MANIFEST copy_w_viewer_manifest)
-    endif (WINDOWS)
-    if (DARWIN)
-      list(APPEND SYMBOL_SEARCH_DIRS "${CMAKE_CURRENT_BINARY_DIR}/${CMAKE_CFG_INTDIR}")
-      # *TODO: Generate these search dirs in the cmake files related to each binary.
-      list(APPEND SYMBOL_SEARCH_DIRS "${CMAKE_BINARY_DIR}/llplugin/slplugin/${CMAKE_CFG_INTDIR}")
-      list(APPEND SYMBOL_SEARCH_DIRS "${CMAKE_BINARY_DIR}/mac_crash_logger/${CMAKE_CFG_INTDIR}")
-      list(APPEND SYMBOL_SEARCH_DIRS "${CMAKE_BINARY_DIR}/media_plugins/gstreamer010/${CMAKE_CFG_INTDIR}")
-##      set(VIEWER_EXE_GLOBS "'${product}' SLPlugin mac-crash-logger")
-      set(VIEWER_EXE_GLOBS "'${product}' mac-crash-logger")
-      set(VIEWER_LIB_GLOB "*.dylib")
-    endif (DARWIN)
-    if (LINUX)
-      list(APPEND SYMBOL_SEARCH_DIRS "${CMAKE_CURRENT_BINARY_DIR}/packaged")
-##      set(VIEWER_EXE_GLOBS "do-not-directly-run-secondlife-bin SLPlugin")
-      set(VIEWER_EXE_GLOBS "do-not-directly-run-firestorm-bin")
-      set(VIEWER_LIB_GLOB "*${CMAKE_SHARED_MODULE_SUFFIX}*")
-      set(VIEWER_COPY_MANIFEST copy_l_viewer_manifest)
-    endif (LINUX)
-
-    if(CMAKE_CFG_INTDIR STREQUAL ".")
-        set(LLBUILD_CONFIG ${CMAKE_BUILD_TYPE})
-    else(CMAKE_CFG_INTDIR STREQUAL ".")
-        # set LLBUILD_CONFIG to be a shell variable evaluated at build time
-        # reflecting the configuration we are currently building.
-        set(LLBUILD_CONFIG ${CMAKE_CFG_INTDIR})
-    endif(CMAKE_CFG_INTDIR STREQUAL ".")
-    add_custom_command(OUTPUT "${VIEWER_SYMBOL_FILE}"
-      COMMAND "${PYTHON_EXECUTABLE}"
-      ARGS
-        "${CMAKE_CURRENT_SOURCE_DIR}/generate_breakpad_symbols.py"
-        "${LLBUILD_CONFIG}"
-        "${SYMBOL_SEARCH_DIRS}"
-        "${VIEWER_EXE_GLOBS}"
-        "${VIEWER_LIB_GLOB}"
-        "${AUTOBUILD_INSTALL_DIR}/bin/dump_syms"
-        "${VIEWER_SYMBOL_FILE}"
-      DEPENDS generate_breakpad_symbols.py
-          VERBATIM)
-
-  add_custom_target(generate_breakpad_symbols DEPENDS "${VIEWER_SYMBOL_FILE}" "${VIEWER_BINARY_NAME}" "${VIEWER_COPY_MANIFEST}")
-    add_custom_target(generate_symbols DEPENDS "${VIEWER_SYMBOL_FILE}")
-    add_dependencies(generate_symbols ${VIEWER_BINARY_NAME})
-    if (WINDOWS OR LINUX)
-      add_dependencies(generate_symbols "${VIEWER_COPY_MANIFEST}")
-    endif (WINDOWS OR LINUX)
-
-  else (NOT BUGSPLAT_DB)
-=======
   if (BUGSPLAT_DB)
->>>>>>> 2febf907
     # BugSplat symbol-file generation
     if (WINDOWS)
       # Just pack up a tarball containing only the .pdb file for the
