# -*- cmake -*-

project(viewer)

include(00-Common)
include(Boost)
include(BuildPackagesInfo)
include(BuildVersion)
include(CMakeCopyIfDifferent)
include(DBusGlib)
include(DirectX)
include(DragDrop)
include(EXPAT)
include(FMODSTUDIO)
include(FMODEX)
include(GLOD)
include(Hunspell)
include(JsonCpp)
include(LLAppearance)
include(LLBase)
include(LLAudio)
include(LLCA)
include(LLCharacter)
include(LLCommon)
include(LLCoreHttp)
include(LLImage)
include(LLImageJ2COJ)
include(LLInventory)
include(LLKDU)
include(LLLogin)
include(LLMath)
include(LLMessage)
include(LLPhysicsExtensions)
include(LLPlugin)
include(LLPrimitive)
include(LLRender)
include(LLUI)
include(LLVFS)
include(LLWindow)
include(LLXML)
include(Linking)
include(NDOF)
include(NVAPI)
include(OPENAL)
include(OpenGL)
include(OpenSSL)
include(PNG)
include(Requests)
include(TemplateCheck)
include(UI)
include(UnixInstall)
include(ViewerMiscLibs)
include(ViewerManager)
include(VisualLeakDetector)
include(URIPARSER)
include(Growl)
include(ColladaDom)

# <FS:ND> if using ndPhysicsstub this variable will be unset, we don't need to build any stub code viewer side in that case
if( LLPHYSICSEXTENSIONS_SRC_DIR )
# </FS:ND>

if (NOT HAVOK_TPV)
   # When using HAVOK_TPV, the library is precompiled, so no need for this
   add_subdirectory(${LLPHYSICSEXTENSIONS_SRC_DIR} llphysicsextensions)
endif (NOT HAVOK_TPV)

# <FS:ND>
endif( LLPHYSICSEXTENSIONS_SRC_DIR )
# </FS:ND>

if(FMODSTUDIO)
  include_directories(${FMODSTUDIO_INCLUDE_DIR})
endif(FMODSTUDIO)

if(FMODEX)
  include_directories(${FMODEX_INCLUDE_DIR})
endif(FMODEX)

include_directories(
    ${DBUSGLIB_INCLUDE_DIRS}
    ${JSONCPP_INCLUDE_DIR}
    ${GLOD_INCLUDE_DIR}
    ${LLAUDIO_INCLUDE_DIRS}
    ${LLCHARACTER_INCLUDE_DIRS}
    ${LLCOMMON_INCLUDE_DIRS}
    ${LLCOREHTTP_INCLUDE_DIRS}
    ${LLPHYSICS_INCLUDE_DIRS}
    ${LLIMAGE_INCLUDE_DIRS}
    ${LLKDU_INCLUDE_DIRS}
    ${LLINVENTORY_INCLUDE_DIRS}
    ${LLMATH_INCLUDE_DIRS}
    ${LLMESSAGE_INCLUDE_DIRS}
    ${LLPLUGIN_INCLUDE_DIRS}
    ${LLPRIMITIVE_INCLUDE_DIRS}
    ${LLRENDER_INCLUDE_DIRS}
    ${LLUI_INCLUDE_DIRS}
    ${LLVFS_INCLUDE_DIRS}
    ${LLWINDOW_INCLUDE_DIRS}
    ${LLXML_INCLUDE_DIRS}
    ${LLLOGIN_INCLUDE_DIRS}
    ${LIBS_PREBUILT_DIR}/include/collada
    ${LIBS_PREBUILD_DIR}/include/hunspell
    ${OPENAL_LIB_INCLUDE_DIRS}
    ${LIBS_PREBUILT_DIR}/include/collada/1.4
    ${GROWL_INCLUDE_DIRS}
    ${COLLADA_INCLUDE_DIRS}
    ${LLAPPEARANCE_INCLUDE_DIRS}
    ${CMAKE_CURRENT_SOURCE_DIR}
    ${CMAKE_CURRENT_BINARY_DIR}
    )

include_directories(SYSTEM
    ${LLCOMMON_SYSTEM_INCLUDE_DIRS}
    ${LLXML_SYSTEM_INCLUDE_DIRS}
    ${LLPHYSICSEXTENSIONS_INCLUDE_DIRS}
    )

set(viewer_SOURCE_FILES
# <Add FS includes below this line>
    alfloaterregiontracker.cpp
    animationexplorer.cpp
    ao.cpp
    aoengine.cpp
    aoset.cpp
    chatbar_as_cmdline.cpp
    daeexport.cpp
    dialogstack.cpp
    exoflickr.cpp
    exoflickrauth.cpp
    exogroupmutelist.cpp
    exopostprocess.cpp
    floatermedialists.cpp
    fsareasearch.cpp
    fsareasearchmenu.cpp
    fsassetblacklist.cpp
    fsavatarrenderpersistence.cpp
    fsavatarsearchmenu.cpp
    fsblocklistmenu.cpp
    fschathistory.cpp
    fschatoptionsmenu.cpp
    fscommon.cpp
    fsconsoleutils.cpp
    fscontactsfriendsmenu.cpp
    fsdata.cpp
    fsdroptarget.cpp
    fsexportperms.cpp
    fsfloateraddtocontactset.cpp
    fsfloaterassetblacklist.cpp
    fsfloateravatarrendersettings.cpp
    fsfloaterbantime.cpp
    fsfloaterblocklist.cpp
    fsfloatercontacts.cpp
    fsfloatercontactsetconfiguration.cpp
    fsfloaterexport.cpp
    fsfloatergroup.cpp
    fsfloatergrouptitles.cpp
    fsfloaterimport.cpp
    fsfloaterim.cpp
    fsfloaterimcontainer.cpp
    fsfloaternearbychat.cpp
    fsfloaterplacedetails.cpp
    fsfloaterposestand.cpp
    fsfloaterprofile.cpp
    fsfloaterradar.cpp
    fsfloatersearch.cpp
    fsfloaterstatistics.cpp
    fsfloaterteleporthistory.cpp
    fsfloatervoicecontrols.cpp
    fsfloatervolumecontrols.cpp
    fsfloatervramusage.cpp
    fsfloaterwearablefavorites.cpp
    fskeywords.cpp
    fslightshare.cpp
    fslslbridge.cpp
    fslslbridgerequest.cpp
    fslslpreproc.cpp
    fslslpreprocviewer.cpp
    fsmoneytracker.cpp
    fsnamelistavatarmenu.cpp
    fsnearbychatbarlistener.cpp
    fsnearbychatcontrol.cpp
    fsnearbychathub.cpp
    fsnearbychatvoicemonitor.cpp
    fspanelblocklist.cpp
    fspanelclassified.cpp
    fspanelcontactsets.cpp
    fspanelimcontrolpanel.cpp
    fspanellogin.cpp
    fspanelprefs.cpp
    fspanelprofile.cpp
    fspanelprofileclassifieds.cpp
    fspanelradar.cpp
    fsparticipantlist.cpp
    fspose.cpp
    fsradar.cpp
    fsradarentry.cpp
    fsradarlistctrl.cpp
    fsradarmenu.cpp
    fsscriptlibrary.cpp
    fsscrolllistctrl.cpp
    fssearchableui.cpp
    fsslurlcommand.cpp
    groupchatlistener.cpp
    kcwlinterface.cpp
    lggbeamcolormapfloater.cpp
    lggbeammapfloater.cpp
    lggbeammaps.cpp
    lggbeamscolors.cpp
    lggcontactsets.cpp
    lfsimfeaturehandler.cpp
    llfloaterauction.cpp
    llfloaterdisplayname.cpp
    llpanelopenregionsettings.cpp
    llviewerdisplayname.cpp
    # <FS:Ansariel> [Legacy Bake]
    llagentwearablesfetch.cpp

    llaccountingcostmanager.cpp
    llaisapi.cpp
    llagent.cpp
    llagentaccess.cpp
    llagentcamera.cpp
    llagentdata.cpp
    llagentlanguage.cpp
    llagentlistener.cpp
    llagentpicksinfo.cpp
    llagentpilot.cpp
    llagentui.cpp
    llagentwearables.cpp
    llanimstatelabels.cpp
    llappcorehttp.cpp
    llappearancemgr.cpp
    llappviewer.cpp
    llappviewerlistener.cpp
    llattachmentsmgr.cpp
    llaudiosourcevo.cpp
    llautoreplace.cpp
    llavataractions.cpp
    llavatariconctrl.cpp
    llavatarlist.cpp
    llavatarlistitem.cpp
    llavatarrenderinfoaccountant.cpp
    llavatarrendernotifier.cpp
    llavatarpropertiesprocessor.cpp
    llblockedlistitem.cpp
    llblocklist.cpp
    llbox.cpp
    llbreadcrumbview.cpp
    llbrowsernotification.cpp
    llbuycurrencyhtml.cpp
    llcallingcard.cpp
    llchannelmanager.cpp
    llchatbar.cpp
    llchathistory.cpp
    llchatitemscontainerctrl.cpp
    llchatmsgbox.cpp
    llchiclet.cpp
    llchicletbar.cpp
    llclassifiedinfo.cpp
    llcofwearables.cpp
    llcolorswatch.cpp
    llcommanddispatcherlistener.cpp
    llcommandhandler.cpp
    llcommandlineparser.cpp
    llcommunicationchannel.cpp
    llcompilequeue.cpp
    llconfirmationmanager.cpp
    llconversationlog.cpp
    llconversationloglist.cpp
    llconversationloglistitem.cpp
    llconversationmodel.cpp
    llconversationview.cpp
    llcurrencyuimanager.cpp
    llcylinder.cpp
    lldateutil.cpp
    lldaycyclemanager.cpp
    lldebugmessagebox.cpp
    lldebugview.cpp
    lldeferredsounds.cpp
    lldelayedgestureerror.cpp
    lldirpicker.cpp
    lldonotdisturbnotificationstorage.cpp
    lldndbutton.cpp
    lldrawable.cpp
    lldrawpool.cpp
    lldrawpoolalpha.cpp
    lldrawpoolavatar.cpp
    lldrawpoolbump.cpp
    lldrawpoolground.cpp
    lldrawpoolmaterials.cpp
    lldrawpoolsimple.cpp
    lldrawpoolsky.cpp
    lldrawpoolterrain.cpp
    lldrawpooltree.cpp
    lldrawpoolwater.cpp
    lldrawpoolwlsky.cpp
    lldynamictexture.cpp
    llemote.cpp
    llenvmanager.cpp
    llestateinfomodel.cpp
    lleventnotifier.cpp
    lleventpoll.cpp
    llexpandabletextbox.cpp
    llexperiencelog.cpp
    llexternaleditor.cpp
    llface.cpp
    llfacebookconnect.cpp
    llfasttimerview.cpp
    llfavoritesbar.cpp
    llfeaturemanager.cpp
    llfilepicker.cpp
    llfilteredwearablelist.cpp
    llfirstuse.cpp
    llflexibleobject.cpp
    llflickrconnect.cpp
    llfloaterabout.cpp
    llfloaterbvhpreview.cpp
    llfloaterauction.cpp
    llfloaterautoreplacesettings.cpp
    llfloateravatar.cpp
    llfloateravatarpicker.cpp
    llfloateravatarrendersettings.cpp
    llfloateravatartextures.cpp
    llfloaterbeacons.cpp
    llfloaterbigpreview.cpp
    llfloaterbuildoptions.cpp
    llfloaterbulkpermission.cpp
    llfloaterbump.cpp
    llfloaterbuy.cpp
    llfloaterbuycontents.cpp
    llfloaterbuycurrency.cpp
    llfloaterbuycurrencyhtml.cpp
    llfloaterbuyland.cpp
    llfloatercamera.cpp
    llfloaterchatvoicevolume.cpp
    llfloatercolorpicker.cpp
    llfloaterconversationlog.cpp
    llfloaterconversationpreview.cpp
    llfloaterdeleteenvpreset.cpp
    llfloaterdeleteprefpreset.cpp
    llfloaterdestinations.cpp
    llfloatereditdaycycle.cpp
    llfloatereditsky.cpp
    llfloatereditwater.cpp
    llfloaterenvironmentsettings.cpp
    llfloaterevent.cpp
    llfloaterexperiencepicker.cpp
    llfloaterexperienceprofile.cpp
    llfloaterexperiences.cpp
    llfloaterfacebook.cpp
    llfloaterflickr.cpp
    llfloaterfonttest.cpp
    llfloatergesture.cpp
    llfloatergodtools.cpp
    llfloatergotoline.cpp
    llfloatergridstatus.cpp
    llfloatergroupbulkban.cpp
    llfloatergroupinvite.cpp
    llfloatergroups.cpp
    llfloaterhandler.cpp
    llfloaterhelpbrowser.cpp
    llfloaterhoverheight.cpp
    llfloaterhud.cpp
    llfloaterimagepreview.cpp
    llfloaterimsessiontab.cpp
    llfloaterimsession.cpp
    llfloaterimcontainer.cpp
    llfloaterinspect.cpp
    llfloaterjoystick.cpp
    llfloaterlagmeter.cpp
    llfloaterland.cpp
    llfloaterlandholdings.cpp
    llfloaterlinkreplace.cpp
    llfloaterloadprefpreset.cpp
    llfloatermarketplacelistings.cpp
    llfloatermap.cpp
    llfloatermediasettings.cpp
    llfloatermemleak.cpp
    llfloatermodelpreview.cpp
    llfloatermodeluploadbase.cpp
    llfloaternamedesc.cpp
    llfloaternotificationsconsole.cpp
    llfloaternotificationstabbed.cpp
    llfloateroutfitphotopreview.cpp 
    llfloateroutfitsnapshot.cpp
    llfloaterobjectweights.cpp
    llfloateropenobject.cpp
    llfloaterpathfindingcharacters.cpp
    llfloaterpathfindingconsole.cpp
    llfloaterpathfindinglinksets.cpp
    llfloaterpathfindingobjects.cpp
    llfloaterpay.cpp
    llfloaterperms.cpp
    llfloaterpostprocess.cpp
    llfloaterpreference.cpp
    llfloaterpreviewtrash.cpp
    llfloaterproperties.cpp
    llfloaterregiondebugconsole.cpp
    llfloaterregioninfo.cpp
    llfloaterreporter.cpp
    llfloaterregionrestarting.cpp
    llfloatersaveprefpreset.cpp
    llfloatersceneloadstats.cpp
    llfloaterscriptdebug.cpp
    llfloaterscriptedprefs.cpp
    llfloaterscriptlimits.cpp
    llfloaterscriptrecover.cpp
    llfloatersearch.cpp
    llfloatersearchreplace.cpp
    llfloatersellland.cpp
    llfloatersettingsdebug.cpp
    llfloatersidepanelcontainer.cpp
    llfloatersnapshot.cpp
    llfloatersounddevices.cpp
    llfloaterspellchecksettings.cpp
    llfloatertelehub.cpp
    llfloatertestinspectors.cpp
    llfloatertestlistview.cpp
    llfloatertexturefetchdebugger.cpp
    llfloatertools.cpp
    llfloatertopobjects.cpp
    llfloatertos.cpp
    llfloatertoybox.cpp
    llfloatertranslationsettings.cpp
    llfloatertwitter.cpp
    llfloateruipreview.cpp
    llfloaterurlentry.cpp
    llfloatervoiceeffect.cpp
    llfloatervoicevolume.cpp
    llfloaterwebcontent.cpp
    llfloaterwebprofile.cpp
    llfloaterwhitelistentry.cpp
    llfloaterwindowsize.cpp
    llfloaterworldmap.cpp
    llfolderviewmodelinventory.cpp
    llfollowcam.cpp
    llfriendcard.cpp
    llgesturelistener.cpp
    llgesturemgr.cpp
    llgiveinventory.cpp
    llglsandbox.cpp
    llgroupactions.cpp
    llgroupiconctrl.cpp
    llgrouplist.cpp
    llgroupmgr.cpp
    llhasheduniqueid.cpp
    llhints.cpp
    llhttpretrypolicy.cpp
    llhudeffect.cpp
    llhudeffectbeam.cpp
    llhudeffectlookat.cpp
    llhudeffectpointat.cpp
    llhudeffecttrail.cpp
    llhudeffectblob.cpp
    llhudicon.cpp
    llhudmanager.cpp
    llhudnametag.cpp
    llhudobject.cpp
    llhudrender.cpp
    llhudtext.cpp
    llhudview.cpp
    llimagefiltersmanager.cpp
    llimhandler.cpp
    llimprocessing.cpp
    llimview.cpp
    llinspect.cpp
    llinspectavatar.cpp
    llinspectgroup.cpp
    llinspectobject.cpp
    llinspectremoteobject.cpp
    llinspecttoast.cpp
    llinventorybridge.cpp
    llinventoryfilter.cpp
    llinventoryfunctions.cpp
    llinventoryicon.cpp
    llinventoryitemslist.cpp
    llinventorylistitem.cpp
    llinventorymodel.cpp
    llinventorymodelbackgroundfetch.cpp
    llinventoryobserver.cpp
    llinventorypanel.cpp
    lljoystickbutton.cpp
    lllandmarkactions.cpp
    lllandmarklist.cpp
    lllistbrowser.cpp
    lllistcontextmenu.cpp
    lllistview.cpp
    lllocalbitmaps.cpp
    lllocationhistory.cpp
    lllocationinputctrl.cpp
    lllogchat.cpp
    llloginhandler.cpp
    lllogininstance.cpp
    llmachineid.cpp
    llmainlooprepeater.cpp
    llmanip.cpp
    llmaniprotate.cpp
    llmanipscale.cpp
    llmaniptranslate.cpp
    llmarketplacefunctions.cpp
    llmarketplacenotifications.cpp
    llmaterialmgr.cpp
    llmediactrl.cpp
    llmediadataclient.cpp
    llmenuoptionpathfindingrebakenavmesh.cpp
    llmeshrepository.cpp
    llmimetypes.cpp
    llmorphview.cpp
    llmoveview.cpp
    llmutelist.cpp
    llnamebox.cpp
    llnameeditor.cpp
    llnamelistctrl.cpp
    llnavigationbar.cpp
    llfloaterimnearbychat.cpp
    llfloaterimnearbychathandler.cpp
    llfloaterimnearbychatlistener.cpp
    llnetmap.cpp
    llnotificationalerthandler.cpp
    llnotificationgrouphandler.cpp
    llnotificationhandlerutil.cpp
    llnotificationhinthandler.cpp
    llnotificationlistitem.cpp
    llnotificationlistview.cpp
    llnotificationmanager.cpp
    llnotificationofferhandler.cpp
    llnotificationscripthandler.cpp
    llnotificationstorage.cpp
    llnotificationtiphandler.cpp
    lloutfitgallery.cpp
    lloutfitslist.cpp
    lloutfitobserver.cpp
    lloutputmonitorctrl.cpp
    llpanelappearancetab.cpp
    llpanelavatar.cpp
    llpanelavatartag.cpp
    llpanelblockedlist.cpp
    llpanelclassified.cpp
    llpanelcontents.cpp
    llpaneleditwearable.cpp
    llpanelexperiencelisteditor.cpp
    llpanelexperiencelog.cpp
    llpanelexperiencepicker.cpp
    llpanelexperiences.cpp
    llpanelface.cpp
    llpanelgenerictip.cpp
    llpanelgroup.cpp
    llpanelgroupbulk.cpp
    llpanelgroupbulkban.cpp
    llpanelgroupexperiences.cpp
    llpanelgroupgeneral.cpp
    llpanelgroupinvite.cpp
    llpanelgrouplandmoney.cpp
    llpanelgroupnotices.cpp
    llpanelgrouproles.cpp
    llpanelhome.cpp
    llpanelland.cpp
    llpanellandaudio.cpp
    llpanellandmarkinfo.cpp
    llpanellandmarks.cpp
    llpanellandmedia.cpp
    llpanellogin.cpp
    llpanelloginlistener.cpp
    llpanelmaininventory.cpp
    llpanelmarketplaceinbox.cpp
    llpanelmarketplaceinboxinventory.cpp
    llpanelmediasettingsgeneral.cpp
    llpanelmediasettingspermissions.cpp
    llpanelmediasettingssecurity.cpp
    llpanelme.cpp
    llpanelnearbymedia.cpp
    llpanelobject.cpp
    llpanelobjectinventory.cpp
    llpanelonlinestatus.cpp
    llpaneloutfitedit.cpp
    llpaneloutfitsinventory.cpp
    llpanelpeople.cpp
    llpanelpeoplemenus.cpp
    llpanelpermissions.cpp
    llpanelpick.cpp
    llpanelpicks.cpp
    llpanelplaceinfo.cpp
    llpanelplaceprofile.cpp
    llpanelplaces.cpp
    llpanelplacestab.cpp
    llpanelpresetspulldown.cpp
    llpanelprimmediacontrols.cpp
    llpanelprofile.cpp
    llpanelsnapshot.cpp
    llpanelsnapshotinventory.cpp
    llpanelsnapshotlocal.cpp
    llpanelsnapshotoptions.cpp
    llpanelsnapshotpostcard.cpp
    llpanelsnapshotprofile.cpp
    llpanelteleporthistory.cpp
    llpaneltiptoast.cpp
    llpanelvoiceeffect.cpp
    llpaneltopinfobar.cpp
    llpanelvoicedevicesettings.cpp
    llpanelvolume.cpp
    llpanelvolumepulldown.cpp
    llpanelwearing.cpp
    llparcelselection.cpp
    llparticipantlist.cpp
    llpatchvertexarray.cpp
    llpathfindingcharacter.cpp
    llpathfindingcharacterlist.cpp
    llpathfindinglinkset.cpp
    llpathfindinglinksetlist.cpp
    llpathfindingmanager.cpp
    llpathfindingnavmesh.cpp
    llpathfindingnavmeshstatus.cpp
    llpathfindingnavmeshzone.cpp
    llpathfindingobject.cpp
    llpathfindingobjectlist.cpp
    llpathfindingpathtool.cpp
    llpersistentnotificationstorage.cpp
    llphysicsmotion.cpp
    llphysicsshapebuilderutil.cpp
    llpipelinelistener.cpp
    llplacesinventorybridge.cpp
    llplacesinventorypanel.cpp
    llplacesfolderview.cpp
    llpopupview.cpp
    llpostcard.cpp
    llpresetsmanager.cpp
    llpreview.cpp
    llpreviewanim.cpp
    llpreviewgesture.cpp
    llpreviewnotecard.cpp
    llpreviewscript.cpp
    llpreviewsound.cpp
    llpreviewtexture.cpp
    llproductinforequest.cpp
    llprogressview.cpp
    llrecentpeople.cpp
    llregioninfomodel.cpp
    llregionposition.cpp
    llremoteparcelrequest.cpp
    llsavedsettingsglue.cpp
    llsaveoutfitcombobtn.cpp
    llscenemonitor.cpp
    llsceneview.cpp
    llscreenchannel.cpp
    llscripteditor.cpp
    llscriptfloater.cpp
    llscrollingpanelparam.cpp
    llscrollingpanelparambase.cpp
    llsculptidsize.cpp
    llsearchcombobox.cpp
    llsearchhistory.cpp
    llsecapi.cpp
    llsechandler_basic.cpp
    llselectmgr.cpp
    llshareavatarhandler.cpp
    llsidepanelappearance.cpp
    llsidepanelinventory.cpp
    llsidepanelinventorysubpanel.cpp
    llsidepaneliteminfo.cpp
    llsidepaneltaskinfo.cpp
    llsidetraypanelcontainer.cpp
    llskinningutil.cpp
    llsky.cpp
    #llslurl.cpp #<FS:AW optional opensim support>
    llsnapshotlivepreview.cpp
    llspatialpartition.cpp
    llspeakers.cpp
    llspeakingindicatormanager.cpp
    llsplitbutton.cpp
    llsprite.cpp
    llstartup.cpp
    llstartuplistener.cpp
    llstatusbar.cpp
    llstylemap.cpp
    llsurface.cpp
    llsurfacepatch.cpp
    llsyntaxid.cpp
    llsyswellitem.cpp
    llsyswellwindow.cpp
    llteleporthistory.cpp
    llteleporthistorystorage.cpp
    lltextureatlas.cpp
    lltextureatlasmanager.cpp
    lltexturecache.cpp
    lltexturectrl.cpp
    lltexturefetch.cpp
    lltextureinfo.cpp
    lltextureinfodetails.cpp
    lltexturestats.cpp
    lltextureview.cpp
    lltoast.cpp
    lltoastalertpanel.cpp
    lltoastgroupnotifypanel.cpp
    lltoastimpanel.cpp
    lltoastnotifypanel.cpp
    lltoastpanel.cpp
    lltoastscripttextbox.cpp
    lltoastscriptquestion.cpp
    lltool.cpp
    lltoolbarview.cpp
    lltoolbrush.cpp
    lltoolcomp.cpp
    lltooldraganddrop.cpp
    lltoolface.cpp
    lltoolfocus.cpp
    lltoolgrab.cpp
    lltoolgun.cpp
    lltoolindividual.cpp
    lltoolmgr.cpp
    lltoolmorph.cpp
    lltoolobjpicker.cpp
    lltoolpie.cpp
    lltoolpipette.cpp
    lltoolplacer.cpp
    lltoolselect.cpp
    lltoolselectland.cpp
    lltoolselectrect.cpp
    lltracker.cpp
    lltransientdockablefloater.cpp
    lltransientfloatermgr.cpp
    lltranslate.cpp
    lltwitterconnect.cpp
    lluilistener.cpp
    lluploaddialog.cpp
    llurl.cpp
    llurldispatcher.cpp
    llurldispatcherlistener.cpp
    llurlhistory.cpp
    llurllineeditorctrl.cpp
    llurlwhitelist.cpp
    llvectorperfoptions.cpp
    llversioninfo.cpp
    llviewchildren.cpp
    llviewerassetstats.cpp
    llviewerassetstorage.cpp
    llviewerassettype.cpp
    llviewerassetupload.cpp
    llviewerattachmenu.cpp
    llvieweraudio.cpp
    llviewercamera.cpp
    llviewerchat.cpp
    llviewercontrol.cpp
    llviewercontrollistener.cpp
    llviewerdisplay.cpp
    llviewerfloaterreg.cpp
    llviewerfoldertype.cpp
    llviewergenericmessage.cpp
    llviewergesture.cpp
    llviewerhelp.cpp
    llviewerhelputil.cpp
    llviewerhome.cpp
    llviewerinventory.cpp
    llviewerjoint.cpp
    llviewerjointattachment.cpp
    llviewerjointmesh.cpp
    llviewerjoystick.cpp
    llviewerkeyboard.cpp
    llviewerlayer.cpp
    llviewermedia.cpp
    llviewermedia_streamingaudio.cpp
    llviewermediafocus.cpp
    llviewermenu.cpp
    llviewermenufile.cpp
    llviewermessage.cpp
    #llviewernetwork.cpp #<FS:AW optional opensim support>
    llviewerobject.cpp
    llviewerobjectlist.cpp
    llvieweroctree.cpp
    llviewerparcelmedia.cpp
    llviewerparcelmediaautoplay.cpp
    llviewerparcelmgr.cpp
    llviewerparceloverlay.cpp
    llviewerpartsim.cpp
    llviewerpartsource.cpp
    llviewerregion.cpp
    llviewershadermgr.cpp
    llviewerstats.cpp
    llviewerstatsrecorder.cpp
    llviewertexlayer.cpp
    llviewertexteditor.cpp
    llviewertexture.cpp
    llviewertextureanim.cpp
    llviewertexturelist.cpp
    llviewerthrottle.cpp
    llviewerwearable.cpp
    llviewerwindow.cpp
    llviewerwindowlistener.cpp
    llvlcomposition.cpp
    llvlmanager.cpp
    llvoavatar.cpp
    llvoavatarself.cpp
    llvocache.cpp
    llvograss.cpp
    llvoground.cpp
    llvoicecallhandler.cpp
    llvoicechannel.cpp
    llvoiceclient.cpp
    llvoicevisualizer.cpp
    llvoicevivox.cpp
    llvoinventorylistener.cpp
    llvopartgroup.cpp
    llvosky.cpp
    llvosurfacepatch.cpp
    llvotree.cpp
    llvovolume.cpp
    llvowater.cpp
    llvowlsky.cpp
    llwatchdog.cpp
    llwaterparammanager.cpp
    llwaterparamset.cpp
    llwearableitemslist.cpp
    llwearablelist.cpp
    llweb.cpp
    llwebprofile.cpp
    llwind.cpp
    llwindowlistener.cpp
    llwlanimator.cpp
    llwldaycycle.cpp
    llwlhandlers.cpp
    llwlparammanager.cpp
    llwlparamset.cpp
    llworld.cpp
    llworldmap.cpp
    llworldmapmessage.cpp
    llworldmipmap.cpp
    llworldmapview.cpp
    llxmlrpclistener.cpp
    llxmlrpctransaction.cpp
    noise.cpp
    particleeditor.cpp
    piemenu.cpp
    pieseparator.cpp
    pieslice.cpp
    pipeline.cpp
    qtoolalign.cpp
    quickprefs.cpp
    rlvactions.cpp
    rlvhandler.cpp
    rlvhelper.cpp
    rlvcommon.cpp
    rlvlocks.cpp
    rlvinventory.cpp
    rlvextensions.cpp
    rlvfloaters.cpp
    rlvmodifiers.cpp
    rlvui.cpp
    sanitycheck.cpp
    streamtitledisplay.cpp
    utilitybar.cpp
    NACLantispam.cpp
    NACLfloaterexploresounds.cpp
    )

if (OPENSIM)
    list(APPEND viewer_SOURCE_FILES
                fsgridhandler.cpp
                fsslurl.cpp
        )
else (OPENSIM)
    list(APPEND viewer_SOURCE_FILES
                llslurl.cpp
                llviewernetwork.cpp
        )
endif (OPENSIM)

set(VIEWER_BINARY_NAME "firestorm-bin" CACHE STRING
    "The name of the viewer executable to create.")

set(viewer_HEADER_FILES
    CMakeLists.txt
    ViewerInstall.cmake

# <Add FS includes below this line>
    alfloaterregiontracker.h
    animationexplorer.h
    ao.h
    aoengine.h
    aoset.h
    chatbar_as_cmdline.h
    daeexport.h
    dialogstack.h
    exoflickr.h
    exoflickrauth.h
    exogroupmutelist.h
    exopostprocess.h
    floatermedialists.h
    fsareasearch.h
    fsareasearchmenu.h
    fsassetblacklist.h
    fsavatarrenderpersistence.h
    fsavatarsearchmenu.h
    fsblocklistmenu.h
    fschathistory.h
    fschatoptionsmenu.h
    fsdispatchclassifiedclickthrough.h
    fscommon.h
    fsconsoleutils.h
    fscontactsfriendsmenu.h
    fsdata.h
    fsdroptarget.h
    fsexportperms.h
    fsfloateraddtocontactset.h
    fsfloaterassetblacklist.h
    fsfloateravatarrendersettings.h
    fsfloaterbantime.h
    fsfloaterblocklist.h
    fsfloatercontacts.h
    fsfloatercontactsetconfiguration.h
    fsfloaterexport.h
    fsfloatergroup.h
    fsfloatergrouptitles.h
    fsfloaterimport.h
    fsfloaterim.h
    fsfloaterimcontainer.h
    fsfloaternearbychat.h
    fsfloaterplacedetails.h
    fsfloaterposestand.h
    fsfloaterprofile.h
    fsfloaterradar.h
    fsfloatersearch.h
    fsfloaterstatistics.h
    fsfloaterteleporthistory.h
    fsfloatervoicecontrols.h
    fsfloatervolumecontrols.h
    fsfloatervramusage.h
    fsfloaterwearablefavorites.h
    fsgridhandler.h
    fskeywords.h
    fslightshare.h
    fslslbridge.h
    fslslbridgerequest.h
    fslslpreproc.h
    fslslpreprocviewer.h
    fsmoneytracker.h
    fsnamelistavatarmenu.h
    fsnearbychatbarlistener.h
    fsnearbychatcontrol.h
    fsnearbychathub.h
    fsnearbychatvoicemonitor.h
    fspanelblocklist.h
    fspanelcontactsets.h
    fspanelclassified.h
    fspanelimcontrolpanel.h
    fspanellogin.h
    fspanelprefs.h
    fspanelprofile.h
    fspanelprofileclassifieds.h
    fspanelradar.h
    fsparticipantlist.h
    fspose.h
    fsradar.h
    fsradarentry.h
    fsradarlistctrl.h
    fsradarmenu.h
    fsscriptlibrary.h
    fsscrolllistctrl.h
    fssearchableui.h
    fsslurl.h
    fsslurlcommand.h
    groupchatlistener.h
    llaccountingcost.h
    kcwlinterface.h
    lggbeamcolormapfloater.h
    lggbeammapfloater.h
    lggbeammaps.h
    lggbeamscolors.h
    lggcontactsets.h
    lfsimfeaturehandler.h
    llfloaterauction.h
    llfloaterdisplayname.h
    llviewerdisplayname.h
    # <FS:Ansariel> [Legacy Bake]
    llagentwearablesfetch.h

    llaccountingcostmanager.h
    llaisapi.h
    llagent.h
    llagentaccess.h
    llagentcamera.h
    llagentdata.h
    llagentlanguage.h
    llagentlistener.h
    llagentpicksinfo.h
    llagentpilot.h
    llagentui.h
    llagentwearables.h
    llanimstatelabels.h
    llappcorehttp.h
    llappearance.h
    llappearancemgr.h
    llappviewer.h
    llappviewerlistener.h
    llattachmentsmgr.h
    llaudiosourcevo.h
    llautoreplace.h
    llavataractions.h
    llavatariconctrl.h
    llavatarlist.h
    llavatarlistitem.h
    llavatarpropertiesprocessor.h
    llavatarrenderinfoaccountant.h
    llavatarrendernotifier.h
    llblockedlistitem.h
    llblocklist.h
    llbox.h
    llbreadcrumbview.h
    llbuycurrencyhtml.h
    llcallingcard.h
    llcapabilityprovider.h
    llchannelmanager.h
    llchatbar.h
    llchathistory.h
    llchatitemscontainerctrl.h
    llchatmsgbox.h
    llchiclet.h
    llchicletbar.h
    llclassifiedinfo.h
    llcofwearables.h
    llcolorswatch.h
    llcommanddispatcherlistener.h
    llcommandhandler.h
    llcommandlineparser.h
    llcommunicationchannel.h
    llcompilequeue.h
    llconfirmationmanager.h
    llconversationlog.h
    llconversationloglist.h
    llconversationloglistitem.h
    llconversationmodel.h
    llconversationview.h
    llcurrencyuimanager.h
    llcylinder.h
    lldateutil.h
    lldaycyclemanager.h
    lldebugmessagebox.h
    lldebugview.h
    lldeferredsounds.h
    lldelayedgestureerror.h
    lldirpicker.h
    lldonotdisturbnotificationstorage.h
    lldndbutton.h
    lldrawable.h
    lldrawpool.h
    lldrawpoolalpha.h
    lldrawpoolavatar.h
    lldrawpoolbump.h
    lldrawpoolmaterials.h
    lldrawpoolground.h
    lldrawpoolsimple.h
    lldrawpoolsky.h
    lldrawpoolterrain.h
    lldrawpooltree.h
    lldrawpoolwater.h
    lldrawpoolwlsky.h
    lldynamictexture.h
    llemote.h
    llenvmanager.h
    llestateinfomodel.h
    lleventnotifier.h
    lleventpoll.h
    llexpandabletextbox.h
    llexperiencelog.h
    llexternaleditor.h
    llface.h
    llfacebookconnect.h
    llfasttimerview.h
    llfavoritesbar.h
    llfeaturemanager.h
    llfilepicker.h
    llfilteredwearablelist.h
    llfirstuse.h
    llflexibleobject.h
    llflickrconnect.h
    llfloaterabout.h
    llfloaterbvhpreview.h
    llfloaterauction.h
    llfloaterautoreplacesettings.h
    llfloateravatar.h
    llfloateravatarpicker.h
    llfloateravatarrendersettings.h
    llfloateravatartextures.h
    llfloaterbeacons.h
    llfloaterbigpreview.h
    llfloaterbuildoptions.h
    llfloaterbulkpermission.h
    llfloaterbump.h
    llfloaterbuy.h
    llfloaterbuycontents.h
    llfloaterbuycurrency.h
    llfloaterbuycurrencyhtml.h
    llfloaterbuyland.h
    llfloatercamera.h
    llfloaterchatvoicevolume.h
    llfloatercolorpicker.h
    llfloaterconversationlog.h
    llfloaterconversationpreview.h
    llfloaterdeleteprefpreset.h
    llfloaterdeleteenvpreset.h
    llfloaterdestinations.h
    llfloatereditdaycycle.h
    llfloatereditsky.h
    llfloatereditwater.h
    llfloaterenvironmentsettings.h
    llfloaterevent.h
    llfloaterexperiencepicker.h
    llfloaterexperienceprofile.h
    llfloaterexperiences.h
    llfloaterfacebook.h
    llfloaterflickr.h
    llfloaterfonttest.h
    llfloatergesture.h
    llfloatergodtools.h
    llfloatergotoline.h
    llfloatergridstatus.h
    llfloatergroupbulkban.h
    llfloatergroupinvite.h
    llfloatergroups.h
    llfloaterhandler.h
    llfloaterhelpbrowser.h
    llfloaterhoverheight.h
    llfloaterhud.h
    llfloaterimagepreview.h
    llfloaterimnearbychat.h
    llfloaterimnearbychathandler.h
    llfloaterimnearbychatlistener.h
    llfloaterimsessiontab.h
    llfloaterimsession.h
    llfloaterimcontainer.h
    llfloaterinspect.h
    llfloaterjoystick.h
    llfloaterlagmeter.h
    llfloaterland.h
    llfloaterlandholdings.h
    llfloaterlinkreplace.h
    llfloaterloadprefpreset.h
    llfloatermap.h
    llfloatermarketplacelistings.h
    llfloatermediasettings.h
    llfloatermemleak.h
    llfloatermodelpreview.h
    llfloatermodeluploadbase.h
    llfloaternamedesc.h
    llfloaternotificationsconsole.h
    llfloaternotificationstabbed.h
    llfloateroutfitphotopreview.h
    llfloateroutfitsnapshot.h
    llfloaterobjectweights.h
    llfloateropenobject.h
    llfloaterpathfindingcharacters.h
    llfloaterpathfindingconsole.h
    llfloaterpathfindinglinksets.h
    llfloaterpathfindingobjects.h
    llfloaterpay.h
    llfloaterperms.h
    llfloaterpostprocess.h
    llfloaterpreference.h
    llfloaterpreviewtrash.h
    llfloaterproperties.h
    llfloaterregiondebugconsole.h
    llfloaterregioninfo.h
    llfloaterreporter.h
    llfloaterregionrestarting.h
    llfloatersaveprefpreset.h
    llfloatersceneloadstats.h
    llfloaterscriptdebug.h
    llfloaterscriptedprefs.h
    llfloaterscriptlimits.h
    llfloaterscriptrecover.h
    llfloatersearch.h
    llfloatersearchreplace.h
    llfloatersellland.h
    llfloatersettingsdebug.h
    llfloatersidepanelcontainer.h
    llfloatersnapshot.h
    llfloatersounddevices.h
    llfloaterspellchecksettings.h
    llfloatertelehub.h
    llfloatertestinspectors.h
    llfloatertestlistview.h
    llfloatertexturefetchdebugger.h
    llfloatertools.h
    llfloatertopobjects.h
    llfloatertos.h
    llfloatertoybox.h
    llfloatertranslationsettings.h
    llfloatertwitter.h
    llfloateruipreview.h
    llfloaterurlentry.h
    llfloatervoiceeffect.h
    llfloatervoicevolume.h
    llfloaterwebcontent.h
    llfloaterwebprofile.h
    llfloaterwhitelistentry.h
    llfloaterwindowsize.h
    llfloaterworldmap.h
    llfolderviewmodelinventory.h
    llfollowcam.h
    llfriendcard.h
    llgesturelistener.h
    llgesturemgr.h
    llgiveinventory.h
    llgroupactions.h
    llgroupiconctrl.h
    llgrouplist.h
    llgroupmgr.h
    llhasheduniqueid.h
    llhints.h
    llhttpretrypolicy.h
    llhudeffect.h
    llhudeffectbeam.h
    llhudeffectlookat.h
    llhudeffectpointat.h
    llhudeffecttrail.h
    llhudeffectblob.h
    llhudicon.h
    llhudmanager.h
    llhudnametag.h
    llhudobject.h
    llhudrender.h
    llhudtext.h
    llhudview.h
    llimagefiltersmanager.h
    llimprocessing.h
    llimview.h
    llinspect.h
    llinspectavatar.h
    llinspectgroup.h
    llinspectobject.h
    llinspectremoteobject.h
    llinspecttoast.h
    llinventorybridge.h
    llinventoryfilter.h
    llinventoryfunctions.h
    llinventoryicon.h
    llinventoryitemslist.h
    llinventorylistitem.h
    llinventorymodel.h
    llinventorymodelbackgroundfetch.h
    llinventoryobserver.h
    llinventorypanel.h
    lljoystickbutton.h
    lllandmarkactions.h
    lllandmarklist.h
    lllightconstants.h
    lllistbrowser.h
    lllistcontextmenu.h
    lllistview.h
    lllocalbitmaps.h
    lllocationhistory.h
    lllocationinputctrl.h
    lllogchat.h
    llloginhandler.h
    lllogininstance.h
    llmachineid.h
    llmainlooprepeater.h
    llmanip.h
    llmaniprotate.h
    llmanipscale.h
    llmaniptranslate.h
    llmarketplacefunctions.h
    llmarketplacenotifications.h
    llmaterialmgr.h
    llmediactrl.h
    llmediadataclient.h
    llmenuoptionpathfindingrebakenavmesh.h
    llmeshrepository.h
    llmimetypes.h
    llmorphview.h
    llmoveview.h
    llmutelist.h
    llnamebox.h
    llnameeditor.h
    llnamelistctrl.h
    llnavigationbar.h
    llnetmap.h
    llnotificationhandler.h
    llnotificationlistitem.h
    llnotificationlistview.h
    llnotificationmanager.h
    llnotificationstorage.h
    lloutfitgallery.h
    lloutfitslist.h
    lloutfitobserver.h
    lloutputmonitorctrl.h
    llpanelappearancetab.h
    llpanelavatar.h
    llpanelavatartag.h
    llpanelblockedlist.h
    llpanelclassified.h
    llpanelcontents.h
    llpaneleditwearable.h
    llpanelexperiencelisteditor.h
    llpanelexperiencelog.h
    llpanelexperiencepicker.h
    llpanelexperiences.h
    llpanelface.h
    llpanelgenerictip.h
    llpanelgroup.h
    llpanelgroupbulk.h
    llpanelgroupbulkimpl.h
    llpanelgroupbulkban.h
    llpanelgroupexperiences.h
    llpanelgroupgeneral.h
    llpanelgroupinvite.h
    llpanelgrouplandmoney.h
    llpanelgroupnotices.h
    llpanelgrouproles.h
    llpanelhome.h
    llpanelland.h
    llpanellandaudio.h
    llpanellandmarkinfo.h
    llpanellandmarks.h
    llpanellandmedia.h
    llpanellogin.h
    llpanelloginlistener.h
    llpanelmaininventory.h
    llpanelmarketplaceinbox.h
    llpanelmarketplaceinboxinventory.h
    llpanelmediasettingsgeneral.h
    llpanelmediasettingspermissions.h
    llpanelmediasettingssecurity.h
    llpanelme.h
    llpanelnearbymedia.h
    llpanelobject.h
    llpanelobjectinventory.h
    llpanelonlinestatus.h
    llpaneloutfitedit.h
    llpaneloutfitsinventory.h
    llpanelpeople.h
    llpanelpeoplemenus.h
    llpanelpermissions.h
    llpanelpick.h
    llpanelpicks.h
    llpanelplaceinfo.h
    llpanelplaceprofile.h
    llpanelplaces.h
    llpanelplacestab.h
    llpanelpresetspulldown.h
    llpanelprimmediacontrols.h
    llpanelprofile.h
    llpanelsnapshot.h
    llpanelteleporthistory.h
    llpaneltiptoast.h
    llpanelvoicedevicesettings.h
    llpanelvoiceeffect.h
    llpaneltopinfobar.h
    llpanelvolume.h
    llpanelvolumepulldown.h
    llpanelwearing.h
    llparcelselection.h
    llparticipantlist.h
    llpatchvertexarray.h
    llpathfindingcharacter.h
    llpathfindingcharacterlist.h
    llpathfindinglinkset.h
    llpathfindinglinksetlist.h
    llpathfindingmanager.h
    llpathfindingnavmesh.h
    llpathfindingnavmeshstatus.h
    llpathfindingnavmeshzone.h
    llpathfindingobject.h
    llpathfindingobjectlist.h
    llpathfindingpathtool.h
    llpersistentnotificationstorage.h
    llphysicsmotion.h
    llphysicsshapebuilderutil.h
    llpipelinelistener.h
    llplacesinventorybridge.h
    llplacesinventorypanel.h
    llplacesfolderview.h
    llpopupview.h
    llpostcard.h
    llpresetsmanager.h
    llpreview.h
    llpreviewanim.h
    llpreviewgesture.h
    llpreviewnotecard.h
    llpreviewscript.h
    llpreviewsound.h
    llpreviewtexture.h
    llproductinforequest.h
    llprogressview.h
    llrecentpeople.h
    llregioninfomodel.h
    llregionposition.h
    llremoteparcelrequest.h
    llresourcedata.h
    llrootview.h
    llsavedsettingsglue.h
    llsaveoutfitcombobtn.h
    llscenemonitor.h
    llsceneview.h
    llscreenchannel.h
    llscripteditor.h
    llscriptfloater.h
    llscriptruntimeperms.h
    llscrollingpanelparam.h
    llscrollingpanelparambase.h
    llsculptidsize.h
    llsearchcombobox.h
    llsearchhistory.h
    llsecapi.h
    llsechandler_basic.h
    llselectmgr.h
    llsidepanelappearance.h
    llsidepanelinventory.h
    llsidepanelinventorysubpanel.h
    llsidepaneliteminfo.h
    llsidepaneltaskinfo.h
    llsidetraypanelcontainer.h
    llskinningutil.h
    llsky.h
    llslurl.h
    llsnapshotlivepreview.h
    llsnapshotmodel.h
    llspatialpartition.h
    llspeakers.h
    llspeakingindicatormanager.h
    llsplitbutton.h
    llsprite.h
    llstartup.h
    llstartuplistener.h
    llstatusbar.h
    llstylemap.h
    llsurface.h
    llsurfacepatch.h
    llsyntaxid.h
    llsyswellitem.h
    llsyswellwindow.h
    lltable.h
    llteleporthistory.h
    llteleporthistorystorage.h
    lltextureatlas.h
    lltextureatlasmanager.h
    lltexturecache.h
    lltexturectrl.h
    lltexturefetch.h
    lltextureinfo.h
    lltextureinfodetails.h
    lltexturestats.h
    lltextureview.h
    lltoast.h
    lltoastalertpanel.h
    lltoastgroupnotifypanel.h
    lltoastimpanel.h
    lltoastnotifypanel.h
    lltoastpanel.h
    lltoastscripttextbox.h
    lltoastscriptquestion.h
    lltool.h
    lltoolbarview.h
    lltoolbrush.h
    lltoolcomp.h
    lltooldraganddrop.h
    lltoolface.h
    lltoolfocus.h
    lltoolgrab.h
    lltoolgun.h
    lltoolindividual.h
    lltoolmgr.h
    lltoolmorph.h
    lltoolobjpicker.h
    lltoolpie.h
    lltoolpipette.h
    lltoolplacer.h
    lltoolselect.h
    lltoolselectland.h
    lltoolselectrect.h
    lltracker.h
    lltransientdockablefloater.h
    lltransientfloatermgr.h
    lltranslate.h
    lltwitterconnect.h
    lluiconstants.h
    lluilistener.h
    lluploaddialog.h
    lluploadfloaterobservers.h
    llurl.h
    llurldispatcher.h
    llurldispatcherlistener.h
    llurlhistory.h
    llurllineeditorctrl.h
    llurlwhitelist.h
    llvectorperfoptions.h
    llversioninfo.h
    llviewchildren.h
    llviewerassetstats.h
    llviewerassetstorage.h
    llviewerassettype.h
    llviewerassetupload.h
    llviewerattachmenu.h
    llvieweraudio.h
    llviewercamera.h
    llviewerchat.h
    llviewercontrol.h
    llviewercontrollistener.h
    llviewerdisplay.h
    llviewerfloaterreg.h
    llviewerfoldertype.h
    llviewergenericmessage.h
    llviewergesture.h
    llviewerhelp.h
    llviewerhome.h
    llviewerinventory.h
    llviewerjoint.h
    llviewerjointattachment.h
    llviewerjointmesh.h
    llviewerjoystick.h
    llviewerkeyboard.h
    llviewerlayer.h
    llviewermedia.h
    llviewermediafocus.h
    llviewermediaobserver.h
    llviewermenu.h
    llviewermenufile.h
    llviewermessage.h
    llviewernetwork.h
    llviewerobject.h
    llviewerobjectlist.h
    llvieweroctree.h
    llviewerparcelmedia.h
    llviewerparcelmediaautoplay.h
    llviewerparcelmgr.h
    llviewerparceloverlay.h
    llviewerpartsim.h
    llviewerpartsource.h
    llviewerprecompiledheaders.h
    llviewerregion.h
    llviewershadermgr.h
    llviewerstats.h
    llviewerstatsrecorder.h
    llviewertexlayer.h
    llviewertexteditor.h
    llviewertexture.h
    llviewertextureanim.h
    llviewertexturelist.h
    llviewerthrottle.h
    llviewerwearable.h
    llviewerwindow.h
    llviewerwindowlistener.h
    llvlcomposition.h
    llvlmanager.h
    llvoavatar.h
    llvoavatarself.h
    llvocache.h
    llvograss.h
    llvoground.h
    llvoicechannel.h
    llvoiceclient.h
    llvoicevisualizer.h
    llvoicevivox.h
    llvoinventorylistener.h
    llvopartgroup.h
    llvosky.h
    llvosurfacepatch.h
    llvotree.h
    llvovolume.h
    llvowater.h
    llvowlsky.h
    llwatchdog.h
    llwaterparammanager.h
    llwaterparamset.h
    llwearableitemslist.h
    llwearablelist.h
    llweb.h
    llwebprofile.h
    llwind.h
    llwindowlistener.h
    llwlanimator.h
    llwldaycycle.h
    llwlhandlers.h
    llwlparammanager.h
    llwlparamset.h
    llworld.h
    llworldmap.h
    llworldmapmessage.h
    llworldmipmap.h
    llworldmapview.h
    llxmlrpclistener.h
    llxmlrpctransaction.h
    macmain.h
    noise.h
    particleeditor.h
    piemenu.h
    pieseparator.h
    pieslice.h
    pipeline.h
    rlvactions.h
    rlvdefines.h
    rlvhandler.h
    rlvhelper.h
    rlvcommon.h
    rlvlocks.h
    rlvinventory.h
    rlvextensions.h
    rlvfloaters.h
    rlvmodifiers.h
    rlvui.h
    roles_constants.h
    qtoolalign.h
    quickprefs.h
    sanitycheck.h
    streamtitledisplay.h
    utilitybar.h
    VertexCache.h
    VorbisFramework.h
    NACLantispam.h
    NACLfloaterexploresounds.h
    )

# <exodus>
# Generate the flickr keys header.
configure_file(
    ${CMAKE_CURRENT_SOURCE_DIR}/exoflickrkeys.h.in
    ${CMAKE_CURRENT_BINARY_DIR}/exoflickrkeys.h
    @ONLY
)
list(APPEND viewer_HEADER_FILES ${CMAKE_CURRENT_BINARY_DIR}/exoflickrkeys.h)
# </exodus>

# <FS:TS> Generate the version information header file.
configure_file(
    ${CMAKE_CURRENT_SOURCE_DIR}/fsversionvalues.h.in
    ${CMAKE_CURRENT_BINARY_DIR}/fsversionvalues.h
    @ONLY
)
list(APPEND viewer_HEADER_FILES ${CMAKE_CURRENT_BINARY_DIR}/fsversionvalues.h)
# </FS:TS>

source_group("CMake Rules" FILES ViewerInstall.cmake)

#build_data.json creation moved to viewer_manifest.py MAINT-6413
# the viewer_version.txt file created here is for passing to viewer_manifest and autobuild
file(WRITE "${CMAKE_CURRENT_BINARY_DIR}/viewer_version.txt"
           "${VIEWER_SHORT_VERSION}.${VIEWER_VERSION_REVISION}\n")

set_source_files_properties(
   llversioninfo.cpp tests/llversioninfo_test.cpp 
   PROPERTIES
# <FS:TS> The next line causes a full rebuild of the entire newview
#         directory every time the Mercurial revision number changes.
#         Instead of doing that, we use the configure tool to build
#         fsversionstrings.h with the right numbers in it.
#   COMPILE_DEFINITIONS "${VIEWER_CHANNEL_VERSION_DEFINES}" # see BuildVersion.cmake
   )

if (DARWIN)
  LIST(APPEND viewer_SOURCE_FILES llappviewermacosx.cpp)
  LIST(APPEND viewer_SOURCE_FILES llappviewermacosx-objc.mm)
  LIST(APPEND viewer_SOURCE_FILES llappviewermacosx-objc.h)
  LIST(APPEND viewer_SOURCE_FILES llfilepicker_mac.mm)
  LIST(APPEND viewer_HEADER_FILES llfilepicker_mac.h)

  # This should be compiled with the viewer.
  LIST(APPEND viewer_SOURCE_FILES llappdelegate-objc.mm)

# [FS] Growl libs
  LIST(APPEND viewer_SOURCE_FILES
        growlmanager.cpp
        growlnotifierwin.cpp
        )

  LIST(APPEND viewer_HEADER_FILES
         growlmanager.h
         growlnotifierwin.h
         )
# [FS]

  find_library(AGL_LIBRARY AGL)
  find_library(APPKIT_LIBRARY AppKit)
  find_library(COCOA_LIBRARY Cocoa)
  find_library(IOKIT_LIBRARY IOKit)
  find_library(COREAUDIO_LIBRARY CoreAudio)

  set(viewer_LIBRARIES
    ${COCOA_LIBRARY}
    ${AGL_LIBRARY}
    ${IOKIT_LIBRARY}
    ${COREAUDIO_LIBRARY}
    )

  # Add resource files to the project.
  set(viewer_RESOURCE_FILES
    firestorm_icon.icns
    macview.r
    Info-Firestorm.plist
    Firestorm.xib/
    # CMake doesn't seem to support Xcode language variants well just yet
    English.lproj/InfoPlist.strings
    English.lproj/language.txt
    German.lproj/language.txt
    Japanese.lproj/language.txt
    Korean.lproj/language.txt
    )
  set_source_files_properties(
    ${viewer_RESOURCE_FILES}
    PROPERTIES
    HEADER_FILE_ONLY TRUE
    #MACOSX_PACKAGE_LOCATION Resources #don't do this! this tells cmake to copy the files.
    )
  SOURCE_GROUP("Resources" FILES ${viewer_RESOURCE_FILES})
  list(APPEND viewer_SOURCE_FILES ${viewer_RESOURCE_FILES})
endif (DARWIN)

if (LINUX)
    LIST(APPEND viewer_SOURCE_FILES llappviewerlinux.cpp)
    LIST(APPEND viewer_SOURCE_FILES llappviewerlinux_api_dbus.cpp)
# [FS] Growl support
    LIST(APPEND viewer_HEADER_FILES desktopnotifierlinux.h growlmanager.h)
    LIST(APPEND viewer_SOURCE_FILES desktopnotifierlinux.cpp growlmanager.cpp)
# [FS] Growl support

    SET(CMAKE_EXE_LINKER_FLAGS "${CMAKE_EXE_LINKER_FLAGS} -Wl,--as-needed")

    set(viewer_LIBRARIES
        Xinerama
        )
    if (OPENAL)
      LIST(APPEND viewer_LIBRARIES ${OPENAL_LIBRARIES})
    endif (OPENAL)

    # <FS:ND> Enable user to create a ctags database via using -DND_CTAGS=On
    if( ND_CTAGS )
      message( "Will generate ctags database during compilation" )
      set_source_files_properties( TAGS PROPERTIES GENERATED true)
      add_custom_command ( OUTPUT TAGS COMMAND ctags --extra=+q --fields=+aiS --c++-kinds=+p -e --recurse=yes .
                           WORKING_DIRECTORY ${CMAKE_SOURCE_DIR} )
      list(APPEND viewer_SOURCE_FILES TAGS )
    endif( ND_CTAGS )
    # </FS:ND>

endif (LINUX)

if (WINDOWS)
    list(APPEND viewer_SOURCE_FILES
         growlmanager.cpp
         growlnotifierwin.cpp
         llappviewerwin32.cpp
         llwindebug.cpp
         )

    list(APPEND viewer_HEADER_FILES
         llappviewerwin32.h
         llwindebug.h
# [FS] Growl libs
         growlmanager.h
         growlnotifierwin.h
# [FS]
         )

    # precompiled header configuration
    # llviewerprecompiledheaders.cpp generates
    # the .pch file.
    # All sources added to viewer_SOURCE_FILES
    # at this point use it.
    if(USE_PRECOMPILED_HEADERS)
        set_source_files_properties(llviewerprecompiledheaders.cpp
            PROPERTIES
            COMPILE_FLAGS "/Ycllviewerprecompiledheaders.h"
            )
        set(viewer_SOURCE_FILES "${viewer_SOURCE_FILES}" llviewerprecompiledheaders.cpp)
    endif(USE_PRECOMPILED_HEADERS)

    # Replace the icons with the appropriate ones for the channel
    # ('test' is the default)
    set(ICON_PATH "private")
    set(VIEWER_MACOSX_PHASE "d")
    string(TOLOWER ${VIEWER_CHANNEL} channel_lower)
    if(channel_lower MATCHES "release")
        set(ICON_PATH "release")
        set(VIEWER_MACOSX_PHASE "f")
    elseif(channel_lower MATCHES "beta")
        set(ICON_PATH "beta")
        set(VIEWER_MACOSX_PHASE "b")
    elseif(channel_lower MATCHES "project")
        set(ICON_PATH "project")
        set(VIEWER_MACOSX_PHASE "a")
    endif()
    message(STATUS "Copying icons for ${ICON_PATH}")
    execute_process(
      COMMAND ${CMAKE_COMMAND} -E copy_if_different
        "${CMAKE_CURRENT_SOURCE_DIR}/icons/${ICON_PATH}/firestorm_icon.ico"
        "${CMAKE_CURRENT_SOURCE_DIR}/res/firestorm_icon.ico"
      )
    execute_process(
      COMMAND ${CMAKE_COMMAND} -E copy_if_different
        "${CMAKE_CURRENT_SOURCE_DIR}/icons/${ICON_PATH}/firestorm_256.BMP"
        "${CMAKE_CURRENT_SOURCE_DIR}/res/firestorm_icon.BMP"
      )
    execute_process(
      COMMAND ${CMAKE_COMMAND} -E copy_if_different
        "${CMAKE_CURRENT_SOURCE_DIR}/icons/${ICON_PATH}/firestorm_256.BMP"
        "${CMAKE_CURRENT_SOURCE_DIR}/res-sdl/firestorm_icon.BMP"
      )

    # Add resource files to the project.
    # viewerRes.rc is the only buildable file, but
    # the rest are all dependencies of it.
    set(viewer_RESOURCE_FILES
        res/arrow.cur
        res/arrowcop.cur
        res/arrowcopmulti.cur
        res/arrowdrag.cur
        res/circleandline.cur
        res/llarrow.cur
        res/llarrowdrag.cur
        res/llarrowdragmulti.cur
        res/llarrowlocked.cur
        res/llgrablocked.cur
        res/llno.cur
        res/llnolocked.cur
        res/lltoolcamera.cur
        res/lltoolcreate.cur
        res/lltoolfocus.cur
        res/lltoolgrab.cur
        res/lltoolland.cur
        res/lltoolpan.cur
        res/lltoolpathfinding.cur
        res/lltoolpathfindingpathend.cur
        res/lltoolpathfindingpathendadd.cur
        res/lltoolpathfindingpathstart.cur
        res/lltoolpathfindingpathstartadd.cur
        res/lltoolpipette.cur
        res/lltoolrotate.cur
        res/lltoolscale.cur
        res/lltooltranslate.cur
        res/lltoolzoomin.cur
        res/lltoolzoomout.cur
        res/firestorm_icon.BMP
        res/firestorm_icon.ico
        res-sdl/firestorm_icon.BMP
        res/resource.h
        res/toolpickobject.cur
        res/toolpickobject2.cur
        res/toolpickobject3.cur
        res/toolpipette.cur
        res/toolbuy.cur
        res/toolopen.cur
        res/toolsit.cur
        res/toolbuy-legacy.cur
        res/toolopen-legacy.cur
        res/toolsit-legacy.cur
        res/toolpay-legacy.cur
        )

    set_source_files_properties(${viewer_RESOURCE_FILES}
                                PROPERTIES HEADER_FILE_ONLY TRUE)

    configure_file( ${CMAKE_CURRENT_SOURCE_DIR}/res/viewerRes.rc
                    ${CMAKE_CURRENT_BINARY_DIR}/viewerRes.rc
                    )
    set(viewer_RESOURCE_FILES
        ${CMAKE_CURRENT_BINARY_DIR}/viewerRes.rc
        ${viewer_RESOURCE_FILES}
        )

    set_source_files_properties(${CMAKE_CURRENT_BINARY_DIR}/viewerRes.rc
      PROPERTIES COMPILE_FLAGS "-I${CMAKE_CURRENT_SOURCE_DIR}/res"
      )

    SOURCE_GROUP("Resource Files" FILES ${viewer_RESOURCE_FILES})

    if (NOT USESYSTEMLIBS)
        list(APPEND viewer_SOURCE_FILES ${viewer_RESOURCE_FILES})
    endif (NOT USESYSTEMLIBS)

    find_library(DINPUT_LIBRARY dinput8 ${DIRECTX_LIBRARY_DIR})
    find_library(DXGUID_LIBRARY dxguid ${DIRECTX_LIBRARY_DIR})
    mark_as_advanced(
        DINPUT_LIBRARY
        DXGUID_LIBRARY
        )

# see EXP-1765 - theory is opengl32.lib needs to be included before gdi32.lib (windows libs)
    set(viewer_LIBRARIES
        opengl32
        ${WINDOWS_LIBRARIES}
        comdlg32
        ${DINPUT_LIBRARY}
        ${DXGUID_LIBRARY}
        kernel32
        odbc32
        odbccp32
        ole32
        oleaut32
        shell32
        Vfw32
        wer
        winspool
        )

    find_library(INTEL_MEMOPS_LIBRARY
                 NAMES ll_intel_memops
                 PATHS
                 optimized ${ARCH_PREBUILT_DIRS_RELEASE}
                 debug ${ARCH_PREBUILT_DIRS_DEBUG}
                 )
    mark_as_advanced(INTEL_MEMOPS_LIBRARY)

    if (INTEL_MEMOPS_LIBRARY)
      list(APPEND viewer_LIBRARIES ${INTEL_MEMOPS_LIBRARY})
    endif (INTEL_MEMOPS_LIBRARY)

    # <FS:Ansariel> Apply correct manifests to both 32 and 64 bit versions
    #if (ADDRESS_SIZE EQUAL 64)
        # We deliberately omit this from the 32bit build because it declares that
        # the viewer is compatible with Windows 10; we need that to properly detect
        # the Windows version, but doing so causes systems with certain HD video
        # cards to fail because Windows 10 does not support them.  Leaving this out
        # causes those systems to run in a Windows 8 compatibility mode, which works.
    #    LIST(APPEND viewer_SOURCE_FILES windows.manifest)
    #endif (ADDRESS_SIZE EQUAL 64)
    if (ADDRESS_SIZE EQUAL 64)
        LIST(APPEND viewer_SOURCE_FILES ${CMAKE_CURRENT_SOURCE_DIR}/../tools/manifests/compatibility.manifest)
    else (ADDRESS_SIZE EQUAL 64)
        LIST(APPEND viewer_SOURCE_FILES ${CMAKE_CURRENT_SOURCE_DIR}/../tools/manifests/legacy.manifest)
    endif (ADDRESS_SIZE EQUAL 64)
    # </FS:Ansariel>
endif (WINDOWS)

# Add the xui files. This is handy for searching for xui elements
# from within the IDE.
set(viewer_XUI_FILES
    skins/default/colors.xml
    skins/default/textures/textures.xml
    )
file(GLOB DEFAULT_XUI_FILE_GLOB_LIST
     ${CMAKE_CURRENT_SOURCE_DIR}/skins/*/xui/en/*.xml)
list(APPEND viewer_XUI_FILES ${DEFAULT_XUI_FILE_GLOB_LIST})

file(GLOB DEFAULT_WIDGET_FILE_GLOB_LIST
     ${CMAKE_CURRENT_SOURCE_DIR}/skins/*/xui/en/widgets/*.xml)
list(APPEND viewer_XUI_FILES ${DEFAULT_WIDGET_FILE_GLOB_LIST})

# Cannot append empty lists in CMake, wait until we have files here.
#file(GLOB SILVER_WIDGET_FILE_GLOB_LIST
#     ${CMAKE_CURRENT_SOURCE_DIR}/skins/silver/xui/en-us/widgets/*.xml)
#list(APPEND viewer_XUI_FILES ${SILVER_WIDGET_FILE_GLOB_LIST})

list(SORT viewer_XUI_FILES)

source_group("XUI Files" FILES ${viewer_XUI_FILES})

set_source_files_properties(${viewer_XUI_FILES}
                            PROPERTIES HEADER_FILE_ONLY TRUE)

list(APPEND viewer_SOURCE_FILES ${viewer_XUI_FILES})

set(viewer_APPSETTINGS_FILES
    app_settings/anim.ini
    app_settings/autoreplace.xml
    app_settings/client_list_v2.xml
    app_settings/cloud.xml
    app_settings/cmd_line.xml
    app_settings/commands.xml
    app_settings/foldertypes.xml
    app_settings/graphic_preset_controls.xml
    app_settings/grass.xml
    app_settings/grids.xml
    app_settings/growl_notifications.xml
    app_settings/high_graphics.xml
    app_settings/ignorable_dialogs.xml
    app_settings/keys.xml
    app_settings/keys_azerty.xml
    app_settings/keywords.ini
    app_settings/keywords_lsl_default.xml
    app_settings/logcontrol.xml
    app_settings/low_graphics.xml
    app_settings/mid_graphics.xml
    app_settings/posestand.xml
    app_settings/quick_preferences.xml
    app_settings/scriptlibrary_aa.xml
    app_settings/scriptlibrary_ossl.xml
    app_settings/scriptlibrary_preproc.xml
    app_settings/settings_firestorm.xml
    app_settings/settings_hybrid.xml
    app_settings/settings_phoenix.xml
    app_settings/settings_v3.xml
    app_settings/settings_text.xml
    app_settings/settings.xml
    app_settings/settings_crash_behavior.xml
    app_settings/settings_files.xml
    app_settings/settings_per_account.xml
    app_settings/std_bump.ini
    #app_settings/toolbars.xml  FS:AO moved to skins
    app_settings/trees.xml
    app_settings/ultra_graphics.xml
    app_settings/viewerart.xml
    ${CMAKE_SOURCE_DIR}/../etc/message.xml
    ${CMAKE_SOURCE_DIR}/../scripts/messages/message_template.msg
    packages-info.txt
    )
	
if (WINDOWS)
  LIST(APPEND viewer_APPSETTINGS_FILES app_settings/growl_notifications.xml)
endif (WINDOWS)

source_group("App Settings" FILES ${viewer_APPSETTINGS_FILES})

set_source_files_properties(${viewer_APPSETTINGS_FILES}
                            PROPERTIES HEADER_FILE_ONLY TRUE)

list(APPEND viewer_SOURCE_FILES ${viewer_APPSETTINGS_FILES})

set(viewer_CHARACTER_FILES
    character/attentions.xml
    character/attentionsN.xml
    character/avatar_lad.xml
    character/avatar_skeleton.xml
    character/genepool.xml
    )

source_group("Character File" FILES ${viewer_CHARACTER_FILES})

set_source_files_properties(${viewer_CHARACTER_FILES}
                            PROPERTIES HEADER_FILE_ONLY TRUE)
if (NOT USESYSTEMLIBS)
    list(APPEND viewer_SOURCE_FILES ${viewer_CHARACTER_FILES})
endif (NOT USESYSTEMLIBS)

# <FS:Ansariel> Add Firestorm folders
file(GLOB viewer_FONT_FILES fonts/*.xml)
source_group("Fonts" FILES ${viewer_FONT_FILES})
set_source_files_properties(${viewer_FONT_FILES}
                            PROPERTIES HEADER_FILE_ONLY TRUE)
list(APPEND viewer_SOURCE_FILES ${viewer_FONT_FILES})

file(GLOB viewer_FS_RESOURCES fs_resources/*)
source_group("Firestorm Resources" FILES ${viewer_FS_RESOURCES})
set_source_files_properties(${viewer_FS_RESOURCES}
                            PROPERTIES HEADER_FILE_ONLY TRUE)
list(APPEND viewer_SOURCE_FILES ${viewer_FS_RESOURCES})
# </FS:Ansariel>

if (WINDOWS)
  file(GLOB viewer_INSTALLER_FILES installers/windows/*.nsi)

  source_group("Installer Files" FILES ${viewer_INSTALLER_FILES})

  set_source_files_properties(${viewer_INSTALLER_FILES}
                              PROPERTIES HEADER_FILE_ONLY TRUE)

  list(APPEND viewer_SOURCE_FILES ${viewer_INSTALLER_FILES})
endif (WINDOWS)

if (OPENAL)
  set(LLSTARTUP_COMPILE_FLAGS "${LLSTARTUP_COMPILE_FLAGS} -DLL_OPENAL")
endif (OPENAL)

if (FMODSTUDIO)
  set(LLSTARTUP_COMPILE_FLAGS "${LLSTARTUP_COMPILE_FLAGS} -DLL_FMODSTUDIO")
  set(FMODWRAPPER_LIBRARY ${FMODSTUDIO_LIBRARY})
endif (FMODSTUDIO)

if (FMODEX)
  set(LLSTARTUP_COMPILE_FLAGS "${LLSTARTUP_COMPILE_FLAGS} -DLL_FMODEX")
  set(FMODWRAPPER_LIBRARY ${FMODEX_LIBRARY})
endif (FMODEX)

set_source_files_properties(llstartup.cpp PROPERTIES COMPILE_FLAGS "${LLSTARTUP_COMPILE_FLAGS}")

list(APPEND viewer_SOURCE_FILES ${viewer_HEADER_FILES})

set_source_files_properties(${viewer_HEADER_FILES}
                            PROPERTIES HEADER_FILE_ONLY TRUE)

add_executable(${VIEWER_BINARY_NAME}
    WIN32
    MACOSX_BUNDLE
    ${viewer_SOURCE_FILES}
    )

if (SDL_FOUND)
  set_property(TARGET ${VIEWER_BINARY_NAME}
    PROPERTY COMPILE_DEFINITIONS LL_SDL=1
    )
endif (SDL_FOUND)

# add package files
file(GLOB EVENT_HOST_SCRIPT_GLOB_LIST
     ${CMAKE_CURRENT_SOURCE_DIR}/../viewer_components/*.py)
list(APPEND EVENT_HOST_SCRIPTS ${EVENT_HOST_SCRIPT_GLOB_LIST})

set(PACKAGE ON CACHE BOOL
    "Add a package target that builds an installer package.")

if ( OPENSIM )
  set( ND_VIEWER_FLAVOR "oss" )
else ( OPENSIM )
  set( ND_VIEWER_FLAVOR "hvk" )
endif ( OPENSIM )

if (WINDOWS)
    set_target_properties(${VIEWER_BINARY_NAME}
        PROPERTIES
        # *TODO -reenable this once we get server usage sorted out
        LINK_FLAGS "/debug /NODEFAULTLIB:LIBCMT /SUBSYSTEM:WINDOWS /LARGEADDRESSAWARE"
        LINK_FLAGS_DEBUG "/NODEFAULTLIB:\"LIBCMT;LIBCMTD;MSVCRT\" /INCREMENTAL:NO /LARGEADDRESSAWARE"
        LINK_FLAGS_RELEASE "/FORCE:MULTIPLE /MAP\"secondlife-bin.MAP\" /OPT:REF /LARGEADDRESSAWARE"
        )

    if(USE_PRECOMPILED_HEADERS)
        set_target_properties(
            ${VIEWER_BINARY_NAME}
            PROPERTIES
            COMPILE_FLAGS "/Yullviewerprecompiledheaders.h"
            )
    endif(USE_PRECOMPILED_HEADERS)

    # If adding a file to viewer_manifest.py in the WindowsManifest.construct() method, be sure to add the dependency
    # here.
    # *NOTE:Mani - This is a crappy hack to have important dependencies for the viewer_manifest copy action
    # be met. I'm looking forward to a source-code split-up project next year that will address this kind of thing.
    # In the meantime, if you have any ideas on how to easily maintain one list, either here or in viewer_manifest.py
    # and have the build deps get tracked *please* tell me about it.

    set(COPY_INPUT_DEPENDENCIES
      # The following commented dependencies are determined at variably at build time. Can't do this here.
      ${CMAKE_SOURCE_DIR}/../etc/message.xml
      ${CMAKE_SOURCE_DIR}/../scripts/messages/message_template.msg
      ${SHARED_LIB_STAGING_DIR}/${CMAKE_CFG_INTDIR}/llcommon.dll
      ${SHARED_LIB_STAGING_DIR}/${CMAKE_CFG_INTDIR}/libapr-1.dll
      ${SHARED_LIB_STAGING_DIR}/${CMAKE_CFG_INTDIR}/libaprutil-1.dll
      ${SHARED_LIB_STAGING_DIR}/${CMAKE_CFG_INTDIR}/libapriconv-1.dll
      ${SHARED_LIB_STAGING_DIR}/Release/glod.dll
      ${SHARED_LIB_STAGING_DIR}/RelWithDebInfo/glod.dll
      ${SHARED_LIB_STAGING_DIR}/Debug/glod.dll
      ${SHARED_LIB_STAGING_DIR}/Release/libcollada14dom22.dll
      ${SHARED_LIB_STAGING_DIR}/RelWithDebInfo/libcollada14dom22.dll
      ${SHARED_LIB_STAGING_DIR}/Debug/libcollada14dom22-d.dll
      ${SHARED_LIB_STAGING_DIR}/Release/openjpeg.dll
      ${SHARED_LIB_STAGING_DIR}/RelWithDebInfo/openjpeg.dll
      ${SHARED_LIB_STAGING_DIR}/Debug/openjpegd.dll
      ${SHARED_LIB_STAGING_DIR}/Release/msvcr100.dll
      ${SHARED_LIB_STAGING_DIR}/Release/msvcp100.dll
      ${SHARED_LIB_STAGING_DIR}/RelWithDebInfo/msvcr100.dll
      ${SHARED_LIB_STAGING_DIR}/RelWithDebInfo/msvcp100.dll
      ${SHARED_LIB_STAGING_DIR}/Debug/msvcr100d.dll
      ${SHARED_LIB_STAGING_DIR}/Debug/msvcp100d.dll
      ${SHARED_LIB_STAGING_DIR}/Release/libhunspell.dll
      ${SHARED_LIB_STAGING_DIR}/RelWithDebInfo/libhunspell.dll
      ${SHARED_LIB_STAGING_DIR}/Debug/libhunspell.dll
      ${SHARED_LIB_STAGING_DIR}/${CMAKE_CFG_INTDIR}/SLVoice.exe
      ${SHARED_LIB_STAGING_DIR}/${CMAKE_CFG_INTDIR}/libsndfile-1.dll
      ${SHARED_LIB_STAGING_DIR}/${CMAKE_CFG_INTDIR}/vivoxoal.dll
      ${SHARED_LIB_STAGING_DIR}/${CMAKE_CFG_INTDIR}/ca-bundle.crt
      ${GOOGLE_PERF_TOOLS_SOURCE}
      ${CMAKE_CURRENT_SOURCE_DIR}/licenses-win32.txt
      ${CMAKE_CURRENT_SOURCE_DIR}/featuretable.txt
      ${ARCH_PREBUILT_DIRS_RELEASE}/libeay32.dll
      ${ARCH_PREBUILT_DIRS_RELEASE}/ssleay32.dll
      ${ARCH_PREBUILT_DIRS_DEBUG}/libeay32.dll
      ${ARCH_PREBUILT_DIRS_DEBUG}/ssleay32.dll
      ${viewer_APPSETTINGS_FILES}
      ${ARCH_PREBUILT_DIRS_RELEASE}/growl.dll
      SLPlugin
      media_plugin_cef
      media_plugin_libvlc
      media_plugin_example
      windows-crash-logger
      )

    if (ADDRESS_SIZE EQUAL 64)
        list(APPEND COPY_INPUT_DEPENDENCIES
            ${SHARED_LIB_STAGING_DIR}/${CMAKE_CFG_INTDIR}/vivoxsdk_x64.dll
            ${SHARED_LIB_STAGING_DIR}/${CMAKE_CFG_INTDIR}/ortp_x64.dll
            )
    else (ADDRESS_SIZE EQUAL 64)
        list(APPEND COPY_INPUT_DEPENDENCIES
            ${SHARED_LIB_STAGING_DIR}/${CMAKE_CFG_INTDIR}/vivoxsdk.dll
            ${SHARED_LIB_STAGING_DIR}/${CMAKE_CFG_INTDIR}/ortp.dll
            )
    endif (ADDRESS_SIZE EQUAL 64)

    if (FMODSTUDIO)
      if (ADDRESS_SIZE EQUAL 64)
        list(APPEND COPY_INPUT_DEPENDENCIES
           ${SHARED_LIB_STAGING_DIR}/Release/fmod64.dll
           ${SHARED_LIB_STAGING_DIR}/RelWithDebInfo/fmod64.dll
           ${SHARED_LIB_STAGING_DIR}/Debug/fmodL64.dll
          )
      else (ADDRESS_SIZE EQUAL 64)
        list(APPEND COPY_INPUT_DEPENDENCIES
           ${SHARED_LIB_STAGING_DIR}/Release/fmod.dll
           ${SHARED_LIB_STAGING_DIR}/RelWithDebInfo/fmod.dll
           ${SHARED_LIB_STAGING_DIR}/Debug/fmodL.dll
          )
      endif (ADDRESS_SIZE EQUAL 64)
    endif (FMODSTUDIO)

    if (FMODEX)
      list(APPEND COPY_INPUT_DEPENDENCIES
           ${SHARED_LIB_STAGING_DIR}/Release/fmodex.dll
           ${SHARED_LIB_STAGING_DIR}/RelWithDebInfo/fmodex.dll
           ${SHARED_LIB_STAGING_DIR}/Debug/fmodexL.dll
          )
    endif (FMODEX)

    add_custom_command(
      OUTPUT  ${CMAKE_CFG_INTDIR}/copy_touched.bat
      COMMAND ${PYTHON_EXECUTABLE}
      ARGS
        ${CMAKE_CURRENT_SOURCE_DIR}/viewer_manifest.py
        --actions=copy
        --arch=${ARCH}
        --artwork=${ARTWORK_DIR}
        --build=${CMAKE_CURRENT_BINARY_DIR}
        --buildtype=${CMAKE_BUILD_TYPE}
        --configuration=${CMAKE_CFG_INTDIR}
        --dest=${CMAKE_CURRENT_BINARY_DIR}/${CMAKE_CFG_INTDIR}
        --grid=${GRID}
        "--channel=${VIEWER_CHANNEL}"
        --versionfile=${CMAKE_CURRENT_BINARY_DIR}/viewer_version.txt
        --source=${CMAKE_CURRENT_SOURCE_DIR}
        --touch=${CMAKE_CURRENT_BINARY_DIR}/${CMAKE_CFG_INTDIR}/copy_touched.bat
      DEPENDS
        ${CMAKE_CURRENT_SOURCE_DIR}/viewer_manifest.py
        stage_third_party_libs
        ${COPY_INPUT_DEPENDENCIES}
      COMMENT "Performing viewer_manifest copy"
      )

    add_custom_target(copy_w_viewer_manifest ALL DEPENDS ${CMAKE_CFG_INTDIR}/copy_touched.bat)

    add_dependencies(${VIEWER_BINARY_NAME} stage_third_party_libs llcommon copy_w_viewer_manifest)

    if (EXISTS ${CMAKE_SOURCE_DIR}/copy_win_scripts)
      add_dependencies(${VIEWER_BINARY_NAME} copy_win_scripts)
    endif (EXISTS ${CMAKE_SOURCE_DIR}/copy_win_scripts)
	
    add_dependencies(${VIEWER_BINARY_NAME}
      SLPlugin
      windows-crash-logger
    )

    # sets the 'working directory' for debugging from visual studio.
    if (NOT UNATTENDED)
        add_custom_command(
            TARGET ${VIEWER_BINARY_NAME} POST_BUILD
            COMMAND ${CMAKE_SOURCE_DIR}/tools/vstool/vstool.exe
            ARGS
              --solution
              ${CMAKE_BINARY_DIR}/${CMAKE_PROJECT_NAME}.sln
              --workingdir
              ${VIEWER_BINARY_NAME}
              "${CMAKE_CURRENT_SOURCE_DIR}"
            COMMENT "Setting the ${VIEWER_BINARY_NAME} working directory for debugging."
            )
    endif (NOT UNATTENDED)

    if (PACKAGE)
      add_custom_command(
        OUTPUT ${CMAKE_CURRENT_BINARY_DIR}/${CMAKE_CFG_INTDIR}/event_host.tar.bz2
        COMMAND ${PYTHON_EXECUTABLE}
        ARGS
          ${CMAKE_CURRENT_SOURCE_DIR}/event_host_manifest.py
          ${CMAKE_CURRENT_SOURCE_DIR}/..
          ${CMAKE_CURRENT_BINARY_DIR}
          ${CMAKE_CFG_INTDIR}
        DEPENDS
          lleventhost
          ${EVENT_HOST_SCRIPTS}
          ${CMAKE_CURRENT_SOURCE_DIR}/event_host_manifest.py
        )

      add_custom_command(
        OUTPUT ${CMAKE_CFG_INTDIR}/touched.bat
        COMMAND ${PYTHON_EXECUTABLE}
        ARGS
          ${CMAKE_CURRENT_SOURCE_DIR}/viewer_manifest.py
          --arch=${ARCH}
          --artwork=${ARTWORK_DIR}
          --build=${CMAKE_CURRENT_BINARY_DIR}
          --buildtype=${CMAKE_BUILD_TYPE}
          "--channel=${VIEWER_CHANNEL}"
          --versionfile=${CMAKE_CURRENT_BINARY_DIR}/viewer_version.txt
          --configuration=${CMAKE_CFG_INTDIR}
          --dest=${CMAKE_CURRENT_BINARY_DIR}/${CMAKE_CFG_INTDIR}
          --grid=${GRID}
          --source=${CMAKE_CURRENT_SOURCE_DIR}
          --touch=${CMAKE_CURRENT_BINARY_DIR}/${CMAKE_CFG_INTDIR}/touched.bat
          --viewer_flavor=${ND_VIEWER_FLAVOR}
        DEPENDS
            ${VIEWER_BINARY_NAME}
            ${CMAKE_CURRENT_SOURCE_DIR}/viewer_manifest.py
            ${CMAKE_CURRENT_BINARY_DIR}/viewer_version.txt
            ${COPY_INPUT_DEPENDENCIES}
        )

      add_custom_target(llpackage ALL DEPENDS
        ${CMAKE_CFG_INTDIR}/touched.bat
        windows-setup-build-all
        )
        # temporarily disable packaging of event_host until hg subrepos get
        # sorted out on the parabuild cluster...
        #${CMAKE_CURRENT_BINARY_DIR}/${CMAKE_CFG_INTDIR}/event_host.tar.bz2)

    endif (PACKAGE)
elseif (DARWIN)
    set_target_properties(${VIEWER_BINARY_NAME}
        PROPERTIES
        LINK_FLAGS_RELEASE "${LINK_FLAGS_RELEASE} -Xlinker -dead_strip -Xlinker -map -Xlinker ${CMAKE_CURRENT_BINARY_DIR}/${VIEWER_BINARY_NAME}.MAP"
        )
else (WINDOWS)
        # Linux
    set_target_properties(${VIEWER_BINARY_NAME}
        PROPERTIES
        LINK_FLAGS_RELEASE "${LINK_FLAGS_RELEASE} -Wl,--Map=${VIEWER_BINARY_NAME}.MAP"
        )
endif (WINDOWS)

# *NOTE: - this list is very sensitive to ordering, test carefully on all
# platforms if you change the releative order of the entries here.
# In particular, cmake 2.6.4 (when buidling with linux/makefile generators)
# appears to sometimes de-duplicate redundantly listed dependencies improperly.
# To work around this, higher level modules should be listed before the modules
# that they depend upon. -brad
#
# *NOTE:  On mixing system shared libraries and updated static archives.
# We use a number of libraries that have an existence as system libraries,
# internal-use libraries and applications libraries.  The most-referenced
# one of these being libz where you can find four or more versions in play
# at once.  On Linux, libz can be found at link and run time via a number
# of paths:
#     
#      => -lfreetype
#        => libz.so.1 (on install machine, not build)
#      => -lSDL
#        => libz.so.1 (on install machine, not build)
#      => -lgdk-x11-2.0
#        => libz.so.1
#      => -lz
#
# We generally want the newest version of the library to provide all symbol
# resolution.  To that end, when using static archives, the *_PRELOAD_ARCHIVES
# variables, PNG_PRELOAD_ARCHIVES and ZLIB_PRELOAD_ARCHIVES, get the archives
# dumped into the target binary and runtime lookup will find the most
# modern version.

target_link_libraries(${VIEWER_BINARY_NAME}
    ${URIPARSER_PRELOAD_ARCHIVES}
    ${GOOGLE_PERFTOOLS_LIBRARIES}
    ${LLAUDIO_LIBRARIES}
    ${LLCHARACTER_LIBRARIES}
    ${LLIMAGE_LIBRARIES}
    ${LLINVENTORY_LIBRARIES}
    ${LLMESSAGE_LIBRARIES}
    ${LLPLUGIN_LIBRARIES}
    ${LLPRIMITIVE_LIBRARIES}
    ${LLRENDER_LIBRARIES}
    ${FREETYPE_LIBRARIES}
    ${LLUI_LIBRARIES}
    ${LLVFS_LIBRARIES}
    ${LLWINDOW_LIBRARIES}
    ${LLXML_LIBRARIES}
    ${LLMATH_LIBRARIES}
    ${LLCOREHTTP_LIBRARIES}
    ${LLCOMMON_LIBRARIES}
    ${NDOF_LIBRARY}
    ${NVAPI_LIBRARY}
    ${HUNSPELL_LIBRARY}
    ${viewer_LIBRARIES}
    ${BOOST_PROGRAM_OPTIONS_LIBRARY}
    ${BOOST_REGEX_LIBRARY}
    ${BOOST_WAVE_LIBRARY} #FS specific
    ${BOOST_THREAD_LIBRARY} #FS specific
    ${BOOST_CONTEXT_LIBRARY}
    ${DBUSGLIB_LIBRARIES}
    ${OPENGL_LIBRARIES}
    ${FMODWRAPPER_LIBRARY} # must come after LLAudio
    ${GLOD_LIBRARIES}
    ${OPENGL_LIBRARIES}
    ${JSONCPP_LIBRARIES}
    ${SDL_LIBRARY}
    ${SMARTHEAP_LIBRARY}
    ${UI_LIBRARIES}
    ${WINDOWS_LIBRARIES}
    ${EXPAT_LIBRARIES}
    ${XMLRPCEPI_LIBRARIES}
    ${OPENSSL_LIBRARIES}
    ${CRYPTO_LIBRARIES}
    ${LLLOGIN_LIBRARIES}
    ${LLPHYSICS_LIBRARIES}
    ${LLPHYSICSEXTENSIONS_LIBRARIES}
    ${LLAPPEARANCE_LIBRARIES}
    ${GROWL_LIBRARY}
    )
	
if (WINDOWS)
    target_link_libraries(${VIEWER_BINARY_NAME}
    ${GROWL_LIBRARY}
    )
endif (WINDOWS)

if (LINUX)
    target_link_libraries(${VIEWER_BINARY_NAME} "dl" )
endif (LINUX)

set(ARTWORK_DIR ${CMAKE_CURRENT_SOURCE_DIR} CACHE PATH
    "Path to artwork files.")

if (LINUX)
  set(product Firestorm-${ARCH}-${VIEWER_SHORT_VERSION}.${VIEWER_VERSION_REVISION})

  # These are the generated targets that are copied to package/
if (NOT ENABLE_MEDIA_PLUGINS)
  set(COPY_INPUT_DEPENDENCIES
    ${VIEWER_BINARY_NAME}
    linux-crash-logger
    SLPlugin
    media_plugin_cef
    #media_plugin_gstreamer010
    media_plugin_libvlc
    llcommon
    )
else (NOT ENABLE_MEDIA_PLUGINS)
  set(COPY_INPUT_DEPENDENCIES
    ${VIEWER_BINARY_NAME}
    linux-crash-logger
    SLPlugin
    media_plugin_cef
    #media_plugin_gstreamer010
    llcommon
    )
endif (NOT ENABLE_MEDIA_PLUGINS)

  add_custom_command(
      OUTPUT ${product}.tar.bz2
      COMMAND ${PYTHON_EXECUTABLE}
      ARGS
        ${CMAKE_CURRENT_SOURCE_DIR}/viewer_manifest.py
        --arch=${ARCH}
        --artwork=${ARTWORK_DIR}
        --build=${CMAKE_CURRENT_BINARY_DIR}
        --buildtype=${CMAKE_BUILD_TYPE}
        "--channel=${VIEWER_CHANNEL}"
        --versionfile=${CMAKE_CURRENT_BINARY_DIR}/viewer_version.txt
        --configuration=${CMAKE_CFG_INTDIR}
        --dest=${CMAKE_CURRENT_BINARY_DIR}/packaged
        --grid=${GRID}
        --source=${CMAKE_CURRENT_SOURCE_DIR}
        --touch=${CMAKE_CURRENT_BINARY_DIR}/${CMAKE_CFG_INTDIR}/.${product}.touched
        --viewer_flavor=${ND_VIEWER_FLAVOR}
      DEPENDS
        ${CMAKE_CURRENT_SOURCE_DIR}/viewer_manifest.py
        ${COPY_INPUT_DEPENDENCIES}
      )


  add_custom_command(
    OUTPUT  ${CMAKE_CURRENT_BINARY_DIR}/${CMAKE_CFG_INTDIR}/.${product}.copy_touched
    COMMAND ${PYTHON_EXECUTABLE}
    ARGS
      ${CMAKE_CURRENT_SOURCE_DIR}/viewer_manifest.py
      --arch=${ARCH}
      --actions=copy
      --artwork=${ARTWORK_DIR}
      --build=${CMAKE_CURRENT_BINARY_DIR}
      --buildtype=${CMAKE_BUILD_TYPE}
      --configuration=${CMAKE_CFG_INTDIR}
      --dest=${CMAKE_CURRENT_BINARY_DIR}/packaged
      --grid=${GRID}
      "--channel=${VIEWER_CHANNEL}"
      --versionfile=${CMAKE_CURRENT_BINARY_DIR}/viewer_version.txt
      --source=${CMAKE_CURRENT_SOURCE_DIR}
    DEPENDS
      ${CMAKE_CURRENT_SOURCE_DIR}/viewer_manifest.py
      ${COPY_INPUT_DEPENDENCIES}
    COMMENT "Performing viewer_manifest copy"
    )

  add_custom_target(copy_l_viewer_manifest ALL DEPENDS ${CMAKE_CURRENT_BINARY_DIR}/${CMAKE_CFG_INTDIR}/.${product}.copy_touched)

  if (PACKAGE)
    add_custom_target(llpackage ALL DEPENDS ${product}.tar.bz2)
    # Make sure we don't run two instances of viewer_manifest.py at the same time.
    add_dependencies(llpackage copy_l_viewer_manifest)
    check_message_template(llpackage)
  endif (PACKAGE)
endif (LINUX)

if (DARWIN)
 # These all get set with PROPERTIES
  set(product "Firestorm")
  # this is the setting for the Python wrapper, see SL-322 and WRAPPER line in Info-SecondLife.plist
<<<<<<< HEAD
  set(MACOSX_WRAPPER_EXECUTABLE_NAME "SL_Launcher")
  set(MACOSX_BUNDLE_INFO_STRING "Firestorm Viewer")
  set(MACOSX_BUNDLE_ICON_FILE "firestorm_icon.icns")
  set(MACOSX_BUNDLE_GUI_IDENTIFIER "com.phoenixviewer.firestorm.viewer-${ND_VIEWER_FLAVOR}")
=======
  if (PACKAGE)
      set(MACOSX_WRAPPER_EXECUTABLE_NAME "SL_Launcher")
  else (PACKAGE)
      # force the name of the actual executable to allow running it within Xcode for debugging
      set(MACOSX_WRAPPER_EXECUTABLE_NAME "../Resources/Second Life Viewer.app/Contents/MacOS/Second Life")
  endif (PACKAGE)
  set(MACOSX_BUNDLE_INFO_STRING "Second Life Viewer")
  set(MACOSX_BUNDLE_ICON_FILE "secondlife.icns")
  set(MACOSX_BUNDLE_GUI_IDENTIFIER "com.secondlife.indra.viewer")
>>>>>>> 9db683c1
  set(MACOSX_BUNDLE_LONG_VERSION_STRING "${VIEWER_CHANNEL} ${VIEWER_SHORT_VERSION}.${VIEWER_VERSION_REVISION}")
  set(MACOSX_BUNDLE_BUNDLE_NAME "Firestorm")
  set(MACOSX_BUNDLE_SHORT_VERSION_STRING "${VIEWER_SHORT_VERSION}")
  set(MACOSX_BUNDLE_BUNDLE_VERSION "${VIEWER_SHORT_VERSION}${VIEWER_MACOSX_PHASE}${VIEWER_REVISION}")
  set(MACOSX_BUNDLE_COPYRIGHT "Copyright 2010-2018 The Phoenix Firestorm Project, Inc.")
  set(MACOSX_BUNDLE_NSMAIN_NIB_FILE "Firestorm.nib")
  set(MACOSX_BUNDLE_NSPRINCIPAL_CLASS "LLNSApplication")

  set_target_properties(
    ${VIEWER_BINARY_NAME}
    PROPERTIES
    OUTPUT_NAME "${product}"
    MACOSX_BUNDLE_INFO_PLIST
    # <FS:CR> Use Firestorm plist
    #"${CMAKE_CURRENT_SOURCE_DIR}/Info-SecondLife.plist"
    "${CMAKE_CURRENT_SOURCE_DIR}/Info-Firestorm.plist"
    )

  configure_file(
     # <FS:CR> Use Firestorm plist
     #"${CMAKE_CURRENT_SOURCE_DIR}/Info-SecondLife.plist"
     "${CMAKE_CURRENT_SOURCE_DIR}/Info-Firestorm.plist"
     "${CMAKE_CURRENT_BINARY_DIR}/${CMAKE_CFG_INTDIR}/${product}.app/Contents/Info.plist"
    )

  add_custom_command(
    TARGET ${VIEWER_BINARY_NAME} POST_BUILD
    COMMAND ${PYTHON_EXECUTABLE}
    ARGS
      ${CMAKE_CURRENT_SOURCE_DIR}/viewer_manifest.py
      --actions=copy
      --arch=${ARCH}
      --artwork=${ARTWORK_DIR}
      --build=${CMAKE_CURRENT_BINARY_DIR}
      --buildtype=${CMAKE_BUILD_TYPE}
      --configuration=${CMAKE_CFG_INTDIR}
      --dest=${CMAKE_CURRENT_BINARY_DIR}/${CMAKE_CFG_INTDIR}/${product}.app
      --grid=${GRID}
      "--channel=${VIEWER_CHANNEL}"
      --versionfile=${CMAKE_CURRENT_BINARY_DIR}/viewer_version.txt
      --bundleid=${MACOSX_BUNDLE_GUI_IDENTIFIER}
      --source=${CMAKE_CURRENT_SOURCE_DIR}
    DEPENDS
      ${VIEWER_BINARY_NAME}
      ${CMAKE_CURRENT_SOURCE_DIR}/viewer_manifest.py
    )

  add_dependencies(${VIEWER_BINARY_NAME} SLPlugin media_plugin_libvlc media_plugin_cef mac-crash-logger)
  add_dependencies(${VIEWER_BINARY_NAME} mac-crash-logger)

  if (ENABLE_SIGNING)
      set(SIGNING_SETTING "--signature=${SIGNING_IDENTITY}")
  else (ENABLE_SIGNING)
      set(SIGNING_SETTING "")
  endif (ENABLE_SIGNING)

  if (PACKAGE)
      add_custom_target(llpackage ALL DEPENDS ${VIEWER_BINARY_NAME})

      add_custom_command(
        TARGET llpackage POST_BUILD
        COMMAND ${PYTHON_EXECUTABLE}
        ARGS
          ${CMAKE_CURRENT_SOURCE_DIR}/viewer_manifest.py
          --arch=${ARCH}
          --artwork=${ARTWORK_DIR}
          --build=${CMAKE_CURRENT_BINARY_DIR}
          --buildtype=${CMAKE_BUILD_TYPE}
          --configuration=${CMAKE_CFG_INTDIR}
          --dest=${CMAKE_CURRENT_BINARY_DIR}/${CMAKE_CFG_INTDIR}/${product}.app
          --grid=${GRID}
          "--channel=${VIEWER_CHANNEL}"
          --versionfile=${CMAKE_CURRENT_BINARY_DIR}/viewer_version.txt
          --source=${CMAKE_CURRENT_SOURCE_DIR}
          --touch=${CMAKE_CURRENT_BINARY_DIR}/${CMAKE_CFG_INTDIR}/.${product}.touched
          --viewer_flavor=${ND_VIEWER_FLAVOR}
          ${SIGNING_SETTING}
        DEPENDS
          ${CMAKE_CURRENT_SOURCE_DIR}/viewer_manifest.py
      )
  endif (PACKAGE)
endif (DARWIN)

if (INSTALL)
  include(${CMAKE_CURRENT_SOURCE_DIR}/ViewerInstall.cmake)
endif (INSTALL)

if (PACKAGE)
  set(SYMBOL_SEARCH_DIRS "")
  # Note that the path to VIEWER_SYMBOL_FILE must match that in ../../build.sh
  if (WINDOWS)
    list(APPEND SYMBOL_SEARCH_DIRS "${CMAKE_CURRENT_BINARY_DIR}/${CMAKE_CFG_INTDIR}")
    set(VIEWER_SYMBOL_FILE "${CMAKE_CURRENT_BINARY_DIR}/${CMAKE_CFG_INTDIR}/firestorm-symbols-windows-$ENV{AUTOBUILD_ADDRSIZE}.tar.bz2")
    # slplugin.exe failing symbols dump - need to debug, might have to do with updated version of google breakpad
    # set(VIEWER_EXE_GLOBS "${VIEWER_BINARY_NAME}${CMAKE_EXECUTABLE_SUFFIX} slplugin.exe")
    set(VIEWER_EXE_GLOBS "${VIEWER_BINARY_NAME}${CMAKE_EXECUTABLE_SUFFIX}")
    set(VIEWER_LIB_GLOB "*${CMAKE_SHARED_MODULE_SUFFIX}")
    set(VIEWER_COPY_MANIFEST copy_w_viewer_manifest)
  endif (WINDOWS)
  if (DARWIN)
    list(APPEND SYMBOL_SEARCH_DIRS "${CMAKE_CURRENT_BINARY_DIR}/${CMAKE_CFG_INTDIR}")
    # *TODO: Generate these search dirs in the cmake files related to each binary.
    list(APPEND SYMBOL_SEARCH_DIRS "${CMAKE_BINARY_DIR}/llplugin/slplugin/${CMAKE_CFG_INTDIR}")
    list(APPEND SYMBOL_SEARCH_DIRS "${CMAKE_BINARY_DIR}/mac_crash_logger/${CMAKE_CFG_INTDIR}")
    list(APPEND SYMBOL_SEARCH_DIRS "${CMAKE_BINARY_DIR}/media_plugins/gstreamer010/${CMAKE_CFG_INTDIR}")
    set(VIEWER_SYMBOL_FILE "${CMAKE_CURRENT_BINARY_DIR}/${CMAKE_CFG_INTDIR}/firestorm-symbols-darwin-$ENV{AUTOBUILD_ADDRSIZE}.tar.bz2")
##  set(VIEWER_EXE_GLOBS "'Second Life' SLPlugin mac-crash-logger")
    set(VIEWER_EXE_GLOBS "'Firestorm' mac-crash-logger")
    set(VIEWER_LIB_GLOB "*.dylib")
  endif (DARWIN)
  if (LINUX)
    list(APPEND SYMBOL_SEARCH_DIRS "${CMAKE_CURRENT_BINARY_DIR}/packaged")
    set(VIEWER_SYMBOL_FILE "${CMAKE_CURRENT_BINARY_DIR}/${CMAKE_CFG_INTDIR}/firestorm-symbols-linux-$ENV{AUTOBUILD_ADDRSIZE}.tar.bz2")
##  set(VIEWER_EXE_GLOBS "do-not-directly-run-secondlife-bin SLPlugin")
    set(VIEWER_EXE_GLOBS "do-not-directly-run-firestorm-bin SLPlugin")
    set(VIEWER_LIB_GLOB "*${CMAKE_SHARED_MODULE_SUFFIX}*")
    set(VIEWER_COPY_MANIFEST copy_l_viewer_manifest)
  endif (LINUX)

  if( RELEASE_CRASH_REPORTING OR NON_RELEASE_CRASH_REPORTING )
  if(CMAKE_CFG_INTDIR STREQUAL ".")
      set(LLBUILD_CONFIG ${CMAKE_BUILD_TYPE})
  else(CMAKE_CFG_INTDIR STREQUAL ".")
      # set LLBUILD_CONFIG to be a shell variable evaluated at build time
      # reflecting the configuration we are currently building.
      set(LLBUILD_CONFIG ${CMAKE_CFG_INTDIR})
  endif(CMAKE_CFG_INTDIR STREQUAL ".")
  add_custom_command(OUTPUT "${VIEWER_SYMBOL_FILE}"
    COMMAND "${PYTHON_EXECUTABLE}"
    ARGS
      "${CMAKE_CURRENT_SOURCE_DIR}/generate_breakpad_symbols.py"
      "${LLBUILD_CONFIG}"
      "${SYMBOL_SEARCH_DIRS}"
      "${VIEWER_EXE_GLOBS}"
      "${VIEWER_LIB_GLOB}"
      "${AUTOBUILD_INSTALL_DIR}/bin/dump_syms"
      "${VIEWER_SYMBOL_FILE}"
    DEPENDS generate_breakpad_symbols.py
        VERBATIM)

  add_custom_target(generate_breakpad_symbols DEPENDS "${VIEWER_SYMBOL_FILE}")
  add_dependencies(generate_breakpad_symbols "${VIEWER_BINARY_NAME}")
  if (WINDOWS OR LINUX)
    add_dependencies(generate_breakpad_symbols "${VIEWER_COPY_MANIFEST}")
  endif (WINDOWS OR LINUX)
  add_dependencies(llpackage generate_breakpad_symbols)
  endif(RELEASE_CRASH_REPORTING OR NON_RELEASE_CRASH_REPORTING)
endif (PACKAGE)

if (LL_TESTS)
  # To add a viewer unit test, just add the test .cpp file below
  # This creates a separate test project per file listed.
  include(LLAddBuildTest)
  SET(viewer_TEST_SOURCE_FILES
    llagentaccess.cpp
    lldateutil.cpp
#    llmediadataclient.cpp
    lllogininstance.cpp
#    llremoteparcelrequest.cpp
    llviewerhelputil.cpp
    llversioninfo.cpp
    llworldmap.cpp
    llworldmipmap.cpp
  )

  set_source_files_properties(
    llworldmap.cpp
    llworldmipmap.cpp
    PROPERTIES
    LL_TEST_ADDITIONAL_SOURCE_FILES 
    tests/llviewertexture_stub.cpp
    #llviewertexturelist.cpp
  )

  set(test_libs
    ${LLCOMMON_LIBRARIES}
    ${JSONCPP_LIBRARIES}
    ${CURL_LIBRARIES}
    ${NGHTTP2_LIBRARIES}
    )

  set_source_files_properties(
    llworldmap.cpp
    llworldmipmap.cpp
    PROPERTIES
    LL_TEST_ADDITIONAL_SOURCE_FILES 
    tests/llviewertexture_stub.cpp
    #llviewertexturelist.cpp
  )

  set_source_files_properties(
    llmediadataclient.cpp
    PROPERTIES
    LL_TEST_ADDITIONAL_LIBRARIES "${test_libs}"
  )

  set_source_files_properties(
    llviewerhelputil.cpp
    PROPERTIES
    LL_TEST_ADDITIONAL_LIBRARIES "${BOOST_SYSTEM_LIBRARY}"
  )

  set_source_files_properties(
    llremoteparcelrequest.cpp
    PROPERTIES
    LL_TEST_ADDITIONAL_LIBRARIES "${BOOST_SYSTEM_LIBRARY}"
  )

  set_source_files_properties(
    llworldmap.cpp
    llworldmipmap.cpp
    PROPERTIES
    LL_TEST_ADDITIONAL_SOURCE_FILES 
    tests/llviewertexture_stub.cpp
    #llviewertexturelist.cpp
    LL_TEST_ADDITIONAL_LIBRARIES "${BOOST_SYSTEM_LIBRARY}"
  )

  set_source_files_properties(
    llmediadataclient.cpp
    PROPERTIES
    LL_TEST_ADDITIONAL_LIBRARIES "${LLPRIMITIVE_LIBRARIES}"
  )

  set_source_files_properties(
    llagentaccess.cpp
    PROPERTIES
    LL_TEST_ADDITIONAL_LIBRARIES "${BOOST_SYSTEM_LIBRARY}"
  )

  set_source_files_properties(
    lllogininstance.cpp
    PROPERTIES
    LL_TEST_ADDITIONAL_LIBRARIES "${BOOST_SYSTEM_LIBRARY}"
  )

  ##################################################
  # DISABLING PRECOMPILED HEADERS USAGE FOR TESTS
  ##################################################
  # if(USE_PRECOMPILED_HEADERS)
  #     set_source_files_properties(
  #       ${viewer_TEST_SOURCE_FILES}
  #       PROPERTIES
  #         LL_TEST_ADDITIONAL_SOURCE_FILES llviewerprecompiledheaders.cpp
  #       )
  # endif(USE_PRECOMPILED_HEADERS)
  LL_ADD_PROJECT_UNIT_TESTS(${VIEWER_BINARY_NAME} "${viewer_TEST_SOURCE_FILES}")

  #set(TEST_DEBUG on)
  ##################################################
  # DISABLING PRECOMPILED HEADERS USAGE FOR TESTS
  ##################################################
  # if(USE_PRECOMPILED_HEADERS)
  #     set(test_sources "${test_sources}" llviewerprecompiledheaders.cpp)
  # endif(USE_PRECOMPILED_HEADERS)
  set(test_libs
    ${LLMESSAGE_LIBRARIES}
    ${WINDOWS_LIBRARIES}
    ${LLVFS_LIBRARIES}
    ${LLMATH_LIBRARIES}
    ${LLCOMMON_LIBRARIES}
    ${GOOGLEMOCK_LIBRARIES}
    )

  if (LINUX)
    # llcommon uses `clock_gettime' which is provided by librt on linux.
    set(LIBRT_LIBRARY
      rt
      )
  endif (LINUX)

  set(test_libs
    ${WINDOWS_LIBRARIES}
    ${LLVFS_LIBRARIES}
    ${LLMATH_LIBRARIES}
    ${LLCOMMON_LIBRARIES}
    ${LLMESSAGE_LIBRARIES}
    ${LLCOREHTTP_LIBRARIES}
    ${GOOGLEMOCK_LIBRARIES}
    ${OPENSSL_LIBRARIES}
    ${CRYPTO_LIBRARIES}
    ${LIBRT_LIBRARY}
    ${BOOST_COROUTINE_LIBRARY}
    ${BOOST_CONTEXT_LIBRARY}
  )

  LL_ADD_INTEGRATION_TEST(llsechandler_basic
    llsechandler_basic.cpp
    "${test_libs}"
    )

  LL_ADD_INTEGRATION_TEST(llsecapi
     llsecapi.cpp
    "${test_libs}"
    )
  if (NOT OPENSIM)#<FS:AW optional opensim support>
    set(llslurl_test_sources
        llslurl.cpp
        llviewernetwork.cpp
    )
  endif (NOT OPENSIM)#<FS:AW optional opensim support>

# RLVa - incompatible
#  LL_ADD_INTEGRATION_TEST(llslurl
#     "${llslurl_test_sources}"
#    "${test_libs}"
#    )

  LL_ADD_INTEGRATION_TEST(llviewernetwork
     llviewernetwork.cpp
    "${test_libs}"
    )

  LL_ADD_INTEGRATION_TEST(llviewerassetstats
    llviewerassetstats.cpp
    "${test_libs}"
    )

# LL_ADD_INTEGRATION_TEST(llhttpretrypolicy "llhttpretrypolicy.cpp" "${test_libs}")

  #ADD_VIEWER_BUILD_TEST(llmemoryview viewer)
  #ADD_VIEWER_BUILD_TEST(llagentaccess viewer)
  #ADD_VIEWER_BUILD_TEST(lltextureinfo viewer)
  #ADD_VIEWER_BUILD_TEST(lltextureinfodetails viewer)

include(LLAddBuildTest)
SET(viewer_TEST_SOURCE_FILES
  llagentaccess.cpp
  llwlparammanager.cpp
  )
set_source_files_properties(
  ${viewer_TEST_SOURCE_FILES}
  PROPERTIES
    LL_TEST_ADDITIONAL_SOURCE_FILES llviewerprecompiledheaders.cpp
  )

endif (LL_TESTS)

check_message_template(${VIEWER_BINARY_NAME})
<|MERGE_RESOLUTION|>--- conflicted
+++ resolved
@@ -209,7 +209,6 @@
     lggbeamscolors.cpp
     lggcontactsets.cpp
     lfsimfeaturehandler.cpp
-    llfloaterauction.cpp
     llfloaterdisplayname.cpp
     llpanelopenregionsettings.cpp
     llviewerdisplayname.cpp
@@ -967,7 +966,6 @@
     lggbeamscolors.h
     lggcontactsets.h
     lfsimfeaturehandler.h
-    llfloaterauction.h
     llfloaterdisplayname.h
     llviewerdisplayname.h
     # <FS:Ansariel> [Legacy Bake]
@@ -2484,22 +2482,10 @@
  # These all get set with PROPERTIES
   set(product "Firestorm")
   # this is the setting for the Python wrapper, see SL-322 and WRAPPER line in Info-SecondLife.plist
-<<<<<<< HEAD
   set(MACOSX_WRAPPER_EXECUTABLE_NAME "SL_Launcher")
   set(MACOSX_BUNDLE_INFO_STRING "Firestorm Viewer")
   set(MACOSX_BUNDLE_ICON_FILE "firestorm_icon.icns")
   set(MACOSX_BUNDLE_GUI_IDENTIFIER "com.phoenixviewer.firestorm.viewer-${ND_VIEWER_FLAVOR}")
-=======
-  if (PACKAGE)
-      set(MACOSX_WRAPPER_EXECUTABLE_NAME "SL_Launcher")
-  else (PACKAGE)
-      # force the name of the actual executable to allow running it within Xcode for debugging
-      set(MACOSX_WRAPPER_EXECUTABLE_NAME "../Resources/Second Life Viewer.app/Contents/MacOS/Second Life")
-  endif (PACKAGE)
-  set(MACOSX_BUNDLE_INFO_STRING "Second Life Viewer")
-  set(MACOSX_BUNDLE_ICON_FILE "secondlife.icns")
-  set(MACOSX_BUNDLE_GUI_IDENTIFIER "com.secondlife.indra.viewer")
->>>>>>> 9db683c1
   set(MACOSX_BUNDLE_LONG_VERSION_STRING "${VIEWER_CHANNEL} ${VIEWER_SHORT_VERSION}.${VIEWER_VERSION_REVISION}")
   set(MACOSX_BUNDLE_BUNDLE_NAME "Firestorm")
   set(MACOSX_BUNDLE_SHORT_VERSION_STRING "${VIEWER_SHORT_VERSION}")
