# -*- cmake -*-

project(viewer)

include(00-Common)
include(Boost)
include(BuildVersion)
include(DBusGlib)
include(DirectX)
include(OpenSSL)
include(DragDrop)
include(EXPAT)
include(FMOD)
include(OPENAL)
include(OpenGL)
include(Hunspell)
include(JsonCpp)
include(LLAudio)
include(LLCharacter)
include(LLCommon)
include(LLCoreHttp)
include(LLImage)
include(LLImageJ2COJ)
include(LLInventory)
include(LLMath)
include(LLMessage)
include(LLPhysicsExtensions)
include(LLPlugin)
include(LLPrimitive)
include(LLRender)
include(LLUI)
include(LLVFS)
include(LLWindow)
include(LLXML)
include(LScript)
include(Linking)
include(NDOF)
include(NVAPI)
include(GooglePerfTools)
include(Teapot)# <FS:AW opensim currency support>
include(TemplateCheck)
include(UI)
include(UnixInstall)
include(LLKDU)
include(ViewerMiscLibs)
include(LLLogin)
include(VisualLeakDetector)
include(GLOD)
include(CMakeCopyIfDifferent)
include(LLAppearance)
include(Growl)
include(ColladaDom)

# <FS:ND> if using ndPhysicsstub this variable will be unset, we don't need to build any stub code viewer side in that case
if( LLPHYSICSEXTENSIONS_SRC_DIR )
# </FS:ND>

if (NOT HAVOK_TPV)
   # When using HAVOK_TPV, the library is precompiled, so no need for this
   add_subdirectory(${LLPHYSICSEXTENSIONS_SRC_DIR} llphysicsextensions)
endif (NOT HAVOK_TPV)

# <FS:ND>
endif( LLPHYSICSEXTENSIONS_SRC_DIR )
# </FS:ND>

include_directories(
    ${DBUSGLIB_INCLUDE_DIRS}
    ${JSONCPP_INCLUDE_DIR}
    ${GLOD_INCLUDE_DIR}
    ${LLAUDIO_INCLUDE_DIRS}
    ${LLCHARACTER_INCLUDE_DIRS}
    ${LLCOMMON_INCLUDE_DIRS}
    ${LLCOREHTTP_INCLUDE_DIRS}
    ${LLPHYSICS_INCLUDE_DIRS}
    ${FMOD_INCLUDE_DIR}
    ${LLIMAGE_INCLUDE_DIRS}
    ${LLKDU_INCLUDE_DIRS}
    ${LLINVENTORY_INCLUDE_DIRS}
    ${LLMATH_INCLUDE_DIRS}
    ${LLMESSAGE_INCLUDE_DIRS}
    ${LLPLUGIN_INCLUDE_DIRS}
    ${LLPRIMITIVE_INCLUDE_DIRS}
    ${LLRENDER_INCLUDE_DIRS}
    ${LLUI_INCLUDE_DIRS}
    ${LLVFS_INCLUDE_DIRS}
    ${LLWINDOW_INCLUDE_DIRS}
    ${LLXML_INCLUDE_DIRS}
    ${LSCRIPT_INCLUDE_DIRS}
    ${LSCRIPT_INCLUDE_DIRS}/lscript_compile
    ${LLLOGIN_INCLUDE_DIRS}
    ${UPDATER_INCLUDE_DIRS}
    ${LIBS_PREBUILT_DIR}/include/collada
    ${LIBS_PREBUILD_DIR}/include/hunspell
    ${OPENAL_LIB_INCLUDE_DIRS}
    ${LIBS_PREBUILT_DIR}/include/collada/1.4
    ${GROWL_INCLUDE_DIRS}
    ${TEAPOT_INCLUDE_DIRS}# <FS:AW opensim currency support>
    ${CMAKE_BINARY_DIR}/newview #<FS:TS> Flickr upload
    ${COLLADA_INCLUDE_DIRS}
    ${LLAPPEARANCE_INCLUDE_DIRS}
    )

include_directories(SYSTEM
    ${LLCOMMON_SYSTEM_INCLUDE_DIRS}
    ${LLXML_SYSTEM_INCLUDE_DIRS}
    ${LLPHYSICSEXTENSIONS_INCLUDE_DIRS}
    )

set(viewer_SOURCE_FILES
# <Add FS includes below this line>
    ao.cpp
    aoengine.cpp
    aoset.cpp
    chatbar_as_cmdline.cpp
    exoflickr.cpp
    exoflickrauth.cpp
    exogroupmutelist.cpp
    exopanelsnapshotflickr.cpp
    exopostprocess.cpp
    floatermedialists.cpp
    fsareasearch.cpp
    fschathistory.cpp
    fscommon.cpp
    fsconsoleutils.cpp
    fscontactsfloater.cpp
    fsdata.cpp
    fsexport.cpp
    fsfloaterblocklist.cpp
    fsfloatergroup.cpp
    fsfloatergrouptitles.cpp
    fsfloaterimport.cpp
    fsfloaterim.cpp
    fsfloaterimcontainer.cpp
    fsfloaternearbychat.cpp
    fsfloaterplacedetails.cpp
    fsfloaterposestand.cpp
    fsfloaterprofile.cpp
    fsfloaterradar.cpp
    fsfloaterscripteditorprefs.cpp
    fsfloatersearch.cpp
    fsfloaterteleporthistory.cpp
    fsfloatervoicecontrols.cpp
    fsfloatervolumecontrols.cpp
    fsfloaterwsassetblacklist.cpp
    fskeywords.cpp
    fslightshare.cpp
    fslslbridge.cpp
    fslslbridgerequest.cpp
    fslslpreproc.cpp
    fsmoneytracker.cpp
    fsnearbychatbarlistener.cpp
    fsnearbychatcontrol.cpp
    fsnearbychathub.cpp
    fsnearbychatvoicemonitor.cpp
    fspanelclassified.cpp
    fspanelimcontrolpanel.cpp
    fspanelprefs.cpp
    fspanelprofile.cpp
    fspanelprofileclassifieds.cpp
    fspanelradar.cpp
    fspose.cpp
    fsradar.cpp
    fsradarentry.cpp
    fsradarlistctrl.cpp
    fsradarmenu.cpp
    fsslurlcommand.cpp
    fswsassetblacklist.cpp
    groupchatlistener.cpp
    #growlmanager.cpp
    kcwlinterface.cpp
    lggbeamcolormapfloater.cpp
    lggbeammapfloater.cpp
    lggbeammaps.cpp
    lggbeamscolors.cpp
    lggcontactsets.cpp
    lggcontactsetsfloater.cpp
    llpanelopenregionsettings.cpp

    llaccountingcostmanager.cpp
    llagent.cpp
    llagentaccess.cpp
    llagentcamera.cpp
    llagentdata.cpp
    llagentlanguage.cpp
    llagentlistener.cpp
    llagentpicksinfo.cpp
    llagentpilot.cpp
    llagentui.cpp
    llagentwearables.cpp
    llagentwearablesfetch.cpp
    llanimstatelabels.cpp
    llappcorehttp.cpp
    llappearancemgr.cpp
    llappviewer.cpp
    llappviewerlistener.cpp
    llassetuploadqueue.cpp
    llassetuploadresponders.cpp
    llattachmentsmgr.cpp
    llaudiosourcevo.cpp
    llautoreplace.cpp
    llavataractions.cpp
    llavatariconctrl.cpp
    llavatarlist.cpp
    llavatarlistitem.cpp
    llavatarpropertiesprocessor.cpp
    llblockedlistitem.cpp
    llblocklist.cpp
    llbox.cpp
    llbreadcrumbview.cpp
    llbrowsernotification.cpp
    llbuycurrencyhtml.cpp
    llcallbacklist.cpp
    llcallingcard.cpp
    llcapabilitylistener.cpp
    llcaphttpsender.cpp
    llchannelmanager.cpp
    llchathistory.cpp
    llchatitemscontainerctrl.cpp
    llchatmsgbox.cpp
    llchiclet.cpp
    llchicletbar.cpp
    llclassifiedinfo.cpp
    llclassifiedstatsresponder.cpp
    llcofwearables.cpp
    llcolorswatch.cpp
    llcommanddispatcherlistener.cpp
    llcommandhandler.cpp
    llcommandlineparser.cpp
    llcommunicationchannel.cpp
    llcompilequeue.cpp
    llconfirmationmanager.cpp
    llconversationlog.cpp
    llconversationloglist.cpp
    llconversationloglistitem.cpp
    llconversationmodel.cpp
    llconversationview.cpp
    llcurrencyuimanager.cpp
    llcylinder.cpp
    lldateutil.cpp
    lldaycyclemanager.cpp
    lldebugmessagebox.cpp
    lldebugview.cpp
    lldeferredsounds.cpp
    lldelayedgestureerror.cpp
    lldirpicker.cpp
    lldonotdisturbnotificationstorage.cpp
    lldndbutton.cpp
    lldrawable.cpp
    lldrawpool.cpp
    lldrawpoolalpha.cpp
    lldrawpoolavatar.cpp
    lldrawpoolbump.cpp
    lldrawpoolground.cpp
    lldrawpoolsimple.cpp
    lldrawpoolsky.cpp
    lldrawpoolterrain.cpp
    lldrawpooltree.cpp
    lldrawpoolwater.cpp
    lldrawpoolwlsky.cpp
    lldynamictexture.cpp
    llemote.cpp
    llenvmanager.cpp
    llestateinfomodel.cpp
    lleventnotifier.cpp
    lleventpoll.cpp
    llexpandabletextbox.cpp
    llexternaleditor.cpp
    llface.cpp
    llfasttimerview.cpp
    llfavoritesbar.cpp
    llfeaturemanager.cpp
    llfilepicker.cpp
    llfilteredwearablelist.cpp
    llfirstuse.cpp
    llflexibleobject.cpp
    llfloaterabout.cpp
    llfloaterbvhpreview.cpp
    llfloaterauction.cpp
    llfloaterautoreplacesettings.cpp
    llfloateravatar.cpp
    llfloateravatarpicker.cpp
    llfloateravatartextures.cpp
    llfloaterbeacons.cpp
    llfloaterbuildoptions.cpp
    llfloaterbulkpermission.cpp
    llfloaterbump.cpp
    llfloaterbuy.cpp
    llfloaterbuycontents.cpp
    llfloaterbuycurrency.cpp
    llfloaterbuycurrencyhtml.cpp
    llfloaterbuyland.cpp
    llfloatercamera.cpp
    llfloaterchatvoicevolume.cpp
    llfloatercolorpicker.cpp
    llfloaterconversationlog.cpp
    llfloaterconversationpreview.cpp
    llfloaterdeleteenvpreset.cpp
    llfloaterdestinations.cpp
    llfloaterdisplayname.cpp
    llfloatereditdaycycle.cpp
    llfloatereditsky.cpp
    llfloatereditwater.cpp
    llfloaterenvironmentsettings.cpp
    llfloaterevent.cpp
    llfloaterfonttest.cpp
    llfloatergesture.cpp
    llfloatergodtools.cpp
    llfloatergroupinvite.cpp
    llfloatergroups.cpp
    llfloaterhandler.cpp
    llfloaterhardwaresettings.cpp
    llfloaterhelpbrowser.cpp
    llfloaterhud.cpp
    llfloaterimagepreview.cpp
    llfloaterinspect.cpp
    llfloaterinventory.cpp
    llfloaterjoystick.cpp
    llfloaterlagmeter.cpp
    llfloaterland.cpp
    llfloaterlandholdings.cpp
    llfloatermap.cpp
    llfloatermediasettings.cpp
    llfloatermemleak.cpp
    llfloatermodelpreview.cpp
    llfloatermodeluploadbase.cpp
    llfloaternamedesc.cpp
    llfloaternotificationsconsole.cpp
    llfloaterobjectweights.cpp
    llfloateropenobject.cpp
    llfloateroutbox.cpp
    llfloaterpathfindingcharacters.cpp
    llfloaterpathfindingconsole.cpp
    llfloaterpathfindinglinksets.cpp
    llfloaterpathfindingobjects.cpp
    llfloaterpay.cpp
    llfloaterperms.cpp
    llfloaterpostprocess.cpp
    llfloaterpreference.cpp
    llfloaterproperties.cpp
    llfloaterregiondebugconsole.cpp
    llfloaterregioninfo.cpp
    llfloaterreporter.cpp
    llfloaterscriptdebug.cpp
    llfloaterscriptlimits.cpp
    llfloaterscriptrecover.cpp
    llfloatersearch.cpp
    llfloatersearchreplace.cpp
    llfloatersellland.cpp
    llfloatersettingsdebug.cpp
    llfloatersidepanelcontainer.cpp
    llfloatersnapshot.cpp
    llfloatersounddevices.cpp
    llfloaterspellchecksettings.cpp
    llfloatertelehub.cpp
    llfloatertestinspectors.cpp
    llfloatertestlistview.cpp
    llfloatertexturefetchdebugger.cpp
    llfloatertools.cpp
    llfloatertopobjects.cpp
    llfloatertos.cpp
    llfloatertoybox.cpp
    llfloatertranslationsettings.cpp
    llfloateruipreview.cpp
    llfloaterurlentry.cpp
    llfloatervoiceeffect.cpp
    llfloatervoicevolume.cpp
    llfloaterwebcontent.cpp
    llfloaterwebprofile.cpp
    llfloaterwhitelistentry.cpp
    llfloaterwindowsize.cpp
    llfloaterworldmap.cpp
    llfolderviewmodelinventory.cpp
    llfollowcam.cpp
    llfriendcard.cpp
    llgesturelistener.cpp
    llgesturemgr.cpp
    llgiveinventory.cpp
    llglsandbox.cpp
    llgroupactions.cpp
    llgroupiconctrl.cpp
    llgrouplist.cpp
    llgroupmgr.cpp
    llhints.cpp
    llhomelocationresponder.cpp
    llhudeffect.cpp
    llhudeffectbeam.cpp
    llhudeffectlookat.cpp
    llhudeffectpointat.cpp
    llhudeffecttrail.cpp
    llhudeffectblob.cpp
    llhudicon.cpp
    llhudmanager.cpp
    llhudnametag.cpp
    llhudobject.cpp
    llhudrender.cpp
    llhudtext.cpp
    llhudview.cpp
    llfloaterimsessiontab.cpp
    llfloaterimsession.cpp
    llfloaterimcontainer.cpp
    llimhandler.cpp
    llimview.cpp
    llinspect.cpp
    llinspectavatar.cpp
    llinspectgroup.cpp
    llinspectobject.cpp
    llinspectremoteobject.cpp
    llinspecttoast.cpp
    llinventorybridge.cpp
    llinventoryfilter.cpp
    llinventoryfunctions.cpp
    llinventoryicon.cpp
    llinventoryitemslist.cpp
    llinventorylistitem.cpp
    llinventorymodel.cpp
    llinventorymodelbackgroundfetch.cpp
    llinventoryobserver.cpp
    llinventorypanel.cpp
    lljoystickbutton.cpp
    lllandmarkactions.cpp
    lllandmarklist.cpp
    lllistbrowser.cpp
    lllistcontextmenu.cpp
    lllistview.cpp
    lllocalbitmaps.cpp
    lllocationhistory.cpp
    lllocationinputctrl.cpp
    lllogchat.cpp
    llloginhandler.cpp
    lllogininstance.cpp
    llmachineid.cpp
    llmainlooprepeater.cpp
    llmanip.cpp
    llmaniprotate.cpp
    llmanipscale.cpp
    llmaniptranslate.cpp
    llmarketplacefunctions.cpp
    llmarketplacenotifications.cpp
    llmediactrl.cpp
    llmediadataclient.cpp
    llmenuoptionpathfindingrebakenavmesh.cpp
    llmeshrepository.cpp
    llmimetypes.cpp
    llmorphview.cpp
    llmoveview.cpp
    llmutelist.cpp
    llnamebox.cpp
    llnameeditor.cpp
    llnamelistctrl.cpp
    llnavigationbar.cpp
    llfloaterimnearbychat.cpp
    llfloaterimnearbychathandler.cpp
    llfloaterimnearbychatlistener.cpp
    llnetmap.cpp
    llnotificationalerthandler.cpp
    llnotificationgrouphandler.cpp
    llnotificationhandlerutil.cpp
    llnotificationhinthandler.cpp
    llnotificationmanager.cpp
    llnotificationofferhandler.cpp
    llnotificationscripthandler.cpp
    llnotificationstorage.cpp
    llnotificationtiphandler.cpp
    lloutfitslist.cpp
    lloutfitobserver.cpp
    lloutputmonitorctrl.cpp
    llpanelappearancetab.cpp
    llpanelavatar.cpp
    llpanelavatartag.cpp
    llpanelblockedlist.cpp
    llpanelclassified.cpp
    llpanelcontents.cpp
    llpaneleditwearable.cpp
    llpanelface.cpp
    llpanelgenerictip.cpp
    llpanelgroup.cpp
    llpanelgroupgeneral.cpp
    llpanelgroupinvite.cpp
    llpanelgrouplandmoney.cpp
    llpanelgroupnotices.cpp
    llpanelgrouproles.cpp
    llpanelhome.cpp
    llpanelland.cpp
    llpanellandaudio.cpp
    llpanellandmarkinfo.cpp
    llpanellandmarks.cpp
    llpanellandmedia.cpp
    llpanellogin.cpp
    llpanelloginlistener.cpp
    llpanelmaininventory.cpp
    llpanelmarketplaceinbox.cpp
    llpanelmarketplaceinboxinventory.cpp
    llpanelmediasettingsgeneral.cpp
    llpanelmediasettingspermissions.cpp
    llpanelmediasettingssecurity.cpp
    llpanelme.cpp
    llpanelnearbymedia.cpp
    llpanelobject.cpp
    llpanelobjectinventory.cpp
    llpanelonlinestatus.cpp
    llpaneloutfitedit.cpp
    llpaneloutfitsinventory.cpp
    llpanelpeople.cpp
    llpanelpeoplemenus.cpp
    llpanelpermissions.cpp
    llpanelpick.cpp
    llpanelpicks.cpp
    llpanelplaceinfo.cpp
    llpanelplaceprofile.cpp
    llpanelplaces.cpp
    llpanelplacestab.cpp
    llpanelprimmediacontrols.cpp
    llpanelprofile.cpp
    llpanelsnapshot.cpp
    llpanelsnapshotinventory.cpp
    llpanelsnapshotlocal.cpp
    llpanelsnapshotoptions.cpp
    llpanelsnapshotpostcard.cpp
    llpanelsnapshotprofile.cpp
    llpanelteleporthistory.cpp
    llpaneltiptoast.cpp
    llpanelvoiceeffect.cpp
    llpaneltopinfobar.cpp
    llpanelvoicedevicesettings.cpp
    llpanelvolume.cpp
    llpanelvolumepulldown.cpp
    llpanelwearing.cpp
    llparcelselection.cpp
    llparticipantlist.cpp
    llpatchvertexarray.cpp
    llpathfindingcharacter.cpp
    llpathfindingcharacterlist.cpp
    llpathfindinglinkset.cpp
    llpathfindinglinksetlist.cpp
    llpathfindingmanager.cpp
    llpathfindingnavmesh.cpp
    llpathfindingnavmeshstatus.cpp
    llpathfindingnavmeshzone.cpp
    llpathfindingobject.cpp
    llpathfindingobjectlist.cpp
    llpathfindingpathtool.cpp
    llpersistentnotificationstorage.cpp
    llphysicsmotion.cpp
    llphysicsshapebuilderutil.cpp
    llpipelinelistener.cpp
    llplacesinventorybridge.cpp
    llplacesinventorypanel.cpp
    llplacesfolderview.cpp
    llpopupview.cpp
    llpostcard.cpp
    llpreview.cpp
    llpreviewanim.cpp
    llpreviewgesture.cpp
    llpreviewnotecard.cpp
    llpreviewscript.cpp
    llpreviewsound.cpp
    llpreviewtexture.cpp
    llproductinforequest.cpp
    llprogressview.cpp
    llrecentpeople.cpp
    llregioninfomodel.cpp
    llregionposition.cpp
    llremoteparcelrequest.cpp
    llsavedsettingsglue.cpp
    llsaveoutfitcombobtn.cpp
    llsceneview.cpp
    llscreenchannel.cpp
    llscriptfloater.cpp
    llscrollingpanelparam.cpp
    llscrollingpanelparambase.cpp
    llsearchcombobox.cpp
    llsearchhistory.cpp
    llsecapi.cpp
    llsechandler_basic.cpp
    llselectmgr.cpp
    llshareavatarhandler.cpp
    llsidepanelappearance.cpp
    llsidepanelinventory.cpp
    llsidepanelinventorysubpanel.cpp
    llsidepaneliteminfo.cpp
    llsidepaneltaskinfo.cpp
    llsidetraypanelcontainer.cpp
    llsky.cpp
    #llslurl.cpp #<FS:AW optional opensim support>
    llspatialpartition.cpp
    llspeakers.cpp
    llspeakingindicatormanager.cpp
    llsplitbutton.cpp
    llsprite.cpp
    llstartup.cpp
    llstartuplistener.cpp
    llstatusbar.cpp
    llstylemap.cpp
    llsurface.cpp
    llsurfacepatch.cpp
    llsyswellitem.cpp
    llsyswellwindow.cpp
    llteleporthistory.cpp
    llteleporthistorystorage.cpp
    lltextureatlas.cpp
    lltextureatlasmanager.cpp
    lltexturecache.cpp
    lltexturectrl.cpp
    lltexturefetch.cpp
    lltextureinfo.cpp
    lltextureinfodetails.cpp
    lltexturestats.cpp
    lltexturestatsuploader.cpp
    lltextureview.cpp
    lltoast.cpp
    lltoastalertpanel.cpp
    lltoastgroupnotifypanel.cpp
    lltoastimpanel.cpp
    lltoastnotifypanel.cpp
    lltoastpanel.cpp
    lltoastscripttextbox.cpp
    lltoastscriptquestion.cpp
    lltool.cpp
    lltoolbarview.cpp
    lltoolbrush.cpp
    lltoolcomp.cpp
    lltooldraganddrop.cpp
    lltoolface.cpp
    lltoolfocus.cpp
    lltoolgrab.cpp
    lltoolgun.cpp
    lltoolindividual.cpp
    lltoolmgr.cpp
    lltoolmorph.cpp
    lltoolobjpicker.cpp
    lltoolpie.cpp
    lltoolpipette.cpp
    lltoolplacer.cpp
    lltoolselect.cpp
    lltoolselectland.cpp
    lltoolselectrect.cpp
    lltracker.cpp
    lltransientdockablefloater.cpp
    lltransientfloatermgr.cpp
    lltranslate.cpp
    lluilistener.cpp
    lluploaddialog.cpp
    lluploadfloaterobservers.cpp
    llurl.cpp
    llurldispatcher.cpp
    llurldispatcherlistener.cpp
    llurlhistory.cpp
    llurllineeditorctrl.cpp
    llurlwhitelist.cpp
    llvectorperfoptions.cpp
    llversioninfo.cpp
    llviewchildren.cpp
    llviewerassetstats.cpp
    llviewerassetstorage.cpp
    llviewerassettype.cpp
    llviewerattachmenu.cpp
    llvieweraudio.cpp
    llviewercamera.cpp
    llviewerchat.cpp
    llviewercontrol.cpp
    llviewercontrollistener.cpp
    llviewerdisplay.cpp
    llviewerdisplayname.cpp
    llviewerfloaterreg.cpp
    llviewerfoldertype.cpp
    llviewergenericmessage.cpp
    llviewergesture.cpp
    llviewerhelp.cpp
    llviewerhelputil.cpp
    llviewerhome.cpp
    llviewerinventory.cpp
    llviewerjoint.cpp
    llviewerjointattachment.cpp
    llviewerjointmesh.cpp
    llviewerjoystick.cpp
    llviewerkeyboard.cpp
    llviewerlayer.cpp
    llviewermedia.cpp
    llviewermedia_streamingaudio.cpp
    llviewermediafocus.cpp
    llviewermenu.cpp
    llviewermenufile.cpp
    llviewermessage.cpp
    #llviewernetwork.cpp #<FS:AW optional opensim support>
    llviewerobject.cpp
    llviewerobjectlist.cpp
    llviewerparcelmedia.cpp
    llviewerparcelmediaautoplay.cpp
    llviewerparcelmgr.cpp
    llviewerparceloverlay.cpp
    llviewerpartsim.cpp
    llviewerpartsource.cpp
    llviewerregion.cpp
    llviewershadermgr.cpp
    llviewerstats.cpp
    llviewerstatsrecorder.cpp
    llviewertexlayer.cpp
    llviewertexteditor.cpp
    llviewertexture.cpp
    llviewertextureanim.cpp
    llviewertexturelist.cpp
    llviewerthrottle.cpp
    llviewerwearable.cpp
    llviewerwindow.cpp
    llviewerwindowlistener.cpp
    llvlcomposition.cpp
    llvlmanager.cpp
    llvoavatar.cpp
    llvoavatarself.cpp
    llvocache.cpp
    llvograss.cpp
    llvoground.cpp
    llvoicecallhandler.cpp
    llvoicechannel.cpp
    llvoiceclient.cpp
    llvoicevisualizer.cpp
    llvoicevivox.cpp
    llvoinventorylistener.cpp
    llvopartgroup.cpp
    llvosky.cpp
    llvosurfacepatch.cpp
    llvotree.cpp
    llvovolume.cpp
    llvowater.cpp
    llvowlsky.cpp
    llwatchdog.cpp
    llwaterparammanager.cpp
    llwaterparamset.cpp
    llwearableitemslist.cpp
    llwearablelist.cpp
    llweb.cpp
    llwebprofile.cpp
    llwebsharing.cpp
    llwind.cpp
    llwindowlistener.cpp
    llwlanimator.cpp
    llwldaycycle.cpp
    llwlhandlers.cpp
    llwlparammanager.cpp
    llwlparamset.cpp
    llworld.cpp
    llworldmap.cpp
    llworldmapmessage.cpp
    llworldmipmap.cpp
    llworldmapview.cpp
    llxmlrpclistener.cpp
    llxmlrpctransaction.cpp
    noise.cpp
    particleeditor.cpp
    piemenu.cpp
    pieseparator.cpp
    pieslice.cpp
    pipeline.cpp
<<<<<<< HEAD
    qtoolalign.cpp
    quickprefs.cpp
=======
    rlvactions.cpp
>>>>>>> fe8b4bf1
    rlvhandler.cpp
    rlvhelper.cpp
    rlvcommon.cpp
    rlvlocks.cpp
    rlvinventory.cpp
    rlvextensions.cpp
    rlvfloaters.cpp
    rlvui.cpp
<<<<<<< HEAD
    sanitycheck.cpp
    streamtitledisplay.cpp
    utilitybar.cpp
    NACLantispam.cpp
    NACLfloaterexploresounds.cpp
=======
>>>>>>> fe8b4bf1
    )

if (OPENSIM)
    list(APPEND viewer_SOURCE_FILES
                fsgridhandler.cpp
                fsslurl.cpp
        )
else (OPENSIM)
    list(APPEND viewer_SOURCE_FILES
                llslurl.cpp
                llviewernetwork.cpp
        )
endif (OPENSIM)

set(VIEWER_BINARY_NAME "firestorm-bin" CACHE STRING
    "The name of the viewer executable to create.")

set(viewer_HEADER_FILES
    CMakeLists.txt
    ViewerInstall.cmake

# <Add FS includes below this line>
    ao.h
    aoengine.h
    aoset.h
    chatbar_as_cmdline.h
    exoflickr.h
    exoflickrauth.h
    exogroupmutelist.h
    exopostprocess.h
    floatermedialists.h
    fsareasearch.h
    fschathistory.h
    fscommon.h
    fsconsoleutils.h
    fscontactsfloater.h
    fsdata.h
    fsexport.h
    fsfloaterblocklist.h
    fsfloatergroup.h
    fsfloatergrouptitles.h
    fsfloaterimport.h
    fsfloaterim.h
    fsfloaterimcontainer.h
    fsfloaternearbychat.h
    fsfloaterplacedetails.h
    fsfloaterposestand.h
    fsfloaterprofile.h
    fsfloaterradar.h
    fsfloaterscripteditorprefs.h
    fsfloatersearch.h
    fsfloaterteleporthistory.h
    fsfloatervoicecontrols.h
    fsfloatervolumecontrols.h
    fsfloaterwsassetblacklist.h
    fsgridhandler.h
    fskeywords.h
    fslightshare.h
    fslslbridge.h
    fslslbridgerequest.h
    fslslpreproc.h
    fsmoneytracker.h
    fsnearbychatbarlistener.h
    fsnearbychatcontrol.h
    fsnearbychathub.h
    fsnearbychatvoicemonitor.h
    fspanelclassified.h
    fspanelimcontrolpanel.h
    fspanelprefs.h
    fspanelprofile.h
    fspanelprofileclassifieds.h
    fspanelradar.h
    fspose.h
    fsradar.h
    fsradarentry.h
    fsradarlistctrl.h
    fsradarmenu.h
    fsslurl.h
    fsslurlcommand.h
    fswsassetblacklist.h
    groupchatlistener.h
    #growlmanager.h
    #growlnotifier.h
    kcwlinterface.h
    lggbeamcolormapfloater.h
    lggbeammapfloater.h
    lggbeammaps.h
    lggbeamscolors.h
    lggcontactsets.h
    lggcontactsetsfloater.h

    llaccountingcostmanager.h
    llagent.h
    llagentaccess.h
    llagentcamera.h
    llagentdata.h
    llagentlanguage.h
    llagentlistener.h
    llagentpicksinfo.h
    llagentpilot.h
    llagentui.h
    llagentwearables.h
    llagentwearablesfetch.h
    llanimstatelabels.h
    llappcorehttp.h
    llappearance.h
    llappearancemgr.h
    llappviewer.h
    llappviewerlistener.h
    llassetuploadqueue.h
    llassetuploadresponders.h
    llattachmentsmgr.h
    llaudiosourcevo.h
    llautoreplace.h
    llavataractions.h
    llavatariconctrl.h
    llavatarlist.h
    llavatarlistitem.h
    llavatarpropertiesprocessor.h
    llblockedlistitem.h
    llblocklist.h
    llbox.h
    llbreadcrumbview.h
    llbuycurrencyhtml.h
    llcallbacklist.h
    llcallingcard.h
    llcapabilitylistener.h
    llcapabilityprovider.h
    llcaphttpsender.h
    llchannelmanager.h
    llchathistory.h
    llchatitemscontainerctrl.h
    llchatmsgbox.h
    llchiclet.h
    llchicletbar.h
    llclassifiedinfo.h
    llclassifiedstatsresponder.h
    llcofwearables.h
    llcolorswatch.h
    llcommanddispatcherlistener.h
    llcommandhandler.h
    llcommandlineparser.h
    llcommunicationchannel.h
    llcompilequeue.h
    llconfirmationmanager.h
    llconversationlog.h
    llconversationloglist.h
    llconversationloglistitem.h
    llconversationmodel.h
    llconversationview.h
    llcurrencyuimanager.h
    llcylinder.h
    lldateutil.h
    lldaycyclemanager.h
    lldebugmessagebox.h
    lldebugview.h
    lldeferredsounds.h
    lldelayedgestureerror.h
    lldirpicker.h
    lldonotdisturbnotificationstorage.h
    lldndbutton.h
    lldrawable.h
    lldrawpool.h
    lldrawpoolalpha.h
    lldrawpoolavatar.h
    lldrawpoolbump.h
    lldrawpoolground.h
    lldrawpoolsimple.h
    lldrawpoolsky.h
    lldrawpoolterrain.h
    lldrawpooltree.h
    lldrawpoolwater.h
    lldrawpoolwlsky.h
    lldynamictexture.h
    llemote.h
    llenvmanager.h
    llestateinfomodel.h
    lleventnotifier.h
    lleventpoll.h
    llexpandabletextbox.h
    llexternaleditor.h
    llface.h
    llfasttimerview.h
    llfavoritesbar.h
    llfeaturemanager.h
    llfilepicker.h
    llfilteredwearablelist.h
    llfirstuse.h
    llflexibleobject.h
    llfloaterabout.h
    llfloaterbvhpreview.h
    llfloaterauction.h
    llfloaterautoreplacesettings.h
    llfloateravatar.h
    llfloateravatarpicker.h
    llfloateravatartextures.h
    llfloaterbeacons.h
    llfloaterbuildoptions.h
    llfloaterbulkpermission.h
    llfloaterbump.h
    llfloaterbuy.h
    llfloaterbuycontents.h
    llfloaterbuycurrency.h
    llfloaterbuycurrencyhtml.h
    llfloaterbuyland.h
    llfloatercamera.h
    llfloaterchatvoicevolume.h
    llfloatercolorpicker.h
    llfloaterconversationlog.h
    llfloaterconversationpreview.h
    llfloaterdeleteenvpreset.h
    llfloaterdestinations.h
    llfloaterdisplayname.h
    llfloatereditdaycycle.h
    llfloatereditsky.h
    llfloatereditwater.h
    llfloaterenvironmentsettings.h
    llfloaterevent.h
    llfloaterfonttest.h
    llfloatergesture.h
    llfloatergodtools.h
    llfloatergroupinvite.h
    llfloatergroups.h
    llfloaterhandler.h
    llfloaterhardwaresettings.h
    llfloaterhelpbrowser.h
    llfloaterhud.h
    llfloaterimagepreview.h
    llfloaterinspect.h
    llfloaterinventory.h
    llfloaterjoystick.h
    llfloaterlagmeter.h
    llfloaterland.h
    llfloaterlandholdings.h
    llfloatermap.h
    llfloatermediasettings.h
    llfloatermemleak.h
    llfloatermodelpreview.h
    llfloatermodeluploadbase.h
    llfloaternamedesc.h
    llfloaternotificationsconsole.h
    llfloaterobjectweights.h
    llfloateropenobject.h
    llfloateroutbox.h
    llfloaterpathfindingcharacters.h
    llfloaterpathfindingconsole.h
    llfloaterpathfindinglinksets.h
    llfloaterpathfindingobjects.h
    llfloaterpay.h
    llfloaterperms.h
    llfloaterpostprocess.h
    llfloaterpreference.h
    llfloaterproperties.h
    llfloaterregiondebugconsole.h
    llfloaterregioninfo.h
    llfloaterreporter.h
    llfloaterscriptdebug.h
    llfloaterscriptlimits.h
    llfloaterscriptrecover.h
    llfloatersearch.h
    llfloatersearchreplace.h
    llfloatersellland.h
    llfloatersettingsdebug.h
    llfloatersidepanelcontainer.h
    llfloatersnapshot.h
    llfloatersounddevices.h
    llfloaterspellchecksettings.h
    llfloatertelehub.h
    llfloatertestinspectors.h
    llfloatertestlistview.h
    llfloatertexturefetchdebugger.h
    llfloatertools.h
    llfloatertopobjects.h
    llfloatertos.h
    llfloatertoybox.h
    llfloatertranslationsettings.h
    llfloateruipreview.h
    llfloaterurlentry.h
    llfloatervoiceeffect.h
    llfloatervoicevolume.h
    llfloaterwebcontent.h
    llfloaterwebprofile.h
    llfloaterwhitelistentry.h
    llfloaterwindowsize.h
    llfloaterworldmap.h
    llfolderviewmodelinventory.h
    llfollowcam.h
    llfriendcard.h
    llgesturelistener.h
    llgesturemgr.h
    llgiveinventory.h
    llgroupactions.h
    llgroupiconctrl.h
    llgrouplist.h
    llgroupmgr.h
    llhints.h
    llhomelocationresponder.h
    llhudeffect.h
    llhudeffectbeam.h
    llhudeffectlookat.h
    llhudeffectpointat.h
    llhudeffecttrail.h
    llhudeffectblob.h
    llhudicon.h
    llhudmanager.h
    llhudnametag.h
    llhudobject.h
    llhudrender.h
    llhudtext.h
    llhudview.h
    llfloaterimsessiontab.h
    llfloaterimsession.h
    llfloaterimcontainer.h
    llimview.h
    llinspect.h
    llinspectavatar.h
    llinspectgroup.h
    llinspectobject.h
    llinspectremoteobject.h
    llinspecttoast.h
    llinventorybridge.h
    llinventoryfilter.h
    llinventoryfunctions.h
    llinventoryicon.h
    llinventoryitemslist.h
    llinventorylistitem.h
    llinventorymodel.h
    llinventorymodelbackgroundfetch.h
    llinventoryobserver.h
    llinventorypanel.h
    lljoystickbutton.h
    lllandmarkactions.h
    lllandmarklist.h
    lllightconstants.h
    lllistbrowser.h
    lllistcontextmenu.h
    lllistview.h
    lllocalbitmaps.h
    lllocationhistory.h
    lllocationinputctrl.h
    lllogchat.h
    llloginhandler.h
    lllogininstance.h
    llmachineid.h
    llmainlooprepeater.h
    llmanip.h
    llmaniprotate.h
    llmanipscale.h
    llmaniptranslate.h
    llmarketplacefunctions.h
    llmarketplacenotifications.h
    llmediactrl.h
    llmediadataclient.h
    llmenuoptionpathfindingrebakenavmesh.h
    llmeshrepository.h
    llmimetypes.h
    llmorphview.h
    llmoveview.h
    llmutelist.h
    llnamebox.h
    llnameeditor.h
    llnamelistctrl.h
    llnavigationbar.h
    llfloaterimnearbychat.h
    llfloaterimnearbychathandler.h
    llfloaterimnearbychatlistener.h
    llnetmap.h
    llnotificationhandler.h
    llnotificationmanager.h
    llnotificationstorage.h
    lloutfitslist.h
    lloutfitobserver.h
    lloutputmonitorctrl.h
    llpanelappearancetab.h
    llpanelavatar.h
    llpanelavatartag.h
    llpanelblockedlist.h
    llpanelclassified.h
    llpanelcontents.h
    llpaneleditwearable.h
    llpanelface.h
    llpanelgenerictip.h
    llpanelgroup.h
    llpanelgroupgeneral.h
    llpanelgroupinvite.h
    llpanelgrouplandmoney.h
    llpanelgroupnotices.h
    llpanelgrouproles.h
    llpanelhome.h
    llpanelland.h
    llpanellandaudio.h
    llpanellandmarkinfo.h
    llpanellandmarks.h
    llpanellandmedia.h
    llpanellogin.h
    llpanelloginlistener.h
    llpanelmaininventory.h
    llpanelmarketplaceinbox.h
    llpanelmarketplaceinboxinventory.h
    llpanelmediasettingsgeneral.h
    llpanelmediasettingspermissions.h
    llpanelmediasettingssecurity.h
    llpanelme.h
    llpanelnearbymedia.h
    llpanelobject.h
    llpanelobjectinventory.h
    llpanelonlinestatus.h
    llpaneloutfitedit.h
    llpaneloutfitsinventory.h
    llpanelpeople.h
    llpanelpeoplemenus.h
    llpanelpermissions.h
    llpanelpick.h
    llpanelpicks.h
    llpanelplaceinfo.h
    llpanelplaceprofile.h
    llpanelplaces.h
    llpanelplacestab.h
    llpanelprimmediacontrols.h
    llpanelprofile.h
    llpanelsnapshot.h
    llpanelteleporthistory.h
    llpaneltiptoast.h
    llpanelvoicedevicesettings.h
    llpanelvoiceeffect.h
    llpaneltopinfobar.h
    llpanelvolume.h
    llpanelvolumepulldown.h
    llpanelwearing.h
    llparcelselection.h
    llparticipantlist.h
    llpatchvertexarray.h
    llpathfindingcharacter.h
    llpathfindingcharacterlist.h
    llpathfindinglinkset.h
    llpathfindinglinksetlist.h
    llpathfindingmanager.h
    llpathfindingnavmesh.h
    llpathfindingnavmeshstatus.h
    llpathfindingnavmeshzone.h
    llpathfindingobject.h
    llpathfindingobjectlist.h
    llpathfindingpathtool.h
    llpersistentnotificationstorage.h
    llphysicsmotion.h
    llphysicsshapebuilderutil.h
    llpipelinelistener.h
    llplacesinventorybridge.h
    llplacesinventorypanel.h
    llplacesfolderview.h
    llpopupview.h
    llpostcard.h
    llpreview.h
    llpreviewanim.h
    llpreviewgesture.h
    llpreviewnotecard.h
    llpreviewscript.h
    llpreviewsound.h
    llpreviewtexture.h
    llproductinforequest.h
    llprogressview.h
    llrecentpeople.h
    llregioninfomodel.h
    llregionposition.h
    llremoteparcelrequest.h
    llresourcedata.h
    llrootview.h
    llsavedsettingsglue.h
    llsaveoutfitcombobtn.h
    llsceneview.h
    llscreenchannel.h
    llscriptfloater.h
    llscrollingpanelparam.h
    llscrollingpanelparambase.h
    llsearchcombobox.h
    llsearchhistory.h
    llsecapi.h
    llsechandler_basic.h
    llselectmgr.h
    llsidepanelappearance.h
    llsidepanelinventory.h
    llsidepanelinventorysubpanel.h
    llsidepaneliteminfo.h
    llsidepaneltaskinfo.h
    llsidetraypanelcontainer.h
    llsky.h
    llslurl.h
    llspatialpartition.h
    llspeakers.h
    llspeakingindicatormanager.h
    llsplitbutton.h
    llsprite.h
    llstartup.h
    llstartuplistener.h
    llstatusbar.h
    llstylemap.h
    llsurface.h
    llsurfacepatch.h
    llsyswellitem.h
    llsyswellwindow.h
    lltable.h
    llteleporthistory.h
    llteleporthistorystorage.h
    lltextureatlas.h
    lltextureatlasmanager.h
    lltexturecache.h
    lltexturectrl.h
    lltexturefetch.h
    lltextureinfo.h
    lltextureinfodetails.h
    lltexturestats.h
    lltexturestatsuploader.h
    lltextureview.h
    lltoast.h
    lltoastalertpanel.h
    lltoastgroupnotifypanel.h
    lltoastimpanel.h
    lltoastnotifypanel.h
    lltoastpanel.h
    lltoastscripttextbox.h
    lltoastscriptquestion.h
    lltool.h
    lltoolbarview.h
    lltoolbrush.h
    lltoolcomp.h
    lltooldraganddrop.h
    lltoolface.h
    lltoolfocus.h
    lltoolgrab.h
    lltoolgun.h
    lltoolindividual.h
    lltoolmgr.h
    lltoolmorph.h
    lltoolobjpicker.h
    lltoolpie.h
    lltoolpipette.h
    lltoolplacer.h
    lltoolselect.h
    lltoolselectland.h
    lltoolselectrect.h
    lltracker.h
    lltransientdockablefloater.h
    lltransientfloatermgr.h
    lltranslate.h
    lluiconstants.h
    lluilistener.h
    lluploaddialog.h
    lluploadfloaterobservers.h
    llurl.h
    llurldispatcher.h
    llurldispatcherlistener.h
    llurlhistory.h
    llurllineeditorctrl.h
    llurlwhitelist.h
    llvectorperfoptions.h
    llversioninfo.h
    llviewchildren.h
    llviewerassetstats.h
    llviewerassetstorage.h
    llviewerassettype.h
    llviewerattachmenu.h
    llvieweraudio.h
    llviewercamera.h
    llviewerchat.h
    llviewercontrol.h
    llviewercontrollistener.h
    llviewerdisplay.h
    llviewerdisplayname.h
    llviewerfloaterreg.h
    llviewerfoldertype.h
    llviewergenericmessage.h
    llviewergesture.h
    llviewerhelp.h
    llviewerhome.h
    llviewerinventory.h
    llviewerjoint.h
    llviewerjointattachment.h
    llviewerjointmesh.h
    llviewerjoystick.h
    llviewerkeyboard.h
    llviewerlayer.h
    llviewermedia.h
    llviewermediafocus.h
    llviewermediaobserver.h
    llviewermenu.h
    llviewermenufile.h
    llviewermessage.h
    llviewernetwork.h
    llviewerobject.h
    llviewerobjectlist.h
    llviewerparcelmedia.h
    llviewerparcelmediaautoplay.h
    llviewerparcelmgr.h
    llviewerparceloverlay.h
    llviewerpartsim.h
    llviewerpartsource.h
    llviewerprecompiledheaders.h
    llviewerregion.h
    llviewershadermgr.h
    llviewerstats.h
    llviewerstatsrecorder.h
    llviewertexlayer.h
    llviewertexteditor.h
    llviewertexture.h
    llviewertextureanim.h
    llviewertexturelist.h
    llviewerthrottle.h
    llviewerwearable.h
    llviewerwindow.h
    llviewerwindowlistener.h
    llvlcomposition.h
    llvlmanager.h
    llvoavatar.h
    llvoavatarself.h
    llvocache.h
    llvograss.h
    llvoground.h
    llvoicechannel.h
    llvoiceclient.h
    llvoicevisualizer.h
    llvoicevivox.h
    llvoinventorylistener.h
    llvopartgroup.h
    llvosky.h
    llvosurfacepatch.h
    llvotree.h
    llvotreenew.h
    llvovolume.h
    llvowater.h
    llvowlsky.h
    llwatchdog.h
    llwaterparammanager.h
    llwaterparamset.h
    llwearableitemslist.h
    llwearablelist.h
    llweb.h
    llwebprofile.h
    llwebsharing.h
    llwind.h
    llwindowlistener.h
    llwlanimator.h
    llwldaycycle.h
    llwlhandlers.h
    llwlparammanager.h
    llwlparamset.h
    llworld.h
    llworldmap.h
    llworldmapmessage.h
    llworldmipmap.h
    llworldmapview.h
    llxmlrpclistener.h
    llxmlrpctransaction.h
    macmain.h
    noise.h
    particleeditor.h
    piemenu.h
    pieseparator.h
    pieslice.h
    pipeline.h
<<<<<<< HEAD
    qtoolalign.h
    quickprefs.h
=======
    rlvactions.h
>>>>>>> fe8b4bf1
    rlvdefines.h
    rlvhandler.h
    rlvhelper.h
    rlvcommon.h
    rlvlocks.h
    rlvinventory.h
    rlvextensions.h
    rlvfloaters.h
    rlvui.h
<<<<<<< HEAD
    sanitycheck.h
    streamtitledisplay.h
    utilitybar.h
=======
>>>>>>> fe8b4bf1
    VertexCache.h
    VorbisFramework.h
    NACLantispam.h
    NACLfloaterexploresounds.h
    )

# AO Get our viewer version & channel at this point
build_version(viewer)
build_channel(viewer)

# <exodus>
# Generate the flickr keys header.
configure_file(
    ${CMAKE_CURRENT_SOURCE_DIR}/exoflickrkeys.h.in
    ${CMAKE_CURRENT_BINARY_DIR}/exoflickrkeys.h
    @ONLY
)
list(APPEND viewer_HEADER_FILES ${CMAKE_CURRENT_BINARY_DIR}/exoflickrkeys.h)
# </exodus>

source_group("CMake Rules" FILES ViewerInstall.cmake)

if (DARWIN)
  LIST(APPEND viewer_SOURCE_FILES
        llappviewermacosx.cpp
        growlmanager.cpp
        growlnotifiermacosx.cpp
        growlnotifiermacosx-objc.mm
        )

  LIST(APPEND viewer_HEADER_FILES
         growlmanager.h
         growlnotifiermacosx.h
         growlnotifiermacosx-objc.h
         )


  find_library(AGL_LIBRARY AGL)
  find_library(APPKIT_LIBRARY AppKit)
  find_library(COCOA_LIBRARY Cocoa)
  find_library(IOKIT_LIBRARY IOKit)
  find_library(COREAUDIO_LIBRARY CoreAudio)

  set(viewer_LIBRARIES
    ${COCOA_LIBRARY}
    ${AGL_LIBRARY}
    ${IOKIT_LIBRARY}
    ${COREAUDIO_LIBRARY}
    )

  # Add resource files to the project.
  set(viewer_RESOURCE_FILES
    phoenix_icon.icns
    macview.r
    gpu_table.txt
    Info-Firestorm.plist
    Firestorm.nib/
    # CMake doesn't seem to support Xcode language variants well just yet
    English.lproj/InfoPlist.strings
    English.lproj/language.txt
    German.lproj/language.txt
    Japanese.lproj/language.txt
    Korean.lproj/language.txt
    )
  set_source_files_properties(
    ${viewer_RESOURCE_FILES}
    PROPERTIES
    HEADER_FILE_ONLY TRUE
    #MACOSX_PACKAGE_LOCATION Resources #don't do this! this tells cmake to copy the files.
    )
  SOURCE_GROUP("Resources" FILES ${viewer_RESOURCE_FILES})
  list(APPEND viewer_SOURCE_FILES ${viewer_RESOURCE_FILES})
endif (DARWIN)

if (LINUX)
    LIST(APPEND viewer_SOURCE_FILES llappviewerlinux.cpp)
    LIST(APPEND viewer_SOURCE_FILES llappviewerlinux_api_dbus.cpp)
	LIST(APPEND viewer_HEADER_FILES desktopnotifierlinux.h growlmanager.h)
    LIST(APPEND viewer_SOURCE_FILES desktopnotifierlinux.cpp growlmanager.cpp)

    SET(CMAKE_EXE_LINKER_FLAGS "${CMAKE_EXE_LINKER_FLAGS} -Wl,--as-needed")

    set(viewer_LIBRARIES
        Xinerama
        )
endif (LINUX)

if (WINDOWS)
    list(APPEND viewer_SOURCE_FILES
         growlmanager.cpp
         growlnotifierwin.cpp
         llappviewerwin32.cpp
         llwindebug.cpp
         )

    list(APPEND viewer_HEADER_FILES
         growlmanager.h
         growlnotifierwin.h
         llappviewerwin32.h
         llwindebug.h
         )

    # precompiled header configuration
    # llviewerprecompiledheaders.cpp generates
    # the .pch file.
    # All sources added to viewer_SOURCE_FILES
    # at this point use it.
    if(USE_PRECOMPILED_HEADERS)
        set_source_files_properties(llviewerprecompiledheaders.cpp
            PROPERTIES
            COMPILE_FLAGS "/Ycllviewerprecompiledheaders.h"
            )
        set(viewer_SOURCE_FILES "${viewer_SOURCE_FILES}" llviewerprecompiledheaders.cpp)
    endif(USE_PRECOMPILED_HEADERS)

    # Replace the icons with the appropriate ones for the channel
    # ('test' is the default)
    set(ICON_PATH "private")
    string(TOLOWER ${VIEWER_CHANNEL} channel_lower)
    if(channel_lower MATCHES "release")
        set(ICON_PATH "release")
    elseif(channel_lower MATCHES "beta")
        set(ICON_PATH "beta")
    elseif(channel_lower MATCHES "development")
        set(ICON_PATH "development")
    elseif(channel_lower MATCHES "test")
	set(ICON_PATH "test")
    elseif(channel_lower MATCHES "project")
        set(ICON_PATH "project")
    endif()
    message("Copying icons for ${ICON_PATH}")
    execute_process(
      COMMAND ${CMAKE_COMMAND} -E copy_if_different
        "${CMAKE_CURRENT_SOURCE_DIR}/icons/${ICON_PATH}/firestorm_icon.ico"
        "${CMAKE_CURRENT_SOURCE_DIR}/res/firestorm_icon.ico"
      )
    execute_process(
      COMMAND ${CMAKE_COMMAND} -E copy_if_different
        "${CMAKE_CURRENT_SOURCE_DIR}/icons/${ICON_PATH}/firestorm_256.BMP"
        "${CMAKE_CURRENT_SOURCE_DIR}/res/firestorm_icon.BMP"
      )
    execute_process(
      COMMAND ${CMAKE_COMMAND} -E copy_if_different
        "${CMAKE_CURRENT_SOURCE_DIR}/icons/${ICON_PATH}/firestorm_256.BMP"
        "${CMAKE_CURRENT_SOURCE_DIR}/res-sdl/firestorm_icon.BMP"
      )

    # Add resource files to the project.
    # viewerRes.rc is the only buildable file, but
    # the rest are all dependencies of it.
    set(viewer_RESOURCE_FILES
        res/arrow.cur
        res/arrowcop.cur
        res/arrowcopmulti.cur
        res/arrowdrag.cur
        res/circleandline.cur
        res/llarrow.cur
        res/llarrowdrag.cur
        res/llarrowdragmulti.cur
        res/llarrowlocked.cur
        res/llgrablocked.cur
        res/llno.cur
        res/llnolocked.cur
        res/lltoolcamera.cur
        res/lltoolcreate.cur
        res/lltoolfocus.cur
        res/lltoolgrab.cur
        res/lltoolland.cur
        res/lltoolpan.cur
        res/lltoolpathfinding.cur
        res/lltoolpathfindingpathend.cur
        res/lltoolpathfindingpathendadd.cur
        res/lltoolpathfindingpathstart.cur
        res/lltoolpathfindingpathstartadd.cur
        res/lltoolpipette.cur
        res/lltoolrotate.cur
        res/lltoolscale.cur
        res/lltooltranslate.cur
        res/lltoolzoomin.cur
        res/lltoolzoomout.cur
        res/firestorm_icon.BMP
        res/firestorm_icon.ico
        res-sdl/firestorm_icon.BMP
        res/resource.h
        res/toolpickobject.cur
        res/toolpickobject2.cur
        res/toolpickobject3.cur
        res/toolpipette.cur
        res/toolbuy.cur
        res/toolopen.cur
        res/toolsit.cur
        )

    set_source_files_properties(${viewer_RESOURCE_FILES}
                                PROPERTIES HEADER_FILE_ONLY TRUE)

    set(viewer_RESOURCE_FILES
        res/viewerRes.rc
        ${viewer_RESOURCE_FILES}
        )

    SOURCE_GROUP("Resource Files" FILES ${viewer_RESOURCE_FILES})

    if (NOT STANDALONE)
        list(APPEND viewer_SOURCE_FILES ${viewer_RESOURCE_FILES})
    endif (NOT STANDALONE)

    find_library(DINPUT_LIBRARY dinput8 ${DIRECTX_LIBRARY_DIR})
    find_library(DXGUID_LIBRARY dxguid ${DIRECTX_LIBRARY_DIR})
    mark_as_advanced(
        DINPUT_LIBRARY
        DXGUID_LIBRARY
        )

# see EXP-1765 - theory is opengl32.lib needs to be included before gdi32.lib (windows libs)
    set(viewer_LIBRARIES
        opengl32
        ${WINDOWS_LIBRARIES}
        comdlg32
        ${DINPUT_LIBRARY}
        ${DXGUID_LIBRARY}
        kernel32
        odbc32
        odbccp32
        ole32
        oleaut32
        shell32
        Vfw32
        winspool
        )

    find_library(INTEL_MEMOPS_LIBRARY
                 NAMES ll_intel_memops
                 PATHS
                 optimized ${ARCH_PREBUILT_DIRS_RELEASE}
                 debug ${ARCH_PREBUILT_DIRS_DEBUG}
                 )
    mark_as_advanced(INTEL_MEMOPS_LIBRARY)

    if (INTEL_MEMOPS_LIBRARY)
      list(APPEND viewer_LIBRARIES ${INTEL_MEMOPS_LIBRARY})
    endif (INTEL_MEMOPS_LIBRARY)
endif (WINDOWS)

# Add the xui files. This is handy for searching for xui elements
# from within the IDE.
set(viewer_XUI_FILES
    skins/default/colors.xml
    skins/default/textures/textures.xml
    )
file(GLOB DEFAULT_XUI_FILE_GLOB_LIST
     ${CMAKE_CURRENT_SOURCE_DIR}/skins/*/xui/en/*.xml)
list(APPEND viewer_XUI_FILES ${DEFAULT_XUI_FILE_GLOB_LIST})

file(GLOB DEFAULT_WIDGET_FILE_GLOB_LIST
     ${CMAKE_CURRENT_SOURCE_DIR}/skins/*/xui/en/widgets/*.xml)
list(APPEND viewer_XUI_FILES ${DEFAULT_WIDGET_FILE_GLOB_LIST})

# Cannot append empty lists in CMake, wait until we have files here.
#file(GLOB SILVER_WIDGET_FILE_GLOB_LIST
#     ${CMAKE_CURRENT_SOURCE_DIR}/skins/silver/xui/en-us/widgets/*.xml)
#list(APPEND viewer_XUI_FILES ${SILVER_WIDGET_FILE_GLOB_LIST})

list(SORT viewer_XUI_FILES)

source_group("XUI Files" FILES ${viewer_XUI_FILES})

set_source_files_properties(${viewer_XUI_FILES}
                            PROPERTIES HEADER_FILE_ONLY TRUE)

list(APPEND viewer_SOURCE_FILES ${viewer_XUI_FILES})

set(viewer_APPSETTINGS_FILES
    app_settings/anim.ini
    app_settings/cmd_line.xml
    app_settings/commands.xml
    app_settings/grass.xml
    app_settings/high_graphics.xml
    app_settings/ignorable_dialogs.xml
    app_settings/keys.xml
    app_settings/keys_azerty.xml
    app_settings/keywords.ini
    app_settings/logcontrol.xml
    app_settings/low_graphics.xml
    app_settings/mid_graphics.xml
    app_settings/grids.fallback.xml
    app_settings/account_settings_phoenix.xml
    app_settings/settings_firestorm.xml
    app_settings/settings_hybrid.xml
    app_settings/settings_phoenix.xml
    app_settings/settings_v3.xml
    app_settings/settings.xml
    app_settings/settings_crash_behavior.xml
    app_settings/settings_files.xml
    app_settings/settings_per_account.xml
    app_settings/std_bump.ini
    #app_settings/toolbars.xml  FS:AO moved to skins
    app_settings/trees.xml
    app_settings/ultra_graphics.xml
    app_settings/viewerart.xml
    ${CMAKE_SOURCE_DIR}/../etc/message.xml
    ${CMAKE_SOURCE_DIR}/../scripts/messages/message_template.msg
    #app_settings/growl_notifications.xml
    )
	
if (WINDOWS)
  LIST(APPEND viewer_APPSETTINGS_FILES app_settings/growl_notifications.xml)
endif (WINDOWS)

source_group("App Settings" FILES ${viewer_APPSETTINGS_FILES})

set_source_files_properties(${viewer_APPSETTINGS_FILES}
                            PROPERTIES HEADER_FILE_ONLY TRUE)

list(APPEND viewer_SOURCE_FILES ${viewer_APPSETTINGS_FILES})

set(viewer_CHARACTER_FILES
    character/attentions.xml
    character/attentionsN.xml
    character/avatar_lad.xml
    character/avatar_skeleton.xml
    character/genepool.xml
    )

source_group("Character File" FILES ${viewer_CHARACTER_FILES})

set_source_files_properties(${viewer_CHARACTER_FILES}
                            PROPERTIES HEADER_FILE_ONLY TRUE)
if (NOT STANDALONE)
    list(APPEND viewer_SOURCE_FILES ${viewer_CHARACTER_FILES})
endif (NOT STANDALONE)

if (WINDOWS)
  file(GLOB viewer_INSTALLER_FILES installers/windows/*.nsi)

  source_group("Installer Files" FILES ${viewer_INSTALLER_FILES})

  set_source_files_properties(${viewer_INSTALLER_FILES}
                              PROPERTIES HEADER_FILE_ONLY TRUE)

  list(APPEND viewer_SOURCE_FILES ${viewer_INSTALLER_FILES})
endif (WINDOWS)

if (OPENAL)
  set(LLSTARTUP_COMPILE_FLAGS "${LLSTARTUP_COMPILE_FLAGS} -DLL_OPENAL")
endif (OPENAL)

if (FMOD)
  set(LLSTARTUP_COMPILE_FLAGS "${LLSTARTUP_COMPILE_FLAGS} -DLL_FMOD")

  if (DARWIN)
    set(fmodwrapper_SOURCE_FILES fmodwrapper.cpp)
    add_library(fmodwrapper SHARED ${fmodwrapper_SOURCE_FILES})
    set(fmodwrapper_needed_LIBRARIES ${FMOD_LIBRARY} ${CARBON_LIBRARY})
    set_target_properties(
      fmodwrapper
      PROPERTIES
      BUILD_WITH_INSTALL_RPATH 1
      INSTALL_NAME_DIR "@executable_path/../Resources"
      LINK_FLAGS "-unexported_symbols_list ${CMAKE_CURRENT_SOURCE_DIR}/fmod_hidden_symbols.exp"
      )
    set(FMODWRAPPER_LIBRARY fmodwrapper)
    target_link_libraries(fmodwrapper ${fmodwrapper_needed_LIBRARIES})
  else (DARWIN)
    # fmodwrapper unnecessary on linux or windows
    set(FMODWRAPPER_LIBRARY ${FMOD_LIBRARY})
  endif (DARWIN)
endif (FMOD)

set_source_files_properties(llstartup.cpp PROPERTIES COMPILE_FLAGS "${LLSTARTUP_COMPILE_FLAGS}")

list(APPEND viewer_SOURCE_FILES ${viewer_HEADER_FILES})

set_source_files_properties(${viewer_HEADER_FILES}
                            PROPERTIES HEADER_FILE_ONLY TRUE)

add_executable(${VIEWER_BINARY_NAME}
    WIN32
    MACOSX_BUNDLE
    ${viewer_SOURCE_FILES}
    )

if (SDL_FOUND)
  set_property(TARGET ${VIEWER_BINARY_NAME}
    PROPERTY COMPILE_DEFINITIONS LL_SDL=1
    )
endif (SDL_FOUND)

# add package files
file(GLOB EVENT_HOST_SCRIPT_GLOB_LIST
     ${CMAKE_CURRENT_SOURCE_DIR}/../viewer_components/*.py)
list(APPEND EVENT_HOST_SCRIPTS ${EVENT_HOST_SCRIPT_GLOB_LIST})

set(PACKAGE ON CACHE BOOL
    "Add a package target that builds an installer package.")

if ( OPENSIM )
  set( ND_VIEWER_FLAVOR "oss" )
else ( OPENSIM )
  set( ND_VIEWER_FLAVOR "hvk" )
endif ( OPENSIM )

if (WINDOWS)
    set_target_properties(${VIEWER_BINARY_NAME}
        PROPERTIES
        # *TODO -reenable this once we get server usage sorted out
        LINK_FLAGS "/debug /NODEFAULTLIB:LIBCMT /SUBSYSTEM:WINDOWS ${TCMALLOC_LINK_FLAGS} /LARGEADDRESSAWARE"
        LINK_FLAGS_DEBUG "/NODEFAULTLIB:\"LIBCMT;LIBCMTD;MSVCRT\" /INCREMENTAL:NO /LARGEADDRESSAWARE"
        LINK_FLAGS_RELEASE "/MAP\"secondlife-bin.MAP\" /OPT:REF /LARGEADDRESSAWARE"
        )
    if(USE_PRECOMPILED_HEADERS)
        set_target_properties(
            ${VIEWER_BINARY_NAME}
            PROPERTIES
            COMPILE_FLAGS "/Yullviewerprecompiledheaders.h"
            )
    endif(USE_PRECOMPILED_HEADERS)

    # If adding a file to viewer_manifest.py in the WindowsManifest.construct() method, be sure to add the dependency
    # here.
    # *NOTE:Mani - This is a crappy hack to have important dependencies for the viewer_manifest copy action
    # be met. I'm looking forward to a source-code split-up project next year that will address this kind of thing.
    # In the meantime, if you have any ideas on how to easily maintain one list, either here or in viewer_manifest.py
    # and have the build deps get tracked *please* tell me about it.

    if(USE_TCMALLOC)
      # Configure a var for tcmalloc location, if used.
      # Note the need to specify multiple names explicitly.
      set(GOOGLE_PERF_TOOLS_SOURCE
        ${SHARED_LIB_STAGING_DIR}/Release/libtcmalloc_minimal.dll
        ${SHARED_LIB_STAGING_DIR}/RelWithDebInfo/libtcmalloc_minimal.dll
        ${SHARED_LIB_STAGING_DIR}/Debug/libtcmalloc_minimal-debug.dll
        )
     endif(USE_TCMALLOC)


    set(COPY_INPUT_DEPENDENCIES
      # The following commented dependencies are determined at variably at build time. Can't do this here.
      #${SHARED_LIB_STAGING_DIR}/${CMAKE_CFG_INTDIR}/libtcmalloc_minimal.dll => None ... Skipping libtcmalloc_minimal.dll
      ${CMAKE_SOURCE_DIR}/../etc/message.xml
      ${CMAKE_SOURCE_DIR}/../scripts/messages/message_template.msg
      ${SHARED_LIB_STAGING_DIR}/${CMAKE_CFG_INTDIR}/llcommon.dll
      ${SHARED_LIB_STAGING_DIR}/${CMAKE_CFG_INTDIR}/libapr-1.dll
      ${SHARED_LIB_STAGING_DIR}/${CMAKE_CFG_INTDIR}/libaprutil-1.dll
      ${SHARED_LIB_STAGING_DIR}/${CMAKE_CFG_INTDIR}/libapriconv-1.dll
      ${SHARED_LIB_STAGING_DIR}/Release/glod.dll
      ${SHARED_LIB_STAGING_DIR}/RelWithDebInfo/glod.dll
      ${SHARED_LIB_STAGING_DIR}/Debug/glod.dll
      ${SHARED_LIB_STAGING_DIR}/Release/libcollada14dom22.dll
      ${SHARED_LIB_STAGING_DIR}/RelWithDebInfo/libcollada14dom22.dll
      ${SHARED_LIB_STAGING_DIR}/Debug/libcollada14dom22-d.dll
      ${SHARED_LIB_STAGING_DIR}/Release/openjpeg.dll
      ${SHARED_LIB_STAGING_DIR}/RelWithDebInfo/openjpeg.dll
      ${SHARED_LIB_STAGING_DIR}/Debug/openjpegd.dll
      ${SHARED_LIB_STAGING_DIR}/Release/fmod.dll
      ${SHARED_LIB_STAGING_DIR}/RelWithDebInfo/fmod.dll
      ${SHARED_LIB_STAGING_DIR}/Debug/fmod.dll
      ${SHARED_LIB_STAGING_DIR}/Release/msvcr100.dll
      ${SHARED_LIB_STAGING_DIR}/Release/msvcp100.dll
      ${SHARED_LIB_STAGING_DIR}/RelWithDebInfo/msvcr100.dll
      ${SHARED_LIB_STAGING_DIR}/RelWithDebInfo/msvcp100.dll
      ${SHARED_LIB_STAGING_DIR}/Debug/msvcr100d.dll
      ${SHARED_LIB_STAGING_DIR}/Debug/msvcp100d.dll
      ${SHARED_LIB_STAGING_DIR}/Release/libhunspell.dll
      ${SHARED_LIB_STAGING_DIR}/RelWithDebInfo/libhunspell.dll
      ${SHARED_LIB_STAGING_DIR}/Debug/libhunspell.dll
      ${SHARED_LIB_STAGING_DIR}/${CMAKE_CFG_INTDIR}/SLVoice.exe
      ${SHARED_LIB_STAGING_DIR}/${CMAKE_CFG_INTDIR}/alut.dll
      ${SHARED_LIB_STAGING_DIR}/${CMAKE_CFG_INTDIR}/wrap_oal.dll
      ${SHARED_LIB_STAGING_DIR}/${CMAKE_CFG_INTDIR}/vivoxsdk.dll
      ${SHARED_LIB_STAGING_DIR}/${CMAKE_CFG_INTDIR}/ortp.dll
      ${SHARED_LIB_STAGING_DIR}/${CMAKE_CFG_INTDIR}/libsndfile-1.dll
      ${SHARED_LIB_STAGING_DIR}/${CMAKE_CFG_INTDIR}/zlib1.dll
      ${SHARED_LIB_STAGING_DIR}/${CMAKE_CFG_INTDIR}/vivoxplatform.dll
      ${SHARED_LIB_STAGING_DIR}/${CMAKE_CFG_INTDIR}/vivoxoal.dll
      ${GOOGLE_PERF_TOOLS_SOURCE}
      ${CMAKE_CURRENT_SOURCE_DIR}/licenses-win32.txt
      ${CMAKE_CURRENT_SOURCE_DIR}/featuretable.txt
      ${CMAKE_CURRENT_SOURCE_DIR}/featuretable_xp.txt
      ${ARCH_PREBUILT_DIRS_RELEASE}/libeay32.dll
      ${ARCH_PREBUILT_DIRS_RELEASE}/qtcore4.dll
      ${ARCH_PREBUILT_DIRS_RELEASE}/qtgui4.dll
      ${ARCH_PREBUILT_DIRS_RELEASE}/qtnetwork4.dll
      ${ARCH_PREBUILT_DIRS_RELEASE}/qtopengl4.dll
      ${ARCH_PREBUILT_DIRS_RELEASE}/qtwebkit4.dll
      ${ARCH_PREBUILT_DIRS_RELEASE}/qtxmlpatterns4.dll
      ${ARCH_PREBUILT_DIRS_RELEASE}/ssleay32.dll
      ${ARCH_PREBUILT_DIRS_RELEASE}/imageformats/qgif4.dll
      ${ARCH_PREBUILT_DIRS_RELEASE}/imageformats/qico4.dll
      ${ARCH_PREBUILT_DIRS_RELEASE}/imageformats/qjpeg4.dll
      ${ARCH_PREBUILT_DIRS_RELEASE}/imageformats/qmng4.dll
      ${ARCH_PREBUILT_DIRS_RELEASE}/imageformats/qsvg4.dll
      ${ARCH_PREBUILT_DIRS_RELEASE}/imageformats/qtiff4.dll
      ${ARCH_PREBUILT_DIRS_RELEASE}/codecs/qcncodecs4.dll
      ${ARCH_PREBUILT_DIRS_RELEASE}/codecs/qjpcodecs4.dll
      ${ARCH_PREBUILT_DIRS_RELEASE}/codecs/qkrcodecs4.dll
      ${ARCH_PREBUILT_DIRS_RELEASE}/codecs/qtwcodecs4.dll
      ${ARCH_PREBUILT_DIRS_DEBUG}/libeay32.dll
      ${ARCH_PREBUILT_DIRS_DEBUG}/qtcored4.dll
      ${ARCH_PREBUILT_DIRS_DEBUG}/qtguid4.dll
      ${ARCH_PREBUILT_DIRS_DEBUG}/qtnetworkd4.dll
      ${ARCH_PREBUILT_DIRS_DEBUG}/qtopengld4.dll
      ${ARCH_PREBUILT_DIRS_DEBUG}/qtwebkitd4.dll
      ${ARCH_PREBUILT_DIRS_DEBUG}/qtxmlpatternsd4.dll
      ${ARCH_PREBUILT_DIRS_DEBUG}/ssleay32.dll
      ${ARCH_PREBUILT_DIRS_DEBUG}/imageformats/qgifd4.dll
      ${ARCH_PREBUILT_DIRS_DEBUG}/imageformats/qicod4.dll
      ${ARCH_PREBUILT_DIRS_DEBUG}/imageformats/qjpegd4.dll
      ${ARCH_PREBUILT_DIRS_DEBUG}/imageformats/qmngd4.dll
      ${ARCH_PREBUILT_DIRS_DEBUG}/imageformats/qsvgd4.dll
      ${ARCH_PREBUILT_DIRS_DEBUG}/imageformats/qtiffd4.dll
      ${ARCH_PREBUILT_DIRS_RELEASE}/codecs/qcncodecsd4.dll
      ${ARCH_PREBUILT_DIRS_RELEASE}/codecs/qjpcodecsd4.dll
      ${ARCH_PREBUILT_DIRS_RELEASE}/codecs/qkrcodecsd4.dll
      ${ARCH_PREBUILT_DIRS_RELEASE}/codecs/qtwcodecsd4.dll
	  ${ARCH_PREBUILT_DIRS_RELEASE}/growl.dll
      SLPlugin
      media_plugin_quicktime
      media_plugin_webkit
      winmm_shim
      windows-crash-logger
      windows-updater
      )

    add_custom_command(
      OUTPUT  ${CMAKE_CFG_INTDIR}/copy_touched.bat
      COMMAND ${PYTHON_EXECUTABLE}
      ARGS
        ${CMAKE_CURRENT_SOURCE_DIR}/viewer_manifest.py
        --actions=copy
        --artwork=${ARTWORK_DIR}
        --build=${CMAKE_CURRENT_BINARY_DIR}
        --buildtype=${CMAKE_BUILD_TYPE}
        --configuration=${CMAKE_CFG_INTDIR}
        --dest=${CMAKE_CURRENT_BINARY_DIR}/${CMAKE_CFG_INTDIR}
        --grid=${GRID}
        --source=${CMAKE_CURRENT_SOURCE_DIR}
        --touch=${CMAKE_CURRENT_BINARY_DIR}/${CMAKE_CFG_INTDIR}/copy_touched.bat
      DEPENDS
        ${CMAKE_CURRENT_SOURCE_DIR}/viewer_manifest.py
        stage_third_party_libs
        ${COPY_INPUT_DEPENDENCIES}
      COMMENT "Performing viewer_manifest copy"
      )

    add_custom_target(copy_w_viewer_manifest ALL DEPENDS ${CMAKE_CFG_INTDIR}/copy_touched.bat)

    add_dependencies(${VIEWER_BINARY_NAME} stage_third_party_libs llcommon copy_w_viewer_manifest)

    if (EXISTS ${CMAKE_SOURCE_DIR}/copy_win_scripts)
      add_dependencies(${VIEWER_BINARY_NAME} copy_win_scripts)
    endif (EXISTS ${CMAKE_SOURCE_DIR}/copy_win_scripts)

    add_dependencies(${VIEWER_BINARY_NAME}
      SLPlugin
      windows-updater
      windows-crash-logger
      )

    # sets the 'working directory' for debugging from visual studio.
    if (NOT UNATTENDED)
        add_custom_command(
            TARGET ${VIEWER_BINARY_NAME} POST_BUILD
            COMMAND ${CMAKE_SOURCE_DIR}/tools/vstool/vstool.exe
            ARGS
              --solution
              ${CMAKE_BINARY_DIR}/${CMAKE_PROJECT_NAME}.sln
              --workingdir
              ${VIEWER_BINARY_NAME}
              "${CMAKE_CURRENT_SOURCE_DIR}"
            COMMENT "Setting the ${VIEWER_BINARY_NAME} working directory for debugging."
            )
    endif (NOT UNATTENDED)

    if (PACKAGE)
      add_custom_command(
        OUTPUT ${CMAKE_CURRENT_BINARY_DIR}/${CMAKE_CFG_INTDIR}/event_host.tar.bz2
        COMMAND ${PYTHON_EXECUTABLE}
        ARGS
          ${CMAKE_CURRENT_SOURCE_DIR}/event_host_manifest.py
          ${CMAKE_CURRENT_SOURCE_DIR}/..
          ${CMAKE_CURRENT_BINARY_DIR}
          ${CMAKE_CFG_INTDIR}
        DEPENDS
          lleventhost
          ${EVENT_HOST_SCRIPTS}
          ${CMAKE_CURRENT_SOURCE_DIR}/event_host_manifest.py
        )

      add_custom_command(
        OUTPUT ${CMAKE_CFG_INTDIR}/touched.bat
        COMMAND ${PYTHON_EXECUTABLE}
        ARGS
          ${CMAKE_CURRENT_SOURCE_DIR}/viewer_manifest.py
          --artwork=${ARTWORK_DIR}
          --build=${CMAKE_CURRENT_BINARY_DIR}
          --buildtype=${CMAKE_BUILD_TYPE}
          --channel=${VIEWER_CHANNEL}
          --configuration=${CMAKE_CFG_INTDIR}
          --dest=${CMAKE_CURRENT_BINARY_DIR}/${CMAKE_CFG_INTDIR}
          --grid=${GRID}
          --login_channel=${VIEWER_CHANNEL}
          --source=${CMAKE_CURRENT_SOURCE_DIR}
          --touch=${CMAKE_CURRENT_BINARY_DIR}/${CMAKE_CFG_INTDIR}/touched.bat
          --version=${viewer_VERSION}
          --viewer_flavor=${ND_VIEWER_FLAVOR}
        DEPENDS 
            ${VIEWER_BINARY_NAME} 
            ${CMAKE_CURRENT_SOURCE_DIR}/viewer_manifest.py
            ${COPY_INPUT_DEPENDENCIES}
        )

      add_custom_target(package ALL DEPENDS
        ${CMAKE_CFG_INTDIR}/touched.bat
        windows-setup-build-all
        )
        # temporarily disable packaging of event_host until hg subrepos get
        # sorted out on the parabuild cluster...
        #${CMAKE_CURRENT_BINARY_DIR}/${CMAKE_CFG_INTDIR}/event_host.tar.bz2)

    endif (PACKAGE)
elseif (DARWIN)
    set_target_properties(${VIEWER_BINARY_NAME}
        PROPERTIES
        LINK_FLAGS_RELEASE "${LINK_FLAGS_RELEASE} -Xlinker -dead_strip -Xlinker -map -Xlinker ${CMAKE_CURRENT_BINARY_DIR}/${VIEWER_BINARY_NAME}.MAP"
        )
else (WINDOWS)
        # Linux 
    set_target_properties(${VIEWER_BINARY_NAME}
        PROPERTIES
        LINK_FLAGS_RELEASE "${LINK_FLAGS_RELEASE} -Wl,--Map=${VIEWER_BINARY_NAME}.MAP"
        )
endif (WINDOWS)

# *NOTE - this list is very sensitive to ordering, test carefully on all
# platforms if you change the releative order of the entries here.
# In particular, cmake 2.6.4 (when buidling with linux/makefile generators)
# appears to sometimes de-duplicate redundantly listed dependencies improperly.
# To work around this, higher level modules should be listed before the modules
# that they depend upon. -brad
target_link_libraries(${VIEWER_BINARY_NAME}
    ${UPDATER_LIBRARIES}
    ${GOOGLE_PERFTOOLS_LIBRARIES}
    ${LLAUDIO_LIBRARIES}
    ${LLCHARACTER_LIBRARIES}
    ${LLIMAGE_LIBRARIES}
    ${LLINVENTORY_LIBRARIES}
    ${LLMESSAGE_LIBRARIES}
    ${LLPLUGIN_LIBRARIES}
    ${LLPRIMITIVE_LIBRARIES}
    ${LLRENDER_LIBRARIES}
    ${FREETYPE_LIBRARIES}
    ${LLUI_LIBRARIES}
    ${LLVFS_LIBRARIES}
    ${LLWINDOW_LIBRARIES}
    ${LLXML_LIBRARIES}
    ${LSCRIPT_LIBRARIES}
    ${LLMATH_LIBRARIES}
    ${LLCOREHTTP_LIBRARIES}
    ${LLCOMMON_LIBRARIES}
    ${NDOF_LIBRARY}
    ${NVAPI_LIBRARY}
    ${HUNSPELL_LIBRARY}
    ${viewer_LIBRARIES}
    ${BOOST_PROGRAM_OPTIONS_LIBRARY}
    ${BOOST_REGEX_LIBRARY}
    ${BOOST_WAVE_LIBRARY}
    ${BOOST_THREAD_LIBRARY}
    ${DBUSGLIB_LIBRARIES}
    ${OPENGL_LIBRARIES}
    ${FMODWRAPPER_LIBRARY} # must come after LLAudio
    ${GLOD_LIBRARIES}
    ${OPENGL_LIBRARIES}
    ${JSONCPP_LIBRARIES}
    ${SDL_LIBRARY}
    ${SMARTHEAP_LIBRARY}
    ${UI_LIBRARIES}
    ${WINDOWS_LIBRARIES}
    ${EXPAT_LIBRARIES}
    ${XMLRPCEPI_LIBRARIES}
    ${OPENSSL_LIBRARIES}
    ${CRYPTO_LIBRARIES}
    ${LLLOGIN_LIBRARIES}
    ${LLPHYSICS_LIBRARIES}
    ${LLPHYSICSEXTENSIONS_LIBRARIES}
    ${TCMALLOC_LIBRARIES}
    ${LLAPPEARANCE_LIBRARIES}
    ${GROWL_LIBRARY}
    )
	
if (WINDOWS)
    target_link_libraries(${VIEWER_BINARY_NAME}
    ${GROWL_LIBRARY}
    )
endif (WINDOWS)

if (LINUX)
    target_link_libraries(${VIEWER_BINARY_NAME} "dl" )
endif (LINUX)

set(ARTWORK_DIR ${CMAKE_CURRENT_SOURCE_DIR} CACHE PATH
    "Path to artwork files.")


if (LINUX)
  set(product Firestorm-${ARCH}-${viewer_VERSION})

  # These are the generated targets that are copied to package/
  set(COPY_INPUT_DEPENDENCIES
    ${VIEWER_BINARY_NAME}
    linux-crash-logger
    SLPlugin
    media_plugin_webkit
    media_plugin_gstreamer010
    llcommon
    )

  add_custom_command(
      OUTPUT ${product}.tar.bz2
      COMMAND ${PYTHON_EXECUTABLE}
      ARGS
        ${CMAKE_CURRENT_SOURCE_DIR}/viewer_manifest.py
        --arch=${ARCH}
        --artwork=${ARTWORK_DIR}
        --build=${CMAKE_CURRENT_BINARY_DIR}
        --buildtype=${CMAKE_BUILD_TYPE}
        --channel=${VIEWER_CHANNEL}
        --configuration=${CMAKE_CFG_INTDIR}
        --dest=${CMAKE_CURRENT_BINARY_DIR}/packaged
        --grid=${GRID}
        --installer_name=${product}
        --login_channel=${VIEWER_CHANNEL}
        --source=${CMAKE_CURRENT_SOURCE_DIR}
        --version=${viewer_VERSION}
        --touch=${CMAKE_CURRENT_BINARY_DIR}/${CMAKE_CFG_INTDIR}/.${product}.touched
        --viewer_flavor=${ND_VIEWER_FLAVOR}
      DEPENDS
        ${CMAKE_CURRENT_SOURCE_DIR}/viewer_manifest.py
        ${COPY_INPUT_DEPENDENCIES}
      )

  add_custom_command(
    OUTPUT  ${CMAKE_CURRENT_BINARY_DIR}/${CMAKE_CFG_INTDIR}/.${product}.copy_touched
    COMMAND ${PYTHON_EXECUTABLE}
    ARGS
      ${CMAKE_CURRENT_SOURCE_DIR}/viewer_manifest.py
      --arch=${ARCH}
      --actions=copy
      --artwork=${ARTWORK_DIR}
      --build=${CMAKE_CURRENT_BINARY_DIR}
      --buildtype=${CMAKE_BUILD_TYPE}
      --configuration=${CMAKE_CFG_INTDIR}
      --dest=${CMAKE_CURRENT_BINARY_DIR}/packaged
      --grid=${GRID}
      --source=${CMAKE_CURRENT_SOURCE_DIR}
      --channel=${VIEWER_CHANNEL}
      --version=${viewer_VERSION}
      --login_channel=${VIEWER_CHANNEL}
    DEPENDS 
      ${CMAKE_CURRENT_SOURCE_DIR}/viewer_manifest.py
      ${COPY_INPUT_DEPENDENCIES}
    COMMENT "Performing viewer_manifest copy"
    )

  add_custom_target(copy_l_viewer_manifest ALL DEPENDS ${CMAKE_CURRENT_BINARY_DIR}/${CMAKE_CFG_INTDIR}/.${product}.copy_touched)

  if (PACKAGE)
    add_custom_target(package ALL DEPENDS ${product}.tar.bz2)
    # Make sure we don't run two instances of viewer_manifest.py at the same time.
    add_dependencies(package copy_l_viewer_manifest)
    check_message_template(package)
  endif (PACKAGE)
endif (LINUX)

if (DARWIN)
  set(product "Firestorm")
  set_target_properties(
    ${VIEWER_BINARY_NAME}
    PROPERTIES
    OUTPUT_NAME "${product}"
    MACOSX_BUNDLE_INFO_STRING "info string - localize me"
    MACOSX_BUNDLE_ICON_FILE "phoenix_icon.icns"
    MACOSX_BUNDLE_GUI_IDENTIFIER "Firestorm"
    MACOSX_BUNDLE_LONG_VERSION_STRING "ververver"
    MACOSX_BUNDLE_BUNDLE_NAME "Firestorm"
    MACOSX_BUNDLE_SHORT_VERSION_STRING "asdf"
    MACOSX_BUNDLE_BUNDLE_VERSION "asdf"
    MACOSX_BUNDLE_COPYRIGHT "Copyright 2010-2012 The Phoenix Firestorm Project, Inc."
    )

  add_custom_command(
    TARGET ${VIEWER_BINARY_NAME} POST_BUILD
    COMMAND ${PYTHON_EXECUTABLE}
    ARGS
      ${CMAKE_CURRENT_SOURCE_DIR}/viewer_manifest.py
      --actions=copy
      --artwork=${ARTWORK_DIR}
      --build=${CMAKE_CURRENT_BINARY_DIR}
      --buildtype=${CMAKE_BUILD_TYPE}
      --configuration=${CMAKE_CFG_INTDIR}
      --dest=${CMAKE_CURRENT_BINARY_DIR}/${CMAKE_CFG_INTDIR}/${product}.app
      --grid=${GRID}
      --source=${CMAKE_CURRENT_SOURCE_DIR}
      --version=${viewer_VERSION}
      --channel=${VIEWER_CHANNEL}
    DEPENDS ${VIEWER_BINARY_NAME} ${CMAKE_CURRENT_SOURCE_DIR}/viewer_manifest.py
    )

  add_dependencies(${VIEWER_BINARY_NAME} SLPlugin media_plugin_quicktime media_plugin_webkit mac-updater mac-crash-logger)
  
  if (ENABLE_SIGNING)
      set(SIGNING_SETTING "--signature=${SIGNING_IDENTITY}")
  else (ENABLE_SIGNING)
      set(SIGNING_SETTING "")
  endif (ENABLE_SIGNING)

  if (PACKAGE)
      add_custom_target(package ALL DEPENDS ${VIEWER_BINARY_NAME})

      add_custom_command(
        TARGET package POST_BUILD
        COMMAND ${PYTHON_EXECUTABLE}
        ARGS
          ${CMAKE_CURRENT_SOURCE_DIR}/viewer_manifest.py
          --artwork=${ARTWORK_DIR}
          --build=${CMAKE_CURRENT_BINARY_DIR}
          --buildtype=${CMAKE_BUILD_TYPE}
          --channel=${VIEWER_CHANNEL}
          --configuration=${CMAKE_CFG_INTDIR}
          --dest=${CMAKE_CURRENT_BINARY_DIR}/${CMAKE_CFG_INTDIR}/${product}.app
          --grid=${GRID}
          --login_channel=${VIEWER_CHANNEL}
          --source=${CMAKE_CURRENT_SOURCE_DIR}
          --touch=${CMAKE_CURRENT_BINARY_DIR}/${CMAKE_CFG_INTDIR}/.${product}.touched
          --version=${viewer_VERSION}
          --viewer_flavor=${ND_VIEWER_FLAVOR}
          ${SIGNING_SETTING}
        DEPENDS
          ${CMAKE_CURRENT_SOURCE_DIR}/viewer_manifest.py
      )
  endif (PACKAGE)
endif (DARWIN)

if (INSTALL)
  include(${CMAKE_CURRENT_SOURCE_DIR}/ViewerInstall.cmake)
endif (INSTALL)

if (PACKAGE)
  set(SYMBOL_SEARCH_DIRS "")
  if (WINDOWS)
    list(APPEND SYMBOL_SEARCH_DIRS "${CMAKE_CURRENT_BINARY_DIR}/${CMAKE_CFG_INTDIR}")
    set(VIEWER_SYMBOL_FILE "${CMAKE_CURRENT_BINARY_DIR}/${CMAKE_CFG_INTDIR}/firestorm-symbols-windows.tar.bz2")
    # slplugin.exe failing symbols dump - need to debug, might have to do with updated version of google breakpad
    # set(VIEWER_EXE_GLOBS "${VIEWER_BINARY_NAME}${CMAKE_EXECUTABLE_SUFFIX} slplugin.exe")
    set(VIEWER_EXE_GLOBS "${VIEWER_BINARY_NAME}${CMAKE_EXECUTABLE_SUFFIX}")
    set(VIEWER_LIB_GLOB "*${CMAKE_SHARED_MODULE_SUFFIX}")
    set(VIEWER_COPY_MANIFEST copy_w_viewer_manifest)
  endif (WINDOWS)
  if (DARWIN)
    list(APPEND SYMBOL_SEARCH_DIRS "${CMAKE_CURRENT_BINARY_DIR}/${CMAKE_CFG_INTDIR}")
    # *TODO: Generate these search dirs in the cmake files related to each binary.
    list(APPEND SYMBOL_SEARCH_DIRS "${CMAKE_BINARY_DIR}/llplugin/slplugin/${CMAKE_CFG_INTDIR}")
    list(APPEND SYMBOL_SEARCH_DIRS "${CMAKE_BINARY_DIR}/mac_crash_logger/${CMAKE_CFG_INTDIR}")
    list(APPEND SYMBOL_SEARCH_DIRS "${CMAKE_BINARY_DIR}/mac_updater/${CMAKE_CFG_INTDIR}")
    list(APPEND SYMBOL_SEARCH_DIRS "${CMAKE_BINARY_DIR}/media_plugins/gstreamer010/${CMAKE_CFG_INTDIR}")
    list(APPEND SYMBOL_SEARCH_DIRS "${CMAKE_BINARY_DIR}/media_plugins/quicktime/${CMAKE_CFG_INTDIR}")
    list(APPEND SYMBOL_SEARCH_DIRS "${CMAKE_BINARY_DIR}/media_plugins/webkit/${CMAKE_CFG_INTDIR}")
    set(VIEWER_SYMBOL_FILE "${CMAKE_CURRENT_BINARY_DIR}/${CMAKE_CFG_INTDIR}/firestorm-symbols-darwin.tar.bz2")
    set(VIEWER_EXE_GLOBS "'Firestorm' SLPlugin mac-updater mac-crash-logger")
    set(VIEWER_LIB_GLOB "*.dylib")
  endif (DARWIN)
  if (LINUX)
    list(APPEND SYMBOL_SEARCH_DIRS "${CMAKE_CURRENT_BINARY_DIR}/packaged")
    set(VIEWER_SYMBOL_FILE "${CMAKE_CURRENT_BINARY_DIR}/${CMAKE_CFG_INTDIR}/firestorm-symbols-linux.tar.bz2")
    set(VIEWER_EXE_GLOBS "do-not-directly-run-firestorm-bin SLPlugin")
    set(VIEWER_LIB_GLOB "*${CMAKE_SHARED_MODULE_SUFFIX}*")
    set(VIEWER_COPY_MANIFEST copy_l_viewer_manifest)
  endif (LINUX)

  if(RELEASE_CRASH_REPORTING OR NON_RELEASE_CRASH_REPORTING)
  if(CMAKE_CFG_INTDIR STREQUAL ".")
      set(LLBUILD_CONFIG ${CMAKE_BUILD_TYPE})
  else(CMAKE_CFG_INTDIR STREQUAL ".")
      # set LLBUILD_CONFIG to be a shell variable evaluated at build time
      # reflecting the configuration we are currently building.
      set(LLBUILD_CONFIG ${CMAKE_CFG_INTDIR})
  endif(CMAKE_CFG_INTDIR STREQUAL ".")
  add_custom_command(OUTPUT "${VIEWER_SYMBOL_FILE}"
    COMMAND "${PYTHON_EXECUTABLE}"
    ARGS
      "${CMAKE_CURRENT_SOURCE_DIR}/generate_breakpad_symbols.py"
      "${LLBUILD_CONFIG}"
      "${SYMBOL_SEARCH_DIRS}"
      "${VIEWER_EXE_GLOBS}"
      "${VIEWER_LIB_GLOB}"
      "${AUTOBUILD_INSTALL_DIR}/bin/dump_syms"
      "${VIEWER_SYMBOL_FILE}"
    DEPENDS generate_breakpad_symbols.py
        VERBATIM)

  add_custom_target(generate_breakpad_symbols DEPENDS "${VIEWER_SYMBOL_FILE}")
  add_dependencies(generate_breakpad_symbols "${VIEWER_BINARY_NAME}" "${VIEWER_COPY_MANIFEST}")
  add_dependencies(package generate_breakpad_symbols)
  endif(RELEASE_CRASH_REPORTING OR NON_RELEASE_CRASH_REPORTING)
endif (PACKAGE)

if (LL_TESTS)
  # To add a viewer unit test, just add the test .cpp file below
  # This creates a separate test project per file listed.
  include(LLAddBuildTest)
  SET(viewer_TEST_SOURCE_FILES
    llagentaccess.cpp
    lldateutil.cpp
    llmediadataclient.cpp
    lllogininstance.cpp
    llremoteparcelrequest.cpp
    lltranslate.cpp
    llviewerhelputil.cpp
    llversioninfo.cpp
    llworldmap.cpp
    llworldmipmap.cpp
  )

  set_source_files_properties(
    llworldmap.cpp
    llworldmipmap.cpp
    PROPERTIES
    LL_TEST_ADDITIONAL_SOURCE_FILES 
    tests/llviewertexture_stub.cpp
    #llviewertexturelist.cpp
  )

  set_source_files_properties(
    llworldmap.cpp
    llworldmipmap.cpp
    PROPERTIES
    LL_TEST_ADDITIONAL_SOURCE_FILES 
    tests/llviewertexture_stub.cpp
    #llviewertexturelist.cpp
  )

  set_source_files_properties(
    lltranslate.cpp
    PROPERTIES
    LL_TEST_ADDITIONAL_LIBRARIES "${JSONCPP_LIBRARIES}"
  )

  set_source_files_properties(
    lllogininstance.cpp
    PROPERTIES
    LL_TEST_ADDITIONAL_LIBRARIES "${BOOST_SYSTEM_LIBRARY}"
  )

  ##################################################
  # DISABLING PRECOMPILED HEADERS USAGE FOR TESTS
  ##################################################
  # if(USE_PRECOMPILED_HEADERS)
  #     set_source_files_properties(
  #       ${viewer_TEST_SOURCE_FILES}
  #       PROPERTIES
  #         LL_TEST_ADDITIONAL_SOURCE_FILES llviewerprecompiledheaders.cpp
  #       )
  # endif(USE_PRECOMPILED_HEADERS)
  LL_ADD_PROJECT_UNIT_TESTS(${VIEWER_BINARY_NAME} "${viewer_TEST_SOURCE_FILES}")

  #set(TEST_DEBUG on)
  set(test_sources llcapabilitylistener.cpp)
  ##################################################
  # DISABLING PRECOMPILED HEADERS USAGE FOR TESTS
  ##################################################
  # if(USE_PRECOMPILED_HEADERS)
  #     set(test_sources "${test_sources}" llviewerprecompiledheaders.cpp)
  # endif(USE_PRECOMPILED_HEADERS)
  set(test_libs
    ${LLMESSAGE_LIBRARIES}
    ${WINDOWS_LIBRARIES}
    ${LLVFS_LIBRARIES}
    ${LLMATH_LIBRARIES}
    ${LLCOMMON_LIBRARIES}
    ${GOOGLEMOCK_LIBRARIES}
    )

  LL_ADD_INTEGRATION_TEST(llcapabilitylistener
    "${test_sources}"
    "${test_libs}"
    ${PYTHON_EXECUTABLE}
    "${CMAKE_SOURCE_DIR}/llmessage/tests/test_llsdmessage_peer.py"
    )

  set(test_libs
    ${LLMESSAGE_LIBRARIES}
    ${WINDOWS_LIBRARIES}
    ${LLVFS_LIBRARIES}
    ${LLMATH_LIBRARIES}
    ${LLCOMMON_LIBRARIES}
    ${GOOGLEMOCK_LIBRARIES}
    ${OPENSSL_LIBRARIES}
    ${CRYPTO_LIBRARIES}
  )

    LL_ADD_INTEGRATION_TEST(llsechandler_basic
    llsechandler_basic.cpp
    "${test_libs}"
    )

  LL_ADD_INTEGRATION_TEST(llsecapi
     llsecapi.cpp
    "${test_libs}"
    )
  if (NOT OPENSIM)#<FS:AW optional opensim support>
    set(llslurl_test_sources
        llslurl.cpp
        llviewernetwork.cpp
    )
  endif (NOT OPENSIM)#<FS:AW optional opensim support>

# RLVa - incompatible
#  LL_ADD_INTEGRATION_TEST(llslurl
#     "${llslurl_test_sources}"
#    "${test_libs}"
#    )

  LL_ADD_INTEGRATION_TEST(llviewernetwork
     llviewernetwork.cpp
    "${test_libs}"
    )

  LL_ADD_INTEGRATION_TEST(llsimplestat
    ""
    "${test_libs}"
    )

  LL_ADD_INTEGRATION_TEST(llviewerassetstats
    llviewerassetstats.cpp
    "${test_libs}"
    )

  #ADD_VIEWER_BUILD_TEST(llmemoryview viewer)
  #ADD_VIEWER_BUILD_TEST(llagentaccess viewer)
  #ADD_VIEWER_BUILD_TEST(lltextureinfo viewer)
  #ADD_VIEWER_BUILD_TEST(lltextureinfodetails viewer)
  #ADD_VIEWER_BUILD_TEST(lltexturestatsuploader viewer)

include(LLAddBuildTest)
SET(viewer_TEST_SOURCE_FILES
  llagentaccess.cpp
  llwlparammanager.cpp
  # Not *actually* a unit test, it's an integration test.
  # Because it won't work in the new unit test iface, i've commented out
  # and notified Nat. Delete this when it's replaced!
  # + poppy & brad 2009-06-05
  # llcapabilitylistener.cpp
  )
set_source_files_properties(
  ${viewer_TEST_SOURCE_FILES}
  PROPERTIES
    LL_TEST_ADDITIONAL_SOURCE_FILES llviewerprecompiledheaders.cpp
  )

endif (LL_TESTS)

check_message_template(${VIEWER_BINARY_NAME})
<|MERGE_RESOLUTION|>--- conflicted
+++ resolved
@@ -752,12 +752,9 @@
     pieseparator.cpp
     pieslice.cpp
     pipeline.cpp
-<<<<<<< HEAD
     qtoolalign.cpp
     quickprefs.cpp
-=======
     rlvactions.cpp
->>>>>>> fe8b4bf1
     rlvhandler.cpp
     rlvhelper.cpp
     rlvcommon.cpp
@@ -766,14 +763,11 @@
     rlvextensions.cpp
     rlvfloaters.cpp
     rlvui.cpp
-<<<<<<< HEAD
     sanitycheck.cpp
     streamtitledisplay.cpp
     utilitybar.cpp
     NACLantispam.cpp
     NACLfloaterexploresounds.cpp
-=======
->>>>>>> fe8b4bf1
     )
 
 if (OPENSIM)
@@ -1433,12 +1427,9 @@
     pieseparator.h
     pieslice.h
     pipeline.h
-<<<<<<< HEAD
     qtoolalign.h
     quickprefs.h
-=======
     rlvactions.h
->>>>>>> fe8b4bf1
     rlvdefines.h
     rlvhandler.h
     rlvhelper.h
@@ -1448,12 +1439,9 @@
     rlvextensions.h
     rlvfloaters.h
     rlvui.h
-<<<<<<< HEAD
     sanitycheck.h
     streamtitledisplay.h
     utilitybar.h
-=======
->>>>>>> fe8b4bf1
     VertexCache.h
     VorbisFramework.h
     NACLantispam.h
