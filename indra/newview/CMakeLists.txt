--- conflicted
+++ resolved
@@ -1676,14 +1676,8 @@
   set(viewer_RESOURCE_FILES
     firestorm_icon.icns
     macview.r
-<<<<<<< HEAD
-    gpu_table.txt
     Info-Firestorm.plist
     Firestorm.xib/
-=======
-    Info-SecondLife.plist
-    SecondLife.xib/
->>>>>>> f1ddcfeb
     # CMake doesn't seem to support Xcode language variants well just yet
     English.lproj/InfoPlist.strings
     English.lproj/language.txt
