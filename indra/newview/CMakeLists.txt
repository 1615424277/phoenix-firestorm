# -*- cmake -*-

project(viewer)

include(00-Common)
# DON'T move Linking.cmake to its place in the alphabetized list below: it
# sets variables on which the 3p .cmake files depend.
include(Linking)

include(Boost)
if (BUGSPLAT_DB)
  include(bugsplat)
endif (BUGSPLAT_DB)
include(BuildPackagesInfo)
include(BuildVersion)
include(CMakeCopyIfDifferent)
include(DBusGlib)
include(DirectX)
include(DragDrop)
include(EXPAT)
include(FMODSTUDIO)
include(FMODEX)
include(GLOD)
include(Hunspell)
include(JsonCpp)
include(LLAppearance)
include(LLAudio)
include(LLCA)
include(LLCharacter)
include(LLCommon)
include(LLCoreHttp)
include(LLImage)
include(LLImageJ2COJ)
include(LLInventory)
include(LLKDU)
include(LLLogin)
include(LLMath)
include(LLMessage)
include(LLPhysicsExtensions)
include(LLPlugin)
include(LLPrimitive)
include(LLRender)
include(LLUI)
include(LLVFS)
include(LLWindow)
include(LLXML)
include(NDOF)
include(NVAPI)
include(OPENAL)
include(OpenGL)
include(OpenSSL)
include(PNG)
include(TemplateCheck)
include(UI)
include(UnixInstall)
include(ViewerMiscLibs)
include(ViewerManager)
include(VisualLeakDetector)
include(URIPARSER)
include(Growl)
include(ColladaDom)
include(jemalloc)

# <FS:ND> if using ndPhysicsstub this variable will be unset, we don't need to build any stub code viewer side in that case
if( LLPHYSICSEXTENSIONS_SRC_DIR )
# </FS:ND>

if (NOT HAVOK_TPV)
   # When using HAVOK_TPV, the library is precompiled, so no need for this
   add_subdirectory(${LLPHYSICSEXTENSIONS_SRC_DIR} llphysicsextensions)
endif (NOT HAVOK_TPV)

# <FS:ND>
endif( LLPHYSICSEXTENSIONS_SRC_DIR )
# </FS:ND>

if(FMODSTUDIO)
  include_directories(${FMODSTUDIO_INCLUDE_DIR})
endif(FMODSTUDIO)

if(FMODEX)
  include_directories(${FMODEX_INCLUDE_DIR})
endif(FMODEX)

include_directories(
    ${DBUSGLIB_INCLUDE_DIRS}
    ${JSONCPP_INCLUDE_DIR}
    ${GLOD_INCLUDE_DIR}
    ${LLAUDIO_INCLUDE_DIRS}
    ${LLCHARACTER_INCLUDE_DIRS}
    ${LLCOMMON_INCLUDE_DIRS}
    ${LLCOREHTTP_INCLUDE_DIRS}
    ${LLPHYSICS_INCLUDE_DIRS}
    ${LLIMAGE_INCLUDE_DIRS}
    ${LLKDU_INCLUDE_DIRS}
    ${LLINVENTORY_INCLUDE_DIRS}
    ${LLMATH_INCLUDE_DIRS}
    ${LLMESSAGE_INCLUDE_DIRS}
    ${LLPLUGIN_INCLUDE_DIRS}
    ${LLPRIMITIVE_INCLUDE_DIRS}
    ${LLRENDER_INCLUDE_DIRS}
    ${LLUI_INCLUDE_DIRS}
    ${LLVFS_INCLUDE_DIRS}
    ${LLWINDOW_INCLUDE_DIRS}
    ${LLXML_INCLUDE_DIRS}
    ${LLLOGIN_INCLUDE_DIRS}
    ${LIBS_PREBUILT_DIR}/include/collada
    ${LIBS_PREBUILD_DIR}/include/hunspell
    ${OPENAL_LIB_INCLUDE_DIRS}
    ${LIBS_PREBUILT_DIR}/include/collada/1.4
    ${GROWL_INCLUDE_DIRS}
    ${COLLADA_INCLUDE_DIRS}
    ${LLAPPEARANCE_INCLUDE_DIRS}
    ${CMAKE_CURRENT_SOURCE_DIR}
    ${CMAKE_CURRENT_BINARY_DIR}
    )

if (BUGSPLAT_DB)
  include_directories(
    ${BUGSPLAT_INCLUDE_DIR}
    )
endif (BUGSPLAT_DB)

include_directories(SYSTEM
    ${LLCOMMON_SYSTEM_INCLUDE_DIRS}
    ${LLXML_SYSTEM_INCLUDE_DIRS}
    ${LLPHYSICSEXTENSIONS_INCLUDE_DIRS}
    )

set(viewer_SOURCE_FILES
# <Add FS includes below this line>
    alfloaterregiontracker.cpp
    animationexplorer.cpp
    ao.cpp
    aoengine.cpp
    aoset.cpp
    chatbar_as_cmdline.cpp
    daeexport.cpp
    dialogstack.cpp
    exoflickr.cpp
    exoflickrauth.cpp
    exogroupmutelist.cpp
    exopostprocess.cpp
    floatermedialists.cpp
    fsareasearch.cpp
    fsareasearchmenu.cpp
    fsassetblacklist.cpp
    fsavatarrenderpersistence.cpp
    fsavatarsearchmenu.cpp
    fsblocklistmenu.cpp
    fschathistory.cpp
    fschatoptionsmenu.cpp
    fscommon.cpp
    fsconsoleutils.cpp
    fscontactsfriendsmenu.cpp
    fsdata.cpp
    fsdroptarget.cpp
    fsexportperms.cpp
    fsfloateraddtocontactset.cpp
    fsfloaterassetblacklist.cpp
    fsfloateravatarrendersettings.cpp
    fsfloaterbantime.cpp
    fsfloaterblocklist.cpp
    fsfloatercontacts.cpp
    fsfloatercontactsetconfiguration.cpp
    fsfloaterexport.cpp
    fsfloatergroup.cpp
    fsfloatergrouptitles.cpp
    fsfloaterimport.cpp
    fsfloaterim.cpp
    fsfloaterimcontainer.cpp
    fsfloaternearbychat.cpp
    fsfloaterplacedetails.cpp
    fsfloaterposestand.cpp
    fsfloaterprofile.cpp
    fsfloaterradar.cpp
    fsfloatersearch.cpp
    fsfloaterstatistics.cpp
    fsfloaterteleporthistory.cpp
    fsfloatervoicecontrols.cpp
    fsfloatervolumecontrols.cpp
    fsfloatervramusage.cpp
    fsfloaterwearablefavorites.cpp
    fskeywords.cpp
    fslightshare.cpp
    fslslbridge.cpp
    fslslbridgerequest.cpp
    fslslpreproc.cpp
    fslslpreprocviewer.cpp
    fsmoneytracker.cpp
    fsnamelistavatarmenu.cpp
    fsnearbychatbarlistener.cpp
    fsnearbychatcontrol.cpp
    fsnearbychathub.cpp
    fsnearbychatvoicemonitor.cpp
    fspanelblocklist.cpp
    fspanelclassified.cpp
    fspanelcontactsets.cpp
    fspanelimcontrolpanel.cpp
    fspanellogin.cpp
    fspanelprefs.cpp
    fspanelprofile.cpp
    fspanelprofileclassifieds.cpp
    fspanelradar.cpp
    fsparticipantlist.cpp
    fspose.cpp
    fsradar.cpp
    fsradarentry.cpp
    fsradarlistctrl.cpp
    fsradarmenu.cpp
    fsscriptlibrary.cpp
    fsscrolllistctrl.cpp
    fsslurlcommand.cpp
    groupchatlistener.cpp
    kcwlinterface.cpp
    lggbeamcolormapfloater.cpp
    lggbeammapfloater.cpp
    lggbeammaps.cpp
    lggbeamscolors.cpp
    lggcontactsets.cpp
    lfsimfeaturehandler.cpp
    llfloaterdisplayname.cpp
    llpanelopenregionsettings.cpp
    llviewerdisplayname.cpp
    # <FS:Ansariel> [Legacy Bake]
    llagentwearablesfetch.cpp

    llaccountingcostmanager.cpp
    llaisapi.cpp
    llagent.cpp
    llagentaccess.cpp
    llagentcamera.cpp
    llagentdata.cpp
    llagentlanguage.cpp
    llagentlistener.cpp
    llagentpicksinfo.cpp
    llagentpilot.cpp
    llagentui.cpp
    llagentwearables.cpp
    llanimstatelabels.cpp
    llappcorehttp.cpp
    llappearancemgr.cpp
    llappviewer.cpp
    llappviewerlistener.cpp
    llattachmentsmgr.cpp
    llaudiosourcevo.cpp
    llautoreplace.cpp
    llavataractions.cpp
    llavatariconctrl.cpp
    llavatarlist.cpp
    llavatarlistitem.cpp
    llavatarrenderinfoaccountant.cpp
    llavatarrendernotifier.cpp
    llavatarpropertiesprocessor.cpp
    llblockedlistitem.cpp
    llblocklist.cpp
    llbox.cpp
    llbreadcrumbview.cpp
    llbrowsernotification.cpp
    llbuycurrencyhtml.cpp
    llcallingcard.cpp
    llchannelmanager.cpp
    llchatbar.cpp
    llchathistory.cpp
    llchatitemscontainerctrl.cpp
    llchatmsgbox.cpp
    llchiclet.cpp
    llchicletbar.cpp
    llclassifiedinfo.cpp
    llcofwearables.cpp
    llcolorswatch.cpp
    llcommanddispatcherlistener.cpp
    llcommandhandler.cpp
    llcommandlineparser.cpp
    llcommunicationchannel.cpp
    llcompilequeue.cpp
    llconfirmationmanager.cpp
    llcontrolavatar.cpp
    llconversationlog.cpp
    llconversationloglist.cpp
    llconversationloglistitem.cpp
    llconversationmodel.cpp
    llconversationview.cpp
    llcurrencyuimanager.cpp
    llcylinder.cpp
    lldateutil.cpp
    lldaycyclemanager.cpp
    lldebugmessagebox.cpp
    lldebugview.cpp
    lldeferredsounds.cpp
    lldelayedgestureerror.cpp
    lldirpicker.cpp
    lldonotdisturbnotificationstorage.cpp
    lldndbutton.cpp
    lldrawable.cpp
    lldrawpool.cpp
    lldrawpoolalpha.cpp
    lldrawpoolavatar.cpp
    lldrawpoolbump.cpp
    lldrawpoolground.cpp
    lldrawpoolmaterials.cpp
    lldrawpoolsimple.cpp
    lldrawpoolsky.cpp
    lldrawpoolterrain.cpp
    lldrawpooltree.cpp
    lldrawpoolwater.cpp
    lldrawpoolwlsky.cpp
    lldynamictexture.cpp
    llemote.cpp
    llenvmanager.cpp
    llestateinfomodel.cpp
    lleventnotifier.cpp
    lleventpoll.cpp
    llexpandabletextbox.cpp
    llexperiencelog.cpp
    llexternaleditor.cpp
    llface.cpp
    llfacebookconnect.cpp
    llfasttimerview.cpp
    llfavoritesbar.cpp
    llfeaturemanager.cpp
    llfilepicker.cpp
    llfilteredwearablelist.cpp
    llfirstuse.cpp
    llflexibleobject.cpp
    llflickrconnect.cpp
    llfloaterabout.cpp
    llfloaterbvhpreview.cpp
    llfloaterauction.cpp
    llfloaterautoreplacesettings.cpp
    llfloateravatar.cpp
    llfloateravatarpicker.cpp
    llfloateravatarrendersettings.cpp
    llfloateravatartextures.cpp
    llfloaterbeacons.cpp
    llfloaterbigpreview.cpp
    llfloaterbuildoptions.cpp
    llfloaterbulkpermission.cpp
    llfloaterbump.cpp
    llfloaterbuy.cpp
    llfloaterbuycontents.cpp
    llfloaterbuycurrency.cpp
    llfloaterbuycurrencyhtml.cpp
    llfloaterbuyland.cpp
    llfloatercamera.cpp
    llfloaterchatvoicevolume.cpp
    llfloatercolorpicker.cpp
    llfloaterconversationlog.cpp
    llfloaterconversationpreview.cpp
    llfloaterdeleteenvpreset.cpp
    llfloaterdeleteprefpreset.cpp
    llfloaterdestinations.cpp
    llfloatereditdaycycle.cpp
    llfloatereditsky.cpp
    llfloatereditwater.cpp
    llfloaterenvironmentsettings.cpp
    llfloaterevent.cpp
    llfloaterexperiencepicker.cpp
    llfloaterexperienceprofile.cpp
    llfloaterexperiences.cpp
    llfloaterfacebook.cpp
    llfloaterflickr.cpp
    llfloaterfonttest.cpp
    llfloatergesture.cpp
    llfloatergodtools.cpp
    llfloatergotoline.cpp
    llfloatergridstatus.cpp
    llfloatergroupbulkban.cpp
    llfloatergroupinvite.cpp
    llfloatergroups.cpp
    llfloaterhandler.cpp
    llfloaterhelpbrowser.cpp
    llfloaterhoverheight.cpp
    llfloaterhud.cpp
    llfloaterimagepreview.cpp
    llfloaterimsessiontab.cpp
    llfloaterimsession.cpp
    llfloaterimcontainer.cpp
    llfloaterinspect.cpp
    llfloaterjoystick.cpp
    llfloaterlagmeter.cpp
    llfloaterland.cpp
    llfloaterlandholdings.cpp
    llfloaterlinkreplace.cpp
    llfloaterloadprefpreset.cpp
    llfloatermarketplacelistings.cpp
    llfloatermap.cpp
    llfloatermediasettings.cpp
    llfloatermemleak.cpp
    llfloatermodelpreview.cpp
    llfloatermodeluploadbase.cpp
    llfloatermyscripts.cpp
    llfloaternamedesc.cpp
    llfloaternotificationsconsole.cpp
    llfloaternotificationstabbed.cpp
    llfloateroutfitphotopreview.cpp 
    llfloateroutfitsnapshot.cpp
    llfloaterobjectweights.cpp
    llfloateropenobject.cpp
    llfloaterpathfindingcharacters.cpp
    llfloaterpathfindingconsole.cpp
    llfloaterpathfindinglinksets.cpp
    llfloaterpathfindingobjects.cpp
    llfloaterpay.cpp
    llfloaterperms.cpp
    llfloaterpostprocess.cpp
    llfloaterpreference.cpp
    llfloaterpreviewtrash.cpp
    llfloaterproperties.cpp
    llfloaterregiondebugconsole.cpp
    llfloaterregioninfo.cpp
    llfloaterreporter.cpp
    llfloaterregionrestarting.cpp
    llfloatersaveprefpreset.cpp
    llfloatersceneloadstats.cpp
    llfloaterscriptdebug.cpp
    llfloaterscriptedprefs.cpp
    llfloaterscriptlimits.cpp
    llfloaterscriptrecover.cpp
    llfloatersearch.cpp
    llfloatersearchreplace.cpp
    llfloatersellland.cpp
    llfloatersettingsdebug.cpp
    llfloatersidepanelcontainer.cpp
    llfloatersnapshot.cpp
    llfloatersounddevices.cpp
    llfloaterspellchecksettings.cpp
    llfloatertelehub.cpp
    llfloatertestinspectors.cpp
    llfloatertestlistview.cpp
    llfloatertexturefetchdebugger.cpp
    llfloatertools.cpp
    llfloatertopobjects.cpp
    llfloatertos.cpp
    llfloatertoybox.cpp
    llfloatertranslationsettings.cpp
    llfloatertwitter.cpp
    llfloateruipreview.cpp
    llfloaterurlentry.cpp
    llfloatervoiceeffect.cpp
    llfloatervoicevolume.cpp
    llfloaterwebcontent.cpp
    llfloaterwebprofile.cpp
    llfloaterwhitelistentry.cpp
    llfloaterwindowsize.cpp
    llfloaterworldmap.cpp
    llfolderviewmodelinventory.cpp
    llfollowcam.cpp
    llfriendcard.cpp
    llgesturelistener.cpp
    llgesturemgr.cpp
    llgiveinventory.cpp
    llglsandbox.cpp
    llgroupactions.cpp
    llgroupiconctrl.cpp
    llgrouplist.cpp
    llgroupmgr.cpp
    llhasheduniqueid.cpp
    llhints.cpp
    llhttpretrypolicy.cpp
    llhudeffect.cpp
    llhudeffectbeam.cpp
    llhudeffectlookat.cpp
    llhudeffectpointat.cpp
    llhudeffecttrail.cpp
    llhudeffectblob.cpp
    llhudicon.cpp
    llhudmanager.cpp
    llhudnametag.cpp
    llhudobject.cpp
    llhudrender.cpp
    llhudtext.cpp
    llhudview.cpp
    llimagefiltersmanager.cpp
    llimhandler.cpp
    llimprocessing.cpp
    llimview.cpp
    llinspect.cpp
    llinspectavatar.cpp
    llinspectgroup.cpp
    llinspectobject.cpp
    llinspectremoteobject.cpp
    llinspecttoast.cpp
    llinventorybridge.cpp
    llinventoryfilter.cpp
    llinventoryfunctions.cpp
    llinventoryicon.cpp
    llinventoryitemslist.cpp
    llinventorylistitem.cpp
    llinventorymodel.cpp
    llinventorymodelbackgroundfetch.cpp
    llinventoryobserver.cpp
    llinventorypanel.cpp
    lljoystickbutton.cpp
    lllandmarkactions.cpp
    lllandmarklist.cpp
    lllistbrowser.cpp
    lllistcontextmenu.cpp
    lllistview.cpp
    lllocalbitmaps.cpp
    lllocationhistory.cpp
    lllocationinputctrl.cpp
    lllogchat.cpp
    llloginhandler.cpp
    lllogininstance.cpp
    llmachineid.cpp
    llmainlooprepeater.cpp
    llmanip.cpp
    llmaniprotate.cpp
    llmanipscale.cpp
    llmaniptranslate.cpp
    llmarketplacefunctions.cpp
    llmarketplacenotifications.cpp
    llmaterialmgr.cpp
    llmediactrl.cpp
    llmediadataclient.cpp
    llmenuoptionpathfindingrebakenavmesh.cpp
    llmeshrepository.cpp
    llmimetypes.cpp
    llmorphview.cpp
    llmoveview.cpp
    llmutelist.cpp
    llnamebox.cpp
    llnameeditor.cpp
    llnamelistctrl.cpp
    llnavigationbar.cpp
    llfloaterimnearbychat.cpp
    llfloaterimnearbychathandler.cpp
    llfloaterimnearbychatlistener.cpp
    llnetmap.cpp
    llnotificationalerthandler.cpp
    llnotificationgrouphandler.cpp
    llnotificationhandlerutil.cpp
    llnotificationhinthandler.cpp
    llnotificationlistitem.cpp
    llnotificationlistview.cpp
    llnotificationmanager.cpp
    llnotificationofferhandler.cpp
    llnotificationscripthandler.cpp
    llnotificationstorage.cpp
    llnotificationtiphandler.cpp
    lloutfitgallery.cpp
    lloutfitslist.cpp
    lloutfitobserver.cpp
    lloutputmonitorctrl.cpp
    llpanelappearancetab.cpp
    llpanelavatar.cpp
    llpanelavatartag.cpp
    llpanelblockedlist.cpp
    llpanelclassified.cpp
    llpanelcontents.cpp
    llpaneleditwearable.cpp
    llpanelexperiencelisteditor.cpp
    llpanelexperiencelog.cpp
    llpanelexperiencepicker.cpp
    llpanelexperiences.cpp
    llpanelface.cpp
    llpanelgenerictip.cpp
    llpanelgroup.cpp
    llpanelgroupbulk.cpp
    llpanelgroupbulkban.cpp
    llpanelgroupexperiences.cpp
    llpanelgroupgeneral.cpp
    llpanelgroupinvite.cpp
    llpanelgrouplandmoney.cpp
    llpanelgroupnotices.cpp
    llpanelgrouproles.cpp
    llpanelhome.cpp
    llpanelland.cpp
    llpanellandaudio.cpp
    llpanellandmarkinfo.cpp
    llpanellandmarks.cpp
    llpanellandmedia.cpp
    llpanellogin.cpp
    llpanelloginlistener.cpp
    llpanelmaininventory.cpp
    llpanelmarketplaceinbox.cpp
    llpanelmarketplaceinboxinventory.cpp
    llpanelmediasettingsgeneral.cpp
    llpanelmediasettingspermissions.cpp
    llpanelmediasettingssecurity.cpp
    llpanelme.cpp
    llpanelnearbymedia.cpp
    llpanelobject.cpp
    llpanelobjectinventory.cpp
    llpanelonlinestatus.cpp
    llpaneloutfitedit.cpp
    llpaneloutfitsinventory.cpp
    llpanelpeople.cpp
    llpanelpeoplemenus.cpp
    llpanelpermissions.cpp
    llpanelpick.cpp
    llpanelpicks.cpp
    llpanelplaceinfo.cpp
    llpanelplaceprofile.cpp
    llpanelplaces.cpp
    llpanelplacestab.cpp
    llpanelpresetspulldown.cpp
    llpanelprimmediacontrols.cpp
    llpanelprofile.cpp
    llpanelsnapshot.cpp
    llpanelsnapshotinventory.cpp
    llpanelsnapshotlocal.cpp
    llpanelsnapshotoptions.cpp
    llpanelsnapshotpostcard.cpp
    llpanelsnapshotprofile.cpp
    llpanelteleporthistory.cpp
    llpaneltiptoast.cpp
    llpanelvoiceeffect.cpp
    llpaneltopinfobar.cpp
    llpanelvoicedevicesettings.cpp
    llpanelvolume.cpp
    llpanelvolumepulldown.cpp
    llpanelwearing.cpp
    llparcelselection.cpp
    llparticipantlist.cpp
    llpatchvertexarray.cpp
    llpathfindingcharacter.cpp
    llpathfindingcharacterlist.cpp
    llpathfindinglinkset.cpp
    llpathfindinglinksetlist.cpp
    llpathfindingmanager.cpp
    llpathfindingnavmesh.cpp
    llpathfindingnavmeshstatus.cpp
    llpathfindingnavmeshzone.cpp
    llpathfindingobject.cpp
    llpathfindingobjectlist.cpp
    llpathfindingpathtool.cpp
    llpersistentnotificationstorage.cpp
    llphysicsmotion.cpp
    llphysicsshapebuilderutil.cpp
    llpipelinelistener.cpp
    llplacesinventorybridge.cpp
    llplacesinventorypanel.cpp
    llplacesfolderview.cpp
    llpopupview.cpp
    llpostcard.cpp
    llpresetsmanager.cpp
    llpreview.cpp
    llpreviewanim.cpp
    llpreviewgesture.cpp
    llpreviewnotecard.cpp
    llpreviewscript.cpp
    llpreviewsound.cpp
    llpreviewtexture.cpp
    llproductinforequest.cpp
    llprogressview.cpp
    llrecentpeople.cpp
    llregioninfomodel.cpp
    llregionposition.cpp
    llremoteparcelrequest.cpp
    llsavedsettingsglue.cpp
    llsaveoutfitcombobtn.cpp
    llscenemonitor.cpp
    llsceneview.cpp
    llscreenchannel.cpp
    llscripteditor.cpp
    llscriptfloater.cpp
    llscrollingpanelparam.cpp
    llscrollingpanelparambase.cpp
    llsculptidsize.cpp
    llsearchableui.cpp
    llsearchcombobox.cpp
    llsearchhistory.cpp
    llsecapi.cpp
    llsechandler_basic.cpp
    llselectmgr.cpp
    llshareavatarhandler.cpp
    llsidepanelappearance.cpp
    llsidepanelinventory.cpp
    llsidepanelinventorysubpanel.cpp
    llsidepaneliteminfo.cpp
    llsidepaneltaskinfo.cpp
    llsidetraypanelcontainer.cpp
    llskinningutil.cpp
    llsky.cpp
    #llslurl.cpp #<FS:AW optional opensim support>
    llsnapshotlivepreview.cpp
    llspatialpartition.cpp
    llspeakers.cpp
    llspeakingindicatormanager.cpp
    llsplitbutton.cpp
    llsprite.cpp
    llstartup.cpp
    llstartuplistener.cpp
    llstatusbar.cpp
    llstylemap.cpp
    llsurface.cpp
    llsurfacepatch.cpp
    llsyntaxid.cpp
    llsyswellitem.cpp
    llsyswellwindow.cpp
    llteleporthistory.cpp
    llteleporthistorystorage.cpp
    lltextureatlas.cpp
    lltextureatlasmanager.cpp
    lltexturecache.cpp
    lltexturectrl.cpp
    lltexturefetch.cpp
    lltextureinfo.cpp
    lltextureinfodetails.cpp
    lltexturestats.cpp
    lltextureview.cpp
    lltoast.cpp
    lltoastalertpanel.cpp
    lltoastgroupnotifypanel.cpp
    lltoastimpanel.cpp
    lltoastnotifypanel.cpp
    lltoastpanel.cpp
    lltoastscripttextbox.cpp
    lltoastscriptquestion.cpp
    lltool.cpp
    lltoolbarview.cpp
    lltoolbrush.cpp
    lltoolcomp.cpp
    lltooldraganddrop.cpp
    lltoolface.cpp
    lltoolfocus.cpp
    lltoolgrab.cpp
    lltoolgun.cpp
    lltoolindividual.cpp
    lltoolmgr.cpp
    lltoolmorph.cpp
    lltoolobjpicker.cpp
    lltoolpie.cpp
    lltoolpipette.cpp
    lltoolplacer.cpp
    lltoolselect.cpp
    lltoolselectland.cpp
    lltoolselectrect.cpp
    lltracker.cpp
    lltransientdockablefloater.cpp
    lltransientfloatermgr.cpp
    lltranslate.cpp
    lltwitterconnect.cpp
    lluiavatar.cpp
    lluilistener.cpp
    lluploaddialog.cpp
    llurl.cpp
    llurldispatcher.cpp
    llurldispatcherlistener.cpp
    llurlhistory.cpp
    llurllineeditorctrl.cpp
    llurlwhitelist.cpp
    llvectorperfoptions.cpp
    llversioninfo.cpp
    llviewchildren.cpp
    llviewerassetstats.cpp
    llviewerassetstorage.cpp
    llviewerassettype.cpp
    llviewerassetupload.cpp
    llviewerattachmenu.cpp
    llvieweraudio.cpp
    llviewercamera.cpp
    llviewerchat.cpp
    llviewercontrol.cpp
    llviewercontrollistener.cpp
    llviewerdisplay.cpp
    llviewerfloaterreg.cpp
    llviewerfoldertype.cpp
    llviewergenericmessage.cpp
    llviewergesture.cpp
    llviewerhelp.cpp
    llviewerhelputil.cpp
    llviewerhome.cpp
    llviewerinventory.cpp
    llviewerjoint.cpp
    llviewerjointattachment.cpp
    llviewerjointmesh.cpp
    llviewerjoystick.cpp
    llviewerkeyboard.cpp
    llviewerlayer.cpp
    llviewermedia.cpp
    llviewermedia_streamingaudio.cpp
    llviewermediafocus.cpp
    llviewermenu.cpp
    llviewermenufile.cpp
    llviewermessage.cpp
    #llviewernetwork.cpp #<FS:AW optional opensim support>
    llviewerobject.cpp
    llviewerobjectlist.cpp
    llvieweroctree.cpp
    llviewerparcelmedia.cpp
    llviewerparcelmediaautoplay.cpp
    llviewerparcelmgr.cpp
    llviewerparceloverlay.cpp
    llviewerpartsim.cpp
    llviewerpartsource.cpp
    llviewerregion.cpp
    llviewershadermgr.cpp
    llviewerstats.cpp
    llviewerstatsrecorder.cpp
    llviewertexlayer.cpp
    llviewertexteditor.cpp
    llviewertexture.cpp
    llviewertextureanim.cpp
    llviewertexturelist.cpp
    llviewerthrottle.cpp
    llviewerwearable.cpp
    llviewerwindow.cpp
    llviewerwindowlistener.cpp
    llvlcomposition.cpp
    llvlmanager.cpp
    llvoavatar.cpp
    llvoavatarself.cpp
    llvocache.cpp
    llvograss.cpp
    llvoground.cpp
    llvoicecallhandler.cpp
    llvoicechannel.cpp
    llvoiceclient.cpp
    llvoicevisualizer.cpp
    llvoicevivox.cpp
    llvoinventorylistener.cpp
    llvopartgroup.cpp
    llvosky.cpp
    llvosurfacepatch.cpp
    llvotree.cpp
    llvovolume.cpp
    llvowater.cpp
    llvowlsky.cpp
    llwatchdog.cpp
    llwaterparammanager.cpp
    llwaterparamset.cpp
    llwearableitemslist.cpp
    llwearablelist.cpp
    llweb.cpp
    llwebprofile.cpp
    llwind.cpp
    llwindowlistener.cpp
    llwlanimator.cpp
    llwldaycycle.cpp
    llwlhandlers.cpp
    llwlparammanager.cpp
    llwlparamset.cpp
    llworld.cpp
    llworldmap.cpp
    llworldmapmessage.cpp
    llworldmipmap.cpp
    llworldmapview.cpp
    llxmlrpclistener.cpp
    llxmlrpctransaction.cpp
    noise.cpp
    particleeditor.cpp
    piemenu.cpp
    pieseparator.cpp
    pieslice.cpp
    pipeline.cpp
    qtoolalign.cpp
    quickprefs.cpp
    rlvactions.cpp
    rlvhandler.cpp
    rlvhelper.cpp
    rlvcommon.cpp
    rlvlocks.cpp
    rlvinventory.cpp
    rlvextensions.cpp
    rlvfloaters.cpp
    rlvmodifiers.cpp
    rlvui.cpp
    sanitycheck.cpp
    streamtitledisplay.cpp
    utilitybar.cpp
    NACLantispam.cpp
    NACLfloaterexploresounds.cpp
    )

if (OPENSIM)
    list(APPEND viewer_SOURCE_FILES
                fsgridhandler.cpp
                fsslurl.cpp
        )
else (OPENSIM)
    list(APPEND viewer_SOURCE_FILES
                llslurl.cpp
                llviewernetwork.cpp
        )
endif (OPENSIM)

set(VIEWER_BINARY_NAME "firestorm-bin" CACHE STRING
    "The name of the viewer executable to create.")

set(viewer_HEADER_FILES
    CMakeLists.txt
    ViewerInstall.cmake

# <Add FS includes below this line>
    alfloaterregiontracker.h
    animationexplorer.h
    ao.h
    aoengine.h
    aoset.h
    chatbar_as_cmdline.h
    daeexport.h
    dialogstack.h
    exoflickr.h
    exoflickrauth.h
    exogroupmutelist.h
    exopostprocess.h
    floatermedialists.h
    fsareasearch.h
    fsareasearchmenu.h
    fsassetblacklist.h
    fsavatarrenderpersistence.h
    fsavatarsearchmenu.h
    fsblocklistmenu.h
    fschathistory.h
    fschatoptionsmenu.h
    fsdispatchclassifiedclickthrough.h
    fscommon.h
    fsconsoleutils.h
    fscontactsfriendsmenu.h
    fsdata.h
    fsdroptarget.h
    fsexportperms.h
    fsfloateraddtocontactset.h
    fsfloaterassetblacklist.h
    fsfloateravatarrendersettings.h
    fsfloaterbantime.h
    fsfloaterblocklist.h
    fsfloatercontacts.h
    fsfloatercontactsetconfiguration.h
    fsfloaterexport.h
    fsfloatergroup.h
    fsfloatergrouptitles.h
    fsfloaterimport.h
    fsfloaterim.h
    fsfloaterimcontainer.h
    fsfloaternearbychat.h
    fsfloaterplacedetails.h
    fsfloaterposestand.h
    fsfloaterprofile.h
    fsfloaterradar.h
    fsfloatersearch.h
    fsfloaterstatistics.h
    fsfloaterteleporthistory.h
    fsfloatervoicecontrols.h
    fsfloatervolumecontrols.h
    fsfloatervramusage.h
    fsfloaterwearablefavorites.h
    fsgridhandler.h
    fskeywords.h
    fslightshare.h
    fslslbridge.h
    fslslbridgerequest.h
    fslslpreproc.h
    fslslpreprocviewer.h
    fsmoneytracker.h
    fsnamelistavatarmenu.h
    fsnearbychatbarlistener.h
    fsnearbychatcontrol.h
    fsnearbychathub.h
    fsnearbychatvoicemonitor.h
    fspanelblocklist.h
    fspanelcontactsets.h
    fspanelclassified.h
    fspanelimcontrolpanel.h
    fspanellogin.h
    fspanelprefs.h
    fspanelprofile.h
    fspanelprofileclassifieds.h
    fspanelradar.h
    fsparticipantlist.h
    fspose.h
    fsradar.h
    fsradarentry.h
    fsradarlistctrl.h
    fsradarmenu.h
    fsscriptlibrary.h
    fsscrolllistctrl.h
    fsslurl.h
    fsslurlcommand.h
    groupchatlistener.h
    llaccountingcost.h
    kcwlinterface.h
    lggbeamcolormapfloater.h
    lggbeammapfloater.h
    lggbeammaps.h
    lggbeamscolors.h
    lggcontactsets.h
    lfsimfeaturehandler.h
    llfloaterdisplayname.h
    llviewerdisplayname.h
    # <FS:Ansariel> [Legacy Bake]
    llagentwearablesfetch.h

    llaccountingcostmanager.h
    llaisapi.h
    llagent.h
    llagentaccess.h
    llagentcamera.h
    llagentdata.h
    llagentlanguage.h
    llagentlistener.h
    llagentpicksinfo.h
    llagentpilot.h
    llagentui.h
    llagentwearables.h
    llanimstatelabels.h
    llappcorehttp.h
    llappearance.h
    llappearancemgr.h
    llappviewer.h
    llappviewerlistener.h
    llattachmentsmgr.h
    llaudiosourcevo.h
    llautoreplace.h
    llavataractions.h
    llavatariconctrl.h
    llavatarlist.h
    llavatarlistitem.h
    llavatarpropertiesprocessor.h
    llavatarrenderinfoaccountant.h
    llavatarrendernotifier.h
    llblockedlistitem.h
    llblocklist.h
    llbox.h
    llbreadcrumbview.h
    llbuycurrencyhtml.h
    llcallingcard.h
    llcapabilityprovider.h
    llchannelmanager.h
    llchatbar.h
    llchathistory.h
    llchatitemscontainerctrl.h
    llchatmsgbox.h
    llchiclet.h
    llchicletbar.h
    llclassifiedinfo.h
    llcofwearables.h
    llcolorswatch.h
    llcommanddispatcherlistener.h
    llcommandhandler.h
    llcommandlineparser.h
    llcommunicationchannel.h
    llcompilequeue.h
    llconfirmationmanager.h
    llcontrolavatar.h
    llconversationlog.h
    llconversationloglist.h
    llconversationloglistitem.h
    llconversationmodel.h
    llconversationview.h
    llcurrencyuimanager.h
    llcylinder.h
    lldateutil.h
    lldaycyclemanager.h
    lldebugmessagebox.h
    lldebugview.h
    lldeferredsounds.h
    lldelayedgestureerror.h
    lldirpicker.h
    lldonotdisturbnotificationstorage.h
    lldndbutton.h
    lldrawable.h
    lldrawpool.h
    lldrawpoolalpha.h
    lldrawpoolavatar.h
    lldrawpoolbump.h
    lldrawpoolmaterials.h
    lldrawpoolground.h
    lldrawpoolsimple.h
    lldrawpoolsky.h
    lldrawpoolterrain.h
    lldrawpooltree.h
    lldrawpoolwater.h
    lldrawpoolwlsky.h
    lldynamictexture.h
    llemote.h
    llenvmanager.h
    llestateinfomodel.h
    lleventnotifier.h
    lleventpoll.h
    llexpandabletextbox.h
    llexperiencelog.h
    llexternaleditor.h
    llface.h
    llfacebookconnect.h
    llfasttimerview.h
    llfavoritesbar.h
    llfeaturemanager.h
    llfilepicker.h
    llfilteredwearablelist.h
    llfirstuse.h
    llflexibleobject.h
    llflickrconnect.h
    llfloaterabout.h
    llfloaterbvhpreview.h
    llfloaterauction.h
    llfloaterautoreplacesettings.h
    llfloateravatar.h
    llfloateravatarpicker.h
    llfloateravatarrendersettings.h
    llfloateravatartextures.h
    llfloaterbeacons.h
    llfloaterbigpreview.h
    llfloaterbuildoptions.h
    llfloaterbulkpermission.h
    llfloaterbump.h
    llfloaterbuy.h
    llfloaterbuycontents.h
    llfloaterbuycurrency.h
    llfloaterbuycurrencyhtml.h
    llfloaterbuyland.h
    llfloatercamera.h
    llfloaterchatvoicevolume.h
    llfloatercolorpicker.h
    llfloaterconversationlog.h
    llfloaterconversationpreview.h
    llfloaterdeleteprefpreset.h
    llfloaterdeleteenvpreset.h
    llfloaterdestinations.h
    llfloatereditdaycycle.h
    llfloatereditsky.h
    llfloatereditwater.h
    llfloaterenvironmentsettings.h
    llfloaterevent.h
    llfloaterexperiencepicker.h
    llfloaterexperienceprofile.h
    llfloaterexperiences.h
    llfloaterfacebook.h
    llfloaterflickr.h
    llfloaterfonttest.h
    llfloatergesture.h
    llfloatergodtools.h
    llfloatergotoline.h
    llfloatergridstatus.h
    llfloatergroupbulkban.h
    llfloatergroupinvite.h
    llfloatergroups.h
    llfloaterhandler.h
    llfloaterhelpbrowser.h
    llfloaterhoverheight.h
    llfloaterhud.h
    llfloaterimagepreview.h
    llfloaterimnearbychat.h
    llfloaterimnearbychathandler.h
    llfloaterimnearbychatlistener.h
    llfloaterimsessiontab.h
    llfloaterimsession.h
    llfloaterimcontainer.h
    llfloaterinspect.h
    llfloaterjoystick.h
    llfloaterlagmeter.h
    llfloaterland.h
    llfloaterlandholdings.h
    llfloaterlinkreplace.h
    llfloaterloadprefpreset.h
    llfloatermap.h
    llfloatermarketplacelistings.h
    llfloatermediasettings.h
    llfloatermemleak.h
    llfloatermodelpreview.h
    llfloatermodeluploadbase.h
    llfloatermyscripts.h
    llfloaternamedesc.h
    llfloaternotificationsconsole.h
    llfloaternotificationstabbed.h
    llfloateroutfitphotopreview.h
    llfloateroutfitsnapshot.h
    llfloaterobjectweights.h
    llfloateropenobject.h
    llfloaterpathfindingcharacters.h
    llfloaterpathfindingconsole.h
    llfloaterpathfindinglinksets.h
    llfloaterpathfindingobjects.h
    llfloaterpay.h
    llfloaterperms.h
    llfloaterpostprocess.h
    llfloaterpreference.h
    llfloaterpreviewtrash.h
    llfloaterproperties.h
    llfloaterregiondebugconsole.h
    llfloaterregioninfo.h
    llfloaterreporter.h
    llfloaterregionrestarting.h
    llfloatersaveprefpreset.h
    llfloatersceneloadstats.h
    llfloaterscriptdebug.h
    llfloaterscriptedprefs.h
    llfloaterscriptlimits.h
    llfloaterscriptrecover.h
    llfloatersearch.h
    llfloatersearchreplace.h
    llfloatersellland.h
    llfloatersettingsdebug.h
    llfloatersidepanelcontainer.h
    llfloatersnapshot.h
    llfloatersounddevices.h
    llfloaterspellchecksettings.h
    llfloatertelehub.h
    llfloatertestinspectors.h
    llfloatertestlistview.h
    llfloatertexturefetchdebugger.h
    llfloatertools.h
    llfloatertopobjects.h
    llfloatertos.h
    llfloatertoybox.h
    llfloatertranslationsettings.h
    llfloatertwitter.h
    llfloateruipreview.h
    llfloaterurlentry.h
    llfloatervoiceeffect.h
    llfloatervoicevolume.h
    llfloaterwebcontent.h
    llfloaterwebprofile.h
    llfloaterwhitelistentry.h
    llfloaterwindowsize.h
    llfloaterworldmap.h
    llfolderviewmodelinventory.h
    llfollowcam.h
    llfriendcard.h
    llgesturelistener.h
    llgesturemgr.h
    llgiveinventory.h
    llgroupactions.h
    llgroupiconctrl.h
    llgrouplist.h
    llgroupmgr.h
    llhasheduniqueid.h
    llhints.h
    llhttpretrypolicy.h
    llhudeffect.h
    llhudeffectbeam.h
    llhudeffectlookat.h
    llhudeffectpointat.h
    llhudeffecttrail.h
    llhudeffectblob.h
    llhudicon.h
    llhudmanager.h
    llhudnametag.h
    llhudobject.h
    llhudrender.h
    llhudtext.h
    llhudview.h
    llimagefiltersmanager.h
    llimprocessing.h
    llimview.h
    llinspect.h
    llinspectavatar.h
    llinspectgroup.h
    llinspectobject.h
    llinspectremoteobject.h
    llinspecttoast.h
    llinventorybridge.h
    llinventoryfilter.h
    llinventoryfunctions.h
    llinventoryicon.h
    llinventoryitemslist.h
    llinventorylistitem.h
    llinventorymodel.h
    llinventorymodelbackgroundfetch.h
    llinventoryobserver.h
    llinventorypanel.h
    lljoystickbutton.h
    lllandmarkactions.h
    lllandmarklist.h
    lllightconstants.h
    lllistbrowser.h
    lllistcontextmenu.h
    lllistview.h
    lllocalbitmaps.h
    lllocationhistory.h
    lllocationinputctrl.h
    lllogchat.h
    llloginhandler.h
    lllogininstance.h
    llmachineid.h
    llmainlooprepeater.h
    llmanip.h
    llmaniprotate.h
    llmanipscale.h
    llmaniptranslate.h
    llmarketplacefunctions.h
    llmarketplacenotifications.h
    llmaterialmgr.h
    llmediactrl.h
    llmediadataclient.h
    llmenuoptionpathfindingrebakenavmesh.h
    llmeshrepository.h
    llmimetypes.h
    llmorphview.h
    llmoveview.h
    llmutelist.h
    llnamebox.h
    llnameeditor.h
    llnamelistctrl.h
    llnavigationbar.h
    llnetmap.h
    llnotificationhandler.h
    llnotificationlistitem.h
    llnotificationlistview.h
    llnotificationmanager.h
    llnotificationstorage.h
    lloutfitgallery.h
    lloutfitslist.h
    lloutfitobserver.h
    lloutputmonitorctrl.h
    llpanelappearancetab.h
    llpanelavatar.h
    llpanelavatartag.h
    llpanelblockedlist.h
    llpanelclassified.h
    llpanelcontents.h
    llpaneleditwearable.h
    llpanelexperiencelisteditor.h
    llpanelexperiencelog.h
    llpanelexperiencepicker.h
    llpanelexperiences.h
    llpanelface.h
    llpanelgenerictip.h
    llpanelgroup.h
    llpanelgroupbulk.h
    llpanelgroupbulkimpl.h
    llpanelgroupbulkban.h
    llpanelgroupexperiences.h
    llpanelgroupgeneral.h
    llpanelgroupinvite.h
    llpanelgrouplandmoney.h
    llpanelgroupnotices.h
    llpanelgrouproles.h
    llpanelhome.h
    llpanelland.h
    llpanellandaudio.h
    llpanellandmarkinfo.h
    llpanellandmarks.h
    llpanellandmedia.h
    llpanellogin.h
    llpanelloginlistener.h
    llpanelmaininventory.h
    llpanelmarketplaceinbox.h
    llpanelmarketplaceinboxinventory.h
    llpanelmediasettingsgeneral.h
    llpanelmediasettingspermissions.h
    llpanelmediasettingssecurity.h
    llpanelme.h
    llpanelnearbymedia.h
    llpanelobject.h
    llpanelobjectinventory.h
    llpanelonlinestatus.h
    llpaneloutfitedit.h
    llpaneloutfitsinventory.h
    llpanelpeople.h
    llpanelpeoplemenus.h
    llpanelpermissions.h
    llpanelpick.h
    llpanelpicks.h
    llpanelplaceinfo.h
    llpanelplaceprofile.h
    llpanelplaces.h
    llpanelplacestab.h
    llpanelpresetspulldown.h
    llpanelprimmediacontrols.h
    llpanelprofile.h
    llpanelsnapshot.h
    llpanelteleporthistory.h
    llpaneltiptoast.h
    llpanelvoicedevicesettings.h
    llpanelvoiceeffect.h
    llpaneltopinfobar.h
    llpanelvolume.h
    llpanelvolumepulldown.h
    llpanelwearing.h
    llparcelselection.h
    llparticipantlist.h
    llpatchvertexarray.h
    llpathfindingcharacter.h
    llpathfindingcharacterlist.h
    llpathfindinglinkset.h
    llpathfindinglinksetlist.h
    llpathfindingmanager.h
    llpathfindingnavmesh.h
    llpathfindingnavmeshstatus.h
    llpathfindingnavmeshzone.h
    llpathfindingobject.h
    llpathfindingobjectlist.h
    llpathfindingpathtool.h
    llpersistentnotificationstorage.h
    llphysicsmotion.h
    llphysicsshapebuilderutil.h
    llpipelinelistener.h
    llplacesinventorybridge.h
    llplacesinventorypanel.h
    llplacesfolderview.h
    llpopupview.h
    llpostcard.h
    llpresetsmanager.h
    llpreview.h
    llpreviewanim.h
    llpreviewgesture.h
    llpreviewnotecard.h
    llpreviewscript.h
    llpreviewsound.h
    llpreviewtexture.h
    llproductinforequest.h
    llprogressview.h
    llrecentpeople.h
    llregioninfomodel.h
    llregionposition.h
    llremoteparcelrequest.h
    llresourcedata.h
    llrootview.h
    llsavedsettingsglue.h
    llsaveoutfitcombobtn.h
    llscenemonitor.h
    llsceneview.h
    llscreenchannel.h
    llscripteditor.h
    llscriptfloater.h
    llscriptruntimeperms.h
    llscrollingpanelparam.h
    llscrollingpanelparambase.h
    llsculptidsize.h
    llsearchableui.h
    llsearchcombobox.h
    llsearchhistory.h
    llsecapi.h
    llsechandler_basic.h
    llselectmgr.h
    llsidepanelappearance.h
    llsidepanelinventory.h
    llsidepanelinventorysubpanel.h
    llsidepaneliteminfo.h
    llsidepaneltaskinfo.h
    llsidetraypanelcontainer.h
    llskinningutil.h
    llsky.h
    llslurl.h
    llsnapshotlivepreview.h
    llsnapshotmodel.h
    llspatialpartition.h
    llspeakers.h
    llspeakingindicatormanager.h
    llsplitbutton.h
    llsprite.h
    llstartup.h
    llstartuplistener.h
    llstatusbar.h
    llstylemap.h
    llsurface.h
    llsurfacepatch.h
    llsyntaxid.h
    llsyswellitem.h
    llsyswellwindow.h
    lltable.h
    llteleporthistory.h
    llteleporthistorystorage.h
    lltextureatlas.h
    lltextureatlasmanager.h
    lltexturecache.h
    lltexturectrl.h
    lltexturefetch.h
    lltextureinfo.h
    lltextureinfodetails.h
    lltexturestats.h
    lltextureview.h
    lltoast.h
    lltoastalertpanel.h
    lltoastgroupnotifypanel.h
    lltoastimpanel.h
    lltoastnotifypanel.h
    lltoastpanel.h
    lltoastscripttextbox.h
    lltoastscriptquestion.h
    lltool.h
    lltoolbarview.h
    lltoolbrush.h
    lltoolcomp.h
    lltooldraganddrop.h
    lltoolface.h
    lltoolfocus.h
    lltoolgrab.h
    lltoolgun.h
    lltoolindividual.h
    lltoolmgr.h
    lltoolmorph.h
    lltoolobjpicker.h
    lltoolpie.h
    lltoolpipette.h
    lltoolplacer.h
    lltoolselect.h
    lltoolselectland.h
    lltoolselectrect.h
    lltracker.h
    lltransientdockablefloater.h
    lltransientfloatermgr.h
    lltranslate.h
    lltwitterconnect.h
    lluiconstants.h
    lluiavatar.h
    lluilistener.h
    lluploaddialog.h
    lluploadfloaterobservers.h
    llurl.h
    llurldispatcher.h
    llurldispatcherlistener.h
    llurlhistory.h
    llurllineeditorctrl.h
    llurlwhitelist.h
    llvectorperfoptions.h
    llversioninfo.h
    llviewchildren.h
    llviewerassetstats.h
    llviewerassetstorage.h
    llviewerassettype.h
    llviewerassetupload.h
    llviewerattachmenu.h
    llvieweraudio.h
    llviewercamera.h
    llviewerchat.h
    llviewercontrol.h
    llviewercontrollistener.h
    llviewerdisplay.h
    llviewerfloaterreg.h
    llviewerfoldertype.h
    llviewergenericmessage.h
    llviewergesture.h
    llviewerhelp.h
    llviewerhome.h
    llviewerinventory.h
    llviewerjoint.h
    llviewerjointattachment.h
    llviewerjointmesh.h
    llviewerjoystick.h
    llviewerkeyboard.h
    llviewerlayer.h
    llviewermedia.h
    llviewermediafocus.h
    llviewermediaobserver.h
    llviewermenu.h
    llviewermenufile.h
    llviewermessage.h
    llviewernetwork.h
    llviewerobject.h
    llviewerobjectlist.h
    llvieweroctree.h
    llviewerparcelmedia.h
    llviewerparcelmediaautoplay.h
    llviewerparcelmgr.h
    llviewerparceloverlay.h
    llviewerpartsim.h
    llviewerpartsource.h
    llviewerprecompiledheaders.h
    llviewerregion.h
    llviewershadermgr.h
    llviewerstats.h
    llviewerstatsrecorder.h
    llviewertexlayer.h
    llviewertexteditor.h
    llviewertexture.h
    llviewertextureanim.h
    llviewertexturelist.h
    llviewerthrottle.h
    llviewerwearable.h
    llviewerwindow.h
    llviewerwindowlistener.h
    llvlcomposition.h
    llvlmanager.h
    llvoavatar.h
    llvoavatarself.h
    llvocache.h
    llvograss.h
    llvoground.h
    llvoicechannel.h
    llvoiceclient.h
    llvoicevisualizer.h
    llvoicevivox.h
    llvoinventorylistener.h
    llvopartgroup.h
    llvosky.h
    llvosurfacepatch.h
    llvotree.h
    llvovolume.h
    llvowater.h
    llvowlsky.h
    llwatchdog.h
    llwaterparammanager.h
    llwaterparamset.h
    llwearableitemslist.h
    llwearablelist.h
    llweb.h
    llwebprofile.h
    llwind.h
    llwindowlistener.h
    llwlanimator.h
    llwldaycycle.h
    llwlhandlers.h
    llwlparammanager.h
    llwlparamset.h
    llworld.h
    llworldmap.h
    llworldmapmessage.h
    llworldmipmap.h
    llworldmapview.h
    llxmlrpclistener.h
    llxmlrpctransaction.h
    macmain.h
    noise.h
    particleeditor.h
    piemenu.h
    pieseparator.h
    pieslice.h
    pipeline.h
    rlvactions.h
    rlvdefines.h
    rlvhandler.h
    rlvhelper.h
    rlvcommon.h
    rlvlocks.h
    rlvinventory.h
    rlvextensions.h
    rlvfloaters.h
    rlvmodifiers.h
    rlvui.h
    roles_constants.h
    qtoolalign.h
    quickprefs.h
    sanitycheck.h
    streamtitledisplay.h
    utilitybar.h
    VertexCache.h
    VorbisFramework.h
    NACLantispam.h
    NACLfloaterexploresounds.h
    )

# <exodus>
# Generate the flickr keys header.
configure_file(
    ${CMAKE_CURRENT_SOURCE_DIR}/exoflickrkeys.h.in
    ${CMAKE_CURRENT_BINARY_DIR}/exoflickrkeys.h
    @ONLY
)
list(APPEND viewer_HEADER_FILES ${CMAKE_CURRENT_BINARY_DIR}/exoflickrkeys.h)
# </exodus>

# <FS:TS> Generate the version information header file.
configure_file(
    ${CMAKE_CURRENT_SOURCE_DIR}/fsversionvalues.h.in
    ${CMAKE_CURRENT_BINARY_DIR}/fsversionvalues.h
    @ONLY
)
list(APPEND viewer_HEADER_FILES ${CMAKE_CURRENT_BINARY_DIR}/fsversionvalues.h)
# </FS:TS>

source_group("CMake Rules" FILES ViewerInstall.cmake)

#build_data.json creation moved to viewer_manifest.py MAINT-6413
# the viewer_version.txt file created here is for passing to viewer_manifest and autobuild
file(WRITE "${CMAKE_CURRENT_BINARY_DIR}/viewer_version.txt"
           "${VIEWER_SHORT_VERSION}.${VIEWER_VERSION_REVISION}\n")

set_source_files_properties(
   llversioninfo.cpp tests/llversioninfo_test.cpp 
   PROPERTIES
# <FS:TS> The next line causes a full rebuild of the entire newview
#         directory every time the Mercurial revision number changes.
#         Instead of doing that, we use the configure tool to build
#         fsversionstrings.h with the right numbers in it.
#   COMPILE_DEFINITIONS "${VIEWER_CHANNEL_VERSION_DEFINES}" # see BuildVersion.cmake
   )

if (DARWIN)
  LIST(APPEND viewer_SOURCE_FILES llappviewermacosx.cpp)
  LIST(APPEND viewer_SOURCE_FILES llappviewermacosx-objc.mm)
  LIST(APPEND viewer_SOURCE_FILES llappviewermacosx-objc.h)
  LIST(APPEND viewer_SOURCE_FILES llfilepicker_mac.mm)
  LIST(APPEND viewer_HEADER_FILES llfilepicker_mac.h)

  # This should be compiled with the viewer.
  LIST(APPEND viewer_SOURCE_FILES llappdelegate-objc.mm)
  set_source_files_properties(
    llappdelegate-objc.mm
    PROPERTIES
    COMPILE_DEFINITIONS "${VIEWER_CHANNEL_VERSION_DEFINES}"
    # BugsplatMac is a module, imported with @import. That language feature
    # demands these switches.
    COMPILE_FLAGS "-fmodules -fcxx-modules"
    )

# [FS] Growl libs
  LIST(APPEND viewer_SOURCE_FILES
        growlmanager.cpp
        growlnotifierwin.cpp
        )

  LIST(APPEND viewer_HEADER_FILES
         growlmanager.h
         growlnotifierwin.h
         )
# [FS]

  find_library(AGL_LIBRARY AGL)
  find_library(APPKIT_LIBRARY AppKit)
  find_library(COCOA_LIBRARY Cocoa)
  find_library(IOKIT_LIBRARY IOKit)
  find_library(COREAUDIO_LIBRARY CoreAudio)

  set(viewer_LIBRARIES
    ${COCOA_LIBRARY}
    ${AGL_LIBRARY}
    ${IOKIT_LIBRARY}
    ${COREAUDIO_LIBRARY}
    )

  if (BUGSPLAT_DB)
    list(APPEND viewer_LIBRARIES
      ${BUGSPLAT_LIBRARIES}
      )
  endif (BUGSPLAT_DB)

  # Add resource files to the project.
  set(viewer_RESOURCE_FILES
    firestorm_icon.icns
    macview.r
    Info-Firestorm.plist
    Firestorm.xib/
    # CMake doesn't seem to support Xcode language variants well just yet
    English.lproj/InfoPlist.strings
    English.lproj/language.txt
    German.lproj/language.txt
    Japanese.lproj/language.txt
    Korean.lproj/language.txt
    )
  set_source_files_properties(
    ${viewer_RESOURCE_FILES}
    PROPERTIES
    HEADER_FILE_ONLY TRUE
    #MACOSX_PACKAGE_LOCATION Resources #don't do this! this tells cmake to copy the files.
    )
  SOURCE_GROUP("Resources" FILES ${viewer_RESOURCE_FILES})
  list(APPEND viewer_SOURCE_FILES ${viewer_RESOURCE_FILES})
endif (DARWIN)

if (LINUX)
    LIST(APPEND viewer_SOURCE_FILES llappviewerlinux.cpp)
    set_source_files_properties(
      llappviewerlinux.cpp
      PROPERTIES
      COMPILE_DEFINITIONS "${VIEWER_CHANNEL_VERSION_DEFINES}"
      )
    LIST(APPEND viewer_SOURCE_FILES llappviewerlinux_api_dbus.cpp)
# [FS] Growl support
    LIST(APPEND viewer_HEADER_FILES desktopnotifierlinux.h growlmanager.h)
    LIST(APPEND viewer_SOURCE_FILES desktopnotifierlinux.cpp growlmanager.cpp)
# [FS] Growl support

    SET(CMAKE_EXE_LINKER_FLAGS "${CMAKE_EXE_LINKER_FLAGS} -Wl,--as-needed")

    set(viewer_LIBRARIES
        Xinerama
        )
    if (OPENAL)
      LIST(APPEND viewer_LIBRARIES ${OPENAL_LIBRARIES})
    endif (OPENAL)

    # <FS:ND> Enable user to create a ctags database via using -DND_CTAGS=On
    if( ND_CTAGS )
      message( "Will generate ctags database during compilation" )
      set_source_files_properties( TAGS PROPERTIES GENERATED true)
      add_custom_command ( OUTPUT TAGS COMMAND ctags --extra=+q --fields=+aiS --c++-kinds=+p -e --recurse=yes .
                           WORKING_DIRECTORY ${CMAKE_SOURCE_DIR} )
      list(APPEND viewer_SOURCE_FILES TAGS )
    endif( ND_CTAGS )
    # </FS:ND>

endif (LINUX)

if (WINDOWS)
    list(APPEND viewer_SOURCE_FILES
         growlmanager.cpp
         growlnotifierwin.cpp
         llappviewerwin32.cpp
         llwindebug.cpp
         )
    set_source_files_properties(
      llappviewerwin32.cpp
      PROPERTIES
      COMPILE_DEFINITIONS "${VIEWER_CHANNEL_VERSION_DEFINES}"
      )

    list(APPEND viewer_HEADER_FILES
         llappviewerwin32.h
         llwindebug.h
# [FS] Growl libs
         growlmanager.h
         growlnotifierwin.h
# [FS]
         )

    # precompiled header configuration
    # llviewerprecompiledheaders.cpp generates
    # the .pch file.
    # All sources added to viewer_SOURCE_FILES
    # at this point use it.
    if(USE_PRECOMPILED_HEADERS)
        set_source_files_properties(llviewerprecompiledheaders.cpp
            PROPERTIES
            COMPILE_FLAGS "/Ycllviewerprecompiledheaders.h"
            )
        set(viewer_SOURCE_FILES "${viewer_SOURCE_FILES}" llviewerprecompiledheaders.cpp)
    endif(USE_PRECOMPILED_HEADERS)

    # Replace the icons with the appropriate ones for the channel
    # ('test' is the default)
    set(ICON_PATH "private")
    set(VIEWER_MACOSX_PHASE "d")
    string(TOLOWER ${VIEWER_CHANNEL} channel_lower)
    if(channel_lower MATCHES "release")
        set(ICON_PATH "release")
        set(VIEWER_MACOSX_PHASE "f")
    elseif(channel_lower MATCHES "beta")
        set(ICON_PATH "beta")
        set(VIEWER_MACOSX_PHASE "b")
    elseif(channel_lower MATCHES "project")
        set(ICON_PATH "project")
        set(VIEWER_MACOSX_PHASE "a")
    endif()
    message(STATUS "Copying icons for ${ICON_PATH}")
    execute_process(
      COMMAND ${CMAKE_COMMAND} -E copy_if_different
        "${CMAKE_CURRENT_SOURCE_DIR}/icons/${ICON_PATH}/firestorm_icon.ico"
        "${CMAKE_CURRENT_SOURCE_DIR}/res/firestorm_icon.ico"
      )
    execute_process(
      COMMAND ${CMAKE_COMMAND} -E copy_if_different
        "${CMAKE_CURRENT_SOURCE_DIR}/icons/${ICON_PATH}/firestorm_256.BMP"
        "${CMAKE_CURRENT_SOURCE_DIR}/res/firestorm_icon.BMP"
      )
    execute_process(
      COMMAND ${CMAKE_COMMAND} -E copy_if_different
        "${CMAKE_CURRENT_SOURCE_DIR}/icons/${ICON_PATH}/firestorm_256.BMP"
        "${CMAKE_CURRENT_SOURCE_DIR}/res-sdl/firestorm_icon.BMP"
      )

    # Add resource files to the project.
    # viewerRes.rc is the only buildable file, but
    # the rest are all dependencies of it.
    set(viewer_RESOURCE_FILES
        res/arrow.cur
        res/arrowcop.cur
        res/arrowcopmulti.cur
        res/arrowdrag.cur
        res/circleandline.cur
        res/llarrow.cur
        res/llarrowdrag.cur
        res/llarrowdragmulti.cur
        res/llarrowlocked.cur
        res/llgrablocked.cur
        res/llno.cur
        res/llnolocked.cur
        res/lltoolcamera.cur
        res/lltoolcreate.cur
        res/lltoolfocus.cur
        res/lltoolgrab.cur
        res/lltoolland.cur
        res/lltoolpan.cur
        res/lltoolpathfinding.cur
        res/lltoolpathfindingpathend.cur
        res/lltoolpathfindingpathendadd.cur
        res/lltoolpathfindingpathstart.cur
        res/lltoolpathfindingpathstartadd.cur
        res/lltoolpipette.cur
        res/lltoolrotate.cur
        res/lltoolscale.cur
        res/lltooltranslate.cur
        res/lltoolzoomin.cur
        res/lltoolzoomout.cur
        res/firestorm_icon.BMP
        res/firestorm_icon.ico
        res-sdl/firestorm_icon.BMP
        res/resource.h
        res/toolpickobject.cur
        res/toolpickobject2.cur
        res/toolpickobject3.cur
        res/toolpipette.cur
        res/toolbuy.cur
        res/toolopen.cur
        res/toolsit.cur
        res/toolbuy-legacy.cur
        res/toolopen-legacy.cur
        res/toolsit-legacy.cur
        res/toolpay-legacy.cur
        )

    set_source_files_properties(${viewer_RESOURCE_FILES}
                                PROPERTIES HEADER_FILE_ONLY TRUE)

    configure_file( ${CMAKE_CURRENT_SOURCE_DIR}/res/viewerRes.rc
                    ${CMAKE_CURRENT_BINARY_DIR}/viewerRes.rc
                    )
    set(viewer_RESOURCE_FILES
        ${CMAKE_CURRENT_BINARY_DIR}/viewerRes.rc
        ${viewer_RESOURCE_FILES}
        )

    set_source_files_properties(${CMAKE_CURRENT_BINARY_DIR}/viewerRes.rc
      PROPERTIES COMPILE_FLAGS "-I${CMAKE_CURRENT_SOURCE_DIR}/res"
      )

    SOURCE_GROUP("Resource Files" FILES ${viewer_RESOURCE_FILES})

    if (NOT USESYSTEMLIBS)
        list(APPEND viewer_SOURCE_FILES ${viewer_RESOURCE_FILES})
    endif (NOT USESYSTEMLIBS)

    find_library(DINPUT_LIBRARY dinput8 ${DIRECTX_LIBRARY_DIR})
    find_library(DXGUID_LIBRARY dxguid ${DIRECTX_LIBRARY_DIR})
    mark_as_advanced(
        DINPUT_LIBRARY
        DXGUID_LIBRARY
        )

# see EXP-1765 - theory is opengl32.lib needs to be included before gdi32.lib (windows libs)
    set(viewer_LIBRARIES
        opengl32
        ${WINDOWS_LIBRARIES}
        comdlg32
        ${DINPUT_LIBRARY}
        ${DXGUID_LIBRARY}
        kernel32
        odbc32
        odbccp32
        oleaut32
        shell32
        Vfw32
        wer
        winspool
        )

    find_library(INTEL_MEMOPS_LIBRARY
                 NAMES ll_intel_memops
                 PATHS
                 optimized ${ARCH_PREBUILT_DIRS_RELEASE}
                 debug ${ARCH_PREBUILT_DIRS_DEBUG}
                 )
    mark_as_advanced(INTEL_MEMOPS_LIBRARY)

    if (INTEL_MEMOPS_LIBRARY)
      list(APPEND viewer_LIBRARIES ${INTEL_MEMOPS_LIBRARY})
    endif (INTEL_MEMOPS_LIBRARY)

    # <FS:Ansariel> Apply correct manifests to both 32 and 64 bit versions
    #if (ADDRESS_SIZE EQUAL 64)
        # We deliberately omit this from the 32bit build because it declares that
        # the viewer is compatible with Windows 10; we need that to properly detect
        # the Windows version, but doing so causes systems with certain HD video
        # cards to fail because Windows 10 does not support them.  Leaving this out
        # causes those systems to run in a Windows 8 compatibility mode, which works.
    #    LIST(APPEND viewer_SOURCE_FILES windows.manifest)
    #endif (ADDRESS_SIZE EQUAL 64)
    if (ADDRESS_SIZE EQUAL 64)
        LIST(APPEND viewer_SOURCE_FILES ${CMAKE_CURRENT_SOURCE_DIR}/../tools/manifests/compatibility.manifest)
    else (ADDRESS_SIZE EQUAL 64)
        LIST(APPEND viewer_SOURCE_FILES ${CMAKE_CURRENT_SOURCE_DIR}/../tools/manifests/legacy.manifest)
    endif (ADDRESS_SIZE EQUAL 64)
    # </FS:Ansariel>
endif (WINDOWS)

# Add the xui files. This is handy for searching for xui elements
# from within the IDE.
set(viewer_XUI_FILES
    skins/default/colors.xml
    skins/default/default_languages.xml
    skins/default/textures/textures.xml
    )
file(GLOB DEFAULT_XUI_FILE_GLOB_LIST
     ${CMAKE_CURRENT_SOURCE_DIR}/skins/*/xui/en/*.xml)
list(APPEND viewer_XUI_FILES ${DEFAULT_XUI_FILE_GLOB_LIST})

file(GLOB DEFAULT_WIDGET_FILE_GLOB_LIST
     ${CMAKE_CURRENT_SOURCE_DIR}/skins/*/xui/en/widgets/*.xml)
list(APPEND viewer_XUI_FILES ${DEFAULT_WIDGET_FILE_GLOB_LIST})

# Cannot append empty lists in CMake, wait until we have files here.
#file(GLOB SILVER_WIDGET_FILE_GLOB_LIST
#     ${CMAKE_CURRENT_SOURCE_DIR}/skins/silver/xui/en-us/widgets/*.xml)
#list(APPEND viewer_XUI_FILES ${SILVER_WIDGET_FILE_GLOB_LIST})

list(SORT viewer_XUI_FILES)

source_group("XUI Files" FILES ${viewer_XUI_FILES})

set_source_files_properties(${viewer_XUI_FILES}
                            PROPERTIES HEADER_FILE_ONLY TRUE)

list(APPEND viewer_SOURCE_FILES ${viewer_XUI_FILES})

set(viewer_APPSETTINGS_FILES
    app_settings/anim.ini
    app_settings/autoreplace.xml
    app_settings/client_list_v2.xml
    app_settings/cloud.xml
    app_settings/cmd_line.xml
    app_settings/commands.xml
    app_settings/foldertypes.xml
    app_settings/graphic_preset_controls.xml
    app_settings/grass.xml
    app_settings/grids.xml
    app_settings/growl_notifications.xml
    app_settings/high_graphics.xml
    app_settings/ignorable_dialogs.xml
    app_settings/keys.xml
    app_settings/keys_azerty.xml
    app_settings/keywords.ini
    app_settings/keywords_lsl_default.xml
    app_settings/logcontrol.xml
    app_settings/low_graphics.xml
    app_settings/mid_graphics.xml
    app_settings/posestand.xml
    app_settings/quick_preferences.xml
    app_settings/scriptlibrary_aa.xml
    app_settings/scriptlibrary_ossl.xml
    app_settings/scriptlibrary_preproc.xml
    app_settings/settings_firestorm.xml
    app_settings/settings_hybrid.xml
    app_settings/settings_phoenix.xml
    app_settings/settings_v3.xml
    app_settings/settings_text.xml
    app_settings/settings.xml
    app_settings/settings_crash_behavior.xml
    app_settings/settings_files.xml
    app_settings/settings_per_account.xml
    app_settings/std_bump.ini
    #app_settings/toolbars.xml  FS:AO moved to skins
    app_settings/trees.xml
    app_settings/ultra_graphics.xml
    app_settings/viewerart.xml
    ${CMAKE_SOURCE_DIR}/../etc/message.xml
    ${CMAKE_SOURCE_DIR}/../scripts/messages/message_template.msg
    packages-info.txt
    )
	
if (WINDOWS)
  LIST(APPEND viewer_APPSETTINGS_FILES app_settings/growl_notifications.xml)
endif (WINDOWS)

source_group("App Settings" FILES ${viewer_APPSETTINGS_FILES})

set_source_files_properties(${viewer_APPSETTINGS_FILES}
                            PROPERTIES HEADER_FILE_ONLY TRUE)

list(APPEND viewer_SOURCE_FILES ${viewer_APPSETTINGS_FILES})

set(viewer_CHARACTER_FILES
    character/attentions.xml
    character/attentionsN.xml
    character/avatar_lad.xml
    character/avatar_skeleton.xml
    character/genepool.xml
    )

source_group("Character File" FILES ${viewer_CHARACTER_FILES})

set_source_files_properties(${viewer_CHARACTER_FILES}
                            PROPERTIES HEADER_FILE_ONLY TRUE)
if (NOT USESYSTEMLIBS)
    list(APPEND viewer_SOURCE_FILES ${viewer_CHARACTER_FILES})
endif (NOT USESYSTEMLIBS)

# <FS:Ansariel> Add Firestorm folders
file(GLOB viewer_FONT_FILES fonts/*.xml)
source_group("Fonts" FILES ${viewer_FONT_FILES})
set_source_files_properties(${viewer_FONT_FILES}
                            PROPERTIES HEADER_FILE_ONLY TRUE)
list(APPEND viewer_SOURCE_FILES ${viewer_FONT_FILES})

file(GLOB viewer_FS_RESOURCES fs_resources/*)
source_group("Firestorm Resources" FILES ${viewer_FS_RESOURCES})
set_source_files_properties(${viewer_FS_RESOURCES}
                            PROPERTIES HEADER_FILE_ONLY TRUE)
list(APPEND viewer_SOURCE_FILES ${viewer_FS_RESOURCES})
# </FS:Ansariel>

if (WINDOWS)
  file(GLOB viewer_INSTALLER_FILES installers/windows/*.nsi)

  source_group("Installer Files" FILES ${viewer_INSTALLER_FILES})

  set_source_files_properties(${viewer_INSTALLER_FILES}
                              PROPERTIES HEADER_FILE_ONLY TRUE)

  list(APPEND viewer_SOURCE_FILES ${viewer_INSTALLER_FILES})
endif (WINDOWS)

if (OPENAL)
  set(LLSTARTUP_COMPILE_FLAGS "${LLSTARTUP_COMPILE_FLAGS} -DLL_OPENAL")
endif (OPENAL)

if (FMODSTUDIO)
  set(LLSTARTUP_COMPILE_FLAGS "${LLSTARTUP_COMPILE_FLAGS} -DLL_FMODSTUDIO")
  set(FMODWRAPPER_LIBRARY ${FMODSTUDIO_LIBRARY})
endif (FMODSTUDIO)

if (FMODEX)
  set(LLSTARTUP_COMPILE_FLAGS "${LLSTARTUP_COMPILE_FLAGS} -DLL_FMODEX")
  set(FMODWRAPPER_LIBRARY ${FMODEX_LIBRARY})
endif (FMODEX)

set_source_files_properties(llstartup.cpp PROPERTIES COMPILE_FLAGS "${LLSTARTUP_COMPILE_FLAGS}")

list(APPEND viewer_SOURCE_FILES ${viewer_HEADER_FILES})

set_source_files_properties(${viewer_HEADER_FILES}
                            PROPERTIES HEADER_FILE_ONLY TRUE)

add_executable(${VIEWER_BINARY_NAME}
    WIN32
    MACOSX_BUNDLE
    ${viewer_SOURCE_FILES}
    )

if (SDL_FOUND)
  set_property(TARGET ${VIEWER_BINARY_NAME}
    PROPERTY COMPILE_DEFINITIONS LL_SDL=1
    )
endif (SDL_FOUND)

if (BUGSPLAT_DB)
  set_property(TARGET ${VIEWER_BINARY_NAME}
    PROPERTY COMPILE_DEFINITIONS "LL_BUGSPLAT")
endif (BUGSPLAT_DB)

# add package files
file(GLOB EVENT_HOST_SCRIPT_GLOB_LIST
     ${CMAKE_CURRENT_SOURCE_DIR}/../viewer_components/*.py)
list(APPEND EVENT_HOST_SCRIPTS ${EVENT_HOST_SCRIPT_GLOB_LIST})

set(PACKAGE ON CACHE BOOL
    "Add a package target that builds an installer package.")

if ( OPENSIM )
  set( ND_VIEWER_FLAVOR "oss" )
else ( OPENSIM )
  set( ND_VIEWER_FLAVOR "hvk" )
endif ( OPENSIM )

if (WINDOWS)
    set_target_properties(${VIEWER_BINARY_NAME}
        PROPERTIES
        # *TODO -reenable this once we get server usage sorted out
        LINK_FLAGS "/debug /NODEFAULTLIB:LIBCMT /SUBSYSTEM:WINDOWS /LARGEADDRESSAWARE"
        LINK_FLAGS_DEBUG "/NODEFAULTLIB:\"LIBCMT;LIBCMTD;MSVCRT\" /INCREMENTAL:NO /LARGEADDRESSAWARE"
        LINK_FLAGS_RELEASE "/FORCE:MULTIPLE /MAP\"secondlife-bin.MAP\" /OPT:REF /LARGEADDRESSAWARE"
        )

    if(USE_PRECOMPILED_HEADERS)
        set_target_properties(
            ${VIEWER_BINARY_NAME}
            PROPERTIES
            COMPILE_FLAGS "/Yullviewerprecompiledheaders.h"
            )
    endif(USE_PRECOMPILED_HEADERS)

    # If adding a file to viewer_manifest.py in the WindowsManifest.construct() method, be sure to add the dependency
    # here.
    # *NOTE:Mani - This is a crappy hack to have important dependencies for the viewer_manifest copy action
    # be met. I'm looking forward to a source-code split-up project next year that will address this kind of thing.
    # In the meantime, if you have any ideas on how to easily maintain one list, either here or in viewer_manifest.py
    # and have the build deps get tracked *please* tell me about it.

    set(COPY_INPUT_DEPENDENCIES
      # The following commented dependencies are determined at variably at build time. Can't do this here.
      ${CMAKE_SOURCE_DIR}/../etc/message.xml
      ${CMAKE_SOURCE_DIR}/../scripts/messages/message_template.msg
      ${SHARED_LIB_STAGING_DIR}/${CMAKE_CFG_INTDIR}/llcommon.dll
      ${SHARED_LIB_STAGING_DIR}/${CMAKE_CFG_INTDIR}/libapr-1.dll
      ${SHARED_LIB_STAGING_DIR}/${CMAKE_CFG_INTDIR}/libaprutil-1.dll
      ${SHARED_LIB_STAGING_DIR}/${CMAKE_CFG_INTDIR}/libapriconv-1.dll
      ${SHARED_LIB_STAGING_DIR}/Release/glod.dll
      ${SHARED_LIB_STAGING_DIR}/RelWithDebInfo/glod.dll
      ${SHARED_LIB_STAGING_DIR}/Debug/glod.dll
      ${SHARED_LIB_STAGING_DIR}/Release/libcollada14dom22.dll
      ${SHARED_LIB_STAGING_DIR}/RelWithDebInfo/libcollada14dom22.dll
      ${SHARED_LIB_STAGING_DIR}/Debug/libcollada14dom22-d.dll
      ${SHARED_LIB_STAGING_DIR}/Release/openjpeg.dll
      ${SHARED_LIB_STAGING_DIR}/RelWithDebInfo/openjpeg.dll
      ${SHARED_LIB_STAGING_DIR}/Debug/openjpegd.dll
      ${SHARED_LIB_STAGING_DIR}/Release/msvcr100.dll
      ${SHARED_LIB_STAGING_DIR}/Release/msvcp100.dll
      ${SHARED_LIB_STAGING_DIR}/RelWithDebInfo/msvcr100.dll
      ${SHARED_LIB_STAGING_DIR}/RelWithDebInfo/msvcp100.dll
      ${SHARED_LIB_STAGING_DIR}/Debug/msvcr100d.dll
      ${SHARED_LIB_STAGING_DIR}/Debug/msvcp100d.dll
      ${SHARED_LIB_STAGING_DIR}/Release/libhunspell.dll
      ${SHARED_LIB_STAGING_DIR}/RelWithDebInfo/libhunspell.dll
      ${SHARED_LIB_STAGING_DIR}/Debug/libhunspell.dll
      ${SHARED_LIB_STAGING_DIR}/${CMAKE_CFG_INTDIR}/SLVoice.exe
      ${SHARED_LIB_STAGING_DIR}/${CMAKE_CFG_INTDIR}/libsndfile-1.dll
      ${SHARED_LIB_STAGING_DIR}/${CMAKE_CFG_INTDIR}/vivoxoal.dll
      ${SHARED_LIB_STAGING_DIR}/${CMAKE_CFG_INTDIR}/ca-bundle.crt
      ${GOOGLE_PERF_TOOLS_SOURCE}
      ${CMAKE_CURRENT_SOURCE_DIR}/licenses-win32.txt
      ${CMAKE_CURRENT_SOURCE_DIR}/featuretable.txt
      ${ARCH_PREBUILT_DIRS_RELEASE}/libeay32.dll
      ${ARCH_PREBUILT_DIRS_RELEASE}/ssleay32.dll
      ${ARCH_PREBUILT_DIRS_DEBUG}/libeay32.dll
      ${ARCH_PREBUILT_DIRS_DEBUG}/ssleay32.dll
      ${viewer_APPSETTINGS_FILES}
      ${ARCH_PREBUILT_DIRS_RELEASE}/growl.dll
      SLPlugin
      media_plugin_cef
      media_plugin_libvlc
      media_plugin_example
      windows-crash-logger
      )

    if (ADDRESS_SIZE EQUAL 64)
        list(APPEND COPY_INPUT_DEPENDENCIES
            ${SHARED_LIB_STAGING_DIR}/${CMAKE_CFG_INTDIR}/vivoxsdk_x64.dll
            ${SHARED_LIB_STAGING_DIR}/${CMAKE_CFG_INTDIR}/ortp_x64.dll
            )
    else (ADDRESS_SIZE EQUAL 64)
        list(APPEND COPY_INPUT_DEPENDENCIES
            ${SHARED_LIB_STAGING_DIR}/${CMAKE_CFG_INTDIR}/vivoxsdk.dll
            ${SHARED_LIB_STAGING_DIR}/${CMAKE_CFG_INTDIR}/ortp.dll
            )
    endif (ADDRESS_SIZE EQUAL 64)

    if (FMODSTUDIO)
      if (ADDRESS_SIZE EQUAL 64)
        list(APPEND COPY_INPUT_DEPENDENCIES
           ${SHARED_LIB_STAGING_DIR}/Release/fmod64.dll
           ${SHARED_LIB_STAGING_DIR}/RelWithDebInfo/fmod64.dll
           ${SHARED_LIB_STAGING_DIR}/Debug/fmodL64.dll
          )
      else (ADDRESS_SIZE EQUAL 64)
        list(APPEND COPY_INPUT_DEPENDENCIES
           ${SHARED_LIB_STAGING_DIR}/Release/fmod.dll
           ${SHARED_LIB_STAGING_DIR}/RelWithDebInfo/fmod.dll
           ${SHARED_LIB_STAGING_DIR}/Debug/fmodL.dll
          )
      endif (ADDRESS_SIZE EQUAL 64)
    endif (FMODSTUDIO)

    if (FMODEX)
      list(APPEND COPY_INPUT_DEPENDENCIES
           ${SHARED_LIB_STAGING_DIR}/Release/fmodex.dll
           ${SHARED_LIB_STAGING_DIR}/RelWithDebInfo/fmodex.dll
           ${SHARED_LIB_STAGING_DIR}/Debug/fmodexL.dll
          )
    endif (FMODEX)

    add_custom_command(
      OUTPUT  ${CMAKE_CFG_INTDIR}/copy_touched.bat
      COMMAND ${PYTHON_EXECUTABLE}
      ARGS
        ${CMAKE_CURRENT_SOURCE_DIR}/viewer_manifest.py
        --actions=copy
        --arch=${ARCH}
        --artwork=${ARTWORK_DIR}
        "--bugsplat=${BUGSPLAT_DB}"
        --build=${CMAKE_CURRENT_BINARY_DIR}
        --buildtype=${CMAKE_BUILD_TYPE}
        "--channel=${VIEWER_CHANNEL}"
        --configuration=${CMAKE_CFG_INTDIR}
        --dest=${CMAKE_CURRENT_BINARY_DIR}/${CMAKE_CFG_INTDIR}
        --grid=${GRID}
        --source=${CMAKE_CURRENT_SOURCE_DIR}
        --touch=${CMAKE_CURRENT_BINARY_DIR}/${CMAKE_CFG_INTDIR}/copy_touched.bat
        --versionfile=${CMAKE_CURRENT_BINARY_DIR}/viewer_version.txt
      DEPENDS
        ${CMAKE_CURRENT_SOURCE_DIR}/viewer_manifest.py
        stage_third_party_libs
        ${COPY_INPUT_DEPENDENCIES}
      COMMENT "Performing viewer_manifest copy"
      )

    add_custom_target(copy_w_viewer_manifest ALL DEPENDS ${CMAKE_CFG_INTDIR}/copy_touched.bat)

    add_dependencies(${VIEWER_BINARY_NAME} stage_third_party_libs llcommon copy_w_viewer_manifest)

    if (EXISTS ${CMAKE_SOURCE_DIR}/copy_win_scripts)
      add_dependencies(${VIEWER_BINARY_NAME} copy_win_scripts)
    endif (EXISTS ${CMAKE_SOURCE_DIR}/copy_win_scripts)
	
    add_dependencies(${VIEWER_BINARY_NAME}
      SLPlugin
      windows-crash-logger
    )

<<<<<<< HEAD
    # <FS:Ansariel> No Teamcity -> allow unattended
    # sets the 'working directory' for debugging from visual studio.
    if (NOT UNATTENDED)
        add_custom_command(
            TARGET ${VIEWER_BINARY_NAME} POST_BUILD
            COMMAND ${CMAKE_SOURCE_DIR}/tools/vstool/vstool.exe
            ARGS
              --solution
              ${CMAKE_BINARY_DIR}/${CMAKE_PROJECT_NAME}.sln
              --workingdir
              ${VIEWER_BINARY_NAME}
              "${CMAKE_CURRENT_SOURCE_DIR}"
            COMMENT "Setting the ${VIEWER_BINARY_NAME} working directory for debugging."
            )
    endif (NOT UNATTENDED)
    # </FS:Ansariel>
=======
    # sets the 'working directory' for debugging from visual studio.
    # Condition for version can be moved to requirements once build agents will be updated (see TOOL-3865)
    if ((NOT UNATTENDED) AND (${CMAKE_VERSION} VERSION_GREATER "3.7.2"))
        set_property(
          TARGET ${VIEWER_BINARY_NAME}
          PROPERTY VS_DEBUGGER_WORKING_DIRECTORY "${CMAKE_CURRENT_SOURCE_DIR}"
          )
    endif ((NOT UNATTENDED) AND (${CMAKE_VERSION} VERSION_GREATER "3.7.2"))
>>>>>>> 01f696b8

    if (PACKAGE)
      add_custom_command(
        OUTPUT ${CMAKE_CURRENT_BINARY_DIR}/${CMAKE_CFG_INTDIR}/event_host.tar.bz2
        COMMAND ${PYTHON_EXECUTABLE}
        ARGS
          ${CMAKE_CURRENT_SOURCE_DIR}/event_host_manifest.py
          ${CMAKE_CURRENT_SOURCE_DIR}/..
          ${CMAKE_CURRENT_BINARY_DIR}
          ${CMAKE_CFG_INTDIR}
        DEPENDS
          lleventhost
          ${EVENT_HOST_SCRIPTS}
          ${CMAKE_CURRENT_SOURCE_DIR}/event_host_manifest.py
        )

      add_custom_command(
        OUTPUT ${CMAKE_CFG_INTDIR}/touched.bat
        COMMAND ${PYTHON_EXECUTABLE}
        ARGS
          ${CMAKE_CURRENT_SOURCE_DIR}/viewer_manifest.py
          --arch=${ARCH}
          --artwork=${ARTWORK_DIR}
          "--bugsplat=${BUGSPLAT_DB}"
          --build=${CMAKE_CURRENT_BINARY_DIR}
          --buildtype=${CMAKE_BUILD_TYPE}
          "--channel=${VIEWER_CHANNEL}"
          --configuration=${CMAKE_CFG_INTDIR}
          --dest=${CMAKE_CURRENT_BINARY_DIR}/${CMAKE_CFG_INTDIR}
          --grid=${GRID}
          --source=${CMAKE_CURRENT_SOURCE_DIR}
          --touch=${CMAKE_CURRENT_BINARY_DIR}/${CMAKE_CFG_INTDIR}/touched.bat
          --versionfile=${CMAKE_CURRENT_BINARY_DIR}/viewer_version.txt
          --viewer_flavor=${ND_VIEWER_FLAVOR}
        DEPENDS
            ${VIEWER_BINARY_NAME}
            ${CMAKE_CURRENT_SOURCE_DIR}/viewer_manifest.py
            ${CMAKE_CURRENT_BINARY_DIR}/viewer_version.txt
            ${COPY_INPUT_DEPENDENCIES}
        )

      add_custom_target(llpackage ALL DEPENDS
        ${CMAKE_CFG_INTDIR}/touched.bat
        windows-setup-build-all
        )
        # temporarily disable packaging of event_host until hg subrepos get
        # sorted out on the parabuild cluster...
        #${CMAKE_CURRENT_BINARY_DIR}/${CMAKE_CFG_INTDIR}/event_host.tar.bz2)

    endif (PACKAGE)
elseif (DARWIN)
    set_target_properties(${VIEWER_BINARY_NAME}
        PROPERTIES
        LINK_FLAGS_RELEASE "${LINK_FLAGS_RELEASE} -Xlinker -dead_strip -Xlinker -map -Xlinker ${CMAKE_CURRENT_BINARY_DIR}/${VIEWER_BINARY_NAME}.MAP"
        )
else (WINDOWS)
        # Linux
    set_target_properties(${VIEWER_BINARY_NAME}
        PROPERTIES
        LINK_FLAGS_RELEASE "${LINK_FLAGS_RELEASE} -Wl,--Map=${VIEWER_BINARY_NAME}.MAP"
        )
endif (WINDOWS)

# *NOTE: - this list is very sensitive to ordering, test carefully on all
# platforms if you change the relative order of the entries here.
# In particular, cmake 2.6.4 (when building with linux/makefile generators)
# appears to sometimes de-duplicate redundantly listed dependencies improperly.
# To work around this, higher level modules should be listed before the modules
# that they depend upon. -brad
#
# *NOTE:  On mixing system shared libraries and updated static archives.
# We use a number of libraries that have an existence as system libraries,
# internal-use libraries and applications libraries.  The most-referenced
# one of these being libz where you can find four or more versions in play
# at once.  On Linux, libz can be found at link and run time via a number
# of paths:
#     
#      => -lfreetype
#        => libz.so.1 (on install machine, not build)
#      => -lSDL
#        => libz.so.1 (on install machine, not build)
#      => -lgdk-x11-2.0
#        => libz.so.1
#      => -lz
#
# We generally want the newest version of the library to provide all symbol
# resolution.  To that end, when using static archives, the *_PRELOAD_ARCHIVES
# variables, PNG_PRELOAD_ARCHIVES and ZLIB_PRELOAD_ARCHIVES, get the archives
# dumped into the target binary and runtime lookup will find the most
# modern version.

target_link_libraries(${VIEWER_BINARY_NAME}
    ${URIPARSER_PRELOAD_ARCHIVES}
    ${GOOGLE_PERFTOOLS_LIBRARIES}
    ${LLAUDIO_LIBRARIES}
    ${LLCHARACTER_LIBRARIES}
    ${LLIMAGE_LIBRARIES}
    ${LLINVENTORY_LIBRARIES}
    ${LLMESSAGE_LIBRARIES}
    ${LLPLUGIN_LIBRARIES}
    ${LLPRIMITIVE_LIBRARIES}
    ${LLRENDER_LIBRARIES}
    ${FREETYPE_LIBRARIES}
    ${LLUI_LIBRARIES}
    ${LLVFS_LIBRARIES}
    ${LLWINDOW_LIBRARIES}
    ${LLXML_LIBRARIES}
    ${LLMATH_LIBRARIES}
    ${LLCOREHTTP_LIBRARIES}
    ${LLCOMMON_LIBRARIES}
    ${NDOF_LIBRARY}
    ${NVAPI_LIBRARY}
    ${HUNSPELL_LIBRARY}
    ${viewer_LIBRARIES}
    ${BOOST_PROGRAM_OPTIONS_LIBRARY}
    ${BOOST_REGEX_LIBRARY}
    ${BOOST_WAVE_LIBRARY} #FS specific
    ${BOOST_THREAD_LIBRARY} #FS specific
    ${BOOST_CONTEXT_LIBRARY}
    ${DBUSGLIB_LIBRARIES}
    ${OPENGL_LIBRARIES}
    ${FMODWRAPPER_LIBRARY} # must come after LLAudio
    ${GLOD_LIBRARIES}
    ${OPENGL_LIBRARIES}
    ${JSONCPP_LIBRARIES}
    ${SDL_LIBRARY}
    ${SMARTHEAP_LIBRARY}
    ${UI_LIBRARIES}
    ${WINDOWS_LIBRARIES}
    ${EXPAT_LIBRARIES}
    ${XMLRPCEPI_LIBRARIES}
    ${OPENSSL_LIBRARIES}
    ${CRYPTO_LIBRARIES}
    ${LLLOGIN_LIBRARIES}
    ${LLPHYSICS_LIBRARIES}
    ${LLPHYSICSEXTENSIONS_LIBRARIES}
    ${LLAPPEARANCE_LIBRARIES}
    ${GROWL_LIBRARY}
    )

if (BUGSPLAT_DB)
  target_link_libraries(${VIEWER_BINARY_NAME}
    ${BUGSPLAT_LIBRARIES}
    )
endif (BUGSPLAT_DB)
	
if (WINDOWS)
    target_link_libraries(${VIEWER_BINARY_NAME}
    ${GROWL_LIBRARY}
    )
endif (WINDOWS)

if (LINUX)
    target_link_libraries(${VIEWER_BINARY_NAME} "dl" )
endif (LINUX)

set(ARTWORK_DIR ${CMAKE_CURRENT_SOURCE_DIR} CACHE PATH
    "Path to artwork files.")

if (LINUX)
  set(product Firestorm-${ARCH}-${VIEWER_SHORT_VERSION}.${VIEWER_VERSION_REVISION})

  # These are the generated targets that are copied to package/
if (NOT ENABLE_MEDIA_PLUGINS)
  set(COPY_INPUT_DEPENDENCIES
    ${VIEWER_BINARY_NAME}
    linux-crash-logger
    SLPlugin
    media_plugin_cef
    #media_plugin_gstreamer010
    media_plugin_libvlc
    llcommon
    )
else (NOT ENABLE_MEDIA_PLUGINS)
  set(COPY_INPUT_DEPENDENCIES
    ${VIEWER_BINARY_NAME}
    linux-crash-logger
    SLPlugin
    media_plugin_cef
    #media_plugin_gstreamer010
    llcommon
    )
endif (NOT ENABLE_MEDIA_PLUGINS)

  add_custom_command(
      OUTPUT ${product}.tar.bz2
      COMMAND ${PYTHON_EXECUTABLE}
      ARGS
        ${CMAKE_CURRENT_SOURCE_DIR}/viewer_manifest.py
        --arch=${ARCH}
        --artwork=${ARTWORK_DIR}
        "--bugsplat=${BUGSPLAT_DB}"
        --build=${CMAKE_CURRENT_BINARY_DIR}
        --buildtype=${CMAKE_BUILD_TYPE}
        "--channel=${VIEWER_CHANNEL}"
        --configuration=${CMAKE_CFG_INTDIR}
        --dest=${CMAKE_CURRENT_BINARY_DIR}/packaged
        --grid=${GRID}
        --source=${CMAKE_CURRENT_SOURCE_DIR}
        --touch=${CMAKE_CURRENT_BINARY_DIR}/${CMAKE_CFG_INTDIR}/.${product}.touched
        --versionfile=${CMAKE_CURRENT_BINARY_DIR}/viewer_version.txt
        --viewer_flavor=${ND_VIEWER_FLAVOR}
      DEPENDS
        ${CMAKE_CURRENT_SOURCE_DIR}/viewer_manifest.py
        ${COPY_INPUT_DEPENDENCIES}
      )


  add_custom_command(
    OUTPUT  ${CMAKE_CURRENT_BINARY_DIR}/${CMAKE_CFG_INTDIR}/.${product}.copy_touched
    COMMAND ${PYTHON_EXECUTABLE}
    ARGS
      ${CMAKE_CURRENT_SOURCE_DIR}/viewer_manifest.py
      --actions=copy
      --arch=${ARCH}
      --artwork=${ARTWORK_DIR}
      "--bugsplat=${BUGSPLAT_DB}"
      --build=${CMAKE_CURRENT_BINARY_DIR}
      --buildtype=${CMAKE_BUILD_TYPE}
      "--channel=${VIEWER_CHANNEL}"
      --configuration=${CMAKE_CFG_INTDIR}
      --dest=${CMAKE_CURRENT_BINARY_DIR}/packaged
      --grid=${GRID}
      --source=${CMAKE_CURRENT_SOURCE_DIR}
      --versionfile=${CMAKE_CURRENT_BINARY_DIR}/viewer_version.txt
    DEPENDS
      ${CMAKE_CURRENT_SOURCE_DIR}/viewer_manifest.py
      ${COPY_INPUT_DEPENDENCIES}
    COMMENT "Performing viewer_manifest copy"
    )

  add_custom_target(copy_l_viewer_manifest ALL DEPENDS ${CMAKE_CURRENT_BINARY_DIR}/${CMAKE_CFG_INTDIR}/.${product}.copy_touched)

  if (PACKAGE)
    add_custom_target(llpackage ALL DEPENDS ${product}.tar.bz2)
    # Make sure we don't run two instances of viewer_manifest.py at the same time.
    add_dependencies(llpackage copy_l_viewer_manifest)
    check_message_template(llpackage)
  endif (PACKAGE)
endif (LINUX)

if (DARWIN)
  # These all get set with PROPERTIES. It's not that the property names are
  # magically known to CMake -- it's that these names are referenced in the
  # Info-SecondLife.plist file in the configure_file() directive below.
  #set(product "${VIEWER_CHANNEL}")
  set(product "Firestorm")
  set(MACOSX_EXECUTABLE_NAME "Firestorm")
  set(MACOSX_BUNDLE_INFO_STRING "Firestorm Viewer")
  set(MACOSX_BUNDLE_ICON_FILE "firestorm_icon.icns")
  set(MACOSX_BUNDLE_GUI_IDENTIFIER "com.phoenixviewer.firestorm.viewer-${ND_VIEWER_FLAVOR}")
  set(MACOSX_BUNDLE_LONG_VERSION_STRING "${VIEWER_CHANNEL} ${VIEWER_SHORT_VERSION}.${VIEWER_VERSION_REVISION}")
  set(MACOSX_BUNDLE_BUNDLE_NAME "Firestorm")
  set(MACOSX_BUNDLE_SHORT_VERSION_STRING "${VIEWER_SHORT_VERSION}.${VIEWER_VERSION_REVISION}")
  set(MACOSX_BUNDLE_BUNDLE_VERSION "${VIEWER_SHORT_VERSION}${VIEWER_MACOSX_PHASE}${VIEWER_REVISION}")
<<<<<<< HEAD
  set(MACOSX_BUNDLE_COPYRIGHT "Copyright 2010-2019 The Phoenix Firestorm Project, Inc.")
  set(MACOSX_BUNDLE_NSMAIN_NIB_FILE "Firestorm.nib")
  set(MACOSX_BUNDLE_NSPRINCIPAL_CLASS "LLNSApplication")
=======
  set(MACOSX_BUNDLE_COPYRIGHT "Copyright © Linden Research, Inc. 2018")
  set(MACOSX_BUNDLE_NSMAIN_NIB_FILE "SecondLife.nib")
  set(MACOSX_BUNDLE_NSPRINCIPAL_CLASS "NSApplication")
>>>>>>> 01f696b8

  # https://blog.kitware.com/upcoming-in-cmake-2-8-12-osx-rpath-support/
  set(CMAKE_MACOSX_RPATH 1)
  
  set_target_properties(
    ${VIEWER_BINARY_NAME}
    PROPERTIES
    OUTPUT_NAME "${product}"
    # From Contents/MacOS/SecondLife, look in Contents/Frameworks
    INSTALL_RPATH "@loader_path/../Frameworks"
    # SIGH, as of 2018-05-24 (cmake 3.11.1) the INSTALL_RPATH property simply
    # does not work. Try this:
    LINK_FLAGS "-rpath @loader_path/../Frameworks"
    MACOSX_BUNDLE_INFO_PLIST
    # <FS:CR> Use Firestorm plist
    #"${CMAKE_CURRENT_SOURCE_DIR}/Info-SecondLife.plist"
    "${CMAKE_CURRENT_SOURCE_DIR}/Info-Firestorm.plist"
    )

  set(VIEWER_APP_BUNDLE "${CMAKE_CURRENT_BINARY_DIR}/${CMAKE_CFG_INTDIR}/${product}.app")
  set(VIEWER_APP_EXE "${VIEWER_APP_BUNDLE}/Contents/MacOS/${product}")
  set(VIEWER_APP_DSYM "${VIEWER_APP_EXE}.dSYM")
  set(VIEWER_APP_XCARCHIVE "${VIEWER_APP_BUNDLE}/../${product}.xcarchive.zip")

  configure_file(
     # <FS:CR> Use Firestorm plist
     #"${CMAKE_CURRENT_SOURCE_DIR}/Info-SecondLife.plist"
     "${CMAKE_CURRENT_SOURCE_DIR}/Info-Firestorm.plist"
     "${VIEWER_APP_BUNDLE}/Contents/Info.plist"
    )

  add_custom_command(
    TARGET ${VIEWER_BINARY_NAME} POST_BUILD
    COMMAND ${PYTHON_EXECUTABLE}
    ARGS
      ${CMAKE_CURRENT_SOURCE_DIR}/viewer_manifest.py
      --actions=copy
      --arch=${ARCH}
      --artwork=${ARTWORK_DIR}
      "--bugsplat=${BUGSPLAT_DB}"
      --build=${CMAKE_CURRENT_BINARY_DIR}
      --buildtype=${CMAKE_BUILD_TYPE}
      --bundleid=${MACOSX_BUNDLE_GUI_IDENTIFIER}
      "--channel=${VIEWER_CHANNEL}"
      --configuration=${CMAKE_CFG_INTDIR}
      --dest=${VIEWER_APP_BUNDLE}
      --grid=${GRID}
      --source=${CMAKE_CURRENT_SOURCE_DIR}
      --versionfile=${CMAKE_CURRENT_BINARY_DIR}/viewer_version.txt
    DEPENDS
      ${VIEWER_BINARY_NAME}
      ${CMAKE_CURRENT_SOURCE_DIR}/viewer_manifest.py
    )

  add_dependencies(${VIEWER_BINARY_NAME} SLPlugin media_plugin_libvlc media_plugin_cef mac-crash-logger)
  add_dependencies(${VIEWER_BINARY_NAME} mac-crash-logger)

  if (ENABLE_SIGNING)
      set(SIGNING_SETTING "--signature=${SIGNING_IDENTITY}")
  else (ENABLE_SIGNING)
      set(SIGNING_SETTING "")
  endif (ENABLE_SIGNING)

  if (PACKAGE)
      add_custom_target(llpackage ALL DEPENDS ${VIEWER_BINARY_NAME})

      add_custom_command(
        TARGET llpackage POST_BUILD
        COMMAND ${PYTHON_EXECUTABLE}
        ARGS
          ${CMAKE_CURRENT_SOURCE_DIR}/viewer_manifest.py
          --arch=${ARCH}
          --artwork=${ARTWORK_DIR}
          "--bugsplat=${BUGSPLAT_DB}"
          --build=${CMAKE_CURRENT_BINARY_DIR}
          --buildtype=${CMAKE_BUILD_TYPE}
          "--channel=${VIEWER_CHANNEL}"
          --configuration=${CMAKE_CFG_INTDIR}
          --dest=${VIEWER_APP_BUNDLE}
          --grid=${GRID}
          --source=${CMAKE_CURRENT_SOURCE_DIR}
          --touch=${CMAKE_CURRENT_BINARY_DIR}/${CMAKE_CFG_INTDIR}/.${product}.touched
          --versionfile=${CMAKE_CURRENT_BINARY_DIR}/viewer_version.txt
          --viewer_flavor=${ND_VIEWER_FLAVOR}
          ${SIGNING_SETTING}
        DEPENDS
          ${CMAKE_CURRENT_SOURCE_DIR}/viewer_manifest.py
      )
  endif (PACKAGE)
endif (DARWIN)

if (INSTALL)
  include(${CMAKE_CURRENT_SOURCE_DIR}/ViewerInstall.cmake)
endif (INSTALL)

# Note that the conventional VIEWER_SYMBOL_FILE is set by ../../build.sh
if (PACKAGE AND (RELEASE_CRASH_REPORTING OR NON_RELEASE_CRASH_REPORTING) AND VIEWER_SYMBOL_FILE)
  if (NOT BUGSPLAT_DB)
    # Breakpad symbol-file generation
    set(SYMBOL_SEARCH_DIRS "")
    if (WINDOWS)
      list(APPEND SYMBOL_SEARCH_DIRS "${CMAKE_CURRENT_BINARY_DIR}/${CMAKE_CFG_INTDIR}")
      # slplugin.exe failing symbols dump - need to debug, might have to do with updated version of google breakpad
      # set(VIEWER_EXE_GLOBS "${VIEWER_BINARY_NAME}${CMAKE_EXECUTABLE_SUFFIX} slplugin.exe")
      set(VIEWER_EXE_GLOBS "${VIEWER_BINARY_NAME}${CMAKE_EXECUTABLE_SUFFIX}")
      set(VIEWER_LIB_GLOB "*${CMAKE_SHARED_MODULE_SUFFIX}")
      set(VIEWER_COPY_MANIFEST copy_w_viewer_manifest)
    endif (WINDOWS)
    if (DARWIN)
      list(APPEND SYMBOL_SEARCH_DIRS "${CMAKE_CURRENT_BINARY_DIR}/${CMAKE_CFG_INTDIR}")
      # *TODO: Generate these search dirs in the cmake files related to each binary.
      list(APPEND SYMBOL_SEARCH_DIRS "${CMAKE_BINARY_DIR}/llplugin/slplugin/${CMAKE_CFG_INTDIR}")
      list(APPEND SYMBOL_SEARCH_DIRS "${CMAKE_BINARY_DIR}/mac_crash_logger/${CMAKE_CFG_INTDIR}")
      list(APPEND SYMBOL_SEARCH_DIRS "${CMAKE_BINARY_DIR}/media_plugins/gstreamer010/${CMAKE_CFG_INTDIR}")
##      set(VIEWER_EXE_GLOBS "'${product}' SLPlugin mac-crash-logger")
      set(VIEWER_EXE_GLOBS "'${product}' mac-crash-logger")
      set(VIEWER_LIB_GLOB "*.dylib")
    endif (DARWIN)
    if (LINUX)
      list(APPEND SYMBOL_SEARCH_DIRS "${CMAKE_CURRENT_BINARY_DIR}/packaged")
##      set(VIEWER_EXE_GLOBS "do-not-directly-run-secondlife-bin SLPlugin")
      set(VIEWER_EXE_GLOBS "do-not-directly-run-firestorm-bin")
      set(VIEWER_LIB_GLOB "*${CMAKE_SHARED_MODULE_SUFFIX}*")
      set(VIEWER_COPY_MANIFEST copy_l_viewer_manifest)
    endif (LINUX)

    if(CMAKE_CFG_INTDIR STREQUAL ".")
        set(LLBUILD_CONFIG ${CMAKE_BUILD_TYPE})
    else(CMAKE_CFG_INTDIR STREQUAL ".")
        # set LLBUILD_CONFIG to be a shell variable evaluated at build time
        # reflecting the configuration we are currently building.
        set(LLBUILD_CONFIG ${CMAKE_CFG_INTDIR})
    endif(CMAKE_CFG_INTDIR STREQUAL ".")
    add_custom_command(OUTPUT "${VIEWER_SYMBOL_FILE}"
      COMMAND "${PYTHON_EXECUTABLE}"
      ARGS
        "${CMAKE_CURRENT_SOURCE_DIR}/generate_breakpad_symbols.py"
        "${LLBUILD_CONFIG}"
        "${SYMBOL_SEARCH_DIRS}"
        "${VIEWER_EXE_GLOBS}"
        "${VIEWER_LIB_GLOB}"
        "${AUTOBUILD_INSTALL_DIR}/bin/dump_syms"
        "${VIEWER_SYMBOL_FILE}"
      DEPENDS generate_breakpad_symbols.py
          VERBATIM)

##    add_custom_target(generate_symbols DEPENDS "${VIEWER_SYMBOL_FILE}" ${VIEWER_BINARY_NAME} "${VIEWER_COPY_MANIFEST}")
    add_custom_target(generate_symbols DEPENDS "${VIEWER_SYMBOL_FILE}")
    add_dependencies(generate_symbols ${VIEWER_BINARY_NAME})
    if (WINDOWS OR LINUX)
      add_dependencies(generate_symbols "${VIEWER_COPY_MANIFEST}")
    endif (WINDOWS OR LINUX)

  else (NOT BUGSPLAT_DB)
    # BugSplat symbol-file generation
    if (WINDOWS)
      # Just pack up a tarball containing only the .pdb file for the
      # executable. Because we intend to use cygwin tar, we must render
      # VIEWER_SYMBOL_FILE in cygwin path syntax.
      execute_process(COMMAND "cygpath" "-u" "${VIEWER_SYMBOL_FILE}"
        OUTPUT_VARIABLE VIEWER_SYMBOL_FILE_CYGWIN
        OUTPUT_STRIP_TRAILING_WHITESPACE)
      execute_process(COMMAND "cygpath" "-u" "${CMAKE_CURRENT_BINARY_DIR}/${CMAKE_CFG_INTDIR}"
        OUTPUT_VARIABLE PARENT_DIRECTORY_CYGWIN
        OUTPUT_STRIP_TRAILING_WHITESPACE)
      add_custom_command(OUTPUT "${VIEWER_SYMBOL_FILE}"
        # Use of 'tar ...j' here assumes VIEWER_SYMBOL_FILE endswith .tar.bz2;
        # testing a string suffix is painful enough in CMake language that
        # we'll continue assuming it until forced to generalize.
        COMMAND "tar"
        ARGS
          "cjf"
          "${VIEWER_SYMBOL_FILE_CYGWIN}"
          "-C"
          "${PARENT_DIRECTORY_CYGWIN}"
          "secondlife-bin.pdb"
        DEPENDS "${CMAKE_CURRENT_BINARY_DIR}/${CMAKE_CFG_INTDIR}/secondlife-bin.pdb"
        COMMENT "Packing viewer PDB into ${VIEWER_SYMBOL_FILE_CYGWIN}"
        )
      add_custom_target(generate_symbols DEPENDS "${VIEWER_SYMBOL_FILE}" ${VIEWER_BINARY_NAME})
      add_dependencies(generate_symbols ${VIEWER_BINARY_NAME})
    endif (WINDOWS)
    if (DARWIN)
      # Have to run dsymutil first, then pack up the resulting .dSYM directory
      add_custom_command(OUTPUT "${VIEWER_APP_DSYM}"
        COMMAND "dsymutil"
        ARGS
          ${VIEWER_APP_EXE}
        COMMENT "Generating ${VIEWER_APP_DSYM}"
        )
      add_custom_target(dsym_generate DEPENDS "${VIEWER_APP_DSYM}")
      add_dependencies(dsym_generate ${VIEWER_BINARY_NAME})
      add_custom_command(OUTPUT "${VIEWER_SYMBOL_FILE}"
        # See above comments about "tar ...j"
        COMMAND "tar"
        ARGS
          "cjf"
          "${VIEWER_SYMBOL_FILE}"
          "-C"
          "${VIEWER_APP_DSYM}/.."
          "${product}.dSYM"
        DEPENDS "${VIEWER_APP_DSYM}"
        COMMENT "Packing dSYM into ${VIEWER_SYMBOL_FILE}"
        )
      add_custom_target(dsym_tarball DEPENDS "${VIEWER_SYMBOL_FILE}")
      add_dependencies(dsym_tarball dsym_generate)
      add_custom_command(OUTPUT "${VIEWER_APP_XCARCHIVE}"
        COMMAND "zip"
        ARGS
          "-r"
          "${VIEWER_APP_XCARCHIVE}"
          "."
        WORKING_DIRECTORY "${VIEWER_APP_DSYM}/.."
        DEPENDS "${VIEWER_APP_DSYM}"
        COMMENT "Generating xcarchive.zip for upload to BugSplat"
        )
      add_custom_target(dsym_xcarchive DEPENDS "${VIEWER_APP_XCARCHIVE}")
      add_dependencies(dsym_xcarchive dsym_generate)
      # Have to create a stamp file, and depend on it, to force CMake to run
      # the cleanup step.
      add_custom_command(OUTPUT "${CMAKE_CURRENT_BINARY_DIR}/dsym.stamp"
        COMMAND rm -rf "${VIEWER_APP_DSYM}"
        COMMAND touch "${CMAKE_CURRENT_BINARY_DIR}/dsym.stamp"
        DEPENDS "${VIEWER_SYMBOL_FILE}" "${VIEWER_APP_XCARCHIVE}"
        COMMENT "Cleaning up dSYM"
        )
      add_custom_target(generate_symbols DEPENDS
        "${VIEWER_APP_DSYM}"
        "${VIEWER_SYMBOL_FILE}"
        "${VIEWER_APP_XCARCHIVE}"
        "${CMAKE_CURRENT_BINARY_DIR}/dsym.stamp"
        )
      add_dependencies(generate_symbols dsym_tarball dsym_xcarchive)
    endif (DARWIN)
    if (LINUX)
      # TBD
    endif (LINUX)
  endif (NOT BUGSPLAT_DB)

  # for both BUGSPLAT_DB and Breakpad
  add_dependencies(llpackage generate_symbols)
endif ()

if (LL_TESTS)
  # To add a viewer unit test, just add the test .cpp file below
  # This creates a separate test project per file listed.
  include(LLAddBuildTest)
  SET(viewer_TEST_SOURCE_FILES
    llagentaccess.cpp
    lldateutil.cpp
#    llmediadataclient.cpp
    lllogininstance.cpp
#    llremoteparcelrequest.cpp
    llviewerhelputil.cpp
    llversioninfo.cpp
    llworldmap.cpp
    llworldmipmap.cpp
  )

  set_source_files_properties(
    llworldmap.cpp
    llworldmipmap.cpp
    PROPERTIES
    LL_TEST_ADDITIONAL_SOURCE_FILES 
    tests/llviewertexture_stub.cpp
    #llviewertexturelist.cpp
  )

  set(test_libs
    ${LLCOMMON_LIBRARIES}
    ${JSONCPP_LIBRARIES}
    ${CURL_LIBRARIES}
    ${NGHTTP2_LIBRARIES}
    )

  set_source_files_properties(
    llworldmap.cpp
    llworldmipmap.cpp
    PROPERTIES
    LL_TEST_ADDITIONAL_SOURCE_FILES 
    tests/llviewertexture_stub.cpp
    #llviewertexturelist.cpp
  )

  set_source_files_properties(
    llmediadataclient.cpp
    PROPERTIES
    LL_TEST_ADDITIONAL_LIBRARIES "${test_libs}"
  )

  set_source_files_properties(
    llviewerhelputil.cpp
    PROPERTIES
    LL_TEST_ADDITIONAL_LIBRARIES "${BOOST_SYSTEM_LIBRARY}"
  )

  set_source_files_properties(
    llremoteparcelrequest.cpp
    PROPERTIES
    LL_TEST_ADDITIONAL_LIBRARIES "${BOOST_SYSTEM_LIBRARY}"
  )

  set_source_files_properties(
    llworldmap.cpp
    llworldmipmap.cpp
    PROPERTIES
    LL_TEST_ADDITIONAL_SOURCE_FILES 
    tests/llviewertexture_stub.cpp
    #llviewertexturelist.cpp
    LL_TEST_ADDITIONAL_LIBRARIES "${BOOST_SYSTEM_LIBRARY}"
  )

  set_source_files_properties(
    llmediadataclient.cpp
    PROPERTIES
    LL_TEST_ADDITIONAL_LIBRARIES "${LLPRIMITIVE_LIBRARIES}"
  )

  set_source_files_properties(
    llagentaccess.cpp
    PROPERTIES
    LL_TEST_ADDITIONAL_LIBRARIES "${BOOST_SYSTEM_LIBRARY}"
  )

  set_source_files_properties(
    lllogininstance.cpp
    PROPERTIES
    LL_TEST_ADDITIONAL_LIBRARIES "${BOOST_SYSTEM_LIBRARY}"
  )

  ##################################################
  # DISABLING PRECOMPILED HEADERS USAGE FOR TESTS
  ##################################################
  # if(USE_PRECOMPILED_HEADERS)
  #     set_source_files_properties(
  #       ${viewer_TEST_SOURCE_FILES}
  #       PROPERTIES
  #         LL_TEST_ADDITIONAL_SOURCE_FILES llviewerprecompiledheaders.cpp
  #       )
  # endif(USE_PRECOMPILED_HEADERS)
  LL_ADD_PROJECT_UNIT_TESTS(${VIEWER_BINARY_NAME} "${viewer_TEST_SOURCE_FILES}")

  #set(TEST_DEBUG on)
  ##################################################
  # DISABLING PRECOMPILED HEADERS USAGE FOR TESTS
  ##################################################
  # if(USE_PRECOMPILED_HEADERS)
  #     set(test_sources "${test_sources}" llviewerprecompiledheaders.cpp)
  # endif(USE_PRECOMPILED_HEADERS)
  set(test_libs
    ${LLMESSAGE_LIBRARIES}
    ${WINDOWS_LIBRARIES}
    ${LLVFS_LIBRARIES}
    ${LLMATH_LIBRARIES}
    ${LLCOMMON_LIBRARIES}
    ${GOOGLEMOCK_LIBRARIES}
    )

  if (LINUX)
    # llcommon uses `clock_gettime' which is provided by librt on linux.
    set(LIBRT_LIBRARY
      rt
      )
  endif (LINUX)

  set(test_libs
    ${WINDOWS_LIBRARIES}
    ${LLVFS_LIBRARIES}
    ${LLMATH_LIBRARIES}
    ${LLCOMMON_LIBRARIES}
    ${LLMESSAGE_LIBRARIES}
    ${LLCOREHTTP_LIBRARIES}
    ${GOOGLEMOCK_LIBRARIES}
    ${OPENSSL_LIBRARIES}
    ${CRYPTO_LIBRARIES}
    ${LIBRT_LIBRARY}
    ${BOOST_COROUTINE_LIBRARY}
    ${BOOST_CONTEXT_LIBRARY}
  )

  LL_ADD_INTEGRATION_TEST(llsechandler_basic
    llsechandler_basic.cpp
    "${test_libs}"
    )

  LL_ADD_INTEGRATION_TEST(llsecapi
     llsecapi.cpp
    "${test_libs}"
    )
  if (NOT OPENSIM)#<FS:AW optional opensim support>
    set(llslurl_test_sources
        llslurl.cpp
        llviewernetwork.cpp
    )
  endif (NOT OPENSIM)#<FS:AW optional opensim support>

# RLVa - incompatible
#  LL_ADD_INTEGRATION_TEST(llslurl
#     "${llslurl_test_sources}"
#    "${test_libs}"
#    )

  LL_ADD_INTEGRATION_TEST(llviewernetwork
     llviewernetwork.cpp
    "${test_libs}"
    )

  LL_ADD_INTEGRATION_TEST(llviewerassetstats
    llviewerassetstats.cpp
    "${test_libs}"
    )

# LL_ADD_INTEGRATION_TEST(llhttpretrypolicy "llhttpretrypolicy.cpp" "${test_libs}")

  #ADD_VIEWER_BUILD_TEST(llmemoryview viewer)
  #ADD_VIEWER_BUILD_TEST(llagentaccess viewer)
  #ADD_VIEWER_BUILD_TEST(lltextureinfo viewer)
  #ADD_VIEWER_BUILD_TEST(lltextureinfodetails viewer)

include(LLAddBuildTest)
SET(viewer_TEST_SOURCE_FILES
  llagentaccess.cpp
  llwlparammanager.cpp
  )
set_source_files_properties(
  ${viewer_TEST_SOURCE_FILES}
  PROPERTIES
    LL_TEST_ADDITIONAL_SOURCE_FILES llviewerprecompiledheaders.cpp
  )

endif (LL_TESTS)

check_message_template(${VIEWER_BINARY_NAME})
<|MERGE_RESOLUTION|>--- conflicted
+++ resolved
@@ -2279,24 +2279,6 @@
       windows-crash-logger
     )
 
-<<<<<<< HEAD
-    # <FS:Ansariel> No Teamcity -> allow unattended
-    # sets the 'working directory' for debugging from visual studio.
-    if (NOT UNATTENDED)
-        add_custom_command(
-            TARGET ${VIEWER_BINARY_NAME} POST_BUILD
-            COMMAND ${CMAKE_SOURCE_DIR}/tools/vstool/vstool.exe
-            ARGS
-              --solution
-              ${CMAKE_BINARY_DIR}/${CMAKE_PROJECT_NAME}.sln
-              --workingdir
-              ${VIEWER_BINARY_NAME}
-              "${CMAKE_CURRENT_SOURCE_DIR}"
-            COMMENT "Setting the ${VIEWER_BINARY_NAME} working directory for debugging."
-            )
-    endif (NOT UNATTENDED)
-    # </FS:Ansariel>
-=======
     # sets the 'working directory' for debugging from visual studio.
     # Condition for version can be moved to requirements once build agents will be updated (see TOOL-3865)
     if ((NOT UNATTENDED) AND (${CMAKE_VERSION} VERSION_GREATER "3.7.2"))
@@ -2305,7 +2287,6 @@
           PROPERTY VS_DEBUGGER_WORKING_DIRECTORY "${CMAKE_CURRENT_SOURCE_DIR}"
           )
     endif ((NOT UNATTENDED) AND (${CMAKE_VERSION} VERSION_GREATER "3.7.2"))
->>>>>>> 01f696b8
 
     if (PACKAGE)
       add_custom_command(
@@ -2561,15 +2542,9 @@
   set(MACOSX_BUNDLE_BUNDLE_NAME "Firestorm")
   set(MACOSX_BUNDLE_SHORT_VERSION_STRING "${VIEWER_SHORT_VERSION}.${VIEWER_VERSION_REVISION}")
   set(MACOSX_BUNDLE_BUNDLE_VERSION "${VIEWER_SHORT_VERSION}${VIEWER_MACOSX_PHASE}${VIEWER_REVISION}")
-<<<<<<< HEAD
   set(MACOSX_BUNDLE_COPYRIGHT "Copyright 2010-2019 The Phoenix Firestorm Project, Inc.")
   set(MACOSX_BUNDLE_NSMAIN_NIB_FILE "Firestorm.nib")
   set(MACOSX_BUNDLE_NSPRINCIPAL_CLASS "LLNSApplication")
-=======
-  set(MACOSX_BUNDLE_COPYRIGHT "Copyright © Linden Research, Inc. 2018")
-  set(MACOSX_BUNDLE_NSMAIN_NIB_FILE "SecondLife.nib")
-  set(MACOSX_BUNDLE_NSPRINCIPAL_CLASS "NSApplication")
->>>>>>> 01f696b8
 
   # https://blog.kitware.com/upcoming-in-cmake-2-8-12-osx-rpath-support/
   set(CMAKE_MACOSX_RPATH 1)
