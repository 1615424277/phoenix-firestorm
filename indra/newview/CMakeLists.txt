--- conflicted
+++ resolved
@@ -59,15 +59,13 @@
    add_subdirectory(${LLPHYSICSEXTENSIONS_SRC_DIR} llphysicsextensions)
 endif (NOT HAVOK_TPV)
 
-<<<<<<< HEAD
 # <FS:ND>
 endif( LLPHYSICSEXTENSIONS_SRC_DIR )
 # </FS:ND>
-=======
+
 if(FMODEX)
   include_directories(${FMODEX_INCLUDE_DIR})
 endif(FMODEX)
->>>>>>> f6282b17
 
 include_directories(
     ${DBUSGLIB_INCLUDE_DIRS}
@@ -1460,8 +1458,8 @@
     )
 
 # AO Get our viewer version & channel at this point
-build_version(viewer)
-build_channel(viewer)
+#build_version(viewer) <FS:TM> F_EX merge this no worky no more
+#build_channel(viewer)
 
 # <exodus>
 # Generate the flickr keys header.
@@ -1586,30 +1584,16 @@
 
     # Replace the icons with the appropriate ones for the channel
     # ('test' is the default)
-<<<<<<< HEAD
     set(ICON_PATH "private")
-=======
-    set(ICON_PATH "test")
     set(VIEWER_MACOSX_PHASE "d")
->>>>>>> f6282b17
     string(TOLOWER ${VIEWER_CHANNEL} channel_lower)
     if(channel_lower MATCHES "release")
         set(ICON_PATH "release")
-<<<<<<< HEAD
+        set(VIEWER_MACOSX_PHASE "f")
     elseif(channel_lower MATCHES "beta")
         set(ICON_PATH "beta")
-    elseif(channel_lower MATCHES "development")
-        set(ICON_PATH "development")
-    elseif(channel_lower MATCHES "test")
-	set(ICON_PATH "test")
+        set(VIEWER_MACOSX_PHASE "b")
     elseif(channel_lower MATCHES "project")
-=======
-        set(VIEWER_MACOSX_PHASE "f")
-    elseif(channel_lower MATCHES "^second life beta")
-        set(ICON_PATH "beta")
-        set(VIEWER_MACOSX_PHASE "b")
-    elseif(channel_lower MATCHES "^second life project")
->>>>>>> f6282b17
         set(ICON_PATH "project")
         set(VIEWER_MACOSX_PHASE "a")
     endif()
@@ -2083,10 +2067,6 @@
           --configuration=${CMAKE_CFG_INTDIR}
           --dest=${CMAKE_CURRENT_BINARY_DIR}/${CMAKE_CFG_INTDIR}
           --grid=${GRID}
-<<<<<<< HEAD
-          --login_channel=${VIEWER_CHANNEL}
-=======
->>>>>>> f6282b17
           --source=${CMAKE_CURRENT_SOURCE_DIR}
           --touch=${CMAKE_CURRENT_BINARY_DIR}/${CMAKE_CFG_INTDIR}/touched.bat
           --version=${viewer_VERSION}
@@ -2153,12 +2133,9 @@
     ${viewer_LIBRARIES}
     ${BOOST_PROGRAM_OPTIONS_LIBRARY}
     ${BOOST_REGEX_LIBRARY}
-<<<<<<< HEAD
-    ${BOOST_WAVE_LIBRARY}
-    ${BOOST_THREAD_LIBRARY}
-=======
     ${BOOST_CONTEXT_LIBRARY}
->>>>>>> f6282b17
+    ${BOOST_WAVE_LIBRARY} #FS specific
+    ${BOOST_THREAD_LIBRARY} #FS specific
     ${DBUSGLIB_LIBRARIES}
     ${OPENGL_LIBRARIES}
     ${FMODWRAPPER_LIBRARY} # must come after LLAudio
@@ -2187,22 +2164,15 @@
     )
 endif (WINDOWS)
 
-<<<<<<< HEAD
 if (LINUX)
     target_link_libraries(${VIEWER_BINARY_NAME} "dl" )
 endif (LINUX)
 
-=======
->>>>>>> f6282b17
 set(ARTWORK_DIR ${CMAKE_CURRENT_SOURCE_DIR} CACHE PATH
     "Path to artwork files.")
 
 if (LINUX)
-<<<<<<< HEAD
-  set(product Firestorm-${ARCH}-${viewer_VERSION})
-=======
-  set(product SecondLife-${ARCH}-${VIEWER_SHORT_VERSION}.${VIEWER_VERSION_REVISION})
->>>>>>> f6282b17
+  set(product Firestorm-${ARCH}-${VIEWER_SHORT_VERSION}.${VIEWER_VERSION_REVISION})
 
   # These are the generated targets that are copied to package/
   set(COPY_INPUT_DEPENDENCIES
@@ -2229,10 +2199,6 @@
         --dest=${CMAKE_CURRENT_BINARY_DIR}/packaged
         --grid=${GRID}
         --installer_name=${product}
-<<<<<<< HEAD
-        --login_channel=${VIEWER_CHANNEL}
-=======
->>>>>>> f6282b17
         --source=${CMAKE_CURRENT_SOURCE_DIR}
         --version=${viewer_VERSION}
         --touch=${CMAKE_CURRENT_BINARY_DIR}/${CMAKE_CFG_INTDIR}/.${product}.touched
@@ -2243,12 +2209,7 @@
         ${COPY_INPUT_DEPENDENCIES}
       )
 
-<<<<<<< HEAD
-=======
-  if (PACKAGE)
-  endif (PACKAGE)
-
->>>>>>> f6282b17
+
   add_custom_command(
     OUTPUT  ${CMAKE_CURRENT_BINARY_DIR}/${CMAKE_CFG_INTDIR}/.${product}.copy_touched
     COMMAND ${PYTHON_EXECUTABLE}
@@ -2286,35 +2247,20 @@
 endif (LINUX)
 
 if (DARWIN)
-<<<<<<< HEAD
   set(product "Firestorm")
-=======
-  set(product "Second Life")
-
->>>>>>> f6282b17
+
   set_target_properties(
     ${VIEWER_BINARY_NAME}
     PROPERTIES
     OUTPUT_NAME "${product}"
-<<<<<<< HEAD
-    MACOSX_BUNDLE_INFO_STRING "info string - localize me"
+    MACOSX_BUNDLE_INFO_STRING "Second Life Viewer"
     MACOSX_BUNDLE_ICON_FILE "phoenix_icon.icns"
-    MACOSX_BUNDLE_GUI_IDENTIFIER "Firestorm"
-    MACOSX_BUNDLE_LONG_VERSION_STRING "ververver"
+    MACOSX_BUNDLE_GUI_IDENTIFIER "com.firestorm.indra.viewer" #<FS:TM> F_EX merge check this
+    MACOSX_BUNDLE_LONG_VERSION_STRING "${VIEWER_CHANNEL} ${VIEWER_SHORT_VERSION}.${VIEWER_VERSION_REVISION}"
     MACOSX_BUNDLE_BUNDLE_NAME "Firestorm"
-    MACOSX_BUNDLE_SHORT_VERSION_STRING "asdf"
-    MACOSX_BUNDLE_BUNDLE_VERSION "asdf"
-    MACOSX_BUNDLE_COPYRIGHT "Copyright 2010-2012 The Phoenix Firestorm Project, Inc."
-=======
-    MACOSX_BUNDLE_INFO_STRING "Second Life Viewer"
-    MACOSX_BUNDLE_ICON_FILE "secondlife.icns"
-    MACOSX_BUNDLE_GUI_IDENTIFIER "com.secondlife.indra.viewer"
-    MACOSX_BUNDLE_LONG_VERSION_STRING "${VIEWER_CHANNEL} ${VIEWER_SHORT_VERSION}.${VIEWER_VERSION_REVISION}"
-    MACOSX_BUNDLE_BUNDLE_NAME "Second Life"
     MACOSX_BUNDLE_SHORT_VERSION_STRING "${VIEWER_SHORT_VERSION}"
     MACOSX_BUNDLE_BUNDLE_VERSION "${VIEWER_SHORT_VERSION}${VIEWER_MACOSX_PHASE}${VIEWER_REVISION}"
-    MACOSX_BUNDLE_COPYRIGHT "Copyright © Linden Research, Inc. 2007"
->>>>>>> f6282b17
+    MACOSX_BUNDLE_COPYRIGHT "Copyright 2010-2013 The Phoenix Firestorm Project, Inc."
     )
 
   configure_file(
@@ -2337,16 +2283,12 @@
       --channel=${VIEWER_CHANNEL}
       --versionfile=${CMAKE_CURRENT_BINARY_DIR}/viewer_version.txt
       --source=${CMAKE_CURRENT_SOURCE_DIR}
-<<<<<<< HEAD
       --version=${viewer_VERSION}
       --channel=${VIEWER_CHANNEL}
-    DEPENDS ${VIEWER_BINARY_NAME} ${CMAKE_CURRENT_SOURCE_DIR}/viewer_manifest.py
-=======
     DEPENDS
       ${VIEWER_BINARY_NAME}
       ${CMAKE_CURRENT_SOURCE_DIR}/viewer_manifest.py
       generate_viewer_version
->>>>>>> f6282b17
     )
 
   add_dependencies(${VIEWER_BINARY_NAME} SLPlugin media_plugin_quicktime media_plugin_webkit mac-crash-logger)
@@ -2373,12 +2315,8 @@
           --configuration=${CMAKE_CFG_INTDIR}
           --dest=${CMAKE_CURRENT_BINARY_DIR}/${CMAKE_CFG_INTDIR}/${product}.app
           --grid=${GRID}
-<<<<<<< HEAD
-          --login_channel=${VIEWER_CHANNEL}
-=======
           --channel=${VIEWER_CHANNEL}
           --versionfile=${CMAKE_CURRENT_BINARY_DIR}/viewer_version.txt
->>>>>>> f6282b17
           --source=${CMAKE_CURRENT_SOURCE_DIR}
           --touch=${CMAKE_CURRENT_BINARY_DIR}/${CMAKE_CFG_INTDIR}/.${product}.touched
           --version=${viewer_VERSION}
@@ -2414,13 +2352,8 @@
     list(APPEND SYMBOL_SEARCH_DIRS "${CMAKE_BINARY_DIR}/media_plugins/gstreamer010/${CMAKE_CFG_INTDIR}")
     list(APPEND SYMBOL_SEARCH_DIRS "${CMAKE_BINARY_DIR}/media_plugins/quicktime/${CMAKE_CFG_INTDIR}")
     list(APPEND SYMBOL_SEARCH_DIRS "${CMAKE_BINARY_DIR}/media_plugins/webkit/${CMAKE_CFG_INTDIR}")
-<<<<<<< HEAD
     set(VIEWER_SYMBOL_FILE "${CMAKE_CURRENT_BINARY_DIR}/${CMAKE_CFG_INTDIR}/firestorm-symbols-darwin.tar.bz2")
-    set(VIEWER_EXE_GLOBS "'Firestorm' SLPlugin mac-updater mac-crash-logger")
-=======
-    set(VIEWER_SYMBOL_FILE "${CMAKE_CURRENT_BINARY_DIR}/${CMAKE_CFG_INTDIR}/secondlife-symbols-darwin.tar.bz2")
-    set(VIEWER_EXE_GLOBS "'Second Life' SLPlugin mac-crash-logger")
->>>>>>> f6282b17
+    set(VIEWER_EXE_GLOBS "'Firestorm' SLPlugin mac-crash-logger")
     set(VIEWER_LIB_GLOB "*.dylib")
   endif (DARWIN)
   if (LINUX)
