--- conflicted
+++ resolved
@@ -2114,11 +2114,8 @@
       ${ARCH_PREBUILT_DIRS_RELEASE}/ssleay32.dll
       ${ARCH_PREBUILT_DIRS_DEBUG}/libeay32.dll
       ${ARCH_PREBUILT_DIRS_DEBUG}/ssleay32.dll
-<<<<<<< HEAD
+      ${viewer_APPSETTINGS_FILES}
       ${ARCH_PREBUILT_DIRS_RELEASE}/growl.dll
-=======
-      ${viewer_APPSETTINGS_FILES}
->>>>>>> f0b256b1
       SLPlugin
       media_plugin_cef
       media_plugin_libvlc
