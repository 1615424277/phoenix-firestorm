--- conflicted
+++ resolved
@@ -82,13 +82,10 @@
    endif()
 endif (NOT HAVOK_TPV)
 
-<<<<<<< HEAD
 # <FS:ND>
 endif( LLPHYSICSEXTENSIONS_SRC_DIR )
 # </FS:ND>
 
-=======
->>>>>>> c1bde757
 set(viewer_SOURCE_FILES
 # <Add FS includes below this line>
     alfloaterregiontracker.cpp
@@ -2212,17 +2209,13 @@
       SLPlugin
       media_plugin_cef
       media_plugin_libvlc
-<<<<<<< HEAD
       #media_plugin_example # <FS:Ansariel> Don't package example plugin
-=======
-      media_plugin_example
       ${SHARED_LIB_STAGING_DIR}/Iex-3_2.dll
       ${SHARED_LIB_STAGING_DIR}/IlmThread-3_2.dll
       ${SHARED_LIB_STAGING_DIR}/Imath-3_1.dll
       ${SHARED_LIB_STAGING_DIR}/OpenEXR-3_2.dll
       ${SHARED_LIB_STAGING_DIR}/OpenEXRCore-3_2.dll
       ${SHARED_LIB_STAGING_DIR}/OpenEXRUtil-3_2.dll
->>>>>>> c1bde757
       )
 
     # <FS:Ansariel> Only copy OpenJPEG dll if needed
@@ -2430,12 +2423,9 @@
         ll::bugsplat
         ll::tracy
         ll::icu4c
-<<<<<<< HEAD
+        ll::openexr
         fs::glod # <FS:Beq/> restore GLOD dependencies
         fs::discord # <FS:Ansariel> Discord  support
-=======
-        ll::openexr
->>>>>>> c1bde757
         )
 
 if( TARGET ll::intel_memops )
