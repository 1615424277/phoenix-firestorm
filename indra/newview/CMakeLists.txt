--- conflicted
+++ resolved
@@ -2036,13 +2036,9 @@
     app_settings/cloud.xml
     app_settings/cmd_line.xml
     app_settings/commands.xml
-<<<<<<< HEAD
+    app_settings/emoji_groups.xml
     app_settings/foldertypes.xml
     app_settings/graphic_preset_controls.xml
-=======
-    app_settings/emoji_groups.xml
-    app_settings/foldertypes.xml
->>>>>>> b40ff113
     app_settings/grass.xml
     app_settings/grids.xml
     app_settings/growl_notifications.xml
@@ -2415,12 +2411,8 @@
         ${LLPHYSICSEXTENSIONS_LIBRARIES}
         ll::bugsplat
         ll::tracy
-<<<<<<< HEAD
-        ll::icu4c
         fs::glod # <FS:Beq/> restore GLOD dependencies
         fs::discord # <FS:Ansariel> Discord  support
-=======
->>>>>>> b40ff113
         )
 
 if( TARGET ll::intel_memops )
