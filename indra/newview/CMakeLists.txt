--- conflicted
+++ resolved
@@ -335,11 +335,7 @@
     llmarketplacenotifications.cpp
     llmediactrl.cpp
     llmediadataclient.cpp
-<<<<<<< HEAD
-    llmemoryview.cpp
     llmenuoptionpathfindingrebakenavmesh.cpp
-=======
->>>>>>> 7dbb8860
     llmeshrepository.cpp
     llmimetypes.cpp
     llmorphview.cpp
@@ -914,11 +910,7 @@
     llmarketplacenotifications.h
     llmediactrl.h
     llmediadataclient.h
-<<<<<<< HEAD
-    llmemoryview.h
     llmenuoptionpathfindingrebakenavmesh.h
-=======
->>>>>>> 7dbb8860
     llmeshrepository.h
     llmimetypes.h
     llmorphview.h
