# -*- cmake -*-

project(viewer)

include(00-Common)
# DON'T move Linking.cmake to its place in the alphabetized list below: it
# sets variables on which the 3p .cmake files depend.
include(Linking)

include(Boost)
if (BUGSPLAT_DB)
  include(bugsplat)
endif (BUGSPLAT_DB)
include(BuildPackagesInfo)
include(BuildVersion)
include(CMakeCopyIfDifferent)
include(DBusGlib)
include(DirectX)
include(DragDrop)
include(EXPAT)
include(FMODSTUDIO)
include(FMODEX)
include(GLOD)
include(Hunspell)
include(JsonCpp)
include(LLAppearance)
include(LLAudio)
include(LLCA)
include(LLCharacter)
include(LLCommon)
include(LLCoreHttp)
include(LLImage)
include(LLImageJ2COJ)
include(LLInventory)
include(LLKDU)
include(LLLogin)
include(LLMath)
include(LLMessage)
include(LLPhysicsExtensions)
include(LLPlugin)
include(LLPrimitive)
include(LLRender)
include(LLUI)
include(LLVFS)
include(LLWindow)
include(LLXML)
include(NDOF)
include(NVAPI)
include(OPENAL)
include(OpenGL)
include(OpenSSL)
include(PNG)
include(TemplateCheck)
include(UI)
include(UnixInstall)
include(ViewerMiscLibs)
include(ViewerManager)
include(VisualLeakDetector)
include(URIPARSER)
include(Growl)
include(ColladaDom)
include(jemalloc)
include(Discord)

# <FS:ND> if using ndPhysicsstub this variable will be unset, we don't need to build any stub code viewer side in that case
if( LLPHYSICSEXTENSIONS_SRC_DIR )
# </FS:ND>

if (NOT HAVOK_TPV)
   # When using HAVOK_TPV, the library is precompiled, so no need for this
   add_subdirectory(${LLPHYSICSEXTENSIONS_SRC_DIR} llphysicsextensions)
endif (NOT HAVOK_TPV)

# <FS:ND>
endif( LLPHYSICSEXTENSIONS_SRC_DIR )
# </FS:ND>

if(FMODSTUDIO)
  include_directories(${FMODSTUDIO_INCLUDE_DIR})
endif(FMODSTUDIO)

if(FMODEX)
  include_directories(${FMODEX_INCLUDE_DIR})
endif(FMODEX)

include_directories(
    ${DBUSGLIB_INCLUDE_DIRS}
    ${JSONCPP_INCLUDE_DIR}
    ${GLOD_INCLUDE_DIR}
    ${LLAUDIO_INCLUDE_DIRS}
    ${LLCHARACTER_INCLUDE_DIRS}
    ${LLCOMMON_INCLUDE_DIRS}
    ${LLCOREHTTP_INCLUDE_DIRS}
    ${LLPHYSICS_INCLUDE_DIRS}
    ${LLIMAGE_INCLUDE_DIRS}
    ${LLKDU_INCLUDE_DIRS}
    ${LLINVENTORY_INCLUDE_DIRS}
    ${LLMATH_INCLUDE_DIRS}
    ${LLMESSAGE_INCLUDE_DIRS}
    ${LLPLUGIN_INCLUDE_DIRS}
    ${LLPRIMITIVE_INCLUDE_DIRS}
    ${LLRENDER_INCLUDE_DIRS}
    ${LLUI_INCLUDE_DIRS}
    ${LLVFS_INCLUDE_DIRS}
    ${LLWINDOW_INCLUDE_DIRS}
    ${LLXML_INCLUDE_DIRS}
    ${LLLOGIN_INCLUDE_DIRS}
    ${LIBS_PREBUILT_DIR}/include/collada
    ${LIBS_PREBUILD_DIR}/include/hunspell
    ${OPENAL_LIB_INCLUDE_DIRS}
    ${LIBS_PREBUILT_DIR}/include/collada/1.4
    ${GROWL_INCLUDE_DIRS}
    ${COLLADA_INCLUDE_DIRS}
    ${LLAPPEARANCE_INCLUDE_DIRS}
    ${CMAKE_CURRENT_SOURCE_DIR}
    ${CMAKE_CURRENT_BINARY_DIR}
    )

if (BUGSPLAT_DB)
  include_directories(
    ${BUGSPLAT_INCLUDE_DIR}
    )
endif (BUGSPLAT_DB)

include_directories(SYSTEM
    ${LLCOMMON_SYSTEM_INCLUDE_DIRS}
    ${LLXML_SYSTEM_INCLUDE_DIRS}
    ${LLPHYSICSEXTENSIONS_INCLUDE_DIRS}
    )

set(viewer_SOURCE_FILES
# <Add FS includes below this line>
    alfloaterregiontracker.cpp
    animationexplorer.cpp
    ao.cpp
    aoengine.cpp
    aoset.cpp
    chatbar_as_cmdline.cpp
    daeexport.cpp
    dialogstack.cpp
    exoflickr.cpp
    exoflickrauth.cpp
    exogroupmutelist.cpp
    exopostprocess.cpp
    floatermedialists.cpp
    fsareasearch.cpp
    fsareasearchmenu.cpp
    fsassetblacklist.cpp
    fsavatarrenderpersistence.cpp
    fsavatarsearchmenu.cpp
    fsblocklistmenu.cpp
    fschathistory.cpp
    fschatoptionsmenu.cpp
    fscommon.cpp
    fsconsoleutils.cpp
    fscontactsfriendsmenu.cpp
    fsdata.cpp
    fsdroptarget.cpp
    fsexportperms.cpp
    fsfloateraddtocontactset.cpp
    fsfloaterassetblacklist.cpp
    fsfloateravatarrendersettings.cpp
    fsfloaterblocklist.cpp
    fsfloatercontacts.cpp
    fsfloatercontactsetconfiguration.cpp
    fsfloaterexport.cpp
    fsfloatergroup.cpp
    fsfloatergrouptitles.cpp
    fsfloaterimport.cpp
    fsfloaterim.cpp
    fsfloaterimcontainer.cpp
    fsfloaternearbychat.cpp
    fsfloaterplacedetails.cpp
    fsfloaterposestand.cpp
    fsfloaterprofile.cpp
    fsfloaterradar.cpp
    fsfloatersearch.cpp
    fsfloaterstatistics.cpp
    fsfloaterteleporthistory.cpp
    fsfloatervoicecontrols.cpp
    fsfloatervolumecontrols.cpp
    fsfloatervramusage.cpp
    fsfloaterwearablefavorites.cpp
    fskeywords.cpp
    fslslbridge.cpp
    fslslbridgerequest.cpp
    fslslpreproc.cpp
    fslslpreprocviewer.cpp
    fsmoneytracker.cpp
    fsnamelistavatarmenu.cpp
    fsnearbychatbarlistener.cpp
    fsnearbychatcontrol.cpp
    fsnearbychathub.cpp
    fsnearbychatvoicemonitor.cpp
    fspanelblocklist.cpp
    fspanelclassified.cpp
    fspanelcontactsets.cpp
    fspanelimcontrolpanel.cpp
    fspanellogin.cpp
    fspanelprefs.cpp
    fspanelprofile.cpp
    fspanelprofileclassifieds.cpp
    fspanelradar.cpp
    fsparticipantlist.cpp
    fspose.cpp
    fsradar.cpp
    fsradarentry.cpp
    fsradarlistctrl.cpp
    fsradarmenu.cpp
    fsscriptlibrary.cpp
    fsscrolllistctrl.cpp
    fsslurlcommand.cpp
    groupchatlistener.cpp
    lggbeamcolormapfloater.cpp
    lggbeammapfloater.cpp
    lggbeammaps.cpp
    lggbeamscolors.cpp
    lggcontactsets.cpp
    lfsimfeaturehandler.cpp
    llflickrconnect.cpp
    llfloaterflickr.cpp
    llpanelopenregionsettings.cpp
    # <FS:Ansariel> [Legacy Bake]
    llagentwearablesfetch.cpp

    llaccountingcostmanager.cpp
    llaisapi.cpp
    llagent.cpp
    llagentaccess.cpp
    llagentcamera.cpp
    llagentdata.cpp
    llagentlanguage.cpp
    llagentlistener.cpp
    llagentpicksinfo.cpp
    llagentpilot.cpp
    llagentui.cpp
    llagentwearables.cpp
    llanimstatelabels.cpp
    llappcorehttp.cpp
    llappearancemgr.cpp
    llappviewer.cpp
    llappviewerlistener.cpp
    llattachmentsmgr.cpp
    llaudiosourcevo.cpp
    llautoreplace.cpp
    llavataractions.cpp
    llavatariconctrl.cpp
    llavatarlist.cpp
    llavatarlistitem.cpp
    llavatarrenderinfoaccountant.cpp
    llavatarrendernotifier.cpp
    llavatarpropertiesprocessor.cpp
    llblockedlistitem.cpp
    llblocklist.cpp
    llbox.cpp
    llbreadcrumbview.cpp
    llbrowsernotification.cpp
    llbuycurrencyhtml.cpp
    llcallingcard.cpp
    llchannelmanager.cpp
    llchatbar.cpp
    llchathistory.cpp
    llchatitemscontainerctrl.cpp
    llchatmsgbox.cpp
    llchiclet.cpp
    llchicletbar.cpp
    llclassifiedinfo.cpp
    llcofwearables.cpp
    llcolorswatch.cpp
    llcommanddispatcherlistener.cpp
    llcommandhandler.cpp
    llcommandlineparser.cpp
    llcommunicationchannel.cpp
    llcompilequeue.cpp
    llconfirmationmanager.cpp
    llcontrolavatar.cpp
    llconversationlog.cpp
    llconversationloglist.cpp
    llconversationloglistitem.cpp
    llconversationmodel.cpp
    llconversationview.cpp
    llcurrencyuimanager.cpp
    llcylinder.cpp
    lldateutil.cpp
    lldebugmessagebox.cpp
    lldebugview.cpp
    lldeferredsounds.cpp
    lldelayedgestureerror.cpp
    lldirpicker.cpp
    lldonotdisturbnotificationstorage.cpp
    lldndbutton.cpp
    lldrawable.cpp
    lldrawpool.cpp
    lldrawpoolalpha.cpp
    lldrawpoolavatar.cpp
    lldrawpoolbump.cpp
    lldrawpoolground.cpp
    lldrawpoolmaterials.cpp
    lldrawpoolsimple.cpp
    lldrawpoolsky.cpp
    lldrawpoolterrain.cpp
    lldrawpooltree.cpp
    lldrawpoolwater.cpp
    lldrawpoolwlsky.cpp
    lldynamictexture.cpp
    llemote.cpp
    llenvironment.cpp
    llestateinfomodel.cpp
    lleventnotifier.cpp
    lleventpoll.cpp
    llexpandabletextbox.cpp
    llexperiencelog.cpp
    llexternaleditor.cpp
    llface.cpp
    llfasttimerview.cpp
    llfavoritesbar.cpp
    llfeaturemanager.cpp
    llfilepicker.cpp
    llfilteredwearablelist.cpp
    llfirstuse.cpp
    llflexibleobject.cpp
    llfloaterabout.cpp
    llfloaterbvhpreview.cpp
    llfloaterauction.cpp
    llfloaterautoreplacesettings.cpp
    llfloateravatar.cpp
    llfloateravatarpicker.cpp
    llfloateravatarrendersettings.cpp
    llfloateravatartextures.cpp
    llfloaterbanduration.cpp
    llfloaterbeacons.cpp
    llfloaterbigpreview.cpp
    llfloaterbuildoptions.cpp
    llfloaterbulkpermission.cpp
    llfloaterbump.cpp
    llfloaterbuy.cpp
    llfloaterbuycontents.cpp
    llfloaterbuycurrency.cpp
    llfloaterbuycurrencyhtml.cpp
    llfloaterbuyland.cpp
    llfloatercamera.cpp
    llfloaterchatvoicevolume.cpp
    llfloatercolorpicker.cpp
    llfloaterconversationlog.cpp
    llfloaterconversationpreview.cpp
    llfloaterdeleteprefpreset.cpp
    llfloaterdestinations.cpp
    llfloaterdisplayname.cpp
    llfloatereditextdaycycle.cpp
    llfloaterenvironmentadjust.cpp
    llfloaterevent.cpp
    llfloaterexperiencepicker.cpp
    llfloaterexperienceprofile.cpp
    llfloaterexperiences.cpp
<<<<<<< HEAD
    llfloaterfixedenvironment.cpp
    llfloaterflickr.cpp
=======
>>>>>>> 476f71f6
    llfloaterfonttest.cpp
    llfloaterforgetuser.cpp
    llfloatergesture.cpp
    llfloatergodtools.cpp
    llfloatergotoline.cpp
    llfloatergridstatus.cpp
    llfloatergroupbulkban.cpp
    llfloatergroupinvite.cpp
    llfloatergroups.cpp
    llfloaterhandler.cpp
    llfloaterhelpbrowser.cpp
    llfloaterhoverheight.cpp
    llfloaterhud.cpp
    llfloaterimagepreview.cpp
    llfloaterimsessiontab.cpp
    llfloaterimsession.cpp
    llfloaterimcontainer.cpp
    llfloaterinspect.cpp
    llfloaterjoystick.cpp
    llfloaterlagmeter.cpp
    llfloaterland.cpp
    llfloaterlandholdings.cpp
    llfloaterlinkreplace.cpp
    llfloaterloadprefpreset.cpp
    llfloatermarketplacelistings.cpp
    llfloatermap.cpp
    llfloatermediasettings.cpp
    llfloatermemleak.cpp
    llfloatermodelpreview.cpp
    llfloatermodeluploadbase.cpp
    llfloatermyscripts.cpp
    llfloatermyenvironment.cpp
    llfloaternamedesc.cpp
    llfloaternotificationsconsole.cpp
    llfloaternotificationstabbed.cpp
    llfloateroutfitphotopreview.cpp 
    llfloateroutfitsnapshot.cpp
    llfloaterobjectweights.cpp
    llfloateropenobject.cpp
    llfloaterpathfindingcharacters.cpp
    llfloaterpathfindingconsole.cpp
    llfloaterpathfindinglinksets.cpp
    llfloaterpathfindingobjects.cpp
    llfloaterpay.cpp
    llfloaterperms.cpp
    llfloaterpostprocess.cpp
    llfloaterpreference.cpp
    llfloaterpreviewtrash.cpp
    llfloaterproperties.cpp
    llfloaterregiondebugconsole.cpp
    llfloaterregioninfo.cpp
    llfloaterreporter.cpp
    llfloaterregionrestarting.cpp
    llfloatersaveprefpreset.cpp
    llfloatersceneloadstats.cpp
    llfloaterscriptdebug.cpp
    llfloaterscriptedprefs.cpp
    llfloaterscriptlimits.cpp
    llfloaterscriptrecover.cpp
    llfloatersearch.cpp
    llfloatersearchreplace.cpp
    llfloatersellland.cpp
    llfloatersettingsdebug.cpp
    llfloatersidepanelcontainer.cpp
    llfloatersnapshot.cpp
    llfloatersounddevices.cpp
    llfloaterspellchecksettings.cpp
    llfloatertelehub.cpp
    llfloatertestinspectors.cpp
    llfloatertestlistview.cpp
    llfloatertexturefetchdebugger.cpp
    llfloatertools.cpp
    llfloatertopobjects.cpp
    llfloatertos.cpp
    llfloatertoybox.cpp
    llfloatertranslationsettings.cpp
    llfloateruipreview.cpp
    llfloaterurlentry.cpp
    llfloatervoiceeffect.cpp
    llfloatervoicevolume.cpp
    llfloaterwebcontent.cpp
    llfloaterwebprofile.cpp
    llfloaterwhitelistentry.cpp
    llfloaterwindowsize.cpp
    llfloaterworldmap.cpp
    llfolderviewmodelinventory.cpp
    llfollowcam.cpp
    llfriendcard.cpp
    llflyoutcombobtn.cpp
    llgesturelistener.cpp
    llgesturemgr.cpp
    llgiveinventory.cpp
    llglsandbox.cpp
    llgroupactions.cpp
    llgroupiconctrl.cpp
    llgrouplist.cpp
    llgroupmgr.cpp
    llhasheduniqueid.cpp
    llhints.cpp
    llhttpretrypolicy.cpp
    llhudeffect.cpp
    llhudeffectbeam.cpp
    llhudeffectlookat.cpp
    llhudeffectpointat.cpp
    llhudeffecttrail.cpp
    llhudeffectblob.cpp
    llhudicon.cpp
    llhudmanager.cpp
    llhudnametag.cpp
    llhudobject.cpp
    llhudrender.cpp
    llhudtext.cpp
    llhudview.cpp
    llimagefiltersmanager.cpp
    llimhandler.cpp
    llimprocessing.cpp
    llimview.cpp
    llinspect.cpp
    llinspectavatar.cpp
    llinspectgroup.cpp
    llinspectobject.cpp
    llinspectremoteobject.cpp
    llinspecttoast.cpp
    llinventorybridge.cpp
    llinventoryfilter.cpp
    llinventoryfunctions.cpp
    llinventoryicon.cpp
    llinventoryitemslist.cpp
    llinventorylistitem.cpp
    llinventorymodel.cpp
    llinventorymodelbackgroundfetch.cpp
    llinventoryobserver.cpp
    llinventorypanel.cpp
    lljoystickbutton.cpp
    lllandmarkactions.cpp
    lllandmarklist.cpp
    lllegacyatmospherics.cpp
    lllistbrowser.cpp
    lllistcontextmenu.cpp
    lllistview.cpp
    lllocalbitmaps.cpp
    lllocationhistory.cpp
    lllocationinputctrl.cpp
    lllogchat.cpp
    llloginhandler.cpp
    lllogininstance.cpp
    llmachineid.cpp
    llmainlooprepeater.cpp
    llmanip.cpp
    llmaniprotate.cpp
    llmanipscale.cpp
    llmaniptranslate.cpp
    llmarketplacefunctions.cpp
    llmarketplacenotifications.cpp
    llmaterialmgr.cpp
    llmediactrl.cpp
    llmediadataclient.cpp
    llmenuoptionpathfindingrebakenavmesh.cpp
    llmeshrepository.cpp
    llmimetypes.cpp
    llmorphview.cpp
    llmoveview.cpp
    llmutelist.cpp
    llnamebox.cpp
    llnameeditor.cpp
    llnamelistctrl.cpp
    llnavigationbar.cpp
    llfloaterimnearbychat.cpp
    llfloaterimnearbychathandler.cpp
    llfloaterimnearbychatlistener.cpp
    llnetmap.cpp
    llnotificationalerthandler.cpp
    llnotificationgrouphandler.cpp
    llnotificationhandlerutil.cpp
    llnotificationhinthandler.cpp
    llnotificationlistitem.cpp
    llnotificationlistview.cpp
    llnotificationmanager.cpp
    llnotificationofferhandler.cpp
    llnotificationscripthandler.cpp
    llnotificationstorage.cpp
    llnotificationtiphandler.cpp
    lloutfitgallery.cpp
    lloutfitslist.cpp
    lloutfitobserver.cpp
    lloutputmonitorctrl.cpp
    llpanelappearancetab.cpp
    llpanelavatar.cpp
    llpanelavatartag.cpp
    llpanelblockedlist.cpp
    llpanelclassified.cpp
    llpanelcontents.cpp
    llpaneleditsky.cpp
    llpaneleditwater.cpp
    llpaneleditwearable.cpp
    llpanelenvironment.cpp
    llpanelexperiencelisteditor.cpp
    llpanelexperiencelog.cpp
    llpanelexperiencepicker.cpp
    llpanelexperiences.cpp
    llpanelface.cpp
    llpanelgenerictip.cpp
    llpanelgroup.cpp
    llpanelgroupbulk.cpp
    llpanelgroupbulkban.cpp
    llpanelgroupexperiences.cpp
    llpanelgroupgeneral.cpp
    llpanelgroupinvite.cpp
    llpanelgrouplandmoney.cpp
    llpanelgroupnotices.cpp
    llpanelgrouproles.cpp
    llpanelhome.cpp
    llpanelland.cpp
    llpanellandaudio.cpp
    llpanellandmarkinfo.cpp
    llpanellandmarks.cpp
    llpanellandmedia.cpp
    llpanellogin.cpp
    llpanelloginlistener.cpp
    llpanelmaininventory.cpp
    llpanelmarketplaceinbox.cpp
    llpanelmarketplaceinboxinventory.cpp
    llpanelmediasettingsgeneral.cpp
    llpanelmediasettingspermissions.cpp
    llpanelmediasettingssecurity.cpp
    llpanelme.cpp
    llpanelnearbymedia.cpp
    llpanelobject.cpp
    llpanelobjectinventory.cpp
    llpanelonlinestatus.cpp
    llpaneloutfitedit.cpp
    llpaneloutfitsinventory.cpp
    llpanelpeople.cpp
    llpanelpeoplemenus.cpp
    llpanelpermissions.cpp
    llpanelpick.cpp
    llpanelpicks.cpp
    llpanelplaceinfo.cpp
    llpanelplaceprofile.cpp
    llpanelplaces.cpp
    llpanelplacestab.cpp
    llpanelpresetspulldown.cpp
    llpanelprimmediacontrols.cpp
    llpanelprofile.cpp
    llpanelsnapshot.cpp
    llpanelsnapshotinventory.cpp
    llpanelsnapshotlocal.cpp
    llpanelsnapshotoptions.cpp
    llpanelsnapshotpostcard.cpp
    llpanelsnapshotprofile.cpp
    llpanelteleporthistory.cpp
    llpaneltiptoast.cpp
    llpanelvoiceeffect.cpp
    llpaneltopinfobar.cpp
    llpanelvoicedevicesettings.cpp
    llpanelvolume.cpp
    llpanelvolumepulldown.cpp
    llpanelwearing.cpp
    llparcelselection.cpp
    llparticipantlist.cpp
    llpatchvertexarray.cpp
    llpathfindingcharacter.cpp
    llpathfindingcharacterlist.cpp
    llpathfindinglinkset.cpp
    llpathfindinglinksetlist.cpp
    llpathfindingmanager.cpp
    llpathfindingnavmesh.cpp
    llpathfindingnavmeshstatus.cpp
    llpathfindingnavmeshzone.cpp
    llpathfindingobject.cpp
    llpathfindingobjectlist.cpp
    llpathfindingpathtool.cpp
    llpersistentnotificationstorage.cpp
    llphysicsmotion.cpp
    llphysicsshapebuilderutil.cpp
    llpipelinelistener.cpp
    llplacesinventorybridge.cpp
    llplacesinventorypanel.cpp
    llplacesfolderview.cpp
    llpopupview.cpp
    llpostcard.cpp
    llpresetsmanager.cpp
    llpreview.cpp
    llpreviewanim.cpp
    llpreviewgesture.cpp
    llpreviewnotecard.cpp
    llpreviewscript.cpp
    llpreviewsound.cpp
    llpreviewtexture.cpp
    llproductinforequest.cpp
    llprogressview.cpp
    llrecentpeople.cpp
    llregioninfomodel.cpp
    llregionposition.cpp
    llremoteparcelrequest.cpp
    llsavedsettingsglue.cpp
    llsaveoutfitcombobtn.cpp
    llscenemonitor.cpp
    llsceneview.cpp
    llscreenchannel.cpp
    llscripteditor.cpp
    llscriptfloater.cpp
    llscrollingpanelparam.cpp
    llscrollingpanelparambase.cpp
    llsculptidsize.cpp
    llsearchableui.cpp
    llsearchcombobox.cpp
    llsearchhistory.cpp
    llsecapi.cpp
    llsechandler_basic.cpp
    llselectmgr.cpp
    llsettingspicker.cpp
    llsettingsvo.cpp
    llshareavatarhandler.cpp
    llsidepanelappearance.cpp
    llsidepanelinventory.cpp
    llsidepanelinventorysubpanel.cpp
    llsidepaneliteminfo.cpp
    llsidepaneltaskinfo.cpp
    llsidetraypanelcontainer.cpp
    llskinningutil.cpp
    llsky.cpp
    #llslurl.cpp #<FS:AW optional opensim support>
    llsnapshotlivepreview.cpp
    llspatialpartition.cpp
    llspeakers.cpp
    llspeakingindicatormanager.cpp
    llsplitbutton.cpp
    llsprite.cpp
    llstartup.cpp
    llstartuplistener.cpp
    llstatusbar.cpp
    llstylemap.cpp
    llsurface.cpp
    llsurfacepatch.cpp
    llsyntaxid.cpp
    llsyswellitem.cpp
    llsyswellwindow.cpp
    llteleporthistory.cpp
    llteleporthistorystorage.cpp
    lltextureatlas.cpp
    lltextureatlasmanager.cpp
    lltexturecache.cpp
    lltexturectrl.cpp
    lltexturefetch.cpp
    lltextureinfo.cpp
    lltextureinfodetails.cpp
    lltexturestats.cpp
    lltextureview.cpp
    lltoast.cpp
    lltoastalertpanel.cpp
    lltoastgroupnotifypanel.cpp
    lltoastimpanel.cpp
    lltoastnotifypanel.cpp
    lltoastpanel.cpp
    lltoastscripttextbox.cpp
    lltoastscriptquestion.cpp
    lltool.cpp
    lltoolbarview.cpp
    lltoolbrush.cpp
    lltoolcomp.cpp
    lltooldraganddrop.cpp
    lltoolface.cpp
    lltoolfocus.cpp
    lltoolgrab.cpp
    lltoolgun.cpp
    lltoolindividual.cpp
    lltoolmgr.cpp
    lltoolmorph.cpp
    lltoolobjpicker.cpp
    lltoolpie.cpp
    lltoolpipette.cpp
    lltoolplacer.cpp
    lltoolselect.cpp
    lltoolselectland.cpp
    lltoolselectrect.cpp
    lltracker.cpp
    lltrackpicker.cpp
    lltransientdockablefloater.cpp
    lltransientfloatermgr.cpp
    lltranslate.cpp
    lluiavatar.cpp
    lluilistener.cpp
    lluploaddialog.cpp
    llurl.cpp
    llurldispatcher.cpp
    llurldispatcherlistener.cpp
    llurlhistory.cpp
    llurllineeditorctrl.cpp
    llurlwhitelist.cpp
    llvectorperfoptions.cpp
    llversioninfo.cpp
    llviewchildren.cpp
    llviewerassetstats.cpp
    llviewerassetstorage.cpp
    llviewerassettype.cpp
    llviewerassetupload.cpp
    llviewerattachmenu.cpp
    llvieweraudio.cpp
    llviewercamera.cpp
    llviewerchat.cpp
    llviewercontrol.cpp
    llviewercontrollistener.cpp
    llviewerdisplay.cpp
    llviewerdisplayname.cpp
    llviewerfloaterreg.cpp
    llviewerfoldertype.cpp
    llviewergenericmessage.cpp
    llviewergesture.cpp
    llviewerhelp.cpp
    llviewerhelputil.cpp
    llviewerhome.cpp
    llviewerinventory.cpp
    llviewerjoint.cpp
    llviewerjointattachment.cpp
    llviewerjointmesh.cpp
    llviewerjoystick.cpp
    llviewerkeyboard.cpp
    llviewerlayer.cpp
    llviewermedia.cpp
    llviewermedia_streamingaudio.cpp
    llviewermediafocus.cpp
    llviewermenu.cpp
    llviewermenufile.cpp
    llviewermessage.cpp
    #llviewernetwork.cpp #<FS:AW optional opensim support>
    llviewerobject.cpp
    llviewerobjectlist.cpp
    llvieweroctree.cpp
    llviewerparcelaskplay.cpp
    llviewerparcelmedia.cpp
    llviewerparcelmediaautoplay.cpp
    llviewerparcelmgr.cpp
    llviewerparceloverlay.cpp
    llviewerpartsim.cpp
    llviewerpartsource.cpp
    llviewerregion.cpp
    llviewershadermgr.cpp
    llviewerstats.cpp
    llviewerstatsrecorder.cpp
    llviewertexlayer.cpp
    llviewertexteditor.cpp
    llviewertexture.cpp
    llviewertextureanim.cpp
    llviewertexturelist.cpp
    llviewerthrottle.cpp
    llviewerwearable.cpp
    llviewerwindow.cpp
    llviewerwindowlistener.cpp
    llvlcomposition.cpp
    llvlmanager.cpp
    llvoavatar.cpp
    llvoavatarself.cpp
    llvocache.cpp
    llvograss.cpp
    llvoground.cpp
    llvoicecallhandler.cpp
    llvoicechannel.cpp
    llvoiceclient.cpp
    llvoicevisualizer.cpp
    llvoicevivox.cpp
    llvoinventorylistener.cpp
    llvopartgroup.cpp
    llvosky.cpp
    llvosurfacepatch.cpp
    llvotree.cpp
    llvovolume.cpp
    llvowater.cpp
    llvowlsky.cpp
    llwatchdog.cpp
    llwearableitemslist.cpp
    llwearablelist.cpp
    llweb.cpp
    llwebprofile.cpp
    llwind.cpp
    llwindowlistener.cpp
    llwlhandlers.cpp
    llworld.cpp
    llworldmap.cpp
    llworldmapmessage.cpp
    llworldmipmap.cpp
    llworldmapview.cpp
    llxmlrpclistener.cpp
    llxmlrpctransaction.cpp
    noise.cpp
    particleeditor.cpp
    piemenu.cpp
    pieseparator.cpp
    pieslice.cpp
    pipeline.cpp
    qtoolalign.cpp
    quickprefs.cpp
    rlvactions.cpp
    rlvhandler.cpp
    rlvhelper.cpp
    rlvcommon.cpp
    rlvlocks.cpp
    rlvinventory.cpp
    rlvextensions.cpp
    rlvfloaters.cpp
    rlvmodifiers.cpp
    rlvui.cpp
    sanitycheck.cpp
    streamtitledisplay.cpp
    utilitybar.cpp
    NACLantispam.cpp
    NACLfloaterexploresounds.cpp
    )

if (OPENSIM)
    list(APPEND viewer_SOURCE_FILES
                fsgridhandler.cpp
                fsslurl.cpp
        )
else (OPENSIM)
    list(APPEND viewer_SOURCE_FILES
                llslurl.cpp
                llviewernetwork.cpp
        )
endif (OPENSIM)

set(VIEWER_BINARY_NAME "firestorm-bin" CACHE STRING
    "The name of the viewer executable to create.")

set(viewer_HEADER_FILES
    CMakeLists.txt
    ViewerInstall.cmake

# <Add FS includes below this line>
    alfloaterregiontracker.h
    animationexplorer.h
    ao.h
    aoengine.h
    aoset.h
    chatbar_as_cmdline.h
    daeexport.h
    dialogstack.h
    exoflickr.h
    exoflickrauth.h
    exogroupmutelist.h
    exopostprocess.h
    floatermedialists.h
    fsareasearch.h
    fsareasearchmenu.h
    fsassetblacklist.h
    fsavatarrenderpersistence.h
    fsavatarsearchmenu.h
    fsblocklistmenu.h
    fschathistory.h
    fschatoptionsmenu.h
    fsdispatchclassifiedclickthrough.h
    fscommon.h
    fsconsoleutils.h
    fscontactsfriendsmenu.h
    fsdata.h
    fsdroptarget.h
    fsexportperms.h
    fsfloateraddtocontactset.h
    fsfloaterassetblacklist.h
    fsfloateravatarrendersettings.h
    fsfloaterblocklist.h
    fsfloatercontacts.h
    fsfloatercontactsetconfiguration.h
    fsfloaterexport.h
    fsfloatergroup.h
    fsfloatergrouptitles.h
    fsfloaterimport.h
    fsfloaterim.h
    fsfloaterimcontainer.h
    fsfloaternearbychat.h
    fsfloaterplacedetails.h
    fsfloaterposestand.h
    fsfloaterprofile.h
    fsfloaterradar.h
    fsfloatersearch.h
    fsfloaterstatistics.h
    fsfloaterteleporthistory.h
    fsfloatervoicecontrols.h
    fsfloatervolumecontrols.h
    fsfloatervramusage.h
    fsfloaterwearablefavorites.h
    fsgridhandler.h
    fskeywords.h
    fslslbridge.h
    fslslbridgerequest.h
    fslslpreproc.h
    fslslpreprocviewer.h
    fsmoneytracker.h
    fsnamelistavatarmenu.h
    fsnearbychatbarlistener.h
    fsnearbychatcontrol.h
    fsnearbychathub.h
    fsnearbychatvoicemonitor.h
    fspanelblocklist.h
    fspanelcontactsets.h
    fspanelclassified.h
    fspanelimcontrolpanel.h
    fspanellogin.h
    fspanelprefs.h
    fspanelprofile.h
    fspanelprofileclassifieds.h
    fspanelradar.h
    fsparticipantlist.h
    fspose.h
    fsradar.h
    fsradarentry.h
    fsradarlistctrl.h
    fsradarmenu.h
    fsscriptlibrary.h
    fsscrolllistctrl.h
    fsslurl.h
    fsslurlcommand.h
    groupchatlistener.h
    llaccountingcost.h
    lggbeamcolormapfloater.h
    lggbeammapfloater.h
    lggbeammaps.h
    lggbeamscolors.h
    lggcontactsets.h
    lfsimfeaturehandler.h
    llflickrconnect.h
    llfloaterflickr.h
    # <FS:Ansariel> [Legacy Bake]
    llagentwearablesfetch.h

    llaccountingcostmanager.h
    llaisapi.h
    llagent.h
    llagentaccess.h
    llagentcamera.h
    llagentdata.h
    llagentlanguage.h
    llagentlistener.h
    llagentpicksinfo.h
    llagentpilot.h
    llagentui.h
    llagentwearables.h
    llanimstatelabels.h
    llappcorehttp.h
    llappearance.h
    llappearancemgr.h
    llappviewer.h
    llappviewerlistener.h
    llattachmentsmgr.h
    llaudiosourcevo.h
    llautoreplace.h
    llavataractions.h
    llavatariconctrl.h
    llavatarlist.h
    llavatarlistitem.h
    llavatarpropertiesprocessor.h
    llavatarrenderinfoaccountant.h
    llavatarrendernotifier.h
    llblockedlistitem.h
    llblocklist.h
    llbox.h
    llbreadcrumbview.h
    llbuycurrencyhtml.h
    llcallingcard.h
    llcapabilityprovider.h
    llchannelmanager.h
    llchatbar.h
    llchathistory.h
    llchatitemscontainerctrl.h
    llchatmsgbox.h
    llchiclet.h
    llchicletbar.h
    llclassifiedinfo.h
    llcofwearables.h
    llcolorswatch.h
    llcommanddispatcherlistener.h
    llcommandhandler.h
    llcommandlineparser.h
    llcommunicationchannel.h
    llcompilequeue.h
    llconfirmationmanager.h
    llcontrolavatar.h
    llconversationlog.h
    llconversationloglist.h
    llconversationloglistitem.h
    llconversationmodel.h
    llconversationview.h
    llcurrencyuimanager.h
    llcylinder.h
    lldateutil.h
    lldebugmessagebox.h
    lldebugview.h
    lldeferredsounds.h
    lldelayedgestureerror.h
    lldirpicker.h
    lldonotdisturbnotificationstorage.h
    lldndbutton.h
    lldrawable.h
    lldrawpool.h
    lldrawpoolalpha.h
    lldrawpoolavatar.h
    lldrawpoolbump.h
    lldrawpoolmaterials.h
    lldrawpoolground.h
    lldrawpoolsimple.h
    lldrawpoolsky.h
    lldrawpoolterrain.h
    lldrawpooltree.h
    lldrawpoolwater.h
    lldrawpoolwlsky.h
    lldynamictexture.h
    llemote.h
    llenvironment.h
    llestateinfomodel.h
    lleventnotifier.h
    lleventpoll.h
    llexpandabletextbox.h
    llexperiencelog.h
    llexternaleditor.h
    llface.h
    llfasttimerview.h
    llfavoritesbar.h
    llfeaturemanager.h
    llfilepicker.h
    llfilteredwearablelist.h
    llfirstuse.h
    llflexibleobject.h
    llfloaterabout.h
    llfloaterbvhpreview.h
    llfloaterauction.h
    llfloaterautoreplacesettings.h
    llfloateravatar.h
    llfloateravatarpicker.h
    llfloateravatarrendersettings.h
    llfloateravatartextures.h
    llfloaterbanduration.h
    llfloaterbeacons.h
    llfloaterbigpreview.h
    llfloaterbuildoptions.h
    llfloaterbulkpermission.h
    llfloaterbump.h
    llfloaterbuy.h
    llfloaterbuycontents.h
    llfloaterbuycurrency.h
    llfloaterbuycurrencyhtml.h
    llfloaterbuyland.h
    llfloatercamera.h
    llfloaterchatvoicevolume.h
    llfloatercolorpicker.h
    llfloaterconversationlog.h
    llfloaterconversationpreview.h
    llfloaterdeleteprefpreset.h
    llfloaterdestinations.h
    llfloaterdisplayname.h
    llfloatereditextdaycycle.h
    llfloaterenvironmentadjust.h
    llfloaterevent.h
    llfloaterexperiencepicker.h
    llfloaterexperienceprofile.h
    llfloaterexperiences.h
<<<<<<< HEAD
    llfloaterfixedenvironment.h
    llfloaterflickr.h
=======
>>>>>>> 476f71f6
    llfloaterfonttest.h
    llfloaterforgetuser.h
    llfloatergesture.h
    llfloatergodtools.h
    llfloatergotoline.h
    llfloatergridstatus.h
    llfloatergroupbulkban.h
    llfloatergroupinvite.h
    llfloatergroups.h
    llfloaterhandler.h
    llfloaterhelpbrowser.h
    llfloaterhoverheight.h
    llfloaterhud.h
    llfloaterimagepreview.h
    llfloaterimnearbychat.h
    llfloaterimnearbychathandler.h
    llfloaterimnearbychatlistener.h
    llfloaterimsessiontab.h
    llfloaterimsession.h
    llfloaterimcontainer.h
    llfloaterinspect.h
    llfloaterjoystick.h
    llfloaterlagmeter.h
    llfloaterland.h
    llfloaterlandholdings.h
    llfloaterlinkreplace.h
    llfloaterloadprefpreset.h
    llfloatermap.h
    llfloatermarketplacelistings.h
    llfloatermediasettings.h
    llfloatermemleak.h
    llfloatermodelpreview.h
    llfloatermodeluploadbase.h
    llfloatermyscripts.h
    llfloatermyenvironment.h
    llfloaternamedesc.h
    llfloaternotificationsconsole.h
    llfloaternotificationstabbed.h
    llfloateroutfitphotopreview.h
    llfloateroutfitsnapshot.h
    llfloaterobjectweights.h
    llfloateropenobject.h
    llfloaterpathfindingcharacters.h
    llfloaterpathfindingconsole.h
    llfloaterpathfindinglinksets.h
    llfloaterpathfindingobjects.h
    llfloaterpay.h
    llfloaterperms.h
    llfloaterpostprocess.h
    llfloaterpreference.h
    llfloaterpreviewtrash.h
    llfloaterproperties.h
    llfloaterregiondebugconsole.h
    llfloaterregioninfo.h
    llfloaterreporter.h
    llfloaterregionrestarting.h
    llfloatersaveprefpreset.h
    llfloatersceneloadstats.h
    llfloaterscriptdebug.h
    llfloaterscriptedprefs.h
    llfloaterscriptlimits.h
    llfloaterscriptrecover.h
    llfloatersearch.h
    llfloatersearchreplace.h
    llfloatersellland.h
    llfloatersettingsdebug.h
    llfloatersidepanelcontainer.h
    llfloatersnapshot.h
    llfloatersounddevices.h
    llfloaterspellchecksettings.h
    llfloatertelehub.h
    llfloatertestinspectors.h
    llfloatertestlistview.h
    llfloatertexturefetchdebugger.h
    llfloatertools.h
    llfloatertopobjects.h
    llfloatertos.h
    llfloatertoybox.h
    llfloatertranslationsettings.h
    llfloateruipreview.h
    llfloaterurlentry.h
    llfloatervoiceeffect.h
    llfloatervoicevolume.h
    llfloaterwebcontent.h
    llfloaterwebprofile.h
    llfloaterwhitelistentry.h
    llfloaterwindowsize.h
    llfloaterworldmap.h
    llfolderviewmodelinventory.h
    llfollowcam.h
    llfriendcard.h
    llflyoutcombobtn.h
    llgesturelistener.h
    llgesturemgr.h
    llgiveinventory.h
    llgroupactions.h
    llgroupiconctrl.h
    llgrouplist.h
    llgroupmgr.h
    llhasheduniqueid.h
    llhints.h
    llhttpretrypolicy.h
    llhudeffect.h
    llhudeffectbeam.h
    llhudeffectlookat.h
    llhudeffectpointat.h
    llhudeffecttrail.h
    llhudeffectblob.h
    llhudicon.h
    llhudmanager.h
    llhudnametag.h
    llhudobject.h
    llhudrender.h
    llhudtext.h
    llhudview.h
    llimagefiltersmanager.h
    llimprocessing.h
    llimview.h
    llinspect.h
    llinspectavatar.h
    llinspectgroup.h
    llinspectobject.h
    llinspectremoteobject.h
    llinspecttoast.h
    llinventorybridge.h
    llinventoryfilter.h
    llinventoryfunctions.h
    llinventoryicon.h
    llinventoryitemslist.h
    llinventorylistitem.h
    llinventorymodel.h
    llinventorymodelbackgroundfetch.h
    llinventoryobserver.h
    llinventorypanel.h
    lljoystickbutton.h
    lllandmarkactions.h
    lllandmarklist.h
    lllightconstants.h
    lllistbrowser.h
    lllistcontextmenu.h
    lllistview.h
    lllocalbitmaps.h
    lllocationhistory.h
    lllocationinputctrl.h
    lllogchat.h
    llloginhandler.h
    lllogininstance.h
    llmachineid.h
    llmainlooprepeater.h
    llmanip.h
    llmaniprotate.h
    llmanipscale.h
    llmaniptranslate.h
    llmarketplacefunctions.h
    llmarketplacenotifications.h
    llmaterialmgr.h
    llmediactrl.h
    llmediadataclient.h
    llmenuoptionpathfindingrebakenavmesh.h
    llmeshrepository.h
    llmimetypes.h
    llmorphview.h
    llmoveview.h
    llmutelist.h
    llnamebox.h
    llnameeditor.h
    llnamelistctrl.h
    llnavigationbar.h
    llnetmap.h
    llnotificationhandler.h
    llnotificationlistitem.h
    llnotificationlistview.h
    llnotificationmanager.h
    llnotificationstorage.h
    lloutfitgallery.h
    lloutfitslist.h
    lloutfitobserver.h
    lloutputmonitorctrl.h
    llpanelappearancetab.h
    llpanelavatar.h
    llpanelavatartag.h
    llpanelblockedlist.h
    llpanelclassified.h
    llpanelcontents.h
    llpaneleditsky.h
    llpaneleditwater.h
    llpaneleditwearable.h
    llpanelenvironment.h
    llpanelexperiencelisteditor.h
    llpanelexperiencelog.h
    llpanelexperiencepicker.h
    llpanelexperiences.h
    llpanelface.h
    llpanelgenerictip.h
    llpanelgroup.h
    llpanelgroupbulk.h
    llpanelgroupbulkimpl.h
    llpanelgroupbulkban.h
    llpanelgroupexperiences.h
    llpanelgroupgeneral.h
    llpanelgroupinvite.h
    llpanelgrouplandmoney.h
    llpanelgroupnotices.h
    llpanelgrouproles.h
    llpanelhome.h
    llpanelland.h
    llpanellandaudio.h
    llpanellandmarkinfo.h
    llpanellandmarks.h
    llpanellandmedia.h
    llpanellogin.h
    llpanelloginlistener.h
    llpanelmaininventory.h
    llpanelmarketplaceinbox.h
    llpanelmarketplaceinboxinventory.h
    llpanelmediasettingsgeneral.h
    llpanelmediasettingspermissions.h
    llpanelmediasettingssecurity.h
    llpanelme.h
    llpanelnearbymedia.h
    llpanelobject.h
    llpanelobjectinventory.h
    llpanelonlinestatus.h
    llpaneloutfitedit.h
    llpaneloutfitsinventory.h
    llpanelpeople.h
    llpanelpeoplemenus.h
    llpanelpermissions.h
    llpanelpick.h
    llpanelpicks.h
    llpanelplaceinfo.h
    llpanelplaceprofile.h
    llpanelplaces.h
    llpanelplacestab.h
    llpanelpresetspulldown.h
    llpanelprimmediacontrols.h
    llpanelprofile.h
    llpanelsnapshot.h
    llpanelteleporthistory.h
    llpaneltiptoast.h
    llpanelvoicedevicesettings.h
    llpanelvoiceeffect.h
    llpaneltopinfobar.h
    llpanelvolume.h
    llpanelvolumepulldown.h
    llpanelwearing.h
    llparcelselection.h
    llparticipantlist.h
    llpatchvertexarray.h
    llpathfindingcharacter.h
    llpathfindingcharacterlist.h
    llpathfindinglinkset.h
    llpathfindinglinksetlist.h
    llpathfindingmanager.h
    llpathfindingnavmesh.h
    llpathfindingnavmeshstatus.h
    llpathfindingnavmeshzone.h
    llpathfindingobject.h
    llpathfindingobjectlist.h
    llpathfindingpathtool.h
    llpersistentnotificationstorage.h
    llphysicsmotion.h
    llphysicsshapebuilderutil.h
    llpipelinelistener.h
    llplacesinventorybridge.h
    llplacesinventorypanel.h
    llplacesfolderview.h
    llpopupview.h
    llpostcard.h
    llpresetsmanager.h
    llpreview.h
    llpreviewanim.h
    llpreviewgesture.h
    llpreviewnotecard.h
    llpreviewscript.h
    llpreviewsound.h
    llpreviewtexture.h
    llproductinforequest.h
    llprogressview.h
    llrecentpeople.h
    llregioninfomodel.h
    llregionposition.h
    llremoteparcelrequest.h
    llresourcedata.h
    llrootview.h
    llsavedsettingsglue.h
    llsaveoutfitcombobtn.h
    llscenemonitor.h
    llsceneview.h
    llscreenchannel.h
    llscripteditor.h
    llscriptfloater.h
    llscriptruntimeperms.h
    llscrollingpanelparam.h
    llscrollingpanelparambase.h
    llsculptidsize.h
    llsearchableui.h
    llsearchcombobox.h
    llsearchhistory.h
    llsecapi.h
    llsechandler_basic.h
    llselectmgr.h
    llsettingspicker.h
    llsettingsvo.h
    llsidepanelappearance.h
    llsidepanelinventory.h
    llsidepanelinventorysubpanel.h
    llsidepaneliteminfo.h
    llsidepaneltaskinfo.h
    llsidetraypanelcontainer.h
    llskinningutil.h
    llsky.h
    llslurl.h
    llsnapshotlivepreview.h
    llsnapshotmodel.h
    llspatialpartition.h
    llspeakers.h
    llspeakingindicatormanager.h
    llsplitbutton.h
    llsprite.h
    llstartup.h
    llstartuplistener.h
    llstatusbar.h
    llstylemap.h
    llsurface.h
    llsurfacepatch.h
    llsyntaxid.h
    llsyswellitem.h
    llsyswellwindow.h
    lltable.h
    llteleporthistory.h
    llteleporthistorystorage.h
    lltextureatlas.h
    lltextureatlasmanager.h
    lltexturecache.h
    lltexturectrl.h
    lltexturefetch.h
    lltextureinfo.h
    lltextureinfodetails.h
    lltexturestats.h
    lltextureview.h
    lltoast.h
    lltoastalertpanel.h
    lltoastgroupnotifypanel.h
    lltoastimpanel.h
    lltoastnotifypanel.h
    lltoastpanel.h
    lltoastscripttextbox.h
    lltoastscriptquestion.h
    lltool.h
    lltoolbarview.h
    lltoolbrush.h
    lltoolcomp.h
    lltooldraganddrop.h
    lltoolface.h
    lltoolfocus.h
    lltoolgrab.h
    lltoolgun.h
    lltoolindividual.h
    lltoolmgr.h
    lltoolmorph.h
    lltoolobjpicker.h
    lltoolpie.h
    lltoolpipette.h
    lltoolplacer.h
    lltoolselect.h
    lltoolselectland.h
    lltoolselectrect.h
    lltracker.h
    lltrackpicker.h
    lltransientdockablefloater.h
    lltransientfloatermgr.h
    lltranslate.h
    lluiconstants.h
    lluiavatar.h
    lluilistener.h
    lluploaddialog.h
    lluploadfloaterobservers.h
    llurl.h
    llurldispatcher.h
    llurldispatcherlistener.h
    llurlhistory.h
    llurllineeditorctrl.h
    llurlwhitelist.h
    llvectorperfoptions.h
    llversioninfo.h
    llviewchildren.h
    llviewerassetstats.h
    llviewerassetstorage.h
    llviewerassettype.h
    llviewerassetupload.h
    llviewerattachmenu.h
    llvieweraudio.h
    llviewercamera.h
    llviewerchat.h
    llviewercontrol.h
    llviewercontrollistener.h
    llviewerdisplay.h
    llviewerdisplayname.h
    llviewerfloaterreg.h
    llviewerfoldertype.h
    llviewergenericmessage.h
    llviewergesture.h
    llviewerhelp.h
    llviewerhome.h
    llviewerinventory.h
    llviewerjoint.h
    llviewerjointattachment.h
    llviewerjointmesh.h
    llviewerjoystick.h
    llviewerkeyboard.h
    llviewerlayer.h
    llviewermedia.h
    llviewermediafocus.h
    llviewermediaobserver.h
    llviewermenu.h
    llviewermenufile.h
    llviewermessage.h
    llviewernetwork.h
    llviewerobject.h
    llviewerobjectlist.h
    llvieweroctree.h
    llviewerparcelaskplay.h
    llviewerparcelmedia.h
    llviewerparcelmediaautoplay.h
    llviewerparcelmgr.h
    llviewerparceloverlay.h
    llviewerpartsim.h
    llviewerpartsource.h
    llviewerprecompiledheaders.h
    llviewerregion.h
    llviewershadermgr.h
    llviewerstats.h
    llviewerstatsrecorder.h
    llviewertexlayer.h
    llviewertexteditor.h
    llviewertexture.h
    llviewertextureanim.h
    llviewertexturelist.h
    llviewerthrottle.h
    llviewerwearable.h
    llviewerwindow.h
    llviewerwindowlistener.h
    llvlcomposition.h
    llvlmanager.h
    llvoavatar.h
    llvoavatarself.h
    llvocache.h
    llvograss.h
    llvoground.h
    llvoicechannel.h
    llvoiceclient.h
    llvoicevisualizer.h
    llvoicevivox.h
    llvoinventorylistener.h
    llvopartgroup.h
    llvosky.h
    llvosurfacepatch.h
    llvotree.h
    llvovolume.h
    llvowater.h
    llvowlsky.h
    llwatchdog.h
    llwearableitemslist.h
    llwearablelist.h
    llweb.h
    llwebprofile.h
    llwind.h
    llwindowlistener.h
    llwlhandlers.h
    llworld.h
    llworldmap.h
    llworldmapmessage.h
    llworldmipmap.h
    llworldmapview.h
    llxmlrpclistener.h
    llxmlrpctransaction.h
    macmain.h
    noise.h
    particleeditor.h
    piemenu.h
    pieseparator.h
    pieslice.h
    pipeline.h
    rlvactions.h
    rlvdefines.h
    rlvhandler.h
    rlvhelper.h
    rlvcommon.h
    rlvlocks.h
    rlvinventory.h
    rlvextensions.h
    rlvfloaters.h
    rlvmodifiers.h
    rlvui.h
    roles_constants.h
    qtoolalign.h
    quickprefs.h
    sanitycheck.h
    streamtitledisplay.h
    utilitybar.h
    VertexCache.h
    VorbisFramework.h
    NACLantispam.h
    NACLfloaterexploresounds.h
    )

# <exodus>
# Generate the flickr keys header.
configure_file(
    ${CMAKE_CURRENT_SOURCE_DIR}/exoflickrkeys.h.in
    ${CMAKE_CURRENT_BINARY_DIR}/exoflickrkeys.h
    @ONLY
)
list(APPEND viewer_HEADER_FILES ${CMAKE_CURRENT_BINARY_DIR}/exoflickrkeys.h)
# </exodus>

#<FS:LO> Discord rich presence
configure_file(
    ${CMAKE_CURRENT_SOURCE_DIR}/fsdiscordkey.h.in
    ${CMAKE_CURRENT_BINARY_DIR}/fsdiscordkey.h
    @ONLY
)
list(APPEND viewer_HEADER_FILES ${CMAKE_CURRENT_BINARY_DIR}/fsdiscordkey.h)
LIST(APPEND viewer_HEADER_FILES fsfloaterdiscord.h fsdiscordconnect.h)
LIST(APPEND viewer_SOURCE_FILES fsfloaterdiscord.cpp fsdiscordconnect.cpp)
#</FS:LO>

# <FS:TS> Generate the version information header file.
configure_file(
    ${CMAKE_CURRENT_SOURCE_DIR}/fsversionvalues.h.in
    ${CMAKE_CURRENT_BINARY_DIR}/fsversionvalues.h
    @ONLY
)
list(APPEND viewer_HEADER_FILES ${CMAKE_CURRENT_BINARY_DIR}/fsversionvalues.h)
# </FS:TS>

source_group("CMake Rules" FILES ViewerInstall.cmake)

#build_data.json creation moved to viewer_manifest.py MAINT-6413
# the viewer_version.txt file created here is for passing to viewer_manifest and autobuild
file(WRITE "${CMAKE_CURRENT_BINARY_DIR}/viewer_version.txt"
           "${VIEWER_SHORT_VERSION}.${VIEWER_VERSION_REVISION}\n")

set_source_files_properties(
   llversioninfo.cpp tests/llversioninfo_test.cpp 
   PROPERTIES
# <FS:TS> The next line causes a full rebuild of the entire newview
#         directory every time the Mercurial revision number changes.
#         Instead of doing that, we use the configure tool to build
#         fsversionstrings.h with the right numbers in it.
#   COMPILE_DEFINITIONS "${VIEWER_CHANNEL_VERSION_DEFINES}" # see BuildVersion.cmake
   )

if (DARWIN)
  LIST(APPEND viewer_SOURCE_FILES llappviewermacosx.cpp)
  LIST(APPEND viewer_SOURCE_FILES llappviewermacosx-objc.mm)
  LIST(APPEND viewer_SOURCE_FILES llappviewermacosx-objc.h)
  LIST(APPEND viewer_SOURCE_FILES llfilepicker_mac.mm)
  LIST(APPEND viewer_HEADER_FILES llfilepicker_mac.h)

  # This should be compiled with the viewer.
  LIST(APPEND viewer_SOURCE_FILES llappdelegate-objc.mm)
  set_source_files_properties(
    llappdelegate-objc.mm
    PROPERTIES
    COMPILE_DEFINITIONS "${VIEWER_CHANNEL_VERSION_DEFINES}"
    # BugsplatMac is a module, imported with @import. That language feature
    # demands these -f switches.
    # Xcode 10.2 requires that Objective-C++ headers declare nullability of
    # pointer variables. As of 2019-06-26, the BugsplatMac version we're using
    # does not yet do so in its own header files. This -W flag prevents fatal
    # warnings.
    COMPILE_FLAGS "-fmodules -fcxx-modules -Wno-nullability-completeness"
    )

# [FS] Growl libs
  LIST(APPEND viewer_SOURCE_FILES
        growlmanager.cpp
        growlnotifierwin.cpp
        )

  LIST(APPEND viewer_HEADER_FILES
         growlmanager.h
         growlnotifierwin.h
         )
# [FS]

  find_library(AGL_LIBRARY AGL)
  find_library(APPKIT_LIBRARY AppKit)
  find_library(COCOA_LIBRARY Cocoa)
  find_library(IOKIT_LIBRARY IOKit)
  find_library(COREAUDIO_LIBRARY CoreAudio)

  set(viewer_LIBRARIES
    ${COCOA_LIBRARY}
    ${AGL_LIBRARY}
    ${IOKIT_LIBRARY}
    ${COREAUDIO_LIBRARY}
    )

  if (BUGSPLAT_DB)
    list(APPEND viewer_LIBRARIES
      ${BUGSPLAT_LIBRARIES}
      )
  endif (BUGSPLAT_DB)

  # Add resource files to the project.
  set(viewer_RESOURCE_FILES
    firestorm_icon.icns
    macview.r
    Info-Firestorm.plist
    Firestorm.xib/
    # CMake doesn't seem to support Xcode language variants well just yet
    English.lproj/InfoPlist.strings
    English.lproj/language.txt
    German.lproj/language.txt
    Japanese.lproj/language.txt
    Korean.lproj/language.txt
    )
  set_source_files_properties(
    ${viewer_RESOURCE_FILES}
    PROPERTIES
    HEADER_FILE_ONLY TRUE
    #MACOSX_PACKAGE_LOCATION Resources #don't do this! this tells cmake to copy the files.
    )
  SOURCE_GROUP("Resources" FILES ${viewer_RESOURCE_FILES})
  list(APPEND viewer_SOURCE_FILES ${viewer_RESOURCE_FILES})
endif (DARWIN)

if (LINUX)
    LIST(APPEND viewer_SOURCE_FILES llappviewerlinux.cpp)
    set_source_files_properties(
      llappviewerlinux.cpp
      PROPERTIES
# <FS:TS> The next line causes a full rebuild of the entire newview
#         directory every time the Mercurial revision number changes.
#         Instead of doing that, we use the configure tool to build
#         fsversionstrings.h with the right numbers in it.
#      COMPILE_DEFINITIONS "${VIEWER_CHANNEL_VERSION_DEFINES}"
      )
    LIST(APPEND viewer_SOURCE_FILES llappviewerlinux_api_dbus.cpp)
# [FS] Growl support
    LIST(APPEND viewer_HEADER_FILES desktopnotifierlinux.h growlmanager.h)
    LIST(APPEND viewer_SOURCE_FILES desktopnotifierlinux.cpp growlmanager.cpp)
# [FS] Growl support

    SET(CMAKE_EXE_LINKER_FLAGS "${CMAKE_EXE_LINKER_FLAGS} -Wl,--as-needed")

    set(viewer_LIBRARIES
        Xinerama
        )
    if (OPENAL)
      LIST(APPEND viewer_LIBRARIES ${OPENAL_LIBRARIES})
    endif (OPENAL)

    # <FS:ND> Enable user to create a ctags database via using -DND_CTAGS=On
    if( ND_CTAGS )
      message( "Will generate ctags database during compilation" )
      set_source_files_properties( TAGS PROPERTIES GENERATED true)
      add_custom_command ( OUTPUT TAGS COMMAND ctags --extra=+q --fields=+aiS --c++-kinds=+p -e --recurse=yes .
                           WORKING_DIRECTORY ${CMAKE_SOURCE_DIR} )
      list(APPEND viewer_SOURCE_FILES TAGS )
    endif( ND_CTAGS )
    # </FS:ND>

endif (LINUX)

if (WINDOWS)
    list(APPEND viewer_SOURCE_FILES
         growlmanager.cpp
         growlnotifierwin.cpp
         llappviewerwin32.cpp
         llwindebug.cpp
         )
    set_source_files_properties(
      llappviewerwin32.cpp
      PROPERTIES
      COMPILE_DEFINITIONS "${VIEWER_CHANNEL_VERSION_DEFINES}"
      )

    list(APPEND viewer_HEADER_FILES
         llappviewerwin32.h
         llwindebug.h
# [FS] Growl libs
         growlmanager.h
         growlnotifierwin.h
# [FS]
         )

    # precompiled header configuration
    # llviewerprecompiledheaders.cpp generates
    # the .pch file.
    # All sources added to viewer_SOURCE_FILES
    # at this point use it.
    if(USE_PRECOMPILED_HEADERS)
        set_source_files_properties(llviewerprecompiledheaders.cpp
            PROPERTIES
            COMPILE_FLAGS "/Ycllviewerprecompiledheaders.h"
            )
        set(viewer_SOURCE_FILES "${viewer_SOURCE_FILES}" llviewerprecompiledheaders.cpp)
    endif(USE_PRECOMPILED_HEADERS)

    # Replace the icons with the appropriate ones for the channel
    # ('test' is the default)
    set(ICON_PATH "private")
    set(VIEWER_MACOSX_PHASE "d")
    string(TOLOWER ${VIEWER_CHANNEL} channel_lower)
    if(channel_lower MATCHES "release")
        set(ICON_PATH "release")
        set(VIEWER_MACOSX_PHASE "f")
    elseif(channel_lower MATCHES "beta")
        set(ICON_PATH "beta")
        set(VIEWER_MACOSX_PHASE "b")
    elseif(channel_lower MATCHES "project")
        set(ICON_PATH "project")
        set(VIEWER_MACOSX_PHASE "a")
    endif()
    message(STATUS "Copying icons for ${ICON_PATH}")
    execute_process(
      COMMAND ${CMAKE_COMMAND} -E copy_if_different
        "${CMAKE_CURRENT_SOURCE_DIR}/icons/${ICON_PATH}/firestorm_icon.ico"
        "${CMAKE_CURRENT_SOURCE_DIR}/res/firestorm_icon.ico"
      )
    execute_process(
      COMMAND ${CMAKE_COMMAND} -E copy_if_different
        "${CMAKE_CURRENT_SOURCE_DIR}/icons/${ICON_PATH}/firestorm_256.BMP"
        "${CMAKE_CURRENT_SOURCE_DIR}/res/firestorm_icon.BMP"
      )
    execute_process(
      COMMAND ${CMAKE_COMMAND} -E copy_if_different
        "${CMAKE_CURRENT_SOURCE_DIR}/icons/${ICON_PATH}/firestorm_256.BMP"
        "${CMAKE_CURRENT_SOURCE_DIR}/res-sdl/firestorm_icon.BMP"
      )

    # Add resource files to the project.
    # viewerRes.rc is the only buildable file, but
    # the rest are all dependencies of it.
    set(viewer_RESOURCE_FILES
        res/arrow.cur
        res/arrowcop.cur
        res/arrowcopmulti.cur
        res/arrowdrag.cur
        res/circleandline.cur
        res/llarrow.cur
        res/llarrowdrag.cur
        res/llarrowdragmulti.cur
        res/llarrowlocked.cur
        res/llgrablocked.cur
        res/llno.cur
        res/llnolocked.cur
        res/lltoolcamera.cur
        res/lltoolcreate.cur
        res/lltoolfocus.cur
        res/lltoolgrab.cur
        res/lltoolland.cur
        res/lltoolpan.cur
        res/lltoolpathfinding.cur
        res/lltoolpathfindingpathend.cur
        res/lltoolpathfindingpathendadd.cur
        res/lltoolpathfindingpathstart.cur
        res/lltoolpathfindingpathstartadd.cur
        res/lltoolpipette.cur
        res/lltoolrotate.cur
        res/lltoolscale.cur
        res/lltooltranslate.cur
        res/lltoolzoomin.cur
        res/lltoolzoomout.cur
        res/firestorm_icon.BMP
        res/firestorm_icon.ico
        res-sdl/firestorm_icon.BMP
        res/resource.h
        res/toolpickobject.cur
        res/toolpickobject2.cur
        res/toolpickobject3.cur
        res/toolpipette.cur
        res/toolbuy.cur
        res/toolopen.cur
        res/toolsit.cur
        res/toolbuy-legacy.cur
        res/toolopen-legacy.cur
        res/toolsit-legacy.cur
        res/toolpay-legacy.cur
        )

    set_source_files_properties(${viewer_RESOURCE_FILES}
                                PROPERTIES HEADER_FILE_ONLY TRUE)

    configure_file( ${CMAKE_CURRENT_SOURCE_DIR}/res/viewerRes.rc
                    ${CMAKE_CURRENT_BINARY_DIR}/viewerRes.rc
                    )
    set(viewer_RESOURCE_FILES
        ${CMAKE_CURRENT_BINARY_DIR}/viewerRes.rc
        ${viewer_RESOURCE_FILES}
        )

    set_source_files_properties(${CMAKE_CURRENT_BINARY_DIR}/viewerRes.rc
      PROPERTIES COMPILE_FLAGS "-I${CMAKE_CURRENT_SOURCE_DIR}/res"
      )

    SOURCE_GROUP("Resource Files" FILES ${viewer_RESOURCE_FILES})

    if (NOT USESYSTEMLIBS)
        list(APPEND viewer_SOURCE_FILES ${viewer_RESOURCE_FILES})
    endif (NOT USESYSTEMLIBS)

    find_library(DINPUT_LIBRARY dinput8 ${DIRECTX_LIBRARY_DIR})
    find_library(DXGUID_LIBRARY dxguid ${DIRECTX_LIBRARY_DIR})
    mark_as_advanced(
        DINPUT_LIBRARY
        DXGUID_LIBRARY
        )

# see EXP-1765 - theory is opengl32.lib needs to be included before gdi32.lib (windows libs)
    set(viewer_LIBRARIES
        opengl32
        ${WINDOWS_LIBRARIES}
        comdlg32
        ${DINPUT_LIBRARY}
        ${DXGUID_LIBRARY}
        kernel32
        odbc32
        odbccp32
        oleaut32
        shell32
        Vfw32
        wer
        winspool
        )

    find_library(INTEL_MEMOPS_LIBRARY
                 NAMES ll_intel_memops
                 PATHS
                 optimized ${ARCH_PREBUILT_DIRS_RELEASE}
                 debug ${ARCH_PREBUILT_DIRS_DEBUG}
                 )
    mark_as_advanced(INTEL_MEMOPS_LIBRARY)

    if (INTEL_MEMOPS_LIBRARY)
      list(APPEND viewer_LIBRARIES ${INTEL_MEMOPS_LIBRARY})
    endif (INTEL_MEMOPS_LIBRARY)

    # <FS:Ansariel> Apply correct manifests to both 32 and 64 bit versions
    #if (ADDRESS_SIZE EQUAL 64)
        # We deliberately omit this from the 32bit build because it declares that
        # the viewer is compatible with Windows 10; we need that to properly detect
        # the Windows version, but doing so causes systems with certain HD video
        # cards to fail because Windows 10 does not support them.  Leaving this out
        # causes those systems to run in a Windows 8 compatibility mode, which works.
    #    LIST(APPEND viewer_SOURCE_FILES windows.manifest)
    #endif (ADDRESS_SIZE EQUAL 64)
    if (ADDRESS_SIZE EQUAL 64)
        LIST(APPEND viewer_SOURCE_FILES ${CMAKE_CURRENT_SOURCE_DIR}/../tools/manifests/compatibility.manifest)
    else (ADDRESS_SIZE EQUAL 64)
        LIST(APPEND viewer_SOURCE_FILES ${CMAKE_CURRENT_SOURCE_DIR}/../tools/manifests/legacy.manifest)
    endif (ADDRESS_SIZE EQUAL 64)
    # </FS:Ansariel>
endif (WINDOWS)

# Add the xui files. This is handy for searching for xui elements
# from within the IDE.
set(viewer_XUI_FILES
    skins/default/colors.xml
    skins/default/default_languages.xml
    skins/default/textures/textures.xml
    )
file(GLOB DEFAULT_XUI_FILE_GLOB_LIST
     ${CMAKE_CURRENT_SOURCE_DIR}/skins/*/xui/en/*.xml)
list(APPEND viewer_XUI_FILES ${DEFAULT_XUI_FILE_GLOB_LIST})

file(GLOB DEFAULT_WIDGET_FILE_GLOB_LIST
     ${CMAKE_CURRENT_SOURCE_DIR}/skins/*/xui/en/widgets/*.xml)
list(APPEND viewer_XUI_FILES ${DEFAULT_WIDGET_FILE_GLOB_LIST})

# Cannot append empty lists in CMake, wait until we have files here.
#file(GLOB SILVER_WIDGET_FILE_GLOB_LIST
#     ${CMAKE_CURRENT_SOURCE_DIR}/skins/silver/xui/en-us/widgets/*.xml)
#list(APPEND viewer_XUI_FILES ${SILVER_WIDGET_FILE_GLOB_LIST})

list(SORT viewer_XUI_FILES)

source_group("XUI Files" FILES ${viewer_XUI_FILES})

set_source_files_properties(${viewer_XUI_FILES}
                            PROPERTIES HEADER_FILE_ONLY TRUE)

list(APPEND viewer_SOURCE_FILES ${viewer_XUI_FILES})

set(viewer_APPSETTINGS_FILES
    app_settings/anim.ini
    app_settings/autoreplace.xml
    app_settings/client_list_v2.xml
    app_settings/cloud.xml
    app_settings/cmd_line.xml
    app_settings/commands.xml
    app_settings/foldertypes.xml
    app_settings/graphic_preset_controls.xml
    app_settings/grass.xml
    app_settings/grids.xml
    app_settings/growl_notifications.xml
    app_settings/high_graphics.xml
    app_settings/ignorable_dialogs.xml
    app_settings/keys.xml
    app_settings/keys_azerty.xml
    app_settings/keywords.ini
    app_settings/keywords_lsl_default.xml
    app_settings/logcontrol.xml
    app_settings/low_graphics.xml
    app_settings/mid_graphics.xml
    app_settings/posestand.xml
    app_settings/quick_preferences.xml
    app_settings/scriptlibrary_aa.xml
    app_settings/scriptlibrary_ossl.xml
    app_settings/scriptlibrary_preproc.xml
    app_settings/settings_firestorm.xml
    app_settings/settings_hybrid.xml
    app_settings/settings_phoenix.xml
    app_settings/settings_v3.xml
    app_settings/settings_text.xml
    app_settings/settings.xml
    app_settings/settings_crash_behavior.xml
    app_settings/settings_files.xml
    app_settings/settings_per_account.xml
    app_settings/std_bump.ini
    #app_settings/toolbars.xml  FS:AO moved to skins
    app_settings/trees.xml
    app_settings/ultra_graphics.xml
    app_settings/viewerart.xml
    ${CMAKE_SOURCE_DIR}/../etc/message.xml
    ${CMAKE_SOURCE_DIR}/../scripts/messages/message_template.msg
    packages-info.txt
    )
	
if (WINDOWS)
  LIST(APPEND viewer_APPSETTINGS_FILES app_settings/growl_notifications.xml)
endif (WINDOWS)

source_group("App Settings" FILES ${viewer_APPSETTINGS_FILES})

set_source_files_properties(${viewer_APPSETTINGS_FILES}
                            PROPERTIES HEADER_FILE_ONLY TRUE)

list(APPEND viewer_SOURCE_FILES ${viewer_APPSETTINGS_FILES})

set(viewer_CHARACTER_FILES
    character/attentions.xml
    character/attentionsN.xml
    character/avatar_lad.xml
    character/avatar_skeleton.xml
    character/genepool.xml
    )

source_group("Character File" FILES ${viewer_CHARACTER_FILES})

set_source_files_properties(${viewer_CHARACTER_FILES}
                            PROPERTIES HEADER_FILE_ONLY TRUE)
if (NOT USESYSTEMLIBS)
    list(APPEND viewer_SOURCE_FILES ${viewer_CHARACTER_FILES})
endif (NOT USESYSTEMLIBS)

# <FS:Ansariel> Add Firestorm folders
file(GLOB viewer_FONT_FILES fonts/*.xml)
source_group("Fonts" FILES ${viewer_FONT_FILES})
set_source_files_properties(${viewer_FONT_FILES}
                            PROPERTIES HEADER_FILE_ONLY TRUE)
list(APPEND viewer_SOURCE_FILES ${viewer_FONT_FILES})

file(GLOB viewer_FS_RESOURCES fs_resources/*)
source_group("Firestorm Resources" FILES ${viewer_FS_RESOURCES})
set_source_files_properties(${viewer_FS_RESOURCES}
                            PROPERTIES HEADER_FILE_ONLY TRUE)
list(APPEND viewer_SOURCE_FILES ${viewer_FS_RESOURCES})
# </FS:Ansariel>

if (WINDOWS)
  file(GLOB viewer_INSTALLER_FILES installers/windows/*.nsi)

  source_group("Installer Files" FILES ${viewer_INSTALLER_FILES})

  set_source_files_properties(${viewer_INSTALLER_FILES}
                              PROPERTIES HEADER_FILE_ONLY TRUE)

  list(APPEND viewer_SOURCE_FILES ${viewer_INSTALLER_FILES})
endif (WINDOWS)

if (OPENAL)
  set(LLSTARTUP_COMPILE_FLAGS "${LLSTARTUP_COMPILE_FLAGS} -DLL_OPENAL")
endif (OPENAL)

if (FMODSTUDIO)
  set(LLSTARTUP_COMPILE_FLAGS "${LLSTARTUP_COMPILE_FLAGS} -DLL_FMODSTUDIO")
  set(FMODWRAPPER_LIBRARY ${FMODSTUDIO_LIBRARY})
endif (FMODSTUDIO)

if (FMODEX)
  set(LLSTARTUP_COMPILE_FLAGS "${LLSTARTUP_COMPILE_FLAGS} -DLL_FMODEX")
  set(FMODWRAPPER_LIBRARY ${FMODEX_LIBRARY})
endif (FMODEX)

# <FS:Ansariel> Output device selection
# set_source_files_properties(llstartup.cpp PROPERTIES COMPILE_FLAGS "${LLSTARTUP_COMPILE_FLAGS}")
set_source_files_properties(llstartup.cpp llfloaterpreference.cpp PROPERTIES COMPILE_FLAGS "${LLSTARTUP_COMPILE_FLAGS}")
# </FS:Ansariel>

list(APPEND viewer_SOURCE_FILES ${viewer_HEADER_FILES})

set_source_files_properties(${viewer_HEADER_FILES}
                            PROPERTIES HEADER_FILE_ONLY TRUE)

add_executable(${VIEWER_BINARY_NAME}
    WIN32
    MACOSX_BUNDLE
    ${viewer_SOURCE_FILES}
    )

if (SDL_FOUND)
  set_property(TARGET ${VIEWER_BINARY_NAME}
    PROPERTY COMPILE_DEFINITIONS LL_SDL=1
    )
endif (SDL_FOUND)

if (BUGSPLAT_DB)
  set_property(TARGET ${VIEWER_BINARY_NAME}
    PROPERTY COMPILE_DEFINITIONS "LL_BUGSPLAT")
endif (BUGSPLAT_DB)

# add package files
file(GLOB EVENT_HOST_SCRIPT_GLOB_LIST
     ${CMAKE_CURRENT_SOURCE_DIR}/../viewer_components/*.py)
list(APPEND EVENT_HOST_SCRIPTS ${EVENT_HOST_SCRIPT_GLOB_LIST})

set(PACKAGE ON CACHE BOOL
    "Add a package target that builds an installer package.")

if (OPENSIM )
  set(ND_VIEWER_FLAVOR "oss")
else (OPENSIM)
  set(ND_VIEWER_FLAVOR "hvk")
endif (OPENSIM)

if (FMODSTUDIO)
    set(FMODVERSION "fmodstudio")
elseif (FMODEX)
    set(FMODVERSION "fmodex")
endif (FMODSTUDIO)

if (WINDOWS)
    set_target_properties(${VIEWER_BINARY_NAME}
        PROPERTIES
        # *TODO -reenable this once we get server usage sorted out
        LINK_FLAGS "/debug /NODEFAULTLIB:LIBCMT /SUBSYSTEM:WINDOWS /LARGEADDRESSAWARE"
        LINK_FLAGS_DEBUG "/NODEFAULTLIB:\"LIBCMT;LIBCMTD;MSVCRT\" /INCREMENTAL:NO /LARGEADDRESSAWARE"
        LINK_FLAGS_RELEASE "/FORCE:MULTIPLE /MAP\"secondlife-bin.MAP\" /OPT:REF /LARGEADDRESSAWARE"
        )

    if(USE_PRECOMPILED_HEADERS)
        set_target_properties(
            ${VIEWER_BINARY_NAME}
            PROPERTIES
            COMPILE_FLAGS "/Yullviewerprecompiledheaders.h"
            )
    endif(USE_PRECOMPILED_HEADERS)

    # If adding a file to viewer_manifest.py in the WindowsManifest.construct() method, be sure to add the dependency
    # here.
    # *NOTE:Mani - This is a crappy hack to have important dependencies for the viewer_manifest copy action
    # be met. I'm looking forward to a source-code split-up project next year that will address this kind of thing.
    # In the meantime, if you have any ideas on how to easily maintain one list, either here or in viewer_manifest.py
    # and have the build deps get tracked *please* tell me about it.

    set(COPY_INPUT_DEPENDENCIES
      # The following commented dependencies are determined at variably at build time. Can't do this here.
      ${CMAKE_SOURCE_DIR}/../etc/message.xml
      ${CMAKE_SOURCE_DIR}/../scripts/messages/message_template.msg
      ${SHARED_LIB_STAGING_DIR}/${CMAKE_CFG_INTDIR}/llcommon.dll
      ${SHARED_LIB_STAGING_DIR}/${CMAKE_CFG_INTDIR}/libapr-1.dll
      ${SHARED_LIB_STAGING_DIR}/${CMAKE_CFG_INTDIR}/libaprutil-1.dll
      ${SHARED_LIB_STAGING_DIR}/${CMAKE_CFG_INTDIR}/libapriconv-1.dll
      ${SHARED_LIB_STAGING_DIR}/Release/glod.dll
      ${SHARED_LIB_STAGING_DIR}/RelWithDebInfo/glod.dll
      ${SHARED_LIB_STAGING_DIR}/Debug/glod.dll
      ${SHARED_LIB_STAGING_DIR}/Release/libcollada14dom22.dll
      ${SHARED_LIB_STAGING_DIR}/RelWithDebInfo/libcollada14dom22.dll
      ${SHARED_LIB_STAGING_DIR}/Debug/libcollada14dom22-d.dll
      ${SHARED_LIB_STAGING_DIR}/Release/openjpeg.dll
      ${SHARED_LIB_STAGING_DIR}/RelWithDebInfo/openjpeg.dll
      ${SHARED_LIB_STAGING_DIR}/Debug/openjpegd.dll
      ${SHARED_LIB_STAGING_DIR}/Release/msvcr100.dll
      ${SHARED_LIB_STAGING_DIR}/Release/msvcp100.dll
      ${SHARED_LIB_STAGING_DIR}/RelWithDebInfo/msvcr100.dll
      ${SHARED_LIB_STAGING_DIR}/RelWithDebInfo/msvcp100.dll
      ${SHARED_LIB_STAGING_DIR}/Debug/msvcr100d.dll
      ${SHARED_LIB_STAGING_DIR}/Debug/msvcp100d.dll
      ${SHARED_LIB_STAGING_DIR}/Release/libhunspell.dll
      ${SHARED_LIB_STAGING_DIR}/RelWithDebInfo/libhunspell.dll
      ${SHARED_LIB_STAGING_DIR}/Debug/libhunspell.dll
      ${SHARED_LIB_STAGING_DIR}/${CMAKE_CFG_INTDIR}/SLVoice.exe
      ${SHARED_LIB_STAGING_DIR}/${CMAKE_CFG_INTDIR}/libsndfile-1.dll
      ${SHARED_LIB_STAGING_DIR}/${CMAKE_CFG_INTDIR}/vivoxoal.dll
      ${SHARED_LIB_STAGING_DIR}/${CMAKE_CFG_INTDIR}/ca-bundle.crt
      ${GOOGLE_PERF_TOOLS_SOURCE}
      ${CMAKE_CURRENT_SOURCE_DIR}/licenses-win32.txt
      ${CMAKE_CURRENT_SOURCE_DIR}/featuretable.txt
      ${ARCH_PREBUILT_DIRS_RELEASE}/libeay32.dll
      ${ARCH_PREBUILT_DIRS_RELEASE}/ssleay32.dll
      ${ARCH_PREBUILT_DIRS_DEBUG}/libeay32.dll
      ${ARCH_PREBUILT_DIRS_DEBUG}/ssleay32.dll
      ${viewer_APPSETTINGS_FILES}
      ${ARCH_PREBUILT_DIRS_RELEASE}/growl.dll
      SLPlugin
      media_plugin_cef
      media_plugin_libvlc
      media_plugin_example
      windows-crash-logger
      )

    if (ADDRESS_SIZE EQUAL 64)
        list(APPEND COPY_INPUT_DEPENDENCIES
            ${SHARED_LIB_STAGING_DIR}/${CMAKE_CFG_INTDIR}/vivoxsdk_x64.dll
            ${SHARED_LIB_STAGING_DIR}/${CMAKE_CFG_INTDIR}/ortp_x64.dll
            )
    else (ADDRESS_SIZE EQUAL 64)
        list(APPEND COPY_INPUT_DEPENDENCIES
            ${SHARED_LIB_STAGING_DIR}/${CMAKE_CFG_INTDIR}/vivoxsdk.dll
            ${SHARED_LIB_STAGING_DIR}/${CMAKE_CFG_INTDIR}/ortp.dll
            )
    endif (ADDRESS_SIZE EQUAL 64)

    if (FMODSTUDIO)
      if (ADDRESS_SIZE EQUAL 64)
        list(APPEND COPY_INPUT_DEPENDENCIES
           ${SHARED_LIB_STAGING_DIR}/Release/fmod64.dll
           ${SHARED_LIB_STAGING_DIR}/RelWithDebInfo/fmod64.dll
           ${SHARED_LIB_STAGING_DIR}/Debug/fmodL64.dll
          )
      else (ADDRESS_SIZE EQUAL 64)
        list(APPEND COPY_INPUT_DEPENDENCIES
           ${SHARED_LIB_STAGING_DIR}/Release/fmod.dll
           ${SHARED_LIB_STAGING_DIR}/RelWithDebInfo/fmod.dll
           ${SHARED_LIB_STAGING_DIR}/Debug/fmodL.dll
          )
      endif (ADDRESS_SIZE EQUAL 64)
    endif (FMODSTUDIO)

    if (FMODEX)
      list(APPEND COPY_INPUT_DEPENDENCIES
           ${SHARED_LIB_STAGING_DIR}/Release/fmodex.dll
           ${SHARED_LIB_STAGING_DIR}/RelWithDebInfo/fmodex.dll
           ${SHARED_LIB_STAGING_DIR}/Debug/fmodexL.dll
          )
    endif (FMODEX)

    add_custom_command(
      OUTPUT  ${CMAKE_CFG_INTDIR}/copy_touched.bat
      COMMAND ${PYTHON_EXECUTABLE}
      ARGS
        ${CMAKE_CURRENT_SOURCE_DIR}/viewer_manifest.py
        --actions=copy
        --arch=${ARCH}
        --artwork=${ARTWORK_DIR}
        "--bugsplat=${BUGSPLAT_DB}"
        --build=${CMAKE_CURRENT_BINARY_DIR}
        --buildtype=${CMAKE_BUILD_TYPE}
        "--channel=${VIEWER_CHANNEL}"
        --configuration=${CMAKE_CFG_INTDIR}
        --dest=${CMAKE_CURRENT_BINARY_DIR}/${CMAKE_CFG_INTDIR}
        --grid=${GRID}
        --source=${CMAKE_CURRENT_SOURCE_DIR}
        --touch=${CMAKE_CURRENT_BINARY_DIR}/${CMAKE_CFG_INTDIR}/copy_touched.bat
        --versionfile=${CMAKE_CURRENT_BINARY_DIR}/viewer_version.txt
        --viewer_flavor=${ND_VIEWER_FLAVOR}
        --fmodversion=${FMODVERSION}
      DEPENDS
        ${CMAKE_CURRENT_SOURCE_DIR}/viewer_manifest.py
        stage_third_party_libs
        ${COPY_INPUT_DEPENDENCIES}
      COMMENT "Performing viewer_manifest copy"
      )

    add_custom_target(copy_w_viewer_manifest ALL DEPENDS ${CMAKE_CFG_INTDIR}/copy_touched.bat)

    add_dependencies(${VIEWER_BINARY_NAME} stage_third_party_libs llcommon copy_w_viewer_manifest)

    if (EXISTS ${CMAKE_SOURCE_DIR}/copy_win_scripts)
      add_dependencies(${VIEWER_BINARY_NAME} copy_win_scripts)
    endif (EXISTS ${CMAKE_SOURCE_DIR}/copy_win_scripts)
	
    add_dependencies(${VIEWER_BINARY_NAME}
      SLPlugin
      windows-crash-logger
    )

    # sets the 'working directory' for debugging from visual studio.
    # Condition for version can be moved to requirements once build agents will be updated (see TOOL-3865)
    if (NOT UNATTENDED)
        set_property(
          TARGET ${VIEWER_BINARY_NAME}
          PROPERTY VS_DEBUGGER_WORKING_DIRECTORY "${CMAKE_CURRENT_SOURCE_DIR}"
          )
    endif (NOT UNATTENDED)

    if (PACKAGE)
      add_custom_command(
        OUTPUT ${CMAKE_CURRENT_BINARY_DIR}/${CMAKE_CFG_INTDIR}/event_host.tar.bz2
        COMMAND ${PYTHON_EXECUTABLE}
        ARGS
          ${CMAKE_CURRENT_SOURCE_DIR}/event_host_manifest.py
          ${CMAKE_CURRENT_SOURCE_DIR}/..
          ${CMAKE_CURRENT_BINARY_DIR}
          ${CMAKE_CFG_INTDIR}
        DEPENDS
          lleventhost
          ${EVENT_HOST_SCRIPTS}
          ${CMAKE_CURRENT_SOURCE_DIR}/event_host_manifest.py
        )

      add_custom_command(
        OUTPUT ${CMAKE_CFG_INTDIR}/touched.bat
        COMMAND ${PYTHON_EXECUTABLE}
        ARGS
          ${CMAKE_CURRENT_SOURCE_DIR}/viewer_manifest.py
          --arch=${ARCH}
          --artwork=${ARTWORK_DIR}
          "--bugsplat=${BUGSPLAT_DB}"
          --build=${CMAKE_CURRENT_BINARY_DIR}
          --buildtype=${CMAKE_BUILD_TYPE}
          "--channel=${VIEWER_CHANNEL}"
          --configuration=${CMAKE_CFG_INTDIR}
          --dest=${CMAKE_CURRENT_BINARY_DIR}/${CMAKE_CFG_INTDIR}
          --grid=${GRID}
          --source=${CMAKE_CURRENT_SOURCE_DIR}
          --touch=${CMAKE_CURRENT_BINARY_DIR}/${CMAKE_CFG_INTDIR}/touched.bat
          --versionfile=${CMAKE_CURRENT_BINARY_DIR}/viewer_version.txt
          --viewer_flavor=${ND_VIEWER_FLAVOR}
          --fmodversion=${FMODVERSION}
        DEPENDS
            ${VIEWER_BINARY_NAME}
            ${CMAKE_CURRENT_SOURCE_DIR}/viewer_manifest.py
            ${CMAKE_CURRENT_BINARY_DIR}/viewer_version.txt
            ${COPY_INPUT_DEPENDENCIES}
        )

      add_custom_target(llpackage ALL DEPENDS
        ${CMAKE_CFG_INTDIR}/touched.bat
        windows-setup-build-all
        )
        # temporarily disable packaging of event_host until hg subrepos get
        # sorted out on the parabuild cluster...
        #${CMAKE_CURRENT_BINARY_DIR}/${CMAKE_CFG_INTDIR}/event_host.tar.bz2)

    endif (PACKAGE)
elseif (DARWIN)
    set_target_properties(${VIEWER_BINARY_NAME}
        PROPERTIES
        LINK_FLAGS_RELEASE "${LINK_FLAGS_RELEASE} -Xlinker -dead_strip -Xlinker -map -Xlinker ${CMAKE_CURRENT_BINARY_DIR}/${VIEWER_BINARY_NAME}.MAP"
        )
else (WINDOWS)
        # Linux
    set_target_properties(${VIEWER_BINARY_NAME}
        PROPERTIES
        LINK_FLAGS_RELEASE "${LINK_FLAGS_RELEASE} -Wl,--Map=${VIEWER_BINARY_NAME}.MAP"
        )
endif (WINDOWS)

# *NOTE: - this list is very sensitive to ordering, test carefully on all
# platforms if you change the relative order of the entries here.
# In particular, cmake 2.6.4 (when building with linux/makefile generators)
# appears to sometimes de-duplicate redundantly listed dependencies improperly.
# To work around this, higher level modules should be listed before the modules
# that they depend upon. -brad
#
# *NOTE:  On mixing system shared libraries and updated static archives.
# We use a number of libraries that have an existence as system libraries,
# internal-use libraries and applications libraries.  The most-referenced
# one of these being libz where you can find four or more versions in play
# at once.  On Linux, libz can be found at link and run time via a number
# of paths:
#     
#      => -lfreetype
#        => libz.so.1 (on install machine, not build)
#      => -lSDL
#        => libz.so.1 (on install machine, not build)
#      => -lgdk-x11-2.0
#        => libz.so.1
#      => -lz
#
# We generally want the newest version of the library to provide all symbol
# resolution.  To that end, when using static archives, the *_PRELOAD_ARCHIVES
# variables, PNG_PRELOAD_ARCHIVES and ZLIB_PRELOAD_ARCHIVES, get the archives
# dumped into the target binary and runtime lookup will find the most
# modern version.

target_link_libraries(${VIEWER_BINARY_NAME}
    ${URIPARSER_PRELOAD_ARCHIVES}
    ${GOOGLE_PERFTOOLS_LIBRARIES}
    ${LLAUDIO_LIBRARIES}
    ${LLCHARACTER_LIBRARIES}
    ${LLIMAGE_LIBRARIES}
    ${LLINVENTORY_LIBRARIES}
    ${LLMESSAGE_LIBRARIES}
    ${LLPLUGIN_LIBRARIES}
    ${LLPRIMITIVE_LIBRARIES}
    ${LLRENDER_LIBRARIES}
    ${FREETYPE_LIBRARIES}
    ${LLUI_LIBRARIES}
    ${LLVFS_LIBRARIES}
    ${LLWINDOW_LIBRARIES}
    ${LLXML_LIBRARIES}
    ${LLMATH_LIBRARIES}
    ${LLCOREHTTP_LIBRARIES}
    ${LLCOMMON_LIBRARIES}
    ${NDOF_LIBRARY}
    ${NVAPI_LIBRARY}
    ${HUNSPELL_LIBRARY}
    ${viewer_LIBRARIES}
    ${BOOST_PROGRAM_OPTIONS_LIBRARY}
    ${BOOST_REGEX_LIBRARY}
    ${BOOST_WAVE_LIBRARY} #FS specific
    ${BOOST_THREAD_LIBRARY} #FS specific
    ${BOOST_CONTEXT_LIBRARY}
    ${DBUSGLIB_LIBRARIES}
    ${OPENGL_LIBRARIES}
    ${FMODWRAPPER_LIBRARY} # must come after LLAudio
    ${GLOD_LIBRARIES}
    ${OPENGL_LIBRARIES}
    ${JSONCPP_LIBRARIES}
    ${SDL_LIBRARY}
    ${SMARTHEAP_LIBRARY}
    ${UI_LIBRARIES}
    ${WINDOWS_LIBRARIES}
    ${EXPAT_LIBRARIES}
    ${XMLRPCEPI_LIBRARIES}
    ${OPENSSL_LIBRARIES}
    ${CRYPTO_LIBRARIES}
    ${LLLOGIN_LIBRARIES}
    ${LLPHYSICS_LIBRARIES}
    ${LLPHYSICSEXTENSIONS_LIBRARIES}
    ${LLAPPEARANCE_LIBRARIES}
    ${GROWL_LIBRARY}
    )

target_link_libraries(${VIEWER_BINARY_NAME} ${DISCORD_LIBRARY} )

if (BUGSPLAT_DB)
  target_link_libraries(${VIEWER_BINARY_NAME}
    ${BUGSPLAT_LIBRARIES}
    )
endif (BUGSPLAT_DB)
	
if (WINDOWS)
    target_link_libraries(${VIEWER_BINARY_NAME}
    ${GROWL_LIBRARY}
    )
endif (WINDOWS)

if (LINUX)
    target_link_libraries(${VIEWER_BINARY_NAME} "dl" )
endif (LINUX)

set(ARTWORK_DIR ${CMAKE_CURRENT_SOURCE_DIR} CACHE PATH
    "Path to artwork files.")

if (LINUX)
  set(product Firestorm-${ARCH}-${VIEWER_SHORT_VERSION}.${VIEWER_VERSION_REVISION})

  # These are the generated targets that are copied to package/
if (NOT ENABLE_MEDIA_PLUGINS)
  set(COPY_INPUT_DEPENDENCIES
    ${VIEWER_BINARY_NAME}
    linux-crash-logger
    SLPlugin
    media_plugin_cef
    #media_plugin_gstreamer010
    media_plugin_libvlc
    llcommon
    )
else (NOT ENABLE_MEDIA_PLUGINS)
  set(COPY_INPUT_DEPENDENCIES
    ${VIEWER_BINARY_NAME}
    linux-crash-logger
    SLPlugin
    media_plugin_cef
    #media_plugin_gstreamer010
    llcommon
    )
endif (NOT ENABLE_MEDIA_PLUGINS)

  add_custom_command(
      OUTPUT ${product}.tar.bz2
      COMMAND ${PYTHON_EXECUTABLE}
      ARGS
        ${CMAKE_CURRENT_SOURCE_DIR}/viewer_manifest.py
        --arch=${ARCH}
        --artwork=${ARTWORK_DIR}
        "--bugsplat=${BUGSPLAT_DB}"
        --build=${CMAKE_CURRENT_BINARY_DIR}
        --buildtype=${CMAKE_BUILD_TYPE}
        "--channel=${VIEWER_CHANNEL}"
        --configuration=${CMAKE_CFG_INTDIR}
        --dest=${CMAKE_CURRENT_BINARY_DIR}/packaged
        --grid=${GRID}
        --source=${CMAKE_CURRENT_SOURCE_DIR}
        --touch=${CMAKE_CURRENT_BINARY_DIR}/${CMAKE_CFG_INTDIR}/.${product}.touched
        --versionfile=${CMAKE_CURRENT_BINARY_DIR}/viewer_version.txt
        --viewer_flavor=${ND_VIEWER_FLAVOR}
        --fmodversion=${FMODVERSION}
      DEPENDS
        ${CMAKE_CURRENT_SOURCE_DIR}/viewer_manifest.py
        ${COPY_INPUT_DEPENDENCIES}
      )


  add_custom_command(
    OUTPUT  ${CMAKE_CURRENT_BINARY_DIR}/${CMAKE_CFG_INTDIR}/.${product}.copy_touched
    COMMAND ${PYTHON_EXECUTABLE}
    ARGS
      ${CMAKE_CURRENT_SOURCE_DIR}/viewer_manifest.py
      --actions=copy
      --arch=${ARCH}
      --artwork=${ARTWORK_DIR}
      "--bugsplat=${BUGSPLAT_DB}"
      --build=${CMAKE_CURRENT_BINARY_DIR}
      --buildtype=${CMAKE_BUILD_TYPE}
      "--channel=${VIEWER_CHANNEL}"
      --configuration=${CMAKE_CFG_INTDIR}
      --dest=${CMAKE_CURRENT_BINARY_DIR}/packaged
      --grid=${GRID}
      --source=${CMAKE_CURRENT_SOURCE_DIR}
      --versionfile=${CMAKE_CURRENT_BINARY_DIR}/viewer_version.txt
      --viewer_flavor=${ND_VIEWER_FLAVOR}
      --fmodversion=${FMODVERSION}
    DEPENDS
      ${CMAKE_CURRENT_SOURCE_DIR}/viewer_manifest.py
      ${COPY_INPUT_DEPENDENCIES}
    COMMENT "Performing viewer_manifest copy"
    )

  add_custom_target(copy_l_viewer_manifest ALL DEPENDS ${CMAKE_CURRENT_BINARY_DIR}/${CMAKE_CFG_INTDIR}/.${product}.copy_touched)

  if (PACKAGE)
    add_custom_target(llpackage ALL DEPENDS ${product}.tar.bz2)
    # Make sure we don't run two instances of viewer_manifest.py at the same time.
    add_dependencies(llpackage copy_l_viewer_manifest)
    check_message_template(llpackage)
  endif (PACKAGE)
endif (LINUX)

if (DARWIN)
  # These all get set with PROPERTIES. It's not that the property names are
  # magically known to CMake -- it's that these names are referenced in the
  # Info-SecondLife.plist file in the configure_file() directive below.
  #set(product "${VIEWER_CHANNEL}")
  set(product "Firestorm")
  set(MACOSX_EXECUTABLE_NAME "Firestorm")
  set(MACOSX_BUNDLE_INFO_STRING "Firestorm Viewer")
  set(MACOSX_BUNDLE_ICON_FILE "firestorm_icon.icns")
  set(MACOSX_BUNDLE_GUI_IDENTIFIER "com.phoenixviewer.firestorm.viewer-${ND_VIEWER_FLAVOR}")
  set(MACOSX_BUNDLE_LONG_VERSION_STRING "${VIEWER_CHANNEL} ${VIEWER_SHORT_VERSION}.${VIEWER_VERSION_REVISION}")
  set(MACOSX_BUNDLE_BUNDLE_NAME "Firestorm")
  set(MACOSX_BUNDLE_SHORT_VERSION_STRING "${VIEWER_SHORT_VERSION}.${VIEWER_VERSION_REVISION}")
  set(MACOSX_BUNDLE_BUNDLE_VERSION "${VIEWER_SHORT_VERSION}${VIEWER_MACOSX_PHASE}${VIEWER_REVISION}")
  set(MACOSX_BUNDLE_COPYRIGHT "Copyright 2010-2019 The Phoenix Firestorm Project, Inc.")
  set(MACOSX_BUNDLE_NSMAIN_NIB_FILE "Firestorm.nib")
  set(MACOSX_BUNDLE_NSPRINCIPAL_CLASS "LLApplication")

  # https://blog.kitware.com/upcoming-in-cmake-2-8-12-osx-rpath-support/
  set(CMAKE_MACOSX_RPATH 1)
  
  set_target_properties(
    ${VIEWER_BINARY_NAME}
    PROPERTIES
    OUTPUT_NAME "${product}"
    # From Contents/MacOS/SecondLife, look in Contents/Frameworks
    INSTALL_RPATH "@loader_path/../Frameworks"
    # SIGH, as of 2018-05-24 (cmake 3.11.1) the INSTALL_RPATH property simply
    # does not work. Try this:
    LINK_FLAGS "-rpath @loader_path/../Frameworks"
    MACOSX_BUNDLE_INFO_PLIST
    # <FS:CR> Use Firestorm plist
    #"${CMAKE_CURRENT_SOURCE_DIR}/Info-SecondLife.plist"
    "${CMAKE_CURRENT_SOURCE_DIR}/Info-Firestorm.plist"
    )

  set(VIEWER_APP_BUNDLE "${CMAKE_CURRENT_BINARY_DIR}/${CMAKE_CFG_INTDIR}/${product}.app")
  set(VIEWER_APP_EXE "${VIEWER_APP_BUNDLE}/Contents/MacOS/${product}")
  set(VIEWER_APP_DSYM "${VIEWER_APP_EXE}.dSYM")
  set(VIEWER_APP_XCARCHIVE "${VIEWER_APP_BUNDLE}/../${product}.xcarchive.zip")

  configure_file(
     # <FS:CR> Use Firestorm plist
     #"${CMAKE_CURRENT_SOURCE_DIR}/Info-SecondLife.plist"
     "${CMAKE_CURRENT_SOURCE_DIR}/Info-Firestorm.plist"
     "${VIEWER_APP_BUNDLE}/Contents/Info.plist"
    )

  add_custom_command(
    TARGET ${VIEWER_BINARY_NAME} POST_BUILD
    COMMAND ${PYTHON_EXECUTABLE}
    ARGS
      ${CMAKE_CURRENT_SOURCE_DIR}/viewer_manifest.py
      --actions=copy
      --arch=${ARCH}
      --artwork=${ARTWORK_DIR}
      "--bugsplat=${BUGSPLAT_DB}"
      --build=${CMAKE_CURRENT_BINARY_DIR}
      --buildtype=${CMAKE_BUILD_TYPE}
      --bundleid=${MACOSX_BUNDLE_GUI_IDENTIFIER}
      "--channel=${VIEWER_CHANNEL}"
      --configuration=${CMAKE_CFG_INTDIR}
      --dest=${VIEWER_APP_BUNDLE}
      --grid=${GRID}
      --source=${CMAKE_CURRENT_SOURCE_DIR}
      --versionfile=${CMAKE_CURRENT_BINARY_DIR}/viewer_version.txt
      --viewer_flavor=${ND_VIEWER_FLAVOR}
      --fmodversion=${FMODVERSION}
    DEPENDS
      ${VIEWER_BINARY_NAME}
      ${CMAKE_CURRENT_SOURCE_DIR}/viewer_manifest.py
    )

  add_dependencies(${VIEWER_BINARY_NAME} SLPlugin media_plugin_libvlc media_plugin_cef mac-crash-logger)
  add_dependencies(${VIEWER_BINARY_NAME} mac-crash-logger)

  if (ENABLE_SIGNING)
      set(SIGNING_SETTING "--signature=${SIGNING_IDENTITY}")
  else (ENABLE_SIGNING)
      set(SIGNING_SETTING "")
  endif (ENABLE_SIGNING)

  if (PACKAGE)
      add_custom_target(llpackage ALL DEPENDS ${VIEWER_BINARY_NAME})

      add_custom_command(
        TARGET llpackage POST_BUILD
        COMMAND ${PYTHON_EXECUTABLE}
        ARGS
          ${CMAKE_CURRENT_SOURCE_DIR}/viewer_manifest.py
          --arch=${ARCH}
          --artwork=${ARTWORK_DIR}
          "--bugsplat=${BUGSPLAT_DB}"
          --build=${CMAKE_CURRENT_BINARY_DIR}
          --buildtype=${CMAKE_BUILD_TYPE}
          "--channel=${VIEWER_CHANNEL}"
          --configuration=${CMAKE_CFG_INTDIR}
          --dest=${VIEWER_APP_BUNDLE}
          --grid=${GRID}
          --source=${CMAKE_CURRENT_SOURCE_DIR}
          --touch=${CMAKE_CURRENT_BINARY_DIR}/${CMAKE_CFG_INTDIR}/.${product}.touched
          --versionfile=${CMAKE_CURRENT_BINARY_DIR}/viewer_version.txt
          --viewer_flavor=${ND_VIEWER_FLAVOR}
          --fmodversion=${FMODVERSION}
          ${SIGNING_SETTING}
        DEPENDS
          ${CMAKE_CURRENT_SOURCE_DIR}/viewer_manifest.py
      )
  endif (PACKAGE)
endif (DARWIN)

if (INSTALL)
  include(${CMAKE_CURRENT_SOURCE_DIR}/ViewerInstall.cmake)
endif (INSTALL)

# Note that the conventional VIEWER_SYMBOL_FILE is set by ../../build.sh
if (PACKAGE AND (RELEASE_CRASH_REPORTING OR NON_RELEASE_CRASH_REPORTING) AND VIEWER_SYMBOL_FILE)
  if (NOT BUGSPLAT_DB)
    # Breakpad symbol-file generation
    set(SYMBOL_SEARCH_DIRS "")
    if (WINDOWS)
      list(APPEND SYMBOL_SEARCH_DIRS "${CMAKE_CURRENT_BINARY_DIR}/${CMAKE_CFG_INTDIR}")
      # slplugin.exe failing symbols dump - need to debug, might have to do with updated version of google breakpad
      # set(VIEWER_EXE_GLOBS "${VIEWER_BINARY_NAME}${CMAKE_EXECUTABLE_SUFFIX} slplugin.exe")
      set(VIEWER_EXE_GLOBS "${VIEWER_BINARY_NAME}${CMAKE_EXECUTABLE_SUFFIX}")
      set(VIEWER_LIB_GLOB "*${CMAKE_SHARED_MODULE_SUFFIX}")
      set(VIEWER_COPY_MANIFEST copy_w_viewer_manifest)
    endif (WINDOWS)
    if (DARWIN)
      list(APPEND SYMBOL_SEARCH_DIRS "${CMAKE_CURRENT_BINARY_DIR}/${CMAKE_CFG_INTDIR}")
      # *TODO: Generate these search dirs in the cmake files related to each binary.
      list(APPEND SYMBOL_SEARCH_DIRS "${CMAKE_BINARY_DIR}/llplugin/slplugin/${CMAKE_CFG_INTDIR}")
      list(APPEND SYMBOL_SEARCH_DIRS "${CMAKE_BINARY_DIR}/mac_crash_logger/${CMAKE_CFG_INTDIR}")
      list(APPEND SYMBOL_SEARCH_DIRS "${CMAKE_BINARY_DIR}/media_plugins/gstreamer010/${CMAKE_CFG_INTDIR}")
##      set(VIEWER_EXE_GLOBS "'${product}' SLPlugin mac-crash-logger")
      set(VIEWER_EXE_GLOBS "'${product}' mac-crash-logger")
      set(VIEWER_LIB_GLOB "*.dylib")
    endif (DARWIN)
    if (LINUX)
      list(APPEND SYMBOL_SEARCH_DIRS "${CMAKE_CURRENT_BINARY_DIR}/packaged")
##      set(VIEWER_EXE_GLOBS "do-not-directly-run-secondlife-bin SLPlugin")
      set(VIEWER_EXE_GLOBS "do-not-directly-run-firestorm-bin")
      set(VIEWER_LIB_GLOB "*${CMAKE_SHARED_MODULE_SUFFIX}*")
      set(VIEWER_COPY_MANIFEST copy_l_viewer_manifest)
    endif (LINUX)

    if(CMAKE_CFG_INTDIR STREQUAL ".")
        set(LLBUILD_CONFIG ${CMAKE_BUILD_TYPE})
    else(CMAKE_CFG_INTDIR STREQUAL ".")
        # set LLBUILD_CONFIG to be a shell variable evaluated at build time
        # reflecting the configuration we are currently building.
        set(LLBUILD_CONFIG ${CMAKE_CFG_INTDIR})
    endif(CMAKE_CFG_INTDIR STREQUAL ".")
    add_custom_command(OUTPUT "${VIEWER_SYMBOL_FILE}"
      COMMAND "${PYTHON_EXECUTABLE}"
      ARGS
        "${CMAKE_CURRENT_SOURCE_DIR}/generate_breakpad_symbols.py"
        "${LLBUILD_CONFIG}"
        "${SYMBOL_SEARCH_DIRS}"
        "${VIEWER_EXE_GLOBS}"
        "${VIEWER_LIB_GLOB}"
        "${AUTOBUILD_INSTALL_DIR}/bin/dump_syms"
        "${VIEWER_SYMBOL_FILE}"
      DEPENDS generate_breakpad_symbols.py
          VERBATIM)

##    add_custom_target(generate_symbols DEPENDS "${VIEWER_SYMBOL_FILE}" ${VIEWER_BINARY_NAME} "${VIEWER_COPY_MANIFEST}")
    add_custom_target(generate_symbols DEPENDS "${VIEWER_SYMBOL_FILE}")
    add_dependencies(generate_symbols ${VIEWER_BINARY_NAME})
    if (WINDOWS OR LINUX)
      add_dependencies(generate_symbols "${VIEWER_COPY_MANIFEST}")
    endif (WINDOWS OR LINUX)

  else (NOT BUGSPLAT_DB)
    # BugSplat symbol-file generation
    if (WINDOWS)
      # Just pack up a tarball containing only the .pdb file for the
      # executable. Because we intend to use cygwin tar, we must render
      # VIEWER_SYMBOL_FILE in cygwin path syntax.
      execute_process(COMMAND "cygpath" "-u" "${VIEWER_SYMBOL_FILE}"
        OUTPUT_VARIABLE VIEWER_SYMBOL_FILE_CYGWIN
        OUTPUT_STRIP_TRAILING_WHITESPACE)
      execute_process(COMMAND "cygpath" "-u" "${CMAKE_CURRENT_BINARY_DIR}/${CMAKE_CFG_INTDIR}"
        OUTPUT_VARIABLE PARENT_DIRECTORY_CYGWIN
        OUTPUT_STRIP_TRAILING_WHITESPACE)
      add_custom_command(OUTPUT "${VIEWER_SYMBOL_FILE}"
        # Use of 'tar ...j' here assumes VIEWER_SYMBOL_FILE endswith .tar.bz2;
        # testing a string suffix is painful enough in CMake language that
        # we'll continue assuming it until forced to generalize.
        COMMAND "tar"
        ARGS
          "cjf"
          "${VIEWER_SYMBOL_FILE_CYGWIN}"
          "-C"
          "${PARENT_DIRECTORY_CYGWIN}"
          "secondlife-bin.pdb"
        DEPENDS "${CMAKE_CURRENT_BINARY_DIR}/${CMAKE_CFG_INTDIR}/secondlife-bin.pdb"
        COMMENT "Packing viewer PDB into ${VIEWER_SYMBOL_FILE_CYGWIN}"
        )
      add_custom_target(generate_symbols DEPENDS "${VIEWER_SYMBOL_FILE}" ${VIEWER_BINARY_NAME})
      add_dependencies(generate_symbols ${VIEWER_BINARY_NAME})
    endif (WINDOWS)
    if (DARWIN)
      # Have to run dsymutil first, then pack up the resulting .dSYM directory
      add_custom_command(OUTPUT "${VIEWER_APP_DSYM}"
        COMMAND "dsymutil"
        ARGS
          ${VIEWER_APP_EXE}
        COMMENT "Generating ${VIEWER_APP_DSYM}"
        )
      add_custom_target(dsym_generate DEPENDS "${VIEWER_APP_DSYM}")
      add_dependencies(dsym_generate ${VIEWER_BINARY_NAME})
      add_custom_command(OUTPUT "${VIEWER_SYMBOL_FILE}"
        # See above comments about "tar ...j"
        COMMAND "tar"
        ARGS
          "cjf"
          "${VIEWER_SYMBOL_FILE}"
          "-C"
          "${VIEWER_APP_DSYM}/.."
          "${product}.dSYM"
        DEPENDS "${VIEWER_APP_DSYM}"
        COMMENT "Packing dSYM into ${VIEWER_SYMBOL_FILE}"
        )
      add_custom_target(dsym_tarball DEPENDS "${VIEWER_SYMBOL_FILE}")
      add_dependencies(dsym_tarball dsym_generate)
      add_custom_command(OUTPUT "${VIEWER_APP_XCARCHIVE}"
        COMMAND "zip"
        ARGS
          "-r"
          "${VIEWER_APP_XCARCHIVE}"
          "."
        WORKING_DIRECTORY "${VIEWER_APP_DSYM}/.."
        DEPENDS "${VIEWER_APP_DSYM}"
        COMMENT "Generating xcarchive.zip for upload to BugSplat"
        )
      add_custom_target(dsym_xcarchive DEPENDS "${VIEWER_APP_XCARCHIVE}")
      add_dependencies(dsym_xcarchive dsym_generate)
      # Have to create a stamp file, and depend on it, to force CMake to run
      # the cleanup step.
      add_custom_command(OUTPUT "${CMAKE_CURRENT_BINARY_DIR}/dsym.stamp"
        COMMAND rm -rf "${VIEWER_APP_DSYM}"
        COMMAND touch "${CMAKE_CURRENT_BINARY_DIR}/dsym.stamp"
        DEPENDS "${VIEWER_SYMBOL_FILE}" "${VIEWER_APP_XCARCHIVE}"
        COMMENT "Cleaning up dSYM"
        )
      add_custom_target(generate_symbols DEPENDS
        "${VIEWER_APP_DSYM}"
        "${VIEWER_SYMBOL_FILE}"
        "${VIEWER_APP_XCARCHIVE}"
        "${CMAKE_CURRENT_BINARY_DIR}/dsym.stamp"
        )
      add_dependencies(generate_symbols dsym_tarball dsym_xcarchive)
    endif (DARWIN)
    if (LINUX)
      # TBD
    endif (LINUX)
  endif (NOT BUGSPLAT_DB)

  # for both BUGSPLAT_DB and Breakpad
  add_dependencies(llpackage generate_symbols)
endif ()

if (LL_TESTS)
  # To add a viewer unit test, just add the test .cpp file below
  # This creates a separate test project per file listed.
  include(LLAddBuildTest)
  SET(viewer_TEST_SOURCE_FILES
    llagentaccess.cpp
    lldateutil.cpp
#    llmediadataclient.cpp
    lllogininstance.cpp
#    llremoteparcelrequest.cpp
    llviewerhelputil.cpp
    llversioninfo.cpp
    llworldmap.cpp
    llworldmipmap.cpp
  )

  set_source_files_properties(
    llworldmap.cpp
    llworldmipmap.cpp
    PROPERTIES
    LL_TEST_ADDITIONAL_SOURCE_FILES 
    tests/llviewertexture_stub.cpp
    #llviewertexturelist.cpp
  )

  set(test_libs
    ${LLCOMMON_LIBRARIES}
    ${JSONCPP_LIBRARIES}
    ${CURL_LIBRARIES}
    ${NGHTTP2_LIBRARIES}
    )

  set_source_files_properties(
    llworldmap.cpp
    llworldmipmap.cpp
    PROPERTIES
    LL_TEST_ADDITIONAL_SOURCE_FILES 
    tests/llviewertexture_stub.cpp
    #llviewertexturelist.cpp
  )

  set_source_files_properties(
    llmediadataclient.cpp
    PROPERTIES
    LL_TEST_ADDITIONAL_LIBRARIES "${test_libs}"
  )

  set_source_files_properties(
    llviewerhelputil.cpp
    PROPERTIES
    LL_TEST_ADDITIONAL_LIBRARIES "${BOOST_SYSTEM_LIBRARY}"
  )

  set_source_files_properties(
    llremoteparcelrequest.cpp
    PROPERTIES
    LL_TEST_ADDITIONAL_LIBRARIES "${BOOST_SYSTEM_LIBRARY}"
  )

  set_source_files_properties(
    llworldmap.cpp
    llworldmipmap.cpp
    PROPERTIES
    LL_TEST_ADDITIONAL_SOURCE_FILES 
    tests/llviewertexture_stub.cpp
    #llviewertexturelist.cpp
    LL_TEST_ADDITIONAL_LIBRARIES "${BOOST_SYSTEM_LIBRARY}"
  )

  set_source_files_properties(
    llmediadataclient.cpp
    PROPERTIES
    LL_TEST_ADDITIONAL_LIBRARIES "${LLPRIMITIVE_LIBRARIES}"
  )

  set_source_files_properties(
    llagentaccess.cpp
    PROPERTIES
    LL_TEST_ADDITIONAL_LIBRARIES "${BOOST_SYSTEM_LIBRARY}"
  )

  set_source_files_properties(
    lllogininstance.cpp
    PROPERTIES
    LL_TEST_ADDITIONAL_LIBRARIES "${BOOST_SYSTEM_LIBRARY}"
  )

  ##################################################
  # DISABLING PRECOMPILED HEADERS USAGE FOR TESTS
  ##################################################
  # if(USE_PRECOMPILED_HEADERS)
  #     set_source_files_properties(
  #       ${viewer_TEST_SOURCE_FILES}
  #       PROPERTIES
  #         LL_TEST_ADDITIONAL_SOURCE_FILES llviewerprecompiledheaders.cpp
  #       )
  # endif(USE_PRECOMPILED_HEADERS)
  LL_ADD_PROJECT_UNIT_TESTS(${VIEWER_BINARY_NAME} "${viewer_TEST_SOURCE_FILES}")

  #set(TEST_DEBUG on)
  ##################################################
  # DISABLING PRECOMPILED HEADERS USAGE FOR TESTS
  ##################################################
  # if(USE_PRECOMPILED_HEADERS)
  #     set(test_sources "${test_sources}" llviewerprecompiledheaders.cpp)
  # endif(USE_PRECOMPILED_HEADERS)
  set(test_libs
    ${LLMESSAGE_LIBRARIES}
    ${WINDOWS_LIBRARIES}
    ${LLVFS_LIBRARIES}
    ${LLMATH_LIBRARIES}
    ${LLCOMMON_LIBRARIES}
    ${GOOGLEMOCK_LIBRARIES}
    )

  if (LINUX)
    # llcommon uses `clock_gettime' which is provided by librt on linux.
    set(LIBRT_LIBRARY
      rt
      )
  endif (LINUX)

  set(test_libs
    ${WINDOWS_LIBRARIES}
    ${LLVFS_LIBRARIES}
    ${LLMATH_LIBRARIES}
    ${LLCOMMON_LIBRARIES}
    ${LLMESSAGE_LIBRARIES}
    ${LLCOREHTTP_LIBRARIES}
    ${GOOGLEMOCK_LIBRARIES}
    ${OPENSSL_LIBRARIES}
    ${CRYPTO_LIBRARIES}
    ${LIBRT_LIBRARY}
    ${BOOST_COROUTINE_LIBRARY}
    ${BOOST_CONTEXT_LIBRARY}
  )

  LL_ADD_INTEGRATION_TEST(llsechandler_basic
    llsechandler_basic.cpp
    "${test_libs}"
    )

  LL_ADD_INTEGRATION_TEST(llsecapi
     llsecapi.cpp
    "${test_libs}"
    )
  if (NOT OPENSIM)#<FS:AW optional opensim support>
    set(llslurl_test_sources
        llslurl.cpp
        llviewernetwork.cpp
    )
  endif (NOT OPENSIM)#<FS:AW optional opensim support>

# RLVa - incompatible
#  LL_ADD_INTEGRATION_TEST(llslurl
#     "${llslurl_test_sources}"
#    "${test_libs}"
#    )

  LL_ADD_INTEGRATION_TEST(llviewernetwork
     llviewernetwork.cpp
    "${test_libs}"
    )

  LL_ADD_INTEGRATION_TEST(llviewerassetstats
    llviewerassetstats.cpp
    "${test_libs}"
    )

# LL_ADD_INTEGRATION_TEST(llhttpretrypolicy "llhttpretrypolicy.cpp" "${test_libs}")

  #ADD_VIEWER_BUILD_TEST(llmemoryview viewer)
  #ADD_VIEWER_BUILD_TEST(llagentaccess viewer)
  #ADD_VIEWER_BUILD_TEST(lltextureinfo viewer)
  #ADD_VIEWER_BUILD_TEST(lltextureinfodetails viewer)

include(LLAddBuildTest)
SET(viewer_TEST_SOURCE_FILES
  llagentaccess.cpp
  )
set_source_files_properties(
  ${viewer_TEST_SOURCE_FILES}
  PROPERTIES
    LL_TEST_ADDITIONAL_SOURCE_FILES llviewerprecompiledheaders.cpp
  )

endif (LL_TESTS)

check_message_template(${VIEWER_BINARY_NAME})
<|MERGE_RESOLUTION|>--- conflicted
+++ resolved
@@ -352,11 +352,7 @@
     llfloaterexperiencepicker.cpp
     llfloaterexperienceprofile.cpp
     llfloaterexperiences.cpp
-<<<<<<< HEAD
     llfloaterfixedenvironment.cpp
-    llfloaterflickr.cpp
-=======
->>>>>>> 476f71f6
     llfloaterfonttest.cpp
     llfloaterforgetuser.cpp
     llfloatergesture.cpp
@@ -1112,11 +1108,7 @@
     llfloaterexperiencepicker.h
     llfloaterexperienceprofile.h
     llfloaterexperiences.h
-<<<<<<< HEAD
     llfloaterfixedenvironment.h
-    llfloaterflickr.h
-=======
->>>>>>> 476f71f6
     llfloaterfonttest.h
     llfloaterforgetuser.h
     llfloatergesture.h
