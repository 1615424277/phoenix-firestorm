--- conflicted
+++ resolved
@@ -855,10 +855,7 @@
     llxmlrpctransaction.cpp
     noise.cpp
     particleeditor.cpp
-<<<<<<< HEAD
-=======
     permissionstracker.cpp
->>>>>>> c142812f
     piemenu.cpp
     pieseparator.cpp
     pieslice.cpp
@@ -1629,10 +1626,7 @@
     macmain.h
     noise.h
     particleeditor.h
-<<<<<<< HEAD
-=======
     permissionstracker.h
->>>>>>> c142812f
     piemenu.h
     pieseparator.h
     pieslice.h
