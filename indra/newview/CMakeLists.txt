--- conflicted
+++ resolved
@@ -1563,11 +1563,7 @@
 
 if (OPENAL)
   set(LLSTARTUP_COMPILE_FLAGS "${LLSTARTUP_COMPILE_FLAGS} -DLL_OPENAL")
-<<<<<<< HEAD
-endif (OPENAL)
-=======
 endif (OPENAL)          
->>>>>>> 33d9adfa
 
 if (FMODEX)
   set(LLSTARTUP_COMPILE_FLAGS "${LLSTARTUP_COMPILE_FLAGS} -DLL_FMODEX")
