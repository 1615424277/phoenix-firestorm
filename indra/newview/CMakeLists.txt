# -*- cmake -*-

project(viewer)

include(00-Common)
include(Boost)
include(BuildVersion)
include(DBusGlib)
include(DirectX)
include(OpenSSL)
include(DragDrop)
include(EXPAT)
include(FMOD)
include(OPENAL)
include(FindOpenGL)
include(JsonCpp)
include(LLAudio)
include(LLCharacter)
include(LLCommon)
include(LLConvexDecomposition)
include(LLImage)
include(LLImageJ2COJ)
include(LLInventory)
include(LLMath)
include(LLMessage)
include(LLPlugin)
include(LLPrimitive)
include(LLRender)
include(LLUI)
include(LLVFS)
include(LLWindow)
include(LLXML)
include(LLXUIXML)
include(LScript)
include(Linking)
include(NDOF)
include(GooglePerfTools)
include(TemplateCheck)
include(UI)
include(UnixInstall)
include(LLKDU)
include(ViewerMiscLibs)
include(LLLogin)
include(GLOD)
include(CMakeCopyIfDifferent)

include_directories(
    ${DBUSGLIB_INCLUDE_DIRS}
    ${JSONCPP_INCLUDE_DIRS}
    ${GLOD_INCLUDE_DIR}
    ${LLAUDIO_INCLUDE_DIRS}
    ${LLCHARACTER_INCLUDE_DIRS}
    ${LLCOMMON_INCLUDE_DIRS}
    ${LLCONVEXDECOMP_INCLUDE_DIRS}
    ${FMOD_INCLUDE_DIR}
    ${LLIMAGE_INCLUDE_DIRS}
    ${LLKDU_INCLUDE_DIRS}
    ${LLINVENTORY_INCLUDE_DIRS}
    ${LLMATH_INCLUDE_DIRS}
    ${LLMESSAGE_INCLUDE_DIRS}
    ${LLPLUGIN_INCLUDE_DIRS}
    ${LLPRIMITIVE_INCLUDE_DIRS}
    ${LLRENDER_INCLUDE_DIRS}
    ${LLUI_INCLUDE_DIRS}
    ${LLVFS_INCLUDE_DIRS}
    ${LLWINDOW_INCLUDE_DIRS}
    ${LLXML_INCLUDE_DIRS}
    ${LLXUIXML_INCLUDE_DIRS}
    ${LSCRIPT_INCLUDE_DIRS}
    ${LSCRIPT_INCLUDE_DIRS}/lscript_compile
    ${LLLOGIN_INCLUDE_DIRS}
    ${UPDATER_INCLUDE_DIRS}
    ${LIBS_PREBUILT_DIR}/include/collada
    ${OPENAL_LIB_INCLUDE_DIRS}
    ${LIBS_PREBUILT_DIR}/include/collada/1.4
    )

set(viewer_SOURCE_FILES
    groupchatlistener.cpp
    llaccountingcostmanager.cpp
    llagent.cpp
    llagentaccess.cpp
    llagentcamera.cpp
    llagentdata.cpp
    llagentlanguage.cpp
    llagentlistener.cpp
    llagentpicksinfo.cpp
    llagentpilot.cpp
    llagentui.cpp
    llagentwearables.cpp
    llagentwearablesfetch.cpp
    llanimstatelabels.cpp
    llappearancemgr.cpp
    llappviewer.cpp
    llappviewerlistener.cpp
    llassetuploadqueue.cpp
    llassetuploadresponders.cpp
    llattachmentsmgr.cpp
    llaudiosourcevo.cpp
    llavataractions.cpp
    llavatariconctrl.cpp
    llavatarlist.cpp
    llavatarlistitem.cpp
    llavatarpropertiesprocessor.cpp
    llbox.cpp
    llbreadcrumbview.cpp
    llbrowsernotification.cpp
    llbuycurrencyhtml.cpp
    llcallbacklist.cpp
    llcallfloater.cpp
    llcallingcard.cpp
    llcapabilitylistener.cpp
    llcaphttpsender.cpp
    llchannelmanager.cpp
    llchatbar.cpp
    llchathistory.cpp
    llchatitemscontainerctrl.cpp
    llchatmsgbox.cpp
    llchiclet.cpp
    llchicletbar.cpp
    llclassifiedinfo.cpp
    llclassifiedstatsresponder.cpp
    llcofwearables.cpp
    llcolorswatch.cpp
    llcommanddispatcherlistener.cpp
    llcommandhandler.cpp
    llcommandlineparser.cpp
    llcompilequeue.cpp
    llconfirmationmanager.cpp
    llcurrencyuimanager.cpp
    llcylinder.cpp
    lldateutil.cpp
    lldaycyclemanager.cpp
    lldebugmessagebox.cpp
    lldebugview.cpp
    lldelayedgestureerror.cpp
    lldirpicker.cpp
    lldndbutton.cpp
    lldrawable.cpp
    lldrawpool.cpp
    lldrawpoolalpha.cpp
    lldrawpoolavatar.cpp
    lldrawpoolbump.cpp
    lldrawpoolground.cpp
    lldrawpoolsimple.cpp
    lldrawpoolsky.cpp
    lldrawpoolterrain.cpp
    lldrawpooltree.cpp
    lldrawpoolwater.cpp
    lldrawpoolwlsky.cpp
    lldriverparam.cpp
    lldynamictexture.cpp
    llemote.cpp
    llenvmanager.cpp
    llestateinfomodel.cpp
    lleventnotifier.cpp
    lleventpoll.cpp
    llexpandabletextbox.cpp
    llexternaleditor.cpp
    llface.cpp
    llfasttimerview.cpp
    llfavoritesbar.cpp
    llfeaturemanager.cpp
    llfilepicker.cpp
    llfilteredwearablelist.cpp
    llfirstuse.cpp
    llflexibleobject.cpp
    llfloaterabout.cpp
    llfloateranimpreview.cpp
    llfloaterauction.cpp
    llfloateravatar.cpp
    llfloateravatarpicker.cpp
    llfloateravatartextures.cpp
    llfloaterbeacons.cpp
    llfloaterbuildoptions.cpp
    llfloaterbulkpermission.cpp
    llfloaterbump.cpp
    llfloaterbuy.cpp
    llfloaterbuycontents.cpp
    llfloaterbuycurrency.cpp
    llfloaterbuycurrencyhtml.cpp
    llfloaterbuyland.cpp
    llfloatercamera.cpp
    llfloatercolorpicker.cpp
    llfloaterdeleteenvpreset.cpp
    llfloaterdestinations.cpp
    llfloaterdisplayname.cpp
    llfloatereditdaycycle.cpp
    llfloatereditsky.cpp
    llfloatereditwater.cpp
    llfloaterenvironmentsettings.cpp
    llfloaterevent.cpp
    llfloaterfonttest.cpp
    llfloatergesture.cpp
    llfloatergodtools.cpp
    llfloatergroupinvite.cpp
    llfloatergroups.cpp
    llfloaterhandler.cpp
    llfloaterhardwaresettings.cpp
    llfloaterhelpbrowser.cpp
    llfloaterhud.cpp
    llfloaterimagepreview.cpp
    llfloaterinspect.cpp
    llfloaterinventory.cpp
    llfloaterjoystick.cpp
    llfloaterlagmeter.cpp
    llfloaterland.cpp
    llfloaterlandholdings.cpp
    llfloatermap.cpp
    llfloatermediabrowser.cpp
    llfloatermediasettings.cpp
    llfloatermemleak.cpp
    llfloatermodelpreview.cpp
    llfloatermodeluploadbase.cpp
    llfloatermodelwizard.cpp
    llfloaternamedesc.cpp
    llfloaternotificationsconsole.cpp
    llfloaterobjectweights.cpp
    llfloateropenobject.cpp
    llfloaterpay.cpp
    llfloaterperms.cpp
    llfloaterpostcard.cpp
    llfloaterpostprocess.cpp
    llfloaterpreference.cpp
    llfloaterproperties.cpp
    llfloaterregiondebugconsole.cpp
    llfloaterregioninfo.cpp
    llfloaterreporter.cpp
    llfloaterscriptdebug.cpp
    llfloaterscriptlimits.cpp
    llfloatersearch.cpp
    llfloatersellland.cpp
    llfloatersettingsdebug.cpp
    llfloatersidepanelcontainer.cpp
    llfloatersnapshot.cpp
    llfloatersounddevices.cpp
    llfloatertelehub.cpp
    llfloatertestinspectors.cpp
    llfloatertestlistview.cpp
    llfloatertools.cpp
    llfloatertopobjects.cpp
    llfloatertos.cpp
<<<<<<< HEAD
    llfloatertoybox.cpp
=======
    llfloatertranslationsettings.cpp
>>>>>>> 2bcef931
    llfloateruipreview.cpp
    llfloaterurlentry.cpp
    llfloatervoiceeffect.cpp
    llfloaterwebcontent.cpp
    llfloaterwhitelistentry.cpp
    llfloaterwindowsize.cpp
    llfloaterworldmap.cpp
    llfolderview.cpp
    llfolderviewitem.cpp
    llfollowcam.cpp
    llfriendcard.cpp
    llgesturelistener.cpp
    llgesturemgr.cpp
    llgiveinventory.cpp
    llglsandbox.cpp
    llgroupactions.cpp
    llgroupiconctrl.cpp
    llgrouplist.cpp
    llgroupmgr.cpp
    llhints.cpp
    llhomelocationresponder.cpp
    llhudeffect.cpp
    llhudeffectbeam.cpp
    llhudeffectlookat.cpp
    llhudeffectpointat.cpp
    llhudeffecttrail.cpp
    llhudeffectblob.cpp
    llhudicon.cpp
    llhudmanager.cpp
    llhudnametag.cpp
    llhudobject.cpp
    llhudrender.cpp
    llhudtext.cpp
    llhudview.cpp
    llimfloater.cpp
    llimfloatercontainer.cpp
    llimhandler.cpp
    llimview.cpp
    llinspect.cpp
    llinspectavatar.cpp
    llinspectgroup.cpp
    llinspectobject.cpp
    llinspectremoteobject.cpp
    llinspecttoast.cpp
    llinventorybridge.cpp
    llinventoryclipboard.cpp
    llinventoryfilter.cpp
    llinventoryfunctions.cpp
    llinventoryicon.cpp
    llinventoryitemslist.cpp
    llinventorylistitem.cpp
    llinventorymodel.cpp
    llinventorymodelbackgroundfetch.cpp
    llinventoryobserver.cpp
    llinventorypanel.cpp
    lljoystickbutton.cpp
    lllandmarkactions.cpp
    lllandmarklist.cpp
    lllistbrowser.cpp
    lllistcontextmenu.cpp
    lllistview.cpp
    lllocaltextureobject.cpp
    lllocationhistory.cpp
    lllocationinputctrl.cpp
    lllogchat.cpp
    llloginhandler.cpp
    lllogininstance.cpp
    llmachineid.cpp
    llmainlooprepeater.cpp
    llmanip.cpp
    llmaniprotate.cpp
    llmanipscale.cpp
    llmaniptranslate.cpp
    llmediactrl.cpp
    llmediadataclient.cpp
    llmemoryview.cpp
    llmenucommands.cpp
    llmeshrepository.cpp
    llmimetypes.cpp
    llmorphview.cpp
    llmoveview.cpp
    llmutelist.cpp
    llnamebox.cpp
    llnameeditor.cpp
    llnamelistctrl.cpp
    llnavigationbar.cpp
    llnearbychat.cpp
    llnearbychatbar.cpp
    llnearbychathandler.cpp
    llnearbychatbarlistener.cpp
    llnetmap.cpp
    llnotificationalerthandler.cpp
    llnotificationgrouphandler.cpp
    llnotificationhandlerutil.cpp
    llnotificationhinthandler.cpp
    llnotificationmanager.cpp
    llnotificationofferhandler.cpp
    llnotificationscripthandler.cpp
    llnotificationstorage.cpp
    llnotificationtiphandler.cpp
    lloutfitslist.cpp
    lloutfitobserver.cpp
    lloutputmonitorctrl.cpp
    llpanelappearancetab.cpp
    llpanelavatar.cpp
    llpanelavatartag.cpp
    llpanelblockedlist.cpp
    llpanelclassified.cpp
    llpanelcontents.cpp
    llpaneleditwearable.cpp
    llpanelface.cpp
    llpanelgenerictip.cpp
    llpanelgroup.cpp
    llpanelgroupgeneral.cpp
    llpanelgroupinvite.cpp
    llpanelgrouplandmoney.cpp
    llpanelgroupnotices.cpp
    llpanelgrouproles.cpp
    llpanelhome.cpp
    llpanelimcontrolpanel.cpp
    llpanelland.cpp
    llpanellandaudio.cpp
    llpanellandmarkinfo.cpp
    llpanellandmarks.cpp
    llpanellandmedia.cpp
    llpanellogin.cpp
    llpanelloginlistener.cpp
    llpanelmaininventory.cpp
    llpanelmarketplaceinbox.cpp
    llpanelmarketplaceinboxinventory.cpp
    llpanelmarketplaceoutbox.cpp
    llpanelmarketplaceoutboxinventory.cpp
    llpanelmediasettingsgeneral.cpp
    llpanelmediasettingspermissions.cpp
    llpanelmediasettingssecurity.cpp
    llpanelme.cpp
    llpanelnearbymedia.cpp
    llpanelobject.cpp
    llpanelobjectinventory.cpp
    llpanelonlinestatus.cpp
    llpaneloutfitedit.cpp
    llpaneloutfitsinventory.cpp
    llpanelpeople.cpp
    llpanelpeoplemenus.cpp
    llpanelpermissions.cpp
    llpanelpick.cpp
    llpanelpicks.cpp
    llpanelplaceinfo.cpp
    llpanelplaceprofile.cpp
    llpanelplaces.cpp
    llpanelplacestab.cpp
    llpanelprimmediacontrols.cpp
    llpanelprofile.cpp
    llpanelprofileview.cpp
    llpanelteleporthistory.cpp
    llpaneltiptoast.cpp
    llpanelvoiceeffect.cpp
    llpaneltopinfobar.cpp
    llpanelvoicedevicesettings.cpp
    llpanelvolume.cpp
    llpanelvolumepulldown.cpp
    llpanelwearing.cpp
    llparcelselection.cpp
    llparticipantlist.cpp
    llpatchvertexarray.cpp
    llphysicsmotion.cpp
    llphysicsshapebuilderutil.cpp
    llplacesinventorybridge.cpp
    llplacesinventorypanel.cpp
    llpopupview.cpp
    llpolymesh.cpp
    llpolymorph.cpp
    llpreview.cpp
    llpreviewanim.cpp
    llpreviewgesture.cpp
    llpreviewnotecard.cpp
    llpreviewscript.cpp
    llpreviewsound.cpp
    llpreviewtexture.cpp
    llproductinforequest.cpp
    llprogressview.cpp
    llrecentpeople.cpp
    llregioninfomodel.cpp
    llregionposition.cpp
    llremoteparcelrequest.cpp
    llsavedsettingsglue.cpp
    llsaveoutfitcombobtn.cpp
    llsceneview.cpp
    llscreenchannel.cpp
    llscriptfloater.cpp
    llscrollingpanelparam.cpp
    llscrollingpanelparambase.cpp
    llsearchcombobox.cpp
    llsearchhistory.cpp
    llsecapi.cpp
    llsechandler_basic.cpp
    llselectmgr.cpp
    llshareavatarhandler.cpp
    llsidepanelappearance.cpp
    llsidepanelinventory.cpp
    llsidepanelinventorysubpanel.cpp
    llsidepaneliteminfo.cpp
    llsidepaneltaskinfo.cpp
    llsidetraypanelcontainer.cpp
    llsky.cpp
    llslurl.cpp
    llspatialpartition.cpp
    llspeakers.cpp
    llspeakingindicatormanager.cpp
    llsplitbutton.cpp
    llsprite.cpp
    llstartup.cpp
    llstartuplistener.cpp
    llstatusbar.cpp
    llstylemap.cpp
    llsurface.cpp
    llsurfacepatch.cpp
    llsyswellitem.cpp
    llsyswellwindow.cpp
    llteleporthistory.cpp
    llteleporthistorystorage.cpp
    lltexglobalcolor.cpp
    lltexlayer.cpp
    lltexlayerparams.cpp
    lltextureatlas.cpp
    lltextureatlasmanager.cpp
    lltexturecache.cpp
    lltexturectrl.cpp
    lltexturefetch.cpp
    lltextureinfo.cpp
    lltextureinfodetails.cpp
    lltexturestats.cpp
    lltexturestatsuploader.cpp
    lltextureview.cpp
    lltoast.cpp
    lltoastalertpanel.cpp
    lltoastgroupnotifypanel.cpp
    lltoastimpanel.cpp
    lltoastnotifypanel.cpp
    lltoastpanel.cpp
    lltoastscripttextbox.cpp
    lltool.cpp
    lltoolbarview.cpp
    lltoolbrush.cpp
    lltoolcomp.cpp
    lltooldraganddrop.cpp
    lltoolface.cpp
    lltoolfocus.cpp
    lltoolgrab.cpp
    lltoolgun.cpp
    lltoolindividual.cpp
    lltoolmgr.cpp
    lltoolmorph.cpp
    lltoolobjpicker.cpp
    lltoolpie.cpp
    lltoolpipette.cpp
    lltoolplacer.cpp
    lltoolselect.cpp
    lltoolselectland.cpp
    lltoolselectrect.cpp
    lltracker.cpp
    lltransientdockablefloater.cpp
    lltransientfloatermgr.cpp
    lltranslate.cpp
    lluilistener.cpp
    lluploaddialog.cpp
    lluploadfloaterobservers.cpp
    llurl.cpp
    llurldispatcher.cpp
    llurldispatcherlistener.cpp
    llurlhistory.cpp
    llurllineeditorctrl.cpp
    llurlwhitelist.cpp
    llvectorperfoptions.cpp
    llversioninfo.cpp
    llviewchildren.cpp
    llviewerassetstats.cpp
    llviewerassetstorage.cpp
    llviewerassettype.cpp
    llviewerattachmenu.cpp
    llvieweraudio.cpp
    llviewercamera.cpp
    llviewerchat.cpp
    llviewercontrol.cpp
    llviewercontrollistener.cpp
    llviewerdisplay.cpp
    llviewerdisplayname.cpp
    llviewerfloaterreg.cpp
    llviewerfoldertype.cpp
    llviewergenericmessage.cpp
    llviewergesture.cpp
    llviewerhelp.cpp
    llviewerhelputil.cpp
    llviewerhome.cpp
    llviewerinventory.cpp
    llviewerjoint.cpp
    llviewerjointattachment.cpp
    llviewerjointmesh.cpp
    llviewerjointmesh_sse.cpp
    llviewerjointmesh_sse2.cpp
    llviewerjointmesh_vec.cpp
    llviewerjoystick.cpp
    llviewerkeyboard.cpp
    llviewerlayer.cpp
    llviewermedia.cpp
    llviewermedia_streamingaudio.cpp
    llviewermediafocus.cpp
    llviewermenu.cpp
    llviewermenufile.cpp
    llviewermessage.cpp
    llviewernetwork.cpp
    llviewerobject.cpp
    llviewerobjectlist.cpp
    llviewerparcelmedia.cpp
    llviewerparcelmediaautoplay.cpp
    llviewerparcelmgr.cpp
    llviewerparceloverlay.cpp
    llviewerpartsim.cpp
    llviewerpartsource.cpp
    llviewerregion.cpp
    llviewershadermgr.cpp
    llviewerstats.cpp
    llviewerstatsrecorder.cpp
    llviewertexteditor.cpp
    llviewertexture.cpp
    llviewertextureanim.cpp
    llviewertexturelist.cpp
    llviewerthrottle.cpp
    llviewervisualparam.cpp
    llviewerwindow.cpp
    llviewerwindowlistener.cpp
    llvlcomposition.cpp
    llvlmanager.cpp
    llvoavatar.cpp
    llvoavatardefines.cpp
    llvoavatarself.cpp
    llvocache.cpp
    llvograss.cpp
    llvoground.cpp
    llvoicecallhandler.cpp
    llvoicechannel.cpp
    llvoiceclient.cpp
    llvoicevisualizer.cpp
    llvoicevivox.cpp
    llvoinventorylistener.cpp
    llvopartgroup.cpp
    llvosky.cpp
    llvosurfacepatch.cpp
    llvotextbubble.cpp
    llvotree.cpp
    llvovolume.cpp
    llvowater.cpp
    llvowlsky.cpp
    llwatchdog.cpp
    llwaterparammanager.cpp
    llwaterparamset.cpp
    llwearable.cpp
    llwearableitemslist.cpp
    llwearablelist.cpp
    llwearabletype.cpp
    llweb.cpp
    llwebsharing.cpp
    llwind.cpp
    llwindowlistener.cpp
    llwlanimator.cpp
    llwldaycycle.cpp
    llwlhandlers.cpp
    llwlparammanager.cpp
    llwlparamset.cpp
    llworld.cpp
    llworldmap.cpp
    llworldmapmessage.cpp
    llworldmipmap.cpp
    llworldmapview.cpp
    llxmlrpclistener.cpp
    llxmlrpctransaction.cpp
    noise.cpp
    pipeline.cpp
    )

set(VIEWER_BINARY_NAME "secondlife-bin" CACHE STRING
    "The name of the viewer executable to create.")

if (LINUX)
  # We can't set these flags for Darwin, because they get passed to
  # the PPC compiler.  Ugh.

  set_source_files_properties(
      llviewerjointmesh_sse.cpp
      PROPERTIES COMPILE_FLAGS "-msse -mfpmath=sse"
      )
  set_source_files_properties(
      llviewerjointmesh_sse2.cpp
      PROPERTIES COMPILE_FLAGS "-msse2 -mfpmath=sse"
      )
endif (LINUX)

set(viewer_HEADER_FILES
    CMakeLists.txt
    ViewerInstall.cmake
    groupchatlistener.h
    llaccountingcostmanager.h
    llagent.h
    llagentaccess.h
    llagentcamera.h
    llagentdata.h
    llagentlanguage.h
    llagentlistener.h
    llagentpicksinfo.h
    llagentpilot.h
    llagentui.h
    llagentwearables.h
    llagentwearablesfetch.h
    llanimstatelabels.h
    llappearance.h
    llappearancemgr.h
    llappviewer.h
    llappviewerlistener.h
    llassetuploadqueue.h
    llassetuploadresponders.h
    llattachmentsmgr.h
    llaudiosourcevo.h
    llavataractions.h
    llavatariconctrl.h
    llavatarlist.h
    llavatarlistitem.h
    llavatarpropertiesprocessor.h
    llbox.h
    llbreadcrumbview.h
    llbuycurrencyhtml.h
    llcallbacklist.h
    llcallfloater.h
    llcallingcard.h
    llcapabilitylistener.h
    llcapabilityprovider.h
    llcaphttpsender.h
    llchannelmanager.h
    llchatbar.h
    llchathistory.h
    llchatitemscontainerctrl.h
    llchatmsgbox.h
    llchiclet.h
    llchicletbar.h
    llclassifiedinfo.h
    llclassifiedstatsresponder.h
    llcofwearables.h
    llcolorswatch.h
    llcommanddispatcherlistener.h
    llcommandhandler.h
    llcommandlineparser.h
    llcompilequeue.h
    llconfirmationmanager.h
    llcurrencyuimanager.h
    llcylinder.h
    lldateutil.h
    lldaycyclemanager.h
    lldebugmessagebox.h
    lldebugview.h
    lldelayedgestureerror.h
    lldirpicker.h
    lldndbutton.h
    lldrawable.h
    lldrawpool.h
    lldrawpoolalpha.h
    lldrawpoolavatar.h
    lldrawpoolbump.h
    lldrawpoolground.h
    lldrawpoolsimple.h
    lldrawpoolsky.h
    lldrawpoolterrain.h
    lldrawpooltree.h
    lldrawpoolwater.h
    lldrawpoolwlsky.h
    lldriverparam.h
    lldynamictexture.h
    llemote.h
    llenvmanager.h
    llestateinfomodel.h
    lleventnotifier.h
    lleventpoll.h
    llexpandabletextbox.h
    llexternaleditor.h
    llface.h
    llfasttimerview.h
    llfavoritesbar.h
    llfeaturemanager.h
    llfilepicker.h
    llfilteredwearablelist.h
    llfirstuse.h
    llflexibleobject.h
    llfloaterabout.h
    llfloateranimpreview.h
    llfloaterauction.h
    llfloateravatar.h
    llfloateravatarpicker.h
    llfloateravatartextures.h
    llfloaterbeacons.h
    llfloaterbuildoptions.h
    llfloaterbulkpermission.h
    llfloaterbump.h
    llfloaterbuy.h
    llfloaterbuycontents.h
    llfloaterbuycurrency.h
    llfloaterbuycurrencyhtml.h
    llfloaterbuyland.h
    llfloatercamera.h
    llfloatercolorpicker.h
    llfloaterdeleteenvpreset.h
    llfloaterdestinations.h
    llfloaterdisplayname.h
    llfloatereditdaycycle.h
    llfloatereditsky.h
    llfloatereditwater.h
    llfloaterenvironmentsettings.h
    llfloaterevent.h
    llfloaterfonttest.h
    llfloatergesture.h
    llfloatergodtools.h
    llfloatergroupinvite.h
    llfloatergroups.h
    llfloaterhandler.h
    llfloaterhardwaresettings.h
    llfloaterhelpbrowser.h
    llfloaterhud.h
    llfloaterimagepreview.h
    llfloaterinspect.h
    llfloaterinventory.h
    llfloaterjoystick.h
    llfloaterlagmeter.h
    llfloaterland.h
    llfloaterlandholdings.h
    llfloatermap.h
    llfloatermediabrowser.h
    llfloatermediasettings.h
    llfloatermemleak.h
    llfloatermodelpreview.h
    llfloatermodeluploadbase.h
    llfloatermodelwizard.h
    llfloaternamedesc.h
    llfloaternotificationsconsole.h
    llfloaterobjectweights.h
    llfloateropenobject.h
    llfloaterpay.h
    llfloaterperms.h
    llfloaterpostcard.h
    llfloaterpostprocess.h
    llfloaterpreference.h
    llfloaterproperties.h
    llfloaterregiondebugconsole.h
    llfloaterregioninfo.h
    llfloaterreporter.h
    llfloaterscriptdebug.h
    llfloaterscriptlimits.h
    llfloatersearch.h
    llfloatersellland.h
    llfloatersettingsdebug.h
    llfloatersidepanelcontainer.h
    llfloatersnapshot.h
    llfloatersounddevices.h
    llfloatertelehub.h
    llfloatertestinspectors.h
    llfloatertestlistview.h
    llfloatertools.h
    llfloatertopobjects.h
    llfloatertos.h
<<<<<<< HEAD
    llfloatertoybox.h
=======
    llfloatertranslationsettings.h
>>>>>>> 2bcef931
    llfloateruipreview.h
    llfloaterurlentry.h
    llfloatervoiceeffect.h
    llfloaterwebcontent.h
    llfloaterwhitelistentry.h
    llfloaterwindowsize.h
    llfloaterworldmap.h
    llfolderview.h
    llfoldervieweventlistener.h
    llfolderviewitem.h
    llfollowcam.h
    llfriendcard.h
    llgesturelistener.h
    llgesturemgr.h
    llgiveinventory.h
    llgroupactions.h
    llgroupiconctrl.h
    llgrouplist.h
    llgroupmgr.h
    llhints.h
    llhomelocationresponder.h
    llhudeffect.h
    llhudeffectbeam.h
    llhudeffectlookat.h
    llhudeffectpointat.h
    llhudeffecttrail.h
    llhudeffectblob.h
    llhudicon.h
    llhudmanager.h
    llhudnametag.h
    llhudobject.h
    llhudrender.h
    llhudtext.h
    llhudview.h
    llimfloater.h
    llimfloatercontainer.h
    llimview.h
    llinspect.h
    llinspectavatar.h
    llinspectgroup.h
    llinspectobject.h
    llinspectremoteobject.h
    llinspecttoast.h
    llinventorybridge.h
    llinventoryclipboard.h
    llinventoryfilter.h
    llinventoryfunctions.h
    llinventoryicon.h
    llinventoryitemslist.h
    llinventorylistitem.h
    llinventorymodel.h
    llinventorymodelbackgroundfetch.h
    llinventoryobserver.h
    llinventorypanel.h
    lljoystickbutton.h
    lllandmarkactions.h
    lllandmarklist.h
    lllightconstants.h
    lllistbrowser.h
    lllistcontextmenu.h
    lllistview.h
    lllocaltextureobject.h
    lllocationhistory.h
    lllocationinputctrl.h
    lllogchat.h
    llloginhandler.h
    lllogininstance.h
    llmachineid.h
    llmainlooprepeater.h
    llmanip.h
    llmaniprotate.h
    llmanipscale.h
    llmaniptranslate.h
    llmediactrl.h
    llmediadataclient.h
    llmemoryview.h
    llmenucommands.h
    llmeshrepository.h
    llmimetypes.h
    llmorphview.h
    llmoveview.h
    llmutelist.h
    llnamebox.h
    llnameeditor.h
    llnamelistctrl.h
    llnavigationbar.h
    llnearbychat.h
    llnearbychatbar.h
    llnearbychathandler.h
    llnearbychatbarlistener.h
    llnetmap.h
    llnotificationhandler.h
    llnotificationmanager.h
    llnotificationstorage.h
    lloutfitslist.h
    lloutfitobserver.h
    lloutputmonitorctrl.h
    llpanelappearancetab.h
    llpanelavatar.h
    llpanelavatartag.h
    llpanelblockedlist.h
    llpanelclassified.h
    llpanelcontents.h
    llpaneleditwearable.h
    llpanelface.h
    llpanelgenerictip.h
    llpanelgroup.h
    llpanelgroupgeneral.h
    llpanelgroupinvite.h
    llpanelgrouplandmoney.h
    llpanelgroupnotices.h
    llpanelgrouproles.h
    llpanelhome.h
    llpanelimcontrolpanel.h
    llpanelland.h
    llpanellandaudio.h
    llpanellandmarkinfo.h
    llpanellandmarks.h
    llpanellandmedia.h
    llpanellogin.h
    llpanelloginlistener.h
    llpanelmaininventory.h
    llpanelmarketplaceinbox.h
    llpanelmarketplaceinboxinventory.h
    llpanelmarketplaceoutbox.h
    llpanelmarketplaceoutboxinventory.h
    llpanelmediasettingsgeneral.h
    llpanelmediasettingspermissions.h
    llpanelmediasettingssecurity.h
    llpanelme.h
    llpanelnearbymedia.h
    llpanelobject.h
    llpanelobjectinventory.h
    llpanelonlinestatus.h
    llpaneloutfitedit.h
    llpaneloutfitsinventory.h
    llpanelpeople.h
    llpanelpeoplemenus.h
    llpanelpermissions.h
    llpanelpick.h
    llpanelpicks.h
    llpanelplaceinfo.h
    llpanelplaceprofile.h
    llpanelplaces.h
    llpanelplacestab.h
    llpanelprimmediacontrols.h
    llpanelprofile.h
    llpanelprofileview.h
    llpanelteleporthistory.h
    llpaneltiptoast.h
    llpanelvoicedevicesettings.h
    llpanelvoiceeffect.h
    llpaneltopinfobar.h
    llpanelvolume.h
    llpanelvolumepulldown.h
    llpanelwearing.h
    llparcelselection.h
    llparticipantlist.h
    llpatchvertexarray.h
    llphysicsmotion.h
    llphysicsshapebuilderutil.h
    llplacesinventorybridge.h
    llplacesinventorypanel.h
    llpolymesh.h
    llpolymorph.h
    llpopupview.h
    llpreview.h
    llpreviewanim.h
    llpreviewgesture.h
    llpreviewnotecard.h
    llpreviewscript.h
    llpreviewsound.h
    llpreviewtexture.h
    llproductinforequest.h
    llprogressview.h
    llrecentpeople.h
    llregioninfomodel.h
    llregionposition.h
    llremoteparcelrequest.h
    llresourcedata.h
    llrootview.h
    llsavedsettingsglue.h
    llsaveoutfitcombobtn.h
    llsceneview.h
    llscreenchannel.h
    llscriptfloater.h
    llscrollingpanelparam.h
    llscrollingpanelparambase.h
    llsearchcombobox.h
    llsearchhistory.h
    llsecapi.h
    llsechandler_basic.h
    llselectmgr.h
    llsidepanelappearance.h
    llsidepanelinventory.h
    llsidepanelinventorysubpanel.h
    llsidepaneliteminfo.h
    llsidepaneltaskinfo.h
    llsidetraypanelcontainer.h
    llsky.h
    llslurl.h
    llspatialpartition.h
    llspeakers.h
    llspeakingindicatormanager.h
    llsplitbutton.h
    llsprite.h
    llstartup.h
    llstartuplistener.h
    llstatusbar.h
    llstylemap.h
    llsurface.h
    llsurfacepatch.h
    llsyswellitem.h
    llsyswellwindow.h
    lltable.h
    llteleporthistory.h
    llteleporthistorystorage.h
    lltexglobalcolor.h
    lltexlayer.h
    lltexlayerparams.h
    lltextureatlas.h
    lltextureatlasmanager.h
    lltexturecache.h
    lltexturectrl.h
    lltexturefetch.h
    lltextureinfo.h
    lltextureinfodetails.h
    lltexturestats.h
    lltexturestatsuploader.h
    lltextureview.h
    lltoast.h
    lltoastalertpanel.h
    lltoastgroupnotifypanel.h
    lltoastimpanel.h
    lltoastnotifypanel.h
    lltoastpanel.h
    lltoastscripttextbox.h
    lltool.h
    lltoolbarview.h
    lltoolbrush.h
    lltoolcomp.h
    lltooldraganddrop.h
    lltoolface.h
    lltoolfocus.h
    lltoolgrab.h
    lltoolgun.h
    lltoolindividual.h
    lltoolmgr.h
    lltoolmorph.h
    lltoolobjpicker.h
    lltoolpie.h
    lltoolpipette.h
    lltoolplacer.h
    lltoolselect.h
    lltoolselectland.h
    lltoolselectrect.h
    lltracker.h
    lltransientdockablefloater.h
    lltransientfloatermgr.h
    lltranslate.h
    lluiconstants.h
    lluilistener.h
    lluploaddialog.h
    lluploadfloaterobservers.h
    llurl.h
    llurldispatcher.h
    llurldispatcherlistener.h
    llurlhistory.h
    llurllineeditorctrl.h
    llurlwhitelist.h
    llvectorperfoptions.h
    llversioninfo.h
    llviewchildren.h
    llviewerassetstats.h
    llviewerassetstorage.h
    llviewerassettype.h
    llviewerattachmenu.h
    llvieweraudio.h
    llviewercamera.h
    llviewerchat.h
    llviewercontrol.h
    llviewercontrollistener.h
    llviewerdisplay.h
    llviewerdisplayname.h
    llviewerfloaterreg.h
    llviewerfoldertype.h
    llviewergenericmessage.h
    llviewergesture.h
    llviewerhelp.h
    llviewerhome.h
    llviewerinventory.h
    llviewerjoint.h
    llviewerjointattachment.h
    llviewerjointmesh.h
    llviewerjoystick.h
    llviewerkeyboard.h
    llviewerlayer.h
    llviewermedia.h
    llviewermediafocus.h
    llviewermediaobserver.h
    llviewermenu.h
    llviewermenufile.h
    llviewermessage.h
    llviewernetwork.h
    llviewerobject.h
    llviewerobjectlist.h
    llviewerparcelmedia.h
    llviewerparcelmediaautoplay.h
    llviewerparcelmgr.h
    llviewerparceloverlay.h
    llviewerpartsim.h
    llviewerpartsource.h
    llviewerprecompiledheaders.h
    llviewerregion.h
    llviewershadermgr.h
    llviewerstats.h
    llviewerstatsrecorder.h
    llviewertexteditor.h
    llviewertexture.h
    llviewertextureanim.h
    llviewertexturelist.h
    llviewerthrottle.h
    llviewervisualparam.h
    llviewerwindow.h
    llviewerwindowlistener.h
    llvlcomposition.h
    llvlmanager.h
    llvoavatar.h
    llvoavatardefines.h
    llvoavatarself.h
    llvocache.h
    llvograss.h
    llvoground.h
    llvoicechannel.h
    llvoiceclient.h
    llvoicevisualizer.h
    llvoicevivox.h
    llvoinventorylistener.h
    llvopartgroup.h
    llvosky.h
    llvosurfacepatch.h
    llvotextbubble.h
    llvotree.h
    llvotreenew.h
    llvovolume.h
    llvowater.h
    llvowlsky.h
    llwatchdog.h
    llwaterparammanager.h
    llwaterparamset.h
    llwearable.h
    llwearableitemslist.h
    llwearablelist.h
    llwearabletype.h
    llweb.h
    llwebsharing.h
    llwind.h
    llwindowlistener.h
    llwlanimator.h
    llwldaycycle.h
    llwlhandlers.h
    llwlparammanager.h
    llwlparamset.h
    llworld.h
    llworldmap.h
    llworldmapmessage.h
    llworldmipmap.h
    llworldmapview.h
    llxmlrpclistener.h
    llxmlrpctransaction.h
    macmain.h
    noise.h
    pipeline.h
    VertexCache.h
    VorbisFramework.h
    )

source_group("CMake Rules" FILES ViewerInstall.cmake)

if (DARWIN)
  LIST(APPEND viewer_SOURCE_FILES llappviewermacosx.cpp)

  find_library(AGL_LIBRARY AGL)
  find_library(APPKIT_LIBRARY AppKit)
  find_library(COCOA_LIBRARY Cocoa)
  find_library(IOKIT_LIBRARY IOKit)
  find_library(COREAUDIO_LIBRARY CoreAudio)

  set(viewer_LIBRARIES
    ${COCOA_LIBRARY}
    ${AGL_LIBRARY}
    ${IOKIT_LIBRARY}
    ${COREAUDIO_LIBRARY}
    )

  # Add resource files to the project.
  set(viewer_RESOURCE_FILES
    secondlife.icns
    macview.r
    gpu_table.txt
    Info-SecondLife.plist
    SecondLife.nib/
    # CMake doesn't seem to support Xcode language variants well just yet
    English.lproj/InfoPlist.strings
    English.lproj/language.txt
    German.lproj/language.txt
    Japanese.lproj/language.txt
    Korean.lproj/language.txt
    )
  set_source_files_properties(
    ${viewer_RESOURCE_FILES}
    PROPERTIES
    HEADER_FILE_ONLY TRUE
    #MACOSX_PACKAGE_LOCATION Resources #don't do this! this tells cmake to copy the files.
    )
  SOURCE_GROUP("Resources" FILES ${viewer_RESOURCE_FILES})
  list(APPEND viewer_SOURCE_FILES ${viewer_RESOURCE_FILES})
endif (DARWIN)

if (LINUX)
    LIST(APPEND viewer_SOURCE_FILES llappviewerlinux.cpp)
    LIST(APPEND viewer_SOURCE_FILES llappviewerlinux_api_dbus.cpp)
    SET(CMAKE_EXE_LINKER_FLAGS "${CMAKE_EXE_LINKER_FLAGS} -Wl,--as-needed")

    set(viewer_LIBRARIES
        Xinerama
        )
endif (LINUX)

if (WINDOWS)
    list(APPEND viewer_SOURCE_FILES
         llappviewerwin32.cpp
         llwindebug.cpp
         )

    list(APPEND viewer_HEADER_FILES
         llappviewerwin32.h
         llwindebug.h
         )

    # precompiled header configuration
    # llviewerprecompiledheaders.cpp generates
    # the .pch file.
    # All sources added to viewer_SOURCE_FILES
    # at this point use it.
    if(USE_PRECOMPILED_HEADERS)
        set_source_files_properties(llviewerprecompiledheaders.cpp
            PROPERTIES
            COMPILE_FLAGS "/Ycllviewerprecompiledheaders.h"
            )
        set(viewer_SOURCE_FILES "${viewer_SOURCE_FILES}" llviewerprecompiledheaders.cpp)
    endif(USE_PRECOMPILED_HEADERS)

    # Replace the icons with the appropriate ones for the channel
    # ('test' is the default)
    set(ICON_PATH "test")
    string(TOLOWER ${VIEWER_CHANNEL} channel_lower)
    if(channel_lower MATCHES "^second life release")
        set(ICON_PATH "release")
    elseif(channel_lower MATCHES "^second life beta viewer")
        set(ICON_PATH "beta")
    elseif(channel_lower MATCHES "^second life development")
        set(ICON_PATH "development")
    elseif(channel_lower MATCHES "project")
        set(ICON_PATH "project")
    endif()
    message("Copying icons for ${ICON_PATH}")
    execute_process(
      COMMAND ${CMAKE_COMMAND} -E copy_if_different
        "${CMAKE_CURRENT_SOURCE_DIR}/icons/${ICON_PATH}/secondlife.ico"
        "${CMAKE_CURRENT_SOURCE_DIR}/res/ll_icon.ico"
      )
    execute_process(
      COMMAND ${CMAKE_COMMAND} -E copy_if_different
        "${CMAKE_CURRENT_SOURCE_DIR}/icons/${ICON_PATH}/secondlife_256.BMP"
        "${CMAKE_CURRENT_SOURCE_DIR}/res/ll_icon.BMP"
      )
    execute_process(
      COMMAND ${CMAKE_COMMAND} -E copy_if_different
        "${CMAKE_CURRENT_SOURCE_DIR}/icons/${ICON_PATH}/secondlife_256.BMP"
        "${CMAKE_CURRENT_SOURCE_DIR}/res-sdl/ll_icon.BMP"
      )

    # Add resource files to the project.
    # viewerRes.rc is the only buildable file, but
    # the rest are all dependencies of it.
    set(viewer_RESOURCE_FILES
        res/arrow.cur
        res/arrowcop.cur
        res/arrowcopmulti.cur
        res/arrowdrag.cur
        res/circleandline.cur
        res/icon1.ico
        res/llarrow.cur
        res/llarrowdrag.cur
        res/llarrowdragmulti.cur
        res/llarrowlocked.cur
        res/llgrablocked.cur
        res/llno.cur
        res/llnolocked.cur
        res/lltoolcamera.cur
        res/lltoolcreate.cur
        res/lltoolfocus.cur
        res/lltoolgrab.cur
        res/lltoolland.cur
        res/lltoolpan.cur
        res/lltoolpipette.cur
        res/lltoolrotate.cur
        res/lltoolscale.cur
        res/lltooltranslate.cur
        res/lltoolzoomin.cur
        res/lltoolzoomout.cur
        res-sdl/ll_icon.BMP
        res/ll_icon.BMP
        res/ll_icon.ico
        res/resource.h
        res/toolpickobject.cur
        res/toolpickobject2.cur
        res/toolpickobject3.cur
        res/toolpipette.cur
        res/toolbuy.cur
        res/toolopen.cur
        res/toolsit.cur
        )

    set_source_files_properties(${viewer_RESOURCE_FILES}
                                PROPERTIES HEADER_FILE_ONLY TRUE)

    set(viewer_RESOURCE_FILES
        res/viewerRes.rc
        ${viewer_RESOURCE_FILES}
        )

    SOURCE_GROUP("Resource Files" FILES ${viewer_RESOURCE_FILES})

    if (NOT STANDALONE)
        list(APPEND viewer_SOURCE_FILES ${viewer_RESOURCE_FILES})
    endif (NOT STANDALONE)

    find_library(DINPUT_LIBRARY dinput8 ${DIRECTX_LIBRARY_DIR})
    find_library(DXGUID_LIBRARY dxguid ${DIRECTX_LIBRARY_DIR})
    mark_as_advanced(
        DINPUT_LIBRARY
        DXGUID_LIBRARY
        )

    set(viewer_LIBRARIES
        ${WINDOWS_LIBRARIES}
        comdlg32
        ${DINPUT_LIBRARY}
        ${DXGUID_LIBRARY}
        kernel32
        odbc32
        odbccp32
        ole32
        oleaut32
        opengl32
        shell32
        Vfw32
        winspool
        )

    find_library(INTEL_MEMOPS_LIBRARY
                 NAMES ll_intel_memops
                 PATHS
                 optimized ${ARCH_PREBUILT_DIRS_RELEASE}
                 debug ${ARCH_PREBUILT_DIRS_DEBUG}
                 )
    mark_as_advanced(INTEL_MEMOPS_LIBRARY)

    if (INTEL_MEMOPS_LIBRARY)
      list(APPEND viewer_LIBRARIES ${INTEL_MEMOPS_LIBRARY})
    endif (INTEL_MEMOPS_LIBRARY)
endif (WINDOWS)

# Add the xui files. This is handy for searching for xui elements
# from within the IDE.
set(viewer_XUI_FILES
    skins/default/colors.xml
    skins/default/textures/textures.xml
    )
file(GLOB DEFAULT_XUI_FILE_GLOB_LIST
     ${CMAKE_CURRENT_SOURCE_DIR}/skins/*/xui/en/*.xml)
list(APPEND viewer_XUI_FILES ${DEFAULT_XUI_FILE_GLOB_LIST})

file(GLOB DEFAULT_WIDGET_FILE_GLOB_LIST
     ${CMAKE_CURRENT_SOURCE_DIR}/skins/*/xui/en/widgets/*.xml)
list(APPEND viewer_XUI_FILES ${DEFAULT_WIDGET_FILE_GLOB_LIST})

# Cannot append empty lists in CMake, wait until we have files here.
#file(GLOB SILVER_WIDGET_FILE_GLOB_LIST
#     ${CMAKE_CURRENT_SOURCE_DIR}/skins/silver/xui/en-us/widgets/*.xml)
#list(APPEND viewer_XUI_FILES ${SILVER_WIDGET_FILE_GLOB_LIST})

list(SORT viewer_XUI_FILES)

source_group("XUI Files" FILES ${viewer_XUI_FILES})

set_source_files_properties(${viewer_XUI_FILES}
                            PROPERTIES HEADER_FILE_ONLY TRUE)

list(APPEND viewer_SOURCE_FILES ${viewer_XUI_FILES})

set(viewer_APPSETTINGS_FILES
    app_settings/anim.ini
    app_settings/cmd_line.xml
    app_settings/commands.xml
    app_settings/grass.xml
    app_settings/high_graphics.xml
    app_settings/ignorable_dialogs.xml
    app_settings/keys.xml
    app_settings/keywords.ini
    app_settings/logcontrol.xml
    app_settings/low_graphics.xml
    app_settings/mid_graphics.xml
    app_settings/settings.xml
    app_settings/settings_crash_behavior.xml
    app_settings/settings_files.xml
    app_settings/settings_per_account.xml
    app_settings/std_bump.ini
    app_settings/toolbars.xml
    app_settings/trees.xml
    app_settings/ultra_graphics.xml
    app_settings/viewerart.xml
    ${CMAKE_SOURCE_DIR}/../etc/message.xml
    ${CMAKE_SOURCE_DIR}/../scripts/messages/message_template.msg
    )

source_group("App Settings" FILES ${viewer_APPSETTINGS_FILES})

set_source_files_properties(${viewer_APPSETTINGS_FILES}
                            PROPERTIES HEADER_FILE_ONLY TRUE)

list(APPEND viewer_SOURCE_FILES ${viewer_APPSETTINGS_FILES})

set(viewer_CHARACTER_FILES
    character/attentions.xml
    character/attentionsN.xml
    character/avatar_lad.xml
    character/avatar_skeleton.xml
    character/genepool.xml
    )

source_group("Character File" FILES ${viewer_CHARACTER_FILES})

set_source_files_properties(${viewer_CHARACTER_FILES}
                            PROPERTIES HEADER_FILE_ONLY TRUE)
if (NOT STANDALONE)
    list(APPEND viewer_SOURCE_FILES ${viewer_CHARACTER_FILES})
endif (NOT STANDALONE)

if (WINDOWS)
  file(GLOB viewer_INSTALLER_FILES installers/windows/*.nsi)

  source_group("Installer Files" FILES ${viewer_INSTALLER_FILES})

  set_source_files_properties(${viewer_INSTALLER_FILES}
                              PROPERTIES HEADER_FILE_ONLY TRUE)

  list(APPEND viewer_SOURCE_FILES ${viewer_INSTALLER_FILES})
endif (WINDOWS)

if (OPENAL)
  set(LLSTARTUP_COMPILE_FLAGS "${LLSTARTUP_COMPILE_FLAGS} -DLL_OPENAL")
endif (OPENAL)

if (FMOD)
  set(LLSTARTUP_COMPILE_FLAGS "${LLSTARTUP_COMPILE_FLAGS} -DLL_FMOD")

  if (DARWIN)
    set(fmodwrapper_SOURCE_FILES fmodwrapper.cpp)
    add_library(fmodwrapper SHARED ${fmodwrapper_SOURCE_FILES})
    set(fmodwrapper_needed_LIBRARIES ${FMOD_LIBRARY} ${CARBON_LIBRARY})
    set_target_properties(
      fmodwrapper
      PROPERTIES
      BUILD_WITH_INSTALL_RPATH 1
      INSTALL_NAME_DIR "@executable_path/../Resources"
      LINK_FLAGS "-unexported_symbols_list ${CMAKE_CURRENT_SOURCE_DIR}/fmod_hidden_symbols.exp"
      )
    set(FMODWRAPPER_LIBRARY fmodwrapper)
    target_link_libraries(fmodwrapper ${fmodwrapper_needed_LIBRARIES})
  else (DARWIN)
    # fmodwrapper unnecessary on linux or windows
    set(FMODWRAPPER_LIBRARY ${FMOD_LIBRARY})
  endif (DARWIN)
endif (FMOD)

set_source_files_properties(llstartup.cpp PROPERTIES COMPILE_FLAGS "${LLSTARTUP_COMPILE_FLAGS}")

list(APPEND viewer_SOURCE_FILES ${viewer_HEADER_FILES})

set_source_files_properties(${viewer_HEADER_FILES}
                            PROPERTIES HEADER_FILE_ONLY TRUE)

add_executable(${VIEWER_BINARY_NAME}
    WIN32
    MACOSX_BUNDLE
    ${viewer_SOURCE_FILES}
    )

# add package files
file(GLOB EVENT_HOST_SCRIPT_GLOB_LIST
     ${CMAKE_CURRENT_SOURCE_DIR}/../viewer_components/*.py)
list(APPEND EVENT_HOST_SCRIPTS ${EVENT_HOST_SCRIPT_GLOB_LIST})

set(PACKAGE ON CACHE BOOL
    "Add a package target that builds an installer package.")

if (WINDOWS)
    set_target_properties(${VIEWER_BINARY_NAME}
        PROPERTIES
        # *TODO -reenable this once we get server usage sorted out
        #LINK_FLAGS "/debug /NODEFAULTLIB:LIBCMT /SUBSYSTEM:WINDOWS /INCLUDE:\"__tcmalloc\""
        LINK_FLAGS "/debug /NODEFAULTLIB:LIBCMT /SUBSYSTEM:WINDOWS /INCLUDE:__tcmalloc"
        LINK_FLAGS_DEBUG "/NODEFAULTLIB:\"LIBCMT;LIBCMTD;MSVCRT\" /INCREMENTAL:NO"
        LINK_FLAGS_RELEASE ""
        )
    if(USE_PRECOMPILED_HEADERS)
        set_target_properties(
            ${VIEWER_BINARY_NAME}
            PROPERTIES
            COMPILE_FLAGS "/Yullviewerprecompiledheaders.h"
            )
    endif(USE_PRECOMPILED_HEADERS)

    # If adding a file to viewer_manifest.py in the WindowsManifest.construct() method, be sure to add the dependency
    # here.
    # *NOTE:Mani - This is a crappy hack to have important dependencies for the viewer_manifest copy action
    # be met. I'm looking forward to a source-code split-up project next year that will address this kind of thing.
    # In the meantime, if you have any ideas on how to easily maintain one list, either here or in viewer_manifest.py
    # and have the build deps get tracked *please* tell me about it.

    if(USE_GOOGLE_PERFTOOLS)
      # Configure a var for tcmalloc location, if used.
      # Note the need to specify multiple names explicitly.
      set(GOOGLE_PERF_TOOLS_SOURCE
        ${SHARED_LIB_STAGING_DIR}/Release/libtcmalloc_minimal.dll
        ${SHARED_LIB_STAGING_DIR}/RelWithDebInfo/libtcmalloc_minimal.dll
        ${SHARED_LIB_STAGING_DIR}/Debug/libtcmalloc_minimal-debug.dll
        )
     endif(USE_GOOGLE_PERFTOOLS)


    set(COPY_INPUT_DEPENDENCIES
      # The following commented dependencies are determined at variably at build time. Can't do this here.
      #${SHARED_LIB_STAGING_DIR}/${CMAKE_CFG_INTDIR}/libtcmalloc_minimal.dll => None ... Skipping libtcmalloc_minimal.dll
      ${CMAKE_SOURCE_DIR}/../etc/message.xml
      ${CMAKE_SOURCE_DIR}/../scripts/messages/message_template.msg
      ${SHARED_LIB_STAGING_DIR}/${CMAKE_CFG_INTDIR}/llcommon.dll
      ${SHARED_LIB_STAGING_DIR}/${CMAKE_CFG_INTDIR}/libapr-1.dll
      ${SHARED_LIB_STAGING_DIR}/${CMAKE_CFG_INTDIR}/libaprutil-1.dll
      ${SHARED_LIB_STAGING_DIR}/${CMAKE_CFG_INTDIR}/libapriconv-1.dll
      ${SHARED_LIB_STAGING_DIR}/Release/glod.dll
      ${SHARED_LIB_STAGING_DIR}/RelWithDebInfo/glod.dll
      ${SHARED_LIB_STAGING_DIR}/Debug/glod.dll
      ${SHARED_LIB_STAGING_DIR}/Release/libcollada14dom22.dll
      ${SHARED_LIB_STAGING_DIR}/RelWithDebInfo/libcollada14dom22.dll
      ${SHARED_LIB_STAGING_DIR}/Debug/libcollada14dom22-d.dll
      ${SHARED_LIB_STAGING_DIR}/Release/openjpeg.dll
      ${SHARED_LIB_STAGING_DIR}/RelWithDebInfo/openjpeg.dll
      ${SHARED_LIB_STAGING_DIR}/Debug/openjpegd.dll
      ${SHARED_LIB_STAGING_DIR}/Release/fmod.dll
      ${SHARED_LIB_STAGING_DIR}/RelWithDebInfo/fmod.dll
      ${SHARED_LIB_STAGING_DIR}/Debug/fmod.dll
      ${SHARED_LIB_STAGING_DIR}/Release/msvcr100.dll
      ${SHARED_LIB_STAGING_DIR}/Release/msvcp100.dll
      ${SHARED_LIB_STAGING_DIR}/RelWithDebInfo/msvcr100.dll
      ${SHARED_LIB_STAGING_DIR}/RelWithDebInfo/msvcp100.dll
      ${SHARED_LIB_STAGING_DIR}/Debug/msvcr100d.dll
      ${SHARED_LIB_STAGING_DIR}/Debug/msvcp100d.dll
      ${SHARED_LIB_STAGING_DIR}/${CMAKE_CFG_INTDIR}/SLVoice.exe
      ${SHARED_LIB_STAGING_DIR}/${CMAKE_CFG_INTDIR}/vivoxsdk.dll
      ${SHARED_LIB_STAGING_DIR}/${CMAKE_CFG_INTDIR}/ortp.dll
      ${SHARED_LIB_STAGING_DIR}/${CMAKE_CFG_INTDIR}/libsndfile-1.dll
      ${SHARED_LIB_STAGING_DIR}/${CMAKE_CFG_INTDIR}/zlib1.dll
      ${SHARED_LIB_STAGING_DIR}/${CMAKE_CFG_INTDIR}/vivoxplatform.dll
      ${SHARED_LIB_STAGING_DIR}/${CMAKE_CFG_INTDIR}/vivoxoal.dll
      ${GOOGLE_PERF_TOOLS_SOURCE}
      ${CMAKE_CURRENT_SOURCE_DIR}/licenses-win32.txt
      ${CMAKE_CURRENT_SOURCE_DIR}/featuretable.txt
      ${CMAKE_CURRENT_SOURCE_DIR}/featuretable_xp.txt
      ${ARCH_PREBUILT_DIRS_RELEASE}/libeay32.dll
      ${ARCH_PREBUILT_DIRS_RELEASE}/qtcore4.dll
      ${ARCH_PREBUILT_DIRS_RELEASE}/qtgui4.dll
      ${ARCH_PREBUILT_DIRS_RELEASE}/qtnetwork4.dll
      ${ARCH_PREBUILT_DIRS_RELEASE}/qtopengl4.dll
      ${ARCH_PREBUILT_DIRS_RELEASE}/qtwebkit4.dll
      ${ARCH_PREBUILT_DIRS_RELEASE}/qtxmlpatterns4.dll
      ${ARCH_PREBUILT_DIRS_RELEASE}/ssleay32.dll
      ${ARCH_PREBUILT_DIRS_RELEASE}/imageformats/qgif4.dll
      ${ARCH_PREBUILT_DIRS_RELEASE}/imageformats/qico4.dll
      ${ARCH_PREBUILT_DIRS_RELEASE}/imageformats/qjpeg4.dll
      ${ARCH_PREBUILT_DIRS_RELEASE}/imageformats/qmng4.dll
      ${ARCH_PREBUILT_DIRS_RELEASE}/imageformats/qsvg4.dll
      ${ARCH_PREBUILT_DIRS_RELEASE}/imageformats/qtiff4.dll
      ${ARCH_PREBUILT_DIRS_RELEASE}/codecs/qcncodecs4.dll
      ${ARCH_PREBUILT_DIRS_RELEASE}/codecs/qjpcodecs4.dll
      ${ARCH_PREBUILT_DIRS_RELEASE}/codecs/qkrcodecs4.dll
      ${ARCH_PREBUILT_DIRS_RELEASE}/codecs/qtwcodecs4.dll
      ${ARCH_PREBUILT_DIRS_DEBUG}/libeay32.dll
      ${ARCH_PREBUILT_DIRS_DEBUG}/qtcored4.dll
      ${ARCH_PREBUILT_DIRS_DEBUG}/qtguid4.dll
      ${ARCH_PREBUILT_DIRS_DEBUG}/qtnetworkd4.dll
      ${ARCH_PREBUILT_DIRS_DEBUG}/qtopengld4.dll
      ${ARCH_PREBUILT_DIRS_DEBUG}/qtwebkitd4.dll
      ${ARCH_PREBUILT_DIRS_DEBUG}/qtxmlpatternsd4.dll
      ${ARCH_PREBUILT_DIRS_DEBUG}/ssleay32.dll
      ${ARCH_PREBUILT_DIRS_DEBUG}/imageformats/qgifd4.dll
      ${ARCH_PREBUILT_DIRS_DEBUG}/imageformats/qicod4.dll
      ${ARCH_PREBUILT_DIRS_DEBUG}/imageformats/qjpegd4.dll
      ${ARCH_PREBUILT_DIRS_DEBUG}/imageformats/qmngd4.dll
      ${ARCH_PREBUILT_DIRS_DEBUG}/imageformats/qsvgd4.dll
      ${ARCH_PREBUILT_DIRS_DEBUG}/imageformats/qtiffd4.dll
      ${ARCH_PREBUILT_DIRS_RELEASE}/codecs/qcncodecsd4.dll
      ${ARCH_PREBUILT_DIRS_RELEASE}/codecs/qjpcodecsd4.dll
      ${ARCH_PREBUILT_DIRS_RELEASE}/codecs/qkrcodecsd4.dll
      ${ARCH_PREBUILT_DIRS_RELEASE}/codecs/qtwcodecsd4.dll
      SLPlugin
      media_plugin_quicktime
      media_plugin_webkit
      winmm_shim
      windows-crash-logger
      windows-updater
      )

    add_custom_command(
      OUTPUT  ${CMAKE_CFG_INTDIR}/copy_touched.bat
      COMMAND ${PYTHON_EXECUTABLE}
      ARGS
        ${CMAKE_CURRENT_SOURCE_DIR}/viewer_manifest.py
        --actions=copy
        --artwork=${ARTWORK_DIR}
        --build=${CMAKE_CURRENT_BINARY_DIR}
        --buildtype=${CMAKE_BUILD_TYPE}
        --configuration=${CMAKE_CFG_INTDIR}
        --dest=${CMAKE_CURRENT_BINARY_DIR}/${CMAKE_CFG_INTDIR}
        --grid=${GRID}
        --source=${CMAKE_CURRENT_SOURCE_DIR}
        --touch=${CMAKE_CURRENT_BINARY_DIR}/${CMAKE_CFG_INTDIR}/copy_touched.bat
      DEPENDS
        ${CMAKE_CURRENT_SOURCE_DIR}/viewer_manifest.py
        stage_third_party_libs
        ${COPY_INPUT_DEPENDENCIES}
      COMMENT "Performing viewer_manifest copy"
      )

    add_custom_target(copy_w_viewer_manifest ALL DEPENDS ${CMAKE_CFG_INTDIR}/copy_touched.bat)

    add_dependencies(${VIEWER_BINARY_NAME} stage_third_party_libs llcommon copy_w_viewer_manifest)

    if (EXISTS ${CMAKE_SOURCE_DIR}/copy_win_scripts)
      add_dependencies(${VIEWER_BINARY_NAME} copy_win_scripts)
    endif (EXISTS ${CMAKE_SOURCE_DIR}/copy_win_scripts)

    add_dependencies(${VIEWER_BINARY_NAME}
      SLPlugin
      windows-updater
      windows-crash-logger
      )

    # sets the 'working directory' for debugging from visual studio.
    if (NOT UNATTENDED)
        add_custom_command(
            TARGET ${VIEWER_BINARY_NAME} POST_BUILD
            COMMAND ${CMAKE_SOURCE_DIR}/tools/vstool/vstool.exe
            ARGS
              --solution
              ${CMAKE_BINARY_DIR}/${CMAKE_PROJECT_NAME}.sln
              --workingdir
              ${VIEWER_BINARY_NAME}
              "${CMAKE_CURRENT_SOURCE_DIR}"
            COMMENT "Setting the ${VIEWER_BINARY_NAME} working directory for debugging."
            )
    endif (NOT UNATTENDED)

    if (PACKAGE)
      add_custom_command(
        OUTPUT ${CMAKE_CURRENT_BINARY_DIR}/${CMAKE_CFG_INTDIR}/event_host.tar.bz2
        COMMAND ${PYTHON_EXECUTABLE}
        ARGS
          ${CMAKE_CURRENT_SOURCE_DIR}/event_host_manifest.py
          ${CMAKE_CURRENT_SOURCE_DIR}/..
          ${CMAKE_CURRENT_BINARY_DIR}
          ${CMAKE_CFG_INTDIR}
        DEPENDS
          lleventhost
          ${EVENT_HOST_SCRIPTS}
          ${CMAKE_CURRENT_SOURCE_DIR}/event_host_manifest.py
        )

      add_custom_command(
        OUTPUT ${CMAKE_CFG_INTDIR}/touched.bat
        COMMAND ${PYTHON_EXECUTABLE}
        ARGS
          ${CMAKE_CURRENT_SOURCE_DIR}/viewer_manifest.py
          --artwork=${ARTWORK_DIR}
          --build=${CMAKE_CURRENT_BINARY_DIR}
          --buildtype=${CMAKE_BUILD_TYPE}
          --channel=${VIEWER_CHANNEL}
          --configuration=${CMAKE_CFG_INTDIR}
          --dest=${CMAKE_CURRENT_BINARY_DIR}/${CMAKE_CFG_INTDIR}
          --grid=${GRID}
          --login_channel=${VIEWER_LOGIN_CHANNEL}
          --source=${CMAKE_CURRENT_SOURCE_DIR}
          --touch=${CMAKE_CURRENT_BINARY_DIR}/${CMAKE_CFG_INTDIR}/touched.bat
        DEPENDS
            ${VIEWER_BINARY_NAME}
            ${CMAKE_CURRENT_SOURCE_DIR}/viewer_manifest.py
            ${COPY_INPUT_DEPENDENCIES}
        )

      add_custom_target(package ALL DEPENDS
        ${CMAKE_CFG_INTDIR}/touched.bat
        windows-setup-build-all
        )
        # temporarily disable packaging of event_host until hg subrepos get
        # sorted out on the parabuild cluster...
        #${CMAKE_CURRENT_BINARY_DIR}/${CMAKE_CFG_INTDIR}/event_host.tar.bz2)

    endif (PACKAGE)
endif (WINDOWS)

# *NOTE - this list is very sensitive to ordering, test carefully on all
# platforms if you change the releative order of the entries here.
# In particular, cmake 2.6.4 (when buidling with linux/makefile generators)
# appears to sometimes de-duplicate redundantly listed dependencies improperly.
# To work around this, higher level modules should be listed before the modules
# that they depend upon. -brad
target_link_libraries(${VIEWER_BINARY_NAME}
    ${UPDATER_LIBRARIES}
    ${GOOGLE_PERFTOOLS_LIBRARIES}
    ${LLAUDIO_LIBRARIES}
    ${LLCHARACTER_LIBRARIES}
    ${LLIMAGE_LIBRARIES}
    ${LLINVENTORY_LIBRARIES}
    ${LLMESSAGE_LIBRARIES}
    ${LLPLUGIN_LIBRARIES}
    ${LLPRIMITIVE_LIBRARIES}
    ${LLRENDER_LIBRARIES}
    ${FREETYPE_LIBRARIES}
    ${LLUI_LIBRARIES}
    ${LLVFS_LIBRARIES}
    ${LLWINDOW_LIBRARIES}
    ${LLXML_LIBRARIES}
    ${LLXUIXML_LIBRARIES}
    ${LSCRIPT_LIBRARIES}
    ${LLMATH_LIBRARIES}
    ${LLCOMMON_LIBRARIES}
    ${NDOF_LIBRARY}
    ${viewer_LIBRARIES}
    ${BOOST_PROGRAM_OPTIONS_LIBRARY}
    ${BOOST_REGEX_LIBRARY}
    ${DBUSGLIB_LIBRARIES}
    ${OPENGL_LIBRARIES}
    ${FMODWRAPPER_LIBRARY} # must come after LLAudio
    ${GLOD_LIBRARIES}
    ${OPENGL_LIBRARIES}
    ${JSONCPP_LIBRARIES}
    ${SDL_LIBRARY}
    ${SMARTHEAP_LIBRARY}
    ${UI_LIBRARIES}
    ${WINDOWS_LIBRARIES}
    ${EXPAT_LIBRARIES}
    ${XMLRPCEPI_LIBRARIES}
    ${OPENSSL_LIBRARIES}
    ${CRYPTO_LIBRARIES}
    ${LLLOGIN_LIBRARIES}
    ${LLCONVEXDECOMP_LIBRARY}
    ${TCMALLOC_LIBRARIES}
    )

if (USE_KDU)
    target_link_libraries(${VIEWER_BINARY_NAME}
        ${LLKDU_LIBRARIES}
        ${KDU_LIBRARY}
        )
else (USE_KDU)
    target_link_libraries(${VIEWER_BINARY_NAME}
        ${LLIMAGEJ2COJ_LIBRARIES}
        )
endif (USE_KDU)

build_version(viewer)

set(ARTWORK_DIR ${CMAKE_CURRENT_SOURCE_DIR} CACHE PATH
    "Path to artwork files.")


if (LINUX)
  set(product SecondLife-${ARCH}-${viewer_VERSION})

  # These are the generated targets that are copied to package/
  set(COPY_INPUT_DEPENDENCIES
    ${VIEWER_BINARY_NAME}
    linux-crash-logger
    linux-updater
    SLPlugin
    media_plugin_webkit
    media_plugin_gstreamer010
    llcommon
    )

  add_custom_command(
      OUTPUT ${product}.tar.bz2
      COMMAND ${PYTHON_EXECUTABLE}
      ARGS
        ${CMAKE_CURRENT_SOURCE_DIR}/viewer_manifest.py
        --arch=${ARCH}
        --artwork=${ARTWORK_DIR}
        --build=${CMAKE_CURRENT_BINARY_DIR}
        --buildtype=${CMAKE_BUILD_TYPE}
        --channel=${VIEWER_CHANNEL}
        --configuration=${CMAKE_CFG_INTDIR}
        --dest=${CMAKE_CURRENT_BINARY_DIR}/packaged
        --grid=${GRID}
        --installer_name=${product}
        --login_channel=${VIEWER_LOGIN_CHANNEL}
        --source=${CMAKE_CURRENT_SOURCE_DIR}
        --touch=${CMAKE_CURRENT_BINARY_DIR}/${CMAKE_CFG_INTDIR}/.${product}.touched
      DEPENDS
        ${CMAKE_CURRENT_SOURCE_DIR}/viewer_manifest.py
        ${COPY_INPUT_DEPENDENCIES}
      )

  if (PACKAGE)
  endif (PACKAGE)
  add_custom_command(
    OUTPUT  ${CMAKE_CURRENT_BINARY_DIR}/${CMAKE_CFG_INTDIR}/.${product}.copy_touched
    COMMAND ${PYTHON_EXECUTABLE}
    ARGS
      ${CMAKE_CURRENT_SOURCE_DIR}/viewer_manifest.py
      --arch=${ARCH}
      --actions=copy
      --artwork=${ARTWORK_DIR}
      --build=${CMAKE_CURRENT_BINARY_DIR}
      --buildtype=${CMAKE_BUILD_TYPE}
      --configuration=${CMAKE_CFG_INTDIR}
      --dest=${CMAKE_CURRENT_BINARY_DIR}/packaged
      --grid=${GRID}
      --source=${CMAKE_CURRENT_SOURCE_DIR}
    DEPENDS
      ${CMAKE_CURRENT_SOURCE_DIR}/viewer_manifest.py
      ${COPY_INPUT_DEPENDENCIES}
    COMMENT "Performing viewer_manifest copy"
    )

  add_custom_target(copy_l_viewer_manifest ALL DEPENDS ${CMAKE_CURRENT_BINARY_DIR}/${CMAKE_CFG_INTDIR}/.${product}.copy_touched)

  if (PACKAGE)
    add_custom_target(package ALL DEPENDS ${product}.tar.bz2)
    # Make sure we don't run two instances of viewer_manifest.py at the same time.
    add_dependencies(package copy_l_viewer_manifest)
    check_message_template(package)
  endif (PACKAGE)
endif (LINUX)

if (DARWIN)
  set(product "Second Life")
  set_target_properties(
    ${VIEWER_BINARY_NAME}
    PROPERTIES
    OUTPUT_NAME "${product}"
    MACOSX_BUNDLE_INFO_STRING "info string - localize me"
    MACOSX_BUNDLE_ICON_FILE "secondlife.icns"
    MACOSX_BUNDLE_GUI_IDENTIFIER "Second Life"
    MACOSX_BUNDLE_LONG_VERSION_STRING "ververver"
    MACOSX_BUNDLE_BUNDLE_NAME "Second Life"
    MACOSX_BUNDLE_SHORT_VERSION_STRING "asdf"
    MACOSX_BUNDLE_BUNDLE_VERSION "asdf"
    MACOSX_BUNDLE_COPYRIGHT "copyright linden lab 2007 - localize me and run me through a legal wringer"
    )

  add_custom_command(
    TARGET ${VIEWER_BINARY_NAME} POST_BUILD
    COMMAND ${PYTHON_EXECUTABLE}
    ARGS
      ${CMAKE_CURRENT_SOURCE_DIR}/viewer_manifest.py
      --actions=copy
      --artwork=${ARTWORK_DIR}
      --build=${CMAKE_CURRENT_BINARY_DIR}
      --buildtype=${CMAKE_BUILD_TYPE}
      --configuration=${CMAKE_CFG_INTDIR}
      --dest=${CMAKE_CURRENT_BINARY_DIR}/${CMAKE_CFG_INTDIR}/${product}.app
      --grid=${GRID}
      --source=${CMAKE_CURRENT_SOURCE_DIR}
    DEPENDS ${VIEWER_BINARY_NAME} ${CMAKE_CURRENT_SOURCE_DIR}/viewer_manifest.py
    )

  add_dependencies(${VIEWER_BINARY_NAME} SLPlugin media_plugin_quicktime media_plugin_webkit mac-updater mac-crash-logger)

  if (PACKAGE)
      add_custom_target(package ALL DEPENDS ${VIEWER_BINARY_NAME})

      add_custom_command(
        TARGET package POST_BUILD
        COMMAND ${PYTHON_EXECUTABLE}
        ARGS
          ${CMAKE_CURRENT_SOURCE_DIR}/viewer_manifest.py
          --artwork=${ARTWORK_DIR}
          --build=${CMAKE_CURRENT_BINARY_DIR}
          --buildtype=${CMAKE_BUILD_TYPE}
          --channel=${VIEWER_CHANNEL}
          --configuration=${CMAKE_CFG_INTDIR}
          --dest=${CMAKE_CURRENT_BINARY_DIR}/${CMAKE_CFG_INTDIR}/${product}.app
          --grid=${GRID}
          --login_channel=${VIEWER_LOGIN_CHANNEL}
          --source=${CMAKE_CURRENT_SOURCE_DIR}
          --touch=${CMAKE_CURRENT_BINARY_DIR}/${CMAKE_CFG_INTDIR}/.${product}.touched
        DEPENDS
          ${CMAKE_CURRENT_SOURCE_DIR}/viewer_manifest.py
      )
  endif (PACKAGE)
endif (DARWIN)

if (INSTALL)
  include(${CMAKE_CURRENT_SOURCE_DIR}/ViewerInstall.cmake)
endif (INSTALL)

if (PACKAGE)
  if (WINDOWS)
    set(VIEWER_DIST_DIR "${CMAKE_CURRENT_BINARY_DIR}/${CMAKE_CFG_INTDIR}")
    set(VIEWER_SYMBOL_FILE "${CMAKE_CURRENT_BINARY_DIR}/${CMAKE_CFG_INTDIR}/secondlife-symbols-windows.tar.bz2")
    # slplugin.exe failing symbols dump - need to debug, might have to do with updated version of google breakpad
    # set(VIEWER_EXE_GLOBS "${VIEWER_BINARY_NAME}${CMAKE_EXECUTABLE_SUFFIX} slplugin.exe")
    set(VIEWER_EXE_GLOBS "${VIEWER_BINARY_NAME}${CMAKE_EXECUTABLE_SUFFIX}")
    set(VIEWER_LIB_GLOB "*${CMAKE_SHARED_MODULE_SUFFIX}")
    set(VIEWER_COPY_MANIFEST copy_w_viewer_manifest)
  endif (WINDOWS)
  if (DARWIN)
    set(VIEWER_DIST_DIR "${CMAKE_CURRENT_BINARY_DIR}/${CMAKE_CFG_INTDIR}/${product}.app")
    set(VIEWER_SYMBOL_FILE "${CMAKE_CURRENT_BINARY_DIR}/${CMAKE_CFG_INTDIR}/secondlife-symbols-darwin.tar.bz2")
    set(VIEWER_EXE_GLOBS "'Second Life' SLPlugin")
    set(VIEWER_LIB_GLOB "*.dylib")
  endif (DARWIN)
  if (LINUX)
    set(VIEWER_DIST_DIR "${CMAKE_CURRENT_BINARY_DIR}/packaged")
    set(VIEWER_SYMBOL_FILE "${CMAKE_CURRENT_BINARY_DIR}/${CMAKE_CFG_INTDIR}/secondlife-symbols-linux.tar.bz2")
    set(VIEWER_EXE_GLOBS "do-not-directly-run-secondlife-bin SLPlugin")
    set(VIEWER_LIB_GLOB "*${CMAKE_SHARED_MODULE_SUFFIX}*")
    set(VIEWER_COPY_MANIFEST copy_l_viewer_manifest)
  endif (LINUX)

  if(RELEASE_CRASH_REPORTING OR NON_RELEASE_CRASH_REPORTING)
  if(CMAKE_CFG_INTDIR STREQUAL ".")
      set(LLBUILD_CONFIG ${CMAKE_BUILD_TYPE})
  else(CMAKE_CFG_INTDIR STREQUAL ".")
      # set LLBUILD_CONFIG to be a shell variable evaluated at build time
      # reflecting the configuration we are currently building.
      set(LLBUILD_CONFIG ${CMAKE_CFG_INTDIR})
  endif(CMAKE_CFG_INTDIR STREQUAL ".")
  add_custom_command(OUTPUT "${VIEWER_SYMBOL_FILE}"
    COMMAND "${PYTHON_EXECUTABLE}"
    ARGS
      "${CMAKE_CURRENT_SOURCE_DIR}/generate_breakpad_symbols.py"
      "${LLBUILD_CONFIG}"
      "${VIEWER_DIST_DIR}"
      "${VIEWER_EXE_GLOBS}"
      "${VIEWER_LIB_GLOB}"
      "${AUTOBUILD_INSTALL_DIR}/bin/dump_syms"
      "${VIEWER_SYMBOL_FILE}"
    DEPENDS generate_breakpad_symbols.py
        VERBATIM)

  add_custom_target(generate_breakpad_symbols DEPENDS "${VIEWER_SYMBOL_FILE}")
  add_dependencies(generate_breakpad_symbols "${VIEWER_BINARY_NAME}" "${VIEWER_COPY_MANIFEST}")
  add_dependencies(package generate_breakpad_symbols)
  endif(RELEASE_CRASH_REPORTING OR NON_RELEASE_CRASH_REPORTING)
endif (PACKAGE)

if (LL_TESTS)
  # To add a viewer unit test, just add the test .cpp file below
  # This creates a separate test project per file listed.
  include(LLAddBuildTest)
  SET(viewer_TEST_SOURCE_FILES
    llagentaccess.cpp
    lldateutil.cpp
    llmediadataclient.cpp
    lllogininstance.cpp
    llremoteparcelrequest.cpp
    lltranslate.cpp
    llviewerhelputil.cpp
    llversioninfo.cpp
    llworldmap.cpp
    llworldmipmap.cpp
  )

  set_source_files_properties(
    lltranslate.cpp
    PROPERTIES
    LL_TEST_ADDITIONAL_LIBRARIES "${JSONCPP_LIBRARIES}"
  )

  ##################################################
  # DISABLING PRECOMPILED HEADERS USAGE FOR TESTS
  ##################################################
  # if(USE_PRECOMPILED_HEADERS)
  #     set_source_files_properties(
  #       ${viewer_TEST_SOURCE_FILES}
  #       PROPERTIES
  #         LL_TEST_ADDITIONAL_SOURCE_FILES llviewerprecompiledheaders.cpp
  #       )
  # endif(USE_PRECOMPILED_HEADERS)
  LL_ADD_PROJECT_UNIT_TESTS(${VIEWER_BINARY_NAME} "${viewer_TEST_SOURCE_FILES}")

  #set(TEST_DEBUG on)
  set(test_sources llcapabilitylistener.cpp)
  ##################################################
  # DISABLING PRECOMPILED HEADERS USAGE FOR TESTS
  ##################################################
  # if(USE_PRECOMPILED_HEADERS)
  #     set(test_sources "${test_sources}" llviewerprecompiledheaders.cpp)
  # endif(USE_PRECOMPILED_HEADERS)
  set(test_libs
    ${LLMESSAGE_LIBRARIES}
    ${WINDOWS_LIBRARIES}
    ${LLVFS_LIBRARIES}
    ${LLMATH_LIBRARIES}
    ${LLCOMMON_LIBRARIES}
    ${GOOGLEMOCK_LIBRARIES}
    )

  LL_ADD_INTEGRATION_TEST(llcapabilitylistener
    "${test_sources}"
    "${test_libs}"
    ${PYTHON_EXECUTABLE}
    "${CMAKE_SOURCE_DIR}/llmessage/tests/test_llsdmessage_peer.py"
    )

  set(test_libs
    ${LLMESSAGE_LIBRARIES}
    ${WINDOWS_LIBRARIES}
    ${LLVFS_LIBRARIES}
    ${LLMATH_LIBRARIES}
    ${LLCOMMON_LIBRARIES}
    ${GOOGLEMOCK_LIBRARIES}
    ${OPENSSL_LIBRARIES}
    ${CRYPTO_LIBRARIES}
  )

    LL_ADD_INTEGRATION_TEST(llsechandler_basic
    llsechandler_basic.cpp
    "${test_libs}"
    )

  LL_ADD_INTEGRATION_TEST(llsecapi
     llsecapi.cpp
    "${test_libs}"
    )

  set(llslurl_test_sources
      llslurl.cpp
      llviewernetwork.cpp
  )


  LL_ADD_INTEGRATION_TEST(llslurl
     "${llslurl_test_sources}"
    "${test_libs}"
    )

  LL_ADD_INTEGRATION_TEST(llviewernetwork
     llviewernetwork.cpp
    "${test_libs}"
    )

  LL_ADD_INTEGRATION_TEST(llsimplestat
    ""
    "${test_libs}"
    )

  LL_ADD_INTEGRATION_TEST(llviewerassetstats
    llviewerassetstats.cpp
    "${test_libs}"
    )

  #ADD_VIEWER_BUILD_TEST(llmemoryview viewer)
  #ADD_VIEWER_BUILD_TEST(llagentaccess viewer)
  #ADD_VIEWER_BUILD_TEST(lltextureinfo viewer)
  #ADD_VIEWER_BUILD_TEST(lltextureinfodetails viewer)
  #ADD_VIEWER_BUILD_TEST(lltexturestatsuploader viewer)

include(LLAddBuildTest)
SET(viewer_TEST_SOURCE_FILES
  llagentaccess.cpp
  llwlparammanager.cpp
  # Not *actually* a unit test, it's an integration test.
  # Because it won't work in the new unit test iface, i've commented out
  # and notified Nat. Delete this when it's replaced!
  # + poppy & brad 2009-06-05
  # llcapabilitylistener.cpp
  )
set_source_files_properties(
  ${viewer_TEST_SOURCE_FILES}
  PROPERTIES
    LL_TEST_ADDITIONAL_SOURCE_FILES llviewerprecompiledheaders.cpp
  )

endif (LL_TESTS)

check_message_template(${VIEWER_BINARY_NAME})
<|MERGE_RESOLUTION|>--- conflicted
+++ resolved
@@ -240,11 +240,8 @@
     llfloatertools.cpp
     llfloatertopobjects.cpp
     llfloatertos.cpp
-<<<<<<< HEAD
     llfloatertoybox.cpp
-=======
     llfloatertranslationsettings.cpp
->>>>>>> 2bcef931
     llfloateruipreview.cpp
     llfloaterurlentry.cpp
     llfloatervoiceeffect.cpp
@@ -810,11 +807,8 @@
     llfloatertools.h
     llfloatertopobjects.h
     llfloatertos.h
-<<<<<<< HEAD
     llfloatertoybox.h
-=======
     llfloatertranslationsettings.h
->>>>>>> 2bcef931
     llfloateruipreview.h
     llfloaterurlentry.h
     llfloatervoiceeffect.h
