--- conflicted
+++ resolved
@@ -70,13 +70,10 @@
    add_subdirectory(${LLPHYSICSEXTENSIONS_SRC_DIR} llphysicsextensions)
 endif (NOT HAVOK_TPV)
 
-<<<<<<< HEAD
 # <FS:ND>
 endif( LLPHYSICSEXTENSIONS_SRC_DIR )
 # </FS:ND>
 
-=======
->>>>>>> 2542a3ed
 if(FMODSTUDIO)
   include_directories(${FMODSTUDIO_INCLUDE_DIR})
 endif(FMODSTUDIO)
@@ -2114,11 +2111,8 @@
 
 if (FMODSTUDIO)
   set(LLSTARTUP_COMPILE_FLAGS "${LLSTARTUP_COMPILE_FLAGS} -DLL_FMODSTUDIO")
-<<<<<<< HEAD
-=======
   # texture list needs to load fmod icon
   set_source_files_properties(llviewertexturelist.cpp PROPERTIES COMPILE_FLAGS "${LLSTARTUP_COMPILE_FLAGS}")
->>>>>>> 2542a3ed
   set(FMODWRAPPER_LIBRARY ${FMODSTUDIO_LIBRARY})
 endif (FMODSTUDIO)
 
@@ -2247,11 +2241,10 @@
 
     if (FMODSTUDIO)
       list(APPEND COPY_INPUT_DEPENDENCIES
-<<<<<<< HEAD
-         ${SHARED_LIB_STAGING_DIR}/Release/fmod.dll
-         ${SHARED_LIB_STAGING_DIR}/RelWithDebInfo/fmod.dll
-         ${SHARED_LIB_STAGING_DIR}/Debug/fmodL.dll
-        )
+           ${SHARED_LIB_STAGING_DIR}/Release/fmod.dll
+           ${SHARED_LIB_STAGING_DIR}/RelWithDebInfo/fmod.dll
+           ${SHARED_LIB_STAGING_DIR}/Debug/fmodL.dll
+          )
     endif (FMODSTUDIO)
 
     if (OPENAL)
@@ -2260,13 +2253,6 @@
             ${SHARED_LIB_STAGING_DIR}/${CMAKE_CFG_INTDIR}/alut.dll
         )
     endif (OPENAL)
-=======
-           ${SHARED_LIB_STAGING_DIR}/Release/fmod.dll
-           ${SHARED_LIB_STAGING_DIR}/RelWithDebInfo/fmod.dll
-           ${SHARED_LIB_STAGING_DIR}/Debug/fmodL.dll
-          )
-    endif (FMODSTUDIO)
->>>>>>> 2542a3ed
 
     add_custom_command(
       OUTPUT  ${CMAKE_CFG_INTDIR}/copy_touched.bat
