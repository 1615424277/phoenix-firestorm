--- conflicted
+++ resolved
@@ -2208,11 +2208,8 @@
           --login_channel=${VIEWER_CHANNEL}
           --source=${CMAKE_CURRENT_SOURCE_DIR}
           --touch=${CMAKE_CURRENT_BINARY_DIR}/${CMAKE_CFG_INTDIR}/.${product}.touched
-<<<<<<< HEAD
           --version=${viewer_VERSION}
-=======
           ${SIGNING_SETTING}
->>>>>>> d56a98de
         DEPENDS
           ${CMAKE_CURRENT_SOURCE_DIR}/viewer_manifest.py
       )
