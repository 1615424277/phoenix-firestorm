# -*- cmake -*-

project(viewer)

include(00-Common)
# DON'T move Linking.cmake to its place in the alphabetized list below: it
# sets variables on which the 3p .cmake files depend.
include(Linking)

include(Boost)
include(bugsplat)
include(BuildPackagesInfo)
include(BuildVersion)
include(CMakeCopyIfDifferent)
include(CubemapToEquirectangularJS)
include(DBusGlib)
include(DragDrop)
include(EXPAT)
include(FMODSTUDIO)
include(Hunspell)
include(JPEGEncoderBasic)
include(JsonCpp)
include(LLAppearance)
include(LLAudio)
include(LLCA)
include(LLCharacter)
include(LLCommon)
include(LLCoreHttp)
include(LLImage)
include(LLImageJ2COJ)
include(LLInventory)
include(LLKDU)
include(LLLogin)
include(LLMath)
include(LLMeshOptimizer)
include(LLMessage)
include(LLPhysicsExtensions)
include(LLPlugin)
include(LLPrimitive)
include(LLRender)
include(LLUI)
include(LLFileSystem)
include(LLWindow)
include(LLXML)
include(NDOF)
include(NVAPI)
include(OPENAL)
include(OpenGL)
include(OpenSSL)
include(PNG)
include(TemplateCheck)
include(ThreeJS)
include(Tracy)
include(UI)
include(UnixInstall)
include(ViewerMiscLibs)
#include(ViewerManager) # <FS:Ansariel> Remove VMP
include(VisualLeakDetector)
include(URIPARSER)
include(Growl)
include(ColladaDom)
include(jemalloc)
include(Discord)

# <FS:ND> if using ndPhysicsstub this variable will be unset, we don't need to build any stub code viewer side in that case
if( LLPHYSICSEXTENSIONS_SRC_DIR )
# </FS:ND>

if (NOT HAVOK_TPV)
   # When using HAVOK_TPV, the library is precompiled, so no need for this
   add_subdirectory(${LLPHYSICSEXTENSIONS_SRC_DIR} llphysicsextensions)
endif (NOT HAVOK_TPV)

# <FS:ND>
endif( LLPHYSICSEXTENSIONS_SRC_DIR )
# </FS:ND>

if(FMODSTUDIO)
  include_directories(${FMODSTUDIO_INCLUDE_DIR})
endif(FMODSTUDIO)

include_directories(
    ${DBUSGLIB_INCLUDE_DIRS}
    ${JSONCPP_INCLUDE_DIR}
    ${LLAUDIO_INCLUDE_DIRS}
    ${LLCHARACTER_INCLUDE_DIRS}
    ${LLCOMMON_INCLUDE_DIRS}
    ${LLCOREHTTP_INCLUDE_DIRS}
    ${LLPHYSICS_INCLUDE_DIRS}
    ${LLIMAGE_INCLUDE_DIRS}
    ${LLKDU_INCLUDE_DIRS}
    ${LLINVENTORY_INCLUDE_DIRS}
    ${LLMATH_INCLUDE_DIRS}
    ${LLMESHOPTIMIZER_INCLUDE_DIRS}
    ${LLMESSAGE_INCLUDE_DIRS}
    ${LLPLUGIN_INCLUDE_DIRS}
    ${LLPRIMITIVE_INCLUDE_DIRS}
    ${LLRENDER_INCLUDE_DIRS}
    ${LLUI_INCLUDE_DIRS}
    ${LLFILESYSTEM_INCLUDE_DIRS}
    ${LLWINDOW_INCLUDE_DIRS}
    ${LLXML_INCLUDE_DIRS}
    ${LLLOGIN_INCLUDE_DIRS}
    ${LIBS_PREBUILT_DIR}/include/collada
    ${LIBS_PREBUILD_DIR}/include/hunspell
    ${OPENAL_LIB_INCLUDE_DIRS}
    ${LIBS_PREBUILT_DIR}/include/collada/1.4
    ${GROWL_INCLUDE_DIRS}
    ${COLLADA_INCLUDE_DIRS}
    ${LLAPPEARANCE_INCLUDE_DIRS}
    ${CMAKE_CURRENT_SOURCE_DIR}
<<<<<<< HEAD
    ${CMAKE_CURRENT_BINARY_DIR}
=======
>>>>>>> cda75cbd
    ${TRACY_INCLUDE_DIR}
    )

include_directories(SYSTEM
    ${LLCOMMON_SYSTEM_INCLUDE_DIRS}
    ${LLXML_SYSTEM_INCLUDE_DIRS}
    ${LLPHYSICSEXTENSIONS_INCLUDE_DIRS}
    )

if (USE_BUGSPLAT)
  include_directories(AFTER
    ${BUGSPLAT_INCLUDE_DIR}
    )
endif (USE_BUGSPLAT)

set(viewer_SOURCE_FILES
# <Add FS includes below this line>
    alfloaterregiontracker.cpp
    animationexplorer.cpp
    ao.cpp
    aoengine.cpp
    aoset.cpp
    chatbar_as_cmdline.cpp
    daeexport.cpp
    dialogstack.cpp
    exoflickr.cpp
    exoflickrauth.cpp
    exogroupmutelist.cpp
    exopostprocess.cpp
    floatermedialists.cpp
    fsareasearch.cpp
    fsareasearchmenu.cpp
    fsassetblacklist.cpp
    fsavatarrenderpersistence.cpp
    fsavatarsearchmenu.cpp
    fsblocklistmenu.cpp
    fschathistory.cpp
    fschatoptionsmenu.cpp
    fscommon.cpp
    fsconsoleutils.cpp
    fscontactsfriendsmenu.cpp
    fsdata.cpp
    fsdroptarget.cpp
    fsexportperms.cpp
    fsfloateraddtocontactset.cpp
    fsfloaterassetblacklist.cpp
    fsfloateravatarrendersettings.cpp
    fsfloaterblocklist.cpp
    fsfloatercontacts.cpp
    fsfloatercontactsetconfiguration.cpp
    fsfloaterexport.cpp
    fsfloatergroup.cpp
    fsfloatergrouptitles.cpp
    fsfloaterimport.cpp
    fsfloaterim.cpp
    fsfloaterimcontainer.cpp
    fsfloaternearbychat.cpp
    fsfloaterplacedetails.cpp
    fsfloaterposestand.cpp
    fsfloaterprofile.cpp
    fsfloaterprotectedfolders.cpp
    fsfloaterradar.cpp
    fsfloatersearch.cpp
    fsfloaterstatistics.cpp
    fsfloaterteleporthistory.cpp
    fsfloatervoicecontrols.cpp
    fsfloatervolumecontrols.cpp
    fsfloatervramusage.cpp
    fsfloaterwearablefavorites.cpp
    fskeywords.cpp
    fslslbridge.cpp
    fslslbridgerequest.cpp
    fslslpreproc.cpp
    fslslpreprocviewer.cpp
    fsmoneytracker.cpp
    fsnamelistavatarmenu.cpp
    fsnearbychatbarlistener.cpp
    fsnearbychatcontrol.cpp
    fsnearbychathub.cpp
    fsnearbychatvoicemonitor.cpp
    fspanelblocklist.cpp
    fspanelclassified.cpp
    fspanelcontactsets.cpp
    fspanelimcontrolpanel.cpp
    fspanellogin.cpp
    fspanelprefs.cpp
    fspanelprofile.cpp
    fspanelprofileclassifieds.cpp
    fspanelradar.cpp
    fsparticipantlist.cpp
    fspose.cpp
    fsradar.cpp
    fsradarentry.cpp
    fsradarlistctrl.cpp
    fsradarmenu.cpp
    fsregioncross.cpp
    fsscriptlibrary.cpp
    fsscrolllistctrl.cpp
    fsslurlcommand.cpp
    groupchatlistener.cpp
    lggbeamcolormapfloater.cpp
    lggbeammapfloater.cpp
    lggbeammaps.cpp
    lggbeamscolors.cpp
    lggcontactsets.cpp
    lfsimfeaturehandler.cpp
    llflickrconnect.cpp
    llfloaterflickr.cpp
    llpanelopenregionsettings.cpp
    # <FS:Ansariel> [Legacy Bake]
    llagentwearablesfetch.cpp

    llaccountingcostmanager.cpp
    llaisapi.cpp
    llagent.cpp
    llagentaccess.cpp
    llagentbenefits.cpp
    llagentcamera.cpp
    llagentdata.cpp
    llagentlanguage.cpp
    llagentlistener.cpp
    llagentpicksinfo.cpp
    llagentpilot.cpp
    llagentui.cpp
    llagentwearables.cpp
    llanimstatelabels.cpp
    llappcorehttp.cpp
    llappearancemgr.cpp
    llappviewer.cpp
    llappviewerlistener.cpp
    llattachmentsmgr.cpp
    llaudiosourcevo.cpp
    llautoreplace.cpp
    llavataractions.cpp
    llavatariconctrl.cpp
    llavatarlist.cpp
    llavatarlistitem.cpp
    llavatarrenderinfoaccountant.cpp
    llavatarrendernotifier.cpp
    llavatarpropertiesprocessor.cpp
    llblockedlistitem.cpp
    llblocklist.cpp
    llbox.cpp
    #llbreadcrumbview.cpp #<FS:Ansariel> Unused
    llbrowsernotification.cpp
    llbuycurrencyhtml.cpp
    llcallingcard.cpp
    llchannelmanager.cpp
    llchatbar.cpp
    llchathistory.cpp
    llchatitemscontainerctrl.cpp
    llchatmsgbox.cpp
    llchiclet.cpp
    llchicletbar.cpp
    llclassifiedinfo.cpp
    llcofwearables.cpp
    llcolorswatch.cpp
    llcommanddispatcherlistener.cpp
    llcommandhandler.cpp
    llcommandlineparser.cpp
    llcommunicationchannel.cpp
    llcompilequeue.cpp
    llconfirmationmanager.cpp
    llcontrolavatar.cpp
    llconversationlog.cpp
    llconversationloglist.cpp
    llconversationloglistitem.cpp
    llconversationmodel.cpp
    llconversationview.cpp
    llcurrencyuimanager.cpp
    llcylinder.cpp
    lldateutil.cpp
    lldebugmessagebox.cpp
    lldebugview.cpp
    lldeferredsounds.cpp
    lldelayedgestureerror.cpp
    lldirpicker.cpp
    lldonotdisturbnotificationstorage.cpp
    lldndbutton.cpp
    lldrawable.cpp
    lldrawpool.cpp
    lldrawpoolalpha.cpp
    lldrawpoolavatar.cpp
    lldrawpoolbump.cpp
    lldrawpoolground.cpp
    lldrawpoolmaterials.cpp
    lldrawpoolsimple.cpp
    lldrawpoolsky.cpp
    lldrawpoolterrain.cpp
    lldrawpooltree.cpp
    lldrawpoolwater.cpp
    lldrawpoolwlsky.cpp
    lldynamictexture.cpp
    llemote.cpp
    llenvironment.cpp
    llestateinfomodel.cpp
    lleventnotifier.cpp
    lleventpoll.cpp
    llexpandabletextbox.cpp
    llexperiencelog.cpp
    llexternaleditor.cpp
    llface.cpp
    llfasttimerview.cpp
    llfavoritesbar.cpp
    llfeaturemanager.cpp
    llfilepicker.cpp
    llfilteredwearablelist.cpp
    llfirstuse.cpp
    llflexibleobject.cpp
    llfloater360capture.cpp
    llfloaterabout.cpp
    llfloaterbvhpreview.cpp
    llfloateraddpaymentmethod.cpp
    llfloaterauction.cpp
    llfloaterautoreplacesettings.cpp
    llfloateravatar.cpp
    llfloateravatarpicker.cpp
    llfloateravatarrendersettings.cpp
    llfloateravatartextures.cpp
    llfloaterbanduration.cpp
    llfloaterbeacons.cpp
    llfloaterbigpreview.cpp
    llfloaterbuildoptions.cpp
    llfloaterbulkpermission.cpp
    llfloaterbump.cpp
    llfloaterbuy.cpp
    llfloaterbuycontents.cpp
    llfloaterbuycurrency.cpp
    llfloaterbuycurrencyhtml.cpp
    llfloaterbuyland.cpp
    llfloatercamera.cpp
    llfloatercamerapresets.cpp
    llfloaterchatvoicevolume.cpp
    llfloatercolorpicker.cpp
    llfloaterconversationlog.cpp
    llfloaterconversationpreview.cpp
    llfloatercreatelandmark.cpp
    llfloaterdeleteprefpreset.cpp
    llfloaterdestinations.cpp
    llfloaterdisplayname.cpp
    llfloatereditenvironmentbase.cpp
    llfloatereditextdaycycle.cpp
    llfloaterenvironmentadjust.cpp
    llfloaterevent.cpp
    llfloaterexperiencepicker.cpp
    llfloaterexperienceprofile.cpp
    llfloaterexperiences.cpp
    llfloaterfixedenvironment.cpp
    llfloaterfonttest.cpp
    llfloaterforgetuser.cpp
    llfloatergesture.cpp
    llfloatergodtools.cpp
    llfloatergotoline.cpp
    llfloatergridstatus.cpp
    llfloatergroupbulkban.cpp
    llfloatergroupinvite.cpp
    llfloatergroups.cpp
    llfloaterhandler.cpp
    llfloaterhelpbrowser.cpp
    llfloaterhoverheight.cpp
    llfloaterhowto.cpp
    llfloaterhud.cpp
    llfloaterimagepreview.cpp
    llfloaterimsessiontab.cpp
    llfloaterimsession.cpp
    llfloaterimcontainer.cpp
    llfloaterinspect.cpp
    llfloaterjoystick.cpp
    llfloaterlagmeter.cpp
    llfloaterland.cpp
    llfloaterlandholdings.cpp
    llfloaterlinkreplace.cpp
    llfloaterloadprefpreset.cpp
    llfloatermarketplacelistings.cpp
    llfloatermap.cpp
    llfloatermediasettings.cpp
    llfloatermemleak.cpp
    llfloatermodelpreview.cpp
    llfloatermodeluploadbase.cpp
    llfloatermyscripts.cpp
    llfloatermyenvironment.cpp
    llfloaternamedesc.cpp
    llfloaternotificationsconsole.cpp
    llfloaternotificationstabbed.cpp
    llfloateroutfitphotopreview.cpp 
    llfloateroutfitsnapshot.cpp
    llfloaterobjectweights.cpp
    llfloateropenobject.cpp
    llfloaterpathfindingcharacters.cpp
    llfloaterpathfindingconsole.cpp
    llfloaterpathfindinglinksets.cpp
    llfloaterpathfindingobjects.cpp
    llfloaterpay.cpp
    # llfloaterperformance.cpp <FS:Beq/> replaced with fs version due to large changes and likelihood that LL version will not release.
    fsfloaterperformance.cpp 
    llfloaterperms.cpp
    llfloaterpostprocess.cpp
    llfloaterpreference.cpp
    # llfloaterpreferencesgraphicsadvanced.cpp
    llfloaterpreferenceviewadvanced.cpp
    llfloaterpreviewtrash.cpp
    llfloaterproperties.cpp
    llfloaterregiondebugconsole.cpp
    llfloaterregioninfo.cpp
    llfloaterreporter.cpp
    llfloaterregionrestarting.cpp
    llfloatersavecamerapreset.cpp
    llfloatersaveprefpreset.cpp
    llfloatersceneloadstats.cpp
    llfloaterscriptdebug.cpp
    llfloaterscriptedprefs.cpp
    llfloaterscriptlimits.cpp
    llfloaterscriptrecover.cpp
    llfloatersearch.cpp
    llfloatersearchreplace.cpp
    llfloatersellland.cpp
    llfloatersettingsdebug.cpp
    llfloatersidepanelcontainer.cpp
    llfloatersnapshot.cpp
    llfloatersounddevices.cpp
    llfloaterspellchecksettings.cpp
    llfloatertelehub.cpp
    llfloatertestinspectors.cpp
    llfloatertestlistview.cpp
    llfloatertexturefetchdebugger.cpp
    llfloatertools.cpp
    llfloatertopobjects.cpp
    llfloatertos.cpp
    llfloatertoybox.cpp
    llfloatertranslationsettings.cpp
    llfloateruipreview.cpp
    llfloaterurlentry.cpp
    llfloatervoiceeffect.cpp
    llfloatervoicevolume.cpp
    llfloaterwebcontent.cpp
    llfloaterwebprofile.cpp
    llfloaterwhitelistentry.cpp
    llfloaterwindowsize.cpp
    llfloaterworldmap.cpp
    llfolderviewmodelinventory.cpp
    llfollowcam.cpp
    llfriendcard.cpp
    llflyoutcombobtn.cpp
    llgesturelistener.cpp
    llgesturemgr.cpp
    llgiveinventory.cpp
    llglsandbox.cpp
    llgroupactions.cpp
    llgroupiconctrl.cpp
    llgrouplist.cpp
    llgroupmgr.cpp
    llhasheduniqueid.cpp
    llhints.cpp
    llhttpretrypolicy.cpp
    llhudeffect.cpp
    llhudeffectbeam.cpp
    llhudeffectlookat.cpp
    llhudeffectpointat.cpp
    llhudeffecttrail.cpp
    llhudeffectblob.cpp
    llhudicon.cpp
    llhudmanager.cpp
    llhudnametag.cpp
    llhudobject.cpp
    llhudrender.cpp
    llhudtext.cpp
    llhudview.cpp
    llimagefiltersmanager.cpp
    llimhandler.cpp
    llimprocessing.cpp
    llimview.cpp
    llinspect.cpp
    llinspectavatar.cpp
    llinspectgroup.cpp
    llinspectobject.cpp
    llinspectremoteobject.cpp
    llinspecttoast.cpp
    llinventorybridge.cpp
    llinventoryfilter.cpp
    llinventoryfunctions.cpp
    llinventoryicon.cpp
    llinventoryitemslist.cpp
    llinventorylistitem.cpp
    llinventorymodel.cpp
    llinventorymodelbackgroundfetch.cpp
    llinventoryobserver.cpp
    llinventorypanel.cpp
    lljoystickbutton.cpp
    llkeyconflict.cpp
    lllandmarkactions.cpp
    lllandmarklist.cpp
    lllegacyatmospherics.cpp
    #lllistbrowser.cpp #<FS:Ansariel> Unused
    lllistcontextmenu.cpp
    lllistview.cpp
    lllocalbitmaps.cpp
    lllocationhistory.cpp
    lllocationinputctrl.cpp
    lllogchat.cpp
    llloginhandler.cpp
    lllogininstance.cpp
    llmachineid.cpp
    llmanip.cpp
    llmaniprotate.cpp
    llmanipscale.cpp
    llmaniptranslate.cpp
    llmarketplacefunctions.cpp
    llmarketplacenotifications.cpp
    llmaterialmgr.cpp
    llmediactrl.cpp
    llmediadataclient.cpp
    llmenuoptionpathfindingrebakenavmesh.cpp
    llmeshrepository.cpp
    llmimetypes.cpp
    llmodelpreview.cpp
    llmorphview.cpp
    llmoveview.cpp
    llmutelist.cpp
    llnamebox.cpp
    llnameeditor.cpp
    llnamelistctrl.cpp
    llnavigationbar.cpp
    llfloaterimnearbychat.cpp
    llfloaterimnearbychathandler.cpp
    llfloaterimnearbychatlistener.cpp
    llnetmap.cpp
    llnotificationalerthandler.cpp
    llnotificationgrouphandler.cpp
    llnotificationhandlerutil.cpp
    llnotificationhinthandler.cpp
    llnotificationlistitem.cpp
    llnotificationlistview.cpp
    llnotificationmanager.cpp
    llnotificationofferhandler.cpp
    llnotificationscripthandler.cpp
    llnotificationstorage.cpp
    llnotificationtiphandler.cpp
    lloutfitgallery.cpp
    lloutfitslist.cpp
    lloutfitobserver.cpp
    lloutputmonitorctrl.cpp
    llpanelappearancetab.cpp
    llpanelavatar.cpp
    llpanelavatartag.cpp
    llpanelblockedlist.cpp
    llpanelclassified.cpp
    llpanelcontents.cpp
    llpaneleditsky.cpp
    llpaneleditwater.cpp
    llpaneleditwearable.cpp
    llpanelenvironment.cpp
    llpanelexperiencelisteditor.cpp
    llpanelexperiencelog.cpp
    llpanelexperiencepicker.cpp
    llpanelexperiences.cpp
    llpanelface.cpp
    llpanelgenerictip.cpp
    llpanelgroup.cpp
    llpanelgroupcreate.cpp
    llpanelgroupbulk.cpp
    llpanelgroupbulkban.cpp
    llpanelgroupexperiences.cpp
    llpanelgroupgeneral.cpp
    llpanelgroupinvite.cpp
    llpanelgrouplandmoney.cpp
    llpanelgroupnotices.cpp
    llpanelgrouproles.cpp
    llpanelhome.cpp
    llpanelland.cpp
    llpanellandaudio.cpp
    llpanellandmarkinfo.cpp
    llpanellandmarks.cpp
    llpanellandmedia.cpp
    llpanellogin.cpp
    llpanelloginlistener.cpp
    llpanelmaininventory.cpp
    llpanelmarketplaceinbox.cpp
    llpanelmarketplaceinboxinventory.cpp
    llpanelmediasettingsgeneral.cpp
    llpanelmediasettingspermissions.cpp
    llpanelmediasettingssecurity.cpp
    llpanelme.cpp
    llpanelnearbymedia.cpp
    llpanelobject.cpp
    llpanelobjectinventory.cpp
    llpanelonlinestatus.cpp
    llpaneloutfitedit.cpp
    llpaneloutfitsinventory.cpp
    llpanelpeople.cpp
    llpanelpeoplemenus.cpp
    llpanelpermissions.cpp
    llpanelpick.cpp
    llpanelpicks.cpp
    llpanelplaceinfo.cpp
    llpanelplaceprofile.cpp
    llpanelplaces.cpp
    llpanelplacestab.cpp
    llpanelpresetscamerapulldown.cpp
    llpanelpresetspulldown.cpp
    llpanelprimmediacontrols.cpp
    llpanelprofile.cpp
    llpanelsnapshot.cpp
    llpanelsnapshotinventory.cpp
    llpanelsnapshotlocal.cpp
    llpanelsnapshotoptions.cpp
    llpanelsnapshotpostcard.cpp
    llpanelsnapshotprofile.cpp
    llpanelteleporthistory.cpp
    llpaneltiptoast.cpp
    llpanelvoiceeffect.cpp
    #llpaneltopinfobar.cpp # <FS:Zi> unused
    llpanelpulldown.cpp
    llpanelvoicedevicesettings.cpp
    llpanelvolume.cpp
    llpanelvolumepulldown.cpp
    llpanelwearing.cpp
    llparcelselection.cpp
    llparticipantlist.cpp
    llpatchvertexarray.cpp
    llpathfindingcharacter.cpp
    llpathfindingcharacterlist.cpp
    llpathfindinglinkset.cpp
    llpathfindinglinksetlist.cpp
    llpathfindingmanager.cpp
    llpathfindingnavmesh.cpp
    llpathfindingnavmeshstatus.cpp
    llpathfindingnavmeshzone.cpp
    llpathfindingobject.cpp
    llpathfindingobjectlist.cpp
    llpathfindingpathtool.cpp
    llpersistentnotificationstorage.cpp
    llphysicsmotion.cpp
    llphysicsshapebuilderutil.cpp
    llpipelinelistener.cpp
    llplacesinventorybridge.cpp
    llplacesinventorypanel.cpp
    llplacesfolderview.cpp
    llpopupview.cpp
    llpostcard.cpp
    llpresetsmanager.cpp
    llpreview.cpp
    llpreviewanim.cpp
    llpreviewgesture.cpp
    llpreviewnotecard.cpp
    llpreviewscript.cpp
    llpreviewsound.cpp
    llpreviewtexture.cpp
    llproductinforequest.cpp
    llprogressview.cpp
    llrecentpeople.cpp
    llregioninfomodel.cpp
    llregionposition.cpp
    llremoteparcelrequest.cpp
    #llsavedsettingsglue.cpp #<FS:Ansariel> Unused
    #llsaveoutfitcombobtn.cpp #<FS:Ansariel> Unused
    llscenemonitor.cpp
    llsceneview.cpp
    llscreenchannel.cpp
    llscripteditor.cpp
    llscriptfloater.cpp
    llscrollingpanelparam.cpp
    llscrollingpanelparambase.cpp
    llsculptidsize.cpp
    llsearchableui.cpp
    llsearchcombobox.cpp
    llsearchhistory.cpp
    llsecapi.cpp
    llsechandler_basic.cpp
    llselectmgr.cpp
    llsetkeybinddialog.cpp
    llsettingspicker.cpp
    llsettingsvo.cpp
    llshareavatarhandler.cpp
    llsidepanelappearance.cpp
    llsidepanelinventory.cpp
    llsidepanelinventorysubpanel.cpp
    llsidepaneliteminfo.cpp
    llsidepaneltaskinfo.cpp
    llsidetraypanelcontainer.cpp
    llskinningutil.cpp
    llsky.cpp
    #llslurl.cpp #<FS:AW optional opensim support>
    llsnapshotlivepreview.cpp
    llspatialpartition.cpp
    llspeakers.cpp
    llspeakingindicatormanager.cpp
    llsplitbutton.cpp
    llsprite.cpp
    llstartup.cpp
    llstartuplistener.cpp
    llstatusbar.cpp
    llstylemap.cpp
    llsurface.cpp
    llsurfacepatch.cpp
    llsyntaxid.cpp
    llsyswellitem.cpp
    llsyswellwindow.cpp
    llteleporthistory.cpp
    llteleporthistorystorage.cpp
    lltexturecache.cpp
    lltexturectrl.cpp
    lltexturefetch.cpp
    lltextureinfo.cpp
    lltextureinfodetails.cpp
    lltexturestats.cpp
    lltextureview.cpp
    lltoast.cpp
    lltoastalertpanel.cpp
    lltoastgroupnotifypanel.cpp
    lltoastimpanel.cpp
    lltoastnotifypanel.cpp
    lltoastpanel.cpp
    lltoastscripttextbox.cpp
    lltoastscriptquestion.cpp
    lltool.cpp
    lltoolbarview.cpp
    lltoolbrush.cpp
    lltoolcomp.cpp
    lltooldraganddrop.cpp
    lltoolface.cpp
    lltoolfocus.cpp
    lltoolgrab.cpp
    lltoolgun.cpp
    lltoolindividual.cpp
    lltoolmgr.cpp
    lltoolmorph.cpp
    lltoolobjpicker.cpp
    lltoolpie.cpp
    lltoolpipette.cpp
    lltoolplacer.cpp
    lltoolselect.cpp
    lltoolselectland.cpp
    lltoolselectrect.cpp
    lltracker.cpp
    lltrackpicker.cpp
    lltransientdockablefloater.cpp
    lltransientfloatermgr.cpp
    lltranslate.cpp
    lluiavatar.cpp
    lluilistener.cpp
    lluploaddialog.cpp
    llurl.cpp
    llurldispatcher.cpp
    llurldispatcherlistener.cpp
    llurlfloaterdispatchhandler.cpp
    llurlhistory.cpp
    llurllineeditorctrl.cpp
    llurlwhitelist.cpp
    #llvectorperfoptions.cpp #<FS:Ansariel> Unused
    llversioninfo.cpp
    llviewchildren.cpp
    llviewerassetstats.cpp
    llviewerassetstorage.cpp
    llviewerassettype.cpp
    llviewerassetupload.cpp
    llviewerattachmenu.cpp
    llvieweraudio.cpp
    llviewercamera.cpp
    llviewerchat.cpp
    llviewercontrol.cpp
    llviewercontrollistener.cpp
    llviewerdisplay.cpp
    llviewerdisplayname.cpp
    llviewerfloaterreg.cpp
    llviewerfoldertype.cpp
    llviewergenericmessage.cpp
    llviewergesture.cpp
    llviewerhelp.cpp
    llviewerhelputil.cpp
    llviewerhome.cpp
    llviewerinventory.cpp
    llviewerjoint.cpp
    llviewerjointattachment.cpp
    llviewerjointmesh.cpp
    llviewerjoystick.cpp
    llviewerinput.cpp
    llviewerlayer.cpp
    llviewermedia.cpp
    llviewermedia_streamingaudio.cpp
    llviewermediafocus.cpp
    llviewermenu.cpp
    llviewermenufile.cpp
    llviewermessage.cpp
    #llviewernetwork.cpp #<FS:AW optional opensim support>
    llviewerobject.cpp
    llviewerobjectlist.cpp
    llvieweroctree.cpp
    llviewerparcelaskplay.cpp
    llviewerparcelmedia.cpp
    llviewerparcelmediaautoplay.cpp
    llviewerparcelmgr.cpp
    llviewerparceloverlay.cpp
    llviewerpartsim.cpp
    llviewerpartsource.cpp
    llviewerregion.cpp
    llviewershadermgr.cpp
    llviewerstats.cpp
    llviewerstatsrecorder.cpp
    llviewertexlayer.cpp
    llviewertexteditor.cpp
    llviewertexture.cpp
    llviewertextureanim.cpp
    llviewertexturelist.cpp
    llviewerthrottle.cpp
    llviewerwearable.cpp
    llviewerwindow.cpp
    llviewerwindowlistener.cpp
	llvisualeffect.cpp
    llvlcomposition.cpp
    llvlmanager.cpp
    llvoavatar.cpp
    llvoavatarself.cpp
    llvocache.cpp
    llvograss.cpp
    llvoground.cpp
    llvoicecallhandler.cpp
    llvoicechannel.cpp
    llvoiceclient.cpp
    llvoicevisualizer.cpp
    llvoicevivox.cpp
    llvoinventorylistener.cpp
    llvopartgroup.cpp
    llvosky.cpp
    llvosurfacepatch.cpp
    llvotree.cpp
    llvovolume.cpp
    llvowater.cpp
    llvowlsky.cpp
    llwatchdog.cpp
    llwearableitemslist.cpp
    llwearablelist.cpp
    llweb.cpp
    llwebprofile.cpp
    llwind.cpp
    llwindowlistener.cpp
    llwlhandlers.cpp
    llworld.cpp
    llworldmap.cpp
    llworldmapmessage.cpp
    llworldmipmap.cpp
    llworldmapview.cpp
    llxmlrpclistener.cpp
    llxmlrpctransaction.cpp
    noise.cpp
    particleeditor.cpp
    piemenu.cpp
    pieseparator.cpp
    pieslice.cpp
    pipeline.cpp
    qtoolalign.cpp
    quickprefs.cpp
    rlvactions.cpp
    rlvenvironment.cpp
    rlvcommon.cpp
    rlveffects.cpp
    rlvextensions.cpp
    rlvfloaters.cpp
    rlvhandler.cpp
    rlvhelper.cpp
    rlvinventory.cpp
    rlvlocks.cpp
    rlvui.cpp
    sanitycheck.cpp
    streamtitledisplay.cpp
    utilitybar.cpp
    NACLantispam.cpp
    NACLfloaterexploresounds.cpp
    )

if (OPENSIM)
    list(APPEND viewer_SOURCE_FILES
                fsgridhandler.cpp
                fsslurl.cpp
        )
else (OPENSIM)
    list(APPEND viewer_SOURCE_FILES
                llslurl.cpp
                llviewernetwork.cpp
        )
endif (OPENSIM)

set(VIEWER_BINARY_NAME "firestorm-bin" CACHE STRING
    "The name of the viewer executable to create.")

set(viewer_HEADER_FILES
    CMakeLists.txt
    ViewerInstall.cmake

# <Add FS includes below this line>
    alfloaterregiontracker.h
    animationexplorer.h
    ao.h
    aoengine.h
    aoset.h
    chatbar_as_cmdline.h
    daeexport.h
    dialogstack.h
    exoflickr.h
    exoflickrauth.h
    exogroupmutelist.h
    exopostprocess.h
    floatermedialists.h
    fsareasearch.h
    fsareasearchmenu.h
    fsassetblacklist.h
    fsavatarrenderpersistence.h
    fsavatarsearchmenu.h
    fsblocklistmenu.h
    fschathistory.h
    fschatoptionsmenu.h
    fsdispatchclassifiedclickthrough.h
    fscommon.h
    fsconsoleutils.h
    fscontactsfriendsmenu.h
    fsdata.h
    fsdroptarget.h
    fsexportperms.h
    fsfloateraddtocontactset.h
    fsfloaterassetblacklist.h
    fsfloateravatarrendersettings.h
    fsfloaterblocklist.h
    fsfloatercontacts.h
    fsfloatercontactsetconfiguration.h
    fsfloaterexport.h
    fsfloatergroup.h
    fsfloatergrouptitles.h
    fsfloaterimport.h
    fsfloaterim.h
    fsfloaterimcontainer.h
    fsfloaternearbychat.h
    fsfloaterplacedetails.h
    fsfloaterposestand.h
    fsfloaterprofile.h
    fsfloaterprotectedfolders.h
    fsfloaterradar.h
    fsfloatersearch.h
    fsfloaterstatistics.h
    fsfloaterteleporthistory.h
    fsfloatervoicecontrols.h
    fsfloatervolumecontrols.h
    fsfloatervramusage.h
    fsfloaterwearablefavorites.h
    fsgridhandler.h
    fskeywords.h
    fslslbridge.h
    fslslbridgerequest.h
    fslslpreproc.h
    fslslpreprocviewer.h
    fsmoneytracker.h
    fsnamelistavatarmenu.h
    fsnearbychatbarlistener.h
    fsnearbychatcontrol.h
    fsnearbychathub.h
    fsnearbychatvoicemonitor.h
    fspanelblocklist.h
    fspanelcontactsets.h
    fspanelclassified.h
    fspanelimcontrolpanel.h
    fspanellogin.h
    fspanelprefs.h
    fspanelprofile.h
    fspanelprofileclassifieds.h
    fspanelradar.h
    fsparticipantlist.h
    fspose.h
    fsradar.h
    fsradarentry.h
    fsradarlistctrl.h
    fsradarmenu.h
    fsregioncross.h
    fsscriptlibrary.h
    fsscrolllistctrl.h
    fsslurl.h
    fsslurlcommand.h
    groupchatlistener.h
    llaccountingcost.h
    lggbeamcolormapfloater.h
    lggbeammapfloater.h
    lggbeammaps.h
    lggbeamscolors.h
    lggcontactsets.h
    lfsimfeaturehandler.h
    llflickrconnect.h
    llfloaterflickr.h
    # <FS:Ansariel> [Legacy Bake]
    llagentwearablesfetch.h

    llaccountingcostmanager.h
    llaisapi.h
    llagent.h
    llagentaccess.h
    llagentbenefits.h
    llagentcamera.h
    llagentdata.h
    llagentlanguage.h
    llagentlistener.h
    llagentpicksinfo.h
    llagentpilot.h
    llagentui.h
    llagentwearables.h
    llanimstatelabels.h
    llappcorehttp.h
    llappearance.h
    llappearancemgr.h
    llappviewer.h
    llappviewerlistener.h
    llattachmentsmgr.h
    llaudiosourcevo.h
    llautoreplace.h
    llavataractions.h
    llavatariconctrl.h
    llavatarlist.h
    llavatarlistitem.h
    llavatarpropertiesprocessor.h
    llavatarrenderinfoaccountant.h
    llavatarrendernotifier.h
    llblockedlistitem.h
    llblocklist.h
    llbox.h
    #llbreadcrumbview.h #<FS:Ansariel> Unused
    llbuycurrencyhtml.h
    llcallingcard.h
    llcapabilityprovider.h
    llchannelmanager.h
    llchatbar.h
    llchathistory.h
    llchatitemscontainerctrl.h
    llchatmsgbox.h
    llchiclet.h
    llchicletbar.h
    llclassifiedinfo.h
    llcofwearables.h
    llcolorswatch.h
    llcommanddispatcherlistener.h
    llcommandhandler.h
    llcommandlineparser.h
    llcommunicationchannel.h
    llcompilequeue.h
    llconfirmationmanager.h
    llcontrolavatar.h
    llconversationlog.h
    llconversationloglist.h
    llconversationloglistitem.h
    llconversationmodel.h
    llconversationview.h
    llcurrencyuimanager.h
    llcylinder.h
    lldateutil.h
    lldebugmessagebox.h
    lldebugview.h
    lldeferredsounds.h
    lldelayedgestureerror.h
    lldirpicker.h
    lldonotdisturbnotificationstorage.h
    lldndbutton.h
    lldrawable.h
    lldrawpool.h
    lldrawpoolalpha.h
    lldrawpoolavatar.h
    lldrawpoolbump.h
    lldrawpoolmaterials.h
    lldrawpoolground.h
    lldrawpoolsimple.h
    lldrawpoolsky.h
    lldrawpoolterrain.h
    lldrawpooltree.h
    lldrawpoolwater.h
    lldrawpoolwlsky.h
    lldynamictexture.h
    llemote.h
    llenvironment.h
    llestateinfomodel.h
    lleventnotifier.h
    lleventpoll.h
    llexpandabletextbox.h
    llexperiencelog.h
    llexternaleditor.h
    llface.h
    llfasttimerview.h
    llfavoritesbar.h
    llfeaturemanager.h
    llfilepicker.h
    llfilteredwearablelist.h
    llfirstuse.h
    llflexibleobject.h
    llfloater360capture.h
    llfloaterabout.h
    llfloaterbvhpreview.h
    llfloateraddpaymentmethod.h
    llfloaterauction.h
    llfloaterautoreplacesettings.h
    llfloateravatar.h
    llfloateravatarpicker.h
    llfloateravatarrendersettings.h
    llfloateravatartextures.h
    llfloaterbanduration.h
    llfloaterbeacons.h
    llfloaterbigpreview.h
    llfloaterbuildoptions.h
    llfloaterbulkpermission.h
    llfloaterbump.h
    llfloaterbuy.h
    llfloaterbuycontents.h
    llfloaterbuycurrency.h
    llfloaterbuycurrencyhtml.h
    llfloaterbuyland.h
    llfloatercamerapresets.h
    llfloatercamera.h
    llfloaterchatvoicevolume.h
    llfloatercolorpicker.h
    llfloaterconversationlog.h
    llfloaterconversationpreview.h
    llfloatercreatelandmark.h
    llfloaterdeleteprefpreset.h
    llfloaterdestinations.h
    llfloaterdisplayname.h
    llfloatereditenvironmentbase.h
    llfloatereditextdaycycle.h
    llfloaterenvironmentadjust.h
    llfloaterevent.h
    llfloaterexperiencepicker.h
    llfloaterexperienceprofile.h
    llfloaterexperiences.h
    llfloaterfixedenvironment.h
    llfloaterfonttest.h
    llfloaterforgetuser.h
    llfloatergesture.h
    llfloatergodtools.h
    llfloatergotoline.h
    llfloatergridstatus.h
    llfloatergroupbulkban.h
    llfloatergroupinvite.h
    llfloatergroups.h
    llfloaterhandler.h
    llfloaterhelpbrowser.h
    llfloaterhoverheight.h
    llfloaterhowto.h
    llfloaterhud.h
    llfloaterimagepreview.h
    llfloaterimnearbychat.h
    llfloaterimnearbychathandler.h
    llfloaterimnearbychatlistener.h
    llfloaterimsessiontab.h
    llfloaterimsession.h
    llfloaterimcontainer.h
    llfloaterinspect.h
    llfloaterjoystick.h
    llfloaterlagmeter.h
    llfloaterland.h
    llfloaterlandholdings.h
    llfloaterlinkreplace.h
    llfloaterloadprefpreset.h
    llfloatermap.h
    llfloatermarketplacelistings.h
    llfloatermediasettings.h
    llfloatermemleak.h
    llfloatermodelpreview.h
    llfloatermodeluploadbase.h
    llfloatermyscripts.h
    llfloatermyenvironment.h
    llfloaternamedesc.h
    llfloaternotificationsconsole.h
    llfloaternotificationstabbed.h
    llfloateroutfitphotopreview.h
    llfloateroutfitsnapshot.h
    llfloaterobjectweights.h
    llfloateropenobject.h
    llfloaterpathfindingcharacters.h
    llfloaterpathfindingconsole.h
    llfloaterpathfindinglinksets.h
    llfloaterpathfindingobjects.h
    llfloaterpay.h
    # llfloaterperformance.h <FS:Beq/> replaced with fs version due to large changes and likelihood that LL version will not release.
    fsfloaterperformance.h
    llfloaterperms.h
    llfloaterpostprocess.h
    llfloaterpreference.h
    # llfloaterpreferencesgraphicsadvanced.h
    llfloaterpreferenceviewadvanced.h
    llfloaterpreviewtrash.h
    llfloaterproperties.h
    llfloaterregiondebugconsole.h
    llfloaterregioninfo.h
    llfloaterreporter.h
    llfloaterregionrestarting.h
    llfloatersavecamerapreset.h
    llfloatersaveprefpreset.h
    llfloatersceneloadstats.h
    llfloaterscriptdebug.h
    llfloaterscriptedprefs.h
    llfloaterscriptlimits.h
    llfloaterscriptrecover.h
    llfloatersearch.h
    llfloatersearchreplace.h
    llfloatersellland.h
    llfloatersettingsdebug.h
    llfloatersidepanelcontainer.h
    llfloatersnapshot.h
    llfloatersounddevices.h
    llfloaterspellchecksettings.h
    llfloatertelehub.h
    llfloatertestinspectors.h
    llfloatertestlistview.h
    llfloatertexturefetchdebugger.h
    llfloatertools.h
    llfloatertopobjects.h
    llfloatertos.h
    llfloatertoybox.h
    llfloatertranslationsettings.h
    llfloateruipreview.h
    llfloaterurlentry.h
    llfloatervoiceeffect.h
    llfloatervoicevolume.h
    llfloaterwebcontent.h
    llfloaterwebprofile.h
    llfloaterwhitelistentry.h
    llfloaterwindowsize.h
    llfloaterworldmap.h
    llfolderviewmodelinventory.h
    llfollowcam.h
    llfriendcard.h
    llflyoutcombobtn.h
    llgesturelistener.h
    llgesturemgr.h
    llgiveinventory.h
    llgroupactions.h
    llgroupiconctrl.h
    llgrouplist.h
    llgroupmgr.h
    llhasheduniqueid.h
    llhints.h
    llhttpretrypolicy.h
    llhudeffect.h
    llhudeffectbeam.h
    llhudeffectlookat.h
    llhudeffectpointat.h
    llhudeffecttrail.h
    llhudeffectblob.h
    llhudicon.h
    llhudmanager.h
    llhudnametag.h
    llhudobject.h
    llhudrender.h
    llhudtext.h
    llhudview.h
    llimagefiltersmanager.h
    llimprocessing.h
    llimview.h
    llinspect.h
    llinspectavatar.h
    llinspectgroup.h
    llinspectobject.h
    llinspectremoteobject.h
    llinspecttoast.h
    llinventorybridge.h
    llinventoryfilter.h
    llinventoryfunctions.h
    llinventoryicon.h
    llinventoryitemslist.h
    llinventorylistitem.h
    llinventorymodel.h
    llinventorymodelbackgroundfetch.h
    llinventoryobserver.h
    llinventorypanel.h
    lljoystickbutton.h
    llkeyconflict.h
    lllandmarkactions.h
    lllandmarklist.h
    lllightconstants.h
    #lllistbrowser.h #<FS:Ansariel> Unused
    lllistcontextmenu.h
    lllistview.h
    lllocalbitmaps.h
    lllocationhistory.h
    lllocationinputctrl.h
    lllogchat.h
    llloginhandler.h
    lllogininstance.h
    llmachineid.h
    llmanip.h
    llmaniprotate.h
    llmanipscale.h
    llmaniptranslate.h
    llmarketplacefunctions.h
    llmarketplacenotifications.h
    llmaterialmgr.h
    llmediactrl.h
    llmediadataclient.h
    llmenuoptionpathfindingrebakenavmesh.h
    llmeshrepository.h
    llmimetypes.h
    llmodelpreview.h
    llmorphview.h
    llmoveview.h
    llmutelist.h
    llnamebox.h
    llnameeditor.h
    llnamelistctrl.h
    llnavigationbar.h
    llnetmap.h
    llnotificationhandler.h
    llnotificationlistitem.h
    llnotificationlistview.h
    llnotificationmanager.h
    llnotificationstorage.h
    lloutfitgallery.h
    lloutfitslist.h
    lloutfitobserver.h
    lloutputmonitorctrl.h
    llpanelappearancetab.h
    llpanelavatar.h
    llpanelavatartag.h
    llpanelblockedlist.h
    llpanelclassified.h
    llpanelcontents.h
    llpaneleditsky.h
    llpaneleditwater.h
    llpaneleditwearable.h
    llpanelenvironment.h
    llpanelexperiencelisteditor.h
    llpanelexperiencelog.h
    llpanelexperiencepicker.h
    llpanelexperiences.h
    llpanelface.h
    llpanelgenerictip.h
    llpanelgroup.h
    llpanelgroupcreate.h
    llpanelgroupbulk.h
    llpanelgroupbulkimpl.h
    llpanelgroupbulkban.h
    llpanelgroupexperiences.h
    llpanelgroupgeneral.h
    llpanelgroupinvite.h
    llpanelgrouplandmoney.h
    llpanelgroupnotices.h
    llpanelgrouproles.h
    llpanelhome.h
    llpanelland.h
    llpanellandaudio.h
    llpanellandmarkinfo.h
    llpanellandmarks.h
    llpanellandmedia.h
    llpanellogin.h
    llpanelloginlistener.h
    llpanelmaininventory.h
    llpanelmarketplaceinbox.h
    llpanelmarketplaceinboxinventory.h
    llpanelmediasettingsgeneral.h
    llpanelmediasettingspermissions.h
    llpanelmediasettingssecurity.h
    llpanelme.h
    llpanelnearbymedia.h
    llpanelobject.h
    llpanelobjectinventory.h
    llpanelonlinestatus.h
    llpaneloutfitedit.h
    llpaneloutfitsinventory.h
    llpanelpeople.h
    llpanelpeoplemenus.h
    llpanelpermissions.h
    llpanelpick.h
    llpanelpicks.h
    llpanelplaceinfo.h
    llpanelplaceprofile.h
    llpanelplaces.h
    llpanelplacestab.h
    llpanelpresetscamerapulldown.h
    llpanelpresetspulldown.h
    llpanelprimmediacontrols.h
    llpanelprofile.h
    llpanelsnapshot.h
    llpanelteleporthistory.h
    llpaneltiptoast.h
    llpanelpulldown.h
    llpanelvoicedevicesettings.h
    llpanelvoiceeffect.h
    #llpaneltopinfobar.h # <FS:Zi> unused
    llpanelvolume.h
    llpanelvolumepulldown.h
    llpanelwearing.h
    llparcelselection.h
    llparticipantlist.h
    llpatchvertexarray.h
    llpathfindingcharacter.h
    llpathfindingcharacterlist.h
    llpathfindinglinkset.h
    llpathfindinglinksetlist.h
    llpathfindingmanager.h
    llpathfindingnavmesh.h
    llpathfindingnavmeshstatus.h
    llpathfindingnavmeshzone.h
    llpathfindingobject.h
    llpathfindingobjectlist.h
    llpathfindingpathtool.h
    llpersistentnotificationstorage.h
    llphysicsmotion.h
    llphysicsshapebuilderutil.h
    llpipelinelistener.h
    llplacesinventorybridge.h
    llplacesinventorypanel.h
    llplacesfolderview.h
    llpopupview.h
    llpostcard.h
    llpresetsmanager.h
    llpreview.h
    llpreviewanim.h
    llpreviewgesture.h
    llpreviewnotecard.h
    llpreviewscript.h
    llpreviewsound.h
    llpreviewtexture.h
    llproductinforequest.h
    llprogressview.h
    llrecentpeople.h
    llregioninfomodel.h
    llregionposition.h
    llremoteparcelrequest.h
    llresourcedata.h
    llrootview.h
    #llsavedsettingsglue.h #<FS:Ansariel> Unused
    #llsaveoutfitcombobtn.h #<FS:Ansariel> Unused
    llscenemonitor.h
    llsceneview.h
    llscreenchannel.h
    llscripteditor.h
    llscriptfloater.h
    llscriptruntimeperms.h
    llscrollingpanelparam.h
    llscrollingpanelparambase.h
    llsculptidsize.h
    llsearchableui.h
    llsearchcombobox.h
    llsearchhistory.h
    llsecapi.h
    llsechandler_basic.h
    llselectmgr.h
    llsetkeybinddialog.h
    llsettingspicker.h
    llsettingsvo.h
    llsidepanelappearance.h
    llsidepanelinventory.h
    llsidepanelinventorysubpanel.h
    llsidepaneliteminfo.h
    llsidepaneltaskinfo.h
    llsidetraypanelcontainer.h
    llskinningutil.h
    llsky.h
    llslurl.h
    llsnapshotlivepreview.h
    llsnapshotmodel.h
    llspatialpartition.h
    llspeakers.h
    llspeakingindicatormanager.h
    llsplitbutton.h
    llsprite.h
    llstartup.h
    llstartuplistener.h
    llstatusbar.h
    llstylemap.h
    llsurface.h
    llsurfacepatch.h
    llsyntaxid.h
    llsyswellitem.h
    llsyswellwindow.h
    lltable.h
    llteleporthistory.h
    llteleporthistorystorage.h
    lltexturecache.h
    lltexturectrl.h
    lltexturefetch.h
    lltextureinfo.h
    lltextureinfodetails.h
    lltexturestats.h
    lltextureview.h
    lltoast.h
    lltoastalertpanel.h
    lltoastgroupnotifypanel.h
    lltoastimpanel.h
    lltoastnotifypanel.h
    lltoastpanel.h
    lltoastscripttextbox.h
    lltoastscriptquestion.h
    lltool.h
    lltoolbarview.h
    lltoolbrush.h
    lltoolcomp.h
    lltooldraganddrop.h
    lltoolface.h
    lltoolfocus.h
    lltoolgrab.h
    lltoolgun.h
    lltoolindividual.h
    lltoolmgr.h
    lltoolmorph.h
    lltoolobjpicker.h
    lltoolpie.h
    lltoolpipette.h
    lltoolplacer.h
    lltoolselect.h
    lltoolselectland.h
    lltoolselectrect.h
    lltracker.h
    lltrackpicker.h
    lltransientdockablefloater.h
    lltransientfloatermgr.h
    lltranslate.h
    lluiconstants.h
    lluiavatar.h
    lluilistener.h
    lluploaddialog.h
    lluploadfloaterobservers.h
    llurl.h
    llurldispatcher.h
    llurldispatcherlistener.h
    llurlfloaterdispatchhandler.h
    llurlhistory.h
    llurllineeditorctrl.h
    llurlwhitelist.h
    #llvectorperfoptions.h #<FS:Ansariel> Unused
    llversioninfo.h
    llviewchildren.h
    llviewerassetstats.h
    llviewerassetstorage.h
    llviewerassettype.h
    llviewerassetupload.h
    llviewerattachmenu.h
    llvieweraudio.h
    llviewercamera.h
    llviewerchat.h
    llviewercontrol.h
    llviewercontrollistener.h
    llviewerdisplay.h
    llviewerdisplayname.h
    llviewerfloaterreg.h
    llviewerfoldertype.h
    llviewergenericmessage.h
    llviewergesture.h
    llviewerhelp.h
    llviewerhome.h
    llviewerinventory.h
    llviewerjoint.h
    llviewerjointattachment.h
    llviewerjointmesh.h
    llviewerjoystick.h
    llviewerinput.h
    llviewerlayer.h
    llviewermedia.h
    llviewermediafocus.h
    llviewermediaobserver.h
    llviewermenu.h
    llviewermenufile.h
    llviewermessage.h
    llviewernetwork.h
    llviewerobject.h
    llviewerobjectlist.h
    llvieweroctree.h
    llviewerparcelaskplay.h
    llviewerparcelmedia.h
    llviewerparcelmediaautoplay.h
    llviewerparcelmgr.h
    llviewerparceloverlay.h
    llviewerpartsim.h
    llviewerpartsource.h
    llviewerprecompiledheaders.h
    llviewerregion.h
    llviewershadermgr.h
    llviewerstats.h
    llviewerstatsrecorder.h
    llviewertexlayer.h
    llviewertexteditor.h
    llviewertexture.h
    llviewertextureanim.h
    llviewertexturelist.h
    llviewerthrottle.h
    llviewerwearable.h
    llviewerwindow.h
    llviewerwindowlistener.h
	llvisualeffect.h
    llvlcomposition.h
    llvlmanager.h
    llvoavatar.h
    llvoavatarself.h
    llvocache.h
    llvograss.h
    llvoground.h
    llvoicechannel.h
    llvoiceclient.h
    llvoicevisualizer.h
    llvoicevivox.h
    llvoinventorylistener.h
    llvopartgroup.h
    llvosky.h
    llvosurfacepatch.h
    llvotree.h
    llvovolume.h
    llvowater.h
    llvowlsky.h
    llwatchdog.h
    llwearableitemslist.h
    llwearablelist.h
    llweb.h
    llwebprofile.h
    llwind.h
    llwindowlistener.h
    llwlhandlers.h
    llworld.h
    llworldmap.h
    llworldmapmessage.h
    llworldmipmap.h
    llworldmapview.h
    llxmlrpclistener.h
    llxmlrpctransaction.h
    macmain.h
    noise.h
    particleeditor.h
    piemenu.h
    pieseparator.h
    pieslice.h
    pipeline.h
    rlvactions.h
    rlvcommon.h
    rlvdefines.h
    rlveffects.h
    rlvenvironment.h
    rlvextensions.h
    rlvfloaters.h
    rlvhandler.h
    rlvhelper.h
    rlvinventory.h
    rlvlocks.h
    rlvmodifiers.h
    rlvui.h
    roles_constants.h
    qtoolalign.h
    quickprefs.h
    sanitycheck.h
    streamtitledisplay.h
    utilitybar.h
    VertexCache.h
    VorbisFramework.h
    NACLantispam.h
    NACLfloaterexploresounds.h
    )

# <exodus>
# Generate the flickr keys header.
configure_file(
    ${CMAKE_CURRENT_SOURCE_DIR}/exoflickrkeys.h.in
    ${CMAKE_CURRENT_BINARY_DIR}/exoflickrkeys.h
    @ONLY
)
list(APPEND viewer_HEADER_FILES ${CMAKE_CURRENT_BINARY_DIR}/exoflickrkeys.h)
# </exodus>

#<FS:LO> Discord rich presence
configure_file(
    ${CMAKE_CURRENT_SOURCE_DIR}/fsdiscordkey.h.in
    ${CMAKE_CURRENT_BINARY_DIR}/fsdiscordkey.h
    @ONLY
)
list(APPEND viewer_HEADER_FILES ${CMAKE_CURRENT_BINARY_DIR}/fsdiscordkey.h)
LIST(APPEND viewer_HEADER_FILES fsfloaterdiscord.h fsdiscordconnect.h)
LIST(APPEND viewer_SOURCE_FILES fsfloaterdiscord.cpp fsdiscordconnect.cpp)
#</FS:LO>

# <FS:TS> Generate the version information header file.
configure_file(
    ${CMAKE_CURRENT_SOURCE_DIR}/fsversionvalues.h.in
    ${CMAKE_CURRENT_BINARY_DIR}/fsversionvalues.h
    @ONLY
)
list(APPEND viewer_HEADER_FILES ${CMAKE_CURRENT_BINARY_DIR}/fsversionvalues.h)
# </FS:TS>

  # <FS:Beq> Performance stast support
  list(APPEND viewer_SOURCE_FILES fsperfstats.cpp)
  list(APPEND viewer_HEADER_FILES fsperfstats.h)
  # </FS:Beq> 
source_group("CMake Rules" FILES ViewerInstall.cmake)

#build_data.json creation moved to viewer_manifest.py MAINT-6413
# the viewer_version.txt file created here is for passing to viewer_manifest and autobuild
file(WRITE "${CMAKE_CURRENT_BINARY_DIR}/viewer_version.txt"
           "${VIEWER_SHORT_VERSION}.${VIEWER_VERSION_REVISION}\n")

set_source_files_properties(
   llversioninfo.cpp tests/llversioninfo_test.cpp 
   PROPERTIES
# <FS:TS> The next line causes a full rebuild of the entire newview
#         directory every time the Mercurial revision number changes.
#         Instead of doing that, we use the configure tool to build
#         fsversionstrings.h with the right numbers in it.
#   COMPILE_DEFINITIONS "${VIEWER_CHANNEL_VERSION_DEFINES}" # see BuildVersion.cmake
   )

if (DARWIN)
  LIST(APPEND viewer_SOURCE_FILES llappviewermacosx.cpp)
  LIST(APPEND viewer_SOURCE_FILES llappviewermacosx-objc.mm)
  LIST(APPEND viewer_SOURCE_FILES llappviewermacosx-objc.h)
  LIST(APPEND viewer_SOURCE_FILES llfilepicker_mac.mm)
  LIST(APPEND viewer_HEADER_FILES llfilepicker_mac.h)

  # This should be compiled with the viewer.
  LIST(APPEND viewer_SOURCE_FILES llappdelegate-objc.mm)
  set_source_files_properties(
    llappdelegate-objc.mm
    PROPERTIES
    COMPILE_DEFINITIONS "${VIEWER_CHANNEL_VERSION_DEFINES}"
    # BugsplatMac is a module, imported with @import. That language feature
    # demands these -f switches.
    # Xcode 10.2 requires that Objective-C++ headers declare nullability of
    # pointer variables. As of 2019-06-26, the BugsplatMac version we're using
    # does not yet do so in its own header files. This -W flag prevents fatal
    # warnings.
    COMPILE_FLAGS "-fmodules -fcxx-modules -Wno-nullability-completeness"
    )

# [FS] Growl libs
  LIST(APPEND viewer_SOURCE_FILES
        growlmanager.cpp
        growlnotifierwin.cpp
        )

  LIST(APPEND viewer_HEADER_FILES
         growlmanager.h
         growlnotifierwin.h
         )
# [FS]

  find_library(AGL_LIBRARY AGL)
  find_library(APPKIT_LIBRARY AppKit)
  find_library(COCOA_LIBRARY Cocoa)
  find_library(IOKIT_LIBRARY IOKit)
  find_library(COREAUDIO_LIBRARY CoreAudio)

  set(viewer_LIBRARIES
    ${COCOA_LIBRARY}
    ${AGL_LIBRARY}
    ${IOKIT_LIBRARY}
    ${COREAUDIO_LIBRARY}
    )

  if (USE_BUGSPLAT)
    list(APPEND viewer_LIBRARIES
      ${BUGSPLAT_LIBRARIES}
      )
  endif (USE_BUGSPLAT)

  # Add resource files to the project.
  set(viewer_RESOURCE_FILES
    firestorm_icon.icns
    macview.r
    Info-Firestorm.plist
    Firestorm.xib/
    # CMake doesn't seem to support Xcode language variants well just yet
    English.lproj/InfoPlist.strings
    English.lproj/language.txt
    German.lproj/language.txt
    Japanese.lproj/language.txt
    Korean.lproj/language.txt
    )
  set_source_files_properties(
    ${viewer_RESOURCE_FILES}
    PROPERTIES
    HEADER_FILE_ONLY TRUE
    #MACOSX_PACKAGE_LOCATION Resources #don't do this! this tells cmake to copy the files.
    )
  SOURCE_GROUP("Resources" FILES ${viewer_RESOURCE_FILES})
  list(APPEND viewer_SOURCE_FILES ${viewer_RESOURCE_FILES})
endif (DARWIN)

if (LINUX)
    LIST(APPEND viewer_SOURCE_FILES llappviewerlinux.cpp)
    set_source_files_properties(
      llappviewerlinux.cpp
      PROPERTIES
# <FS:TS> The next line causes a full rebuild of the entire newview
#         directory every time the Mercurial revision number changes.
#         Instead of doing that, we use the configure tool to build
#         fsversionstrings.h with the right numbers in it.
#      COMPILE_DEFINITIONS "${VIEWER_CHANNEL_VERSION_DEFINES}"
      )
    LIST(APPEND viewer_SOURCE_FILES llappviewerlinux_api_dbus.cpp)
# [FS] Growl support
    LIST(APPEND viewer_HEADER_FILES desktopnotifierlinux.h growlmanager.h)
    LIST(APPEND viewer_SOURCE_FILES desktopnotifierlinux.cpp growlmanager.cpp)
# [FS] Growl support

    SET(CMAKE_EXE_LINKER_FLAGS "${CMAKE_EXE_LINKER_FLAGS} -Wl,--as-needed")

    set(viewer_LIBRARIES
        Xinerama
        )
    if (OPENAL)
      LIST(APPEND viewer_LIBRARIES ${OPENAL_LIBRARIES})
    endif (OPENAL)

    # <FS:ND> Enable user to create a ctags database via using -DND_CTAGS=On
    if( ND_CTAGS )
      message( "Will generate ctags database during compilation" )
      set_source_files_properties( TAGS PROPERTIES GENERATED true)
      add_custom_command ( OUTPUT TAGS COMMAND ctags --extra=+q --fields=+aiS --c++-kinds=+p -e --recurse=yes .
                           WORKING_DIRECTORY ${CMAKE_SOURCE_DIR} )
      list(APPEND viewer_SOURCE_FILES TAGS )
    endif( ND_CTAGS )
    # </FS:ND>

    # <FS:ND> Get rid of memory limit exceeded for -fvar-tracking-assignments.
    if (NOT CMAKE_CXX_COMPILER MATCHES ".*clang")
      SET_SOURCE_FILES_PROPERTIES(llviewermenu.cpp PROPERTIES COMPILE_FLAGS -fno-var-tracking-assignments)
    endif()
    # </FS:ND>

    # Replace the icons with the appropriate ones for the channel
    # ('test' is the default)
    set(ICON_PATH "private")
    string(TOLOWER ${VIEWER_CHANNEL} channel_lower)
    if(channel_lower MATCHES "release")
        set(ICON_PATH "release")
    elseif(channel_lower MATCHES "beta")
        set(ICON_PATH "beta")
    elseif(channel_lower MATCHES "project")
        set(ICON_PATH "project")
    endif()

    if (OPENSIM)
        set(ICON_PATH "${ICON_PATH}-os")
    endif (OPENSIM)

    message(STATUS "Copying icons for ${ICON_PATH}")
    execute_process(
      COMMAND ${CMAKE_COMMAND} -E copy_if_different
        "${CMAKE_CURRENT_SOURCE_DIR}/icons/${ICON_PATH}/firestorm_256.bmp"
        "${CMAKE_CURRENT_SOURCE_DIR}/res-sdl/firestorm_icon.BMP"
      )
endif (LINUX)

if (WINDOWS)
    list(APPEND viewer_SOURCE_FILES
         growlmanager.cpp
         growlnotifierwin.cpp
         llappviewerwin32.cpp
         llwindebug.cpp
         )
    set_source_files_properties(
      llappviewerwin32.cpp
      PROPERTIES
      COMPILE_DEFINITIONS "${VIEWER_CHANNEL_VERSION_DEFINES}"
      )

    list(APPEND viewer_HEADER_FILES
         llappviewerwin32.h
         llwindebug.h
# [FS] Growl libs
         growlmanager.h
         growlnotifierwin.h
# [FS]
         )

    # precompiled header configuration
    # llviewerprecompiledheaders.cpp generates
    # the .pch file.
    # All sources added to viewer_SOURCE_FILES
    # at this point use it.
    if(USE_PRECOMPILED_HEADERS)
        set_source_files_properties(llviewerprecompiledheaders.cpp
            PROPERTIES
            COMPILE_FLAGS "/Ycllviewerprecompiledheaders.h"
            )
        set(viewer_SOURCE_FILES "${viewer_SOURCE_FILES}" llviewerprecompiledheaders.cpp)
    endif(USE_PRECOMPILED_HEADERS)

    # Replace the icons with the appropriate ones for the channel
    # ('test' is the default)
    set(ICON_PATH "private")
    #set(VIEWER_MACOSX_PHASE "d") # <FS:Ansariel> Moved to OSX section
    string(TOLOWER ${VIEWER_CHANNEL} channel_lower)
    if(channel_lower MATCHES "release")
        set(ICON_PATH "release")
        #set(VIEWER_MACOSX_PHASE "f") # <FS:Ansariel> Moved to OSX section
    elseif(channel_lower MATCHES "beta")
        set(ICON_PATH "beta")
        #set(VIEWER_MACOSX_PHASE "b") # <FS:Ansariel> Moved to OSX section
    elseif(channel_lower MATCHES "project")
        set(ICON_PATH "project")
        #set(VIEWER_MACOSX_PHASE "a") # <FS:Ansariel> Moved to OSX section
    endif()

    # <FS:Ansariel> FIRE-24335: Use different icon for OpenSim version
    if (OPENSIM)
        set(ICON_PATH "${ICON_PATH}-os")
    endif (OPENSIM)
    # <FS:Ansariel>

    message(STATUS "Copying icons for ${ICON_PATH}")
    execute_process(
      COMMAND ${CMAKE_COMMAND} -E copy_if_different
        "${CMAKE_CURRENT_SOURCE_DIR}/icons/${ICON_PATH}/firestorm_icon.ico"
        "${CMAKE_CURRENT_SOURCE_DIR}/res/firestorm_icon.ico"
      )
    execute_process(
      COMMAND ${CMAKE_COMMAND} -E copy_if_different
        "${CMAKE_CURRENT_SOURCE_DIR}/icons/${ICON_PATH}/firestorm_256.BMP"
        "${CMAKE_CURRENT_SOURCE_DIR}/res/firestorm_icon.BMP"
      )
    execute_process(
      COMMAND ${CMAKE_COMMAND} -E copy_if_different
        "${CMAKE_CURRENT_SOURCE_DIR}/icons/${ICON_PATH}/firestorm_256.BMP"
        "${CMAKE_CURRENT_SOURCE_DIR}/res-sdl/firestorm_icon.BMP"
      )

    # Add resource files to the project.
    # viewerRes.rc is the only buildable file, but
    # the rest are all dependencies of it.
    set(viewer_RESOURCE_FILES
        res/arrow.cur
        res/arrowcop.cur
        res/arrowcopmulti.cur
        res/arrowdrag.cur
        res/circleandline.cur
        res/llarrow.cur
        res/llarrowdrag.cur
        res/llarrowdragmulti.cur
        res/llarrowlocked.cur
        res/llgrablocked.cur
        res/llno.cur
        res/llnolocked.cur
        res/lltoolcamera.cur
        res/lltoolcreate.cur
        res/lltoolfocus.cur
        res/lltoolgrab.cur
        res/lltoolland.cur
        res/lltoolpan.cur
        res/lltoolpathfinding.cur
        res/lltoolpathfindingpathend.cur
        res/lltoolpathfindingpathendadd.cur
        res/lltoolpathfindingpathstart.cur
        res/lltoolpathfindingpathstartadd.cur
        res/lltoolpipette.cur
        res/lltoolrotate.cur
        res/lltoolscale.cur
        res/lltooltranslate.cur
        res/lltoolzoomin.cur
        res/lltoolzoomout.cur
        res/firestorm_icon.BMP
        res/firestorm_icon.ico
        res-sdl/firestorm_icon.BMP
        res/resource.h
        res/toolpickobject.cur
        res/toolpickobject2.cur
        res/toolpickobject3.cur
        res/toolpipette.cur
        res/toolbuy.cur
        res/toolopen.cur
        res/toolsit.cur
        res/toolbuy-legacy.cur
        res/toolopen-legacy.cur
        res/toolsit-legacy.cur
        res/toolpay-legacy.cur
        )

    set_source_files_properties(${viewer_RESOURCE_FILES}
                                PROPERTIES HEADER_FILE_ONLY TRUE)

    configure_file( ${CMAKE_CURRENT_SOURCE_DIR}/res/viewerRes.rc
                    ${CMAKE_CURRENT_BINARY_DIR}/viewerRes.rc
                    )
    set(viewer_RESOURCE_FILES
        ${CMAKE_CURRENT_BINARY_DIR}/viewerRes.rc
        ${viewer_RESOURCE_FILES}
        )

    set_source_files_properties(${CMAKE_CURRENT_BINARY_DIR}/viewerRes.rc
      PROPERTIES COMPILE_FLAGS "-I${CMAKE_CURRENT_SOURCE_DIR}/res"
      )

    SOURCE_GROUP("Resource Files" FILES ${viewer_RESOURCE_FILES})

    if (NOT USESYSTEMLIBS)
        list(APPEND viewer_SOURCE_FILES ${viewer_RESOURCE_FILES})
    endif (NOT USESYSTEMLIBS)

# see EXP-1765 - theory is opengl32.lib needs to be included before gdi32.lib (windows libs)
    set(viewer_LIBRARIES
        opengl32
        ${WINDOWS_LIBRARIES}
        comdlg32
        dxguid
        imm32
        kernel32
        odbc32
        odbccp32
        oleaut32
        shell32
        Vfw32
        wer
        winspool
        )

    find_library(INTEL_MEMOPS_LIBRARY
                 NAMES ll_intel_memops
                 PATHS
                 optimized ${ARCH_PREBUILT_DIRS_RELEASE}
                 debug ${ARCH_PREBUILT_DIRS_DEBUG}
                 )
    mark_as_advanced(INTEL_MEMOPS_LIBRARY)

    if (INTEL_MEMOPS_LIBRARY)
      list(APPEND viewer_LIBRARIES ${INTEL_MEMOPS_LIBRARY})
    endif (INTEL_MEMOPS_LIBRARY)

    # <FS:Ansariel> Apply correct manifests to both 32 and 64 bit versions
    #if (ADDRESS_SIZE EQUAL 64)
        # We deliberately omit this from the 32bit build because it declares that
        # the viewer is compatible with Windows 10; we need that to properly detect
        # the Windows version, but doing so causes systems with certain HD video
        # cards to fail because Windows 10 does not support them.  Leaving this out
        # causes those systems to run in a Windows 8 compatibility mode, which works.
    #    LIST(APPEND viewer_SOURCE_FILES windows.manifest)
    #endif (ADDRESS_SIZE EQUAL 64)
    if (ADDRESS_SIZE EQUAL 64)
        LIST(APPEND viewer_SOURCE_FILES ${CMAKE_CURRENT_SOURCE_DIR}/../tools/manifests/compatibility.manifest)
    else (ADDRESS_SIZE EQUAL 64)
        LIST(APPEND viewer_SOURCE_FILES ${CMAKE_CURRENT_SOURCE_DIR}/../tools/manifests/legacy.manifest)
    endif (ADDRESS_SIZE EQUAL 64)
    # </FS:Ansariel>

    if (OPENAL)
      LIST(APPEND viewer_LIBRARIES ${OPENAL_LIBRARIES})
    endif (OPENAL)
endif (WINDOWS)

# Add the xui files. This is handy for searching for xui elements
# from within the IDE.
set(viewer_XUI_FILES
    skins/default/colors.xml
    skins/default/default_languages.xml
    skins/default/textures/textures.xml
    )
file(GLOB DEFAULT_XUI_FILE_GLOB_LIST
     ${CMAKE_CURRENT_SOURCE_DIR}/skins/*/xui/en/*.xml)
list(APPEND viewer_XUI_FILES ${DEFAULT_XUI_FILE_GLOB_LIST})

file(GLOB DEFAULT_WIDGET_FILE_GLOB_LIST
     ${CMAKE_CURRENT_SOURCE_DIR}/skins/*/xui/en/widgets/*.xml)
list(APPEND viewer_XUI_FILES ${DEFAULT_WIDGET_FILE_GLOB_LIST})

# Cannot append empty lists in CMake, wait until we have files here.
#file(GLOB SILVER_WIDGET_FILE_GLOB_LIST
#     ${CMAKE_CURRENT_SOURCE_DIR}/skins/silver/xui/en-us/widgets/*.xml)
#list(APPEND viewer_XUI_FILES ${SILVER_WIDGET_FILE_GLOB_LIST})

list(SORT viewer_XUI_FILES)

source_group("XUI Files" FILES ${viewer_XUI_FILES})

set_source_files_properties(${viewer_XUI_FILES}
                            PROPERTIES HEADER_FILE_ONLY TRUE)

list(APPEND viewer_SOURCE_FILES ${viewer_XUI_FILES})

set(viewer_APPSETTINGS_FILES
    app_settings/anim.ini
    app_settings/autoreplace.xml
    app_settings/client_list_v2.xml
    app_settings/cloud.xml
    app_settings/cmd_line.xml
    app_settings/commands.xml
    app_settings/foldertypes.xml
    app_settings/graphic_preset_controls.xml
    app_settings/grass.xml
    app_settings/grids.xml
    app_settings/growl_notifications.xml
    app_settings/high_graphics.xml
    app_settings/ignorable_dialogs.xml
    app_settings/key_bindings.xml
    app_settings/keywords.ini
    app_settings/keywords_lsl_default.xml
    app_settings/logcontrol.xml
    app_settings/low_graphics.xml
    app_settings/mid_graphics.xml
    app_settings/posestand.xml
    app_settings/quick_preferences.xml
    app_settings/scriptlibrary_aa.xml
    app_settings/scriptlibrary_ossl.xml
    app_settings/scriptlibrary_preproc.xml
    app_settings/settings_firestorm.xml
    app_settings/settings_hybrid.xml
    app_settings/settings_phoenix.xml
    app_settings/settings_v3.xml
    app_settings/settings_text.xml
    app_settings/settings.xml
    app_settings/settings_crash_behavior.xml
    app_settings/settings_files.xml
    app_settings/settings_per_account.xml
    app_settings/std_bump.ini
    #app_settings/toolbars.xml  FS:AO moved to skins
    app_settings/trees.xml
    app_settings/ultra_graphics.xml
    app_settings/viewerart.xml
    ${CMAKE_SOURCE_DIR}/../etc/message.xml
    ${CMAKE_SOURCE_DIR}/../scripts/messages/message_template.msg
    packages-info.txt
    )
	
if (WINDOWS)
  LIST(APPEND viewer_APPSETTINGS_FILES app_settings/growl_notifications.xml)
endif (WINDOWS)

source_group("App Settings" FILES ${viewer_APPSETTINGS_FILES})

set_source_files_properties(${viewer_APPSETTINGS_FILES}
                            PROPERTIES HEADER_FILE_ONLY TRUE)

list(APPEND viewer_SOURCE_FILES ${viewer_APPSETTINGS_FILES})

set(viewer_CHARACTER_FILES
    character/attentions.xml
    character/attentionsN.xml
    character/avatar_lad.xml
    character/avatar_skeleton.xml
    character/genepool.xml
    )

source_group("Character File" FILES ${viewer_CHARACTER_FILES})

set_source_files_properties(${viewer_CHARACTER_FILES}
                            PROPERTIES HEADER_FILE_ONLY TRUE)
if (NOT USESYSTEMLIBS)
    list(APPEND viewer_SOURCE_FILES ${viewer_CHARACTER_FILES})
endif (NOT USESYSTEMLIBS)

# <FS:Ansariel> Add Firestorm folders
file(GLOB viewer_FONT_FILES fonts/*.xml)
source_group("Fonts" FILES ${viewer_FONT_FILES})
set_source_files_properties(${viewer_FONT_FILES}
                            PROPERTIES HEADER_FILE_ONLY TRUE)
list(APPEND viewer_SOURCE_FILES ${viewer_FONT_FILES})

file(GLOB viewer_FS_RESOURCES fs_resources/*)
source_group("Firestorm Resources" FILES ${viewer_FS_RESOURCES})
set_source_files_properties(${viewer_FS_RESOURCES}
                            PROPERTIES HEADER_FILE_ONLY TRUE)
list(APPEND viewer_SOURCE_FILES ${viewer_FS_RESOURCES})
# </FS:Ansariel>

if (WINDOWS)
  file(GLOB viewer_INSTALLER_FILES installers/windows/*.nsi)

  source_group("Installer Files" FILES ${viewer_INSTALLER_FILES})

  set_source_files_properties(${viewer_INSTALLER_FILES}
                              PROPERTIES HEADER_FILE_ONLY TRUE)

  list(APPEND viewer_SOURCE_FILES ${viewer_INSTALLER_FILES})
endif (WINDOWS)

if (OPENAL)
  set(LLSTARTUP_COMPILE_FLAGS "${LLSTARTUP_COMPILE_FLAGS} -DLL_OPENAL")
endif (OPENAL)

if (FMODSTUDIO)
  set(LLSTARTUP_COMPILE_FLAGS "${LLSTARTUP_COMPILE_FLAGS} -DLL_FMODSTUDIO")
  set(FMODWRAPPER_LIBRARY ${FMODSTUDIO_LIBRARY})
endif (FMODSTUDIO)

# <FS:Ansariel> Output device selection
# set_source_files_properties(llstartup.cpp PROPERTIES COMPILE_FLAGS "${LLSTARTUP_COMPILE_FLAGS}")
set_source_files_properties(llstartup.cpp llfloaterpreference.cpp PROPERTIES COMPILE_FLAGS "${LLSTARTUP_COMPILE_FLAGS}")
# </FS:Ansariel>

if (HAVOK OR HAVOK_TPV)
  set(LLSTARTUP_COMPILE_FLAGS "${LLSTARTUP_COMPILE_FLAGS} -DLL_HAVOK")
endif (HAVOK OR HAVOK_TPV)

# progress view disables/enables icons based on available packages
set_source_files_properties(llprogressview.cpp PROPERTIES COMPILE_FLAGS "${LLSTARTUP_COMPILE_FLAGS}")

list(APPEND viewer_SOURCE_FILES ${viewer_HEADER_FILES})

set_source_files_properties(${viewer_HEADER_FILES}
                            PROPERTIES HEADER_FILE_ONLY TRUE)

add_executable(${VIEWER_BINARY_NAME}
    WIN32
    MACOSX_BUNDLE
    ${viewer_SOURCE_FILES}
    )

if (SDL_FOUND)
  set_property(TARGET ${VIEWER_BINARY_NAME}
    PROPERTY COMPILE_DEFINITIONS LL_SDL=1
    )
endif (SDL_FOUND)

if (USE_BUGSPLAT)
  set_property(TARGET ${VIEWER_BINARY_NAME}
    PROPERTY COMPILE_DEFINITIONS "${BUGSPLAT_DEFINE}")
endif (USE_BUGSPLAT)

# add package files
file(GLOB EVENT_HOST_SCRIPT_GLOB_LIST
     ${CMAKE_CURRENT_SOURCE_DIR}/../viewer_components/*.py)
list(APPEND EVENT_HOST_SCRIPTS ${EVENT_HOST_SCRIPT_GLOB_LIST})

set(PACKAGE ON CACHE BOOL
    "Add a package target that builds an installer package.")

if (OPENSIM )
  set(ND_VIEWER_FLAVOR "oss")
else (OPENSIM)
  set(ND_VIEWER_FLAVOR "hvk")
endif (OPENSIM)

if (WINDOWS)
    set_target_properties(${VIEWER_BINARY_NAME}
        PROPERTIES
        # *TODO -reenable this once we get server usage sorted out
        LINK_FLAGS "/debug /NODEFAULTLIB:LIBCMT /SUBSYSTEM:WINDOWS /LARGEADDRESSAWARE"
        LINK_FLAGS_DEBUG "/NODEFAULTLIB:\"LIBCMT;LIBCMTD;MSVCRT\" /INCREMENTAL:NO /LARGEADDRESSAWARE"
        LINK_FLAGS_RELEASE "/FORCE:MULTIPLE /MAP\"secondlife-bin.MAP\" /OPT:REF /LARGEADDRESSAWARE"
        )

    if(USE_PRECOMPILED_HEADERS)
        set_target_properties(
            ${VIEWER_BINARY_NAME}
            PROPERTIES
            COMPILE_FLAGS "/Yullviewerprecompiledheaders.h"
            )
    endif(USE_PRECOMPILED_HEADERS)

    # If adding a file to viewer_manifest.py in the WindowsManifest.construct() method, be sure to add the dependency
    # here.
    # *NOTE:Mani - This is a crappy hack to have important dependencies for the viewer_manifest copy action
    # be met. I'm looking forward to a source-code split-up project next year that will address this kind of thing.
    # In the meantime, if you have any ideas on how to easily maintain one list, either here or in viewer_manifest.py
    # and have the build deps get tracked *please* tell me about it.
    # nat: https://cmake.org/cmake/help/v3.14/command/file.html
    # "For example, the code
    # file(STRINGS myfile.txt myfile)
    # stores a list in the variable myfile in which each item is a line from the input file."
    # And of course it's straightforward to read a text file in Python.

    set(COPY_INPUT_DEPENDENCIES
      # The following commented dependencies are determined at variably at build time. Can't do this here.
      ${CMAKE_SOURCE_DIR}/../etc/message.xml
      ${CMAKE_SOURCE_DIR}/../scripts/messages/message_template.msg
      ${SHARED_LIB_STAGING_DIR}/${CMAKE_CFG_INTDIR}/llcommon.dll
      ${SHARED_LIB_STAGING_DIR}/${CMAKE_CFG_INTDIR}/libapr-1.dll
      ${SHARED_LIB_STAGING_DIR}/${CMAKE_CFG_INTDIR}/libaprutil-1.dll
      ${SHARED_LIB_STAGING_DIR}/${CMAKE_CFG_INTDIR}/libapriconv-1.dll
      ${SHARED_LIB_STAGING_DIR}/Release/libcollada14dom22.dll
      ${SHARED_LIB_STAGING_DIR}/RelWithDebInfo/libcollada14dom22.dll
      ${SHARED_LIB_STAGING_DIR}/Debug/libcollada14dom22-d.dll
      # <FS:Ansariel> Only copy OpenJPEG dll if needed
      #${SHARED_LIB_STAGING_DIR}/Release/openjp2.dll
      #${SHARED_LIB_STAGING_DIR}/RelWithDebInfo/openjp2.dll
      #${SHARED_LIB_STAGING_DIR}/Debug/openjp2.dll
      # </FS:Ansariel>
      ${SHARED_LIB_STAGING_DIR}/Release/libhunspell.dll
      ${SHARED_LIB_STAGING_DIR}/RelWithDebInfo/libhunspell.dll
      ${SHARED_LIB_STAGING_DIR}/Debug/libhunspell.dll
      ${SHARED_LIB_STAGING_DIR}/Release/uriparser.dll
      ${SHARED_LIB_STAGING_DIR}/RelWithDebInfo/uriparser.dll
      ${SHARED_LIB_STAGING_DIR}/${CMAKE_CFG_INTDIR}/SLVoice.exe
      ${SHARED_LIB_STAGING_DIR}/${CMAKE_CFG_INTDIR}/libsndfile-1.dll
      ${SHARED_LIB_STAGING_DIR}/${CMAKE_CFG_INTDIR}/vivoxoal.dll
      ${SHARED_LIB_STAGING_DIR}/${CMAKE_CFG_INTDIR}/ca-bundle.crt
      ${GOOGLE_PERF_TOOLS_SOURCE}
      ${CMAKE_CURRENT_SOURCE_DIR}/licenses-win32.txt
      ${CMAKE_CURRENT_SOURCE_DIR}/featuretable.txt
      ${viewer_APPSETTINGS_FILES}
      ${ARCH_PREBUILT_DIRS_RELEASE}/growl.dll
      SLPlugin
      media_plugin_cef
      media_plugin_libvlc
      #media_plugin_example # <FS:Ansariel> Don't package example plugin
      )

    if (NOT USE_BUGSPLAT)
        LIST(APPEND COPY_INPUT_DEPENDENCIES windows-crash-logger)
    endif (NOT USE_BUGSPLAT)

    # <FS:Ansariel> Only copy OpenJPEG dll if needed
    if (NOT USE_KDU)
        list(APPEND COPY_INPUT_DEPENDENCIES
            ${SHARED_LIB_STAGING_DIR}/Release/openjp2.dll
            ${SHARED_LIB_STAGING_DIR}/RelWithDebInfo/openjp2.dll
            ${SHARED_LIB_STAGING_DIR}/Debug/openjp2.dll
            )
    endif (NOT USE_KDU)
    # </FS:Ansariel>

    if (ADDRESS_SIZE EQUAL 64)
        list(APPEND COPY_INPUT_DEPENDENCIES
            ${SHARED_LIB_STAGING_DIR}/${CMAKE_CFG_INTDIR}/vivoxsdk_x64.dll
            ${SHARED_LIB_STAGING_DIR}/${CMAKE_CFG_INTDIR}/ortp_x64.dll
           ${ARCH_PREBUILT_DIRS_RELEASE}/libcrypto-1_1-x64.dll
           ${ARCH_PREBUILT_DIRS_RELEASE}/libssl-1_1-x64.dll
            )
    else (ADDRESS_SIZE EQUAL 64)
        list(APPEND COPY_INPUT_DEPENDENCIES
            ${SHARED_LIB_STAGING_DIR}/${CMAKE_CFG_INTDIR}/vivoxsdk.dll
            ${SHARED_LIB_STAGING_DIR}/${CMAKE_CFG_INTDIR}/ortp.dll
            ${ARCH_PREBUILT_DIRS_RELEASE}/libcrypto-1_1.dll
            ${ARCH_PREBUILT_DIRS_RELEASE}/libssl-1_1.dll
            )
    endif (ADDRESS_SIZE EQUAL 64)

    if (FMODSTUDIO)
      list(APPEND COPY_INPUT_DEPENDENCIES
           ${SHARED_LIB_STAGING_DIR}/Release/fmod.dll
           ${SHARED_LIB_STAGING_DIR}/RelWithDebInfo/fmod.dll
           ${SHARED_LIB_STAGING_DIR}/Debug/fmodL.dll
          )
    endif (FMODSTUDIO)

    if (OPENAL)
      list(APPEND COPY_INPUT_DEPENDENCIES
           ${SHARED_LIB_STAGING_DIR}/${CMAKE_CFG_INTDIR}/OpenAL32.dll
           ${SHARED_LIB_STAGING_DIR}/${CMAKE_CFG_INTDIR}/alut.dll
          )
    endif (OPENAL)

    add_custom_command(
      OUTPUT  ${CMAKE_CFG_INTDIR}/copy_touched.bat
      COMMAND ${PYTHON_EXECUTABLE}
      ARGS
        ${CMAKE_CURRENT_SOURCE_DIR}/viewer_manifest.py
        --actions=copy
        --arch=${ARCH}
        --artwork=${ARTWORK_DIR}
        "--bugsplat=${BUGSPLAT_DB}"
        "--fmodstudio=${FMODSTUDIO}"
        "--openal=${OPENAL}"
        --build=${CMAKE_CURRENT_BINARY_DIR}
        --buildtype=${CMAKE_BUILD_TYPE}
        "--channel=${VIEWER_CHANNEL}"
        --configuration=${CMAKE_CFG_INTDIR}
        --dest=${CMAKE_CURRENT_BINARY_DIR}/${CMAKE_CFG_INTDIR}
        --grid=${GRID}
        --source=${CMAKE_CURRENT_SOURCE_DIR}
        --touch=${CMAKE_CURRENT_BINARY_DIR}/${CMAKE_CFG_INTDIR}/copy_touched.bat
        --versionfile=${CMAKE_CURRENT_BINARY_DIR}/viewer_version.txt
        --viewer_flavor=${ND_VIEWER_FLAVOR}
      DEPENDS
        ${CMAKE_CURRENT_SOURCE_DIR}/viewer_manifest.py
        stage_third_party_libs
        ${COPY_INPUT_DEPENDENCIES}
      COMMENT "Performing viewer_manifest copy"
      )

    add_custom_target(copy_w_viewer_manifest ALL DEPENDS ${CMAKE_CFG_INTDIR}/copy_touched.bat)

    add_dependencies(${VIEWER_BINARY_NAME} stage_third_party_libs llcommon copy_w_viewer_manifest)

    if (EXISTS ${CMAKE_SOURCE_DIR}/copy_win_scripts)
      add_dependencies(${VIEWER_BINARY_NAME} copy_win_scripts)
    endif (EXISTS ${CMAKE_SOURCE_DIR}/copy_win_scripts)

    add_dependencies(${VIEWER_BINARY_NAME}
      SLPlugin
    )

    # sets the 'working directory' for debugging from visual studio.
    # Condition for version can be moved to requirements once build agents will be updated (see TOOL-3865)
    if (NOT UNATTENDED)
        set_property(
          TARGET ${VIEWER_BINARY_NAME}
          PROPERTY VS_DEBUGGER_WORKING_DIRECTORY "${CMAKE_CURRENT_SOURCE_DIR}"
          )
    endif (NOT UNATTENDED)

    if (PACKAGE)
      add_custom_command(
        OUTPUT ${CMAKE_CURRENT_BINARY_DIR}/${CMAKE_CFG_INTDIR}/event_host.tar.bz2
        COMMAND ${PYTHON_EXECUTABLE}
        ARGS
          ${CMAKE_CURRENT_SOURCE_DIR}/event_host_manifest.py
          ${CMAKE_CURRENT_SOURCE_DIR}/..
          ${CMAKE_CURRENT_BINARY_DIR}
          ${CMAKE_CFG_INTDIR}
        DEPENDS
          lleventhost
          ${EVENT_HOST_SCRIPTS}
          ${CMAKE_CURRENT_SOURCE_DIR}/event_host_manifest.py
        )

      add_custom_command(
        OUTPUT ${CMAKE_CFG_INTDIR}/touched.bat
        COMMAND ${PYTHON_EXECUTABLE}
        ARGS
          ${CMAKE_CURRENT_SOURCE_DIR}/viewer_manifest.py
          --arch=${ARCH}
          --artwork=${ARTWORK_DIR}
          "--bugsplat=${BUGSPLAT_DB}"
          "--fmodstudio=${FMODSTUDIO}"
          "--openal=${OPENAL}"
          --build=${CMAKE_CURRENT_BINARY_DIR}
          --buildtype=${CMAKE_BUILD_TYPE}
          "--channel=${VIEWER_CHANNEL}"
          --configuration=${CMAKE_CFG_INTDIR}
          --dest=${CMAKE_CURRENT_BINARY_DIR}/${CMAKE_CFG_INTDIR}
          --grid=${GRID}
          --source=${CMAKE_CURRENT_SOURCE_DIR}
          --touch=${CMAKE_CURRENT_BINARY_DIR}/${CMAKE_CFG_INTDIR}/touched.bat
          --versionfile=${CMAKE_CURRENT_BINARY_DIR}/viewer_version.txt
          --viewer_flavor=${ND_VIEWER_FLAVOR}
        DEPENDS
            ${VIEWER_BINARY_NAME}
            ${CMAKE_CURRENT_SOURCE_DIR}/viewer_manifest.py
            ${CMAKE_CURRENT_BINARY_DIR}/viewer_version.txt
            ${COPY_INPUT_DEPENDENCIES}
        )

      add_custom_target(llpackage ALL DEPENDS
        ${CMAKE_CFG_INTDIR}/touched.bat
        windows-setup-build-all
        )
        # temporarily disable packaging of event_host until hg subrepos get
        # sorted out on the parabuild cluster...
        #${CMAKE_CURRENT_BINARY_DIR}/${CMAKE_CFG_INTDIR}/event_host.tar.bz2)

    endif (PACKAGE)
elseif (DARWIN)
    set_target_properties(${VIEWER_BINARY_NAME}
        PROPERTIES
        LINK_FLAGS_RELEASE "${LINK_FLAGS_RELEASE} -Xlinker -dead_strip -Xlinker -map -Xlinker ${CMAKE_CURRENT_BINARY_DIR}/${VIEWER_BINARY_NAME}.MAP"
        #<FS:TS> Force the SDK version in the linked executable to be 10.12. This will fool
        # macOS into using the pre-Mojave display system, avoiding the blurry display that
        # otherwise occurs when upscaling the viewer to Retina resolution levels.
        LINK_FLAGS_RELEASE "${LINK_FLAGS_RELEASE} -Xlinker -platform_version -Xlinker macos -Xlinker ${CMAKE_OSX_DEPLOYMENT_TARGET} -Xlinker 10.12"
        )
else (WINDOWS)
        # Linux
    set_target_properties(${VIEWER_BINARY_NAME}
        PROPERTIES
        LINK_FLAGS_RELEASE "${LINK_FLAGS_RELEASE} -Wl,--Map=${VIEWER_BINARY_NAME}.MAP"
        )
endif (WINDOWS)

# *NOTE: - this list is very sensitive to ordering, test carefully on all
# platforms if you change the relative order of the entries here.
# In particular, cmake 2.6.4 (when building with linux/makefile generators)
# appears to sometimes de-duplicate redundantly listed dependencies improperly.
# To work around this, higher level modules should be listed before the modules
# that they depend upon. -brad
#
# *NOTE:  On mixing system shared libraries and updated static archives.
# We use a number of libraries that have an existence as system libraries,
# internal-use libraries and applications libraries.  The most-referenced
# one of these being libz where you can find four or more versions in play
# at once.  On Linux, libz can be found at link and run time via a number
# of paths:
#     
#      => -lfreetype
#        => libz.so.1 (on install machine, not build)
#      => -lSDL
#        => libz.so.1 (on install machine, not build)
#      => -lgdk-x11-2.0
#        => libz.so.1
#      => -lz
#
# We generally want the newest version of the library to provide all symbol
# resolution.  To that end, when using static archives, the *_PRELOAD_ARCHIVES
# variables, PNG_PRELOAD_ARCHIVES and ZLIB_PRELOAD_ARCHIVES, get the archives
# dumped into the target binary and runtime lookup will find the most
# modern version.

target_link_libraries(${VIEWER_BINARY_NAME}
    ${LEGACY_STDIO_LIBS}
    ${PNG_PRELOAD_ARCHIVES}
    ${ZLIB_PRELOAD_ARCHIVES}
    ${URIPARSER_PRELOAD_ARCHIVES}
    ${GOOGLE_PERFTOOLS_LIBRARIES}
    ${LLAUDIO_LIBRARIES}
    ${LLCHARACTER_LIBRARIES}
    ${LLIMAGE_LIBRARIES}
    ${LLINVENTORY_LIBRARIES}
    ${LLMESHOPTIMIZER_LIBRARIES}
    ${LLMESSAGE_LIBRARIES}
    ${LLPLUGIN_LIBRARIES}
    ${LLPRIMITIVE_LIBRARIES}
    ${LLRENDER_LIBRARIES}
    ${FREETYPE_LIBRARIES}
    ${LLUI_LIBRARIES}
    ${LLFILESYSTEM_LIBRARIES}
    ${LLWINDOW_LIBRARIES}
    ${LLXML_LIBRARIES}
    ${LLMATH_LIBRARIES}
    ${LLCOREHTTP_LIBRARIES}
    ${LLCOMMON_LIBRARIES}
    ${NDOF_LIBRARY}
    ${NVAPI_LIBRARY}
    ${HUNSPELL_LIBRARY}
    ${viewer_LIBRARIES}
    ${BOOST_PROGRAM_OPTIONS_LIBRARY}
    ${BOOST_REGEX_LIBRARY}
    ${BOOST_FIBER_LIBRARY}
    ${BOOST_WAVE_LIBRARY} #FS specific
    ${BOOST_THREAD_LIBRARY} #FS specific
    ${BOOST_CONTEXT_LIBRARY}
    ${DBUSGLIB_LIBRARIES}
    ${OPENGL_LIBRARIES}
    ${FMODWRAPPER_LIBRARY} # must come after LLAudio
<<<<<<< HEAD
    ${OPENAL_LIBRARIES}
=======
>>>>>>> cda75cbd
    ${OPENGL_LIBRARIES}
    ${JSONCPP_LIBRARIES}
    ${SDL_LIBRARY}
    ${SMARTHEAP_LIBRARY}
    ${UI_LIBRARIES}
    ${WINDOWS_LIBRARIES}
    ${EXPAT_LIBRARIES}
    ${XMLRPCEPI_LIBRARIES}
    ${OPENSSL_LIBRARIES}
    ${CRYPTO_LIBRARIES}
    ${LLLOGIN_LIBRARIES}
    ${LLPHYSICS_LIBRARIES}
    ${LLPHYSICSEXTENSIONS_LIBRARIES}
    ${LLAPPEARANCE_LIBRARIES}
    ${TRACY_LIBRARY}
<<<<<<< HEAD
    ${GROWL_LIBRARY}
=======
>>>>>>> cda75cbd
    )

target_link_libraries(${VIEWER_BINARY_NAME} ${DISCORD_LIBRARY} )

if (USE_BUGSPLAT)
  target_link_libraries(${VIEWER_BINARY_NAME}
    ${BUGSPLAT_LIBRARIES}
    )
endif (USE_BUGSPLAT)
	
if (WINDOWS)
    target_link_libraries(${VIEWER_BINARY_NAME}
    ${GROWL_LIBRARY}
    )
endif (WINDOWS)

if (LINUX)
    target_link_libraries(${VIEWER_BINARY_NAME} "dl" )
endif (LINUX)

set(ARTWORK_DIR ${CMAKE_CURRENT_SOURCE_DIR} CACHE PATH
    "Path to artwork files.")

if (LINUX)
  set(product Firestorm-${ARCH}-${VIEWER_SHORT_VERSION}.${VIEWER_VERSION_REVISION})

  # These are the generated targets that are copied to package/
if (NOT ENABLE_MEDIA_PLUGINS)
  set(COPY_INPUT_DEPENDENCIES
    ${VIEWER_BINARY_NAME}
    SLPlugin
    media_plugin_cef
    #media_plugin_gstreamer010
    media_plugin_libvlc
    llcommon
    )
else (NOT ENABLE_MEDIA_PLUGINS)
  set(COPY_INPUT_DEPENDENCIES
    ${VIEWER_BINARY_NAME}
    #linux-crash-logger
    SLPlugin
    media_plugin_cef
    #media_plugin_gstreamer010
    llcommon
    )
endif (NOT ENABLE_MEDIA_PLUGINS)

  add_custom_command(
      OUTPUT ${product}.tar.bz2
      COMMAND ${PYTHON_EXECUTABLE}
      ARGS
        ${CMAKE_CURRENT_SOURCE_DIR}/viewer_manifest.py
        --arch=${ARCH}
        --artwork=${ARTWORK_DIR}
        "--bugsplat=${BUGSPLAT_DB}"
        "--fmodstudio=${FMODSTUDIO}"
        "--openal=${OPENAL}"
        --build=${CMAKE_CURRENT_BINARY_DIR}
        --buildtype=${CMAKE_BUILD_TYPE}
        "--channel=${VIEWER_CHANNEL}"
        --configuration=${CMAKE_CFG_INTDIR}
        --dest=${CMAKE_CURRENT_BINARY_DIR}/packaged
        --grid=${GRID}
        --source=${CMAKE_CURRENT_SOURCE_DIR}
        --touch=${CMAKE_CURRENT_BINARY_DIR}/${CMAKE_CFG_INTDIR}/.${product}.touched
        --versionfile=${CMAKE_CURRENT_BINARY_DIR}/viewer_version.txt
        --viewer_flavor=${ND_VIEWER_FLAVOR}
      DEPENDS
        ${CMAKE_CURRENT_SOURCE_DIR}/viewer_manifest.py
        ${COPY_INPUT_DEPENDENCIES}
      )


  add_custom_command(
    OUTPUT  ${CMAKE_CURRENT_BINARY_DIR}/${CMAKE_CFG_INTDIR}/.${product}.copy_touched
    COMMAND ${PYTHON_EXECUTABLE}
    ARGS
      ${CMAKE_CURRENT_SOURCE_DIR}/viewer_manifest.py
      --actions=copy
      --arch=${ARCH}
      --artwork=${ARTWORK_DIR}
      "--bugsplat=${BUGSPLAT_DB}"
      "--fmodstudio=${FMODSTUDIO}"
      "--openal=${OPENAL}"
      --build=${CMAKE_CURRENT_BINARY_DIR}
      --buildtype=${CMAKE_BUILD_TYPE}
      "--channel=${VIEWER_CHANNEL}"
      --configuration=${CMAKE_CFG_INTDIR}
      --dest=${CMAKE_CURRENT_BINARY_DIR}/packaged
      --grid=${GRID}
      --source=${CMAKE_CURRENT_SOURCE_DIR}
      --versionfile=${CMAKE_CURRENT_BINARY_DIR}/viewer_version.txt
      --viewer_flavor=${ND_VIEWER_FLAVOR}
    DEPENDS
      ${CMAKE_CURRENT_SOURCE_DIR}/viewer_manifest.py
      ${COPY_INPUT_DEPENDENCIES}
    COMMENT "Performing viewer_manifest copy"
    )

  add_custom_target(copy_l_viewer_manifest ALL DEPENDS ${CMAKE_CURRENT_BINARY_DIR}/${CMAKE_CFG_INTDIR}/.${product}.copy_touched)

  if (PACKAGE)
    add_custom_target(llpackage ALL DEPENDS ${product}.tar.bz2)
    # Make sure we don't run two instances of viewer_manifest.py at the same time.
    add_dependencies(llpackage copy_l_viewer_manifest)
    check_message_template(llpackage)
  endif (PACKAGE)
endif (LINUX)

if (DARWIN)
    # <FS:Ansariel> Moved from Windows section
    set(VIEWER_MACOSX_PHASE "d")
    string(TOLOWER ${VIEWER_CHANNEL} channel_lower)
    if(channel_lower MATCHES "release")
        set(VIEWER_MACOSX_PHASE "f")
    elseif(channel_lower MATCHES "beta")
        set(VIEWER_MACOSX_PHASE "b")
    elseif(channel_lower MATCHES "project")
        set(VIEWER_MACOSX_PHASE "a")
    endif()
    # </FS:Ansariel>

  # These all get set with PROPERTIES. It's not that the property names are
  # magically known to CMake -- it's that these names are referenced in the
  # Info-SecondLife.plist file in the configure_file() directive below.
  #set(product "${VIEWER_CHANNEL}")
  set(product "Firestorm")
  set(MACOSX_EXECUTABLE_NAME "Firestorm")
  set(MACOSX_BUNDLE_INFO_STRING "Firestorm Viewer")
  set(MACOSX_BUNDLE_ICON_FILE "firestorm_icon.icns")
  set(MACOSX_BUNDLE_GUI_IDENTIFIER "com.phoenixviewer.firestorm.viewer-${ND_VIEWER_FLAVOR}")
  set(MACOSX_BUNDLE_LONG_VERSION_STRING "${VIEWER_CHANNEL} ${VIEWER_SHORT_VERSION}.${VIEWER_VERSION_REVISION}")
  set(MACOSX_BUNDLE_BUNDLE_NAME "Firestorm")
  set(MACOSX_BUNDLE_SHORT_VERSION_STRING "${VIEWER_SHORT_VERSION}.${VIEWER_VERSION_REVISION}")
  set(MACOSX_BUNDLE_BUNDLE_VERSION "${VIEWER_SHORT_VERSION}${VIEWER_MACOSX_PHASE}${VIEWER_REVISION}")
  set(MACOSX_BUNDLE_COPYRIGHT "Copyright 2010-2021 The Phoenix Firestorm Project, Inc.")
  set(MACOSX_BUNDLE_NSMAIN_NIB_FILE "Firestorm.nib")
  set(MACOSX_BUNDLE_NSPRINCIPAL_CLASS "LLApplication")

  # https://blog.kitware.com/upcoming-in-cmake-2-8-12-osx-rpath-support/
  set(CMAKE_MACOSX_RPATH 1)
  
  set_target_properties(
    ${VIEWER_BINARY_NAME}
    PROPERTIES
    OUTPUT_NAME "${product}"
    # From Contents/MacOS/SecondLife, look in Contents/Frameworks
    INSTALL_RPATH "@loader_path/../Frameworks"
    # SIGH, as of 2018-05-24 (cmake 3.11.1) the INSTALL_RPATH property simply
    # does not work. Try this:
    LINK_FLAGS "-rpath @loader_path/../Frameworks"
    MACOSX_BUNDLE_INFO_PLIST "${CMAKE_CURRENT_SOURCE_DIR}/Info-Firestorm.plist"
    XCODE_ATTRIBUTE_PRODUCT_BUNDLE_IDENTIFIER "${MACOSX_BUNDLE_GUI_IDENTIFIER}"
    )

  set(VIEWER_APP_BUNDLE "${CMAKE_CURRENT_BINARY_DIR}/${CMAKE_CFG_INTDIR}/${product}.app")
  set(VIEWER_APP_EXE "${VIEWER_APP_BUNDLE}/Contents/MacOS/${product}")
  set(VIEWER_APP_DSYM "${VIEWER_APP_EXE}.dSYM")
  set(VIEWER_APP_XCARCHIVE "${VIEWER_APP_BUNDLE}/../${product}.xcarchive.zip")

  configure_file(
     # <FS:CR> Use Firestorm plist
     #"${CMAKE_CURRENT_SOURCE_DIR}/Info-SecondLife.plist"
     "${CMAKE_CURRENT_SOURCE_DIR}/Info-Firestorm.plist"
     "${VIEWER_APP_BUNDLE}/Contents/Info.plist"
    )

  add_custom_command(
    TARGET ${VIEWER_BINARY_NAME} POST_BUILD
    COMMAND ${PYTHON_EXECUTABLE}
    ARGS
      ${CMAKE_CURRENT_SOURCE_DIR}/viewer_manifest.py
      --actions=copy
      --arch=${ARCH}
      --artwork=${ARTWORK_DIR}
      "--bugsplat=${BUGSPLAT_DB}"
      "--fmodstudio=${FMODSTUDIO}"
      "--openal=${OPENAL}"
      --build=${CMAKE_CURRENT_BINARY_DIR}
      --buildtype=${CMAKE_BUILD_TYPE}
      --bundleid=${MACOSX_BUNDLE_GUI_IDENTIFIER}
      "--channel=${VIEWER_CHANNEL}"
      --configuration=${CMAKE_CFG_INTDIR}
      --dest=${VIEWER_APP_BUNDLE}
      --grid=${GRID}
      --source=${CMAKE_CURRENT_SOURCE_DIR}
      --versionfile=${CMAKE_CURRENT_BINARY_DIR}/viewer_version.txt
      --viewer_flavor=${ND_VIEWER_FLAVOR}
    DEPENDS
      ${VIEWER_BINARY_NAME}
      ${CMAKE_CURRENT_SOURCE_DIR}/viewer_manifest.py
    )

  add_dependencies(${VIEWER_BINARY_NAME} SLPlugin media_plugin_libvlc media_plugin_cef)

  if (ENABLE_SIGNING)
      set(SIGNING_SETTING "--signature=${SIGNING_IDENTITY}")
  else (ENABLE_SIGNING)
      set(SIGNING_SETTING "")
  endif (ENABLE_SIGNING)

  if (PACKAGE)
      add_custom_target(llpackage ALL DEPENDS ${VIEWER_BINARY_NAME})

      add_custom_command(
        TARGET llpackage POST_BUILD
        COMMAND ${PYTHON_EXECUTABLE}
        ARGS
          ${CMAKE_CURRENT_SOURCE_DIR}/viewer_manifest.py
          --arch=${ARCH}
          --artwork=${ARTWORK_DIR}
          "--bugsplat=${BUGSPLAT_DB}"
          "--fmodstudio=${FMODSTUDIO}"
          "--openal=${OPENAL}"
          --build=${CMAKE_CURRENT_BINARY_DIR}
          --buildtype=${CMAKE_BUILD_TYPE}
          "--channel=${VIEWER_CHANNEL}"
          --configuration=${CMAKE_CFG_INTDIR}
          --dest=${VIEWER_APP_BUNDLE}
          --grid=${GRID}
          --source=${CMAKE_CURRENT_SOURCE_DIR}
          --touch=${CMAKE_CURRENT_BINARY_DIR}/${CMAKE_CFG_INTDIR}/.${product}.touched
          --versionfile=${CMAKE_CURRENT_BINARY_DIR}/viewer_version.txt
          --viewer_flavor=${ND_VIEWER_FLAVOR}
          ${SIGNING_SETTING}
        DEPENDS
          ${CMAKE_CURRENT_SOURCE_DIR}/viewer_manifest.py
      )
  endif (PACKAGE)
endif (DARWIN)

if (INSTALL)
  include(${CMAKE_CURRENT_SOURCE_DIR}/ViewerInstall.cmake)
endif (INSTALL)

# Note that the conventional VIEWER_SYMBOL_FILE is set by ../../build.sh
if (PACKAGE AND (RELEASE_CRASH_REPORTING OR NON_RELEASE_CRASH_REPORTING) AND VIEWER_SYMBOL_FILE)
  if (USE_BUGSPLAT)
    # BugSplat symbol-file generation
    if (WINDOWS)
      # Just pack up a tarball containing only the .pdb file for the
      # executable. Because we intend to use cygwin tar, we must render
      # VIEWER_SYMBOL_FILE in cygwin path syntax.
      execute_process(COMMAND "cygpath" "-u" "${VIEWER_SYMBOL_FILE}"
        OUTPUT_VARIABLE VIEWER_SYMBOL_FILE_CYGWIN
        OUTPUT_STRIP_TRAILING_WHITESPACE)
      execute_process(COMMAND "cygpath" "-u" "${CMAKE_CURRENT_BINARY_DIR}/${CMAKE_CFG_INTDIR}"
        OUTPUT_VARIABLE PARENT_DIRECTORY_CYGWIN
        OUTPUT_STRIP_TRAILING_WHITESPACE)
      add_custom_command(OUTPUT "${VIEWER_SYMBOL_FILE}"
        # Use of 'tar ...j' here assumes VIEWER_SYMBOL_FILE endswith .tar.bz2;
        # testing a string suffix is painful enough in CMake language that
        # we'll continue assuming it until forced to generalize.
        COMMAND "tar"
        ARGS
          "cjf"
          "${VIEWER_SYMBOL_FILE_CYGWIN}"
          "-C"
          "${PARENT_DIRECTORY_CYGWIN}"
          "firestorm-bin.pdb"
        DEPENDS "${CMAKE_CURRENT_BINARY_DIR}/${CMAKE_CFG_INTDIR}/firestorm-bin.pdb"
        COMMENT "Packing viewer PDB into ${VIEWER_SYMBOL_FILE_CYGWIN}"
        )
      add_custom_target(generate_symbols DEPENDS "${VIEWER_SYMBOL_FILE}" ${VIEWER_BINARY_NAME})
      add_dependencies(generate_symbols ${VIEWER_BINARY_NAME})
    endif (WINDOWS)
    if (DARWIN)
      # Have to run dsymutil first, then pack up the resulting .dSYM directory
      add_custom_command(OUTPUT "${VIEWER_APP_DSYM}"
        COMMAND "dsymutil"
        ARGS
          ${VIEWER_APP_EXE}
        COMMENT "Generating ${VIEWER_APP_DSYM}"
        )
      add_custom_target(dsym_generate DEPENDS "${VIEWER_APP_DSYM}")
      add_dependencies(dsym_generate ${VIEWER_BINARY_NAME})
      add_custom_command(OUTPUT "${VIEWER_SYMBOL_FILE}"
        # See above comments about "tar ...j"
        COMMAND "tar"
        ARGS
          "cjf"
          "${VIEWER_SYMBOL_FILE}"
          "-C"
          "${VIEWER_APP_DSYM}/.."
          "${product}.dSYM"
        DEPENDS "${VIEWER_APP_DSYM}"
        COMMENT "Packing dSYM into ${VIEWER_SYMBOL_FILE}"
        )
      add_custom_target(dsym_tarball DEPENDS "${VIEWER_SYMBOL_FILE}")
      add_dependencies(dsym_tarball dsym_generate)
      add_custom_command(OUTPUT "${VIEWER_APP_XCARCHIVE}"
        COMMAND "zip"
        ARGS
          "-r"
          "${VIEWER_APP_XCARCHIVE}"
          "."
        WORKING_DIRECTORY "${VIEWER_APP_DSYM}/.."
        DEPENDS "${VIEWER_APP_DSYM}"
        COMMENT "Generating xcarchive.zip for upload to BugSplat"
        )
      add_custom_target(dsym_xcarchive DEPENDS "${VIEWER_APP_XCARCHIVE}")
      add_dependencies(dsym_xcarchive dsym_generate)
      # Have to create a stamp file, and depend on it, to force CMake to run
      # the cleanup step.
      add_custom_command(OUTPUT "${CMAKE_CURRENT_BINARY_DIR}/dsym.stamp"
        COMMAND rm -rf "${VIEWER_APP_DSYM}"
        COMMAND touch "${CMAKE_CURRENT_BINARY_DIR}/dsym.stamp"
        DEPENDS "${VIEWER_SYMBOL_FILE}" "${VIEWER_APP_XCARCHIVE}"
        COMMENT "Cleaning up dSYM"
        )
      add_custom_target(generate_symbols DEPENDS
        "${VIEWER_APP_DSYM}"
        "${VIEWER_SYMBOL_FILE}"
        "${VIEWER_APP_XCARCHIVE}"
        "${CMAKE_CURRENT_BINARY_DIR}/dsym.stamp"
        )
      add_dependencies(generate_symbols dsym_tarball dsym_xcarchive)
    endif (DARWIN)
    if (LINUX)
      # TBD
    endif (LINUX)
  endif (USE_BUGSPLAT)

  # for both Bugsplat and Breakpad
  add_dependencies(llpackage generate_symbols)
endif ()

if (LL_TESTS)
  # To add a viewer unit test, just add the test .cpp file below
  # This creates a separate test project per file listed.
  include(LLAddBuildTest)
  SET(viewer_TEST_SOURCE_FILES
    llagentaccess.cpp
    lldateutil.cpp
#    llmediadataclient.cpp
    lllogininstance.cpp
#    llremoteparcelrequest.cpp
    llviewerhelputil.cpp
    llversioninfo.cpp
    llworldmap.cpp
    llworldmipmap.cpp
  )

  set_source_files_properties(
    llworldmap.cpp
    llworldmipmap.cpp
    PROPERTIES
    LL_TEST_ADDITIONAL_SOURCE_FILES 
    tests/llviewertexture_stub.cpp
    #llviewertexturelist.cpp
  )

  set(test_libs
    ${LLCOMMON_LIBRARIES}
    ${JSONCPP_LIBRARIES}
    ${CURL_LIBRARIES}
    ${NGHTTP2_LIBRARIES}
    )

  set_source_files_properties(
    llworldmap.cpp
    llworldmipmap.cpp
    PROPERTIES
    LL_TEST_ADDITIONAL_SOURCE_FILES 
    tests/llviewertexture_stub.cpp
    #llviewertexturelist.cpp
  )

  set_source_files_properties(
    llmediadataclient.cpp
    PROPERTIES
    LL_TEST_ADDITIONAL_LIBRARIES "${test_libs}"
  )

  set_source_files_properties(
    llviewerhelputil.cpp
    PROPERTIES
    LL_TEST_ADDITIONAL_LIBRARIES "${BOOST_SYSTEM_LIBRARY}"
  )

  set_source_files_properties(
    llremoteparcelrequest.cpp
    PROPERTIES
    LL_TEST_ADDITIONAL_LIBRARIES "${BOOST_SYSTEM_LIBRARY}"
  )

  set_source_files_properties(
    llworldmap.cpp
    llworldmipmap.cpp
    PROPERTIES
    LL_TEST_ADDITIONAL_SOURCE_FILES 
    tests/llviewertexture_stub.cpp
    #llviewertexturelist.cpp
    LL_TEST_ADDITIONAL_LIBRARIES "${BOOST_SYSTEM_LIBRARY}"
  )

  set_source_files_properties(
    llmediadataclient.cpp
    PROPERTIES
    LL_TEST_ADDITIONAL_LIBRARIES "${LLPRIMITIVE_LIBRARIES}"
  )

  set_source_files_properties(
    llagentaccess.cpp
    PROPERTIES
    LL_TEST_ADDITIONAL_LIBRARIES "${BOOST_SYSTEM_LIBRARY}"
  )

  set_source_files_properties(
    lllogininstance.cpp
    PROPERTIES
    LL_TEST_ADDITIONAL_SOURCE_FILES llversioninfo.cpp
    LL_TEST_ADDITIONAL_LIBRARIES "${BOOST_SYSTEM_LIBRARY}"
  )

  ##################################################
  # DISABLING PRECOMPILED HEADERS USAGE FOR TESTS
  ##################################################
  # if(USE_PRECOMPILED_HEADERS)
  #     set_source_files_properties(
  #       ${viewer_TEST_SOURCE_FILES}
  #       PROPERTIES
  #         LL_TEST_ADDITIONAL_SOURCE_FILES llviewerprecompiledheaders.cpp
  #       )
  # endif(USE_PRECOMPILED_HEADERS)
  LL_ADD_PROJECT_UNIT_TESTS(${VIEWER_BINARY_NAME} "${viewer_TEST_SOURCE_FILES}")

  #set(TEST_DEBUG on)
  ##################################################
  # DISABLING PRECOMPILED HEADERS USAGE FOR TESTS
  ##################################################
  # if(USE_PRECOMPILED_HEADERS)
  #     set(test_sources "${test_sources}" llviewerprecompiledheaders.cpp)
  # endif(USE_PRECOMPILED_HEADERS)
  set(test_libs
    ${LLMESSAGE_LIBRARIES}
    ${WINDOWS_LIBRARIES}
    ${LLFILESYSTEM_LIBRARIES}
    ${LLMATH_LIBRARIES}
    ${LLCOMMON_LIBRARIES}
    ${GOOGLEMOCK_LIBRARIES}
    )

  if (LINUX)
    # llcommon uses `clock_gettime' which is provided by librt on linux.
    set(LIBRT_LIBRARY
      rt
      )
  endif (LINUX)

  set(test_libs
    ${WINDOWS_LIBRARIES}
    ${LLFILESYSTEM_LIBRARIES}
    ${LLMATH_LIBRARIES}
    ${LLCOMMON_LIBRARIES}
    ${LLMESSAGE_LIBRARIES}
    ${LLCOREHTTP_LIBRARIES}
    ${GOOGLEMOCK_LIBRARIES}
    ${OPENSSL_LIBRARIES}
    ${CRYPTO_LIBRARIES}
    ${LIBRT_LIBRARY}
    ${BOOST_FIBER_LIBRARY}
    ${BOOST_CONTEXT_LIBRARY}
  )

  LL_ADD_INTEGRATION_TEST(cppfeatures
    ""
    "${test_libs}"
    )
  LL_ADD_INTEGRATION_TEST(llsechandler_basic
    llsechandler_basic.cpp
    "${test_libs}"
    )

  LL_ADD_INTEGRATION_TEST(llsecapi
     llsecapi.cpp
    "${test_libs}"
    )
  if (NOT OPENSIM)#<FS:AW optional opensim support>
    set(llslurl_test_sources
        llslurl.cpp
        llviewernetwork.cpp
    )
  endif (NOT OPENSIM)#<FS:AW optional opensim support>

# RLVa - incompatible
#  LL_ADD_INTEGRATION_TEST(llslurl
#     "${llslurl_test_sources}"
#    "${test_libs}"
#    )

  LL_ADD_INTEGRATION_TEST(llviewernetwork
     llviewernetwork.cpp
    "${test_libs}"
    )

  LL_ADD_INTEGRATION_TEST(llviewerassetstats
    llviewerassetstats.cpp
    "${test_libs}"
    )

# LL_ADD_INTEGRATION_TEST(llhttpretrypolicy "llhttpretrypolicy.cpp" "${test_libs}")

  #ADD_VIEWER_BUILD_TEST(llmemoryview viewer)
  #ADD_VIEWER_BUILD_TEST(llagentaccess viewer)
  #ADD_VIEWER_BUILD_TEST(lltextureinfo viewer)
  #ADD_VIEWER_BUILD_TEST(lltextureinfodetails viewer)

include(LLAddBuildTest)
SET(viewer_TEST_SOURCE_FILES
  llagentaccess.cpp
  )
set_source_files_properties(
  ${viewer_TEST_SOURCE_FILES}
  PROPERTIES
    LL_TEST_ADDITIONAL_SOURCE_FILES llviewerprecompiledheaders.cpp
  )

endif (LL_TESTS)

check_message_template(${VIEWER_BINARY_NAME})
<|MERGE_RESOLUTION|>--- conflicted
+++ resolved
@@ -109,10 +109,7 @@
     ${COLLADA_INCLUDE_DIRS}
     ${LLAPPEARANCE_INCLUDE_DIRS}
     ${CMAKE_CURRENT_SOURCE_DIR}
-<<<<<<< HEAD
     ${CMAKE_CURRENT_BINARY_DIR}
-=======
->>>>>>> cda75cbd
     ${TRACY_INCLUDE_DIR}
     )
 
@@ -2518,10 +2515,7 @@
     ${DBUSGLIB_LIBRARIES}
     ${OPENGL_LIBRARIES}
     ${FMODWRAPPER_LIBRARY} # must come after LLAudio
-<<<<<<< HEAD
     ${OPENAL_LIBRARIES}
-=======
->>>>>>> cda75cbd
     ${OPENGL_LIBRARIES}
     ${JSONCPP_LIBRARIES}
     ${SDL_LIBRARY}
@@ -2537,10 +2531,7 @@
     ${LLPHYSICSEXTENSIONS_LIBRARIES}
     ${LLAPPEARANCE_LIBRARIES}
     ${TRACY_LIBRARY}
-<<<<<<< HEAD
     ${GROWL_LIBRARY}
-=======
->>>>>>> cda75cbd
     )
 
 target_link_libraries(${VIEWER_BINARY_NAME} ${DISCORD_LIBRARY} )
