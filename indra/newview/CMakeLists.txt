--- conflicted
+++ resolved
@@ -1563,11 +1563,7 @@
         PROPERTIES
         LINK_FLAGS "/debug /NODEFAULTLIB:LIBCMT /SUBSYSTEM:WINDOWS ${TCMALLOC_LINK_FLAGS}"
         LINK_FLAGS_DEBUG "/NODEFAULTLIB:\"LIBCMT;LIBCMTD;MSVCRT\" /INCREMENTAL:NO"
-<<<<<<< HEAD
-        LINK_FLAGS_RELEASE "/FORCE:MULTIPLE /MAP\"secondlife-bin.MAP\" /OPT:REF"
-=======
-        LINK_FLAGS_RELEASE "/OPT:REF"
->>>>>>> e58e91fb
+        LINK_FLAGS_RELEASE "/MAP\"secondlife-bin.MAP\" /OPT:REF"
         )
     if(USE_PRECOMPILED_HEADERS)
         set_target_properties(
