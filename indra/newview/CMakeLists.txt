# -*- cmake -*-

project(viewer)

include(00-Common)
include(Boost)
include(BuildVersion)
include(DBusGlib)
include(DirectX)
include(OpenSSL)
include(DragDrop)
include(ELFIO)
include(FMOD)
include(OPENAL)
include(FindOpenGL)
include(JsonCpp)
include(LLAudio)
include(LLCharacter)
include(LLCommon)
include(LLConvexDecomposition)
include(LLImage)
include(LLImageJ2COJ)
include(LLInventory)
include(LLMath)
include(LLMessage)
include(LLPlugin)
include(LLPrimitive)
include(LLRender)
include(LLUI)
include(LLVFS)
include(LLWindow)
include(LLXML)
include(LLXUIXML)
include(LScript)
include(Linking)
include(NDOF)
include(GooglePerfTools)
include(TemplateCheck)
include(UI)
include(UnixInstall)
include(LLKDU)
include(ViewerMiscLibs)
include(LLLogin)
include(GLOD)
include(CMakeCopyIfDifferent)

include_directories(
    ${DBUSGLIB_INCLUDE_DIRS}
    ${ELFIO_INCLUDE_DIR}
    ${JSONCPP_INCLUDE_DIRS}
    ${GLOD_INCLUDE_DIR}
    ${LLAUDIO_INCLUDE_DIRS}
    ${LLCHARACTER_INCLUDE_DIRS}
    ${LLCOMMON_INCLUDE_DIRS}
    ${LLCONVEXDECOMP_INCLUDE_DIRS}
    ${LLIMAGE_INCLUDE_DIRS}
    ${LLINVENTORY_INCLUDE_DIRS}
    ${LLMATH_INCLUDE_DIRS}
    ${LLMESSAGE_INCLUDE_DIRS}
    ${LLPLUGIN_INCLUDE_DIRS}
    ${LLPRIMITIVE_INCLUDE_DIRS}
    ${LLRENDER_INCLUDE_DIRS}
    ${LLUI_INCLUDE_DIRS}
    ${LLVFS_INCLUDE_DIRS}
    ${LLWINDOW_INCLUDE_DIRS}
    ${LLXML_INCLUDE_DIRS}
    ${LLXUIXML_INCLUDE_DIRS}
    ${LSCRIPT_INCLUDE_DIRS}
    ${LSCRIPT_INCLUDE_DIRS}/lscript_compile
    ${LLLOGIN_INCLUDE_DIRS}
<<<<<<< HEAD
    ${LIBS_PREBUILT_DIR}/include/collada
    ${LIBS_PREBUILT_DIR}/include/collada/1.4
=======
    ${UPDATER_INCLUDE_DIRS}
>>>>>>> b778ba9b
    )

set(viewer_SOURCE_FILES
    llagent.cpp
    llagentaccess.cpp
    llagentcamera.cpp
    llagentdata.cpp
    llagentlanguage.cpp
    llagentlistener.cpp
    llagentpicksinfo.cpp
    llagentpilot.cpp
    llagentui.cpp
    llagentwearables.cpp
    llagentwearablesfetch.cpp
    llanimstatelabels.cpp
    llappearancemgr.cpp
    llappviewer.cpp
    llappviewerlistener.cpp
    llassetuploadqueue.cpp
    llassetuploadresponders.cpp
    llattachmentsmgr.cpp
    llaudiosourcevo.cpp
    llavataractions.cpp
    llavatariconctrl.cpp
    llavatarlist.cpp
    llavatarlistitem.cpp
    llavatarpropertiesprocessor.cpp
    llbottomtray.cpp
    llbox.cpp
    llbreadcrumbview.cpp
    llbrowsernotification.cpp
    llbuycurrencyhtml.cpp
    llcallbacklist.cpp
    llcallfloater.cpp
    llcallingcard.cpp
    llcapabilitylistener.cpp
    llcaphttpsender.cpp
    llchannelmanager.cpp
    llchatbar.cpp
    llchathistory.cpp
    llchatitemscontainerctrl.cpp
    llchatmsgbox.cpp
    llchiclet.cpp
    llclassifiedinfo.cpp
    llclassifiedstatsresponder.cpp
    llcloud.cpp
    llcofwearables.cpp
    llcolorswatch.cpp
    llcommanddispatcherlistener.cpp
    llcommandhandler.cpp
    llcommandlineparser.cpp
    llcompilequeue.cpp
    llconfirmationmanager.cpp
    llcurrencyuimanager.cpp
    llcylinder.cpp
    lldateutil.cpp
    lldebugmessagebox.cpp
    lldebugview.cpp
    lldelayedgestureerror.cpp
    lldirpicker.cpp
    lldndbutton.cpp
    lldrawable.cpp
    lldrawpool.cpp
    lldrawpoolalpha.cpp
    lldrawpoolavatar.cpp
    lldrawpoolbump.cpp
    lldrawpoolground.cpp
    lldrawpoolsimple.cpp
    lldrawpoolsky.cpp
    lldrawpoolterrain.cpp
    lldrawpooltree.cpp
    lldrawpoolwater.cpp
    lldrawpoolwlsky.cpp
    lldriverparam.cpp
    lldynamictexture.cpp
    llemote.cpp
    lleventnotifier.cpp
    lleventpoll.cpp
    llexpandabletextbox.cpp
    llexternaleditor.cpp
    llface.cpp
    llfasttimerview.cpp
    llfavoritesbar.cpp
    llfeaturemanager.cpp
    llfilepicker.cpp
    llfilteredwearablelist.cpp
    llfirstuse.cpp
    llflexibleobject.cpp
    llfloaterabout.cpp
    llfloateranimpreview.cpp
    llfloaterauction.cpp
    llfloateravatarpicker.cpp
    llfloateravatartextures.cpp
    llfloaterbeacons.cpp
    llfloaterbuildoptions.cpp
    llfloaterbulkpermission.cpp
    llfloaterbump.cpp
    llfloaterbuy.cpp
    llfloaterbuycontents.cpp
    llfloaterbuycurrency.cpp
    llfloaterbuycurrencyhtml.cpp
    llfloaterbuyland.cpp
    llfloatercamera.cpp
    llfloatercolorpicker.cpp
    llfloaterdaycycle.cpp
    llfloaterdisplayname.cpp
    llfloaterenvsettings.cpp
    llfloaterevent.cpp
    llfloaterfonttest.cpp
    llfloatergesture.cpp
    llfloatergodtools.cpp
    llfloatergroupinvite.cpp
    llfloatergroups.cpp
    llfloaterhandler.cpp
    llfloaterhardwaresettings.cpp
    llfloaterhelpbrowser.cpp
    llfloaterhud.cpp
    llfloaterimagepreview.cpp
    llfloaterimportcollada.cpp
    llfloaterinspect.cpp
    llfloaterinventory.cpp
    llfloaterjoystick.cpp
    llfloaterlagmeter.cpp
    llfloaterland.cpp
    llfloaterlandholdings.cpp
    llfloatermap.cpp
    llfloatermediabrowser.cpp
    llfloatermediasettings.cpp
    llfloatermemleak.cpp
    llfloatermodelpreview.cpp
    llfloaternamedesc.cpp
    llfloaternotificationsconsole.cpp
    llfloateropenobject.cpp
    llfloaterpay.cpp
    llfloaterperms.cpp
    llfloaterpostcard.cpp
    llfloaterpostprocess.cpp
    llfloaterpreference.cpp
    llfloaterproperties.cpp
    llfloaterregiondebugconsole.cpp
    llfloaterregioninfo.cpp
    llfloaterreporter.cpp
    llfloaterscriptdebug.cpp
    llfloaterscriptlimits.cpp
    llfloatersearch.cpp
    llfloatersellland.cpp
    llfloatersettingsdebug.cpp
    llfloatersidetraytab.cpp
    llfloatersnapshot.cpp
    llfloatertelehub.cpp
    llfloatertestinspectors.cpp
    llfloatertestlistview.cpp
    llfloatertools.cpp
    llfloatertopobjects.cpp
    llfloatertos.cpp
    llfloateruipreview.cpp
    llfloaterurlentry.cpp
    llfloatervoiceeffect.cpp
    llfloaterwater.cpp
    llfloaterwhitelistentry.cpp
    llfloaterwindlight.cpp
    llfloaterwindowsize.cpp
    llfloaterworldmap.cpp
    llfolderview.cpp
    llfolderviewitem.cpp
    llfollowcam.cpp
    llfriendcard.cpp
    llgesturemgr.cpp
    llgiveinventory.cpp
    llglsandbox.cpp
    llgroupactions.cpp
    llgroupiconctrl.cpp
    llgrouplist.cpp
    llgroupmgr.cpp
    llhints.cpp
    llhomelocationresponder.cpp
    llhudeffect.cpp
    llhudeffectbeam.cpp
    llhudeffectlookat.cpp
    llhudeffectpointat.cpp
    llhudeffecttrail.cpp
    llhudicon.cpp
    llhudmanager.cpp
    llhudnametag.cpp
    llhudobject.cpp
    llhudrender.cpp
    llhudtext.cpp
    llhudview.cpp
    llimfloater.cpp
    llimfloatercontainer.cpp
    llimhandler.cpp
    llimview.cpp
    llinspect.cpp
    llinspectavatar.cpp
    llinspectgroup.cpp
    llinspectobject.cpp
    llinspectremoteobject.cpp
    llinspecttoast.cpp
    llinventorybridge.cpp
    llinventoryclipboard.cpp
    llinventoryfilter.cpp
    llinventoryfunctions.cpp
    llinventoryicon.cpp
    llinventoryitemslist.cpp
    llinventorylistitem.cpp
    llinventorymodel.cpp
    llinventorymodelbackgroundfetch.cpp
    llinventoryobserver.cpp
    llinventorypanel.cpp
    lljoystickbutton.cpp
    lllandmarkactions.cpp
    lllandmarklist.cpp
    lllistbrowser.cpp
    lllistcontextmenu.cpp
    lllistview.cpp
    lllocaltextureobject.cpp
    lllocationhistory.cpp
    lllocationinputctrl.cpp
    lllogchat.cpp
    llloginhandler.cpp
    lllogininstance.cpp
    llmachineid.cpp
    llmainlooprepeater.cpp
    llmanip.cpp
    llmaniprotate.cpp
    llmanipscale.cpp
    llmaniptranslate.cpp
    llmediactrl.cpp
    llmediadataclient.cpp
    llmemoryview.cpp
    llmenucommands.cpp
<<<<<<< HEAD
    llmeshrepository.cpp
    llmeshreduction.cpp
    llmetricperformancetester.cpp
=======
>>>>>>> b778ba9b
    llmimetypes.cpp
    llmorphview.cpp
    llmoveview.cpp
    llmutelist.cpp
    llnamebox.cpp
    llnameeditor.cpp
    llnamelistctrl.cpp
    llnavigationbar.cpp
    llnearbychat.cpp
    llnearbychatbar.cpp
    llnearbychathandler.cpp
    llnetmap.cpp
    llnotificationalerthandler.cpp
    llnotificationgrouphandler.cpp
    llnotificationhandlerutil.cpp
    llnotificationhinthandler.cpp
    llnotificationmanager.cpp
    llnotificationofferhandler.cpp
    llnotificationscripthandler.cpp
    llnotificationstorage.cpp
    llnotificationtiphandler.cpp
    lloutfitslist.cpp
    lloutfitobserver.cpp
    lloutputmonitorctrl.cpp
    llpanelappearancetab.cpp
    llpanelavatar.cpp
    llpanelavatartag.cpp
    llpanelblockedlist.cpp
    llpanelclassified.cpp
    llpanelcontents.cpp
    llpaneleditwearable.cpp
    llpanelface.cpp
    llpanelgenerictip.cpp
    llpanelgroup.cpp
    llpanelgroupgeneral.cpp
    llpanelgroupinvite.cpp
    llpanelgrouplandmoney.cpp
    llpanelgroupnotices.cpp
    llpanelgrouproles.cpp
    llpanelhome.cpp
    llpanelimcontrolpanel.cpp
    llpanelland.cpp
    llpanellandaudio.cpp
    llpanellandmarkinfo.cpp
    llpanellandmarks.cpp
    llpanellandmedia.cpp
    llpanellogin.cpp
    llpanelloginlistener.cpp
    llpanelmaininventory.cpp
    llpanelmediasettingsgeneral.cpp
    llpanelmediasettingspermissions.cpp
    llpanelmediasettingssecurity.cpp
    llpanelme.cpp
    llpanelnearbymedia.cpp
    llpanelobject.cpp
    llpanelobjectinventory.cpp
    llpanelonlinestatus.cpp
    llpaneloutfitedit.cpp
    llpaneloutfitsinventory.cpp
    llpanelpeople.cpp
    llpanelpeoplemenus.cpp
    llpanelpermissions.cpp
    llpanelpick.cpp
    llpanelpicks.cpp
    llpanelplaceinfo.cpp
    llpanelplaceprofile.cpp
    llpanelplaces.cpp
    llpanelplacestab.cpp
    llpanelprimmediacontrols.cpp
    llpanelprofile.cpp
    llpanelprofileview.cpp
    llpanelteleporthistory.cpp
    llpaneltiptoast.cpp
    llpanelvoiceeffect.cpp
    llpaneltopinfobar.cpp
    llpanelvoicedevicesettings.cpp
    llpanelvolume.cpp
    llpanelvolumepulldown.cpp
    llpanelwearing.cpp
    llparcelselection.cpp
    llparticipantlist.cpp
    llpatchvertexarray.cpp
    llphysicsshapebuilderutil.cpp
    llplacesinventorybridge.cpp
    llplacesinventorypanel.cpp
    llpopupview.cpp
    llpolymesh.cpp
    llpolymorph.cpp
    llpreview.cpp
    llpreviewanim.cpp
    llpreviewgesture.cpp
    llpreviewnotecard.cpp
    llpreviewscript.cpp
    llpreviewsound.cpp
    llpreviewtexture.cpp
    llproductinforequest.cpp
    llprogressview.cpp
    llrecentpeople.cpp
    llregionposition.cpp
    llremoteparcelrequest.cpp
    llsavedsettingsglue.cpp
    llsaveoutfitcombobtn.cpp
    llscreenchannel.cpp
    llscriptfloater.cpp
    llscrollingpanelparam.cpp
    llsearchcombobox.cpp
    llsearchhistory.cpp
    llsecapi.cpp
    llsechandler_basic.cpp
    llselectmgr.cpp
    llsidepanelappearance.cpp
    llsidepanelinventory.cpp
    llsidepanelinventorysubpanel.cpp
    llsidepaneliteminfo.cpp
    llsidepaneltaskinfo.cpp
    llsidetray.cpp
    llsidetraypanelcontainer.cpp
    llsky.cpp
    llslurl.cpp
    llspatialpartition.cpp
    llspeakbutton.cpp
    llspeakers.cpp
    llspeakingindicatormanager.cpp
    llsplitbutton.cpp
    llsprite.cpp
    llstartup.cpp
    llstartuplistener.cpp
    llstatusbar.cpp
    llstylemap.cpp
    llsurface.cpp
    llsurfacepatch.cpp
    llsyswellitem.cpp
    llsyswellwindow.cpp
    llteleporthistory.cpp
    llteleporthistorystorage.cpp
    lltexglobalcolor.cpp
    lltexlayer.cpp
    lltexlayerparams.cpp
    lltextureatlas.cpp
    lltextureatlasmanager.cpp
    lltexturecache.cpp
    lltexturectrl.cpp
    lltexturefetch.cpp
    lltextureinfo.cpp
    lltextureinfodetails.cpp
    lltexturestats.cpp
    lltexturestatsuploader.cpp
    lltextureview.cpp
    lltoast.cpp
    lltoastalertpanel.cpp
    lltoastgroupnotifypanel.cpp
    lltoastimpanel.cpp
    lltoastnotifypanel.cpp
    lltoastpanel.cpp
    lltoastscripttextbox.cpp
    lltool.cpp
    lltoolbrush.cpp
    lltoolcomp.cpp
    lltooldraganddrop.cpp
    lltoolface.cpp
    lltoolfocus.cpp
    lltoolgrab.cpp
    lltoolgun.cpp
    lltoolindividual.cpp
    lltoolmgr.cpp
    lltoolmorph.cpp
    lltoolobjpicker.cpp
    lltoolpie.cpp
    lltoolpipette.cpp
    lltoolplacer.cpp
    lltoolselect.cpp
    lltoolselectland.cpp
    lltoolselectrect.cpp
    lltracker.cpp
    lltransientdockablefloater.cpp
    lltransientfloatermgr.cpp
    lltranslate.cpp
    lluilistener.cpp
    lluploaddialog.cpp
    llurl.cpp
    llurldispatcher.cpp
    llurldispatcherlistener.cpp
    llurlhistory.cpp
    llurllineeditorctrl.cpp
    llurlwhitelist.cpp
    llvectorperfoptions.cpp
    llversioninfo.cpp
    llviewchildren.cpp
    llviewerassetstorage.cpp
    llviewerassettype.cpp
    llviewerattachmenu.cpp
    llvieweraudio.cpp
    llviewercamera.cpp
    llviewerchat.cpp
    llviewercontrol.cpp
    llviewercontrollistener.cpp
    llviewerdisplay.cpp
    llviewerdisplayname.cpp
    llviewerfloaterreg.cpp
    llviewerfoldertype.cpp
    llviewergenericmessage.cpp
    llviewergesture.cpp    
    llviewerhelp.cpp
    llviewerhelputil.cpp
    llviewerhome.cpp
    llviewerinventory.cpp
    llviewerjoint.cpp
    llviewerjointattachment.cpp
    llviewerjointmesh.cpp
    llviewerjointmesh_sse.cpp
    llviewerjointmesh_sse2.cpp
    llviewerjointmesh_vec.cpp
    llviewerjoystick.cpp
    llviewerkeyboard.cpp
    llviewerlayer.cpp
    llviewermedia.cpp
    llviewermedia_streamingaudio.cpp
    llviewermediafocus.cpp
    llviewermenu.cpp
    llviewermenufile.cpp
    llviewermessage.cpp
    llviewernetwork.cpp
    llviewerobject.cpp
    llviewerobjectlist.cpp
    llviewerparcelmedia.cpp
    llviewerparcelmediaautoplay.cpp
    llviewerparcelmgr.cpp
    llviewerparceloverlay.cpp
    llviewerpartsim.cpp
    llviewerpartsource.cpp
    llviewerregion.cpp
    llviewershadermgr.cpp
    llviewerstats.cpp
    llviewertexteditor.cpp
    llviewertexture.cpp
    llviewertextureanim.cpp
    llviewertexturelist.cpp
    llviewerthrottle.cpp
    llviewervisualparam.cpp
    llviewerwindow.cpp
    llviewerwindowlistener.cpp
    llvlcomposition.cpp
    llvlmanager.cpp
    llvoavatar.cpp
    llvoavatardefines.cpp
    llvoavatarself.cpp
    llvocache.cpp
    llvoclouds.cpp
    llvograss.cpp
    llvoground.cpp
    llvoicechannel.cpp
    llvoiceclient.cpp
    llvoicevisualizer.cpp
    llvoicevivox.cpp
    llvoinventorylistener.cpp
    llvopartgroup.cpp
    llvosky.cpp
    llvosurfacepatch.cpp
    llvotextbubble.cpp
    llvotree.cpp
    llvovolume.cpp
    llvowater.cpp
    llvowlsky.cpp
    llwatchdog.cpp
    llwaterparammanager.cpp
    llwaterparamset.cpp
    llwearable.cpp
    llwearableitemslist.cpp
    llwearablelist.cpp
    llwearabletype.cpp
    llweb.cpp
    llwebsharing.cpp
    llwind.cpp
    llwlanimator.cpp
    llwldaycycle.cpp
    llwlparammanager.cpp
    llwlparamset.cpp
    llworld.cpp
    llworldmap.cpp
    llworldmapmessage.cpp
    llworldmipmap.cpp
    llworldmapview.cpp
    llxmlrpclistener.cpp
    llxmlrpctransaction.cpp
    noise.cpp
    pipeline.cpp
    )

set(VIEWER_BINARY_NAME "secondlife-bin" CACHE STRING
    "The name of the viewer executable to create.")

if (LINUX)
  # We can't set these flags for Darwin, because they get passed to
  # the PPC compiler.  Ugh.

  set_source_files_properties(
      llviewerjointmesh_sse.cpp
      PROPERTIES COMPILE_FLAGS "-msse -mfpmath=sse"
      )
  set_source_files_properties(
      llviewerjointmesh_sse2.cpp
      PROPERTIES COMPILE_FLAGS "-msse2 -mfpmath=sse"
      )
endif (LINUX)

set(viewer_HEADER_FILES
    CMakeLists.txt
    ViewerInstall.cmake
    llagent.h
    llagentaccess.h
    llagentcamera.h
    llagentdata.h
    llagentlanguage.h
    llagentlistener.h
    llagentpicksinfo.h
    llagentpilot.h
    llagentui.h
    llagentwearables.h
    llagentwearablesfetch.h
    llanimstatelabels.h
    llappearance.h
    llappearancemgr.h
    llappviewer.h
    llappviewerlistener.h
    llassetuploadqueue.h
    llassetuploadresponders.h
    llattachmentsmgr.h
    llaudiosourcevo.h
    llavataractions.h
    llavatariconctrl.h
    llavatarlist.h
    llavatarlistitem.h
    llavatarpropertiesprocessor.h
    llbottomtray.h
    llbox.h
    llbreadcrumbview.h
    llbuycurrencyhtml.h
    llcallbacklist.h
    llcallfloater.h
    llcallingcard.h
    llcapabilitylistener.h
    llcapabilityprovider.h
    llcaphttpsender.h
    llchannelmanager.h
    llchatbar.h
    llchathistory.h
    llchatitemscontainerctrl.h
    llchatmsgbox.h
    llchiclet.h
    llclassifiedinfo.h
    llclassifiedstatsresponder.h
    llcloud.h
    llcofwearables.h
    llcolorswatch.h
    llcommanddispatcherlistener.h
    llcommandhandler.h
    llcommandlineparser.h
    llcompilequeue.h
    llconfirmationmanager.h
    llcurrencyuimanager.h
    llcylinder.h
    lldateutil.h
    lldebugmessagebox.h
    lldebugview.h
    lldelayedgestureerror.h
    lldirpicker.h
    lldndbutton.h
    lldrawable.h
    lldrawpool.h
    lldrawpoolalpha.h
    lldrawpoolavatar.h
    lldrawpoolbump.h
    lldrawpoolclouds.h
    lldrawpoolground.h
    lldrawpoolsimple.h
    lldrawpoolsky.h
    lldrawpoolterrain.h
    lldrawpooltree.h
    lldrawpoolwater.h
    lldrawpoolwlsky.h
    lldriverparam.h
    lldynamictexture.h
    llemote.h
    lleventnotifier.h
    lleventpoll.h
    llexpandabletextbox.h
    llexternaleditor.h
    llface.h
    llfasttimerview.h
    llfavoritesbar.h
    llfeaturemanager.h
    llfilepicker.h
    llfilteredwearablelist.h
    llfirstuse.h
    llflexibleobject.h
    llfloaterabout.h
    llfloateranimpreview.h
    llfloaterauction.h
    llfloateravatarpicker.h
    llfloateravatartextures.h
    llfloaterbeacons.h
    llfloaterbuildoptions.h
    llfloaterbulkpermission.h
    llfloaterbump.h
    llfloaterbuy.h
    llfloaterbuycontents.h
    llfloaterbuycurrency.h
    llfloaterbuycurrencyhtml.h
    llfloaterbuyland.h
    llfloatercamera.h
    llfloatercolorpicker.h
    llfloaterdaycycle.h
    llfloaterdisplayname.h
    llfloaterenvsettings.h
    llfloaterevent.h
    llfloaterfonttest.h
    llfloatergesture.h
    llfloatergodtools.h
    llfloatergroupinvite.h
    llfloatergroups.h
    llfloaterhandler.h
    llfloaterhardwaresettings.h
    llfloaterhelpbrowser.h
    llfloaterhud.h
    llfloaterimagepreview.h
    llfloaterimportcollada.h
    llfloaterinspect.h
    llfloaterinventory.h
    llfloaterjoystick.h
    llfloaterlagmeter.h
    llfloaterland.h
    llfloaterlandholdings.h
    llfloatermap.h
    llfloatermediabrowser.h
    llfloatermediasettings.h
    llfloatermemleak.h
    llfloatermodelpreview.h
    llfloaternamedesc.h
    llfloaternotificationsconsole.h
    llfloateropenobject.h
    llfloaterpay.h
    llfloaterperms.h
    llfloaterpostcard.h
    llfloaterpostprocess.h
    llfloaterpreference.h
    llfloaterproperties.h
    llfloaterregiondebugconsole.h
    llfloaterregioninfo.h
    llfloaterreporter.h
    llfloaterscriptdebug.h
    llfloaterscriptlimits.h
    llfloatersearch.h
    llfloatersellland.h
    llfloatersettingsdebug.h
    llfloatersidetraytab.h
    llfloatersnapshot.h
    llfloatertelehub.h
    llfloatertestinspectors.h
    llfloatertestlistview.h
    llfloatertools.h
    llfloatertopobjects.h
    llfloatertos.h
    llfloateruipreview.h
    llfloaterurlentry.h
    llfloatervoiceeffect.h
    llfloaterwater.h
    llfloaterwhitelistentry.h
    llfloaterwindlight.h
    llfloaterwindowsize.h
    llfloaterworldmap.h
    llfolderview.h
    llfoldervieweventlistener.h
    llfolderviewitem.h
    llfollowcam.h
    llfriendcard.h
    llgesturemgr.h
    llgiveinventory.h
    llgroupactions.h
    llgroupiconctrl.h
    llgrouplist.h
    llgroupmgr.h
    llhints.h
    llhomelocationresponder.h
    llhudeffect.h
    llhudeffectbeam.h
    llhudeffectlookat.h
    llhudeffectpointat.h
    llhudeffecttrail.h
    llhudicon.h
    llhudmanager.h
    llhudnametag.h
    llhudobject.h
    llhudrender.h
    llhudtext.h
    llhudview.h
    llimfloater.h
    llimfloatercontainer.h
    llimview.h
    llinspect.h
    llinspectavatar.h
    llinspectgroup.h
    llinspectobject.h
    llinspectremoteobject.h
    llinspecttoast.h
    llinventorybridge.h
    llinventoryclipboard.h
    llinventoryfilter.h
    llinventoryfunctions.h
    llinventoryicon.h
    llinventoryitemslist.h
    llinventorylistitem.h
    llinventorymodel.h
    llinventorymodelbackgroundfetch.h
    llinventoryobserver.h
    llinventorypanel.h
    lljoystickbutton.h
    lllandmarkactions.h
    lllandmarklist.h
    lllightconstants.h
    lllistbrowser.h
    lllistcontextmenu.h
    lllistview.h
    lllocaltextureobject.h
    lllocationhistory.h
    lllocationinputctrl.h
    lllogchat.h
    llloginhandler.h
    lllogininstance.h
    llmachineid.h
    llmainlooprepeater.h
    llmanip.h
    llmaniprotate.h
    llmanipscale.h
    llmaniptranslate.h
    llmediactrl.h
    llmediadataclient.h
    llmemoryview.h
    llmenucommands.h
<<<<<<< HEAD
    llmeshrepository.h
    llmeshreduction.h
    llmetricperformancetester.h
=======
>>>>>>> b778ba9b
    llmimetypes.h
    llmorphview.h
    llmoveview.h
    llmutelist.h
    llnamebox.h
    llnameeditor.h
    llnamelistctrl.h
    llnavigationbar.h
    llnearbychat.h
    llnearbychatbar.h
    llnearbychathandler.h
    llnetmap.h
    llnotificationhandler.h
    llnotificationmanager.h
    llnotificationstorage.h
    lloutfitslist.h
    lloutfitobserver.h
    lloutputmonitorctrl.h
    llpanelappearancetab.h
    llpanelavatar.h
    llpanelavatartag.h
    llpanelblockedlist.h
    llpanelclassified.h
    llpanelcontents.h
    llpaneleditwearable.h
    llpanelface.h
    llpanelgenerictip.h
    llpanelgroup.h
    llpanelgroupgeneral.h
    llpanelgroupinvite.h
    llpanelgrouplandmoney.h
    llpanelgroupnotices.h
    llpanelgrouproles.h
    llpanelhome.h
    llpanelimcontrolpanel.h
    llpanelland.h
    llpanellandaudio.h
    llpanellandmarkinfo.h
    llpanellandmarks.h
    llpanellandmedia.h
    llpanellogin.h
    llpanelloginlistener.h
    llpanelmaininventory.h
    llpanelmediasettingsgeneral.h
    llpanelmediasettingspermissions.h
    llpanelmediasettingssecurity.h
    llpanelme.h
    llpanelnearbymedia.h
    llpanelobject.h
    llpanelobjectinventory.h
    llpanelonlinestatus.h
    llpaneloutfitedit.h
    llpaneloutfitsinventory.h
    llpanelpeople.h
    llpanelpeoplemenus.h
    llpanelpermissions.h
    llpanelpick.h
    llpanelpicks.h
    llpanelplaceinfo.h
    llpanelplaceprofile.h
    llpanelplaces.h
    llpanelplacestab.h
    llpanelprimmediacontrols.h
    llpanelprofile.h
    llpanelprofileview.h
    llpanelteleporthistory.h
    llpaneltiptoast.h
    llpanelvoicedevicesettings.h
    llpanelvoiceeffect.h
    llpaneltopinfobar.h
    llpanelvolume.h
    llpanelvolumepulldown.h
    llpanelwearing.h
    llparcelselection.h
    llparticipantlist.h
    llpatchvertexarray.h
    llphysicsshapebuilderutil.h
    llplacesinventorybridge.h
    llplacesinventorypanel.h
    llpolymesh.h
    llpolymorph.h
    llpopupview.h
    llpreview.h
    llpreviewanim.h
    llpreviewgesture.h
    llpreviewnotecard.h
    llpreviewscript.h
    llpreviewsound.h
    llpreviewtexture.h
    llproductinforequest.h
    llprogressview.h
    llrecentpeople.h
    llregionposition.h
    llremoteparcelrequest.h
    llresourcedata.h
    llrootview.h
    llsavedsettingsglue.h
    llsaveoutfitcombobtn.h
    llscreenchannel.h
    llscriptfloater.h
    llscrollingpanelparam.h
    llsearchcombobox.h
    llsearchhistory.h
    llsecapi.h
    llsechandler_basic.h
    llselectmgr.h
    llsidepanelappearance.h
    llsidepanelinventory.h
    llsidepanelinventorysubpanel.h
    llsidepaneliteminfo.h
    llsidepaneltaskinfo.h
    llsidetray.h
    llsidetraypanelcontainer.h
    llsky.h
    llslurl.h
    llspatialpartition.h
    llspeakbutton.h
    llspeakers.h
    llspeakingindicatormanager.h
    llsplitbutton.h
    llsprite.h
    llstartup.h
    llstartuplistener.h
    llstatusbar.h
    llstylemap.h
    llsurface.h
    llsurfacepatch.h
    llsyswellitem.h
    llsyswellwindow.h    
    lltable.h
    llteleporthistory.h
    llteleporthistorystorage.h
    lltexglobalcolor.h
    lltexlayer.h
    lltexlayerparams.h
    lltextureatlas.h
    lltextureatlasmanager.h
    lltexturecache.h
    lltexturectrl.h
    lltexturefetch.h
    lltextureinfo.h
    lltextureinfodetails.h
    lltexturestats.h
    lltexturestatsuploader.h
    lltextureview.h
    lltoast.h
    lltoastalertpanel.h
    lltoastgroupnotifypanel.h
    lltoastimpanel.h
    lltoastnotifypanel.h
    lltoastpanel.h
    lltoastscripttextbox.h
    lltool.h
    lltoolbrush.h
    lltoolcomp.h
    lltooldraganddrop.h
    lltoolface.h
    lltoolfocus.h
    lltoolgrab.h
    lltoolgun.h
    lltoolindividual.h
    lltoolmgr.h
    lltoolmorph.h
    lltoolobjpicker.h
    lltoolpie.h
    lltoolpipette.h
    lltoolplacer.h
    lltoolselect.h
    lltoolselectland.h
    lltoolselectrect.h
    lltracker.h
    lltransientdockablefloater.h
    lltransientfloatermgr.h
    lltranslate.h
    lluiconstants.h
    lluilistener.h
    lluploaddialog.h
    llurl.h
    llurldispatcher.h
    llurldispatcherlistener.h
    llurlhistory.h
    llurllineeditorctrl.h
    llurlwhitelist.h
    llvectorperfoptions.h
    llversioninfo.h
    llviewchildren.h
    llviewerassetstorage.h
    llviewerassettype.h
    llviewerattachmenu.h
    llvieweraudio.h
    llviewercamera.h
    llviewerchat.h
    llviewercontrol.h
    llviewercontrollistener.h
    llviewerdisplay.h
    llviewerdisplayname.h
    llviewerfloaterreg.h
    llviewerfoldertype.h
    llviewergenericmessage.h
    llviewergesture.h    
    llviewerhelp.h
    llviewerhome.h
    llviewerinventory.h
    llviewerjoint.h
    llviewerjointattachment.h
    llviewerjointmesh.h
    llviewerjoystick.h
    llviewerkeyboard.h
    llviewerlayer.h
    llviewermedia.h
    llviewermediafocus.h
    llviewermediaobserver.h
    llviewermenu.h
    llviewermenufile.h
    llviewermessage.h
    llviewernetwork.h
    llviewerobject.h
    llviewerobjectlist.h
    llviewerparcelmedia.h
    llviewerparcelmediaautoplay.h
    llviewerparcelmgr.h
    llviewerparceloverlay.h
    llviewerpartsim.h
    llviewerpartsource.h
    llviewerprecompiledheaders.h
    llviewerregion.h
    llviewershadermgr.h
    llviewerstats.h
    llviewertexteditor.h
    llviewertexture.h
    llviewertextureanim.h
    llviewertexturelist.h
    llviewerthrottle.h
    llviewervisualparam.h
    llviewerwindow.h
    llviewerwindowlistener.h
    llvlcomposition.h
    llvlmanager.h
    llvoavatar.h
    llvoavatardefines.h
    llvoavatarself.h
    llvocache.h
    llvoclouds.h
    llvograss.h
    llvoground.h
    llvoicechannel.h
    llvoiceclient.h
    llvoicevisualizer.h
    llvoicevivox.h
    llvoinventorylistener.h
    llvopartgroup.h
    llvosky.h
    llvosurfacepatch.h
    llvotextbubble.h
    llvotree.h
    llvotreenew.h
    llvovolume.h
    llvowater.h
    llvowlsky.h
    llwatchdog.h
    llwaterparammanager.h
    llwaterparamset.h
    llwearable.h
    llwearableitemslist.h
    llwearablelist.h
    llwearabletype.h
    llweb.h
    llwebsharing.h
    llwind.h
    llwlanimator.h
    llwldaycycle.h
    llwlparammanager.h
    llwlparamset.h
    llworld.h
    llworldmap.h
    llworldmapmessage.h
    llworldmipmap.h
    llworldmapview.h
    llxmlrpclistener.h
    llxmlrpctransaction.h
    macmain.h
    noise.h
    pipeline.h
    VertexCache.h
    VorbisFramework.h
    )

source_group("CMake Rules" FILES ViewerInstall.cmake)

if (DARWIN)
  LIST(APPEND viewer_SOURCE_FILES llappviewermacosx.cpp)

  find_library(AGL_LIBRARY AGL)
  find_library(APPKIT_LIBRARY AppKit)
  find_library(COCOA_LIBRARY Cocoa)
  find_library(IOKIT_LIBRARY IOKit)
  find_library(COREAUDIO_LIBRARY CoreAudio)

  set(viewer_LIBRARIES
    ${COCOA_LIBRARY}
    ${AGL_LIBRARY}
    ${IOKIT_LIBRARY}
    ${COREAUDIO_LIBRARY}
    )

  # Add resource files to the project.
  set(viewer_RESOURCE_FILES
    secondlife.icns
    macview.r
    gpu_table.txt
    Info-SecondLife.plist
    SecondLife.nib/
    # CMake doesn't seem to support Xcode language variants well just yet
    English.lproj/InfoPlist.strings
    English.lproj/language.txt
    German.lproj/language.txt
    Japanese.lproj/language.txt
    Korean.lproj/language.txt
    )
  set_source_files_properties(
    ${viewer_RESOURCE_FILES}
    PROPERTIES
    HEADER_FILE_ONLY TRUE
    #MACOSX_PACKAGE_LOCATION Resources #don't do this! this tells cmake to copy the files.
    )
  SOURCE_GROUP("Resources" FILES ${viewer_RESOURCE_FILES})
  list(APPEND viewer_SOURCE_FILES ${viewer_RESOURCE_FILES})
endif (DARWIN)

if (LINUX)
    LIST(APPEND viewer_SOURCE_FILES llappviewerlinux.cpp)
    LIST(APPEND viewer_SOURCE_FILES llappviewerlinux_api_dbus.cpp)
    SET(CMAKE_EXE_LINKER_FLAGS "${CMAKE_EXE_LINKER_FLAGS} -Wl,--as-needed")

    set(viewer_LIBRARIES
        Xinerama
        )
endif (LINUX)

if (WINDOWS)
    list(APPEND viewer_SOURCE_FILES
         llappviewerwin32.cpp
         llwindebug.cpp
         )

    list(APPEND viewer_HEADER_FILES
         llappviewerwin32.h
         llwindebug.h
         )

    # precompiled header configuration
    # llviewerprecompiledheaders.cpp generates
    # the .pch file.
    # All sources added to viewer_SOURCE_FILES 
    # at this point use it.
    if(USE_PRECOMPILED_HEADERS)
        set_source_files_properties(llviewerprecompiledheaders.cpp
            PROPERTIES
            COMPILE_FLAGS "/Ycllviewerprecompiledheaders.h"
            )
        set(viewer_SOURCE_FILES "${viewer_SOURCE_FILES}" llviewerprecompiledheaders.cpp)
    endif(USE_PRECOMPILED_HEADERS)
    
    # Add resource files to the project.
    # viewerRes.rc is the only buildable file, but
    # the rest are all dependencies of it.
    set(viewer_RESOURCE_FILES
        res/arrow.cur
        res/arrowcop.cur
        res/arrowcopmulti.cur
        res/arrowdrag.cur
        res/circleandline.cur
        res/icon1.ico
        res/llarrow.cur
        res/llarrowdrag.cur
        res/llarrowdragmulti.cur
        res/llarrowlocked.cur
        res/llgrablocked.cur
        res/llno.cur
        res/llnolocked.cur
        res/lltoolcamera.cur
        res/lltoolcreate.cur
        res/lltoolfocus.cur
        res/lltoolgrab.cur
        res/lltoolland.cur
        res/lltoolpan.cur
        res/lltoolpipette.cur
        res/lltoolrotate.cur
        res/lltoolscale.cur
        res/lltooltranslate.cur
        res/lltoolzoomin.cur
        res/lltoolzoomout.cur
        res/ll_icon.BMP
        res/ll_icon.ico
        res/resource.h
        res/toolpickobject.cur
        res/toolpickobject2.cur
        res/toolpickobject3.cur
        res/toolpipette.cur
        res/toolbuy.cur
        res/toolopen.cur
        res/toolsit.cur
        )

    set_source_files_properties(${viewer_RESOURCE_FILES}
                                PROPERTIES HEADER_FILE_ONLY TRUE)

    set(viewer_RESOURCE_FILES 
        res/viewerRes.rc 
        ${viewer_RESOURCE_FILES}
        )

    SOURCE_GROUP("Resource Files" FILES ${viewer_RESOURCE_FILES})

    if (NOT STANDALONE)
        list(APPEND viewer_SOURCE_FILES ${viewer_RESOURCE_FILES})
    endif (NOT STANDALONE)      

    find_library(DINPUT_LIBRARY dinput8 ${DIRECTX_LIBRARY_DIR})
    find_library(DXGUID_LIBRARY dxguid ${DIRECTX_LIBRARY_DIR})
    mark_as_advanced(
        DINPUT_LIBRARY
        DXGUID_LIBRARY
        )

    set(viewer_LIBRARIES
        ${WINDOWS_LIBRARIES}
        comdlg32
        ${DINPUT_LIBRARY}
        ${DXGUID_LIBRARY}
        kernel32
        odbc32
        odbccp32
        ole32
        oleaut32
        opengl32
        shell32
        Vfw32
        winspool
        )

    find_library(INTEL_MEMOPS_LIBRARY
                 NAMES ll_intel_memops
                 PATHS
                 optimized ${ARCH_PREBUILT_DIRS_RELEASE}
                 debug ${ARCH_PREBUILT_DIRS_DEBUG}
                 )
    mark_as_advanced(INTEL_MEMOPS_LIBRARY)

    if (INTEL_MEMOPS_LIBRARY)
      list(APPEND viewer_LIBRARIES ${INTEL_MEMOPS_LIBRARY})
    endif (INTEL_MEMOPS_LIBRARY)

    use_prebuilt_binary(dbghelp)
endif (WINDOWS)

# Add the xui files. This is handy for searching for xui elements
# from within the IDE.
set(viewer_XUI_FILES
    skins/default/colors.xml
    skins/default/textures/textures.xml



    )
file(GLOB DEFAULT_XUI_FILE_GLOB_LIST
     ${CMAKE_CURRENT_SOURCE_DIR}/skins/default/xui/en/*.xml)
list(APPEND viewer_XUI_FILES ${DEFAULT_XUI_FILE_GLOB_LIST})

file(GLOB DEFAULT_WIDGET_FILE_GLOB_LIST
     ${CMAKE_CURRENT_SOURCE_DIR}/skins/default/xui/en/widgets/*.xml)
list(APPEND viewer_XUI_FILES ${DEFAULT_WIDGET_FILE_GLOB_LIST})

file(GLOB SILVER_XUI_FILE_GLOB_LIST
     ${CMAKE_CURRENT_SOURCE_DIR}/skins/silver/xui/en-us/*.xml)
list(APPEND viewer_XUI_FILES ${SILVER_XUI_FILE_GLOB_LIST})

# Cannot append empty lists in CMake, wait until we have files here.
#file(GLOB SILVER_WIDGET_FILE_GLOB_LIST
#     ${CMAKE_CURRENT_SOURCE_DIR}/skins/silver/xui/en-us/widgets/*.xml)
#list(APPEND viewer_XUI_FILES ${SILVER_WIDGET_FILE_GLOB_LIST})

list(SORT viewer_XUI_FILES)

source_group("XUI Files" FILES ${viewer_XUI_FILES})

set_source_files_properties(${viewer_XUI_FILES}
                            PROPERTIES HEADER_FILE_ONLY TRUE)

list(APPEND viewer_SOURCE_FILES ${viewer_XUI_FILES})

set(viewer_APPSETTINGS_FILES
    app_settings/anim.ini
    app_settings/cmd_line.xml
    app_settings/grass.xml
    app_settings/high_graphics.xml
    app_settings/ignorable_dialogs.xml
    app_settings/keys.ini
    app_settings/keywords.ini
    app_settings/logcontrol.xml
    app_settings/low_graphics.xml
    app_settings/mid_graphics.xml
    app_settings/settings.xml
    app_settings/settings_crash_behavior.xml
    app_settings/settings_files.xml
    app_settings/settings_per_account.xml
    app_settings/std_bump.ini
    app_settings/trees.xml
    app_settings/ultra_graphics.xml
    app_settings/viewerart.xml
    ${CMAKE_SOURCE_DIR}/../etc/message.xml
    ${CMAKE_SOURCE_DIR}/../scripts/messages/message_template.msg
    )

source_group("App Settings" FILES ${viewer_APPSETTINGS_FILES})

set_source_files_properties(${viewer_APPSETTINGS_FILES}
                            PROPERTIES HEADER_FILE_ONLY TRUE)

list(APPEND viewer_SOURCE_FILES ${viewer_APPSETTINGS_FILES})

set(viewer_CHARACTER_FILES
    character/attentions.xml
    character/attentionsN.xml
    character/avatar_lad.xml
    character/avatar_skeleton.xml
    character/genepool.xml
    )

source_group("Character File" FILES ${viewer_CHARACTER_FILES})

set_source_files_properties(${viewer_CHARACTER_FILES}
                            PROPERTIES HEADER_FILE_ONLY TRUE)
if (NOT STANDALONE)
    list(APPEND viewer_SOURCE_FILES ${viewer_CHARACTER_FILES})
endif (NOT STANDALONE)

if (WINDOWS)
  file(GLOB viewer_INSTALLER_FILES installers/windows/*.nsi)

  source_group("Installer Files" FILES ${viewer_INSTALLER_FILES})

  set_source_files_properties(${viewer_INSTALLER_FILES}
                              PROPERTIES HEADER_FILE_ONLY TRUE)

  list(APPEND viewer_SOURCE_FILES ${viewer_INSTALLER_FILES})
endif (WINDOWS)

if (OPENAL)
  set(LLSTARTUP_COMPILE_FLAGS "${LLSTARTUP_COMPILE_FLAGS} -DLL_OPENAL")
endif (OPENAL)

if (FMOD)
  set(LLSTARTUP_COMPILE_FLAGS "${LLSTARTUP_COMPILE_FLAGS} -DLL_FMOD")

  if (DARWIN)
    set(fmodwrapper_SOURCE_FILES fmodwrapper.cpp)
    add_library(fmodwrapper SHARED ${fmodwrapper_SOURCE_FILES})
    set(fmodwrapper_needed_LIBRARIES ${FMOD_LIBRARY} ${CARBON_LIBRARY})
    set_target_properties(
      fmodwrapper
      PROPERTIES
      BUILD_WITH_INSTALL_RPATH 1
      INSTALL_NAME_DIR "@executable_path/../Resources"
      LINK_FLAGS "-unexported_symbols_list ${CMAKE_CURRENT_SOURCE_DIR}/fmod_hidden_symbols.exp"
      )
    set(FMODWRAPPER_LIBRARY fmodwrapper)
    target_link_libraries(fmodwrapper ${fmodwrapper_needed_LIBRARIES})
  else (DARWIN)
    # fmodwrapper unnecessary on linux or windows
    set(FMODWRAPPER_LIBRARY ${FMOD_LIBRARY})
  endif (DARWIN)
endif (FMOD)

set_source_files_properties(llstartup.cpp PROPERTIES COMPILE_FLAGS "${LLSTARTUP_COMPILE_FLAGS}")

list(APPEND viewer_SOURCE_FILES ${viewer_HEADER_FILES})

set_source_files_properties(${viewer_HEADER_FILES}
                            PROPERTIES HEADER_FILE_ONLY TRUE)

add_executable(${VIEWER_BINARY_NAME}
    WIN32
    MACOSX_BUNDLE
    ${viewer_SOURCE_FILES}
    )

# add package files
file(GLOB EVENT_HOST_SCRIPT_GLOB_LIST
     ${CMAKE_CURRENT_SOURCE_DIR}/../viewer_components/*.py)
list(APPEND EVENT_HOST_SCRIPTS ${EVENT_HOST_SCRIPT_GLOB_LIST})

set(PACKAGE ON CACHE BOOL
    "Add a package target that builds an installer package.")

if (WINDOWS)
    if(MSVC71)
        set(release_flags "/MAP:Release/${VIEWER_BINARY_NAME}.map /MAPINFO:LINES")
    else(MSVC71)
        set(release_flags "/MAP:Release/${VIEWER_BINARY_NAME}.map")
    endif(MSVC71)
    
    if (INCREMENTAL_LINK)
		set_target_properties(${VIEWER_BINARY_NAME}
			PROPERTIES
			LINK_FLAGS "/debug /NODEFAULTLIB:LIBCMT /SUBSYSTEM:WINDOWS /INCREMENTAL /INCLUDE:__tcmalloc"
			LINK_FLAGS_DEBUG "/NODEFAULTLIB:\"LIBCMT;LIBCMTD;MSVCRT\""
			LINK_FLAGS_RELEASE ${release_flags}
			)
    else(INCREMENTAL_LINK)
		set_target_properties(${VIEWER_BINARY_NAME}
			PROPERTIES
			LINK_FLAGS "/debug /NODEFAULTLIB:LIBCMT /SUBSYSTEM:WINDOWS /INCREMENTAL:NO /INCLUDE:__tcmalloc"
			LINK_FLAGS_DEBUG "/NODEFAULTLIB:\"LIBCMT;LIBCMTD;MSVCRT\""
			LINK_FLAGS_RELEASE ${release_flags}
			)
	endif(INCREMENTAL_LINK)
	
    if(USE_PRECOMPILED_HEADERS)
        set_target_properties(
            ${VIEWER_BINARY_NAME}
            PROPERTIES
            COMPILE_FLAGS "/Yullviewerprecompiledheaders.h"
            )
    endif(USE_PRECOMPILED_HEADERS)

    # If adding a file to viewer_manifest.py in the WindowsManifest.construct() method, be sure to add the dependency
    # here.
    # *NOTE:Mani - This is a crappy hack to have important dependencies for the viewer_manifest copy action
    # be met. I'm looking forward to a source-code split-up project next year that will address this kind of thing.
    # In the meantime, if you have any ideas on how to easily maintain one list, either here or in viewer_manifest.py
    # and have the build deps get tracked *please* tell me about it.

    if(LLKDU_LIBRARY)
      # Configure a var for llkdu which may not exist for all builds.
      set(LLKDU_DLL_SOURCE ${SHARED_LIB_STAGING_DIR}/${CMAKE_CFG_INTDIR}/llkdu.dll)
    endif(LLKDU_LIBRARY)

    if(USE_GOOGLE_PERFTOOLS)
      # Configure a var for tcmalloc location, if used.
      # Note the need to specify multiple names explicitly.
      set(GOOGLE_PERF_TOOLS_SOURCE
        ${SHARED_LIB_STAGING_DIR}/Release/libtcmalloc_minimal.dll
        ${SHARED_LIB_STAGING_DIR}/RelWithDebInfo/libtcmalloc_minimal.dll
        ${SHARED_LIB_STAGING_DIR}/Debug/libtcmalloc_minimal-debug.dll
        )
     endif(USE_GOOGLE_PERFTOOLS)
 

    set(COPY_INPUT_DEPENDENCIES
      # The following commented dependencies are determined at variably at build time. Can't do this here.
      #${SHARED_LIB_STAGING_DIR}/${CMAKE_CFG_INTDIR}/libtcmalloc_minimal.dll => None ... Skipping libtcmalloc_minimal.dll
      ${CMAKE_SOURCE_DIR}/../etc/message.xml
      ${CMAKE_SOURCE_DIR}/../scripts/messages/message_template.msg
      ${LLKDU_DLL_SOURCE}
      ${SHARED_LIB_STAGING_DIR}/${CMAKE_CFG_INTDIR}/llcommon.dll
      ${SHARED_LIB_STAGING_DIR}/${CMAKE_CFG_INTDIR}/libapr-1.dll
      ${SHARED_LIB_STAGING_DIR}/${CMAKE_CFG_INTDIR}/libaprutil-1.dll
      ${SHARED_LIB_STAGING_DIR}/${CMAKE_CFG_INTDIR}/libapriconv-1.dll
      ${SHARED_LIB_STAGING_DIR}/Release/glod.dll
      ${SHARED_LIB_STAGING_DIR}/RelWithDebInfo/glod.dll
      ${SHARED_LIB_STAGING_DIR}/Debug/glod.dll
      ${SHARED_LIB_STAGING_DIR}/Release/libcollada14dom21.dll
      ${SHARED_LIB_STAGING_DIR}/RelWithDebInfo/libcollada14dom21.dll
      ${SHARED_LIB_STAGING_DIR}/Debug/libcollada14dom21-d.dll
      ${SHARED_LIB_STAGING_DIR}/Release/openjpeg.dll
      ${SHARED_LIB_STAGING_DIR}/RelWithDebInfo/openjpeg.dll
      ${SHARED_LIB_STAGING_DIR}/Debug/openjpegd.dll
      ${SHARED_LIB_STAGING_DIR}/Release/fmod.dll
      ${SHARED_LIB_STAGING_DIR}/RelWithDebInfo/fmod.dll
      ${SHARED_LIB_STAGING_DIR}/Debug/fmod.dll
      ${SHARED_LIB_STAGING_DIR}/Release/msvcr80.dll
      ${SHARED_LIB_STAGING_DIR}/Release/msvcp80.dll
      ${SHARED_LIB_STAGING_DIR}/Release/Microsoft.VC80.CRT.manifest
      ${SHARED_LIB_STAGING_DIR}/RelWithDebInfo/msvcr80.dll
      ${SHARED_LIB_STAGING_DIR}/RelWithDebInfo/msvcp80.dll
      ${SHARED_LIB_STAGING_DIR}/RelWithDebInfo/Microsoft.VC80.CRT.manifest
      ${SHARED_LIB_STAGING_DIR}/Debug/msvcr80d.dll
      ${SHARED_LIB_STAGING_DIR}/Debug/msvcp80d.dll
      ${SHARED_LIB_STAGING_DIR}/Debug/Microsoft.VC80.DebugCRT.manifest
      ${SHARED_LIB_STAGING_DIR}/${CMAKE_CFG_INTDIR}/SLVoice.exe
      ${SHARED_LIB_STAGING_DIR}/${CMAKE_CFG_INTDIR}/vivoxsdk.dll
      ${SHARED_LIB_STAGING_DIR}/${CMAKE_CFG_INTDIR}/ortp.dll
      ${SHARED_LIB_STAGING_DIR}/${CMAKE_CFG_INTDIR}/libsndfile-1.dll
      ${SHARED_LIB_STAGING_DIR}/${CMAKE_CFG_INTDIR}/zlib1.dll
      ${SHARED_LIB_STAGING_DIR}/${CMAKE_CFG_INTDIR}/vivoxplatform.dll
      ${SHARED_LIB_STAGING_DIR}/${CMAKE_CFG_INTDIR}/vivoxoal.dll
      ${GOOGLE_PERF_TOOLS_SOURCE}
      ${CMAKE_CURRENT_SOURCE_DIR}/licenses-win32.txt
      ${CMAKE_CURRENT_SOURCE_DIR}/featuretable.txt
      ${CMAKE_CURRENT_SOURCE_DIR}/featuretable_xp.txt
      ${CMAKE_CURRENT_SOURCE_DIR}/dbghelp.dll
      ${ARCH_PREBUILT_DIRS_RELEASE}/libeay32.dll
      ${ARCH_PREBUILT_DIRS_RELEASE}/qtcore4.dll
      ${ARCH_PREBUILT_DIRS_RELEASE}/qtgui4.dll
      ${ARCH_PREBUILT_DIRS_RELEASE}/qtnetwork4.dll
      ${ARCH_PREBUILT_DIRS_RELEASE}/qtopengl4.dll
      ${ARCH_PREBUILT_DIRS_RELEASE}/qtwebkit4.dll
      ${ARCH_PREBUILT_DIRS_RELEASE}/qtxmlpatterns4.dll
      ${ARCH_PREBUILT_DIRS_RELEASE}/ssleay32.dll
      ${ARCH_PREBUILT_DIRS_RELEASE}/imageformats/qgif4.dll
      ${ARCH_PREBUILT_DIRS_RELEASE}/imageformats/qico4.dll
      ${ARCH_PREBUILT_DIRS_RELEASE}/imageformats/qjpeg4.dll
      ${ARCH_PREBUILT_DIRS_RELEASE}/imageformats/qmng4.dll
      ${ARCH_PREBUILT_DIRS_RELEASE}/imageformats/qsvg4.dll
      ${ARCH_PREBUILT_DIRS_RELEASE}/imageformats/qtiff4.dll
      ${ARCH_PREBUILT_DIRS_RELEASE}/codecs/qcncodecs4.dll
      ${ARCH_PREBUILT_DIRS_RELEASE}/codecs/qjpcodecs4.dll
      ${ARCH_PREBUILT_DIRS_RELEASE}/codecs/qkrcodecs4.dll
      ${ARCH_PREBUILT_DIRS_RELEASE}/codecs/qtwcodecs4.dll
      ${ARCH_PREBUILT_DIRS_DEBUG}/libeay32.dll
      ${ARCH_PREBUILT_DIRS_DEBUG}/qtcored4.dll
      ${ARCH_PREBUILT_DIRS_DEBUG}/qtguid4.dll
      ${ARCH_PREBUILT_DIRS_DEBUG}/qtnetworkd4.dll
      ${ARCH_PREBUILT_DIRS_DEBUG}/qtopengld4.dll
      ${ARCH_PREBUILT_DIRS_DEBUG}/qtwebkitd4.dll
      ${ARCH_PREBUILT_DIRS_DEBUG}/qtxmlpatternsd4.dll
      ${ARCH_PREBUILT_DIRS_DEBUG}/ssleay32.dll
      ${ARCH_PREBUILT_DIRS_DEBUG}/imageformats/qgifd4.dll
      ${ARCH_PREBUILT_DIRS_DEBUG}/imageformats/qicod4.dll
      ${ARCH_PREBUILT_DIRS_DEBUG}/imageformats/qjpegd4.dll
      ${ARCH_PREBUILT_DIRS_DEBUG}/imageformats/qmngd4.dll
      ${ARCH_PREBUILT_DIRS_DEBUG}/imageformats/qsvgd4.dll
      ${ARCH_PREBUILT_DIRS_DEBUG}/imageformats/qtiffd4.dll
      ${ARCH_PREBUILT_DIRS_RELEASE}/codecs/qcncodecsd4.dll
      ${ARCH_PREBUILT_DIRS_RELEASE}/codecs/qjpcodecsd4.dll
      ${ARCH_PREBUILT_DIRS_RELEASE}/codecs/qkrcodecsd4.dll
      ${ARCH_PREBUILT_DIRS_RELEASE}/codecs/qtwcodecsd4.dll
      SLPlugin
      media_plugin_quicktime
      media_plugin_webkit
      winmm_shim
      windows-crash-logger
      windows-updater
      )

    add_custom_command(
      OUTPUT  ${CMAKE_CFG_INTDIR}/copy_touched.bat
      COMMAND ${PYTHON_EXECUTABLE}
      ARGS
        ${CMAKE_CURRENT_SOURCE_DIR}/viewer_manifest.py
        --actions=copy
        --artwork=${ARTWORK_DIR}
        --build=${CMAKE_CURRENT_BINARY_DIR}
        --buildtype=${CMAKE_BUILD_TYPE}
        --configuration=${CMAKE_CFG_INTDIR}
        --dest=${CMAKE_CURRENT_BINARY_DIR}/${CMAKE_CFG_INTDIR}
        --grid=${GRID}
        --source=${CMAKE_CURRENT_SOURCE_DIR}
        --touch=${CMAKE_CURRENT_BINARY_DIR}/${CMAKE_CFG_INTDIR}/copy_touched.bat
      DEPENDS 
        ${CMAKE_CURRENT_SOURCE_DIR}/viewer_manifest.py
        stage_third_party_libs
        ${COPY_INPUT_DEPENDENCIES}
      COMMENT "Performing viewer_manifest copy"
      )
    
    add_custom_target(copy_w_viewer_manifest ALL DEPENDS ${CMAKE_CFG_INTDIR}/copy_touched.bat) 

    add_dependencies(${VIEWER_BINARY_NAME} stage_third_party_libs llcommon copy_w_viewer_manifest)
    
    if (EXISTS ${CMAKE_SOURCE_DIR}/copy_win_scripts)
      add_dependencies(${VIEWER_BINARY_NAME} copy_win_scripts)
    endif (EXISTS ${CMAKE_SOURCE_DIR}/copy_win_scripts)
        
    add_dependencies(${VIEWER_BINARY_NAME} 
      SLPlugin 
      windows-updater 
      windows-crash-logger
      )

    # sets the 'working directory' for debugging from visual studio.
    if (NOT UNATTENDED)
        add_custom_command(
            TARGET ${VIEWER_BINARY_NAME} POST_BUILD
            COMMAND ${CMAKE_SOURCE_DIR}/tools/vstool/vstool.exe
            ARGS
              --solution 
              ${CMAKE_BINARY_DIR}/${CMAKE_PROJECT_NAME}.sln
              --workingdir
              ${VIEWER_BINARY_NAME}
              "${CMAKE_CURRENT_SOURCE_DIR}"
            COMMENT "Setting the ${VIEWER_BINARY_NAME} working directory for debugging."
            )
    endif (NOT UNATTENDED)

    if (PACKAGE)
      add_custom_command(
        OUTPUT ${CMAKE_CURRENT_BINARY_DIR}/${CMAKE_CFG_INTDIR}/event_host.tar.bz2
        COMMAND ${PYTHON_EXECUTABLE}
        ARGS
          ${CMAKE_CURRENT_SOURCE_DIR}/event_host_manifest.py
          ${CMAKE_CURRENT_SOURCE_DIR}/..
          ${CMAKE_CURRENT_BINARY_DIR}
          ${CMAKE_CFG_INTDIR}
        DEPENDS 
          lleventhost 
          ${EVENT_HOST_SCRIPTS}
          ${CMAKE_CURRENT_SOURCE_DIR}/event_host_manifest.py
        )
    
      add_custom_command(
        OUTPUT ${CMAKE_CFG_INTDIR}/touched.bat
        COMMAND ${PYTHON_EXECUTABLE}
        ARGS
          ${CMAKE_CURRENT_SOURCE_DIR}/viewer_manifest.py
          --artwork=${ARTWORK_DIR}
          --build=${CMAKE_CURRENT_BINARY_DIR}
          --buildtype=${CMAKE_BUILD_TYPE}
          --channel=${VIEWER_CHANNEL}
          --configuration=${CMAKE_CFG_INTDIR}
          --dest=${CMAKE_CURRENT_BINARY_DIR}/${CMAKE_CFG_INTDIR}
          --grid=${GRID}
          --login_channel=${VIEWER_LOGIN_CHANNEL}
          --source=${CMAKE_CURRENT_SOURCE_DIR}
          --touch=${CMAKE_CURRENT_BINARY_DIR}/${CMAKE_CFG_INTDIR}/touched.bat
        DEPENDS 
            ${VIEWER_BINARY_NAME} 
            ${CMAKE_CURRENT_SOURCE_DIR}/viewer_manifest.py
            ${COPY_INPUT_DEPENDENCIES}
        )

      add_custom_target(package ALL DEPENDS 
        ${CMAKE_CFG_INTDIR}/touched.bat
        windows-setup-build-all 
        )
        # temporarily disable packaging of event_host until hg subrepos get
        # sorted out on the parabuild cluster...
        #${CMAKE_CURRENT_BINARY_DIR}/${CMAKE_CFG_INTDIR}/event_host.tar.bz2)

      check_message_template(package)

    endif (PACKAGE)
endif (WINDOWS)

# *NOTE - this list is very sensitive to ordering, test carefully on all
# platforms if you change the releative order of the entries here.
# In particular, cmake 2.6.4 (when buidling with linux/makefile generators)
# appears to sometimes de-duplicate redundantly listed dependencies improperly.
# To work around this, higher level modules should be listed before the modules
# that they depend upon. -brad
target_link_libraries(${VIEWER_BINARY_NAME}
<<<<<<< HEAD
	${GOOGLE_PERFTOOLS_LIBRARIES}
=======
    ${UPDATER_LIBRARIES}
>>>>>>> b778ba9b
    ${LLAUDIO_LIBRARIES}
    ${LLCHARACTER_LIBRARIES}
    ${LLIMAGE_LIBRARIES}
    ${LLIMAGEJ2COJ_LIBRARIES}
    ${LLINVENTORY_LIBRARIES}
    ${LLMESSAGE_LIBRARIES}
    ${LLPLUGIN_LIBRARIES}
    ${LLPRIMITIVE_LIBRARIES}
    ${LLRENDER_LIBRARIES}
    ${FREETYPE_LIBRARIES}
    ${LLUI_LIBRARIES}
    ${LLVFS_LIBRARIES}
    ${LLWINDOW_LIBRARIES}
    ${LLXML_LIBRARIES}
    ${LLXUIXML_LIBRARIES}
    ${LSCRIPT_LIBRARIES}
    ${LLMATH_LIBRARIES}
    ${LLCOMMON_LIBRARIES}
    ${NDOF_LIBRARY}
    ${viewer_LIBRARIES}
    ${BOOST_PROGRAM_OPTIONS_LIBRARY}
    ${BOOST_REGEX_LIBRARY}
    ${DBUSGLIB_LIBRARIES}
    ${OPENGL_LIBRARIES}
    ${FMODWRAPPER_LIBRARY} # must come after LLAudio
    ${GLOD_LIBRARIES}
    ${OPENGL_LIBRARIES}
    ${JSONCPP_LIBRARIES}
    ${SDL_LIBRARY}
    ${SMARTHEAP_LIBRARY}
    ${UI_LIBRARIES}
    ${WINDOWS_LIBRARIES}
    ${XMLRPCEPI_LIBRARIES}
    ${ELFIO_LIBRARIES}
    ${OPENSSL_LIBRARIES}
    ${CRYPTO_LIBRARIES}
    ${LLLOGIN_LIBRARIES}
    ${LLCONVEXDECOMP_LIBRARY}
    ${TCMALLOC_LIBRARIES}
    )

build_version(viewer)

set(ARTWORK_DIR ${CMAKE_CURRENT_SOURCE_DIR} CACHE PATH
    "Path to artwork files.")


if (LINUX)
  set(product SecondLife-${ARCH}-${viewer_VERSION})

  add_custom_command(
      OUTPUT ${product}.tar.bz2
      COMMAND ${PYTHON_EXECUTABLE}
      ARGS
        ${CMAKE_CURRENT_SOURCE_DIR}/viewer_manifest.py
        --arch=${ARCH}
        --artwork=${ARTWORK_DIR}
        --build=${CMAKE_CURRENT_BINARY_DIR}
        --buildtype=${CMAKE_BUILD_TYPE}
        --channel=${VIEWER_CHANNEL}
        --configuration=${CMAKE_CFG_INTDIR}
        --dest=${CMAKE_CURRENT_BINARY_DIR}/packaged
        --grid=${GRID}
        --installer_name=${product}
        --login_channel=${VIEWER_LOGIN_CHANNEL}
        --source=${CMAKE_CURRENT_SOURCE_DIR}
        --touch=${CMAKE_CURRENT_BINARY_DIR}/${CMAKE_CFG_INTDIR}/.${product}.touched
      DEPENDS ${VIEWER_BINARY_NAME} ${CMAKE_CURRENT_SOURCE_DIR}/viewer_manifest.py
      )

  add_dependencies(${VIEWER_BINARY_NAME} SLPlugin media_plugin_gstreamer010 media_plugin_webkit)

  if (NOT INSTALL)
    add_custom_target(package ALL DEPENDS ${product}.tar.bz2)
    add_dependencies(package linux-crash-logger-target)
    add_dependencies(package linux-updater-target)
    check_message_template(package)
  endif (NOT INSTALL)

  add_custom_command(
    OUTPUT  ${CMAKE_CURRENT_BINARY_DIR}/${CMAKE_CFG_INTDIR}/.${product}.copy_touched
    COMMAND ${PYTHON_EXECUTABLE}
    ARGS
      ${CMAKE_CURRENT_SOURCE_DIR}/viewer_manifest.py
      --arch=${ARCH}
      --actions=copy
      --artwork=${ARTWORK_DIR}
      --build=${CMAKE_CURRENT_BINARY_DIR}
      --buildtype=${CMAKE_BUILD_TYPE}
      --configuration=${CMAKE_CFG_INTDIR}
      --dest=${CMAKE_CURRENT_BINARY_DIR}/packaged
      --grid=${GRID}
      --source=${CMAKE_CURRENT_SOURCE_DIR}
    DEPENDS 
      ${CMAKE_CURRENT_SOURCE_DIR}/viewer_manifest.py
      ${COPY_INPUT_DEPENDENCIES}
    COMMENT "Performing viewer_manifest copy"
    )
    
  add_custom_target(copy_l_viewer_manifest ALL DEPENDS ${CMAKE_CURRENT_BINARY_DIR}/${CMAKE_CFG_INTDIR}/.${product}.copy_touched) 
  add_dependencies(copy_l_viewer_manifest "${VIEWER_BINARY_NAME}" linux-crash-logger-target linux-updater-target)
endif (LINUX)

if (DARWIN)
  set(product "Second Life")
  set_target_properties(
    ${VIEWER_BINARY_NAME}
    PROPERTIES
    OUTPUT_NAME "${product}"
    MACOSX_BUNDLE_INFO_STRING "info string - localize me"
    MACOSX_BUNDLE_ICON_FILE "secondlife.icns"
    MACOSX_BUNDLE_GUI_IDENTIFIER "Second Life"
    MACOSX_BUNDLE_LONG_VERSION_STRING "ververver"
    MACOSX_BUNDLE_BUNDLE_NAME "Second Life"
    MACOSX_BUNDLE_SHORT_VERSION_STRING "asdf"
    MACOSX_BUNDLE_BUNDLE_VERSION "asdf"
    MACOSX_BUNDLE_COPYRIGHT "copyright linden lab 2007 - localize me and run me through a legal wringer"
    )

  add_custom_command(
    TARGET ${VIEWER_BINARY_NAME} POST_BUILD
    COMMAND ${PYTHON_EXECUTABLE}
    ARGS
      ${CMAKE_CURRENT_SOURCE_DIR}/viewer_manifest.py
      --actions=copy
      --artwork=${ARTWORK_DIR}
      --build=${CMAKE_CURRENT_BINARY_DIR}
      --buildtype=${CMAKE_BUILD_TYPE}
      --configuration=${CMAKE_CFG_INTDIR}
      --dest=${CMAKE_CURRENT_BINARY_DIR}/${CMAKE_CFG_INTDIR}/${product}.app
      --grid=${GRID}
      --source=${CMAKE_CURRENT_SOURCE_DIR}
    DEPENDS ${VIEWER_BINARY_NAME} ${CMAKE_CURRENT_SOURCE_DIR}/viewer_manifest.py
    )

  add_dependencies(${VIEWER_BINARY_NAME} SLPlugin media_plugin_quicktime media_plugin_webkit mac-updater mac-crash-logger)

  if (PACKAGE)
      add_custom_target(package ALL DEPENDS ${VIEWER_BINARY_NAME}) 
      check_message_template(package)

      add_custom_command(
        TARGET package POST_BUILD
        COMMAND ${PYTHON_EXECUTABLE}
        ARGS
          ${CMAKE_CURRENT_SOURCE_DIR}/viewer_manifest.py
          --artwork=${ARTWORK_DIR}
          --build=${CMAKE_CURRENT_BINARY_DIR}
          --buildtype=${CMAKE_BUILD_TYPE}
          --channel=${VIEWER_CHANNEL}
          --configuration=${CMAKE_CFG_INTDIR}
          --dest=${CMAKE_CURRENT_BINARY_DIR}/${CMAKE_CFG_INTDIR}/${product}.app
          --grid=${GRID}
          --login_channel=${VIEWER_LOGIN_CHANNEL}
          --source=${CMAKE_CURRENT_SOURCE_DIR}
          --touch=${CMAKE_CURRENT_BINARY_DIR}/${CMAKE_CFG_INTDIR}/.${product}.touched
        DEPENDS
          ${CMAKE_CURRENT_SOURCE_DIR}/viewer_manifest.py
      )
  endif (PACKAGE)
endif (DARWIN)

if (INSTALL)
  include(${CMAKE_CURRENT_SOURCE_DIR}/ViewerInstall.cmake)
endif (INSTALL)

if (PACKAGE)
  if (WINDOWS)
    set(VIEWER_DIST_DIR "${CMAKE_CURRENT_BINARY_DIR}/${CMAKE_CFG_INTDIR}")
    set(VIEWER_SYMBOL_FILE "${CMAKE_CURRENT_BINARY_DIR}/${CMAKE_CFG_INTDIR}/secondlife-symbols-windows.tar.bz2")
    set(VIEWER_EXE_GLOBS "${VIEWER_BINARY_NAME}${CMAKE_EXECUTABLE_SUFFIX} slplugin.exe")
    set(VIEWER_LIB_GLOB "*${CMAKE_SHARED_MODULE_SUFFIX}")
    set(VIEWER_COPY_MANIFEST copy_w_viewer_manifest)
  endif (WINDOWS)
  if (DARWIN)
    set(VIEWER_DIST_DIR "${CMAKE_CURRENT_BINARY_DIR}/${CMAKE_CFG_INTDIR}/${product}.app")
    set(VIEWER_SYMBOL_FILE "${CMAKE_CURRENT_BINARY_DIR}/${CMAKE_CFG_INTDIR}/secondlife-symbols-darwin.tar.bz2")
    set(VIEWER_EXE_GLOBS "'Second Life' SLPlugin")
    set(VIEWER_LIB_GLOB "*.dylib")
  endif (DARWIN)
  if (LINUX)
    set(VIEWER_DIST_DIR "${CMAKE_CURRENT_BINARY_DIR}/packaged")
    set(VIEWER_SYMBOL_FILE "${CMAKE_CURRENT_BINARY_DIR}/${CMAKE_CFG_INTDIR}/secondlife-symbols-linux.tar.bz2")
    set(VIEWER_EXE_GLOBS "do-not-directly-run-secondlife-bin SLPlugin")
    set(VIEWER_LIB_GLOB "*${CMAKE_SHARED_MODULE_SUFFIX}*")
    set(VIEWER_COPY_MANIFEST copy_l_viewer_manifest)
  endif (LINUX)

  if(CMAKE_CFG_INTDIR STREQUAL ".")
      set(LLBUILD_CONFIG ${CMAKE_BUILD_TYPE})
  else(CMAKE_CFG_INTDIR STREQUAL ".")
      # set LLBUILD_CONFIG to be a shell variable evaluated at build time
      # reflecting the configuration we are currently building.
      set(LLBUILD_CONFIG ${CMAKE_CFG_INTDIR})
  endif(CMAKE_CFG_INTDIR STREQUAL ".")
  add_custom_command(OUTPUT "${VIEWER_SYMBOL_FILE}"
    COMMAND "${PYTHON_EXECUTABLE}"
    ARGS
      "${CMAKE_CURRENT_SOURCE_DIR}/generate_breakpad_symbols.py"
      "${LLBUILD_CONFIG}"
      "${VIEWER_DIST_DIR}"
      "${VIEWER_EXE_GLOBS}"
      "${VIEWER_LIB_GLOB}"
      "${LIBS_PREBUILT_DIR}/${LL_ARCH_DIR}/bin/dump_syms"
      "${VIEWER_SYMBOL_FILE}"
    DEPENDS generate_breakpad_symbols.py
    VERBATIM
  )
  add_custom_target(generate_breakpad_symbols DEPENDS "${VIEWER_SYMBOL_FILE}")
  add_dependencies(generate_breakpad_symbols "${VIEWER_BINARY_NAME}" "${VIEWER_COPY_MANIFEST}")
  add_dependencies(package generate_breakpad_symbols)
endif (PACKAGE)

if (LL_TESTS)
  # To add a viewer unit test, just add the test .cpp file below
  # This creates a separate test project per file listed.
  include(LLAddBuildTest)
  SET(viewer_TEST_SOURCE_FILES
    llagentaccess.cpp
    lldateutil.cpp
    llmediadataclient.cpp
    lllogininstance.cpp
    llremoteparcelrequest.cpp
    llviewerhelputil.cpp
    llversioninfo.cpp
  )

  ##################################################
  # DISABLING PRECOMPILED HEADERS USAGE FOR TESTS 
  ##################################################
  # if(USE_PRECOMPILED_HEADERS)
  #     set_source_files_properties(
  #       ${viewer_TEST_SOURCE_FILES}
  #       PROPERTIES
  #         LL_TEST_ADDITIONAL_SOURCE_FILES llviewerprecompiledheaders.cpp
  #       )
  # endif(USE_PRECOMPILED_HEADERS)
  LL_ADD_PROJECT_UNIT_TESTS(${VIEWER_BINARY_NAME} "${viewer_TEST_SOURCE_FILES}")

  #set(TEST_DEBUG on)
  set(test_sources llcapabilitylistener.cpp)
  ##################################################
  # DISABLING PRECOMPILED HEADERS USAGE FOR TESTS 
  ##################################################
  # if(USE_PRECOMPILED_HEADERS)
  #     set(test_sources "${test_sources}" llviewerprecompiledheaders.cpp)
  # endif(USE_PRECOMPILED_HEADERS)
  set(test_libs 
    ${LLMESSAGE_LIBRARIES} 
    ${WINDOWS_LIBRARIES} 
    ${LLVFS_LIBRARIES}
    ${LLMATH_LIBRARIES}
    ${LLCOMMON_LIBRARIES} 
    ${GOOGLEMOCK_LIBRARIES}
    )

  LL_ADD_INTEGRATION_TEST(llcapabilitylistener 
    "${test_sources}" 
    "${test_libs}"
    ${PYTHON_EXECUTABLE}
    "${CMAKE_SOURCE_DIR}/llmessage/tests/test_llsdmessage_peer.py"
    )

  set(test_libs 
    ${LLMESSAGE_LIBRARIES} 
    ${WINDOWS_LIBRARIES} 
    ${LLVFS_LIBRARIES}
    ${LLMATH_LIBRARIES}
    ${LLCOMMON_LIBRARIES} 
    ${GOOGLEMOCK_LIBRARIES}
    ${OPENSSL_LIBRARIES}
    ${CRYPTO_LIBRARIES}
  )

    LL_ADD_INTEGRATION_TEST(llsechandler_basic
    llsechandler_basic.cpp
    "${test_libs}"
    )

  LL_ADD_INTEGRATION_TEST(llsecapi
     llsecapi.cpp
    "${test_libs}"
    )

  set(llslurl_test_sources
      llslurl.cpp
      llviewernetwork.cpp
  )


  LL_ADD_INTEGRATION_TEST(llslurl
     "${llslurl_test_sources}"
    "${test_libs}"
    )

  LL_ADD_INTEGRATION_TEST(llviewernetwork
     llviewernetwork.cpp
    "${test_libs}"
    )

  #ADD_VIEWER_BUILD_TEST(llmemoryview viewer)
  #ADD_VIEWER_BUILD_TEST(llagentaccess viewer)
  #ADD_VIEWER_BUILD_TEST(llworldmap viewer)
  #ADD_VIEWER_BUILD_TEST(llworldmipmap viewer)
  #ADD_VIEWER_BUILD_TEST(lltextureinfo viewer)
  #ADD_VIEWER_BUILD_TEST(lltextureinfodetails viewer)
  #ADD_VIEWER_BUILD_TEST(lltexturestatsuploader viewer)

endif (LL_TESTS)

<|MERGE_RESOLUTION|>--- conflicted
+++ resolved
@@ -68,12 +68,9 @@
     ${LSCRIPT_INCLUDE_DIRS}
     ${LSCRIPT_INCLUDE_DIRS}/lscript_compile
     ${LLLOGIN_INCLUDE_DIRS}
-<<<<<<< HEAD
+    ${UPDATER_INCLUDE_DIRS}
     ${LIBS_PREBUILT_DIR}/include/collada
     ${LIBS_PREBUILT_DIR}/include/collada/1.4
-=======
-    ${UPDATER_INCLUDE_DIRS}
->>>>>>> b778ba9b
     )
 
 set(viewer_SOURCE_FILES
@@ -305,12 +302,8 @@
     llmediadataclient.cpp
     llmemoryview.cpp
     llmenucommands.cpp
-<<<<<<< HEAD
     llmeshrepository.cpp
     llmeshreduction.cpp
-    llmetricperformancetester.cpp
-=======
->>>>>>> b778ba9b
     llmimetypes.cpp
     llmorphview.cpp
     llmoveview.cpp
@@ -849,12 +842,8 @@
     llmediadataclient.h
     llmemoryview.h
     llmenucommands.h
-<<<<<<< HEAD
     llmeshrepository.h
     llmeshreduction.h
-    llmetricperformancetester.h
-=======
->>>>>>> b778ba9b
     llmimetypes.h
     llmorphview.h
     llmoveview.h
@@ -1697,11 +1686,8 @@
 # To work around this, higher level modules should be listed before the modules
 # that they depend upon. -brad
 target_link_libraries(${VIEWER_BINARY_NAME}
-<<<<<<< HEAD
+    ${UPDATER_INCLUDE_DIRS}
 	${GOOGLE_PERFTOOLS_LIBRARIES}
-=======
-    ${UPDATER_LIBRARIES}
->>>>>>> b778ba9b
     ${LLAUDIO_LIBRARIES}
     ${LLCHARACTER_LIBRARIES}
     ${LLIMAGE_LIBRARIES}
