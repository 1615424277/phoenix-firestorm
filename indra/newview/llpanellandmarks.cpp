--- conflicted
+++ resolved
@@ -496,7 +496,6 @@
 // [RLVa:KB] - Checked: 2012-02-08 (RLVa-1.4.5) | Added: RLVa-1.4.5
 		if (!gRlvHandler.hasBehaviour(RLV_BHVR_SHOWLOC))
 		{
-<<<<<<< HEAD
 // [/RLVa:KB]
 			LLViewerInventoryItem* landmark = LLLandmarkActions::findLandmarkForAgentPos();
 			if(landmark)
@@ -505,14 +504,6 @@
 			}
 			else
 			{
-				LLFloaterSidePanelContainer::showPanel("places", LLSD().with("type", "create_landmark"));
-			}
-// [RLVa:KB] - Checked: 2012-02-08 (RLVa-1.4.5) | Added: RLVa-1.4.5
-=======
-			LLNotificationsUtil::add("LandmarkAlreadyExists");
-		}
-		else
-		{
             LLSD args;
             args["type"] = "create_landmark";
             if ("add_landmark" == command_name
@@ -527,7 +518,8 @@
             }
             // else will end up in favorites
 			LLFloaterReg::showInstance("add_landmark", args);
->>>>>>> 85ba7aa3
+			}
+// [RLVa:KB] - Checked: 2012-02-08 (RLVa-1.4.5) | Added: RLVa-1.4.5
 		}
 // [/RLVa:KB]
 	} 
@@ -746,16 +738,15 @@
 		}
 		return false;
 	}
-<<<<<<< HEAD
-// [RLVa:KB] - Checked: 2012-02-08 (RLVa-1.4.5) | Added: RLVa-1.4.5
-	else if("add_landmark" == command_name)
-	{
-		return !gRlvHandler.hasBehaviour(RLV_BHVR_SHOWLOC);
-	}
-// [/RLVa:KB]
-=======
     else if ("add_landmark" == command_name)
     {
+// [RLVa:KB] - Checked: 2012-02-08 (RLVa-1.4.5) | Added: RLVa-1.4.5
+	if (gRlvHandler.hasBehaviour(RLV_BHVR_SHOWLOC))
+	{
+		return false;
+	}
+// [/RLVa:KB]
+
         if (!is_single_selection)
         {
             return false;
@@ -776,6 +767,13 @@
     }
     else if ("add_landmark_root" == command_name)
     {
+// [RLVa:KB] - Checked: 2012-02-08 (RLVa-1.4.5) | Added: RLVa-1.4.5
+	if (gRlvHandler.hasBehaviour(RLV_BHVR_SHOWLOC))
+	{
+		return false;
+	}
+// [/RLVa:KB]
+
         LLViewerInventoryItem* landmark = LLLandmarkActions::findLandmarkForAgentPos();
         if (landmark)
         {
@@ -826,7 +824,6 @@
 		}
 		return false;
 	}
->>>>>>> 85ba7aa3
 	else
 	{
 		LL_WARNS() << "Unprocessed command has come: " << command_name << LL_ENDL;
