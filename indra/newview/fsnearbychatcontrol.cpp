--- conflicted
+++ resolved
@@ -40,41 +40,22 @@
     LLLineEditor(p),
     mDefault(p.is_default)
 {
-<<<<<<< HEAD
-	//<FS:TS> FIRE-11373: Autoreplace doesn't work in nearby chat bar
-	setAutoreplaceCallback(boost::bind(&LLAutoReplace::autoreplaceCallback, LLAutoReplace::getInstance(), _1, _2, _3, _4, _5));
-	setKeystrokeCallback(onKeystroke, this);
-	FSNearbyChat::instance().registerChatBar(this);
-
-	setEnableLineHistory(true);
-	setIgnoreArrowKeys(false);
-	setCommitOnFocusLost(false);
-	setRevertOnEsc(false);
-	setIgnoreTab(true);
-	setReplaceNewlinesWithSpaces(false);
-	setPassDelete(true);
-	setFont(LLViewerChat::getChatFont());
-
-	// Register for font change notifications
-	LLViewerChat::setFontChangedCallback(boost::bind(&FSNearbyChatControl::setFont, this, _1));
-=======
     //<FS:TS> FIRE-11373: Autoreplace doesn't work in nearby chat bar
     setAutoreplaceCallback(boost::bind(&LLAutoReplace::autoreplaceCallback, LLAutoReplace::getInstance(), _1, _2, _3, _4, _5));
     setKeystrokeCallback(onKeystroke, this);
     FSNearbyChat::instance().registerChatBar(this);
 
-    setEnableLineHistory(TRUE);
-    setIgnoreArrowKeys(FALSE);
-    setCommitOnFocusLost(FALSE);
-    setRevertOnEsc(FALSE);
-    setIgnoreTab(TRUE);
-    setReplaceNewlinesWithSpaces(FALSE);
-    setPassDelete(TRUE);
+    setEnableLineHistory(true);
+    setIgnoreArrowKeys(false);
+    setCommitOnFocusLost(false);
+    setRevertOnEsc(false);
+    setIgnoreTab(true);
+    setReplaceNewlinesWithSpaces(false);
+    setPassDelete(true);
     setFont(LLViewerChat::getChatFont());
 
     // Register for font change notifications
     LLViewerChat::setFontChangedCallback(boost::bind(&FSNearbyChatControl::setFont, this, _1));
->>>>>>> c06fb4e0
 }
 
 FSNearbyChatControl::~FSNearbyChatControl()
@@ -89,24 +70,14 @@
 // send our focus status to the LLNearbyChat hub
 void FSNearbyChatControl::onFocusReceived()
 {
-<<<<<<< HEAD
-	FSNearbyChat::instance().setFocusedInputEditor(this, true);
-	LLLineEditor::onFocusReceived();
-=======
-    FSNearbyChat::instance().setFocusedInputEditor(this, TRUE);
+    FSNearbyChat::instance().setFocusedInputEditor(this, true);
     LLLineEditor::onFocusReceived();
->>>>>>> c06fb4e0
 }
 
 void FSNearbyChatControl::onFocusLost()
 {
-<<<<<<< HEAD
-	FSNearbyChat::instance().setFocusedInputEditor(this, false);
-	LLLineEditor::onFocusLost();
-=======
-    FSNearbyChat::instance().setFocusedInputEditor(this, FALSE);
+    FSNearbyChat::instance().setFocusedInputEditor(this, false);
     LLLineEditor::onFocusLost();
->>>>>>> c06fb4e0
 }
 
 void FSNearbyChatControl::setFocus(bool focus)
@@ -117,99 +88,23 @@
 
 void FSNearbyChatControl::autohide()
 {
-<<<<<<< HEAD
-	if (isDefault())
-	{
-		if (gSavedSettings.getBOOL("CloseChatOnReturn"))
-		{
-			setFocus(false);
-		}
-
-		if (gAgentCamera.cameraMouselook() || gSavedSettings.getBOOL("AutohideChatBar"))
-		{
-			FSNearbyChat::instance().showDefaultChatBar(false);
-		}
-	}
-=======
     if (isDefault())
     {
         if (gSavedSettings.getBOOL("CloseChatOnReturn"))
         {
-            setFocus(FALSE);
+            setFocus(false);
         }
 
         if (gAgentCamera.cameraMouselook() || gSavedSettings.getBOOL("AutohideChatBar"))
         {
-            FSNearbyChat::instance().showDefaultChatBar(FALSE);
+            FSNearbyChat::instance().showDefaultChatBar(false);
         }
     }
->>>>>>> c06fb4e0
 }
 
 // handle ESC key here
 bool FSNearbyChatControl::handleKeyHere(KEY key, MASK mask)
 {
-<<<<<<< HEAD
-	bool handled = false;
-	EChatType type = CHAT_TYPE_NORMAL;
-
-	// autohide the chat bar if escape key was pressed and we're the default chat bar
-	if (key == KEY_ESCAPE && mask == MASK_NONE)
-	{
-		// we let ESC key go through to the rest of the UI code, so don't set handled = true
-		autohide();
-		gAgent.stopTyping();
-	}
-	else if (KEY_RETURN == key)
-	{
-		if (mask == MASK_CONTROL && gSavedSettings.getBOOL("FSUseCtrlShout"))
-		{
-			// shout
-			type = CHAT_TYPE_SHOUT;
-			handled = true;
-		}
-		else if (mask == MASK_SHIFT && gSavedSettings.getBOOL("FSUseShiftWhisper"))
-		{
-			// whisper
-			type = CHAT_TYPE_WHISPER;
-			handled = true;
-		}
-		else if (mask == MASK_ALT && gSavedSettings.getBOOL("FSUseAltOOC"))
-		{
-			// OOC
-			type = CHAT_TYPE_OOC;
-			handled = true;
-		}
-		else if (mask == (MASK_SHIFT | MASK_CONTROL))
-		{
-			// linefeed
-			addChar(llwchar(182));
-			return true;
-		}
-		else
-		{
-			// say
-			type = CHAT_TYPE_NORMAL;
-			handled = true;
-		}
-	}
-
-	if (handled)
-	{
-		// save current line in the history buffer
-		LLLineEditor::onCommit();
-
-		// send chat to nearby chat hub
-		FSNearbyChat::instance().sendChat(getConvertedText(), type);
-
-		setText(LLStringExplicit(""));
-		autohide();
-		return true;
-	}
-
-	// let the line editor handle everything we don't handle
-	return LLLineEditor::handleKeyHere(key, mask);
-=======
     bool handled = false;
     EChatType type = CHAT_TYPE_NORMAL;
 
@@ -244,7 +139,7 @@
         {
             // linefeed
             addChar(llwchar(182));
-            return TRUE;
+            return true;
         }
         else
         {
@@ -264,10 +159,9 @@
 
         setText(LLStringExplicit(""));
         autohide();
-        return TRUE;
+        return true;
     }
 
     // let the line editor handle everything we don't handle
     return LLLineEditor::handleKeyHere(key, mask);
->>>>>>> c06fb4e0
 }