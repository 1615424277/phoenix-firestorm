--- conflicted
+++ resolved
@@ -90,8 +90,9 @@
 	mCommitCallbackRegistrar.add("TopObjects.GetByParcelName",	boost::bind(&LLFloaterTopObjects::onGetByParcelName, this));
 	mCommitCallbackRegistrar.add("TopObjects.CommitObjectsList",boost::bind(&LLFloaterTopObjects::onCommitObjectsList, this));
 
-<<<<<<< HEAD
+
 	// <FS:Ansariel> TP to object
+    //mCommitCallbackRegistrar.add("TopObjects.TeleportToSelected",        boost::bind(&LLFloaterTopObjects::teleportToSelectedObject, this));
 	mCommitCallbackRegistrar.add("TopObjects.TeleportToObject",	boost::bind(&LLFloaterTopObjects::onTeleportToObject, this));
 	// <FS:Ansariel> Estate kick avatar
 	mCommitCallbackRegistrar.add("TopObjects.Kick",				boost::bind(&LLFloaterTopObjects::onKick, this));
@@ -99,9 +100,6 @@
 	mCommitCallbackRegistrar.add("TopObjects.Profile",			boost::bind(&LLFloaterTopObjects::onProfile, this));
 	// <FS:Ansariel> Script info
 	mCommitCallbackRegistrar.add("TopObjects.ScriptInfo",		boost::bind(&LLFloaterTopObjects::onScriptInfo, this));
-=======
-    mCommitCallbackRegistrar.add("TopObjects.TeleportToSelected",        boost::bind(&LLFloaterTopObjects::teleportToSelectedObject, this));
->>>>>>> 1444c4a2
 }
 
 LLFloaterTopObjects::~LLFloaterTopObjects()
@@ -548,14 +546,54 @@
 	LLTracker::trackLocation(pos_global, name, tooltip, LLTracker::LOCATION_ITEM);
 }
 
-<<<<<<< HEAD
 // </FS:Ansariel> TP to object
+//void LLFloaterTopObjects::teleportToSelectedObject()
+//{
+//	std::vector<LLScrollListItem*> selected_items = mObjectsScrollList->getAllSelected();
+//	if (selected_items.size() == 1)
+//	{
+//		LLScrollListItem* first_selected = selected_items.front();
+//
+//		LLVector3d teleport_location;
+//		LLViewerObject* viewer_object = gObjectList.findObject(first_selected->getUUID());
+//		if (viewer_object == NULL)
+//		{
+//			// If we cannot find the object in the viewer list, teleport to the last reported position
+//			std::string pos_string = first_selected->getColumn(3)->getValue().asString();
+//
+//			F32 x, y, z;
+//			S32 matched = sscanf(pos_string.c_str(), "<%g,%g,%g>", &x, &y, &z);
+//			if (matched != 3) return;
+//
+//			LLVector3 pos_agent(x, y, z);
+//			teleport_location = gAgent.getPosGlobalFromAgent(pos_agent);
+//		}
+//		else
+//		{
+//			// If we can find the object in the viewer list, teleport to the known current position
+//			teleport_location = viewer_object->getPositionGlobal();
+//		}
+//		gAgent.teleportViaLocationLookAt(teleport_location);
+//	}
+//}
+//
+//void LLFloaterTopObjects::onSelectionChanged()
+//{
+//	getChildView("teleport_btn")->setEnabled(mObjectsScrollList->getNumSelected() == 1);
+//}
+//
+void LLFloaterTopObjects::onSelectionChanged()
+{
+	bool enabled = mObjectsScrollList->getNumSelected() == 1;
+	childSetEnabled("teleport_to_btn", enabled);
+	childSetEnabled("profile_btn", enabled);
+	childSetEnabled("script_info_btn", enabled);
+	childSetEnabled("estate_kick_btn", enabled);
+}
+
 void LLFloaterTopObjects::onTeleportToObject()
 {
-	LLScrollListCtrl* list = getChild<LLScrollListCtrl>("objects_list");
-	if (!list) return;
-
-	LLScrollListItem* first_selected = list->getFirstSelected();
+	LLScrollListItem* first_selected = mObjectsScrollList->getFirstSelected();
 	if (!first_selected) return;
 
 	std::string pos_string = first_selected->getColumn(3)->getValue().asString();
@@ -574,10 +612,7 @@
 // <FS:Ansariel> Estate kick avatar
 void LLFloaterTopObjects::onKick()
 {
-	LLScrollListCtrl* list = getChild<LLScrollListCtrl>("objects_list");
-	if (!list) return;
-
-	LLScrollListItem* first_selected = list->getFirstSelected();
+	LLScrollListItem* first_selected = mObjectsScrollList->getFirstSelected();
 	if (!first_selected) return;
 
 	const LLUUID& objectId = first_selected->getUUID();
@@ -588,10 +623,7 @@
 // <FS:Ansariel> Show profile
 void LLFloaterTopObjects::onProfile()
 {
-	LLScrollListCtrl* list = getChild<LLScrollListCtrl>("objects_list");
-	if (!list) return;
-
-	LLScrollListItem* first_selected = list->getFirstSelected();
+	LLScrollListItem* first_selected = mObjectsScrollList->getFirstSelected();
 	if (!first_selected) return;
 
 	const LLUUID& objectId = first_selected->getUUID();
@@ -602,10 +634,7 @@
 // <FS:Ansariel> Enable avatar-specific buttons if current selection is an avatar
 void LLFloaterTopObjects::onAvatarCheck(const LLUUID& avatar_id, LLAvatarName av_name)
 {
-	LLScrollListCtrl* list = getChild<LLScrollListCtrl>("objects_list");
-	if (!list) return;
-
-	LLScrollListItem* first_selected = list->getFirstSelected();
+	LLScrollListItem* first_selected = mObjectsScrollList->getFirstSelected();
 	if (!first_selected) return;
 
 	if (first_selected->getUUID() == avatar_id)
@@ -620,49 +649,10 @@
 // <FS:Ansariel> Script info
 void LLFloaterTopObjects::onScriptInfo()
 {
-	LLScrollListCtrl* list = getChild<LLScrollListCtrl>("objects_list");
-	if (!list) return;
-
-	LLScrollListItem* first_selected = list->getFirstSelected();
+	LLScrollListItem* first_selected = mObjectsScrollList->getFirstSelected();
 	if (!first_selected) return;
 
 	const LLUUID& objectId = first_selected->getUUID();
 	LLAvatarActions::getScriptInfo(objectId);
 }
-// </FS:Ansariel> Script info
-=======
-void LLFloaterTopObjects::teleportToSelectedObject()
-{
-    std::vector<LLScrollListItem*> selected_items = mObjectsScrollList->getAllSelected();
-    if (selected_items.size() == 1)
-    {
-        LLScrollListItem* first_selected = selected_items.front();
-
-        LLVector3d teleport_location;
-        LLViewerObject *viewer_object = gObjectList.findObject(first_selected->getUUID());
-        if (viewer_object == NULL)
-        {
-            // If we cannot find the object in the viewer list, teleport to the last reported position
-            std::string pos_string =  first_selected->getColumn(3)->getValue().asString();
-
-            F32 x, y, z;
-            S32 matched = sscanf(pos_string.c_str(), "<%g,%g,%g>", &x, &y, &z);
-            if (matched != 3) return;
-
-            LLVector3 pos_agent(x, y, z);
-            teleport_location = gAgent.getPosGlobalFromAgent(pos_agent);
-        }
-        else
-        {
-            // If we can find the object in the viewer list, teleport to the known current position
-            teleport_location = viewer_object->getPositionGlobal();
-        }
-        gAgent.teleportViaLocationLookAt(teleport_location);
-    }
-}
-
-void LLFloaterTopObjects::onSelectionChanged()
-{
-    getChildView("teleport_btn")->setEnabled(mObjectsScrollList->getNumSelected() == 1);
-}
->>>>>>> 1444c4a2
+// </FS:Ansariel> Script info