--- conflicted
+++ resolved
@@ -54,17 +54,12 @@
     LLInspectRemoteObject(const LLSD& object_id);
     virtual ~LLInspectRemoteObject() {};
 
-    /*virtual*/ BOOL postBuild(void);
+    /*virtual*/ bool postBuild(void);
     /*virtual*/ void onOpen(const LLSD& avatar_id);
 
-<<<<<<< HEAD
-	/*virtual*/ bool postBuild(void);
-	/*virtual*/ void onOpen(const LLSD& avatar_id);
-=======
     void onClickMap();
     void onClickBlock();
     void onClickClose();
->>>>>>> c06fb4e0
 
 private:
     void update();
@@ -96,17 +91,6 @@
 /*virtual*/
 bool LLInspectRemoteObject::postBuild(void)
 {
-<<<<<<< HEAD
-	// hook up the inspector's buttons
-	getChild<LLUICtrl>("map_btn")->setCommitCallback(
-		boost::bind(&LLInspectRemoteObject::onClickMap, this));
-	getChild<LLUICtrl>("block_btn")->setCommitCallback(
-		boost::bind(&LLInspectRemoteObject::onClickBlock, this));
-	getChild<LLUICtrl>("close_btn")->setCommitCallback(
-		boost::bind(&LLInspectRemoteObject::onClickClose, this));
-
-	return true;
-=======
     // hook up the inspector's buttons
     getChild<LLUICtrl>("map_btn")->setCommitCallback(
         boost::bind(&LLInspectRemoteObject::onClickMap, this));
@@ -115,8 +99,7 @@
     getChild<LLUICtrl>("close_btn")->setCommitCallback(
         boost::bind(&LLInspectRemoteObject::onClickClose, this));
 
-    return TRUE;
->>>>>>> c06fb4e0
+    return true;
 }
 
 /*virtual*/
