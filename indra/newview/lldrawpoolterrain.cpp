/**
 * @file lldrawpoolterrain.cpp
 * @brief LLDrawPoolTerrain class implementation
 *
 * $LicenseInfo:firstyear=2002&license=viewerlgpl$
 * Second Life Viewer Source Code
 * Copyright (C) 2010, Linden Research, Inc.
 *
 * This library is free software; you can redistribute it and/or
 * modify it under the terms of the GNU Lesser General Public
 * License as published by the Free Software Foundation;
 * version 2.1 of the License only.
 *
 * This library is distributed in the hope that it will be useful,
 * but WITHOUT ANY WARRANTY; without even the implied warranty of
 * MERCHANTABILITY or FITNESS FOR A PARTICULAR PURPOSE.  See the GNU
 * Lesser General Public License for more details.
 *
 * You should have received a copy of the GNU Lesser General Public
 * License along with this library; if not, write to the Free Software
 * Foundation, Inc., 51 Franklin Street, Fifth Floor, Boston, MA  02110-1301  USA
 *
 * Linden Research, Inc., 945 Battery Street, San Francisco, CA  94111  USA
 * $/LicenseInfo$
 */

#include "llviewerprecompiledheaders.h"

#include "lldrawpoolterrain.h"

#include "llfasttimer.h"

#include "llagent.h"
#include "llviewercontrol.h"
#include "lldrawable.h"
#include "llface.h"
#include "llsky.h"
#include "llsurface.h"
#include "llsurfacepatch.h"
#include "llviewerregion.h"
#include "llvlcomposition.h"
#include "llviewerparcelmgr.h"      // for gRenderParcelOwnership
#include "llviewerparceloverlay.h"
#include "llvosurfacepatch.h"
#include "llviewercamera.h"
#include "llviewertexturelist.h" // To get alpha gradients
#include "llworld.h"
#include "pipeline.h"
#include "llviewershadermgr.h"
#include "llrender.h"
#include "llenvironment.h"
#include "llsettingsvo.h"

const F32 DETAIL_SCALE = 1.f/16.f;
int DebugDetailMap = 0;

S32 LLDrawPoolTerrain::sPBRDetailMode = 0;
F32 LLDrawPoolTerrain::sDetailScale = DETAIL_SCALE;
F32 LLDrawPoolTerrain::sPBRDetailScale = DETAIL_SCALE;
static LLGLSLShader* sShader = NULL;
static LLTrace::BlockTimerStatHandle FTM_SHADOW_TERRAIN("Terrain Shadow");


LLDrawPoolTerrain::LLDrawPoolTerrain(LLViewerTexture *texturep) :
    LLFacePool(POOL_TERRAIN),
    mTexturep(texturep)
{
    // Hack!

    // <FS:PP> Attempt to speed up things a little
    // sDetailScale = 1.f/gSavedSettings.getF32("RenderTerrainScale");
    // sPBRDetailScale = 1.f/gSavedSettings.getF32("RenderTerrainPBRScale");
    // sPBRDetailMode = gSavedSettings.getS32("RenderTerrainPBRDetail");
    static LLCachedControl<F32> RenderTerrainScale(gSavedSettings, "RenderTerrainScale");
    static LLCachedControl<F32> RenderTerrainPBRScale(gSavedSettings, "RenderTerrainPBRScale");
    static LLCachedControl<S32> RenderTerrainPBRDetail(gSavedSettings, "RenderTerrainPBRDetail");
    sDetailScale = 1.f/RenderTerrainScale;
    sPBRDetailScale = 1.f/RenderTerrainPBRScale;
    sPBRDetailMode = RenderTerrainPBRDetail();
    // </FS:PP>
    mAlphaRampImagep = LLViewerTextureManager::getFetchedTexture(IMG_ALPHA_GRAD);


    //gGL.getTexUnit(0)->bind(mAlphaRampImagep.get());
    mAlphaRampImagep->setAddressMode(LLTexUnit::TAM_CLAMP);

    m2DAlphaRampImagep = LLViewerTextureManager::getFetchedTexture(IMG_ALPHA_GRAD_2D);

    //gGL.getTexUnit(0)->bind(m2DAlphaRampImagep.get());
    m2DAlphaRampImagep->setAddressMode(LLTexUnit::TAM_CLAMP);

    mTexturep->setBoostLevel(LLGLTexture::BOOST_TERRAIN);

    //gGL.getTexUnit(0)->unbind(LLTexUnit::TT_TEXTURE);
}

LLDrawPoolTerrain::~LLDrawPoolTerrain()
{
    llassert( gPipeline.findPool( getType(), getTexture() ) == NULL );
}

U32 LLDrawPoolTerrain::getVertexDataMask()
{
    if (LLPipeline::sShadowRender)
    {
        return LLVertexBuffer::MAP_VERTEX;
    }
    else if (LLGLSLShader::sCurBoundShaderPtr)
    {
        return VERTEX_DATA_MASK & ~(LLVertexBuffer::MAP_TEXCOORD2 | LLVertexBuffer::MAP_TEXCOORD3);
    }
    else
    {
        return VERTEX_DATA_MASK;
    }
}

void LLDrawPoolTerrain::prerender()
{
<<<<<<< HEAD
    // <FS:Ansariel> Use faster LLCachedControls for frequently visited locations
    //sPBRDetailMode = gSavedSettings.getS32("RenderTerrainPBRDetail");
    static LLCachedControl<S32> renderTerrainPBRDetail(gSavedSettings, "RenderTerrainPBRDetail");
    sPBRDetailMode = renderTerrainPBRDetail();
    // </FS:Ansariel>
=======
    static LLCachedControl<S32> render_terrain_pbr_detail(gSavedSettings, "RenderTerrainPBRDetail");
    sPBRDetailMode = render_terrain_pbr_detail;
>>>>>>> dc2aab4e
}

void LLDrawPoolTerrain::boostTerrainDetailTextures()
{
    // Hack! Get the region that this draw pool is rendering from!
    LLViewerRegion *regionp = mDrawFace[0]->getDrawable()->getVObj()->getRegion();
    LLVLComposition *compp = regionp->getComposition();
    compp->boost();
}

void LLDrawPoolTerrain::beginDeferredPass(S32 pass)
{
    LL_PROFILE_ZONE_SCOPED_CATEGORY_DRAWPOOL; //LL_RECORD_BLOCK_TIME(FTM_RENDER_TERRAIN);
    LLFacePool::beginRenderPass(pass);
}

void LLDrawPoolTerrain::endDeferredPass(S32 pass)
{
    LL_PROFILE_ZONE_SCOPED_CATEGORY_DRAWPOOL; //LL_RECORD_BLOCK_TIME(FTM_RENDER_TERRAIN);
    LLFacePool::endRenderPass(pass);
    sShader->unbind();
}

void LLDrawPoolTerrain::renderDeferred(S32 pass)
{
    LL_PROFILE_ZONE_SCOPED_CATEGORY_DRAWPOOL; //LL_RECORD_BLOCK_TIME(FTM_RENDER_TERRAIN);
    if (mDrawFace.empty())
    {
        return;
    }

    boostTerrainDetailTextures();

    renderFullShader();

    // Special-case for land ownership feedback
    // <FS:Ansariel> Use faster LLCachedControls for frequently visited locations
    //if (gSavedSettings.getBOOL("ShowParcelOwners"))
    static LLCachedControl<bool> showParcelOwners(gSavedSettings, "ShowParcelOwners");
    if (showParcelOwners)
    // </FS:Ansariel>
    {
        hilightParcelOwners();
    }

}

void LLDrawPoolTerrain::beginShadowPass(S32 pass)
{
    LL_PROFILE_ZONE_SCOPED_CATEGORY_DRAWPOOL; //LL_RECORD_BLOCK_TIME(FTM_SHADOW_TERRAIN);
    LLFacePool::beginRenderPass(pass);
    gGL.getTexUnit(0)->unbind(LLTexUnit::TT_TEXTURE);
    gDeferredShadowProgram.bind();

    LLEnvironment& environment = LLEnvironment::instance();
    gDeferredShadowProgram.uniform1i(LLShaderMgr::SUN_UP_FACTOR, environment.getIsSunUp() ? 1 : 0);
}

void LLDrawPoolTerrain::endShadowPass(S32 pass)
{
    LL_PROFILE_ZONE_SCOPED_CATEGORY_DRAWPOOL; //LL_RECORD_BLOCK_TIME(FTM_SHADOW_TERRAIN);
    LLFacePool::endRenderPass(pass);
    gDeferredShadowProgram.unbind();
}

void LLDrawPoolTerrain::renderShadow(S32 pass)
{
    LL_PROFILE_ZONE_SCOPED_CATEGORY_DRAWPOOL; //LL_RECORD_BLOCK_TIME(FTM_SHADOW_TERRAIN);
    if (mDrawFace.empty())
    {
        return;
    }
    //LLGLEnable offset(GL_POLYGON_OFFSET);
    //glCullFace(GL_FRONT);
    drawLoop();
    //glCullFace(GL_BACK);
}


void LLDrawPoolTerrain::drawLoop()
{
    if (!mDrawFace.empty())
    {
        for (std::vector<LLFace*>::iterator iter = mDrawFace.begin();
             iter != mDrawFace.end(); iter++)
        {
            LLFace *facep = *iter;

            llassert(gGL.getMatrixMode() == LLRender::MM_MODELVIEW);
            LLRenderPass::applyModelMatrix(&facep->getDrawable()->getRegion()->mRenderMatrix);

            facep->renderIndexed();
        }
    }
}

void LLDrawPoolTerrain::renderFullShader()
{
    const bool use_local_materials = gLocalTerrainMaterials.makeMaterialsReady(true, false);
    // Hack! Get the region that this draw pool is rendering from!
    LLViewerRegion *regionp = mDrawFace[0]->getDrawable()->getVObj()->getRegion();
    LLVLComposition *compp = regionp->getComposition();
    const bool use_textures = !use_local_materials && (compp->getMaterialType() == LLTerrainMaterials::Type::TEXTURE);

    if (use_textures)
    {
        // Use textures
        sShader = &gDeferredTerrainProgram;
        sShader->bind();
        renderFullShaderTextures();
    }
    else
    {
        // Use materials
        sShader = &gDeferredPBRTerrainProgram;
        sShader->bind();
        renderFullShaderPBR(use_local_materials);
    }
}

void LLDrawPoolTerrain::renderFullShaderTextures()
{
    // Hack! Get the region that this draw pool is rendering from!
    LLViewerRegion *regionp = mDrawFace[0]->getDrawable()->getVObj()->getRegion();
    LLVLComposition *compp = regionp->getComposition();

// [SL:KB] - Patch: Render-TextureToggle (Catznip-4.0)
    LLViewerTexture *detail_texture0p = (LLPipeline::sRenderTextures) ? compp->mDetailTextures[0] : LLViewerFetchedTexture::sDefaultDiffuseImagep;
    LLViewerTexture *detail_texture1p = (LLPipeline::sRenderTextures) ? compp->mDetailTextures[1] : LLViewerFetchedTexture::sDefaultDiffuseImagep;
    LLViewerTexture *detail_texture2p = (LLPipeline::sRenderTextures) ? compp->mDetailTextures[2] : LLViewerFetchedTexture::sDefaultDiffuseImagep;
    LLViewerTexture *detail_texture3p = (LLPipeline::sRenderTextures) ? compp->mDetailTextures[3] : LLViewerFetchedTexture::sDefaultDiffuseImagep;
// [/SL:KB]
//  LLViewerTexture *detail_texture0p = compp->mDetailTextures[0];
//  LLViewerTexture *detail_texture1p = compp->mDetailTextures[1];
//  LLViewerTexture *detail_texture2p = compp->mDetailTextures[2];
//  LLViewerTexture *detail_texture3p = compp->mDetailTextures[3];

    LLVector3d region_origin_global = gAgent.getRegion()->getOriginGlobal();
    F32 offset_x = (F32)fmod(region_origin_global.mdV[VX], 1.0/(F64)sDetailScale)*sDetailScale;
    F32 offset_y = (F32)fmod(region_origin_global.mdV[VY], 1.0/(F64)sDetailScale)*sDetailScale;

    LLVector4 tp0, tp1;

    tp0.setVec(sDetailScale, 0.0f, 0.0f, offset_x);
    tp1.setVec(0.0f, sDetailScale, 0.0f, offset_y);

    //
    // detail texture 0
    //
    S32 detail0 = sShader->enableTexture(LLViewerShaderMgr::TERRAIN_DETAIL0);
    gGL.getTexUnit(detail0)->bind(detail_texture0p);
    gGL.getTexUnit(detail0)->setTextureAddressMode(LLTexUnit::TAM_WRAP);
    gGL.getTexUnit(detail0)->activate();

    LLGLSLShader* shader = LLGLSLShader::sCurBoundShaderPtr;
    llassert(shader);

    shader->uniform4fv(LLShaderMgr::OBJECT_PLANE_S, 1, tp0.mV);
    shader->uniform4fv(LLShaderMgr::OBJECT_PLANE_T, 1, tp1.mV);

    LLSettingsWater::ptr_t pwater = LLEnvironment::instance().getCurrentWater();

    //
    // detail texture 1
    //
    S32 detail1 = sShader->enableTexture(LLViewerShaderMgr::TERRAIN_DETAIL1);
    gGL.getTexUnit(detail1)->bind(detail_texture1p);
    gGL.getTexUnit(detail1)->setTextureAddressMode(LLTexUnit::TAM_WRAP);
    gGL.getTexUnit(detail1)->activate();

    // detail texture 2
    //
    S32 detail2 = sShader->enableTexture(LLViewerShaderMgr::TERRAIN_DETAIL2);
    gGL.getTexUnit(detail2)->bind(detail_texture2p);
    gGL.getTexUnit(detail2)->setTextureAddressMode(LLTexUnit::TAM_WRAP);
    gGL.getTexUnit(detail2)->activate();


    // detail texture 3
    //
    S32 detail3 = sShader->enableTexture(LLViewerShaderMgr::TERRAIN_DETAIL3);
    gGL.getTexUnit(detail3)->bind(detail_texture3p);
    gGL.getTexUnit(detail3)->setTextureAddressMode(LLTexUnit::TAM_WRAP);
    gGL.getTexUnit(detail3)->activate();

    //
    // Alpha Ramp
    //
    S32 alpha_ramp = sShader->enableTexture(LLViewerShaderMgr::TERRAIN_ALPHARAMP);
    gGL.getTexUnit(alpha_ramp)->bind(m2DAlphaRampImagep);
    gGL.getTexUnit(alpha_ramp)->setTextureAddressMode(LLTexUnit::TAM_CLAMP);

    // GL_BLEND disabled by default
    drawLoop();

    // Disable multitexture
    sShader->disableTexture(LLViewerShaderMgr::TERRAIN_ALPHARAMP);
    sShader->disableTexture(LLViewerShaderMgr::TERRAIN_DETAIL0);
    sShader->disableTexture(LLViewerShaderMgr::TERRAIN_DETAIL1);
    sShader->disableTexture(LLViewerShaderMgr::TERRAIN_DETAIL2);
    sShader->disableTexture(LLViewerShaderMgr::TERRAIN_DETAIL3);

    gGL.getTexUnit(alpha_ramp)->unbind(LLTexUnit::TT_TEXTURE);
    gGL.getTexUnit(alpha_ramp)->disable();
    gGL.getTexUnit(alpha_ramp)->activate();

    gGL.getTexUnit(detail3)->unbind(LLTexUnit::TT_TEXTURE);
    gGL.getTexUnit(detail3)->disable();
    gGL.getTexUnit(detail3)->activate();

    gGL.getTexUnit(detail2)->unbind(LLTexUnit::TT_TEXTURE);
    gGL.getTexUnit(detail2)->disable();
    gGL.getTexUnit(detail2)->activate();

    gGL.getTexUnit(detail1)->unbind(LLTexUnit::TT_TEXTURE);
    gGL.getTexUnit(detail1)->disable();
    gGL.getTexUnit(detail1)->activate();

    //----------------------------------------------------------------------------
    // Restore Texture Unit 0 defaults

    gGL.getTexUnit(detail0)->unbind(LLTexUnit::TT_TEXTURE);
    gGL.getTexUnit(detail0)->enable(LLTexUnit::TT_TEXTURE);
    gGL.getTexUnit(detail0)->activate();
}

// *TODO: Investigate use of bindFast for PBR terrain textures
void LLDrawPoolTerrain::renderFullShaderPBR(bool local_materials)
{
    // Hack! Get the region that this draw pool is rendering from!
    LLViewerRegion *regionp = mDrawFace[0]->getDrawable()->getVObj()->getRegion();
    LLVLComposition *compp = regionp->getComposition();
    LLPointer<LLFetchedGLTFMaterial> (*fetched_materials)[LLVLComposition::ASSET_COUNT] = &compp->mDetailRenderMaterials;

    constexpr U32 terrain_material_count = LLVLComposition::ASSET_COUNT;
#ifdef SHOW_ASSERT
    constexpr U32 shader_material_count = 1 + LLViewerShaderMgr::TERRAIN_DETAIL3_BASE_COLOR - LLViewerShaderMgr::TERRAIN_DETAIL0_BASE_COLOR;
    llassert(shader_material_count == terrain_material_count);
#endif

    if (local_materials)
    {
        // Override region terrain with the global local override terrain
        fetched_materials = &gLocalTerrainMaterials.mDetailRenderMaterials;
    }
    const LLGLTFMaterial* materials[terrain_material_count];
    for (U32 i = 0; i < terrain_material_count; ++i)
    {
        materials[i] = (*fetched_materials)[i].get();
        if (!materials[i]) { materials[i] = &LLGLTFMaterial::sDefault; }
    }

    S32 detail_basecolor[terrain_material_count];
    S32 detail_normal[terrain_material_count];
    S32 detail_metalrough[terrain_material_count];
    S32 detail_emissive[terrain_material_count];

    for (U32 i = 0; i < terrain_material_count; ++i)
    {
        LLViewerTexture* detail_basecolor_texturep = nullptr;
        LLViewerTexture* detail_normal_texturep = nullptr;
        LLViewerTexture* detail_metalrough_texturep = nullptr;
        LLViewerTexture* detail_emissive_texturep = nullptr;

        const LLFetchedGLTFMaterial* fetched_material = (*fetched_materials)[i].get();
        if (fetched_material)
        {
            detail_basecolor_texturep = fetched_material->mBaseColorTexture;
            detail_normal_texturep = fetched_material->mNormalTexture;
            detail_metalrough_texturep = fetched_material->mMetallicRoughnessTexture;
            detail_emissive_texturep = fetched_material->mEmissiveTexture;
        }

        detail_basecolor[i] = sShader->enableTexture(LLViewerShaderMgr::TERRAIN_DETAIL0_BASE_COLOR + i);
        if (detail_basecolor_texturep)
        {
            gGL.getTexUnit(detail_basecolor[i])->bind(detail_basecolor_texturep);
        }
        else
        {
            gGL.getTexUnit(detail_basecolor[i])->bind(LLViewerFetchedTexture::sWhiteImagep);
        }
        gGL.getTexUnit(detail_basecolor[i])->setTextureAddressMode(LLTexUnit::TAM_WRAP);
        gGL.getTexUnit(detail_basecolor[i])->activate();

        if (sPBRDetailMode >= TERRAIN_PBR_DETAIL_NORMAL)
        {
            detail_normal[i] = sShader->enableTexture(LLViewerShaderMgr::TERRAIN_DETAIL0_NORMAL + i);
            if (detail_normal_texturep)
            {
                gGL.getTexUnit(detail_normal[i])->bind(detail_normal_texturep);
            }
            else
            {
                gGL.getTexUnit(detail_normal[i])->bind(LLViewerFetchedTexture::sFlatNormalImagep);
            }
            gGL.getTexUnit(detail_normal[i])->setTextureAddressMode(LLTexUnit::TAM_WRAP);
            gGL.getTexUnit(detail_normal[i])->activate();
        }

        if (sPBRDetailMode >= TERRAIN_PBR_DETAIL_METALLIC_ROUGHNESS)
        {
            detail_metalrough[i] = sShader->enableTexture(LLViewerShaderMgr::TERRAIN_DETAIL0_METALLIC_ROUGHNESS + i);
            if (detail_metalrough_texturep)
            {
                gGL.getTexUnit(detail_metalrough[i])->bind(detail_metalrough_texturep);
            }
            else
            {
                gGL.getTexUnit(detail_metalrough[i])->bind(LLViewerFetchedTexture::sWhiteImagep);
            }
            gGL.getTexUnit(detail_metalrough[i])->setTextureAddressMode(LLTexUnit::TAM_WRAP);
            gGL.getTexUnit(detail_metalrough[i])->activate();
        }

        if (sPBRDetailMode >= TERRAIN_PBR_DETAIL_EMISSIVE)
        {
            detail_emissive[i] = sShader->enableTexture(LLViewerShaderMgr::TERRAIN_DETAIL0_EMISSIVE + i);
            if (detail_emissive_texturep)
            {
                gGL.getTexUnit(detail_emissive[i])->bind(detail_emissive_texturep);
            }
            else
            {
                gGL.getTexUnit(detail_emissive[i])->bind(LLViewerFetchedTexture::sWhiteImagep);
            }
            gGL.getTexUnit(detail_emissive[i])->setTextureAddressMode(LLTexUnit::TAM_WRAP);
            gGL.getTexUnit(detail_emissive[i])->activate();
        }
    }

    LLGLSLShader* shader = LLGLSLShader::sCurBoundShaderPtr;
    llassert(shader);

    // Like for PBR materials, PBR terrain texture transforms are defined by
    // the KHR_texture_transform spec, but with the following notable
    // differences:
    //   1) The PBR UV origin is defined as the Southwest corner of the region,
    //      with positive U facing East and positive V facing South.
    //   2) There is an additional scaling factor RenderTerrainPBRScale. If
    //      we've done our math right, RenderTerrainPBRScale should not affect the
    //      overall behavior of KHR_texture_transform
    //   3) There is only one texture transform per material, whereas
    //      KHR_texture_transform supports one texture transform per texture info.
    //      i.e. this isn't fully compliant with KHR_texture_transform, but is
    //      compliant when all texture infos used by a material have the same
    //      texture transform.
    LLGLTFMaterial::TextureTransform::PackTight transforms_packed[terrain_material_count];
    for (U32 i = 0; i < terrain_material_count; ++i)
    {
        const LLFetchedGLTFMaterial* fetched_material = (*fetched_materials)[i].get();
        LLGLTFMaterial::TextureTransform transform;
        if (fetched_material)
        {
            transform = fetched_material->mTextureTransform[LLGLTFMaterial::GLTF_TEXTURE_INFO_BASE_COLOR];
#ifdef SHOW_ASSERT
            // Assert condition where the contents of the texture transforms
            // differ per texture info - we currently don't support this case.
            for (U32 ti = 1; ti < LLGLTFMaterial::GLTF_TEXTURE_INFO_COUNT; ++ti)
            {
                llassert(fetched_material->mTextureTransform[0] == fetched_material->mTextureTransform[ti]);
            }
#endif
        }
        // *NOTE: Notice here we are combining the scale from
        // RenderTerrainPBRScale into the KHR_texture_transform. This only
        // works if the scale is uniform and no other transforms are
        // applied to the terrain UVs.
        transform.mScale.mV[VX] *= sPBRDetailScale;
        transform.mScale.mV[VY] *= sPBRDetailScale;

        transform.getPackedTight(transforms_packed[i]);
    }
    const U32 transform_param_count = LLGLTFMaterial::TextureTransform::PACK_TIGHT_SIZE * terrain_material_count;
    constexpr U32 vec4_size = 4;
    const U32 transform_vec4_count = (transform_param_count + (vec4_size - 1)) / vec4_size;
    llassert(transform_vec4_count == 5); // If false, need to update shader
    shader->uniform4fv(LLShaderMgr::TERRAIN_TEXTURE_TRANSFORMS, transform_vec4_count, (F32*)transforms_packed);

    LLSettingsWater::ptr_t pwater = LLEnvironment::instance().getCurrentWater();

    //
    // Alpha Ramp
    //
    S32 alpha_ramp = sShader->enableTexture(LLViewerShaderMgr::TERRAIN_ALPHARAMP);
    gGL.getTexUnit(alpha_ramp)->bind(m2DAlphaRampImagep);
    gGL.getTexUnit(alpha_ramp)->setTextureAddressMode(LLTexUnit::TAM_CLAMP);

    //
    // GLTF uniforms
    //

    LLColor4 base_color_factors[terrain_material_count];
    F32 metallic_factors[terrain_material_count];
    F32 roughness_factors[terrain_material_count];
    LLColor3 emissive_colors[terrain_material_count];
    F32 minimum_alphas[terrain_material_count];
    for (U32 i = 0; i < terrain_material_count; ++i)
    {
        const LLGLTFMaterial* material = materials[i];

        base_color_factors[i] = material->mBaseColor;
        metallic_factors[i] = material->mMetallicFactor;
        roughness_factors[i] = material->mRoughnessFactor;
        emissive_colors[i] = material->mEmissiveColor;
        // glTF 2.0 Specification 3.9.4. Alpha Coverage
        // mAlphaCutoff is only valid for LLGLTFMaterial::ALPHA_MODE_MASK
        // Use 0 here due to GLTF terrain blending (LLGLTFMaterial::bind uses
        // -1 for easier debugging)
        F32 min_alpha = -0.0f;
        if (material->mAlphaMode == LLGLTFMaterial::ALPHA_MODE_MASK)
        {
            // dividing the alpha cutoff by transparency here allows the shader to compare against
            // the alpha value of the texture without needing the transparency value
            min_alpha = material->mAlphaCutoff/material->mBaseColor.mV[3];
        }
        minimum_alphas[i] = min_alpha;
    }
    shader->uniform4fv(LLShaderMgr::TERRAIN_BASE_COLOR_FACTORS, terrain_material_count, (F32*)base_color_factors);
    if (sPBRDetailMode >= TERRAIN_PBR_DETAIL_METALLIC_ROUGHNESS)
    {
        shader->uniform4f(LLShaderMgr::TERRAIN_METALLIC_FACTORS, metallic_factors[0], metallic_factors[1], metallic_factors[2], metallic_factors[3]);
        shader->uniform4f(LLShaderMgr::TERRAIN_ROUGHNESS_FACTORS, roughness_factors[0], roughness_factors[1], roughness_factors[2], roughness_factors[3]);
    }
    if (sPBRDetailMode >= TERRAIN_PBR_DETAIL_EMISSIVE)
    {
        shader->uniform3fv(LLShaderMgr::TERRAIN_EMISSIVE_COLORS, terrain_material_count, (F32*)emissive_colors);
    }
    shader->uniform4f(LLShaderMgr::TERRAIN_MINIMUM_ALPHAS, minimum_alphas[0], minimum_alphas[1], minimum_alphas[2], minimum_alphas[3]);

    // GL_BLEND disabled by default
    drawLoop();

    // Disable multitexture

    sShader->disableTexture(LLViewerShaderMgr::TERRAIN_ALPHARAMP);

    gGL.getTexUnit(alpha_ramp)->unbind(LLTexUnit::TT_TEXTURE);
    gGL.getTexUnit(alpha_ramp)->disable();
    gGL.getTexUnit(alpha_ramp)->activate();

    for (U32 i = 0; i < terrain_material_count; ++i)
    {
        sShader->disableTexture(LLViewerShaderMgr::TERRAIN_DETAIL0_BASE_COLOR + i);
        if (sPBRDetailMode >= TERRAIN_PBR_DETAIL_NORMAL)
        {
            sShader->disableTexture(LLViewerShaderMgr::TERRAIN_DETAIL0_NORMAL + i);
        }
        if (sPBRDetailMode >= TERRAIN_PBR_DETAIL_METALLIC_ROUGHNESS)
        {
            sShader->disableTexture(LLViewerShaderMgr::TERRAIN_DETAIL0_METALLIC_ROUGHNESS + i);
        }
        if (sPBRDetailMode >= TERRAIN_PBR_DETAIL_EMISSIVE)
        {
            sShader->disableTexture(LLViewerShaderMgr::TERRAIN_DETAIL0_EMISSIVE + i);
        }

        gGL.getTexUnit(detail_basecolor[i])->unbind(LLTexUnit::TT_TEXTURE);
        gGL.getTexUnit(detail_basecolor[i])->disable();
        gGL.getTexUnit(detail_basecolor[i])->activate();

        if (sPBRDetailMode >= TERRAIN_PBR_DETAIL_NORMAL)
        {
            gGL.getTexUnit(detail_normal[i])->unbind(LLTexUnit::TT_TEXTURE);
            gGL.getTexUnit(detail_normal[i])->disable();
            gGL.getTexUnit(detail_normal[i])->activate();
        }

        if (sPBRDetailMode >= TERRAIN_PBR_DETAIL_METALLIC_ROUGHNESS)
        {
            gGL.getTexUnit(detail_metalrough[i])->unbind(LLTexUnit::TT_TEXTURE);
            gGL.getTexUnit(detail_metalrough[i])->disable();
            gGL.getTexUnit(detail_metalrough[i])->activate();
        }

        if (sPBRDetailMode >= TERRAIN_PBR_DETAIL_EMISSIVE)
        {
            gGL.getTexUnit(detail_emissive[i])->unbind(LLTexUnit::TT_TEXTURE);
            gGL.getTexUnit(detail_emissive[i])->disable();
            gGL.getTexUnit(detail_emissive[i])->activate();
        }
    }
}

void LLDrawPoolTerrain::hilightParcelOwners()
{
    { //use fullbright shader for highlighting
        LLGLSLShader* old_shader = sShader;
        sShader->unbind();
        sShader = &gDeferredHighlightProgram;
        sShader->bind();
        gGL.diffuseColor4f(1, 1, 1, 1);
        LLGLEnable polyOffset(GL_POLYGON_OFFSET_FILL);
        glPolygonOffset(-1.0f, -1.0f);
        renderOwnership();
        sShader = old_shader;
        sShader->bind();
    }

}

void LLDrawPoolTerrain::renderFull4TU()
{
    // Hack! Get the region that this draw pool is rendering from!
    LLViewerRegion *regionp = mDrawFace[0]->getDrawable()->getVObj()->getRegion();
    LLVLComposition *compp = regionp->getComposition();
// [SL:KB] - Patch: Render-TextureToggle (Catznip-4.0)
    LLViewerTexture *detail_texture0p = (LLPipeline::sRenderTextures) ? compp->mDetailTextures[0] : LLViewerFetchedTexture::sDefaultDiffuseImagep;
    LLViewerTexture *detail_texture1p = (LLPipeline::sRenderTextures) ? compp->mDetailTextures[1] : LLViewerFetchedTexture::sDefaultDiffuseImagep;
    LLViewerTexture *detail_texture2p = (LLPipeline::sRenderTextures) ? compp->mDetailTextures[2] : LLViewerFetchedTexture::sDefaultDiffuseImagep;
    LLViewerTexture *detail_texture3p = (LLPipeline::sRenderTextures) ? compp->mDetailTextures[3] : LLViewerFetchedTexture::sDefaultDiffuseImagep;
// [/SL:KB]
//  LLViewerTexture *detail_texture0p = compp->mDetailTextures[0];
//  LLViewerTexture *detail_texture1p = compp->mDetailTextures[1];
//  LLViewerTexture *detail_texture2p = compp->mDetailTextures[2];
//  LLViewerTexture *detail_texture3p = compp->mDetailTextures[3];

    LLVector3d region_origin_global = gAgent.getRegion()->getOriginGlobal();
    F32 offset_x = (F32)fmod(region_origin_global.mdV[VX], 1.0/(F64)sDetailScale)*sDetailScale;
    F32 offset_y = (F32)fmod(region_origin_global.mdV[VY], 1.0/(F64)sDetailScale)*sDetailScale;

    LLVector4 tp0, tp1;

    tp0.setVec(sDetailScale, 0.0f, 0.0f, offset_x);
    tp1.setVec(0.0f, sDetailScale, 0.0f, offset_y);

    gGL.blendFunc(LLRender::BF_ONE_MINUS_SOURCE_ALPHA, LLRender::BF_SOURCE_ALPHA);

    //----------------------------------------------------------------------------
    // Pass 1/1

    //
    // Stage 0: detail texture 0
    //
    gGL.getTexUnit(0)->activate();
    gGL.getTexUnit(0)->bind(detail_texture0p);

    glEnable(GL_TEXTURE_GEN_S);
    glEnable(GL_TEXTURE_GEN_T);
    glTexGeni(GL_S, GL_TEXTURE_GEN_MODE, GL_OBJECT_LINEAR);
    glTexGeni(GL_T, GL_TEXTURE_GEN_MODE, GL_OBJECT_LINEAR);

    glTexGenfv(GL_S, GL_OBJECT_PLANE, tp0.mV);
    glTexGenfv(GL_T, GL_OBJECT_PLANE, tp1.mV);

    //
    // Stage 1: Generate alpha ramp for detail0/detail1 transition
    //

    gGL.getTexUnit(1)->bind(m2DAlphaRampImagep.get());
    gGL.getTexUnit(1)->enable(LLTexUnit::TT_TEXTURE);
    gGL.getTexUnit(1)->activate();

    //
    // Stage 2: Interpolate detail1 with existing based on ramp
    //
    gGL.getTexUnit(2)->bind(detail_texture1p);
    gGL.getTexUnit(2)->enable(LLTexUnit::TT_TEXTURE);
    gGL.getTexUnit(2)->activate();

    glEnable(GL_TEXTURE_GEN_S);
    glEnable(GL_TEXTURE_GEN_T);
    glTexGeni(GL_S, GL_TEXTURE_GEN_MODE, GL_OBJECT_LINEAR);
    glTexGeni(GL_T, GL_TEXTURE_GEN_MODE, GL_OBJECT_LINEAR);
    glTexGenfv(GL_S, GL_OBJECT_PLANE, tp0.mV);
    glTexGenfv(GL_T, GL_OBJECT_PLANE, tp1.mV);

    //
    // Stage 3: Modulate with primary (vertex) color for lighting
    //
    gGL.getTexUnit(3)->bind(detail_texture1p);
    gGL.getTexUnit(3)->enable(LLTexUnit::TT_TEXTURE);
    gGL.getTexUnit(3)->activate();

    gGL.getTexUnit(0)->activate();

    // GL_BLEND disabled by default
    drawLoop();

    //----------------------------------------------------------------------------
    // Second pass

    // Stage 0: Write detail3 into base
    //
    gGL.getTexUnit(0)->activate();
    gGL.getTexUnit(0)->bind(detail_texture3p);

    glEnable(GL_TEXTURE_GEN_S);
    glEnable(GL_TEXTURE_GEN_T);
    glTexGeni(GL_S, GL_TEXTURE_GEN_MODE, GL_OBJECT_LINEAR);
    glTexGeni(GL_T, GL_TEXTURE_GEN_MODE, GL_OBJECT_LINEAR);
    glTexGenfv(GL_S, GL_OBJECT_PLANE, tp0.mV);
    glTexGenfv(GL_T, GL_OBJECT_PLANE, tp1.mV);

    //
    // Stage 1: Generate alpha ramp for detail2/detail3 transition
    //
    gGL.getTexUnit(1)->bind(m2DAlphaRampImagep);
    gGL.getTexUnit(1)->enable(LLTexUnit::TT_TEXTURE);
    gGL.getTexUnit(1)->activate();

    // Set the texture matrix
    gGL.matrixMode(LLRender::MM_TEXTURE);
    gGL.loadIdentity();
    gGL.translatef(-2.f, 0.f, 0.f);

    //
    // Stage 2: Interpolate detail2 with existing based on ramp
    //
    gGL.getTexUnit(2)->bind(detail_texture2p);
    gGL.getTexUnit(2)->enable(LLTexUnit::TT_TEXTURE);
    gGL.getTexUnit(2)->activate();

    glEnable(GL_TEXTURE_GEN_S);
    glEnable(GL_TEXTURE_GEN_T);
    glTexGeni(GL_S, GL_TEXTURE_GEN_MODE, GL_OBJECT_LINEAR);
    glTexGeni(GL_T, GL_TEXTURE_GEN_MODE, GL_OBJECT_LINEAR);
    glTexGenfv(GL_S, GL_OBJECT_PLANE, tp0.mV);
    glTexGenfv(GL_T, GL_OBJECT_PLANE, tp1.mV);

    //
    // Stage 3: Generate alpha ramp for detail1/detail2 transition
    //
    gGL.getTexUnit(3)->bind(m2DAlphaRampImagep);
    gGL.getTexUnit(3)->enable(LLTexUnit::TT_TEXTURE);
    gGL.getTexUnit(3)->activate();

    // Set the texture matrix
    gGL.matrixMode(LLRender::MM_TEXTURE);
    gGL.loadIdentity();
    gGL.translatef(-1.f, 0.f, 0.f);
    gGL.matrixMode(LLRender::MM_MODELVIEW);

    gGL.getTexUnit(0)->activate();
    {
        LLGLEnable blend(GL_BLEND);
        drawLoop();
    }

    LLVertexBuffer::unbind();
    // Disable multitexture
    gGL.getTexUnit(3)->unbind(LLTexUnit::TT_TEXTURE);
    gGL.getTexUnit(3)->disable();
    gGL.getTexUnit(3)->activate();

    gGL.matrixMode(LLRender::MM_TEXTURE);
    gGL.loadIdentity();
    gGL.matrixMode(LLRender::MM_MODELVIEW);

    gGL.getTexUnit(2)->unbind(LLTexUnit::TT_TEXTURE);
    gGL.getTexUnit(2)->disable();
    gGL.getTexUnit(2)->activate();

    glDisable(GL_TEXTURE_GEN_S);
    glDisable(GL_TEXTURE_GEN_T);
    gGL.matrixMode(LLRender::MM_TEXTURE);
    gGL.loadIdentity();
    gGL.matrixMode(LLRender::MM_MODELVIEW);

    gGL.getTexUnit(1)->unbind(LLTexUnit::TT_TEXTURE);
    gGL.getTexUnit(1)->disable();
    gGL.getTexUnit(1)->activate();

    gGL.matrixMode(LLRender::MM_TEXTURE);
    gGL.loadIdentity();
    gGL.matrixMode(LLRender::MM_MODELVIEW);

    // Restore blend state
    gGL.setSceneBlendType(LLRender::BT_ALPHA);

    //----------------------------------------------------------------------------
    // Restore Texture Unit 0 defaults

    gGL.getTexUnit(0)->activate();
    gGL.getTexUnit(0)->unbind(LLTexUnit::TT_TEXTURE);


    glDisable(GL_TEXTURE_GEN_S);
    glDisable(GL_TEXTURE_GEN_T);
    gGL.matrixMode(LLRender::MM_TEXTURE);
    gGL.loadIdentity();
    gGL.matrixMode(LLRender::MM_MODELVIEW);
}

void LLDrawPoolTerrain::renderFull2TU()
{
    // Hack! Get the region that this draw pool is rendering from!
    LLViewerRegion *regionp = mDrawFace[0]->getDrawable()->getVObj()->getRegion();
    LLVLComposition *compp = regionp->getComposition();
// [SL:KB] - Patch: Render-TextureToggle (Catznip-4.0)
    LLViewerTexture *detail_texture0p = (LLPipeline::sRenderTextures) ? compp->mDetailTextures[0] : LLViewerFetchedTexture::sDefaultDiffuseImagep;
    LLViewerTexture *detail_texture1p = (LLPipeline::sRenderTextures) ? compp->mDetailTextures[1] : LLViewerFetchedTexture::sDefaultDiffuseImagep;
    LLViewerTexture *detail_texture2p = (LLPipeline::sRenderTextures) ? compp->mDetailTextures[2] : LLViewerFetchedTexture::sDefaultDiffuseImagep;
    LLViewerTexture *detail_texture3p = (LLPipeline::sRenderTextures) ? compp->mDetailTextures[3] : LLViewerFetchedTexture::sDefaultDiffuseImagep;
// [/SL:KB]
//  LLViewerTexture *detail_texture0p = compp->mDetailTextures[0];
//  LLViewerTexture *detail_texture1p = compp->mDetailTextures[1];
//  LLViewerTexture *detail_texture2p = compp->mDetailTextures[2];
//  LLViewerTexture *detail_texture3p = compp->mDetailTextures[3];

    LLVector3d region_origin_global = gAgent.getRegion()->getOriginGlobal();
    F32 offset_x = (F32)fmod(region_origin_global.mdV[VX], 1.0/(F64)sDetailScale)*sDetailScale;
    F32 offset_y = (F32)fmod(region_origin_global.mdV[VY], 1.0/(F64)sDetailScale)*sDetailScale;

    LLVector4 tp0, tp1;

    tp0.setVec(sDetailScale, 0.0f, 0.0f, offset_x);
    tp1.setVec(0.0f, sDetailScale, 0.0f, offset_y);

    gGL.blendFunc(LLRender::BF_ONE_MINUS_SOURCE_ALPHA, LLRender::BF_SOURCE_ALPHA);

    //----------------------------------------------------------------------------
    // Pass 1/4

    //
    // Stage 0: Render detail 0 into base
    //
    gGL.getTexUnit(0)->bind(detail_texture0p);
    glEnable(GL_TEXTURE_GEN_S);
    glEnable(GL_TEXTURE_GEN_T);
    glTexGeni(GL_S, GL_TEXTURE_GEN_MODE, GL_OBJECT_LINEAR);
    glTexGeni(GL_T, GL_TEXTURE_GEN_MODE, GL_OBJECT_LINEAR);

    glTexGenfv(GL_S, GL_OBJECT_PLANE, tp0.mV);
    glTexGenfv(GL_T, GL_OBJECT_PLANE, tp1.mV);

    drawLoop();

    //----------------------------------------------------------------------------
    // Pass 2/4

    //
    // Stage 0: Generate alpha ramp for detail0/detail1 transition
    //
    gGL.getTexUnit(0)->bind(m2DAlphaRampImagep);

    glDisable(GL_TEXTURE_GEN_S);
    glDisable(GL_TEXTURE_GEN_T);

    //
    // Stage 1: Write detail1
    //
    gGL.getTexUnit(1)->bind(detail_texture1p);
    gGL.getTexUnit(1)->enable(LLTexUnit::TT_TEXTURE);
    gGL.getTexUnit(1)->activate();

    glEnable(GL_TEXTURE_GEN_S);
    glEnable(GL_TEXTURE_GEN_T);
    glTexGeni(GL_S, GL_TEXTURE_GEN_MODE, GL_OBJECT_LINEAR);
    glTexGeni(GL_T, GL_TEXTURE_GEN_MODE, GL_OBJECT_LINEAR);
    glTexGenfv(GL_S, GL_OBJECT_PLANE, tp0.mV);
    glTexGenfv(GL_T, GL_OBJECT_PLANE, tp1.mV);

    gGL.getTexUnit(0)->activate();
    {
        LLGLEnable blend(GL_BLEND);
        drawLoop();
    }
    //----------------------------------------------------------------------------
    // Pass 3/4

    //
    // Stage 0: Generate alpha ramp for detail1/detail2 transition
    //
    gGL.getTexUnit(0)->bind(m2DAlphaRampImagep);

    // Set the texture matrix
    gGL.matrixMode(LLRender::MM_TEXTURE);
    gGL.loadIdentity();
    gGL.translatef(-1.f, 0.f, 0.f);
    gGL.matrixMode(LLRender::MM_MODELVIEW);

    //
    // Stage 1: Write detail2
    //
    gGL.getTexUnit(1)->bind(detail_texture2p);
    gGL.getTexUnit(1)->enable(LLTexUnit::TT_TEXTURE);
    gGL.getTexUnit(1)->activate();

    glEnable(GL_TEXTURE_GEN_S);
    glEnable(GL_TEXTURE_GEN_T);
    glTexGeni(GL_S, GL_TEXTURE_GEN_MODE, GL_OBJECT_LINEAR);
    glTexGeni(GL_T, GL_TEXTURE_GEN_MODE, GL_OBJECT_LINEAR);
    glTexGenfv(GL_S, GL_OBJECT_PLANE, tp0.mV);
    glTexGenfv(GL_T, GL_OBJECT_PLANE, tp1.mV);

    {
        LLGLEnable blend(GL_BLEND);
        drawLoop();
    }

    //----------------------------------------------------------------------------
    // Pass 4/4

    //
    // Stage 0: Generate alpha ramp for detail2/detail3 transition
    //
    gGL.getTexUnit(0)->activate();
    gGL.getTexUnit(0)->bind(m2DAlphaRampImagep);
    // Set the texture matrix
    gGL.matrixMode(LLRender::MM_TEXTURE);
    gGL.loadIdentity();
    gGL.translatef(-2.f, 0.f, 0.f);
    gGL.matrixMode(LLRender::MM_MODELVIEW);

    // Stage 1: Write detail3
    gGL.getTexUnit(1)->bind(detail_texture3p);
    gGL.getTexUnit(1)->enable(LLTexUnit::TT_TEXTURE);
    gGL.getTexUnit(1)->activate();

    glEnable(GL_TEXTURE_GEN_S);
    glEnable(GL_TEXTURE_GEN_T);
    glTexGeni(GL_S, GL_TEXTURE_GEN_MODE, GL_OBJECT_LINEAR);
    glTexGeni(GL_T, GL_TEXTURE_GEN_MODE, GL_OBJECT_LINEAR);
    glTexGenfv(GL_S, GL_OBJECT_PLANE, tp0.mV);
    glTexGenfv(GL_T, GL_OBJECT_PLANE, tp1.mV);

    gGL.getTexUnit(0)->activate();
    {
        LLGLEnable blend(GL_BLEND);
        drawLoop();
    }

    // Restore blend state
    gGL.setSceneBlendType(LLRender::BT_ALPHA);

    // Disable multitexture

    gGL.getTexUnit(1)->unbind(LLTexUnit::TT_TEXTURE);
    gGL.getTexUnit(1)->disable();
    gGL.getTexUnit(1)->activate();

    glDisable(GL_TEXTURE_GEN_S);
    glDisable(GL_TEXTURE_GEN_T);
    gGL.matrixMode(LLRender::MM_TEXTURE);
    gGL.loadIdentity();
    gGL.matrixMode(LLRender::MM_MODELVIEW);

    //----------------------------------------------------------------------------
    // Restore Texture Unit 0 defaults

    gGL.getTexUnit(0)->activate();
    gGL.getTexUnit(0)->unbind(LLTexUnit::TT_TEXTURE);

    glDisable(GL_TEXTURE_GEN_S);
    glDisable(GL_TEXTURE_GEN_T);
    gGL.matrixMode(LLRender::MM_TEXTURE);
    gGL.loadIdentity();
    gGL.matrixMode(LLRender::MM_MODELVIEW);
}


void LLDrawPoolTerrain::renderSimple()
{
    LLVector4 tp0, tp1;

    //----------------------------------------------------------------------------
    // Pass 1/1

    // Stage 0: Base terrain texture pass
    mTexturep->addTextureStats(1024.f*1024.f);

    gGL.getTexUnit(0)->activate();
    gGL.getTexUnit(0)->enable(LLTexUnit::TT_TEXTURE);
    gGL.getTexUnit(0)->bind(mTexturep);

    LLVector3 origin_agent = mDrawFace[0]->getDrawable()->getVObj()->getRegion()->getOriginAgent();
    F32 tscale = 1.f/256.f;
    tp0.setVec(tscale, 0.f, 0.0f, -1.f*(origin_agent.mV[0]/256.f));
    tp1.setVec(0.f, tscale, 0.0f, -1.f*(origin_agent.mV[1]/256.f));

    sShader->uniform4fv(LLShaderMgr::OBJECT_PLANE_S, 1, tp0.mV);
    sShader->uniform4fv(LLShaderMgr::OBJECT_PLANE_T, 1, tp1.mV);

    drawLoop();

    //----------------------------------------------------------------------------
    // Restore Texture Unit 0 defaults

    gGL.getTexUnit(0)->activate();
    gGL.getTexUnit(0)->unbind(LLTexUnit::TT_TEXTURE);
    gGL.matrixMode(LLRender::MM_TEXTURE);
    gGL.loadIdentity();
    gGL.matrixMode(LLRender::MM_MODELVIEW);
}

//============================================================================

void LLDrawPoolTerrain::renderOwnership()
{
    LLGLSPipelineAlpha gls_pipeline_alpha;

    llassert(!mDrawFace.empty());

    // Each terrain pool is associated with a single region.
    // We need to peek back into the viewer's data to find out
    // which ownership overlay texture to use.
    LLFace                  *facep              = mDrawFace[0];
    LLDrawable              *drawablep          = facep->getDrawable();
    const LLViewerObject    *objectp                = drawablep->getVObj();
    const LLVOSurfacePatch  *vo_surface_patchp  = (LLVOSurfacePatch *)objectp;
    LLSurfacePatch          *surface_patchp     = vo_surface_patchp->getPatch();
    LLSurface               *surfacep           = surface_patchp->getSurface();
    LLViewerRegion          *regionp            = surfacep->getRegion();
    LLViewerParcelOverlay   *overlayp           = regionp->getParcelOverlay();
    LLViewerTexture         *texturep           = overlayp->getTexture();

    gGL.getTexUnit(0)->bind(texturep);

    // *NOTE: Because the region is 256 meters wide, but has 257 pixels, the
    // texture coordinates for pixel 256x256 is not 1,1. This makes the
    // ownership map not line up with the selection. We address this with
    // a texture matrix multiply.
    gGL.matrixMode(LLRender::MM_TEXTURE);
    gGL.pushMatrix();

    const F32 TEXTURE_FUDGE = 257.f / 256.f;
    gGL.scalef( TEXTURE_FUDGE, TEXTURE_FUDGE, 1.f );
    for (std::vector<LLFace*>::iterator iter = mDrawFace.begin();
         iter != mDrawFace.end(); iter++)
    {
        LLFace *facep = *iter;
        facep->renderIndexed();
    }

    gGL.matrixMode(LLRender::MM_TEXTURE);
    gGL.popMatrix();
    gGL.matrixMode(LLRender::MM_MODELVIEW);
}


void LLDrawPoolTerrain::dirtyTextures(const std::set<LLViewerFetchedTexture*>& textures)
{
    LL_PROFILE_ZONE_SCOPED_CATEGORY_DRAWPOOL;
    LLViewerFetchedTexture* tex = LLViewerTextureManager::staticCastToFetchedTexture(mTexturep) ;
    if (tex && textures.find(tex) != textures.end())
    {
        for (std::vector<LLFace*>::iterator iter = mReferences.begin();
             iter != mReferences.end(); iter++)
        {
            LLFace *facep = *iter;
            gPipeline.markTextured(facep->getDrawable());
        }
    }
}

LLViewerTexture *LLDrawPoolTerrain::getTexture()
{
    return mTexturep;
}

LLViewerTexture *LLDrawPoolTerrain::getDebugTexture()
{
    return mTexturep;
}


LLColor3 LLDrawPoolTerrain::getDebugColor() const
{
    return LLColor3(0.f, 0.f, 1.f);
}<|MERGE_RESOLUTION|>--- conflicted
+++ resolved
@@ -117,16 +117,8 @@
 
 void LLDrawPoolTerrain::prerender()
 {
-<<<<<<< HEAD
-    // <FS:Ansariel> Use faster LLCachedControls for frequently visited locations
-    //sPBRDetailMode = gSavedSettings.getS32("RenderTerrainPBRDetail");
-    static LLCachedControl<S32> renderTerrainPBRDetail(gSavedSettings, "RenderTerrainPBRDetail");
-    sPBRDetailMode = renderTerrainPBRDetail();
-    // </FS:Ansariel>
-=======
     static LLCachedControl<S32> render_terrain_pbr_detail(gSavedSettings, "RenderTerrainPBRDetail");
     sPBRDetailMode = render_terrain_pbr_detail;
->>>>>>> dc2aab4e
 }
 
 void LLDrawPoolTerrain::boostTerrainDetailTextures()
