--- conflicted
+++ resolved
@@ -429,21 +429,8 @@
         }
     }
 
-<<<<<<< HEAD
     LLGLSLShader* shader = LLGLSLShader::sCurBoundShaderPtr;
     llassert(shader);
-
-
-    // *TODO: Figure out why this offset is *sometimes* producing seams at the
-    // region edge, and repeat jumps when crossing regions, when
-    // RenderTerrainPBRScale is not a factor of the region scale.
-    LLVector3d region_origin_global = gAgent.getRegion()->getOriginGlobal();
-    F32 offset_x = (F32)fmod(region_origin_global.mdV[VX], 1.0/(F64)sPBRDetailScale)*sPBRDetailScale;
-    F32 offset_y = (F32)fmod(region_origin_global.mdV[VY], 1.0/(F64)sPBRDetailScale)*sPBRDetailScale;
-=======
-	LLGLSLShader* shader = LLGLSLShader::sCurBoundShaderPtr;
-	llassert(shader);
->>>>>>> 29be88d6
 
     LLGLTFMaterial::TextureTransform base_color_transform;
     base_color_transform.mScale = LLVector2(sPBRDetailScale, sPBRDetailScale);
