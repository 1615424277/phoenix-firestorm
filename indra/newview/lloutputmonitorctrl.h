/** 
 * @file lloutputmonitorctrl.h
 * @brief LLOutputMonitorCtrl base class
 *
 * $LicenseInfo:firstyear=2001&license=viewerlgpl$
 * Second Life Viewer Source Code
 * Copyright (C) 2010, Linden Research, Inc.
 * 
 * This library is free software; you can redistribute it and/or
 * modify it under the terms of the GNU Lesser General Public
 * License as published by the Free Software Foundation;
 * version 2.1 of the License only.
 * 
 * This library is distributed in the hope that it will be useful,
 * but WITHOUT ANY WARRANTY; without even the implied warranty of
 * MERCHANTABILITY or FITNESS FOR A PARTICULAR PURPOSE.  See the GNU
 * Lesser General Public License for more details.
 * 
 * You should have received a copy of the GNU Lesser General Public
 * License along with this library; if not, write to the Free Software
 * Foundation, Inc., 51 Franklin Street, Fifth Floor, Boston, MA  02110-1301  USA
 * 
 * Linden Research, Inc., 945 Battery Street, San Francisco, CA  94111  USA
 * $/LicenseInfo$
 */

#ifndef LL_LLOUTPUTMONITORCTRL_H
#define LL_LLOUTPUTMONITORCTRL_H

#include "v4color.h"
#include "llview.h"
#include "llmutelist.h"
#include "llspeakingindicatormanager.h"
//#include "lluiimage.h"

class LLTextBox;
class LLUICtrlFactory;

//
// Classes
//

class LLOutputMonitorCtrl
: public LLView, public LLSpeakingIndicator, LLMuteListObserver
{
public:
	struct Params : public LLInitParam::Block<Params, LLView::Params>
	{
		Optional<bool>	draw_border;
		Mandatory<LLUIImage*>	image_mute,
								image_off,
								image_on,
								image_level_1,
								image_level_2,
								image_level_3;
		Optional<bool>		auto_update;
		Optional<LLUUID>	speaker_id;

		Params();
	};
protected:
	bool	mBorder;
	LLOutputMonitorCtrl(const Params&);
	friend class LLUICtrlFactory;

public:
	virtual ~LLOutputMonitorCtrl();

	// llview overrides
	virtual void	draw();
	virtual BOOL	handleMouseUp(S32 x, S32 y, MASK mask);

	void			setPower(F32 val);
	F32				getPower(F32 val) const { return mPower; }
<<<<<<< HEAD
	
	// <FS:CR> FS Communications UI
	bool			getIsMuted() const { return mIsMuted; }
	void			setIsMuted(bool val) { mIsMuted = val; }
	// </FS:CR>
	
=======

	bool			getIsMuted() const { return (mIsMuted || mIsModeratorMuted); }
	void			setIsModeratorMuted(bool val) { mIsModeratorMuted = val; }

>>>>>>> ffc64187
	// For the current user, need to know the PTT state to show
	// correct button image.
	void			setIsAgentControl(bool val) { mIsAgentControl = val; }

	void			setIsTalking(bool val) { mIsTalking = val; }

	void			setShowParticipantsSpeaking(bool show) { mShowParticipantsSpeaking = show; }

	/**
	 * Sets avatar UUID to interact with voice channel.
	 *
	 * @param speaker_id LLUUID of an avatar whose voice level is displayed.
	 * @param session_id session UUID for which indicator should be shown only. Passed to LLSpeakingIndicatorManager
	 *		If this parameter is set registered indicator will be shown only in voice channel
	 *		which has the same session id (EXT-5562).
	 */
	void			setSpeakerId(const LLUUID& speaker_id, const LLUUID& session_id = LLUUID::null, bool show_other_participants_speaking = false);

	//called by mute list
	virtual void onChange();

	/**
	 * Implementation of LLSpeakingIndicator interface.
	 * Behavior is implemented via changing visibility.
	 *
	 * If instance is in visible chain now (all parents are visible) it changes visibility 
	 * and notify parent about this.
	 *
	 * Otherwise it marks an instance as dirty and stores necessary visibility.
	 * It will be applied in next draw and parent will be notified.
	 */
	virtual void	switchIndicator(bool switch_on);
    bool getIndicatorToggled() { return mIndicatorToggled;}
    void setIndicatorToggled(bool value) { mIndicatorToggled = value;}

private:

	/**
	 * Notifies parent about changed visibility.
	 *
	 * Passes LLSD with "visibility_changed" => <current visibility> value.
	 * For now it is processed by LLAvatarListItem to update (reshape) its children.
	 * Implemented fo complete EXT-3976
	 */
	void			notifyParentVisibilityChanged();

	//static LLColor4	sColorMuted;
	//static LLColor4	sColorNormal;
	//static LLColor4	sColorOverdriven;
	static LLColor4	sColorBound;
	//static S32		sRectsNumber;
	//static F32		sRectWidthRatio;
	//static F32		sRectHeightRatio;
	
	

	F32				mPower;
	bool			mIsAgentControl;
	bool			mIsModeratorMuted;
	bool			mIsMuted;
	bool			mIsTalking;
	bool			mShowParticipantsSpeaking;
	LLPointer<LLUIImage> mImageMute;
	LLPointer<LLUIImage> mImageOff;
	LLPointer<LLUIImage> mImageOn;
	LLPointer<LLUIImage> mImageLevel1;
	LLPointer<LLUIImage> mImageLevel2;
	LLPointer<LLUIImage> mImageLevel3;

	/** whether to deal with LLVoiceClient::getInstance() directly */
	bool			mAutoUpdate;

	/** uuid of a speaker being monitored */
	LLUUID			mSpeakerId;

    bool mIndicatorToggled;
};

//////////////////////////////////////////////////////////////////////////
// <FS:Zi> Add new control to have a nearby voice output monitor

class LLLocalSpeakerMgr;

class NearbyVoiceMonitor : public LLOutputMonitorCtrl
{
public:
	struct Params : public LLInitParam::Block<Params, LLOutputMonitorCtrl::Params>
	{
		Optional<bool>	auto_hide;		// hide this control when nobody is speaking

		Params();
	};

    NearbyVoiceMonitor(const Params& p);

	void draw();

protected:
	BOOL mAutoHide;
	LLLocalSpeakerMgr* mSpeakerMgr;
};

// </FS:Zi> Add new control to have a nearby voice output monitor
//////////////////////////////////////////////////////////////////////////

#endif<|MERGE_RESOLUTION|>--- conflicted
+++ resolved
@@ -72,19 +72,14 @@
 
 	void			setPower(F32 val);
 	F32				getPower(F32 val) const { return mPower; }
-<<<<<<< HEAD
-	
-	// <FS:CR> FS Communications UI
-	bool			getIsMuted() const { return mIsMuted; }
-	void			setIsMuted(bool val) { mIsMuted = val; }
-	// </FS:CR>
-	
-=======
 
 	bool			getIsMuted() const { return (mIsMuted || mIsModeratorMuted); }
 	void			setIsModeratorMuted(bool val) { mIsModeratorMuted = val; }
 
->>>>>>> ffc64187
+	// <FS:CR> FS Communications UI
+	void			setIsMuted(bool val) { mIsMuted = val; }
+	// </FS:CR>
+	
 	// For the current user, need to know the PTT state to show
 	// correct button image.
 	void			setIsAgentControl(bool val) { mIsAgentControl = val; }
