/**
* @file llpathfindinglinkset.cpp
* @brief Definition of a pathfinding linkset that contains various properties required for havok pathfinding.
* @author Stinson@lindenlab.com
*
* $LicenseInfo:firstyear=2012&license=viewerlgpl$
* Second Life Viewer Source Code
* Copyright (C) 2012, Linden Research, Inc.
*
* This library is free software; you can redistribute it and/or
* modify it under the terms of the GNU Lesser General Public
* License as published by the Free Software Foundation;
* version 2.1 of the License only.
*
* This library is distributed in the hope that it will be useful,
* but WITHOUT ANY WARRANTY; without even the implied warranty of
* MERCHANTABILITY or FITNESS FOR A PARTICULAR PURPOSE.  See the GNU
* Lesser General Public License for more details.
*
* You should have received a copy of the GNU Lesser General Public
* License along with this library; if not, write to the Free Software
* Foundation, Inc., 51 Franklin Street, Fifth Floor, Boston, MA  02110-1301  USA
*
* Linden Research, Inc., 945 Battery Street, San Francisco, CA  94111  USA
* $/LicenseInfo$
*/


#include "llviewerprecompiledheaders.h"

#include "llpathfindinglinkset.h"

#include <string>

#include "llpathfindingobject.h"
#include "llsd.h"

#define LINKSET_LAND_IMPACT_FIELD   "landimpact"
#define LINKSET_MODIFIABLE_FIELD    "modifiable"
#define LINKSET_CATEGORY_FIELD      "navmesh_category"
#define LINKSET_CAN_BE_VOLUME       "can_be_volume"
#define LINKSET_IS_SCRIPTED_FIELD   "is_scripted"
#define LINKSET_PHANTOM_FIELD       "phantom"
#define LINKSET_WALKABILITY_A_FIELD "A"
#define LINKSET_WALKABILITY_B_FIELD "B"
#define LINKSET_WALKABILITY_C_FIELD "C"
#define LINKSET_WALKABILITY_D_FIELD "D"

#define LINKSET_CATEGORY_VALUE_INCLUDE 0
#define LINKSET_CATEGORY_VALUE_EXCLUDE 1
#define LINKSET_CATEGORY_VALUE_IGNORE  2

//---------------------------------------------------------------------------
// LLPathfindingLinkset
//---------------------------------------------------------------------------

const S32 LLPathfindingLinkset::MIN_WALKABILITY_VALUE(0);
const S32 LLPathfindingLinkset::MAX_WALKABILITY_VALUE(100);

LLPathfindingLinkset::LLPathfindingLinkset(const LLSD& pTerrainData)
<<<<<<< HEAD
	: LLPathfindingObject(),
	mIsTerrain(true),
	mLandImpact(0U),
	mIsModifiable(false),
	mCanBeVolume(false),
	mIsScripted(false),
	mHasIsScripted(true),
	mLinksetUse(kUnknown),
	mWalkabilityCoefficientA(MIN_WALKABILITY_VALUE),
	mWalkabilityCoefficientB(MIN_WALKABILITY_VALUE),
	mWalkabilityCoefficientC(MIN_WALKABILITY_VALUE),
	mWalkabilityCoefficientD(MIN_WALKABILITY_VALUE)
=======
    : LLPathfindingObject(),
    mIsTerrain(true),
    mLandImpact(0U),
    mIsModifiable(FALSE),
    mCanBeVolume(FALSE),
    mIsScripted(FALSE),
    mHasIsScripted(TRUE),
    mLinksetUse(kUnknown),
    mWalkabilityCoefficientA(MIN_WALKABILITY_VALUE),
    mWalkabilityCoefficientB(MIN_WALKABILITY_VALUE),
    mWalkabilityCoefficientC(MIN_WALKABILITY_VALUE),
    mWalkabilityCoefficientD(MIN_WALKABILITY_VALUE)
>>>>>>> e1623bb2
{
    parsePathfindingData(pTerrainData);
}

LLPathfindingLinkset::LLPathfindingLinkset(const std::string &pUUID, const LLSD& pLinksetData)
<<<<<<< HEAD
	: LLPathfindingObject(pUUID, pLinksetData),
	mIsTerrain(false),
	mLandImpact(0U),
	mIsModifiable(true),
	mCanBeVolume(true),
	mIsScripted(false),
	mHasIsScripted(false),
	mLinksetUse(kUnknown),
	mWalkabilityCoefficientA(MIN_WALKABILITY_VALUE),
	mWalkabilityCoefficientB(MIN_WALKABILITY_VALUE),
	mWalkabilityCoefficientC(MIN_WALKABILITY_VALUE),
	mWalkabilityCoefficientD(MIN_WALKABILITY_VALUE)
=======
    : LLPathfindingObject(pUUID, pLinksetData),
    mIsTerrain(false),
    mLandImpact(0U),
    mIsModifiable(TRUE),
    mCanBeVolume(TRUE),
    mIsScripted(FALSE),
    mHasIsScripted(FALSE),
    mLinksetUse(kUnknown),
    mWalkabilityCoefficientA(MIN_WALKABILITY_VALUE),
    mWalkabilityCoefficientB(MIN_WALKABILITY_VALUE),
    mWalkabilityCoefficientC(MIN_WALKABILITY_VALUE),
    mWalkabilityCoefficientD(MIN_WALKABILITY_VALUE)
>>>>>>> e1623bb2
{
    parseLinksetData(pLinksetData);
    parsePathfindingData(pLinksetData);
}

LLPathfindingLinkset::LLPathfindingLinkset(const LLPathfindingLinkset& pOther)
    : LLPathfindingObject(pOther),
    mIsTerrain(pOther.mIsTerrain),
    mLandImpact(pOther.mLandImpact),
    mIsModifiable(pOther.mIsModifiable),
    mCanBeVolume(pOther.mCanBeVolume),
    mIsScripted(pOther.mIsScripted),
    mHasIsScripted(pOther.mHasIsScripted),
    mLinksetUse(pOther.mLinksetUse),
    mWalkabilityCoefficientA(pOther.mWalkabilityCoefficientA),
    mWalkabilityCoefficientB(pOther.mWalkabilityCoefficientB),
    mWalkabilityCoefficientC(pOther.mWalkabilityCoefficientC),
    mWalkabilityCoefficientD(pOther.mWalkabilityCoefficientD)
{
}

LLPathfindingLinkset::~LLPathfindingLinkset()
{
}

LLPathfindingLinkset& LLPathfindingLinkset::operator =(const LLPathfindingLinkset& pOther)
{
    dynamic_cast<LLPathfindingObject &>(*this) = pOther;

    mIsTerrain = pOther.mIsTerrain;
    mLandImpact = pOther.mLandImpact;
    mIsModifiable = pOther.mIsModifiable;
    mCanBeVolume = pOther.mCanBeVolume;
    mIsScripted = pOther.mIsScripted;
    mHasIsScripted = pOther.mHasIsScripted;
    mLinksetUse = pOther.mLinksetUse;
    mWalkabilityCoefficientA = pOther.mWalkabilityCoefficientA;
    mWalkabilityCoefficientB = pOther.mWalkabilityCoefficientB;
    mWalkabilityCoefficientC = pOther.mWalkabilityCoefficientC;
    mWalkabilityCoefficientD = pOther.mWalkabilityCoefficientD;

    return *this;
}

bool LLPathfindingLinkset::isPhantom() const
{
    return isPhantom(getLinksetUse());
}

LLPathfindingLinkset::ELinksetUse LLPathfindingLinkset::getLinksetUseWithToggledPhantom(ELinksetUse pLinksetUse)
{
<<<<<<< HEAD
	bool isPhantom = LLPathfindingLinkset::isPhantom(pLinksetUse);
	ENavMeshGenerationCategory navMeshGenerationCategory = getNavMeshGenerationCategory(pLinksetUse);
=======
    BOOL isPhantom = LLPathfindingLinkset::isPhantom(pLinksetUse);
    ENavMeshGenerationCategory navMeshGenerationCategory = getNavMeshGenerationCategory(pLinksetUse);
>>>>>>> e1623bb2

    return getLinksetUse(!isPhantom, navMeshGenerationCategory);
}

bool LLPathfindingLinkset::isShowUnmodifiablePhantomWarning(ELinksetUse pLinksetUse) const
{
    return (!isModifiable() && (isPhantom() != isPhantom(pLinksetUse)));
}

bool LLPathfindingLinkset::isShowPhantomToggleWarning(ELinksetUse pLinksetUse) const
{
    return (isModifiable() && (isPhantom() != isPhantom(pLinksetUse)));
}

bool LLPathfindingLinkset::isShowCannotBeVolumeWarning(ELinksetUse pLinksetUse) const
{
    return (!canBeVolume() && ((pLinksetUse == kMaterialVolume) || (pLinksetUse == kExclusionVolume)));
}

LLSD LLPathfindingLinkset::encodeAlteredFields(ELinksetUse pLinksetUse, S32 pA, S32 pB, S32 pC, S32 pD) const
{
    LLSD itemData;

    if (!isTerrain() && (pLinksetUse != kUnknown) && (getLinksetUse() != pLinksetUse) &&
        (canBeVolume() || ((pLinksetUse != kMaterialVolume) && (pLinksetUse != kExclusionVolume))))
    {
        if (isModifiable())
        {
            itemData[LINKSET_PHANTOM_FIELD] = static_cast<bool>(isPhantom(pLinksetUse));
        }

        itemData[LINKSET_CATEGORY_FIELD] = convertCategoryToLLSD(getNavMeshGenerationCategory(pLinksetUse));
    }

    if (mWalkabilityCoefficientA != pA)
    {
        itemData[LINKSET_WALKABILITY_A_FIELD] = llclamp(pA, MIN_WALKABILITY_VALUE, MAX_WALKABILITY_VALUE);
    }

    if (mWalkabilityCoefficientB != pB)
    {
        itemData[LINKSET_WALKABILITY_B_FIELD] = llclamp(pB, MIN_WALKABILITY_VALUE, MAX_WALKABILITY_VALUE);
    }

    if (mWalkabilityCoefficientC != pC)
    {
        itemData[LINKSET_WALKABILITY_C_FIELD] = llclamp(pC, MIN_WALKABILITY_VALUE, MAX_WALKABILITY_VALUE);
    }

    if (mWalkabilityCoefficientD != pD)
    {
        itemData[LINKSET_WALKABILITY_D_FIELD] = llclamp(pD, MIN_WALKABILITY_VALUE, MAX_WALKABILITY_VALUE);
    }

    return itemData;
}

void LLPathfindingLinkset::parseLinksetData(const LLSD &pLinksetData)
{
    llassert(pLinksetData.has(LINKSET_LAND_IMPACT_FIELD));
    llassert(pLinksetData.get(LINKSET_LAND_IMPACT_FIELD).isInteger());
    llassert(pLinksetData.get(LINKSET_LAND_IMPACT_FIELD).asInteger() >= 0);
    mLandImpact = pLinksetData.get(LINKSET_LAND_IMPACT_FIELD).asInteger();

    llassert(pLinksetData.has(LINKSET_MODIFIABLE_FIELD));
    llassert(pLinksetData.get(LINKSET_MODIFIABLE_FIELD).isBoolean());
    mIsModifiable = pLinksetData.get(LINKSET_MODIFIABLE_FIELD).asBoolean();

    mHasIsScripted = pLinksetData.has(LINKSET_IS_SCRIPTED_FIELD);
    if (mHasIsScripted)
    {
        llassert(pLinksetData.get(LINKSET_IS_SCRIPTED_FIELD).isBoolean());
        mIsScripted = pLinksetData.get(LINKSET_IS_SCRIPTED_FIELD).asBoolean();
    }
}

void LLPathfindingLinkset::parsePathfindingData(const LLSD &pLinksetData)
{
    bool isPhantom = false;
    if (pLinksetData.has(LINKSET_PHANTOM_FIELD))
    {
        llassert(pLinksetData.get(LINKSET_PHANTOM_FIELD).isBoolean());
        isPhantom = pLinksetData.get(LINKSET_PHANTOM_FIELD).asBoolean();
    }

    llassert(pLinksetData.has(LINKSET_CATEGORY_FIELD));
    mLinksetUse = getLinksetUse(isPhantom, convertCategoryFromLLSD(pLinksetData.get(LINKSET_CATEGORY_FIELD)));

    if (pLinksetData.has(LINKSET_CAN_BE_VOLUME))
    {
        llassert(pLinksetData.get(LINKSET_CAN_BE_VOLUME).isBoolean());
        mCanBeVolume = pLinksetData.get(LINKSET_CAN_BE_VOLUME).asBoolean();
    }

    llassert(pLinksetData.has(LINKSET_WALKABILITY_A_FIELD));
    llassert(pLinksetData.get(LINKSET_WALKABILITY_A_FIELD).isInteger());
    mWalkabilityCoefficientA = pLinksetData.get(LINKSET_WALKABILITY_A_FIELD).asInteger();
    llassert(mWalkabilityCoefficientA >= MIN_WALKABILITY_VALUE);
    llassert(mWalkabilityCoefficientA <= MAX_WALKABILITY_VALUE);

    llassert(pLinksetData.has(LINKSET_WALKABILITY_B_FIELD));
    llassert(pLinksetData.get(LINKSET_WALKABILITY_B_FIELD).isInteger());
    mWalkabilityCoefficientB = pLinksetData.get(LINKSET_WALKABILITY_B_FIELD).asInteger();
    llassert(mWalkabilityCoefficientB >= MIN_WALKABILITY_VALUE);
    llassert(mWalkabilityCoefficientB <= MAX_WALKABILITY_VALUE);

    llassert(pLinksetData.has(LINKSET_WALKABILITY_C_FIELD));
    llassert(pLinksetData.get(LINKSET_WALKABILITY_C_FIELD).isInteger());
    mWalkabilityCoefficientC = pLinksetData.get(LINKSET_WALKABILITY_C_FIELD).asInteger();
    llassert(mWalkabilityCoefficientC >= MIN_WALKABILITY_VALUE);
    llassert(mWalkabilityCoefficientC <= MAX_WALKABILITY_VALUE);

    llassert(pLinksetData.has(LINKSET_WALKABILITY_D_FIELD));
    llassert(pLinksetData.get(LINKSET_WALKABILITY_D_FIELD).isInteger());
    mWalkabilityCoefficientD = pLinksetData.get(LINKSET_WALKABILITY_D_FIELD).asInteger();
    llassert(mWalkabilityCoefficientD >= MIN_WALKABILITY_VALUE);
    llassert(mWalkabilityCoefficientD <= MAX_WALKABILITY_VALUE);
}

bool LLPathfindingLinkset::isPhantom(ELinksetUse pLinksetUse)
{
<<<<<<< HEAD
	bool retVal;

	switch (pLinksetUse)
	{
	case kWalkable :
	case kStaticObstacle :
	case kDynamicObstacle :
		retVal = false;
		break;
	case kMaterialVolume :
	case kExclusionVolume :
	case kDynamicPhantom :
		retVal = true;
		break;
	case kUnknown :
	default :
		retVal = false;
		llassert(0);
		break;
	}

	return retVal;
=======
    BOOL retVal;

    switch (pLinksetUse)
    {
    case kWalkable :
    case kStaticObstacle :
    case kDynamicObstacle :
        retVal = false;
        break;
    case kMaterialVolume :
    case kExclusionVolume :
    case kDynamicPhantom :
        retVal = true;
        break;
    case kUnknown :
    default :
        retVal = false;
        llassert(0);
        break;
    }

    return retVal;
>>>>>>> e1623bb2
}

LLPathfindingLinkset::ELinksetUse LLPathfindingLinkset::getLinksetUse(bool pIsPhantom, ENavMeshGenerationCategory pNavMeshGenerationCategory)
{
    ELinksetUse linksetUse = kUnknown;

    if (pIsPhantom)
    {
        switch (pNavMeshGenerationCategory)
        {
        case kNavMeshGenerationIgnore :
            linksetUse = kDynamicPhantom;
            break;
        case kNavMeshGenerationInclude :
            linksetUse = kMaterialVolume;
            break;
        case kNavMeshGenerationExclude :
            linksetUse = kExclusionVolume;
            break;
        default :
            linksetUse = kUnknown;
            llassert(0);
            break;
        }
    }
    else
    {
        switch (pNavMeshGenerationCategory)
        {
        case kNavMeshGenerationIgnore :
            linksetUse = kDynamicObstacle;
            break;
        case kNavMeshGenerationInclude :
            linksetUse = kWalkable;
            break;
        case kNavMeshGenerationExclude :
            linksetUse = kStaticObstacle;
            break;
        default :
            linksetUse = kUnknown;
            llassert(0);
            break;
        }
    }

    return linksetUse;
}

LLPathfindingLinkset::ENavMeshGenerationCategory LLPathfindingLinkset::getNavMeshGenerationCategory(ELinksetUse pLinksetUse)
{
    ENavMeshGenerationCategory navMeshGenerationCategory;
    switch (pLinksetUse)
    {
    case kWalkable :
    case kMaterialVolume :
        navMeshGenerationCategory = kNavMeshGenerationInclude;
        break;
    case kStaticObstacle :
    case kExclusionVolume :
        navMeshGenerationCategory = kNavMeshGenerationExclude;
        break;
    case kDynamicObstacle :
    case kDynamicPhantom :
        navMeshGenerationCategory = kNavMeshGenerationIgnore;
        break;
    case kUnknown :
    default :
        navMeshGenerationCategory = kNavMeshGenerationIgnore;
        llassert(0);
        break;
    }

    return navMeshGenerationCategory;
}

LLSD LLPathfindingLinkset::convertCategoryToLLSD(ENavMeshGenerationCategory pNavMeshGenerationCategory)
{
    LLSD llsd;

    switch (pNavMeshGenerationCategory)
    {
        case kNavMeshGenerationIgnore :
            llsd = static_cast<S32>(LINKSET_CATEGORY_VALUE_IGNORE);
            break;
        case kNavMeshGenerationInclude :
            llsd = static_cast<S32>(LINKSET_CATEGORY_VALUE_INCLUDE);
            break;
        case kNavMeshGenerationExclude :
            llsd = static_cast<S32>(LINKSET_CATEGORY_VALUE_EXCLUDE);
            break;
        default :
            llsd = static_cast<S32>(LINKSET_CATEGORY_VALUE_IGNORE);
            llassert(0);
            break;
    }

    return llsd;
}

LLPathfindingLinkset::ENavMeshGenerationCategory LLPathfindingLinkset::convertCategoryFromLLSD(const LLSD &llsd)
{
    ENavMeshGenerationCategory navMeshGenerationCategory;

    llassert(llsd.isInteger());
    switch (llsd.asInteger())
    {
        case LINKSET_CATEGORY_VALUE_IGNORE :
            navMeshGenerationCategory = kNavMeshGenerationIgnore;
            break;
        case LINKSET_CATEGORY_VALUE_INCLUDE :
            navMeshGenerationCategory = kNavMeshGenerationInclude;
            break;
        case LINKSET_CATEGORY_VALUE_EXCLUDE :
            navMeshGenerationCategory = kNavMeshGenerationExclude;
            break;
        default :
            navMeshGenerationCategory = kNavMeshGenerationIgnore;
            llassert(0);
            break;
    }

    return navMeshGenerationCategory;
}<|MERGE_RESOLUTION|>--- conflicted
+++ resolved
@@ -1,468 +1,408 @@
-/**
-* @file llpathfindinglinkset.cpp
-* @brief Definition of a pathfinding linkset that contains various properties required for havok pathfinding.
-* @author Stinson@lindenlab.com
-*
-* $LicenseInfo:firstyear=2012&license=viewerlgpl$
-* Second Life Viewer Source Code
-* Copyright (C) 2012, Linden Research, Inc.
-*
-* This library is free software; you can redistribute it and/or
-* modify it under the terms of the GNU Lesser General Public
-* License as published by the Free Software Foundation;
-* version 2.1 of the License only.
-*
-* This library is distributed in the hope that it will be useful,
-* but WITHOUT ANY WARRANTY; without even the implied warranty of
-* MERCHANTABILITY or FITNESS FOR A PARTICULAR PURPOSE.  See the GNU
-* Lesser General Public License for more details.
-*
-* You should have received a copy of the GNU Lesser General Public
-* License along with this library; if not, write to the Free Software
-* Foundation, Inc., 51 Franklin Street, Fifth Floor, Boston, MA  02110-1301  USA
-*
-* Linden Research, Inc., 945 Battery Street, San Francisco, CA  94111  USA
-* $/LicenseInfo$
-*/
-
-
-#include "llviewerprecompiledheaders.h"
-
-#include "llpathfindinglinkset.h"
-
-#include <string>
-
-#include "llpathfindingobject.h"
-#include "llsd.h"
-
-#define LINKSET_LAND_IMPACT_FIELD   "landimpact"
-#define LINKSET_MODIFIABLE_FIELD    "modifiable"
-#define LINKSET_CATEGORY_FIELD      "navmesh_category"
-#define LINKSET_CAN_BE_VOLUME       "can_be_volume"
-#define LINKSET_IS_SCRIPTED_FIELD   "is_scripted"
-#define LINKSET_PHANTOM_FIELD       "phantom"
-#define LINKSET_WALKABILITY_A_FIELD "A"
-#define LINKSET_WALKABILITY_B_FIELD "B"
-#define LINKSET_WALKABILITY_C_FIELD "C"
-#define LINKSET_WALKABILITY_D_FIELD "D"
-
-#define LINKSET_CATEGORY_VALUE_INCLUDE 0
-#define LINKSET_CATEGORY_VALUE_EXCLUDE 1
-#define LINKSET_CATEGORY_VALUE_IGNORE  2
-
-//---------------------------------------------------------------------------
-// LLPathfindingLinkset
-//---------------------------------------------------------------------------
-
-const S32 LLPathfindingLinkset::MIN_WALKABILITY_VALUE(0);
-const S32 LLPathfindingLinkset::MAX_WALKABILITY_VALUE(100);
-
-LLPathfindingLinkset::LLPathfindingLinkset(const LLSD& pTerrainData)
-<<<<<<< HEAD
-	: LLPathfindingObject(),
-	mIsTerrain(true),
-	mLandImpact(0U),
-	mIsModifiable(false),
-	mCanBeVolume(false),
-	mIsScripted(false),
-	mHasIsScripted(true),
-	mLinksetUse(kUnknown),
-	mWalkabilityCoefficientA(MIN_WALKABILITY_VALUE),
-	mWalkabilityCoefficientB(MIN_WALKABILITY_VALUE),
-	mWalkabilityCoefficientC(MIN_WALKABILITY_VALUE),
-	mWalkabilityCoefficientD(MIN_WALKABILITY_VALUE)
-=======
-    : LLPathfindingObject(),
-    mIsTerrain(true),
-    mLandImpact(0U),
-    mIsModifiable(FALSE),
-    mCanBeVolume(FALSE),
-    mIsScripted(FALSE),
-    mHasIsScripted(TRUE),
-    mLinksetUse(kUnknown),
-    mWalkabilityCoefficientA(MIN_WALKABILITY_VALUE),
-    mWalkabilityCoefficientB(MIN_WALKABILITY_VALUE),
-    mWalkabilityCoefficientC(MIN_WALKABILITY_VALUE),
-    mWalkabilityCoefficientD(MIN_WALKABILITY_VALUE)
->>>>>>> e1623bb2
-{
-    parsePathfindingData(pTerrainData);
-}
-
-LLPathfindingLinkset::LLPathfindingLinkset(const std::string &pUUID, const LLSD& pLinksetData)
-<<<<<<< HEAD
-	: LLPathfindingObject(pUUID, pLinksetData),
-	mIsTerrain(false),
-	mLandImpact(0U),
-	mIsModifiable(true),
-	mCanBeVolume(true),
-	mIsScripted(false),
-	mHasIsScripted(false),
-	mLinksetUse(kUnknown),
-	mWalkabilityCoefficientA(MIN_WALKABILITY_VALUE),
-	mWalkabilityCoefficientB(MIN_WALKABILITY_VALUE),
-	mWalkabilityCoefficientC(MIN_WALKABILITY_VALUE),
-	mWalkabilityCoefficientD(MIN_WALKABILITY_VALUE)
-=======
-    : LLPathfindingObject(pUUID, pLinksetData),
-    mIsTerrain(false),
-    mLandImpact(0U),
-    mIsModifiable(TRUE),
-    mCanBeVolume(TRUE),
-    mIsScripted(FALSE),
-    mHasIsScripted(FALSE),
-    mLinksetUse(kUnknown),
-    mWalkabilityCoefficientA(MIN_WALKABILITY_VALUE),
-    mWalkabilityCoefficientB(MIN_WALKABILITY_VALUE),
-    mWalkabilityCoefficientC(MIN_WALKABILITY_VALUE),
-    mWalkabilityCoefficientD(MIN_WALKABILITY_VALUE)
->>>>>>> e1623bb2
-{
-    parseLinksetData(pLinksetData);
-    parsePathfindingData(pLinksetData);
-}
-
-LLPathfindingLinkset::LLPathfindingLinkset(const LLPathfindingLinkset& pOther)
-    : LLPathfindingObject(pOther),
-    mIsTerrain(pOther.mIsTerrain),
-    mLandImpact(pOther.mLandImpact),
-    mIsModifiable(pOther.mIsModifiable),
-    mCanBeVolume(pOther.mCanBeVolume),
-    mIsScripted(pOther.mIsScripted),
-    mHasIsScripted(pOther.mHasIsScripted),
-    mLinksetUse(pOther.mLinksetUse),
-    mWalkabilityCoefficientA(pOther.mWalkabilityCoefficientA),
-    mWalkabilityCoefficientB(pOther.mWalkabilityCoefficientB),
-    mWalkabilityCoefficientC(pOther.mWalkabilityCoefficientC),
-    mWalkabilityCoefficientD(pOther.mWalkabilityCoefficientD)
-{
-}
-
-LLPathfindingLinkset::~LLPathfindingLinkset()
-{
-}
-
-LLPathfindingLinkset& LLPathfindingLinkset::operator =(const LLPathfindingLinkset& pOther)
-{
-    dynamic_cast<LLPathfindingObject &>(*this) = pOther;
-
-    mIsTerrain = pOther.mIsTerrain;
-    mLandImpact = pOther.mLandImpact;
-    mIsModifiable = pOther.mIsModifiable;
-    mCanBeVolume = pOther.mCanBeVolume;
-    mIsScripted = pOther.mIsScripted;
-    mHasIsScripted = pOther.mHasIsScripted;
-    mLinksetUse = pOther.mLinksetUse;
-    mWalkabilityCoefficientA = pOther.mWalkabilityCoefficientA;
-    mWalkabilityCoefficientB = pOther.mWalkabilityCoefficientB;
-    mWalkabilityCoefficientC = pOther.mWalkabilityCoefficientC;
-    mWalkabilityCoefficientD = pOther.mWalkabilityCoefficientD;
-
-    return *this;
-}
-
-bool LLPathfindingLinkset::isPhantom() const
-{
-    return isPhantom(getLinksetUse());
-}
-
-LLPathfindingLinkset::ELinksetUse LLPathfindingLinkset::getLinksetUseWithToggledPhantom(ELinksetUse pLinksetUse)
-{
-<<<<<<< HEAD
-	bool isPhantom = LLPathfindingLinkset::isPhantom(pLinksetUse);
-	ENavMeshGenerationCategory navMeshGenerationCategory = getNavMeshGenerationCategory(pLinksetUse);
-=======
-    BOOL isPhantom = LLPathfindingLinkset::isPhantom(pLinksetUse);
-    ENavMeshGenerationCategory navMeshGenerationCategory = getNavMeshGenerationCategory(pLinksetUse);
->>>>>>> e1623bb2
-
-    return getLinksetUse(!isPhantom, navMeshGenerationCategory);
-}
-
-bool LLPathfindingLinkset::isShowUnmodifiablePhantomWarning(ELinksetUse pLinksetUse) const
-{
-    return (!isModifiable() && (isPhantom() != isPhantom(pLinksetUse)));
-}
-
-bool LLPathfindingLinkset::isShowPhantomToggleWarning(ELinksetUse pLinksetUse) const
-{
-    return (isModifiable() && (isPhantom() != isPhantom(pLinksetUse)));
-}
-
-bool LLPathfindingLinkset::isShowCannotBeVolumeWarning(ELinksetUse pLinksetUse) const
-{
-    return (!canBeVolume() && ((pLinksetUse == kMaterialVolume) || (pLinksetUse == kExclusionVolume)));
-}
-
-LLSD LLPathfindingLinkset::encodeAlteredFields(ELinksetUse pLinksetUse, S32 pA, S32 pB, S32 pC, S32 pD) const
-{
-    LLSD itemData;
-
-    if (!isTerrain() && (pLinksetUse != kUnknown) && (getLinksetUse() != pLinksetUse) &&
-        (canBeVolume() || ((pLinksetUse != kMaterialVolume) && (pLinksetUse != kExclusionVolume))))
-    {
-        if (isModifiable())
-        {
-            itemData[LINKSET_PHANTOM_FIELD] = static_cast<bool>(isPhantom(pLinksetUse));
-        }
-
-        itemData[LINKSET_CATEGORY_FIELD] = convertCategoryToLLSD(getNavMeshGenerationCategory(pLinksetUse));
-    }
-
-    if (mWalkabilityCoefficientA != pA)
-    {
-        itemData[LINKSET_WALKABILITY_A_FIELD] = llclamp(pA, MIN_WALKABILITY_VALUE, MAX_WALKABILITY_VALUE);
-    }
-
-    if (mWalkabilityCoefficientB != pB)
-    {
-        itemData[LINKSET_WALKABILITY_B_FIELD] = llclamp(pB, MIN_WALKABILITY_VALUE, MAX_WALKABILITY_VALUE);
-    }
-
-    if (mWalkabilityCoefficientC != pC)
-    {
-        itemData[LINKSET_WALKABILITY_C_FIELD] = llclamp(pC, MIN_WALKABILITY_VALUE, MAX_WALKABILITY_VALUE);
-    }
-
-    if (mWalkabilityCoefficientD != pD)
-    {
-        itemData[LINKSET_WALKABILITY_D_FIELD] = llclamp(pD, MIN_WALKABILITY_VALUE, MAX_WALKABILITY_VALUE);
-    }
-
-    return itemData;
-}
-
-void LLPathfindingLinkset::parseLinksetData(const LLSD &pLinksetData)
-{
-    llassert(pLinksetData.has(LINKSET_LAND_IMPACT_FIELD));
-    llassert(pLinksetData.get(LINKSET_LAND_IMPACT_FIELD).isInteger());
-    llassert(pLinksetData.get(LINKSET_LAND_IMPACT_FIELD).asInteger() >= 0);
-    mLandImpact = pLinksetData.get(LINKSET_LAND_IMPACT_FIELD).asInteger();
-
-    llassert(pLinksetData.has(LINKSET_MODIFIABLE_FIELD));
-    llassert(pLinksetData.get(LINKSET_MODIFIABLE_FIELD).isBoolean());
-    mIsModifiable = pLinksetData.get(LINKSET_MODIFIABLE_FIELD).asBoolean();
-
-    mHasIsScripted = pLinksetData.has(LINKSET_IS_SCRIPTED_FIELD);
-    if (mHasIsScripted)
-    {
-        llassert(pLinksetData.get(LINKSET_IS_SCRIPTED_FIELD).isBoolean());
-        mIsScripted = pLinksetData.get(LINKSET_IS_SCRIPTED_FIELD).asBoolean();
-    }
-}
-
-void LLPathfindingLinkset::parsePathfindingData(const LLSD &pLinksetData)
-{
-    bool isPhantom = false;
-    if (pLinksetData.has(LINKSET_PHANTOM_FIELD))
-    {
-        llassert(pLinksetData.get(LINKSET_PHANTOM_FIELD).isBoolean());
-        isPhantom = pLinksetData.get(LINKSET_PHANTOM_FIELD).asBoolean();
-    }
-
-    llassert(pLinksetData.has(LINKSET_CATEGORY_FIELD));
-    mLinksetUse = getLinksetUse(isPhantom, convertCategoryFromLLSD(pLinksetData.get(LINKSET_CATEGORY_FIELD)));
-
-    if (pLinksetData.has(LINKSET_CAN_BE_VOLUME))
-    {
-        llassert(pLinksetData.get(LINKSET_CAN_BE_VOLUME).isBoolean());
-        mCanBeVolume = pLinksetData.get(LINKSET_CAN_BE_VOLUME).asBoolean();
-    }
-
-    llassert(pLinksetData.has(LINKSET_WALKABILITY_A_FIELD));
-    llassert(pLinksetData.get(LINKSET_WALKABILITY_A_FIELD).isInteger());
-    mWalkabilityCoefficientA = pLinksetData.get(LINKSET_WALKABILITY_A_FIELD).asInteger();
-    llassert(mWalkabilityCoefficientA >= MIN_WALKABILITY_VALUE);
-    llassert(mWalkabilityCoefficientA <= MAX_WALKABILITY_VALUE);
-
-    llassert(pLinksetData.has(LINKSET_WALKABILITY_B_FIELD));
-    llassert(pLinksetData.get(LINKSET_WALKABILITY_B_FIELD).isInteger());
-    mWalkabilityCoefficientB = pLinksetData.get(LINKSET_WALKABILITY_B_FIELD).asInteger();
-    llassert(mWalkabilityCoefficientB >= MIN_WALKABILITY_VALUE);
-    llassert(mWalkabilityCoefficientB <= MAX_WALKABILITY_VALUE);
-
-    llassert(pLinksetData.has(LINKSET_WALKABILITY_C_FIELD));
-    llassert(pLinksetData.get(LINKSET_WALKABILITY_C_FIELD).isInteger());
-    mWalkabilityCoefficientC = pLinksetData.get(LINKSET_WALKABILITY_C_FIELD).asInteger();
-    llassert(mWalkabilityCoefficientC >= MIN_WALKABILITY_VALUE);
-    llassert(mWalkabilityCoefficientC <= MAX_WALKABILITY_VALUE);
-
-    llassert(pLinksetData.has(LINKSET_WALKABILITY_D_FIELD));
-    llassert(pLinksetData.get(LINKSET_WALKABILITY_D_FIELD).isInteger());
-    mWalkabilityCoefficientD = pLinksetData.get(LINKSET_WALKABILITY_D_FIELD).asInteger();
-    llassert(mWalkabilityCoefficientD >= MIN_WALKABILITY_VALUE);
-    llassert(mWalkabilityCoefficientD <= MAX_WALKABILITY_VALUE);
-}
-
-bool LLPathfindingLinkset::isPhantom(ELinksetUse pLinksetUse)
-{
-<<<<<<< HEAD
-	bool retVal;
-
-	switch (pLinksetUse)
-	{
-	case kWalkable :
-	case kStaticObstacle :
-	case kDynamicObstacle :
-		retVal = false;
-		break;
-	case kMaterialVolume :
-	case kExclusionVolume :
-	case kDynamicPhantom :
-		retVal = true;
-		break;
-	case kUnknown :
-	default :
-		retVal = false;
-		llassert(0);
-		break;
-	}
-
-	return retVal;
-=======
-    BOOL retVal;
-
-    switch (pLinksetUse)
-    {
-    case kWalkable :
-    case kStaticObstacle :
-    case kDynamicObstacle :
-        retVal = false;
-        break;
-    case kMaterialVolume :
-    case kExclusionVolume :
-    case kDynamicPhantom :
-        retVal = true;
-        break;
-    case kUnknown :
-    default :
-        retVal = false;
-        llassert(0);
-        break;
-    }
-
-    return retVal;
->>>>>>> e1623bb2
-}
-
-LLPathfindingLinkset::ELinksetUse LLPathfindingLinkset::getLinksetUse(bool pIsPhantom, ENavMeshGenerationCategory pNavMeshGenerationCategory)
-{
-    ELinksetUse linksetUse = kUnknown;
-
-    if (pIsPhantom)
-    {
-        switch (pNavMeshGenerationCategory)
-        {
-        case kNavMeshGenerationIgnore :
-            linksetUse = kDynamicPhantom;
-            break;
-        case kNavMeshGenerationInclude :
-            linksetUse = kMaterialVolume;
-            break;
-        case kNavMeshGenerationExclude :
-            linksetUse = kExclusionVolume;
-            break;
-        default :
-            linksetUse = kUnknown;
-            llassert(0);
-            break;
-        }
-    }
-    else
-    {
-        switch (pNavMeshGenerationCategory)
-        {
-        case kNavMeshGenerationIgnore :
-            linksetUse = kDynamicObstacle;
-            break;
-        case kNavMeshGenerationInclude :
-            linksetUse = kWalkable;
-            break;
-        case kNavMeshGenerationExclude :
-            linksetUse = kStaticObstacle;
-            break;
-        default :
-            linksetUse = kUnknown;
-            llassert(0);
-            break;
-        }
-    }
-
-    return linksetUse;
-}
-
-LLPathfindingLinkset::ENavMeshGenerationCategory LLPathfindingLinkset::getNavMeshGenerationCategory(ELinksetUse pLinksetUse)
-{
-    ENavMeshGenerationCategory navMeshGenerationCategory;
-    switch (pLinksetUse)
-    {
-    case kWalkable :
-    case kMaterialVolume :
-        navMeshGenerationCategory = kNavMeshGenerationInclude;
-        break;
-    case kStaticObstacle :
-    case kExclusionVolume :
-        navMeshGenerationCategory = kNavMeshGenerationExclude;
-        break;
-    case kDynamicObstacle :
-    case kDynamicPhantom :
-        navMeshGenerationCategory = kNavMeshGenerationIgnore;
-        break;
-    case kUnknown :
-    default :
-        navMeshGenerationCategory = kNavMeshGenerationIgnore;
-        llassert(0);
-        break;
-    }
-
-    return navMeshGenerationCategory;
-}
-
-LLSD LLPathfindingLinkset::convertCategoryToLLSD(ENavMeshGenerationCategory pNavMeshGenerationCategory)
-{
-    LLSD llsd;
-
-    switch (pNavMeshGenerationCategory)
-    {
-        case kNavMeshGenerationIgnore :
-            llsd = static_cast<S32>(LINKSET_CATEGORY_VALUE_IGNORE);
-            break;
-        case kNavMeshGenerationInclude :
-            llsd = static_cast<S32>(LINKSET_CATEGORY_VALUE_INCLUDE);
-            break;
-        case kNavMeshGenerationExclude :
-            llsd = static_cast<S32>(LINKSET_CATEGORY_VALUE_EXCLUDE);
-            break;
-        default :
-            llsd = static_cast<S32>(LINKSET_CATEGORY_VALUE_IGNORE);
-            llassert(0);
-            break;
-    }
-
-    return llsd;
-}
-
-LLPathfindingLinkset::ENavMeshGenerationCategory LLPathfindingLinkset::convertCategoryFromLLSD(const LLSD &llsd)
-{
-    ENavMeshGenerationCategory navMeshGenerationCategory;
-
-    llassert(llsd.isInteger());
-    switch (llsd.asInteger())
-    {
-        case LINKSET_CATEGORY_VALUE_IGNORE :
-            navMeshGenerationCategory = kNavMeshGenerationIgnore;
-            break;
-        case LINKSET_CATEGORY_VALUE_INCLUDE :
-            navMeshGenerationCategory = kNavMeshGenerationInclude;
-            break;
-        case LINKSET_CATEGORY_VALUE_EXCLUDE :
-            navMeshGenerationCategory = kNavMeshGenerationExclude;
-            break;
-        default :
-            navMeshGenerationCategory = kNavMeshGenerationIgnore;
-            llassert(0);
-            break;
-    }
-
-    return navMeshGenerationCategory;
-}+/**
+* @file llpathfindinglinkset.cpp
+* @brief Definition of a pathfinding linkset that contains various properties required for havok pathfinding.
+* @author Stinson@lindenlab.com
+*
+* $LicenseInfo:firstyear=2012&license=viewerlgpl$
+* Second Life Viewer Source Code
+* Copyright (C) 2012, Linden Research, Inc.
+*
+* This library is free software; you can redistribute it and/or
+* modify it under the terms of the GNU Lesser General Public
+* License as published by the Free Software Foundation;
+* version 2.1 of the License only.
+*
+* This library is distributed in the hope that it will be useful,
+* but WITHOUT ANY WARRANTY; without even the implied warranty of
+* MERCHANTABILITY or FITNESS FOR A PARTICULAR PURPOSE.  See the GNU
+* Lesser General Public License for more details.
+*
+* You should have received a copy of the GNU Lesser General Public
+* License along with this library; if not, write to the Free Software
+* Foundation, Inc., 51 Franklin Street, Fifth Floor, Boston, MA  02110-1301  USA
+*
+* Linden Research, Inc., 945 Battery Street, San Francisco, CA  94111  USA
+* $/LicenseInfo$
+*/
+
+
+#include "llviewerprecompiledheaders.h"
+
+#include "llpathfindinglinkset.h"
+
+#include <string>
+
+#include "llpathfindingobject.h"
+#include "llsd.h"
+
+#define LINKSET_LAND_IMPACT_FIELD   "landimpact"
+#define LINKSET_MODIFIABLE_FIELD    "modifiable"
+#define LINKSET_CATEGORY_FIELD      "navmesh_category"
+#define LINKSET_CAN_BE_VOLUME       "can_be_volume"
+#define LINKSET_IS_SCRIPTED_FIELD   "is_scripted"
+#define LINKSET_PHANTOM_FIELD       "phantom"
+#define LINKSET_WALKABILITY_A_FIELD "A"
+#define LINKSET_WALKABILITY_B_FIELD "B"
+#define LINKSET_WALKABILITY_C_FIELD "C"
+#define LINKSET_WALKABILITY_D_FIELD "D"
+
+#define LINKSET_CATEGORY_VALUE_INCLUDE 0
+#define LINKSET_CATEGORY_VALUE_EXCLUDE 1
+#define LINKSET_CATEGORY_VALUE_IGNORE  2
+
+//---------------------------------------------------------------------------
+// LLPathfindingLinkset
+//---------------------------------------------------------------------------
+
+const S32 LLPathfindingLinkset::MIN_WALKABILITY_VALUE(0);
+const S32 LLPathfindingLinkset::MAX_WALKABILITY_VALUE(100);
+
+LLPathfindingLinkset::LLPathfindingLinkset(const LLSD& pTerrainData)
+    : LLPathfindingObject(),
+    mIsTerrain(true),
+    mLandImpact(0U),
+    mIsModifiable(false),
+    mCanBeVolume(false),
+    mIsScripted(false),
+    mHasIsScripted(true),
+    mLinksetUse(kUnknown),
+    mWalkabilityCoefficientA(MIN_WALKABILITY_VALUE),
+    mWalkabilityCoefficientB(MIN_WALKABILITY_VALUE),
+    mWalkabilityCoefficientC(MIN_WALKABILITY_VALUE),
+    mWalkabilityCoefficientD(MIN_WALKABILITY_VALUE)
+{
+    parsePathfindingData(pTerrainData);
+}
+
+LLPathfindingLinkset::LLPathfindingLinkset(const std::string &pUUID, const LLSD& pLinksetData)
+    : LLPathfindingObject(pUUID, pLinksetData),
+    mIsTerrain(false),
+    mLandImpact(0U),
+    mIsModifiable(true),
+    mCanBeVolume(true),
+    mIsScripted(false),
+    mHasIsScripted(false),
+    mLinksetUse(kUnknown),
+    mWalkabilityCoefficientA(MIN_WALKABILITY_VALUE),
+    mWalkabilityCoefficientB(MIN_WALKABILITY_VALUE),
+    mWalkabilityCoefficientC(MIN_WALKABILITY_VALUE),
+    mWalkabilityCoefficientD(MIN_WALKABILITY_VALUE)
+{
+    parseLinksetData(pLinksetData);
+    parsePathfindingData(pLinksetData);
+}
+
+LLPathfindingLinkset::LLPathfindingLinkset(const LLPathfindingLinkset& pOther)
+    : LLPathfindingObject(pOther),
+    mIsTerrain(pOther.mIsTerrain),
+    mLandImpact(pOther.mLandImpact),
+    mIsModifiable(pOther.mIsModifiable),
+    mCanBeVolume(pOther.mCanBeVolume),
+    mIsScripted(pOther.mIsScripted),
+    mHasIsScripted(pOther.mHasIsScripted),
+    mLinksetUse(pOther.mLinksetUse),
+    mWalkabilityCoefficientA(pOther.mWalkabilityCoefficientA),
+    mWalkabilityCoefficientB(pOther.mWalkabilityCoefficientB),
+    mWalkabilityCoefficientC(pOther.mWalkabilityCoefficientC),
+    mWalkabilityCoefficientD(pOther.mWalkabilityCoefficientD)
+{
+}
+
+LLPathfindingLinkset::~LLPathfindingLinkset()
+{
+}
+
+LLPathfindingLinkset& LLPathfindingLinkset::operator =(const LLPathfindingLinkset& pOther)
+{
+    dynamic_cast<LLPathfindingObject &>(*this) = pOther;
+
+    mIsTerrain = pOther.mIsTerrain;
+    mLandImpact = pOther.mLandImpact;
+    mIsModifiable = pOther.mIsModifiable;
+    mCanBeVolume = pOther.mCanBeVolume;
+    mIsScripted = pOther.mIsScripted;
+    mHasIsScripted = pOther.mHasIsScripted;
+    mLinksetUse = pOther.mLinksetUse;
+    mWalkabilityCoefficientA = pOther.mWalkabilityCoefficientA;
+    mWalkabilityCoefficientB = pOther.mWalkabilityCoefficientB;
+    mWalkabilityCoefficientC = pOther.mWalkabilityCoefficientC;
+    mWalkabilityCoefficientD = pOther.mWalkabilityCoefficientD;
+
+    return *this;
+}
+
+bool LLPathfindingLinkset::isPhantom() const
+{
+    return isPhantom(getLinksetUse());
+}
+
+LLPathfindingLinkset::ELinksetUse LLPathfindingLinkset::getLinksetUseWithToggledPhantom(ELinksetUse pLinksetUse)
+{
+    bool isPhantom = LLPathfindingLinkset::isPhantom(pLinksetUse);
+    ENavMeshGenerationCategory navMeshGenerationCategory = getNavMeshGenerationCategory(pLinksetUse);
+
+    return getLinksetUse(!isPhantom, navMeshGenerationCategory);
+}
+
+bool LLPathfindingLinkset::isShowUnmodifiablePhantomWarning(ELinksetUse pLinksetUse) const
+{
+    return (!isModifiable() && (isPhantom() != isPhantom(pLinksetUse)));
+}
+
+bool LLPathfindingLinkset::isShowPhantomToggleWarning(ELinksetUse pLinksetUse) const
+{
+    return (isModifiable() && (isPhantom() != isPhantom(pLinksetUse)));
+}
+
+bool LLPathfindingLinkset::isShowCannotBeVolumeWarning(ELinksetUse pLinksetUse) const
+{
+    return (!canBeVolume() && ((pLinksetUse == kMaterialVolume) || (pLinksetUse == kExclusionVolume)));
+}
+
+LLSD LLPathfindingLinkset::encodeAlteredFields(ELinksetUse pLinksetUse, S32 pA, S32 pB, S32 pC, S32 pD) const
+{
+    LLSD itemData;
+
+    if (!isTerrain() && (pLinksetUse != kUnknown) && (getLinksetUse() != pLinksetUse) &&
+        (canBeVolume() || ((pLinksetUse != kMaterialVolume) && (pLinksetUse != kExclusionVolume))))
+    {
+        if (isModifiable())
+        {
+            itemData[LINKSET_PHANTOM_FIELD] = static_cast<bool>(isPhantom(pLinksetUse));
+        }
+
+        itemData[LINKSET_CATEGORY_FIELD] = convertCategoryToLLSD(getNavMeshGenerationCategory(pLinksetUse));
+    }
+
+    if (mWalkabilityCoefficientA != pA)
+    {
+        itemData[LINKSET_WALKABILITY_A_FIELD] = llclamp(pA, MIN_WALKABILITY_VALUE, MAX_WALKABILITY_VALUE);
+    }
+
+    if (mWalkabilityCoefficientB != pB)
+    {
+        itemData[LINKSET_WALKABILITY_B_FIELD] = llclamp(pB, MIN_WALKABILITY_VALUE, MAX_WALKABILITY_VALUE);
+    }
+
+    if (mWalkabilityCoefficientC != pC)
+    {
+        itemData[LINKSET_WALKABILITY_C_FIELD] = llclamp(pC, MIN_WALKABILITY_VALUE, MAX_WALKABILITY_VALUE);
+    }
+
+    if (mWalkabilityCoefficientD != pD)
+    {
+        itemData[LINKSET_WALKABILITY_D_FIELD] = llclamp(pD, MIN_WALKABILITY_VALUE, MAX_WALKABILITY_VALUE);
+    }
+
+    return itemData;
+}
+
+void LLPathfindingLinkset::parseLinksetData(const LLSD &pLinksetData)
+{
+    llassert(pLinksetData.has(LINKSET_LAND_IMPACT_FIELD));
+    llassert(pLinksetData.get(LINKSET_LAND_IMPACT_FIELD).isInteger());
+    llassert(pLinksetData.get(LINKSET_LAND_IMPACT_FIELD).asInteger() >= 0);
+    mLandImpact = pLinksetData.get(LINKSET_LAND_IMPACT_FIELD).asInteger();
+
+    llassert(pLinksetData.has(LINKSET_MODIFIABLE_FIELD));
+    llassert(pLinksetData.get(LINKSET_MODIFIABLE_FIELD).isBoolean());
+    mIsModifiable = pLinksetData.get(LINKSET_MODIFIABLE_FIELD).asBoolean();
+
+    mHasIsScripted = pLinksetData.has(LINKSET_IS_SCRIPTED_FIELD);
+    if (mHasIsScripted)
+    {
+        llassert(pLinksetData.get(LINKSET_IS_SCRIPTED_FIELD).isBoolean());
+        mIsScripted = pLinksetData.get(LINKSET_IS_SCRIPTED_FIELD).asBoolean();
+    }
+}
+
+void LLPathfindingLinkset::parsePathfindingData(const LLSD &pLinksetData)
+{
+    bool isPhantom = false;
+    if (pLinksetData.has(LINKSET_PHANTOM_FIELD))
+    {
+        llassert(pLinksetData.get(LINKSET_PHANTOM_FIELD).isBoolean());
+        isPhantom = pLinksetData.get(LINKSET_PHANTOM_FIELD).asBoolean();
+    }
+
+    llassert(pLinksetData.has(LINKSET_CATEGORY_FIELD));
+    mLinksetUse = getLinksetUse(isPhantom, convertCategoryFromLLSD(pLinksetData.get(LINKSET_CATEGORY_FIELD)));
+
+    if (pLinksetData.has(LINKSET_CAN_BE_VOLUME))
+    {
+        llassert(pLinksetData.get(LINKSET_CAN_BE_VOLUME).isBoolean());
+        mCanBeVolume = pLinksetData.get(LINKSET_CAN_BE_VOLUME).asBoolean();
+    }
+
+    llassert(pLinksetData.has(LINKSET_WALKABILITY_A_FIELD));
+    llassert(pLinksetData.get(LINKSET_WALKABILITY_A_FIELD).isInteger());
+    mWalkabilityCoefficientA = pLinksetData.get(LINKSET_WALKABILITY_A_FIELD).asInteger();
+    llassert(mWalkabilityCoefficientA >= MIN_WALKABILITY_VALUE);
+    llassert(mWalkabilityCoefficientA <= MAX_WALKABILITY_VALUE);
+
+    llassert(pLinksetData.has(LINKSET_WALKABILITY_B_FIELD));
+    llassert(pLinksetData.get(LINKSET_WALKABILITY_B_FIELD).isInteger());
+    mWalkabilityCoefficientB = pLinksetData.get(LINKSET_WALKABILITY_B_FIELD).asInteger();
+    llassert(mWalkabilityCoefficientB >= MIN_WALKABILITY_VALUE);
+    llassert(mWalkabilityCoefficientB <= MAX_WALKABILITY_VALUE);
+
+    llassert(pLinksetData.has(LINKSET_WALKABILITY_C_FIELD));
+    llassert(pLinksetData.get(LINKSET_WALKABILITY_C_FIELD).isInteger());
+    mWalkabilityCoefficientC = pLinksetData.get(LINKSET_WALKABILITY_C_FIELD).asInteger();
+    llassert(mWalkabilityCoefficientC >= MIN_WALKABILITY_VALUE);
+    llassert(mWalkabilityCoefficientC <= MAX_WALKABILITY_VALUE);
+
+    llassert(pLinksetData.has(LINKSET_WALKABILITY_D_FIELD));
+    llassert(pLinksetData.get(LINKSET_WALKABILITY_D_FIELD).isInteger());
+    mWalkabilityCoefficientD = pLinksetData.get(LINKSET_WALKABILITY_D_FIELD).asInteger();
+    llassert(mWalkabilityCoefficientD >= MIN_WALKABILITY_VALUE);
+    llassert(mWalkabilityCoefficientD <= MAX_WALKABILITY_VALUE);
+}
+
+bool LLPathfindingLinkset::isPhantom(ELinksetUse pLinksetUse)
+{
+    bool retVal;
+
+    switch (pLinksetUse)
+    {
+    case kWalkable :
+    case kStaticObstacle :
+    case kDynamicObstacle :
+        retVal = false;
+        break;
+    case kMaterialVolume :
+    case kExclusionVolume :
+    case kDynamicPhantom :
+        retVal = true;
+        break;
+    case kUnknown :
+    default :
+        retVal = false;
+        llassert(0);
+        break;
+    }
+
+    return retVal;
+}
+
+LLPathfindingLinkset::ELinksetUse LLPathfindingLinkset::getLinksetUse(bool pIsPhantom, ENavMeshGenerationCategory pNavMeshGenerationCategory)
+{
+    ELinksetUse linksetUse = kUnknown;
+
+    if (pIsPhantom)
+    {
+        switch (pNavMeshGenerationCategory)
+        {
+        case kNavMeshGenerationIgnore :
+            linksetUse = kDynamicPhantom;
+            break;
+        case kNavMeshGenerationInclude :
+            linksetUse = kMaterialVolume;
+            break;
+        case kNavMeshGenerationExclude :
+            linksetUse = kExclusionVolume;
+            break;
+        default :
+            linksetUse = kUnknown;
+            llassert(0);
+            break;
+        }
+    }
+    else
+    {
+        switch (pNavMeshGenerationCategory)
+        {
+        case kNavMeshGenerationIgnore :
+            linksetUse = kDynamicObstacle;
+            break;
+        case kNavMeshGenerationInclude :
+            linksetUse = kWalkable;
+            break;
+        case kNavMeshGenerationExclude :
+            linksetUse = kStaticObstacle;
+            break;
+        default :
+            linksetUse = kUnknown;
+            llassert(0);
+            break;
+        }
+    }
+
+    return linksetUse;
+}
+
+LLPathfindingLinkset::ENavMeshGenerationCategory LLPathfindingLinkset::getNavMeshGenerationCategory(ELinksetUse pLinksetUse)
+{
+    ENavMeshGenerationCategory navMeshGenerationCategory;
+    switch (pLinksetUse)
+    {
+    case kWalkable :
+    case kMaterialVolume :
+        navMeshGenerationCategory = kNavMeshGenerationInclude;
+        break;
+    case kStaticObstacle :
+    case kExclusionVolume :
+        navMeshGenerationCategory = kNavMeshGenerationExclude;
+        break;
+    case kDynamicObstacle :
+    case kDynamicPhantom :
+        navMeshGenerationCategory = kNavMeshGenerationIgnore;
+        break;
+    case kUnknown :
+    default :
+        navMeshGenerationCategory = kNavMeshGenerationIgnore;
+        llassert(0);
+        break;
+    }
+
+    return navMeshGenerationCategory;
+}
+
+LLSD LLPathfindingLinkset::convertCategoryToLLSD(ENavMeshGenerationCategory pNavMeshGenerationCategory)
+{
+    LLSD llsd;
+
+    switch (pNavMeshGenerationCategory)
+    {
+        case kNavMeshGenerationIgnore :
+            llsd = static_cast<S32>(LINKSET_CATEGORY_VALUE_IGNORE);
+            break;
+        case kNavMeshGenerationInclude :
+            llsd = static_cast<S32>(LINKSET_CATEGORY_VALUE_INCLUDE);
+            break;
+        case kNavMeshGenerationExclude :
+            llsd = static_cast<S32>(LINKSET_CATEGORY_VALUE_EXCLUDE);
+            break;
+        default :
+            llsd = static_cast<S32>(LINKSET_CATEGORY_VALUE_IGNORE);
+            llassert(0);
+            break;
+    }
+
+    return llsd;
+}
+
+LLPathfindingLinkset::ENavMeshGenerationCategory LLPathfindingLinkset::convertCategoryFromLLSD(const LLSD &llsd)
+{
+    ENavMeshGenerationCategory navMeshGenerationCategory;
+
+    llassert(llsd.isInteger());
+    switch (llsd.asInteger())
+    {
+        case LINKSET_CATEGORY_VALUE_IGNORE :
+            navMeshGenerationCategory = kNavMeshGenerationIgnore;
+            break;
+        case LINKSET_CATEGORY_VALUE_INCLUDE :
+            navMeshGenerationCategory = kNavMeshGenerationInclude;
+            break;
+        case LINKSET_CATEGORY_VALUE_EXCLUDE :
+            navMeshGenerationCategory = kNavMeshGenerationExclude;
+            break;
+        default :
+            navMeshGenerationCategory = kNavMeshGenerationIgnore;
+            llassert(0);
+            break;
+    }
+
+    return navMeshGenerationCategory;
+}