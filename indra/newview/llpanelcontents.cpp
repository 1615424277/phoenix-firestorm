--- conflicted
+++ resolved
@@ -112,13 +112,8 @@
 {
     if( !objectp )
     {
-<<<<<<< HEAD
-        getChildView("button new script")->setEnabled(FALSE);
-        getChildView("btn_reset_scripts")->setEnabled(FALSE); // <FS> Script reset in edit floater
-=======
         getChildView("button new script")->setEnabled(false);
         getChildView("btn_reset_scripts")->setEnabled(false); // <FS> Script reset in edit floater
->>>>>>> 050d2fef
         return;
     }
 
@@ -142,11 +137,7 @@
         if ( (editable) && ((gRlvHandler.hasBehaviour(RLV_BHVR_UNSIT)) || (gRlvHandler.hasBehaviour(RLV_BHVR_SITTP))) )
         {
             // Only check the first (non-)root object because nothing else would result in enabling the button (see below)
-<<<<<<< HEAD
-            LLViewerObject* pObj = LLSelectMgr::getInstance()->getSelection()->getFirstRootObject(TRUE);
-=======
             LLViewerObject* pObj = LLSelectMgr::getInstance()->getSelection()->getFirstRootObject(true);
->>>>>>> 050d2fef
 
             editable =
                 (pObj) && (isAgentAvatarValid()) && ((!gAgentAvatarp->isSitting()) || (gAgentAvatarp->getRoot() != pObj->getRootEdit()));
@@ -162,17 +153,10 @@
     //      ((LLSelectMgr::getInstance()->getSelection()->getRootObjectCount() == 1)
     //          || (LLSelectMgr::getInstance()->getSelection()->getObjectCount() == 1)));
 
-<<<<<<< HEAD
-    BOOL objectIsOK = FALSE;
-    if( editable && all_volume && ( (LLSelectMgr::getInstance()->getSelection()->getRootObjectCount() == 1) || (LLSelectMgr::getInstance()->getSelection()->getObjectCount() == 1) ) )
-    {
-        objectIsOK = TRUE;
-=======
     bool objectIsOK = false;
     if( editable && all_volume && ( (LLSelectMgr::getInstance()->getSelection()->getRootObjectCount() == 1) || (LLSelectMgr::getInstance()->getSelection()->getObjectCount() == 1) ) )
     {
         objectIsOK = true;
->>>>>>> 050d2fef
     }
 
     getChildView("button new script")->setEnabled(objectIsOK);
