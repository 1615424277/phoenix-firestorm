/**
 * @file llpanelcontents.cpp
 * @brief Object contents panel in the tools floater.
 *
 * $LicenseInfo:firstyear=2001&license=viewerlgpl$
 * Second Life Viewer Source Code
 * Copyright (C) 2010, Linden Research, Inc.
 *
 * This library is free software; you can redistribute it and/or
 * modify it under the terms of the GNU Lesser General Public
 * License as published by the Free Software Foundation;
 * version 2.1 of the License only.
 *
 * This library is distributed in the hope that it will be useful,
 * but WITHOUT ANY WARRANTY; without even the implied warranty of
 * MERCHANTABILITY or FITNESS FOR A PARTICULAR PURPOSE.  See the GNU
 * Lesser General Public License for more details.
 *
 * You should have received a copy of the GNU Lesser General Public
 * License along with this library; if not, write to the Free Software
 * Foundation, Inc., 51 Franklin Street, Fifth Floor, Boston, MA  02110-1301  USA
 *
 * Linden Research, Inc., 945 Battery Street, San Francisco, CA  94111  USA
 * $/LicenseInfo$
 */

#include "llviewerprecompiledheaders.h"

// file include
#include "llpanelcontents.h"

// linden library includes
#include "llerror.h"
#include "llfloaterreg.h"
#include "llfontgl.h"
#include "llinventorydefines.h"
#include "llmaterialtable.h"
#include "llpermissionsflags.h"
#include "llrect.h"
#include "llstring.h"
#include "llui.h"
#include "m3math.h"
#include "material_codes.h"

// project includes
#include "llagent.h"
#include "llpanelobjectinventory.h"
#include "llpreviewscript.h"
#include "llresmgr.h"
#include "llselectmgr.h"
#include "lltool.h"
#include "lltoolcomp.h"
#include "lltoolmgr.h"
#include "lltrans.h"
#include "llviewerassettype.h"
#include "llviewerinventory.h"
#include "llviewermenu.h" // <FS> Script reset in edit floater
#include "llviewerobject.h"
#include "llviewerregion.h"
#include "llviewerwindow.h"
#include "llworld.h"
#include "llfloaterperms.h"
// [RLVa:KB] - Checked: 2011-05-22 (RLVa-1.3.1a)
#include "rlvhandler.h"
#include "rlvlocks.h"
// [/RLVa:KB]

//
// Imported globals
//


//
// Globals
//
const char* LLPanelContents::TENTATIVE_SUFFIX = "_tentative";
const char* LLPanelContents::PERMS_OWNER_INTERACT_KEY = "perms_owner_interact";
const char* LLPanelContents::PERMS_OWNER_CONTROL_KEY = "perms_owner_control";
const char* LLPanelContents::PERMS_GROUP_INTERACT_KEY = "perms_group_interact";
const char* LLPanelContents::PERMS_GROUP_CONTROL_KEY = "perms_group_control";
const char* LLPanelContents::PERMS_ANYONE_INTERACT_KEY = "perms_anyone_interact";
const char* LLPanelContents::PERMS_ANYONE_CONTROL_KEY = "perms_anyone_control";

bool LLPanelContents::postBuild()
{
<<<<<<< HEAD
	setMouseOpaque(false);

	childSetAction("button new script",&LLPanelContents::onClickNewScript, this);
	childSetAction("button permissions",&LLPanelContents::onClickPermissions, this);
	childSetAction("btn_reset_scripts", &LLPanelContents::onClickResetScripts, this); // <FS> Script reset in edit floater
	childSetAction("button refresh",&LLPanelContents::onClickRefresh, this);
=======
    setMouseOpaque(false);

    childSetAction("button new script",&LLPanelContents::onClickNewScript, this);
    childSetAction("button permissions",&LLPanelContents::onClickPermissions, this);
    childSetAction("btn_reset_scripts", &LLPanelContents::onClickResetScripts, this); // <FS> Script reset in edit floater
    childSetAction("button refresh",&LLPanelContents::onClickRefresh, this);
>>>>>>> 1a8a5404

    mPanelInventoryObject = getChild<LLPanelObjectInventory>("contents_inventory");

<<<<<<< HEAD
	return true;
=======
    return true;
>>>>>>> 1a8a5404
}

LLPanelContents::LLPanelContents()
    :   LLPanel(),
        mPanelInventoryObject(NULL)
{
}


LLPanelContents::~LLPanelContents()
{
    // Children all cleaned up by default view destructor.
}


void LLPanelContents::getState(LLViewerObject *objectp )
{
<<<<<<< HEAD
	if( !objectp )
	{
		getChildView("button new script")->setEnabled(false);
		getChildView("btn_reset_scripts")->setEnabled(false); // <FS> Script reset in edit floater
		return;
	}

	LLUUID group_id;			// used for SL-23488
	LLSelectMgr::getInstance()->selectGetGroup(group_id);  // sets group_id as a side effect SL-23488

	// BUG? Check for all objects being editable?
	bool editable = gAgent.isGodlike()
					|| (objectp->permModify() && !objectp->isPermanentEnforced()
					       && ( objectp->permYouOwner() || ( !group_id.isNull() && gAgent.isInGroup(group_id) )));  // solves SL-23488
	bool all_volume = LLSelectMgr::getInstance()->selectionAllPCode( LL_PCODE_VOLUME );

// [RLVa:KB] - Checked: 2010-04-01 (RLVa-1.2.0c) | Modified: RLVa-1.0.5a
	if ( (rlv_handler_t::isEnabled()) && (editable) )
	{
		// Don't allow creation of new scripts if it's non-detachable
		if (objectp->isAttachment())
			editable = !gRlvAttachmentLocks.isLockedAttachment(objectp->getRootEdit());

		// Don't allow creation of new scripts if we're @unsit=n or @sittp=n restricted and we're sitting on the selection
		if ( (editable) && ((gRlvHandler.hasBehaviour(RLV_BHVR_UNSIT)) || (gRlvHandler.hasBehaviour(RLV_BHVR_SITTP))) )
		{
			// Only check the first (non-)root object because nothing else would result in enabling the button (see below)
			LLViewerObject* pObj = LLSelectMgr::getInstance()->getSelection()->getFirstRootObject(true);

			editable = 
				(pObj) && (isAgentAvatarValid()) && ((!gAgentAvatarp->isSitting()) || (gAgentAvatarp->getRoot() != pObj->getRootEdit()));
		}
	}
// [/RLVa:KB]

	// Edit script buttons - ok if object is editable and there's an unambiguous destination for the object.
	// <FS:PP> FIRE-3219: Reset Scripts button in Build floater
	//	getChildView("button new script")->setEnabled(
	//		editable &&
	//		all_volume &&
	//		((LLSelectMgr::getInstance()->getSelection()->getRootObjectCount() == 1)
	//			|| (LLSelectMgr::getInstance()->getSelection()->getObjectCount() == 1)));

	bool objectIsOK = false;
	if( editable && all_volume && ( (LLSelectMgr::getInstance()->getSelection()->getRootObjectCount() == 1) || (LLSelectMgr::getInstance()->getSelection()->getObjectCount() == 1) ) )
	{
		objectIsOK = true;
	}

	getChildView("button new script")->setEnabled(objectIsOK);
	getChildView("btn_reset_scripts")->setEnabled(objectIsOK);
	// </FS:PP>

	getChildView("button permissions")->setEnabled(!objectp->isPermanentEnforced());
	mPanelInventoryObject->setEnabled(!objectp->isPermanentEnforced());
=======
    if( !objectp )
    {
        getChildView("button new script")->setEnabled(false);
        getChildView("btn_reset_scripts")->setEnabled(false); // <FS> Script reset in edit floater
        return;
    }

    LLUUID group_id;            // used for SL-23488
    LLSelectMgr::getInstance()->selectGetGroup(group_id);  // sets group_id as a side effect SL-23488

    // BUG? Check for all objects being editable?
    bool editable = gAgent.isGodlike()
                    || (objectp->permModify() && !objectp->isPermanentEnforced()
                           && ( objectp->permYouOwner() || ( !group_id.isNull() && gAgent.isInGroup(group_id) )));  // solves SL-23488
    bool all_volume = LLSelectMgr::getInstance()->selectionAllPCode( LL_PCODE_VOLUME );

// [RLVa:KB] - Checked: 2010-04-01 (RLVa-1.2.0c) | Modified: RLVa-1.0.5a
    if ( (rlv_handler_t::isEnabled()) && (editable) )
    {
        // Don't allow creation of new scripts if it's non-detachable
        if (objectp->isAttachment())
            editable = !gRlvAttachmentLocks.isLockedAttachment(objectp->getRootEdit());

        // Don't allow creation of new scripts if we're @unsit=n or @sittp=n restricted and we're sitting on the selection
        if ( (editable) && ((gRlvHandler.hasBehaviour(RLV_BHVR_UNSIT)) || (gRlvHandler.hasBehaviour(RLV_BHVR_SITTP))) )
        {
            // Only check the first (non-)root object because nothing else would result in enabling the button (see below)
            LLViewerObject* pObj = LLSelectMgr::getInstance()->getSelection()->getFirstRootObject(true);

            editable =
                (pObj) && (isAgentAvatarValid()) && ((!gAgentAvatarp->isSitting()) || (gAgentAvatarp->getRoot() != pObj->getRootEdit()));
        }
    }
// [/RLVa:KB]

    // Edit script buttons - ok if object is editable and there's an unambiguous destination for the object.
    // <FS:PP> FIRE-3219: Reset Scripts button in Build floater
    //  getChildView("button new script")->setEnabled(
    //      editable &&
    //      all_volume &&
    //      ((LLSelectMgr::getInstance()->getSelection()->getRootObjectCount() == 1)
    //          || (LLSelectMgr::getInstance()->getSelection()->getObjectCount() == 1)));

    bool objectIsOK = false;
    if( editable && all_volume && ( (LLSelectMgr::getInstance()->getSelection()->getRootObjectCount() == 1) || (LLSelectMgr::getInstance()->getSelection()->getObjectCount() == 1) ) )
    {
        objectIsOK = true;
    }

    getChildView("button new script")->setEnabled(objectIsOK);
    getChildView("btn_reset_scripts")->setEnabled(objectIsOK);
    // </FS:PP>

    getChildView("button permissions")->setEnabled(!objectp->isPermanentEnforced());
    mPanelInventoryObject->setEnabled(!objectp->isPermanentEnforced());
>>>>>>> 1a8a5404
}

void LLPanelContents::refresh()
{
<<<<<<< HEAD
	const bool children_ok = true;
	LLViewerObject* object = LLSelectMgr::getInstance()->getSelection()->getFirstRootObject(children_ok);

	getState(object);
	if (mPanelInventoryObject)
	{
		mPanelInventoryObject->refresh();
	}	
=======
    const bool children_ok = true;
    LLViewerObject* object = LLSelectMgr::getInstance()->getSelection()->getFirstRootObject(children_ok);

    getState(object);
    if (mPanelInventoryObject)
    {
        mPanelInventoryObject->refresh();
    }
>>>>>>> 1a8a5404
}

void LLPanelContents::clearContents()
{
    if (mPanelInventoryObject)
    {
        mPanelInventoryObject->clearInventoryTask();
    }
}


//
// Static functions
//

// static
void LLPanelContents::onClickNewScript(void *userdata)
{
<<<<<<< HEAD
	const bool children_ok = true;
	LLViewerObject* object = LLSelectMgr::getInstance()->getSelection()->getFirstRootObject(children_ok);
	if(object)
	{
// [RLVa:KB] - Checked: 2010-03-31 (RLVa-1.2.0c) | Modified: RLVa-1.0.5a
		if (rlv_handler_t::isEnabled())	// Fallback code [see LLPanelContents::getState()]
		{
			if (gRlvAttachmentLocks.isLockedAttachment(object->getRootEdit()))
			{
				return;					// Disallow creating new scripts in a locked attachment
			}
			else if ( (gRlvHandler.hasBehaviour(RLV_BHVR_UNSIT)) || (gRlvHandler.hasBehaviour(RLV_BHVR_SITTP)) )
			{
				if ( (isAgentAvatarValid()) && (gAgentAvatarp->isSitting()) && (gAgentAvatarp->getRoot() == object->getRootEdit()) )
					return;				// .. or in a linkset the avie is sitting on under @unsit=n/@sittp=n
			}
		}
// [/RLVa:KB]

		LLPermissions perm;
		perm.init(gAgent.getID(), gAgent.getID(), LLUUID::null, LLUUID::null);

		// Parameters are base, owner, everyone, group, next
		perm.initMasks(
			PERM_ALL,
			PERM_ALL,
			LLFloaterPerms::getEveryonePerms("Scripts"),
			LLFloaterPerms::getGroupPerms("Scripts"),
			PERM_MOVE | LLFloaterPerms::getNextOwnerPerms("Scripts"));
		std::string desc;
		LLViewerAssetType::generateDescriptionFor(LLAssetType::AT_LSL_TEXT, desc);
		LLPointer<LLViewerInventoryItem> new_item =
			new LLViewerInventoryItem(
				LLUUID::null,
				LLUUID::null,
				perm,
				LLUUID::null,
				LLAssetType::AT_LSL_TEXT,
				LLInventoryType::IT_LSL,
				"New Script",
				desc,
				LLSaleInfo::DEFAULT,
				LLInventoryItemFlags::II_FLAGS_NONE,
				time_corrected());
		object->saveScript(new_item, true, true);

		std::string name = new_item->getName();

		// *NOTE: In order to resolve SL-22177, we needed to create
		// the script first, and then you have to click it in
		// inventory to edit it.
		// *TODO: The script creation should round-trip back to the
		// viewer so the viewer can auto-open the script and start
		// editing ASAP.
	}
=======
    const bool children_ok = true;
    LLViewerObject* object = LLSelectMgr::getInstance()->getSelection()->getFirstRootObject(children_ok);
    if(object)
    {
// [RLVa:KB] - Checked: 2010-03-31 (RLVa-1.2.0c) | Modified: RLVa-1.0.5a
        if (rlv_handler_t::isEnabled()) // Fallback code [see LLPanelContents::getState()]
        {
            if (gRlvAttachmentLocks.isLockedAttachment(object->getRootEdit()))
            {
                return;                 // Disallow creating new scripts in a locked attachment
            }
            else if ( (gRlvHandler.hasBehaviour(RLV_BHVR_UNSIT)) || (gRlvHandler.hasBehaviour(RLV_BHVR_SITTP)) )
            {
                if ( (isAgentAvatarValid()) && (gAgentAvatarp->isSitting()) && (gAgentAvatarp->getRoot() == object->getRootEdit()) )
                    return;             // .. or in a linkset the avie is sitting on under @unsit=n/@sittp=n
            }
        }
// [/RLVa:KB]

        LLPermissions perm;
        perm.init(gAgent.getID(), gAgent.getID(), LLUUID::null, LLUUID::null);

        // Parameters are base, owner, everyone, group, next
        perm.initMasks(
            PERM_ALL,
            PERM_ALL,
            LLFloaterPerms::getEveryonePerms("Scripts"),
            LLFloaterPerms::getGroupPerms("Scripts"),
            PERM_MOVE | LLFloaterPerms::getNextOwnerPerms("Scripts"));
        std::string desc;
        LLViewerAssetType::generateDescriptionFor(LLAssetType::AT_LSL_TEXT, desc);
        LLPointer<LLViewerInventoryItem> new_item =
            new LLViewerInventoryItem(
                LLUUID::null,
                LLUUID::null,
                perm,
                LLUUID::null,
                LLAssetType::AT_LSL_TEXT,
                LLInventoryType::IT_LSL,
                "New Script",
                desc,
                LLSaleInfo::DEFAULT,
                LLInventoryItemFlags::II_FLAGS_NONE,
                time_corrected());
        object->saveScript(new_item, true, true);

        std::string name = new_item->getName();

        // *NOTE: In order to resolve SL-22177, we needed to create
        // the script first, and then you have to click it in
        // inventory to edit it.
        // *TODO: The script creation should round-trip back to the
        // viewer so the viewer can auto-open the script and start
        // editing ASAP.
    }
>>>>>>> 1a8a5404
}


// static
void LLPanelContents::onClickPermissions(void *userdata)
{
<<<<<<< HEAD
	LLPanelContents* self = (LLPanelContents*)userdata;
	gFloaterView->getParentFloater(self)->addDependentFloater(LLFloaterReg::showInstance("bulk_perms"));
=======
    LLPanelContents* self = (LLPanelContents*)userdata;
    gFloaterView->getParentFloater(self)->addDependentFloater(LLFloaterReg::showInstance("bulk_perms"));
>>>>>>> 1a8a5404
}

// <FS> Script reset in edit floater
// static
void LLPanelContents::onClickResetScripts(void *userdata)
{
<<<<<<< HEAD
	handle_selected_script_action("reset");
=======
    handle_selected_script_action("reset");
>>>>>>> 1a8a5404
}
// </FS>

// static
void LLPanelContents::onClickRefresh(void *userdata)
{
<<<<<<< HEAD
	LLPanelContents* self = (LLPanelContents*)userdata;
	self->refresh();
=======
    LLPanelContents* self = (LLPanelContents*)userdata;
    self->refresh();
>>>>>>> 1a8a5404
}<|MERGE_RESOLUTION|>--- conflicted
+++ resolved
@@ -83,29 +83,16 @@
 
 bool LLPanelContents::postBuild()
 {
-<<<<<<< HEAD
-	setMouseOpaque(false);
-
-	childSetAction("button new script",&LLPanelContents::onClickNewScript, this);
-	childSetAction("button permissions",&LLPanelContents::onClickPermissions, this);
-	childSetAction("btn_reset_scripts", &LLPanelContents::onClickResetScripts, this); // <FS> Script reset in edit floater
-	childSetAction("button refresh",&LLPanelContents::onClickRefresh, this);
-=======
     setMouseOpaque(false);
 
     childSetAction("button new script",&LLPanelContents::onClickNewScript, this);
     childSetAction("button permissions",&LLPanelContents::onClickPermissions, this);
     childSetAction("btn_reset_scripts", &LLPanelContents::onClickResetScripts, this); // <FS> Script reset in edit floater
     childSetAction("button refresh",&LLPanelContents::onClickRefresh, this);
->>>>>>> 1a8a5404
 
     mPanelInventoryObject = getChild<LLPanelObjectInventory>("contents_inventory");
 
-<<<<<<< HEAD
-	return true;
-=======
     return true;
->>>>>>> 1a8a5404
 }
 
 LLPanelContents::LLPanelContents()
@@ -123,63 +110,6 @@
 
 void LLPanelContents::getState(LLViewerObject *objectp )
 {
-<<<<<<< HEAD
-	if( !objectp )
-	{
-		getChildView("button new script")->setEnabled(false);
-		getChildView("btn_reset_scripts")->setEnabled(false); // <FS> Script reset in edit floater
-		return;
-	}
-
-	LLUUID group_id;			// used for SL-23488
-	LLSelectMgr::getInstance()->selectGetGroup(group_id);  // sets group_id as a side effect SL-23488
-
-	// BUG? Check for all objects being editable?
-	bool editable = gAgent.isGodlike()
-					|| (objectp->permModify() && !objectp->isPermanentEnforced()
-					       && ( objectp->permYouOwner() || ( !group_id.isNull() && gAgent.isInGroup(group_id) )));  // solves SL-23488
-	bool all_volume = LLSelectMgr::getInstance()->selectionAllPCode( LL_PCODE_VOLUME );
-
-// [RLVa:KB] - Checked: 2010-04-01 (RLVa-1.2.0c) | Modified: RLVa-1.0.5a
-	if ( (rlv_handler_t::isEnabled()) && (editable) )
-	{
-		// Don't allow creation of new scripts if it's non-detachable
-		if (objectp->isAttachment())
-			editable = !gRlvAttachmentLocks.isLockedAttachment(objectp->getRootEdit());
-
-		// Don't allow creation of new scripts if we're @unsit=n or @sittp=n restricted and we're sitting on the selection
-		if ( (editable) && ((gRlvHandler.hasBehaviour(RLV_BHVR_UNSIT)) || (gRlvHandler.hasBehaviour(RLV_BHVR_SITTP))) )
-		{
-			// Only check the first (non-)root object because nothing else would result in enabling the button (see below)
-			LLViewerObject* pObj = LLSelectMgr::getInstance()->getSelection()->getFirstRootObject(true);
-
-			editable = 
-				(pObj) && (isAgentAvatarValid()) && ((!gAgentAvatarp->isSitting()) || (gAgentAvatarp->getRoot() != pObj->getRootEdit()));
-		}
-	}
-// [/RLVa:KB]
-
-	// Edit script buttons - ok if object is editable and there's an unambiguous destination for the object.
-	// <FS:PP> FIRE-3219: Reset Scripts button in Build floater
-	//	getChildView("button new script")->setEnabled(
-	//		editable &&
-	//		all_volume &&
-	//		((LLSelectMgr::getInstance()->getSelection()->getRootObjectCount() == 1)
-	//			|| (LLSelectMgr::getInstance()->getSelection()->getObjectCount() == 1)));
-
-	bool objectIsOK = false;
-	if( editable && all_volume && ( (LLSelectMgr::getInstance()->getSelection()->getRootObjectCount() == 1) || (LLSelectMgr::getInstance()->getSelection()->getObjectCount() == 1) ) )
-	{
-		objectIsOK = true;
-	}
-
-	getChildView("button new script")->setEnabled(objectIsOK);
-	getChildView("btn_reset_scripts")->setEnabled(objectIsOK);
-	// </FS:PP>
-
-	getChildView("button permissions")->setEnabled(!objectp->isPermanentEnforced());
-	mPanelInventoryObject->setEnabled(!objectp->isPermanentEnforced());
-=======
     if( !objectp )
     {
         getChildView("button new script")->setEnabled(false);
@@ -235,21 +165,10 @@
 
     getChildView("button permissions")->setEnabled(!objectp->isPermanentEnforced());
     mPanelInventoryObject->setEnabled(!objectp->isPermanentEnforced());
->>>>>>> 1a8a5404
 }
 
 void LLPanelContents::refresh()
 {
-<<<<<<< HEAD
-	const bool children_ok = true;
-	LLViewerObject* object = LLSelectMgr::getInstance()->getSelection()->getFirstRootObject(children_ok);
-
-	getState(object);
-	if (mPanelInventoryObject)
-	{
-		mPanelInventoryObject->refresh();
-	}	
-=======
     const bool children_ok = true;
     LLViewerObject* object = LLSelectMgr::getInstance()->getSelection()->getFirstRootObject(children_ok);
 
@@ -258,7 +177,6 @@
     {
         mPanelInventoryObject->refresh();
     }
->>>>>>> 1a8a5404
 }
 
 void LLPanelContents::clearContents()
@@ -277,63 +195,6 @@
 // static
 void LLPanelContents::onClickNewScript(void *userdata)
 {
-<<<<<<< HEAD
-	const bool children_ok = true;
-	LLViewerObject* object = LLSelectMgr::getInstance()->getSelection()->getFirstRootObject(children_ok);
-	if(object)
-	{
-// [RLVa:KB] - Checked: 2010-03-31 (RLVa-1.2.0c) | Modified: RLVa-1.0.5a
-		if (rlv_handler_t::isEnabled())	// Fallback code [see LLPanelContents::getState()]
-		{
-			if (gRlvAttachmentLocks.isLockedAttachment(object->getRootEdit()))
-			{
-				return;					// Disallow creating new scripts in a locked attachment
-			}
-			else if ( (gRlvHandler.hasBehaviour(RLV_BHVR_UNSIT)) || (gRlvHandler.hasBehaviour(RLV_BHVR_SITTP)) )
-			{
-				if ( (isAgentAvatarValid()) && (gAgentAvatarp->isSitting()) && (gAgentAvatarp->getRoot() == object->getRootEdit()) )
-					return;				// .. or in a linkset the avie is sitting on under @unsit=n/@sittp=n
-			}
-		}
-// [/RLVa:KB]
-
-		LLPermissions perm;
-		perm.init(gAgent.getID(), gAgent.getID(), LLUUID::null, LLUUID::null);
-
-		// Parameters are base, owner, everyone, group, next
-		perm.initMasks(
-			PERM_ALL,
-			PERM_ALL,
-			LLFloaterPerms::getEveryonePerms("Scripts"),
-			LLFloaterPerms::getGroupPerms("Scripts"),
-			PERM_MOVE | LLFloaterPerms::getNextOwnerPerms("Scripts"));
-		std::string desc;
-		LLViewerAssetType::generateDescriptionFor(LLAssetType::AT_LSL_TEXT, desc);
-		LLPointer<LLViewerInventoryItem> new_item =
-			new LLViewerInventoryItem(
-				LLUUID::null,
-				LLUUID::null,
-				perm,
-				LLUUID::null,
-				LLAssetType::AT_LSL_TEXT,
-				LLInventoryType::IT_LSL,
-				"New Script",
-				desc,
-				LLSaleInfo::DEFAULT,
-				LLInventoryItemFlags::II_FLAGS_NONE,
-				time_corrected());
-		object->saveScript(new_item, true, true);
-
-		std::string name = new_item->getName();
-
-		// *NOTE: In order to resolve SL-22177, we needed to create
-		// the script first, and then you have to click it in
-		// inventory to edit it.
-		// *TODO: The script creation should round-trip back to the
-		// viewer so the viewer can auto-open the script and start
-		// editing ASAP.
-	}
-=======
     const bool children_ok = true;
     LLViewerObject* object = LLSelectMgr::getInstance()->getSelection()->getFirstRootObject(children_ok);
     if(object)
@@ -389,42 +250,27 @@
         // viewer so the viewer can auto-open the script and start
         // editing ASAP.
     }
->>>>>>> 1a8a5404
 }
 
 
 // static
 void LLPanelContents::onClickPermissions(void *userdata)
 {
-<<<<<<< HEAD
-	LLPanelContents* self = (LLPanelContents*)userdata;
-	gFloaterView->getParentFloater(self)->addDependentFloater(LLFloaterReg::showInstance("bulk_perms"));
-=======
     LLPanelContents* self = (LLPanelContents*)userdata;
     gFloaterView->getParentFloater(self)->addDependentFloater(LLFloaterReg::showInstance("bulk_perms"));
->>>>>>> 1a8a5404
 }
 
 // <FS> Script reset in edit floater
 // static
 void LLPanelContents::onClickResetScripts(void *userdata)
 {
-<<<<<<< HEAD
-	handle_selected_script_action("reset");
-=======
     handle_selected_script_action("reset");
->>>>>>> 1a8a5404
 }
 // </FS>
 
 // static
 void LLPanelContents::onClickRefresh(void *userdata)
 {
-<<<<<<< HEAD
-	LLPanelContents* self = (LLPanelContents*)userdata;
-	self->refresh();
-=======
     LLPanelContents* self = (LLPanelContents*)userdata;
     self->refresh();
->>>>>>> 1a8a5404
 }