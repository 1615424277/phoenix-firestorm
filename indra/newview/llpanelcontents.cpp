/**
 * @file llpanelcontents.cpp
 * @brief Object contents panel in the tools floater.
 *
 * $LicenseInfo:firstyear=2001&license=viewerlgpl$
 * Second Life Viewer Source Code
 * Copyright (C) 2010, Linden Research, Inc.
 *
 * This library is free software; you can redistribute it and/or
 * modify it under the terms of the GNU Lesser General Public
 * License as published by the Free Software Foundation;
 * version 2.1 of the License only.
 *
 * This library is distributed in the hope that it will be useful,
 * but WITHOUT ANY WARRANTY; without even the implied warranty of
 * MERCHANTABILITY or FITNESS FOR A PARTICULAR PURPOSE.  See the GNU
 * Lesser General Public License for more details.
 *
 * You should have received a copy of the GNU Lesser General Public
 * License along with this library; if not, write to the Free Software
 * Foundation, Inc., 51 Franklin Street, Fifth Floor, Boston, MA  02110-1301  USA
 *
 * Linden Research, Inc., 945 Battery Street, San Francisco, CA  94111  USA
 * $/LicenseInfo$
 */

#include "llviewerprecompiledheaders.h"

// file include
#include "llpanelcontents.h"

// linden library includes
#include "llerror.h"
#include "llfloaterreg.h"
#include "llfontgl.h"
#include "llinventorydefines.h"
#include "llmaterialtable.h"
#include "llpermissionsflags.h"
#include "llrect.h"
#include "llstring.h"
#include "llui.h"
#include "m3math.h"
#include "material_codes.h"

// project includes
#include "llagent.h"
#include "llpanelobjectinventory.h"
#include "llpreviewscript.h"
#include "llresmgr.h"
#include "llselectmgr.h"
#include "lltool.h"
#include "lltoolcomp.h"
#include "lltoolmgr.h"
#include "lltrans.h"
#include "llviewerassettype.h"
#include "llviewerinventory.h"
#include "llviewermenu.h" // <FS> Script reset in edit floater
#include "llviewerobject.h"
#include "llviewerregion.h"
#include "llviewerwindow.h"
#include "llworld.h"
#include "llfloaterperms.h"
// [RLVa:KB] - Checked: 2011-05-22 (RLVa-1.3.1a)
#include "rlvhandler.h"
#include "rlvlocks.h"
// [/RLVa:KB]

//
// Imported globals
//


//
// Globals
//
const char* LLPanelContents::TENTATIVE_SUFFIX = "_tentative";
const char* LLPanelContents::PERMS_OWNER_INTERACT_KEY = "perms_owner_interact";
const char* LLPanelContents::PERMS_OWNER_CONTROL_KEY = "perms_owner_control";
const char* LLPanelContents::PERMS_GROUP_INTERACT_KEY = "perms_group_interact";
const char* LLPanelContents::PERMS_GROUP_CONTROL_KEY = "perms_group_control";
const char* LLPanelContents::PERMS_ANYONE_INTERACT_KEY = "perms_anyone_interact";
const char* LLPanelContents::PERMS_ANYONE_CONTROL_KEY = "perms_anyone_control";

BOOL LLPanelContents::postBuild()
{
    setMouseOpaque(FALSE);

<<<<<<< HEAD
	childSetAction("button new script",&LLPanelContents::onClickNewScript, this);
	childSetAction("button permissions",&LLPanelContents::onClickPermissions, this);
	childSetAction("btn_reset_scripts", &LLPanelContents::onClickResetScripts, this); // <FS> Script reset in edit floater
	childSetAction("button refresh",&LLPanelContents::onClickRefresh, this);
=======
    childSetAction("button new script",&LLPanelContents::onClickNewScript, this);
    childSetAction("button permissions",&LLPanelContents::onClickPermissions, this);
>>>>>>> 38c2a5bd

    mPanelInventoryObject = getChild<LLPanelObjectInventory>("contents_inventory");

    return TRUE;
}

LLPanelContents::LLPanelContents()
    :   LLPanel(),
        mPanelInventoryObject(NULL)
{
}


LLPanelContents::~LLPanelContents()
{
    // Children all cleaned up by default view destructor.
}


void LLPanelContents::getState(LLViewerObject *objectp )
{
<<<<<<< HEAD
	if( !objectp )
	{
		getChildView("button new script")->setEnabled(FALSE);
		getChildView("btn_reset_scripts")->setEnabled(FALSE); // <FS> Script reset in edit floater
		return;
	}

	LLUUID group_id;			// used for SL-23488
	LLSelectMgr::getInstance()->selectGetGroup(group_id);  // sets group_id as a side effect SL-23488

	// BUG? Check for all objects being editable?
	bool editable = gAgent.isGodlike()
					|| (objectp->permModify() && !objectp->isPermanentEnforced()
					       && ( objectp->permYouOwner() || ( !group_id.isNull() && gAgent.isInGroup(group_id) )));  // solves SL-23488
	BOOL all_volume = LLSelectMgr::getInstance()->selectionAllPCode( LL_PCODE_VOLUME );

// [RLVa:KB] - Checked: 2010-04-01 (RLVa-1.2.0c) | Modified: RLVa-1.0.5a
	if ( (rlv_handler_t::isEnabled()) && (editable) )
	{
		// Don't allow creation of new scripts if it's non-detachable
		if (objectp->isAttachment())
			editable = !gRlvAttachmentLocks.isLockedAttachment(objectp->getRootEdit());

		// Don't allow creation of new scripts if we're @unsit=n or @sittp=n restricted and we're sitting on the selection
		if ( (editable) && ((gRlvHandler.hasBehaviour(RLV_BHVR_UNSIT)) || (gRlvHandler.hasBehaviour(RLV_BHVR_SITTP))) )
		{
			// Only check the first (non-)root object because nothing else would result in enabling the button (see below)
			LLViewerObject* pObj = LLSelectMgr::getInstance()->getSelection()->getFirstRootObject(TRUE);

			editable = 
				(pObj) && (isAgentAvatarValid()) && ((!gAgentAvatarp->isSitting()) || (gAgentAvatarp->getRoot() != pObj->getRootEdit()));
		}
	}
// [/RLVa:KB]

	// Edit script buttons - ok if object is editable and there's an unambiguous destination for the object.
	// <FS:PP> FIRE-3219: Reset Scripts button in Build floater
	//	getChildView("button new script")->setEnabled(
	//		editable &&
	//		all_volume &&
	//		((LLSelectMgr::getInstance()->getSelection()->getRootObjectCount() == 1)
	//			|| (LLSelectMgr::getInstance()->getSelection()->getObjectCount() == 1)));

	BOOL objectIsOK = FALSE;
	if( editable && all_volume && ( (LLSelectMgr::getInstance()->getSelection()->getRootObjectCount() == 1) || (LLSelectMgr::getInstance()->getSelection()->getObjectCount() == 1) ) )
	{
		objectIsOK = TRUE;
	}

	getChildView("button new script")->setEnabled(objectIsOK);
	getChildView("btn_reset_scripts")->setEnabled(objectIsOK);
	// </FS:PP>

	getChildView("button permissions")->setEnabled(!objectp->isPermanentEnforced());
	mPanelInventoryObject->setEnabled(!objectp->isPermanentEnforced());
=======
    if( !objectp )
    {
        getChildView("button new script")->setEnabled(FALSE);
        return;
    }

    LLUUID group_id;            // used for SL-23488
    LLSelectMgr::getInstance()->selectGetGroup(group_id);  // sets group_id as a side effect SL-23488

    // BUG? Check for all objects being editable?
    bool editable = gAgent.isGodlike()
                    || (objectp->permModify() && !objectp->isPermanentEnforced()
                           && ( objectp->permYouOwner() || ( !group_id.isNull() && gAgent.isInGroup(group_id) )));  // solves SL-23488
    BOOL all_volume = LLSelectMgr::getInstance()->selectionAllPCode( LL_PCODE_VOLUME );

    // Edit script button - ok if object is editable and there's an unambiguous destination for the object.
    getChildView("button new script")->setEnabled(
        editable &&
        all_volume &&
        ((LLSelectMgr::getInstance()->getSelection()->getRootObjectCount() == 1)
            || (LLSelectMgr::getInstance()->getSelection()->getObjectCount() == 1)));

    getChildView("button permissions")->setEnabled(!objectp->isPermanentEnforced());
    mPanelInventoryObject->setEnabled(!objectp->isPermanentEnforced());
>>>>>>> 38c2a5bd
}

void LLPanelContents::refresh()
{
    const BOOL children_ok = TRUE;
    LLViewerObject* object = LLSelectMgr::getInstance()->getSelection()->getFirstRootObject(children_ok);

    getState(object);
    if (mPanelInventoryObject)
    {
        mPanelInventoryObject->refresh();
    }
}

void LLPanelContents::clearContents()
{
    if (mPanelInventoryObject)
    {
        mPanelInventoryObject->clearInventoryTask();
    }
}


//
// Static functions
//

// static
void LLPanelContents::onClickNewScript(void *userdata)
{
<<<<<<< HEAD
	const BOOL children_ok = TRUE;
	LLViewerObject* object = LLSelectMgr::getInstance()->getSelection()->getFirstRootObject(children_ok);
	if(object)
	{
// [RLVa:KB] - Checked: 2010-03-31 (RLVa-1.2.0c) | Modified: RLVa-1.0.5a
		if (rlv_handler_t::isEnabled())	// Fallback code [see LLPanelContents::getState()]
		{
			if (gRlvAttachmentLocks.isLockedAttachment(object->getRootEdit()))
			{
				return;					// Disallow creating new scripts in a locked attachment
			}
			else if ( (gRlvHandler.hasBehaviour(RLV_BHVR_UNSIT)) || (gRlvHandler.hasBehaviour(RLV_BHVR_SITTP)) )
			{
				if ( (isAgentAvatarValid()) && (gAgentAvatarp->isSitting()) && (gAgentAvatarp->getRoot() == object->getRootEdit()) )
					return;				// .. or in a linkset the avie is sitting on under @unsit=n/@sittp=n
			}
		}
// [/RLVa:KB]

		LLPermissions perm;
		perm.init(gAgent.getID(), gAgent.getID(), LLUUID::null, LLUUID::null);

		// Parameters are base, owner, everyone, group, next
		perm.initMasks(
			PERM_ALL,
			PERM_ALL,
			LLFloaterPerms::getEveryonePerms("Scripts"),
			LLFloaterPerms::getGroupPerms("Scripts"),
			PERM_MOVE | LLFloaterPerms::getNextOwnerPerms("Scripts"));
		std::string desc;
		LLViewerAssetType::generateDescriptionFor(LLAssetType::AT_LSL_TEXT, desc);
		LLPointer<LLViewerInventoryItem> new_item =
			new LLViewerInventoryItem(
				LLUUID::null,
				LLUUID::null,
				perm,
				LLUUID::null,
				LLAssetType::AT_LSL_TEXT,
				LLInventoryType::IT_LSL,
				"New Script",
				desc,
				LLSaleInfo::DEFAULT,
				LLInventoryItemFlags::II_FLAGS_NONE,
				time_corrected());
		object->saveScript(new_item, TRUE, true);

		std::string name = new_item->getName();

		// *NOTE: In order to resolve SL-22177, we needed to create
		// the script first, and then you have to click it in
		// inventory to edit it.
		// *TODO: The script creation should round-trip back to the
		// viewer so the viewer can auto-open the script and start
		// editing ASAP.
	}
=======
    const BOOL children_ok = TRUE;
    LLViewerObject* object = LLSelectMgr::getInstance()->getSelection()->getFirstRootObject(children_ok);
    if(object)
    {
        LLPermissions perm;
        perm.init(gAgent.getID(), gAgent.getID(), LLUUID::null, LLUUID::null);

        // Parameters are base, owner, everyone, group, next
        perm.initMasks(
            PERM_ALL,
            PERM_ALL,
            LLFloaterPerms::getEveryonePerms("Scripts"),
            LLFloaterPerms::getGroupPerms("Scripts"),
            PERM_MOVE | LLFloaterPerms::getNextOwnerPerms("Scripts"));
        std::string desc;
        LLViewerAssetType::generateDescriptionFor(LLAssetType::AT_LSL_TEXT, desc);
        LLPointer<LLViewerInventoryItem> new_item =
            new LLViewerInventoryItem(
                LLUUID::null,
                LLUUID::null,
                perm,
                LLUUID::null,
                LLAssetType::AT_LSL_TEXT,
                LLInventoryType::IT_LSL,
                "New Script",
                desc,
                LLSaleInfo::DEFAULT,
                LLInventoryItemFlags::II_FLAGS_NONE,
                time_corrected());
        object->saveScript(new_item, TRUE, true);

        std::string name = new_item->getName();

        // *NOTE: In order to resolve SL-22177, we needed to create
        // the script first, and then you have to click it in
        // inventory to edit it.
        // *TODO: The script creation should round-trip back to the
        // viewer so the viewer can auto-open the script and start
        // editing ASAP.
    }
>>>>>>> 38c2a5bd
}


// static
void LLPanelContents::onClickPermissions(void *userdata)
{
<<<<<<< HEAD
	LLPanelContents* self = (LLPanelContents*)userdata;
	gFloaterView->getParentFloater(self)->addDependentFloater(LLFloaterReg::showInstance("bulk_perms"));
}

// <FS> Script reset in edit floater
// static
void LLPanelContents::onClickResetScripts(void *userdata)
{
	handle_selected_script_action("reset");
}
// </FS>

// static
void LLPanelContents::onClickRefresh(void *userdata)
{
	LLPanelContents* self = (LLPanelContents*)userdata;
	self->refresh();
=======
    LLPanelContents* self = (LLPanelContents*)userdata;
    gFloaterView->getParentFloater(self)->addDependentFloater(LLFloaterReg::showInstance("bulk_perms"));
>>>>>>> 38c2a5bd
}<|MERGE_RESOLUTION|>--- conflicted
+++ resolved
@@ -85,15 +85,10 @@
 {
     setMouseOpaque(FALSE);
 
-<<<<<<< HEAD
-	childSetAction("button new script",&LLPanelContents::onClickNewScript, this);
-	childSetAction("button permissions",&LLPanelContents::onClickPermissions, this);
-	childSetAction("btn_reset_scripts", &LLPanelContents::onClickResetScripts, this); // <FS> Script reset in edit floater
-	childSetAction("button refresh",&LLPanelContents::onClickRefresh, this);
-=======
     childSetAction("button new script",&LLPanelContents::onClickNewScript, this);
     childSetAction("button permissions",&LLPanelContents::onClickPermissions, this);
->>>>>>> 38c2a5bd
+    childSetAction("btn_reset_scripts", &LLPanelContents::onClickResetScripts, this); // <FS> Script reset in edit floater
+    childSetAction("button refresh",&LLPanelContents::onClickRefresh, this);
 
     mPanelInventoryObject = getChild<LLPanelObjectInventory>("contents_inventory");
 
@@ -115,66 +110,10 @@
 
 void LLPanelContents::getState(LLViewerObject *objectp )
 {
-<<<<<<< HEAD
-	if( !objectp )
-	{
-		getChildView("button new script")->setEnabled(FALSE);
-		getChildView("btn_reset_scripts")->setEnabled(FALSE); // <FS> Script reset in edit floater
-		return;
-	}
-
-	LLUUID group_id;			// used for SL-23488
-	LLSelectMgr::getInstance()->selectGetGroup(group_id);  // sets group_id as a side effect SL-23488
-
-	// BUG? Check for all objects being editable?
-	bool editable = gAgent.isGodlike()
-					|| (objectp->permModify() && !objectp->isPermanentEnforced()
-					       && ( objectp->permYouOwner() || ( !group_id.isNull() && gAgent.isInGroup(group_id) )));  // solves SL-23488
-	BOOL all_volume = LLSelectMgr::getInstance()->selectionAllPCode( LL_PCODE_VOLUME );
-
-// [RLVa:KB] - Checked: 2010-04-01 (RLVa-1.2.0c) | Modified: RLVa-1.0.5a
-	if ( (rlv_handler_t::isEnabled()) && (editable) )
-	{
-		// Don't allow creation of new scripts if it's non-detachable
-		if (objectp->isAttachment())
-			editable = !gRlvAttachmentLocks.isLockedAttachment(objectp->getRootEdit());
-
-		// Don't allow creation of new scripts if we're @unsit=n or @sittp=n restricted and we're sitting on the selection
-		if ( (editable) && ((gRlvHandler.hasBehaviour(RLV_BHVR_UNSIT)) || (gRlvHandler.hasBehaviour(RLV_BHVR_SITTP))) )
-		{
-			// Only check the first (non-)root object because nothing else would result in enabling the button (see below)
-			LLViewerObject* pObj = LLSelectMgr::getInstance()->getSelection()->getFirstRootObject(TRUE);
-
-			editable = 
-				(pObj) && (isAgentAvatarValid()) && ((!gAgentAvatarp->isSitting()) || (gAgentAvatarp->getRoot() != pObj->getRootEdit()));
-		}
-	}
-// [/RLVa:KB]
-
-	// Edit script buttons - ok if object is editable and there's an unambiguous destination for the object.
-	// <FS:PP> FIRE-3219: Reset Scripts button in Build floater
-	//	getChildView("button new script")->setEnabled(
-	//		editable &&
-	//		all_volume &&
-	//		((LLSelectMgr::getInstance()->getSelection()->getRootObjectCount() == 1)
-	//			|| (LLSelectMgr::getInstance()->getSelection()->getObjectCount() == 1)));
-
-	BOOL objectIsOK = FALSE;
-	if( editable && all_volume && ( (LLSelectMgr::getInstance()->getSelection()->getRootObjectCount() == 1) || (LLSelectMgr::getInstance()->getSelection()->getObjectCount() == 1) ) )
-	{
-		objectIsOK = TRUE;
-	}
-
-	getChildView("button new script")->setEnabled(objectIsOK);
-	getChildView("btn_reset_scripts")->setEnabled(objectIsOK);
-	// </FS:PP>
-
-	getChildView("button permissions")->setEnabled(!objectp->isPermanentEnforced());
-	mPanelInventoryObject->setEnabled(!objectp->isPermanentEnforced());
-=======
     if( !objectp )
     {
         getChildView("button new script")->setEnabled(FALSE);
+        getChildView("btn_reset_scripts")->setEnabled(FALSE); // <FS> Script reset in edit floater
         return;
     }
 
@@ -187,16 +126,45 @@
                            && ( objectp->permYouOwner() || ( !group_id.isNull() && gAgent.isInGroup(group_id) )));  // solves SL-23488
     BOOL all_volume = LLSelectMgr::getInstance()->selectionAllPCode( LL_PCODE_VOLUME );
 
-    // Edit script button - ok if object is editable and there's an unambiguous destination for the object.
-    getChildView("button new script")->setEnabled(
-        editable &&
-        all_volume &&
-        ((LLSelectMgr::getInstance()->getSelection()->getRootObjectCount() == 1)
-            || (LLSelectMgr::getInstance()->getSelection()->getObjectCount() == 1)));
+// [RLVa:KB] - Checked: 2010-04-01 (RLVa-1.2.0c) | Modified: RLVa-1.0.5a
+    if ( (rlv_handler_t::isEnabled()) && (editable) )
+    {
+        // Don't allow creation of new scripts if it's non-detachable
+        if (objectp->isAttachment())
+            editable = !gRlvAttachmentLocks.isLockedAttachment(objectp->getRootEdit());
+
+        // Don't allow creation of new scripts if we're @unsit=n or @sittp=n restricted and we're sitting on the selection
+        if ( (editable) && ((gRlvHandler.hasBehaviour(RLV_BHVR_UNSIT)) || (gRlvHandler.hasBehaviour(RLV_BHVR_SITTP))) )
+        {
+            // Only check the first (non-)root object because nothing else would result in enabling the button (see below)
+            LLViewerObject* pObj = LLSelectMgr::getInstance()->getSelection()->getFirstRootObject(TRUE);
+
+            editable =
+                (pObj) && (isAgentAvatarValid()) && ((!gAgentAvatarp->isSitting()) || (gAgentAvatarp->getRoot() != pObj->getRootEdit()));
+        }
+    }
+// [/RLVa:KB]
+
+    // Edit script buttons - ok if object is editable and there's an unambiguous destination for the object.
+    // <FS:PP> FIRE-3219: Reset Scripts button in Build floater
+    //  getChildView("button new script")->setEnabled(
+    //      editable &&
+    //      all_volume &&
+    //      ((LLSelectMgr::getInstance()->getSelection()->getRootObjectCount() == 1)
+    //          || (LLSelectMgr::getInstance()->getSelection()->getObjectCount() == 1)));
+
+    BOOL objectIsOK = FALSE;
+    if( editable && all_volume && ( (LLSelectMgr::getInstance()->getSelection()->getRootObjectCount() == 1) || (LLSelectMgr::getInstance()->getSelection()->getObjectCount() == 1) ) )
+    {
+        objectIsOK = TRUE;
+    }
+
+    getChildView("button new script")->setEnabled(objectIsOK);
+    getChildView("btn_reset_scripts")->setEnabled(objectIsOK);
+    // </FS:PP>
 
     getChildView("button permissions")->setEnabled(!objectp->isPermanentEnforced());
     mPanelInventoryObject->setEnabled(!objectp->isPermanentEnforced());
->>>>>>> 38c2a5bd
 }
 
 void LLPanelContents::refresh()
@@ -227,67 +195,25 @@
 // static
 void LLPanelContents::onClickNewScript(void *userdata)
 {
-<<<<<<< HEAD
-	const BOOL children_ok = TRUE;
-	LLViewerObject* object = LLSelectMgr::getInstance()->getSelection()->getFirstRootObject(children_ok);
-	if(object)
-	{
-// [RLVa:KB] - Checked: 2010-03-31 (RLVa-1.2.0c) | Modified: RLVa-1.0.5a
-		if (rlv_handler_t::isEnabled())	// Fallback code [see LLPanelContents::getState()]
-		{
-			if (gRlvAttachmentLocks.isLockedAttachment(object->getRootEdit()))
-			{
-				return;					// Disallow creating new scripts in a locked attachment
-			}
-			else if ( (gRlvHandler.hasBehaviour(RLV_BHVR_UNSIT)) || (gRlvHandler.hasBehaviour(RLV_BHVR_SITTP)) )
-			{
-				if ( (isAgentAvatarValid()) && (gAgentAvatarp->isSitting()) && (gAgentAvatarp->getRoot() == object->getRootEdit()) )
-					return;				// .. or in a linkset the avie is sitting on under @unsit=n/@sittp=n
-			}
-		}
-// [/RLVa:KB]
-
-		LLPermissions perm;
-		perm.init(gAgent.getID(), gAgent.getID(), LLUUID::null, LLUUID::null);
-
-		// Parameters are base, owner, everyone, group, next
-		perm.initMasks(
-			PERM_ALL,
-			PERM_ALL,
-			LLFloaterPerms::getEveryonePerms("Scripts"),
-			LLFloaterPerms::getGroupPerms("Scripts"),
-			PERM_MOVE | LLFloaterPerms::getNextOwnerPerms("Scripts"));
-		std::string desc;
-		LLViewerAssetType::generateDescriptionFor(LLAssetType::AT_LSL_TEXT, desc);
-		LLPointer<LLViewerInventoryItem> new_item =
-			new LLViewerInventoryItem(
-				LLUUID::null,
-				LLUUID::null,
-				perm,
-				LLUUID::null,
-				LLAssetType::AT_LSL_TEXT,
-				LLInventoryType::IT_LSL,
-				"New Script",
-				desc,
-				LLSaleInfo::DEFAULT,
-				LLInventoryItemFlags::II_FLAGS_NONE,
-				time_corrected());
-		object->saveScript(new_item, TRUE, true);
-
-		std::string name = new_item->getName();
-
-		// *NOTE: In order to resolve SL-22177, we needed to create
-		// the script first, and then you have to click it in
-		// inventory to edit it.
-		// *TODO: The script creation should round-trip back to the
-		// viewer so the viewer can auto-open the script and start
-		// editing ASAP.
-	}
-=======
     const BOOL children_ok = TRUE;
     LLViewerObject* object = LLSelectMgr::getInstance()->getSelection()->getFirstRootObject(children_ok);
     if(object)
     {
+// [RLVa:KB] - Checked: 2010-03-31 (RLVa-1.2.0c) | Modified: RLVa-1.0.5a
+        if (rlv_handler_t::isEnabled()) // Fallback code [see LLPanelContents::getState()]
+        {
+            if (gRlvAttachmentLocks.isLockedAttachment(object->getRootEdit()))
+            {
+                return;                 // Disallow creating new scripts in a locked attachment
+            }
+            else if ( (gRlvHandler.hasBehaviour(RLV_BHVR_UNSIT)) || (gRlvHandler.hasBehaviour(RLV_BHVR_SITTP)) )
+            {
+                if ( (isAgentAvatarValid()) && (gAgentAvatarp->isSitting()) && (gAgentAvatarp->getRoot() == object->getRootEdit()) )
+                    return;             // .. or in a linkset the avie is sitting on under @unsit=n/@sittp=n
+            }
+        }
+// [/RLVa:KB]
+
         LLPermissions perm;
         perm.init(gAgent.getID(), gAgent.getID(), LLUUID::null, LLUUID::null);
 
@@ -324,33 +250,27 @@
         // viewer so the viewer can auto-open the script and start
         // editing ASAP.
     }
->>>>>>> 38c2a5bd
 }
 
 
 // static
 void LLPanelContents::onClickPermissions(void *userdata)
 {
-<<<<<<< HEAD
-	LLPanelContents* self = (LLPanelContents*)userdata;
-	gFloaterView->getParentFloater(self)->addDependentFloater(LLFloaterReg::showInstance("bulk_perms"));
-}
-
-// <FS> Script reset in edit floater
-// static
-void LLPanelContents::onClickResetScripts(void *userdata)
-{
-	handle_selected_script_action("reset");
-}
-// </FS>
-
-// static
-void LLPanelContents::onClickRefresh(void *userdata)
-{
-	LLPanelContents* self = (LLPanelContents*)userdata;
-	self->refresh();
-=======
     LLPanelContents* self = (LLPanelContents*)userdata;
     gFloaterView->getParentFloater(self)->addDependentFloater(LLFloaterReg::showInstance("bulk_perms"));
->>>>>>> 38c2a5bd
+}
+
+// <FS> Script reset in edit floater
+// static
+void LLPanelContents::onClickResetScripts(void *userdata)
+{
+    handle_selected_script_action("reset");
+}
+// </FS>
+
+// static
+void LLPanelContents::onClickRefresh(void *userdata)
+{
+    LLPanelContents* self = (LLPanelContents*)userdata;
+    self->refresh();
 }