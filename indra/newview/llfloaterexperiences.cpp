--- conflicted
+++ resolved
@@ -74,11 +74,7 @@
     getChild<LLTabContainer>("xp_tabs")->addTabPanel(new LLPanelExperienceLog());
     resizeToTabs();
 
-<<<<<<< HEAD
-   	return true;
-=======
     return true;
->>>>>>> 1a8a5404
 }
 
 
