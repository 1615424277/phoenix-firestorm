 /** 
 * @file llnearbychat.h
 * @brief nearby chat history scrolling panel implementation
 *
 * $LicenseInfo:firstyear=2004&license=viewerlgpl$
 * Second Life Viewer Source Code
 * Copyright (C) 2010, Linden Research, Inc.
 * 
 * This library is free software; you can redistribute it and/or
 * modify it under the terms of the GNU Lesser General Public
 * License as published by the Free Software Foundation;
 * version 2.1 of the License only.
 * 
 * This library is distributed in the hope that it will be useful,
 * but WITHOUT ANY WARRANTY; without even the implied warranty of
 * MERCHANTABILITY or FITNESS FOR A PARTICULAR PURPOSE.  See the GNU
 * Lesser General Public License for more details.
 * 
 * You should have received a copy of the GNU Lesser General Public
 * License along with this library; if not, write to the Free Software
 * Foundation, Inc., 51 Franklin Street, Fifth Floor, Boston, MA  02110-1301  USA
 * 
 * Linden Research, Inc., 945 Battery Street, San Francisco, CA  94111  USA
 * $/LicenseInfo$
 */

#ifndef LL_LLNEARBYCHAT_H_
#define LL_LLNEARBYCHAT_H_

#include "llscrollbar.h"
#include "llviewerchat.h"
#include "llfloater.h"

class LLResizeBar;
class LLChatHistory;
class LLLineEditor;

class LLNearbyChat: public LLPanel
{
public:
	LLNearbyChat(const Params& p = LLPanel::getDefaultParams());

	BOOL	postBuild			();

	/** @param archive true - to save a message to the chat history log */
	void	addMessage			(const LLChat& message,bool archive = true, const LLSD &args = LLSD());	
	void	onNearbyChatContextMenuItemClicked(const LLSD& userdata);
	bool	onNearbyChatCheckContextMenuItem(const LLSD& userdata);

	void	onChatBarVisibilityChanged();
	void	onChatChannelVisibilityChanged();

	// This doesn't seem to apply anymore? It makes the chat and spin box colors
	// appear wrong when focused and unfocused, so disable this. -Zi
#if 0
	virtual BOOL	handleMouseDown(S32 x, S32 y, MASK mask);
	virtual void	draw();

	// focus overrides
	/*virtual*/ void	onFocusLost();
	/*virtual*/ void	onFocusReceived();
#endif	
	
	/*virtual*/ void	setVisible(BOOL visible);
<<<<<<< HEAD
	void	openFloater(const LLSD& key);

	virtual void setRect		(const LLRect &rect);

	void clearChatHistory();
=======
	
>>>>>>> f6b8bfd3
	virtual void updateChatHistoryStyle();

	static void processChatHistoryStyleUpdate(const LLSD& newvalue);

	void loadHistory();

	static LLNearbyChat* getInstance();
<<<<<<< HEAD
	
	static bool isChatMultiTab();
	
	void setDocked(bool docked, bool pop_on_undock = true);
	
	BOOL getVisible();
	void doSendMsg( std::string msg, EChatType type);
	static void onSendMsg( LLUICtrl*, void*);
	void sendMsg();

	static void onHistoryButtonClicked(LLUICtrl* ctrl, void* userdata);

	// overridden to fix the multitab focus bug -Zi
	BOOL focusFirstItem(BOOL prefer_text_fields = FALSE, BOOL focus_flash = TRUE );

	void updateFSUseNearbyChatConsole(const LLSD &data);
=======
	void removeScreenChat();

private:
>>>>>>> f6b8bfd3

private:
	void	getAllowedRect		(LLRect& rect);

	void	onNearbySpeakers	();
<<<<<<< HEAD
	
	void	setTyping(bool typing);
	static void		onInputEditorFocusReceived( LLFocusableElement* caller, void* userdata );
	static void		onInputEditorFocusLost(LLFocusableElement* caller, void* userdata);
	static void		onInputEditorKeystroke(LLLineEditor* caller, void* userdata);
	static BOOL		matchChatTypeTrigger(const std::string& in_str, std::string* out_str);

	virtual BOOL handleKeyHere( KEY key, MASK mask );
=======

>>>>>>> f6b8bfd3

private:
	LLHandle<LLView>	mPopupMenuHandle;
	LLChatHistory*		mChatHistory;
	
	std::vector<LLChat> mMessageArchive;
	LLLineEditor* mInputEditor;

	BOOL FSUseNearbyChatConsole;

};

#endif

<|MERGE_RESOLUTION|>--- conflicted
+++ resolved
@@ -61,16 +61,11 @@
 	/*virtual*/ void	onFocusReceived();
 #endif	
 	
+	/*virtual*/ void	onOpen	(const LLSD& key);
 	/*virtual*/ void	setVisible(BOOL visible);
-<<<<<<< HEAD
-	void	openFloater(const LLSD& key);
-
-	virtual void setRect		(const LLRect &rect);
-
+	//	void	openFloater(const LLSD& key); ND_MERGE
+	
 	void clearChatHistory();
-=======
-	
->>>>>>> f6b8bfd3
 	virtual void updateChatHistoryStyle();
 
 	static void processChatHistoryStyleUpdate(const LLSD& newvalue);
@@ -78,11 +73,13 @@
 	void loadHistory();
 
 	static LLNearbyChat* getInstance();
-<<<<<<< HEAD
+	
+	void removeScreenChat();
+
 	
 	static bool isChatMultiTab();
 	
-	void setDocked(bool docked, bool pop_on_undock = true);
+	//	void setDocked(bool docked, bool pop_on_undock = true); ND_MERGE
 	
 	BOOL getVisible();
 	void doSendMsg( std::string msg, EChatType type);
@@ -95,18 +92,12 @@
 	BOOL focusFirstItem(BOOL prefer_text_fields = FALSE, BOOL focus_flash = TRUE );
 
 	void updateFSUseNearbyChatConsole(const LLSD &data);
-=======
-	void removeScreenChat();
-
-private:
->>>>>>> f6b8bfd3
 
 private:
 	void	getAllowedRect		(LLRect& rect);
 
 	void	onNearbySpeakers	();
-<<<<<<< HEAD
-	
+
 	void	setTyping(bool typing);
 	static void		onInputEditorFocusReceived( LLFocusableElement* caller, void* userdata );
 	static void		onInputEditorFocusLost(LLFocusableElement* caller, void* userdata);
@@ -114,9 +105,6 @@
 	static BOOL		matchChatTypeTrigger(const std::string& in_str, std::string* out_str);
 
 	virtual BOOL handleKeyHere( KEY key, MASK mask );
-=======
-
->>>>>>> f6b8bfd3
 
 private:
 	LLHandle<LLView>	mPopupMenuHandle;
