--- conflicted
+++ resolved
@@ -47,37 +47,20 @@
 public:
     void registerChatBar(FSNearbyChatControl* chatBar);
 
-<<<<<<< HEAD
-	// set the contents of the chat bar to "text" if it was empty, otherwise just show it
-	void showDefaultChatBar(bool visible, const char* text = NULL) const;
-
-	void sendChat(LLWString text, EChatType type);
-	static LLWString stripChannelNumber(const LLWString &mesg, S32* channel, S32* last_channel, bool* is_set);
-	static EChatType processChatTypeTriggers(EChatType type, std::string &str);
-	void sendChatFromViewer(const std::string& utf8text, EChatType type, bool animate);
-	void sendChatFromViewer(const LLWString& wtext, EChatType type, bool animate);
-	static void sendChatFromViewer(const LLWString& wtext, const LLWString& out_text, EChatType type, bool animate, S32 channel);
-
-	void setFocusedInputEditor(FSNearbyChatControl* inputEditor, bool focus);
-
-	bool defaultChatBarIsIdle() const;
-	bool defaultChatBarHasFocus() const;
-=======
     // set the contents of the chat bar to "text" if it was empty, otherwise just show it
-    void showDefaultChatBar(BOOL visible, const char* text = NULL) const;
+    void showDefaultChatBar(bool visible, const char* text = NULL) const;
 
     void sendChat(LLWString text, EChatType type);
     static LLWString stripChannelNumber(const LLWString &mesg, S32* channel, S32* last_channel, bool* is_set);
     static EChatType processChatTypeTriggers(EChatType type, std::string &str);
-    void sendChatFromViewer(const std::string& utf8text, EChatType type, BOOL animate);
-    void sendChatFromViewer(const LLWString& wtext, EChatType type, BOOL animate);
-    static void sendChatFromViewer(const LLWString& wtext, const LLWString& out_text, EChatType type, BOOL animate, S32 channel);
+    void sendChatFromViewer(const std::string& utf8text, EChatType type, bool animate);
+    void sendChatFromViewer(const LLWString& wtext, EChatType type, bool animate);
+    static void sendChatFromViewer(const LLWString& wtext, const LLWString& out_text, EChatType type, bool animate, S32 channel);
 
-    void setFocusedInputEditor(FSNearbyChatControl* inputEditor, BOOL focus);
+    void setFocusedInputEditor(FSNearbyChatControl* inputEditor, bool focus);
 
-    BOOL defaultChatBarIsIdle() const;
-    BOOL defaultChatBarHasFocus() const;
->>>>>>> c06fb4e0
+    bool defaultChatBarIsIdle() const;
+    bool defaultChatBarHasFocus() const;
 
     static void handleChatBarKeystroke(LLUICtrl* source, S32 channel = 0);
 
