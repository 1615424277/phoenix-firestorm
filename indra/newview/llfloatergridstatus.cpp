/**
 * @file llfloatergridstatus.cpp
 * @brief Grid status floater - uses an embedded web browser to show Grid status info
 *
 * $LicenseInfo:firstyear=2009&license=viewerlgpl$
 * Second Life Viewer Source Code
 * Copyright (C) 2017, Linden Research, Inc.
 *
 * This library is free software; you can redistribute it and/or
 * modify it under the terms of the GNU Lesser General Public
 * License as published by the Free Software Foundation;
 * version 2.1 of the License only.
 *
 * This library is distributed in the hope that it will be useful,
 * but WITHOUT ANY WARRANTY; without even the implied warranty of
 * MERCHANTABILITY or FITNESS FOR A PARTICULAR PURPOSE.  See the GNU
 * Lesser General Public License for more details.
 *
 * You should have received a copy of the GNU Lesser General Public
 * License along with this library; if not, write to the Free Software
 * Foundation, Inc., 51 Franklin Street, Fifth Floor, Boston, MA  02110-1301  USA
 *
 * Linden Research, Inc., 945 Battery Street, San Francisco, CA  94111  USA
 * $/LicenseInfo$
 */

#include "llviewerprecompiledheaders.h"

#include "llfloatergridstatus.h"

#include "llcallbacklist.h"
#include "llcorehttputil.h"
#include "llfloaterreg.h"
#include "llhttpconstants.h"
#include "llmediactrl.h"
#include "llsdserialize.h"
#include "lltoolbarview.h"
#include "llviewercontrol.h"
#include "llxmltree.h"
// <FS:Beq> FIRE-30562 [OPENSIM] Grid Status support
#include "llviewernetwork.h" // for LLGridManager
#include "lfsimfeaturehandler.h" // for Opensim feature support
// </FS:Beq>

std::map<std::string, std::string> LLFloaterGridStatus::sItemsMap;
// <FS:Ansariel> FIRE-21236 - Help Menu - Check Grid Status doesn't open using External Browser
<<<<<<< HEAD
//const std::string DEFAULT_GRID_STATUS_URL = "http://status.secondlifegrid.net/"; 
=======
//const std::string DEFAULT_GRID_STATUS_URL = "http://status.secondlifegrid.net/";
>>>>>>> 1a8a5404

LLFloaterGridStatus::LLFloaterGridStatus(const Params& key) :
    LLFloaterWebContent(key),
    mIsFirstUpdate(true)
{
}

bool LLFloaterGridStatus::postBuild()
{
    LLFloaterWebContent::postBuild();
    mWebBrowser->addObserver(this);

    return true;
}

void LLFloaterGridStatus::onOpen(const LLSD& key)
{
    Params p(key);
    p.trusted_content = true;
    p.allow_address_entry = false;

    LLFloaterWebContent::onOpen(p);
<<<<<<< HEAD
	// <FS:Beq> [FIRE-21236] Changes to improve usability of grid status
	getChildView("popexternal")->setEnabled(true);
	// </FS:Beq>
=======
    // <FS:Beq> [FIRE-21236] Changes to improve usability of grid status
    getChildView("popexternal")->setEnabled(true);
    // </FS:Beq>
>>>>>>> 1a8a5404
    applyPreferredRect();
    if (mWebBrowser)
    {
        // <FS:Beq> [FIRE-30562] Support Grid Status on OpenSim
        // mWebBrowser->navigateTo(DEFAULT_GRID_STATUS_URL, HTTP_CONTENT_TEXT_HTML);
        mWebBrowser->navigateTo(LFSimFeatureHandler::instance().gridStatusURL(), HTTP_CONTENT_TEXT_HTML);
        // </FS:Beq>
    }
}

void LLFloaterGridStatus::startGridStatusTimer()
{
    checkGridStatusRSS();
    doPeriodically(boost::bind(&LLFloaterGridStatus::checkGridStatusRSS), gSavedSettings.getF32("GridStatusUpdateDelay"));
}

bool LLFloaterGridStatus::checkGridStatusRSS()
{
    if(gToolBarView->hasCommand(LLCommandId("gridstatus")))
    {
        LLCoros::instance().launch("LLFloaterGridStatus::getGridStatusRSSCoro",
                boost::bind(&LLFloaterGridStatus::getGridStatusRSSCoro));
    }
    return false;
}

void LLFloaterGridStatus::getGridStatusRSSCoro()
{

    LLCore::HttpRequest::policy_t httpPolicy(LLCore::HttpRequest::DEFAULT_POLICY_ID);
    LLCoreHttpUtil::HttpCoroutineAdapter::ptr_t
    httpAdapter(new LLCoreHttpUtil::HttpCoroutineAdapter("getGridStatusRSSCoro", httpPolicy));
    LLCore::HttpRequest::ptr_t httpRequest(new LLCore::HttpRequest);
    LLCore::HttpOptions::ptr_t httpOpts(new LLCore::HttpOptions);
    LLCore::HttpHeaders::ptr_t httpHeaders(new LLCore::HttpHeaders);

    httpOpts->setSSLVerifyPeer(false); // We want this data even if SSL fails
    httpHeaders->append(HTTP_OUT_HEADER_CONTENT_TYPE, HTTP_CONTENT_TEXT_XML);

    // <FS:Beq> FIRE-30562 [OpenSim] Grid Status
    // std::string url = gSavedSettings.getString("GridStatusRSS");
    std::string url = LFSimFeatureHandler::instance().gridStatusRSS();
    if( url.empty() )
    {
        return; // if OpenSim has not defined this or user has set this to undefined, then do nothing.
    }
    // </FS:Beq>

    LLSD result = httpAdapter->getRawAndSuspend(httpRequest, url, httpOpts, httpHeaders);
    LLSD httpResults = result[LLCoreHttpUtil::HttpCoroutineAdapter::HTTP_RESULTS];
    LLCore::HttpStatus status = LLCoreHttpUtil::HttpCoroutineAdapter::getStatusFromLLSD(httpResults);
    if (!status)
    {
        return;
    }

    const LLSD::Binary &rawBody = result[LLCoreHttpUtil::HttpCoroutineAdapter::HTTP_RESULTS_RAW].asBinary();
    std::string body(rawBody.begin(), rawBody.end());
    // <FS:Beq> FIRE-30562 [OpenSim] Grid Status
    // std::string fullpath = gDirUtilp->getExpandedFilename(LL_PATH_LOGS,"grid_status_rss.xml");
    std::string fullpath {};
    const auto gridMgr{LLGridManager::getInstance()};
    if(gridMgr->isInSecondLife())
    {
        fullpath = gDirUtilp->getExpandedFilename(LL_PATH_LOGS,"grid_status_rss.xml");
    }
    else
    {
        const auto& grid_status_file = LLDir::getScrubbedFileName( gridMgr->getGrid() + "_grid_status_rss.xml" );
        fullpath = gDirUtilp->getExpandedFilename( LL_PATH_LOGS, grid_status_file);
    }
    // </FS:Beq>
    if(!gSavedSettings.getBOOL("TestGridStatusRSSFromFile"))
    {
        llofstream custom_file_out(fullpath.c_str(), std::ios::trunc);
        if (custom_file_out.is_open())
        {
            custom_file_out << body;
            custom_file_out.close();
        }
    }
    LLXmlTree grid_status_xml;
    if (!grid_status_xml.parseFile(fullpath))
    {
        return ;
    }
    bool new_entries = false;
    LLXmlTreeNode* rootp = grid_status_xml.getRoot();
    for (LLXmlTreeNode* item = rootp->getChildByName( "entry" ); item; item = rootp->getNextNamedChild())
    {
        LLXmlTreeNode* id_node = item->getChildByName("id");
        LLXmlTreeNode* updated_node = item->getChildByName("updated");
        if (!id_node || !updated_node)
        {
            continue;
        }
        std::string guid = id_node->getContents();
        std::string date = updated_node->getContents();
        if(sItemsMap.find( guid ) == sItemsMap.end())
        {
            new_entries = true;
        }
        else
        {
            if(sItemsMap[guid] != date)
            {
                new_entries = true;
            }
        }
        sItemsMap[guid] = date;
    }
    if(new_entries && !getInstance()->isFirstUpdate())
    {
        gToolBarView->flashCommand(LLCommandId("gridstatus"), true);
    }
    getInstance()->setFirstUpdate(false);
}

// virtual
void LLFloaterGridStatus::handleReshape(const LLRect& new_rect, bool by_user)
{
    if (by_user && !isMinimized())
    {
        gSavedSettings.setRect("GridStatusFloaterRect", new_rect);
    }

    LLFloaterWebContent::handleReshape(new_rect, by_user);
}

void LLFloaterGridStatus::applyPreferredRect()
{
    const LLRect preferred_rect = gSavedSettings.getRect("GridStatusFloaterRect");

    LLRect new_rect = getRect();
    new_rect.setLeftTopAndSize(
        new_rect.mLeft, new_rect.mTop,
        preferred_rect.getWidth(), preferred_rect.getHeight());
    setShape(new_rect);
}

LLFloaterGridStatus* LLFloaterGridStatus::getInstance()
{
    return LLFloaterReg::getTypedInstance<LLFloaterGridStatus>("grid_status");
}<|MERGE_RESOLUTION|>--- conflicted
+++ resolved
@@ -44,11 +44,7 @@
 
 std::map<std::string, std::string> LLFloaterGridStatus::sItemsMap;
 // <FS:Ansariel> FIRE-21236 - Help Menu - Check Grid Status doesn't open using External Browser
-<<<<<<< HEAD
-//const std::string DEFAULT_GRID_STATUS_URL = "http://status.secondlifegrid.net/"; 
-=======
 //const std::string DEFAULT_GRID_STATUS_URL = "http://status.secondlifegrid.net/";
->>>>>>> 1a8a5404
 
 LLFloaterGridStatus::LLFloaterGridStatus(const Params& key) :
     LLFloaterWebContent(key),
@@ -71,15 +67,9 @@
     p.allow_address_entry = false;
 
     LLFloaterWebContent::onOpen(p);
-<<<<<<< HEAD
-	// <FS:Beq> [FIRE-21236] Changes to improve usability of grid status
-	getChildView("popexternal")->setEnabled(true);
-	// </FS:Beq>
-=======
     // <FS:Beq> [FIRE-21236] Changes to improve usability of grid status
     getChildView("popexternal")->setEnabled(true);
     // </FS:Beq>
->>>>>>> 1a8a5404
     applyPreferredRect();
     if (mWebBrowser)
     {
