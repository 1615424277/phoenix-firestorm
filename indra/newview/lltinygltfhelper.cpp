--- conflicted
+++ resolved
@@ -91,14 +91,14 @@
         {
             if (material.pbrMetallicRoughness.metallicRoughnessTexture.index != material.occlusionTexture.index)
             {
-                LLImageDataLock lockIn(occlusion_img);
-                LLImageDataLock lockOut(mr_img);
                 // occlusion is a distinct texture from pbrMetallicRoughness
                 // pack into mr red channel
                 int occlusion_idx = material.occlusionTexture.index;
                 int mr_idx = material.pbrMetallicRoughness.metallicRoughnessTexture.index;
                 if (occlusion_idx != mr_idx)
                 {
+                    LLImageDataLock lockIn(occlusion_img);
+                    LLImageDataLock lockOut(mr_img);
                     //scale occlusion image to match resolution of mr image
                     occlusion_img->scale(mr_img->getWidth(), mr_img->getHeight());
 
@@ -264,20 +264,12 @@
         std::string filename_lc = filename;
         LLStringUtil::toLower(filename_lc);
 
-<<<<<<< HEAD
-        
-=======
-
->>>>>>> ae74ca80
+
         bool embed_images = false;
         bool embed_buffers = false;
         bool pretty_print = true;
         bool write_binary = false;
-<<<<<<< HEAD
-        
-=======
-
->>>>>>> ae74ca80
+
 
         if (std::string::npos == filename_lc.rfind(".gltf"))
         {  // file is binary
