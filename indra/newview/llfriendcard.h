/**
 * @file llfriendcard.h
 * @brief Definition of classes to process Friends Cards
 *
 * $LicenseInfo:firstyear=2002&license=viewerlgpl$
 * Second Life Viewer Source Code
 * Copyright (C) 2010, Linden Research, Inc.
 *
 * This library is free software; you can redistribute it and/or
 * modify it under the terms of the GNU Lesser General Public
 * License as published by the Free Software Foundation;
 * version 2.1 of the License only.
 *
 * This library is distributed in the hope that it will be useful,
 * but WITHOUT ANY WARRANTY; without even the implied warranty of
 * MERCHANTABILITY or FITNESS FOR A PARTICULAR PURPOSE.  See the GNU
 * Lesser General Public License for more details.
 *
 * You should have received a copy of the GNU Lesser General Public
 * License along with this library; if not, write to the Free Software
 * Foundation, Inc., 51 Franklin Street, Fifth Floor, Boston, MA  02110-1301  USA
 *
 * Linden Research, Inc., 945 Battery Street, San Francisco, CA  94111  USA
 * $/LicenseInfo$
 */

#ifndef LL_LLFRIENDCARD_H
#define LL_LLFRIENDCARD_H


#include "llcallingcard.h"
#include "llinventorymodel.h" // for LLInventoryModel::item_array_t

class LLViewerInventoryItem;

class LLFriendCardsManager
    : public LLSingleton<LLFriendCardsManager>
    , public LLFriendObserver
{
    LLSINGLETON(LLFriendCardsManager);
    ~LLFriendCardsManager();
    LOG_CLASS(LLFriendCardsManager);

    friend class CreateFriendCardCallback;

public:
    typedef std::map<LLUUID, uuid_vec_t > folderid_buddies_map_t;

    enum EManagerState
    {
        INIT = 1,
        LOADING_FRIENDS_FOLDER,
        LOADING_ALL_FOLDER,
        MANAGER_READY
    };

    // LLFriendObserver implementation
    void changed(U32 mask) override
    {
        onFriendListUpdate(mask);
    }

    /**
     *  Determines if specified Inventory Calling Card exists in any of lists
     *  in the Calling Card/Friends/ folder (Default, or Custom)
     */
    bool isItemInAnyFriendsList(const LLViewerInventoryItem* item);

    /**
     *  Checks if specified category is contained in the Calling Card/Friends folder and
     *  determines if specified Inventory Object exists in that category.
     */
    bool isObjDirectDescendentOfCategory(const LLInventoryObject* obj, const LLViewerInventoryCategory* cat) const;

    /**
     *  Checks is the specified category is in the Calling Card/Friends folder
     */
    bool isCategoryInFriendFolder(const LLViewerInventoryCategory* cat) const;

    /**
     *  Checks is the specified category is a Friend folder or any its subfolder
     */
    bool isAnyFriendCategory(const LLUUID& catID) const;

    /**
    *   Indicates that all calling card related folders are created or loaded
    */
    bool isManagerReady() const { return mState == MANAGER_READY; }

    EManagerState getManagerState() const { return mState; }

    /**
     *  Checks whether "Friends" and "Friends/All" folders exist in "Calling Cards" category
     *  (creates them otherwise) and fetches their contents to synchronize with Agent's Friends List.
     */
    void syncFriendCardsFolders();

	// <FS:Ansariel> Bypass the calling card sync-crap to create the agent's calling card
	static void createAgentCallingCard();

private:
    typedef boost::function<void()> callback_t;



    /**
     *  Stores buddy id to avoid sent create_inventory_callingcard several time for the same Avatar
     */
    void putAvatarData(const LLUUID& avatarID);

    /**
     *  Extracts buddy id of Created Friend Card
     */
    const LLUUID extractAvatarID(const LLUUID& avatarID);

<<<<<<< HEAD
public: // <FS:Ansariel> Needed to check in LLOpenTaskOffer
	bool isAvatarDataStored(const LLUUID& avatarID) const
	{
		return (mBuddyIDSet.end() != mBuddyIDSet.find(avatarID));
	}
private: // <FS:Ansariel> Needed to check in LLOpenTaskOffer
=======
    bool isAvatarDataStored(const LLUUID& avatarID) const
    {
        return (mBuddyIDSet.end() != mBuddyIDSet.find(avatarID));
    }
>>>>>>> 38c2a5bd

    const LLUUID& findChildFolderUUID(const LLUUID& parentFolderUUID, const std::string& nonLocalizedName) const;
    const LLUUID& findFirstCallingCardSubfolder(const LLUUID &parent_id) const;
    const LLUUID& findFriendFolderUUIDImpl() const;
    const LLUUID& findFriendAllSubfolderUUIDImpl() const;
    const LLUUID& findFriendCardInventoryUUIDImpl(const LLUUID& avatarID);
    void findMatchedFriendCards(const LLUUID& avatarID, LLInventoryModel::item_array_t& items) const;

    void fetchAndCheckFolderDescendents(const LLUUID& folder_id, callback_t cb);

    /**
     *  Checks whether "Calling Cards/Friends" folder exists. If not, creates it with "All"
     *  sub-folder and synchronizes its contents with buddies list.
     */
    void ensureFriendsFolderExists();

    /**
     *  Checks whether "Calling Cards/Friends/All" folder exists. If not, creates it and
     *  synchronizes its contents with buddies list.
     */
    void ensureFriendsAllFolderExists();

    /**
     *  Synchronizes content of the Calling Card/Friends/All Global Inventory folder with Agent's Friend List
     */
    void syncFriendsFolder();

    /**
     *  Adds avatar specified by its UUID into the Calling Card/Friends/All Global Inventory folder
     */
    void addFriendCardToInventory(const LLUUID& avatarID);

    /**
     *  Removes an avatar specified by its UUID from the Calling Card/Friends/All Global Inventory folder
     *      and from the all Custom Folders
     */
    void removeFriendCardFromInventory(const LLUUID& avatarID);

    void onFriendListUpdate(U32 changed_mask);


private:
    typedef std::set<LLUUID> avatar_uuid_set_t;

    avatar_uuid_set_t mBuddyIDSet;
    EManagerState mState;

};

#endif // LL_LLFRIENDCARD_H<|MERGE_RESOLUTION|>--- conflicted
+++ resolved
@@ -95,8 +95,8 @@
      */
     void syncFriendCardsFolders();
 
-	// <FS:Ansariel> Bypass the calling card sync-crap to create the agent's calling card
-	static void createAgentCallingCard();
+    // <FS:Ansariel> Bypass the calling card sync-crap to create the agent's calling card
+    static void createAgentCallingCard();
 
 private:
     typedef boost::function<void()> callback_t;
@@ -113,19 +113,12 @@
      */
     const LLUUID extractAvatarID(const LLUUID& avatarID);
 
-<<<<<<< HEAD
 public: // <FS:Ansariel> Needed to check in LLOpenTaskOffer
-	bool isAvatarDataStored(const LLUUID& avatarID) const
-	{
-		return (mBuddyIDSet.end() != mBuddyIDSet.find(avatarID));
-	}
-private: // <FS:Ansariel> Needed to check in LLOpenTaskOffer
-=======
     bool isAvatarDataStored(const LLUUID& avatarID) const
     {
         return (mBuddyIDSet.end() != mBuddyIDSet.find(avatarID));
     }
->>>>>>> 38c2a5bd
+private: // <FS:Ansariel> Needed to check in LLOpenTaskOffer
 
     const LLUUID& findChildFolderUUID(const LLUUID& parentFolderUUID, const std::string& nonLocalizedName) const;
     const LLUUID& findFirstCallingCardSubfolder(const LLUUID &parent_id) const;
