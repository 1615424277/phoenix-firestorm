/**
 * @file llfloaternamedesc.h
 * @brief LLFloaterNameDesc class definition
 *
 * $LicenseInfo:firstyear=2002&license=viewerlgpl$
 * Second Life Viewer Source Code
 * Copyright (C) 2010, Linden Research, Inc.
 *
 * This library is free software; you can redistribute it and/or
 * modify it under the terms of the GNU Lesser General Public
 * License as published by the Free Software Foundation;
 * version 2.1 of the License only.
 *
 * This library is distributed in the hope that it will be useful,
 * but WITHOUT ANY WARRANTY; without even the implied warranty of
 * MERCHANTABILITY or FITNESS FOR A PARTICULAR PURPOSE.  See the GNU
 * Lesser General Public License for more details.
 *
 * You should have received a copy of the GNU Lesser General Public
 * License along with this library; if not, write to the Free Software
 * Foundation, Inc., 51 Franklin Street, Fifth Floor, Boston, MA  02110-1301  USA
 *
 * Linden Research, Inc., 945 Battery Street, San Francisco, CA  94111  USA
 * $/LicenseInfo$
 */

#ifndef LL_LLFLOATERNAMEDESC_H
#define LL_LLFLOATERNAMEDESC_H

#include "llfloater.h"
#include "llresizehandle.h"
#include "llstring.h"
#include "llassettype.h"

class LLLineEditor;
class LLButton;
class LLRadioGroup;

class LLFloaterNameDesc : public LLFloater
{
public:
<<<<<<< HEAD
	LLFloaterNameDesc(const LLSD& filename);
	virtual ~LLFloaterNameDesc();
	bool postBuild() override;
	
	void		onBtnOK();
	void		onBtnCancel();
	void		doCommit();

	virtual S32 getExpectedUploadCost() const;
	
protected:
	virtual void		onCommit() override;

protected:
	bool        mIsAudio;
	bool		mIsText;
=======
    LLFloaterNameDesc(const LLSD& filename);
    virtual ~LLFloaterNameDesc();
    bool postBuild() override;

    void        onBtnOK();
    void        onBtnCancel();
    void        doCommit();

    S32         getExpectedUploadCost() const;

protected:
    virtual void        onCommit() override;

protected:
    bool        mIsAudio;
    bool        mIsText;
>>>>>>> 1a8a5404

    std::string     mFilenameAndPath;
    std::string     mFilename;
};

class LLFloaterSoundPreview : public LLFloaterNameDesc
{
public:
<<<<<<< HEAD
	LLFloaterSoundPreview(const LLSD& filename );
	bool postBuild() override;
=======
    LLFloaterSoundPreview(const LLSD& filename );
    bool postBuild() override;
>>>>>>> 1a8a5404
};

class LLFloaterAnimPreview : public LLFloaterNameDesc
{
public:
<<<<<<< HEAD
	LLFloaterAnimPreview(const LLSD& filename );
	bool postBuild() override;
=======
    LLFloaterAnimPreview(const LLSD& filename );
    bool postBuild() override;
>>>>>>> 1a8a5404
};

class LLFloaterScriptPreview : public LLFloaterNameDesc
{
public:
<<<<<<< HEAD
	LLFloaterScriptPreview(const LLSD& filename );
	bool postBuild() override;
=======
    LLFloaterScriptPreview(const LLSD& filename );
    bool postBuild() override;
>>>>>>> 1a8a5404
};

#endif  // LL_LLFLOATERNAMEDESC_H<|MERGE_RESOLUTION|>--- conflicted
+++ resolved
@@ -39,24 +39,6 @@
 class LLFloaterNameDesc : public LLFloater
 {
 public:
-<<<<<<< HEAD
-	LLFloaterNameDesc(const LLSD& filename);
-	virtual ~LLFloaterNameDesc();
-	bool postBuild() override;
-	
-	void		onBtnOK();
-	void		onBtnCancel();
-	void		doCommit();
-
-	virtual S32 getExpectedUploadCost() const;
-	
-protected:
-	virtual void		onCommit() override;
-
-protected:
-	bool        mIsAudio;
-	bool		mIsText;
-=======
     LLFloaterNameDesc(const LLSD& filename);
     virtual ~LLFloaterNameDesc();
     bool postBuild() override;
@@ -65,7 +47,7 @@
     void        onBtnCancel();
     void        doCommit();
 
-    S32         getExpectedUploadCost() const;
+    virtual S32 getExpectedUploadCost() const;
 
 protected:
     virtual void        onCommit() override;
@@ -73,7 +55,6 @@
 protected:
     bool        mIsAudio;
     bool        mIsText;
->>>>>>> 1a8a5404
 
     std::string     mFilenameAndPath;
     std::string     mFilename;
@@ -82,37 +63,22 @@
 class LLFloaterSoundPreview : public LLFloaterNameDesc
 {
 public:
-<<<<<<< HEAD
-	LLFloaterSoundPreview(const LLSD& filename );
-	bool postBuild() override;
-=======
     LLFloaterSoundPreview(const LLSD& filename );
     bool postBuild() override;
->>>>>>> 1a8a5404
 };
 
 class LLFloaterAnimPreview : public LLFloaterNameDesc
 {
 public:
-<<<<<<< HEAD
-	LLFloaterAnimPreview(const LLSD& filename );
-	bool postBuild() override;
-=======
     LLFloaterAnimPreview(const LLSD& filename );
     bool postBuild() override;
->>>>>>> 1a8a5404
 };
 
 class LLFloaterScriptPreview : public LLFloaterNameDesc
 {
 public:
-<<<<<<< HEAD
-	LLFloaterScriptPreview(const LLSD& filename );
-	bool postBuild() override;
-=======
     LLFloaterScriptPreview(const LLSD& filename );
     bool postBuild() override;
->>>>>>> 1a8a5404
 };
 
 #endif  // LL_LLFLOATERNAMEDESC_H