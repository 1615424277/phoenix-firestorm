--- conflicted
+++ resolved
@@ -49,14 +49,16 @@
 class LLToastLifeTimer: public LLEventTimer
 {
 public:
-	LLToastLifeTimer(LLToast* toast, F32 period) : mToast(toast), LLEventTimer(period){}
+	LLToastLifeTimer(LLToast* toast, F32 period);
 
 	/*virtual*/
 	BOOL tick();
-	void stop() { mEventTimer.stop(); }
-	void start() { mEventTimer.start(); }
-	void restart() {mEventTimer.reset(); }
-	BOOL getStarted() { return mEventTimer.getStarted(); }
+	void stop();
+	void start();
+	void restart();
+	BOOL getStarted();
+	void setPeriod(F32 period);
+	F32 getRemainingTimeF32();
 
 	LLTimer&  getEventTimer() { return mEventTimer;}
 private :
@@ -80,12 +82,6 @@
 		Optional<LLUUID>				notif_id,	 //notification ID
 										session_id;	 //im session ID
 		Optional<LLNotificationPtr>		notification;
-<<<<<<< HEAD
-		Optional<F32>					lifetime_secs,
-										fading_time_secs; // Number of seconds while a toast is fading
-		Optional<toast_callback_t>		on_delete_toast,
-										on_mouse_enter;
-=======
 
 		//NOTE: Life time of a toast (i.e. period of time from the moment toast was shown
 		//till the moment when toast was hidden) is the sum of lifetime_secs and fading_time_secs.
@@ -95,7 +91,6 @@
 
 
 		Optional<toast_callback_t>		on_delete_toast;
->>>>>>> cc345710
 		Optional<bool>					can_fade,
 										can_be_stored,
 										enable_hide_btn,
@@ -137,10 +132,8 @@
 	LLPanel* getPanel() { return mPanel; }
 	// enable/disable Toast's Hide button
 	void setHideButtonEnabled(bool enabled);
-	// 
-	void resetTimer() { mTimer->start(); }
-	//
-	void stopTimer() { mTimer->stop(); }
+	//
+	F32 getTimeLeftToLive();
 	//
 	LLToastLifeTimer* getTimer() { return mTimer.get();}
 	//
@@ -155,6 +148,10 @@
 	/*virtual*/ void onFocusLost();
 
 	/*virtual*/ void onFocusReceived();
+
+	void setLifetime(S32 seconds);
+
+	void setFadingTime(S32 seconds);
 
 	/**
 	 * Returns padding between floater top and wrapper_panel top.
@@ -211,11 +208,7 @@
 
 	void onToastMouseLeave();
 
-<<<<<<< HEAD
-	void	expire();
-=======
 	void expire();
->>>>>>> cc345710
 
 	LLUUID				mNotificationID;
 	LLUUID				mSessionID;
@@ -241,6 +234,7 @@
 	bool		mHideBtnPressed;
 	bool		mIsHidden;  // this flag is TRUE when a toast has faded or was hidden with (x) button (EXT-1849)
 	bool		mIsTip;
+	bool		mIsTransparent;
 
 	commit_signal_t mToastMouseEnterSignal;
 	commit_signal_t mToastMouseLeaveSignal;
