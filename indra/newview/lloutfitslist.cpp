/**
 * @file lloutfitslist.cpp
 * @brief List of agent's outfits for My Appearance side panel.
 *
 * $LicenseInfo:firstyear=2010&license=viewerlgpl$
 * Second Life Viewer Source Code
 * Copyright (C) 2010, Linden Research, Inc.
 * 
 * This library is free software; you can redistribute it and/or
 * modify it under the terms of the GNU Lesser General Public
 * License as published by the Free Software Foundation;
 * version 2.1 of the License only.
 * 
 * This library is distributed in the hope that it will be useful,
 * but WITHOUT ANY WARRANTY; without even the implied warranty of
 * MERCHANTABILITY or FITNESS FOR A PARTICULAR PURPOSE.  See the GNU
 * Lesser General Public License for more details.
 * 
 * You should have received a copy of the GNU Lesser General Public
 * License along with this library; if not, write to the Free Software
 * Foundation, Inc., 51 Franklin Street, Fifth Floor, Boston, MA  02110-1301  USA
 * 
 * Linden Research, Inc., 945 Battery Street, San Francisco, CA  94111  USA
 * $/LicenseInfo$
 */

#include "llviewerprecompiledheaders.h"

#include "lloutfitslist.h"

// llcommon
#include "llcommonutils.h"

#include "llaccordionctrl.h"
#include "llaccordionctrltab.h"
#include "llagentwearables.h"
#include "llappearancemgr.h"
#include "llfloaterreg.h"
#include "llfloatersidepanelcontainer.h"
#include "llinspecttexture.h"
#include "llinventoryfunctions.h"
#include "llinventorymodel.h"
#include "llmenubutton.h"
#include "llnotificationsutil.h"
#include "lloutfitobserver.h"
#include "lltoggleablemenu.h"
#include "lltransutil.h"
#include "llviewermenu.h"
#include "llvoavatar.h"
#include "llvoavatarself.h"
#include "llwearableitemslist.h"

#include "llviewercontrol.h" // <FS:ND/> for gSavedSettings
#include "llresmgr.h"
#include "lltextbox.h"
#include "lleconomy.h"

#include "rlvactions.h"
#include "rlvlocks.h"

static bool is_tab_header_clicked(LLAccordionCtrlTab* tab, S32 y);

static const LLOutfitTabNameComparator OUTFIT_TAB_NAME_COMPARATOR;

/*virtual*/
bool LLOutfitTabNameComparator::compare(const LLAccordionCtrlTab* tab1, const LLAccordionCtrlTab* tab2) const
{
	std::string name1 = tab1->getTitle();
	std::string name2 = tab2->getTitle();

    return (LLStringUtil::compareDict(name1, name2) < 0);
}

struct outfit_accordion_tab_params : public LLInitParam::Block<outfit_accordion_tab_params, LLOutfitAccordionCtrlTab::Params>
{
	Mandatory<LLWearableItemsList::Params> wearable_list;

	outfit_accordion_tab_params()
	:	wearable_list("wearable_items_list")
	{}
};

const outfit_accordion_tab_params& get_accordion_tab_params()
{
	static outfit_accordion_tab_params tab_params;
	static bool initialized = false;
	if (!initialized)
	{
		initialized = true;

		LLXMLNodePtr xmlNode;
		if (LLUICtrlFactory::getLayeredXMLNode("outfit_accordion_tab.xml", xmlNode))
		{
			LLXUIParser parser;
			parser.readXUI(xmlNode, tab_params, "outfit_accordion_tab.xml");
		}
		else
		{
			LL_WARNS() << "Failed to read xml of Outfit's Accordion Tab from outfit_accordion_tab.xml" << LL_ENDL;
		}
	}

	return tab_params;
}


static LLPanelInjector<LLOutfitsList> t_outfits_list("outfits_list");

LLOutfitsList::LLOutfitsList()
    :   LLOutfitListBase()
    ,   mAccordion(NULL)
	,	mListCommands(NULL)
	,	mItemSelected(false)
{
}

LLOutfitsList::~LLOutfitsList()
{
}

bool LLOutfitsList::postBuild()
{
	mAccordion = getChild<LLAccordionCtrl>("outfits_accordion");
	mAccordion->setComparator(&OUTFIT_TAB_NAME_COMPARATOR);

    return LLOutfitListBase::postBuild();
}

//virtual
void LLOutfitsList::onOpen(const LLSD& info)
{
    if (!mIsInitialized)
    {
        // Start observing changes in Current Outfit category.
        LLOutfitObserver::instance().addCOFChangedCallback(boost::bind(&LLOutfitsList::onCOFChanged, this));
    }

    LLOutfitListBase::onOpen(info);

	LLAccordionCtrlTab* selected_tab = mAccordion->getSelectedTab();
	if (!selected_tab) return;

	// Pass focus to the selected outfit tab.
	selected_tab->showAndFocusHeader();
}


void LLOutfitsList::updateAddedCategory(LLUUID cat_id)
{
    LLViewerInventoryCategory *cat = gInventory.getCategory(cat_id);
    if (!cat) return;

    std::string name = cat->getName();

    outfit_accordion_tab_params tab_params(get_accordion_tab_params());
    tab_params.cat_id = cat_id;
    LLOutfitAccordionCtrlTab *tab = LLUICtrlFactory::create<LLOutfitAccordionCtrlTab>(tab_params);
    if (!tab) return;
    LLWearableItemsList* wearable_list = LLUICtrlFactory::create<LLWearableItemsList>(tab_params.wearable_list);
    wearable_list->setDoubleClickCallback(boost::bind(&LLOutfitsList::onDoubleClick, this, wearable_list)); // <FS:Ansariel> FIRE-22484: Double-click wear in outfits list
    wearable_list->setShape(tab->getLocalRect());
    tab->addChild(wearable_list);

    tab->setName(name);
    tab->setTitle(name);

    // *TODO: LLUICtrlFactory::defaultBuilder does not use "display_children" from xml. Should be investigated.
    tab->setDisplayChildren(false);

    // <FS:ND> Calling this when there's a lot of outfits causes horrible perfomance and disconnects, due to arrange eating so many cpu cycles.
    //mAccordion->addCollapsibleCtrl(tab);
    mAccordion->addCollapsibleCtrl(tab, false);
    // </FS:ND>

    // Start observing the new outfit category.
    LLWearableItemsList* list = tab->getChild<LLWearableItemsList>("wearable_items_list");
    if (!mCategoriesObserver->addCategory(cat_id, boost::bind(&LLWearableItemsList::updateList, list, cat_id)))
    {
        // Remove accordion tab if category could not be added to observer.
        mAccordion->removeCollapsibleCtrl(tab);

        // kill removed tab
        tab->die();
        return;
    }

    // Map the new tab with outfit category UUID.
    mOutfitsMap.insert(LLOutfitsList::outfits_map_value_t(cat_id, tab));

    tab->setRightMouseDownCallback(boost::bind(&LLOutfitListBase::outfitRightClickCallBack, this,
        _1, _2, _3, cat_id));

    // Setting tab focus callback to monitor currently selected outfit.
    tab->setFocusReceivedCallback(boost::bind(&LLOutfitListBase::ChangeOutfitSelection, this, list, cat_id));

    // Setting callback to reset items selection inside outfit on accordion collapsing and expanding (EXT-7875)
    tab->setDropDownStateChangedCallback(boost::bind(&LLOutfitsList::resetItemSelection, this, list, cat_id));

    // force showing list items that don't match current filter(EXT-7158)
    list->setForceShowingUnmatchedItems(true);

    // Setting list commit callback to monitor currently selected wearable item.
    list->setCommitCallback(boost::bind(&LLOutfitsList::onListSelectionChange, this, _1));

    // Setting list refresh callback to apply filter on list change.
    list->setRefreshCompleteCallback(boost::bind(&LLOutfitsList::onRefreshComplete, this, _1));

    list->setRightMouseDownCallback(boost::bind(&LLOutfitsList::onWearableItemsListRightClick, this, _1, _2, _3));

    // Fetch the new outfit contents.
    cat->fetch();

    // Refresh the list of outfit items after fetch().
    // Further list updates will be triggered by the category observer.
    list->updateList(cat_id);

    // If filter is currently applied we store the initial tab state.
    if (!getFilterSubString().empty())
    {
        tab->notifyChildren(LLSD().with("action", "store_state"));

        // Setting mForceRefresh flag will make the list refresh its contents
        // even if it is not currently visible. This is required to apply the
        // filter to the newly added list.
        list->setForceRefresh(true);

        list->setFilterSubString(getFilterSubString(), false);
    }
}

void LLOutfitsList::updateRemovedCategory(LLUUID cat_id)
{
    outfits_map_t::iterator outfits_iter = mOutfitsMap.find(cat_id);
    if (outfits_iter != mOutfitsMap.end())
    {
    	const LLUUID& outfit_id = outfits_iter->first;
    	LLAccordionCtrlTab* tab = outfits_iter->second;

    	// An outfit is removed from the list. Do the following:
    	// 1. Remove outfit category from observer to stop monitoring its changes.
    	mCategoriesObserver->removeCategory(outfit_id);

    	// 2. Remove the outfit from selection.
    	deselectOutfit(outfit_id);

    	// 3. Remove category UUID to accordion tab mapping.
    	mOutfitsMap.erase(outfits_iter);

    	// 4. Remove outfit tab from accordion.
    	mAccordion->removeCollapsibleCtrl(tab);

    	// kill removed tab
    	if (tab != NULL)
    	{
    		tab->die();
    	}
    }
}

// <FS:Ansariel> Arrange accordions after all have been added
//virtual
void LLOutfitsList::arrange()
{
	if (mAccordion)
	{
		mAccordion->arrange();
	}
}
// </FS:Ansariel>

// <FS:Ansariel> FIRE-22484: Double-click wear in outfits list
void LLOutfitsList::onDoubleClick(LLWearableItemsList* list)
{
	if (!list)
	{
		return;
	}

	LLUUID selected_item_id = list->getSelectedUUID();
	if (selected_item_id.notNull())
	{
		uuid_vec_t ids;
		ids.push_back(selected_item_id);
		LLViewerInventoryItem* item = gInventory.getItem(selected_item_id);

		if (get_is_item_worn(selected_item_id))
		{
			if ((item->getType() == LLAssetType::AT_CLOTHING && (!RlvActions::isRlvEnabled() || gRlvWearableLocks.canRemove(item))) ||
			    ((item->getType() == LLAssetType::AT_OBJECT) && (!RlvActions::isRlvEnabled() || gRlvAttachmentLocks.canDetach(item))))
			{
				LLAppearanceMgr::instance().removeItemsFromAvatar(ids);
			}
		}
		else
		{
			if (item->getType() == LLAssetType::AT_BODYPART && (!RlvActions::isRlvEnabled() || (gRlvWearableLocks.canWear(item) & RLV_WEAR_REPLACE) == RLV_WEAR_REPLACE))
			{
				wear_multiple(ids, true);
			}
			else if (item->getType() == LLAssetType::AT_CLOTHING && LLAppearanceMgr::instance().canAddWearables(ids) && (!RlvActions::isRlvEnabled() || (gRlvWearableLocks.canWear(item) & RLV_WEAR_ADD) == RLV_WEAR_ADD))
			{
				wear_multiple(ids, false);
			}
			else if (item->getType() == LLAssetType::AT_OBJECT && LLAppearanceMgr::instance().canAddWearables(ids) && (!RlvActions::isRlvEnabled() || (gRlvAttachmentLocks.canAttach(item) & RLV_WEAR_ADD) == RLV_WEAR_ADD))
			{
				wear_multiple(ids, false);
			}
		}
	}
}
// </FS:Ansariel>

//virtual
void LLOutfitsList::onHighlightBaseOutfit(LLUUID base_id, LLUUID prev_id)
{
    if (mOutfitsMap[prev_id])
    {
        mOutfitsMap[prev_id]->setTitleFontStyle("NORMAL");
        mOutfitsMap[prev_id]->setTitleColor(LLUIColorTable::instance().getColor("AccordionHeaderTextColor"));
    }
    if (mOutfitsMap[base_id])
	{
		mOutfitsMap[base_id]->setTitleFontStyle("BOLD");
		mOutfitsMap[base_id]->setTitleColor(LLUIColorTable::instance().getColor("SelectedOutfitTextColor"));
	}
}

void LLOutfitsList::onListSelectionChange(LLUICtrl* ctrl)
{
	LLWearableItemsList* list = dynamic_cast<LLWearableItemsList*>(ctrl);
	if (!list) return;

	LLViewerInventoryItem *item = gInventory.getItem(list->getSelectedUUID());
	if (!item) return;

	ChangeOutfitSelection(list, item->getParentUUID());
}

void LLOutfitListBase::performAction(std::string action)
{
	if (mSelectedOutfitUUID.isNull()) return;

	LLViewerInventoryCategory* cat = gInventory.getCategory(mSelectedOutfitUUID);
	if (!cat) return;

	if ("replaceoutfit" == action)
	{
		LLAppearanceMgr::instance().wearInventoryCategory( cat, false, false );
	}
	if ("replaceitems" == action)
	{
		LLAppearanceMgr::instance().wearInventoryCategory( cat, false, true );
	}
	else if ("addtooutfit" == action)
	{
		LLAppearanceMgr::instance().wearInventoryCategory( cat, false, true );
	}
	else if ("rename_outfit" == action)
	{
		LLAppearanceMgr::instance().renameOutfit(mSelectedOutfitUUID);
	}
}

void LLOutfitsList::onSetSelectedOutfitByUUID(const LLUUID& outfit_uuid)
{
	for (outfits_map_t::iterator iter = mOutfitsMap.begin();
			iter != mOutfitsMap.end();
			++iter)
	{
		if (outfit_uuid == iter->first)
		{
			LLAccordionCtrlTab* tab = iter->second;
			if (!tab) continue;

			LLWearableItemsList* list = dynamic_cast<LLWearableItemsList*>(tab->getAccordionView());
			if (!list) continue;

			tab->setFocus(true);
			ChangeOutfitSelection(list, outfit_uuid);

			tab->changeOpenClose(false);
		}
	}
}

// virtual
bool LLOutfitListBase::isActionEnabled(const LLSD& userdata)
{
	if (mSelectedOutfitUUID.isNull()) return false;

	const std::string command_name = userdata.asString();
	if (command_name == "delete")
	{
        return !hasItemSelected() && LLAppearanceMgr::instance().getCanRemoveOutfit(mSelectedOutfitUUID);
	}
	if (command_name == "rename")
	{
		return get_is_category_renameable(&gInventory, mSelectedOutfitUUID);
	}
	if (command_name == "save_outfit")
	{
		bool outfit_locked = LLAppearanceMgr::getInstance()->isOutfitLocked();
		bool outfit_dirty = LLAppearanceMgr::getInstance()->isOutfitDirty();
		// allow save only if outfit isn't locked and is dirty
		return !outfit_locked && outfit_dirty;
	}
	if (command_name == "wear")
	{
		if (gAgentWearables.isCOFChangeInProgress())
		{
			return false;
		}

		if (hasItemSelected())
		{
			return canWearSelected();
		}

		// outfit selected
		return LLAppearanceMgr::instance().getCanReplaceCOF(mSelectedOutfitUUID);
	}
	if (command_name == "take_off")
	{
		// Enable "Take Off" if any of selected items can be taken off
		// or the selected outfit contains items that can be taken off.
		return ( hasItemSelected() && canTakeOffSelected() )
				|| ( !hasItemSelected() && LLAppearanceMgr::getCanRemoveFromCOF(mSelectedOutfitUUID) );
	}

	if (command_name == "wear_add")
	{
		// *TODO: do we ever get here?
		return LLAppearanceMgr::getCanAddToCOF(mSelectedOutfitUUID);
	}

	return false;
}

void LLOutfitsList::getSelectedItemsUUIDs(uuid_vec_t& selected_uuids) const
{
	// Collect selected items from all selected lists.
	for (wearables_lists_map_t::const_iterator iter = mSelectedListsMap.begin();
			iter != mSelectedListsMap.end();
			++iter)
	{
		uuid_vec_t uuids;
		(*iter).second->getSelectedUUIDs(uuids);

		S32 prev_size = selected_uuids.size();
		selected_uuids.resize(prev_size + uuids.size());
		std::copy(uuids.begin(), uuids.end(), selected_uuids.begin() + prev_size);
	}
}

void LLOutfitsList::onCollapseAllFolders()
{
	for (outfits_map_t::iterator iter = mOutfitsMap.begin();
			iter != mOutfitsMap.end();
			++iter)
	{
		LLAccordionCtrlTab*	tab = iter->second;
		if(tab && tab->isExpanded())
		{
			tab->changeOpenClose(true);
		}
	}
}

void LLOutfitsList::onExpandAllFolders()
{
	for (outfits_map_t::iterator iter = mOutfitsMap.begin();
			iter != mOutfitsMap.end();
			++iter)
	{
		LLAccordionCtrlTab*	tab = iter->second;
		if(tab && !tab->isExpanded())
		{
			tab->changeOpenClose(false);
		}
	}
}

bool LLOutfitsList::hasItemSelected()
{
	return mItemSelected;
}

//////////////////////////////////////////////////////////////////////////
// Private methods
//////////////////////////////////////////////////////////////////////////

void LLOutfitsList::updateChangedCategoryName(LLViewerInventoryCategory *cat, std::string name)
{
    outfits_map_t::iterator outfits_iter = mOutfitsMap.find(cat->getUUID());
	if (outfits_iter != mOutfitsMap.end())
	{
		// Update tab name with the new category name.
		LLAccordionCtrlTab* tab = outfits_iter->second;
		if (tab)
		{
			tab->setName(name);
			tab->setTitle(name);
		}
	}
}

void LLOutfitsList::resetItemSelection(LLWearableItemsList* list, const LLUUID& category_id)
{
	list->resetSelection();
	mItemSelected = false;
	signalSelectionOutfitUUID(category_id);
}

void LLOutfitsList::onChangeOutfitSelection(LLWearableItemsList* list, const LLUUID& category_id)
{
	MASK mask = gKeyboard->currentMask(true);

	// Reset selection in all previously selected tabs except for the current
	// if new selection is started.
	if (list && !(mask & MASK_CONTROL))
	{
		for (wearables_lists_map_t::iterator iter = mSelectedListsMap.begin();
				iter != mSelectedListsMap.end();
				++iter)
		{
			LLWearableItemsList* selected_list = (*iter).second;
			if (selected_list != list)
			{
				selected_list->resetSelection();
			}
		}

		// Clear current selection.
		mSelectedListsMap.clear();
	}

	mItemSelected = list && (list->getSelectedItem() != NULL);

	mSelectedListsMap.insert(wearables_lists_map_value_t(category_id, list));
}

void LLOutfitsList::deselectOutfit(const LLUUID& category_id)
{
	// Remove selected lists map entry.
	mSelectedListsMap.erase(category_id);
    
    LLOutfitListBase::deselectOutfit(category_id);
}

void LLOutfitsList::restoreOutfitSelection(LLAccordionCtrlTab* tab, const LLUUID& category_id)
{
	// Try restoring outfit selection after filtering.
	if (mAccordion->getSelectedTab() == tab)
	{
		signalSelectionOutfitUUID(category_id);
	}
}

void LLOutfitsList::onRefreshComplete(LLUICtrl* ctrl)
{
	if (!ctrl || getFilterSubString().empty())
		return;

	for (outfits_map_t::iterator
			 iter = mOutfitsMap.begin(),
			 iter_end = mOutfitsMap.end();
		 iter != iter_end; ++iter)
	{
		LLAccordionCtrlTab* tab = iter->second;
		if (!tab) continue;

		LLWearableItemsList* list = dynamic_cast<LLWearableItemsList*>(tab->getAccordionView());
		if (list != ctrl) continue;

		applyFilterToTab(iter->first, tab, getFilterSubString());
	}
}

// virtual
void LLOutfitsList::onFilterSubStringChanged(const std::string& new_string, const std::string& old_string)
{
	mAccordion->setFilterSubString(new_string);

	outfits_map_t::iterator iter = mOutfitsMap.begin(), iter_end = mOutfitsMap.end();
	while (iter != iter_end)
	{
		const LLUUID& category_id = iter->first;
		LLAccordionCtrlTab* tab = iter++->second;
		if (!tab) continue;

		LLWearableItemsList* list = dynamic_cast<LLWearableItemsList*>(tab->getAccordionView());
		if (list)
		{
			list->setFilterSubString(new_string, tab->getDisplayChildren());
		}

		if (old_string.empty())
		{
			// Store accordion tab state when filter is not empty
			tab->notifyChildren(LLSD().with("action", "store_state"));
		}

		if (!new_string.empty())
		{
			applyFilterToTab(category_id, tab, new_string);
		}
		else
		{
			tab->setVisible(true);

			// Restore tab title when filter is empty
			tab->setTitle(tab->getTitle());

			// Restore accordion state after all those accodrion tab manipulations
			tab->notifyChildren(LLSD().with("action", "restore_state"));

			// Try restoring the tab selection.
			restoreOutfitSelection(tab, category_id);
		}
	}

	mAccordion->arrange();
}

void LLOutfitsList::applyFilterToTab(
	const LLUUID&		category_id,
	LLAccordionCtrlTab*	tab,
	const std::string&	filter_substring)
{
	if (!tab) return;
	LLWearableItemsList* list = dynamic_cast<LLWearableItemsList*>(tab->getAccordionView());
	if (!list) return;

	std::string title = tab->getTitle();
	LLStringUtil::toUpper(title);

	std::string cur_filter = filter_substring;
	LLStringUtil::toUpper(cur_filter);

	tab->setTitle(tab->getTitle(), cur_filter);

	if (std::string::npos == title.find(cur_filter))
	{
		// Hide tab if its title doesn't pass filter
		// and it has no matched items
		tab->setVisible(list->hasMatchedItems());

		// Remove title highlighting because it might
		// have been previously highlighted by less restrictive filter
		tab->setTitle(tab->getTitle());

		// Remove the tab from selection.
		deselectOutfit(category_id);
	}
	else
	{
		// Try restoring the tab selection.
		restoreOutfitSelection(tab, category_id);
	}
}

bool LLOutfitsList::canWearSelected()
{
	if (!isAgentAvatarValid())
	{
		return false;
	}

	uuid_vec_t selected_items;
	getSelectedItemsUUIDs(selected_items);
	S32 nonreplacable_objects = 0;

	for (uuid_vec_t::const_iterator it = selected_items.begin(); it != selected_items.end(); ++it)
	{
		const LLUUID& id = *it;

		// Check whether the item is worn.
		if (!get_can_item_be_worn(id))
		{
			return false;
		}

		const LLViewerInventoryItem* item = gInventory.getItem(id);
		if (!item)
		{
			return false;
		}

		if (item->getType() == LLAssetType::AT_OBJECT)
		{
			nonreplacable_objects++;
		}
	}

	// All selected items can be worn. But do we have enough space for them?
	return nonreplacable_objects == 0 || gAgentAvatarp->canAttachMoreObjects(nonreplacable_objects);
}

void LLOutfitsList::wearSelectedItems()
{
	uuid_vec_t selected_uuids;
	getSelectedItemsUUIDs(selected_uuids);

	if(selected_uuids.empty())
	{
		return;
	}

	wear_multiple(selected_uuids, false);
}

void LLOutfitsList::onWearableItemsListRightClick(LLUICtrl* ctrl, S32 x, S32 y)
{
	LLWearableItemsList* list = dynamic_cast<LLWearableItemsList*>(ctrl);
	if (!list) return;

	uuid_vec_t selected_uuids;

	getSelectedItemsUUIDs(selected_uuids);

	LLWearableItemsList::ContextMenu::instance().show(list, selected_uuids, x, y);
}

void LLOutfitsList::onCOFChanged()
{
	LLInventoryModel::cat_array_t cat_array;
	LLInventoryModel::item_array_t item_array;

	// Collect current COF items
	gInventory.collectDescendents(
		LLAppearanceMgr::instance().getCOF(),
		cat_array,
		item_array,
		LLInventoryModel::EXCLUDE_TRASH);

	uuid_vec_t vnew;
	uuid_vec_t vadded;
	uuid_vec_t vremoved;

	// From gInventory we get the UUIDs of links that are currently in COF.
	// These links UUIDs are not the same UUIDs that we have in each wearable items list.
	// So we collect base items' UUIDs to find them or links that point to them in wearable
	// items lists and update their worn state there.
	LLInventoryModel::item_array_t::const_iterator array_iter = item_array.begin(), array_end = item_array.end();
	while (array_iter < array_end)
	{
		vnew.push_back((*(array_iter++))->getLinkedUUID());
	}

	// We need to update only items that were added or removed from COF.
	LLCommonUtils::computeDifference(vnew, mCOFLinkedItems, vadded, vremoved);

	// Store the ids of items currently linked from COF.
	mCOFLinkedItems = vnew;

	// Append removed ids to added ids because we should update all of them.
	vadded.reserve(vadded.size() + vremoved.size());
	vadded.insert(vadded.end(), vremoved.begin(), vremoved.end());
	vremoved.clear();

	outfits_map_t::iterator map_iter = mOutfitsMap.begin(), map_end = mOutfitsMap.end();
	while (map_iter != map_end)
	{
		LLAccordionCtrlTab* tab = (map_iter++)->second;
		if (!tab) continue;

		LLWearableItemsList* list = dynamic_cast<LLWearableItemsList*>(tab->getAccordionView());
		if (!list) continue;

		// Every list updates the labels of changed items  or
		// the links that point to these items.
		list->updateChangedItems(vadded);
	}
}

void LLOutfitsList::getCurrentCategories(uuid_vec_t& vcur)
{
    // Creating a vector of currently displayed sub-categories UUIDs.
    for (outfits_map_t::const_iterator iter = mOutfitsMap.begin();
        iter != mOutfitsMap.end();
        iter++)
    {
        vcur.push_back((*iter).first);
    }
}


void LLOutfitsList::sortOutfits()
{
    mAccordion->sort();
}

void LLOutfitsList::onOutfitRightClick(LLUICtrl* ctrl, S32 x, S32 y, const LLUUID& cat_id)
{
    LLAccordionCtrlTab* tab = dynamic_cast<LLAccordionCtrlTab*>(ctrl);
    if (mOutfitMenu && is_tab_header_clicked(tab, y) && cat_id.notNull())
    {
        // Focus tab header to trigger tab selection change.
        LLUICtrl* header = tab->findChild<LLUICtrl>("dd_header");
        if (header)
        {
            header->setFocus(true);
        }

        uuid_vec_t selected_uuids;
        selected_uuids.push_back(cat_id);
        mOutfitMenu->show(ctrl, selected_uuids, x, y);
    }
}

LLOutfitListGearMenuBase* LLOutfitsList::createGearMenu()
{
    return new LLOutfitListGearMenu(this);
}


bool is_tab_header_clicked(LLAccordionCtrlTab* tab, S32 y)
{
	if(!tab || !tab->getHeaderVisible()) return false;

	S32 header_bottom = tab->getLocalRect().getHeight() - tab->getHeaderHeight();
	return y >= header_bottom;
}

LLOutfitListBase::LLOutfitListBase()
    :   LLPanelAppearanceTab()
    ,   mIsInitialized(false)
	,	mAvatarComplexityLabel(NULL) // <FS:Ansariel> Show avatar complexity in appearance floater
{
    mCategoriesObserver = new LLInventoryCategoriesObserver();
    mOutfitMenu = new LLOutfitContextMenu(this);
    //mGearMenu = createGearMenu();
}

LLOutfitListBase::~LLOutfitListBase()
{
    delete mOutfitMenu;
    delete mGearMenu;

    if (gInventory.containsObserver(mCategoriesObserver))
    {
        gInventory.removeObserver(mCategoriesObserver);
    }
    delete mCategoriesObserver;
}

void LLOutfitListBase::onOpen(const LLSD& info)
{
    if (!mIsInitialized)
    {
        // *TODO: I'm not sure is this check necessary but it never match while developing.
        if (!gInventory.isInventoryUsable())
            return;

        const LLUUID outfits = gInventory.findCategoryUUIDForType(LLFolderType::FT_MY_OUTFITS);

        // *TODO: I'm not sure is this check necessary but it never match while developing.
        LLViewerInventoryCategory* category = gInventory.getCategory(outfits);
        if (!category)
            return;

        gInventory.addObserver(mCategoriesObserver);

        // Start observing changes in "My Outfits" category.
        mCategoriesObserver->addCategory(outfits,
            boost::bind(&LLOutfitListBase::refreshList, this, outfits));

        //const LLUUID cof = gInventory.findCategoryUUIDForType(LLFolderType::FT_CURRENT_OUTFIT);
        // Start observing changes in Current Outfit category.
        //mCategoriesObserver->addCategory(cof, boost::bind(&LLOutfitsList::onCOFChanged, this));

        LLOutfitObserver::instance().addBOFChangedCallback(boost::bind(&LLOutfitListBase::highlightBaseOutfit, this));
        LLOutfitObserver::instance().addBOFReplacedCallback(boost::bind(&LLOutfitListBase::highlightBaseOutfit, this));

        // Fetch "My Outfits" contents and refresh the list to display
        // initially fetched items. If not all items are fetched now
        // the observer will refresh the list as soon as the new items
        // arrive.
        category->fetch();
        refreshList(outfits);

        mIsInitialized = true;
    }
}

void LLOutfitListBase::refreshList(const LLUUID& category_id)
{
    bool wasNull = mRefreshListState.CategoryUUID.isNull();
    mRefreshListState.CategoryUUID.setNull();

    LLInventoryModel::cat_array_t cat_array;
    LLInventoryModel::item_array_t item_array;

    // Collect all sub-categories of a given category.
	// <FS:ND> FIRE-6958/VWR-2862; Make sure to only collect folders of type FT_OUTFIT
	class ndOutfitsCollector: public LLIsType
	{
	public:
		ndOutfitsCollector()
			: LLIsType( LLAssetType::AT_CATEGORY )
		{ }

		virtual bool operator()(LLInventoryCategory* cat, LLInventoryItem* item)
		{
			if( !LLIsType::operator()( cat, item ) )
				return false;

			if( cat && LLFolderType::FT_OUTFIT == cat->getPreferredType() )
				return true;

			return false;
		}
	};

	//	LLIsType is_category(LLAssetType::AT_CATEGORY);
	ndOutfitsCollector is_category;
	// </FS:ND>

    gInventory.collectDescendentsIf(
        category_id,
        cat_array,
        item_array,
        LLInventoryModel::EXCLUDE_TRASH,
        is_category);

    // Memorize item names for each UUID
    std::map<LLUUID, std::string> names;
    for (const LLPointer<LLViewerInventoryCategory>& cat : cat_array)
    {
        names.emplace(std::make_pair(cat->getUUID(), cat->getName()));
    }

    // Fill added and removed items vectors.
    mRefreshListState.Added.clear();
    mRefreshListState.Removed.clear();
    computeDifference(cat_array, mRefreshListState.Added, mRefreshListState.Removed);
    // Sort added items vector by item name.
    std::sort(mRefreshListState.Added.begin(), mRefreshListState.Added.end(),
        [names](const LLUUID& a, const LLUUID& b)
        {
            return LLStringUtil::compareDict(names.at(a), names.at(b)) < 0;
        });
    // Initialize iterators for added and removed items vectors.
    mRefreshListState.AddedIterator = mRefreshListState.Added.begin();
    mRefreshListState.RemovedIterator = mRefreshListState.Removed.begin();

    LL_INFOS() << "added: " << mRefreshListState.Added.size() <<
        ", removed: " << mRefreshListState.Removed.size() <<
        ", changed: " << gInventory.getChangedIDs().size() <<
        LL_ENDL;

    mRefreshListState.CategoryUUID = category_id;
    if (wasNull)
    {
        gIdleCallbacks.addFunction(onIdle, this);
    }

	// <FS:ND> FIRE-6958/VWR-2862; Handle large amounts of outfits, write a least a warning into the logs.
	if (mRefreshListState.Added.size() > 128)
		LL_WARNS() << "Large amount of outfits found: " << mRefreshListState.Added.size() << " this may cause hangs and disconnects" << LL_ENDL;
	// </FS:ND>

	// <FS:Ansariel> FIRE-12939: Add outfit count to outfits list
	{
		std::string count_string;
		LLLocale locale("");
		LLResMgr::getInstance()->getIntegerString(count_string, (S32)cat_array.size());
		getChild<LLTextBox>("OutfitcountText")->setTextArg("COUNT", count_string);
	}
	// </FS:Ansariel>
}

// static
void LLOutfitListBase::onIdle(void* userdata)
{
    LLOutfitListBase* self = (LLOutfitListBase*)userdata;

    self->onIdleRefreshList();
}

void LLOutfitListBase::onIdleRefreshList()
{
    if (mRefreshListState.CategoryUUID.isNull())
        return;

    const F64 MAX_TIME = 0.05f;
    F64 curent_time = LLTimer::getTotalSeconds();
    const F64 end_time = curent_time + MAX_TIME;

    // Handle added tabs.
    while (mRefreshListState.AddedIterator < mRefreshListState.Added.end())
    {
        const LLUUID cat_id = (*mRefreshListState.AddedIterator++);
        updateAddedCategory(cat_id);

        curent_time = LLTimer::getTotalSeconds();
        if (curent_time >= end_time)
            return;
    }
    mRefreshListState.Added.clear();
    mRefreshListState.AddedIterator = mRefreshListState.Added.end();

    // <FS:ND> We called mAccordion->addCollapsibleCtrl with false as second paramter and did not let it arrange itself each time. Do this here after all is said and done.
    arrange();

    // Handle removed tabs.
    while (mRefreshListState.RemovedIterator < mRefreshListState.Removed.end())
    {
        const LLUUID cat_id = (*mRefreshListState.RemovedIterator++);
        updateRemovedCategory(cat_id);

        curent_time = LLTimer::getTotalSeconds();
        if (curent_time >= end_time)
            return;
    }
    mRefreshListState.Removed.clear();
    mRefreshListState.RemovedIterator = mRefreshListState.Removed.end();

    // Get changed items from inventory model and update outfit tabs
    // which might have been renamed.
    const LLInventoryModel::changed_items_t& changed_items = gInventory.getChangedIDs();
    for (LLInventoryModel::changed_items_t::const_iterator items_iter = changed_items.begin();
        items_iter != changed_items.end();
        ++items_iter)
    {
        LLViewerInventoryCategory *cat = gInventory.getCategory(*items_iter);
        if (!cat)
        {
            LLInventoryObject* obj = gInventory.getObject(*items_iter);
            if (!obj || (obj->getType() != LLAssetType::AT_CATEGORY))
            {
                break;
            }
            cat = (LLViewerInventoryCategory*)obj;
        }
        std::string name = cat->getName();

        updateChangedCategoryName(cat, name);
    }

    sortOutfits();
    highlightBaseOutfit();

    gIdleCallbacks.deleteFunction(onIdle, this);
    mRefreshListState.CategoryUUID.setNull();

    LL_INFOS() << "done" << LL_ENDL;
}

void LLOutfitListBase::computeDifference(
    const LLInventoryModel::cat_array_t& vcats,
    uuid_vec_t& vadded,
    uuid_vec_t& vremoved)
{
    uuid_vec_t vnew;
    // Creating a vector of newly collected sub-categories UUIDs.
    for (LLInventoryModel::cat_array_t::const_iterator iter = vcats.begin();
        iter != vcats.end();
        iter++)
    {
        vnew.push_back((*iter)->getUUID());
    }

    uuid_vec_t vcur;
    getCurrentCategories(vcur);

    LLCommonUtils::computeDifference(vnew, vcur, vadded, vremoved);
}

void LLOutfitListBase::sortOutfits()
{
}

void LLOutfitListBase::highlightBaseOutfit()
{
    // id of base outfit
    LLUUID base_id = LLAppearanceMgr::getInstance()->getBaseOutfitUUID();
    if (base_id != mHighlightedOutfitUUID)
    {
        LLUUID prev_id = mHighlightedOutfitUUID;
        mHighlightedOutfitUUID = base_id;
        onHighlightBaseOutfit(base_id, prev_id);
    }
}

void LLOutfitListBase::removeSelected()
{
	// <FS:Ansariel> FIRE-15888: Include outfit name in delete outfit confirmation dialog
	LLViewerInventoryCategory* cat = gInventory.getCategory(mSelectedOutfitUUID);
	if (cat)
	{
		LLSD args;
		args["NAME"] = cat->getName();
		LLNotificationsUtil::add("DeleteOutfitsWithName", args, LLSD(), boost::bind(&LLOutfitsList::onOutfitsRemovalConfirmation, this, _1, _2));
	}
	else
	// </FS:Ansariel>
    LLNotificationsUtil::add("DeleteOutfits", LLSD(), LLSD(), boost::bind(&LLOutfitListBase::onOutfitsRemovalConfirmation, this, _1, _2));
}

void LLOutfitListBase::onOutfitsRemovalConfirmation(const LLSD& notification, const LLSD& response)
{
    S32 option = LLNotificationsUtil::getSelectedOption(notification, response);
    if (option != 0) return; // canceled

    if (mSelectedOutfitUUID.notNull())
    {
        gInventory.removeCategory(mSelectedOutfitUUID);
    }
}

void LLOutfitListBase::setSelectedOutfitByUUID(const LLUUID& outfit_uuid)
{
    onSetSelectedOutfitByUUID(outfit_uuid);
}

boost::signals2::connection LLOutfitListBase::setSelectionChangeCallback(selection_change_callback_t cb)
{
    return mSelectionChangeSignal.connect(cb);
}

void LLOutfitListBase::signalSelectionOutfitUUID(const LLUUID& category_id)
{
    mSelectionChangeSignal(category_id);
}

void LLOutfitListBase::outfitRightClickCallBack(LLUICtrl* ctrl, S32 x, S32 y, const LLUUID& cat_id)
{
    onOutfitRightClick(ctrl, x, y, cat_id);
}

void LLOutfitListBase::ChangeOutfitSelection(LLWearableItemsList* list, const LLUUID& category_id)
{
    onChangeOutfitSelection(list, category_id);
    mSelectedOutfitUUID = category_id;
    signalSelectionOutfitUUID(category_id);
}

bool LLOutfitListBase::postBuild()
{
    mGearMenu = createGearMenu();

	// <FS:Ansariel> Show avatar complexity in appearance floater
	mAvatarComplexityLabel = getChild<LLTextBox>("avatar_complexity_label");

    LLMenuButton* menu_gear_btn = getChild<LLMenuButton>("options_gear_btn");

    menu_gear_btn->setMouseDownCallback(boost::bind(&LLOutfitListGearMenuBase::updateItemsVisibility, mGearMenu));
    menu_gear_btn->setMenu(mGearMenu->getMenu());
    return true;
}

void LLOutfitListBase::collapseAllFolders()
{
    onCollapseAllFolders();
}

void LLOutfitListBase::expandAllFolders()
{
    onExpandAllFolders();
}

void LLOutfitListBase::deselectOutfit(const LLUUID& category_id)
{
    // Reset selection if the outfit is selected.
    if (category_id == mSelectedOutfitUUID)
    {
        mSelectedOutfitUUID = LLUUID::null;
        signalSelectionOutfitUUID(mSelectedOutfitUUID);
    }
}

// <FS:Ansariel> Show avatar complexity in appearance floater
void LLOutfitListBase::updateAvatarComplexity(U32 complexity)
{
	std::string complexity_string;
	LLLocale locale("");
	LLResMgr::getInstance()->getIntegerString(complexity_string, complexity);

	mAvatarComplexityLabel->setTextArg("[WEIGHT]", complexity_string);
}
// </FS:Ansariel>

LLContextMenu* LLOutfitContextMenu::createMenu()
{
    LLUICtrl::CommitCallbackRegistry::ScopedRegistrar registrar;
    LLUICtrl::EnableCallbackRegistry::ScopedRegistrar enable_registrar;
    LLUUID selected_id = mUUIDs.front();

    registrar.add("Outfit.WearReplace",
        boost::bind(&LLAppearanceMgr::replaceCurrentOutfit, &LLAppearanceMgr::instance(), selected_id));
    registrar.add("Outfit.WearAdd",
        boost::bind(&LLAppearanceMgr::addCategoryToCurrentOutfit, &LLAppearanceMgr::instance(), selected_id));
    registrar.add("Outfit.TakeOff",
        boost::bind(&LLAppearanceMgr::takeOffOutfit, &LLAppearanceMgr::instance(), selected_id));
    registrar.add("Outfit.Edit", boost::bind(editOutfit));
    registrar.add("Outfit.Rename", boost::bind(renameOutfit, selected_id));
    registrar.add("Outfit.Delete", boost::bind(&LLOutfitListBase::removeSelected, mOutfitList));
    registrar.add("Outfit.Thumbnail", boost::bind(&LLOutfitContextMenu::onThumbnail, this, selected_id));
    registrar.add("Outfit.Save", boost::bind(&LLOutfitContextMenu::onSave, this, selected_id));

    enable_registrar.add("Outfit.OnEnable", boost::bind(&LLOutfitContextMenu::onEnable, this, _2));
    enable_registrar.add("Outfit.OnVisible", boost::bind(&LLOutfitContextMenu::onVisible, this, _2));

    return createFromFile("menu_outfit_tab.xml");

}

bool LLOutfitContextMenu::onEnable(LLSD::String param)
{
    LLUUID outfit_cat_id = mUUIDs.back();

    if ("rename" == param)
    {
        return get_is_category_renameable(&gInventory, outfit_cat_id);
    }
    else if ("wear_replace" == param)
    {
        return LLAppearanceMgr::instance().getCanReplaceCOF(outfit_cat_id);
    }
    else if ("wear_add" == param)
    {
        return LLAppearanceMgr::getCanAddToCOF(outfit_cat_id);
    }
    else if ("take_off" == param)
    {
        return LLAppearanceMgr::getCanRemoveFromCOF(outfit_cat_id);
    }

    return true;
}

bool LLOutfitContextMenu::onVisible(LLSD::String param)
{
    LLUUID outfit_cat_id = mUUIDs.back();

    if ("edit" == param)
    {
        bool is_worn = LLAppearanceMgr::instance().getBaseOutfitUUID() == outfit_cat_id;
        return is_worn;
    }
    else if ("wear_replace" == param)
    {
        return true;
    }
    else if ("delete" == param)
    {
        return LLAppearanceMgr::instance().getCanRemoveOutfit(outfit_cat_id);
    }

    return true;
}

//static
void LLOutfitContextMenu::editOutfit()
{
    LLFloaterSidePanelContainer::showPanel("appearance", LLSD().with("type", "edit_outfit"));
}

void LLOutfitContextMenu::renameOutfit(const LLUUID& outfit_cat_id)
{
    LLAppearanceMgr::instance().renameOutfit(outfit_cat_id);
}

void LLOutfitContextMenu::onThumbnail(const LLUUID &outfit_cat_id)
{
    if (outfit_cat_id.notNull())
    {
        LLSD data(outfit_cat_id);
        LLFloaterReg::showInstance("change_item_thumbnail", data);
    }
}

void LLOutfitContextMenu::onSave(const LLUUID &outfit_cat_id)
{
    if (outfit_cat_id.notNull())
    {
        LLNotificationsUtil::add("ConfirmOverwriteOutfit", LLSD(), LLSD(),
            [outfit_cat_id](const LLSD &notif, const LLSD &resp)
        {
            S32 opt = LLNotificationsUtil::getSelectedOption(notif, resp);
            if (opt == 0)
            {
                LLAppearanceMgr::getInstance()->onOutfitFolderCreated(outfit_cat_id, true);
            }
        });
    }
}

LLOutfitListGearMenuBase::LLOutfitListGearMenuBase(LLOutfitListBase* olist)
    :   mOutfitList(olist),
        mMenu(NULL)
{
    llassert_always(mOutfitList);

    LLUICtrl::CommitCallbackRegistry::ScopedRegistrar registrar;
    LLUICtrl::EnableCallbackRegistry::ScopedRegistrar enable_registrar;

    registrar.add("Gear.Wear", boost::bind(&LLOutfitListGearMenuBase::onWear, this));
    registrar.add("Gear.TakeOff", boost::bind(&LLOutfitListGearMenuBase::onTakeOff, this));
    registrar.add("Gear.Rename", boost::bind(&LLOutfitListGearMenuBase::onRename, this));
    registrar.add("Gear.Delete", boost::bind(&LLOutfitListBase::removeSelected, mOutfitList));
    registrar.add("Gear.Create", boost::bind(&LLOutfitListGearMenuBase::onCreate, this, _2));
    registrar.add("Gear.Collapse", boost::bind(&LLOutfitListBase::onCollapseAllFolders, mOutfitList));
    registrar.add("Gear.Expand", boost::bind(&LLOutfitListBase::onExpandAllFolders, mOutfitList));

    registrar.add("Gear.WearAdd", boost::bind(&LLOutfitListGearMenuBase::onAdd, this));
    registrar.add("Gear.Save", boost::bind(&LLOutfitListGearMenuBase::onSave, this));

    registrar.add("Gear.Thumbnail", boost::bind(&LLOutfitListGearMenuBase::onThumbnail, this));
    registrar.add("Gear.SortByName", boost::bind(&LLOutfitListGearMenuBase::onChangeSortOrder, this));

    enable_registrar.add("Gear.OnEnable", boost::bind(&LLOutfitListGearMenuBase::onEnable, this, _2));
    enable_registrar.add("Gear.OnVisible", boost::bind(&LLOutfitListGearMenuBase::onVisible, this, _2));

    mMenu = LLUICtrlFactory::getInstance()->createFromFile<LLToggleableMenu>(
        "menu_outfit_gear.xml", gMenuHolder, LLViewerMenuHolderGL::child_registry_t::instance());
    llassert(mMenu);
}

LLOutfitListGearMenuBase::~LLOutfitListGearMenuBase()
{}

void LLOutfitListGearMenuBase::updateItemsVisibility()
{
    onUpdateItemsVisibility();
}

void LLOutfitListGearMenuBase::onUpdateItemsVisibility()
{
    if (!mMenu) return;

    bool have_selection = getSelectedOutfitID().notNull();
    mMenu->setItemVisible("wear_separator", have_selection);
    mMenu->arrangeAndClear(); // update menu height
}

LLToggleableMenu* LLOutfitListGearMenuBase::getMenu()
{
    return mMenu;
}
const LLUUID& LLOutfitListGearMenuBase::getSelectedOutfitID()
{
    return mOutfitList->getSelectedOutfitUUID();
}

LLViewerInventoryCategory* LLOutfitListGearMenuBase::getSelectedOutfit()
{
    const LLUUID& selected_outfit_id = getSelectedOutfitID();
    if (selected_outfit_id.isNull())
    {
        return NULL;
    }

    LLViewerInventoryCategory* cat = gInventory.getCategory(selected_outfit_id);
    return cat;
}

void LLOutfitListGearMenuBase::onWear()
{
    LLViewerInventoryCategory* selected_outfit = getSelectedOutfit();
    if (selected_outfit)
    {
        LLAppearanceMgr::instance().wearInventoryCategory(
            selected_outfit, /*copy=*/ false, /*append=*/ false);
    }
}

void LLOutfitListGearMenuBase::onAdd()
{
    const LLUUID& selected_id = getSelectedOutfitID();

    if (selected_id.notNull())
    {
        LLAppearanceMgr::getInstance()->addCategoryToCurrentOutfit(selected_id);
    }
}

void LLOutfitListGearMenuBase::onSave()
{
    const LLUUID &selected_id = getSelectedOutfitID();
    LLNotificationsUtil::add("ConfirmOverwriteOutfit", LLSD(), LLSD(),
        [selected_id](const LLSD &notif, const LLSD &resp)
    {
        S32 opt = LLNotificationsUtil::getSelectedOption(notif, resp);
        if (opt == 0)
        {
            LLAppearanceMgr::getInstance()->onOutfitFolderCreated(selected_id, true);
        }
    });
}

void LLOutfitListGearMenuBase::onTakeOff()
{
    // Take off selected outfit.
    const LLUUID& selected_outfit_id = getSelectedOutfitID();
    if (selected_outfit_id.notNull())
    {
        LLAppearanceMgr::instance().takeOffOutfit(selected_outfit_id);
    }
}

void LLOutfitListGearMenuBase::onRename()
{
    const LLUUID& selected_outfit_id = getSelectedOutfitID();
    if (selected_outfit_id.notNull())
    {
        LLAppearanceMgr::instance().renameOutfit(selected_outfit_id);
    }
}

void LLOutfitListGearMenuBase::onCreate(const LLSD& data)
{
    LLWearableType::EType type = LLWearableType::getInstance()->typeNameToType(data.asString());
    if (type == LLWearableType::WT_NONE)
    {
        LL_WARNS() << "Invalid wearable type" << LL_ENDL;
        return;
    }

    LLAgentWearables::createWearable(type, true);
}

bool LLOutfitListGearMenuBase::onEnable(LLSD::String param)
{
    // Handle the "Wear - Replace Current Outfit" menu option specially
    // because LLOutfitList::isActionEnabled() checks whether it's allowed
    // to wear selected outfit OR selected items, while we're only
    // interested in the outfit (STORM-183).
    if ("wear" == param)
    {
        return LLAppearanceMgr::instance().getCanReplaceCOF(mOutfitList->getSelectedOutfitUUID());
    }

    return mOutfitList->isActionEnabled(param);
}

bool LLOutfitListGearMenuBase::onVisible(LLSD::String param)
{
    const LLUUID& selected_outfit_id = getSelectedOutfitID();
    if (selected_outfit_id.isNull()) // no selection or invalid outfit selected
    {
        return false;
    }

    return true;
}

void LLOutfitListGearMenuBase::onThumbnail()
{
    const LLUUID& selected_outfit_id = getSelectedOutfitID();
    LLSD data(selected_outfit_id);
    LLFloaterReg::showInstance("change_item_thumbnail", data);
}

void LLOutfitListGearMenuBase::onChangeSortOrder()
{

}

LLOutfitListGearMenu::LLOutfitListGearMenu(LLOutfitListBase* olist)
    : LLOutfitListGearMenuBase(olist)
{}

LLOutfitListGearMenu::~LLOutfitListGearMenu()
{}

void LLOutfitListGearMenu::onUpdateItemsVisibility()
{
    if (!mMenu) return;
<<<<<<< HEAD
    mMenu->setItemVisible("expand", true);
    mMenu->setItemVisible("collapse", true);
    mMenu->setItemVisible("thumbnail", false); // Never visible?
    mMenu->setItemVisible("sepatator3", false);
    mMenu->setItemVisible("sort_folders_by_name", false);
=======
    mMenu->setItemVisible("expand", TRUE);
    mMenu->setItemVisible("collapse", TRUE);
    mMenu->setItemVisible("thumbnail", getSelectedOutfitID().notNull());
    mMenu->setItemVisible("sort_folders_by_name", FALSE);
>>>>>>> 4c6d8f4b
    LLOutfitListGearMenuBase::onUpdateItemsVisibility();
}

BOOL LLOutfitAccordionCtrlTab::handleToolTip(S32 x, S32 y, MASK mask)
{
    // <FS:Ansariel> Make thumbnail tooltip work properly
    //if (y >= getLocalRect().getHeight() - getHeaderHeight())
    static LLCachedControl<bool> showInventoryThumbnailTooltips(gSavedSettings, "FSShowInventoryThumbnailTooltips");
    if (showInventoryThumbnailTooltips && y >= getLocalRect().getHeight() - getHeaderHeight() && gInventory.getCategory(mFolderID)->getThumbnailUUID().notNull())
    {
        LLSD params;
        params["inv_type"] = LLInventoryType::IT_CATEGORY;
        params["thumbnail_id"] = gInventory.getCategory(mFolderID)->getThumbnailUUID();
        params["item_id"] = mFolderID;

        // <FS:Ansariel> Make thumbnail tooltip work properly
        static LLCachedControl<F32> inventoryThumbnailTooltipsDelay(gSavedSettings, "FSInventoryThumbnailTooltipsDelay");
        static LLCachedControl<F32> tooltip_fast_delay(gSavedSettings, "ToolTipFastDelay");
        F32 tooltipDelay = LLToolTipMgr::instance().toolTipVisible() ? tooltip_fast_delay() : inventoryThumbnailTooltipsDelay();
        // </FS:Ansariel>

        LLToolTipMgr::instance().show(LLToolTip::Params()
                                    // <FS:Ansariel> Make thumbnail tooltip work properly
                                    //.message(getToolTip())
                                    .message(gInventory.getCategory(mFolderID)->getName())
                                    .sticky_rect(calcScreenRect())
                                    // <FS:Ansariel> Make thumbnail tooltip work properly
                                    //.delay_time(LLView::getTooltipTimeout())
                                    .delay_time(tooltipDelay)
                                    .create_callback(boost::bind(&LLInspectTextureUtil::createInventoryToolTip, _1))
                                    .create_params(params));
        return TRUE;
    }

    return LLAccordionCtrlTab::handleToolTip(x, y, mask);
}
// EOF<|MERGE_RESOLUTION|>--- conflicted
+++ resolved
@@ -1468,22 +1468,14 @@
 void LLOutfitListGearMenu::onUpdateItemsVisibility()
 {
     if (!mMenu) return;
-<<<<<<< HEAD
     mMenu->setItemVisible("expand", true);
     mMenu->setItemVisible("collapse", true);
-    mMenu->setItemVisible("thumbnail", false); // Never visible?
-    mMenu->setItemVisible("sepatator3", false);
+    mMenu->setItemVisible("thumbnail", getSelectedOutfitID().notNull());
     mMenu->setItemVisible("sort_folders_by_name", false);
-=======
-    mMenu->setItemVisible("expand", TRUE);
-    mMenu->setItemVisible("collapse", TRUE);
-    mMenu->setItemVisible("thumbnail", getSelectedOutfitID().notNull());
-    mMenu->setItemVisible("sort_folders_by_name", FALSE);
->>>>>>> 4c6d8f4b
     LLOutfitListGearMenuBase::onUpdateItemsVisibility();
 }
 
-BOOL LLOutfitAccordionCtrlTab::handleToolTip(S32 x, S32 y, MASK mask)
+bool LLOutfitAccordionCtrlTab::handleToolTip(S32 x, S32 y, MASK mask)
 {
     // <FS:Ansariel> Make thumbnail tooltip work properly
     //if (y >= getLocalRect().getHeight() - getHeaderHeight())
@@ -1511,7 +1503,7 @@
                                     .delay_time(tooltipDelay)
                                     .create_callback(boost::bind(&LLInspectTextureUtil::createInventoryToolTip, _1))
                                     .create_params(params));
-        return TRUE;
+        return true;
     }
 
     return LLAccordionCtrlTab::handleToolTip(x, y, mask);
