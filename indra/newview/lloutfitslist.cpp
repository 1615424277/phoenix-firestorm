/**
 * @file lloutfitslist.cpp
 * @brief List of agent's outfits for My Appearance side panel.
 *
 * $LicenseInfo:firstyear=2010&license=viewerlgpl$
 * Second Life Viewer Source Code
 * Copyright (C) 2010, Linden Research, Inc.
 * 
 * This library is free software; you can redistribute it and/or
 * modify it under the terms of the GNU Lesser General Public
 * License as published by the Free Software Foundation;
 * version 2.1 of the License only.
 * 
 * This library is distributed in the hope that it will be useful,
 * but WITHOUT ANY WARRANTY; without even the implied warranty of
 * MERCHANTABILITY or FITNESS FOR A PARTICULAR PURPOSE.  See the GNU
 * Lesser General Public License for more details.
 * 
 * You should have received a copy of the GNU Lesser General Public
 * License along with this library; if not, write to the Free Software
 * Foundation, Inc., 51 Franklin Street, Fifth Floor, Boston, MA  02110-1301  USA
 * 
 * Linden Research, Inc., 945 Battery Street, San Francisco, CA  94111  USA
 * $/LicenseInfo$
 */

#include "llviewerprecompiledheaders.h"

#include "lloutfitslist.h"

// llcommon
#include "llcommonutils.h"

#include "llaccordionctrl.h"
#include "llaccordionctrltab.h"
#include "llagentwearables.h"
#include "llappearancemgr.h"
#include "llfloaterreg.h"
#include "llfloatersidepanelcontainer.h"
#include "llinventoryfunctions.h"
#include "llinventorymodel.h"
#include "llmenubutton.h"
#include "llnotificationsutil.h"
#include "lloutfitobserver.h"
#include "lltoggleablemenu.h"
#include "lltransutil.h"
#include "llviewermenu.h"
#include "llvoavatar.h"
#include "llvoavatarself.h"
#include "llwearableitemslist.h"

#include "llviewercontrol.h" // <FS:ND/> for gSavedSettings
#include "llresmgr.h"
#include "lltextbox.h"
#include "lleconomy.h"

#include "rlvactions.h"
#include "rlvlocks.h"

static bool is_tab_header_clicked(LLAccordionCtrlTab* tab, S32 y);

static const LLOutfitTabNameComparator OUTFIT_TAB_NAME_COMPARATOR;

/*virtual*/
bool LLOutfitTabNameComparator::compare(const LLAccordionCtrlTab* tab1, const LLAccordionCtrlTab* tab2) const
{
	std::string name1 = tab1->getTitle();
	std::string name2 = tab2->getTitle();

    return (LLStringUtil::compareDict(name1, name2) < 0);
}

struct outfit_accordion_tab_params : public LLInitParam::Block<outfit_accordion_tab_params, LLAccordionCtrlTab::Params>
{
	Mandatory<LLWearableItemsList::Params> wearable_list;

	outfit_accordion_tab_params()
	:	wearable_list("wearable_items_list")
	{}
};

const outfit_accordion_tab_params& get_accordion_tab_params()
{
	static outfit_accordion_tab_params tab_params;
	static bool initialized = false;
	if (!initialized)
	{
		initialized = true;

		LLXMLNodePtr xmlNode;
		if (LLUICtrlFactory::getLayeredXMLNode("outfit_accordion_tab.xml", xmlNode))
		{
			LLXUIParser parser;
			parser.readXUI(xmlNode, tab_params, "outfit_accordion_tab.xml");
		}
		else
		{
			LL_WARNS() << "Failed to read xml of Outfit's Accordion Tab from outfit_accordion_tab.xml" << LL_ENDL;
		}
	}

	return tab_params;
}


static LLPanelInjector<LLOutfitsList> t_outfits_list("outfits_list");

LLOutfitsList::LLOutfitsList()
    :   LLOutfitListBase()
    ,   mAccordion(NULL)
	,	mListCommands(NULL)
	,	mItemSelected(false)
{
}

LLOutfitsList::~LLOutfitsList()
{
}

BOOL LLOutfitsList::postBuild()
{
	mAccordion = getChild<LLAccordionCtrl>("outfits_accordion");
	mAccordion->setComparator(&OUTFIT_TAB_NAME_COMPARATOR);

    return LLOutfitListBase::postBuild();
}

//virtual
void LLOutfitsList::onOpen(const LLSD& info)
{
    if (!mIsInitialized)
    {
        // Start observing changes in Current Outfit category.
        LLOutfitObserver::instance().addCOFChangedCallback(boost::bind(&LLOutfitsList::onCOFChanged, this));
    }

    LLOutfitListBase::onOpen(info);

	LLAccordionCtrlTab* selected_tab = mAccordion->getSelectedTab();
	if (!selected_tab) return;

	// Pass focus to the selected outfit tab.
	selected_tab->showAndFocusHeader();
}


void LLOutfitsList::updateAddedCategory(LLUUID cat_id)
{
    LLViewerInventoryCategory *cat = gInventory.getCategory(cat_id);
    if (!cat) return;

    std::string name = cat->getName();

    outfit_accordion_tab_params tab_params(get_accordion_tab_params());
    LLAccordionCtrlTab* tab = LLUICtrlFactory::create<LLAccordionCtrlTab>(tab_params);
    if (!tab) return;
    LLWearableItemsList* wearable_list = LLUICtrlFactory::create<LLWearableItemsList>(tab_params.wearable_list);
    wearable_list->setDoubleClickCallback(boost::bind(&LLOutfitsList::onDoubleClick, this, wearable_list)); // <FS:Ansariel> FIRE-22484: Double-click wear in outfits list
    wearable_list->setShape(tab->getLocalRect());
    tab->addChild(wearable_list);

    tab->setName(name);
    tab->setTitle(name);

    // *TODO: LLUICtrlFactory::defaultBuilder does not use "display_children" from xml. Should be investigated.
    tab->setDisplayChildren(false);

    // <FS:ND> Calling this when there's a lot of outfits causes horrible perfomance and disconnects, due to arrange eating so many cpu cycles.
    //mAccordion->addCollapsibleCtrl(tab);
    mAccordion->addCollapsibleCtrl(tab, false);
    // </FS:ND>

    // Start observing the new outfit category.
    LLWearableItemsList* list = tab->getChild<LLWearableItemsList>("wearable_items_list");
    if (!mCategoriesObserver->addCategory(cat_id, boost::bind(&LLWearableItemsList::updateList, list, cat_id)))
    {
        // Remove accordion tab if category could not be added to observer.
        mAccordion->removeCollapsibleCtrl(tab);

        // kill removed tab
        tab->die();
        return;
    }

    // Map the new tab with outfit category UUID.
    mOutfitsMap.insert(LLOutfitsList::outfits_map_value_t(cat_id, tab));

    tab->setRightMouseDownCallback(boost::bind(&LLOutfitListBase::outfitRightClickCallBack, this,
        _1, _2, _3, cat_id));

    // Setting tab focus callback to monitor currently selected outfit.
    tab->setFocusReceivedCallback(boost::bind(&LLOutfitListBase::ChangeOutfitSelection, this, list, cat_id));

    // Setting callback to reset items selection inside outfit on accordion collapsing and expanding (EXT-7875)
    tab->setDropDownStateChangedCallback(boost::bind(&LLOutfitsList::resetItemSelection, this, list, cat_id));

    // force showing list items that don't match current filter(EXT-7158)
    list->setForceShowingUnmatchedItems(true);

    // Setting list commit callback to monitor currently selected wearable item.
    list->setCommitCallback(boost::bind(&LLOutfitsList::onListSelectionChange, this, _1));

    // Setting list refresh callback to apply filter on list change.
    list->setRefreshCompleteCallback(boost::bind(&LLOutfitsList::onFilteredWearableItemsListRefresh, this, _1));

    list->setRightMouseDownCallback(boost::bind(&LLOutfitsList::onWearableItemsListRightClick, this, _1, _2, _3));

    // Fetch the new outfit contents.
    cat->fetch();

    // Refresh the list of outfit items after fetch().
    // Further list updates will be triggered by the category observer.
    list->updateList(cat_id);

    // If filter is currently applied we store the initial tab state and
    // open it to show matched items if any.
    if (!sFilterSubString.empty())
    {
        tab->notifyChildren(LLSD().with("action", "store_state"));
        tab->setDisplayChildren(true);

        // Setting mForceRefresh flag will make the list refresh its contents
        // even if it is not currently visible. This is required to apply the
        // filter to the newly added list.
        list->setForceRefresh(true);

        list->setFilterSubString(sFilterSubString);
    }
}

void LLOutfitsList::updateRemovedCategory(LLUUID cat_id)
{
    outfits_map_t::iterator outfits_iter = mOutfitsMap.find(cat_id);
    if (outfits_iter != mOutfitsMap.end())
    {
    	const LLUUID& outfit_id = outfits_iter->first;
    	LLAccordionCtrlTab* tab = outfits_iter->second;

    	// An outfit is removed from the list. Do the following:
    	// 1. Remove outfit category from observer to stop monitoring its changes.
    	mCategoriesObserver->removeCategory(outfit_id);

    	// 2. Remove the outfit from selection.
    	deselectOutfit(outfit_id);

    	// 3. Remove category UUID to accordion tab mapping.
    	mOutfitsMap.erase(outfits_iter);

    	// 4. Remove outfit tab from accordion.
    	mAccordion->removeCollapsibleCtrl(tab);

    	// kill removed tab
    	if (tab != NULL)
    	{
    		tab->die();
    	}
    }
}

// <FS:Ansariel> Arrange accordions after all have been added
//virtual
void LLOutfitsList::arrange()
{
	if (mAccordion)
	{
		mAccordion->arrange();
	}
}
// </FS:Ansariel>

// <FS:Ansariel> FIRE-22484: Double-click wear in outfits list
void LLOutfitsList::onDoubleClick(LLWearableItemsList* list)
{
	if (!list)
	{
		return;
	}

	LLUUID selected_item_id = list->getSelectedUUID();
	if (selected_item_id.notNull())
	{
		uuid_vec_t ids;
		ids.push_back(selected_item_id);
		LLViewerInventoryItem* item = gInventory.getItem(selected_item_id);

		if (get_is_item_worn(selected_item_id))
		{
			if ((item->getType() == LLAssetType::AT_CLOTHING && (!RlvActions::isRlvEnabled() || gRlvWearableLocks.canRemove(item))) ||
			    ((item->getType() == LLAssetType::AT_OBJECT) && (!RlvActions::isRlvEnabled() || gRlvAttachmentLocks.canDetach(item))))
			{
				LLAppearanceMgr::instance().removeItemsFromAvatar(ids);
			}
		}
		else
		{
			if (item->getType() == LLAssetType::AT_BODYPART && (!RlvActions::isRlvEnabled() || (gRlvWearableLocks.canWear(item) & RLV_WEAR_REPLACE) == RLV_WEAR_REPLACE))
			{
				wear_multiple(ids, true);
			}
			else if (item->getType() == LLAssetType::AT_CLOTHING && LLAppearanceMgr::instance().canAddWearables(ids) && (!RlvActions::isRlvEnabled() || (gRlvWearableLocks.canWear(item) & RLV_WEAR_ADD) == RLV_WEAR_ADD))
			{
				wear_multiple(ids, false);
			}
			else if (item->getType() == LLAssetType::AT_OBJECT && LLAppearanceMgr::instance().canAddWearables(ids) && (!RlvActions::isRlvEnabled() || (gRlvAttachmentLocks.canAttach(item) & RLV_WEAR_ADD) == RLV_WEAR_ADD))
			{
				wear_multiple(ids, false);
			}
		}
	}
}
// </FS:Ansariel>

//virtual
void LLOutfitsList::onHighlightBaseOutfit(LLUUID base_id, LLUUID prev_id)
{
    if (mOutfitsMap[prev_id])
    {
        mOutfitsMap[prev_id]->setTitleFontStyle("NORMAL");
        mOutfitsMap[prev_id]->setTitleColor(LLUIColorTable::instance().getColor("AccordionHeaderTextColor"));
    }
    if (mOutfitsMap[base_id])
	{
		mOutfitsMap[base_id]->setTitleFontStyle("BOLD");
		mOutfitsMap[base_id]->setTitleColor(LLUIColorTable::instance().getColor("SelectedOutfitTextColor"));
	}
}

void LLOutfitsList::onListSelectionChange(LLUICtrl* ctrl)
{
	LLWearableItemsList* list = dynamic_cast<LLWearableItemsList*>(ctrl);
	if (!list) return;

	LLViewerInventoryItem *item = gInventory.getItem(list->getSelectedUUID());
	if (!item) return;

	ChangeOutfitSelection(list, item->getParentUUID());
}

void LLOutfitListBase::performAction(std::string action)
{
	if (mSelectedOutfitUUID.isNull()) return;

	LLViewerInventoryCategory* cat = gInventory.getCategory(mSelectedOutfitUUID);
	if (!cat) return;

	if ("replaceoutfit" == action)
	{
		LLAppearanceMgr::instance().wearInventoryCategory( cat, FALSE, FALSE );
	}
	if ("replaceitems" == action)
	{
		LLAppearanceMgr::instance().wearInventoryCategory( cat, FALSE, TRUE );
	}
	else if ("addtooutfit" == action)
	{
		LLAppearanceMgr::instance().wearInventoryCategory( cat, FALSE, TRUE );
	}
	else if ("rename_outfit" == action)
	{
		LLAppearanceMgr::instance().renameOutfit(mSelectedOutfitUUID);
	}
}

void LLOutfitsList::onSetSelectedOutfitByUUID(const LLUUID& outfit_uuid)
{
	for (outfits_map_t::iterator iter = mOutfitsMap.begin();
			iter != mOutfitsMap.end();
			++iter)
	{
		if (outfit_uuid == iter->first)
		{
			LLAccordionCtrlTab* tab = iter->second;
			if (!tab) continue;

			LLWearableItemsList* list = dynamic_cast<LLWearableItemsList*>(tab->getAccordionView());
			if (!list) continue;

			tab->setFocus(TRUE);
			ChangeOutfitSelection(list, outfit_uuid);

			tab->changeOpenClose(false);
		}
	}
}

// virtual
void LLOutfitsList::setFilterSubString(const std::string& string)
{
	applyFilter(string);

	sFilterSubString = string;
}

// virtual
bool LLOutfitListBase::isActionEnabled(const LLSD& userdata)
{
	if (mSelectedOutfitUUID.isNull()) return false;

	const std::string command_name = userdata.asString();
	if (command_name == "delete")
	{
        return !hasItemSelected() && LLAppearanceMgr::instance().getCanRemoveOutfit(mSelectedOutfitUUID);
	}
	if (command_name == "rename")
	{
		return get_is_category_renameable(&gInventory, mSelectedOutfitUUID);
	}
	if (command_name == "save_outfit")
	{
		bool outfit_locked = LLAppearanceMgr::getInstance()->isOutfitLocked();
		bool outfit_dirty = LLAppearanceMgr::getInstance()->isOutfitDirty();
		// allow save only if outfit isn't locked and is dirty
		return !outfit_locked && outfit_dirty;
	}
	if (command_name == "wear")
	{
		if (gAgentWearables.isCOFChangeInProgress())
		{
			return false;
		}

		if (hasItemSelected())
		{
			return canWearSelected();
		}

		// outfit selected
		return LLAppearanceMgr::instance().getCanReplaceCOF(mSelectedOutfitUUID);
	}
	if (command_name == "take_off")
	{
		// Enable "Take Off" if any of selected items can be taken off
		// or the selected outfit contains items that can be taken off.
		return ( hasItemSelected() && canTakeOffSelected() )
				|| ( !hasItemSelected() && LLAppearanceMgr::getCanRemoveFromCOF(mSelectedOutfitUUID) );
	}

	if (command_name == "wear_add")
	{
		// *TODO: do we ever get here?
		return LLAppearanceMgr::getCanAddToCOF(mSelectedOutfitUUID);
	}

	return false;
}

void LLOutfitsList::getSelectedItemsUUIDs(uuid_vec_t& selected_uuids) const
{
	// Collect selected items from all selected lists.
	for (wearables_lists_map_t::const_iterator iter = mSelectedListsMap.begin();
			iter != mSelectedListsMap.end();
			++iter)
	{
		uuid_vec_t uuids;
		(*iter).second->getSelectedUUIDs(uuids);

		S32 prev_size = selected_uuids.size();
		selected_uuids.resize(prev_size + uuids.size());
		std::copy(uuids.begin(), uuids.end(), selected_uuids.begin() + prev_size);
	}
}

void LLOutfitsList::onCollapseAllFolders()
{
	for (outfits_map_t::iterator iter = mOutfitsMap.begin();
			iter != mOutfitsMap.end();
			++iter)
	{
		LLAccordionCtrlTab*	tab = iter->second;
		if(tab && tab->isExpanded())
		{
			tab->changeOpenClose(true);
		}
	}
}

void LLOutfitsList::onExpandAllFolders()
{
	for (outfits_map_t::iterator iter = mOutfitsMap.begin();
			iter != mOutfitsMap.end();
			++iter)
	{
		LLAccordionCtrlTab*	tab = iter->second;
		if(tab && !tab->isExpanded())
		{
			tab->changeOpenClose(false);
		}
	}
}

bool LLOutfitsList::hasItemSelected()
{
	return mItemSelected;
}

//////////////////////////////////////////////////////////////////////////
// Private methods
//////////////////////////////////////////////////////////////////////////

void LLOutfitsList::updateChangedCategoryName(LLViewerInventoryCategory *cat, std::string name)
{
    outfits_map_t::iterator outfits_iter = mOutfitsMap.find(cat->getUUID());
	if (outfits_iter != mOutfitsMap.end())
	{
		// Update tab name with the new category name.
		LLAccordionCtrlTab* tab = outfits_iter->second;
		if (tab)
		{
			tab->setName(name);
			tab->setTitle(name);
		}
	}
}

void LLOutfitsList::resetItemSelection(LLWearableItemsList* list, const LLUUID& category_id)
{
	list->resetSelection();
	mItemSelected = false;
	signalSelectionOutfitUUID(category_id);
}

void LLOutfitsList::onChangeOutfitSelection(LLWearableItemsList* list, const LLUUID& category_id)
{
	MASK mask = gKeyboard->currentMask(TRUE);

	// Reset selection in all previously selected tabs except for the current
	// if new selection is started.
	if (list && !(mask & MASK_CONTROL))
	{
		for (wearables_lists_map_t::iterator iter = mSelectedListsMap.begin();
				iter != mSelectedListsMap.end();
				++iter)
		{
			LLWearableItemsList* selected_list = (*iter).second;
			if (selected_list != list)
			{
				selected_list->resetSelection();
			}
		}

		// Clear current selection.
		mSelectedListsMap.clear();
	}

	mItemSelected = list && (list->getSelectedItem() != NULL);

	mSelectedListsMap.insert(wearables_lists_map_value_t(category_id, list));
}

void LLOutfitsList::deselectOutfit(const LLUUID& category_id)
{
	// Remove selected lists map entry.
	mSelectedListsMap.erase(category_id);
    
    LLOutfitListBase::deselectOutfit(category_id);
}

void LLOutfitsList::restoreOutfitSelection(LLAccordionCtrlTab* tab, const LLUUID& category_id)
{
	// Try restoring outfit selection after filtering.
	if (mAccordion->getSelectedTab() == tab)
	{
		signalSelectionOutfitUUID(category_id);
	}
}

void LLOutfitsList::onFilteredWearableItemsListRefresh(LLUICtrl* ctrl)
{
	if (!ctrl || sFilterSubString.empty())
		return;

	for (outfits_map_t::iterator
			 iter = mOutfitsMap.begin(),
			 iter_end = mOutfitsMap.end();
		 iter != iter_end; ++iter)
	{
		LLAccordionCtrlTab* tab = iter->second;
		if (!tab) continue;

		LLWearableItemsList* list = dynamic_cast<LLWearableItemsList*>(tab->getAccordionView());
		if (list != ctrl) continue;

		applyFilterToTab(iter->first, tab, sFilterSubString);
	}
}

void LLOutfitsList::applyFilter(const std::string& new_filter_substring)
{
	mAccordion->setFilterSubString(new_filter_substring);

	for (outfits_map_t::iterator
			 iter = mOutfitsMap.begin(),
			 iter_end = mOutfitsMap.end();
		 iter != iter_end; ++iter)
	{
		LLAccordionCtrlTab* tab = iter->second;
		if (!tab) continue;

		bool more_restrictive = sFilterSubString.size() < new_filter_substring.size() && !new_filter_substring.substr(0, sFilterSubString.size()).compare(sFilterSubString);

		// Restore tab visibility in case of less restrictive filter
		// to compare it with updated string if it was previously hidden.
		if (!more_restrictive)
		{
			tab->setVisible(TRUE);
		}

		LLWearableItemsList* list = dynamic_cast<LLWearableItemsList*>(tab->getAccordionView());
		if (list)
		{
			list->setFilterSubString(new_filter_substring);
		}

		if(sFilterSubString.empty() && !new_filter_substring.empty())
		{
			//store accordion tab state when filter is not empty
			tab->notifyChildren(LLSD().with("action","store_state"));
		}

		if (!new_filter_substring.empty())
		{
			applyFilterToTab(iter->first, tab, new_filter_substring);
		}
		else
		{
			// restore tab title when filter is empty
			tab->setTitle(tab->getTitle());

			//restore accordion state after all those accodrion tab manipulations
			tab->notifyChildren(LLSD().with("action","restore_state"));

			// Try restoring the tab selection.
			restoreOutfitSelection(tab, iter->first);
		}
	}

	mAccordion->arrange();
}

void LLOutfitsList::applyFilterToTab(
	const LLUUID&		category_id,
	LLAccordionCtrlTab*	tab,
	const std::string&	filter_substring)
{
	if (!tab) return;
	LLWearableItemsList* list = dynamic_cast<LLWearableItemsList*>(tab->getAccordionView());
	if (!list) return;

	std::string title = tab->getTitle();
	LLStringUtil::toUpper(title);

	std::string cur_filter = filter_substring;
	LLStringUtil::toUpper(cur_filter);

	tab->setTitle(tab->getTitle(), cur_filter);

	if (std::string::npos == title.find(cur_filter))
	{
		// hide tab if its title doesn't pass filter
		// and it has no visible items
		tab->setVisible(list->hasMatchedItems());

		// remove title highlighting because it might
		// have been previously highlighted by less restrictive filter
		tab->setTitle(tab->getTitle());

		// Remove the tab from selection.
		deselectOutfit(category_id);
	}
	else
	{
		// Try restoring the tab selection.
		restoreOutfitSelection(tab, category_id);
	}

	if (tab->getVisible())
	{
		// Open tab if it has passed the filter.
		tab->setDisplayChildren(true);
	}
	else
	{
		// Set force refresh flag to refresh not visible list
		// when some changes occur in it.
		list->setForceRefresh(true);
	}
}

bool LLOutfitsList::canWearSelected()
{
	if (!isAgentAvatarValid())
	{
		return false;
	}

	uuid_vec_t selected_items;
	getSelectedItemsUUIDs(selected_items);
	S32 nonreplacable_objects = 0;

	for (uuid_vec_t::const_iterator it = selected_items.begin(); it != selected_items.end(); ++it)
	{
		const LLUUID& id = *it;

		// Check whether the item is worn.
		if (!get_can_item_be_worn(id))
		{
			return false;
		}

		const LLViewerInventoryItem* item = gInventory.getItem(id);
		if (!item)
		{
			return false;
		}

		if (item->getType() == LLAssetType::AT_OBJECT)
		{
			nonreplacable_objects++;
		}
	}

	// All selected items can be worn. But do we have enough space for them?
	return nonreplacable_objects == 0 || gAgentAvatarp->canAttachMoreObjects(nonreplacable_objects);
}

void LLOutfitsList::wearSelectedItems()
{
	uuid_vec_t selected_uuids;
	getSelectedItemsUUIDs(selected_uuids);

	if(selected_uuids.empty())
	{
		return;
	}

	wear_multiple(selected_uuids, false);
}

void LLOutfitsList::onWearableItemsListRightClick(LLUICtrl* ctrl, S32 x, S32 y)
{
	LLWearableItemsList* list = dynamic_cast<LLWearableItemsList*>(ctrl);
	if (!list) return;

	uuid_vec_t selected_uuids;

	getSelectedItemsUUIDs(selected_uuids);

	LLWearableItemsList::ContextMenu::instance().show(list, selected_uuids, x, y);
}

void LLOutfitsList::onCOFChanged()
{
	LLInventoryModel::cat_array_t cat_array;
	LLInventoryModel::item_array_t item_array;

	// Collect current COF items
	gInventory.collectDescendents(
		LLAppearanceMgr::instance().getCOF(),
		cat_array,
		item_array,
		LLInventoryModel::EXCLUDE_TRASH);

	uuid_vec_t vnew;
	uuid_vec_t vadded;
	uuid_vec_t vremoved;

	// From gInventory we get the UUIDs of links that are currently in COF.
	// These links UUIDs are not the same UUIDs that we have in each wearable items list.
	// So we collect base items' UUIDs to find them or links that point to them in wearable
	// items lists and update their worn state there.
	for (LLInventoryModel::item_array_t::const_iterator iter = item_array.begin();
		iter != item_array.end();
		++iter)
	{
		vnew.push_back((*iter)->getLinkedUUID());
	}

	// We need to update only items that were added or removed from COF.
	LLCommonUtils::computeDifference(vnew, mCOFLinkedItems, vadded, vremoved);

	// Store the ids of items currently linked from COF.
	mCOFLinkedItems = vnew;

	for (outfits_map_t::iterator iter = mOutfitsMap.begin();
			iter != mOutfitsMap.end();
			++iter)
	{
		LLAccordionCtrlTab* tab = iter->second;
		if (!tab) continue;

		LLWearableItemsList* list = dynamic_cast<LLWearableItemsList*>(tab->getAccordionView());
		if (!list) continue;

		// Append removed ids to added ids because we should update all of them.
		vadded.reserve(vadded.size() + vremoved.size());
		vadded.insert(vadded.end(), vremoved.begin(), vremoved.end());

		// Every list updates the labels of changed items  or
		// the links that point to these items.
		list->updateChangedItems(vadded);
	}
}

void LLOutfitsList::getCurrentCategories(uuid_vec_t& vcur)
{
    // Creating a vector of currently displayed sub-categories UUIDs.
    for (outfits_map_t::const_iterator iter = mOutfitsMap.begin();
        iter != mOutfitsMap.end();
        iter++)
    {
        vcur.push_back((*iter).first);
    }
}


void LLOutfitsList::sortOutfits()
{
    mAccordion->sort();
}

void LLOutfitsList::onOutfitRightClick(LLUICtrl* ctrl, S32 x, S32 y, const LLUUID& cat_id)
{
    LLAccordionCtrlTab* tab = dynamic_cast<LLAccordionCtrlTab*>(ctrl);
    if (mOutfitMenu && is_tab_header_clicked(tab, y) && cat_id.notNull())
    {
        // Focus tab header to trigger tab selection change.
        LLUICtrl* header = tab->findChild<LLUICtrl>("dd_header");
        if (header)
        {
            header->setFocus(TRUE);
        }

        uuid_vec_t selected_uuids;
        selected_uuids.push_back(cat_id);
        mOutfitMenu->show(ctrl, selected_uuids, x, y);
    }
}

LLOutfitListGearMenuBase* LLOutfitsList::createGearMenu()
{
    return new LLOutfitListGearMenu(this);
}


bool is_tab_header_clicked(LLAccordionCtrlTab* tab, S32 y)
{
	if(!tab || !tab->getHeaderVisible()) return false;

	S32 header_bottom = tab->getLocalRect().getHeight() - tab->getHeaderHeight();
	return y >= header_bottom;
}

LLOutfitListBase::LLOutfitListBase()
    :   LLPanelAppearanceTab()
    ,   mIsInitialized(false)
	,	mAvatarComplexityLabel(NULL) // <FS:Ansariel> Show avatar complexity in appearance floater
{
    mCategoriesObserver = new LLInventoryCategoriesObserver();
    mOutfitMenu = new LLOutfitContextMenu(this);
    //mGearMenu = createGearMenu();
}

LLOutfitListBase::~LLOutfitListBase()
{
    delete mOutfitMenu;
    delete mGearMenu;

    if (gInventory.containsObserver(mCategoriesObserver))
    {
        gInventory.removeObserver(mCategoriesObserver);
    }
    delete mCategoriesObserver;
}

void LLOutfitListBase::onOpen(const LLSD& info)
{
    if (!mIsInitialized)
    {
        // *TODO: I'm not sure is this check necessary but it never match while developing.
        if (!gInventory.isInventoryUsable())
            return;

        const LLUUID outfits = gInventory.findCategoryUUIDForType(LLFolderType::FT_MY_OUTFITS);

        // *TODO: I'm not sure is this check necessary but it never match while developing.
        LLViewerInventoryCategory* category = gInventory.getCategory(outfits);
        if (!category)
            return;

        gInventory.addObserver(mCategoriesObserver);

        // Start observing changes in "My Outfits" category.
        mCategoriesObserver->addCategory(outfits,
            boost::bind(&LLOutfitListBase::refreshList, this, outfits));

        //const LLUUID cof = gInventory.findCategoryUUIDForType(LLFolderType::FT_CURRENT_OUTFIT);
        // Start observing changes in Current Outfit category.
        //mCategoriesObserver->addCategory(cof, boost::bind(&LLOutfitsList::onCOFChanged, this));

        LLOutfitObserver::instance().addBOFChangedCallback(boost::bind(&LLOutfitListBase::highlightBaseOutfit, this));
        LLOutfitObserver::instance().addBOFReplacedCallback(boost::bind(&LLOutfitListBase::highlightBaseOutfit, this));

        // Fetch "My Outfits" contents and refresh the list to display
        // initially fetched items. If not all items are fetched now
        // the observer will refresh the list as soon as the new items
        // arrive.
        category->fetch();
        refreshList(outfits);

        mIsInitialized = true;
    }
}

void LLOutfitListBase::refreshList(const LLUUID& category_id)
{
    bool wasNull = mRefreshListState.CategoryUUID.isNull();
    mRefreshListState.CategoryUUID.setNull();

    LLInventoryModel::cat_array_t cat_array;
    LLInventoryModel::item_array_t item_array;

    // Collect all sub-categories of a given category.
	// <FS:ND> FIRE-6958/VWR-2862; Make sure to only collect folders of type FT_OUTFIT

	class ndOutfitsCollector: public LLIsType
	{
	public:
		ndOutfitsCollector()
			: LLIsType( LLAssetType::AT_CATEGORY )
		{ }

		virtual bool operator()(LLInventoryCategory* cat, LLInventoryItem* item)
		{
			if( !LLIsType::operator()( cat, item ) )
				return false;

			if( cat && LLFolderType::FT_OUTFIT == cat->getPreferredType() )
				return true;

			return false;
		}
	};

	//	LLIsType is_category(LLAssetType::AT_CATEGORY);
	ndOutfitsCollector is_category;

	// </FS:ND>
    gInventory.collectDescendentsIf(
        category_id,
        cat_array,
        item_array,
        LLInventoryModel::EXCLUDE_TRASH,
        is_category);

    // Memorize item names for each UUID
    std::map<LLUUID, std::string> names;
    for (const LLPointer<LLViewerInventoryCategory>& cat : cat_array)
    {
        names.emplace(std::make_pair(cat->getUUID(), cat->getName()));
    }

    // Fill added and removed items vectors.
    mRefreshListState.Added.clear();
    mRefreshListState.Removed.clear();
    computeDifference(cat_array, mRefreshListState.Added, mRefreshListState.Removed);
    // Sort added items vector by item name.
    std::sort(mRefreshListState.Added.begin(), mRefreshListState.Added.end(),
        [names](const LLUUID& a, const LLUUID& b)
        {
            return LLStringUtil::compareDict(names.at(a), names.at(b)) < 0;
        });
    // Initialize iterators for added and removed items vectors.
    mRefreshListState.AddedIterator = mRefreshListState.Added.begin();
    mRefreshListState.RemovedIterator = mRefreshListState.Removed.begin();

    LL_INFOS() << "added: " << mRefreshListState.Added.size() <<
        ", removed: " << mRefreshListState.Removed.size() <<
        ", changed: " << gInventory.getChangedIDs().size() <<
        LL_ENDL;

    mRefreshListState.CategoryUUID = category_id;
    if (wasNull)
    {
        gIdleCallbacks.addFunction(onIdle, this);
    }
}

// static
void LLOutfitListBase::onIdle(void* userdata)
{
    LLOutfitListBase* self = (LLOutfitListBase*)userdata;

    self->onIdleRefreshList();
}

void LLOutfitListBase::onIdleRefreshList()
{
    if (mRefreshListState.CategoryUUID.isNull())
        return;

<<<<<<< HEAD
    // Create added and removed items vectors.
    computeDifference(cat_array, vadded, vremoved);
    
	// <FS:ND> FIRE-6958/VWR-2862; Handle large amounts of outfits, write a least a warning into the logs.
	if( vadded.size() > 128 )
		LL_WARNS() << "Large amount of outfits found: " << vadded.size() << " this may cause hangs and disconnects" << LL_ENDL;

	U32 nCap = gSavedSettings.getU32( "FSDisplaySavedOutfitsCap" );
	if( nCap && nCap < vadded.size() )
	{
		vadded.resize( nCap );
		LL_WARNS() << "Capped outfits to " << nCap << " due to debug setting FSDisplaySavedOutfitsCap" << LL_ENDL;
	}
	// </FS:ND>

	// <FS:Ansariel> FIRE-12939: Add outfit count to outfits list
	{
		std::string count_string;
		LLLocale locale("");
		LLResMgr::getInstance()->getIntegerString(count_string, (S32)cat_array.size());
		getChild<LLTextBox>("OutfitcountText")->setTextArg("COUNT", count_string);
	}
	// </FS:Ansariel>
=======
    const F64 MAX_TIME = 0.05f;
    F64 curent_time = LLTimer::getTotalSeconds();
    const F64 end_time = curent_time + MAX_TIME;
>>>>>>> fadc09ba

    // Handle added tabs.
    while (mRefreshListState.AddedIterator < mRefreshListState.Added.end())
    {
        const LLUUID cat_id = (*mRefreshListState.AddedIterator++);
        updateAddedCategory(cat_id);

        curent_time = LLTimer::getTotalSeconds();
        if (curent_time >= end_time)
            return;
    }
    mRefreshListState.Added.clear();
    mRefreshListState.AddedIterator = mRefreshListState.Added.end();

    // <FS:ND> We called mAccordion->addCollapsibleCtrl with false as second paramter and did not let it arrange itself each time. Do this here after all is said and done.
    arrange();

    // Handle removed tabs.
    while (mRefreshListState.RemovedIterator < mRefreshListState.Removed.end())
    {
        const LLUUID cat_id = (*mRefreshListState.RemovedIterator++);
        updateRemovedCategory(cat_id);

        curent_time = LLTimer::getTotalSeconds();
        if (curent_time >= end_time)
            return;
    }
    mRefreshListState.Removed.clear();
    mRefreshListState.RemovedIterator = mRefreshListState.Removed.end();

    // Get changed items from inventory model and update outfit tabs
    // which might have been renamed.
    const LLInventoryModel::changed_items_t& changed_items = gInventory.getChangedIDs();
    for (LLInventoryModel::changed_items_t::const_iterator items_iter = changed_items.begin();
        items_iter != changed_items.end();
        ++items_iter)
    {
        LLViewerInventoryCategory *cat = gInventory.getCategory(*items_iter);
        if (!cat)
        {
            LLInventoryObject* obj = gInventory.getObject(*items_iter);
            if (!obj || (obj->getType() != LLAssetType::AT_CATEGORY))
            {
                break;
            }
            cat = (LLViewerInventoryCategory*)obj;
        }
        std::string name = cat->getName();

        updateChangedCategoryName(cat, name);
    }

    sortOutfits();
    highlightBaseOutfit();

    gIdleCallbacks.deleteFunction(onIdle, this);
    mRefreshListState.CategoryUUID.setNull();

    LL_INFOS() << "done" << LL_ENDL;
}

void LLOutfitListBase::computeDifference(
    const LLInventoryModel::cat_array_t& vcats,
    uuid_vec_t& vadded,
    uuid_vec_t& vremoved)
{
    uuid_vec_t vnew;
    // Creating a vector of newly collected sub-categories UUIDs.
    for (LLInventoryModel::cat_array_t::const_iterator iter = vcats.begin();
        iter != vcats.end();
        iter++)
    {
        vnew.push_back((*iter)->getUUID());
    }

    uuid_vec_t vcur;
    getCurrentCategories(vcur);

    LLCommonUtils::computeDifference(vnew, vcur, vadded, vremoved);
}

void LLOutfitListBase::sortOutfits()
{
}

void LLOutfitListBase::highlightBaseOutfit()
{
    // id of base outfit
    LLUUID base_id = LLAppearanceMgr::getInstance()->getBaseOutfitUUID();
    if (base_id != mHighlightedOutfitUUID)
    {
        LLUUID prev_id = mHighlightedOutfitUUID;
        mHighlightedOutfitUUID = base_id;
        onHighlightBaseOutfit(base_id, prev_id);
    }
}

void LLOutfitListBase::removeSelected()
{
	// <FS:Ansariel> FIRE-15888: Include outfit name in delete outfit confirmation dialog
	LLViewerInventoryCategory* cat = gInventory.getCategory(mSelectedOutfitUUID);
	if (cat)
	{
		LLSD args;
		args["NAME"] = cat->getName();
		LLNotificationsUtil::add("DeleteOutfitsWithName", args, LLSD(), boost::bind(&LLOutfitsList::onOutfitsRemovalConfirmation, this, _1, _2));
	}
	else
	// </FS:Ansariel>
    LLNotificationsUtil::add("DeleteOutfits", LLSD(), LLSD(), boost::bind(&LLOutfitListBase::onOutfitsRemovalConfirmation, this, _1, _2));
}

void LLOutfitListBase::onOutfitsRemovalConfirmation(const LLSD& notification, const LLSD& response)
{
    S32 option = LLNotificationsUtil::getSelectedOption(notification, response);
    if (option != 0) return; // canceled

    if (mSelectedOutfitUUID.notNull())
    {
        gInventory.removeCategory(mSelectedOutfitUUID);
    }
}

void LLOutfitListBase::setSelectedOutfitByUUID(const LLUUID& outfit_uuid)
{
    onSetSelectedOutfitByUUID(outfit_uuid);
}

boost::signals2::connection LLOutfitListBase::setSelectionChangeCallback(selection_change_callback_t cb)
{
    return mSelectionChangeSignal.connect(cb);
}

void LLOutfitListBase::signalSelectionOutfitUUID(const LLUUID& category_id)
{
    mSelectionChangeSignal(category_id);
}

void LLOutfitListBase::outfitRightClickCallBack(LLUICtrl* ctrl, S32 x, S32 y, const LLUUID& cat_id)
{
    onOutfitRightClick(ctrl, x, y, cat_id);
}

void LLOutfitListBase::ChangeOutfitSelection(LLWearableItemsList* list, const LLUUID& category_id)
{
    onChangeOutfitSelection(list, category_id);
    mSelectedOutfitUUID = category_id;
    signalSelectionOutfitUUID(category_id);
}

BOOL LLOutfitListBase::postBuild()
{
    mGearMenu = createGearMenu();

	// <FS:Ansariel> Show avatar complexity in appearance floater
	mAvatarComplexityLabel = getChild<LLTextBox>("avatar_complexity_label");

    LLMenuButton* menu_gear_btn = getChild<LLMenuButton>("options_gear_btn");

    menu_gear_btn->setMouseDownCallback(boost::bind(&LLOutfitListGearMenuBase::updateItemsVisibility, mGearMenu));
    menu_gear_btn->setMenu(mGearMenu->getMenu());
    return TRUE;
}

void LLOutfitListBase::collapseAllFolders()
{
    onCollapseAllFolders();
}

void LLOutfitListBase::expandAllFolders()
{
    onExpandAllFolders();
}

void LLOutfitListBase::deselectOutfit(const LLUUID& category_id)
{
    // Reset selection if the outfit is selected.
    if (category_id == mSelectedOutfitUUID)
    {
        mSelectedOutfitUUID = LLUUID::null;
        signalSelectionOutfitUUID(mSelectedOutfitUUID);
    }
}

// <FS:Ansariel> Show avatar complexity in appearance floater
void LLOutfitListBase::updateAvatarComplexity(U32 complexity)
{
	std::string complexity_string;
	LLLocale locale("");
	LLResMgr::getInstance()->getIntegerString(complexity_string, complexity);

	mAvatarComplexityLabel->setTextArg("[WEIGHT]", complexity_string);
}
// </FS:Ansariel>

LLContextMenu* LLOutfitContextMenu::createMenu()
{
    LLUICtrl::CommitCallbackRegistry::ScopedRegistrar registrar;
    LLUICtrl::EnableCallbackRegistry::ScopedRegistrar enable_registrar;
    LLUUID selected_id = mUUIDs.front();

    registrar.add("Outfit.WearReplace",
        boost::bind(&LLAppearanceMgr::replaceCurrentOutfit, &LLAppearanceMgr::instance(), selected_id));
    registrar.add("Outfit.WearAdd",
        boost::bind(&LLAppearanceMgr::addCategoryToCurrentOutfit, &LLAppearanceMgr::instance(), selected_id));
    registrar.add("Outfit.TakeOff",
        boost::bind(&LLAppearanceMgr::takeOffOutfit, &LLAppearanceMgr::instance(), selected_id));
    registrar.add("Outfit.Edit", boost::bind(editOutfit));
    registrar.add("Outfit.Rename", boost::bind(renameOutfit, selected_id));
    registrar.add("Outfit.Delete", boost::bind(&LLOutfitListBase::removeSelected, mOutfitList));

    enable_registrar.add("Outfit.OnEnable", boost::bind(&LLOutfitContextMenu::onEnable, this, _2));
    enable_registrar.add("Outfit.OnVisible", boost::bind(&LLOutfitContextMenu::onVisible, this, _2));

    return createFromFile("menu_outfit_tab.xml");

}

bool LLOutfitContextMenu::onEnable(LLSD::String param)
{
    LLUUID outfit_cat_id = mUUIDs.back();

    if ("rename" == param)
    {
        return get_is_category_renameable(&gInventory, outfit_cat_id);
    }
    else if ("wear_replace" == param)
    {
        return LLAppearanceMgr::instance().getCanReplaceCOF(outfit_cat_id);
    }
    else if ("wear_add" == param)
    {
        return LLAppearanceMgr::getCanAddToCOF(outfit_cat_id);
    }
    else if ("take_off" == param)
    {
        return LLAppearanceMgr::getCanRemoveFromCOF(outfit_cat_id);
    }

    return true;
}

bool LLOutfitContextMenu::onVisible(LLSD::String param)
{
    LLUUID outfit_cat_id = mUUIDs.back();

    if ("edit" == param)
    {
        bool is_worn = LLAppearanceMgr::instance().getBaseOutfitUUID() == outfit_cat_id;
        return is_worn;
    }
    else if ("wear_replace" == param)
    {
        return true;
    }
    else if ("delete" == param)
    {
        return LLAppearanceMgr::instance().getCanRemoveOutfit(outfit_cat_id);
    }

    return true;
}

//static
void LLOutfitContextMenu::editOutfit()
{
    LLFloaterSidePanelContainer::showPanel("appearance", LLSD().with("type", "edit_outfit"));
}

void LLOutfitContextMenu::renameOutfit(const LLUUID& outfit_cat_id)
{
    LLAppearanceMgr::instance().renameOutfit(outfit_cat_id);
}

LLOutfitListGearMenuBase::LLOutfitListGearMenuBase(LLOutfitListBase* olist)
    :   mOutfitList(olist),
        mMenu(NULL)
{
    llassert_always(mOutfitList);

    LLUICtrl::CommitCallbackRegistry::ScopedRegistrar registrar;
    LLUICtrl::EnableCallbackRegistry::ScopedRegistrar enable_registrar;

    registrar.add("Gear.Wear", boost::bind(&LLOutfitListGearMenuBase::onWear, this));
    registrar.add("Gear.TakeOff", boost::bind(&LLOutfitListGearMenuBase::onTakeOff, this));
    registrar.add("Gear.Rename", boost::bind(&LLOutfitListGearMenuBase::onRename, this));
    registrar.add("Gear.Delete", boost::bind(&LLOutfitListBase::removeSelected, mOutfitList));
    registrar.add("Gear.Create", boost::bind(&LLOutfitListGearMenuBase::onCreate, this, _2));
    registrar.add("Gear.Collapse", boost::bind(&LLOutfitListBase::onCollapseAllFolders, mOutfitList));
    registrar.add("Gear.Expand", boost::bind(&LLOutfitListBase::onExpandAllFolders, mOutfitList));

    registrar.add("Gear.WearAdd", boost::bind(&LLOutfitListGearMenuBase::onAdd, this));

    registrar.add("Gear.Thumbnail", boost::bind(&LLOutfitListGearMenuBase::onThumbnail, this));
    registrar.add("Gear.SortByName", boost::bind(&LLOutfitListGearMenuBase::onChangeSortOrder, this));

    enable_registrar.add("Gear.OnEnable", boost::bind(&LLOutfitListGearMenuBase::onEnable, this, _2));
    enable_registrar.add("Gear.OnVisible", boost::bind(&LLOutfitListGearMenuBase::onVisible, this, _2));

    mMenu = LLUICtrlFactory::getInstance()->createFromFile<LLToggleableMenu>(
        "menu_outfit_gear.xml", gMenuHolder, LLViewerMenuHolderGL::child_registry_t::instance());
    llassert(mMenu);
}

LLOutfitListGearMenuBase::~LLOutfitListGearMenuBase()
{}

void LLOutfitListGearMenuBase::updateItemsVisibility()
{
    onUpdateItemsVisibility();
}

void LLOutfitListGearMenuBase::onUpdateItemsVisibility()
{
    if (!mMenu) return;

    bool have_selection = getSelectedOutfitID().notNull();
    mMenu->setItemVisible("sepatator1", have_selection);
    mMenu->setItemVisible("sepatator2", have_selection);
    mMenu->arrangeAndClear(); // update menu height
}

LLToggleableMenu* LLOutfitListGearMenuBase::getMenu()
{
    return mMenu;
}
const LLUUID& LLOutfitListGearMenuBase::getSelectedOutfitID()
{
    return mOutfitList->getSelectedOutfitUUID();
}

LLViewerInventoryCategory* LLOutfitListGearMenuBase::getSelectedOutfit()
{
    const LLUUID& selected_outfit_id = getSelectedOutfitID();
    if (selected_outfit_id.isNull())
    {
        return NULL;
    }

    LLViewerInventoryCategory* cat = gInventory.getCategory(selected_outfit_id);
    return cat;
}

void LLOutfitListGearMenuBase::onWear()
{
    LLViewerInventoryCategory* selected_outfit = getSelectedOutfit();
    if (selected_outfit)
    {
        LLAppearanceMgr::instance().wearInventoryCategory(
            selected_outfit, /*copy=*/ FALSE, /*append=*/ FALSE);
    }
}

void LLOutfitListGearMenuBase::onAdd()
{
    const LLUUID& selected_id = getSelectedOutfitID();

    if (selected_id.notNull())
    {
        LLAppearanceMgr::getInstance()->addCategoryToCurrentOutfit(selected_id);
    }
}

void LLOutfitListGearMenuBase::onTakeOff()
{
    // Take off selected outfit.
    const LLUUID& selected_outfit_id = getSelectedOutfitID();
    if (selected_outfit_id.notNull())
    {
        LLAppearanceMgr::instance().takeOffOutfit(selected_outfit_id);
    }
}

void LLOutfitListGearMenuBase::onRename()
{
    const LLUUID& selected_outfit_id = getSelectedOutfitID();
    if (selected_outfit_id.notNull())
    {
        LLAppearanceMgr::instance().renameOutfit(selected_outfit_id);
    }
}

void LLOutfitListGearMenuBase::onCreate(const LLSD& data)
{
    LLWearableType::EType type = LLWearableType::getInstance()->typeNameToType(data.asString());
    if (type == LLWearableType::WT_NONE)
    {
        LL_WARNS() << "Invalid wearable type" << LL_ENDL;
        return;
    }

    LLAgentWearables::createWearable(type, true);
}

bool LLOutfitListGearMenuBase::onEnable(LLSD::String param)
{
    // Handle the "Wear - Replace Current Outfit" menu option specially
    // because LLOutfitList::isActionEnabled() checks whether it's allowed
    // to wear selected outfit OR selected items, while we're only
    // interested in the outfit (STORM-183).
    if ("wear" == param)
    {
        return LLAppearanceMgr::instance().getCanReplaceCOF(mOutfitList->getSelectedOutfitUUID());
    }

    return mOutfitList->isActionEnabled(param);
}

bool LLOutfitListGearMenuBase::onVisible(LLSD::String param)
{
    const LLUUID& selected_outfit_id = getSelectedOutfitID();
    if (selected_outfit_id.isNull()) // no selection or invalid outfit selected
    {
        return false;
    }

    // *TODO This condition leads to menu item behavior inconsistent with
    // "Wear" button behavior and should be modified or removed.
    bool is_worn = LLAppearanceMgr::instance().getBaseOutfitUUID() == selected_outfit_id;

    if ("wear" == param)
    {
        return !is_worn;
    }

    return true;
}

void LLOutfitListGearMenuBase::onThumbnail()
{
    const LLUUID& selected_outfit_id = getSelectedOutfitID();
    LLSD data(selected_outfit_id);
    LLFloaterReg::showInstance("change_item_thumbnail", data);
}

void LLOutfitListGearMenuBase::onChangeSortOrder()
{

}

LLOutfitListGearMenu::LLOutfitListGearMenu(LLOutfitListBase* olist)
    : LLOutfitListGearMenuBase(olist)
{}

LLOutfitListGearMenu::~LLOutfitListGearMenu()
{}

void LLOutfitListGearMenu::onUpdateItemsVisibility()
{
    if (!mMenu) return;
    mMenu->setItemVisible("expand", TRUE);
    mMenu->setItemVisible("collapse", TRUE);
    mMenu->setItemVisible("thumbnail", FALSE); // Never visible?
    mMenu->setItemVisible("sepatator3", FALSE);
    mMenu->setItemVisible("sort_folders_by_name", FALSE);
    LLOutfitListGearMenuBase::onUpdateItemsVisibility();
}

// EOF<|MERGE_RESOLUTION|>--- conflicted
+++ resolved
@@ -921,7 +921,6 @@
 
     // Collect all sub-categories of a given category.
 	// <FS:ND> FIRE-6958/VWR-2862; Make sure to only collect folders of type FT_OUTFIT
-
 	class ndOutfitsCollector: public LLIsType
 	{
 	public:
@@ -943,8 +942,8 @@
 
 	//	LLIsType is_category(LLAssetType::AT_CATEGORY);
 	ndOutfitsCollector is_category;
-
 	// </FS:ND>
+
     gInventory.collectDescendentsIf(
         category_id,
         cat_array,
@@ -983,35 +982,10 @@
     {
         gIdleCallbacks.addFunction(onIdle, this);
     }
-}
-
-// static
-void LLOutfitListBase::onIdle(void* userdata)
-{
-    LLOutfitListBase* self = (LLOutfitListBase*)userdata;
-
-    self->onIdleRefreshList();
-}
-
-void LLOutfitListBase::onIdleRefreshList()
-{
-    if (mRefreshListState.CategoryUUID.isNull())
-        return;
-
-<<<<<<< HEAD
-    // Create added and removed items vectors.
-    computeDifference(cat_array, vadded, vremoved);
-    
+
 	// <FS:ND> FIRE-6958/VWR-2862; Handle large amounts of outfits, write a least a warning into the logs.
-	if( vadded.size() > 128 )
-		LL_WARNS() << "Large amount of outfits found: " << vadded.size() << " this may cause hangs and disconnects" << LL_ENDL;
-
-	U32 nCap = gSavedSettings.getU32( "FSDisplaySavedOutfitsCap" );
-	if( nCap && nCap < vadded.size() )
-	{
-		vadded.resize( nCap );
-		LL_WARNS() << "Capped outfits to " << nCap << " due to debug setting FSDisplaySavedOutfitsCap" << LL_ENDL;
-	}
+	if (mRefreshListState.Added.size() > 128)
+		LL_WARNS() << "Large amount of outfits found: " << mRefreshListState.Added.size() << " this may cause hangs and disconnects" << LL_ENDL;
 	// </FS:ND>
 
 	// <FS:Ansariel> FIRE-12939: Add outfit count to outfits list
@@ -1022,11 +996,24 @@
 		getChild<LLTextBox>("OutfitcountText")->setTextArg("COUNT", count_string);
 	}
 	// </FS:Ansariel>
-=======
+}
+
+// static
+void LLOutfitListBase::onIdle(void* userdata)
+{
+    LLOutfitListBase* self = (LLOutfitListBase*)userdata;
+
+    self->onIdleRefreshList();
+}
+
+void LLOutfitListBase::onIdleRefreshList()
+{
+    if (mRefreshListState.CategoryUUID.isNull())
+        return;
+
     const F64 MAX_TIME = 0.05f;
     F64 curent_time = LLTimer::getTotalSeconds();
     const F64 end_time = curent_time + MAX_TIME;
->>>>>>> fadc09ba
 
     // Handle added tabs.
     while (mRefreshListState.AddedIterator < mRefreshListState.Added.end())
