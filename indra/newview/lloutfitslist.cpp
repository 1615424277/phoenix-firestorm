/**
 * @file lloutfitslist.cpp
 * @brief List of agent's outfits for My Appearance side panel.
 *
 * $LicenseInfo:firstyear=2010&license=viewerlgpl$
 * Second Life Viewer Source Code
 * Copyright (C) 2010, Linden Research, Inc.
 *
 * This library is free software; you can redistribute it and/or
 * modify it under the terms of the GNU Lesser General Public
 * License as published by the Free Software Foundation;
 * version 2.1 of the License only.
 *
 * This library is distributed in the hope that it will be useful,
 * but WITHOUT ANY WARRANTY; without even the implied warranty of
 * MERCHANTABILITY or FITNESS FOR A PARTICULAR PURPOSE.  See the GNU
 * Lesser General Public License for more details.
 *
 * You should have received a copy of the GNU Lesser General Public
 * License along with this library; if not, write to the Free Software
 * Foundation, Inc., 51 Franklin Street, Fifth Floor, Boston, MA  02110-1301  USA
 *
 * Linden Research, Inc., 945 Battery Street, San Francisco, CA  94111  USA
 * $/LicenseInfo$
 */

#include "llviewerprecompiledheaders.h"

#include "lloutfitslist.h"

// llcommon
#include "llcommonutils.h"

#include "llaccordionctrl.h"
#include "llaccordionctrltab.h"
#include "llagentwearables.h"
#include "llappearancemgr.h"
#include "llfloaterreg.h"
#include "llfloatersidepanelcontainer.h"
#include "llinspecttexture.h"
#include "llinventoryfunctions.h"
#include "llinventorymodel.h"
#include "llmenubutton.h"
#include "llnotificationsutil.h"
#include "lloutfitobserver.h"
#include "lltoggleablemenu.h"
#include "lltransutil.h"
#include "llviewermenu.h"
#include "llvoavatar.h"
#include "llvoavatarself.h"
#include "llwearableitemslist.h"

#include "llviewercontrol.h" // <FS:ND/> for gSavedSettings
#include "llresmgr.h"
#include "lltextbox.h"
#include "lleconomy.h"

#include "rlvactions.h"
#include "rlvlocks.h"

static bool is_tab_header_clicked(LLAccordionCtrlTab* tab, S32 y);

static const LLOutfitTabNameComparator OUTFIT_TAB_NAME_COMPARATOR;

/*virtual*/
bool LLOutfitTabNameComparator::compare(const LLAccordionCtrlTab* tab1, const LLAccordionCtrlTab* tab2) const
{
    std::string name1 = tab1->getTitle();
    std::string name2 = tab2->getTitle();

    return (LLStringUtil::compareDict(name1, name2) < 0);
}

struct outfit_accordion_tab_params : public LLInitParam::Block<outfit_accordion_tab_params, LLOutfitAccordionCtrlTab::Params>
{
    Mandatory<LLWearableItemsList::Params> wearable_list;

    outfit_accordion_tab_params()
    :   wearable_list("wearable_items_list")
    {}
};

const outfit_accordion_tab_params& get_accordion_tab_params()
{
    static outfit_accordion_tab_params tab_params;
    static bool initialized = false;
    if (!initialized)
    {
        initialized = true;

        LLXMLNodePtr xmlNode;
        if (LLUICtrlFactory::getLayeredXMLNode("outfit_accordion_tab.xml", xmlNode))
        {
            LLXUIParser parser;
            parser.readXUI(xmlNode, tab_params, "outfit_accordion_tab.xml");
        }
        else
        {
            LL_WARNS() << "Failed to read xml of Outfit's Accordion Tab from outfit_accordion_tab.xml" << LL_ENDL;
        }
    }

    return tab_params;
}


static LLPanelInjector<LLOutfitsList> t_outfits_list("outfits_list");

LLOutfitsList::LLOutfitsList()
    :   LLOutfitListBase()
    ,   mAccordion(NULL)
    ,   mListCommands(NULL)
    ,   mItemSelected(false)
{
}

LLOutfitsList::~LLOutfitsList()
{
}

bool LLOutfitsList::postBuild()
{
    mAccordion = getChild<LLAccordionCtrl>("outfits_accordion");
    mAccordion->setComparator(&OUTFIT_TAB_NAME_COMPARATOR);

    return LLOutfitListBase::postBuild();
}

//virtual
void LLOutfitsList::onOpen(const LLSD& info)
{
    if (!mIsInitialized)
    {
        // Start observing changes in Current Outfit category.
        LLOutfitObserver::instance().addCOFChangedCallback(boost::bind(&LLOutfitsList::onCOFChanged, this));
    }

    LLOutfitListBase::onOpen(info);

    LLAccordionCtrlTab* selected_tab = mAccordion->getSelectedTab();
    if (!selected_tab) return;

    // Pass focus to the selected outfit tab.
    selected_tab->showAndFocusHeader();
}


void LLOutfitsList::updateAddedCategory(LLUUID cat_id)
{
    LLViewerInventoryCategory *cat = gInventory.getCategory(cat_id);
    if (!cat) return;

    std::string name = cat->getName();

    outfit_accordion_tab_params tab_params(get_accordion_tab_params());
    tab_params.cat_id = cat_id;
    LLOutfitAccordionCtrlTab *tab = LLUICtrlFactory::create<LLOutfitAccordionCtrlTab>(tab_params);
    if (!tab) return;
    LLWearableItemsList* wearable_list = LLUICtrlFactory::create<LLWearableItemsList>(tab_params.wearable_list);
    wearable_list->setDoubleClickCallback(boost::bind(&LLOutfitsList::onDoubleClick, this, wearable_list)); // <FS:Ansariel> FIRE-22484: Double-click wear in outfits list
    wearable_list->setShape(tab->getLocalRect());
    tab->addChild(wearable_list);

    tab->setName(name);
    tab->setTitle(name);

    // *TODO: LLUICtrlFactory::defaultBuilder does not use "display_children" from xml. Should be investigated.
    tab->setDisplayChildren(false);

    // <FS:ND> Calling this when there's a lot of outfits causes horrible perfomance and disconnects, due to arrange eating so many cpu cycles.
    //mAccordion->addCollapsibleCtrl(tab);
    mAccordion->addCollapsibleCtrl(tab, false);
    // </FS:ND>

    // Start observing the new outfit category.
    LLWearableItemsList* list = tab->getChild<LLWearableItemsList>("wearable_items_list");
    if (!mCategoriesObserver->addCategory(cat_id, boost::bind(&LLWearableItemsList::updateList, list, cat_id)))
    {
        // Remove accordion tab if category could not be added to observer.
        mAccordion->removeCollapsibleCtrl(tab);

        // kill removed tab
        tab->die();
        return;
    }

    // Map the new tab with outfit category UUID.
    mOutfitsMap.insert(LLOutfitsList::outfits_map_value_t(cat_id, tab));

    tab->setRightMouseDownCallback(boost::bind(&LLOutfitListBase::outfitRightClickCallBack, this,
        _1, _2, _3, cat_id));

    // Setting tab focus callback to monitor currently selected outfit.
    tab->setFocusReceivedCallback(boost::bind(&LLOutfitListBase::ChangeOutfitSelection, this, list, cat_id));

    // Setting callback to reset items selection inside outfit on accordion collapsing and expanding (EXT-7875)
    tab->setDropDownStateChangedCallback(boost::bind(&LLOutfitsList::resetItemSelection, this, list, cat_id));

    // force showing list items that don't match current filter(EXT-7158)
    list->setForceShowingUnmatchedItems(true);

    // Setting list commit callback to monitor currently selected wearable item.
    list->setCommitCallback(boost::bind(&LLOutfitsList::onListSelectionChange, this, _1));

    // Setting list refresh callback to apply filter on list change.
    list->setRefreshCompleteCallback(boost::bind(&LLOutfitsList::onRefreshComplete, this, _1));

    list->setRightMouseDownCallback(boost::bind(&LLOutfitsList::onWearableItemsListRightClick, this, _1, _2, _3));

    // Fetch the new outfit contents.
    cat->fetch();

    // Refresh the list of outfit items after fetch().
    // Further list updates will be triggered by the category observer.
    list->updateList(cat_id);

    // If filter is currently applied we store the initial tab state.
    if (!getFilterSubString().empty())
    {
        tab->notifyChildren(LLSD().with("action", "store_state"));

        // Setting mForceRefresh flag will make the list refresh its contents
        // even if it is not currently visible. This is required to apply the
        // filter to the newly added list.
        list->setForceRefresh(true);

        list->setFilterSubString(getFilterSubString(), false);
    }
}

void LLOutfitsList::updateRemovedCategory(LLUUID cat_id)
{
    outfits_map_t::iterator outfits_iter = mOutfitsMap.find(cat_id);
    if (outfits_iter != mOutfitsMap.end())
    {
        const LLUUID& outfit_id = outfits_iter->first;
        LLAccordionCtrlTab* tab = outfits_iter->second;

        // An outfit is removed from the list. Do the following:
        // 1. Remove outfit category from observer to stop monitoring its changes.
        mCategoriesObserver->removeCategory(outfit_id);

        // 2. Remove the outfit from selection.
        deselectOutfit(outfit_id);

        // 3. Remove category UUID to accordion tab mapping.
        mOutfitsMap.erase(outfits_iter);

        // 4. Remove outfit tab from accordion.
        mAccordion->removeCollapsibleCtrl(tab);

        // kill removed tab
        if (tab != NULL)
        {
            tab->die();
        }
    }
}

// <FS:Ansariel> Arrange accordions after all have been added
//virtual
void LLOutfitsList::arrange()
{
    if (mAccordion)
    {
        mAccordion->arrange();
    }
}
// </FS:Ansariel>

// <FS:Ansariel> FIRE-22484: Double-click wear in outfits list
void LLOutfitsList::onDoubleClick(LLWearableItemsList* list)
{
    if (!list)
    {
        return;
    }

    LLUUID selected_item_id = list->getSelectedUUID();
    if (selected_item_id.notNull())
    {
        uuid_vec_t ids;
        ids.push_back(selected_item_id);
        LLViewerInventoryItem* item = gInventory.getItem(selected_item_id);

        if (get_is_item_worn(selected_item_id))
        {
            if ((item->getType() == LLAssetType::AT_CLOTHING && (!RlvActions::isRlvEnabled() || gRlvWearableLocks.canRemove(item))) ||
                ((item->getType() == LLAssetType::AT_OBJECT) && (!RlvActions::isRlvEnabled() || gRlvAttachmentLocks.canDetach(item))))
            {
                LLAppearanceMgr::instance().removeItemsFromAvatar(ids);
            }
        }
        else
        {
            if (item->getType() == LLAssetType::AT_BODYPART && (!RlvActions::isRlvEnabled() || (gRlvWearableLocks.canWear(item) & RLV_WEAR_REPLACE) == RLV_WEAR_REPLACE))
            {
                wear_multiple(ids, true);
            }
            else if (item->getType() == LLAssetType::AT_CLOTHING && LLAppearanceMgr::instance().canAddWearables(ids) && (!RlvActions::isRlvEnabled() || (gRlvWearableLocks.canWear(item) & RLV_WEAR_ADD) == RLV_WEAR_ADD))
            {
                wear_multiple(ids, false);
            }
            else if (item->getType() == LLAssetType::AT_OBJECT && LLAppearanceMgr::instance().canAddWearables(ids) && (!RlvActions::isRlvEnabled() || (gRlvAttachmentLocks.canAttach(item) & RLV_WEAR_ADD) == RLV_WEAR_ADD))
            {
                wear_multiple(ids, false);
            }
        }
    }
}
// </FS:Ansariel>

//virtual
void LLOutfitsList::onHighlightBaseOutfit(LLUUID base_id, LLUUID prev_id)
{
    if (mOutfitsMap[prev_id])
    {
        mOutfitsMap[prev_id]->setTitleFontStyle("NORMAL");
        mOutfitsMap[prev_id]->setTitleColor(LLUIColorTable::instance().getColor("AccordionHeaderTextColor"));
    }
    if (mOutfitsMap[base_id])
    {
        mOutfitsMap[base_id]->setTitleFontStyle("BOLD");
        mOutfitsMap[base_id]->setTitleColor(LLUIColorTable::instance().getColor("SelectedOutfitTextColor"));
    }
}

void LLOutfitsList::onListSelectionChange(LLUICtrl* ctrl)
{
    LLWearableItemsList* list = dynamic_cast<LLWearableItemsList*>(ctrl);
    if (!list) return;

    LLViewerInventoryItem *item = gInventory.getItem(list->getSelectedUUID());
    if (!item) return;

    ChangeOutfitSelection(list, item->getParentUUID());
}

void LLOutfitListBase::performAction(std::string action)
{
<<<<<<< HEAD
	if (mSelectedOutfitUUID.isNull()) return;

	LLViewerInventoryCategory* cat = gInventory.getCategory(mSelectedOutfitUUID);
	if (!cat) return;

	if ("replaceoutfit" == action)
	{
		LLAppearanceMgr::instance().wearInventoryCategory( cat, false, false );
	}
	if ("replaceitems" == action)
	{
		LLAppearanceMgr::instance().wearInventoryCategory( cat, false, true );
	}
	else if ("addtooutfit" == action)
	{
		LLAppearanceMgr::instance().wearInventoryCategory( cat, false, true );
	}
	else if ("rename_outfit" == action)
	{
		LLAppearanceMgr::instance().renameOutfit(mSelectedOutfitUUID);
	}
=======
    if (mSelectedOutfitUUID.isNull()) return;

    LLViewerInventoryCategory* cat = gInventory.getCategory(mSelectedOutfitUUID);
    if (!cat) return;

    if ("replaceoutfit" == action)
    {
        LLAppearanceMgr::instance().wearInventoryCategory( cat, FALSE, FALSE );
    }
    if ("replaceitems" == action)
    {
        LLAppearanceMgr::instance().wearInventoryCategory( cat, FALSE, TRUE );
    }
    else if ("addtooutfit" == action)
    {
        LLAppearanceMgr::instance().wearInventoryCategory( cat, FALSE, TRUE );
    }
    else if ("rename_outfit" == action)
    {
        LLAppearanceMgr::instance().renameOutfit(mSelectedOutfitUUID);
    }
>>>>>>> c06fb4e0
}

void LLOutfitsList::onSetSelectedOutfitByUUID(const LLUUID& outfit_uuid)
{
    for (outfits_map_t::iterator iter = mOutfitsMap.begin();
            iter != mOutfitsMap.end();
            ++iter)
    {
        if (outfit_uuid == iter->first)
        {
            LLAccordionCtrlTab* tab = iter->second;
            if (!tab) continue;

            LLWearableItemsList* list = dynamic_cast<LLWearableItemsList*>(tab->getAccordionView());
            if (!list) continue;

<<<<<<< HEAD
			tab->setFocus(true);
			ChangeOutfitSelection(list, outfit_uuid);
=======
            tab->setFocus(TRUE);
            ChangeOutfitSelection(list, outfit_uuid);
>>>>>>> c06fb4e0

            tab->changeOpenClose(false);
        }
    }
}

// virtual
bool LLOutfitListBase::isActionEnabled(const LLSD& userdata)
{
    if (mSelectedOutfitUUID.isNull()) return false;

    const std::string command_name = userdata.asString();
    if (command_name == "delete")
    {
        return !hasItemSelected() && LLAppearanceMgr::instance().getCanRemoveOutfit(mSelectedOutfitUUID);
    }
    if (command_name == "rename")
    {
        return get_is_category_renameable(&gInventory, mSelectedOutfitUUID);
    }
    if (command_name == "save_outfit")
    {
        bool outfit_locked = LLAppearanceMgr::getInstance()->isOutfitLocked();
        bool outfit_dirty = LLAppearanceMgr::getInstance()->isOutfitDirty();
        // allow save only if outfit isn't locked and is dirty
        return !outfit_locked && outfit_dirty;
    }
    if (command_name == "wear")
    {
        if (gAgentWearables.isCOFChangeInProgress())
        {
            return false;
        }

        if (hasItemSelected())
        {
            return canWearSelected();
        }

        // outfit selected
        return LLAppearanceMgr::instance().getCanReplaceCOF(mSelectedOutfitUUID);
    }
    if (command_name == "take_off")
    {
        // Enable "Take Off" if any of selected items can be taken off
        // or the selected outfit contains items that can be taken off.
        return ( hasItemSelected() && canTakeOffSelected() )
                || ( !hasItemSelected() && LLAppearanceMgr::getCanRemoveFromCOF(mSelectedOutfitUUID) );
    }

    if (command_name == "wear_add")
    {
        // *TODO: do we ever get here?
        return LLAppearanceMgr::getCanAddToCOF(mSelectedOutfitUUID);
    }

    return false;
}

void LLOutfitsList::getSelectedItemsUUIDs(uuid_vec_t& selected_uuids) const
{
    // Collect selected items from all selected lists.
    for (wearables_lists_map_t::const_iterator iter = mSelectedListsMap.begin();
            iter != mSelectedListsMap.end();
            ++iter)
    {
        uuid_vec_t uuids;
        (*iter).second->getSelectedUUIDs(uuids);

        S32 prev_size = selected_uuids.size();
        selected_uuids.resize(prev_size + uuids.size());
        std::copy(uuids.begin(), uuids.end(), selected_uuids.begin() + prev_size);
    }
}

void LLOutfitsList::onCollapseAllFolders()
{
    for (outfits_map_t::iterator iter = mOutfitsMap.begin();
            iter != mOutfitsMap.end();
            ++iter)
    {
        LLAccordionCtrlTab* tab = iter->second;
        if(tab && tab->isExpanded())
        {
            tab->changeOpenClose(true);
        }
    }
}

void LLOutfitsList::onExpandAllFolders()
{
    for (outfits_map_t::iterator iter = mOutfitsMap.begin();
            iter != mOutfitsMap.end();
            ++iter)
    {
        LLAccordionCtrlTab* tab = iter->second;
        if(tab && !tab->isExpanded())
        {
            tab->changeOpenClose(false);
        }
    }
}

bool LLOutfitsList::hasItemSelected()
{
    return mItemSelected;
}

//////////////////////////////////////////////////////////////////////////
// Private methods
//////////////////////////////////////////////////////////////////////////

void LLOutfitsList::updateChangedCategoryName(LLViewerInventoryCategory *cat, std::string name)
{
    outfits_map_t::iterator outfits_iter = mOutfitsMap.find(cat->getUUID());
    if (outfits_iter != mOutfitsMap.end())
    {
        // Update tab name with the new category name.
        LLAccordionCtrlTab* tab = outfits_iter->second;
        if (tab)
        {
            tab->setName(name);
            tab->setTitle(name);
        }
    }
}

void LLOutfitsList::resetItemSelection(LLWearableItemsList* list, const LLUUID& category_id)
{
    list->resetSelection();
    mItemSelected = false;
    signalSelectionOutfitUUID(category_id);
}

void LLOutfitsList::onChangeOutfitSelection(LLWearableItemsList* list, const LLUUID& category_id)
{
<<<<<<< HEAD
	MASK mask = gKeyboard->currentMask(true);
=======
    MASK mask = gKeyboard->currentMask(TRUE);
>>>>>>> c06fb4e0

    // Reset selection in all previously selected tabs except for the current
    // if new selection is started.
    if (list && !(mask & MASK_CONTROL))
    {
        for (wearables_lists_map_t::iterator iter = mSelectedListsMap.begin();
                iter != mSelectedListsMap.end();
                ++iter)
        {
            LLWearableItemsList* selected_list = (*iter).second;
            if (selected_list != list)
            {
                selected_list->resetSelection();
            }
        }

        // Clear current selection.
        mSelectedListsMap.clear();
    }

    mItemSelected = list && (list->getSelectedItem() != NULL);

    mSelectedListsMap.insert(wearables_lists_map_value_t(category_id, list));
}

void LLOutfitsList::deselectOutfit(const LLUUID& category_id)
{
    // Remove selected lists map entry.
    mSelectedListsMap.erase(category_id);

    LLOutfitListBase::deselectOutfit(category_id);
}

void LLOutfitsList::restoreOutfitSelection(LLAccordionCtrlTab* tab, const LLUUID& category_id)
{
    // Try restoring outfit selection after filtering.
    if (mAccordion->getSelectedTab() == tab)
    {
        signalSelectionOutfitUUID(category_id);
    }
}

void LLOutfitsList::onRefreshComplete(LLUICtrl* ctrl)
{
    if (!ctrl || getFilterSubString().empty())
        return;

    for (outfits_map_t::iterator
             iter = mOutfitsMap.begin(),
             iter_end = mOutfitsMap.end();
         iter != iter_end; ++iter)
    {
        LLAccordionCtrlTab* tab = iter->second;
        if (!tab) continue;

        LLWearableItemsList* list = dynamic_cast<LLWearableItemsList*>(tab->getAccordionView());
        if (list != ctrl) continue;

        applyFilterToTab(iter->first, tab, getFilterSubString());
    }
}

// virtual
void LLOutfitsList::onFilterSubStringChanged(const std::string& new_string, const std::string& old_string)
{
    mAccordion->setFilterSubString(new_string);

    outfits_map_t::iterator iter = mOutfitsMap.begin(), iter_end = mOutfitsMap.end();
    while (iter != iter_end)
    {
        const LLUUID& category_id = iter->first;
        LLAccordionCtrlTab* tab = iter++->second;
        if (!tab) continue;

        LLWearableItemsList* list = dynamic_cast<LLWearableItemsList*>(tab->getAccordionView());
        if (list)
        {
            list->setFilterSubString(new_string, tab->getDisplayChildren());
        }

        if (old_string.empty())
        {
            // Store accordion tab state when filter is not empty
            tab->notifyChildren(LLSD().with("action", "store_state"));
        }

<<<<<<< HEAD
		if (!new_string.empty())
		{
			applyFilterToTab(category_id, tab, new_string);
		}
		else
		{
			tab->setVisible(true);
=======
        if (!new_string.empty())
        {
            applyFilterToTab(category_id, tab, new_string);
        }
        else
        {
            tab->setVisible(TRUE);
>>>>>>> c06fb4e0

            // Restore tab title when filter is empty
            tab->setTitle(tab->getTitle());

            // Restore accordion state after all those accodrion tab manipulations
            tab->notifyChildren(LLSD().with("action", "restore_state"));

            // Try restoring the tab selection.
            restoreOutfitSelection(tab, category_id);
        }
    }

    mAccordion->arrange();
}

void LLOutfitsList::applyFilterToTab(
    const LLUUID&       category_id,
    LLAccordionCtrlTab* tab,
    const std::string&  filter_substring)
{
    if (!tab) return;
    LLWearableItemsList* list = dynamic_cast<LLWearableItemsList*>(tab->getAccordionView());
    if (!list) return;

    std::string title = tab->getTitle();
    LLStringUtil::toUpper(title);

    std::string cur_filter = filter_substring;
    LLStringUtil::toUpper(cur_filter);

    tab->setTitle(tab->getTitle(), cur_filter);

    if (std::string::npos == title.find(cur_filter))
    {
        // Hide tab if its title doesn't pass filter
        // and it has no matched items
        tab->setVisible(list->hasMatchedItems());

        // Remove title highlighting because it might
        // have been previously highlighted by less restrictive filter
        tab->setTitle(tab->getTitle());

        // Remove the tab from selection.
        deselectOutfit(category_id);
    }
    else
    {
        // Try restoring the tab selection.
        restoreOutfitSelection(tab, category_id);
    }
}

bool LLOutfitsList::canWearSelected()
{
    if (!isAgentAvatarValid())
    {
        return false;
    }

    uuid_vec_t selected_items;
    getSelectedItemsUUIDs(selected_items);
    S32 nonreplacable_objects = 0;

    for (uuid_vec_t::const_iterator it = selected_items.begin(); it != selected_items.end(); ++it)
    {
        const LLUUID& id = *it;

        // Check whether the item is worn.
        if (!get_can_item_be_worn(id))
        {
            return false;
        }

        const LLViewerInventoryItem* item = gInventory.getItem(id);
        if (!item)
        {
            return false;
        }

        if (item->getType() == LLAssetType::AT_OBJECT)
        {
            nonreplacable_objects++;
        }
    }

    // All selected items can be worn. But do we have enough space for them?
    return nonreplacable_objects == 0 || gAgentAvatarp->canAttachMoreObjects(nonreplacable_objects);
}

void LLOutfitsList::wearSelectedItems()
{
    uuid_vec_t selected_uuids;
    getSelectedItemsUUIDs(selected_uuids);

    if(selected_uuids.empty())
    {
        return;
    }

    wear_multiple(selected_uuids, false);
}

void LLOutfitsList::onWearableItemsListRightClick(LLUICtrl* ctrl, S32 x, S32 y)
{
    LLWearableItemsList* list = dynamic_cast<LLWearableItemsList*>(ctrl);
    if (!list) return;

    uuid_vec_t selected_uuids;

    getSelectedItemsUUIDs(selected_uuids);

    LLWearableItemsList::ContextMenu::instance().show(list, selected_uuids, x, y);
}

void LLOutfitsList::onCOFChanged()
{
    LLInventoryModel::cat_array_t cat_array;
    LLInventoryModel::item_array_t item_array;

    // Collect current COF items
    gInventory.collectDescendents(
        LLAppearanceMgr::instance().getCOF(),
        cat_array,
        item_array,
        LLInventoryModel::EXCLUDE_TRASH);

    uuid_vec_t vnew;
    uuid_vec_t vadded;
    uuid_vec_t vremoved;

    // From gInventory we get the UUIDs of links that are currently in COF.
    // These links UUIDs are not the same UUIDs that we have in each wearable items list.
    // So we collect base items' UUIDs to find them or links that point to them in wearable
    // items lists and update their worn state there.
    LLInventoryModel::item_array_t::const_iterator array_iter = item_array.begin(), array_end = item_array.end();
    while (array_iter < array_end)
    {
        vnew.push_back((*(array_iter++))->getLinkedUUID());
    }

    // We need to update only items that were added or removed from COF.
    LLCommonUtils::computeDifference(vnew, mCOFLinkedItems, vadded, vremoved);

    // Store the ids of items currently linked from COF.
    mCOFLinkedItems = vnew;

    // Append removed ids to added ids because we should update all of them.
    vadded.reserve(vadded.size() + vremoved.size());
    vadded.insert(vadded.end(), vremoved.begin(), vremoved.end());
    vremoved.clear();

    outfits_map_t::iterator map_iter = mOutfitsMap.begin(), map_end = mOutfitsMap.end();
    while (map_iter != map_end)
    {
        LLAccordionCtrlTab* tab = (map_iter++)->second;
        if (!tab) continue;

        LLWearableItemsList* list = dynamic_cast<LLWearableItemsList*>(tab->getAccordionView());
        if (!list) continue;

        // Every list updates the labels of changed items  or
        // the links that point to these items.
        list->updateChangedItems(vadded);
    }
}

void LLOutfitsList::getCurrentCategories(uuid_vec_t& vcur)
{
    // Creating a vector of currently displayed sub-categories UUIDs.
    for (outfits_map_t::const_iterator iter = mOutfitsMap.begin();
        iter != mOutfitsMap.end();
        iter++)
    {
        vcur.push_back((*iter).first);
    }
}


void LLOutfitsList::sortOutfits()
{
    mAccordion->sort();
}

void LLOutfitsList::onOutfitRightClick(LLUICtrl* ctrl, S32 x, S32 y, const LLUUID& cat_id)
{
    LLAccordionCtrlTab* tab = dynamic_cast<LLAccordionCtrlTab*>(ctrl);
    if (mOutfitMenu && is_tab_header_clicked(tab, y) && cat_id.notNull())
    {
        // Focus tab header to trigger tab selection change.
        LLUICtrl* header = tab->findChild<LLUICtrl>("dd_header");
        if (header)
        {
            header->setFocus(true);
        }

        uuid_vec_t selected_uuids;
        selected_uuids.push_back(cat_id);
        mOutfitMenu->show(ctrl, selected_uuids, x, y);
    }
}

LLOutfitListGearMenuBase* LLOutfitsList::createGearMenu()
{
    return new LLOutfitListGearMenu(this);
}


bool is_tab_header_clicked(LLAccordionCtrlTab* tab, S32 y)
{
    if(!tab || !tab->getHeaderVisible()) return false;

    S32 header_bottom = tab->getLocalRect().getHeight() - tab->getHeaderHeight();
    return y >= header_bottom;
}

LLOutfitListBase::LLOutfitListBase()
    :   LLPanelAppearanceTab()
    ,   mIsInitialized(false)
    ,   mAvatarComplexityLabel(NULL) // <FS:Ansariel> Show avatar complexity in appearance floater
{
    mCategoriesObserver = new LLInventoryCategoriesObserver();
    mOutfitMenu = new LLOutfitContextMenu(this);
    //mGearMenu = createGearMenu();
}

LLOutfitListBase::~LLOutfitListBase()
{
    delete mOutfitMenu;
    delete mGearMenu;

    if (gInventory.containsObserver(mCategoriesObserver))
    {
        gInventory.removeObserver(mCategoriesObserver);
    }
    delete mCategoriesObserver;
}

void LLOutfitListBase::onOpen(const LLSD& info)
{
    if (!mIsInitialized)
    {
        // *TODO: I'm not sure is this check necessary but it never match while developing.
        if (!gInventory.isInventoryUsable())
            return;

        const LLUUID outfits = gInventory.findCategoryUUIDForType(LLFolderType::FT_MY_OUTFITS);

        // *TODO: I'm not sure is this check necessary but it never match while developing.
        LLViewerInventoryCategory* category = gInventory.getCategory(outfits);
        if (!category)
            return;

        gInventory.addObserver(mCategoriesObserver);

        // Start observing changes in "My Outfits" category.
        mCategoriesObserver->addCategory(outfits,
            boost::bind(&LLOutfitListBase::observerCallback, this, outfits));

        //const LLUUID cof = gInventory.findCategoryUUIDForType(LLFolderType::FT_CURRENT_OUTFIT);
        // Start observing changes in Current Outfit category.
        //mCategoriesObserver->addCategory(cof, boost::bind(&LLOutfitsList::onCOFChanged, this));

        LLOutfitObserver::instance().addBOFChangedCallback(boost::bind(&LLOutfitListBase::highlightBaseOutfit, this));
        LLOutfitObserver::instance().addBOFReplacedCallback(boost::bind(&LLOutfitListBase::highlightBaseOutfit, this));

        // Fetch "My Outfits" contents and refresh the list to display
        // initially fetched items. If not all items are fetched now
        // the observer will refresh the list as soon as the new items
        // arrive.
        category->fetch();
        refreshList(outfits);

        mIsInitialized = true;
    }
}

void LLOutfitListBase::observerCallback(const LLUUID& category_id)
{
    const LLInventoryModel::changed_items_t& changed_items = gInventory.getChangedIDs();
    mChangedItems.insert(changed_items.begin(), changed_items.end());
    refreshList(category_id);
}

void LLOutfitListBase::refreshList(const LLUUID& category_id)
{
    bool wasNull = mRefreshListState.CategoryUUID.isNull();
    mRefreshListState.CategoryUUID.setNull();

    LLInventoryModel::cat_array_t cat_array;
    LLInventoryModel::item_array_t item_array;

    // Collect all sub-categories of a given category.
    // <FS:ND> FIRE-6958/VWR-2862; Make sure to only collect folders of type FT_OUTFIT
    class ndOutfitsCollector: public LLIsType
    {
    public:
        ndOutfitsCollector()
            : LLIsType( LLAssetType::AT_CATEGORY )
        { }

        virtual bool operator()(LLInventoryCategory* cat, LLInventoryItem* item)
        {
            if( !LLIsType::operator()( cat, item ) )
                return false;

            if( cat && LLFolderType::FT_OUTFIT == cat->getPreferredType() )
                return true;

            return false;
        }
    };

    //  LLIsType is_category(LLAssetType::AT_CATEGORY);
    ndOutfitsCollector is_category;
    // </FS:ND>

    gInventory.collectDescendentsIf(
        category_id,
        cat_array,
        item_array,
        LLInventoryModel::EXCLUDE_TRASH,
        is_category);

    // Memorize item names for each UUID
    std::map<LLUUID, std::string> names;
    for (const LLPointer<LLViewerInventoryCategory>& cat : cat_array)
    {
        names.emplace(std::make_pair(cat->getUUID(), cat->getName()));
    }

    // Fill added and removed items vectors.
    mRefreshListState.Added.clear();
    mRefreshListState.Removed.clear();
    computeDifference(cat_array, mRefreshListState.Added, mRefreshListState.Removed);
    // Sort added items vector by item name.
    std::sort(mRefreshListState.Added.begin(), mRefreshListState.Added.end(),
        [names](const LLUUID& a, const LLUUID& b)
        {
            return LLStringUtil::compareDict(names.at(a), names.at(b)) < 0;
        });
    // Initialize iterators for added and removed items vectors.
    mRefreshListState.AddedIterator = mRefreshListState.Added.begin();
    mRefreshListState.RemovedIterator = mRefreshListState.Removed.begin();

    LL_INFOS() << "added: " << mRefreshListState.Added.size() <<
        ", removed: " << mRefreshListState.Removed.size() <<
        ", changed: " << gInventory.getChangedIDs().size() <<
        LL_ENDL;

    mRefreshListState.CategoryUUID = category_id;
    if (wasNull)
    {
        gIdleCallbacks.addFunction(onIdle, this);
    }

    // <FS:ND> FIRE-6958/VWR-2862; Handle large amounts of outfits, write a least a warning into the logs.
    if (mRefreshListState.Added.size() > 128)
        LL_WARNS() << "Large amount of outfits found: " << mRefreshListState.Added.size() << " this may cause hangs and disconnects" << LL_ENDL;
    // </FS:ND>

    // <FS:Ansariel> FIRE-12939: Add outfit count to outfits list
    {
        std::string count_string;
        LLLocale locale("");
        LLResMgr::getInstance()->getIntegerString(count_string, (S32)cat_array.size());
        getChild<LLTextBox>("OutfitcountText")->setTextArg("COUNT", count_string);
    }
    // </FS:Ansariel>
}

// static
void LLOutfitListBase::onIdle(void* userdata)
{
    LLOutfitListBase* self = (LLOutfitListBase*)userdata;

    self->onIdleRefreshList();
}

void LLOutfitListBase::onIdleRefreshList()
{
    if (mRefreshListState.CategoryUUID.isNull())
        return;

    const F64 MAX_TIME = 0.05f;
    F64 curent_time = LLTimer::getTotalSeconds();
    const F64 end_time = curent_time + MAX_TIME;

    // Handle added tabs.
    while (mRefreshListState.AddedIterator < mRefreshListState.Added.end())
    {
        const LLUUID cat_id = (*mRefreshListState.AddedIterator++);
        updateAddedCategory(cat_id);

        curent_time = LLTimer::getTotalSeconds();
        if (curent_time >= end_time)
            return;
    }
    mRefreshListState.Added.clear();
    mRefreshListState.AddedIterator = mRefreshListState.Added.end();

    // <FS:ND> We called mAccordion->addCollapsibleCtrl with false as second paramter and did not let it arrange itself each time. Do this here after all is said and done.
    arrange();

    // Handle removed tabs.
    while (mRefreshListState.RemovedIterator < mRefreshListState.Removed.end())
    {
        const LLUUID cat_id = (*mRefreshListState.RemovedIterator++);
        updateRemovedCategory(cat_id);

        curent_time = LLTimer::getTotalSeconds();
        if (curent_time >= end_time)
            return;
    }
    mRefreshListState.Removed.clear();
    mRefreshListState.RemovedIterator = mRefreshListState.Removed.end();

    // Get changed items from inventory model and update outfit tabs
    // which might have been renamed.
    while (!mChangedItems.empty())
    {
        std::set<LLUUID>::const_iterator items_iter = mChangedItems.begin();
        LLViewerInventoryCategory *cat = gInventory.getCategory(*items_iter);
        mChangedItems.erase(items_iter);

        // Links aren't supposed to be allowed here, check only cats
        if (cat)
        {
            std::string name = cat->getName();
            updateChangedCategoryName(cat, name);
        }

        curent_time = LLTimer::getTotalSeconds();
        if (curent_time >= end_time)
            return;
    }

    sortOutfits();
    highlightBaseOutfit();

    gIdleCallbacks.deleteFunction(onIdle, this);
    mRefreshListState.CategoryUUID.setNull();

    LL_INFOS() << "done" << LL_ENDL;
}

void LLOutfitListBase::computeDifference(
    const LLInventoryModel::cat_array_t& vcats,
    uuid_vec_t& vadded,
    uuid_vec_t& vremoved)
{
    uuid_vec_t vnew;
    // Creating a vector of newly collected sub-categories UUIDs.
    for (LLInventoryModel::cat_array_t::const_iterator iter = vcats.begin();
        iter != vcats.end();
        iter++)
    {
        vnew.push_back((*iter)->getUUID());
    }

    uuid_vec_t vcur;
    getCurrentCategories(vcur);

    LLCommonUtils::computeDifference(vnew, vcur, vadded, vremoved);
}

void LLOutfitListBase::sortOutfits()
{
}

void LLOutfitListBase::highlightBaseOutfit()
{
    // id of base outfit
    LLUUID base_id = LLAppearanceMgr::getInstance()->getBaseOutfitUUID();
    if (base_id != mHighlightedOutfitUUID)
    {
        LLUUID prev_id = mHighlightedOutfitUUID;
        mHighlightedOutfitUUID = base_id;
        onHighlightBaseOutfit(base_id, prev_id);
    }
}

void LLOutfitListBase::removeSelected()
{
    // <FS:Ansariel> FIRE-15888: Include outfit name in delete outfit confirmation dialog
    LLViewerInventoryCategory* cat = gInventory.getCategory(mSelectedOutfitUUID);
    if (cat)
    {
        LLSD args;
        args["NAME"] = cat->getName();
        LLNotificationsUtil::add("DeleteOutfitsWithName", args, LLSD(), boost::bind(&LLOutfitsList::onOutfitsRemovalConfirmation, this, _1, _2));
    }
    else
    // </FS:Ansariel>
    LLNotificationsUtil::add("DeleteOutfits", LLSD(), LLSD(), boost::bind(&LLOutfitListBase::onOutfitsRemovalConfirmation, this, _1, _2));
}

void LLOutfitListBase::onOutfitsRemovalConfirmation(const LLSD& notification, const LLSD& response)
{
    S32 option = LLNotificationsUtil::getSelectedOption(notification, response);
    if (option != 0) return; // canceled

    if (mSelectedOutfitUUID.notNull())
    {
        gInventory.removeCategory(mSelectedOutfitUUID);
    }
}

void LLOutfitListBase::setSelectedOutfitByUUID(const LLUUID& outfit_uuid)
{
    onSetSelectedOutfitByUUID(outfit_uuid);
}

boost::signals2::connection LLOutfitListBase::setSelectionChangeCallback(selection_change_callback_t cb)
{
    return mSelectionChangeSignal.connect(cb);
}

void LLOutfitListBase::signalSelectionOutfitUUID(const LLUUID& category_id)
{
    mSelectionChangeSignal(category_id);
}

void LLOutfitListBase::outfitRightClickCallBack(LLUICtrl* ctrl, S32 x, S32 y, const LLUUID& cat_id)
{
    onOutfitRightClick(ctrl, x, y, cat_id);
}

void LLOutfitListBase::ChangeOutfitSelection(LLWearableItemsList* list, const LLUUID& category_id)
{
    onChangeOutfitSelection(list, category_id);
    mSelectedOutfitUUID = category_id;
    signalSelectionOutfitUUID(category_id);
}

bool LLOutfitListBase::postBuild()
{
    mGearMenu = createGearMenu();

    // <FS:Ansariel> Show avatar complexity in appearance floater
    mAvatarComplexityLabel = getChild<LLTextBox>("avatar_complexity_label");

    LLMenuButton* menu_gear_btn = getChild<LLMenuButton>("options_gear_btn");

    menu_gear_btn->setMouseDownCallback(boost::bind(&LLOutfitListGearMenuBase::updateItemsVisibility, mGearMenu));
    menu_gear_btn->setMenu(mGearMenu->getMenu());
    return true;
}

void LLOutfitListBase::collapseAllFolders()
{
    onCollapseAllFolders();
}

void LLOutfitListBase::expandAllFolders()
{
    onExpandAllFolders();
}

void LLOutfitListBase::deselectOutfit(const LLUUID& category_id)
{
    // Reset selection if the outfit is selected.
    if (category_id == mSelectedOutfitUUID)
    {
        mSelectedOutfitUUID = LLUUID::null;
        signalSelectionOutfitUUID(mSelectedOutfitUUID);
    }
}

// <FS:Ansariel> Show avatar complexity in appearance floater
void LLOutfitListBase::updateAvatarComplexity(U32 complexity)
{
    std::string complexity_string;
    LLLocale locale("");
    LLResMgr::getInstance()->getIntegerString(complexity_string, complexity);

    mAvatarComplexityLabel->setTextArg("[WEIGHT]", complexity_string);
}
// </FS:Ansariel>

LLContextMenu* LLOutfitContextMenu::createMenu()
{
    LLUICtrl::CommitCallbackRegistry::ScopedRegistrar registrar;
    LLUICtrl::EnableCallbackRegistry::ScopedRegistrar enable_registrar;
    LLUUID selected_id = mUUIDs.front();

    registrar.add("Outfit.WearReplace",
        boost::bind(&LLAppearanceMgr::replaceCurrentOutfit, &LLAppearanceMgr::instance(), selected_id));
    registrar.add("Outfit.WearAdd",
        boost::bind(&LLAppearanceMgr::addCategoryToCurrentOutfit, &LLAppearanceMgr::instance(), selected_id));
    registrar.add("Outfit.TakeOff",
        boost::bind(&LLAppearanceMgr::takeOffOutfit, &LLAppearanceMgr::instance(), selected_id));
    registrar.add("Outfit.Edit", boost::bind(editOutfit));
    registrar.add("Outfit.Rename", boost::bind(renameOutfit, selected_id));
    registrar.add("Outfit.Delete", boost::bind(&LLOutfitListBase::removeSelected, mOutfitList));
    registrar.add("Outfit.Thumbnail", boost::bind(&LLOutfitContextMenu::onThumbnail, this, selected_id));
    registrar.add("Outfit.Save", boost::bind(&LLOutfitContextMenu::onSave, this, selected_id));

    enable_registrar.add("Outfit.OnEnable", boost::bind(&LLOutfitContextMenu::onEnable, this, _2));
    enable_registrar.add("Outfit.OnVisible", boost::bind(&LLOutfitContextMenu::onVisible, this, _2));

    return createFromFile("menu_outfit_tab.xml");

}

bool LLOutfitContextMenu::onEnable(LLSD::String param)
{
    LLUUID outfit_cat_id = mUUIDs.back();

    if ("rename" == param)
    {
        return get_is_category_renameable(&gInventory, outfit_cat_id);
    }
    else if ("wear_replace" == param)
    {
        return LLAppearanceMgr::instance().getCanReplaceCOF(outfit_cat_id);
    }
    else if ("wear_add" == param)
    {
        return LLAppearanceMgr::getCanAddToCOF(outfit_cat_id);
    }
    else if ("take_off" == param)
    {
        return LLAppearanceMgr::getCanRemoveFromCOF(outfit_cat_id);
    }

    return true;
}

bool LLOutfitContextMenu::onVisible(LLSD::String param)
{
    LLUUID outfit_cat_id = mUUIDs.back();

    if ("edit" == param)
    {
        bool is_worn = LLAppearanceMgr::instance().getBaseOutfitUUID() == outfit_cat_id;
        return is_worn;
    }
    else if ("wear_replace" == param)
    {
        return true;
    }
    else if ("delete" == param)
    {
        return LLAppearanceMgr::instance().getCanRemoveOutfit(outfit_cat_id);
    }

    return true;
}

//static
void LLOutfitContextMenu::editOutfit()
{
    LLFloaterSidePanelContainer::showPanel("appearance", LLSD().with("type", "edit_outfit"));
}

void LLOutfitContextMenu::renameOutfit(const LLUUID& outfit_cat_id)
{
    LLAppearanceMgr::instance().renameOutfit(outfit_cat_id);
}

void LLOutfitContextMenu::onThumbnail(const LLUUID &outfit_cat_id)
{
    if (outfit_cat_id.notNull())
    {
        LLSD data(outfit_cat_id);
        LLFloaterReg::showInstance("change_item_thumbnail", data);
    }
}

void LLOutfitContextMenu::onSave(const LLUUID &outfit_cat_id)
{
    if (outfit_cat_id.notNull())
    {
        LLNotificationsUtil::add("ConfirmOverwriteOutfit", LLSD(), LLSD(),
            [outfit_cat_id](const LLSD &notif, const LLSD &resp)
        {
            S32 opt = LLNotificationsUtil::getSelectedOption(notif, resp);
            if (opt == 0)
            {
                LLAppearanceMgr::getInstance()->onOutfitFolderCreated(outfit_cat_id, true);
            }
        });
    }
}

LLOutfitListGearMenuBase::LLOutfitListGearMenuBase(LLOutfitListBase* olist)
    :   mOutfitList(olist),
        mMenu(NULL)
{
    llassert_always(mOutfitList);

    LLUICtrl::CommitCallbackRegistry::ScopedRegistrar registrar;
    LLUICtrl::EnableCallbackRegistry::ScopedRegistrar enable_registrar;

    registrar.add("Gear.Wear", boost::bind(&LLOutfitListGearMenuBase::onWear, this));
    registrar.add("Gear.TakeOff", boost::bind(&LLOutfitListGearMenuBase::onTakeOff, this));
    registrar.add("Gear.Rename", boost::bind(&LLOutfitListGearMenuBase::onRename, this));
    registrar.add("Gear.Delete", boost::bind(&LLOutfitListBase::removeSelected, mOutfitList));
    registrar.add("Gear.Create", boost::bind(&LLOutfitListGearMenuBase::onCreate, this, _2));
    registrar.add("Gear.Collapse", boost::bind(&LLOutfitListBase::onCollapseAllFolders, mOutfitList));
    registrar.add("Gear.Expand", boost::bind(&LLOutfitListBase::onExpandAllFolders, mOutfitList));

    registrar.add("Gear.WearAdd", boost::bind(&LLOutfitListGearMenuBase::onAdd, this));
    registrar.add("Gear.Save", boost::bind(&LLOutfitListGearMenuBase::onSave, this));

    registrar.add("Gear.Thumbnail", boost::bind(&LLOutfitListGearMenuBase::onThumbnail, this));
    registrar.add("Gear.SortByName", boost::bind(&LLOutfitListGearMenuBase::onChangeSortOrder, this));

    enable_registrar.add("Gear.OnEnable", boost::bind(&LLOutfitListGearMenuBase::onEnable, this, _2));
    enable_registrar.add("Gear.OnVisible", boost::bind(&LLOutfitListGearMenuBase::onVisible, this, _2));

    mMenu = LLUICtrlFactory::getInstance()->createFromFile<LLToggleableMenu>(
        "menu_outfit_gear.xml", gMenuHolder, LLViewerMenuHolderGL::child_registry_t::instance());
    llassert(mMenu);
}

LLOutfitListGearMenuBase::~LLOutfitListGearMenuBase()
{}

void LLOutfitListGearMenuBase::updateItemsVisibility()
{
    onUpdateItemsVisibility();
}

void LLOutfitListGearMenuBase::onUpdateItemsVisibility()
{
    if (!mMenu) return;

    bool have_selection = getSelectedOutfitID().notNull();
    mMenu->setItemVisible("wear_separator", have_selection);
    mMenu->arrangeAndClear(); // update menu height
}

LLToggleableMenu* LLOutfitListGearMenuBase::getMenu()
{
    return mMenu;
}
const LLUUID& LLOutfitListGearMenuBase::getSelectedOutfitID()
{
    return mOutfitList->getSelectedOutfitUUID();
}

LLViewerInventoryCategory* LLOutfitListGearMenuBase::getSelectedOutfit()
{
    const LLUUID& selected_outfit_id = getSelectedOutfitID();
    if (selected_outfit_id.isNull())
    {
        return NULL;
    }

    LLViewerInventoryCategory* cat = gInventory.getCategory(selected_outfit_id);
    return cat;
}

void LLOutfitListGearMenuBase::onWear()
{
    LLViewerInventoryCategory* selected_outfit = getSelectedOutfit();
    if (selected_outfit)
    {
        LLAppearanceMgr::instance().wearInventoryCategory(
            selected_outfit, /*copy=*/ false, /*append=*/ false);
    }
}

void LLOutfitListGearMenuBase::onAdd()
{
    const LLUUID& selected_id = getSelectedOutfitID();

    if (selected_id.notNull())
    {
        LLAppearanceMgr::getInstance()->addCategoryToCurrentOutfit(selected_id);
    }
}

void LLOutfitListGearMenuBase::onSave()
{
    const LLUUID &selected_id = getSelectedOutfitID();
    LLNotificationsUtil::add("ConfirmOverwriteOutfit", LLSD(), LLSD(),
        [selected_id](const LLSD &notif, const LLSD &resp)
    {
        S32 opt = LLNotificationsUtil::getSelectedOption(notif, resp);
        if (opt == 0)
        {
            LLAppearanceMgr::getInstance()->onOutfitFolderCreated(selected_id, true);
        }
    });
}

void LLOutfitListGearMenuBase::onTakeOff()
{
    // Take off selected outfit.
    const LLUUID& selected_outfit_id = getSelectedOutfitID();
    if (selected_outfit_id.notNull())
    {
        LLAppearanceMgr::instance().takeOffOutfit(selected_outfit_id);
    }
}

void LLOutfitListGearMenuBase::onRename()
{
    const LLUUID& selected_outfit_id = getSelectedOutfitID();
    if (selected_outfit_id.notNull())
    {
        LLAppearanceMgr::instance().renameOutfit(selected_outfit_id);
    }
}

void LLOutfitListGearMenuBase::onCreate(const LLSD& data)
{
    LLWearableType::EType type = LLWearableType::getInstance()->typeNameToType(data.asString());
    if (type == LLWearableType::WT_NONE)
    {
        LL_WARNS() << "Invalid wearable type" << LL_ENDL;
        return;
    }

    LLAgentWearables::createWearable(type, true);
}

bool LLOutfitListGearMenuBase::onEnable(LLSD::String param)
{
    // Handle the "Wear - Replace Current Outfit" menu option specially
    // because LLOutfitList::isActionEnabled() checks whether it's allowed
    // to wear selected outfit OR selected items, while we're only
    // interested in the outfit (STORM-183).
    if ("wear" == param)
    {
        return LLAppearanceMgr::instance().getCanReplaceCOF(mOutfitList->getSelectedOutfitUUID());
    }

    return mOutfitList->isActionEnabled(param);
}

bool LLOutfitListGearMenuBase::onVisible(LLSD::String param)
{
    const LLUUID& selected_outfit_id = getSelectedOutfitID();
    if (selected_outfit_id.isNull()) // no selection or invalid outfit selected
    {
        return false;
    }

    return true;
}

void LLOutfitListGearMenuBase::onThumbnail()
{
    const LLUUID& selected_outfit_id = getSelectedOutfitID();
    LLSD data(selected_outfit_id);
    LLFloaterReg::showInstance("change_item_thumbnail", data);
}

void LLOutfitListGearMenuBase::onChangeSortOrder()
{

}

LLOutfitListGearMenu::LLOutfitListGearMenu(LLOutfitListBase* olist)
    : LLOutfitListGearMenuBase(olist)
{}

LLOutfitListGearMenu::~LLOutfitListGearMenu()
{}

void LLOutfitListGearMenu::onUpdateItemsVisibility()
{
    if (!mMenu) return;
    mMenu->setItemVisible("expand", true);
    mMenu->setItemVisible("collapse", true);
    mMenu->setItemVisible("thumbnail", getSelectedOutfitID().notNull());
    mMenu->setItemVisible("sort_folders_by_name", false);
    LLOutfitListGearMenuBase::onUpdateItemsVisibility();
}

bool LLOutfitAccordionCtrlTab::handleToolTip(S32 x, S32 y, MASK mask)
{
    // <FS:Ansariel> Make thumbnail tooltip work properly
    //if (y >= getLocalRect().getHeight() - getHeaderHeight())
    static LLCachedControl<bool> showInventoryThumbnailTooltips(gSavedSettings, "FSShowInventoryThumbnailTooltips");
    if (showInventoryThumbnailTooltips && y >= getLocalRect().getHeight() - getHeaderHeight() && gInventory.getCategory(mFolderID)->getThumbnailUUID().notNull())
    {
        LLSD params;
        params["inv_type"] = LLInventoryType::IT_CATEGORY;
        params["thumbnail_id"] = gInventory.getCategory(mFolderID)->getThumbnailUUID();
        params["item_id"] = mFolderID;

        // <FS:Ansariel> Make thumbnail tooltip work properly
        static LLCachedControl<F32> inventoryThumbnailTooltipsDelay(gSavedSettings, "FSInventoryThumbnailTooltipsDelay");
        static LLCachedControl<F32> tooltip_fast_delay(gSavedSettings, "ToolTipFastDelay");
        F32 tooltipDelay = LLToolTipMgr::instance().toolTipVisible() ? tooltip_fast_delay() : inventoryThumbnailTooltipsDelay();
        // </FS:Ansariel>

        LLToolTipMgr::instance().show(LLToolTip::Params()
                                    // <FS:Ansariel> Make thumbnail tooltip work properly
                                    //.message(getToolTip())
                                    .message(gInventory.getCategory(mFolderID)->getName())
                                    .sticky_rect(calcScreenRect())
                                    // <FS:Ansariel> Make thumbnail tooltip work properly
                                    //.delay_time(LLView::getTooltipTimeout())
                                    .delay_time(tooltipDelay)
                                    .create_callback(boost::bind(&LLInspectTextureUtil::createInventoryToolTip, _1))
                                    .create_params(params));
        return true;
    }

    return LLAccordionCtrlTab::handleToolTip(x, y, mask);
}
// EOF<|MERGE_RESOLUTION|>--- conflicted
+++ resolved
@@ -338,29 +338,6 @@
 
 void LLOutfitListBase::performAction(std::string action)
 {
-<<<<<<< HEAD
-	if (mSelectedOutfitUUID.isNull()) return;
-
-	LLViewerInventoryCategory* cat = gInventory.getCategory(mSelectedOutfitUUID);
-	if (!cat) return;
-
-	if ("replaceoutfit" == action)
-	{
-		LLAppearanceMgr::instance().wearInventoryCategory( cat, false, false );
-	}
-	if ("replaceitems" == action)
-	{
-		LLAppearanceMgr::instance().wearInventoryCategory( cat, false, true );
-	}
-	else if ("addtooutfit" == action)
-	{
-		LLAppearanceMgr::instance().wearInventoryCategory( cat, false, true );
-	}
-	else if ("rename_outfit" == action)
-	{
-		LLAppearanceMgr::instance().renameOutfit(mSelectedOutfitUUID);
-	}
-=======
     if (mSelectedOutfitUUID.isNull()) return;
 
     LLViewerInventoryCategory* cat = gInventory.getCategory(mSelectedOutfitUUID);
@@ -368,21 +345,20 @@
 
     if ("replaceoutfit" == action)
     {
-        LLAppearanceMgr::instance().wearInventoryCategory( cat, FALSE, FALSE );
+        LLAppearanceMgr::instance().wearInventoryCategory( cat, false, false );
     }
     if ("replaceitems" == action)
     {
-        LLAppearanceMgr::instance().wearInventoryCategory( cat, FALSE, TRUE );
+        LLAppearanceMgr::instance().wearInventoryCategory( cat, false, true );
     }
     else if ("addtooutfit" == action)
     {
-        LLAppearanceMgr::instance().wearInventoryCategory( cat, FALSE, TRUE );
+        LLAppearanceMgr::instance().wearInventoryCategory( cat, false, true );
     }
     else if ("rename_outfit" == action)
     {
         LLAppearanceMgr::instance().renameOutfit(mSelectedOutfitUUID);
     }
->>>>>>> c06fb4e0
 }
 
 void LLOutfitsList::onSetSelectedOutfitByUUID(const LLUUID& outfit_uuid)
@@ -399,13 +375,8 @@
             LLWearableItemsList* list = dynamic_cast<LLWearableItemsList*>(tab->getAccordionView());
             if (!list) continue;
 
-<<<<<<< HEAD
-			tab->setFocus(true);
-			ChangeOutfitSelection(list, outfit_uuid);
-=======
-            tab->setFocus(TRUE);
+            tab->setFocus(true);
             ChangeOutfitSelection(list, outfit_uuid);
->>>>>>> c06fb4e0
 
             tab->changeOpenClose(false);
         }
@@ -542,11 +513,7 @@
 
 void LLOutfitsList::onChangeOutfitSelection(LLWearableItemsList* list, const LLUUID& category_id)
 {
-<<<<<<< HEAD
-	MASK mask = gKeyboard->currentMask(true);
-=======
-    MASK mask = gKeyboard->currentMask(TRUE);
->>>>>>> c06fb4e0
+    MASK mask = gKeyboard->currentMask(true);
 
     // Reset selection in all previously selected tabs except for the current
     // if new selection is started.
@@ -633,23 +600,13 @@
             tab->notifyChildren(LLSD().with("action", "store_state"));
         }
 
-<<<<<<< HEAD
-		if (!new_string.empty())
-		{
-			applyFilterToTab(category_id, tab, new_string);
-		}
-		else
-		{
-			tab->setVisible(true);
-=======
         if (!new_string.empty())
         {
             applyFilterToTab(category_id, tab, new_string);
         }
         else
         {
-            tab->setVisible(TRUE);
->>>>>>> c06fb4e0
+            tab->setVisible(true);
 
             // Restore tab title when filter is empty
             tab->setTitle(tab->getTitle());
@@ -1076,10 +1033,10 @@
 
         // Links aren't supposed to be allowed here, check only cats
         if (cat)
-        {
-            std::string name = cat->getName();
-            updateChangedCategoryName(cat, name);
-        }
+            {
+        std::string name = cat->getName();
+        updateChangedCategoryName(cat, name);
+    }
 
         curent_time = LLTimer::getTotalSeconds();
         if (curent_time >= end_time)
