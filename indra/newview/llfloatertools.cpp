/**
 * @file llfloatertools.cpp
 * @brief The edit tools, including move, position, land, etc.
 *
 * $LicenseInfo:firstyear=2002&license=viewerlgpl$
 * Second Life Viewer Source Code
 * Copyright (C) 2010, Linden Research, Inc.
 *
 * This library is free software; you can redistribute it and/or
 * modify it under the terms of the GNU Lesser General Public
 * License as published by the Free Software Foundation;
 * version 2.1 of the License only.
 *
 * This library is distributed in the hope that it will be useful,
 * but WITHOUT ANY WARRANTY; without even the implied warranty of
 * MERCHANTABILITY or FITNESS FOR A PARTICULAR PURPOSE.  See the GNU
 * Lesser General Public License for more details.
 *
 * You should have received a copy of the GNU Lesser General Public
 * License along with this library; if not, write to the Free Software
 * Foundation, Inc., 51 Franklin Street, Fifth Floor, Boston, MA  02110-1301  USA
 *
 * Linden Research, Inc., 945 Battery Street, San Francisco, CA  94111  USA
 * $/LicenseInfo$
 */

#include "llviewerprecompiledheaders.h"

#include "llfloatertools.h"

#include "llfontgl.h"
#include "llcoord.h"
//#include "llgl.h"

#include "llagent.h"
#include "llagentcamera.h"
#include "llbutton.h"
#include "llcheckboxctrl.h"
#include "llcombobox.h"
#include "lldraghandle.h"
#include "llerror.h"
#include "llfloaterbuildoptions.h"
#include "llfloatermediasettings.h"
#include "llfloateropenobject.h"
#include "llfloaterobjectweights.h"
#include "llfloaterreg.h"
#include "llfocusmgr.h"
#include "llmediaentry.h"
#include "llmenugl.h"
#include "llnotificationsutil.h"
#include "llpanelcontents.h"
#include "llpanelface.h"
#include "llpanelland.h"
#include "llpanelobjectinventory.h"
#include "llpanelobject.h"
#include "llpanelvolume.h"
#include "llpanelpermissions.h"
#include "llparcel.h"
#include "llradiogroup.h"
#include "llresmgr.h"
#include "llselectmgr.h"
#include "llslider.h"
#include "llstatusbar.h"
#include "lltabcontainer.h"
#include "lltextbox.h"
#include "lltoolbrush.h"
#include "lltoolcomp.h"
#include "lltooldraganddrop.h"
#include "lltoolface.h"
#include "lltoolfocus.h"
#include "lltoolgrab.h"
#include "lltoolgrab.h"
#include "lltoolindividual.h"
#include "lltoolmgr.h"
#include "lltoolpie.h"
#include "lltoolpipette.h"
#include "lltoolplacer.h"
#include "lltoolselectland.h"
#include "lltrans.h"
#include "llui.h"
#include "llviewercontrol.h"
#include "llviewerjoystick.h"
#include "llviewerregion.h"
#include "llviewermenu.h"
#include "llviewerparcelmgr.h"
#include "llviewerwindow.h"
#include "llvovolume.h"
#include "lluictrlfactory.h"
#include "qtoolalign.h"
#include "llselectmgr.h"
#include "llmeshrepository.h"

#include "llviewernetwork.h" // <FS:CR> Aurora Sim
#include "llvograss.h"
#include "llvotree.h"

<<<<<<< HEAD
#include "fspanelface.h"	// <FS:Zi> switchable edit texture/materials panel
=======
#include "fspanelface.h"    // <FS:Zi> switchable edit texture/materials panel
>>>>>>> 1a8a5404

// Globals
LLFloaterTools *gFloaterTools = NULL;
bool LLFloaterTools::sShowObjectCost = true;
bool LLFloaterTools::sPreviousFocusOnAvatar = false;

const std::string PANEL_NAMES[LLFloaterTools::PANEL_COUNT] =
{
    std::string("General"),     // PANEL_GENERAL,
    std::string("Object"),  // PANEL_OBJECT,
    std::string("Features"),    // PANEL_FEATURES,
    std::string("Texture"), // PANEL_FACE,
    std::string("Content"), // PANEL_CONTENTS,
};


// Local prototypes
void commit_grid_mode(LLUICtrl *ctrl);
void commit_select_component(void *data);
//void click_show_more(void*);
void click_popup_info(void*);
void click_popup_done(void*);
void click_popup_minimize(void*);
void commit_slider_dozer_force(LLUICtrl *);
void click_apply_to_selection(void*);
void commit_radio_group_focus(LLUICtrl* ctrl);
void commit_radio_group_move(LLUICtrl* ctrl);
void commit_radio_group_edit(LLUICtrl* ctrl);
void commit_radio_group_land(LLUICtrl* ctrl);
void commit_grid_mode(LLUICtrl *);
void commit_slider_zoom(LLUICtrl *ctrl);

// <FS:KC> show/hide build highlight
void commit_show_highlight(void *ctrl);

/**
 * Class LLLandImpactsObserver
 *
 * An observer class to monitor parcel selection and update
 * the land impacts data from a parcel containing the selected object.
 */
class LLLandImpactsObserver : public LLParcelObserver
{
public:
    virtual void changed()
    {
        LLFloaterTools* tools_floater = LLFloaterReg::getTypedInstance<LLFloaterTools>("build");
        if(tools_floater)
        {
            tools_floater->updateLandImpacts();
        }
    }
};

//static
void*   LLFloaterTools::createPanelPermissions(void* data)
{
    LLFloaterTools* floater = (LLFloaterTools*)data;
    floater->mPanelPermissions = new LLPanelPermissions();
    return floater->mPanelPermissions;
}
//static
void*   LLFloaterTools::createPanelObject(void* data)
{
    LLFloaterTools* floater = (LLFloaterTools*)data;
    floater->mPanelObject = new LLPanelObject();
    return floater->mPanelObject;
}

//static
void*   LLFloaterTools::createPanelVolume(void* data)
{
    LLFloaterTools* floater = (LLFloaterTools*)data;
    floater->mPanelVolume = new LLPanelVolume();
    return floater->mPanelVolume;
}

//static
void*   LLFloaterTools::createPanelFace(void* data)
{
<<<<<<< HEAD
	LLFloaterTools* floater = (LLFloaterTools*)data;

	// <FS:Zi> switchable edit texture/materials panel
	//         we should not need this here at all, we are adding the texture/materials
	//         panel in postBuild()
	// floater->mPanelFace = new LLPanelFace();
	// return floater->mPanelFace;
	return floater->findChild<LLPanel>("Texture");
	// </FS:Zi>
=======
    LLFloaterTools* floater = (LLFloaterTools*)data;

    // <FS:Zi> switchable edit texture/materials panel
    //         we should not need this here at all, we are adding the texture/materials
    //         panel in postBuild()
    // floater->mPanelFace = new LLPanelFace();
    // return floater->mPanelFace;
    return floater->findChild<LLPanel>("Texture");
    // </FS:Zi>
>>>>>>> 1a8a5404
}

//static
void*   LLFloaterTools::createPanelContents(void* data)
{
    LLFloaterTools* floater = (LLFloaterTools*)data;
    floater->mPanelContents = new LLPanelContents();
    return floater->mPanelContents;
}

//static
void*   LLFloaterTools::createPanelLandInfo(void* data)
{
    LLFloaterTools* floater = (LLFloaterTools*)data;
    floater->mPanelLandInfo = new LLPanelLandInfo();
    return floater->mPanelLandInfo;
}

static  const std::string   toolNames[]={
    "ToolCube",
    "ToolPrism",
    "ToolPyramid",
    "ToolTetrahedron",
    "ToolCylinder",
    "ToolHemiCylinder",
    "ToolCone",
    "ToolHemiCone",
    "ToolSphere",
    "ToolHemiSphere",
    "ToolTorus",
    "ToolTube",
    "ToolRing",
    "ToolTree",
    "ToolGrass"};
LLPCode toolData[]={
<<<<<<< HEAD
	LL_PCODE_CUBE,
	LL_PCODE_PRISM,
	LL_PCODE_PYRAMID,
	LL_PCODE_TETRAHEDRON,
	LL_PCODE_CYLINDER,
	LL_PCODE_CYLINDER_HEMI,
	LL_PCODE_CONE,
	LL_PCODE_CONE_HEMI,
	LL_PCODE_SPHERE,
	LL_PCODE_SPHERE_HEMI,
	LL_PCODE_TORUS,
	LLViewerObject::LL_VO_SQUARE_TORUS,
	LLViewerObject::LL_VO_TRIANGLE_TORUS,
	LL_PCODE_LEGACY_TREE,
	LL_PCODE_LEGACY_GRASS};

bool	LLFloaterTools::postBuild()
{	
	// <FS:Zi> switchable edit texture/materials panel
	LLPanel* panel;
	if (gSavedSettings.getBOOL("FSUseNewTexturePanel"))
	{
		mFSPanelFace = new FSPanelFace;
		panel = mFSPanelFace;
	}
	else
	{
		mPanelFace = new LLPanelFace;
		panel = mPanelFace;
	}

	LLTabContainer::TabPanelParams params;
	params.panel = panel;
	params.insert_at = (LLTabContainer::eInsertionPoint) PANEL_FACE;

	mTab = getChild<LLTabContainer>("Object Info Tabs");
	mTab->addTabPanel(params);
	// </FS:Zi>

	// Hide until tool selected
	setVisible(false);

	// Since we constantly show and hide this during drags, don't
	// make sounds on visibility changes.
	setSoundFlags(LLView::SILENT);

	getDragHandle()->setEnabled( !gSavedSettings.getBOOL("ToolboxAutoMove") );

	LLRect rect;
	mBtnFocus			= getChild<LLButton>("button focus");//btn;
	mBtnMove			= getChild<LLButton>("button move");
	mBtnEdit			= getChild<LLButton>("button edit");
	mBtnCreate			= getChild<LLButton>("button create");
	mBtnLand			= getChild<LLButton>("button land" );
	mTextStatus			= getChild<LLTextBox>("text status");
	mRadioGroupFocus	= getChild<LLRadioGroup>("focus_radio_group");
	mRadioGroupMove		= getChild<LLRadioGroup>("move_radio_group");
	mRadioGroupEdit		= getChild<LLRadioGroup>("edit_radio_group");
	mBtnGridOptions		= getChild<LLButton>("Options...");
	mBtnLink			= getChild<LLButton>("link_btn");
	mBtnUnlink			= getChild<LLButton>("unlink_btn");

	// <FS:PP> FIRE-14493: Buttons to cycle through linkset
	mBtnPrevPart		= getChild<LLButton>("prev_part_btn");
	mBtnNextPart		= getChild<LLButton>("next_part_btn");
	// </FS:PP>
	
	mCheckSelectIndividual	= getChild<LLCheckBoxCtrl>("checkbox edit linked parts");	
	getChild<LLUICtrl>("checkbox edit linked parts")->setValue((bool)gSavedSettings.getBOOL("EditLinkedParts"));
	mCheckSnapToGrid		= getChild<LLCheckBoxCtrl>("checkbox snap to grid");
	getChild<LLUICtrl>("checkbox snap to grid")->setValue((bool)gSavedSettings.getBOOL("SnapEnabled"));
	mCheckStretchUniform	= getChild<LLCheckBoxCtrl>("checkbox uniform");
	getChild<LLUICtrl>("checkbox uniform")->setValue((bool)gSavedSettings.getBOOL("ScaleUniform"));
	mCheckStretchTexture	= getChild<LLCheckBoxCtrl>("checkbox stretch textures");
	getChild<LLUICtrl>("checkbox stretch textures")->setValue((bool)gSavedSettings.getBOOL("ScaleStretchTextures"));
	mComboGridMode			= getChild<LLComboBox>("combobox grid mode");

	// <FS:KC> show highlight
	mCheckShowHighlight = getChild<LLCheckBoxCtrl>("checkbox show highlight");
	mCheckShowHighlight->setValue(gSavedSettings.getBOOL("RenderHighlightSelections"));
	LLSelectMgr::instance().setFSShowHideHighlight(FS_SHOW_HIDE_HIGHLIGHT_NORMAL);

	mCheckActualRoot = getChild<LLCheckBoxCtrl>("checkbox actual root");
	// </FS:KC>


	//
	// Create Buttons
	//

	for(size_t t=0; t<LL_ARRAY_SIZE(toolNames); ++t)
	{
		LLButton *found = getChild<LLButton>(toolNames[t]);
		if(found)
		{
			found->setClickedCallback(boost::bind(&LLFloaterTools::setObjectType, toolData[t]));
			mButtons.push_back( found );
		}else{
			LL_WARNS() << "Tool button not found! DOA Pending." << LL_ENDL;
		}
	}
	mCheckCopySelection = getChild<LLCheckBoxCtrl>("checkbox copy selection");
	getChild<LLUICtrl>("checkbox copy selection")->setValue((bool)gSavedSettings.getBOOL("CreateToolCopySelection"));
	mCheckSticky = getChild<LLCheckBoxCtrl>("checkbox sticky");
	getChild<LLUICtrl>("checkbox sticky")->setValue((bool)gSavedSettings.getBOOL("CreateToolKeepSelected"));
	mCheckCopyCenters = getChild<LLCheckBoxCtrl>("checkbox copy centers");
	getChild<LLUICtrl>("checkbox copy centers")->setValue((bool)gSavedSettings.getBOOL("CreateToolCopyCenters"));
	mCheckCopyRotates = getChild<LLCheckBoxCtrl>("checkbox copy rotates");
	getChild<LLUICtrl>("checkbox copy rotates")->setValue((bool)gSavedSettings.getBOOL("CreateToolCopyRotates"));

	mRadioGroupLand			= getChild<LLRadioGroup>("land_radio_group");
	mBtnApplyToSelection	= getChild<LLButton>("button apply to selection");
	mSliderDozerSize		= getChild<LLSlider>("slider brush size");
	getChild<LLUICtrl>("slider brush size")->setValue(gSavedSettings.getF32("LandBrushSize"));
	mSliderDozerForce		= getChild<LLSlider>("slider force");
	// the setting stores the actual force multiplier, but the slider is logarithmic, so we convert here
	getChild<LLUICtrl>("slider force")->setValue(log10(gSavedSettings.getF32("LandBrushForce")));
	// <FS:Ansariel> FIRE-7802: Grass and tree selection in build tool
	mTreeGrassCombo			= getChild<LLComboBox>("tree_grass_combo");

	mCostTextBorder = getChild<LLViewBorder>("cost_text_border");

	mTab = getChild<LLTabContainer>("Object Info Tabs");
	if(mTab)
	{
		//mTab->setFollows(FOLLOWS_TOP | FOLLOWS_LEFT);
		//mTab->setBorderVisible(false);
		mTab->selectFirstTab();
	}

	mStatusText["rotate"] = getString("status_rotate");
	mStatusText["scale"] = getString("status_scale");
	mStatusText["move"] = getString("status_move");
	mStatusText["modifyland"] = getString("status_modifyland");
	mStatusText["camera"] = getString("status_camera");
	mStatusText["grab"] = getString("status_grab");
	mStatusText["place"] = getString("status_place");
	mStatusText["selectland"] = getString("status_selectland");

	sShowObjectCost = gSavedSettings.getBOOL("ShowObjectRenderingCost");
	
	// <FS:KC> Added back more/less button
	LLButton* btnExpand = findChild<LLButton>("btnExpand");
	if (btnExpand && mTab)
	{
		mExpandedHeight = getRect().getHeight();
		mCollapsedHeight = mExpandedHeight - mTab->getRect().getHeight() + btnExpand->getRect().getHeight();
		if (!gSavedSettings.getBOOL("FSToolboxExpanded"))
		{
			mTab->setVisible(false);
			reshape(getRect().getWidth(), mCollapsedHeight);
			btnExpand->setImageOverlay("Arrow_Down", btnExpand->getImageOverlayHAlign());
		}
	}
	else
	{
		gSavedSettings.setBOOL("FSToolboxExpanded", true);
	}
	// </FS:KC>

	return true;
=======
    LL_PCODE_CUBE,
    LL_PCODE_PRISM,
    LL_PCODE_PYRAMID,
    LL_PCODE_TETRAHEDRON,
    LL_PCODE_CYLINDER,
    LL_PCODE_CYLINDER_HEMI,
    LL_PCODE_CONE,
    LL_PCODE_CONE_HEMI,
    LL_PCODE_SPHERE,
    LL_PCODE_SPHERE_HEMI,
    LL_PCODE_TORUS,
    LLViewerObject::LL_VO_SQUARE_TORUS,
    LLViewerObject::LL_VO_TRIANGLE_TORUS,
    LL_PCODE_LEGACY_TREE,
    LL_PCODE_LEGACY_GRASS};

bool    LLFloaterTools::postBuild()
{
    // <FS:Zi> switchable edit texture/materials panel
    LLPanel* panel;
    if (gSavedSettings.getBOOL("FSUseNewTexturePanel"))
    {
        mFSPanelFace = new FSPanelFace;
        panel = mFSPanelFace;
    }
    else
    {
        mPanelFace = new LLPanelFace;
        panel = mPanelFace;
    }

    LLTabContainer::TabPanelParams params;
    params.panel = panel;
    params.insert_at = (LLTabContainer::eInsertionPoint) PANEL_FACE;

    mTab = getChild<LLTabContainer>("Object Info Tabs");
    mTab->addTabPanel(params);
    // </FS:Zi>

    // Hide until tool selected
    setVisible(false);

    // Since we constantly show and hide this during drags, don't
    // make sounds on visibility changes.
    setSoundFlags(LLView::SILENT);

    getDragHandle()->setEnabled( !gSavedSettings.getBOOL("ToolboxAutoMove") );

    LLRect rect;
    mBtnFocus           = getChild<LLButton>("button focus");//btn;
    mBtnMove            = getChild<LLButton>("button move");
    mBtnEdit            = getChild<LLButton>("button edit");
    mBtnCreate          = getChild<LLButton>("button create");
    mBtnLand            = getChild<LLButton>("button land" );
    mTextStatus         = getChild<LLTextBox>("text status");
    mRadioGroupFocus    = getChild<LLRadioGroup>("focus_radio_group");
    mRadioGroupMove     = getChild<LLRadioGroup>("move_radio_group");
    mRadioGroupEdit     = getChild<LLRadioGroup>("edit_radio_group");
    mBtnGridOptions     = getChild<LLButton>("Options...");
    mBtnLink            = getChild<LLButton>("link_btn");
    mBtnUnlink          = getChild<LLButton>("unlink_btn");

    // <FS:PP> FIRE-14493: Buttons to cycle through linkset
    mBtnPrevPart        = getChild<LLButton>("prev_part_btn");
    mBtnNextPart        = getChild<LLButton>("next_part_btn");
    // </FS:PP>

    mCheckSelectIndividual  = getChild<LLCheckBoxCtrl>("checkbox edit linked parts");
    getChild<LLUICtrl>("checkbox edit linked parts")->setValue((bool)gSavedSettings.getBOOL("EditLinkedParts"));
    mCheckSnapToGrid        = getChild<LLCheckBoxCtrl>("checkbox snap to grid");
    getChild<LLUICtrl>("checkbox snap to grid")->setValue((bool)gSavedSettings.getBOOL("SnapEnabled"));
    mCheckStretchUniform    = getChild<LLCheckBoxCtrl>("checkbox uniform");
    getChild<LLUICtrl>("checkbox uniform")->setValue((bool)gSavedSettings.getBOOL("ScaleUniform"));
    mCheckStretchTexture    = getChild<LLCheckBoxCtrl>("checkbox stretch textures");
    getChild<LLUICtrl>("checkbox stretch textures")->setValue((bool)gSavedSettings.getBOOL("ScaleStretchTextures"));
    mComboGridMode          = getChild<LLComboBox>("combobox grid mode");

    // <FS:KC> show highlight
    mCheckShowHighlight = getChild<LLCheckBoxCtrl>("checkbox show highlight");
    mCheckShowHighlight->setValue(gSavedSettings.getBOOL("RenderHighlightSelections"));
    LLSelectMgr::instance().setFSShowHideHighlight(FS_SHOW_HIDE_HIGHLIGHT_NORMAL);

    mCheckActualRoot = getChild<LLCheckBoxCtrl>("checkbox actual root");
    // </FS:KC>


    //
    // Create Buttons
    //

    for(size_t t=0; t<LL_ARRAY_SIZE(toolNames); ++t)
    {
        LLButton *found = getChild<LLButton>(toolNames[t]);
        if(found)
        {
            found->setClickedCallback(boost::bind(&LLFloaterTools::setObjectType, toolData[t]));
            mButtons.push_back( found );
        }else{
            LL_WARNS() << "Tool button not found! DOA Pending." << LL_ENDL;
        }
    }
    mCheckCopySelection = getChild<LLCheckBoxCtrl>("checkbox copy selection");
    getChild<LLUICtrl>("checkbox copy selection")->setValue((bool)gSavedSettings.getBOOL("CreateToolCopySelection"));
    mCheckSticky = getChild<LLCheckBoxCtrl>("checkbox sticky");
    getChild<LLUICtrl>("checkbox sticky")->setValue((bool)gSavedSettings.getBOOL("CreateToolKeepSelected"));
    mCheckCopyCenters = getChild<LLCheckBoxCtrl>("checkbox copy centers");
    getChild<LLUICtrl>("checkbox copy centers")->setValue((bool)gSavedSettings.getBOOL("CreateToolCopyCenters"));
    mCheckCopyRotates = getChild<LLCheckBoxCtrl>("checkbox copy rotates");
    getChild<LLUICtrl>("checkbox copy rotates")->setValue((bool)gSavedSettings.getBOOL("CreateToolCopyRotates"));

    mRadioGroupLand         = getChild<LLRadioGroup>("land_radio_group");
    mBtnApplyToSelection    = getChild<LLButton>("button apply to selection");
    mSliderDozerSize        = getChild<LLSlider>("slider brush size");
    getChild<LLUICtrl>("slider brush size")->setValue(gSavedSettings.getF32("LandBrushSize"));
    mSliderDozerForce       = getChild<LLSlider>("slider force");
    // the setting stores the actual force multiplier, but the slider is logarithmic, so we convert here
    getChild<LLUICtrl>("slider force")->setValue(log10(gSavedSettings.getF32("LandBrushForce")));
    // <FS:Ansariel> FIRE-7802: Grass and tree selection in build tool
    mTreeGrassCombo         = getChild<LLComboBox>("tree_grass_combo");

    mCostTextBorder = getChild<LLViewBorder>("cost_text_border");

    mTab = getChild<LLTabContainer>("Object Info Tabs");
    if(mTab)
    {
        //mTab->setFollows(FOLLOWS_TOP | FOLLOWS_LEFT);
        //mTab->setBorderVisible(false);
        mTab->selectFirstTab();
    }

    mStatusText["rotate"] = getString("status_rotate");
    mStatusText["scale"] = getString("status_scale");
    mStatusText["move"] = getString("status_move");
    mStatusText["modifyland"] = getString("status_modifyland");
    mStatusText["camera"] = getString("status_camera");
    mStatusText["grab"] = getString("status_grab");
    mStatusText["place"] = getString("status_place");
    mStatusText["selectland"] = getString("status_selectland");

    sShowObjectCost = gSavedSettings.getBOOL("ShowObjectRenderingCost");

    // <FS:KC> Added back more/less button
    LLButton* btnExpand = findChild<LLButton>("btnExpand");
    if (btnExpand && mTab)
    {
        mExpandedHeight = getRect().getHeight();
        mCollapsedHeight = mExpandedHeight - mTab->getRect().getHeight() + btnExpand->getRect().getHeight();
        if (!gSavedSettings.getBOOL("FSToolboxExpanded"))
        {
            mTab->setVisible(false);
            reshape(getRect().getWidth(), mCollapsedHeight);
            btnExpand->setImageOverlay("Arrow_Down", btnExpand->getImageOverlayHAlign());
        }
    }
    else
    {
        gSavedSettings.setBOOL("FSToolboxExpanded", true);
    }
    // </FS:KC>

    return true;
>>>>>>> 1a8a5404
}

// <FS:CR> Aurora Sim
void LLFloaterTools::updateToolsSizeLimits()
{
<<<<<<< HEAD
	mPanelObject->updateLimits(false);
=======
    mPanelObject->updateLimits(false);
>>>>>>> 1a8a5404
}
// </FS:CR> Aurora Sim

void LLFloaterTools::changePrecision(S32 decimal_precision)
{
<<<<<<< HEAD
	// Precision gets funky at 8 digits.
	if (decimal_precision < 0) decimal_precision = 0;
	else if (decimal_precision > 7) decimal_precision = 7;
	
	mPanelObject->changePrecision(decimal_precision);
	// <FS:Zi> switchable edit texture/materials panel
	// mPanelFace->changePrecision(decimal_precision);
	if (mPanelFace)   mPanelFace->changePrecision(decimal_precision);
	if (mFSPanelFace) mFSPanelFace->changePrecision(decimal_precision);
	// </FS:Zi>
=======
    // Precision gets funky at 8 digits.
    if (decimal_precision < 0) decimal_precision = 0;
    else if (decimal_precision > 7) decimal_precision = 7;

    mPanelObject->changePrecision(decimal_precision);
    // <FS:Zi> switchable edit texture/materials panel
    // mPanelFace->changePrecision(decimal_precision);
    if (mPanelFace)   mPanelFace->changePrecision(decimal_precision);
    if (mFSPanelFace) mFSPanelFace->changePrecision(decimal_precision);
    // </FS:Zi>
>>>>>>> 1a8a5404
}

// Create the popupview with a dummy center.  It will be moved into place
// during LLViewerWindow's per-frame hover processing.
LLFloaterTools::LLFloaterTools(const LLSD& key)
<<<<<<< HEAD
:	LLFloater(key),
	mBtnFocus(NULL),
	mBtnMove(NULL),
	mBtnEdit(NULL),
	mBtnCreate(NULL),
	mBtnLand(NULL),
	mTextStatus(NULL),

	mRadioGroupFocus(NULL),
	mRadioGroupMove(NULL),
	mRadioGroupEdit(NULL),

	mCheckSelectIndividual(NULL),

	mCheckSnapToGrid(NULL),
	mBtnGridOptions(NULL),
	mComboGridMode(NULL),
	mCheckStretchUniform(NULL),
	mCheckStretchTexture(NULL),
	// <FS:KC>
	mCheckShowHighlight(NULL),
	mCheckActualRoot(NULL),
	// </FS:KC>

	mBtnRotateLeft(NULL),
	mBtnRotateReset(NULL),
	mBtnRotateRight(NULL),

	mBtnLink(NULL),
	mBtnUnlink(NULL),

	// <FS:PP> FIRE-14493: Buttons to cycle through linkset
	mBtnPrevPart(NULL),
	mBtnNextPart(NULL),
	// </FS:PP>

	mBtnDelete(NULL),
	mBtnDuplicate(NULL),
	mBtnDuplicateInPlace(NULL),

	// <FS:Ansariel> FIRE-7802: Grass and tree selection in build tool
	mTreeGrassCombo(NULL),

	mCheckSticky(NULL),
	mCheckCopySelection(NULL),
	mCheckCopyCenters(NULL),
	mCheckCopyRotates(NULL),
	mRadioGroupLand(NULL),
	mSliderDozerSize(NULL),
	mSliderDozerForce(NULL),
	mBtnApplyToSelection(NULL),

	mTab(NULL),
	mPanelPermissions(NULL),
	mPanelObject(NULL),
	mPanelVolume(NULL),
	mPanelContents(NULL),
	mPanelFace(NULL),
	mFSPanelFace(nullptr),   // <FS:Zi> switchable edit texture/materials panel
	mPanelLandInfo(NULL),

	mCostTextBorder(NULL),
	mTabLand(NULL),

	mLandImpactsObserver(NULL),

	mDirty(true),
	mHasSelection(true)
{
	gFloaterTools = this;

	setAutoFocus(false);
	mFactoryMap["General"] = LLCallbackMap(createPanelPermissions, this);//LLPanelPermissions
	mFactoryMap["Object"] = LLCallbackMap(createPanelObject, this);//LLPanelObject
	mFactoryMap["Features"] = LLCallbackMap(createPanelVolume, this);//LLPanelVolume
	mFactoryMap["Texture"] = LLCallbackMap(createPanelFace, this);//LLPanelFace
	mFactoryMap["Contents"] = LLCallbackMap(createPanelContents, this);//LLPanelContents
	mFactoryMap["land info panel"] = LLCallbackMap(createPanelLandInfo, this);//LLPanelLandInfo
	
	mCommitCallbackRegistrar.add("BuildTool.setTool",			boost::bind(&LLFloaterTools::setTool,this, _2));
	mCommitCallbackRegistrar.add("BuildTool.commitZoom",		boost::bind(&commit_slider_zoom, _1));
	mCommitCallbackRegistrar.add("BuildTool.commitRadioFocus",	boost::bind(&commit_radio_group_focus, _1));
	mCommitCallbackRegistrar.add("BuildTool.commitRadioMove",	boost::bind(&commit_radio_group_move,_1));
	mCommitCallbackRegistrar.add("BuildTool.commitRadioEdit",	boost::bind(&commit_radio_group_edit,_1));

	mCommitCallbackRegistrar.add("BuildTool.gridMode",			boost::bind(&commit_grid_mode,_1));
	mCommitCallbackRegistrar.add("BuildTool.selectComponent",	boost::bind(&commit_select_component, this));
	mCommitCallbackRegistrar.add("BuildTool.gridOptions",		boost::bind(&LLFloaterTools::onClickGridOptions,this));
	mCommitCallbackRegistrar.add("BuildTool.applyToSelection",	boost::bind(&click_apply_to_selection, this));
	mCommitCallbackRegistrar.add("BuildTool.commitRadioLand",	boost::bind(&commit_radio_group_land,_1));
	mCommitCallbackRegistrar.add("BuildTool.LandBrushForce",	boost::bind(&commit_slider_dozer_force,_1));

	mCommitCallbackRegistrar.add("BuildTool.LinkObjects",		boost::bind(&LLSelectMgr::linkObjects, LLSelectMgr::getInstance()));
	mCommitCallbackRegistrar.add("BuildTool.UnlinkObjects",		boost::bind(&LLSelectMgr::unlinkObjects, LLSelectMgr::getInstance()));

	// <FS>
	mCommitCallbackRegistrar.add("BuildTool.CopyKeys",			boost::bind(&LLFloaterTools::onClickBtnCopyKeys,this));
	mCommitCallbackRegistrar.add("BuildTool.Expand",			boost::bind(&LLFloaterTools::onClickExpand,this));
	// </FS>

	// <FS:Ansariel> FIRE-7802: Grass and tree selection in build tool
	mCommitCallbackRegistrar.add("BuildTool.TreeGrass",			boost::bind(&LLFloaterTools::onSelectTreeGrassCombo, this));

	// <FS:KC> show/hide build highlight
	mCommitCallbackRegistrar.add("BuildTool.commitShowHighlight",	boost::bind(&commit_show_highlight, this));

	mLandImpactsObserver = new LLLandImpactsObserver();
	LLViewerParcelMgr::getInstance()->addObserver(mLandImpactsObserver);
=======
:   LLFloater(key),
    mBtnFocus(NULL),
    mBtnMove(NULL),
    mBtnEdit(NULL),
    mBtnCreate(NULL),
    mBtnLand(NULL),
    mTextStatus(NULL),

    mRadioGroupFocus(NULL),
    mRadioGroupMove(NULL),
    mRadioGroupEdit(NULL),

    mCheckSelectIndividual(NULL),

    mCheckSnapToGrid(NULL),
    mBtnGridOptions(NULL),
    mComboGridMode(NULL),
    mCheckStretchUniform(NULL),
    mCheckStretchTexture(NULL),
    // <FS:KC>
    mCheckShowHighlight(NULL),
    mCheckActualRoot(NULL),
    // </FS:KC>

    mBtnRotateLeft(NULL),
    mBtnRotateReset(NULL),
    mBtnRotateRight(NULL),

    mBtnLink(NULL),
    mBtnUnlink(NULL),

    // <FS:PP> FIRE-14493: Buttons to cycle through linkset
    mBtnPrevPart(NULL),
    mBtnNextPart(NULL),
    // </FS:PP>

    mBtnDelete(NULL),
    mBtnDuplicate(NULL),
    mBtnDuplicateInPlace(NULL),

    // <FS:Ansariel> FIRE-7802: Grass and tree selection in build tool
    mTreeGrassCombo(NULL),

    mCheckSticky(NULL),
    mCheckCopySelection(NULL),
    mCheckCopyCenters(NULL),
    mCheckCopyRotates(NULL),
    mRadioGroupLand(NULL),
    mSliderDozerSize(NULL),
    mSliderDozerForce(NULL),
    mBtnApplyToSelection(NULL),

    mTab(NULL),
    mPanelPermissions(NULL),
    mPanelObject(NULL),
    mPanelVolume(NULL),
    mPanelContents(NULL),
    mPanelFace(NULL),
    mFSPanelFace(nullptr),   // <FS:Zi> switchable edit texture/materials panel
    mPanelLandInfo(NULL),

    mCostTextBorder(NULL),
    mTabLand(NULL),

    mLandImpactsObserver(NULL),

    mDirty(true),
    mHasSelection(true)
{
    gFloaterTools = this;

    setAutoFocus(false);
    mFactoryMap["General"] = LLCallbackMap(createPanelPermissions, this);//LLPanelPermissions
    mFactoryMap["Object"] = LLCallbackMap(createPanelObject, this);//LLPanelObject
    mFactoryMap["Features"] = LLCallbackMap(createPanelVolume, this);//LLPanelVolume
    mFactoryMap["Texture"] = LLCallbackMap(createPanelFace, this);//LLPanelFace
    mFactoryMap["Contents"] = LLCallbackMap(createPanelContents, this);//LLPanelContents
    mFactoryMap["land info panel"] = LLCallbackMap(createPanelLandInfo, this);//LLPanelLandInfo

    mCommitCallbackRegistrar.add("BuildTool.setTool",           boost::bind(&LLFloaterTools::setTool,this, _2));
    mCommitCallbackRegistrar.add("BuildTool.commitZoom",        boost::bind(&commit_slider_zoom, _1));
    mCommitCallbackRegistrar.add("BuildTool.commitRadioFocus",  boost::bind(&commit_radio_group_focus, _1));
    mCommitCallbackRegistrar.add("BuildTool.commitRadioMove",   boost::bind(&commit_radio_group_move,_1));
    mCommitCallbackRegistrar.add("BuildTool.commitRadioEdit",   boost::bind(&commit_radio_group_edit,_1));

    mCommitCallbackRegistrar.add("BuildTool.gridMode",          boost::bind(&commit_grid_mode,_1));
    mCommitCallbackRegistrar.add("BuildTool.selectComponent",   boost::bind(&commit_select_component, this));
    mCommitCallbackRegistrar.add("BuildTool.gridOptions",       boost::bind(&LLFloaterTools::onClickGridOptions,this));
    mCommitCallbackRegistrar.add("BuildTool.applyToSelection",  boost::bind(&click_apply_to_selection, this));
    mCommitCallbackRegistrar.add("BuildTool.commitRadioLand",   boost::bind(&commit_radio_group_land,_1));
    mCommitCallbackRegistrar.add("BuildTool.LandBrushForce",    boost::bind(&commit_slider_dozer_force,_1));

    mCommitCallbackRegistrar.add("BuildTool.LinkObjects",       boost::bind(&LLSelectMgr::linkObjects, LLSelectMgr::getInstance()));
    mCommitCallbackRegistrar.add("BuildTool.UnlinkObjects",     boost::bind(&LLSelectMgr::unlinkObjects, LLSelectMgr::getInstance()));

    // <FS>
    mCommitCallbackRegistrar.add("BuildTool.CopyKeys",          boost::bind(&LLFloaterTools::onClickBtnCopyKeys,this));
    mCommitCallbackRegistrar.add("BuildTool.Expand",            boost::bind(&LLFloaterTools::onClickExpand,this));
    // </FS>

    // <FS:Ansariel> FIRE-7802: Grass and tree selection in build tool
    mCommitCallbackRegistrar.add("BuildTool.TreeGrass",         boost::bind(&LLFloaterTools::onSelectTreeGrassCombo, this));

    // <FS:KC> show/hide build highlight
    mCommitCallbackRegistrar.add("BuildTool.commitShowHighlight",   boost::bind(&commit_show_highlight, this));

    mLandImpactsObserver = new LLLandImpactsObserver();
    LLViewerParcelMgr::getInstance()->addObserver(mLandImpactsObserver);
>>>>>>> 1a8a5404
}

LLFloaterTools::~LLFloaterTools()
{
    // children automatically deleted
    gFloaterTools = NULL;

    LLViewerParcelMgr::getInstance()->removeObserver(mLandImpactsObserver);
    delete mLandImpactsObserver;
}

void LLFloaterTools::setStatusText(const std::string& text)
{
<<<<<<< HEAD
	// <FS:ND> Can be 0 during login
	if( !mTextStatus )
		return;
	// </FS:ND>

	std::map<std::string, std::string>::iterator iter = mStatusText.find(text);
	if (iter != mStatusText.end())
	{
		mTextStatus->setText(iter->second);
	}
	else
	{
		mTextStatus->setText(text);
	}
=======
    // <FS:ND> Can be 0 during login
    if( !mTextStatus )
        return;
    // </FS:ND>

    std::map<std::string, std::string>::iterator iter = mStatusText.find(text);
    if (iter != mStatusText.end())
    {
        mTextStatus->setText(iter->second);
    }
    else
    {
        mTextStatus->setText(text);
    }
>>>>>>> 1a8a5404
}

void LLFloaterTools::refresh()
{
<<<<<<< HEAD
	const S32 INFO_WIDTH = getRect().getWidth();
	const S32 INFO_HEIGHT = 384;
	LLRect object_info_rect(0, 0, INFO_WIDTH, -INFO_HEIGHT);
	bool all_volume = LLSelectMgr::getInstance()->selectionAllPCode( LL_PCODE_VOLUME );
=======
    const S32 INFO_WIDTH = getRect().getWidth();
    const S32 INFO_HEIGHT = 384;
    LLRect object_info_rect(0, 0, INFO_WIDTH, -INFO_HEIGHT);
    bool all_volume = LLSelectMgr::getInstance()->selectionAllPCode( LL_PCODE_VOLUME );
>>>>>>> 1a8a5404

    S32 idx_features = mTab->getPanelIndexByTitle(PANEL_NAMES[PANEL_FEATURES]);
    S32 idx_face = mTab->getPanelIndexByTitle(PANEL_NAMES[PANEL_FACE]);
    S32 idx_contents = mTab->getPanelIndexByTitle(PANEL_NAMES[PANEL_CONTENTS]);

    S32 selected_index = mTab->getCurrentPanelIndex();

    if (!all_volume && (selected_index == idx_features || selected_index == idx_face ||
        selected_index == idx_contents))
    {
        mTab->selectFirstTab();
    }

    mTab->enableTabButton(idx_features, all_volume);
    mTab->enableTabButton(idx_face, all_volume);
    mTab->enableTabButton(idx_contents, all_volume);

<<<<<<< HEAD
	// Refresh object and prim count labels
	LLLocale locale(LLLocale::USER_LOCALE);
	
	// <FS:KC>
	std::string desc_string;
	std::string num_string;
	bool enable_link_count = true;
	S32 prim_count = LLSelectMgr::getInstance()->getSelection()->getObjectCount();
	if (prim_count == 1 && LLToolMgr::getInstance()->getCurrentTool() == LLToolFace::getInstance())
	{
		desc_string = getString("selected_faces");
		
		LLViewerObject* objectp = LLSelectMgr::getInstance()->getSelection()->getFirstRootObject();
		LLSelectNode* nodep = LLSelectMgr::getInstance()->getSelection()->getFirstRootNode();
		if(!objectp || !nodep)
		{
			objectp = LLSelectMgr::getInstance()->getSelection()->getFirstObject();
			nodep = LLSelectMgr::getInstance()->getSelection()->getFirstNode();
		}

		if (objectp && objectp->getNumTEs() == LLSelectMgr::getInstance()->getSelection()->getTECount())
			num_string = "ALL_SIDES";
		else if (objectp && nodep)
		{
			//S32 count = 0;
			for (S32 i = 0; i < objectp->getNumTEs(); i++)
			{
				if (nodep->isTESelected(i))
				{
					if (!num_string.empty())
						num_string.append(", ");
					num_string.append(llformat("%d", i));
					//count++;
				}
			}
		}
	}
	else if (prim_count == 1 && gSavedSettings.getBOOL("EditLinkedParts"))
	{
		desc_string = getString("link_number");
		LLViewerObject* objectp = LLSelectMgr::getInstance()->getSelection()->getFirstObject();
		if (objectp && objectp->getRootEdit())
		{
			LLViewerObject::child_list_t children = objectp->getRootEdit()->getChildren();
			if (children.empty())
				num_string = "0"; //a childless prim is always link zero, and unhappy
			else if (objectp->getRootEdit()->isSelected())
				num_string = "1"; //root prim is always link one
			else
			{
				S32 index = 1;
				for (LLViewerObject::child_list_t::iterator iter = children.begin(); iter != children.end(); ++iter)
				{
					index++;
					if ((*iter)->isSelected())
					{
						LLResMgr::getInstance()->getIntegerString(num_string, index);
						break;
					}
				}
			}
		}
	}
	else
	{
		enable_link_count = false;
	}
	getChild<LLUICtrl>("link_num_obj_count")->setTextArg("[DESC]", desc_string);
	getChild<LLUICtrl>("link_num_obj_count")->setTextArg("[NUM]", num_string);
	// </FS:KC>
#if 0
	if (!gMeshRepo.meshRezEnabled())
	{		
		std::string obj_count_string;
		LLResMgr::getInstance()->getIntegerString(obj_count_string, LLSelectMgr::getInstance()->getSelection()->getRootObjectCount());
		getChild<LLUICtrl>("selection_count")->setTextArg("[OBJ_COUNT]", obj_count_string);
		std::string prim_count_string;
		LLResMgr::getInstance()->getIntegerString(prim_count_string, LLSelectMgr::getInstance()->getSelection()->getObjectCount());
		getChild<LLUICtrl>("selection_count")->setTextArg("[PRIM_COUNT]", prim_count_string);

		// calculate selection rendering cost
		if (sShowObjectCost)
		{
			std::string prim_cost_string;
			S32 render_cost = LLSelectMgr::getInstance()->getSelection()->getSelectedObjectRenderCost();
			LLResMgr::getInstance()->getIntegerString(prim_cost_string, render_cost);
			// <FS:Ansariel> Was removed from floater_tools.xml as part of SH-1917 SH-1935
			//getChild<LLUICtrl>("RenderingCost")->setTextArg("[COUNT]", prim_cost_string);
		}
		
		// disable the object and prim counts if nothing selected
		bool have_selection = ! LLSelectMgr::getInstance()->getSelection()->isEmpty();
		getChildView("link_num_obj_count")->setEnabled(have_selection);
		//getChildView("obj_count")->setEnabled(have_selection);
		// <FS:Ansariel> Was removed from floater_tools.xml as part of SH-1719
		//getChildView("prim_count")->setEnabled(have_selection);
		// <FS:Ansariel> Was removed from floater_tools.xml as part of SH-1917 SH-1935
		//getChildView("RenderingCost")->setEnabled(have_selection && sShowObjectCost);
	}
	else
=======
    // Refresh object and prim count labels
    LLLocale locale(LLLocale::USER_LOCALE);

    // <FS:KC>
    std::string desc_string;
    std::string num_string;
    bool enable_link_count = true;
    S32 prim_count = LLSelectMgr::getInstance()->getSelection()->getObjectCount();
    if (prim_count == 1 && LLToolMgr::getInstance()->getCurrentTool() == LLToolFace::getInstance())
    {
        desc_string = getString("selected_faces");

        LLViewerObject* objectp = LLSelectMgr::getInstance()->getSelection()->getFirstRootObject();
        LLSelectNode* nodep = LLSelectMgr::getInstance()->getSelection()->getFirstRootNode();
        if(!objectp || !nodep)
        {
            objectp = LLSelectMgr::getInstance()->getSelection()->getFirstObject();
            nodep = LLSelectMgr::getInstance()->getSelection()->getFirstNode();
        }

        if (objectp && objectp->getNumTEs() == LLSelectMgr::getInstance()->getSelection()->getTECount())
            num_string = "ALL_SIDES";
        else if (objectp && nodep)
        {
            //S32 count = 0;
            for (S32 i = 0; i < objectp->getNumTEs(); i++)
            {
                if (nodep->isTESelected(i))
                {
                    if (!num_string.empty())
                        num_string.append(", ");
                    num_string.append(llformat("%d", i));
                    //count++;
                }
            }
        }
    }
    else if (prim_count == 1 && gSavedSettings.getBOOL("EditLinkedParts"))
    {
        desc_string = getString("link_number");
        LLViewerObject* objectp = LLSelectMgr::getInstance()->getSelection()->getFirstObject();
        if (objectp && objectp->getRootEdit())
        {
            LLViewerObject::child_list_t children = objectp->getRootEdit()->getChildren();
            if (children.empty())
                num_string = "0"; //a childless prim is always link zero, and unhappy
            else if (objectp->getRootEdit()->isSelected())
                num_string = "1"; //root prim is always link one
            else
            {
                S32 index = 1;
                for (LLViewerObject::child_list_t::iterator iter = children.begin(); iter != children.end(); ++iter)
                {
                    index++;
                    if ((*iter)->isSelected())
                    {
                        LLResMgr::getInstance()->getIntegerString(num_string, index);
                        break;
                    }
                }
            }
        }
    }
    else
    {
        enable_link_count = false;
    }
    getChild<LLUICtrl>("link_num_obj_count")->setTextArg("[DESC]", desc_string);
    getChild<LLUICtrl>("link_num_obj_count")->setTextArg("[NUM]", num_string);
    // </FS:KC>
#if 0
    if (!gMeshRepo.meshRezEnabled())
    {
        std::string obj_count_string;
        LLResMgr::getInstance()->getIntegerString(obj_count_string, LLSelectMgr::getInstance()->getSelection()->getRootObjectCount());
        getChild<LLUICtrl>("selection_count")->setTextArg("[OBJ_COUNT]", obj_count_string);
        std::string prim_count_string;
        LLResMgr::getInstance()->getIntegerString(prim_count_string, LLSelectMgr::getInstance()->getSelection()->getObjectCount());
        getChild<LLUICtrl>("selection_count")->setTextArg("[PRIM_COUNT]", prim_count_string);

        // calculate selection rendering cost
        if (sShowObjectCost)
        {
            std::string prim_cost_string;
            S32 render_cost = LLSelectMgr::getInstance()->getSelection()->getSelectedObjectRenderCost();
            LLResMgr::getInstance()->getIntegerString(prim_cost_string, render_cost);
            // <FS:Ansariel> Was removed from floater_tools.xml as part of SH-1917 SH-1935
            //getChild<LLUICtrl>("RenderingCost")->setTextArg("[COUNT]", prim_cost_string);
        }

        // disable the object and prim counts if nothing selected
        bool have_selection = ! LLSelectMgr::getInstance()->getSelection()->isEmpty();
        getChildView("link_num_obj_count")->setEnabled(have_selection);
        //getChildView("obj_count")->setEnabled(have_selection);
        // <FS:Ansariel> Was removed from floater_tools.xml as part of SH-1719
        //getChildView("prim_count")->setEnabled(have_selection);
        // <FS:Ansariel> Was removed from floater_tools.xml as part of SH-1917 SH-1935
        //getChildView("RenderingCost")->setEnabled(have_selection && sShowObjectCost);
    }
    else
>>>>>>> 1a8a5404
#endif
    {
        LLObjectSelectionHandle selection = LLSelectMgr::getInstance()->getSelection();
        F32 link_cost = selection->getSelectedLinksetCost();
// <FS:CR> FIRE-9287 - LI/Prim count not reflected on OpenSim
#ifdef OPENSIM
        S32 prim_count = LLSelectMgr::getInstance()->getSelection()->getObjectCount();
#endif // OPENSIM
// </FS:CR>
        S32 link_count = selection->getRootObjectCount();
        //S32 object_count = selection->getObjectCount(); // <FS:Ansariel> We got this already

        LLCrossParcelFunctor func;
        if (!LLSelectMgr::getInstance()->getSelection()->applyToRootObjects(&func, true))
        {
            // Unless multiple parcels selected, higlight parcel object is at.
            LLViewerObject* selected_object = mObjectSelection->getFirstObject();
            if (selected_object)
            {
                // <FS:Ansariel> FIRE-20387: Editing HUD attachment shows [CAPACITY_STRING] in tools floater
                //LLViewerParcelMgr::getInstance()->selectParcelAt(selected_object->getPositionGlobal());
                if (!selected_object->isAttachment())
                {
                    LLViewerParcelMgr::getInstance()->selectParcelAt(selected_object->getPositionGlobal());
                }
                else
                {
                    const LLStringExplicit empty_str("");
                    childSetTextArg("more info label", "[CAPACITY_STRING]", empty_str);
                }
                // </FS:Ansariel>
            }
            else
            {
                LL_WARNS() << "Failed to get selected object" << LL_ENDL;
            }
        }
        // <FS:Ansariel> Bring back remaining capacity info
        else
        {
            // Selection crosses parcel bounds.
            // We don't display remaining land capacity in this case.
            const LLStringExplicit empty_str("");
            childSetTextArg("more info label", "[CAPACITY_STRING]", empty_str);
        }
        // </FS:Ansariel>

        // <FS:Ansariel> We got this already
        //if (object_count == 1)
        //{
        //    // "selection_faces" shouldn't be visible if not LLToolFace::getInstance()
        //    // But still need to be populated in case user switches

        //    std::string faces_str = "";

        //    for (LLObjectSelection::iterator iter = selection->begin(); iter != selection->end();)
        //    {
        //        LLObjectSelection::iterator nextiter = iter++; // not strictly needed, we have only one object
        //        LLSelectNode* node = *nextiter;
        //        LLViewerObject* object = (*nextiter)->getObject();
        //        if (!object)
        //            continue;
        //        S32 num_tes = llmin((S32)object->getNumTEs(), (S32)object->getNumFaces());
        //        for (S32 te = 0; te < num_tes; ++te)
        //        {
        //            if (node->isTESelected(te))
        //            {
        //                if (!faces_str.empty())
        //                {
        //                    faces_str += ", ";
        //                }
        //                faces_str += llformat("%d", te);
        //            }
        //        }
        //    }

        //    childSetTextArg("selection_faces", "[FACES_STRING]", faces_str);
        //}

        //bool show_faces = (object_count == 1)
        //                  && LLToolFace::getInstance() == LLToolMgr::getInstance()->getCurrentTool();
        //getChildView("selection_faces")->setVisible(show_faces);
        // </FS:Ansariel>

<<<<<<< HEAD
		LLStringUtil::format_map_t selection_args;
		selection_args["OBJ_COUNT"] = llformat("%.1d", link_count);
// <FS:CR> FIRE-9287 - LI/Prim count not reflected on OpenSim
#ifdef OPENSIM
		if (LLGridManager::getInstance()->isInOpenSim())
			selection_args["LAND_IMPACT"] = llformat("%.1d", (link_cost ? (S32)link_cost : prim_count));
		else
#endif // OPENSIM
// </FS:CR>
		selection_args["LAND_IMPACT"] = llformat("%.1d", (S32)link_cost);

		std::ostringstream selection_info;

		selection_info << getString("status_selectcount", selection_args);

		getChild<LLTextBox>("selection_count")->setText(selection_info.str());
	}

	// <FS> disable the object and prim counts if nothing selected
	bool have_selection = ! LLSelectMgr::getInstance()->getSelection()->isEmpty();
	getChildView("link_num_obj_count")->setEnabled(have_selection && enable_link_count);
	// </FS>

	// Refresh child tabs
	mPanelPermissions->refresh();
	mPanelObject->refresh();
	mPanelVolume->refresh();
	// <FS:Zi> switchable edit texture/materials panel
	// mPanelFace->refresh();
	// mPanelFace->refreshMedia();
	if (mPanelFace)
	{
		mPanelFace->refresh();
		mPanelFace->refreshMedia();
	}
	if (mFSPanelFace)
	{
		mFSPanelFace->refresh();
		mFSPanelFace->refreshMedia();
	}
	// <FS:Zi>
	mPanelContents->refresh();
	mPanelLandInfo->refresh();

	// Refresh the advanced weights floater
	LLFloaterObjectWeights* object_weights_floater = LLFloaterReg::findTypedInstance<LLFloaterObjectWeights>("object_weights");
	if(object_weights_floater && object_weights_floater->getVisible())
	{
		object_weights_floater->refresh();
	}
	
	// <FS:CR> Only enable Copy Keys when we have something selected
	getChild<LLButton>("btnCopyKeys")->setEnabled(have_selection);
	// </FS:CR>
=======
        LLStringUtil::format_map_t selection_args;
        selection_args["OBJ_COUNT"] = llformat("%.1d", link_count);
// <FS:CR> FIRE-9287 - LI/Prim count not reflected on OpenSim
#ifdef OPENSIM
        if (LLGridManager::getInstance()->isInOpenSim())
            selection_args["LAND_IMPACT"] = llformat("%.1d", (link_cost ? (S32)link_cost : prim_count));
        else
#endif // OPENSIM
// </FS:CR>
        selection_args["LAND_IMPACT"] = llformat("%.1d", (S32)link_cost);

        std::ostringstream selection_info;

        selection_info << getString("status_selectcount", selection_args);

        getChild<LLTextBox>("selection_count")->setText(selection_info.str());
    }

    // <FS> disable the object and prim counts if nothing selected
    bool have_selection = ! LLSelectMgr::getInstance()->getSelection()->isEmpty();
    getChildView("link_num_obj_count")->setEnabled(have_selection && enable_link_count);
    // </FS>

    // Refresh child tabs
    mPanelPermissions->refresh();
    mPanelObject->refresh();
    mPanelVolume->refresh();
    // <FS:Zi> switchable edit texture/materials panel
    // mPanelFace->refresh();
    // mPanelFace->refreshMedia();
    if (mPanelFace)
    {
        mPanelFace->refresh();
        mPanelFace->refreshMedia();
    }
    if (mFSPanelFace)
    {
        mFSPanelFace->refresh();
        mFSPanelFace->refreshMedia();
    }
    // <FS:Zi>
    mPanelContents->refresh();
    mPanelLandInfo->refresh();

    // Refresh the advanced weights floater
    LLFloaterObjectWeights* object_weights_floater = LLFloaterReg::findTypedInstance<LLFloaterObjectWeights>("object_weights");
    if(object_weights_floater && object_weights_floater->getVisible())
    {
        object_weights_floater->refresh();
    }

    // <FS:CR> Only enable Copy Keys when we have something selected
    getChild<LLButton>("btnCopyKeys")->setEnabled(have_selection);
    // </FS:CR>
>>>>>>> 1a8a5404
}

void LLFloaterTools::draw()
{
    bool has_selection = !LLSelectMgr::getInstance()->getSelection()->isEmpty();
    if(!has_selection && (mHasSelection != has_selection))
    {
        mDirty = true;
    }
    mHasSelection = has_selection;

    if (mDirty)
<<<<<<< HEAD
	{
		refresh();
		mDirty = false;
	}
=======
    {
        refresh();
        mDirty = false;
    }
>>>>>>> 1a8a5404

    //  mCheckSelectIndividual->set(gSavedSettings.getBOOL("EditLinkedParts"));
    LLFloater::draw();
}

void LLFloaterTools::dirty()
{
<<<<<<< HEAD
	mDirty = true; 
	LLFloaterOpenObject* instance = LLFloaterReg::findTypedInstance<LLFloaterOpenObject>("openobject");
	if (instance) instance->dirty();
=======
    mDirty = true;
    LLFloaterOpenObject* instance = LLFloaterReg::findTypedInstance<LLFloaterOpenObject>("openobject");
    if (instance) instance->dirty();
>>>>>>> 1a8a5404
}

// Clean up any tool state that should not persist when the
// floater is closed.
void LLFloaterTools::resetToolState()
{
<<<<<<< HEAD
	gCameraBtnZoom = true;
	gCameraBtnOrbit = false;
	gCameraBtnPan = false;

	gGrabBtnSpin = false;
	gGrabBtnVertical = false;
=======
    gCameraBtnZoom = true;
    gCameraBtnOrbit = false;
    gCameraBtnPan = false;

    gGrabBtnSpin = false;
    gGrabBtnVertical = false;
>>>>>>> 1a8a5404
}

void LLFloaterTools::updatePopup(LLCoordGL center, MASK mask)
{
<<<<<<< HEAD
	LLTool *tool = LLToolMgr::getInstance()->getCurrentTool();

	// HACK to allow seeing the buttons when you have the app in a window.
	// Keep the visibility the same as it 
	if (tool == gToolNull)
	{
		return;
	}

	if ( isMinimized() )
	{	// SL looks odd if we draw the tools while the window is minimized
		return;
	}
	
	// Focus buttons
	bool focus_visible = (	tool == LLToolCamera::getInstance() );

	mBtnFocus	->setToggleState( focus_visible );

	mRadioGroupFocus->setVisible( focus_visible );
	getChildView("slider zoom")->setVisible( focus_visible);
	getChildView("slider zoom")->setEnabled(gCameraBtnZoom);

	if (!gCameraBtnOrbit &&
		!gCameraBtnPan &&
		!(mask == MASK_ORBIT) &&
		!(mask == (MASK_ORBIT | MASK_ALT)) &&
		!(mask == MASK_PAN) &&
		!(mask == (MASK_PAN | MASK_ALT)) )
	{
		mRadioGroupFocus->setValue("radio zoom");
	}
	else if (	gCameraBtnOrbit || 
				(mask == MASK_ORBIT) ||
				(mask == (MASK_ORBIT | MASK_ALT)) )
	{
		mRadioGroupFocus->setValue("radio orbit");
	}
	else if (	gCameraBtnPan ||
				(mask == MASK_PAN) ||
				(mask == (MASK_PAN | MASK_ALT)) )
	{
		mRadioGroupFocus->setValue("radio pan");
	}

	// multiply by correction factor because volume sliders go [0, 0.5]
	getChild<LLUICtrl>("slider zoom")->setValue(gAgentCamera.getCameraZoomFraction() * 0.5f);

	// Move buttons
	bool move_visible = (tool == LLToolGrab::getInstance());

	if (mBtnMove) mBtnMove	->setToggleState( move_visible );

	// HACK - highlight buttons for next click
	mRadioGroupMove->setVisible(move_visible);
	if (!(gGrabBtnSpin || 
		gGrabBtnVertical || 
		(mask == MASK_VERTICAL) || 
		(mask == MASK_SPIN)))
	{
		mRadioGroupMove->setValue("radio move");
	}
	else if ((mask == MASK_VERTICAL) ||
			 (gGrabBtnVertical && (mask != MASK_SPIN)))
	{
		mRadioGroupMove->setValue("radio lift");
	}
	else if ((mask == MASK_SPIN) || 
			 (gGrabBtnSpin && (mask != MASK_VERTICAL)))
	{
		mRadioGroupMove->setValue("radio spin");
	}

	// Edit buttons
	bool edit_visible = tool == LLToolCompTranslate::getInstance() ||
						tool == LLToolCompRotate::getInstance() ||
						tool == LLToolCompScale::getInstance() ||
						tool == LLToolFace::getInstance() ||
						tool == LLToolIndividual::getInstance() ||
						tool == QToolAlign::getInstance() ||
						tool == LLToolPipette::getInstance();

	mBtnEdit	->setToggleState( edit_visible );
	mRadioGroupEdit->setVisible( edit_visible );
	//bool linked_parts = gSavedSettings.getBOOL("EditLinkedParts");
	static LLCachedControl<bool> linked_parts(gSavedSettings,  "EditLinkedParts");
	//getChildView("RenderingCost")->setVisible( !linked_parts && (edit_visible || focus_visible || move_visible) && sShowObjectCost);

	mBtnLink->setVisible(edit_visible);
	mBtnUnlink->setVisible(edit_visible);

	mBtnLink->setEnabled(LLSelectMgr::instance().enableLinkObjects());
	mBtnUnlink->setEnabled(LLSelectMgr::instance().enableUnlinkObjects());

	// <FS:PP> FIRE-14493: Buttons to cycle through linkset
	mBtnPrevPart->setVisible(edit_visible);
	mBtnNextPart->setVisible(edit_visible);

	bool select_btn_enabled = (!LLSelectMgr::getInstance()->getSelection()->isEmpty()
								&& (linked_parts || LLToolFace::getInstance() == LLToolMgr::getInstance()->getCurrentTool()));
	mBtnPrevPart->setEnabled(select_btn_enabled);
	mBtnNextPart->setEnabled(select_btn_enabled);
	// </FS:PP>

	if (mCheckSelectIndividual)
	{
		mCheckSelectIndividual->setVisible(edit_visible);
		//mCheckSelectIndividual->set(gSavedSettings.getBOOL("EditLinkedParts"));
	}

	if ( tool == LLToolCompTranslate::getInstance() )
	{
		mRadioGroupEdit->setValue("radio position");
	}
	else if ( tool == LLToolCompRotate::getInstance() )
	{
		mRadioGroupEdit->setValue("radio rotate");
	}
	else if ( tool == LLToolCompScale::getInstance() )
	{
		mRadioGroupEdit->setValue("radio stretch");
	}
	else if ( tool == LLToolFace::getInstance() )
	{
		mRadioGroupEdit->setValue("radio select face");
	}
	else if ( tool == QToolAlign::getInstance() )
	{
		mRadioGroupEdit->setValue("radio align");
	}

	if (mComboGridMode) 
	{
		mComboGridMode->setVisible( edit_visible );
		S32 index = mComboGridMode->getCurrentIndex();
		mComboGridMode->removeall();

		switch (mObjectSelection->getSelectType())
		{
			case SELECT_TYPE_HUD:
				mComboGridMode->add(getString("grid_screen_text"));
				mComboGridMode->add(getString("grid_local_text"));
				break;
			case SELECT_TYPE_WORLD:
				mComboGridMode->add(getString("grid_world_text"));
				mComboGridMode->add(getString("grid_local_text"));
				mComboGridMode->add(getString("grid_reference_text"));
				break;
			case SELECT_TYPE_ATTACHMENT:
				mComboGridMode->add(getString("grid_attachment_text"));
				mComboGridMode->add(getString("grid_local_text"));
				mComboGridMode->add(getString("grid_reference_text"));
				break;
		}

		mComboGridMode->setCurrentByIndex(index);
	}

	// Snap to grid disabled for grab tool - very confusing
	if (mCheckSnapToGrid) mCheckSnapToGrid->setVisible( edit_visible /* || tool == LLToolGrab::getInstance() */ );
	if (mBtnGridOptions) mBtnGridOptions->setVisible( edit_visible /* || tool == LLToolGrab::getInstance() */ );

	//mCheckSelectLinked	->setVisible( edit_visible );
	if (mCheckStretchUniform) mCheckStretchUniform->setVisible( edit_visible );
	if (mCheckStretchTexture) mCheckStretchTexture->setVisible( edit_visible );
	// <FS:KC>
	if (mCheckShowHighlight) mCheckShowHighlight->setVisible( edit_visible );
	if (mCheckActualRoot) mCheckActualRoot->setVisible( edit_visible );
	// </FS:KC>

	// Create buttons
	bool create_visible = (tool == LLToolCompCreate::getInstance());

	// <FS:Ansariel> FIRE-7802: Grass and tree selection in build tool
	if (mTreeGrassCombo) mTreeGrassCombo->setVisible(create_visible);
	if (create_visible) buildTreeGrassCombo();

	mBtnCreate	->setToggleState(	tool == LLToolCompCreate::getInstance() );

	if (mCheckCopySelection
		&& mCheckCopySelection->get())
	{
		// don't highlight any placer button
		for (std::vector<LLButton*>::size_type i = 0; i < mButtons.size(); i++)
		{
			mButtons[i]->setToggleState(false);
			mButtons[i]->setVisible( create_visible );
		}
	}
	else
	{
		// Highlight the correct placer button
		for( S32 t = 0; t < (S32)mButtons.size(); t++ )
		{
			LLPCode pcode = LLToolPlacer::getObjectType();
			LLPCode button_pcode = toolData[t];
			bool state = (pcode == button_pcode);
			mButtons[t]->setToggleState( state );
			mButtons[t]->setVisible( create_visible );
		}
	}

	if (mCheckSticky) mCheckSticky		->setVisible( create_visible );
	if (mCheckCopySelection) mCheckCopySelection	->setVisible( create_visible );
	if (mCheckCopyCenters) mCheckCopyCenters	->setVisible( create_visible );
	if (mCheckCopyRotates) mCheckCopyRotates	->setVisible( create_visible );

	if (mCheckCopyCenters && mCheckCopySelection) mCheckCopyCenters->setEnabled( mCheckCopySelection->get() );
	if (mCheckCopyRotates && mCheckCopySelection) mCheckCopyRotates->setEnabled( mCheckCopySelection->get() );

	// Land buttons
	bool land_visible = (tool == LLToolBrushLand::getInstance() || tool == LLToolSelectLand::getInstance() );

	mCostTextBorder->setVisible(!land_visible);

	if (mBtnLand)	mBtnLand	->setToggleState( land_visible );

	mRadioGroupLand->setVisible( land_visible );
	if ( tool == LLToolSelectLand::getInstance() )
	{
		mRadioGroupLand->setValue("radio select land");
	}
	else if ( tool == LLToolBrushLand::getInstance() )
	{
		//S32 dozer_mode = gSavedSettings.getS32("RadioLandBrushAction");
		static LLCachedControl<S32> dozer_mode(gSavedSettings,  "RadioLandBrushAction");
		switch(dozer_mode)
		{
		case 0:
			mRadioGroupLand->setValue("radio flatten");
			break;
		case 1:
			mRadioGroupLand->setValue("radio raise");
			break;
		case 2:
			mRadioGroupLand->setValue("radio lower");
			break;
		case 3:
			mRadioGroupLand->setValue("radio smooth");
			break;
		case 4:
			mRadioGroupLand->setValue("radio noise");
			break;
		case 5:
			mRadioGroupLand->setValue("radio revert");
			break;
		default:
			break;
		}
	}

	if (mBtnApplyToSelection)
	{
		mBtnApplyToSelection->setVisible( land_visible );
		mBtnApplyToSelection->setEnabled( land_visible && !LLViewerParcelMgr::getInstance()->selectionEmpty() && tool != LLToolSelectLand::getInstance());
	}
	if (mSliderDozerSize)
	{
		mSliderDozerSize	->setVisible( land_visible );
		getChildView("Bulldozer:")->setVisible( land_visible);
		getChildView("Dozer Size:")->setVisible( land_visible);
	}
	if (mSliderDozerForce)
	{
		mSliderDozerForce	->setVisible( land_visible );
		getChildView("Strength:")->setVisible( land_visible);
	}

	// <FS>
	static LLCachedControl<bool> sFSToolboxExpanded(gSavedSettings,  "FSToolboxExpanded", true);
	mTab->setVisible(!land_visible && sFSToolboxExpanded);
	mPanelLandInfo->setVisible(land_visible && sFSToolboxExpanded);
	// </FS>

	bool have_selection = !LLSelectMgr::getInstance()->getSelection()->isEmpty();

	// <FS>
	getChildView("more info label")->setVisible(!land_visible && have_selection);
	getChildView("selection_count")->setVisible(!land_visible && have_selection);
	// <FS:Ansariel> We got this already
    //getChildView("selection_faces")->setVisible(LLToolFace::getInstance() == LLToolMgr::getInstance()->getCurrentTool()
    //                                            && LLSelectMgr::getInstance()->getSelection()->getObjectCount() == 1);
	getChildView("selection_empty")->setVisible(!land_visible && !have_selection);
	
	//mTab->setVisible(!land_visible);
	//mPanelLandInfo->setVisible(land_visible);
=======
    LLTool *tool = LLToolMgr::getInstance()->getCurrentTool();

    // HACK to allow seeing the buttons when you have the app in a window.
    // Keep the visibility the same as it
    if (tool == gToolNull)
    {
        return;
    }

    if ( isMinimized() )
    {   // SL looks odd if we draw the tools while the window is minimized
        return;
    }

    // Focus buttons
    bool focus_visible = (  tool == LLToolCamera::getInstance() );

    mBtnFocus   ->setToggleState( focus_visible );

    mRadioGroupFocus->setVisible( focus_visible );
    getChildView("slider zoom")->setVisible( focus_visible);
    getChildView("slider zoom")->setEnabled(gCameraBtnZoom);

    if (!gCameraBtnOrbit &&
        !gCameraBtnPan &&
        !(mask == MASK_ORBIT) &&
        !(mask == (MASK_ORBIT | MASK_ALT)) &&
        !(mask == MASK_PAN) &&
        !(mask == (MASK_PAN | MASK_ALT)) )
    {
        mRadioGroupFocus->setValue("radio zoom");
    }
    else if (   gCameraBtnOrbit ||
                (mask == MASK_ORBIT) ||
                (mask == (MASK_ORBIT | MASK_ALT)) )
    {
        mRadioGroupFocus->setValue("radio orbit");
    }
    else if (   gCameraBtnPan ||
                (mask == MASK_PAN) ||
                (mask == (MASK_PAN | MASK_ALT)) )
    {
        mRadioGroupFocus->setValue("radio pan");
    }

    // multiply by correction factor because volume sliders go [0, 0.5]
    getChild<LLUICtrl>("slider zoom")->setValue(gAgentCamera.getCameraZoomFraction() * 0.5f);

    // Move buttons
    bool move_visible = (tool == LLToolGrab::getInstance());

    if (mBtnMove) mBtnMove  ->setToggleState( move_visible );

    // HACK - highlight buttons for next click
    mRadioGroupMove->setVisible(move_visible);
    if (!(gGrabBtnSpin ||
        gGrabBtnVertical ||
        (mask == MASK_VERTICAL) ||
        (mask == MASK_SPIN)))
    {
        mRadioGroupMove->setValue("radio move");
    }
    else if ((mask == MASK_VERTICAL) ||
             (gGrabBtnVertical && (mask != MASK_SPIN)))
    {
        mRadioGroupMove->setValue("radio lift");
    }
    else if ((mask == MASK_SPIN) ||
             (gGrabBtnSpin && (mask != MASK_VERTICAL)))
    {
        mRadioGroupMove->setValue("radio spin");
    }

    // Edit buttons
    bool edit_visible = tool == LLToolCompTranslate::getInstance() ||
                        tool == LLToolCompRotate::getInstance() ||
                        tool == LLToolCompScale::getInstance() ||
                        tool == LLToolFace::getInstance() ||
                        tool == LLToolIndividual::getInstance() ||
                        tool == QToolAlign::getInstance() ||
                        tool == LLToolPipette::getInstance();

    mBtnEdit    ->setToggleState( edit_visible );
    mRadioGroupEdit->setVisible( edit_visible );
    //bool linked_parts = gSavedSettings.getBOOL("EditLinkedParts");
    static LLCachedControl<bool> linked_parts(gSavedSettings,  "EditLinkedParts");
    //getChildView("RenderingCost")->setVisible( !linked_parts && (edit_visible || focus_visible || move_visible) && sShowObjectCost);

    mBtnLink->setVisible(edit_visible);
    mBtnUnlink->setVisible(edit_visible);

    mBtnLink->setEnabled(LLSelectMgr::instance().enableLinkObjects());
    mBtnUnlink->setEnabled(LLSelectMgr::instance().enableUnlinkObjects());

    // <FS:PP> FIRE-14493: Buttons to cycle through linkset
    mBtnPrevPart->setVisible(edit_visible);
    mBtnNextPart->setVisible(edit_visible);

    bool select_btn_enabled = (!LLSelectMgr::getInstance()->getSelection()->isEmpty()
                                && (linked_parts || LLToolFace::getInstance() == LLToolMgr::getInstance()->getCurrentTool()));
    mBtnPrevPart->setEnabled(select_btn_enabled);
    mBtnNextPart->setEnabled(select_btn_enabled);
    // </FS:PP>

    if (mCheckSelectIndividual)
    {
        mCheckSelectIndividual->setVisible(edit_visible);
        //mCheckSelectIndividual->set(gSavedSettings.getBOOL("EditLinkedParts"));
    }

    if ( tool == LLToolCompTranslate::getInstance() )
    {
        mRadioGroupEdit->setValue("radio position");
    }
    else if ( tool == LLToolCompRotate::getInstance() )
    {
        mRadioGroupEdit->setValue("radio rotate");
    }
    else if ( tool == LLToolCompScale::getInstance() )
    {
        mRadioGroupEdit->setValue("radio stretch");
    }
    else if ( tool == LLToolFace::getInstance() )
    {
        mRadioGroupEdit->setValue("radio select face");
    }
    else if ( tool == QToolAlign::getInstance() )
    {
        mRadioGroupEdit->setValue("radio align");
    }

    if (mComboGridMode)
    {
        mComboGridMode->setVisible( edit_visible );
        S32 index = mComboGridMode->getCurrentIndex();
        mComboGridMode->removeall();

        switch (mObjectSelection->getSelectType())
        {
            case SELECT_TYPE_HUD:
                mComboGridMode->add(getString("grid_screen_text"));
                mComboGridMode->add(getString("grid_local_text"));
                break;
            case SELECT_TYPE_WORLD:
                mComboGridMode->add(getString("grid_world_text"));
                mComboGridMode->add(getString("grid_local_text"));
                mComboGridMode->add(getString("grid_reference_text"));
                break;
            case SELECT_TYPE_ATTACHMENT:
                mComboGridMode->add(getString("grid_attachment_text"));
                mComboGridMode->add(getString("grid_local_text"));
                mComboGridMode->add(getString("grid_reference_text"));
                break;
        }

        mComboGridMode->setCurrentByIndex(index);
    }

    // Snap to grid disabled for grab tool - very confusing
    if (mCheckSnapToGrid) mCheckSnapToGrid->setVisible( edit_visible /* || tool == LLToolGrab::getInstance() */ );
    if (mBtnGridOptions) mBtnGridOptions->setVisible( edit_visible /* || tool == LLToolGrab::getInstance() */ );

    //mCheckSelectLinked    ->setVisible( edit_visible );
    if (mCheckStretchUniform) mCheckStretchUniform->setVisible( edit_visible );
    if (mCheckStretchTexture) mCheckStretchTexture->setVisible( edit_visible );
    // <FS:KC>
    if (mCheckShowHighlight) mCheckShowHighlight->setVisible( edit_visible );
    if (mCheckActualRoot) mCheckActualRoot->setVisible( edit_visible );
    // </FS:KC>

    // Create buttons
    bool create_visible = (tool == LLToolCompCreate::getInstance());

    // <FS:Ansariel> FIRE-7802: Grass and tree selection in build tool
    if (mTreeGrassCombo) mTreeGrassCombo->setVisible(create_visible);
    if (create_visible) buildTreeGrassCombo();

    mBtnCreate  ->setToggleState(   tool == LLToolCompCreate::getInstance() );

    if (mCheckCopySelection
        && mCheckCopySelection->get())
    {
        // don't highlight any placer button
        for (std::vector<LLButton*>::size_type i = 0; i < mButtons.size(); i++)
        {
            mButtons[i]->setToggleState(false);
            mButtons[i]->setVisible( create_visible );
        }
    }
    else
    {
        // Highlight the correct placer button
        for( S32 t = 0; t < (S32)mButtons.size(); t++ )
        {
            LLPCode pcode = LLToolPlacer::getObjectType();
            LLPCode button_pcode = toolData[t];
            bool state = (pcode == button_pcode);
            mButtons[t]->setToggleState( state );
            mButtons[t]->setVisible( create_visible );
        }
    }

    if (mCheckSticky) mCheckSticky      ->setVisible( create_visible );
    if (mCheckCopySelection) mCheckCopySelection    ->setVisible( create_visible );
    if (mCheckCopyCenters) mCheckCopyCenters    ->setVisible( create_visible );
    if (mCheckCopyRotates) mCheckCopyRotates    ->setVisible( create_visible );

    if (mCheckCopyCenters && mCheckCopySelection) mCheckCopyCenters->setEnabled( mCheckCopySelection->get() );
    if (mCheckCopyRotates && mCheckCopySelection) mCheckCopyRotates->setEnabled( mCheckCopySelection->get() );

    // Land buttons
    bool land_visible = (tool == LLToolBrushLand::getInstance() || tool == LLToolSelectLand::getInstance() );

    mCostTextBorder->setVisible(!land_visible);

    if (mBtnLand)   mBtnLand    ->setToggleState( land_visible );

    mRadioGroupLand->setVisible( land_visible );
    if ( tool == LLToolSelectLand::getInstance() )
    {
        mRadioGroupLand->setValue("radio select land");
    }
    else if ( tool == LLToolBrushLand::getInstance() )
    {
        //S32 dozer_mode = gSavedSettings.getS32("RadioLandBrushAction");
        static LLCachedControl<S32> dozer_mode(gSavedSettings,  "RadioLandBrushAction");
        switch(dozer_mode)
        {
        case 0:
            mRadioGroupLand->setValue("radio flatten");
            break;
        case 1:
            mRadioGroupLand->setValue("radio raise");
            break;
        case 2:
            mRadioGroupLand->setValue("radio lower");
            break;
        case 3:
            mRadioGroupLand->setValue("radio smooth");
            break;
        case 4:
            mRadioGroupLand->setValue("radio noise");
            break;
        case 5:
            mRadioGroupLand->setValue("radio revert");
            break;
        default:
            break;
        }
    }

    if (mBtnApplyToSelection)
    {
        mBtnApplyToSelection->setVisible( land_visible );
        mBtnApplyToSelection->setEnabled( land_visible && !LLViewerParcelMgr::getInstance()->selectionEmpty() && tool != LLToolSelectLand::getInstance());
    }
    if (mSliderDozerSize)
    {
        mSliderDozerSize    ->setVisible( land_visible );
        getChildView("Bulldozer:")->setVisible( land_visible);
        getChildView("Dozer Size:")->setVisible( land_visible);
    }
    if (mSliderDozerForce)
    {
        mSliderDozerForce   ->setVisible( land_visible );
        getChildView("Strength:")->setVisible( land_visible);
    }

    // <FS>
    static LLCachedControl<bool> sFSToolboxExpanded(gSavedSettings,  "FSToolboxExpanded", true);
    mTab->setVisible(!land_visible && sFSToolboxExpanded);
    mPanelLandInfo->setVisible(land_visible && sFSToolboxExpanded);
    // </FS>

    bool have_selection = !LLSelectMgr::getInstance()->getSelection()->isEmpty();

    // <FS>
    getChildView("more info label")->setVisible(!land_visible && have_selection);
    getChildView("selection_count")->setVisible(!land_visible && have_selection);
    // <FS:Ansariel> We got this already
    //getChildView("selection_faces")->setVisible(LLToolFace::getInstance() == LLToolMgr::getInstance()->getCurrentTool()
    //                                            && LLSelectMgr::getInstance()->getSelection()->getObjectCount() == 1);
    getChildView("selection_empty")->setVisible(!land_visible && !have_selection);

    //mTab->setVisible(!land_visible);
    //mPanelLandInfo->setVisible(land_visible);
>>>>>>> 1a8a5404

}


// virtual
bool LLFloaterTools::canClose()
{
    // don't close when quitting, so camera will stay put
    return !LLApp::isExiting();
}

// virtual
void LLFloaterTools::onOpen(const LLSD& key)
{
<<<<<<< HEAD
	mParcelSelection = LLViewerParcelMgr::getInstance()->getFloatingParcelSelection();
	mObjectSelection = LLSelectMgr::getInstance()->getEditSelection();
	
	// <FS:KC> Set the check box value from the saved setting
	// this function runs on selection change
	if (!mOpen)
	{
		mOpen = true;
		mCheckShowHighlight->setValue(gSavedSettings.getBOOL("RenderHighlightSelections"));
	}
	// </FS:KC>

	std::string panel = key.asString();
	if (!panel.empty())
	{
		mTab->selectTabByName(panel);
	}

	LLTool* tool = LLToolMgr::getInstance()->getCurrentTool();
	if (tool == LLToolCompInspect::getInstance()
		|| tool == LLToolDragAndDrop::getInstance())
	{
		// Something called floater up while it was supressed (during drag n drop, inspect),
		// so it won't be getting any layout or visibility updates, update once
		// further updates will come from updateLayout()
		LLCoordGL select_center_screen;
		MASK	mask = gKeyboard->currentMask(true);
		updatePopup(select_center_screen, mask);
	}
	
	//gMenuBarView->setItemVisible("BuildTools", true);
=======
    mParcelSelection = LLViewerParcelMgr::getInstance()->getFloatingParcelSelection();
    mObjectSelection = LLSelectMgr::getInstance()->getEditSelection();

    // <FS:KC> Set the check box value from the saved setting
    // this function runs on selection change
    if (!mOpen)
    {
        mOpen = true;
        mCheckShowHighlight->setValue(gSavedSettings.getBOOL("RenderHighlightSelections"));
    }
    // </FS:KC>

    std::string panel = key.asString();
    if (!panel.empty())
    {
        mTab->selectTabByName(panel);
    }

    LLTool* tool = LLToolMgr::getInstance()->getCurrentTool();
    if (tool == LLToolCompInspect::getInstance()
        || tool == LLToolDragAndDrop::getInstance())
    {
        // Something called floater up while it was supressed (during drag n drop, inspect),
        // so it won't be getting any layout or visibility updates, update once
        // further updates will come from updateLayout()
        LLCoordGL select_center_screen;
        MASK    mask = gKeyboard->currentMask(true);
        updatePopup(select_center_screen, mask);
    }

    //gMenuBarView->setItemVisible("BuildTools", true);
>>>>>>> 1a8a5404
}

// virtual
void LLFloaterTools::onClose(bool app_quitting)
{
<<<<<<< HEAD
	mTab->setVisible(false);
=======
    mTab->setVisible(false);

    LLViewerJoystick::getInstance()->moveAvatar(false);

    // destroy media source used to grab media title
    // <FS:Zi> switchable edit texture/materials panel
    // mPanelFace->unloadMedia();
    if (mPanelFace)   mPanelFace->unloadMedia();
    if (mFSPanelFace) mFSPanelFace->unloadMedia();
    // </FS:Zi>

    // Different from handle_reset_view in that it doesn't actually
    //   move the camera if EditCameraMovement is not set.
    gAgentCamera.resetView(gSavedSettings.getBOOL("EditCameraMovement"));
>>>>>>> 1a8a5404

    // exit component selection mode
    LLSelectMgr::getInstance()->promoteSelectionToRoot();
    gSavedSettings.setBOOL("EditLinkedParts", false);

<<<<<<< HEAD
	// destroy media source used to grab media title
	// <FS:Zi> switchable edit texture/materials panel
	// mPanelFace->unloadMedia();
	if (mPanelFace)   mPanelFace->unloadMedia();
	if (mFSPanelFace) mFSPanelFace->unloadMedia();
	// </FS:Zi>

    // Different from handle_reset_view in that it doesn't actually 
	//   move the camera if EditCameraMovement is not set.
	gAgentCamera.resetView(gSavedSettings.getBOOL("EditCameraMovement"));
	
	// exit component selection mode
	LLSelectMgr::getInstance()->promoteSelectionToRoot();
	gSavedSettings.setBOOL("EditLinkedParts", false);

	// <FS:KC>
	LLSelectMgr::instance().setFSShowHideHighlight(FS_SHOW_HIDE_HIGHLIGHT_NORMAL);

	mOpen = false; //hack cause onOpen runs on every selection change but onClose doesnt.
	// </FS:KC>
=======
    // <FS:KC>
    LLSelectMgr::instance().setFSShowHideHighlight(FS_SHOW_HIDE_HIGHLIGHT_NORMAL);

    mOpen = false; //hack cause onOpen runs on every selection change but onClose doesnt.
    // </FS:KC>
>>>>>>> 1a8a5404

    gViewerWindow->showCursor();

    resetToolState();

    mParcelSelection = NULL;
    mObjectSelection = NULL;

<<<<<<< HEAD
	// <FS:Ansariel> Enable context/pie menu in mouselook
	// Switch back to basic toolset
	//LLToolMgr::getInstance()->setCurrentToolset(gBasicToolset);
	// we were already in basic toolset, using build tools
	// so manually reset tool to default (pie menu tool)
	//LLToolMgr::getInstance()->getCurrentToolset()->selectFirstTool();
	if (!gAgentCamera.cameraMouselook())
	{
		LLToolMgr::getInstance()->setCurrentToolset(gBasicToolset);
		LLToolMgr::getInstance()->getCurrentToolset()->selectFirstTool();
	}
	else 
	{
		// Switch back to mouselook toolset
		LLToolMgr::getInstance()->setCurrentToolset(gMouselookToolset);
		gViewerWindow->hideCursor();
		gViewerWindow->moveCursorToCenter();
	}
	// </FS:Ansariel>

	//gMenuBarView->setItemVisible("BuildTools", false);
	LLFloaterReg::hideInstance("media_settings");
=======
    // <FS:Ansariel> Enable context/pie menu in mouselook
    // Switch back to basic toolset
    //LLToolMgr::getInstance()->setCurrentToolset(gBasicToolset);
    // we were already in basic toolset, using build tools
    // so manually reset tool to default (pie menu tool)
    //LLToolMgr::getInstance()->getCurrentToolset()->selectFirstTool();
    if (!gAgentCamera.cameraMouselook())
    {
        LLToolMgr::getInstance()->setCurrentToolset(gBasicToolset);
        LLToolMgr::getInstance()->getCurrentToolset()->selectFirstTool();
    }
    else
    {
        // Switch back to mouselook toolset
        LLToolMgr::getInstance()->setCurrentToolset(gMouselookToolset);
        gViewerWindow->hideCursor();
        gViewerWindow->moveCursorToCenter();
    }
    // </FS:Ansariel>

    //gMenuBarView->setItemVisible("BuildTools", false);
    LLFloaterReg::hideInstance("media_settings");
>>>>>>> 1a8a5404

    // hide the advanced object weights floater
    LLFloaterReg::hideInstance("object_weights");

    // hide gltf material editor
    LLFloaterReg::hideInstance("live_material_editor");

    // prepare content for next call
    mPanelContents->clearContents();

<<<<<<< HEAD
	if(sPreviousFocusOnAvatar)
	{
		sPreviousFocusOnAvatar = false;
		gAgentCamera.setAllowChangeToFollow(true);
	}
=======
    if(sPreviousFocusOnAvatar)
    {
        sPreviousFocusOnAvatar = false;
        gAgentCamera.setAllowChangeToFollow(true);
    }
>>>>>>> 1a8a5404
}

void click_popup_info(void*)
{
}

void click_popup_done(void*)
{
    handle_reset_view();
}

void commit_radio_group_move(LLUICtrl* ctrl)
{
<<<<<<< HEAD
	LLRadioGroup* group = (LLRadioGroup*)ctrl;
	std::string selected = group->getValue().asString();
	if (selected == "radio move")
	{
		gGrabBtnVertical = false;
		gGrabBtnSpin = false;
	}
	else if (selected == "radio lift")
	{
		gGrabBtnVertical = true;
		gGrabBtnSpin = false;
	}
	else if (selected == "radio spin")
	{
		gGrabBtnVertical = false;
		gGrabBtnSpin = true;
	}
=======
    LLRadioGroup* group = (LLRadioGroup*)ctrl;
    std::string selected = group->getValue().asString();
    if (selected == "radio move")
    {
        gGrabBtnVertical = false;
        gGrabBtnSpin = false;
    }
    else if (selected == "radio lift")
    {
        gGrabBtnVertical = true;
        gGrabBtnSpin = false;
    }
    else if (selected == "radio spin")
    {
        gGrabBtnVertical = false;
        gGrabBtnSpin = true;
    }
>>>>>>> 1a8a5404
}

void commit_radio_group_focus(LLUICtrl* ctrl)
{
<<<<<<< HEAD
	LLRadioGroup* group = (LLRadioGroup*)ctrl;
	std::string selected = group->getValue().asString();
	if (selected == "radio zoom")
	{
		gCameraBtnZoom = true;
		gCameraBtnOrbit = false;
		gCameraBtnPan = false;
	}
	else if (selected == "radio orbit")
	{
		gCameraBtnZoom = false;
		gCameraBtnOrbit = true;
		gCameraBtnPan = false;
	}
	else if (selected == "radio pan")
	{
		gCameraBtnZoom = false;
		gCameraBtnOrbit = false;
		gCameraBtnPan = true;
	}
=======
    LLRadioGroup* group = (LLRadioGroup*)ctrl;
    std::string selected = group->getValue().asString();
    if (selected == "radio zoom")
    {
        gCameraBtnZoom = true;
        gCameraBtnOrbit = false;
        gCameraBtnPan = false;
    }
    else if (selected == "radio orbit")
    {
        gCameraBtnZoom = false;
        gCameraBtnOrbit = true;
        gCameraBtnPan = false;
    }
    else if (selected == "radio pan")
    {
        gCameraBtnZoom = false;
        gCameraBtnOrbit = false;
        gCameraBtnPan = true;
    }
>>>>>>> 1a8a5404
}

void commit_slider_zoom(LLUICtrl *ctrl)
{
    // renormalize value, since max "volume" level is 0.5 for some reason
    F32 zoom_level = (F32)ctrl->getValue().asReal() * 2.f; // / 0.5f;
    gAgentCamera.setCameraZoomFraction(zoom_level);
}

void commit_slider_dozer_force(LLUICtrl *ctrl)
{
    // the slider is logarithmic, so we exponentiate to get the actual force multiplier
    F32 dozer_force = pow(10.f, (F32)ctrl->getValue().asReal());
    gSavedSettings.setF32("LandBrushForce", dozer_force);
}

void click_apply_to_selection(void*)
{
    LLToolBrushLand::getInstance()->modifyLandInSelectionGlobal();
}

void commit_radio_group_edit(LLUICtrl *ctrl)
{
<<<<<<< HEAD
	S32 show_owners = gSavedSettings.getBOOL("ShowParcelOwners");

	LLRadioGroup* group = (LLRadioGroup*)ctrl;
	std::string selected = group->getValue().asString();
	if (selected == "radio position")
	{
		LLFloaterTools::setEditTool( LLToolCompTranslate::getInstance() );
	}
	else if (selected == "radio rotate")
	{
		LLFloaterTools::setEditTool( LLToolCompRotate::getInstance() );
	}
	else if (selected == "radio stretch")
	{
		LLFloaterTools::setEditTool( LLToolCompScale::getInstance() );
	}
	else if (selected == "radio select face")
	{
		LLFloaterTools::setEditTool( LLToolFace::getInstance() );
	}
	else if (selected == "radio align")
	{
		LLFloaterTools::setEditTool( QToolAlign::getInstance() );
	}
	gSavedSettings.setBOOL("ShowParcelOwners", show_owners);
=======
    S32 show_owners = gSavedSettings.getBOOL("ShowParcelOwners");

    LLRadioGroup* group = (LLRadioGroup*)ctrl;
    std::string selected = group->getValue().asString();
    if (selected == "radio position")
    {
        LLFloaterTools::setEditTool( LLToolCompTranslate::getInstance() );
    }
    else if (selected == "radio rotate")
    {
        LLFloaterTools::setEditTool( LLToolCompRotate::getInstance() );
    }
    else if (selected == "radio stretch")
    {
        LLFloaterTools::setEditTool( LLToolCompScale::getInstance() );
    }
    else if (selected == "radio select face")
    {
        LLFloaterTools::setEditTool( LLToolFace::getInstance() );
    }
    else if (selected == "radio align")
    {
        LLFloaterTools::setEditTool( QToolAlign::getInstance() );
    }
    gSavedSettings.setBOOL("ShowParcelOwners", show_owners);
>>>>>>> 1a8a5404
}

void commit_radio_group_land(LLUICtrl* ctrl)
{
    LLRadioGroup* group = (LLRadioGroup*)ctrl;
    std::string selected = group->getValue().asString();
    if (selected == "radio select land")
    {
        LLFloaterTools::setEditTool( LLToolSelectLand::getInstance() );
    }
    else
    {
        LLFloaterTools::setEditTool( LLToolBrushLand::getInstance() );
        S32 dozer_mode = gSavedSettings.getS32("RadioLandBrushAction");
        if (selected == "radio flatten")
            dozer_mode = 0;
        else if (selected == "radio raise")
            dozer_mode = 1;
        else if (selected == "radio lower")
            dozer_mode = 2;
        else if (selected == "radio smooth")
            dozer_mode = 3;
        else if (selected == "radio noise")
            dozer_mode = 4;
        else if (selected == "radio revert")
            dozer_mode = 5;
        gSavedSettings.setS32("RadioLandBrushAction", dozer_mode);
    }
}
void commit_select_component(void *data)
{
<<<<<<< HEAD
	LLFloaterTools* floaterp = (LLFloaterTools*)data;

	//forfeit focus
	if (gFocusMgr.childHasKeyboardFocus(floaterp))
	{
		gFocusMgr.setKeyboardFocus(NULL);
	}

	bool select_individuals = floaterp->mCheckSelectIndividual->get();
	gSavedSettings.setBOOL("EditLinkedParts", select_individuals);
	floaterp->dirty();

	if (select_individuals)
	{
		LLSelectMgr::getInstance()->demoteSelectionToIndividuals();
	}
	else
	{
		LLSelectMgr::getInstance()->promoteSelectionToRoot();
	}
=======
    LLFloaterTools* floaterp = (LLFloaterTools*)data;

    //forfeit focus
    if (gFocusMgr.childHasKeyboardFocus(floaterp))
    {
        gFocusMgr.setKeyboardFocus(NULL);
    }

    bool select_individuals = floaterp->mCheckSelectIndividual->get();
    gSavedSettings.setBOOL("EditLinkedParts", select_individuals);
    floaterp->dirty();

    if (select_individuals)
    {
        LLSelectMgr::getInstance()->demoteSelectionToIndividuals();
    }
    else
    {
        LLSelectMgr::getInstance()->promoteSelectionToRoot();
    }
>>>>>>> 1a8a5404
}

// <FS:KC> show/hide build highlight
void commit_show_highlight(void *data)
{
<<<<<<< HEAD
	LLFloaterTools* floaterp = (LLFloaterTools*)data;
	bool show_highlight = floaterp->mCheckShowHighlight->get();
	if (show_highlight)
	{
		LLSelectMgr::getInstance()->setFSShowHideHighlight(FS_SHOW_HIDE_HIGHLIGHT_SHOW);
	}
	else
	{
		LLSelectMgr::getInstance()->setFSShowHideHighlight(FS_SHOW_HIDE_HIGHLIGHT_HIDE);
	}
=======
    LLFloaterTools* floaterp = (LLFloaterTools*)data;
    bool show_highlight = floaterp->mCheckShowHighlight->get();
    if (show_highlight)
    {
        LLSelectMgr::getInstance()->setFSShowHideHighlight(FS_SHOW_HIDE_HIGHLIGHT_SHOW);
    }
    else
    {
        LLSelectMgr::getInstance()->setFSShowHideHighlight(FS_SHOW_HIDE_HIGHLIGHT_HIDE);
    }
>>>>>>> 1a8a5404
}
// </FS:KC>


<<<<<<< HEAD
// static 
void LLFloaterTools::setObjectType( LLPCode pcode )
{
	LLToolPlacer::setObjectType( pcode );
	gSavedSettings.setBOOL("CreateToolCopySelection", false);
	// <FS:Ansariel> FIRE-7802: Grass and tree selection in build tool
	gFloaterTools->buildTreeGrassCombo();
	// </FS:Ansariel>
	gFocusMgr.setMouseCapture(NULL);
=======
// static
void LLFloaterTools::setObjectType( LLPCode pcode )
{
    LLToolPlacer::setObjectType( pcode );
    gSavedSettings.setBOOL("CreateToolCopySelection", false);
    // <FS:Ansariel> FIRE-7802: Grass and tree selection in build tool
    gFloaterTools->buildTreeGrassCombo();
    // </FS:Ansariel>
    gFocusMgr.setMouseCapture(NULL);
>>>>>>> 1a8a5404
}

void commit_grid_mode(LLUICtrl *ctrl)
{
    LLComboBox* combo = (LLComboBox*)ctrl;

    LLSelectMgr::getInstance()->setGridMode((EGridMode)combo->getCurrentIndex());
}

// static
void LLFloaterTools::setGridMode(S32 mode)
{
    LLFloaterTools* tools_floater = LLFloaterReg::getTypedInstance<LLFloaterTools>("build");
    if (!tools_floater || !tools_floater->mComboGridMode)
    {
        return;
    }

    tools_floater->mComboGridMode->setCurrentByIndex(mode);
}

void LLFloaterTools::onClickGridOptions()
{
    LLFloater* floaterp = LLFloaterReg::showInstance("build_options");
    // position floater next to build tools, not over
    floaterp->setShape(gFloaterView->findNeighboringPosition(this, floaterp), true);
}

// static
void LLFloaterTools::setEditTool(void* tool_pointer)
{
    LLTool *tool = (LLTool *)tool_pointer;
    LLToolMgr::getInstance()->getCurrentToolset()->selectTool( tool );
}

void LLFloaterTools::setTool(const LLSD& user_data)
{
    std::string control_name = user_data.asString();
    if(control_name == "Focus")
        LLToolMgr::getInstance()->getCurrentToolset()->selectTool((LLTool *) LLToolCamera::getInstance() );
    else if (control_name == "Move" )
        LLToolMgr::getInstance()->getCurrentToolset()->selectTool( (LLTool *)LLToolGrab::getInstance() );
    else if (control_name == "Edit" )
        LLToolMgr::getInstance()->getCurrentToolset()->selectTool( (LLTool *) LLToolCompTranslate::getInstance());
    else if (control_name == "Create" )
        LLToolMgr::getInstance()->getCurrentToolset()->selectTool( (LLTool *) LLToolCompCreate::getInstance());
    else if (control_name == "Land" )
        LLToolMgr::getInstance()->getCurrentToolset()->selectTool( (LLTool *) LLToolSelectLand::getInstance());
    else
        LL_WARNS()<<" no parameter name "<<control_name<<" found!! No Tool selected!!"<< LL_ENDL;
}

void LLFloaterTools::onFocusReceived()
{
    LLToolMgr::getInstance()->setCurrentToolset(gBasicToolset);
    LLFloater::onFocusReceived();
}

void LLFloaterTools::updateLandImpacts()
{
<<<<<<< HEAD
	LLParcel *parcel = mParcelSelection->getParcel();
	if (!parcel)
	{
		return;
	}

	// <FS:Ansariel> Bring back remaining capacity info
	S32 rezzed_prims = parcel->getSimWidePrimCount();
	S32 total_capacity = parcel->getSimWideMaxPrimCapacity();
	LLViewerRegion* region = LLViewerParcelMgr::getInstance()->getSelectionRegion();
	if (region)
	{
		S32 max_tasks_per_region = (S32)region->getMaxTasks();
		total_capacity = llmin(total_capacity, max_tasks_per_region);
	}
	std::string remaining_capacity_str = "";

	if (gMeshRepo.meshRezEnabled())
	{
		LLStringUtil::format_map_t remaining_capacity_args;
		remaining_capacity_args["LAND_CAPACITY"] = llformat("%d", total_capacity - rezzed_prims);
		remaining_capacity_str = getString("status_remaining_capacity", remaining_capacity_args);
	}

	childSetTextArg("more info label", "[CAPACITY_STRING]", remaining_capacity_str);
	// </FS:Ansariel>

	// Update land impacts info in the weights floater
	LLFloaterObjectWeights* object_weights_floater = LLFloaterReg::findTypedInstance<LLFloaterObjectWeights>("object_weights");
	if(object_weights_floater)
	{
		object_weights_floater->updateLandImpacts(parcel);
	}
}

struct LLFloaterToolsCopyKeysFunctor : public LLSelectedObjectFunctor
{
	LLFloaterToolsCopyKeysFunctor(std::string& strOut, std::string& strSep) : mOutput(strOut), mSep(strSep) {}
	virtual bool apply(LLViewerObject* object)
	{
		if (!mOutput.empty())
			mOutput.append(mSep);

		mOutput.append(object->getID().asString());

		return true;
	}
private:
	std::string& mOutput;
	std::string& mSep;
};

void LLFloaterTools::onClickBtnCopyKeys()
{
	std::string separator = gSavedSettings.getString("FSCopyObjKeySeparator");
	std::string stringKeys;
	MASK mask = gKeyboard->currentMask(false);
	LLFloaterToolsCopyKeysFunctor copy_keys(stringKeys, separator);
	bool copied = false;
	if (mask == MASK_SHIFT)
		copied = LLSelectMgr::getInstance()->getSelection()->applyToObjects(&copy_keys);
	else if (mCheckSelectIndividual && mCheckSelectIndividual->get())
		copied = LLSelectMgr::getInstance()->getSelection()->applyToObjects(&copy_keys);
	else
		copied = LLSelectMgr::getInstance()->getSelection()->applyToRootObjects(&copy_keys);

	if (copied)
	{
		LLView::getWindow()->copyTextToClipboard(utf8str_to_wstring(stringKeys));
	}
}

void LLFloaterTools::onClickExpand()
{
	bool show_more = !gSavedSettings.getBOOL("FSToolboxExpanded");
	gSavedSettings.setBOOL("FSToolboxExpanded", show_more);

	LLButton* btnExpand = getChild<LLButton>("btnExpand");
	if (show_more)
	{
		mTab->setVisible(true);
		reshape(getRect().getWidth(), mExpandedHeight);
		translate(0, mCollapsedHeight - mExpandedHeight);
		btnExpand->setImageOverlay("Arrow_Up", btnExpand->getImageOverlayHAlign());
	}
	else
	{
		mTab->setVisible(false);
		reshape(getRect().getWidth(), mCollapsedHeight);
		translate(0, mExpandedHeight - mCollapsedHeight);
		btnExpand->setImageOverlay("Arrow_Down", btnExpand->getImageOverlayHAlign());
	}
}

// <FS:Ansariel> FIRE-7802: Grass and tree selection in build tool
template<class P>
void build_plant_combo(const std::map<U32, P*>& list, LLComboBox* combo)
{
	if (!combo || list.empty()) return;
	combo->removeall();
	typename std::map<U32, P*>::const_iterator it = list.begin();
	typename std::map<U32, P*>::const_iterator end = list.end();
	for (; it != end; ++it)
	{
		P* plant = (*it).second;
		if (plant) combo->addSimpleElement(plant->mName, ADD_BOTTOM);
	}
}

void LLFloaterTools::buildTreeGrassCombo()
{
	if (!mTreeGrassCombo) return;

	// Rebuild the combo with the list we need, then select the last-known use
	// TODO: rebuilding this list continuously is probably not the best way
	LLPCode pcode = LLToolPlacer::getObjectType();
	std::string type = LLStringUtil::null;

	// LL_PCODE_TREE_NEW seems to be "new" as in "dodo"
	switch (pcode)
	{
	case LL_PCODE_LEGACY_TREE:
	case LL_PCODE_TREE_NEW:
		build_plant_combo(LLVOTree::sSpeciesTable, mTreeGrassCombo);
		mTreeGrassCombo->addSimpleElement("Random", ADD_TOP);
		type = "Tree";
		break;
	case LL_PCODE_LEGACY_GRASS:
		build_plant_combo(LLVOGrass::sSpeciesTable, mTreeGrassCombo);
		mTreeGrassCombo->addSimpleElement("Random", ADD_TOP);
		type = "Grass";
		break;
	default:
		mTreeGrassCombo->setEnabled(false);
		break;
	}

	// select last selected if exists
	if (!type.empty())
	{
		// Enable the options
		mTreeGrassCombo->setEnabled(true);

		// Set the last selection, or "Random" (old default) if there isn't one
		std::string last_selected = gSavedSettings.getString("LastSelected" + type);
		if (last_selected.empty())
		{
			mTreeGrassCombo->selectByValue(LLSD(std::string("Random")));
		}
		else
		{
			mTreeGrassCombo->selectByValue(LLSD(last_selected));
		}
	}
}

void LLFloaterTools::onSelectTreeGrassCombo()
{
	// Save the last-used selection
	std::string last_selected = mTreeGrassCombo->getValue().asString();
	LLPCode pcode = LLToolPlacer::getObjectType();
	std::string type = "";

	switch (pcode)
	{
	case LL_PCODE_LEGACY_GRASS:
		type = "Grass";
		break;
	case LL_PCODE_LEGACY_TREE:
	case LL_PCODE_TREE_NEW:
		type = "Tree";
		break;
	default:
		break;
	}

	if (!type.empty())
	{
		// Should never be an empty string
		gSavedSettings.setString("LastSelected" + type, last_selected);
	}
}
// </FS:Ansariel>

// <FS:Zi> switchable edit texture/materials panel
void LLFloaterTools::refreshPanelFace()
{
	if (mPanelFace)   mPanelFace->refresh();
	if (mFSPanelFace) mFSPanelFace->refresh();
}

LLRender::eTexIndex LLFloaterTools::getTextureDropChannel()
{
	if (mPanelFace)   return mPanelFace->getTextureDropChannel();
	if (mFSPanelFace) return mFSPanelFace->getTextureDropChannel();
	return LLRender::NUM_TEXTURE_CHANNELS;	// invalid
}

LLRender::eTexIndex LLFloaterTools::getTextureChannelToEdit()
{
	if (mPanelFace)   return mPanelFace->getTextureChannelToEdit();
	if (mFSPanelFace) return mFSPanelFace->getTextureChannelToEdit();
	return LLRender::NUM_TEXTURE_CHANNELS;	// invalid
}

LLGLTFMaterial::TextureInfo LLFloaterTools::getPBRDropChannel()
{
	if (mPanelFace)   return mPanelFace->getPBRDropChannel();
	if (mFSPanelFace) return mFSPanelFace->getPBRDropChannel();
	return LLGLTFMaterial::GLTF_TEXTURE_INFO_COUNT;	// invalid
}

LLMaterialPtr LLFloaterTools::createDefaultMaterial(LLMaterialPtr old_mat)
{
	if (mPanelFace)   return mPanelFace->createDefaultMaterial(old_mat);
	if (mFSPanelFace) return mFSPanelFace->createDefaultMaterial(old_mat);
	return nullptr;	// invalid
}
=======
    LLParcel *parcel = mParcelSelection->getParcel();
    if (!parcel)
    {
        return;
    }

    // <FS:Ansariel> Bring back remaining capacity info
    S32 rezzed_prims = parcel->getSimWidePrimCount();
    S32 total_capacity = parcel->getSimWideMaxPrimCapacity();
    LLViewerRegion* region = LLViewerParcelMgr::getInstance()->getSelectionRegion();
    if (region)
    {
        S32 max_tasks_per_region = (S32)region->getMaxTasks();
        total_capacity = llmin(total_capacity, max_tasks_per_region);
    }
    std::string remaining_capacity_str = "";

    if (gMeshRepo.meshRezEnabled())
    {
        LLStringUtil::format_map_t remaining_capacity_args;
        remaining_capacity_args["LAND_CAPACITY"] = llformat("%d", total_capacity - rezzed_prims);
        remaining_capacity_str = getString("status_remaining_capacity", remaining_capacity_args);
    }

    childSetTextArg("more info label", "[CAPACITY_STRING]", remaining_capacity_str);
    // </FS:Ansariel>

    // Update land impacts info in the weights floater
    LLFloaterObjectWeights* object_weights_floater = LLFloaterReg::findTypedInstance<LLFloaterObjectWeights>("object_weights");
    if(object_weights_floater)
    {
        object_weights_floater->updateLandImpacts(parcel);
    }
}

struct LLFloaterToolsCopyKeysFunctor : public LLSelectedObjectFunctor
{
    LLFloaterToolsCopyKeysFunctor(std::string& strOut, std::string& strSep) : mOutput(strOut), mSep(strSep) {}
    virtual bool apply(LLViewerObject* object)
    {
        if (!mOutput.empty())
            mOutput.append(mSep);

        mOutput.append(object->getID().asString());

        return true;
    }
private:
    std::string& mOutput;
    std::string& mSep;
};

void LLFloaterTools::onClickBtnCopyKeys()
{
    std::string separator = gSavedSettings.getString("FSCopyObjKeySeparator");
    std::string stringKeys;
    MASK mask = gKeyboard->currentMask(false);
    LLFloaterToolsCopyKeysFunctor copy_keys(stringKeys, separator);
    bool copied = false;
    if (mask == MASK_SHIFT)
        copied = LLSelectMgr::getInstance()->getSelection()->applyToObjects(&copy_keys);
    else if (mCheckSelectIndividual && mCheckSelectIndividual->get())
        copied = LLSelectMgr::getInstance()->getSelection()->applyToObjects(&copy_keys);
    else
        copied = LLSelectMgr::getInstance()->getSelection()->applyToRootObjects(&copy_keys);

    if (copied)
    {
        LLView::getWindow()->copyTextToClipboard(utf8str_to_wstring(stringKeys));
    }
}

void LLFloaterTools::onClickExpand()
{
    bool show_more = !gSavedSettings.getBOOL("FSToolboxExpanded");
    gSavedSettings.setBOOL("FSToolboxExpanded", show_more);

    LLButton* btnExpand = getChild<LLButton>("btnExpand");
    if (show_more)
    {
        mTab->setVisible(true);
        reshape(getRect().getWidth(), mExpandedHeight);
        translate(0, mCollapsedHeight - mExpandedHeight);
        btnExpand->setImageOverlay("Arrow_Up", btnExpand->getImageOverlayHAlign());
    }
    else
    {
        mTab->setVisible(false);
        reshape(getRect().getWidth(), mCollapsedHeight);
        translate(0, mExpandedHeight - mCollapsedHeight);
        btnExpand->setImageOverlay("Arrow_Down", btnExpand->getImageOverlayHAlign());
    }
}

// <FS:Ansariel> FIRE-7802: Grass and tree selection in build tool
template<class P>
void build_plant_combo(const std::map<U32, P*>& list, LLComboBox* combo)
{
    if (!combo || list.empty()) return;
    combo->removeall();
    typename std::map<U32, P*>::const_iterator it = list.begin();
    typename std::map<U32, P*>::const_iterator end = list.end();
    for (; it != end; ++it)
    {
        P* plant = (*it).second;
        if (plant) combo->addSimpleElement(plant->mName, ADD_BOTTOM);
    }
}

void LLFloaterTools::buildTreeGrassCombo()
{
    if (!mTreeGrassCombo) return;

    // Rebuild the combo with the list we need, then select the last-known use
    // TODO: rebuilding this list continuously is probably not the best way
    LLPCode pcode = LLToolPlacer::getObjectType();
    std::string type = LLStringUtil::null;

    // LL_PCODE_TREE_NEW seems to be "new" as in "dodo"
    switch (pcode)
    {
    case LL_PCODE_LEGACY_TREE:
    case LL_PCODE_TREE_NEW:
        build_plant_combo(LLVOTree::sSpeciesTable, mTreeGrassCombo);
        mTreeGrassCombo->addSimpleElement("Random", ADD_TOP);
        type = "Tree";
        break;
    case LL_PCODE_LEGACY_GRASS:
        build_plant_combo(LLVOGrass::sSpeciesTable, mTreeGrassCombo);
        mTreeGrassCombo->addSimpleElement("Random", ADD_TOP);
        type = "Grass";
        break;
    default:
        mTreeGrassCombo->setEnabled(false);
        break;
    }

    // select last selected if exists
    if (!type.empty())
    {
        // Enable the options
        mTreeGrassCombo->setEnabled(true);

        // Set the last selection, or "Random" (old default) if there isn't one
        std::string last_selected = gSavedSettings.getString("LastSelected" + type);
        if (last_selected.empty())
        {
            mTreeGrassCombo->selectByValue(LLSD(std::string("Random")));
        }
        else
        {
            mTreeGrassCombo->selectByValue(LLSD(last_selected));
        }
    }
}

void LLFloaterTools::onSelectTreeGrassCombo()
{
    // Save the last-used selection
    std::string last_selected = mTreeGrassCombo->getValue().asString();
    LLPCode pcode = LLToolPlacer::getObjectType();
    std::string type = "";

    switch (pcode)
    {
    case LL_PCODE_LEGACY_GRASS:
        type = "Grass";
        break;
    case LL_PCODE_LEGACY_TREE:
    case LL_PCODE_TREE_NEW:
        type = "Tree";
        break;
    default:
        break;
    }

    if (!type.empty())
    {
        // Should never be an empty string
        gSavedSettings.setString("LastSelected" + type, last_selected);
    }
}
// </FS:Ansariel>

// <FS:Zi> switchable edit texture/materials panel
void LLFloaterTools::refreshPanelFace()
{
    if (mPanelFace)   mPanelFace->refresh();
    if (mFSPanelFace) mFSPanelFace->refresh();
}

LLRender::eTexIndex LLFloaterTools::getTextureDropChannel()
{
    if (mPanelFace)   return mPanelFace->getTextureDropChannel();
    if (mFSPanelFace) return mFSPanelFace->getTextureDropChannel();
    return LLRender::NUM_TEXTURE_CHANNELS;  // invalid
}

LLRender::eTexIndex LLFloaterTools::getTextureChannelToEdit()
{
    if (mPanelFace)   return mPanelFace->getTextureChannelToEdit();
    if (mFSPanelFace) return mFSPanelFace->getTextureChannelToEdit();
    return LLRender::NUM_TEXTURE_CHANNELS;  // invalid
}

LLGLTFMaterial::TextureInfo LLFloaterTools::getPBRDropChannel()
{
    if (mPanelFace)   return mPanelFace->getPBRDropChannel();
    if (mFSPanelFace) return mFSPanelFace->getPBRDropChannel();
    return LLGLTFMaterial::GLTF_TEXTURE_INFO_COUNT; // invalid
}

LLMaterialPtr LLFloaterTools::createDefaultMaterial(LLMaterialPtr old_mat)
{
    if (mPanelFace)   return mPanelFace->createDefaultMaterial(old_mat);
    if (mFSPanelFace) return mFSPanelFace->createDefaultMaterial(old_mat);
    return nullptr; // invalid
}
>>>>>>> 1a8a5404
// </FS:Zi><|MERGE_RESOLUTION|>--- conflicted
+++ resolved
@@ -94,11 +94,7 @@
 #include "llvograss.h"
 #include "llvotree.h"
 
-<<<<<<< HEAD
-#include "fspanelface.h"	// <FS:Zi> switchable edit texture/materials panel
-=======
 #include "fspanelface.h"    // <FS:Zi> switchable edit texture/materials panel
->>>>>>> 1a8a5404
 
 // Globals
 LLFloaterTools *gFloaterTools = NULL;
@@ -179,17 +175,6 @@
 //static
 void*   LLFloaterTools::createPanelFace(void* data)
 {
-<<<<<<< HEAD
-	LLFloaterTools* floater = (LLFloaterTools*)data;
-
-	// <FS:Zi> switchable edit texture/materials panel
-	//         we should not need this here at all, we are adding the texture/materials
-	//         panel in postBuild()
-	// floater->mPanelFace = new LLPanelFace();
-	// return floater->mPanelFace;
-	return floater->findChild<LLPanel>("Texture");
-	// </FS:Zi>
-=======
     LLFloaterTools* floater = (LLFloaterTools*)data;
 
     // <FS:Zi> switchable edit texture/materials panel
@@ -199,7 +184,6 @@
     // return floater->mPanelFace;
     return floater->findChild<LLPanel>("Texture");
     // </FS:Zi>
->>>>>>> 1a8a5404
 }
 
 //static
@@ -235,169 +219,6 @@
     "ToolTree",
     "ToolGrass"};
 LLPCode toolData[]={
-<<<<<<< HEAD
-	LL_PCODE_CUBE,
-	LL_PCODE_PRISM,
-	LL_PCODE_PYRAMID,
-	LL_PCODE_TETRAHEDRON,
-	LL_PCODE_CYLINDER,
-	LL_PCODE_CYLINDER_HEMI,
-	LL_PCODE_CONE,
-	LL_PCODE_CONE_HEMI,
-	LL_PCODE_SPHERE,
-	LL_PCODE_SPHERE_HEMI,
-	LL_PCODE_TORUS,
-	LLViewerObject::LL_VO_SQUARE_TORUS,
-	LLViewerObject::LL_VO_TRIANGLE_TORUS,
-	LL_PCODE_LEGACY_TREE,
-	LL_PCODE_LEGACY_GRASS};
-
-bool	LLFloaterTools::postBuild()
-{	
-	// <FS:Zi> switchable edit texture/materials panel
-	LLPanel* panel;
-	if (gSavedSettings.getBOOL("FSUseNewTexturePanel"))
-	{
-		mFSPanelFace = new FSPanelFace;
-		panel = mFSPanelFace;
-	}
-	else
-	{
-		mPanelFace = new LLPanelFace;
-		panel = mPanelFace;
-	}
-
-	LLTabContainer::TabPanelParams params;
-	params.panel = panel;
-	params.insert_at = (LLTabContainer::eInsertionPoint) PANEL_FACE;
-
-	mTab = getChild<LLTabContainer>("Object Info Tabs");
-	mTab->addTabPanel(params);
-	// </FS:Zi>
-
-	// Hide until tool selected
-	setVisible(false);
-
-	// Since we constantly show and hide this during drags, don't
-	// make sounds on visibility changes.
-	setSoundFlags(LLView::SILENT);
-
-	getDragHandle()->setEnabled( !gSavedSettings.getBOOL("ToolboxAutoMove") );
-
-	LLRect rect;
-	mBtnFocus			= getChild<LLButton>("button focus");//btn;
-	mBtnMove			= getChild<LLButton>("button move");
-	mBtnEdit			= getChild<LLButton>("button edit");
-	mBtnCreate			= getChild<LLButton>("button create");
-	mBtnLand			= getChild<LLButton>("button land" );
-	mTextStatus			= getChild<LLTextBox>("text status");
-	mRadioGroupFocus	= getChild<LLRadioGroup>("focus_radio_group");
-	mRadioGroupMove		= getChild<LLRadioGroup>("move_radio_group");
-	mRadioGroupEdit		= getChild<LLRadioGroup>("edit_radio_group");
-	mBtnGridOptions		= getChild<LLButton>("Options...");
-	mBtnLink			= getChild<LLButton>("link_btn");
-	mBtnUnlink			= getChild<LLButton>("unlink_btn");
-
-	// <FS:PP> FIRE-14493: Buttons to cycle through linkset
-	mBtnPrevPart		= getChild<LLButton>("prev_part_btn");
-	mBtnNextPart		= getChild<LLButton>("next_part_btn");
-	// </FS:PP>
-	
-	mCheckSelectIndividual	= getChild<LLCheckBoxCtrl>("checkbox edit linked parts");	
-	getChild<LLUICtrl>("checkbox edit linked parts")->setValue((bool)gSavedSettings.getBOOL("EditLinkedParts"));
-	mCheckSnapToGrid		= getChild<LLCheckBoxCtrl>("checkbox snap to grid");
-	getChild<LLUICtrl>("checkbox snap to grid")->setValue((bool)gSavedSettings.getBOOL("SnapEnabled"));
-	mCheckStretchUniform	= getChild<LLCheckBoxCtrl>("checkbox uniform");
-	getChild<LLUICtrl>("checkbox uniform")->setValue((bool)gSavedSettings.getBOOL("ScaleUniform"));
-	mCheckStretchTexture	= getChild<LLCheckBoxCtrl>("checkbox stretch textures");
-	getChild<LLUICtrl>("checkbox stretch textures")->setValue((bool)gSavedSettings.getBOOL("ScaleStretchTextures"));
-	mComboGridMode			= getChild<LLComboBox>("combobox grid mode");
-
-	// <FS:KC> show highlight
-	mCheckShowHighlight = getChild<LLCheckBoxCtrl>("checkbox show highlight");
-	mCheckShowHighlight->setValue(gSavedSettings.getBOOL("RenderHighlightSelections"));
-	LLSelectMgr::instance().setFSShowHideHighlight(FS_SHOW_HIDE_HIGHLIGHT_NORMAL);
-
-	mCheckActualRoot = getChild<LLCheckBoxCtrl>("checkbox actual root");
-	// </FS:KC>
-
-
-	//
-	// Create Buttons
-	//
-
-	for(size_t t=0; t<LL_ARRAY_SIZE(toolNames); ++t)
-	{
-		LLButton *found = getChild<LLButton>(toolNames[t]);
-		if(found)
-		{
-			found->setClickedCallback(boost::bind(&LLFloaterTools::setObjectType, toolData[t]));
-			mButtons.push_back( found );
-		}else{
-			LL_WARNS() << "Tool button not found! DOA Pending." << LL_ENDL;
-		}
-	}
-	mCheckCopySelection = getChild<LLCheckBoxCtrl>("checkbox copy selection");
-	getChild<LLUICtrl>("checkbox copy selection")->setValue((bool)gSavedSettings.getBOOL("CreateToolCopySelection"));
-	mCheckSticky = getChild<LLCheckBoxCtrl>("checkbox sticky");
-	getChild<LLUICtrl>("checkbox sticky")->setValue((bool)gSavedSettings.getBOOL("CreateToolKeepSelected"));
-	mCheckCopyCenters = getChild<LLCheckBoxCtrl>("checkbox copy centers");
-	getChild<LLUICtrl>("checkbox copy centers")->setValue((bool)gSavedSettings.getBOOL("CreateToolCopyCenters"));
-	mCheckCopyRotates = getChild<LLCheckBoxCtrl>("checkbox copy rotates");
-	getChild<LLUICtrl>("checkbox copy rotates")->setValue((bool)gSavedSettings.getBOOL("CreateToolCopyRotates"));
-
-	mRadioGroupLand			= getChild<LLRadioGroup>("land_radio_group");
-	mBtnApplyToSelection	= getChild<LLButton>("button apply to selection");
-	mSliderDozerSize		= getChild<LLSlider>("slider brush size");
-	getChild<LLUICtrl>("slider brush size")->setValue(gSavedSettings.getF32("LandBrushSize"));
-	mSliderDozerForce		= getChild<LLSlider>("slider force");
-	// the setting stores the actual force multiplier, but the slider is logarithmic, so we convert here
-	getChild<LLUICtrl>("slider force")->setValue(log10(gSavedSettings.getF32("LandBrushForce")));
-	// <FS:Ansariel> FIRE-7802: Grass and tree selection in build tool
-	mTreeGrassCombo			= getChild<LLComboBox>("tree_grass_combo");
-
-	mCostTextBorder = getChild<LLViewBorder>("cost_text_border");
-
-	mTab = getChild<LLTabContainer>("Object Info Tabs");
-	if(mTab)
-	{
-		//mTab->setFollows(FOLLOWS_TOP | FOLLOWS_LEFT);
-		//mTab->setBorderVisible(false);
-		mTab->selectFirstTab();
-	}
-
-	mStatusText["rotate"] = getString("status_rotate");
-	mStatusText["scale"] = getString("status_scale");
-	mStatusText["move"] = getString("status_move");
-	mStatusText["modifyland"] = getString("status_modifyland");
-	mStatusText["camera"] = getString("status_camera");
-	mStatusText["grab"] = getString("status_grab");
-	mStatusText["place"] = getString("status_place");
-	mStatusText["selectland"] = getString("status_selectland");
-
-	sShowObjectCost = gSavedSettings.getBOOL("ShowObjectRenderingCost");
-	
-	// <FS:KC> Added back more/less button
-	LLButton* btnExpand = findChild<LLButton>("btnExpand");
-	if (btnExpand && mTab)
-	{
-		mExpandedHeight = getRect().getHeight();
-		mCollapsedHeight = mExpandedHeight - mTab->getRect().getHeight() + btnExpand->getRect().getHeight();
-		if (!gSavedSettings.getBOOL("FSToolboxExpanded"))
-		{
-			mTab->setVisible(false);
-			reshape(getRect().getWidth(), mCollapsedHeight);
-			btnExpand->setImageOverlay("Arrow_Down", btnExpand->getImageOverlayHAlign());
-		}
-	}
-	else
-	{
-		gSavedSettings.setBOOL("FSToolboxExpanded", true);
-	}
-	// </FS:KC>
-
-	return true;
-=======
     LL_PCODE_CUBE,
     LL_PCODE_PRISM,
     LL_PCODE_PYRAMID,
@@ -559,34 +380,17 @@
     // </FS:KC>
 
     return true;
->>>>>>> 1a8a5404
 }
 
 // <FS:CR> Aurora Sim
 void LLFloaterTools::updateToolsSizeLimits()
 {
-<<<<<<< HEAD
-	mPanelObject->updateLimits(false);
-=======
     mPanelObject->updateLimits(false);
->>>>>>> 1a8a5404
 }
 // </FS:CR> Aurora Sim
 
 void LLFloaterTools::changePrecision(S32 decimal_precision)
 {
-<<<<<<< HEAD
-	// Precision gets funky at 8 digits.
-	if (decimal_precision < 0) decimal_precision = 0;
-	else if (decimal_precision > 7) decimal_precision = 7;
-	
-	mPanelObject->changePrecision(decimal_precision);
-	// <FS:Zi> switchable edit texture/materials panel
-	// mPanelFace->changePrecision(decimal_precision);
-	if (mPanelFace)   mPanelFace->changePrecision(decimal_precision);
-	if (mFSPanelFace) mFSPanelFace->changePrecision(decimal_precision);
-	// </FS:Zi>
-=======
     // Precision gets funky at 8 digits.
     if (decimal_precision < 0) decimal_precision = 0;
     else if (decimal_precision > 7) decimal_precision = 7;
@@ -597,122 +401,11 @@
     if (mPanelFace)   mPanelFace->changePrecision(decimal_precision);
     if (mFSPanelFace) mFSPanelFace->changePrecision(decimal_precision);
     // </FS:Zi>
->>>>>>> 1a8a5404
 }
 
 // Create the popupview with a dummy center.  It will be moved into place
 // during LLViewerWindow's per-frame hover processing.
 LLFloaterTools::LLFloaterTools(const LLSD& key)
-<<<<<<< HEAD
-:	LLFloater(key),
-	mBtnFocus(NULL),
-	mBtnMove(NULL),
-	mBtnEdit(NULL),
-	mBtnCreate(NULL),
-	mBtnLand(NULL),
-	mTextStatus(NULL),
-
-	mRadioGroupFocus(NULL),
-	mRadioGroupMove(NULL),
-	mRadioGroupEdit(NULL),
-
-	mCheckSelectIndividual(NULL),
-
-	mCheckSnapToGrid(NULL),
-	mBtnGridOptions(NULL),
-	mComboGridMode(NULL),
-	mCheckStretchUniform(NULL),
-	mCheckStretchTexture(NULL),
-	// <FS:KC>
-	mCheckShowHighlight(NULL),
-	mCheckActualRoot(NULL),
-	// </FS:KC>
-
-	mBtnRotateLeft(NULL),
-	mBtnRotateReset(NULL),
-	mBtnRotateRight(NULL),
-
-	mBtnLink(NULL),
-	mBtnUnlink(NULL),
-
-	// <FS:PP> FIRE-14493: Buttons to cycle through linkset
-	mBtnPrevPart(NULL),
-	mBtnNextPart(NULL),
-	// </FS:PP>
-
-	mBtnDelete(NULL),
-	mBtnDuplicate(NULL),
-	mBtnDuplicateInPlace(NULL),
-
-	// <FS:Ansariel> FIRE-7802: Grass and tree selection in build tool
-	mTreeGrassCombo(NULL),
-
-	mCheckSticky(NULL),
-	mCheckCopySelection(NULL),
-	mCheckCopyCenters(NULL),
-	mCheckCopyRotates(NULL),
-	mRadioGroupLand(NULL),
-	mSliderDozerSize(NULL),
-	mSliderDozerForce(NULL),
-	mBtnApplyToSelection(NULL),
-
-	mTab(NULL),
-	mPanelPermissions(NULL),
-	mPanelObject(NULL),
-	mPanelVolume(NULL),
-	mPanelContents(NULL),
-	mPanelFace(NULL),
-	mFSPanelFace(nullptr),   // <FS:Zi> switchable edit texture/materials panel
-	mPanelLandInfo(NULL),
-
-	mCostTextBorder(NULL),
-	mTabLand(NULL),
-
-	mLandImpactsObserver(NULL),
-
-	mDirty(true),
-	mHasSelection(true)
-{
-	gFloaterTools = this;
-
-	setAutoFocus(false);
-	mFactoryMap["General"] = LLCallbackMap(createPanelPermissions, this);//LLPanelPermissions
-	mFactoryMap["Object"] = LLCallbackMap(createPanelObject, this);//LLPanelObject
-	mFactoryMap["Features"] = LLCallbackMap(createPanelVolume, this);//LLPanelVolume
-	mFactoryMap["Texture"] = LLCallbackMap(createPanelFace, this);//LLPanelFace
-	mFactoryMap["Contents"] = LLCallbackMap(createPanelContents, this);//LLPanelContents
-	mFactoryMap["land info panel"] = LLCallbackMap(createPanelLandInfo, this);//LLPanelLandInfo
-	
-	mCommitCallbackRegistrar.add("BuildTool.setTool",			boost::bind(&LLFloaterTools::setTool,this, _2));
-	mCommitCallbackRegistrar.add("BuildTool.commitZoom",		boost::bind(&commit_slider_zoom, _1));
-	mCommitCallbackRegistrar.add("BuildTool.commitRadioFocus",	boost::bind(&commit_radio_group_focus, _1));
-	mCommitCallbackRegistrar.add("BuildTool.commitRadioMove",	boost::bind(&commit_radio_group_move,_1));
-	mCommitCallbackRegistrar.add("BuildTool.commitRadioEdit",	boost::bind(&commit_radio_group_edit,_1));
-
-	mCommitCallbackRegistrar.add("BuildTool.gridMode",			boost::bind(&commit_grid_mode,_1));
-	mCommitCallbackRegistrar.add("BuildTool.selectComponent",	boost::bind(&commit_select_component, this));
-	mCommitCallbackRegistrar.add("BuildTool.gridOptions",		boost::bind(&LLFloaterTools::onClickGridOptions,this));
-	mCommitCallbackRegistrar.add("BuildTool.applyToSelection",	boost::bind(&click_apply_to_selection, this));
-	mCommitCallbackRegistrar.add("BuildTool.commitRadioLand",	boost::bind(&commit_radio_group_land,_1));
-	mCommitCallbackRegistrar.add("BuildTool.LandBrushForce",	boost::bind(&commit_slider_dozer_force,_1));
-
-	mCommitCallbackRegistrar.add("BuildTool.LinkObjects",		boost::bind(&LLSelectMgr::linkObjects, LLSelectMgr::getInstance()));
-	mCommitCallbackRegistrar.add("BuildTool.UnlinkObjects",		boost::bind(&LLSelectMgr::unlinkObjects, LLSelectMgr::getInstance()));
-
-	// <FS>
-	mCommitCallbackRegistrar.add("BuildTool.CopyKeys",			boost::bind(&LLFloaterTools::onClickBtnCopyKeys,this));
-	mCommitCallbackRegistrar.add("BuildTool.Expand",			boost::bind(&LLFloaterTools::onClickExpand,this));
-	// </FS>
-
-	// <FS:Ansariel> FIRE-7802: Grass and tree selection in build tool
-	mCommitCallbackRegistrar.add("BuildTool.TreeGrass",			boost::bind(&LLFloaterTools::onSelectTreeGrassCombo, this));
-
-	// <FS:KC> show/hide build highlight
-	mCommitCallbackRegistrar.add("BuildTool.commitShowHighlight",	boost::bind(&commit_show_highlight, this));
-
-	mLandImpactsObserver = new LLLandImpactsObserver();
-	LLViewerParcelMgr::getInstance()->addObserver(mLandImpactsObserver);
-=======
 :   LLFloater(key),
     mBtnFocus(NULL),
     mBtnMove(NULL),
@@ -821,7 +514,6 @@
 
     mLandImpactsObserver = new LLLandImpactsObserver();
     LLViewerParcelMgr::getInstance()->addObserver(mLandImpactsObserver);
->>>>>>> 1a8a5404
 }
 
 LLFloaterTools::~LLFloaterTools()
@@ -835,22 +527,6 @@
 
 void LLFloaterTools::setStatusText(const std::string& text)
 {
-<<<<<<< HEAD
-	// <FS:ND> Can be 0 during login
-	if( !mTextStatus )
-		return;
-	// </FS:ND>
-
-	std::map<std::string, std::string>::iterator iter = mStatusText.find(text);
-	if (iter != mStatusText.end())
-	{
-		mTextStatus->setText(iter->second);
-	}
-	else
-	{
-		mTextStatus->setText(text);
-	}
-=======
     // <FS:ND> Can be 0 during login
     if( !mTextStatus )
         return;
@@ -865,22 +541,14 @@
     {
         mTextStatus->setText(text);
     }
->>>>>>> 1a8a5404
 }
 
 void LLFloaterTools::refresh()
 {
-<<<<<<< HEAD
-	const S32 INFO_WIDTH = getRect().getWidth();
-	const S32 INFO_HEIGHT = 384;
-	LLRect object_info_rect(0, 0, INFO_WIDTH, -INFO_HEIGHT);
-	bool all_volume = LLSelectMgr::getInstance()->selectionAllPCode( LL_PCODE_VOLUME );
-=======
     const S32 INFO_WIDTH = getRect().getWidth();
     const S32 INFO_HEIGHT = 384;
     LLRect object_info_rect(0, 0, INFO_WIDTH, -INFO_HEIGHT);
     bool all_volume = LLSelectMgr::getInstance()->selectionAllPCode( LL_PCODE_VOLUME );
->>>>>>> 1a8a5404
 
     S32 idx_features = mTab->getPanelIndexByTitle(PANEL_NAMES[PANEL_FEATURES]);
     S32 idx_face = mTab->getPanelIndexByTitle(PANEL_NAMES[PANEL_FACE]);
@@ -898,108 +566,6 @@
     mTab->enableTabButton(idx_face, all_volume);
     mTab->enableTabButton(idx_contents, all_volume);
 
-<<<<<<< HEAD
-	// Refresh object and prim count labels
-	LLLocale locale(LLLocale::USER_LOCALE);
-	
-	// <FS:KC>
-	std::string desc_string;
-	std::string num_string;
-	bool enable_link_count = true;
-	S32 prim_count = LLSelectMgr::getInstance()->getSelection()->getObjectCount();
-	if (prim_count == 1 && LLToolMgr::getInstance()->getCurrentTool() == LLToolFace::getInstance())
-	{
-		desc_string = getString("selected_faces");
-		
-		LLViewerObject* objectp = LLSelectMgr::getInstance()->getSelection()->getFirstRootObject();
-		LLSelectNode* nodep = LLSelectMgr::getInstance()->getSelection()->getFirstRootNode();
-		if(!objectp || !nodep)
-		{
-			objectp = LLSelectMgr::getInstance()->getSelection()->getFirstObject();
-			nodep = LLSelectMgr::getInstance()->getSelection()->getFirstNode();
-		}
-
-		if (objectp && objectp->getNumTEs() == LLSelectMgr::getInstance()->getSelection()->getTECount())
-			num_string = "ALL_SIDES";
-		else if (objectp && nodep)
-		{
-			//S32 count = 0;
-			for (S32 i = 0; i < objectp->getNumTEs(); i++)
-			{
-				if (nodep->isTESelected(i))
-				{
-					if (!num_string.empty())
-						num_string.append(", ");
-					num_string.append(llformat("%d", i));
-					//count++;
-				}
-			}
-		}
-	}
-	else if (prim_count == 1 && gSavedSettings.getBOOL("EditLinkedParts"))
-	{
-		desc_string = getString("link_number");
-		LLViewerObject* objectp = LLSelectMgr::getInstance()->getSelection()->getFirstObject();
-		if (objectp && objectp->getRootEdit())
-		{
-			LLViewerObject::child_list_t children = objectp->getRootEdit()->getChildren();
-			if (children.empty())
-				num_string = "0"; //a childless prim is always link zero, and unhappy
-			else if (objectp->getRootEdit()->isSelected())
-				num_string = "1"; //root prim is always link one
-			else
-			{
-				S32 index = 1;
-				for (LLViewerObject::child_list_t::iterator iter = children.begin(); iter != children.end(); ++iter)
-				{
-					index++;
-					if ((*iter)->isSelected())
-					{
-						LLResMgr::getInstance()->getIntegerString(num_string, index);
-						break;
-					}
-				}
-			}
-		}
-	}
-	else
-	{
-		enable_link_count = false;
-	}
-	getChild<LLUICtrl>("link_num_obj_count")->setTextArg("[DESC]", desc_string);
-	getChild<LLUICtrl>("link_num_obj_count")->setTextArg("[NUM]", num_string);
-	// </FS:KC>
-#if 0
-	if (!gMeshRepo.meshRezEnabled())
-	{		
-		std::string obj_count_string;
-		LLResMgr::getInstance()->getIntegerString(obj_count_string, LLSelectMgr::getInstance()->getSelection()->getRootObjectCount());
-		getChild<LLUICtrl>("selection_count")->setTextArg("[OBJ_COUNT]", obj_count_string);
-		std::string prim_count_string;
-		LLResMgr::getInstance()->getIntegerString(prim_count_string, LLSelectMgr::getInstance()->getSelection()->getObjectCount());
-		getChild<LLUICtrl>("selection_count")->setTextArg("[PRIM_COUNT]", prim_count_string);
-
-		// calculate selection rendering cost
-		if (sShowObjectCost)
-		{
-			std::string prim_cost_string;
-			S32 render_cost = LLSelectMgr::getInstance()->getSelection()->getSelectedObjectRenderCost();
-			LLResMgr::getInstance()->getIntegerString(prim_cost_string, render_cost);
-			// <FS:Ansariel> Was removed from floater_tools.xml as part of SH-1917 SH-1935
-			//getChild<LLUICtrl>("RenderingCost")->setTextArg("[COUNT]", prim_cost_string);
-		}
-		
-		// disable the object and prim counts if nothing selected
-		bool have_selection = ! LLSelectMgr::getInstance()->getSelection()->isEmpty();
-		getChildView("link_num_obj_count")->setEnabled(have_selection);
-		//getChildView("obj_count")->setEnabled(have_selection);
-		// <FS:Ansariel> Was removed from floater_tools.xml as part of SH-1719
-		//getChildView("prim_count")->setEnabled(have_selection);
-		// <FS:Ansariel> Was removed from floater_tools.xml as part of SH-1917 SH-1935
-		//getChildView("RenderingCost")->setEnabled(have_selection && sShowObjectCost);
-	}
-	else
-=======
     // Refresh object and prim count labels
     LLLocale locale(LLLocale::USER_LOCALE);
 
@@ -1100,7 +666,6 @@
         //getChildView("RenderingCost")->setEnabled(have_selection && sShowObjectCost);
     }
     else
->>>>>>> 1a8a5404
 #endif
     {
         LLObjectSelectionHandle selection = LLSelectMgr::getInstance()->getSelection();
@@ -1185,62 +750,6 @@
         //getChildView("selection_faces")->setVisible(show_faces);
         // </FS:Ansariel>
 
-<<<<<<< HEAD
-		LLStringUtil::format_map_t selection_args;
-		selection_args["OBJ_COUNT"] = llformat("%.1d", link_count);
-// <FS:CR> FIRE-9287 - LI/Prim count not reflected on OpenSim
-#ifdef OPENSIM
-		if (LLGridManager::getInstance()->isInOpenSim())
-			selection_args["LAND_IMPACT"] = llformat("%.1d", (link_cost ? (S32)link_cost : prim_count));
-		else
-#endif // OPENSIM
-// </FS:CR>
-		selection_args["LAND_IMPACT"] = llformat("%.1d", (S32)link_cost);
-
-		std::ostringstream selection_info;
-
-		selection_info << getString("status_selectcount", selection_args);
-
-		getChild<LLTextBox>("selection_count")->setText(selection_info.str());
-	}
-
-	// <FS> disable the object and prim counts if nothing selected
-	bool have_selection = ! LLSelectMgr::getInstance()->getSelection()->isEmpty();
-	getChildView("link_num_obj_count")->setEnabled(have_selection && enable_link_count);
-	// </FS>
-
-	// Refresh child tabs
-	mPanelPermissions->refresh();
-	mPanelObject->refresh();
-	mPanelVolume->refresh();
-	// <FS:Zi> switchable edit texture/materials panel
-	// mPanelFace->refresh();
-	// mPanelFace->refreshMedia();
-	if (mPanelFace)
-	{
-		mPanelFace->refresh();
-		mPanelFace->refreshMedia();
-	}
-	if (mFSPanelFace)
-	{
-		mFSPanelFace->refresh();
-		mFSPanelFace->refreshMedia();
-	}
-	// <FS:Zi>
-	mPanelContents->refresh();
-	mPanelLandInfo->refresh();
-
-	// Refresh the advanced weights floater
-	LLFloaterObjectWeights* object_weights_floater = LLFloaterReg::findTypedInstance<LLFloaterObjectWeights>("object_weights");
-	if(object_weights_floater && object_weights_floater->getVisible())
-	{
-		object_weights_floater->refresh();
-	}
-	
-	// <FS:CR> Only enable Copy Keys when we have something selected
-	getChild<LLButton>("btnCopyKeys")->setEnabled(have_selection);
-	// </FS:CR>
-=======
         LLStringUtil::format_map_t selection_args;
         selection_args["OBJ_COUNT"] = llformat("%.1d", link_count);
 // <FS:CR> FIRE-9287 - LI/Prim count not reflected on OpenSim
@@ -1295,7 +804,6 @@
     // <FS:CR> Only enable Copy Keys when we have something selected
     getChild<LLButton>("btnCopyKeys")->setEnabled(have_selection);
     // </FS:CR>
->>>>>>> 1a8a5404
 }
 
 void LLFloaterTools::draw()
@@ -1308,17 +816,10 @@
     mHasSelection = has_selection;
 
     if (mDirty)
-<<<<<<< HEAD
-	{
-		refresh();
-		mDirty = false;
-	}
-=======
     {
         refresh();
         mDirty = false;
     }
->>>>>>> 1a8a5404
 
     //  mCheckSelectIndividual->set(gSavedSettings.getBOOL("EditLinkedParts"));
     LLFloater::draw();
@@ -1326,328 +827,25 @@
 
 void LLFloaterTools::dirty()
 {
-<<<<<<< HEAD
-	mDirty = true; 
-	LLFloaterOpenObject* instance = LLFloaterReg::findTypedInstance<LLFloaterOpenObject>("openobject");
-	if (instance) instance->dirty();
-=======
     mDirty = true;
     LLFloaterOpenObject* instance = LLFloaterReg::findTypedInstance<LLFloaterOpenObject>("openobject");
     if (instance) instance->dirty();
->>>>>>> 1a8a5404
 }
 
 // Clean up any tool state that should not persist when the
 // floater is closed.
 void LLFloaterTools::resetToolState()
 {
-<<<<<<< HEAD
-	gCameraBtnZoom = true;
-	gCameraBtnOrbit = false;
-	gCameraBtnPan = false;
-
-	gGrabBtnSpin = false;
-	gGrabBtnVertical = false;
-=======
     gCameraBtnZoom = true;
     gCameraBtnOrbit = false;
     gCameraBtnPan = false;
 
     gGrabBtnSpin = false;
     gGrabBtnVertical = false;
->>>>>>> 1a8a5404
 }
 
 void LLFloaterTools::updatePopup(LLCoordGL center, MASK mask)
 {
-<<<<<<< HEAD
-	LLTool *tool = LLToolMgr::getInstance()->getCurrentTool();
-
-	// HACK to allow seeing the buttons when you have the app in a window.
-	// Keep the visibility the same as it 
-	if (tool == gToolNull)
-	{
-		return;
-	}
-
-	if ( isMinimized() )
-	{	// SL looks odd if we draw the tools while the window is minimized
-		return;
-	}
-	
-	// Focus buttons
-	bool focus_visible = (	tool == LLToolCamera::getInstance() );
-
-	mBtnFocus	->setToggleState( focus_visible );
-
-	mRadioGroupFocus->setVisible( focus_visible );
-	getChildView("slider zoom")->setVisible( focus_visible);
-	getChildView("slider zoom")->setEnabled(gCameraBtnZoom);
-
-	if (!gCameraBtnOrbit &&
-		!gCameraBtnPan &&
-		!(mask == MASK_ORBIT) &&
-		!(mask == (MASK_ORBIT | MASK_ALT)) &&
-		!(mask == MASK_PAN) &&
-		!(mask == (MASK_PAN | MASK_ALT)) )
-	{
-		mRadioGroupFocus->setValue("radio zoom");
-	}
-	else if (	gCameraBtnOrbit || 
-				(mask == MASK_ORBIT) ||
-				(mask == (MASK_ORBIT | MASK_ALT)) )
-	{
-		mRadioGroupFocus->setValue("radio orbit");
-	}
-	else if (	gCameraBtnPan ||
-				(mask == MASK_PAN) ||
-				(mask == (MASK_PAN | MASK_ALT)) )
-	{
-		mRadioGroupFocus->setValue("radio pan");
-	}
-
-	// multiply by correction factor because volume sliders go [0, 0.5]
-	getChild<LLUICtrl>("slider zoom")->setValue(gAgentCamera.getCameraZoomFraction() * 0.5f);
-
-	// Move buttons
-	bool move_visible = (tool == LLToolGrab::getInstance());
-
-	if (mBtnMove) mBtnMove	->setToggleState( move_visible );
-
-	// HACK - highlight buttons for next click
-	mRadioGroupMove->setVisible(move_visible);
-	if (!(gGrabBtnSpin || 
-		gGrabBtnVertical || 
-		(mask == MASK_VERTICAL) || 
-		(mask == MASK_SPIN)))
-	{
-		mRadioGroupMove->setValue("radio move");
-	}
-	else if ((mask == MASK_VERTICAL) ||
-			 (gGrabBtnVertical && (mask != MASK_SPIN)))
-	{
-		mRadioGroupMove->setValue("radio lift");
-	}
-	else if ((mask == MASK_SPIN) || 
-			 (gGrabBtnSpin && (mask != MASK_VERTICAL)))
-	{
-		mRadioGroupMove->setValue("radio spin");
-	}
-
-	// Edit buttons
-	bool edit_visible = tool == LLToolCompTranslate::getInstance() ||
-						tool == LLToolCompRotate::getInstance() ||
-						tool == LLToolCompScale::getInstance() ||
-						tool == LLToolFace::getInstance() ||
-						tool == LLToolIndividual::getInstance() ||
-						tool == QToolAlign::getInstance() ||
-						tool == LLToolPipette::getInstance();
-
-	mBtnEdit	->setToggleState( edit_visible );
-	mRadioGroupEdit->setVisible( edit_visible );
-	//bool linked_parts = gSavedSettings.getBOOL("EditLinkedParts");
-	static LLCachedControl<bool> linked_parts(gSavedSettings,  "EditLinkedParts");
-	//getChildView("RenderingCost")->setVisible( !linked_parts && (edit_visible || focus_visible || move_visible) && sShowObjectCost);
-
-	mBtnLink->setVisible(edit_visible);
-	mBtnUnlink->setVisible(edit_visible);
-
-	mBtnLink->setEnabled(LLSelectMgr::instance().enableLinkObjects());
-	mBtnUnlink->setEnabled(LLSelectMgr::instance().enableUnlinkObjects());
-
-	// <FS:PP> FIRE-14493: Buttons to cycle through linkset
-	mBtnPrevPart->setVisible(edit_visible);
-	mBtnNextPart->setVisible(edit_visible);
-
-	bool select_btn_enabled = (!LLSelectMgr::getInstance()->getSelection()->isEmpty()
-								&& (linked_parts || LLToolFace::getInstance() == LLToolMgr::getInstance()->getCurrentTool()));
-	mBtnPrevPart->setEnabled(select_btn_enabled);
-	mBtnNextPart->setEnabled(select_btn_enabled);
-	// </FS:PP>
-
-	if (mCheckSelectIndividual)
-	{
-		mCheckSelectIndividual->setVisible(edit_visible);
-		//mCheckSelectIndividual->set(gSavedSettings.getBOOL("EditLinkedParts"));
-	}
-
-	if ( tool == LLToolCompTranslate::getInstance() )
-	{
-		mRadioGroupEdit->setValue("radio position");
-	}
-	else if ( tool == LLToolCompRotate::getInstance() )
-	{
-		mRadioGroupEdit->setValue("radio rotate");
-	}
-	else if ( tool == LLToolCompScale::getInstance() )
-	{
-		mRadioGroupEdit->setValue("radio stretch");
-	}
-	else if ( tool == LLToolFace::getInstance() )
-	{
-		mRadioGroupEdit->setValue("radio select face");
-	}
-	else if ( tool == QToolAlign::getInstance() )
-	{
-		mRadioGroupEdit->setValue("radio align");
-	}
-
-	if (mComboGridMode) 
-	{
-		mComboGridMode->setVisible( edit_visible );
-		S32 index = mComboGridMode->getCurrentIndex();
-		mComboGridMode->removeall();
-
-		switch (mObjectSelection->getSelectType())
-		{
-			case SELECT_TYPE_HUD:
-				mComboGridMode->add(getString("grid_screen_text"));
-				mComboGridMode->add(getString("grid_local_text"));
-				break;
-			case SELECT_TYPE_WORLD:
-				mComboGridMode->add(getString("grid_world_text"));
-				mComboGridMode->add(getString("grid_local_text"));
-				mComboGridMode->add(getString("grid_reference_text"));
-				break;
-			case SELECT_TYPE_ATTACHMENT:
-				mComboGridMode->add(getString("grid_attachment_text"));
-				mComboGridMode->add(getString("grid_local_text"));
-				mComboGridMode->add(getString("grid_reference_text"));
-				break;
-		}
-
-		mComboGridMode->setCurrentByIndex(index);
-	}
-
-	// Snap to grid disabled for grab tool - very confusing
-	if (mCheckSnapToGrid) mCheckSnapToGrid->setVisible( edit_visible /* || tool == LLToolGrab::getInstance() */ );
-	if (mBtnGridOptions) mBtnGridOptions->setVisible( edit_visible /* || tool == LLToolGrab::getInstance() */ );
-
-	//mCheckSelectLinked	->setVisible( edit_visible );
-	if (mCheckStretchUniform) mCheckStretchUniform->setVisible( edit_visible );
-	if (mCheckStretchTexture) mCheckStretchTexture->setVisible( edit_visible );
-	// <FS:KC>
-	if (mCheckShowHighlight) mCheckShowHighlight->setVisible( edit_visible );
-	if (mCheckActualRoot) mCheckActualRoot->setVisible( edit_visible );
-	// </FS:KC>
-
-	// Create buttons
-	bool create_visible = (tool == LLToolCompCreate::getInstance());
-
-	// <FS:Ansariel> FIRE-7802: Grass and tree selection in build tool
-	if (mTreeGrassCombo) mTreeGrassCombo->setVisible(create_visible);
-	if (create_visible) buildTreeGrassCombo();
-
-	mBtnCreate	->setToggleState(	tool == LLToolCompCreate::getInstance() );
-
-	if (mCheckCopySelection
-		&& mCheckCopySelection->get())
-	{
-		// don't highlight any placer button
-		for (std::vector<LLButton*>::size_type i = 0; i < mButtons.size(); i++)
-		{
-			mButtons[i]->setToggleState(false);
-			mButtons[i]->setVisible( create_visible );
-		}
-	}
-	else
-	{
-		// Highlight the correct placer button
-		for( S32 t = 0; t < (S32)mButtons.size(); t++ )
-		{
-			LLPCode pcode = LLToolPlacer::getObjectType();
-			LLPCode button_pcode = toolData[t];
-			bool state = (pcode == button_pcode);
-			mButtons[t]->setToggleState( state );
-			mButtons[t]->setVisible( create_visible );
-		}
-	}
-
-	if (mCheckSticky) mCheckSticky		->setVisible( create_visible );
-	if (mCheckCopySelection) mCheckCopySelection	->setVisible( create_visible );
-	if (mCheckCopyCenters) mCheckCopyCenters	->setVisible( create_visible );
-	if (mCheckCopyRotates) mCheckCopyRotates	->setVisible( create_visible );
-
-	if (mCheckCopyCenters && mCheckCopySelection) mCheckCopyCenters->setEnabled( mCheckCopySelection->get() );
-	if (mCheckCopyRotates && mCheckCopySelection) mCheckCopyRotates->setEnabled( mCheckCopySelection->get() );
-
-	// Land buttons
-	bool land_visible = (tool == LLToolBrushLand::getInstance() || tool == LLToolSelectLand::getInstance() );
-
-	mCostTextBorder->setVisible(!land_visible);
-
-	if (mBtnLand)	mBtnLand	->setToggleState( land_visible );
-
-	mRadioGroupLand->setVisible( land_visible );
-	if ( tool == LLToolSelectLand::getInstance() )
-	{
-		mRadioGroupLand->setValue("radio select land");
-	}
-	else if ( tool == LLToolBrushLand::getInstance() )
-	{
-		//S32 dozer_mode = gSavedSettings.getS32("RadioLandBrushAction");
-		static LLCachedControl<S32> dozer_mode(gSavedSettings,  "RadioLandBrushAction");
-		switch(dozer_mode)
-		{
-		case 0:
-			mRadioGroupLand->setValue("radio flatten");
-			break;
-		case 1:
-			mRadioGroupLand->setValue("radio raise");
-			break;
-		case 2:
-			mRadioGroupLand->setValue("radio lower");
-			break;
-		case 3:
-			mRadioGroupLand->setValue("radio smooth");
-			break;
-		case 4:
-			mRadioGroupLand->setValue("radio noise");
-			break;
-		case 5:
-			mRadioGroupLand->setValue("radio revert");
-			break;
-		default:
-			break;
-		}
-	}
-
-	if (mBtnApplyToSelection)
-	{
-		mBtnApplyToSelection->setVisible( land_visible );
-		mBtnApplyToSelection->setEnabled( land_visible && !LLViewerParcelMgr::getInstance()->selectionEmpty() && tool != LLToolSelectLand::getInstance());
-	}
-	if (mSliderDozerSize)
-	{
-		mSliderDozerSize	->setVisible( land_visible );
-		getChildView("Bulldozer:")->setVisible( land_visible);
-		getChildView("Dozer Size:")->setVisible( land_visible);
-	}
-	if (mSliderDozerForce)
-	{
-		mSliderDozerForce	->setVisible( land_visible );
-		getChildView("Strength:")->setVisible( land_visible);
-	}
-
-	// <FS>
-	static LLCachedControl<bool> sFSToolboxExpanded(gSavedSettings,  "FSToolboxExpanded", true);
-	mTab->setVisible(!land_visible && sFSToolboxExpanded);
-	mPanelLandInfo->setVisible(land_visible && sFSToolboxExpanded);
-	// </FS>
-
-	bool have_selection = !LLSelectMgr::getInstance()->getSelection()->isEmpty();
-
-	// <FS>
-	getChildView("more info label")->setVisible(!land_visible && have_selection);
-	getChildView("selection_count")->setVisible(!land_visible && have_selection);
-	// <FS:Ansariel> We got this already
-    //getChildView("selection_faces")->setVisible(LLToolFace::getInstance() == LLToolMgr::getInstance()->getCurrentTool()
-    //                                            && LLSelectMgr::getInstance()->getSelection()->getObjectCount() == 1);
-	getChildView("selection_empty")->setVisible(!land_visible && !have_selection);
-	
-	//mTab->setVisible(!land_visible);
-	//mPanelLandInfo->setVisible(land_visible);
-=======
     LLTool *tool = LLToolMgr::getInstance()->getCurrentTool();
 
     // HACK to allow seeing the buttons when you have the app in a window.
@@ -1934,7 +1132,6 @@
 
     //mTab->setVisible(!land_visible);
     //mPanelLandInfo->setVisible(land_visible);
->>>>>>> 1a8a5404
 
 }
 
@@ -1949,39 +1146,6 @@
 // virtual
 void LLFloaterTools::onOpen(const LLSD& key)
 {
-<<<<<<< HEAD
-	mParcelSelection = LLViewerParcelMgr::getInstance()->getFloatingParcelSelection();
-	mObjectSelection = LLSelectMgr::getInstance()->getEditSelection();
-	
-	// <FS:KC> Set the check box value from the saved setting
-	// this function runs on selection change
-	if (!mOpen)
-	{
-		mOpen = true;
-		mCheckShowHighlight->setValue(gSavedSettings.getBOOL("RenderHighlightSelections"));
-	}
-	// </FS:KC>
-
-	std::string panel = key.asString();
-	if (!panel.empty())
-	{
-		mTab->selectTabByName(panel);
-	}
-
-	LLTool* tool = LLToolMgr::getInstance()->getCurrentTool();
-	if (tool == LLToolCompInspect::getInstance()
-		|| tool == LLToolDragAndDrop::getInstance())
-	{
-		// Something called floater up while it was supressed (during drag n drop, inspect),
-		// so it won't be getting any layout or visibility updates, update once
-		// further updates will come from updateLayout()
-		LLCoordGL select_center_screen;
-		MASK	mask = gKeyboard->currentMask(true);
-		updatePopup(select_center_screen, mask);
-	}
-	
-	//gMenuBarView->setItemVisible("BuildTools", true);
-=======
     mParcelSelection = LLViewerParcelMgr::getInstance()->getFloatingParcelSelection();
     mObjectSelection = LLSelectMgr::getInstance()->getEditSelection();
 
@@ -2013,15 +1177,11 @@
     }
 
     //gMenuBarView->setItemVisible("BuildTools", true);
->>>>>>> 1a8a5404
 }
 
 // virtual
 void LLFloaterTools::onClose(bool app_quitting)
 {
-<<<<<<< HEAD
-	mTab->setVisible(false);
-=======
     mTab->setVisible(false);
 
     LLViewerJoystick::getInstance()->moveAvatar(false);
@@ -2036,40 +1196,16 @@
     // Different from handle_reset_view in that it doesn't actually
     //   move the camera if EditCameraMovement is not set.
     gAgentCamera.resetView(gSavedSettings.getBOOL("EditCameraMovement"));
->>>>>>> 1a8a5404
 
     // exit component selection mode
     LLSelectMgr::getInstance()->promoteSelectionToRoot();
     gSavedSettings.setBOOL("EditLinkedParts", false);
 
-<<<<<<< HEAD
-	// destroy media source used to grab media title
-	// <FS:Zi> switchable edit texture/materials panel
-	// mPanelFace->unloadMedia();
-	if (mPanelFace)   mPanelFace->unloadMedia();
-	if (mFSPanelFace) mFSPanelFace->unloadMedia();
-	// </FS:Zi>
-
-    // Different from handle_reset_view in that it doesn't actually 
-	//   move the camera if EditCameraMovement is not set.
-	gAgentCamera.resetView(gSavedSettings.getBOOL("EditCameraMovement"));
-	
-	// exit component selection mode
-	LLSelectMgr::getInstance()->promoteSelectionToRoot();
-	gSavedSettings.setBOOL("EditLinkedParts", false);
-
-	// <FS:KC>
-	LLSelectMgr::instance().setFSShowHideHighlight(FS_SHOW_HIDE_HIGHLIGHT_NORMAL);
-
-	mOpen = false; //hack cause onOpen runs on every selection change but onClose doesnt.
-	// </FS:KC>
-=======
     // <FS:KC>
     LLSelectMgr::instance().setFSShowHideHighlight(FS_SHOW_HIDE_HIGHLIGHT_NORMAL);
 
     mOpen = false; //hack cause onOpen runs on every selection change but onClose doesnt.
     // </FS:KC>
->>>>>>> 1a8a5404
 
     gViewerWindow->showCursor();
 
@@ -2078,30 +1214,6 @@
     mParcelSelection = NULL;
     mObjectSelection = NULL;
 
-<<<<<<< HEAD
-	// <FS:Ansariel> Enable context/pie menu in mouselook
-	// Switch back to basic toolset
-	//LLToolMgr::getInstance()->setCurrentToolset(gBasicToolset);
-	// we were already in basic toolset, using build tools
-	// so manually reset tool to default (pie menu tool)
-	//LLToolMgr::getInstance()->getCurrentToolset()->selectFirstTool();
-	if (!gAgentCamera.cameraMouselook())
-	{
-		LLToolMgr::getInstance()->setCurrentToolset(gBasicToolset);
-		LLToolMgr::getInstance()->getCurrentToolset()->selectFirstTool();
-	}
-	else 
-	{
-		// Switch back to mouselook toolset
-		LLToolMgr::getInstance()->setCurrentToolset(gMouselookToolset);
-		gViewerWindow->hideCursor();
-		gViewerWindow->moveCursorToCenter();
-	}
-	// </FS:Ansariel>
-
-	//gMenuBarView->setItemVisible("BuildTools", false);
-	LLFloaterReg::hideInstance("media_settings");
-=======
     // <FS:Ansariel> Enable context/pie menu in mouselook
     // Switch back to basic toolset
     //LLToolMgr::getInstance()->setCurrentToolset(gBasicToolset);
@@ -2124,7 +1236,6 @@
 
     //gMenuBarView->setItemVisible("BuildTools", false);
     LLFloaterReg::hideInstance("media_settings");
->>>>>>> 1a8a5404
 
     // hide the advanced object weights floater
     LLFloaterReg::hideInstance("object_weights");
@@ -2135,19 +1246,11 @@
     // prepare content for next call
     mPanelContents->clearContents();
 
-<<<<<<< HEAD
-	if(sPreviousFocusOnAvatar)
-	{
-		sPreviousFocusOnAvatar = false;
-		gAgentCamera.setAllowChangeToFollow(true);
-	}
-=======
     if(sPreviousFocusOnAvatar)
     {
         sPreviousFocusOnAvatar = false;
         gAgentCamera.setAllowChangeToFollow(true);
     }
->>>>>>> 1a8a5404
 }
 
 void click_popup_info(void*)
@@ -2161,25 +1264,6 @@
 
 void commit_radio_group_move(LLUICtrl* ctrl)
 {
-<<<<<<< HEAD
-	LLRadioGroup* group = (LLRadioGroup*)ctrl;
-	std::string selected = group->getValue().asString();
-	if (selected == "radio move")
-	{
-		gGrabBtnVertical = false;
-		gGrabBtnSpin = false;
-	}
-	else if (selected == "radio lift")
-	{
-		gGrabBtnVertical = true;
-		gGrabBtnSpin = false;
-	}
-	else if (selected == "radio spin")
-	{
-		gGrabBtnVertical = false;
-		gGrabBtnSpin = true;
-	}
-=======
     LLRadioGroup* group = (LLRadioGroup*)ctrl;
     std::string selected = group->getValue().asString();
     if (selected == "radio move")
@@ -2197,33 +1281,10 @@
         gGrabBtnVertical = false;
         gGrabBtnSpin = true;
     }
->>>>>>> 1a8a5404
 }
 
 void commit_radio_group_focus(LLUICtrl* ctrl)
 {
-<<<<<<< HEAD
-	LLRadioGroup* group = (LLRadioGroup*)ctrl;
-	std::string selected = group->getValue().asString();
-	if (selected == "radio zoom")
-	{
-		gCameraBtnZoom = true;
-		gCameraBtnOrbit = false;
-		gCameraBtnPan = false;
-	}
-	else if (selected == "radio orbit")
-	{
-		gCameraBtnZoom = false;
-		gCameraBtnOrbit = true;
-		gCameraBtnPan = false;
-	}
-	else if (selected == "radio pan")
-	{
-		gCameraBtnZoom = false;
-		gCameraBtnOrbit = false;
-		gCameraBtnPan = true;
-	}
-=======
     LLRadioGroup* group = (LLRadioGroup*)ctrl;
     std::string selected = group->getValue().asString();
     if (selected == "radio zoom")
@@ -2244,7 +1305,6 @@
         gCameraBtnOrbit = false;
         gCameraBtnPan = true;
     }
->>>>>>> 1a8a5404
 }
 
 void commit_slider_zoom(LLUICtrl *ctrl)
@@ -2268,33 +1328,6 @@
 
 void commit_radio_group_edit(LLUICtrl *ctrl)
 {
-<<<<<<< HEAD
-	S32 show_owners = gSavedSettings.getBOOL("ShowParcelOwners");
-
-	LLRadioGroup* group = (LLRadioGroup*)ctrl;
-	std::string selected = group->getValue().asString();
-	if (selected == "radio position")
-	{
-		LLFloaterTools::setEditTool( LLToolCompTranslate::getInstance() );
-	}
-	else if (selected == "radio rotate")
-	{
-		LLFloaterTools::setEditTool( LLToolCompRotate::getInstance() );
-	}
-	else if (selected == "radio stretch")
-	{
-		LLFloaterTools::setEditTool( LLToolCompScale::getInstance() );
-	}
-	else if (selected == "radio select face")
-	{
-		LLFloaterTools::setEditTool( LLToolFace::getInstance() );
-	}
-	else if (selected == "radio align")
-	{
-		LLFloaterTools::setEditTool( QToolAlign::getInstance() );
-	}
-	gSavedSettings.setBOOL("ShowParcelOwners", show_owners);
-=======
     S32 show_owners = gSavedSettings.getBOOL("ShowParcelOwners");
 
     LLRadioGroup* group = (LLRadioGroup*)ctrl;
@@ -2320,7 +1353,6 @@
         LLFloaterTools::setEditTool( QToolAlign::getInstance() );
     }
     gSavedSettings.setBOOL("ShowParcelOwners", show_owners);
->>>>>>> 1a8a5404
 }
 
 void commit_radio_group_land(LLUICtrl* ctrl)
@@ -2352,28 +1384,6 @@
 }
 void commit_select_component(void *data)
 {
-<<<<<<< HEAD
-	LLFloaterTools* floaterp = (LLFloaterTools*)data;
-
-	//forfeit focus
-	if (gFocusMgr.childHasKeyboardFocus(floaterp))
-	{
-		gFocusMgr.setKeyboardFocus(NULL);
-	}
-
-	bool select_individuals = floaterp->mCheckSelectIndividual->get();
-	gSavedSettings.setBOOL("EditLinkedParts", select_individuals);
-	floaterp->dirty();
-
-	if (select_individuals)
-	{
-		LLSelectMgr::getInstance()->demoteSelectionToIndividuals();
-	}
-	else
-	{
-		LLSelectMgr::getInstance()->promoteSelectionToRoot();
-	}
-=======
     LLFloaterTools* floaterp = (LLFloaterTools*)data;
 
     //forfeit focus
@@ -2394,24 +1404,11 @@
     {
         LLSelectMgr::getInstance()->promoteSelectionToRoot();
     }
->>>>>>> 1a8a5404
 }
 
 // <FS:KC> show/hide build highlight
 void commit_show_highlight(void *data)
 {
-<<<<<<< HEAD
-	LLFloaterTools* floaterp = (LLFloaterTools*)data;
-	bool show_highlight = floaterp->mCheckShowHighlight->get();
-	if (show_highlight)
-	{
-		LLSelectMgr::getInstance()->setFSShowHideHighlight(FS_SHOW_HIDE_HIGHLIGHT_SHOW);
-	}
-	else
-	{
-		LLSelectMgr::getInstance()->setFSShowHideHighlight(FS_SHOW_HIDE_HIGHLIGHT_HIDE);
-	}
-=======
     LLFloaterTools* floaterp = (LLFloaterTools*)data;
     bool show_highlight = floaterp->mCheckShowHighlight->get();
     if (show_highlight)
@@ -2422,22 +1419,10 @@
     {
         LLSelectMgr::getInstance()->setFSShowHideHighlight(FS_SHOW_HIDE_HIGHLIGHT_HIDE);
     }
->>>>>>> 1a8a5404
 }
 // </FS:KC>
 
 
-<<<<<<< HEAD
-// static 
-void LLFloaterTools::setObjectType( LLPCode pcode )
-{
-	LLToolPlacer::setObjectType( pcode );
-	gSavedSettings.setBOOL("CreateToolCopySelection", false);
-	// <FS:Ansariel> FIRE-7802: Grass and tree selection in build tool
-	gFloaterTools->buildTreeGrassCombo();
-	// </FS:Ansariel>
-	gFocusMgr.setMouseCapture(NULL);
-=======
 // static
 void LLFloaterTools::setObjectType( LLPCode pcode )
 {
@@ -2447,7 +1432,6 @@
     gFloaterTools->buildTreeGrassCombo();
     // </FS:Ansariel>
     gFocusMgr.setMouseCapture(NULL);
->>>>>>> 1a8a5404
 }
 
 void commit_grid_mode(LLUICtrl *ctrl)
@@ -2508,226 +1492,6 @@
 
 void LLFloaterTools::updateLandImpacts()
 {
-<<<<<<< HEAD
-	LLParcel *parcel = mParcelSelection->getParcel();
-	if (!parcel)
-	{
-		return;
-	}
-
-	// <FS:Ansariel> Bring back remaining capacity info
-	S32 rezzed_prims = parcel->getSimWidePrimCount();
-	S32 total_capacity = parcel->getSimWideMaxPrimCapacity();
-	LLViewerRegion* region = LLViewerParcelMgr::getInstance()->getSelectionRegion();
-	if (region)
-	{
-		S32 max_tasks_per_region = (S32)region->getMaxTasks();
-		total_capacity = llmin(total_capacity, max_tasks_per_region);
-	}
-	std::string remaining_capacity_str = "";
-
-	if (gMeshRepo.meshRezEnabled())
-	{
-		LLStringUtil::format_map_t remaining_capacity_args;
-		remaining_capacity_args["LAND_CAPACITY"] = llformat("%d", total_capacity - rezzed_prims);
-		remaining_capacity_str = getString("status_remaining_capacity", remaining_capacity_args);
-	}
-
-	childSetTextArg("more info label", "[CAPACITY_STRING]", remaining_capacity_str);
-	// </FS:Ansariel>
-
-	// Update land impacts info in the weights floater
-	LLFloaterObjectWeights* object_weights_floater = LLFloaterReg::findTypedInstance<LLFloaterObjectWeights>("object_weights");
-	if(object_weights_floater)
-	{
-		object_weights_floater->updateLandImpacts(parcel);
-	}
-}
-
-struct LLFloaterToolsCopyKeysFunctor : public LLSelectedObjectFunctor
-{
-	LLFloaterToolsCopyKeysFunctor(std::string& strOut, std::string& strSep) : mOutput(strOut), mSep(strSep) {}
-	virtual bool apply(LLViewerObject* object)
-	{
-		if (!mOutput.empty())
-			mOutput.append(mSep);
-
-		mOutput.append(object->getID().asString());
-
-		return true;
-	}
-private:
-	std::string& mOutput;
-	std::string& mSep;
-};
-
-void LLFloaterTools::onClickBtnCopyKeys()
-{
-	std::string separator = gSavedSettings.getString("FSCopyObjKeySeparator");
-	std::string stringKeys;
-	MASK mask = gKeyboard->currentMask(false);
-	LLFloaterToolsCopyKeysFunctor copy_keys(stringKeys, separator);
-	bool copied = false;
-	if (mask == MASK_SHIFT)
-		copied = LLSelectMgr::getInstance()->getSelection()->applyToObjects(&copy_keys);
-	else if (mCheckSelectIndividual && mCheckSelectIndividual->get())
-		copied = LLSelectMgr::getInstance()->getSelection()->applyToObjects(&copy_keys);
-	else
-		copied = LLSelectMgr::getInstance()->getSelection()->applyToRootObjects(&copy_keys);
-
-	if (copied)
-	{
-		LLView::getWindow()->copyTextToClipboard(utf8str_to_wstring(stringKeys));
-	}
-}
-
-void LLFloaterTools::onClickExpand()
-{
-	bool show_more = !gSavedSettings.getBOOL("FSToolboxExpanded");
-	gSavedSettings.setBOOL("FSToolboxExpanded", show_more);
-
-	LLButton* btnExpand = getChild<LLButton>("btnExpand");
-	if (show_more)
-	{
-		mTab->setVisible(true);
-		reshape(getRect().getWidth(), mExpandedHeight);
-		translate(0, mCollapsedHeight - mExpandedHeight);
-		btnExpand->setImageOverlay("Arrow_Up", btnExpand->getImageOverlayHAlign());
-	}
-	else
-	{
-		mTab->setVisible(false);
-		reshape(getRect().getWidth(), mCollapsedHeight);
-		translate(0, mExpandedHeight - mCollapsedHeight);
-		btnExpand->setImageOverlay("Arrow_Down", btnExpand->getImageOverlayHAlign());
-	}
-}
-
-// <FS:Ansariel> FIRE-7802: Grass and tree selection in build tool
-template<class P>
-void build_plant_combo(const std::map<U32, P*>& list, LLComboBox* combo)
-{
-	if (!combo || list.empty()) return;
-	combo->removeall();
-	typename std::map<U32, P*>::const_iterator it = list.begin();
-	typename std::map<U32, P*>::const_iterator end = list.end();
-	for (; it != end; ++it)
-	{
-		P* plant = (*it).second;
-		if (plant) combo->addSimpleElement(plant->mName, ADD_BOTTOM);
-	}
-}
-
-void LLFloaterTools::buildTreeGrassCombo()
-{
-	if (!mTreeGrassCombo) return;
-
-	// Rebuild the combo with the list we need, then select the last-known use
-	// TODO: rebuilding this list continuously is probably not the best way
-	LLPCode pcode = LLToolPlacer::getObjectType();
-	std::string type = LLStringUtil::null;
-
-	// LL_PCODE_TREE_NEW seems to be "new" as in "dodo"
-	switch (pcode)
-	{
-	case LL_PCODE_LEGACY_TREE:
-	case LL_PCODE_TREE_NEW:
-		build_plant_combo(LLVOTree::sSpeciesTable, mTreeGrassCombo);
-		mTreeGrassCombo->addSimpleElement("Random", ADD_TOP);
-		type = "Tree";
-		break;
-	case LL_PCODE_LEGACY_GRASS:
-		build_plant_combo(LLVOGrass::sSpeciesTable, mTreeGrassCombo);
-		mTreeGrassCombo->addSimpleElement("Random", ADD_TOP);
-		type = "Grass";
-		break;
-	default:
-		mTreeGrassCombo->setEnabled(false);
-		break;
-	}
-
-	// select last selected if exists
-	if (!type.empty())
-	{
-		// Enable the options
-		mTreeGrassCombo->setEnabled(true);
-
-		// Set the last selection, or "Random" (old default) if there isn't one
-		std::string last_selected = gSavedSettings.getString("LastSelected" + type);
-		if (last_selected.empty())
-		{
-			mTreeGrassCombo->selectByValue(LLSD(std::string("Random")));
-		}
-		else
-		{
-			mTreeGrassCombo->selectByValue(LLSD(last_selected));
-		}
-	}
-}
-
-void LLFloaterTools::onSelectTreeGrassCombo()
-{
-	// Save the last-used selection
-	std::string last_selected = mTreeGrassCombo->getValue().asString();
-	LLPCode pcode = LLToolPlacer::getObjectType();
-	std::string type = "";
-
-	switch (pcode)
-	{
-	case LL_PCODE_LEGACY_GRASS:
-		type = "Grass";
-		break;
-	case LL_PCODE_LEGACY_TREE:
-	case LL_PCODE_TREE_NEW:
-		type = "Tree";
-		break;
-	default:
-		break;
-	}
-
-	if (!type.empty())
-	{
-		// Should never be an empty string
-		gSavedSettings.setString("LastSelected" + type, last_selected);
-	}
-}
-// </FS:Ansariel>
-
-// <FS:Zi> switchable edit texture/materials panel
-void LLFloaterTools::refreshPanelFace()
-{
-	if (mPanelFace)   mPanelFace->refresh();
-	if (mFSPanelFace) mFSPanelFace->refresh();
-}
-
-LLRender::eTexIndex LLFloaterTools::getTextureDropChannel()
-{
-	if (mPanelFace)   return mPanelFace->getTextureDropChannel();
-	if (mFSPanelFace) return mFSPanelFace->getTextureDropChannel();
-	return LLRender::NUM_TEXTURE_CHANNELS;	// invalid
-}
-
-LLRender::eTexIndex LLFloaterTools::getTextureChannelToEdit()
-{
-	if (mPanelFace)   return mPanelFace->getTextureChannelToEdit();
-	if (mFSPanelFace) return mFSPanelFace->getTextureChannelToEdit();
-	return LLRender::NUM_TEXTURE_CHANNELS;	// invalid
-}
-
-LLGLTFMaterial::TextureInfo LLFloaterTools::getPBRDropChannel()
-{
-	if (mPanelFace)   return mPanelFace->getPBRDropChannel();
-	if (mFSPanelFace) return mFSPanelFace->getPBRDropChannel();
-	return LLGLTFMaterial::GLTF_TEXTURE_INFO_COUNT;	// invalid
-}
-
-LLMaterialPtr LLFloaterTools::createDefaultMaterial(LLMaterialPtr old_mat)
-{
-	if (mPanelFace)   return mPanelFace->createDefaultMaterial(old_mat);
-	if (mFSPanelFace) return mFSPanelFace->createDefaultMaterial(old_mat);
-	return nullptr;	// invalid
-}
-=======
     LLParcel *parcel = mParcelSelection->getParcel();
     if (!parcel)
     {
@@ -2946,5 +1710,4 @@
     if (mFSPanelFace) return mFSPanelFace->createDefaultMaterial(old_mat);
     return nullptr; // invalid
 }
->>>>>>> 1a8a5404
 // </FS:Zi>