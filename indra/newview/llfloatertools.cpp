/** 
 * @file llfloatertools.cpp
 * @brief The edit tools, including move, position, land, etc.
 *
 * $LicenseInfo:firstyear=2002&license=viewerlgpl$
 * Second Life Viewer Source Code
 * Copyright (C) 2010, Linden Research, Inc.
 * 
 * This library is free software; you can redistribute it and/or
 * modify it under the terms of the GNU Lesser General Public
 * License as published by the Free Software Foundation;
 * version 2.1 of the License only.
 * 
 * This library is distributed in the hope that it will be useful,
 * but WITHOUT ANY WARRANTY; without even the implied warranty of
 * MERCHANTABILITY or FITNESS FOR A PARTICULAR PURPOSE.  See the GNU
 * Lesser General Public License for more details.
 * 
 * You should have received a copy of the GNU Lesser General Public
 * License along with this library; if not, write to the Free Software
 * Foundation, Inc., 51 Franklin Street, Fifth Floor, Boston, MA  02110-1301  USA
 * 
 * Linden Research, Inc., 945 Battery Street, San Francisco, CA  94111  USA
 * $/LicenseInfo$
 */

#include "llviewerprecompiledheaders.h"

#include "llfloatertools.h"

#include "llfontgl.h"
#include "llcoord.h"
//#include "llgl.h"

#include "llagent.h"
#include "llagentcamera.h"
#include "llbutton.h"
#include "llcheckboxctrl.h"
#include "llcombobox.h"
#include "lldraghandle.h"
#include "llerror.h"
#include "llfloaterbuildoptions.h"
#include "llfloatermediasettings.h"
#include "llfloateropenobject.h"
#include "llfloaterobjectweights.h"
#include "llfloaterreg.h"
#include "llfocusmgr.h"
#include "llmediaentry.h"
#include "llmenugl.h"
#include "llnotificationsutil.h"
#include "llpanelcontents.h"
#include "llpanelface.h"
#include "llpanelland.h"
#include "llpanelobjectinventory.h"
#include "llpanelobject.h"
#include "llpanelvolume.h"
#include "llpanelpermissions.h"
#include "llparcel.h"
#include "llradiogroup.h"
#include "llresmgr.h"
#include "llselectmgr.h"
#include "llslider.h"
#include "llstatusbar.h"
#include "lltabcontainer.h"
#include "lltextbox.h"
#include "lltoolbrush.h"
#include "lltoolcomp.h"
#include "lltooldraganddrop.h"
#include "lltoolface.h"
#include "lltoolfocus.h"
#include "lltoolgrab.h"
#include "lltoolgrab.h"
#include "lltoolindividual.h"
#include "lltoolmgr.h"
#include "lltoolpie.h"
#include "lltoolpipette.h"
#include "lltoolplacer.h"
#include "lltoolselectland.h"
#include "lltrans.h"
#include "llui.h"
#include "llviewercontrol.h"
#include "llviewerjoystick.h"
#include "llviewerregion.h"
#include "llviewermenu.h"
#include "llviewerparcelmgr.h"
#include "llviewerwindow.h"
#include "llvovolume.h"
#include "lluictrlfactory.h"
#include "qtoolalign.h"
#include "llselectmgr.h"
#include "llmeshrepository.h"

#include "llviewernetwork.h" // <FS:CR> Aurora Sim
#include "llvograss.h"
#include "llvotree.h"

// Globals
LLFloaterTools *gFloaterTools = NULL;
bool LLFloaterTools::sShowObjectCost = true;
bool LLFloaterTools::sPreviousFocusOnAvatar = false;

const std::string PANEL_NAMES[LLFloaterTools::PANEL_COUNT] =
{
	std::string("General"), 	// PANEL_GENERAL,
	std::string("Object"), 	// PANEL_OBJECT,
	std::string("Features"),	// PANEL_FEATURES,
	std::string("Texture"),	// PANEL_FACE,
	std::string("Content"),	// PANEL_CONTENTS,
};


// Local prototypes
void commit_grid_mode(LLUICtrl *ctrl);
void commit_select_component(void *data);
//void click_show_more(void*);
void click_popup_info(void*);
void click_popup_done(void*);
void click_popup_minimize(void*);
void commit_slider_dozer_force(LLUICtrl *);
void click_apply_to_selection(void*);
void commit_radio_group_focus(LLUICtrl* ctrl);
void commit_radio_group_move(LLUICtrl* ctrl);
void commit_radio_group_edit(LLUICtrl* ctrl);
void commit_radio_group_land(LLUICtrl* ctrl);
void commit_grid_mode(LLUICtrl *);
void commit_slider_zoom(LLUICtrl *ctrl);

// <FS:KC> show/hide build highlight
void commit_show_highlight(void *ctrl);

/**
 * Class LLLandImpactsObserver
 *
 * An observer class to monitor parcel selection and update
 * the land impacts data from a parcel containing the selected object.
 */
class LLLandImpactsObserver : public LLParcelObserver
{
public:
	virtual void changed()
	{
		LLFloaterTools* tools_floater = LLFloaterReg::getTypedInstance<LLFloaterTools>("build");
		if(tools_floater)
		{
			tools_floater->updateLandImpacts();
		}
	}
};

//static
void*	LLFloaterTools::createPanelPermissions(void* data)
{
	LLFloaterTools* floater = (LLFloaterTools*)data;
	floater->mPanelPermissions = new LLPanelPermissions();
	return floater->mPanelPermissions;
}
//static
void*	LLFloaterTools::createPanelObject(void* data)
{
	LLFloaterTools* floater = (LLFloaterTools*)data;
	floater->mPanelObject = new LLPanelObject();
	return floater->mPanelObject;
}

//static
void*	LLFloaterTools::createPanelVolume(void* data)
{
	LLFloaterTools* floater = (LLFloaterTools*)data;
	floater->mPanelVolume = new LLPanelVolume();
	return floater->mPanelVolume;
}

//static
void*	LLFloaterTools::createPanelFace(void* data)
{
	LLFloaterTools* floater = (LLFloaterTools*)data;
	floater->mPanelFace = new LLPanelFace();
	return floater->mPanelFace;
}

//static
void*	LLFloaterTools::createPanelContents(void* data)
{
	LLFloaterTools* floater = (LLFloaterTools*)data;
	floater->mPanelContents = new LLPanelContents();
	return floater->mPanelContents;
}

//static
void*	LLFloaterTools::createPanelLandInfo(void* data)
{
	LLFloaterTools* floater = (LLFloaterTools*)data;
	floater->mPanelLandInfo = new LLPanelLandInfo();
	return floater->mPanelLandInfo;
}

static	const std::string	toolNames[]={
	"ToolCube",
	"ToolPrism",
	"ToolPyramid",
	"ToolTetrahedron",
	"ToolCylinder",
	"ToolHemiCylinder",
	"ToolCone",
	"ToolHemiCone",
	"ToolSphere",
	"ToolHemiSphere",
	"ToolTorus",
	"ToolTube",
	"ToolRing",
	"ToolTree",
	"ToolGrass"};
LLPCode toolData[]={
	LL_PCODE_CUBE,
	LL_PCODE_PRISM,
	LL_PCODE_PYRAMID,
	LL_PCODE_TETRAHEDRON,
	LL_PCODE_CYLINDER,
	LL_PCODE_CYLINDER_HEMI,
	LL_PCODE_CONE,
	LL_PCODE_CONE_HEMI,
	LL_PCODE_SPHERE,
	LL_PCODE_SPHERE_HEMI,
	LL_PCODE_TORUS,
	LLViewerObject::LL_VO_SQUARE_TORUS,
	LLViewerObject::LL_VO_TRIANGLE_TORUS,
	LL_PCODE_LEGACY_TREE,
	LL_PCODE_LEGACY_GRASS};

BOOL	LLFloaterTools::postBuild()
{	
	// Hide until tool selected
	setVisible(FALSE);

	// Since we constantly show and hide this during drags, don't
	// make sounds on visibility changes.
	setSoundFlags(LLView::SILENT);

	getDragHandle()->setEnabled( !gSavedSettings.getBOOL("ToolboxAutoMove") );

	LLRect rect;
	mBtnFocus			= getChild<LLButton>("button focus");//btn;
	mBtnMove			= getChild<LLButton>("button move");
	mBtnEdit			= getChild<LLButton>("button edit");
	mBtnCreate			= getChild<LLButton>("button create");
	mBtnLand			= getChild<LLButton>("button land" );
	mTextStatus			= getChild<LLTextBox>("text status");
	mRadioGroupFocus	= getChild<LLRadioGroup>("focus_radio_group");
	mRadioGroupMove		= getChild<LLRadioGroup>("move_radio_group");
	mRadioGroupEdit		= getChild<LLRadioGroup>("edit_radio_group");
	mBtnGridOptions		= getChild<LLButton>("Options...");
	mBtnLink			= getChild<LLButton>("link_btn");
	mBtnUnlink			= getChild<LLButton>("unlink_btn");

	// <FS:PP> FIRE-14493: Buttons to cycle through linkset
	mBtnPrevPart		= getChild<LLButton>("prev_part_btn");
	mBtnNextPart		= getChild<LLButton>("next_part_btn");
	// </FS:PP>
	
	mCheckSelectIndividual	= getChild<LLCheckBoxCtrl>("checkbox edit linked parts");	
	getChild<LLUICtrl>("checkbox edit linked parts")->setValue((BOOL)gSavedSettings.getBOOL("EditLinkedParts"));
	mCheckSnapToGrid		= getChild<LLCheckBoxCtrl>("checkbox snap to grid");
	getChild<LLUICtrl>("checkbox snap to grid")->setValue((BOOL)gSavedSettings.getBOOL("SnapEnabled"));
	mCheckStretchUniform	= getChild<LLCheckBoxCtrl>("checkbox uniform");
	getChild<LLUICtrl>("checkbox uniform")->setValue((BOOL)gSavedSettings.getBOOL("ScaleUniform"));
	mCheckStretchTexture	= getChild<LLCheckBoxCtrl>("checkbox stretch textures");
	getChild<LLUICtrl>("checkbox stretch textures")->setValue((BOOL)gSavedSettings.getBOOL("ScaleStretchTextures"));
	mComboGridMode			= getChild<LLComboBox>("combobox grid mode");

	// <FS:KC> show highlight
	mCheckShowHighlight = getChild<LLCheckBoxCtrl>("checkbox show highlight");
	mCheckShowHighlight->setValue(gSavedSettings.getBOOL("RenderHighlightSelections"));
	LLSelectMgr::instance().setFSShowHideHighlight(FS_SHOW_HIDE_HIGHLIGHT_NORMAL);

	mCheckActualRoot = getChild<LLCheckBoxCtrl>("checkbox actual root");
	// </FS:KC>


	//
	// Create Buttons
	//

	for(size_t t=0; t<LL_ARRAY_SIZE(toolNames); ++t)
	{
		LLButton *found = getChild<LLButton>(toolNames[t]);
		if(found)
		{
			found->setClickedCallback(boost::bind(&LLFloaterTools::setObjectType, toolData[t]));
			mButtons.push_back( found );
		}else{
			LL_WARNS() << "Tool button not found! DOA Pending." << LL_ENDL;
		}
	}
	mCheckCopySelection = getChild<LLCheckBoxCtrl>("checkbox copy selection");
	getChild<LLUICtrl>("checkbox copy selection")->setValue((BOOL)gSavedSettings.getBOOL("CreateToolCopySelection"));
	mCheckSticky = getChild<LLCheckBoxCtrl>("checkbox sticky");
	getChild<LLUICtrl>("checkbox sticky")->setValue((BOOL)gSavedSettings.getBOOL("CreateToolKeepSelected"));
	mCheckCopyCenters = getChild<LLCheckBoxCtrl>("checkbox copy centers");
	getChild<LLUICtrl>("checkbox copy centers")->setValue((BOOL)gSavedSettings.getBOOL("CreateToolCopyCenters"));
	mCheckCopyRotates = getChild<LLCheckBoxCtrl>("checkbox copy rotates");
	getChild<LLUICtrl>("checkbox copy rotates")->setValue((BOOL)gSavedSettings.getBOOL("CreateToolCopyRotates"));

	mRadioGroupLand			= getChild<LLRadioGroup>("land_radio_group");
	mBtnApplyToSelection	= getChild<LLButton>("button apply to selection");
	mSliderDozerSize		= getChild<LLSlider>("slider brush size");
	getChild<LLUICtrl>("slider brush size")->setValue(gSavedSettings.getF32("LandBrushSize"));
	mSliderDozerForce		= getChild<LLSlider>("slider force");
	// the setting stores the actual force multiplier, but the slider is logarithmic, so we convert here
	getChild<LLUICtrl>("slider force")->setValue(log10(gSavedSettings.getF32("LandBrushForce")));
	// <FS:Ansariel> FIRE-7802: Grass and tree selection in build tool
	mTreeGrassCombo			= getChild<LLComboBox>("tree_grass_combo");

	mCostTextBorder = getChild<LLViewBorder>("cost_text_border");

	mTab = getChild<LLTabContainer>("Object Info Tabs");
	if(mTab)
	{
		//mTab->setFollows(FOLLOWS_TOP | FOLLOWS_LEFT);
		//mTab->setBorderVisible(FALSE);
		mTab->selectFirstTab();
	}

	mStatusText["rotate"] = getString("status_rotate");
	mStatusText["scale"] = getString("status_scale");
	mStatusText["move"] = getString("status_move");
	mStatusText["modifyland"] = getString("status_modifyland");
	mStatusText["camera"] = getString("status_camera");
	mStatusText["grab"] = getString("status_grab");
	mStatusText["place"] = getString("status_place");
	mStatusText["selectland"] = getString("status_selectland");

	sShowObjectCost = gSavedSettings.getBOOL("ShowObjectRenderingCost");
	
	// <FS:KC> Added back more/less button
	LLButton* btnExpand = getChild<LLButton>("btnExpand");
	if (btnExpand && mTab)
	{
		mExpandedHeight = getRect().getHeight();
		mCollapsedHeight = mExpandedHeight - mTab->getRect().getHeight() + btnExpand->getRect().getHeight();
		if(!gSavedSettings.getBOOL("FSToolboxExpanded"))
		{
			mTab->setVisible(FALSE);
			reshape( getRect().getWidth(), mCollapsedHeight);
			btnExpand->setImageOverlay("Arrow_Down", btnExpand->getImageOverlayHAlign());
		}
	}
	else
	{
		gSavedSettings.setBOOL("FSToolboxExpanded", TRUE);
	}
	// </FS:KC>

	return TRUE;
}

// <FS:CR> Aurora Sim
void LLFloaterTools::updateToolsSizeLimits()
{
	mPanelObject->updateLimits(FALSE);
}
// </FS:CR> Aurora Sim

void LLFloaterTools::changePrecision(S32 decimal_precision)
{
	// Precision gets funky at 8 digits.
	if (decimal_precision < 0) decimal_precision = 0;
	else if (decimal_precision > 7) decimal_precision = 7;
	
	mPanelObject->changePrecision(decimal_precision);
	mPanelFace->changePrecision(decimal_precision);
}

// Create the popupview with a dummy center.  It will be moved into place
// during LLViewerWindow's per-frame hover processing.
LLFloaterTools::LLFloaterTools(const LLSD& key)
:	LLFloater(key),
	mBtnFocus(NULL),
	mBtnMove(NULL),
	mBtnEdit(NULL),
	mBtnCreate(NULL),
	mBtnLand(NULL),
	mTextStatus(NULL),

	mRadioGroupFocus(NULL),
	mRadioGroupMove(NULL),
	mRadioGroupEdit(NULL),

	mCheckSelectIndividual(NULL),

	mCheckSnapToGrid(NULL),
	mBtnGridOptions(NULL),
	mComboGridMode(NULL),
	mCheckStretchUniform(NULL),
	mCheckStretchTexture(NULL),
	// <FS:KC>
	mCheckShowHighlight(NULL),
	mCheckActualRoot(NULL),
	// </FS:KC>

	mBtnRotateLeft(NULL),
	mBtnRotateReset(NULL),
	mBtnRotateRight(NULL),

	mBtnLink(NULL),
	mBtnUnlink(NULL),

	// <FS:PP> FIRE-14493: Buttons to cycle through linkset
	mBtnPrevPart(NULL),
	mBtnNextPart(NULL),
	// </FS:PP>

	mBtnDelete(NULL),
	mBtnDuplicate(NULL),
	mBtnDuplicateInPlace(NULL),

	// <FS:Ansariel> FIRE-7802: Grass and tree selection in build tool
	mTreeGrassCombo(NULL),

	mCheckSticky(NULL),
	mCheckCopySelection(NULL),
	mCheckCopyCenters(NULL),
	mCheckCopyRotates(NULL),
	mRadioGroupLand(NULL),
	mSliderDozerSize(NULL),
	mSliderDozerForce(NULL),
	mBtnApplyToSelection(NULL),

	mTab(NULL),
	mPanelPermissions(NULL),
	mPanelObject(NULL),
	mPanelVolume(NULL),
	mPanelContents(NULL),
	mPanelFace(NULL),
	mPanelLandInfo(NULL),

	mCostTextBorder(NULL),
	mTabLand(NULL),

	mLandImpactsObserver(NULL),

	mDirty(TRUE),
	mHasSelection(TRUE)
{
	gFloaterTools = this;

	setAutoFocus(FALSE);
	mFactoryMap["General"] = LLCallbackMap(createPanelPermissions, this);//LLPanelPermissions
	mFactoryMap["Object"] = LLCallbackMap(createPanelObject, this);//LLPanelObject
	mFactoryMap["Features"] = LLCallbackMap(createPanelVolume, this);//LLPanelVolume
	mFactoryMap["Texture"] = LLCallbackMap(createPanelFace, this);//LLPanelFace
	mFactoryMap["Contents"] = LLCallbackMap(createPanelContents, this);//LLPanelContents
	mFactoryMap["land info panel"] = LLCallbackMap(createPanelLandInfo, this);//LLPanelLandInfo
	
	mCommitCallbackRegistrar.add("BuildTool.setTool",			boost::bind(&LLFloaterTools::setTool,this, _2));
	mCommitCallbackRegistrar.add("BuildTool.commitZoom",		boost::bind(&commit_slider_zoom, _1));
	mCommitCallbackRegistrar.add("BuildTool.commitRadioFocus",	boost::bind(&commit_radio_group_focus, _1));
	mCommitCallbackRegistrar.add("BuildTool.commitRadioMove",	boost::bind(&commit_radio_group_move,_1));
	mCommitCallbackRegistrar.add("BuildTool.commitRadioEdit",	boost::bind(&commit_radio_group_edit,_1));

	mCommitCallbackRegistrar.add("BuildTool.gridMode",			boost::bind(&commit_grid_mode,_1));
	mCommitCallbackRegistrar.add("BuildTool.selectComponent",	boost::bind(&commit_select_component, this));
	mCommitCallbackRegistrar.add("BuildTool.gridOptions",		boost::bind(&LLFloaterTools::onClickGridOptions,this));
	mCommitCallbackRegistrar.add("BuildTool.applyToSelection",	boost::bind(&click_apply_to_selection, this));
	mCommitCallbackRegistrar.add("BuildTool.commitRadioLand",	boost::bind(&commit_radio_group_land,_1));
	mCommitCallbackRegistrar.add("BuildTool.LandBrushForce",	boost::bind(&commit_slider_dozer_force,_1));

	mCommitCallbackRegistrar.add("BuildTool.LinkObjects",		boost::bind(&LLSelectMgr::linkObjects, LLSelectMgr::getInstance()));
	mCommitCallbackRegistrar.add("BuildTool.UnlinkObjects",		boost::bind(&LLSelectMgr::unlinkObjects, LLSelectMgr::getInstance()));

	// <FS>
	mCommitCallbackRegistrar.add("BuildTool.CopyKeys",			boost::bind(&LLFloaterTools::onClickBtnCopyKeys,this));
	mCommitCallbackRegistrar.add("BuildTool.Expand",			boost::bind(&LLFloaterTools::onClickExpand,this));
	mCommitCallbackRegistrar.add("BuildTool.Flip",				boost::bind(&LLPanelFace::onCommitFlip, _1, _2));
	// </FS>

	// <FS:Ansariel> FIRE-7802: Grass and tree selection in build tool
	mCommitCallbackRegistrar.add("BuildTool.TreeGrass",			boost::bind(&LLFloaterTools::onSelectTreeGrassCombo, this));

	// <FS:KC> show/hide build highlight
	mCommitCallbackRegistrar.add("BuildTool.commitShowHighlight",	boost::bind(&commit_show_highlight, this));

	mLandImpactsObserver = new LLLandImpactsObserver();
	LLViewerParcelMgr::getInstance()->addObserver(mLandImpactsObserver);
}

LLFloaterTools::~LLFloaterTools()
{
	// children automatically deleted
	gFloaterTools = NULL;

	LLViewerParcelMgr::getInstance()->removeObserver(mLandImpactsObserver);
	delete mLandImpactsObserver;
}

void LLFloaterTools::setStatusText(const std::string& text)
{
	// <FS:ND> Can be 0 during login
	if( !mTextStatus )
		return;
	// </FS:ND>

	std::map<std::string, std::string>::iterator iter = mStatusText.find(text);
	if (iter != mStatusText.end())
	{
		mTextStatus->setText(iter->second);
	}
	else
	{
		mTextStatus->setText(text);
	}
}

void LLFloaterTools::refresh()
{
	const S32 INFO_WIDTH = getRect().getWidth();
	const S32 INFO_HEIGHT = 384;
	LLRect object_info_rect(0, 0, INFO_WIDTH, -INFO_HEIGHT);
	BOOL all_volume = LLSelectMgr::getInstance()->selectionAllPCode( LL_PCODE_VOLUME );

	S32 idx_features = mTab->getPanelIndexByTitle(PANEL_NAMES[PANEL_FEATURES]);
	S32 idx_face = mTab->getPanelIndexByTitle(PANEL_NAMES[PANEL_FACE]);
	S32 idx_contents = mTab->getPanelIndexByTitle(PANEL_NAMES[PANEL_CONTENTS]);

	S32 selected_index = mTab->getCurrentPanelIndex();

	if (!all_volume && (selected_index == idx_features || selected_index == idx_face ||
		selected_index == idx_contents))
	{
		mTab->selectFirstTab();
	}

	mTab->enableTabButton(idx_features, all_volume);
	mTab->enableTabButton(idx_face, all_volume);
	mTab->enableTabButton(idx_contents, all_volume);

	// Refresh object and prim count labels
	LLLocale locale(LLLocale::USER_LOCALE);
	
	// <FS:KC>
	std::string desc_string;
	std::string num_string;
	bool enable_link_count = true;
	S32 prim_count = LLSelectMgr::getInstance()->getSelection()->getObjectCount();
	if (prim_count == 1 && LLToolMgr::getInstance()->getCurrentTool() == LLToolFace::getInstance())
	{
		desc_string = getString("selected_faces");
		
		LLViewerObject* objectp = LLSelectMgr::getInstance()->getSelection()->getFirstRootObject();
		LLSelectNode* nodep = LLSelectMgr::getInstance()->getSelection()->getFirstRootNode();
		if(!objectp || !nodep)
		{
			objectp = LLSelectMgr::getInstance()->getSelection()->getFirstObject();
			nodep = LLSelectMgr::getInstance()->getSelection()->getFirstNode();
		}

		if (objectp && objectp->getNumTEs() == LLSelectMgr::getInstance()->getSelection()->getTECount())
			num_string = "ALL_SIDES";
		else if (objectp && nodep)
		{
			//S32 count = 0;
			for (S32 i = 0; i < objectp->getNumTEs(); i++)
			{
				if (nodep->isTESelected(i))
				{
					if (!num_string.empty())
						num_string.append(", ");
					num_string.append(llformat("%d", i));
					//count++;
				}
			}
		}
	}
	else if (prim_count == 1 && gSavedSettings.getBOOL("EditLinkedParts"))
	{
		desc_string = getString("link_number");
		LLViewerObject* objectp = LLSelectMgr::getInstance()->getSelection()->getFirstObject();
		if (objectp && objectp->getRootEdit())
		{
			LLViewerObject::child_list_t children = objectp->getRootEdit()->getChildren();
			if (children.empty())
				num_string = "0"; //a childless prim is always link zero, and unhappy
			else if (objectp->getRootEdit()->isSelected())
				num_string = "1"; //root prim is always link one
			else
			{
				S32 index = 1;
				for (LLViewerObject::child_list_t::iterator iter = children.begin(); iter != children.end(); ++iter)
				{
					index++;
					if ((*iter)->isSelected())
					{
						LLResMgr::getInstance()->getIntegerString(num_string, index);
						break;
					}
				}
			}
		}
	}
	else
	{
		enable_link_count = false;
	}
	getChild<LLUICtrl>("link_num_obj_count")->setTextArg("[DESC]", desc_string);
	getChild<LLUICtrl>("link_num_obj_count")->setTextArg("[NUM]", num_string);
	// </FS:KC>
#if 0
	if (!gMeshRepo.meshRezEnabled())
	{		
		std::string obj_count_string;
		LLResMgr::getInstance()->getIntegerString(obj_count_string, LLSelectMgr::getInstance()->getSelection()->getRootObjectCount());
		getChild<LLUICtrl>("selection_count")->setTextArg("[OBJ_COUNT]", obj_count_string);
		std::string prim_count_string;
		LLResMgr::getInstance()->getIntegerString(prim_count_string, LLSelectMgr::getInstance()->getSelection()->getObjectCount());
		getChild<LLUICtrl>("selection_count")->setTextArg("[PRIM_COUNT]", prim_count_string);

		// calculate selection rendering cost
		if (sShowObjectCost)
		{
			std::string prim_cost_string;
			S32 render_cost = LLSelectMgr::getInstance()->getSelection()->getSelectedObjectRenderCost();
			LLResMgr::getInstance()->getIntegerString(prim_cost_string, render_cost);
			// <FS:Ansariel> Was removed from floater_tools.xml as part of SH-1917 SH-1935
			//getChild<LLUICtrl>("RenderingCost")->setTextArg("[COUNT]", prim_cost_string);
		}
		
		// disable the object and prim counts if nothing selected
		bool have_selection = ! LLSelectMgr::getInstance()->getSelection()->isEmpty();
		getChildView("link_num_obj_count")->setEnabled(have_selection);
		//getChildView("obj_count")->setEnabled(have_selection);
		// <FS:Ansariel> Was removed from floater_tools.xml as part of SH-1719
		//getChildView("prim_count")->setEnabled(have_selection);
		// <FS:Ansariel> Was removed from floater_tools.xml as part of SH-1917 SH-1935
		//getChildView("RenderingCost")->setEnabled(have_selection && sShowObjectCost);
	}
	else
#endif
	{
		F32 link_cost  = LLSelectMgr::getInstance()->getSelection()->getSelectedLinksetCost();
// <FS:CR> FIRE-9287 - LI/Prim count not reflected on OpenSim
#ifdef OPENSIM
		S32 prim_count = LLSelectMgr::getInstance()->getSelection()->getObjectCount();
#endif // OPENSIM
// </FS:CR>
		S32 link_count = LLSelectMgr::getInstance()->getSelection()->getRootObjectCount();

		LLCrossParcelFunctor func;
		if (LLSelectMgr::getInstance()->getSelection()->applyToRootObjects(&func, true))
		{
			// Selection crosses parcel bounds.
			// We don't display remaining land capacity in this case.
			const LLStringExplicit empty_str("");
			childSetTextArg("remaining_capacity", "[CAPACITY_STRING]", empty_str);
		}
		else
		{
			LLViewerObject* selected_object = mObjectSelection->getFirstObject();
			if (selected_object)
			{
				// Select a parcel at the currently selected object's position.
				// <FS:Ansariel> FIRE-20387: Editing HUD attachment shows [CAPACITY_STRING] in tools floater
				//LLViewerParcelMgr::getInstance()->selectParcelAt(selected_object->getPositionGlobal());
				if (!selected_object->isAttachment())
				{
					LLViewerParcelMgr::getInstance()->selectParcelAt(selected_object->getPositionGlobal());
				}
				else
				{
					const LLStringExplicit empty_str("");
					childSetTextArg("remaining_capacity", "[CAPACITY_STRING]", empty_str);
				}
				// </FS:Ansariel>
			}
			else
			{
				LL_WARNS() << "Failed to get selected object" << LL_ENDL;
			}
		}

		LLStringUtil::format_map_t selection_args;
		selection_args["OBJ_COUNT"] = llformat("%.1d", link_count);
// <FS:CR> FIRE-9287 - LI/Prim count not reflected on OpenSim
#ifdef OPENSIM
		if (LLGridManager::getInstance()->isInOpenSim())
			selection_args["LAND_IMPACT"] = llformat("%.1d", (link_cost ? (S32)link_cost : (S32)prim_count));
		else
#endif // OPENSIM
// </FS:CR>
		selection_args["LAND_IMPACT"] = llformat("%.1d", (S32)link_cost);

		std::ostringstream selection_info;

		selection_info << getString("status_selectcount", selection_args);

		getChild<LLTextBox>("selection_count")->setText(selection_info.str());
	}

	// <FS> disable the object and prim counts if nothing selected
	bool have_selection = ! LLSelectMgr::getInstance()->getSelection()->isEmpty();
	getChildView("link_num_obj_count")->setEnabled(have_selection && enable_link_count);
	// </FS>

	// Refresh child tabs
	mPanelPermissions->refresh();
	mPanelObject->refresh();
	mPanelVolume->refresh();
	mPanelFace->refresh();
    mPanelFace->refreshMedia();
	mPanelContents->refresh();
	mPanelLandInfo->refresh();

	// Refresh the advanced weights floater
	LLFloaterObjectWeights* object_weights_floater = LLFloaterReg::findTypedInstance<LLFloaterObjectWeights>("object_weights");
	if(object_weights_floater && object_weights_floater->getVisible())
	{
		object_weights_floater->refresh();
	}
	
	// <FS:CR> Only enable Copy Keys when we have something selected
	getChild<LLButton>("btnCopyKeys")->setEnabled(have_selection);
	// </FS:CR>
}

void LLFloaterTools::draw()
{
    BOOL has_selection = !LLSelectMgr::getInstance()->getSelection()->isEmpty();
    if(!has_selection && (mHasSelection != has_selection))
    {
        mDirty = TRUE;
    }
    mHasSelection = has_selection;

    if (mDirty)
	{
		refresh();
		mDirty = FALSE;
	}

	//	mCheckSelectIndividual->set(gSavedSettings.getBOOL("EditLinkedParts"));
	LLFloater::draw();
}

void LLFloaterTools::dirty()
{
	mDirty = TRUE; 
	LLFloaterOpenObject* instance = LLFloaterReg::findTypedInstance<LLFloaterOpenObject>("openobject");
	if (instance) instance->dirty();
}

// Clean up any tool state that should not persist when the
// floater is closed.
void LLFloaterTools::resetToolState()
{
	gCameraBtnZoom = TRUE;
	gCameraBtnOrbit = FALSE;
	gCameraBtnPan = FALSE;

	gGrabBtnSpin = FALSE;
	gGrabBtnVertical = FALSE;
}

void LLFloaterTools::updatePopup(LLCoordGL center, MASK mask)
{
	LLTool *tool = LLToolMgr::getInstance()->getCurrentTool();

	// HACK to allow seeing the buttons when you have the app in a window.
	// Keep the visibility the same as it 
	if (tool == gToolNull)
	{
		return;
	}

	if ( isMinimized() )
	{	// SL looks odd if we draw the tools while the window is minimized
		return;
	}
	
	// Focus buttons
	BOOL focus_visible = (	tool == LLToolCamera::getInstance() );

	mBtnFocus	->setToggleState( focus_visible );

	mRadioGroupFocus->setVisible( focus_visible );
	getChildView("slider zoom")->setVisible( focus_visible);
	getChildView("slider zoom")->setEnabled(gCameraBtnZoom);

	if (!gCameraBtnOrbit &&
		!gCameraBtnPan &&
		!(mask == MASK_ORBIT) &&
		!(mask == (MASK_ORBIT | MASK_ALT)) &&
		!(mask == MASK_PAN) &&
		!(mask == (MASK_PAN | MASK_ALT)) )
	{
		mRadioGroupFocus->setValue("radio zoom");
	}
	else if (	gCameraBtnOrbit || 
				(mask == MASK_ORBIT) ||
				(mask == (MASK_ORBIT | MASK_ALT)) )
	{
		mRadioGroupFocus->setValue("radio orbit");
	}
	else if (	gCameraBtnPan ||
				(mask == MASK_PAN) ||
				(mask == (MASK_PAN | MASK_ALT)) )
	{
		mRadioGroupFocus->setValue("radio pan");
	}

	// multiply by correction factor because volume sliders go [0, 0.5]
	getChild<LLUICtrl>("slider zoom")->setValue(gAgentCamera.getCameraZoomFraction() * 0.5f);

	// Move buttons
	BOOL move_visible = (tool == LLToolGrab::getInstance());

	if (mBtnMove) mBtnMove	->setToggleState( move_visible );

	// HACK - highlight buttons for next click
	mRadioGroupMove->setVisible(move_visible);
	if (!(gGrabBtnSpin || 
		gGrabBtnVertical || 
		(mask == MASK_VERTICAL) || 
		(mask == MASK_SPIN)))
	{
		mRadioGroupMove->setValue("radio move");
	}
	else if ((mask == MASK_VERTICAL) ||
			 (gGrabBtnVertical && (mask != MASK_SPIN)))
	{
		mRadioGroupMove->setValue("radio lift");
	}
	else if ((mask == MASK_SPIN) || 
			 (gGrabBtnSpin && (mask != MASK_VERTICAL)))
	{
		mRadioGroupMove->setValue("radio spin");
	}

	// Edit buttons
	BOOL edit_visible = tool == LLToolCompTranslate::getInstance() ||
						tool == LLToolCompRotate::getInstance() ||
						tool == LLToolCompScale::getInstance() ||
						tool == LLToolFace::getInstance() ||
						tool == LLToolIndividual::getInstance() ||
						tool == QToolAlign::getInstance() ||
						tool == LLToolPipette::getInstance();

	mBtnEdit	->setToggleState( edit_visible );
	mRadioGroupEdit->setVisible( edit_visible );
	//bool linked_parts = gSavedSettings.getBOOL("EditLinkedParts");
	static LLCachedControl<bool> linked_parts(gSavedSettings,  "EditLinkedParts");
	//getChildView("RenderingCost")->setVisible( !linked_parts && (edit_visible || focus_visible || move_visible) && sShowObjectCost);

	mBtnLink->setVisible(edit_visible);
	mBtnUnlink->setVisible(edit_visible);

	mBtnLink->setEnabled(LLSelectMgr::instance().enableLinkObjects());
	mBtnUnlink->setEnabled(LLSelectMgr::instance().enableUnlinkObjects());

	// <FS:PP> FIRE-14493: Buttons to cycle through linkset
	mBtnPrevPart->setVisible(edit_visible);
	mBtnNextPart->setVisible(edit_visible);

	bool select_btn_enabled = (!LLSelectMgr::getInstance()->getSelection()->isEmpty()
								&& (linked_parts || LLToolFace::getInstance() == LLToolMgr::getInstance()->getCurrentTool()));
	mBtnPrevPart->setEnabled(select_btn_enabled);
	mBtnNextPart->setEnabled(select_btn_enabled);
	// </FS:PP>

	if (mCheckSelectIndividual)
	{
		mCheckSelectIndividual->setVisible(edit_visible);
		//mCheckSelectIndividual->set(gSavedSettings.getBOOL("EditLinkedParts"));
	}

	if ( tool == LLToolCompTranslate::getInstance() )
	{
		mRadioGroupEdit->setValue("radio position");
	}
	else if ( tool == LLToolCompRotate::getInstance() )
	{
		mRadioGroupEdit->setValue("radio rotate");
	}
	else if ( tool == LLToolCompScale::getInstance() )
	{
		mRadioGroupEdit->setValue("radio stretch");
	}
	else if ( tool == LLToolFace::getInstance() )
	{
		mRadioGroupEdit->setValue("radio select face");
	}
	else if ( tool == QToolAlign::getInstance() )
	{
		mRadioGroupEdit->setValue("radio align");
	}

	if (mComboGridMode) 
	{
		mComboGridMode->setVisible( edit_visible );
		S32 index = mComboGridMode->getCurrentIndex();
		mComboGridMode->removeall();

		switch (mObjectSelection->getSelectType())
		{
			case SELECT_TYPE_HUD:
				mComboGridMode->add(getString("grid_screen_text"));
				mComboGridMode->add(getString("grid_local_text"));
				break;
			case SELECT_TYPE_WORLD:
				mComboGridMode->add(getString("grid_world_text"));
				mComboGridMode->add(getString("grid_local_text"));
				mComboGridMode->add(getString("grid_reference_text"));
				break;
			case SELECT_TYPE_ATTACHMENT:
				mComboGridMode->add(getString("grid_attachment_text"));
				mComboGridMode->add(getString("grid_local_text"));
				mComboGridMode->add(getString("grid_reference_text"));
				break;
		}

		mComboGridMode->setCurrentByIndex(index);
	}

	// Snap to grid disabled for grab tool - very confusing
	if (mCheckSnapToGrid) mCheckSnapToGrid->setVisible( edit_visible /* || tool == LLToolGrab::getInstance() */ );
	if (mBtnGridOptions) mBtnGridOptions->setVisible( edit_visible /* || tool == LLToolGrab::getInstance() */ );

	//mCheckSelectLinked	->setVisible( edit_visible );
	if (mCheckStretchUniform) mCheckStretchUniform->setVisible( edit_visible );
	if (mCheckStretchTexture) mCheckStretchTexture->setVisible( edit_visible );
	// <FS:KC>
	if (mCheckShowHighlight) mCheckShowHighlight->setVisible( edit_visible );
	if (mCheckActualRoot) mCheckActualRoot->setVisible( edit_visible );
	// </FS:KC>

	// Create buttons
	BOOL create_visible = (tool == LLToolCompCreate::getInstance());

	// <FS:Ansariel> FIRE-7802: Grass and tree selection in build tool
	if (mTreeGrassCombo) mTreeGrassCombo->setVisible(create_visible);
	if (create_visible) buildTreeGrassCombo();

	mBtnCreate	->setToggleState(	tool == LLToolCompCreate::getInstance() );

	if (mCheckCopySelection
		&& mCheckCopySelection->get())
	{
		// don't highlight any placer button
		for (std::vector<LLButton*>::size_type i = 0; i < mButtons.size(); i++)
		{
			mButtons[i]->setToggleState(FALSE);
			mButtons[i]->setVisible( create_visible );
		}
	}
	else
	{
		// Highlight the correct placer button
		for( S32 t = 0; t < (S32)mButtons.size(); t++ )
		{
			LLPCode pcode = LLToolPlacer::getObjectType();
			LLPCode button_pcode = toolData[t];
			BOOL state = (pcode == button_pcode);
			mButtons[t]->setToggleState( state );
			mButtons[t]->setVisible( create_visible );
		}
	}

	if (mCheckSticky) mCheckSticky		->setVisible( create_visible );
	if (mCheckCopySelection) mCheckCopySelection	->setVisible( create_visible );
	if (mCheckCopyCenters) mCheckCopyCenters	->setVisible( create_visible );
	if (mCheckCopyRotates) mCheckCopyRotates	->setVisible( create_visible );

	if (mCheckCopyCenters && mCheckCopySelection) mCheckCopyCenters->setEnabled( mCheckCopySelection->get() );
	if (mCheckCopyRotates && mCheckCopySelection) mCheckCopyRotates->setEnabled( mCheckCopySelection->get() );

	// Land buttons
	BOOL land_visible = (tool == LLToolBrushLand::getInstance() || tool == LLToolSelectLand::getInstance() );

	mCostTextBorder->setVisible(!land_visible);

	if (mBtnLand)	mBtnLand	->setToggleState( land_visible );

	mRadioGroupLand->setVisible( land_visible );
	if ( tool == LLToolSelectLand::getInstance() )
	{
		mRadioGroupLand->setValue("radio select land");
	}
	else if ( tool == LLToolBrushLand::getInstance() )
	{
		//S32 dozer_mode = gSavedSettings.getS32("RadioLandBrushAction");
		static LLCachedControl<S32> dozer_mode(gSavedSettings,  "RadioLandBrushAction");
		switch(dozer_mode)
		{
		case 0:
			mRadioGroupLand->setValue("radio flatten");
			break;
		case 1:
			mRadioGroupLand->setValue("radio raise");
			break;
		case 2:
			mRadioGroupLand->setValue("radio lower");
			break;
		case 3:
			mRadioGroupLand->setValue("radio smooth");
			break;
		case 4:
			mRadioGroupLand->setValue("radio noise");
			break;
		case 5:
			mRadioGroupLand->setValue("radio revert");
			break;
		default:
			break;
		}
	}

	if (mBtnApplyToSelection)
	{
		mBtnApplyToSelection->setVisible( land_visible );
		mBtnApplyToSelection->setEnabled( land_visible && !LLViewerParcelMgr::getInstance()->selectionEmpty() && tool != LLToolSelectLand::getInstance());
	}
	if (mSliderDozerSize)
	{
		mSliderDozerSize	->setVisible( land_visible );
		getChildView("Bulldozer:")->setVisible( land_visible);
		getChildView("Dozer Size:")->setVisible( land_visible);
	}
	if (mSliderDozerForce)
	{
		mSliderDozerForce	->setVisible( land_visible );
		getChildView("Strength:")->setVisible( land_visible);
	}

	// <FS>
	static LLCachedControl<bool> sFSToolboxExpanded(gSavedSettings,  "FSToolboxExpanded", TRUE);
	mTab->setVisible(!land_visible && sFSToolboxExpanded);
	mPanelLandInfo->setVisible(land_visible && sFSToolboxExpanded);
	// </FS>

	bool have_selection = !LLSelectMgr::getInstance()->getSelection()->isEmpty();

	getChildView("selection_count")->setVisible(!land_visible && have_selection);
	getChildView("remaining_capacity")->setVisible(!land_visible && have_selection);
	getChildView("selection_empty")->setVisible(!land_visible && !have_selection);
	
	//mTab->setVisible(!land_visible);
	//mPanelLandInfo->setVisible(land_visible);

}


// virtual
BOOL LLFloaterTools::canClose()
{
	// don't close when quitting, so camera will stay put
	return !LLApp::isExiting();
}

// virtual
void LLFloaterTools::onOpen(const LLSD& key)
{
	mParcelSelection = LLViewerParcelMgr::getInstance()->getFloatingParcelSelection();
	mObjectSelection = LLSelectMgr::getInstance()->getEditSelection();
	
	// <FS:KC> Set the check box value from the saved setting
	// this function runs on selection change
	if (!mOpen)
	{
		mOpen = TRUE;
		mCheckShowHighlight->setValue(gSavedSettings.getBOOL("RenderHighlightSelections"));
	}
	// </FS:KC>

	std::string panel = key.asString();
	if (!panel.empty())
	{
		mTab->selectTabByName(panel);
	}

	LLTool* tool = LLToolMgr::getInstance()->getCurrentTool();
	if (tool == LLToolCompInspect::getInstance()
		|| tool == LLToolDragAndDrop::getInstance())
	{
		// Something called floater up while it was supressed (during drag n drop, inspect),
		// so it won't be getting any layout or visibility updates, update once
		// further updates will come from updateLayout()
		LLCoordGL select_center_screen;
		MASK	mask = gKeyboard->currentMask(TRUE);
		updatePopup(select_center_screen, mask);
	}
	
	//gMenuBarView->setItemVisible("BuildTools", TRUE);
}

// virtual
void LLFloaterTools::onClose(bool app_quitting)
{
	mTab->setVisible(FALSE);

	LLViewerJoystick::getInstance()->moveAvatar(false);

	// destroy media source used to grab media title
	mPanelFace->unloadMedia();

    // Different from handle_reset_view in that it doesn't actually 
	//   move the camera if EditCameraMovement is not set.
	gAgentCamera.resetView(gSavedSettings.getBOOL("EditCameraMovement"));
	
	// exit component selection mode
	LLSelectMgr::getInstance()->promoteSelectionToRoot();
	gSavedSettings.setBOOL("EditLinkedParts", FALSE);

	// <FS:KC>
	LLSelectMgr::instance().setFSShowHideHighlight(FS_SHOW_HIDE_HIGHLIGHT_NORMAL);

	mOpen = FALSE; //hack cause onOpen runs on every selection change but onClose doesnt.
	// </FS:KC>

	gViewerWindow->showCursor();

	resetToolState();

	mParcelSelection = NULL;
	mObjectSelection = NULL;

	// <FS:Ansariel> Enable context/pie menu in mouselook
	// Switch back to basic toolset
	//LLToolMgr::getInstance()->setCurrentToolset(gBasicToolset);
	// we were already in basic toolset, using build tools
	// so manually reset tool to default (pie menu tool)
	//LLToolMgr::getInstance()->getCurrentToolset()->selectFirstTool();
	if (!gAgentCamera.cameraMouselook())
	{
		LLToolMgr::getInstance()->setCurrentToolset(gBasicToolset);
		LLToolMgr::getInstance()->getCurrentToolset()->selectFirstTool();
	}
	else 
	{
		// Switch back to mouselook toolset
		LLToolMgr::getInstance()->setCurrentToolset(gMouselookToolset);
		gViewerWindow->hideCursor();
		gViewerWindow->moveCursorToCenter();
	}
	// </FS:Ansariel>

	//gMenuBarView->setItemVisible("BuildTools", FALSE);
	LLFloaterReg::hideInstance("media_settings");

	// hide the advanced object weights floater
	LLFloaterReg::hideInstance("object_weights");

	// prepare content for next call
	mPanelContents->clearContents();

	if(sPreviousFocusOnAvatar)
	{
		sPreviousFocusOnAvatar = false;
		gAgentCamera.setAllowChangeToFollow(TRUE);
	}
}

void click_popup_info(void*)
{
}

void click_popup_done(void*)
{
	handle_reset_view();
}

void commit_radio_group_move(LLUICtrl* ctrl)
{
	LLRadioGroup* group = (LLRadioGroup*)ctrl;
	std::string selected = group->getValue().asString();
	if (selected == "radio move")
	{
		gGrabBtnVertical = FALSE;
		gGrabBtnSpin = FALSE;
	}
	else if (selected == "radio lift")
	{
		gGrabBtnVertical = TRUE;
		gGrabBtnSpin = FALSE;
	}
	else if (selected == "radio spin")
	{
		gGrabBtnVertical = FALSE;
		gGrabBtnSpin = TRUE;
	}
}

void commit_radio_group_focus(LLUICtrl* ctrl)
{
	LLRadioGroup* group = (LLRadioGroup*)ctrl;
	std::string selected = group->getValue().asString();
	if (selected == "radio zoom")
	{
		gCameraBtnZoom = TRUE;
		gCameraBtnOrbit = FALSE;
		gCameraBtnPan = FALSE;
	}
	else if (selected == "radio orbit")
	{
		gCameraBtnZoom = FALSE;
		gCameraBtnOrbit = TRUE;
		gCameraBtnPan = FALSE;
	}
	else if (selected == "radio pan")
	{
		gCameraBtnZoom = FALSE;
		gCameraBtnOrbit = FALSE;
		gCameraBtnPan = TRUE;
	}
}

void commit_slider_zoom(LLUICtrl *ctrl)
{
	// renormalize value, since max "volume" level is 0.5 for some reason
	F32 zoom_level = (F32)ctrl->getValue().asReal() * 2.f; // / 0.5f;
	gAgentCamera.setCameraZoomFraction(zoom_level);
}

void commit_slider_dozer_force(LLUICtrl *ctrl)
{
	// the slider is logarithmic, so we exponentiate to get the actual force multiplier
	F32 dozer_force = pow(10.f, (F32)ctrl->getValue().asReal());
	gSavedSettings.setF32("LandBrushForce", dozer_force);
}

void click_apply_to_selection(void*)
{
	LLToolBrushLand::getInstance()->modifyLandInSelectionGlobal();
}

void commit_radio_group_edit(LLUICtrl *ctrl)
{
	S32 show_owners = gSavedSettings.getBOOL("ShowParcelOwners");

	LLRadioGroup* group = (LLRadioGroup*)ctrl;
	std::string selected = group->getValue().asString();
	if (selected == "radio position")
	{
		LLFloaterTools::setEditTool( LLToolCompTranslate::getInstance() );
	}
	else if (selected == "radio rotate")
	{
		LLFloaterTools::setEditTool( LLToolCompRotate::getInstance() );
	}
	else if (selected == "radio stretch")
	{
		LLFloaterTools::setEditTool( LLToolCompScale::getInstance() );
	}
	else if (selected == "radio select face")
	{
		LLFloaterTools::setEditTool( LLToolFace::getInstance() );
	}
	else if (selected == "radio align")
	{
		LLFloaterTools::setEditTool( QToolAlign::getInstance() );
	}
	gSavedSettings.setBOOL("ShowParcelOwners", show_owners);
}

void commit_radio_group_land(LLUICtrl* ctrl)
{
	LLRadioGroup* group = (LLRadioGroup*)ctrl;
	std::string selected = group->getValue().asString();
	if (selected == "radio select land")
	{
		LLFloaterTools::setEditTool( LLToolSelectLand::getInstance() );
	}
	else
	{
		LLFloaterTools::setEditTool( LLToolBrushLand::getInstance() );
		S32 dozer_mode = gSavedSettings.getS32("RadioLandBrushAction");
		if (selected == "radio flatten")
			dozer_mode = 0;
		else if (selected == "radio raise")
			dozer_mode = 1;
		else if (selected == "radio lower")
			dozer_mode = 2;
		else if (selected == "radio smooth")
			dozer_mode = 3;
		else if (selected == "radio noise")
			dozer_mode = 4;
		else if (selected == "radio revert")
			dozer_mode = 5;
		gSavedSettings.setS32("RadioLandBrushAction", dozer_mode);
	}
}
void commit_select_component(void *data)
{
	LLFloaterTools* floaterp = (LLFloaterTools*)data;

	//forfeit focus
	if (gFocusMgr.childHasKeyboardFocus(floaterp))
	{
		gFocusMgr.setKeyboardFocus(NULL);
	}

	BOOL select_individuals = floaterp->mCheckSelectIndividual->get();
	gSavedSettings.setBOOL("EditLinkedParts", select_individuals);
	floaterp->dirty();

	if (select_individuals)
	{
		LLSelectMgr::getInstance()->demoteSelectionToIndividuals();
	}
	else
	{
		LLSelectMgr::getInstance()->promoteSelectionToRoot();
	}
}

// <FS:KC> show/hide build highlight
void commit_show_highlight(void *data)
{
	LLFloaterTools* floaterp = (LLFloaterTools*)data;
	BOOL show_highlight = floaterp->mCheckShowHighlight->get();
	if (show_highlight)
	{
		LLSelectMgr::getInstance()->setFSShowHideHighlight(FS_SHOW_HIDE_HIGHLIGHT_SHOW);
	}
	else
	{
		LLSelectMgr::getInstance()->setFSShowHideHighlight(FS_SHOW_HIDE_HIGHLIGHT_HIDE);
	}
}
// </FS:KC>


// static 
void LLFloaterTools::setObjectType( LLPCode pcode )
{
	LLToolPlacer::setObjectType( pcode );
	gSavedSettings.setBOOL("CreateToolCopySelection", FALSE);
	// <FS:Ansariel> FIRE-7802: Grass and tree selection in build tool
	gFloaterTools->buildTreeGrassCombo();
	// </FS:Ansariel>
	gFocusMgr.setMouseCapture(NULL);
}

void commit_grid_mode(LLUICtrl *ctrl)
{
	LLComboBox* combo = (LLComboBox*)ctrl;

	LLSelectMgr::getInstance()->setGridMode((EGridMode)combo->getCurrentIndex());
}

// static
void LLFloaterTools::setGridMode(S32 mode)
{
	LLFloaterTools* tools_floater = LLFloaterReg::getTypedInstance<LLFloaterTools>("build");
	if (!tools_floater || !tools_floater->mComboGridMode)
	{
		return;
	}

	tools_floater->mComboGridMode->setCurrentByIndex(mode);
}

void LLFloaterTools::onClickGridOptions()
{
	LLFloater* floaterp = LLFloaterReg::showInstance("build_options");
	// position floater next to build tools, not over
	floaterp->setRect(gFloaterView->findNeighboringPosition(this, floaterp));
}

// static
void LLFloaterTools::setEditTool(void* tool_pointer)
{
	LLTool *tool = (LLTool *)tool_pointer;
	LLToolMgr::getInstance()->getCurrentToolset()->selectTool( tool );
}

void LLFloaterTools::setTool(const LLSD& user_data)
{
	std::string control_name = user_data.asString();
	if(control_name == "Focus")
		LLToolMgr::getInstance()->getCurrentToolset()->selectTool((LLTool *) LLToolCamera::getInstance() );
	else if (control_name == "Move" )
		LLToolMgr::getInstance()->getCurrentToolset()->selectTool( (LLTool *)LLToolGrab::getInstance() );
	else if (control_name == "Edit" )
		LLToolMgr::getInstance()->getCurrentToolset()->selectTool( (LLTool *) LLToolCompTranslate::getInstance());
	else if (control_name == "Create" )
		LLToolMgr::getInstance()->getCurrentToolset()->selectTool( (LLTool *) LLToolCompCreate::getInstance());
	else if (control_name == "Land" )
		LLToolMgr::getInstance()->getCurrentToolset()->selectTool( (LLTool *) LLToolSelectLand::getInstance());
	else
		LL_WARNS()<<" no parameter name "<<control_name<<" found!! No Tool selected!!"<< LL_ENDL;
}

void LLFloaterTools::onFocusReceived()
{
	LLToolMgr::getInstance()->setCurrentToolset(gBasicToolset);
	LLFloater::onFocusReceived();
}

<<<<<<< HEAD
// Media stuff
void LLFloaterTools::refreshMedia()
{
	getMediaState();	
}

bool LLFloaterTools::selectedMediaEditable()
{
	U32 owner_mask_on;
	U32 owner_mask_off;
	U32 valid_owner_perms = LLSelectMgr::getInstance()->selectGetPerm( PERM_OWNER, 
																	  &owner_mask_on, &owner_mask_off );
	U32 group_mask_on;
	U32 group_mask_off;
	U32 valid_group_perms = LLSelectMgr::getInstance()->selectGetPerm( PERM_GROUP, 
																	  &group_mask_on, &group_mask_off );
	U32 everyone_mask_on;
	U32 everyone_mask_off;
	S32 valid_everyone_perms = LLSelectMgr::getInstance()->selectGetPerm( PERM_EVERYONE, 
																		 &everyone_mask_on, &everyone_mask_off );
	
	bool selected_Media_editable = false;
	
	// if perms we got back are valid
	if ( valid_owner_perms &&
		valid_group_perms && 
		valid_everyone_perms )
	{
		
		if ( ( owner_mask_on & PERM_MODIFY ) ||
			( group_mask_on & PERM_MODIFY ) || 
			// <FS> Copy & paste error
			//( group_mask_on & PERM_MODIFY ) )
			( everyone_mask_on & PERM_MODIFY ) )
			// </FS>
		{
			selected_Media_editable = true;
		}
		else
			// user is NOT allowed to press the RESET button
		{
			selected_Media_editable = false;
		};
	};
	
	return selected_Media_editable;
}

=======
>>>>>>> 2b47ed1e
void LLFloaterTools::updateLandImpacts()
{
	LLParcel *parcel = mParcelSelection->getParcel();
	if (!parcel)
	{
		return;
	}

	S32 rezzed_prims = parcel->getSimWidePrimCount();
	S32 total_capacity = parcel->getSimWideMaxPrimCapacity();
	LLViewerRegion* region = LLViewerParcelMgr::getInstance()->getSelectionRegion();
	if (region)
	{
		S32 max_tasks_per_region = (S32)region->getMaxTasks();
		total_capacity = llmin(total_capacity, max_tasks_per_region);
	}
	std::string remaining_capacity_str = "";

	bool show_mesh_cost = gMeshRepo.meshRezEnabled();
	if (show_mesh_cost)
	{
		LLStringUtil::format_map_t remaining_capacity_args;
		remaining_capacity_args["LAND_CAPACITY"] = llformat("%d", total_capacity - rezzed_prims);
		remaining_capacity_str = getString("status_remaining_capacity", remaining_capacity_args);
	}

	childSetTextArg("remaining_capacity", "[CAPACITY_STRING]", remaining_capacity_str);

	// Update land impacts info in the weights floater
	LLFloaterObjectWeights* object_weights_floater = LLFloaterReg::findTypedInstance<LLFloaterObjectWeights>("object_weights");
	if(object_weights_floater)
	{
		object_weights_floater->updateLandImpacts(parcel);
	}
}
<<<<<<< HEAD

void LLFloaterTools::getMediaState()
{
	LLObjectSelectionHandle selected_objects =LLSelectMgr::getInstance()->getSelection();
	LLViewerObject* first_object = selected_objects->getFirstObject();
	LLTextBox* media_info = getChild<LLTextBox>("media_info");
	
	if( !(first_object 
		  && first_object->getPCode() == LL_PCODE_VOLUME
		  &&first_object->permModify() 
	      ))
	{
		getChildView("add_media")->setEnabled(FALSE);
		media_info->clear();
		clearMediaSettings();
		return;
	}
	
	std::string url = first_object->getRegion()->getCapability("ObjectMedia");
	bool has_media_capability = (!url.empty());
	
	if(!has_media_capability)
	{
		getChildView("add_media")->setEnabled(FALSE);
		LL_WARNS("LLFloaterToolsMedia") << "Media not enabled (no capability) in this region!" << LL_ENDL;
		clearMediaSettings();
		return;
	}
	
	BOOL is_nonpermanent_enforced = (LLSelectMgr::getInstance()->getSelection()->getFirstRootNode() 
		&& LLSelectMgr::getInstance()->selectGetRootsNonPermanentEnforced())
		|| LLSelectMgr::getInstance()->selectGetNonPermanentEnforced();
	bool editable = is_nonpermanent_enforced && (first_object->permModify() || selectedMediaEditable());

	// Check modify permissions and whether any selected objects are in
	// the process of being fetched.  If they are, then we're not editable
	if (editable)
	{
		LLObjectSelection::iterator iter = selected_objects->begin(); 
		LLObjectSelection::iterator end = selected_objects->end();
		for ( ; iter != end; ++iter)
		{
			LLSelectNode* node = *iter;
			LLVOVolume* object = dynamic_cast<LLVOVolume*>(node->getObject());
			if (NULL != object)
			{
				if (!object->permModify())
				{
					LL_INFOS("LLFloaterToolsMedia")
						<< "Selection not editable due to lack of modify permissions on object id "
						<< object->getID() << LL_ENDL;
					
					editable = false;
					break;
				}
				// XXX DISABLE this for now, because when the fetch finally 
				// does come in, the state of this floater doesn't properly
				// update.  Re-selecting fixes the problem, but there is 
				// contention as to whether this is a sufficient solution.
//				if (object->isMediaDataBeingFetched())
//				{
//					LL_INFOS("LLFloaterToolsMedia")
//						<< "Selection not editable due to media data being fetched for object id "
//						<< object->getID() << LL_ENDL;
//						
//					editable = false;
//					break;
//				}
			}
		}
	}

	// Media settings
	bool bool_has_media = false;
	struct media_functor : public LLSelectedTEGetFunctor<bool>
	{
		bool get(LLViewerObject* object, S32 face)
		{
			LLTextureEntry *te = object->getTE(face);
			if (te)
			{
				return te->hasMedia();
			}
			return false;
		}
	} func;
	
	
	// check if all faces have media(or, all dont have media)
	LLFloaterMediaSettings::getInstance()->mIdenticalHasMediaInfo = selected_objects->getSelectedTEValue( &func, bool_has_media );
	
	const LLMediaEntry default_media_data;
	
	struct functor_getter_media_data : public LLSelectedTEGetFunctor< LLMediaEntry>
    {
		functor_getter_media_data(const LLMediaEntry& entry): mMediaEntry(entry) {}	

        LLMediaEntry get( LLViewerObject* object, S32 face )
        {
            if ( object )
                if ( object->getTE(face) )
                    if ( object->getTE(face)->getMediaData() )
                        return *(object->getTE(face)->getMediaData());
			return mMediaEntry;
        };
		
		const LLMediaEntry& mMediaEntry;
		
    } func_media_data(default_media_data);

	LLMediaEntry media_data_get;
    LLFloaterMediaSettings::getInstance()->mMultipleMedia = !(selected_objects->getSelectedTEValue( &func_media_data, media_data_get ));
	
	std::string multi_media_info_str = LLTrans::getString("Multiple Media");
	std::string media_title = "";
	// update UI depending on whether "object" (prim or face) has media
	// and whether or not you are allowed to edit it.
	
	getChildView("add_media")->setEnabled(editable);
	// IF all the faces have media (or all dont have media)
	if ( LLFloaterMediaSettings::getInstance()->mIdenticalHasMediaInfo )
	{
		// TODO: get media title and set it.
		media_info->clear();
		// if identical is set, all faces are same (whether all empty or has the same media)
		if(!(LLFloaterMediaSettings::getInstance()->mMultipleMedia) )
		{
			// Media data is valid
			if(media_data_get!=default_media_data)
			{
				// initial media title is the media URL (until we get the name)
				media_title = media_data_get.getHomeURL();
			}
			// else all faces might be empty. 
		}
		else // there' re Different Medias' been set on on the faces.
		{
			media_title = multi_media_info_str;
		}
		
		getChildView("delete_media")->setEnabled(bool_has_media && editable );
			// TODO: display a list of all media on the face - use 'identical' flag
	}
	else // not all face has media but at least one does.
	{
		// seleted faces have not identical value
		LLFloaterMediaSettings::getInstance()->mMultipleValidMedia = selected_objects->isMultipleTEValue(&func_media_data, default_media_data );
	
		if(LLFloaterMediaSettings::getInstance()->mMultipleValidMedia)
		{
			media_title = multi_media_info_str;
		}
		else
		{
			// Media data is valid
			if(media_data_get!=default_media_data)
			{
				// initial media title is the media URL (until we get the name)
				media_title = media_data_get.getHomeURL();
			}
		}
		
		getChildView("delete_media")->setEnabled(TRUE);
	}

	navigateToTitleMedia(media_title);
	media_info->setText(media_title);
	
	// load values for media settings
	updateMediaSettings();
	
	LLFloaterMediaSettings::initValues(mMediaSettings, editable );
}


//////////////////////////////////////////////////////////////////////////////
// called when a user wants to add media to a prim or prim face
void LLFloaterTools::onClickBtnAddMedia()
{
	// check if multiple faces are selected
	if(LLSelectMgr::getInstance()->getSelection()->isMultipleTESelected())
	{
		LLNotificationsUtil::add("MultipleFacesSelected", LLSD(), LLSD(), multipleFacesSelectedConfirm);
	}
	else
	{
		onClickBtnEditMedia();
	}
}

// static
bool LLFloaterTools::multipleFacesSelectedConfirm(const LLSD& notification, const LLSD& response)
{
	S32 option = LLNotificationsUtil::getSelectedOption(notification, response);
	switch( option )
	{
		case 0:  // "Yes"
			gFloaterTools->onClickBtnEditMedia();
			break;
		case 1:  // "No"
		default:
			break;
	}
	return false;
}

//////////////////////////////////////////////////////////////////////////////
// called when a user wants to edit existing media settings on a prim or prim face
// TODO: test if there is media on the item and only allow editing if present
void LLFloaterTools::onClickBtnEditMedia()
{
	refreshMedia();
	LLFloaterReg::showInstance("media_settings");	
}

//////////////////////////////////////////////////////////////////////////////
// called when a user wants to delete media from a prim or prim face
void LLFloaterTools::onClickBtnDeleteMedia()
{
	LLNotificationsUtil::add("DeleteMedia", LLSD(), LLSD(), deleteMediaConfirm);
}


// static
bool LLFloaterTools::deleteMediaConfirm(const LLSD& notification, const LLSD& response)
{
	S32 option = LLNotificationsUtil::getSelectedOption(notification, response);
	switch( option )
	{
		case 0:  // "Yes"
			LLSelectMgr::getInstance()->selectionSetMedia( 0, LLSD() );
			if(LLFloaterReg::instanceVisible("media_settings"))
			{
				LLFloaterReg::hideInstance("media_settings");
			}
			break;
			
		case 1:  // "No"
		default:
			break;
	}
	return false;
}

//////////////////////////////////////////////////////////////////////////////
//
void LLFloaterTools::clearMediaSettings()
{
	LLFloaterMediaSettings::clearValues(false);
}

//////////////////////////////////////////////////////////////////////////////
//
void LLFloaterTools::navigateToTitleMedia( const std::string url )
{
	std::string multi_media_info_str = LLTrans::getString("Multiple Media");
	if (url.empty() || multi_media_info_str == url)
	{
		// nothing to show
		mNeedMediaTitle = false;
	}
	else if (mTitleMedia)
	{
		LLPluginClassMedia* media_plugin = mTitleMedia->getMediaPlugin();

		if ( media_plugin ) // Shouldn't this be after navigateTo creates plugin?
		{
			// if it's a movie, we don't want to hear it
			media_plugin->setVolume( 0 );
		};

		// check if url changed or if we need a new media source
		if (mTitleMedia->getCurrentNavUrl() != url || media_plugin == NULL)
		{
			mTitleMedia->navigateTo( url );
		}

		// flag that we need to update the title (even if no request were made)
		mNeedMediaTitle = true;
	}
}

//////////////////////////////////////////////////////////////////////////////
//
void LLFloaterTools::updateMediaTitle()
{
	// only get the media name if we need it
	if ( ! mNeedMediaTitle )
		return;

	// get plugin impl
	LLPluginClassMedia* media_plugin = mTitleMedia->getMediaPlugin();
	if ( media_plugin )
	{
		// get the media name (asynchronous - must call repeatedly)
		std::string media_title = media_plugin->getMediaName();

		// only replace the title if what we get contains something
		if ( ! media_title.empty() )
		{
			// update the UI widget
			LLTextBox* media_title_field = getChild<LLTextBox>("media_info");
			if ( media_title_field )
			{
				media_title_field->setText( media_title );

				// stop looking for a title when we get one
				// FIXME: check this is the right approach
				mNeedMediaTitle = false;
			};
		};
	};
}

//////////////////////////////////////////////////////////////////////////////
//
void LLFloaterTools::updateMediaSettings()
{
    bool identical( false );
    std::string base_key( "" );
    std::string value_str( "" );
    int value_int = 0;
    bool value_bool = false;
	LLObjectSelectionHandle selected_objects =LLSelectMgr::getInstance()->getSelection();
    // TODO: (CP) refactor this using something clever or boost or both !!

    const LLMediaEntry default_media_data;

    // controls 
    U8 value_u8 = default_media_data.getControls();
    struct functor_getter_controls : public LLSelectedTEGetFunctor< U8 >
    {
		functor_getter_controls(const LLMediaEntry &entry) : mMediaEntry(entry) {}
		
        U8 get( LLViewerObject* object, S32 face )
        {
            if ( object )
                if ( object->getTE(face) )
                    if ( object->getTE(face)->getMediaData() )
                        return object->getTE(face)->getMediaData()->getControls();
            return mMediaEntry.getControls();
        };
		
		const LLMediaEntry &mMediaEntry;
		
    } func_controls(default_media_data);
    identical = selected_objects->getSelectedTEValue( &func_controls, value_u8 );
    base_key = std::string( LLMediaEntry::CONTROLS_KEY );
    mMediaSettings[ base_key ] = value_u8;
    mMediaSettings[ base_key + std::string( LLPanelContents::TENTATIVE_SUFFIX ) ] = ! identical;
	
    // First click (formerly left click)
    value_bool = default_media_data.getFirstClickInteract();
    struct functor_getter_first_click : public LLSelectedTEGetFunctor< bool >
    {
		functor_getter_first_click(const LLMediaEntry& entry): mMediaEntry(entry) {}		
		
        bool get( LLViewerObject* object, S32 face )
        {
            if ( object )
                if ( object->getTE(face) )
                    if ( object->getTE(face)->getMediaData() )
                        return object->getTE(face)->getMediaData()->getFirstClickInteract();
            return mMediaEntry.getFirstClickInteract();
        };
		
		const LLMediaEntry &mMediaEntry;
		
    } func_first_click(default_media_data);
    identical = selected_objects->getSelectedTEValue( &func_first_click, value_bool );
    base_key = std::string( LLMediaEntry::FIRST_CLICK_INTERACT_KEY );
    mMediaSettings[ base_key ] = value_bool;
    mMediaSettings[ base_key + std::string( LLPanelContents::TENTATIVE_SUFFIX ) ] = ! identical;
	
    // Home URL
    value_str = default_media_data.getHomeURL();
    struct functor_getter_home_url : public LLSelectedTEGetFunctor< std::string >
    {
		functor_getter_home_url(const LLMediaEntry& entry): mMediaEntry(entry) {}		
		
        std::string get( LLViewerObject* object, S32 face )
        {
            if ( object )
                if ( object->getTE(face) )
                    if ( object->getTE(face)->getMediaData() )
                        return object->getTE(face)->getMediaData()->getHomeURL();
            return mMediaEntry.getHomeURL();
        };
		
		const LLMediaEntry &mMediaEntry;
		
    } func_home_url(default_media_data);
    identical = selected_objects->getSelectedTEValue( &func_home_url, value_str );
    base_key = std::string( LLMediaEntry::HOME_URL_KEY );
    mMediaSettings[ base_key ] = value_str;
    mMediaSettings[ base_key + std::string( LLPanelContents::TENTATIVE_SUFFIX ) ] = ! identical;
	
    // Current URL
    value_str = default_media_data.getCurrentURL();
    struct functor_getter_current_url : public LLSelectedTEGetFunctor< std::string >
    {
		functor_getter_current_url(const LLMediaEntry& entry): mMediaEntry(entry) {}
        
		std::string get( LLViewerObject* object, S32 face )
        {
            if ( object )
                if ( object->getTE(face) )
                    if ( object->getTE(face)->getMediaData() )
                        return object->getTE(face)->getMediaData()->getCurrentURL();
            return mMediaEntry.getCurrentURL();
        };
		
		const LLMediaEntry &mMediaEntry;
		
    } func_current_url(default_media_data);
    identical = selected_objects->getSelectedTEValue( &func_current_url, value_str );
    base_key = std::string( LLMediaEntry::CURRENT_URL_KEY );
    mMediaSettings[ base_key ] = value_str;
    mMediaSettings[ base_key + std::string( LLPanelContents::TENTATIVE_SUFFIX ) ] = ! identical;
	
    // Auto zoom
    value_bool = default_media_data.getAutoZoom();
    struct functor_getter_auto_zoom : public LLSelectedTEGetFunctor< bool >
    {
		
		functor_getter_auto_zoom(const LLMediaEntry& entry)	: mMediaEntry(entry) {}	
		
        bool get( LLViewerObject* object, S32 face )
        {
            if ( object )
                if ( object->getTE(face) )
                    if ( object->getTE(face)->getMediaData() )
                        return object->getTE(face)->getMediaData()->getAutoZoom();
            return mMediaEntry.getAutoZoom();
        };
		
		const LLMediaEntry &mMediaEntry;
		
    } func_auto_zoom(default_media_data);
    identical = selected_objects->getSelectedTEValue( &func_auto_zoom, value_bool );
    base_key = std::string( LLMediaEntry::AUTO_ZOOM_KEY );
    mMediaSettings[ base_key ] = value_bool;
    mMediaSettings[ base_key + std::string( LLPanelContents::TENTATIVE_SUFFIX ) ] = ! identical;
	
    // Auto play
    //value_bool = default_media_data.getAutoPlay();
	// set default to auto play TRUE -- angela  EXT-5172
	value_bool = true;
    struct functor_getter_auto_play : public LLSelectedTEGetFunctor< bool >
    {
		functor_getter_auto_play(const LLMediaEntry& entry)	: mMediaEntry(entry) {}	
			
        bool get( LLViewerObject* object, S32 face )
        {
            if ( object )
                if ( object->getTE(face) )
                    if ( object->getTE(face)->getMediaData() )
                        return object->getTE(face)->getMediaData()->getAutoPlay();
            //return mMediaEntry.getAutoPlay(); set default to auto play TRUE -- angela  EXT-5172
			return true;
        };
		
		const LLMediaEntry &mMediaEntry;
		
    } func_auto_play(default_media_data);
    identical = selected_objects->getSelectedTEValue( &func_auto_play, value_bool );
    base_key = std::string( LLMediaEntry::AUTO_PLAY_KEY );
    mMediaSettings[ base_key ] = value_bool;
    mMediaSettings[ base_key + std::string( LLPanelContents::TENTATIVE_SUFFIX ) ] = ! identical;
	
	
    // Auto scale
	// set default to auto scale TRUE -- angela  EXT-5172
    //value_bool = default_media_data.getAutoScale();
	value_bool = true;
    struct functor_getter_auto_scale : public LLSelectedTEGetFunctor< bool >
    {
		functor_getter_auto_scale(const LLMediaEntry& entry): mMediaEntry(entry) {}	

        bool get( LLViewerObject* object, S32 face )
        {
            if ( object )
                if ( object->getTE(face) )
                    if ( object->getTE(face)->getMediaData() )
                        return object->getTE(face)->getMediaData()->getAutoScale();
           // return mMediaEntry.getAutoScale();  set default to auto scale TRUE -- angela  EXT-5172
			return true;
		};
		
		const LLMediaEntry &mMediaEntry;
		
    } func_auto_scale(default_media_data);
    identical = selected_objects->getSelectedTEValue( &func_auto_scale, value_bool );
    base_key = std::string( LLMediaEntry::AUTO_SCALE_KEY );
    mMediaSettings[ base_key ] = value_bool;
    mMediaSettings[ base_key + std::string( LLPanelContents::TENTATIVE_SUFFIX ) ] = ! identical;
	
    // Auto loop
    value_bool = default_media_data.getAutoLoop();
    struct functor_getter_auto_loop : public LLSelectedTEGetFunctor< bool >
    {
		functor_getter_auto_loop(const LLMediaEntry& entry)	: mMediaEntry(entry) {}	

        bool get( LLViewerObject* object, S32 face )
        {
            if ( object )
                if ( object->getTE(face) )
                    if ( object->getTE(face)->getMediaData() )
                        return object->getTE(face)->getMediaData()->getAutoLoop();
            return mMediaEntry.getAutoLoop();
        };
		
		const LLMediaEntry &mMediaEntry;
		
    } func_auto_loop(default_media_data);
    identical = selected_objects->getSelectedTEValue( &func_auto_loop, value_bool );
    base_key = std::string( LLMediaEntry::AUTO_LOOP_KEY );
    mMediaSettings[ base_key ] = value_bool;
    mMediaSettings[ base_key + std::string( LLPanelContents::TENTATIVE_SUFFIX ) ] = ! identical;
	
    // width pixels (if not auto scaled)
    value_int = default_media_data.getWidthPixels();
    struct functor_getter_width_pixels : public LLSelectedTEGetFunctor< int >
    {
		functor_getter_width_pixels(const LLMediaEntry& entry): mMediaEntry(entry) {}		

        int get( LLViewerObject* object, S32 face )
        {
            if ( object )
                if ( object->getTE(face) )
                    if ( object->getTE(face)->getMediaData() )
                        return object->getTE(face)->getMediaData()->getWidthPixels();
            return mMediaEntry.getWidthPixels();
        };
		
		const LLMediaEntry &mMediaEntry;
		
    } func_width_pixels(default_media_data);
    identical = selected_objects->getSelectedTEValue( &func_width_pixels, value_int );
    base_key = std::string( LLMediaEntry::WIDTH_PIXELS_KEY );
    mMediaSettings[ base_key ] = value_int;
    mMediaSettings[ base_key + std::string( LLPanelContents::TENTATIVE_SUFFIX ) ] = ! identical;
	
    // height pixels (if not auto scaled)
    value_int = default_media_data.getHeightPixels();
    struct functor_getter_height_pixels : public LLSelectedTEGetFunctor< int >
    {
		functor_getter_height_pixels(const LLMediaEntry& entry)	: mMediaEntry(entry) {}
        
		int get( LLViewerObject* object, S32 face )
        {
            if ( object )
                if ( object->getTE(face) )
                    if ( object->getTE(face)->getMediaData() )
                        return object->getTE(face)->getMediaData()->getHeightPixels();
            return mMediaEntry.getHeightPixels();
        };
		
		const LLMediaEntry &mMediaEntry;
		
    } func_height_pixels(default_media_data);
    identical = selected_objects->getSelectedTEValue( &func_height_pixels, value_int );
    base_key = std::string( LLMediaEntry::HEIGHT_PIXELS_KEY );
    mMediaSettings[ base_key ] = value_int;
    mMediaSettings[ base_key + std::string( LLPanelContents::TENTATIVE_SUFFIX ) ] = ! identical;
	
    // Enable Alt image
    value_bool = default_media_data.getAltImageEnable();
    struct functor_getter_enable_alt_image : public LLSelectedTEGetFunctor< bool >
    {
		functor_getter_enable_alt_image(const LLMediaEntry& entry): mMediaEntry(entry) {}
        
		bool get( LLViewerObject* object, S32 face )
        {
            if ( object )
                if ( object->getTE(face) )
                    if ( object->getTE(face)->getMediaData() )
                        return object->getTE(face)->getMediaData()->getAltImageEnable();
            return mMediaEntry.getAltImageEnable();
        };
		
		const LLMediaEntry &mMediaEntry;
		
    } func_enable_alt_image(default_media_data);
    identical = selected_objects->getSelectedTEValue( &func_enable_alt_image, value_bool );
    base_key = std::string( LLMediaEntry::ALT_IMAGE_ENABLE_KEY );
    mMediaSettings[ base_key ] = value_bool;
    mMediaSettings[ base_key + std::string( LLPanelContents::TENTATIVE_SUFFIX ) ] = ! identical;
	
    // Perms - owner interact
    value_bool = 0 != ( default_media_data.getPermsInteract() & LLMediaEntry::PERM_OWNER );
    struct functor_getter_perms_owner_interact : public LLSelectedTEGetFunctor< bool >
    {
		functor_getter_perms_owner_interact(const LLMediaEntry& entry): mMediaEntry(entry) {}
        
		bool get( LLViewerObject* object, S32 face )
        {
            if ( object )
                if ( object->getTE(face) )
                    if ( object->getTE(face)->getMediaData() )
                        return (0 != (object->getTE(face)->getMediaData()->getPermsInteract() & LLMediaEntry::PERM_OWNER));
            return 0 != ( mMediaEntry.getPermsInteract() & LLMediaEntry::PERM_OWNER );
        };
		
		const LLMediaEntry &mMediaEntry;
		
    } func_perms_owner_interact(default_media_data);
    identical = selected_objects->getSelectedTEValue( &func_perms_owner_interact, value_bool );
    base_key = std::string( LLPanelContents::PERMS_OWNER_INTERACT_KEY );
    mMediaSettings[ base_key ] = value_bool;
    mMediaSettings[ base_key + std::string( LLPanelContents::TENTATIVE_SUFFIX ) ] = ! identical;
	
    // Perms - owner control
    value_bool = 0 != ( default_media_data.getPermsControl() & LLMediaEntry::PERM_OWNER );
    struct functor_getter_perms_owner_control : public LLSelectedTEGetFunctor< bool >
    {
		functor_getter_perms_owner_control(const LLMediaEntry& entry)	: mMediaEntry(entry) {}
        
        bool get( LLViewerObject* object, S32 face )
        {
            if ( object )
                if ( object->getTE(face) )
                    if ( object->getTE(face)->getMediaData() )
                        return (0 != (object->getTE(face)->getMediaData()->getPermsControl() & LLMediaEntry::PERM_OWNER));
            return 0 != ( mMediaEntry.getPermsControl() & LLMediaEntry::PERM_OWNER );
        };
		
		const LLMediaEntry &mMediaEntry;
		
    } func_perms_owner_control(default_media_data);
    identical = selected_objects ->getSelectedTEValue( &func_perms_owner_control, value_bool );
    base_key = std::string( LLPanelContents::PERMS_OWNER_CONTROL_KEY );
    mMediaSettings[ base_key ] = value_bool;
    mMediaSettings[ base_key + std::string( LLPanelContents::TENTATIVE_SUFFIX ) ] = ! identical;
	
    // Perms - group interact
    value_bool = 0 != ( default_media_data.getPermsInteract() & LLMediaEntry::PERM_GROUP );
    struct functor_getter_perms_group_interact : public LLSelectedTEGetFunctor< bool >
    {
		functor_getter_perms_group_interact(const LLMediaEntry& entry): mMediaEntry(entry) {}
        
        bool get( LLViewerObject* object, S32 face )
        {
            if ( object )
                if ( object->getTE(face) )
                    if ( object->getTE(face)->getMediaData() )
                        return (0 != (object->getTE(face)->getMediaData()->getPermsInteract() & LLMediaEntry::PERM_GROUP));
            return 0 != ( mMediaEntry.getPermsInteract() & LLMediaEntry::PERM_GROUP );
        };
		
		const LLMediaEntry &mMediaEntry;
		
    } func_perms_group_interact(default_media_data);
    identical = selected_objects->getSelectedTEValue( &func_perms_group_interact, value_bool );
    base_key = std::string( LLPanelContents::PERMS_GROUP_INTERACT_KEY );
    mMediaSettings[ base_key ] = value_bool;
    mMediaSettings[ base_key + std::string( LLPanelContents::TENTATIVE_SUFFIX ) ] = ! identical;
	
    // Perms - group control
    value_bool = 0 != ( default_media_data.getPermsControl() & LLMediaEntry::PERM_GROUP );
    struct functor_getter_perms_group_control : public LLSelectedTEGetFunctor< bool >
    {
		functor_getter_perms_group_control(const LLMediaEntry& entry): mMediaEntry(entry) {}
        
        bool get( LLViewerObject* object, S32 face )
        {
            if ( object )
                if ( object->getTE(face) )
                    if ( object->getTE(face)->getMediaData() )
                        return (0 != (object->getTE(face)->getMediaData()->getPermsControl() & LLMediaEntry::PERM_GROUP));
            return 0 != ( mMediaEntry.getPermsControl() & LLMediaEntry::PERM_GROUP );
        };
		
		const LLMediaEntry &mMediaEntry;
		
    } func_perms_group_control(default_media_data);
    identical = selected_objects->getSelectedTEValue( &func_perms_group_control, value_bool );
    base_key = std::string( LLPanelContents::PERMS_GROUP_CONTROL_KEY );
    mMediaSettings[ base_key ] = value_bool;
    mMediaSettings[ base_key + std::string( LLPanelContents::TENTATIVE_SUFFIX ) ] = ! identical;
	
    // Perms - anyone interact
    value_bool = 0 != ( default_media_data.getPermsInteract() & LLMediaEntry::PERM_ANYONE );
    struct functor_getter_perms_anyone_interact : public LLSelectedTEGetFunctor< bool >
    {
		functor_getter_perms_anyone_interact(const LLMediaEntry& entry): mMediaEntry(entry) {}
        
        bool get( LLViewerObject* object, S32 face )
        {
            if ( object )
                if ( object->getTE(face) )
                    if ( object->getTE(face)->getMediaData() )
                        return (0 != (object->getTE(face)->getMediaData()->getPermsInteract() & LLMediaEntry::PERM_ANYONE));
            return 0 != ( mMediaEntry.getPermsInteract() & LLMediaEntry::PERM_ANYONE );
        };
		
		const LLMediaEntry &mMediaEntry;
		
    } func_perms_anyone_interact(default_media_data);
    identical = LLSelectMgr::getInstance()->getSelection()->getSelectedTEValue( &func_perms_anyone_interact, value_bool );
    base_key = std::string( LLPanelContents::PERMS_ANYONE_INTERACT_KEY );
    mMediaSettings[ base_key ] = value_bool;
    mMediaSettings[ base_key + std::string( LLPanelContents::TENTATIVE_SUFFIX ) ] = ! identical;
	
    // Perms - anyone control
    value_bool = 0 != ( default_media_data.getPermsControl() & LLMediaEntry::PERM_ANYONE );
    struct functor_getter_perms_anyone_control : public LLSelectedTEGetFunctor< bool >
    {
		functor_getter_perms_anyone_control(const LLMediaEntry& entry)	: mMediaEntry(entry) {}
        
        bool get( LLViewerObject* object, S32 face )
        {
            if ( object )
                if ( object->getTE(face) )
                    if ( object->getTE(face)->getMediaData() )
                        return (0 != (object->getTE(face)->getMediaData()->getPermsControl() & LLMediaEntry::PERM_ANYONE));
            return 0 != ( mMediaEntry.getPermsControl() & LLMediaEntry::PERM_ANYONE );
        };
		
		const LLMediaEntry &mMediaEntry;
		
    } func_perms_anyone_control(default_media_data);
    identical = selected_objects->getSelectedTEValue( &func_perms_anyone_control, value_bool );
    base_key = std::string( LLPanelContents::PERMS_ANYONE_CONTROL_KEY );
    mMediaSettings[ base_key ] = value_bool;
    mMediaSettings[ base_key + std::string( LLPanelContents::TENTATIVE_SUFFIX ) ] = ! identical;
	
    // security - whitelist enable
    value_bool = default_media_data.getWhiteListEnable();
    struct functor_getter_whitelist_enable : public LLSelectedTEGetFunctor< bool >
    {
		functor_getter_whitelist_enable(const LLMediaEntry& entry)	: mMediaEntry(entry) {}
        
        bool get( LLViewerObject* object, S32 face )
        {
            if ( object )
                if ( object->getTE(face) )
                    if ( object->getTE(face)->getMediaData() )
                        return object->getTE(face)->getMediaData()->getWhiteListEnable();
            return mMediaEntry.getWhiteListEnable();
        };
		
		const LLMediaEntry &mMediaEntry;
		
    } func_whitelist_enable(default_media_data);
    identical = selected_objects->getSelectedTEValue( &func_whitelist_enable, value_bool );
    base_key = std::string( LLMediaEntry::WHITELIST_ENABLE_KEY );
    mMediaSettings[ base_key ] = value_bool;
    mMediaSettings[ base_key + std::string( LLPanelContents::TENTATIVE_SUFFIX ) ] = ! identical;
	
    // security - whitelist URLs
    std::vector<std::string> value_vector_str = default_media_data.getWhiteList();
    struct functor_getter_whitelist_urls : public LLSelectedTEGetFunctor< std::vector<std::string> >
    {
		functor_getter_whitelist_urls(const LLMediaEntry& entry): mMediaEntry(entry) {}
        
        std::vector<std::string> get( LLViewerObject* object, S32 face )
        {
            if ( object )
                if ( object->getTE(face) )
                    if ( object->getTE(face)->getMediaData() )
                        return object->getTE(face)->getMediaData()->getWhiteList();
            return mMediaEntry.getWhiteList();
        };
		
		const LLMediaEntry &mMediaEntry;
		
    } func_whitelist_urls(default_media_data);
    identical = selected_objects->getSelectedTEValue( &func_whitelist_urls, value_vector_str );
    base_key = std::string( LLMediaEntry::WHITELIST_KEY );
	mMediaSettings[ base_key ].clear();
    std::vector< std::string >::iterator iter = value_vector_str.begin();
    while( iter != value_vector_str.end() )
    {
        std::string white_list_url = *iter;
        mMediaSettings[ base_key ].append( white_list_url );
        ++iter;
    };
	
    mMediaSettings[ base_key + std::string( LLPanelContents::TENTATIVE_SUFFIX ) ] = ! identical;
}

struct LLFloaterToolsCopyKeysFunctor : public LLSelectedObjectFunctor
{
	LLFloaterToolsCopyKeysFunctor(std::string& strOut, std::string& strSep) : mOutput(strOut), mSep(strSep) {}
	virtual bool apply(LLViewerObject* object)
	{
		if (!mOutput.empty())
			mOutput.append(mSep);

		mOutput.append(object->getID().asString());

		return true;
	}
private:
	std::string& mOutput;
	std::string& mSep;
};

void LLFloaterTools::onClickBtnCopyKeys()
{
	std::string separator = gSavedSettings.getString("FSCopyObjKeySeparator");
	std::string stringKeys;
	MASK mask = gKeyboard->currentMask(FALSE);
	LLFloaterToolsCopyKeysFunctor copy_keys(stringKeys, separator);
	bool copied = false;
	if (mask == MASK_SHIFT)
		copied = LLSelectMgr::getInstance()->getSelection()->applyToObjects(&copy_keys);
	else if (mCheckSelectIndividual && mCheckSelectIndividual->get())
		copied = LLSelectMgr::getInstance()->getSelection()->applyToObjects(&copy_keys);
	else
		copied = LLSelectMgr::getInstance()->getSelection()->applyToRootObjects(&copy_keys);
	
	if (copied)
	{
		LLView::getWindow()->copyTextToClipboard(utf8str_to_wstring(stringKeys));
	}
}

void LLFloaterTools::onClickExpand()
{
	BOOL show_more = !gSavedSettings.getBOOL("FSToolboxExpanded");
	gSavedSettings.setBOOL("FSToolboxExpanded", show_more);

	LLButton* btnExpand = getChild<LLButton>("btnExpand");
	if (show_more)
	{
		mTab->setVisible(TRUE);
		reshape( getRect().getWidth(), mExpandedHeight);
		translate( 0, mCollapsedHeight - mExpandedHeight );
		btnExpand->setImageOverlay("Arrow_Up", btnExpand->getImageOverlayHAlign());
	}
	else
	{
		mTab->setVisible(FALSE);
		reshape( getRect().getWidth(), mCollapsedHeight);
		translate( 0, mExpandedHeight - mCollapsedHeight );
		btnExpand->setImageOverlay("Arrow_Down", btnExpand->getImageOverlayHAlign());
	}
}

// <FS:Ansariel> FIRE-7802: Grass and tree selection in build tool
template<class P>
void build_plant_combo(const std::map<U32, P*>& list, LLComboBox* combo)
{
	if (!combo || list.empty()) return;
	combo->removeall();
	typename std::map<U32, P*>::const_iterator it = list.begin();
	typename std::map<U32, P*>::const_iterator end = list.end();
	for ( ; it != end; ++it )
	{
		P* plant = (*it).second;
		if (plant) combo->addSimpleElement(plant->mName, ADD_BOTTOM);
	}
}

void LLFloaterTools::buildTreeGrassCombo()
{
	if (!mTreeGrassCombo) return;
	
	// Rebuild the combo with the list we need, then select the last-known use
	// TODO: rebuilding this list continuously is probably not the best way
	LLPCode pcode = LLToolPlacer::getObjectType();
	std::string type = LLStringUtil::null;
	
	// LL_PCODE_TREE_NEW seems to be "new" as in "dodo"
	switch (pcode)
	{
		case LL_PCODE_LEGACY_TREE:
		case LL_PCODE_TREE_NEW:
			build_plant_combo(LLVOTree::sSpeciesTable, mTreeGrassCombo);
			mTreeGrassCombo->addSimpleElement("Random", ADD_TOP);
			type = "Tree";
			break;
		case LL_PCODE_LEGACY_GRASS:
			build_plant_combo(LLVOGrass::sSpeciesTable, mTreeGrassCombo);
			mTreeGrassCombo->addSimpleElement("Random", ADD_TOP);
			type = "Grass";
			break;
		default:
			mTreeGrassCombo->setEnabled(false);
			break;
	}
	
	// select last selected if exists
	if (!type.empty())
	{
		// Enable the options
		mTreeGrassCombo->setEnabled(true);
		
		// Set the last selection, or "Random" (old default) if there isn't one
		std::string last_selected = gSavedSettings.getString("LastSelected"+type);
		if (last_selected.empty())
		{
			mTreeGrassCombo->selectByValue(LLSD(std::string("Random")));
		}
		else
		{
			mTreeGrassCombo->selectByValue(LLSD(last_selected));
		}
	}
}

void LLFloaterTools::onSelectTreeGrassCombo()
{
	// Save the last-used selection
	std::string last_selected = mTreeGrassCombo->getValue().asString();
	LLPCode pcode = LLToolPlacer::getObjectType();
	std::string type = "";
	
	switch (pcode)
	{
		case LL_PCODE_LEGACY_GRASS:
			type = "Grass";
			break;
		case LL_PCODE_LEGACY_TREE:
		case LL_PCODE_TREE_NEW:
			type = "Tree";
			break;
		default:
			break;
	}
	
	if (!type.empty())
	{
		// Should never be an empty string
		gSavedSettings.setString("LastSelected"+type, last_selected);
	}
}
// </FS:Ansariel>
=======
>>>>>>> 2b47ed1e
<|MERGE_RESOLUTION|>--- conflicted
+++ resolved
@@ -1393,57 +1393,6 @@
 	LLFloater::onFocusReceived();
 }
 
-<<<<<<< HEAD
-// Media stuff
-void LLFloaterTools::refreshMedia()
-{
-	getMediaState();	
-}
-
-bool LLFloaterTools::selectedMediaEditable()
-{
-	U32 owner_mask_on;
-	U32 owner_mask_off;
-	U32 valid_owner_perms = LLSelectMgr::getInstance()->selectGetPerm( PERM_OWNER, 
-																	  &owner_mask_on, &owner_mask_off );
-	U32 group_mask_on;
-	U32 group_mask_off;
-	U32 valid_group_perms = LLSelectMgr::getInstance()->selectGetPerm( PERM_GROUP, 
-																	  &group_mask_on, &group_mask_off );
-	U32 everyone_mask_on;
-	U32 everyone_mask_off;
-	S32 valid_everyone_perms = LLSelectMgr::getInstance()->selectGetPerm( PERM_EVERYONE, 
-																		 &everyone_mask_on, &everyone_mask_off );
-	
-	bool selected_Media_editable = false;
-	
-	// if perms we got back are valid
-	if ( valid_owner_perms &&
-		valid_group_perms && 
-		valid_everyone_perms )
-	{
-		
-		if ( ( owner_mask_on & PERM_MODIFY ) ||
-			( group_mask_on & PERM_MODIFY ) || 
-			// <FS> Copy & paste error
-			//( group_mask_on & PERM_MODIFY ) )
-			( everyone_mask_on & PERM_MODIFY ) )
-			// </FS>
-		{
-			selected_Media_editable = true;
-		}
-		else
-			// user is NOT allowed to press the RESET button
-		{
-			selected_Media_editable = false;
-		};
-	};
-	
-	return selected_Media_editable;
-}
-
-=======
->>>>>>> 2b47ed1e
 void LLFloaterTools::updateLandImpacts()
 {
 	LLParcel *parcel = mParcelSelection->getParcel();
@@ -1478,788 +1427,6 @@
 	{
 		object_weights_floater->updateLandImpacts(parcel);
 	}
-}
-<<<<<<< HEAD
-
-void LLFloaterTools::getMediaState()
-{
-	LLObjectSelectionHandle selected_objects =LLSelectMgr::getInstance()->getSelection();
-	LLViewerObject* first_object = selected_objects->getFirstObject();
-	LLTextBox* media_info = getChild<LLTextBox>("media_info");
-	
-	if( !(first_object 
-		  && first_object->getPCode() == LL_PCODE_VOLUME
-		  &&first_object->permModify() 
-	      ))
-	{
-		getChildView("add_media")->setEnabled(FALSE);
-		media_info->clear();
-		clearMediaSettings();
-		return;
-	}
-	
-	std::string url = first_object->getRegion()->getCapability("ObjectMedia");
-	bool has_media_capability = (!url.empty());
-	
-	if(!has_media_capability)
-	{
-		getChildView("add_media")->setEnabled(FALSE);
-		LL_WARNS("LLFloaterToolsMedia") << "Media not enabled (no capability) in this region!" << LL_ENDL;
-		clearMediaSettings();
-		return;
-	}
-	
-	BOOL is_nonpermanent_enforced = (LLSelectMgr::getInstance()->getSelection()->getFirstRootNode() 
-		&& LLSelectMgr::getInstance()->selectGetRootsNonPermanentEnforced())
-		|| LLSelectMgr::getInstance()->selectGetNonPermanentEnforced();
-	bool editable = is_nonpermanent_enforced && (first_object->permModify() || selectedMediaEditable());
-
-	// Check modify permissions and whether any selected objects are in
-	// the process of being fetched.  If they are, then we're not editable
-	if (editable)
-	{
-		LLObjectSelection::iterator iter = selected_objects->begin(); 
-		LLObjectSelection::iterator end = selected_objects->end();
-		for ( ; iter != end; ++iter)
-		{
-			LLSelectNode* node = *iter;
-			LLVOVolume* object = dynamic_cast<LLVOVolume*>(node->getObject());
-			if (NULL != object)
-			{
-				if (!object->permModify())
-				{
-					LL_INFOS("LLFloaterToolsMedia")
-						<< "Selection not editable due to lack of modify permissions on object id "
-						<< object->getID() << LL_ENDL;
-					
-					editable = false;
-					break;
-				}
-				// XXX DISABLE this for now, because when the fetch finally 
-				// does come in, the state of this floater doesn't properly
-				// update.  Re-selecting fixes the problem, but there is 
-				// contention as to whether this is a sufficient solution.
-//				if (object->isMediaDataBeingFetched())
-//				{
-//					LL_INFOS("LLFloaterToolsMedia")
-//						<< "Selection not editable due to media data being fetched for object id "
-//						<< object->getID() << LL_ENDL;
-//						
-//					editable = false;
-//					break;
-//				}
-			}
-		}
-	}
-
-	// Media settings
-	bool bool_has_media = false;
-	struct media_functor : public LLSelectedTEGetFunctor<bool>
-	{
-		bool get(LLViewerObject* object, S32 face)
-		{
-			LLTextureEntry *te = object->getTE(face);
-			if (te)
-			{
-				return te->hasMedia();
-			}
-			return false;
-		}
-	} func;
-	
-	
-	// check if all faces have media(or, all dont have media)
-	LLFloaterMediaSettings::getInstance()->mIdenticalHasMediaInfo = selected_objects->getSelectedTEValue( &func, bool_has_media );
-	
-	const LLMediaEntry default_media_data;
-	
-	struct functor_getter_media_data : public LLSelectedTEGetFunctor< LLMediaEntry>
-    {
-		functor_getter_media_data(const LLMediaEntry& entry): mMediaEntry(entry) {}	
-
-        LLMediaEntry get( LLViewerObject* object, S32 face )
-        {
-            if ( object )
-                if ( object->getTE(face) )
-                    if ( object->getTE(face)->getMediaData() )
-                        return *(object->getTE(face)->getMediaData());
-			return mMediaEntry;
-        };
-		
-		const LLMediaEntry& mMediaEntry;
-		
-    } func_media_data(default_media_data);
-
-	LLMediaEntry media_data_get;
-    LLFloaterMediaSettings::getInstance()->mMultipleMedia = !(selected_objects->getSelectedTEValue( &func_media_data, media_data_get ));
-	
-	std::string multi_media_info_str = LLTrans::getString("Multiple Media");
-	std::string media_title = "";
-	// update UI depending on whether "object" (prim or face) has media
-	// and whether or not you are allowed to edit it.
-	
-	getChildView("add_media")->setEnabled(editable);
-	// IF all the faces have media (or all dont have media)
-	if ( LLFloaterMediaSettings::getInstance()->mIdenticalHasMediaInfo )
-	{
-		// TODO: get media title and set it.
-		media_info->clear();
-		// if identical is set, all faces are same (whether all empty or has the same media)
-		if(!(LLFloaterMediaSettings::getInstance()->mMultipleMedia) )
-		{
-			// Media data is valid
-			if(media_data_get!=default_media_data)
-			{
-				// initial media title is the media URL (until we get the name)
-				media_title = media_data_get.getHomeURL();
-			}
-			// else all faces might be empty. 
-		}
-		else // there' re Different Medias' been set on on the faces.
-		{
-			media_title = multi_media_info_str;
-		}
-		
-		getChildView("delete_media")->setEnabled(bool_has_media && editable );
-			// TODO: display a list of all media on the face - use 'identical' flag
-	}
-	else // not all face has media but at least one does.
-	{
-		// seleted faces have not identical value
-		LLFloaterMediaSettings::getInstance()->mMultipleValidMedia = selected_objects->isMultipleTEValue(&func_media_data, default_media_data );
-	
-		if(LLFloaterMediaSettings::getInstance()->mMultipleValidMedia)
-		{
-			media_title = multi_media_info_str;
-		}
-		else
-		{
-			// Media data is valid
-			if(media_data_get!=default_media_data)
-			{
-				// initial media title is the media URL (until we get the name)
-				media_title = media_data_get.getHomeURL();
-			}
-		}
-		
-		getChildView("delete_media")->setEnabled(TRUE);
-	}
-
-	navigateToTitleMedia(media_title);
-	media_info->setText(media_title);
-	
-	// load values for media settings
-	updateMediaSettings();
-	
-	LLFloaterMediaSettings::initValues(mMediaSettings, editable );
-}
-
-
-//////////////////////////////////////////////////////////////////////////////
-// called when a user wants to add media to a prim or prim face
-void LLFloaterTools::onClickBtnAddMedia()
-{
-	// check if multiple faces are selected
-	if(LLSelectMgr::getInstance()->getSelection()->isMultipleTESelected())
-	{
-		LLNotificationsUtil::add("MultipleFacesSelected", LLSD(), LLSD(), multipleFacesSelectedConfirm);
-	}
-	else
-	{
-		onClickBtnEditMedia();
-	}
-}
-
-// static
-bool LLFloaterTools::multipleFacesSelectedConfirm(const LLSD& notification, const LLSD& response)
-{
-	S32 option = LLNotificationsUtil::getSelectedOption(notification, response);
-	switch( option )
-	{
-		case 0:  // "Yes"
-			gFloaterTools->onClickBtnEditMedia();
-			break;
-		case 1:  // "No"
-		default:
-			break;
-	}
-	return false;
-}
-
-//////////////////////////////////////////////////////////////////////////////
-// called when a user wants to edit existing media settings on a prim or prim face
-// TODO: test if there is media on the item and only allow editing if present
-void LLFloaterTools::onClickBtnEditMedia()
-{
-	refreshMedia();
-	LLFloaterReg::showInstance("media_settings");	
-}
-
-//////////////////////////////////////////////////////////////////////////////
-// called when a user wants to delete media from a prim or prim face
-void LLFloaterTools::onClickBtnDeleteMedia()
-{
-	LLNotificationsUtil::add("DeleteMedia", LLSD(), LLSD(), deleteMediaConfirm);
-}
-
-
-// static
-bool LLFloaterTools::deleteMediaConfirm(const LLSD& notification, const LLSD& response)
-{
-	S32 option = LLNotificationsUtil::getSelectedOption(notification, response);
-	switch( option )
-	{
-		case 0:  // "Yes"
-			LLSelectMgr::getInstance()->selectionSetMedia( 0, LLSD() );
-			if(LLFloaterReg::instanceVisible("media_settings"))
-			{
-				LLFloaterReg::hideInstance("media_settings");
-			}
-			break;
-			
-		case 1:  // "No"
-		default:
-			break;
-	}
-	return false;
-}
-
-//////////////////////////////////////////////////////////////////////////////
-//
-void LLFloaterTools::clearMediaSettings()
-{
-	LLFloaterMediaSettings::clearValues(false);
-}
-
-//////////////////////////////////////////////////////////////////////////////
-//
-void LLFloaterTools::navigateToTitleMedia( const std::string url )
-{
-	std::string multi_media_info_str = LLTrans::getString("Multiple Media");
-	if (url.empty() || multi_media_info_str == url)
-	{
-		// nothing to show
-		mNeedMediaTitle = false;
-	}
-	else if (mTitleMedia)
-	{
-		LLPluginClassMedia* media_plugin = mTitleMedia->getMediaPlugin();
-
-		if ( media_plugin ) // Shouldn't this be after navigateTo creates plugin?
-		{
-			// if it's a movie, we don't want to hear it
-			media_plugin->setVolume( 0 );
-		};
-
-		// check if url changed or if we need a new media source
-		if (mTitleMedia->getCurrentNavUrl() != url || media_plugin == NULL)
-		{
-			mTitleMedia->navigateTo( url );
-		}
-
-		// flag that we need to update the title (even if no request were made)
-		mNeedMediaTitle = true;
-	}
-}
-
-//////////////////////////////////////////////////////////////////////////////
-//
-void LLFloaterTools::updateMediaTitle()
-{
-	// only get the media name if we need it
-	if ( ! mNeedMediaTitle )
-		return;
-
-	// get plugin impl
-	LLPluginClassMedia* media_plugin = mTitleMedia->getMediaPlugin();
-	if ( media_plugin )
-	{
-		// get the media name (asynchronous - must call repeatedly)
-		std::string media_title = media_plugin->getMediaName();
-
-		// only replace the title if what we get contains something
-		if ( ! media_title.empty() )
-		{
-			// update the UI widget
-			LLTextBox* media_title_field = getChild<LLTextBox>("media_info");
-			if ( media_title_field )
-			{
-				media_title_field->setText( media_title );
-
-				// stop looking for a title when we get one
-				// FIXME: check this is the right approach
-				mNeedMediaTitle = false;
-			};
-		};
-	};
-}
-
-//////////////////////////////////////////////////////////////////////////////
-//
-void LLFloaterTools::updateMediaSettings()
-{
-    bool identical( false );
-    std::string base_key( "" );
-    std::string value_str( "" );
-    int value_int = 0;
-    bool value_bool = false;
-	LLObjectSelectionHandle selected_objects =LLSelectMgr::getInstance()->getSelection();
-    // TODO: (CP) refactor this using something clever or boost or both !!
-
-    const LLMediaEntry default_media_data;
-
-    // controls 
-    U8 value_u8 = default_media_data.getControls();
-    struct functor_getter_controls : public LLSelectedTEGetFunctor< U8 >
-    {
-		functor_getter_controls(const LLMediaEntry &entry) : mMediaEntry(entry) {}
-		
-        U8 get( LLViewerObject* object, S32 face )
-        {
-            if ( object )
-                if ( object->getTE(face) )
-                    if ( object->getTE(face)->getMediaData() )
-                        return object->getTE(face)->getMediaData()->getControls();
-            return mMediaEntry.getControls();
-        };
-		
-		const LLMediaEntry &mMediaEntry;
-		
-    } func_controls(default_media_data);
-    identical = selected_objects->getSelectedTEValue( &func_controls, value_u8 );
-    base_key = std::string( LLMediaEntry::CONTROLS_KEY );
-    mMediaSettings[ base_key ] = value_u8;
-    mMediaSettings[ base_key + std::string( LLPanelContents::TENTATIVE_SUFFIX ) ] = ! identical;
-	
-    // First click (formerly left click)
-    value_bool = default_media_data.getFirstClickInteract();
-    struct functor_getter_first_click : public LLSelectedTEGetFunctor< bool >
-    {
-		functor_getter_first_click(const LLMediaEntry& entry): mMediaEntry(entry) {}		
-		
-        bool get( LLViewerObject* object, S32 face )
-        {
-            if ( object )
-                if ( object->getTE(face) )
-                    if ( object->getTE(face)->getMediaData() )
-                        return object->getTE(face)->getMediaData()->getFirstClickInteract();
-            return mMediaEntry.getFirstClickInteract();
-        };
-		
-		const LLMediaEntry &mMediaEntry;
-		
-    } func_first_click(default_media_data);
-    identical = selected_objects->getSelectedTEValue( &func_first_click, value_bool );
-    base_key = std::string( LLMediaEntry::FIRST_CLICK_INTERACT_KEY );
-    mMediaSettings[ base_key ] = value_bool;
-    mMediaSettings[ base_key + std::string( LLPanelContents::TENTATIVE_SUFFIX ) ] = ! identical;
-	
-    // Home URL
-    value_str = default_media_data.getHomeURL();
-    struct functor_getter_home_url : public LLSelectedTEGetFunctor< std::string >
-    {
-		functor_getter_home_url(const LLMediaEntry& entry): mMediaEntry(entry) {}		
-		
-        std::string get( LLViewerObject* object, S32 face )
-        {
-            if ( object )
-                if ( object->getTE(face) )
-                    if ( object->getTE(face)->getMediaData() )
-                        return object->getTE(face)->getMediaData()->getHomeURL();
-            return mMediaEntry.getHomeURL();
-        };
-		
-		const LLMediaEntry &mMediaEntry;
-		
-    } func_home_url(default_media_data);
-    identical = selected_objects->getSelectedTEValue( &func_home_url, value_str );
-    base_key = std::string( LLMediaEntry::HOME_URL_KEY );
-    mMediaSettings[ base_key ] = value_str;
-    mMediaSettings[ base_key + std::string( LLPanelContents::TENTATIVE_SUFFIX ) ] = ! identical;
-	
-    // Current URL
-    value_str = default_media_data.getCurrentURL();
-    struct functor_getter_current_url : public LLSelectedTEGetFunctor< std::string >
-    {
-		functor_getter_current_url(const LLMediaEntry& entry): mMediaEntry(entry) {}
-        
-		std::string get( LLViewerObject* object, S32 face )
-        {
-            if ( object )
-                if ( object->getTE(face) )
-                    if ( object->getTE(face)->getMediaData() )
-                        return object->getTE(face)->getMediaData()->getCurrentURL();
-            return mMediaEntry.getCurrentURL();
-        };
-		
-		const LLMediaEntry &mMediaEntry;
-		
-    } func_current_url(default_media_data);
-    identical = selected_objects->getSelectedTEValue( &func_current_url, value_str );
-    base_key = std::string( LLMediaEntry::CURRENT_URL_KEY );
-    mMediaSettings[ base_key ] = value_str;
-    mMediaSettings[ base_key + std::string( LLPanelContents::TENTATIVE_SUFFIX ) ] = ! identical;
-	
-    // Auto zoom
-    value_bool = default_media_data.getAutoZoom();
-    struct functor_getter_auto_zoom : public LLSelectedTEGetFunctor< bool >
-    {
-		
-		functor_getter_auto_zoom(const LLMediaEntry& entry)	: mMediaEntry(entry) {}	
-		
-        bool get( LLViewerObject* object, S32 face )
-        {
-            if ( object )
-                if ( object->getTE(face) )
-                    if ( object->getTE(face)->getMediaData() )
-                        return object->getTE(face)->getMediaData()->getAutoZoom();
-            return mMediaEntry.getAutoZoom();
-        };
-		
-		const LLMediaEntry &mMediaEntry;
-		
-    } func_auto_zoom(default_media_data);
-    identical = selected_objects->getSelectedTEValue( &func_auto_zoom, value_bool );
-    base_key = std::string( LLMediaEntry::AUTO_ZOOM_KEY );
-    mMediaSettings[ base_key ] = value_bool;
-    mMediaSettings[ base_key + std::string( LLPanelContents::TENTATIVE_SUFFIX ) ] = ! identical;
-	
-    // Auto play
-    //value_bool = default_media_data.getAutoPlay();
-	// set default to auto play TRUE -- angela  EXT-5172
-	value_bool = true;
-    struct functor_getter_auto_play : public LLSelectedTEGetFunctor< bool >
-    {
-		functor_getter_auto_play(const LLMediaEntry& entry)	: mMediaEntry(entry) {}	
-			
-        bool get( LLViewerObject* object, S32 face )
-        {
-            if ( object )
-                if ( object->getTE(face) )
-                    if ( object->getTE(face)->getMediaData() )
-                        return object->getTE(face)->getMediaData()->getAutoPlay();
-            //return mMediaEntry.getAutoPlay(); set default to auto play TRUE -- angela  EXT-5172
-			return true;
-        };
-		
-		const LLMediaEntry &mMediaEntry;
-		
-    } func_auto_play(default_media_data);
-    identical = selected_objects->getSelectedTEValue( &func_auto_play, value_bool );
-    base_key = std::string( LLMediaEntry::AUTO_PLAY_KEY );
-    mMediaSettings[ base_key ] = value_bool;
-    mMediaSettings[ base_key + std::string( LLPanelContents::TENTATIVE_SUFFIX ) ] = ! identical;
-	
-	
-    // Auto scale
-	// set default to auto scale TRUE -- angela  EXT-5172
-    //value_bool = default_media_data.getAutoScale();
-	value_bool = true;
-    struct functor_getter_auto_scale : public LLSelectedTEGetFunctor< bool >
-    {
-		functor_getter_auto_scale(const LLMediaEntry& entry): mMediaEntry(entry) {}	
-
-        bool get( LLViewerObject* object, S32 face )
-        {
-            if ( object )
-                if ( object->getTE(face) )
-                    if ( object->getTE(face)->getMediaData() )
-                        return object->getTE(face)->getMediaData()->getAutoScale();
-           // return mMediaEntry.getAutoScale();  set default to auto scale TRUE -- angela  EXT-5172
-			return true;
-		};
-		
-		const LLMediaEntry &mMediaEntry;
-		
-    } func_auto_scale(default_media_data);
-    identical = selected_objects->getSelectedTEValue( &func_auto_scale, value_bool );
-    base_key = std::string( LLMediaEntry::AUTO_SCALE_KEY );
-    mMediaSettings[ base_key ] = value_bool;
-    mMediaSettings[ base_key + std::string( LLPanelContents::TENTATIVE_SUFFIX ) ] = ! identical;
-	
-    // Auto loop
-    value_bool = default_media_data.getAutoLoop();
-    struct functor_getter_auto_loop : public LLSelectedTEGetFunctor< bool >
-    {
-		functor_getter_auto_loop(const LLMediaEntry& entry)	: mMediaEntry(entry) {}	
-
-        bool get( LLViewerObject* object, S32 face )
-        {
-            if ( object )
-                if ( object->getTE(face) )
-                    if ( object->getTE(face)->getMediaData() )
-                        return object->getTE(face)->getMediaData()->getAutoLoop();
-            return mMediaEntry.getAutoLoop();
-        };
-		
-		const LLMediaEntry &mMediaEntry;
-		
-    } func_auto_loop(default_media_data);
-    identical = selected_objects->getSelectedTEValue( &func_auto_loop, value_bool );
-    base_key = std::string( LLMediaEntry::AUTO_LOOP_KEY );
-    mMediaSettings[ base_key ] = value_bool;
-    mMediaSettings[ base_key + std::string( LLPanelContents::TENTATIVE_SUFFIX ) ] = ! identical;
-	
-    // width pixels (if not auto scaled)
-    value_int = default_media_data.getWidthPixels();
-    struct functor_getter_width_pixels : public LLSelectedTEGetFunctor< int >
-    {
-		functor_getter_width_pixels(const LLMediaEntry& entry): mMediaEntry(entry) {}		
-
-        int get( LLViewerObject* object, S32 face )
-        {
-            if ( object )
-                if ( object->getTE(face) )
-                    if ( object->getTE(face)->getMediaData() )
-                        return object->getTE(face)->getMediaData()->getWidthPixels();
-            return mMediaEntry.getWidthPixels();
-        };
-		
-		const LLMediaEntry &mMediaEntry;
-		
-    } func_width_pixels(default_media_data);
-    identical = selected_objects->getSelectedTEValue( &func_width_pixels, value_int );
-    base_key = std::string( LLMediaEntry::WIDTH_PIXELS_KEY );
-    mMediaSettings[ base_key ] = value_int;
-    mMediaSettings[ base_key + std::string( LLPanelContents::TENTATIVE_SUFFIX ) ] = ! identical;
-	
-    // height pixels (if not auto scaled)
-    value_int = default_media_data.getHeightPixels();
-    struct functor_getter_height_pixels : public LLSelectedTEGetFunctor< int >
-    {
-		functor_getter_height_pixels(const LLMediaEntry& entry)	: mMediaEntry(entry) {}
-        
-		int get( LLViewerObject* object, S32 face )
-        {
-            if ( object )
-                if ( object->getTE(face) )
-                    if ( object->getTE(face)->getMediaData() )
-                        return object->getTE(face)->getMediaData()->getHeightPixels();
-            return mMediaEntry.getHeightPixels();
-        };
-		
-		const LLMediaEntry &mMediaEntry;
-		
-    } func_height_pixels(default_media_data);
-    identical = selected_objects->getSelectedTEValue( &func_height_pixels, value_int );
-    base_key = std::string( LLMediaEntry::HEIGHT_PIXELS_KEY );
-    mMediaSettings[ base_key ] = value_int;
-    mMediaSettings[ base_key + std::string( LLPanelContents::TENTATIVE_SUFFIX ) ] = ! identical;
-	
-    // Enable Alt image
-    value_bool = default_media_data.getAltImageEnable();
-    struct functor_getter_enable_alt_image : public LLSelectedTEGetFunctor< bool >
-    {
-		functor_getter_enable_alt_image(const LLMediaEntry& entry): mMediaEntry(entry) {}
-        
-		bool get( LLViewerObject* object, S32 face )
-        {
-            if ( object )
-                if ( object->getTE(face) )
-                    if ( object->getTE(face)->getMediaData() )
-                        return object->getTE(face)->getMediaData()->getAltImageEnable();
-            return mMediaEntry.getAltImageEnable();
-        };
-		
-		const LLMediaEntry &mMediaEntry;
-		
-    } func_enable_alt_image(default_media_data);
-    identical = selected_objects->getSelectedTEValue( &func_enable_alt_image, value_bool );
-    base_key = std::string( LLMediaEntry::ALT_IMAGE_ENABLE_KEY );
-    mMediaSettings[ base_key ] = value_bool;
-    mMediaSettings[ base_key + std::string( LLPanelContents::TENTATIVE_SUFFIX ) ] = ! identical;
-	
-    // Perms - owner interact
-    value_bool = 0 != ( default_media_data.getPermsInteract() & LLMediaEntry::PERM_OWNER );
-    struct functor_getter_perms_owner_interact : public LLSelectedTEGetFunctor< bool >
-    {
-		functor_getter_perms_owner_interact(const LLMediaEntry& entry): mMediaEntry(entry) {}
-        
-		bool get( LLViewerObject* object, S32 face )
-        {
-            if ( object )
-                if ( object->getTE(face) )
-                    if ( object->getTE(face)->getMediaData() )
-                        return (0 != (object->getTE(face)->getMediaData()->getPermsInteract() & LLMediaEntry::PERM_OWNER));
-            return 0 != ( mMediaEntry.getPermsInteract() & LLMediaEntry::PERM_OWNER );
-        };
-		
-		const LLMediaEntry &mMediaEntry;
-		
-    } func_perms_owner_interact(default_media_data);
-    identical = selected_objects->getSelectedTEValue( &func_perms_owner_interact, value_bool );
-    base_key = std::string( LLPanelContents::PERMS_OWNER_INTERACT_KEY );
-    mMediaSettings[ base_key ] = value_bool;
-    mMediaSettings[ base_key + std::string( LLPanelContents::TENTATIVE_SUFFIX ) ] = ! identical;
-	
-    // Perms - owner control
-    value_bool = 0 != ( default_media_data.getPermsControl() & LLMediaEntry::PERM_OWNER );
-    struct functor_getter_perms_owner_control : public LLSelectedTEGetFunctor< bool >
-    {
-		functor_getter_perms_owner_control(const LLMediaEntry& entry)	: mMediaEntry(entry) {}
-        
-        bool get( LLViewerObject* object, S32 face )
-        {
-            if ( object )
-                if ( object->getTE(face) )
-                    if ( object->getTE(face)->getMediaData() )
-                        return (0 != (object->getTE(face)->getMediaData()->getPermsControl() & LLMediaEntry::PERM_OWNER));
-            return 0 != ( mMediaEntry.getPermsControl() & LLMediaEntry::PERM_OWNER );
-        };
-		
-		const LLMediaEntry &mMediaEntry;
-		
-    } func_perms_owner_control(default_media_data);
-    identical = selected_objects ->getSelectedTEValue( &func_perms_owner_control, value_bool );
-    base_key = std::string( LLPanelContents::PERMS_OWNER_CONTROL_KEY );
-    mMediaSettings[ base_key ] = value_bool;
-    mMediaSettings[ base_key + std::string( LLPanelContents::TENTATIVE_SUFFIX ) ] = ! identical;
-	
-    // Perms - group interact
-    value_bool = 0 != ( default_media_data.getPermsInteract() & LLMediaEntry::PERM_GROUP );
-    struct functor_getter_perms_group_interact : public LLSelectedTEGetFunctor< bool >
-    {
-		functor_getter_perms_group_interact(const LLMediaEntry& entry): mMediaEntry(entry) {}
-        
-        bool get( LLViewerObject* object, S32 face )
-        {
-            if ( object )
-                if ( object->getTE(face) )
-                    if ( object->getTE(face)->getMediaData() )
-                        return (0 != (object->getTE(face)->getMediaData()->getPermsInteract() & LLMediaEntry::PERM_GROUP));
-            return 0 != ( mMediaEntry.getPermsInteract() & LLMediaEntry::PERM_GROUP );
-        };
-		
-		const LLMediaEntry &mMediaEntry;
-		
-    } func_perms_group_interact(default_media_data);
-    identical = selected_objects->getSelectedTEValue( &func_perms_group_interact, value_bool );
-    base_key = std::string( LLPanelContents::PERMS_GROUP_INTERACT_KEY );
-    mMediaSettings[ base_key ] = value_bool;
-    mMediaSettings[ base_key + std::string( LLPanelContents::TENTATIVE_SUFFIX ) ] = ! identical;
-	
-    // Perms - group control
-    value_bool = 0 != ( default_media_data.getPermsControl() & LLMediaEntry::PERM_GROUP );
-    struct functor_getter_perms_group_control : public LLSelectedTEGetFunctor< bool >
-    {
-		functor_getter_perms_group_control(const LLMediaEntry& entry): mMediaEntry(entry) {}
-        
-        bool get( LLViewerObject* object, S32 face )
-        {
-            if ( object )
-                if ( object->getTE(face) )
-                    if ( object->getTE(face)->getMediaData() )
-                        return (0 != (object->getTE(face)->getMediaData()->getPermsControl() & LLMediaEntry::PERM_GROUP));
-            return 0 != ( mMediaEntry.getPermsControl() & LLMediaEntry::PERM_GROUP );
-        };
-		
-		const LLMediaEntry &mMediaEntry;
-		
-    } func_perms_group_control(default_media_data);
-    identical = selected_objects->getSelectedTEValue( &func_perms_group_control, value_bool );
-    base_key = std::string( LLPanelContents::PERMS_GROUP_CONTROL_KEY );
-    mMediaSettings[ base_key ] = value_bool;
-    mMediaSettings[ base_key + std::string( LLPanelContents::TENTATIVE_SUFFIX ) ] = ! identical;
-	
-    // Perms - anyone interact
-    value_bool = 0 != ( default_media_data.getPermsInteract() & LLMediaEntry::PERM_ANYONE );
-    struct functor_getter_perms_anyone_interact : public LLSelectedTEGetFunctor< bool >
-    {
-		functor_getter_perms_anyone_interact(const LLMediaEntry& entry): mMediaEntry(entry) {}
-        
-        bool get( LLViewerObject* object, S32 face )
-        {
-            if ( object )
-                if ( object->getTE(face) )
-                    if ( object->getTE(face)->getMediaData() )
-                        return (0 != (object->getTE(face)->getMediaData()->getPermsInteract() & LLMediaEntry::PERM_ANYONE));
-            return 0 != ( mMediaEntry.getPermsInteract() & LLMediaEntry::PERM_ANYONE );
-        };
-		
-		const LLMediaEntry &mMediaEntry;
-		
-    } func_perms_anyone_interact(default_media_data);
-    identical = LLSelectMgr::getInstance()->getSelection()->getSelectedTEValue( &func_perms_anyone_interact, value_bool );
-    base_key = std::string( LLPanelContents::PERMS_ANYONE_INTERACT_KEY );
-    mMediaSettings[ base_key ] = value_bool;
-    mMediaSettings[ base_key + std::string( LLPanelContents::TENTATIVE_SUFFIX ) ] = ! identical;
-	
-    // Perms - anyone control
-    value_bool = 0 != ( default_media_data.getPermsControl() & LLMediaEntry::PERM_ANYONE );
-    struct functor_getter_perms_anyone_control : public LLSelectedTEGetFunctor< bool >
-    {
-		functor_getter_perms_anyone_control(const LLMediaEntry& entry)	: mMediaEntry(entry) {}
-        
-        bool get( LLViewerObject* object, S32 face )
-        {
-            if ( object )
-                if ( object->getTE(face) )
-                    if ( object->getTE(face)->getMediaData() )
-                        return (0 != (object->getTE(face)->getMediaData()->getPermsControl() & LLMediaEntry::PERM_ANYONE));
-            return 0 != ( mMediaEntry.getPermsControl() & LLMediaEntry::PERM_ANYONE );
-        };
-		
-		const LLMediaEntry &mMediaEntry;
-		
-    } func_perms_anyone_control(default_media_data);
-    identical = selected_objects->getSelectedTEValue( &func_perms_anyone_control, value_bool );
-    base_key = std::string( LLPanelContents::PERMS_ANYONE_CONTROL_KEY );
-    mMediaSettings[ base_key ] = value_bool;
-    mMediaSettings[ base_key + std::string( LLPanelContents::TENTATIVE_SUFFIX ) ] = ! identical;
-	
-    // security - whitelist enable
-    value_bool = default_media_data.getWhiteListEnable();
-    struct functor_getter_whitelist_enable : public LLSelectedTEGetFunctor< bool >
-    {
-		functor_getter_whitelist_enable(const LLMediaEntry& entry)	: mMediaEntry(entry) {}
-        
-        bool get( LLViewerObject* object, S32 face )
-        {
-            if ( object )
-                if ( object->getTE(face) )
-                    if ( object->getTE(face)->getMediaData() )
-                        return object->getTE(face)->getMediaData()->getWhiteListEnable();
-            return mMediaEntry.getWhiteListEnable();
-        };
-		
-		const LLMediaEntry &mMediaEntry;
-		
-    } func_whitelist_enable(default_media_data);
-    identical = selected_objects->getSelectedTEValue( &func_whitelist_enable, value_bool );
-    base_key = std::string( LLMediaEntry::WHITELIST_ENABLE_KEY );
-    mMediaSettings[ base_key ] = value_bool;
-    mMediaSettings[ base_key + std::string( LLPanelContents::TENTATIVE_SUFFIX ) ] = ! identical;
-	
-    // security - whitelist URLs
-    std::vector<std::string> value_vector_str = default_media_data.getWhiteList();
-    struct functor_getter_whitelist_urls : public LLSelectedTEGetFunctor< std::vector<std::string> >
-    {
-		functor_getter_whitelist_urls(const LLMediaEntry& entry): mMediaEntry(entry) {}
-        
-        std::vector<std::string> get( LLViewerObject* object, S32 face )
-        {
-            if ( object )
-                if ( object->getTE(face) )
-                    if ( object->getTE(face)->getMediaData() )
-                        return object->getTE(face)->getMediaData()->getWhiteList();
-            return mMediaEntry.getWhiteList();
-        };
-		
-		const LLMediaEntry &mMediaEntry;
-		
-    } func_whitelist_urls(default_media_data);
-    identical = selected_objects->getSelectedTEValue( &func_whitelist_urls, value_vector_str );
-    base_key = std::string( LLMediaEntry::WHITELIST_KEY );
-	mMediaSettings[ base_key ].clear();
-    std::vector< std::string >::iterator iter = value_vector_str.begin();
-    while( iter != value_vector_str.end() )
-    {
-        std::string white_list_url = *iter;
-        mMediaSettings[ base_key ].append( white_list_url );
-        ++iter;
-    };
-	
-    mMediaSettings[ base_key + std::string( LLPanelContents::TENTATIVE_SUFFIX ) ] = ! identical;
 }
 
 struct LLFloaterToolsCopyKeysFunctor : public LLSelectedObjectFunctor
@@ -2292,7 +1459,7 @@
 		copied = LLSelectMgr::getInstance()->getSelection()->applyToObjects(&copy_keys);
 	else
 		copied = LLSelectMgr::getInstance()->getSelection()->applyToRootObjects(&copy_keys);
-	
+
 	if (copied)
 	{
 		LLView::getWindow()->copyTextToClipboard(utf8str_to_wstring(stringKeys));
@@ -2308,15 +1475,15 @@
 	if (show_more)
 	{
 		mTab->setVisible(TRUE);
-		reshape( getRect().getWidth(), mExpandedHeight);
-		translate( 0, mCollapsedHeight - mExpandedHeight );
+		reshape(getRect().getWidth(), mExpandedHeight);
+		translate(0, mCollapsedHeight - mExpandedHeight);
 		btnExpand->setImageOverlay("Arrow_Up", btnExpand->getImageOverlayHAlign());
 	}
 	else
 	{
 		mTab->setVisible(FALSE);
-		reshape( getRect().getWidth(), mCollapsedHeight);
-		translate( 0, mExpandedHeight - mCollapsedHeight );
+		reshape(getRect().getWidth(), mCollapsedHeight);
+		translate(0, mExpandedHeight - mCollapsedHeight);
 		btnExpand->setImageOverlay("Arrow_Down", btnExpand->getImageOverlayHAlign());
 	}
 }
@@ -2329,7 +1496,7 @@
 	combo->removeall();
 	typename std::map<U32, P*>::const_iterator it = list.begin();
 	typename std::map<U32, P*>::const_iterator end = list.end();
-	for ( ; it != end; ++it )
+	for (; it != end; ++it)
 	{
 		P* plant = (*it).second;
 		if (plant) combo->addSimpleElement(plant->mName, ADD_BOTTOM);
@@ -2339,39 +1506,39 @@
 void LLFloaterTools::buildTreeGrassCombo()
 {
 	if (!mTreeGrassCombo) return;
-	
+
 	// Rebuild the combo with the list we need, then select the last-known use
 	// TODO: rebuilding this list continuously is probably not the best way
 	LLPCode pcode = LLToolPlacer::getObjectType();
 	std::string type = LLStringUtil::null;
-	
+
 	// LL_PCODE_TREE_NEW seems to be "new" as in "dodo"
 	switch (pcode)
 	{
-		case LL_PCODE_LEGACY_TREE:
-		case LL_PCODE_TREE_NEW:
-			build_plant_combo(LLVOTree::sSpeciesTable, mTreeGrassCombo);
-			mTreeGrassCombo->addSimpleElement("Random", ADD_TOP);
-			type = "Tree";
-			break;
-		case LL_PCODE_LEGACY_GRASS:
-			build_plant_combo(LLVOGrass::sSpeciesTable, mTreeGrassCombo);
-			mTreeGrassCombo->addSimpleElement("Random", ADD_TOP);
-			type = "Grass";
-			break;
-		default:
-			mTreeGrassCombo->setEnabled(false);
-			break;
-	}
-	
+	case LL_PCODE_LEGACY_TREE:
+	case LL_PCODE_TREE_NEW:
+		build_plant_combo(LLVOTree::sSpeciesTable, mTreeGrassCombo);
+		mTreeGrassCombo->addSimpleElement("Random", ADD_TOP);
+		type = "Tree";
+		break;
+	case LL_PCODE_LEGACY_GRASS:
+		build_plant_combo(LLVOGrass::sSpeciesTable, mTreeGrassCombo);
+		mTreeGrassCombo->addSimpleElement("Random", ADD_TOP);
+		type = "Grass";
+		break;
+	default:
+		mTreeGrassCombo->setEnabled(false);
+		break;
+	}
+
 	// select last selected if exists
 	if (!type.empty())
 	{
 		// Enable the options
 		mTreeGrassCombo->setEnabled(true);
-		
+
 		// Set the last selection, or "Random" (old default) if there isn't one
-		std::string last_selected = gSavedSettings.getString("LastSelected"+type);
+		std::string last_selected = gSavedSettings.getString("LastSelected" + type);
 		if (last_selected.empty())
 		{
 			mTreeGrassCombo->selectByValue(LLSD(std::string("Random")));
@@ -2389,26 +1556,24 @@
 	std::string last_selected = mTreeGrassCombo->getValue().asString();
 	LLPCode pcode = LLToolPlacer::getObjectType();
 	std::string type = "";
-	
+
 	switch (pcode)
 	{
-		case LL_PCODE_LEGACY_GRASS:
-			type = "Grass";
-			break;
-		case LL_PCODE_LEGACY_TREE:
-		case LL_PCODE_TREE_NEW:
-			type = "Tree";
-			break;
-		default:
-			break;
-	}
-	
+	case LL_PCODE_LEGACY_GRASS:
+		type = "Grass";
+		break;
+	case LL_PCODE_LEGACY_TREE:
+	case LL_PCODE_TREE_NEW:
+		type = "Tree";
+		break;
+	default:
+		break;
+	}
+
 	if (!type.empty())
 	{
 		// Should never be an empty string
-		gSavedSettings.setString("LastSelected"+type, last_selected);
-	}
-}
-// </FS:Ansariel>
-=======
->>>>>>> 2b47ed1e
+		gSavedSettings.setString("LastSelected" + type, last_selected);
+	}
+}
+// </FS:Ansariel>