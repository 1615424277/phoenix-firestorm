/**
 * @file llfloaterconversationpreview.h
 *
 * $LicenseInfo:firstyear=2012&license=viewerlgpl$
 * Second Life Viewer Source Code
 * Copyright (C) 2012, Linden Research, Inc.
 *
 * This library is free software; you can redistribute it and/or
 * modify it under the terms of the GNU Lesser General Public
 * License as published by the Free Software Foundation;
 * version 2.1 of the License only.
 *
 * This library is distributed in the hope that it will be useful,
 * but WITHOUT ANY WARRANTY; without even the implied warranty of
 * MERCHANTABILITY or FITNESS FOR A PARTICULAR PURPOSE.  See the GNU
 * Lesser General Public License for more details.
 *
 * You should have received a copy of the GNU Lesser General Public
 * License along with this library; if not, write to the Free Software
 * Foundation, Inc., 51 Franklin Street, Fifth Floor, Boston, MA  02110-1301  USA
 *
 * Linden Research, Inc., 945 Battery Street, San Francisco, CA  94111  USA
 * $/LicenseInfo$
 */

#ifndef LLFLOATERCONVERSATIONPREVIEW_H_
#define LLFLOATERCONVERSATIONPREVIEW_H_

// <FS:CR> [FS communication UI]
//#include "llchathistory.h"
#include "fschathistory.h"
// </FS:CR> [FS communication UI]
#include "llfloater.h"

extern const std::string LL_FCP_COMPLETE_NAME;  //"complete_name"
extern const std::string LL_FCP_ACCOUNT_NAME;       //"user_name"

class LLSpinCtrl;

class LLFloaterConversationPreview : public LLFloater
{
public:

    LLFloaterConversationPreview(const LLSD& session_id);
    virtual ~LLFloaterConversationPreview();

<<<<<<< HEAD
	bool postBuild() override;
	void setPages(std::list<LLSD>* messages,const std::string& file_name);

	void draw() override;
	void onOpen(const LLSD& key) override;
	void onClose(bool app_quitting) override;
	// <FS:Ansariel> CTRL-F for search history
	bool handleKeyHere(KEY key, MASK mask) override;
	bool hasAccelerators() const override { return true; }
	// </FS:Ansariel>

private:
	void onMoreHistoryBtnClick();
	void showHistory();
	void onBtnOpenExternal();	// <FS:CR> Open chat history externally
	void onClickSearch();	// [FS:CR] FIRE-6545

	LLMutex			mMutex;
	LLSpinCtrl*		mPageSpinner;
	// <FS:CR> [FS communication UI]
	//LLChatHistory*	mChatHistory;
	FSChatHistory*	mChatHistory;
	// </FS:CR> [FS communication UI]
	LLUUID			mSessionID;
	int				mCurrentPage;
	int				mPageSize;
=======
    bool postBuild() override;
    void setPages(std::list<LLSD>* messages,const std::string& file_name);

    void draw() override;
    void onOpen(const LLSD& key) override;
    void onClose(bool app_quitting) override;
    // <FS:Ansariel> CTRL-F for search history
    bool handleKeyHere(KEY key, MASK mask) override;
    bool hasAccelerators() const override { return true; }
    // </FS:Ansariel>

private:
    void onMoreHistoryBtnClick();
    void showHistory();
    void onBtnOpenExternal();   // <FS:CR> Open chat history externally
    void onClickSearch();   // [FS:CR] FIRE-6545

    LLMutex         mMutex;
    LLSpinCtrl*     mPageSpinner;
    // <FS:CR> [FS communication UI]
    //LLChatHistory*    mChatHistory;
    FSChatHistory*  mChatHistory;
    // </FS:CR> [FS communication UI]
    LLUUID          mSessionID;
    int             mCurrentPage;
    int             mPageSize;
>>>>>>> 1a8a5404

    std::list<LLSD>*    mMessages;
    std::string     mAccountName;
    std::string     mCompleteName;
    std::string     mChatHistoryFileName;
    bool            mShowHistory;
    bool            mHistoryThreadsBusy;
    bool            mOpened;
    bool            mIsGroup;
};

#endif /* LLFLOATERCONVERSATIONPREVIEW_H_ */<|MERGE_RESOLUTION|>--- conflicted
+++ resolved
@@ -44,34 +44,6 @@
     LLFloaterConversationPreview(const LLSD& session_id);
     virtual ~LLFloaterConversationPreview();
 
-<<<<<<< HEAD
-	bool postBuild() override;
-	void setPages(std::list<LLSD>* messages,const std::string& file_name);
-
-	void draw() override;
-	void onOpen(const LLSD& key) override;
-	void onClose(bool app_quitting) override;
-	// <FS:Ansariel> CTRL-F for search history
-	bool handleKeyHere(KEY key, MASK mask) override;
-	bool hasAccelerators() const override { return true; }
-	// </FS:Ansariel>
-
-private:
-	void onMoreHistoryBtnClick();
-	void showHistory();
-	void onBtnOpenExternal();	// <FS:CR> Open chat history externally
-	void onClickSearch();	// [FS:CR] FIRE-6545
-
-	LLMutex			mMutex;
-	LLSpinCtrl*		mPageSpinner;
-	// <FS:CR> [FS communication UI]
-	//LLChatHistory*	mChatHistory;
-	FSChatHistory*	mChatHistory;
-	// </FS:CR> [FS communication UI]
-	LLUUID			mSessionID;
-	int				mCurrentPage;
-	int				mPageSize;
-=======
     bool postBuild() override;
     void setPages(std::list<LLSD>* messages,const std::string& file_name);
 
@@ -98,7 +70,6 @@
     LLUUID          mSessionID;
     int             mCurrentPage;
     int             mPageSize;
->>>>>>> 1a8a5404
 
     std::list<LLSD>*    mMessages;
     std::string     mAccountName;
