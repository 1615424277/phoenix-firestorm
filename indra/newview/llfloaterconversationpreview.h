--- conflicted
+++ resolved
@@ -47,21 +47,12 @@
     bool postBuild() override;
     void setPages(std::list<LLSD>* messages,const std::string& file_name);
 
-<<<<<<< HEAD
-    virtual void draw();
-    virtual void onOpen(const LLSD& key);
-    virtual void onClose(bool app_quitting);
-    // <FS:Ansariel> CTRL-F for search history
-    virtual BOOL handleKeyHere(KEY key, MASK mask);
-    virtual bool hasAccelerators() const { return true; }
-=======
     void draw() override;
     void onOpen(const LLSD& key) override;
     void onClose(bool app_quitting) override;
     // <FS:Ansariel> CTRL-F for search history
     bool handleKeyHere(KEY key, MASK mask) override;
     bool hasAccelerators() const override { return true; }
->>>>>>> 050d2fef
     // </FS:Ansariel>
 
 private:
