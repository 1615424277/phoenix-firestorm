/**
 * @file llxmlrpctransaction.cpp
 * @brief LLXMLRPCTransaction and related class implementations
 *
 * $LicenseInfo:firstyear=2006&license=viewerlgpl$
 * Second Life Viewer Source Code
 * Copyright (C) 2010, Linden Research, Inc.
 *
 * This library is free software; you can redistribute it and/or
 * modify it under the terms of the GNU Lesser General Public
 * License as published by the Free Software Foundation;
 * version 2.1 of the License only.
 *
 * This library is distributed in the hope that it will be useful,
 * but WITHOUT ANY WARRANTY; without even the implied warranty of
 * MERCHANTABILITY or FITNESS FOR A PARTICULAR PURPOSE.  See the GNU
 * Lesser General Public License for more details.
 *
 * You should have received a copy of the GNU Lesser General Public
 * License along with this library; if not, write to the Free Software
 * Foundation, Inc., 51 Franklin Street, Fifth Floor, Boston, MA  02110-1301  USA
 *
 * Linden Research, Inc., 945 Battery Street, San Francisco, CA  94111  USA
 * $/LicenseInfo$
 */

#include "llviewerprecompiledheaders.h"
// include this to get winsock2 because openssl attempts to include winsock1
#include "llwin32headerslean.h"
#include <openssl/x509_vfy.h>
#include <openssl/ssl.h>
#include "llsecapi.h"

#include "llxmlrpctransaction.h"
#include "llxmlrpclistener.h"

#include "httpcommon.h"
#include "llhttpconstants.h"
#include "httprequest.h"
#include "httpoptions.h"
#include "httpheaders.h"
#include "bufferarray.h"
#include "llversioninfo.h"
#include "llviewercontrol.h"
#include "llxmlnode.h"
#include "stringize.h"

// Have to include these last to avoid queue redefinition!

#include "llappviewer.h"
#include "lltrans.h"

#include "boost/move/unique_ptr.hpp"

namespace boost
{
    using ::boost::movelib::unique_ptr; // move unique_ptr into the boost namespace.
}

// Static instance of LLXMLRPCListener declared here so that every time we
// bring in this code, we instantiate a listener. If we put the static
// instance of LLXMLRPCListener into llxmlrpclistener.cpp, the linker would
// simply omit llxmlrpclistener.o, and shouting on the LLEventPump would do
// nothing.
static LLXMLRPCListener listener("LLXMLRPCTransaction");

class LLXMLRPCTransaction::Handler : public LLCore::HttpHandler
{
public:
    Handler(LLCore::HttpRequest::ptr_t &request, LLXMLRPCTransaction::Impl *impl);

    void onCompleted(LLCore::HttpHandle handle,
                     LLCore::HttpResponse* response) override;

    typedef std::shared_ptr<LLXMLRPCTransaction::Handler> ptr_t;

private:
    LLXMLRPCTransaction::Impl *mImpl;
    LLCore::HttpRequest::ptr_t mRequest;
};

class LLXMLRPCTransaction::Impl
{
public:
    typedef LLXMLRPCTransaction::EStatus    EStatus;

    LLCore::HttpRequest::ptr_t  mHttpRequest;


    EStatus             mStatus;
    CURLcode            mCurlCode;
    std::string         mStatusMessage;
    std::string         mStatusURI;
    LLCore::HttpResponse::TransferStats::ptr_t  mTransferStats;
    Handler::ptr_t      mHandler;
    LLCore::HttpHandle  mPostH;

    std::string         mURI;
    std::string         mProxyAddress;

    std::string         mResponseText;
    LLSD                mResponseData;
    bool                mHasResponse;
    bool                mResponseParsed;

    std::string         mCertStore;
    LLSD                mErrorCertData;

    Impl
    (
        const std::string& uri,
        const std::string& method,
        const LLSD& params,
        const LLSD& httpParams
    );

    bool process();

    void setStatus(EStatus code, const std::string& message = "", const std::string& uri = "");
    void setHttpStatus(const LLCore::HttpStatus &status);

private:
    bool parseResponse(LLXMLNodePtr root);
    bool parseValue(LLSD& target, LLXMLNodePtr source);
};

LLXMLRPCTransaction::Handler::Handler(LLCore::HttpRequest::ptr_t &request,
        LLXMLRPCTransaction::Impl *impl) :
    mImpl(impl),
    mRequest(request)
{
}

void LLXMLRPCTransaction::Handler::onCompleted(LLCore::HttpHandle handle,
    LLCore::HttpResponse * response)
{
    LLCore::HttpStatus status = response->getStatus();

    if (!status)
    {
        mImpl->setHttpStatus(status);
        LLSD errordata = status.getErrorData();
        mImpl->mErrorCertData = errordata;

        if ((status.toULong() != CURLE_SSL_PEER_CERTIFICATE) &&
            (status.toULong() != CURLE_SSL_CACERT))
        {
            // if we have a curl error that's not already been handled
            // (a non cert error), then generate the warning message as
            // appropriate
            LL_WARNS() << "LLXMLRPCTransaction error "
                << status.toHex() << ": " << status.toString() << LL_ENDL;
            LL_WARNS() << "LLXMLRPCTransaction request URI: "
                << mImpl->mURI << LL_ENDL;
        }

        return;
    }

    mImpl->mTransferStats = response->getTransferStats();

    // The contents of a buffer array are potentially noncontiguous, so we
    // will need to copy them into an contiguous block of memory for XMLRPC.
    LLCore::BufferArray *body = response->getBody();

    //<FS:Beq> crash in transaction completion (see bugsplat https://app.bugsplat.com/v2/keycrash?database=fs_windows&stackKeyId=13)
    if(body == nullptr)
    {
        // status should be 0 but log it anyway
        // everything past this point appears to depend on the body data
        // so log the issues and return.
        LL_WARNS()
            << "LLXMLRPCTransaction response has no body. status="
            << status.toHex() << ": " << status.toString() << LL_ENDL;
        LL_WARNS()
                << "LLXMLRPCTransaction request URI: "
                << mImpl->mURI << LL_ENDL;
        return;
    }
    //</FS:Beq>
    mImpl->mResponseText.resize(body->size());

    body->read(0, mImpl->mResponseText.data(), body->size());

<<<<<<< HEAD
    LLXMLNodePtr root;
    if (!LLXMLNode::parseBuffer(mImpl->mResponseText.data(), body->size(), root, nullptr))
    {
        LL_WARNS() << "Failed parsing XML response; request URI: " << mImpl->mURI << LL_ENDL;
        return;
    }

    if (!parseResponse(root))
        return;

    LL_INFOS() << "XML response parsed successfully; request URI: " << mImpl->mURI << LL_ENDL;
}

struct XMLTreeNode final : public LLSD::TreeNode
{
    XMLTreeNode(const LLXMLNodePtr impl)
        : mImpl(impl)
        , mFirstChild(impl ? create(impl->getFirstChild()) : nullptr)
        , mNextSibling(impl ? create(impl->getNextSibling()) : nullptr)
    {
    }

    static XMLTreeNode* create(LLXMLNodePtr node) { return node ? new XMLTreeNode(node) : nullptr; }

    virtual bool hasName(const LLSD::String& name) const override { return mImpl && mImpl->hasName(name); }
    virtual LLSD::String getTextContents() const override { return mImpl ? mImpl->getTextContents() : LLStringUtil::null; }
    virtual TreeNode* getFirstChild() const override { return mFirstChild.get(); }
    virtual TreeNode* getNextSibling() const override { return mNextSibling.get(); }

private:
    const LLXMLNodePtr mImpl;
    const std::shared_ptr<XMLTreeNode> mFirstChild;
    const std::shared_ptr<XMLTreeNode> mNextSibling;
};

bool LLXMLRPCTransaction::Handler::parseResponse(LLXMLNodePtr root)
{
    // We have alreasy checked in LLXMLNode::parseBuffer()
    // that root contains exactly one child
    if (!root->hasName("methodResponse"))
    {
        LL_WARNS() << "Invalid root element in XML response; request URI: " << mImpl->mURI << LL_ENDL;
        return false;
    }

    LLXMLNodePtr first = root->getFirstChild();
    LLXMLNodePtr second = first->getFirstChild();
    if (!first->getNextSibling() && second && !second->getNextSibling())
    {
        if (first->hasName("fault"))
        {
            LLSD fault;
            if (parseValue(fault, second) &&
                fault.isMap() && fault.has("faultCode") && fault.has("faultString"))
            {
                LL_WARNS() << "Request failed;"
                    << " faultCode: '" << fault.get("faultCode").asString() << "',"
                    << " faultString: '" << fault.get("faultString").asString() << "',"
                    << " request URI: " << mImpl->mURI << LL_ENDL;
                return false;
            }
        }
        else if (first->hasName("params") &&
            second->hasName("param") && !second->getNextSibling())
        {
            LLXMLNodePtr third = second->getFirstChild();
            if (third && !third->getNextSibling() && parseValue(mImpl->mResponseData, third))
            {
                return true;
            }
        }
    }
    LL_WARNS() << "Invalid response format; request URI: " << mImpl->mURI << LL_ENDL;

    return false;
}

bool LLXMLRPCTransaction::Handler::parseValue(LLSD& target, LLXMLNodePtr source)
{
    XMLTreeNode tn(source);
    return target.fromXMLRPCValue(&tn);
=======
    // We do not do the parsing in the HTTP coroutine, since it could exhaust
    // the coroutine stack in extreme cases. Instead, we flag the data buffer
    // as ready, and let mImpl decode it in its process() method, on the main
    // coroutine. HB
    mImpl->mHasResponse = true;
    mImpl->setStatus(LLXMLRPCTransaction::StatusComplete);
>>>>>>> a5a7c7c8
}

//=========================================================================

LLXMLRPCTransaction::Impl::Impl
(
    const std::string& uri,
    const std::string& method,
    const LLSD& params,
    const LLSD& http_params
)
    : mHttpRequest()
    , mStatus(LLXMLRPCTransaction::StatusNotStarted)
    , mURI(uri)
    , mHasResponse(false)
    , mResponseParsed(false)
{
    LLCore::HttpOptions::ptr_t httpOpts;
    LLCore::HttpHeaders::ptr_t httpHeaders;

    if (!mHttpRequest)
    {
        mHttpRequest = LLCore::HttpRequest::ptr_t(new LLCore::HttpRequest);
    }

    // LLRefCounted starts with a 1 ref, so don't add a ref in the smart pointer
    httpOpts = LLCore::HttpOptions::ptr_t(new LLCore::HttpOptions());

    // Delay between repeats will start from 5 sec and grow to 20 sec with each repeat
    httpOpts->setMinBackoff((LLCore::HttpTime)5E6L);
    httpOpts->setMaxBackoff((LLCore::HttpTime)20E6L);

    httpOpts->setTimeout(http_params.has("timeout") ? http_params["timeout"].asInteger() : 40L);
    if (http_params.has("retries"))
    {
        httpOpts->setRetries(http_params["retries"].asInteger());
    }
    if (http_params.has("DNSCacheTimeout"))
    {
        httpOpts->setDNSCacheTimeout(http_params["DNSCacheTimeout"].asInteger());
    }

    bool vefifySSLCert = !gSavedSettings.getBOOL("NoVerifySSLCert");
    mCertStore = gSavedSettings.getString("CertStore");

    httpOpts->setSSLVerifyPeer(vefifySSLCert);
    httpOpts->setSSLVerifyHost(vefifySSLCert);

    // LLRefCounted starts with a 1 ref, so don't add a ref in the smart pointer
    httpHeaders = LLCore::HttpHeaders::ptr_t(new LLCore::HttpHeaders());

    httpHeaders->append(HTTP_OUT_HEADER_CONTENT_TYPE, HTTP_CONTENT_TEXT_XML);

    const LLVersionInfo& vi(LLVersionInfo::instance());
    std::string user_agent = vi.getChannel() + llformat(" %d.%d.%d (%llu)",
        vi.getMajor(), vi.getMinor(), vi.getPatch(), vi.getBuild());

    httpHeaders->append(HTTP_OUT_HEADER_USER_AGENT, user_agent);

    ///* Setting the DNS cache timeout to -1 disables it completely.
    //This might help with bug #503 */
    //httpOpts->setDNSCacheTimeout(-1);

    std::string request =
        "<?xml version=\"1.0\"?><methodCall><methodName>" + method +
        "</methodName><params><param>" + params.asXMLRPCValue() +
        "</param></params></methodCall>";

    LLCore::BufferArray::ptr_t body = LLCore::BufferArray::ptr_t(new LLCore::BufferArray());

    body->append(request.c_str(), request.size());

    mHandler = LLXMLRPCTransaction::Handler::ptr_t(new Handler(mHttpRequest, this));

    mPostH = mHttpRequest->requestPost(LLCore::HttpRequest::DEFAULT_POLICY_ID,
        mURI, body.get(), httpOpts, httpHeaders, mHandler);
}

bool LLXMLRPCTransaction::Impl::parseResponse(LLXMLNodePtr root)
{
    // We have already checked in LLXMLNode::parseBuffer() that root contains
    // exactly one child.
    if (!root->hasName("methodResponse"))
    {
        LL_WARNS() << "Invalid root element in XML response; request URI: "
                   << mURI << LL_ENDL;
        return false;
    }

    LLXMLNodePtr first = root->getFirstChild();
    LLXMLNodePtr second = first->getFirstChild();
    if (first && !first->getNextSibling() && second &&
        !second->getNextSibling())
    {
        if (first->hasName("fault"))
        {
            LLSD fault;
            if (parseValue(fault, second) && fault.isMap() &&
                fault.has("faultCode") && fault.has("faultString"))
            {
                LL_WARNS() << "Request failed. faultCode: '"
                        << fault.get("faultCode").asString()
                        << "', faultString: '"
                        << fault.get("faultString").asString()
                        << "', request URI: " << mURI << LL_ENDL;
                return false;
            }
        }
        else if (first->hasName("params") &&
                 second->hasName("param") && !second->getNextSibling())
        {
            LLXMLNodePtr third = second->getFirstChild();
            if (third && !third->getNextSibling() &&
                parseValue(mResponseData, third))
            {
                return true;
            }
        }
    }

    LL_WARNS() << "Invalid response format; request URI: " << mURI << LL_ENDL;
    return false;
}

bool LLXMLRPCTransaction::Impl::parseValue(LLSD& target, LLXMLNodePtr src)
{
    return src->fromXMLRPCValue(target);
}

bool LLXMLRPCTransaction::Impl::process()
{
    if (!mPostH || !mHttpRequest)
    {
        LL_WARNS() << "transaction failed." << LL_ENDL;
        return true; //failed, quit.
    }

    // Parse the response when we have one and it has not yet been parsed. HB
    if (mHasResponse && !mResponseParsed)
    {
        LLXMLNodePtr root;
        if (!LLXMLNode::parseBuffer(mResponseText.data(), mResponseText.size(),
                                    root, nullptr))
        {
 	        LL_WARNS() << "Failed parsing XML in response; request URI: "
                       << mURI << LL_ENDL;
        }
        else if (parseResponse(root))
        {
            LL_INFOS() << "XMLRPC response parsed successfully; request URI: "
                       << mURI << LL_ENDL;
        }
        else
        {
            LL_WARNS() << "XMLRPC response parsing failed; request URI: "
                       << mURI << LL_ENDL;
        }
        mResponseParsed = true;
    }

    switch (mStatus)
    {
        case LLXMLRPCTransaction::StatusComplete:
        case LLXMLRPCTransaction::StatusCURLError:
        case LLXMLRPCTransaction::StatusXMLRPCError:
        case LLXMLRPCTransaction::StatusOtherError:
        {
            return true;
        }

        case LLXMLRPCTransaction::StatusNotStarted:
        {
            setStatus(LLXMLRPCTransaction::StatusStarted);
            break;
        }

        default:
            break;
    }

    LLCore::HttpStatus status = mHttpRequest->update(0);

    status = mHttpRequest->getStatus();
    if (!status)
    {
        return false;
    }

    return false;
}

void LLXMLRPCTransaction::Impl::setStatus(EStatus status,
    const std::string& message, const std::string& uri)
{
    mStatus = status;
    mStatusMessage = message;
    mStatusURI = uri;

    if (mStatusMessage.empty())
    {
        switch (mStatus)
        {
            case StatusNotStarted:
                mStatusMessage = "(not started)";
                break;

            case StatusStarted:
                mStatusMessage = "(waiting for server response)";
                break;

            case StatusDownloading:
                mStatusMessage = "(reading server response)";
                break;

            case StatusComplete:
                mStatusMessage = "(done)";
                break;
            default:
                // Usually this means that there's a problem with the login server,
                // not with the client.  Direct user to status page.
                mStatusMessage = LLTrans::getString("server_is_down");
                mStatusURI = "http://status.secondlifegrid.net/";
        }
    }
}

void LLXMLRPCTransaction::Impl::setHttpStatus(const LLCore::HttpStatus &status)
{
    CURLcode code = static_cast<CURLcode>(status.toULong());
    std::string message;
    std::string uri = "http://support.secondlife.com";
    LLURI failuri(mURI);
    LLStringUtil::format_map_t args;

    switch (code)
    {
    case CURLE_COULDNT_RESOLVE_HOST:
        args["[HOSTNAME]"] = failuri.hostName();
        message = LLTrans::getString("couldnt_resolve_host", args);
        break;

#if CURLE_SSL_PEER_CERTIFICATE != CURLE_SSL_CACERT
    case CURLE_SSL_PEER_CERTIFICATE:
        message = LLTrans::getString("ssl_peer_certificate");
        break;
#endif
// <FS:ND/> CURLE_SSL_CACERT has been deprecated, the LIBCURL-VERSION_NUM check is probably no checking for the lowest curl vesion this did happen
#if LIBCURL_VERSION_NUM < 0x075100
    case CURLE_SSL_CACERT:
#endif
    case CURLE_SSL_CONNECT_ERROR:
        message = LLTrans::getString("ssl_connect_error");
        break;

    default:
        break;
    }

    mCurlCode = code;
    setStatus(StatusCURLError, message, uri);

}

LLXMLRPCTransaction::LLXMLRPCTransaction
(
    const std::string& uri,
    const std::string& method,
    const LLSD& params,
    const LLSD& http_params
)
: impl(*new Impl(uri, method, params, http_params))
{
}

LLXMLRPCTransaction::~LLXMLRPCTransaction()
{
    delete &impl;
}

bool LLXMLRPCTransaction::process()
{
    return impl.process();
}

LLXMLRPCTransaction::EStatus LLXMLRPCTransaction::status(int* curlCode)
{
    if (curlCode)
    {
        *curlCode =
            (impl.mStatus == StatusCURLError)
                ? impl.mCurlCode
                : CURLE_OK;
    }

    return impl.mStatus;
}

std::string LLXMLRPCTransaction::statusMessage()
{
    return impl.mStatusMessage;
}

LLSD LLXMLRPCTransaction::getErrorCertData()
{
    return impl.mErrorCertData;
}

std::string LLXMLRPCTransaction::statusURI()
{
    return impl.mStatusURI;
}

const LLSD& LLXMLRPCTransaction::response()
{
    return impl.mResponseData;
}


F64 LLXMLRPCTransaction::transferRate()
{
    if (impl.mStatus != StatusComplete)
    {
        return 0.0L;
    }

    double rate_bits_per_sec = impl.mTransferStats->mSpeedDownload * 8.0;

    LL_INFOS("AppInit") << "Buffer size:   " << impl.mResponseText.size() << " B" << LL_ENDL;
    LL_DEBUGS("AppInit") << "Transfer size: " << impl.mTransferStats->mSizeDownload << " B" << LL_ENDL;
    LL_DEBUGS("AppInit") << "Transfer time: " << impl.mTransferStats->mTotalTime << " s" << LL_ENDL;
    LL_INFOS("AppInit") << "Transfer rate: " << rate_bits_per_sec / 1000.0 << " Kb/s" << LL_ENDL;

    return rate_bits_per_sec;
}<|MERGE_RESOLUTION|>--- conflicted
+++ resolved
@@ -182,96 +182,12 @@
 
     body->read(0, mImpl->mResponseText.data(), body->size());
 
-<<<<<<< HEAD
-    LLXMLNodePtr root;
-    if (!LLXMLNode::parseBuffer(mImpl->mResponseText.data(), body->size(), root, nullptr))
-    {
-        LL_WARNS() << "Failed parsing XML response; request URI: " << mImpl->mURI << LL_ENDL;
-        return;
-    }
-
-    if (!parseResponse(root))
-        return;
-
-    LL_INFOS() << "XML response parsed successfully; request URI: " << mImpl->mURI << LL_ENDL;
-}
-
-struct XMLTreeNode final : public LLSD::TreeNode
-{
-    XMLTreeNode(const LLXMLNodePtr impl)
-        : mImpl(impl)
-        , mFirstChild(impl ? create(impl->getFirstChild()) : nullptr)
-        , mNextSibling(impl ? create(impl->getNextSibling()) : nullptr)
-    {
-    }
-
-    static XMLTreeNode* create(LLXMLNodePtr node) { return node ? new XMLTreeNode(node) : nullptr; }
-
-    virtual bool hasName(const LLSD::String& name) const override { return mImpl && mImpl->hasName(name); }
-    virtual LLSD::String getTextContents() const override { return mImpl ? mImpl->getTextContents() : LLStringUtil::null; }
-    virtual TreeNode* getFirstChild() const override { return mFirstChild.get(); }
-    virtual TreeNode* getNextSibling() const override { return mNextSibling.get(); }
-
-private:
-    const LLXMLNodePtr mImpl;
-    const std::shared_ptr<XMLTreeNode> mFirstChild;
-    const std::shared_ptr<XMLTreeNode> mNextSibling;
-};
-
-bool LLXMLRPCTransaction::Handler::parseResponse(LLXMLNodePtr root)
-{
-    // We have alreasy checked in LLXMLNode::parseBuffer()
-    // that root contains exactly one child
-    if (!root->hasName("methodResponse"))
-    {
-        LL_WARNS() << "Invalid root element in XML response; request URI: " << mImpl->mURI << LL_ENDL;
-        return false;
-    }
-
-    LLXMLNodePtr first = root->getFirstChild();
-    LLXMLNodePtr second = first->getFirstChild();
-    if (!first->getNextSibling() && second && !second->getNextSibling())
-    {
-        if (first->hasName("fault"))
-        {
-            LLSD fault;
-            if (parseValue(fault, second) &&
-                fault.isMap() && fault.has("faultCode") && fault.has("faultString"))
-            {
-                LL_WARNS() << "Request failed;"
-                    << " faultCode: '" << fault.get("faultCode").asString() << "',"
-                    << " faultString: '" << fault.get("faultString").asString() << "',"
-                    << " request URI: " << mImpl->mURI << LL_ENDL;
-                return false;
-            }
-        }
-        else if (first->hasName("params") &&
-            second->hasName("param") && !second->getNextSibling())
-        {
-            LLXMLNodePtr third = second->getFirstChild();
-            if (third && !third->getNextSibling() && parseValue(mImpl->mResponseData, third))
-            {
-                return true;
-            }
-        }
-    }
-    LL_WARNS() << "Invalid response format; request URI: " << mImpl->mURI << LL_ENDL;
-
-    return false;
-}
-
-bool LLXMLRPCTransaction::Handler::parseValue(LLSD& target, LLXMLNodePtr source)
-{
-    XMLTreeNode tn(source);
-    return target.fromXMLRPCValue(&tn);
-=======
     // We do not do the parsing in the HTTP coroutine, since it could exhaust
     // the coroutine stack in extreme cases. Instead, we flag the data buffer
     // as ready, and let mImpl decode it in its process() method, on the main
     // coroutine. HB
     mImpl->mHasResponse = true;
     mImpl->setStatus(LLXMLRPCTransaction::StatusComplete);
->>>>>>> a5a7c7c8
 }
 
 //=========================================================================
