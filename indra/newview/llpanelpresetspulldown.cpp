--- conflicted
+++ resolved
@@ -126,13 +126,8 @@
             // Scroll grabbed focus, drop it to prevent selection of parent menu
             setFocus(false);
 
-<<<<<<< HEAD
-			setVisible(false);
-		}
-=======
-            setVisible(FALSE);
+            setVisible(false);
         }
->>>>>>> c06fb4e0
         else
         {
             LL_DEBUGS() << "none selected" << LL_ENDL;
@@ -146,26 +141,8 @@
 
 void LLPanelPresetsPulldown::onGraphicsButtonClick(const LLSD& user_data)
 {
-<<<<<<< HEAD
-	// close the minicontrol, we're bringing up the big one
-	setVisible(false);
-
-	// bring up the prefs floater
-	LLFloater* prefsfloater = LLFloaterReg::showInstance("preferences");
-	if (prefsfloater)
-	{
-		// grab the 'graphics' panel from the preferences floater and
-		// bring it the front!
-		LLTabContainer* tabcontainer = prefsfloater->getChild<LLTabContainer>("pref core");
-		LLPanel* graphicspanel = prefsfloater->getChild<LLPanel>("display");
-		if (tabcontainer && graphicspanel)
-		{
-			tabcontainer->selectTabPanel(graphicspanel);
-		}
-	}
-=======
     // close the minicontrol, we're bringing up the big one
-    setVisible(FALSE);
+    setVisible(false);
 
     // bring up the prefs floater
     LLFloater* prefsfloater = LLFloaterReg::showInstance("preferences");
@@ -180,7 +157,6 @@
             tabcontainer->selectTabPanel(graphicspanel);
         }
     }
->>>>>>> c06fb4e0
 }
 
 void LLPanelPresetsPulldown::onAutofpsButtonClick(const LLSD& user_data)
