/**
 * @file llattachmentsmgr.h
 * @brief Batches up attachment requests and sends them all
 * in one message.
 *
 * $LicenseInfo:firstyear=2004&license=viewerlgpl$
 * Second Life Viewer Source Code
 * Copyright (C) 2010, Linden Research, Inc.
 *
 * This library is free software; you can redistribute it and/or
 * modify it under the terms of the GNU Lesser General Public
 * License as published by the Free Software Foundation;
 * version 2.1 of the License only.
 *
 * This library is distributed in the hope that it will be useful,
 * but WITHOUT ANY WARRANTY; without even the implied warranty of
 * MERCHANTABILITY or FITNESS FOR A PARTICULAR PURPOSE.  See the GNU
 * Lesser General Public License for more details.
 *
 * You should have received a copy of the GNU Lesser General Public
 * License along with this library; if not, write to the Free Software
 * Foundation, Inc., 51 Franklin Street, Fifth Floor, Boston, MA  02110-1301  USA
 *
 * Linden Research, Inc., 945 Battery Street, San Francisco, CA  94111  USA
 * $/LicenseInfo$
 */

#ifndef LL_LLATTACHMENTSMGR_H
#define LL_LLATTACHMENTSMGR_H

#include "llsingleton.h"

//--------------------------------------------------------------------------------
// LLAttachmentsMgr
//
// This class manages batching up of requests at two stages of
// attachment rezzing.
//
// First, attachments requested to rez get saved in
// mPendingAttachments and sent as a single
// RezMultipleAttachmentsFromInv request. This batching is needed
// mainly because of weaknessing the UI element->inventory item
// handling, such that we don't always know when we are requesting
// multiple items. Now they just pile up and get swept into a single
// request during the idle loop.
//
// Second, after attachments arrive, we need to generate COF links for
// them. There are both efficiency and UI correctness reasons why it
// is better to request all the COF links at once and run a single
// callback after they all complete. Given the vagaries of the
// attachment system, there is no guarantee that we will get all the
// attachments we ask for, but we frequently do. So in the common case
// that all the desired attachments arrive fairly quickly, we generate
// a single batched request for COF links. If attachments arrive late
// or not at all, we will still issue COF link requests once a timeout
// value has been exceeded.
//
// To handle attachments that never arrive, we forget about requests
// that exceed a timeout value.
//--------------------------------------------------------------------------------
class LLAttachmentsMgr: public LLSingleton<LLAttachmentsMgr>
{
    LLSINGLETON(LLAttachmentsMgr);
    virtual ~LLAttachmentsMgr();

public:
    // Stores info for attachments that will be requested during idle.
<<<<<<< HEAD
	struct AttachmentsInfo
	{
		LLUUID mItemID;
		U8 mAttachmentPt;
		bool mAdd;
	};
	typedef std::deque<AttachmentsInfo> attachments_vec_t;
=======
    struct AttachmentsInfo
    {
        LLUUID mItemID;
        U8 mAttachmentPt;
        BOOL mAdd;
    };
    typedef std::deque<AttachmentsInfo> attachments_vec_t;
>>>>>>> c06fb4e0

// [RLVa:KB] - Checked: 2010-09-13 (RLVa-1.2.1)
    void addAttachmentRequest(const LLUUID& item_id,
                              const U8 attachment_pt,
                              const bool add, const bool fRlvForce = false);
// [/RLVa:KB]
//  void addAttachmentRequest(const LLUUID& item_id,
//                              const U8 attachment_pt,
//                              const bool add);
    void onAttachmentRequested(const LLUUID& item_id);
    void requestAttachments(attachments_vec_t& attachment_requests);
    static void onIdle(void *);

    void onAttachmentArrived(const LLUUID& inv_item_id);

    void onDetachRequested(const LLUUID& inv_item_id);
    void onDetachCompleted(const LLUUID& inv_item_id);

    bool isAttachmentStateComplete() const;

    // [SL:KB] - Patch: Appearance-PhantomAttach | Checked: Catznip-5.0
    void refreshAttachments();

private:

    class LLItemRequestTimes: public std::map<LLUUID,LLTimer>
    {
    public:
        LLItemRequestTimes(const std::string& op_name, F32 timeout);
        void addTime(const LLUUID& inv_item_id);
        void removeTime(const LLUUID& inv_item_id);
        bool wasRequestedRecently(const LLUUID& item_id) const;
        bool getTime(const LLUUID& inv_item_id, LLTimer& timer) const;

    private:
        F32 mTimeout;
        std::string mOpName;
    };

    void removeAttachmentRequestTime(const LLUUID& inv_item_id);
    void onIdle();
    void requestPendingAttachments();
    void linkRecentlyArrivedAttachments();
    void expireOldAttachmentRequests();
    void expireOldDetachRequests();
    void checkInvalidCOFLinks();
    void spamStatusInfo();

    // Attachments that we are planning to rez but haven't requested from the server yet.
    attachments_vec_t mPendingAttachments;

    // Attachments that have been requested from server but have not arrived yet.
    LLItemRequestTimes mAttachmentRequests;

    // Attachments that have been requested to detach but have not gone away yet.
    LLItemRequestTimes mDetachRequests;

    // Attachments that have arrived but have not been linked in the COF yet.
    std::set<LLUUID> mRecentlyArrivedAttachments;
    LLTimer mCOFLinkBatchTimer;

    // Attachments that are linked in the COF but may be invalid.
    LLItemRequestTimes mQuestionableCOFLinks;
};

#endif<|MERGE_RESOLUTION|>--- conflicted
+++ resolved
@@ -65,23 +65,13 @@
 
 public:
     // Stores info for attachments that will be requested during idle.
-<<<<<<< HEAD
-	struct AttachmentsInfo
-	{
-		LLUUID mItemID;
-		U8 mAttachmentPt;
-		bool mAdd;
-	};
-	typedef std::deque<AttachmentsInfo> attachments_vec_t;
-=======
     struct AttachmentsInfo
     {
         LLUUID mItemID;
         U8 mAttachmentPt;
-        BOOL mAdd;
+        bool mAdd;
     };
     typedef std::deque<AttachmentsInfo> attachments_vec_t;
->>>>>>> c06fb4e0
 
 // [RLVa:KB] - Checked: 2010-09-13 (RLVa-1.2.1)
     void addAttachmentRequest(const LLUUID& item_id,
