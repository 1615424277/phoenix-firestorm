/**
 * @file llattachmentsmgr.h
 * @brief Batches up attachment requests and sends them all
 * in one message.
 *
 * $LicenseInfo:firstyear=2004&license=viewerlgpl$
 * Second Life Viewer Source Code
 * Copyright (C) 2010, Linden Research, Inc.
 *
 * This library is free software; you can redistribute it and/or
 * modify it under the terms of the GNU Lesser General Public
 * License as published by the Free Software Foundation;
 * version 2.1 of the License only.
 *
 * This library is distributed in the hope that it will be useful,
 * but WITHOUT ANY WARRANTY; without even the implied warranty of
 * MERCHANTABILITY or FITNESS FOR A PARTICULAR PURPOSE.  See the GNU
 * Lesser General Public License for more details.
 *
 * You should have received a copy of the GNU Lesser General Public
 * License along with this library; if not, write to the Free Software
 * Foundation, Inc., 51 Franklin Street, Fifth Floor, Boston, MA  02110-1301  USA
 *
 * Linden Research, Inc., 945 Battery Street, San Francisco, CA  94111  USA
 * $/LicenseInfo$
 */

#ifndef LL_LLATTACHMENTSMGR_H
#define LL_LLATTACHMENTSMGR_H

#include "llsingleton.h"

//--------------------------------------------------------------------------------
// LLAttachmentsMgr
//
// This class manages batching up of requests at two stages of
// attachment rezzing.
//
// First, attachments requested to rez get saved in
// mPendingAttachments and sent as a single
// RezMultipleAttachmentsFromInv request. This batching is needed
// mainly because of weaknessing the UI element->inventory item
// handling, such that we don't always know when we are requesting
// multiple items. Now they just pile up and get swept into a single
// request during the idle loop.
//
// Second, after attachments arrive, we need to generate COF links for
// them. There are both efficiency and UI correctness reasons why it
// is better to request all the COF links at once and run a single
// callback after they all complete. Given the vagaries of the
// attachment system, there is no guarantee that we will get all the
// attachments we ask for, but we frequently do. So in the common case
// that all the desired attachments arrive fairly quickly, we generate
// a single batched request for COF links. If attachments arrive late
// or not at all, we will still issue COF link requests once a timeout
// value has been exceeded.
//
// To handle attachments that never arrive, we forget about requests
// that exceed a timeout value.
//--------------------------------------------------------------------------------
class LLAttachmentsMgr: public LLSingleton<LLAttachmentsMgr>
{
    LLSINGLETON(LLAttachmentsMgr);
    virtual ~LLAttachmentsMgr();

public:
    // Stores info for attachments that will be requested during idle.
<<<<<<< HEAD
    struct AttachmentsInfo
    {
        LLUUID mItemID;
        U8 mAttachmentPt;
        BOOL mAdd;
    };
    typedef std::deque<AttachmentsInfo> attachments_vec_t;

// [RLVa:KB] - Checked: 2010-09-13 (RLVa-1.2.1)
    void addAttachmentRequest(const LLUUID& item_id,
                              const U8 attachment_pt,
                              const BOOL add, const BOOL fRlvForce = FALSE);
// [/RLVa:KB]
//  void addAttachmentRequest(const LLUUID& item_id,
=======
	struct AttachmentsInfo
	{
		LLUUID mItemID;
		U8 mAttachmentPt;
		BOOL mAdd;
	};
	typedef std::deque<AttachmentsInfo> attachments_vec_t;

// [RLVa:KB] - Checked: 2010-09-13 (RLVa-1.2.1)
	void addAttachmentRequest(const LLUUID& item_id,
                              const U8 attachment_pt,
                              const BOOL add, const BOOL fRlvForce = FALSE);
// [/RLVa:KB]
//	void addAttachmentRequest(const LLUUID& item_id,
>>>>>>> 31dd2fb6
//                              const U8 attachment_pt,
//                              const BOOL add);
    void onAttachmentRequested(const LLUUID& item_id);
    void requestAttachments(attachments_vec_t& attachment_requests);
    static void onIdle(void *);

    void onAttachmentArrived(const LLUUID& inv_item_id);

    void onDetachRequested(const LLUUID& inv_item_id);
    void onDetachCompleted(const LLUUID& inv_item_id);

    bool isAttachmentStateComplete() const;

<<<<<<< HEAD
// [SL:KB] - Patch: Appearance-SyncAttach | Checked: Catznip-2.1
public:
    void clearPendingAttachmentLink(const LLUUID& idItem);
    bool getPendingAttachments(std::set<LLUUID>& ids) const;
    void refreshAttachments();
protected:
    void onRegisterAttachmentComplete(const LLUUID& idAttachLink);
    friend class LLRegisterAttachmentCallback;
// [/SL:KB]
=======
    // [SL:KB] - Patch: Appearance-PhantomAttach | Checked: Catznip-5.0
    void refreshAttachments();
>>>>>>> 31dd2fb6

private:

    class LLItemRequestTimes: public std::map<LLUUID,LLTimer>
    {
    public:
        LLItemRequestTimes(const std::string& op_name, F32 timeout);
        void addTime(const LLUUID& inv_item_id);
        void removeTime(const LLUUID& inv_item_id);
        BOOL wasRequestedRecently(const LLUUID& item_id) const;
        BOOL getTime(const LLUUID& inv_item_id, LLTimer& timer) const;

    private:
        F32 mTimeout;
        std::string mOpName;
    };

    void removeAttachmentRequestTime(const LLUUID& inv_item_id);
    void onIdle();
    void requestPendingAttachments();
    void linkRecentlyArrivedAttachments();
    void expireOldAttachmentRequests();
    void expireOldDetachRequests();
//    void checkInvalidCOFLinks();
    void spamStatusInfo();

    // Attachments that we are planning to rez but haven't requested from the server yet.
    attachments_vec_t mPendingAttachments;

    // Attachments that have been requested from server but have not arrived yet.
    LLItemRequestTimes mAttachmentRequests;

    // Attachments that have been requested to detach but have not gone away yet.
    LLItemRequestTimes mDetachRequests;

    // Attachments that have arrived but have not been linked in the COF yet.
    std::set<LLUUID> mRecentlyArrivedAttachments;
    LLTimer mCOFLinkBatchTimer;

// [SL:KB] - Patch: Appearance-SyncAttach | Checked: Catznip-2.1
    // Attachments that have pending link creation
    std::set<LLUUID> mPendingAttachLinks;
// [/SL:KB]

//    // Attachments that are linked in the COF but may be invalid.
//  LLItemRequestTimes mQuestionableCOFLinks;
};

#endif<|MERGE_RESOLUTION|>--- conflicted
+++ resolved
@@ -65,7 +65,6 @@
 
 public:
     // Stores info for attachments that will be requested during idle.
-<<<<<<< HEAD
     struct AttachmentsInfo
     {
         LLUUID mItemID;
@@ -80,22 +79,6 @@
                               const BOOL add, const BOOL fRlvForce = FALSE);
 // [/RLVa:KB]
 //  void addAttachmentRequest(const LLUUID& item_id,
-=======
-	struct AttachmentsInfo
-	{
-		LLUUID mItemID;
-		U8 mAttachmentPt;
-		BOOL mAdd;
-	};
-	typedef std::deque<AttachmentsInfo> attachments_vec_t;
-
-// [RLVa:KB] - Checked: 2010-09-13 (RLVa-1.2.1)
-	void addAttachmentRequest(const LLUUID& item_id,
-                              const U8 attachment_pt,
-                              const BOOL add, const BOOL fRlvForce = FALSE);
-// [/RLVa:KB]
-//	void addAttachmentRequest(const LLUUID& item_id,
->>>>>>> 31dd2fb6
 //                              const U8 attachment_pt,
 //                              const BOOL add);
     void onAttachmentRequested(const LLUUID& item_id);
@@ -109,20 +92,8 @@
 
     bool isAttachmentStateComplete() const;
 
-<<<<<<< HEAD
-// [SL:KB] - Patch: Appearance-SyncAttach | Checked: Catznip-2.1
-public:
-    void clearPendingAttachmentLink(const LLUUID& idItem);
-    bool getPendingAttachments(std::set<LLUUID>& ids) const;
-    void refreshAttachments();
-protected:
-    void onRegisterAttachmentComplete(const LLUUID& idAttachLink);
-    friend class LLRegisterAttachmentCallback;
-// [/SL:KB]
-=======
     // [SL:KB] - Patch: Appearance-PhantomAttach | Checked: Catznip-5.0
     void refreshAttachments();
->>>>>>> 31dd2fb6
 
 private:
 
@@ -146,7 +117,7 @@
     void linkRecentlyArrivedAttachments();
     void expireOldAttachmentRequests();
     void expireOldDetachRequests();
-//    void checkInvalidCOFLinks();
+    void checkInvalidCOFLinks();
     void spamStatusInfo();
 
     // Attachments that we are planning to rez but haven't requested from the server yet.
@@ -162,13 +133,8 @@
     std::set<LLUUID> mRecentlyArrivedAttachments;
     LLTimer mCOFLinkBatchTimer;
 
-// [SL:KB] - Patch: Appearance-SyncAttach | Checked: Catznip-2.1
-    // Attachments that have pending link creation
-    std::set<LLUUID> mPendingAttachLinks;
-// [/SL:KB]
-
-//    // Attachments that are linked in the COF but may be invalid.
-//  LLItemRequestTimes mQuestionableCOFLinks;
+    // Attachments that are linked in the COF but may be invalid.
+    LLItemRequestTimes mQuestionableCOFLinks;
 };
 
 #endif