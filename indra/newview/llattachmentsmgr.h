/** 
 * @file llattachmentsmgr.h
 * @brief Batches up attachment requests and sends them all
 * in one message.
 *
 * $LicenseInfo:firstyear=2004&license=viewerlgpl$
 * Second Life Viewer Source Code
 * Copyright (C) 2010, Linden Research, Inc.
 * 
 * This library is free software; you can redistribute it and/or
 * modify it under the terms of the GNU Lesser General Public
 * License as published by the Free Software Foundation;
 * version 2.1 of the License only.
 * 
 * This library is distributed in the hope that it will be useful,
 * but WITHOUT ANY WARRANTY; without even the implied warranty of
 * MERCHANTABILITY or FITNESS FOR A PARTICULAR PURPOSE.  See the GNU
 * Lesser General Public License for more details.
 * 
 * You should have received a copy of the GNU Lesser General Public
 * License along with this library; if not, write to the Free Software
 * Foundation, Inc., 51 Franklin Street, Fifth Floor, Boston, MA  02110-1301  USA
 * 
 * Linden Research, Inc., 945 Battery Street, San Francisco, CA  94111  USA
 * $/LicenseInfo$
 */

#ifndef LL_LLATTACHMENTSMGR_H
#define LL_LLATTACHMENTSMGR_H

#include "llsingleton.h"

class LLViewerInventoryItem;

//--------------------------------------------------------------------------------
// LLAttachmentsMgr
// 
// This class manages batching up of requests at two stages of
// attachment rezzing.
//
// First, attachments requested to rez get saved in
// mPendingAttachments and sent as a single
// RezMultipleAttachmentsFromInv request. This batching is needed
// mainly because of weaknessing the UI element->inventory item
// handling, such that we don't always know when we are requesting
// multiple items. Now they just pile up and get swept into a single
// request during the idle loop.
//
// Second, after attachments arrive, we need to generate COF links for
// them. There are both efficiency and UI correctness reasons why it
// is better to request all the COF links at once and run a single
// callback after they all complete. Given the vagaries of the
// attachment system, there is no guarantee that we will get all the
// attachments we ask for, but we frequently do. So in the common case
// that all the desired attachments arrive fairly quickly, we generate
// a single batched request for COF links. If attachments arrive late
// or not at all, we will still issue COF link requests once a timeout
// value has been exceeded.
//
// To handle attachments that never arrive, we forget about requests
// that exceed a timeout value.
//--------------------------------------------------------------------------------
class LLAttachmentsMgr: public LLSingleton<LLAttachmentsMgr>
{
public:
<<<<<<< HEAD
	LLAttachmentsMgr();
	virtual ~LLAttachmentsMgr();

	void addAttachment(const LLUUID& item_id,
					   const U8 attachment_pt,
//					   const BOOL add);
// [RLVa:KB] - Checked: 2010-09-13 (RLVa-1.2.1c) | Added: RLVa-1.2.1c
					   const BOOL add, const BOOL fRlvForce = FALSE);
// [/RLVa:KB]
	static void onIdle(void *);
protected:
	void onIdle();
private:
=======
    // Stores info for attachments that will be requested during idle.
>>>>>>> b8ded05f
	struct AttachmentsInfo
	{
		LLUUID mItemID;
		U8 mAttachmentPt;
		BOOL mAdd;
	};
	typedef std::deque<AttachmentsInfo> attachments_vec_t;

	LLAttachmentsMgr();
	virtual ~LLAttachmentsMgr();

	void addAttachmentRequest(const LLUUID& item_id,
                              const U8 attachment_pt,
                              const BOOL add);
    void onAttachmentRequested(const LLUUID& item_id);
	void requestAttachments(attachments_vec_t& attachment_requests);
	static void onIdle(void *);

    void onAttachmentArrived(const LLUUID& inv_item_id);

    void onDetachRequested(const LLUUID& inv_item_id);
    void onDetachCompleted(const LLUUID& inv_item_id);

private:

    class LLItemRequestTimes: public std::map<LLUUID,LLTimer>
    {
    public:
        LLItemRequestTimes(const std::string& op_name, F32 timeout);
        void addTime(const LLUUID& inv_item_id);
        void removeTime(const LLUUID& inv_item_id);
        BOOL wasRequestedRecently(const LLUUID& item_id) const;
        BOOL getTime(const LLUUID& inv_item_id, LLTimer& timer) const;

    private:
        F32 mTimeout;
        std::string mOpName;
    };

	void removeAttachmentRequestTime(const LLUUID& inv_item_id);
	void onIdle();
	void requestPendingAttachments();
	void linkRecentlyArrivedAttachments();
    void expireOldAttachmentRequests();
    void expireOldDetachRequests();
    void checkInvalidCOFLinks();
    void spamStatusInfo();

    // Attachments that we are planning to rez but haven't requested from the server yet.
	attachments_vec_t mPendingAttachments;

	// Attachments that have been requested from server but have not arrived yet.
	LLItemRequestTimes mAttachmentRequests;

    // Attachments that have been requested to detach but have not gone away yet.
	LLItemRequestTimes mDetachRequests;

    // Attachments that have arrived but have not been linked in the COF yet.
    std::set<LLUUID> mRecentlyArrivedAttachments;
    LLTimer mCOFLinkBatchTimer;

    // Attachments that are linked in the COF but may be invalid.
	LLItemRequestTimes mQuestionableCOFLinks;
};

#endif<|MERGE_RESOLUTION|>--- conflicted
+++ resolved
@@ -63,23 +63,7 @@
 class LLAttachmentsMgr: public LLSingleton<LLAttachmentsMgr>
 {
 public:
-<<<<<<< HEAD
-	LLAttachmentsMgr();
-	virtual ~LLAttachmentsMgr();
-
-	void addAttachment(const LLUUID& item_id,
-					   const U8 attachment_pt,
-//					   const BOOL add);
-// [RLVa:KB] - Checked: 2010-09-13 (RLVa-1.2.1c) | Added: RLVa-1.2.1c
-					   const BOOL add, const BOOL fRlvForce = FALSE);
-// [/RLVa:KB]
-	static void onIdle(void *);
-protected:
-	void onIdle();
-private:
-=======
     // Stores info for attachments that will be requested during idle.
->>>>>>> b8ded05f
 	struct AttachmentsInfo
 	{
 		LLUUID mItemID;
@@ -93,7 +77,10 @@
 
 	void addAttachmentRequest(const LLUUID& item_id,
                               const U8 attachment_pt,
-                              const BOOL add);
+//                              const BOOL add);
+// [RLVa:KB] - Checked: 2010-09-13 (RLVa-1.2.1c) | Added: RLVa-1.2.1c
+                              const BOOL add, const BOOL fRlvForce = FALSE);
+// [/RLVa:KB]
     void onAttachmentRequested(const LLUUID& item_id);
 	void requestAttachments(attachments_vec_t& attachment_requests);
 	static void onIdle(void *);
