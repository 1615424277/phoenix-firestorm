--- conflicted
+++ resolved
@@ -82,20 +82,14 @@
                                     const std::string& item_name = std::string(),
                                     bool is_folder = false);
 
-<<<<<<< HEAD
 // [RLVa:KB] - @share
-	static bool commitGiveInventoryItem(const LLUUID& to_agent,
-									const LLInventoryItem* item,
-									const LLUUID &im_session_id = LLUUID::null);
-// [/RLVa:KB]
-//	static void commitGiveInventoryItem(const LLUUID& to_agent,
-//									const LLInventoryItem* item,
-//									const LLUUID &im_session_id = LLUUID::null);
-=======
-    static void commitGiveInventoryItem(const LLUUID& to_agent,
+    static bool commitGiveInventoryItem(const LLUUID& to_agent,
                                     const LLInventoryItem* item,
                                     const LLUUID &im_session_id = LLUUID::null);
->>>>>>> 38c2a5bd
+// [/RLVa:KB]
+//  static void commitGiveInventoryItem(const LLUUID& to_agent,
+//                                  const LLInventoryItem* item,
+//                                  const LLUUID &im_session_id = LLUUID::null);
 
     // give inventory category functionality
     static bool handleCopyProtectedCategory(const LLSD& notification, const LLSD& response);
