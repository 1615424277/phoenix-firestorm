--- conflicted
+++ resolved
@@ -54,16 +54,11 @@
 //virtual
 std::string LLToastPanel::getTitle()
 {
-<<<<<<< HEAD
-	// *TODO: create Title and localize it. If it will be required.
-//	return mNotification->getMessage();
+    // *TODO: create Title and localize it. If it will be required.
+//  return mNotification->getMessage();
 // [SL:KB] - Patch: UI-Notifications | Checked: 2011-04-11 (Catznip-2.5.0a) | Added: Catznip-2.5.0a
-	return (mNotification->hasLabel()) ? mNotification->getLabel() : mNotification->getMessage();
+    return (mNotification->hasLabel()) ? mNotification->getLabel() : mNotification->getMessage();
 // [/SL:KB]
-=======
-    // *TODO: create Title and localize it. If it will be required.
-    return mNotification->getMessage();
->>>>>>> 38c2a5bd
 }
 
 //virtual
@@ -80,16 +75,11 @@
 
 S32 LLToastPanel::computeSnappedToMessageHeight(LLTextBase* message, S32 maxLineCount)
 {
-<<<<<<< HEAD
-	S32 heightDelta = 0;
-	// <FS:Ansariel> Don't forget about line spacing!
-	//S32 maxTextHeight = message->getFont()->getLineHeight() * maxLineCount;
-	S32 maxTextHeight = (message->getFont()->getLineHeight() + message->getLineSpacingPixels()) * maxLineCount;
-	// </FS:Ansariel>
-=======
     S32 heightDelta = 0;
-    S32 maxTextHeight = message->getFont()->getLineHeight() * maxLineCount;
->>>>>>> 38c2a5bd
+    // <FS:Ansariel> Don't forget about line spacing!
+    //S32 maxTextHeight = message->getFont()->getLineHeight() * maxLineCount;
+    S32 maxTextHeight = (message->getFont()->getLineHeight() + message->getLineSpacingPixels()) * maxLineCount;
+    // </FS:Ansariel>
 
     LLRect messageRect = message->getRect();
     S32 oldTextHeight = messageRect.getHeight();
