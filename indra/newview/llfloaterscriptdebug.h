--- conflicted
+++ resolved
@@ -36,31 +36,6 @@
 class LLFloaterScriptDebug : public LLMultiFloater
 {
 public:
-<<<<<<< HEAD
-	LLFloaterScriptDebug(const LLSD& key);
-	virtual ~LLFloaterScriptDebug();
-	virtual bool postBuild();
-	//virtual void setVisible(bool visible); // <FS:Ansariel> Improved script debug floater
-	static void show(const LLUUID& object_id);
-
-    /*virtual*/ //void closeFloater(bool app_quitting = false); // <FS:Ansariel> Improved script debug floater
-	// <FS:Kadah> [FSllOwnerSayToScriptDebugWindow]
-	// static void addScriptLine(const std::string &utf8mesg, const std::string &user_name, const LLColor4& color, const LLUUID& source_id);
-	static void addScriptLine(const LLChat& chat);
-
-protected:
-	// <FS:Ansariel> Script debug icon
-	//static LLFloater* addOutputWindow(const LLUUID& object_id);
-	static LLFloater* addOutputWindow(const LLUUID& object_id, bool show = false);
-	// </FS:Ansariel> Script debug icon
-
-protected:
-	static LLFloaterScriptDebug*	sInstance;
-
-// <FS:Kadah> [FSllOwnerSayToScriptDebugWindow]
-private:
-	/*virtual*/ void onClickCloseBtn(bool app_qutting);
-=======
     LLFloaterScriptDebug(const LLSD& key);
     virtual ~LLFloaterScriptDebug();
     virtual bool postBuild();
@@ -84,7 +59,6 @@
 // <FS:Kadah> [FSllOwnerSayToScriptDebugWindow]
 private:
     /*virtual*/ void onClickCloseBtn(bool app_qutting);
->>>>>>> 1a8a5404
 };
 
 class LLFloaterScriptDebugOutput : public LLFloater
@@ -97,37 +71,18 @@
     // void addLine(const std::string &utf8mesg, const std::string &user_name, const LLColor4& color);
     void addLine(const LLChat& chat, const std::string &user_name);
 
-<<<<<<< HEAD
-	// <FS:Kadah> [FSllOwnerSayToScriptDebugWindow]
-	// void addLine(const std::string &utf8mesg, const std::string &user_name, const LLColor4& color);
-	void addLine(const LLChat& chat, const std::string &user_name);
-
-	virtual bool postBuild();
-
-	// <FS:Kadah> [FSllOwnerSayToScriptDebugWindow]
-	void clear();
-	
-=======
     virtual bool postBuild();
 
     // <FS:Kadah> [FSllOwnerSayToScriptDebugWindow]
     void clear();
 
->>>>>>> 1a8a5404
 protected:
     LLTextEditor* mHistoryEditor;
 
     LLUUID mObjectID;
 
-<<<<<<< HEAD
-	LLUUID mObjectID;
-
-	// <FS:Kadah> [FSllOwnerSayToScriptDebugWindow]
-	std::string mUserName; //KC: This should be "object_name", but LL.
-=======
     // <FS:Kadah> [FSllOwnerSayToScriptDebugWindow]
     std::string mUserName; //KC: This should be "object_name", but LL.
->>>>>>> 1a8a5404
 };
 
 #endif // LL_LLFLOATERSCRIPTDEBUG_H