/**
 * @file llfloaterscriptdebug.h
 * @brief Shows error and warning output from scripts
 *
 * $LicenseInfo:firstyear=2006&license=viewerlgpl$
 * Second Life Viewer Source Code
 * Copyright (C) 2010, Linden Research, Inc.
 *
 * This library is free software; you can redistribute it and/or
 * modify it under the terms of the GNU Lesser General Public
 * License as published by the Free Software Foundation;
 * version 2.1 of the License only.
 *
 * This library is distributed in the hope that it will be useful,
 * but WITHOUT ANY WARRANTY; without even the implied warranty of
 * MERCHANTABILITY or FITNESS FOR A PARTICULAR PURPOSE.  See the GNU
 * Lesser General Public License for more details.
 *
 * You should have received a copy of the GNU Lesser General Public
 * License along with this library; if not, write to the Free Software
 * Foundation, Inc., 51 Franklin Street, Fifth Floor, Boston, MA  02110-1301  USA
 *
 * Linden Research, Inc., 945 Battery Street, San Francisco, CA  94111  USA
 * $/LicenseInfo$
 */

#ifndef LL_LLFLOATERSCRIPTDEBUG_H
#define LL_LLFLOATERSCRIPTDEBUG_H

#include "llmultifloater.h"

class LLTextEditor;
class LLUUID;

class LLFloaterScriptDebug : public LLMultiFloater
{
public:
<<<<<<< HEAD
	LLFloaterScriptDebug(const LLSD& key);
	virtual ~LLFloaterScriptDebug();
	virtual bool postBuild();
	virtual void setVisible(bool visible);
=======
    LLFloaterScriptDebug(const LLSD& key);
    virtual ~LLFloaterScriptDebug();
    virtual BOOL postBuild();
    virtual void setVisible(BOOL visible);
>>>>>>> e1623bb2
    static void show(const LLUUID& object_id);

    /*virtual*/ void closeFloater(bool app_quitting = false);
    static void addScriptLine(const std::string &utf8mesg, const std::string &user_name, const LLColor4& color, const LLUUID& source_id);

protected:
    static LLFloater* addOutputWindow(const LLUUID& object_id);

protected:
    static LLFloaterScriptDebug*    sInstance;
};

class LLFloaterScriptDebugOutput : public LLFloater
{
public:
    LLFloaterScriptDebugOutput(const LLSD& object_id);
    ~LLFloaterScriptDebugOutput();

    void addLine(const std::string &utf8mesg, const std::string &user_name, const LLColor4& color);

    virtual BOOL postBuild();

<<<<<<< HEAD
	virtual bool postBuild();
	
=======
>>>>>>> e1623bb2
protected:
    LLTextEditor* mHistoryEditor;

    LLUUID mObjectID;
};

#endif // LL_LLFLOATERSCRIPTDEBUG_H<|MERGE_RESOLUTION|>--- conflicted
+++ resolved
@@ -1,82 +1,70 @@
-/**
- * @file llfloaterscriptdebug.h
- * @brief Shows error and warning output from scripts
- *
- * $LicenseInfo:firstyear=2006&license=viewerlgpl$
- * Second Life Viewer Source Code
- * Copyright (C) 2010, Linden Research, Inc.
- *
- * This library is free software; you can redistribute it and/or
- * modify it under the terms of the GNU Lesser General Public
- * License as published by the Free Software Foundation;
- * version 2.1 of the License only.
- *
- * This library is distributed in the hope that it will be useful,
- * but WITHOUT ANY WARRANTY; without even the implied warranty of
- * MERCHANTABILITY or FITNESS FOR A PARTICULAR PURPOSE.  See the GNU
- * Lesser General Public License for more details.
- *
- * You should have received a copy of the GNU Lesser General Public
- * License along with this library; if not, write to the Free Software
- * Foundation, Inc., 51 Franklin Street, Fifth Floor, Boston, MA  02110-1301  USA
- *
- * Linden Research, Inc., 945 Battery Street, San Francisco, CA  94111  USA
- * $/LicenseInfo$
- */
-
-#ifndef LL_LLFLOATERSCRIPTDEBUG_H
-#define LL_LLFLOATERSCRIPTDEBUG_H
-
-#include "llmultifloater.h"
-
-class LLTextEditor;
-class LLUUID;
-
-class LLFloaterScriptDebug : public LLMultiFloater
-{
-public:
-<<<<<<< HEAD
-	LLFloaterScriptDebug(const LLSD& key);
-	virtual ~LLFloaterScriptDebug();
-	virtual bool postBuild();
-	virtual void setVisible(bool visible);
-=======
-    LLFloaterScriptDebug(const LLSD& key);
-    virtual ~LLFloaterScriptDebug();
-    virtual BOOL postBuild();
-    virtual void setVisible(BOOL visible);
->>>>>>> e1623bb2
-    static void show(const LLUUID& object_id);
-
-    /*virtual*/ void closeFloater(bool app_quitting = false);
-    static void addScriptLine(const std::string &utf8mesg, const std::string &user_name, const LLColor4& color, const LLUUID& source_id);
-
-protected:
-    static LLFloater* addOutputWindow(const LLUUID& object_id);
-
-protected:
-    static LLFloaterScriptDebug*    sInstance;
-};
-
-class LLFloaterScriptDebugOutput : public LLFloater
-{
-public:
-    LLFloaterScriptDebugOutput(const LLSD& object_id);
-    ~LLFloaterScriptDebugOutput();
-
-    void addLine(const std::string &utf8mesg, const std::string &user_name, const LLColor4& color);
-
-    virtual BOOL postBuild();
-
-<<<<<<< HEAD
-	virtual bool postBuild();
-	
-=======
->>>>>>> e1623bb2
-protected:
-    LLTextEditor* mHistoryEditor;
-
-    LLUUID mObjectID;
-};
-
-#endif // LL_LLFLOATERSCRIPTDEBUG_H+/**
+ * @file llfloaterscriptdebug.h
+ * @brief Shows error and warning output from scripts
+ *
+ * $LicenseInfo:firstyear=2006&license=viewerlgpl$
+ * Second Life Viewer Source Code
+ * Copyright (C) 2010, Linden Research, Inc.
+ *
+ * This library is free software; you can redistribute it and/or
+ * modify it under the terms of the GNU Lesser General Public
+ * License as published by the Free Software Foundation;
+ * version 2.1 of the License only.
+ *
+ * This library is distributed in the hope that it will be useful,
+ * but WITHOUT ANY WARRANTY; without even the implied warranty of
+ * MERCHANTABILITY or FITNESS FOR A PARTICULAR PURPOSE.  See the GNU
+ * Lesser General Public License for more details.
+ *
+ * You should have received a copy of the GNU Lesser General Public
+ * License along with this library; if not, write to the Free Software
+ * Foundation, Inc., 51 Franklin Street, Fifth Floor, Boston, MA  02110-1301  USA
+ *
+ * Linden Research, Inc., 945 Battery Street, San Francisco, CA  94111  USA
+ * $/LicenseInfo$
+ */
+
+#ifndef LL_LLFLOATERSCRIPTDEBUG_H
+#define LL_LLFLOATERSCRIPTDEBUG_H
+
+#include "llmultifloater.h"
+
+class LLTextEditor;
+class LLUUID;
+
+class LLFloaterScriptDebug : public LLMultiFloater
+{
+public:
+    LLFloaterScriptDebug(const LLSD& key);
+    virtual ~LLFloaterScriptDebug();
+    virtual bool postBuild();
+    virtual void setVisible(bool visible);
+    static void show(const LLUUID& object_id);
+
+    /*virtual*/ void closeFloater(bool app_quitting = false);
+    static void addScriptLine(const std::string &utf8mesg, const std::string &user_name, const LLColor4& color, const LLUUID& source_id);
+
+protected:
+    static LLFloater* addOutputWindow(const LLUUID& object_id);
+
+protected:
+    static LLFloaterScriptDebug*    sInstance;
+};
+
+class LLFloaterScriptDebugOutput : public LLFloater
+{
+public:
+    LLFloaterScriptDebugOutput(const LLSD& object_id);
+    ~LLFloaterScriptDebugOutput();
+
+    void addLine(const std::string &utf8mesg, const std::string &user_name, const LLColor4& color);
+
+    virtual bool postBuild();
+
+protected:
+    LLTextEditor* mHistoryEditor;
+
+    LLUUID mObjectID;
+};
+
+#endif // LL_LLFLOATERSCRIPTDEBUG_H