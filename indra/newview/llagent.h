/** 
 * @file llagent.h
 * @brief LLAgent class header file
 *
 * $LicenseInfo:firstyear=2000&license=viewerlgpl$
 * Second Life Viewer Source Code
 * Copyright (C) 2010, Linden Research, Inc.
 * 
 * This library is free software; you can redistribute it and/or
 * modify it under the terms of the GNU Lesser General Public
 * License as published by the Free Software Foundation;
 * version 2.1 of the License only.
 * 
 * This library is distributed in the hope that it will be useful,
 * but WITHOUT ANY WARRANTY; without even the implied warranty of
 * MERCHANTABILITY or FITNESS FOR A PARTICULAR PURPOSE.  See the GNU
 * Lesser General Public License for more details.
 * 
 * You should have received a copy of the GNU Lesser General Public
 * License along with this library; if not, write to the Free Software
 * Foundation, Inc., 51 Franklin Street, Fifth Floor, Boston, MA  02110-1301  USA
 * 
 * Linden Research, Inc., 945 Battery Street, San Francisco, CA  94111  USA
 * $/LicenseInfo$
 */

#ifndef LL_LLAGENT_H
#define LL_LLAGENT_H

#include "indra_constants.h"
#include "llevent.h" 				// LLObservable base class
#include "llagentdata.h" 			// gAgentID, gAgentSessionID
#include "llcharacter.h"
#include "llcoordframe.h"			// for mFrameAgent
#include "llavatarappearancedefines.h"
#include "llpermissionsflags.h"
#include "llevents.h"
#include "v3dmath.h"
<<<<<<< HEAD
#include "llviewerinventory.h"	// <FS:CR> Needed for LLViewerInventoryItem
=======
#include "httprequest.h"
#include "llcorehttputil.h"
>>>>>>> abf9ccb0

#include <boost/function.hpp>
#include <boost/shared_ptr.hpp>
#include <boost/signals2.hpp>

extern const BOOL 	ANIMATE;
extern const U8 	AGENT_STATE_TYPING;  // Typing indication
extern const U8 	AGENT_STATE_EDITING; // Set when agent has objects selected

class LLChat;
class LLViewerRegion;
class LLMotion;
class LLToolset;
class LLMessageSystem;
class LLPermissions;
class LLHost;
class LLFriendObserver;
class LLPickInfo;
class LLViewerObject;
class LLAgentDropGroupViewerNode;
class LLAgentAccess;
class LLSLURL;
class LLPauseRequestHandle;
class LLUIColor;
class LLTeleportRequest;



typedef boost::shared_ptr<LLTeleportRequest> LLTeleportRequestPtr;

//--------------------------------------------------------------------
// Types
//--------------------------------------------------------------------

enum EAnimRequest
{
	ANIM_REQUEST_START,
	ANIM_REQUEST_STOP
};

struct LLGroupData
{
	LLUUID mID;
	LLUUID mInsigniaID;
	U64 mPowers;
	BOOL mAcceptNotices;
	BOOL mListInProfile;
	S32 mContribution;
	std::string mName;
};

class LLAgentListener;

class LLAgentImpl;

//------------------------------------------------------------------------
// LLAgent
//------------------------------------------------------------------------
class LLAgent : public LLOldEvents::LLObservable
{
	LOG_CLASS(LLAgent);

public:
	friend class LLAgentDropGroupViewerNode;

/********************************************************************************
 **                                                                            **
 **                    INITIALIZATION
 **/

	//--------------------------------------------------------------------
	// Constructors / Destructors
	//--------------------------------------------------------------------
public:
	LLAgent();
	virtual 		~LLAgent();
	void			init();
	void			cleanup();

private:

	//--------------------------------------------------------------------
	// Login
	//--------------------------------------------------------------------
public:
	void			onAppFocusGained();
	void			setFirstLogin(BOOL b) 	{ mFirstLogin = b; }
	// Return TRUE if the database reported this login as the first for this particular user.
	BOOL 			isFirstLogin() const 	{ return mFirstLogin; }
	BOOL 			isInitialized() const 	{ return mInitialized; }
public:
	std::string		mMOTD; 					// Message of the day
private:
	BOOL			mInitialized;
	BOOL			mFirstLogin;
	boost::shared_ptr<LLAgentListener> mListener;

	//--------------------------------------------------------------------
	// Session
	//--------------------------------------------------------------------
public:
	const LLUUID&	getID() const				{ return gAgentID; }
	const LLUUID&	getSessionID() const		{ return gAgentSessionID; }
	// Note: NEVER send this value in the clear or over any weakly
	// encrypted channel (such as simple XOR masking).  If you are unsure
	// ask Aaron or MarkL.
	const LLUUID&	getSecureSessionID() const	{ return mSecureSessionID; }
public:
	LLUUID			mSecureSessionID; 			// Secure token for this login session
	
/**                    Initialization
 **                                                                            **
 *******************************************************************************/

/********************************************************************************
 **                                                                            **
 **                    IDENTITY
 **/

	//--------------------------------------------------------------------
	// Name
	//--------------------------------------------------------------------
public:
	//*TODO remove, is not used as of August 20, 2009
	void			buildFullname(std::string& name) const;
	void			buildFullnameAndTitle(std::string &name) const;

	//--------------------------------------------------------------------
	// Gender
	//--------------------------------------------------------------------
public:
	// On the very first login, outfit needs to be chosen by some
	// mechanism, usually by loading the requested initial outfit.  We
	// don't render the avatar until the choice is made.
	BOOL 			isOutfitChosen() const 	{ return mOutfitChosen; }
	void			setOutfitChosen(BOOL b)	{ mOutfitChosen = b; }
private:
	BOOL			mOutfitChosen;

/**                    Identity
 **                                                                            **
 *******************************************************************************/

/********************************************************************************
 **                                                                            **
 **                    POSITION
 **/

  	//--------------------------------------------------------------------
 	// Position
	//--------------------------------------------------------------------
public:
	LLVector3		getPosAgentFromGlobal(const LLVector3d &pos_global) const;
	LLVector3d		getPosGlobalFromAgent(const LLVector3 &pos_agent) const;	
	const LLVector3d &getPositionGlobal() const;
	const LLVector3	&getPositionAgent();
	// Call once per frame to update position, angles (radians).
	void			updateAgentPosition(const F32 dt, const F32 yaw, const S32 mouse_x, const S32 mouse_y);	
	void			setPositionAgent(const LLVector3 &center);
protected:
	void			propagate(const F32 dt); // ! BUG ! Should roll into updateAgentPosition
private:
	mutable LLVector3d mPositionGlobal;

  	//--------------------------------------------------------------------
 	// Velocity
	//--------------------------------------------------------------------
public:
	LLVector3		getVelocity() const;
	F32				getVelocityZ() const 	{ return getVelocity().mV[VZ]; } // ! HACK !
	
  	//--------------------------------------------------------------------
	// Coordinate System
	//--------------------------------------------------------------------
public:
	const LLCoordFrame&	getFrameAgent()	const	{ return mFrameAgent; }
	void 			initOriginGlobal(const LLVector3d &origin_global); // Only to be used in ONE place
	void			resetAxes();
	void			resetAxes(const LLVector3 &look_at); // Makes reasonable left and up
	// The following three get*Axis functions return direction avatar is looking, not camera.
	const LLVector3& getAtAxis() const		{ return mFrameAgent.getAtAxis(); }
	const LLVector3& getUpAxis() const		{ return mFrameAgent.getUpAxis(); }
	const LLVector3& getLeftAxis() const	{ return mFrameAgent.getLeftAxis(); }
	LLQuaternion	getQuat() const; 		// Returns the quat that represents the rotation of the agent in the absolute frame
private:
	LLVector3d		mAgentOriginGlobal;		// Origin of agent coords from global coords
	LLCoordFrame	mFrameAgent; 			// Agent position and view, agent-region coordinates


	//--------------------------------------------------------------------
	// Home
	//--------------------------------------------------------------------
public:
	void			setStartPosition(U32 location_id); // Marks current location as start, sends information to servers
	void			setHomePosRegion(const U64& region_handle, const LLVector3& pos_region);
	BOOL			getHomePosGlobal(LLVector3d* pos_global);
private:
    void            setStartPositionSuccess(const LLSD &result);

	BOOL 			mHaveHomePosition;
	U64				mHomeRegionHandle;
	LLVector3		mHomePosRegion;

	//--------------------------------------------------------------------
	// Parcel
	//--------------------------------------------------------------------
public:
	void changeParcels(); // called by LLViewerParcelMgr when we cross a parcel boundary
	
	// Register a boost callback to be called when the agent changes parcels
	typedef boost::function<void()> parcel_changed_callback_t;
	boost::signals2::connection     addParcelChangedCallback(parcel_changed_callback_t);

private:
	typedef boost::signals2::signal<void()> parcel_changed_signal_t;
	parcel_changed_signal_t		mParcelChangedSignal;

	//--------------------------------------------------------------------
	// Region
	//--------------------------------------------------------------------
public:
	void			setRegion(LLViewerRegion *regionp);
	LLViewerRegion	*getRegion() const;
	LLHost			getRegionHost() const;
	BOOL			inPrelude();

<<<<<<< HEAD
	// <FS:Ansariel> Aurora sim windlight refresh
	void changeRegion();
=======
    // Capability 
    std::string     getRegionCapability(const std::string &name); // short hand for if (getRegion()) { getRegion()->getCapability(name) }
>>>>>>> abf9ccb0

	/**
	 * Register a boost callback to be called when the agent changes regions
	 * Note that if you need to access a capability for the region, you may need to wait
	 * for the capabilities to be received, since in some cases your region changed
	 * callback will be called before the capabilities have been received.  Your callback
	 * may need to look something like:
	 *
	 * 	 LLViewerRegion* region = gAgent.getRegion();
	 * 	 if (region->capabilitiesReceived())
	 * 	 {
	 *       useCapability(region);
	 * 	 }
	 * 	 else // Need to handle via callback after caps arrive.
	 * 	 {
	 *       region->setCapabilitiesReceivedCallback(boost::bind(&useCapability,region,_1));
	 *       // you may or may not want to remove that callback
	 * 	 }
	 */
	typedef boost::signals2::signal<void()> region_changed_signal_t;

	boost::signals2::connection     addRegionChangedCallback(const region_changed_signal_t::slot_type& cb);
	void                            removeRegionChangedCallback(boost::signals2::connection callback);

private:
	LLViewerRegion	*mRegionp;
	region_changed_signal_t		            mRegionChangedSignal;

	//--------------------------------------------------------------------
	// History
	//--------------------------------------------------------------------
public:
	S32				getRegionsVisited() const;
	F64				getDistanceTraveled() const;	
	void			setDistanceTraveled(F64 dist) { mDistanceTraveled = dist; }
	
	const LLVector3d &getLastPositionGlobal() const { return mLastPositionGlobal; }
	void			setLastPositionGlobal(const LLVector3d &pos) { mLastPositionGlobal = pos; }

private:
	std::set<U64>	mRegionsVisited;		// Stat - what distinct regions has the avatar been to?
	F64				mDistanceTraveled;		// Stat - how far has the avatar moved?
	LLVector3d		mLastPositionGlobal;	// Used to calculate travel distance

	//------------------------------------------------------------------------
	// Inventory
	//------------------------------------------------------------------------
	public:
		bool restoreToWorld;
		LLUUID restoreToWorldGroup;
		LLViewerInventoryItem* restoreToWorldItem;
	
/**                    Position
 **                                                                            **
 *******************************************************************************/

/********************************************************************************
 **                                                                            **
 **                    ACTIONS
 **/

	//--------------------------------------------------------------------
	// Fidget
	//--------------------------------------------------------------------
	// Trigger random fidget animations
public:
	void			fidget();
	static void		stopFidget();
private:
	LLFrameTimer	mFidgetTimer;
	LLFrameTimer	mFocusObjectFadeTimer;
	LLFrameTimer	mMoveTimer;
	F32				mNextFidgetTime;
	S32				mCurrentFidget;

	//--------------------------------------------------------------------
	// Fly
	//--------------------------------------------------------------------
public:
	BOOL			getFlying() const;
	void			setFlying(BOOL fly);
	static void		toggleFlying();
	static bool		enableFlying();
	BOOL			canFly(); 			// Does this parcel allow you to fly?

	//--------------------------------------------------------------------
	// Voice
	//--------------------------------------------------------------------
public:
	bool 			isVoiceConnected() const { return mVoiceConnected; }
	void			setVoiceConnected(const bool b)	{ mVoiceConnected = b; }

	static void		pressMicrophone(const LLSD& name);
	static void		releaseMicrophone(const LLSD& name);
	static void		toggleMicrophone(const LLSD& name);
	static bool		isMicrophoneOn(const LLSD& sdname);
	static bool		isActionAllowed(const LLSD& sdname);

private:
	bool			mVoiceConnected;

	//--------------------------------------------------------------------
	// Chat
	//--------------------------------------------------------------------
public:
	void			heardChat(const LLUUID& id);
	F32				getTypingTime() 		{ return mTypingTimer.getElapsedTimeF32(); }
	LLUUID			getLastChatter() const 	{ return mLastChatterID; }
	F32				getNearChatRadius() 	{ return mNearChatRadius; }
protected:
	void 			ageChat(); 				// Helper function to prematurely age chat when agent is moving
private:
	LLFrameTimer	mChatTimer;
	LLUUID			mLastChatterID;
	F32				mNearChatRadius;
	
	//--------------------------------------------------------------------
	// Typing
	//--------------------------------------------------------------------
public:
	void			startTyping();
	void			stopTyping();
public:
	// When the agent hasn't typed anything for this duration, it leaves the 
	// typing state (for both chat and IM).
	static const F32 TYPING_TIMEOUT_SECS;
private:
	LLFrameTimer	mTypingTimer;

	//--------------------------------------------------------------------
	// AFK
	//--------------------------------------------------------------------
public:
	void			setAFK();
	void			clearAFK();
	BOOL			getAFK() const;
	static const F32 MIN_AFK_TIME;
	
	//--------------------------------------------------------------------
	// Run
	//--------------------------------------------------------------------
public:
	enum EDoubleTapRunMode
	{
		DOUBLETAP_NONE,
		DOUBLETAP_FORWARD,
		DOUBLETAP_BACKWARD,
		DOUBLETAP_SLIDELEFT,
		DOUBLETAP_SLIDERIGHT
	};

// [RLVa:KB] - Checked: 2011-05-11 (RLVa-1.3.0i) | Added: RLVa-1.3.0i
	void			setAlwaysRun();
	void			setTempRun();
	void			clearAlwaysRun();
	void			clearTempRun();
	void 			sendWalkRun();
	bool			getTempRun()			{ return mbTempRun; }
	bool			getRunning() const 		{ return (mbAlwaysRun) || (mbTempRun); }
// [/RLVa:KB]
//	void			setAlwaysRun() 			{ mbAlwaysRun = true; }
//	void			clearAlwaysRun() 		{ mbAlwaysRun = false; }
//	void			setRunning() 			{ mbRunning = true; }
//	void			clearRunning() 			{ mbRunning = false; }
//	void 			sendWalkRun(bool running);
	bool			getAlwaysRun() const 	{ return mbAlwaysRun; }
//	bool			getRunning() const 		{ return mbRunning; }
public:
	LLFrameTimer 	mDoubleTapRunTimer;
	EDoubleTapRunMode mDoubleTapRunMode;
private:
	bool 			mbAlwaysRun; 			// Should the avatar run by default rather than walk?
// [RLVa:KB] - Checked: 2011-05-11 (RLVa-1.3.0i) | Added: RLVa-1.3.0i
	bool 			mbTempRun;
// [/RLVa:KB]
//	bool 			mbRunning;				// Is the avatar trying to run right now?
	bool			mbTeleportKeepsLookAt;	// Try to keep look-at after teleport is complete

	//--------------------------------------------------------------------
	// Sit and stand
	//--------------------------------------------------------------------
public:
	void			standUp();
	/// @brief ground-sit at agent's current position
	void			sitDown();

	// <FS:Ansariel> FIRE-1568: Fix sit on AFK issues (standing up when sitting before)
	void			setIsAfkSitting(bool sitting) { mAfkSitting = sitting; }
	bool			isAfkSitting() const { return mAfkSitting; }

private:
	bool			mAfkSitting;
	// </FS:Ansariel>

	//--------------------------------------------------------------------
	// Do Not Disturb
	//--------------------------------------------------------------------
public:
	void			setDoNotDisturb(bool pIsDoNotDisturb);
	bool			isDoNotDisturb() const;
private:
	bool			mIsDoNotDisturb;
	//--------------------------------------------------------------------
	// Autorespond
	//--------------------------------------------------------------------
public:
	void			setAutorespond();
	void			clearAutorespond();
	void			selectAutorespond(BOOL);
	BOOL			getAutorespond() const;
private:
	BOOL			mIsAutorespond;

public:
	void			setAutorespondNonFriends();
	void			clearAutorespondNonFriends();
	void			selectAutorespondNonFriends(BOOL);
	BOOL			getAutorespondNonFriends() const;
private:
	BOOL			mIsAutorespondNonFriends;

// <FS:PP> FIRE-1245: Option to block/reject teleport offers
public:
	void			setRejectTeleportOffers();
	void			clearRejectTeleportOffers();
	void			selectRejectTeleportOffers(BOOL);
	BOOL			getRejectTeleportOffers() const;
private:
	BOOL			mIsRejectTeleportOffers;
// </FS:PP> FIRE-1245: Option to block/reject teleport offers

// <FS:PP> Option to block/reject all group invites
public:
	void			setRejectAllGroupInvites();
	void			clearRejectAllGroupInvites();
	void			selectRejectAllGroupInvites(BOOL);
	BOOL			getRejectAllGroupInvites() const;
private:
	BOOL			mIsRejectAllGroupInvites;
// </FS:PP> Option to block/reject all group invites

	//--------------------------------------------------------------------
	// Grab
	//--------------------------------------------------------------------
public:
	BOOL 			leftButtonGrabbed() const;
	BOOL 			rotateGrabbed() const;
	BOOL 			forwardGrabbed() const;
	BOOL 			backwardGrabbed() const;
	BOOL 			upGrabbed() const;
	BOOL 			downGrabbed() const;

	//--------------------------------------------------------------------
	// Controls
	//--------------------------------------------------------------------
public:
	U32 			getControlFlags(); 
	void 			setControlFlags(U32 mask); 		// Performs bitwise mControlFlags |= mask
	void 			clearControlFlags(U32 mask); 	// Performs bitwise mControlFlags &= ~mask
	BOOL			controlFlagsDirty() const;
	void			enableControlFlagReset();
	void 			resetControlFlags();
	BOOL			anyControlGrabbed() const; 		// True iff a script has taken over a control
	BOOL			isControlGrabbed(S32 control_index) const;
	// Send message to simulator to force grabbed controls to be
	// released, in case of a poorly written script.
	void			forceReleaseControls();
	void			setFlagsDirty() { mbFlagsDirty = TRUE; }

private:
	S32				mControlsTakenCount[TOTAL_CONTROLS];
	S32				mControlsTakenPassedOnCount[TOTAL_CONTROLS];
	U32				mControlFlags;					// Replacement for the mFooKey's
	BOOL 			mbFlagsDirty;
	BOOL 			mbFlagsNeedReset;				// ! HACK ! For preventing incorrect flags sent when crossing region boundaries

	// <FS> Ignore prejump and always fly
	BOOL			mIgnorePrejump;
	BOOL			mAlwaysFly;
	void			updateIgnorePrejump(const LLSD &data);
	void			updateFSAlwaysFly(const LLSD &data);
	// </FS> Ignore prejump and always fly

	//--------------------------------------------------------------------
	// Animations
	//--------------------------------------------------------------------
public:
	// <FS:Ansariel> FIRE-12148: Pose stand breaks XPOSE animations
	//void            stopCurrentAnimations();
	void            stopCurrentAnimations(bool force_keep_script_perms = false);
	// </FS:Ansariel>
	void			requestStopMotion(LLMotion* motion);
	void			onAnimStop(const LLUUID& id);
	void			sendAnimationRequests(const std::vector<LLUUID> &anim_ids, EAnimRequest request);
	void			sendAnimationRequest(const LLUUID &anim_id, EAnimRequest request);
	void			sendAnimationStateReset();
	void			sendRevokePermissions(const LLUUID & target, U32 permissions);

	void			endAnimationUpdateUI();
	void			unpauseAnimation() { mPauseRequest = NULL; }
	BOOL			getCustomAnim() const { return mCustomAnim; }
	void			setCustomAnim(BOOL anim) { mCustomAnim = anim; }
	
	typedef boost::signals2::signal<void ()> camera_signal_t;
	boost::signals2::connection setMouselookModeInCallback( const camera_signal_t::slot_type& cb );
	boost::signals2::connection setMouselookModeOutCallback( const camera_signal_t::slot_type& cb );

private:
	camera_signal_t* mMouselookModeInSignal;
	camera_signal_t* mMouselookModeOutSignal;
	BOOL            mCustomAnim; 		// Current animation is ANIM_AGENT_CUSTOMIZE ?
	LLPointer<LLPauseRequestHandle> mPauseRequest;
	BOOL			mViewsPushed; 		// Keep track of whether or not we have pushed views
	
/**                    Animation
 **                                                                            **
 *******************************************************************************/

/********************************************************************************
 **                                                                            **
 **                    MOVEMENT
 **/

	//--------------------------------------------------------------------
	// Movement from user input
	//--------------------------------------------------------------------
	// All set the appropriate animation flags.
	// All turn off autopilot and make sure the camera is behind the avatar.
	// Direction is either positive, zero, or negative
public:
	void			moveAt(S32 direction, bool reset_view = true);
	void			moveAtNudge(S32 direction);
	void			moveLeft(S32 direction);
	void			moveLeftNudge(S32 direction);
	void			moveUp(S32 direction);
	void			moveYaw(F32 mag, bool reset_view = true);
	void			movePitch(F32 mag);

	BOOL			isMovementLocked() const				{ return mMovementKeysLocked; }
	void			setMovementLocked(BOOL set_locked)	{ mMovementKeysLocked = set_locked; }

	//--------------------------------------------------------------------
 	// Move the avatar's frame
	//--------------------------------------------------------------------
public:
	void			rotate(F32 angle, const LLVector3 &axis);
	void			rotate(F32 angle, F32 x, F32 y, F32 z);
	void			rotate(const LLMatrix3 &matrix);
	void			rotate(const LLQuaternion &quaternion);
	void			pitch(F32 angle);
	void			roll(F32 angle);
	void			yaw(F32 angle);
	LLVector3		getReferenceUpVector();
    F32             clampPitchToLimits(F32 angle);

	//--------------------------------------------------------------------
	// Autopilot
	//--------------------------------------------------------------------
public:
	BOOL			getAutoPilot() const				{ return mAutoPilot; }
	LLVector3d		getAutoPilotTargetGlobal() const 	{ return mAutoPilotTargetGlobal; }
	LLUUID			getAutoPilotLeaderID() const		{ return mLeaderID; }
	F32				getAutoPilotStopDistance() const	{ return mAutoPilotStopDistance; }
	F32				getAutoPilotTargetDist() const		{ return mAutoPilotTargetDist; }
	BOOL			getAutoPilotUseRotation() const		{ return mAutoPilotUseRotation; }
	LLVector3		getAutoPilotTargetFacing() const	{ return mAutoPilotTargetFacing; }
	F32				getAutoPilotRotationThreshold() const	{ return mAutoPilotRotationThreshold; }
	std::string		getAutoPilotBehaviorName() const	{ return mAutoPilotBehaviorName; }

	void			startAutoPilotGlobal(const LLVector3d &pos_global, 
										 const std::string& behavior_name = std::string(), 
										 const LLQuaternion *target_rotation = NULL, 
										 void (*finish_callback)(BOOL, void *) = NULL, void *callback_data = NULL, 
										 F32 stop_distance = 0.f, F32 rotation_threshold = 0.03f,
										 BOOL allow_flying = TRUE);
	void 			startFollowPilot(const LLUUID &leader_id, BOOL allow_flying = TRUE, F32 stop_distance = 0.5f);
	void			stopAutoPilot(BOOL user_cancel = FALSE);
	void 			setAutoPilotTargetGlobal(const LLVector3d &target_global);
	void			autoPilot(F32 *delta_yaw); 			// Autopilot walking action, angles in radians
	void			renderAutoPilotTarget();
private:
	BOOL			mAutoPilot;
	BOOL			mAutoPilotFlyOnStop;
	BOOL			mAutoPilotAllowFlying;
	LLVector3d		mAutoPilotTargetGlobal;
	F32				mAutoPilotStopDistance;
	BOOL			mAutoPilotUseRotation;
	LLVector3		mAutoPilotTargetFacing;
	F32				mAutoPilotTargetDist;
	S32				mAutoPilotNoProgressFrameCount;
	F32				mAutoPilotRotationThreshold;
	std::string		mAutoPilotBehaviorName;
	void			(*mAutoPilotFinishedCallback)(BOOL, void *);
	void*			mAutoPilotCallbackData;
	LLUUID			mLeaderID;
	BOOL			mMovementKeysLocked;
	
/**                    Movement
 **                                                                            **
 *******************************************************************************/

/********************************************************************************
 **                                                                            **
 **                    TELEPORT
 **/

public:
	enum ETeleportState
	{
		TELEPORT_NONE = 0,			// No teleport in progress
		TELEPORT_START = 1,			// Transition to REQUESTED.  Viewer has sent a TeleportRequest to the source simulator
		TELEPORT_REQUESTED = 2,		// Waiting for source simulator to respond
		TELEPORT_MOVING = 3,		// Viewer has received destination location from source simulator
		TELEPORT_START_ARRIVAL = 4,	// Transition to ARRIVING.  Viewer has received avatar update, etc., from destination simulator
		TELEPORT_ARRIVING = 5,		// Make the user wait while content "pre-caches"
		TELEPORT_LOCAL = 6,			// Teleporting in-sim without showing the progress screen
		TELEPORT_PENDING = 7
	};

public:
	static void 	parseTeleportMessages(const std::string& xml_filename);
	const void getTeleportSourceSLURL(LLSLURL& slurl) const;
public:
	// ! TODO ! Define ERROR and PROGRESS enums here instead of exposing the mappings.
	static std::map<std::string, std::string> sTeleportErrorMessages;
	static std::map<std::string, std::string> sTeleportProgressMessages;
private:
	LLSLURL * mTeleportSourceSLURL; 			// SLURL where last TP began

	//--------------------------------------------------------------------
	// Teleport Actions
	//--------------------------------------------------------------------
public:
	void 			teleportViaLandmark(const LLUUID& landmark_id);			// Teleport to a landmark
	void 			teleportHome()	{ teleportViaLandmark(LLUUID::null); }	// Go home
	void 			teleportViaLure(const LLUUID& lure_id, BOOL godlike);	// To an invited location
	void 			teleportViaLocation(const LLVector3d& pos_global);		// To a global location - this will probably need to be deprecated
	void			teleportViaLocationLookAt(const LLVector3d& pos_global);// To a global location, preserving camera rotation
	void 			teleportCancel();										// May or may not be allowed by server
	bool			getTeleportKeepsLookAt() { return mbTeleportKeepsLookAt; } // Whether look-at reset after teleport
// <FS:TT> Client LSL Bridge
	bool			teleportBridgeLocal(LLVector3& pos_local);					// Teleport using LSL Bridge
	bool			teleportBridgeGlobal(const LLVector3d& pos_global);			// Teleport using LSL Bridge
// </FS:TT>
protected:
	bool 			teleportCore(bool is_local = false); 					// Stuff for all teleports; returns true if the teleport can proceed

	// <FS:Ansariel> [Legacy Bake]
	void			handleServerBakeRegionTransition(const LLUUID& region_id);

	//--------------------------------------------------------------------
	// Teleport State
	//--------------------------------------------------------------------

public:
	bool            hasRestartableFailedTeleportRequest();
	void            restartFailedTeleportRequest();
	void            clearTeleportRequest();
	void            setMaturityRatingChangeDuringTeleport(U8 pMaturityRatingChange);

private:


	friend class LLTeleportRequest;
	friend class LLTeleportRequestViaLandmark;
	friend class LLTeleportRequestViaLure;
	friend class LLTeleportRequestViaLocation;
	friend class LLTeleportRequestViaLocationLookAt;

	LLTeleportRequestPtr        mTeleportRequest;
	boost::signals2::connection mTeleportFinishedSlot;
	boost::signals2::connection mTeleportFailedSlot;

	bool            mIsMaturityRatingChangingDuringTeleport;
	U8              mMaturityRatingChange;

	bool            hasPendingTeleportRequest();
	void            startTeleportRequest();

	void 			teleportRequest(const U64& region_handle,
									const LLVector3& pos_local,				// Go to a named location home
									bool look_at_from_camera = false);
	void 			doTeleportViaLandmark(const LLUUID& landmark_id);			// Teleport to a landmark
	void 			doTeleportViaLure(const LLUUID& lure_id, BOOL godlike);	// To an invited location
	void 			doTeleportViaLocation(const LLVector3d& pos_global);		// To a global location - this will probably need to be deprecated
	void			doTeleportViaLocationLookAt(const LLVector3d& pos_global);// To a global location, preserving camera rotation

	void            handleTeleportFinished();
	void            handleTeleportFailed();

	//--------------------------------------------------------------------
	// Teleport State
	//--------------------------------------------------------------------
public:
	ETeleportState	getTeleportState() const 						{ return mTeleportState; }
	void			setTeleportState(ETeleportState state);
private:
	ETeleportState	mTeleportState;

	//--------------------------------------------------------------------
	// Teleport Message
	//--------------------------------------------------------------------
public:
	const std::string& getTeleportMessage() const 					{ return mTeleportMessage; }
	void 			setTeleportMessage(const std::string& message) 	{ mTeleportMessage = message; }
private:
	std::string		mTeleportMessage;
	
/**                    Teleport
 **                                                                            **
 *******************************************************************************/

	// Build
public:
	bool			canEditParcel() const { return mCanEditParcel; }
private:
	static void     setCanEditParcel();
	bool			mCanEditParcel;



/********************************************************************************
 **                                                                            **
 **                    ACCESS
 **/

public:
	// Checks if agent can modify an object based on the permissions and the agent's proxy status.
	BOOL			isGrantedProxy(const LLPermissions& perm);
	BOOL			allowOperation(PermissionBit op,
								   const LLPermissions& perm,
								   U64 group_proxy_power = 0,
								   U8 god_minimum = GOD_MAINTENANCE);
	const LLAgentAccess& getAgentAccess();
	BOOL			canManageEstate() const;
	BOOL			getAdminOverride() const;
private:
	LLAgentAccess * mAgentAccess;
	
	//--------------------------------------------------------------------
	// God
	//--------------------------------------------------------------------
public:
	bool			isGodlike() const;
	bool			isGodlikeWithoutAdminMenuFakery() const;
	U8				getGodLevel() const;
	void			setAdminOverride(BOOL b);
	void			setGodLevel(U8 god_level);
	void			requestEnterGodMode();
	void			requestLeaveGodMode();

	typedef boost::function<void (U8)>         god_level_change_callback_t;
	typedef boost::signals2::signal<void (U8)> god_level_change_signal_t;
	typedef boost::signals2::connection        god_level_change_slot_t;

	god_level_change_slot_t registerGodLevelChanageListener(god_level_change_callback_t pGodLevelChangeCallback);

private:
	god_level_change_signal_t mGodLevelChangeSignal;
	

	//--------------------------------------------------------------------
	// Maturity
	//--------------------------------------------------------------------
public:
	// Note: this is a prime candidate for pulling out into a Maturity class.
	// Rather than just expose the preference setting, we're going to actually
	// expose what the client code cares about -- what the user should see
	// based on a combination of the is* and prefers* flags, combined with god bit.
	bool 			wantsPGOnly() const;
	bool 			canAccessMature() const;
	bool 			canAccessAdult() const;
	bool 			canAccessMaturityInRegion( U64 region_handle ) const;
	bool 			canAccessMaturityAtGlobal( LLVector3d pos_global ) const;
	bool 			prefersPG() const;
	bool 			prefersMature() const;
	bool 			prefersAdult() const;
	bool 			isTeen() const;
	bool 			isMature() const;
	bool 			isAdult() const;
	void 			setMaturity(char text);
	static int 		convertTextToMaturity(char text);

private:
	bool                            mIsDoSendMaturityPreferenceToServer;
	unsigned int                    mMaturityPreferenceRequestId;
	unsigned int                    mMaturityPreferenceResponseId;
	unsigned int                    mMaturityPreferenceNumRetries;
	U8                              mLastKnownRequestMaturity;
	U8                              mLastKnownResponseMaturity;
	LLCore::HttpRequest::policy_t	mHttpPolicy;

	bool            isMaturityPreferenceSyncedWithServer() const;
	void 			sendMaturityPreferenceToServer(U8 pPreferredMaturity);
    void            processMaturityPreferenceFromServer(const LLSD &result, U8 perferredMaturity);

	void            handlePreferredMaturityResult(U8 pServerMaturity);
	void            handlePreferredMaturityError();
	void            reportPreferredMaturitySuccess();
	void            reportPreferredMaturityError();

	// Maturity callbacks for PreferredMaturity control variable
	void 			handleMaturity(const LLSD &pNewValue);
	bool 			validateMaturity(const LLSD& newvalue);


/**                    Access
 **                                                                            **
 *******************************************************************************/

/********************************************************************************
 **                                                                            **
 **                    RENDERING
 **/

public:
	LLQuaternion	getHeadRotation();
	BOOL			needsRenderAvatar(); // TRUE when camera mode is such that your own avatar should draw
	BOOL			needsRenderHead();
	void			setShowAvatar(BOOL show) { mShowAvatar = show; }
	BOOL			getShowAvatar() const { return mShowAvatar; }
	
private:
	BOOL			mShowAvatar; 		// Should we render the avatar?
	// <FS:Ansariel> [Legacy Bake]
	U32				mAppearanceSerialNum;

	//--------------------------------------------------------------------
	// Rendering state bitmap helpers
	//--------------------------------------------------------------------
public:
	void			setRenderState(U8 newstate);
	void			clearRenderState(U8 clearstate);
	U8				getRenderState();
private:
	U8				mRenderState; // Current behavior state of agent

	//--------------------------------------------------------------------
	// HUD
	//--------------------------------------------------------------------
public:
	const LLColor4	&getEffectColor();
	void			setEffectColor(const LLColor4 &color);
private:
	LLUIColor * mEffectColor;

/**                    Rendering
 **                                                                            **
 *******************************************************************************/

/********************************************************************************
 **                                                                            **
 **                    GROUPS
 **/

public:
	const LLUUID	&getGroupID() const			{ return mGroupID; }
	// Get group information by group_id, or FALSE if not in group.
	BOOL 			getGroupData(const LLUUID& group_id, LLGroupData& data) const;
	// Get just the agent's contribution to the given group.
	S32 			getGroupContribution(const LLUUID& group_id) const;
	// Update internal datastructures and update the server.
	BOOL 			setGroupContribution(const LLUUID& group_id, S32 contribution);
	BOOL 			setUserGroupFlags(const LLUUID& group_id, BOOL accept_notices, BOOL list_in_profile);
	const std::string &getGroupName() const 	{ return mGroupName; }
	BOOL			canJoinGroups() const;
private:
	std::string		mGroupName;
	LLUUID			mGroupID;

	//--------------------------------------------------------------------
	// Group Membership
	//--------------------------------------------------------------------
public:
	// Checks against all groups in the entire agent group list.
	BOOL 			isInGroup(const LLUUID& group_id, BOOL ingnore_God_mod = FALSE) const;
protected:
	// Only used for building titles.
	BOOL			isGroupMember() const 		{ return !mGroupID.isNull(); } 
public:
	std::vector<LLGroupData> mGroups;

	//--------------------------------------------------------------------
	// Group Title
	//--------------------------------------------------------------------
public:
	void			setHideGroupTitle(BOOL hide)	{ mHideGroupTitle = hide; }
	BOOL			isGroupTitleHidden() const 		{ return mHideGroupTitle; }
private:
	std::string		mGroupTitle; 					// Honorific, like "Sir"
	BOOL			mHideGroupTitle;

	//--------------------------------------------------------------------
	// Group Powers
	//--------------------------------------------------------------------
public:
	BOOL 			hasPowerInGroup(const LLUUID& group_id, U64 power) const;
	BOOL 			hasPowerInActiveGroup(const U64 power) const;
	U64  			getPowerInGroup(const LLUUID& group_id) const;
 	U64				mGroupPowers;

	//--------------------------------------------------------------------
	// Friends
	//--------------------------------------------------------------------
public:
	void 			observeFriends();
	void 			friendsChanged();
private:
	LLFriendObserver* mFriendObserver;
	std::set<LLUUID> mProxyForAgents;

/**                    Groups
 **                                                                            **
 *******************************************************************************/

/********************************************************************************
 **                                                                            **
 **                    MESSAGING
 **/

	//--------------------------------------------------------------------
	// Send
	//--------------------------------------------------------------------
public:
	void			sendMessage(); // Send message to this agent's region
	void			sendReliableMessage();
	void 			sendAgentDataUpdateRequest();
	void 			sendAgentUserInfoRequest();
	// IM to Email and Online visibility
	void			sendAgentUpdateUserInfo(bool im_to_email, const std::string& directory_visibility);
	// <FS:Ansariel> [Legacy Bake]
	void 			dumpSentAppearance(const std::string& dump_prefix);
	void			sendAgentSetAppearance();
	// </FS:Ansariel> [Legacy Bake]

	//--------------------------------------------------------------------
	// Receive
	//--------------------------------------------------------------------
public:
	static void		processAgentDataUpdate(LLMessageSystem *msg, void **);
	static void		processAgentGroupDataUpdate(LLMessageSystem *msg, void **);
	static void		processAgentDropGroup(LLMessageSystem *msg, void **);
	static void		processScriptControlChange(LLMessageSystem *msg, void **);
	// <FS:Ansariel> [Legacy Bake]
	static void		processAgentCachedTextureResponse(LLMessageSystem *mesgsys, void **user_data);

/**                    Messaging
 **                                                                            **
 *******************************************************************************/

/********************************************************************************
 **                                                                            **
 **                    UTILITY
 **/
public:
    typedef LLCoreHttpUtil::HttpCoroutineAdapter::completionCallback_t httpCallback_t;

	/// Utilities for allowing the the agent sub managers to post and get via
	/// HTTP using the agent's policy settings and headers.  
    bool requestPostCapability(const std::string &capName, LLSD &postData, httpCallback_t cbSuccess = NULL, httpCallback_t cbFailure = NULL);
    bool requestGetCapability(const std::string &capName, httpCallback_t cbSuccess = NULL, httpCallback_t cbFailure = NULL);

    LLCore::HttpRequest::policy_t getAgentPolicy() const { return mHttpPolicy; }

/**                    Utility
 **                                                                            **
 *******************************************************************************/

/********************************************************************************
 **                                                                            **
 **                    DEBUGGING
 **/

public:
	static void		dumpGroupInfo();
	static void		clearVisualParams(void *);
	friend std::ostream& operator<<(std::ostream &s, const LLAgent &sphere);

/**                    Debugging
 **                                                                            **
 *******************************************************************************/

/********************************************************************************
 **                                                                            **
 **                    Firestorm
 **/

public:
	void		togglePhantom();
	bool		getPhantom() const;
private:
	BOOL		mPhantom;

/**                    Firestorm
 **                                                                            **
 *******************************************************************************/
};

extern LLAgent gAgent;

inline bool operator==(const LLGroupData &a, const LLGroupData &b)
{
	return (a.mID == b.mID);
}

// <FS:Ansariel> [Legacy Bake]
class LLAgentQueryManager
{
	friend class LLAgent;
	friend class LLAgentWearables;
	
public:
	LLAgentQueryManager();
	virtual ~LLAgentQueryManager();
	
	BOOL 			hasNoPendingQueries() const 	{ return getNumPendingQueries() == 0; }
	S32 			getNumPendingQueries() const 	{ return mNumPendingQueries; }
private:
	S32				mNumPendingQueries;
	S32				mWearablesCacheQueryID;
	U32				mUpdateSerialNum;
	S32		    	mActiveCacheQueries[LLAvatarAppearanceDefines::BAKED_NUM_INDICES];
};

extern LLAgentQueryManager gAgentQueryManager;
// </FS:Ansariel> [Legacy Bake]

#endif<|MERGE_RESOLUTION|>--- conflicted
+++ resolved
@@ -36,12 +36,11 @@
 #include "llpermissionsflags.h"
 #include "llevents.h"
 #include "v3dmath.h"
-<<<<<<< HEAD
-#include "llviewerinventory.h"	// <FS:CR> Needed for LLViewerInventoryItem
-=======
 #include "httprequest.h"
 #include "llcorehttputil.h"
->>>>>>> abf9ccb0
+
+#include "llviewerinventory.h"	// <FS:CR> Needed for LLViewerInventoryItem
+
 
 #include <boost/function.hpp>
 #include <boost/shared_ptr.hpp>
@@ -268,13 +267,11 @@
 	LLHost			getRegionHost() const;
 	BOOL			inPrelude();
 
-<<<<<<< HEAD
+    // Capability 
+    std::string     getRegionCapability(const std::string &name); // short hand for if (getRegion()) { getRegion()->getCapability(name) }
+
 	// <FS:Ansariel> Aurora sim windlight refresh
 	void changeRegion();
-=======
-    // Capability 
-    std::string     getRegionCapability(const std::string &name); // short hand for if (getRegion()) { getRegion()->getCapability(name) }
->>>>>>> abf9ccb0
 
 	/**
 	 * Register a boost callback to be called when the agent changes regions
