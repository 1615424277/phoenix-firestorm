--- conflicted
+++ resolved
@@ -258,14 +258,7 @@
 	boost::signals2::connection     addParcelChangedCallback(parcel_changed_callback_t);
 
 private:
-<<<<<<< HEAD
-    // <FS:Beq> FIRE-30774 displayname capability is targetting previous region
-	// static void capabilityReceivedCallback(const LLUUID &region_id);
-	static void capabilityReceivedCallback(LLViewerRegion* regionp);
-	// </FS:Beq>
-=======
 	static void capabilityReceivedCallback(const LLUUID &region_id, LLViewerRegion *regionp);
->>>>>>> 9fe758e8
 
 	typedef boost::signals2::signal<void()> parcel_changed_signal_t;
 	parcel_changed_signal_t		mParcelChangedSignal;
