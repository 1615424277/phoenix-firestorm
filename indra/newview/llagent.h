/** 
 * @file llagent.h
 * @brief LLAgent class header file
 *
 * $LicenseInfo:firstyear=2000&license=viewerlgpl$
 * Second Life Viewer Source Code
 * Copyright (C) 2010, Linden Research, Inc.
 * 
 * This library is free software; you can redistribute it and/or
 * modify it under the terms of the GNU Lesser General Public
 * License as published by the Free Software Foundation;
 * version 2.1 of the License only.
 * 
 * This library is distributed in the hope that it will be useful,
 * but WITHOUT ANY WARRANTY; without even the implied warranty of
 * MERCHANTABILITY or FITNESS FOR A PARTICULAR PURPOSE.  See the GNU
 * Lesser General Public License for more details.
 * 
 * You should have received a copy of the GNU Lesser General Public
 * License along with this library; if not, write to the Free Software
 * Foundation, Inc., 51 Franklin Street, Fifth Floor, Boston, MA  02110-1301  USA
 * 
 * Linden Research, Inc., 945 Battery Street, San Francisco, CA  94111  USA
 * $/LicenseInfo$
 */

#ifndef LL_LLAGENT_H
#define LL_LLAGENT_H

#include "indra_constants.h"
#include "llevent.h" 				// LLObservable base class
#include "llagentdata.h" 			// gAgentID, gAgentSessionID
#include "llcharacter.h"
#include "llcoordframe.h"			// for mFrameAgent
#include "llavatarappearancedefines.h"
#include "llpermissionsflags.h"
#include "llevents.h"
#include "v3dmath.h"
#include "httprequest.h"
#include "llcorehttputil.h"

#include "llviewerinventory.h"	// <FS:CR> Needed for LLViewerInventoryItem


#include <boost/function.hpp>
#include <boost/shared_ptr.hpp>
#include <boost/signals2.hpp>

extern const BOOL 	ANIMATE;
extern const U8 	AGENT_STATE_TYPING;  // Typing indication
extern const U8 	AGENT_STATE_EDITING; // Set when agent has objects selected

class LLViewerRegion;
class LLMotion;
class LLMessageSystem;
class LLPermissions;
class LLHost;
class LLFriendObserver;
class LLAgentDropGroupViewerNode;
class LLAgentAccess;
class LLSLURL;
class LLUIColor;
class LLTeleportRequest;



typedef boost::shared_ptr<LLTeleportRequest> LLTeleportRequestPtr;

//--------------------------------------------------------------------
// Types
//--------------------------------------------------------------------

enum EAnimRequest
{
	ANIM_REQUEST_START,
	ANIM_REQUEST_STOP
};

struct LLGroupData
{
	LLUUID mID;
	LLUUID mInsigniaID;
	U64 mPowers;
	BOOL mAcceptNotices;
	BOOL mListInProfile;
	S32 mContribution;
	std::string mName;
};

class LLAgentListener;

//------------------------------------------------------------------------
// LLAgent
//------------------------------------------------------------------------
class LLAgent : public LLOldEvents::LLObservable
{
	LOG_CLASS(LLAgent);

public:
	friend class LLAgentDropGroupViewerNode;

/********************************************************************************
 **                                                                            **
 **                    INITIALIZATION
 **/

	//--------------------------------------------------------------------
	// Constructors / Destructors
	//--------------------------------------------------------------------
public:
	LLAgent();
	virtual 		~LLAgent();
	void			init();
	void			cleanup();

private:

	//--------------------------------------------------------------------
	// Login
	//--------------------------------------------------------------------
public:
	void			onAppFocusGained();
	void			setFirstLogin(bool b);
	// Return TRUE if the database reported this login as the first for this particular user.
	bool 			isFirstLogin() const 	{ return mFirstLogin; }
	bool 			isInitialized() const 	{ return mInitialized; }

<<<<<<< HEAD
    void            showLatestFeatureNotification();
=======
    void            setFeatureVersion(S32 version, S32 flags);
    S32             getFeatureVersion();
    void            getFeatureVersionAndFlags(S32 &version, S32 &flags);
    void            showLatestFeatureNotification(const std::string key);
>>>>>>> 3d73a10d
public:
	std::string		mMOTD; 					// Message of the day
private:
	bool			mInitialized;
	bool			mFirstLogin;
	boost::shared_ptr<LLAgentListener> mListener;

	//--------------------------------------------------------------------
	// Session
	//--------------------------------------------------------------------
public:
	const LLUUID&	getID() const				{ return gAgentID; }
	const LLUUID&	getSessionID() const		{ return gAgentSessionID; }
	// Note: NEVER send this value in the clear or over any weakly
	// encrypted channel (such as simple XOR masking).  If you are unsure
	// ask Aaron or MarkL.
	const LLUUID&	getSecureSessionID() const	{ return mSecureSessionID; }
public:
	LLUUID			mSecureSessionID; 			// Secure token for this login session
	
/**                    Initialization
 **                                                                            **
 *******************************************************************************/

/********************************************************************************
 **                                                                            **
 **                    IDENTITY
 **/

	//--------------------------------------------------------------------
	// Name
	//--------------------------------------------------------------------
public:
	//*TODO remove, is not used as of August 20, 2009
	void			buildFullname(std::string& name) const;
	void			buildFullnameAndTitle(std::string &name) const;

	//--------------------------------------------------------------------
	// Gender
	//--------------------------------------------------------------------
public:
	// On the very first login, outfit needs to be chosen by some
	// mechanism, usually by loading the requested initial outfit.  We
	// don't render the avatar until the choice is made.
	BOOL 			isOutfitChosen() const 	{ return mOutfitChosen; }
	void			setOutfitChosen(BOOL b)	{ mOutfitChosen = b; }
private:
	BOOL			mOutfitChosen;

/**                    Identity
 **                                                                            **
 *******************************************************************************/

/********************************************************************************
 **                                                                            **
 **                    POSITION
 **/

  	//--------------------------------------------------------------------
 	// Position
	//--------------------------------------------------------------------
public:
    typedef boost::signals2::signal<void(const LLVector3 &position_local, const LLVector3d &position_global)> position_signal_t;

	LLVector3		getPosAgentFromGlobal(const LLVector3d &pos_global) const;
	LLVector3d		getPosGlobalFromAgent(const LLVector3 &pos_agent) const;	
	const LLVector3d &getPositionGlobal() const;
	const LLVector3	&getPositionAgent();
	// Call once per frame to update position, angles (radians).
	void			updateAgentPosition(const F32 dt, const F32 yaw, const S32 mouse_x, const S32 mouse_y);	
	void			setPositionAgent(const LLVector3 &center);

    boost::signals2::connection whenPositionChanged(position_signal_t::slot_type fn);

protected:
	void			propagate(const F32 dt); // ! BUG ! Should roll into updateAgentPosition
private:
	mutable LLVector3d mPositionGlobal;

    position_signal_t   mOnPositionChanged;
    LLVector3d          mLastTestGlobal;

  	//--------------------------------------------------------------------
 	// Velocity
	//--------------------------------------------------------------------
public:
	LLVector3		getVelocity() const;
	F32				getVelocityZ() const 	{ return getVelocity().mV[VZ]; } // ! HACK !
	
  	//--------------------------------------------------------------------
	// Coordinate System
	//--------------------------------------------------------------------
public:
	const LLCoordFrame&	getFrameAgent()	const	{ return mFrameAgent; }
	void 			initOriginGlobal(const LLVector3d &origin_global); // Only to be used in ONE place
	void			resetAxes();
	void			resetAxes(const LLVector3 &look_at); // Makes reasonable left and up
	// The following three get*Axis functions return direction avatar is looking, not camera.
	const LLVector3& getAtAxis() const		{ return mFrameAgent.getAtAxis(); }
	const LLVector3& getUpAxis() const		{ return mFrameAgent.getUpAxis(); }
	const LLVector3& getLeftAxis() const	{ return mFrameAgent.getLeftAxis(); }
	LLQuaternion	getQuat() const; 		// Returns the quat that represents the rotation of the agent in the absolute frame
private:
	LLVector3d		mAgentOriginGlobal;		// Origin of agent coords from global coords
	LLCoordFrame	mFrameAgent; 			// Agent position and view, agent-region coordinates


	//--------------------------------------------------------------------
	// Home
	//--------------------------------------------------------------------
public:
	void			setStartPosition(U32 location_id); // Marks current location as start, sends information to servers
	void			setHomePosRegion(const U64& region_handle, const LLVector3& pos_region);
	BOOL			getHomePosGlobal(LLVector3d* pos_global);
	bool			isInHomeRegion();

private:
    void            setStartPositionSuccess(const LLSD &result);

	BOOL 			mHaveHomePosition;
	U64				mHomeRegionHandle;
	LLVector3		mHomePosRegion;

	//--------------------------------------------------------------------
	// Parcel
	//--------------------------------------------------------------------
public:
	void changeParcels(); // called by LLViewerParcelMgr when we cross a parcel boundary
	
	// Register a boost callback to be called when the agent changes parcels
	typedef boost::function<void()> parcel_changed_callback_t;
	boost::signals2::connection     addParcelChangedCallback(parcel_changed_callback_t);

private:
	static void capabilityReceivedCallback(const LLUUID &region_id, LLViewerRegion *regionp);

	typedef boost::signals2::signal<void()> parcel_changed_signal_t;
	parcel_changed_signal_t		mParcelChangedSignal;

	//--------------------------------------------------------------------
	// Region
	//--------------------------------------------------------------------
public:
	void			setRegion(LLViewerRegion *regionp);
	LLViewerRegion	*getRegion() const;
	LLHost			getRegionHost() const;
	BOOL			inPrelude();

    // Capability 
    std::string     getRegionCapability(const std::string &name); // short hand for if (getRegion()) { getRegion()->getCapability(name) }

	/**
	 * Register a boost callback to be called when the agent changes regions
	 * Note that if you need to access a capability for the region, you may need to wait
	 * for the capabilities to be received, since in some cases your region changed
	 * callback will be called before the capabilities have been received.  Your callback
	 * may need to look something like:
	 *
	 * 	 LLViewerRegion* region = gAgent.getRegion();
	 * 	 if (region->capabilitiesReceived())
	 * 	 {
	 *       useCapability(region);
	 * 	 }
	 * 	 else // Need to handle via callback after caps arrive.
	 * 	 {
	 *       region->setCapabilitiesReceivedCallback(boost::bind(&useCapability,region,_1));
	 *       // you may or may not want to remove that callback
	 * 	 }
	 */
	typedef boost::signals2::signal<void()> region_changed_signal_t;

	boost::signals2::connection     addRegionChangedCallback(const region_changed_signal_t::slot_type& cb);
	void                            removeRegionChangedCallback(boost::signals2::connection callback);


	void changeInterestListMode(const std::string & new_mode);
    const std::string & getInterestListMode() const { return mInterestListMode; }

private:
	LLViewerRegion	*mRegionp;
	region_changed_signal_t		            mRegionChangedSignal;

    std::string								mInterestListMode;	// How agent wants regions to send updates

	//--------------------------------------------------------------------
	// History
	//--------------------------------------------------------------------
public:
	S32				getRegionsVisited() const;
	F64				getDistanceTraveled() const;	
	void			setDistanceTraveled(F64 dist) { mDistanceTraveled = dist; }
	
	const LLVector3d &getLastPositionGlobal() const { return mLastPositionGlobal; }
	void			setLastPositionGlobal(const LLVector3d &pos) { mLastPositionGlobal = pos; }

private:
	std::set<U64>	mRegionsVisited;		// Stat - what distinct regions has the avatar been to?
	F64				mDistanceTraveled;		// Stat - how far has the avatar moved?
	LLVector3d		mLastPositionGlobal;	// Used to calculate travel distance

	//------------------------------------------------------------------------
	// Inventory
	//------------------------------------------------------------------------
	public:
		bool restoreToWorld;
		LLUUID restoreToWorldGroup;
		LLViewerInventoryItem* restoreToWorldItem;
	
/**                    Position
 **                                                                            **
 *******************************************************************************/

/********************************************************************************
 **                                                                            **
 **                    ACTIONS
 **/

	//--------------------------------------------------------------------
	// Fidget
	//--------------------------------------------------------------------
	// Trigger random fidget animations
public:
	void			fidget();
	static void		stopFidget();
private:
	LLFrameTimer	mFidgetTimer;
	LLFrameTimer	mFocusObjectFadeTimer;
	LLFrameTimer	mMoveTimer;
	F32				mNextFidgetTime;
	S32				mCurrentFidget;

	//--------------------------------------------------------------------
	// Fly
	//--------------------------------------------------------------------
public:
	BOOL			getFlying() const;
	void			setFlying(BOOL fly, BOOL fail_sound = FALSE);
	static void		toggleFlying();
	static bool		enableFlying();
	BOOL			canFly(); 			// Does this parcel allow you to fly?
	static bool		isSitting();

	//--------------------------------------------------------------------
	// Voice
	//--------------------------------------------------------------------
public:
	bool 			isVoiceConnected() const { return mVoiceConnected; }
	void			setVoiceConnected(const bool b)	{ mVoiceConnected = b; }

	static void		pressMicrophone(const LLSD& name);
	static void		releaseMicrophone(const LLSD& name);
	static void		toggleMicrophone(const LLSD& name);
	static bool		isMicrophoneOn(const LLSD& sdname);
	static bool		isActionAllowed(const LLSD& sdname);

private:
	bool			mVoiceConnected;

	//--------------------------------------------------------------------
	// Chat
	//--------------------------------------------------------------------
public:
	void			heardChat(const LLUUID& id);
	F32				getTypingTime() 		{ return mTypingTimer.getElapsedTimeF32(); }
	LLUUID			getLastChatter() const 	{ return mLastChatterID; }
	F32				getNearChatRadius() 	{ return mNearChatRadius; }
protected:
	void 			ageChat(); 				// Helper function to prematurely age chat when agent is moving
private:
	LLFrameTimer	mChatTimer;
	LLUUID			mLastChatterID;
	F32				mNearChatRadius;
	
	//--------------------------------------------------------------------
	// Typing
	//--------------------------------------------------------------------
public:
	void			startTyping();
	void			stopTyping();
public:
	// When the agent hasn't typed anything for this duration, it leaves the 
	// typing state (for both chat and IM).
	static const F32 TYPING_TIMEOUT_SECS;
private:
	LLFrameTimer	mTypingTimer;

	//--------------------------------------------------------------------
	// AFK
	//--------------------------------------------------------------------
public:
	void			setAFK();
	void			clearAFK();
	BOOL			getAFK() const;
	static const F32 MIN_AFK_TIME;
	
	//--------------------------------------------------------------------
	// Run
	//--------------------------------------------------------------------
public:
	enum EDoubleTapRunMode
	{
		DOUBLETAP_NONE,
		DOUBLETAP_FORWARD,
		DOUBLETAP_BACKWARD,
		DOUBLETAP_SLIDELEFT,
		DOUBLETAP_SLIDERIGHT
	};

// [RLVa:KB] - Checked: 2011-05-11 (RLVa-1.3.0i) | Added: RLVa-1.3.0i
	void			setAlwaysRun();
	void			setTempRun();
	void			clearAlwaysRun();
	void			clearTempRun();
	void 			sendWalkRun();
	bool			getTempRun()			{ return mbTempRun; }
	bool			getRunning() const 		{ return (mbAlwaysRun) || (mbTempRun); }
// [/RLVa:KB]
//	void			setAlwaysRun() 			{ mbAlwaysRun = true; }
//	void			clearAlwaysRun() 		{ mbAlwaysRun = false; }
//	void			setRunning() 			{ mbRunning = true; }
//	void			clearRunning() 			{ mbRunning = false; }
//	void 			sendWalkRun(bool running);
	bool			getAlwaysRun() const 	{ return mbAlwaysRun; }
//	bool			getRunning() const 		{ return mbRunning; }
public:
	LLFrameTimer 	mDoubleTapRunTimer;
	EDoubleTapRunMode mDoubleTapRunMode;
private:
	bool 			mbAlwaysRun; 			// Should the avatar run by default rather than walk?
// [RLVa:KB] - Checked: 2011-05-11 (RLVa-1.3.0i) | Added: RLVa-1.3.0i
	bool 			mbTempRun;
// [/RLVa:KB]
//	bool 			mbRunning;				// Is the avatar trying to run right now?
	bool			mbTeleportKeepsLookAt;	// Try to keep look-at after teleport is complete

	//--------------------------------------------------------------------
	// Sit and stand
	//--------------------------------------------------------------------
public:
	void			standUp();
	/// @brief ground-sit at agent's current position
	void			sitDown();

	// <FS:Ansariel> FIRE-1568: Fix sit on AFK issues (standing up when sitting before)
	void			setIsAfkSitting(bool sitting) { mAfkSitting = sitting; }
	bool			isAfkSitting() const { return mAfkSitting; }

private:
	bool			mAfkSitting;
	// </FS:Ansariel>

	//--------------------------------------------------------------------
	// Do Not Disturb
	//--------------------------------------------------------------------
public:
	void			setDoNotDisturb(bool pIsDoNotDisturb);
	bool			isDoNotDisturb() const;
private:
	bool			mIsDoNotDisturb;
	//--------------------------------------------------------------------
	// Autorespond
	//--------------------------------------------------------------------
public:
	void			setAutorespond();
	void			clearAutorespond();
	void			selectAutorespond(BOOL);
	BOOL			getAutorespond() const;
private:
	BOOL			mIsAutorespond;

public:
	void			setAutorespondNonFriends();
	void			clearAutorespondNonFriends();
	void			selectAutorespondNonFriends(BOOL);
	BOOL			getAutorespondNonFriends() const;
private:
	BOOL			mIsAutorespondNonFriends;

// <FS:PP> FIRE-1245: Option to block/reject teleport offers
public:
	void			setRejectTeleportOffers();
	void			clearRejectTeleportOffers();
	void			selectRejectTeleportOffers(BOOL);
	BOOL			getRejectTeleportOffers() const;
private:
	BOOL			mIsRejectTeleportOffers;
// </FS:PP> FIRE-1245: Option to block/reject teleport offers

// <FS:PP> FIRE-15233: Automatic friendship request refusal
public:
	void			setRejectFriendshipRequests();
	void			clearRejectFriendshipRequests();
	void			selectRejectFriendshipRequests(BOOL);
	BOOL			getRejectFriendshipRequests() const;
private:
	BOOL			mIsRejectFriendshipRequests;
// </FS:PP> FIRE-15233: Automatic friendship request refusal

// <FS:PP> Option to block/reject all group invites
public:
	void			setRejectAllGroupInvites();
	void			clearRejectAllGroupInvites();
	void			selectRejectAllGroupInvites(BOOL);
	BOOL			getRejectAllGroupInvites() const;
private:
	BOOL			mIsRejectAllGroupInvites;
// </FS:PP> Option to block/reject all group invites

	//--------------------------------------------------------------------
	// Grab
	//--------------------------------------------------------------------
public:
	BOOL 			leftButtonGrabbed() const;
	BOOL 			rotateGrabbed() const;
	BOOL 			forwardGrabbed() const;
	BOOL 			backwardGrabbed() const;
	BOOL 			upGrabbed() const;
	BOOL 			downGrabbed() const;

	//--------------------------------------------------------------------
	// Controls
	//--------------------------------------------------------------------
public:
	U32 			getControlFlags(); 
	void 			setControlFlags(U32 mask); 		// Performs bitwise mControlFlags |= mask
	void 			clearControlFlags(U32 mask); 	// Performs bitwise mControlFlags &= ~mask
	BOOL			controlFlagsDirty() const;
	void			enableControlFlagReset();
	void 			resetControlFlags();
	BOOL			anyControlGrabbed() const; 		// True iff a script has taken over a control
	BOOL			isControlGrabbed(S32 control_index) const;
	// Send message to simulator to force grabbed controls to be
	// released, in case of a poorly written script.
	void			forceReleaseControls();
	void			setFlagsDirty() { mbFlagsDirty = TRUE; }

private:
	S32				mControlsTakenCount[TOTAL_CONTROLS];
	S32				mControlsTakenPassedOnCount[TOTAL_CONTROLS];
	U32				mControlFlags;					// Replacement for the mFooKey's
	BOOL 			mbFlagsDirty;
	BOOL 			mbFlagsNeedReset;				// ! HACK ! For preventing incorrect flags sent when crossing region boundaries

	// <FS> Ignore prejump and always fly
	BOOL			mIgnorePrejump;
	BOOL			mAlwaysFly;
	void			updateIgnorePrejump(const LLSD &data);
	void			updateFSAlwaysFly(const LLSD &data);
	// </FS> Ignore prejump and always fly

	//--------------------------------------------------------------------
	// Animations
	//--------------------------------------------------------------------
public:
	// <FS:Ansariel> FIRE-12148: Pose stand breaks XPOSE animations
	//void            stopCurrentAnimations();
	void            stopCurrentAnimations(bool force_keep_script_perms = false);
	// </FS:Ansariel>
	void			requestStopMotion(LLMotion* motion);
	void			onAnimStop(const LLUUID& id);
	void			sendAnimationRequests(const std::vector<LLUUID> &anim_ids, EAnimRequest request);
	void			sendAnimationRequest(const LLUUID &anim_id, EAnimRequest request);
	void			sendAnimationStateReset();
	void			sendRevokePermissions(const LLUUID & target, U32 permissions);

	void			endAnimationUpdateUI();
	void			unpauseAnimation() { mPauseRequest = NULL; }
	BOOL			getCustomAnim() const { return mCustomAnim; }
	void			setCustomAnim(BOOL anim) { mCustomAnim = anim; }
	
	typedef boost::signals2::signal<void ()> camera_signal_t;
	boost::signals2::connection setMouselookModeInCallback( const camera_signal_t::slot_type& cb );
	boost::signals2::connection setMouselookModeOutCallback( const camera_signal_t::slot_type& cb );

private:
	camera_signal_t* mMouselookModeInSignal;
	camera_signal_t* mMouselookModeOutSignal;
	BOOL            mCustomAnim; 		// Current animation is ANIM_AGENT_CUSTOMIZE ?
	LLPointer<LLPauseRequestHandle> mPauseRequest;
	BOOL			mViewsPushed; 		// Keep track of whether or not we have pushed views
	
/**                    Animation
 **                                                                            **
 *******************************************************************************/

/********************************************************************************
 **                                                                            **
 **                    MOVEMENT
 **/

	//--------------------------------------------------------------------
	// Movement from user input
	//--------------------------------------------------------------------
	// All set the appropriate animation flags.
	// All turn off autopilot and make sure the camera is behind the avatar.
	// Direction is either positive, zero, or negative
public:
	void			moveAt(S32 direction, bool reset_view = true);
	void			moveAtNudge(S32 direction);
	void			moveLeft(S32 direction);
	void			moveLeftNudge(S32 direction);
	void			moveUp(S32 direction);
	void			moveYaw(F32 mag, bool reset_view = true);
	void			movePitch(F32 mag);

	BOOL			isMovementLocked() const				{ return mMovementKeysLocked; }
	void			setMovementLocked(BOOL set_locked)	{ mMovementKeysLocked = set_locked; }

	//--------------------------------------------------------------------
 	// Move the avatar's frame
	//--------------------------------------------------------------------
public:
	void			rotate(F32 angle, const LLVector3 &axis);
	void			rotate(F32 angle, F32 x, F32 y, F32 z);
	void			rotate(const LLMatrix3 &matrix);
	void			rotate(const LLQuaternion &quaternion);
	void			pitch(F32 angle);
	void			roll(F32 angle);
	void			yaw(F32 angle);
	LLVector3		getReferenceUpVector();

	//--------------------------------------------------------------------
	// Autopilot
	//--------------------------------------------------------------------
public:
	BOOL			getAutoPilot() const				{ return mAutoPilot; }
	LLVector3d		getAutoPilotTargetGlobal() const 	{ return mAutoPilotTargetGlobal; }
	LLUUID			getAutoPilotLeaderID() const		{ return mLeaderID; }
	F32				getAutoPilotStopDistance() const	{ return mAutoPilotStopDistance; }
	F32				getAutoPilotTargetDist() const		{ return mAutoPilotTargetDist; }
	BOOL			getAutoPilotUseRotation() const		{ return mAutoPilotUseRotation; }
	LLVector3		getAutoPilotTargetFacing() const	{ return mAutoPilotTargetFacing; }
	F32				getAutoPilotRotationThreshold() const	{ return mAutoPilotRotationThreshold; }
	std::string		getAutoPilotBehaviorName() const	{ return mAutoPilotBehaviorName; }

	void			startAutoPilotGlobal(const LLVector3d &pos_global, 
										 const std::string& behavior_name = std::string(), 
										 const LLQuaternion *target_rotation = NULL, 
										 void (*finish_callback)(BOOL, void *) = NULL, void *callback_data = NULL, 
										 F32 stop_distance = 0.f, F32 rotation_threshold = 0.03f,
										 BOOL allow_flying = TRUE);
	void 			startFollowPilot(const LLUUID &leader_id, BOOL allow_flying = TRUE, F32 stop_distance = 0.5f);
	void			stopAutoPilot(BOOL user_cancel = FALSE);
	void 			setAutoPilotTargetGlobal(const LLVector3d &target_global);
	void			autoPilot(F32 *delta_yaw); 			// Autopilot walking action, angles in radians
	void			renderAutoPilotTarget();
private:
	BOOL			mAutoPilot;
	BOOL			mAutoPilotFlyOnStop;
	BOOL			mAutoPilotAllowFlying;
	LLVector3d		mAutoPilotTargetGlobal;
	F32				mAutoPilotStopDistance;
	BOOL			mAutoPilotUseRotation;
	LLVector3		mAutoPilotTargetFacing;
	F32				mAutoPilotTargetDist;
	S32				mAutoPilotNoProgressFrameCount;
	F32				mAutoPilotRotationThreshold;
	std::string		mAutoPilotBehaviorName;
	void			(*mAutoPilotFinishedCallback)(BOOL, void *);
	void*			mAutoPilotCallbackData;
	LLUUID			mLeaderID;
	BOOL			mMovementKeysLocked;
	
/**                    Movement
 **                                                                            **
 *******************************************************************************/

/********************************************************************************
 **                                                                            **
 **                    TELEPORT
 **/

public:
	enum ETeleportState
	{
		TELEPORT_NONE = 0,			// No teleport in progress
		TELEPORT_START = 1,			// Transition to REQUESTED.  Viewer has sent a TeleportRequest to the source simulator
		TELEPORT_REQUESTED = 2,		// Waiting for source simulator to respond
		TELEPORT_MOVING = 3,		// Viewer has received destination location from source simulator
		TELEPORT_START_ARRIVAL = 4,	// Transition to ARRIVING.  Viewer has received avatar update, etc., from destination simulator
		TELEPORT_ARRIVING = 5,		// Make the user wait while content "pre-caches"
		TELEPORT_LOCAL = 6,			// Teleporting in-sim without showing the progress screen
		TELEPORT_PENDING = 7
	};

	static std::map<S32, std::string> sTeleportStateName;
	static const std::string& teleportStateName(S32);
	const std::string& getTeleportStateName() const;

public:
	static void 	parseTeleportMessages(const std::string& xml_filename);
	const void getTeleportSourceSLURL(LLSLURL& slurl) const;
public:
	// ! TODO ! Define ERROR and PROGRESS enums here instead of exposing the mappings.
	static std::map<std::string, std::string> sTeleportErrorMessages;
	static std::map<std::string, std::string> sTeleportProgressMessages;
private:
	LLSLURL * mTeleportSourceSLURL; 			// SLURL where last TP began

	//--------------------------------------------------------------------
	// Teleport Actions
	//--------------------------------------------------------------------
public:
	void 			teleportViaLandmark(const LLUUID& landmark_id);			// Teleport to a landmark
	void 			teleportHome()	{ teleportViaLandmark(LLUUID::null); }	// Go home
	void 			teleportViaLure(const LLUUID& lure_id, BOOL godlike);	// To an invited location
	void 			teleportViaLocation(const LLVector3d& pos_global);		// To a global location - this will probably need to be deprecated
// [RLVa:KB] - Checked: RLVa-2.0.0
	void			teleportViaLocationLookAt(const LLVector3d& pos_global, const LLVector3& look_at = LLVector3::zero);// To a global location, preserving camera rotation
// [/RLVa:KB]
//	void			teleportViaLocationLookAt(const LLVector3d& pos_global);// To a global location, preserving camera rotation
	void 			teleportCancel();										// May or may not be allowed by server
    void            restoreCanceledTeleportRequest();
    bool			canRestoreCanceledTeleport() { return mTeleportCanceled != NULL; }
	bool			getTeleportKeepsLookAt() { return mbTeleportKeepsLookAt; } // Whether look-at reset after teleport
// <FS:TT> Client LSL Bridge
	bool			teleportBridgeLocal(LLVector3& pos_local);					// Teleport using LSL Bridge
	bool			teleportBridgeGlobal(const LLVector3d& pos_global);			// Teleport using LSL Bridge
// </FS:TT>
protected:
	bool 			teleportCore(bool is_local = false); 					// Stuff for all teleports; returns true if the teleport can proceed

	// <FS:Ansariel> [Legacy Bake]
	void			handleServerBakeRegionTransition(const LLUUID& region_id);

	//--------------------------------------------------------------------
	// Teleport State
	//--------------------------------------------------------------------

public:
	bool            hasRestartableFailedTeleportRequest();
	void            restartFailedTeleportRequest();
	void            clearTeleportRequest();
	void            setMaturityRatingChangeDuringTeleport(U8 pMaturityRatingChange);
	void            sheduleTeleportIM();

private:


	friend class LLTeleportRequest;
	friend class LLTeleportRequestViaLandmark;
	friend class LLTeleportRequestViaLure;
	friend class LLTeleportRequestViaLocation;
	friend class LLTeleportRequestViaLocationLookAt;

	LLTeleportRequestPtr        mTeleportRequest;
	LLTeleportRequestPtr        mTeleportCanceled;
	boost::signals2::connection mTeleportFinishedSlot;
	boost::signals2::connection mTeleportFailedSlot;

	bool            mIsMaturityRatingChangingDuringTeleport;
	bool            mTPNeedsNeabyChatSeparator;
	U8              mMaturityRatingChange;

	bool            hasPendingTeleportRequest();
	void            startTeleportRequest();

// [RLVa:KB] - Checked: RLVa-2.0.0
	void 			teleportRequest(const U64& region_handle, const LLVector3& pos_local, const LLVector3& look_at = LLVector3(0, 1, 0));
// [/RLVa:KB]
//	void 			teleportRequest(const U64& region_handle,
//									const LLVector3& pos_local,				// Go to a named location home
//									bool look_at_from_camera = false);
	void 			doTeleportViaLandmark(const LLUUID& landmark_id);			// Teleport to a landmark
	void 			doTeleportViaLure(const LLUUID& lure_id, BOOL godlike);	// To an invited location
	void 			doTeleportViaLocation(const LLVector3d& pos_global);		// To a global location - this will probably need to be deprecated
// [RLVa:KB] - Checked: RLVa-2.0.0
	void			doTeleportViaLocationLookAt(const LLVector3d& pos_global, const LLVector3& look_at);// To a global location, preserving camera rotation
// [/RLVa:KB]
//	void			doTeleportViaLocationLookAt(const LLVector3d& pos_global);// To a global location, preserving camera rotation

	void            handleTeleportFinished();
	void            handleTeleportFailed();

    static void     addTPNearbyChatSeparator();
    static void     onCapabilitiesReceivedAfterTeleport();

	//--------------------------------------------------------------------
	// Teleport State
	//--------------------------------------------------------------------
public:
    ETeleportState	getTeleportState() const;
	void			setTeleportState(ETeleportState state);
private:
	ETeleportState	mTeleportState;

	//--------------------------------------------------------------------
	// Teleport Message
	//--------------------------------------------------------------------
public:
	const std::string& getTeleportMessage() const 					{ return mTeleportMessage; }
	void 			setTeleportMessage(const std::string& message) 	{ mTeleportMessage = message; }
private:
	std::string		mTeleportMessage;
	
/**                    Teleport
 **                                                                            **
 *******************************************************************************/

	// Build
public:
	bool			canEditParcel() const { return mCanEditParcel; }
private:
	static void     setCanEditParcel();
	bool			mCanEditParcel;



/********************************************************************************
 **                                                                            **
 **                    ACCESS
 **/

public:
	// Checks if agent can modify an object based on the permissions and the agent's proxy status.
	BOOL			isGrantedProxy(const LLPermissions& perm);
	BOOL			allowOperation(PermissionBit op,
								   const LLPermissions& perm,
								   U64 group_proxy_power = 0,
								   U8 god_minimum = GOD_MAINTENANCE);
	const LLAgentAccess& getAgentAccess();
	BOOL			canManageEstate() const;
	BOOL			getAdminOverride() const;
private:
	LLAgentAccess * mAgentAccess;
	
	//--------------------------------------------------------------------
	// God
	//--------------------------------------------------------------------
public:
	bool			isGodlike() const;
	bool			isGodlikeWithoutAdminMenuFakery() const;
	U8				getGodLevel() const;
	void			setAdminOverride(BOOL b);
	void			setGodLevel(U8 god_level);
	void			requestEnterGodMode();
	void			requestLeaveGodMode();

	typedef boost::function<void (U8)>         god_level_change_callback_t;
	typedef boost::signals2::signal<void (U8)> god_level_change_signal_t;
	typedef boost::signals2::connection        god_level_change_slot_t;

	god_level_change_slot_t registerGodLevelChanageListener(god_level_change_callback_t pGodLevelChangeCallback);

private:
	god_level_change_signal_t mGodLevelChangeSignal;
	

	//--------------------------------------------------------------------
	// Maturity
	//--------------------------------------------------------------------
public:
	// Note: this is a prime candidate for pulling out into a Maturity class.
	// Rather than just expose the preference setting, we're going to actually
	// expose what the client code cares about -- what the user should see
	// based on a combination of the is* and prefers* flags, combined with god bit.
	bool 			wantsPGOnly() const;
	bool 			canAccessMature() const;
	bool 			canAccessAdult() const;
	bool 			canAccessMaturityInRegion( U64 region_handle ) const;
	bool 			canAccessMaturityAtGlobal( LLVector3d pos_global ) const;
	bool 			prefersPG() const;
	bool 			prefersMature() const;
	bool 			prefersAdult() const;
	bool 			isTeen() const;
	bool 			isMature() const;
	bool 			isAdult() const;
	void 			setMaturity(char text);
	static int 		convertTextToMaturity(char text);

private:
	bool                            mIsDoSendMaturityPreferenceToServer;
	unsigned int                    mMaturityPreferenceRequestId;
	unsigned int                    mMaturityPreferenceResponseId;
	unsigned int                    mMaturityPreferenceNumRetries;
	U8                              mLastKnownRequestMaturity;
	U8                              mLastKnownResponseMaturity;
	LLCore::HttpRequest::policy_t	mHttpPolicy;

	bool            isMaturityPreferenceSyncedWithServer() const;
	void 			sendMaturityPreferenceToServer(U8 pPreferredMaturity);
    void            processMaturityPreferenceFromServer(const LLSD &result, U8 perferredMaturity);

	void            handlePreferredMaturityResult(U8 pServerMaturity);
	void            handlePreferredMaturityError();
	void            reportPreferredMaturitySuccess();
	void            reportPreferredMaturityError();

	// Maturity callbacks for PreferredMaturity control variable
	void 			handleMaturity(const LLSD &pNewValue);
	bool 			validateMaturity(const LLSD& newvalue);


/**                    Access
 **                                                                            **
 *******************************************************************************/

/********************************************************************************
 **                                                                            **
 **                    RENDERING
 **/

public:
	LLQuaternion	getHeadRotation();
	BOOL			needsRenderAvatar(); // TRUE when camera mode is such that your own avatar should draw
	BOOL			needsRenderHead();
	void			setShowAvatar(BOOL show) { mShowAvatar = show; }
	BOOL			getShowAvatar() const { return mShowAvatar; }
	
private:
	BOOL			mShowAvatar; 		// Should we render the avatar?
	// <FS:Ansariel> [Legacy Bake]
	U32				mAppearanceSerialNum;

	//--------------------------------------------------------------------
	// Rendering state bitmap helpers
	//--------------------------------------------------------------------
public:
	void			setRenderState(U8 newstate);
	void			clearRenderState(U8 clearstate);
	U8				getRenderState();
private:
	U8				mRenderState; // Current behavior state of agent

	//--------------------------------------------------------------------
	// HUD
	//--------------------------------------------------------------------
public:
	const LLColor4	&getEffectColor();
	void			setEffectColor(const LLColor4 &color);
private:
	LLUIColor * mEffectColor;

/**                    Rendering
 **                                                                            **
 *******************************************************************************/

/********************************************************************************
 **                                                                            **
 **                    GROUPS
 **/

public:
	const LLUUID	&getGroupID() const			{ return mGroupID; }
	// Get group information by group_id, or FALSE if not in group.
	BOOL 			getGroupData(const LLUUID& group_id, LLGroupData& data) const;
	// Get just the agent's contribution to the given group.
	S32 			getGroupContribution(const LLUUID& group_id) const;
	// Update internal datastructures and update the server.
	BOOL 			setGroupContribution(const LLUUID& group_id, S32 contribution);
	BOOL 			setUserGroupFlags(const LLUUID& group_id, BOOL accept_notices, BOOL list_in_profile);
	const std::string &getGroupName() const 	{ return mGroupName; }
	BOOL			canJoinGroups() const;
private:
	std::string		mGroupName;
	LLUUID			mGroupID;

	//--------------------------------------------------------------------
	// Group Membership
	//--------------------------------------------------------------------
public:
	// Checks against all groups in the entire agent group list.
	BOOL 			isInGroup(const LLUUID& group_id, BOOL ingnore_God_mod = FALSE) const;
protected:
	// Only used for building titles.
	BOOL			isGroupMember() const 		{ return !mGroupID.isNull(); } 
public:
	std::vector<LLGroupData> mGroups;

	//--------------------------------------------------------------------
	// Group Title
	//--------------------------------------------------------------------
public:
	void			setHideGroupTitle(BOOL hide)	{ mHideGroupTitle = hide; }
	BOOL			isGroupTitleHidden() const 		{ return mHideGroupTitle; }
private:
	std::string		mGroupTitle; 					// Honorific, like "Sir"
	BOOL			mHideGroupTitle;

	//--------------------------------------------------------------------
	// Group Powers
	//--------------------------------------------------------------------
public:
	BOOL 			hasPowerInGroup(const LLUUID& group_id, U64 power) const;
	BOOL 			hasPowerInActiveGroup(const U64 power) const;
	U64  			getPowerInGroup(const LLUUID& group_id) const;
 	U64				mGroupPowers;

	//--------------------------------------------------------------------
	// Friends
	//--------------------------------------------------------------------
public:
	void 			observeFriends();
	void 			friendsChanged();
private:
	LLFriendObserver* mFriendObserver;
	std::set<LLUUID> mProxyForAgents;

/**                    Groups
 **                                                                            **
 *******************************************************************************/

/********************************************************************************
 **                                                                            **
 **                    MESSAGING
 **/

	//--------------------------------------------------------------------
	// Send
	//--------------------------------------------------------------------
public:
	void			sendMessage(); // Send message to this agent's region
	void			sendReliableMessage();
	void 			sendAgentDataUpdateRequest();
	void 			sendAgentUserInfoRequest();

// IM to Email and Online visibility
	// <FS:Ansariel> Keep this for OpenSim
	//void			sendAgentUpdateUserInfo(const std::string& directory_visibility);
	void			sendAgentUpdateUserInfo(bool im_to_email, const std::string& directory_visibility);
	// <FS:Ansariel> [Legacy Bake]
	void 			dumpSentAppearance(const std::string& dump_prefix);
	void			sendAgentSetAppearance();
	// </FS:Ansariel> [Legacy Bake]

private:
    void            requestAgentUserInfoCoro(std::string capurl);
    // <FS:Ansariel> Keep this for OpenSim
    //void            updateAgentUserInfoCoro(std::string capurl, std::string directory_visibility);
    void            updateAgentUserInfoCoro(std::string capurl, bool im_via_email, std::string directory_visibility);
    // DEPRECATED: may be removed when User Info cap propagates 
    void 			sendAgentUserInfoRequestMessage();
    // <FS:Ansariel> Keep this for OpenSim
    //void            sendAgentUpdateUserInfoMessage(const std::string& directory_visibility);
    void            sendAgentUpdateUserInfoMessage(bool im_via_email, const std::string& directory_visibility);

	//--------------------------------------------------------------------
	// Receive
	//--------------------------------------------------------------------
public:
	static void		processAgentDataUpdate(LLMessageSystem *msg, void **);
	static void		processAgentGroupDataUpdate(LLMessageSystem *msg, void **);
	static void		processAgentDropGroup(LLMessageSystem *msg, void **);
	static void		processScriptControlChange(LLMessageSystem *msg, void **);
	// <FS:Ansariel> [Legacy Bake]
	static void		processAgentCachedTextureResponse(LLMessageSystem *mesgsys, void **user_data);

/**                    Messaging
 **                                                                            **
 *******************************************************************************/

/********************************************************************************
 **                                                                            **
 **                    UTILITY
 **/
public:
    typedef LLCoreHttpUtil::HttpCoroutineAdapter::completionCallback_t httpCallback_t;

	/// Utilities for allowing the the agent sub managers to post and get via
	/// HTTP using the agent's policy settings and headers.  
    bool requestPostCapability(const std::string &capName, LLSD &postData, httpCallback_t cbSuccess = NULL, httpCallback_t cbFailure = NULL);
    bool requestGetCapability(const std::string &capName, httpCallback_t cbSuccess = NULL, httpCallback_t cbFailure = NULL);

    LLCore::HttpRequest::policy_t getAgentPolicy() const { return mHttpPolicy; }

/**                    Utility
 **                                                                            **
 *******************************************************************************/

/********************************************************************************
 **                                                                            **
 **                    DEBUGGING
 **/

public:
	static void		dumpGroupInfo();
	static void		clearVisualParams(void *);
	friend std::ostream& operator<<(std::ostream &s, const LLAgent &sphere);

/**                    Debugging
 **                                                                            **
 *******************************************************************************/

/********************************************************************************
 **                                                                            **
 **                    Firestorm
 **/

public:
	void		togglePhantom();
	bool		getPhantom() const;
private:
	BOOL		mPhantom;

/**                    Firestorm
 **                                                                            **
 *******************************************************************************/
};

extern LLAgent gAgent;

inline bool operator==(const LLGroupData &a, const LLGroupData &b)
{
	return (a.mID == b.mID);
}

// <FS:Ansariel> [Legacy Bake]
class LLAgentQueryManager
{
	friend class LLAgent;
	friend class LLAgentWearables;
	
public:
	LLAgentQueryManager();
	virtual ~LLAgentQueryManager();
	
	BOOL 			hasNoPendingQueries() const 	{ return getNumPendingQueries() == 0; }
	S32 			getNumPendingQueries() const 	{ return mNumPendingQueries; }
private:
	S32				mNumPendingQueries;
	S32				mWearablesCacheQueryID;
	U32				mUpdateSerialNum;
	S32		    	mActiveCacheQueries[LLAvatarAppearanceDefines::BAKED_NUM_INDICES];
};

extern LLAgentQueryManager gAgentQueryManager;
// </FS:Ansariel> [Legacy Bake]

#endif<|MERGE_RESOLUTION|>--- conflicted
+++ resolved
@@ -125,14 +125,10 @@
 	bool 			isFirstLogin() const 	{ return mFirstLogin; }
 	bool 			isInitialized() const 	{ return mInitialized; }
 
-<<<<<<< HEAD
-    void            showLatestFeatureNotification();
-=======
     void            setFeatureVersion(S32 version, S32 flags);
     S32             getFeatureVersion();
     void            getFeatureVersionAndFlags(S32 &version, S32 &flags);
     void            showLatestFeatureNotification(const std::string key);
->>>>>>> 3d73a10d
 public:
 	std::string		mMOTD; 					// Message of the day
 private:
