--- conflicted
+++ resolved
@@ -42,12 +42,8 @@
 #include "llviewercamera.h"
 #include "lldraghandle.h"
 #include "lltextbox.h"
-<<<<<<< HEAD
 #include "llviewermenu.h"
 
-=======
-#include "llfloaterworldmap.h"
->>>>>>> 113f532e
 #include "llagent.h"
 #include "llfloaterworldmap.h"
 
@@ -125,7 +121,6 @@
 
 BOOL LLFloaterMap::handleDoubleClick( S32 x, S32 y, MASK mask )
 {
-<<<<<<< HEAD
     // If floater is minimized, minimap should be shown on doubleclick (STORM-299)
     if (isMinimized())
     {
@@ -150,42 +145,11 @@
         // If DoubleClickTeleport is on, double clicking the minimap will teleport there
         gAgent.teleportViaLocationLookAt(pos_global);
     }
-    else
-    {
-        LLFloaterReg::showInstance("world_map");
-    }
-    return TRUE;
-=======
-	// If floater is minimized, minimap should be shown on doubleclick (STORM-299)
-	if (isMinimized())
-	{
-		setMinimized(FALSE);
-		return TRUE;
-	}
-
-	LLVector3d pos_global = mMap->viewPosToGlobal(x, y);
-	
-	// If we're not tracking a beacon already, double-click will set one 
-	if (!LLTracker::isTracking(NULL))
-	{
-		LLFloaterWorldMap* world_map = LLFloaterWorldMap::getInstance();
-		if (world_map)
-		{
-			world_map->trackLocation(pos_global);
-		}
-	}
-	
-	if (gSavedSettings.getBOOL("DoubleClickTeleport"))
-	{
-		// If DoubleClickTeleport is on, double clicking the minimap will teleport there
-		gAgent.teleportViaLocationLookAt(pos_global);
-	}
 	else if (gSavedSettings.getBOOL("DoubleClickShowWorldMap"))
 	{
 		LLFloaterReg::showInstance("world_map");
 	}
 	return TRUE;
->>>>>>> 113f532e
 }
 
 void LLFloaterMap::setDirectionPos( LLTextBox* text_box, F32 rotation )
