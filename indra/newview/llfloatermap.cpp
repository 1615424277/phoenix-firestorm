--- conflicted
+++ resolved
@@ -134,9 +134,8 @@
 
 	LLVector3d pos_global = mMap->viewPosToGlobal(x, y);
 	
-<<<<<<< HEAD
 	// <FS:Ansariel> Synchronize double click handling throughout instances
-	//LLTracker::stopTracking(NULL);
+	//LLTracker::stopTracking(false);
 	//LLFloaterWorldMap* world_map = LLFloaterWorldMap::getInstance();
 	//if (world_map)
 	//{
@@ -155,25 +154,6 @@
 	mMap->performDoubleClickAction(pos_global);
 	// </FS:Ansariel> Synchronize double click handling throughout instances
     return TRUE;
-=======
-	LLTracker::stopTracking(false);
-	LLFloaterWorldMap* world_map = LLFloaterWorldMap::getInstance();
-	if (world_map)
-	{
-		world_map->trackLocation(pos_global);
-	}
-
-	if (gSavedSettings.getBOOL("DoubleClickTeleport"))
-	{
-		// If DoubleClickTeleport is on, double clicking the minimap will teleport there
-		gAgent.teleportViaLocationLookAt(pos_global);
-	}
-	else if (gSavedSettings.getBOOL("DoubleClickShowWorldMap"))
-	{
-		LLFloaterReg::showInstance("world_map");
-	}
-	return TRUE;
->>>>>>> f40bd0fa
 }
 
 void LLFloaterMap::setDirectionPos( LLTextBox* text_box, F32 rotation )
