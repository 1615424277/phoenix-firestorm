/**
 * @file llfloatermap.cpp
 * @brief The "mini-map" or radar in the upper right part of the screen.
 *
 * $LicenseInfo:firstyear=2001&license=viewerlgpl$
 * Second Life Viewer Source Code
 * Copyright (C) 2010, Linden Research, Inc.
 *
 * This library is free software; you can redistribute it and/or
 * modify it under the terms of the GNU Lesser General Public
 * License as published by the Free Software Foundation;
 * version 2.1 of the License only.
 *
 * This library is distributed in the hope that it will be useful,
 * but WITHOUT ANY WARRANTY; without even the implied warranty of
 * MERCHANTABILITY or FITNESS FOR A PARTICULAR PURPOSE.  See the GNU
 * Lesser General Public License for more details.
 *
 * You should have received a copy of the GNU Lesser General Public
 * License along with this library; if not, write to the Free Software
 * Foundation, Inc., 51 Franklin Street, Fifth Floor, Boston, MA  02110-1301  USA
 *
 * Linden Research, Inc., 945 Battery Street, San Francisco, CA  94111  USA
 * $/LicenseInfo$
 */

#include "llviewerprecompiledheaders.h"

// self include
#include "llfloatermap.h"

// Library includes
#include "llfloaterreg.h"
#include "llfontgl.h"
#include "llglheaders.h"

// Viewer includes
#include "llagentcamera.h"
#include "llviewercontrol.h"
#include "llnetmap.h"
#include "lltracker.h"
#include "llviewercamera.h"
#include "lldraghandle.h"
#include "lltextbox.h"
#include "llfloaterworldmap.h"
#include "llagent.h"

//
// Constants
//

// The minor cardinal direction labels are hidden if their height is more
// than this proportion of the map.
// <FS:Ansariel> FIRE-32341: Make minor directions visible at reasonable mini map size again
//const F32 MAP_MINOR_DIR_THRESHOLD = 0.035f;
const F32 MAP_MINOR_DIR_THRESHOLD = 0.07f;

const S32 MAP_PADDING_LEFT = 0;
const S32 MAP_PADDING_TOP = 2;
const S32 MAP_PADDING_RIGHT = 2;
const S32 MAP_PADDING_BOTTOM = 0;
//
// Member functions
//

LLFloaterMap::LLFloaterMap(const LLSD& key)
    : LLFloater(key),
      mTextBoxEast(NULL),
      mTextBoxNorth(NULL),
      mTextBoxWest(NULL),
      mTextBoxSouth(NULL),
      mTextBoxSouthEast(NULL),
      mTextBoxNorthEast(NULL),
      mTextBoxNorthWest(NULL),
      mTextBoxSouthWest(NULL),
      mMap(NULL)
{
}

LLFloaterMap::~LLFloaterMap()
{
}

bool LLFloaterMap::postBuild()
{
    mMap = getChild<LLNetMap>("Net Map");
    mMap->setToolTipMsg(getString("ToolTipMsg"));
    mMap->setParcelNameMsg(getString("ParcelNameMsg"));
    mMap->setParcelSalePriceMsg(getString("ParcelSalePriceMsg"));
    mMap->setParcelSaleAreaMsg(getString("ParcelSaleAreaMsg"));
    mMap->setParcelOwnerMsg(getString("ParcelOwnerMsg"));
    mMap->setRegionNameMsg(getString("RegionNameMsg"));
    mMap->setToolTipHintMsg(getString("ToolTipHintMsg"));
    mMap->setAltToolTipHintMsg(getString("AltToolTipHintMsg"));
    sendChildToBack(mMap);

    mTextBoxNorth     = getChild<LLTextBox>("floater_map_north");
    mTextBoxEast      = getChild<LLTextBox>("floater_map_east");
    mTextBoxWest      = getChild<LLTextBox>("floater_map_west");
    mTextBoxSouth     = getChild<LLTextBox>("floater_map_south");
    mTextBoxSouthEast = getChild<LLTextBox>("floater_map_southeast");
    mTextBoxNorthEast = getChild<LLTextBox>("floater_map_northeast");
    mTextBoxSouthWest = getChild<LLTextBox>("floater_map_southwest");
    mTextBoxNorthWest = getChild<LLTextBox>("floater_map_northwest");

    mTextBoxNorth->reshapeToFitText();
    mTextBoxEast->reshapeToFitText();
    mTextBoxWest->reshapeToFitText();
    mTextBoxSouth->reshapeToFitText();
    mTextBoxSouthEast->reshapeToFitText();
    mTextBoxNorthEast->reshapeToFitText();
    mTextBoxSouthWest->reshapeToFitText();
    mTextBoxNorthWest->reshapeToFitText();


    // <FS:Ansariel> Remove titlebar
    stretchMiniMap(getRect().getWidth() - MAP_PADDING_LEFT - MAP_PADDING_RIGHT,
        getRect().getHeight() - MAP_PADDING_TOP - MAP_PADDING_BOTTOM);

    updateMinorDirections();

    // Get the drag handle all the way in back
    sendChildToBack(getDragHandle());

    // <FS:Ansariel> Remove titlebar
<<<<<<< HEAD
    setIsChrome(TRUE);
    getDragHandle()->setTitleVisible(TRUE);
=======
    setIsChrome(true);
    getDragHandle()->setTitleVisible(true);
>>>>>>> 050d2fef
    // </FS:Ansariel>

    // keep onscreen
    gFloaterView->adjustToFitScreen(this, false);

    return true;
}

bool LLFloaterMap::handleDoubleClick(S32 x, S32 y, MASK mask)
{
    // If floater is minimized, minimap should be shown on doubleclick (STORM-299)
    if (isMinimized())
    {
        setMinimized(false);
        return true;
    }

    LLVector3d pos_global = mMap->viewPosToGlobal(x, y);

    // <FS:Ansariel> Synchronize double click handling throughout instances
    //LLTracker::stopTracking(false);
    //LLFloaterWorldMap* world_map = LLFloaterWorldMap::getInstance();
    //if (world_map)
    //{
    //  world_map->trackLocation(pos_global);
    //}
    //
    //if (gSavedSettings.getBOOL("DoubleClickTeleport"))
    //{
    //  // If DoubleClickTeleport is on, double clicking the minimap will teleport there
    //  gAgent.teleportViaLocationLookAt(pos_global);
    //}
    //else if (gSavedSettings.getBOOL("DoubleClickShowWorldMap"))
    //{
    //  LLFloaterReg::showInstance("world_map");
    //}
    mMap->performDoubleClickAction(pos_global);
    // </FS:Ansariel> Synchronize double click handling throughout instances
<<<<<<< HEAD
    return TRUE;
=======
    return true;
>>>>>>> 050d2fef
}

void LLFloaterMap::setDirectionPos(LLTextBox *text_box, F32 rotation)
{
    // Rotation is in radians.
    // Rotation of 0 means x = 1, y = 0 on the unit circle.

    F32 map_half_height  = (F32) (getRect().getHeight() / 2) - (getHeaderHeight() / 2);
    F32 map_half_width   = (F32) (getRect().getWidth() / 2);
    F32 text_half_height = (F32) (text_box->getRect().getHeight() / 2);
    F32 text_half_width  = (F32) (text_box->getRect().getWidth() / 2);
    F32 extra_padding    = (F32) (mTextBoxNorth->getRect().getWidth() / 2);
    F32 pos_half_height  = map_half_height - text_half_height - extra_padding;
    F32 pos_half_width   = map_half_width - text_half_width - extra_padding;

    F32 corner_angle               = atan2(pos_half_height, pos_half_width);
    F32 rotation_mirrored_into_top = abs(fmodf(rotation, F_PI));
    if (rotation < 0)
    {
        rotation_mirrored_into_top = F_PI - rotation_mirrored_into_top;
    }
    F32  rotation_mirrored_into_top_right = (F_PI_BY_TWO - abs(rotation_mirrored_into_top - F_PI_BY_TWO));
    bool at_left_right_edge               = rotation_mirrored_into_top_right < corner_angle;

    F32 part_x = cos(rotation);
    F32 part_y = sin(rotation);
    F32 y;
    F32 x;
    if (at_left_right_edge)
    {
        x = std::copysign(pos_half_width, part_x);
        y = x * part_y / part_x;
    }
    else
    {
        y = std::copysign(pos_half_height, part_y);
        x = y * part_x / part_y;
    }

    text_box->setOrigin(ll_round(map_half_width + x - text_half_width), ll_round(map_half_height + y - text_half_height));
}

void LLFloaterMap::updateMinorDirections()
{
    if (mTextBoxNorthEast == NULL)
    {
        return;
    }

    // Hide minor directions if they cover too much of the map
    bool show_minors = mTextBoxNorthEast->getRect().getHeight() < MAP_MINOR_DIR_THRESHOLD *
        llmin(getRect().getWidth(), getRect().getHeight());

    mTextBoxNorthEast->setVisible(show_minors);
    mTextBoxNorthWest->setVisible(show_minors);
    mTextBoxSouthWest->setVisible(show_minors);
    mTextBoxSouthEast->setVisible(show_minors);
}

// virtual
void LLFloaterMap::draw()
{
    F32 rotation = 0;

    static LLUICachedControl<bool> rotate_map("MiniMapRotate", true);
    if( rotate_map )
    {
        // rotate subsequent draws to agent rotation
        rotation = atan2( LLViewerCamera::getInstance()->getAtAxis().mV[VX], LLViewerCamera::getInstance()->getAtAxis().mV[VY] );
    }

    setDirectionPos( mTextBoxEast,  rotation );
    setDirectionPos( mTextBoxNorth, rotation + F_PI_BY_TWO );
    setDirectionPos( mTextBoxWest,  rotation + F_PI );
    setDirectionPos( mTextBoxSouth, rotation + F_PI + F_PI_BY_TWO );

    setDirectionPos( mTextBoxNorthEast, rotation +                      F_PI_BY_TWO / 2);
    setDirectionPos( mTextBoxNorthWest, rotation + F_PI_BY_TWO +        F_PI_BY_TWO / 2);
    setDirectionPos( mTextBoxSouthWest, rotation + F_PI +               F_PI_BY_TWO / 2);
    setDirectionPos( mTextBoxSouthEast, rotation + F_PI + F_PI_BY_TWO + F_PI_BY_TWO / 2);

    // Note: we can't just gAgent.check cameraMouselook() because the transition states are wrong.
    if(gAgentCamera.cameraMouselook())
    {
        setMouseOpaque(false);
        getDragHandle()->setMouseOpaque(false);
    }
    else
    {
        setMouseOpaque(true);
        getDragHandle()->setMouseOpaque(true);
    }

    LLFloater::draw();
}

void LLFloaterMap::reshape(S32 width, S32 height, bool called_from_parent)
{
    LLFloater::reshape(width, height, called_from_parent);

    // <FS:Ansariel> Remove titlebar
    stretchMiniMap(width - MAP_PADDING_LEFT - MAP_PADDING_RIGHT, height - MAP_PADDING_TOP - MAP_PADDING_BOTTOM);

    updateMinorDirections();
}

LLFloaterMap* LLFloaterMap::getInstance()
{
    return LLFloaterReg::getTypedInstance<LLFloaterMap>("mini_map");
}

// <FS:Ansariel> FIRE-1825: Minimap floater background transparency
// virtual
F32 LLFloaterMap::getCurrentTransparency()
{
    static LLCachedControl<F32> fsMiniMapOpacity(gSavedSettings, "FSMiniMapOpacity");
    return fsMiniMapOpacity();
}

// <FS:Ansariel> Remove titlebar
<<<<<<< HEAD
void LLFloaterMap::setMinimized(BOOL b)
=======
void LLFloaterMap::setMinimized(bool b)
>>>>>>> 050d2fef
{
    LLFloater::setMinimized(b);
    if (b)
    {
        setTitle(getString("mini_map_caption"));
    }
    else
    {
        setTitle("");
    }
}

void LLFloaterMap::stretchMiniMap(S32 width,S32 height)
{
    //fix for ext-7112
    //by default ctrl can't overlap caption area
    if(mMap)
    {
        LLRect map_rect;
        map_rect.setLeftTopAndSize( MAP_PADDING_LEFT, getRect().getHeight() - MAP_PADDING_TOP, width, height);
        mMap->reshape( width, height, 1);
        mMap->setRect(map_rect);
    }
}
// </FS:Ansariel><|MERGE_RESOLUTION|>--- conflicted
+++ resolved
@@ -123,13 +123,8 @@
     sendChildToBack(getDragHandle());
 
     // <FS:Ansariel> Remove titlebar
-<<<<<<< HEAD
-    setIsChrome(TRUE);
-    getDragHandle()->setTitleVisible(TRUE);
-=======
     setIsChrome(true);
     getDragHandle()->setTitleVisible(true);
->>>>>>> 050d2fef
     // </FS:Ansariel>
 
     // keep onscreen
@@ -168,11 +163,7 @@
     //}
     mMap->performDoubleClickAction(pos_global);
     // </FS:Ansariel> Synchronize double click handling throughout instances
-<<<<<<< HEAD
-    return TRUE;
-=======
     return true;
->>>>>>> 050d2fef
 }
 
 void LLFloaterMap::setDirectionPos(LLTextBox *text_box, F32 rotation)
@@ -293,11 +284,7 @@
 }
 
 // <FS:Ansariel> Remove titlebar
-<<<<<<< HEAD
-void LLFloaterMap::setMinimized(BOOL b)
-=======
 void LLFloaterMap::setMinimized(bool b)
->>>>>>> 050d2fef
 {
     LLFloater::setMinimized(b);
     if (b)
