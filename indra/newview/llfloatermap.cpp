/**
 * @file llfloatermap.cpp
 * @brief The "mini-map" or radar in the upper right part of the screen.
 *
 * $LicenseInfo:firstyear=2001&license=viewerlgpl$
 * Second Life Viewer Source Code
 * Copyright (C) 2010, Linden Research, Inc.
 *
 * This library is free software; you can redistribute it and/or
 * modify it under the terms of the GNU Lesser General Public
 * License as published by the Free Software Foundation;
 * version 2.1 of the License only.
 *
 * This library is distributed in the hope that it will be useful,
 * but WITHOUT ANY WARRANTY; without even the implied warranty of
 * MERCHANTABILITY or FITNESS FOR A PARTICULAR PURPOSE.  See the GNU
 * Lesser General Public License for more details.
 *
 * You should have received a copy of the GNU Lesser General Public
 * License along with this library; if not, write to the Free Software
 * Foundation, Inc., 51 Franklin Street, Fifth Floor, Boston, MA  02110-1301  USA
 *
 * Linden Research, Inc., 945 Battery Street, San Francisco, CA  94111  USA
 * $/LicenseInfo$
 */

#include "llviewerprecompiledheaders.h"

// self include
#include "llfloatermap.h"

// Library includes
#include "llfloaterreg.h"
#include "llfontgl.h"
#include "llglheaders.h"

// Viewer includes
#include "llagentcamera.h"
#include "llviewercontrol.h"
#include "llnetmap.h"
#include "lltracker.h"
#include "llviewercamera.h"
#include "lldraghandle.h"
#include "lltextbox.h"
#include "llfloaterworldmap.h"
#include "llagent.h"

//
// Constants
//

// The minor cardinal direction labels are hidden if their height is more
// than this proportion of the map.
const F32 MAP_MINOR_DIR_THRESHOLD = 0.035f;

//
// Member functions
//

LLFloaterMap::LLFloaterMap(const LLSD& key)
    : LLFloater(key),
      mTextBoxEast(NULL),
      mTextBoxNorth(NULL),
      mTextBoxWest(NULL),
      mTextBoxSouth(NULL),
      mTextBoxSouthEast(NULL),
      mTextBoxNorthEast(NULL),
      mTextBoxNorthWest(NULL),
      mTextBoxSouthWest(NULL),
      mMap(NULL)
{
}

LLFloaterMap::~LLFloaterMap()
{
}

bool LLFloaterMap::postBuild()
{
    mMap = getChild<LLNetMap>("Net Map");
    mMap->setToolTipMsg(getString("ToolTipMsg"));
    mMap->setParcelNameMsg(getString("ParcelNameMsg"));
    mMap->setParcelSalePriceMsg(getString("ParcelSalePriceMsg"));
    mMap->setParcelSaleAreaMsg(getString("ParcelSaleAreaMsg"));
    mMap->setParcelOwnerMsg(getString("ParcelOwnerMsg"));
    mMap->setRegionNameMsg(getString("RegionNameMsg"));
    mMap->setToolTipHintMsg(getString("ToolTipHintMsg"));
    mMap->setAltToolTipHintMsg(getString("AltToolTipHintMsg"));
    sendChildToBack(mMap);

    mTextBoxNorth     = getChild<LLTextBox>("floater_map_north");
    mTextBoxEast      = getChild<LLTextBox>("floater_map_east");
    mTextBoxWest      = getChild<LLTextBox>("floater_map_west");
    mTextBoxSouth     = getChild<LLTextBox>("floater_map_south");
    mTextBoxSouthEast = getChild<LLTextBox>("floater_map_southeast");
    mTextBoxNorthEast = getChild<LLTextBox>("floater_map_northeast");
    mTextBoxSouthWest = getChild<LLTextBox>("floater_map_southwest");
    mTextBoxNorthWest = getChild<LLTextBox>("floater_map_northwest");

    mTextBoxNorth->reshapeToFitText();
    mTextBoxEast->reshapeToFitText();
    mTextBoxWest->reshapeToFitText();
    mTextBoxSouth->reshapeToFitText();
    mTextBoxSouthEast->reshapeToFitText();
    mTextBoxNorthEast->reshapeToFitText();
    mTextBoxSouthWest->reshapeToFitText();
    mTextBoxNorthWest->reshapeToFitText();

    updateMinorDirections();

    // Get the drag handle all the way in back
    sendChildToBack(getDragHandle());

    // keep onscreen
    gFloaterView->adjustToFitScreen(this, false);

    return true;
}

bool LLFloaterMap::handleDoubleClick(S32 x, S32 y, MASK mask)
{
<<<<<<< HEAD
	// If floater is minimized, minimap should be shown on doubleclick (STORM-299)
	if (isMinimized())
	{
		setMinimized(false);
		return true;
	}

	LLVector3d pos_global = mMap->viewPosToGlobal(x, y);
	
	LLTracker::stopTracking(false);
	LLFloaterWorldMap* world_map = LLFloaterWorldMap::getInstance();
	if (world_map)
	{
		world_map->trackLocation(pos_global);
	}

	if (gSavedSettings.getBOOL("DoubleClickTeleport"))
	{
		// If DoubleClickTeleport is on, double clicking the minimap will teleport there
		gAgent.teleportViaLocationLookAt(pos_global);
	}
	else if (gSavedSettings.getBOOL("DoubleClickShowWorldMap"))
	{
		LLFloaterReg::showInstance("world_map");
	}
	return true;
=======
    // If floater is minimized, minimap should be shown on doubleclick (STORM-299)
    if (isMinimized())
    {
        setMinimized(FALSE);
        return TRUE;
    }

    LLVector3d pos_global = mMap->viewPosToGlobal(x, y);

    LLTracker::stopTracking(false);
    LLFloaterWorldMap* world_map = LLFloaterWorldMap::getInstance();
    if (world_map)
    {
        world_map->trackLocation(pos_global);
    }

    if (gSavedSettings.getBOOL("DoubleClickTeleport"))
    {
        // If DoubleClickTeleport is on, double clicking the minimap will teleport there
        gAgent.teleportViaLocationLookAt(pos_global);
    }
    else if (gSavedSettings.getBOOL("DoubleClickShowWorldMap"))
    {
        LLFloaterReg::showInstance("world_map");
    }
    return TRUE;
>>>>>>> e1623bb2
}

void LLFloaterMap::setDirectionPos(LLTextBox *text_box, F32 rotation)
{
    // Rotation is in radians.
    // Rotation of 0 means x = 1, y = 0 on the unit circle.

    F32 map_half_height  = (F32) (getRect().getHeight() / 2) - (getHeaderHeight() / 2);
    F32 map_half_width   = (F32) (getRect().getWidth() / 2);
    F32 text_half_height = (F32) (text_box->getRect().getHeight() / 2);
    F32 text_half_width  = (F32) (text_box->getRect().getWidth() / 2);
    F32 extra_padding    = (F32) (mTextBoxNorth->getRect().getWidth() / 2);
    F32 pos_half_height  = map_half_height - text_half_height - extra_padding;
    F32 pos_half_width   = map_half_width - text_half_width - extra_padding;

    F32 corner_angle               = atan2(pos_half_height, pos_half_width);
    F32 rotation_mirrored_into_top = abs(fmodf(rotation, F_PI));
    if (rotation < 0)
    {
        rotation_mirrored_into_top = F_PI - rotation_mirrored_into_top;
    }
    F32  rotation_mirrored_into_top_right = (F_PI_BY_TWO - abs(rotation_mirrored_into_top - F_PI_BY_TWO));
    bool at_left_right_edge               = rotation_mirrored_into_top_right < corner_angle;

    F32 part_x = cos(rotation);
    F32 part_y = sin(rotation);
    F32 y;
    F32 x;
    if (at_left_right_edge)
    {
        x = std::copysign(pos_half_width, part_x);
        y = x * part_y / part_x;
    }
    else
    {
        y = std::copysign(pos_half_height, part_y);
        x = y * part_x / part_y;
    }

    text_box->setOrigin(ll_round(map_half_width + x - text_half_width), ll_round(map_half_height + y - text_half_height));
}

void LLFloaterMap::updateMinorDirections()
{
    if (mTextBoxNorthEast == NULL)
    {
        return;
    }

    // Hide minor directions if they cover too much of the map
    bool show_minors = mTextBoxNorthEast->getRect().getHeight() < MAP_MINOR_DIR_THRESHOLD *
        llmin(getRect().getWidth(), getRect().getHeight());

    mTextBoxNorthEast->setVisible(show_minors);
    mTextBoxNorthWest->setVisible(show_minors);
    mTextBoxSouthWest->setVisible(show_minors);
    mTextBoxSouthEast->setVisible(show_minors);
}

// virtual
void LLFloaterMap::draw()
{
<<<<<<< HEAD
	F32 rotation = 0;

	static LLUICachedControl<bool> rotate_map("MiniMapRotate", true);
	if( rotate_map )
	{
		// rotate subsequent draws to agent rotation
		rotation = atan2( LLViewerCamera::getInstance()->getAtAxis().mV[VX], LLViewerCamera::getInstance()->getAtAxis().mV[VY] );
	}

	setDirectionPos( mTextBoxEast,  rotation );
	setDirectionPos( mTextBoxNorth, rotation + F_PI_BY_TWO );
	setDirectionPos( mTextBoxWest,  rotation + F_PI );
	setDirectionPos( mTextBoxSouth, rotation + F_PI + F_PI_BY_TWO );

	setDirectionPos( mTextBoxNorthEast, rotation +						F_PI_BY_TWO / 2);
	setDirectionPos( mTextBoxNorthWest, rotation + F_PI_BY_TWO +		F_PI_BY_TWO / 2);
	setDirectionPos( mTextBoxSouthWest, rotation + F_PI +				F_PI_BY_TWO / 2);
	setDirectionPos( mTextBoxSouthEast, rotation + F_PI + F_PI_BY_TWO + F_PI_BY_TWO / 2);

	// Note: we can't just gAgent.check cameraMouselook() because the transition states are wrong.
	if(gAgentCamera.cameraMouselook())
	{
		setMouseOpaque(false);
		getDragHandle()->setMouseOpaque(false);
	}
	else
	{
		setMouseOpaque(true);
		getDragHandle()->setMouseOpaque(true);
	}
	
	LLFloater::draw();
=======
    F32 rotation = 0;

    static LLUICachedControl<bool> rotate_map("MiniMapRotate", true);
    if( rotate_map )
    {
        // rotate subsequent draws to agent rotation
        rotation = atan2( LLViewerCamera::getInstance()->getAtAxis().mV[VX], LLViewerCamera::getInstance()->getAtAxis().mV[VY] );
    }

    setDirectionPos( mTextBoxEast,  rotation );
    setDirectionPos( mTextBoxNorth, rotation + F_PI_BY_TWO );
    setDirectionPos( mTextBoxWest,  rotation + F_PI );
    setDirectionPos( mTextBoxSouth, rotation + F_PI + F_PI_BY_TWO );

    setDirectionPos( mTextBoxNorthEast, rotation +                      F_PI_BY_TWO / 2);
    setDirectionPos( mTextBoxNorthWest, rotation + F_PI_BY_TWO +        F_PI_BY_TWO / 2);
    setDirectionPos( mTextBoxSouthWest, rotation + F_PI +               F_PI_BY_TWO / 2);
    setDirectionPos( mTextBoxSouthEast, rotation + F_PI + F_PI_BY_TWO + F_PI_BY_TWO / 2);

    // Note: we can't just gAgent.check cameraMouselook() because the transition states are wrong.
    if(gAgentCamera.cameraMouselook())
    {
        setMouseOpaque(FALSE);
        getDragHandle()->setMouseOpaque(FALSE);
    }
    else
    {
        setMouseOpaque(TRUE);
        getDragHandle()->setMouseOpaque(TRUE);
    }

    LLFloater::draw();
>>>>>>> e1623bb2
}

void LLFloaterMap::reshape(S32 width, S32 height, bool called_from_parent)
{
    LLFloater::reshape(width, height, called_from_parent);

    updateMinorDirections();
}

LLFloaterMap* LLFloaterMap::getInstance()
{
    return LLFloaterReg::getTypedInstance<LLFloaterMap>("mini_map");
}<|MERGE_RESOLUTION|>--- conflicted
+++ resolved
@@ -1,318 +1,254 @@
-/**
- * @file llfloatermap.cpp
- * @brief The "mini-map" or radar in the upper right part of the screen.
- *
- * $LicenseInfo:firstyear=2001&license=viewerlgpl$
- * Second Life Viewer Source Code
- * Copyright (C) 2010, Linden Research, Inc.
- *
- * This library is free software; you can redistribute it and/or
- * modify it under the terms of the GNU Lesser General Public
- * License as published by the Free Software Foundation;
- * version 2.1 of the License only.
- *
- * This library is distributed in the hope that it will be useful,
- * but WITHOUT ANY WARRANTY; without even the implied warranty of
- * MERCHANTABILITY or FITNESS FOR A PARTICULAR PURPOSE.  See the GNU
- * Lesser General Public License for more details.
- *
- * You should have received a copy of the GNU Lesser General Public
- * License along with this library; if not, write to the Free Software
- * Foundation, Inc., 51 Franklin Street, Fifth Floor, Boston, MA  02110-1301  USA
- *
- * Linden Research, Inc., 945 Battery Street, San Francisco, CA  94111  USA
- * $/LicenseInfo$
- */
-
-#include "llviewerprecompiledheaders.h"
-
-// self include
-#include "llfloatermap.h"
-
-// Library includes
-#include "llfloaterreg.h"
-#include "llfontgl.h"
-#include "llglheaders.h"
-
-// Viewer includes
-#include "llagentcamera.h"
-#include "llviewercontrol.h"
-#include "llnetmap.h"
-#include "lltracker.h"
-#include "llviewercamera.h"
-#include "lldraghandle.h"
-#include "lltextbox.h"
-#include "llfloaterworldmap.h"
-#include "llagent.h"
-
-//
-// Constants
-//
-
-// The minor cardinal direction labels are hidden if their height is more
-// than this proportion of the map.
-const F32 MAP_MINOR_DIR_THRESHOLD = 0.035f;
-
-//
-// Member functions
-//
-
-LLFloaterMap::LLFloaterMap(const LLSD& key)
-    : LLFloater(key),
-      mTextBoxEast(NULL),
-      mTextBoxNorth(NULL),
-      mTextBoxWest(NULL),
-      mTextBoxSouth(NULL),
-      mTextBoxSouthEast(NULL),
-      mTextBoxNorthEast(NULL),
-      mTextBoxNorthWest(NULL),
-      mTextBoxSouthWest(NULL),
-      mMap(NULL)
-{
-}
-
-LLFloaterMap::~LLFloaterMap()
-{
-}
-
-bool LLFloaterMap::postBuild()
-{
-    mMap = getChild<LLNetMap>("Net Map");
-    mMap->setToolTipMsg(getString("ToolTipMsg"));
-    mMap->setParcelNameMsg(getString("ParcelNameMsg"));
-    mMap->setParcelSalePriceMsg(getString("ParcelSalePriceMsg"));
-    mMap->setParcelSaleAreaMsg(getString("ParcelSaleAreaMsg"));
-    mMap->setParcelOwnerMsg(getString("ParcelOwnerMsg"));
-    mMap->setRegionNameMsg(getString("RegionNameMsg"));
-    mMap->setToolTipHintMsg(getString("ToolTipHintMsg"));
-    mMap->setAltToolTipHintMsg(getString("AltToolTipHintMsg"));
-    sendChildToBack(mMap);
-
-    mTextBoxNorth     = getChild<LLTextBox>("floater_map_north");
-    mTextBoxEast      = getChild<LLTextBox>("floater_map_east");
-    mTextBoxWest      = getChild<LLTextBox>("floater_map_west");
-    mTextBoxSouth     = getChild<LLTextBox>("floater_map_south");
-    mTextBoxSouthEast = getChild<LLTextBox>("floater_map_southeast");
-    mTextBoxNorthEast = getChild<LLTextBox>("floater_map_northeast");
-    mTextBoxSouthWest = getChild<LLTextBox>("floater_map_southwest");
-    mTextBoxNorthWest = getChild<LLTextBox>("floater_map_northwest");
-
-    mTextBoxNorth->reshapeToFitText();
-    mTextBoxEast->reshapeToFitText();
-    mTextBoxWest->reshapeToFitText();
-    mTextBoxSouth->reshapeToFitText();
-    mTextBoxSouthEast->reshapeToFitText();
-    mTextBoxNorthEast->reshapeToFitText();
-    mTextBoxSouthWest->reshapeToFitText();
-    mTextBoxNorthWest->reshapeToFitText();
-
-    updateMinorDirections();
-
-    // Get the drag handle all the way in back
-    sendChildToBack(getDragHandle());
-
-    // keep onscreen
-    gFloaterView->adjustToFitScreen(this, false);
-
-    return true;
-}
-
-bool LLFloaterMap::handleDoubleClick(S32 x, S32 y, MASK mask)
-{
-<<<<<<< HEAD
-	// If floater is minimized, minimap should be shown on doubleclick (STORM-299)
-	if (isMinimized())
-	{
-		setMinimized(false);
-		return true;
-	}
-
-	LLVector3d pos_global = mMap->viewPosToGlobal(x, y);
-	
-	LLTracker::stopTracking(false);
-	LLFloaterWorldMap* world_map = LLFloaterWorldMap::getInstance();
-	if (world_map)
-	{
-		world_map->trackLocation(pos_global);
-	}
-
-	if (gSavedSettings.getBOOL("DoubleClickTeleport"))
-	{
-		// If DoubleClickTeleport is on, double clicking the minimap will teleport there
-		gAgent.teleportViaLocationLookAt(pos_global);
-	}
-	else if (gSavedSettings.getBOOL("DoubleClickShowWorldMap"))
-	{
-		LLFloaterReg::showInstance("world_map");
-	}
-	return true;
-=======
-    // If floater is minimized, minimap should be shown on doubleclick (STORM-299)
-    if (isMinimized())
-    {
-        setMinimized(FALSE);
-        return TRUE;
-    }
-
-    LLVector3d pos_global = mMap->viewPosToGlobal(x, y);
-
-    LLTracker::stopTracking(false);
-    LLFloaterWorldMap* world_map = LLFloaterWorldMap::getInstance();
-    if (world_map)
-    {
-        world_map->trackLocation(pos_global);
-    }
-
-    if (gSavedSettings.getBOOL("DoubleClickTeleport"))
-    {
-        // If DoubleClickTeleport is on, double clicking the minimap will teleport there
-        gAgent.teleportViaLocationLookAt(pos_global);
-    }
-    else if (gSavedSettings.getBOOL("DoubleClickShowWorldMap"))
-    {
-        LLFloaterReg::showInstance("world_map");
-    }
-    return TRUE;
->>>>>>> e1623bb2
-}
-
-void LLFloaterMap::setDirectionPos(LLTextBox *text_box, F32 rotation)
-{
-    // Rotation is in radians.
-    // Rotation of 0 means x = 1, y = 0 on the unit circle.
-
-    F32 map_half_height  = (F32) (getRect().getHeight() / 2) - (getHeaderHeight() / 2);
-    F32 map_half_width   = (F32) (getRect().getWidth() / 2);
-    F32 text_half_height = (F32) (text_box->getRect().getHeight() / 2);
-    F32 text_half_width  = (F32) (text_box->getRect().getWidth() / 2);
-    F32 extra_padding    = (F32) (mTextBoxNorth->getRect().getWidth() / 2);
-    F32 pos_half_height  = map_half_height - text_half_height - extra_padding;
-    F32 pos_half_width   = map_half_width - text_half_width - extra_padding;
-
-    F32 corner_angle               = atan2(pos_half_height, pos_half_width);
-    F32 rotation_mirrored_into_top = abs(fmodf(rotation, F_PI));
-    if (rotation < 0)
-    {
-        rotation_mirrored_into_top = F_PI - rotation_mirrored_into_top;
-    }
-    F32  rotation_mirrored_into_top_right = (F_PI_BY_TWO - abs(rotation_mirrored_into_top - F_PI_BY_TWO));
-    bool at_left_right_edge               = rotation_mirrored_into_top_right < corner_angle;
-
-    F32 part_x = cos(rotation);
-    F32 part_y = sin(rotation);
-    F32 y;
-    F32 x;
-    if (at_left_right_edge)
-    {
-        x = std::copysign(pos_half_width, part_x);
-        y = x * part_y / part_x;
-    }
-    else
-    {
-        y = std::copysign(pos_half_height, part_y);
-        x = y * part_x / part_y;
-    }
-
-    text_box->setOrigin(ll_round(map_half_width + x - text_half_width), ll_round(map_half_height + y - text_half_height));
-}
-
-void LLFloaterMap::updateMinorDirections()
-{
-    if (mTextBoxNorthEast == NULL)
-    {
-        return;
-    }
-
-    // Hide minor directions if they cover too much of the map
-    bool show_minors = mTextBoxNorthEast->getRect().getHeight() < MAP_MINOR_DIR_THRESHOLD *
-        llmin(getRect().getWidth(), getRect().getHeight());
-
-    mTextBoxNorthEast->setVisible(show_minors);
-    mTextBoxNorthWest->setVisible(show_minors);
-    mTextBoxSouthWest->setVisible(show_minors);
-    mTextBoxSouthEast->setVisible(show_minors);
-}
-
-// virtual
-void LLFloaterMap::draw()
-{
-<<<<<<< HEAD
-	F32 rotation = 0;
-
-	static LLUICachedControl<bool> rotate_map("MiniMapRotate", true);
-	if( rotate_map )
-	{
-		// rotate subsequent draws to agent rotation
-		rotation = atan2( LLViewerCamera::getInstance()->getAtAxis().mV[VX], LLViewerCamera::getInstance()->getAtAxis().mV[VY] );
-	}
-
-	setDirectionPos( mTextBoxEast,  rotation );
-	setDirectionPos( mTextBoxNorth, rotation + F_PI_BY_TWO );
-	setDirectionPos( mTextBoxWest,  rotation + F_PI );
-	setDirectionPos( mTextBoxSouth, rotation + F_PI + F_PI_BY_TWO );
-
-	setDirectionPos( mTextBoxNorthEast, rotation +						F_PI_BY_TWO / 2);
-	setDirectionPos( mTextBoxNorthWest, rotation + F_PI_BY_TWO +		F_PI_BY_TWO / 2);
-	setDirectionPos( mTextBoxSouthWest, rotation + F_PI +				F_PI_BY_TWO / 2);
-	setDirectionPos( mTextBoxSouthEast, rotation + F_PI + F_PI_BY_TWO + F_PI_BY_TWO / 2);
-
-	// Note: we can't just gAgent.check cameraMouselook() because the transition states are wrong.
-	if(gAgentCamera.cameraMouselook())
-	{
-		setMouseOpaque(false);
-		getDragHandle()->setMouseOpaque(false);
-	}
-	else
-	{
-		setMouseOpaque(true);
-		getDragHandle()->setMouseOpaque(true);
-	}
-	
-	LLFloater::draw();
-=======
-    F32 rotation = 0;
-
-    static LLUICachedControl<bool> rotate_map("MiniMapRotate", true);
-    if( rotate_map )
-    {
-        // rotate subsequent draws to agent rotation
-        rotation = atan2( LLViewerCamera::getInstance()->getAtAxis().mV[VX], LLViewerCamera::getInstance()->getAtAxis().mV[VY] );
-    }
-
-    setDirectionPos( mTextBoxEast,  rotation );
-    setDirectionPos( mTextBoxNorth, rotation + F_PI_BY_TWO );
-    setDirectionPos( mTextBoxWest,  rotation + F_PI );
-    setDirectionPos( mTextBoxSouth, rotation + F_PI + F_PI_BY_TWO );
-
-    setDirectionPos( mTextBoxNorthEast, rotation +                      F_PI_BY_TWO / 2);
-    setDirectionPos( mTextBoxNorthWest, rotation + F_PI_BY_TWO +        F_PI_BY_TWO / 2);
-    setDirectionPos( mTextBoxSouthWest, rotation + F_PI +               F_PI_BY_TWO / 2);
-    setDirectionPos( mTextBoxSouthEast, rotation + F_PI + F_PI_BY_TWO + F_PI_BY_TWO / 2);
-
-    // Note: we can't just gAgent.check cameraMouselook() because the transition states are wrong.
-    if(gAgentCamera.cameraMouselook())
-    {
-        setMouseOpaque(FALSE);
-        getDragHandle()->setMouseOpaque(FALSE);
-    }
-    else
-    {
-        setMouseOpaque(TRUE);
-        getDragHandle()->setMouseOpaque(TRUE);
-    }
-
-    LLFloater::draw();
->>>>>>> e1623bb2
-}
-
-void LLFloaterMap::reshape(S32 width, S32 height, bool called_from_parent)
-{
-    LLFloater::reshape(width, height, called_from_parent);
-
-    updateMinorDirections();
-}
-
-LLFloaterMap* LLFloaterMap::getInstance()
-{
-    return LLFloaterReg::getTypedInstance<LLFloaterMap>("mini_map");
-}+/**
+ * @file llfloatermap.cpp
+ * @brief The "mini-map" or radar in the upper right part of the screen.
+ *
+ * $LicenseInfo:firstyear=2001&license=viewerlgpl$
+ * Second Life Viewer Source Code
+ * Copyright (C) 2010, Linden Research, Inc.
+ *
+ * This library is free software; you can redistribute it and/or
+ * modify it under the terms of the GNU Lesser General Public
+ * License as published by the Free Software Foundation;
+ * version 2.1 of the License only.
+ *
+ * This library is distributed in the hope that it will be useful,
+ * but WITHOUT ANY WARRANTY; without even the implied warranty of
+ * MERCHANTABILITY or FITNESS FOR A PARTICULAR PURPOSE.  See the GNU
+ * Lesser General Public License for more details.
+ *
+ * You should have received a copy of the GNU Lesser General Public
+ * License along with this library; if not, write to the Free Software
+ * Foundation, Inc., 51 Franklin Street, Fifth Floor, Boston, MA  02110-1301  USA
+ *
+ * Linden Research, Inc., 945 Battery Street, San Francisco, CA  94111  USA
+ * $/LicenseInfo$
+ */
+
+#include "llviewerprecompiledheaders.h"
+
+// self include
+#include "llfloatermap.h"
+
+// Library includes
+#include "llfloaterreg.h"
+#include "llfontgl.h"
+#include "llglheaders.h"
+
+// Viewer includes
+#include "llagentcamera.h"
+#include "llviewercontrol.h"
+#include "llnetmap.h"
+#include "lltracker.h"
+#include "llviewercamera.h"
+#include "lldraghandle.h"
+#include "lltextbox.h"
+#include "llfloaterworldmap.h"
+#include "llagent.h"
+
+//
+// Constants
+//
+
+// The minor cardinal direction labels are hidden if their height is more
+// than this proportion of the map.
+const F32 MAP_MINOR_DIR_THRESHOLD = 0.035f;
+
+//
+// Member functions
+//
+
+LLFloaterMap::LLFloaterMap(const LLSD& key)
+    : LLFloater(key),
+      mTextBoxEast(NULL),
+      mTextBoxNorth(NULL),
+      mTextBoxWest(NULL),
+      mTextBoxSouth(NULL),
+      mTextBoxSouthEast(NULL),
+      mTextBoxNorthEast(NULL),
+      mTextBoxNorthWest(NULL),
+      mTextBoxSouthWest(NULL),
+      mMap(NULL)
+{
+}
+
+LLFloaterMap::~LLFloaterMap()
+{
+}
+
+bool LLFloaterMap::postBuild()
+{
+    mMap = getChild<LLNetMap>("Net Map");
+    mMap->setToolTipMsg(getString("ToolTipMsg"));
+    mMap->setParcelNameMsg(getString("ParcelNameMsg"));
+    mMap->setParcelSalePriceMsg(getString("ParcelSalePriceMsg"));
+    mMap->setParcelSaleAreaMsg(getString("ParcelSaleAreaMsg"));
+    mMap->setParcelOwnerMsg(getString("ParcelOwnerMsg"));
+    mMap->setRegionNameMsg(getString("RegionNameMsg"));
+    mMap->setToolTipHintMsg(getString("ToolTipHintMsg"));
+    mMap->setAltToolTipHintMsg(getString("AltToolTipHintMsg"));
+    sendChildToBack(mMap);
+
+    mTextBoxNorth     = getChild<LLTextBox>("floater_map_north");
+    mTextBoxEast      = getChild<LLTextBox>("floater_map_east");
+    mTextBoxWest      = getChild<LLTextBox>("floater_map_west");
+    mTextBoxSouth     = getChild<LLTextBox>("floater_map_south");
+    mTextBoxSouthEast = getChild<LLTextBox>("floater_map_southeast");
+    mTextBoxNorthEast = getChild<LLTextBox>("floater_map_northeast");
+    mTextBoxSouthWest = getChild<LLTextBox>("floater_map_southwest");
+    mTextBoxNorthWest = getChild<LLTextBox>("floater_map_northwest");
+
+    mTextBoxNorth->reshapeToFitText();
+    mTextBoxEast->reshapeToFitText();
+    mTextBoxWest->reshapeToFitText();
+    mTextBoxSouth->reshapeToFitText();
+    mTextBoxSouthEast->reshapeToFitText();
+    mTextBoxNorthEast->reshapeToFitText();
+    mTextBoxSouthWest->reshapeToFitText();
+    mTextBoxNorthWest->reshapeToFitText();
+
+    updateMinorDirections();
+
+    // Get the drag handle all the way in back
+    sendChildToBack(getDragHandle());
+
+    // keep onscreen
+    gFloaterView->adjustToFitScreen(this, false);
+
+    return true;
+}
+
+bool LLFloaterMap::handleDoubleClick(S32 x, S32 y, MASK mask)
+{
+    // If floater is minimized, minimap should be shown on doubleclick (STORM-299)
+    if (isMinimized())
+    {
+        setMinimized(false);
+        return true;
+    }
+
+    LLVector3d pos_global = mMap->viewPosToGlobal(x, y);
+
+    LLTracker::stopTracking(false);
+    LLFloaterWorldMap* world_map = LLFloaterWorldMap::getInstance();
+    if (world_map)
+    {
+        world_map->trackLocation(pos_global);
+    }
+
+    if (gSavedSettings.getBOOL("DoubleClickTeleport"))
+    {
+        // If DoubleClickTeleport is on, double clicking the minimap will teleport there
+        gAgent.teleportViaLocationLookAt(pos_global);
+    }
+    else if (gSavedSettings.getBOOL("DoubleClickShowWorldMap"))
+    {
+        LLFloaterReg::showInstance("world_map");
+    }
+    return true;
+}
+
+void LLFloaterMap::setDirectionPos(LLTextBox *text_box, F32 rotation)
+{
+    // Rotation is in radians.
+    // Rotation of 0 means x = 1, y = 0 on the unit circle.
+
+    F32 map_half_height  = (F32) (getRect().getHeight() / 2) - (getHeaderHeight() / 2);
+    F32 map_half_width   = (F32) (getRect().getWidth() / 2);
+    F32 text_half_height = (F32) (text_box->getRect().getHeight() / 2);
+    F32 text_half_width  = (F32) (text_box->getRect().getWidth() / 2);
+    F32 extra_padding    = (F32) (mTextBoxNorth->getRect().getWidth() / 2);
+    F32 pos_half_height  = map_half_height - text_half_height - extra_padding;
+    F32 pos_half_width   = map_half_width - text_half_width - extra_padding;
+
+    F32 corner_angle               = atan2(pos_half_height, pos_half_width);
+    F32 rotation_mirrored_into_top = abs(fmodf(rotation, F_PI));
+    if (rotation < 0)
+    {
+        rotation_mirrored_into_top = F_PI - rotation_mirrored_into_top;
+    }
+    F32  rotation_mirrored_into_top_right = (F_PI_BY_TWO - abs(rotation_mirrored_into_top - F_PI_BY_TWO));
+    bool at_left_right_edge               = rotation_mirrored_into_top_right < corner_angle;
+
+    F32 part_x = cos(rotation);
+    F32 part_y = sin(rotation);
+    F32 y;
+    F32 x;
+    if (at_left_right_edge)
+    {
+        x = std::copysign(pos_half_width, part_x);
+        y = x * part_y / part_x;
+    }
+    else
+    {
+        y = std::copysign(pos_half_height, part_y);
+        x = y * part_x / part_y;
+    }
+
+    text_box->setOrigin(ll_round(map_half_width + x - text_half_width), ll_round(map_half_height + y - text_half_height));
+}
+
+void LLFloaterMap::updateMinorDirections()
+{
+    if (mTextBoxNorthEast == NULL)
+    {
+        return;
+    }
+
+    // Hide minor directions if they cover too much of the map
+    bool show_minors = mTextBoxNorthEast->getRect().getHeight() < MAP_MINOR_DIR_THRESHOLD *
+        llmin(getRect().getWidth(), getRect().getHeight());
+
+    mTextBoxNorthEast->setVisible(show_minors);
+    mTextBoxNorthWest->setVisible(show_minors);
+    mTextBoxSouthWest->setVisible(show_minors);
+    mTextBoxSouthEast->setVisible(show_minors);
+}
+
+// virtual
+void LLFloaterMap::draw()
+{
+    F32 rotation = 0;
+
+    static LLUICachedControl<bool> rotate_map("MiniMapRotate", true);
+    if( rotate_map )
+    {
+        // rotate subsequent draws to agent rotation
+        rotation = atan2( LLViewerCamera::getInstance()->getAtAxis().mV[VX], LLViewerCamera::getInstance()->getAtAxis().mV[VY] );
+    }
+
+    setDirectionPos( mTextBoxEast,  rotation );
+    setDirectionPos( mTextBoxNorth, rotation + F_PI_BY_TWO );
+    setDirectionPos( mTextBoxWest,  rotation + F_PI );
+    setDirectionPos( mTextBoxSouth, rotation + F_PI + F_PI_BY_TWO );
+
+    setDirectionPos( mTextBoxNorthEast, rotation +                      F_PI_BY_TWO / 2);
+    setDirectionPos( mTextBoxNorthWest, rotation + F_PI_BY_TWO +        F_PI_BY_TWO / 2);
+    setDirectionPos( mTextBoxSouthWest, rotation + F_PI +               F_PI_BY_TWO / 2);
+    setDirectionPos( mTextBoxSouthEast, rotation + F_PI + F_PI_BY_TWO + F_PI_BY_TWO / 2);
+
+    // Note: we can't just gAgent.check cameraMouselook() because the transition states are wrong.
+    if(gAgentCamera.cameraMouselook())
+    {
+        setMouseOpaque(false);
+        getDragHandle()->setMouseOpaque(false);
+    }
+    else
+    {
+        setMouseOpaque(true);
+        getDragHandle()->setMouseOpaque(true);
+    }
+
+    LLFloater::draw();
+}
+
+void LLFloaterMap::reshape(S32 width, S32 height, bool called_from_parent)
+{
+    LLFloater::reshape(width, height, called_from_parent);
+
+    updateMinorDirections();
+}
+
+LLFloaterMap* LLFloaterMap::getInstance()
+{
+    return LLFloaterReg::getTypedInstance<LLFloaterMap>("mini_map");
+}