/**
 * @file llfloaterdeleteprefpreset.h
 * @brief Floater to delete a graphics / camera preset

 *
 * $LicenseInfo:firstyear=2014&license=viewerlgpl$
 * Second Life Viewer Source Code
 * Copyright (C) 2014, Linden Research, Inc.
 *
 * This library is free software; you can redistribute it and/or
 * modify it under the terms of the GNU Lesser General Public
 * License as published by the Free Software Foundation;
 * version 2.1 of the License only.
 *
 * This library is distributed in the hope that it will be useful,
 * but WITHOUT ANY WARRANTY; without even the implied warranty of
 * MERCHANTABILITY or FITNESS FOR A PARTICULAR PURPOSE.  See the GNU
 * Lesser General Public License for more details.
 *
 * You should have received a copy of the GNU Lesser General Public
 * License along with this library; if not, write to the Free Software
 * Foundation, Inc., 51 Franklin Street, Fifth Floor, Boston, MA  02110-1301  USA
 *
 * Linden Research, Inc., 945 Battery Street, San Francisco, CA  94111  USA
 * $/LicenseInfo$
 */

#ifndef LL_LLFLOATERDELETEPREFPRESET_H
#define LL_LLFLOATERDELETEPREFPRESET_H

#include "llfloater.h"

class LLComboBox;

class LLFloaterDeletePrefPreset : public LLFloater
{

public:
    LLFloaterDeletePrefPreset(const LLSD &key);

<<<<<<< HEAD
	bool postBuild() override;
	void onOpen(const LLSD& key) override;
=======
    /*virtual*/ BOOL    postBuild();
    /*virtual*/ void    onOpen(const LLSD& key);
>>>>>>> e1623bb2

    void onBtnDelete();
    void onBtnCancel();

private:
    void onPresetsListChange();

    std::string mSubdirectory;
};

#endif // LL_LLFLOATERDELETEPREFPRESET_H<|MERGE_RESOLUTION|>--- conflicted
+++ resolved
@@ -1,58 +1,53 @@
-/**
- * @file llfloaterdeleteprefpreset.h
- * @brief Floater to delete a graphics / camera preset
-
- *
- * $LicenseInfo:firstyear=2014&license=viewerlgpl$
- * Second Life Viewer Source Code
- * Copyright (C) 2014, Linden Research, Inc.
- *
- * This library is free software; you can redistribute it and/or
- * modify it under the terms of the GNU Lesser General Public
- * License as published by the Free Software Foundation;
- * version 2.1 of the License only.
- *
- * This library is distributed in the hope that it will be useful,
- * but WITHOUT ANY WARRANTY; without even the implied warranty of
- * MERCHANTABILITY or FITNESS FOR A PARTICULAR PURPOSE.  See the GNU
- * Lesser General Public License for more details.
- *
- * You should have received a copy of the GNU Lesser General Public
- * License along with this library; if not, write to the Free Software
- * Foundation, Inc., 51 Franklin Street, Fifth Floor, Boston, MA  02110-1301  USA
- *
- * Linden Research, Inc., 945 Battery Street, San Francisco, CA  94111  USA
- * $/LicenseInfo$
- */
-
-#ifndef LL_LLFLOATERDELETEPREFPRESET_H
-#define LL_LLFLOATERDELETEPREFPRESET_H
-
-#include "llfloater.h"
-
-class LLComboBox;
-
-class LLFloaterDeletePrefPreset : public LLFloater
-{
-
-public:
-    LLFloaterDeletePrefPreset(const LLSD &key);
-
-<<<<<<< HEAD
-	bool postBuild() override;
-	void onOpen(const LLSD& key) override;
-=======
-    /*virtual*/ BOOL    postBuild();
-    /*virtual*/ void    onOpen(const LLSD& key);
->>>>>>> e1623bb2
-
-    void onBtnDelete();
-    void onBtnCancel();
-
-private:
-    void onPresetsListChange();
-
-    std::string mSubdirectory;
-};
-
-#endif // LL_LLFLOATERDELETEPREFPRESET_H+/**
+ * @file llfloaterdeleteprefpreset.h
+ * @brief Floater to delete a graphics / camera preset
+
+ *
+ * $LicenseInfo:firstyear=2014&license=viewerlgpl$
+ * Second Life Viewer Source Code
+ * Copyright (C) 2014, Linden Research, Inc.
+ *
+ * This library is free software; you can redistribute it and/or
+ * modify it under the terms of the GNU Lesser General Public
+ * License as published by the Free Software Foundation;
+ * version 2.1 of the License only.
+ *
+ * This library is distributed in the hope that it will be useful,
+ * but WITHOUT ANY WARRANTY; without even the implied warranty of
+ * MERCHANTABILITY or FITNESS FOR A PARTICULAR PURPOSE.  See the GNU
+ * Lesser General Public License for more details.
+ *
+ * You should have received a copy of the GNU Lesser General Public
+ * License along with this library; if not, write to the Free Software
+ * Foundation, Inc., 51 Franklin Street, Fifth Floor, Boston, MA  02110-1301  USA
+ *
+ * Linden Research, Inc., 945 Battery Street, San Francisco, CA  94111  USA
+ * $/LicenseInfo$
+ */
+
+#ifndef LL_LLFLOATERDELETEPREFPRESET_H
+#define LL_LLFLOATERDELETEPREFPRESET_H
+
+#include "llfloater.h"
+
+class LLComboBox;
+
+class LLFloaterDeletePrefPreset : public LLFloater
+{
+
+public:
+    LLFloaterDeletePrefPreset(const LLSD &key);
+
+    bool postBuild() override;
+    void onOpen(const LLSD& key) override;
+
+    void onBtnDelete();
+    void onBtnCancel();
+
+private:
+    void onPresetsListChange();
+
+    std::string mSubdirectory;
+};
+
+#endif // LL_LLFLOATERDELETEPREFPRESET_H