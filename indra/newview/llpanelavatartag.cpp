/**
 * @file llpanelavatartag.cpp
 * @brief Avatar tag panel
 *
 * $LicenseInfo:firstyear=2009&license=viewerlgpl$
 * Second Life Viewer Source Code
 * Copyright (C) 2010, Linden Research, Inc.
 *
 * This library is free software; you can redistribute it and/or
 * modify it under the terms of the GNU Lesser General Public
 * License as published by the Free Software Foundation;
 * version 2.1 of the License only.
 *
 * This library is distributed in the hope that it will be useful,
 * but WITHOUT ANY WARRANTY; without even the implied warranty of
 * MERCHANTABILITY or FITNESS FOR A PARTICULAR PURPOSE.  See the GNU
 * Lesser General Public License for more details.
 *
 * You should have received a copy of the GNU Lesser General Public
 * License along with this library; if not, write to the Free Software
 * Foundation, Inc., 51 Franklin Street, Fifth Floor, Boston, MA  02110-1301  USA
 *
 * Linden Research, Inc., 945 Battery Street, San Francisco, CA  94111  USA
 * $/LicenseInfo$
 */

#include "llviewerprecompiledheaders.h"

#include "llpanelavatartag.h"

#include "lluictrlfactory.h"
#include "llavatariconctrl.h"
#include "lltextbox.h"

LLPanelAvatarTag::LLPanelAvatarTag(const LLUUID& key, const std::string im_time)
    : LLPanel()
    , mAvatarId(LLUUID::null)
//  , mFadeTimer()
{
    buildFromFile( "panel_avatar_tag.xml");
    setLeftButtonClickCallback(boost::bind(&LLPanelAvatarTag::onClick, this));
    setAvatarId(key);
    setTime(im_time);
}

LLPanelAvatarTag::~LLPanelAvatarTag()
{
    // Name callbacks will be automatically disconnected since LLPanel is trackable
}

bool LLPanelAvatarTag::postBuild()
{
<<<<<<< HEAD
	mIcon = getChild<LLAvatarIconCtrl>("avatar_tag_icon");
	mName = getChild<LLTextBox>("sender_tag_name");
	mTime = getChild<LLTextBox>("tag_time");
	return true;
=======
    mIcon = getChild<LLAvatarIconCtrl>("avatar_tag_icon");
    mName = getChild<LLTextBox>("sender_tag_name");
    mTime = getChild<LLTextBox>("tag_time");
    return TRUE;
>>>>>>> e1623bb2
}

void LLPanelAvatarTag::draw()
{

}
void LLPanelAvatarTag::setName(const std::string& name)
{
    if (mName)
        mName->setText(name);
}

void LLPanelAvatarTag::setTime(const std::string& time)
{
    if (mTime)
        mTime->setText(time);
}


void LLPanelAvatarTag::setAvatarId(const LLUUID& avatar_id)
{
    mAvatarId = avatar_id;
    if (mIcon)
    {
        mIcon->setValue(avatar_id);
    }
    setName(std::string(mIcon->getFullName()));
}

boost::signals2::connection LLPanelAvatarTag::setLeftButtonClickCallback(
                                                                  const commit_callback_t& cb)
{
    return setCommitCallback(cb);
}

bool LLPanelAvatarTag::handleMouseDown(S32 x, S32 y, MASK mask)
{
<<<<<<< HEAD
	onCommit();
	return true;
=======
    onCommit();
    return TRUE;
>>>>>>> e1623bb2
}

void LLPanelAvatarTag::onClick()
{
    // Do the on click stuff.
}<|MERGE_RESOLUTION|>--- conflicted
+++ resolved
@@ -1,113 +1,101 @@
-/**
- * @file llpanelavatartag.cpp
- * @brief Avatar tag panel
- *
- * $LicenseInfo:firstyear=2009&license=viewerlgpl$
- * Second Life Viewer Source Code
- * Copyright (C) 2010, Linden Research, Inc.
- *
- * This library is free software; you can redistribute it and/or
- * modify it under the terms of the GNU Lesser General Public
- * License as published by the Free Software Foundation;
- * version 2.1 of the License only.
- *
- * This library is distributed in the hope that it will be useful,
- * but WITHOUT ANY WARRANTY; without even the implied warranty of
- * MERCHANTABILITY or FITNESS FOR A PARTICULAR PURPOSE.  See the GNU
- * Lesser General Public License for more details.
- *
- * You should have received a copy of the GNU Lesser General Public
- * License along with this library; if not, write to the Free Software
- * Foundation, Inc., 51 Franklin Street, Fifth Floor, Boston, MA  02110-1301  USA
- *
- * Linden Research, Inc., 945 Battery Street, San Francisco, CA  94111  USA
- * $/LicenseInfo$
- */
-
-#include "llviewerprecompiledheaders.h"
-
-#include "llpanelavatartag.h"
-
-#include "lluictrlfactory.h"
-#include "llavatariconctrl.h"
-#include "lltextbox.h"
-
-LLPanelAvatarTag::LLPanelAvatarTag(const LLUUID& key, const std::string im_time)
-    : LLPanel()
-    , mAvatarId(LLUUID::null)
-//  , mFadeTimer()
-{
-    buildFromFile( "panel_avatar_tag.xml");
-    setLeftButtonClickCallback(boost::bind(&LLPanelAvatarTag::onClick, this));
-    setAvatarId(key);
-    setTime(im_time);
-}
-
-LLPanelAvatarTag::~LLPanelAvatarTag()
-{
-    // Name callbacks will be automatically disconnected since LLPanel is trackable
-}
-
-bool LLPanelAvatarTag::postBuild()
-{
-<<<<<<< HEAD
-	mIcon = getChild<LLAvatarIconCtrl>("avatar_tag_icon");
-	mName = getChild<LLTextBox>("sender_tag_name");
-	mTime = getChild<LLTextBox>("tag_time");
-	return true;
-=======
-    mIcon = getChild<LLAvatarIconCtrl>("avatar_tag_icon");
-    mName = getChild<LLTextBox>("sender_tag_name");
-    mTime = getChild<LLTextBox>("tag_time");
-    return TRUE;
->>>>>>> e1623bb2
-}
-
-void LLPanelAvatarTag::draw()
-{
-
-}
-void LLPanelAvatarTag::setName(const std::string& name)
-{
-    if (mName)
-        mName->setText(name);
-}
-
-void LLPanelAvatarTag::setTime(const std::string& time)
-{
-    if (mTime)
-        mTime->setText(time);
-}
-
-
-void LLPanelAvatarTag::setAvatarId(const LLUUID& avatar_id)
-{
-    mAvatarId = avatar_id;
-    if (mIcon)
-    {
-        mIcon->setValue(avatar_id);
-    }
-    setName(std::string(mIcon->getFullName()));
-}
-
-boost::signals2::connection LLPanelAvatarTag::setLeftButtonClickCallback(
-                                                                  const commit_callback_t& cb)
-{
-    return setCommitCallback(cb);
-}
-
-bool LLPanelAvatarTag::handleMouseDown(S32 x, S32 y, MASK mask)
-{
-<<<<<<< HEAD
-	onCommit();
-	return true;
-=======
-    onCommit();
-    return TRUE;
->>>>>>> e1623bb2
-}
-
-void LLPanelAvatarTag::onClick()
-{
-    // Do the on click stuff.
-}+/**
+ * @file llpanelavatartag.cpp
+ * @brief Avatar tag panel
+ *
+ * $LicenseInfo:firstyear=2009&license=viewerlgpl$
+ * Second Life Viewer Source Code
+ * Copyright (C) 2010, Linden Research, Inc.
+ *
+ * This library is free software; you can redistribute it and/or
+ * modify it under the terms of the GNU Lesser General Public
+ * License as published by the Free Software Foundation;
+ * version 2.1 of the License only.
+ *
+ * This library is distributed in the hope that it will be useful,
+ * but WITHOUT ANY WARRANTY; without even the implied warranty of
+ * MERCHANTABILITY or FITNESS FOR A PARTICULAR PURPOSE.  See the GNU
+ * Lesser General Public License for more details.
+ *
+ * You should have received a copy of the GNU Lesser General Public
+ * License along with this library; if not, write to the Free Software
+ * Foundation, Inc., 51 Franklin Street, Fifth Floor, Boston, MA  02110-1301  USA
+ *
+ * Linden Research, Inc., 945 Battery Street, San Francisco, CA  94111  USA
+ * $/LicenseInfo$
+ */
+
+#include "llviewerprecompiledheaders.h"
+
+#include "llpanelavatartag.h"
+
+#include "lluictrlfactory.h"
+#include "llavatariconctrl.h"
+#include "lltextbox.h"
+
+LLPanelAvatarTag::LLPanelAvatarTag(const LLUUID& key, const std::string im_time)
+    : LLPanel()
+    , mAvatarId(LLUUID::null)
+//  , mFadeTimer()
+{
+    buildFromFile( "panel_avatar_tag.xml");
+    setLeftButtonClickCallback(boost::bind(&LLPanelAvatarTag::onClick, this));
+    setAvatarId(key);
+    setTime(im_time);
+}
+
+LLPanelAvatarTag::~LLPanelAvatarTag()
+{
+    // Name callbacks will be automatically disconnected since LLPanel is trackable
+}
+
+bool LLPanelAvatarTag::postBuild()
+{
+    mIcon = getChild<LLAvatarIconCtrl>("avatar_tag_icon");
+    mName = getChild<LLTextBox>("sender_tag_name");
+    mTime = getChild<LLTextBox>("tag_time");
+    return true;
+}
+
+void LLPanelAvatarTag::draw()
+{
+
+}
+void LLPanelAvatarTag::setName(const std::string& name)
+{
+    if (mName)
+        mName->setText(name);
+}
+
+void LLPanelAvatarTag::setTime(const std::string& time)
+{
+    if (mTime)
+        mTime->setText(time);
+}
+
+
+void LLPanelAvatarTag::setAvatarId(const LLUUID& avatar_id)
+{
+    mAvatarId = avatar_id;
+    if (mIcon)
+    {
+        mIcon->setValue(avatar_id);
+    }
+    setName(std::string(mIcon->getFullName()));
+}
+
+boost::signals2::connection LLPanelAvatarTag::setLeftButtonClickCallback(
+                                                                  const commit_callback_t& cb)
+{
+    return setCommitCallback(cb);
+}
+
+bool LLPanelAvatarTag::handleMouseDown(S32 x, S32 y, MASK mask)
+{
+    onCommit();
+    return true;
+}
+
+void LLPanelAvatarTag::onClick()
+{
+    // Do the on click stuff.
+}