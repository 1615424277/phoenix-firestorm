/**
 * @file llmanipscale.h
 * @brief LLManipScale class definition
 *
 * $LicenseInfo:firstyear=2001&license=viewerlgpl$
 * Second Life Viewer Source Code
 * Copyright (C) 2010, Linden Research, Inc.
 *
 * This library is free software; you can redistribute it and/or
 * modify it under the terms of the GNU Lesser General Public
 * License as published by the Free Software Foundation;
 * version 2.1 of the License only.
 *
 * This library is distributed in the hope that it will be useful,
 * but WITHOUT ANY WARRANTY; without even the implied warranty of
 * MERCHANTABILITY or FITNESS FOR A PARTICULAR PURPOSE.  See the GNU
 * Lesser General Public License for more details.
 *
 * You should have received a copy of the GNU Lesser General Public
 * License along with this library; if not, write to the Free Software
 * Foundation, Inc., 51 Franklin Street, Fifth Floor, Boston, MA  02110-1301  USA
 *
 * Linden Research, Inc., 945 Battery Street, San Francisco, CA  94111  USA
 * $/LicenseInfo$
 */

#ifndef LL_MANIPSCALE_H
#define LL_MANIPSCALE_H

// llmanipscale.h
//
// copyright 2001-2002, linden research inc


#include "lltool.h"
#include "v3math.h"
#include "v4math.h"
#include "llmanip.h"
#include "llviewerobject.h"
#include "llbbox.h"


F32 get_default_max_prim_scale(bool is_flora = false);

class LLToolComposite;
class LLColor4;

typedef enum e_scale_manipulator_type
{
    SCALE_MANIP_CORNER,
    SCALE_MANIP_FACE
} EScaleManipulatorType;

typedef enum e_snap_regimes
{
    SNAP_REGIME_NONE = 0, //!< The cursor is not in either of the snap regimes.
    SNAP_REGIME_UPPER = 0x1, //!< The cursor is, non-exclusively, in the first of the snap regimes. Prefer to treat as bitmask.
    SNAP_REGIME_LOWER = 0x2 //!< The cursor is, non-exclusively, in the second of the snap regimes. Prefer to treat as bitmask.
} ESnapRegimes;


class LLManipScale : public LLManip
{
public:
    class ManipulatorHandle
    {
    public:
        LLVector3   mPosition;
        EManipPart  mManipID;
        EScaleManipulatorType           mType;

        ManipulatorHandle(LLVector3 pos, EManipPart id, EScaleManipulatorType type):mPosition(pos), mManipID(id), mType(type){}
    };
    static const S32 NUM_MANIPULATORS = 14;

    LLManipScale( LLToolComposite* composite );
    ~LLManipScale();

    virtual bool    handleMouseDown( S32 x, S32 y, MASK mask );
    virtual bool    handleMouseUp( S32 x, S32 y, MASK mask );
    virtual bool    handleHover( S32 x, S32 y, MASK mask );
    virtual void    render();
    virtual void    handleSelect();

    virtual bool    handleMouseDownOnPart(S32 x, S32 y, MASK mask);
    virtual void    highlightManipulators(S32 x, S32 y);    // decided which manipulator, if any, should be highlighted by mouse hover
    virtual bool    canAffectSelection();

    static void     setUniform( bool b );
    static bool     getUniform();
    static void     setStretchTextures( bool b );
    static bool     getStretchTextures();
    static void     setShowAxes( bool b );
    static bool     getShowAxes();

private:
    void            renderCorners( const LLBBox& local_bbox );
    void            renderFaces( const LLBBox& local_bbox );
    void            renderBoxHandle( F32 x, F32 y, F32 z );
    void            renderAxisHandle( U32 part, const LLVector3& start, const LLVector3& end );
    void            renderGuidelinesPart( const LLBBox& local_bbox );
    void            renderSnapGuides( const LLBBox& local_bbox );

    void            revert();

    inline void     conditionalHighlight( U32 part, const LLColor4* highlight = NULL, const LLColor4* normal = NULL );

    void            drag( S32 x, S32 y );
    void            dragFace( S32 x, S32 y );
    void            dragCorner( S32 x, S32 y );

    void            sendUpdates( bool send_position_update, bool send_scale_update, bool corner = false);

    LLVector3       faceToUnitVector( S32 part ) const;
    LLVector3       cornerToUnitVector( S32 part ) const;
    LLVector3       edgeToUnitVector( S32 part ) const;
    LLVector3       partToUnitVector( S32 part ) const;
    LLVector3       unitVectorToLocalBBoxExtent( const LLVector3& v, const LLBBox& bbox ) const;
    F32             partToMaxScale( S32 part, const LLBBox& bbox ) const;
    F32             partToMinScale( S32 part, const LLBBox& bbox ) const;
    LLVector3       nearestAxis( const LLVector3& v ) const;

    void            stretchFace( const LLVector3& drag_start_agent, const LLVector3& drag_delta_agent);

    void            adjustTextureRepeats();     // Adjusts texture coords based on mSavedScale and current scale, only works for boxes

    void            updateSnapGuides(const LLBBox& bbox);
private:

    struct compare_manipulators
    {
        bool operator() (const ManipulatorHandle* const a, const ManipulatorHandle* const b) const
        {
            if (a->mType != b->mType)
                return a->mType < b->mType;
            else if (a->mPosition.mV[VZ] != b->mPosition.mV[VZ])
                return a->mPosition.mV[VZ] < b->mPosition.mV[VZ];
            else
                return a->mManipID < b->mManipID;
        }
    };


    F32             mScaledBoxHandleSize; //!< Handle size after scaling for selection feedback.
    LLVector3d      mDragStartPointGlobal;
    LLVector3d      mDragStartCenterGlobal; //!< The center of the bounding box of all selected objects at time of drag start.
    LLVector3d      mDragPointGlobal;
    LLVector3d      mDragFarHitGlobal;
    S32             mLastMouseX;
    S32             mLastMouseY;
    bool            mSendUpdateOnMouseUp;
    U32             mLastUpdateFlags;
    typedef std::set<ManipulatorHandle*, compare_manipulators> manipulator_list_t;
    manipulator_list_t mProjectedManipulators;
    LLVector4       mManipulatorVertices[14];
    F32             mScaleSnapUnit1; //!< Size of snap multiples for the upper scale.
    F32             mScaleSnapUnit2; //!< Size of snap multiples for the lower scale.
    LLVector3       mScalePlaneNormal1; //!< Normal of plane in which scale occurs that most faces camera.
    LLVector3       mScalePlaneNormal2; //!< Normal of plane in which scale occurs that most faces camera.
    LLVector3       mSnapGuideDir1; //!< The direction in which the upper snap guide tick marks face.
    LLVector3       mSnapGuideDir2; //!< The direction in which the lower snap guide tick marks face.
    LLVector3       mSnapDir1; //!< The direction in which the upper snap guides face.
    LLVector3       mSnapDir2; //!< The direction in which the lower snap guides face.
    F32             mSnapRegimeOffset; //!< How far off the scale axis centerline the mouse can be before it exits/enters the snap regime.
    F32             mTickPixelSpacing1; //!< The pixel spacing between snap guide tick marks for the upper scale.
    F32             mTickPixelSpacing2; //!< The pixel spacing between snap guide tick marks for the lower scale.
    F32             mSnapGuideLength;
    LLVector3       mScaleCenter; //!< The location of the origin of the scaling operation.
    LLVector3       mScaleDir; //!< The direction of the scaling action.  In face-dragging this is aligned with one of the cardinal axis relative to the prim, but in corner-dragging this is along the diagonal.
    F32             mScaleSnappedValue; //!< The distance of the current position nearest the mouse location, measured along mScaleDir.  Is measured either from the center or from the far face/corner depending upon whether uniform scaling is true or false respectively.
    ESnapRegimes    mSnapRegime; //<! Which, if any, snap regime the cursor is currently residing in.
    F32             mManipulatorScales[NUM_MANIPULATORS];
    F32             mBoxHandleSize[NUM_MANIPULATORS];       // The size of the handles at the corners of the bounding box
    S32             mFirstClickX;
    S32             mFirstClickY;
    bool            mIsFirstClick;

// <FS:Zi> Add middle mouse control for switching uniform scaling on the fly
public:
<<<<<<< HEAD
    virtual BOOL    handleMiddleMouseDown( S32 x, S32 y, MASK mask );
    virtual BOOL    handleMiddleMouseUp( S32 x, S32 y, MASK mask );

private:
    static BOOL mInvertUniform;
=======
    virtual bool    handleMiddleMouseDown( S32 x, S32 y, MASK mask );
    virtual bool    handleMiddleMouseUp( S32 x, S32 y, MASK mask );

private:
    static bool mInvertUniform;
>>>>>>> 050d2fef
// </FS:Zi>
};

#endif  // LL_MANIPSCALE_H<|MERGE_RESOLUTION|>--- conflicted
+++ resolved
@@ -177,19 +177,11 @@
 
 // <FS:Zi> Add middle mouse control for switching uniform scaling on the fly
 public:
-<<<<<<< HEAD
-    virtual BOOL    handleMiddleMouseDown( S32 x, S32 y, MASK mask );
-    virtual BOOL    handleMiddleMouseUp( S32 x, S32 y, MASK mask );
-
-private:
-    static BOOL mInvertUniform;
-=======
     virtual bool    handleMiddleMouseDown( S32 x, S32 y, MASK mask );
     virtual bool    handleMiddleMouseUp( S32 x, S32 y, MASK mask );
 
 private:
     static bool mInvertUniform;
->>>>>>> 050d2fef
 // </FS:Zi>
 };
 
