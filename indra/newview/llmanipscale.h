/**
 * @file llmanipscale.h
 * @brief LLManipScale class definition
 *
 * $LicenseInfo:firstyear=2001&license=viewerlgpl$
 * Second Life Viewer Source Code
 * Copyright (C) 2010, Linden Research, Inc.
 *
 * This library is free software; you can redistribute it and/or
 * modify it under the terms of the GNU Lesser General Public
 * License as published by the Free Software Foundation;
 * version 2.1 of the License only.
 *
 * This library is distributed in the hope that it will be useful,
 * but WITHOUT ANY WARRANTY; without even the implied warranty of
 * MERCHANTABILITY or FITNESS FOR A PARTICULAR PURPOSE.  See the GNU
 * Lesser General Public License for more details.
 *
 * You should have received a copy of the GNU Lesser General Public
 * License along with this library; if not, write to the Free Software
 * Foundation, Inc., 51 Franklin Street, Fifth Floor, Boston, MA  02110-1301  USA
 *
 * Linden Research, Inc., 945 Battery Street, San Francisco, CA  94111  USA
 * $/LicenseInfo$
 */

#ifndef LL_MANIPSCALE_H
#define LL_MANIPSCALE_H

// llmanipscale.h
//
// copyright 2001-2002, linden research inc


#include "lltool.h"
#include "v3math.h"
#include "v4math.h"
#include "llmanip.h"
#include "llviewerobject.h"
#include "llbbox.h"


F32 get_default_max_prim_scale(bool is_flora = false);

class LLToolComposite;
class LLColor4;

typedef enum e_scale_manipulator_type
{
    SCALE_MANIP_CORNER,
    SCALE_MANIP_FACE
} EScaleManipulatorType;

typedef enum e_snap_regimes
{
    SNAP_REGIME_NONE = 0, //!< The cursor is not in either of the snap regimes.
    SNAP_REGIME_UPPER = 0x1, //!< The cursor is, non-exclusively, in the first of the snap regimes. Prefer to treat as bitmask.
    SNAP_REGIME_LOWER = 0x2 //!< The cursor is, non-exclusively, in the second of the snap regimes. Prefer to treat as bitmask.
} ESnapRegimes;


class LLManipScale : public LLManip
{
public:
    class ManipulatorHandle
    {
    public:
        LLVector3   mPosition;
        EManipPart  mManipID;
        EScaleManipulatorType           mType;

        ManipulatorHandle(LLVector3 pos, EManipPart id, EScaleManipulatorType type):mPosition(pos), mManipID(id), mType(type){}
    };
    static const S32 NUM_MANIPULATORS = 14;

    LLManipScale( LLToolComposite* composite );
    ~LLManipScale();

    virtual BOOL    handleMouseDown( S32 x, S32 y, MASK mask );
    virtual BOOL    handleMouseUp( S32 x, S32 y, MASK mask );
    virtual BOOL    handleHover( S32 x, S32 y, MASK mask );
    virtual void    render();
    virtual void    handleSelect();

    virtual BOOL    handleMouseDownOnPart(S32 x, S32 y, MASK mask);
    virtual void    highlightManipulators(S32 x, S32 y);    // decided which manipulator, if any, should be highlighted by mouse hover
    virtual BOOL    canAffectSelection();

    static void     setUniform( BOOL b );
    static BOOL     getUniform();
    static void     setStretchTextures( BOOL b );
    static BOOL     getStretchTextures();
    static void     setShowAxes( BOOL b );
    static BOOL     getShowAxes();

private:
    void            renderCorners( const LLBBox& local_bbox );
    void            renderFaces( const LLBBox& local_bbox );
    void            renderBoxHandle( F32 x, F32 y, F32 z );
    void            renderAxisHandle( U32 part, const LLVector3& start, const LLVector3& end );
    void            renderGuidelinesPart( const LLBBox& local_bbox );
    void            renderSnapGuides( const LLBBox& local_bbox );

    void            revert();

    inline void     conditionalHighlight( U32 part, const LLColor4* highlight = NULL, const LLColor4* normal = NULL );

    void            drag( S32 x, S32 y );
    void            dragFace( S32 x, S32 y );
    void            dragCorner( S32 x, S32 y );

    void            sendUpdates( BOOL send_position_update, BOOL send_scale_update, BOOL corner = FALSE);

    LLVector3       faceToUnitVector( S32 part ) const;
    LLVector3       cornerToUnitVector( S32 part ) const;
    LLVector3       edgeToUnitVector( S32 part ) const;
    LLVector3       partToUnitVector( S32 part ) const;
    LLVector3       unitVectorToLocalBBoxExtent( const LLVector3& v, const LLBBox& bbox ) const;
    F32             partToMaxScale( S32 part, const LLBBox& bbox ) const;
    F32             partToMinScale( S32 part, const LLBBox& bbox ) const;
    LLVector3       nearestAxis( const LLVector3& v ) const;

    void            stretchFace( const LLVector3& drag_start_agent, const LLVector3& drag_delta_agent);

    void            adjustTextureRepeats();     // Adjusts texture coords based on mSavedScale and current scale, only works for boxes

    void            updateSnapGuides(const LLBBox& bbox);
private:

<<<<<<< HEAD
	struct compare_manipulators
	{
		bool operator() (const ManipulatorHandle* const a, const ManipulatorHandle* const b) const
		{
			if (a->mType != b->mType)
				return a->mType < b->mType;
			else if (a->mPosition.mV[VZ] != b->mPosition.mV[VZ])
				return a->mPosition.mV[VZ] < b->mPosition.mV[VZ];
			else
				return a->mManipID < b->mManipID;
		}
	};


	F32				mScaledBoxHandleSize; //!< Handle size after scaling for selection feedback.
	LLVector3d		mDragStartPointGlobal;
	LLVector3d		mDragStartCenterGlobal; //!< The center of the bounding box of all selected objects at time of drag start.
	LLVector3d		mDragPointGlobal;
	LLVector3d 		mDragFarHitGlobal;
	S32				mLastMouseX;
	S32				mLastMouseY;
	BOOL			mSendUpdateOnMouseUp;
	U32 			mLastUpdateFlags;
	typedef std::set<ManipulatorHandle*, compare_manipulators> manipulator_list_t;
	manipulator_list_t mProjectedManipulators;
	LLVector4		mManipulatorVertices[14];
	F32				mScaleSnapUnit1; //!< Size of snap multiples for the upper scale.
	F32				mScaleSnapUnit2; //!< Size of snap multiples for the lower scale.
	LLVector3		mScalePlaneNormal1; //!< Normal of plane in which scale occurs that most faces camera.
	LLVector3		mScalePlaneNormal2; //!< Normal of plane in which scale occurs that most faces camera.
	LLVector3		mSnapGuideDir1; //!< The direction in which the upper snap guide tick marks face.
	LLVector3		mSnapGuideDir2; //!< The direction in which the lower snap guide tick marks face.
	LLVector3		mSnapDir1; //!< The direction in which the upper snap guides face.
	LLVector3		mSnapDir2; //!< The direction in which the lower snap guides face.
	F32				mSnapRegimeOffset; //!< How far off the scale axis centerline the mouse can be before it exits/enters the snap regime.
	F32				mTickPixelSpacing1; //!< The pixel spacing between snap guide tick marks for the upper scale.
	F32				mTickPixelSpacing2; //!< The pixel spacing between snap guide tick marks for the lower scale.
	F32				mSnapGuideLength;
	LLVector3		mScaleCenter; //!< The location of the origin of the scaling operation.
	LLVector3		mScaleDir; //!< The direction of the scaling action.  In face-dragging this is aligned with one of the cardinal axis relative to the prim, but in corner-dragging this is along the diagonal.
	F32				mScaleSnappedValue; //!< The distance of the current position nearest the mouse location, measured along mScaleDir.  Is measured either from the center or from the far face/corner depending upon whether uniform scaling is true or false respectively.
	ESnapRegimes	mSnapRegime; //<! Which, if any, snap regime the cursor is currently residing in.
	F32				mManipulatorScales[NUM_MANIPULATORS];
	F32				mBoxHandleSize[NUM_MANIPULATORS];		// The size of the handles at the corners of the bounding box
	S32				mFirstClickX;
	S32				mFirstClickY;
	bool			mIsFirstClick;

// <FS:Zi> Add middle mouse control for switching uniform scaling on the fly
public:
	virtual BOOL	handleMiddleMouseDown( S32 x, S32 y, MASK mask );
	virtual BOOL	handleMiddleMouseUp( S32 x, S32 y, MASK mask );

private:
	static BOOL mInvertUniform;
// </FS:Zi>
=======
    struct compare_manipulators
    {
        bool operator() (const ManipulatorHandle* const a, const ManipulatorHandle* const b) const
        {
            if (a->mType != b->mType)
                return a->mType < b->mType;
            else if (a->mPosition.mV[VZ] != b->mPosition.mV[VZ])
                return a->mPosition.mV[VZ] < b->mPosition.mV[VZ];
            else
                return a->mManipID < b->mManipID;
        }
    };


    F32             mScaledBoxHandleSize; //!< Handle size after scaling for selection feedback.
    LLVector3d      mDragStartPointGlobal;
    LLVector3d      mDragStartCenterGlobal; //!< The center of the bounding box of all selected objects at time of drag start.
    LLVector3d      mDragPointGlobal;
    LLVector3d      mDragFarHitGlobal;
    S32             mLastMouseX;
    S32             mLastMouseY;
    BOOL            mSendUpdateOnMouseUp;
    U32             mLastUpdateFlags;
    typedef std::set<ManipulatorHandle*, compare_manipulators> manipulator_list_t;
    manipulator_list_t mProjectedManipulators;
    LLVector4       mManipulatorVertices[14];
    F32             mScaleSnapUnit1; //!< Size of snap multiples for the upper scale.
    F32             mScaleSnapUnit2; //!< Size of snap multiples for the lower scale.
    LLVector3       mScalePlaneNormal1; //!< Normal of plane in which scale occurs that most faces camera.
    LLVector3       mScalePlaneNormal2; //!< Normal of plane in which scale occurs that most faces camera.
    LLVector3       mSnapGuideDir1; //!< The direction in which the upper snap guide tick marks face.
    LLVector3       mSnapGuideDir2; //!< The direction in which the lower snap guide tick marks face.
    LLVector3       mSnapDir1; //!< The direction in which the upper snap guides face.
    LLVector3       mSnapDir2; //!< The direction in which the lower snap guides face.
    F32             mSnapRegimeOffset; //!< How far off the scale axis centerline the mouse can be before it exits/enters the snap regime.
    F32             mTickPixelSpacing1; //!< The pixel spacing between snap guide tick marks for the upper scale.
    F32             mTickPixelSpacing2; //!< The pixel spacing between snap guide tick marks for the lower scale.
    F32             mSnapGuideLength;
    LLVector3       mScaleCenter; //!< The location of the origin of the scaling operation.
    LLVector3       mScaleDir; //!< The direction of the scaling action.  In face-dragging this is aligned with one of the cardinal axis relative to the prim, but in corner-dragging this is along the diagonal.
    F32             mScaleSnappedValue; //!< The distance of the current position nearest the mouse location, measured along mScaleDir.  Is measured either from the center or from the far face/corner depending upon whether uniform scaling is true or false respectively.
    ESnapRegimes    mSnapRegime; //<! Which, if any, snap regime the cursor is currently residing in.
    F32             mManipulatorScales[NUM_MANIPULATORS];
    F32             mBoxHandleSize[NUM_MANIPULATORS];       // The size of the handles at the corners of the bounding box
    S32             mFirstClickX;
    S32             mFirstClickY;
    bool            mIsFirstClick;
>>>>>>> 38c2a5bd
};

#endif  // LL_MANIPSCALE_H<|MERGE_RESOLUTION|>--- conflicted
+++ resolved
@@ -127,64 +127,6 @@
     void            updateSnapGuides(const LLBBox& bbox);
 private:
 
-<<<<<<< HEAD
-	struct compare_manipulators
-	{
-		bool operator() (const ManipulatorHandle* const a, const ManipulatorHandle* const b) const
-		{
-			if (a->mType != b->mType)
-				return a->mType < b->mType;
-			else if (a->mPosition.mV[VZ] != b->mPosition.mV[VZ])
-				return a->mPosition.mV[VZ] < b->mPosition.mV[VZ];
-			else
-				return a->mManipID < b->mManipID;
-		}
-	};
-
-
-	F32				mScaledBoxHandleSize; //!< Handle size after scaling for selection feedback.
-	LLVector3d		mDragStartPointGlobal;
-	LLVector3d		mDragStartCenterGlobal; //!< The center of the bounding box of all selected objects at time of drag start.
-	LLVector3d		mDragPointGlobal;
-	LLVector3d 		mDragFarHitGlobal;
-	S32				mLastMouseX;
-	S32				mLastMouseY;
-	BOOL			mSendUpdateOnMouseUp;
-	U32 			mLastUpdateFlags;
-	typedef std::set<ManipulatorHandle*, compare_manipulators> manipulator_list_t;
-	manipulator_list_t mProjectedManipulators;
-	LLVector4		mManipulatorVertices[14];
-	F32				mScaleSnapUnit1; //!< Size of snap multiples for the upper scale.
-	F32				mScaleSnapUnit2; //!< Size of snap multiples for the lower scale.
-	LLVector3		mScalePlaneNormal1; //!< Normal of plane in which scale occurs that most faces camera.
-	LLVector3		mScalePlaneNormal2; //!< Normal of plane in which scale occurs that most faces camera.
-	LLVector3		mSnapGuideDir1; //!< The direction in which the upper snap guide tick marks face.
-	LLVector3		mSnapGuideDir2; //!< The direction in which the lower snap guide tick marks face.
-	LLVector3		mSnapDir1; //!< The direction in which the upper snap guides face.
-	LLVector3		mSnapDir2; //!< The direction in which the lower snap guides face.
-	F32				mSnapRegimeOffset; //!< How far off the scale axis centerline the mouse can be before it exits/enters the snap regime.
-	F32				mTickPixelSpacing1; //!< The pixel spacing between snap guide tick marks for the upper scale.
-	F32				mTickPixelSpacing2; //!< The pixel spacing between snap guide tick marks for the lower scale.
-	F32				mSnapGuideLength;
-	LLVector3		mScaleCenter; //!< The location of the origin of the scaling operation.
-	LLVector3		mScaleDir; //!< The direction of the scaling action.  In face-dragging this is aligned with one of the cardinal axis relative to the prim, but in corner-dragging this is along the diagonal.
-	F32				mScaleSnappedValue; //!< The distance of the current position nearest the mouse location, measured along mScaleDir.  Is measured either from the center or from the far face/corner depending upon whether uniform scaling is true or false respectively.
-	ESnapRegimes	mSnapRegime; //<! Which, if any, snap regime the cursor is currently residing in.
-	F32				mManipulatorScales[NUM_MANIPULATORS];
-	F32				mBoxHandleSize[NUM_MANIPULATORS];		// The size of the handles at the corners of the bounding box
-	S32				mFirstClickX;
-	S32				mFirstClickY;
-	bool			mIsFirstClick;
-
-// <FS:Zi> Add middle mouse control for switching uniform scaling on the fly
-public:
-	virtual BOOL	handleMiddleMouseDown( S32 x, S32 y, MASK mask );
-	virtual BOOL	handleMiddleMouseUp( S32 x, S32 y, MASK mask );
-
-private:
-	static BOOL mInvertUniform;
-// </FS:Zi>
-=======
     struct compare_manipulators
     {
         bool operator() (const ManipulatorHandle* const a, const ManipulatorHandle* const b) const
@@ -232,7 +174,15 @@
     S32             mFirstClickX;
     S32             mFirstClickY;
     bool            mIsFirstClick;
->>>>>>> 38c2a5bd
+
+// <FS:Zi> Add middle mouse control for switching uniform scaling on the fly
+public:
+    virtual BOOL    handleMiddleMouseDown( S32 x, S32 y, MASK mask );
+    virtual BOOL    handleMiddleMouseUp( S32 x, S32 y, MASK mask );
+
+private:
+    static BOOL mInvertUniform;
+// </FS:Zi>
 };
 
 #endif  // LL_MANIPSCALE_H