--- conflicted
+++ resolved
@@ -170,8 +170,8 @@
 	LLVector3		mScaleDir; //!< The direction of the scaling action.  In face-dragging this is aligned with one of the cardinal axis relative to the prim, but in corner-dragging this is along the diagonal.
 	F32				mScaleSnappedValue; //!< The distance of the current position nearest the mouse location, measured along mScaleDir.  Is measured either from the center or from the far face/corner depending upon whether uniform scaling is true or false respectively.
 	ESnapRegimes	mSnapRegime; //<! Which, if any, snap regime the cursor is currently residing in.
-<<<<<<< HEAD
-	F32*			mManipulatorScales;
+	F32				mManipulatorScales[NUM_MANIPULATORS];
+	F32				mBoxHandleSize[NUM_MANIPULATORS];		// The size of the handles at the corners of the bounding box
 
 // <FS:Zi> Add middle mouse control for switching uniform scaling on the fly
 public:
@@ -181,10 +181,6 @@
 private:
 	static BOOL mInvertUniform;
 // </FS:Zi>
-=======
-	F32				mManipulatorScales[NUM_MANIPULATORS];
-	F32				mBoxHandleSize[NUM_MANIPULATORS];		// The size of the handles at the corners of the bounding box
->>>>>>> 530fe90d
 };
 
 #endif  // LL_MANIPSCALE_H