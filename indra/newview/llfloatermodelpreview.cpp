/**
 * @file llfloatermodelpreview.cpp
 * @brief LLFloaterModelPreview class implementation
 *
 * $LicenseInfo:firstyear=2004&license=viewerlgpl$
 * Second Life Viewer Source Code
 * Copyright (C) 2010, Linden Research, Inc.
 *
 * This library is free software; you can redistribute it and/or
 * modify it under the terms of the GNU Lesser General Public
 * License as published by the Free Software Foundation;
 * version 2.1 of the License only.
 *
 * This library is distributed in the hope that it will be useful,
 * but WITHOUT ANY WARRANTY; without even the implied warranty of
 * MERCHANTABILITY or FITNESS FOR A PARTICULAR PURPOSE.  See the GNU
 * Lesser General Public License for more details.
 *
 * You should have received a copy of the GNU Lesser General Public
 * License along with this library; if not, write to the Free Software
 * Foundation, Inc., 51 Franklin Street, Fifth Floor, Boston, MA  02110-1301  USA
 *
 * Linden Research, Inc., 945 Battery Street, San Francisco, CA  94111  USA
 * $/LicenseInfo$
 */

#include "llviewerprecompiledheaders.h"

#include "llmodelloader.h"
#include "llmodelpreview.h"

#include "llfloatermodelpreview.h"

#include "llfilepicker.h"
#include "llimagebmp.h"
#include "llimagetga.h"
#include "llimagejpeg.h"
#include "llimagepng.h"

#include "llagent.h"
#include "llbutton.h"
#include "llcombobox.h"
#include "llfloaterreg.h"
#include "llfocusmgr.h"
#include "llmeshrepository.h"
#include "llnotificationsutil.h"
#include "llsdutil_math.h"
#include "llskinningutil.h"
#include "lltextbox.h"
#include "lltoolmgr.h"
#include "llui.h"
#include "llviewerwindow.h"
#include "pipeline.h"
#include "llviewercontrol.h"
#include "llviewermenufile.h" //LLFilePickerThread
#include "llstring.h"
#include "llbutton.h"
#include "llcheckboxctrl.h"
#include "llsliderctrl.h"
#include "llspinctrl.h"
#include "lltabcontainer.h"
#include "llcolorswatch.h" // <FS:Beq>
#include "lltrans.h"
#include "llfilesystem.h"
#include "llcallbacklist.h"
#include "llviewertexteditor.h"
#include "llviewernetwork.h"


//static
S32 LLFloaterModelPreview::sUploadAmount = 10;
LLFloaterModelPreview* LLFloaterModelPreview::sInstance = NULL;

// "Retain%" decomp parameter has values from 0.0 to 1.0 by 0.01
// But according to the UI spec for upload model floater, this parameter
// should be represented by Retain spinner with values from 1 to 100 by 1.
// To achieve this, RETAIN_COEFFICIENT is used while creating spinner
// and when value is requested from spinner.
constexpr double RETAIN_COEFFICIENT = 100;

// "Cosine%" decomp parameter has values from 0.9 to 1 by 0.001
// But according to the UI spec for upload model floater, this parameter
// should be represented by Smooth combobox with only 10 values.
// So this const is used as a size of Smooth combobox list.
<<<<<<< HEAD
const S32 SMOOTH_VALUES_NUMBER = 10;
// const S32 PREVIEW_RENDER_SIZE = 1024; // <FS:Beq> Fix up regressions from LL uploader merge
const F32 PREVIEW_CAMERA_DISTANCE = 16.f;
=======
constexpr S32 SMOOTH_VALUES_NUMBER = 10;
// constexpr S32 PREVIEW_RENDER_SIZE = 1024; // <FS:Beq> Fix up regressions from LL uploader merge
constexpr F32 PREVIEW_CAMERA_DISTANCE = 16.f;
>>>>>>> 050d2fef

class LLMeshFilePicker : public LLFilePickerThread
{
public:
    LLMeshFilePicker(LLModelPreview* mp, S32 lod);
    virtual void notify(const std::vector<std::string>& filenames);

private:
    LLModelPreview* mMP;
    S32 mLOD;
};

LLMeshFilePicker::LLMeshFilePicker(LLModelPreview* mp, S32 lod)
: LLFilePickerThread(LLFilePicker::FFLOAD_MODEL)
    {
        mMP = mp;
        mLOD = lod;
    }

void LLMeshFilePicker::notify(const std::vector<std::string>& filenames)
{
    if(LLAppViewer::instance()->quitRequested())
    {
        return;
    }

    if (filenames.size() > 0)
    {
        mMP->loadModel(filenames[0], mLOD);
    }
    else
    {
        //closes floater
        mMP->loadModel(std::string(), mLOD);
    }
}

// <FS:Beq> support for settings panel of floater
const void updateUDPhysics(const std::vector<std::string>& filenames, LLFilePicker::ELoadFilter type)
{
    gSavedSettings.setString("FSPhysicsPresetUser1", filenames[0]);
}
// </FS:Beq>
//-----------------------------------------------------------------------------
// LLFloaterModelPreview()
//-----------------------------------------------------------------------------
LLFloaterModelPreview::LLFloaterModelPreview(const LLSD& key) :
LLFloaterModelUploadBase(key),
mUploadBtn(NULL),
mCalculateBtn(NULL),
mUploadLogText(NULL),
mTabContainer(NULL),
mAvatarTabIndex(0)
{
    sInstance = this;
    mLastMouseX = 0;
    mLastMouseY = 0;
    mStatusLock = new LLMutex();
    mModelPreview = NULL;

    mLODMode[LLModel::LOD_HIGH] = LLModelPreview::LOD_FROM_FILE;
    for (U32 i = 0; i < LLModel::LOD_HIGH; i++)
    {
        // <FS:Beq> FIRE-32267 - Set default LOD mode to GLOD
        // mLODMode[i] = LLModelPreview::MESH_OPTIMIZER_AUTO;
        static LLCachedControl<bool> default_to_glod(gSavedSettings, "FSMeshUploadUseGLODAsDefault");
        if( default_to_glod )
        {
            mLODMode[i] = LLModelPreview::GENERATE;
        }
        else
        {
            mLODMode[i] = LLModelPreview::MESH_OPTIMIZER_AUTO;
        }
        // </FS:Beq>
    }
}

// <FS:Beq> support for settings panel of floater
//static
void LLFloaterModelPreview::onSelectUDPhysics(LLUICtrl* ctrl, void* userdata)
{
    LLFilePickerReplyThread::startPicker(boost::bind(&updateUDPhysics, _1, _2), LLFilePicker::FFLOAD_COLLADA, false);
}
// </FS:Beq>

//-----------------------------------------------------------------------------
// postBuild()
//-----------------------------------------------------------------------------
bool LLFloaterModelPreview::postBuild()
{
    if (!LLFloater::postBuild())
    {
        return false;
    }

    childSetCommitCallback("cancel_btn", onCancel, this);
    childSetCommitCallback("crease_angle", onGenerateNormalsCommit, this);
    getChild<LLCheckBoxCtrl>("gen_normals")->setCommitCallback(boost::bind(&LLFloaterModelPreview::toggleGenarateNormals, this));

    childSetCommitCallback("lod_generate", onAutoFillCommit, this);

    for (S32 lod = 0; lod <= LLModel::LOD_HIGH; ++lod)
    {
        LLComboBox* lod_source_combo = getChild<LLComboBox>("lod_source_" + lod_name[lod]);
        lod_source_combo->setCommitCallback(boost::bind(&LLFloaterModelPreview::onLoDSourceCommit, this, lod));
        lod_source_combo->setCurrentByIndex(mLODMode[lod]);

        getChild<LLButton>("lod_browse_" + lod_name[lod])->setCommitCallback(boost::bind(&LLFloaterModelPreview::onBrowseLOD, this, lod));
        getChild<LLComboBox>("lod_mode_" + lod_name[lod])->setCommitCallback(boost::bind(&LLFloaterModelPreview::onLODParamCommit, this, lod, false));
        getChild<LLSpinCtrl>("lod_error_threshold_" + lod_name[lod])->setCommitCallback(boost::bind(&LLFloaterModelPreview::onLODParamCommit, this, lod, false));
        getChild<LLSpinCtrl>("lod_triangle_limit_" + lod_name[lod])->setCommitCallback(boost::bind(&LLFloaterModelPreview::onLODParamCommit, this, lod, true));
    }

    // Upload/avatar options, they need to refresh errors/notifications
    childSetCommitCallback("upload_skin", boost::bind(&LLFloaterModelPreview::onUploadOptionChecked, this, _1), NULL);
    childSetCommitCallback("upload_joints", boost::bind(&LLFloaterModelPreview::onUploadOptionChecked, this, _1), NULL);
    childSetCommitCallback("lock_scale_if_joint_position", boost::bind(&LLFloaterModelPreview::onUploadOptionChecked, this, _1), NULL);
    childSetCommitCallback("upload_textures", boost::bind(&LLFloaterModelPreview::onUploadOptionChecked, this, _1), NULL);

    childSetTextArg("status", "[STATUS]", getString("status_idle"));

    childSetAction("ok_btn", onUpload, this);
    childDisable("ok_btn");

    childSetAction("reset_btn", onReset, this);

    childSetCommitCallback("preview_lod_combo", onPreviewLODCommit, this);

    childSetCommitCallback("import_scale", onImportScaleCommit, this);
    childSetCommitCallback("pelvis_offset", onPelvisOffsetCommit, this);

    getChild<LLLineEditor>("description_form")->setKeystrokeCallback(boost::bind(&LLFloaterModelPreview::onDescriptionKeystroke, this, _1), NULL);

    getChild<LLCheckBoxCtrl>("show_edges")->setCommitCallback(boost::bind(&LLFloaterModelPreview::onViewOptionChecked, this, _1));
    getChild<LLCheckBoxCtrl>("show_physics")->setCommitCallback(boost::bind(&LLFloaterModelPreview::onViewOptionChecked, this, _1));
    getChild<LLCheckBoxCtrl>("show_textures")->setCommitCallback(boost::bind(&LLFloaterModelPreview::onViewOptionChecked, this, _1));
    getChild<LLCheckBoxCtrl>("show_skin_weight")->setCommitCallback(boost::bind(&LLFloaterModelPreview::onShowSkinWeightChecked, this, _1));
    getChild<LLCheckBoxCtrl>("show_joint_overrides")->setCommitCallback(boost::bind(&LLFloaterModelPreview::onViewOptionChecked, this, _1));
    getChild<LLCheckBoxCtrl>("show_joint_positions")->setCommitCallback(boost::bind(&LLFloaterModelPreview::onViewOptionChecked, this, _1));
    getChild<LLCheckBoxCtrl>("show_uv_guide")->setCommitCallback(boost::bind(&LLFloaterModelPreview::onViewOptionChecked, this, _1)); // <FS:Beq> - Add UV guide overlay to pmesh preview
    // <FS:Beq> support for settings panel of floater
    const auto& preview_refresh_cb = [this](LLUICtrl *, const LLSD &){ if(this->mModelPreview){mModelPreview->refresh();}};
    getChild<LLColorSwatchCtrl>("mesh_preview_canvas_color")->setCommitCallback(preview_refresh_cb);
    getChild<LLColorSwatchCtrl>("mesh_preview_edge_color")->setCommitCallback(preview_refresh_cb);
    getChild<LLColorSwatchCtrl>("mesh_preview_physics_edge_color")->setCommitCallback(preview_refresh_cb);
    getChild<LLColorSwatchCtrl>("mesh_preview_physics_fill_color")->setCommitCallback(preview_refresh_cb);
    getChild<LLColorSwatchCtrl>("mesh_preview_degenerate_edge_color")->setCommitCallback(preview_refresh_cb);
    getChild<LLColorSwatchCtrl>("mesh_preview_degenerate_fill_color")->setCommitCallback(preview_refresh_cb);

    getChild<LLComboBox>("lod_suffix_combo")->setCommitCallback(boost::bind(&LLFloaterModelPreview::onSuffixStandardSelected, this, _1)); //  mesh loader suffix configuration
    getChild<LLButton>("set_user_def_phys")->setCommitCallback(boost::bind(&LLFloaterModelPreview::onSelectUDPhysics, this, _1)); //  mesh loader suffix configuration
    // </FS:Beq>

    childDisable("upload_skin");
    childDisable("upload_joints");
    childDisable("lock_scale_if_joint_position");

    childSetVisible("skin_too_many_joints", false);
    childSetVisible("skin_unknown_joint", false);

    childSetVisible("warning_title", false);
    childSetVisible("warning_message", false);

    initDecompControls();

    LLView* preview_panel = getChild<LLView>("preview_panel");

    mPreviewRect = preview_panel->getRect();

    initModelPreview();

    //set callbacks for left click on line editor rows
    for (U32 i = 0; i <= LLModel::LOD_HIGH; i++)
    {
        LLTextBox* text = getChild<LLTextBox>(lod_label_name[i]);
        if (text)
        {
            text->setMouseDownCallback(boost::bind(&LLFloaterModelPreview::setPreviewLOD, this, i));
        }

        text = getChild<LLTextBox>(lod_triangles_name[i]);
        if (text)
        {
            text->setMouseDownCallback(boost::bind(&LLFloaterModelPreview::setPreviewLOD, this, i));
        }

        text = getChild<LLTextBox>(lod_vertices_name[i]);
        if (text)
        {
            text->setMouseDownCallback(boost::bind(&LLFloaterModelPreview::setPreviewLOD, this, i));
        }

        text = getChild<LLTextBox>(lod_status_name[i]);
        if (text)
        {
            text->setMouseDownCallback(boost::bind(&LLFloaterModelPreview::setPreviewLOD, this, i));
        }
    }

    // <Ansariel> Changed grid detection and validation URL generation
    //            because of grid manager. This will need adjustments
    //            when OpenSims become mesh-capable!
    //std::string current_grid = LLGridManager::getInstance()->getGridId();
    //std::transform(current_grid.begin(),current_grid.end(),current_grid.begin(),::tolower);
    //std::string validate_url;
    //if (current_grid == "agni")
    //{
    //  validate_url = "http://secondlife.com/my/account/mesh.php";
    //}
    //else if (current_grid == "damballah")
    //{
    //  // Staging grid has its own naming scheme.
    //  validate_url = "http://secondlife-staging.com/my/account/mesh.php";
    //}
    //else
    //{
    //  validate_url = llformat("http://secondlife.%s.lindenlab.com/my/account/mesh.php",current_grid.c_str());
    //}

    std::string current_grid = LLGridManager::getInstance()->getGridId();
    std::transform(current_grid.begin(),current_grid.end(),current_grid.begin(),::tolower);

    std::string validate_url;
    if (LLGridManager::getInstance()->isInSLMain())
    {
        validate_url = "http://secondlife.com/my/account/mesh.php";
    }
    else if (LLGridManager::getInstance()->isInSLBeta())
    {
        validate_url = llformat("http://secondlife.%s.lindenlab.com/my/account/mesh.php", current_grid.c_str());
    }
#ifdef OPENSIM // <FS:AW optional opensim support>
    else
    {
        // TODO: Opensim: Set it to something reasonable
        validate_url = LLGridManager::getInstance()->getLoginPage();
    }
#endif // OPENSIM <FS:AW optional opensim support>
    // </Ansariel>

// <FS:CR> Show an alert dialog if using the Opensim viewer as functionality will be limited without Havok
#ifndef HAVOK_TPV
    LLSD args;
    args["FEATURE"] = getString("no_havok");
    LLNotificationsUtil::add("NoHavok", args);
#endif
// </FS:CR>

    getChild<LLTextBox>("warning_message")->setTextArg("[VURL]", validate_url);

    mUploadBtn = getChild<LLButton>("ok_btn");
    mCalculateBtn = getChild<LLButton>("calculate_btn");
    mUploadLogText = getChild<LLViewerTextEditor>("log_text");
    mTabContainer = getChild<LLTabContainer>("import_tab");

    LLPanel *panel = mTabContainer->getPanelByName("rigging_panel");
    mAvatarTabIndex = mTabContainer->getIndexForPanel(panel);
    panel->getChild<LLScrollListCtrl>("joints_list")->setCommitCallback(boost::bind(&LLFloaterModelPreview::onJointListSelection, this));

    if (LLConvexDecomposition::getInstance() != NULL)
    {
    mCalculateBtn->setClickedCallback(boost::bind(&LLFloaterModelPreview::onClickCalculateBtn, this));

    toggleCalculateButton(true);
    }
    else
    {
        mCalculateBtn->setEnabled(false);
    }

    return true;
}

//-----------------------------------------------------------------------------
// reshape()
//-----------------------------------------------------------------------------

void LLFloaterModelPreview::reshape(S32 width, S32 height, bool called_from_parent)
{
    LLFloaterModelUploadBase::reshape(width, height, called_from_parent);

    LLView* preview_panel = getChild<LLView>("preview_panel");
    LLRect rect = preview_panel->getRect();

    if (rect != mPreviewRect)
    {
        mModelPreview->refresh();
        mPreviewRect = preview_panel->getRect();
    }
}

//-----------------------------------------------------------------------------
// LLFloaterModelPreview()
//-----------------------------------------------------------------------------
LLFloaterModelPreview::~LLFloaterModelPreview()
{
    sInstance = NULL;

    if ( mModelPreview )
    {
        delete mModelPreview;
    }

    delete mStatusLock;
    mStatusLock = NULL;
}

void LLFloaterModelPreview::initModelPreview()
{
    if (mModelPreview)
    {
        delete mModelPreview;
    }

    S32 tex_width = 512;
    S32 tex_height = 512;
    // <FS:Beq> Fix up regressions from LL's merge of uploader changes
    // S32 max_width = llmin(PREVIEW_RENDER_SIZE, (S32)gPipeline.mRT->width);
    // S32 max_height = llmin(PREVIEW_RENDER_SIZE, (S32)gPipeline.mRT->height);
    S32 max_width = llmin(gSavedSettings.getS32("PreviewRenderSize"), (S32)gPipeline.mRT->width);
    S32 max_height = llmin(gSavedSettings.getS32("PreviewRenderSize"), (S32)gPipeline.mRT->height);
    // </FS:Beq>

    while ((tex_width << 1) <= max_width) // <FS:Beq/> Fix up regressions from LL's merge of uploader changes
    {
        tex_width <<= 1;
    }
    while ((tex_height << 1) <= max_height) // <FS:Beq/> Fix up regressions from LL's merge of uploader changes
    {
        tex_height <<= 1;
    }

    mModelPreview = new LLModelPreview(tex_width, tex_height, this);
    mModelPreview->setPreviewTarget(PREVIEW_CAMERA_DISTANCE);
    mModelPreview->setDetailsCallback(boost::bind(&LLFloaterModelPreview::setDetails, this, _1, _2, _3));
    mModelPreview->setModelUpdatedCallback(boost::bind(&LLFloaterModelPreview::modelUpdated, this, _1));
}

//static
bool LLFloaterModelPreview::showModelPreview()
{
    LLFloaterModelPreview* fmp = (LLFloaterModelPreview*)LLFloaterReg::getInstance("upload_model");
    if (fmp && !fmp->isModelLoading())
    {
        fmp->loadHighLodModel();
    }
    return true;
}

void LLFloaterModelPreview::onUploadOptionChecked(LLUICtrl* ctrl)
{
    if (mModelPreview)
    {
        auto name = ctrl->getName();
        bool value = ctrl->getValue().asBoolean();
        // update the option and notifications
        // (this is a bit convoluted, because of the current structure of mModelPreview)
        if (name == "upload_skin")
        {
            childSetValue("show_skin_weight", value);
            mModelPreview->mViewOption["show_skin_weight"] = value;
            if (!value)
            {
                mModelPreview->mViewOption["show_joint_overrides"] = false;
                mModelPreview->mViewOption["show_joint_positions"] = false;
                childSetValue("show_joint_overrides", false);
                childSetValue("show_joint_positions", false);
            }
        }
        else if (name == "upload_joints")
        {
            if (mModelPreview->mViewOption["show_skin_weight"])
            {
                childSetValue("show_joint_overrides", value);
                mModelPreview->mViewOption["show_joint_overrides"] = value;
            }
        }
        else if (name == "upload_textures")
        {
            childSetValue("show_textures", value);
            mModelPreview->mViewOption["show_textures"] = value;
        }
        else if (name == "lock_scale_if_joint_position")
        {
            mModelPreview->mViewOption["lock_scale_if_joint_position"] = value;
        }

        mModelPreview->refresh(); // a 'dirty' flag for render
        mModelPreview->resetPreviewTarget();
        mModelPreview->clearBuffers();
        mModelPreview->mDirty = true;
    }
    // set the button visible, it will be refreshed later
    toggleCalculateButton(true);
}

void LLFloaterModelPreview::onShowSkinWeightChecked(LLUICtrl* ctrl)
{
    if (mModelPreview)
    {
        mModelPreview->mCameraOffset.clearVec();
        onViewOptionChecked(ctrl);
    }
}

void LLFloaterModelPreview::onViewOptionChecked(LLUICtrl* ctrl)
{
    if (mModelPreview)
    {
        // <FS>
        //auto name = ctrl->getName();
        //mModelPreview->mViewOption[name] = !mModelPreview->mViewOption[name];
        //if (name == "show_physics")
        //{
        //  auto enabled = mModelPreview->mViewOption[name];
        //  childSetEnabled("physics_explode", enabled);
        //  childSetVisible("physics_explode", enabled);
        //}
        mModelPreview->mViewOption[ctrl->getName()] = !mModelPreview->mViewOption[ctrl->getName()];
        // </FS>
        mModelPreview->refresh();
    }
}

bool LLFloaterModelPreview::isViewOptionChecked(const LLSD& userdata)
{
    if (mModelPreview)
    {
        return mModelPreview->mViewOption[userdata.asString()];
    }

    return false;
}

bool LLFloaterModelPreview::isViewOptionEnabled(const LLSD& userdata)
{
    return getChildView(userdata.asString())->getEnabled();
}

void LLFloaterModelPreview::setViewOptionEnabled(const std::string& option, bool enabled)
{
    childSetEnabled(option, enabled);
}

void LLFloaterModelPreview::enableViewOption(const std::string& option)
{
    setViewOptionEnabled(option, true);
}

void LLFloaterModelPreview::disableViewOption(const std::string& option)
{
    setViewOptionEnabled(option, false);
}

void LLFloaterModelPreview::loadHighLodModel()
{
    mModelPreview->mLookUpLodFiles = true;
    loadModel(3);
}

void LLFloaterModelPreview::prepareToLoadModel(S32 lod)
{
    // <FS:Ansariel> FIRE-15204: Viewer crashes when clicking "upload model" quickly twice then closing both filepickers
    if (mModelPreview->mLoading)
    {
        return;
    }
    mModelPreview->mLoading = true;
    // </FS:Ansariel>

    mModelPreview->mLoading = true;
    if (lod == LLModel::LOD_PHYSICS)
    {
        // loading physics from file
        mModelPreview->mPhysicsSearchLOD = lod;
        mModelPreview->mWarnOfUnmatchedPhyicsMeshes = false;
    }
}
void LLFloaterModelPreview::loadModel(S32 lod)
{
    prepareToLoadModel(lod);
    (new LLMeshFilePicker(mModelPreview, lod))->getFile();
}

void LLFloaterModelPreview::loadModel(S32 lod, const std::string& file_name, bool force_disable_slm)
{
    prepareToLoadModel(lod);
    mModelPreview->loadModel(file_name, lod, force_disable_slm);
}

void LLFloaterModelPreview::onClickCalculateBtn()
{
    clearLogTab();
    addStringToLog("Calculating model data.", false);
    mModelPreview->rebuildUploadData();

    bool upload_skinweights = childGetValue("upload_skin").asBoolean();
    bool upload_joint_positions = childGetValue("upload_joints").asBoolean();
    bool lock_scale_if_joint_position = childGetValue("lock_scale_if_joint_position").asBoolean();

    mUploadModelUrl.clear();
    mModelPhysicsFee.clear();

    gMeshRepo.uploadModel(mModelPreview->mUploadData, mModelPreview->mPreviewScale,
                          childGetValue("upload_textures").asBoolean(),
                          upload_skinweights, upload_joint_positions, lock_scale_if_joint_position,
                          mUploadModelUrl, false,
                          getWholeModelFeeObserverHandle());

    toggleCalculateButton(false);
    mUploadBtn->setEnabled(false);

    //disable "simplification" UI
    LLPanel* simplification_panel = getChild<LLPanel>("physics simplification");
    LLView* child = simplification_panel->getFirstChild();
    while (child)
    {
        child->setEnabled(false);
        child = simplification_panel->findNextSibling(child);
    }
}

// Modified cell_params, make sure to clear values if you have to reuse cell_params outside of this function
void add_row_to_list(LLScrollListCtrl *listp,
                     LLScrollListCell::Params &cell_params,
                     const LLSD &item_value,
                     const std::string &name,
                     const LLSD &vx,
                     const LLSD &vy,
                     const LLSD &vz)
{
    LLScrollListItem::Params item_params;
    item_params.value = item_value;

    cell_params.column = "model_name";
    cell_params.value = name;
    cell_params.font_halign = LLFontGL::LEFT; // <FS:Beq> Fix ugly alignment

    item_params.columns.add(cell_params);

    cell_params.column = "axis_x";
    cell_params.value = vx;
    cell_params.font_halign = LLFontGL::RIGHT; // <FS:Beq> Fix ugly alignment
    item_params.columns.add(cell_params);

    cell_params.column = "axis_y";
    cell_params.value = vy;
    item_params.columns.add(cell_params);

    cell_params.column = "axis_z";
    cell_params.value = vz;

    item_params.columns.add(cell_params);

    listp->addRow(item_params);
}

void populate_list_with_overrides(LLScrollListCtrl *listp, const LLJointOverrideData &data, bool include_overrides)
{
    if (data.mModelsNoOverrides.empty() && data.mPosOverrides.empty())
    {
        return;
    }

    static const std::string no_override_placeholder = "-";

    S32 count = 0;
    LLScrollListCell::Params cell_params;
    cell_params.font = LLFontGL::getFontSansSerif();
    // Start out right justifying numeric displays
    cell_params.font_halign = LLFontGL::HCENTER;

    std::map<std::string, LLVector3>::const_iterator map_iter = data.mPosOverrides.begin();
    std::map<std::string, LLVector3>::const_iterator map_end = data.mPosOverrides.end();
    while (map_iter != map_end)
    {
        if (include_overrides)
        {
            add_row_to_list(listp,
                cell_params,
                LLSD::Integer(count),
                map_iter->first,
                LLSD::Real(map_iter->second.mV[VX]),
                LLSD::Real(map_iter->second.mV[VY]),
                LLSD::Real(map_iter->second.mV[VZ]));
        }
        else
        {
            add_row_to_list(listp,
                cell_params,
                LLSD::Integer(count),
                map_iter->first,
                no_override_placeholder,
                no_override_placeholder,
                no_override_placeholder);
        }
        count++;
        map_iter++;
    }

    std::set<std::string>::const_iterator set_iter = data.mModelsNoOverrides.begin();
    std::set<std::string>::const_iterator set_end = data.mModelsNoOverrides.end();
    while (set_iter != set_end)
    {
        add_row_to_list(listp,
                        cell_params,
                        LLSD::Integer(count),
                        *set_iter,
                        no_override_placeholder,
                        no_override_placeholder,
                        no_override_placeholder);
        count++;
        set_iter++;
    }
}

void LLFloaterModelPreview::onJointListSelection()
{
    S32 display_lod = mModelPreview->mPreviewLOD;
    LLPanel *panel = mTabContainer->getPanelByName("rigging_panel");
    LLScrollListCtrl *joints_list = panel->getChild<LLScrollListCtrl>("joints_list");
    LLScrollListCtrl *joints_pos = panel->getChild<LLScrollListCtrl>("pos_overrides_list");
    LLScrollListCtrl *joints_scale = panel->getChild<LLScrollListCtrl>("scale_overrides_list");
    LLTextBox *joint_pos_descr = panel->getChild<LLTextBox>("pos_overrides_descr");

    joints_pos->deleteAllItems();
    joints_scale->deleteAllItems();

    LLScrollListItem *selected = joints_list->getFirstSelected();
    if (selected)
    {
        std::string label = selected->getValue().asString();
        LLJointOverrideData &data = mJointOverrides[display_lod][label];
        bool upload_joint_positions = childGetValue("upload_joints").asBoolean();
        populate_list_with_overrides(joints_pos, data, upload_joint_positions);

        joint_pos_descr->setTextArg("[JOINT]", label);
        mSelectedJointName = label;
    }
    else
    {
        // temporary value (shouldn't happen)
        std::string label = "mPelvis";
        joint_pos_descr->setTextArg("[JOINT]", label);
        mSelectedJointName.clear();
    }

    // Note: We can make a version of renderBones() to highlight selected joint
}

void LLFloaterModelPreview::onDescriptionKeystroke(LLUICtrl* ctrl)
{
    // Workaround for SL-4186, server doesn't allow name changes after 'calculate' stage
    LLLineEditor* input = static_cast<LLLineEditor*>(ctrl);
    if (input->isDirty()) // dirty will be reset after commit
    {
        toggleCalculateButton(true);
    }
}

//static
void LLFloaterModelPreview::onImportScaleCommit(LLUICtrl*,void* userdata)
{
    LLFloaterModelPreview *fp =(LLFloaterModelPreview *)userdata;

    if (!fp->mModelPreview)
    {
        return;
    }

    fp->mModelPreview->mDirty = true;

    fp->toggleCalculateButton(true);

    fp->mModelPreview->refresh();
}
//static
void LLFloaterModelPreview::onPelvisOffsetCommit( LLUICtrl*, void* userdata )
{
    LLFloaterModelPreview *fp =(LLFloaterModelPreview*)userdata;

    if (!fp->mModelPreview)
    {
        return;
    }

    fp->mModelPreview->mDirty = true;

    fp->toggleCalculateButton(true);

    fp->mModelPreview->refresh();
}

//static
void LLFloaterModelPreview::onPreviewLODCommit(LLUICtrl* ctrl, void* userdata)
{
    LLFloaterModelPreview *fp =(LLFloaterModelPreview *)userdata;

    if (!fp->mModelPreview)
    {
        return;
    }

    S32 which_mode = 0;

    LLComboBox* combo = (LLComboBox*) ctrl;

    which_mode = (NUM_LOD-1)-combo->getFirstSelectedIndex(); // combo box list of lods is in reverse order

    fp->mModelPreview->setPreviewLOD(which_mode);
}

//static
void LLFloaterModelPreview::onGenerateNormalsCommit(LLUICtrl* ctrl, void* userdata)
{
    LLFloaterModelPreview* fp = (LLFloaterModelPreview*) userdata;

    fp->mModelPreview->generateNormals();
}

void LLFloaterModelPreview::toggleGenarateNormals()
{
    bool enabled = childGetValue("gen_normals").asBoolean();
    mModelPreview->mViewOption["gen_normals"] = enabled;
    childSetEnabled("crease_angle", enabled);
    if(enabled) {
        mModelPreview->generateNormals();
    } else {
        mModelPreview->restoreNormals();
    }
}

//static
void LLFloaterModelPreview::onExplodeCommit(LLUICtrl* ctrl, void* userdata)
{
    LLFloaterModelPreview* fp = LLFloaterModelPreview::sInstance;

    fp->mModelPreview->refresh();
}

//static
void LLFloaterModelPreview::onAutoFillCommit(LLUICtrl* ctrl, void* userdata)
{
    LLFloaterModelPreview* fp = (LLFloaterModelPreview*) userdata;

    fp->mModelPreview->queryLODs();
}

void LLFloaterModelPreview::onLODParamCommit(S32 lod, bool enforce_tri_limit)
{
    LLComboBox* lod_source_combo = getChild<LLComboBox>("lod_source_" + lod_name[lod]);
    S32 mode = lod_source_combo->getCurrentIndex();
    switch (mode)
    {
    case LLModelPreview::MESH_OPTIMIZER_AUTO:
    case LLModelPreview::MESH_OPTIMIZER_SLOPPY:
    case LLModelPreview::MESH_OPTIMIZER_PRECISE:
        mModelPreview->onLODMeshOptimizerParamCommit(lod, enforce_tri_limit, mode);
        break;
    case LLModelPreview::GENERATE:
        mModelPreview->onLODGLODParamCommit(lod, enforce_tri_limit);
        break;
    default:
        LL_ERRS() << "Only supposed to be called to generate models" << LL_ENDL;
        break;
    }

    //refresh LoDs that reference this one
    for (S32 i = lod - 1; i >= 0; --i)
    {
        LLComboBox* lod_source_combo = getChild<LLComboBox>("lod_source_" + lod_name[i]);
        if (lod_source_combo->getCurrentIndex() == LLModelPreview::USE_LOD_ABOVE)
        {
            onLoDSourceCommit(i);
        }
        else
        {
            break;
        }
    }
}

void LLFloaterModelPreview::draw3dPreview()
{
    gGL.color3f(1.f, 1.f, 1.f);

    gGL.getTexUnit(0)->bind(mModelPreview);

    // <FS:Ansariel> Remove QUADS rendering mode
    //gGL.begin( LLRender::QUADS );
    //{
    //  gGL.texCoord2f(0.f, 1.f);
    //  gGL.vertex2i(mPreviewRect.mLeft+1, mPreviewRect.mTop-1);
    //  gGL.texCoord2f(0.f, 0.f);
    //  gGL.vertex2i(mPreviewRect.mLeft+1, mPreviewRect.mBottom+1);
    //  gGL.texCoord2f(1.f, 0.f);
    //  gGL.vertex2i(mPreviewRect.mRight-1, mPreviewRect.mBottom+1);
    //  gGL.texCoord2f(1.f, 1.f);
    //  gGL.vertex2i(mPreviewRect.mRight-1, mPreviewRect.mTop-1);
    //}
    //gGL.end();
    gGL.begin(LLRender::TRIANGLES);
    {
        gGL.texCoord2f(0.f, 1.f);
        gGL.vertex2i(mPreviewRect.mLeft + 1, mPreviewRect.mTop - 1);
        gGL.texCoord2f(0.f, 0.f);
        gGL.vertex2i(mPreviewRect.mLeft + 1, mPreviewRect.mBottom + 1);
<<<<<<< HEAD
        gGL.texCoord2f(1.f, 0.f);
        gGL.vertex2i(mPreviewRect.mRight - 1, mPreviewRect.mBottom + 1);

        gGL.texCoord2f(1.f, 0.f);
        gGL.vertex2i(mPreviewRect.mRight - 1, mPreviewRect.mBottom + 1);
=======
        gGL.texCoord2f(1.f, 0.f);
        gGL.vertex2i(mPreviewRect.mRight - 1, mPreviewRect.mBottom + 1);

        gGL.texCoord2f(1.f, 0.f);
        gGL.vertex2i(mPreviewRect.mRight - 1, mPreviewRect.mBottom + 1);
>>>>>>> 050d2fef
        gGL.texCoord2f(1.f, 1.f);
        gGL.vertex2i(mPreviewRect.mRight - 1, mPreviewRect.mTop - 1);
        gGL.texCoord2f(0.f, 1.f);
        gGL.vertex2i(mPreviewRect.mLeft + 1, mPreviewRect.mTop - 1);
    }
    gGL.end();
    // </FS:Ansariel>

    gGL.getTexUnit(0)->unbind(LLTexUnit::TT_TEXTURE);
}

//-----------------------------------------------------------------------------
// draw()
//-----------------------------------------------------------------------------
void LLFloaterModelPreview::draw()
{
    LLFloater::draw();

    if (!mModelPreview)
    {
        return;
    }

    mModelPreview->update();

    if (!mModelPreview->mLoading)
    {
        if ( mModelPreview->getLoadState() == LLModelLoader::ERROR_MATERIALS_NOT_A_SUBSET )// <FS:Beq/> Improve error reporting
        {
            // <FS:Beq> cleanup/improve errors - this error is effectively duplicated, the unused one was actually better
            // childSetTextArg("status", "[STATUS]", getString("status_material_mismatch"));
            childSetTextArg("status", "[STATUS]", getString("mesh_status_invalid_material_list"));
        }
        else
        if ( mModelPreview->getLoadState() > LLModelLoader::ERROR_MODEL )
        {
            childSetTextArg("status", "[STATUS]", getString(LLModel::getStatusString(mModelPreview->getLoadState() - LLModelLoader::ERROR_MODEL)));
        }
        else
        if ( mModelPreview->getLoadState() == LLModelLoader::ERROR_PARSING )
        {
            childSetTextArg("status", "[STATUS]", getString("status_parse_error"));
            toggleCalculateButton(false);
        }
        // <FS:Beq> improve error reporting
        else
        if ( mModelPreview->getLoadState() == LLModelLoader::ERROR_LOD_MODEL_MISMATCH )
        {
            childSetTextArg("status", "[STATUS]", getString("status_lod_model_mismatch"));
            toggleCalculateButton(false);
        }
        else
        if (mModelPreview->getLoadState() == LLModelLoader::WARNING_BIND_SHAPE_ORIENTATION)
        {
            childSetTextArg("status", "[STATUS]", getString("status_bind_shape_orientation"));
        }
        else
        {
            childSetTextArg("status", "[STATUS]", getString("status_idle"));
        }
    }

    if (!isMinimized() && mModelPreview->lodsReady())
    {
        draw3dPreview();
    }
}

//-----------------------------------------------------------------------------
// handleMouseDown()
//-----------------------------------------------------------------------------
bool LLFloaterModelPreview::handleMouseDown(S32 x, S32 y, MASK mask)
{
    if (mPreviewRect.pointInRect(x, y))
    {
        bringToFront( x, y );
        gFocusMgr.setMouseCapture(this);
        gViewerWindow->hideCursor();
        mLastMouseX = x;
        mLastMouseY = y;
        return true;
    }

    return LLFloater::handleMouseDown(x, y, mask);
}

//-----------------------------------------------------------------------------
// handleMouseUp()
//-----------------------------------------------------------------------------
bool LLFloaterModelPreview::handleMouseUp(S32 x, S32 y, MASK mask)
{
    gFocusMgr.setMouseCapture(nullptr);
    gViewerWindow->showCursor();
    return LLFloater::handleMouseUp(x, y, mask);
}

//-----------------------------------------------------------------------------
// handleHover()
//-----------------------------------------------------------------------------
bool LLFloaterModelPreview::handleHover (S32 x, S32 y, MASK mask)
{
    MASK local_mask = mask & ~MASK_ALT;

    if (mModelPreview && hasMouseCapture())
    {
        if (local_mask == MASK_PAN)
        {
            // pan here
            mModelPreview->pan((F32)(x - mLastMouseX) * -0.005f, (F32)(y - mLastMouseY) * -0.005f);
        }
        else if (local_mask == MASK_ORBIT)
        {
            F32 yaw_radians = (F32)(x - mLastMouseX) * -0.01f;
            F32 pitch_radians = (F32)(y - mLastMouseY) * 0.02f;

            mModelPreview->rotate(yaw_radians, pitch_radians);
        }
        else
        {

            F32 yaw_radians = (F32)(x - mLastMouseX) * -0.01f;
            F32 zoom_amt = (F32)(y - mLastMouseY) * 0.02f;

            mModelPreview->rotate(yaw_radians, 0.f);
            mModelPreview->zoom(zoom_amt);
        }


        mModelPreview->refresh();

        LLUI::getInstance()->setMousePositionLocal(this, mLastMouseX, mLastMouseY);
    }

    if (!mPreviewRect.pointInRect(x, y) || !mModelPreview)
    {
        return LLFloater::handleHover(x, y, mask);
    }
    else if (local_mask == MASK_ORBIT)
    {
        gViewerWindow->setCursor(UI_CURSOR_TOOLCAMERA);
    }
    else if (local_mask == MASK_PAN)
    {
        gViewerWindow->setCursor(UI_CURSOR_TOOLPAN);
    }
    else
    {
        gViewerWindow->setCursor(UI_CURSOR_TOOLZOOMIN);
    }

    return true;
}

//-----------------------------------------------------------------------------
// handleScrollWheel()
//-----------------------------------------------------------------------------
bool LLFloaterModelPreview::handleScrollWheel(S32 x, S32 y, S32 clicks)
{
    if (mPreviewRect.pointInRect(x, y) && mModelPreview)
    {
        mModelPreview->zoom((F32)clicks * -0.2f);
        mModelPreview->refresh();
    }
    else
    {
        LLFloaterModelUploadBase::handleScrollWheel(x, y, clicks);
    }
    return true;
}

/*virtual*/
void LLFloaterModelPreview::onOpen(const LLSD& key)
{
    LLModelPreview::sIgnoreLoadedCallback = false;
    requestAgentUploadPermissions();
}

/*virtual*/
void LLFloaterModelPreview::onClose(bool app_quitting)
{
    LLModelPreview::sIgnoreLoadedCallback = true;
}

//static
void LLFloaterModelPreview::onPhysicsParamCommit(LLUICtrl* ctrl, void* data)
{
    if (LLConvexDecomposition::getInstance() == NULL)
    {
        LL_INFOS() << "convex decomposition tool is a stub on this platform. cannot get decomp." << LL_ENDL;
        return;
    }

    if (sInstance)
    {
        LLCDParam* param = (LLCDParam*) data;
        std::string name(param->mName);

        LLSD value = ctrl->getValue();

        if("Retain%" == name)
        {
            value = ctrl->getValue().asReal() / RETAIN_COEFFICIENT;
        }

        sInstance->mDecompParams[name] = value;

        if (name == "Simplify Method")
        {
            bool show_retain = false;
            bool show_detail = true;

            if (ctrl->getValue().asInteger() == 0)
            {
                 show_retain = true;
                 show_detail = false;
            }

            sInstance->childSetVisible("Retain%", show_retain);
            sInstance->childSetVisible("Retain%_label", show_retain);

            sInstance->childSetVisible("Detail Scale", show_detail);
            sInstance->childSetVisible("Detail Scale label", show_detail);
        }
    }
}

//static
void LLFloaterModelPreview::onPhysicsStageExecute(LLUICtrl* ctrl, void* data)
{
    LLCDStageData* stage_data = (LLCDStageData*) data;
    std::string stage = stage_data->mName;

    if (sInstance)
    {
        if (!sInstance->mCurRequest.empty())
        {
            LL_INFOS() << "Decomposition request still pending." << LL_ENDL;
            return;
        }

        if (sInstance->mModelPreview)
        {
            for (S32 i = 0; i < sInstance->mModelPreview->mModel[LLModel::LOD_PHYSICS].size(); ++i)
            {
                LLModel* mdl = sInstance->mModelPreview->mModel[LLModel::LOD_PHYSICS][i];
                DecompRequest* request = new DecompRequest(stage, mdl);
                sInstance->mCurRequest.insert(request);
                gMeshRepo.mDecompThread->submitRequest(request);
            }
        }

        if (stage == "Decompose")
        {
            sInstance->setStatusMessage(sInstance->getString("decomposing"));
            sInstance->childSetVisible("Decompose", false);
            sInstance->childSetVisible("decompose_cancel", true);
            sInstance->childDisable("Simplify");
        }
        else if (stage == "Simplify")
        {
            sInstance->setStatusMessage(sInstance->getString("simplifying"));
            sInstance->childSetVisible("Simplify", false);
            sInstance->childSetVisible("simplify_cancel", true);
            sInstance->childDisable("Decompose");
        }
    }
}

//static
void LLFloaterModelPreview::onPhysicsBrowse(LLUICtrl* ctrl, void* userdata)
{
    sInstance->loadModel(LLModel::LOD_PHYSICS);
}

//static
void LLFloaterModelPreview::onPhysicsUseLOD(LLUICtrl* ctrl, void* userdata)
{
    S32 num_lods = 4;
    S32 which_mode;

    LLCtrlSelectionInterface* iface = sInstance->childGetSelectionInterface("physics_lod_combo");
    if (iface)
    {
        which_mode = iface->getFirstSelectedIndex();
    }
    else
    {
        LL_WARNS() << "no iface" << LL_ENDL;
        return;
    }

    if (which_mode <= 0)
    {
        LL_WARNS() << "which_mode out of range, " << which_mode << LL_ENDL;
    }

    S32 file_mode = iface->getItemCount() - 1;
    S32 cube_mode = file_mode - 1;
    if (which_mode < cube_mode)
    {
        // <FS:Beq> FIRE-30963 Support pre-defined physics shapes (initially cube)
        // S32 which_lod = num_lods - which_mode;
        // sInstance->mModelPreview->setPhysicsFromLOD(which_lod);
        if(which_mode > num_lods)
        {
            // which_mode is between the last LOD entry and file selection
            // so it is a preset
            sInstance->mModelPreview->setPhysicsFromPreset(which_mode-num_lods);
        }
        else
        {
            S32 which_lod = num_lods - which_mode;
            sInstance->mModelPreview->setPhysicsFromLOD(which_lod);
        }
        // </FS:Beq>
    }
    else if (which_mode == cube_mode)
    {
        std::string path = gDirUtilp->getAppRODataDir();
        gDirUtilp->append(path, "cube.dae");
        sInstance->loadModel(LLModel::LOD_PHYSICS, path);
    }

    LLModelPreview *model_preview = sInstance->mModelPreview;
    if (model_preview)
    {
        model_preview->refresh();
        model_preview->updateStatusMessages();
    }
}

// <FS:Beq> mesh loader suffix configuration
//static
void LLFloaterModelPreview::onSuffixStandardSelected(LLUICtrl* ctrl, void* userdata)
{
    S32 which{0};
// SL standard LODs are the reverse of every other game engine (LOD0 least detail)
// SL has no suffix for the HIGH LOD
    const std::array<std::string,5> sl_suffixes = {
        "LOD0",
        "LOD1",
        "LOD2",
        "",
        "PHYS"
    };
// Game engines (UE, Unity, CryEngine, Godot, etc.) all use LOD0 as highest.
// They typically also label the high with a suffix too
    const std::array<std::string,5> std_suffixes = {
        "LOD3",
        "LOD2",
        "LOD1",
        "LOD0",
        "PHYS"
    };
// Human friendly. When making things manually people naturally use names.
    const std::array<std::string,5> desc_suffixes = {
        "LOWEST",
        "LOW",
        "MED",
        "HIGH",
        "PHYS"
    };

    LLCtrlSelectionInterface* iface = sInstance->childGetSelectionInterface("lod_suffix_combo");
    if (iface)
    {
        which = iface->getFirstSelectedIndex();
    }
    else
    {
        LL_WARNS() << "no UI element found! nothing changed" << LL_ENDL;
        return;
    }

    switch (which)
    {
        case 1: // SL
            for (int i = 0; i < LLModel::NUM_LODS; i++)
            {
                gSavedSettings.setString(LLModelPreview::sSuffixVarNames[i], sl_suffixes[i]);
            }
            break;
        case 2: // standard
            for (int i = 0; i < LLModel::NUM_LODS; i++)
            {
                gSavedSettings.setString(LLModelPreview::sSuffixVarNames[i], std_suffixes[i]);
            }
            break;
        case 3: // descriptive english
            for (int i = 0; i < LLModel::NUM_LODS; i++)
            {
                gSavedSettings.setString(LLModelPreview::sSuffixVarNames[i], desc_suffixes[i]);
            }
            break;
        default:
            LL_WARNS() << "no standard selected, nothing changed" << LL_ENDL;
            break;
    };
}
// </FS:Beq>
//static
void LLFloaterModelPreview::onCancel(LLUICtrl* ctrl, void* data)
{
    if (sInstance)
    {
        sInstance->closeFloater(false);
    }
}

//static
void LLFloaterModelPreview::onPhysicsStageCancel(LLUICtrl* ctrl, void*data)
{
    if (sInstance)
    {
        for (std::set<LLPointer<DecompRequest> >::iterator iter = sInstance->mCurRequest.begin();
            iter != sInstance->mCurRequest.end(); ++iter)
        {
            DecompRequest* req = *iter;
            req->mContinue = 0;
        }

        sInstance->mCurRequest.clear();

        if (sInstance->mModelPreview)
        {
            sInstance->mModelPreview->updateStatusMessages();
        }
    }
}

void LLFloaterModelPreview::initDecompControls()
{
    LLSD key;

    childSetCommitCallback("simplify_cancel", onPhysicsStageCancel, NULL);
    childSetCommitCallback("decompose_cancel", onPhysicsStageCancel, NULL);

    childSetCommitCallback("physics_lod_combo", onPhysicsUseLOD, NULL);
    childSetCommitCallback("physics_browse", onPhysicsBrowse, NULL);

    static const LLCDStageData* stage = NULL;
    static S32 stage_count = 0;

    if (!stage && LLConvexDecomposition::getInstance() != NULL)
    {
        stage_count = LLConvexDecomposition::getInstance()->getStages(&stage);
    }

    static const LLCDParam* param = NULL;
    static S32 param_count = 0;
    if (!param && LLConvexDecomposition::getInstance() != NULL)
    {
        param_count = LLConvexDecomposition::getInstance()->getParameters(&param);
    }

    for (S32 j = stage_count-1; j >= 0; --j)
    {
        LLButton* button = getChild<LLButton>(stage[j].mName);
        if (button)
        {
            button->setCommitCallback(onPhysicsStageExecute, (void*) &stage[j]);
        }

        gMeshRepo.mDecompThread->mStageID[stage[j].mName] = j;
        // protected against stub by stage_count being 0 for stub above
        LLConvexDecomposition::getInstance()->registerCallback(j, LLPhysicsDecomp::llcdCallback);

        //LL_INFOS() << "Physics decomp stage " << stage[j].mName << " (" << j << ") parameters:" << LL_ENDL;
        //LL_INFOS() << "------------------------------------" << LL_ENDL;

        for (S32 i = 0; i < param_count; ++i)
        {
            if (param[i].mStage != j)
            {
                continue;
            }

            std::string name(param[i].mName ? param[i].mName : "");
            std::string description(param[i].mDescription ? param[i].mDescription : "");

            std::string type = "unknown";

            LL_INFOS() << name << " - " << description << LL_ENDL;

            if (param[i].mType == LLCDParam::LLCD_FLOAT)
            {
                mDecompParams[param[i].mName] = LLSD(param[i].mDefault.mFloat);
                //LL_INFOS() << "Type: float, Default: " << param[i].mDefault.mFloat << LL_ENDL;


                LLUICtrl* ctrl = getChild<LLUICtrl>(name);
                if (LLSliderCtrl* slider = dynamic_cast<LLSliderCtrl*>(ctrl))
                {
                    slider->setMinValue(param[i].mDetails.mRange.mLow.mFloat);
                    slider->setMaxValue(param[i].mDetails.mRange.mHigh.mFloat);
                    slider->setIncrement(param[i].mDetails.mRange.mDelta.mFloat);
                    slider->setValue(param[i].mDefault.mFloat);
                    slider->setCommitCallback(onPhysicsParamCommit, (void*) &param[i]);
                }
                else if (LLSpinCtrl* spinner = dynamic_cast<LLSpinCtrl*>(ctrl))
                {
                    bool is_retain_ctrl = "Retain%" == name;
                    double coefficient = is_retain_ctrl ? RETAIN_COEFFICIENT : 1.f;

                    spinner->setMinValue(param[i].mDetails.mRange.mLow.mFloat * coefficient);
                    spinner->setMaxValue(param[i].mDetails.mRange.mHigh.mFloat * coefficient);
                    spinner->setIncrement(param[i].mDetails.mRange.mDelta.mFloat * coefficient);
                    spinner->setValue(param[i].mDefault.mFloat * coefficient);
                    spinner->setCommitCallback(onPhysicsParamCommit, (void*) &param[i]);
                }
                else if (LLComboBox* combo_box = dynamic_cast<LLComboBox*>(ctrl))
                {
                    float min = param[i].mDetails.mRange.mLow.mFloat;
                    float max = param[i].mDetails.mRange.mHigh.mFloat;
                    float delta = param[i].mDetails.mRange.mDelta.mFloat;

                    bool is_smooth_cb = ("Cosine%" == name);
                    if (is_smooth_cb)
                    {
                        createSmoothComboBox(combo_box, min, max);
                    }
                    else
                    {
                        for(float value = min; value <= max; value += delta)
                        {
                            std::string label = llformat("%.1f", value);
                            combo_box->add(label, value, ADD_BOTTOM, true);
                        }
                    }
                    combo_box->setValue(is_smooth_cb ? 0: param[i].mDefault.mFloat);
                    combo_box->setCommitCallback(onPhysicsParamCommit, (void*) &param[i]);
                }
            }
            else if (param[i].mType == LLCDParam::LLCD_INTEGER)
            {
                mDecompParams[param[i].mName] = LLSD(param[i].mDefault.mIntOrEnumValue);
                //LL_INFOS() << "Type: integer, Default: " << param[i].mDefault.mIntOrEnumValue << LL_ENDL;


                LLUICtrl* ctrl = getChild<LLUICtrl>(name);
                if (LLSliderCtrl* slider = dynamic_cast<LLSliderCtrl*>(ctrl))
                {
                    slider->setMinValue(param[i].mDetails.mRange.mLow.mIntOrEnumValue);
                    slider->setMaxValue(param[i].mDetails.mRange.mHigh.mIntOrEnumValue);
                    slider->setIncrement(param[i].mDetails.mRange.mDelta.mIntOrEnumValue);
                    slider->setValue(param[i].mDefault.mIntOrEnumValue);
                    slider->setCommitCallback(onPhysicsParamCommit, (void*) &param[i]);
                }
                else if (LLComboBox* combo_box = dynamic_cast<LLComboBox*>(ctrl))
                {
                    for(int k = param[i].mDetails.mRange.mLow.mIntOrEnumValue; k<=param[i].mDetails.mRange.mHigh.mIntOrEnumValue; k+=param[i].mDetails.mRange.mDelta.mIntOrEnumValue)
                    {
                        std::string name = llformat("%.1d", k);
                        combo_box->add(name, k, ADD_BOTTOM, true);
                    }
                    combo_box->setValue(param[i].mDefault.mIntOrEnumValue);
                    combo_box->setCommitCallback(onPhysicsParamCommit, (void*) &param[i]);
                }
            }
            else if (param[i].mType == LLCDParam::LLCD_BOOLEAN)
            {
                mDecompParams[param[i].mName] = LLSD(param[i].mDefault.mBool);
                //LL_INFOS() << "Type: boolean, Default: " << (param[i].mDefault.mBool ? "True" : "False") << LL_ENDL;

                LLCheckBoxCtrl* check_box = getChild<LLCheckBoxCtrl>(name);
                if (check_box)
                {
                    check_box->setValue(param[i].mDefault.mBool);
                    check_box->setCommitCallback(onPhysicsParamCommit, (void*) &param[i]);
                }
            }
            else if (param[i].mType == LLCDParam::LLCD_ENUM)
            {
                mDecompParams[param[i].mName] = LLSD(param[i].mDefault.mIntOrEnumValue);
                //LL_INFOS() << "Type: enum, Default: " << param[i].mDefault.mIntOrEnumValue << LL_ENDL;

                { //plug into combo box

                    //LL_INFOS() << "Accepted values: " << LL_ENDL;
                    LLComboBox* combo_box = getChild<LLComboBox>(name);
                    for (S32 k = 0; k < param[i].mDetails.mEnumValues.mNumEnums; ++k)
                    {
                        //LL_INFOS() << param[i].mDetails.mEnumValues.mEnumsArray[k].mValue
                        //  << " - " << param[i].mDetails.mEnumValues.mEnumsArray[k].mName << LL_ENDL;

                        std::string name(param[i].mDetails.mEnumValues.mEnumsArray[k].mName);
                        std::string localized_name;
                        bool is_localized = LLTrans::findString(localized_name, name);

                        combo_box->add(is_localized ? localized_name : name,
                            LLSD::Integer(param[i].mDetails.mEnumValues.mEnumsArray[k].mValue));
                    }
                    combo_box->setValue(param[i].mDefault.mIntOrEnumValue);
                    combo_box->setCommitCallback(onPhysicsParamCommit, (void*) &param[i]);
                }

                //LL_INFOS() << "----" << LL_ENDL;
            }
            //LL_INFOS() << "-----------------------------" << LL_ENDL;
        }
    }
    mDefaultDecompParams = mDecompParams;
    childSetCommitCallback("physics_explode", LLFloaterModelPreview::onExplodeCommit, this);
}

void LLFloaterModelPreview::createSmoothComboBox(LLComboBox* combo_box, float min, float max)
{
    float delta = (max - min) / SMOOTH_VALUES_NUMBER;
    int ilabel = 0;

    combo_box->add("0 (none)", ADD_BOTTOM, true);

    for(float value = min + delta; value < max; value += delta)
    {
        std::string label = (++ilabel == SMOOTH_VALUES_NUMBER) ? "10 (max)" : llformat("%.1d", ilabel);
        combo_box->add(label, value, ADD_BOTTOM, true);
    }


}

//-----------------------------------------------------------------------------
// onMouseCaptureLost()
//-----------------------------------------------------------------------------
// static
void LLFloaterModelPreview::onMouseCaptureLostModelPreview(LLMouseHandler* handler)
{
    gViewerWindow->showCursor();
}

//-----------------------------------------------------------------------------
// addStringToLog()
//-----------------------------------------------------------------------------
//static
void LLFloaterModelPreview::addStringToLog(const std::string& message, const LLSD& args, bool flash, S32 lod)
{
    if (sInstance && sInstance->hasString(message))
    {
        std::string str;
        switch (lod)
{
        case LLModel::LOD_IMPOSTOR: str = "LOD0 "; break;
        case LLModel::LOD_LOW:      str = "LOD1 "; break;
        case LLModel::LOD_MEDIUM:   str = "LOD2 "; break;
        case LLModel::LOD_PHYSICS:  str = "PHYS "; break;
        case LLModel::LOD_HIGH:     str = "LOD3 ";   break;
        default: break;
}

        LLStringUtil::format_map_t args_msg;
        LLSD::map_const_iterator iter = args.beginMap();
        LLSD::map_const_iterator end = args.endMap();
        for (; iter != end; ++iter)
{
            args_msg[iter->first] = iter->second.asString();
        }
        str += sInstance->getString(message, args_msg);
        sInstance->addStringToLogTab(str, flash);
    }
    }

// static
void LLFloaterModelPreview::addStringToLog(const std::string& str, bool flash)
    {
    if (sInstance)
        {
        sInstance->addStringToLogTab(str, flash);
                }
            }

// static
void LLFloaterModelPreview::addStringToLog(const std::ostringstream& strm, bool flash)
            {
    if (sInstance)
            {
        sInstance->addStringToLogTab(strm.str(), flash);
            }
        }

void LLFloaterModelPreview::clearAvatarTab()
{
    LLPanel *panel = mTabContainer->getPanelByName("rigging_panel");
    LLScrollListCtrl *joints_list = panel->getChild<LLScrollListCtrl>("joints_list");
    joints_list->deleteAllItems();
    LLScrollListCtrl *joints_pos = panel->getChild<LLScrollListCtrl>("pos_overrides_list");
    joints_pos->deleteAllItems();    mSelectedJointName.clear();

    for (U32 i = 0; i < LLModel::NUM_LODS; ++i)
{
        mJointOverrides[i].clear();
    }

    LLTextBox *joint_total_descr = panel->getChild<LLTextBox>("conflicts_description");
    joint_total_descr->setTextArg("[CONFLICTS]", llformat("%d", 0));
    joint_total_descr->setTextArg("[JOINTS_COUNT]", llformat("%d", 0));


    LLTextBox *joint_pos_descr = panel->getChild<LLTextBox>("pos_overrides_descr");
    joint_pos_descr->setTextArg("[JOINT]", std::string("mPelvis")); // Might be better to hide it
            }

void LLFloaterModelPreview::updateAvatarTab(bool highlight_overrides)
{
    S32 display_lod = mModelPreview->mPreviewLOD;
    if (mModelPreview->mModel[display_lod].empty())
    {
        mSelectedJointName.clear();
        return;
    }

    // Joints will be listed as long as they are listed in mAlternateBindMatrix
    // even if they are for some reason identical to defaults.
    // Todo: Are overrides always identical for all lods? They normally are, but there might be situations where they aren't.
    if (mJointOverrides[display_lod].empty())
    {
        // populate map
        for (LLModelLoader::scene::iterator iter = mModelPreview->mScene[display_lod].begin(); iter != mModelPreview->mScene[display_lod].end(); ++iter)
        {
            for (LLModelLoader::model_instance_list::iterator model_iter = iter->second.begin(); model_iter != iter->second.end(); ++model_iter)
            {
                LLModelInstance& instance = *model_iter;
                LLModel* model = instance.mModel;
                const LLMeshSkinInfo *skin = &model->mSkinInfo;
                U32 joint_count = LLSkinningUtil::getMeshJointCount(skin);
                U32 bind_count = highlight_overrides ? static_cast<U32>(skin->mAlternateBindMatrix.size()) : 0; // simply do not include overrides if data is not needed
                if (bind_count > 0 && bind_count != joint_count)
                {
                    std::ostringstream out;
                    out << "Invalid joint overrides for model " << model->getName();
                    out << ". Amount of joints " << joint_count;
                    out << ", is different from amount of overrides " << bind_count;
                    LL_INFOS() << out.str() << LL_ENDL;
                    addStringToLog(out.str(), true);
                    // Disable overrides for this model
                    bind_count = 0;
                }
                if (bind_count > 0)
                {
                    for (U32 j = 0; j < joint_count; ++j)
                    {
                        const LLVector3& joint_pos = LLVector3(skin->mAlternateBindMatrix[j].getTranslation());
                        // <FS:ND> Query by JointKey rather than just a string, the key can be a U32 index for faster lookup
                        //LLJointOverrideData &data = mJointOverrides[display_lod][skin->mJointNames[j]];

                        //LLJoint* pJoint = LLModelPreview::lookupJointByName(skin->mJointNames[j], mModelPreview);
                        LLJointOverrideData &data = mJointOverrides[display_lod][skin->mJointNames[j].mName];

                        LLJoint* pJoint = LLModelPreview::lookupJointByName(skin->mJointNames[j].mName, mModelPreview);
                        // <FS:ND>
                        if (pJoint)
                        {
                            // see how voavatar uses aboveJointPosThreshold
                            if (pJoint->aboveJointPosThreshold(joint_pos))
                            {
                                // valid override
                                if (data.mPosOverrides.size() > 0
                                    && (data.mPosOverrides.begin()->second - joint_pos).lengthSquared() > (LL_JOINT_TRESHOLD_POS_OFFSET * LL_JOINT_TRESHOLD_POS_OFFSET))
                                {
                                    // File contains multiple meshes with conflicting joint offsets
                                    // preview may be incorrect, upload result might wary (depends onto
                                    // mesh_id that hasn't been generated yet).
                                    data.mHasConflicts = true;
                                }
                                data.mPosOverrides[model->getName()] = joint_pos;
                            }
                            else
                            {
                                // default value, it won't be accounted for by avatar
                                data.mModelsNoOverrides.insert(model->getName());
                            }
                        }
                    }
                }
                else
                {
                    for (U32 j = 0; j < joint_count; ++j)
                    {
                        // <FS:ND> Query by JointKey rather than just a string, the key can be a U32 index for faster lookup
                        //LLJointOverrideData &data = mJointOverrides[display_lod][skin->mJointNames[j]];
                        LLJointOverrideData &data = mJointOverrides[display_lod][skin->mJointNames[j].mName];
                        data.mModelsNoOverrides.insert(model->getName());
                    }
                }
            }
        }
    }

    LLPanel *panel = mTabContainer->getPanelByName("rigging_panel");
    LLScrollListCtrl *joints_list = panel->getChild<LLScrollListCtrl>("joints_list");

    if (joints_list->isEmpty())
    {
        // Populate table

        std::map<std::string, std::string> joint_alias_map;
        mModelPreview->getJointAliases(joint_alias_map);

        S32 conflicts = 0;
        joint_override_data_map_t::iterator joint_iter = mJointOverrides[display_lod].begin();
        joint_override_data_map_t::iterator joint_end = mJointOverrides[display_lod].end();
        while (joint_iter != joint_end)
        {
            const std::string& listName = joint_iter->first;

            LLScrollListItem::Params item_params;
            item_params.value(listName);

            LLScrollListCell::Params cell_params;
            cell_params.font = LLFontGL::getFontSansSerif();
            cell_params.value = listName;
            if (joint_alias_map.find(listName) == joint_alias_map.end())
            {
                // Missing names
                cell_params.color = LLColor4::red;
            }
            if (joint_iter->second.mHasConflicts)
            {
                // Conflicts
                cell_params.color = LLColor4::orange;
                conflicts++;
            }
            if (highlight_overrides && joint_iter->second.mPosOverrides.size() > 0)
            {
                cell_params.font.style = "BOLD";
            }

            item_params.columns.add(cell_params);

            joints_list->addRow(item_params, ADD_BOTTOM);
            joint_iter++;
        }
        joints_list->selectFirstItem();
        LLScrollListItem *selected = joints_list->getFirstSelected();
        if (selected)
        {
            mSelectedJointName = selected->getValue().asString();
        }

        LLTextBox *joint_conf_descr = panel->getChild<LLTextBox>("conflicts_description");
        joint_conf_descr->setTextArg("[CONFLICTS]", llformat("%d", conflicts));
        joint_conf_descr->setTextArg("[JOINTS_COUNT]", llformat("%d", mJointOverrides[display_lod].size()));
    }
}

//-----------------------------------------------------------------------------
// addStringToLogTab()
//-----------------------------------------------------------------------------
void LLFloaterModelPreview::addStringToLogTab(const std::string& str, bool flash)
{
    if (str.empty())
        {
        return;
    }

    LLWString text = utf8str_to_wstring(str);
    S32 add_text_len = static_cast<S32>(text.length()) + 1; // newline
    S32 editor_max_len = mUploadLogText->getMaxTextLength();
    if (add_text_len > editor_max_len)
        {
        return;
    }

    // Make sure we have space for new string
    S32 editor_text_len = mUploadLogText->getLength();
    if (editor_max_len < (editor_text_len + add_text_len)
        && mUploadLogText->getLineCount() <= 0)
    {
        mUploadLogText->getTextBoundingRect();// forces a reflow() to fix line count
            }
    while (editor_max_len < (editor_text_len + add_text_len))
        {
        S32 shift = mUploadLogText->removeFirstLine();
        if (shift > 0)
    {
            // removed a line
            editor_text_len -= shift;
}
    else
    {
            //nothing to remove?
            LL_WARNS() << "Failed to clear log lines" << LL_ENDL;
                    break;
                }
            }

    mUploadLogText->appendText(str, true);

    if (flash)
    {
        LLPanel* panel = mTabContainer->getPanelByName("logs_panel");
        if (mTabContainer->getCurrentPanel() != panel)
        {
            mTabContainer->setTabPanelFlashing(panel, true);
        }
    }
    }

void LLFloaterModelPreview::setDetails(F32 x, F32 y, F32 z)
{
    assert_main_thread();
    childSetTextArg("import_dimensions", "[X]", llformat("%.3f", x));
    childSetTextArg("import_dimensions", "[Y]", llformat("%.3f", y));
    childSetTextArg("import_dimensions", "[Z]", llformat("%.3f", z));
        }

void LLFloaterModelPreview::setPreviewLOD(S32 lod)
        {
    if (mModelPreview)
    {
        mModelPreview->setPreviewLOD(lod);
                                }
                            }

void LLFloaterModelPreview::onBrowseLOD(S32 lod)
{
    assert_main_thread();

    loadModel(lod);
}

//static
void LLFloaterModelPreview::onReset(void* user_data)
{
    assert_main_thread();


    LLFloaterModelPreview* fmp = (LLFloaterModelPreview*) user_data;
    fmp->childDisable("reset_btn");
    fmp->clearLogTab();
    fmp->clearAvatarTab();
    LLModelPreview* mp = fmp->mModelPreview;
    std::string filename = mp->mLODFile[LLModel::LOD_HIGH];

    fmp->resetDisplayOptions();
    fmp->resetUploadOptions();
    //reset model preview
    fmp->initModelPreview();

    mp = fmp->mModelPreview;
    mp->loadModel(filename,LLModel::LOD_HIGH,true);
}

//static
void LLFloaterModelPreview::onUpload(void* user_data)
{
    assert_main_thread();

    LLFloaterModelPreview* mp = (LLFloaterModelPreview*) user_data;
    mp->clearLogTab();

    mp->mUploadBtn->setEnabled(false);

    mp->mModelPreview->rebuildUploadData();

    bool upload_skinweights = mp->childGetValue("upload_skin").asBoolean();
    bool upload_joint_positions = mp->childGetValue("upload_joints").asBoolean();
    bool lock_scale_if_joint_position = mp->childGetValue("lock_scale_if_joint_position").asBoolean();

    if (gSavedSettings.getBOOL("MeshImportUseSLM"))
    {
        mp->mModelPreview->saveUploadData(upload_skinweights, upload_joint_positions, lock_scale_if_joint_position);
    }

    gMeshRepo.uploadModel(mp->mModelPreview->mUploadData, mp->mModelPreview->mPreviewScale,
                          mp->childGetValue("upload_textures").asBoolean(),
                          upload_skinweights, upload_joint_positions, lock_scale_if_joint_position,
                          mp->mUploadModelUrl,
                          true, LLHandle<LLWholeModelFeeObserver>(), mp->getWholeModelUploadObserverHandle());
}


void LLFloaterModelPreview::refresh()
{
    sInstance->toggleCalculateButton(true);
    sInstance->mModelPreview->mDirty = true;
}

LLFloaterModelPreview::DecompRequest::DecompRequest(const std::string& stage, LLModel* mdl)
{
    mStage = stage;
    mContinue = 1;
    mModel = mdl;
    mDecompID = &mdl->mDecompID;
    mParams = sInstance->mDecompParams;

    //copy out positions and indices
    assignData(mdl) ;
}

void LLFloaterModelPreview::setCtrlLoadFromFile(S32 lod)
{
    if (lod == LLModel::LOD_PHYSICS)
    {
        LLComboBox* lod_combo = findChild<LLComboBox>("physics_lod_combo");
        if (lod_combo)
        {
            lod_combo->setCurrentByIndex(lod_combo->getItemCount() - 1);
        }
    }
    else
    {
        LLComboBox* lod_combo = findChild<LLComboBox>("lod_source_" + lod_name[lod]);
        if (lod_combo)
    {
            lod_combo->setCurrentByIndex(0);
    }
}
}

void LLFloaterModelPreview::setStatusMessage(const std::string& msg)
{
    LLMutexLock lock(mStatusLock);
    mStatusMessage = msg;
}

void LLFloaterModelPreview::toggleCalculateButton()
{
    toggleCalculateButton(true);
}

void LLFloaterModelPreview::modelUpdated(bool calculate_visible)
{
    mModelPhysicsFee.clear();
    toggleCalculateButton(calculate_visible);
}

void LLFloaterModelPreview::toggleCalculateButton(bool visible)
{
    mCalculateBtn->setVisible(visible);

    bool uploadingSkin           = childGetValue("upload_skin").asBoolean();
    bool uploadingJointPositions = childGetValue("upload_joints").asBoolean();
    if ( uploadingSkin )
    {
        //Disable the calculate button *if* the rig is invalid - which is determined during the critiquing process
        if ( uploadingJointPositions && !mModelPreview->isRigValidForJointPositionUpload() )
        {
            mCalculateBtn->setVisible( false );
        }
    }

    mUploadBtn->setVisible(!visible);
    mUploadBtn->setEnabled(isModelUploadAllowed());

    if (visible)
    {
        std::string tbd = getString("tbd");
        childSetTextArg("prim_weight", "[EQ]", tbd);
        childSetTextArg("download_weight", "[ST]", tbd);
        childSetTextArg("server_weight", "[SIM]", tbd);
        childSetTextArg("physics_weight", "[PH]", tbd);
        if (!mModelPhysicsFee.isMap() || (mModelPhysicsFee.size() == 0))
        {
            childSetTextArg("upload_fee", "[FEE]", tbd);
        }
        std::string dashes = hasString("--") ? getString("--") : "--";
        childSetTextArg("price_breakdown", "[STREAMING]", dashes);
        childSetTextArg("price_breakdown", "[PHYSICS]", dashes);
        childSetTextArg("price_breakdown", "[INSTANCES]", dashes);
        childSetTextArg("price_breakdown", "[TEXTURES]", dashes);
        childSetTextArg("price_breakdown", "[MODEL]", dashes);
        childSetTextArg("physics_breakdown", "[PCH]", dashes);
        childSetTextArg("physics_breakdown", "[PM]", dashes);
        childSetTextArg("physics_breakdown", "[PHU]", dashes);
    }
}

void LLFloaterModelPreview::onLoDSourceCommit(S32 lod)
{
    mModelPreview->updateLodControls(lod);

    LLComboBox* lod_source_combo = getChild<LLComboBox>("lod_source_" + lod_name[lod]);

    if (lod_source_combo->getCurrentIndex() == LLModelPreview::LOD_FROM_FILE
        && mModelPreview->mLODFile[lod].empty())
    {
        // File wasn't selected, so nothing to do yet, refreshing
        // hovewer will cause a small freeze with large meshes
        // Might be good idea to open filepicker here
        return;
    }

    refresh();

    S32 index = lod_source_combo->getCurrentIndex();
    if (index == LLModelPreview::MESH_OPTIMIZER_AUTO
        || index == LLModelPreview::GENERATE // <FS:Beq/> Improved LOD generation
        || index == LLModelPreview::MESH_OPTIMIZER_SLOPPY
        || index == LLModelPreview::MESH_OPTIMIZER_PRECISE)
    { //rebuild LoD to update triangle counts
        onLODParamCommit(lod, true);
    }
}

void LLFloaterModelPreview::resetDisplayOptions()
{
    std::map<std::string,bool>::iterator option_it = mModelPreview->mViewOption.begin();

    for(;option_it != mModelPreview->mViewOption.end(); ++option_it)
    {
        LLUICtrl* ctrl = getChild<LLUICtrl>(option_it->first);
        ctrl->setValue(false);
    }
}

void LLFloaterModelPreview::resetUploadOptions()
{
    childSetValue("import_scale", 1);
    childSetValue("pelvis_offset", 0);
    childSetValue("physics_explode", 0);
    childSetValue("physics_file", "");
    childSetVisible("Retain%", false);
    childSetVisible("Retain%_label", false);
    childSetVisible("Detail Scale", true);
    childSetVisible("Detail Scale label", true);

    getChild<LLComboBox>("lod_source_" + lod_name[NUM_LOD - 1])->setCurrentByIndex(LLModelPreview::LOD_FROM_FILE);
    for (S32 lod = 0; lod < NUM_LOD - 1; ++lod)
    {
        getChild<LLComboBox>("lod_source_" + lod_name[lod])->setCurrentByIndex(LLModelPreview::MESH_OPTIMIZER_AUTO);
        childSetValue("lod_file_" + lod_name[lod], "");
    }

    for(auto& p : mDefaultDecompParams)
    {
        std::string ctrl_name(p.first);
        LLUICtrl* ctrl = getChild<LLUICtrl>(ctrl_name);
        if (ctrl)
        {
            ctrl->setValue(p.second);
        }
    }
    getChild<LLComboBox>("physics_lod_combo")->setCurrentByIndex(0);
    getChild<LLComboBox>("Cosine%")->setCurrentByIndex(0);
}

void LLFloaterModelPreview::clearLogTab()
{
    mUploadLogText->clear();
    LLPanel* panel = mTabContainer->getPanelByName("logs_panel");
    mTabContainer->setTabPanelFlashing(panel, false);
}

void LLFloaterModelPreview::onModelPhysicsFeeReceived(const LLSD& result, std::string upload_url)
{
    mModelPhysicsFee = result;
    mModelPhysicsFee["url"] = upload_url;

    doOnIdleOneTime(boost::bind(&LLFloaterModelPreview::handleModelPhysicsFeeReceived,this));
}

void LLFloaterModelPreview::handleModelPhysicsFeeReceived()
{
    const LLSD& result = mModelPhysicsFee;
    mUploadModelUrl = result["url"].asString();

    childSetTextArg("prim_weight", "[EQ]", llformat("%0.3f", result["resource_cost"].asReal()));
    childSetTextArg("download_weight", "[ST]", llformat("%0.3f", result["model_streaming_cost"].asReal()));
    childSetTextArg("server_weight", "[SIM]", llformat("%0.3f", result["simulation_cost"].asReal()));
    childSetTextArg("physics_weight", "[PH]", llformat("%0.3f", result["physics_cost"].asReal()));
    childSetTextArg("upload_fee", "[FEE]", llformat("%d", result["upload_price"].asInteger()));
    childSetTextArg("price_breakdown", "[STREAMING]", llformat("%d", result["upload_price_breakdown"]["mesh_streaming"].asInteger()));
    childSetTextArg("price_breakdown", "[PHYSICS]", llformat("%d", result["upload_price_breakdown"]["mesh_physics"].asInteger()));
    childSetTextArg("price_breakdown", "[INSTANCES]", llformat("%d", result["upload_price_breakdown"]["mesh_instance"].asInteger()));
    childSetTextArg("price_breakdown", "[TEXTURES]", llformat("%d", result["upload_price_breakdown"]["texture"].asInteger()));
    childSetTextArg("price_breakdown", "[MODEL]", llformat("%d", result["upload_price_breakdown"]["model"].asInteger()));

    childSetTextArg("physics_breakdown", "[PCH]", llformat("%0.3f", result["model_physics_cost"]["hull"].asReal()));
    childSetTextArg("physics_breakdown", "[PM]", llformat("%0.3f", result["model_physics_cost"]["mesh"].asReal()));
    childSetTextArg("physics_breakdown", "[PHU]", llformat("%0.3f", result["model_physics_cost"]["decomposition"].asReal()));
    childSetTextArg("streaming_breakdown", "[STR_TOTAL]", llformat("%d", result["streaming_cost"].asInteger()));
    childSetTextArg("streaming_breakdown", "[STR_HIGH]", llformat("%d", result["streaming_params"]["high_lod"].asInteger()));
    childSetTextArg("streaming_breakdown", "[STR_MED]", llformat("%d", result["streaming_params"]["medium_lod"].asInteger()));
    childSetTextArg("streaming_breakdown", "[STR_LOW]", llformat("%d", result["streaming_params"]["low_lod"].asInteger()));
    childSetTextArg("streaming_breakdown", "[STR_LOWEST]", llformat("%d", result["streaming_params"]["lowest_lod"].asInteger()));

    childSetVisible("upload_fee", true);
    childSetVisible("price_breakdown", true);
    mUploadBtn->setEnabled(isModelUploadAllowed());
}

void LLFloaterModelPreview::setModelPhysicsFeeErrorStatus(S32 status, const std::string& reason, const LLSD& result)
{
    std::ostringstream out;
    out << "LLFloaterModelPreview::setModelPhysicsFeeErrorStatus(" << status;
    out << " : " << reason << ")";
    LL_WARNS() << out.str() << LL_ENDL;
    LLFloaterModelPreview::addStringToLog(out, false);
    doOnIdleOneTime(boost::bind(&LLFloaterModelPreview::toggleCalculateButton, this, true));

    if (result.has("upload_price"))
    {
        mModelPhysicsFee = result;
        childSetTextArg("upload_fee", "[FEE]", llformat("%d", result["upload_price"].asInteger()));
        childSetVisible("upload_fee", true);
    }
    else
    {
        mModelPhysicsFee.clear();
    }
}

/*virtual*/
void LLFloaterModelPreview::onModelUploadSuccess()
{
    assert_main_thread();
    closeFloater(false);
}

/*virtual*/
void LLFloaterModelPreview::onModelUploadFailure()
{
    assert_main_thread();
    toggleCalculateButton(true);
    mUploadBtn->setEnabled(true);
}

bool LLFloaterModelPreview::isModelUploadAllowed()
{
    bool allow_upload = mHasUploadPerm && !mUploadModelUrl.empty();
    if (mModelPreview)
    {
        allow_upload &= mModelPreview->mModelNoErrors;
    }
    return allow_upload;
}

S32 LLFloaterModelPreview::DecompRequest::statusCallback(const char* status, S32 p1, S32 p2)
{
    if (mContinue)
    {
        setStatusMessage(llformat("%s: %d/%d", status, p1, p2));
        if (LLFloaterModelPreview::sInstance)
        {
            LLFloaterModelPreview::sInstance->setStatusMessage(mStatusMessage);
        }
    }

    return mContinue;
}

void LLFloaterModelPreview::DecompRequest::completed()
{ //called from the main thread
    if (mContinue)
    {
        mModel->setConvexHullDecomposition(mHull);

        if (sInstance)
        {
            if (mContinue)
            {
                if (sInstance->mModelPreview)
                {
                    sInstance->mModelPreview->mDirty = true;
                    LLFloaterModelPreview::sInstance->mModelPreview->refresh();
                }
            }

            sInstance->mCurRequest.erase(this);
        }
    }
    else if (sInstance)
    {
        llassert(sInstance->mCurRequest.find(this) == sInstance->mCurRequest.end());
    }
}

void dump_llsd_to_file(const LLSD& content, std::string filename);

void LLFloaterModelPreview::onPermissionsReceived(const LLSD& result)
{
    dump_llsd_to_file(result,"perm_received.xml");
    std::string upload_status = result["mesh_upload_status"].asString();
    // BAP HACK: handle "" for case that  MeshUploadFlag cap is broken.
    mHasUploadPerm = (("" == upload_status) || ("valid" == upload_status));

    if (!mHasUploadPerm)
    {
        LL_WARNS() << "Upload permission set to false because upload_status=\"" << upload_status << "\"" << LL_ENDL;
    }
    else if (mHasUploadPerm && mUploadModelUrl.empty())
    {
        LL_WARNS() << "Upload permission set to true but uploadModelUrl is empty!" << LL_ENDL;
    }

    // isModelUploadAllowed() includes mHasUploadPerm
    mUploadBtn->setEnabled(isModelUploadAllowed());
    getChild<LLTextBox>("warning_title")->setVisible(!mHasUploadPerm);
    getChild<LLTextBox>("warning_message")->setVisible(!mHasUploadPerm);
}

void LLFloaterModelPreview::setPermissonsErrorStatus(S32 status, const std::string& reason)
{
    LL_WARNS() << "LLFloaterModelPreview::setPermissonsErrorStatus(" << status << " : " << reason << ")" << LL_ENDL;

    LLNotificationsUtil::add("MeshUploadPermError");
}

bool LLFloaterModelPreview::isModelLoading()
{
    if(mModelPreview)
    {
        return mModelPreview->mLoading;
    }
    return false;
}
<|MERGE_RESOLUTION|>--- conflicted
+++ resolved
@@ -82,15 +82,9 @@
 // But according to the UI spec for upload model floater, this parameter
 // should be represented by Smooth combobox with only 10 values.
 // So this const is used as a size of Smooth combobox list.
-<<<<<<< HEAD
-const S32 SMOOTH_VALUES_NUMBER = 10;
-// const S32 PREVIEW_RENDER_SIZE = 1024; // <FS:Beq> Fix up regressions from LL uploader merge
-const F32 PREVIEW_CAMERA_DISTANCE = 16.f;
-=======
 constexpr S32 SMOOTH_VALUES_NUMBER = 10;
 // constexpr S32 PREVIEW_RENDER_SIZE = 1024; // <FS:Beq> Fix up regressions from LL uploader merge
 constexpr F32 PREVIEW_CAMERA_DISTANCE = 16.f;
->>>>>>> 050d2fef
 
 class LLMeshFilePicker : public LLFilePickerThread
 {
@@ -899,19 +893,11 @@
         gGL.vertex2i(mPreviewRect.mLeft + 1, mPreviewRect.mTop - 1);
         gGL.texCoord2f(0.f, 0.f);
         gGL.vertex2i(mPreviewRect.mLeft + 1, mPreviewRect.mBottom + 1);
-<<<<<<< HEAD
         gGL.texCoord2f(1.f, 0.f);
         gGL.vertex2i(mPreviewRect.mRight - 1, mPreviewRect.mBottom + 1);
 
         gGL.texCoord2f(1.f, 0.f);
         gGL.vertex2i(mPreviewRect.mRight - 1, mPreviewRect.mBottom + 1);
-=======
-        gGL.texCoord2f(1.f, 0.f);
-        gGL.vertex2i(mPreviewRect.mRight - 1, mPreviewRect.mBottom + 1);
-
-        gGL.texCoord2f(1.f, 0.f);
-        gGL.vertex2i(mPreviewRect.mRight - 1, mPreviewRect.mBottom + 1);
->>>>>>> 050d2fef
         gGL.texCoord2f(1.f, 1.f);
         gGL.vertex2i(mPreviewRect.mRight - 1, mPreviewRect.mTop - 1);
         gGL.texCoord2f(0.f, 1.f);
