--- conflicted
+++ resolved
@@ -381,13 +381,6 @@
 	if (mModelPreview)
 	{
 		auto name = ctrl->getName();
-<<<<<<< HEAD
-        // update the option and notifications
-        // (this is a bit convoluted, because of the current structure of mModelPreview)
-        // FIX ME! mViewOption is malfunctioning here! mViewOption doesn't have values like "upload_skin"!
-        // This needs to translate values like "upload_skin" into "show_skin_weights"
-        mModelPreview->mViewOption[name] = !mModelPreview->mViewOption[name];
-=======
         bool value = ctrl->getValue().asBoolean();
         // update the option and notifications
         // (this is a bit convoluted, because of the current structure of mModelPreview)
@@ -419,7 +412,6 @@
             mModelPreview->mViewOption["lock_scale_if_joint_position"] = value;
         }
 
->>>>>>> 730af5d4
         mModelPreview->refresh(); // a 'dirty' flag for render
         mModelPreview->resetPreviewTarget(); 
         mModelPreview->clearBuffers();
@@ -442,7 +434,6 @@
 {
 	if (mModelPreview)
 	{
-<<<<<<< HEAD
 		// <FS>
 		//auto name = ctrl->getName();
 		//mModelPreview->mViewOption[name] = !mModelPreview->mViewOption[name];
@@ -454,16 +445,6 @@
 		//}
 		mModelPreview->mViewOption[ctrl->getName()] = !mModelPreview->mViewOption[ctrl->getName()];
 		// </FS>
-=======
-		auto name = ctrl->getName();
-		mModelPreview->mViewOption[name] = !mModelPreview->mViewOption[name];
-		if (name == "show_physics")
-		{
-			auto enabled = mModelPreview->mViewOption[name];
-			childSetEnabled("physics_explode", enabled);
-			childSetVisible("physics_explode", enabled);
-		}
->>>>>>> 730af5d4
 		mModelPreview->refresh();
 	}
 }
@@ -809,7 +790,6 @@
 
 	gGL.getTexUnit(0)->bind(mModelPreview);
 
-<<<<<<< HEAD
 	// <FS:Ansariel> Remove QUADS rendering mode
 	//gGL.begin( LLRender::QUADS );
 	//{
@@ -841,20 +821,6 @@
 	}
 	gGL.end();
 	// </FS:Ansariel>
-=======
-	gGL.begin( LLRender::QUADS );
-	{
-		gGL.texCoord2f(0.f, 1.f);
-		gGL.vertex2i(mPreviewRect.mLeft+1, mPreviewRect.mTop-1);
-		gGL.texCoord2f(0.f, 0.f);
-		gGL.vertex2i(mPreviewRect.mLeft+1, mPreviewRect.mBottom+1);
-		gGL.texCoord2f(1.f, 0.f);
-		gGL.vertex2i(mPreviewRect.mRight-1, mPreviewRect.mBottom+1);
-		gGL.texCoord2f(1.f, 1.f);
-		gGL.vertex2i(mPreviewRect.mRight-1, mPreviewRect.mTop-1);
-	}
-	gGL.end();
->>>>>>> 730af5d4
 
 	gGL.getTexUnit(0)->unbind(LLTexUnit::TT_TEXTURE);
 }
@@ -1494,7 +1460,6 @@
                     for (U32 j = 0; j < joint_count; ++j)
                     {
                         const LLVector3& joint_pos = skin->mAlternateBindMatrix[j].getTranslation();
-<<<<<<< HEAD
                         // <FS:ND> Query by JointKey rather than just a string, the key can be a U32 index for faster lookup
                         //LLJointOverrideData &data = mJointOverrides[display_lod][skin->mJointNames[j]];
 
@@ -1503,11 +1468,6 @@
 
                         LLJoint* pJoint = LLModelPreview::lookupJointByName(skin->mJointNames[j].mName, mModelPreview);
                         // <FS:ND>
-=======
-                        LLJointOverrideData &data = mJointOverrides[display_lod][skin->mJointNames[j]];
-
-                        LLJoint* pJoint = LLModelPreview::lookupJointByName(skin->mJointNames[j], mModelPreview);
->>>>>>> 730af5d4
                         if (pJoint)
                         {
                             // see how voavatar uses aboveJointPosThreshold
@@ -1536,13 +1496,9 @@
                 {
                     for (U32 j = 0; j < joint_count; ++j)
                     {
-<<<<<<< HEAD
                         // <FS:ND> Query by JointKey rather than just a string, the key can be a U32 index for faster lookup
                         //LLJointOverrideData &data = mJointOverrides[display_lod][skin->mJointNames[j]];
                         LLJointOverrideData &data = mJointOverrides[display_lod][skin->mJointNames[j].mName];
-=======
-                        LLJointOverrideData &data = mJointOverrides[display_lod][skin->mJointNames[j]];
->>>>>>> 730af5d4
                         data.mModelsNoOverrides.insert(model->getName());
                     }
                 }
