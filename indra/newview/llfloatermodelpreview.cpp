--- conflicted
+++ resolved
@@ -5163,24 +5163,14 @@
 
 					if (textures)
 					{
-<<<<<<< HEAD
 						int materialCnt = instance.mModel->mMaterialList.size();
 						if ( i < materialCnt )
-=======
-						const std::string& binding = instance.mModel->mMaterialList[i];
-						const LLImportMaterial& material = instance.mMaterial[binding];
-
-						llassert(binding == model->mMaterialList[i]);
-						
-						gGL.diffuseColor4fv(material.mDiffuseColor.mV);
-
-						if (material.mDiffuseMap.notNull())
->>>>>>> 8dbfa022
 						{
 							const std::string& binding = instance.mModel->mMaterialList[i];						
 							const LLImportMaterial& material = instance.mMaterial[binding];
 
-							glColor4fv(material.mDiffuseColor.mV);
+							gGL.diffuseColor4fv(material.mDiffuseColor.mV);
+
 							if (material.mDiffuseMap.notNull())
 							{
 								if (material.mDiffuseMap->getDiscardLevel() > -1)
@@ -5238,19 +5228,15 @@
 
 						LLModel* model = instance.mLOD[LLModel::LOD_PHYSICS];
 
-<<<<<<< HEAD
 						if (!model)
 						{
 							continue;
 						}
-=======
-					gGL.multMatrix((GLfloat*) mat.mMatrix);
->>>>>>> 8dbfa022
 
 						gGL.pushMatrix();
 						LLMatrix4 mat = instance.mTransform;
 
-						glMultMatrixf((GLfloat*) mat.mMatrix);
+						gGL.multMatrix((GLfloat*) mat.mMatrix);
 
 
 						bool render_mesh = true;
@@ -5314,23 +5300,13 @@
 							{
 								LLVertexBuffer* buffer = mVertexBuffer[LLModel::LOD_PHYSICS][model][i];
 
-<<<<<<< HEAD
 								gGL.getTexUnit(0)->unbind(LLTexUnit::TT_TEXTURE);
-								glColor4f(0.4f, 0.4f, 0.0f, 0.4f);
-=======
-							buffer->drawRange(LLRender::TRIANGLES, 0, buffer->getNumVerts()-1, buffer->getNumIndices(), 0);
-							gGL.getTexUnit(0)->unbind(LLTexUnit::TT_TEXTURE);
-							gGL.diffuseColor4f(0.4f, 0.4f, 0.0f, 0.4f);
->>>>>>> 8dbfa022
+								gGL.diffuseColor4f(0.4f, 0.4f, 0.0f, 0.4f);
 
 								buffer->setBuffer(type_mask & buffer->getTypeMask());
 								buffer->drawRange(LLRender::TRIANGLES, 0, buffer->getNumVerts()-1, buffer->getNumIndices(), 0);
 
-<<<<<<< HEAD
-								glColor3f(1.f, 1.f, 0.f);
-=======
-							gGL.diffuseColor3f(1.f, 1.f, 0.f);
->>>>>>> 8dbfa022
+								gGL.diffuseColor3f(1.f, 1.f, 0.f);
 
 								glLineWidth(2.f);
 								glPolygonMode(GL_FRONT_AND_BACK, GL_LINE);
@@ -5341,23 +5317,8 @@
 							}
 						}
 
-<<<<<<< HEAD
 						gGL.popMatrix();
 					}
-=======
-				glLineWidth(3.f);
-				glPointSize(8.f);
-				gPipeline.enableLightsFullbright(LLColor4::white);
-				//show degenerate triangles
-				LLGLDepthTest depth(GL_TRUE, GL_TRUE, GL_ALWAYS);
-				LLGLDisable cull(GL_CULL_FACE);
-				gGL.diffuseColor4f(1.f,0.f,0.f,1.f);
-				const LLVector4a scale(0.5f);
-
-				for (LLMeshUploadThread::instance_list::iterator iter = mUploadData.begin(); iter != mUploadData.end(); ++iter)
-				{
-					LLModelInstance& instance = *iter;
->>>>>>> 8dbfa022
 
 					glLineWidth(3.f);
 					glPointSize(8.f);
@@ -5365,7 +5326,7 @@
 					//show degenerate triangles
 					LLGLDepthTest depth(GL_TRUE, GL_TRUE, GL_ALWAYS);
 					LLGLDisable cull(GL_CULL_FACE);
-					glColor4f(1.f,0.f,0.f,1.f);
+					gGL.diffuseColor4f(1.f,0.f,0.f,1.f);
 					const LLVector4a scale(0.5f);
 
 					for (LLMeshUploadThread::instance_list::iterator iter = mUploadData.begin(); iter != mUploadData.end(); ++iter)
@@ -5374,19 +5335,15 @@
 
 						LLModel* model = instance.mLOD[LLModel::LOD_PHYSICS];
 
-<<<<<<< HEAD
 						if (!model)
 						{
 							continue;
 						}
-=======
-					gGL.multMatrix((GLfloat*) mat.mMatrix);
->>>>>>> 8dbfa022
 
 						gGL.pushMatrix();
 						LLMatrix4 mat = instance.mTransform;
 
-						glMultMatrixf((GLfloat*) mat.mMatrix);
+						gGL.multMatrix((GLfloat*) mat.mMatrix);
 
 
 						LLPhysicsDecomp* decomp = gMeshRepo.mDecompThread;
