/**
 * @file llfloatermodelpreview.cpp
 * @brief LLFloaterModelPreview class implementation
 *
 * $LicenseInfo:firstyear=2004&license=viewerlgpl$
 * Second Life Viewer Source Code
 * Copyright (C) 2010, Linden Research, Inc.
 *
 * This library is free software; you can redistribute it and/or
 * modify it under the terms of the GNU Lesser General Public
 * License as published by the Free Software Foundation;
 * version 2.1 of the License only.
 *
 * This library is distributed in the hope that it will be useful,
 * but WITHOUT ANY WARRANTY; without even the implied warranty of
 * MERCHANTABILITY or FITNESS FOR A PARTICULAR PURPOSE.  See the GNU
 * Lesser General Public License for more details.
 *
 * You should have received a copy of the GNU Lesser General Public
 * License along with this library; if not, write to the Free Software
 * Foundation, Inc., 51 Franklin Street, Fifth Floor, Boston, MA  02110-1301  USA
 *
 * Linden Research, Inc., 945 Battery Street, San Francisco, CA  94111  USA
 * $/LicenseInfo$
 */

#include "llviewerprecompiledheaders.h"

#include "llmodelloader.h"
#include "llmodelpreview.h"

#include "llfloatermodelpreview.h"

#include "llfilepicker.h"
#include "llimagebmp.h"
#include "llimagetga.h"
#include "llimagejpeg.h"
#include "llimagepng.h"

#include "llagent.h"
#include "llbutton.h"
#include "llcombobox.h"
#include "llfocusmgr.h"
#include "llmeshrepository.h"
#include "llnotificationsutil.h"
#include "llsdutil_math.h"
#include "llskinningutil.h"
#include "lltextbox.h"
#include "lltoolmgr.h"
#include "llui.h"
#include "llviewerwindow.h"
#include "pipeline.h"
#include "llviewercontrol.h"
#include "llviewermenufile.h" //LLFilePickerThread
#include "llstring.h"
#include "llbutton.h"
#include "llcheckboxctrl.h"
#include "llsliderctrl.h"
#include "llspinctrl.h"
#include "lltabcontainer.h"
#include "lltrans.h"
#include "llcallbacklist.h"
#include "llviewertexteditor.h"
#include "llviewernetwork.h"


//static
S32 LLFloaterModelPreview::sUploadAmount = 10;
LLFloaterModelPreview* LLFloaterModelPreview::sInstance = NULL;

// "Retain%" decomp parameter has values from 0.0 to 1.0 by 0.01
// But according to the UI spec for upload model floater, this parameter
// should be represented by Retain spinner with values from 1 to 100 by 1.
// To achieve this, RETAIN_COEFFICIENT is used while creating spinner
// and when value is requested from spinner.
const double RETAIN_COEFFICIENT = 100;

// "Cosine%" decomp parameter has values from 0.9 to 1 by 0.001
// But according to the UI spec for upload model floater, this parameter
// should be represented by Smooth combobox with only 10 values.
// So this const is used as a size of Smooth combobox list.
const S32 SMOOTH_VALUES_NUMBER = 10;
const S32 PREVIEW_RENDER_SIZE = 1024;
const F32 PREVIEW_CAMERA_DISTANCE = 16.f;

class LLMeshFilePicker : public LLFilePickerThread
{
public:
    LLMeshFilePicker(LLModelPreview* mp, S32 lod);
    virtual void notify(const std::vector<std::string>& filenames);

private:
    LLModelPreview* mMP;
    S32 mLOD;
};

LLMeshFilePicker::LLMeshFilePicker(LLModelPreview* mp, S32 lod)
: LLFilePickerThread(LLFilePicker::FFLOAD_COLLADA)
	{
		mMP = mp;
		mLOD = lod;
	}

void LLMeshFilePicker::notify(const std::vector<std::string>& filenames)
{
	if (filenames.size() > 0)
	{
		mMP->loadModel(filenames[0], mLOD);
	}
	else
	{
		//closes floater
		mMP->loadModel(std::string(), mLOD);
	}
}

//-----------------------------------------------------------------------------
// LLFloaterModelPreview()
//-----------------------------------------------------------------------------
LLFloaterModelPreview::LLFloaterModelPreview(const LLSD& key) :
LLFloaterModelUploadBase(key),
mUploadBtn(NULL),
mCalculateBtn(NULL),
mUploadLogText(NULL),
mTabContainer(NULL),
mAvatarTabIndex(0)
{
	sInstance = this;
	mLastMouseX = 0;
	mLastMouseY = 0;
	mStatusLock = new LLMutex();
	mModelPreview = NULL;

	mLODMode[LLModel::LOD_HIGH] = 0;
	for (U32 i = 0; i < LLModel::LOD_HIGH; i++)
	{
		mLODMode[i] = 1;
	}
}

//-----------------------------------------------------------------------------
// postBuild()
//-----------------------------------------------------------------------------
BOOL LLFloaterModelPreview::postBuild()
{
	if (!LLFloater::postBuild())
	{
		return FALSE;
	}

	childSetCommitCallback("cancel_btn", onCancel, this);
	childSetCommitCallback("crease_angle", onGenerateNormalsCommit, this);
	getChild<LLCheckBoxCtrl>("gen_normals")->setCommitCallback(boost::bind(&LLFloaterModelPreview::toggleGenarateNormals, this));

	childSetCommitCallback("lod_generate", onAutoFillCommit, this);

	for (S32 lod = 0; lod <= LLModel::LOD_HIGH; ++lod)
	{
		LLComboBox* lod_source_combo = getChild<LLComboBox>("lod_source_" + lod_name[lod]);
		lod_source_combo->setCommitCallback(boost::bind(&LLFloaterModelPreview::onLoDSourceCommit, this, lod));
		lod_source_combo->setCurrentByIndex(mLODMode[lod]);

		getChild<LLButton>("lod_browse_" + lod_name[lod])->setCommitCallback(boost::bind(&LLFloaterModelPreview::onBrowseLOD, this, lod));
		getChild<LLComboBox>("lod_mode_" + lod_name[lod])->setCommitCallback(boost::bind(&LLFloaterModelPreview::onLODParamCommit, this, lod, false));
		getChild<LLSpinCtrl>("lod_error_threshold_" + lod_name[lod])->setCommitCallback(boost::bind(&LLFloaterModelPreview::onLODParamCommit, this, lod, false));
		getChild<LLSpinCtrl>("lod_triangle_limit_" + lod_name[lod])->setCommitCallback(boost::bind(&LLFloaterModelPreview::onLODParamCommit, this, lod, true));
	}

	// Upload/avatar options, they need to refresh errors/notifications
	childSetCommitCallback("upload_skin", boost::bind(&LLFloaterModelPreview::onUploadOptionChecked, this, _1), NULL);
	childSetCommitCallback("upload_joints", boost::bind(&LLFloaterModelPreview::onUploadOptionChecked, this, _1), NULL);
	childSetCommitCallback("lock_scale_if_joint_position", boost::bind(&LLFloaterModelPreview::onUploadOptionChecked, this, _1), NULL);
	childSetCommitCallback("upload_textures", boost::bind(&LLFloaterModelPreview::onUploadOptionChecked, this, _1), NULL);

	childSetTextArg("status", "[STATUS]", getString("status_idle"));

	childSetAction("ok_btn", onUpload, this);
	childDisable("ok_btn");

	childSetAction("reset_btn", onReset, this);

	childSetCommitCallback("preview_lod_combo", onPreviewLODCommit, this);

	childSetCommitCallback("import_scale", onImportScaleCommit, this);
	childSetCommitCallback("pelvis_offset", onPelvisOffsetCommit, this);

	getChild<LLLineEditor>("description_form")->setKeystrokeCallback(boost::bind(&LLFloaterModelPreview::onDescriptionKeystroke, this, _1), NULL);

	getChild<LLCheckBoxCtrl>("show_edges")->setCommitCallback(boost::bind(&LLFloaterModelPreview::onViewOptionChecked, this, _1));
	getChild<LLCheckBoxCtrl>("show_physics")->setCommitCallback(boost::bind(&LLFloaterModelPreview::onViewOptionChecked, this, _1));
	getChild<LLCheckBoxCtrl>("show_textures")->setCommitCallback(boost::bind(&LLFloaterModelPreview::onViewOptionChecked, this, _1));
	getChild<LLCheckBoxCtrl>("show_skin_weight")->setCommitCallback(boost::bind(&LLFloaterModelPreview::onShowSkinWeightChecked, this, _1));
	getChild<LLCheckBoxCtrl>("show_joint_overrides")->setCommitCallback(boost::bind(&LLFloaterModelPreview::onViewOptionChecked, this, _1));
	getChild<LLCheckBoxCtrl>("show_joint_positions")->setCommitCallback(boost::bind(&LLFloaterModelPreview::onViewOptionChecked, this, _1));
	getChild<LLCheckBoxCtrl>("show_uv_guide")->setCommitCallback(boost::bind(&LLFloaterModelPreview::onViewOptionChecked, this, _1)); // <FS:Beq> - Add UV guide overlay to pmesh preview

	childDisable("upload_skin");
	childDisable("upload_joints");
	childDisable("lock_scale_if_joint_position");

	childSetVisible("skin_too_many_joints", false);
	childSetVisible("skin_unknown_joint", false);

    childSetVisible("warning_title", false);
    childSetVisible("warning_message", false);

	initDecompControls();

	LLView* preview_panel = getChild<LLView>("preview_panel");

	mPreviewRect = preview_panel->getRect();

	initModelPreview();

	//set callbacks for left click on line editor rows
	for (U32 i = 0; i <= LLModel::LOD_HIGH; i++)
	{
		LLTextBox* text = getChild<LLTextBox>(lod_label_name[i]);
		if (text)
		{
			text->setMouseDownCallback(boost::bind(&LLFloaterModelPreview::setPreviewLOD, this, i));
		}

		text = getChild<LLTextBox>(lod_triangles_name[i]);
		if (text)
		{
			text->setMouseDownCallback(boost::bind(&LLFloaterModelPreview::setPreviewLOD, this, i));
		}

		text = getChild<LLTextBox>(lod_vertices_name[i]);
		if (text)
		{
			text->setMouseDownCallback(boost::bind(&LLFloaterModelPreview::setPreviewLOD, this, i));
		}

		text = getChild<LLTextBox>(lod_status_name[i]);
		if (text)
		{
			text->setMouseDownCallback(boost::bind(&LLFloaterModelPreview::setPreviewLOD, this, i));
		}
	}

	// <Ansariel> Changed grid detection and validation URL generation
	//            because of grid manager. This will need adjustments
	//            when OpenSims become mesh-capable!
	//std::string current_grid = LLGridManager::getInstance()->getGridId();
	//std::transform(current_grid.begin(),current_grid.end(),current_grid.begin(),::tolower);
	//std::string validate_url;
	//if (current_grid == "agni")
	//{
	//	validate_url = "http://secondlife.com/my/account/mesh.php";
	//}
	//else if (current_grid == "damballah")
	//{
	//	// Staging grid has its own naming scheme.
	//	validate_url = "http://secondlife-staging.com/my/account/mesh.php";
	//}
	//else
	//{
	//	validate_url = llformat("http://secondlife.%s.lindenlab.com/my/account/mesh.php",current_grid.c_str());
	//}

	std::string current_grid = LLGridManager::getInstance()->getGridId();
	std::transform(current_grid.begin(),current_grid.end(),current_grid.begin(),::tolower);

	std::string validate_url;
	if (LLGridManager::getInstance()->isInSLMain())
	{
		validate_url = "http://secondlife.com/my/account/mesh.php";
	}
	else if (LLGridManager::getInstance()->isInSLBeta())
	{
		validate_url = llformat("http://secondlife.%s.lindenlab.com/my/account/mesh.php", current_grid.c_str());
	}
#ifdef OPENSIM // <FS:AW optional opensim support>
	else
	{
		// TODO: Opensim: Set it to something reasonable
		validate_url = LLGridManager::getInstance()->getLoginPage();
	}
#endif // OPENSIM <FS:AW optional opensim support>
	// </Ansariel>

// <FS:CR> Show an alert dialog if using the Opensim viewer as functionality will be limited without Havok
#ifndef HAVOK_TPV
	LLSD args;
	args["FEATURE"] = getString("no_havok");
	LLNotificationsUtil::add("NoHavok", args);
#endif
// </FS:CR>

	getChild<LLTextBox>("warning_message")->setTextArg("[VURL]", validate_url);

	mUploadBtn = getChild<LLButton>("ok_btn");
	mCalculateBtn = getChild<LLButton>("calculate_btn");
	mUploadLogText = getChild<LLViewerTextEditor>("log_text");
	mTabContainer = getChild<LLTabContainer>("import_tab");

    LLPanel *panel = mTabContainer->getPanelByName("avatar_panel");
    mAvatarTabIndex = mTabContainer->getIndexForPanel(panel);
    panel->getChild<LLScrollListCtrl>("joints_list")->setCommitCallback(boost::bind(&LLFloaterModelPreview::onJointListSelection, this));

	if (LLConvexDecomposition::getInstance() != NULL)
	{
	mCalculateBtn->setClickedCallback(boost::bind(&LLFloaterModelPreview::onClickCalculateBtn, this));

	toggleCalculateButton(true);
	}
	else
	{
		mCalculateBtn->setEnabled(false);
	}

	return TRUE;
}

//-----------------------------------------------------------------------------
// LLFloaterModelPreview()
//-----------------------------------------------------------------------------
LLFloaterModelPreview::~LLFloaterModelPreview()
{
	sInstance = NULL;
	
	if ( mModelPreview )
	{
		delete mModelPreview;
	}

	delete mStatusLock;
	mStatusLock = NULL;
}

void LLFloaterModelPreview::initModelPreview()
{
	if (mModelPreview)
	{
		delete mModelPreview;
	}

	S32 tex_width = 512;
	S32 tex_height = 512;

	S32 max_width = llmin(PREVIEW_RENDER_SIZE, (S32)gPipeline.mScreenWidth);
	S32 max_height = llmin(PREVIEW_RENDER_SIZE, (S32)gPipeline.mScreenHeight);

	while ((tex_width << 1) < max_width)
	{
		tex_width <<= 1;
	}
	while ((tex_height << 1) < max_height)
	{
		tex_height <<= 1;
	}

	mModelPreview = new LLModelPreview(tex_width, tex_height, this);
    mModelPreview->setPreviewTarget(PREVIEW_CAMERA_DISTANCE);
	mModelPreview->setDetailsCallback(boost::bind(&LLFloaterModelPreview::setDetails, this, _1, _2, _3, _4, _5));
	mModelPreview->setModelUpdatedCallback(boost::bind(&LLFloaterModelPreview::modelUpdated, this, _1));
}

void LLFloaterModelPreview::onUploadOptionChecked(LLUICtrl* ctrl)
{
	if (mModelPreview)
	{
		auto name = ctrl->getName();
        // update the option and notifications
        // (this is a bit convoluted, because of the current structure of mModelPreview)
        mModelPreview->mViewOption[name] = !mModelPreview->mViewOption[name];
        mModelPreview->refresh(); // a 'dirty' flag for render
        mModelPreview->resetPreviewTarget(); 
        mModelPreview->clearBuffers();
        mModelPreview->mDirty = true;
    }
    // set the button visible, it will be refreshed later
	toggleCalculateButton(true);
}

void LLFloaterModelPreview::onShowSkinWeightChecked(LLUICtrl* ctrl)
{
	if (mModelPreview)
	{
		mModelPreview->mCameraOffset.clearVec();
		onViewOptionChecked(ctrl);
	}
}

void LLFloaterModelPreview::onViewOptionChecked(LLUICtrl* ctrl)
{
	if (mModelPreview)
	{
		// <FS>
		//auto name = ctrl->getName();
		//mModelPreview->mViewOption[name] = !mModelPreview->mViewOption[name];
		//if (name == "show_physics")
		//{
		//	auto enabled = mModelPreview->mViewOption[name];
		//	childSetEnabled("physics_explode", enabled);
		//	childSetVisible("physics_explode", enabled);
		//}
		mModelPreview->mViewOption[ctrl->getName()] = !mModelPreview->mViewOption[ctrl->getName()];
		// </FS>
		mModelPreview->refresh();
	}
}

bool LLFloaterModelPreview::isViewOptionChecked(const LLSD& userdata)
{
	if (mModelPreview)
	{
		return mModelPreview->mViewOption[userdata.asString()];
	}

	return false;
}

bool LLFloaterModelPreview::isViewOptionEnabled(const LLSD& userdata)
{
	return getChildView(userdata.asString())->getEnabled();
}

void LLFloaterModelPreview::setViewOptionEnabled(const std::string& option, bool enabled)
{
	childSetEnabled(option, enabled);
}

void LLFloaterModelPreview::enableViewOption(const std::string& option)
{
	setViewOptionEnabled(option, true);
}

void LLFloaterModelPreview::disableViewOption(const std::string& option)
{
	setViewOptionEnabled(option, false);
}

void LLFloaterModelPreview::loadModel(S32 lod)
{
	// <FS:Ansariel> FIRE-15204: Viewer crashes when clicking "upload model" quickly twice then closing both filepickers
	if (mModelPreview->mLoading)
	{
		return;
	}
	// </FS:Ansariel>

	mModelPreview->mLoading = true;
	if (lod == LLModel::LOD_PHYSICS)
	{
		// loading physics from file
		mModelPreview->mPhysicsSearchLOD = lod;
	}

	(new LLMeshFilePicker(mModelPreview, lod))->getFile();
}

void LLFloaterModelPreview::loadModel(S32 lod, const std::string& file_name, bool force_disable_slm)
{
	// <FS:Ansariel> FIRE-15204: Viewer crashes when clicking "upload model" quickly twice then closing both filepickers
	if (mModelPreview->mLoading)
	{
		return;
	}
	// </FS:Ansariel>

	mModelPreview->mLoading = true;

	mModelPreview->loadModel(file_name, lod, force_disable_slm);
}

void LLFloaterModelPreview::onClickCalculateBtn()
{
	clearLogTab();
	addStringToLog("Calculating model data.", false);
	mModelPreview->rebuildUploadData();

	bool upload_skinweights = childGetValue("upload_skin").asBoolean();
	bool upload_joint_positions = childGetValue("upload_joints").asBoolean();
    bool lock_scale_if_joint_position = childGetValue("lock_scale_if_joint_position").asBoolean();

    mUploadModelUrl.clear();
    mModelPhysicsFee.clear();

	gMeshRepo.uploadModel(mModelPreview->mUploadData, mModelPreview->mPreviewScale,
                          childGetValue("upload_textures").asBoolean(), 
                          upload_skinweights, upload_joint_positions, lock_scale_if_joint_position,
                          mUploadModelUrl, false,
						  getWholeModelFeeObserverHandle());

	toggleCalculateButton(false);
	mUploadBtn->setEnabled(false);
}

// Modified cell_params, make sure to clear values if you have to reuse cell_params outside of this function
void add_row_to_list(LLScrollListCtrl *listp,
                     LLScrollListCell::Params &cell_params,
                     const LLSD &item_value,
                     const std::string &name,
                     const LLSD &vx,
                     const LLSD &vy,
                     const LLSD &vz)
{
    LLScrollListItem::Params item_params;
    item_params.value = item_value;

    cell_params.column = "model_name";
    cell_params.value = name;

    item_params.columns.add(cell_params);

    cell_params.column = "axis_x";
    cell_params.value = vx;
    item_params.columns.add(cell_params);

    cell_params.column = "axis_y";
    cell_params.value = vy;
    item_params.columns.add(cell_params);

    cell_params.column = "axis_z";
    cell_params.value = vz;

    item_params.columns.add(cell_params);

    listp->addRow(item_params);
}

void populate_list_with_overrides(LLScrollListCtrl *listp, const LLJointOverrideData &data, bool include_overrides)
{
    if (data.mModelsNoOverrides.empty() && data.mPosOverrides.empty())
    {
        return;
    }

    static const std::string no_override_placeholder = "-";

    S32 count = 0;
    LLScrollListCell::Params cell_params;
    cell_params.font = LLFontGL::getFontSansSerif();
    // Start out right justifying numeric displays
    cell_params.font_halign = LLFontGL::HCENTER;

    std::map<std::string, LLVector3>::const_iterator map_iter = data.mPosOverrides.begin();
    std::map<std::string, LLVector3>::const_iterator map_end = data.mPosOverrides.end();
    while (map_iter != map_end)
    {
        if (include_overrides)
        {
            add_row_to_list(listp,
                cell_params,
                LLSD::Integer(count),
                map_iter->first,
                LLSD::Real(map_iter->second.mV[VX]),
                LLSD::Real(map_iter->second.mV[VY]),
                LLSD::Real(map_iter->second.mV[VZ]));
        }
        else
        {
            add_row_to_list(listp,
                cell_params,
                LLSD::Integer(count),
                map_iter->first,
                no_override_placeholder,
                no_override_placeholder,
                no_override_placeholder);
        }
        count++;
        map_iter++;
    }

    std::set<std::string>::const_iterator set_iter = data.mModelsNoOverrides.begin();
    std::set<std::string>::const_iterator set_end = data.mModelsNoOverrides.end();
    while (set_iter != set_end)
    {
        add_row_to_list(listp,
                        cell_params,
                        LLSD::Integer(count),
                        *set_iter,
                        no_override_placeholder,
                        no_override_placeholder,
                        no_override_placeholder);
        count++;
        set_iter++;
    }
}

void LLFloaterModelPreview::onJointListSelection()
{
    S32 display_lod = mModelPreview->mPreviewLOD;
    LLPanel *panel = mTabContainer->getPanelByName("avatar_panel");
    LLScrollListCtrl *joints_list = panel->getChild<LLScrollListCtrl>("joints_list");
    LLScrollListCtrl *joints_pos = panel->getChild<LLScrollListCtrl>("pos_overrides_list");
    LLScrollListCtrl *joints_scale = panel->getChild<LLScrollListCtrl>("scale_overrides_list");
    LLTextBox *joint_pos_descr = panel->getChild<LLTextBox>("pos_overrides_descr");

    joints_pos->deleteAllItems();
    joints_scale->deleteAllItems();

    LLScrollListItem *selected = joints_list->getFirstSelected();
    if (selected)
    {
        std::string label = selected->getValue().asString();
        LLJointOverrideData &data = mJointOverrides[display_lod][label];
        bool upload_joint_positions = childGetValue("upload_joints").asBoolean();
        populate_list_with_overrides(joints_pos, data, upload_joint_positions);

        joint_pos_descr->setTextArg("[JOINT]", label);
        mSelectedJointName = label;
    }
    else
    {
        // temporary value (shouldn't happen)
        std::string label = "mPelvis";
        joint_pos_descr->setTextArg("[JOINT]", label);
        mSelectedJointName.clear();
    }

    // Note: We can make a version of renderBones() to highlight selected joint
}

void LLFloaterModelPreview::onDescriptionKeystroke(LLUICtrl* ctrl)
{
	// Workaround for SL-4186, server doesn't allow name changes after 'calculate' stage
	LLLineEditor* input = static_cast<LLLineEditor*>(ctrl);
	if (input->isDirty()) // dirty will be reset after commit
	{
		toggleCalculateButton(true);
	}
}

//static
void LLFloaterModelPreview::onImportScaleCommit(LLUICtrl*,void* userdata)
{
	LLFloaterModelPreview *fp =(LLFloaterModelPreview *)userdata;

	if (!fp->mModelPreview)
	{
		return;
	}

	fp->mModelPreview->mDirty = true;

	fp->toggleCalculateButton(true);

	fp->mModelPreview->refresh();
}
//static
void LLFloaterModelPreview::onPelvisOffsetCommit( LLUICtrl*, void* userdata )
{
	LLFloaterModelPreview *fp =(LLFloaterModelPreview*)userdata;

	if (!fp->mModelPreview)
	{
		return;
	}

	fp->mModelPreview->mDirty = true;

	fp->toggleCalculateButton(true);

	fp->mModelPreview->refresh();
}

//static
void LLFloaterModelPreview::onPreviewLODCommit(LLUICtrl* ctrl, void* userdata)
{
	LLFloaterModelPreview *fp =(LLFloaterModelPreview *)userdata;

	if (!fp->mModelPreview)
	{
		return;
	}

	S32 which_mode = 0;

	LLComboBox* combo = (LLComboBox*) ctrl;

	which_mode = (NUM_LOD-1)-combo->getFirstSelectedIndex(); // combo box list of lods is in reverse order

	fp->mModelPreview->setPreviewLOD(which_mode);
}

//static
void LLFloaterModelPreview::onGenerateNormalsCommit(LLUICtrl* ctrl, void* userdata)
{
	LLFloaterModelPreview* fp = (LLFloaterModelPreview*) userdata;

	fp->mModelPreview->generateNormals();
}

void LLFloaterModelPreview::toggleGenarateNormals()
{
	bool enabled = childGetValue("gen_normals").asBoolean();
	mModelPreview->mViewOption["gen_normals"] = enabled;
	childSetEnabled("crease_angle", enabled);
	if(enabled) {
		mModelPreview->generateNormals();
	} else {
		mModelPreview->restoreNormals();
	}
}

//static
void LLFloaterModelPreview::onExplodeCommit(LLUICtrl* ctrl, void* userdata)
{
	LLFloaterModelPreview* fp = LLFloaterModelPreview::sInstance;

	fp->mModelPreview->refresh();
}

//static
void LLFloaterModelPreview::onAutoFillCommit(LLUICtrl* ctrl, void* userdata)
{
	LLFloaterModelPreview* fp = (LLFloaterModelPreview*) userdata;

    fp->mModelPreview->queryLODs();
}

void LLFloaterModelPreview::onLODParamCommit(S32 lod, bool enforce_tri_limit)
{
	mModelPreview->onLODParamCommit(lod, enforce_tri_limit);

	//refresh LoDs that reference this one
	for (S32 i = lod - 1; i >= 0; --i)
	{
		LLComboBox* lod_source_combo = getChild<LLComboBox>("lod_source_" + lod_name[i]);
		if (lod_source_combo->getCurrentIndex() == LLModelPreview::USE_LOD_ABOVE)
		{
			onLoDSourceCommit(i);
		}
		else
		{
			break;
		}
	}
}

void LLFloaterModelPreview::draw3dPreview()
{
	gGL.color3f(1.f, 1.f, 1.f);

	gGL.getTexUnit(0)->bind(mModelPreview);


	LLView* preview_panel = getChild<LLView>("preview_panel");

	if (!preview_panel)
	{
		LL_WARNS() << "preview_panel not found in floater definition" << LL_ENDL;
	}
	LLRect rect = preview_panel->getRect();

	if (rect != mPreviewRect)
	{
		mModelPreview->refresh();
		mPreviewRect = preview_panel->getRect();
	}

	// <FS:Ansariel> Remove QUADS rendering mode
	//gGL.begin( LLRender::QUADS );
	//{
	//	gGL.texCoord2f(0.f, 1.f);
	//	gGL.vertex2i(mPreviewRect.mLeft, mPreviewRect.mTop-1);
	//	gGL.texCoord2f(0.f, 0.f);
	//	gGL.vertex2i(mPreviewRect.mLeft, mPreviewRect.mBottom);
	//	gGL.texCoord2f(1.f, 0.f);
	//	gGL.vertex2i(mPreviewRect.mRight-1, mPreviewRect.mBottom);
	//	gGL.texCoord2f(1.f, 1.f);
	//	gGL.vertex2i(mPreviewRect.mRight-1, mPreviewRect.mTop-1);
	//}
	//gGL.end();
	gGL.begin(LLRender::TRIANGLES);
	{
		gGL.texCoord2f(0.f, 1.f);
		gGL.vertex2i(mPreviewRect.mLeft, mPreviewRect.mTop - 1);
		gGL.texCoord2f(0.f, 0.f);
		gGL.vertex2i(mPreviewRect.mLeft, mPreviewRect.mBottom);
		gGL.texCoord2f(1.f, 0.f);
		gGL.vertex2i(mPreviewRect.mRight - 1, mPreviewRect.mBottom);

		gGL.texCoord2f(1.f, 0.f);
		gGL.vertex2i(mPreviewRect.mRight - 1, mPreviewRect.mBottom);
		gGL.texCoord2f(1.f, 1.f);
		gGL.vertex2i(mPreviewRect.mRight - 1, mPreviewRect.mTop - 1);
		gGL.texCoord2f(0.f, 1.f);
		gGL.vertex2i(mPreviewRect.mLeft, mPreviewRect.mTop - 1);
	}
	gGL.end();
	// </FS:Ansariel>

	gGL.getTexUnit(0)->unbind(LLTexUnit::TT_TEXTURE);
}

//-----------------------------------------------------------------------------
// draw()
//-----------------------------------------------------------------------------
void LLFloaterModelPreview::draw()
{
    LLFloater::draw();

    if (!mModelPreview)
    {
        return;
    }

	mModelPreview->update();

	if (!mModelPreview->mLoading)
	{
		if ( mModelPreview->getLoadState() == LLModelLoader::ERROR_MATERIALS )
		{
			childSetTextArg("status", "[STATUS]", getString("status_material_mismatch"));
		}
		else
		if ( mModelPreview->getLoadState() > LLModelLoader::ERROR_MODEL )
		{
			childSetTextArg("status", "[STATUS]", getString(LLModel::getStatusString(mModelPreview->getLoadState() - LLModelLoader::ERROR_MODEL)));
		}
		else
		if ( mModelPreview->getLoadState() == LLModelLoader::ERROR_PARSING )
		{
			childSetTextArg("status", "[STATUS]", getString("status_parse_error"));
			toggleCalculateButton(false);
		}
        else
        if (mModelPreview->getLoadState() == LLModelLoader::WARNING_BIND_SHAPE_ORIENTATION)
        {
			childSetTextArg("status", "[STATUS]", getString("status_bind_shape_orientation"));
        }
		else
		{
			childSetTextArg("status", "[STATUS]", getString("status_idle"));
		}
	}

	childSetTextArg("prim_cost", "[PRIM_COST]", llformat("%d", mModelPreview->mResourceCost));
	childSetTextArg("description_label", "[TEXTURES]", llformat("%d", mModelPreview->mTextureSet.size()));

    if (!isMinimized() && mModelPreview->lodsReady())
	{
		draw3dPreview();
	}
}

//-----------------------------------------------------------------------------
// handleMouseDown()
//-----------------------------------------------------------------------------
BOOL LLFloaterModelPreview::handleMouseDown(S32 x, S32 y, MASK mask)
{
	if (mPreviewRect.pointInRect(x, y))
	{
		bringToFront( x, y );
		gFocusMgr.setMouseCapture(this);
		gViewerWindow->hideCursor();
		mLastMouseX = x;
		mLastMouseY = y;
		return TRUE;
	}

	return LLFloater::handleMouseDown(x, y, mask);
}

//-----------------------------------------------------------------------------
// handleMouseUp()
//-----------------------------------------------------------------------------
BOOL LLFloaterModelPreview::handleMouseUp(S32 x, S32 y, MASK mask)
{
	gFocusMgr.setMouseCapture(FALSE);
	gViewerWindow->showCursor();
	return LLFloater::handleMouseUp(x, y, mask);
}

//-----------------------------------------------------------------------------
// handleHover()
//-----------------------------------------------------------------------------
BOOL LLFloaterModelPreview::handleHover	(S32 x, S32 y, MASK mask)
{
	MASK local_mask = mask & ~MASK_ALT;

	if (mModelPreview && hasMouseCapture())
	{
		if (local_mask == MASK_PAN)
		{
			// pan here
			mModelPreview->pan((F32)(x - mLastMouseX) * -0.005f, (F32)(y - mLastMouseY) * -0.005f);
		}
		else if (local_mask == MASK_ORBIT)
		{
			F32 yaw_radians = (F32)(x - mLastMouseX) * -0.01f;
			F32 pitch_radians = (F32)(y - mLastMouseY) * 0.02f;

			mModelPreview->rotate(yaw_radians, pitch_radians);
		}
		else
		{

			F32 yaw_radians = (F32)(x - mLastMouseX) * -0.01f;
			F32 zoom_amt = (F32)(y - mLastMouseY) * 0.02f;

			mModelPreview->rotate(yaw_radians, 0.f);
			mModelPreview->zoom(zoom_amt);
		}


		mModelPreview->refresh();

		LLUI::getInstance()->setMousePositionLocal(this, mLastMouseX, mLastMouseY);
	}

	if (!mPreviewRect.pointInRect(x, y) || !mModelPreview)
	{
		return LLFloater::handleHover(x, y, mask);
	}
	else if (local_mask == MASK_ORBIT)
	{
		gViewerWindow->setCursor(UI_CURSOR_TOOLCAMERA);
	}
	else if (local_mask == MASK_PAN)
	{
		gViewerWindow->setCursor(UI_CURSOR_TOOLPAN);
	}
	else
	{
		gViewerWindow->setCursor(UI_CURSOR_TOOLZOOMIN);
	}

	return TRUE;
}

//-----------------------------------------------------------------------------
// handleScrollWheel()
//-----------------------------------------------------------------------------
BOOL LLFloaterModelPreview::handleScrollWheel(S32 x, S32 y, S32 clicks)
{
	if (mPreviewRect.pointInRect(x, y) && mModelPreview)
	{
		mModelPreview->zoom((F32)clicks * -0.2f);
		mModelPreview->refresh();
	}
    else
    {
        LLFloaterModelUploadBase::handleScrollWheel(x, y, clicks);
    }
    return TRUE;
}

/*virtual*/
void LLFloaterModelPreview::onOpen(const LLSD& key)
{
	LLModelPreview::sIgnoreLoadedCallback = false;
	requestAgentUploadPermissions();
}

/*virtual*/
void LLFloaterModelPreview::onClose(bool app_quitting)
{
	LLModelPreview::sIgnoreLoadedCallback = true;
}

//static
void LLFloaterModelPreview::onPhysicsParamCommit(LLUICtrl* ctrl, void* data)
{
	if (LLConvexDecomposition::getInstance() == NULL)
	{
		LL_INFOS() << "convex decomposition tool is a stub on this platform. cannot get decomp." << LL_ENDL;
		return;
	}

	if (sInstance)
	{
		LLCDParam* param = (LLCDParam*) data;
		std::string name(param->mName);

		LLSD value = ctrl->getValue();

		if("Retain%" == name)
		{
			value = ctrl->getValue().asReal() / RETAIN_COEFFICIENT;
		}

		sInstance->mDecompParams[name] = value;

		if (name == "Simplify Method")
		{
			bool show_retain = false;
			bool show_detail = true;

			if (ctrl->getValue().asInteger() == 0)
			{
				 show_retain = true;
				 show_detail = false;
			}

			sInstance->childSetVisible("Retain%", show_retain);
			sInstance->childSetVisible("Retain%_label", show_retain);

			sInstance->childSetVisible("Detail Scale", show_detail);
			sInstance->childSetVisible("Detail Scale label", show_detail);
		}
	}
}

//static
void LLFloaterModelPreview::onPhysicsStageExecute(LLUICtrl* ctrl, void* data)
{
	LLCDStageData* stage_data = (LLCDStageData*) data;
	std::string stage = stage_data->mName;

	if (sInstance)
	{
		if (!sInstance->mCurRequest.empty())
		{
			LL_INFOS() << "Decomposition request still pending." << LL_ENDL;
			return;
		}

		if (sInstance->mModelPreview)
		{
			for (S32 i = 0; i < sInstance->mModelPreview->mModel[LLModel::LOD_PHYSICS].size(); ++i)
			{
				LLModel* mdl = sInstance->mModelPreview->mModel[LLModel::LOD_PHYSICS][i];
				DecompRequest* request = new DecompRequest(stage, mdl);
				sInstance->mCurRequest.insert(request);
				gMeshRepo.mDecompThread->submitRequest(request);
			}
		}

		if (stage == "Decompose")
		{
			sInstance->setStatusMessage(sInstance->getString("decomposing"));
			sInstance->childSetVisible("Decompose", false);
			sInstance->childSetVisible("decompose_cancel", true);
			sInstance->childDisable("Simplify");
		}
		else if (stage == "Simplify")
		{
			sInstance->setStatusMessage(sInstance->getString("simplifying"));
			sInstance->childSetVisible("Simplify", false);
			sInstance->childSetVisible("simplify_cancel", true);
			sInstance->childDisable("Decompose");
		}
	}
}

//static
void LLFloaterModelPreview::onPhysicsBrowse(LLUICtrl* ctrl, void* userdata)
{
	sInstance->loadModel(LLModel::LOD_PHYSICS);
}

//static
void LLFloaterModelPreview::onPhysicsUseLOD(LLUICtrl* ctrl, void* userdata)
{
	S32 num_lods = 4;
	S32 which_mode;

	LLCtrlSelectionInterface* iface = sInstance->childGetSelectionInterface("physics_lod_combo");
	if (iface)
	{
		which_mode = iface->getFirstSelectedIndex();
	}
	else
	{
		LL_WARNS() << "no iface" << LL_ENDL;
		return;
	}

	if (which_mode <= 0)
	{
		LL_WARNS() << "which_mode out of range, " << which_mode << LL_ENDL;
	}

	S32 file_mode = iface->getItemCount() - 1;
	if (which_mode < file_mode)
	{
		S32 which_lod = num_lods - which_mode;
		sInstance->mModelPreview->setPhysicsFromLOD(which_lod);
	}

	LLModelPreview *model_preview = sInstance->mModelPreview;
	if (model_preview)
	{
		model_preview->refresh();
		model_preview->updateStatusMessages();
	}
}

//static 
void LLFloaterModelPreview::onCancel(LLUICtrl* ctrl, void* data)
{
	if (sInstance)
	{
		sInstance->closeFloater(false);
	}
}

//static
void LLFloaterModelPreview::onPhysicsStageCancel(LLUICtrl* ctrl, void*data)
{
	if (sInstance)
	{
		for (std::set<LLPointer<DecompRequest> >::iterator iter = sInstance->mCurRequest.begin();
			iter != sInstance->mCurRequest.end(); ++iter)
		{
		    DecompRequest* req = *iter;
		    req->mContinue = 0;
		}

		sInstance->mCurRequest.clear();

		if (sInstance->mModelPreview)
		{
			sInstance->mModelPreview->updateStatusMessages();
		}
	}
}

void LLFloaterModelPreview::initDecompControls()
{
	LLSD key;

	childSetCommitCallback("simplify_cancel", onPhysicsStageCancel, NULL);
	childSetCommitCallback("decompose_cancel", onPhysicsStageCancel, NULL);

	childSetCommitCallback("physics_lod_combo", onPhysicsUseLOD, NULL);
	childSetCommitCallback("physics_browse", onPhysicsBrowse, NULL);

	static const LLCDStageData* stage = NULL;
	static S32 stage_count = 0;

	if (!stage && LLConvexDecomposition::getInstance() != NULL)
	{
		stage_count = LLConvexDecomposition::getInstance()->getStages(&stage);
	}

	static const LLCDParam* param = NULL;
	static S32 param_count = 0;
	if (!param && LLConvexDecomposition::getInstance() != NULL)
	{
		param_count = LLConvexDecomposition::getInstance()->getParameters(&param);
	}

	for (S32 j = stage_count-1; j >= 0; --j)
	{
		LLButton* button = getChild<LLButton>(stage[j].mName);
		if (button)
		{
			button->setCommitCallback(onPhysicsStageExecute, (void*) &stage[j]);
		}

		gMeshRepo.mDecompThread->mStageID[stage[j].mName] = j;
		// protected against stub by stage_count being 0 for stub above
		LLConvexDecomposition::getInstance()->registerCallback(j, LLPhysicsDecomp::llcdCallback);

		//LL_INFOS() << "Physics decomp stage " << stage[j].mName << " (" << j << ") parameters:" << LL_ENDL;
		//LL_INFOS() << "------------------------------------" << LL_ENDL;

		for (S32 i = 0; i < param_count; ++i)
		{
			if (param[i].mStage != j)
			{
				continue;
			}

			std::string name(param[i].mName ? param[i].mName : "");
			std::string description(param[i].mDescription ? param[i].mDescription : "");

			std::string type = "unknown";

			LL_INFOS() << name << " - " << description << LL_ENDL;

			if (param[i].mType == LLCDParam::LLCD_FLOAT)
			{
				mDecompParams[param[i].mName] = LLSD(param[i].mDefault.mFloat);
				//LL_INFOS() << "Type: float, Default: " << param[i].mDefault.mFloat << LL_ENDL;


				LLUICtrl* ctrl = getChild<LLUICtrl>(name);
				if (LLSliderCtrl* slider = dynamic_cast<LLSliderCtrl*>(ctrl))
				{
					slider->setMinValue(param[i].mDetails.mRange.mLow.mFloat);
					slider->setMaxValue(param[i].mDetails.mRange.mHigh.mFloat);
					slider->setIncrement(param[i].mDetails.mRange.mDelta.mFloat);
					slider->setValue(param[i].mDefault.mFloat);
					slider->setCommitCallback(onPhysicsParamCommit, (void*) &param[i]);
				}
				else if (LLSpinCtrl* spinner = dynamic_cast<LLSpinCtrl*>(ctrl))
				{
					bool is_retain_ctrl = "Retain%" == name;
					double coefficient = is_retain_ctrl ? RETAIN_COEFFICIENT : 1.f;

					spinner->setMinValue(param[i].mDetails.mRange.mLow.mFloat * coefficient);
					spinner->setMaxValue(param[i].mDetails.mRange.mHigh.mFloat * coefficient);
					spinner->setIncrement(param[i].mDetails.mRange.mDelta.mFloat * coefficient);
					spinner->setValue(param[i].mDefault.mFloat * coefficient);
					spinner->setCommitCallback(onPhysicsParamCommit, (void*) &param[i]);
				}
				else if (LLComboBox* combo_box = dynamic_cast<LLComboBox*>(ctrl))
				{
					float min = param[i].mDetails.mRange.mLow.mFloat;
					float max = param[i].mDetails.mRange.mHigh.mFloat;
					float delta = param[i].mDetails.mRange.mDelta.mFloat;

					bool is_smooth_cb = ("Cosine%" == name);
					if (is_smooth_cb)
					{
						createSmoothComboBox(combo_box, min, max);
					}
					else
					{
						for(float value = min; value <= max; value += delta)
						{
							std::string label = llformat("%.1f", value);
							combo_box->add(label, value, ADD_BOTTOM, true);
						}
					}
					combo_box->setValue(is_smooth_cb ? 0: param[i].mDefault.mFloat);
					combo_box->setCommitCallback(onPhysicsParamCommit, (void*) &param[i]);
				}
			}
			else if (param[i].mType == LLCDParam::LLCD_INTEGER)
			{
				mDecompParams[param[i].mName] = LLSD(param[i].mDefault.mIntOrEnumValue);
				//LL_INFOS() << "Type: integer, Default: " << param[i].mDefault.mIntOrEnumValue << LL_ENDL;


				LLUICtrl* ctrl = getChild<LLUICtrl>(name);
				if (LLSliderCtrl* slider = dynamic_cast<LLSliderCtrl*>(ctrl))
				{
					slider->setMinValue(param[i].mDetails.mRange.mLow.mIntOrEnumValue);
					slider->setMaxValue(param[i].mDetails.mRange.mHigh.mIntOrEnumValue);
					slider->setIncrement(param[i].mDetails.mRange.mDelta.mIntOrEnumValue);
					slider->setValue(param[i].mDefault.mIntOrEnumValue);
					slider->setCommitCallback(onPhysicsParamCommit, (void*) &param[i]);
				}
				else if (LLComboBox* combo_box = dynamic_cast<LLComboBox*>(ctrl))
				{
					for(int k = param[i].mDetails.mRange.mLow.mIntOrEnumValue; k<=param[i].mDetails.mRange.mHigh.mIntOrEnumValue; k+=param[i].mDetails.mRange.mDelta.mIntOrEnumValue)
					{
						std::string name = llformat("%.1d", k);
						combo_box->add(name, k, ADD_BOTTOM, true);
					}
					combo_box->setValue(param[i].mDefault.mIntOrEnumValue);
					combo_box->setCommitCallback(onPhysicsParamCommit, (void*) &param[i]);
				}
			}
			else if (param[i].mType == LLCDParam::LLCD_BOOLEAN)
			{
				mDecompParams[param[i].mName] = LLSD(param[i].mDefault.mBool);
				//LL_INFOS() << "Type: boolean, Default: " << (param[i].mDefault.mBool ? "True" : "False") << LL_ENDL;

				LLCheckBoxCtrl* check_box = getChild<LLCheckBoxCtrl>(name);
				if (check_box)
				{
					check_box->setValue(param[i].mDefault.mBool);
					check_box->setCommitCallback(onPhysicsParamCommit, (void*) &param[i]);
				}
			}
			else if (param[i].mType == LLCDParam::LLCD_ENUM)
			{
				mDecompParams[param[i].mName] = LLSD(param[i].mDefault.mIntOrEnumValue);
				//LL_INFOS() << "Type: enum, Default: " << param[i].mDefault.mIntOrEnumValue << LL_ENDL;

				{ //plug into combo box

					//LL_INFOS() << "Accepted values: " << LL_ENDL;
					LLComboBox* combo_box = getChild<LLComboBox>(name);
					for (S32 k = 0; k < param[i].mDetails.mEnumValues.mNumEnums; ++k)
					{
						//LL_INFOS() << param[i].mDetails.mEnumValues.mEnumsArray[k].mValue
						//	<< " - " << param[i].mDetails.mEnumValues.mEnumsArray[k].mName << LL_ENDL;

						std::string name(param[i].mDetails.mEnumValues.mEnumsArray[k].mName);
						std::string localized_name;
						bool is_localized = LLTrans::findString(localized_name, name);

						combo_box->add(is_localized ? localized_name : name,
							LLSD::Integer(param[i].mDetails.mEnumValues.mEnumsArray[k].mValue));
					}
					combo_box->setValue(param[i].mDefault.mIntOrEnumValue);
					combo_box->setCommitCallback(onPhysicsParamCommit, (void*) &param[i]);
				}

				//LL_INFOS() << "----" << LL_ENDL;
			}
			//LL_INFOS() << "-----------------------------" << LL_ENDL;
		}
	}
	mDefaultDecompParams = mDecompParams;
	childSetCommitCallback("physics_explode", LLFloaterModelPreview::onExplodeCommit, this);
}

void LLFloaterModelPreview::createSmoothComboBox(LLComboBox* combo_box, float min, float max)
{
	float delta = (max - min) / SMOOTH_VALUES_NUMBER;
	int ilabel = 0;

	combo_box->add("0 (none)", ADD_BOTTOM, true);

	for(float value = min + delta; value < max; value += delta)
	{
		std::string label = (++ilabel == SMOOTH_VALUES_NUMBER) ? "10 (max)" : llformat("%.1d", ilabel);
		combo_box->add(label, value, ADD_BOTTOM, true);
	}


}

//-----------------------------------------------------------------------------
// onMouseCaptureLost()
//-----------------------------------------------------------------------------
// static
void LLFloaterModelPreview::onMouseCaptureLostModelPreview(LLMouseHandler* handler)
{
	gViewerWindow->showCursor();
}

//-----------------------------------------------------------------------------
// addStringToLog()
//-----------------------------------------------------------------------------
//static
void LLFloaterModelPreview::addStringToLog(const std::string& message, const LLSD& args, bool flash, S32 lod)
{
    if (sInstance && sInstance->hasString(message))
    {
        std::string str;
        switch (lod)
        {
        case LLModel::LOD_IMPOSTOR: str = "LOD0 "; break;
        case LLModel::LOD_LOW:      str = "LOD1 "; break;
        case LLModel::LOD_MEDIUM:   str = "LOD2 "; break;
        case LLModel::LOD_PHYSICS:  str = "PHYS "; break;
        case LLModel::LOD_HIGH:     str = "LOD3 ";   break;
        default: break;
        }
        
        LLStringUtil::format_map_t args_msg;
        LLSD::map_const_iterator iter = args.beginMap();
        LLSD::map_const_iterator end = args.endMap();
        for (; iter != end; ++iter)
        {
            args_msg[iter->first] = iter->second.asString();
        }
        str += sInstance->getString(message, args_msg);
        sInstance->addStringToLogTab(str, flash);
    }
}

// static
void LLFloaterModelPreview::addStringToLog(const std::string& str, bool flash)
{
    if (sInstance)
    {
        sInstance->addStringToLogTab(str, flash);
    }
}

// static
void LLFloaterModelPreview::addStringToLog(const std::ostringstream& strm, bool flash)
{
    if (sInstance)
    {
        sInstance->addStringToLogTab(strm.str(), flash);
    }
}

void LLFloaterModelPreview::clearAvatarTab()
{
    LLPanel *panel = mTabContainer->getPanelByName("avatar_panel");
    LLScrollListCtrl *joints_list = panel->getChild<LLScrollListCtrl>("joints_list");
    joints_list->deleteAllItems();
    LLScrollListCtrl *joints_pos = panel->getChild<LLScrollListCtrl>("pos_overrides_list");
    joints_pos->deleteAllItems();    mSelectedJointName.clear();

    for (U32 i = 0; i < LLModel::NUM_LODS; ++i)
    {
        mJointOverrides[i].clear();
    }

    LLTextBox *joint_total_descr = panel->getChild<LLTextBox>("conflicts_description");
    joint_total_descr->setTextArg("[CONFLICTS]", llformat("%d", 0));
    joint_total_descr->setTextArg("[JOINTS_COUNT]", llformat("%d", 0));


    LLTextBox *joint_pos_descr = panel->getChild<LLTextBox>("pos_overrides_descr");
    joint_pos_descr->setTextArg("[JOINT]", std::string("mPelvis")); // Might be better to hide it
}

void LLFloaterModelPreview::updateAvatarTab(bool highlight_overrides)
{
    S32 display_lod = mModelPreview->mPreviewLOD;
    if (mModelPreview->mModel[display_lod].empty())
    {
        mSelectedJointName.clear();
        return;
    }

    // Joints will be listed as long as they are listed in mAlternateBindMatrix
    // even if they are for some reason identical to defaults.
    // Todo: Are overrides always identical for all lods? They normally are, but there might be situations where they aren't.
    if (mJointOverrides[display_lod].empty())
    {
        // populate map
        for (LLModelLoader::scene::iterator iter = mModelPreview->mScene[display_lod].begin(); iter != mModelPreview->mScene[display_lod].end(); ++iter)
        {
            for (LLModelLoader::model_instance_list::iterator model_iter = iter->second.begin(); model_iter != iter->second.end(); ++model_iter)
            {
                LLModelInstance& instance = *model_iter;
                LLModel* model = instance.mModel;
                const LLMeshSkinInfo *skin = &model->mSkinInfo;
                U32 joint_count = LLSkinningUtil::getMeshJointCount(skin);
                U32 bind_count = highlight_overrides ? skin->mAlternateBindMatrix.size() : 0; // simply do not include overrides if data is not needed
                if (bind_count > 0 && bind_count != joint_count)
                {
                    std::ostringstream out;
                    out << "Invalid joint overrides for model " << model->getName();
                    out << ". Amount of joints " << joint_count;
                    out << ", is different from amount of overrides " << bind_count;
                    LL_INFOS() << out.str() << LL_ENDL;
                    addStringToLog(out.str(), true);
                    // Disable overrides for this model
                    bind_count = 0;
                }
                if (bind_count > 0)
                {
                    for (U32 j = 0; j < joint_count; ++j)
                    {
<<<<<<< HEAD
                        const LLVector3& jointPos = skin->mAlternateBindMatrix[j].getTranslation();
                        //<FS:ND> Query by JointKey rather than just a string, the key can be a U32 index for faster lookup
                        //LLJointOverrideData &data = mJointOverrides[display_lod][skin->mJointNames[j]];
                        LLJointOverrideData &data = mJointOverrides[display_lod][skin->mJointNames[j].mName];
                        if (data.mPosOverrides.size() > 0
                            && (data.mPosOverrides.begin()->second - jointPos).lengthSquared() > (LL_JOINT_TRESHOLD_POS_OFFSET * LL_JOINT_TRESHOLD_POS_OFFSET))
=======
                        const LLVector3& joint_pos = skin->mAlternateBindMatrix[j].getTranslation();
                        LLJointOverrideData &data = mJointOverrides[display_lod][skin->mJointNames[j]];

                        LLJoint* pJoint = LLModelPreview::lookupJointByName(skin->mJointNames[j], mModelPreview);
                        if (pJoint)
>>>>>>> 4ac08f1a
                        {
                            // see how voavatar uses aboveJointPosThreshold
                            if (pJoint->aboveJointPosThreshold(joint_pos))
                            {
                                // valid override
                                if (data.mPosOverrides.size() > 0
                                    && (data.mPosOverrides.begin()->second - joint_pos).lengthSquared() > (LL_JOINT_TRESHOLD_POS_OFFSET * LL_JOINT_TRESHOLD_POS_OFFSET))
                                {
                                    // File contains multiple meshes with conflicting joint offsets
                                    // preview may be incorrect, upload result might wary (depends onto
                                    // mesh_id that hasn't been generated yet).
                                    data.mHasConflicts = true;
                                }
                                data.mPosOverrides[model->getName()] = joint_pos;
                            }
                            else
                            {
                                // default value, it won't be accounted for by avatar
                                data.mModelsNoOverrides.insert(model->getName());
                            }
                        }
                    }
                }
                else
                {
                    for (U32 j = 0; j < joint_count; ++j)
                    {
                        LLJointOverrideData &data = mJointOverrides[display_lod][skin->mJointNames[j]];
                        data.mModelsNoOverrides.insert(model->getName());
                    }
                }
            }
        }
    }

    LLPanel *panel = mTabContainer->getPanelByName("avatar_panel");
    LLScrollListCtrl *joints_list = panel->getChild<LLScrollListCtrl>("joints_list");

    if (joints_list->isEmpty())
    {
        // Populate table

        std::map<std::string, std::string> joint_alias_map;
        mModelPreview->getJointAliases(joint_alias_map);

        S32 conflicts = 0;
        joint_override_data_map_t::iterator joint_iter = mJointOverrides[display_lod].begin();
        joint_override_data_map_t::iterator joint_end = mJointOverrides[display_lod].end();
        while (joint_iter != joint_end)
        {
            const std::string& listName = joint_iter->first;

            LLScrollListItem::Params item_params;
            item_params.value(listName);

            LLScrollListCell::Params cell_params;
            cell_params.font = LLFontGL::getFontSansSerif();
            cell_params.value = listName;
            if (joint_alias_map.find(listName) == joint_alias_map.end())
            {
                // Missing names
                cell_params.color = LLColor4::red;
            }
            if (joint_iter->second.mHasConflicts)
            {
                // Conflicts
                cell_params.color = LLColor4::orange;
                conflicts++;
            }
            if (highlight_overrides && joint_iter->second.mPosOverrides.size() > 0)
            {
                cell_params.font.style = "BOLD";
            }

            item_params.columns.add(cell_params);

            joints_list->addRow(item_params, ADD_BOTTOM);
            joint_iter++;
        }
        joints_list->selectFirstItem();
        LLScrollListItem *selected = joints_list->getFirstSelected();
        if (selected)
        {
            mSelectedJointName = selected->getValue().asString();
        }

        LLTextBox *joint_conf_descr = panel->getChild<LLTextBox>("conflicts_description");
        joint_conf_descr->setTextArg("[CONFLICTS]", llformat("%d", conflicts));
        joint_conf_descr->setTextArg("[JOINTS_COUNT]", llformat("%d", mJointOverrides[display_lod].size()));
    }
}

//-----------------------------------------------------------------------------
// addStringToLogTab()
//-----------------------------------------------------------------------------
void LLFloaterModelPreview::addStringToLogTab(const std::string& str, bool flash)
{
    if (str.empty())
    {
        return;
    }

    LLWString text = utf8str_to_wstring(str);
    S32 add_text_len = text.length() + 1; // newline
    S32 editor_max_len = mUploadLogText->getMaxTextLength();
    if (add_text_len > editor_max_len)
    {
        return;
    }

    // Make sure we have space for new string
    S32 editor_text_len = mUploadLogText->getLength();
    if (editor_max_len < (editor_text_len + add_text_len)
        && mUploadLogText->getLineCount() <= 0)
    {
        mUploadLogText->getTextBoundingRect();// forces a reflow() to fix line count
    }
    while (editor_max_len < (editor_text_len + add_text_len))
    {
        S32 shift = mUploadLogText->removeFirstLine();
        if (shift > 0)
        {
            // removed a line
            editor_text_len -= shift;
        }
        else
        {
            //nothing to remove?
            LL_WARNS() << "Failed to clear log lines" << LL_ENDL;
            break;
        }
    }

    mUploadLogText->appendText(str, true);

    if (flash)
    {
        LLPanel* panel = mTabContainer->getPanelByName("logs_panel");
        if (mTabContainer->getCurrentPanel() != panel)
        {
            mTabContainer->setTabPanelFlashing(panel, true);
        }
    }
}

void LLFloaterModelPreview::setDetails(F32 x, F32 y, F32 z, F32 streaming_cost, F32 physics_cost)
{
	assert_main_thread();
	childSetTextArg("import_dimensions", "[X]", llformat("%.3f", x));
	childSetTextArg("import_dimensions", "[Y]", llformat("%.3f", y));
	childSetTextArg("import_dimensions", "[Z]", llformat("%.3f", z));
}

void LLFloaterModelPreview::setPreviewLOD(S32 lod)
{
	if (mModelPreview)
	{
		mModelPreview->setPreviewLOD(lod);
	}
}

void LLFloaterModelPreview::onBrowseLOD(S32 lod)
{
	assert_main_thread();

	loadModel(lod);
}

//static
void LLFloaterModelPreview::onReset(void* user_data)
{
	assert_main_thread();


	LLFloaterModelPreview* fmp = (LLFloaterModelPreview*) user_data;
	fmp->childDisable("reset_btn");
	fmp->clearLogTab();
	fmp->clearAvatarTab();
	LLModelPreview* mp = fmp->mModelPreview;
	std::string filename = mp->mLODFile[LLModel::LOD_HIGH]; 

	fmp->resetDisplayOptions();
	fmp->resetUploadOptions();
	//reset model preview
	fmp->initModelPreview();

	mp = fmp->mModelPreview;
	mp->loadModel(filename,LLModel::LOD_HIGH,true);
}

//static
void LLFloaterModelPreview::onUpload(void* user_data)
{
	assert_main_thread();

	LLFloaterModelPreview* mp = (LLFloaterModelPreview*) user_data;
	mp->clearLogTab();

	mp->mUploadBtn->setEnabled(false);

	mp->mModelPreview->rebuildUploadData();

	bool upload_skinweights = mp->childGetValue("upload_skin").asBoolean();
	bool upload_joint_positions = mp->childGetValue("upload_joints").asBoolean();
    bool lock_scale_if_joint_position = mp->childGetValue("lock_scale_if_joint_position").asBoolean();

	if (gSavedSettings.getBOOL("MeshImportUseSLM"))
	{
        mp->mModelPreview->saveUploadData(upload_skinweights, upload_joint_positions, lock_scale_if_joint_position);
    }

	gMeshRepo.uploadModel(mp->mModelPreview->mUploadData, mp->mModelPreview->mPreviewScale,
						  mp->childGetValue("upload_textures").asBoolean(), 
                          upload_skinweights, upload_joint_positions, lock_scale_if_joint_position, 
                          mp->mUploadModelUrl,
						  true, LLHandle<LLWholeModelFeeObserver>(), mp->getWholeModelUploadObserverHandle());
}


void LLFloaterModelPreview::refresh()
{
	sInstance->toggleCalculateButton(true);
	sInstance->mModelPreview->mDirty = true;
}

LLFloaterModelPreview::DecompRequest::DecompRequest(const std::string& stage, LLModel* mdl)
{
	mStage = stage;
	mContinue = 1;
	mModel = mdl;
	mDecompID = &mdl->mDecompID;
	mParams = sInstance->mDecompParams;

	//copy out positions and indices
	assignData(mdl) ;	
}

void LLFloaterModelPreview::setStatusMessage(const std::string& msg)
{
	LLMutexLock lock(mStatusLock);
	mStatusMessage = msg;
}

void LLFloaterModelPreview::toggleCalculateButton()
{
	toggleCalculateButton(true);
}

void LLFloaterModelPreview::modelUpdated(bool calculate_visible)
{
    mModelPhysicsFee.clear();
    toggleCalculateButton(calculate_visible);
}

void LLFloaterModelPreview::toggleCalculateButton(bool visible)
{
	mCalculateBtn->setVisible(visible);

	bool uploadingSkin		     = childGetValue("upload_skin").asBoolean();
	bool uploadingJointPositions = childGetValue("upload_joints").asBoolean();
	if ( uploadingSkin )
	{
		//Disable the calculate button *if* the rig is invalid - which is determined during the critiquing process
		if ( uploadingJointPositions && !mModelPreview->isRigValidForJointPositionUpload() )
		{
			mCalculateBtn->setVisible( false );
		}
	}
	
	mUploadBtn->setVisible(!visible);
	mUploadBtn->setEnabled(isModelUploadAllowed());

	if (visible)
	{
		std::string tbd = getString("tbd");
		childSetTextArg("prim_weight", "[EQ]", tbd);
		childSetTextArg("download_weight", "[ST]", tbd);
		childSetTextArg("server_weight", "[SIM]", tbd);
		childSetTextArg("physics_weight", "[PH]", tbd);
		if (!mModelPhysicsFee.isMap() || mModelPhysicsFee.emptyMap())
		{
			childSetTextArg("upload_fee", "[FEE]", tbd);
		}
		std::string dashes = hasString("--") ? getString("--") : "--";
		childSetTextArg("price_breakdown", "[STREAMING]", dashes);
		childSetTextArg("price_breakdown", "[PHYSICS]", dashes);
		childSetTextArg("price_breakdown", "[INSTANCES]", dashes);
		childSetTextArg("price_breakdown", "[TEXTURES]", dashes);
		childSetTextArg("price_breakdown", "[MODEL]", dashes);
		childSetTextArg("physics_breakdown", "[PCH]", dashes);
		childSetTextArg("physics_breakdown", "[PM]", dashes);
		childSetTextArg("physics_breakdown", "[PHU]", dashes);
	}
}

void LLFloaterModelPreview::onLoDSourceCommit(S32 lod)
{
	mModelPreview->updateLodControls(lod);
	refresh();

	LLComboBox* lod_source_combo = getChild<LLComboBox>("lod_source_" + lod_name[lod]);
	if (lod_source_combo->getCurrentIndex() == LLModelPreview::GENERATE)
	{ //rebuild LoD to update triangle counts
		onLODParamCommit(lod, true);
	}
}

void LLFloaterModelPreview::resetDisplayOptions()
{
	std::map<std::string,bool>::iterator option_it = mModelPreview->mViewOption.begin();

	for(;option_it != mModelPreview->mViewOption.end(); ++option_it)
	{
		LLUICtrl* ctrl = getChild<LLUICtrl>(option_it->first);
		ctrl->setValue(false);
	}
}

void LLFloaterModelPreview::resetUploadOptions()
{
	childSetValue("import_scale", 1);
	childSetValue("pelvis_offset", 0);
	childSetValue("physics_explode", 0);
	childSetValue("physics_file", "");
	childSetVisible("Retain%", false);
	childSetVisible("Retain%_label", false);
	childSetVisible("Detail Scale", true);
	childSetVisible("Detail Scale label", true);

	getChild<LLComboBox>("lod_source_" + lod_name[NUM_LOD - 1])->setCurrentByIndex(LLModelPreview::LOD_FROM_FILE);
	for (S32 lod = 0; lod < NUM_LOD - 1; ++lod)
	{
		getChild<LLComboBox>("lod_source_" + lod_name[lod])->setCurrentByIndex(LLModelPreview::GENERATE);
		childSetValue("lod_file_" + lod_name[lod], "");
	}

	for(auto& p : mDefaultDecompParams)
	{
		std::string ctrl_name(p.first);
		LLUICtrl* ctrl = getChild<LLUICtrl>(ctrl_name);
		if (ctrl)
		{
			ctrl->setValue(p.second);
		}
	}
	getChild<LLComboBox>("physics_lod_combo")->setCurrentByIndex(0);
	getChild<LLComboBox>("Cosine%")->setCurrentByIndex(0);
}

void LLFloaterModelPreview::clearLogTab()
{
    mUploadLogText->clear();
    LLPanel* panel = mTabContainer->getPanelByName("logs_panel");
    mTabContainer->setTabPanelFlashing(panel, false);
}

void LLFloaterModelPreview::onModelPhysicsFeeReceived(const LLSD& result, std::string upload_url)
{
	mModelPhysicsFee = result;
	mModelPhysicsFee["url"] = upload_url;

	doOnIdleOneTime(boost::bind(&LLFloaterModelPreview::handleModelPhysicsFeeReceived,this));
}

void LLFloaterModelPreview::handleModelPhysicsFeeReceived()
{
	const LLSD& result = mModelPhysicsFee;
	mUploadModelUrl = result["url"].asString();

	childSetTextArg("prim_weight", "[EQ]", llformat("%0.3f", result["resource_cost"].asReal()));
	childSetTextArg("download_weight", "[ST]", llformat("%0.3f", result["model_streaming_cost"].asReal()));
	childSetTextArg("server_weight", "[SIM]", llformat("%0.3f", result["simulation_cost"].asReal()));
	childSetTextArg("physics_weight", "[PH]", llformat("%0.3f", result["physics_cost"].asReal()));
	childSetTextArg("upload_fee", "[FEE]", llformat("%d", result["upload_price"].asInteger()));
	childSetTextArg("price_breakdown", "[STREAMING]", llformat("%d", result["upload_price_breakdown"]["mesh_streaming"].asInteger()));
	childSetTextArg("price_breakdown", "[PHYSICS]", llformat("%d", result["upload_price_breakdown"]["mesh_physics"].asInteger()));
	childSetTextArg("price_breakdown", "[INSTANCES]", llformat("%d", result["upload_price_breakdown"]["mesh_instance"].asInteger()));
	childSetTextArg("price_breakdown", "[TEXTURES]", llformat("%d", result["upload_price_breakdown"]["texture"].asInteger()));
	childSetTextArg("price_breakdown", "[MODEL]", llformat("%d", result["upload_price_breakdown"]["model"].asInteger()));

	childSetTextArg("physics_breakdown", "[PCH]", llformat("%0.3f", result["model_physics_cost"]["hull"].asReal()));
	childSetTextArg("physics_breakdown", "[PM]", llformat("%0.3f", result["model_physics_cost"]["mesh"].asReal()));
	childSetTextArg("physics_breakdown", "[PHU]", llformat("%0.3f", result["model_physics_cost"]["decomposition"].asReal()));
	childSetTextArg("streaming_breakdown", "[STR_TOTAL]", llformat("%d", result["streaming_cost"].asInteger()));
	childSetTextArg("streaming_breakdown", "[STR_HIGH]", llformat("%d", result["streaming_params"]["high_lod"].asInteger()));
	childSetTextArg("streaming_breakdown", "[STR_MED]", llformat("%d", result["streaming_params"]["medium_lod"].asInteger()));
	childSetTextArg("streaming_breakdown", "[STR_LOW]", llformat("%d", result["streaming_params"]["low_lod"].asInteger()));
	childSetTextArg("streaming_breakdown", "[STR_LOWEST]", llformat("%d", result["streaming_params"]["lowest_lod"].asInteger()));

	childSetVisible("upload_fee", true);
	childSetVisible("price_breakdown", true);
	mUploadBtn->setEnabled(isModelUploadAllowed());
}

void LLFloaterModelPreview::setModelPhysicsFeeErrorStatus(S32 status, const std::string& reason, const LLSD& result)
{
	std::ostringstream out;
	out << "LLFloaterModelPreview::setModelPhysicsFeeErrorStatus(" << status;
	out << " : " << reason << ")";
	LL_WARNS() << out.str() << LL_ENDL;
	LLFloaterModelPreview::addStringToLog(out, false);
	doOnIdleOneTime(boost::bind(&LLFloaterModelPreview::toggleCalculateButton, this, true));

    if (result.has("upload_price"))
    {
        mModelPhysicsFee = result;
        childSetTextArg("upload_fee", "[FEE]", llformat("%d", result["upload_price"].asInteger()));
        childSetVisible("upload_fee", true);
    }
    else
    {
        mModelPhysicsFee.clear();
    }
}

/*virtual*/ 
void LLFloaterModelPreview::onModelUploadSuccess()
{
	assert_main_thread();
	closeFloater(false);
}

/*virtual*/ 
void LLFloaterModelPreview::onModelUploadFailure()
{
	assert_main_thread();
	toggleCalculateButton(true);
	mUploadBtn->setEnabled(true);
}

bool LLFloaterModelPreview::isModelUploadAllowed()
{
	bool allow_upload = mHasUploadPerm && !mUploadModelUrl.empty();
	if (mModelPreview)
	{
		allow_upload &= mModelPreview->mModelNoErrors;
	}
	return allow_upload;
}

S32 LLFloaterModelPreview::DecompRequest::statusCallback(const char* status, S32 p1, S32 p2)
{
	if (mContinue)
	{
		setStatusMessage(llformat("%s: %d/%d", status, p1, p2));
		if (LLFloaterModelPreview::sInstance)
		{
			LLFloaterModelPreview::sInstance->setStatusMessage(mStatusMessage);
		}
	}

	return mContinue;
}

void LLFloaterModelPreview::DecompRequest::completed()
{ //called from the main thread
	if (mContinue)
	{
		mModel->setConvexHullDecomposition(mHull);

		if (sInstance)
		{
			if (mContinue)
			{
				if (sInstance->mModelPreview)
				{
					sInstance->mModelPreview->mDirty = true;
					LLFloaterModelPreview::sInstance->mModelPreview->refresh();
				}
			}

			sInstance->mCurRequest.erase(this);
		}
	}
	else if (sInstance)
	{
		llassert(sInstance->mCurRequest.find(this) == sInstance->mCurRequest.end());
	}
}

void dump_llsd_to_file(const LLSD& content, std::string filename);

void LLFloaterModelPreview::onPermissionsReceived(const LLSD& result)
{
	dump_llsd_to_file(result,"perm_received.xml");
	std::string upload_status = result["mesh_upload_status"].asString();
	// BAP HACK: handle "" for case that  MeshUploadFlag cap is broken.
	mHasUploadPerm = (("" == upload_status) || ("valid" == upload_status));

    if (!mHasUploadPerm) 
    {
        LL_WARNS() << "Upload permission set to false because upload_status=\"" << upload_status << "\"" << LL_ENDL;
    }
    else if (mHasUploadPerm && mUploadModelUrl.empty())
    {
        LL_WARNS() << "Upload permission set to true but uploadModelUrl is empty!" << LL_ENDL;
    }

	// isModelUploadAllowed() includes mHasUploadPerm
	mUploadBtn->setEnabled(isModelUploadAllowed());
	getChild<LLTextBox>("warning_title")->setVisible(!mHasUploadPerm);
	getChild<LLTextBox>("warning_message")->setVisible(!mHasUploadPerm);
}

void LLFloaterModelPreview::setPermissonsErrorStatus(S32 status, const std::string& reason)
{
	LL_WARNS() << "LLFloaterModelPreview::setPermissonsErrorStatus(" << status << " : " << reason << ")" << LL_ENDL;

	LLNotificationsUtil::add("MeshUploadPermError");
}

bool LLFloaterModelPreview::isModelLoading()
{
	if(mModelPreview)
	{
		return mModelPreview->mLoading;
	}
	return false;
}
<|MERGE_RESOLUTION|>--- conflicted
+++ resolved
@@ -1422,20 +1422,13 @@
                 {
                     for (U32 j = 0; j < joint_count; ++j)
                     {
-<<<<<<< HEAD
-                        const LLVector3& jointPos = skin->mAlternateBindMatrix[j].getTranslation();
+                        const LLVector3& joint_pos = skin->mAlternateBindMatrix[j].getTranslation();
                         //<FS:ND> Query by JointKey rather than just a string, the key can be a U32 index for faster lookup
                         //LLJointOverrideData &data = mJointOverrides[display_lod][skin->mJointNames[j]];
                         LLJointOverrideData &data = mJointOverrides[display_lod][skin->mJointNames[j].mName];
-                        if (data.mPosOverrides.size() > 0
-                            && (data.mPosOverrides.begin()->second - jointPos).lengthSquared() > (LL_JOINT_TRESHOLD_POS_OFFSET * LL_JOINT_TRESHOLD_POS_OFFSET))
-=======
-                        const LLVector3& joint_pos = skin->mAlternateBindMatrix[j].getTranslation();
-                        LLJointOverrideData &data = mJointOverrides[display_lod][skin->mJointNames[j]];
 
                         LLJoint* pJoint = LLModelPreview::lookupJointByName(skin->mJointNames[j], mModelPreview);
                         if (pJoint)
->>>>>>> 4ac08f1a
                         {
                             // see how voavatar uses aboveJointPosThreshold
                             if (pJoint->aboveJointPosThreshold(joint_pos))
