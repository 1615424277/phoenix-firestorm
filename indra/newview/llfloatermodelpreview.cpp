/**
 * @file llfloatermodelpreview.cpp
 * @brief LLFloaterModelPreview class implementation
 *
 * $LicenseInfo:firstyear=2004&license=viewerlgpl$
 * Second Life Viewer Source Code
 * Copyright (C) 2010, Linden Research, Inc.
 *
 * This library is free software; you can redistribute it and/or
 * modify it under the terms of the GNU Lesser General Public
 * License as published by the Free Software Foundation;
 * version 2.1 of the License only.
 *
 * This library is distributed in the hope that it will be useful,
 * but WITHOUT ANY WARRANTY; without even the implied warranty of
 * MERCHANTABILITY or FITNESS FOR A PARTICULAR PURPOSE.  See the GNU
 * Lesser General Public License for more details.
 *
 * You should have received a copy of the GNU Lesser General Public
 * License along with this library; if not, write to the Free Software
 * Foundation, Inc., 51 Franklin Street, Fifth Floor, Boston, MA  02110-1301  USA
 *
 * Linden Research, Inc., 945 Battery Street, San Francisco, CA  94111  USA
 * $/LicenseInfo$
 */

#include "llviewerprecompiledheaders.h"

#include "llmodelloader.h"
#include "lldaeloader.h"

#include "llfloatermodelpreview.h"

#include "llfilepicker.h"
#include "llimagebmp.h"
#include "llimagetga.h"
#include "llimagejpeg.h"
#include "llimagepng.h"

#include "llagent.h"
#include "llbutton.h"
#include "llcombobox.h"
#include "lldatapacker.h"
#include "lldrawable.h"
#include "lldrawpoolavatar.h"
#include "llrender.h"
#include "llface.h"
#include "lleconomy.h"
#include "llfocusmgr.h"
#include "llfloaterperms.h"
#include "lliconctrl.h"
#include "llmatrix4a.h"
#include "llmenubutton.h"
#include "llmeshrepository.h"
#include "llnotificationsutil.h"
#include "llsdutil_math.h"
#include "lltextbox.h"
#include "lltoolmgr.h"
#include "llui.h"
#include "llvector4a.h"
#include "llviewercamera.h"
#include "llviewerwindow.h"
#include "llvoavatar.h"
#include "llvoavatarself.h"
#include "pipeline.h"
#include "lluictrlfactory.h"
#include "llviewercontrol.h"
#include "llviewermenu.h"
#include "llviewermenufile.h"
#include "llviewerregion.h"
#include "llviewertexturelist.h"
#include "llstring.h"
#include "llbutton.h"
#include "llcheckboxctrl.h"
#include "llradiogroup.h"
#include "llsdserialize.h"
#include "llsliderctrl.h"
#include "llspinctrl.h"
#include "lltoggleablemenu.h"
#include "lltrans.h"
#include "llvfile.h"
#include "llvfs.h"
#include "llcallbacklist.h"
#include "llviewerobjectlist.h"
#include "llanimationstates.h"
#include "llviewernetwork.h"
#include "llviewershadermgr.h"

#include "glod/glod.h"
#include <boost/algorithm/string.hpp>

//static
S32 LLFloaterModelPreview::sUploadAmount = 10;
LLFloaterModelPreview* LLFloaterModelPreview::sInstance = NULL;

bool LLModelPreview::sIgnoreLoadedCallback = false;

// "Retain%" decomp parameter has values from 0.0 to 1.0 by 0.01
// But according to the UI spec for upload model floater, this parameter
// should be represented by Retain spinner with values from 1 to 100 by 1.
// To achieve this, RETAIN_COEFFICIENT is used while creating spinner
// and when value is requested from spinner.
const double RETAIN_COEFFICIENT = 100;

// "Cosine%" decomp parameter has values from 0.9 to 1 by 0.001
// But according to the UI spec for upload model floater, this parameter
// should be represented by Smooth combobox with only 10 values.
// So this const is used as a size of Smooth combobox list.
const S32 SMOOTH_VALUES_NUMBER = 10;

void drawBoxOutline(const LLVector3& pos, const LLVector3& size);


std::string lod_name[NUM_LOD+1] =
{
	"lowest",
	"low",
	"medium",
	"high",
	"I went off the end of the lod_name array.  Me so smart."
};

std::string lod_triangles_name[NUM_LOD+1] =
{
	"lowest_triangles",
	"low_triangles",
	"medium_triangles",
	"high_triangles",
	"I went off the end of the lod_triangles_name array.  Me so smart."
};

std::string lod_vertices_name[NUM_LOD+1] =
{
	"lowest_vertices",
	"low_vertices",
	"medium_vertices",
	"high_vertices",
	"I went off the end of the lod_vertices_name array.  Me so smart."
};

std::string lod_status_name[NUM_LOD+1] =
{
	"lowest_status",
	"low_status",
	"medium_status",
	"high_status",
	"I went off the end of the lod_status_name array.  Me so smart."
};

std::string lod_icon_name[NUM_LOD+1] =
{
	"status_icon_lowest",
	"status_icon_low",
	"status_icon_medium",
	"status_icon_high",
	"I went off the end of the lod_status_name array.  Me so smart."
};

std::string lod_status_image[NUM_LOD+1] =
{
	"ModelImport_Status_Good",
	"ModelImport_Status_Warning",
	"ModelImport_Status_Error",
	"I went off the end of the lod_status_image array.  Me so smart."
};

std::string lod_label_name[NUM_LOD+1] =
{
	"lowest_label",
	"low_label",
	"medium_label",
	"high_label",
	"I went off the end of the lod_label_name array.  Me so smart."
};

BOOL stop_gloderror()
{
	GLuint error = glodGetError();

	if (error != GLOD_NO_ERROR)
	{
		LL_WARNS() << "GLOD error detected, cannot generate LOD: " << std::hex << error << LL_ENDL;
		return TRUE;
	}

	return FALSE;
}

LLViewerFetchedTexture* bindMaterialDiffuseTexture(const LLImportMaterial& material)
{
	LLViewerFetchedTexture *texture = LLViewerTextureManager::getFetchedTexture(material.getDiffuseMap(), FTT_DEFAULT, TRUE, LLGLTexture::BOOST_PREVIEW);

	if (texture)
	{
		if (texture->getDiscardLevel() > -1)
		{
			gGL.getTexUnit(0)->bind(texture, true);
			return texture;
		}
	}

	return NULL;
}

std::string stripSuffix(std::string name)
{
	if ((name.find("_LOD") != -1) || (name.find("_PHYS") != -1))
	{
		return name.substr(0, name.rfind('_'));
	}
	return name;
}

LLMeshFilePicker::LLMeshFilePicker(LLModelPreview* mp, S32 lod)
: LLFilePickerThread(LLFilePicker::FFLOAD_COLLADA)
	{
		mMP = mp;
		mLOD = lod;
	}

void LLMeshFilePicker::notify(const std::string& filename)
{
	mMP->loadModel(mFile, mLOD);
}

void FindModel(LLModelLoader::scene& scene, const std::string& name_to_match, LLModel*& baseModelOut, LLMatrix4& matOut)
{
    LLModelLoader::scene::iterator base_iter = scene.begin();
    bool found = false;
    while (!found && (base_iter != scene.end()))
    {
        matOut = base_iter->first;

        LLModelLoader::model_instance_list::iterator base_instance_iter = base_iter->second.begin();
        while (!found && (base_instance_iter != base_iter->second.end()))
        {
		    LLModelInstance& base_instance = *base_instance_iter++;					    		    
            LLModel* base_model = base_instance.mModel;
         
            if (base_model && (base_model->mLabel == name_to_match))
            {
                baseModelOut = base_model;
                return;
            }
        }
        base_iter++;
    }
}

//-----------------------------------------------------------------------------
// LLFloaterModelPreview()
//-----------------------------------------------------------------------------
LLFloaterModelPreview::LLFloaterModelPreview(const LLSD& key) :
LLFloaterModelUploadBase(key),
mUploadBtn(NULL),
mCalculateBtn(NULL)
{
	sInstance = this;
	mLastMouseX = 0;
	mLastMouseY = 0;
	mStatusLock = new LLMutex(NULL);
	mModelPreview = NULL;

	mLODMode[LLModel::LOD_HIGH] = 0;
	for (U32 i = 0; i < LLModel::LOD_HIGH; i++)
	{
		mLODMode[i] = 1;
	}
}

//-----------------------------------------------------------------------------
// postBuild()
//-----------------------------------------------------------------------------
BOOL LLFloaterModelPreview::postBuild()
{
	if (!LLFloater::postBuild())
	{
		return FALSE;
	}

	childSetCommitCallback("cancel_btn", onCancel, this);
	childSetCommitCallback("crease_angle", onGenerateNormalsCommit, this);
	getChild<LLCheckBoxCtrl>("gen_normals")->setCommitCallback(boost::bind(&LLFloaterModelPreview::toggleGenarateNormals, this));

	childSetCommitCallback("lod_generate", onAutoFillCommit, this);

	for (S32 lod = 0; lod <= LLModel::LOD_HIGH; ++lod)
	{
		LLComboBox* lod_source_combo = getChild<LLComboBox>("lod_source_" + lod_name[lod]);
		lod_source_combo->setCommitCallback(boost::bind(&LLFloaterModelPreview::onLoDSourceCommit, this, lod));
		lod_source_combo->setCurrentByIndex(mLODMode[lod]);

		getChild<LLButton>("lod_browse_" + lod_name[lod])->setCommitCallback(boost::bind(&LLFloaterModelPreview::onBrowseLOD, this, lod));
		getChild<LLComboBox>("lod_mode_" + lod_name[lod])->setCommitCallback(boost::bind(&LLFloaterModelPreview::onLODParamCommit, this, lod, false));
		getChild<LLSpinCtrl>("lod_error_threshold_" + lod_name[lod])->setCommitCallback(boost::bind(&LLFloaterModelPreview::onLODParamCommit, this, lod, false));
		getChild<LLSpinCtrl>("lod_triangle_limit_" + lod_name[lod])->setCommitCallback(boost::bind(&LLFloaterModelPreview::onLODParamCommit, this, lod, true));
	}

	childSetCommitCallback("upload_skin", boost::bind(&LLFloaterModelPreview::toggleCalculateButton, this), NULL);
	childSetCommitCallback("upload_joints", boost::bind(&LLFloaterModelPreview::toggleCalculateButton, this), NULL);
	childSetCommitCallback("upload_textures", boost::bind(&LLFloaterModelPreview::toggleCalculateButton, this), NULL);

	childSetTextArg("status", "[STATUS]", getString("status_idle"));

	childSetAction("ok_btn", onUpload, this);
	childDisable("ok_btn");

	childSetAction("reset_btn", onReset, this);

	childSetCommitCallback("preview_lod_combo", onPreviewLODCommit, this);

	childSetCommitCallback("upload_skin", onUploadSkinCommit, this);
	childSetCommitCallback("upload_joints", onUploadJointsCommit, this);

	childSetCommitCallback("import_scale", onImportScaleCommit, this);
	childSetCommitCallback("pelvis_offset", onPelvisOffsetCommit, this);

	getChild<LLCheckBoxCtrl>("show_edges")->setCommitCallback(boost::bind(&LLFloaterModelPreview::onViewOptionChecked, this, _1));
	getChild<LLCheckBoxCtrl>("show_physics")->setCommitCallback(boost::bind(&LLFloaterModelPreview::onViewOptionChecked, this, _1));
	getChild<LLCheckBoxCtrl>("show_textures")->setCommitCallback(boost::bind(&LLFloaterModelPreview::onViewOptionChecked, this, _1));
	getChild<LLCheckBoxCtrl>("show_skin_weight")->setCommitCallback(boost::bind(&LLFloaterModelPreview::onViewOptionChecked, this, _1));
	getChild<LLCheckBoxCtrl>("show_joint_positions")->setCommitCallback(boost::bind(&LLFloaterModelPreview::onViewOptionChecked, this, _1));

	childDisable("upload_skin");
	childDisable("upload_joints");

	initDecompControls();

	LLView* preview_panel = getChild<LLView>("preview_panel");

	mPreviewRect = preview_panel->getRect();

	initModelPreview();

	//set callbacks for left click on line editor rows
	for (U32 i = 0; i <= LLModel::LOD_HIGH; i++)
	{
		LLTextBox* text = getChild<LLTextBox>(lod_label_name[i]);
		if (text)
		{
			text->setMouseDownCallback(boost::bind(&LLModelPreview::setPreviewLOD, mModelPreview, i));
		}

		text = getChild<LLTextBox>(lod_triangles_name[i]);
		if (text)
		{
			text->setMouseDownCallback(boost::bind(&LLModelPreview::setPreviewLOD, mModelPreview, i));
		}

		text = getChild<LLTextBox>(lod_vertices_name[i]);
		if (text)
		{
			text->setMouseDownCallback(boost::bind(&LLModelPreview::setPreviewLOD, mModelPreview, i));
		}

		text = getChild<LLTextBox>(lod_status_name[i]);
		if (text)
		{
			text->setMouseDownCallback(boost::bind(&LLModelPreview::setPreviewLOD, mModelPreview, i));
		}
	}
	std::string current_grid = LLGridManager::getInstance()->getGridId();
	std::transform(current_grid.begin(),current_grid.end(),current_grid.begin(),::tolower);
	std::string validate_url;
	if (current_grid == "agni")
	{
		validate_url = "http://secondlife.com/my/account/mesh.php";
	}
	else if (current_grid == "damballah")
	{
		// Staging grid has its own naming scheme.
		validate_url = "http://secondlife-staging.com/my/account/mesh.php";
	}
	else
	{
		validate_url = llformat("http://secondlife.%s.lindenlab.com/my/account/mesh.php",current_grid.c_str());
	}
	getChild<LLTextBox>("warning_message")->setTextArg("[VURL]", validate_url);

	mUploadBtn = getChild<LLButton>("ok_btn");
	mCalculateBtn = getChild<LLButton>("calculate_btn");

	if (LLConvexDecomposition::getInstance() != NULL)
	{
	mCalculateBtn->setClickedCallback(boost::bind(&LLFloaterModelPreview::onClickCalculateBtn, this));

	toggleCalculateButton(true);
	}
	else
	{
		mCalculateBtn->setEnabled(false);
	}

	return TRUE;
}

//-----------------------------------------------------------------------------
// LLFloaterModelPreview()
//-----------------------------------------------------------------------------
LLFloaterModelPreview::~LLFloaterModelPreview()
{
	sInstance = NULL;
	
	if ( mModelPreview )
	{
		delete mModelPreview;
	}

	delete mStatusLock;
	mStatusLock = NULL;
}

void LLFloaterModelPreview::initModelPreview()
{
	if (mModelPreview)
	{
		delete mModelPreview;
	}

	mModelPreview = new LLModelPreview(512, 512, this );
	mModelPreview->setPreviewTarget(16.f);
	mModelPreview->setDetailsCallback(boost::bind(&LLFloaterModelPreview::setDetails, this, _1, _2, _3, _4, _5));
	mModelPreview->setModelUpdatedCallback(boost::bind(&LLFloaterModelPreview::toggleCalculateButton, this, _1));
}

void LLFloaterModelPreview::onViewOptionChecked(LLUICtrl* ctrl)
{
	if (mModelPreview)
	{
		mModelPreview->mViewOption[ctrl->getName()] = !mModelPreview->mViewOption[ctrl->getName()];
		
		mModelPreview->refresh();
	}
}

bool LLFloaterModelPreview::isViewOptionChecked(const LLSD& userdata)
{
	if (mModelPreview)
	{
		return mModelPreview->mViewOption[userdata.asString()];
	}

	return false;
}

bool LLFloaterModelPreview::isViewOptionEnabled(const LLSD& userdata)
{
	return getChildView(userdata.asString())->getEnabled();
}

void LLFloaterModelPreview::setViewOptionEnabled(const std::string& option, bool enabled)
{
	childSetEnabled(option, enabled);
}

void LLFloaterModelPreview::enableViewOption(const std::string& option)
{
	setViewOptionEnabled(option, true);
}

void LLFloaterModelPreview::disableViewOption(const std::string& option)
{
	setViewOptionEnabled(option, false);
}

void LLFloaterModelPreview::loadModel(S32 lod)
{
	mModelPreview->mLoading = true;
	if (lod == LLModel::LOD_PHYSICS)
	{
		// loading physics from file
		mModelPreview->mPhysicsSearchLOD = lod;
	}

	(new LLMeshFilePicker(mModelPreview, lod))->getFile();
}

void LLFloaterModelPreview::loadModel(S32 lod, const std::string& file_name, bool force_disable_slm)
{
	mModelPreview->mLoading = true;

	mModelPreview->loadModel(file_name, lod, force_disable_slm);
}

void LLFloaterModelPreview::onClickCalculateBtn()
{
	mModelPreview->rebuildUploadData();

	bool upload_skinweights = childGetValue("upload_skin").asBoolean();
	bool upload_joint_positions = childGetValue("upload_joints").asBoolean();

	mUploadModelUrl.clear();

	gMeshRepo.uploadModel(mModelPreview->mUploadData, mModelPreview->mPreviewScale,
			childGetValue("upload_textures").asBoolean(), upload_skinweights, upload_joint_positions, mUploadModelUrl, false,
						  getWholeModelFeeObserverHandle());

	toggleCalculateButton(false);
	mUploadBtn->setEnabled(false);
}

//static
void LLFloaterModelPreview::onImportScaleCommit(LLUICtrl*,void* userdata)
{
	LLFloaterModelPreview *fp =(LLFloaterModelPreview *)userdata;

	if (!fp->mModelPreview)
	{
		return;
	}

	fp->mModelPreview->mDirty = true;

	fp->toggleCalculateButton(true);

	fp->mModelPreview->refresh();
}
//static
void LLFloaterModelPreview::onPelvisOffsetCommit( LLUICtrl*, void* userdata )
{
	LLFloaterModelPreview *fp =(LLFloaterModelPreview*)userdata;

	if (!fp->mModelPreview)
	{
		return;
	}

	fp->mModelPreview->mDirty = true;

	fp->toggleCalculateButton(true);

	fp->mModelPreview->refresh();
}

//static
void LLFloaterModelPreview::onUploadJointsCommit(LLUICtrl*,void* userdata)
{
	LLFloaterModelPreview *fp =(LLFloaterModelPreview *)userdata;

	if (!fp->mModelPreview)
	{
		return;
	}

	fp->mModelPreview->refresh();
}

//static
void LLFloaterModelPreview::onUploadSkinCommit(LLUICtrl*,void* userdata)
{
	LLFloaterModelPreview *fp =(LLFloaterModelPreview *)userdata;

	if (!fp->mModelPreview)
	{
		return;
	}
	fp->mModelPreview->refresh();
	fp->mModelPreview->resetPreviewTarget();
	fp->mModelPreview->clearBuffers();
}

//static
void LLFloaterModelPreview::onPreviewLODCommit(LLUICtrl* ctrl, void* userdata)
{
	LLFloaterModelPreview *fp =(LLFloaterModelPreview *)userdata;

	if (!fp->mModelPreview)
	{
		return;
	}

	S32 which_mode = 0;

	LLComboBox* combo = (LLComboBox*) ctrl;

	which_mode = (NUM_LOD-1)-combo->getFirstSelectedIndex(); // combo box list of lods is in reverse order

	fp->mModelPreview->setPreviewLOD(which_mode);
}

//static
void LLFloaterModelPreview::onGenerateNormalsCommit(LLUICtrl* ctrl, void* userdata)
{
	LLFloaterModelPreview* fp = (LLFloaterModelPreview*) userdata;

	fp->mModelPreview->generateNormals();
}

void LLFloaterModelPreview::toggleGenarateNormals()
{
	bool enabled = childGetValue("gen_normals").asBoolean();
	childSetEnabled("crease_angle", enabled);
	if(enabled) {
		mModelPreview->generateNormals();
	} else {
		mModelPreview->restoreNormals();
	}
}

//static
void LLFloaterModelPreview::onExplodeCommit(LLUICtrl* ctrl, void* userdata)
{
	LLFloaterModelPreview* fp = LLFloaterModelPreview::sInstance;

	fp->mModelPreview->refresh();
}

//static
void LLFloaterModelPreview::onAutoFillCommit(LLUICtrl* ctrl, void* userdata)
{
	LLFloaterModelPreview* fp = (LLFloaterModelPreview*) userdata;

	fp->mModelPreview->genLODs();
}

void LLFloaterModelPreview::onLODParamCommit(S32 lod, bool enforce_tri_limit)
{
	mModelPreview->onLODParamCommit(lod, enforce_tri_limit);

	//refresh LoDs that reference this one
	for (S32 i = lod - 1; i >= 0; --i)
	{
		LLComboBox* lod_source_combo = getChild<LLComboBox>("lod_source_" + lod_name[i]);
		if (lod_source_combo->getCurrentIndex() == LLModelPreview::USE_LOD_ABOVE)
		{
			onLoDSourceCommit(i);
		}
		else
		{
			break;
		}
	}
}


//-----------------------------------------------------------------------------
// draw()
//-----------------------------------------------------------------------------
void LLFloaterModelPreview::draw()
{
	LLFloater::draw();

	mModelPreview->update();

	if (!mModelPreview->mLoading)
	{
		if ( mModelPreview->getLoadState() == LLModelLoader::ERROR_MATERIALS )
		{
			childSetTextArg("status", "[STATUS]", getString("status_material_mismatch"));
		}
		else
		if ( mModelPreview->getLoadState() > LLModelLoader::ERROR_MODEL )
		{
			childSetTextArg("status", "[STATUS]", getString(LLModel::getStatusString(mModelPreview->getLoadState() - LLModelLoader::ERROR_MODEL)));
		}
		else
		if ( mModelPreview->getLoadState() == LLModelLoader::ERROR_PARSING )
		{
			childSetTextArg("status", "[STATUS]", getString("status_parse_error"));
			toggleCalculateButton(false);
		}
		else
		{
			childSetTextArg("status", "[STATUS]", getString("status_idle"));
		}
	}

	childSetTextArg("prim_cost", "[PRIM_COST]", llformat("%d", mModelPreview->mResourceCost));
	childSetTextArg("description_label", "[TEXTURES]", llformat("%d", mModelPreview->mTextureSet.size()));

	if (mModelPreview)
	{
		gGL.color3f(1.f, 1.f, 1.f);

		gGL.getTexUnit(0)->bind(mModelPreview);


		LLView* preview_panel = getChild<LLView>("preview_panel");

		LLRect rect = preview_panel->getRect();
		if (rect != mPreviewRect)
		{
			mModelPreview->refresh();
			mPreviewRect = preview_panel->getRect();
		}

		gGL.begin( LLRender::QUADS );
		{
			gGL.texCoord2f(0.f, 1.f);
			gGL.vertex2i(mPreviewRect.mLeft, mPreviewRect.mTop-1);
			gGL.texCoord2f(0.f, 0.f);
			gGL.vertex2i(mPreviewRect.mLeft, mPreviewRect.mBottom);
			gGL.texCoord2f(1.f, 0.f);
			gGL.vertex2i(mPreviewRect.mRight-1, mPreviewRect.mBottom);
			gGL.texCoord2f(1.f, 1.f);
			gGL.vertex2i(mPreviewRect.mRight-1, mPreviewRect.mTop-1);
		}
		gGL.end();

		gGL.getTexUnit(0)->unbind(LLTexUnit::TT_TEXTURE);
	}
}

//-----------------------------------------------------------------------------
// handleMouseDown()
//-----------------------------------------------------------------------------
BOOL LLFloaterModelPreview::handleMouseDown(S32 x, S32 y, MASK mask)
{
	if (mPreviewRect.pointInRect(x, y))
	{
		bringToFront( x, y );
		gFocusMgr.setMouseCapture(this);
		gViewerWindow->hideCursor();
		mLastMouseX = x;
		mLastMouseY = y;
		return TRUE;
	}

	return LLFloater::handleMouseDown(x, y, mask);
}

//-----------------------------------------------------------------------------
// handleMouseUp()
//-----------------------------------------------------------------------------
BOOL LLFloaterModelPreview::handleMouseUp(S32 x, S32 y, MASK mask)
{
	gFocusMgr.setMouseCapture(FALSE);
	gViewerWindow->showCursor();
	return LLFloater::handleMouseUp(x, y, mask);
}

//-----------------------------------------------------------------------------
// handleHover()
//-----------------------------------------------------------------------------
BOOL LLFloaterModelPreview::handleHover	(S32 x, S32 y, MASK mask)
{
	MASK local_mask = mask & ~MASK_ALT;

	if (mModelPreview && hasMouseCapture())
	{
		if (local_mask == MASK_PAN)
		{
			// pan here
			mModelPreview->pan((F32)(x - mLastMouseX) * -0.005f, (F32)(y - mLastMouseY) * -0.005f);
		}
		else if (local_mask == MASK_ORBIT)
		{
			F32 yaw_radians = (F32)(x - mLastMouseX) * -0.01f;
			F32 pitch_radians = (F32)(y - mLastMouseY) * 0.02f;

			mModelPreview->rotate(yaw_radians, pitch_radians);
		}
		else
		{

			F32 yaw_radians = (F32)(x - mLastMouseX) * -0.01f;
			F32 zoom_amt = (F32)(y - mLastMouseY) * 0.02f;

			mModelPreview->rotate(yaw_radians, 0.f);
			mModelPreview->zoom(zoom_amt);
		}


		mModelPreview->refresh();

		LLUI::setMousePositionLocal(this, mLastMouseX, mLastMouseY);
	}

	if (!mPreviewRect.pointInRect(x, y) || !mModelPreview)
	{
		return LLFloater::handleHover(x, y, mask);
	}
	else if (local_mask == MASK_ORBIT)
	{
		gViewerWindow->setCursor(UI_CURSOR_TOOLCAMERA);
	}
	else if (local_mask == MASK_PAN)
	{
		gViewerWindow->setCursor(UI_CURSOR_TOOLPAN);
	}
	else
	{
		gViewerWindow->setCursor(UI_CURSOR_TOOLZOOMIN);
	}

	return TRUE;
}

//-----------------------------------------------------------------------------
// handleScrollWheel()
//-----------------------------------------------------------------------------
BOOL LLFloaterModelPreview::handleScrollWheel(S32 x, S32 y, S32 clicks)
{
	if (mPreviewRect.pointInRect(x, y) && mModelPreview)
	{
		mModelPreview->zoom((F32)clicks * -0.2f);
		mModelPreview->refresh();
	}

	return TRUE;
}

/*virtual*/
void LLFloaterModelPreview::onOpen(const LLSD& key)
{
	LLModelPreview::sIgnoreLoadedCallback = false;
	requestAgentUploadPermissions();
}

/*virtual*/
void LLFloaterModelPreview::onClose(bool app_quitting)
{
	LLModelPreview::sIgnoreLoadedCallback = true;
}

//static
void LLFloaterModelPreview::onPhysicsParamCommit(LLUICtrl* ctrl, void* data)
{
	if (LLConvexDecomposition::getInstance() == NULL)
	{
		LL_INFOS() << "convex decomposition tool is a stub on this platform. cannot get decomp." << LL_ENDL;
		return;
	}

	if (sInstance)
	{
		LLCDParam* param = (LLCDParam*) data;
		std::string name(param->mName);

		LLSD value = ctrl->getValue();

		if("Retain%" == name)
		{
			value = ctrl->getValue().asReal() / RETAIN_COEFFICIENT;
		}

		sInstance->mDecompParams[name] = value;

		if (name == "Simplify Method")
		{
			bool show_retain = false;
			bool show_detail = true;

			if (ctrl->getValue().asInteger() == 0)
			{
				 show_retain = true;
				 show_detail = false;
			}

			sInstance->childSetVisible("Retain%", show_retain);
			sInstance->childSetVisible("Retain%_label", show_retain);

			sInstance->childSetVisible("Detail Scale", show_detail);
			sInstance->childSetVisible("Detail Scale label", show_detail);
		}
	}
}

//static
void LLFloaterModelPreview::onPhysicsStageExecute(LLUICtrl* ctrl, void* data)
{
	LLCDStageData* stage_data = (LLCDStageData*) data;
	std::string stage = stage_data->mName;

	if (sInstance)
	{
		if (!sInstance->mCurRequest.empty())
		{
			LL_INFOS() << "Decomposition request still pending." << LL_ENDL;
			return;
		}

		if (sInstance->mModelPreview)
		{
			for (S32 i = 0; i < sInstance->mModelPreview->mModel[LLModel::LOD_PHYSICS].size(); ++i)
			{
				LLModel* mdl = sInstance->mModelPreview->mModel[LLModel::LOD_PHYSICS][i];
				DecompRequest* request = new DecompRequest(stage, mdl);
				sInstance->mCurRequest.insert(request);
				gMeshRepo.mDecompThread->submitRequest(request);
			}
		}

		if (stage == "Decompose")
		{
			sInstance->setStatusMessage(sInstance->getString("decomposing"));
			sInstance->childSetVisible("Decompose", false);
			sInstance->childSetVisible("decompose_cancel", true);
			sInstance->childDisable("Simplify");
		}
		else if (stage == "Simplify")
		{
			sInstance->setStatusMessage(sInstance->getString("simplifying"));
			sInstance->childSetVisible("Simplify", false);
			sInstance->childSetVisible("simplify_cancel", true);
			sInstance->childDisable("Decompose");
		}
	}
}

//static
void LLFloaterModelPreview::onPhysicsBrowse(LLUICtrl* ctrl, void* userdata)
{
	sInstance->loadModel(LLModel::LOD_PHYSICS);
}

//static
void LLFloaterModelPreview::onPhysicsUseLOD(LLUICtrl* ctrl, void* userdata)
{
	S32 num_lods = 4;
	S32 which_mode;

	LLCtrlSelectionInterface* iface = sInstance->childGetSelectionInterface("physics_lod_combo");
	if (iface)
	{
		which_mode = iface->getFirstSelectedIndex();
	}
	else
	{
		LL_WARNS() << "no iface" << LL_ENDL;
		return;
	}

	if (which_mode <= 0)
	{
		LL_WARNS() << "which_mode out of range, " << which_mode << LL_ENDL;
	}

	S32 file_mode = iface->getItemCount() - 1;
	if (which_mode < file_mode)
	{
		S32 which_lod = num_lods - which_mode;
		sInstance->mModelPreview->setPhysicsFromLOD(which_lod);
	}

	LLModelPreview *model_preview = sInstance->mModelPreview;
	if (model_preview)
	{
		model_preview->refresh();
		model_preview->updateStatusMessages();
	}
}

//static 
void LLFloaterModelPreview::onCancel(LLUICtrl* ctrl, void* data)
{
	if (sInstance)
	{
		sInstance->closeFloater(false);
	}
}

//static
void LLFloaterModelPreview::onPhysicsStageCancel(LLUICtrl* ctrl, void*data)
{
	if (sInstance)
	{
		for (std::set<LLPointer<DecompRequest> >::iterator iter = sInstance->mCurRequest.begin();
			iter != sInstance->mCurRequest.end(); ++iter)
		{
		    DecompRequest* req = *iter;
		    req->mContinue = 0;
		}

		sInstance->mCurRequest.clear();

		if (sInstance->mModelPreview)
		{
			sInstance->mModelPreview->updateStatusMessages();
		}
	}
}

void LLFloaterModelPreview::initDecompControls()
{
	LLSD key;

	childSetCommitCallback("simplify_cancel", onPhysicsStageCancel, NULL);
	childSetCommitCallback("decompose_cancel", onPhysicsStageCancel, NULL);

	childSetCommitCallback("physics_lod_combo", onPhysicsUseLOD, NULL);
	childSetCommitCallback("physics_browse", onPhysicsBrowse, NULL);

	static const LLCDStageData* stage = NULL;
	static S32 stage_count = 0;

	if (!stage && LLConvexDecomposition::getInstance() != NULL)
	{
		stage_count = LLConvexDecomposition::getInstance()->getStages(&stage);
	}

	static const LLCDParam* param = NULL;
	static S32 param_count = 0;
	if (!param && LLConvexDecomposition::getInstance() != NULL)
	{
		param_count = LLConvexDecomposition::getInstance()->getParameters(&param);
	}

	for (S32 j = stage_count-1; j >= 0; --j)
	{
		LLButton* button = getChild<LLButton>(stage[j].mName);
		if (button)
		{
			button->setCommitCallback(onPhysicsStageExecute, (void*) &stage[j]);
		}

		gMeshRepo.mDecompThread->mStageID[stage[j].mName] = j;
		// protected against stub by stage_count being 0 for stub above
		LLConvexDecomposition::getInstance()->registerCallback(j, LLPhysicsDecomp::llcdCallback);

		//LL_INFOS() << "Physics decomp stage " << stage[j].mName << " (" << j << ") parameters:" << LL_ENDL;
		//LL_INFOS() << "------------------------------------" << LL_ENDL;

		for (S32 i = 0; i < param_count; ++i)
		{
			if (param[i].mStage != j)
			{
				continue;
			}

			std::string name(param[i].mName ? param[i].mName : "");
			std::string description(param[i].mDescription ? param[i].mDescription : "");

			std::string type = "unknown";

			LL_INFOS() << name << " - " << description << LL_ENDL;

			if (param[i].mType == LLCDParam::LLCD_FLOAT)
			{
				mDecompParams[param[i].mName] = LLSD(param[i].mDefault.mFloat);
				//LL_INFOS() << "Type: float, Default: " << param[i].mDefault.mFloat << LL_ENDL;


				LLUICtrl* ctrl = getChild<LLUICtrl>(name);
				if (LLSliderCtrl* slider = dynamic_cast<LLSliderCtrl*>(ctrl))
				{
					slider->setMinValue(param[i].mDetails.mRange.mLow.mFloat);
					slider->setMaxValue(param[i].mDetails.mRange.mHigh.mFloat);
					slider->setIncrement(param[i].mDetails.mRange.mDelta.mFloat);
					slider->setValue(param[i].mDefault.mFloat);
					slider->setCommitCallback(onPhysicsParamCommit, (void*) &param[i]);
				}
				else if (LLSpinCtrl* spinner = dynamic_cast<LLSpinCtrl*>(ctrl))
				{
					bool is_retain_ctrl = "Retain%" == name;
					double coefficient = is_retain_ctrl ? RETAIN_COEFFICIENT : 1.f;

					spinner->setMinValue(param[i].mDetails.mRange.mLow.mFloat * coefficient);
					spinner->setMaxValue(param[i].mDetails.mRange.mHigh.mFloat * coefficient);
					spinner->setIncrement(param[i].mDetails.mRange.mDelta.mFloat * coefficient);
					spinner->setValue(param[i].mDefault.mFloat * coefficient);
					spinner->setCommitCallback(onPhysicsParamCommit, (void*) &param[i]);
				}
				else if (LLComboBox* combo_box = dynamic_cast<LLComboBox*>(ctrl))
				{
					float min = param[i].mDetails.mRange.mLow.mFloat;
					float max = param[i].mDetails.mRange.mHigh.mFloat;
					float delta = param[i].mDetails.mRange.mDelta.mFloat;

					if ("Cosine%" == name)
					{
						createSmoothComboBox(combo_box, min, max);
					}
					else
					{
						for(float value = min; value <= max; value += delta)
						{
							std::string label = llformat("%.1f", value);
							combo_box->add(label, value, ADD_BOTTOM, true);
						}
						combo_box->setValue(param[i].mDefault.mFloat);

					}

					combo_box->setCommitCallback(onPhysicsParamCommit, (void*) &param[i]);
				}
			}
			else if (param[i].mType == LLCDParam::LLCD_INTEGER)
			{
				mDecompParams[param[i].mName] = LLSD(param[i].mDefault.mIntOrEnumValue);
				//LL_INFOS() << "Type: integer, Default: " << param[i].mDefault.mIntOrEnumValue << LL_ENDL;


				LLUICtrl* ctrl = getChild<LLUICtrl>(name);
				if (LLSliderCtrl* slider = dynamic_cast<LLSliderCtrl*>(ctrl))
				{
					slider->setMinValue(param[i].mDetails.mRange.mLow.mIntOrEnumValue);
					slider->setMaxValue(param[i].mDetails.mRange.mHigh.mIntOrEnumValue);
					slider->setIncrement(param[i].mDetails.mRange.mDelta.mIntOrEnumValue);
					slider->setValue(param[i].mDefault.mIntOrEnumValue);
					slider->setCommitCallback(onPhysicsParamCommit, (void*) &param[i]);
				}
				else if (LLComboBox* combo_box = dynamic_cast<LLComboBox*>(ctrl))
				{
					for(int k = param[i].mDetails.mRange.mLow.mIntOrEnumValue; k<=param[i].mDetails.mRange.mHigh.mIntOrEnumValue; k+=param[i].mDetails.mRange.mDelta.mIntOrEnumValue)
					{
						std::string name = llformat("%.1d", k);
						combo_box->add(name, k, ADD_BOTTOM, true);
					}
					combo_box->setValue(param[i].mDefault.mIntOrEnumValue);
					combo_box->setCommitCallback(onPhysicsParamCommit, (void*) &param[i]);
				}
			}
			else if (param[i].mType == LLCDParam::LLCD_BOOLEAN)
			{
				mDecompParams[param[i].mName] = LLSD(param[i].mDefault.mBool);
				//LL_INFOS() << "Type: boolean, Default: " << (param[i].mDefault.mBool ? "True" : "False") << LL_ENDL;

				LLCheckBoxCtrl* check_box = getChild<LLCheckBoxCtrl>(name);
				if (check_box)
				{
					check_box->setValue(param[i].mDefault.mBool);
					check_box->setCommitCallback(onPhysicsParamCommit, (void*) &param[i]);
				}
			}
			else if (param[i].mType == LLCDParam::LLCD_ENUM)
			{
				mDecompParams[param[i].mName] = LLSD(param[i].mDefault.mIntOrEnumValue);
				//LL_INFOS() << "Type: enum, Default: " << param[i].mDefault.mIntOrEnumValue << LL_ENDL;

				{ //plug into combo box

					//LL_INFOS() << "Accepted values: " << LL_ENDL;
					LLComboBox* combo_box = getChild<LLComboBox>(name);
					for (S32 k = 0; k < param[i].mDetails.mEnumValues.mNumEnums; ++k)
					{
						//LL_INFOS() << param[i].mDetails.mEnumValues.mEnumsArray[k].mValue
						//	<< " - " << param[i].mDetails.mEnumValues.mEnumsArray[k].mName << LL_ENDL;

						std::string name(param[i].mDetails.mEnumValues.mEnumsArray[k].mName);
						std::string localized_name;
						bool is_localized = LLTrans::findString(localized_name, name);

						combo_box->add(is_localized ? localized_name : name,
							LLSD::Integer(param[i].mDetails.mEnumValues.mEnumsArray[k].mValue));
					}
					combo_box->setValue(param[i].mDefault.mIntOrEnumValue);
					combo_box->setCommitCallback(onPhysicsParamCommit, (void*) &param[i]);
				}

				//LL_INFOS() << "----" << LL_ENDL;
			}
			//LL_INFOS() << "-----------------------------" << LL_ENDL;
		}
	}

	childSetCommitCallback("physics_explode", LLFloaterModelPreview::onExplodeCommit, this);
}

void LLFloaterModelPreview::createSmoothComboBox(LLComboBox* combo_box, float min, float max)
{
	float delta = (max - min) / SMOOTH_VALUES_NUMBER;
	int ilabel = 0;

	combo_box->add("0 (none)", ADD_BOTTOM, true);

	for(float value = min + delta; value < max; value += delta)
	{
		std::string label = (++ilabel == SMOOTH_VALUES_NUMBER) ? "10 (max)" : llformat("%.1d", ilabel);
		combo_box->add(label, value, ADD_BOTTOM, true);
	}


}

//-----------------------------------------------------------------------------
// onMouseCaptureLost()
//-----------------------------------------------------------------------------
// static
void LLFloaterModelPreview::onMouseCaptureLostModelPreview(LLMouseHandler* handler)
{
	gViewerWindow->showCursor();
}

//-----------------------------------------------------------------------------
// LLModelPreview
//-----------------------------------------------------------------------------

LLModelPreview::LLModelPreview(S32 width, S32 height, LLFloater* fmp)
: LLViewerDynamicTexture(width, height, 3, ORDER_MIDDLE, FALSE), LLMutex(NULL)
, mPelvisZOffset( 0.0f )
, mLegacyRigValid( false )
, mRigValidJointUpload( false )
, mPhysicsSearchLOD( LLModel::LOD_PHYSICS )
, mResetJoints( false )
, mModelNoErrors( true )
, mRigParityWithScene( false )
, mLastJointUpdate( false )
{
<<<<<<< HEAD
    // Accepted joint aliases - the origins and continued relevance of these is unclear.
    
	mJointMap["avatar_mPelvis"] = "mPelvis";
	mJointMap["avatar_mTorso"] = "mTorso";
	mJointMap["avatar_mChest"] = "mChest";
	mJointMap["avatar_mNeck"] = "mNeck";
	mJointMap["avatar_mHead"] = "mHead";
	mJointMap["avatar_mSkull"] = "mSkull";
	mJointMap["avatar_mEyeRight"] = "mEyeRight";
	mJointMap["avatar_mEyeLeft"] = "mEyeLeft";
	mJointMap["avatar_mCollarLeft"] = "mCollarLeft";
	mJointMap["avatar_mShoulderLeft"] = "mShoulderLeft";
	mJointMap["avatar_mElbowLeft"] = "mElbowLeft";
	mJointMap["avatar_mWristLeft"] = "mWristLeft";
	mJointMap["avatar_mCollarRight"] = "mCollarRight";
	mJointMap["avatar_mShoulderRight"] = "mShoulderRight";
	mJointMap["avatar_mElbowRight"] = "mElbowRight";
	mJointMap["avatar_mWristRight"] = "mWristRight";
	mJointMap["avatar_mHipRight"] = "mHipRight";
	mJointMap["avatar_mKneeRight"] = "mKneeRight";
	mJointMap["avatar_mAnkleRight"] = "mAnkleRight";
	mJointMap["avatar_mFootRight"] = "mFootRight";
	mJointMap["avatar_mToeRight"] = "mToeRight";
	mJointMap["avatar_mHipLeft"] = "mHipLeft";
	mJointMap["avatar_mKneeLeft"] = "mKneeLeft";
	mJointMap["avatar_mAnkleLeft"] = "mAnkleLeft";
	mJointMap["avatar_mFootLeft"] = "mFootLeft";
	mJointMap["avatar_mToeLeft"] = "mToeLeft";


	mJointMap["hip"] = "mPelvis";
	mJointMap["abdomen"] = "mTorso";
	mJointMap["chest"] = "mChest";
	mJointMap["neck"] = "mNeck";
	mJointMap["head"] = "mHead";
	mJointMap["figureHair"] = "mSkull";
	mJointMap["lCollar"] = "mCollarLeft";
	mJointMap["lShldr"] = "mShoulderLeft";
	mJointMap["lForeArm"] = "mElbowLeft";
	mJointMap["lHand"] = "mWristLeft";
	mJointMap["rCollar"] = "mCollarRight";
	mJointMap["rShldr"] = "mShoulderRight";
	mJointMap["rForeArm"] = "mElbowRight";
	mJointMap["rHand"] = "mWristRight";
	mJointMap["rThigh"] = "mHipRight";
	mJointMap["rShin"] = "mKneeRight";
	mJointMap["rFoot"] = "mFootRight";
	mJointMap["lThigh"] = "mHipLeft";
	mJointMap["lShin"] = "mKneeLeft";
	mJointMap["lFoot"] = "mFootLeft";

    // Get all standard skeleton joints from the preview avatar.
    if (mPreview)
    {
        LLVOAvatar *av = mPreview->getPreviewAvatar();
        const LLVOAvatar::avatar_joint_list_t &skel = av->getSkeleton();
        for (S32 i=0; i<skel.size(); i++)
        {
            LLAvatarJoint *joint = skel[i];
            if (joint)
            {
                mJointMap[joint->getName()] = joint->getName();
            }
        }
    }

	if (mPreview)
	{
		//only try to load from slm if viewer is configured to do so and this is the 
		//initial model load (not an LoD or physics shape)
		mTrySLM = gSavedSettings.getBOOL("MeshImportUseSLM") && mPreview->mUploadData.empty();
		mPreview->setLoadState(STARTING);
	}
	else
=======
	mNeedsUpdate = TRUE;
	mCameraDistance = 0.f;
	mCameraYaw = 0.f;
	mCameraPitch = 0.f;
	mCameraZoom = 1.f;
	mTextureName = 0;
	mPreviewLOD = 0;
	mModelLoader = NULL;
	mMaxTriangleLimit = 0;
	mDirty = false;
	mGenLOD = false;
	mLoading = false;
	mLoadState = LLModelLoader::STARTING;
	mGroup = 0;
	mLODFrozen = false;
	mBuildShareTolerance = 0.f;
	mBuildQueueMode = GLOD_QUEUE_GREEDY;
	mBuildBorderMode = GLOD_BORDER_UNLOCK;
	mBuildOperator = GLOD_OPERATOR_EDGE_COLLAPSE;

	for (U32 i = 0; i < LLModel::NUM_LODS; ++i)
>>>>>>> 2d52b62e
	{
		mRequestedTriangleCount[i] = 0;
		mRequestedCreaseAngle[i] = -1.f;
		mRequestedLoDMode[i] = 0;
		mRequestedErrorThreshold[i] = 0.f;
		mRequestedBuildOperator[i] = 0;
		mRequestedQueueMode[i] = 0;
		mRequestedBorderMode[i] = 0;
		mRequestedShareTolerance[i] = 0.f;
	}

	mViewOption["show_textures"] = false;

	mFMP = fmp;

	mHasPivot = false;
	mModelPivot = LLVector3( 0.0f, 0.0f, 0.0f );
	
	glodInit();

	createPreviewAvatar();
}

LLModelPreview::~LLModelPreview()
{
	// glod apparently has internal mem alignment issues that are angering
	// the heap-check code in windows, these should be hunted down in that
	// TP code, if possible
	//
	// kernel32.dll!HeapFree()  + 0x14 bytes	
	// msvcr100.dll!free(void * pBlock)  Line 51	C
	// glod.dll!glodGetGroupParameteriv()  + 0x119 bytes	
	// glod.dll!glodShutdown()  + 0x77 bytes	
	//
	//glodShutdown();
}

U32 LLModelPreview::calcResourceCost()
{
	assert_main_thread();

	rebuildUploadData();

	//Upload skin is selected BUT check to see if the joints coming in from the asset were malformed.
	if ( mFMP && mFMP->childGetValue("upload_skin").asBoolean() )
	{
		bool uploadingJointPositions = mFMP->childGetValue("upload_joints").asBoolean();
		if ( uploadingJointPositions && !isRigValidForJointPositionUpload() )
		{
			mFMP->childDisable("ok_btn");		
		}		
	}
	
	std::set<LLModel*> accounted;
	U32 num_points = 0;
	U32 num_hulls = 0;

	F32 debug_scale = mFMP ? mFMP->childGetValue("import_scale").asReal() : 1.f;
	mPelvisZOffset = mFMP ? mFMP->childGetValue("pelvis_offset").asReal() : 3.0f;
	
	if ( mFMP && mFMP->childGetValue("upload_joints").asBoolean() )
	{
		// FIXME if preview avatar ever gets reused, this fake mesh ID stuff will fail.
		// see also call to addAttachmentPosOverride.
		LLUUID fake_mesh_id;
		fake_mesh_id.generate();
		getPreviewAvatar()->addPelvisFixup( mPelvisZOffset, fake_mesh_id );
	}

	F32 streaming_cost = 0.f;
	F32 physics_cost = 0.f;
	for (U32 i = 0; i < mUploadData.size(); ++i)
	{
		LLModelInstance& instance = mUploadData[i];
		
		if (accounted.find(instance.mModel) == accounted.end())
		{
			accounted.insert(instance.mModel);

			LLModel::Decomposition& decomp =
			instance.mLOD[LLModel::LOD_PHYSICS] ?
			instance.mLOD[LLModel::LOD_PHYSICS]->mPhysics :
			instance.mModel->mPhysics;
			
			//update instance skin info for each lods pelvisZoffset 
			for ( int j=0; j<LLModel::NUM_LODS; ++j )
			{	
				if ( instance.mLOD[j] )
				{
					instance.mLOD[j]->mSkinInfo.mPelvisOffset = mPelvisZOffset;
				}
			}

			std::stringstream ostr;
			LLSD ret = LLModel::writeModel(ostr,
					   instance.mLOD[4],
					   instance.mLOD[3],
					   instance.mLOD[2],
					   instance.mLOD[1],
					   instance.mLOD[0],
					   decomp,
					   mFMP->childGetValue("upload_skin").asBoolean(),
					   mFMP->childGetValue("upload_joints").asBoolean(),
					   TRUE,
						FALSE,
						instance.mModel->mSubmodelID);
			
			num_hulls += decomp.mHull.size();
			for (U32 i = 0; i < decomp.mHull.size(); ++i)
			{
				num_points += decomp.mHull[i].size();
			}

			//calculate streaming cost
			LLMatrix4 transformation = instance.mTransform;

			LLVector3 position = LLVector3(0, 0, 0) * transformation;

			LLVector3 x_transformed = LLVector3(1, 0, 0) * transformation - position;
			LLVector3 y_transformed = LLVector3(0, 1, 0) * transformation - position;
			LLVector3 z_transformed = LLVector3(0, 0, 1) * transformation - position;
			F32 x_length = x_transformed.normalize();
			F32 y_length = y_transformed.normalize();
			F32 z_length = z_transformed.normalize();
			LLVector3 scale = LLVector3(x_length, y_length, z_length);

			F32 radius = scale.length()*0.5f*debug_scale;

			streaming_cost += LLMeshRepository::getStreamingCost(ret, radius);
		}
	}

	F32 scale = mFMP ? mFMP->childGetValue("import_scale").asReal()*2.f : 2.f;

	mDetailsSignal(mPreviewScale[0]*scale, mPreviewScale[1]*scale, mPreviewScale[2]*scale, streaming_cost, physics_cost);

	updateStatusMessages();

	return (U32) streaming_cost;
}

void LLFloaterModelPreview::setDetails(F32 x, F32 y, F32 z, F32 streaming_cost, F32 physics_cost)
{
	assert_main_thread();
	childSetTextArg("import_dimensions", "[X]", llformat("%.3f", x));
	childSetTextArg("import_dimensions", "[Y]", llformat("%.3f", y));
	childSetTextArg("import_dimensions", "[Z]", llformat("%.3f", z));
}


void LLModelPreview::rebuildUploadData()
{
	assert_main_thread();

	mUploadData.clear();
	mTextureSet.clear();

	//fill uploaddata instance vectors from scene data

	std::string requested_name = mFMP->getChild<LLUICtrl>("description_form")->getValue().asString();

	std::string metric = mFMP->getChild<LLUICtrl>("model_category_combo")->getValue().asString();

	LLSpinCtrl* scale_spinner = mFMP->getChild<LLSpinCtrl>("import_scale");

	F32 scale = scale_spinner->getValue().asReal();

	LLMatrix4 scale_mat;
	scale_mat.initScale(LLVector3(scale, scale, scale));

	F32 max_scale = 0.f;

	BOOL importerDebug = gSavedSettings.getBOOL("ImporterDebug");
	BOOL legacyMatching = gSavedSettings.getBOOL("ImporterLegacyMatching");

	for (LLModelLoader::scene::iterator iter = mBaseScene.begin(); iter != mBaseScene.end(); ++iter)
	{ //for each transform in scene
		LLMatrix4 mat		= iter->first;

		// compute position
		LLVector3 position = LLVector3(0, 0, 0) * mat;

		// compute scale
		LLVector3 x_transformed = LLVector3(1, 0, 0) * mat - position;
		LLVector3 y_transformed = LLVector3(0, 1, 0) * mat - position;
		LLVector3 z_transformed = LLVector3(0, 0, 1) * mat - position;
		F32 x_length = x_transformed.normalize();
		F32 y_length = y_transformed.normalize();
		F32 z_length = z_transformed.normalize();

		max_scale = llmax(llmax(llmax(max_scale, x_length), y_length), z_length);

		mat *= scale_mat;

		for (LLModelLoader::model_instance_list::iterator model_iter = iter->second.begin(); model_iter != iter->second.end();)
		{ //for each instance with said transform applied 
			LLModelInstance instance = *model_iter++;

			LLModel* base_model = instance.mModel;
			
			if (base_model && !requested_name.empty())
			{
				base_model->mRequestedLabel = requested_name;
				base_model->mMetric = metric;
			}

			for (int i = LLModel::NUM_LODS - 1; i >= LLModel::LOD_IMPOSTOR; i--)
			{
				LLModel* lod_model = NULL;
				if (!legacyMatching)
				{
					// Fill LOD slots by finding matching meshes by label with name extensions
					// in the appropriate scene for each LOD. This fixes all kinds of issues
					// where the indexed method below fails in spectacular fashion.
					// If you don't take the time to name your LOD and PHYS meshes
					// with the name of their corresponding mesh in the HIGH LOD,
					// then the indexed method will be attempted below.

					LLMatrix4 transform;

					std::string name_to_match = instance.mLabel;
					llassert(!name_to_match.empty());

					int extensionLOD;
					if (i != LLModel::LOD_PHYSICS || mModel[LLModel::LOD_PHYSICS].empty())
					{
						extensionLOD = i;
					}
					else
					{
						//Physics can be inherited from other LODs or loaded, so we need to adjust what extension we are searching for
						extensionLOD = mPhysicsSearchLOD;
					}

					std::string toAdd;
					switch (extensionLOD)
					{
					case LLModel::LOD_IMPOSTOR: toAdd = "_LOD0"; break;
					case LLModel::LOD_LOW:      toAdd = "_LOD1"; break;
					case LLModel::LOD_MEDIUM:   toAdd = "_LOD2"; break;
					case LLModel::LOD_PHYSICS:  toAdd = "_PHYS"; break;
					case LLModel::LOD_HIGH:                      break;
					}

					if (name_to_match.find(toAdd) == -1)
					{
						name_to_match += toAdd;
					}

					FindModel(mScene[i], name_to_match, lod_model, transform);

					if (!lod_model && i != LLModel::LOD_PHYSICS)
					{
						if (importerDebug)
						{
							LL_INFOS() << "Search of" << name_to_match << " in LOD" << i << " list failed. Searching for alternative among LOD lists." << LL_ENDL;
						}

						int searchLOD = (i > LLModel::LOD_HIGH) ? LLModel::LOD_HIGH : i;
						while ((searchLOD <= LLModel::LOD_HIGH) && !lod_model)
						{
							std::string name_to_match = instance.mLabel;
							llassert(!name_to_match.empty());

							std::string toAdd;
							switch (searchLOD)
							{
							case LLModel::LOD_IMPOSTOR: toAdd = "_LOD0"; break;
							case LLModel::LOD_LOW:      toAdd = "_LOD1"; break;
							case LLModel::LOD_MEDIUM:   toAdd = "_LOD2"; break;
							case LLModel::LOD_PHYSICS:  toAdd = "_PHYS"; break;
							case LLModel::LOD_HIGH:                      break;
							}

							if (name_to_match.find(toAdd) == -1)
							{
								name_to_match += toAdd;
							}

							// See if we can find an appropriately named model in LOD 'searchLOD'
							//
							FindModel(mScene[searchLOD], name_to_match, lod_model, transform);
							searchLOD++;
						}
					}
				}
				else
				{
					// Use old method of index-based association
					U32 idx = 0;
					for (idx = 0; idx < mBaseModel.size(); ++idx)
					{
						// find reference instance for this model
						if (mBaseModel[idx] == base_model)
						{
							if (importerDebug)
							{
								LL_INFOS() << "Attempting to use model index " << idx << " for LOD " << i << " of " << instance.mLabel << LL_ENDL;
							}
							break;
						}
					}

					// If the model list for the current LOD includes that index...
					//
					if (mModel[i].size() > idx)
					{
						// Assign that index from the model list for our LOD as the LOD model for this instance
						//
						lod_model = mModel[i][idx];
						if (importerDebug)
						{
							LL_INFOS() << "Indexed match of model index " << idx << " at LOD " << i << " to model named " << lod_model->mLabel << LL_ENDL;
						}
					}
					else if (importerDebug)
					{
						LL_INFOS() << "List of models does not include index " << idx << LL_ENDL;
					}
				}

				if (lod_model)
				{
					if (importerDebug)
					{
						if (i == LLModel::LOD_PHYSICS)
						{
							LL_INFOS() << "Assigning collision for " << instance.mLabel << " to match " << lod_model->mLabel << LL_ENDL;
						}
						else
						{
							LL_INFOS() << "Assigning LOD" << i << " for " << instance.mLabel << " to found match " << lod_model->mLabel << LL_ENDL;
						}
					}
					instance.mLOD[i] = lod_model;
				}
				else if (importerDebug)
				{
					LL_INFOS() << "List of models does not include " << instance.mLabel << LL_ENDL;
				}
			}

			LLModel* high_lod_model = instance.mLOD[LLModel::LOD_HIGH];
			if (!high_lod_model)
			{
				setLoadState( LLModelLoader::ERROR_MATERIALS );
				mFMP->childDisable( "calculate_btn" );
			}
			else
			{
				for (U32 i = 0; i < LLModel::NUM_LODS-1; i++)
				{				
					int refFaceCnt = 0;
					int modelFaceCnt = 0;
					llassert(instance.mLOD[i]);
					if (instance.mLOD[i] && !instance.mLOD[i]->matchMaterialOrder(high_lod_model, refFaceCnt, modelFaceCnt ) )
					{
						setLoadState( LLModelLoader::ERROR_MATERIALS );
						mFMP->childDisable( "calculate_btn" );
					}
				}
			}
			instance.mTransform = mat;
			mUploadData.push_back(instance);
		}
	}

	for (U32 lod = 0; lod < LLModel::NUM_LODS-1; lod++)
	{
		// Search for models that are not included into upload data
		// If we found any, that means something we loaded is not a sub-model.
		for (U32 model_ind = 0; model_ind < mModel[lod].size(); ++model_ind)
		{
			bool found_model = false;
			for (LLMeshUploadThread::instance_list::iterator iter = mUploadData.begin(); iter != mUploadData.end(); ++iter)
			{
				LLModelInstance& instance = *iter;
				if (instance.mLOD[lod] == mModel[lod][model_ind])
				{
					found_model = true;
					break;
				}
			}
			if (!found_model && mModel[lod][model_ind] && !mModel[lod][model_ind]->mSubmodelID)
			{
				if (importerDebug)
				{
					LL_INFOS() << "Model " << mModel[lod][model_ind]->mLabel << " was not used - mismatching lod models." <<  LL_ENDL;
				}
				setLoadState( LLModelLoader::ERROR_MATERIALS );
				mFMP->childDisable( "calculate_btn" );
			}
		}
	}

	F32 max_import_scale = (DEFAULT_MAX_PRIM_SCALE-0.1f)/max_scale;

	F32 max_axis = llmax(mPreviewScale.mV[0], mPreviewScale.mV[1]);
	max_axis = llmax(max_axis, mPreviewScale.mV[2]);
	max_axis *= 2.f;

	//clamp scale so that total imported model bounding box is smaller than 240m on a side
	max_import_scale = llmin(max_import_scale, 240.f/max_axis);

	scale_spinner->setMaxValue(max_import_scale);

	if (max_import_scale < scale)
	{
		scale_spinner->setValue(max_import_scale);
	}

}

void LLModelPreview::saveUploadData(bool save_skinweights, bool save_joint_positions)
{
	if (!mLODFile[LLModel::LOD_HIGH].empty())
	{
		std::string filename = mLODFile[LLModel::LOD_HIGH];
		
		std::string::size_type i = filename.rfind(".");
		if (i != std::string::npos)
		{
			filename.replace(i, filename.size()-1, ".slm");
			saveUploadData(filename, save_skinweights, save_joint_positions);
		}
	}
}

void LLModelPreview::saveUploadData(const std::string& filename, bool save_skinweights, bool save_joint_positions)
{
	if (!gSavedSettings.getBOOL("MeshImportUseSLM"))
	{
		return;
	}

	std::set<LLPointer<LLModel> > meshes;
	std::map<LLModel*, std::string> mesh_binary;

	LLModel::hull empty_hull;

	LLSD data;

	data["version"] = SLM_SUPPORTED_VERSION;
	if (!mBaseModel.empty())
	{
		data["name"] = mBaseModel[0]->getName();
	}

	S32 mesh_id = 0;

	//build list of unique models and initialize local id
	for (U32 i = 0; i < mUploadData.size(); ++i)
	{
		LLModelInstance& instance = mUploadData[i];
		
		if (meshes.find(instance.mModel) == meshes.end())
		{
			instance.mModel->mLocalID = mesh_id++;
			meshes.insert(instance.mModel);

			std::stringstream str;
			LLModel::Decomposition& decomp =
				instance.mLOD[LLModel::LOD_PHYSICS].notNull() ? 
				instance.mLOD[LLModel::LOD_PHYSICS]->mPhysics : 
				instance.mModel->mPhysics;

			LLModel::writeModel(str, 
				instance.mLOD[LLModel::LOD_PHYSICS], 
				instance.mLOD[LLModel::LOD_HIGH], 
				instance.mLOD[LLModel::LOD_MEDIUM], 
				instance.mLOD[LLModel::LOD_LOW], 
				instance.mLOD[LLModel::LOD_IMPOSTOR], 
				decomp, 
				save_skinweights, save_joint_positions,
                FALSE, TRUE, instance.mModel->mSubmodelID);
			
			data["mesh"][instance.mModel->mLocalID] = str.str();
		}

		data["instance"][i] = instance.asLLSD();
	}

	llofstream out(filename.c_str(), std::ios_base::out | std::ios_base::binary);
	LLSDSerialize::toBinary(data, out);
	out.flush();
	out.close();
}

void LLModelPreview::clearModel(S32 lod)
{
	if (lod < 0 || lod > LLModel::LOD_PHYSICS)
	{
		return;
	}

	mVertexBuffer[lod].clear();
	mModel[lod].clear();
	mScene[lod].clear();
}

void LLModelPreview::loadModel(std::string filename, S32 lod, bool force_disable_slm)
{
	assert_main_thread();

	LLMutexLock lock(this);

	if (lod < LLModel::LOD_IMPOSTOR || lod > LLModel::NUM_LODS - 1)
	{
		LL_WARNS() << "Invalid level of detail: " << lod << LL_ENDL;
		assert(lod >= LLModel::LOD_IMPOSTOR && lod < LLModel::NUM_LODS);
		return;
	}

	// This triggers if you bring up the file picker and then hit CANCEL.
	// Just use the previous model (if any) and ignore that you brought up
	// the file picker.

	if (filename.empty())
	{
		if (mBaseModel.empty())
		{
			// this is the initial file picking. Close the whole floater
			// if we don't have a base model to show for high LOD.
			mFMP->closeFloater(false);
			mLoading = false;
		}
		return;
	}

	if (mModelLoader)
	{
		LL_WARNS() << "Incompleted model load operation pending." << LL_ENDL;
		return;
	}
	
	mLODFile[lod] = filename;

	if (lod == LLModel::LOD_HIGH)
	{
		clearGLODGroup();
	}

	mModelLoader = new LLDAELoader(
		filename,
		lod, 
		&LLModelPreview::loadedCallback,
		&LLModelPreview::lookupJointByName,
		&LLModelPreview::loadTextures,
		&LLModelPreview::stateChangedCallback,
		this,
		mJointTransformMap,
		mJointsFromNode,
		gSavedSettings.getU32("ImporterModelLimit"));

	if (force_disable_slm)
	{
		mModelLoader->mTrySLM = false;
	}
	else
	{
		//only try to load from slm if viewer is configured to do so and this is the 
		//initial model load (not an LoD or physics shape)
		mModelLoader->mTrySLM = gSavedSettings.getBOOL("MeshImportUseSLM") && mUploadData.empty();
	}
	mModelLoader->start();

	mFMP->childSetTextArg("status", "[STATUS]", mFMP->getString("status_reading_file"));

	setPreviewLOD(lod);

	if ( getLoadState() >= LLModelLoader::ERROR_PARSING )
	{
		mFMP->childDisable("ok_btn");
		mFMP->childDisable( "calculate_btn" );
	}
	
	if (lod == mPreviewLOD)
	{
		mFMP->childSetValue("lod_file_" + lod_name[lod], mLODFile[lod]);
	}
	else if (lod == LLModel::LOD_PHYSICS)
	{
		mFMP->childSetValue("physics_file", mLODFile[lod]);
	}

	mFMP->openFloater();
}

void LLModelPreview::setPhysicsFromLOD(S32 lod)
{
	assert_main_thread();

	if (lod >= 0 && lod <= 3)
	{
		mPhysicsSearchLOD = lod;
		mModel[LLModel::LOD_PHYSICS] = mModel[lod];
		mScene[LLModel::LOD_PHYSICS] = mScene[lod];
		mLODFile[LLModel::LOD_PHYSICS].clear();
		mFMP->childSetValue("physics_file", mLODFile[LLModel::LOD_PHYSICS]);
		mVertexBuffer[LLModel::LOD_PHYSICS].clear();
		rebuildUploadData();
		refresh();
		updateStatusMessages();
	}
}

void LLModelPreview::clearIncompatible(S32 lod)
{
	//Don't discard models if specified model is the physic rep
	if ( lod == LLModel::LOD_PHYSICS )
	{
		return;
	}

	// at this point we don't care about sub-models,
	// different amount of sub-models means face count mismatch, not incompatibility
	U32 lod_size = countRootModels(mModel[lod]);
	for (U32 i = 0; i <= LLModel::LOD_HIGH; i++)
	{ //clear out any entries that aren't compatible with this model
		if (i != lod)
		{
			if (countRootModels(mModel[i]) != lod_size)
			{
				mModel[i].clear();
				mScene[i].clear();
				mVertexBuffer[i].clear();

				if (i == LLModel::LOD_HIGH)
				{
					mBaseModel = mModel[lod];
					clearGLODGroup();
					mBaseScene = mScene[lod];
					mVertexBuffer[5].clear();
				}
			}
		}
	}
}

void LLModelPreview::clearGLODGroup()
{
	if (mGroup)
	{
		for (std::map<LLPointer<LLModel>, U32>::iterator iter = mObject.begin(); iter != mObject.end(); ++iter)
		{
			glodDeleteObject(iter->second);
			stop_gloderror();
		}
		mObject.clear();

		glodDeleteGroup(mGroup);
		stop_gloderror();
		mGroup = 0;
	}
}

void LLModelPreview::loadModelCallback(S32 loaded_lod)
{
	assert_main_thread();

	LLMutexLock lock(this);
	if (!mModelLoader)
	{
		mLoading = false ;
		return;
	}
	if(getLoadState() >= LLModelLoader::ERROR_PARSING)
	{
		mLoading = false ;
		mModelLoader = NULL;
		return ;
	}

	// Copy determinations about rig so UI will reflect them
	//
	setRigValidForJointPositionUpload(mModelLoader->isRigValidForJointPositionUpload());
	setLegacyRigValid(mModelLoader->isLegacyRigValid());

	mModelLoader->loadTextures() ;

	if (loaded_lod == -1)
	{ //populate all LoDs from model loader scene
		mBaseModel.clear();
		mBaseScene.clear();

		bool skin_weights = false;
		bool joint_positions = false;

		for (S32 lod = 0; lod < LLModel::NUM_LODS; ++lod)
		{ //for each LoD

			//clear scene and model info
			mScene[lod].clear();
			mModel[lod].clear();
			mVertexBuffer[lod].clear();
			
			if (mModelLoader->mScene.begin()->second[0].mLOD[lod].notNull())
			{ //if this LoD exists in the loaded scene

				//copy scene to current LoD
				mScene[lod] = mModelLoader->mScene;
			
				//touch up copied scene to look like current LoD
				for (LLModelLoader::scene::iterator iter = mScene[lod].begin(); iter != mScene[lod].end(); ++iter)
				{
					LLModelLoader::model_instance_list& list = iter->second;

					for (LLModelLoader::model_instance_list::iterator list_iter = list.begin(); list_iter != list.end(); ++list_iter)
					{	
						//override displayed model with current LoD
						list_iter->mModel = list_iter->mLOD[lod];

						if (!list_iter->mModel)
						{
							continue;
						}

						//add current model to current LoD's model list (LLModel::mLocalID makes a good vector index)
						S32 idx = list_iter->mModel->mLocalID;

						if (mModel[lod].size() <= idx)
						{ //stretch model list to fit model at given index
							mModel[lod].resize(idx+1);
						}

						mModel[lod][idx] = list_iter->mModel;
						if (!list_iter->mModel->mSkinWeights.empty())
						{
							skin_weights = true;

							if (!list_iter->mModel->mSkinInfo.mAlternateBindMatrix.empty())
							{
								joint_positions = true;
							}
						}
					}
				}
			}
		}

		if (mFMP)
		{
			LLFloaterModelPreview* fmp = (LLFloaterModelPreview*) mFMP;

			if (skin_weights)
			{ //enable uploading/previewing of skin weights if present in .slm file
				fmp->enableViewOption("show_skin_weight");
				mViewOption["show_skin_weight"] = true;
				fmp->childSetValue("upload_skin", true);
			}

			if (joint_positions)
			{ 
				fmp->enableViewOption("show_joint_positions");
				mViewOption["show_joint_positions"] = true;
				fmp->childSetValue("upload_joints", true);
			}
		}

		//copy high lod to base scene for LoD generation
		mBaseScene = mScene[LLModel::LOD_HIGH];
		mBaseModel = mModel[LLModel::LOD_HIGH];

		mDirty = true;
		resetPreviewTarget();
	}
	else
	{ //only replace given LoD
		mModel[loaded_lod] = mModelLoader->mModelList;
		mScene[loaded_lod] = mModelLoader->mScene;
		mVertexBuffer[loaded_lod].clear();

		setPreviewLOD(loaded_lod);

		if (loaded_lod == LLModel::LOD_HIGH)
		{ //save a copy of the highest LOD for automatic LOD manipulation
			if (mBaseModel.empty())
			{ //first time we've loaded a model, auto-gen LoD
				mGenLOD = true;
			}

			mBaseModel = mModel[loaded_lod];
			clearGLODGroup();

			mBaseScene = mScene[loaded_lod];
			mVertexBuffer[5].clear();
		}
		else
		{
			BOOL importerDebug = gSavedSettings.getBOOL("ImporterDebug");
			BOOL legacyMatching = gSavedSettings.getBOOL("ImporterLegacyMatching");
			if (!legacyMatching)
			{
				if (!mBaseModel.empty())
				{ 
					BOOL name_based = FALSE;
					BOOL has_submodels = FALSE;
					for (U32 idx = 0; idx < mBaseModel.size(); ++idx)
					{
						if (mBaseModel[idx]->mSubmodelID)
						{ // don't do index-based renaming when the base model has submodels
							has_submodels = TRUE;
							if (importerDebug)
							{
								LL_INFOS() << "High LOD has submodels" << LL_ENDL;
							}
							break;
						}
					}

					for (U32 idx = 0; idx < mModel[loaded_lod].size(); ++idx)
					{
						std::string loaded_name = stripSuffix(mModel[loaded_lod][idx]->mLabel);

						LLModel* found_model = NULL;
						LLMatrix4 transform;
						FindModel(mBaseScene, loaded_name, found_model, transform);
						if (found_model)
						{ // don't rename correctly named models (even if they are placed in a wrong order)
							name_based = TRUE;
						}

						if (mModel[loaded_lod][idx]->mSubmodelID)
						{ // don't rename the models when loaded LOD model has submodels
							has_submodels = TRUE;
						}
					}

					if (importerDebug)
					{
						LL_INFOS() << "Loaded LOD " << loaded_lod << ": correct names" << (name_based ? "" : "NOT ") << "found; submodels " << (has_submodels ? "" : "NOT ") << "found" << LL_ENDL;
					}

					if (!name_based && !has_submodels)
					{ // replace the name of the model loaded for any non-HIGH LOD to match the others (MAINT-5601)
					  // this actually works like "ImporterLegacyMatching" for this particular LOD
						for (U32 idx = 0; idx < mModel[loaded_lod].size() && idx < mBaseModel.size(); ++idx)
						{ 
							std::string name = mBaseModel[idx]->mLabel;
							std::string loaded_name = stripSuffix(mModel[loaded_lod][idx]->mLabel);

							if (loaded_name != name)
							{
								switch (loaded_lod)
								{
								case LLModel::LOD_IMPOSTOR: name += "_LOD0"; break;
								case LLModel::LOD_LOW:      name += "_LOD1"; break;
								case LLModel::LOD_MEDIUM:   name += "_LOD2"; break;
								case LLModel::LOD_PHYSICS:  name += "_PHYS"; break;
								case LLModel::LOD_HIGH:                      break;
								}

								if (importerDebug)
								{
									LL_WARNS() << "Loded model name " << mModel[loaded_lod][idx]->mLabel << " for LOD " << loaded_lod << " doesn't match the base model. Renaming to " << name << LL_ENDL;
								}

								mModel[loaded_lod][idx]->mLabel = name;
							}
						}
					}
				}
			}
		}

		clearIncompatible(loaded_lod);

		mDirty = true;

		if (loaded_lod == LLModel::LOD_HIGH)
		{
			resetPreviewTarget();
		}
	}

	mLoading = false;
	if (mFMP)
	{
		mFMP->getChild<LLCheckBoxCtrl>("confirm_checkbox")->set(FALSE);
		if (!mBaseModel.empty())
		{
			const std::string& model_name = mBaseModel[0]->getName();
			mFMP->getChild<LLUICtrl>("description_form")->setValue(model_name);
		}
	}
	refresh();

	mModelLoadedSignal();

	mModelLoader = NULL;
}

void LLModelPreview::resetPreviewTarget()
{
	if ( mModelLoader )
	{
		mPreviewTarget = (mModelLoader->mExtents[0] + mModelLoader->mExtents[1]) * 0.5f;
		mPreviewScale = (mModelLoader->mExtents[1] - mModelLoader->mExtents[0]) * 0.5f;
	}

	setPreviewTarget(mPreviewScale.magVec()*10.f);
}

void LLModelPreview::generateNormals()
{
	assert_main_thread();

	S32 which_lod = mPreviewLOD;

	if (which_lod > 4 || which_lod < 0 ||
		mModel[which_lod].empty())
	{
		return;
	}

	F32 angle_cutoff = mFMP->childGetValue("crease_angle").asReal();

	mRequestedCreaseAngle[which_lod] = angle_cutoff;

	angle_cutoff *= DEG_TO_RAD;

	if (which_lod == 3 && !mBaseModel.empty())
	{
		if(mBaseModelFacesCopy.empty())
		{
			mBaseModelFacesCopy.reserve(mBaseModel.size());
			for (LLModelLoader::model_list::iterator it = mBaseModel.begin(), itE = mBaseModel.end(); it != itE; ++it)
			{
				v_LLVolumeFace_t faces;
				(*it)->copyFacesTo(faces);
				mBaseModelFacesCopy.push_back(faces);
			}
		}

		for (LLModelLoader::model_list::iterator it = mBaseModel.begin(), itE = mBaseModel.end(); it != itE; ++it)
		{
			(*it)->generateNormals(angle_cutoff);
		}

		mVertexBuffer[5].clear();
	}

	bool perform_copy = mModelFacesCopy[which_lod].empty();
	if(perform_copy) {
		mModelFacesCopy[which_lod].reserve(mModel[which_lod].size());
	}

	for (LLModelLoader::model_list::iterator it = mModel[which_lod].begin(), itE = mModel[which_lod].end(); it != itE; ++it)
	{
		if(perform_copy)
		{
			v_LLVolumeFace_t faces;
			(*it)->copyFacesTo(faces);
			mModelFacesCopy[which_lod].push_back(faces);
		}

		(*it)->generateNormals(angle_cutoff);
	}

	mVertexBuffer[which_lod].clear();
	refresh();
	updateStatusMessages();
}

void LLModelPreview::restoreNormals()
{
	S32 which_lod = mPreviewLOD;

	if (which_lod > 4 || which_lod < 0 ||
		mModel[which_lod].empty())
	{
		return;
	}

	if(!mBaseModelFacesCopy.empty())
	{
		llassert(mBaseModelFacesCopy.size() == mBaseModel.size());

		vv_LLVolumeFace_t::const_iterator itF = mBaseModelFacesCopy.begin();
		for (LLModelLoader::model_list::iterator it = mBaseModel.begin(), itE = mBaseModel.end(); it != itE; ++it, ++itF)
		{
			(*it)->copyFacesFrom((*itF));
		}

		mBaseModelFacesCopy.clear();
	}
	
	if(!mModelFacesCopy[which_lod].empty())
	{
		vv_LLVolumeFace_t::const_iterator itF = mModelFacesCopy[which_lod].begin();
		for (LLModelLoader::model_list::iterator it = mModel[which_lod].begin(), itE = mModel[which_lod].end(); it != itE; ++it, ++itF)
		{
			(*it)->copyFacesFrom((*itF));
		}

		mModelFacesCopy[which_lod].clear();
	}
	
	mVertexBuffer[which_lod].clear();
	refresh();
	updateStatusMessages();
}

void LLModelPreview::genLODs(S32 which_lod, U32 decimation, bool enforce_tri_limit)
{
	// Allow LoD from -1 to LLModel::LOD_PHYSICS
	if (which_lod < -1 || which_lod > LLModel::NUM_LODS - 1)
	{
		LL_WARNS() << "Invalid level of detail: " << which_lod << LL_ENDL;
		assert(which_lod >= -1 && which_lod < LLModel::NUM_LODS);
		return;
	}

	if (mBaseModel.empty())
	{
		return;
	}

	LLVertexBuffer::unbind();

	bool no_ff = LLGLSLShader::sNoFixedFunction;
	LLGLSLShader* shader = LLGLSLShader::sCurBoundShaderPtr;
	LLGLSLShader::sNoFixedFunction = false;

	if (shader)
	{
		shader->unbind();
	}
	
	stop_gloderror();
	static U32 cur_name = 1;

	S32 limit = -1;

	U32 triangle_count = 0;

	U32 instanced_triangle_count = 0;

	//get the triangle count for the whole scene
	for (LLModelLoader::scene::iterator iter = mBaseScene.begin(), endIter = mBaseScene.end(); iter != endIter; ++iter)
	{
		for (LLModelLoader::model_instance_list::iterator instance = iter->second.begin(), end_instance = iter->second.end(); instance != end_instance; ++instance)
		{
			LLModel* mdl = instance->mModel;
			if (mdl)
			{
				instanced_triangle_count += mdl->getNumTriangles();
			}
		}
	}

	//get the triangle count for the non-instanced set of models
	for (U32 i = 0; i < mBaseModel.size(); ++i)
	{
		triangle_count += mBaseModel[i]->getNumTriangles();
	}
	
	//get ratio of uninstanced triangles to instanced triangles
	F32 triangle_ratio = (F32) triangle_count / (F32) instanced_triangle_count;

	U32 base_triangle_count = triangle_count;

	U32 type_mask = LLVertexBuffer::MAP_VERTEX | LLVertexBuffer::MAP_NORMAL | LLVertexBuffer::MAP_TEXCOORD0;

	U32 lod_mode = 0;

	F32 lod_error_threshold = 0;

	// The LoD should be in range from Lowest to High
	if (which_lod > -1 && which_lod < NUM_LOD)
	{
		LLCtrlSelectionInterface* iface = mFMP->childGetSelectionInterface("lod_mode_" + lod_name[which_lod]);
		if (iface)
		{
			lod_mode = iface->getFirstSelectedIndex();
		}

		lod_error_threshold = mFMP->childGetValue("lod_error_threshold_" + lod_name[which_lod]).asReal();
	}

	if (which_lod != -1)
	{
		mRequestedLoDMode[which_lod] = lod_mode;
	}

	if (lod_mode == 0)
	{
		lod_mode = GLOD_TRIANGLE_BUDGET;

		// The LoD should be in range from Lowest to High
		if (which_lod > -1 && which_lod < NUM_LOD)
		{
			limit = mFMP->childGetValue("lod_triangle_limit_" + lod_name[which_lod]).asInteger();
			//convert from "scene wide" to "non-instanced" triangle limit
			limit = (S32) ( (F32) limit*triangle_ratio );
		}
	}
	else
	{
		lod_mode = GLOD_ERROR_THRESHOLD;
	}

	bool object_dirty = false;

	if (mGroup == 0)
	{
		object_dirty = true;
		mGroup = cur_name++;
		glodNewGroup(mGroup);
	}

	if (object_dirty)
	{
		for (LLModelLoader::model_list::iterator iter = mBaseModel.begin(); iter != mBaseModel.end(); ++iter)
		{ //build GLOD objects for each model in base model list
			LLModel* mdl = *iter;

			if (mObject[mdl] != 0)
			{
				glodDeleteObject(mObject[mdl]);
			}

			mObject[mdl] = cur_name++;

			glodNewObject(mObject[mdl], mGroup, GLOD_DISCRETE);
			stop_gloderror();

			if (iter == mBaseModel.begin() && !mdl->mSkinWeights.empty())
			{ //regenerate vertex buffer for skinned models to prevent animation feedback during LOD generation
				mVertexBuffer[5].clear();
			}

			if (mVertexBuffer[5].empty())
			{
				genBuffers(5, false);
			}

			U32 tri_count = 0;
			for (U32 i = 0; i < mVertexBuffer[5][mdl].size(); ++i)
			{
				LLVertexBuffer* buff = mVertexBuffer[5][mdl][i];
				buff->setBuffer(type_mask & buff->getTypeMask());
				
				U32 num_indices = mVertexBuffer[5][mdl][i]->getNumIndices();
				if (num_indices > 2)
				{
					glodInsertElements(mObject[mdl], i, GL_TRIANGLES, num_indices, GL_UNSIGNED_SHORT, (U8*) mVertexBuffer[5][mdl][i]->getIndicesPointer(), 0, 0.f);
				}
				tri_count += num_indices/3;
				stop_gloderror();
			}

			glodBuildObject(mObject[mdl]);
			stop_gloderror();
		}
	}


	S32 start = LLModel::LOD_HIGH;
	S32 end = 0;

	if (which_lod != -1)
	{
		start = end = which_lod;
	}

	mMaxTriangleLimit = base_triangle_count;

	for (S32 lod = start; lod >= end; --lod)
	{
		if (which_lod == -1)
		{
			if (lod < start)
			{
				triangle_count /= decimation;
			}
		}
		else
		{
			if (enforce_tri_limit)
			{
				triangle_count = limit;
			}
			else
			{
				for (S32 j=LLModel::LOD_HIGH; j>which_lod; --j)
				{
					triangle_count /= decimation;
				}
			}
		}

		mModel[lod].clear();
		mModel[lod].resize(mBaseModel.size());
		mVertexBuffer[lod].clear();

		U32 actual_tris = 0;
		U32 actual_verts = 0;
		U32 submeshes = 0;

		mRequestedTriangleCount[lod] = (S32) ( (F32) triangle_count / triangle_ratio );
		mRequestedErrorThreshold[lod] = lod_error_threshold;

		glodGroupParameteri(mGroup, GLOD_ADAPT_MODE, lod_mode);
		stop_gloderror();

		glodGroupParameteri(mGroup, GLOD_ERROR_MODE, GLOD_OBJECT_SPACE_ERROR);
		stop_gloderror();

		glodGroupParameterf(mGroup, GLOD_OBJECT_SPACE_ERROR_THRESHOLD, lod_error_threshold);
		stop_gloderror();

		if (lod_mode != GLOD_TRIANGLE_BUDGET)
		{ 			
			glodGroupParameteri(mGroup, GLOD_MAX_TRIANGLES, 0);
		}
		else
		{
			//SH-632: always add 1 to desired amount to avoid decimating below desired amount
			glodGroupParameteri(mGroup, GLOD_MAX_TRIANGLES, triangle_count+1);
		}
			
		stop_gloderror();
		glodAdaptGroup(mGroup);
		stop_gloderror();		

		for (U32 mdl_idx = 0; mdl_idx < mBaseModel.size(); ++mdl_idx)
		{
			LLModel* base = mBaseModel[mdl_idx];

			GLint patch_count = 0;
			glodGetObjectParameteriv(mObject[base], GLOD_NUM_PATCHES, &patch_count);
			stop_gloderror();

			LLVolumeParams volume_params;
			volume_params.setType(LL_PCODE_PROFILE_SQUARE, LL_PCODE_PATH_LINE);
			mModel[lod][mdl_idx] = new LLModel(volume_params, 0.f);

            std::string name = base->mLabel;

            switch (lod)
            {
                case LLModel::LOD_IMPOSTOR: name += "_LOD0"; break;
                case LLModel::LOD_LOW:      name += "_LOD1"; break;
		        case LLModel::LOD_MEDIUM:   name += "_LOD2"; break;
                case LLModel::LOD_PHYSICS:  name += "_PHYS"; break;
                case LLModel::LOD_HIGH:                      break;
            }

            mModel[lod][mdl_idx]->mLabel = name;
			mModel[lod][mdl_idx]->mSubmodelID = base->mSubmodelID;
            
			GLint* sizes = new GLint[patch_count*2];
			glodGetObjectParameteriv(mObject[base], GLOD_PATCH_SIZES, sizes);
			stop_gloderror();

			GLint* names = new GLint[patch_count];
			glodGetObjectParameteriv(mObject[base], GLOD_PATCH_NAMES, names);
			stop_gloderror();

			mModel[lod][mdl_idx]->setNumVolumeFaces(patch_count);

			LLModel* target_model = mModel[lod][mdl_idx];

			for (GLint i = 0; i < patch_count; ++i)
			{
				type_mask = mVertexBuffer[5][base][i]->getTypeMask();

				LLPointer<LLVertexBuffer> buff = new LLVertexBuffer(type_mask, 0);

				if (sizes[i*2+1] > 0 && sizes[i*2] > 0)
				{
					buff->allocateBuffer(sizes[i*2+1], sizes[i*2], true);
					buff->setBuffer(type_mask);
					glodFillElements(mObject[base], names[i], GL_UNSIGNED_SHORT, (U8*) buff->getIndicesPointer());
					stop_gloderror();
				}
				else
				{ //this face was eliminated, create a dummy triangle (one vertex, 3 indices, all 0)
					buff->allocateBuffer(1, 3, true);
					memset((U8*) buff->getMappedData(), 0, buff->getSize());
					memset((U8*) buff->getIndicesPointer(), 0, buff->getIndicesSize());
				}

				buff->validateRange(0, buff->getNumVerts()-1, buff->getNumIndices(), 0);

				LLStrider<LLVector3> pos;
				LLStrider<LLVector3> norm;
				LLStrider<LLVector2> tc;
				LLStrider<U16> index;

				buff->getVertexStrider(pos);
				if (type_mask & LLVertexBuffer::MAP_NORMAL)
				{
					buff->getNormalStrider(norm);
				}
				if (type_mask & LLVertexBuffer::MAP_TEXCOORD0)
				{
					buff->getTexCoord0Strider(tc);
				}

				buff->getIndexStrider(index);

				target_model->setVolumeFaceData(names[i], pos, norm, tc, index, buff->getNumVerts(), buff->getNumIndices());
				actual_tris += buff->getNumIndices()/3;
				actual_verts += buff->getNumVerts();
				++submeshes;

				if (!validate_face(target_model->getVolumeFace(names[i])))
				{
					LL_ERRS() << "Invalid face generated during LOD generation." << LL_ENDL;
				}
			}

			//blind copy skin weights and just take closest skin weight to point on
			//decimated mesh for now (auto-generating LODs with skin weights is still a bit
			//of an open problem).
			target_model->mPosition = base->mPosition;
			target_model->mSkinWeights = base->mSkinWeights;
			target_model->mSkinInfo = base->mSkinInfo;
			//copy material list
			target_model->mMaterialList = base->mMaterialList;

			if (!validate_model(target_model))
			{
				LL_ERRS() << "Invalid model generated when creating LODs" << LL_ENDL;
			}

			delete [] sizes;
			delete [] names;
		}

		//rebuild scene based on mBaseScene
		mScene[lod].clear();
		mScene[lod] = mBaseScene;

		for (U32 i = 0; i < mBaseModel.size(); ++i)
		{
			LLModel* mdl = mBaseModel[i];
			LLModel* target = mModel[lod][i];
			if (target)
			{
				for (LLModelLoader::scene::iterator iter = mScene[lod].begin(); iter != mScene[lod].end(); ++iter)
				{
					for (U32 j = 0; j < iter->second.size(); ++j)
					{
						if (iter->second[j].mModel == mdl)
						{
							iter->second[j].mModel = target;
						}
					}
				}
			}
		}
	}

	mResourceCost = calcResourceCost();

	LLVertexBuffer::unbind();
	LLGLSLShader::sNoFixedFunction = no_ff;
	if (shader)
	{
		shader->bind();
	}
}

void LLModelPreview::updateStatusMessages()
{
	assert_main_thread();

	//triangle/vertex/submesh count for each mesh asset for each lod
	std::vector<S32> tris[LLModel::NUM_LODS];
	std::vector<S32> verts[LLModel::NUM_LODS];
	std::vector<S32> submeshes[LLModel::NUM_LODS];

	//total triangle/vertex/submesh count for each lod
	S32 total_tris[LLModel::NUM_LODS];
	S32 total_verts[LLModel::NUM_LODS];
	S32 total_submeshes[LLModel::NUM_LODS];

    for (U32 i = 0; i < LLModel::NUM_LODS-1; i++)
    {
        total_tris[i] = 0;
	    total_verts[i] = 0;
	    total_submeshes[i] = 0;
    }

    for (LLMeshUploadThread::instance_list::iterator iter = mUploadData.begin(); iter != mUploadData.end(); ++iter)
	{
		LLModelInstance& instance = *iter;

        LLModel* model_high_lod = instance.mLOD[LLModel::LOD_HIGH];
        if (!model_high_lod)
		{
			setLoadState( LLModelLoader::ERROR_MATERIALS );
			mFMP->childDisable( "calculate_btn" );
			continue;
		}

        for (U32 i = 0; i < LLModel::NUM_LODS-1; i++)
		{
            LLModel* lod_model = instance.mLOD[i];
            if (!lod_model)
            {
                setLoadState( LLModelLoader::ERROR_MATERIALS );
                mFMP->childDisable( "calculate_btn" );
            }

            int refFaceCnt = 0;
            int modelFaceCnt = 0;

            if (!lod_model->matchMaterialOrder(model_high_lod, refFaceCnt, modelFaceCnt ) )
			{
                setLoadState( LLModelLoader::ERROR_MATERIALS );
				mFMP->childDisable( "calculate_btn" );
			}

            if (lod_model)
			{
					//for each model in the lod
				S32 cur_tris = 0;
				S32 cur_verts = 0;
				S32 cur_submeshes = lod_model->getNumVolumeFaces();

				for (S32 j = 0; j < cur_submeshes; ++j)
				{ //for each submesh (face), add triangles and vertices to current total
					const LLVolumeFace& face = lod_model->getVolumeFace(j);
					cur_tris += face.mNumIndices/3;
					cur_verts += face.mNumVertices;
				}

                std::string instance_name = instance.mLabel;

                BOOL importerDebug = gSavedSettings.getBOOL("ImporterDebug");
                if (importerDebug)
                {
                    // Useful for debugging generalized complaints below about total submeshes which don't have enough
                    // context to address exactly what needs to be fixed to move towards compliance with the rules.
                    //
                    LL_INFOS() << "Instance " << lod_model->mLabel << " LOD " << i << " Verts: "   << cur_verts     << LL_ENDL;
                    LL_INFOS() << "Instance " << lod_model->mLabel << " LOD " << i << " Tris:  "   << cur_tris      << LL_ENDL;
                    LL_INFOS() << "Instance " << lod_model->mLabel << " LOD " << i << " Faces: "   << cur_submeshes << LL_ENDL;

                    LLModel::material_list::iterator mat_iter = lod_model->mMaterialList.begin();
                    while (mat_iter != lod_model->mMaterialList.end())
                    {
                        LL_INFOS() << "Instance " << lod_model->mLabel << " LOD " << i << " Material " << *(mat_iter) << LL_ENDL;
                        mat_iter++;
                    }
                }

                //add this model to the lod total
				total_tris[i] += cur_tris;
				total_verts[i] += cur_verts;
				total_submeshes[i] += cur_submeshes;

				//store this model's counts to asset data
				tris[i].push_back(cur_tris);
				verts[i].push_back(cur_verts);
				submeshes[i].push_back(cur_submeshes);
			}
		}
    }

	if (mMaxTriangleLimit == 0)
	{
		mMaxTriangleLimit = total_tris[LLModel::LOD_HIGH];
	}

	bool has_degenerate = false;

	{//check for degenerate triangles in physics mesh
		U32 lod = LLModel::LOD_PHYSICS;
		const LLVector4a scale(0.5f);
		for (U32 i = 0; i < mModel[lod].size() && !has_degenerate; ++i)
		{ //for each model in the lod
			if (mModel[lod][i] && mModel[lod][i]->mPhysics.mHull.empty())
			{ //no decomp exists
				S32 cur_submeshes = mModel[lod][i]->getNumVolumeFaces();
				for (S32 j = 0; j < cur_submeshes && !has_degenerate; ++j)
				{ //for each submesh (face), add triangles and vertices to current total
					LLVolumeFace& face = mModel[lod][i]->getVolumeFace(j);
					for (S32 k = 0; (k < face.mNumIndices) && !has_degenerate; )
					{
						U16 index_a = face.mIndices[k+0];
						U16 index_b = face.mIndices[k+1];
						U16 index_c = face.mIndices[k+2];

						LLVector4a v1; v1.setMul(face.mPositions[index_a], scale);
						LLVector4a v2; v2.setMul(face.mPositions[index_b], scale);
						LLVector4a v3; v3.setMul(face.mPositions[index_c], scale);

						if (ll_is_degenerate(v1,v2,v3))
						{
							has_degenerate = true;
						}
						else
						{
							k += 3;
						}
					}
				}
			}
		}
	}

	mFMP->childSetTextArg("submeshes_info", "[SUBMESHES]", llformat("%d", total_submeshes[LLModel::LOD_HIGH]));

	std::string mesh_status_na = mFMP->getString("mesh_status_na");

	S32 upload_status[LLModel::LOD_HIGH+1];

	mModelNoErrors = true;

	const U32 lod_high = LLModel::LOD_HIGH;
	U32 high_submodel_count = mModel[lod_high].size() - countRootModels(mModel[lod_high]);

	for (S32 lod = 0; lod <= lod_high; ++lod)
	{
		upload_status[lod] = 0;

		std::string message = "mesh_status_good";

		if (total_tris[lod] > 0)
		{
			mFMP->childSetValue(lod_triangles_name[lod], llformat("%d", total_tris[lod]));
			mFMP->childSetValue(lod_vertices_name[lod], llformat("%d", total_verts[lod]));
		}
		else
		{
			if (lod == lod_high)
			{
				upload_status[lod] = 2;
				message = "mesh_status_missing_lod";
			}
			else
			{
				for (S32 i = lod-1; i >= 0; --i)
				{
					if (total_tris[i] > 0)
					{
						upload_status[lod] = 2;
						message = "mesh_status_missing_lod";
					}
				}
			}

			mFMP->childSetValue(lod_triangles_name[lod], mesh_status_na);
			mFMP->childSetValue(lod_vertices_name[lod], mesh_status_na);
		}

		if (lod != lod_high)
		{
			if (total_submeshes[lod] && total_submeshes[lod] != total_submeshes[lod_high])
			{ //number of submeshes is different
				message = "mesh_status_submesh_mismatch";
				upload_status[lod] = 2;
			}
			else if (mModel[lod].size() - countRootModels(mModel[lod]) != high_submodel_count)
			{//number of submodels is different, not all faces are matched correctly.
				message = "mesh_status_submesh_mismatch";
				upload_status[lod] = 2;
				// Note: Submodels in instance were loaded from higher LOD and as result face count
				// returns same value and total_submeshes[lod] is identical to high_lod one.
			}
			else if (!tris[lod].empty() && tris[lod].size() != tris[lod_high].size())
			{ //number of meshes is different
				message = "mesh_status_mesh_mismatch";
				upload_status[lod] = 2;
			}
			else if (!verts[lod].empty())
			{
				S32 sum_verts_higher_lod = 0;
				S32 sum_verts_this_lod = 0;
				for (U32 i = 0; i < verts[lod].size(); ++i)
				{
					sum_verts_higher_lod += ((i < verts[lod+1].size()) ? verts[lod+1][i] : 0);
					sum_verts_this_lod += verts[lod][i];
				}

				if ((sum_verts_higher_lod > 0) &&
					(sum_verts_this_lod > sum_verts_higher_lod))
				{
					//too many vertices in this lod
					message = "mesh_status_too_many_vertices";
					upload_status[lod] = 1;
				}
			}
		}

		LLIconCtrl* icon = mFMP->getChild<LLIconCtrl>(lod_icon_name[lod]);
		LLUIImagePtr img = LLUI::getUIImage(lod_status_image[upload_status[lod]]);
		icon->setVisible(true);
		icon->setImage(img);

		if (upload_status[lod] >= 2)
		{
			mModelNoErrors = false;
		}

		if (lod == mPreviewLOD)
		{
			mFMP->childSetValue("lod_status_message_text", mFMP->getString(message));
			icon = mFMP->getChild<LLIconCtrl>("lod_status_message_icon");
			icon->setImage(img);
		}

		updateLodControls(lod);
	}


	//warn if hulls have more than 256 points in them
	BOOL physExceededVertexLimit = FALSE;
	for (U32 i = 0; mModelNoErrors && i < mModel[LLModel::LOD_PHYSICS].size(); ++i)
	{
		LLModel* mdl = mModel[LLModel::LOD_PHYSICS][i];

		if (mdl)
		{
			for (U32 j = 0; j < mdl->mPhysics.mHull.size(); ++j)
			{
				if (mdl->mPhysics.mHull[j].size() > 256)
				{
					physExceededVertexLimit = TRUE;
					LL_INFOS() << "Physical model " << mdl->mLabel << " exceeds vertex per hull limitations." << LL_ENDL;
					break;
				}
			}
		}
	}
	mFMP->childSetVisible("physics_status_message_text", physExceededVertexLimit);
	LLIconCtrl* physStatusIcon = mFMP->getChild<LLIconCtrl>("physics_status_message_icon");
	physStatusIcon->setVisible(physExceededVertexLimit);
	if (physExceededVertexLimit)
	{
		mFMP->childSetValue("physics_status_message_text", mFMP->getString("phys_status_vertex_limit_exceeded"));
		LLUIImagePtr img = LLUI::getUIImage("ModelImport_Status_Warning");
		physStatusIcon->setImage(img);
	}

	if (getLoadState() >= LLModelLoader::ERROR_PARSING)
	{
		mModelNoErrors = false;
		LL_INFOS() << "Loader returned errors, model can't be uploaded" << LL_ENDL;
	}

	bool uploadingSkin		     = mFMP->childGetValue("upload_skin").asBoolean();
	bool uploadingJointPositions = mFMP->childGetValue("upload_joints").asBoolean();

	if ( uploadingSkin )
	{
		if ( uploadingJointPositions && !isRigValidForJointPositionUpload() )
		{
			mModelNoErrors = false;
			LL_INFOS() << "Invalid rig, there might be issues with uploading Joint positions" << LL_ENDL;
		}
	}

	if(mModelNoErrors && mModelLoader)
	{
		if(!mModelLoader->areTexturesReady() && mFMP->childGetValue("upload_textures").asBoolean())
		{
			// Some textures are still loading, prevent upload until they are done
			mModelNoErrors = false;
		}
	}

	// Todo: investigate use of has_degenerate and include into mModelNoErrors upload blocking mechanics
	// current use of has_degenerate won't block upload permanently - later checks will restore the button
	if (!mModelNoErrors || has_degenerate)
	{
		mFMP->childDisable("ok_btn");
	}
	
	//add up physics triangles etc
	S32 phys_tris = 0;
	S32 phys_hulls = 0;
	S32 phys_points = 0;

	//get the triangle count for the whole scene
	for (LLModelLoader::scene::iterator iter = mScene[LLModel::LOD_PHYSICS].begin(), endIter = mScene[LLModel::LOD_PHYSICS].end(); iter != endIter; ++iter)
	{
		for (LLModelLoader::model_instance_list::iterator instance = iter->second.begin(), end_instance = iter->second.end(); instance != end_instance; ++instance)
		{
			LLModel* model = instance->mModel;
			if (model)
			{
				S32 cur_submeshes = model->getNumVolumeFaces();

				LLModel::convex_hull_decomposition& decomp = model->mPhysics.mHull;

				if (!decomp.empty())
				{
					phys_hulls += decomp.size();
					for (U32 i = 0; i < decomp.size(); ++i)
					{
						phys_points += decomp[i].size();
					}
				}
				else
				{ //choose physics shape OR decomposition, can't use both
					for (S32 j = 0; j < cur_submeshes; ++j)
					{ //for each submesh (face), add triangles and vertices to current total
						const LLVolumeFace& face = model->getVolumeFace(j);
						phys_tris += face.mNumIndices/3;
					}
				}
			}
		}
	}

	if (phys_tris > 0)
	{
		mFMP->childSetTextArg("physics_triangles", "[TRIANGLES]", llformat("%d", phys_tris));
	}
	else
	{
		mFMP->childSetTextArg("physics_triangles", "[TRIANGLES]", mesh_status_na);
	}

	if (phys_hulls > 0)
	{
		mFMP->childSetTextArg("physics_hulls", "[HULLS]", llformat("%d", phys_hulls));
		mFMP->childSetTextArg("physics_points", "[POINTS]", llformat("%d", phys_points));
	}
	else
	{
		mFMP->childSetTextArg("physics_hulls", "[HULLS]", mesh_status_na);
		mFMP->childSetTextArg("physics_points", "[POINTS]", mesh_status_na);
	}

	LLFloaterModelPreview* fmp = LLFloaterModelPreview::sInstance;
	if (fmp)
	{
		if (phys_tris > 0 || phys_hulls > 0)
		{
			if (!fmp->isViewOptionEnabled("show_physics"))
			{
				fmp->enableViewOption("show_physics");
				mViewOption["show_physics"] = true;
				fmp->childSetValue("show_physics", true);
			}
		}
		else
		{
			fmp->disableViewOption("show_physics");
			mViewOption["show_physics"] = false;
			fmp->childSetValue("show_physics", false);

		}

		//bool use_hull = fmp->childGetValue("physics_use_hull").asBoolean();

		//fmp->childSetEnabled("physics_optimize", !use_hull);

		bool enable = (phys_tris > 0 || phys_hulls > 0) && fmp->mCurRequest.empty();
		//enable = enable && !use_hull && fmp->childGetValue("physics_optimize").asBoolean();

		//enable/disable "analysis" UI
		LLPanel* panel = fmp->getChild<LLPanel>("physics analysis");
		LLView* child = panel->getFirstChild();
		while (child)
		{
			child->setEnabled(enable);
			child = panel->findNextSibling(child);
		}

		enable = phys_hulls > 0 && fmp->mCurRequest.empty();
		//enable/disable "simplification" UI
		panel = fmp->getChild<LLPanel>("physics simplification");
		child = panel->getFirstChild();
		while (child)
		{
			child->setEnabled(enable);
			child = panel->findNextSibling(child);
		}

		if (fmp->mCurRequest.empty())
		{
			fmp->childSetVisible("Simplify", true);
			fmp->childSetVisible("simplify_cancel", false);
			fmp->childSetVisible("Decompose", true);
			fmp->childSetVisible("decompose_cancel", false);

			if (phys_hulls > 0)
			{
				fmp->childEnable("Simplify");
			}
		
			if (phys_tris || phys_hulls > 0)
			{
				fmp->childEnable("Decompose");
			}
		}
		else
		{
			fmp->childEnable("simplify_cancel");
			fmp->childEnable("decompose_cancel");
		}
	}

	
	LLCtrlSelectionInterface* iface = fmp->childGetSelectionInterface("physics_lod_combo");
	S32 which_mode = 0; 
	S32 file_mode = 1;
	if (iface)
	{
		which_mode = iface->getFirstSelectedIndex();
		file_mode = iface->getItemCount() - 1;
	}

	if (which_mode == file_mode)
	{
		mFMP->childEnable("physics_file");
		mFMP->childEnable("physics_browse");
	}
	else
	{
		mFMP->childDisable("physics_file");
		mFMP->childDisable("physics_browse");
	}

	LLSpinCtrl* crease = mFMP->getChild<LLSpinCtrl>("crease_angle");
	
	if (mRequestedCreaseAngle[mPreviewLOD] == -1.f)
	{
		mFMP->childSetColor("crease_label", LLColor4::grey);
		crease->forceSetValue(75.f);
	}
	else
	{
		mFMP->childSetColor("crease_label", LLColor4::white);
		crease->forceSetValue(mRequestedCreaseAngle[mPreviewLOD]);
	}

	mModelUpdatedSignal(true);

}

void LLModelPreview::updateLodControls(S32 lod)
{
	if (lod < LLModel::LOD_IMPOSTOR || lod > LLModel::LOD_HIGH)
	{
		LL_WARNS() << "Invalid level of detail: " << lod << LL_ENDL;
		assert(lod >= LLModel::LOD_IMPOSTOR && lod <= LLModel::LOD_HIGH);
		return;
	}

	const char* lod_controls[] =
	{
		"lod_mode_",
		"lod_triangle_limit_",
		"lod_error_threshold_"
	};
	const U32 num_lod_controls = sizeof(lod_controls)/sizeof(char*);

	const char* file_controls[] =
	{
		"lod_browse_",
		"lod_file_",
	};
	const U32 num_file_controls = sizeof(file_controls)/sizeof(char*);

	LLFloaterModelPreview* fmp = LLFloaterModelPreview::sInstance;
	if (!fmp) return;

	LLComboBox* lod_combo = mFMP->findChild<LLComboBox>("lod_source_" + lod_name[lod]);
	if (!lod_combo) return;

	S32 lod_mode = lod_combo->getCurrentIndex();
	if (lod_mode == LOD_FROM_FILE) // LoD from file
	{
		fmp->mLODMode[lod] = 0;
		for (U32 i = 0; i < num_file_controls; ++i)
		{
			mFMP->childSetVisible(file_controls[i] + lod_name[lod], true);
		}

		for (U32 i = 0; i < num_lod_controls; ++i)
		{
			mFMP->childSetVisible(lod_controls[i] + lod_name[lod], false);
		}
	}
	else if (lod_mode == USE_LOD_ABOVE) // use LoD above
	{
		fmp->mLODMode[lod] = 2;
		for (U32 i = 0; i < num_file_controls; ++i)
		{
			mFMP->childSetVisible(file_controls[i] + lod_name[lod], false);
		}

		for (U32 i = 0; i < num_lod_controls; ++i)
		{
			mFMP->childSetVisible(lod_controls[i] + lod_name[lod], false);
		}

		if (lod < LLModel::LOD_HIGH)
		{
			mModel[lod] = mModel[lod + 1];
			mScene[lod] = mScene[lod + 1];
			mVertexBuffer[lod].clear();

			// Also update lower LoD
			if (lod > LLModel::LOD_IMPOSTOR)
			{
				updateLodControls(lod - 1);
			}
		}
	}
	else // auto generate, the default case for all LoDs except High
	{
		fmp->mLODMode[lod] = 1;

		//don't actually regenerate lod when refreshing UI
		mLODFrozen = true;

		for (U32 i = 0; i < num_file_controls; ++i)
		{
			mFMP->getChildView(file_controls[i] + lod_name[lod])->setVisible(false);
		}

		for (U32 i = 0; i < num_lod_controls; ++i)
		{
			mFMP->getChildView(lod_controls[i] + lod_name[lod])->setVisible(true);
		}


		LLSpinCtrl* threshold = mFMP->getChild<LLSpinCtrl>("lod_error_threshold_" + lod_name[lod]);
		LLSpinCtrl* limit = mFMP->getChild<LLSpinCtrl>("lod_triangle_limit_" + lod_name[lod]);

		limit->setMaxValue(mMaxTriangleLimit);
		limit->forceSetValue(mRequestedTriangleCount[lod]);

		threshold->forceSetValue(mRequestedErrorThreshold[lod]);

		mFMP->getChild<LLComboBox>("lod_mode_" + lod_name[lod])->selectNthItem(mRequestedLoDMode[lod]);

		if (mRequestedLoDMode[lod] == 0)
		{
			limit->setVisible(true);
			threshold->setVisible(false);

			limit->setMaxValue(mMaxTriangleLimit);
			limit->setIncrement(mMaxTriangleLimit/32);
		}
		else
		{
			limit->setVisible(false);
			threshold->setVisible(true);
		}

		mLODFrozen = false;
	}
}

void LLModelPreview::setPreviewTarget(F32 distance)
{
	mCameraDistance = distance;
	mCameraZoom = 1.f;
	mCameraPitch = 0.f;
	mCameraYaw = 0.f;
	mCameraOffset.clearVec();
}

void LLModelPreview::clearBuffers()
{
	for (U32 i = 0; i < 6; i++)
	{
		mVertexBuffer[i].clear();
	}
}

void LLModelPreview::genBuffers(S32 lod, bool include_skin_weights)
{
	U32 tri_count = 0;
	U32 vertex_count = 0;
	U32 mesh_count = 0;

	
	LLModelLoader::model_list* model = NULL;

	if (lod < 0 || lod > 4)
	{
		model = &mBaseModel;
		lod = 5;
	}
	else
	{
		model = &(mModel[lod]);
	}

	if (!mVertexBuffer[lod].empty())
	{
		mVertexBuffer[lod].clear();
	}

	mVertexBuffer[lod].clear();

	LLModelLoader::model_list::iterator base_iter = mBaseModel.begin();

	for (LLModelLoader::model_list::iterator iter = model->begin(); iter != model->end(); ++iter)
	{
		LLModel* mdl = *iter;
		if (!mdl)
		{
			continue;
		}

		LLModel* base_mdl = *base_iter;
		base_iter++;

		S32 num_faces = mdl->getNumVolumeFaces();
		for (S32 i = 0; i < num_faces; ++i)
		{
			const LLVolumeFace &vf = mdl->getVolumeFace(i);
			U32 num_vertices = vf.mNumVertices;
			U32 num_indices = vf.mNumIndices;

			if (!num_vertices || ! num_indices)
			{
				continue;
			}

			LLVertexBuffer* vb = NULL;

			bool skinned = include_skin_weights && !mdl->mSkinWeights.empty();

			U32 mask = LLVertexBuffer::MAP_VERTEX | LLVertexBuffer::MAP_NORMAL | LLVertexBuffer::MAP_TEXCOORD0 ;

			if (skinned)
			{
				mask |= LLVertexBuffer::MAP_WEIGHT4;
			}

			vb = new LLVertexBuffer(mask, 0);

			vb->allocateBuffer(num_vertices, num_indices, TRUE);

			LLStrider<LLVector3> vertex_strider;
			LLStrider<LLVector3> normal_strider;
			LLStrider<LLVector2> tc_strider;
			LLStrider<U16> index_strider;
			LLStrider<LLVector4> weights_strider;

			vb->getVertexStrider(vertex_strider);
			vb->getIndexStrider(index_strider);

			if (skinned)
			{
				vb->getWeight4Strider(weights_strider);
			}

			LLVector4a::memcpyNonAliased16((F32*) vertex_strider.get(), (F32*) vf.mPositions, num_vertices*4*sizeof(F32));
			
			if (vf.mTexCoords)
			{
				vb->getTexCoord0Strider(tc_strider);
				S32 tex_size = (num_vertices*2*sizeof(F32)+0xF) & ~0xF;
				LLVector4a::memcpyNonAliased16((F32*) tc_strider.get(), (F32*) vf.mTexCoords, tex_size);
			}
			
			if (vf.mNormals)
			{
				vb->getNormalStrider(normal_strider);
				LLVector4a::memcpyNonAliased16((F32*) normal_strider.get(), (F32*) vf.mNormals, num_vertices*4*sizeof(F32));
			}

			if (skinned)
			{
				for (U32 i = 0; i < num_vertices; i++)
				{
					//find closest weight to vf.mVertices[i].mPosition
					LLVector3 pos(vf.mPositions[i].getF32ptr());

					const LLModel::weight_list& weight_list = base_mdl->getJointInfluences(pos);

					LLVector4 w(0,0,0,0);
					
					for (U32 i = 0; i < weight_list.size(); ++i)
					{
						F32 wght = llmin(weight_list[i].mWeight, 0.999999f);
						F32 joint = (F32) weight_list[i].mJointIdx;
						w.mV[i] = joint + wght;
					}

					*(weights_strider++) = w;
				}
			}

			// build indices
			for (U32 i = 0; i < num_indices; i++)
			{
				*(index_strider++) = vf.mIndices[i];
			}

			mVertexBuffer[lod][mdl].push_back(vb);

			vertex_count += num_vertices;
			tri_count += num_indices/3;
			++mesh_count;

		}
	}
}

void LLModelPreview::update()
{
    if (mGenLOD)
	{
		mGenLOD = false;
		genLODs();
		refresh();
		updateStatusMessages();
	}

	if (mDirty)
	{
		mDirty = false;
		mResourceCost = calcResourceCost();
		refresh();
		updateStatusMessages();
	}
}

//-----------------------------------------------------------------------------
// getTranslationForJointOffset()
//-----------------------------------------------------------------------------
LLVector3 LLModelPreview::getTranslationForJointOffset( std::string joint )
{
	LLMatrix4 jointTransform;
	if ( mJointTransformMap.find( joint ) != mJointTransformMap.end() )
	{
		jointTransform = mJointTransformMap[joint];
		return jointTransform.getTranslation();
	}
	return LLVector3(0.0f,0.0f,0.0f);								
}
//-----------------------------------------------------------------------------
// createPreviewAvatar
//-----------------------------------------------------------------------------
void LLModelPreview::createPreviewAvatar( void )
{
	mPreviewAvatar = (LLVOAvatar*)gObjectList.createObjectViewer( LL_PCODE_LEGACY_AVATAR, gAgent.getRegion() );
	if ( mPreviewAvatar )
	{
		mPreviewAvatar->createDrawable( &gPipeline );
		mPreviewAvatar->mIsDummy = TRUE;
		mPreviewAvatar->mSpecialRenderMode = 1;
		mPreviewAvatar->setPositionAgent( LLVector3::zero );
		mPreviewAvatar->slamPosition();
		mPreviewAvatar->updateJointLODs();
		mPreviewAvatar->updateGeometry( mPreviewAvatar->mDrawable );
		mPreviewAvatar->startMotion( ANIM_AGENT_STAND );
		mPreviewAvatar->hideSkirt();
	}
	else
	{
		LL_INFOS() << "Failed to create preview avatar for upload model window" << LL_ENDL;
	}
}

//static
U32 LLModelPreview::countRootModels(LLModelLoader::model_list models)
{
	U32 root_models = 0;
	model_list::iterator model_iter = models.begin();
	while (model_iter != models.end())
	{
		LLModel* mdl = *model_iter;
		if (mdl && mdl->mSubmodelID == 0)
		{
			root_models++;
		}
		model_iter++;
	}
	return root_models;
}

void LLModelPreview::loadedCallback(
	LLModelLoader::scene& scene,
	LLModelLoader::model_list& model_list,
	S32 lod,
	void* opaque)
{
	LLModelPreview* pPreview = static_cast< LLModelPreview* >(opaque);
	if (pPreview && !LLModelPreview::sIgnoreLoadedCallback)
	{
		pPreview->loadModelCallback(lod);
	}	
}

void LLModelPreview::stateChangedCallback(U32 state,void* opaque)
{
	LLModelPreview* pPreview = static_cast< LLModelPreview* >(opaque);
	if (pPreview)
	{
	 pPreview->setLoadState(state);
	}
}

LLJoint* LLModelPreview::lookupJointByName(const std::string& str, void* opaque)
{
	LLModelPreview* pPreview = static_cast< LLModelPreview* >(opaque);
	if (pPreview)
	{
		return pPreview->getPreviewAvatar()->getJoint(str);
	}
	return NULL;
}

U32 LLModelPreview::loadTextures(LLImportMaterial& material,void* opaque)
{
	(void)opaque;

	if (material.mDiffuseMapFilename.size())
	{
		material.mOpaqueData = new LLPointer< LLViewerFetchedTexture >;
		LLPointer< LLViewerFetchedTexture >& tex = (*reinterpret_cast< LLPointer< LLViewerFetchedTexture > * >(material.mOpaqueData));

		tex = LLViewerTextureManager::getFetchedTextureFromUrl("file://" + material.mDiffuseMapFilename, FTT_LOCAL_FILE, TRUE, LLGLTexture::BOOST_PREVIEW);
		tex->setLoadedCallback(LLModelPreview::textureLoadedCallback, 0, TRUE, FALSE, opaque, NULL, FALSE);
		tex->forceToSaveRawImage(0, F32_MAX);
		material.setDiffuseMap(tex->getID()); // record tex ID
		return 1;
	}

	material.mOpaqueData = NULL;
	return 0;	
}

void LLModelPreview::addEmptyFace( LLModel* pTarget )
{
	U32 type_mask = LLVertexBuffer::MAP_VERTEX | LLVertexBuffer::MAP_NORMAL | LLVertexBuffer::MAP_TEXCOORD0;
	
	LLPointer<LLVertexBuffer> buff = new LLVertexBuffer(type_mask, 0);
	
	buff->allocateBuffer(1, 3, true);
	memset( (U8*) buff->getMappedData(), 0, buff->getSize() );
	memset( (U8*) buff->getIndicesPointer(), 0, buff->getIndicesSize() );
		
	buff->validateRange( 0, buff->getNumVerts()-1, buff->getNumIndices(), 0 );
		
	LLStrider<LLVector3> pos;
	LLStrider<LLVector3> norm;
	LLStrider<LLVector2> tc;
	LLStrider<U16> index;
		
	buff->getVertexStrider(pos);
		
	if ( type_mask & LLVertexBuffer::MAP_NORMAL )
	{
		buff->getNormalStrider(norm);
	}
	if ( type_mask & LLVertexBuffer::MAP_TEXCOORD0 )
	{
		buff->getTexCoord0Strider(tc);
	}
		
	buff->getIndexStrider(index);
		
	//resize face array
	int faceCnt = pTarget->getNumVolumeFaces();
	pTarget->setNumVolumeFaces( faceCnt+1 );	
	pTarget->setVolumeFaceData( faceCnt+1, pos, norm, tc, index, buff->getNumVerts(), buff->getNumIndices() );
	
}	

//-----------------------------------------------------------------------------
// render()
//-----------------------------------------------------------------------------
BOOL LLModelPreview::render()
{
	assert_main_thread();

	LLMutexLock lock(this);
	mNeedsUpdate = FALSE;

	bool use_shaders = LLGLSLShader::sNoFixedFunction;

	bool edges = mViewOption["show_edges"];
	bool joint_positions = mViewOption["show_joint_positions"];
	bool skin_weight = mViewOption["show_skin_weight"];
	bool textures = mViewOption["show_textures"];
	bool physics = mViewOption["show_physics"];

	S32 width = getWidth();
	S32 height = getHeight();

	LLGLSUIDefault def;
	LLGLDisable no_blend(GL_BLEND);
	LLGLEnable cull(GL_CULL_FACE);
	LLGLDepthTest depth(GL_TRUE);
	LLGLDisable fog(GL_FOG);

	{
		if (use_shaders)
		{
			gUIProgram.bind();
		}
		//clear background to blue
		gGL.matrixMode(LLRender::MM_PROJECTION);
		gGL.pushMatrix();
		gGL.loadIdentity();
		gGL.ortho(0.0f, width, 0.0f, height, -1.0f, 1.0f);

		gGL.matrixMode(LLRender::MM_MODELVIEW);
		gGL.pushMatrix();
		gGL.loadIdentity();

		gGL.color4f(0.169f, 0.169f, 0.169f, 1.f);

		gl_rect_2d_simple( width, height );

		gGL.matrixMode(LLRender::MM_PROJECTION);
		gGL.popMatrix();

		gGL.matrixMode(LLRender::MM_MODELVIEW);
		gGL.popMatrix();
		if (use_shaders)
		{
			gUIProgram.unbind();
		}
	}

	LLFloaterModelPreview* fmp = LLFloaterModelPreview::sInstance;
	
	bool has_skin_weights = false;
	bool upload_skin = mFMP->childGetValue("upload_skin").asBoolean();	
	bool upload_joints = mFMP->childGetValue("upload_joints").asBoolean();

	if ( upload_joints != mLastJointUpdate )
	{
		mLastJointUpdate = upload_joints;
	}

	for (LLModelLoader::scene::iterator iter = mScene[mPreviewLOD].begin(); iter != mScene[mPreviewLOD].end(); ++iter)
	{
		for (LLModelLoader::model_instance_list::iterator model_iter = iter->second.begin(); model_iter != iter->second.end(); ++model_iter)
		{
			LLModelInstance& instance = *model_iter;
			LLModel* model = instance.mModel;
			model->mPelvisOffset = mPelvisZOffset;
			if (!model->mSkinWeights.empty())
			{
				has_skin_weights = true;
			}
		}
	}

	if (has_skin_weights)
	{ //model has skin weights, enable view options for skin weights and joint positions
		if (fmp && isLegacyRigValid() )
		{
			fmp->enableViewOption("show_skin_weight");
			fmp->setViewOptionEnabled("show_joint_positions", skin_weight);	
			mFMP->childEnable("upload_skin");
		}
	}
	else
	{
		mFMP->childDisable("upload_skin");
		if (fmp)
		{
			mViewOption["show_skin_weight"] = false;
			fmp->disableViewOption("show_skin_weight");
			fmp->disableViewOption("show_joint_positions");

			skin_weight = false;
			mFMP->childSetValue("show_skin_weight", false);
			fmp->setViewOptionEnabled("show_skin_weight", skin_weight);
		}
	}

	if (upload_skin && !has_skin_weights)
	{ //can't upload skin weights if model has no skin weights
		mFMP->childSetValue("upload_skin", false);
		upload_skin = false;
	}

	if (!upload_skin && upload_joints)
	{ //can't upload joints if not uploading skin weights
		mFMP->childSetValue("upload_joints", false);
		upload_joints = false;		
	}	
		
	//Only enable joint offsets if it passed the earlier critiquing
	if ( isRigValidForJointPositionUpload() )  
	{
		mFMP->childSetEnabled("upload_joints", upload_skin);
	}

	F32 explode = mFMP->childGetValue("physics_explode").asReal();

	glClear(GL_DEPTH_BUFFER_BIT);

	LLRect preview_rect;

	preview_rect = mFMP->getChildView("preview_panel")->getRect();

	F32 aspect = (F32) preview_rect.getWidth()/preview_rect.getHeight();

	LLViewerCamera::getInstance()->setAspect(aspect);

	LLViewerCamera::getInstance()->setView(LLViewerCamera::getInstance()->getDefaultFOV() / mCameraZoom);

	LLVector3 offset = mCameraOffset;
	LLVector3 target_pos = mPreviewTarget+offset;

	F32 z_near = 0.001f;
	F32 z_far = mCameraDistance*10.0f+mPreviewScale.magVec()+mCameraOffset.magVec();

	if (skin_weight)
	{
		target_pos = getPreviewAvatar()->getPositionAgent();
		z_near = 0.01f;
		z_far = 1024.f;
		mCameraDistance = 16.f;

		//render avatar previews every frame
		refresh();
	}

	if (use_shaders)
	{
		gObjectPreviewProgram.bind();
	}

	gGL.loadIdentity();
	gPipeline.enableLightsPreview();

	LLQuaternion camera_rot = LLQuaternion(mCameraPitch, LLVector3::y_axis) *
	LLQuaternion(mCameraYaw, LLVector3::z_axis);

	LLQuaternion av_rot = camera_rot;
	LLViewerCamera::getInstance()->setOriginAndLookAt(
													  target_pos + ((LLVector3(mCameraDistance, 0.f, 0.f) + offset) * av_rot),		// camera
													  LLVector3::z_axis,																	// up
													  target_pos);											// point of interest


	z_near = llclamp(z_far * 0.001f, 0.001f, 0.1f);

	LLViewerCamera::getInstance()->setPerspective(FALSE, mOrigin.mX, mOrigin.mY, width, height, FALSE, z_near, z_far);

	stop_glerror();

	gGL.pushMatrix();
	const F32 BRIGHTNESS = 0.9f;
	gGL.color3f(BRIGHTNESS, BRIGHTNESS, BRIGHTNESS);

	const U32 type_mask = LLVertexBuffer::MAP_VERTEX | LLVertexBuffer::MAP_NORMAL | LLVertexBuffer::MAP_TEXCOORD0;

	LLGLEnable normalize(GL_NORMALIZE);

	if (!mBaseModel.empty() && mVertexBuffer[5].empty())
	{
		genBuffers(-1, skin_weight);
		//genBuffers(3);
		//genLODs();
	}

	if (!mModel[mPreviewLOD].empty())
	{
		mFMP->childEnable("reset_btn");

		bool regen = mVertexBuffer[mPreviewLOD].empty();
		if (!regen)
		{
			const std::vector<LLPointer<LLVertexBuffer> >& vb_vec = mVertexBuffer[mPreviewLOD].begin()->second;
			if (!vb_vec.empty())
			{
				const LLVertexBuffer* buff = vb_vec[0];
				regen = buff->hasDataType(LLVertexBuffer::TYPE_WEIGHT4) != skin_weight;
			}
			else
			{
				LL_INFOS() << "Vertex Buffer[" << mPreviewLOD << "]" << " is EMPTY!!!" << LL_ENDL;
				regen = TRUE;
			}
		}

		if (regen)
		{
			genBuffers(mPreviewLOD, skin_weight);
		}

		if (!skin_weight)
		{
			for (LLMeshUploadThread::instance_list::iterator iter = mUploadData.begin(); iter != mUploadData.end(); ++iter)
			{
				LLModelInstance& instance = *iter;

				LLModel* model = instance.mLOD[mPreviewLOD];

					if (!model)
					{
						continue;
					}

					gGL.pushMatrix();
					LLMatrix4 mat = instance.mTransform;

					gGL.multMatrix((GLfloat*) mat.mMatrix);


					U32 num_models = mVertexBuffer[mPreviewLOD][model].size();
					for (U32 i = 0; i < num_models; ++i)
					{
						LLVertexBuffer* buffer = mVertexBuffer[mPreviewLOD][model][i];
				
						buffer->setBuffer(type_mask & buffer->getTypeMask());

						if (textures)
						{
							int materialCnt = instance.mModel->mMaterialList.size();
							if ( i < materialCnt )
							{
								const std::string& binding = instance.mModel->mMaterialList[i];						
								const LLImportMaterial& material = instance.mMaterial[binding];

								gGL.diffuseColor4fv(material.mDiffuseColor.mV);

								// Find the tex for this material, bind it, and add it to our set
								//
								LLViewerFetchedTexture* tex = bindMaterialDiffuseTexture(material);
								if (tex)
								{
									mTextureSet.insert(tex);
								}
							}
						}
						else
						{
							gGL.diffuseColor4f(1,1,1,1);
						}

						buffer->drawRange(LLRender::TRIANGLES, 0, buffer->getNumVerts()-1, buffer->getNumIndices(), 0);
						gGL.getTexUnit(0)->unbind(LLTexUnit::TT_TEXTURE);
						gGL.diffuseColor3f(0.4f, 0.4f, 0.4f);

						if (edges)
						{
							glLineWidth(3.f);
							glPolygonMode(GL_FRONT_AND_BACK, GL_LINE);
							buffer->drawRange(LLRender::TRIANGLES, 0, buffer->getNumVerts()-1, buffer->getNumIndices(), 0);
							glPolygonMode(GL_FRONT_AND_BACK, GL_FILL);
							glLineWidth(1.f);
						}
					}
					gGL.popMatrix();
				}

			if (physics)
			{
				glClear(GL_DEPTH_BUFFER_BIT);
				
				for (U32 i = 0; i < 2; i++)
				{
					if (i == 0)
					{ //depth only pass
						gGL.setColorMask(false, false);
					}
					else
					{
						gGL.setColorMask(true, true);
					}

					//enable alpha blending on second pass but not first pass
					LLGLState blend(GL_BLEND, i); 
					
					gGL.blendFunc(LLRender::BF_SOURCE_ALPHA, LLRender::BF_ONE_MINUS_SOURCE_ALPHA);

					for (LLMeshUploadThread::instance_list::iterator iter = mUploadData.begin(); iter != mUploadData.end(); ++iter)
					{
						LLModelInstance& instance = *iter;

						LLModel* model = instance.mLOD[LLModel::LOD_PHYSICS];

							if (!model)
							{
								continue;
							}

							gGL.pushMatrix();
							LLMatrix4 mat = instance.mTransform;

						gGL.multMatrix((GLfloat*) mat.mMatrix);


							bool render_mesh = true;

							LLPhysicsDecomp* decomp = gMeshRepo.mDecompThread;
							if (decomp)
							{
								LLMutexLock(decomp->mMutex);

								LLModel::Decomposition& physics = model->mPhysics;

								if (!physics.mHull.empty())
								{
									render_mesh = false;

									if (physics.mMesh.empty())
									{ //build vertex buffer for physics mesh
										gMeshRepo.buildPhysicsMesh(physics);
									}
						
									if (!physics.mMesh.empty())
									{ //render hull instead of mesh
										for (U32 i = 0; i < physics.mMesh.size(); ++i)
										{
											if (explode > 0.f)
											{
												gGL.pushMatrix();

												LLVector3 offset = model->mHullCenter[i]-model->mCenterOfHullCenters;
												offset *= explode;

												gGL.translatef(offset.mV[0], offset.mV[1], offset.mV[2]);
											}

											static std::vector<LLColor4U> hull_colors;

											if (i+1 >= hull_colors.size())
											{
												hull_colors.push_back(LLColor4U(rand()%128+127, rand()%128+127, rand()%128+127, 128));
											}

											gGL.diffuseColor4ubv(hull_colors[i].mV);
											LLVertexBuffer::drawArrays(LLRender::TRIANGLES, physics.mMesh[i].mPositions, physics.mMesh[i].mNormals);

											if (explode > 0.f)
											{
												gGL.popMatrix();
											}
										}
									}
								}
							}
						
							if (render_mesh)
							{
								if (mVertexBuffer[LLModel::LOD_PHYSICS].empty())
								{
									genBuffers(LLModel::LOD_PHYSICS, false);
								}

								U32 num_models = mVertexBuffer[LLModel::LOD_PHYSICS][model].size();
								for (U32 i = 0; i < num_models; ++i)
								{
									LLVertexBuffer* buffer = mVertexBuffer[LLModel::LOD_PHYSICS][model][i];

									gGL.getTexUnit(0)->unbind(LLTexUnit::TT_TEXTURE);
									gGL.diffuseColor4f(0.4f, 0.4f, 0.0f, 0.4f);

									buffer->setBuffer(type_mask & buffer->getTypeMask());
									buffer->drawRange(LLRender::TRIANGLES, 0, buffer->getNumVerts()-1, buffer->getNumIndices(), 0);

									gGL.diffuseColor3f(1.f, 1.f, 0.f);

									glLineWidth(2.f);
									glPolygonMode(GL_FRONT_AND_BACK, GL_LINE);
									buffer->drawRange(LLRender::TRIANGLES, 0, buffer->getNumVerts()-1, buffer->getNumIndices(), 0);

									glPolygonMode(GL_FRONT_AND_BACK, GL_FILL);
									glLineWidth(1.f);
								}
							}

							gGL.popMatrix();
						}

					glLineWidth(3.f);
					glPointSize(8.f);
					gPipeline.enableLightsFullbright(LLColor4::white);
					//show degenerate triangles
					LLGLDepthTest depth(GL_TRUE, GL_TRUE, GL_ALWAYS);
					LLGLDisable cull(GL_CULL_FACE);
					gGL.diffuseColor4f(1.f,0.f,0.f,1.f);
					const LLVector4a scale(0.5f);

					for (LLMeshUploadThread::instance_list::iterator iter = mUploadData.begin(); iter != mUploadData.end(); ++iter)
					{
						LLModelInstance& instance = *iter;

						LLModel* model = instance.mLOD[LLModel::LOD_PHYSICS];

						if (!model)
						{
							continue;
						}

						gGL.pushMatrix();
						LLMatrix4 mat = instance.mTransform;

						gGL.multMatrix((GLfloat*) mat.mMatrix);


						LLPhysicsDecomp* decomp = gMeshRepo.mDecompThread;
						if (decomp)
						{
							LLMutexLock(decomp->mMutex);

							LLModel::Decomposition& physics = model->mPhysics;

							if (physics.mHull.empty())
							{
								if (mVertexBuffer[LLModel::LOD_PHYSICS].empty())
								{
									genBuffers(LLModel::LOD_PHYSICS, false);
								}
							
								for (U32 i = 0; i < mVertexBuffer[LLModel::LOD_PHYSICS][model].size(); ++i)
								{
									LLVertexBuffer* buffer = mVertexBuffer[LLModel::LOD_PHYSICS][model][i];

									buffer->setBuffer(type_mask & buffer->getTypeMask());

									LLStrider<LLVector3> pos_strider; 
									buffer->getVertexStrider(pos_strider, 0);
									LLVector4a* pos = (LLVector4a*) pos_strider.get();
							
									LLStrider<U16> idx;
									buffer->getIndexStrider(idx, 0);

									for (U32 i = 0; i < buffer->getNumIndices(); i += 3)
									{
										LLVector4a v1; v1.setMul(pos[*idx++], scale);
										LLVector4a v2; v2.setMul(pos[*idx++], scale);
										LLVector4a v3; v3.setMul(pos[*idx++], scale);

										if (ll_is_degenerate(v1,v2,v3))
										{
											buffer->draw(LLRender::LINE_LOOP, 3, i);
											buffer->draw(LLRender::POINTS, 3, i);
										}
									}
								}
							}
						}

						gGL.popMatrix();
					}
					glLineWidth(1.f);
					glPointSize(1.f);
					gPipeline.enableLightsPreview();
					gGL.setSceneBlendType(LLRender::BT_ALPHA);
				}
			}
		}
		else
		{
			target_pos = getPreviewAvatar()->getPositionAgent();

			LLViewerCamera::getInstance()->setOriginAndLookAt(
															  target_pos + ((LLVector3(mCameraDistance, 0.f, 0.f) + offset) * av_rot),		// camera
															  LLVector3::z_axis,																	// up
															  target_pos);											// point of interest

			if (joint_positions)
			{
				LLGLSLShader* shader = LLGLSLShader::sCurBoundShaderPtr;
				if (shader)
				{
					gDebugProgram.bind();
				}
				getPreviewAvatar()->renderCollisionVolumes();
				if (shader)
				{
					shader->bind();
				}
			}

			for (LLModelLoader::scene::iterator iter = mScene[mPreviewLOD].begin(); iter != mScene[mPreviewLOD].end(); ++iter)
			{
				for (LLModelLoader::model_instance_list::iterator model_iter = iter->second.begin(); model_iter != iter->second.end(); ++model_iter)
				{
					LLModelInstance& instance = *model_iter;
					LLModel* model = instance.mModel;

					if (!model->mSkinWeights.empty())
					{
						for (U32 i = 0, e = mVertexBuffer[mPreviewLOD][model].size(); i < e; ++i)
						{
							LLVertexBuffer* buffer = mVertexBuffer[mPreviewLOD][model][i];

							const LLVolumeFace& face = model->getVolumeFace(i);

							LLStrider<LLVector3> position;
							buffer->getVertexStrider(position);

							LLStrider<LLVector4> weight;
							buffer->getWeight4Strider(weight);

							//quick 'n dirty software vertex skinning

							//build matrix palette

							LLMatrix4a mat[LL_MAX_JOINTS_PER_MESH_OBJECT];
                            const LLMeshSkinInfo *skin = &model->mSkinInfo;
                            U32 count = llmin((U32) skin->mJointNames.size(), (U32) LL_MAX_JOINTS_PER_MESH_OBJECT);
                            LLDrawPoolAvatar::initSkinningMatrixPalette((LLMatrix4*)mat, count,
                                                                        skin, getPreviewAvatar());
                            LLMatrix4a bind_shape_matrix;
                            bind_shape_matrix.loadu(skin->mBindShapeMatrix);
							for (U32 j = 0; j < buffer->getNumVerts(); ++j)
							{
                                LLMatrix4a final_mat;
                                F32 *wptr = weight[j].mV;
                                LLDrawPoolAvatar::getPerVertexSkinMatrix(wptr, mat, true, final_mat);

								//VECTORIZE THIS
                                LLVector4a& v = face.mPositions[j];

                                LLVector4a t;
                                LLVector4a dst;
                                bind_shape_matrix.affineTransform(v, t);
                                final_mat.affineTransform(t, dst);

								position[j][0] = dst[0];
								position[j][1] = dst[1];
								position[j][2] = dst[2];
							}

							llassert(model->mMaterialList.size() > i); 
							const std::string& binding = instance.mModel->mMaterialList[i];
							const LLImportMaterial& material = instance.mMaterial[binding];

							buffer->setBuffer(type_mask & buffer->getTypeMask());
							gGL.diffuseColor4fv(material.mDiffuseColor.mV);
							gGL.getTexUnit(0)->unbind(LLTexUnit::TT_TEXTURE);

							// Find the tex for this material, bind it, and add it to our set
							//
							LLViewerFetchedTexture* tex = bindMaterialDiffuseTexture(material);
							if (tex)
							{
								mTextureSet.insert(tex);
							}
						
							buffer->draw(LLRender::TRIANGLES, buffer->getNumIndices(), 0);
							gGL.diffuseColor3f(0.4f, 0.4f, 0.4f);

							if (edges)
							{
								glLineWidth(3.f);
								glPolygonMode(GL_FRONT_AND_BACK, GL_LINE);
								buffer->draw(LLRender::TRIANGLES, buffer->getNumIndices(), 0);
								glPolygonMode(GL_FRONT_AND_BACK, GL_FILL);
								glLineWidth(1.f);
							}
						}
					}
				}
			}
		}
	}

	if (use_shaders)
	{
		gObjectPreviewProgram.unbind();
	}

	gGL.popMatrix();

	return TRUE;
}

//-----------------------------------------------------------------------------
// refresh()
//-----------------------------------------------------------------------------
void LLModelPreview::refresh()
{
	mNeedsUpdate = TRUE;
}

//-----------------------------------------------------------------------------
// rotate()
//-----------------------------------------------------------------------------
void LLModelPreview::rotate(F32 yaw_radians, F32 pitch_radians)
{
	mCameraYaw = mCameraYaw + yaw_radians;

	mCameraPitch = llclamp(mCameraPitch + pitch_radians, F_PI_BY_TWO * -0.8f, F_PI_BY_TWO * 0.8f);
}

//-----------------------------------------------------------------------------
// zoom()
//-----------------------------------------------------------------------------
void LLModelPreview::zoom(F32 zoom_amt)
{
	F32 new_zoom = mCameraZoom+zoom_amt;

	mCameraZoom	= llclamp(new_zoom, 1.f, 10.f);
}

void LLModelPreview::pan(F32 right, F32 up)
{
	mCameraOffset.mV[VY] = llclamp(mCameraOffset.mV[VY] + right * mCameraDistance / mCameraZoom, -1.f, 1.f);
	mCameraOffset.mV[VZ] = llclamp(mCameraOffset.mV[VZ] + up * mCameraDistance / mCameraZoom, -1.f, 1.f);
}

void LLModelPreview::setPreviewLOD(S32 lod)
{
	lod = llclamp(lod, 0, (S32) LLModel::LOD_HIGH);

	if (lod != mPreviewLOD)
	{
		mPreviewLOD = lod;

		LLComboBox* combo_box = mFMP->getChild<LLComboBox>("preview_lod_combo");
		combo_box->setCurrentByIndex((NUM_LOD-1)-mPreviewLOD); // combo box list of lods is in reverse order
		mFMP->childSetValue("lod_file_" + lod_name[mPreviewLOD], mLODFile[mPreviewLOD]);

		LLComboBox* combo_box2 = mFMP->getChild<LLComboBox>("preview_lod_combo2");
		combo_box2->setCurrentByIndex((NUM_LOD-1)-mPreviewLOD); // combo box list of lods is in reverse order
		
		LLComboBox* combo_box3 = mFMP->getChild<LLComboBox>("preview_lod_combo3");
		combo_box3->setCurrentByIndex((NUM_LOD-1)-mPreviewLOD); // combo box list of lods is in reverse order

		LLColor4 highlight_color = LLUIColorTable::instance().getColor("MeshImportTableHighlightColor");
		LLColor4 normal_color = LLUIColorTable::instance().getColor("MeshImportTableNormalColor");

		for (S32 i = 0; i <= LLModel::LOD_HIGH; ++i)
		{
			const LLColor4& color = (i == lod) ? highlight_color : normal_color;

			mFMP->childSetColor(lod_status_name[i], color);
			mFMP->childSetColor(lod_label_name[i], color);
			mFMP->childSetColor(lod_triangles_name[i], color);
			mFMP->childSetColor(lod_vertices_name[i], color);
		}
	}
	refresh();
	updateStatusMessages();
}

void LLFloaterModelPreview::onBrowseLOD(S32 lod)
{
	assert_main_thread();

	loadModel(lod);
}

//static
void LLFloaterModelPreview::onReset(void* user_data)
{
	assert_main_thread();

	LLFloaterModelPreview* fmp = (LLFloaterModelPreview*) user_data;
	fmp->childDisable("reset_btn");
	LLModelPreview* mp = fmp->mModelPreview;
	std::string filename = mp->mLODFile[LLModel::LOD_HIGH]; 

	fmp->resetDisplayOptions();
	//reset model preview
	fmp->initModelPreview();

	mp = fmp->mModelPreview;
	mp->loadModel(filename,LLModel::LOD_HIGH,true);
}

//static
void LLFloaterModelPreview::onUpload(void* user_data)
{
	assert_main_thread();

	LLFloaterModelPreview* mp = (LLFloaterModelPreview*) user_data;

	mp->mUploadBtn->setEnabled(false);

	mp->mModelPreview->rebuildUploadData();

	bool upload_skinweights = mp->childGetValue("upload_skin").asBoolean();
	bool upload_joint_positions = mp->childGetValue("upload_joints").asBoolean();

	mp->mModelPreview->saveUploadData(upload_skinweights, upload_joint_positions);

	gMeshRepo.uploadModel(mp->mModelPreview->mUploadData, mp->mModelPreview->mPreviewScale,
						  mp->childGetValue("upload_textures").asBoolean(), upload_skinweights, upload_joint_positions, mp->mUploadModelUrl,
						  true, LLHandle<LLWholeModelFeeObserver>(), mp->getWholeModelUploadObserverHandle());
}


void LLFloaterModelPreview::refresh()
{
	sInstance->toggleCalculateButton(true);
	sInstance->mModelPreview->mDirty = true;
}

//static
void LLModelPreview::textureLoadedCallback(
    BOOL success,
    LLViewerFetchedTexture *src_vi,
    LLImageRaw* src,
    LLImageRaw* src_aux,
    S32 discard_level,
    BOOL final,
    void* userdata )
{
	LLModelPreview* preview = (LLModelPreview*) userdata;
	preview->refresh();

	if(final && preview->mModelLoader)
	{
		if(preview->mModelLoader->mNumOfFetchingTextures > 0)
		{
			preview->mModelLoader->mNumOfFetchingTextures-- ;
		}
	}
}

void LLModelPreview::onLODParamCommit(S32 lod, bool enforce_tri_limit)
{
	if (!mLODFrozen)
	{
		genLODs(lod, 3, enforce_tri_limit);
		refresh();
	}
}

LLFloaterModelPreview::DecompRequest::DecompRequest(const std::string& stage, LLModel* mdl)
{
	mStage = stage;
	mContinue = 1;
	mModel = mdl;
	mDecompID = &mdl->mDecompID;
	mParams = sInstance->mDecompParams;

	//copy out positions and indices
	assignData(mdl) ;	
}

void LLFloaterModelPreview::setStatusMessage(const std::string& msg)
{
	LLMutexLock lock(mStatusLock);
	mStatusMessage = msg;
}

void LLFloaterModelPreview::toggleCalculateButton()
{
	toggleCalculateButton(true);
}

void LLFloaterModelPreview::toggleCalculateButton(bool visible)
{
	mCalculateBtn->setVisible(visible);

	bool uploadingSkin		     = childGetValue("upload_skin").asBoolean();
	bool uploadingJointPositions = childGetValue("upload_joints").asBoolean();
	if ( uploadingSkin )
	{
		//Disable the calculate button *if* the rig is invalid - which is determined during the critiquing process
		if ( uploadingJointPositions && !mModelPreview->isRigValidForJointPositionUpload() )
		{
			mCalculateBtn->setVisible( false );
		}
	}
	
	mUploadBtn->setVisible(!visible);
	mUploadBtn->setEnabled(isModelUploadAllowed());

	if (visible)
	{
		std::string tbd = getString("tbd");
		childSetTextArg("prim_weight", "[EQ]", tbd);
		childSetTextArg("download_weight", "[ST]", tbd);
		childSetTextArg("server_weight", "[SIM]", tbd);
		childSetTextArg("physics_weight", "[PH]", tbd);
		childSetTextArg("upload_fee", "[FEE]", tbd);
		childSetTextArg("price_breakdown", "[STREAMING]", tbd);
		childSetTextArg("price_breakdown", "[PHYSICS]", tbd);
		childSetTextArg("price_breakdown", "[INSTANCES]", tbd);
		childSetTextArg("price_breakdown", "[TEXTURES]", tbd);
		childSetTextArg("price_breakdown", "[MODEL]", tbd);
	}
}

void LLFloaterModelPreview::onLoDSourceCommit(S32 lod)
{
	mModelPreview->updateLodControls(lod);
	refresh();

	LLComboBox* lod_source_combo = getChild<LLComboBox>("lod_source_" + lod_name[lod]);
	if (lod_source_combo->getCurrentIndex() == LLModelPreview::GENERATE)
	{ //rebuild LoD to update triangle counts
		onLODParamCommit(lod, true);
	}
}

void LLFloaterModelPreview::resetDisplayOptions()
{
	std::map<std::string,bool>::iterator option_it = mModelPreview->mViewOption.begin();

	for(;option_it != mModelPreview->mViewOption.end(); ++option_it)
	{
		LLUICtrl* ctrl = getChild<LLUICtrl>(option_it->first);
		ctrl->setValue(false);
	}
}

void LLFloaterModelPreview::onModelPhysicsFeeReceived(const LLSD& result, std::string upload_url)
{
	mModelPhysicsFee = result;
	mModelPhysicsFee["url"] = upload_url;

	doOnIdleOneTime(boost::bind(&LLFloaterModelPreview::handleModelPhysicsFeeReceived,this));
}

void LLFloaterModelPreview::handleModelPhysicsFeeReceived()
{
	const LLSD& result = mModelPhysicsFee;
	mUploadModelUrl = result["url"].asString();

	childSetTextArg("prim_weight", "[EQ]", llformat("%0.3f", result["resource_cost"].asReal()));
	childSetTextArg("download_weight", "[ST]", llformat("%0.3f", result["model_streaming_cost"].asReal()));
	childSetTextArg("server_weight", "[SIM]", llformat("%0.3f", result["simulation_cost"].asReal()));
	childSetTextArg("physics_weight", "[PH]", llformat("%0.3f", result["physics_cost"].asReal()));
	childSetTextArg("upload_fee", "[FEE]", llformat("%d", result["upload_price"].asInteger()));
	childSetTextArg("price_breakdown", "[STREAMING]", llformat("%d", result["upload_price_breakdown"]["mesh_streaming"].asInteger()));
	childSetTextArg("price_breakdown", "[PHYSICS]", llformat("%d", result["upload_price_breakdown"]["mesh_physics"].asInteger()));
	childSetTextArg("price_breakdown", "[INSTANCES]", llformat("%d", result["upload_price_breakdown"]["mesh_instance"].asInteger()));
	childSetTextArg("price_breakdown", "[TEXTURES]", llformat("%d", result["upload_price_breakdown"]["texture"].asInteger()));
	childSetTextArg("price_breakdown", "[MODEL]", llformat("%d", result["upload_price_breakdown"]["model"].asInteger()));
	childSetVisible("upload_fee", true);
	childSetVisible("price_breakdown", true);
	mUploadBtn->setEnabled(isModelUploadAllowed());
}

void LLFloaterModelPreview::setModelPhysicsFeeErrorStatus(S32 status, const std::string& reason)
{
	LL_WARNS() << "LLFloaterModelPreview::setModelPhysicsFeeErrorStatus(" << status << " : " << reason << ")" << LL_ENDL;
	doOnIdleOneTime(boost::bind(&LLFloaterModelPreview::toggleCalculateButton, this, true));
}

/*virtual*/ 
void LLFloaterModelPreview::onModelUploadSuccess()
{
	assert_main_thread();
	closeFloater(false);
}

/*virtual*/ 
void LLFloaterModelPreview::onModelUploadFailure()
{
	assert_main_thread();
	toggleCalculateButton(true);
	mUploadBtn->setEnabled(true);
}

bool LLFloaterModelPreview::isModelUploadAllowed()
{
	bool allow_upload = mHasUploadPerm && !mUploadModelUrl.empty();
	if (mModelPreview)
	{
		allow_upload &= mModelPreview->mModelNoErrors;
	}
	return allow_upload;
}

S32 LLFloaterModelPreview::DecompRequest::statusCallback(const char* status, S32 p1, S32 p2)
{
	if (mContinue)
	{
		setStatusMessage(llformat("%s: %d/%d", status, p1, p2));
		if (LLFloaterModelPreview::sInstance)
		{
			LLFloaterModelPreview::sInstance->setStatusMessage(mStatusMessage);
		}
	}

	return mContinue;
}

void LLFloaterModelPreview::DecompRequest::completed()
{ //called from the main thread
	if (mContinue)
	{
		mModel->setConvexHullDecomposition(mHull);

		if (sInstance)
		{
			if (mContinue)
			{
				if (sInstance->mModelPreview)
				{
					sInstance->mModelPreview->mDirty = true;
					LLFloaterModelPreview::sInstance->mModelPreview->refresh();
				}
			}

			sInstance->mCurRequest.erase(this);
		}
	}
	else if (sInstance)
	{
		llassert(sInstance->mCurRequest.find(this) == sInstance->mCurRequest.end());
	}
}

void dump_llsd_to_file(const LLSD& content, std::string filename);

void LLFloaterModelPreview::onPermissionsReceived(const LLSD& result)
{
	dump_llsd_to_file(result,"perm_received.xml");
	std::string upload_status = result["mesh_upload_status"].asString();
	// BAP HACK: handle "" for case that  MeshUploadFlag cap is broken.
	mHasUploadPerm = (("" == upload_status) || ("valid" == upload_status));

	// isModelUploadAllowed() includes mHasUploadPerm
	mUploadBtn->setEnabled(isModelUploadAllowed());
	getChild<LLTextBox>("warning_title")->setVisible(!mHasUploadPerm);
	getChild<LLTextBox>("warning_message")->setVisible(!mHasUploadPerm);
}

void LLFloaterModelPreview::setPermissonsErrorStatus(S32 status, const std::string& reason)
{
	LL_WARNS() << "LLFloaterModelPreview::setPermissonsErrorStatus(" << status << " : " << reason << ")" << LL_ENDL;

	LLNotificationsUtil::add("MeshUploadPermError");
}

<|MERGE_RESOLUTION|>--- conflicted
+++ resolved
@@ -1187,82 +1187,6 @@
 , mRigParityWithScene( false )
 , mLastJointUpdate( false )
 {
-<<<<<<< HEAD
-    // Accepted joint aliases - the origins and continued relevance of these is unclear.
-    
-	mJointMap["avatar_mPelvis"] = "mPelvis";
-	mJointMap["avatar_mTorso"] = "mTorso";
-	mJointMap["avatar_mChest"] = "mChest";
-	mJointMap["avatar_mNeck"] = "mNeck";
-	mJointMap["avatar_mHead"] = "mHead";
-	mJointMap["avatar_mSkull"] = "mSkull";
-	mJointMap["avatar_mEyeRight"] = "mEyeRight";
-	mJointMap["avatar_mEyeLeft"] = "mEyeLeft";
-	mJointMap["avatar_mCollarLeft"] = "mCollarLeft";
-	mJointMap["avatar_mShoulderLeft"] = "mShoulderLeft";
-	mJointMap["avatar_mElbowLeft"] = "mElbowLeft";
-	mJointMap["avatar_mWristLeft"] = "mWristLeft";
-	mJointMap["avatar_mCollarRight"] = "mCollarRight";
-	mJointMap["avatar_mShoulderRight"] = "mShoulderRight";
-	mJointMap["avatar_mElbowRight"] = "mElbowRight";
-	mJointMap["avatar_mWristRight"] = "mWristRight";
-	mJointMap["avatar_mHipRight"] = "mHipRight";
-	mJointMap["avatar_mKneeRight"] = "mKneeRight";
-	mJointMap["avatar_mAnkleRight"] = "mAnkleRight";
-	mJointMap["avatar_mFootRight"] = "mFootRight";
-	mJointMap["avatar_mToeRight"] = "mToeRight";
-	mJointMap["avatar_mHipLeft"] = "mHipLeft";
-	mJointMap["avatar_mKneeLeft"] = "mKneeLeft";
-	mJointMap["avatar_mAnkleLeft"] = "mAnkleLeft";
-	mJointMap["avatar_mFootLeft"] = "mFootLeft";
-	mJointMap["avatar_mToeLeft"] = "mToeLeft";
-
-
-	mJointMap["hip"] = "mPelvis";
-	mJointMap["abdomen"] = "mTorso";
-	mJointMap["chest"] = "mChest";
-	mJointMap["neck"] = "mNeck";
-	mJointMap["head"] = "mHead";
-	mJointMap["figureHair"] = "mSkull";
-	mJointMap["lCollar"] = "mCollarLeft";
-	mJointMap["lShldr"] = "mShoulderLeft";
-	mJointMap["lForeArm"] = "mElbowLeft";
-	mJointMap["lHand"] = "mWristLeft";
-	mJointMap["rCollar"] = "mCollarRight";
-	mJointMap["rShldr"] = "mShoulderRight";
-	mJointMap["rForeArm"] = "mElbowRight";
-	mJointMap["rHand"] = "mWristRight";
-	mJointMap["rThigh"] = "mHipRight";
-	mJointMap["rShin"] = "mKneeRight";
-	mJointMap["rFoot"] = "mFootRight";
-	mJointMap["lThigh"] = "mHipLeft";
-	mJointMap["lShin"] = "mKneeLeft";
-	mJointMap["lFoot"] = "mFootLeft";
-
-    // Get all standard skeleton joints from the preview avatar.
-    if (mPreview)
-    {
-        LLVOAvatar *av = mPreview->getPreviewAvatar();
-        const LLVOAvatar::avatar_joint_list_t &skel = av->getSkeleton();
-        for (S32 i=0; i<skel.size(); i++)
-        {
-            LLAvatarJoint *joint = skel[i];
-            if (joint)
-            {
-                mJointMap[joint->getName()] = joint->getName();
-            }
-        }
-    }
-
-	if (mPreview)
-	{
-		//only try to load from slm if viewer is configured to do so and this is the 
-		//initial model load (not an LoD or physics shape)
-		mTrySLM = gSavedSettings.getBOOL("MeshImportUseSLM") && mPreview->mUploadData.empty();
-		mPreview->setLoadState(STARTING);
-	}
-	else
-=======
 	mNeedsUpdate = TRUE;
 	mCameraDistance = 0.f;
 	mCameraYaw = 0.f;
@@ -1284,7 +1208,6 @@
 	mBuildOperator = GLOD_OPERATOR_EDGE_COLLAPSE;
 
 	for (U32 i = 0; i < LLModel::NUM_LODS; ++i)
->>>>>>> 2d52b62e
 	{
 		mRequestedTriangleCount[i] = 0;
 		mRequestedCreaseAngle[i] = -1.f;
@@ -3766,11 +3689,6 @@
 			}
 		}
 
-		if (regen)
-		{
-			genBuffers(mPreviewLOD, skin_weight);
-		}
-
 		if (!skin_weight)
 		{
 			for (LLMeshUploadThread::instance_list::iterator iter = mUploadData.begin(); iter != mUploadData.end(); ++iter)
