--- conflicted
+++ resolved
@@ -125,7 +125,7 @@
 // <FS:Beq> support for settings panel of floater
 const void updateUDPhysics(const std::vector<std::string>& filenames, LLFilePicker::ELoadFilter type)
 {
-	gSavedSettings.setString("FSPhysicsPresetUser1", filenames[0]);
+    gSavedSettings.setString("FSPhysicsPresetUser1", filenames[0]);
 }
 // </FS:Beq>
 //-----------------------------------------------------------------------------
@@ -145,37 +145,29 @@
     mStatusLock = new LLMutex();
     mModelPreview = NULL;
 
-<<<<<<< HEAD
-	mLODMode[LLModel::LOD_HIGH] = LLModelPreview::LOD_FROM_FILE;
-	for (U32 i = 0; i < LLModel::LOD_HIGH; i++)
-	{
-		// <FS:Beq> FIRE-32267 - Set default LOD mode to GLOD
-		// mLODMode[i] = LLModelPreview::MESH_OPTIMIZER_AUTO;
-		static LLCachedControl<bool> default_to_glod(gSavedSettings, "FSMeshUploadUseGLODAsDefault");
-		if( default_to_glod )
-		{
-		    mLODMode[i] = LLModelPreview::GENERATE;
-		}
-		else
-		{
-			mLODMode[i] = LLModelPreview::MESH_OPTIMIZER_AUTO;
-		}
-		// </FS:Beq>
-	}
-=======
     mLODMode[LLModel::LOD_HIGH] = LLModelPreview::LOD_FROM_FILE;
     for (U32 i = 0; i < LLModel::LOD_HIGH; i++)
     {
-        mLODMode[i] = LLModelPreview::MESH_OPTIMIZER_AUTO;
-    }
->>>>>>> 38c2a5bd
+        // <FS:Beq> FIRE-32267 - Set default LOD mode to GLOD
+        // mLODMode[i] = LLModelPreview::MESH_OPTIMIZER_AUTO;
+        static LLCachedControl<bool> default_to_glod(gSavedSettings, "FSMeshUploadUseGLODAsDefault");
+        if( default_to_glod )
+        {
+            mLODMode[i] = LLModelPreview::GENERATE;
+        }
+        else
+        {
+            mLODMode[i] = LLModelPreview::MESH_OPTIMIZER_AUTO;
+        }
+        // </FS:Beq>
+    }
 }
 
 // <FS:Beq> support for settings panel of floater
 //static
 void LLFloaterModelPreview::onSelectUDPhysics(LLUICtrl* ctrl, void* userdata)
 {
-	LLFilePickerReplyThread::startPicker(boost::bind(&updateUDPhysics, _1, _2), LLFilePicker::FFLOAD_COLLADA, false);
+    LLFilePickerReplyThread::startPicker(boost::bind(&updateUDPhysics, _1, _2), LLFilePicker::FFLOAD_COLLADA, false);
 }
 // </FS:Beq>
 
@@ -227,34 +219,25 @@
 
     getChild<LLLineEditor>("description_form")->setKeystrokeCallback(boost::bind(&LLFloaterModelPreview::onDescriptionKeystroke, this, _1), NULL);
 
-<<<<<<< HEAD
-	getChild<LLCheckBoxCtrl>("show_edges")->setCommitCallback(boost::bind(&LLFloaterModelPreview::onViewOptionChecked, this, _1));
-	getChild<LLCheckBoxCtrl>("show_physics")->setCommitCallback(boost::bind(&LLFloaterModelPreview::onViewOptionChecked, this, _1));
-	getChild<LLCheckBoxCtrl>("show_textures")->setCommitCallback(boost::bind(&LLFloaterModelPreview::onViewOptionChecked, this, _1));
-	getChild<LLCheckBoxCtrl>("show_skin_weight")->setCommitCallback(boost::bind(&LLFloaterModelPreview::onShowSkinWeightChecked, this, _1));
-	getChild<LLCheckBoxCtrl>("show_joint_overrides")->setCommitCallback(boost::bind(&LLFloaterModelPreview::onViewOptionChecked, this, _1));
-	getChild<LLCheckBoxCtrl>("show_joint_positions")->setCommitCallback(boost::bind(&LLFloaterModelPreview::onViewOptionChecked, this, _1));
-	getChild<LLCheckBoxCtrl>("show_uv_guide")->setCommitCallback(boost::bind(&LLFloaterModelPreview::onViewOptionChecked, this, _1)); // <FS:Beq> - Add UV guide overlay to pmesh preview
-	// <FS:Beq> support for settings panel of floater
-	const auto& preview_refresh_cb = [this](LLUICtrl *, const LLSD &){ if(this->mModelPreview){mModelPreview->refresh();}};
-	getChild<LLColorSwatchCtrl>("mesh_preview_canvas_color")->setCommitCallback(preview_refresh_cb);
-	getChild<LLColorSwatchCtrl>("mesh_preview_edge_color")->setCommitCallback(preview_refresh_cb);
-	getChild<LLColorSwatchCtrl>("mesh_preview_physics_edge_color")->setCommitCallback(preview_refresh_cb);
-	getChild<LLColorSwatchCtrl>("mesh_preview_physics_fill_color")->setCommitCallback(preview_refresh_cb);
-	getChild<LLColorSwatchCtrl>("mesh_preview_degenerate_edge_color")->setCommitCallback(preview_refresh_cb);
-	getChild<LLColorSwatchCtrl>("mesh_preview_degenerate_fill_color")->setCommitCallback(preview_refresh_cb);
-
-	getChild<LLComboBox>("lod_suffix_combo")->setCommitCallback(boost::bind(&LLFloaterModelPreview::onSuffixStandardSelected, this, _1)); //  mesh loader suffix configuration
-	getChild<LLButton>("set_user_def_phys")->setCommitCallback(boost::bind(&LLFloaterModelPreview::onSelectUDPhysics, this, _1)); //  mesh loader suffix configuration
-	// </FS:Beq>
-=======
     getChild<LLCheckBoxCtrl>("show_edges")->setCommitCallback(boost::bind(&LLFloaterModelPreview::onViewOptionChecked, this, _1));
     getChild<LLCheckBoxCtrl>("show_physics")->setCommitCallback(boost::bind(&LLFloaterModelPreview::onViewOptionChecked, this, _1));
     getChild<LLCheckBoxCtrl>("show_textures")->setCommitCallback(boost::bind(&LLFloaterModelPreview::onViewOptionChecked, this, _1));
     getChild<LLCheckBoxCtrl>("show_skin_weight")->setCommitCallback(boost::bind(&LLFloaterModelPreview::onShowSkinWeightChecked, this, _1));
     getChild<LLCheckBoxCtrl>("show_joint_overrides")->setCommitCallback(boost::bind(&LLFloaterModelPreview::onViewOptionChecked, this, _1));
     getChild<LLCheckBoxCtrl>("show_joint_positions")->setCommitCallback(boost::bind(&LLFloaterModelPreview::onViewOptionChecked, this, _1));
->>>>>>> 38c2a5bd
+    getChild<LLCheckBoxCtrl>("show_uv_guide")->setCommitCallback(boost::bind(&LLFloaterModelPreview::onViewOptionChecked, this, _1)); // <FS:Beq> - Add UV guide overlay to pmesh preview
+    // <FS:Beq> support for settings panel of floater
+    const auto& preview_refresh_cb = [this](LLUICtrl *, const LLSD &){ if(this->mModelPreview){mModelPreview->refresh();}};
+    getChild<LLColorSwatchCtrl>("mesh_preview_canvas_color")->setCommitCallback(preview_refresh_cb);
+    getChild<LLColorSwatchCtrl>("mesh_preview_edge_color")->setCommitCallback(preview_refresh_cb);
+    getChild<LLColorSwatchCtrl>("mesh_preview_physics_edge_color")->setCommitCallback(preview_refresh_cb);
+    getChild<LLColorSwatchCtrl>("mesh_preview_physics_fill_color")->setCommitCallback(preview_refresh_cb);
+    getChild<LLColorSwatchCtrl>("mesh_preview_degenerate_edge_color")->setCommitCallback(preview_refresh_cb);
+    getChild<LLColorSwatchCtrl>("mesh_preview_degenerate_fill_color")->setCommitCallback(preview_refresh_cb);
+
+    getChild<LLComboBox>("lod_suffix_combo")->setCommitCallback(boost::bind(&LLFloaterModelPreview::onSuffixStandardSelected, this, _1)); //  mesh loader suffix configuration
+    getChild<LLButton>("set_user_def_phys")->setCommitCallback(boost::bind(&LLFloaterModelPreview::onSelectUDPhysics, this, _1)); //  mesh loader suffix configuration
+    // </FS:Beq>
 
     childDisable("upload_skin");
     childDisable("upload_joints");
@@ -266,157 +249,97 @@
     childSetVisible("warning_title", false);
     childSetVisible("warning_message", false);
 
-<<<<<<< HEAD
-	initDecompControls();
-
-	LLView* preview_panel = getChild<LLView>("preview_panel");
-
-	mPreviewRect = preview_panel->getRect();
-
-	initModelPreview();
-
-	//set callbacks for left click on line editor rows
-	for (U32 i = 0; i <= LLModel::LOD_HIGH; i++)
-	{
-		LLTextBox* text = getChild<LLTextBox>(lod_label_name[i]);
-		if (text)
-		{
-			text->setMouseDownCallback(boost::bind(&LLFloaterModelPreview::setPreviewLOD, this, i));
-		}
-
-		text = getChild<LLTextBox>(lod_triangles_name[i]);
-		if (text)
-		{
-			text->setMouseDownCallback(boost::bind(&LLFloaterModelPreview::setPreviewLOD, this, i));
-		}
-
-		text = getChild<LLTextBox>(lod_vertices_name[i]);
-		if (text)
-		{
-			text->setMouseDownCallback(boost::bind(&LLFloaterModelPreview::setPreviewLOD, this, i));
-		}
-
-		text = getChild<LLTextBox>(lod_status_name[i]);
-		if (text)
-		{
-			text->setMouseDownCallback(boost::bind(&LLFloaterModelPreview::setPreviewLOD, this, i));
-		}
-	}
-
-	// <Ansariel> Changed grid detection and validation URL generation
-	//            because of grid manager. This will need adjustments
-	//            when OpenSims become mesh-capable!
-	//std::string current_grid = LLGridManager::getInstance()->getGridId();
-	//std::transform(current_grid.begin(),current_grid.end(),current_grid.begin(),::tolower);
-	//std::string validate_url;
-	//if (current_grid == "agni")
-	//{
-	//	validate_url = "http://secondlife.com/my/account/mesh.php";
-	//}
-	//else if (current_grid == "damballah")
-	//{
-	//	// Staging grid has its own naming scheme.
-	//	validate_url = "http://secondlife-staging.com/my/account/mesh.php";
-	//}
-	//else
-	//{
-	//	validate_url = llformat("http://secondlife.%s.lindenlab.com/my/account/mesh.php",current_grid.c_str());
-	//}
-
-	std::string current_grid = LLGridManager::getInstance()->getGridId();
-	std::transform(current_grid.begin(),current_grid.end(),current_grid.begin(),::tolower);
-
-	std::string validate_url;
-	if (LLGridManager::getInstance()->isInSLMain())
-	{
-		validate_url = "http://secondlife.com/my/account/mesh.php";
-	}
-	else if (LLGridManager::getInstance()->isInSLBeta())
-	{
-		validate_url = llformat("http://secondlife.%s.lindenlab.com/my/account/mesh.php", current_grid.c_str());
-	}
+    initDecompControls();
+
+    LLView* preview_panel = getChild<LLView>("preview_panel");
+
+    mPreviewRect = preview_panel->getRect();
+
+    initModelPreview();
+
+    //set callbacks for left click on line editor rows
+    for (U32 i = 0; i <= LLModel::LOD_HIGH; i++)
+    {
+        LLTextBox* text = getChild<LLTextBox>(lod_label_name[i]);
+        if (text)
+        {
+            text->setMouseDownCallback(boost::bind(&LLFloaterModelPreview::setPreviewLOD, this, i));
+        }
+
+        text = getChild<LLTextBox>(lod_triangles_name[i]);
+        if (text)
+        {
+            text->setMouseDownCallback(boost::bind(&LLFloaterModelPreview::setPreviewLOD, this, i));
+        }
+
+        text = getChild<LLTextBox>(lod_vertices_name[i]);
+        if (text)
+        {
+            text->setMouseDownCallback(boost::bind(&LLFloaterModelPreview::setPreviewLOD, this, i));
+        }
+
+        text = getChild<LLTextBox>(lod_status_name[i]);
+        if (text)
+        {
+            text->setMouseDownCallback(boost::bind(&LLFloaterModelPreview::setPreviewLOD, this, i));
+        }
+    }
+
+    // <Ansariel> Changed grid detection and validation URL generation
+    //            because of grid manager. This will need adjustments
+    //            when OpenSims become mesh-capable!
+    //std::string current_grid = LLGridManager::getInstance()->getGridId();
+    //std::transform(current_grid.begin(),current_grid.end(),current_grid.begin(),::tolower);
+    //std::string validate_url;
+    //if (current_grid == "agni")
+    //{
+    //  validate_url = "http://secondlife.com/my/account/mesh.php";
+    //}
+    //else if (current_grid == "damballah")
+    //{
+    //  // Staging grid has its own naming scheme.
+    //  validate_url = "http://secondlife-staging.com/my/account/mesh.php";
+    //}
+    //else
+    //{
+    //  validate_url = llformat("http://secondlife.%s.lindenlab.com/my/account/mesh.php",current_grid.c_str());
+    //}
+
+    std::string current_grid = LLGridManager::getInstance()->getGridId();
+    std::transform(current_grid.begin(),current_grid.end(),current_grid.begin(),::tolower);
+
+    std::string validate_url;
+    if (LLGridManager::getInstance()->isInSLMain())
+    {
+        validate_url = "http://secondlife.com/my/account/mesh.php";
+    }
+    else if (LLGridManager::getInstance()->isInSLBeta())
+    {
+        validate_url = llformat("http://secondlife.%s.lindenlab.com/my/account/mesh.php", current_grid.c_str());
+    }
 #ifdef OPENSIM // <FS:AW optional opensim support>
-	else
-	{
-		// TODO: Opensim: Set it to something reasonable
-		validate_url = LLGridManager::getInstance()->getLoginPage();
-	}
+    else
+    {
+        // TODO: Opensim: Set it to something reasonable
+        validate_url = LLGridManager::getInstance()->getLoginPage();
+    }
 #endif // OPENSIM <FS:AW optional opensim support>
-	// </Ansariel>
+    // </Ansariel>
 
 // <FS:CR> Show an alert dialog if using the Opensim viewer as functionality will be limited without Havok
 #ifndef HAVOK_TPV
-	LLSD args;
-	args["FEATURE"] = getString("no_havok");
-	LLNotificationsUtil::add("NoHavok", args);
+    LLSD args;
+    args["FEATURE"] = getString("no_havok");
+    LLNotificationsUtil::add("NoHavok", args);
 #endif
 // </FS:CR>
 
-	getChild<LLTextBox>("warning_message")->setTextArg("[VURL]", validate_url);
-
-	mUploadBtn = getChild<LLButton>("ok_btn");
-	mCalculateBtn = getChild<LLButton>("calculate_btn");
-	mUploadLogText = getChild<LLViewerTextEditor>("log_text");
-	mTabContainer = getChild<LLTabContainer>("import_tab");
-=======
-    initDecompControls();
-
-    LLView* preview_panel = getChild<LLView>("preview_panel");
-
-    mPreviewRect = preview_panel->getRect();
-
-    initModelPreview();
-
-    //set callbacks for left click on line editor rows
-    for (U32 i = 0; i <= LLModel::LOD_HIGH; i++)
-    {
-        LLTextBox* text = getChild<LLTextBox>(lod_label_name[i]);
-        if (text)
-        {
-            text->setMouseDownCallback(boost::bind(&LLFloaterModelPreview::setPreviewLOD, this, i));
-        }
-
-        text = getChild<LLTextBox>(lod_triangles_name[i]);
-        if (text)
-        {
-            text->setMouseDownCallback(boost::bind(&LLFloaterModelPreview::setPreviewLOD, this, i));
-        }
-
-        text = getChild<LLTextBox>(lod_vertices_name[i]);
-        if (text)
-        {
-            text->setMouseDownCallback(boost::bind(&LLFloaterModelPreview::setPreviewLOD, this, i));
-        }
-
-        text = getChild<LLTextBox>(lod_status_name[i]);
-        if (text)
-        {
-            text->setMouseDownCallback(boost::bind(&LLFloaterModelPreview::setPreviewLOD, this, i));
-        }
-    }
-    std::string current_grid = LLGridManager::getInstance()->getGridId();
-    std::transform(current_grid.begin(),current_grid.end(),current_grid.begin(),::tolower);
-    std::string validate_url;
-    if (current_grid == "agni")
-    {
-        validate_url = "http://secondlife.com/my/account/mesh.php";
-    }
-    else if (current_grid == "damballah")
-    {
-        // Staging grid has its own naming scheme.
-        validate_url = "http://secondlife-staging.com/my/account/mesh.php";
-    }
-    else
-    {
-        validate_url = llformat("http://secondlife.%s.lindenlab.com/my/account/mesh.php",current_grid.c_str());
-    }
     getChild<LLTextBox>("warning_message")->setTextArg("[VURL]", validate_url);
 
     mUploadBtn = getChild<LLButton>("ok_btn");
     mCalculateBtn = getChild<LLButton>("calculate_btn");
     mUploadLogText = getChild<LLViewerTextEditor>("log_text");
     mTabContainer = getChild<LLTabContainer>("import_tab");
->>>>>>> 38c2a5bd
 
     LLPanel *panel = mTabContainer->getPanelByName("rigging_panel");
     mAvatarTabIndex = mTabContainer->getIndexForPanel(panel);
@@ -477,41 +400,20 @@
         delete mModelPreview;
     }
 
-<<<<<<< HEAD
-	S32 tex_width = 512;
-	S32 tex_height = 512;
-	// <FS:Beq> Fix up regressions from LL's merge of uploader changes
-	// S32 max_width = llmin(PREVIEW_RENDER_SIZE, (S32)gPipeline.mRT->width);
-	// S32 max_height = llmin(PREVIEW_RENDER_SIZE, (S32)gPipeline.mRT->height);
-	S32 max_width = llmin(gSavedSettings.getS32("PreviewRenderSize"), (S32)gPipeline.mRT->width);
-	S32 max_height = llmin(gSavedSettings.getS32("PreviewRenderSize"), (S32)gPipeline.mRT->height);
-	// </FS:Beq>
-	
-	while ((tex_width << 1) <= max_width) // <FS:Beq/> Fix up regressions from LL's merge of uploader changes
-	{
-		tex_width <<= 1;
-	}
-	while ((tex_height << 1) <= max_height) // <FS:Beq/> Fix up regressions from LL's merge of uploader changes
-	{
-		tex_height <<= 1;
-	}
-
-	mModelPreview = new LLModelPreview(tex_width, tex_height, this);
-	mModelPreview->setPreviewTarget(PREVIEW_CAMERA_DISTANCE);
-	mModelPreview->setDetailsCallback(boost::bind(&LLFloaterModelPreview::setDetails, this, _1, _2, _3));
-	mModelPreview->setModelUpdatedCallback(boost::bind(&LLFloaterModelPreview::modelUpdated, this, _1));
-=======
     S32 tex_width = 512;
     S32 tex_height = 512;
-
-    S32 max_width = llmin(PREVIEW_RENDER_SIZE, (S32)gPipeline.mRT->width);
-    S32 max_height = llmin(PREVIEW_RENDER_SIZE, (S32)gPipeline.mRT->height);
-
-    while ((tex_width << 1) < max_width)
+    // <FS:Beq> Fix up regressions from LL's merge of uploader changes
+    // S32 max_width = llmin(PREVIEW_RENDER_SIZE, (S32)gPipeline.mRT->width);
+    // S32 max_height = llmin(PREVIEW_RENDER_SIZE, (S32)gPipeline.mRT->height);
+    S32 max_width = llmin(gSavedSettings.getS32("PreviewRenderSize"), (S32)gPipeline.mRT->width);
+    S32 max_height = llmin(gSavedSettings.getS32("PreviewRenderSize"), (S32)gPipeline.mRT->height);
+    // </FS:Beq>
+
+    while ((tex_width << 1) <= max_width) // <FS:Beq/> Fix up regressions from LL's merge of uploader changes
     {
         tex_width <<= 1;
     }
-    while ((tex_height << 1) < max_height)
+    while ((tex_height << 1) <= max_height) // <FS:Beq/> Fix up regressions from LL's merge of uploader changes
     {
         tex_height <<= 1;
     }
@@ -520,7 +422,6 @@
     mModelPreview->setPreviewTarget(PREVIEW_CAMERA_DISTANCE);
     mModelPreview->setDetailsCallback(boost::bind(&LLFloaterModelPreview::setDetails, this, _1, _2, _3));
     mModelPreview->setModelUpdatedCallback(boost::bind(&LLFloaterModelPreview::modelUpdated, this, _1));
->>>>>>> 38c2a5bd
 }
 
 //static
@@ -592,36 +493,21 @@
 
 void LLFloaterModelPreview::onViewOptionChecked(LLUICtrl* ctrl)
 {
-<<<<<<< HEAD
-	if (mModelPreview)
-	{
-		// <FS>
-		//auto name = ctrl->getName();
-		//mModelPreview->mViewOption[name] = !mModelPreview->mViewOption[name];
-		//if (name == "show_physics")
-		//{
-		//	auto enabled = mModelPreview->mViewOption[name];
-		//	childSetEnabled("physics_explode", enabled);
-		//	childSetVisible("physics_explode", enabled);
-		//}
-		mModelPreview->mViewOption[ctrl->getName()] = !mModelPreview->mViewOption[ctrl->getName()];
-		// </FS>
-		mModelPreview->refresh();
-	}
-=======
     if (mModelPreview)
     {
-        auto name = ctrl->getName();
-        mModelPreview->mViewOption[name] = !mModelPreview->mViewOption[name];
-        if (name == "show_physics")
-        {
-            auto enabled = mModelPreview->mViewOption[name];
-            childSetEnabled("physics_explode", enabled);
-            childSetVisible("physics_explode", enabled);
-        }
+        // <FS>
+        //auto name = ctrl->getName();
+        //mModelPreview->mViewOption[name] = !mModelPreview->mViewOption[name];
+        //if (name == "show_physics")
+        //{
+        //  auto enabled = mModelPreview->mViewOption[name];
+        //  childSetEnabled("physics_explode", enabled);
+        //  childSetVisible("physics_explode", enabled);
+        //}
+        mModelPreview->mViewOption[ctrl->getName()] = !mModelPreview->mViewOption[ctrl->getName()];
+        // </FS>
         mModelPreview->refresh();
     }
->>>>>>> 38c2a5bd
 }
 
 bool LLFloaterModelPreview::isViewOptionChecked(const LLSD& userdata)
@@ -662,23 +548,14 @@
 
 void LLFloaterModelPreview::prepareToLoadModel(S32 lod)
 {
-<<<<<<< HEAD
-	// <FS:Ansariel> FIRE-15204: Viewer crashes when clicking "upload model" quickly twice then closing both filepickers
-	if (mModelPreview->mLoading)
-	{
-		return;
-	}
-	mModelPreview->mLoading = true;
-	// </FS:Ansariel>
-
-	mModelPreview->mLoading = true;
-	if (lod == LLModel::LOD_PHYSICS)
-	{
-		// loading physics from file
-		mModelPreview->mPhysicsSearchLOD = lod;
-		mModelPreview->mWarnOfUnmatchedPhyicsMeshes = false;
-	}
-=======
+    // <FS:Ansariel> FIRE-15204: Viewer crashes when clicking "upload model" quickly twice then closing both filepickers
+    if (mModelPreview->mLoading)
+    {
+        return;
+    }
+    mModelPreview->mLoading = true;
+    // </FS:Ansariel>
+
     mModelPreview->mLoading = true;
     if (lod == LLModel::LOD_PHYSICS)
     {
@@ -686,7 +563,6 @@
         mModelPreview->mPhysicsSearchLOD = lod;
         mModelPreview->mWarnOfUnmatchedPhyicsMeshes = false;
     }
->>>>>>> 38c2a5bd
 }
 void LLFloaterModelPreview::loadModel(S32 lod)
 {
@@ -746,13 +622,13 @@
 
     cell_params.column = "model_name";
     cell_params.value = name;
-	cell_params.font_halign = LLFontGL::LEFT; // <FS:Beq> Fix ugly alignment
+    cell_params.font_halign = LLFontGL::LEFT; // <FS:Beq> Fix ugly alignment
 
     item_params.columns.add(cell_params);
 
     cell_params.column = "axis_x";
     cell_params.value = vx;
-	cell_params.font_halign = LLFontGL::RIGHT; // <FS:Beq> Fix ugly alignment
+    cell_params.font_halign = LLFontGL::RIGHT; // <FS:Beq> Fix ugly alignment
     item_params.columns.add(cell_params);
 
     cell_params.column = "axis_y";
@@ -969,9 +845,9 @@
     case LLModelPreview::MESH_OPTIMIZER_PRECISE:
         mModelPreview->onLODMeshOptimizerParamCommit(lod, enforce_tri_limit, mode);
         break;
-	case LLModelPreview::GENERATE:
+    case LLModelPreview::GENERATE:
         mModelPreview->onLODGLODParamCommit(lod, enforce_tri_limit);
-		break;
+        break;
     default:
         LL_ERRS() << "Only supposed to be called to generate models" << LL_ENDL;
         break;
@@ -998,52 +874,37 @@
 
     gGL.getTexUnit(0)->bind(mModelPreview);
 
-<<<<<<< HEAD
-	// <FS:Ansariel> Remove QUADS rendering mode
-	//gGL.begin( LLRender::QUADS );
-	//{
-	//	gGL.texCoord2f(0.f, 1.f);
-	//	gGL.vertex2i(mPreviewRect.mLeft+1, mPreviewRect.mTop-1);
-	//	gGL.texCoord2f(0.f, 0.f);
-	//	gGL.vertex2i(mPreviewRect.mLeft+1, mPreviewRect.mBottom+1);
-	//	gGL.texCoord2f(1.f, 0.f);
-	//	gGL.vertex2i(mPreviewRect.mRight-1, mPreviewRect.mBottom+1);
-	//	gGL.texCoord2f(1.f, 1.f);
-	//	gGL.vertex2i(mPreviewRect.mRight-1, mPreviewRect.mTop-1);
-	//}
-	//gGL.end();
-	gGL.begin(LLRender::TRIANGLES);
-	{
-		gGL.texCoord2f(0.f, 1.f);
-		gGL.vertex2i(mPreviewRect.mLeft + 1, mPreviewRect.mTop - 1);
-		gGL.texCoord2f(0.f, 0.f);
-		gGL.vertex2i(mPreviewRect.mLeft + 1, mPreviewRect.mBottom + 1);
-		gGL.texCoord2f(1.f, 0.f);
-		gGL.vertex2i(mPreviewRect.mRight - 1, mPreviewRect.mBottom + 1);
-
-		gGL.texCoord2f(1.f, 0.f);
-		gGL.vertex2i(mPreviewRect.mRight - 1, mPreviewRect.mBottom + 1);
-		gGL.texCoord2f(1.f, 1.f);
-		gGL.vertex2i(mPreviewRect.mRight - 1, mPreviewRect.mTop - 1);
-		gGL.texCoord2f(0.f, 1.f);
-		gGL.vertex2i(mPreviewRect.mLeft + 1, mPreviewRect.mTop - 1);
-	}
-	gGL.end();
-	// </FS:Ansariel>
-=======
-    gGL.begin( LLRender::QUADS );
+    // <FS:Ansariel> Remove QUADS rendering mode
+    //gGL.begin( LLRender::QUADS );
+    //{
+    //  gGL.texCoord2f(0.f, 1.f);
+    //  gGL.vertex2i(mPreviewRect.mLeft+1, mPreviewRect.mTop-1);
+    //  gGL.texCoord2f(0.f, 0.f);
+    //  gGL.vertex2i(mPreviewRect.mLeft+1, mPreviewRect.mBottom+1);
+    //  gGL.texCoord2f(1.f, 0.f);
+    //  gGL.vertex2i(mPreviewRect.mRight-1, mPreviewRect.mBottom+1);
+    //  gGL.texCoord2f(1.f, 1.f);
+    //  gGL.vertex2i(mPreviewRect.mRight-1, mPreviewRect.mTop-1);
+    //}
+    //gGL.end();
+    gGL.begin(LLRender::TRIANGLES);
     {
         gGL.texCoord2f(0.f, 1.f);
-        gGL.vertex2i(mPreviewRect.mLeft+1, mPreviewRect.mTop-1);
+        gGL.vertex2i(mPreviewRect.mLeft + 1, mPreviewRect.mTop - 1);
         gGL.texCoord2f(0.f, 0.f);
-        gGL.vertex2i(mPreviewRect.mLeft+1, mPreviewRect.mBottom+1);
+        gGL.vertex2i(mPreviewRect.mLeft + 1, mPreviewRect.mBottom + 1);
         gGL.texCoord2f(1.f, 0.f);
-        gGL.vertex2i(mPreviewRect.mRight-1, mPreviewRect.mBottom+1);
+        gGL.vertex2i(mPreviewRect.mRight - 1, mPreviewRect.mBottom + 1);
+
+        gGL.texCoord2f(1.f, 0.f);
+        gGL.vertex2i(mPreviewRect.mRight - 1, mPreviewRect.mBottom + 1);
         gGL.texCoord2f(1.f, 1.f);
-        gGL.vertex2i(mPreviewRect.mRight-1, mPreviewRect.mTop-1);
+        gGL.vertex2i(mPreviewRect.mRight - 1, mPreviewRect.mTop - 1);
+        gGL.texCoord2f(0.f, 1.f);
+        gGL.vertex2i(mPreviewRect.mLeft + 1, mPreviewRect.mTop - 1);
     }
     gGL.end();
->>>>>>> 38c2a5bd
+    // </FS:Ansariel>
 
     gGL.getTexUnit(0)->unbind(LLTexUnit::TT_TEXTURE);
 }
@@ -1060,43 +921,15 @@
         return;
     }
 
-<<<<<<< HEAD
-	mModelPreview->update();
-
-	if (!mModelPreview->mLoading)
-	{
-		if ( mModelPreview->getLoadState() == LLModelLoader::ERROR_MATERIALS_NOT_A_SUBSET )// <FS:Beq/> Improve error reporting
-		{
-			// <FS:Beq> cleanup/improve errors - this error is effectively duplicated, the unused one was actually better
-			// childSetTextArg("status", "[STATUS]", getString("status_material_mismatch"));
-			childSetTextArg("status", "[STATUS]", getString("mesh_status_invalid_material_list"));
-		}
-		else
-		if ( mModelPreview->getLoadState() > LLModelLoader::ERROR_MODEL )
-		{
-			childSetTextArg("status", "[STATUS]", getString(LLModel::getStatusString(mModelPreview->getLoadState() - LLModelLoader::ERROR_MODEL)));
-		}
-		else
-		if ( mModelPreview->getLoadState() == LLModelLoader::ERROR_PARSING )
-		{
-			childSetTextArg("status", "[STATUS]", getString("status_parse_error"));
-			toggleCalculateButton(false);
-		}
-		// <FS:Beq> improve error reporting
-		else
-		if ( mModelPreview->getLoadState() == LLModelLoader::ERROR_LOD_MODEL_MISMATCH )
-		{
-			childSetTextArg("status", "[STATUS]", getString("status_lod_model_mismatch"));
-			toggleCalculateButton(false);
-		}
-=======
     mModelPreview->update();
 
     if (!mModelPreview->mLoading)
     {
-        if ( mModelPreview->getLoadState() == LLModelLoader::ERROR_MATERIALS )
-        {
-            childSetTextArg("status", "[STATUS]", getString("status_material_mismatch"));
+        if ( mModelPreview->getLoadState() == LLModelLoader::ERROR_MATERIALS_NOT_A_SUBSET )// <FS:Beq/> Improve error reporting
+        {
+            // <FS:Beq> cleanup/improve errors - this error is effectively duplicated, the unused one was actually better
+            // childSetTextArg("status", "[STATUS]", getString("status_material_mismatch"));
+            childSetTextArg("status", "[STATUS]", getString("mesh_status_invalid_material_list"));
         }
         else
         if ( mModelPreview->getLoadState() > LLModelLoader::ERROR_MODEL )
@@ -1109,7 +942,13 @@
             childSetTextArg("status", "[STATUS]", getString("status_parse_error"));
             toggleCalculateButton(false);
         }
->>>>>>> 38c2a5bd
+        // <FS:Beq> improve error reporting
+        else
+        if ( mModelPreview->getLoadState() == LLModelLoader::ERROR_LOD_MODEL_MISMATCH )
+        {
+            childSetTextArg("status", "[STATUS]", getString("status_lod_model_mismatch"));
+            toggleCalculateButton(false);
+        }
         else
         if (mModelPreview->getLoadState() == LLModelLoader::WARNING_BIND_SHAPE_ORIENTATION)
         {
@@ -1336,175 +1175,130 @@
 //static
 void LLFloaterModelPreview::onPhysicsUseLOD(LLUICtrl* ctrl, void* userdata)
 {
-<<<<<<< HEAD
-	S32 num_lods = 4;
-	S32 which_mode;
-
-	LLCtrlSelectionInterface* iface = sInstance->childGetSelectionInterface("physics_lod_combo");
-	if (iface)
-	{
-		which_mode = iface->getFirstSelectedIndex();
-	}
-	else
-	{
-		LL_WARNS() << "no iface" << LL_ENDL;
-		return;
-	}
-
-	if (which_mode <= 0)
-	{
-		LL_WARNS() << "which_mode out of range, " << which_mode << LL_ENDL;
-	}
-
-	S32 file_mode = iface->getItemCount() - 1;
-	S32 cube_mode = file_mode - 1;
-	if (which_mode < cube_mode)
-	{
-		// <FS:Beq> FIRE-30963 Support pre-defined physics shapes (initially cube)
-		// S32 which_lod = num_lods - which_mode;
-		// sInstance->mModelPreview->setPhysicsFromLOD(which_lod);
-		if(which_mode > num_lods)
-		{
-			// which_mode is between the last LOD entry and file selection
-			// so it is a preset
-			sInstance->mModelPreview->setPhysicsFromPreset(which_mode-num_lods);
-		}
-		else
-		{
-			S32 which_lod = num_lods - which_mode;
-			sInstance->mModelPreview->setPhysicsFromLOD(which_lod);
-		}
-		// </FS:Beq>
-	}
-	else if (which_mode == cube_mode)
-	{
-		std::string path = gDirUtilp->getAppRODataDir();
-		gDirUtilp->append(path, "cube.dae");
-		sInstance->loadModel(LLModel::LOD_PHYSICS, path);
-	}
-
-	LLModelPreview *model_preview = sInstance->mModelPreview;
-	if (model_preview)
-	{
-		model_preview->refresh();
-		model_preview->updateStatusMessages();
-	}
+    S32 num_lods = 4;
+    S32 which_mode;
+
+    LLCtrlSelectionInterface* iface = sInstance->childGetSelectionInterface("physics_lod_combo");
+    if (iface)
+    {
+        which_mode = iface->getFirstSelectedIndex();
+    }
+    else
+    {
+        LL_WARNS() << "no iface" << LL_ENDL;
+        return;
+    }
+
+    if (which_mode <= 0)
+    {
+        LL_WARNS() << "which_mode out of range, " << which_mode << LL_ENDL;
+    }
+
+    S32 file_mode = iface->getItemCount() - 1;
+    S32 cube_mode = file_mode - 1;
+    if (which_mode < cube_mode)
+    {
+        // <FS:Beq> FIRE-30963 Support pre-defined physics shapes (initially cube)
+        // S32 which_lod = num_lods - which_mode;
+        // sInstance->mModelPreview->setPhysicsFromLOD(which_lod);
+        if(which_mode > num_lods)
+        {
+            // which_mode is between the last LOD entry and file selection
+            // so it is a preset
+            sInstance->mModelPreview->setPhysicsFromPreset(which_mode-num_lods);
+        }
+        else
+        {
+            S32 which_lod = num_lods - which_mode;
+            sInstance->mModelPreview->setPhysicsFromLOD(which_lod);
+        }
+        // </FS:Beq>
+    }
+    else if (which_mode == cube_mode)
+    {
+        std::string path = gDirUtilp->getAppRODataDir();
+        gDirUtilp->append(path, "cube.dae");
+        sInstance->loadModel(LLModel::LOD_PHYSICS, path);
+    }
+
+    LLModelPreview *model_preview = sInstance->mModelPreview;
+    if (model_preview)
+    {
+        model_preview->refresh();
+        model_preview->updateStatusMessages();
+    }
 }
 
 // <FS:Beq> mesh loader suffix configuration
 //static
 void LLFloaterModelPreview::onSuffixStandardSelected(LLUICtrl* ctrl, void* userdata)
 {
-	S32 which{0};
+    S32 which{0};
 // SL standard LODs are the reverse of every other game engine (LOD0 least detail)
 // SL has no suffix for the HIGH LOD
-	const std::array<std::string,5> sl_suffixes = {
-		"LOD0",
-		"LOD1",
-		"LOD2",
-		"",
-		"PHYS"
-	};
-// Game engines (UE, Unity, CryEngine, Godot, etc.) all use LOD0 as highest. 
+    const std::array<std::string,5> sl_suffixes = {
+        "LOD0",
+        "LOD1",
+        "LOD2",
+        "",
+        "PHYS"
+    };
+// Game engines (UE, Unity, CryEngine, Godot, etc.) all use LOD0 as highest.
 // They typically also label the high with a suffix too
-	const std::array<std::string,5> std_suffixes = {
-		"LOD3",
-		"LOD2",
-		"LOD1",
-		"LOD0",
-		"PHYS"
-	};
+    const std::array<std::string,5> std_suffixes = {
+        "LOD3",
+        "LOD2",
+        "LOD1",
+        "LOD0",
+        "PHYS"
+    };
 // Human friendly. When making things manually people naturally use names.
-	const std::array<std::string,5> desc_suffixes = {
-		"LOWEST",
-		"LOW",
-		"MED",
-		"HIGH",
-		"PHYS"
-	};
-
-	LLCtrlSelectionInterface* iface = sInstance->childGetSelectionInterface("lod_suffix_combo");
-	if (iface)
-	{
-		which = iface->getFirstSelectedIndex();
-	}
-	else
-	{
-		LL_WARNS() << "no UI element found! nothing changed" << LL_ENDL;
-		return;
-	}
-
-	switch (which)
-	{
-		case 1: // SL
-			for (int i = 0; i < LLModel::NUM_LODS; i++)
-			{
-				gSavedSettings.setString(LLModelPreview::sSuffixVarNames[i], sl_suffixes[i]);
-			}
-			break;
-		case 2: // standard
-			for (int i = 0; i < LLModel::NUM_LODS; i++)
-			{
-				gSavedSettings.setString(LLModelPreview::sSuffixVarNames[i], std_suffixes[i]);
-			}
-			break;
-		case 3: // descriptive english
-			for (int i = 0; i < LLModel::NUM_LODS; i++)
-			{
-				gSavedSettings.setString(LLModelPreview::sSuffixVarNames[i], desc_suffixes[i]);
-			}
-			break;
-		default: 
-			LL_WARNS() << "no standard selected, nothing changed" << LL_ENDL;
-			break;
-	};
+    const std::array<std::string,5> desc_suffixes = {
+        "LOWEST",
+        "LOW",
+        "MED",
+        "HIGH",
+        "PHYS"
+    };
+
+    LLCtrlSelectionInterface* iface = sInstance->childGetSelectionInterface("lod_suffix_combo");
+    if (iface)
+    {
+        which = iface->getFirstSelectedIndex();
+    }
+    else
+    {
+        LL_WARNS() << "no UI element found! nothing changed" << LL_ENDL;
+        return;
+    }
+
+    switch (which)
+    {
+        case 1: // SL
+            for (int i = 0; i < LLModel::NUM_LODS; i++)
+            {
+                gSavedSettings.setString(LLModelPreview::sSuffixVarNames[i], sl_suffixes[i]);
+            }
+            break;
+        case 2: // standard
+            for (int i = 0; i < LLModel::NUM_LODS; i++)
+            {
+                gSavedSettings.setString(LLModelPreview::sSuffixVarNames[i], std_suffixes[i]);
+            }
+            break;
+        case 3: // descriptive english
+            for (int i = 0; i < LLModel::NUM_LODS; i++)
+            {
+                gSavedSettings.setString(LLModelPreview::sSuffixVarNames[i], desc_suffixes[i]);
+            }
+            break;
+        default:
+            LL_WARNS() << "no standard selected, nothing changed" << LL_ENDL;
+            break;
+    };
 }
 // </FS:Beq>
-//static 
-=======
-    S32 num_lods = 4;
-    S32 which_mode;
-
-    LLCtrlSelectionInterface* iface = sInstance->childGetSelectionInterface("physics_lod_combo");
-    if (iface)
-    {
-        which_mode = iface->getFirstSelectedIndex();
-    }
-    else
-    {
-        LL_WARNS() << "no iface" << LL_ENDL;
-        return;
-    }
-
-    if (which_mode <= 0)
-    {
-        LL_WARNS() << "which_mode out of range, " << which_mode << LL_ENDL;
-    }
-
-    S32 file_mode = iface->getItemCount() - 1;
-    S32 cube_mode = file_mode - 1;
-    if (which_mode < cube_mode)
-    {
-        S32 which_lod = num_lods - which_mode;
-        sInstance->mModelPreview->setPhysicsFromLOD(which_lod);
-    }
-    else if (which_mode == cube_mode)
-    {
-        std::string path = gDirUtilp->getAppRODataDir();
-        gDirUtilp->append(path, "cube.dae");
-        sInstance->loadModel(LLModel::LOD_PHYSICS, path);
-    }
-
-    LLModelPreview *model_preview = sInstance->mModelPreview;
-    if (model_preview)
-    {
-        model_preview->refresh();
-        model_preview->updateStatusMessages();
-    }
-}
-
 //static
->>>>>>> 38c2a5bd
 void LLFloaterModelPreview::onCancel(LLUICtrl* ctrl, void* data)
 {
     if (sInstance)
@@ -2175,8 +1969,7 @@
 {
     mModelPreview->updateLodControls(lod);
 
-<<<<<<< HEAD
-	LLComboBox* lod_source_combo = getChild<LLComboBox>("lod_source_" + lod_name[lod]);
+    LLComboBox* lod_source_combo = getChild<LLComboBox>("lod_source_" + lod_name[lod]);
 
     if (lod_source_combo->getCurrentIndex() == LLModelPreview::LOD_FROM_FILE
         && mModelPreview->mLODFile[lod].empty())
@@ -2187,16 +1980,11 @@
         return;
     }
 
-	refresh();
-
-    S32 index = lod_source_combo->getCurrentIndex();
-	if (index == LLModelPreview::MESH_OPTIMIZER_AUTO
-		|| index == LLModelPreview::GENERATE // <FS:Beq/> Improved LOD generation
-=======
-    LLComboBox* lod_source_combo = getChild<LLComboBox>("lod_source_" + lod_name[lod]);
+    refresh();
+
     S32 index = lod_source_combo->getCurrentIndex();
     if (index == LLModelPreview::MESH_OPTIMIZER_AUTO
->>>>>>> 38c2a5bd
+        || index == LLModelPreview::GENERATE // <FS:Beq/> Improved LOD generation
         || index == LLModelPreview::MESH_OPTIMIZER_SLOPPY
         || index == LLModelPreview::MESH_OPTIMIZER_PRECISE)
     { //rebuild LoD to update triangle counts
