/**
 * @file llfloatermodelpreview.cpp
 * @brief LLFloaterModelPreview class implementation
 *
 * $LicenseInfo:firstyear=2004&license=viewerlgpl$
 * Second Life Viewer Source Code
 * Copyright (C) 2010, Linden Research, Inc.
 *
 * This library is free software; you can redistribute it and/or
 * modify it under the terms of the GNU Lesser General Public
 * License as published by the Free Software Foundation;
 * version 2.1 of the License only.
 *
 * This library is distributed in the hope that it will be useful,
 * but WITHOUT ANY WARRANTY; without even the implied warranty of
 * MERCHANTABILITY or FITNESS FOR A PARTICULAR PURPOSE.  See the GNU
 * Lesser General Public License for more details.
 *
 * You should have received a copy of the GNU Lesser General Public
 * License along with this library; if not, write to the Free Software
 * Foundation, Inc., 51 Franklin Street, Fifth Floor, Boston, MA  02110-1301  USA
 *
 * Linden Research, Inc., 945 Battery Street, San Francisco, CA  94111  USA
 * $/LicenseInfo$
 */

#include "llviewerprecompiledheaders.h"

#include "llmodelloader.h"
#include "lldaeloader.h"

#include "llfloatermodelpreview.h"

#include "llfilepicker.h"
#include "llimagebmp.h"
#include "llimagetga.h"
#include "llimagejpeg.h"
#include "llimagepng.h"

#include "llagent.h"
#include "llbutton.h"
#include "llcombobox.h"
#include "lldatapacker.h"
#include "lldrawable.h"
#include "llrender.h"
#include "llface.h"
#include "lleconomy.h"
#include "llfocusmgr.h"
#include "llfloaterperms.h"
#include "lliconctrl.h"
#include "llmatrix4a.h"
#include "llmenubutton.h"
#include "llmeshrepository.h"
#include "llnotificationsutil.h"
#include "llsdutil_math.h"
#include "llskinningutil.h"
#include "lltextbox.h"
#include "lltoolmgr.h"
#include "llui.h"
#include "llvector4a.h"
#include "llviewercamera.h"
#include "llviewerwindow.h"
#include "llvoavatar.h"
#include "llvoavatarself.h"
#include "pipeline.h"
#include "lluictrlfactory.h"
#include "llviewercontrol.h"
#include "llviewermenu.h"
#include "llviewermenufile.h"
#include "llviewerregion.h"
#include "llviewertexturelist.h"
#include "llstring.h"
#include "llbutton.h"
#include "llcheckboxctrl.h"
#include "llradiogroup.h"
#include "llsdserialize.h"
#include "llsliderctrl.h"
#include "llspinctrl.h"
#include "lltabcontainer.h"
#include "lltoggleablemenu.h"
#include "lltrans.h"
#include "llvfile.h"
#include "llvfs.h"
#include "llcallbacklist.h"
#include "llviewerobjectlist.h"
#include "llanimationstates.h"
#include "llviewertexteditor.h"
#include "llviewernetwork.h"
#include "llviewershadermgr.h"

#include "glod/glod.h"
#include <boost/algorithm/string.hpp>

//static
S32 LLFloaterModelPreview::sUploadAmount = 10;
LLFloaterModelPreview* LLFloaterModelPreview::sInstance = NULL;

bool LLModelPreview::sIgnoreLoadedCallback = false;

// "Retain%" decomp parameter has values from 0.0 to 1.0 by 0.01
// But according to the UI spec for upload model floater, this parameter
// should be represented by Retain spinner with values from 1 to 100 by 1.
// To achieve this, RETAIN_COEFFICIENT is used while creating spinner
// and when value is requested from spinner.
const double RETAIN_COEFFICIENT = 100;

// "Cosine%" decomp parameter has values from 0.9 to 1 by 0.001
// But according to the UI spec for upload model floater, this parameter
// should be represented by Smooth combobox with only 10 values.
// So this const is used as a size of Smooth combobox list.
const S32 SMOOTH_VALUES_NUMBER = 10;

const F32 SKIN_WEIGHT_CAMERA_DISTANCE = 16.f;

void drawBoxOutline(const LLVector3& pos, const LLVector3& size);


std::string lod_name[NUM_LOD+1] =
{
	"lowest",
	"low",
	"medium",
	"high",
	"I went off the end of the lod_name array.  Me so smart."
};

std::string lod_triangles_name[NUM_LOD+1] =
{
	"lowest_triangles",
	"low_triangles",
	"medium_triangles",
	"high_triangles",
	"I went off the end of the lod_triangles_name array.  Me so smart."
};

std::string lod_vertices_name[NUM_LOD+1] =
{
	"lowest_vertices",
	"low_vertices",
	"medium_vertices",
	"high_vertices",
	"I went off the end of the lod_vertices_name array.  Me so smart."
};

std::string lod_status_name[NUM_LOD+1] =
{
	"lowest_status",
	"low_status",
	"medium_status",
	"high_status",
	"I went off the end of the lod_status_name array.  Me so smart."
};

std::string lod_icon_name[NUM_LOD+1] =
{
	"status_icon_lowest",
	"status_icon_low",
	"status_icon_medium",
	"status_icon_high",
	"I went off the end of the lod_status_name array.  Me so smart."
};

std::string lod_status_image[NUM_LOD+1] =
{
	"ModelImport_Status_Good",
	"ModelImport_Status_Warning",
	"ModelImport_Status_Error",
	"I went off the end of the lod_status_image array.  Me so smart."
};

std::string lod_label_name[NUM_LOD+1] =
{
	"lowest_label",
	"low_label",
	"medium_label",
	"high_label",
	"I went off the end of the lod_label_name array.  Me so smart."
};

BOOL stop_gloderror()
{
	GLuint error = glodGetError();

	if (error != GLOD_NO_ERROR)
	{
		LL_WARNS() << "GLOD error detected, cannot generate LOD: " << std::hex << error << LL_ENDL;
		return TRUE;
	}

	return FALSE;
}

LLViewerFetchedTexture* bindMaterialDiffuseTexture(const LLImportMaterial& material)
{
	LLViewerFetchedTexture *texture = LLViewerTextureManager::getFetchedTexture(material.getDiffuseMap(), FTT_DEFAULT, TRUE, LLGLTexture::BOOST_PREVIEW);

	if (texture)
	{
		if (texture->getDiscardLevel() > -1)
		{
			gGL.getTexUnit(0)->bind(texture, true);
			return texture;
		}
	}

	return NULL;
}

std::string stripSuffix(std::string name)
{
	if ((name.find("_LOD") != -1) || (name.find("_PHYS") != -1))
	{
		return name.substr(0, name.rfind('_'));
	}
	return name;
}

LLMeshFilePicker::LLMeshFilePicker(LLModelPreview* mp, S32 lod)
: LLFilePickerThread(LLFilePicker::FFLOAD_COLLADA)
	{
		mMP = mp;
		mLOD = lod;
	}

void LLMeshFilePicker::notify(const std::vector<std::string>& filenames)
{
	if (filenames.size() > 0)
	{
		mMP->loadModel(filenames[0], mLOD);
	}
	else
	{
		//closes floater
		mMP->loadModel(std::string(), mLOD);
	}
}

void FindModel(LLModelLoader::scene& scene, const std::string& name_to_match, LLModel*& baseModelOut, LLMatrix4& matOut)
{
    LLModelLoader::scene::iterator base_iter = scene.begin();
    bool found = false;
    while (!found && (base_iter != scene.end()))
    {
        matOut = base_iter->first;

        LLModelLoader::model_instance_list::iterator base_instance_iter = base_iter->second.begin();
        while (!found && (base_instance_iter != base_iter->second.end()))
        {
		    LLModelInstance& base_instance = *base_instance_iter++;					    		    
            LLModel* base_model = base_instance.mModel;
         
            if (base_model && (base_model->mLabel == name_to_match))
            {
                baseModelOut = base_model;
                return;
            }
        }
        base_iter++;
    }
}

//-----------------------------------------------------------------------------
// LLFloaterModelPreview()
//-----------------------------------------------------------------------------
LLFloaterModelPreview::LLFloaterModelPreview(const LLSD& key) :
LLFloaterModelUploadBase(key),
mUploadBtn(NULL),
mCalculateBtn(NULL),
mUploadLogText(NULL),
mTabContainer(NULL)
{
	sInstance = this;
	mLastMouseX = 0;
	mLastMouseY = 0;
	mStatusLock = new LLMutex();
	mModelPreview = NULL;

	mLODMode[LLModel::LOD_HIGH] = 0;
	for (U32 i = 0; i < LLModel::LOD_HIGH; i++)
	{
		mLODMode[i] = 1;
	}
}

//-----------------------------------------------------------------------------
// postBuild()
//-----------------------------------------------------------------------------
BOOL LLFloaterModelPreview::postBuild()
{
	if (!LLFloater::postBuild())
	{
		return FALSE;
	}

	childSetCommitCallback("cancel_btn", onCancel, this);
	childSetCommitCallback("crease_angle", onGenerateNormalsCommit, this);
	getChild<LLCheckBoxCtrl>("gen_normals")->setCommitCallback(boost::bind(&LLFloaterModelPreview::toggleGenarateNormals, this));

	childSetCommitCallback("lod_generate", onAutoFillCommit, this);

	for (S32 lod = 0; lod <= LLModel::LOD_HIGH; ++lod)
	{
		LLComboBox* lod_source_combo = getChild<LLComboBox>("lod_source_" + lod_name[lod]);
		lod_source_combo->setCommitCallback(boost::bind(&LLFloaterModelPreview::onLoDSourceCommit, this, lod));
		lod_source_combo->setCurrentByIndex(mLODMode[lod]);

		getChild<LLButton>("lod_browse_" + lod_name[lod])->setCommitCallback(boost::bind(&LLFloaterModelPreview::onBrowseLOD, this, lod));
		getChild<LLComboBox>("lod_mode_" + lod_name[lod])->setCommitCallback(boost::bind(&LLFloaterModelPreview::onLODParamCommit, this, lod, false));
		getChild<LLSpinCtrl>("lod_error_threshold_" + lod_name[lod])->setCommitCallback(boost::bind(&LLFloaterModelPreview::onLODParamCommit, this, lod, false));
		getChild<LLSpinCtrl>("lod_triangle_limit_" + lod_name[lod])->setCommitCallback(boost::bind(&LLFloaterModelPreview::onLODParamCommit, this, lod, true));
	}

	childSetCommitCallback("upload_skin", boost::bind(&LLFloaterModelPreview::onUploadOptionChecked, this, _1), NULL);
	childSetCommitCallback("upload_joints", boost::bind(&LLFloaterModelPreview::onUploadOptionChecked, this, _1), NULL);
	childSetCommitCallback("lock_scale_if_joint_position", boost::bind(&LLFloaterModelPreview::onUploadOptionChecked, this, _1), NULL);
	childSetCommitCallback("upload_textures", boost::bind(&LLFloaterModelPreview::onUploadOptionChecked, this, _1), NULL);

	childSetTextArg("status", "[STATUS]", getString("status_idle"));

	childSetAction("ok_btn", onUpload, this);
	childDisable("ok_btn");

	childSetAction("reset_btn", onReset, this);

	childSetCommitCallback("preview_lod_combo", onPreviewLODCommit, this);

	childSetCommitCallback("upload_skin", onUploadSkinCommit, this);
	childSetCommitCallback("upload_joints", onUploadJointsCommit, this);
	childSetCommitCallback("lock_scale_if_joint_position", onUploadJointsCommit, this);

	childSetCommitCallback("import_scale", onImportScaleCommit, this);
	childSetCommitCallback("pelvis_offset", onPelvisOffsetCommit, this);

	getChild<LLLineEditor>("description_form")->setKeystrokeCallback(boost::bind(&LLFloaterModelPreview::onDescriptionKeystroke, this, _1), NULL);

	getChild<LLCheckBoxCtrl>("show_edges")->setCommitCallback(boost::bind(&LLFloaterModelPreview::onViewOptionChecked, this, _1));
	getChild<LLCheckBoxCtrl>("show_physics")->setCommitCallback(boost::bind(&LLFloaterModelPreview::onViewOptionChecked, this, _1));
	getChild<LLCheckBoxCtrl>("show_textures")->setCommitCallback(boost::bind(&LLFloaterModelPreview::onViewOptionChecked, this, _1));
	getChild<LLCheckBoxCtrl>("show_skin_weight")->setCommitCallback(boost::bind(&LLFloaterModelPreview::onShowSkinWeightChecked, this, _1));
	getChild<LLCheckBoxCtrl>("show_joint_overrides")->setCommitCallback(boost::bind(&LLFloaterModelPreview::onViewOptionChecked, this, _1));
	getChild<LLCheckBoxCtrl>("show_joint_positions")->setCommitCallback(boost::bind(&LLFloaterModelPreview::onViewOptionChecked, this, _1));

	childDisable("upload_skin");
	childDisable("upload_joints");
	childDisable("lock_scale_if_joint_position");

	childSetVisible("skin_too_many_joints", false);
	childSetVisible("skin_unknown_joint", false);

	initDecompControls();

	LLView* preview_panel = getChild<LLView>("preview_panel");

	mPreviewRect = preview_panel->getRect();

	initModelPreview();

	//set callbacks for left click on line editor rows
	for (U32 i = 0; i <= LLModel::LOD_HIGH; i++)
	{
		LLTextBox* text = getChild<LLTextBox>(lod_label_name[i]);
		if (text)
		{
			text->setMouseDownCallback(boost::bind(&LLFloaterModelPreview::setPreviewLOD, this, i));
		}

		text = getChild<LLTextBox>(lod_triangles_name[i]);
		if (text)
		{
			text->setMouseDownCallback(boost::bind(&LLFloaterModelPreview::setPreviewLOD, this, i));
		}

		text = getChild<LLTextBox>(lod_vertices_name[i]);
		if (text)
		{
			text->setMouseDownCallback(boost::bind(&LLFloaterModelPreview::setPreviewLOD, this, i));
		}

		text = getChild<LLTextBox>(lod_status_name[i]);
		if (text)
		{
			text->setMouseDownCallback(boost::bind(&LLFloaterModelPreview::setPreviewLOD, this, i));
		}
	}
	std::string current_grid = LLGridManager::getInstance()->getGridId();
	std::transform(current_grid.begin(),current_grid.end(),current_grid.begin(),::tolower);
	std::string validate_url;
	if (current_grid == "agni")
	{
		validate_url = "http://secondlife.com/my/account/mesh.php";
	}
	else if (current_grid == "damballah")
	{
		// Staging grid has its own naming scheme.
		validate_url = "http://secondlife-staging.com/my/account/mesh.php";
	}
	else
	{
		validate_url = llformat("http://secondlife.%s.lindenlab.com/my/account/mesh.php",current_grid.c_str());
	}
	getChild<LLTextBox>("warning_message")->setTextArg("[VURL]", validate_url);

	mUploadBtn = getChild<LLButton>("ok_btn");
	mCalculateBtn = getChild<LLButton>("calculate_btn");
	mUploadLogText = getChild<LLViewerTextEditor>("log_text");
	mTabContainer = getChild<LLTabContainer>("import_tab");

    // Disable Overrides tab untill it has something to show and set callbacks
    LLPanel *panel = mTabContainer->getPanelByName("overrides_panel");
    S32 index = mTabContainer->getIndexForPanel(panel);
    mTabContainer->enableTabButton(index, false);
    panel->getChild<LLScrollListCtrl>("joints_list")->setCommitCallback(boost::bind(&LLFloaterModelPreview::onJointListSelection, this));

	// Disable Logs tab untill it has something to show
	panel = mTabContainer->getPanelByName("logs_panel");
	index = mTabContainer->getIndexForPanel(panel);
	mTabContainer->enableTabButton(index, false);

	if (LLConvexDecomposition::getInstance() != NULL)
	{
	mCalculateBtn->setClickedCallback(boost::bind(&LLFloaterModelPreview::onClickCalculateBtn, this));

	toggleCalculateButton(true);
	}
	else
	{
		mCalculateBtn->setEnabled(false);
	}

	return TRUE;
}

//-----------------------------------------------------------------------------
// LLFloaterModelPreview()
//-----------------------------------------------------------------------------
LLFloaterModelPreview::~LLFloaterModelPreview()
{
	sInstance = NULL;
	
	if ( mModelPreview )
	{
		delete mModelPreview;
	}

	delete mStatusLock;
	mStatusLock = NULL;
}

void LLFloaterModelPreview::initModelPreview()
{
	if (mModelPreview)
	{
		delete mModelPreview;
	}

	S32 tex_width = 512;
	S32 tex_height = 512;

	S32 max_width = llmin(gSavedSettings.getS32("PreviewRenderSize"), (S32)gPipeline.mScreenWidth);
	S32 max_height = llmin(gSavedSettings.getS32("PreviewRenderSize"), (S32)gPipeline.mScreenHeight);
	
	while ((tex_width << 1) <= max_width)
	{
		tex_width <<= 1;
	}
	while ((tex_height << 1) <= max_height)
	{
		tex_height <<= 1;
	}

	mModelPreview = new LLModelPreview(tex_width, tex_height, this);
	mModelPreview->setPreviewTarget(16.f);
	mModelPreview->setDetailsCallback(boost::bind(&LLFloaterModelPreview::setDetails, this, _1, _2, _3, _4, _5));
	mModelPreview->setModelUpdatedCallback(boost::bind(&LLFloaterModelPreview::modelUpdated, this, _1));
}

void LLFloaterModelPreview::onUploadOptionChecked(LLUICtrl* ctrl)
{
	if (mModelPreview)
	{
		auto name = ctrl->getName();
		mModelPreview->mViewOption[name] = !mModelPreview->mViewOption[name];
	}
	toggleCalculateButton(true);
}

void LLFloaterModelPreview::onShowSkinWeightChecked(LLUICtrl* ctrl)
{
	if (mModelPreview)
	{
		mModelPreview->mCameraOffset.clearVec();
		onViewOptionChecked(ctrl);
	}
}

void LLFloaterModelPreview::onViewOptionChecked(LLUICtrl* ctrl)
{
	if (mModelPreview)
	{
		auto name = ctrl->getName();
		mModelPreview->mViewOption[name] = !mModelPreview->mViewOption[name];
		if (name == "show_physics")
		{
			auto enabled = mModelPreview->mViewOption[name];
			childSetEnabled("physics_explode", enabled);
			childSetVisible("physics_explode", enabled);
		}
		mModelPreview->refresh();
	}
}

bool LLFloaterModelPreview::isViewOptionChecked(const LLSD& userdata)
{
	if (mModelPreview)
	{
		return mModelPreview->mViewOption[userdata.asString()];
	}

	return false;
}

bool LLFloaterModelPreview::isViewOptionEnabled(const LLSD& userdata)
{
	return getChildView(userdata.asString())->getEnabled();
}

void LLFloaterModelPreview::setViewOptionEnabled(const std::string& option, bool enabled)
{
	childSetEnabled(option, enabled);
}

void LLFloaterModelPreview::enableViewOption(const std::string& option)
{
	setViewOptionEnabled(option, true);
}

void LLFloaterModelPreview::disableViewOption(const std::string& option)
{
	setViewOptionEnabled(option, false);
}

void LLFloaterModelPreview::loadModel(S32 lod)
{
	mModelPreview->mLoading = true;
	if (lod == LLModel::LOD_PHYSICS)
	{
		// loading physics from file
		mModelPreview->mPhysicsSearchLOD = lod;
	}

	(new LLMeshFilePicker(mModelPreview, lod))->getFile();
}

void LLFloaterModelPreview::loadModel(S32 lod, const std::string& file_name, bool force_disable_slm)
{
	mModelPreview->mLoading = true;

	mModelPreview->loadModel(file_name, lod, force_disable_slm);
}

void LLFloaterModelPreview::onClickCalculateBtn()
{
	clearLogTab();

	mModelPreview->rebuildUploadData();

	bool upload_skinweights = childGetValue("upload_skin").asBoolean();
	bool upload_joint_positions = childGetValue("upload_joints").asBoolean();
    bool lock_scale_if_joint_position = childGetValue("lock_scale_if_joint_position").asBoolean();

<<<<<<< HEAD
	mUploadModelUrl.clear();
=======
    if (upload_joint_positions)
    {
        // Diagnostic message showing list of joints for which joint offsets are defined.
        // FIXME - given time, would be much better to put this in the UI, in updateStatusMessages().
		mModelPreview->getPreviewAvatar()->showAttachmentOverrides();
    }

    mUploadModelUrl.clear();
    mModelPhysicsFee.clear();
>>>>>>> 2c4133c8

	gMeshRepo.uploadModel(mModelPreview->mUploadData, mModelPreview->mPreviewScale,
                          childGetValue("upload_textures").asBoolean(), 
                          upload_skinweights, upload_joint_positions, lock_scale_if_joint_position,
                          mUploadModelUrl, false,
						  getWholeModelFeeObserverHandle());

	toggleCalculateButton(false);
	mUploadBtn->setEnabled(false);
}

void populate_list_with_map(LLScrollListCtrl *list, const std::map<std::string, LLVector3> &vector_map)
{
    if (vector_map.empty())
    {
        return;
    }
    S32 count = 0;
    LLScrollListCell::Params cell_params;
    cell_params.font = LLFontGL::getFontSansSerif();
    // Start out right justifying numeric displays
    cell_params.font_halign = LLFontGL::HCENTER;

    std::map<std::string, LLVector3>::const_iterator iter = vector_map.begin();
    std::map<std::string, LLVector3>::const_iterator end = vector_map.end();
    while (iter != end)
    {
        LLScrollListItem::Params item_params;
        item_params.value = LLSD::Integer(count);

        cell_params.column = "model_name";
        cell_params.value = iter->first;

        item_params.columns.add(cell_params);

        cell_params.column = "axis_x";
        cell_params.value = iter->second.mV[VX];
        item_params.columns.add(cell_params);

        cell_params.column = "axis_y";
        cell_params.value = iter->second.mV[VY];
        item_params.columns.add(cell_params);

        cell_params.column = "axis_z";
        cell_params.value = iter->second.mV[VZ];

        item_params.columns.add(cell_params);

        list->addRow(item_params);
        count++;
        iter++;
    }
}

void LLFloaterModelPreview::onJointListSelection()
{
    S32 display_lod = mModelPreview->mPreviewLOD;
    LLPanel *panel = mTabContainer->getPanelByName("overrides_panel");
    LLScrollListCtrl *joints_list = panel->getChild<LLScrollListCtrl>("joints_list");
    LLScrollListCtrl *joints_pos = panel->getChild<LLScrollListCtrl>("pos_overrides_list");
    LLScrollListCtrl *joints_scale = panel->getChild<LLScrollListCtrl>("scale_overrides_list");
    LLTextBox *joint_pos_descr = panel->getChild<LLTextBox>("pos_overrides_descr");

    joints_pos->deleteAllItems();
    joints_scale->deleteAllItems();

    LLScrollListItem *selected = joints_list->getFirstSelected();
    if (selected)
    {
        std::string label = selected->getValue().asString();
        LLJointOverrideData &data = mJointOverrides[display_lod][label];
        populate_list_with_map(joints_pos, data.mPosOverrides);

        joint_pos_descr->setTextArg("[JOINT]", label);
    }
    else
    {
        // temporary value (shouldn't happen)
        std::string label = "mPelvis";
        joint_pos_descr->setTextArg("[JOINT]", label);
    }

}

void LLFloaterModelPreview::onDescriptionKeystroke(LLUICtrl* ctrl)
{
	// Workaround for SL-4186, server doesn't allow name changes after 'calculate' stage
	LLLineEditor* input = static_cast<LLLineEditor*>(ctrl);
	if (input->isDirty()) // dirty will be reset after commit
	{
		toggleCalculateButton(true);
	}
}

//static
void LLFloaterModelPreview::onImportScaleCommit(LLUICtrl*,void* userdata)
{
	LLFloaterModelPreview *fp =(LLFloaterModelPreview *)userdata;

	if (!fp->mModelPreview)
	{
		return;
	}

	fp->mModelPreview->mDirty = true;

	fp->toggleCalculateButton(true);

	fp->mModelPreview->refresh();
}
//static
void LLFloaterModelPreview::onPelvisOffsetCommit( LLUICtrl*, void* userdata )
{
	LLFloaterModelPreview *fp =(LLFloaterModelPreview*)userdata;

	if (!fp->mModelPreview)
	{
		return;
	}

	fp->mModelPreview->mDirty = true;

	fp->toggleCalculateButton(true);

	fp->mModelPreview->refresh();
}

//static
void LLFloaterModelPreview::onUploadJointsCommit(LLUICtrl*,void* userdata)
{
	LLFloaterModelPreview *fp =(LLFloaterModelPreview *)userdata;

	if (!fp->mModelPreview)
	{
		return;
	}

	fp->mModelPreview->refresh();
}

//static
void LLFloaterModelPreview::onUploadSkinCommit(LLUICtrl*,void* userdata)
{
	LLFloaterModelPreview *fp =(LLFloaterModelPreview *)userdata;

	if (!fp->mModelPreview)
	{
		return;
	}
	fp->mModelPreview->refresh();
	fp->mModelPreview->resetPreviewTarget();
	fp->mModelPreview->clearBuffers();
}

//static
void LLFloaterModelPreview::onPreviewLODCommit(LLUICtrl* ctrl, void* userdata)
{
	LLFloaterModelPreview *fp =(LLFloaterModelPreview *)userdata;

	if (!fp->mModelPreview)
	{
		return;
	}

	S32 which_mode = 0;

	LLComboBox* combo = (LLComboBox*) ctrl;

	which_mode = (NUM_LOD-1)-combo->getFirstSelectedIndex(); // combo box list of lods is in reverse order

	fp->mModelPreview->setPreviewLOD(which_mode);
}

//static
void LLFloaterModelPreview::onGenerateNormalsCommit(LLUICtrl* ctrl, void* userdata)
{
	LLFloaterModelPreview* fp = (LLFloaterModelPreview*) userdata;

	fp->mModelPreview->generateNormals();
}

void LLFloaterModelPreview::toggleGenarateNormals()
{
	bool enabled = childGetValue("gen_normals").asBoolean();
	mModelPreview->mViewOption["gen_normals"] = enabled;
	childSetEnabled("crease_angle", enabled);
	if(enabled) {
		mModelPreview->generateNormals();
	} else {
		mModelPreview->restoreNormals();
	}
}

//static
void LLFloaterModelPreview::onExplodeCommit(LLUICtrl* ctrl, void* userdata)
{
	LLFloaterModelPreview* fp = LLFloaterModelPreview::sInstance;

	fp->mModelPreview->refresh();
}

//static
void LLFloaterModelPreview::onAutoFillCommit(LLUICtrl* ctrl, void* userdata)
{
	LLFloaterModelPreview* fp = (LLFloaterModelPreview*) userdata;

    fp->mModelPreview->queryLODs();
}

void LLFloaterModelPreview::onLODParamCommit(S32 lod, bool enforce_tri_limit)
{
	mModelPreview->onLODParamCommit(lod, enforce_tri_limit);

	//refresh LoDs that reference this one
	for (S32 i = lod - 1; i >= 0; --i)
	{
		LLComboBox* lod_source_combo = getChild<LLComboBox>("lod_source_" + lod_name[i]);
		if (lod_source_combo->getCurrentIndex() == LLModelPreview::USE_LOD_ABOVE)
		{
			onLoDSourceCommit(i);
		}
		else
		{
			break;
		}
	}
}

void LLFloaterModelPreview::draw3dPreview()
{
	gGL.color3f(1.f, 1.f, 1.f);

	gGL.getTexUnit(0)->bind(mModelPreview);


	LLView* preview_panel = getChild<LLView>("preview_panel");

	if (!preview_panel)
	{
		LL_WARNS() << "preview_panel not found in floater definition" << LL_ENDL;
	}
	LLRect rect = preview_panel->getRect();

	if (rect != mPreviewRect)
	{
		mModelPreview->refresh();
		mPreviewRect = preview_panel->getRect();
	}

	gGL.begin( LLRender::QUADS );
	{
		gGL.texCoord2f(0.f, 1.f);
		gGL.vertex2i(mPreviewRect.mLeft, mPreviewRect.mTop-1);
		gGL.texCoord2f(0.f, 0.f);
		gGL.vertex2i(mPreviewRect.mLeft, mPreviewRect.mBottom);
		gGL.texCoord2f(1.f, 0.f);
		gGL.vertex2i(mPreviewRect.mRight-1, mPreviewRect.mBottom);
		gGL.texCoord2f(1.f, 1.f);
		gGL.vertex2i(mPreviewRect.mRight-1, mPreviewRect.mTop-1);
	}
	gGL.end();

	gGL.getTexUnit(0)->unbind(LLTexUnit::TT_TEXTURE);
}

//-----------------------------------------------------------------------------
// draw()
//-----------------------------------------------------------------------------
void LLFloaterModelPreview::draw()
{
    LLFloater::draw();

    if (!mModelPreview)
    {
        return;
    }

	mModelPreview->update();

	if (!mModelPreview->mLoading)
	{
		if ( mModelPreview->getLoadState() == LLModelLoader::ERROR_MATERIALS )
		{
			childSetTextArg("status", "[STATUS]", getString("status_material_mismatch"));
		}
		else
		if ( mModelPreview->getLoadState() > LLModelLoader::ERROR_MODEL )
		{
			childSetTextArg("status", "[STATUS]", getString(LLModel::getStatusString(mModelPreview->getLoadState() - LLModelLoader::ERROR_MODEL)));
		}
		else
		if ( mModelPreview->getLoadState() == LLModelLoader::ERROR_PARSING )
		{
			childSetTextArg("status", "[STATUS]", getString("status_parse_error"));
			toggleCalculateButton(false);
		}
        else
        if (mModelPreview->getLoadState() == LLModelLoader::WARNING_BIND_SHAPE_ORIENTATION)
        {
			childSetTextArg("status", "[STATUS]", getString("status_bind_shape_orientation"));
        }
		else
		{
			childSetTextArg("status", "[STATUS]", getString("status_idle"));
		}
	}

	childSetTextArg("prim_cost", "[PRIM_COST]", llformat("%d", mModelPreview->mResourceCost));
	childSetTextArg("description_label", "[TEXTURES]", llformat("%d", mModelPreview->mTextureSet.size()));

    if (mModelPreview->lodsReady())
	{
		gGL.color3f(1.f, 1.f, 1.f);

		gGL.getTexUnit(0)->bind(mModelPreview);


		LLView* preview_panel = getChild<LLView>("preview_panel");

		LLRect rect = preview_panel->getRect();
		if (rect != mPreviewRect)
		{
			mModelPreview->refresh();
			mPreviewRect = preview_panel->getRect();
		}

		gGL.begin( LLRender::QUADS );
		{
			gGL.texCoord2f(0.f, 1.f);
			gGL.vertex2i(mPreviewRect.mLeft, mPreviewRect.mTop-1);
			gGL.texCoord2f(0.f, 0.f);
			gGL.vertex2i(mPreviewRect.mLeft, mPreviewRect.mBottom);
			gGL.texCoord2f(1.f, 0.f);
			gGL.vertex2i(mPreviewRect.mRight-1, mPreviewRect.mBottom);
			gGL.texCoord2f(1.f, 1.f);
			gGL.vertex2i(mPreviewRect.mRight-1, mPreviewRect.mTop-1);
		}
		gGL.end();

		gGL.getTexUnit(0)->unbind(LLTexUnit::TT_TEXTURE);
	}
}

//-----------------------------------------------------------------------------
// handleMouseDown()
//-----------------------------------------------------------------------------
BOOL LLFloaterModelPreview::handleMouseDown(S32 x, S32 y, MASK mask)
{
	if (mPreviewRect.pointInRect(x, y))
	{
		bringToFront( x, y );
		gFocusMgr.setMouseCapture(this);
		gViewerWindow->hideCursor();
		mLastMouseX = x;
		mLastMouseY = y;
		return TRUE;
	}

	return LLFloater::handleMouseDown(x, y, mask);
}

//-----------------------------------------------------------------------------
// handleMouseUp()
//-----------------------------------------------------------------------------
BOOL LLFloaterModelPreview::handleMouseUp(S32 x, S32 y, MASK mask)
{
	gFocusMgr.setMouseCapture(FALSE);
	gViewerWindow->showCursor();
	return LLFloater::handleMouseUp(x, y, mask);
}

//-----------------------------------------------------------------------------
// handleHover()
//-----------------------------------------------------------------------------
BOOL LLFloaterModelPreview::handleHover	(S32 x, S32 y, MASK mask)
{
	MASK local_mask = mask & ~MASK_ALT;

	if (mModelPreview && hasMouseCapture())
	{
		if (local_mask == MASK_PAN)
		{
			// pan here
			mModelPreview->pan((F32)(x - mLastMouseX) * -0.005f, (F32)(y - mLastMouseY) * -0.005f);
		}
		else if (local_mask == MASK_ORBIT)
		{
			F32 yaw_radians = (F32)(x - mLastMouseX) * -0.01f;
			F32 pitch_radians = (F32)(y - mLastMouseY) * 0.02f;

			mModelPreview->rotate(yaw_radians, pitch_radians);
		}
		else
		{

			F32 yaw_radians = (F32)(x - mLastMouseX) * -0.01f;
			F32 zoom_amt = (F32)(y - mLastMouseY) * 0.02f;

			mModelPreview->rotate(yaw_radians, 0.f);
			mModelPreview->zoom(zoom_amt);
		}


		mModelPreview->refresh();

		LLUI::getInstance()->setMousePositionLocal(this, mLastMouseX, mLastMouseY);
	}

	if (!mPreviewRect.pointInRect(x, y) || !mModelPreview)
	{
		return LLFloater::handleHover(x, y, mask);
	}
	else if (local_mask == MASK_ORBIT)
	{
		gViewerWindow->setCursor(UI_CURSOR_TOOLCAMERA);
	}
	else if (local_mask == MASK_PAN)
	{
		gViewerWindow->setCursor(UI_CURSOR_TOOLPAN);
	}
	else
	{
		gViewerWindow->setCursor(UI_CURSOR_TOOLZOOMIN);
	}

	return TRUE;
}

//-----------------------------------------------------------------------------
// handleScrollWheel()
//-----------------------------------------------------------------------------
BOOL LLFloaterModelPreview::handleScrollWheel(S32 x, S32 y, S32 clicks)
{
	if (mPreviewRect.pointInRect(x, y) && mModelPreview)
	{
		mModelPreview->zoom((F32)clicks * -0.2f);
		mModelPreview->refresh();
	}

	return TRUE;
}

/*virtual*/
void LLFloaterModelPreview::onOpen(const LLSD& key)
{
	LLModelPreview::sIgnoreLoadedCallback = false;
	requestAgentUploadPermissions();
}

/*virtual*/
void LLFloaterModelPreview::onClose(bool app_quitting)
{
	LLModelPreview::sIgnoreLoadedCallback = true;
}

//static
void LLFloaterModelPreview::onPhysicsParamCommit(LLUICtrl* ctrl, void* data)
{
	if (LLConvexDecomposition::getInstance() == NULL)
	{
		LL_INFOS() << "convex decomposition tool is a stub on this platform. cannot get decomp." << LL_ENDL;
		return;
	}

	if (sInstance)
	{
		LLCDParam* param = (LLCDParam*) data;
		std::string name(param->mName);

		LLSD value = ctrl->getValue();

		if("Retain%" == name)
		{
			value = ctrl->getValue().asReal() / RETAIN_COEFFICIENT;
		}

		sInstance->mDecompParams[name] = value;

		if (name == "Simplify Method")
		{
			bool show_retain = false;
			bool show_detail = true;

			if (ctrl->getValue().asInteger() == 0)
			{
				 show_retain = true;
				 show_detail = false;
			}

			sInstance->childSetVisible("Retain%", show_retain);
			sInstance->childSetVisible("Retain%_label", show_retain);

			sInstance->childSetVisible("Detail Scale", show_detail);
			sInstance->childSetVisible("Detail Scale label", show_detail);
		}
	}
}

//static
void LLFloaterModelPreview::onPhysicsStageExecute(LLUICtrl* ctrl, void* data)
{
	LLCDStageData* stage_data = (LLCDStageData*) data;
	std::string stage = stage_data->mName;

	if (sInstance)
	{
		if (!sInstance->mCurRequest.empty())
		{
			LL_INFOS() << "Decomposition request still pending." << LL_ENDL;
			return;
		}

		if (sInstance->mModelPreview)
		{
			for (S32 i = 0; i < sInstance->mModelPreview->mModel[LLModel::LOD_PHYSICS].size(); ++i)
			{
				LLModel* mdl = sInstance->mModelPreview->mModel[LLModel::LOD_PHYSICS][i];
				DecompRequest* request = new DecompRequest(stage, mdl);
				sInstance->mCurRequest.insert(request);
				gMeshRepo.mDecompThread->submitRequest(request);
			}
		}

		if (stage == "Decompose")
		{
			sInstance->setStatusMessage(sInstance->getString("decomposing"));
			sInstance->childSetVisible("Decompose", false);
			sInstance->childSetVisible("decompose_cancel", true);
			sInstance->childDisable("Simplify");
		}
		else if (stage == "Simplify")
		{
			sInstance->setStatusMessage(sInstance->getString("simplifying"));
			sInstance->childSetVisible("Simplify", false);
			sInstance->childSetVisible("simplify_cancel", true);
			sInstance->childDisable("Decompose");
		}
	}
}

//static
void LLFloaterModelPreview::onPhysicsBrowse(LLUICtrl* ctrl, void* userdata)
{
	sInstance->loadModel(LLModel::LOD_PHYSICS);
}

//static
void LLFloaterModelPreview::onPhysicsUseLOD(LLUICtrl* ctrl, void* userdata)
{
	S32 num_lods = 4;
	S32 which_mode;

	LLCtrlSelectionInterface* iface = sInstance->childGetSelectionInterface("physics_lod_combo");
	if (iface)
	{
		which_mode = iface->getFirstSelectedIndex();
	}
	else
	{
		LL_WARNS() << "no iface" << LL_ENDL;
		return;
	}

	if (which_mode <= 0)
	{
		LL_WARNS() << "which_mode out of range, " << which_mode << LL_ENDL;
	}

	S32 file_mode = iface->getItemCount() - 1;
	if (which_mode < file_mode)
	{
		S32 which_lod = num_lods - which_mode;
		sInstance->mModelPreview->setPhysicsFromLOD(which_lod);
	}

	LLModelPreview *model_preview = sInstance->mModelPreview;
	if (model_preview)
	{
		model_preview->refresh();
		model_preview->updateStatusMessages();
	}
}

//static 
void LLFloaterModelPreview::onCancel(LLUICtrl* ctrl, void* data)
{
	if (sInstance)
	{
		sInstance->closeFloater(false);
	}
}

//static
void LLFloaterModelPreview::onPhysicsStageCancel(LLUICtrl* ctrl, void*data)
{
	if (sInstance)
	{
		for (std::set<LLPointer<DecompRequest> >::iterator iter = sInstance->mCurRequest.begin();
			iter != sInstance->mCurRequest.end(); ++iter)
		{
		    DecompRequest* req = *iter;
		    req->mContinue = 0;
		}

		sInstance->mCurRequest.clear();

		if (sInstance->mModelPreview)
		{
			sInstance->mModelPreview->updateStatusMessages();
		}
	}
}

void LLFloaterModelPreview::initDecompControls()
{
	LLSD key;

	childSetCommitCallback("simplify_cancel", onPhysicsStageCancel, NULL);
	childSetCommitCallback("decompose_cancel", onPhysicsStageCancel, NULL);

	childSetCommitCallback("physics_lod_combo", onPhysicsUseLOD, NULL);
	childSetCommitCallback("physics_browse", onPhysicsBrowse, NULL);

	static const LLCDStageData* stage = NULL;
	static S32 stage_count = 0;

	if (!stage && LLConvexDecomposition::getInstance() != NULL)
	{
		stage_count = LLConvexDecomposition::getInstance()->getStages(&stage);
	}

	static const LLCDParam* param = NULL;
	static S32 param_count = 0;
	if (!param && LLConvexDecomposition::getInstance() != NULL)
	{
		param_count = LLConvexDecomposition::getInstance()->getParameters(&param);
	}

	for (S32 j = stage_count-1; j >= 0; --j)
	{
		LLButton* button = getChild<LLButton>(stage[j].mName);
		if (button)
		{
			button->setCommitCallback(onPhysicsStageExecute, (void*) &stage[j]);
		}

		gMeshRepo.mDecompThread->mStageID[stage[j].mName] = j;
		// protected against stub by stage_count being 0 for stub above
		LLConvexDecomposition::getInstance()->registerCallback(j, LLPhysicsDecomp::llcdCallback);

		//LL_INFOS() << "Physics decomp stage " << stage[j].mName << " (" << j << ") parameters:" << LL_ENDL;
		//LL_INFOS() << "------------------------------------" << LL_ENDL;

		for (S32 i = 0; i < param_count; ++i)
		{
			if (param[i].mStage != j)
			{
				continue;
			}

			std::string name(param[i].mName ? param[i].mName : "");
			std::string description(param[i].mDescription ? param[i].mDescription : "");

			std::string type = "unknown";

			LL_INFOS() << name << " - " << description << LL_ENDL;

			if (param[i].mType == LLCDParam::LLCD_FLOAT)
			{
				mDecompParams[param[i].mName] = LLSD(param[i].mDefault.mFloat);
				//LL_INFOS() << "Type: float, Default: " << param[i].mDefault.mFloat << LL_ENDL;


				LLUICtrl* ctrl = getChild<LLUICtrl>(name);
				if (LLSliderCtrl* slider = dynamic_cast<LLSliderCtrl*>(ctrl))
				{
					slider->setMinValue(param[i].mDetails.mRange.mLow.mFloat);
					slider->setMaxValue(param[i].mDetails.mRange.mHigh.mFloat);
					slider->setIncrement(param[i].mDetails.mRange.mDelta.mFloat);
					slider->setValue(param[i].mDefault.mFloat);
					slider->setCommitCallback(onPhysicsParamCommit, (void*) &param[i]);
				}
				else if (LLSpinCtrl* spinner = dynamic_cast<LLSpinCtrl*>(ctrl))
				{
					bool is_retain_ctrl = "Retain%" == name;
					double coefficient = is_retain_ctrl ? RETAIN_COEFFICIENT : 1.f;

					spinner->setMinValue(param[i].mDetails.mRange.mLow.mFloat * coefficient);
					spinner->setMaxValue(param[i].mDetails.mRange.mHigh.mFloat * coefficient);
					spinner->setIncrement(param[i].mDetails.mRange.mDelta.mFloat * coefficient);
					spinner->setValue(param[i].mDefault.mFloat * coefficient);
					spinner->setCommitCallback(onPhysicsParamCommit, (void*) &param[i]);
				}
				else if (LLComboBox* combo_box = dynamic_cast<LLComboBox*>(ctrl))
				{
					float min = param[i].mDetails.mRange.mLow.mFloat;
					float max = param[i].mDetails.mRange.mHigh.mFloat;
					float delta = param[i].mDetails.mRange.mDelta.mFloat;

					if ("Cosine%" == name)
					{
						createSmoothComboBox(combo_box, min, max);
					}
					else
					{
						for(float value = min; value <= max; value += delta)
						{
							std::string label = llformat("%.1f", value);
							combo_box->add(label, value, ADD_BOTTOM, true);
						}
					}
					combo_box->setValue(param[i].mDefault.mFloat);
					combo_box->setCommitCallback(onPhysicsParamCommit, (void*) &param[i]);
				}
			}
			else if (param[i].mType == LLCDParam::LLCD_INTEGER)
			{
				mDecompParams[param[i].mName] = LLSD(param[i].mDefault.mIntOrEnumValue);
				//LL_INFOS() << "Type: integer, Default: " << param[i].mDefault.mIntOrEnumValue << LL_ENDL;


				LLUICtrl* ctrl = getChild<LLUICtrl>(name);
				if (LLSliderCtrl* slider = dynamic_cast<LLSliderCtrl*>(ctrl))
				{
					slider->setMinValue(param[i].mDetails.mRange.mLow.mIntOrEnumValue);
					slider->setMaxValue(param[i].mDetails.mRange.mHigh.mIntOrEnumValue);
					slider->setIncrement(param[i].mDetails.mRange.mDelta.mIntOrEnumValue);
					slider->setValue(param[i].mDefault.mIntOrEnumValue);
					slider->setCommitCallback(onPhysicsParamCommit, (void*) &param[i]);
				}
				else if (LLComboBox* combo_box = dynamic_cast<LLComboBox*>(ctrl))
				{
					for(int k = param[i].mDetails.mRange.mLow.mIntOrEnumValue; k<=param[i].mDetails.mRange.mHigh.mIntOrEnumValue; k+=param[i].mDetails.mRange.mDelta.mIntOrEnumValue)
					{
						std::string name = llformat("%.1d", k);
						combo_box->add(name, k, ADD_BOTTOM, true);
					}
					combo_box->setValue(param[i].mDefault.mIntOrEnumValue);
					combo_box->setCommitCallback(onPhysicsParamCommit, (void*) &param[i]);
				}
			}
			else if (param[i].mType == LLCDParam::LLCD_BOOLEAN)
			{
				mDecompParams[param[i].mName] = LLSD(param[i].mDefault.mBool);
				//LL_INFOS() << "Type: boolean, Default: " << (param[i].mDefault.mBool ? "True" : "False") << LL_ENDL;

				LLCheckBoxCtrl* check_box = getChild<LLCheckBoxCtrl>(name);
				if (check_box)
				{
					check_box->setValue(param[i].mDefault.mBool);
					check_box->setCommitCallback(onPhysicsParamCommit, (void*) &param[i]);
				}
			}
			else if (param[i].mType == LLCDParam::LLCD_ENUM)
			{
				mDecompParams[param[i].mName] = LLSD(param[i].mDefault.mIntOrEnumValue);
				//LL_INFOS() << "Type: enum, Default: " << param[i].mDefault.mIntOrEnumValue << LL_ENDL;

				{ //plug into combo box

					//LL_INFOS() << "Accepted values: " << LL_ENDL;
					LLComboBox* combo_box = getChild<LLComboBox>(name);
					for (S32 k = 0; k < param[i].mDetails.mEnumValues.mNumEnums; ++k)
					{
						//LL_INFOS() << param[i].mDetails.mEnumValues.mEnumsArray[k].mValue
						//	<< " - " << param[i].mDetails.mEnumValues.mEnumsArray[k].mName << LL_ENDL;

						std::string name(param[i].mDetails.mEnumValues.mEnumsArray[k].mName);
						std::string localized_name;
						bool is_localized = LLTrans::findString(localized_name, name);

						combo_box->add(is_localized ? localized_name : name,
							LLSD::Integer(param[i].mDetails.mEnumValues.mEnumsArray[k].mValue));
					}
					combo_box->setValue(param[i].mDefault.mIntOrEnumValue);
					combo_box->setCommitCallback(onPhysicsParamCommit, (void*) &param[i]);
				}

				//LL_INFOS() << "----" << LL_ENDL;
			}
			//LL_INFOS() << "-----------------------------" << LL_ENDL;
		}
	}
	mDefaultDecompParams = mDecompParams;
	childSetCommitCallback("physics_explode", LLFloaterModelPreview::onExplodeCommit, this);
}

void LLFloaterModelPreview::createSmoothComboBox(LLComboBox* combo_box, float min, float max)
{
	float delta = (max - min) / SMOOTH_VALUES_NUMBER;
	int ilabel = 0;

	combo_box->add("0 (none)", ADD_BOTTOM, true);

	for(float value = min + delta; value < max; value += delta)
	{
		std::string label = (++ilabel == SMOOTH_VALUES_NUMBER) ? "10 (max)" : llformat("%.1d", ilabel);
		combo_box->add(label, value, ADD_BOTTOM, true);
	}


}

//-----------------------------------------------------------------------------
// onMouseCaptureLost()
//-----------------------------------------------------------------------------
// static
void LLFloaterModelPreview::onMouseCaptureLostModelPreview(LLMouseHandler* handler)
{
	gViewerWindow->showCursor();
}

//-----------------------------------------------------------------------------
// addStringToLog()
//-----------------------------------------------------------------------------
//static
void LLFloaterModelPreview::addStringToLog(const std::string& message, const LLSD& args, bool flash, S32 lod)
{
    if (sInstance && sInstance->hasString(message))
    {
        std::string str;
        switch (lod)
        {
        case LLModel::LOD_IMPOSTOR: str = "LOD0 "; break;
        case LLModel::LOD_LOW:      str = "LOD1 "; break;
        case LLModel::LOD_MEDIUM:   str = "LOD2 "; break;
        case LLModel::LOD_PHYSICS:  str = "PHYS "; break;
        case LLModel::LOD_HIGH:     str = "LOD3 ";   break;
        default: break;
        }
        
        LLStringUtil::format_map_t args_msg;
        LLSD::map_const_iterator iter = args.beginMap();
        LLSD::map_const_iterator end = args.endMap();
        for (; iter != end; ++iter)
        {
            args_msg[iter->first] = iter->second.asString();
        }
        str += sInstance->getString(message, args_msg);
        sInstance->addStringToLogTab(str, flash);
    }
}

// static
void LLFloaterModelPreview::addStringToLog(const std::string& str, bool flash)
{
    if (sInstance)
    {
        sInstance->addStringToLogTab(str, flash);
    }
}

// static
void LLFloaterModelPreview::addStringToLog(const std::ostringstream& strm, bool flash)
{
    if (sInstance)
    {
        sInstance->addStringToLogTab(strm.str(), flash);
    }
}

void LLFloaterModelPreview::clearOverridesTab()
{
    LLPanel *panel = mTabContainer->getPanelByName("overrides_panel");
    LLScrollListCtrl *joints_list = panel->getChild<LLScrollListCtrl>("joints_list");
    joints_list->deleteAllItems();

    for (U32 i = 0; i < LLModel::NUM_LODS; ++i)
    {
        mJointOverrides[i].clear();
    }
}

void LLFloaterModelPreview::resetOverridesTab()
{
    clearOverridesTab();

    for (U32 i = 0; i < LLModel::NUM_LODS; ++i)
    {
        mJointOverrides[i].clear();
    }
}

void LLFloaterModelPreview::showOverridesTab()
{
    S32 display_lod = mModelPreview->mPreviewLOD;
    if (mModelPreview->mModel[display_lod].empty())
    {
        return;
    }

    // Joints will be listed as long as they are listed in mAlternateBindMatrix
    // even if they are for some reason identical to defaults.
    // Todo: Are overrides always identical for all lods? They normally are, but there might be situations where they aren't.
    if (mJointOverrides[display_lod].empty())
    {
        // populate map
        for (LLModelLoader::scene::iterator iter = mModelPreview->mScene[display_lod].begin(); iter != mModelPreview->mScene[display_lod].end(); ++iter)
        {
            for (LLModelLoader::model_instance_list::iterator model_iter = iter->second.begin(); model_iter != iter->second.end(); ++model_iter)
            {
                LLModelInstance& instance = *model_iter;
                LLModel* model = instance.mModel;
                const LLMeshSkinInfo *skin = &model->mSkinInfo;
                if (skin->mAlternateBindMatrix.size() > 0)
                {
                    U32 count = LLSkinningUtil::getMeshJointCount(skin);
                    for (U32 j = 0; j < count; ++j)
                    {
                        const LLVector3& jointPos = skin->mAlternateBindMatrix[j].getTranslation();
                        LLJointOverrideData &data = mJointOverrides[display_lod][skin->mJointNames[j]];
                        if (data.mPosOverrides.size() > 0
                            && (data.mPosOverrides.begin()->second - jointPos).lengthSquared() > (LL_JOINT_TRESHOLD_POS_OFFSET * LL_JOINT_TRESHOLD_POS_OFFSET))
                        {
                            // File contains multiple meshes with conflicting joint offsets
                            // preview may be incorrect, upload result might wary (depends onto
                            // mesh_id that hasn't been generated yet).
                            data.mHasConflicts = true;
                        }
                        data.mPosOverrides[model->getName()] = jointPos;

                    }
                }
            }
        }
    }

    LLPanel *panel = mTabContainer->getPanelByName("overrides_panel");
    S32 index = mTabContainer->getIndexForPanel(panel);
    mTabContainer->enableTabButton(index, true);
    LLScrollListCtrl *joints_list = panel->getChild<LLScrollListCtrl>("joints_list");

    if (joints_list->isEmpty())
    {
        // Populate table
        S32 conflicts = 0;
        joint_override_data_map_t::iterator joint_iter = mJointOverrides[display_lod].begin();
        joint_override_data_map_t::iterator joint_end = mJointOverrides[display_lod].end();
        while (joint_iter != joint_end)
        {
            const std::string& listName = joint_iter->first;

            LLScrollListItem::Params item_params;
            item_params.value(listName);

            LLScrollListCell::Params cell_params;
            cell_params.font = LLFontGL::getFontSansSerif();
            cell_params.value = listName;
            if (joint_iter->second.mHasConflicts)
            {
                cell_params.color = LLColor4::orange;
                conflicts++;
            }

            item_params.columns.add(cell_params);

            joints_list->addRow(item_params, ADD_BOTTOM);
            joint_iter++;
        }
        joints_list->selectFirstItem();

        LLTextBox *joint_pos_descr = panel->getChild<LLTextBox>("conflicts_description");
        joint_pos_descr->setTextArg("[CONFLICTS]", llformat("%d", conflicts));
        joint_pos_descr->setTextArg("[JOINTS_COUNT]", llformat("%d", mJointOverrides[display_lod].size()));
    }
}

void LLFloaterModelPreview::hideOverridesTab()
{
    LLPanel *panel = mTabContainer->getPanelByName("overrides_panel");
    S32 index = mTabContainer->getIndexForPanel(panel);
    mTabContainer->enableTabButton(index, false);
}

//-----------------------------------------------------------------------------
// addStringToLogTab()
//-----------------------------------------------------------------------------
void LLFloaterModelPreview::addStringToLogTab(const std::string& str, bool flash)
{
    if (str.empty())
    {
        return;
    }

    LLWString text = utf8str_to_wstring(str);
    S32 add_text_len = text.length() + 1; // newline
    S32 editor_max_len = mUploadLogText->getMaxTextLength();
    if (add_text_len > editor_max_len)
    {
        return;
    }

    LLPanel* panel = mTabContainer->getPanelByName("logs_panel");
    S32 index = mTabContainer->getIndexForPanel(panel);
    mTabContainer->enableTabButton(index, true);

    // Make sure we have space for new string
    S32 editor_text_len = mUploadLogText->getLength();
    while (editor_max_len < (editor_text_len + add_text_len))
    {
        editor_text_len -= mUploadLogText->removeFirstLine();
    }

    mUploadLogText->appendText(str, true);

    if (flash && mTabContainer->getCurrentPanel() != panel)
    {
        mTabContainer->setTabPanelFlashing(panel, true);
    }
}

//-----------------------------------------------------------------------------
// LLModelPreview
//-----------------------------------------------------------------------------

LLModelPreview::LLModelPreview(S32 width, S32 height, LLFloater* fmp)
: LLViewerDynamicTexture(width, height, 3, ORDER_MIDDLE, FALSE), LLMutex()
, mLodsQuery()
, mLodsWithParsingError()
, mPelvisZOffset( 0.0f )
, mLegacyRigFlags( U32_MAX )
, mRigValidJointUpload( false )
, mPhysicsSearchLOD( LLModel::LOD_PHYSICS )
, mResetJoints( false )
, mModelNoErrors( true )
, mLastJointUpdate( false )
, mHasDegenerate( false )
{
	mNeedsUpdate = TRUE;
	mCameraDistance = 0.f;
	mCameraYaw = 0.f;
	mCameraPitch = 0.f;
	mCameraZoom = 1.f;
	mTextureName = 0;
	mPreviewLOD = 0;
	mModelLoader = NULL;
	mMaxTriangleLimit = 0;
	mDirty = false;
	mGenLOD = false;
	mLoading = false;
	mLoadState = LLModelLoader::STARTING;
	mGroup = 0;
	mLODFrozen = false;
	mBuildShareTolerance = 0.f;
	mBuildQueueMode = GLOD_QUEUE_GREEDY;
	mBuildBorderMode = GLOD_BORDER_UNLOCK;
	mBuildOperator = GLOD_OPERATOR_EDGE_COLLAPSE;

	for (U32 i = 0; i < LLModel::NUM_LODS; ++i)
	{
		mRequestedTriangleCount[i] = 0;
		mRequestedCreaseAngle[i] = -1.f;
		mRequestedLoDMode[i] = 0;
		mRequestedErrorThreshold[i] = 0.f;
		mRequestedBuildOperator[i] = 0;
		mRequestedQueueMode[i] = 0;
		mRequestedBorderMode[i] = 0;
		mRequestedShareTolerance[i] = 0.f;
	}

	mViewOption["show_textures"] = false;

	mFMP = fmp;

	mHasPivot = false;
	mModelPivot = LLVector3( 0.0f, 0.0f, 0.0f );
	
	glodInit();

	createPreviewAvatar();
}

LLModelPreview::~LLModelPreview()
{
	// glod apparently has internal mem alignment issues that are angering
	// the heap-check code in windows, these should be hunted down in that
	// TP code, if possible
	//
	// kernel32.dll!HeapFree()  + 0x14 bytes	
	// msvcr100.dll!free(void * pBlock)  Line 51	C
	// glod.dll!glodGetGroupParameteriv()  + 0x119 bytes	
	// glod.dll!glodShutdown()  + 0x77 bytes	
	//
	//glodShutdown();
	if(mModelLoader)
	{
		mModelLoader->shutdown();
	}
}

U32 LLModelPreview::calcResourceCost()
{
	assert_main_thread();

	rebuildUploadData();

	//Upload skin is selected BUT check to see if the joints coming in from the asset were malformed.
	if ( mFMP && mFMP->childGetValue("upload_skin").asBoolean() )
	{
		bool uploadingJointPositions = mFMP->childGetValue("upload_joints").asBoolean();
		if ( uploadingJointPositions && !isRigValidForJointPositionUpload() )
		{
			mFMP->childDisable("ok_btn");		
		}		
	}
	
	std::set<LLModel*> accounted;
	U32 num_points = 0;
	U32 num_hulls = 0;

	F32 debug_scale = mFMP ? mFMP->childGetValue("import_scale").asReal() : 1.f;
	mPelvisZOffset = mFMP ? mFMP->childGetValue("pelvis_offset").asReal() : 3.0f;
	
	if ( mFMP && mFMP->childGetValue("upload_joints").asBoolean() )
	{
		// FIXME if preview avatar ever gets reused, this fake mesh ID stuff will fail.
		// see also call to addAttachmentPosOverride.
		LLUUID fake_mesh_id;
		fake_mesh_id.generate();
		getPreviewAvatar()->addPelvisFixup( mPelvisZOffset, fake_mesh_id );
	}

	F32 streaming_cost = 0.f;
	F32 physics_cost = 0.f;
	for (U32 i = 0; i < mUploadData.size(); ++i)
	{
		LLModelInstance& instance = mUploadData[i];
		
		if (accounted.find(instance.mModel) == accounted.end())
		{
			accounted.insert(instance.mModel);

			LLModel::Decomposition& decomp =
			instance.mLOD[LLModel::LOD_PHYSICS] ?
			instance.mLOD[LLModel::LOD_PHYSICS]->mPhysics :
			instance.mModel->mPhysics;
			
			//update instance skin info for each lods pelvisZoffset 
			for ( int j=0; j<LLModel::NUM_LODS; ++j )
			{	
				if ( instance.mLOD[j] )
				{
					instance.mLOD[j]->mSkinInfo.mPelvisOffset = mPelvisZOffset;
				}
			}

			std::stringstream ostr;
			LLSD ret = LLModel::writeModel(ostr,
					   instance.mLOD[4],
					   instance.mLOD[3],
					   instance.mLOD[2],
					   instance.mLOD[1],
					   instance.mLOD[0],
					   decomp,
					   mFMP->childGetValue("upload_skin").asBoolean(),
					   mFMP->childGetValue("upload_joints").asBoolean(),
					   mFMP->childGetValue("lock_scale_if_joint_position").asBoolean(),
					   TRUE,
					   FALSE,
					   instance.mModel->mSubmodelID);
			
			num_hulls += decomp.mHull.size();
			for (U32 i = 0; i < decomp.mHull.size(); ++i)
			{
				num_points += decomp.mHull[i].size();
			}

			//calculate streaming cost
			LLMatrix4 transformation = instance.mTransform;

			LLVector3 position = LLVector3(0, 0, 0) * transformation;

			LLVector3 x_transformed = LLVector3(1, 0, 0) * transformation - position;
			LLVector3 y_transformed = LLVector3(0, 1, 0) * transformation - position;
			LLVector3 z_transformed = LLVector3(0, 0, 1) * transformation - position;
			F32 x_length = x_transformed.normalize();
			F32 y_length = y_transformed.normalize();
			F32 z_length = z_transformed.normalize();
			LLVector3 scale = LLVector3(x_length, y_length, z_length);

			F32 radius = scale.length()*0.5f*debug_scale;

            LLMeshCostData costs;
            if (gMeshRepo.getCostData(ret, costs))
            {
                streaming_cost += costs.getRadiusBasedStreamingCost(radius);
            }
		}
	}

	F32 scale = mFMP ? mFMP->childGetValue("import_scale").asReal()*2.f : 2.f;

	mDetailsSignal(mPreviewScale[0]*scale, mPreviewScale[1]*scale, mPreviewScale[2]*scale, streaming_cost, physics_cost);

	updateStatusMessages();

	return (U32) streaming_cost;
}

void LLFloaterModelPreview::setDetails(F32 x, F32 y, F32 z, F32 streaming_cost, F32 physics_cost)
{
	assert_main_thread();
	childSetTextArg("import_dimensions", "[X]", llformat("%.3f", x));
	childSetTextArg("import_dimensions", "[Y]", llformat("%.3f", y));
	childSetTextArg("import_dimensions", "[Z]", llformat("%.3f", z));
}

void LLFloaterModelPreview::setPreviewLOD(S32 lod)
{
	if (mModelPreview)
	{
		mModelPreview->setPreviewLOD(lod);
	}
}


void LLModelPreview::rebuildUploadData()
{
	assert_main_thread();

	mUploadData.clear();
	mTextureSet.clear();

	//fill uploaddata instance vectors from scene data

	std::string requested_name = mFMP->getChild<LLUICtrl>("description_form")->getValue().asString();

	LLSpinCtrl* scale_spinner = mFMP->getChild<LLSpinCtrl>("import_scale");

	F32 scale = scale_spinner->getValue().asReal();

	LLMatrix4 scale_mat;
	scale_mat.initScale(LLVector3(scale, scale, scale));

	F32 max_scale = 0.f;

	BOOL importerDebug = gSavedSettings.getBOOL("ImporterDebug");
	BOOL legacyMatching = gSavedSettings.getBOOL("ImporterLegacyMatching");

	for (LLModelLoader::scene::iterator iter = mBaseScene.begin(); iter != mBaseScene.end(); ++iter)
	{ //for each transform in scene
		LLMatrix4 mat		= iter->first;

		// compute position
		LLVector3 position = LLVector3(0, 0, 0) * mat;

		// compute scale
		LLVector3 x_transformed = LLVector3(1, 0, 0) * mat - position;
		LLVector3 y_transformed = LLVector3(0, 1, 0) * mat - position;
		LLVector3 z_transformed = LLVector3(0, 0, 1) * mat - position;
		F32 x_length = x_transformed.normalize();
		F32 y_length = y_transformed.normalize();
		F32 z_length = z_transformed.normalize();

		max_scale = llmax(llmax(llmax(max_scale, x_length), y_length), z_length);

		mat *= scale_mat;

		for (LLModelLoader::model_instance_list::iterator model_iter = iter->second.begin(); model_iter != iter->second.end();)
		{ //for each instance with said transform applied 
			LLModelInstance instance = *model_iter++;

			LLModel* base_model = instance.mModel;
			
			if (base_model && !requested_name.empty())
			{
				base_model->mRequestedLabel = requested_name;
			}

			for (int i = LLModel::NUM_LODS - 1; i >= LLModel::LOD_IMPOSTOR; i--)
			{
				LLModel* lod_model = NULL;
				if (!legacyMatching)
				{
					// Fill LOD slots by finding matching meshes by label with name extensions
					// in the appropriate scene for each LOD. This fixes all kinds of issues
					// where the indexed method below fails in spectacular fashion.
					// If you don't take the time to name your LOD and PHYS meshes
					// with the name of their corresponding mesh in the HIGH LOD,
					// then the indexed method will be attempted below.

					LLMatrix4 transform;

					std::string name_to_match = instance.mLabel;
					llassert(!name_to_match.empty());

					int extensionLOD;
					if (i != LLModel::LOD_PHYSICS || mModel[LLModel::LOD_PHYSICS].empty())
					{
						extensionLOD = i;
					}
					else
					{
						//Physics can be inherited from other LODs or loaded, so we need to adjust what extension we are searching for
						extensionLOD = mPhysicsSearchLOD;
					}

					std::string toAdd;
					switch (extensionLOD)
					{
					case LLModel::LOD_IMPOSTOR: toAdd = "_LOD0"; break;
					case LLModel::LOD_LOW:      toAdd = "_LOD1"; break;
					case LLModel::LOD_MEDIUM:   toAdd = "_LOD2"; break;
					case LLModel::LOD_PHYSICS:  toAdd = "_PHYS"; break;
					case LLModel::LOD_HIGH:                      break;
					}

					if (name_to_match.find(toAdd) == -1)
					{
						name_to_match += toAdd;
					}

					FindModel(mScene[i], name_to_match, lod_model, transform);

					if (!lod_model && i != LLModel::LOD_PHYSICS)
					{
						if (importerDebug)
						{
							LL_INFOS() << "Search of" << name_to_match << " in LOD" << i << " list failed. Searching for alternative among LOD lists." << LL_ENDL;
						}

						int searchLOD = (i > LLModel::LOD_HIGH) ? LLModel::LOD_HIGH : i;
						while ((searchLOD <= LLModel::LOD_HIGH) && !lod_model)
						{
							std::string name_to_match = instance.mLabel;
							llassert(!name_to_match.empty());

							std::string toAdd;
							switch (searchLOD)
							{
							case LLModel::LOD_IMPOSTOR: toAdd = "_LOD0"; break;
							case LLModel::LOD_LOW:      toAdd = "_LOD1"; break;
							case LLModel::LOD_MEDIUM:   toAdd = "_LOD2"; break;
							case LLModel::LOD_PHYSICS:  toAdd = "_PHYS"; break;
							case LLModel::LOD_HIGH:                      break;
							}

							if (name_to_match.find(toAdd) == -1)
							{
								name_to_match += toAdd;
							}

							// See if we can find an appropriately named model in LOD 'searchLOD'
							//
							FindModel(mScene[searchLOD], name_to_match, lod_model, transform);
							searchLOD++;
						}
					}
				}
				else
				{
					// Use old method of index-based association
					U32 idx = 0;
					for (idx = 0; idx < mBaseModel.size(); ++idx)
					{
						// find reference instance for this model
						if (mBaseModel[idx] == base_model)
						{
							if (importerDebug)
							{
								LL_INFOS() << "Attempting to use model index " << idx << " for LOD " << i << " of " << instance.mLabel << LL_ENDL;
							}
							break;
						}
					}

					// If the model list for the current LOD includes that index...
					//
					if (mModel[i].size() > idx)
					{
						// Assign that index from the model list for our LOD as the LOD model for this instance
						//
						lod_model = mModel[i][idx];
						if (importerDebug)
						{
							LL_INFOS() << "Indexed match of model index " << idx << " at LOD " << i << " to model named " << lod_model->mLabel << LL_ENDL;
						}
					}
					else if (importerDebug)
					{
						LL_INFOS() << "List of models does not include index " << idx << LL_ENDL;
					}
				}

				if (lod_model)
				{
					if (importerDebug)
					{
						if (i == LLModel::LOD_PHYSICS)
						{
							LL_INFOS() << "Assigning collision for " << instance.mLabel << " to match " << lod_model->mLabel << LL_ENDL;
						}
						else
						{
							LL_INFOS() << "Assigning LOD" << i << " for " << instance.mLabel << " to found match " << lod_model->mLabel << LL_ENDL;
						}
					}
					instance.mLOD[i] = lod_model;
				}
				else
				{
					if (i < LLModel::LOD_HIGH && !lodsReady())
					{
						// assign a placeholder from previous LOD until lod generation is complete.
						// Note: we might need to assign it regardless of conditions like named search does, to prevent crashes.
						instance.mLOD[i] = instance.mLOD[i + 1];
					}
					if (importerDebug)
					{
						LL_INFOS() << "List of models does not include " << instance.mLabel << LL_ENDL;
					}
				}
			}

			LLModel* high_lod_model = instance.mLOD[LLModel::LOD_HIGH];
			if (!high_lod_model)
			{
				setLoadState( LLModelLoader::ERROR_MATERIALS );
				mFMP->childDisable( "calculate_btn" );
			}
			else
			{
				for (U32 i = 0; i < LLModel::NUM_LODS-1; i++)
				{				
					int refFaceCnt = 0;
					int modelFaceCnt = 0;
					llassert(instance.mLOD[i]);
					if (instance.mLOD[i] && !instance.mLOD[i]->matchMaterialOrder(high_lod_model, refFaceCnt, modelFaceCnt ) )
					{
						setLoadState( LLModelLoader::ERROR_MATERIALS );
						mFMP->childDisable( "calculate_btn" );
					}
				}
                LLFloaterModelPreview* fmp = (LLFloaterModelPreview*) mFMP;
                bool upload_skinweights = fmp && fmp->childGetValue("upload_skin").asBoolean();
                if (upload_skinweights && high_lod_model->mSkinInfo.mJointNames.size() > 0)
                {
                    LLQuaternion bind_rot = LLSkinningUtil::getUnscaledQuaternion(high_lod_model->mSkinInfo.mBindShapeMatrix);
                    LLQuaternion identity;
                    if (!bind_rot.isEqualEps(identity,0.01))
                    {
                        std::ostringstream out;
                        out << "non-identity bind shape rot. mat is ";
                        out << high_lod_model->mSkinInfo.mBindShapeMatrix;
                        out << " bind_rot ";
                        out << bind_rot;
                        LL_WARNS() << out.str() << LL_ENDL;

                        LLFloaterModelPreview::addStringToLog(out, false);
                        setLoadState( LLModelLoader::WARNING_BIND_SHAPE_ORIENTATION );
                    }
                }
			}
			instance.mTransform = mat;
			mUploadData.push_back(instance);
		}
	}

	for (U32 lod = 0; lod < LLModel::NUM_LODS-1; lod++)
	{
		// Search for models that are not included into upload data
		// If we found any, that means something we loaded is not a sub-model.
		for (U32 model_ind = 0; model_ind < mModel[lod].size(); ++model_ind)
		{
			bool found_model = false;
			for (LLMeshUploadThread::instance_list::iterator iter = mUploadData.begin(); iter != mUploadData.end(); ++iter)
			{
				LLModelInstance& instance = *iter;
				if (instance.mLOD[lod] == mModel[lod][model_ind])
				{
					found_model = true;
					break;
				}
			}
			if (!found_model && mModel[lod][model_ind] && !mModel[lod][model_ind]->mSubmodelID)
			{
				if (importerDebug)
				{
					LL_INFOS() << "Model " << mModel[lod][model_ind]->mLabel << " was not used - mismatching lod models." <<  LL_ENDL;
				}
				setLoadState( LLModelLoader::ERROR_MATERIALS );
				mFMP->childDisable( "calculate_btn" );
			}
		}
	}

	F32 max_import_scale = (DEFAULT_MAX_PRIM_SCALE-0.1f)/max_scale;

	F32 max_axis = llmax(mPreviewScale.mV[0], mPreviewScale.mV[1]);
	max_axis = llmax(max_axis, mPreviewScale.mV[2]);
	max_axis *= 2.f;

	//clamp scale so that total imported model bounding box is smaller than 240m on a side
	max_import_scale = llmin(max_import_scale, 240.f/max_axis);

	scale_spinner->setMaxValue(max_import_scale);

	if (max_import_scale < scale)
	{
		scale_spinner->setValue(max_import_scale);
	}

}

void LLModelPreview::saveUploadData(bool save_skinweights, bool save_joint_positions, bool lock_scale_if_joint_position)
{
	if (!mLODFile[LLModel::LOD_HIGH].empty())
	{
		std::string filename = mLODFile[LLModel::LOD_HIGH];
        std::string slm_filename;

        if (LLModelLoader::getSLMFilename(filename, slm_filename))
        {
			saveUploadData(slm_filename, save_skinweights, save_joint_positions, lock_scale_if_joint_position);
		}
	}
}

void LLModelPreview::saveUploadData(const std::string& filename, 
                                    bool save_skinweights, bool save_joint_positions, bool lock_scale_if_joint_position)
{

	std::set<LLPointer<LLModel> > meshes;
	std::map<LLModel*, std::string> mesh_binary;

	LLModel::hull empty_hull;

	LLSD data;

	data["version"] = SLM_SUPPORTED_VERSION;
	if (!mBaseModel.empty())
	{
		data["name"] = mBaseModel[0]->getName();
	}

	S32 mesh_id = 0;

	//build list of unique models and initialize local id
	for (U32 i = 0; i < mUploadData.size(); ++i)
	{
		LLModelInstance& instance = mUploadData[i];
		
		if (meshes.find(instance.mModel) == meshes.end())
		{
			instance.mModel->mLocalID = mesh_id++;
			meshes.insert(instance.mModel);

			std::stringstream str;
			LLModel::Decomposition& decomp =
				instance.mLOD[LLModel::LOD_PHYSICS].notNull() ? 
				instance.mLOD[LLModel::LOD_PHYSICS]->mPhysics : 
				instance.mModel->mPhysics;

			LLModel::writeModel(str, 
				instance.mLOD[LLModel::LOD_PHYSICS], 
				instance.mLOD[LLModel::LOD_HIGH], 
				instance.mLOD[LLModel::LOD_MEDIUM], 
				instance.mLOD[LLModel::LOD_LOW], 
				instance.mLOD[LLModel::LOD_IMPOSTOR], 
				decomp, 
				save_skinweights, 
                save_joint_positions,
                lock_scale_if_joint_position,
                FALSE, TRUE, instance.mModel->mSubmodelID);
			
			data["mesh"][instance.mModel->mLocalID] = str.str();
		}

		data["instance"][i] = instance.asLLSD();
	}

	llofstream out(filename.c_str(), std::ios_base::out | std::ios_base::binary);
	LLSDSerialize::toBinary(data, out);
	out.flush();
	out.close();
}

void LLModelPreview::clearModel(S32 lod)
{
	if (lod < 0 || lod > LLModel::LOD_PHYSICS)
	{
		return;
	}

	mVertexBuffer[lod].clear();
	mModel[lod].clear();
	mScene[lod].clear();
}

void LLModelPreview::getJointAliases( JointMap& joint_map)
{
    // Get all standard skeleton joints from the preview avatar.
    LLVOAvatar *av = getPreviewAvatar();
    
    //Joint names and aliases come from avatar_skeleton.xml
    
    joint_map = av->getJointAliases();

    std::vector<std::string> cv_names, attach_names;
    av->getSortedJointNames(1, cv_names);
    av->getSortedJointNames(2, attach_names);
    for (std::vector<std::string>::iterator it = cv_names.begin(); it != cv_names.end(); ++it)
    {
        joint_map[*it] = *it;
    }
    for (std::vector<std::string>::iterator it = attach_names.begin(); it != attach_names.end(); ++it)
    {
        joint_map[*it] = *it;
    }
}

void LLModelPreview::loadModel(std::string filename, S32 lod, bool force_disable_slm)
{
	assert_main_thread();

	LLMutexLock lock(this);

	if (lod < LLModel::LOD_IMPOSTOR || lod > LLModel::NUM_LODS - 1)
	{
		std::ostringstream out;
		out << "Invalid level of detail: ";
		out << lod;
		LL_WARNS() << out.str() << LL_ENDL;
		LLFloaterModelPreview::addStringToLog(out, true);
		assert(lod >= LLModel::LOD_IMPOSTOR && lod < LLModel::NUM_LODS);
		return;
	}

	// This triggers if you bring up the file picker and then hit CANCEL.
	// Just use the previous model (if any) and ignore that you brought up
	// the file picker.

	if (filename.empty())
	{
		if (mBaseModel.empty())
		{
			// this is the initial file picking. Close the whole floater
			// if we don't have a base model to show for high LOD.
			mFMP->closeFloater(false);
		}
		mLoading = false;
		return;
	}

	if (mModelLoader)
	{
		LL_WARNS() << "Incompleted model load operation pending." << LL_ENDL;
		return;
	}
	
	mLODFile[lod] = filename;

	if (lod == LLModel::LOD_HIGH)
	{
		clearGLODGroup();
	}

    std::map<std::string, std::string> joint_alias_map;
    getJointAliases(joint_alias_map);
    
	mModelLoader = new LLDAELoader(
		filename,
		lod, 
		&LLModelPreview::loadedCallback,
		&LLModelPreview::lookupJointByName,
		&LLModelPreview::loadTextures,
		&LLModelPreview::stateChangedCallback,
		this,
		mJointTransformMap,
		mJointsFromNode,
        joint_alias_map,
		LLSkinningUtil::getMaxJointCount(),
		gSavedSettings.getU32("ImporterModelLimit"),
		gSavedSettings.getBOOL("ImporterPreprocessDAE"));

	if (force_disable_slm)
	{
		mModelLoader->mTrySLM = false;
	}
	else
	{
        // For MAINT-6647, we have set force_disable_slm to true,
        // which means this code path will never be taken. Trying to
        // re-use SLM files has never worked properly; in particular,
        // it tends to force the UI into strange checkbox options
        // which cannot be altered.
        
		//only try to load from slm if viewer is configured to do so and this is the 
		//initial model load (not an LoD or physics shape)
		mModelLoader->mTrySLM = gSavedSettings.getBOOL("MeshImportUseSLM") && mUploadData.empty();
	}
	mModelLoader->start();

	mFMP->childSetTextArg("status", "[STATUS]", mFMP->getString("status_reading_file"));

	setPreviewLOD(lod);

	if ( getLoadState() >= LLModelLoader::ERROR_PARSING )
	{
		mFMP->childDisable("ok_btn");
		mFMP->childDisable( "calculate_btn" );
	}
	
	if (lod == mPreviewLOD)
	{
		mFMP->childSetValue("lod_file_" + lod_name[lod], mLODFile[lod]);
	}
	else if (lod == LLModel::LOD_PHYSICS)
	{
		mFMP->childSetValue("physics_file", mLODFile[lod]);
	}

	mFMP->openFloater();
}

void LLModelPreview::setPhysicsFromLOD(S32 lod)
{
	assert_main_thread();

	if (lod >= 0 && lod <= 3)
	{
		mPhysicsSearchLOD = lod;
		mModel[LLModel::LOD_PHYSICS] = mModel[lod];
		mScene[LLModel::LOD_PHYSICS] = mScene[lod];
		mLODFile[LLModel::LOD_PHYSICS].clear();
		mFMP->childSetValue("physics_file", mLODFile[LLModel::LOD_PHYSICS]);
		mVertexBuffer[LLModel::LOD_PHYSICS].clear();
		rebuildUploadData();
		refresh();
		updateStatusMessages();
	}
}

void LLModelPreview::clearIncompatible(S32 lod)
{
	//Don't discard models if specified model is the physic rep
	if ( lod == LLModel::LOD_PHYSICS )
	{
		return;
	}

	// at this point we don't care about sub-models,
	// different amount of sub-models means face count mismatch, not incompatibility
	U32 lod_size = countRootModels(mModel[lod]);
	for (U32 i = 0; i <= LLModel::LOD_HIGH; i++)
	{ //clear out any entries that aren't compatible with this model
		if (i != lod)
		{
			if (countRootModels(mModel[i]) != lod_size)
			{
				mModel[i].clear();
				mScene[i].clear();
				mVertexBuffer[i].clear();

				if (i == LLModel::LOD_HIGH)
				{
					mBaseModel = mModel[lod];
					clearGLODGroup();
					mBaseScene = mScene[lod];
					mVertexBuffer[5].clear();
				}
			}
		}
	}
}

void LLModelPreview::clearGLODGroup()
{
	if (mGroup)
	{
		for (std::map<LLPointer<LLModel>, U32>::iterator iter = mObject.begin(); iter != mObject.end(); ++iter)
		{
			glodDeleteObject(iter->second);
			stop_gloderror();
		}
		mObject.clear();

		glodDeleteGroup(mGroup);
		stop_gloderror();
		mGroup = 0;
	}
}

void LLModelPreview::loadModelCallback(S32 loaded_lod)
{
	assert_main_thread();

	LLMutexLock lock(this);
	if (!mModelLoader)
	{
		mLoading = false ;
		return;
	}
	if(getLoadState() >= LLModelLoader::ERROR_PARSING)
	{
		mLoading = false ;
		mModelLoader = NULL;
		mLodsWithParsingError.push_back(loaded_lod);
		return ;
	}

	mLodsWithParsingError.erase(std::remove(mLodsWithParsingError.begin(), mLodsWithParsingError.end(), loaded_lod), mLodsWithParsingError.end());
	if(mLodsWithParsingError.empty())
	{
		mFMP->childEnable( "calculate_btn" );
	}

	// Copy determinations about rig so UI will reflect them
	//
	setRigValidForJointPositionUpload(mModelLoader->isRigValidForJointPositionUpload());
	setLegacyRigFlags(mModelLoader->getLegacyRigFlags());

	mModelLoader->loadTextures() ;

	if (loaded_lod == -1)
	{ //populate all LoDs from model loader scene
		mBaseModel.clear();
		mBaseScene.clear();

		bool skin_weights = false;
		bool joint_overrides = false;
		bool lock_scale_if_joint_position = false;

		for (S32 lod = 0; lod < LLModel::NUM_LODS; ++lod)
		{ //for each LoD

			//clear scene and model info
			mScene[lod].clear();
			mModel[lod].clear();
			mVertexBuffer[lod].clear();
			
			if (mModelLoader->mScene.begin()->second[0].mLOD[lod].notNull())
			{ //if this LoD exists in the loaded scene

				//copy scene to current LoD
				mScene[lod] = mModelLoader->mScene;
			
				//touch up copied scene to look like current LoD
				for (LLModelLoader::scene::iterator iter = mScene[lod].begin(); iter != mScene[lod].end(); ++iter)
				{
					LLModelLoader::model_instance_list& list = iter->second;

					for (LLModelLoader::model_instance_list::iterator list_iter = list.begin(); list_iter != list.end(); ++list_iter)
					{	
						//override displayed model with current LoD
						list_iter->mModel = list_iter->mLOD[lod];

						if (!list_iter->mModel)
						{
							continue;
						}

						//add current model to current LoD's model list (LLModel::mLocalID makes a good vector index)
						S32 idx = list_iter->mModel->mLocalID;

						if (mModel[lod].size() <= idx)
						{ //stretch model list to fit model at given index
							mModel[lod].resize(idx+1);
						}

						mModel[lod][idx] = list_iter->mModel;
						if (!list_iter->mModel->mSkinWeights.empty())
						{
							skin_weights = true;

							if (!list_iter->mModel->mSkinInfo.mAlternateBindMatrix.empty())
							{
								joint_overrides = true;
							}
							if (list_iter->mModel->mSkinInfo.mLockScaleIfJointPosition)
							{
								lock_scale_if_joint_position = true;
							}
						}
					}
				}
			}
		}

		if (mFMP)
		{
			LLFloaterModelPreview* fmp = (LLFloaterModelPreview*) mFMP;

			if (skin_weights)
			{ //enable uploading/previewing of skin weights if present in .slm file
				fmp->enableViewOption("show_skin_weight");
				mViewOption["show_skin_weight"] = true;
				fmp->childSetValue("upload_skin", true);
			}

			if (joint_overrides)
			{
				fmp->enableViewOption("show_joint_overrides");
				mViewOption["show_joint_overrides"] = true;
				fmp->enableViewOption("show_joint_positions");
				mViewOption["show_joint_positions"] = true;
				fmp->childSetValue("upload_joints", true);
			}
            else
            {
                fmp->resetOverridesTab();
                fmp->hideOverridesTab();
            }

			if (lock_scale_if_joint_position)
			{
				fmp->enableViewOption("lock_scale_if_joint_position");
				mViewOption["lock_scale_if_joint_position"] = true;
				fmp->childSetValue("lock_scale_if_joint_position", true);
			}
		}

		//copy high lod to base scene for LoD generation
		mBaseScene = mScene[LLModel::LOD_HIGH];
		mBaseModel = mModel[LLModel::LOD_HIGH];

		mDirty = true;
		resetPreviewTarget();
	}
	else
	{ //only replace given LoD
		mModel[loaded_lod] = mModelLoader->mModelList;
		mScene[loaded_lod] = mModelLoader->mScene;
		mVertexBuffer[loaded_lod].clear();

		setPreviewLOD(loaded_lod);

		if (loaded_lod == LLModel::LOD_HIGH)
		{ //save a copy of the highest LOD for automatic LOD manipulation
			if (mBaseModel.empty())
			{ //first time we've loaded a model, auto-gen LoD
				mGenLOD = true;
			}

			mBaseModel = mModel[loaded_lod];
			clearGLODGroup();

			mBaseScene = mScene[loaded_lod];
			mVertexBuffer[5].clear();
		}
		else
		{
			BOOL importerDebug = gSavedSettings.getBOOL("ImporterDebug");
			BOOL legacyMatching = gSavedSettings.getBOOL("ImporterLegacyMatching");
			if (!legacyMatching)
			{
				if (!mBaseModel.empty())
				{ 
					BOOL name_based = FALSE;
					BOOL has_submodels = FALSE;
					for (U32 idx = 0; idx < mBaseModel.size(); ++idx)
					{
						if (mBaseModel[idx]->mSubmodelID)
						{ // don't do index-based renaming when the base model has submodels
							has_submodels = TRUE;
							if (importerDebug)
							{
								LL_INFOS() << "High LOD has submodels" << LL_ENDL;
							}
							break;
						}
					}

					for (U32 idx = 0; idx < mModel[loaded_lod].size(); ++idx)
					{
						std::string loaded_name = stripSuffix(mModel[loaded_lod][idx]->mLabel);

						LLModel* found_model = NULL;
						LLMatrix4 transform;
						FindModel(mBaseScene, loaded_name, found_model, transform);
						if (found_model)
						{ // don't rename correctly named models (even if they are placed in a wrong order)
							name_based = TRUE;
						}

						if (mModel[loaded_lod][idx]->mSubmodelID)
						{ // don't rename the models when loaded LOD model has submodels
							has_submodels = TRUE;
						}
					}

					if (importerDebug)
					{
						LL_INFOS() << "Loaded LOD " << loaded_lod << ": correct names" << (name_based ? "" : "NOT ") << "found; submodels " << (has_submodels ? "" : "NOT ") << "found" << LL_ENDL;
					}

					if (!name_based && !has_submodels)
					{ // replace the name of the model loaded for any non-HIGH LOD to match the others (MAINT-5601)
					  // this actually works like "ImporterLegacyMatching" for this particular LOD
						for (U32 idx = 0; idx < mModel[loaded_lod].size() && idx < mBaseModel.size(); ++idx)
						{ 
							std::string name = mBaseModel[idx]->mLabel;
							std::string loaded_name = stripSuffix(mModel[loaded_lod][idx]->mLabel);

							if (loaded_name != name)
							{
								switch (loaded_lod)
								{
								case LLModel::LOD_IMPOSTOR: name += "_LOD0"; break;
								case LLModel::LOD_LOW:      name += "_LOD1"; break;
								case LLModel::LOD_MEDIUM:   name += "_LOD2"; break;
								case LLModel::LOD_PHYSICS:  name += "_PHYS"; break;
								case LLModel::LOD_HIGH:                      break;
								}

								if (importerDebug)
								{
									std::ostringstream out;
									out << "Loded model name " << mModel[loaded_lod][idx]->mLabel;
									out << " for LOD " << loaded_lod;
									out << " doesn't match the base model. Renaming to " << name;
									LL_WARNS() << out.str() << LL_ENDL;
									LLFloaterModelPreview::addStringToLog(out, false);
								}

								mModel[loaded_lod][idx]->mLabel = name;
							}
						}
					}
				}
			}
		}

		clearIncompatible(loaded_lod);

		mDirty = true;

		if (loaded_lod == LLModel::LOD_HIGH)
		{
			resetPreviewTarget();
		}
	}

	mLoading = false;
	if (mFMP)
	{
		if (!mBaseModel.empty())
		{
			const std::string& model_name = mBaseModel[0]->getName();
			LLLineEditor* description_form = mFMP->getChild<LLLineEditor>("description_form");
			if (description_form->getText().empty())
			{
				description_form->setText(model_name);
			}
		}
	}
	refresh();

	mModelLoadedSignal();

	mModelLoader = NULL;
}

void LLModelPreview::resetPreviewTarget()
{
	if ( mModelLoader )
	{
		mPreviewTarget = (mModelLoader->mExtents[0] + mModelLoader->mExtents[1]) * 0.5f;
		mPreviewScale = (mModelLoader->mExtents[1] - mModelLoader->mExtents[0]) * 0.5f;
	}

	setPreviewTarget(mPreviewScale.magVec()*10.f);
}

void LLModelPreview::generateNormals()
{
	assert_main_thread();

	S32 which_lod = mPreviewLOD;

	if (which_lod > 4 || which_lod < 0 ||
		mModel[which_lod].empty())
	{
		return;
	}

	F32 angle_cutoff = mFMP->childGetValue("crease_angle").asReal();

	mRequestedCreaseAngle[which_lod] = angle_cutoff;

	angle_cutoff *= DEG_TO_RAD;

	if (which_lod == 3 && !mBaseModel.empty())
	{
		if(mBaseModelFacesCopy.empty())
		{
			mBaseModelFacesCopy.reserve(mBaseModel.size());
			for (LLModelLoader::model_list::iterator it = mBaseModel.begin(), itE = mBaseModel.end(); it != itE; ++it)
			{
				v_LLVolumeFace_t faces;
				(*it)->copyFacesTo(faces);
				mBaseModelFacesCopy.push_back(faces);
			}
		}

		for (LLModelLoader::model_list::iterator it = mBaseModel.begin(), itE = mBaseModel.end(); it != itE; ++it)
		{
			(*it)->generateNormals(angle_cutoff);
		}

		mVertexBuffer[5].clear();
	}

	bool perform_copy = mModelFacesCopy[which_lod].empty();
	if(perform_copy) {
		mModelFacesCopy[which_lod].reserve(mModel[which_lod].size());
	}

	for (LLModelLoader::model_list::iterator it = mModel[which_lod].begin(), itE = mModel[which_lod].end(); it != itE; ++it)
	{
		if(perform_copy)
		{
			v_LLVolumeFace_t faces;
			(*it)->copyFacesTo(faces);
			mModelFacesCopy[which_lod].push_back(faces);
		}

		(*it)->generateNormals(angle_cutoff);
	}

	mVertexBuffer[which_lod].clear();
	refresh();
	updateStatusMessages();
}

void LLModelPreview::restoreNormals()
{
	S32 which_lod = mPreviewLOD;

	if (which_lod > 4 || which_lod < 0 ||
		mModel[which_lod].empty())
	{
		return;
	}

	if(!mBaseModelFacesCopy.empty())
	{
		llassert(mBaseModelFacesCopy.size() == mBaseModel.size());

		vv_LLVolumeFace_t::const_iterator itF = mBaseModelFacesCopy.begin();
		for (LLModelLoader::model_list::iterator it = mBaseModel.begin(), itE = mBaseModel.end(); it != itE; ++it, ++itF)
		{
			(*it)->copyFacesFrom((*itF));
		}

		mBaseModelFacesCopy.clear();
	}
	
	if(!mModelFacesCopy[which_lod].empty())
	{
		vv_LLVolumeFace_t::const_iterator itF = mModelFacesCopy[which_lod].begin();
		for (LLModelLoader::model_list::iterator it = mModel[which_lod].begin(), itE = mModel[which_lod].end(); it != itE; ++it, ++itF)
		{
			(*it)->copyFacesFrom((*itF));
		}

		mModelFacesCopy[which_lod].clear();
	}
	
	mVertexBuffer[which_lod].clear();
	refresh();
	updateStatusMessages();
}

void LLModelPreview::genLODs(S32 which_lod, U32 decimation, bool enforce_tri_limit)
{
	// Allow LoD from -1 to LLModel::LOD_PHYSICS
	if (which_lod < -1 || which_lod > LLModel::NUM_LODS - 1)
	{
		std::ostringstream out;
		out << "Invalid level of detail: " << which_lod;
		LL_WARNS() << out.str() << LL_ENDL;
		LLFloaterModelPreview::addStringToLog(out, false);
		assert(which_lod >= -1 && which_lod < LLModel::NUM_LODS);
		return;
	}

	if (mBaseModel.empty())
	{
		return;
	}

	LLVertexBuffer::unbind();

	bool no_ff = LLGLSLShader::sNoFixedFunction;
	LLGLSLShader* shader = LLGLSLShader::sCurBoundShaderPtr;
	LLGLSLShader::sNoFixedFunction = false;

	if (shader)
	{
		shader->unbind();
	}
	
	stop_gloderror();
	static U32 cur_name = 1;

	S32 limit = -1;

	U32 triangle_count = 0;

	U32 instanced_triangle_count = 0;

	//get the triangle count for the whole scene
	for (LLModelLoader::scene::iterator iter = mBaseScene.begin(), endIter = mBaseScene.end(); iter != endIter; ++iter)
	{
		for (LLModelLoader::model_instance_list::iterator instance = iter->second.begin(), end_instance = iter->second.end(); instance != end_instance; ++instance)
		{
			LLModel* mdl = instance->mModel;
			if (mdl)
			{
				instanced_triangle_count += mdl->getNumTriangles();
			}
		}
	}

	//get the triangle count for the non-instanced set of models
	for (U32 i = 0; i < mBaseModel.size(); ++i)
	{
		triangle_count += mBaseModel[i]->getNumTriangles();
	}
	
	//get ratio of uninstanced triangles to instanced triangles
	F32 triangle_ratio = (F32) triangle_count / (F32) instanced_triangle_count;

	U32 base_triangle_count = triangle_count;

	U32 type_mask = LLVertexBuffer::MAP_VERTEX | LLVertexBuffer::MAP_NORMAL | LLVertexBuffer::MAP_TEXCOORD0;

	U32 lod_mode = 0;

	F32 lod_error_threshold = 0;

	// The LoD should be in range from Lowest to High
	if (which_lod > -1 && which_lod < NUM_LOD)
	{
		LLCtrlSelectionInterface* iface = mFMP->childGetSelectionInterface("lod_mode_" + lod_name[which_lod]);
		if (iface)
		{
			lod_mode = iface->getFirstSelectedIndex();
		}

		lod_error_threshold = mFMP->childGetValue("lod_error_threshold_" + lod_name[which_lod]).asReal();
	}

	if (which_lod != -1)
	{
		mRequestedLoDMode[which_lod] = lod_mode;
	}

	if (lod_mode == 0)
	{
		lod_mode = GLOD_TRIANGLE_BUDGET;

		// The LoD should be in range from Lowest to High
		if (which_lod > -1 && which_lod < NUM_LOD)
		{
			limit = mFMP->childGetValue("lod_triangle_limit_" + lod_name[which_lod]).asInteger();
			//convert from "scene wide" to "non-instanced" triangle limit
			limit = (S32) ( (F32) limit*triangle_ratio );
		}
	}
	else
	{
		lod_mode = GLOD_ERROR_THRESHOLD;
	}

	bool object_dirty = false;

	if (mGroup == 0)
	{
		object_dirty = true;
		mGroup = cur_name++;
		glodNewGroup(mGroup);
	}

	if (object_dirty)
	{
		for (LLModelLoader::model_list::iterator iter = mBaseModel.begin(); iter != mBaseModel.end(); ++iter)
		{ //build GLOD objects for each model in base model list
			LLModel* mdl = *iter;

			if (mObject[mdl] != 0)
			{
				glodDeleteObject(mObject[mdl]);
			}

			mObject[mdl] = cur_name++;

			glodNewObject(mObject[mdl], mGroup, GLOD_DISCRETE);
			stop_gloderror();

			if (iter == mBaseModel.begin() && !mdl->mSkinWeights.empty())
			{ //regenerate vertex buffer for skinned models to prevent animation feedback during LOD generation
				mVertexBuffer[5].clear();
			}

			if (mVertexBuffer[5].empty())
			{
				genBuffers(5, false);
			}

			U32 tri_count = 0;
			for (U32 i = 0; i < mVertexBuffer[5][mdl].size(); ++i)
			{
				LLVertexBuffer* buff = mVertexBuffer[5][mdl][i];
				buff->setBuffer(type_mask & buff->getTypeMask());
				
				U32 num_indices = mVertexBuffer[5][mdl][i]->getNumIndices();
				if (num_indices > 2)
				{
					glodInsertElements(mObject[mdl], i, GL_TRIANGLES, num_indices, GL_UNSIGNED_SHORT, (U8*) mVertexBuffer[5][mdl][i]->getIndicesPointer(), 0, 0.f);
				}
				tri_count += num_indices/3;
				stop_gloderror();
			}

			glodBuildObject(mObject[mdl]);
			stop_gloderror();
		}
	}


	S32 start = LLModel::LOD_HIGH;
	S32 end = 0;

	if (which_lod != -1)
	{
		start = end = which_lod;
	}

	mMaxTriangleLimit = base_triangle_count;

	for (S32 lod = start; lod >= end; --lod)
	{
		if (which_lod == -1)
		{
			if (lod < start)
			{
				triangle_count /= decimation;
			}
		}
		else
		{
			if (enforce_tri_limit)
			{
				triangle_count = limit;
			}
			else
			{
				for (S32 j=LLModel::LOD_HIGH; j>which_lod; --j)
				{
					triangle_count /= decimation;
				}
			}
		}

		mModel[lod].clear();
		mModel[lod].resize(mBaseModel.size());
		mVertexBuffer[lod].clear();

		U32 actual_tris = 0;
		U32 actual_verts = 0;
		U32 submeshes = 0;

		mRequestedTriangleCount[lod] = (S32) ( (F32) triangle_count / triangle_ratio );
		mRequestedErrorThreshold[lod] = lod_error_threshold;

		glodGroupParameteri(mGroup, GLOD_ADAPT_MODE, lod_mode);
		stop_gloderror();

		glodGroupParameteri(mGroup, GLOD_ERROR_MODE, GLOD_OBJECT_SPACE_ERROR);
		stop_gloderror();

		glodGroupParameterf(mGroup, GLOD_OBJECT_SPACE_ERROR_THRESHOLD, lod_error_threshold);
		stop_gloderror();

		if (lod_mode != GLOD_TRIANGLE_BUDGET)
		{ 			
			glodGroupParameteri(mGroup, GLOD_MAX_TRIANGLES, 0);
		}
		else
		{
			//SH-632: always add 1 to desired amount to avoid decimating below desired amount
			glodGroupParameteri(mGroup, GLOD_MAX_TRIANGLES, triangle_count+1);
		}
			
		stop_gloderror();
		glodAdaptGroup(mGroup);
		stop_gloderror();		

		for (U32 mdl_idx = 0; mdl_idx < mBaseModel.size(); ++mdl_idx)
		{
			LLModel* base = mBaseModel[mdl_idx];

			GLint patch_count = 0;
			glodGetObjectParameteriv(mObject[base], GLOD_NUM_PATCHES, &patch_count);
			stop_gloderror();

			LLVolumeParams volume_params;
			volume_params.setType(LL_PCODE_PROFILE_SQUARE, LL_PCODE_PATH_LINE);
			mModel[lod][mdl_idx] = new LLModel(volume_params, 0.f);

            std::string name = base->mLabel;

            switch (lod)
            {
                case LLModel::LOD_IMPOSTOR: name += "_LOD0"; break;
                case LLModel::LOD_LOW:      name += "_LOD1"; break;
		        case LLModel::LOD_MEDIUM:   name += "_LOD2"; break;
                case LLModel::LOD_PHYSICS:  name += "_PHYS"; break;
                case LLModel::LOD_HIGH:                      break;
            }

            mModel[lod][mdl_idx]->mLabel = name;
			mModel[lod][mdl_idx]->mSubmodelID = base->mSubmodelID;
            
			GLint* sizes = new GLint[patch_count*2];
			glodGetObjectParameteriv(mObject[base], GLOD_PATCH_SIZES, sizes);
			stop_gloderror();

			GLint* names = new GLint[patch_count];
			glodGetObjectParameteriv(mObject[base], GLOD_PATCH_NAMES, names);
			stop_gloderror();

			mModel[lod][mdl_idx]->setNumVolumeFaces(patch_count);

			LLModel* target_model = mModel[lod][mdl_idx];

			for (GLint i = 0; i < patch_count; ++i)
			{
				type_mask = mVertexBuffer[5][base][i]->getTypeMask();

				LLPointer<LLVertexBuffer> buff = new LLVertexBuffer(type_mask, 0);

				if (sizes[i*2+1] > 0 && sizes[i*2] > 0)
				{
					if (!buff->allocateBuffer(sizes[i * 2 + 1], sizes[i * 2], true))
					{
						// Todo: find a way to stop preview in this case instead of crashing
						LL_ERRS() << "Failed buffer allocation during preview LOD generation."
							<< " Vertices: " << sizes[i * 2 + 1]
							<< " Indices: " << sizes[i * 2] << LL_ENDL;
					}
					buff->setBuffer(type_mask);
					glodFillElements(mObject[base], names[i], GL_UNSIGNED_SHORT, (U8*) buff->getIndicesPointer());
					stop_gloderror();
				}
				else
				{
					// This face was eliminated or we failed to allocate buffer,
					// attempt to create a dummy triangle (one vertex, 3 indices, all 0)
					buff->allocateBuffer(1, 3, true);
					memset((U8*) buff->getMappedData(), 0, buff->getSize());
					memset((U8*) buff->getIndicesPointer(), 0, buff->getIndicesSize());
				}

				buff->validateRange(0, buff->getNumVerts()-1, buff->getNumIndices(), 0);

				LLStrider<LLVector3> pos;
				LLStrider<LLVector3> norm;
				LLStrider<LLVector2> tc;
				LLStrider<U16> index;

				buff->getVertexStrider(pos);
				if (type_mask & LLVertexBuffer::MAP_NORMAL)
				{
					buff->getNormalStrider(norm);
				}
				if (type_mask & LLVertexBuffer::MAP_TEXCOORD0)
				{
					buff->getTexCoord0Strider(tc);
				}

				buff->getIndexStrider(index);

				target_model->setVolumeFaceData(names[i], pos, norm, tc, index, buff->getNumVerts(), buff->getNumIndices());
				actual_tris += buff->getNumIndices()/3;
				actual_verts += buff->getNumVerts();
				++submeshes;

				if (!validate_face(target_model->getVolumeFace(names[i])))
				{
					LL_ERRS() << "Invalid face generated during LOD generation." << LL_ENDL;
				}
			}

			//blind copy skin weights and just take closest skin weight to point on
			//decimated mesh for now (auto-generating LODs with skin weights is still a bit
			//of an open problem).
			target_model->mPosition = base->mPosition;
			target_model->mSkinWeights = base->mSkinWeights;
			target_model->mSkinInfo = base->mSkinInfo;
			//copy material list
			target_model->mMaterialList = base->mMaterialList;

			if (!validate_model(target_model))
			{
				LL_ERRS() << "Invalid model generated when creating LODs" << LL_ENDL;
			}

			delete [] sizes;
			delete [] names;
		}

		//rebuild scene based on mBaseScene
		mScene[lod].clear();
		mScene[lod] = mBaseScene;

		for (U32 i = 0; i < mBaseModel.size(); ++i)
		{
			LLModel* mdl = mBaseModel[i];
			LLModel* target = mModel[lod][i];
			if (target)
			{
				for (LLModelLoader::scene::iterator iter = mScene[lod].begin(); iter != mScene[lod].end(); ++iter)
				{
					for (U32 j = 0; j < iter->second.size(); ++j)
					{
						if (iter->second[j].mModel == mdl)
						{
							iter->second[j].mModel = target;
						}
					}
				}
			}
		}
	}

	mResourceCost = calcResourceCost();

	LLVertexBuffer::unbind();
	LLGLSLShader::sNoFixedFunction = no_ff;
	if (shader)
	{
		shader->bind();
	}
}

void LLModelPreview::updateStatusMessages()
{
// bit mask values for physics errors. used to prevent overwrite of single line status
// TODO: use this to provied multiline status
	enum PhysicsError
	{
		NONE=0,
		NOHAVOK=1,
		DEGENERATE=2,
		TOOMANYHULLS=4,
		TOOMANYVERTSINHULL=8
	};

	assert_main_thread();

	U32 has_physics_error{ PhysicsError::NONE }; // physics error bitmap
	//triangle/vertex/submesh count for each mesh asset for each lod
	std::vector<S32> tris[LLModel::NUM_LODS];
	std::vector<S32> verts[LLModel::NUM_LODS];
	std::vector<S32> submeshes[LLModel::NUM_LODS];

	//total triangle/vertex/submesh count for each lod
	S32 total_tris[LLModel::NUM_LODS];
	S32 total_verts[LLModel::NUM_LODS];
	S32 total_submeshes[LLModel::NUM_LODS];

    for (U32 i = 0; i < LLModel::NUM_LODS-1; i++)
    {
        total_tris[i] = 0;
	    total_verts[i] = 0;
	    total_submeshes[i] = 0;
    }

    for (LLMeshUploadThread::instance_list::iterator iter = mUploadData.begin(); iter != mUploadData.end(); ++iter)
	{
		LLModelInstance& instance = *iter;

        LLModel* model_high_lod = instance.mLOD[LLModel::LOD_HIGH];
        if (!model_high_lod)
		{
			setLoadState( LLModelLoader::ERROR_MATERIALS );
			mFMP->childDisable( "calculate_btn" );
			continue;
		}

        for (U32 i = 0; i < LLModel::NUM_LODS-1; i++)
		{
            LLModel* lod_model = instance.mLOD[i];
            if (!lod_model)
            {
                setLoadState( LLModelLoader::ERROR_MATERIALS );
                mFMP->childDisable( "calculate_btn" );
            }
            else
			{
					//for each model in the lod
				S32 cur_tris = 0;
				S32 cur_verts = 0;
				S32 cur_submeshes = lod_model->getNumVolumeFaces();

				for (S32 j = 0; j < cur_submeshes; ++j)
				{ //for each submesh (face), add triangles and vertices to current total
					const LLVolumeFace& face = lod_model->getVolumeFace(j);
					cur_tris += face.mNumIndices/3;
					cur_verts += face.mNumVertices;
				}

                std::string instance_name = instance.mLabel;

                BOOL importerDebug = gSavedSettings.getBOOL("ImporterDebug");
                if (importerDebug)
                {
                    // Useful for debugging generalized complaints below about total submeshes which don't have enough
                    // context to address exactly what needs to be fixed to move towards compliance with the rules.
                    //
                    LL_INFOS() << "Instance " << lod_model->mLabel << " LOD " << i << " Verts: "   << cur_verts     << LL_ENDL;
                    LL_INFOS() << "Instance " << lod_model->mLabel << " LOD " << i << " Tris:  "   << cur_tris      << LL_ENDL;
                    LL_INFOS() << "Instance " << lod_model->mLabel << " LOD " << i << " Faces: "   << cur_submeshes << LL_ENDL;

                    LLModel::material_list::iterator mat_iter = lod_model->mMaterialList.begin();
                    while (mat_iter != lod_model->mMaterialList.end())
                    {
                        LL_INFOS() << "Instance " << lod_model->mLabel << " LOD " << i << " Material " << *(mat_iter) << LL_ENDL;
                        mat_iter++;
                    }
                }

                //add this model to the lod total
				total_tris[i] += cur_tris;
				total_verts[i] += cur_verts;
				total_submeshes[i] += cur_submeshes;

				//store this model's counts to asset data
				tris[i].push_back(cur_tris);
				verts[i].push_back(cur_verts);
				submeshes[i].push_back(cur_submeshes);
			}
		}
    }

	if (mMaxTriangleLimit == 0)
	{
		mMaxTriangleLimit = total_tris[LLModel::LOD_HIGH];
	}

	mHasDegenerate = false;
	{//check for degenerate triangles in physics mesh
		U32 lod = LLModel::LOD_PHYSICS;
		const LLVector4a scale(0.5f);
		for (U32 i = 0; i < mModel[lod].size() && !mHasDegenerate; ++i)
		{ //for each model in the lod
			if (mModel[lod][i] && mModel[lod][i]->mPhysics.mHull.empty())
			{ //no decomp exists
				S32 cur_submeshes = mModel[lod][i]->getNumVolumeFaces();
				for (S32 j = 0; j < cur_submeshes && !mHasDegenerate; ++j)
				{ //for each submesh (face), add triangles and vertices to current total
					LLVolumeFace& face = mModel[lod][i]->getVolumeFace(j);
					for (S32 k = 0; (k < face.mNumIndices) && !mHasDegenerate; )
					{
						U16 index_a = face.mIndices[k + 0];
						U16 index_b = face.mIndices[k + 1];
						U16 index_c = face.mIndices[k + 2];

						if (index_c == 0 && index_b == 0 && index_a == 0) // test in reverse as 3rd index is less likely to be 0 in a normal case
						{
							LL_DEBUGS("MeshValidation") << "Empty placeholder triangle (3 identical index 0 verts) ignored" << LL_ENDL;
						}
						else
						{
							LLVector4a v1; v1.setMul(face.mPositions[index_a], scale);
							LLVector4a v2; v2.setMul(face.mPositions[index_b], scale);
							LLVector4a v3; v3.setMul(face.mPositions[index_c], scale);
							if (ll_is_degenerate(v1, v2, v3))
							{
								mHasDegenerate = true;
							}
						}
						k += 3;
					}
				}
			}
		}
	}

	// flag degenerates here rather than deferring to a MAV error later
	mFMP->childSetVisible("physics_status_message_text", mHasDegenerate); //display or clear
	auto degenerateIcon = mFMP->getChild<LLIconCtrl>("physics_status_message_icon");
	degenerateIcon->setVisible(mHasDegenerate);
	if (mHasDegenerate)
	{
		has_physics_error |= PhysicsError::DEGENERATE;
		mFMP->childSetValue("physics_status_message_text", mFMP->getString("phys_status_degenerate_triangles"));
		LLUIImagePtr img = LLUI::getUIImage("ModelImport_Status_Error");
		degenerateIcon->setImage(img);
	}

	mFMP->childSetTextArg("submeshes_info", "[SUBMESHES]", llformat("%d", total_submeshes[LLModel::LOD_HIGH]));

	std::string mesh_status_na = mFMP->getString("mesh_status_na");

	S32 upload_status[LLModel::LOD_HIGH+1];

	mModelNoErrors = true;

	const U32 lod_high = LLModel::LOD_HIGH;
	U32 high_submodel_count = mModel[lod_high].size() - countRootModels(mModel[lod_high]);

	for (S32 lod = 0; lod <= lod_high; ++lod)
	{
		upload_status[lod] = 0;

		std::string message = "mesh_status_good";

		if (total_tris[lod] > 0)
		{
			mFMP->childSetValue(lod_triangles_name[lod], llformat("%d", total_tris[lod]));
			mFMP->childSetValue(lod_vertices_name[lod], llformat("%d", total_verts[lod]));
		}
		else
		{
			if (lod == lod_high)
			{
				upload_status[lod] = 2;
				message = "mesh_status_missing_lod";
			}
			else
			{
				for (S32 i = lod-1; i >= 0; --i)
				{
					if (total_tris[i] > 0)
					{
						upload_status[lod] = 2;
						message = "mesh_status_missing_lod";
					}
				}
			}

			mFMP->childSetValue(lod_triangles_name[lod], mesh_status_na);
			mFMP->childSetValue(lod_vertices_name[lod], mesh_status_na);
		}

		if (lod != lod_high)
		{
			if (total_submeshes[lod] && total_submeshes[lod] != total_submeshes[lod_high])
			{ //number of submeshes is different
				message = "mesh_status_submesh_mismatch";
				upload_status[lod] = 2;
			}
			else if (mModel[lod].size() - countRootModels(mModel[lod]) != high_submodel_count)
			{//number of submodels is different, not all faces are matched correctly.
				message = "mesh_status_submesh_mismatch";
				upload_status[lod] = 2;
				// Note: Submodels in instance were loaded from higher LOD and as result face count
				// returns same value and total_submeshes[lod] is identical to high_lod one.
			}
			else if (!tris[lod].empty() && tris[lod].size() != tris[lod_high].size())
			{ //number of meshes is different
				message = "mesh_status_mesh_mismatch";
				upload_status[lod] = 2;
			}
			else if (!verts[lod].empty())
			{
				S32 sum_verts_higher_lod = 0;
				S32 sum_verts_this_lod = 0;
				for (U32 i = 0; i < verts[lod].size(); ++i)
				{
					sum_verts_higher_lod += ((i < verts[lod+1].size()) ? verts[lod+1][i] : 0);
					sum_verts_this_lod += verts[lod][i];
				}

				if ((sum_verts_higher_lod > 0) &&
					(sum_verts_this_lod > sum_verts_higher_lod))
				{
					//too many vertices in this lod
					message = "mesh_status_too_many_vertices";
					upload_status[lod] = 1;
				}
			}
		}

		LLIconCtrl* icon = mFMP->getChild<LLIconCtrl>(lod_icon_name[lod]);
		LLUIImagePtr img = LLUI::getUIImage(lod_status_image[upload_status[lod]]);
		icon->setVisible(true);
		icon->setImage(img);

		if (upload_status[lod] >= 2)
		{
			mModelNoErrors = false;
		}

		if (lod == mPreviewLOD)
		{
			mFMP->childSetValue("lod_status_message_text", mFMP->getString(message));
			icon = mFMP->getChild<LLIconCtrl>("lod_status_message_icon");
			icon->setImage(img);
		}

		updateLodControls(lod);
	}


	//warn if hulls have more than 256 points in them
	BOOL physExceededVertexLimit = FALSE;
	for (U32 i = 0; mModelNoErrors && i < mModel[LLModel::LOD_PHYSICS].size(); ++i)
	{
		LLModel* mdl = mModel[LLModel::LOD_PHYSICS][i];

		if (mdl)
		{
			for (U32 j = 0; j < mdl->mPhysics.mHull.size(); ++j)
			{
				if (mdl->mPhysics.mHull[j].size() > 256)
				{
					physExceededVertexLimit = TRUE;
					LL_INFOS() << "Physical model " << mdl->mLabel << " exceeds vertex per hull limitations." << LL_ENDL;
					break;
				}
			}
		}
	}

	if (physExceededVertexLimit)
	{
		has_physics_error |= PhysicsError::TOOMANYVERTSINHULL;
	}

	if (!(has_physics_error & PhysicsError::DEGENERATE)){ // only update this field (incluides clearing it) if it is not already in use.
		mFMP->childSetVisible("physics_status_message_text", physExceededVertexLimit);
		LLIconCtrl* physStatusIcon = mFMP->getChild<LLIconCtrl>("physics_status_message_icon");
		physStatusIcon->setVisible(physExceededVertexLimit);
		if (physExceededVertexLimit)
		{
			mFMP->childSetValue("physics_status_message_text", mFMP->getString("phys_status_vertex_limit_exceeded"));
			LLUIImagePtr img = LLUI::getUIImage("ModelImport_Status_Warning");
			physStatusIcon->setImage(img);
		}
	}

	if (getLoadState() >= LLModelLoader::ERROR_PARSING)
	{
		mModelNoErrors = false;
		LL_INFOS() << "Loader returned errors, model can't be uploaded" << LL_ENDL;
	}

	bool uploadingSkin		     = mFMP->childGetValue("upload_skin").asBoolean();
	bool uploadingJointPositions = mFMP->childGetValue("upload_joints").asBoolean();

	if ( uploadingSkin )
	{
		if ( uploadingJointPositions && !isRigValidForJointPositionUpload() )
		{
			mModelNoErrors = false;
			LL_INFOS() << "Invalid rig, there might be issues with uploading Joint positions" << LL_ENDL;
		}
	}

	if(mModelNoErrors && mModelLoader)
	{
		if(!mModelLoader->areTexturesReady() && mFMP->childGetValue("upload_textures").asBoolean())
		{
			// Some textures are still loading, prevent upload until they are done
			mModelNoErrors = false;
		}
	}

	if (!mModelNoErrors || mHasDegenerate)
	{
		mFMP->childDisable("ok_btn");
		mFMP->childDisable("calculate_btn");
	}
	else
	{
		mFMP->childEnable("ok_btn");
		mFMP->childEnable("calculate_btn");
	}

    if (mModelNoErrors && mLodsWithParsingError.empty())
    {
        mFMP->childEnable("calculate_btn");
    }
    else
    {
        mFMP->childDisable("calculate_btn");
    }
	
	//add up physics triangles etc
	S32 phys_tris = 0;
	S32 phys_hulls = 0;
	S32 phys_points = 0;

	//get the triangle count for the whole scene
	for (LLModelLoader::scene::iterator iter = mScene[LLModel::LOD_PHYSICS].begin(), endIter = mScene[LLModel::LOD_PHYSICS].end(); iter != endIter; ++iter)
	{
		for (LLModelLoader::model_instance_list::iterator instance = iter->second.begin(), end_instance = iter->second.end(); instance != end_instance; ++instance)
		{
			LLModel* model = instance->mModel;
			if (model)
			{
				S32 cur_submeshes = model->getNumVolumeFaces();

				LLModel::convex_hull_decomposition& decomp = model->mPhysics.mHull;

				if (!decomp.empty())
				{
					phys_hulls += decomp.size();
					for (U32 i = 0; i < decomp.size(); ++i)
					{
						phys_points += decomp[i].size();
					}
				}
				else
				{ //choose physics shape OR decomposition, can't use both
					for (S32 j = 0; j < cur_submeshes; ++j)
					{ //for each submesh (face), add triangles and vertices to current total
						const LLVolumeFace& face = model->getVolumeFace(j);
						phys_tris += face.mNumIndices/3;
					}
				}
			}
		}
	}

	if (phys_tris > 0)
	{
		mFMP->childSetTextArg("physics_triangles", "[TRIANGLES]", llformat("%d", phys_tris));
	}
	else
	{
		mFMP->childSetTextArg("physics_triangles", "[TRIANGLES]", mesh_status_na);
	}

	if (phys_hulls > 0)
	{
		mFMP->childSetTextArg("physics_hulls", "[HULLS]", llformat("%d", phys_hulls));
		mFMP->childSetTextArg("physics_points", "[POINTS]", llformat("%d", phys_points));
	}
	else
	{
		mFMP->childSetTextArg("physics_hulls", "[HULLS]", mesh_status_na);
		mFMP->childSetTextArg("physics_points", "[POINTS]", mesh_status_na);
	}

	LLFloaterModelPreview* fmp = LLFloaterModelPreview::sInstance;
	if (fmp)
	{
		if (phys_tris > 0 || phys_hulls > 0)
		{
			if (!fmp->isViewOptionEnabled("show_physics"))
			{
				fmp->enableViewOption("show_physics");
				mViewOption["show_physics"] = true;
				fmp->childSetValue("show_physics", true);
			}
		}
		else
		{
			fmp->disableViewOption("show_physics");
			mViewOption["show_physics"] = false;
			fmp->childSetValue("show_physics", false);

		}

		//bool use_hull = fmp->childGetValue("physics_use_hull").asBoolean();

		//fmp->childSetEnabled("physics_optimize", !use_hull);

		bool enable = (phys_tris > 0 || phys_hulls > 0) && fmp->mCurRequest.empty();
		//enable = enable && !use_hull && fmp->childGetValue("physics_optimize").asBoolean();

		//enable/disable "analysis" UI
		LLPanel* panel = fmp->getChild<LLPanel>("physics analysis");
		LLView* child = panel->getFirstChild();
		while (child)
		{
			child->setEnabled(enable);
			child = panel->findNextSibling(child);
		}

		enable = phys_hulls > 0 && fmp->mCurRequest.empty();
		//enable/disable "simplification" UI
		panel = fmp->getChild<LLPanel>("physics simplification");
		child = panel->getFirstChild();
		while (child)
		{
			child->setEnabled(enable);
			child = panel->findNextSibling(child);
		}

		if (fmp->mCurRequest.empty())
		{
			fmp->childSetVisible("Simplify", true);
			fmp->childSetVisible("simplify_cancel", false);
			fmp->childSetVisible("Decompose", true);
			fmp->childSetVisible("decompose_cancel", false);

			if (phys_hulls > 0)
			{
				fmp->childEnable("Simplify");
			}
		
			if (phys_tris || phys_hulls > 0)
			{
				fmp->childEnable("Decompose");
			}
		}
		else
		{
			fmp->childEnable("simplify_cancel");
			fmp->childEnable("decompose_cancel");
		}
	}

	
	LLCtrlSelectionInterface* iface = fmp->childGetSelectionInterface("physics_lod_combo");
	S32 which_mode = 0; 
	S32 file_mode = 1;
	if (iface)
	{
		which_mode = iface->getFirstSelectedIndex();
		file_mode = iface->getItemCount() - 1;
	}

	if (which_mode == file_mode)
	{
		mFMP->childEnable("physics_file");
		mFMP->childEnable("physics_browse");
	}
	else
	{
		mFMP->childDisable("physics_file");
		mFMP->childDisable("physics_browse");
	}

	LLSpinCtrl* crease = mFMP->getChild<LLSpinCtrl>("crease_angle");
	
	if (mRequestedCreaseAngle[mPreviewLOD] == -1.f)
	{
		mFMP->childSetColor("crease_label", LLColor4::grey);
		crease->forceSetValue(75.f);
	}
	else
	{
		mFMP->childSetColor("crease_label", LLColor4::white);
		crease->forceSetValue(mRequestedCreaseAngle[mPreviewLOD]);
	}

	mModelUpdatedSignal(true);

}

void LLModelPreview::updateLodControls(S32 lod)
{
	if (lod < LLModel::LOD_IMPOSTOR || lod > LLModel::LOD_HIGH)
	{
		std::ostringstream out;
		out << "Invalid level of detail: " << lod;
		LL_WARNS() << out.str() << LL_ENDL;
		LLFloaterModelPreview::addStringToLog(out, false);
		assert(lod >= LLModel::LOD_IMPOSTOR && lod <= LLModel::LOD_HIGH);
		return;
	}

	const char* lod_controls[] =
	{
		"lod_mode_",
		"lod_triangle_limit_",
		"lod_error_threshold_"
	};
	const U32 num_lod_controls = sizeof(lod_controls)/sizeof(char*);

	const char* file_controls[] =
	{
		"lod_browse_",
		"lod_file_",
	};
	const U32 num_file_controls = sizeof(file_controls)/sizeof(char*);

	LLFloaterModelPreview* fmp = LLFloaterModelPreview::sInstance;
	if (!fmp) return;

	LLComboBox* lod_combo = mFMP->findChild<LLComboBox>("lod_source_" + lod_name[lod]);
	if (!lod_combo) return;

	S32 lod_mode = lod_combo->getCurrentIndex();
	if (lod_mode == LOD_FROM_FILE) // LoD from file
	{
		fmp->mLODMode[lod] = 0;
		for (U32 i = 0; i < num_file_controls; ++i)
		{
			mFMP->childSetVisible(file_controls[i] + lod_name[lod], true);
		}

		for (U32 i = 0; i < num_lod_controls; ++i)
		{
			mFMP->childSetVisible(lod_controls[i] + lod_name[lod], false);
		}
	}
	else if (lod_mode == USE_LOD_ABOVE) // use LoD above
	{
		fmp->mLODMode[lod] = 2;
		for (U32 i = 0; i < num_file_controls; ++i)
		{
			mFMP->childSetVisible(file_controls[i] + lod_name[lod], false);
		}

		for (U32 i = 0; i < num_lod_controls; ++i)
		{
			mFMP->childSetVisible(lod_controls[i] + lod_name[lod], false);
		}

		if (lod < LLModel::LOD_HIGH)
		{
			mModel[lod] = mModel[lod + 1];
			mScene[lod] = mScene[lod + 1];
			mVertexBuffer[lod].clear();

			// Also update lower LoD
			if (lod > LLModel::LOD_IMPOSTOR)
			{
				updateLodControls(lod - 1);
			}
		}
	}
	else // auto generate, the default case for all LoDs except High
	{
		fmp->mLODMode[lod] = 1;

		//don't actually regenerate lod when refreshing UI
		mLODFrozen = true;

		for (U32 i = 0; i < num_file_controls; ++i)
		{
			mFMP->getChildView(file_controls[i] + lod_name[lod])->setVisible(false);
		}

		for (U32 i = 0; i < num_lod_controls; ++i)
		{
			mFMP->getChildView(lod_controls[i] + lod_name[lod])->setVisible(true);
		}


		LLSpinCtrl* threshold = mFMP->getChild<LLSpinCtrl>("lod_error_threshold_" + lod_name[lod]);
		LLSpinCtrl* limit = mFMP->getChild<LLSpinCtrl>("lod_triangle_limit_" + lod_name[lod]);

		limit->setMaxValue(mMaxTriangleLimit);
		limit->forceSetValue(mRequestedTriangleCount[lod]);

		threshold->forceSetValue(mRequestedErrorThreshold[lod]);

		mFMP->getChild<LLComboBox>("lod_mode_" + lod_name[lod])->selectNthItem(mRequestedLoDMode[lod]);

		if (mRequestedLoDMode[lod] == 0)
		{
			limit->setVisible(true);
			threshold->setVisible(false);

			limit->setMaxValue(mMaxTriangleLimit);
			limit->setIncrement(mMaxTriangleLimit/32);
		}
		else
		{
			limit->setVisible(false);
			threshold->setVisible(true);
		}

		mLODFrozen = false;
	}
}

void LLModelPreview::setPreviewTarget(F32 distance)
{
	mCameraDistance = distance;
	mCameraZoom = 1.f;
	mCameraPitch = 0.f;
	mCameraYaw = 0.f;
	mCameraOffset.clearVec();
}

void LLModelPreview::clearBuffers()
{
	for (U32 i = 0; i < 6; i++)
	{
		mVertexBuffer[i].clear();
	}
}

void LLModelPreview::genBuffers(S32 lod, bool include_skin_weights)
{
	U32 tri_count = 0;
	U32 vertex_count = 0;
	U32 mesh_count = 0;

	
	LLModelLoader::model_list* model = NULL;

	if (lod < 0 || lod > 4)
	{
		model = &mBaseModel;
		lod = 5;
	}
	else
	{
		model = &(mModel[lod]);
	}

	if (!mVertexBuffer[lod].empty())
	{
		mVertexBuffer[lod].clear();
	}

	mVertexBuffer[lod].clear();

	LLModelLoader::model_list::iterator base_iter = mBaseModel.begin();

	for (LLModelLoader::model_list::iterator iter = model->begin(); iter != model->end(); ++iter)
	{
		LLModel* mdl = *iter;
		if (!mdl)
		{
			continue;
		}

		LLModel* base_mdl = *base_iter;
		base_iter++;

		S32 num_faces = mdl->getNumVolumeFaces();
		for (S32 i = 0; i < num_faces; ++i)
		{
			const LLVolumeFace &vf = mdl->getVolumeFace(i);
			U32 num_vertices = vf.mNumVertices;
			U32 num_indices = vf.mNumIndices;

			if (!num_vertices || ! num_indices)
			{
				continue;
			}

			LLVertexBuffer* vb = NULL;

			bool skinned = include_skin_weights && !mdl->mSkinWeights.empty();

			U32 mask = LLVertexBuffer::MAP_VERTEX | LLVertexBuffer::MAP_NORMAL | LLVertexBuffer::MAP_TEXCOORD0 ;

			if (skinned)
			{
				mask |= LLVertexBuffer::MAP_WEIGHT4;
			}

			vb = new LLVertexBuffer(mask, 0);

			if (!vb->allocateBuffer(num_vertices, num_indices, TRUE))
			{
				// We are likely to crash due this failure, if this happens, find a way to gracefully stop preview
									std::ostringstream out;
									out << "Failed to allocate Vertex Buffer for model preview ";
									out << num_vertices << " vertices and ";
									out << num_indices << " indices";
									LL_WARNS() << out.str() << LL_ENDL;
									LLFloaterModelPreview::addStringToLog(out, true);
			}

			LLStrider<LLVector3> vertex_strider;
			LLStrider<LLVector3> normal_strider;
			LLStrider<LLVector2> tc_strider;
			LLStrider<U16> index_strider;
			LLStrider<LLVector4> weights_strider;

			vb->getVertexStrider(vertex_strider);
			vb->getIndexStrider(index_strider);

			if (skinned)
			{
				vb->getWeight4Strider(weights_strider);
			}

			LLVector4a::memcpyNonAliased16((F32*) vertex_strider.get(), (F32*) vf.mPositions, num_vertices*4*sizeof(F32));
			
			if (vf.mTexCoords)
			{
				vb->getTexCoord0Strider(tc_strider);
				S32 tex_size = (num_vertices*2*sizeof(F32)+0xF) & ~0xF;
				LLVector4a::memcpyNonAliased16((F32*) tc_strider.get(), (F32*) vf.mTexCoords, tex_size);
			}
			
			if (vf.mNormals)
			{
				vb->getNormalStrider(normal_strider);
				LLVector4a::memcpyNonAliased16((F32*) normal_strider.get(), (F32*) vf.mNormals, num_vertices*4*sizeof(F32));
			}

			if (skinned)
			{
				for (U32 i = 0; i < num_vertices; i++)
				{
					//find closest weight to vf.mVertices[i].mPosition
					LLVector3 pos(vf.mPositions[i].getF32ptr());

					const LLModel::weight_list& weight_list = base_mdl->getJointInfluences(pos);
                    llassert(weight_list.size()>0 && weight_list.size() <= 4); // LLModel::loadModel() should guarantee this

					LLVector4 w(0,0,0,0);
					
					for (U32 i = 0; i < weight_list.size(); ++i)
					{
						F32 wght = llclamp(weight_list[i].mWeight, 0.001f, 0.999f);
						F32 joint = (F32) weight_list[i].mJointIdx;
						w.mV[i] = joint + wght;
                        llassert(w.mV[i]-(S32)w.mV[i]>0.0f); // because weights are non-zero, and range of wt values
                                                             //should not cause floating point precision issues.
					}

					*(weights_strider++) = w;
				}
			}

			// build indices
			for (U32 i = 0; i < num_indices; i++)
			{
				*(index_strider++) = vf.mIndices[i];
			}

			mVertexBuffer[lod][mdl].push_back(vb);

			vertex_count += num_vertices;
			tri_count += num_indices/3;
			++mesh_count;

		}
	}
}

void LLModelPreview::update()
{
    if (mGenLOD)
    {
        bool subscribe_for_generation = mLodsQuery.empty();
        mGenLOD = false;
        mDirty = true;
        mLodsQuery.clear();

        for (S32 lod = LLModel::LOD_HIGH; lod >= 0; --lod)
        {
            // adding all lods into query for generation
            mLodsQuery.push_back(lod);
        }

        if (subscribe_for_generation)
        {
            doOnIdleRepeating(lodQueryCallback);
        }
    }

    if (mDirty && mLodsQuery.empty())
	{
		mDirty = false;
		mResourceCost = calcResourceCost();
		refresh();
		updateStatusMessages();
	}
}

//-----------------------------------------------------------------------------
// createPreviewAvatar
//-----------------------------------------------------------------------------
void LLModelPreview::createPreviewAvatar( void )
{
	mPreviewAvatar = (LLVOAvatar*)gObjectList.createObjectViewer( LL_PCODE_LEGACY_AVATAR, gAgent.getRegion(), LLViewerObject::CO_FLAG_UI_AVATAR );
	if ( mPreviewAvatar )
	{
		mPreviewAvatar->createDrawable( &gPipeline );
		mPreviewAvatar->mSpecialRenderMode = 1;
		mPreviewAvatar->startMotion( ANIM_AGENT_STAND );
		mPreviewAvatar->hideSkirt();
	}
	else
	{
		LL_INFOS() << "Failed to create preview avatar for upload model window" << LL_ENDL;
	}
}

//static
U32 LLModelPreview::countRootModels(LLModelLoader::model_list models)
{
	U32 root_models = 0;
	model_list::iterator model_iter = models.begin();
	while (model_iter != models.end())
	{
		LLModel* mdl = *model_iter;
		if (mdl && mdl->mSubmodelID == 0)
		{
			root_models++;
		}
		model_iter++;
	}
	return root_models;
}

void LLModelPreview::loadedCallback(
	LLModelLoader::scene& scene,
	LLModelLoader::model_list& model_list,
	S32 lod,
	void* opaque)
{
	LLModelPreview* pPreview = static_cast< LLModelPreview* >(opaque);
	if (pPreview && !LLModelPreview::sIgnoreLoadedCallback)
	{
        // Load loader's warnings into floater's log tab
        const LLSD out = pPreview->mModelLoader->logOut();
        LLSD::array_const_iterator iter_out = out.beginArray();
        LLSD::array_const_iterator end_out = out.endArray();
        for (; iter_out != end_out; ++iter_out)
        {
            if (iter_out->has("Message"))
            {
                LLFloaterModelPreview::addStringToLog(iter_out->get("Message"), *iter_out, true, pPreview->mModelLoader->mLod);
            }
        }
        pPreview->mModelLoader->clearLog();
        pPreview->loadModelCallback(lod); // removes mModelLoader in some cases
	}

}

void LLModelPreview::stateChangedCallback(U32 state,void* opaque)
{
	LLModelPreview* pPreview = static_cast< LLModelPreview* >(opaque);
	if (pPreview)
	{
	 pPreview->setLoadState(state);
	}
}

LLJoint* LLModelPreview::lookupJointByName(const std::string& str, void* opaque)
{
	LLModelPreview* pPreview = static_cast< LLModelPreview* >(opaque);
	if (pPreview)
	{
		return pPreview->getPreviewAvatar()->getJoint(str);
	}
	return NULL;
}

U32 LLModelPreview::loadTextures(LLImportMaterial& material,void* opaque)
{
	(void)opaque;

	if (material.mDiffuseMapFilename.size())
	{
		material.mOpaqueData = new LLPointer< LLViewerFetchedTexture >;
		LLPointer< LLViewerFetchedTexture >& tex = (*reinterpret_cast< LLPointer< LLViewerFetchedTexture > * >(material.mOpaqueData));

		tex = LLViewerTextureManager::getFetchedTextureFromUrl("file://" + material.mDiffuseMapFilename, FTT_LOCAL_FILE, TRUE, LLGLTexture::BOOST_PREVIEW);
		tex->setLoadedCallback(LLModelPreview::textureLoadedCallback, 0, TRUE, FALSE, opaque, NULL, FALSE);
		tex->forceToSaveRawImage(0, F32_MAX);
		material.setDiffuseMap(tex->getID()); // record tex ID
		return 1;
	}

	material.mOpaqueData = NULL;
	return 0;	
}

void LLModelPreview::addEmptyFace( LLModel* pTarget )
{
	U32 type_mask = LLVertexBuffer::MAP_VERTEX | LLVertexBuffer::MAP_NORMAL | LLVertexBuffer::MAP_TEXCOORD0;
	
	LLPointer<LLVertexBuffer> buff = new LLVertexBuffer(type_mask, 0);
	
	buff->allocateBuffer(1, 3, true);
	memset( (U8*) buff->getMappedData(), 0, buff->getSize() );
	memset( (U8*) buff->getIndicesPointer(), 0, buff->getIndicesSize() );
		
	buff->validateRange( 0, buff->getNumVerts()-1, buff->getNumIndices(), 0 );
		
	LLStrider<LLVector3> pos;
	LLStrider<LLVector3> norm;
	LLStrider<LLVector2> tc;
	LLStrider<U16> index;
		
	buff->getVertexStrider(pos);
		
	if ( type_mask & LLVertexBuffer::MAP_NORMAL )
	{
		buff->getNormalStrider(norm);
	}
	if ( type_mask & LLVertexBuffer::MAP_TEXCOORD0 )
	{
		buff->getTexCoord0Strider(tc);
	}
		
	buff->getIndexStrider(index);
		
	//resize face array
	int faceCnt = pTarget->getNumVolumeFaces();
	pTarget->setNumVolumeFaces( faceCnt+1 );	
	pTarget->setVolumeFaceData( faceCnt+1, pos, norm, tc, index, buff->getNumVerts(), buff->getNumIndices() );
	
}

//-----------------------------------------------------------------------------
// render()
//-----------------------------------------------------------------------------
// Todo: we shouldn't be setting all those UI elements on render.
// Note: Render happens each frame with skinned avatars
BOOL LLModelPreview::render()
{
	assert_main_thread();

	LLMutexLock lock(this);
	mNeedsUpdate = FALSE;

	bool use_shaders = LLGLSLShader::sNoFixedFunction;

	bool edges = mViewOption["show_edges"];
	bool joint_overrides = mViewOption["show_joint_overrides"];
	bool joint_positions = mViewOption["show_joint_positions"];
	bool skin_weight = mViewOption["show_skin_weight"];
	bool textures = mViewOption["show_textures"];
	bool physics = mViewOption["show_physics"];

	// Extra configurability, to be exposed later as controls?
	static LLCachedControl<LLColor4> canvas_col(gSavedSettings, "MeshPreviewCanvasColor");
	static LLCachedControl<LLColor4> edge_col(gSavedSettings, "MeshPreviewEdgeColor");
	static LLCachedControl<LLColor4> base_col(gSavedSettings, "MeshPreviewBaseColor");
	static LLCachedControl<LLColor3> brightness(gSavedSettings, "MeshPreviewBrightnessColor");
	static LLCachedControl<F32> edge_width(gSavedSettings, "MeshPreviewEdgeWidth");
	static LLCachedControl<LLColor4> phys_edge_col(gSavedSettings, "MeshPreviewPhysicsEdgeColor");
	static LLCachedControl<LLColor4> phys_fill_col(gSavedSettings, "MeshPreviewPhysicsFillColor");
	static LLCachedControl<F32> phys_edge_width(gSavedSettings, "MeshPreviewPhysicsEdgeWidth");
	static LLCachedControl<LLColor4> deg_edge_col(gSavedSettings, "MeshPreviewDegenerateEdgeColor");
	static LLCachedControl<LLColor4> deg_fill_col(gSavedSettings, "MeshPreviewDegenerateFillColor");	
	static LLCachedControl<F32> deg_edge_width(gSavedSettings, "MeshPreviewDegenerateEdgeWidth");
	static LLCachedControl<F32> deg_point_size(gSavedSettings, "MeshPreviewDegeneratePointSize");

	S32 width = getWidth();
	S32 height = getHeight();

	LLGLSUIDefault def;
	LLGLDisable no_blend(GL_BLEND);

	LLGLEnable cull(GL_CULL_FACE);
	LLGLDepthTest depth(GL_TRUE);
	LLGLDisable fog(GL_FOG);

	{
		if (use_shaders)
		{
			gUIProgram.bind();
		}
		//clear background to blue
		gGL.matrixMode(LLRender::MM_PROJECTION);
		gGL.pushMatrix();
		gGL.loadIdentity();
		gGL.ortho(0.0f, width, 0.0f, height, -1.0f, 1.0f);

		gGL.matrixMode(LLRender::MM_MODELVIEW);
		gGL.pushMatrix();
		gGL.loadIdentity();

		gGL.color4fv(static_cast<LLColor4>(canvas_col).mV);
		gl_rect_2d_simple( width, height );

		gGL.matrixMode(LLRender::MM_PROJECTION);
		gGL.popMatrix();

		gGL.matrixMode(LLRender::MM_MODELVIEW);
		gGL.popMatrix();
		if (use_shaders)
		{
			gUIProgram.unbind();
		}
	}

	LLFloaterModelPreview* fmp = LLFloaterModelPreview::sInstance;
	
	bool has_skin_weights = false;
	bool upload_skin = mFMP->childGetValue("upload_skin").asBoolean();	
	bool upload_joints = mFMP->childGetValue("upload_joints").asBoolean();

	if ( upload_joints != mLastJointUpdate )
	{
		mLastJointUpdate = upload_joints;
	}

	for (LLModelLoader::scene::iterator iter = mScene[mPreviewLOD].begin(); iter != mScene[mPreviewLOD].end(); ++iter)
	{
		for (LLModelLoader::model_instance_list::iterator model_iter = iter->second.begin(); model_iter != iter->second.end(); ++model_iter)
		{
			LLModelInstance& instance = *model_iter;
			LLModel* model = instance.mModel;
			model->mPelvisOffset = mPelvisZOffset;
			if (!model->mSkinWeights.empty())
			{
				has_skin_weights = true;
			}
		}
	}

	if (has_skin_weights && lodsReady())
	{ //model has skin weights, enable view options for skin weights and joint positions
        U32 flags = getLegacyRigFlags();
        if (fmp)
        {
            if (flags == LEGACY_RIG_OK)
            {
                fmp->enableViewOption("show_skin_weight");
                fmp->setViewOptionEnabled("show_joint_overrides", skin_weight);
                fmp->setViewOptionEnabled("show_joint_positions", skin_weight);
                mFMP->childEnable("upload_skin");
                mFMP->childSetValue("show_skin_weight", skin_weight);
            }
            else if ((flags & LEGACY_RIG_FLAG_TOO_MANY_JOINTS) > 0)
            {
                mFMP->childSetVisible("skin_too_many_joints", true);
            }
            else if ((flags & LEGACY_RIG_FLAG_UNKNOWN_JOINT) > 0)
            {
                mFMP->childSetVisible("skin_unknown_joint", true);
            }
        }
	}
	else
	{
		mFMP->childDisable("upload_skin");
		if (fmp)
		{
			mViewOption["show_skin_weight"] = false;
			fmp->disableViewOption("show_skin_weight");
			fmp->disableViewOption("show_joint_overrides");
			fmp->disableViewOption("show_joint_positions");

			skin_weight = false;
			mFMP->childSetValue("show_skin_weight", false);
			fmp->setViewOptionEnabled("show_skin_weight", skin_weight);
		}
	}

	if (upload_skin && !has_skin_weights)
	{ //can't upload skin weights if model has no skin weights
		mFMP->childSetValue("upload_skin", false);
		upload_skin = false;
	}

	if (!upload_skin && upload_joints)
	{ //can't upload joints if not uploading skin weights
		mFMP->childSetValue("upload_joints", false);
		upload_joints = false;		
	}	

    if (upload_skin && upload_joints)
    {
        mFMP->childEnable("lock_scale_if_joint_position");
        if (fmp)
        {
            fmp->showOverridesTab();
        }
    }
    else
    {
        mFMP->childDisable("lock_scale_if_joint_position");
        mFMP->childSetValue("lock_scale_if_joint_position", false);
        if (fmp)
        {
            fmp->hideOverridesTab();
        }
    }
    
	//Only enable joint offsets if it passed the earlier critiquing
	if ( isRigValidForJointPositionUpload() )  
	{
		mFMP->childSetEnabled("upload_joints", upload_skin);
	}

	F32 explode = mFMP->childGetValue("physics_explode").asReal();

	glClear(GL_DEPTH_BUFFER_BIT);

	LLRect preview_rect;

	preview_rect = mFMP->getChildView("preview_panel")->getRect();

	F32 aspect = (F32) preview_rect.getWidth()/preview_rect.getHeight();

	LLViewerCamera::getInstance()->setAspect(aspect);

	LLViewerCamera::getInstance()->setView(LLViewerCamera::getInstance()->getDefaultFOV() / mCameraZoom);

	LLVector3 offset = mCameraOffset;
	LLVector3 target_pos = mPreviewTarget+offset;

	F32 z_near = 0.001f;
	F32 z_far = mCameraDistance*10.0f+mPreviewScale.magVec()+mCameraOffset.magVec();

	if (skin_weight)
	{
		target_pos = getPreviewAvatar()->getPositionAgent() + offset;
		z_near = 0.01f;
		z_far = 1024.f;

		//render avatar previews every frame
		refresh();
	}

	if (use_shaders)
	{
		gObjectPreviewProgram.bind();
	}

	gGL.loadIdentity();
	gPipeline.enableLightsPreview();

	LLQuaternion camera_rot = LLQuaternion(mCameraPitch, LLVector3::y_axis) *
	LLQuaternion(mCameraYaw, LLVector3::z_axis);

	LLQuaternion av_rot = camera_rot;
	F32 camera_distance = skin_weight ? SKIN_WEIGHT_CAMERA_DISTANCE : mCameraDistance;
	LLViewerCamera::getInstance()->setOriginAndLookAt(
													  target_pos + ((LLVector3(camera_distance, 0.f, 0.f) + offset) * av_rot),		// camera
													  LLVector3::z_axis,																	// up
													  target_pos);											// point of interest


	z_near = llclamp(z_far * 0.001f, 0.001f, 0.1f);

	LLViewerCamera::getInstance()->setPerspective(FALSE, mOrigin.mX, mOrigin.mY, width, height, FALSE, z_near, z_far);

	stop_glerror();

	gGL.pushMatrix();
	gGL.color4fv(edge_col().mV);

	const U32 type_mask = LLVertexBuffer::MAP_VERTEX | LLVertexBuffer::MAP_NORMAL | LLVertexBuffer::MAP_TEXCOORD0;

	LLGLEnable normalize(GL_NORMALIZE);

	if (!mBaseModel.empty() && mVertexBuffer[5].empty())
	{
		genBuffers(-1, skin_weight);
		//genBuffers(3);
		//genLODs();
	}

	if (!mModel[mPreviewLOD].empty())
	{
		mFMP->childEnable("reset_btn");

		bool regen = mVertexBuffer[mPreviewLOD].empty();
		if (!regen)
		{
			const std::vector<LLPointer<LLVertexBuffer> >& vb_vec = mVertexBuffer[mPreviewLOD].begin()->second;
			if (!vb_vec.empty())
			{
				const LLVertexBuffer* buff = vb_vec[0];
				regen = buff->hasDataType(LLVertexBuffer::TYPE_WEIGHT4) != skin_weight;
			}
			else
			{
				LL_INFOS() << "Vertex Buffer[" << mPreviewLOD << "]" << " is EMPTY!!!" << LL_ENDL;
				regen = TRUE;
			}
		}

		if (regen)
		{
			genBuffers(mPreviewLOD, skin_weight);
		}

		if (!skin_weight)
		{
			for (LLMeshUploadThread::instance_list::iterator iter = mUploadData.begin(); iter != mUploadData.end(); ++iter)
			{
				LLModelInstance& instance = *iter;

				LLModel* model = instance.mLOD[mPreviewLOD];

					if (!model)
					{
						continue;
					}

					gGL.pushMatrix();
					LLMatrix4 mat = instance.mTransform;

					gGL.multMatrix((GLfloat*) mat.mMatrix);


					U32 num_models = mVertexBuffer[mPreviewLOD][model].size();
					for (U32 i = 0; i < num_models; ++i)
					{
						LLVertexBuffer* buffer = mVertexBuffer[mPreviewLOD][model][i];
				
						buffer->setBuffer(type_mask & buffer->getTypeMask());

						if (textures)
						{
							int materialCnt = instance.mModel->mMaterialList.size();
							if ( i < materialCnt )
							{
								const std::string& binding = instance.mModel->mMaterialList[i];						
								const LLImportMaterial& material = instance.mMaterial[binding];

								gGL.diffuseColor4fv(material.mDiffuseColor.mV);

								// Find the tex for this material, bind it, and add it to our set
								//
								LLViewerFetchedTexture* tex = bindMaterialDiffuseTexture(material);
								if (tex)
								{
									mTextureSet.insert(tex);
								}
							}
						}
						else
						{
							gGL.diffuseColor4fv(static_cast<LLColor4>(base_col).mV);
						}

						buffer->drawRange(LLRender::TRIANGLES, 0, buffer->getNumVerts()-1, buffer->getNumIndices(), 0);
						gGL.getTexUnit(0)->unbind(LLTexUnit::TT_TEXTURE);
						gGL.diffuseColor4fv(static_cast<LLColor4>(edge_col).mV);
						if (edges)
						{
							glLineWidth(edge_width);
							glPolygonMode(GL_FRONT_AND_BACK, GL_LINE);
							buffer->drawRange(LLRender::TRIANGLES, 0, buffer->getNumVerts()-1, buffer->getNumIndices(), 0);
							glPolygonMode(GL_FRONT_AND_BACK, GL_FILL);
							glLineWidth(1.f);
						}
					}
					gGL.popMatrix();
				}

			if (physics)
			{
				glClear(GL_DEPTH_BUFFER_BIT);
				for (U32 pass = 0; pass < 2; pass++)
				{
					if (pass == 0)
					{ //depth only pass
						gGL.setColorMask(false, false);
					}
					else
					{
						gGL.setColorMask(true, true);
					}

					//enable alpha blending on second pass but not first pass
					LLGLState blend(GL_BLEND, pass);

					gGL.blendFunc(LLRender::BF_SOURCE_ALPHA, LLRender::BF_ONE_MINUS_SOURCE_ALPHA);

					for (LLMeshUploadThread::instance_list::iterator iter = mUploadData.begin(); iter != mUploadData.end(); ++iter)
					{
						LLModelInstance& instance = *iter;

						LLModel* model = instance.mLOD[LLModel::LOD_PHYSICS];

						if (!model)
						{
							continue;
						}

						gGL.pushMatrix();
						LLMatrix4 mat = instance.mTransform;

						gGL.multMatrix((GLfloat*)mat.mMatrix);


						bool render_mesh = true;
						LLPhysicsDecomp* decomp = gMeshRepo.mDecompThread;
						if (decomp)
						{
							LLMutexLock(decomp->mMutex);

							LLModel::Decomposition& physics = model->mPhysics;

							if (!physics.mHull.empty())
							{
								render_mesh = false;

								if (physics.mMesh.empty())
								{ //build vertex buffer for physics mesh
									gMeshRepo.buildPhysicsMesh(physics);
								}

								if (!physics.mMesh.empty())
								{ //render hull instead of mesh
									for (U32 i = 0; i < physics.mMesh.size(); ++i)
									{
										if (explode > 0.f)
										{
											gGL.pushMatrix();

											LLVector3 offset = model->mHullCenter[i] - model->mCenterOfHullCenters;
											offset *= explode;

											gGL.translatef(offset.mV[0], offset.mV[1], offset.mV[2]);
										}

										static std::vector<LLColor4U> hull_colors;

										if (i + 1 >= hull_colors.size())
										{
											hull_colors.push_back(LLColor4U(rand() % 128 + 127, rand() % 128 + 127, rand() % 128 + 127, 128));
										}

										gGL.diffuseColor4ubv(hull_colors[i].mV);
										LLVertexBuffer::drawArrays(LLRender::TRIANGLES, physics.mMesh[i].mPositions, physics.mMesh[i].mNormals);

										if (explode > 0.f)
										{
											gGL.popMatrix();
										}
									}
								}
							}
						}

						if (render_mesh)
						{
							if (mVertexBuffer[LLModel::LOD_PHYSICS].empty())
							{
								genBuffers(LLModel::LOD_PHYSICS, false);
							}

							U32 num_models = mVertexBuffer[LLModel::LOD_PHYSICS][model].size();
							if (pass > 0){
								for (U32 i = 0; i < num_models; ++i)
								{
									LLVertexBuffer* buffer = mVertexBuffer[LLModel::LOD_PHYSICS][model][i];

									gGL.getTexUnit(0)->unbind(LLTexUnit::TT_TEXTURE);
									gGL.diffuseColor4fv(phys_fill_col().mV);

									buffer->setBuffer(type_mask & buffer->getTypeMask());
									buffer->drawRange(LLRender::TRIANGLES, 0, buffer->getNumVerts() - 1, buffer->getNumIndices(), 0);

									gGL.diffuseColor4fv(phys_edge_col().mV);
									glLineWidth(phys_edge_width);
									glPolygonMode(GL_FRONT_AND_BACK, GL_LINE);
									buffer->drawRange(LLRender::TRIANGLES, 0, buffer->getNumVerts() - 1, buffer->getNumIndices(), 0);

									glPolygonMode(GL_FRONT_AND_BACK, GL_FILL);
									glLineWidth(1.f);
								}
							}
						}

						gGL.popMatrix();
					}

					// only do this if mDegenerate was set in the preceding mesh checks [Check this if the ordering ever breaks]
					if (pass > 0 && mHasDegenerate)
					{
						glLineWidth(deg_edge_width);
						glPointSize(deg_point_size);
						//show degenerate triangles
						LLGLDepthTest depth(GL_TRUE, GL_TRUE, GL_ALWAYS);
						LLGLDisable cull(GL_CULL_FACE);
						const LLVector4a scale(0.5f);

						for (LLMeshUploadThread::instance_list::iterator iter = mUploadData.begin(); iter != mUploadData.end(); ++iter)
						{
							LLModelInstance& instance = *iter;

							LLModel* model = instance.mLOD[LLModel::LOD_PHYSICS];

							if (!model)
							{
								continue;
							}

							gGL.pushMatrix();
							LLMatrix4 mat = instance.mTransform;

							gGL.multMatrix((GLfloat*)mat.mMatrix);


							LLPhysicsDecomp* decomp = gMeshRepo.mDecompThread;
							if (decomp)
							{
								LLMutexLock(decomp->mMutex);

								LLModel::Decomposition& physics = model->mPhysics;

								if (physics.mHull.empty())
								{
									if (mVertexBuffer[LLModel::LOD_PHYSICS].empty())
									{
										genBuffers(LLModel::LOD_PHYSICS, false);
									}

									auto num_degenerate = 0;
									auto num_models = mVertexBuffer[LLModel::LOD_PHYSICS][model].size();
									for (U32 v = 0; v < num_models; ++v)
									{
										LLVertexBuffer* buffer = mVertexBuffer[LLModel::LOD_PHYSICS][model][v];
										if(buffer->getNumVerts() < 3)continue;

										buffer->setBuffer(type_mask & buffer->getTypeMask());

										LLStrider<LLVector3> pos_strider;
										buffer->getVertexStrider(pos_strider, 0);
										LLVector4a* pos = (LLVector4a*)pos_strider.get();

										LLStrider<U16> idx;
										buffer->getIndexStrider(idx, 0);

										LLVector4a v1, v2, v3;
										for (U32 indices_offset = 0; indices_offset < buffer->getNumIndices(); indices_offset += 3)
										{
											v1.setMul(pos[*idx++], scale);
											v2.setMul(pos[*idx++], scale);
											v3.setMul(pos[*idx++], scale);

											if (ll_is_degenerate(v1, v2, v3))
											{
												num_degenerate++;
												glPolygonMode(GL_FRONT_AND_BACK, GL_LINE);
												gGL.diffuseColor3fv(deg_edge_col().mV);
												buffer->drawRange(LLRender::TRIANGLES, 0, 2, 3, indices_offset);
												buffer->drawRange(LLRender::POINTS, 0, 2, 3, indices_offset);
												glPolygonMode(GL_FRONT_AND_BACK, GL_FILL);
												gGL.diffuseColor3fv(deg_fill_col().mV);
												buffer->drawRange(LLRender::TRIANGLES, 0, 2, 3, indices_offset);
											}
										}
									}
								}
							}

							gGL.popMatrix();
						}
						glLineWidth(1.f);
						glPointSize(1.f);
						gPipeline.enableLightsPreview();
						gGL.setSceneBlendType(LLRender::BT_ALPHA);
					}
				}
			}
		}
		else
		{
			target_pos = getPreviewAvatar()->getPositionAgent();
            getPreviewAvatar()->clearAttachmentOverrides(); // removes pelvis fixup
            LLUUID fake_mesh_id;
            fake_mesh_id.generate();
            getPreviewAvatar()->addPelvisFixup(mPelvisZOffset, fake_mesh_id);
			bool pelvis_recalc = false;

			LLViewerCamera::getInstance()->setOriginAndLookAt(
															  target_pos + ((LLVector3(camera_distance, 0.f, 0.f) + offset) * av_rot),		// camera
															  LLVector3::z_axis,																	// up
															  target_pos);											// point of interest

			for (LLModelLoader::scene::iterator iter = mScene[mPreviewLOD].begin(); iter != mScene[mPreviewLOD].end(); ++iter)
			{
				for (LLModelLoader::model_instance_list::iterator model_iter = iter->second.begin(); model_iter != iter->second.end(); ++model_iter)
				{
					LLModelInstance& instance = *model_iter;
					LLModel* model = instance.mModel;

					if (!model->mSkinWeights.empty())
					{
                        const LLMeshSkinInfo *skin = &model->mSkinInfo;
                        LLSkinningUtil::initJointNums(&model->mSkinInfo, getPreviewAvatar());// inits skin->mJointNums if nessesary
                        U32 count = LLSkinningUtil::getMeshJointCount(skin);

                        if (joint_overrides && skin->mAlternateBindMatrix.size() > 0)
                        {
                            // mesh_id is used to determine which mesh gets to
                            // set the joint offset, in the event of a conflict. Since
                            // we don't know the mesh id yet, we can't guarantee that
                            // joint offsets will be applied with the same priority as
                            // in the uploaded model. If the file contains multiple
                            // meshes with conflicting joint offsets, preview may be
                            // incorrect.
                            LLUUID fake_mesh_id;
                            fake_mesh_id.generate();
                            for (U32 j = 0; j < count; ++j)
                            {
                                LLJoint *joint = getPreviewAvatar()->getJoint(skin->mJointNums[j]);
                                if (joint)
                                {
                                    const LLVector3& jointPos = skin->mAlternateBindMatrix[j].getTranslation();
                                    if (joint->aboveJointPosThreshold(jointPos))
                                    {
                                        bool override_changed;
                                        joint->addAttachmentPosOverride(jointPos, fake_mesh_id, "model", override_changed);

                                        if (override_changed)
                                        {
                                            //If joint is a pelvis then handle old/new pelvis to foot values
                                            if (joint->getName() == "mPelvis")// or skin->mJointNames[j]
                                            {
                                                pelvis_recalc = true;
                                            }
                                        }
                                        if (skin->mLockScaleIfJointPosition)
                                        {
                                            // Note that unlike positions, there's no threshold check here,
                                            // just a lock at the default value.
                                            joint->addAttachmentScaleOverride(joint->getDefaultScale(), fake_mesh_id, "model");
                                        }
                                    }
                                }
                            }
                        }

						for (U32 i = 0, e = mVertexBuffer[mPreviewLOD][model].size(); i < e; ++i)
						{
							LLVertexBuffer* buffer = mVertexBuffer[mPreviewLOD][model][i];

							const LLVolumeFace& face = model->getVolumeFace(i);

							LLStrider<LLVector3> position;
							buffer->getVertexStrider(position);

							LLStrider<LLVector4> weight;
							buffer->getWeight4Strider(weight);

							//quick 'n dirty software vertex skinning

							//build matrix palette

							LLMatrix4a mat[LL_MAX_JOINTS_PER_MESH_OBJECT];
                            LLSkinningUtil::initSkinningMatrixPalette((LLMatrix4*)mat, count,
                                                                        skin, getPreviewAvatar());

                            LLMatrix4a bind_shape_matrix;
                            bind_shape_matrix.loadu(skin->mBindShapeMatrix);
                            U32 max_joints = LLSkinningUtil::getMaxJointCount();
							for (U32 j = 0; j < buffer->getNumVerts(); ++j)
							{
                                LLMatrix4a final_mat;
                                F32 *wptr = weight[j].mV;
                                LLSkinningUtil::getPerVertexSkinMatrix(wptr, mat, true, final_mat, max_joints);

								//VECTORIZE THIS
                                LLVector4a& v = face.mPositions[j];

                                LLVector4a t;
                                LLVector4a dst;
                                bind_shape_matrix.affineTransform(v, t);
                                final_mat.affineTransform(t, dst);

								position[j][0] = dst[0];
								position[j][1] = dst[1];
								position[j][2] = dst[2];
							}

							llassert(model->mMaterialList.size() > i); 
							const std::string& binding = instance.mModel->mMaterialList[i];
							const LLImportMaterial& material = instance.mMaterial[binding];

							buffer->setBuffer(type_mask & buffer->getTypeMask());
							gGL.diffuseColor4fv(material.mDiffuseColor.mV);
							gGL.getTexUnit(0)->unbind(LLTexUnit::TT_TEXTURE);

							// Find the tex for this material, bind it, and add it to our set
							//
							LLViewerFetchedTexture* tex = bindMaterialDiffuseTexture(material);
							if (tex)
							{
								mTextureSet.insert(tex);
							}
						
							buffer->draw(LLRender::TRIANGLES, buffer->getNumIndices(), 0);

							if (edges)
							{
								gGL.diffuseColor4fv(edge_col().mV);
								glLineWidth(edge_width);
								glPolygonMode(GL_FRONT_AND_BACK, GL_LINE);
								buffer->draw(LLRender::TRIANGLES, buffer->getNumIndices(), 0);
								glPolygonMode(GL_FRONT_AND_BACK, GL_FILL);
								glLineWidth(1.f);
							}
						}
					}
				}
			}

			if (joint_positions)
			{
				LLGLSLShader* shader = LLGLSLShader::sCurBoundShaderPtr;
				if (shader)
				{
					gDebugProgram.bind();
				}
				getPreviewAvatar()->renderCollisionVolumes();
				getPreviewAvatar()->renderBones();
				if (shader)
				{
					shader->bind();
				}
			}

            if (pelvis_recalc)
            {
                // size/scale recalculation
                getPreviewAvatar()->postPelvisSetRecalc();
            }
		}
	}

	if (use_shaders)
	{
		gObjectPreviewProgram.unbind();
	}

	gGL.popMatrix();

	return TRUE;
}

//-----------------------------------------------------------------------------
// refresh()
//-----------------------------------------------------------------------------
void LLModelPreview::refresh()
{
	mNeedsUpdate = TRUE;
}

//-----------------------------------------------------------------------------
// rotate()
//-----------------------------------------------------------------------------
void LLModelPreview::rotate(F32 yaw_radians, F32 pitch_radians)
{
	mCameraYaw = mCameraYaw + yaw_radians;

	mCameraPitch = llclamp(mCameraPitch + pitch_radians, F_PI_BY_TWO * -0.8f, F_PI_BY_TWO * 0.8f);
}

//-----------------------------------------------------------------------------
// zoom()
//-----------------------------------------------------------------------------
void LLModelPreview::zoom(F32 zoom_amt)
{
	F32 new_zoom = mCameraZoom+zoom_amt;
	// TODO: stop clamping in render
	static LLCachedControl<F32> zoom_limit(gSavedSettings, "MeshPreviewZoomLimit");
	mCameraZoom	= llclamp(new_zoom, 1.f, zoom_limit());
}

void LLModelPreview::pan(F32 right, F32 up)
{
	bool skin_weight = mViewOption["show_skin_weight"];
	F32 camera_distance = skin_weight ? SKIN_WEIGHT_CAMERA_DISTANCE : mCameraDistance;
	mCameraOffset.mV[VY] = llclamp(mCameraOffset.mV[VY] + right * camera_distance / mCameraZoom, -1.f, 1.f);
	mCameraOffset.mV[VZ] = llclamp(mCameraOffset.mV[VZ] + up * camera_distance / mCameraZoom, -1.f, 1.f);
}

void LLModelPreview::setPreviewLOD(S32 lod)
{
	lod = llclamp(lod, 0, (S32) LLModel::LOD_HIGH);

	if (lod != mPreviewLOD)
	{
		mPreviewLOD = lod;

		LLComboBox* combo_box = mFMP->getChild<LLComboBox>("preview_lod_combo");
		combo_box->setCurrentByIndex((NUM_LOD-1)-mPreviewLOD); // combo box list of lods is in reverse order
		mFMP->childSetValue("lod_file_" + lod_name[mPreviewLOD], mLODFile[mPreviewLOD]);

		LLColor4 highlight_color = LLUIColorTable::instance().getColor("MeshImportTableHighlightColor");
		LLColor4 normal_color = LLUIColorTable::instance().getColor("MeshImportTableNormalColor");

		for (S32 i = 0; i <= LLModel::LOD_HIGH; ++i)
		{
			const LLColor4& color = (i == lod) ? highlight_color : normal_color;

			mFMP->childSetColor(lod_status_name[i], color);
			mFMP->childSetColor(lod_label_name[i], color);
			mFMP->childSetColor(lod_triangles_name[i], color);
			mFMP->childSetColor(lod_vertices_name[i], color);
		}

        LLFloaterModelPreview* fmp = (LLFloaterModelPreview*)mFMP;
        if (fmp)
        {
            // make preview repopulate tab
            fmp->clearOverridesTab();
        }
	}
	refresh();
	updateStatusMessages();
}

void LLFloaterModelPreview::onBrowseLOD(S32 lod)
{
	assert_main_thread();

	loadModel(lod);
}

//static
void LLFloaterModelPreview::onReset(void* user_data)
{
	assert_main_thread();


	LLFloaterModelPreview* fmp = (LLFloaterModelPreview*) user_data;
	fmp->childDisable("reset_btn");
	fmp->clearLogTab();
	fmp->resetOverridesTab();
	LLModelPreview* mp = fmp->mModelPreview;
	std::string filename = mp->mLODFile[LLModel::LOD_HIGH]; 

	fmp->resetDisplayOptions();
	fmp->resetUploadOptions();
	//reset model preview
	fmp->initModelPreview();

	mp = fmp->mModelPreview;
	mp->loadModel(filename,LLModel::LOD_HIGH,true);
}

//static
void LLFloaterModelPreview::onUpload(void* user_data)
{
	assert_main_thread();

	LLFloaterModelPreview* mp = (LLFloaterModelPreview*) user_data;
	mp->clearLogTab();

	mp->mUploadBtn->setEnabled(false);

	mp->mModelPreview->rebuildUploadData();

	bool upload_skinweights = mp->childGetValue("upload_skin").asBoolean();
	bool upload_joint_positions = mp->childGetValue("upload_joints").asBoolean();
    bool lock_scale_if_joint_position = mp->childGetValue("lock_scale_if_joint_position").asBoolean();

	if (gSavedSettings.getBOOL("MeshImportUseSLM"))
	{
        mp->mModelPreview->saveUploadData(upload_skinweights, upload_joint_positions, lock_scale_if_joint_position);
    }

	gMeshRepo.uploadModel(mp->mModelPreview->mUploadData, mp->mModelPreview->mPreviewScale,
						  mp->childGetValue("upload_textures").asBoolean(), 
                          upload_skinweights, upload_joint_positions, lock_scale_if_joint_position, 
                          mp->mUploadModelUrl,
						  true, LLHandle<LLWholeModelFeeObserver>(), mp->getWholeModelUploadObserverHandle());
}


void LLFloaterModelPreview::refresh()
{
	sInstance->toggleCalculateButton(true);
	sInstance->mModelPreview->mDirty = true;
}

//static
void LLModelPreview::textureLoadedCallback(
    BOOL success,
    LLViewerFetchedTexture *src_vi,
    LLImageRaw* src,
    LLImageRaw* src_aux,
    S32 discard_level,
    BOOL final,
    void* userdata )
{
	LLModelPreview* preview = (LLModelPreview*) userdata;
	preview->refresh();

	if(final && preview->mModelLoader)
	{
		if(preview->mModelLoader->mNumOfFetchingTextures > 0)
		{
			preview->mModelLoader->mNumOfFetchingTextures-- ;
		}
	}
}

// static
bool LLModelPreview::lodQueryCallback()
{
    // not the best solution, but model preview belongs to floater
    // so it is an easy way to check that preview still exists.
    LLFloaterModelPreview* fmp = LLFloaterModelPreview::sInstance;
    if (fmp && fmp->mModelPreview)
    {
        LLModelPreview* preview = fmp->mModelPreview;
        if (preview->mLodsQuery.size() > 0)
        {
            S32 lod = preview->mLodsQuery.back();
            preview->mLodsQuery.pop_back();
            preview->genLODs(lod);

            // return false to continue cycle
            return false;
        }
    }
    // nothing to process
    return true;
}

void LLModelPreview::onLODParamCommit(S32 lod, bool enforce_tri_limit)
{
	if (!mLODFrozen)
	{
		genLODs(lod, 3, enforce_tri_limit);
		refresh();
	}
}

LLFloaterModelPreview::DecompRequest::DecompRequest(const std::string& stage, LLModel* mdl)
{
	mStage = stage;
	mContinue = 1;
	mModel = mdl;
	mDecompID = &mdl->mDecompID;
	mParams = sInstance->mDecompParams;

	//copy out positions and indices
	assignData(mdl) ;	
}

void LLFloaterModelPreview::setStatusMessage(const std::string& msg)
{
	LLMutexLock lock(mStatusLock);
	mStatusMessage = msg;
}

<<<<<<< HEAD
=======
void LLFloaterModelPreview::toggleCalculateButton()
{
	toggleCalculateButton(true);
}

void LLFloaterModelPreview::modelUpdated(bool calculate_visible)
{
    mModelPhysicsFee.clear();
    toggleCalculateButton(calculate_visible);
}

>>>>>>> 2c4133c8
void LLFloaterModelPreview::toggleCalculateButton(bool visible)
{
	mCalculateBtn->setVisible(visible);

	bool uploadingSkin		     = childGetValue("upload_skin").asBoolean();
	bool uploadingJointPositions = childGetValue("upload_joints").asBoolean();
	if ( uploadingSkin )
	{
		//Disable the calculate button *if* the rig is invalid - which is determined during the critiquing process
		if ( uploadingJointPositions && !mModelPreview->isRigValidForJointPositionUpload() )
		{
			mCalculateBtn->setVisible( false );
		}
	}
	
	mUploadBtn->setVisible(!visible);
	mUploadBtn->setEnabled(isModelUploadAllowed());

	if (visible)
	{
		std::string tbd = getString("tbd");
		childSetTextArg("prim_weight", "[EQ]", tbd);
		childSetTextArg("download_weight", "[ST]", tbd);
		childSetTextArg("server_weight", "[SIM]", tbd);
		childSetTextArg("physics_weight", "[PH]", tbd);
<<<<<<< HEAD
		childSetTextArg("upload_fee", "[FEE]", tbd);
		std::string dashes = hasString("--") ? getString("--") : "--";
		childSetTextArg("price_breakdown", "[STREAMING]", dashes);
		childSetTextArg("price_breakdown", "[PHYSICS]", dashes);
		childSetTextArg("price_breakdown", "[INSTANCES]", dashes);
		childSetTextArg("price_breakdown", "[TEXTURES]", dashes);
		childSetTextArg("price_breakdown", "[MODEL]", dashes);
		childSetTextArg("physics_breakdown", "[PCH]", dashes);
		childSetTextArg("physics_breakdown", "[PM]", dashes);
		childSetTextArg("physics_breakdown", "[PHU]", dashes);
=======
		if (!mModelPhysicsFee.isMap() || mModelPhysicsFee.emptyMap())
		{
			childSetTextArg("upload_fee", "[FEE]", tbd);
		}
		childSetTextArg("price_breakdown", "[STREAMING]", tbd);
		childSetTextArg("price_breakdown", "[PHYSICS]", tbd);
		childSetTextArg("price_breakdown", "[INSTANCES]", tbd);
		childSetTextArg("price_breakdown", "[TEXTURES]", tbd);
		childSetTextArg("price_breakdown", "[MODEL]", tbd);
>>>>>>> 2c4133c8
	}
}

void LLFloaterModelPreview::onLoDSourceCommit(S32 lod)
{
	mModelPreview->updateLodControls(lod);
	refresh();

	LLComboBox* lod_source_combo = getChild<LLComboBox>("lod_source_" + lod_name[lod]);
	if (lod_source_combo->getCurrentIndex() == LLModelPreview::GENERATE)
	{ //rebuild LoD to update triangle counts
		onLODParamCommit(lod, true);
	}
}

void LLFloaterModelPreview::resetDisplayOptions()
{
	std::map<std::string,bool>::iterator option_it = mModelPreview->mViewOption.begin();

	for(;option_it != mModelPreview->mViewOption.end(); ++option_it)
	{
		LLUICtrl* ctrl = getChild<LLUICtrl>(option_it->first);
		ctrl->setValue(false);
	}
}

void LLFloaterModelPreview::resetUploadOptions()
{
	childSetValue("import_scale", 1);
	childSetValue("pelvis_offset", 0);
	childSetValue("physics_explode", 0);
	childSetValue("physics_file", "");
	childSetVisible("Retain%", false);
	childSetVisible("Retain%_label", false);
	childSetVisible("Detail Scale", true);
	childSetVisible("Detail Scale label", true);

	getChild<LLComboBox>("lod_source_" + lod_name[NUM_LOD - 1])->setCurrentByIndex(LLModelPreview::LOD_FROM_FILE);
	for (S32 lod = 0; lod < NUM_LOD - 1; ++lod)
	{
		getChild<LLComboBox>("lod_source_" + lod_name[lod])->setCurrentByIndex(LLModelPreview::GENERATE);
		childSetValue("lod_file_" + lod_name[lod], "");
	}

	for(auto& p : mDefaultDecompParams)
	{
		std::string ctrl_name(p.first);
		LLUICtrl* ctrl = getChild<LLUICtrl>(ctrl_name);
		if (ctrl)
		{
			ctrl->setValue(p.second);
		}
	}
	getChild<LLComboBox>("physics_lod_combo")->setCurrentByIndex(0);
	getChild<LLComboBox>("Cosine%")->setCurrentByIndex(0);
}

void LLFloaterModelPreview::clearLogTab()
{
    mUploadLogText->clear();
    LLPanel* panel = mTabContainer->getPanelByName("logs_panel");
    mTabContainer->setTabPanelFlashing(panel, false);
}

void LLFloaterModelPreview::onModelPhysicsFeeReceived(const LLSD& result, std::string upload_url)
{
	mModelPhysicsFee = result;
	mModelPhysicsFee["url"] = upload_url;

	doOnIdleOneTime(boost::bind(&LLFloaterModelPreview::handleModelPhysicsFeeReceived,this));
}

void LLFloaterModelPreview::handleModelPhysicsFeeReceived()
{
	const LLSD& result = mModelPhysicsFee;
	mUploadModelUrl = result["url"].asString();

	childSetTextArg("prim_weight", "[EQ]", llformat("%0.3f", result["resource_cost"].asReal()));
	childSetTextArg("download_weight", "[ST]", llformat("%0.3f", result["model_streaming_cost"].asReal()));
	childSetTextArg("server_weight", "[SIM]", llformat("%0.3f", result["simulation_cost"].asReal()));
	childSetTextArg("physics_weight", "[PH]", llformat("%0.3f", result["physics_cost"].asReal()));
	childSetTextArg("upload_fee", "[FEE]", llformat("%d", result["upload_price"].asInteger()));
	childSetTextArg("price_breakdown", "[STREAMING]", llformat("%d", result["upload_price_breakdown"]["mesh_streaming"].asInteger()));
	childSetTextArg("price_breakdown", "[PHYSICS]", llformat("%d", result["upload_price_breakdown"]["mesh_physics"].asInteger()));
	childSetTextArg("price_breakdown", "[INSTANCES]", llformat("%d", result["upload_price_breakdown"]["mesh_instance"].asInteger()));
	childSetTextArg("price_breakdown", "[TEXTURES]", llformat("%d", result["upload_price_breakdown"]["texture"].asInteger()));
	childSetTextArg("price_breakdown", "[MODEL]", llformat("%d", result["upload_price_breakdown"]["model"].asInteger()));

	childSetTextArg("physics_breakdown", "[PCH]", llformat("%0.3f", result["model_physics_cost"]["hull"].asReal()));
	childSetTextArg("physics_breakdown", "[PM]", llformat("%0.3f", result["model_physics_cost"]["mesh"].asReal()));
	childSetTextArg("physics_breakdown", "[PHU]", llformat("%0.3f", result["model_physics_cost"]["decomposition"].asReal()));
	childSetTextArg("streaming_breakdown", "[STR_TOTAL]", llformat("%d", result["streaming_cost"].asInteger()));
	childSetTextArg("streaming_breakdown", "[STR_HIGH]", llformat("%d", result["streaming_params"]["high_lod"].asInteger()));
	childSetTextArg("streaming_breakdown", "[STR_MED]", llformat("%d", result["streaming_params"]["medium_lod"].asInteger()));
	childSetTextArg("streaming_breakdown", "[STR_LOW]", llformat("%d", result["streaming_params"]["low_lod"].asInteger()));
	childSetTextArg("streaming_breakdown", "[STR_LOWEST]", llformat("%d", result["streaming_params"]["lowest_lod"].asInteger()));

	childSetVisible("upload_fee", true);
	childSetVisible("price_breakdown", true);
	mUploadBtn->setEnabled(isModelUploadAllowed());
}

void LLFloaterModelPreview::setModelPhysicsFeeErrorStatus(S32 status, const std::string& reason, const LLSD& result)
{
	std::ostringstream out;
	out << "LLFloaterModelPreview::setModelPhysicsFeeErrorStatus(" << status;
	out << " : " << reason << ")";
	LL_WARNS() << out.str() << LL_ENDL;
	LLFloaterModelPreview::addStringToLog(out, false);
	doOnIdleOneTime(boost::bind(&LLFloaterModelPreview::toggleCalculateButton, this, true));

    if (result.has("upload_price"))
    {
        mModelPhysicsFee = result;
        childSetTextArg("upload_fee", "[FEE]", llformat("%d", result["upload_price"].asInteger()));
        childSetVisible("upload_fee", true);
    }
    else
    {
        mModelPhysicsFee.clear();
    }
}

/*virtual*/ 
void LLFloaterModelPreview::onModelUploadSuccess()
{
	assert_main_thread();
	closeFloater(false);
}

/*virtual*/ 
void LLFloaterModelPreview::onModelUploadFailure()
{
	assert_main_thread();
	toggleCalculateButton(true);
	mUploadBtn->setEnabled(true);
}

bool LLFloaterModelPreview::isModelUploadAllowed()
{
	bool allow_upload = mHasUploadPerm && !mUploadModelUrl.empty();
	if (mModelPreview)
	{
		allow_upload &= mModelPreview->mModelNoErrors;
	}
	return allow_upload;
}

S32 LLFloaterModelPreview::DecompRequest::statusCallback(const char* status, S32 p1, S32 p2)
{
	if (mContinue)
	{
		setStatusMessage(llformat("%s: %d/%d", status, p1, p2));
		if (LLFloaterModelPreview::sInstance)
		{
			LLFloaterModelPreview::sInstance->setStatusMessage(mStatusMessage);
		}
	}

	return mContinue;
}

void LLFloaterModelPreview::DecompRequest::completed()
{ //called from the main thread
	if (mContinue)
	{
		mModel->setConvexHullDecomposition(mHull);

		if (sInstance)
		{
			if (mContinue)
			{
				if (sInstance->mModelPreview)
				{
					sInstance->mModelPreview->mDirty = true;
					LLFloaterModelPreview::sInstance->mModelPreview->refresh();
				}
			}

			sInstance->mCurRequest.erase(this);
		}
	}
	else if (sInstance)
	{
		llassert(sInstance->mCurRequest.find(this) == sInstance->mCurRequest.end());
	}
}

void dump_llsd_to_file(const LLSD& content, std::string filename);

void LLFloaterModelPreview::onPermissionsReceived(const LLSD& result)
{
	dump_llsd_to_file(result,"perm_received.xml");
	std::string upload_status = result["mesh_upload_status"].asString();
	// BAP HACK: handle "" for case that  MeshUploadFlag cap is broken.
	mHasUploadPerm = (("" == upload_status) || ("valid" == upload_status));

    if (!mHasUploadPerm) 
    {
        LL_WARNS() << "Upload permission set to false because upload_status=\"" << upload_status << "\"" << LL_ENDL;
    }
    else if (mHasUploadPerm && mUploadModelUrl.empty())
    {
        LL_WARNS() << "Upload permission set to true but uploadModelUrl is empty!" << LL_ENDL;
    }

	// isModelUploadAllowed() includes mHasUploadPerm
	mUploadBtn->setEnabled(isModelUploadAllowed());
	getChild<LLTextBox>("warning_title")->setVisible(!mHasUploadPerm);
	getChild<LLTextBox>("warning_message")->setVisible(!mHasUploadPerm);
}

void LLFloaterModelPreview::setPermissonsErrorStatus(S32 status, const std::string& reason)
{
	LL_WARNS() << "LLFloaterModelPreview::setPermissonsErrorStatus(" << status << " : " << reason << ")" << LL_ENDL;

	LLNotificationsUtil::add("MeshUploadPermError");
}

bool LLFloaterModelPreview::isModelLoading()
{
	if(mModelPreview)
	{
		return mModelPreview->mLoading;
	}
	return false;
}
<|MERGE_RESOLUTION|>--- conflicted
+++ resolved
@@ -568,9 +568,6 @@
 	bool upload_joint_positions = childGetValue("upload_joints").asBoolean();
     bool lock_scale_if_joint_position = childGetValue("lock_scale_if_joint_position").asBoolean();
 
-<<<<<<< HEAD
-	mUploadModelUrl.clear();
-=======
     if (upload_joint_positions)
     {
         // Diagnostic message showing list of joints for which joint offsets are defined.
@@ -580,7 +577,6 @@
 
     mUploadModelUrl.clear();
     mModelPhysicsFee.clear();
->>>>>>> 2c4133c8
 
 	gMeshRepo.uploadModel(mModelPreview->mUploadData, mModelPreview->mPreviewScale,
                           childGetValue("upload_textures").asBoolean(), 
@@ -5004,8 +5000,6 @@
 	mStatusMessage = msg;
 }
 
-<<<<<<< HEAD
-=======
 void LLFloaterModelPreview::toggleCalculateButton()
 {
 	toggleCalculateButton(true);
@@ -5017,7 +5011,6 @@
     toggleCalculateButton(calculate_visible);
 }
 
->>>>>>> 2c4133c8
 void LLFloaterModelPreview::toggleCalculateButton(bool visible)
 {
 	mCalculateBtn->setVisible(visible);
@@ -5043,8 +5036,10 @@
 		childSetTextArg("download_weight", "[ST]", tbd);
 		childSetTextArg("server_weight", "[SIM]", tbd);
 		childSetTextArg("physics_weight", "[PH]", tbd);
-<<<<<<< HEAD
-		childSetTextArg("upload_fee", "[FEE]", tbd);
+		if (!mModelPhysicsFee.isMap() || mModelPhysicsFee.emptyMap())
+		{
+			childSetTextArg("upload_fee", "[FEE]", tbd);
+		}
 		std::string dashes = hasString("--") ? getString("--") : "--";
 		childSetTextArg("price_breakdown", "[STREAMING]", dashes);
 		childSetTextArg("price_breakdown", "[PHYSICS]", dashes);
@@ -5054,17 +5049,6 @@
 		childSetTextArg("physics_breakdown", "[PCH]", dashes);
 		childSetTextArg("physics_breakdown", "[PM]", dashes);
 		childSetTextArg("physics_breakdown", "[PHU]", dashes);
-=======
-		if (!mModelPhysicsFee.isMap() || mModelPhysicsFee.emptyMap())
-		{
-			childSetTextArg("upload_fee", "[FEE]", tbd);
-		}
-		childSetTextArg("price_breakdown", "[STREAMING]", tbd);
-		childSetTextArg("price_breakdown", "[PHYSICS]", tbd);
-		childSetTextArg("price_breakdown", "[INSTANCES]", tbd);
-		childSetTextArg("price_breakdown", "[TEXTURES]", tbd);
-		childSetTextArg("price_breakdown", "[MODEL]", tbd);
->>>>>>> 2c4133c8
 	}
 }
 
