/**
 * @file llfloatermodelpreview.cpp
 * @brief LLFloaterModelPreview class implementation
 *
 * $LicenseInfo:firstyear=2004&license=viewerlgpl$
 * Second Life Viewer Source Code
 * Copyright (C) 2010, Linden Research, Inc.
 *
 * This library is free software; you can redistribute it and/or
 * modify it under the terms of the GNU Lesser General Public
 * License as published by the Free Software Foundation;
 * version 2.1 of the License only.
 *
 * This library is distributed in the hope that it will be useful,
 * but WITHOUT ANY WARRANTY; without even the implied warranty of
 * MERCHANTABILITY or FITNESS FOR A PARTICULAR PURPOSE.  See the GNU
 * Lesser General Public License for more details.
 *
 * You should have received a copy of the GNU Lesser General Public
 * License along with this library; if not, write to the Free Software
 * Foundation, Inc., 51 Franklin Street, Fifth Floor, Boston, MA  02110-1301  USA
 *
 * Linden Research, Inc., 945 Battery Street, San Francisco, CA  94111  USA
 * $/LicenseInfo$
 */

#include "llviewerprecompiledheaders.h"

#include "llmodelloader.h"
#include "lldaeloader.h"

#include "llfloatermodelpreview.h"

#include "llfilepicker.h"
#include "llimagebmp.h"
#include "llimagetga.h"
#include "llimagejpeg.h"
#include "llimagepng.h"

#include "llagent.h"
#include "llbutton.h"
#include "llcombobox.h"
#include "lldatapacker.h"
#include "lldrawable.h"
#include "llrender.h"
#include "llface.h"
#include "lleconomy.h"
#include "llfocusmgr.h"
#include "llfloaterperms.h"
#include "lliconctrl.h"
#include "llmatrix4a.h"
#include "llmenubutton.h"
#include "llmeshrepository.h"
#include "llnotificationsutil.h"
#include "llsdutil_math.h"
#include "llskinningutil.h"
#include "lltextbox.h"
#include "lltoolmgr.h"
#include "llui.h"
#include "llvector4a.h"
#include "llviewercamera.h"
#include "llviewerwindow.h"
#include "llvoavatar.h"
#include "llvoavatarself.h"
#include "pipeline.h"
#include "lluictrlfactory.h"
#include "llviewercontrol.h"
#include "llviewermenu.h"
#include "llviewermenufile.h"
#include "llviewerregion.h"
#include "llviewertexturelist.h"
#include "llstring.h"
#include "llbutton.h"
#include "llcheckboxctrl.h"
#include "llradiogroup.h"
#include "llsdserialize.h"
#include "llsliderctrl.h"
#include "llspinctrl.h"
#include "lltoggleablemenu.h"
#include "lltrans.h"
#include "llvfile.h"
#include "llvfs.h"
#include "llcallbacklist.h"
#include "llviewerobjectlist.h"
#include "llanimationstates.h"
#include "llviewernetwork.h"
#include "llviewershadermgr.h"
// <AW: opensim-limits>
#include "llworld.h"
// </AW: opensim-limits>

#include "glod/glod.h"
#include <boost/algorithm/string.hpp>

//static
S32 LLFloaterModelPreview::sUploadAmount = 10;
LLFloaterModelPreview* LLFloaterModelPreview::sInstance = NULL;

bool LLModelPreview::sIgnoreLoadedCallback = false;

// "Retain%" decomp parameter has values from 0.0 to 1.0 by 0.01
// But according to the UI spec for upload model floater, this parameter
// should be represented by Retain spinner with values from 1 to 100 by 1.
// To achieve this, RETAIN_COEFFICIENT is used while creating spinner
// and when value is requested from spinner.
const double RETAIN_COEFFICIENT = 100;

// "Cosine%" decomp parameter has values from 0.9 to 1 by 0.001
// But according to the UI spec for upload model floater, this parameter
// should be represented by Smooth combobox with only 10 values.
// So this const is used as a size of Smooth combobox list.
const S32 SMOOTH_VALUES_NUMBER = 10;

void drawBoxOutline(const LLVector3& pos, const LLVector3& size);


std::string lod_name[NUM_LOD+1] =
{
	"lowest",
	"low",
	"medium",
	"high",
	"I went off the end of the lod_name array.  Me so smart."
};

std::string lod_triangles_name[NUM_LOD+1] =
{
	"lowest_triangles",
	"low_triangles",
	"medium_triangles",
	"high_triangles",
	"I went off the end of the lod_triangles_name array.  Me so smart."
};

std::string lod_vertices_name[NUM_LOD+1] =
{
	"lowest_vertices",
	"low_vertices",
	"medium_vertices",
	"high_vertices",
	"I went off the end of the lod_vertices_name array.  Me so smart."
};

std::string lod_status_name[NUM_LOD+1] =
{
	"lowest_status",
	"low_status",
	"medium_status",
	"high_status",
	"I went off the end of the lod_status_name array.  Me so smart."
};

std::string lod_icon_name[NUM_LOD+1] =
{
	"status_icon_lowest",
	"status_icon_low",
	"status_icon_medium",
	"status_icon_high",
	"I went off the end of the lod_status_name array.  Me so smart."
};

std::string lod_status_image[NUM_LOD+1] =
{
	"ModelImport_Status_Good",
	"ModelImport_Status_Warning",
	"ModelImport_Status_Error",
	"I went off the end of the lod_status_image array.  Me so smart."
};

std::string lod_label_name[NUM_LOD+1] =
{
	"lowest_label",
	"low_label",
	"medium_label",
	"high_label",
	"I went off the end of the lod_label_name array.  Me so smart."
};

BOOL stop_gloderror()
{
	GLuint error = glodGetError();

	if (error != GLOD_NO_ERROR)
	{
		LL_WARNS() << "GLOD error detected, cannot generate LOD: " << std::hex << error << LL_ENDL;
		return TRUE;
	}

	return FALSE;
}

LLViewerFetchedTexture* bindMaterialDiffuseTexture(const LLImportMaterial& material)
{
	LLViewerFetchedTexture *texture = LLViewerTextureManager::getFetchedTexture(material.getDiffuseMap(), FTT_DEFAULT, TRUE, LLGLTexture::BOOST_PREVIEW);

	if (texture)
	{
		if (texture->getDiscardLevel() > -1)
		{
			gGL.getTexUnit(0)->bind(texture, true);
			return texture;
		}
	}

	return NULL;
}

std::string stripSuffix(std::string name)
{
	// <FS:Ansariel> Bug fixes in mesh importer by Drake Arconis
	//if ((name.find("_LOD") != -1) || (name.find("_PHYS") != -1))
	if ((name.find("_LOD") != std::string::npos) || (name.find("_PHYS") != std::string::npos))
	// </FS:Ansariel>
	{
		return name.substr(0, name.rfind('_'));
	}
	return name;
}

LLMeshFilePicker::LLMeshFilePicker(LLModelPreview* mp, S32 lod)
: LLFilePickerThread(LLFilePicker::FFLOAD_COLLADA)
	{
		mMP = mp;
		mLOD = lod;
	}

void LLMeshFilePicker::notify(const std::vector<std::string>& filenames)
{
	if (filenames.size() > 0)
	{
		mMP->loadModel(filenames[0], mLOD);
	}
	else
	{
		//closes floater
		mMP->loadModel(std::string(), mLOD);
	}
}

void FindModel(LLModelLoader::scene& scene, const std::string& name_to_match, LLModel*& baseModelOut, LLMatrix4& matOut)
{
    LLModelLoader::scene::iterator base_iter = scene.begin();
    bool found = false;
    while (!found && (base_iter != scene.end()))
    {
        matOut = base_iter->first;

        LLModelLoader::model_instance_list::iterator base_instance_iter = base_iter->second.begin();
        while (!found && (base_instance_iter != base_iter->second.end()))
        {
		    LLModelInstance& base_instance = *base_instance_iter++;					    		    
            LLModel* base_model = base_instance.mModel;
         
            if (base_model && (base_model->mLabel == name_to_match))
            {
                baseModelOut = base_model;
                return;
            }
        }
        base_iter++;
    }
}

//-----------------------------------------------------------------------------
// LLFloaterModelPreview()
//-----------------------------------------------------------------------------
LLFloaterModelPreview::LLFloaterModelPreview(const LLSD& key) :
LLFloaterModelUploadBase(key),
mUploadBtn(NULL),
mCalculateBtn(NULL)
{
	sInstance = this;
	mLastMouseX = 0;
	mLastMouseY = 0;
	mStatusLock = new LLMutex();
	mModelPreview = NULL;

	mLODMode[LLModel::LOD_HIGH] = 0;
	for (U32 i = 0; i < LLModel::LOD_HIGH; i++)
	{
		mLODMode[i] = 1;
	}
}

//-----------------------------------------------------------------------------
// postBuild()
//-----------------------------------------------------------------------------
BOOL LLFloaterModelPreview::postBuild()
{
	if (!LLFloater::postBuild())
	{
		return FALSE;
	}

	childSetCommitCallback("cancel_btn", onCancel, this);
	childSetCommitCallback("crease_angle", onGenerateNormalsCommit, this);
	getChild<LLCheckBoxCtrl>("gen_normals")->setCommitCallback(boost::bind(&LLFloaterModelPreview::toggleGenarateNormals, this));

	childSetCommitCallback("lod_generate", onAutoFillCommit, this);

	for (S32 lod = 0; lod <= LLModel::LOD_HIGH; ++lod)
	{
		LLComboBox* lod_source_combo = getChild<LLComboBox>("lod_source_" + lod_name[lod]);
		lod_source_combo->setCommitCallback(boost::bind(&LLFloaterModelPreview::onLoDSourceCommit, this, lod));
		lod_source_combo->setCurrentByIndex(mLODMode[lod]);

		getChild<LLButton>("lod_browse_" + lod_name[lod])->setCommitCallback(boost::bind(&LLFloaterModelPreview::onBrowseLOD, this, lod));
		getChild<LLComboBox>("lod_mode_" + lod_name[lod])->setCommitCallback(boost::bind(&LLFloaterModelPreview::onLODParamCommit, this, lod, false));
		getChild<LLSpinCtrl>("lod_error_threshold_" + lod_name[lod])->setCommitCallback(boost::bind(&LLFloaterModelPreview::onLODParamCommit, this, lod, false));
		getChild<LLSpinCtrl>("lod_triangle_limit_" + lod_name[lod])->setCommitCallback(boost::bind(&LLFloaterModelPreview::onLODParamCommit, this, lod, true));
	}

	childSetCommitCallback("upload_skin", boost::bind(&LLFloaterModelPreview::toggleCalculateButton, this), NULL);
	childSetCommitCallback("upload_joints", boost::bind(&LLFloaterModelPreview::toggleCalculateButton, this), NULL);
	childSetCommitCallback("lock_scale_if_joint_position", boost::bind(&LLFloaterModelPreview::toggleCalculateButton, this), NULL);
	childSetCommitCallback("upload_textures", boost::bind(&LLFloaterModelPreview::toggleCalculateButton, this), NULL);

	childSetTextArg("status", "[STATUS]", getString("status_idle"));

	childSetAction("ok_btn", onUpload, this);
	childDisable("ok_btn");

	childSetAction("reset_btn", onReset, this);

	childSetCommitCallback("preview_lod_combo", onPreviewLODCommit, this);

	childSetCommitCallback("upload_skin", onUploadSkinCommit, this);
	childSetCommitCallback("upload_joints", onUploadJointsCommit, this);
	childSetCommitCallback("lock_scale_if_joint_position", onUploadJointsCommit, this);

	childSetCommitCallback("import_scale", onImportScaleCommit, this);
	childSetCommitCallback("pelvis_offset", onPelvisOffsetCommit, this);

	getChild<LLCheckBoxCtrl>("show_edges")->setCommitCallback(boost::bind(&LLFloaterModelPreview::onViewOptionChecked, this, _1));
	getChild<LLCheckBoxCtrl>("show_physics")->setCommitCallback(boost::bind(&LLFloaterModelPreview::onViewOptionChecked, this, _1));
	getChild<LLCheckBoxCtrl>("show_textures")->setCommitCallback(boost::bind(&LLFloaterModelPreview::onViewOptionChecked, this, _1));
	getChild<LLCheckBoxCtrl>("show_skin_weight")->setCommitCallback(boost::bind(&LLFloaterModelPreview::onViewOptionChecked, this, _1));
	getChild<LLCheckBoxCtrl>("show_joint_positions")->setCommitCallback(boost::bind(&LLFloaterModelPreview::onViewOptionChecked, this, _1));
	getChild<LLCheckBoxCtrl>("show_uv_guide")->setCommitCallback(boost::bind(&LLFloaterModelPreview::onViewOptionChecked, this, _1)); // <FS:Beq> - Add UV guide overlay to pmesh preview

	childDisable("upload_skin");
	childDisable("upload_joints");
	childDisable("lock_scale_if_joint_position");

	initDecompControls();

	LLView* preview_panel = getChild<LLView>("preview_panel");

	mPreviewRect = preview_panel->getRect();

	initModelPreview();

	//set callbacks for left click on line editor rows
	for (U32 i = 0; i <= LLModel::LOD_HIGH; i++)
	{
		LLTextBox* text = getChild<LLTextBox>(lod_label_name[i]);
		if (text)
		{
			text->setMouseDownCallback(boost::bind(&LLFloaterModelPreview::setPreviewLOD, this, i));
		}

		text = getChild<LLTextBox>(lod_triangles_name[i]);
		if (text)
		{
			text->setMouseDownCallback(boost::bind(&LLFloaterModelPreview::setPreviewLOD, this, i));
		}

		text = getChild<LLTextBox>(lod_vertices_name[i]);
		if (text)
		{
			text->setMouseDownCallback(boost::bind(&LLFloaterModelPreview::setPreviewLOD, this, i));
		}

		text = getChild<LLTextBox>(lod_status_name[i]);
		if (text)
		{
			text->setMouseDownCallback(boost::bind(&LLFloaterModelPreview::setPreviewLOD, this, i));
		}
	}

	// <Ansariel> Changed grid detection and validation URL generation
	//            because of grid manager. This will need adjustments
	//            when OpenSims become mesh-capable!
	//std::string current_grid = LLGridManager::getInstance()->getGridId();
	//std::transform(current_grid.begin(),current_grid.end(),current_grid.begin(),::tolower);
	//std::string validate_url;
	//if (current_grid == "agni")
	//{
	//	validate_url = "http://secondlife.com/my/account/mesh.php";
	//}
	//else if (current_grid == "damballah")
	//{
	//	// Staging grid has its own naming scheme.
	//	validate_url = "http://secondlife-staging.com/my/account/mesh.php";
	//}
	//else
	//{
	//	validate_url = llformat("http://secondlife.%s.lindenlab.com/my/account/mesh.php",current_grid.c_str());
	//}

	std::string current_grid = LLGridManager::getInstance()->getGridId();
	std::transform(current_grid.begin(),current_grid.end(),current_grid.begin(),::tolower);

	std::string validate_url;
	if (LLGridManager::getInstance()->isInSLMain())
	{
		validate_url = "http://secondlife.com/my/account/mesh.php";
	}
	else if (LLGridManager::getInstance()->isInSLBeta())
	{
		validate_url = llformat("http://secondlife.%s.lindenlab.com/my/account/mesh.php", current_grid.c_str());
	}
#ifdef OPENSIM // <FS:AW optional opensim support>
	else
	{
		// TODO: Opensim: Set it to something reasonable
		validate_url = LLGridManager::getInstance()->getLoginPage();
	}
	// </Ansariel>
// <FS:CR> Show an alert dialog if using the Opensim viewer as functionality will be limited without Havok
	LLSD args;
	args["FEATURE"] = getString("no_havok");
	LLNotificationsUtil::add("NoHavok", args);
// </FS:CR>
#endif // OPENSIM <FS:AW optional opensim support>

	getChild<LLTextBox>("warning_message")->setTextArg("[VURL]", validate_url);

	mUploadBtn = getChild<LLButton>("ok_btn");
	mCalculateBtn = getChild<LLButton>("calculate_btn");

	if (LLConvexDecomposition::getInstance() != NULL)
	{
	mCalculateBtn->setClickedCallback(boost::bind(&LLFloaterModelPreview::onClickCalculateBtn, this));

	toggleCalculateButton(true);
	}
	else
	{
		mCalculateBtn->setEnabled(false);
	}

	return TRUE;
}

//-----------------------------------------------------------------------------
// LLFloaterModelPreview()
//-----------------------------------------------------------------------------
LLFloaterModelPreview::~LLFloaterModelPreview()
{
	sInstance = NULL;
	
	if ( mModelPreview )
	{
		delete mModelPreview;
	}

	delete mStatusLock;
	mStatusLock = NULL;
}

void LLFloaterModelPreview::initModelPreview()
{
	if (mModelPreview)
	{
		delete mModelPreview;
	}
<<<<<<< HEAD
	
	S32 tex_width = 512;
	S32 tex_height = 512;
	
=======

	S32 tex_width = 512;
	S32 tex_height = 512;

>>>>>>> fa15830e
	S32 max_width = llmin(gSavedSettings.getS32("PreviewRenderSize"), (S32)gPipeline.mScreenWidth);
	S32 max_height = llmin(gSavedSettings.getS32("PreviewRenderSize"), (S32)gPipeline.mScreenHeight);
	
	while ((tex_width << 1) <= max_width)
	{
		tex_width <<= 1;
	}
	while ((tex_height << 1) <= max_height)
	{
		tex_height <<= 1;
	}
<<<<<<< HEAD
	
	mModelPreview = new LLModelPreview(tex_width, tex_height, this);	
=======

	mModelPreview = new LLModelPreview(tex_width, tex_height, this);
>>>>>>> fa15830e
	mModelPreview->setPreviewTarget(16.f);
	mModelPreview->setDetailsCallback(boost::bind(&LLFloaterModelPreview::setDetails, this, _1, _2, _3, _4, _5));
	mModelPreview->setModelUpdatedCallback(boost::bind(&LLFloaterModelPreview::toggleCalculateButton, this, _1));
}

void LLFloaterModelPreview::onViewOptionChecked(LLUICtrl* ctrl)
{
	if (mModelPreview)
	{
		// <FS>
		//auto name = ctrl->getName();
		//mModelPreview->mViewOption[name] = !mModelPreview->mViewOption[name];
		//if (name == "show_physics")
		//{
		//	auto enabled = mModelPreview->mViewOption[name];
		//	childSetEnabled("physics_explode", enabled);
		//	childSetVisible("physics_explode", enabled);
		//}
		mModelPreview->mViewOption[ctrl->getName()] = !mModelPreview->mViewOption[ctrl->getName()];
		// </FS>
		mModelPreview->refresh();
	}
}

bool LLFloaterModelPreview::isViewOptionChecked(const LLSD& userdata)
{
	if (mModelPreview)
	{
		return mModelPreview->mViewOption[userdata.asString()];
	}

	return false;
}

bool LLFloaterModelPreview::isViewOptionEnabled(const LLSD& userdata)
{
	return getChildView(userdata.asString())->getEnabled();
}

void LLFloaterModelPreview::setViewOptionEnabled(const std::string& option, bool enabled)
{
	childSetEnabled(option, enabled);
}

void LLFloaterModelPreview::enableViewOption(const std::string& option)
{
	setViewOptionEnabled(option, true);
}

void LLFloaterModelPreview::disableViewOption(const std::string& option)
{
	setViewOptionEnabled(option, false);
}

void LLFloaterModelPreview::loadModel(S32 lod)
{
	// <FS:Ansariel> FIRE-15204: Viewer crashes when clicking "upload model" quickly twice then closing both filepickers
	if (mModelPreview->mLoading)
	{
		return;
	}
	// </FS:Ansariel>

	mModelPreview->mLoading = true;
	if (lod == LLModel::LOD_PHYSICS)
	{
		// loading physics from file
		mModelPreview->mPhysicsSearchLOD = lod;
	}

	(new LLMeshFilePicker(mModelPreview, lod))->getFile();
}

void LLFloaterModelPreview::loadModel(S32 lod, const std::string& file_name, bool force_disable_slm)
{
	// <FS:Ansariel> FIRE-15204: Viewer crashes when clicking "upload model" quickly twice then closing both filepickers
	if (mModelPreview->mLoading)
	{
		return;
	}
	// </FS:Ansariel>

	mModelPreview->mLoading = true;

	mModelPreview->loadModel(file_name, lod, force_disable_slm);
}

void LLFloaterModelPreview::onClickCalculateBtn()
{
	mModelPreview->rebuildUploadData();

	bool upload_skinweights = childGetValue("upload_skin").asBoolean();
	bool upload_joint_positions = childGetValue("upload_joints").asBoolean();
    bool lock_scale_if_joint_position = childGetValue("lock_scale_if_joint_position").asBoolean();

    if (upload_joint_positions)
    {
        // Diagnostic message showing list of joints for which joint offsets are defined.
        // FIXME - given time, would be much better to put this in the UI, in updateStatusMessages().
		mModelPreview->getPreviewAvatar()->showAttachmentOverrides();
    }

	mUploadModelUrl.clear();

	gMeshRepo.uploadModel(mModelPreview->mUploadData, mModelPreview->mPreviewScale,
                          childGetValue("upload_textures").asBoolean(), 
                          upload_skinweights, upload_joint_positions, lock_scale_if_joint_position,
                          mUploadModelUrl, false,
						  getWholeModelFeeObserverHandle());

	toggleCalculateButton(false);
	mUploadBtn->setEnabled(false);
}

//static
void LLFloaterModelPreview::onImportScaleCommit(LLUICtrl*,void* userdata)
{
	LLFloaterModelPreview *fp =(LLFloaterModelPreview *)userdata;

	if (!fp->mModelPreview)
	{
		return;
	}

	fp->mModelPreview->mDirty = true;

	fp->toggleCalculateButton(true);

	fp->mModelPreview->refresh();
}
//static
void LLFloaterModelPreview::onPelvisOffsetCommit( LLUICtrl*, void* userdata )
{
	LLFloaterModelPreview *fp =(LLFloaterModelPreview*)userdata;

	if (!fp->mModelPreview)
	{
		return;
	}

	fp->mModelPreview->mDirty = true;

	fp->toggleCalculateButton(true);

	fp->mModelPreview->refresh();
}

//static
void LLFloaterModelPreview::onUploadJointsCommit(LLUICtrl*,void* userdata)
{
	LLFloaterModelPreview *fp =(LLFloaterModelPreview *)userdata;

	if (!fp->mModelPreview)
	{
		return;
	}

	fp->mModelPreview->refresh();
}

//static
void LLFloaterModelPreview::onUploadSkinCommit(LLUICtrl*,void* userdata)
{
	LLFloaterModelPreview *fp =(LLFloaterModelPreview *)userdata;

	if (!fp->mModelPreview)
	{
		return;
	}
	fp->mModelPreview->refresh();
	fp->mModelPreview->resetPreviewTarget();
	fp->mModelPreview->clearBuffers();
}

//static
void LLFloaterModelPreview::onPreviewLODCommit(LLUICtrl* ctrl, void* userdata)
{
	LLFloaterModelPreview *fp =(LLFloaterModelPreview *)userdata;

	if (!fp->mModelPreview)
	{
		return;
	}

	S32 which_mode = 0;

	LLComboBox* combo = (LLComboBox*) ctrl;

	which_mode = (NUM_LOD-1)-combo->getFirstSelectedIndex(); // combo box list of lods is in reverse order

	fp->mModelPreview->setPreviewLOD(which_mode);
}

//static
void LLFloaterModelPreview::onGenerateNormalsCommit(LLUICtrl* ctrl, void* userdata)
{
	LLFloaterModelPreview* fp = (LLFloaterModelPreview*) userdata;

	fp->mModelPreview->generateNormals();
}

void LLFloaterModelPreview::toggleGenarateNormals()
{
	bool enabled = childGetValue("gen_normals").asBoolean();
	childSetEnabled("crease_angle", enabled);
	if(enabled) {
		mModelPreview->generateNormals();
	} else {
		mModelPreview->restoreNormals();
	}
}

//static
void LLFloaterModelPreview::onExplodeCommit(LLUICtrl* ctrl, void* userdata)
{
	LLFloaterModelPreview* fp = LLFloaterModelPreview::sInstance;

	fp->mModelPreview->refresh();
}

//static
void LLFloaterModelPreview::onAutoFillCommit(LLUICtrl* ctrl, void* userdata)
{
	LLFloaterModelPreview* fp = (LLFloaterModelPreview*) userdata;

    fp->mModelPreview->queryLODs();
}

void LLFloaterModelPreview::onLODParamCommit(S32 lod, bool enforce_tri_limit)
{
	mModelPreview->onLODParamCommit(lod, enforce_tri_limit);

	//refresh LoDs that reference this one
	for (S32 i = lod - 1; i >= 0; --i)
	{
		LLComboBox* lod_source_combo = getChild<LLComboBox>("lod_source_" + lod_name[i]);
		if (lod_source_combo->getCurrentIndex() == LLModelPreview::USE_LOD_ABOVE)
		{
			onLoDSourceCommit(i);
		}
		else
		{
			break;
		}
	}
}

void LLFloaterModelPreview::draw3dPreview()
{
	gGL.color3f(1.f, 1.f, 1.f);

	gGL.getTexUnit(0)->bind(mModelPreview);



	LLView* preview_panel = getChild<LLView>("preview_panel");

	if (!preview_panel)
	{
		LL_WARNS() << "preview_panel not found in floater definition" << LL_ENDL;
	}
	LLRect rect = preview_panel->getRect();

	if (rect != mPreviewRect)
	{
		mModelPreview->refresh();
		mPreviewRect = preview_panel->getRect();
	}

	// <FS:Ansariel> Remove QUADS rendering mode
	//gGL.begin( LLRender::QUADS );
	//{
	//	gGL.texCoord2f(0.f, 1.f);
	//	gGL.vertex2i(mPreviewRect.mLeft, mPreviewRect.mTop-1);
	//	gGL.texCoord2f(0.f, 0.f);
	//	gGL.vertex2i(mPreviewRect.mLeft, mPreviewRect.mBottom);
	//	gGL.texCoord2f(1.f, 0.f);
	//	gGL.vertex2i(mPreviewRect.mRight-1, mPreviewRect.mBottom);
	//	gGL.texCoord2f(1.f, 1.f);
	//	gGL.vertex2i(mPreviewRect.mRight-1, mPreviewRect.mTop-1);
	//}
	//gGL.end();
	gGL.begin(LLRender::TRIANGLES);
	{
		gGL.texCoord2f(0.f, 1.f);
		gGL.vertex2i(mPreviewRect.mLeft, mPreviewRect.mTop - 1);
		gGL.texCoord2f(0.f, 0.f);
		gGL.vertex2i(mPreviewRect.mLeft, mPreviewRect.mBottom);
		gGL.texCoord2f(1.f, 0.f);
		gGL.vertex2i(mPreviewRect.mRight - 1, mPreviewRect.mBottom);

		gGL.texCoord2f(1.f, 0.f);
		gGL.vertex2i(mPreviewRect.mRight - 1, mPreviewRect.mBottom);
		gGL.texCoord2f(1.f, 1.f);
		gGL.vertex2i(mPreviewRect.mRight - 1, mPreviewRect.mTop - 1);
		gGL.texCoord2f(0.f, 1.f);
		gGL.vertex2i(mPreviewRect.mLeft, mPreviewRect.mTop - 1);
	}
	gGL.end();
	// </FS:Ansariel>

	gGL.getTexUnit(0)->unbind(LLTexUnit::TT_TEXTURE);
}

//-----------------------------------------------------------------------------
// draw()
//-----------------------------------------------------------------------------
void LLFloaterModelPreview::draw()
{
    LLFloater::draw();

    if (!mModelPreview)
    {
        return;
    }

	mModelPreview->update();

	if (!mModelPreview->mLoading)
	{
		if ( mModelPreview->getLoadState() == LLModelLoader::ERROR_MATERIALS )
		{
			childSetTextArg("status", "[STATUS]", getString("status_material_mismatch"));
		}
		else
		if ( mModelPreview->getLoadState() > LLModelLoader::ERROR_MODEL )
		{
			childSetTextArg("status", "[STATUS]", getString(LLModel::getStatusString(mModelPreview->getLoadState() - LLModelLoader::ERROR_MODEL)));
		}
		else
		if ( mModelPreview->getLoadState() == LLModelLoader::ERROR_PARSING )
		{
			childSetTextArg("status", "[STATUS]", getString("status_parse_error"));
			toggleCalculateButton(false);
		}
        else
        if (mModelPreview->getLoadState() == LLModelLoader::WARNING_BIND_SHAPE_ORIENTATION)
        {
			childSetTextArg("status", "[STATUS]", getString("status_bind_shape_orientation"));
        }
		else
		{
			childSetTextArg("status", "[STATUS]", getString("status_idle"));
		}
	}

	childSetTextArg("prim_cost", "[PRIM_COST]", llformat("%d", mModelPreview->mResourceCost));
	childSetTextArg("description_label", "[TEXTURES]", llformat("%d", mModelPreview->mTextureSet.size()));
//<FS:Beq> Fixup mesh uploader refactor to a function and relocate call point to allow overlaying
 //   if (mModelPreview->lodsReady())
	//{
	//	gGL.color3f(1.f, 1.f, 1.f);

	//	gGL.getTexUnit(0)->bind(mModelPreview);


	//	LLView* preview_panel = getChild<LLView>("preview_panel");

	//	LLRect rect = preview_panel->getRect();
	//	if (rect != mPreviewRect)
	//	{
	//		mModelPreview->refresh();
	//		mPreviewRect = preview_panel->getRect();
	//	}

	//	// <FS:Ansariel> Remove QUADS rendering mode
	//	//gGL.begin( LLRender::QUADS );
	//	//{
	//	//	gGL.texCoord2f(0.f, 1.f);
	//	//	gGL.vertex2i(mPreviewRect.mLeft, mPreviewRect.mTop-1);
	//	//	gGL.texCoord2f(0.f, 0.f);
	//	//	gGL.vertex2i(mPreviewRect.mLeft, mPreviewRect.mBottom);
	//	//	gGL.texCoord2f(1.f, 0.f);
	//	//	gGL.vertex2i(mPreviewRect.mRight-1, mPreviewRect.mBottom);
	//	//	gGL.texCoord2f(1.f, 1.f);
	//	//	gGL.vertex2i(mPreviewRect.mRight-1, mPreviewRect.mTop-1);
	//	//}
	//	//gGL.end();
	//	gGL.begin( LLRender::TRIANGLES );
	//	{
	//		gGL.texCoord2f(0.f, 1.f);
	//		gGL.vertex2i(mPreviewRect.mLeft, mPreviewRect.mTop-1);
	//		gGL.texCoord2f(0.f, 0.f);
	//		gGL.vertex2i(mPreviewRect.mLeft, mPreviewRect.mBottom);
	//		gGL.texCoord2f(1.f, 0.f);
	//		gGL.vertex2i(mPreviewRect.mRight-1, mPreviewRect.mBottom);

	//		gGL.texCoord2f(1.f, 0.f);
	//		gGL.vertex2i(mPreviewRect.mRight-1, mPreviewRect.mBottom);
	//		gGL.texCoord2f( 1.f, 1.f );
	//		gGL.vertex2i( mPreviewRect.mRight - 1, mPreviewRect.mTop - 1 );
	//		gGL.texCoord2f( 0.f, 1.f );
	//		gGL.vertex2i(mPreviewRect.mLeft, mPreviewRect.mTop-1);
	//	}
	//	gGL.end();
	//	// </FS:Ansariel>

	//	gGL.getTexUnit(0)->unbind(LLTexUnit::TT_TEXTURE);
	//}
	if (!isMinimized() && mModelPreview->lodsReady())
	{
		draw3dPreview();
	}
	//</FS:Beq>
}

//-----------------------------------------------------------------------------
// handleMouseDown()
//-----------------------------------------------------------------------------
BOOL LLFloaterModelPreview::handleMouseDown(S32 x, S32 y, MASK mask)
{
	if (mPreviewRect.pointInRect(x, y))
	{
		bringToFront( x, y );
		gFocusMgr.setMouseCapture(this);
		gViewerWindow->hideCursor();
		mLastMouseX = x;
		mLastMouseY = y;
		return TRUE;
	}

	return LLFloater::handleMouseDown(x, y, mask);
}

//-----------------------------------------------------------------------------
// handleMouseUp()
//-----------------------------------------------------------------------------
BOOL LLFloaterModelPreview::handleMouseUp(S32 x, S32 y, MASK mask)
{
	gFocusMgr.setMouseCapture(FALSE);
	gViewerWindow->showCursor();
	return LLFloater::handleMouseUp(x, y, mask);
}

//-----------------------------------------------------------------------------
// handleHover()
//-----------------------------------------------------------------------------
BOOL LLFloaterModelPreview::handleHover	(S32 x, S32 y, MASK mask)
{
	MASK local_mask = mask & ~MASK_ALT;

	if (mModelPreview && hasMouseCapture())
	{
		if (local_mask == MASK_PAN)
		{
			// pan here
			mModelPreview->pan((F32)(x - mLastMouseX) * -0.005f, (F32)(y - mLastMouseY) * -0.005f);
		}
		else if (local_mask == MASK_ORBIT)
		{
			F32 yaw_radians = (F32)(x - mLastMouseX) * -0.01f;
			F32 pitch_radians = (F32)(y - mLastMouseY) * 0.02f;

			mModelPreview->rotate(yaw_radians, pitch_radians);
		}
		else
		{

			F32 yaw_radians = (F32)(x - mLastMouseX) * -0.01f;
			F32 zoom_amt = (F32)(y - mLastMouseY) * 0.02f;

			mModelPreview->rotate(yaw_radians, 0.f);
			mModelPreview->zoom(zoom_amt);
		}


		mModelPreview->refresh();

		LLUI::setMousePositionLocal(this, mLastMouseX, mLastMouseY);
	}

	if (!mPreviewRect.pointInRect(x, y) || !mModelPreview)
	{
		return LLFloater::handleHover(x, y, mask);
	}
	else if (local_mask == MASK_ORBIT)
	{
		gViewerWindow->setCursor(UI_CURSOR_TOOLCAMERA);
	}
	else if (local_mask == MASK_PAN)
	{
		gViewerWindow->setCursor(UI_CURSOR_TOOLPAN);
	}
	else
	{
		gViewerWindow->setCursor(UI_CURSOR_TOOLZOOMIN);
	}

	return TRUE;
}

//-----------------------------------------------------------------------------
// handleScrollWheel()
//-----------------------------------------------------------------------------
BOOL LLFloaterModelPreview::handleScrollWheel(S32 x, S32 y, S32 clicks)
{
	if (mPreviewRect.pointInRect(x, y) && mModelPreview)
	{
		mModelPreview->zoom((F32)clicks * -0.2f);
		mModelPreview->refresh();
	}

	return TRUE;
}

/*virtual*/
void LLFloaterModelPreview::onOpen(const LLSD& key)
{
	LLModelPreview::sIgnoreLoadedCallback = false;
	requestAgentUploadPermissions();
}

/*virtual*/
void LLFloaterModelPreview::onClose(bool app_quitting)
{
	LLModelPreview::sIgnoreLoadedCallback = true;
}

//static
void LLFloaterModelPreview::onPhysicsParamCommit(LLUICtrl* ctrl, void* data)
{
	if (LLConvexDecomposition::getInstance() == NULL)
	{
		LL_INFOS() << "convex decomposition tool is a stub on this platform. cannot get decomp." << LL_ENDL;
		return;
	}

	if (sInstance)
	{
		LLCDParam* param = (LLCDParam*) data;
		std::string name(param->mName);

		LLSD value = ctrl->getValue();

		if("Retain%" == name)
		{
			value = ctrl->getValue().asReal() / RETAIN_COEFFICIENT;
		}

		sInstance->mDecompParams[name] = value;

		if (name == "Simplify Method")
		{
			bool show_retain = false;
			bool show_detail = true;

			if (ctrl->getValue().asInteger() == 0)
			{
				 show_retain = true;
				 show_detail = false;
			}

			sInstance->childSetVisible("Retain%", show_retain);
			sInstance->childSetVisible("Retain%_label", show_retain);

			sInstance->childSetVisible("Detail Scale", show_detail);
			sInstance->childSetVisible("Detail Scale label", show_detail);
		}
	}
}

//static
void LLFloaterModelPreview::onPhysicsStageExecute(LLUICtrl* ctrl, void* data)
{
	LLCDStageData* stage_data = (LLCDStageData*) data;
	std::string stage = stage_data->mName;

	if (sInstance)
	{
		if (!sInstance->mCurRequest.empty())
		{
			LL_INFOS() << "Decomposition request still pending." << LL_ENDL;
			return;
		}

		if (sInstance->mModelPreview)
		{
			for (S32 i = 0; i < sInstance->mModelPreview->mModel[LLModel::LOD_PHYSICS].size(); ++i)
			{
				LLModel* mdl = sInstance->mModelPreview->mModel[LLModel::LOD_PHYSICS][i];
				DecompRequest* request = new DecompRequest(stage, mdl);
				sInstance->mCurRequest.insert(request);
				gMeshRepo.mDecompThread->submitRequest(request);
			}
		}

		if (stage == "Decompose")
		{
			sInstance->setStatusMessage(sInstance->getString("decomposing"));
			sInstance->childSetVisible("Decompose", false);
			sInstance->childSetVisible("decompose_cancel", true);
			sInstance->childDisable("Simplify");
		}
		else if (stage == "Simplify")
		{
			sInstance->setStatusMessage(sInstance->getString("simplifying"));
			sInstance->childSetVisible("Simplify", false);
			sInstance->childSetVisible("simplify_cancel", true);
			sInstance->childDisable("Decompose");
		}
	}
}

//static
void LLFloaterModelPreview::onPhysicsBrowse(LLUICtrl* ctrl, void* userdata)
{
	sInstance->loadModel(LLModel::LOD_PHYSICS);
}

//static
void LLFloaterModelPreview::onPhysicsUseLOD(LLUICtrl* ctrl, void* userdata)
{
	S32 num_lods = 4;
	S32 which_mode;

	LLCtrlSelectionInterface* iface = sInstance->childGetSelectionInterface("physics_lod_combo");
	if (iface)
	{
		which_mode = iface->getFirstSelectedIndex();
	}
	else
	{
		LL_WARNS() << "no iface" << LL_ENDL;
		return;
	}

	if (which_mode <= 0)
	{
		LL_WARNS() << "which_mode out of range, " << which_mode << LL_ENDL;
	}

	S32 file_mode = iface->getItemCount() - 1;
	if (which_mode < file_mode)
	{
		S32 which_lod = num_lods - which_mode;
		sInstance->mModelPreview->setPhysicsFromLOD(which_lod);
	}

	LLModelPreview *model_preview = sInstance->mModelPreview;
	if (model_preview)
	{
		model_preview->refresh();
		model_preview->updateStatusMessages();
	}
}

//static 
void LLFloaterModelPreview::onCancel(LLUICtrl* ctrl, void* data)
{
	if (sInstance)
	{
		sInstance->closeFloater(false);
	}
}

//static
void LLFloaterModelPreview::onPhysicsStageCancel(LLUICtrl* ctrl, void*data)
{
	if (sInstance)
	{
		for (std::set<LLPointer<DecompRequest> >::iterator iter = sInstance->mCurRequest.begin();
			iter != sInstance->mCurRequest.end(); ++iter)
		{
		    DecompRequest* req = *iter;
		    req->mContinue = 0;
		}

		sInstance->mCurRequest.clear();

		if (sInstance->mModelPreview)
		{
			sInstance->mModelPreview->updateStatusMessages();
		}
	}
}

void LLFloaterModelPreview::initDecompControls()
{
	LLSD key;

	childSetCommitCallback("simplify_cancel", onPhysicsStageCancel, NULL);
	childSetCommitCallback("decompose_cancel", onPhysicsStageCancel, NULL);

	childSetCommitCallback("physics_lod_combo", onPhysicsUseLOD, NULL);
	childSetCommitCallback("physics_browse", onPhysicsBrowse, NULL);

	static const LLCDStageData* stage = NULL;
	static S32 stage_count = 0;

	if (!stage && LLConvexDecomposition::getInstance() != NULL)
	{
		stage_count = LLConvexDecomposition::getInstance()->getStages(&stage);
	}

	static const LLCDParam* param = NULL;
	static S32 param_count = 0;
	if (!param && LLConvexDecomposition::getInstance() != NULL)
	{
		param_count = LLConvexDecomposition::getInstance()->getParameters(&param);
	}

	for (S32 j = stage_count-1; j >= 0; --j)
	{
		LLButton* button = getChild<LLButton>(stage[j].mName);
		if (button)
		{
			button->setCommitCallback(onPhysicsStageExecute, (void*) &stage[j]);
		}

		gMeshRepo.mDecompThread->mStageID[stage[j].mName] = j;
		// protected against stub by stage_count being 0 for stub above
		LLConvexDecomposition::getInstance()->registerCallback(j, LLPhysicsDecomp::llcdCallback);

		//LL_INFOS() << "Physics decomp stage " << stage[j].mName << " (" << j << ") parameters:" << LL_ENDL;
		//LL_INFOS() << "------------------------------------" << LL_ENDL;

		for (S32 i = 0; i < param_count; ++i)
		{
			if (param[i].mStage != j)
			{
				continue;
			}

			std::string name(param[i].mName ? param[i].mName : "");
			std::string description(param[i].mDescription ? param[i].mDescription : "");

			std::string type = "unknown";

			LL_INFOS() << name << " - " << description << LL_ENDL;

			if (param[i].mType == LLCDParam::LLCD_FLOAT)
			{
				mDecompParams[param[i].mName] = LLSD(param[i].mDefault.mFloat);
				//LL_INFOS() << "Type: float, Default: " << param[i].mDefault.mFloat << LL_ENDL;


				LLUICtrl* ctrl = getChild<LLUICtrl>(name);
				if (LLSliderCtrl* slider = dynamic_cast<LLSliderCtrl*>(ctrl))
				{
					slider->setMinValue(param[i].mDetails.mRange.mLow.mFloat);
					slider->setMaxValue(param[i].mDetails.mRange.mHigh.mFloat);
					slider->setIncrement(param[i].mDetails.mRange.mDelta.mFloat);
					slider->setValue(param[i].mDefault.mFloat);
					slider->setCommitCallback(onPhysicsParamCommit, (void*) &param[i]);
				}
				else if (LLSpinCtrl* spinner = dynamic_cast<LLSpinCtrl*>(ctrl))
				{
					bool is_retain_ctrl = "Retain%" == name;
					double coefficient = is_retain_ctrl ? RETAIN_COEFFICIENT : 1.f;

					spinner->setMinValue(param[i].mDetails.mRange.mLow.mFloat * coefficient);
					spinner->setMaxValue(param[i].mDetails.mRange.mHigh.mFloat * coefficient);
					spinner->setIncrement(param[i].mDetails.mRange.mDelta.mFloat * coefficient);
					spinner->setValue(param[i].mDefault.mFloat * coefficient);
					spinner->setCommitCallback(onPhysicsParamCommit, (void*) &param[i]);
				}
				else if (LLComboBox* combo_box = dynamic_cast<LLComboBox*>(ctrl))
				{
					float min = param[i].mDetails.mRange.mLow.mFloat;
					float max = param[i].mDetails.mRange.mHigh.mFloat;
					float delta = param[i].mDetails.mRange.mDelta.mFloat;

					if ("Cosine%" == name)
					{
						createSmoothComboBox(combo_box, min, max);
					}
					else
					{
						for(float value = min; value <= max; value += delta)
						{
							std::string label = llformat("%.1f", value);
							combo_box->add(label, value, ADD_BOTTOM, true);
						}
						combo_box->setValue(param[i].mDefault.mFloat);

					}

					combo_box->setCommitCallback(onPhysicsParamCommit, (void*) &param[i]);
				}
			}
			else if (param[i].mType == LLCDParam::LLCD_INTEGER)
			{
				mDecompParams[param[i].mName] = LLSD(param[i].mDefault.mIntOrEnumValue);
				//LL_INFOS() << "Type: integer, Default: " << param[i].mDefault.mIntOrEnumValue << LL_ENDL;


				LLUICtrl* ctrl = getChild<LLUICtrl>(name);
				if (LLSliderCtrl* slider = dynamic_cast<LLSliderCtrl*>(ctrl))
				{
					slider->setMinValue(param[i].mDetails.mRange.mLow.mIntOrEnumValue);
					slider->setMaxValue(param[i].mDetails.mRange.mHigh.mIntOrEnumValue);
					slider->setIncrement(param[i].mDetails.mRange.mDelta.mIntOrEnumValue);
					slider->setValue(param[i].mDefault.mIntOrEnumValue);
					slider->setCommitCallback(onPhysicsParamCommit, (void*) &param[i]);
				}
				else if (LLComboBox* combo_box = dynamic_cast<LLComboBox*>(ctrl))
				{
					for(int k = param[i].mDetails.mRange.mLow.mIntOrEnumValue; k<=param[i].mDetails.mRange.mHigh.mIntOrEnumValue; k+=param[i].mDetails.mRange.mDelta.mIntOrEnumValue)
					{
						std::string name = llformat("%.1d", k);
						combo_box->add(name, k, ADD_BOTTOM, true);
					}
					combo_box->setValue(param[i].mDefault.mIntOrEnumValue);
					combo_box->setCommitCallback(onPhysicsParamCommit, (void*) &param[i]);
				}
			}
			else if (param[i].mType == LLCDParam::LLCD_BOOLEAN)
			{
				mDecompParams[param[i].mName] = LLSD(param[i].mDefault.mBool);
				//LL_INFOS() << "Type: boolean, Default: " << (param[i].mDefault.mBool ? "True" : "False") << LL_ENDL;

				LLCheckBoxCtrl* check_box = getChild<LLCheckBoxCtrl>(name);
				if (check_box)
				{
					check_box->setValue(param[i].mDefault.mBool);
					check_box->setCommitCallback(onPhysicsParamCommit, (void*) &param[i]);
				}
			}
			else if (param[i].mType == LLCDParam::LLCD_ENUM)
			{
				mDecompParams[param[i].mName] = LLSD(param[i].mDefault.mIntOrEnumValue);
				//LL_INFOS() << "Type: enum, Default: " << param[i].mDefault.mIntOrEnumValue << LL_ENDL;

				{ //plug into combo box

					//LL_INFOS() << "Accepted values: " << LL_ENDL;
					LLComboBox* combo_box = getChild<LLComboBox>(name);
					for (S32 k = 0; k < param[i].mDetails.mEnumValues.mNumEnums; ++k)
					{
						//LL_INFOS() << param[i].mDetails.mEnumValues.mEnumsArray[k].mValue
						//	<< " - " << param[i].mDetails.mEnumValues.mEnumsArray[k].mName << LL_ENDL;

						std::string name(param[i].mDetails.mEnumValues.mEnumsArray[k].mName);
						std::string localized_name;
						bool is_localized = LLTrans::findString(localized_name, name);

						combo_box->add(is_localized ? localized_name : name,
							LLSD::Integer(param[i].mDetails.mEnumValues.mEnumsArray[k].mValue));
					}
					combo_box->setValue(param[i].mDefault.mIntOrEnumValue);
					combo_box->setCommitCallback(onPhysicsParamCommit, (void*) &param[i]);
				}

				//LL_INFOS() << "----" << LL_ENDL;
			}
			//LL_INFOS() << "-----------------------------" << LL_ENDL;
		}
	}

	childSetCommitCallback("physics_explode", LLFloaterModelPreview::onExplodeCommit, this);
}

void LLFloaterModelPreview::createSmoothComboBox(LLComboBox* combo_box, float min, float max)
{
	float delta = (max - min) / SMOOTH_VALUES_NUMBER;
	int ilabel = 0;

	combo_box->add("0 (none)", ADD_BOTTOM, true);

	for(float value = min + delta; value < max; value += delta)
	{
		std::string label = (++ilabel == SMOOTH_VALUES_NUMBER) ? "10 (max)" : llformat("%.1d", ilabel);
		combo_box->add(label, value, ADD_BOTTOM, true);
	}


}

//-----------------------------------------------------------------------------
// onMouseCaptureLost()
//-----------------------------------------------------------------------------
// static
void LLFloaterModelPreview::onMouseCaptureLostModelPreview(LLMouseHandler* handler)
{
	gViewerWindow->showCursor();
}

//-----------------------------------------------------------------------------
// LLModelPreview
//-----------------------------------------------------------------------------

LLModelPreview::LLModelPreview(S32 width, S32 height, LLFloater* fmp)
<<<<<<< HEAD
: LLViewerDynamicTexture(width, height, 3, ORDER_MIDDLE, FALSE)
=======
: LLViewerDynamicTexture(width, height, 3, ORDER_MIDDLE, FALSE), LLMutex()
>>>>>>> fa15830e
, mLodsQuery()
, mLodsWithParsingError()
, mPelvisZOffset( 0.0f )
, mLegacyRigValid( false )
, mRigValidJointUpload( false )
, mPhysicsSearchLOD( LLModel::LOD_PHYSICS )
, mResetJoints( false )
, mModelNoErrors( true )
, mLastJointUpdate( false )
, mHasDegenerate( false )
{
	mNeedsUpdate = TRUE;
	mCameraDistance = 0.f;
	mCameraYaw = 0.f;
	mCameraPitch = 0.f;
	mCameraZoom = 1.f;
	mTextureName = 0;
	mPreviewLOD = 0;
	mModelLoader = NULL;
	mMaxTriangleLimit = 0;
	mDirty = false;
	mGenLOD = false;
	mLoading = false;
	mLoadState = LLModelLoader::STARTING;
	mGroup = 0;
	mLODFrozen = false;
	mBuildShareTolerance = 0.f;
	mBuildQueueMode = GLOD_QUEUE_GREEDY;
	mBuildBorderMode = GLOD_BORDER_UNLOCK;
	mBuildOperator = GLOD_OPERATOR_EDGE_COLLAPSE;
	mUVGuideTexture = LLViewerTextureManager::getFetchedTextureFromFile(gSavedSettings.getString("FSMeshPreviewUVGuideFile"), FTT_LOCAL_FILE, TRUE, LLGLTexture::BOOST_PREVIEW); // <FS:Beq> - Add UV guide overlay to pmesh preview

	for (U32 i = 0; i < LLModel::NUM_LODS; ++i)
	{
		mRequestedTriangleCount[i] = 0;
		mRequestedCreaseAngle[i] = -1.f;
		mRequestedLoDMode[i] = 0;
		mRequestedErrorThreshold[i] = 0.f;
		mRequestedBuildOperator[i] = 0;
		mRequestedQueueMode[i] = 0;
		mRequestedBorderMode[i] = 0;
		mRequestedShareTolerance[i] = 0.f;
	}

	mViewOption["show_textures"] = false;

	mFMP = fmp;

	mHasPivot = false;
	mModelPivot = LLVector3( 0.0f, 0.0f, 0.0f );
	
	glodInit();

	createPreviewAvatar();
}

LLModelPreview::~LLModelPreview()
{
	// glod apparently has internal mem alignment issues that are angering
	// the heap-check code in windows, these should be hunted down in that
	// TP code, if possible
	//
	// kernel32.dll!HeapFree()  + 0x14 bytes	
	// msvcr100.dll!free(void * pBlock)  Line 51	C
	// glod.dll!glodGetGroupParameteriv()  + 0x119 bytes	
	// glod.dll!glodShutdown()  + 0x77 bytes	
	//

	// WS: Mark the preview avatar as dead, when the floater closes. Prevents memleak!
	mPreviewAvatar->markDead();
	//*HACK : *TODO : turn this back on when we understand why this crashes
	//glodShutdown();
	if(mModelLoader)
	{
		mModelLoader->shutdown();
	}
}

U32 LLModelPreview::calcResourceCost()
{
	assert_main_thread();

	rebuildUploadData();

	//Upload skin is selected BUT check to see if the joints coming in from the asset were malformed.
	if ( mFMP && mFMP->childGetValue("upload_skin").asBoolean() )
	{
		bool uploadingJointPositions = mFMP->childGetValue("upload_joints").asBoolean();
		if ( uploadingJointPositions && !isRigValidForJointPositionUpload() )
		{
			mFMP->childDisable("ok_btn");		
		}		
	}
	
	std::set<LLModel*> accounted;
	U32 num_points = 0;
	U32 num_hulls = 0;

	F32 debug_scale = mFMP ? mFMP->childGetValue("import_scale").asReal() : 1.f;
	mPelvisZOffset = mFMP ? mFMP->childGetValue("pelvis_offset").asReal() : 3.0f;
	
	if ( mFMP && mFMP->childGetValue("upload_joints").asBoolean() )
	{
		// FIXME if preview avatar ever gets reused, this fake mesh ID stuff will fail.
		// see also call to addAttachmentPosOverride.
		LLUUID fake_mesh_id;
		fake_mesh_id.generate();
		getPreviewAvatar()->addPelvisFixup( mPelvisZOffset, fake_mesh_id );
	}

	F32 streaming_cost = 0.f;
	F32 physics_cost = 0.f;
	for (U32 i = 0; i < mUploadData.size(); ++i)
	{
		LLModelInstance& instance = mUploadData[i];
		
		if (accounted.find(instance.mModel) == accounted.end())
		{
			accounted.insert(instance.mModel);

			LLModel::Decomposition& decomp =
			instance.mLOD[LLModel::LOD_PHYSICS] ?
			instance.mLOD[LLModel::LOD_PHYSICS]->mPhysics :
			instance.mModel->mPhysics;
			
			//update instance skin info for each lods pelvisZoffset 
			for ( int j=0; j<LLModel::NUM_LODS; ++j )
			{	
				if ( instance.mLOD[j] )
				{
					instance.mLOD[j]->mSkinInfo.mPelvisOffset = mPelvisZOffset;
				}
			}

			std::stringstream ostr;
			LLSD ret = LLModel::writeModel(ostr,
					   instance.mLOD[4],
					   instance.mLOD[3],
					   instance.mLOD[2],
					   instance.mLOD[1],
					   instance.mLOD[0],
					   decomp,
					   mFMP->childGetValue("upload_skin").asBoolean(),
					   mFMP->childGetValue("upload_joints").asBoolean(),
					   mFMP->childGetValue("lock_scale_if_joint_position").asBoolean(),
					   TRUE,
					   FALSE,
					   instance.mModel->mSubmodelID);
			
			num_hulls += decomp.mHull.size();
			for (U32 i = 0; i < decomp.mHull.size(); ++i)
			{
				num_points += decomp.mHull[i].size();
			}

			//calculate streaming cost
			LLMatrix4 transformation = instance.mTransform;

			LLVector3 position = LLVector3(0, 0, 0) * transformation;

			LLVector3 x_transformed = LLVector3(1, 0, 0) * transformation - position;
			LLVector3 y_transformed = LLVector3(0, 1, 0) * transformation - position;
			LLVector3 z_transformed = LLVector3(0, 0, 1) * transformation - position;
			F32 x_length = x_transformed.normalize();
			F32 y_length = y_transformed.normalize();
			F32 z_length = z_transformed.normalize();
			LLVector3 scale = LLVector3(x_length, y_length, z_length);

			F32 radius = scale.length()*0.5f*debug_scale;

            LLMeshCostData costs;
            if (gMeshRepo.getCostData(ret, costs))
            {
                streaming_cost += costs.getRadiusBasedStreamingCost(radius);
            }
		}
	}

	F32 scale = mFMP ? mFMP->childGetValue("import_scale").asReal()*2.f : 2.f;

	mDetailsSignal(mPreviewScale[0]*scale, mPreviewScale[1]*scale, mPreviewScale[2]*scale, streaming_cost, physics_cost);

	updateStatusMessages();

	return (U32) streaming_cost;
}

void LLFloaterModelPreview::setDetails(F32 x, F32 y, F32 z, F32 streaming_cost, F32 physics_cost)
{
	assert_main_thread();
	childSetTextArg("import_dimensions", "[X]", llformat("%.3f", x));
	childSetTextArg("import_dimensions", "[Y]", llformat("%.3f", y));
	childSetTextArg("import_dimensions", "[Z]", llformat("%.3f", z));
}

void LLFloaterModelPreview::setPreviewLOD(S32 lod)
{
	if (mModelPreview)
	{
		mModelPreview->setPreviewLOD(lod);
	}
}


void LLModelPreview::rebuildUploadData()
{
	assert_main_thread();

	mUploadData.clear();
	mTextureSet.clear();

	//fill uploaddata instance vectors from scene data

	std::string requested_name = mFMP->getChild<LLUICtrl>("description_form")->getValue().asString();

	LLSpinCtrl* scale_spinner = mFMP->getChild<LLSpinCtrl>("import_scale");

	F32 scale = scale_spinner->getValue().asReal();

	LLMatrix4 scale_mat;
	scale_mat.initScale(LLVector3(scale, scale, scale));

	F32 max_scale = 0.f;

	BOOL importerDebug = gSavedSettings.getBOOL("ImporterDebug");
	BOOL legacyMatching = gSavedSettings.getBOOL("ImporterLegacyMatching");

	for (LLModelLoader::scene::iterator iter = mBaseScene.begin(); iter != mBaseScene.end(); ++iter)
	{ //for each transform in scene
		LLMatrix4 mat		= iter->first;

		// compute position
		LLVector3 position = LLVector3(0, 0, 0) * mat;

		// compute scale
		LLVector3 x_transformed = LLVector3(1, 0, 0) * mat - position;
		LLVector3 y_transformed = LLVector3(0, 1, 0) * mat - position;
		LLVector3 z_transformed = LLVector3(0, 0, 1) * mat - position;
		F32 x_length = x_transformed.normalize();
		F32 y_length = y_transformed.normalize();
		F32 z_length = z_transformed.normalize();

		max_scale = llmax(llmax(llmax(max_scale, x_length), y_length), z_length);

		mat *= scale_mat;

		for (LLModelLoader::model_instance_list::iterator model_iter = iter->second.begin(); model_iter != iter->second.end();)
		{ //for each instance with said transform applied 
			LLModelInstance instance = *model_iter++;

			LLModel* base_model = instance.mModel;
			
			if (base_model && !requested_name.empty())
			{
				base_model->mRequestedLabel = requested_name;
			}

			for (int i = LLModel::NUM_LODS - 1; i >= LLModel::LOD_IMPOSTOR; i--)
			{
				LLModel* lod_model = NULL;
				if (!legacyMatching)
				{
					// Fill LOD slots by finding matching meshes by label with name extensions
					// in the appropriate scene for each LOD. This fixes all kinds of issues
					// where the indexed method below fails in spectacular fashion.
					// If you don't take the time to name your LOD and PHYS meshes
					// with the name of their corresponding mesh in the HIGH LOD,
					// then the indexed method will be attempted below.

					LLMatrix4 transform;

					std::string name_to_match = instance.mLabel;
					llassert(!name_to_match.empty());

					int extensionLOD;
					if (i != LLModel::LOD_PHYSICS || mModel[LLModel::LOD_PHYSICS].empty())
					{
						extensionLOD = i;
					}
					else
					{
						//Physics can be inherited from other LODs or loaded, so we need to adjust what extension we are searching for
						extensionLOD = mPhysicsSearchLOD;
					}

					std::string toAdd;
					switch (extensionLOD)
					{
					case LLModel::LOD_IMPOSTOR: toAdd = "_LOD0"; break;
					case LLModel::LOD_LOW:      toAdd = "_LOD1"; break;
					case LLModel::LOD_MEDIUM:   toAdd = "_LOD2"; break;
					case LLModel::LOD_PHYSICS:  toAdd = "_PHYS"; break;
					case LLModel::LOD_HIGH:                      break;
					}

					// <FS:Ansariel> Bug fixes in mesh importer by Drake Arconis
					//if (name_to_match.find(toAdd) == -1)
					if (name_to_match.find(toAdd) == std::string::npos)
					// </FS:Ansariel>
					{
						name_to_match += toAdd;
					}

					FindModel(mScene[i], name_to_match, lod_model, transform);

					if (!lod_model && i != LLModel::LOD_PHYSICS)
					{
						if (importerDebug)
						{
							LL_INFOS() << "Search of" << name_to_match << " in LOD" << i << " list failed. Searching for alternative among LOD lists." << LL_ENDL;
						}

						int searchLOD = (i > LLModel::LOD_HIGH) ? LLModel::LOD_HIGH : i;
						while ((searchLOD <= LLModel::LOD_HIGH) && !lod_model)
						{
							std::string name_to_match = instance.mLabel;
							llassert(!name_to_match.empty());

							std::string toAdd;
							switch (searchLOD)
							{
							case LLModel::LOD_IMPOSTOR: toAdd = "_LOD0"; break;
							case LLModel::LOD_LOW:      toAdd = "_LOD1"; break;
							case LLModel::LOD_MEDIUM:   toAdd = "_LOD2"; break;
							case LLModel::LOD_PHYSICS:  toAdd = "_PHYS"; break;
							case LLModel::LOD_HIGH:                      break;
							}

							// <FS:Ansariel> Bug fixes in mesh importer by Drake Arconis
							//if (name_to_match.find(toAdd) == -1)
							if (name_to_match.find(toAdd) == std::string::npos)
							// </FS:Ansariel>
							{
								name_to_match += toAdd;
							}

							// See if we can find an appropriately named model in LOD 'searchLOD'
							//
							FindModel(mScene[searchLOD], name_to_match, lod_model, transform);
							searchLOD++;
						}
					}
				}
				else
				{
					// Use old method of index-based association
					U32 idx = 0;
					for (idx = 0; idx < mBaseModel.size(); ++idx)
					{
						// find reference instance for this model
						if (mBaseModel[idx] == base_model)
						{
							if (importerDebug)
							{
								LL_INFOS() << "Attempting to use model index " << idx << " for LOD " << i << " of " << instance.mLabel << LL_ENDL;
							}
							break;
						}
					}

					// If the model list for the current LOD includes that index...
					//
					if (mModel[i].size() > idx)
					{
						// Assign that index from the model list for our LOD as the LOD model for this instance
						//
						lod_model = mModel[i][idx];
						if (importerDebug)
						{
							LL_INFOS() << "Indexed match of model index " << idx << " at LOD " << i << " to model named " << lod_model->mLabel << LL_ENDL;
						}
					}
					else if (importerDebug)
					{
						LL_INFOS() << "List of models does not include index " << idx << LL_ENDL;
					}
				}

				if (lod_model)
				{
					if (importerDebug)
					{
						if (i == LLModel::LOD_PHYSICS)
						{
							LL_INFOS() << "Assigning collision for " << instance.mLabel << " to match " << lod_model->mLabel << LL_ENDL;
						}
						else
						{
							LL_INFOS() << "Assigning LOD" << i << " for " << instance.mLabel << " to found match " << lod_model->mLabel << LL_ENDL;
						}
					}
					instance.mLOD[i] = lod_model;
				}
				else
				{
					if (i < LLModel::LOD_HIGH && !lodsReady())
					{
						// assign a placeholder from previous LOD until lod generation is complete.
						// Note: we might need to assign it regardless of conditions like named search does, to prevent crashes.
						instance.mLOD[i] = instance.mLOD[i + 1];
					}
					if (importerDebug)
					{
						LL_INFOS() << "List of models does not include " << instance.mLabel << LL_ENDL;
					}
				}
			}

			LLModel* high_lod_model = instance.mLOD[LLModel::LOD_HIGH];
			if (!high_lod_model)
			{
				setLoadState( LLModelLoader::ERROR_MATERIALS );
				mFMP->childDisable( "calculate_btn" );
			}
			else
			{
				for (U32 i = 0; i < LLModel::NUM_LODS-1; i++)
				{				
					int refFaceCnt = 0;
					int modelFaceCnt = 0;
					llassert(instance.mLOD[i]);
					if (instance.mLOD[i] && !instance.mLOD[i]->matchMaterialOrder(high_lod_model, refFaceCnt, modelFaceCnt ) )
					{
						setLoadState( LLModelLoader::ERROR_MATERIALS );
						mFMP->childDisable( "calculate_btn" );
					}
				}
                LLFloaterModelPreview* fmp = (LLFloaterModelPreview*) mFMP;
                bool upload_skinweights = fmp && fmp->childGetValue("upload_skin").asBoolean();
                if (upload_skinweights && high_lod_model->mSkinInfo.mJointNames.size() > 0)
                {
                    LLQuaternion bind_rot = LLSkinningUtil::getUnscaledQuaternion(high_lod_model->mSkinInfo.mBindShapeMatrix);
                    LLQuaternion identity;
                    if (!bind_rot.isEqualEps(identity,0.01f))
                    {
                        LL_WARNS() << "non-identity bind shape rot. mat is " << high_lod_model->mSkinInfo.mBindShapeMatrix 
                                   << " bind_rot " << bind_rot << LL_ENDL;
                        setLoadState( LLModelLoader::WARNING_BIND_SHAPE_ORIENTATION );
                    }
                }
			}
			instance.mTransform = mat;
			mUploadData.push_back(instance);
		}
	}

	for (U32 lod = 0; lod < LLModel::NUM_LODS-1; lod++)
	{
		// Search for models that are not included into upload data
		// If we found any, that means something we loaded is not a sub-model.
		for (U32 model_ind = 0; model_ind < mModel[lod].size(); ++model_ind)
		{
			bool found_model = false;
			for (LLMeshUploadThread::instance_list::iterator iter = mUploadData.begin(); iter != mUploadData.end(); ++iter)
			{
				LLModelInstance& instance = *iter;
				if (instance.mLOD[lod] == mModel[lod][model_ind])
				{
					found_model = true;
					break;
				}
			}
			if (!found_model && mModel[lod][model_ind] && !mModel[lod][model_ind]->mSubmodelID)
			{
				if (importerDebug)
				{
					LL_INFOS() << "Model " << mModel[lod][model_ind]->mLabel << " was not used - mismatching lod models." <<  LL_ENDL;
				}
				setLoadState( LLModelLoader::ERROR_MATERIALS );
				mFMP->childDisable( "calculate_btn" );
			}
		}
	}

	// <FS:AW> OpenSim limits
	//F32 max_import_scale = (DEFAULT_MAX_PRIM_SCALE-0.1f)/max_scale;
	F32 region_max_prim_scale = LLWorld::getInstance()->getRegionMaxPrimScale();
	F32 max_import_scale = region_max_prim_scale/max_scale;
	// </FS:AW>

	F32 max_axis = llmax(mPreviewScale.mV[0], mPreviewScale.mV[1]);
	max_axis = llmax(max_axis, mPreviewScale.mV[2]);
	max_axis *= 2.f;

	//clamp scale so that total imported model bounding box is smaller than 240m on a side
	max_import_scale = llmin(max_import_scale, 240.f/max_axis);

	scale_spinner->setMaxValue(max_import_scale);

	if (max_import_scale < scale)
	{
		scale_spinner->setValue(max_import_scale);
	}

}

void LLModelPreview::saveUploadData(bool save_skinweights, bool save_joint_positions, bool lock_scale_if_joint_position)
{
	if (!mLODFile[LLModel::LOD_HIGH].empty())
	{
		std::string filename = mLODFile[LLModel::LOD_HIGH];
        std::string slm_filename;

        if (LLModelLoader::getSLMFilename(filename, slm_filename))
        {
			saveUploadData(slm_filename, save_skinweights, save_joint_positions, lock_scale_if_joint_position);
		}
	}
}

void LLModelPreview::saveUploadData(const std::string& filename, 
                                    bool save_skinweights, bool save_joint_positions, bool lock_scale_if_joint_position)
{

	std::set<LLPointer<LLModel> > meshes;
	std::map<LLModel*, std::string> mesh_binary;

	LLModel::hull empty_hull;

	LLSD data;

	data["version"] = SLM_SUPPORTED_VERSION;
	if (!mBaseModel.empty())
	{
		data["name"] = mBaseModel[0]->getName();
	}

	S32 mesh_id = 0;

	//build list of unique models and initialize local id
	for (U32 i = 0; i < mUploadData.size(); ++i)
	{
		LLModelInstance& instance = mUploadData[i];
		
		if (meshes.find(instance.mModel) == meshes.end())
		{
			instance.mModel->mLocalID = mesh_id++;
			meshes.insert(instance.mModel);

			std::stringstream str;
			LLModel::Decomposition& decomp =
				instance.mLOD[LLModel::LOD_PHYSICS].notNull() ? 
				instance.mLOD[LLModel::LOD_PHYSICS]->mPhysics : 
				instance.mModel->mPhysics;

			LLModel::writeModel(str, 
				instance.mLOD[LLModel::LOD_PHYSICS], 
				instance.mLOD[LLModel::LOD_HIGH], 
				instance.mLOD[LLModel::LOD_MEDIUM], 
				instance.mLOD[LLModel::LOD_LOW], 
				instance.mLOD[LLModel::LOD_IMPOSTOR], 
				decomp, 
				save_skinweights, 
                save_joint_positions,
                lock_scale_if_joint_position,
                FALSE, TRUE, instance.mModel->mSubmodelID);
			
			data["mesh"][instance.mModel->mLocalID] = str.str();
		}

		data["instance"][i] = instance.asLLSD();
	}

	llofstream out(filename.c_str(), std::ios_base::out | std::ios_base::binary);
	LLSDSerialize::toBinary(data, out);
	out.flush();
	out.close();
}

void LLModelPreview::clearModel(S32 lod)
{
	if (lod < 0 || lod > LLModel::LOD_PHYSICS)
	{
		return;
	}

	mVertexBuffer[lod].clear();
	mModel[lod].clear();
	mScene[lod].clear();
}

void LLModelPreview::getJointAliases( JointMap& joint_map)
{
    // Get all standard skeleton joints from the preview avatar.
    LLVOAvatar *av = getPreviewAvatar();
    
    //Joint names and aliases come from avatar_skeleton.xml
    
    joint_map = av->getJointAliases();

    std::vector<std::string> cv_names, attach_names;
    av->getSortedJointNames(1, cv_names);
    av->getSortedJointNames(2, attach_names);
    for (std::vector<std::string>::iterator it = cv_names.begin(); it != cv_names.end(); ++it)
    {
        joint_map[*it] = *it;
    }
    for (std::vector<std::string>::iterator it = attach_names.begin(); it != attach_names.end(); ++it)
    {
        joint_map[*it] = *it;
    }
}

void LLModelPreview::loadModel(std::string filename, S32 lod, bool force_disable_slm)
{
	assert_main_thread();

	LLMutexLock lock(this);

	if (lod < LLModel::LOD_IMPOSTOR || lod > LLModel::NUM_LODS - 1)
	{
		LL_WARNS() << "Invalid level of detail: " << lod << LL_ENDL;
		assert(lod >= LLModel::LOD_IMPOSTOR && lod < LLModel::NUM_LODS);
		return;
	}

	// This triggers if you bring up the file picker and then hit CANCEL.
	// Just use the previous model (if any) and ignore that you brought up
	// the file picker.

	if (filename.empty())
	{
		if (mBaseModel.empty())
		{
			// this is the initial file picking. Close the whole floater
			// if we don't have a base model to show for high LOD.
			mFMP->closeFloater(false);
		}
		mLoading = false;
		return;
	}

	if (mModelLoader)
	{
		LL_WARNS() << "Incompleted model load operation pending." << LL_ENDL;
		return;
	}
	
	mLODFile[lod] = filename;

	if (lod == LLModel::LOD_HIGH)
	{
		clearGLODGroup();
	}

    std::map<std::string, std::string> joint_alias_map;
    getJointAliases(joint_alias_map);
    
	mModelLoader = new LLDAELoader(
		filename,
		lod, 
		&LLModelPreview::loadedCallback,
		&LLModelPreview::lookupJointByName,
		&LLModelPreview::loadTextures,
		&LLModelPreview::stateChangedCallback,
		this,
		mJointTransformMap,
		mJointsFromNode,
        joint_alias_map,
		LLSkinningUtil::getMaxJointCount(),
		gSavedSettings.getU32("ImporterModelLimit"),
		gSavedSettings.getBOOL("ImporterPreprocessDAE"));

	if (force_disable_slm)
	{
		mModelLoader->mTrySLM = false;
	}
	else
	{
        // For MAINT-6647, we have set force_disable_slm to true,
        // which means this code path will never be taken. Trying to
        // re-use SLM files has never worked properly; in particular,
        // it tends to force the UI into strange checkbox options
        // which cannot be altered.
        
		//only try to load from slm if viewer is configured to do so and this is the 
		//initial model load (not an LoD or physics shape)
		mModelLoader->mTrySLM = gSavedSettings.getBOOL("MeshImportUseSLM") && mUploadData.empty();
	}
	mModelLoader->start();

	mFMP->childSetTextArg("status", "[STATUS]", mFMP->getString("status_reading_file"));

	setPreviewLOD(lod);

	if ( getLoadState() >= LLModelLoader::ERROR_PARSING )
	{
		mFMP->childDisable("ok_btn");
		mFMP->childDisable( "calculate_btn" );
	}
	
	if (lod == mPreviewLOD)
	{
		mFMP->childSetValue("lod_file_" + lod_name[lod], mLODFile[lod]);
	}
	else if (lod == LLModel::LOD_PHYSICS)
	{
		mFMP->childSetValue("physics_file", mLODFile[lod]);
	}

	mFMP->openFloater();
}

void LLModelPreview::setPhysicsFromLOD(S32 lod)
{
	assert_main_thread();

	if (lod >= 0 && lod <= 3)
	{
		mPhysicsSearchLOD = lod;
		mModel[LLModel::LOD_PHYSICS] = mModel[lod];
		mScene[LLModel::LOD_PHYSICS] = mScene[lod];
		mLODFile[LLModel::LOD_PHYSICS].clear();
		mFMP->childSetValue("physics_file", mLODFile[LLModel::LOD_PHYSICS]);
		mVertexBuffer[LLModel::LOD_PHYSICS].clear();
		rebuildUploadData();
		refresh();
		updateStatusMessages();
	}
}

void LLModelPreview::clearIncompatible(S32 lod)
{
	//Don't discard models if specified model is the physic rep
	if ( lod == LLModel::LOD_PHYSICS )
	{
		return;
	}

	// at this point we don't care about sub-models,
	// different amount of sub-models means face count mismatch, not incompatibility
	U32 lod_size = countRootModels(mModel[lod]);
	for (U32 i = 0; i <= LLModel::LOD_HIGH; i++)
	{ //clear out any entries that aren't compatible with this model
		if (i != lod)
		{
			if (countRootModels(mModel[i]) != lod_size)
			{
				mModel[i].clear();
				mScene[i].clear();
				mVertexBuffer[i].clear();

				if (i == LLModel::LOD_HIGH)
				{
					mBaseModel = mModel[lod];
					clearGLODGroup();
					mBaseScene = mScene[lod];
					mVertexBuffer[5].clear();
				}
			}
		}
	}
}

void LLModelPreview::clearGLODGroup()
{
	if (mGroup)
	{
		for (std::map<LLPointer<LLModel>, U32>::iterator iter = mObject.begin(); iter != mObject.end(); ++iter)
		{
			glodDeleteObject(iter->second);
			stop_gloderror();
		}
		mObject.clear();

		glodDeleteGroup(mGroup);
		stop_gloderror();
		mGroup = 0;
	}
}

void LLModelPreview::loadModelCallback(S32 loaded_lod)
{
	assert_main_thread();

	LLMutexLock lock(this);
	if (!mModelLoader)
	{
		mLoading = false ;
		return;
	}
	if(getLoadState() >= LLModelLoader::ERROR_PARSING)
	{
		mLoading = false ;
		mModelLoader = NULL;
		mLodsWithParsingError.push_back(loaded_lod);
		return ;
	}

	mLodsWithParsingError.erase(std::remove(mLodsWithParsingError.begin(), mLodsWithParsingError.end(), loaded_lod), mLodsWithParsingError.end());
	if(mLodsWithParsingError.empty())
	{
		mFMP->childEnable( "calculate_btn" );
	}

	// Copy determinations about rig so UI will reflect them
	//
	setRigValidForJointPositionUpload(mModelLoader->isRigValidForJointPositionUpload());
	setLegacyRigValid(mModelLoader->isLegacyRigValid());

	mModelLoader->loadTextures() ;

	if (loaded_lod == -1)
	{ //populate all LoDs from model loader scene
		mBaseModel.clear();
		mBaseScene.clear();

		bool skin_weights = false;
		bool joint_positions = false;
		bool lock_scale_if_joint_position = false;

		for (S32 lod = 0; lod < LLModel::NUM_LODS; ++lod)
		{ //for each LoD

			//clear scene and model info
			mScene[lod].clear();
			mModel[lod].clear();
			mVertexBuffer[lod].clear();
			
			if (mModelLoader->mScene.begin()->second[0].mLOD[lod].notNull())
			{ //if this LoD exists in the loaded scene

				//copy scene to current LoD
				mScene[lod] = mModelLoader->mScene;
			
				//touch up copied scene to look like current LoD
				for (LLModelLoader::scene::iterator iter = mScene[lod].begin(); iter != mScene[lod].end(); ++iter)
				{
					LLModelLoader::model_instance_list& list = iter->second;

					for (LLModelLoader::model_instance_list::iterator list_iter = list.begin(); list_iter != list.end(); ++list_iter)
					{	
						//override displayed model with current LoD
						list_iter->mModel = list_iter->mLOD[lod];

						if (!list_iter->mModel)
						{
							continue;
						}

						//add current model to current LoD's model list (LLModel::mLocalID makes a good vector index)
						S32 idx = list_iter->mModel->mLocalID;

						if (mModel[lod].size() <= idx)
						{ //stretch model list to fit model at given index
							mModel[lod].resize(idx+1);
						}

						mModel[lod][idx] = list_iter->mModel;
						if (!list_iter->mModel->mSkinWeights.empty())
						{
							skin_weights = true;

							if (!list_iter->mModel->mSkinInfo.mAlternateBindMatrix.empty())
							{
								joint_positions = true;
							}
							if (list_iter->mModel->mSkinInfo.mLockScaleIfJointPosition)
							{
								lock_scale_if_joint_position = true;
							}
						}
					}
				}
			}
		}

		if (mFMP)
		{
			LLFloaterModelPreview* fmp = (LLFloaterModelPreview*) mFMP;

			if (skin_weights)
			{ //enable uploading/previewing of skin weights if present in .slm file
				fmp->enableViewOption("show_skin_weight");
				mViewOption["show_skin_weight"] = true;
				fmp->childSetValue("upload_skin", true);
			}

			if (joint_positions)
			{ 
				fmp->enableViewOption("show_joint_positions");
				mViewOption["show_joint_positions"] = true;
				fmp->childSetValue("upload_joints", true);
			}

			if (lock_scale_if_joint_position)
			{
				fmp->enableViewOption("lock_scale_if_joint_position");
				mViewOption["lock_scale_if_joint_position"] = true;
				fmp->childSetValue("lock_scale_if_joint_position", true);
			}
		}

		//copy high lod to base scene for LoD generation
		mBaseScene = mScene[LLModel::LOD_HIGH];
		mBaseModel = mModel[LLModel::LOD_HIGH];

		mDirty = true;
		resetPreviewTarget();
	}
	else
	{ //only replace given LoD
		mModel[loaded_lod] = mModelLoader->mModelList;
		mScene[loaded_lod] = mModelLoader->mScene;
		mVertexBuffer[loaded_lod].clear();

		setPreviewLOD(loaded_lod);

		if (loaded_lod == LLModel::LOD_HIGH)
		{ //save a copy of the highest LOD for automatic LOD manipulation
			if (mBaseModel.empty())
			{ //first time we've loaded a model, auto-gen LoD
				mGenLOD = true;
			}

			mBaseModel = mModel[loaded_lod];
			clearGLODGroup();

			mBaseScene = mScene[loaded_lod];
			mVertexBuffer[5].clear();
		}
		else
		{
			BOOL importerDebug = gSavedSettings.getBOOL("ImporterDebug");
			BOOL legacyMatching = gSavedSettings.getBOOL("ImporterLegacyMatching");
			if (!legacyMatching)
			{
				if (!mBaseModel.empty())
				{ 
					BOOL name_based = FALSE;
					BOOL has_submodels = FALSE;
					for (U32 idx = 0; idx < mBaseModel.size(); ++idx)
					{
						if (mBaseModel[idx]->mSubmodelID)
						{ // don't do index-based renaming when the base model has submodels
							has_submodels = TRUE;
							if (importerDebug)
							{
								LL_INFOS() << "High LOD has submodels" << LL_ENDL;
							}
							break;
						}
					}

					for (U32 idx = 0; idx < mModel[loaded_lod].size(); ++idx)
					{
						std::string loaded_name = stripSuffix(mModel[loaded_lod][idx]->mLabel);

						LLModel* found_model = NULL;
						LLMatrix4 transform;
						FindModel(mBaseScene, loaded_name, found_model, transform);
						if (found_model)
						{ // don't rename correctly named models (even if they are placed in a wrong order)
							name_based = TRUE;
						}

						if (mModel[loaded_lod][idx]->mSubmodelID)
						{ // don't rename the models when loaded LOD model has submodels
							has_submodels = TRUE;
						}
					}

					if (importerDebug)
					{
						LL_INFOS() << "Loaded LOD " << loaded_lod << ": correct names" << (name_based ? "" : "NOT ") << "found; submodels " << (has_submodels ? "" : "NOT ") << "found" << LL_ENDL;
					}

					if (!name_based && !has_submodels)
					{ // replace the name of the model loaded for any non-HIGH LOD to match the others (MAINT-5601)
					  // this actually works like "ImporterLegacyMatching" for this particular LOD
						for (U32 idx = 0; idx < mModel[loaded_lod].size() && idx < mBaseModel.size(); ++idx)
						{ 
							std::string name = mBaseModel[idx]->mLabel;
							std::string loaded_name = stripSuffix(mModel[loaded_lod][idx]->mLabel);

							if (loaded_name != name)
							{
								switch (loaded_lod)
								{
								case LLModel::LOD_IMPOSTOR: name += "_LOD0"; break;
								case LLModel::LOD_LOW:      name += "_LOD1"; break;
								case LLModel::LOD_MEDIUM:   name += "_LOD2"; break;
								case LLModel::LOD_PHYSICS:  name += "_PHYS"; break;
								case LLModel::LOD_HIGH:                      break;
								}

								if (importerDebug)
								{
									LL_WARNS() << "Loded model name " << mModel[loaded_lod][idx]->mLabel << " for LOD " << loaded_lod << " doesn't match the base model. Renaming to " << name << LL_ENDL;
								}

								mModel[loaded_lod][idx]->mLabel = name;
							}
						}
					}
				}
			}
		}

		clearIncompatible(loaded_lod);

		mDirty = true;

		if (loaded_lod == LLModel::LOD_HIGH)
		{
			resetPreviewTarget();
		}
	}

	mLoading = false;
	if (mFMP)
	{
		mFMP->getChild<LLCheckBoxCtrl>("confirm_checkbox")->set(FALSE);
		if (!mBaseModel.empty())
		{
			const std::string& model_name = mBaseModel[0]->getName();
			LLLineEditor* description_form = mFMP->getChild<LLLineEditor>("description_form");
			if (description_form->getText().empty())
			{
				description_form->setText(model_name);
			}
		}
	}
	refresh();

	mModelLoadedSignal();

	mModelLoader = NULL;
}

void LLModelPreview::resetPreviewTarget()
{
	if ( mModelLoader )
	{
		mPreviewTarget = (mModelLoader->mExtents[0] + mModelLoader->mExtents[1]) * 0.5f;
		mPreviewScale = (mModelLoader->mExtents[1] - mModelLoader->mExtents[0]) * 0.5f;
	}

	setPreviewTarget(mPreviewScale.magVec()*10.f);
}

void LLModelPreview::generateNormals()
{
	assert_main_thread();

	S32 which_lod = mPreviewLOD;

	if (which_lod > 4 || which_lod < 0 ||
		mModel[which_lod].empty())
	{
		return;
	}

	F32 angle_cutoff = mFMP->childGetValue("crease_angle").asReal();

	mRequestedCreaseAngle[which_lod] = angle_cutoff;

	angle_cutoff *= DEG_TO_RAD;

	if (which_lod == 3 && !mBaseModel.empty())
	{
		if(mBaseModelFacesCopy.empty())
		{
			mBaseModelFacesCopy.reserve(mBaseModel.size());
			for (LLModelLoader::model_list::iterator it = mBaseModel.begin(), itE = mBaseModel.end(); it != itE; ++it)
			{
				v_LLVolumeFace_t faces;
				(*it)->copyFacesTo(faces);
				mBaseModelFacesCopy.push_back(faces);
			}
		}

		for (LLModelLoader::model_list::iterator it = mBaseModel.begin(), itE = mBaseModel.end(); it != itE; ++it)
		{
			(*it)->generateNormals(angle_cutoff);
		}

		mVertexBuffer[5].clear();
	}

	bool perform_copy = mModelFacesCopy[which_lod].empty();
	if(perform_copy) {
		mModelFacesCopy[which_lod].reserve(mModel[which_lod].size());
	}

	for (LLModelLoader::model_list::iterator it = mModel[which_lod].begin(), itE = mModel[which_lod].end(); it != itE; ++it)
	{
		if(perform_copy)
		{
			v_LLVolumeFace_t faces;
			(*it)->copyFacesTo(faces);
			mModelFacesCopy[which_lod].push_back(faces);
		}

		(*it)->generateNormals(angle_cutoff);
	}

	mVertexBuffer[which_lod].clear();
	refresh();
	updateStatusMessages();
}

void LLModelPreview::restoreNormals()
{
	S32 which_lod = mPreviewLOD;

	if (which_lod > 4 || which_lod < 0 ||
		mModel[which_lod].empty())
	{
		return;
	}

	if(!mBaseModelFacesCopy.empty())
	{
		llassert(mBaseModelFacesCopy.size() == mBaseModel.size());

		vv_LLVolumeFace_t::const_iterator itF = mBaseModelFacesCopy.begin();
		for (LLModelLoader::model_list::iterator it = mBaseModel.begin(), itE = mBaseModel.end(); it != itE; ++it, ++itF)
		{
			(*it)->copyFacesFrom((*itF));
		}

		mBaseModelFacesCopy.clear();
	}
	
	if(!mModelFacesCopy[which_lod].empty())
	{
		vv_LLVolumeFace_t::const_iterator itF = mModelFacesCopy[which_lod].begin();
		for (LLModelLoader::model_list::iterator it = mModel[which_lod].begin(), itE = mModel[which_lod].end(); it != itE; ++it, ++itF)
		{
			(*it)->copyFacesFrom((*itF));
		}

		mModelFacesCopy[which_lod].clear();
	}
	
	mVertexBuffer[which_lod].clear();
	refresh();
	updateStatusMessages();
}

void LLModelPreview::genLODs(S32 which_lod, U32 decimation, bool enforce_tri_limit)
{
	// Allow LoD from -1 to LLModel::LOD_PHYSICS
	if (which_lod < -1 || which_lod > LLModel::NUM_LODS - 1)
	{
		LL_WARNS() << "Invalid level of detail: " << which_lod << LL_ENDL;
		assert(which_lod >= -1 && which_lod < LLModel::NUM_LODS);
		return;
	}

	if (mBaseModel.empty())
	{
		return;
	}

	LLVertexBuffer::unbind();

	bool no_ff = LLGLSLShader::sNoFixedFunction;
	LLGLSLShader* shader = LLGLSLShader::sCurBoundShaderPtr;
	LLGLSLShader::sNoFixedFunction = false;

	if (shader)
	{
		shader->unbind();
	}
	
	stop_gloderror();
	static U32 cur_name = 1;

	S32 limit = -1;

	U32 triangle_count = 0;

	U32 instanced_triangle_count = 0;

	//get the triangle count for the whole scene
	for (LLModelLoader::scene::iterator iter = mBaseScene.begin(), endIter = mBaseScene.end(); iter != endIter; ++iter)
	{
		for (LLModelLoader::model_instance_list::iterator instance = iter->second.begin(), end_instance = iter->second.end(); instance != end_instance; ++instance)
		{
			LLModel* mdl = instance->mModel;
			if (mdl)
			{
				instanced_triangle_count += mdl->getNumTriangles();
			}
		}
	}

	//get the triangle count for the non-instanced set of models
	for (U32 i = 0; i < mBaseModel.size(); ++i)
	{
		triangle_count += mBaseModel[i]->getNumTriangles();
	}
	
	//get ratio of uninstanced triangles to instanced triangles
	F32 triangle_ratio = (F32) triangle_count / (F32) instanced_triangle_count;

	U32 base_triangle_count = triangle_count;

	U32 type_mask = LLVertexBuffer::MAP_VERTEX | LLVertexBuffer::MAP_NORMAL | LLVertexBuffer::MAP_TEXCOORD0;

	U32 lod_mode = 0;

	F32 lod_error_threshold = 0;

	// The LoD should be in range from Lowest to High
	if (which_lod > -1 && which_lod < NUM_LOD)
	{
		LLCtrlSelectionInterface* iface = mFMP->childGetSelectionInterface("lod_mode_" + lod_name[which_lod]);
		if (iface)
		{
			lod_mode = iface->getFirstSelectedIndex();
		}

		lod_error_threshold = mFMP->childGetValue("lod_error_threshold_" + lod_name[which_lod]).asReal();
	}

	if (which_lod != -1)
	{
		mRequestedLoDMode[which_lod] = lod_mode;
	}

	if (lod_mode == 0)
	{
		lod_mode = GLOD_TRIANGLE_BUDGET;

		// The LoD should be in range from Lowest to High
		if (which_lod > -1 && which_lod < NUM_LOD)
		{
			limit = mFMP->childGetValue("lod_triangle_limit_" + lod_name[which_lod]).asInteger();
			//convert from "scene wide" to "non-instanced" triangle limit
			limit = (S32) ( (F32) limit*triangle_ratio );
		}
	}
	else
	{
		lod_mode = GLOD_ERROR_THRESHOLD;
	}

	bool object_dirty = false;

	if (mGroup == 0)
	{
		object_dirty = true;
		mGroup = cur_name++;
		glodNewGroup(mGroup);
	}

	if (object_dirty)
	{
		for (LLModelLoader::model_list::iterator iter = mBaseModel.begin(); iter != mBaseModel.end(); ++iter)
		{ //build GLOD objects for each model in base model list
			LLModel* mdl = *iter;

			if (mObject[mdl] != 0)
			{
				glodDeleteObject(mObject[mdl]);
			}

			mObject[mdl] = cur_name++;

			glodNewObject(mObject[mdl], mGroup, GLOD_DISCRETE);
			stop_gloderror();

			if (iter == mBaseModel.begin() && !mdl->mSkinWeights.empty())
			{ //regenerate vertex buffer for skinned models to prevent animation feedback during LOD generation
				mVertexBuffer[5].clear();
			}

			if (mVertexBuffer[5].empty())
			{
				genBuffers(5, false);
			}

			U32 tri_count = 0;
			for (U32 i = 0; i < mVertexBuffer[5][mdl].size(); ++i)
			{
				LLVertexBuffer* buff = mVertexBuffer[5][mdl][i];
				buff->setBuffer(type_mask & buff->getTypeMask());
				
				U32 num_indices = mVertexBuffer[5][mdl][i]->getNumIndices();
				if (num_indices > 2)
				{
					// <FS:ND> Fix glod so it works when just using the opengl core profile
					LLStrider<LLVector3> vertex_strider;
					LLStrider<LLVector3> normal_strider;
					LLStrider<LLVector2> tc_strider;

					LLStrider< U16 > index_strider;
					buff->getIndexStrider( index_strider );

					glodVBO vbo = {};

					if( buff->hasDataType( LLVertexBuffer::TYPE_VERTEX ) )
					{
						buff->getVertexStrider( vertex_strider );
						vbo.mV.p = vertex_strider.get();
						vbo.mV.size = 3;
						vbo.mV.stride = LLVertexBuffer::sTypeSize[ LLVertexBuffer::TYPE_VERTEX ];
						vbo.mV.type = GL_FLOAT;
					}
					if( buff->hasDataType( LLVertexBuffer::TYPE_NORMAL ) )
					{
						buff->getNormalStrider( normal_strider );
						vbo.mN.p = normal_strider.get();
						vbo.mN.stride = LLVertexBuffer::sTypeSize[ LLVertexBuffer::TYPE_NORMAL ];
						vbo.mN.type = GL_FLOAT;
					}
					if( buff->hasDataType( LLVertexBuffer::TYPE_TEXCOORD0 ) )
					{
						buff->getTexCoord0Strider( tc_strider );
						vbo.mT.p = tc_strider.get();
						vbo.mT.size = 2;
						vbo.mT.stride = LLVertexBuffer::sTypeSize[ LLVertexBuffer::TYPE_TEXCOORD0 ];
						vbo.mT.type = GL_FLOAT;
					}

					glodInsertElements( mObject[ mdl ], i, GL_TRIANGLES, num_indices, GL_UNSIGNED_SHORT, (U8*)index_strider.get(), 0, 0.f, &vbo );
					// glodInsertElements( mObject[ mdl ], i, GL_TRIANGLES, num_indices, GL_UNSIGNED_SHORT, (U8*)mVertexBuffer[ 5 ][ mdl ][ i ]->getIndicesPointer(), 0, 0.f );
					// </FS:ND>
				}
				tri_count += num_indices/3;
				stop_gloderror();
			}

			glodBuildObject(mObject[mdl]);
			stop_gloderror();
		}
	}


	S32 start = LLModel::LOD_HIGH;
	S32 end = 0;

	if (which_lod != -1)
	{
		start = end = which_lod;
	}

	mMaxTriangleLimit = base_triangle_count;

	for (S32 lod = start; lod >= end; --lod)
	{
		if (which_lod == -1)
		{
			if (lod < start)
			{
				triangle_count /= decimation;
			}
		}
		else
		{
			if (enforce_tri_limit)
			{
				triangle_count = limit;
			}
			else
			{
				for (S32 j=LLModel::LOD_HIGH; j>which_lod; --j)
				{
					triangle_count /= decimation;
				}
			}
		}

		mModel[lod].clear();
		mModel[lod].resize(mBaseModel.size());
		mVertexBuffer[lod].clear();

		U32 actual_tris = 0;
		U32 actual_verts = 0;
		U32 submeshes = 0;

		mRequestedTriangleCount[lod] = (S32) ( (F32) triangle_count / triangle_ratio );
		mRequestedErrorThreshold[lod] = lod_error_threshold;

		glodGroupParameteri(mGroup, GLOD_ADAPT_MODE, lod_mode);
		stop_gloderror();

		glodGroupParameteri(mGroup, GLOD_ERROR_MODE, GLOD_OBJECT_SPACE_ERROR);
		stop_gloderror();

		glodGroupParameterf(mGroup, GLOD_OBJECT_SPACE_ERROR_THRESHOLD, lod_error_threshold);
		stop_gloderror();

		if (lod_mode != GLOD_TRIANGLE_BUDGET)
		{ 			
			glodGroupParameteri(mGroup, GLOD_MAX_TRIANGLES, 0);
		}
		else
		{
			//SH-632: always add 1 to desired amount to avoid decimating below desired amount
			glodGroupParameteri(mGroup, GLOD_MAX_TRIANGLES, triangle_count+1);
		}
			
		stop_gloderror();
		glodAdaptGroup(mGroup);
		stop_gloderror();		

		for (U32 mdl_idx = 0; mdl_idx < mBaseModel.size(); ++mdl_idx)
		{
			LLModel* base = mBaseModel[mdl_idx];

			GLint patch_count = 0;
			glodGetObjectParameteriv(mObject[base], GLOD_NUM_PATCHES, &patch_count);
			stop_gloderror();

			LLVolumeParams volume_params;
			volume_params.setType(LL_PCODE_PROFILE_SQUARE, LL_PCODE_PATH_LINE);
			mModel[lod][mdl_idx] = new LLModel(volume_params, 0.f);

            std::string name = base->mLabel;

            switch (lod)
            {
                case LLModel::LOD_IMPOSTOR: name += "_LOD0"; break;
                case LLModel::LOD_LOW:      name += "_LOD1"; break;
		        case LLModel::LOD_MEDIUM:   name += "_LOD2"; break;
                case LLModel::LOD_PHYSICS:  name += "_PHYS"; break;
                case LLModel::LOD_HIGH:                      break;
            }

            mModel[lod][mdl_idx]->mLabel = name;
			mModel[lod][mdl_idx]->mSubmodelID = base->mSubmodelID;
            
			GLint* sizes = new GLint[patch_count*2];
			glodGetObjectParameteriv(mObject[base], GLOD_PATCH_SIZES, sizes);
			stop_gloderror();

			GLint* names = new GLint[patch_count];
			glodGetObjectParameteriv(mObject[base], GLOD_PATCH_NAMES, names);
			stop_gloderror();

			mModel[lod][mdl_idx]->setNumVolumeFaces(patch_count);

			LLModel* target_model = mModel[lod][mdl_idx];

			for (GLint i = 0; i < patch_count; ++i)
			{
				type_mask = mVertexBuffer[5][base][i]->getTypeMask();

				LLPointer<LLVertexBuffer> buff = new LLVertexBuffer(type_mask, 0);

				if (sizes[i*2+1] > 0 && sizes[i*2] > 0)
				{
					if (!buff->allocateBuffer(sizes[i * 2 + 1], sizes[i * 2], true))
					{
						// Todo: find a way to stop preview in this case instead of crashing
						LL_ERRS() << "Failed buffer allocation during preview LOD generation."
							<< " Vertices: " << sizes[i * 2 + 1]
							<< " Indices: " << sizes[i * 2] << LL_ENDL;
					}
					buff->setBuffer(type_mask);

					// <FS:ND> Fix glod so it works when just using the opengl core profile
					LLStrider<LLVector3> vertex_strider;
					LLStrider<LLVector3> normal_strider;
					LLStrider<LLVector2> tc_strider;

					LLStrider< U16 > index_strider;
					buff->getIndexStrider( index_strider );

					glodVBO vbo = {};

					if( buff->hasDataType( LLVertexBuffer::TYPE_VERTEX ) )
					{
						buff->getVertexStrider( vertex_strider );
						vbo.mV.p = vertex_strider.get();
						vbo.mV.size = 3;
						vbo.mV.stride = LLVertexBuffer::sTypeSize[ LLVertexBuffer::TYPE_VERTEX ];
						vbo.mV.type = GL_FLOAT;
					}
					if( buff->hasDataType( LLVertexBuffer::TYPE_NORMAL ) )
					{
						buff->getNormalStrider( normal_strider );
						vbo.mN.p = normal_strider.get();
						vbo.mN.stride = LLVertexBuffer::sTypeSize[ LLVertexBuffer::TYPE_NORMAL ];
						vbo.mN.type = GL_FLOAT;
					}
					if( buff->hasDataType( LLVertexBuffer::TYPE_TEXCOORD0 ) )
					{
						buff->getTexCoord0Strider( tc_strider );
						vbo.mT.p = tc_strider.get();
						vbo.mT.size = 2;
						vbo.mT.stride = LLVertexBuffer::sTypeSize[ LLVertexBuffer::TYPE_TEXCOORD0 ];
						vbo.mT.type = GL_FLOAT;
					}

					glodFillElements( mObject[ base ], names[ i ], GL_UNSIGNED_SHORT, (U8*)index_strider.get(), &vbo );
					// glodFillElements(mObject[base], names[i], GL_UNSIGNED_SHORT, (U8*) buff->getIndicesPointer());
					// </FS:ND>

					stop_gloderror();
				}
				else
				{
					// This face was eliminated or we failed to allocate buffer,
					// attempt to create a dummy triangle (one vertex, 3 indices, all 0)
					buff->allocateBuffer(1, 3, true);
					memset((U8*) buff->getMappedData(), 0, buff->getSize());

					// <FS:ND> Fix when running with opengl core profile
					LLStrider< U16 > index_strider;
					buff->getIndexStrider( index_strider );

					memset( (U8*)index_strider.get(), 0, buff->getIndicesSize() );
					// memset( (U8*)buff->getIndicesPointer(), 0, buff->getIndicesSize() );
					// </FS:ND>
				}

				buff->validateRange(0, buff->getNumVerts()-1, buff->getNumIndices(), 0);

				LLStrider<LLVector3> pos;
				LLStrider<LLVector3> norm;
				LLStrider<LLVector2> tc;
				LLStrider<U16> index;

				buff->getVertexStrider(pos);
				if (type_mask & LLVertexBuffer::MAP_NORMAL)
				{
					buff->getNormalStrider(norm);
				}
				if (type_mask & LLVertexBuffer::MAP_TEXCOORD0)
				{
					buff->getTexCoord0Strider(tc);
				}

				buff->getIndexStrider(index);

				target_model->setVolumeFaceData(names[i], pos, norm, tc, index, buff->getNumVerts(), buff->getNumIndices());
				actual_tris += buff->getNumIndices()/3;
				actual_verts += buff->getNumVerts();
				++submeshes;

				if (!validate_face(target_model->getVolumeFace(names[i])))
				{
					LL_ERRS() << "Invalid face generated during LOD generation." << LL_ENDL;
				}
			}

			//blind copy skin weights and just take closest skin weight to point on
			//decimated mesh for now (auto-generating LODs with skin weights is still a bit
			//of an open problem).
			target_model->mPosition = base->mPosition;
			target_model->mSkinWeights = base->mSkinWeights;
			target_model->mSkinInfo = base->mSkinInfo;
			//copy material list
			target_model->mMaterialList = base->mMaterialList;

			if (!validate_model(target_model))
			{
				LL_ERRS() << "Invalid model generated when creating LODs" << LL_ENDL;
			}

			delete [] sizes;
			delete [] names;
		}

		//rebuild scene based on mBaseScene
		mScene[lod].clear();
		mScene[lod] = mBaseScene;

		for (U32 i = 0; i < mBaseModel.size(); ++i)
		{
			LLModel* mdl = mBaseModel[i];
			LLModel* target = mModel[lod][i];
			if (target)
			{
				for (LLModelLoader::scene::iterator iter = mScene[lod].begin(); iter != mScene[lod].end(); ++iter)
				{
					for (U32 j = 0; j < iter->second.size(); ++j)
					{
						if (iter->second[j].mModel == mdl)
						{
							iter->second[j].mModel = target;
						}
					}
				}
			}
		}
	}

	mResourceCost = calcResourceCost();

	LLVertexBuffer::unbind();
	LLGLSLShader::sNoFixedFunction = no_ff;
	if (shader)
	{
		shader->bind();
	}
	refresh(); // <FS:ND/> refresh once to make sure render gets called with the updated vbos
}

void LLModelPreview::updateStatusMessages()
{
// bit mask values for physics errors. used to prevent overwrite of single line status
// TODO: use this to provied multiline status
	enum PhysicsError
	{
		NONE=0,
		NOHAVOK=1,
		DEGENERATE=2,
		TOOMANYHULLS=4,
		TOOMANYVERTSINHULL=8
	};

	assert_main_thread();

	U32 has_physics_error{ PhysicsError::NONE }; // physics error bitmap
	//triangle/vertex/submesh count for each mesh asset for each lod
	std::vector<S32> tris[LLModel::NUM_LODS];
	std::vector<S32> verts[LLModel::NUM_LODS];
	std::vector<S32> submeshes[LLModel::NUM_LODS];

	//total triangle/vertex/submesh count for each lod
	S32 total_tris[LLModel::NUM_LODS];
	S32 total_verts[LLModel::NUM_LODS];
	S32 total_submeshes[LLModel::NUM_LODS];

    for (U32 i = 0; i < LLModel::NUM_LODS-1; i++)
    {
        total_tris[i] = 0;
	    total_verts[i] = 0;
	    total_submeshes[i] = 0;
    }

    for (LLMeshUploadThread::instance_list::iterator iter = mUploadData.begin(); iter != mUploadData.end(); ++iter)
	{
		LLModelInstance& instance = *iter;

        LLModel* model_high_lod = instance.mLOD[LLModel::LOD_HIGH];
        if (!model_high_lod)
		{
			setLoadState( LLModelLoader::ERROR_MATERIALS );
			mFMP->childDisable( "calculate_btn" );
			continue;
		}

        for (U32 i = 0; i < LLModel::NUM_LODS-1; i++)
		{
            LLModel* lod_model = instance.mLOD[i];
            if (!lod_model)
            {
                setLoadState( LLModelLoader::ERROR_MATERIALS );
                mFMP->childDisable( "calculate_btn" );
            }
            else
			{
					//for each model in the lod
				S32 cur_tris = 0;
				S32 cur_verts = 0;
				S32 cur_submeshes = lod_model->getNumVolumeFaces();

				for (S32 j = 0; j < cur_submeshes; ++j)
				{ //for each submesh (face), add triangles and vertices to current total
					const LLVolumeFace& face = lod_model->getVolumeFace(j);
					cur_tris += face.mNumIndices/3;
					cur_verts += face.mNumVertices;
				}

                std::string instance_name = instance.mLabel;

                BOOL importerDebug = gSavedSettings.getBOOL("ImporterDebug");
                if (importerDebug)
                {
                    // Useful for debugging generalized complaints below about total submeshes which don't have enough
                    // context to address exactly what needs to be fixed to move towards compliance with the rules.
                    //
                    LL_INFOS() << "Instance " << lod_model->mLabel << " LOD " << i << " Verts: "   << cur_verts     << LL_ENDL;
                    LL_INFOS() << "Instance " << lod_model->mLabel << " LOD " << i << " Tris:  "   << cur_tris      << LL_ENDL;
                    LL_INFOS() << "Instance " << lod_model->mLabel << " LOD " << i << " Faces: "   << cur_submeshes << LL_ENDL;

                    LLModel::material_list::iterator mat_iter = lod_model->mMaterialList.begin();
                    while (mat_iter != lod_model->mMaterialList.end())
                    {
                        LL_INFOS() << "Instance " << lod_model->mLabel << " LOD " << i << " Material " << *(mat_iter) << LL_ENDL;
                        mat_iter++;
                    }
                }

                //add this model to the lod total
				total_tris[i] += cur_tris;
				total_verts[i] += cur_verts;
				total_submeshes[i] += cur_submeshes;

				//store this model's counts to asset data
				tris[i].push_back(cur_tris);
				verts[i].push_back(cur_verts);
				submeshes[i].push_back(cur_submeshes);
			}
		}
    }

	if (mMaxTriangleLimit == 0)
	{
		mMaxTriangleLimit = total_tris[LLModel::LOD_HIGH];
	}

	mHasDegenerate = false;
	{//check for degenerate triangles in physics mesh
		U32 lod = LLModel::LOD_PHYSICS;
		const LLVector4a scale(0.5f);
		for (U32 i = 0; i < mModel[lod].size() && !mHasDegenerate; ++i)
		{ //for each model in the lod
			if (mModel[lod][i] && mModel[lod][i]->mPhysics.mHull.empty())
			{ //no decomp exists
				S32 cur_submeshes = mModel[lod][i]->getNumVolumeFaces();
				for (S32 j = 0; j < cur_submeshes && !mHasDegenerate; ++j)
				{ //for each submesh (face), add triangles and vertices to current total
					LLVolumeFace& face = mModel[lod][i]->getVolumeFace(j);
					for (S32 k = 0; (k < face.mNumIndices) && !mHasDegenerate; )
					{
						U16 index_a = face.mIndices[k + 0];
						U16 index_b = face.mIndices[k + 1];
						U16 index_c = face.mIndices[k + 2];

						if (index_c == 0 && index_b == 0 && index_a == 0) // test in reverse as 3rd index is less likely to be 0 in a normal case
						{
							LL_DEBUGS("MeshValidation") << "Empty placeholder triangle (3 identical index 0 verts) ignored" << LL_ENDL;
						}
						else
						{
							LLVector4a v1; v1.setMul(face.mPositions[index_a], scale);
							LLVector4a v2; v2.setMul(face.mPositions[index_b], scale);
							LLVector4a v3; v3.setMul(face.mPositions[index_c], scale);
							if (ll_is_degenerate(v1, v2, v3))
							{
								mHasDegenerate = true;
							}
						}
						k += 3;
					}
				}
			}
		}
	}

	// flag degenerates here rather than deferring to a MAV error later
	// <FS>
	//mFMP->childSetVisible("physics_status_message_text", mHasDegenerate); //display or clear
	//auto degenerateIcon = mFMP->getChild<LLIconCtrl>("physics_status_message_icon");
	//degenerateIcon->setVisible(mHasDegenerate);
	// </FS>
	if (mHasDegenerate)
	{
		has_physics_error |= PhysicsError::DEGENERATE;
		// <FS>
		//mFMP->childSetValue("physics_status_message_text", mFMP->getString("phys_status_degenerate_triangles"));
		//LLUIImagePtr img = LLUI::getUIImage("ModelImport_Status_Error");
		//degenerateIcon->setImage(img);
		// </FS>
	}

	mFMP->childSetTextArg("submeshes_info", "[SUBMESHES]", llformat("%d", total_submeshes[LLModel::LOD_HIGH]));

	std::string mesh_status_na = mFMP->getString("mesh_status_na");

	S32 upload_status[LLModel::LOD_HIGH+1];

	mModelNoErrors = true;

	const U32 lod_high = LLModel::LOD_HIGH;
	U32 high_submodel_count = mModel[lod_high].size() - countRootModels(mModel[lod_high]);

	for (S32 lod = 0; lod <= lod_high; ++lod)
	{
		upload_status[lod] = 0;

		std::string message = "mesh_status_good";

		if (total_tris[lod] > 0)
		{
			mFMP->childSetValue(lod_triangles_name[lod], llformat("%d", total_tris[lod]));
			mFMP->childSetValue(lod_vertices_name[lod], llformat("%d", total_verts[lod]));
		}
		else
		{
			if (lod == lod_high)
			{
				upload_status[lod] = 2;
				message = "mesh_status_missing_lod";
			}
			else
			{
				for (S32 i = lod-1; i >= 0; --i)
				{
					if (total_tris[i] > 0)
					{
						upload_status[lod] = 2;
						message = "mesh_status_missing_lod";
					}
				}
			}

			mFMP->childSetValue(lod_triangles_name[lod], mesh_status_na);
			mFMP->childSetValue(lod_vertices_name[lod], mesh_status_na);
		}

		if (lod != lod_high)
		{
			if (total_submeshes[lod] && total_submeshes[lod] != total_submeshes[lod_high])
			{ //number of submeshes is different
				message = "mesh_status_submesh_mismatch";
				upload_status[lod] = 2;
			}
			else if (mModel[lod].size() - countRootModels(mModel[lod]) != high_submodel_count)
			{//number of submodels is different, not all faces are matched correctly.
				message = "mesh_status_submesh_mismatch";
				upload_status[lod] = 2;
				// Note: Submodels in instance were loaded from higher LOD and as result face count
				// returns same value and total_submeshes[lod] is identical to high_lod one.
			}
			else if (!tris[lod].empty() && tris[lod].size() != tris[lod_high].size())
			{ //number of meshes is different
				message = "mesh_status_mesh_mismatch";
				upload_status[lod] = 2;
			}
			else if (!verts[lod].empty())
			{
				S32 sum_verts_higher_lod = 0;
				S32 sum_verts_this_lod = 0;
				for (U32 i = 0; i < verts[lod].size(); ++i)
				{
					sum_verts_higher_lod += ((i < verts[lod+1].size()) ? verts[lod+1][i] : 0);
					sum_verts_this_lod += verts[lod][i];
				}

				if ((sum_verts_higher_lod > 0) &&
					(sum_verts_this_lod > sum_verts_higher_lod))
				{
					//too many vertices in this lod
					message = "mesh_status_too_many_vertices";
					upload_status[lod] = 1;
				}
			}
		}

		LLIconCtrl* icon = mFMP->getChild<LLIconCtrl>(lod_icon_name[lod]);
		LLUIImagePtr img = LLUI::getUIImage(lod_status_image[upload_status[lod]]);
		icon->setVisible(true);
		icon->setImage(img);

		if (upload_status[lod] >= 2)
		{
			mModelNoErrors = false;
		}

		if (lod == mPreviewLOD)
		{
			mFMP->childSetValue("lod_status_message_text", mFMP->getString(message));
			icon = mFMP->getChild<LLIconCtrl>("lod_status_message_icon");
			icon->setImage(img);
		}

		updateLodControls(lod);
	}


	//warn if hulls have more than 256 points in them
	BOOL physExceededVertexLimit = FALSE;
	for (U32 i = 0; mModelNoErrors && (i < mModel[LLModel::LOD_PHYSICS].size()); ++i)
	{
		LLModel* mdl = mModel[LLModel::LOD_PHYSICS][i];

		if (mdl)
		{
			// <FS:Beq> Better error handling
			auto num_hulls = mdl->mPhysics.mHull.size();
			for (U32 j = 0; j < num_hulls; ++j)
			{		
			// </FS:Beq>
				if (mdl->mPhysics.mHull[j].size() > 256)
				{
					physExceededVertexLimit = TRUE;
					LL_INFOS() << "Physical model " << mdl->mLabel << " exceeds vertex per hull limitations." << LL_ENDL;
					break;
				}
			}
			// <FS:Beq> Better error handling
			if (num_hulls > 256) // decomp cannot have more than 256 hulls (http://wiki.secondlife.com/wiki/Mesh/Mesh_physics)
			{
				LL_INFOS() << "Physical model " << mdl->mLabel << " exceeds 256 hull limitation." << LL_ENDL;
				has_physics_error |= PhysicsError::TOOMANYHULLS;
			}
			// </FS:Beq>
		}
	}

	if (physExceededVertexLimit)
	{
		has_physics_error |= PhysicsError::TOOMANYVERTSINHULL;
	}

// <FS:Beq> standardise error handling
	//if (!(has_physics_error & PhysicsError::DEGENERATE)){ // only update this field (incluides clearing it) if it is not already in use.
	//	mFMP->childSetVisible("physics_status_message_text", physExceededVertexLimit);
	//	LLIconCtrl* physStatusIcon = mFMP->getChild<LLIconCtrl>("physics_status_message_icon");
	//	physStatusIcon->setVisible(physExceededVertexLimit);
	//	if (physExceededVertexLimit)
	//	{
	//		mFMP->childSetValue("physics_status_message_text", mFMP->getString("phys_status_vertex_limit_exceeded"));
	//		LLUIImagePtr img = LLUI::getUIImage("ModelImport_Status_Warning");
	//		physStatusIcon->setImage(img);
	//	}
	//}
#ifdef OPENSIM 
	has_physics_error |= PhysicsError::NOHAVOK;
#endif 

	auto physStatusIcon = mFMP->getChild<LLIconCtrl>("physics_status_message_icon");

	if (has_physics_error != PhysicsError::NONE)
	{
		mFMP->childSetVisible("physics_status_message_text", true); //display or clear
		physStatusIcon->setVisible(true);
		// The order here is important. 
		if (has_physics_error & PhysicsError::TOOMANYHULLS)
		{
			mFMP->childSetValue("physics_status_message_text", mFMP->getString("phys_status_hull_limit_exceeded"));
			LLUIImagePtr img = LLUI::getUIImage("ModelImport_Status_Error");
			physStatusIcon->setImage(img);
		}
		else if (has_physics_error & PhysicsError::TOOMANYVERTSINHULL)
		{
			mFMP->childSetValue("physics_status_message_text", mFMP->getString("phys_status_vertex_limit_exceeded"));
			LLUIImagePtr img = LLUI::getUIImage("ModelImport_Status_Error");
			physStatusIcon->setImage(img);
		}
		else if (has_physics_error & PhysicsError::DEGENERATE)
		{
			mFMP->childSetValue("physics_status_message_text", mFMP->getString("phys_status_degenerate_triangles"));
			LLUIImagePtr img = LLUI::getUIImage("ModelImport_Status_Error");
			physStatusIcon->setImage(img);
		}
		else if (has_physics_error & PhysicsError::NOHAVOK)
		{
			mFMP->childSetValue("physics_status_message_text", mFMP->getString("phys_status_no_havok"));
			LLUIImagePtr img = LLUI::getUIImage("ModelImport_Status_Warning");
			physStatusIcon->setImage(img);
		}
		else
		{
			// This should not happen
			mFMP->childSetValue("physics_status_message_text", mFMP->getString("phys_status_unknown_error"));
			LLUIImagePtr img = LLUI::getUIImage("ModelImport_Status_Warning");
			physStatusIcon->setImage(img);
		}
	}
	else
	{
		mFMP->childSetVisible("physics_status_message_text", false); //display or clear
		physStatusIcon->setVisible(false);
	}
// </FS:Beq>
	if (getLoadState() >= LLModelLoader::ERROR_PARSING)
	{
		mModelNoErrors = false;
		LL_INFOS() << "Loader returned errors, model can't be uploaded" << LL_ENDL;
	}

	bool uploadingSkin		     = mFMP->childGetValue("upload_skin").asBoolean();
	bool uploadingJointPositions = mFMP->childGetValue("upload_joints").asBoolean();

	if ( uploadingSkin )
	{
		if ( uploadingJointPositions && !isRigValidForJointPositionUpload() )
		{
			mModelNoErrors = false;
			LL_INFOS() << "Invalid rig, there might be issues with uploading Joint positions" << LL_ENDL;
		}
	}

	if(mModelNoErrors && mModelLoader)
	{
		if(!mModelLoader->areTexturesReady() && mFMP->childGetValue("upload_textures").asBoolean())
		{
			// Some textures are still loading, prevent upload until they are done
			mModelNoErrors = false;
		}
	}
	// <FS:Beq> Improve the error checking the TO DO here is no longer applicable but not an FS comment so edited to stop it being picked up
	//if (!mModelNoErrors || mHasDegenerate)
	if (!gSavedSettings.getBOOL("FSIgnoreClientsideMeshValidation") && (!mModelNoErrors || (has_physics_error > PhysicsError::NOHAVOK))) // block for all cases of phsyics error except NOHAVOK
	// </FS:Beq>
	{
		mFMP->childDisable("ok_btn");
		mFMP->childDisable("calculate_btn");
	}
	else
	{
		mFMP->childEnable("ok_btn");
		mFMP->childEnable("calculate_btn");
	}
	
	//add up physics triangles etc
	S32 phys_tris = 0;
	S32 phys_hulls = 0;
	S32 phys_points = 0;

	//get the triangle count for the whole scene
	for (LLModelLoader::scene::iterator iter = mScene[LLModel::LOD_PHYSICS].begin(), endIter = mScene[LLModel::LOD_PHYSICS].end(); iter != endIter; ++iter)
	{
		for (LLModelLoader::model_instance_list::iterator instance = iter->second.begin(), end_instance = iter->second.end(); instance != end_instance; ++instance)
		{
			LLModel* model = instance->mModel;
			if (model)
			{
				S32 cur_submeshes = model->getNumVolumeFaces();

				LLModel::convex_hull_decomposition& decomp = model->mPhysics.mHull;

				if (!decomp.empty())
				{
					phys_hulls += decomp.size();
					for (U32 i = 0; i < decomp.size(); ++i)
					{
						phys_points += decomp[i].size();
					}
				}
				else
				{ //choose physics shape OR decomposition, can't use both
					for (S32 j = 0; j < cur_submeshes; ++j)
					{ //for each submesh (face), add triangles and vertices to current total
						const LLVolumeFace& face = model->getVolumeFace(j);
						phys_tris += face.mNumIndices/3;
					}
				}
			}
		}
	}

	if (phys_tris > 0)
	{
		mFMP->childSetTextArg("physics_triangles", "[TRIANGLES]", llformat("%d", phys_tris));
	}
	else
	{
		mFMP->childSetTextArg("physics_triangles", "[TRIANGLES]", mesh_status_na);
	}

	if (phys_hulls > 0)
	{
		mFMP->childSetTextArg("physics_hulls", "[HULLS]", llformat("%d", phys_hulls));
		mFMP->childSetTextArg("physics_points", "[POINTS]", llformat("%d", phys_points));
	}
	else
	{
		mFMP->childSetTextArg("physics_hulls", "[HULLS]", mesh_status_na);
		mFMP->childSetTextArg("physics_points", "[POINTS]", mesh_status_na);
	}

	LLFloaterModelPreview* fmp = LLFloaterModelPreview::sInstance;
	if (fmp)
	{
		if (phys_tris > 0 || phys_hulls > 0)
		{
			if (!fmp->isViewOptionEnabled("show_physics"))
			{
				fmp->enableViewOption("show_physics");
				mViewOption["show_physics"] = true;
				fmp->childSetValue("show_physics", true);
			}
		// <FS:Beq> handle hiding of hull only explode slider
		//}
		//else
		//{
		//	fmp->disableViewOption("show_physics");
		//	mViewOption["show_physics"] = false;
		//	fmp->childSetValue("show_physics", false);
		//}
			mViewOption["show_physics"] = true;
			if (phys_hulls > 0)
			{
				fmp->enableViewOption("physics_explode");
				fmp->enableViewOption("exploder_label");
				fmp->childSetVisible("physics_explode", true);
				fmp->childSetVisible("exploder_label", true);
			}
			else
			{
				fmp->disableViewOption("physics_explode");
				fmp->disableViewOption("exploder_label");
				fmp->childSetVisible("physics_explode", false);
				fmp->childSetVisible("exploder_label", false);
			}
		}
		else
		{
			fmp->disableViewOption("show_physics");
			fmp->childSetVisible("physics_explode", false);
			fmp->disableViewOption("physics_explode");
			fmp->childSetVisible("exploder_label", false);
			fmp->disableViewOption("exploder_label");
			mViewOption["show_physics"] = false;
			fmp->childSetValue("show_physics", false);
		}
		// </FS:Beq>

		//bool use_hull = fmp->childGetValue("physics_use_hull").asBoolean();

		//fmp->childSetEnabled("physics_optimize", !use_hull);

		// <FS:Ansariel> Enable mesh analysis in SL only for now
		//bool enable = (phys_tris > 0 || phys_hulls > 0) && fmp->mCurRequest.empty();
		bool enable = (phys_tris > 0 || phys_hulls > 0) && fmp->mCurRequest.empty() && LLGridManager::instance().isInSecondLife();
		// </FS:Ansariel>
		//enable = enable && !use_hull && fmp->childGetValue("physics_optimize").asBoolean();

		//enable/disable "analysis" UI
		LLPanel* panel = fmp->getChild<LLPanel>("physics analysis");
		LLView* child = panel->getFirstChild();
		while (child)
		{
			child->setEnabled(enable);
			child = panel->findNextSibling(child);
		}

		enable = phys_hulls > 0 && fmp->mCurRequest.empty();
		//enable/disable "simplification" UI
		panel = fmp->getChild<LLPanel>("physics simplification");
		child = panel->getFirstChild();
		while (child)
		{
			child->setEnabled(enable);
			child = panel->findNextSibling(child);
		}

		if (fmp->mCurRequest.empty())
		{
			fmp->childSetVisible("Simplify", true);
			fmp->childSetVisible("simplify_cancel", false);
			fmp->childSetVisible("Decompose", true);
			fmp->childSetVisible("decompose_cancel", false);

			if (phys_hulls > 0)
			{
				fmp->childEnable("Simplify");
			}
			// <FS:Ansariel> Enable mesh analysis in SL only for now
			//if (phys_tris || phys_hulls > 0)
			//{
			//	fmp->childEnable("Decompose");
			//}
			fmp->childSetEnabled("Decompose", (phys_tris || phys_hulls > 0) && LLGridManager::instance().isInSecondLife());
			// </FS:Ansariel>
		}
		else
		{
			fmp->childEnable("simplify_cancel");
			fmp->childEnable("decompose_cancel");
		}
		// <FS:Beq> move the closing bracket for the if(fmp) to prevent possible crash 
		//	}

		LLCtrlSelectionInterface* iface = fmp->childGetSelectionInterface("physics_lod_combo");
		S32 which_mode = 0;
		S32 file_mode = 1;
		if (iface)
		{
			which_mode = iface->getFirstSelectedIndex();
			file_mode = iface->getItemCount() - 1;
		}

		if (which_mode == file_mode)
		{
			mFMP->childEnable("physics_file");
			mFMP->childEnable("physics_browse");
		}
		else
		{
			mFMP->childDisable("physics_file");
			mFMP->childDisable("physics_browse");
		}
	}
	// </FS:Beq>
	LLSpinCtrl* crease = mFMP->getChild<LLSpinCtrl>("crease_angle");
	
	if (mRequestedCreaseAngle[mPreviewLOD] == -1.f)
	{
		mFMP->childSetColor("crease_label", LLColor4::grey);
		crease->forceSetValue(75.f);
	}
	else
	{
		mFMP->childSetColor("crease_label", LLColor4::white);
		crease->forceSetValue(mRequestedCreaseAngle[mPreviewLOD]);
	}

	mModelUpdatedSignal(true);

}

void LLModelPreview::updateLodControls(S32 lod)
{
	if (lod < LLModel::LOD_IMPOSTOR || lod > LLModel::LOD_HIGH)
	{
		LL_WARNS() << "Invalid level of detail: " << lod << LL_ENDL;
		assert(lod >= LLModel::LOD_IMPOSTOR && lod <= LLModel::LOD_HIGH);
		return;
	}

	const char* lod_controls[] =
	{
		"lod_mode_",
		"lod_triangle_limit_",
		"lod_error_threshold_"
	};
	const U32 num_lod_controls = sizeof(lod_controls)/sizeof(char*);

	const char* file_controls[] =
	{
		"lod_browse_",
		"lod_file_",
	};
	const U32 num_file_controls = sizeof(file_controls)/sizeof(char*);

	LLFloaterModelPreview* fmp = LLFloaterModelPreview::sInstance;
	if (!fmp) return;

	LLComboBox* lod_combo = mFMP->findChild<LLComboBox>("lod_source_" + lod_name[lod]);
	if (!lod_combo) return;

	S32 lod_mode = lod_combo->getCurrentIndex();
	if (lod_mode == LOD_FROM_FILE) // LoD from file
	{
		fmp->mLODMode[lod] = 0;
		for (U32 i = 0; i < num_file_controls; ++i)
		{
			mFMP->childSetVisible(file_controls[i] + lod_name[lod], true);
		}

		for (U32 i = 0; i < num_lod_controls; ++i)
		{
			mFMP->childSetVisible(lod_controls[i] + lod_name[lod], false);
		}
	}
	else if (lod_mode == USE_LOD_ABOVE) // use LoD above
	{
		fmp->mLODMode[lod] = 2;
		for (U32 i = 0; i < num_file_controls; ++i)
		{
			mFMP->childSetVisible(file_controls[i] + lod_name[lod], false);
		}

		for (U32 i = 0; i < num_lod_controls; ++i)
		{
			mFMP->childSetVisible(lod_controls[i] + lod_name[lod], false);
		}

		if (lod < LLModel::LOD_HIGH)
		{
			mModel[lod] = mModel[lod + 1];
			mScene[lod] = mScene[lod + 1];
			mVertexBuffer[lod].clear();

			// Also update lower LoD
			if (lod > LLModel::LOD_IMPOSTOR)
			{
				updateLodControls(lod - 1);
			}
		}
	}
	else // auto generate, the default case for all LoDs except High
	{
		fmp->mLODMode[lod] = 1;

		//don't actually regenerate lod when refreshing UI
		mLODFrozen = true;

		for (U32 i = 0; i < num_file_controls; ++i)
		{
			mFMP->getChildView(file_controls[i] + lod_name[lod])->setVisible(false);
		}

		for (U32 i = 0; i < num_lod_controls; ++i)
		{
			mFMP->getChildView(lod_controls[i] + lod_name[lod])->setVisible(true);
		}


		LLSpinCtrl* threshold = mFMP->getChild<LLSpinCtrl>("lod_error_threshold_" + lod_name[lod]);
		LLSpinCtrl* limit = mFMP->getChild<LLSpinCtrl>("lod_triangle_limit_" + lod_name[lod]);

		limit->setMaxValue(mMaxTriangleLimit);
		limit->forceSetValue(mRequestedTriangleCount[lod]);

		threshold->forceSetValue(mRequestedErrorThreshold[lod]);

		mFMP->getChild<LLComboBox>("lod_mode_" + lod_name[lod])->selectNthItem(mRequestedLoDMode[lod]);

		if (mRequestedLoDMode[lod] == 0)
		{
			limit->setVisible(true);
			threshold->setVisible(false);

			limit->setMaxValue(mMaxTriangleLimit);
			limit->setIncrement(mMaxTriangleLimit/32);
		}
		else
		{
			limit->setVisible(false);
			threshold->setVisible(true);
		}

		mLODFrozen = false;
	}
}

void LLModelPreview::setPreviewTarget(F32 distance)
{
	mCameraDistance = distance;
	mCameraZoom = 1.f;
	mCameraPitch = 0.f;
	mCameraYaw = 0.f;
	mCameraOffset.clearVec();
}

void LLModelPreview::clearBuffers()
{
	for (U32 i = 0; i < 6; i++)
	{
		mVertexBuffer[i].clear();
	}
}

void LLModelPreview::genBuffers(S32 lod, bool include_skin_weights)
{
	U32 tri_count = 0;
	U32 vertex_count = 0;
	U32 mesh_count = 0;

	
	LLModelLoader::model_list* model = NULL;

	if (lod < 0 || lod > 4)
	{
		model = &mBaseModel;
		lod = 5;
	}
	else
	{
		model = &(mModel[lod]);
	}

	if (!mVertexBuffer[lod].empty())
	{
		mVertexBuffer[lod].clear();
	}

	mVertexBuffer[lod].clear();

	LLModelLoader::model_list::iterator base_iter = mBaseModel.begin();

	for (LLModelLoader::model_list::iterator iter = model->begin(); iter != model->end(); ++iter)
	{
		LLModel* mdl = *iter;
		if (!mdl)
		{
			continue;
		}

		LLModel* base_mdl = *base_iter;
		base_iter++;

		S32 num_faces = mdl->getNumVolumeFaces();
		for (S32 i = 0; i < num_faces; ++i)
		{
			const LLVolumeFace &vf = mdl->getVolumeFace(i);
			U32 num_vertices = vf.mNumVertices;
			U32 num_indices = vf.mNumIndices;

			if (!num_vertices || ! num_indices)
			{
				continue;
			}

			LLVertexBuffer* vb = NULL;

			bool skinned = include_skin_weights && !mdl->mSkinWeights.empty();

			U32 mask = LLVertexBuffer::MAP_VERTEX | LLVertexBuffer::MAP_NORMAL | LLVertexBuffer::MAP_TEXCOORD0 ;

			if (skinned)
			{
				mask |= LLVertexBuffer::MAP_WEIGHT4;
			}

			vb = new LLVertexBuffer(mask, 0);

			if (!vb->allocateBuffer(num_vertices, num_indices, TRUE))
			{
				// We are likely to crash due this failure, if this happens, find a way to gracefully stop preview
				LL_WARNS() << "Failed to allocate Vertex Buffer for model preview "
					<< num_vertices << " vertices and "
					<< num_indices << " indices" << LL_ENDL;
			}

			LLStrider<LLVector3> vertex_strider;
			LLStrider<LLVector3> normal_strider;
			LLStrider<LLVector2> tc_strider;
			LLStrider<U16> index_strider;
			// <FS:Ansariel> Vectorized Weight4Strider and ClothWeightStrider by Drake Arconis
			//LLStrider<LLVector4> weights_strider;
			LLStrider<LLVector4a> weights_strider;

			vb->getVertexStrider(vertex_strider);
			vb->getIndexStrider(index_strider);

			if (skinned)
			{
				vb->getWeight4Strider(weights_strider);
			}

			LLVector4a::memcpyNonAliased16((F32*) vertex_strider.get(), (F32*) vf.mPositions, num_vertices*4*sizeof(F32));
			
			if (vf.mTexCoords)
			{
				vb->getTexCoord0Strider(tc_strider);
				S32 tex_size = (num_vertices*2*sizeof(F32)+0xF) & ~0xF;
				LLVector4a::memcpyNonAliased16((F32*) tc_strider.get(), (F32*) vf.mTexCoords, tex_size);
			}
			
			if (vf.mNormals)
			{
				vb->getNormalStrider(normal_strider);
				LLVector4a::memcpyNonAliased16((F32*) normal_strider.get(), (F32*) vf.mNormals, num_vertices*4*sizeof(F32));
			}

			if (skinned)
			{
				for (U32 i = 0; i < num_vertices; i++)
				{
					//find closest weight to vf.mVertices[i].mPosition
					LLVector3 pos(vf.mPositions[i].getF32ptr());

					const LLModel::weight_list& weight_list = base_mdl->getJointInfluences(pos);
                    llassert(weight_list.size()>0 && weight_list.size() <= 4); // LLModel::loadModel() should guarantee this

					LLVector4 w(0,0,0,0);
					
					for (U32 i = 0; i < weight_list.size(); ++i)
					{
						F32 wght = llclamp(weight_list[i].mWeight, 0.001f, 0.999f);
						F32 joint = (F32) weight_list[i].mJointIdx;
						w.mV[i] = joint + wght;
                        llassert(w.mV[i]-(S32)w.mV[i]>0.0f); // because weights are non-zero, and range of wt values
                                                             //should not cause floating point precision issues.
					}

					// <FS:Ansariel> Vectorized Weight4Strider and ClothWeightStrider by Drake Arconis
					//*(weights_strider++) = w;
					(*(weights_strider++)).loadua(w.mV);
				}
			}

			// build indices
			for (U32 i = 0; i < num_indices; i++)
			{
				*(index_strider++) = vf.mIndices[i];
			}

			mVertexBuffer[lod][mdl].push_back(vb);

			vertex_count += num_vertices;
			tri_count += num_indices/3;
			++mesh_count;

		}
	}
}

void LLModelPreview::update()
{
    if (mGenLOD)
    {
        bool subscribe_for_generation = mLodsQuery.empty();
        mGenLOD = false;
        mDirty = true;
        mLodsQuery.clear();

        for (S32 lod = LLModel::LOD_HIGH; lod >= 0; --lod)
        {
            // adding all lods into query for generation
            mLodsQuery.push_back(lod);
        }

        if (subscribe_for_generation)
        {
            doOnIdleRepeating(lodQueryCallback);
        }
    }

    if (mDirty && mLodsQuery.empty())
	{
		mDirty = false;
		mResourceCost = calcResourceCost();
		refresh();
		updateStatusMessages();
	}
}

//-----------------------------------------------------------------------------
// createPreviewAvatar
//-----------------------------------------------------------------------------
void LLModelPreview::createPreviewAvatar( void )
{
	mPreviewAvatar = (LLVOAvatar*)gObjectList.createObjectViewer( LL_PCODE_LEGACY_AVATAR, gAgent.getRegion(), LLViewerObject::CO_FLAG_UI_AVATAR );
	if ( mPreviewAvatar )
	{
		mPreviewAvatar->createDrawable( &gPipeline );
		mPreviewAvatar->mSpecialRenderMode = 1;
		mPreviewAvatar->startMotion( ANIM_AGENT_STAND );
		mPreviewAvatar->hideSkirt();
	}
	else
	{
		LL_INFOS() << "Failed to create preview avatar for upload model window" << LL_ENDL;
	}
}

//static
U32 LLModelPreview::countRootModels(LLModelLoader::model_list models)
{
	U32 root_models = 0;
	model_list::iterator model_iter = models.begin();
	while (model_iter != models.end())
	{
		LLModel* mdl = *model_iter;
		if (mdl && mdl->mSubmodelID == 0)
		{
			root_models++;
		}
		model_iter++;
	}
	return root_models;
}

void LLModelPreview::loadedCallback(
	LLModelLoader::scene& scene,
	LLModelLoader::model_list& model_list,
	S32 lod,
	void* opaque)
{
	LLModelPreview* pPreview = static_cast< LLModelPreview* >(opaque);
	if (pPreview && !LLModelPreview::sIgnoreLoadedCallback)
	{
		pPreview->loadModelCallback(lod);
	}	
}

void LLModelPreview::stateChangedCallback(U32 state,void* opaque)
{
	LLModelPreview* pPreview = static_cast< LLModelPreview* >(opaque);
	if (pPreview)
	{
	 pPreview->setLoadState(state);
	}
}

LLJoint* LLModelPreview::lookupJointByName(const std::string& str, void* opaque)
{
	LLModelPreview* pPreview = static_cast< LLModelPreview* >(opaque);
	if (pPreview)
	{
//<FS:ND> Query by JointKey rather than just a string, the key can be a U32 index for faster lookup
//		return pPreview->getPreviewAvatar()->getJoint( str );
		return pPreview->getPreviewAvatar()->getJoint( JointKey::construct( str ) );
// <FS:ND>
	}
	return NULL;
}

U32 LLModelPreview::loadTextures(LLImportMaterial& material,void* opaque)
{
	(void)opaque;

	if (material.mDiffuseMapFilename.size())
	{
		material.mOpaqueData = new LLPointer< LLViewerFetchedTexture >;
		LLPointer< LLViewerFetchedTexture >& tex = (*reinterpret_cast< LLPointer< LLViewerFetchedTexture > * >(material.mOpaqueData));

		tex = LLViewerTextureManager::getFetchedTextureFromUrl("file://" + material.mDiffuseMapFilename, FTT_LOCAL_FILE, TRUE, LLGLTexture::BOOST_PREVIEW);
		tex->setLoadedCallback(LLModelPreview::textureLoadedCallback, 0, TRUE, FALSE, opaque, NULL, FALSE);
		tex->forceToSaveRawImage(0, F32_MAX);
		material.setDiffuseMap(tex->getID()); // record tex ID
		return 1;
	}

	material.mOpaqueData = NULL;
	return 0;	
}

void LLModelPreview::addEmptyFace( LLModel* pTarget )
{
	U32 type_mask = LLVertexBuffer::MAP_VERTEX | LLVertexBuffer::MAP_NORMAL | LLVertexBuffer::MAP_TEXCOORD0;
	
	LLPointer<LLVertexBuffer> buff = new LLVertexBuffer(type_mask, 0);
	
	buff->allocateBuffer(1, 3, true);
	memset( (U8*) buff->getMappedData(), 0, buff->getSize() );

	// <FS:ND> Fix when running with opengl core profile
	{
	LLStrider< U16 > index_strider;
	buff->getIndexStrider( index_strider );

	memset( (U8*)index_strider.get(), 0, buff->getIndicesSize() );
	}
	//memset( (U8*) buff->getIndicesPointer(), 0, buff->getIndicesSize() );
	// </FS:ND>
		
	buff->validateRange( 0, buff->getNumVerts()-1, buff->getNumIndices(), 0 );
		
	LLStrider<LLVector3> pos;
	LLStrider<LLVector3> norm;
	LLStrider<LLVector2> tc;
	LLStrider<U16> index;
		
	buff->getVertexStrider(pos);
		
	if ( type_mask & LLVertexBuffer::MAP_NORMAL )
	{
		buff->getNormalStrider(norm);
	}
	if ( type_mask & LLVertexBuffer::MAP_TEXCOORD0 )
	{
		buff->getTexCoord0Strider(tc);
	}
		
	buff->getIndexStrider(index);
		
	//resize face array
	int faceCnt = pTarget->getNumVolumeFaces();
	pTarget->setNumVolumeFaces( faceCnt+1 );	
	pTarget->setVolumeFaceData( faceCnt+1, pos, norm, tc, index, buff->getNumVerts(), buff->getNumIndices() );
	
}	

//-----------------------------------------------------------------------------
// render()
//-----------------------------------------------------------------------------
BOOL LLModelPreview::render()
{
	assert_main_thread();

	LLMutexLock lock(this);
	mNeedsUpdate = FALSE;

	bool use_shaders = LLGLSLShader::sNoFixedFunction;

	bool edges = mViewOption["show_edges"];
	bool joint_positions = mViewOption["show_joint_positions"];
	bool skin_weight = mViewOption["show_skin_weight"];
	bool textures = mViewOption["show_textures"];
	bool physics = mViewOption["show_physics"];
	bool uv_guide = mViewOption["show_uv_guide"]; // <FS:Beq> Add UV guide overlay in mesh preview

	// Extra configurability, to be exposed later as controls?
	static LLCachedControl<LLColor4> canvas_col(gSavedSettings, "MeshPreviewCanvasColor");
	static LLCachedControl<LLColor4> edge_col(gSavedSettings, "MeshPreviewEdgeColor");
	static LLCachedControl<LLColor4> base_col(gSavedSettings, "MeshPreviewBaseColor");
	static LLCachedControl<LLColor3> brightness(gSavedSettings, "MeshPreviewBrightnessColor");
	static LLCachedControl<F32> edge_width(gSavedSettings, "MeshPreviewEdgeWidth");
	static LLCachedControl<LLColor4> phys_edge_col(gSavedSettings, "MeshPreviewPhysicsEdgeColor");
	static LLCachedControl<LLColor4> phys_fill_col(gSavedSettings, "MeshPreviewPhysicsFillColor");
	static LLCachedControl<F32> phys_edge_width(gSavedSettings, "MeshPreviewPhysicsEdgeWidth");
	static LLCachedControl<LLColor4> deg_edge_col(gSavedSettings, "MeshPreviewDegenerateEdgeColor");
	static LLCachedControl<LLColor4> deg_fill_col(gSavedSettings, "MeshPreviewDegenerateFillColor");	
	static LLCachedControl<F32> deg_edge_width(gSavedSettings, "MeshPreviewDegenerateEdgeWidth");
	static LLCachedControl<F32> deg_point_size(gSavedSettings, "MeshPreviewDegeneratePointSize");

	S32 width = getWidth();
	S32 height = getHeight();

	LLGLSUIDefault def;
	LLGLDisable no_blend(GL_BLEND);

	LLGLEnable cull(GL_CULL_FACE);
	LLGLDepthTest depth(GL_TRUE);
	LLGLDisable fog(GL_FOG);

	{
		if (use_shaders)
		{
			gUIProgram.bind();
		}
		//clear background to blue
		gGL.matrixMode(LLRender::MM_PROJECTION);
		gGL.pushMatrix();
		gGL.loadIdentity();
		gGL.ortho(0.0f, width, 0.0f, height, -1.0f, 1.0f);

		gGL.matrixMode(LLRender::MM_MODELVIEW);
		gGL.pushMatrix();
		gGL.loadIdentity();

		gGL.color4fv(static_cast<LLColor4>(canvas_col).mV);
		gl_rect_2d_simple( width, height );

		gGL.matrixMode(LLRender::MM_PROJECTION);
		gGL.popMatrix();

		gGL.matrixMode(LLRender::MM_MODELVIEW);
		gGL.popMatrix();
		if (use_shaders)
		{
			gUIProgram.unbind();
		}
	}

	LLFloaterModelPreview* fmp = LLFloaterModelPreview::sInstance;
	
	bool has_skin_weights = false;
	bool upload_skin = mFMP->childGetValue("upload_skin").asBoolean();	
	bool upload_joints = mFMP->childGetValue("upload_joints").asBoolean();

	if ( upload_joints != mLastJointUpdate )
	{
		mLastJointUpdate = upload_joints;
	}

	for (LLModelLoader::scene::iterator iter = mScene[mPreviewLOD].begin(); iter != mScene[mPreviewLOD].end(); ++iter)
	{
		for (LLModelLoader::model_instance_list::iterator model_iter = iter->second.begin(); model_iter != iter->second.end(); ++model_iter)
		{
			LLModelInstance& instance = *model_iter;
			LLModel* model = instance.mModel;
			model->mPelvisOffset = mPelvisZOffset;
			if (!model->mSkinWeights.empty())
			{
				has_skin_weights = true;
			}
		}
	}

	if (has_skin_weights && lodsReady())
	{ //model has skin weights, enable view options for skin weights and joint positions
		if (fmp && isLegacyRigValid() )
		{
			fmp->enableViewOption("show_skin_weight");
			fmp->setViewOptionEnabled("show_joint_positions", skin_weight);	
			mFMP->childEnable("upload_skin");
			mFMP->childSetValue("show_skin_weight", skin_weight);
		}
	}
	else
	{
		mFMP->childDisable("upload_skin");
		if (fmp)
		{
			mViewOption["show_skin_weight"] = false;
			fmp->disableViewOption("show_skin_weight");
			fmp->disableViewOption("show_joint_positions");

			skin_weight = false;
			mFMP->childSetValue("show_skin_weight", false);
			fmp->setViewOptionEnabled("show_skin_weight", skin_weight);
		}
	}

	if (upload_skin && !has_skin_weights)
	{ //can't upload skin weights if model has no skin weights
		mFMP->childSetValue("upload_skin", false);
		upload_skin = false;
	}

	if (!upload_skin && upload_joints)
	{ //can't upload joints if not uploading skin weights
		mFMP->childSetValue("upload_joints", false);
		upload_joints = false;		
	}	

    if (upload_skin && upload_joints)
    {
        mFMP->childEnable("lock_scale_if_joint_position");
    }
    else
    {
        mFMP->childDisable("lock_scale_if_joint_position");
        mFMP->childSetValue("lock_scale_if_joint_position", false);
    }
    
	//Only enable joint offsets if it passed the earlier critiquing
	if ( isRigValidForJointPositionUpload() )  
	{
		mFMP->childSetEnabled("upload_joints", upload_skin);
	}

	F32 explode = mFMP->childGetValue("physics_explode").asReal();

	glClear(GL_DEPTH_BUFFER_BIT);

	LLRect preview_rect;

	preview_rect = mFMP->getChildView("preview_panel")->getRect();

	F32 aspect = (F32) preview_rect.getWidth()/preview_rect.getHeight();

	LLViewerCamera::getInstance()->setAspect(aspect);

	LLViewerCamera::getInstance()->setView(LLViewerCamera::getInstance()->getDefaultFOV() / mCameraZoom);

	LLVector3 offset = mCameraOffset;
	LLVector3 target_pos = mPreviewTarget+offset;

	F32 z_near = 0.001f;
	F32 z_far = mCameraDistance*10.0f+mPreviewScale.magVec()+mCameraOffset.magVec();

	if (skin_weight)
	{
		target_pos = getPreviewAvatar()->getPositionAgent();
		z_near = 0.01f;
		z_far = 1024.f;
		mCameraDistance = 16.f;

		//render avatar previews every frame
		refresh();
	}

	if (use_shaders)
	{
		gObjectPreviewProgram.bind();
	}

	gGL.loadIdentity();
	gPipeline.enableLightsPreview();

	LLQuaternion camera_rot = LLQuaternion(mCameraPitch, LLVector3::y_axis) *
	LLQuaternion(mCameraYaw, LLVector3::z_axis);

	LLQuaternion av_rot = camera_rot;
	LLViewerCamera::getInstance()->setOriginAndLookAt(
													  target_pos + ((LLVector3(mCameraDistance, 0.f, 0.f) + offset) * av_rot),		// camera
													  LLVector3::z_axis,																	// up
													  target_pos);											// point of interest


	z_near = llclamp(z_far * 0.001f, 0.001f, 0.1f);

	LLViewerCamera::getInstance()->setPerspective(FALSE, mOrigin.mX, mOrigin.mY, width, height, FALSE, z_near, z_far);

	stop_glerror();

	gGL.pushMatrix();
	gGL.color4fv(edge_col().mV);

	const U32 type_mask = LLVertexBuffer::MAP_VERTEX | LLVertexBuffer::MAP_NORMAL | LLVertexBuffer::MAP_TEXCOORD0;

	LLGLEnable normalize(GL_NORMALIZE);

	if (!mBaseModel.empty() && mVertexBuffer[5].empty())
	{
		genBuffers(-1, skin_weight);
		//genBuffers(3);
		//genLODs();
	}

	if (!mModel[mPreviewLOD].empty())
	{
		mFMP->childEnable("reset_btn");

		bool regen = mVertexBuffer[mPreviewLOD].empty();
		if (!regen)
		{
			const std::vector<LLPointer<LLVertexBuffer> >& vb_vec = mVertexBuffer[mPreviewLOD].begin()->second;
			if (!vb_vec.empty())
			{
				const LLVertexBuffer* buff = vb_vec[0];
				regen = buff->hasDataType(LLVertexBuffer::TYPE_WEIGHT4) != skin_weight;
			}
			else
			{
				LL_INFOS() << "Vertex Buffer[" << mPreviewLOD << "]" << " is EMPTY!!!" << LL_ENDL;
				regen = TRUE;
			}
		}

		if (regen)
		{
			genBuffers(mPreviewLOD, skin_weight);
		}

		if (!skin_weight)
		{
			for (LLMeshUploadThread::instance_list::iterator iter = mUploadData.begin(); iter != mUploadData.end(); ++iter)
			{
				LLModelInstance& instance = *iter;

				LLModel* model = instance.mLOD[mPreviewLOD];

					if (!model)
					{
						continue;
					}

					gGL.pushMatrix();
					LLMatrix4 mat = instance.mTransform;

					gGL.multMatrix((GLfloat*) mat.mMatrix);


					U32 num_models = mVertexBuffer[mPreviewLOD][model].size();
					for (U32 i = 0; i < num_models; ++i)
					{
						LLVertexBuffer* buffer = mVertexBuffer[mPreviewLOD][model][i];
				
						buffer->setBuffer(type_mask & buffer->getTypeMask());

						if (textures)
						{
							int materialCnt = instance.mModel->mMaterialList.size();
							if ( i < materialCnt )
							{
								const std::string& binding = instance.mModel->mMaterialList[i];						
								const LLImportMaterial& material = instance.mMaterial[binding];

								gGL.diffuseColor4fv(material.mDiffuseColor.mV);

								// Find the tex for this material, bind it, and add it to our set
								//
								LLViewerFetchedTexture* tex = bindMaterialDiffuseTexture(material);
								if (tex)
								{
									mTextureSet.insert(tex);
								}
							}
						}
						// <FS:Beq> improved mesh uploader
						else if (uv_guide)
						{
							if(mUVGuideTexture)
							{
								if (mUVGuideTexture->getDiscardLevel() > -1)
								{
									gGL.getTexUnit(0)->bind(mUVGuideTexture, true);
								}
							}
							gGL.diffuseColor4fv(static_cast<LLColor4>(base_col).mV);

						}
						// </FS:Beq>
						else
						{
							gGL.diffuseColor4fv(static_cast<LLColor4>(base_col).mV);

						}
						buffer->drawRange(LLRender::TRIANGLES, 0, buffer->getNumVerts()-1, buffer->getNumIndices(), 0);
						gGL.getTexUnit(0)->unbind(LLTexUnit::TT_TEXTURE);
						gGL.diffuseColor4fv(static_cast<LLColor4>(edge_col).mV);
						if (edges)
						{
							glLineWidth(edge_width);
							glPolygonMode(GL_FRONT_AND_BACK, GL_LINE);
							buffer->drawRange(LLRender::TRIANGLES, 0, buffer->getNumVerts()-1, buffer->getNumIndices(), 0);
							glPolygonMode(GL_FRONT_AND_BACK, GL_FILL);
							glLineWidth(1.f);
						}
					}
					gGL.popMatrix();
				}

			if (physics)
			{
				glClear(GL_DEPTH_BUFFER_BIT);
				for (U32 pass = 0; pass < 2; pass++)
				{
					if (pass == 0)
					{ //depth only pass
						gGL.setColorMask(false, false);
					}
					else
					{
						gGL.setColorMask(true, true);
					}

					//enable alpha blending on second pass but not first pass
					LLGLState blend(GL_BLEND, pass);

					gGL.blendFunc(LLRender::BF_SOURCE_ALPHA, LLRender::BF_ONE_MINUS_SOURCE_ALPHA);

					for (LLMeshUploadThread::instance_list::iterator iter = mUploadData.begin(); iter != mUploadData.end(); ++iter)
					{
						LLModelInstance& instance = *iter;

						LLModel* model = instance.mLOD[LLModel::LOD_PHYSICS];

						if (!model)
						{
							continue;
						}

						gGL.pushMatrix();
						LLMatrix4 mat = instance.mTransform;

						gGL.multMatrix((GLfloat*)mat.mMatrix);


						bool render_mesh = true;
						LLPhysicsDecomp* decomp = gMeshRepo.mDecompThread;
						if (decomp)
						{
							LLMutexLock(decomp->mMutex);

							LLModel::Decomposition& physics = model->mPhysics;

							if (!physics.mHull.empty())
							{
								render_mesh = false;

								if (physics.mMesh.empty())
								{ //build vertex buffer for physics mesh
									gMeshRepo.buildPhysicsMesh(physics);
								}

								if (!physics.mMesh.empty())
								{ //render hull instead of mesh
									for (U32 i = 0; i < physics.mMesh.size(); ++i)
									{
										if (explode > 0.f)
										{
											gGL.pushMatrix();

											LLVector3 offset = model->mHullCenter[i] - model->mCenterOfHullCenters;
											offset *= explode;

											gGL.translatef(offset.mV[0], offset.mV[1], offset.mV[2]);
										}

										static std::vector<LLColor4U> hull_colors;

										if (i + 1 >= hull_colors.size())
										{
											hull_colors.push_back(LLColor4U(rand() % 128 + 127, rand() % 128 + 127, rand() % 128 + 127, 128));
										}

										gGL.diffuseColor4ubv(hull_colors[i].mV);
										LLVertexBuffer::drawArrays(LLRender::TRIANGLES, physics.mMesh[i].mPositions, physics.mMesh[i].mNormals);

										if (explode > 0.f)
										{
											gGL.popMatrix();
										}
									}
								}
							}
						}

						if (render_mesh)
						{
							if (mVertexBuffer[LLModel::LOD_PHYSICS].empty())
							{
								genBuffers(LLModel::LOD_PHYSICS, false);
							}

							U32 num_models = mVertexBuffer[LLModel::LOD_PHYSICS][model].size();
							if (pass > 0){
								for (U32 i = 0; i < num_models; ++i)
								{
									LLVertexBuffer* buffer = mVertexBuffer[LLModel::LOD_PHYSICS][model][i];

									gGL.getTexUnit(0)->unbind(LLTexUnit::TT_TEXTURE);
									gGL.diffuseColor4fv(phys_fill_col().mV);

									buffer->setBuffer(type_mask & buffer->getTypeMask());
									buffer->drawRange(LLRender::TRIANGLES, 0, buffer->getNumVerts() - 1, buffer->getNumIndices(), 0);

									gGL.diffuseColor4fv(phys_edge_col().mV);
									glLineWidth(phys_edge_width);
									glPolygonMode(GL_FRONT_AND_BACK, GL_LINE);
									buffer->drawRange(LLRender::TRIANGLES, 0, buffer->getNumVerts() - 1, buffer->getNumIndices(), 0);

									glPolygonMode(GL_FRONT_AND_BACK, GL_FILL);
									glLineWidth(1.f);
								}
							}
						}

						gGL.popMatrix();
					}

					// only do this if mDegenerate was set in the preceding mesh checks [Check this if the ordering ever breaks]
					if (pass > 0 && mHasDegenerate)
					{
						glLineWidth(deg_edge_width);
						glPointSize(deg_point_size);
						//show degenerate triangles
						LLGLDepthTest depth(GL_TRUE, GL_TRUE, GL_ALWAYS);
						LLGLDisable cull(GL_CULL_FACE);
						const LLVector4a scale(0.5f);

						for (LLMeshUploadThread::instance_list::iterator iter = mUploadData.begin(); iter != mUploadData.end(); ++iter)
						{
							LLModelInstance& instance = *iter;

							LLModel* model = instance.mLOD[LLModel::LOD_PHYSICS];

							if (!model)
							{
								continue;
							}

							gGL.pushMatrix();
							LLMatrix4 mat = instance.mTransform;

							gGL.multMatrix((GLfloat*)mat.mMatrix);


							LLPhysicsDecomp* decomp = gMeshRepo.mDecompThread;
							if (decomp)
							{
								LLMutexLock(decomp->mMutex);

								LLModel::Decomposition& physics = model->mPhysics;

								if (physics.mHull.empty())
								{
									if (mVertexBuffer[LLModel::LOD_PHYSICS].empty())
									{
										genBuffers(LLModel::LOD_PHYSICS, false);
									}

									auto num_degenerate = 0;
									auto num_models = mVertexBuffer[LLModel::LOD_PHYSICS][model].size();
									for (U32 v = 0; v < num_models; ++v)
									{
										LLVertexBuffer* buffer = mVertexBuffer[LLModel::LOD_PHYSICS][model][v];
										if(buffer->getNumVerts() < 3)continue;

										buffer->setBuffer(type_mask & buffer->getTypeMask());

										LLStrider<LLVector3> pos_strider;
										buffer->getVertexStrider(pos_strider, 0);
										LLVector4a* pos = (LLVector4a*)pos_strider.get();

										LLStrider<U16> idx;
										buffer->getIndexStrider(idx, 0);

										LLVector4a v1, v2, v3;
										for (U32 indices_offset = 0; indices_offset < buffer->getNumIndices(); indices_offset += 3)
										{
											v1.setMul(pos[*idx++], scale);
											v2.setMul(pos[*idx++], scale);
											v3.setMul(pos[*idx++], scale);

											if (ll_is_degenerate(v1, v2, v3))
											{
												num_degenerate++;
												glPolygonMode(GL_FRONT_AND_BACK, GL_LINE);
												gGL.diffuseColor3fv(deg_edge_col().mV);
												buffer->drawRange(LLRender::TRIANGLES, 0, 2, 3, indices_offset);
												buffer->drawRange(LLRender::POINTS, 0, 2, 3, indices_offset);
												glPolygonMode(GL_FRONT_AND_BACK, GL_FILL);
												gGL.diffuseColor3fv(deg_fill_col().mV);
												buffer->drawRange(LLRender::TRIANGLES, 0, 2, 3, indices_offset);
											}
										}
									}
								}
							}

							gGL.popMatrix();
						}
						glLineWidth(1.f);
						glPointSize(1.f);
						gPipeline.enableLightsPreview();
						gGL.setSceneBlendType(LLRender::BT_ALPHA);
					}
				}
			}
		}
		else
		{
			target_pos = getPreviewAvatar()->getPositionAgent();

			LLViewerCamera::getInstance()->setOriginAndLookAt(
															  target_pos + ((LLVector3(mCameraDistance, 0.f, 0.f) + offset) * av_rot),		// camera
															  LLVector3::z_axis,																	// up
															  target_pos);											// point of interest

			for (LLModelLoader::scene::iterator iter = mScene[mPreviewLOD].begin(); iter != mScene[mPreviewLOD].end(); ++iter)
			{
				for (LLModelLoader::model_instance_list::iterator model_iter = iter->second.begin(); model_iter != iter->second.end(); ++model_iter)
				{
					LLModelInstance& instance = *model_iter;
					LLModel* model = instance.mModel;

					if (!model->mSkinWeights.empty())
					{
						for (U32 i = 0, e = mVertexBuffer[mPreviewLOD][model].size(); i < e; ++i)
						{
							LLVertexBuffer* buffer = mVertexBuffer[mPreviewLOD][model][i];

							const LLVolumeFace& face = model->getVolumeFace(i);

							LLStrider<LLVector3> position;
							buffer->getVertexStrider(position);

							// <FS:Ansariel> Vectorized Weight4Strider and ClothWeightStrider by Drake Arconis
							//LLStrider<LLVector4> weight;
							LLStrider<LLVector4a> weight;
							buffer->getWeight4Strider(weight);

							//quick 'n dirty software vertex skinning

							//build matrix palette
							//<FS:Beq> use Mat4a part of the caching changes, no point in using the cache itself in the preview though.
							//LLMatrix4 mat[LL_MAX_JOINTS_PER_MESH_OBJECT];
							LLMatrix4a mat[LL_MAX_JOINTS_PER_MESH_OBJECT];
							const LLMeshSkinInfo *skin = &model->mSkinInfo;
							U32 count = LLSkinningUtil::getMeshJointCount(skin);
							//LLSkinningUtil::initSkinningMatrixPalette((LLMatrix4*)mat, count,
							//											skin, getPreviewAvatar());
                            LLSkinningUtil::initSkinningMatrixPalette(mat, count,
                                                                      skin, getPreviewAvatar());
							//</FS:Beq>
                            LLMatrix4a bind_shape_matrix;
                            bind_shape_matrix.loadu(skin->mBindShapeMatrix);
                            U32 max_joints = LLSkinningUtil::getMaxJointCount();
							for (U32 j = 0; j < buffer->getNumVerts(); ++j)
							{
                                LLMatrix4a final_mat;
                                // <FS:Ansariel> Vectorized Weight4Strider and ClothWeightStrider by Drake Arconis
                                //F32 *wptr = weight[j].mV;
                                F32 *wptr = weight[j].getF32ptr();
                                // </FS:Ansariel>
                                LLSkinningUtil::getPerVertexSkinMatrix(wptr, mat, true, final_mat, max_joints);

								//VECTORIZE THIS
                                LLVector4a& v = face.mPositions[j];

                                LLVector4a t;
                                LLVector4a dst;
                                bind_shape_matrix.affineTransform(v, t);
                                final_mat.affineTransform(t, dst);

								position[j][0] = dst[0];
								position[j][1] = dst[1];
								position[j][2] = dst[2];
							}
							
							// <FS:ND> FIRE-13465 Make sure there's a material set before dereferencing it
							if( instance.mModel->mMaterialList.size() > i &&
								instance.mMaterial.end() != instance.mMaterial.find( instance.mModel->mMaterialList[ i ] ) )
							{
							// </FS:ND>

							llassert(model->mMaterialList.size() > i); 
							const std::string& binding = instance.mModel->mMaterialList[i];
							const LLImportMaterial& material = instance.mMaterial[binding];

							buffer->setBuffer(type_mask & buffer->getTypeMask());
							gGL.diffuseColor4fv(material.mDiffuseColor.mV);
							gGL.getTexUnit(0)->unbind(LLTexUnit::TT_TEXTURE);

							// Find the tex for this material, bind it, and add it to our set
							//
							LLViewerFetchedTexture* tex = bindMaterialDiffuseTexture(material);
							if (tex)
							{
								mTextureSet.insert(tex);
							}
							
							} else  // <FS:ND> FIRE-13465 Make sure there's a material set before dereferencing it, if none, set buffer type and unbind texture.
							{
								buffer->setBuffer(type_mask & buffer->getTypeMask());
								gGL.getTexUnit(0)->unbind(LLTexUnit::TT_TEXTURE);
							} // </FS:ND>
						
							buffer->draw(LLRender::TRIANGLES, buffer->getNumIndices(), 0);

							if (edges)
							{
								gGL.diffuseColor4fv(edge_col().mV);
								glLineWidth(edge_width);
								glPolygonMode(GL_FRONT_AND_BACK, GL_LINE);
								buffer->draw(LLRender::TRIANGLES, buffer->getNumIndices(), 0);
								glPolygonMode(GL_FRONT_AND_BACK, GL_FILL);
								glLineWidth(1.f);
							}
						}
					}
				}
			}

			if (joint_positions)
			{
				LLGLSLShader* shader = LLGLSLShader::sCurBoundShaderPtr;
				if (shader)
				{
					gDebugProgram.bind();
				}
				getPreviewAvatar()->renderCollisionVolumes();
				getPreviewAvatar()->renderBones();
				if (shader)
				{
					shader->bind();
				}
			}

		}
	}

	if (use_shaders)
	{
		gObjectPreviewProgram.unbind();
	}

	gGL.popMatrix();

	return TRUE;
}

//-----------------------------------------------------------------------------
// refresh()
//-----------------------------------------------------------------------------
void LLModelPreview::refresh()
{
	mNeedsUpdate = TRUE;
}

//-----------------------------------------------------------------------------
// rotate()
//-----------------------------------------------------------------------------
void LLModelPreview::rotate(F32 yaw_radians, F32 pitch_radians)
{
	mCameraYaw = mCameraYaw + yaw_radians;

	mCameraPitch = llclamp(mCameraPitch + pitch_radians, F_PI_BY_TWO * -0.8f, F_PI_BY_TWO * 0.8f);
}

//-----------------------------------------------------------------------------
// zoom()
//-----------------------------------------------------------------------------
void LLModelPreview::zoom(F32 zoom_amt)
{
	F32 new_zoom = mCameraZoom+zoom_amt;
	// TODO: stop clamping in render
	static LLCachedControl<F32> zoom_limit(gSavedSettings, "MeshPreviewZoomLimit");
	mCameraZoom	= llclamp(new_zoom, 1.f, zoom_limit());
}

void LLModelPreview::pan(F32 right, F32 up)
{
	mCameraOffset.mV[VY] = llclamp(mCameraOffset.mV[VY] + right * mCameraDistance / mCameraZoom, -1.f, 1.f);
	mCameraOffset.mV[VZ] = llclamp(mCameraOffset.mV[VZ] + up * mCameraDistance / mCameraZoom, -1.f, 1.f);
}

void LLModelPreview::setPreviewLOD(S32 lod)
{
	lod = llclamp(lod, 0, (S32) LLModel::LOD_HIGH);

	if (lod != mPreviewLOD)
	{
		mPreviewLOD = lod;

		LLComboBox* combo_box = mFMP->getChild<LLComboBox>("preview_lod_combo");
		combo_box->setCurrentByIndex((NUM_LOD-1)-mPreviewLOD); // combo box list of lods is in reverse order
		mFMP->childSetValue("lod_file_" + lod_name[mPreviewLOD], mLODFile[mPreviewLOD]);

		// <FS:Ansariel> Doesn't exist as of 16-06-2017
		//LLComboBox* combo_box2 = mFMP->getChild<LLComboBox>("preview_lod_combo2");
		//combo_box2->setCurrentByIndex((NUM_LOD-1)-mPreviewLOD); // combo box list of lods is in reverse order
		//
		//LLComboBox* combo_box3 = mFMP->getChild<LLComboBox>("preview_lod_combo3");
		//combo_box3->setCurrentByIndex((NUM_LOD-1)-mPreviewLOD); // combo box list of lods is in reverse order
		// </FS:Ansariel>

		LLColor4 highlight_color = LLUIColorTable::instance().getColor("MeshImportTableHighlightColor");
		LLColor4 normal_color = LLUIColorTable::instance().getColor("MeshImportTableNormalColor");

		for (S32 i = 0; i <= LLModel::LOD_HIGH; ++i)
		{
			const LLColor4& color = (i == lod) ? highlight_color : normal_color;

			mFMP->childSetColor(lod_status_name[i], color);
			mFMP->childSetColor(lod_label_name[i], color);
			mFMP->childSetColor(lod_triangles_name[i], color);
			mFMP->childSetColor(lod_vertices_name[i], color);
		}
	}
	refresh();
	updateStatusMessages();
}

void LLFloaterModelPreview::onBrowseLOD(S32 lod)
{
	assert_main_thread();

	loadModel(lod);
}

//static
void LLFloaterModelPreview::onReset(void* user_data)
{
	assert_main_thread();

	LLFloaterModelPreview* fmp = (LLFloaterModelPreview*) user_data;
	fmp->childDisable("reset_btn");
	LLModelPreview* mp = fmp->mModelPreview;
	std::string filename = mp->mLODFile[LLModel::LOD_HIGH]; 

	fmp->resetDisplayOptions();
	//reset model preview
	fmp->initModelPreview();

	mp = fmp->mModelPreview;
	mp->loadModel(filename,LLModel::LOD_HIGH,true);
}

//static
void LLFloaterModelPreview::onUpload(void* user_data)
{
	assert_main_thread();

	LLFloaterModelPreview* mp = (LLFloaterModelPreview*) user_data;

	mp->mUploadBtn->setEnabled(false);

	mp->mModelPreview->rebuildUploadData();

	bool upload_skinweights = mp->childGetValue("upload_skin").asBoolean();
	bool upload_joint_positions = mp->childGetValue("upload_joints").asBoolean();
    bool lock_scale_if_joint_position = mp->childGetValue("lock_scale_if_joint_position").asBoolean();

	if (gSavedSettings.getBOOL("MeshImportUseSLM"))
	{
        mp->mModelPreview->saveUploadData(upload_skinweights, upload_joint_positions, lock_scale_if_joint_position);
    }

	gMeshRepo.uploadModel(mp->mModelPreview->mUploadData, mp->mModelPreview->mPreviewScale,
						  mp->childGetValue("upload_textures").asBoolean(), 
                          upload_skinweights, upload_joint_positions, lock_scale_if_joint_position, 
                          mp->mUploadModelUrl,
						  true, LLHandle<LLWholeModelFeeObserver>(), mp->getWholeModelUploadObserverHandle());
}


void LLFloaterModelPreview::refresh()
{
	sInstance->toggleCalculateButton(true);
	sInstance->mModelPreview->mDirty = true;
}

//static
void LLModelPreview::textureLoadedCallback(
    BOOL success,
    LLViewerFetchedTexture *src_vi,
    LLImageRaw* src,
    LLImageRaw* src_aux,
    S32 discard_level,
    BOOL final,
    void* userdata )
{
	LLModelPreview* preview = (LLModelPreview*) userdata;
	preview->refresh();

	if(final && preview->mModelLoader)
	{
		if(preview->mModelLoader->mNumOfFetchingTextures > 0)
		{
			preview->mModelLoader->mNumOfFetchingTextures-- ;
		}
	}
}

// static
bool LLModelPreview::lodQueryCallback()
{
    // not the best solution, but model preview belongs to floater
    // so it is an easy way to check that preview still exists.
    LLFloaterModelPreview* fmp = LLFloaterModelPreview::sInstance;
    if (fmp && fmp->mModelPreview)
    {
        LLModelPreview* preview = fmp->mModelPreview;
        if (preview->mLodsQuery.size() > 0)
        {
            S32 lod = preview->mLodsQuery.back();
            preview->mLodsQuery.pop_back();
            preview->genLODs(lod);

            // return false to continue cycle
            return false;
        }
    }
    // nothing to process
    return true;
}

void LLModelPreview::onLODParamCommit(S32 lod, bool enforce_tri_limit)
{
	if (!mLODFrozen)
	{
		genLODs(lod, 3, enforce_tri_limit);
		refresh();
	}
}

LLFloaterModelPreview::DecompRequest::DecompRequest(const std::string& stage, LLModel* mdl)
{
	mStage = stage;
	mContinue = 1;
	mModel = mdl;
	mDecompID = &mdl->mDecompID;
	mParams = sInstance->mDecompParams;

	//copy out positions and indices
	assignData(mdl) ;	
}

void LLFloaterModelPreview::setStatusMessage(const std::string& msg)
{
	LLMutexLock lock(mStatusLock);
	mStatusMessage = msg;
}

void LLFloaterModelPreview::toggleCalculateButton()
{
	toggleCalculateButton(true);
}

void LLFloaterModelPreview::toggleCalculateButton(bool visible)
{
	mCalculateBtn->setVisible(visible);

	bool uploadingSkin		     = childGetValue("upload_skin").asBoolean();
	bool uploadingJointPositions = childGetValue("upload_joints").asBoolean();
	if ( uploadingSkin )
	{
		//Disable the calculate button *if* the rig is invalid - which is determined during the critiquing process
		if ( uploadingJointPositions && !mModelPreview->isRigValidForJointPositionUpload() )
		{
			mCalculateBtn->setVisible( false );
		}
	}
	
	mUploadBtn->setVisible(!visible);
	mUploadBtn->setEnabled(isModelUploadAllowed());

	if (visible)
	{
		std::string tbd = getString("tbd");
		childSetTextArg("prim_weight", "[EQ]", tbd);
		childSetTextArg("download_weight", "[ST]", tbd);
		childSetTextArg("server_weight", "[SIM]", tbd);
		childSetTextArg("physics_weight", "[PH]", tbd);
		childSetTextArg("upload_fee", "[FEE]", tbd);
		std::string dashes = hasString("--") ? getString("--") : "--";
		childSetTextArg("price_breakdown", "[STREAMING]", dashes);
		childSetTextArg("price_breakdown", "[PHYSICS]", dashes);
		childSetTextArg("price_breakdown", "[INSTANCES]", dashes);
		childSetTextArg("price_breakdown", "[TEXTURES]", dashes);
		childSetTextArg("price_breakdown", "[MODEL]", dashes);
		childSetTextArg("physics_breakdown", "[PCH]", dashes);
		childSetTextArg("physics_breakdown", "[PM]", dashes);
		childSetTextArg("physics_breakdown", "[PHU]", dashes);
	}
}

void LLFloaterModelPreview::onLoDSourceCommit(S32 lod)
{
	mModelPreview->updateLodControls(lod);
	refresh();

	LLComboBox* lod_source_combo = getChild<LLComboBox>("lod_source_" + lod_name[lod]);
	if (lod_source_combo->getCurrentIndex() == LLModelPreview::GENERATE)
	{ //rebuild LoD to update triangle counts
		onLODParamCommit(lod, true);
	}
}

void LLFloaterModelPreview::resetDisplayOptions()
{
	std::map<std::string,bool>::iterator option_it = mModelPreview->mViewOption.begin();

	for(;option_it != mModelPreview->mViewOption.end(); ++option_it)
	{
		LLUICtrl* ctrl = getChild<LLUICtrl>(option_it->first);
		ctrl->setValue(false);
	}
}

void LLFloaterModelPreview::onModelPhysicsFeeReceived(const LLSD& result, std::string upload_url)
{
	mModelPhysicsFee = result;
	mModelPhysicsFee["url"] = upload_url;

	doOnIdleOneTime(boost::bind(&LLFloaterModelPreview::handleModelPhysicsFeeReceived,this));
}

void LLFloaterModelPreview::handleModelPhysicsFeeReceived()
{
	const LLSD& result = mModelPhysicsFee;
	mUploadModelUrl = result["url"].asString();

	childSetTextArg("prim_weight", "[EQ]", llformat("%0.3f", result["resource_cost"].asReal()));
	childSetTextArg("download_weight", "[ST]", llformat("%0.3f", result["model_streaming_cost"].asReal()));
	childSetTextArg("server_weight", "[SIM]", llformat("%0.3f", result["simulation_cost"].asReal()));
	childSetTextArg("physics_weight", "[PH]", llformat("%0.3f", result["physics_cost"].asReal()));
	childSetTextArg("upload_fee", "[FEE]", llformat("%d", result["upload_price"].asInteger()));
	childSetTextArg("price_breakdown", "[STREAMING]", llformat("%d", result["upload_price_breakdown"]["mesh_streaming"].asInteger()));
	childSetTextArg("price_breakdown", "[PHYSICS]", llformat("%d", result["upload_price_breakdown"]["mesh_physics"].asInteger()));
	childSetTextArg("price_breakdown", "[INSTANCES]", llformat("%d", result["upload_price_breakdown"]["mesh_instance"].asInteger()));
	childSetTextArg("price_breakdown", "[TEXTURES]", llformat("%d", result["upload_price_breakdown"]["texture"].asInteger()));
	childSetTextArg("price_breakdown", "[MODEL]", llformat("%d", result["upload_price_breakdown"]["model"].asInteger()));

	childSetTextArg("physics_breakdown", "[PCH]", llformat("%0.3f", result["model_physics_cost"]["hull"].asReal()));
	childSetTextArg("physics_breakdown", "[PM]", llformat("%0.3f", result["model_physics_cost"]["mesh"].asReal()));
	childSetTextArg("physics_breakdown", "[PHU]", llformat("%0.3f", result["model_physics_cost"]["decomposition"].asReal()));
	childSetTextArg("streaming_breakdown", "[STR_TOTAL]", llformat("%d", result["streaming_cost"].asInteger()));
	childSetTextArg("streaming_breakdown", "[STR_HIGH]", llformat("%d", result["streaming_params"]["high_lod"].asInteger()));
	childSetTextArg("streaming_breakdown", "[STR_MED]", llformat("%d", result["streaming_params"]["medium_lod"].asInteger()));
	childSetTextArg("streaming_breakdown", "[STR_LOW]", llformat("%d", result["streaming_params"]["low_lod"].asInteger()));
	childSetTextArg("streaming_breakdown", "[STR_LOWEST]", llformat("%d", result["streaming_params"]["lowest_lod"].asInteger()));

	childSetVisible("upload_fee", true);
	childSetVisible("price_breakdown", true);
	mUploadBtn->setEnabled(isModelUploadAllowed());
}

void LLFloaterModelPreview::setModelPhysicsFeeErrorStatus(S32 status, const std::string& reason)
{
	LL_WARNS() << "LLFloaterModelPreview::setModelPhysicsFeeErrorStatus(" << status << " : " << reason << ")" << LL_ENDL;
	doOnIdleOneTime(boost::bind(&LLFloaterModelPreview::toggleCalculateButton, this, true));
}

/*virtual*/ 
void LLFloaterModelPreview::onModelUploadSuccess()
{
	assert_main_thread();
	closeFloater(false);
}

/*virtual*/ 
void LLFloaterModelPreview::onModelUploadFailure()
{
	assert_main_thread();
	toggleCalculateButton(true);
	mUploadBtn->setEnabled(true);
}

bool LLFloaterModelPreview::isModelUploadAllowed()
{
	bool allow_upload = mHasUploadPerm && !mUploadModelUrl.empty();
	if (mModelPreview)
	{
		allow_upload &= mModelPreview->mModelNoErrors;
	}
	return allow_upload;
}

S32 LLFloaterModelPreview::DecompRequest::statusCallback(const char* status, S32 p1, S32 p2)
{
	if (mContinue)
	{
		setStatusMessage(llformat("%s: %d/%d", status, p1, p2));
		if (LLFloaterModelPreview::sInstance)
		{
			LLFloaterModelPreview::sInstance->setStatusMessage(mStatusMessage);
		}
	}

	return mContinue;
}

void LLFloaterModelPreview::DecompRequest::completed()
{ //called from the main thread
	if (mContinue)
	{
		mModel->setConvexHullDecomposition(mHull);

		if (sInstance)
		{
			if (mContinue)
			{
				if (sInstance->mModelPreview)
				{
					sInstance->mModelPreview->mDirty = true;
					LLFloaterModelPreview::sInstance->mModelPreview->refresh();
				}
			}

			sInstance->mCurRequest.erase(this);
		}
	}
	else if (sInstance)
	{
		llassert(sInstance->mCurRequest.find(this) == sInstance->mCurRequest.end());
	}
}

void dump_llsd_to_file(const LLSD& content, std::string filename);

void LLFloaterModelPreview::onPermissionsReceived(const LLSD& result)
{
	dump_llsd_to_file(result,"perm_received.xml");
	std::string upload_status = result["mesh_upload_status"].asString();
	// BAP HACK: handle "" for case that  MeshUploadFlag cap is broken.
	mHasUploadPerm = (("" == upload_status) || ("valid" == upload_status));

    if (!mHasUploadPerm) 
    {
        LL_WARNS() << "Upload permission set to false because upload_status=\"" << upload_status << "\"" << LL_ENDL;
    }
    else if (mHasUploadPerm && mUploadModelUrl.empty())
    {
        LL_WARNS() << "Upload permission set to true but uploadModelUrl is empty!" << LL_ENDL;
    }

	// isModelUploadAllowed() includes mHasUploadPerm
	mUploadBtn->setEnabled(isModelUploadAllowed());
	getChild<LLTextBox>("warning_title")->setVisible(!mHasUploadPerm);
	getChild<LLTextBox>("warning_message")->setVisible(!mHasUploadPerm);
}

void LLFloaterModelPreview::setPermissonsErrorStatus(S32 status, const std::string& reason)
{
	LL_WARNS() << "LLFloaterModelPreview::setPermissonsErrorStatus(" << status << " : " << reason << ")" << LL_ENDL;

	LLNotificationsUtil::add("MeshUploadPermError");
}

bool LLFloaterModelPreview::isModelLoading()
{
	if(mModelPreview)
	{
		return mModelPreview->mLoading;
	}
	return false;
}
<|MERGE_RESOLUTION|>--- conflicted
+++ resolved
@@ -465,17 +465,10 @@
 	{
 		delete mModelPreview;
 	}
-<<<<<<< HEAD
-	
+
 	S32 tex_width = 512;
 	S32 tex_height = 512;
-	
-=======
-
-	S32 tex_width = 512;
-	S32 tex_height = 512;
-
->>>>>>> fa15830e
+
 	S32 max_width = llmin(gSavedSettings.getS32("PreviewRenderSize"), (S32)gPipeline.mScreenWidth);
 	S32 max_height = llmin(gSavedSettings.getS32("PreviewRenderSize"), (S32)gPipeline.mScreenHeight);
 	
@@ -487,13 +480,8 @@
 	{
 		tex_height <<= 1;
 	}
-<<<<<<< HEAD
-	
-	mModelPreview = new LLModelPreview(tex_width, tex_height, this);	
-=======
 
 	mModelPreview = new LLModelPreview(tex_width, tex_height, this);
->>>>>>> fa15830e
 	mModelPreview->setPreviewTarget(16.f);
 	mModelPreview->setDetailsCallback(boost::bind(&LLFloaterModelPreview::setDetails, this, _1, _2, _3, _4, _5));
 	mModelPreview->setModelUpdatedCallback(boost::bind(&LLFloaterModelPreview::toggleCalculateButton, this, _1));
@@ -1376,11 +1364,7 @@
 //-----------------------------------------------------------------------------
 
 LLModelPreview::LLModelPreview(S32 width, S32 height, LLFloater* fmp)
-<<<<<<< HEAD
-: LLViewerDynamicTexture(width, height, 3, ORDER_MIDDLE, FALSE)
-=======
 : LLViewerDynamicTexture(width, height, 3, ORDER_MIDDLE, FALSE), LLMutex()
->>>>>>> fa15830e
 , mLodsQuery()
 , mLodsWithParsingError()
 , mPelvisZOffset( 0.0f )
