--- conflicted
+++ resolved
@@ -105,29 +105,12 @@
 		return;
 	}
 
-<<<<<<< HEAD
-	// <FS:ND> Chrashfix, Region can be 0 here.
-
-	// if (unvalidated_content[0]["regionID"].asUUID() != gAgent.getRegion()->getRegionID())
-	// {
-	// 	LL_WARNS("WindlightCaps") << "Not in the region from where this data was received (wanting "
-	// 		<< gAgent.getRegion()->getRegionID() << " but got " << unvalidated_content[0]["regionID"].asUUID()
-	// 		<< ") - ignoring..." << LL_ENDL;
-	// 	return;
-	// }
-
 	LLUUID regionId;
 	if( gAgent.getRegion() )
+	{
 		regionId = gAgent.getRegion()->getRegionID();
-
-=======
-	LLUUID regionId;
-	if( gAgent.getRegion() )
-	{
-		regionId = gAgent.getRegion()->getRegionID();
 	}
 	
->>>>>>> 2206653f
 	if (unvalidated_content[0]["regionID"].asUUID() != regionId )
 	{
 		LL_WARNS("WindlightCaps") << "Not in the region from where this data was received (wanting "
@@ -135,8 +118,6 @@
 			<< ") - ignoring..." << LL_ENDL;
 		return;
 	}
-
-	// </FS:ND>
 
 	LLEnvManagerNew::getInstance()->onRegionSettingsResponse(unvalidated_content);
 }
