--- conflicted
+++ resolved
@@ -45,26 +45,6 @@
 	friend class FSFloaterTeleportHistory;
 
 public:
-<<<<<<< HEAD
-	// *TODO: derive from LLListContextMenu?
-	class ContextMenu
-	{
-	public:
-		ContextMenu();
-		void show(LLView* spawning_view, S32 index, S32 x, S32 y);
-
-	private:
-		LLContextMenu* createMenu();
-		void onUserAction(const LLSD& userdata);
-
-		static void gotSLURLCallback(const std::string& slurl);
-
-		LLContextMenu* mMenu;
-		S32 mIndex;
-	};
-
-=======
->>>>>>> 9c8bc82c
 	LLTeleportHistoryPanel();
 	virtual ~LLTeleportHistoryPanel();
 
@@ -114,12 +94,8 @@
 	void showTeleportHistory();
 	void handleItemSelect(LLFlatListView* );
 	LLFlatListView* getFlatListViewFromTab(LLAccordionCtrlTab *);
-<<<<<<< HEAD
-	void onGearButtonClicked();
-=======
 	static void gotSLURLCallback(const std::string& slurl);
 	void onGearMenuAction(const LLSD& userdata);
->>>>>>> 9c8bc82c
 	bool isActionEnabled(const LLSD& userdata) const;
 
 	void setAccordionCollapsedByUser(LLUICtrl* acc_tab, bool collapsed);
@@ -141,13 +117,9 @@
 	item_containers_t mItemContainers;
 
 	LLContextMenu*			mAccordionTabMenu;
-<<<<<<< HEAD
-	LLHandle<LLView>		mGearMenuHandle;
-=======
 
     LLToggleableMenu*			mGearItemMenu;
     LLToggleableMenu*			mSortingMenu;
->>>>>>> 9c8bc82c
 
 	boost::signals2::connection mTeleportHistoryChangedConnection;
 
