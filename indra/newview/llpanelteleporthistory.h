/**
 * @file llpanelteleporthistory.h
 * @brief Teleport history represented by a scrolling list
 * class definition
 *
 * $LicenseInfo:firstyear=2009&license=viewerlgpl$
 * Second Life Viewer Source Code
 * Copyright (C) 2010, Linden Research, Inc.
 *
 * This library is free software; you can redistribute it and/or
 * modify it under the terms of the GNU Lesser General Public
 * License as published by the Free Software Foundation;
 * version 2.1 of the License only.
 *
 * This library is distributed in the hope that it will be useful,
 * but WITHOUT ANY WARRANTY; without even the implied warranty of
 * MERCHANTABILITY or FITNESS FOR A PARTICULAR PURPOSE.  See the GNU
 * Lesser General Public License for more details.
 *
 * You should have received a copy of the GNU Lesser General Public
 * License along with this library; if not, write to the Free Software
 * Foundation, Inc., 51 Franklin Street, Fifth Floor, Boston, MA  02110-1301  USA
 *
 * Linden Research, Inc., 945 Battery Street, San Francisco, CA  94111  USA
 * $/LicenseInfo$
 */

#ifndef LL_LLPANELTELEPORTHISTORY_H
#define LL_LLPANELTELEPORTHISTORY_H

#include "lluictrlfactory.h"

#include "llpanelplacestab.h"
#include "llteleporthistory.h"
#include "llmenugl.h"

class LLTeleportHistoryStorage;
class LLAccordionCtrl;
class LLAccordionCtrlTab;
class LLFlatListView;

class LLTeleportHistoryPanel : public LLPanelPlacesTab
{
<<<<<<< HEAD
	// <FS:Ansariel> FIRE-816: Separate teleport history floater
	friend class FSFloaterTeleportHistory;
=======
    // <FS:Ansariel> FIRE-816: Separate teleport history floater
    friend class FSFloaterTeleportHistory;
>>>>>>> 1a8a5404

public:
    LLTeleportHistoryPanel();
    virtual ~LLTeleportHistoryPanel();

    bool postBuild() override;
    void draw() override;

    void onSearchEdit(const std::string& string) override;
    void onShowOnMap() override;
    void onShowProfile() override;
    void onTeleport() override;
    ///*virtual*/ void onCopySLURL();
    void onRemoveSelected() override;
    void updateVerbs() override;
    bool isSingleItemSelected() override;

    LLToggleableMenu* getSelectionMenu() override;
    LLToggleableMenu* getSortingMenu() override;
    LLToggleableMenu* getCreateMenu() override;

    bool handleDragAndDropToTrash(bool drop, EDragAndDropType cargo_type, void* cargo_data, EAcceptance* accept) override { return false; }

<<<<<<< HEAD
	// <FS:Ansariel> Separate search filter for standalone TP history
	void setIsStandAlone(bool standalone) { mIsStandAlone = standalone; }
	std::string getFilterString() { return mFilterString; }
	// </FS:Ansariel>

private:

	void onDoubleClickItem();
	void onReturnKeyPressed();
	void onAccordionTabRightClick(LLView *view, S32 x, S32 y, MASK mask);
	void onAccordionTabOpen(LLAccordionCtrlTab *tab);
	void onAccordionTabClose(LLAccordionCtrlTab *tab);
	void onExpandAllFolders();
	void onCollapseAllFolders();
// <FS:Beq> [timezone support for teleport history]
	void onTimeZoneChecked(const LLSD& userdata);
	bool isTimeZoneChecked(const LLSD& userdata);
// </FS:Beq>
	void onClearTeleportHistory();
	bool onClearTeleportHistoryDialog(const LLSD& notification, const LLSD& response);

	void refresh() override;
	void getNextTab(const LLDate& item_date, S32& curr_tab, LLDate& tab_date);
	void onTeleportHistoryChange(S32 removed_index);
	void replaceItem(S32 removed_index);
	void showTeleportHistory();
	void handleItemSelect(LLFlatListView* );
	LLFlatListView* getFlatListViewFromTab(LLAccordionCtrlTab *);
	static void gotSLURLCallback(const std::string& slurl);
	void onGearMenuAction(const LLSD& userdata);
	bool isActionEnabled(const LLSD& userdata) const;

	void setAccordionCollapsedByUser(LLUICtrl* acc_tab, bool collapsed);
	bool isAccordionCollapsedByUser(LLUICtrl* acc_tab);
	void onAccordionExpand(LLUICtrl* ctrl, const LLSD& param);

	static void confirmTeleport(S32 hist_idx);
	static bool onTeleportConfirmation(const LLSD& notification, const LLSD& response, S32 hist_idx);

	LLTeleportHistoryStorage*	mTeleportHistory;
	LLAccordionCtrl*		mHistoryAccordion;

	LLFlatListView*			mLastSelectedFlatlList;
	S32				mLastSelectedItemIndex;
	bool				mDirty;
	S32				mCurrentItem;

	typedef std::vector<LLAccordionCtrlTab*> item_containers_t;
	item_containers_t mItemContainers;

	LLContextMenu*			mAccordionTabMenu;

    LLToggleableMenu*			mGearItemMenu;
    LLToggleableMenu*			mSortingMenu;

	boost::signals2::connection mTeleportHistoryChangedConnection;

	// </FS:Ansariel> Separate search filter for standalone TP history
	bool		mIsStandAlone;
	std::string	mFilterString;
	// </FS:Ansariel>
=======
    // <FS:Ansariel> Separate search filter for standalone TP history
    void setIsStandAlone(bool standalone) { mIsStandAlone = standalone; }
    std::string getFilterString() { return mFilterString; }
    // </FS:Ansariel>

private:

    void onDoubleClickItem();
    void onReturnKeyPressed();
    void onAccordionTabRightClick(LLView *view, S32 x, S32 y, MASK mask);
    void onAccordionTabOpen(LLAccordionCtrlTab *tab);
    void onAccordionTabClose(LLAccordionCtrlTab *tab);
    void onExpandAllFolders();
    void onCollapseAllFolders();
// <FS:Beq> [timezone support for teleport history]
    void onTimeZoneChecked(const LLSD& userdata);
    bool isTimeZoneChecked(const LLSD& userdata);
// </FS:Beq>
    void onClearTeleportHistory();
    bool onClearTeleportHistoryDialog(const LLSD& notification, const LLSD& response);

    void refresh() override;
    void getNextTab(const LLDate& item_date, S32& curr_tab, LLDate& tab_date);
    void onTeleportHistoryChange(S32 removed_index);
    void replaceItem(S32 removed_index);
    void showTeleportHistory();
    void handleItemSelect(LLFlatListView* );
    LLFlatListView* getFlatListViewFromTab(LLAccordionCtrlTab *);
    static void gotSLURLCallback(const std::string& slurl);
    void onGearMenuAction(const LLSD& userdata);
    bool isActionEnabled(const LLSD& userdata) const;

    void setAccordionCollapsedByUser(LLUICtrl* acc_tab, bool collapsed);
    bool isAccordionCollapsedByUser(LLUICtrl* acc_tab);
    void onAccordionExpand(LLUICtrl* ctrl, const LLSD& param);

    static void confirmTeleport(S32 hist_idx);
    static bool onTeleportConfirmation(const LLSD& notification, const LLSD& response, S32 hist_idx);

    LLTeleportHistoryStorage*   mTeleportHistory;
    LLAccordionCtrl*        mHistoryAccordion;

    LLFlatListView*         mLastSelectedFlatlList;
    S32             mLastSelectedItemIndex;
    bool                mDirty;
    S32             mCurrentItem;

    typedef std::vector<LLAccordionCtrlTab*> item_containers_t;
    item_containers_t mItemContainers;

    LLContextMenu*          mAccordionTabMenu;

    LLToggleableMenu*           mGearItemMenu;
    LLToggleableMenu*           mSortingMenu;

    boost::signals2::connection mTeleportHistoryChangedConnection;

    // </FS:Ansariel> Separate search filter for standalone TP history
    bool        mIsStandAlone;
    std::string mFilterString;
    // </FS:Ansariel>
>>>>>>> 1a8a5404
};



#endif //LL_LLPANELTELEPORTHISTORY_H<|MERGE_RESOLUTION|>--- conflicted
+++ resolved
@@ -41,13 +41,8 @@
 
 class LLTeleportHistoryPanel : public LLPanelPlacesTab
 {
-<<<<<<< HEAD
-	// <FS:Ansariel> FIRE-816: Separate teleport history floater
-	friend class FSFloaterTeleportHistory;
-=======
     // <FS:Ansariel> FIRE-816: Separate teleport history floater
     friend class FSFloaterTeleportHistory;
->>>>>>> 1a8a5404
 
 public:
     LLTeleportHistoryPanel();
@@ -71,69 +66,6 @@
 
     bool handleDragAndDropToTrash(bool drop, EDragAndDropType cargo_type, void* cargo_data, EAcceptance* accept) override { return false; }
 
-<<<<<<< HEAD
-	// <FS:Ansariel> Separate search filter for standalone TP history
-	void setIsStandAlone(bool standalone) { mIsStandAlone = standalone; }
-	std::string getFilterString() { return mFilterString; }
-	// </FS:Ansariel>
-
-private:
-
-	void onDoubleClickItem();
-	void onReturnKeyPressed();
-	void onAccordionTabRightClick(LLView *view, S32 x, S32 y, MASK mask);
-	void onAccordionTabOpen(LLAccordionCtrlTab *tab);
-	void onAccordionTabClose(LLAccordionCtrlTab *tab);
-	void onExpandAllFolders();
-	void onCollapseAllFolders();
-// <FS:Beq> [timezone support for teleport history]
-	void onTimeZoneChecked(const LLSD& userdata);
-	bool isTimeZoneChecked(const LLSD& userdata);
-// </FS:Beq>
-	void onClearTeleportHistory();
-	bool onClearTeleportHistoryDialog(const LLSD& notification, const LLSD& response);
-
-	void refresh() override;
-	void getNextTab(const LLDate& item_date, S32& curr_tab, LLDate& tab_date);
-	void onTeleportHistoryChange(S32 removed_index);
-	void replaceItem(S32 removed_index);
-	void showTeleportHistory();
-	void handleItemSelect(LLFlatListView* );
-	LLFlatListView* getFlatListViewFromTab(LLAccordionCtrlTab *);
-	static void gotSLURLCallback(const std::string& slurl);
-	void onGearMenuAction(const LLSD& userdata);
-	bool isActionEnabled(const LLSD& userdata) const;
-
-	void setAccordionCollapsedByUser(LLUICtrl* acc_tab, bool collapsed);
-	bool isAccordionCollapsedByUser(LLUICtrl* acc_tab);
-	void onAccordionExpand(LLUICtrl* ctrl, const LLSD& param);
-
-	static void confirmTeleport(S32 hist_idx);
-	static bool onTeleportConfirmation(const LLSD& notification, const LLSD& response, S32 hist_idx);
-
-	LLTeleportHistoryStorage*	mTeleportHistory;
-	LLAccordionCtrl*		mHistoryAccordion;
-
-	LLFlatListView*			mLastSelectedFlatlList;
-	S32				mLastSelectedItemIndex;
-	bool				mDirty;
-	S32				mCurrentItem;
-
-	typedef std::vector<LLAccordionCtrlTab*> item_containers_t;
-	item_containers_t mItemContainers;
-
-	LLContextMenu*			mAccordionTabMenu;
-
-    LLToggleableMenu*			mGearItemMenu;
-    LLToggleableMenu*			mSortingMenu;
-
-	boost::signals2::connection mTeleportHistoryChangedConnection;
-
-	// </FS:Ansariel> Separate search filter for standalone TP history
-	bool		mIsStandAlone;
-	std::string	mFilterString;
-	// </FS:Ansariel>
-=======
     // <FS:Ansariel> Separate search filter for standalone TP history
     void setIsStandAlone(bool standalone) { mIsStandAlone = standalone; }
     std::string getFilterString() { return mFilterString; }
@@ -195,7 +127,6 @@
     bool        mIsStandAlone;
     std::string mFilterString;
     // </FS:Ansariel>
->>>>>>> 1a8a5404
 };
 
 
