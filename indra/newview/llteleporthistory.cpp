--- conflicted
+++ resolved
@@ -139,85 +139,6 @@
 
 void LLTeleportHistory::updateCurrentLocation(const LLVector3d& new_pos)
 {
-<<<<<<< HEAD
-	if (!gAgent.getRegion()) return;
-
-	if (!mTeleportHistoryStorage)
-	{
-		mTeleportHistoryStorage = LLTeleportHistoryStorage::getInstance();
-	}
-	if (mRequestedItem != -1) // teleport within the history in progress?
-	{
-		mCurrentItem = mRequestedItem;
-		mRequestedItem = -1;
-	}
-	else
-	{
-		//EXT-7034
-		//skip initial update if agent avatar is no valid yet
-		//this may happen when updateCurrentLocation called while login process
-		//sometimes isAgentAvatarValid return false and in this case new_pos
-		//(which actually is gAgent.getPositionGlobal() ) is invalid
-		//if this position will be saved then teleport back will teleport user to wrong position
-		if ( !mGotInitialUpdate && !isAgentAvatarValid() )
-		{
-			return ;
-		}
-
-		// If we're getting the initial location update
-		// while we already have a (loaded) non-empty history,
-		// there's no need to purge forward items or add a new item.
-
-		if (mGotInitialUpdate || mItems.size() == 0)
-		{
-			// Purge forward items (if any).
-			if(mItems.size())
-				mItems.erase (mItems.begin() + mCurrentItem + 1, mItems.end());
-			
-			// Append an empty item to the history and make it current.
-//			mItems.push_back(LLTeleportHistoryItem("", LLVector3d()));
-//			mCurrentItem++;
-// [RLVa:KB] - Checked: 2010-09-03 (RLVa-1.2.1b) | Added: RLVa-1.2.1b
-			// Only append a new item if the list is currently empty or if not @showloc=n restricted and the last entry wasn't zero'ed out
-			if ( (mItems.size() == 0) || ((!gRlvHandler.hasBehaviour(RLV_BHVR_SHOWLOC)) && (!mItems.back().mGlobalPos.isExactlyZero())) )
-			{
-				mItems.push_back(LLTeleportHistoryItem("", LLVector3d()));
-				mCurrentItem++;
-			}
-// [RLVa:KB]
-		}
-
-		// Update current history item.
-		if (mCurrentItem < 0 || mCurrentItem >= (int) mItems.size()) // sanity check
-		{
-			LL_WARNS() << "Invalid current item. (this should not happen)" << LL_ENDL;
-			llassert(!"Invalid current teleport history item");
-			return;
-		}
-
-// [RLVa:KB] - Checked: 2010-09-03 (RLVa-1.2.1b) | Added: RLVa-1.2.1b
-		if (!gRlvHandler.hasBehaviour(RLV_BHVR_SHOWLOC))
-		{
-// [/RLVa:KB]
-			LLVector3 new_pos_local = gAgent.getPosAgentFromGlobal(new_pos);
-			mItems[mCurrentItem].mFullTitle = getCurrentLocationTitle(true, new_pos_local);
-			mItems[mCurrentItem].mTitle = getCurrentLocationTitle(false, new_pos_local);
-			mItems[mCurrentItem].mGlobalPos	= new_pos;
-			mItems[mCurrentItem].mRegionID = gAgent.getRegion()->getRegionID();
-// [RLVa:KB] - Checked: 2010-09-03 (RLVa-1.2.1b) | Added: RLVa-1.2.1b
-		}
-		else
-		{
-			mItems[mCurrentItem] = LLTeleportHistoryItem(RlvStrings::getString(RlvStringKeys::Hidden::Parcel), LLVector3d::zero);
-		}
-// [/RLVa:KB]
-	}
-
-	//dump(); // LO - removing the dump from happening every time we TP.
-	
-	if (!mGotInitialUpdate)
-		mGotInitialUpdate = true;
-=======
     if (!gAgent.getRegion()) return;
 
     if (!mTeleportHistoryStorage)
@@ -295,7 +216,6 @@
 
     if (!mGotInitialUpdate)
         mGotInitialUpdate = true;
->>>>>>> 1a8a5404
 
     // update Viewer window title with username and region name
     // if we are in "non-interactive mode" (SL-15999) or the debug
