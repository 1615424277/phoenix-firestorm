--- conflicted
+++ resolved
@@ -348,49 +348,30 @@
 
 LLFacebookPhotoPanel::~LLFacebookPhotoPanel()
 {
-<<<<<<< HEAD
-	if(mPreviewHandle.get())
-	{
-		mPreviewHandle.get()->die();
-	}
+    if (mPreviewHandle.get())
+    {
+        mPreviewHandle.get()->die();
+    }
 
 	// <FS:Ansariel> Store settings at logout
 	gSavedSettings.setS32("FSLastSnapshotToFacebookResolution", getChild<LLComboBox>("resolution_combobox")->getCurrentIndex());
 	gSavedSettings.setS32("FSLastSnapshotToFacebookWidth", getChild<LLSpinCtrl>("custom_snapshot_width")->getValue().asInteger());
 	gSavedSettings.setS32("FSLastSnapshotToFacebookHeight", getChild<LLSpinCtrl>("custom_snapshot_height")->getValue().asInteger());
 	// </FS:Ansariel>
-=======
-    if (mPreviewHandle.get())
-    {
-        mPreviewHandle.get()->die();
-    }
->>>>>>> cc7dda96
 }
 
 BOOL LLFacebookPhotoPanel::postBuild()
 {
-<<<<<<< HEAD
-	setVisibleCallback(boost::bind(&LLFacebookPhotoPanel::onVisibilityChange, this, _2));
-	
-	mResolutionComboBox = getChild<LLUICtrl>("resolution_combobox");
-	// <FS:Ansariel> Store settings at logout; Nonsense!
-	//mResolutionComboBox->setValue("[i1200,i630]"); // hardcoded defaults ftw!
-	mResolutionComboBox->setCommitCallback(boost::bind(&LLFacebookPhotoPanel::updateResolution, this, TRUE));
-	mFilterComboBox = getChild<LLUICtrl>("filters_combobox");
-	mFilterComboBox->setCommitCallback(boost::bind(&LLFacebookPhotoPanel::updateResolution, this, TRUE));
-	mRefreshBtn = getChild<LLUICtrl>("new_snapshot_btn");
-	mBtnPreview = getChild<LLButton>("big_preview_btn");
-=======
     setVisibleCallback(boost::bind(&LLFacebookPhotoPanel::onVisibilityChange, this, _2));
 
     mResolutionComboBox = getChild<LLUICtrl>("resolution_combobox");
-    mResolutionComboBox->setValue("[i1200,i630]"); // hardcoded defaults ftw!
+    // <FS:Ansariel> Store settings at logout; Nonsense!
+    //mResolutionComboBox->setValue("[i1200,i630]"); // hardcoded defaults ftw!
     mResolutionComboBox->setCommitCallback(boost::bind(&LLFacebookPhotoPanel::updateResolution, this, TRUE));
     mFilterComboBox = getChild<LLUICtrl>("filters_combobox");
     mFilterComboBox->setCommitCallback(boost::bind(&LLFacebookPhotoPanel::updateResolution, this, TRUE));
     mRefreshBtn = getChild<LLUICtrl>("new_snapshot_btn");
     mBtnPreview = getChild<LLButton>("big_preview_btn");
->>>>>>> cc7dda96
     mWorkingLabel = getChild<LLUICtrl>("working_lbl");
     mThumbnailPlaceholder = getChild<LLUICtrl>("thumbnail_placeholder");
     mCaptionTextBox = getChild<LLUICtrl>("photo_caption");
@@ -398,7 +379,6 @@
     mCancelButton = getChild<LLUICtrl>("cancel_photo_btn");
     mBigPreviewFloater = dynamic_cast<LLFloaterBigPreview*>(LLFloaterReg::getInstance("big_preview"));
 
-<<<<<<< HEAD
 	// <FS:Ansariel> FIRE-15112: Allow custom resolution for SLShare
 	getChild<LLSpinCtrl>("custom_snapshot_width")->setCommitCallback(boost::bind(&LLFacebookPhotoPanel::updateResolution, this, TRUE));
 	getChild<LLSpinCtrl>("custom_snapshot_height")->setCommitCallback(boost::bind(&LLFacebookPhotoPanel::updateResolution, this, TRUE));
@@ -409,10 +389,7 @@
 	getChild<LLSpinCtrl>("custom_snapshot_height")->setValue(gSavedSettings.getS32("FSLastSnapshotToFacebookHeight"));
 	// </FS:Ansariel>
 
-	// Update filter list
-=======
     // Update filter list
->>>>>>> cc7dda96
     std::vector<std::string> filter_list = LLImageFiltersManager::getInstance()->getFiltersList();
     LLComboBox* filterbox = static_cast<LLComboBox *>(mFilterComboBox);
     for (U32 i = 0; i < filter_list.size(); i++)
@@ -675,22 +652,21 @@
     // Note : index 0 of the filter drop down is assumed to be "No filter" in whichever locale
     std::string filter_name = (filterbox->getCurrentIndex() ? filterbox->getSimple() : "");
 
-<<<<<<< HEAD
-	LLSnapshotLivePreview * previewp = static_cast<LLSnapshotLivePreview *>(mPreviewHandle.get());
-	if (previewp && combobox->getCurrentIndex() >= 0)
-	{
+    LLSnapshotLivePreview * previewp = static_cast<LLSnapshotLivePreview *>(mPreviewHandle.get());
+    if (previewp && combobox->getCurrentIndex() >= 0)
+    {
 		// <FS:Ansariel> FIRE-15112: Allow custom resolution for SLShare; moved up
 		checkAspectRatio(width);
 
-		S32 original_width = 0 , original_height = 0 ;
-		previewp->getSize(original_width, original_height) ;
-
-		if (width == 0 || height == 0)
-		{
-			// take resolution from current window size
-			LL_DEBUGS() << "Setting preview res from window: " << gViewerWindow->getWindowWidthRaw() << "x" << gViewerWindow->getWindowHeightRaw() << LL_ENDL;
-			previewp->setSize(gViewerWindow->getWindowWidthRaw(), gViewerWindow->getWindowHeightRaw());
-		}
+        S32 original_width = 0, original_height = 0;
+        previewp->getSize(original_width, original_height);
+
+        if (width == 0 || height == 0)
+        {
+            // take resolution from current window size
+            LL_DEBUGS() << "Setting preview res from window: " << gViewerWindow->getWindowWidthRaw() << "x" << gViewerWindow->getWindowHeightRaw() << LL_ENDL;
+            previewp->setSize(gViewerWindow->getWindowWidthRaw(), gViewerWindow->getWindowHeightRaw());
+        }
 		// <FS:Ansariel> FIRE-15112: Allow custom resolution for SLShare
 		else if (width == -1 || height == -1)
 		{
@@ -708,31 +684,6 @@
 			previewp->setSize(custom_width, custom_height);
 		}
 		// </FS:Ansariel>
-		else
-		{
-			// use the resolution from the selected pre-canned drop-down choice
-			LL_DEBUGS() << "Setting preview res selected from combo: " << width << "x" << height << LL_ENDL;
-			previewp->setSize(width, height);
-		}
-
-		// <FS:Ansariel> FIRE-15112: Allow custom resolution for SLShare; moved up
-		//checkAspectRatio(width);
-
-		previewp->getSize(width, height);
-        
-=======
-    LLSnapshotLivePreview * previewp = static_cast<LLSnapshotLivePreview *>(mPreviewHandle.get());
-    if (previewp && combobox->getCurrentIndex() >= 0)
-    {
-        S32 original_width = 0, original_height = 0;
-        previewp->getSize(original_width, original_height);
-
-        if (width == 0 || height == 0)
-        {
-            // take resolution from current window size
-            LL_DEBUGS() << "Setting preview res from window: " << gViewerWindow->getWindowWidthRaw() << "x" << gViewerWindow->getWindowHeightRaw() << LL_ENDL;
-            previewp->setSize(gViewerWindow->getWindowWidthRaw(), gViewerWindow->getWindowHeightRaw());
-        }
         else
         {
             // use the resolution from the selected pre-canned drop-down choice
@@ -740,11 +691,11 @@
             previewp->setSize(width, height);
         }
 
-        checkAspectRatio(width);
+        // <FS:Ansariel> FIRE-15112: Allow custom resolution for SLShare; moved up
+        //checkAspectRatio(width);
 
         previewp->getSize(width, height);
 
->>>>>>> cc7dda96
         // Recompute quality setting
         mQuality = compute_jpeg_quality(width, height);
         previewp->setSnapshotQuality(mQuality, false);
@@ -766,11 +717,10 @@
             if (do_update)
             {
                 previewp->updateSnapshot(FALSE, TRUE);
-<<<<<<< HEAD
-				updateControls();
-			}
-		}
-	}
+                updateControls();
+            }
+        }
+    }
 
 	// <FS:Ansariel> FIRE-15112: Allow custom resolution for SLShare
 	BOOL custom_resolution = static_cast<LLComboBox *>(mResolutionComboBox)->getSelectedValue().asString() == "[i-1,i-1]";
@@ -778,49 +728,24 @@
 	getChild<LLSpinCtrl>("custom_snapshot_height")->setEnabled(custom_resolution);
 	getChild<LLCheckBoxCtrl>("keep_aspect_ratio")->setEnabled(custom_resolution);
 	// </FS:Ansariel>
-=======
-                updateControls();
-            }
-        }
-    }
->>>>>>> cc7dda96
 }
 
 void LLFacebookPhotoPanel::checkAspectRatio(S32 index)
 {
-<<<<<<< HEAD
-	LLSnapshotLivePreview *previewp = getPreviewView() ;
-
-	BOOL keep_aspect = FALSE;
-
-	if (0 == index) // current window size
-	{
-		keep_aspect = TRUE;
-	}
+    LLSnapshotLivePreview *previewp = getPreviewView();
+
+    BOOL keep_aspect = FALSE;
+
+    if (0 == index) // current window size
+    {
+        keep_aspect = TRUE;
+    }
 	// <FS:Ansariel> FIRE-15112: Allow custom resolution for SLShare
 	else if (-1 == index)
 	{
 		keep_aspect = getChild<LLCheckBoxCtrl>("keep_aspect_ratio")->get();
 	}
 	// </FS:Ansariel>
-	else // predefined resolution
-	{
-		keep_aspect = FALSE;
-	}
-
-	if (previewp)
-	{
-		previewp->mKeepAspectRatio = keep_aspect;
-	}
-=======
-    LLSnapshotLivePreview *previewp = getPreviewView();
-
-    BOOL keep_aspect = FALSE;
-
-    if (0 == index) // current window size
-    {
-        keep_aspect = TRUE;
-    }
     else // predefined resolution
     {
         keep_aspect = FALSE;
@@ -830,7 +755,6 @@
     {
         previewp->mKeepAspectRatio = keep_aspect;
     }
->>>>>>> cc7dda96
 }
 
 LLUICtrl* LLFacebookPhotoPanel::getRefreshBtn()
