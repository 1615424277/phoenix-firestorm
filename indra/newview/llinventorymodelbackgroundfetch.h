--- conflicted
+++ resolved
@@ -64,13 +64,8 @@
 	bool inventoryFetchCompleted() const;
 	bool inventoryFetchInProgress() const;
 
-<<<<<<< HEAD
-    void findLostItems();	
-	void incrFetchCount(S32 fetching);
-=======
     void findLostItems();
     void incrFetchCount(S32 fetching);
->>>>>>> 18663686
     void incrFetchFolderCount(S32 fetching);
 
 	bool isBulkFetchProcessingComplete() const;
@@ -87,14 +82,9 @@
 
     typedef enum {
         FT_DEFAULT = 0,
-<<<<<<< HEAD
-        FT_FORCED, // request even if already loaded
-        FT_CONTENT_RECURSIVE, // request content recursively
-=======
         FT_FORCED, // request non-recursively even if already loaded
         FT_CONTENT_RECURSIVE, // request content recursively
         FT_FOLDER_AND_CONTENT, // request folder, then content recursively
->>>>>>> 18663686
         FT_RECURSIVE, // request everything recursively
     } EFetchType;
     struct FetchQueueInfo
@@ -111,12 +101,8 @@
     };
     typedef std::deque<FetchQueueInfo> fetch_queue_t;
 
-<<<<<<< HEAD
-    void onAISFolderCalback(const LLUUID &request_id, const LLUUID &response_id, EFetchType recursion);
-=======
     void onAISContentCalback(const LLUUID& request_id, const uuid_vec_t &content_ids, const LLUUID& response_id, EFetchType fetch_type);
     void onAISFolderCalback(const LLUUID &request_id, const LLUUID &response_id, EFetchType fetch_type);
->>>>>>> 18663686
     void bulkFetchViaAis();
     void bulkFetchViaAis(const FetchQueueInfo& fetch_info);
 	void bulkFetch();
@@ -144,15 +130,12 @@
 	fetch_queue_t mFetchFolderQueue;
     fetch_queue_t mFetchItemQueue;
     std::list<LLUUID> mExpectedFolderIds; // for debug, should this track time?
-<<<<<<< HEAD
 	// <FS:ND> For legacy inventory
 	BOOL mTimelyFetchPending;
 	S32 mNumFetchRetries;
 	F32 mMaxTimeBetweenFetches;
 	// </FS:ND>
 
-=======
->>>>>>> 18663686
 };
 
 #endif // LL_LLINVENTORYMODELBACKGROUNDFETCH_H
