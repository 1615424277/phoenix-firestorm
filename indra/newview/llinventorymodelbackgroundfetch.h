/**
 * @file llinventorymodelbackgroundfetch.h
 * @brief LLInventoryModelBackgroundFetch class header file
 *
 * $LicenseInfo:firstyear=2002&license=viewerlgpl$
 * Second Life Viewer Source Code
 * Copyright (C) 2010, Linden Research, Inc.
 *
 * This library is free software; you can redistribute it and/or
 * modify it under the terms of the GNU Lesser General Public
 * License as published by the Free Software Foundation;
 * version 2.1 of the License only.
 *
 * This library is distributed in the hope that it will be useful,
 * but WITHOUT ANY WARRANTY; without even the implied warranty of
 * MERCHANTABILITY or FITNESS FOR A PARTICULAR PURPOSE.  See the GNU
 * Lesser General Public License for more details.
 *
 * You should have received a copy of the GNU Lesser General Public
 * License along with this library; if not, write to the Free Software
 * Foundation, Inc., 51 Franklin Street, Fifth Floor, Boston, MA  02110-1301  USA
 *
 * Linden Research, Inc., 945 Battery Street, San Francisco, CA  94111  USA
 * $/LicenseInfo$
 */

#ifndef LL_LLINVENTORYMODELBACKGROUNDFETCH_H
#define LL_LLINVENTORYMODELBACKGROUNDFETCH_H

#include "llsingleton.h"
#include "lluuid.h"
#include "httpcommon.h"
#include "httprequest.h"
#include "httpoptions.h"
#include "httpheaders.h"
#include "httphandler.h"

//~~~~~~~~~~~~~~~~~~~~~~~~~~~~~~~~~~~~~~~~~~~~~~~~~~~~~~~~~~~~~~~~~~~~~~~~~~~~~
// Class LLInventoryModelBackgroundFetch
//
// This class handles background fetches, which are fetches of
// inventory folder.  Fetches can be recursive or not.
//~~~~~~~~~~~~~~~~~~~~~~~~~~~~~~~~~~~~~~~~~~~~~~~~~~~~~~~~~~~~~~~~~~~~~~~~~~~~~
class LLInventoryModelBackgroundFetch : public LLSingleton<LLInventoryModelBackgroundFetch>
{
    LLSINGLETON(LLInventoryModelBackgroundFetch);
    ~LLInventoryModelBackgroundFetch();
public:

    // Start background breadth-first fetching of inventory contents.
    // This gets triggered when performing a filter-search.
    void start(const LLUUID& cat_id = LLUUID::null, bool recursive = true);
    void scheduleFolderFetch(const LLUUID& cat_id, bool forced = false);
    void scheduleItemFetch(const LLUUID& item_id, bool forced = false);

    typedef boost::function<void()> nullary_func_t;
    // AIS3 only, Fetches folder and everithing links inside the folder point to
    // Intended for outfits
    void fetchFolderAndLinks(const LLUUID& cat_id, nullary_func_t callback);
    // AIS3 only
    void fetchCOF(nullary_func_t callback);

    bool folderFetchActive() const;
    bool isEverythingFetched() const; // completing the fetch once per session should be sufficient

    bool libraryFetchStarted() const;
    bool libraryFetchCompleted() const;
    bool libraryFetchInProgress() const;

    bool inventoryFetchStarted() const;
    bool inventoryFetchCompleted() const;
    bool inventoryFetchInProgress() const;

    void findLostItems();
    void incrFetchCount(S32 fetching);
    void incrFetchFolderCount(S32 fetching);

    bool isBulkFetchProcessingComplete() const;
    void setAllFoldersFetched();

    typedef boost::function<void()> folders_fetched_callback_t;
    boost::signals2::connection setFetchCompletionCallback(folders_fetched_callback_t cb);

    void addRequestAtFront(const LLUUID & id, bool recursive, bool is_category);
    void addRequestAtBack(const LLUUID & id, bool recursive, bool is_category);

protected:
    bool isFolderFetchProcessingComplete() const;

    typedef enum {
        FT_DEFAULT = 0,
        FT_FORCED, // request non-recursively even if already loaded
        FT_CONTENT_RECURSIVE, // request content recursively
        FT_FOLDER_AND_CONTENT, // request folder, then content recursively
        FT_RECURSIVE, // request everything recursively
    } EFetchType;
    struct FetchQueueInfo
    {
        FetchQueueInfo(const LLUUID& id, EFetchType recursive, bool is_category = true)
            : mUUID(id),
            mIsCategory(is_category),
            mFetchType(recursive)
        {}

        LLUUID mUUID;
        bool mIsCategory;
        EFetchType mFetchType;
    };
    typedef std::deque<FetchQueueInfo> fetch_queue_t;

    void onAISContentCalback(const LLUUID& request_id, const uuid_vec_t &content_ids, const LLUUID& response_id, EFetchType fetch_type);
    void onAISFolderCalback(const LLUUID &request_id, const LLUUID &response_id, EFetchType fetch_type);
    void bulkFetchViaAis();
    void bulkFetchViaAis(const FetchQueueInfo& fetch_info);
    void bulkFetch();

    void backgroundFetch();
    static void backgroundFetchCB(void*); // background fetch idle function

    bool fetchQueueContainsNoDescendentsOf(const LLUUID& cat_id) const;

private:
    bool mRecursiveInventoryFetchStarted;
    bool mRecursiveLibraryFetchStarted;
    bool mRecursiveMarketplaceFetchStarted; // AIS3 specific
    bool mAllRecursiveFoldersFetched;
    typedef boost::signals2::signal<void()> folders_fetched_signal_t;
    folders_fetched_signal_t mFoldersFetchedSignal;

    bool mBackgroundFetchActive;
    bool mFolderFetchActive;
    S32 mFetchCount;
    S32 mLastFetchCount; // for debug
    S32 mFetchFolderCount;

    LLFrameTimer mFetchTimer;
    F32 mMinTimeBetweenFetches;
    fetch_queue_t mFetchFolderQueue;
    fetch_queue_t mFetchItemQueue;
    uuid_set_t mForceFetchSet;
    std::list<LLUUID> mExpectedFolderIds; // for debug, should this track time?
    // <FS:ND> For legacy inventory
<<<<<<< HEAD
    BOOL mTimelyFetchPending;
=======
    bool mTimelyFetchPending;
>>>>>>> 050d2fef
    S32 mNumFetchRetries;
    F32 mMaxTimeBetweenFetches;
    // </FS:ND>

};

#endif // LL_LLINVENTORYMODELBACKGROUNDFETCH_H
<|MERGE_RESOLUTION|>--- conflicted
+++ resolved
@@ -140,11 +140,7 @@
     uuid_set_t mForceFetchSet;
     std::list<LLUUID> mExpectedFolderIds; // for debug, should this track time?
     // <FS:ND> For legacy inventory
-<<<<<<< HEAD
-    BOOL mTimelyFetchPending;
-=======
     bool mTimelyFetchPending;
->>>>>>> 050d2fef
     S32 mNumFetchRetries;
     F32 mMaxTimeBetweenFetches;
     // </FS:ND>
