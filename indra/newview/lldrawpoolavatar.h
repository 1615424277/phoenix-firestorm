--- conflicted
+++ resolved
@@ -121,15 +121,10 @@
 
 	void renderAvatars(LLVOAvatar *single_avatar, S32 pass = -1); // renders only one avatar if single_avatar is not null.
 
-<<<<<<< HEAD
 	LLVOAvatar* mAvatar;     // <FS:Zi> Add avatar hitbox debug - remember avatar pointer in case avatar draw face breaks
 
-	static BOOL sSkipOpaque;
-	static BOOL sSkipTransparent;
-=======
 	static bool sSkipOpaque;
 	static bool sSkipTransparent;
->>>>>>> 7704c263
     static S32  sShadowPass;
 	static S32 sDiffuseChannel;
 	static F32 sMinimumAlpha;
