--- conflicted
+++ resolved
@@ -123,15 +123,8 @@
 
     LLVOAvatar* mAvatar;     // <FS:Zi> Add avatar hitbox debug - remember avatar pointer in case avatar draw face breaks
 
-<<<<<<< HEAD
-	LLVOAvatar* mAvatar;     // <FS:Zi> Add avatar hitbox debug - remember avatar pointer in case avatar draw face breaks
-
-	static bool sSkipOpaque;
-	static bool sSkipTransparent;
-=======
     static bool sSkipOpaque;
     static bool sSkipTransparent;
->>>>>>> 1a8a5404
     static S32  sShadowPass;
     static S32 sDiffuseChannel;
     static F32 sMinimumAlpha;
