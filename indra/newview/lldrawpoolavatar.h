 /** 
 * @file lldrawpoolavatar.h
 * @brief LLDrawPoolAvatar class definition
 *
 * $LicenseInfo:firstyear=2002&license=viewerlgpl$
 * Second Life Viewer Source Code
 * Copyright (C) 2010, Linden Research, Inc.
 * 
 * This library is free software; you can redistribute it and/or
 * modify it under the terms of the GNU Lesser General Public
 * License as published by the Free Software Foundation;
 * version 2.1 of the License only.
 * 
 * This library is distributed in the hope that it will be useful,
 * but WITHOUT ANY WARRANTY; without even the implied warranty of
 * MERCHANTABILITY or FITNESS FOR A PARTICULAR PURPOSE.  See the GNU
 * Lesser General Public License for more details.
 * 
 * You should have received a copy of the GNU Lesser General Public
 * License along with this library; if not, write to the Free Software
 * Foundation, Inc., 51 Franklin Street, Fifth Floor, Boston, MA  02110-1301  USA
 * 
 * Linden Research, Inc., 945 Battery Street, San Francisco, CA  94111  USA
 * $/LicenseInfo$
 */

#ifndef LL_LLDRAWPOOLAVATAR_H
#define LL_LLDRAWPOOLAVATAR_H

#include "lldrawpool.h"

class LLVOAvatar;
class LLGLSLShader;
class LLFace;
class LLMeshSkinInfo;
class LLVolume;
class LLVolumeFace;
class LLDrawable;

class LLDrawPoolAvatar : public LLFacePool
{
public:
	enum
	{
		SHADER_LEVEL_BUMP = 2,
		SHADER_LEVEL_CLOTH = 3
	};
	
	enum
	{
		VERTEX_DATA_MASK =	LLVertexBuffer::MAP_VERTEX |
							LLVertexBuffer::MAP_NORMAL |
							LLVertexBuffer::MAP_TEXCOORD0 |
							LLVertexBuffer::MAP_WEIGHT |
							LLVertexBuffer::MAP_CLOTHWEIGHT
	};

<<<<<<< HEAD
	virtual U32 getVertexDataMask() { return VERTEX_DATA_MASK; }

	virtual S32 getShaderLevel() const;

	LLDrawPoolAvatar();
=======
>>>>>>> 406220fa
    ~LLDrawPoolAvatar();
    /*virtual*/ BOOL isDead();

    typedef enum
	{
		RIGGED_MATERIAL=0,
		RIGGED_MATERIAL_ALPHA,
		RIGGED_MATERIAL_ALPHA_MASK,
		RIGGED_MATERIAL_ALPHA_EMISSIVE,
		RIGGED_SPECMAP,
		RIGGED_SPECMAP_BLEND,
		RIGGED_SPECMAP_MASK,
		RIGGED_SPECMAP_EMISSIVE,
		RIGGED_NORMMAP,
		RIGGED_NORMMAP_BLEND,
		RIGGED_NORMMAP_MASK,
		RIGGED_NORMMAP_EMISSIVE,
		RIGGED_NORMSPEC,
		RIGGED_NORMSPEC_BLEND,
		RIGGED_NORMSPEC_MASK,
		RIGGED_NORMSPEC_EMISSIVE,
		RIGGED_SIMPLE,
		RIGGED_FULLBRIGHT,
		RIGGED_SHINY,
		RIGGED_FULLBRIGHT_SHINY,
		RIGGED_GLOW,
		RIGGED_ALPHA,
		RIGGED_FULLBRIGHT_ALPHA,
		RIGGED_DEFERRED_BUMP,
		RIGGED_DEFERRED_SIMPLE,
		NUM_RIGGED_PASSES,
		RIGGED_UNKNOWN,
	} eRiggedPass;

	typedef enum
	{
		RIGGED_MATERIAL_MASK =
						LLVertexBuffer::MAP_VERTEX | 
						LLVertexBuffer::MAP_NORMAL | 
						LLVertexBuffer::MAP_TEXCOORD0 |
						LLVertexBuffer::MAP_COLOR |
						LLVertexBuffer::MAP_WEIGHT4,
		RIGGED_MATERIAL_ALPHA_VMASK = RIGGED_MATERIAL_MASK,
		RIGGED_MATERIAL_ALPHA_MASK_MASK = RIGGED_MATERIAL_MASK,
		RIGGED_MATERIAL_ALPHA_EMISSIVE_MASK = RIGGED_MATERIAL_MASK,
		RIGGED_SPECMAP_VMASK =
						LLVertexBuffer::MAP_VERTEX | 
						LLVertexBuffer::MAP_NORMAL | 
						LLVertexBuffer::MAP_TEXCOORD0 |
						LLVertexBuffer::MAP_TEXCOORD2 |
						LLVertexBuffer::MAP_COLOR |
						LLVertexBuffer::MAP_WEIGHT4,
		RIGGED_SPECMAP_BLEND_MASK = RIGGED_SPECMAP_VMASK,
		RIGGED_SPECMAP_MASK_MASK = RIGGED_SPECMAP_VMASK,
		RIGGED_SPECMAP_EMISSIVE_MASK = RIGGED_SPECMAP_VMASK,
		RIGGED_NORMMAP_VMASK =
						LLVertexBuffer::MAP_VERTEX | 
						LLVertexBuffer::MAP_NORMAL | 
						LLVertexBuffer::MAP_TANGENT | 
						LLVertexBuffer::MAP_TEXCOORD0 |
						LLVertexBuffer::MAP_TEXCOORD1 |
						LLVertexBuffer::MAP_COLOR |
						LLVertexBuffer::MAP_WEIGHT4,
		RIGGED_NORMMAP_BLEND_MASK = RIGGED_NORMMAP_VMASK,
		RIGGED_NORMMAP_MASK_MASK = RIGGED_NORMMAP_VMASK,
		RIGGED_NORMMAP_EMISSIVE_MASK = RIGGED_NORMMAP_VMASK,
		RIGGED_NORMSPEC_VMASK =
						LLVertexBuffer::MAP_VERTEX | 
						LLVertexBuffer::MAP_NORMAL | 
						LLVertexBuffer::MAP_TANGENT | 
						LLVertexBuffer::MAP_TEXCOORD0 |
						LLVertexBuffer::MAP_TEXCOORD1 |
						LLVertexBuffer::MAP_TEXCOORD2 |
						LLVertexBuffer::MAP_COLOR |
						LLVertexBuffer::MAP_WEIGHT4,
		RIGGED_NORMSPEC_BLEND_MASK = RIGGED_NORMSPEC_VMASK,
		RIGGED_NORMSPEC_MASK_MASK = RIGGED_NORMSPEC_VMASK,
		RIGGED_NORMSPEC_EMISSIVE_MASK = RIGGED_NORMSPEC_VMASK,
		RIGGED_SIMPLE_MASK = LLVertexBuffer::MAP_VERTEX | 
							 LLVertexBuffer::MAP_NORMAL | 
							 LLVertexBuffer::MAP_TEXCOORD0 |
							 LLVertexBuffer::MAP_COLOR |
							 LLVertexBuffer::MAP_WEIGHT4,
		RIGGED_FULLBRIGHT_MASK = LLVertexBuffer::MAP_VERTEX | 
							 LLVertexBuffer::MAP_TEXCOORD0 |
							 LLVertexBuffer::MAP_COLOR |
							 LLVertexBuffer::MAP_WEIGHT4,
		RIGGED_SHINY_MASK = RIGGED_SIMPLE_MASK,
		RIGGED_FULLBRIGHT_SHINY_MASK = RIGGED_SIMPLE_MASK,							 
		RIGGED_GLOW_MASK = LLVertexBuffer::MAP_VERTEX | 
							 LLVertexBuffer::MAP_TEXCOORD0 |
							 LLVertexBuffer::MAP_EMISSIVE |
							 LLVertexBuffer::MAP_WEIGHT4,
		RIGGED_ALPHA_MASK = RIGGED_SIMPLE_MASK,
		RIGGED_FULLBRIGHT_ALPHA_MASK = RIGGED_FULLBRIGHT_MASK,
		RIGGED_DEFERRED_BUMP_MASK = LLVertexBuffer::MAP_VERTEX | 
							 LLVertexBuffer::MAP_NORMAL | 
							 LLVertexBuffer::MAP_TEXCOORD0 |
							 LLVertexBuffer::MAP_TANGENT |
							 LLVertexBuffer::MAP_COLOR |
							 LLVertexBuffer::MAP_WEIGHT4,
		RIGGED_DEFERRED_SIMPLE_MASK = LLVertexBuffer::MAP_VERTEX | 
							 LLVertexBuffer::MAP_NORMAL | 
							 LLVertexBuffer::MAP_TEXCOORD0 |
							 LLVertexBuffer::MAP_COLOR |
							 LLVertexBuffer::MAP_WEIGHT4,
	} eRiggedDataMask;

typedef enum
	{
		SHADOW_PASS_AVATAR_OPAQUE,
        SHADOW_PASS_AVATAR_ALPHA_BLEND,
        SHADOW_PASS_AVATAR_ALPHA_MASK,
        SHADOW_PASS_ATTACHMENT_ALPHA_BLEND,
        SHADOW_PASS_ATTACHMENT_ALPHA_MASK,
        SHADOW_PASS_ATTACHMENT_OPAQUE,
        NUM_SHADOW_PASSES
	} eShadowPass;

	virtual U32 getVertexDataMask() { return VERTEX_DATA_MASK; }

	virtual S32 getVertexShaderLevel() const;

	LLDrawPoolAvatar();

	static LLMatrix4& getModelView();

	//<FS:Beq> per frame cache 
	static LLMatrix4a* getCacheSkinningMats(LLDrawable* drawable, const LLMeshSkinInfo* skin, U32 count,
	                                        LLVOAvatar* avatar);
	//</FS:Beq>

	/*virtual*/ LLDrawPool *instancePool();

	/*virtual*/ S32  getNumPasses();
	/*virtual*/ void beginRenderPass(S32 pass);
	/*virtual*/ void endRenderPass(S32 pass);
	/*virtual*/ void prerender();
	/*virtual*/ void render(S32 pass = 0);

	/*virtual*/ S32 getNumDeferredPasses();
	/*virtual*/ void beginDeferredPass(S32 pass);
	/*virtual*/ void endDeferredPass(S32 pass);
	/*virtual*/ void renderDeferred(S32 pass);
	
	/*virtual*/ S32 getNumPostDeferredPasses();
	/*virtual*/ void beginPostDeferredPass(S32 pass);
	/*virtual*/ void endPostDeferredPass(S32 pass);
	/*virtual*/ void renderPostDeferred(S32 pass);

	/*virtual*/ S32 getNumShadowPasses();
	/*virtual*/ void beginShadowPass(S32 pass);
	/*virtual*/ void endShadowPass(S32 pass);
	/*virtual*/ void renderShadow(S32 pass);

	void beginRigid();
	void beginImpostor();
	void beginSkinned();
	
	void endRigid();
	void endImpostor();
	void endSkinned();

	void beginDeferredImpostor();
	void beginDeferredRigid();
	void beginDeferredSkinned();
	
	void endDeferredImpostor();
	void endDeferredRigid();
	void endDeferredSkinned();
	
	void beginPostDeferredAlpha();
	void endPostDeferredAlpha();

	void beginRiggedSimple();
	void beginRiggedFullbright();
	void beginRiggedFullbrightShiny();
	void beginRiggedShinySimple();
	void beginRiggedAlpha();
	void beginRiggedFullbrightAlpha();
	void beginRiggedGlow();
	void beginDeferredRiggedAlpha();
	void beginDeferredRiggedMaterial(S32 pass);
	void beginDeferredRiggedMaterialAlpha(S32 pass);

	void endRiggedSimple();
	void endRiggedFullbright();
	void endRiggedFullbrightShiny();
	void endRiggedShinySimple();
	void endRiggedAlpha();
	void endRiggedFullbrightAlpha();
	void endRiggedGlow();
	void endDeferredRiggedAlpha();
	void endDeferredRiggedMaterial(S32 pass);
	void endDeferredRiggedMaterialAlpha(S32 pass);

	void beginDeferredRiggedSimple();
	void beginDeferredRiggedBump();
	
	void endDeferredRiggedSimple();
	void endDeferredRiggedBump();
		
	// <FS> Fix bogus rigged mesh crash
	//void getRiggedGeometry(LLFace* face, LLPointer<LLVertexBuffer>& buffer, U32 data_mask, const LLMeshSkinInfo* skin, LLVolume* volume, const LLVolumeFace& vol_face);
	bool getRiggedGeometry(LLFace* face, LLPointer<LLVertexBuffer>& buffer, U32 data_mask, const LLMeshSkinInfo* skin, LLVolume* volume, const LLVolumeFace& vol_face);
	// </FS>
	void updateRiggedFaceVertexBuffer(LLVOAvatar* avatar,
									  LLFace* facep, 
									  const LLMeshSkinInfo* skin, 
									  LLVolume* volume,
									  const LLVolumeFace& vol_face);
	void updateRiggedVertexBuffers(LLVOAvatar* avatar);

	void renderRigged(LLVOAvatar* avatar, U32 type, bool glow = false);
	void renderRiggedSimple(LLVOAvatar* avatar);
	void renderRiggedAlpha(LLVOAvatar* avatar);
	void renderRiggedFullbrightAlpha(LLVOAvatar* avatar);
	void renderRiggedFullbright(LLVOAvatar* avatar);
	void renderRiggedShinySimple(LLVOAvatar* avatar);
	void renderRiggedFullbrightShiny(LLVOAvatar* avatar);
	void renderRiggedGlow(LLVOAvatar* avatar);
	void renderDeferredRiggedSimple(LLVOAvatar* avatar);
	void renderDeferredRiggedBump(LLVOAvatar* avatar);
	void renderDeferredRiggedMaterial(LLVOAvatar* avatar, S32 pass);
	
	

	void addRiggedFace(LLFace* facep, U32 type);
	void removeRiggedFace(LLFace* facep); 

	std::vector<LLFace*> mRiggedFace[NUM_RIGGED_PASSES];

	/*virtual*/ LLViewerTexture *getDebugTexture();
	/*virtual*/ LLColor3 getDebugColor() const; // For AGP debug display

	void renderAvatars(LLVOAvatar *single_avatar, S32 pass = -1); // renders only one avatar if single_avatar is not null.


	static BOOL sSkipOpaque;
	static BOOL sSkipTransparent;
    static S32  sShadowPass;
	static S32 sDiffuseChannel;
	static F32 sMinimumAlpha;

	static LLGLSLShader* sVertexProgram;
};

class LLVertexBufferAvatar : public LLVertexBuffer
{
public:
	LLVertexBufferAvatar();
};

extern S32 AVATAR_OFFSET_POS;
extern S32 AVATAR_OFFSET_NORMAL;
extern S32 AVATAR_OFFSET_TEX0;
extern S32 AVATAR_OFFSET_TEX1;
extern S32 AVATAR_VERTEX_BYTES;
const S32 AVATAR_BUFFER_ELEMENTS = 8192; // Needs to be enough to store all avatar vertices.

extern BOOL gAvatarEmbossBumpMap;
#endif // LL_LLDRAWPOOLAVATAR_H<|MERGE_RESOLUTION|>--- conflicted
+++ resolved
@@ -55,14 +55,6 @@
 							LLVertexBuffer::MAP_CLOTHWEIGHT
 	};
 
-<<<<<<< HEAD
-	virtual U32 getVertexDataMask() { return VERTEX_DATA_MASK; }
-
-	virtual S32 getShaderLevel() const;
-
-	LLDrawPoolAvatar();
-=======
->>>>>>> 406220fa
     ~LLDrawPoolAvatar();
     /*virtual*/ BOOL isDead();
 
@@ -184,7 +176,7 @@
 
 	virtual U32 getVertexDataMask() { return VERTEX_DATA_MASK; }
 
-	virtual S32 getVertexShaderLevel() const;
+	virtual S32 getShaderLevel() const;
 
 	LLDrawPoolAvatar();
 
