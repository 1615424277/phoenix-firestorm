--- conflicted
+++ resolved
@@ -108,61 +108,9 @@
 	void endImpostor();
 	void endSkinned();
 
-<<<<<<< HEAD
-	void beginDeferredImpostor();
-	void beginDeferredRigid();
-	void beginDeferredSkinned();
-	
-	void endDeferredImpostor();
-	void endDeferredRigid();
-	void endDeferredSkinned();
-	
-	void beginPostDeferredAlpha();
-	void endPostDeferredAlpha();
-
-	void beginRiggedSimple();
-	void beginRiggedFullbright();
-	void beginRiggedFullbrightShiny();
-	void beginRiggedShinySimple();
-	void beginRiggedAlpha();
-	void beginRiggedFullbrightAlpha();
-	void beginRiggedGlow();
-	void beginDeferredRiggedAlpha();
-	void beginDeferredRiggedMaterial(S32 pass);
-	void beginDeferredRiggedMaterialAlpha(S32 pass);
-
-	void endRiggedSimple();
-	void endRiggedFullbright();
-	void endRiggedFullbrightShiny();
-	void endRiggedShinySimple();
-	void endRiggedAlpha();
-	void endRiggedFullbrightAlpha();
-	void endRiggedGlow();
-	void endDeferredRiggedAlpha();
-	void endDeferredRiggedMaterial(S32 pass);
-	void endDeferredRiggedMaterialAlpha(S32 pass);
-
-	void beginDeferredRiggedSimple();
-	void beginDeferredRiggedBump();
-	
-	void endDeferredRiggedSimple();
-	void endDeferredRiggedBump();
-		
-	// <FS> Fix bogus rigged mesh crash
-	//void getRiggedGeometry(LLFace* face, LLPointer<LLVertexBuffer>& buffer, U32 data_mask, const LLMeshSkinInfo* skin, LLVolume* volume, const LLVolumeFace& vol_face);
-	bool getRiggedGeometry(LLFace* face, LLPointer<LLVertexBuffer>& buffer, U32 data_mask, const LLMeshSkinInfo* skin, LLVolume* volume, const LLVolumeFace& vol_face);
-	// </FS>
-	void updateRiggedFaceVertexBuffer(LLVOAvatar* avatar,
-									  LLFace* facep, 
-									  const LLVOVolume* vobj,
-									  LLVolume* volume,
-									  LLVolumeFace& vol_face);
-	void updateRiggedVertexBuffers(LLVOAvatar* avatar);
-=======
     void beginDeferredRigid();
     void beginDeferredImpostor();
     void beginDeferredSkinned();
->>>>>>> 28f9fb06
 
     void endDeferredRigid();
     void endDeferredImpostor();
