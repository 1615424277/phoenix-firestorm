--- conflicted
+++ resolved
@@ -119,7 +119,6 @@
 //static
 void LLPanelGroupCreate::refreshCreatedGroup(const LLUUID& group_id)
 {
-<<<<<<< HEAD
     // <FS:Ansariel> Standalone group floaters
     //LLSD params;
     //params["group_id"] = group_id;
@@ -138,13 +137,8 @@
         LLFloaterSidePanelContainer::showPanel("people", "panel_group_info_sidetray", params);
     }
     // </FS:Ansariel>
-=======
-    LLSD params;
-    params["group_id"] = group_id;
-    params["open_tab_name"] = "panel_group_info_sidetray";
-    LLFloaterSidePanelContainer::showPanel("people", "panel_group_info_sidetray", params);
->>>>>>> 92af5af7
     LLStatusBar::sendMoneyBalanceRequest();
+
 }
 
 void LLPanelGroupCreate::addMembershipRow(const std::string &name)
