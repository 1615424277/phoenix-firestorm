/**
 * @file llinspect.h
 *
 * $LicenseInfo:firstyear=2009&license=viewerlgpl$
 * Second Life Viewer Source Code
 * Copyright (C) 2010, Linden Research, Inc.
 *
 * This library is free software; you can redistribute it and/or
 * modify it under the terms of the GNU Lesser General Public
 * License as published by the Free Software Foundation;
 * version 2.1 of the License only.
 *
 * This library is distributed in the hope that it will be useful,
 * but WITHOUT ANY WARRANTY; without even the implied warranty of
 * MERCHANTABILITY or FITNESS FOR A PARTICULAR PURPOSE.  See the GNU
 * Lesser General Public License for more details.
 *
 * You should have received a copy of the GNU Lesser General Public
 * License along with this library; if not, write to the Free Software
 * Foundation, Inc., 51 Franklin Street, Fifth Floor, Boston, MA  02110-1301  USA
 *
 * Linden Research, Inc., 945 Battery Street, San Francisco, CA  94111  USA
 * $/LicenseInfo$
 */

#ifndef LLINSPECT_H
#define LLINSPECT_H

#include "llfloater.h"
#include "llframetimer.h"

/// Base class for all inspectors (super-tooltips showing a miniature
/// properties view).
class LLInspect : public LLFloater
{
public:
<<<<<<< HEAD
	LLInspect(const LLSD& key);
	virtual ~LLInspect();
	
	/// Inspectors have a custom fade-in/fade-out animation
	/*virtual*/ void draw();
	
	/*virtual*/ bool handleHover(S32 x, S32 y, MASK mask);
	/*virtual*/ bool handleToolTip(S32 x, S32 y, MASK mask);
	/*virtual*/ void onMouseLeave(S32 x, S32 y, MASK mask);
	
	/// Start open animation
	/*virtual*/ void onOpen(const LLSD& avatar_id);
	
	/// Inspectors close themselves when they lose focus
	/*virtual*/ void onFocusLost();

	void repositionInspector(const LLSD& data);
	
=======
    LLInspect(const LLSD& key);
    virtual ~LLInspect();

    /// Inspectors have a custom fade-in/fade-out animation
    /*virtual*/ void draw();

    /*virtual*/ bool handleHover(S32 x, S32 y, MASK mask);
    /*virtual*/ bool handleToolTip(S32 x, S32 y, MASK mask);
    /*virtual*/ void onMouseLeave(S32 x, S32 y, MASK mask);

    /// Start open animation
    /*virtual*/ void onOpen(const LLSD& avatar_id);

    /// Inspectors close themselves when they lose focus
    /*virtual*/ void onFocusLost();

    void repositionInspector(const LLSD& data);

>>>>>>> 1a8a5404
protected:

    virtual bool childHasVisiblePopupMenu();

    LLFrameTimer        mCloseTimer;
    LLFrameTimer        mOpenTimer;
};

#endif
<|MERGE_RESOLUTION|>--- conflicted
+++ resolved
@@ -34,26 +34,6 @@
 class LLInspect : public LLFloater
 {
 public:
-<<<<<<< HEAD
-	LLInspect(const LLSD& key);
-	virtual ~LLInspect();
-	
-	/// Inspectors have a custom fade-in/fade-out animation
-	/*virtual*/ void draw();
-	
-	/*virtual*/ bool handleHover(S32 x, S32 y, MASK mask);
-	/*virtual*/ bool handleToolTip(S32 x, S32 y, MASK mask);
-	/*virtual*/ void onMouseLeave(S32 x, S32 y, MASK mask);
-	
-	/// Start open animation
-	/*virtual*/ void onOpen(const LLSD& avatar_id);
-	
-	/// Inspectors close themselves when they lose focus
-	/*virtual*/ void onFocusLost();
-
-	void repositionInspector(const LLSD& data);
-	
-=======
     LLInspect(const LLSD& key);
     virtual ~LLInspect();
 
@@ -72,7 +52,6 @@
 
     void repositionInspector(const LLSD& data);
 
->>>>>>> 1a8a5404
 protected:
 
     virtual bool childHasVisiblePopupMenu();
