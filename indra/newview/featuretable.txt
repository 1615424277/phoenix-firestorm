--- conflicted
+++ resolved
@@ -155,11 +155,7 @@
 RenderTerrainLODFactor		1	2.0
 RenderTransparentWater		1	1
 RenderTreeLODFactor			1	0.5
-<<<<<<< HEAD
-RenderVolumeLODFactor		1	2.0
-=======
-RenderVolumeLODFactor		1	1.25
->>>>>>> 374a516d
+RenderVolumeLODFactor		1	2.0
 WindLightUseAtmosShaders	1	1
 RenderDeferred				1	0
 RenderDeferredSSAO			1	0
@@ -189,11 +185,7 @@
 RenderTerrainLODFactor		1	2.0
 RenderTransparentWater		1	1
 RenderTreeLODFactor			1	0.5
-<<<<<<< HEAD
-RenderVolumeLODFactor		1	2.0
-=======
-RenderVolumeLODFactor		1	1.375
->>>>>>> 374a516d
+RenderVolumeLODFactor		1	2.0
 WindLightUseAtmosShaders	1	1
 RenderDeferred				1	0
 RenderDeferredSSAO			1	0
@@ -223,11 +215,7 @@
 RenderTerrainLODFactor		1	2.0
 RenderTransparentWater		1	1
 RenderTreeLODFactor			1	0.5
-<<<<<<< HEAD
-RenderVolumeLODFactor		1	2.0
-=======
-RenderVolumeLODFactor		1	1.5
->>>>>>> 374a516d
+RenderVolumeLODFactor		1	2.0
 WindLightUseAtmosShaders	1	1
 RenderDeferred				1	0
 RenderDeferredSSAO			1	0
@@ -257,11 +245,7 @@
 RenderTerrainLODFactor		1	2.0
 RenderTransparentWater		1	1
 RenderTreeLODFactor			1	0.5
-<<<<<<< HEAD
-RenderVolumeLODFactor		1	2.0
-=======
-RenderVolumeLODFactor		1	1.75
->>>>>>> 374a516d
+RenderVolumeLODFactor		1	2.0
 WindLightUseAtmosShaders	1	1
 RenderDeferred				1	1
 RenderDeferredSSAO			1	0
