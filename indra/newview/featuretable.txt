--- conflicted
+++ resolved
@@ -151,11 +151,7 @@
 RenderTerrainDetail			1	1
 RenderTerrainLODFactor		1	2.0
 RenderTreeLODFactor			1	0.5
-<<<<<<< HEAD
-RenderVolumeLODFactor		1	2.0
-=======
-RenderVolumeLODFactor		1	1.25
->>>>>>> 9e6d442a
+RenderVolumeLODFactor		1	2.0
 RenderDeferredSSAO			1	0
 RenderUseAdvancedAtmospherics 1 0
 RenderShadowDetail			1	0
@@ -184,11 +180,7 @@
 RenderTerrainDetail			1	1
 RenderTerrainLODFactor		1	2.0
 RenderTreeLODFactor			1	0.5
-<<<<<<< HEAD
-RenderVolumeLODFactor		1	2.0
-=======
-RenderVolumeLODFactor		1	1.375
->>>>>>> 9e6d442a
+RenderVolumeLODFactor		1	2.0
 RenderDeferredSSAO			1	0
 RenderUseAdvancedAtmospherics 1 0
 RenderShadowDetail			1	0
@@ -217,11 +209,7 @@
 RenderTerrainDetail			1	1
 RenderTerrainLODFactor		1	2.0
 RenderTreeLODFactor			1	0.5
-<<<<<<< HEAD
-RenderVolumeLODFactor		1	2.0
-=======
-RenderVolumeLODFactor		1	1.5
->>>>>>> 9e6d442a
+RenderVolumeLODFactor		1	2.0
 RenderDeferredSSAO			1	1
 RenderUseAdvancedAtmospherics 1 0
 RenderShadowDetail			1	0
@@ -250,11 +238,7 @@
 RenderTerrainLODFactor		1	2.0
 RenderTransparentWater		1	1
 RenderTreeLODFactor			1	0.5
-<<<<<<< HEAD
-RenderVolumeLODFactor		1	2.0
-=======
-RenderVolumeLODFactor		1	1.75
->>>>>>> 9e6d442a
+RenderVolumeLODFactor		1	2.0
 RenderDeferredSSAO			1	1
 RenderUseAdvancedAtmospherics 1 0
 RenderShadowDetail			1	0
