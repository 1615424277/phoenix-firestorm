--- conflicted
+++ resolved
@@ -1,8 +1,4 @@
-<<<<<<< HEAD
-version 61
-=======
 version 62
->>>>>>> f8b1d809
 // The version number above should be incremented IF AND ONLY IF some
 // change has been made that is sufficiently important to justify
 // resetting the graphics preferences of all users to the recommended
@@ -78,13 +74,10 @@
 RenderReflectionProbeResolution 1 128
 RenderScreenSpaceReflections 1  1
 RenderMirrors				1	1
-<<<<<<< HEAD
-=======
 RenderHeroProbeResolution	1	2048
 RenderHeroProbeDistance		1	16
 RenderHeroProbeUpdateRate	1	4
 RenderHeroProbeConservativeUpdateMultiplier 1 16
->>>>>>> f8b1d809
 RenderDownScaleMethod       1   1
 
 
