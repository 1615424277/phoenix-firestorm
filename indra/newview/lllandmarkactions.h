--- conflicted
+++ resolved
@@ -39,60 +39,6 @@
 class LLLandmarkActions
 {
 public:
-<<<<<<< HEAD
-	typedef boost::function<void(std::string& slurl)> slurl_callback_t;
-	typedef boost::function<void(std::string& slurl, S32 x, S32 y, S32 z)> region_name_and_coords_callback_t;
-
-	/**
-	 * @brief Fetches landmark LLViewerInventoryItems for the given landmark name. 
-	 */
-	static LLInventoryModel::item_array_t fetchLandmarksByName(std::string& name, bool if_use_substring);
-	/**
-	 * @brief Checks whether landmark exists for current agent position.
-	 */
-	static bool landmarkAlreadyExists();
-	
-	/**
-	 * @brief Checks whether landmark exists for current agent parcel.
-	 */
-	static bool hasParcelLandmark();
-
-	/**
-	 * @brief Searches landmark for global position.
-	 * @return Returns landmark or NULL.
-	 * 
-	 * *TODO: dzaporozhan: There can be many landmarks for single parcel.
-	 */
-	static LLViewerInventoryItem* findLandmarkForGlobalPos(const LLVector3d &pos);
-
-	/**
-	 * @brief Searches landmark for agent global position.
-	 * @return Returns landmark or NULL.
-	 * 
-	 * *TODO: dzaporozhan: There can be many landmarks for single parcel.
-	 */
-	static LLViewerInventoryItem* findLandmarkForAgentPos();
-
-	/**
-	 * @brief Creates landmark for current parcel.
-	 */
-	static void createLandmarkHere();
-
-	/**
-	 * @brief Creates landmark for current parcel.
-	 */
-	static void createLandmarkHere(
-		const std::string& name, 
-		const std::string& desc, 
-		const LLUUID& folder_id);
-	/**
-	 * @brief Creates SLURL for given global position.
-	 */
-	static void getSLURLfromPosGlobal(const LLVector3d& global_pos, slurl_callback_t cb, bool escaped = true);
-	static void getSLURLfromPosGlobalAndLocal(const LLVector3d& global_pos, const LLVector3& region_pos, slurl_callback_t cb, bool escaped = true);// <FS:Beq> FIRE-30534 - changes related to var regions in opensim
-
-	static void getRegionNameAndCoordsFromPosGlobal(const LLVector3d& global_pos, region_name_and_coords_callback_t cb);
-=======
     typedef boost::function<void(std::string& slurl)> slurl_callback_t;
     typedef boost::function<void(std::string& slurl, S32 x, S32 y, S32 z)> region_name_and_coords_callback_t;
 
@@ -145,7 +91,6 @@
     static void getSLURLfromPosGlobalAndLocal(const LLVector3d& global_pos, const LLVector3& region_pos, slurl_callback_t cb, bool escaped = true);// <FS:Beq> FIRE-30534 - changes related to var regions in opensim
 
     static void getRegionNameAndCoordsFromPosGlobal(const LLVector3d& global_pos, region_name_and_coords_callback_t cb);
->>>>>>> 1a8a5404
 
     /**
      * @brief Gets landmark global position specified by inventory LLUUID.
