--- conflicted
+++ resolved
@@ -66,18 +66,15 @@
 #include "llgroupiconctrl.h"
 #include "lltrans.h"
 #include "llinventorymodel.h"
-<<<<<<< HEAD
+
+#include "llavatarnamecache.h"
+#include "llcachename.h"
+
 // [RLVa:KB] - Checked: 2010-08-25 (RLVa-1.2.2a)
 #include "llslurl.h"
 #include "rlvactions.h"
 #include "rlvcommon.h"
 // [/RLVa:KB]
-=======
-
-#include "llavatarnamecache.h"
-#include "llcachename.h"
-
->>>>>>> 05a75251
 
 U8 string_value_to_click_action(std::string p_value);
 std::string click_action_to_string_value( U8 action);
@@ -382,22 +379,13 @@
 	
 	// Update creator text field
 	getChildView("Creator:")->setEnabled(TRUE);
-<<<<<<< HEAD
+	std::string creator_app_link;
 // [RLVa:KB] - Checked: 2010-11-02 (RLVa-1.2.2a) | Modified: RLVa-1.2.2a
-	BOOL creators_identical = FALSE;
+	const bool creators_identical = LLSelectMgr::getInstance()->selectGetCreator(mCreatorID, creator_app_link);
+	std::string owner_app_link;
+	const bool owners_identical = LLSelectMgr::getInstance()->selectGetOwner(mOwnerID, owner_app_link);
 // [/RLVa:KB]
-	std::string creator_name;
-// [RLVa:KB] - Checked: 2010-11-02 (RLVa-1.2.2a) | Modified: RLVa-1.2.2a
-	creators_identical = LLSelectMgr::getInstance()->selectGetCreator(mCreatorID, creator_name);
-// [/RLVa:KB]
-//	LLSelectMgr::getInstance()->selectGetCreator(mCreatorID, creator_name);
-
-//	getChild<LLUICtrl>("Creator Name")->setValue(creator_name);
-//	getChildView("Creator Name")->setEnabled(TRUE);
-// [RLVa:KB] - Moved further down to avoid an annoying flicker when the text is set twice in a row
-=======
-	std::string creator_app_link;
-	LLSelectMgr::getInstance()->selectGetCreator(mCreatorID, creator_app_link);
+//	LLSelectMgr::getInstance()->selectGetCreator(mCreatorID, creator_app_link);
 
 	// Style for creator and owner links (both group and agent)
 	LLStyle::Params style_params;
@@ -411,43 +399,53 @@
 	style_params.font.style = "UNDERLINE";
 
 	LLAvatarName av_name;
-	if (LLAvatarNameCache::get(mCreatorID, &av_name))
-	{
-		// If name isn't present, this will 'request' it and trigger refresh() again
-		LLTextBox* text_box = getChild<LLTextBox>("Creator Name");
-		style_params.link_href = creator_app_link;
-		text_box->setText(av_name.getCompleteName(), style_params);
-	}
-	getChild<LLAvatarIconCtrl>("Creator Icon")->setValue(mCreatorID);
-	getChild<LLAvatarIconCtrl>("Creator Icon")->setVisible(TRUE);
+// [RLVa:KB] - Checked: RLVa-2.0.1
+	// Only anonymize the creator if all of the selection was created by the same avie who's also the owner or they're a nearby avie
+	if ( (RlvActions::isRlvEnabled()) && (creators_identical) && (!RlvActions::canShowName(RlvActions::SNC_DEFAULT, mCreatorID)) && ( (mCreatorID == mOwnerID) || (RlvUtil::isNearbyAgent(mCreatorID))) )
+	{
+		creator_app_link = LLSLURL("agent", mCreatorID, "rlvanonym").getSLURLString();
+	}
+	childSetValue("Creator Name", creator_app_link);
+// [/RLVa:KB]
+//	if (LLAvatarNameCache::get(mCreatorID, &av_name))
+//	{
+//		// If name isn't present, this will 'request' it and trigger refresh() again
+//		LLTextBox* text_box = getChild<LLTextBox>("Creator Name");
+//		style_params.link_href = creator_app_link;
+//		text_box->setText(av_name.getCompleteName(), style_params);
+//	}
+//	getChild<LLAvatarIconCtrl>("Creator Icon")->setValue(mCreatorID);
+//	getChild<LLAvatarIconCtrl>("Creator Icon")->setVisible(TRUE);
 	getChildView("Creator Name")->setEnabled(TRUE);
->>>>>>> 05a75251
 
 	// Update owner text field
 	getChildView("Owner:")->setEnabled(TRUE);
 
-	std::string owner_app_link;
-	const BOOL owners_identical = LLSelectMgr::getInstance()->selectGetOwner(mOwnerID, owner_app_link);
+//	std::string owner_app_link;
+//	const BOOL owners_identical = LLSelectMgr::getInstance()->selectGetOwner(mOwnerID, owner_app_link);
 
 
 	if (LLSelectMgr::getInstance()->selectIsGroupOwned())
 	{
 		// Group owned already displayed by selectGetOwner
-		LLGroupMgrGroupData* group_data = LLGroupMgr::getInstance()->getGroupData(mOwnerID);
-		if (group_data && group_data->isGroupPropertiesDataComplete())
-		{
-			LLTextBox* text_box = getChild<LLTextBox>("Owner Name");
-			style_params.link_href = owner_app_link;
-			text_box->setText(group_data->mName, style_params);
-			getChild<LLGroupIconCtrl>("Owner Group Icon")->setIconId(group_data->mInsigniaID);
-			getChild<LLGroupIconCtrl>("Owner Group Icon")->setVisible(TRUE);
-			getChild<LLUICtrl>("Owner Icon")->setVisible(FALSE);
-		}
-		else
-		{
-			// Triggers refresh
-			LLGroupMgr::getInstance()->sendGroupPropertiesRequest(mOwnerID);
-		}
+// [RLVa:KB] - Checked: RLVa-2.0.1
+		childSetValue("Owner Name", owner_app_link);
+// [/RLVa:KB]
+//		LLGroupMgrGroupData* group_data = LLGroupMgr::getInstance()->getGroupData(mOwnerID);
+//		if (group_data && group_data->isGroupPropertiesDataComplete())
+//		{
+//			LLTextBox* text_box = getChild<LLTextBox>("Owner Name");
+//			style_params.link_href = owner_app_link;
+//			text_box->setText(group_data->mName, style_params);
+//			getChild<LLGroupIconCtrl>("Owner Group Icon")->setIconId(group_data->mInsigniaID);
+//			getChild<LLGroupIconCtrl>("Owner Group Icon")->setVisible(TRUE);
+//			getChild<LLUICtrl>("Owner Icon")->setVisible(FALSE);
+//		}
+//		else
+//		{
+//			// Triggers refresh
+//			LLGroupMgr::getInstance()->sendGroupPropertiesRequest(mOwnerID);
+//		}
 	}
 	else
 	{
@@ -467,42 +465,25 @@
 			}
 			owner_id = mLastOwnerID;
 		}
-		if (LLAvatarNameCache::get(owner_id, &av_name))
-		{
-			// If name isn't present, this will 'request' it and trigger refresh() again
-			LLTextBox* text_box = getChild<LLTextBox>("Owner Name");
-			style_params.link_href = owner_app_link;
-			text_box->setText(av_name.getCompleteName(), style_params);
-		}
-		getChild<LLAvatarIconCtrl>("Owner Icon")->setValue(owner_id);
-		getChild<LLAvatarIconCtrl>("Owner Icon")->setVisible(TRUE);
-		getChild<LLUICtrl>("Owner Group Icon")->setVisible(FALSE);
-	}
-<<<<<<< HEAD
-//	getChild<LLUICtrl>("Owner Name")->setValue(owner_name);
-//	getChildView("Owner Name")->setEnabled(TRUE);
-// [RLVa:KB] - Moved further down to avoid an annoying flicker when the text is set twice in a row
-
 // [RLVa:KB] - Checked: RLVa-2.0.1
-	if ( (RlvActions::isRlvEnabled()) && (!RlvActions::canShowName(RlvActions::SNC_DEFAULT)) )
-	{
-		// Only anonymize the creator if all of the selection was created by the same avie who's also the owner or they're a nearby avie
-		if ( (creators_identical) && (!RlvActions::canShowName(RlvActions::SNC_DEFAULT, mCreatorID)) && ((mCreatorID == mOwnerID) || (RlvUtil::isNearbyAgent(mCreatorID))) )
-			creator_name = LLSLURL("agent", mCreatorID, "rlvanonym").getSLURLString();
-
-		// Only anonymize the owner name if all of the selection is owned by the same avie and isn't group owned
-		if ( (owners_identical) && (!LLSelectMgr::getInstance()->selectIsGroupOwned()) && (!RlvActions::canShowName(RlvActions::SNC_DEFAULT, mOwnerID)) )
-			owner_name = LLSLURL("agent", mOwnerID, "rlvanonym").getSLURLString();
-	}
-
-	getChild<LLUICtrl>("Creator Name")->setValue(creator_name);
-	getChildView("Creator Name")->setEnabled(TRUE);
-
-	getChild<LLUICtrl>("Owner Name")->setValue(owner_name);
-=======
->>>>>>> 05a75251
+		if ( (RlvActions::isRlvEnabled()) && (owners_identical) && (!RlvActions::canShowName(RlvActions::SNC_DEFAULT, mOwnerID)) )
+		{
+			owner_app_link = LLSLURL("agent", mOwnerID, "rlvanonym").getSLURLString();
+		}
+		childSetValue("Owner Name", owner_app_link);
+// [/RLVa:KB]
+//		if (LLAvatarNameCache::get(owner_id, &av_name))
+//		{
+//			// If name isn't present, this will 'request' it and trigger refresh() again
+//			LLTextBox* text_box = getChild<LLTextBox>("Owner Name");
+//			style_params.link_href = owner_app_link;
+//			text_box->setText(av_name.getCompleteName(), style_params);
+//		}
+//		getChild<LLAvatarIconCtrl>("Owner Icon")->setValue(owner_id);
+//		getChild<LLAvatarIconCtrl>("Owner Icon")->setVisible(TRUE);
+//		getChild<LLUICtrl>("Owner Group Icon")->setVisible(FALSE);
+	}
 	getChildView("Owner Name")->setEnabled(TRUE);
-// [/RLVa:KB]
 
 	// update group text field
 	getChildView("Group:")->setEnabled(TRUE);
