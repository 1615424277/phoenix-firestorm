/**
 * @file llinventoryicon.cpp
 * @brief Implementation of the inventory icon.
 *
 * $LicenseInfo:firstyear=2001&license=viewerlgpl$
 * Second Life Viewer Source Code
 * Copyright (C) 2010, Linden Research, Inc.
 *
 * This library is free software; you can redistribute it and/or
 * modify it under the terms of the GNU Lesser General Public
 * License as published by the Free Software Foundation;
 * version 2.1 of the License only.
 *
 * This library is distributed in the hope that it will be useful,
 * but WITHOUT ANY WARRANTY; without even the implied warranty of
 * MERCHANTABILITY or FITNESS FOR A PARTICULAR PURPOSE.  See the GNU
 * Lesser General Public License for more details.
 *
 * You should have received a copy of the GNU Lesser General Public
 * License along with this library; if not, write to the Free Software
 * Foundation, Inc., 51 Franklin Street, Fifth Floor, Boston, MA  02110-1301  USA
 *
 * Linden Research, Inc., 945 Battery Street, San Francisco, CA  94111  USA
 * $/LicenseInfo$
 */

#include "llviewerprecompiledheaders.h"

#include "linden_common.h"
#include "llinventoryicon.h"

#include "lldictionary.h"
#include "llinventorydefines.h"
#include "llui.h"
#include "lluiimage.h"
#include "llwearabletype.h"
#include "llinventorysettings.h"

struct IconEntry : public LLDictionaryEntry
{
    IconEntry(const std::string &item_name)
        :
        LLDictionaryEntry(item_name)
    {}
};

class LLIconDictionary : public LLSingleton<LLIconDictionary>,
                         public LLDictionary<LLInventoryType::EIconName, IconEntry>
{
    LLSINGLETON(LLIconDictionary);
};

typedef LLPointer<LLUIImage> LLUIImagePtr;

LLIconDictionary::LLIconDictionary()
{
    addEntry(LLInventoryType::ICONNAME_TEXTURE,                 new IconEntry("Inv_Texture"));
    addEntry(LLInventoryType::ICONNAME_SOUND,                   new IconEntry("Inv_Sound"));
    addEntry(LLInventoryType::ICONNAME_CALLINGCARD_ONLINE,      new IconEntry("Inv_CallingCard"));
    addEntry(LLInventoryType::ICONNAME_CALLINGCARD_OFFLINE,     new IconEntry("Inv_CallingCardOffline"));
    addEntry(LLInventoryType::ICONNAME_LANDMARK,                new IconEntry("Inv_Landmark"));
    addEntry(LLInventoryType::ICONNAME_LANDMARK_VISITED,        new IconEntry("Inv_LandmarkVisited"));
    addEntry(LLInventoryType::ICONNAME_SCRIPT,                  new IconEntry("Inv_Script"));
    addEntry(LLInventoryType::ICONNAME_CLOTHING,                new IconEntry("Inv_Clothing"));
    addEntry(LLInventoryType::ICONNAME_OBJECT,                  new IconEntry("Inv_Object"));
    addEntry(LLInventoryType::ICONNAME_OBJECT_MULTI,            new IconEntry("Inv_Object_Multi"));
    addEntry(LLInventoryType::ICONNAME_NOTECARD,                new IconEntry("Inv_Notecard"));
    addEntry(LLInventoryType::ICONNAME_BODYPART,                new IconEntry("Inv_Skin"));
    addEntry(LLInventoryType::ICONNAME_SNAPSHOT,                new IconEntry("Inv_Snapshot"));

    addEntry(LLInventoryType::ICONNAME_BODYPART_SHAPE,          new IconEntry("Inv_BodyShape"));
    addEntry(LLInventoryType::ICONNAME_BODYPART_SKIN,           new IconEntry("Inv_Skin"));
    addEntry(LLInventoryType::ICONNAME_BODYPART_HAIR,           new IconEntry("Inv_Hair"));
    addEntry(LLInventoryType::ICONNAME_BODYPART_EYES,           new IconEntry("Inv_Eye"));

    addEntry(LLInventoryType::ICONNAME_CLOTHING_SHIRT,          new IconEntry("Inv_Shirt"));
    addEntry(LLInventoryType::ICONNAME_CLOTHING_PANTS,          new IconEntry("Inv_Pants"));
    addEntry(LLInventoryType::ICONNAME_CLOTHING_SHOES,          new IconEntry("Inv_Shoe"));
    addEntry(LLInventoryType::ICONNAME_CLOTHING_SOCKS,          new IconEntry("Inv_Socks"));
    addEntry(LLInventoryType::ICONNAME_CLOTHING_JACKET,         new IconEntry("Inv_Jacket"));
    addEntry(LLInventoryType::ICONNAME_CLOTHING_GLOVES,         new IconEntry("Inv_Gloves"));
    addEntry(LLInventoryType::ICONNAME_CLOTHING_UNDERSHIRT,     new IconEntry("Inv_Undershirt"));
    addEntry(LLInventoryType::ICONNAME_CLOTHING_UNDERPANTS,     new IconEntry("Inv_Underpants"));
    addEntry(LLInventoryType::ICONNAME_CLOTHING_SKIRT,          new IconEntry("Inv_Skirt"));
    addEntry(LLInventoryType::ICONNAME_CLOTHING_ALPHA,          new IconEntry("Inv_Alpha"));
    addEntry(LLInventoryType::ICONNAME_CLOTHING_TATTOO,         new IconEntry("Inv_Tattoo"));
    addEntry(LLInventoryType::ICONNAME_CLOTHING_UNIVERSAL,      new IconEntry("Inv_Universal"));
    addEntry(LLInventoryType::ICONNAME_ANIMATION,               new IconEntry("Inv_Animation"));
    addEntry(LLInventoryType::ICONNAME_GESTURE,                 new IconEntry("Inv_Gesture"));

    addEntry(LLInventoryType::ICONNAME_CLOTHING_PHYSICS,        new IconEntry("Inv_Physics"));

    addEntry(LLInventoryType::ICONNAME_LINKITEM,                new IconEntry("Inv_LinkItem"));
    addEntry(LLInventoryType::ICONNAME_LINKFOLDER,              new IconEntry("Inv_LinkFolder"));
    addEntry(LLInventoryType::ICONNAME_MESH,                    new IconEntry("Inv_Mesh"));

    addEntry(LLInventoryType::ICONNAME_SETTINGS_SKY,            new IconEntry("Inv_SettingsSky"));
    addEntry(LLInventoryType::ICONNAME_SETTINGS_WATER,          new IconEntry("Inv_SettingsWater"));
    addEntry(LLInventoryType::ICONNAME_SETTINGS_DAY,            new IconEntry("Inv_SettingsDay"));
    addEntry(LLInventoryType::ICONNAME_SETTINGS,                new IconEntry("Inv_Settings"));

    addEntry(LLInventoryType::ICONNAME_MATERIAL,                new IconEntry("Inv_Material"));

    addEntry(LLInventoryType::ICONNAME_INVALID,                 new IconEntry("Inv_Invalid"));
    addEntry(LLInventoryType::ICONNAME_UNKNOWN,                 new IconEntry("Inv_Unknown"));

    addEntry(LLInventoryType::ICONNAME_NONE,                    new IconEntry("NONE"));
}

LLUIImagePtr LLInventoryIcon::getIcon(LLAssetType::EType asset_type,
<<<<<<< HEAD
									  LLInventoryType::EType inventory_type,
									  U32 misc_flag,
									  bool item_is_multi)
=======
                                      LLInventoryType::EType inventory_type,
                                      U32 misc_flag,
                                      BOOL item_is_multi)
>>>>>>> c06fb4e0
{
    const std::string& icon_name = getIconName(asset_type, inventory_type, misc_flag, item_is_multi);
    return LLUI::getUIImage(icon_name);
}

LLUIImagePtr LLInventoryIcon::getIcon(LLInventoryType::EIconName idx)
{
    return LLUI::getUIImage(getIconName(idx));
}

const std::string& LLInventoryIcon::getIconName(LLAssetType::EType asset_type,
<<<<<<< HEAD
												LLInventoryType::EType inventory_type,
												U32 misc_flag,
												bool item_is_multi)
=======
                                                LLInventoryType::EType inventory_type,
                                                U32 misc_flag,
                                                BOOL item_is_multi)
>>>>>>> c06fb4e0
{
    LLInventoryType::EIconName idx = LLInventoryType::ICONNAME_OBJECT;
    if (item_is_multi)
    {
        idx = LLInventoryType::ICONNAME_OBJECT_MULTI;
        return getIconName(idx);
    }

    switch(asset_type)
    {
        case LLAssetType::AT_TEXTURE:
            idx = (inventory_type == LLInventoryType::IT_SNAPSHOT) ? LLInventoryType::ICONNAME_SNAPSHOT : LLInventoryType::ICONNAME_TEXTURE;
            break;
        case LLAssetType::AT_SOUND:
            idx = LLInventoryType::ICONNAME_SOUND;
            break;
        case LLAssetType::AT_CALLINGCARD:
            idx = (misc_flag != 0) ? LLInventoryType::ICONNAME_CALLINGCARD_ONLINE : LLInventoryType::ICONNAME_CALLINGCARD_OFFLINE;
            break;
        case LLAssetType::AT_LANDMARK:
            // <FS:Ansariel> FIRE-20693: Get rid of visited landmark icon that hasnn't been working anymore for ages
            //idx = (misc_flag != 0) ? LLInventoryType::ICONNAME_LANDMARK_VISITED : LLInventoryType::ICONNAME_LANDMARK;
            idx = LLInventoryType::ICONNAME_LANDMARK;
            // </FS:Ansariel>
            break;
        case LLAssetType::AT_SCRIPT:
        case LLAssetType::AT_LSL_TEXT:
        case LLAssetType::AT_LSL_BYTECODE:
            idx = LLInventoryType::ICONNAME_SCRIPT;
            break;
        case LLAssetType::AT_CLOTHING:
        case LLAssetType::AT_BODYPART:
            idx = assignWearableIcon(misc_flag);
            break;
        case LLAssetType::AT_NOTECARD:
            idx = LLInventoryType::ICONNAME_NOTECARD;
            break;
        case LLAssetType::AT_ANIMATION:
            idx = LLInventoryType::ICONNAME_ANIMATION;
            break;
        case LLAssetType::AT_GESTURE:
            idx = LLInventoryType::ICONNAME_GESTURE;
            break;
        case LLAssetType::AT_LINK:
            idx = LLInventoryType::ICONNAME_LINKITEM;
            break;
        case LLAssetType::AT_LINK_FOLDER:
            idx = LLInventoryType::ICONNAME_LINKFOLDER;
            break;
        case LLAssetType::AT_OBJECT:
            idx = LLInventoryType::ICONNAME_OBJECT;
            break;
        case LLAssetType::AT_MESH:
            idx = LLInventoryType::ICONNAME_MESH;
            break;
        case LLAssetType::AT_SETTINGS:
            idx = assignSettingsIcon(misc_flag);
            break;
        case LLAssetType::AT_MATERIAL:
            idx = LLInventoryType::ICONNAME_MATERIAL;
            break;
        case LLAssetType::AT_UNKNOWN:
            idx = LLInventoryType::ICONNAME_UNKNOWN;
            break;
        default:
            break;
    }

    return getIconName(idx);
}


const std::string& LLInventoryIcon::getIconName(LLInventoryType::EIconName idx)
{
    const IconEntry *entry = LLIconDictionary::instance().lookup(idx);
    return entry->mName;
}

LLInventoryType::EIconName LLInventoryIcon::assignWearableIcon(U32 misc_flag)
{
    const LLWearableType::EType wearable_type = LLWearableType::inventoryFlagsToWearableType(misc_flag);
    return LLWearableType::getInstance()->getIconName(wearable_type);
}

LLInventoryType::EIconName LLInventoryIcon::assignSettingsIcon(U32 misc_flag)
{
    LLSettingsType::type_e settings_type = LLSettingsType::fromInventoryFlags(misc_flag);
    return LLSettingsType::getIconName(settings_type);
}<|MERGE_RESOLUTION|>--- conflicted
+++ resolved
@@ -108,15 +108,9 @@
 }
 
 LLUIImagePtr LLInventoryIcon::getIcon(LLAssetType::EType asset_type,
-<<<<<<< HEAD
-									  LLInventoryType::EType inventory_type,
-									  U32 misc_flag,
-									  bool item_is_multi)
-=======
                                       LLInventoryType::EType inventory_type,
                                       U32 misc_flag,
-                                      BOOL item_is_multi)
->>>>>>> c06fb4e0
+                                      bool item_is_multi)
 {
     const std::string& icon_name = getIconName(asset_type, inventory_type, misc_flag, item_is_multi);
     return LLUI::getUIImage(icon_name);
@@ -128,15 +122,9 @@
 }
 
 const std::string& LLInventoryIcon::getIconName(LLAssetType::EType asset_type,
-<<<<<<< HEAD
-												LLInventoryType::EType inventory_type,
-												U32 misc_flag,
-												bool item_is_multi)
-=======
                                                 LLInventoryType::EType inventory_type,
                                                 U32 misc_flag,
-                                                BOOL item_is_multi)
->>>>>>> c06fb4e0
+                                                bool item_is_multi)
 {
     LLInventoryType::EIconName idx = LLInventoryType::ICONNAME_OBJECT;
     if (item_is_multi)
