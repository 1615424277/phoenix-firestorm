--- conflicted
+++ resolved
@@ -61,17 +61,10 @@
     void        onBtnOK(const LLSD& userdata);
     void        onBtnCancel(const LLSD& userdata);
 
-<<<<<<< HEAD
-    boost::signals2::connection	mComplexityChangedSignal;
-    boost::signals2::connection	mComplexityModeChangedSignal;
-    boost::signals2::connection	mLODFactorChangedSignal;
-    boost::signals2::connection	mNumImpostorsChangedSignal;
-=======
     boost::signals2::connection mComplexityChangedSignal;
     boost::signals2::connection mComplexityModeChangedSignal;
     boost::signals2::connection mLODFactorChangedSignal;
     boost::signals2::connection mNumImpostorsChangedSignal;
->>>>>>> 1a8a5404
 };
 
 #endif //LLFLOATERPREFERENCEGRAPHICSADVANCED_H
