--- conflicted
+++ resolved
@@ -100,11 +100,7 @@
 
 void LLNameEditor::setValue( const LLSD& value )
 {
-<<<<<<< HEAD
-	setNameID(value.asUUID(), false);
-=======
-    setNameID(value.asUUID(), FALSE);
->>>>>>> c06fb4e0
+    setNameID(value.asUUID(), false);
 }
 
 LLSD LLNameEditor::getValue() const
