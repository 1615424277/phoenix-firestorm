--- conflicted
+++ resolved
@@ -192,8 +192,7 @@
 	// </FS:Ansariel>
 
 	mSavedFolderState = new LLSaveFolderState();
-<<<<<<< HEAD
-	mSavedFolderState->setApply(FALSE);
+	mSavedFolderState->setApply(false);
 
 	// <FS:Zi> Filter dropdown
 	// create name-to-number mapping for the dropdown filter
@@ -219,9 +218,6 @@
 		mFilterMask |= (*it).second;
 	}
 	// </FS:Zi> Filter dropdown
-=======
-	mSavedFolderState->setApply(false);
->>>>>>> 7704c263
 }
 
 bool LLPanelMainInventory::postBuild()
@@ -258,16 +254,11 @@
 	if (recent_items_panel)
 	{
 		// assign default values until we will be sure that we have setting to restore
-<<<<<<< HEAD
-		recent_items_panel->setSinceLogoff(TRUE);
+		recent_items_panel->setSinceLogoff(true);
 		// <FS:Zi> Recent items panel should save sort order
 		// recent_items_panel->setSortOrder(LLInventoryFilter::SO_DATE);
 		recent_items_panel->setSortOrder(gSavedSettings.getU32(LLInventoryPanel::RECENTITEMS_SORT_ORDER));
 		// </FS:Zi>
-=======
-		recent_items_panel->setSinceLogoff(true);
-		recent_items_panel->setSortOrder(LLInventoryFilter::SO_DATE);
->>>>>>> 7704c263
 		recent_items_panel->setShowFolderState(LLInventoryFilter::SHOW_NON_EMPTY_FOLDERS);
 		LLInventoryFilter& recent_filter = recent_items_panel->getFilter();
 		recent_filter.setFilterObjectTypes(recent_filter.getFilterObjectTypes() & ~(0x1 << LLInventoryType::IT_CATEGORY));
@@ -297,7 +288,7 @@
 
 		if (mWornItemsPanel->getRootFolder())
 		{
-			mWornItemsPanel->getRootFolder()->setOpenArrangeRecursively(TRUE, LLFolderViewFolder::RECURSE_NO);
+			mWornItemsPanel->getRootFolder()->setOpenArrangeRecursively(true, LLFolderViewFolder::RECURSE_NO);
 			mWornItemsPanel->getRootFolder()->arrangeAll();
 		}
 		// </FS:Ansariel>
@@ -527,8 +518,8 @@
 	// <FS:Ansariel> CTRL-F focusses local search editor
 	if (FSCommon::isFilterEditorKeyCombo(key, mask))
 	{
-		mFilterEditor->setFocus(TRUE);
-		return TRUE;
+		mFilterEditor->setFocus(true);
+		return true;
 	}
 	// </FS:Ansariel>
 
@@ -891,7 +882,7 @@
 	}
 }
 
-BOOL LLPanelMainInventory::isSortByChecked(const LLSD& userdata)
+bool LLPanelMainInventory::isSortByChecked(const LLSD& userdata)
 {
 	U32 sort_order_mask = getActivePanel()->getSortOrder();
 	const std::string command_name = userdata.asString();
@@ -915,7 +906,7 @@
 		return (sort_order_mask & LLInventoryFilter::SO_SYSTEM_FOLDERS_TO_TOP);
 	}
 
-	return FALSE;
+	return false;
 }
 // </FS:Zi> Sort By menu handlers
 
@@ -1112,7 +1103,7 @@
 		}
 		else
 		{
-			finder->setFocus(TRUE);
+			finder->setFocus(true);
 		}
 
 		return;
@@ -1635,9 +1626,9 @@
 	getChild<LLRadioGroup>("date_search_direction")->setSelectedIndex(date_search_direction);
 
 	// <FS:Zi> FIRE-1175 - Filter Permissions Menu
-	getChild<LLUICtrl>("check_modify")->setValue((BOOL) (mFilter->getFilterPermissions() & PERM_MODIFY));
-	getChild<LLUICtrl>("check_copy")->setValue((BOOL) (mFilter->getFilterPermissions() & PERM_COPY));
-	getChild<LLUICtrl>("check_transfer")->setValue((BOOL) (mFilter->getFilterPermissions() & PERM_TRANSFER));
+	getChild<LLUICtrl>("check_modify")->setValue((bool) (mFilter->getFilterPermissions() & PERM_MODIFY));
+	getChild<LLUICtrl>("check_copy")->setValue((bool) (mFilter->getFilterPermissions() & PERM_COPY));
+	getChild<LLUICtrl>("check_transfer")->setValue((bool) (mFilter->getFilterPermissions() & PERM_TRANSFER));
 	// </FS:Zi>
 }
 
@@ -1840,7 +1831,6 @@
 	}
 }
 
-<<<<<<< HEAD
 // <FS:Zi> FIRE-1175 - Filter Permissions Menu
 void LLFloaterInventoryFinder::onPermissionsChanged()
 {
@@ -1865,10 +1855,7 @@
 }
 // </FS:Zi>
 
-BOOL LLFloaterInventoryFinder::getCheckShowEmpty()
-=======
 bool LLFloaterInventoryFinder::getCheckShowEmpty()
->>>>>>> 7704c263
 {
 	return getChild<LLUICtrl>("check_show_empty")->getValue();
 }
@@ -1967,7 +1954,7 @@
 	// <FS:Ansariel> Keep better inventory layout
 	mTrashButton = getChild<LLDragAndDropButton>("trash_btn");
 	mTrashButton->setDragAndDropHandler(boost::bind(&LLPanelMainInventory::handleDragAndDropToTrash, this
-			,	_4 // BOOL drop
+			,	_4 // bool drop
 			,	_5 // EDragAndDropType cargo_type
 			,	_7 // EAcceptance* accept
 			));
@@ -2559,11 +2546,10 @@
 bool LLPanelMainInventory::isActionEnabled(const LLSD& userdata)
 {
 	const std::string command_name = userdata.asString();
-<<<<<<< HEAD
 	// <FS:Ansariel> Unused changes from STORM-2091 that has been fixed by LL differently in the meantime
 	//if (command_name == "not_empty")
 	//{
-	//	BOOL status = FALSE;
+	//	bool status = false;
 	//	LLFolderViewItem* current_item = getActivePanel()->getRootFolder()->getCurSelectedItem();
 	//	if (current_item)
 	//	{
@@ -2576,22 +2562,6 @@
 	//	return status;
 	//}
 	// </FS:Ansariel>
-=======
-	if (command_name == "not_empty")
-	{
-		bool status = false;
-		LLFolderViewItem* current_item = getActivePanel()->getRootFolder()->getCurSelectedItem();
-		if (current_item)
-		{
-			const LLUUID& item_id = static_cast<LLFolderViewModelItemInventory*>(current_item->getViewModelItem())->getUUID();
-			LLInventoryModel::cat_array_t* cat_array;
-			LLInventoryModel::item_array_t* item_array;
-			gInventory.getDirectDescendentsOf(item_id, cat_array, item_array);
-			status = (0 == cat_array->size() && 0 == item_array->size());
-		}
-		return status;
-	}
->>>>>>> 7704c263
 	if (command_name == "delete")
 	{
 		return getActivePanel()->isSelectionRemovable();
@@ -2757,7 +2727,6 @@
         return isCombinationViewMode();
     }
 
-<<<<<<< HEAD
 	if (command_name == "add_objects_on_double_click")
 	{
 		return gSavedSettings.getBOOL("FSDoubleClickAddInventoryObjects");
@@ -2769,7 +2738,7 @@
 	}
 
 
-	return FALSE;
+	return false;
 }
 
 // <FS:Zi> FIRE-31369: Add inventory filter for coalesced objects
@@ -2814,7 +2783,7 @@
 	}
 }
 
-BOOL LLPanelMainInventory::isFilterLinksChecked(const LLSD& userdata)
+bool LLPanelMainInventory::isFilterLinksChecked(const LLSD& userdata)
 {
 	const std::string command_name = userdata.asString();
 	if (command_name == "show_links")
@@ -2832,7 +2801,7 @@
 		return (getActivePanel()->getFilter().getFilterLinks() == LLInventoryFilter::FILTERLINK_EXCLUDE_LINKS);
 	}
 
-	return FALSE;
+	return false;
 }
 // </FS:Zi> Filter Links Menu
 
@@ -2863,7 +2832,7 @@
 	}
 }
 
-BOOL LLPanelMainInventory::isFilterPermissionsChecked(const LLSD &userdata)
+bool LLPanelMainInventory::isFilterPermissionsChecked(const LLSD &userdata)
 {
 	const std::string command_name = userdata.asString();
 	if (command_name == "only_modify")
@@ -2881,10 +2850,7 @@
 		return (getActivePanel()->getFilter().getFilterPermissions() & PERM_TRANSFER);
 	}
 
-	return FALSE;
-=======
 	return false;
->>>>>>> 7704c263
 }
 // </FS:Zi>
 
@@ -2914,7 +2880,7 @@
 	}
 }
 
-BOOL LLPanelMainInventory::isSearchTypeChecked(const LLSD& userdata)
+bool LLPanelMainInventory::isSearchTypeChecked(const LLSD& userdata)
 {
 	LLInventoryFilter::ESearchType search_type = getActivePanel()->getSearchType();
 	const std::string command_name = userdata.asString();
@@ -2942,12 +2908,12 @@
 	{
 		return (search_type == LLInventoryFilter::SEARCHTYPE_ALL);
 	}
-	return FALSE;
+	return false;
 }
 // </FS:Zi> Extended Inventory Search
 
 // <FS:Ansariel> Keep better inventory layout
-bool LLPanelMainInventory::handleDragAndDropToTrash(BOOL drop, EDragAndDropType cargo_type, EAcceptance* accept)
+bool LLPanelMainInventory::handleDragAndDropToTrash(bool drop, EDragAndDropType cargo_type, EAcceptance* accept)
 {
 	*accept = ACCEPT_NO;
 
