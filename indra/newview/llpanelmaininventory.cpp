--- conflicted
+++ resolved
@@ -276,20 +276,17 @@
 				// </FS:Ansariel>
 				LLParamSDParser parser;
 				parser.readSD(recent_items, p);
-<<<<<<< HEAD
 				// <FS:Ansariel> Fix wrong param type
 				//recent_items_panel->getFilter().fromParams(p);
 				recent_items_panel->getFilter().fromParams(p.filter);
 				// </FS:Ansariel>
+				// <FS:Ansariel> We do that earlier already
+				//recent_items_panel->setSortOrder(gSavedSettings.getU32(LLInventoryPanel::RECENTITEMS_SORT_ORDER));
 
 				// </FS:Ansariel> Recent items panel doesn't filter empty folders until filter floater has been opened
 				LLInventoryFilter& recent_filter = recent_items_panel->getFilter();
 				recent_filter.setFilterObjectTypes(recent_filter.getFilterObjectTypes() & ~(0x1 << LLInventoryType::IT_CATEGORY));
 				// </FS:Ansariel>
-=======
-				recent_items_panel->getFilter().fromParams(p);
-				recent_items_panel->setSortOrder(gSavedSettings.getU32(LLInventoryPanel::RECENTITEMS_SORT_ORDER));
->>>>>>> ffbbc30d
 			}
 		}
 	}
@@ -509,21 +506,17 @@
 	}
 
 	getActivePanel()->setSortOrder(sort_order_mask);
-<<<<<<< HEAD
 	// <FS:Zi> Recent items panel should save sort order
-	// gSavedSettings.setU32("InventorySortOrder", sort_order_mask);
+    //if ("Recent Items" == getActivePanel()->getName())
+    //{
+    //    gSavedSettings.setU32("RecentItemsSortOrder", sort_order_mask);
+    //}
+    //else
+    //{
+    //    gSavedSettings.setU32("InventorySortOrder", sort_order_mask);
+    //}
 	gSavedSettings.setU32(getActivePanel()->mSortOrderSetting, sort_order_mask);
 	// </FS:Zi>
-=======
-    if ("Recent Items" == getActivePanel()->getName())
-    {
-        gSavedSettings.setU32("RecentItemsSortOrder", sort_order_mask);
-    }
-    else
-    {
-        gSavedSettings.setU32("InventorySortOrder", sort_order_mask);
-    }
->>>>>>> ffbbc30d
 }
 
 BOOL LLPanelMainInventory::isSortByChecked(const LLSD& userdata)
