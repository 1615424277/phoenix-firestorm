--- conflicted
+++ resolved
@@ -137,13 +137,10 @@
       mCombinationShapeDirty(true),
       mListViewRootUpdatedConnection(),
       mGalleryRootUpdatedConnection(),
-<<<<<<< HEAD
+      mDelayedCombGalleryScroll(false),
+      mDelayedCombInvPanelScroll(false),
       mViewMenuButton(nullptr), // <FS:Ansariel> Keep better inventory layout
       mSearchTypeCombo(NULL) // <FS:Ansariel> Properly initialize this
-=======
-      mDelayedCombGalleryScroll(false),
-      mDelayedCombInvPanelScroll(false)
->>>>>>> 784436a5
 {
 	// Menu Callbacks (non contex menus)
 	mCommitCallbackRegistrar.add("Inventory.DoToSelected", boost::bind(&LLPanelMainInventory::doToSelected, this, _2));
