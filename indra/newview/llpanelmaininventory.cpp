/** 
 * @file llsidepanelmaininventory.cpp
 * @brief Implementation of llsidepanelmaininventory.
 *
 * $LicenseInfo:firstyear=2001&license=viewerlgpl$
 * Second Life Viewer Source Code
 * Copyright (C) 2010, Linden Research, Inc.
 * 
 * This library is free software; you can redistribute it and/or
 * modify it under the terms of the GNU Lesser General Public
 * License as published by the Free Software Foundation;
 * version 2.1 of the License only.
 * 
 * This library is distributed in the hope that it will be useful,
 * but WITHOUT ANY WARRANTY; without even the implied warranty of
 * MERCHANTABILITY or FITNESS FOR A PARTICULAR PURPOSE.  See the GNU
 * Lesser General Public License for more details.
 * 
 * You should have received a copy of the GNU Lesser General Public
 * License along with this library; if not, write to the Free Software
 * Foundation, Inc., 51 Franklin Street, Fifth Floor, Boston, MA  02110-1301  USA
 * 
 * Linden Research, Inc., 945 Battery Street, San Francisco, CA  94111  USA
 * $/LicenseInfo$
 */

#include "llviewerprecompiledheaders.h"
#include "llpanelmaininventory.h"

#include "llagent.h"
#include "llavataractions.h"
#include "lldndbutton.h"
#include "lleconomy.h"
#include "llfilepicker.h"
#include "llfloaterinventory.h"
#include "llinventorybridge.h"
#include "llinventoryfunctions.h"
#include "llinventorymodelbackgroundfetch.h"
#include "llinventorypanel.h"
#include "llfiltereditor.h"
#include "llfloaterreg.h"
#include "lloutfitobserver.h"
#include "llpreviewtexture.h"
#include "llresmgr.h"
#include "llscrollcontainer.h"
#include "llsdserialize.h"
#include "llspinctrl.h"
#include "lltooldraganddrop.h"
#include "llviewermenu.h"
#include "llviewertexturelist.h"
#include "llsidepanelinventory.h"
#include "llsidetray.h"

const std::string FILTERS_FILENAME("filters.xml");

static LLRegisterPanelClassWrapper<LLPanelMainInventory> t_inventory("panel_main_inventory");

void on_file_loaded_for_save(BOOL success, 
							 LLViewerFetchedTexture *src_vi,
							 LLImageRaw* src, 
							 LLImageRaw* aux_src, 
							 S32 discard_level,
							 BOOL final,
							 void* userdata);

///----------------------------------------------------------------------------
/// LLFloaterInventoryFinder
///----------------------------------------------------------------------------

class LLFloaterInventoryFinder : public LLFloater
{
public:
	LLFloaterInventoryFinder( LLPanelMainInventory* inventory_view);
	virtual void draw();
	/*virtual*/	BOOL	postBuild();
	void changeFilter(LLInventoryFilter* filter);
	void updateElementsFromFilter();
	BOOL getCheckShowEmpty();
	BOOL getCheckSinceLogoff();

	static void onTimeAgo(LLUICtrl*, void *);
	static void onCheckSinceLogoff(LLUICtrl*, void *);
	static void onCloseBtn(void* user_data);
	static void selectAllTypes(void* user_data);
	static void selectNoTypes(void* user_data);
private:
	LLPanelMainInventory*	mPanelMainInventory;
	LLSpinCtrl*			mSpinSinceDays;
	LLSpinCtrl*			mSpinSinceHours;
	LLInventoryFilter*	mFilter;
};

///----------------------------------------------------------------------------
/// LLPanelMainInventory
///----------------------------------------------------------------------------

LLPanelMainInventory::LLPanelMainInventory()
	: LLPanel(),
	  mActivePanel(NULL),
	  mSavedFolderState(NULL),
	  mFilterText(""),
	  mMenuGearDefault(NULL),
	  mMenuAdd(NULL),
	  mNeedUploadCost(true)
{
	LLMemType mt(LLMemType::MTYPE_INVENTORY_VIEW_INIT);
	// Menu Callbacks (non contex menus)
	mCommitCallbackRegistrar.add("Inventory.DoToSelected", boost::bind(&LLPanelMainInventory::doToSelected, this, _2));
	mCommitCallbackRegistrar.add("Inventory.CloseAllFolders", boost::bind(&LLPanelMainInventory::closeAllFolders, this));
	mCommitCallbackRegistrar.add("Inventory.EmptyTrash", boost::bind(&LLInventoryModel::emptyFolderType, &gInventory, "ConfirmEmptyTrash", LLFolderType::FT_TRASH));
	mCommitCallbackRegistrar.add("Inventory.EmptyLostAndFound", boost::bind(&LLInventoryModel::emptyFolderType, &gInventory, "ConfirmEmptyLostAndFound", LLFolderType::FT_LOST_AND_FOUND));
	mCommitCallbackRegistrar.add("Inventory.DoCreate", boost::bind(&LLPanelMainInventory::doCreate, this, _2));
 	mCommitCallbackRegistrar.add("Inventory.NewWindow", boost::bind(&LLPanelMainInventory::newWindow, this));
	mCommitCallbackRegistrar.add("Inventory.ShowFilters", boost::bind(&LLPanelMainInventory::toggleFindOptions, this));
	mCommitCallbackRegistrar.add("Inventory.ResetFilters", boost::bind(&LLPanelMainInventory::resetFilters, this));
	mCommitCallbackRegistrar.add("Inventory.SetSortBy", boost::bind(&LLPanelMainInventory::setSortBy, this, _2));
	mCommitCallbackRegistrar.add("Inventory.Share",  boost::bind(&LLAvatarActions::shareWithAvatars));

	// Controls
	// *TODO: Just use persistant settings for each of these
	U32 sort_order = gSavedSettings.getU32(LLInventoryPanel::DEFAULT_SORT_ORDER);
	BOOL sort_by_name = ! ( sort_order & LLInventoryFilter::SO_DATE );
	BOOL sort_folders_by_name = ( sort_order & LLInventoryFilter::SO_FOLDERS_BY_NAME );
	BOOL sort_system_folders_to_top = ( sort_order & LLInventoryFilter::SO_SYSTEM_FOLDERS_TO_TOP );
	
	gSavedSettings.declareBOOL("Inventory.SortByName", sort_by_name, "Declared in code", FALSE);
	gSavedSettings.declareBOOL("Inventory.SortByDate", !sort_by_name, "Declared in code", FALSE);
	gSavedSettings.declareBOOL("Inventory.FoldersAlwaysByName", sort_folders_by_name, "Declared in code", FALSE);
	gSavedSettings.declareBOOL("Inventory.SystemFoldersToTop", sort_system_folders_to_top, "Declared in code", FALSE);
	
	mSavedFolderState = new LLSaveFolderState();
	mSavedFolderState->setApply(FALSE);
}

BOOL LLPanelMainInventory::postBuild()
{
	gInventory.addObserver(this);
	
	mFilterTabs = getChild<LLTabContainer>("inventory filter tabs");
	mFilterTabs->setCommitCallback(boost::bind(&LLPanelMainInventory::onFilterSelected, this));
	
	//panel->getFilter()->markDefault();

	// Set up the default inv. panel/filter settings.
	mActivePanel = getChild<LLInventoryPanel>("All Items");
	if (mActivePanel)
	{
		// "All Items" is the previous only view, so it gets the InventorySortOrder
		mActivePanel->setSortOrder(gSavedSettings.getU32(LLInventoryPanel::DEFAULT_SORT_ORDER));
		mActivePanel->getFilter()->markDefault();
		mActivePanel->getRootFolder()->applyFunctorRecursively(*mSavedFolderState);
		mActivePanel->setSelectCallback(boost::bind(&LLPanelMainInventory::onSelectionChange, this, mActivePanel, _1, _2));
	}
	LLInventoryPanel* recent_items_panel = getChild<LLInventoryPanel>("Recent Items");
	if (recent_items_panel)
	{
		recent_items_panel->setSinceLogoff(TRUE);
		recent_items_panel->setSortOrder(LLInventoryFilter::SO_DATE);
		recent_items_panel->setShowFolderState(LLInventoryFilter::SHOW_NON_EMPTY_FOLDERS);
		recent_items_panel->getFilter()->markDefault();
		recent_items_panel->setSelectCallback(boost::bind(&LLPanelMainInventory::onSelectionChange, this, recent_items_panel, _1, _2));
	}

	LLInventoryPanel* worn_items_panel = getChild<LLInventoryPanel>("Worn Items");
	if (worn_items_panel)
	{
		worn_items_panel->setWorn(TRUE);
		worn_items_panel->setSortOrder(gSavedSettings.getU32(LLInventoryPanel::DEFAULT_SORT_ORDER));
		worn_items_panel->setShowFolderState(LLInventoryFilter::SHOW_NON_EMPTY_FOLDERS);
		worn_items_panel->getFilter()->markDefault();
		worn_items_panel->openAllFolders();
		worn_items_panel->setSelectCallback(boost::bind(&LLPanelMainInventory::onSelectionChange, this, worn_items_panel, _1, _2));
	}

	// Now load the stored settings from disk, if available.
	std::ostringstream filterSaveName;
	filterSaveName << gDirUtilp->getExpandedFilename(LL_PATH_PER_SL_ACCOUNT, FILTERS_FILENAME);
	llinfos << "LLPanelMainInventory::init: reading from " << filterSaveName.str() << llendl;
	llifstream file(filterSaveName.str());
	LLSD savedFilterState;
	if (file.is_open())
	{
		LLSDSerialize::fromXML(savedFilterState, file);
		file.close();

		// Load the persistent "Recent Items" settings.
		// Note that the "All Items" settings do not persist.
		if(recent_items_panel)
		{
			if(savedFilterState.has(recent_items_panel->getFilter()->getName()))
			{
				LLSD recent_items = savedFilterState.get(
					recent_items_panel->getFilter()->getName());
				recent_items_panel->getFilter()->fromLLSD(recent_items);
			}
		}

		if(worn_items_panel)
		{
			if(savedFilterState.has(worn_items_panel->getFilter()->getName()))
			{
				LLSD worn_items = savedFilterState.get(
					worn_items_panel->getFilter()->getName());
				worn_items_panel->getFilter()->fromLLSD(worn_items);
			}
		}

	}

	mFilterEditor = getChild<LLFilterEditor>("inventory search editor");
	if (mFilterEditor)
	{
		mFilterEditor->setCommitCallback(boost::bind(&LLPanelMainInventory::onFilterEdit, this, _2));
	}

	initListCommandsHandlers();

	// *TODO:Get the cost info from the server
	const std::string upload_cost("10");
	mMenuAdd->getChild<LLMenuItemGL>("Upload Image")->setLabelArg("[COST]", upload_cost);
	mMenuAdd->getChild<LLMenuItemGL>("Upload Sound")->setLabelArg("[COST]", upload_cost);
	mMenuAdd->getChild<LLMenuItemGL>("Upload Animation")->setLabelArg("[COST]", upload_cost);
	mMenuAdd->getChild<LLMenuItemGL>("Bulk Upload")->setLabelArg("[COST]", upload_cost);

	return TRUE;
}

// Destroys the object
LLPanelMainInventory::~LLPanelMainInventory( void )
{
	// Save the filters state.
	LLSD filterRoot;
	LLInventoryPanel* all_items_panel = getChild<LLInventoryPanel>("All Items");
	if (all_items_panel)
	{
		LLInventoryFilter* filter = all_items_panel->getFilter();
		if (filter)
		{
			LLSD filterState;
			filter->toLLSD(filterState);
			filterRoot[filter->getName()] = filterState;
		}
	}

	LLInventoryPanel* recent_items_panel = getChild<LLInventoryPanel>("Recent Items");
	if (recent_items_panel)
	{
		LLInventoryFilter* filter = recent_items_panel->getFilter();
		if (filter)
		{
			LLSD filterState;
			filter->toLLSD(filterState);
			filterRoot[filter->getName()] = filterState;
		}
	}

	LLInventoryPanel* worn_items_panel = getChild<LLInventoryPanel>("Worn Items");
	if (worn_items_panel)
	{
		LLInventoryFilter* filter = recent_items_panel->getFilter();
		if (filter)
		{
			LLSD filterState;
			filter->toLLSD(filterState);
			filterRoot[filter->getName()] = filterState;
		}
	}

	std::ostringstream filterSaveName;
	filterSaveName << gDirUtilp->getExpandedFilename(LL_PATH_PER_SL_ACCOUNT, FILTERS_FILENAME);
	llofstream filtersFile(filterSaveName.str());
	if(!LLSDSerialize::toPrettyXML(filterRoot, filtersFile))
	{
		llwarns << "Could not write to filters save file " << filterSaveName << llendl;
	}
	else
		filtersFile.close();

	gInventory.removeObserver(this);
	delete mSavedFolderState;
}

void LLPanelMainInventory::startSearch()
{
	// this forces focus to line editor portion of search editor
	if (mFilterEditor)
	{
		mFilterEditor->focusFirstItem(TRUE);
	}
}

BOOL LLPanelMainInventory::handleKeyHere(KEY key, MASK mask)
{
	LLFolderView* root_folder = mActivePanel ? mActivePanel->getRootFolder() : NULL;
	if (root_folder)
	{
		// first check for user accepting current search results
		if (mFilterEditor 
			&& mFilterEditor->hasFocus()
		    && (key == KEY_RETURN 
		    	|| key == KEY_DOWN)
		    && mask == MASK_NONE)
		{
			// move focus to inventory proper
			mActivePanel->setFocus(TRUE);
			root_folder->scrollToShowSelection();
			return TRUE;
		}

		if (mActivePanel->hasFocus() && key == KEY_UP)
		{
			startSearch();
		}
	}

	return LLPanel::handleKeyHere(key, mask);

}

//----------------------------------------------------------------------------
// menu callbacks

void LLPanelMainInventory::doToSelected(const LLSD& userdata)
{
	getPanel()->getRootFolder()->doToSelected(&gInventory, userdata);
}

void LLPanelMainInventory::closeAllFolders()
{
	getPanel()->getRootFolder()->closeAllFolders();
}

void LLPanelMainInventory::newWindow()
{
	LLFloaterInventory::showAgentInventory();
}

void LLPanelMainInventory::doCreate(const LLSD& userdata)
{
	menu_create_inventory_item(getPanel()->getRootFolder(), NULL, userdata);
}

void LLPanelMainInventory::resetFilters()
{
	LLFloaterInventoryFinder *finder = getFinder();
	getActivePanel()->getFilter()->resetDefault();
	if (finder)
	{
		finder->updateElementsFromFilter();
	}

	setFilterTextFromFilter();
}

void LLPanelMainInventory::setSortBy(const LLSD& userdata)
{
	std::string sort_field = userdata.asString();
	if (sort_field == "name")
	{
		U32 order = getActivePanel()->getSortOrder();
		order &= ~LLInventoryFilter::SO_DATE;

		getActivePanel()->setSortOrder( order );

		gSavedSettings.setU32("InventorySortOrder", order);

		gSavedSettings.setBOOL("Inventory.SortByName", TRUE );
		gSavedSettings.setBOOL("Inventory.SortByDate", FALSE );
	}
	else if (sort_field == "date")
	{
		U32 order = getActivePanel()->getSortOrder();
		order |= LLInventoryFilter::SO_DATE;

		getActivePanel()->setSortOrder( order );

		gSavedSettings.setU32("InventorySortOrder", order);

		gSavedSettings.setBOOL("Inventory.SortByName", FALSE );
		gSavedSettings.setBOOL("Inventory.SortByDate", TRUE );
	}
	else if (sort_field == "foldersalwaysbyname")
	{
		U32 order = getActivePanel()->getSortOrder();
		if ( order & LLInventoryFilter::SO_FOLDERS_BY_NAME )
		{
			order &= ~LLInventoryFilter::SO_FOLDERS_BY_NAME;

			gSavedSettings.setBOOL("Inventory.FoldersAlwaysByName", FALSE );
		}
		else
		{
			order |= LLInventoryFilter::SO_FOLDERS_BY_NAME;

			gSavedSettings.setBOOL("Inventory.FoldersAlwaysByName", TRUE );
		}
		getActivePanel()->setSortOrder( order );
	}
	else if (sort_field == "systemfolderstotop")
	{
		U32 order = getActivePanel()->getSortOrder();
		if ( order & LLInventoryFilter::SO_SYSTEM_FOLDERS_TO_TOP )
		{
			order &= ~LLInventoryFilter::SO_SYSTEM_FOLDERS_TO_TOP;

			gSavedSettings.setBOOL("Inventory.SystemFoldersToTop", FALSE );
		}
		else
		{
			order |= LLInventoryFilter::SO_SYSTEM_FOLDERS_TO_TOP;

			gSavedSettings.setBOOL("Inventory.SystemFoldersToTop", TRUE );
		}
		getActivePanel()->setSortOrder( order );

		gSavedSettings.setU32("InventorySortOrder", order);
	}
}

// static
BOOL LLPanelMainInventory::filtersVisible(void* user_data)
{
	LLPanelMainInventory* self = (LLPanelMainInventory*)user_data;
	if(!self) return FALSE;

	return self->getFinder() != NULL;
}

void LLPanelMainInventory::onClearSearch()
{
	LLFloater *finder = getFinder();
	if (mActivePanel)
	{
		mActivePanel->setFilterSubString(LLStringUtil::null);
		mActivePanel->setFilterTypes(0xffffffff);
		mActivePanel->setFilterLinks(LLInventoryFilter::FILTERLINK_INCLUDE_LINKS);
	}

	if (finder)
	{
		LLFloaterInventoryFinder::selectAllTypes(finder);
	}

	// re-open folders that were initially open
	if (mActivePanel)
	{
		mSavedFolderState->setApply(TRUE);
		mActivePanel->getRootFolder()->applyFunctorRecursively(*mSavedFolderState);
		LLOpenFoldersWithSelection opener;
		mActivePanel->getRootFolder()->applyFunctorRecursively(opener);
		mActivePanel->getRootFolder()->scrollToShowSelection();
	}
	mFilterSubString = "";
}

void LLPanelMainInventory::onFilterEdit(const std::string& search_string )
{
	if (search_string == "")
	{
		onClearSearch();
	}
	if (!mActivePanel)
	{
		return;
	}

	LLInventoryModelBackgroundFetch::instance().start();

	mFilterSubString = search_string;
	if (mActivePanel->getFilterSubString().empty() && mFilterSubString.empty())
	{
			// current filter and new filter empty, do nothing
			return;
	}

	// save current folder open state if no filter currently applied
	if (!mActivePanel->getRootFolder()->isFilterModified())
	{
		mSavedFolderState->setApply(FALSE);
		mActivePanel->getRootFolder()->applyFunctorRecursively(*mSavedFolderState);
	}

	// set new filter string
	setFilterSubString(mFilterSubString);
}


 //static
 BOOL LLPanelMainInventory::incrementalFind(LLFolderViewItem* first_item, const char *find_text, BOOL backward)
 {
 	LLPanelMainInventory* active_view = NULL;
	
	LLFloaterReg::const_instance_list_t& inst_list = LLFloaterReg::getFloaterList("inventory");
	for (LLFloaterReg::const_instance_list_t::const_iterator iter = inst_list.begin(); iter != inst_list.end(); ++iter)
	{
		LLPanelMainInventory* iv = dynamic_cast<LLPanelMainInventory*>(*iter);
		if (iv)
		{
			if (gFocusMgr.childHasKeyboardFocus(iv))
			{
				active_view = iv;
				break;
			}
 		}
 	}

 	if (!active_view)
 	{
 		return FALSE;
 	}

 	std::string search_string(find_text);

 	if (search_string.empty())
 	{
 		return FALSE;
 	}

 	if (active_view->getPanel() &&
 		active_view->getPanel()->getRootFolder()->search(first_item, search_string, backward))
 	{
 		return TRUE;
 	}

 	return FALSE;
 }

void LLPanelMainInventory::onFilterSelected()
{
	// Find my index
	mActivePanel = (LLInventoryPanel*)getChild<LLTabContainer>("inventory filter tabs")->getCurrentPanel();

	if (!mActivePanel)
	{
		return;
	}

	BOOL main_active = ("Recent Items" != mActivePanel->getName()) && ("Worn Items" != mActivePanel->getName());
	getChildView("add_btn_panel")->setVisible( main_active);

	setFilterSubString(mFilterSubString);
	LLInventoryFilter* filter = mActivePanel->getFilter();
	LLFloaterInventoryFinder *finder = getFinder();
	if (finder)
	{
		finder->changeFilter(filter);
	}
	if (filter->isActive())
	{
		// If our filter is active we may be the first thing requiring a fetch so we better start it here.
		LLInventoryModelBackgroundFetch::instance().start();
	}
	setFilterTextFromFilter();
}

const std::string LLPanelMainInventory::getFilterSubString() 
{ 
	return mActivePanel->getFilterSubString(); 
}

void LLPanelMainInventory::setFilterSubString(const std::string& string) 
{ 
	mActivePanel->setFilterSubString(string); 
}

BOOL LLPanelMainInventory::handleDragAndDrop(S32 x, S32 y, MASK mask, BOOL drop,
										 EDragAndDropType cargo_type,
										 void* cargo_data,
										 EAcceptance* accept,
										 std::string& tooltip_msg)
{
	// Check to see if we are auto scrolling from the last frame
	LLInventoryPanel* panel = (LLInventoryPanel*)this->getActivePanel();
	BOOL needsToScroll = panel->getScrollableContainer()->autoScroll(x, y);
	if(mFilterTabs)
	{
		if(needsToScroll)
		{
			mFilterTabs->startDragAndDropDelayTimer();
		}
	}
	
	BOOL handled = LLPanel::handleDragAndDrop(x, y, mask, drop, cargo_type, cargo_data, accept, tooltip_msg);

	return handled;
}

// virtual
void LLPanelMainInventory::changed(U32)
{
	updateItemcountText();
}


// virtual
void LLPanelMainInventory::draw()
{
	if (mActivePanel && mFilterEditor)
	{
		mFilterEditor->setText(mFilterSubString);
	}	
	LLPanel::draw();
	updateItemcountText();
}

void LLPanelMainInventory::updateItemcountText()
{
	// *TODO: Calling setlocale() on each frame may be inefficient.
	LLLocale locale(LLStringUtil::getLocale());
	std::string item_count_string;
	LLResMgr::getInstance()->getIntegerString(item_count_string, gInventory.getItemCount());

	LLStringUtil::format_map_t string_args;
	string_args["[ITEM_COUNT]"] = item_count_string;
	string_args["[FILTER]"] = getFilterText();

	std::string text = "";

	if (LLInventoryModelBackgroundFetch::instance().backgroundFetchActive())
	{
		text = getString("ItemcountFetching", string_args);
	}
	else if (LLInventoryModelBackgroundFetch::instance().isEverythingFetched())
	{
		text = getString("ItemcountCompleted", string_args);
	}
	else
	{
		text = getString("ItemcountUnknown");
	}
	getChild<LLUICtrl>("ItemcountText")->setValue(text);
}

void LLPanelMainInventory::setFilterTextFromFilter() 
{ 
	mFilterText = mActivePanel->getFilter()->getFilterText(); 
}

void LLPanelMainInventory::toggleFindOptions()
{
	LLMemType mt(LLMemType::MTYPE_INVENTORY_VIEW_TOGGLE);
	LLFloater *floater = getFinder();
	if (!floater)
	{
		LLFloaterInventoryFinder * finder = new LLFloaterInventoryFinder(this);
		mFinderHandle = finder->getHandle();
		finder->openFloater();

		LLFloater* parent_floater = gFloaterView->getParentFloater(this);
		if (parent_floater)
			parent_floater->addDependentFloater(mFinderHandle);
		// start background fetch of folders
		LLInventoryModelBackgroundFetch::instance().start();
	}
	else
	{
		floater->closeFloater();
	}
}

void LLPanelMainInventory::setSelectCallback(const LLFolderView::signal_t::slot_type& cb)
{
	getChild<LLInventoryPanel>("All Items")->setSelectCallback(cb);
	getChild<LLInventoryPanel>("Recent Items")->setSelectCallback(cb);
	getChild<LLInventoryPanel>("Worn Items")->setSelectCallback(cb);
}

void LLPanelMainInventory::onSelectionChange(LLInventoryPanel *panel, const std::deque<LLFolderViewItem*>& items, BOOL user_action)
{
	updateListCommands();
	panel->onSelectionChange(items, user_action);
}

///----------------------------------------------------------------------------
/// LLFloaterInventoryFinder
///----------------------------------------------------------------------------

LLFloaterInventoryFinder* LLPanelMainInventory::getFinder() 
{ 
	return (LLFloaterInventoryFinder*)mFinderHandle.get();
}


LLFloaterInventoryFinder::LLFloaterInventoryFinder(LLPanelMainInventory* inventory_view) :	
	LLFloater(LLSD()),
	mPanelMainInventory(inventory_view),
	mFilter(inventory_view->getPanel()->getFilter())
{
	buildFromFile("floater_inventory_view_finder.xml");
	updateElementsFromFilter();
}


void LLFloaterInventoryFinder::onCheckSinceLogoff(LLUICtrl *ctrl, void *user_data)
{
	LLFloaterInventoryFinder *self = (LLFloaterInventoryFinder *)user_data;
	if (!self) return;

	bool since_logoff= self->getChild<LLUICtrl>("check_since_logoff")->getValue();
	
	if (!since_logoff && 
	    !(  self->mSpinSinceDays->get() ||  self->mSpinSinceHours->get() ) )
	{
		self->mSpinSinceHours->set(1.0f);
	}	
}
BOOL LLFloaterInventoryFinder::postBuild()
{
	const LLRect& viewrect = mPanelMainInventory->getRect();
	setRect(LLRect(viewrect.mLeft - getRect().getWidth(), viewrect.mTop, viewrect.mLeft, viewrect.mTop - getRect().getHeight()));

	childSetAction("All", selectAllTypes, this);
	childSetAction("None", selectNoTypes, this);

	mSpinSinceHours = getChild<LLSpinCtrl>("spin_hours_ago");
	childSetCommitCallback("spin_hours_ago", onTimeAgo, this);

	mSpinSinceDays = getChild<LLSpinCtrl>("spin_days_ago");
	childSetCommitCallback("spin_days_ago", onTimeAgo, this);

	//	mCheckSinceLogoff   = getChild<LLSpinCtrl>("check_since_logoff");
	childSetCommitCallback("check_since_logoff", onCheckSinceLogoff, this);

	childSetAction("Close", onCloseBtn, this);

	updateElementsFromFilter();
	return TRUE;
}
void LLFloaterInventoryFinder::onTimeAgo(LLUICtrl *ctrl, void *user_data)
{
	LLFloaterInventoryFinder *self = (LLFloaterInventoryFinder *)user_data;
	if (!self) return;
	
	bool since_logoff=true;
	if ( self->mSpinSinceDays->get() ||  self->mSpinSinceHours->get() )
	{
		since_logoff = false;
	}
	self->getChild<LLUICtrl>("check_since_logoff")->setValue(since_logoff);
}

void LLFloaterInventoryFinder::changeFilter(LLInventoryFilter* filter)
{
	mFilter = filter;
	updateElementsFromFilter();
}

void LLFloaterInventoryFinder::updateElementsFromFilter()
{
	if (!mFilter)
		return;

	// Get data needed for filter display
	U32 filter_types = mFilter->getFilterObjectTypes();
	std::string filter_string = mFilter->getFilterSubString();
	LLInventoryFilter::EFolderShow show_folders = mFilter->getShowFolderState();
	U32 hours = mFilter->getHoursAgo();

	// update the ui elements
	setTitle(mFilter->getName());

	getChild<LLUICtrl>("check_animation")->setValue((S32) (filter_types & 0x1 << LLInventoryType::IT_ANIMATION));

	getChild<LLUICtrl>("check_calling_card")->setValue((S32) (filter_types & 0x1 << LLInventoryType::IT_CALLINGCARD));
	getChild<LLUICtrl>("check_clothing")->setValue((S32) (filter_types & 0x1 << LLInventoryType::IT_WEARABLE));
	getChild<LLUICtrl>("check_gesture")->setValue((S32) (filter_types & 0x1 << LLInventoryType::IT_GESTURE));
	getChild<LLUICtrl>("check_landmark")->setValue((S32) (filter_types & 0x1 << LLInventoryType::IT_LANDMARK));
	getChild<LLUICtrl>("check_notecard")->setValue((S32) (filter_types & 0x1 << LLInventoryType::IT_NOTECARD));
	getChild<LLUICtrl>("check_object")->setValue((S32) (filter_types & 0x1 << LLInventoryType::IT_OBJECT));
	getChild<LLUICtrl>("check_script")->setValue((S32) (filter_types & 0x1 << LLInventoryType::IT_LSL));
	getChild<LLUICtrl>("check_sound")->setValue((S32) (filter_types & 0x1 << LLInventoryType::IT_SOUND));
	getChild<LLUICtrl>("check_texture")->setValue((S32) (filter_types & 0x1 << LLInventoryType::IT_TEXTURE));
	getChild<LLUICtrl>("check_snapshot")->setValue((S32) (filter_types & 0x1 << LLInventoryType::IT_SNAPSHOT));
	getChild<LLUICtrl>("check_show_empty")->setValue(show_folders == LLInventoryFilter::SHOW_ALL_FOLDERS);
	getChild<LLUICtrl>("check_since_logoff")->setValue(mFilter->isSinceLogoff());
	mSpinSinceHours->set((F32)(hours % 24));
	mSpinSinceDays->set((F32)(hours / 24));
}

void LLFloaterInventoryFinder::draw()
{
	LLMemType mt(LLMemType::MTYPE_INVENTORY_DRAW);
	U32 filter = 0xffffffff;
	BOOL filtered_by_all_types = TRUE;

	if (!getChild<LLUICtrl>("check_animation")->getValue())
	{
		filter &= ~(0x1 << LLInventoryType::IT_ANIMATION);
		filtered_by_all_types = FALSE;
	}


	if (!getChild<LLUICtrl>("check_calling_card")->getValue())
	{
		filter &= ~(0x1 << LLInventoryType::IT_CALLINGCARD);
		filtered_by_all_types = FALSE;
	}

	if (!getChild<LLUICtrl>("check_clothing")->getValue())
	{
		filter &= ~(0x1 << LLInventoryType::IT_WEARABLE);
		filtered_by_all_types = FALSE;
	}

	if (!getChild<LLUICtrl>("check_gesture")->getValue())
	{
		filter &= ~(0x1 << LLInventoryType::IT_GESTURE);
		filtered_by_all_types = FALSE;
	}

	if (!getChild<LLUICtrl>("check_landmark")->getValue())


	{
		filter &= ~(0x1 << LLInventoryType::IT_LANDMARK);
		filtered_by_all_types = FALSE;
	}

	if (!getChild<LLUICtrl>("check_notecard")->getValue())
	{
		filter &= ~(0x1 << LLInventoryType::IT_NOTECARD);
		filtered_by_all_types = FALSE;
	}

	if (!getChild<LLUICtrl>("check_object")->getValue())
	{
		filter &= ~(0x1 << LLInventoryType::IT_OBJECT);
		filter &= ~(0x1 << LLInventoryType::IT_ATTACHMENT);
		filtered_by_all_types = FALSE;
	}

	if (!getChild<LLUICtrl>("check_script")->getValue())
	{
		filter &= ~(0x1 << LLInventoryType::IT_LSL);
		filtered_by_all_types = FALSE;
	}

	if (!getChild<LLUICtrl>("check_sound")->getValue())
	{
		filter &= ~(0x1 << LLInventoryType::IT_SOUND);
		filtered_by_all_types = FALSE;
	}

	if (!getChild<LLUICtrl>("check_texture")->getValue())
	{
		filter &= ~(0x1 << LLInventoryType::IT_TEXTURE);
		filtered_by_all_types = FALSE;
	}

	if (!getChild<LLUICtrl>("check_snapshot")->getValue())
	{
		filter &= ~(0x1 << LLInventoryType::IT_SNAPSHOT);
		filtered_by_all_types = FALSE;
	}

	if (!filtered_by_all_types)
	{
		// don't include folders in filter, unless I've selected everything
		filter &= ~(0x1 << LLInventoryType::IT_CATEGORY);
	}

	// update the panel, panel will update the filter
	mPanelMainInventory->getPanel()->setShowFolderState(getCheckShowEmpty() ?
		LLInventoryFilter::SHOW_ALL_FOLDERS : LLInventoryFilter::SHOW_NON_EMPTY_FOLDERS);
	mPanelMainInventory->getPanel()->setFilterTypes(filter);
	if (getCheckSinceLogoff())
	{
		mSpinSinceDays->set(0);
		mSpinSinceHours->set(0);
	}
	U32 days = (U32)mSpinSinceDays->get();
	U32 hours = (U32)mSpinSinceHours->get();
	if (hours > 24)
	{
		days += hours / 24;
		hours = (U32)hours % 24;
		mSpinSinceDays->set((F32)days);
		mSpinSinceHours->set((F32)hours);
	}
	hours += days * 24;
	mPanelMainInventory->getPanel()->setHoursAgo(hours);
	mPanelMainInventory->getPanel()->setSinceLogoff(getCheckSinceLogoff());
	mPanelMainInventory->setFilterTextFromFilter();

	LLPanel::draw();
}

BOOL LLFloaterInventoryFinder::getCheckShowEmpty()
{
	return getChild<LLUICtrl>("check_show_empty")->getValue();
}

BOOL LLFloaterInventoryFinder::getCheckSinceLogoff()
{
	return getChild<LLUICtrl>("check_since_logoff")->getValue();
}

void LLFloaterInventoryFinder::onCloseBtn(void* user_data)
{
	LLFloaterInventoryFinder* finderp = (LLFloaterInventoryFinder*)user_data;
	finderp->closeFloater();
}

// static
void LLFloaterInventoryFinder::selectAllTypes(void* user_data)
{
	LLFloaterInventoryFinder* self = (LLFloaterInventoryFinder*)user_data;
	if(!self) return;

	self->getChild<LLUICtrl>("check_animation")->setValue(TRUE);
	self->getChild<LLUICtrl>("check_calling_card")->setValue(TRUE);
	self->getChild<LLUICtrl>("check_clothing")->setValue(TRUE);
	self->getChild<LLUICtrl>("check_gesture")->setValue(TRUE);
	self->getChild<LLUICtrl>("check_landmark")->setValue(TRUE);
	self->getChild<LLUICtrl>("check_notecard")->setValue(TRUE);
	self->getChild<LLUICtrl>("check_object")->setValue(TRUE);
	self->getChild<LLUICtrl>("check_script")->setValue(TRUE);
	self->getChild<LLUICtrl>("check_sound")->setValue(TRUE);
	self->getChild<LLUICtrl>("check_texture")->setValue(TRUE);
	self->getChild<LLUICtrl>("check_snapshot")->setValue(TRUE);
}

//static
void LLFloaterInventoryFinder::selectNoTypes(void* user_data)
{
	LLFloaterInventoryFinder* self = (LLFloaterInventoryFinder*)user_data;
	if(!self) return;

	self->getChild<LLUICtrl>("check_animation")->setValue(FALSE);
	self->getChild<LLUICtrl>("check_calling_card")->setValue(FALSE);
	self->getChild<LLUICtrl>("check_clothing")->setValue(FALSE);
	self->getChild<LLUICtrl>("check_gesture")->setValue(FALSE);
	self->getChild<LLUICtrl>("check_landmark")->setValue(FALSE);
	self->getChild<LLUICtrl>("check_notecard")->setValue(FALSE);
	self->getChild<LLUICtrl>("check_object")->setValue(FALSE);
	self->getChild<LLUICtrl>("check_script")->setValue(FALSE);
	self->getChild<LLUICtrl>("check_sound")->setValue(FALSE);
	self->getChild<LLUICtrl>("check_texture")->setValue(FALSE);
	self->getChild<LLUICtrl>("check_snapshot")->setValue(FALSE);
}

//////////////////////////////////////////////////////////////////////////////////
// List Commands                                                                //

void LLPanelMainInventory::initListCommandsHandlers()
{
	childSetAction("options_gear_btn", boost::bind(&LLPanelMainInventory::onGearButtonClick, this));
	childSetAction("trash_btn", boost::bind(&LLPanelMainInventory::onTrashButtonClick, this));
	childSetAction("add_btn", boost::bind(&LLPanelMainInventory::onAddButtonClick, this));

	mTrashButton = getChild<LLDragAndDropButton>("trash_btn");
	mTrashButton->setDragAndDropHandler(boost::bind(&LLPanelMainInventory::handleDragAndDropToTrash, this
			,	_4 // BOOL drop
			,	_5 // EDragAndDropType cargo_type
			,	_7 // EAcceptance* accept
			));

	mCommitCallbackRegistrar.add("Inventory.GearDefault.Custom.Action", boost::bind(&LLPanelMainInventory::onCustomAction, this, _2));
	mEnableCallbackRegistrar.add("Inventory.GearDefault.Check", boost::bind(&LLPanelMainInventory::isActionChecked, this, _2));
	mEnableCallbackRegistrar.add("Inventory.GearDefault.Enable", boost::bind(&LLPanelMainInventory::isActionEnabled, this, _2));
	mMenuGearDefault = LLUICtrlFactory::getInstance()->createFromFile<LLMenuGL>("menu_inventory_gear_default.xml", gMenuHolder, LLViewerMenuHolderGL::child_registry_t::instance());
	mMenuAdd = LLUICtrlFactory::getInstance()->createFromFile<LLMenuGL>("menu_inventory_add.xml", gMenuHolder, LLViewerMenuHolderGL::child_registry_t::instance());

	// Update the trash button when selected item(s) get worn or taken off.
	LLOutfitObserver::instance().addCOFChangedCallback(boost::bind(&LLPanelMainInventory::updateListCommands, this));
}

void LLPanelMainInventory::updateListCommands()
{
	bool trash_enabled = isActionEnabled("delete");

	mTrashButton->setEnabled(trash_enabled);
}

void LLPanelMainInventory::onGearButtonClick()
{
	showActionMenu(mMenuGearDefault,"options_gear_btn");
}

void LLPanelMainInventory::onAddButtonClick()
{
	setUploadCostIfNeeded();

	showActionMenu(mMenuAdd,"add_btn");
}

void LLPanelMainInventory::showActionMenu(LLMenuGL* menu, std::string spawning_view_name)
{
	if (menu)
	{
		menu->buildDrawLabels();
		menu->updateParent(LLMenuGL::sMenuContainer);
		LLView* spawning_view = getChild<LLView> (spawning_view_name);
		S32 menu_x, menu_y;
		//show menu in co-ordinates of panel
		spawning_view->localPointToOtherView(0, spawning_view->getRect().getHeight(), &menu_x, &menu_y, this);
		menu_y += menu->getRect().getHeight();
		LLMenuGL::showPopup(this, menu, menu_x, menu_y);
	}
}

void LLPanelMainInventory::onTrashButtonClick()
{
	onClipboardAction("delete");
}

void LLPanelMainInventory::onClipboardAction(const LLSD& userdata)
{
	std::string command_name = userdata.asString();
	getActivePanel()->getRootFolder()->doToSelected(getActivePanel()->getModel(),command_name);
}

void LLPanelMainInventory::saveTexture(const LLSD& userdata)
{
	LLFolderViewItem* current_item = getActivePanel()->getRootFolder()->getCurSelectedItem();
	if (!current_item)
	{
		return;
	}
	
	const LLUUID& item_id = current_item->getListener()->getUUID();
	LLPreviewTexture* preview_texture = LLFloaterReg::showTypedInstance<LLPreviewTexture>("preview_texture", LLSD(item_id), TAKE_FOCUS_YES);
	if (preview_texture)
	{
		preview_texture->openToSave();
	}
}

void LLPanelMainInventory::onCustomAction(const LLSD& userdata)
{
	if (!isActionEnabled(userdata))
		return;

	const std::string command_name = userdata.asString();
	if (command_name == "new_window")
	{
		newWindow();
	}
	if (command_name == "sort_by_name")
	{
		const LLSD arg = "name";
		setSortBy(arg);
	}
	if (command_name == "sort_by_recent")
	{
		const LLSD arg = "date";
		setSortBy(arg);
	}
<<<<<<< HEAD
	if (command_name == "sort_system_top")
	{
		setSortBy("systemfolderstotop");
	}
	if (command_name == "sort_system_normal")
	{
		setSortBy("foldersalwaysbyname");
=======
	if (command_name == "sort_system_folders_to_top")
	{
		const LLSD arg = "systemfolderstotop";
		setSortBy(arg);
>>>>>>> cc345710
	}
	if (command_name == "show_filters")
	{
		toggleFindOptions();
	}
	if (command_name == "reset_filters")
	{
		resetFilters();
	}
	if (command_name == "close_folders")
	{
		closeAllFolders();
	}
	if (command_name == "empty_trash")
	{
		const std::string notification = "ConfirmEmptyTrash";
		gInventory.emptyFolderType(notification, LLFolderType::FT_TRASH);
	}
	if (command_name == "empty_lostnfound")
	{
		const std::string notification = "ConfirmEmptyLostAndFound";
		gInventory.emptyFolderType(notification, LLFolderType::FT_LOST_AND_FOUND);
	}
	if (command_name == "save_texture")
	{
		saveTexture(userdata);
	}
	// This doesn't currently work, since the viewer can't change an assetID an item.
	if (command_name == "regenerate_link")
	{
		LLInventoryPanel *active_panel = getActivePanel();
		LLFolderViewItem* current_item = active_panel->getRootFolder()->getCurSelectedItem();
		if (!current_item)
		{
			return;
		}
		const LLUUID item_id = current_item->getListener()->getUUID();
		LLViewerInventoryItem *item = gInventory.getItem(item_id);
		if (item)
		{
			item->regenerateLink();
		}
		active_panel->setSelection(item_id, TAKE_FOCUS_NO);
	}
	if (command_name == "find_original")
	{
		LLFolderViewItem* current_item = getActivePanel()->getRootFolder()->getCurSelectedItem();
		if (!current_item)
		{
			return;
		}
		current_item->getListener()->performAction(getActivePanel()->getModel(), "goto");
	}

	if (command_name == "find_links")
	{
		LLFolderViewItem* current_item = getActivePanel()->getRootFolder()->getCurSelectedItem();
		if (!current_item)
		{
			return;
		}
		const LLUUID& item_id = current_item->getListener()->getUUID();
		const std::string &item_name = current_item->getListener()->getName();
		mFilterSubString = item_name;
		LLInventoryFilter *filter = mActivePanel->getFilter();
		filter->setFilterSubString(item_name);
		mFilterEditor->setText(item_name);

		mFilterEditor->setFocus(TRUE);
		filter->setFilterUUID(item_id);
		filter->setShowFolderState(LLInventoryFilter::SHOW_NON_EMPTY_FOLDERS);
		filter->setFilterLinks(LLInventoryFilter::FILTERLINK_ONLY_LINKS);
	}
}

bool LLPanelMainInventory::isSaveTextureEnabled(const LLSD& userdata)
{
	LLFolderViewItem* current_item = getActivePanel()->getRootFolder()->getCurSelectedItem();
	if (current_item) 
	{
		LLViewerInventoryItem *inv_item = current_item->getInventoryItem();
		if(inv_item)
		{
			bool can_save = inv_item->checkPermissionsSet(PERM_ITEM_UNRESTRICTED);
			LLInventoryType::EType curr_type = current_item->getListener()->getInventoryType();
			return can_save && (curr_type == LLInventoryType::IT_TEXTURE || curr_type == LLInventoryType::IT_SNAPSHOT);
		}
	}
	return false;
}

BOOL LLPanelMainInventory::isActionEnabled(const LLSD& userdata)
{
	const std::string command_name = userdata.asString();
	if (command_name == "delete")
	{
		BOOL can_delete = FALSE;
		LLFolderView* root = getActivePanel()->getRootFolder();
		if (root)
		{
			can_delete = TRUE;
			std::set<LLUUID> selection_set = root->getSelectionList();
			if (selection_set.empty()) return FALSE;
			for (std::set<LLUUID>::iterator iter = selection_set.begin();
				 iter != selection_set.end();
				 ++iter)
			{
				const LLUUID &item_id = (*iter);
				LLFolderViewItem *item = root->getItemByID(item_id);
				const LLFolderViewEventListener *listener = item->getListener();
				llassert(listener);
				if (!listener) return FALSE;
				can_delete &= listener->isItemRemovable();
				can_delete &= !listener->isItemInTrash();
			}
			return can_delete;
		}
		return FALSE;
	}
	if (command_name == "save_texture")
	{
		return isSaveTextureEnabled(userdata);
	}
	if (command_name == "find_original")
	{
		LLFolderViewItem* current_item = getActivePanel()->getRootFolder()->getCurSelectedItem();
		if (!current_item) return FALSE;
		const LLUUID& item_id = current_item->getListener()->getUUID();
		const LLViewerInventoryItem *item = gInventory.getItem(item_id);
		if (item && item->getIsLinkType() && !item->getIsBrokenLink())
		{
			return TRUE;
		}
		return FALSE;
	}

	if (command_name == "find_links")
	{
		LLFolderView* root = getActivePanel()->getRootFolder();
		std::set<LLUUID> selection_set = root->getSelectionList();
		if (selection_set.size() != 1) return FALSE;
		LLFolderViewItem* current_item = root->getCurSelectedItem();
		if (!current_item) return FALSE;
		const LLUUID& item_id = current_item->getListener()->getUUID();
		const LLInventoryObject *obj = gInventory.getObject(item_id);
		if (obj && !obj->getIsLinkType() && LLAssetType::lookupCanLink(obj->getType()))
		{
			return TRUE;
		}
		return FALSE;
	}
	// This doesn't currently work, since the viewer can't change an assetID an item.
	if (command_name == "regenerate_link")
	{
		LLFolderViewItem* current_item = getActivePanel()->getRootFolder()->getCurSelectedItem();
		if (!current_item) return FALSE;
		const LLUUID& item_id = current_item->getListener()->getUUID();
		const LLViewerInventoryItem *item = gInventory.getItem(item_id);
		if (item && item->getIsBrokenLink())
		{
			return TRUE;
		}
		return FALSE;
	}

	if (command_name == "share")
	{
		LLSidepanelInventory* parent = dynamic_cast<LLSidepanelInventory*>(LLSideTray::getInstance()->getPanel("sidepanel_inventory"));
		return parent ? parent->canShare() : FALSE;
	}

	return TRUE;
}

BOOL LLPanelMainInventory::isActionChecked(const LLSD& userdata)
{
	const std::string command_name = userdata.asString();

	if (command_name == "sort_by_name")
	{
		U32 order = getActivePanel()->getSortOrder();
		return ~order & LLInventoryFilter::SO_DATE;
	}

	if (command_name == "sort_by_recent")
	{
		U32 order = getActivePanel()->getSortOrder();
		return order & LLInventoryFilter::SO_DATE;
	}

	if (command_name == "sort_system_folders_to_top")
	{
		U32 order = getActivePanel()->getSortOrder();
		return order & LLInventoryFilter::SO_SYSTEM_FOLDERS_TO_TOP;
	}

	return FALSE;
}

bool LLPanelMainInventory::handleDragAndDropToTrash(BOOL drop, EDragAndDropType cargo_type, EAcceptance* accept)
{
	*accept = ACCEPT_NO;

	const bool is_enabled = isActionEnabled("delete");
	if (is_enabled) *accept = ACCEPT_YES_MULTI;

	if (is_enabled && drop)
	{
		onClipboardAction("delete");
	}
	return true;
}

void LLPanelMainInventory::setUploadCostIfNeeded()
{
	// *NOTE dzaporozhan
	// Upload cost is set in process_economy_data() (llviewermessage.cpp). But since we
	// have two instances of Inventory panel at the moment(and two instances of context menu),
	// call to gMenuHolder->childSetLabelArg() sets upload cost only for one of the instances.

	if(mNeedUploadCost && mMenuAdd)
	{
		LLMenuItemBranchGL* upload_menu = mMenuAdd->findChild<LLMenuItemBranchGL>("upload");
		if(upload_menu)
		{
			S32 upload_cost = LLGlobalEconomy::Singleton::getInstance()->getPriceUpload();
			std::string cost_str;

			// getPriceUpload() returns -1 if no data available yet.
			if(upload_cost >= 0)
			{
				mNeedUploadCost = false;
				cost_str = llformat("%d", upload_cost);
			}
			else
			{
				cost_str = llformat("%d", gSavedSettings.getU32("DefaultUploadCost"));
			}

			upload_menu->getChild<LLView>("Upload Image")->setLabelArg("[COST]", cost_str);
			upload_menu->getChild<LLView>("Upload Sound")->setLabelArg("[COST]", cost_str);
			upload_menu->getChild<LLView>("Upload Animation")->setLabelArg("[COST]", cost_str);
			upload_menu->getChild<LLView>("Bulk Upload")->setLabelArg("[COST]", cost_str);
		}
	}
}

// List Commands                                                              //
////////////////////////////////////////////////////////////////////////////////<|MERGE_RESOLUTION|>--- conflicted
+++ resolved
@@ -1046,20 +1046,14 @@
 		const LLSD arg = "date";
 		setSortBy(arg);
 	}
-<<<<<<< HEAD
 	if (command_name == "sort_system_top")
-	{
-		setSortBy("systemfolderstotop");
-	}
-	if (command_name == "sort_system_normal")
-	{
-		setSortBy("foldersalwaysbyname");
-=======
-	if (command_name == "sort_system_folders_to_top")
 	{
 		const LLSD arg = "systemfolderstotop";
 		setSortBy(arg);
->>>>>>> cc345710
+	}
+	if (command_name == "sort_system_normal")
+	{
+		setSortBy("foldersalwaysbyname");
 	}
 	if (command_name == "show_filters")
 	{
