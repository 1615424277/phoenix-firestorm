/** 
 * @file llpanelmaininventory.cpp
 * @brief Implementation of llpanelmaininventory.
 *
 * $LicenseInfo:firstyear=2001&license=viewerlgpl$
 * Second Life Viewer Source Code
 * Copyright (C) 2010, Linden Research, Inc.
 * 
 * This library is free software; you can redistribute it and/or
 * modify it under the terms of the GNU Lesser General Public
 * License as published by the Free Software Foundation;
 * version 2.1 of the License only.
 * 
 * This library is distributed in the hope that it will be useful,
 * but WITHOUT ANY WARRANTY; without even the implied warranty of
 * MERCHANTABILITY or FITNESS FOR A PARTICULAR PURPOSE.  See the GNU
 * Lesser General Public License for more details.
 * 
 * You should have received a copy of the GNU Lesser General Public
 * License along with this library; if not, write to the Free Software
 * Foundation, Inc., 51 Franklin Street, Fifth Floor, Boston, MA  02110-1301  USA
 * 
 * Linden Research, Inc., 945 Battery Street, San Francisco, CA  94111  USA
 * $/LicenseInfo$
 */

#include "llviewerprecompiledheaders.h"
#include "llpanelmaininventory.h"

#include "llagent.h"
#include "llagentbenefits.h"
#include "llagentcamera.h"
#include "llavataractions.h"
#include "llcheckboxctrl.h"
#include "llcombobox.h"
#include "lldndbutton.h"
#include "llfilepicker.h"
#include "llinventorybridge.h"
#include "llinventoryfunctions.h"
#include "llinventorygallery.h"
#include "llinventorymodelbackgroundfetch.h"
#include "llfiltereditor.h"
#include "llfloatersidepanelcontainer.h"
#include "llfloaterreg.h"
#include "llmenubutton.h"
#include "lloutfitobserver.h"
#include "llpanelmarketplaceinbox.h"
#include "llpreviewtexture.h"
#include "llresmgr.h"
#include "llscrollcontainer.h"
#include "llsdserialize.h"
#include "llsdparam.h"
#include "llspinctrl.h"
#include "lltoggleablemenu.h"
#include "lltooldraganddrop.h"
#include "lltrans.h"
#include "llviewermenu.h"
#include "llviewertexturelist.h"
#include "llsidepanelinventory.h"
#include "llfolderview.h"
#include "llradiogroup.h"
#include "llenvironment.h"
#include "llweb.h"

// <FS:AW opensim currency support>
#include "lltrans.h"
#include "llviewernetwork.h"
// </FS:AW opensim currency support>
#include "fscommon.h"

// <FS:Ansariel> FIRE-12808: Don't save filters during settings restore
bool LLPanelMainInventory::sSaveFilters = true;

const std::string FILTERS_FILENAME("filters.xml");

const std::string ALL_ITEMS("All Items");
const std::string RECENT_ITEMS("Recent Items");
const std::string WORN_ITEMS("Worn Items");

static LLPanelInjector<LLPanelMainInventory> t_inventory("panel_main_inventory");

///----------------------------------------------------------------------------
/// LLFloaterInventoryFinder
///----------------------------------------------------------------------------

class LLFloaterInventoryFinder : public LLFloater
{
public:
	LLFloaterInventoryFinder( LLPanelMainInventory* inventory_view);
	virtual void draw();
	/*virtual*/	BOOL	postBuild();
	void changeFilter(LLInventoryFilter* filter);
	void updateElementsFromFilter();
	BOOL getCheckShowEmpty();
	BOOL getCheckSinceLogoff();
	U32 getDateSearchDirection();

	void onCreatorSelfFilterCommit();
	void onCreatorOtherFilterCommit();

	void onPermissionsChanged(); // <FS:Zi> FIRE-1175 - Filter Permissions Menu

	static void onTimeAgo(LLUICtrl*, void *);
	static void onCloseBtn(void* user_data);
	static void selectAllTypes(void* user_data);
	static void selectNoTypes(void* user_data);

	// <FS:Ansariel> FIRE-5160: Don't reset inventory filter when clearing search term
	void onResetBtn();
private:
	LLPanelMainInventory*	mPanelMainInventory;
	LLSpinCtrl*			mSpinSinceDays;
	LLSpinCtrl*			mSpinSinceHours;
	LLCheckBoxCtrl*		mCreatorSelf;
	LLCheckBoxCtrl*		mCreatorOthers;
	LLInventoryFilter*	mFilter;
};

///----------------------------------------------------------------------------
/// LLPanelMainInventory
///----------------------------------------------------------------------------

LLPanelMainInventory::LLPanelMainInventory(const LLPanel::Params& p)
	: LLPanel(p),
	  mActivePanel(NULL),
	  mWornItemsPanel(NULL),
	  mSavedFolderState(NULL),
	  mFilterText(""),
	  mMenuGearDefault(NULL),
	  mMenuVisibility(NULL),
	  mMenuAddHandle(),
	  mNeedUploadCost(true),
      mMenuViewDefault(NULL),
      mSingleFolderMode(false),
      mForceShowInvLayout(false),
      mViewMode(MODE_COMBINATION),
      mListViewRootUpdatedConnection(),
<<<<<<< HEAD
      mGalleryRootUpdatedConnection(),
      mDelayedCombGalleryScroll(false),
      mDelayedCombInvPanelScroll(false),
      mViewMenuButton(nullptr), // <FS:Ansariel> Keep better inventory layout
      mSearchTypeCombo(NULL) // <FS:Ansariel> Properly initialize this
=======
      mGalleryRootUpdatedConnection()
>>>>>>> 929f9d8d
{
	// Menu Callbacks (non contex menus)
	mCommitCallbackRegistrar.add("Inventory.DoToSelected", boost::bind(&LLPanelMainInventory::doToSelected, this, _2));
	mCommitCallbackRegistrar.add("Inventory.CloseAllFolders", boost::bind(&LLPanelMainInventory::closeAllFolders, this));
	mCommitCallbackRegistrar.add("Inventory.EmptyTrash", boost::bind(&LLInventoryModel::emptyFolderType, &gInventory, "ConfirmEmptyTrash", LLFolderType::FT_TRASH));
	mCommitCallbackRegistrar.add("Inventory.EmptyLostAndFound", boost::bind(&LLInventoryModel::emptyFolderType, &gInventory, "ConfirmEmptyLostAndFound", LLFolderType::FT_LOST_AND_FOUND));
	mCommitCallbackRegistrar.add("Inventory.DoCreate", boost::bind(&LLPanelMainInventory::doCreate, this, _2));
	mCommitCallbackRegistrar.add("Inventory.ShowFilters", boost::bind(&LLPanelMainInventory::toggleFindOptions, this));
	mCommitCallbackRegistrar.add("Inventory.ResetFilters", boost::bind(&LLPanelMainInventory::resetFilters, this));
	//mCommitCallbackRegistrar.add("Inventory.SetSortBy", boost::bind(&LLPanelMainInventory::setSortBy, this, _2)); // <FS:Zi> Sort By menu handlers

    mEnableCallbackRegistrar.add("Inventory.EnvironmentEnabled", [](LLUICtrl *, const LLSD &) { return LLPanelMainInventory::hasSettingsInventory(); });


	// <FS:Zi> Filter Links Menu
	mCommitCallbackRegistrar.add("Inventory.FilterLinks.Set", boost::bind(&LLPanelMainInventory::onFilterLinksChecked, this, _2));
	mEnableCallbackRegistrar.add("Inventory.FilterLinks.Check", boost::bind(&LLPanelMainInventory::isFilterLinksChecked, this, _2));
	// </FS:Zi> Filter Links Menu

	// <FS:Zi> FIRE-1175 - Filter Permissions Menu
	mCommitCallbackRegistrar.add("Inventory.FilterPermissions.Set", boost::bind(&LLPanelMainInventory::onFilterPermissionsChecked, this, _2));
	mEnableCallbackRegistrar.add("Inventory.FilterPermissions.Check", boost::bind(&LLPanelMainInventory::isFilterPermissionsChecked, this, _2));
	// </FS:Zi>

	// <FS:Zi> Extended Inventory Search
	mCommitCallbackRegistrar.add("Inventory.SearchType.Set", boost::bind(&LLPanelMainInventory::onSearchTypeChecked, this, _2));
	mEnableCallbackRegistrar.add("Inventory.SearchType.Check", boost::bind(&LLPanelMainInventory::isSearchTypeChecked, this, _2));
	// </FS:Zi> Extended Inventory Search

	// <FS:Zi> Sort By menu handlers
	// we set up our own handlers here because the gear menu handlers are only set up
	// later in the code, so our XML based menus can't reach them yet.
	mCommitCallbackRegistrar.add("Inventory.SortBy.Set", boost::bind(&LLPanelMainInventory::setSortBy, this, _2));
	mEnableCallbackRegistrar.add("Inventory.SortBy.Check", boost::bind(&LLPanelMainInventory::isSortByChecked, this, _2));
	// </FS:Zi> Sort By menu handlers

	// <FS:Ansariel> Add handler for being able to directly route to onCustomAction
	mCommitCallbackRegistrar.add("Inventory.CustomAction", boost::bind(&LLPanelMainInventory::onCustomAction, this, _2));

	// <FS:Zi> FIRE-31369: Add inventory filter for coalesced objects
	mCommitCallbackRegistrar.add("Inventory.CoalescedObjects.Toggle", boost::bind(&LLPanelMainInventory::onCoalescedObjectsToggled, this, _2));
	mEnableCallbackRegistrar.add("Inventory.CoalescedObjects.Check", boost::bind(&LLPanelMainInventory::isCoalescedObjectsChecked, this, _2));
	// </FS:Zi>

	// <FS:Ansariel> Register all callback handlers early
	mCommitCallbackRegistrar.add("Inventory.GearDefault.Custom.Action", boost::bind(&LLPanelMainInventory::onCustomAction, this, _2));
	mEnableCallbackRegistrar.add("Inventory.GearDefault.Check", boost::bind(&LLPanelMainInventory::isActionChecked, this, _2));
	mEnableCallbackRegistrar.add("Inventory.GearDefault.Enable", boost::bind(&LLPanelMainInventory::isActionEnabled, this, _2));
	mEnableCallbackRegistrar.add("Inventory.GearDefault.Visible", boost::bind(&LLPanelMainInventory::isActionVisible, this, _2));
	// </FS:Ansariel>

	mSavedFolderState = new LLSaveFolderState();
	mSavedFolderState->setApply(FALSE);

	// <FS:Zi> Filter dropdown
	// create name-to-number mapping for the dropdown filter
	mFilterMap["filter_type_animations"]	= 0x01 << LLInventoryType::IT_ANIMATION;
	mFilterMap["filter_type_calling_cards"]	= 0x01 << LLInventoryType::IT_CALLINGCARD;
	mFilterMap["filter_type_clothing"]		= 0x01 << LLInventoryType::IT_WEARABLE;
	mFilterMap["filter_type_gestures"]		= 0x01 << LLInventoryType::IT_GESTURE;
	mFilterMap["filter_type_landmarks"]		= 0x01 << LLInventoryType::IT_LANDMARK;
	mFilterMap["filter_type_notecards"]		= 0x01 << LLInventoryType::IT_NOTECARD;
	mFilterMap["filter_type_objects"]		= 0x01 << LLInventoryType::IT_OBJECT;
	mFilterMap["filter_type_scripts"]		= 0x01 << LLInventoryType::IT_LSL;
	mFilterMap["filter_type_sounds"]		= 0x01 << LLInventoryType::IT_SOUND;
	mFilterMap["filter_type_textures"]		= 0x01 << LLInventoryType::IT_TEXTURE;
	mFilterMap["filter_type_snapshots"]		= 0x01 << LLInventoryType::IT_SNAPSHOT;
	mFilterMap["filter_type_meshes"]		= 0x01 << LLInventoryType::IT_MESH;
	mFilterMap["filter_type_settings"]		= 0x01 << LLInventoryType::IT_SETTINGS;

	// initialize empty filter mask
	mFilterMask = 0;
	// add filter bits to the mask
	for (std::map<std::string, U64>::iterator it = mFilterMap.begin() ; it != mFilterMap.end(); ++it)
	{
		mFilterMask |= (*it).second;
	}
	// </FS:Zi> Filter dropdown
}

BOOL LLPanelMainInventory::postBuild()
{
	gInventory.addObserver(this);
	
	// <FS:Zi> Inventory Collapse and Expand Buttons
	mCollapseBtn = getChild<LLButton>("collapse_btn");
	mCollapseBtn->setClickedCallback(boost::bind(&LLPanelMainInventory::onCollapseButtonClicked, this));

	mExpandBtn = getChild<LLButton>("expand_btn");
	mExpandBtn->setClickedCallback(boost::bind(&LLPanelMainInventory::onExpandButtonClicked, this));
	// </FS:Zi> Inventory Collapse and Expand Buttons

	mFilterTabs = getChild<LLTabContainer>("inventory filter tabs");
	mFilterTabs->setCommitCallback(boost::bind(&LLPanelMainInventory::onFilterSelected, this));
	
    mCounterCtrl = getChild<LLUICtrl>("ItemcountText");
    
	//panel->getFilter().markDefault();

	// Set up the default inv. panel/filter settings.
	mActivePanel = getChild<LLInventoryPanel>(ALL_ITEMS);
	if (mActivePanel)
	{
		// "All Items" is the previous only view, so it gets the InventorySortOrder
		mActivePanel->setSortOrder(gSavedSettings.getU32(LLInventoryPanel::DEFAULT_SORT_ORDER));
		mActivePanel->getFilter().markDefault();
		mActivePanel->getRootFolder()->applyFunctorRecursively(*mSavedFolderState);
		mActivePanel->setSelectCallback(boost::bind(&LLPanelMainInventory::onSelectionChange, this, mActivePanel, _1, _2));
		mResortActivePanel = true;
	}
	LLInventoryPanel* recent_items_panel = getChild<LLInventoryPanel>(RECENT_ITEMS);
	if (recent_items_panel)
	{
		// assign default values until we will be sure that we have setting to restore
		recent_items_panel->setSinceLogoff(TRUE);
		// <FS:Zi> Recent items panel should save sort order
		// recent_items_panel->setSortOrder(LLInventoryFilter::SO_DATE);
		recent_items_panel->setSortOrder(gSavedSettings.getU32(LLInventoryPanel::RECENTITEMS_SORT_ORDER));
		// </FS:Zi>
		recent_items_panel->setShowFolderState(LLInventoryFilter::SHOW_NON_EMPTY_FOLDERS);
		LLInventoryFilter& recent_filter = recent_items_panel->getFilter();
		recent_filter.setFilterObjectTypes(recent_filter.getFilterObjectTypes() & ~(0x1 << LLInventoryType::IT_CATEGORY));
		recent_filter.setEmptyLookupMessage("InventoryNoMatchingRecentItems");
		recent_filter.markDefault();
		recent_items_panel->setSelectCallback(boost::bind(&LLPanelMainInventory::onSelectionChange, this, recent_items_panel, _1, _2));
	}

	mWornItemsPanel = getChild<LLInventoryPanel>(WORN_ITEMS);
	if (mWornItemsPanel)
	{
		U32 filter_types = 0x0;
		filter_types |= 0x1 << LLInventoryType::IT_WEARABLE;
		filter_types |= 0x1 << LLInventoryType::IT_ATTACHMENT;
		filter_types |= 0x1 << LLInventoryType::IT_OBJECT;
		mWornItemsPanel->setFilterTypes(filter_types);
		mWornItemsPanel->setFilterWorn();
		mWornItemsPanel->setShowFolderState(LLInventoryFilter::SHOW_NON_EMPTY_FOLDERS);
		mWornItemsPanel->setFilterLinks(LLInventoryFilter::FILTERLINK_EXCLUDE_LINKS);
		LLInventoryFilter& worn_filter = mWornItemsPanel->getFilter();
		worn_filter.setFilterCategoryTypes(worn_filter.getFilterCategoryTypes() | (1ULL << LLFolderType::FT_INBOX));
		worn_filter.markDefault();
		mWornItemsPanel->setSelectCallback(boost::bind(&LLPanelMainInventory::onSelectionChange, this, mWornItemsPanel, _1, _2));

		// <FS:Ansariel> Firestorm additions
		mWornItemsPanel->setSortOrder(gSavedSettings.getU32(LLInventoryPanel::DEFAULT_SORT_ORDER));

		if (mWornItemsPanel->getRootFolder())
		{
			mWornItemsPanel->getRootFolder()->setOpenArrangeRecursively(TRUE, LLFolderViewFolder::RECURSE_NO);
			mWornItemsPanel->getRootFolder()->arrangeAll();
		}
		// </FS:Ansariel>
	}
	// <FS:Ansariel> Only if we actually have it!
	//mSearchTypeCombo  = getChild<LLComboBox>("search_type");
	mSearchTypeCombo  = findChild<LLComboBox>("search_type");
	// <FS:Ansariel>
	if(mSearchTypeCombo)
	{
		mSearchTypeCombo->setCommitCallback(boost::bind(&LLPanelMainInventory::onSelectSearchType, this));
	}
	// Now load the stored settings from disk, if available.
	std::string filterSaveName(gDirUtilp->getExpandedFilename(LL_PATH_PER_SL_ACCOUNT, FILTERS_FILENAME));
	LL_INFOS() << "LLPanelMainInventory::init: reading from " << filterSaveName << LL_ENDL;
	llifstream file(filterSaveName.c_str());
	LLSD savedFilterState;
	if (file.is_open())
	{
		LLSDSerialize::fromXML(savedFilterState, file);
		file.close();

		// Load the persistent "Recent Items" settings.
		// Note that the "All Items" settings do not persist.
		if(recent_items_panel)
		{
			if(savedFilterState.has(recent_items_panel->getFilter().getName()))
			{
				LLSD recent_items = savedFilterState.get(
					recent_items_panel->getFilter().getName());
				// <FS:Ansariel> Fix wrong param type
				//LLInventoryFilter::Params p;
				LLInventoryPanel::InventoryState p;
				// </FS:Ansariel>
				LLParamSDParser parser;
				parser.readSD(recent_items, p);
				// <FS:Ansariel> Fix wrong param type
				//recent_items_panel->getFilter().fromParams(p);
				recent_items_panel->getFilter().fromParams(p.filter);
				// </FS:Ansariel>
				// <FS:Ansariel> We do that earlier already
				//recent_items_panel->setSortOrder(gSavedSettings.getU32(LLInventoryPanel::RECENTITEMS_SORT_ORDER));

				// </FS:Ansariel> Recent items panel doesn't filter empty folders until filter floater has been opened
				LLInventoryFilter& recent_filter = recent_items_panel->getFilter();
				recent_filter.setFilterObjectTypes(recent_filter.getFilterObjectTypes() & ~(0x1 << LLInventoryType::IT_CATEGORY));
				// </FS:Ansariel>
			}
		}
		if(mActivePanel)
		{
			if(savedFilterState.has(mActivePanel->getFilter().getName()))
			{
				LLSD items = savedFilterState.get(mActivePanel->getFilter().getName());
				LLInventoryFilter::Params p;
				LLParamSDParser parser;
				parser.readSD(items, p);
				mActivePanel->getFilter().setSearchVisibilityTypes(p);
			}
		}

	}

	mFilterEditor = getChild<LLFilterEditor>("inventory search editor");
	if (mFilterEditor)
	{
		mFilterEditor->setCommitCallback(boost::bind(&LLPanelMainInventory::onFilterEdit, this, _2));
	}

	// <FS:Zi> Filter dropdown
	mFilterComboBox = getChild<LLComboBox>("filter_combo_box");
	mFilterComboBox->setCommitCallback(boost::bind(&LLPanelMainInventory::onFilterTypeSelected, this, _2));
	// </FS:Zi> Filter dropdown

	mGearMenuButton = getChild<LLMenuButton>("options_gear_btn");
	mVisibilityMenuButton = getChild<LLMenuButton>("options_visibility_btn");
	// <FS:Ansariel> Keep better inventory layout
    //mViewMenuButton = getChild<LLMenuButton>("view_btn");
	mViewMenuButton = findChild<LLMenuButton>("view_btn");

    mBackBtn = getChild<LLButton>("back_btn");
    mForwardBtn = getChild<LLButton>("forward_btn");
    mUpBtn = getChild<LLButton>("up_btn");
    mViewModeBtn = getChild<LLButton>("view_mode_btn");
    mNavigationBtnsPanel = getChild<LLLayoutPanel>("nav_buttons");

    mDefaultViewPanel = getChild<LLPanel>("default_inventory_panel");
    mCombinationViewPanel = getChild<LLPanel>("combination_view_inventory");
    mCombinationGalleryLayoutPanel = getChild<LLLayoutPanel>("comb_gallery_layout");
    mCombinationListLayoutPanel = getChild<LLLayoutPanel>("comb_inventory_layout");

    mCombinationInventoryPanel = getChild<LLInventorySingleFolderPanel>("comb_single_folder_inv");
    LLInventoryFilter& comb_inv_filter = mCombinationInventoryPanel->getFilter();
    comb_inv_filter.setFilterThumbnails(LLInventoryFilter::FILTER_EXCLUDE_THUMBNAILS);
    comb_inv_filter.markDefault();
    mCombinationInventoryPanel->setSelectCallback(boost::bind(&LLPanelMainInventory::onCombinationInventorySelectionChanged, this, _1, _2));
    mListViewRootUpdatedConnection = mCombinationInventoryPanel->setRootChangedCallback(boost::bind(&LLPanelMainInventory::onCombinationRootChanged, this, false));

    mCombinationGalleryPanel = getChild<LLInventoryGallery>("comb_gallery_view_inv");
    LLInventoryFilter& comb_gallery_filter = mCombinationGalleryPanel->getFilter();
    comb_gallery_filter.setFilterThumbnails(LLInventoryFilter::FILTER_ONLY_THUMBNAILS);
    comb_gallery_filter.markDefault();
    mGalleryRootUpdatedConnection = mCombinationGalleryPanel->setRootChangedCallback(boost::bind(&LLPanelMainInventory::onCombinationRootChanged, this, true));
    mCombinationGalleryPanel->setSelectionChangeCallback(boost::bind(&LLPanelMainInventory::onCombinationGallerySelectionChanged, this, _1));

	initListCommandsHandlers();
	const std::string texture_upload_cost_str = std::to_string(LLAgentBenefitsMgr::current().getTextureUploadCost());
	const std::string sound_upload_cost_str = std::to_string(LLAgentBenefitsMgr::current().getSoundUploadCost());
	const std::string animation_upload_cost_str = std::to_string(LLAgentBenefitsMgr::current().getAnimationUploadCost());

	LLMenuGL* menu = (LLMenuGL*)mMenuAddHandle.get();
	if (menu)
	{
		menu->getChild<LLMenuItemGL>("Upload Image")->setLabelArg("[COST]", texture_upload_cost_str);
		menu->getChild<LLMenuItemGL>("Upload Sound")->setLabelArg("[COST]", sound_upload_cost_str);
		menu->getChild<LLMenuItemGL>("Upload Animation")->setLabelArg("[COST]", animation_upload_cost_str);
	}

	// Trigger callback for focus received so we can deselect items in inbox/outbox
	LLFocusableElement::setFocusReceivedCallback(boost::bind(&LLPanelMainInventory::onFocusReceived, this));

	return TRUE;
}

// Destroys the object
LLPanelMainInventory::~LLPanelMainInventory( void )
{
	// Save the filters state.
	// Some params types cannot be saved this way
	// for example, LLParamSDParser doesn't know about U64,
	// so some FilterOps params should be revised.
	LLSD filterRoot;
	LLInventoryPanel* all_items_panel = getChild<LLInventoryPanel>(ALL_ITEMS);
	if (all_items_panel)
	{
		LLSD filterState;
		LLInventoryPanel::InventoryState p;
		all_items_panel->getFilter().toParams(p.filter);
		all_items_panel->getRootViewModel().getSorter().toParams(p.sort);
		if (p.validateBlock(false))
		{
			LLParamSDParser().writeSD(filterState, p);
			filterRoot[all_items_panel->getName()] = filterState;
		}
	}

	LLInventoryPanel* panel = findChild<LLInventoryPanel>(RECENT_ITEMS);
	if (panel)
	{
		LLSD filterState;
		LLInventoryPanel::InventoryState p;
		panel->getFilter().toParams(p.filter);
		panel->getRootViewModel().getSorter().toParams(p.sort);
		if (p.validateBlock(false))
		{
			LLParamSDParser().writeSD(filterState, p);
			filterRoot[panel->getName()] = filterState;
		}
	}

	// <FS:Ansariel> FIRE-12808: Don't save filters during settings restore
	if (sSaveFilters)
	{
	// </FS:Ansariel>
	std::string filterSaveName(gDirUtilp->getExpandedFilename(LL_PATH_PER_SL_ACCOUNT, FILTERS_FILENAME));
	llofstream filtersFile(filterSaveName.c_str());
	if(!LLSDSerialize::toPrettyXML(filterRoot, filtersFile))
	{
		LL_WARNS() << "Could not write to filters save file " << filterSaveName << LL_ENDL;
	}
	else
    {
		filtersFile.close();
    }
	// <FS:Ansariel> FIRE-12808: Don't save filters during settings restore
	}
	// </FS:Ansariel>
    
	gInventory.removeObserver(this);
	delete mSavedFolderState;

    auto menu = mMenuAddHandle.get();
    if(menu)
    {
        menu->die();
        mMenuAddHandle.markDead();
    }

    if (mListViewRootUpdatedConnection.connected())
    {
        mListViewRootUpdatedConnection.disconnect();
    }
    if (mGalleryRootUpdatedConnection.connected())
    {
        mGalleryRootUpdatedConnection.disconnect();
    }
}

LLInventoryPanel* LLPanelMainInventory::getAllItemsPanel()
{
	return  getChild<LLInventoryPanel>(ALL_ITEMS);
}

void LLPanelMainInventory::selectAllItemsPanel()
{
	mFilterTabs->selectFirstTab();
}

bool LLPanelMainInventory::isRecentItemsPanelSelected()
{
	return (RECENT_ITEMS == getActivePanel()->getName());
}

void LLPanelMainInventory::startSearch()
{
	// this forces focus to line editor portion of search editor
	if (mFilterEditor)
	{
		mFilterEditor->focusFirstItem(TRUE);
	}
}

BOOL LLPanelMainInventory::handleKeyHere(KEY key, MASK mask)
{
	// <FS:Ansariel> CTRL-F focusses local search editor
	if (FSCommon::isFilterEditorKeyCombo(key, mask))
	{
		mFilterEditor->setFocus(TRUE);
		return TRUE;
	}
	// </FS:Ansariel>

	LLFolderView* root_folder = mActivePanel ? mActivePanel->getRootFolder() : NULL;
	if (root_folder)
	{
		// first check for user accepting current search results
		if (mFilterEditor 
			&& mFilterEditor->hasFocus()
		    && (key == KEY_RETURN 
		    	|| key == KEY_DOWN)
		    && mask == MASK_NONE)
		{
			// move focus to inventory proper
			mActivePanel->setFocus(TRUE);
			root_folder->scrollToShowSelection();
			return TRUE;
		}

		if (mActivePanel->hasFocus() && key == KEY_UP)
		{
			startSearch();
		}
        if(mSingleFolderMode && key == KEY_LEFT)
        {
            onBackFolderClicked();
        }
	}

	return LLPanel::handleKeyHere(key, mask);

}

//----------------------------------------------------------------------------
// menu callbacks

void LLPanelMainInventory::doToSelected(const LLSD& userdata)
{
	getPanel()->doToSelected(userdata);
}

void LLPanelMainInventory::closeAllFolders()
{
	getPanel()->getRootFolder()->closeAllFolders();
}

S32 get_instance_num()
{
    static S32 instance_num = 0;
    instance_num = (instance_num + 1) % S32_MAX;

    return instance_num;
}

LLFloaterSidePanelContainer* LLPanelMainInventory::newWindow()
{
    S32 instance_num = get_instance_num();

	if (!gAgentCamera.cameraMouselook())
	{
		return LLFloaterReg::showTypedInstance<LLFloaterSidePanelContainer>("inventory", LLSD(instance_num));
	}
    return NULL;
}

//static
void LLPanelMainInventory::newFolderWindow(LLUUID folder_id, LLUUID item_to_select)
{
    LLFloaterReg::const_instance_list_t& inst_list = LLFloaterReg::getFloaterList("inventory");
    for (LLFloaterReg::const_instance_list_t::const_iterator iter = inst_list.begin(); iter != inst_list.end();)
    {
        LLFloaterSidePanelContainer* inventory_container = dynamic_cast<LLFloaterSidePanelContainer*>(*iter++);
        if (inventory_container)
        {
            LLSidepanelInventory* sidepanel_inventory = dynamic_cast<LLSidepanelInventory*>(inventory_container->findChild<LLPanel>("main_panel", true));
            if (sidepanel_inventory)
            {
                LLPanelMainInventory* main_inventory = sidepanel_inventory->getMainInventoryPanel();
                if (main_inventory && main_inventory->isSingleFolderMode()
                    && (main_inventory->getCurrentSFVRoot() == folder_id))
                {
                    main_inventory->setFocus(true);
                    if(item_to_select.notNull())
                    {
                        main_inventory->setGallerySelection(item_to_select);
                    }
                    return;
                }
            }
        }
    }
    
    S32 instance_num = get_instance_num();

    LLFloaterSidePanelContainer* inventory_container = LLFloaterReg::showTypedInstance<LLFloaterSidePanelContainer>("inventory", LLSD(instance_num));
    if(inventory_container)
    {
        LLSidepanelInventory* sidepanel_inventory = dynamic_cast<LLSidepanelInventory*>(inventory_container->findChild<LLPanel>("main_panel", true));
        if (sidepanel_inventory)
        {
            LLPanelMainInventory* main_inventory = sidepanel_inventory->getMainInventoryPanel();
            if (main_inventory)
            {
                main_inventory->initSingleFolderRoot(folder_id);
                main_inventory->toggleViewMode();
                if(folder_id.notNull())
                {
                    if(item_to_select.notNull())
                    {
                        main_inventory->setGallerySelection(item_to_select, true);
                    }
                }
            }
        }
    }
}

void LLPanelMainInventory::doCreate(const LLSD& userdata)
{
	// <FS:Ansariel> FIRE-20108: Can't create new folder in secondary inventory if view is filtered
	//reset_inventory_filter();
	onFilterEdit("");
	// </FS:Ansariel>
    if(mSingleFolderMode)
    {
        if(isListViewMode() || isCombinationViewMode())
        {
            LLFolderViewItem* current_folder = getActivePanel()->getRootFolder();
            if (current_folder)
            {
                if(isCombinationViewMode())
                {
                    //show layout and inventory panel before adding the item
                    //to avoid wrong position of the 'renamer'
                    mForceShowInvLayout = true;
                }

                LLHandle<LLPanel> handle = getHandle();
                std::function<void(const LLUUID&)> callback_created = [handle](const LLUUID& new_id)
                {
                    gInventory.notifyObservers(); // not really needed, should have been already done
                    LLPanelMainInventory* panel = (LLPanelMainInventory*)handle.get();
                    if (new_id.notNull() && panel)
                    {
                        // might need to refresh visibility, delay rename
                        panel->mCombInvUUIDNeedsRename = new_id;
                    }
                };
                menu_create_inventory_item(NULL, getCurrentSFVRoot(), userdata, LLUUID::null, callback_created);
            }
        }
        else
        {
            LLHandle<LLPanel> handle = getHandle();
            std::function<void(const LLUUID&)> callback_created = [handle](const LLUUID &new_id)
            {
                gInventory.notifyObservers(); // not really needed, should have been already done
                if (new_id.notNull())
                {
                    LLPanelMainInventory* panel = (LLPanelMainInventory*)handle.get();
                    if (panel)
                    {
                        panel->setGallerySelection(new_id);
                    }
                }
            };
            menu_create_inventory_item(NULL, getCurrentSFVRoot(), userdata, LLUUID::null, callback_created);
        }
    }
    else
    {
        menu_create_inventory_item(getPanel(), NULL, userdata);
    }
}

void LLPanelMainInventory::resetFilters()
{
	LLFloaterInventoryFinder *finder = getFinder();
	// <FS:Ansariel> Properly reset all filters
	//getCurrentFilter().resetDefault();
	LLInventoryFilter& filter = getCurrentFilter();
	filter.resetDefault();
	filter.setFilterCreator(LLInventoryFilter::FILTERCREATOR_ALL);
	filter.setSearchType(LLInventoryFilter::SEARCHTYPE_NAME);
	filter.setFilterPermissions(PERM_NONE); // <FS:Zi> FIRE-1175 - Filter Permissions Menu
	getActivePanel()->updateShowInboxFolder(gSavedSettings.getBOOL("FSShowInboxFolder"));
	getActivePanel()->updateHideEmptySystemFolders(gSavedSettings.getBOOL("DebugHideEmptySystemFolders"));
	updateFilterDropdown(&filter);
	// </FS:Ansariel>
	if (finder)
	{
		finder->updateElementsFromFilter();
	}

	setFilterTextFromFilter();
}

void LLPanelMainInventory::resetAllItemsFilters()
{
    LLFloaterInventoryFinder *finder = getFinder();
    getAllItemsPanel()->getFilter().resetDefault();
    if (finder)
    {
        finder->updateElementsFromFilter();
    }

    setFilterTextFromFilter();
}

void LLPanelMainInventory::findLinks(const LLUUID& item_id, const std::string& item_name)
{
    mFilterSubString = item_name;

    LLInventoryFilter &filter = mActivePanel->getFilter();
    filter.setFindAllLinksMode(item_name, item_id);

    mFilterEditor->setText(item_name);
    mFilterEditor->setFocus(TRUE);
}

void LLPanelMainInventory::onSelectSearchType()
{
	std::string new_type = mSearchTypeCombo->getValue();
	if (new_type == "search_by_name")
	{
		setSearchType(LLInventoryFilter::SEARCHTYPE_NAME);
	}
	if (new_type == "search_by_creator")
	{
		setSearchType(LLInventoryFilter::SEARCHTYPE_CREATOR);
	}
	if (new_type == "search_by_description")
	{
		setSearchType(LLInventoryFilter::SEARCHTYPE_DESCRIPTION);
	}
	if (new_type == "search_by_UUID")
	{
		setSearchType(LLInventoryFilter::SEARCHTYPE_UUID);
	}
}

void LLPanelMainInventory::setSearchType(LLInventoryFilter::ESearchType type)
{
    if(mSingleFolderMode && isGalleryViewMode())
    {
        mCombinationGalleryPanel->setSearchType(type);
    }
    else if(mSingleFolderMode && isCombinationViewMode())
    {
        mCombinationInventoryPanel->setSearchType(type);
        mCombinationGalleryPanel->setSearchType(type);
    }
    else
    {
        getActivePanel()->setSearchType(type);
    }
}

void LLPanelMainInventory::updateSearchTypeCombo()
{
	// <FS:Ansariel> Check if combo box is actually there
	if (!mSearchTypeCombo)
	{
		return;
	}
	// </FS:Ansariel>

    LLInventoryFilter::ESearchType search_type(LLInventoryFilter::SEARCHTYPE_NAME);

    if(mSingleFolderMode && isGalleryViewMode())
    {
        search_type = mCombinationGalleryPanel->getSearchType();
    }
    else if(mSingleFolderMode && isCombinationViewMode())
    {
        search_type = mCombinationGalleryPanel->getSearchType();
    }
    else
    {
        search_type = getActivePanel()->getSearchType();
    }

	switch(search_type)
	{
		case LLInventoryFilter::SEARCHTYPE_CREATOR:
			mSearchTypeCombo->setValue("search_by_creator");
			break;
		case LLInventoryFilter::SEARCHTYPE_DESCRIPTION:
			mSearchTypeCombo->setValue("search_by_description");
			break;
		case LLInventoryFilter::SEARCHTYPE_UUID:
			mSearchTypeCombo->setValue("search_by_UUID");
			break;
		case LLInventoryFilter::SEARCHTYPE_NAME:
		default:
			mSearchTypeCombo->setValue("search_by_name");
			break;
	}
}

// <FS:Zi> Sort By menu handlers
void LLPanelMainInventory::setSortBy(const LLSD& userdata)
{
	U32 sort_order_mask = getActivePanel()->getSortOrder();
	std::string sort_type = userdata.asString();
	if (sort_type == "name")
	{
		sort_order_mask &= ~LLInventoryFilter::SO_DATE;
	}
	else if (sort_type == "date")
	{
		sort_order_mask |= LLInventoryFilter::SO_DATE;
	}
	else if (sort_type == "foldersalwaysbyname")
	{
		if ( sort_order_mask & LLInventoryFilter::SO_FOLDERS_BY_NAME )
		{
			sort_order_mask &= ~LLInventoryFilter::SO_FOLDERS_BY_NAME;
		}
		else
		{
			sort_order_mask |= LLInventoryFilter::SO_FOLDERS_BY_NAME;
		}
	}
	else if (sort_type == "systemfolderstotop")
	{
		if ( sort_order_mask & LLInventoryFilter::SO_SYSTEM_FOLDERS_TO_TOP )
		{
			sort_order_mask &= ~LLInventoryFilter::SO_SYSTEM_FOLDERS_TO_TOP;
		}
		else
		{
			sort_order_mask |= LLInventoryFilter::SO_SYSTEM_FOLDERS_TO_TOP;
		}
	}

	getActivePanel()->setSortOrder(sort_order_mask);
	// <FS:Zi> Recent items panel should save sort order
    //if (isRecentItemsPanelSelected())
    //{
    //    gSavedSettings.setU32("RecentItemsSortOrder", sort_order_mask);
    //}
    //else
    //{
    //    gSavedSettings.setU32("InventorySortOrder", sort_order_mask);
    //}
	gSavedSettings.setU32(getActivePanel()->mSortOrderSetting, sort_order_mask);
	// </FS:Zi>
}

BOOL LLPanelMainInventory::isSortByChecked(const LLSD& userdata)
{
	U32 sort_order_mask = getActivePanel()->getSortOrder();
	const std::string command_name = userdata.asString();
	if (command_name == "name")
	{
		return !(sort_order_mask & LLInventoryFilter::SO_DATE);
	}

	if (command_name == "date")
	{
		return (sort_order_mask & LLInventoryFilter::SO_DATE);
	}

	if (command_name == "foldersalwaysbyname")
	{
		return (sort_order_mask & LLInventoryFilter::SO_FOLDERS_BY_NAME);
	}

	if (command_name == "systemfolderstotop")
	{
		return (sort_order_mask & LLInventoryFilter::SO_SYSTEM_FOLDERS_TO_TOP);
	}

	return FALSE;
}
// </FS:Zi> Sort By menu handlers

// static
BOOL LLPanelMainInventory::filtersVisible(void* user_data)
{
	LLPanelMainInventory* self = (LLPanelMainInventory*)user_data;
	if(!self) return FALSE;

	return self->getFinder() != NULL;
}

void LLPanelMainInventory::onClearSearch()
{
	BOOL initially_active = FALSE;
	LLFloater *finder = getFinder();
	// <FS:Ansariel> Worn inventory panel
	//if (mActivePanel && (getActivePanel() != mWornItemsPanel))
	if (mActivePanel)
	// </FS:Ansariel>
	{
		// <FS:Ansariel> FIRE-5160: Don't reset inventory filter when clearing search term
		//initially_active = mActivePanel->getFilter().isNotDefault();
		//setFilterSubString(LLStringUtil::null);
		//mActivePanel->setFilterTypes(0xffffffffffffffffULL);
		//mActivePanel->setFilterLinks(LLInventoryFilter::FILTERLINK_INCLUDE_LINKS);
		setFilterSubString(LLStringUtil::null);
		// </FS:Ansariel>
	}

	if (finder)
	{
		LLFloaterInventoryFinder::selectAllTypes(finder);
	}

	// re-open folders that were initially open in case filter was active
	if (mActivePanel && (mFilterSubString.size() || initially_active) && !mSingleFolderMode)
	{
		mSavedFolderState->setApply(TRUE);
		mActivePanel->getRootFolder()->applyFunctorRecursively(*mSavedFolderState);
		LLOpenFoldersWithSelection opener;
		mActivePanel->getRootFolder()->applyFunctorRecursively(opener);
		mActivePanel->getRootFolder()->scrollToShowSelection();
	}
	mFilterSubString = "";

	// <FS:Ansariel> FIRE-22509: Only apply inbox filter on primary inventory window
	//LLSidepanelInventory * sidepanel_inventory = getParentSidepanelInventory();
	//if (sidepanel_inventory)
	//{
	//	LLPanelMarketplaceInbox* inbox_panel = sidepanel_inventory->getChild<LLPanelMarketplaceInbox>("marketplace_inbox");
	//	if (inbox_panel)
	//	{
	//		inbox_panel->onClearSearch();
	//	}
	//}
	LLSidepanelInventory * sidepanel_inventory = getParentByType<LLSidepanelInventory>();
	if (sidepanel_inventory && sidepanel_inventory->getInboxPanel())
	{
		LLPanelMarketplaceInbox* inbox_panel = sidepanel_inventory->getInboxPanel()->getParentByType<LLPanelMarketplaceInbox>();
		if (inbox_panel)
		{
			inbox_panel->onClearSearch();
		}
	}
<<<<<<< HEAD
	// </FS:Ansariel>

    mCombinationShapeDirty = true;
=======
>>>>>>> 929f9d8d
}

void LLPanelMainInventory::onFilterEdit(const std::string& search_string )
{
    if(mSingleFolderMode && isGalleryViewMode())
    {
        mFilterSubString = search_string;
        mCombinationGalleryPanel->setFilterSubString(mFilterSubString);
        return;
    }
    if(mSingleFolderMode && isCombinationViewMode())
    {
        mCombinationGalleryPanel->setFilterSubString(search_string);
    }

	if (search_string == "")
	{
		onClearSearch();
	}

	if (!mActivePanel)
	{
		return;
	}

    if (!LLInventoryModelBackgroundFetch::instance().inventoryFetchStarted())
    {
        llassert(false); // this should have been done on startup
        LLInventoryModelBackgroundFetch::instance().start();
    }

	mFilterSubString = search_string;
	// <FS:Ansariel> Separate search for inventory tabs from Satomi Ahn (FIRE-913 & FIRE-6862)
	//if (mActivePanel->getFilterSubString().empty() && mFilterSubString.empty())
	std::string search_for;
	if (gSavedSettings.getBOOL("FSSplitInventorySearchOverTabs"))
	{
		search_for = search_string;
	}
	else
	{
		search_for = mFilterSubString;
	}
	if (mActivePanel->getFilterSubString().empty() && search_for.empty())
	// </FS:Ansariel> Separate search for inventory tabs from Satomi Ahn (FIRE-913 & FIRE-6862)
	{
			// current filter and new filter empty, do nothing
			return;
	}

	// save current folder open state if no filter currently applied
	if (!mActivePanel->getFilter().isNotDefault())
	{
		mSavedFolderState->setApply(FALSE);
		mActivePanel->getRootFolder()->applyFunctorRecursively(*mSavedFolderState);
	}

	// set new filter string
	// <FS:Ansariel> Separate search for inventory tabs from Satomi Ahn (FIRE-913 & FIRE-6862)
	//setFilterSubString(mFilterSubString);
	if (gSavedSettings.getBOOL("FSSplitInventorySearchOverTabs"))
	{
		setFilterSubString(search_string);
	}
	else
	{
		setFilterSubString(mFilterSubString);
	}
	// </FS:Ansariel> Separate search for inventory tabs from Satomi Ahn (FIRE-913 & FIRE-6862)

	// <FS:Ansariel> FIRE-22509: Only apply inbox filter on primary inventory window
    //LLSidepanelInventory * sidepanel_inventory = getParentSidepanelInventory();
	//if (sidepanel_inventory)
	//{
	//	LLPanelMarketplaceInbox* inbox_panel = sidepanel_inventory->getChild<LLPanelMarketplaceInbox>("marketplace_inbox");
	//	if (inbox_panel)
	//	{
	//		inbox_panel->onFilterEdit(search_string);
	//	}
	//}
	LLSidepanelInventory * sidepanel_inventory = getParentByType<LLSidepanelInventory>();
	if (sidepanel_inventory && sidepanel_inventory->getInboxPanel())
	{
		LLPanelMarketplaceInbox* inbox_panel = sidepanel_inventory->getInboxPanel()->getParentByType<LLPanelMarketplaceInbox>();
		if (inbox_panel)
		{
			inbox_panel->onFilterEdit(search_string);
		}
	}
<<<<<<< HEAD
	// </FS:Ansariel>

    mCombinationShapeDirty = true;
=======
>>>>>>> 929f9d8d
}

// <FS:Zi> Filter dropdown
void LLPanelMainInventory::onFilterTypeSelected(const std::string& filter_type_name)
{
	if (!mActivePanel)
	{
		return;
	}

	// by default enable everything
	U64 filterTypes = ~0;

	// get the pointer to the filter subwindow
	LLFloaterInventoryFinder* finder = getFinder();

	// find the filter name in our filter map
	if (mFilterMap.find(filter_type_name) != mFilterMap.end())
	{
		filterTypes = mFilterMap[filter_type_name];
	}
	// special treatment for "all" filter
	else if (filter_type_name == "filter_type_all")
	{
		// update subwindow if it's open
		if (finder)
		{
			LLFloaterInventoryFinder::selectAllTypes(finder);
		}
	}
	// special treatment for "custom" filter
	else if (filter_type_name == "filter_type_custom")
	{
		// open the subwindow if needed, otherwise just give it focus
		if (!finder)
		{
			toggleFindOptions();
		}
		else
		{
			finder->setFocus(TRUE);
		}

		return;
	}
	// invalid selection (broken XML?)
	else
	{
		LL_WARNS() << "Invalid filter selection: " << filter_type_name << LL_ENDL;
		return;
	}

	mActivePanel->setFilterTypes(filterTypes);
	// update subwindow if it's open
	if (finder)
	{
		finder->updateElementsFromFilter();
	}

	setFilterTextFromFilter();
}

// reflect state of current filter selection in the dropdown list
void LLPanelMainInventory::updateFilterDropdown(const LLInventoryFilter* filter)
{
	// if we don't have a filter combobox (missing in the skin and failed to create?) do nothing
	if (!mFilterComboBox)
	{
		return;
	}

	// extract filter bits we need to see
	U64 filterTypes = filter->getFilterObjectTypes() & mFilterMask;

	std::string controlName;

	// check if the filter types match our filter mask, meaning "All"
	if (filterTypes == mFilterMask)
	{
		controlName = "filter_type_all";
	}
	else
	{
		// find the name of the current filter in our filter map, if exists
		for (std::map<std::string, U64>::iterator it = mFilterMap.begin(); it != mFilterMap.end(); ++it)
		{
			if ((*it).second == filterTypes)
			{
				controlName = (*it).first;
				break;
			}
		}

		// no filter type found in the map, must be a custom filter
		if (controlName.empty())
		{
			controlName = "filter_type_custom";
		}
	}

	mFilterComboBox->setValue(controlName);
}
// </FS:Zi> Filter dropdown

 //static
 BOOL LLPanelMainInventory::incrementalFind(LLFolderViewItem* first_item, const char *find_text, BOOL backward)
 {
 	LLPanelMainInventory* active_view = NULL;
	
	LLFloaterReg::const_instance_list_t& inst_list = LLFloaterReg::getFloaterList("inventory");
	for (LLFloaterReg::const_instance_list_t::const_iterator iter = inst_list.begin(); iter != inst_list.end(); ++iter)
	{
		LLPanelMainInventory* iv = dynamic_cast<LLPanelMainInventory*>(*iter);
		if (iv)
		{
			if (gFocusMgr.childHasKeyboardFocus(iv))
			{
				active_view = iv;
				break;
			}
 		}
 	}

 	if (!active_view)
 	{
 		return FALSE;
 	}

 	std::string search_string(find_text);

 	if (search_string.empty())
 	{
 		return FALSE;
 	}

 	if (active_view->getPanel() &&
 		active_view->getPanel()->getRootFolder()->search(first_item, search_string, backward))
 	{
 		return TRUE;
 	}

 	return FALSE;
 }

void LLPanelMainInventory::onFilterSelected()
{
	// Find my index
    setActivePanel();

	if (!mActivePanel)
	{
		return;
	}

	// <FS:Ansariel> Worn inventory panel; We do this at init and only once for performance reasons!
	//if (getActivePanel() == mWornItemsPanel)
	//{
	//	mActivePanel->openAllFolders();
	//}
	// </FS:Ansariel>
	updateSearchTypeCombo();
	// <FS:Ansariel> Separate search for inventory tabs from Satomi Ahn (FIRE-913 & FIRE-6862)
	//setFilterSubString(mFilterSubString);
	if (!gSavedSettings.getBOOL("FSSplitInventorySearchOverTabs"))
	{
		setFilterSubString(mFilterSubString);
	}
	// </FS:Ansariel> Separate search for inventory tabs from Satomi Ahn (FIRE-913 & FIRE-6862)
	LLInventoryFilter& filter = getCurrentFilter();
	LLFloaterInventoryFinder *finder = getFinder();
	if (finder)
	{
		finder->changeFilter(&filter);
        if (mSingleFolderMode)
        {
            finder->setTitle(getLocalizedRootName());
        }
	}
	if (filter.isActive() && !LLInventoryModelBackgroundFetch::instance().inventoryFetchStarted())
	{
        llassert(false); // this should have been done on startup
		LLInventoryModelBackgroundFetch::instance().start();
	}
	updateFilterDropdown(&filter);	// <FS:Zi> Filter dropdown
	setFilterTextFromFilter();
}

const std::string LLPanelMainInventory::getFilterSubString() 
{ 
	return mActivePanel->getFilterSubString(); 
}

void LLPanelMainInventory::setFilterSubString(const std::string& string) 
{ 
	mActivePanel->setFilterSubString(string); 
}

BOOL LLPanelMainInventory::handleDragAndDrop(S32 x, S32 y, MASK mask, BOOL drop,
										 EDragAndDropType cargo_type,
										 void* cargo_data,
										 EAcceptance* accept,
										 std::string& tooltip_msg)
{
	// Check to see if we are auto scrolling from the last frame
//	LLInventoryPanel* panel = (LLInventoryPanel*)this->getActivePanel();
//	BOOL needsToScroll = panel->getScrollableContainer()->canAutoScroll(x, y);
//	if(mFilterTabs)
//	{
//		if(needsToScroll)
//		{
//			mFilterTabs->startDragAndDropDelayTimer();
//		}
//	}
// [SL:KB] - Checked: UI-InvPanelDnD | Checked: 2011-06-16 (Catznip-2.6)
	LLInventoryPanel* pInvPanel = getActivePanel();
	if ( (pInvPanel) && (pInvPanel->pointInView(x - pInvPanel->getRect().mLeft, y - pInvPanel->getRect().mBottom)) )
	{
		pInvPanel->getScrollableContainer()->autoScroll(x, y);
	}
// [/SL:KB]

	BOOL handled = LLPanel::handleDragAndDrop(x, y, mask, drop, cargo_type, cargo_data, accept, tooltip_msg);

	return handled;
}

// virtual
void LLPanelMainInventory::changed(U32)
{
	updateItemcountText();
}

void LLPanelMainInventory::setFocusFilterEditor()
{
	if(mFilterEditor)
	{
		mFilterEditor->setFocus(true);
	}
}

// virtual
void LLPanelMainInventory::draw()
{
	if (mActivePanel && mFilterEditor)
	{
		// <FS:Ansariel> Separate search for inventory tabs from Satomi Ahn (FIRE-913 & FIRE-6862)
		//mFilterEditor->setText(mFilterSubString);
		static LLCachedControl<bool> sfSplitInventorySearchOverTabs(gSavedSettings, "FSSplitInventorySearchOverTabs");
		if (sfSplitInventorySearchOverTabs)
		{
			mFilterEditor->setText(mActivePanel->getFilter().getFilterSubStringOrig());
		}
		else
		{
			mFilterEditor->setText(mFilterSubString);
		}
		// </FS:Ansariel> Separate search for inventory tabs from Satomi Ahn (FIRE-913 & FIRE-6862)
	}	
	if (mActivePanel && mResortActivePanel)
	{
		// EXP-756: Force resorting of the list the first time we draw the list: 
		// In the case of date sorting, we don't have enough information at initialization time
		// to correctly sort the folders. Later manual resort doesn't do anything as the order value is 
		// set correctly. The workaround is to reset the order to alphabetical (or anything) then to the correct order.
		U32 order = mActivePanel->getSortOrder();
		mActivePanel->setSortOrder(LLInventoryFilter::SO_NAME);
		mActivePanel->setSortOrder(order);
		mResortActivePanel = false;
	}
	LLPanel::draw();
	updateItemcountText();
    updateCombinationVisibility();
}

void LLPanelMainInventory::updateItemcountText()
{
	// <FS:Ansariel> Include folders in inventory count
	//if(mItemCount != gInventory.getItemCount())
	//{
	//	mItemCount = gInventory.getItemCount();
	S32 new_count = gInventory.getItemCount() + gInventory.getCategoryCount();
	if(mItemCount != new_count)
	{
		mItemCount = new_count;
	// </FS:Ansariel>
		mItemCountString = "";
		// <FS:Ansariel> Use user-default locale from operating system
		//LLLocale locale(LLLocale::USER_LOCALE);
		LLLocale locale("");
		// </FS:Ansariel>
		LLResMgr::getInstance()->getIntegerString(mItemCountString, mItemCount);
		
		// <FS:Ansariel> Include folders in inventory count
		std::string item_str, category_str;
		LLResMgr::getInstance()->getIntegerString(item_str, gInventory.getItemCount());
		LLResMgr::getInstance()->getIntegerString(category_str, gInventory.getCategoryCount());
		LLStringUtil::format_map_t args;
		args["[ITEMS]"] = item_str;
		args["[CATEGORIES]"] = category_str;
		mCounterCtrl->setToolTipArgs(args);
		// </FS:Ansariel>
	}

	if(mCategoryCount != gInventory.getCategoryCount())
	{
		mCategoryCount = gInventory.getCategoryCount();
		mCategoryCountString = "";
		LLLocale locale(LLLocale::USER_LOCALE);
		LLResMgr::getInstance()->getIntegerString(mCategoryCountString, mCategoryCount);
	}

	LLStringUtil::format_map_t string_args;
	string_args["[ITEM_COUNT]"] = mItemCountString;
	string_args["[CATEGORY_COUNT]"] = mCategoryCountString;
	string_args["[FILTER]"] = getFilterText();

	std::string text = "";

	if (LLInventoryModelBackgroundFetch::instance().folderFetchActive())
	{
		text = getString("ItemcountFetching", string_args);
	}
	else if (LLInventoryModelBackgroundFetch::instance().isEverythingFetched())
	{
		text = getString("ItemcountCompleted", string_args);
	}
	else
	{
		text = getString("ItemcountUnknown", string_args);
	}

    if (mSingleFolderMode)
    {
        LLInventoryModel::cat_array_t *cats;
        LLInventoryModel::item_array_t *items;

        gInventory.getDirectDescendentsOf(getCurrentSFVRoot(), cats, items);

        if (items && cats)
        {
            string_args["[ITEM_COUNT]"] = llformat("%d", items->size());
            string_args["[CATEGORY_COUNT]"] = llformat("%d", cats->size());
            text = getString("ItemcountCompleted", string_args);
        }
    }
	
    mCounterCtrl->setValue(text);
    //mCounterCtrl->setToolTip(text); // <FS:Ansariel> Include folders in inventory count
}

void LLPanelMainInventory::onFocusReceived()
{
	LLSidepanelInventory *sidepanel_inventory =	LLFloaterSidePanelContainer::getPanel<LLSidepanelInventory>("inventory");
	if (!sidepanel_inventory)
	{
		LL_WARNS() << "Could not find Inventory Panel in My Inventory floater" << LL_ENDL;
		return;
	}

	sidepanel_inventory->clearSelections(false, true);
}

void LLPanelMainInventory::setFilterTextFromFilter() 
{ 
	// <FS:Zi> Filter dropdown
	//mFilterText = getCurrentFilter().getFilterText();
	// this method gets called by the filter subwindow (once every frame), so we update our combo box here
	LLInventoryFilter &filter = getCurrentFilter();
	updateFilterDropdown(&filter);
	mFilterText = filter.getFilterText();
	// </FS:Zi> Filter dropdown
}

void LLPanelMainInventory::toggleFindOptions()
{
	LLFloater *floater = getFinder();
	if (!floater)
	{
		LLFloaterInventoryFinder * finder = new LLFloaterInventoryFinder(this);
		mFinderHandle = finder->getHandle();
		finder->openFloater();

		LLFloater* parent_floater = gFloaterView->getParentFloater(this);
		if (parent_floater)
			parent_floater->addDependentFloater(mFinderHandle);

        if (!LLInventoryModelBackgroundFetch::instance().inventoryFetchStarted())
        {
            llassert(false); // this should have been done on startup
            LLInventoryModelBackgroundFetch::instance().start();
        }

        if (mSingleFolderMode)
        {
            finder->setTitle(getLocalizedRootName());
        }
	}
	else
	{
		floater->closeFloater();
	}
}

void LLPanelMainInventory::setSelectCallback(const LLFolderView::signal_t::slot_type& cb)
{
	getChild<LLInventoryPanel>(ALL_ITEMS)->setSelectCallback(cb);
	getChild<LLInventoryPanel>(RECENT_ITEMS)->setSelectCallback(cb);
	getChild<LLInventoryPanel>("Worn Items")->setSelectCallback(cb);
}

void LLPanelMainInventory::onSelectionChange(LLInventoryPanel *panel, const std::deque<LLFolderViewItem*>& items, BOOL user_action)
{
	updateListCommands();
	panel->onSelectionChange(items, user_action);
}

///----------------------------------------------------------------------------
/// LLFloaterInventoryFinder
///----------------------------------------------------------------------------

LLFloaterInventoryFinder* LLPanelMainInventory::getFinder() 
{ 
	return (LLFloaterInventoryFinder*)mFinderHandle.get();
}


LLFloaterInventoryFinder::LLFloaterInventoryFinder(LLPanelMainInventory* inventory_view) :	
	LLFloater(LLSD()),
	mPanelMainInventory(inventory_view),
	mFilter(&inventory_view->getPanel()->getFilter())
{
	buildFromFile("floater_inventory_view_finder.xml");
	updateElementsFromFilter();
}

BOOL LLFloaterInventoryFinder::postBuild()
{
	const LLRect& viewrect = mPanelMainInventory->getRect();
	setRect(LLRect(viewrect.mLeft - getRect().getWidth(), viewrect.mTop, viewrect.mLeft, viewrect.mTop - getRect().getHeight()));

	childSetAction("All", selectAllTypes, this);
	childSetAction("None", selectNoTypes, this);

	mSpinSinceHours = getChild<LLSpinCtrl>("spin_hours_ago");
	childSetCommitCallback("spin_hours_ago", onTimeAgo, this);

	mSpinSinceDays = getChild<LLSpinCtrl>("spin_days_ago");
	childSetCommitCallback("spin_days_ago", onTimeAgo, this);

	mCreatorSelf = getChild<LLCheckBoxCtrl>("check_created_by_me");
	mCreatorOthers = getChild<LLCheckBoxCtrl>("check_created_by_others");
	mCreatorSelf->setCommitCallback(boost::bind(&LLFloaterInventoryFinder::onCreatorSelfFilterCommit, this));
	mCreatorOthers->setCommitCallback(boost::bind(&LLFloaterInventoryFinder::onCreatorOtherFilterCommit, this));

	childSetAction("Close", onCloseBtn, this);

	// <FS:Ansariel> FIRE-5160: Don't reset inventory filter when clearing search term
	getChild<LLButton>("btnReset")->setClickedCallback(boost::bind(&LLFloaterInventoryFinder::onResetBtn, this));

	updateElementsFromFilter();

	// <FS:Zi> FIRE-1175 - Filter Permissions Menu
	getChild<LLUICtrl>("check_modify")->setCommitCallback(boost::bind(&LLFloaterInventoryFinder::onPermissionsChanged, this));
	getChild<LLUICtrl>("check_copy")->setCommitCallback(boost::bind(&LLFloaterInventoryFinder::onPermissionsChanged, this));
	getChild<LLUICtrl>("check_transfer")->setCommitCallback(boost::bind(&LLFloaterInventoryFinder::onPermissionsChanged, this));
	// </FS:Zi>

	return TRUE;
}
void LLFloaterInventoryFinder::onTimeAgo(LLUICtrl *ctrl, void *user_data)
{
	LLFloaterInventoryFinder *self = (LLFloaterInventoryFinder *)user_data;
	if (!self) return;
	
	if ( self->mSpinSinceDays->get() ||  self->mSpinSinceHours->get() )
	{
		self->getChild<LLUICtrl>("check_since_logoff")->setValue(false);

		U32 days = (U32)self->mSpinSinceDays->get();
		U32 hours = (U32)self->mSpinSinceHours->get();
		if (hours >= 24)
		{
			// Try to handle both cases of spinner clicking and text input in a sensible fashion as best as possible.
			// There is no way to tell if someone has clicked the spinner to get to 24 or input 24 manually, so in
			// this case add to days.  Any value > 24 means they have input the hours manually, so do not add to the
			// current day value.
			if (24 == hours)  // Got to 24 via spinner clicking or text input of 24
			{
				days = days + hours / 24;
			}
			else	// Text input, so do not add to days
			{ 
				days = hours / 24;
			}
			hours = (U32)hours % 24;
			self->mSpinSinceHours->setFocus(false);
			self->mSpinSinceDays->setFocus(false);
			self->mSpinSinceDays->set((F32)days);
			self->mSpinSinceHours->set((F32)hours);
			self->mSpinSinceHours->setFocus(true);
		}
	}
}

// <FS:Ansariel> FIRE-5160: Don't reset inventory filter when clearing search term
void LLFloaterInventoryFinder::onResetBtn()
{
	mPanelMainInventory->resetFilters();
}
// </FS:Ansariel>

void LLFloaterInventoryFinder::changeFilter(LLInventoryFilter* filter)
{
	mFilter = filter;
	updateElementsFromFilter();
}

void LLFloaterInventoryFinder::updateElementsFromFilter()
{
	if (!mFilter)
		return;

	// Get data needed for filter display
	U32 filter_types = mFilter->getFilterObjectTypes();
	LLInventoryFilter::EFolderShow show_folders = mFilter->getShowFolderState();
	U32 hours = mFilter->getHoursAgo();
	U32 date_search_direction = mFilter->getDateSearchDirection();

	LLInventoryFilter::EFilterCreatorType filter_creator = mFilter->getFilterCreatorType();
	bool show_created_by_me = ((filter_creator == LLInventoryFilter::FILTERCREATOR_ALL) || (filter_creator == LLInventoryFilter::FILTERCREATOR_SELF));
	bool show_created_by_others = ((filter_creator == LLInventoryFilter::FILTERCREATOR_ALL) || (filter_creator == LLInventoryFilter::FILTERCREATOR_OTHERS));

	// update the ui elements
	// <FS:PP> Make floater title translatable
	// setTitle(mFilter->getName());
	setTitle(LLTrans::getString(mFilter->getName()));
	// </FS:PP>

	getChild<LLUICtrl>("check_animation")->setValue((S32) (filter_types & 0x1 << LLInventoryType::IT_ANIMATION));

	getChild<LLUICtrl>("check_calling_card")->setValue((S32) (filter_types & 0x1 << LLInventoryType::IT_CALLINGCARD));
	getChild<LLUICtrl>("check_clothing")->setValue((S32) (filter_types & 0x1 << LLInventoryType::IT_WEARABLE));
	getChild<LLUICtrl>("check_gesture")->setValue((S32) (filter_types & 0x1 << LLInventoryType::IT_GESTURE));
	getChild<LLUICtrl>("check_landmark")->setValue((S32) (filter_types & 0x1 << LLInventoryType::IT_LANDMARK));
	getChild<LLUICtrl>("check_notecard")->setValue((S32) (filter_types & 0x1 << LLInventoryType::IT_NOTECARD));
	getChild<LLUICtrl>("check_object")->setValue((S32) (filter_types & 0x1 << LLInventoryType::IT_OBJECT));
	getChild<LLUICtrl>("check_script")->setValue((S32) (filter_types & 0x1 << LLInventoryType::IT_LSL));
	getChild<LLUICtrl>("check_sound")->setValue((S32) (filter_types & 0x1 << LLInventoryType::IT_SOUND));
	getChild<LLUICtrl>("check_texture")->setValue((S32) (filter_types & 0x1 << LLInventoryType::IT_TEXTURE));
	getChild<LLUICtrl>("check_snapshot")->setValue((S32) (filter_types & 0x1 << LLInventoryType::IT_SNAPSHOT));
    getChild<LLUICtrl>("check_settings")->setValue((S32)(filter_types & 0x1 << LLInventoryType::IT_SETTINGS));
	getChild<LLUICtrl>("check_show_empty")->setValue(show_folders == LLInventoryFilter::SHOW_ALL_FOLDERS);

	getChild<LLUICtrl>("check_created_by_me")->setValue(show_created_by_me);
	getChild<LLUICtrl>("check_created_by_others")->setValue(show_created_by_others);

	getChild<LLUICtrl>("check_since_logoff")->setValue(mFilter->isSinceLogoff());
	mSpinSinceHours->set((F32)(hours % 24));
	mSpinSinceDays->set((F32)(hours / 24));
	getChild<LLRadioGroup>("date_search_direction")->setSelectedIndex(date_search_direction);

	// <FS:Zi> FIRE-1175 - Filter Permissions Menu
	getChild<LLUICtrl>("check_modify")->setValue((BOOL) (mFilter->getFilterPermissions() & PERM_MODIFY));
	getChild<LLUICtrl>("check_copy")->setValue((BOOL) (mFilter->getFilterPermissions() & PERM_COPY));
	getChild<LLUICtrl>("check_transfer")->setValue((BOOL) (mFilter->getFilterPermissions() & PERM_TRANSFER));
	// </FS:Zi>
}

void LLFloaterInventoryFinder::draw()
{
	U64 filter = 0xffffffffffffffffULL;
	BOOL filtered_by_all_types = TRUE;

	if (!getChild<LLUICtrl>("check_animation")->getValue())
	{
		filter &= ~(0x1 << LLInventoryType::IT_ANIMATION);
		filtered_by_all_types = FALSE;
	}


	if (!getChild<LLUICtrl>("check_calling_card")->getValue())
	{
		filter &= ~(0x1 << LLInventoryType::IT_CALLINGCARD);
		filtered_by_all_types = FALSE;
	}

	if (!getChild<LLUICtrl>("check_clothing")->getValue())
	{
		filter &= ~(0x1 << LLInventoryType::IT_WEARABLE);
		filtered_by_all_types = FALSE;
	}

	if (!getChild<LLUICtrl>("check_gesture")->getValue())
	{
		filter &= ~(0x1 << LLInventoryType::IT_GESTURE);
		filtered_by_all_types = FALSE;
	}

	if (!getChild<LLUICtrl>("check_landmark")->getValue())


	{
		filter &= ~(0x1 << LLInventoryType::IT_LANDMARK);
		filtered_by_all_types = FALSE;
	}

	if (!getChild<LLUICtrl>("check_notecard")->getValue())
	{
		filter &= ~(0x1 << LLInventoryType::IT_NOTECARD);
		filtered_by_all_types = FALSE;
	}

	if (!getChild<LLUICtrl>("check_object")->getValue())
	{
		filter &= ~(0x1 << LLInventoryType::IT_OBJECT);
		filter &= ~(0x1 << LLInventoryType::IT_ATTACHMENT);
		filtered_by_all_types = FALSE;
	}

	if (!getChild<LLUICtrl>("check_script")->getValue())
	{
		filter &= ~(0x1 << LLInventoryType::IT_LSL);
		filtered_by_all_types = FALSE;
	}

	if (!getChild<LLUICtrl>("check_sound")->getValue())
	{
		filter &= ~(0x1 << LLInventoryType::IT_SOUND);
		filtered_by_all_types = FALSE;
	}

	if (!getChild<LLUICtrl>("check_texture")->getValue())
	{
		filter &= ~(0x1 << LLInventoryType::IT_TEXTURE);
		filtered_by_all_types = FALSE;
	}

	if (!getChild<LLUICtrl>("check_snapshot")->getValue())
	{
		filter &= ~(0x1 << LLInventoryType::IT_SNAPSHOT);
		filtered_by_all_types = FALSE;
	}

    if (!getChild<LLUICtrl>("check_settings")->getValue())
    {
        filter &= ~(0x1 << LLInventoryType::IT_SETTINGS);
        filtered_by_all_types = FALSE;
    }

	if (!filtered_by_all_types || (mPanelMainInventory->getPanel()->getFilter().getFilterTypes() & LLInventoryFilter::FILTERTYPE_DATE))
	{
		// don't include folders in filter, unless I've selected everything or filtering by date
		filter &= ~(0x1 << LLInventoryType::IT_CATEGORY);
	}


    bool is_sf_mode = mPanelMainInventory->isSingleFolderMode();
    if(is_sf_mode && mPanelMainInventory->isGalleryViewMode())
    {
        mPanelMainInventory->mCombinationGalleryPanel->getFilter().setShowFolderState(getCheckShowEmpty() ?
            LLInventoryFilter::SHOW_ALL_FOLDERS : LLInventoryFilter::SHOW_NON_EMPTY_FOLDERS);
        mPanelMainInventory->mCombinationGalleryPanel->getFilter().setFilterObjectTypes(filter);
    }
    else
    {
        if(is_sf_mode && mPanelMainInventory->isCombinationViewMode())
        {
            mPanelMainInventory->mCombinationGalleryPanel->getFilter().setShowFolderState(getCheckShowEmpty() ?
                LLInventoryFilter::SHOW_ALL_FOLDERS : LLInventoryFilter::SHOW_NON_EMPTY_FOLDERS);
            mPanelMainInventory->mCombinationGalleryPanel->getFilter().setFilterObjectTypes(filter);
        }
        // update the panel, panel will update the filter
        mPanelMainInventory->getPanel()->setShowFolderState(getCheckShowEmpty() ?
            LLInventoryFilter::SHOW_ALL_FOLDERS : LLInventoryFilter::SHOW_NON_EMPTY_FOLDERS);
        mPanelMainInventory->getPanel()->setFilterTypes(filter);
    }

	if (getCheckSinceLogoff())
	{
		mSpinSinceDays->set(0);
		mSpinSinceHours->set(0);
	}
	U32 days = (U32)mSpinSinceDays->get();
	U32 hours = (U32)mSpinSinceHours->get();
	if (hours >= 24)
	{
		days = hours / 24;
		hours = (U32)hours % 24;
		// A UI element that has focus will not display a new value set to it
		mSpinSinceHours->setFocus(false);
		mSpinSinceDays->setFocus(false);
		mSpinSinceDays->set((F32)days);
		mSpinSinceHours->set((F32)hours);
		mSpinSinceHours->setFocus(true);
	}
	hours += days * 24;


	mPanelMainInventory->setFilterTextFromFilter();
    if(is_sf_mode && mPanelMainInventory->isGalleryViewMode())
    {
        mPanelMainInventory->mCombinationGalleryPanel->getFilter().setHoursAgo(hours);
        mPanelMainInventory->mCombinationGalleryPanel->getFilter().setDateRangeLastLogoff(getCheckSinceLogoff());
        mPanelMainInventory->mCombinationGalleryPanel->getFilter().setDateSearchDirection(getDateSearchDirection());
    }
    else
    {
        if(is_sf_mode && mPanelMainInventory->isCombinationViewMode())
        {
            mPanelMainInventory->mCombinationGalleryPanel->getFilter().setHoursAgo(hours);
            mPanelMainInventory->mCombinationGalleryPanel->getFilter().setDateRangeLastLogoff(getCheckSinceLogoff());
            mPanelMainInventory->mCombinationGalleryPanel->getFilter().setDateSearchDirection(getDateSearchDirection());
        }
        mPanelMainInventory->getPanel()->setHoursAgo(hours);
        mPanelMainInventory->getPanel()->setSinceLogoff(getCheckSinceLogoff());
        mPanelMainInventory->getPanel()->setDateSearchDirection(getDateSearchDirection());
    }

	LLPanel::draw();
}

void LLFloaterInventoryFinder::onCreatorSelfFilterCommit()
{
	bool show_creator_self = mCreatorSelf->getValue();
	bool show_creator_other = mCreatorOthers->getValue();

	if(show_creator_self && show_creator_other)
	{
        mPanelMainInventory->getCurrentFilter().setFilterCreator(LLInventoryFilter::FILTERCREATOR_ALL);
	}
	else if(show_creator_self)
	{
        mPanelMainInventory->getCurrentFilter().setFilterCreator(LLInventoryFilter::FILTERCREATOR_SELF);
	}
	else if(!show_creator_self || !show_creator_other)
	{
        mPanelMainInventory->getCurrentFilter().setFilterCreator(LLInventoryFilter::FILTERCREATOR_OTHERS);
		mCreatorOthers->set(TRUE);
	}
}

void LLFloaterInventoryFinder::onCreatorOtherFilterCommit()
{
	bool show_creator_self = mCreatorSelf->getValue();
	bool show_creator_other = mCreatorOthers->getValue();

	if(show_creator_self && show_creator_other)
	{
        mPanelMainInventory->getCurrentFilter().setFilterCreator(LLInventoryFilter::FILTERCREATOR_ALL);
	}
	else if(show_creator_other)
	{
        mPanelMainInventory->getCurrentFilter().setFilterCreator(LLInventoryFilter::FILTERCREATOR_OTHERS);
	}
	else if(!show_creator_other || !show_creator_self)
	{
        mPanelMainInventory->getCurrentFilter().setFilterCreator(LLInventoryFilter::FILTERCREATOR_SELF);
		mCreatorSelf->set(TRUE);
	}
}

// <FS:Zi> FIRE-1175 - Filter Permissions Menu
void LLFloaterInventoryFinder::onPermissionsChanged()
{
	PermissionMask perms = PERM_NONE;

	if (getChild<LLUICtrl>("check_modify")->getValue().asBoolean())
	{
        perms |= PERM_MODIFY;
    }

	if (getChild<LLUICtrl>("check_copy")->getValue().asBoolean())
	{
        perms |= PERM_COPY;
    }

	if (getChild<LLUICtrl>("check_transfer")->getValue().asBoolean())
	{
        perms |= PERM_TRANSFER;
    }

    mFilter->setFilterPermissions(perms);
}
// </FS:Zi>

BOOL LLFloaterInventoryFinder::getCheckShowEmpty()
{
	return getChild<LLUICtrl>("check_show_empty")->getValue();
}

BOOL LLFloaterInventoryFinder::getCheckSinceLogoff()
{
	return getChild<LLUICtrl>("check_since_logoff")->getValue();
}

U32 LLFloaterInventoryFinder::getDateSearchDirection()
{
	return 	getChild<LLRadioGroup>("date_search_direction")->getSelectedIndex();
}

void LLFloaterInventoryFinder::onCloseBtn(void* user_data)
{
	LLFloaterInventoryFinder* finderp = (LLFloaterInventoryFinder*)user_data;
	finderp->closeFloater();
}

// static
void LLFloaterInventoryFinder::selectAllTypes(void* user_data)
{
	LLFloaterInventoryFinder* self = (LLFloaterInventoryFinder*)user_data;
	if(!self) return;

	self->getChild<LLUICtrl>("check_animation")->setValue(TRUE);
	self->getChild<LLUICtrl>("check_calling_card")->setValue(TRUE);
	self->getChild<LLUICtrl>("check_clothing")->setValue(TRUE);
	self->getChild<LLUICtrl>("check_gesture")->setValue(TRUE);
	self->getChild<LLUICtrl>("check_landmark")->setValue(TRUE);
	self->getChild<LLUICtrl>("check_notecard")->setValue(TRUE);
	self->getChild<LLUICtrl>("check_object")->setValue(TRUE);
	self->getChild<LLUICtrl>("check_script")->setValue(TRUE);
	self->getChild<LLUICtrl>("check_sound")->setValue(TRUE);
	self->getChild<LLUICtrl>("check_texture")->setValue(TRUE);
	self->getChild<LLUICtrl>("check_snapshot")->setValue(TRUE);
    self->getChild<LLUICtrl>("check_settings")->setValue(TRUE);
}

//static
void LLFloaterInventoryFinder::selectNoTypes(void* user_data)
{
	LLFloaterInventoryFinder* self = (LLFloaterInventoryFinder*)user_data;
	if(!self) return;

	self->getChild<LLUICtrl>("check_animation")->setValue(FALSE);
	self->getChild<LLUICtrl>("check_calling_card")->setValue(FALSE);
	self->getChild<LLUICtrl>("check_clothing")->setValue(FALSE);
	self->getChild<LLUICtrl>("check_gesture")->setValue(FALSE);
	self->getChild<LLUICtrl>("check_landmark")->setValue(FALSE);
	self->getChild<LLUICtrl>("check_notecard")->setValue(FALSE);
	self->getChild<LLUICtrl>("check_object")->setValue(FALSE);
	self->getChild<LLUICtrl>("check_script")->setValue(FALSE);
	self->getChild<LLUICtrl>("check_sound")->setValue(FALSE);
	self->getChild<LLUICtrl>("check_texture")->setValue(FALSE);
	self->getChild<LLUICtrl>("check_snapshot")->setValue(FALSE);
    self->getChild<LLUICtrl>("check_settings")->setValue(FALSE);
}

// <FS:Zi> Inventory Collapse and Expand Buttons
void LLPanelMainInventory::onCollapseButtonClicked()
{
//	mFilterEditor->clear();
	onFilterEdit("");
	getPanel()->closeAllFolders();
}

void LLPanelMainInventory::onExpandButtonClicked()
{
	getPanel()->openAllFolders();
}
// </FS:Zi> Inventory Collapse and Expand Buttons

// <FS:Ansariel> FIRE-19493: "Show Original" should open main inventory panel
void LLPanelMainInventory::showAllItemsPanel()
{
	mFilterTabs->selectTabByName("All Items");
}
// </FS:Ansariel>

//////////////////////////////////////////////////////////////////////////////////
// List Commands                                                                //

void LLPanelMainInventory::initListCommandsHandlers()
{
	childSetAction("trash_btn", boost::bind(&LLPanelMainInventory::onTrashButtonClick, this)); // <FS:Ansariel> Keep better inventory layout
	childSetAction("add_btn", boost::bind(&LLPanelMainInventory::onAddButtonClick, this));
    childSetAction("view_mode_btn", boost::bind(&LLPanelMainInventory::onViewModeClick, this));
    childSetAction("up_btn", boost::bind(&LLPanelMainInventory::onUpFolderClicked, this));
    childSetAction("back_btn", boost::bind(&LLPanelMainInventory::onBackFolderClicked, this));
    childSetAction("forward_btn", boost::bind(&LLPanelMainInventory::onForwardFolderClicked, this));

	// <FS:Ansariel> Keep better inventory layout
	mTrashButton = getChild<LLDragAndDropButton>("trash_btn");
	mTrashButton->setDragAndDropHandler(boost::bind(&LLPanelMainInventory::handleDragAndDropToTrash, this
			,	_4 // BOOL drop
			,	_5 // EDragAndDropType cargo_type
			,	_7 // EAcceptance* accept
			));
	// </FS:Ansariel>

	// <FS:Ansariel> Moved to constructor to register early
	//mCommitCallbackRegistrar.add("Inventory.GearDefault.Custom.Action", boost::bind(&LLPanelMainInventory::onCustomAction, this, _2));
	//mEnableCallbackRegistrar.add("Inventory.GearDefault.Check", boost::bind(&LLPanelMainInventory::isActionChecked, this, _2));
	//mEnableCallbackRegistrar.add("Inventory.GearDefault.Enable", boost::bind(&LLPanelMainInventory::isActionEnabled, this, _2));
    //mEnableCallbackRegistrar.add("Inventory.GearDefault.Visible", boost::bind(&LLPanelMainInventory::isActionVisible, this, _2));
	// </FS:Ansariel>
	mMenuGearDefault = LLUICtrlFactory::getInstance()->createFromFile<LLToggleableMenu>("menu_inventory_gear_default.xml", gMenuHolder, LLViewerMenuHolderGL::child_registry_t::instance());
	mGearMenuButton->setMenu(mMenuGearDefault, LLMenuButton::MP_BOTTOM_LEFT, true);
    mMenuViewDefault = LLUICtrlFactory::getInstance()->createFromFile<LLToggleableMenu>("menu_inventory_view_default.xml", gMenuHolder, LLViewerMenuHolderGL::child_registry_t::instance());
	if (mViewMenuButton) // <FS:Ansariel> Keep better inventory layout
		mViewMenuButton->setMenu(mMenuViewDefault, LLMenuButton::MP_BOTTOM_LEFT, true);
	LLMenuGL* menu = LLUICtrlFactory::getInstance()->createFromFile<LLMenuGL>("menu_inventory_add.xml", gMenuHolder, LLViewerMenuHolderGL::child_registry_t::instance());
	mMenuAddHandle = menu->getHandle();

	mMenuVisibility = LLUICtrlFactory::getInstance()->createFromFile<LLToggleableMenu>("menu_inventory_search_visibility.xml", gMenuHolder, LLViewerMenuHolderGL::child_registry_t::instance());
    mVisibilityMenuButton->setMenu(mMenuVisibility, LLMenuButton::MP_BOTTOM_LEFT, true);

	// Update the trash button when selected item(s) get worn or taken off.
	LLOutfitObserver::instance().addCOFChangedCallback(boost::bind(&LLPanelMainInventory::updateListCommands, this));
}

void LLPanelMainInventory::updateListCommands()
{
	// <FS:Ansariel> Keep better inventory layout
	bool trash_enabled = isActionEnabled("delete");
	mTrashButton->setEnabled(trash_enabled);
	// </FS:Ansariel>
}

void LLPanelMainInventory::onAddButtonClick()
{
// Gray out the "New Folder" option when the Recent tab is active as new folders will not be displayed
// unless "Always show folders" is checked in the filter options.

	LLMenuGL* menu = (LLMenuGL*)mMenuAddHandle.get();
	if (menu)
	{
        disableAddIfNeeded();

		setUploadCostIfNeeded();

		showActionMenu(menu,"add_btn");
	}
}

void LLPanelMainInventory::setActivePanel()
{
    if(mSingleFolderMode && isListViewMode())
    {
        mActivePanel = getChild<LLInventoryPanel>("single_folder_inv");
    }
    else if(mSingleFolderMode && isCombinationViewMode())
    {
        mActivePanel = getChild<LLInventoryPanel>("comb_single_folder_inv");
    }
    else
    {
        mActivePanel = (LLInventoryPanel*)getChild<LLTabContainer>("inventory filter tabs")->getCurrentPanel();
    }
    mViewModeBtn->setEnabled(mSingleFolderMode || (getAllItemsPanel() == getActivePanel()));
}

void LLPanelMainInventory::initSingleFolderRoot(const LLUUID& start_folder_id)
{
    mCombinationInventoryPanel->initFolderRoot(start_folder_id);
}

void LLPanelMainInventory::toggleViewMode()
{
    if(mSingleFolderMode && isCombinationViewMode())
    {
        mCombinationInventoryPanel->getRootFolder()->setForceArrange(false);
    }

    mSingleFolderMode = !mSingleFolderMode;
    mReshapeInvLayout = true;

    if (mCombinationGalleryPanel->getRootFolder().isNull())
    {
        mCombinationGalleryPanel->setRootFolder(mCombinationInventoryPanel->getSingleFolderRoot());
        mCombinationGalleryPanel->updateRootFolder();
    }

<<<<<<< HEAD
    getChild<LLPanel>("default_inventory_panel")->setVisible(!mSingleFolderMode);
    getChild<LLPanel>("single_folder_inventory")->setVisible(mSingleFolderMode && isListViewMode());
    getChild<LLPanel>("gallery_view_inventory")->setVisible(mSingleFolderMode && isGalleryViewMode());
    getChild<LLLayoutPanel>("nav_buttons")->setVisible(mSingleFolderMode);
    getChild<LLButton>("view_mode_btn")->setImageOverlay(mSingleFolderMode ? getString("default_mode_btn") : getString("single_folder_mode_btn"));
    mCombinationScrollPanel->setVisible(mSingleFolderMode && isCombinationViewMode());

    // <FS:Ansariel> Disable Expand/Collapse buttons in single folder mode
    getChild<LLLayoutPanel>("collapse_expand_buttons")->setVisible(!mSingleFolderMode);

=======
    updatePanelVisibility();
>>>>>>> 929f9d8d
    setActivePanel();
    updateTitle();
    onFilterSelected();

    LLSidepanelInventory* sidepanel_inventory = getParentSidepanelInventory();
    if (sidepanel_inventory)
    {
        if(mSingleFolderMode)
        {
            sidepanel_inventory->hideInbox();
        }
        else
        {
            sidepanel_inventory->toggleInbox();
        }
    }
}

void LLPanelMainInventory::onViewModeClick()
{
    LLUUID selected_folder;
    LLUUID new_root_folder;
    if(mSingleFolderMode)
    {
        selected_folder = getCurrentSFVRoot();
    }
    else
    {
        LLFolderView* root = getActivePanel()->getRootFolder();
        std::set<LLFolderViewItem*> selection_set = root->getSelectionList();
        if (selection_set.size() == 1)
        {
            LLFolderViewItem* current_item = *selection_set.begin();
            if (current_item)
            {
                const LLUUID& id = static_cast<LLFolderViewModelItemInventory*>(current_item->getViewModelItem())->getUUID();
                if(gInventory.getCategory(id) != NULL)
                {
                    new_root_folder = id;
                }
                else
                {
                    const LLViewerInventoryItem* selected_item = gInventory.getItem(id);
                    if (selected_item && selected_item->getParentUUID().notNull())
                    {
                        new_root_folder = selected_item->getParentUUID();
                        selected_folder = id;
                    }
                }
            }
        }
        mCombinationInventoryPanel->initFolderRoot(new_root_folder);
    }

    toggleViewMode();

    if (mSingleFolderMode && new_root_folder.notNull())
    {
        setSingleFolderViewRoot(new_root_folder, true);
        if(selected_folder.notNull() && isListViewMode())
        {
            getActivePanel()->setSelection(selected_folder, TAKE_FOCUS_YES);
        }
    }
    else
    {
        if(selected_folder.notNull())
        {
            selectAllItemsPanel();
            getActivePanel()->setSelection(selected_folder, TAKE_FOCUS_YES);
        }
    }
}

void LLPanelMainInventory::onUpFolderClicked()
{
    const LLViewerInventoryCategory* cat = gInventory.getCategory(getCurrentSFVRoot());
    if (cat)
    {
        if (cat->getParentUUID().notNull())
        {
            if(isListViewMode())
            {
                mCombinationInventoryPanel->changeFolderRoot(cat->getParentUUID());
            }
            if(isGalleryViewMode())
            {
                mCombinationGalleryPanel->setRootFolder(cat->getParentUUID());
            }
            if(isCombinationViewMode())
            {
                mCombinationInventoryPanel->changeFolderRoot(cat->getParentUUID());
            }
        }
    }
}

void LLPanelMainInventory::onBackFolderClicked()
{
    if(isListViewMode())
    {
        mCombinationInventoryPanel->onBackwardFolder();
    }
    if(isGalleryViewMode())
    {
        mCombinationGalleryPanel->onBackwardFolder();
    }
    if(isCombinationViewMode())
    {
        mCombinationInventoryPanel->onBackwardFolder();
    }
}

void LLPanelMainInventory::onForwardFolderClicked()
{
    if(isListViewMode())
    {
        mCombinationInventoryPanel->onForwardFolder();
    }
    if(isGalleryViewMode())
    {
        mCombinationGalleryPanel->onForwardFolder();
    }
    if(isCombinationViewMode())
    {
        mCombinationInventoryPanel->onForwardFolder();
    }
}

void LLPanelMainInventory::setSingleFolderViewRoot(const LLUUID& folder_id, bool clear_nav_history)
{
    if(isListViewMode())
    {
        mCombinationInventoryPanel->changeFolderRoot(folder_id);
        if(clear_nav_history)
        {
            mCombinationInventoryPanel->clearNavigationHistory();
        }
    }
    else if(isGalleryViewMode())
    {
        mCombinationGalleryPanel->setRootFolder(folder_id);
        if(clear_nav_history)
        {
            mCombinationGalleryPanel->clearNavigationHistory();
        }
    }
    else if(isCombinationViewMode())
    {
        mCombinationInventoryPanel->changeFolderRoot(folder_id);
    }
    updateNavButtons();
}

LLUUID LLPanelMainInventory::getSingleFolderViewRoot()
{
    return mCombinationInventoryPanel->getSingleFolderRoot();
}

void LLPanelMainInventory::showActionMenu(LLMenuGL* menu, std::string spawning_view_name)
{
	if (menu)
	{
		menu->buildDrawLabels();
		menu->updateParent(LLMenuGL::sMenuContainer);
		LLView* spawning_view = getChild<LLView> (spawning_view_name);
		S32 menu_x, menu_y;
		//show menu in co-ordinates of panel
		spawning_view->localPointToOtherView(0, 0, &menu_x, &menu_y, this);
		LLMenuGL::showPopup(this, menu, menu_x, menu_y);
	}
}

// <FS:Ansariel> Keep better inventory layout
void LLPanelMainInventory::onTrashButtonClick()
{
	onClipboardAction("delete");
}
// </FS:Ansariel>

void LLPanelMainInventory::onClipboardAction(const LLSD& userdata)
{
	std::string command_name = userdata.asString();
	getActivePanel()->doToSelected(command_name);
}

void LLPanelMainInventory::saveTexture(const LLSD& userdata)
{
    LLUUID item_id;
    if(mSingleFolderMode && isGalleryViewMode())
    {
        item_id = mCombinationGalleryPanel->getSelectedItemID();
        if (item_id.isNull()) return;
    }
    else
    {
        LLFolderViewItem* current_item = getActivePanel()->getRootFolder()->getCurSelectedItem();
        if (!current_item)
        {
            return;
        }
        item_id = static_cast<LLFolderViewModelItemInventory*>(current_item->getViewModelItem())->getUUID();
    }

	LLPreviewTexture* preview_texture = LLFloaterReg::showTypedInstance<LLPreviewTexture>("preview_texture", LLSD(item_id), TAKE_FOCUS_YES);
	if (preview_texture)
	{
		preview_texture->openToSave();
	}
}

void LLPanelMainInventory::onCustomAction(const LLSD& userdata)
{
	if (!isActionEnabled(userdata))
		return;

	const std::string command_name = userdata.asString();

	if (command_name == "new_window")
	{
		newWindow();
	}
	if (command_name == "sort_by_name")
	{
		const LLSD arg = "name";
		setSortBy(arg);
	}
	if (command_name == "sort_by_recent")
	{
		const LLSD arg = "date";
		setSortBy(arg);
	}
	if (command_name == "sort_folders_by_name")
	{
		const LLSD arg = "foldersalwaysbyname";
		setSortBy(arg);
	}
	if (command_name == "sort_system_folders_to_top")
	{
		const LLSD arg = "systemfolderstotop";
		setSortBy(arg);
	}
	if (command_name == "add_objects_on_double_click")
	{
		gSavedSettings.setBOOL("FSDoubleClickAddInventoryObjects",!gSavedSettings.getBOOL("FSDoubleClickAddInventoryObjects"));
	}
	if (command_name == "add_clothing_on_double_click")
	{
		gSavedSettings.setBOOL("FSDoubleClickAddInventoryClothing",!gSavedSettings.getBOOL("FSDoubleClickAddInventoryClothing"));
	}
	if (command_name == "show_filters")
	{
		toggleFindOptions();
	}
	if (command_name == "reset_filters")
	{
		resetFilters();
	}
	if (command_name == "close_folders")
	{
		closeAllFolders();
	}
	if (command_name == "empty_trash")
	{
		const std::string notification = "ConfirmEmptyTrash";
		gInventory.emptyFolderType(notification, LLFolderType::FT_TRASH);
	}
	if (command_name == "empty_lostnfound")
	{
		const std::string notification = "ConfirmEmptyLostAndFound";
		gInventory.emptyFolderType(notification, LLFolderType::FT_LOST_AND_FOUND);
	}
	if (command_name == "save_texture")
	{
		saveTexture(userdata);
	}
	// This doesn't currently work, since the viewer can't change an assetID an item.
	if (command_name == "regenerate_link")
	{
		LLInventoryPanel *active_panel = getActivePanel();
		LLFolderViewItem* current_item = active_panel->getRootFolder()->getCurSelectedItem();
		if (!current_item)
		{
			return;
		}
		const LLUUID item_id = static_cast<LLFolderViewModelItemInventory*>(current_item->getViewModelItem())->getUUID();
		LLViewerInventoryItem *item = gInventory.getItem(item_id);
		if (item)
		{
			item->regenerateLink();
		}
		active_panel->setSelection(item_id, TAKE_FOCUS_NO);
	}
	if (command_name == "find_original")
	{
        if(mSingleFolderMode && isGalleryViewMode())
        {
            LLInventoryObject *obj = gInventory.getObject(mCombinationGalleryPanel->getSelectedItemID());
            if (obj && obj->getIsLinkType())
            {
                show_item_original(obj->getUUID());
            }
        }
        else
        {
		LLFolderViewItem* current_item = getActivePanel()->getRootFolder()->getCurSelectedItem();
		if (!current_item)
		{
			return;
		}
		static_cast<LLFolderViewModelItemInventory*>(current_item->getViewModelItem())->performAction(getActivePanel()->getModel(), "goto");
        }
	}

	if (command_name == "find_links")
	{
        if(mSingleFolderMode && isGalleryViewMode())
        {
            LLFloaterSidePanelContainer* inventory_container = newWindow();
            if (inventory_container)
            {
                LLSidepanelInventory* sidepanel_inventory = dynamic_cast<LLSidepanelInventory*>(inventory_container->findChild<LLPanel>("main_panel", true));
                if (sidepanel_inventory)
                {
                    LLPanelMainInventory* main_inventory = sidepanel_inventory->getMainInventoryPanel();
                    if (main_inventory)
                    {
                        LLInventoryObject *obj = gInventory.getObject(mCombinationGalleryPanel->getSelectedItemID());
                        if (obj)
                        {
                            main_inventory->findLinks(obj->getUUID(), obj->getName());
                        }
                    }
                }
            }
        }
        else
        {
            LLFolderViewItem* current_item = getActivePanel()->getRootFolder()->getCurSelectedItem();
            if (!current_item)
            {
                return;
            }
            const LLUUID& item_id = static_cast<LLFolderViewModelItemInventory*>(current_item->getViewModelItem())->getUUID();
            const std::string &item_name = current_item->getViewModelItem()->getName();
            findLinks(item_id, item_name);
        }
	}

	if (command_name == "replace_links")
	{
        LLSD params;
        if(mSingleFolderMode && isGalleryViewMode())
        {
            params = LLSD(mCombinationGalleryPanel->getSelectedItemID());
        }
        else
        {
		LLFolderViewItem* current_item = getActivePanel()->getRootFolder()->getCurSelectedItem();
		if (current_item)
		{
			LLInvFVBridge* bridge = (LLInvFVBridge*)current_item->getViewModelItem();

			if (bridge)
			{
				LLInventoryObject* obj = bridge->getInventoryObject();
				if (obj && obj->getType() != LLAssetType::AT_CATEGORY && obj->getActualType() != LLAssetType::AT_LINK_FOLDER)
				{
					params = LLSD(obj->getUUID());
				}
			}
		}
        }
		LLFloaterReg::showInstance("linkreplace", params);
	}

    if (command_name == "close_inv_windows")
    {
        LLFloaterReg::const_instance_list_t& inst_list = LLFloaterReg::getFloaterList("inventory");
        for (LLFloaterReg::const_instance_list_t::const_iterator iter = inst_list.begin(); iter != inst_list.end();)
        {
            LLFloaterSidePanelContainer* iv = dynamic_cast<LLFloaterSidePanelContainer*>(*iter++);
            if (iv)
            {
                iv->closeFloater();
            }
        }
        LLFloaterReg::hideInstance("inventory_settings");
    }

    if (command_name == "toggle_search_outfits")
    {
        getCurrentFilter().toggleSearchVisibilityOutfits();
    }

	if (command_name == "toggle_search_trash")
	{
        getCurrentFilter().toggleSearchVisibilityTrash();
	}

	if (command_name == "toggle_search_library")
	{
        getCurrentFilter().toggleSearchVisibilityLibrary();
	}

	if (command_name == "include_links")
	{
        getCurrentFilter().toggleSearchVisibilityLinks();
	}

    if (command_name == "share")
    {
        if(mSingleFolderMode && isGalleryViewMode())
        {
            std::set<LLUUID> uuids{ mCombinationGalleryPanel->getSelectedItemID()};
            LLAvatarActions::shareWithAvatars(uuids, gFloaterView->getParentFloater(this));
        }
        else
        {
            LLAvatarActions::shareWithAvatars(this);
        }
    }
    if (command_name == "shop")
    {
        LLWeb::loadURL(gSavedSettings.getString("MarketplaceURL"));
    }
    if (command_name == "list_view")
    {
        setViewMode(MODE_LIST);
    }
    if (command_name == "gallery_view")
    {
        setViewMode(MODE_GALLERY);
    }
    if (command_name == "combination_view")
    {
        setViewMode(MODE_COMBINATION);
    }
}

void LLPanelMainInventory::onVisibilityChange( BOOL new_visibility )
{
	if(!new_visibility)
	{
		LLMenuGL* menu = (LLMenuGL*)mMenuAddHandle.get();
		if (menu)
		{
			menu->setVisible(FALSE);
		}
		// <FS:Ansariel> FIRE-20109: Crash at start using Vintage skin
		//getActivePanel()->getRootFolder()->finishRenamingItem();
		LLInventoryPanel* panel = getActivePanel();
		if (panel)
		{
			panel->getRootFolder()->finishRenamingItem();
		}
		// </FS:Ansariel>
	}
}

bool LLPanelMainInventory::isSaveTextureEnabled(const LLSD& userdata)
{
    LLViewerInventoryItem *inv_item = NULL;
    if(mSingleFolderMode && isGalleryViewMode())
    {
        inv_item = gInventory.getItem(mCombinationGalleryPanel->getSelectedItemID());
    }
    else
    {
        LLFolderViewItem* current_item = getActivePanel()->getRootFolder()->getCurSelectedItem();
        if (current_item)
        {
            inv_item = dynamic_cast<LLViewerInventoryItem*>(static_cast<LLFolderViewModelItemInventory*>(current_item->getViewModelItem())->getInventoryObject());
        }
    }
		if(inv_item)
		{
			bool can_save = inv_item->checkPermissionsSet(PERM_ITEM_UNRESTRICTED);
            LLInventoryType::EType curr_type = inv_item->getInventoryType();
			return can_save && (curr_type == LLInventoryType::IT_TEXTURE || curr_type == LLInventoryType::IT_SNAPSHOT);
		}

	return false;
}

BOOL LLPanelMainInventory::isActionEnabled(const LLSD& userdata)
{
	const std::string command_name = userdata.asString();
	// <FS:Ansariel> Unused changes from STORM-2091 that has been fixed by LL differently in the meantime
	//if (command_name == "not_empty")
	//{
	//	BOOL status = FALSE;
	//	LLFolderViewItem* current_item = getActivePanel()->getRootFolder()->getCurSelectedItem();
	//	if (current_item)
	//	{
	//		const LLUUID& item_id = static_cast<LLFolderViewModelItemInventory*>(current_item->getViewModelItem())->getUUID();
	//		LLInventoryModel::cat_array_t* cat_array;
	//		LLInventoryModel::item_array_t* item_array;
	//		gInventory.getDirectDescendentsOf(item_id, cat_array, item_array);
	//		status = (0 == cat_array->size() && 0 == item_array->size());
	//	}
	//	return status;
	//}
	// </FS:Ansariel>
	if (command_name == "delete")
	{
		return getActivePanel()->isSelectionRemovable();
	}
	if (command_name == "save_texture")
	{
		return isSaveTextureEnabled(userdata);
	}
	if (command_name == "find_original")
	{
        LLUUID item_id;
        if(mSingleFolderMode && isGalleryViewMode())
        {
            item_id = mCombinationGalleryPanel->getSelectedItemID();
        }
        else{
		LLFolderViewItem* current_item = getActivePanel()->getRootFolder()->getCurSelectedItem();
		if (!current_item) return FALSE;
        item_id = static_cast<LLFolderViewModelItemInventory*>(current_item->getViewModelItem())->getUUID();
        }
		const LLViewerInventoryItem *item = gInventory.getItem(item_id);
		if (item && item->getIsLinkType() && !item->getIsBrokenLink())
		{
			return TRUE;
		}
		return FALSE;
	}

	if (command_name == "find_links")
	{
        LLUUID item_id;
        if(mSingleFolderMode && isGalleryViewMode())
        {
            item_id = mCombinationGalleryPanel->getSelectedItemID();
        }
        else{
		LLFolderView* root = getActivePanel()->getRootFolder();
		std::set<LLFolderViewItem*> selection_set = root->getSelectionList();
		if (selection_set.size() != 1) return FALSE;
		LLFolderViewItem* current_item = root->getCurSelectedItem();
		if (!current_item) return FALSE;
		item_id = static_cast<LLFolderViewModelItemInventory*>(current_item->getViewModelItem())->getUUID();
        }
		const LLInventoryObject *obj = gInventory.getObject(item_id);
		if (obj && !obj->getIsLinkType() && LLAssetType::lookupCanLink(obj->getType()))
		{
			return TRUE;
		}
		return FALSE;
	}
	// This doesn't currently work, since the viewer can't change an assetID an item.
	if (command_name == "regenerate_link")
	{
		LLFolderViewItem* current_item = getActivePanel()->getRootFolder()->getCurSelectedItem();
		if (!current_item) return FALSE;
		const LLUUID& item_id = static_cast<LLFolderViewModelItemInventory*>(current_item->getViewModelItem())->getUUID();
		const LLViewerInventoryItem *item = gInventory.getItem(item_id);
		if (item && item->getIsBrokenLink())
		{
			return TRUE;
		}
		return FALSE;
	}

	if (command_name == "share")
	{
        if(mSingleFolderMode && isGalleryViewMode())
        {
            return can_share_item(mCombinationGalleryPanel->getSelectedItemID());
        }
        else{
		LLFolderViewItem* current_item = getActivePanel()->getRootFolder()->getCurSelectedItem();
		if (!current_item) return FALSE;
		LLSidepanelInventory* parent = LLFloaterSidePanelContainer::getPanel<LLSidepanelInventory>("inventory");
		return parent ? parent->canShare() : FALSE;
        }
	}
	if (command_name == "empty_trash")
	{
		const LLUUID &trash_id = gInventory.findCategoryUUIDForType(LLFolderType::FT_TRASH);
		LLInventoryModel::EHasChildren children = gInventory.categoryHasChildren(trash_id);
		return children != LLInventoryModel::CHILDREN_NO && gInventory.isCategoryComplete(trash_id);
	}
	if (command_name == "empty_lostnfound")
	{
		const LLUUID &trash_id = gInventory.findCategoryUUIDForType(LLFolderType::FT_LOST_AND_FOUND);
		LLInventoryModel::EHasChildren children = gInventory.categoryHasChildren(trash_id);
		return children != LLInventoryModel::CHILDREN_NO && gInventory.isCategoryComplete(trash_id);
	}

	return TRUE;
}

bool LLPanelMainInventory::isActionVisible(const LLSD& userdata)
{
    const std::string param_str = userdata.asString();
    if (param_str == "single_folder_view")
    {
        return mSingleFolderMode;
    }
    if (param_str == "multi_folder_view")
    {
        return !mSingleFolderMode;
    }

    return true;
}

BOOL LLPanelMainInventory::isActionChecked(const LLSD& userdata)
{
	U32 sort_order_mask = getActivePanel()->getSortOrder();
	const std::string command_name = userdata.asString();
	if (command_name == "sort_by_name")
	{
		return ~sort_order_mask & LLInventoryFilter::SO_DATE;
	}

	if (command_name == "sort_by_recent")
	{
		return sort_order_mask & LLInventoryFilter::SO_DATE;
	}

	if (command_name == "sort_folders_by_name")
	{
		return sort_order_mask & LLInventoryFilter::SO_FOLDERS_BY_NAME;
	}

	if (command_name == "sort_system_folders_to_top")
	{
		return sort_order_mask & LLInventoryFilter::SO_SYSTEM_FOLDERS_TO_TOP;
	}

    if (command_name == "toggle_search_outfits")
    {
        return (getCurrentFilter().getSearchVisibilityTypes() & LLInventoryFilter::VISIBILITY_OUTFITS) != 0;
    }

	if (command_name == "toggle_search_trash")
	{
		return (getCurrentFilter().getSearchVisibilityTypes() & LLInventoryFilter::VISIBILITY_TRASH) != 0;
	}

	if (command_name == "toggle_search_library")
	{
		return (getCurrentFilter().getSearchVisibilityTypes() & LLInventoryFilter::VISIBILITY_LIBRARY) != 0;
	}

	if (command_name == "include_links")
	{
        return (getCurrentFilter().getSearchVisibilityTypes() & LLInventoryFilter::VISIBILITY_LINKS) != 0;
	}	

    if (command_name == "list_view")
    {
        return isListViewMode();
    }
    if (command_name == "gallery_view")
    {
        return isGalleryViewMode();
    }
    if (command_name == "combination_view")
    {
        return isCombinationViewMode();
    }

	if (command_name == "add_objects_on_double_click")
	{
		return gSavedSettings.getBOOL("FSDoubleClickAddInventoryObjects");
	}
	
	if (command_name == "add_clothing_on_double_click")
	{
		return gSavedSettings.getBOOL("FSDoubleClickAddInventoryClothing");
	}


	return FALSE;
}

// <FS:Zi> FIRE-31369: Add inventory filter for coalesced objects
void LLPanelMainInventory::onCoalescedObjectsToggled(const LLSD& userdata)
{
	const std::string command_name = userdata.asString();
	if (command_name == "coalesced_objects_only")
	{
		getActivePanel()->setFilterCoalescedObjects(!getActivePanel()->getFilterCoalescedObjects());
	}
}

bool LLPanelMainInventory::isCoalescedObjectsChecked(const LLSD& userdata)
{
	const std::string command_name = userdata.asString();
	if (command_name == "coalesced_objects_only")
	{
		return getActivePanel()->getFilterCoalescedObjects();
	}

	return false;
}
// </FS:Zi>

// <FS:Zi> Filter Links Menu
void LLPanelMainInventory::onFilterLinksChecked(const LLSD& userdata)
{
	const std::string command_name = userdata.asString();
	if (command_name == "show_links")
	{
		getActivePanel()->setFilterLinks(LLInventoryFilter::FILTERLINK_INCLUDE_LINKS);
	}

	if (command_name == "only_links")
	{
		getActivePanel()->setFilterLinks(LLInventoryFilter::FILTERLINK_ONLY_LINKS);
	}

	if (command_name == "hide_links")
	{
		getActivePanel()->setFilterLinks(LLInventoryFilter::FILTERLINK_EXCLUDE_LINKS);
	}
}

BOOL LLPanelMainInventory::isFilterLinksChecked(const LLSD& userdata)
{
	const std::string command_name = userdata.asString();
	if (command_name == "show_links")
	{
		return (getActivePanel()->getFilter().getFilterLinks() == LLInventoryFilter::FILTERLINK_INCLUDE_LINKS);
	}

	if (command_name == "only_links")
	{
		return (getActivePanel()->getFilter().getFilterLinks() == LLInventoryFilter::FILTERLINK_ONLY_LINKS);
	}

	if (command_name == "hide_links")
	{
		return (getActivePanel()->getFilter().getFilterLinks() == LLInventoryFilter::FILTERLINK_EXCLUDE_LINKS);
	}

	return FALSE;
}
// </FS:Zi> Filter Links Menu

// <FS:Zi> FIRE-1175 - Filter Permissions Menu
void LLPanelMainInventory::onFilterPermissionsChecked(const LLSD &userdata)
{
	U64 permissions = getActivePanel()->getFilterPermissions();

	const std::string command_name = userdata.asString();
	if (command_name == "only_modify")
	{
		getActivePanel()->setFilterPermissions(permissions ^ PERM_MODIFY);
	}

	if (command_name == "only_copy")
	{
		getActivePanel()->setFilterPermissions(permissions ^ PERM_COPY);
	}

	if (command_name == "only_transfer")
	{
		getActivePanel()->setFilterPermissions(permissions ^ PERM_TRANSFER);
	}

	if (getFinder())
	{
		getFinder()->updateElementsFromFilter();
	}
}

BOOL LLPanelMainInventory::isFilterPermissionsChecked(const LLSD &userdata)
{
	const std::string command_name = userdata.asString();
	if (command_name == "only_modify")
	{
		return (getActivePanel()->getFilter().getFilterPermissions() & PERM_MODIFY);
	}

	if (command_name == "only_copy")
	{
		return (getActivePanel()->getFilter().getFilterPermissions() & PERM_COPY);
	}

	if (command_name == "only_transfer")
	{
		return (getActivePanel()->getFilter().getFilterPermissions() & PERM_TRANSFER);
	}

	return FALSE;
}
// </FS:Zi>

// <FS:Zi> Extended Inventory Search
void LLPanelMainInventory::onSearchTypeChecked(const LLSD& userdata)
{
	std::string new_type = userdata.asString();
	if (new_type == "search_by_name")
	{
		getActivePanel()->setSearchType(LLInventoryFilter::SEARCHTYPE_NAME);
	}
	if (new_type == "search_by_creator")
	{
		getActivePanel()->setSearchType(LLInventoryFilter::SEARCHTYPE_CREATOR);
	}
	if (new_type == "search_by_description")
	{
		getActivePanel()->setSearchType(LLInventoryFilter::SEARCHTYPE_DESCRIPTION);
	}
	if (new_type == "search_by_UUID")
	{
		getActivePanel()->setSearchType(LLInventoryFilter::SEARCHTYPE_UUID);
	}
	if (new_type == "search_by_all")
	{
		getActivePanel()->setSearchType(LLInventoryFilter::SEARCHTYPE_ALL);
	}
}

BOOL LLPanelMainInventory::isSearchTypeChecked(const LLSD& userdata)
{
	LLInventoryFilter::ESearchType search_type = getActivePanel()->getSearchType();
	const std::string command_name = userdata.asString();
	if (command_name == "search_by_name")
	{
		return (search_type == LLInventoryFilter::SEARCHTYPE_NAME);
	}

	if (command_name == "search_by_creator")
	{
		return (search_type == LLInventoryFilter::SEARCHTYPE_CREATOR);
	}

	if (command_name == "search_by_description")
	{
		return (search_type == LLInventoryFilter::SEARCHTYPE_DESCRIPTION);
	}

	if (command_name == "search_by_UUID")
	{
		return (search_type == LLInventoryFilter::SEARCHTYPE_UUID);
	}

	if (command_name == "search_by_all")
	{
		return (search_type == LLInventoryFilter::SEARCHTYPE_ALL);
	}
	return FALSE;
}
// </FS:Zi> Extended Inventory Search

// <FS:Ansariel> Keep better inventory layout
bool LLPanelMainInventory::handleDragAndDropToTrash(BOOL drop, EDragAndDropType cargo_type, EAcceptance* accept)
{
	*accept = ACCEPT_NO;

	const bool is_enabled = isActionEnabled("delete");
	if (is_enabled) *accept = ACCEPT_YES_MULTI;

	if (is_enabled && drop)
	{
		onClipboardAction("delete");
	}
	return true;
}
// </FS:Ansariel>

void LLPanelMainInventory::setUploadCostIfNeeded()
{
	LLMenuGL* menu = (LLMenuGL*)mMenuAddHandle.get();
	if(mNeedUploadCost && menu)
	{
		const std::string texture_upload_cost_str = std::to_string(LLAgentBenefitsMgr::current().getTextureUploadCost());
		const std::string sound_upload_cost_str = std::to_string(LLAgentBenefitsMgr::current().getSoundUploadCost());
		const std::string animation_upload_cost_str = std::to_string(LLAgentBenefitsMgr::current().getAnimationUploadCost());
		menu->getChild<LLView>("Upload Image")->setLabelArg("[COST]", texture_upload_cost_str);
		menu->getChild<LLView>("Upload Sound")->setLabelArg("[COST]", sound_upload_cost_str);
		menu->getChild<LLView>("Upload Animation")->setLabelArg("[COST]", animation_upload_cost_str);
	}
}

bool is_add_allowed(LLUUID folder_id)
{
    if(!gInventory.isObjectDescendentOf(folder_id, gInventory.getRootFolderID()))
    {
        return false;
    }

    std::vector<LLFolderType::EType> not_allowed_types;
    not_allowed_types.push_back(LLFolderType::FT_LOST_AND_FOUND);
    not_allowed_types.push_back(LLFolderType::FT_FAVORITE);
    not_allowed_types.push_back(LLFolderType::FT_MARKETPLACE_LISTINGS);
    not_allowed_types.push_back(LLFolderType::FT_TRASH);
    not_allowed_types.push_back(LLFolderType::FT_CURRENT_OUTFIT);
    not_allowed_types.push_back(LLFolderType::FT_INBOX);

    for (std::vector<LLFolderType::EType>::const_iterator it = not_allowed_types.begin();
         it != not_allowed_types.end(); ++it)
    {
        if(gInventory.isObjectDescendentOf(folder_id, gInventory.findCategoryUUIDForType(*it)))
        {
            return false;
        }
    }

    LLViewerInventoryCategory* cat = gInventory.getCategory(folder_id);
    if (cat && (cat->getPreferredType() == LLFolderType::FT_OUTFIT))
    {
        return false;
    }
    return true;
}

void LLPanelMainInventory::disableAddIfNeeded()
{
    LLMenuGL* menu = (LLMenuGL*)mMenuAddHandle.get();
    if (menu)
    {
        bool enable = !mSingleFolderMode || is_add_allowed(getCurrentSFVRoot());

        menu->getChild<LLMenuItemGL>("New Folder")->setEnabled(enable && !isRecentItemsPanelSelected());
        menu->getChild<LLMenuItemGL>("New Script")->setEnabled(enable);
        menu->getChild<LLMenuItemGL>("New Note")->setEnabled(enable);
        menu->getChild<LLMenuItemGL>("New Gesture")->setEnabled(enable);
        menu->setItemEnabled("New Clothes", enable);
        menu->setItemEnabled("New Body Parts", enable);
        menu->setItemEnabled("New Settings", enable);
    }
}

bool LLPanelMainInventory::hasSettingsInventory()
{
    return LLEnvironment::instance().isInventoryEnabled();
}

void LLPanelMainInventory::updateTitle()
{
    LLFloater* inventory_floater = gFloaterView->getParentFloater(this);
    if(inventory_floater)
    {
        if(mSingleFolderMode)
        {
            inventory_floater->setTitle(getLocalizedRootName());
            LLFloaterInventoryFinder *finder = getFinder();
            if (finder)
            {
                finder->setTitle(getLocalizedRootName());
            }
        }
        else
        {
            inventory_floater->setTitle(getString("inventory_title"));
        }
    }
    updateNavButtons();
}

void LLPanelMainInventory::onCombinationRootChanged(bool gallery_clicked)
{
    if(gallery_clicked)
    {
        mCombinationInventoryPanel->changeFolderRoot(mCombinationGalleryPanel->getRootFolder());
    }
    else
    {
        mCombinationGalleryPanel->setRootFolder(mCombinationInventoryPanel->getSingleFolderRoot());
    }
    mForceShowInvLayout = false;
    updateTitle();
    mReshapeInvLayout = true;
}

void LLPanelMainInventory::onCombinationGallerySelectionChanged(const LLUUID& category_id)
{
    if(category_id != LLUUID::null)
    {
        mCombinationInventoryPanel->unSelectAll();
    }
}

void LLPanelMainInventory::onCombinationInventorySelectionChanged(const std::deque<LLFolderViewItem*>& items, BOOL user_action)
{
    onSelectionChange(mCombinationInventoryPanel, items, user_action);

    if(!items.empty())
    {
        mCombinationGalleryPanel->clearSelection();
    }
}

void LLPanelMainInventory::updatePanelVisibility()
{
    mDefaultViewPanel->setVisible(!mSingleFolderMode);
    mCombinationViewPanel->setVisible(mSingleFolderMode);
    mNavigationBtnsPanel->setVisible(mSingleFolderMode);
    mViewModeBtn->setImageOverlay(mSingleFolderMode ? getString("default_mode_btn") : getString("single_folder_mode_btn"));
    mViewModeBtn->setEnabled(mSingleFolderMode || (getAllItemsPanel() == getActivePanel()));
    if (mSingleFolderMode)
    {
        if (isCombinationViewMode())
        {
            LLInventoryFilter& comb_inv_filter = mCombinationInventoryPanel->getFilter();
            comb_inv_filter.setFilterThumbnails(LLInventoryFilter::FILTER_EXCLUDE_THUMBNAILS);
            comb_inv_filter.markDefault();

            LLInventoryFilter& comb_gallery_filter = mCombinationGalleryPanel->getFilter();
            comb_gallery_filter.setFilterThumbnails(LLInventoryFilter::FILTER_ONLY_THUMBNAILS);
            comb_gallery_filter.markDefault();

            // visibility will be controled by updateCombinationVisibility()
            mCombinationGalleryLayoutPanel->setVisible(true);
            mCombinationListLayoutPanel->setVisible(true);
        }
        else
        {
            LLInventoryFilter& comb_inv_filter = mCombinationInventoryPanel->getFilter();
            comb_inv_filter.setFilterThumbnails(LLInventoryFilter::FILTER_INCLUDE_THUMBNAILS);
            comb_inv_filter.markDefault();

            LLInventoryFilter& comb_gallery_filter = mCombinationGalleryPanel->getFilter();
            comb_gallery_filter.setFilterThumbnails(LLInventoryFilter::FILTER_INCLUDE_THUMBNAILS);
            comb_gallery_filter.markDefault();

            mCombinationGalleryLayoutPanel->setVisible(mSingleFolderMode && isGalleryViewMode());
            mCombinationListLayoutPanel->setVisible(mSingleFolderMode && isListViewMode());
        }
    }
    else
    {
        mCombinationGalleryLayoutPanel->setVisible(false);
        mCombinationListLayoutPanel->setVisible(false);
    }
}

void LLPanelMainInventory::updateCombinationVisibility()
{
    if(mSingleFolderMode && isCombinationViewMode())
    {
        bool is_gallery_empty = !mCombinationGalleryPanel->hasVisibleItems();
        bool show_inv_pane = mCombinationInventoryPanel->hasVisibleItems() || is_gallery_empty || mForceShowInvLayout;
        mCombinationGalleryLayoutPanel->setVisible(!is_gallery_empty);
        mCombinationListLayoutPanel->setVisible(show_inv_pane);
        mCombinationInventoryPanel->getRootFolder()->setForceArrange(!show_inv_pane);
        if(mCombinationInventoryPanel->hasVisibleItems())
        {
            mForceShowInvLayout = false;
        }
        if(is_gallery_empty)
        {
            mCombinationGalleryPanel->handleModifiedFilter();
        }
        
        getActivePanel()->getRootFolder();

        if (mReshapeInvLayout
            && show_inv_pane
            && mCombinationGalleryPanel->hasVisibleItems()
            && mCombinationInventoryPanel->areViewsInitialized())
        {
            mReshapeInvLayout = false;

            // force drop previous shape (because panel doesn't decrease shape properly)
            LLRect list_latout = mCombinationListLayoutPanel->getRect();
            list_latout.mTop = list_latout.mBottom; // min height is at 100, so it should snap to be bigger
            mCombinationListLayoutPanel->setShape(list_latout, false);

            LLRect inv_inner_rect = mCombinationInventoryPanel->getScrollableContainer()->getScrolledViewRect();
            S32 inv_height = inv_inner_rect.getHeight()
                + (mCombinationInventoryPanel->getScrollableContainer()->getBorderWidth() * 2)
                + mCombinationInventoryPanel->getScrollableContainer()->getSize();
            LLRect inner_galery_rect = mCombinationGalleryPanel->getScrollableContainer()->getScrolledViewRect();
            S32 gallery_height = inner_galery_rect.getHeight()
                + (mCombinationGalleryPanel->getScrollableContainer()->getBorderWidth() * 2)
                + mCombinationGalleryPanel->getScrollableContainer()->getSize();
            LLRect layout_rect = mCombinationViewPanel->getRect();

            // by default make it take 1/3 of the panel
            S32 list_default_height = layout_rect.getHeight() / 3;
            // Don't set height from gallery_default_height - needs to account for a resizer in such case
            S32 gallery_default_height = layout_rect.getHeight() - list_default_height;

            if (inv_height > list_default_height
                && gallery_height < gallery_default_height)
            {
                LLRect gallery_latout = mCombinationGalleryLayoutPanel->getRect();
                gallery_latout.mTop = gallery_latout.mBottom + gallery_height;
                mCombinationGalleryLayoutPanel->setShape(gallery_latout, true /*tell stack to account for new shape*/);
            }
            else if (inv_height < list_default_height
                     && gallery_height > gallery_default_height)
            {
                LLRect list_latout = mCombinationListLayoutPanel->getRect();
                list_latout.mTop = list_latout.mBottom + inv_height;
                mCombinationListLayoutPanel->setShape(list_latout, true /*tell stack to account for new shape*/);
            }
            else
            {
                LLRect list_latout = mCombinationListLayoutPanel->getRect();
                list_latout.mTop = list_latout.mBottom + list_default_height;
                mCombinationListLayoutPanel->setShape(list_latout, true /*tell stack to account for new shape*/);
            }
        }

        if (mCombInvUUIDNeedsRename.notNull() && mCombinationInventoryPanel->areViewsInitialized())
        {
            mCombinationInventoryPanel->setSelectionByID(mCombInvUUIDNeedsRename, TRUE);
            mCombinationInventoryPanel->getRootFolder()->scrollToShowSelection();
            mCombinationInventoryPanel->getRootFolder()->setNeedsAutoRename(TRUE);
            mCombInvUUIDNeedsRename.setNull();
        }
    }
}

void LLPanelMainInventory::updateNavButtons()
{
    if(isListViewMode())
    {
        mBackBtn->setEnabled(mCombinationInventoryPanel->isBackwardAvailable());
        mForwardBtn->setEnabled(mCombinationInventoryPanel->isForwardAvailable());
    }
    if(isGalleryViewMode())
    {
        mBackBtn->setEnabled(mCombinationGalleryPanel->isBackwardAvailable());
        mForwardBtn->setEnabled(mCombinationGalleryPanel->isForwardAvailable());
    }
    if(isCombinationViewMode())
    {
        mBackBtn->setEnabled(mCombinationInventoryPanel->isBackwardAvailable());
        mForwardBtn->setEnabled(mCombinationInventoryPanel->isForwardAvailable());
    }

    const LLViewerInventoryCategory* cat = gInventory.getCategory(getCurrentSFVRoot());
    bool up_enabled = (cat && cat->getParentUUID().notNull());
    mUpBtn->setEnabled(up_enabled);
}

LLSidepanelInventory* LLPanelMainInventory::getParentSidepanelInventory()
{
    LLFloaterSidePanelContainer* inventory_container = dynamic_cast<LLFloaterSidePanelContainer*>(gFloaterView->getParentFloater(this));
    if(inventory_container)
    {
        return dynamic_cast<LLSidepanelInventory*>(inventory_container->findChild<LLPanel>("main_panel", true));
    }
    return NULL;
}

void LLPanelMainInventory::setViewMode(EViewModeType mode)
{
    if(mode != mViewMode)
    {
        std::list<LLUUID> forward_history;
        std::list<LLUUID> backward_history;
        switch(mViewMode)
        {
            case MODE_LIST:
                forward_history = mCombinationInventoryPanel->getNavForwardList();
                backward_history = mCombinationInventoryPanel->getNavBackwardList();
                break;
            case MODE_GALLERY:
                forward_history = mCombinationGalleryPanel->getNavForwardList();
                backward_history = mCombinationGalleryPanel->getNavBackwardList();
                break;
            case MODE_COMBINATION:
                forward_history = mCombinationInventoryPanel->getNavForwardList();
                backward_history = mCombinationInventoryPanel->getNavBackwardList();
                mCombinationInventoryPanel->getRootFolder()->setForceArrange(false);
                break;
        }
            
        LLUUID cur_root = getCurrentSFVRoot();
        mViewMode = mode;

        updatePanelVisibility();

        if(isListViewMode())
        {
            mCombinationInventoryPanel->changeFolderRoot(cur_root);
            mCombinationInventoryPanel->setNavForwardList(forward_history);
            mCombinationInventoryPanel->setNavBackwardList(backward_history);
        }
        if(isGalleryViewMode())
        {
            mCombinationGalleryPanel->setRootFolder(cur_root);
            mCombinationGalleryPanel->setNavForwardList(forward_history);
            mCombinationGalleryPanel->setNavBackwardList(backward_history);
        }
        if(isCombinationViewMode())
        {
            mCombinationInventoryPanel->changeFolderRoot(cur_root);
            mCombinationGalleryPanel->setRootFolder(cur_root);
            mCombinationInventoryPanel->setNavForwardList(forward_history);
            mCombinationInventoryPanel->setNavBackwardList(backward_history);
            mCombinationGalleryPanel->setNavForwardList(forward_history);
            mCombinationGalleryPanel->setNavBackwardList(backward_history);
        }

        updateNavButtons();

        onFilterSelected();
        if((isListViewMode() && (mActivePanel->getFilterSubString() != mFilterSubString)) ||
           (isGalleryViewMode() && (mCombinationGalleryPanel->getFilterSubString() != mFilterSubString)))
        {
            onFilterEdit(mFilterSubString);
        }
    }
}

std::string LLPanelMainInventory::getLocalizedRootName()
{
    return mSingleFolderMode ? get_localized_folder_name(getCurrentSFVRoot()) : "";
}

LLUUID LLPanelMainInventory::getCurrentSFVRoot()
{
    if(isListViewMode())
    {
        return mCombinationInventoryPanel->getSingleFolderRoot();
    }
    if(isGalleryViewMode())
    {
        return mCombinationGalleryPanel->getRootFolder();
    }
    if(isCombinationViewMode())
    {
        return mCombinationInventoryPanel->getSingleFolderRoot();
    }
    return LLUUID::null;
}

LLInventoryFilter& LLPanelMainInventory::getCurrentFilter()
{
    if(mSingleFolderMode && isGalleryViewMode())
    {
        return mCombinationGalleryPanel->getFilter();
    }
    else
    {
        return mActivePanel->getFilter();
    }
}

void LLPanelMainInventory::setGallerySelection(const LLUUID& item_id, bool new_window)
{
    if(mSingleFolderMode && isGalleryViewMode())
    {
        mCombinationGalleryPanel->changeItemSelection(item_id, true);
    }
    else if(mSingleFolderMode && isCombinationViewMode())
    {
        if(mCombinationGalleryPanel->getFilter().checkAgainstFilterThumbnails(item_id))
        {
            mCombinationGalleryPanel->changeItemSelection(item_id, false);
            scrollToGallerySelection();
        }
        else
        {
            mCombinationInventoryPanel->setSelection(item_id, true);
            scrollToInvPanelSelection();
        }
    }
    else if (mSingleFolderMode && isListViewMode())
    {
        mCombinationInventoryPanel->setSelection(item_id, true);
    }
}

void LLPanelMainInventory::scrollToGallerySelection()
{
    mCombinationGalleryPanel->scrollToShowItem(mCombinationGalleryPanel->getSelectedItemID());
}

void LLPanelMainInventory::scrollToInvPanelSelection()
{
    mCombinationInventoryPanel->getRootFolder()->scrollToShowSelection();
}

// List Commands                                                              //
////////////////////////////////////////////////////////////////////////////////<|MERGE_RESOLUTION|>--- conflicted
+++ resolved
@@ -135,15 +135,9 @@
       mForceShowInvLayout(false),
       mViewMode(MODE_COMBINATION),
       mListViewRootUpdatedConnection(),
-<<<<<<< HEAD
       mGalleryRootUpdatedConnection(),
-      mDelayedCombGalleryScroll(false),
-      mDelayedCombInvPanelScroll(false),
       mViewMenuButton(nullptr), // <FS:Ansariel> Keep better inventory layout
       mSearchTypeCombo(NULL) // <FS:Ansariel> Properly initialize this
-=======
-      mGalleryRootUpdatedConnection()
->>>>>>> 929f9d8d
 {
 	// Menu Callbacks (non contex menus)
 	mCommitCallbackRegistrar.add("Inventory.DoToSelected", boost::bind(&LLPanelMainInventory::doToSelected, this, _2));
@@ -962,12 +956,7 @@
 			inbox_panel->onClearSearch();
 		}
 	}
-<<<<<<< HEAD
 	// </FS:Ansariel>
-
-    mCombinationShapeDirty = true;
-=======
->>>>>>> 929f9d8d
 }
 
 void LLPanelMainInventory::onFilterEdit(const std::string& search_string )
@@ -1057,12 +1046,7 @@
 			inbox_panel->onFilterEdit(search_string);
 		}
 	}
-<<<<<<< HEAD
 	// </FS:Ansariel>
-
-    mCombinationShapeDirty = true;
-=======
->>>>>>> 929f9d8d
 }
 
 // <FS:Zi> Filter dropdown
@@ -2034,20 +2018,10 @@
         mCombinationGalleryPanel->updateRootFolder();
     }
 
-<<<<<<< HEAD
-    getChild<LLPanel>("default_inventory_panel")->setVisible(!mSingleFolderMode);
-    getChild<LLPanel>("single_folder_inventory")->setVisible(mSingleFolderMode && isListViewMode());
-    getChild<LLPanel>("gallery_view_inventory")->setVisible(mSingleFolderMode && isGalleryViewMode());
-    getChild<LLLayoutPanel>("nav_buttons")->setVisible(mSingleFolderMode);
-    getChild<LLButton>("view_mode_btn")->setImageOverlay(mSingleFolderMode ? getString("default_mode_btn") : getString("single_folder_mode_btn"));
-    mCombinationScrollPanel->setVisible(mSingleFolderMode && isCombinationViewMode());
-
+    updatePanelVisibility();
     // <FS:Ansariel> Disable Expand/Collapse buttons in single folder mode
     getChild<LLLayoutPanel>("collapse_expand_buttons")->setVisible(!mSingleFolderMode);
 
-=======
-    updatePanelVisibility();
->>>>>>> 929f9d8d
     setActivePanel();
     updateTitle();
     onFilterSelected();
