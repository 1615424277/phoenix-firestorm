/** 
 * @file llpanelmaininventory.cpp
 * @brief Implementation of llpanelmaininventory.
 *
 * $LicenseInfo:firstyear=2001&license=viewerlgpl$
 * Second Life Viewer Source Code
 * Copyright (C) 2010, Linden Research, Inc.
 * 
 * This library is free software; you can redistribute it and/or
 * modify it under the terms of the GNU Lesser General Public
 * License as published by the Free Software Foundation;
 * version 2.1 of the License only.
 * 
 * This library is distributed in the hope that it will be useful,
 * but WITHOUT ANY WARRANTY; without even the implied warranty of
 * MERCHANTABILITY or FITNESS FOR A PARTICULAR PURPOSE.  See the GNU
 * Lesser General Public License for more details.
 * 
 * You should have received a copy of the GNU Lesser General Public
 * License along with this library; if not, write to the Free Software
 * Foundation, Inc., 51 Franklin Street, Fifth Floor, Boston, MA  02110-1301  USA
 * 
 * Linden Research, Inc., 945 Battery Street, San Francisco, CA  94111  USA
 * $/LicenseInfo$
 */

#include "llviewerprecompiledheaders.h"
#include "llpanelmaininventory.h"

#include "llagent.h"
#include "llagentbenefits.h"
#include "llagentcamera.h"
#include "llavataractions.h"
#include "llcheckboxctrl.h"
#include "llcombobox.h"
#include "lldndbutton.h"
#include "llfilepicker.h"
#include "llinventorybridge.h"
#include "llinventoryfunctions.h"
#include "llinventorygallery.h"
#include "llinventorymodelbackgroundfetch.h"
#include "llfiltereditor.h"
#include "llfloatersidepanelcontainer.h"
#include "llfloaterreg.h"
#include "llmenubutton.h"
#include "lloutfitobserver.h"
#include "llpanelmarketplaceinbox.h"
#include "llpreviewtexture.h"
#include "llresmgr.h"
#include "llscrollcontainer.h"
#include "llsdserialize.h"
#include "llsdparam.h"
#include "llspinctrl.h"
#include "lltoggleablemenu.h"
#include "lltooldraganddrop.h"
#include "lltrans.h"
#include "llviewermenu.h"
#include "llviewertexturelist.h"
#include "llsidepanelinventory.h"
#include "llfolderview.h"
#include "llradiogroup.h"
#include "llenvironment.h"
#include "llweb.h"

const std::string FILTERS_FILENAME("filters.xml");

const std::string ALL_ITEMS("All Items");
const std::string RECENT_ITEMS("Recent Items");
const std::string WORN_ITEMS("Worn Items");

static LLPanelInjector<LLPanelMainInventory> t_inventory("panel_main_inventory");

///----------------------------------------------------------------------------
/// LLFloaterInventoryFinder
///----------------------------------------------------------------------------

class LLFloaterInventoryFinder : public LLFloater
{
public:
	LLFloaterInventoryFinder( LLPanelMainInventory* inventory_view);
	virtual void draw();
	/*virtual*/	BOOL	postBuild();
	void changeFilter(LLInventoryFilter* filter);
	void updateElementsFromFilter();
	BOOL getCheckShowEmpty();
	BOOL getCheckSinceLogoff();
	U32 getDateSearchDirection();

	void onCreatorSelfFilterCommit();
	void onCreatorOtherFilterCommit();

	static void onTimeAgo(LLUICtrl*, void *);
	static void onCloseBtn(void* user_data);
	static void selectAllTypes(void* user_data);
	static void selectNoTypes(void* user_data);
private:
	LLPanelMainInventory*	mPanelMainInventory;
	LLSpinCtrl*			mSpinSinceDays;
	LLSpinCtrl*			mSpinSinceHours;
	LLCheckBoxCtrl*		mCreatorSelf;
	LLCheckBoxCtrl*		mCreatorOthers;
	LLInventoryFilter*	mFilter;
};

///----------------------------------------------------------------------------
/// LLPanelMainInventory
///----------------------------------------------------------------------------

LLPanelMainInventory::LLPanelMainInventory(const LLPanel::Params& p)
	: LLPanel(p),
	  mActivePanel(NULL),
	  mWornItemsPanel(NULL),
	  mSavedFolderState(NULL),
	  mFilterText(""),
	  mMenuGearDefault(NULL),
	  mMenuVisibility(NULL),
	  mMenuAddHandle(),
	  mNeedUploadCost(true),
      mMenuViewDefault(NULL),
      mSingleFolderMode(false),
      mForceShowInvLayout(false),
      mViewMode(MODE_COMBINATION),
      mListViewRootUpdatedConnection(),
      mGalleryRootUpdatedConnection()
{
	// Menu Callbacks (non contex menus)
	mCommitCallbackRegistrar.add("Inventory.DoToSelected", boost::bind(&LLPanelMainInventory::doToSelected, this, _2));
	mCommitCallbackRegistrar.add("Inventory.CloseAllFolders", boost::bind(&LLPanelMainInventory::closeAllFolders, this));
	mCommitCallbackRegistrar.add("Inventory.EmptyTrash", boost::bind(&LLInventoryModel::emptyFolderType, &gInventory, "ConfirmEmptyTrash", LLFolderType::FT_TRASH));
	mCommitCallbackRegistrar.add("Inventory.EmptyLostAndFound", boost::bind(&LLInventoryModel::emptyFolderType, &gInventory, "ConfirmEmptyLostAndFound", LLFolderType::FT_LOST_AND_FOUND));
	mCommitCallbackRegistrar.add("Inventory.DoCreate", boost::bind(&LLPanelMainInventory::doCreate, this, _2));
	mCommitCallbackRegistrar.add("Inventory.ShowFilters", boost::bind(&LLPanelMainInventory::toggleFindOptions, this));
	mCommitCallbackRegistrar.add("Inventory.ResetFilters", boost::bind(&LLPanelMainInventory::resetFilters, this));
	mCommitCallbackRegistrar.add("Inventory.SetSortBy", boost::bind(&LLPanelMainInventory::setSortBy, this, _2));

    mEnableCallbackRegistrar.add("Inventory.EnvironmentEnabled", [](LLUICtrl *, const LLSD &) { return LLPanelMainInventory::hasSettingsInventory(); });
    mEnableCallbackRegistrar.add("Inventory.MaterialsEnabled", [](LLUICtrl *, const LLSD &) { return LLPanelMainInventory::hasMaterialsInventory(); });


	mSavedFolderState = new LLSaveFolderState();
	mSavedFolderState->setApply(FALSE);
}

BOOL LLPanelMainInventory::postBuild()
{
	gInventory.addObserver(this);
	
	mFilterTabs = getChild<LLTabContainer>("inventory filter tabs");
	mFilterTabs->setCommitCallback(boost::bind(&LLPanelMainInventory::onFilterSelected, this));
	
    mCounterCtrl = getChild<LLUICtrl>("ItemcountText");
    
	//panel->getFilter().markDefault();

	// Set up the default inv. panel/filter settings.
	mActivePanel = getChild<LLInventoryPanel>(ALL_ITEMS);
	if (mActivePanel)
	{
		// "All Items" is the previous only view, so it gets the InventorySortOrder
		mActivePanel->setSortOrder(gSavedSettings.getU32(LLInventoryPanel::DEFAULT_SORT_ORDER));
		mActivePanel->getFilter().markDefault();
		mActivePanel->getRootFolder()->applyFunctorRecursively(*mSavedFolderState);
		mActivePanel->setSelectCallback(boost::bind(&LLPanelMainInventory::onSelectionChange, this, mActivePanel, _1, _2));
		mResortActivePanel = true;
	}
	LLInventoryPanel* recent_items_panel = getChild<LLInventoryPanel>(RECENT_ITEMS);
	if (recent_items_panel)
	{
		// assign default values until we will be sure that we have setting to restore
		recent_items_panel->setSinceLogoff(TRUE);
		recent_items_panel->setSortOrder(LLInventoryFilter::SO_DATE);
		recent_items_panel->setShowFolderState(LLInventoryFilter::SHOW_NON_EMPTY_FOLDERS);
		LLInventoryFilter& recent_filter = recent_items_panel->getFilter();
		recent_filter.setFilterObjectTypes(recent_filter.getFilterObjectTypes() & ~(0x1 << LLInventoryType::IT_CATEGORY));
		recent_filter.setEmptyLookupMessage("InventoryNoMatchingRecentItems");
		recent_filter.markDefault();
		recent_items_panel->setSelectCallback(boost::bind(&LLPanelMainInventory::onSelectionChange, this, recent_items_panel, _1, _2));
	}

	mWornItemsPanel = getChild<LLInventoryPanel>(WORN_ITEMS);
	if (mWornItemsPanel)
	{
		U32 filter_types = 0x0;
		filter_types |= 0x1 << LLInventoryType::IT_WEARABLE;
		filter_types |= 0x1 << LLInventoryType::IT_ATTACHMENT;
		filter_types |= 0x1 << LLInventoryType::IT_OBJECT;
		mWornItemsPanel->setFilterTypes(filter_types);
		mWornItemsPanel->setFilterWorn();
		mWornItemsPanel->setShowFolderState(LLInventoryFilter::SHOW_NON_EMPTY_FOLDERS);
		mWornItemsPanel->setFilterLinks(LLInventoryFilter::FILTERLINK_EXCLUDE_LINKS);
		LLInventoryFilter& worn_filter = mWornItemsPanel->getFilter();
		worn_filter.setFilterCategoryTypes(worn_filter.getFilterCategoryTypes() | (1ULL << LLFolderType::FT_INBOX));
		worn_filter.markDefault();
		mWornItemsPanel->setSelectCallback(boost::bind(&LLPanelMainInventory::onSelectionChange, this, mWornItemsPanel, _1, _2));
	}
	mSearchTypeCombo  = getChild<LLComboBox>("search_type");
	if(mSearchTypeCombo)
	{
		mSearchTypeCombo->setCommitCallback(boost::bind(&LLPanelMainInventory::onSelectSearchType, this));
	}
	// Now load the stored settings from disk, if available.
	std::string filterSaveName(gDirUtilp->getExpandedFilename(LL_PATH_PER_SL_ACCOUNT, FILTERS_FILENAME));
	LL_INFOS("Inventory") << "LLPanelMainInventory::init: reading from " << filterSaveName << LL_ENDL;
	llifstream file(filterSaveName.c_str());
	LLSD savedFilterState;
	if (file.is_open())
	{
		LLSDSerialize::fromXML(savedFilterState, file);
		file.close();

		// Load the persistent "Recent Items" settings.
		// Note that the "All Items" settings do not persist.
		if(recent_items_panel)
		{
			if(savedFilterState.has(recent_items_panel->getFilter().getName()))
			{
				LLSD recent_items = savedFilterState.get(
					recent_items_panel->getFilter().getName());
				LLInventoryFilter::Params p;
				LLParamSDParser parser;
				parser.readSD(recent_items, p);
				recent_items_panel->getFilter().fromParams(p);
				recent_items_panel->setSortOrder(gSavedSettings.getU32(LLInventoryPanel::RECENTITEMS_SORT_ORDER));
			}
		}
		if(mActivePanel)
		{
			if(savedFilterState.has(mActivePanel->getFilter().getName()))
			{
				LLSD items = savedFilterState.get(mActivePanel->getFilter().getName());
				LLInventoryFilter::Params p;
				LLParamSDParser parser;
				parser.readSD(items, p);
				mActivePanel->getFilter().setSearchVisibilityTypes(p);
			}
		}

	}

	mFilterEditor = getChild<LLFilterEditor>("inventory search editor");
	if (mFilterEditor)
	{
		mFilterEditor->setCommitCallback(boost::bind(&LLPanelMainInventory::onFilterEdit, this, _2));
	}

	mGearMenuButton = getChild<LLMenuButton>("options_gear_btn");
	mVisibilityMenuButton = getChild<LLMenuButton>("options_visibility_btn");
    mViewMenuButton = getChild<LLMenuButton>("view_btn");

    mBackBtn = getChild<LLButton>("back_btn");
    mForwardBtn = getChild<LLButton>("forward_btn");
    mUpBtn = getChild<LLButton>("up_btn");
    mViewModeBtn = getChild<LLButton>("view_mode_btn");
    mNavigationBtnsPanel = getChild<LLLayoutPanel>("nav_buttons");

    mDefaultViewPanel = getChild<LLPanel>("default_inventory_panel");
    mCombinationViewPanel = getChild<LLPanel>("combination_view_inventory");
    mCombinationGalleryLayoutPanel = getChild<LLLayoutPanel>("comb_gallery_layout");
    mCombinationListLayoutPanel = getChild<LLLayoutPanel>("comb_inventory_layout");
    mCombinationLayoutStack = getChild<LLLayoutStack>("combination_view_stack");

    mCombinationInventoryPanel = getChild<LLInventorySingleFolderPanel>("comb_single_folder_inv");
    LLInventoryFilter& comb_inv_filter = mCombinationInventoryPanel->getFilter();
    comb_inv_filter.setFilterThumbnails(LLInventoryFilter::FILTER_EXCLUDE_THUMBNAILS);
    comb_inv_filter.markDefault();
    mCombinationInventoryPanel->setSelectCallback(boost::bind(&LLPanelMainInventory::onCombinationInventorySelectionChanged, this, _1, _2));
    mListViewRootUpdatedConnection = mCombinationInventoryPanel->setRootChangedCallback(boost::bind(&LLPanelMainInventory::onCombinationRootChanged, this, false));

    mCombinationGalleryPanel = getChild<LLInventoryGallery>("comb_gallery_view_inv");
    mCombinationGalleryPanel->setSortOrder(mCombinationInventoryPanel->getSortOrder());
    LLInventoryFilter& comb_gallery_filter = mCombinationGalleryPanel->getFilter();
    comb_gallery_filter.setFilterThumbnails(LLInventoryFilter::FILTER_ONLY_THUMBNAILS);
    comb_gallery_filter.markDefault();
    mGalleryRootUpdatedConnection = mCombinationGalleryPanel->setRootChangedCallback(boost::bind(&LLPanelMainInventory::onCombinationRootChanged, this, true));
    mCombinationGalleryPanel->setSelectionChangeCallback(boost::bind(&LLPanelMainInventory::onCombinationGallerySelectionChanged, this, _1));

	initListCommandsHandlers();

	const std::string texture_upload_cost_str = std::to_string(LLAgentBenefitsMgr::current().getTextureUploadCost());
	const std::string sound_upload_cost_str = std::to_string(LLAgentBenefitsMgr::current().getSoundUploadCost());
	const std::string animation_upload_cost_str = std::to_string(LLAgentBenefitsMgr::current().getAnimationUploadCost());

	LLMenuGL* menu = (LLMenuGL*)mMenuAddHandle.get();
	if (menu)
	{
		menu->getChild<LLMenuItemGL>("Upload Image")->setLabelArg("[COST]", texture_upload_cost_str);
		menu->getChild<LLMenuItemGL>("Upload Sound")->setLabelArg("[COST]", sound_upload_cost_str);
		menu->getChild<LLMenuItemGL>("Upload Animation")->setLabelArg("[COST]", animation_upload_cost_str);
	}

	// Trigger callback for focus received so we can deselect items in inbox/outbox
	LLFocusableElement::setFocusReceivedCallback(boost::bind(&LLPanelMainInventory::onFocusReceived, this));

	return TRUE;
}

// Destroys the object
LLPanelMainInventory::~LLPanelMainInventory( void )
{
	// Save the filters state.
	// Some params types cannot be saved this way
	// for example, LLParamSDParser doesn't know about U64,
	// so some FilterOps params should be revised.
	LLSD filterRoot;
	LLInventoryPanel* all_items_panel = getChild<LLInventoryPanel>(ALL_ITEMS);
	if (all_items_panel)
	{
		LLSD filterState;
		LLInventoryPanel::InventoryState p;
		all_items_panel->getFilter().toParams(p.filter);
		all_items_panel->getRootViewModel().getSorter().toParams(p.sort);
		if (p.validateBlock(false))
		{
			LLParamSDParser().writeSD(filterState, p);
			filterRoot[all_items_panel->getName()] = filterState;
		}
	}

	LLInventoryPanel* panel = findChild<LLInventoryPanel>(RECENT_ITEMS);
	if (panel)
	{
		LLSD filterState;
		LLInventoryPanel::InventoryState p;
		panel->getFilter().toParams(p.filter);
		panel->getRootViewModel().getSorter().toParams(p.sort);
		if (p.validateBlock(false))
		{
			LLParamSDParser().writeSD(filterState, p);
			filterRoot[panel->getName()] = filterState;
		}
	}

	std::string filterSaveName(gDirUtilp->getExpandedFilename(LL_PATH_PER_SL_ACCOUNT, FILTERS_FILENAME));
	llofstream filtersFile(filterSaveName.c_str());
	if(!LLSDSerialize::toPrettyXML(filterRoot, filtersFile))
	{
		LL_WARNS() << "Could not write to filters save file " << filterSaveName << LL_ENDL;
	}
	else
    {
		filtersFile.close();
    }
    
	gInventory.removeObserver(this);
	delete mSavedFolderState;

    auto menu = mMenuAddHandle.get();
    if(menu)
    {
        menu->die();
        mMenuAddHandle.markDead();
    }

    if (mListViewRootUpdatedConnection.connected())
    {
        mListViewRootUpdatedConnection.disconnect();
    }
    if (mGalleryRootUpdatedConnection.connected())
    {
        mGalleryRootUpdatedConnection.disconnect();
    }
}

LLInventoryPanel* LLPanelMainInventory::getAllItemsPanel()
{
	return  getChild<LLInventoryPanel>(ALL_ITEMS);
}

void LLPanelMainInventory::selectAllItemsPanel()
{
	mFilterTabs->selectFirstTab();
}

bool LLPanelMainInventory::isRecentItemsPanelSelected()
{
	return (RECENT_ITEMS == getActivePanel()->getName());
}

void LLPanelMainInventory::startSearch()
{
	// this forces focus to line editor portion of search editor
	if (mFilterEditor)
	{
		mFilterEditor->focusFirstItem(TRUE);
	}
}

BOOL LLPanelMainInventory::handleKeyHere(KEY key, MASK mask)
{
	LLFolderView* root_folder = mActivePanel ? mActivePanel->getRootFolder() : NULL;
	if (root_folder)
	{
		// first check for user accepting current search results
		if (mFilterEditor 
			&& mFilterEditor->hasFocus()
		    && (key == KEY_RETURN 
		    	|| key == KEY_DOWN)
		    && mask == MASK_NONE)
		{
			// move focus to inventory proper
			mActivePanel->setFocus(TRUE);
			root_folder->scrollToShowSelection();
			return TRUE;
		}

		if (mActivePanel->hasFocus() && key == KEY_UP)
		{
			startSearch();
		}
        if(mSingleFolderMode && key == KEY_LEFT)
        {
            onBackFolderClicked();
        }
	}

	return LLPanel::handleKeyHere(key, mask);

}

//----------------------------------------------------------------------------
// menu callbacks

void LLPanelMainInventory::doToSelected(const LLSD& userdata)
{
	getPanel()->doToSelected(userdata);
}

void LLPanelMainInventory::closeAllFolders()
{
	getPanel()->getRootFolder()->closeAllFolders();
}

S32 get_instance_num()
{
    static S32 instance_num = 0;
    instance_num = (instance_num + 1) % S32_MAX;

    return instance_num;
}

LLFloaterSidePanelContainer* LLPanelMainInventory::newWindow()
{
    S32 instance_num = get_instance_num();

	if (!gAgentCamera.cameraMouselook())
	{
        LLFloaterSidePanelContainer* floater = LLFloaterReg::showTypedInstance<LLFloaterSidePanelContainer>("inventory", LLSD(instance_num));
        LLSidepanelInventory* sidepanel_inventory = floater->findChild<LLSidepanelInventory>("main_panel");
        sidepanel_inventory->initInventoryViews();
		return floater;
	}
    return NULL;
}

//static
void LLPanelMainInventory::newFolderWindow(LLUUID folder_id, LLUUID item_to_select)
{
    LLFloaterReg::const_instance_list_t& inst_list = LLFloaterReg::getFloaterList("inventory");
    for (LLFloaterReg::const_instance_list_t::const_iterator iter = inst_list.begin(); iter != inst_list.end();)
    {
        LLFloaterSidePanelContainer* inventory_container = dynamic_cast<LLFloaterSidePanelContainer*>(*iter++);
        if (inventory_container)
        {
            LLSidepanelInventory* sidepanel_inventory = dynamic_cast<LLSidepanelInventory*>(inventory_container->findChild<LLPanel>("main_panel", true));
            if (sidepanel_inventory)
            {
                LLPanelMainInventory* main_inventory = sidepanel_inventory->getMainInventoryPanel();
                if (main_inventory && main_inventory->isSingleFolderMode()
                    && (main_inventory->getCurrentSFVRoot() == folder_id))
                {
                    main_inventory->setFocus(true);
                    if(item_to_select.notNull())
                    {
                        main_inventory->setGallerySelection(item_to_select);
                    }
                    return;
                }
            }
        }
    }
    
    S32 instance_num = get_instance_num();

    LLFloaterSidePanelContainer* inventory_container = LLFloaterReg::showTypedInstance<LLFloaterSidePanelContainer>("inventory", LLSD(instance_num));
    if(inventory_container)
    {
        LLSidepanelInventory* sidepanel_inventory = dynamic_cast<LLSidepanelInventory*>(inventory_container->findChild<LLPanel>("main_panel", true));
        if (sidepanel_inventory)
        {
            LLPanelMainInventory* main_inventory = sidepanel_inventory->getMainInventoryPanel();
            if (main_inventory)
            {
                main_inventory->initSingleFolderRoot(folder_id);
                main_inventory->toggleViewMode();
                if(folder_id.notNull())
                {
                    if(item_to_select.notNull())
                    {
                        main_inventory->setGallerySelection(item_to_select, true);
                    }
                }
            }
        }
    }
}

void LLPanelMainInventory::doCreate(const LLSD& userdata)
{
	reset_inventory_filter();
    if(mSingleFolderMode)
    {
        if(isListViewMode() || isCombinationViewMode())
        {
            LLFolderViewItem* current_folder = getActivePanel()->getRootFolder();
            if (current_folder)
            {
                if(isCombinationViewMode())
                {
                    mForceShowInvLayout = true;
                }

                LLHandle<LLPanel> handle = getHandle();
                std::function<void(const LLUUID&)> callback_created = [handle](const LLUUID& new_id)
                {
                    gInventory.notifyObservers(); // not really needed, should have been already done
                    LLPanelMainInventory* panel = (LLPanelMainInventory*)handle.get();
                    if (new_id.notNull() && panel)
                    {
                        // might need to refresh visibility, delay rename
                        panel->mCombInvUUIDNeedsRename = new_id;

                        if (panel->isCombinationViewMode())
                        {
                            panel->mForceShowInvLayout = true;
                        }

                        LL_DEBUGS("Inventory") << "Done creating inventory: " << new_id << LL_ENDL;
                    }
                };
                menu_create_inventory_item(NULL, getCurrentSFVRoot(), userdata, LLUUID::null, callback_created);
            }
        }
        else
        {
            LLHandle<LLPanel> handle = getHandle();
            std::function<void(const LLUUID&)> callback_created = [handle](const LLUUID &new_id)
            {
                gInventory.notifyObservers(); // not really needed, should have been already done
                if (new_id.notNull())
                {
                    LLPanelMainInventory* panel = (LLPanelMainInventory*)handle.get();
                    if (panel)
                    {
                        panel->setGallerySelection(new_id);
                        LL_DEBUGS("Inventory") << "Done creating inventory: " << new_id << LL_ENDL;
                    }
                }
            };
            menu_create_inventory_item(NULL, getCurrentSFVRoot(), userdata, LLUUID::null, callback_created);
        }
    }
    else
    {
        menu_create_inventory_item(getPanel(), NULL, userdata);
    }
}

void LLPanelMainInventory::resetFilters()
{
	LLFloaterInventoryFinder *finder = getFinder();
	getCurrentFilter().resetDefault();
	if (finder)
	{
		finder->updateElementsFromFilter();
	}

	setFilterTextFromFilter();
}

void LLPanelMainInventory::resetAllItemsFilters()
{
    LLFloaterInventoryFinder *finder = getFinder();
    getAllItemsPanel()->getFilter().resetDefault();
    if (finder)
    {
        finder->updateElementsFromFilter();
    }

    setFilterTextFromFilter();
}

void LLPanelMainInventory::findLinks(const LLUUID& item_id, const std::string& item_name)
{
    mFilterSubString = item_name;

    LLInventoryFilter &filter = mActivePanel->getFilter();
    filter.setFindAllLinksMode(item_name, item_id);

    mFilterEditor->setText(item_name);
    mFilterEditor->setFocus(TRUE);
}

void LLPanelMainInventory::setSortBy(const LLSD& userdata)
{
	U32 sort_order_mask = getActivePanel()->getSortOrder();
	std::string sort_type = userdata.asString();
	if (sort_type == "name")
	{
		sort_order_mask &= ~LLInventoryFilter::SO_DATE;
	}
	else if (sort_type == "date")
	{
		sort_order_mask |= LLInventoryFilter::SO_DATE;
	}
	else if (sort_type == "foldersalwaysbyname")
	{
		if ( sort_order_mask & LLInventoryFilter::SO_FOLDERS_BY_NAME )
		{
			sort_order_mask &= ~LLInventoryFilter::SO_FOLDERS_BY_NAME;
		}
		else
		{
			sort_order_mask |= LLInventoryFilter::SO_FOLDERS_BY_NAME;
		}
	}
	else if (sort_type == "systemfolderstotop")
	{
		if ( sort_order_mask & LLInventoryFilter::SO_SYSTEM_FOLDERS_TO_TOP )
		{
			sort_order_mask &= ~LLInventoryFilter::SO_SYSTEM_FOLDERS_TO_TOP;
		}
		else
		{
			sort_order_mask |= LLInventoryFilter::SO_SYSTEM_FOLDERS_TO_TOP;
		}
	}
    if(mSingleFolderMode && !isListViewMode())
    {
        mCombinationGalleryPanel->setSortOrder(sort_order_mask, true);
    }

	getActivePanel()->setSortOrder(sort_order_mask);
    if (isRecentItemsPanelSelected())
    {
        gSavedSettings.setU32("RecentItemsSortOrder", sort_order_mask);
    }
    else
    {
        gSavedSettings.setU32("InventorySortOrder", sort_order_mask);
    }
}

void LLPanelMainInventory::onSelectSearchType()
{
	std::string new_type = mSearchTypeCombo->getValue();
	if (new_type == "search_by_name")
	{
		setSearchType(LLInventoryFilter::SEARCHTYPE_NAME);
	}
	if (new_type == "search_by_creator")
	{
		setSearchType(LLInventoryFilter::SEARCHTYPE_CREATOR);
	}
	if (new_type == "search_by_description")
	{
		setSearchType(LLInventoryFilter::SEARCHTYPE_DESCRIPTION);
	}
	if (new_type == "search_by_UUID")
	{
		setSearchType(LLInventoryFilter::SEARCHTYPE_UUID);
	}
}

void LLPanelMainInventory::setSearchType(LLInventoryFilter::ESearchType type)
{
    if(mSingleFolderMode && isGalleryViewMode())
    {
        mCombinationGalleryPanel->setSearchType(type);
    }
    if(mSingleFolderMode && isCombinationViewMode())
    {
        mCombinationInventoryPanel->setSearchType(type);
        mCombinationGalleryPanel->setSearchType(type);
    }
    else
    {
        getActivePanel()->setSearchType(type);
    }
}

void LLPanelMainInventory::updateSearchTypeCombo()
{
    LLInventoryFilter::ESearchType search_type(LLInventoryFilter::SEARCHTYPE_NAME);

    if(mSingleFolderMode && isGalleryViewMode())
    {
        search_type = mCombinationGalleryPanel->getSearchType();
    }
    else if(mSingleFolderMode && isCombinationViewMode())
    {
        search_type = mCombinationGalleryPanel->getSearchType();
    }
    else
    {
        search_type = getActivePanel()->getSearchType();
    }

	switch(search_type)
	{
		case LLInventoryFilter::SEARCHTYPE_CREATOR:
			mSearchTypeCombo->setValue("search_by_creator");
			break;
		case LLInventoryFilter::SEARCHTYPE_DESCRIPTION:
			mSearchTypeCombo->setValue("search_by_description");
			break;
		case LLInventoryFilter::SEARCHTYPE_UUID:
			mSearchTypeCombo->setValue("search_by_UUID");
			break;
		case LLInventoryFilter::SEARCHTYPE_NAME:
		default:
			mSearchTypeCombo->setValue("search_by_name");
			break;
	}
}

// static
BOOL LLPanelMainInventory::filtersVisible(void* user_data)
{
	LLPanelMainInventory* self = (LLPanelMainInventory*)user_data;
	if(!self) return FALSE;

	return self->getFinder() != NULL;
}

void LLPanelMainInventory::onClearSearch()
{
	BOOL initially_active = FALSE;
	LLFloater *finder = getFinder();
	if (mActivePanel && (getActivePanel() != mWornItemsPanel))
	{
		initially_active = mActivePanel->getFilter().isNotDefault();
		setFilterSubString(LLStringUtil::null);
		mActivePanel->setFilterTypes(0xffffffffffffffffULL);
		mActivePanel->setFilterLinks(LLInventoryFilter::FILTERLINK_INCLUDE_LINKS);
	}

	if (finder)
	{
		LLFloaterInventoryFinder::selectAllTypes(finder);
	}

	// re-open folders that were initially open in case filter was active
	if (mActivePanel && (mFilterSubString.size() || initially_active) && !mSingleFolderMode)
	{
		mSavedFolderState->setApply(TRUE);
		mActivePanel->getRootFolder()->applyFunctorRecursively(*mSavedFolderState);
		LLOpenFoldersWithSelection opener;
		mActivePanel->getRootFolder()->applyFunctorRecursively(opener);
		mActivePanel->getRootFolder()->scrollToShowSelection();
	}
	mFilterSubString = "";

	LLSidepanelInventory * sidepanel_inventory = getParentSidepanelInventory();
	if (sidepanel_inventory)
	{
		LLPanelMarketplaceInbox* inbox_panel = sidepanel_inventory->getChild<LLPanelMarketplaceInbox>("marketplace_inbox");
		if (inbox_panel)
		{
			inbox_panel->onClearSearch();
		}
	}
}

void LLPanelMainInventory::onFilterEdit(const std::string& search_string )
{
    if(mSingleFolderMode && isGalleryViewMode())
    {
        mFilterSubString = search_string;
        mCombinationGalleryPanel->setFilterSubString(mFilterSubString);
        return;
    }
    if(mSingleFolderMode && isCombinationViewMode())
    {
        mCombinationGalleryPanel->setFilterSubString(search_string);
    }

	if (search_string == "")
	{
		onClearSearch();
	}

	if (!mActivePanel)
	{
		return;
	}

    if (!LLInventoryModelBackgroundFetch::instance().inventoryFetchStarted())
    {
        llassert(false); // this should have been done on startup
        LLInventoryModelBackgroundFetch::instance().start();
    }

	mFilterSubString = search_string;
	if (mActivePanel->getFilterSubString().empty() && mFilterSubString.empty())
	{
			// current filter and new filter empty, do nothing
			return;
	}

	// save current folder open state if no filter currently applied
	if (!mActivePanel->getFilter().isNotDefault())
	{
		mSavedFolderState->setApply(FALSE);
		mActivePanel->getRootFolder()->applyFunctorRecursively(*mSavedFolderState);
	}

	// set new filter string
	setFilterSubString(mFilterSubString);

    LLSidepanelInventory * sidepanel_inventory = getParentSidepanelInventory();
	if (sidepanel_inventory)
	{
		LLPanelMarketplaceInbox* inbox_panel = sidepanel_inventory->getChild<LLPanelMarketplaceInbox>("marketplace_inbox");
		if (inbox_panel)
		{
			inbox_panel->onFilterEdit(search_string);
		}
	}
}


 //static
 BOOL LLPanelMainInventory::incrementalFind(LLFolderViewItem* first_item, const char *find_text, BOOL backward)
 {
 	LLPanelMainInventory* active_view = NULL;
	
	LLFloaterReg::const_instance_list_t& inst_list = LLFloaterReg::getFloaterList("inventory");
	for (LLFloaterReg::const_instance_list_t::const_iterator iter = inst_list.begin(); iter != inst_list.end(); ++iter)
	{
		LLPanelMainInventory* iv = dynamic_cast<LLPanelMainInventory*>(*iter);
		if (iv)
		{
			if (gFocusMgr.childHasKeyboardFocus(iv))
			{
				active_view = iv;
				break;
			}
 		}
 	}

 	if (!active_view)
 	{
 		return FALSE;
 	}

 	std::string search_string(find_text);

 	if (search_string.empty())
 	{
 		return FALSE;
 	}

 	if (active_view->getPanel() &&
 		active_view->getPanel()->getRootFolder()->search(first_item, search_string, backward))
 	{
 		return TRUE;
 	}

 	return FALSE;
 }

void LLPanelMainInventory::onFilterSelected()
{
	// Find my index
    setActivePanel();

	if (!mActivePanel)
	{
		return;
	}

	if (getActivePanel() == mWornItemsPanel)
	{
		mActivePanel->openAllFolders();
	}
	updateSearchTypeCombo();
	setFilterSubString(mFilterSubString);
	LLInventoryFilter& filter = getCurrentFilter();
	LLFloaterInventoryFinder *finder = getFinder();
	if (finder)
	{
		finder->changeFilter(&filter);
        if (mSingleFolderMode)
        {
            finder->setTitle(getLocalizedRootName());
        }
	}
	if (filter.isActive() && !LLInventoryModelBackgroundFetch::instance().inventoryFetchStarted())
	{
        llassert(false); // this should have been done on startup
		LLInventoryModelBackgroundFetch::instance().start();
	}
	setFilterTextFromFilter();
}

const std::string LLPanelMainInventory::getFilterSubString() 
{ 
	return mActivePanel->getFilterSubString(); 
}

void LLPanelMainInventory::setFilterSubString(const std::string& string) 
{ 
	mActivePanel->setFilterSubString(string); 
}

BOOL LLPanelMainInventory::handleDragAndDrop(S32 x, S32 y, MASK mask, BOOL drop,
										 EDragAndDropType cargo_type,
										 void* cargo_data,
										 EAcceptance* accept,
										 std::string& tooltip_msg)
{
	// Check to see if we are auto scrolling from the last frame
	LLInventoryPanel* panel = (LLInventoryPanel*)this->getActivePanel();
	BOOL needsToScroll = panel->getScrollableContainer()->canAutoScroll(x, y);
	if(mFilterTabs)
	{
		if(needsToScroll)
		{
			mFilterTabs->startDragAndDropDelayTimer();
		}
	}
	
	BOOL handled = LLPanel::handleDragAndDrop(x, y, mask, drop, cargo_type, cargo_data, accept, tooltip_msg);

	return handled;
}

// virtual
void LLPanelMainInventory::changed(U32)
{
	updateItemcountText();
}

void LLPanelMainInventory::setFocusFilterEditor()
{
	if(mFilterEditor)
	{
		mFilterEditor->setFocus(true);
	}
}

// virtual
void LLPanelMainInventory::draw()
{
	if (mActivePanel && mFilterEditor)
	{
		mFilterEditor->setText(mFilterSubString);
	}	
	if (mActivePanel && mResortActivePanel)
	{
		// EXP-756: Force resorting of the list the first time we draw the list: 
		// In the case of date sorting, we don't have enough information at initialization time
		// to correctly sort the folders. Later manual resort doesn't do anything as the order value is 
		// set correctly. The workaround is to reset the order to alphabetical (or anything) then to the correct order.
		U32 order = mActivePanel->getSortOrder();
		mActivePanel->setSortOrder(LLInventoryFilter::SO_NAME);
		mActivePanel->setSortOrder(order);
		mResortActivePanel = false;
	}
	LLPanel::draw();
	updateItemcountText();
    updateCombinationVisibility();
}

void LLPanelMainInventory::updateItemcountText()
{
	if(mItemCount != gInventory.getItemCount())
	{
		mItemCount = gInventory.getItemCount();
		mItemCountString = "";
		LLLocale locale(LLLocale::USER_LOCALE);
		LLResMgr::getInstance()->getIntegerString(mItemCountString, mItemCount);
	}

	if(mCategoryCount != gInventory.getCategoryCount())
	{
		mCategoryCount = gInventory.getCategoryCount();
		mCategoryCountString = "";
		LLLocale locale(LLLocale::USER_LOCALE);
		LLResMgr::getInstance()->getIntegerString(mCategoryCountString, mCategoryCount);
	}

	LLStringUtil::format_map_t string_args;
	string_args["[ITEM_COUNT]"] = mItemCountString;
	string_args["[CATEGORY_COUNT]"] = mCategoryCountString;
	string_args["[FILTER]"] = getFilterText();

	std::string text = "";

	if (LLInventoryModelBackgroundFetch::instance().folderFetchActive())
	{
		text = getString("ItemcountFetching", string_args);
	}
	else if (LLInventoryModelBackgroundFetch::instance().isEverythingFetched())
	{
		text = getString("ItemcountCompleted", string_args);
	}
	else
	{
		text = getString("ItemcountUnknown", string_args);
	}

    if (mSingleFolderMode)
    {
        LLInventoryModel::cat_array_t *cats;
        LLInventoryModel::item_array_t *items;

        gInventory.getDirectDescendentsOf(getCurrentSFVRoot(), cats, items);

        if (items && cats)
        {
            string_args["[ITEM_COUNT]"] = llformat("%d", items->size());
            string_args["[CATEGORY_COUNT]"] = llformat("%d", cats->size());
            text = getString("ItemcountCompleted", string_args);
        }
    }
	
    mCounterCtrl->setValue(text);
    mCounterCtrl->setToolTip(text);
}

void LLPanelMainInventory::onFocusReceived()
{
	LLSidepanelInventory *sidepanel_inventory =	LLFloaterSidePanelContainer::getPanel<LLSidepanelInventory>("inventory");
	if (!sidepanel_inventory)
	{
		LL_WARNS() << "Could not find Inventory Panel in My Inventory floater" << LL_ENDL;
		return;
	}

	sidepanel_inventory->clearSelections(false, true);
}

void LLPanelMainInventory::setFilterTextFromFilter() 
{ 
	mFilterText = getCurrentFilter().getFilterText();
}

void LLPanelMainInventory::toggleFindOptions()
{
	LLFloater *floater = getFinder();
	if (!floater)
	{
		LLFloaterInventoryFinder * finder = new LLFloaterInventoryFinder(this);
		mFinderHandle = finder->getHandle();
		finder->openFloater();

		LLFloater* parent_floater = gFloaterView->getParentFloater(this);
		if (parent_floater)
			parent_floater->addDependentFloater(mFinderHandle);

        if (!LLInventoryModelBackgroundFetch::instance().inventoryFetchStarted())
        {
            llassert(false); // this should have been done on startup
            LLInventoryModelBackgroundFetch::instance().start();
        }

        if (mSingleFolderMode)
        {
            finder->setTitle(getLocalizedRootName());
        }
	}
	else
	{
		floater->closeFloater();
	}
}

void LLPanelMainInventory::setSelectCallback(const LLFolderView::signal_t::slot_type& cb)
{
	getChild<LLInventoryPanel>(ALL_ITEMS)->setSelectCallback(cb);
	getChild<LLInventoryPanel>(RECENT_ITEMS)->setSelectCallback(cb);
}

void LLPanelMainInventory::onSelectionChange(LLInventoryPanel *panel, const std::deque<LLFolderViewItem*>& items, BOOL user_action)
{
	updateListCommands();
	panel->onSelectionChange(items, user_action);
}

///----------------------------------------------------------------------------
/// LLFloaterInventoryFinder
///----------------------------------------------------------------------------

LLFloaterInventoryFinder* LLPanelMainInventory::getFinder() 
{ 
	return (LLFloaterInventoryFinder*)mFinderHandle.get();
}


LLFloaterInventoryFinder::LLFloaterInventoryFinder(LLPanelMainInventory* inventory_view) :	
	LLFloater(LLSD()),
	mPanelMainInventory(inventory_view),
	mFilter(&inventory_view->getPanel()->getFilter())
{
	buildFromFile("floater_inventory_view_finder.xml");
	updateElementsFromFilter();
}

BOOL LLFloaterInventoryFinder::postBuild()
{
	const LLRect& viewrect = mPanelMainInventory->getRect();
	setRect(LLRect(viewrect.mLeft - getRect().getWidth(), viewrect.mTop, viewrect.mLeft, viewrect.mTop - getRect().getHeight()));

	childSetAction("All", selectAllTypes, this);
	childSetAction("None", selectNoTypes, this);

	mSpinSinceHours = getChild<LLSpinCtrl>("spin_hours_ago");
	childSetCommitCallback("spin_hours_ago", onTimeAgo, this);

	mSpinSinceDays = getChild<LLSpinCtrl>("spin_days_ago");
	childSetCommitCallback("spin_days_ago", onTimeAgo, this);

	mCreatorSelf = getChild<LLCheckBoxCtrl>("check_created_by_me");
	mCreatorOthers = getChild<LLCheckBoxCtrl>("check_created_by_others");
	mCreatorSelf->setCommitCallback(boost::bind(&LLFloaterInventoryFinder::onCreatorSelfFilterCommit, this));
	mCreatorOthers->setCommitCallback(boost::bind(&LLFloaterInventoryFinder::onCreatorOtherFilterCommit, this));

	childSetAction("Close", onCloseBtn, this);

	updateElementsFromFilter();
	return TRUE;
}
void LLFloaterInventoryFinder::onTimeAgo(LLUICtrl *ctrl, void *user_data)
{
	LLFloaterInventoryFinder *self = (LLFloaterInventoryFinder *)user_data;
	if (!self) return;
	
	if ( self->mSpinSinceDays->get() ||  self->mSpinSinceHours->get() )
	{
		self->getChild<LLUICtrl>("check_since_logoff")->setValue(false);

		U32 days = (U32)self->mSpinSinceDays->get();
		U32 hours = (U32)self->mSpinSinceHours->get();
		if (hours >= 24)
		{
			// Try to handle both cases of spinner clicking and text input in a sensible fashion as best as possible.
			// There is no way to tell if someone has clicked the spinner to get to 24 or input 24 manually, so in
			// this case add to days.  Any value > 24 means they have input the hours manually, so do not add to the
			// current day value.
			if (24 == hours)  // Got to 24 via spinner clicking or text input of 24
			{
				days = days + hours / 24;
			}
			else	// Text input, so do not add to days
			{ 
				days = hours / 24;
			}
			hours = (U32)hours % 24;
			self->mSpinSinceHours->setFocus(false);
			self->mSpinSinceDays->setFocus(false);
			self->mSpinSinceDays->set((F32)days);
			self->mSpinSinceHours->set((F32)hours);
			self->mSpinSinceHours->setFocus(true);
		}
	}
}

void LLFloaterInventoryFinder::changeFilter(LLInventoryFilter* filter)
{
	mFilter = filter;
	updateElementsFromFilter();
}

void LLFloaterInventoryFinder::updateElementsFromFilter()
{
	if (!mFilter)
		return;

	// Get data needed for filter display
	U32 filter_types = mFilter->getFilterObjectTypes();
	LLInventoryFilter::EFolderShow show_folders = mFilter->getShowFolderState();
	U32 hours = mFilter->getHoursAgo();
	U32 date_search_direction = mFilter->getDateSearchDirection();

	LLInventoryFilter::EFilterCreatorType filter_creator = mFilter->getFilterCreatorType();
	bool show_created_by_me = ((filter_creator == LLInventoryFilter::FILTERCREATOR_ALL) || (filter_creator == LLInventoryFilter::FILTERCREATOR_SELF));
	bool show_created_by_others = ((filter_creator == LLInventoryFilter::FILTERCREATOR_ALL) || (filter_creator == LLInventoryFilter::FILTERCREATOR_OTHERS));

	// update the ui elements
	setTitle(mFilter->getName());

	getChild<LLUICtrl>("check_animation")->setValue((S32) (filter_types & 0x1 << LLInventoryType::IT_ANIMATION));

	getChild<LLUICtrl>("check_calling_card")->setValue((S32) (filter_types & 0x1 << LLInventoryType::IT_CALLINGCARD));
	getChild<LLUICtrl>("check_clothing")->setValue((S32) (filter_types & 0x1 << LLInventoryType::IT_WEARABLE));
	getChild<LLUICtrl>("check_gesture")->setValue((S32) (filter_types & 0x1 << LLInventoryType::IT_GESTURE));
	getChild<LLUICtrl>("check_landmark")->setValue((S32) (filter_types & 0x1 << LLInventoryType::IT_LANDMARK));
	getChild<LLUICtrl>("check_material")->setValue((S32) (filter_types & 0x1 << LLInventoryType::IT_MATERIAL));
	getChild<LLUICtrl>("check_notecard")->setValue((S32) (filter_types & 0x1 << LLInventoryType::IT_NOTECARD));
	getChild<LLUICtrl>("check_object")->setValue((S32) (filter_types & 0x1 << LLInventoryType::IT_OBJECT));
	getChild<LLUICtrl>("check_script")->setValue((S32) (filter_types & 0x1 << LLInventoryType::IT_LSL));
	getChild<LLUICtrl>("check_sound")->setValue((S32) (filter_types & 0x1 << LLInventoryType::IT_SOUND));
	getChild<LLUICtrl>("check_texture")->setValue((S32) (filter_types & 0x1 << LLInventoryType::IT_TEXTURE));
	getChild<LLUICtrl>("check_snapshot")->setValue((S32) (filter_types & 0x1 << LLInventoryType::IT_SNAPSHOT));
    getChild<LLUICtrl>("check_settings")->setValue((S32)(filter_types & 0x1 << LLInventoryType::IT_SETTINGS));
	getChild<LLUICtrl>("check_show_empty")->setValue(show_folders == LLInventoryFilter::SHOW_ALL_FOLDERS);

	getChild<LLUICtrl>("check_created_by_me")->setValue(show_created_by_me);
	getChild<LLUICtrl>("check_created_by_others")->setValue(show_created_by_others);

	getChild<LLUICtrl>("check_since_logoff")->setValue(mFilter->isSinceLogoff());
	mSpinSinceHours->set((F32)(hours % 24));
	mSpinSinceDays->set((F32)(hours / 24));
	getChild<LLRadioGroup>("date_search_direction")->setSelectedIndex(date_search_direction);
}

void LLFloaterInventoryFinder::draw()
{
	U64 filter = 0xffffffffffffffffULL;
	BOOL filtered_by_all_types = TRUE;

	if (!getChild<LLUICtrl>("check_animation")->getValue())
	{
		filter &= ~(0x1 << LLInventoryType::IT_ANIMATION);
		filtered_by_all_types = FALSE;
	}


	if (!getChild<LLUICtrl>("check_calling_card")->getValue())
	{
		filter &= ~(0x1 << LLInventoryType::IT_CALLINGCARD);
		filtered_by_all_types = FALSE;
	}

	if (!getChild<LLUICtrl>("check_clothing")->getValue())
	{
		filter &= ~(0x1 << LLInventoryType::IT_WEARABLE);
		filtered_by_all_types = FALSE;
	}

	if (!getChild<LLUICtrl>("check_gesture")->getValue())
	{
		filter &= ~(0x1 << LLInventoryType::IT_GESTURE);
		filtered_by_all_types = FALSE;
	}

	if (!getChild<LLUICtrl>("check_landmark")->getValue())


	{
		filter &= ~(0x1 << LLInventoryType::IT_LANDMARK);
		filtered_by_all_types = FALSE;
	}

	if (!getChild<LLUICtrl>("check_material")->getValue())
	{
		filter &= ~(0x1 << LLInventoryType::IT_MATERIAL);
		filtered_by_all_types = FALSE;
	}

	if (!getChild<LLUICtrl>("check_notecard")->getValue())
	{
		filter &= ~(0x1 << LLInventoryType::IT_NOTECARD);
		filtered_by_all_types = FALSE;
	}

	if (!getChild<LLUICtrl>("check_object")->getValue())
	{
		filter &= ~(0x1 << LLInventoryType::IT_OBJECT);
		filter &= ~(0x1 << LLInventoryType::IT_ATTACHMENT);
		filtered_by_all_types = FALSE;
	}

	if (!getChild<LLUICtrl>("check_script")->getValue())
	{
		filter &= ~(0x1 << LLInventoryType::IT_LSL);
		filtered_by_all_types = FALSE;
	}

	if (!getChild<LLUICtrl>("check_sound")->getValue())
	{
		filter &= ~(0x1 << LLInventoryType::IT_SOUND);
		filtered_by_all_types = FALSE;
	}

	if (!getChild<LLUICtrl>("check_texture")->getValue())
	{
		filter &= ~(0x1 << LLInventoryType::IT_TEXTURE);
		filtered_by_all_types = FALSE;
	}

	if (!getChild<LLUICtrl>("check_snapshot")->getValue())
	{
		filter &= ~(0x1 << LLInventoryType::IT_SNAPSHOT);
		filtered_by_all_types = FALSE;
	}

    if (!getChild<LLUICtrl>("check_settings")->getValue())
    {
        filter &= ~(0x1 << LLInventoryType::IT_SETTINGS);
        filtered_by_all_types = FALSE;
    }

	if (!filtered_by_all_types || (mPanelMainInventory->getPanel()->getFilter().getFilterTypes() & LLInventoryFilter::FILTERTYPE_DATE))
	{
		// don't include folders in filter, unless I've selected everything or filtering by date
		filter &= ~(0x1 << LLInventoryType::IT_CATEGORY);
	}


    bool is_sf_mode = mPanelMainInventory->isSingleFolderMode();
    if(is_sf_mode && mPanelMainInventory->isGalleryViewMode())
    {
        mPanelMainInventory->mCombinationGalleryPanel->getFilter().setShowFolderState(getCheckShowEmpty() ?
            LLInventoryFilter::SHOW_ALL_FOLDERS : LLInventoryFilter::SHOW_NON_EMPTY_FOLDERS);
        mPanelMainInventory->mCombinationGalleryPanel->getFilter().setFilterObjectTypes(filter);
    }
    else
    {
        if(is_sf_mode && mPanelMainInventory->isCombinationViewMode())
        {
            mPanelMainInventory->mCombinationGalleryPanel->getFilter().setShowFolderState(getCheckShowEmpty() ?
                LLInventoryFilter::SHOW_ALL_FOLDERS : LLInventoryFilter::SHOW_NON_EMPTY_FOLDERS);
            mPanelMainInventory->mCombinationGalleryPanel->getFilter().setFilterObjectTypes(filter);
        }
        // update the panel, panel will update the filter
        mPanelMainInventory->getPanel()->setShowFolderState(getCheckShowEmpty() ?
            LLInventoryFilter::SHOW_ALL_FOLDERS : LLInventoryFilter::SHOW_NON_EMPTY_FOLDERS);
        mPanelMainInventory->getPanel()->setFilterTypes(filter);
    }

	if (getCheckSinceLogoff())
	{
		mSpinSinceDays->set(0);
		mSpinSinceHours->set(0);
	}
	U32 days = (U32)mSpinSinceDays->get();
	U32 hours = (U32)mSpinSinceHours->get();
	if (hours >= 24)
	{
		days = hours / 24;
		hours = (U32)hours % 24;
		// A UI element that has focus will not display a new value set to it
		mSpinSinceHours->setFocus(false);
		mSpinSinceDays->setFocus(false);
		mSpinSinceDays->set((F32)days);
		mSpinSinceHours->set((F32)hours);
		mSpinSinceHours->setFocus(true);
	}
	hours += days * 24;


	mPanelMainInventory->setFilterTextFromFilter();
    if(is_sf_mode && mPanelMainInventory->isGalleryViewMode())
    {
        mPanelMainInventory->mCombinationGalleryPanel->getFilter().setHoursAgo(hours);
        mPanelMainInventory->mCombinationGalleryPanel->getFilter().setDateRangeLastLogoff(getCheckSinceLogoff());
        mPanelMainInventory->mCombinationGalleryPanel->getFilter().setDateSearchDirection(getDateSearchDirection());
    }
    else
    {
        if(is_sf_mode && mPanelMainInventory->isCombinationViewMode())
        {
            mPanelMainInventory->mCombinationGalleryPanel->getFilter().setHoursAgo(hours);
            mPanelMainInventory->mCombinationGalleryPanel->getFilter().setDateRangeLastLogoff(getCheckSinceLogoff());
            mPanelMainInventory->mCombinationGalleryPanel->getFilter().setDateSearchDirection(getDateSearchDirection());
        }
        mPanelMainInventory->getPanel()->setHoursAgo(hours);
        mPanelMainInventory->getPanel()->setSinceLogoff(getCheckSinceLogoff());
        mPanelMainInventory->getPanel()->setDateSearchDirection(getDateSearchDirection());
    }

	LLPanel::draw();
}

void LLFloaterInventoryFinder::onCreatorSelfFilterCommit()
{
	bool show_creator_self = mCreatorSelf->getValue();
	bool show_creator_other = mCreatorOthers->getValue();

	if(show_creator_self && show_creator_other)
	{
        mPanelMainInventory->getCurrentFilter().setFilterCreator(LLInventoryFilter::FILTERCREATOR_ALL);
	}
	else if(show_creator_self)
	{
        mPanelMainInventory->getCurrentFilter().setFilterCreator(LLInventoryFilter::FILTERCREATOR_SELF);
	}
	else if(!show_creator_self || !show_creator_other)
	{
        mPanelMainInventory->getCurrentFilter().setFilterCreator(LLInventoryFilter::FILTERCREATOR_OTHERS);
		mCreatorOthers->set(TRUE);
	}
}

void LLFloaterInventoryFinder::onCreatorOtherFilterCommit()
{
	bool show_creator_self = mCreatorSelf->getValue();
	bool show_creator_other = mCreatorOthers->getValue();

	if(show_creator_self && show_creator_other)
	{
        mPanelMainInventory->getCurrentFilter().setFilterCreator(LLInventoryFilter::FILTERCREATOR_ALL);
	}
	else if(show_creator_other)
	{
        mPanelMainInventory->getCurrentFilter().setFilterCreator(LLInventoryFilter::FILTERCREATOR_OTHERS);
	}
	else if(!show_creator_other || !show_creator_self)
	{
        mPanelMainInventory->getCurrentFilter().setFilterCreator(LLInventoryFilter::FILTERCREATOR_SELF);
		mCreatorSelf->set(TRUE);
	}
}

BOOL LLFloaterInventoryFinder::getCheckShowEmpty()
{
	return getChild<LLUICtrl>("check_show_empty")->getValue();
}

BOOL LLFloaterInventoryFinder::getCheckSinceLogoff()
{
	return getChild<LLUICtrl>("check_since_logoff")->getValue();
}

U32 LLFloaterInventoryFinder::getDateSearchDirection()
{
	return 	getChild<LLRadioGroup>("date_search_direction")->getSelectedIndex();
}

void LLFloaterInventoryFinder::onCloseBtn(void* user_data)
{
	LLFloaterInventoryFinder* finderp = (LLFloaterInventoryFinder*)user_data;
	finderp->closeFloater();
}

// static
void LLFloaterInventoryFinder::selectAllTypes(void* user_data)
{
	LLFloaterInventoryFinder* self = (LLFloaterInventoryFinder*)user_data;
	if(!self) return;

	self->getChild<LLUICtrl>("check_animation")->setValue(TRUE);
	self->getChild<LLUICtrl>("check_calling_card")->setValue(TRUE);
	self->getChild<LLUICtrl>("check_clothing")->setValue(TRUE);
	self->getChild<LLUICtrl>("check_gesture")->setValue(TRUE);
	self->getChild<LLUICtrl>("check_landmark")->setValue(TRUE);
	self->getChild<LLUICtrl>("check_material")->setValue(TRUE);
	self->getChild<LLUICtrl>("check_notecard")->setValue(TRUE);
	self->getChild<LLUICtrl>("check_object")->setValue(TRUE);
	self->getChild<LLUICtrl>("check_script")->setValue(TRUE);
	self->getChild<LLUICtrl>("check_sound")->setValue(TRUE);
	self->getChild<LLUICtrl>("check_texture")->setValue(TRUE);
	self->getChild<LLUICtrl>("check_snapshot")->setValue(TRUE);
    self->getChild<LLUICtrl>("check_settings")->setValue(TRUE);
}

//static
void LLFloaterInventoryFinder::selectNoTypes(void* user_data)
{
	LLFloaterInventoryFinder* self = (LLFloaterInventoryFinder*)user_data;
	if(!self) return;

	self->getChild<LLUICtrl>("check_animation")->setValue(FALSE);
	self->getChild<LLUICtrl>("check_calling_card")->setValue(FALSE);
	self->getChild<LLUICtrl>("check_clothing")->setValue(FALSE);
	self->getChild<LLUICtrl>("check_gesture")->setValue(FALSE);
	self->getChild<LLUICtrl>("check_landmark")->setValue(FALSE);
	self->getChild<LLUICtrl>("check_material")->setValue(FALSE);
	self->getChild<LLUICtrl>("check_notecard")->setValue(FALSE);
	self->getChild<LLUICtrl>("check_object")->setValue(FALSE);
	self->getChild<LLUICtrl>("check_script")->setValue(FALSE);
	self->getChild<LLUICtrl>("check_sound")->setValue(FALSE);
	self->getChild<LLUICtrl>("check_texture")->setValue(FALSE);
	self->getChild<LLUICtrl>("check_snapshot")->setValue(FALSE);
    self->getChild<LLUICtrl>("check_settings")->setValue(FALSE);
}

//////////////////////////////////////////////////////////////////////////////////
// List Commands                                                                //

void LLPanelMainInventory::initListCommandsHandlers()
{
	childSetAction("add_btn", boost::bind(&LLPanelMainInventory::onAddButtonClick, this));
    childSetAction("view_mode_btn", boost::bind(&LLPanelMainInventory::onViewModeClick, this));
    childSetAction("up_btn", boost::bind(&LLPanelMainInventory::onUpFolderClicked, this));
    childSetAction("back_btn", boost::bind(&LLPanelMainInventory::onBackFolderClicked, this));
    childSetAction("forward_btn", boost::bind(&LLPanelMainInventory::onForwardFolderClicked, this));

	mCommitCallbackRegistrar.add("Inventory.GearDefault.Custom.Action", boost::bind(&LLPanelMainInventory::onCustomAction, this, _2));
	mEnableCallbackRegistrar.add("Inventory.GearDefault.Check", boost::bind(&LLPanelMainInventory::isActionChecked, this, _2));
	mEnableCallbackRegistrar.add("Inventory.GearDefault.Enable", boost::bind(&LLPanelMainInventory::isActionEnabled, this, _2));
    mEnableCallbackRegistrar.add("Inventory.GearDefault.Visible", boost::bind(&LLPanelMainInventory::isActionVisible, this, _2));
	mMenuGearDefault = LLUICtrlFactory::getInstance()->createFromFile<LLToggleableMenu>("menu_inventory_gear_default.xml", gMenuHolder, LLViewerMenuHolderGL::child_registry_t::instance());
	mGearMenuButton->setMenu(mMenuGearDefault, LLMenuButton::MP_BOTTOM_LEFT, true);
    mMenuViewDefault = LLUICtrlFactory::getInstance()->createFromFile<LLToggleableMenu>("menu_inventory_view_default.xml", gMenuHolder, LLViewerMenuHolderGL::child_registry_t::instance());
    mViewMenuButton->setMenu(mMenuViewDefault, LLMenuButton::MP_BOTTOM_LEFT, true);
	LLMenuGL* menu = LLUICtrlFactory::getInstance()->createFromFile<LLMenuGL>("menu_inventory_add.xml", gMenuHolder, LLViewerMenuHolderGL::child_registry_t::instance());
	mMenuAddHandle = menu->getHandle();

	mMenuVisibility = LLUICtrlFactory::getInstance()->createFromFile<LLToggleableMenu>("menu_inventory_search_visibility.xml", gMenuHolder, LLViewerMenuHolderGL::child_registry_t::instance());
    mVisibilityMenuButton->setMenu(mMenuVisibility, LLMenuButton::MP_BOTTOM_LEFT, true);

	// Update the trash button when selected item(s) get worn or taken off.
	LLOutfitObserver::instance().addCOFChangedCallback(boost::bind(&LLPanelMainInventory::updateListCommands, this));
}

void LLPanelMainInventory::updateListCommands()
{
}

void LLPanelMainInventory::onAddButtonClick()
{
// Gray out the "New Folder" option when the Recent tab is active as new folders will not be displayed
// unless "Always show folders" is checked in the filter options.

	LLMenuGL* menu = (LLMenuGL*)mMenuAddHandle.get();
	if (menu)
	{
        disableAddIfNeeded();

		setUploadCostIfNeeded();

		showActionMenu(menu,"add_btn");
	}
}

void LLPanelMainInventory::setActivePanel()
{
    // Todo: should cover gallery mode in some way
    if(mSingleFolderMode && isListViewMode())
    {
        mActivePanel = getChild<LLInventoryPanel>("comb_single_folder_inv");
    }
    else if(mSingleFolderMode && isCombinationViewMode())
    {
        mActivePanel = getChild<LLInventoryPanel>("comb_single_folder_inv");
    }
    else
    {
        mActivePanel = (LLInventoryPanel*)getChild<LLTabContainer>("inventory filter tabs")->getCurrentPanel();
    }
    mViewModeBtn->setEnabled(mSingleFolderMode || (getAllItemsPanel() == getActivePanel()));
}

void LLPanelMainInventory::initSingleFolderRoot(const LLUUID& start_folder_id)
{
    mCombinationInventoryPanel->initFolderRoot(start_folder_id);
}

void LLPanelMainInventory::initInventoryViews()
{
    LLInventoryPanel* all_item = getChild<LLInventoryPanel>(ALL_ITEMS);
    all_item->initializeViewBuilding();
    LLInventoryPanel* recent_item = getChild<LLInventoryPanel>(RECENT_ITEMS);
    recent_item->initializeViewBuilding();
    LLInventoryPanel* worn_item = getChild<LLInventoryPanel>(WORN_ITEMS);
    worn_item->initializeViewBuilding();
}

void LLPanelMainInventory::toggleViewMode()
{
    if(mSingleFolderMode && isCombinationViewMode())
    {
        mCombinationInventoryPanel->getRootFolder()->setForceArrange(false);
    }

    mSingleFolderMode = !mSingleFolderMode;
    mReshapeInvLayout = true;

    if (mCombinationGalleryPanel->getRootFolder().isNull())
    {
        mCombinationGalleryPanel->setRootFolder(mCombinationInventoryPanel->getSingleFolderRoot());
        mCombinationGalleryPanel->updateRootFolder();
    }

    updatePanelVisibility();
    setActivePanel();
    updateTitle();
    onFilterSelected();

    LLSidepanelInventory* sidepanel_inventory = getParentSidepanelInventory();
    if (sidepanel_inventory)
    {
        if(mSingleFolderMode)
        {
            sidepanel_inventory->hideInbox();
        }
        else
        {
            sidepanel_inventory->toggleInbox();
        }
    }
}

void LLPanelMainInventory::onViewModeClick()
{
    LLUUID selected_folder;
    LLUUID new_root_folder;
    if(mSingleFolderMode)
    {
        selected_folder = getCurrentSFVRoot();
    }
    else
    {
        LLFolderView* root = getActivePanel()->getRootFolder();
        std::set<LLFolderViewItem*> selection_set = root->getSelectionList();
        if (selection_set.size() == 1)
        {
            LLFolderViewItem* current_item = *selection_set.begin();
            if (current_item)
            {
                const LLUUID& id = static_cast<LLFolderViewModelItemInventory*>(current_item->getViewModelItem())->getUUID();
                if(gInventory.getCategory(id) != NULL)
                {
                    new_root_folder = id;
                }
                else
                {
                    const LLViewerInventoryItem* selected_item = gInventory.getItem(id);
                    if (selected_item && selected_item->getParentUUID().notNull())
                    {
                        new_root_folder = selected_item->getParentUUID();
                        selected_folder = id;
                    }
                }
            }
        }
        mCombinationInventoryPanel->initFolderRoot(new_root_folder);
    }

    toggleViewMode();

    if (mSingleFolderMode && new_root_folder.notNull())
    {
        setSingleFolderViewRoot(new_root_folder, true);
        if(selected_folder.notNull() && isListViewMode())
        {
            getActivePanel()->setSelection(selected_folder, TAKE_FOCUS_YES);
        }
    }
    else
    {
        if(selected_folder.notNull())
        {
            selectAllItemsPanel();
            getActivePanel()->setSelection(selected_folder, TAKE_FOCUS_YES);
        }
    }
}

void LLPanelMainInventory::onUpFolderClicked()
{
    const LLViewerInventoryCategory* cat = gInventory.getCategory(getCurrentSFVRoot());
    if (cat)
    {
        if (cat->getParentUUID().notNull())
        {
            if(isListViewMode())
            {
                mCombinationInventoryPanel->changeFolderRoot(cat->getParentUUID());
            }
            if(isGalleryViewMode())
            {
                mCombinationGalleryPanel->setRootFolder(cat->getParentUUID());
            }
            if(isCombinationViewMode())
            {
                mCombinationInventoryPanel->changeFolderRoot(cat->getParentUUID());
            }
        }
    }
}

void LLPanelMainInventory::onBackFolderClicked()
{
    if(isListViewMode())
    {
        mCombinationInventoryPanel->onBackwardFolder();
    }
    if(isGalleryViewMode())
    {
        mCombinationGalleryPanel->onBackwardFolder();
    }
    if(isCombinationViewMode())
    {
        mCombinationInventoryPanel->onBackwardFolder();
    }
}

void LLPanelMainInventory::onForwardFolderClicked()
{
    if(isListViewMode())
    {
        mCombinationInventoryPanel->onForwardFolder();
    }
    if(isGalleryViewMode())
    {
        mCombinationGalleryPanel->onForwardFolder();
    }
    if(isCombinationViewMode())
    {
        mCombinationInventoryPanel->onForwardFolder();
    }
}

void LLPanelMainInventory::setSingleFolderViewRoot(const LLUUID& folder_id, bool clear_nav_history)
{
    if(isListViewMode())
    {
        mCombinationInventoryPanel->changeFolderRoot(folder_id);
        if(clear_nav_history)
        {
            mCombinationInventoryPanel->clearNavigationHistory();
        }
    }
    else if(isGalleryViewMode())
    {
        mCombinationGalleryPanel->setRootFolder(folder_id);
        if(clear_nav_history)
        {
            mCombinationGalleryPanel->clearNavigationHistory();
        }
    }
    else if(isCombinationViewMode())
    {
        mCombinationInventoryPanel->changeFolderRoot(folder_id);
    }
    updateNavButtons();
}

LLUUID LLPanelMainInventory::getSingleFolderViewRoot()
{
    return mCombinationInventoryPanel->getSingleFolderRoot();
}

void LLPanelMainInventory::showActionMenu(LLMenuGL* menu, std::string spawning_view_name)
{
	if (menu)
	{
		menu->buildDrawLabels();
		menu->updateParent(LLMenuGL::sMenuContainer);
		LLView* spawning_view = getChild<LLView> (spawning_view_name);
		S32 menu_x, menu_y;
		//show menu in co-ordinates of panel
		spawning_view->localPointToOtherView(0, 0, &menu_x, &menu_y, this);
		LLMenuGL::showPopup(this, menu, menu_x, menu_y);
	}
}

void LLPanelMainInventory::onClipboardAction(const LLSD& userdata)
{
	std::string command_name = userdata.asString();
	getActivePanel()->doToSelected(command_name);
}

void LLPanelMainInventory::saveTexture(const LLSD& userdata)
{
    LLUUID item_id;
    if(mSingleFolderMode && isGalleryViewMode())
    {
        item_id = mCombinationGalleryPanel->getFirstSelectedItemID();
        if (item_id.isNull()) return;
    }
    else
    {
        LLFolderViewItem* current_item = getActivePanel()->getRootFolder()->getCurSelectedItem();
        if (!current_item)
        {
            return;
        }
        item_id = static_cast<LLFolderViewModelItemInventory*>(current_item->getViewModelItem())->getUUID();
    }

	LLPreviewTexture* preview_texture = LLFloaterReg::showTypedInstance<LLPreviewTexture>("preview_texture", LLSD(item_id), TAKE_FOCUS_YES);
	if (preview_texture)
	{
		preview_texture->openToSave();
	}
}

void LLPanelMainInventory::onCustomAction(const LLSD& userdata)
{
	if (!isActionEnabled(userdata))
		return;

	const std::string command_name = userdata.asString();

	if (command_name == "new_window")
	{
		newWindow();
	}
	if (command_name == "sort_by_name")
	{
		const LLSD arg = "name";
		setSortBy(arg);
	}
	if (command_name == "sort_by_recent")
	{
		const LLSD arg = "date";
		setSortBy(arg);
	}
	if (command_name == "sort_folders_by_name")
	{
		const LLSD arg = "foldersalwaysbyname";
		setSortBy(arg);
	}
	if (command_name == "sort_system_folders_to_top")
	{
		const LLSD arg = "systemfolderstotop";
		setSortBy(arg);
	}
	if (command_name == "show_filters")
	{
		toggleFindOptions();
	}
	if (command_name == "reset_filters")
	{
		resetFilters();
	}
	if (command_name == "close_folders")
	{
		closeAllFolders();
	}
	if (command_name == "empty_trash")
	{
		const std::string notification = "ConfirmEmptyTrash";
		gInventory.emptyFolderType(notification, LLFolderType::FT_TRASH);
	}
	if (command_name == "empty_lostnfound")
	{
		const std::string notification = "ConfirmEmptyLostAndFound";
		gInventory.emptyFolderType(notification, LLFolderType::FT_LOST_AND_FOUND);
	}
	if (command_name == "save_texture")
	{
		saveTexture(userdata);
	}
	// This doesn't currently work, since the viewer can't change an assetID an item.
	if (command_name == "regenerate_link")
	{
		LLInventoryPanel *active_panel = getActivePanel();
		LLFolderViewItem* current_item = active_panel->getRootFolder()->getCurSelectedItem();
		if (!current_item)
		{
			return;
		}
		const LLUUID item_id = static_cast<LLFolderViewModelItemInventory*>(current_item->getViewModelItem())->getUUID();
		LLViewerInventoryItem *item = gInventory.getItem(item_id);
		if (item)
		{
			item->regenerateLink();
		}
		active_panel->setSelection(item_id, TAKE_FOCUS_NO);
	}
	if (command_name == "find_original")
	{
        if(mSingleFolderMode && isGalleryViewMode())
        {
            LLInventoryObject *obj = gInventory.getObject(mCombinationGalleryPanel->getFirstSelectedItemID());
            if (obj && obj->getIsLinkType())
            {
                show_item_original(obj->getUUID());
            }
        }
        else
        {
		LLFolderViewItem* current_item = getActivePanel()->getRootFolder()->getCurSelectedItem();
		if (!current_item)
		{
			return;
		}
		static_cast<LLFolderViewModelItemInventory*>(current_item->getViewModelItem())->performAction(getActivePanel()->getModel(), "goto");
        }
	}

	if (command_name == "find_links")
	{
        if(mSingleFolderMode && isGalleryViewMode())
        {
            LLFloaterSidePanelContainer* inventory_container = newWindow();
            if (inventory_container)
            {
                LLSidepanelInventory* sidepanel_inventory = dynamic_cast<LLSidepanelInventory*>(inventory_container->findChild<LLPanel>("main_panel", true));
                if (sidepanel_inventory)
                {
                    LLPanelMainInventory* main_inventory = sidepanel_inventory->getMainInventoryPanel();
                    if (main_inventory)
                    {
                        LLInventoryObject *obj = gInventory.getObject(mCombinationGalleryPanel->getFirstSelectedItemID());
                        if (obj)
                        {
                            main_inventory->findLinks(obj->getUUID(), obj->getName());
                        }
                    }
                }
            }
        }
        else
        {
            LLFolderViewItem* current_item = getActivePanel()->getRootFolder()->getCurSelectedItem();
            if (!current_item)
            {
                return;
            }
            const LLUUID& item_id = static_cast<LLFolderViewModelItemInventory*>(current_item->getViewModelItem())->getUUID();
            const std::string &item_name = current_item->getViewModelItem()->getName();
            findLinks(item_id, item_name);
        }
	}

	if (command_name == "replace_links")
	{
        LLSD params;
        if(mSingleFolderMode && isGalleryViewMode())
        {
            params = LLSD(mCombinationGalleryPanel->getFirstSelectedItemID());
        }
        else
        {
		LLFolderViewItem* current_item = getActivePanel()->getRootFolder()->getCurSelectedItem();
		if (current_item)
		{
			LLInvFVBridge* bridge = (LLInvFVBridge*)current_item->getViewModelItem();

			if (bridge)
			{
				LLInventoryObject* obj = bridge->getInventoryObject();
				if (obj && obj->getType() != LLAssetType::AT_CATEGORY && obj->getActualType() != LLAssetType::AT_LINK_FOLDER)
				{
					params = LLSD(obj->getUUID());
				}
			}
		}
        }
		LLFloaterReg::showInstance("linkreplace", params);
	}

    if (command_name == "close_inv_windows")
    {
        LLFloaterReg::const_instance_list_t& inst_list = LLFloaterReg::getFloaterList("inventory");
        for (LLFloaterReg::const_instance_list_t::const_iterator iter = inst_list.begin(); iter != inst_list.end();)
        {
            LLFloaterSidePanelContainer* iv = dynamic_cast<LLFloaterSidePanelContainer*>(*iter++);
            if (iv)
            {
                iv->closeFloater();
            }
        }
        LLFloaterReg::hideInstance("inventory_settings");
    }

    if (command_name == "toggle_search_outfits")
    {
        getCurrentFilter().toggleSearchVisibilityOutfits();
    }

	if (command_name == "toggle_search_trash")
	{
        getCurrentFilter().toggleSearchVisibilityTrash();
	}

	if (command_name == "toggle_search_library")
	{
        getCurrentFilter().toggleSearchVisibilityLibrary();
	}

	if (command_name == "include_links")
	{
        getCurrentFilter().toggleSearchVisibilityLinks();
	}

    if (command_name == "share")
    {
        if(mSingleFolderMode && isGalleryViewMode())
        {
            std::set<LLUUID> uuids{ mCombinationGalleryPanel->getFirstSelectedItemID()};
            LLAvatarActions::shareWithAvatars(uuids, gFloaterView->getParentFloater(this));
        }
        else
        {
            LLAvatarActions::shareWithAvatars(this);
        }
    }
    if (command_name == "shop")
    {
        LLWeb::loadURL(gSavedSettings.getString("MarketplaceURL"));
    }
    if (command_name == "list_view")
    {
        setViewMode(MODE_LIST);
    }
    if (command_name == "gallery_view")
    {
        setViewMode(MODE_GALLERY);
    }
    if (command_name == "combination_view")
    {
        setViewMode(MODE_COMBINATION);
    }
}

void LLPanelMainInventory::onVisibilityChange( BOOL new_visibility )
{
	if(!new_visibility)
	{
		LLMenuGL* menu = (LLMenuGL*)mMenuAddHandle.get();
		if (menu)
		{
			menu->setVisible(FALSE);
		}
		getActivePanel()->getRootFolder()->finishRenamingItem();
	}
}

bool LLPanelMainInventory::isSaveTextureEnabled(const LLSD& userdata)
{
    LLViewerInventoryItem *inv_item = NULL;
    if(mSingleFolderMode && isGalleryViewMode())
    {
        inv_item = gInventory.getItem(mCombinationGalleryPanel->getFirstSelectedItemID());
    }
    else
    {
        LLFolderViewItem* current_item = getActivePanel()->getRootFolder()->getCurSelectedItem();
        if (current_item)
        {
            inv_item = dynamic_cast<LLViewerInventoryItem*>(static_cast<LLFolderViewModelItemInventory*>(current_item->getViewModelItem())->getInventoryObject());
        }
    }
		if(inv_item)
		{
			bool can_save = inv_item->checkPermissionsSet(PERM_ITEM_UNRESTRICTED);
            LLInventoryType::EType curr_type = inv_item->getInventoryType();
			return can_save && (curr_type == LLInventoryType::IT_TEXTURE || curr_type == LLInventoryType::IT_SNAPSHOT);
		}

	return false;
}

BOOL LLPanelMainInventory::isActionEnabled(const LLSD& userdata)
{
	const std::string command_name = userdata.asString();
	if (command_name == "not_empty")
	{
		BOOL status = FALSE;
		LLFolderViewItem* current_item = getActivePanel()->getRootFolder()->getCurSelectedItem();
		if (current_item)
		{
			const LLUUID& item_id = static_cast<LLFolderViewModelItemInventory*>(current_item->getViewModelItem())->getUUID();
			LLInventoryModel::cat_array_t* cat_array;
			LLInventoryModel::item_array_t* item_array;
			gInventory.getDirectDescendentsOf(item_id, cat_array, item_array);
			status = (0 == cat_array->size() && 0 == item_array->size());
		}
		return status;
	}
	if (command_name == "delete")
	{
		return getActivePanel()->isSelectionRemovable();
	}
	if (command_name == "save_texture")
	{
		return isSaveTextureEnabled(userdata);
	}
	if (command_name == "find_original")
	{
        LLUUID item_id;
        if(mSingleFolderMode && isGalleryViewMode())
        {
            item_id = mCombinationGalleryPanel->getFirstSelectedItemID();
        }
        else{
		LLFolderViewItem* current_item = getActivePanel()->getRootFolder()->getCurSelectedItem();
		if (!current_item) return FALSE;
        item_id = static_cast<LLFolderViewModelItemInventory*>(current_item->getViewModelItem())->getUUID();
        }
		const LLViewerInventoryItem *item = gInventory.getItem(item_id);
		if (item && item->getIsLinkType() && !item->getIsBrokenLink())
		{
			return TRUE;
		}
		return FALSE;
	}

	if (command_name == "find_links")
	{
        LLUUID item_id;
        if(mSingleFolderMode && isGalleryViewMode())
        {
            item_id = mCombinationGalleryPanel->getFirstSelectedItemID();
        }
        else{
		LLFolderView* root = getActivePanel()->getRootFolder();
		std::set<LLFolderViewItem*> selection_set = root->getSelectionList();
		if (selection_set.size() != 1) return FALSE;
		LLFolderViewItem* current_item = root->getCurSelectedItem();
		if (!current_item) return FALSE;
		item_id = static_cast<LLFolderViewModelItemInventory*>(current_item->getViewModelItem())->getUUID();
        }
		const LLInventoryObject *obj = gInventory.getObject(item_id);
		if (obj && !obj->getIsLinkType() && LLAssetType::lookupCanLink(obj->getType()))
		{
			return TRUE;
		}
		return FALSE;
	}
	// This doesn't currently work, since the viewer can't change an assetID an item.
	if (command_name == "regenerate_link")
	{
		LLFolderViewItem* current_item = getActivePanel()->getRootFolder()->getCurSelectedItem();
		if (!current_item) return FALSE;
		const LLUUID& item_id = static_cast<LLFolderViewModelItemInventory*>(current_item->getViewModelItem())->getUUID();
		const LLViewerInventoryItem *item = gInventory.getItem(item_id);
		if (item && item->getIsBrokenLink())
		{
			return TRUE;
		}
		return FALSE;
	}

	if (command_name == "share")
	{
        if(mSingleFolderMode && isGalleryViewMode())
        {
            return can_share_item(mCombinationGalleryPanel->getFirstSelectedItemID());
        }
        else{
		LLFolderViewItem* current_item = getActivePanel()->getRootFolder()->getCurSelectedItem();
		if (!current_item) return FALSE;
		LLSidepanelInventory* parent = LLFloaterSidePanelContainer::getPanel<LLSidepanelInventory>("inventory");
		return parent ? parent->canShare() : FALSE;
        }
	}
	if (command_name == "empty_trash")
	{
		const LLUUID &trash_id = gInventory.findCategoryUUIDForType(LLFolderType::FT_TRASH);
		LLInventoryModel::EHasChildren children = gInventory.categoryHasChildren(trash_id);
		return children != LLInventoryModel::CHILDREN_NO && gInventory.isCategoryComplete(trash_id);
	}
	if (command_name == "empty_lostnfound")
	{
		const LLUUID &trash_id = gInventory.findCategoryUUIDForType(LLFolderType::FT_LOST_AND_FOUND);
		LLInventoryModel::EHasChildren children = gInventory.categoryHasChildren(trash_id);
		return children != LLInventoryModel::CHILDREN_NO && gInventory.isCategoryComplete(trash_id);
	}

	return TRUE;
}

bool LLPanelMainInventory::isActionVisible(const LLSD& userdata)
{
    const std::string param_str = userdata.asString();
    if (param_str == "single_folder_view")
    {
        return mSingleFolderMode;
    }
    if (param_str == "multi_folder_view")
    {
        return !mSingleFolderMode;
    }

    return true;
}

BOOL LLPanelMainInventory::isActionChecked(const LLSD& userdata)
{
	U32 sort_order_mask = (mSingleFolderMode && isGalleryViewMode()) ? mCombinationGalleryPanel->getSortOrder() :  getActivePanel()->getSortOrder();
	const std::string command_name = userdata.asString();
	if (command_name == "sort_by_name")
	{
		return ~sort_order_mask & LLInventoryFilter::SO_DATE;
	}

	if (command_name == "sort_by_recent")
	{
		return sort_order_mask & LLInventoryFilter::SO_DATE;
	}

	if (command_name == "sort_folders_by_name")
	{
		return sort_order_mask & LLInventoryFilter::SO_FOLDERS_BY_NAME;
	}

	if (command_name == "sort_system_folders_to_top")
	{
		return sort_order_mask & LLInventoryFilter::SO_SYSTEM_FOLDERS_TO_TOP;
	}

    if (command_name == "toggle_search_outfits")
    {
        return (getCurrentFilter().getSearchVisibilityTypes() & LLInventoryFilter::VISIBILITY_OUTFITS) != 0;
    }

	if (command_name == "toggle_search_trash")
	{
		return (getCurrentFilter().getSearchVisibilityTypes() & LLInventoryFilter::VISIBILITY_TRASH) != 0;
	}

	if (command_name == "toggle_search_library")
	{
		return (getCurrentFilter().getSearchVisibilityTypes() & LLInventoryFilter::VISIBILITY_LIBRARY) != 0;
	}

	if (command_name == "include_links")
	{
        return (getCurrentFilter().getSearchVisibilityTypes() & LLInventoryFilter::VISIBILITY_LINKS) != 0;
	}	

    if (command_name == "list_view")
    {
        return isListViewMode();
    }
    if (command_name == "gallery_view")
    {
        return isGalleryViewMode();
    }
    if (command_name == "combination_view")
    {
        return isCombinationViewMode();
    }

	return FALSE;
}

void LLPanelMainInventory::setUploadCostIfNeeded()
{
	LLMenuGL* menu = (LLMenuGL*)mMenuAddHandle.get();
	if(mNeedUploadCost && menu)
	{
		const std::string texture_upload_cost_str = std::to_string(LLAgentBenefitsMgr::current().getTextureUploadCost());
		const std::string sound_upload_cost_str = std::to_string(LLAgentBenefitsMgr::current().getSoundUploadCost());
		const std::string animation_upload_cost_str = std::to_string(LLAgentBenefitsMgr::current().getAnimationUploadCost());

		menu->getChild<LLView>("Upload Image")->setLabelArg("[COST]", texture_upload_cost_str);
		menu->getChild<LLView>("Upload Sound")->setLabelArg("[COST]", sound_upload_cost_str);
		menu->getChild<LLView>("Upload Animation")->setLabelArg("[COST]", animation_upload_cost_str);
	}
}

bool is_add_allowed(LLUUID folder_id)
{
    if(!gInventory.isObjectDescendentOf(folder_id, gInventory.getRootFolderID()))
    {
        return false;
    }

    std::vector<LLFolderType::EType> not_allowed_types;
    not_allowed_types.push_back(LLFolderType::FT_LOST_AND_FOUND);
    not_allowed_types.push_back(LLFolderType::FT_FAVORITE);
    not_allowed_types.push_back(LLFolderType::FT_MARKETPLACE_LISTINGS);
    not_allowed_types.push_back(LLFolderType::FT_TRASH);
    not_allowed_types.push_back(LLFolderType::FT_CURRENT_OUTFIT);
    not_allowed_types.push_back(LLFolderType::FT_INBOX);

    for (std::vector<LLFolderType::EType>::const_iterator it = not_allowed_types.begin();
         it != not_allowed_types.end(); ++it)
    {
        if(gInventory.isObjectDescendentOf(folder_id, gInventory.findCategoryUUIDForType(*it)))
        {
            return false;
        }
    }

    LLViewerInventoryCategory* cat = gInventory.getCategory(folder_id);
    if (cat && (cat->getPreferredType() == LLFolderType::FT_OUTFIT))
    {
        return false;
    }
    return true;
}

void LLPanelMainInventory::disableAddIfNeeded()
{
    LLMenuGL* menu = (LLMenuGL*)mMenuAddHandle.get();
    if (menu)
    {
        bool enable = !mSingleFolderMode || is_add_allowed(getCurrentSFVRoot());

        menu->getChild<LLMenuItemGL>("New Folder")->setEnabled(enable && !isRecentItemsPanelSelected());
        menu->getChild<LLMenuItemGL>("New Script")->setEnabled(enable);
        menu->getChild<LLMenuItemGL>("New Note")->setEnabled(enable);
        menu->getChild<LLMenuItemGL>("New Gesture")->setEnabled(enable);
        menu->setItemEnabled("New Clothes", enable);
        menu->setItemEnabled("New Body Parts", enable);
        menu->setItemEnabled("New Settings", enable);
    }
}

bool LLPanelMainInventory::hasSettingsInventory()
{
    return LLEnvironment::instance().isInventoryEnabled();
}

<<<<<<< HEAD
bool LLPanelMainInventory::hasMaterialsInventory()
{
    std::string agent_url = gAgent.getRegionCapability("UpdateMaterialAgentInventory");
    std::string task_url = gAgent.getRegionCapability("UpdateMaterialTaskInventory");

    return (!agent_url.empty() && !task_url.empty());
=======
void LLPanelMainInventory::updateTitle()
{
    LLFloater* inventory_floater = gFloaterView->getParentFloater(this);
    if(inventory_floater)
    {
        if(mSingleFolderMode)
        {
            inventory_floater->setTitle(getLocalizedRootName());
            LLFloaterInventoryFinder *finder = getFinder();
            if (finder)
            {
                finder->setTitle(getLocalizedRootName());
            }
        }
        else
        {
            inventory_floater->setTitle(getString("inventory_title"));
        }
    }
    updateNavButtons();
}

void LLPanelMainInventory::onCombinationRootChanged(bool gallery_clicked)
{
    if(gallery_clicked)
    {
        mCombinationInventoryPanel->changeFolderRoot(mCombinationGalleryPanel->getRootFolder());
    }
    else
    {
        mCombinationGalleryPanel->setRootFolder(mCombinationInventoryPanel->getSingleFolderRoot());
    }
    mForceShowInvLayout = false;
    updateTitle();
    mReshapeInvLayout = true;
}

void LLPanelMainInventory::onCombinationGallerySelectionChanged(const LLUUID& category_id)
{
}

void LLPanelMainInventory::onCombinationInventorySelectionChanged(const std::deque<LLFolderViewItem*>& items, BOOL user_action)
{
    onSelectionChange(mCombinationInventoryPanel, items, user_action);
}

void LLPanelMainInventory::updatePanelVisibility()
{
    mDefaultViewPanel->setVisible(!mSingleFolderMode);
    mCombinationViewPanel->setVisible(mSingleFolderMode);
    mNavigationBtnsPanel->setVisible(mSingleFolderMode);
    mViewModeBtn->setImageOverlay(mSingleFolderMode ? getString("default_mode_btn") : getString("single_folder_mode_btn"));
    mViewModeBtn->setEnabled(mSingleFolderMode || (getAllItemsPanel() == getActivePanel()));
    if (mSingleFolderMode)
    {
        if (isCombinationViewMode())
        {
            LLInventoryFilter& comb_inv_filter = mCombinationInventoryPanel->getFilter();
            comb_inv_filter.setFilterThumbnails(LLInventoryFilter::FILTER_EXCLUDE_THUMBNAILS);
            comb_inv_filter.markDefault();

            LLInventoryFilter& comb_gallery_filter = mCombinationGalleryPanel->getFilter();
            comb_gallery_filter.setFilterThumbnails(LLInventoryFilter::FILTER_ONLY_THUMBNAILS);
            comb_gallery_filter.markDefault();

            // visibility will be controled by updateCombinationVisibility()
            mCombinationGalleryLayoutPanel->setVisible(true);
            mCombinationGalleryPanel->setVisible(true);
            mCombinationListLayoutPanel->setVisible(true);
        }
        else
        {
            LLInventoryFilter& comb_inv_filter = mCombinationInventoryPanel->getFilter();
            comb_inv_filter.setFilterThumbnails(LLInventoryFilter::FILTER_INCLUDE_THUMBNAILS);
            comb_inv_filter.markDefault();

            LLInventoryFilter& comb_gallery_filter = mCombinationGalleryPanel->getFilter();
            comb_gallery_filter.setFilterThumbnails(LLInventoryFilter::FILTER_INCLUDE_THUMBNAILS);
            comb_gallery_filter.markDefault();

            mCombinationLayoutStack->setPanelSpacing(0);
            mCombinationGalleryLayoutPanel->setVisible(mSingleFolderMode && isGalleryViewMode());
            mCombinationGalleryPanel->setVisible(mSingleFolderMode && isGalleryViewMode()); // to prevent or process updates
            mCombinationListLayoutPanel->setVisible(mSingleFolderMode && isListViewMode());
        }
    }
    else
    {
        mCombinationGalleryLayoutPanel->setVisible(false);
        mCombinationGalleryPanel->setVisible(false); // to prevent updates
        mCombinationListLayoutPanel->setVisible(false);
    }
}

void LLPanelMainInventory::updateCombinationVisibility()
{
    if(mSingleFolderMode && isCombinationViewMode())
    {
        bool is_gallery_empty = !mCombinationGalleryPanel->hasVisibleItems();
        bool show_inv_pane = mCombinationInventoryPanel->hasVisibleItems() || is_gallery_empty || mForceShowInvLayout;

        const S32 DRAG_HANDLE_PADDING = 12; // for drag handle to not overlap gallery when both inventories are visible
        mCombinationLayoutStack->setPanelSpacing(show_inv_pane ? DRAG_HANDLE_PADDING : 0);

        mCombinationGalleryLayoutPanel->setVisible(!is_gallery_empty);
        mCombinationListLayoutPanel->setVisible(show_inv_pane);
        mCombinationInventoryPanel->getRootFolder()->setForceArrange(!show_inv_pane);
        if(mCombinationInventoryPanel->hasVisibleItems())
        {
            mForceShowInvLayout = false;
        }
        if(is_gallery_empty)
        {
            mCombinationGalleryPanel->handleModifiedFilter();
        }
        
        getActivePanel()->getRootFolder();

        if (mReshapeInvLayout
            && show_inv_pane
            && (mCombinationGalleryPanel->hasVisibleItems() || mCombinationGalleryPanel->areViewsInitialized())
            && mCombinationInventoryPanel->areViewsInitialized())
        {
            mReshapeInvLayout = false;

            // force drop previous shape (because panel doesn't decrease shape properly)
            LLRect list_latout = mCombinationListLayoutPanel->getRect();
            list_latout.mTop = list_latout.mBottom; // min height is at 100, so it should snap to be bigger
            mCombinationListLayoutPanel->setShape(list_latout, false);

            LLRect inv_inner_rect = mCombinationInventoryPanel->getScrollableContainer()->getScrolledViewRect();
            S32 inv_height = inv_inner_rect.getHeight()
                + (mCombinationInventoryPanel->getScrollableContainer()->getBorderWidth() * 2)
                + mCombinationInventoryPanel->getScrollableContainer()->getSize();
            LLRect inner_galery_rect = mCombinationGalleryPanel->getScrollableContainer()->getScrolledViewRect();
            S32 gallery_height = inner_galery_rect.getHeight()
                + (mCombinationGalleryPanel->getScrollableContainer()->getBorderWidth() * 2)
                + mCombinationGalleryPanel->getScrollableContainer()->getSize();
            LLRect layout_rect = mCombinationViewPanel->getRect();

            // by default make it take 1/3 of the panel
            S32 list_default_height = layout_rect.getHeight() / 3;
            // Don't set height from gallery_default_height - needs to account for a resizer in such case
            S32 gallery_default_height = layout_rect.getHeight() - list_default_height;

            if (inv_height > list_default_height
                && gallery_height < gallery_default_height)
            {
                LLRect gallery_latout = mCombinationGalleryLayoutPanel->getRect();
                gallery_latout.mTop = gallery_latout.mBottom + gallery_height;
                mCombinationGalleryLayoutPanel->setShape(gallery_latout, true /*tell stack to account for new shape*/);
            }
            else if (inv_height < list_default_height
                     && gallery_height > gallery_default_height)
            {
                LLRect list_latout = mCombinationListLayoutPanel->getRect();
                list_latout.mTop = list_latout.mBottom + inv_height;
                mCombinationListLayoutPanel->setShape(list_latout, true /*tell stack to account for new shape*/);
            }
            else
            {
                LLRect list_latout = mCombinationListLayoutPanel->getRect();
                list_latout.mTop = list_latout.mBottom + list_default_height;
                mCombinationListLayoutPanel->setShape(list_latout, true /*tell stack to account for new shape*/);
            }
        }
    }

    if (mSingleFolderMode
        && !isGalleryViewMode()
        && mCombInvUUIDNeedsRename.notNull()
        && mCombinationInventoryPanel->areViewsInitialized())
    {
        mCombinationInventoryPanel->setSelectionByID(mCombInvUUIDNeedsRename, TRUE);
        mCombinationInventoryPanel->getRootFolder()->scrollToShowSelection();
        mCombinationInventoryPanel->getRootFolder()->setNeedsAutoRename(TRUE);
        mCombInvUUIDNeedsRename.setNull();
    }
}

void LLPanelMainInventory::updateNavButtons()
{
    if(isListViewMode())
    {
        mBackBtn->setEnabled(mCombinationInventoryPanel->isBackwardAvailable());
        mForwardBtn->setEnabled(mCombinationInventoryPanel->isForwardAvailable());
    }
    if(isGalleryViewMode())
    {
        mBackBtn->setEnabled(mCombinationGalleryPanel->isBackwardAvailable());
        mForwardBtn->setEnabled(mCombinationGalleryPanel->isForwardAvailable());
    }
    if(isCombinationViewMode())
    {
        mBackBtn->setEnabled(mCombinationInventoryPanel->isBackwardAvailable());
        mForwardBtn->setEnabled(mCombinationInventoryPanel->isForwardAvailable());
    }

    const LLViewerInventoryCategory* cat = gInventory.getCategory(getCurrentSFVRoot());
    bool up_enabled = (cat && cat->getParentUUID().notNull());
    mUpBtn->setEnabled(up_enabled);
}

LLSidepanelInventory* LLPanelMainInventory::getParentSidepanelInventory()
{
    LLFloaterSidePanelContainer* inventory_container = dynamic_cast<LLFloaterSidePanelContainer*>(gFloaterView->getParentFloater(this));
    if(inventory_container)
    {
        return dynamic_cast<LLSidepanelInventory*>(inventory_container->findChild<LLPanel>("main_panel", true));
    }
    return NULL;
}

void LLPanelMainInventory::setViewMode(EViewModeType mode)
{
    if(mode != mViewMode)
    {
        std::list<LLUUID> forward_history;
        std::list<LLUUID> backward_history;
        U32 sort_order = 0;
        switch(mViewMode)
        {
            case MODE_LIST:
                forward_history = mCombinationInventoryPanel->getNavForwardList();
                backward_history = mCombinationInventoryPanel->getNavBackwardList();
                sort_order = mCombinationInventoryPanel->getSortOrder();
                break;
            case MODE_GALLERY:
                forward_history = mCombinationGalleryPanel->getNavForwardList();
                backward_history = mCombinationGalleryPanel->getNavBackwardList();
                sort_order = mCombinationGalleryPanel->getSortOrder();
                break;
            case MODE_COMBINATION:
                forward_history = mCombinationInventoryPanel->getNavForwardList();
                backward_history = mCombinationInventoryPanel->getNavBackwardList();
                mCombinationInventoryPanel->getRootFolder()->setForceArrange(false);
                sort_order = mCombinationInventoryPanel->getSortOrder();
                break;
        }
            
        LLUUID cur_root = getCurrentSFVRoot();
        mViewMode = mode;

        updatePanelVisibility();

        if(isListViewMode())
        {
            mCombinationInventoryPanel->changeFolderRoot(cur_root);
            mCombinationInventoryPanel->setNavForwardList(forward_history);
            mCombinationInventoryPanel->setNavBackwardList(backward_history);
            mCombinationInventoryPanel->setSortOrder(sort_order);
        }
        if(isGalleryViewMode())
        {
            mCombinationGalleryPanel->setRootFolder(cur_root);
            mCombinationGalleryPanel->setNavForwardList(forward_history);
            mCombinationGalleryPanel->setNavBackwardList(backward_history);
            mCombinationGalleryPanel->setSortOrder(sort_order, true);
        }
        if(isCombinationViewMode())
        {
            mCombinationInventoryPanel->changeFolderRoot(cur_root);
            mCombinationGalleryPanel->setRootFolder(cur_root);
            mCombinationInventoryPanel->setNavForwardList(forward_history);
            mCombinationInventoryPanel->setNavBackwardList(backward_history);
            mCombinationGalleryPanel->setNavForwardList(forward_history);
            mCombinationGalleryPanel->setNavBackwardList(backward_history);
            mCombinationInventoryPanel->setSortOrder(sort_order);
            mCombinationGalleryPanel->setSortOrder(sort_order, true);
        }

        updateNavButtons();

        onFilterSelected();
        if((isListViewMode() && (mActivePanel->getFilterSubString() != mFilterSubString)) ||
           (isGalleryViewMode() && (mCombinationGalleryPanel->getFilterSubString() != mFilterSubString)))
        {
            onFilterEdit(mFilterSubString);
        }
    }
}

std::string LLPanelMainInventory::getLocalizedRootName()
{
    return mSingleFolderMode ? get_localized_folder_name(getCurrentSFVRoot()) : "";
}

LLUUID LLPanelMainInventory::getCurrentSFVRoot()
{
    if(isListViewMode())
    {
        return mCombinationInventoryPanel->getSingleFolderRoot();
    }
    if(isGalleryViewMode())
    {
        return mCombinationGalleryPanel->getRootFolder();
    }
    if(isCombinationViewMode())
    {
        return mCombinationInventoryPanel->getSingleFolderRoot();
    }
    return LLUUID::null;
}

LLInventoryFilter& LLPanelMainInventory::getCurrentFilter()
{
    if(mSingleFolderMode && isGalleryViewMode())
    {
        return mCombinationGalleryPanel->getFilter();
    }
    else
    {
        return mActivePanel->getFilter();
    }
}

void LLPanelMainInventory::setGallerySelection(const LLUUID& item_id, bool new_window)
{
    if(mSingleFolderMode && isGalleryViewMode())
    {
        mCombinationGalleryPanel->changeItemSelection(item_id, true);
    }
    else if(mSingleFolderMode && isCombinationViewMode())
    {
        if(mCombinationGalleryPanel->getFilter().checkAgainstFilterThumbnails(item_id))
        {
            mCombinationGalleryPanel->changeItemSelection(item_id, false);
            scrollToGallerySelection();
        }
        else
        {
            mCombinationInventoryPanel->setSelection(item_id, true);
            scrollToInvPanelSelection();
        }
    }
    else if (mSingleFolderMode && isListViewMode())
    {
        mCombinationInventoryPanel->setSelection(item_id, true);
    }
}

void LLPanelMainInventory::scrollToGallerySelection()
{
    mCombinationGalleryPanel->scrollToShowItem(mCombinationGalleryPanel->getFirstSelectedItemID());
}

void LLPanelMainInventory::scrollToInvPanelSelection()
{
    mCombinationInventoryPanel->getRootFolder()->scrollToShowSelection();
>>>>>>> 24654708
}

// List Commands                                                              //
////////////////////////////////////////////////////////////////////////////////<|MERGE_RESOLUTION|>--- conflicted
+++ resolved
@@ -2293,14 +2293,14 @@
     return LLEnvironment::instance().isInventoryEnabled();
 }
 
-<<<<<<< HEAD
 bool LLPanelMainInventory::hasMaterialsInventory()
 {
     std::string agent_url = gAgent.getRegionCapability("UpdateMaterialAgentInventory");
     std::string task_url = gAgent.getRegionCapability("UpdateMaterialTaskInventory");
 
     return (!agent_url.empty() && !task_url.empty());
-=======
+}
+
 void LLPanelMainInventory::updateTitle()
 {
     LLFloater* inventory_floater = gFloaterView->getParentFloater(this);
@@ -2650,7 +2650,6 @@
 void LLPanelMainInventory::scrollToInvPanelSelection()
 {
     mCombinationInventoryPanel->getRootFolder()->scrollToShowSelection();
->>>>>>> 24654708
 }
 
 // List Commands                                                              //
