/**
 * @file llwearableitemslist.cpp
 * @brief A flat list of wearable items.
 *
 * $LicenseInfo:firstyear=2010&license=viewerlgpl$
 * Second Life Viewer Source Code
 * Copyright (C) 2010, Linden Research, Inc.
 *
 * This library is free software; you can redistribute it and/or
 * modify it under the terms of the GNU Lesser General Public
 * License as published by the Free Software Foundation;
 * version 2.1 of the License only.
 *
 * This library is distributed in the hope that it will be useful,
 * but WITHOUT ANY WARRANTY; without even the implied warranty of
 * MERCHANTABILITY or FITNESS FOR A PARTICULAR PURPOSE.  See the GNU
 * Lesser General Public License for more details.
 *
 * You should have received a copy of the GNU Lesser General Public
 * License along with this library; if not, write to the Free Software
 * Foundation, Inc., 51 Franklin Street, Fifth Floor, Boston, MA  02110-1301  USA
 *
 * Linden Research, Inc., 945 Battery Street, San Francisco, CA  94111  USA
 * $/LicenseInfo$
 */

#include "llviewerprecompiledheaders.h"

#include "llwearableitemslist.h"

#include "lliconctrl.h"
#include "llmenugl.h" // for LLContextMenu

#include "llagentwearables.h"
#include "llappearancemgr.h"
#include "llinventoryfunctions.h"
#include "llinventoryicon.h"
#include "llgesturemgr.h"
#include "lltransutil.h"
#include "llviewerattachmenu.h"
#include "llviewermenu.h"
#include "llvoavatarself.h"

class LLFindOutfitItems : public LLInventoryCollectFunctor
{
public:
    LLFindOutfitItems() {}
    virtual ~LLFindOutfitItems() {}
    virtual bool operator()(LLInventoryCategory* cat,
                            LLInventoryItem* item);
};

bool LLFindOutfitItems::operator()(LLInventoryCategory* cat,
                                   LLInventoryItem* item)
{
    if(item)
    {
        if((item->getType() == LLAssetType::AT_CLOTHING)
           || (item->getType() == LLAssetType::AT_BODYPART)
           || (item->getType() == LLAssetType::AT_OBJECT)
           || (item->getType() == LLAssetType::AT_GESTURE))
        {
            return TRUE;
        }
    }
    return FALSE;
}

//////////////////////////////////////////////////////////////////////////
//////////////////////////////////////////////////////////////////////////
//////////////////////////////////////////////////////////////////////////

void LLPanelWearableListItem::onMouseEnter(S32 x, S32 y, MASK mask)
{
    LLPanelInventoryListItemBase::onMouseEnter(x, y, mask);
    setWidgetsVisible(true);
    reshapeWidgets();
}

void LLPanelWearableListItem::onMouseLeave(S32 x, S32 y, MASK mask)
{
    LLPanelInventoryListItemBase::onMouseLeave(x, y, mask);
    setWidgetsVisible(false);
    reshapeWidgets();
}

LLPanelWearableListItem::LLPanelWearableListItem(LLViewerInventoryItem* item, const LLPanelWearableListItem::Params& params)
: LLPanelInventoryListItemBase(item, params)
{
}

//////////////////////////////////////////////////////////////////////////
//////////////////////////////////////////////////////////////////////////
//////////////////////////////////////////////////////////////////////////
static LLWidgetNameRegistry::StaticRegistrar sRegisterPanelWearableOutfitItem(&typeid(LLPanelWearableOutfitItem::Params), "wearable_outfit_list_item");

LLPanelWearableOutfitItem::Params::Params()
:   add_btn("add_btn"),
    remove_btn("remove_btn")
{
}

BOOL LLPanelWearableOutfitItem::postBuild()
{
    LLPanelWearableListItem::postBuild();

    if(mShowWidgets)
    {
        addWidgetToRightSide("add_wearable");
        addWidgetToRightSide("remove_wearable");

        childSetAction("add_wearable", boost::bind(&LLPanelWearableOutfitItem::onAddWearable, this));
        childSetAction("remove_wearable", boost::bind(&LLPanelWearableOutfitItem::onRemoveWearable, this));

        setWidgetsVisible(false);
        reshapeWidgets();
    }
    return TRUE;
}

BOOL LLPanelWearableOutfitItem::handleDoubleClick(S32 x, S32 y, MASK mask)
{
    if(!mShowWidgets)
    {
        return LLPanelWearableListItem::handleDoubleClick(x, y, mask);
    }

    if(LLAppearanceMgr::instance().isLinkedInCOF(mInventoryItemUUID))
    {
        onRemoveWearable();
    }
    else
    {
        onAddWearable();
    }
    return TRUE;
}

void LLPanelWearableOutfitItem::onAddWearable()
{
    setWidgetsVisible(false);
    reshapeWidgets();
    LLAppearanceMgr::instance().wearItemOnAvatar(mInventoryItemUUID, true, false);
}

void LLPanelWearableOutfitItem::onRemoveWearable()
{
    setWidgetsVisible(false);
    reshapeWidgets();
    LLAppearanceMgr::instance().removeItemFromAvatar(mInventoryItemUUID);
}

// static
LLPanelWearableOutfitItem* LLPanelWearableOutfitItem::create(LLViewerInventoryItem* item,
                                                             bool worn_indication_enabled,
                                                             bool show_widgets)
{
    LLPanelWearableOutfitItem* list_item = NULL;
    if (item)
    {
        const LLPanelWearableOutfitItem::Params& params = LLUICtrlFactory::getDefaultParams<LLPanelWearableOutfitItem>();

        list_item = new LLPanelWearableOutfitItem(item, worn_indication_enabled, params, show_widgets);
        list_item->initFromParams(params);
        list_item->postBuild();
    }
    return list_item;
}

LLPanelWearableOutfitItem::LLPanelWearableOutfitItem(LLViewerInventoryItem* item,
                                                     bool worn_indication_enabled,
                                                     const LLPanelWearableOutfitItem::Params& params,
                                                     bool show_widgets)
: LLPanelWearableListItem(item, params)
, mWornIndicationEnabled(worn_indication_enabled)
, mShowWidgets(show_widgets)
{
    if(mShowWidgets)
    {
        LLButton::Params button_params = params.add_btn;
        applyXUILayout(button_params, this);
        addChild(LLUICtrlFactory::create<LLButton>(button_params));

        button_params = params.remove_btn;
        applyXUILayout(button_params, this);
        addChild(LLUICtrlFactory::create<LLButton>(button_params));
    }
}

// virtual
void LLPanelWearableOutfitItem::updateItem(const std::string& name,
                                           EItemState item_state)
{
    std::string search_label = name;

    // Updating item's worn status depending on whether it is linked in COF or not.
    // We don't use get_is_item_worn() here because this update is triggered by
    // an inventory observer upon link in COF beind added or removed so actual
    // worn status of a linked item may still remain unchanged.
    bool is_worn = LLAppearanceMgr::instance().isLinkedInCOF(mInventoryItemUUID);
    if (mWornIndicationEnabled && is_worn)
    {
        search_label += LLTrans::getString("worn");
        item_state = IS_WORN;
    }
    if(mShowWidgets)
    {
        setShowWidget("add_wearable", !is_worn);

        // Body parts can't be removed, only replaced
        LLViewerInventoryItem* inv_item = getItem();
        bool show_remove = is_worn && inv_item && (inv_item->getType() != LLAssetType::AT_BODYPART);
        setShowWidget("remove_wearable", show_remove);

        if(mHovered)
        {
            setWidgetsVisible(true);
            reshapeWidgets();
        }
    }

    LLPanelInventoryListItemBase::updateItem(search_label, item_state);
}

//////////////////////////////////////////////////////////////////////////
//////////////////////////////////////////////////////////////////////////
//////////////////////////////////////////////////////////////////////////
static LLWidgetNameRegistry::StaticRegistrar sRegisterPanelClothingListItem(&typeid(LLPanelClothingListItem::Params), "clothing_list_item");


LLPanelClothingListItem::Params::Params()
:   up_btn("up_btn"),
    down_btn("down_btn"),
    edit_btn("edit_btn"),
    lock_panel("lock_panel"),
    edit_panel("edit_panel"),
    lock_icon("lock_icon")
{}

// static
LLPanelClothingListItem* LLPanelClothingListItem::create(LLViewerInventoryItem* item)
{
    LLPanelClothingListItem* list_item = NULL;
    if(item)
    {
        const LLPanelClothingListItem::Params& params = LLUICtrlFactory::getDefaultParams<LLPanelClothingListItem>();
        list_item = new LLPanelClothingListItem(item, params);
        list_item->initFromParams(params);
        list_item->postBuild();
    }
    return list_item;
}

LLPanelClothingListItem::LLPanelClothingListItem(LLViewerInventoryItem* item, const LLPanelClothingListItem::Params& params)
 : LLPanelDeletableWearableListItem(item, params)
{
    LLButton::Params button_params = params.up_btn;
    applyXUILayout(button_params, this);
    addChild(LLUICtrlFactory::create<LLButton>(button_params));

    button_params = params.down_btn;
    applyXUILayout(button_params, this);
    addChild(LLUICtrlFactory::create<LLButton>(button_params));

    LLPanel::Params panel_params = params.lock_panel;
    applyXUILayout(panel_params, this);
    LLPanel* lock_panelp = LLUICtrlFactory::create<LLPanel>(panel_params);
    addChild(lock_panelp);

    panel_params = params.edit_panel;
    applyXUILayout(panel_params, this);
    LLPanel* edit_panelp = LLUICtrlFactory::create<LLPanel>(panel_params);
    addChild(edit_panelp);

    if (lock_panelp)
{
        LLIconCtrl::Params icon_params = params.lock_icon;
        applyXUILayout(icon_params, this);
        lock_panelp->addChild(LLUICtrlFactory::create<LLIconCtrl>(icon_params));
}

    if (edit_panelp)
{
        button_params = params.edit_btn;
        applyXUILayout(button_params, this);
        edit_panelp->addChild(LLUICtrlFactory::create<LLButton>(button_params));
    }

    setSeparatorVisible(false);
}

LLPanelClothingListItem::~LLPanelClothingListItem()
{
}

BOOL LLPanelClothingListItem::postBuild()
{
    LLPanelDeletableWearableListItem::postBuild();

    addWidgetToRightSide("btn_move_up");
    addWidgetToRightSide("btn_move_down");
    addWidgetToRightSide("btn_lock");
    addWidgetToRightSide("btn_edit_panel");

    setWidgetsVisible(false);
    reshapeWidgets();

    return TRUE;
}

//////////////////////////////////////////////////////////////////////////
//////////////////////////////////////////////////////////////////////////
//////////////////////////////////////////////////////////////////////////

static LLWidgetNameRegistry::StaticRegistrar sRegisterPanelBodyPartsListItem(&typeid(LLPanelBodyPartsListItem::Params), "bodyparts_list_item");


LLPanelBodyPartsListItem::Params::Params()
:   edit_btn("edit_btn"),
    edit_panel("edit_panel"),
    lock_panel("lock_panel"),
    lock_icon("lock_icon")
{}

// static
LLPanelBodyPartsListItem* LLPanelBodyPartsListItem::create(LLViewerInventoryItem* item)
{
    LLPanelBodyPartsListItem* list_item = NULL;
    if(item)
    {
        const Params& params = LLUICtrlFactory::getDefaultParams<LLPanelBodyPartsListItem>();
        list_item = new LLPanelBodyPartsListItem(item, params);
        list_item->initFromParams(params);
        list_item->postBuild();
    }
    return list_item;
}

LLPanelBodyPartsListItem::LLPanelBodyPartsListItem(LLViewerInventoryItem* item, const LLPanelBodyPartsListItem::Params& params)
: LLPanelWearableListItem(item, params)
{
    LLPanel::Params panel_params = params.edit_panel;
    applyXUILayout(panel_params, this);
    LLPanel* edit_panelp = LLUICtrlFactory::create<LLPanel>(panel_params);
    addChild(edit_panelp);

    panel_params = params.lock_panel;
    applyXUILayout(panel_params, this);
    LLPanel* lock_panelp = LLUICtrlFactory::create<LLPanel>(panel_params);
    addChild(lock_panelp);

    if (edit_panelp)
    {
        LLButton::Params btn_params = params.edit_btn;
        applyXUILayout(btn_params, this);
        edit_panelp->addChild(LLUICtrlFactory::create<LLButton>(btn_params));
}

    if (lock_panelp)
{
        LLIconCtrl::Params icon_params = params.lock_icon;
        applyXUILayout(icon_params, this);
        lock_panelp->addChild(LLUICtrlFactory::create<LLIconCtrl>(icon_params));
    }

    setSeparatorVisible(true);
}

LLPanelBodyPartsListItem::~LLPanelBodyPartsListItem()
{
}

BOOL LLPanelBodyPartsListItem::postBuild()
{
    LLPanelInventoryListItemBase::postBuild();

    addWidgetToRightSide("btn_lock");
    addWidgetToRightSide("btn_edit_panel");

    setWidgetsVisible(false);
    reshapeWidgets();

    return TRUE;
}

static LLWidgetNameRegistry::StaticRegistrar sRegisterPanelDeletableWearableListItem(&typeid(LLPanelDeletableWearableListItem::Params), "deletable_wearable_list_item");

LLPanelDeletableWearableListItem::Params::Params()
:   delete_btn("delete_btn")
{}

// static
LLPanelDeletableWearableListItem* LLPanelDeletableWearableListItem::create(LLViewerInventoryItem* item)
{
    LLPanelDeletableWearableListItem* list_item = NULL;
    if(item)
    {
        const Params& params = LLUICtrlFactory::getDefaultParams<LLPanelDeletableWearableListItem>();
        list_item = new LLPanelDeletableWearableListItem(item, params);
        list_item->initFromParams(params);
        list_item->postBuild();
    }
    return list_item;
}

LLPanelDeletableWearableListItem::LLPanelDeletableWearableListItem(LLViewerInventoryItem* item, const LLPanelDeletableWearableListItem::Params& params)
: LLPanelWearableListItem(item, params)
{
    LLButton::Params button_params = params.delete_btn;
    applyXUILayout(button_params, this);
    addChild(LLUICtrlFactory::create<LLButton>(button_params));

    setSeparatorVisible(true);
}

BOOL LLPanelDeletableWearableListItem::postBuild()
{
    LLPanelWearableListItem::postBuild();

    addWidgetToLeftSide("btn_delete");

    LLButton* delete_btn = getChild<LLButton>("btn_delete");
    // Reserve space for 'delete' button event if it is invisible.
    setLeftWidgetsWidth(delete_btn->getRect().mRight);

    setWidgetsVisible(false);
    reshapeWidgets();

    return TRUE;
}


// static
LLPanelAttachmentListItem* LLPanelAttachmentListItem::create(LLViewerInventoryItem* item)
{
    LLPanelAttachmentListItem* list_item = NULL;
    if(item)
    {
        const Params& params = LLUICtrlFactory::getDefaultParams<LLPanelDeletableWearableListItem>();

        list_item = new LLPanelAttachmentListItem(item, params);
        list_item->initFromParams(params);
        list_item->postBuild();
    }
    return list_item;
}

void LLPanelAttachmentListItem::updateItem(const std::string& name,
                                           EItemState item_state)
{
    std::string title_joint = name;

    LLViewerInventoryItem* inv_item = getItem();
    if (inv_item && isAgentAvatarValid() && gAgentAvatarp->isWearingAttachment(inv_item->getLinkedUUID()))
    {
        std::string found_name;
        bool found = gAgentAvatarp->getAttachedPointName(inv_item->getLinkedUUID(),found_name);
        std::string trans_name = LLTrans::getString(found_name);
        if (!found)
        {
            LL_WARNS() << "invalid attachment joint, err " << found_name << LL_ENDL;
        }
        title_joint =  title_joint + " (" + trans_name + ")";
    }

    LLPanelInventoryListItemBase::updateItem(title_joint, item_state);
}

//////////////////////////////////////////////////////////////////////////
//////////////////////////////////////////////////////////////////////////
//////////////////////////////////////////////////////////////////////////
static LLWidgetNameRegistry::StaticRegistrar sRegisterPanelDummyClothingListItem(&typeid(LLPanelDummyClothingListItem::Params), "dummy_clothing_list_item");

LLPanelDummyClothingListItem::Params::Params()
:   add_panel("add_panel"),
    add_btn("add_btn")
{}

LLPanelDummyClothingListItem* LLPanelDummyClothingListItem::create(LLWearableType::EType w_type)
{
    const Params& params = LLUICtrlFactory::getDefaultParams<LLPanelDummyClothingListItem>();

    LLPanelDummyClothingListItem* list_item = new LLPanelDummyClothingListItem(w_type, params);
    list_item->initFromParams(params);
    list_item->postBuild();
    return list_item;
}

BOOL LLPanelDummyClothingListItem::postBuild()
{
    addWidgetToRightSide("btn_add_panel");

    setIconImage(LLInventoryIcon::getIcon(LLAssetType::AT_CLOTHING, LLInventoryType::IT_NONE, mWearableType, FALSE));
    updateItem(wearableTypeToString(mWearableType));

    // Make it look loke clothing item - reserve space for 'delete' button
    setLeftWidgetsWidth(getChildView("item_icon")->getRect().mLeft);

    setWidgetsVisible(false);
    reshapeWidgets();

    return TRUE;
}

LLWearableType::EType LLPanelDummyClothingListItem::getWearableType() const
{
    return mWearableType;
}

LLPanelDummyClothingListItem::LLPanelDummyClothingListItem(LLWearableType::EType w_type, const LLPanelDummyClothingListItem::Params& params)
:   LLPanelWearableListItem(NULL, params),
    mWearableType(w_type)
{
    LLPanel::Params panel_params(params.add_panel);
    applyXUILayout(panel_params, this);
    LLPanel* add_panelp = LLUICtrlFactory::create<LLPanel>(panel_params);
    addChild(add_panelp);

    if (add_panelp)
{
        LLButton::Params button_params(params.add_btn);
        applyXUILayout(button_params, this);
        add_panelp->addChild(LLUICtrlFactory::create<LLButton>(button_params));
}

    setSeparatorVisible(true);
}

typedef std::map<LLWearableType::EType, std::string> clothing_to_string_map_t;

clothing_to_string_map_t init_clothing_string_map()
{
    clothing_to_string_map_t w_map;
    w_map.insert(std::make_pair(LLWearableType::WT_SHIRT, "shirt_not_worn"));
    w_map.insert(std::make_pair(LLWearableType::WT_PANTS, "pants_not_worn"));
    w_map.insert(std::make_pair(LLWearableType::WT_SHOES, "shoes_not_worn"));
    w_map.insert(std::make_pair(LLWearableType::WT_SOCKS, "socks_not_worn"));
    w_map.insert(std::make_pair(LLWearableType::WT_JACKET, "jacket_not_worn"));
    w_map.insert(std::make_pair(LLWearableType::WT_GLOVES, "gloves_not_worn"));
    w_map.insert(std::make_pair(LLWearableType::WT_UNDERSHIRT, "undershirt_not_worn"));
    w_map.insert(std::make_pair(LLWearableType::WT_UNDERPANTS, "underpants_not_worn"));
    w_map.insert(std::make_pair(LLWearableType::WT_SKIRT, "skirt_not_worn"));
    w_map.insert(std::make_pair(LLWearableType::WT_ALPHA, "alpha_not_worn"));
    w_map.insert(std::make_pair(LLWearableType::WT_TATTOO, "tattoo_not_worn"));
    w_map.insert(std::make_pair(LLWearableType::WT_UNIVERSAL, "universal_not_worn"));
    w_map.insert(std::make_pair(LLWearableType::WT_PHYSICS, "physics_not_worn"));
    return w_map;
}

std::string LLPanelDummyClothingListItem::wearableTypeToString(LLWearableType::EType w_type)
{
    static const clothing_to_string_map_t w_map = init_clothing_string_map();
    static const std::string invalid_str = LLTrans::getString("invalid_not_worn");

    std::string type_str = invalid_str;
    clothing_to_string_map_t::const_iterator it = w_map.find(w_type);
    if(w_map.end() != it)
    {
        type_str = LLTrans::getString(it->second);
    }
    return type_str;
}

//////////////////////////////////////////////////////////////////////////
//////////////////////////////////////////////////////////////////////////
//////////////////////////////////////////////////////////////////////////

LLWearableItemTypeNameComparator::LLWearableTypeOrder::LLWearableTypeOrder(LLWearableItemTypeNameComparator::ETypeListOrder order_priority, bool sort_asset_by_name, bool sort_wearable_by_name):
        mOrderPriority(order_priority),
        mSortAssetTypeByName(sort_asset_by_name),
        mSortWearableTypeByName(sort_wearable_by_name)
{
}

LLWearableItemTypeNameComparator::LLWearableItemTypeNameComparator()
{
    // By default the sort order conforms the order by spec of MY OUTFITS items list:
    // 1. CLOTHING - sorted by name
    // 2. OBJECT   - sorted by type
    // 3. BODYPART - sorted by name
    mWearableOrder[LLAssetType::AT_CLOTHING] = LLWearableTypeOrder(ORDER_RANK_1, false, false);
    mWearableOrder[LLAssetType::AT_OBJECT]   = LLWearableTypeOrder(ORDER_RANK_2, true, true);
    mWearableOrder[LLAssetType::AT_BODYPART] = LLWearableTypeOrder(ORDER_RANK_3, false, true);
    mWearableOrder[LLAssetType::AT_GESTURE] = LLWearableTypeOrder(ORDER_RANK_4, true, false);
}

void LLWearableItemTypeNameComparator::setOrder(LLAssetType::EType items_of_type,  LLWearableItemTypeNameComparator::ETypeListOrder order_priority, bool sort_asset_items_by_name, bool sort_wearable_items_by_name)
{
    mWearableOrder[items_of_type] = LLWearableTypeOrder(order_priority, sort_asset_items_by_name, sort_wearable_items_by_name);
}

/*virtual*/
bool LLWearableItemNameComparator::doCompare(const LLPanelInventoryListItemBase* wearable_item1, const LLPanelInventoryListItemBase* wearable_item2) const
{
    std::string name1 = wearable_item1->getItemName();
    std::string name2 = wearable_item2->getItemName();

    LLStringUtil::toUpper(name1);
    LLStringUtil::toUpper(name2);

    return name1 < name2;
}

/*virtual*/
bool LLWearableItemTypeNameComparator::doCompare(const LLPanelInventoryListItemBase* wearable_item1, const LLPanelInventoryListItemBase* wearable_item2) const
{
    const LLAssetType::EType item_type1 = wearable_item1->getType();
    const LLAssetType::EType item_type2 = wearable_item2->getType();

    LLWearableItemTypeNameComparator::ETypeListOrder item_type_order1 = getTypeListOrder(item_type1);
    LLWearableItemTypeNameComparator::ETypeListOrder item_type_order2 = getTypeListOrder(item_type2);

    if (item_type_order1 != item_type_order2)
    {
        // If items are of different asset types we can compare them
        // by types order in the list.
        return item_type_order1 < item_type_order2;
    }

    if (sortAssetTypeByName(item_type1))
    {
        // If both items are of the same asset type except AT_CLOTHING and AT_BODYPART
        // we can compare them by name.
        return LLWearableItemNameComparator::doCompare(wearable_item1, wearable_item2);
    }

    const LLWearableType::EType item_wearable_type1 = wearable_item1->getWearableType();
    const LLWearableType::EType item_wearable_type2 = wearable_item2->getWearableType();

    if (item_wearable_type1 != item_wearable_type2)
        // If items are of different LLWearableType::EType types they are compared
        // by LLWearableType::EType. types order determined in LLWearableType::EType.
    {
        // If items are of different LLWearableType::EType types they are compared
        // by LLWearableType::EType. types order determined in LLWearableType::EType.
        return item_wearable_type1 < item_wearable_type2;
    }
    else
    {
        // If both items are of the same clothing type they are compared
        // by description and place in reverse order (i.e. outer layer item
        // on top) OR by name
        if(sortWearableTypeByName(item_type1))
        {
            return LLWearableItemNameComparator::doCompare(wearable_item1, wearable_item2);
        }
        return wearable_item1->getDescription() > wearable_item2->getDescription();
    }
}

LLWearableItemTypeNameComparator::ETypeListOrder LLWearableItemTypeNameComparator::getTypeListOrder(LLAssetType::EType item_type) const
{
    wearable_type_order_map_t::const_iterator const_it = mWearableOrder.find(item_type);


    if(const_it == mWearableOrder.end())
    {
        LL_WARNS()<<"Absent information about order rang of items of "<<LLAssetType::getDesc(item_type)<<" type"<<LL_ENDL;
        return ORDER_RANK_UNKNOWN;
    }

    return const_it->second.mOrderPriority;
}

bool LLWearableItemTypeNameComparator::sortAssetTypeByName(LLAssetType::EType item_type) const
{
    wearable_type_order_map_t::const_iterator const_it = mWearableOrder.find(item_type);


    if(const_it == mWearableOrder.end())
    {
        LL_WARNS()<<"Absent information about sorting items of "<<LLAssetType::getDesc(item_type)<<" type"<<LL_ENDL;
        return true;
    }


    return const_it->second.mSortAssetTypeByName;
    }


bool LLWearableItemTypeNameComparator::sortWearableTypeByName(LLAssetType::EType item_type) const
{
    wearable_type_order_map_t::const_iterator const_it = mWearableOrder.find(item_type);


    if(const_it == mWearableOrder.end())
    {
        LL_WARNS()<<"Absent information about sorting items of "<<LLAssetType::getDesc(item_type)<<" type"<<LL_ENDL;
        return true;
}


    return const_it->second.mSortWearableTypeByName;
}

/*virtual*/
bool LLWearableItemCreationDateComparator::doCompare(const LLPanelInventoryListItemBase* item1, const LLPanelInventoryListItemBase* item2) const
{
    time_t date1 = item1->getCreationDate();
    time_t date2 = item2->getCreationDate();

    if (date1 == date2)
    {
        return LLWearableItemNameComparator::doCompare(item1, item2);
    }

    return date1 > date2;
}
//////////////////////////////////////////////////////////////////////////
//////////////////////////////////////////////////////////////////////////
//////////////////////////////////////////////////////////////////////////

static LLWearableItemTypeNameComparator WEARABLE_TYPE_NAME_COMPARATOR;
static const LLWearableItemTypeNameComparator WEARABLE_TYPE_LAYER_COMPARATOR;
static const LLWearableItemNameComparator WEARABLE_NAME_COMPARATOR;
static const LLWearableItemCreationDateComparator WEARABLE_CREATION_DATE_COMPARATOR;

static const LLDefaultChildRegistry::Register<LLWearableItemsList> r("wearable_items_list");

LLWearableItemsList::Params::Params()
:   standalone("standalone", true)
,   worn_indication_enabled("worn_indication_enabled", true)
,   show_item_widgets("show_item_widgets", false)
{}

LLWearableItemsList::LLWearableItemsList(const LLWearableItemsList::Params& p)
:   LLInventoryItemsList(p)
{
    setSortOrder(E_SORT_BY_TYPE_LAYER, false);
    mMenuWearableType = LLWearableType::WT_NONE;
    mIsStandalone = p.standalone;
    if (mIsStandalone)
    {
        // Use built-in context menu.
        setRightMouseDownCallback(boost::bind(&LLWearableItemsList::onRightClick, this, _2, _3));
    }
    mWornIndicationEnabled = p.worn_indication_enabled;
    setNoItemsCommentText(LLTrans::getString("LoadingData"));
    mShowItemWidgets = p.show_item_widgets;
}

// virtual
LLWearableItemsList::~LLWearableItemsList()
{}

// virtual
LLPanel* LLWearableItemsList::createNewItem(LLViewerInventoryItem* item)
{
    if (!item)
    {
        LL_WARNS() << "No inventory item. Couldn't create flat list item." << LL_ENDL;
        llassert(item != NULL);
        return NULL;
    }

    return LLPanelWearableOutfitItem::create(item, mWornIndicationEnabled, mShowItemWidgets);
}

void LLWearableItemsList::updateList(const LLUUID& category_id)
{
    LLInventoryModel::cat_array_t cat_array;
    LLInventoryModel::item_array_t item_array;

    LLFindOutfitItems collector = LLFindOutfitItems();
    // collectDescendentsIf takes non-const reference:
    gInventory.collectDescendentsIf(
        category_id,
        cat_array,
        item_array,
        LLInventoryModel::EXCLUDE_TRASH,
        collector);

    if(item_array.empty() && gInventory.isCategoryComplete(category_id))
    {
        setNoItemsCommentText(LLTrans::getString("EmptyOutfitText"));
    }

    refreshList(item_array);
}

void LLWearableItemsList::updateChangedItems(const uuid_vec_t& changed_items_uuids)
{
    // nothing to update
    if (changed_items_uuids.empty())
        return;

    uuid_vec_t::const_iterator uuids_begin = changed_items_uuids.begin(), uuids_end = changed_items_uuids.end();
    pairs_const_iterator_t pairs_iter = getItemPairs().begin(), pairs_end = getItemPairs().end();
    while (pairs_iter != pairs_end)
    {
        LLPanel* panel = (*(pairs_iter++))->first;
        LLPanelInventoryListItemBase* item = dynamic_cast<LLPanelInventoryListItemBase*>(panel);
        if (!item)
            continue;

        LLViewerInventoryItem* inv_item = item->getItem();
        if (!inv_item)
            continue;

        const LLUUID& linked_uuid = inv_item->getLinkedUUID();
        if (std::find(uuids_begin, uuids_end, linked_uuid) != uuids_end)
        {
            item->setNeedsRefresh(true);
        }
    }
}

void LLWearableItemsList::onRightClick(S32 x, S32 y)
{
    uuid_vec_t selected_uuids;

    getSelectedUUIDs(selected_uuids);
    if (selected_uuids.empty())
    {
        if ((mMenuWearableType != LLWearableType::WT_NONE) && (size() == 0))
        {
            ContextMenu::instance().show(this, mMenuWearableType, x, y);
        }
    }
    else
    {
        ContextMenu::instance().show(this, selected_uuids, x, y);
    }
}

void LLWearableItemsList::setSortOrder(ESortOrder sort_order, bool sort_now)
{
    switch (sort_order)
    {
    case E_SORT_BY_MOST_RECENT:
        setComparator(&WEARABLE_CREATION_DATE_COMPARATOR);
        break;
    case E_SORT_BY_NAME:
        setComparator(&WEARABLE_NAME_COMPARATOR);
        break;
    case E_SORT_BY_TYPE_LAYER:
        setComparator(&WEARABLE_TYPE_LAYER_COMPARATOR);
        break;
    case E_SORT_BY_TYPE_NAME:
    {
        WEARABLE_TYPE_NAME_COMPARATOR.setOrder(LLAssetType::AT_CLOTHING, LLWearableItemTypeNameComparator::ORDER_RANK_1, false, true);
        setComparator(&WEARABLE_TYPE_NAME_COMPARATOR);
        break;
    }

    // No "default:" to raise compiler warning
    // if we're not handling something
    }

    mSortOrder = sort_order;

    if (sort_now)
    {
        sort();
    }
}

//////////////////////////////////////////////////////////////////////////
/// ContextMenu
//////////////////////////////////////////////////////////////////////////

LLWearableItemsList::ContextMenu::ContextMenu()
:   mParent(NULL)
{
}

void LLWearableItemsList::ContextMenu::show(LLView* spawning_view, const uuid_vec_t& uuids, S32 x, S32 y)
{
    mParent = dynamic_cast<LLWearableItemsList*>(spawning_view);
    LLListContextMenu::show(spawning_view, uuids, x, y);
    mParent = NULL; // to avoid dereferencing an invalid pointer
}

void LLWearableItemsList::ContextMenu::show(LLView* spawning_view, LLWearableType::EType w_type, S32 x, S32 y)
{
    mParent = dynamic_cast<LLWearableItemsList*>(spawning_view);
    LLContextMenu* menup = mMenuHandle.get();
    if (menup)
    {
        //preventing parent (menu holder) from deleting already "dead" context menus on exit
        LLView* parent = menup->getParent();
        if (parent)
        {
            parent->removeChild(menup);
        }
        delete menup;
        mUUIDs.clear();
    }

    LLUICtrl::CommitCallbackRegistry::ScopedRegistrar registrar;
    registrar.add("Wearable.CreateNew", boost::bind(createNewWearableByType, w_type));
    menup = createFromFile("menu_wearable_list_item.xml");
    if (!menup)
    {
        LL_WARNS() << "Context menu creation failed" << LL_ENDL;
        return;
    }
    setMenuItemVisible(menup, "create_new", true);
    setMenuItemEnabled(menup, "create_new", true);
    setMenuItemVisible(menup, "wearable_attach_to", false);
    setMenuItemVisible(menup, "wearable_attach_to_hud", false);

    std::string new_label = LLTrans::getString("create_new_" + LLWearableType::getInstance()->getTypeName(w_type));
    LLMenuItemGL* menu_item = menup->getChild<LLMenuItemGL>("create_new");
    menu_item->setLabel(new_label);

    mMenuHandle = menup->getHandle();
    menup->show(x, y);
    LLMenuGL::showPopup(spawning_view, menup, x, y);

    mParent = NULL; // to avoid dereferencing an invalid pointer
}

// virtual
LLContextMenu* LLWearableItemsList::ContextMenu::createMenu()
{
    LLUICtrl::CommitCallbackRegistry::ScopedRegistrar registrar;
    const uuid_vec_t& ids = mUUIDs;     // selected items IDs
    LLUUID selected_id = ids.front();   // ID of the first selected item

    // Register handlers common for all wearable types.
    registrar.add("Wearable.Wear", boost::bind(wear_multiple, ids, true));
    registrar.add("Wearable.Add", boost::bind(wear_multiple, ids, false));
    registrar.add("Wearable.Edit", boost::bind(handle_item_edit, selected_id));
    registrar.add("Wearable.CreateNew", boost::bind(createNewWearable, selected_id));
    registrar.add("Wearable.ShowOriginal", boost::bind(show_item_original, selected_id));
    registrar.add("Wearable.TakeOffDetach",
<<<<<<< HEAD
                  boost::bind(&LLAppearanceMgr::removeItemsFromAvatar, LLAppearanceMgr::getInstance(), ids));

    // Register handlers for clothing.
    registrar.add("Clothing.TakeOff",
                  boost::bind(&LLAppearanceMgr::removeItemsFromAvatar, LLAppearanceMgr::getInstance(), ids));
=======
                  boost::bind(&LLAppearanceMgr::removeItemsFromAvatar, LLAppearanceMgr::getInstance(), ids, no_op));

    // Register handlers for clothing.
    registrar.add("Clothing.TakeOff",
                  boost::bind(&LLAppearanceMgr::removeItemsFromAvatar, LLAppearanceMgr::getInstance(), ids, no_op));
>>>>>>> 33ad8db7

    // Register handlers for body parts.

    // Register handlers for attachments.
    registrar.add("Attachment.Detach",
<<<<<<< HEAD
                  boost::bind(&LLAppearanceMgr::removeItemsFromAvatar, LLAppearanceMgr::getInstance(), ids));
=======
                  boost::bind(&LLAppearanceMgr::removeItemsFromAvatar, LLAppearanceMgr::getInstance(), ids, no_op));
>>>>>>> 33ad8db7
    registrar.add("Attachment.Touch", boost::bind(handle_attachment_touch, selected_id));
    registrar.add("Attachment.Profile", boost::bind(show_item_profile, selected_id));
    registrar.add("Object.Attach", boost::bind(LLViewerAttachMenu::attachObjects, ids, _2));

    // Create the menu.
    LLContextMenu* menu = createFromFile("menu_wearable_list_item.xml");

    // Determine which items should be visible/enabled.
    updateItemsVisibility(menu);

    // Update labels for the items requiring that.
    updateItemsLabels(menu);
    return menu;
}

void LLWearableItemsList::ContextMenu::updateItemsVisibility(LLContextMenu* menu)
{
    if (!menu)
    {
        LL_WARNS() << "Invalid menu" << LL_ENDL;
        return;
    }

    const uuid_vec_t& ids = mUUIDs; // selected items IDs
    U32 mask = 0;                   // mask of selected items' types
    U32 n_items = ids.size();       // number of selected items
    U32 n_worn = 0;                 // number of worn items among the selected ones
    U32 n_already_worn = 0;         // number of items worn of same type as selected items
    U32 n_links = 0;                // number of links among the selected items
    U32 n_editable = 0;             // number of editable items among the selected ones
    U32 n_touchable = 0;            // number of touchable items among the selected ones

    bool can_be_worn = true;

    for (uuid_vec_t::const_iterator it = ids.begin(); it != ids.end(); ++it)
    {
        LLUUID id = *it;
        LLViewerInventoryItem* item = gInventory.getItem(id);

        if (!item)
        {
            LL_WARNS() << "Invalid item" << LL_ENDL;
            // *NOTE: the logic below may not work in this case
            continue;
        }

        updateMask(mask, item->getType());

        const LLWearableType::EType wearable_type = item->getWearableType();
        const bool is_link = item->getIsLinkType();
        const bool is_worn = get_is_item_worn(id);
        const bool is_editable = get_is_item_editable(id);
        const bool is_touchable = enable_attachment_touch(id);
        const bool is_already_worn = gAgentWearables.selfHasWearable(wearable_type);
        if (is_worn)
        {
            ++n_worn;
        }
        if (is_touchable)
        {
            ++n_touchable;
        }
        if (is_editable)
        {
            ++n_editable;
        }
        if (is_link)
        {
            ++n_links;
        }
        if (is_already_worn)
        {
            ++n_already_worn;
        }

        if (can_be_worn)
        {
            can_be_worn = get_can_item_be_worn(item->getLinkedUUID());
        }
    } // for

    bool standalone = mParent ? mParent->isStandalone() : false;
    bool wear_add_visible = mask & (MASK_CLOTHING|MASK_ATTACHMENT) && n_worn == 0 && can_be_worn && (n_already_worn != 0 || mask & MASK_ATTACHMENT);

    // *TODO: eliminate multiple traversals over the menu items
    setMenuItemVisible(menu, "wear_wear",           n_already_worn == 0 && n_worn == 0 && can_be_worn);
    setMenuItemEnabled(menu, "wear_wear",           n_already_worn == 0 && n_worn == 0);
    setMenuItemVisible(menu, "wear_add",            wear_add_visible);
    setMenuItemEnabled(menu, "wear_add",            LLAppearanceMgr::instance().canAddWearables(ids));
    setMenuItemVisible(menu, "wear_replace",        n_worn == 0 && n_already_worn != 0 && can_be_worn);
    //visible only when one item selected and this item is worn
    setMenuItemVisible(menu, "touch",               !standalone && mask == MASK_ATTACHMENT && n_worn == n_items);
    setMenuItemEnabled(menu, "touch",               n_touchable && n_worn == 1 && n_items == 1);
    setMenuItemVisible(menu, "edit",                !standalone && mask & (MASK_CLOTHING|MASK_BODYPART|MASK_ATTACHMENT) && n_worn == n_items);
    setMenuItemEnabled(menu, "edit",                n_editable && n_worn == 1 && n_items == 1);
    setMenuItemVisible(menu, "create_new",          mask & (MASK_CLOTHING|MASK_BODYPART) && n_items == 1);
    setMenuItemEnabled(menu, "create_new",          LLAppearanceMgr::instance().canAddWearables(ids));
    setMenuItemVisible(menu, "show_original",       !standalone);
    setMenuItemEnabled(menu, "show_original",       n_items == 1 && n_links == n_items);
    setMenuItemVisible(menu, "take_off",            mask == MASK_CLOTHING && n_worn == n_items);
    setMenuItemVisible(menu, "detach",              mask == MASK_ATTACHMENT && n_worn == n_items);
    setMenuItemVisible(menu, "take_off_or_detach",  mask == (MASK_ATTACHMENT|MASK_CLOTHING));
    setMenuItemEnabled(menu, "take_off_or_detach",  n_worn == n_items);
    setMenuItemVisible(menu, "object_profile",      !standalone);
    setMenuItemEnabled(menu, "object_profile",      n_items == 1);
    setMenuItemVisible(menu, "--no options--",      FALSE);
    setMenuItemEnabled(menu, "--no options--",      FALSE);

    // Populate or hide the "Attach to..." / "Attach to HUD..." submenus.
    if (mask == MASK_ATTACHMENT && n_worn == 0)
    {
        LLViewerAttachMenu::populateMenus("wearable_attach_to", "wearable_attach_to_hud");
    }
    else
    {
        setMenuItemVisible(menu, "wearable_attach_to",          false);
        setMenuItemVisible(menu, "wearable_attach_to_hud",      false);
    }

    if (mask & MASK_UNKNOWN)
    {
        LL_WARNS() << "Non-wearable items passed." << LL_ENDL;
    }

    U32 num_visible_items = 0;
    for (U32 menu_item_index = 0; menu_item_index < menu->getItemCount(); ++menu_item_index)
    {
        const LLMenuItemGL* menu_item = menu->getItem(menu_item_index);
        if (menu_item && menu_item->getVisible())
        {
            num_visible_items++;
        }
    }
    if (num_visible_items == 0)
    {
        setMenuItemVisible(menu, "--no options--", TRUE);
    }
}

void LLWearableItemsList::ContextMenu::updateItemsLabels(LLContextMenu* menu)
{
    llassert(menu);
    if (!menu) return;

    // Set proper label for the "Create new <WEARABLE_TYPE>" menu item.
    LLViewerInventoryItem* item = gInventory.getLinkedItem(mUUIDs.back());
    if (!item || !item->isWearableType()) return;

    LLWearableType::EType w_type = item->getWearableType();
    std::string new_label = LLTrans::getString("create_new_" + LLWearableType::getInstance()->getTypeName(w_type));

    LLMenuItemGL* menu_item = menu->getChild<LLMenuItemGL>("create_new");
    menu_item->setLabel(new_label);
}

// We need this method to convert non-zero BOOL values to exactly 1 (TRUE).
// Otherwise code relying on a BOOL value being TRUE may fail
// (I experienced a weird assert in LLView::drawChildren() because of that.
// static
void LLWearableItemsList::ContextMenu::setMenuItemVisible(LLContextMenu* menu, const std::string& name, bool val)
{
    menu->setItemVisible(name, val);
}

// static
void LLWearableItemsList::ContextMenu::setMenuItemEnabled(LLContextMenu* menu, const std::string& name, bool val)
{
    menu->setItemEnabled(name, val);
}

// static
void LLWearableItemsList::ContextMenu::updateMask(U32& mask, LLAssetType::EType at)
{
    if (at == LLAssetType::AT_CLOTHING)
    {
        mask |= MASK_CLOTHING;
    }
    else if (at == LLAssetType::AT_BODYPART)
    {
        mask |= MASK_BODYPART;
    }
    else if (at == LLAssetType::AT_OBJECT)
    {
        mask |= MASK_ATTACHMENT;
    }
    else if (at == LLAssetType::AT_GESTURE)
    {
        mask |= MASK_GESTURE;
    }
    else
    {
        mask |= MASK_UNKNOWN;
    }
}

// static
void LLWearableItemsList::ContextMenu::createNewWearable(const LLUUID& item_id)
{
    LLViewerInventoryItem* item = gInventory.getLinkedItem(item_id);
    if (!item || !item->isWearableType()) return;

    LLAgentWearables::createWearable(item->getWearableType(), true);
}

// static
void LLWearableItemsList::ContextMenu::createNewWearableByType(LLWearableType::EType type)
{
    LLAgentWearables::createWearable(type, true);
}

// EOF<|MERGE_RESOLUTION|>--- conflicted
+++ resolved
@@ -925,29 +925,17 @@
     registrar.add("Wearable.CreateNew", boost::bind(createNewWearable, selected_id));
     registrar.add("Wearable.ShowOriginal", boost::bind(show_item_original, selected_id));
     registrar.add("Wearable.TakeOffDetach",
-<<<<<<< HEAD
-                  boost::bind(&LLAppearanceMgr::removeItemsFromAvatar, LLAppearanceMgr::getInstance(), ids));
-
-    // Register handlers for clothing.
-    registrar.add("Clothing.TakeOff",
-                  boost::bind(&LLAppearanceMgr::removeItemsFromAvatar, LLAppearanceMgr::getInstance(), ids));
-=======
                   boost::bind(&LLAppearanceMgr::removeItemsFromAvatar, LLAppearanceMgr::getInstance(), ids, no_op));
 
     // Register handlers for clothing.
     registrar.add("Clothing.TakeOff",
                   boost::bind(&LLAppearanceMgr::removeItemsFromAvatar, LLAppearanceMgr::getInstance(), ids, no_op));
->>>>>>> 33ad8db7
 
     // Register handlers for body parts.
 
     // Register handlers for attachments.
     registrar.add("Attachment.Detach",
-<<<<<<< HEAD
-                  boost::bind(&LLAppearanceMgr::removeItemsFromAvatar, LLAppearanceMgr::getInstance(), ids));
-=======
                   boost::bind(&LLAppearanceMgr::removeItemsFromAvatar, LLAppearanceMgr::getInstance(), ids, no_op));
->>>>>>> 33ad8db7
     registrar.add("Attachment.Touch", boost::bind(handle_attachment_touch, selected_id));
     registrar.add("Attachment.Profile", boost::bind(show_item_profile, selected_id));
     registrar.add("Object.Attach", boost::bind(LLViewerAttachMenu::attachObjects, ids, _2));
