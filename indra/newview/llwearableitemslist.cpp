--- conflicted
+++ resolved
@@ -118,19 +118,14 @@
 
     //if(mShowWidgets) // <FS:Ansariel> Make Add/Remove buttons work
     {
-<<<<<<< HEAD
         // <FS:Ansariel> Make Add/Remove buttons work
-        //addWidgetToRightSide("add_wearable");
-        //addWidgetToRightSide("remove_wearable");
+        //addWidgetToRightSide(mAddWearableBtn);
+        //addWidgetToRightSide(mAddWearableBtn);
         LLViewerInventoryItem* inv_item = getItem();
         mShowWidgets &= (inv_item->getType() != LLAssetType::AT_BODYPART);
-        addWidgetToRightSide("add_wearable", mShowWidgets);
-        addWidgetToRightSide("remove_wearable", mShowWidgets);
+        addWidgetToRightSide(mAddWearableBtn, mShowWidgets);
+        addWidgetToRightSide(mAddWearableBtn, mShowWidgets);
         // </FS:Ansariel>
-=======
-        addWidgetToRightSide(mAddWearableBtn);
-        addWidgetToRightSide(mRemoveWearableBtn);
->>>>>>> 42b1cedc
 
         mAddWearableBtn->setClickedCallback(boost::bind(&LLPanelWearableOutfitItem::onAddWearable, this));
         mRemoveWearableBtn->setClickedCallback(boost::bind(&LLPanelWearableOutfitItem::onRemoveWearable, this));
@@ -266,20 +261,13 @@
     {
         setShowWidget(mAddWearableBtn, !is_worn);
 
-<<<<<<< HEAD
         // <FS:Ansariel> Make Add/Remove buttons work
         //// Body parts can't be removed, only replaced
         //LLViewerInventoryItem* inv_item = getItem();
         //bool show_remove = is_worn && inv_item && (inv_item->getType() != LLAssetType::AT_BODYPART);
         //setShowWidget("remove_wearable", show_remove);
-        setShowWidget("remove_wearable", is_worn);
+        setShowWidget(mRemoveWearableBtn, is_worn);
         // </FS:Ansariel>
-=======
-        // Body parts can't be removed, only replaced
-        LLViewerInventoryItem* inv_item = getItem();
-        bool show_remove = is_worn && inv_item && (inv_item->getType() != LLAssetType::AT_BODYPART);
-        setShowWidget(mRemoveWearableBtn, show_remove);
->>>>>>> 42b1cedc
 
         if(mHovered)
         {
