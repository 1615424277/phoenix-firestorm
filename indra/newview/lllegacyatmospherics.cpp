--- conflicted
+++ resolved
@@ -179,17 +179,6 @@
     mWind(0.f),
     mWorldScale(1.f)
 {
-<<<<<<< HEAD
-	/// WL PARAMS
-	mInitialized = false;
-	mAmbientScale = gSavedSettings.getF32("SkyAmbientScale");
-	mNightColorShift = gSavedSettings.getColor3("SkyNightColorShift");
-	mFogColor.mV[VRED] = mFogColor.mV[VGREEN] = mFogColor.mV[VBLUE] = 0.5f;
-	mFogColor.mV[VALPHA] = 0.0f;
-	mFogRatio = 1.2f;
-	mHazeConcentration = 0.f;
-	mInterpVal = 0.f;
-=======
     /// WL PARAMS
     mInitialized = false;
     mAmbientScale = gSavedSettings.getF32("SkyAmbientScale");
@@ -199,7 +188,6 @@
     mFogRatio = 1.2f;
     mHazeConcentration = 0.f;
     mInterpVal = 0.f;
->>>>>>> 1a8a5404
 }
 
 
