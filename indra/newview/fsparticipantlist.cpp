/**
 * @file fsparticipantlist.cpp
 * @brief FSParticipantList intended to update view(LLAvatarList) according to incoming messages
 *
 * $LicenseInfo:firstyear=2009&license=viewerlgpl$
 * Second Life Viewer Source Code
 * Copyright (C) 2010, Linden Research, Inc.
 *
 * This library is free software; you can redistribute it and/or
 * modify it under the terms of the GNU Lesser General Public
 * License as published by the Free Software Foundation;
 * version 2.1 of the License only.
 *
 * This library is distributed in the hope that it will be useful,
 * but WITHOUT ANY WARRANTY; without even the implied warranty of
 * MERCHANTABILITY or FITNESS FOR A PARTICULAR PURPOSE.  See the GNU
 * Lesser General Public License for more details.
 *
 * You should have received a copy of the GNU Lesser General Public
 * License along with this library; if not, write to the Free Software
 * Foundation, Inc., 51 Franklin Street, Fifth Floor, Boston, MA  02110-1301  USA
 *
 * Linden Research, Inc., 945 Battery Street, San Francisco, CA  94111  USA
 * $/LicenseInfo$
 */

#include "llviewerprecompiledheaders.h"
#include "fsparticipantlist.h"

// common includes
#include "lltrans.h"
#include "llavataractions.h"
#include "llagent.h"
// [SL:KB] - Patch: Chat-GroupSessionEject | Checked: 2012-02-04 (Catznip-3.2.1)
#include "llgroupactions.h"
// [/SL:KB]
#include "llimview.h"
#include "llnotifications.h"
#include "llnotificationsutil.h"
#include "lloutputmonitorctrl.h"
#include "llspeakers.h"
#include "llviewercontrol.h"
#include "llviewermenu.h"
#include "llvoiceclient.h"

//FSParticipantList retrieves add, clear and remove events and updates view accordingly
#if LL_MSVC
#pragma warning (disable : 4355) // 'this' used in initializer list: yes, intentionally
#endif

// helper function to update AvatarList Item's indicator in the voice participant list
static void update_speaker_indicator(const LLAvatarList* const avatar_list, const LLUUID& avatar_uuid, bool is_muted)
{
    LLAvatarListItem* item = dynamic_cast<LLAvatarListItem*>(avatar_list->getItemByValue(avatar_uuid));
    if (item)
    {
        LLOutputMonitorCtrl* indicator = item->getChild<LLOutputMonitorCtrl>("speaking_indicator");
        indicator->setIsModeratorMuted(is_muted);
    }
}

FSParticipantList::FSParticipantList(LLSpeakerMgr* data_source,
                                     LLAvatarList* avatar_list,
                                     bool use_context_menu/* = true*/,
                                     bool exclude_agent /*= true*/,
                                     bool can_toggle_icons /*= true*/) :
    mSpeakerMgr(data_source),
    mAvatarList(avatar_list),
    mParticipantListMenu(NULL),
    mExcludeAgent(exclude_agent),
    mValidateSpeakerCallback(NULL),
    mConvType(CONV_UNKNOWN)
{
    mSpeakerAddListener = new SpeakerAddListener(*this);
    mSpeakerRemoveListener = new SpeakerRemoveListener(*this);
    mSpeakerClearListener = new SpeakerClearListener(*this);
    mSpeakerModeratorListener = new SpeakerModeratorUpdateListener(*this);
    mSpeakerMuteListener = new SpeakerMuteListener(*this);

    mSpeakerMgr->addListener(mSpeakerAddListener, "add");
    mSpeakerMgr->addListener(mSpeakerRemoveListener, "remove");
    mSpeakerMgr->addListener(mSpeakerClearListener, "clear");
    mSpeakerMgr->addListener(mSpeakerModeratorListener, "update_moderator");

    mAvatarList->setNoItemsCommentText(LLTrans::getString("LoadingData"));
    LL_DEBUGS("SpeakingIndicator") << "Set session for speaking indicators: " << mSpeakerMgr->getSessionID() << LL_ENDL;
    mAvatarList->setSessionID(mSpeakerMgr->getSessionID());
    mAvatarListDoubleClickConnection = mAvatarList->setItemDoubleClickCallback(boost::bind(&FSParticipantList::onAvatarListDoubleClicked, this, _1));
    mAvatarListRefreshConnection = mAvatarList->setRefreshCompleteCallback(boost::bind(&FSParticipantList::onAvatarListRefreshed, this, _1, _2));
    // Set onAvatarListDoubleClicked as default on_return action.
    mAvatarListReturnConnection = mAvatarList->setReturnCallback(boost::bind(&FSParticipantList::onAvatarListDoubleClicked, this, mAvatarList));

    if (use_context_menu)
    {
        mParticipantListMenu = new FSParticipantListMenu(*this);
        mAvatarList->setContextMenu(mParticipantListMenu);
    }
    else
    {
        mAvatarList->setContextMenu(NULL);
    }

    if (use_context_menu && can_toggle_icons)
    {
        mAvatarList->setShowIcons("ParticipantListShowIcons");
        mAvatarListToggleIconsConnection = gSavedSettings.getControl("ParticipantListShowIcons")->getSignal()->connect(boost::bind(&LLAvatarList::toggleIcons, mAvatarList));
    }

    //Lets fill avatarList with existing speakers
    LLSpeakerMgr::speaker_list_t speaker_list;
    mSpeakerMgr->getSpeakerList(&speaker_list, true);
    for(LLSpeakerMgr::speaker_list_t::iterator it = speaker_list.begin(); it != speaker_list.end(); it++)
    {
        const LLPointer<LLSpeaker>& speakerp = *it;

        addAvatarIDExceptAgent(speakerp->mID);
        if ( speakerp->mIsModerator )
        {
            mModeratorList.insert(speakerp->mID);
        }
        else
        {
            mModeratorToRemoveList.insert(speakerp->mID);
        }
    }

    // Identify and store what kind of session we are
    LLIMModel::LLIMSession* im_session = LLIMModel::getInstance()->findIMSession(data_source->getSessionID());
    if (im_session)
    {
        // By default, sessions that can't be identified as group or ad-hoc will be considered P2P (i.e. 1 on 1)
        mConvType = CONV_SESSION_1_ON_1;
        if (im_session->isAdHocSessionType())
        {
            mConvType = CONV_SESSION_AD_HOC;
        }
        else if (im_session->isGroupSessionType())
        {
            mConvType = CONV_SESSION_GROUP;
        }
    }
    else
    {
        // That's the only session that doesn't get listed in the LLIMModel as a session...
        mConvType = CONV_SESSION_NEARBY;
    }

    // we need to exclude agent id for non group chat
    sort();
}

FSParticipantList::~FSParticipantList()
{
    mAvatarListDoubleClickConnection.disconnect();
    mAvatarListRefreshConnection.disconnect();
    mAvatarListReturnConnection.disconnect();
    mAvatarListToggleIconsConnection.disconnect();

    // It is possible Participant List will be re-created from LLCallFloater::onCurrentChannelChanged()
    // See ticket EXT-3427
    // hide menu before deleting it to stop enable and check handlers from triggering.
    if(mParticipantListMenu && !LLApp::isExiting())
    {
        mParticipantListMenu->hide();
    }

    if (mParticipantListMenu)
    {
        delete mParticipantListMenu;
        mParticipantListMenu = NULL;
    }

    mAvatarList->setContextMenu(NULL);
    mAvatarList->setComparator(NULL);
}

void FSParticipantList::setSpeakingIndicatorsVisible(bool visible)
{
    mAvatarList->setSpeakingIndicatorsVisible(visible);
};

void FSParticipantList::onAvatarListDoubleClicked(LLUICtrl* ctrl)
{
    LLAvatarListItem* item = dynamic_cast<LLAvatarListItem*>(ctrl);
    if(!item)
    {
        return;
    }

    LLUUID clicked_id = item->getAvatarId();

    if (clicked_id.isNull() || clicked_id == gAgent.getID())
        return;

    LLAvatarActions::startIM(clicked_id);
}

void FSParticipantList::onAvatarListRefreshed(LLUICtrl* ctrl, const LLSD& param)
{
<<<<<<< HEAD
	LLAvatarList* list = dynamic_cast<LLAvatarList*>(ctrl);
	if (list)
	{
		const std::string moderator_indicator(LLTrans::getString("IM_moderator_label")); 
		const std::size_t moderator_indicator_len = moderator_indicator.length();

		// Firstly remove moderators indicator
		std::set<LLUUID>::const_iterator
			moderator_list_it = mModeratorToRemoveList.begin(),
			moderator_list_end = mModeratorToRemoveList.end();
		for (;moderator_list_it != moderator_list_end; ++moderator_list_it)
		{
			LLAvatarListItem* item = dynamic_cast<LLAvatarListItem*> (list->getItemByValue(*moderator_list_it));
			if ( item )
			{
				std::string name = item->getAvatarName();
				std::string tooltip = item->getAvatarToolTip();
				size_t found = name.find(moderator_indicator);
				if (found != std::string::npos)
				{
					name.erase(found, moderator_indicator_len);
					item->setAvatarName(name);
				}
				found = tooltip.find(moderator_indicator);
				if (found != tooltip.npos)
				{
					tooltip.erase(found, moderator_indicator_len);
					item->setAvatarToolTip(tooltip);
				}
				item->setState(LLAvatarListItem::IS_ONLINE);
			}
		}

		mModeratorToRemoveList.clear();

		// Add moderators indicator
		moderator_list_it = mModeratorList.begin();
		moderator_list_end = mModeratorList.end();
		for (;moderator_list_it != moderator_list_end; ++moderator_list_it)
		{
			LLAvatarListItem* item = dynamic_cast<LLAvatarListItem*> (list->getItemByValue(*moderator_list_it));
			if ( item )
			{
				std::string name = item->getAvatarName();
				std::string tooltip = item->getAvatarToolTip();
				size_t found = name.find(moderator_indicator);
				if (found == std::string::npos)
				{
					name += " ";
					name += moderator_indicator;
					item->setAvatarName(name);
				}
				found = tooltip.find(moderator_indicator);
				if (found == std::string::npos)
				{
					tooltip += " ";
					tooltip += moderator_indicator;
					item->setAvatarToolTip(tooltip);
				}
				item->setState(LLAvatarListItem::IS_GROUPMOD);
			}
		}

		// update voice mute state of all items. See EXT-7235
		LLSpeakerMgr::speaker_list_t speaker_list;

		// Use also participants which are not in voice session now (the second arg is true).
		// They can already have mModeratorMutedVoice set from the previous voice session
		// and LLSpeakerVoiceModerationEvent will not be sent when speaker manager is updated next time.
		mSpeakerMgr->getSpeakerList(&speaker_list, true);
		for(LLSpeakerMgr::speaker_list_t::iterator it = speaker_list.begin(); it != speaker_list.end(); it++)
		{
			const LLPointer<LLSpeaker>& speakerp = *it;

			if (speakerp->mStatus == LLSpeaker::STATUS_TEXT_ONLY)
			{
				update_speaker_indicator(list, speakerp->mID, speakerp->mModeratorMutedVoice);
			}
		}
	}
=======
    LLAvatarList* list = dynamic_cast<LLAvatarList*>(ctrl);
    if (list)
    {
        const std::string moderator_indicator(LLTrans::getString("IM_moderator_label"));
        const std::size_t moderator_indicator_len = moderator_indicator.length();

        // Firstly remove moderators indicator
        std::set<LLUUID>::const_iterator
            moderator_list_it = mModeratorToRemoveList.begin(),
            moderator_list_end = mModeratorToRemoveList.end();
        for (;moderator_list_it != moderator_list_end; ++moderator_list_it)
        {
            LLAvatarListItem* item = dynamic_cast<LLAvatarListItem*> (list->getItemByValue(*moderator_list_it));
            if ( item )
            {
                std::string name = item->getAvatarName();
                std::string tooltip = item->getAvatarToolTip();
                size_t found = name.find(moderator_indicator);
                if (found != std::string::npos)
                {
                    name.erase(found, moderator_indicator_len);
                    item->setAvatarName(name);
                }
                found = tooltip.find(moderator_indicator);
                if (found != tooltip.npos)
                {
                    tooltip.erase(found, moderator_indicator_len);
                    item->setAvatarToolTip(tooltip);
                }
                item->setState(LLAvatarListItem::IS_ONLINE);
            }
        }

        mModeratorToRemoveList.clear();

        // Add moderators indicator
        moderator_list_it = mModeratorList.begin();
        moderator_list_end = mModeratorList.end();
        for (;moderator_list_it != moderator_list_end; ++moderator_list_it)
        {
            LLAvatarListItem* item = dynamic_cast<LLAvatarListItem*> (list->getItemByValue(*moderator_list_it));
            if ( item )
            {
                std::string name = item->getAvatarName();
                std::string tooltip = item->getAvatarToolTip();
                size_t found = name.find(moderator_indicator);
                if (found == std::string::npos)
                {
                    name += " ";
                    name += moderator_indicator;
                    item->setAvatarName(name);
                }
                found = tooltip.find(moderator_indicator);
                if (found == std::string::npos)
                {
                    tooltip += " ";
                    tooltip += moderator_indicator;
                    item->setAvatarToolTip(tooltip);
                }
                item->setState(LLAvatarListItem::IS_GROUPMOD);
            }
        }

        // update voice mute state of all items. See EXT-7235
        LLSpeakerMgr::speaker_list_t speaker_list;

        // Use also participants which are not in voice session now (the second arg is TRUE).
        // They can already have mModeratorMutedVoice set from the previous voice session
        // and LLSpeakerVoiceModerationEvent will not be sent when speaker manager is updated next time.
        mSpeakerMgr->getSpeakerList(&speaker_list, TRUE);
        for(LLSpeakerMgr::speaker_list_t::iterator it = speaker_list.begin(); it != speaker_list.end(); it++)
        {
            const LLPointer<LLSpeaker>& speakerp = *it;

            if (speakerp->mStatus == LLSpeaker::STATUS_TEXT_ONLY)
            {
                update_speaker_indicator(list, speakerp->mID, speakerp->mModeratorMutedVoice);
            }
        }
    }
>>>>>>> c06fb4e0
}

void FSParticipantList::setSortOrder(EParticipantSortOrder order)
{
    const U32 speaker_sort_order = gSavedSettings.getU32("SpeakerParticipantDefaultOrder");

    if ( speaker_sort_order != order )
    {
        gSavedSettings.setU32("SpeakerParticipantDefaultOrder", (U32)order);
        sort();
    }
}

const FSParticipantList::EParticipantSortOrder FSParticipantList::getSortOrder() const
{
    const U32 speaker_sort_order = gSavedSettings.getU32("SpeakerParticipantDefaultOrder");
    return EParticipantSortOrder(speaker_sort_order);
}

void FSParticipantList::setValidateSpeakerCallback(validate_speaker_callback_t cb)
{
    mValidateSpeakerCallback = cb;
}

void FSParticipantList::update()
{
    mSpeakerMgr->update(true);

    if (E_SORT_BY_RECENT_SPEAKERS == getSortOrder() && !isHovered())
    {
        // Resort avatar list
        sort();
    }
}

bool FSParticipantList::isHovered()
{
    S32 x, y;
    LLUI::getInstance()->getMousePositionScreen(&x, &y);
    return mAvatarList->calcScreenRect().pointInRect(x, y);
}

bool FSParticipantList::onAddItemEvent(LLPointer<LLOldEvents::LLEvent> event, const LLSD& userdata)
{
    LLUUID uu_id = event->getValue().asUUID();

    if (mValidateSpeakerCallback && !mValidateSpeakerCallback(uu_id))
    {
        return true;
    }

    addAvatarIDExceptAgent(uu_id);
    sort();
    return true;
}

bool FSParticipantList::onRemoveItemEvent(LLPointer<LLOldEvents::LLEvent> event, const LLSD& userdata)
{
    uuid_vec_t& group_members = mAvatarList->getIDs();
    uuid_vec_t::iterator pos = std::find(group_members.begin(), group_members.end(), event->getValue().asUUID());
    if(pos != group_members.end())
    {
        group_members.erase(pos);
        mAvatarList->setDirty();
    }
    return true;
}

bool FSParticipantList::onClearListEvent(LLPointer<LLOldEvents::LLEvent> event, const LLSD& userdata)
{
    uuid_vec_t& group_members = mAvatarList->getIDs();
    group_members.clear();
    mAvatarList->setDirty();
    return true;
}

bool FSParticipantList::onModeratorUpdateEvent(LLPointer<LLOldEvents::LLEvent> event, const LLSD& userdata)
{
    const LLSD& evt_data = event->getValue();
    if ( evt_data.has("id") && evt_data.has("is_moderator") )
    {
        LLUUID id = evt_data["id"];
        bool is_moderator = evt_data["is_moderator"];
        if ( id.notNull() )
        {
            if ( is_moderator )
                mModeratorList.insert(id);
            else
            {
                std::set<LLUUID>::iterator it = mModeratorList.find (id);
                if ( it != mModeratorList.end () )
                {
                    mModeratorToRemoveList.insert(id);
                    mModeratorList.erase(id);
                }
            }

            // apply changes immediately
            onAvatarListRefreshed(mAvatarList, LLSD());
        }
    }
    return true;
}

bool FSParticipantList::onSpeakerMuteEvent(LLPointer<LLOldEvents::LLEvent> event, const LLSD& userdata)
{
    LLPointer<LLSpeaker> speakerp = (LLSpeaker*)event->getSource();
    if (speakerp.isNull()) return false;

    // update UI on confirmation of moderator mutes
    if (event->getValue().asString() == "voice")
    {
        update_speaker_indicator(mAvatarList, speakerp->mID, speakerp->mModeratorMutedVoice);
    }
    return true;
}

void FSParticipantList::sort()
{
    if ( !mAvatarList )
        return;

    switch ( getSortOrder() )
    {
        case E_SORT_BY_NAME :
            // if mExcludeAgent == true , then no need to keep agent on top of the list
            if(mExcludeAgent)
            {
                mAvatarList->sortByName();
            }
            else
            {
                mAvatarList->sortByName(true);
            }
            break;
        case E_SORT_BY_RECENT_SPEAKERS:
            if (mSortByRecentSpeakers.isNull())
                mSortByRecentSpeakers = new LLAvatarItemRecentSpeakerComparator(*this);
            mAvatarList->setComparator(mSortByRecentSpeakers.get());
            mAvatarList->sort();
            break;
        default :
            LL_WARNS() << "Unrecognized sort order for " << mAvatarList->getName() << LL_ENDL;
            return;
    }
}

void FSParticipantList::addAvatarIDExceptAgent(const LLUUID& avatar_id)
{
    if (mExcludeAgent && gAgent.getID() == avatar_id) return;
    if (mAvatarList->contains(avatar_id)) return;

    bool is_avatar = LLVoiceClient::getInstance()->isParticipantAvatar(avatar_id);

    if (is_avatar)
    {
        mAvatarList->getIDs().push_back(avatar_id);
        mAvatarList->setDirty();
    }

    adjustParticipant(avatar_id);
}

void FSParticipantList::adjustParticipant(const LLUUID& speaker_id)
{
    LLPointer<LLSpeaker> speakerp = mSpeakerMgr->findSpeaker(speaker_id);
    if (speakerp.isNull()) return;

    // add listener to process moderation changes
    speakerp->addListener(mSpeakerMuteListener);
}

//
// FSParticipantList::SpeakerAddListener
//
bool FSParticipantList::SpeakerAddListener::handleEvent(LLPointer<LLOldEvents::LLEvent> event, const LLSD& userdata)
{
    /**
     * We need to filter speaking objects. These objects shouldn't appear in the list
     * @see LLFloaterChat::addChat() in llviewermessage.cpp to get detailed call hierarchy
     */
    const LLUUID& speaker_id = event->getValue().asUUID();
    LLPointer<LLSpeaker> speaker = mParent.mSpeakerMgr->findSpeaker(speaker_id);
    if(speaker.isNull() || speaker->mType == LLSpeaker::SPEAKER_OBJECT)
    {
        return false;
    }
    return mParent.onAddItemEvent(event, userdata);
}

//
// FSParticipantList::SpeakerRemoveListener
//
bool FSParticipantList::SpeakerRemoveListener::handleEvent(LLPointer<LLOldEvents::LLEvent> event, const LLSD& userdata)
{
    return mParent.onRemoveItemEvent(event, userdata);
}

//
// FSParticipantList::SpeakerClearListener
//
bool FSParticipantList::SpeakerClearListener::handleEvent(LLPointer<LLOldEvents::LLEvent> event, const LLSD& userdata)
{
    return mParent.onClearListEvent(event, userdata);
}

//
// FSParticipantList::SpeakerModeratorListener
//
bool FSParticipantList::SpeakerModeratorUpdateListener::handleEvent(LLPointer<LLOldEvents::LLEvent> event, const LLSD& userdata)
{
    return mParent.onModeratorUpdateEvent(event, userdata);
}

bool FSParticipantList::SpeakerMuteListener::handleEvent(LLPointer<LLOldEvents::LLEvent> event, const LLSD& userdata)
{
    return mParent.onSpeakerMuteEvent(event, userdata);
}

LLContextMenu* FSParticipantList::FSParticipantListMenu::createMenu()
{
    // set up the callbacks for all of the avatar menu items
    LLUICtrl::CommitCallbackRegistry::ScopedRegistrar registrar;
    LLUICtrl::EnableCallbackRegistry::ScopedRegistrar enable_registrar;

    registrar.add("ParticipantList.Sort", boost::bind(&FSParticipantList::FSParticipantListMenu::sortParticipantList, this, _2));
    registrar.add("ParticipantList.AllowTextChat", boost::bind(&FSParticipantList::FSParticipantListMenu::allowTextChat, this, _2));
    registrar.add("ParticipantList.ToggleMuteText", boost::bind(&FSParticipantList::FSParticipantListMenu::toggleMuteText, this, _2));
// [SL:KB] - Patch: Chat-GroupSessionEject | Checked: 2012-02-04 (Catznip-3.2.1) | Added: Catznip-3.2.1
    registrar.add("ParticipantList.Eject", boost::bind(&LLGroupActions::ejectFromGroup, mParent.mSpeakerMgr->getSessionID(), mUUIDs.front()));
// [SL:KB]

    registrar.add("Avatar.Profile", boost::bind(&LLAvatarActions::showProfile, mUUIDs.front()));
    registrar.add("Avatar.IM", boost::bind(&LLAvatarActions::startIM, mUUIDs.front()));
    registrar.add("Avatar.AddFriend", boost::bind(&LLAvatarActions::requestFriendshipDialog, mUUIDs.front()));
    registrar.add("Avatar.BlockUnblock", boost::bind(&FSParticipantList::FSParticipantListMenu::toggleMuteVoice, this, _2));
    registrar.add("Avatar.Share", boost::bind(&LLAvatarActions::share, mUUIDs.front()));
    registrar.add("Avatar.Pay", boost::bind(&LLAvatarActions::pay, mUUIDs.front()));
    registrar.add("Avatar.Call", boost::bind(&LLAvatarActions::startCall, mUUIDs.front()));
    registrar.add("Avatar.AddToContactSet", boost::bind(&FSParticipantList::FSParticipantListMenu::handleAddToContactSet, this));
    registrar.add("Avatar.ZoomIn", boost::bind(&LLAvatarActions::zoomIn, mUUIDs.front()));
    registrar.add("Avatar.BanMember", boost::bind(&FSParticipantList::FSParticipantListMenu::banSelectedMember, this, mUUIDs.front()));

    registrar.add("ParticipantList.ModerateVoice", boost::bind(&FSParticipantList::FSParticipantListMenu::moderateVoice, this, _2));

    enable_registrar.add("ParticipantList.EnableItem", boost::bind(&FSParticipantList::FSParticipantListMenu::enableContextMenuItem,    this, _2));
    enable_registrar.add("ParticipantList.EnableItem.Moderate", boost::bind(&FSParticipantList::FSParticipantListMenu::enableModerateContextMenuItem,   this, _2));
    enable_registrar.add("ParticipantList.CheckItem",  boost::bind(&FSParticipantList::FSParticipantListMenu::checkContextMenuItem, this, _2));

    // create the context menu from the XUI
    LLContextMenu* main_menu = createFromFile("menu_participant_list.xml");

    // Don't show sort options for P2P chat
    bool is_sort_visible = (mParent.mAvatarList && mParent.mAvatarList->size() > 1);
    // <FS:Ansariel> Hide SortBy separator
    main_menu->setItemVisible("Sort Separator", is_sort_visible);
    // </FS:Ansariel>
    main_menu->setItemVisible("SortByName", is_sort_visible);
    main_menu->setItemVisible("SortByRecentSpeakers", is_sort_visible);
    main_menu->setItemVisible("Moderator Options Separator", isGroupModerator());
    main_menu->setItemVisible("Moderator Options", isGroupModerator());
    main_menu->setItemVisible("View Icons Separator", mParent.mAvatarListToggleIconsConnection.connected());
    main_menu->setItemVisible("View Icons", mParent.mAvatarListToggleIconsConnection.connected());
    bool show_ban_member = mParent.getType() == FSParticipantList::CONV_SESSION_GROUP && hasAbilityToBan();
    main_menu->setItemVisible("Group Ban Separator", show_ban_member);
    main_menu->setItemVisible("BanMember", show_ban_member);
    main_menu->arrangeAndClear();

    return main_menu;
}

void FSParticipantList::FSParticipantListMenu::show(LLView* spawning_view, const uuid_vec_t& uuids, S32 x, S32 y)
{
    if (uuids.size() == 0) return;

    LLListContextMenu::show(spawning_view, uuids, x, y);

<<<<<<< HEAD
	const LLUUID& speaker_id = mUUIDs.front();
	bool is_muted = isMuted(speaker_id);
=======
    const LLUUID& speaker_id = mUUIDs.front();
    BOOL is_muted = isMuted(speaker_id);
>>>>>>> c06fb4e0

    if (is_muted)
    {
        LLMenuGL::sMenuContainer->getChildView("ModerateVoiceMuteSelected")->setVisible( false);
    }
    else
    {
        LLMenuGL::sMenuContainer->getChildView("ModerateVoiceUnMuteSelected")->setVisible( false);
    }
}

void FSParticipantList::FSParticipantListMenu::sortParticipantList(const LLSD& userdata)
{
    std::string param = userdata.asString();
    if ("sort_by_name" == param)
    {
        mParent.setSortOrder(E_SORT_BY_NAME);
    }
    else if ("sort_by_recent_speakers" == param)
    {
        mParent.setSortOrder(E_SORT_BY_RECENT_SPEAKERS);
    }
}

void FSParticipantList::FSParticipantListMenu::allowTextChat(const LLSD& userdata)
{
    LLIMSpeakerMgr* mgr = dynamic_cast<LLIMSpeakerMgr*>(mParent.mSpeakerMgr);
    if (mgr)
    {
        const LLUUID speaker_id = mUUIDs.front();
        mgr->allowTextChat(speaker_id, userdata.asString() == "allow");
    }
}

void FSParticipantList::FSParticipantListMenu::toggleMute(const LLSD& userdata, U32 flags)
{
<<<<<<< HEAD
	const LLUUID speaker_id = mUUIDs.front();
	bool is_muted = LLMuteList::getInstance()->isMuted(speaker_id, flags);
	std::string name;

	//fill in name using voice client's copy of name cache
	LLPointer<LLSpeaker> speakerp = mParent.mSpeakerMgr->findSpeaker(speaker_id);
	if (speakerp.isNull())
	{
		LL_WARNS("Speakers") << "Speaker " << speaker_id << " not found" << LL_ENDL;
		return;
	}

	// We should have the name in the cache from the LLAvatarList this is used in combination with
	LLAvatarName avname;
	if (!LLAvatarNameCache::get(speaker_id, &avname)) return;

	name = avname.getUserName();

	LLMute::EType mute_type;
	switch (speakerp->mType)
	{
		case LLSpeaker::SPEAKER_AGENT:
			mute_type = LLMute::AGENT;
			break;
		case LLSpeaker::SPEAKER_OBJECT:
			mute_type = LLMute::OBJECT;
			break;
		case LLSpeaker::SPEAKER_EXTERNAL:
		default:
			mute_type = LLMute::EXTERNAL;
			break;
	}
	LLMute mute(speaker_id, name, mute_type);

	if (!is_muted)
	{
		LLMuteList::getInstance()->add(mute, flags);
	}
	else
	{
		LLMuteList::getInstance()->remove(mute, flags);
	}
=======
    const LLUUID speaker_id = mUUIDs.front();
    BOOL is_muted = LLMuteList::getInstance()->isMuted(speaker_id, flags);
    std::string name;

    //fill in name using voice client's copy of name cache
    LLPointer<LLSpeaker> speakerp = mParent.mSpeakerMgr->findSpeaker(speaker_id);
    if (speakerp.isNull())
    {
        LL_WARNS("Speakers") << "Speaker " << speaker_id << " not found" << LL_ENDL;
        return;
    }

    // We should have the name in the cache from the LLAvatarList this is used in combination with
    LLAvatarName avname;
    if (!LLAvatarNameCache::get(speaker_id, &avname)) return;

    name = avname.getUserName();

    LLMute::EType mute_type;
    switch (speakerp->mType)
    {
        case LLSpeaker::SPEAKER_AGENT:
            mute_type = LLMute::AGENT;
            break;
        case LLSpeaker::SPEAKER_OBJECT:
            mute_type = LLMute::OBJECT;
            break;
        case LLSpeaker::SPEAKER_EXTERNAL:
        default:
            mute_type = LLMute::EXTERNAL;
            break;
    }
    LLMute mute(speaker_id, name, mute_type);

    if (!is_muted)
    {
        LLMuteList::getInstance()->add(mute, flags);
    }
    else
    {
        LLMuteList::getInstance()->remove(mute, flags);
    }
>>>>>>> c06fb4e0
}

void FSParticipantList::FSParticipantListMenu::toggleMuteText(const LLSD& userdata)
{
    toggleMute(userdata, LLMute::flagTextChat);
}

void FSParticipantList::FSParticipantListMenu::toggleMuteVoice(const LLSD& userdata)
{
    toggleMute(userdata, LLMute::flagVoiceChat);
}

bool FSParticipantList::FSParticipantListMenu::isGroupModerator()
{
    if (!mParent.mSpeakerMgr)
    {
        LL_WARNS() << "Speaker manager is missing" << LL_ENDL;
        return false;
    }

    // Is session a group call/chat?
    if(gAgent.isInGroup(mParent.mSpeakerMgr->getSessionID()))
    {
        LLSpeaker* speaker = mParent.mSpeakerMgr->findSpeaker(gAgentID).get();

        // Is agent a moderator?
        return speaker && speaker->mIsModerator;
    }
    return false;
}

bool FSParticipantList::FSParticipantListMenu::hasAbilityToBan()
{
    LLSpeakerMgr * speaker_manager = mParent.mSpeakerMgr;
    if (NULL == speaker_manager)
    {
        LL_WARNS() << "Speaker manager is missing" << LL_ENDL;
        return false;
    }
    LLUUID group_uuid = speaker_manager->getSessionID();

    return gAgent.isInGroup(group_uuid) && gAgent.hasPowerInGroup(group_uuid, GP_GROUP_BAN_ACCESS);
}

bool FSParticipantList::FSParticipantListMenu::canBanSelectedMember(const LLUUID& participant_uuid)
{
    LLSpeakerMgr * speaker_manager = mParent.mSpeakerMgr;
    if (NULL == speaker_manager)
    {
        LL_WARNS() << "Speaker manager is missing" << LL_ENDL;
        return false;
    }
    LLUUID group_uuid = speaker_manager->getSessionID();
    LLGroupMgrGroupData* gdatap = LLGroupMgr::getInstance()->getGroupData(group_uuid);
    if(!gdatap)
    {
        LL_WARNS("Groups") << "Unable to get group data for group " << group_uuid << LL_ENDL;
        return false;
    }

    if (participant_uuid == gAgentID)
    {
        return false;
    }

    if (gdatap->mPendingBanRequest)
    {
        return false;
    }

    if (gdatap->isRoleMemberDataComplete())
    {
        if (gdatap->mMembers.size())
        {
            LLGroupMgrGroupData::member_list_t::iterator mi = gdatap->mMembers.find((participant_uuid));
            if (mi != gdatap->mMembers.end())
            {
                LLGroupMemberData* member_data = (*mi).second;
                // Is the member an owner?
                if (member_data && member_data->isInRole(gdatap->mOwnerRole))
                {
                    return false;
                }
            }
        }
    }

    if( gAgent.hasPowerInGroup(group_uuid, GP_ROLE_REMOVE_MEMBER) &&
        gAgent.hasPowerInGroup(group_uuid, GP_GROUP_BAN_ACCESS) )
    {
        return true;
    }

    return false;
}

void FSParticipantList::FSParticipantListMenu::banSelectedMember(const LLUUID& participant_uuid)
{
    LLSpeakerMgr * speaker_manager = mParent.mSpeakerMgr;
    if (NULL == speaker_manager)
    {
        LL_WARNS() << "Speaker manager is missing" << LL_ENDL;
        return;
    }

    LLUUID group_uuid = speaker_manager->getSessionID();
    LLGroupMgrGroupData* gdatap = LLGroupMgr::getInstance()->getGroupData(group_uuid);
    if(!gdatap)
    {
        LL_WARNS("Groups") << "Unable to get group data for group " << group_uuid << LL_ENDL;
        return;
    }
    gdatap->banMemberById(participant_uuid);
}

bool FSParticipantList::FSParticipantListMenu::isMuted(const LLUUID& avatar_id)
{
    LLPointer<LLSpeaker> selected_speakerp = mParent.mSpeakerMgr->findSpeaker(avatar_id);
    if (!selected_speakerp) return true;

    return selected_speakerp->mStatus == LLSpeaker::STATUS_MUTED;
}

void FSParticipantList::FSParticipantListMenu::moderateVoice(const LLSD& userdata)
{
    if (!gAgent.getRegion()) return;

    bool moderate_selected = userdata.asString() == "selected";

    if (moderate_selected)
    {
        const LLUUID& selected_avatar_id = mUUIDs.front();
        bool is_muted = isMuted(selected_avatar_id);
        moderateVoiceParticipant(selected_avatar_id, is_muted);
    }
    else
    {
        bool unmute_all = userdata.asString() == "unmute_all";
        moderateVoiceAllParticipants(unmute_all);
    }
}

void FSParticipantList::FSParticipantListMenu::moderateVoiceParticipant(const LLUUID& avatar_id, bool unmute)
{
    LLIMSpeakerMgr* mgr = dynamic_cast<LLIMSpeakerMgr*>(mParent.mSpeakerMgr);
    if (mgr)
    {
        mgr->moderateVoiceParticipant(avatar_id, unmute);
    }
}

void FSParticipantList::FSParticipantListMenu::moderateVoiceAllParticipants(bool unmute)
{
    LLIMSpeakerMgr* mgr = dynamic_cast<LLIMSpeakerMgr*>(mParent.mSpeakerMgr);
    if (mgr)
    {
        if (!unmute)
        {
            LLSD payload;
            payload["session_id"] = mgr->getSessionID();
            LLNotificationsUtil::add("ConfirmMuteAll", LLSD(), payload, confirmMuteAllCallback);
            return;
        }

        mgr->moderateVoiceAllParticipants(unmute);
    }
}

// static
void FSParticipantList::FSParticipantListMenu::confirmMuteAllCallback(const LLSD& notification, const LLSD& response)
{
    S32 option = LLNotificationsUtil::getSelectedOption(notification, response);
    // if Cancel pressed
    if (option == 1)
    {
        return;
    }

    const LLSD& payload = notification["payload"];
    const LLUUID& session_id = payload["session_id"];

    LLIMSpeakerMgr * speaker_manager = dynamic_cast<LLIMSpeakerMgr*> (
        LLIMModel::getInstance()->getSpeakerManager(session_id));
    if (speaker_manager)
    {
        speaker_manager->moderateVoiceAllParticipants(false);
    }

    return;
}


bool FSParticipantList::FSParticipantListMenu::enableContextMenuItem(const LLSD& userdata)
{
    std::string item = userdata.asString();
    const LLUUID& participant_id = mUUIDs.front();

    // For now non of "can_view_profile" action and menu actions listed below except "can_block"
    // can be performed for Avaline callers.
    bool is_participant_avatar = LLVoiceClient::getInstance()->isParticipantAvatar(participant_id);
    if (!is_participant_avatar && "can_block" != item) return false;

    if (item == "can_mute_text" || "can_block" == item || "can_share" == item || "can_im" == item
        || "can_pay" == item)
    {
        return mUUIDs.front() != gAgentID;
    }
    else if (item == std::string("can_add"))
    {
        // We can add friends if:
        // - there are selected people
        // - and there are no friends among selection yet.

        bool result = (mUUIDs.size() > 0);

        uuid_vec_t::const_iterator
            id = mUUIDs.begin(),
            uuids_end = mUUIDs.end();

        for (;id != uuids_end; ++id)
        {
            if ( *id == gAgentID || LLAvatarActions::isFriend(*id) )
            {
                result = false;
                break;
            }
        }
        return result;
    }
    else if (item == "can_call")
    {
        bool not_agent = mUUIDs.front() != gAgentID;
        bool can_call = not_agent &&  LLVoiceClient::getInstance()->voiceEnabled() && LLVoiceClient::getInstance()->isVoiceWorking();
        return can_call;
    }
// [SL:KB] - Patch: Chat-GroupSessionEject | Checked: 2012-02-04 (Catznip-3.2.1) | Added: Catznip-3.2.1
    else if (item == "can_eject")
    {
        return LLGroupActions::canEjectFromGroup(mParent.mSpeakerMgr->getSessionID(), mUUIDs.front());
    }
// [/SL:KB]
    else if (item == "can_zoom_in")
    {
        return LLAvatarActions::canZoomIn(mUUIDs.front());
    }
    else if (item == "can_ban_member")
    {
        return canBanSelectedMember(mUUIDs.front());
    }

    return true;
}

/*
  Processed menu items with such parameters:
  can_allow_text_chat
  can_moderate_voice
*/
bool FSParticipantList::FSParticipantListMenu::enableModerateContextMenuItem(const LLSD& userdata)
{
    // only group moderators can perform actions related to this "enable callback"
    if (!isGroupModerator()) return false;

    const LLUUID& participant_id = mUUIDs.front();
    LLPointer<LLSpeaker> speakerp = mParent.mSpeakerMgr->findSpeaker(participant_id);

    // not in voice participants can not be moderated
    bool speaker_in_voice = speakerp.notNull() && speakerp->isInVoiceChannel();

    const std::string& item = userdata.asString();

    if ("can_moderate_voice" == item)
    {
        return speaker_in_voice;
    }

    // For now non of menu actions except "can_moderate_voice" can be performed for Avaline callers.
    bool is_participant_avatar = LLVoiceClient::getInstance()->isParticipantAvatar(participant_id);
    if (!is_participant_avatar) return false;

    return true;
}

bool FSParticipantList::FSParticipantListMenu::checkContextMenuItem(const LLSD& userdata)
{
    std::string item = userdata.asString();
    const LLUUID& id = mUUIDs.front();

    if (item == "is_muted")
    {
        return LLMuteList::getInstance()->isMuted(id, LLMute::flagTextChat);
    }
    else if (item == "is_allowed_text_chat")
    {
        LLPointer<LLSpeaker> selected_speakerp = mParent.mSpeakerMgr->findSpeaker(id);

        if (selected_speakerp.notNull())
        {
            return !selected_speakerp->mModeratorMutedText;
        }
    }
    else if(item == "is_blocked")
    {
        return LLMuteList::getInstance()->isMuted(id, LLMute::flagVoiceChat);
    }
    else if(item == "is_sorted_by_name")
    {
        return E_SORT_BY_NAME == mParent.getSortOrder();
    }
    else if(item == "is_sorted_by_recent_speakers")
    {
        return E_SORT_BY_RECENT_SPEAKERS == mParent.getSortOrder();
    }

    return false;
}

void FSParticipantList::FSParticipantListMenu::handleAddToContactSet()
{
    LLAvatarActions::addToContactSet(mUUIDs);
}

bool FSParticipantList::LLAvatarItemRecentSpeakerComparator::doCompare(const LLAvatarListItem* avatar_item1, const LLAvatarListItem* avatar_item2) const
{
    if (mParent.mSpeakerMgr)
    {
        LLPointer<LLSpeaker> lhs = mParent.mSpeakerMgr->findSpeaker(avatar_item1->getAvatarId());
        LLPointer<LLSpeaker> rhs = mParent.mSpeakerMgr->findSpeaker(avatar_item2->getAvatarId());
        if ( lhs.notNull() && rhs.notNull() )
        {
            // Compare by last speaking time
            if( lhs->mLastSpokeTime != rhs->mLastSpokeTime )
                return ( lhs->mLastSpokeTime > rhs->mLastSpokeTime );
            else if ( lhs->mSortIndex != rhs->mSortIndex )
                return ( lhs->mSortIndex < rhs->mSortIndex );
        }
        else if ( lhs.notNull() )
        {
            // True if only avatar_item1 speaker info available
            return true;
        }
        else if ( rhs.notNull() )
        {
            // False if only avatar_item2 speaker info available
            return false;
        }
    }
    // By default compare by name.
    return LLAvatarItemNameComparator::doCompare(avatar_item1, avatar_item2);
}

//EOF<|MERGE_RESOLUTION|>--- conflicted
+++ resolved
@@ -197,88 +197,6 @@
 
 void FSParticipantList::onAvatarListRefreshed(LLUICtrl* ctrl, const LLSD& param)
 {
-<<<<<<< HEAD
-	LLAvatarList* list = dynamic_cast<LLAvatarList*>(ctrl);
-	if (list)
-	{
-		const std::string moderator_indicator(LLTrans::getString("IM_moderator_label")); 
-		const std::size_t moderator_indicator_len = moderator_indicator.length();
-
-		// Firstly remove moderators indicator
-		std::set<LLUUID>::const_iterator
-			moderator_list_it = mModeratorToRemoveList.begin(),
-			moderator_list_end = mModeratorToRemoveList.end();
-		for (;moderator_list_it != moderator_list_end; ++moderator_list_it)
-		{
-			LLAvatarListItem* item = dynamic_cast<LLAvatarListItem*> (list->getItemByValue(*moderator_list_it));
-			if ( item )
-			{
-				std::string name = item->getAvatarName();
-				std::string tooltip = item->getAvatarToolTip();
-				size_t found = name.find(moderator_indicator);
-				if (found != std::string::npos)
-				{
-					name.erase(found, moderator_indicator_len);
-					item->setAvatarName(name);
-				}
-				found = tooltip.find(moderator_indicator);
-				if (found != tooltip.npos)
-				{
-					tooltip.erase(found, moderator_indicator_len);
-					item->setAvatarToolTip(tooltip);
-				}
-				item->setState(LLAvatarListItem::IS_ONLINE);
-			}
-		}
-
-		mModeratorToRemoveList.clear();
-
-		// Add moderators indicator
-		moderator_list_it = mModeratorList.begin();
-		moderator_list_end = mModeratorList.end();
-		for (;moderator_list_it != moderator_list_end; ++moderator_list_it)
-		{
-			LLAvatarListItem* item = dynamic_cast<LLAvatarListItem*> (list->getItemByValue(*moderator_list_it));
-			if ( item )
-			{
-				std::string name = item->getAvatarName();
-				std::string tooltip = item->getAvatarToolTip();
-				size_t found = name.find(moderator_indicator);
-				if (found == std::string::npos)
-				{
-					name += " ";
-					name += moderator_indicator;
-					item->setAvatarName(name);
-				}
-				found = tooltip.find(moderator_indicator);
-				if (found == std::string::npos)
-				{
-					tooltip += " ";
-					tooltip += moderator_indicator;
-					item->setAvatarToolTip(tooltip);
-				}
-				item->setState(LLAvatarListItem::IS_GROUPMOD);
-			}
-		}
-
-		// update voice mute state of all items. See EXT-7235
-		LLSpeakerMgr::speaker_list_t speaker_list;
-
-		// Use also participants which are not in voice session now (the second arg is true).
-		// They can already have mModeratorMutedVoice set from the previous voice session
-		// and LLSpeakerVoiceModerationEvent will not be sent when speaker manager is updated next time.
-		mSpeakerMgr->getSpeakerList(&speaker_list, true);
-		for(LLSpeakerMgr::speaker_list_t::iterator it = speaker_list.begin(); it != speaker_list.end(); it++)
-		{
-			const LLPointer<LLSpeaker>& speakerp = *it;
-
-			if (speakerp->mStatus == LLSpeaker::STATUS_TEXT_ONLY)
-			{
-				update_speaker_indicator(list, speakerp->mID, speakerp->mModeratorMutedVoice);
-			}
-		}
-	}
-=======
     LLAvatarList* list = dynamic_cast<LLAvatarList*>(ctrl);
     if (list)
     {
@@ -345,10 +263,10 @@
         // update voice mute state of all items. See EXT-7235
         LLSpeakerMgr::speaker_list_t speaker_list;
 
-        // Use also participants which are not in voice session now (the second arg is TRUE).
+        // Use also participants which are not in voice session now (the second arg is true).
         // They can already have mModeratorMutedVoice set from the previous voice session
         // and LLSpeakerVoiceModerationEvent will not be sent when speaker manager is updated next time.
-        mSpeakerMgr->getSpeakerList(&speaker_list, TRUE);
+        mSpeakerMgr->getSpeakerList(&speaker_list, true);
         for(LLSpeakerMgr::speaker_list_t::iterator it = speaker_list.begin(); it != speaker_list.end(); it++)
         {
             const LLPointer<LLSpeaker>& speakerp = *it;
@@ -359,7 +277,6 @@
             }
         }
     }
->>>>>>> c06fb4e0
 }
 
 void FSParticipantList::setSortOrder(EParticipantSortOrder order)
@@ -637,13 +554,8 @@
 
     LLListContextMenu::show(spawning_view, uuids, x, y);
 
-<<<<<<< HEAD
-	const LLUUID& speaker_id = mUUIDs.front();
-	bool is_muted = isMuted(speaker_id);
-=======
     const LLUUID& speaker_id = mUUIDs.front();
-    BOOL is_muted = isMuted(speaker_id);
->>>>>>> c06fb4e0
+    bool is_muted = isMuted(speaker_id);
 
     if (is_muted)
     {
@@ -680,52 +592,8 @@
 
 void FSParticipantList::FSParticipantListMenu::toggleMute(const LLSD& userdata, U32 flags)
 {
-<<<<<<< HEAD
-	const LLUUID speaker_id = mUUIDs.front();
-	bool is_muted = LLMuteList::getInstance()->isMuted(speaker_id, flags);
-	std::string name;
-
-	//fill in name using voice client's copy of name cache
-	LLPointer<LLSpeaker> speakerp = mParent.mSpeakerMgr->findSpeaker(speaker_id);
-	if (speakerp.isNull())
-	{
-		LL_WARNS("Speakers") << "Speaker " << speaker_id << " not found" << LL_ENDL;
-		return;
-	}
-
-	// We should have the name in the cache from the LLAvatarList this is used in combination with
-	LLAvatarName avname;
-	if (!LLAvatarNameCache::get(speaker_id, &avname)) return;
-
-	name = avname.getUserName();
-
-	LLMute::EType mute_type;
-	switch (speakerp->mType)
-	{
-		case LLSpeaker::SPEAKER_AGENT:
-			mute_type = LLMute::AGENT;
-			break;
-		case LLSpeaker::SPEAKER_OBJECT:
-			mute_type = LLMute::OBJECT;
-			break;
-		case LLSpeaker::SPEAKER_EXTERNAL:
-		default:
-			mute_type = LLMute::EXTERNAL;
-			break;
-	}
-	LLMute mute(speaker_id, name, mute_type);
-
-	if (!is_muted)
-	{
-		LLMuteList::getInstance()->add(mute, flags);
-	}
-	else
-	{
-		LLMuteList::getInstance()->remove(mute, flags);
-	}
-=======
     const LLUUID speaker_id = mUUIDs.front();
-    BOOL is_muted = LLMuteList::getInstance()->isMuted(speaker_id, flags);
+    bool is_muted = LLMuteList::getInstance()->isMuted(speaker_id, flags);
     std::string name;
 
     //fill in name using voice client's copy of name cache
@@ -766,7 +634,6 @@
     {
         LLMuteList::getInstance()->remove(mute, flags);
     }
->>>>>>> c06fb4e0
 }
 
 void FSParticipantList::FSParticipantListMenu::toggleMuteText(const LLSD& userdata)
