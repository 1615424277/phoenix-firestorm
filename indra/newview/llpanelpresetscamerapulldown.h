--- conflicted
+++ resolved
@@ -1,56 +1,49 @@
-/**
- * @file llpanelpresetscamerapulldown.h
- * @brief A panel showing a quick way to pick camera presets
- *
- * $LicenseInfo:firstyear=2017&license=viewerlgpl$
- * Second Life Viewer Source Code
- * Copyright (C) 2017, Linden Research, Inc.
- *
- * This library is free software; you can redistribute it and/or
- * modify it under the terms of the GNU Lesser General Public
- * License as published by the Free Software Foundation;
- * version 2.1 of the License only.
- *
- * This library is distributed in the hope that it will be useful,
- * but WITHOUT ANY WARRANTY; without even the implied warranty of
- * MERCHANTABILITY or FITNESS FOR A PARTICULAR PURPOSE.  See the GNU
- * Lesser General Public License for more details.
- *
- * You should have received a copy of the GNU Lesser General Public
- * License along with this library; if not, write to the Free Software
- * Foundation, Inc., 51 Franklin Street, Fifth Floor, Boston, MA  02110-1301  USA
- *
- * Linden Research, Inc., 945 Battery Street, San Francisco, CA  94111  USA
- * $/LicenseInfo$
- */
-
-#ifndef LL_LLPANELPRESETSCAMERAPULLDOWN_H
-#define LL_LLPANELPRESETSCAMERAPULLDOWN_H
-
-#include "linden_common.h"
-
-#include "llpanelpulldown.h"
-
-class LLPanelPresetsCameraPulldown : public LLPanelPulldown
-{
- public:
-<<<<<<< HEAD
-	LLPanelPresetsCameraPulldown();
-	bool postBuild() override;
-	void populatePanel();
-	
-=======
-    LLPanelPresetsCameraPulldown();
-    /*virtual*/ BOOL postBuild();
-    void populatePanel();
-
->>>>>>> e1623bb2
- private:
-    void onViewButtonClick(const LLSD& user_data);
-    void onRowClick(const LLSD& user_data);
-
-    std::list<std::string> mPresetNames;
-    LOG_CLASS(LLPanelPresetsCameraPulldown);
-};
-
-#endif // LL_LLPANELPRESETSCAMERAPULLDOWN_H+/**
+ * @file llpanelpresetscamerapulldown.h
+ * @brief A panel showing a quick way to pick camera presets
+ *
+ * $LicenseInfo:firstyear=2017&license=viewerlgpl$
+ * Second Life Viewer Source Code
+ * Copyright (C) 2017, Linden Research, Inc.
+ *
+ * This library is free software; you can redistribute it and/or
+ * modify it under the terms of the GNU Lesser General Public
+ * License as published by the Free Software Foundation;
+ * version 2.1 of the License only.
+ *
+ * This library is distributed in the hope that it will be useful,
+ * but WITHOUT ANY WARRANTY; without even the implied warranty of
+ * MERCHANTABILITY or FITNESS FOR A PARTICULAR PURPOSE.  See the GNU
+ * Lesser General Public License for more details.
+ *
+ * You should have received a copy of the GNU Lesser General Public
+ * License along with this library; if not, write to the Free Software
+ * Foundation, Inc., 51 Franklin Street, Fifth Floor, Boston, MA  02110-1301  USA
+ *
+ * Linden Research, Inc., 945 Battery Street, San Francisco, CA  94111  USA
+ * $/LicenseInfo$
+ */
+
+#ifndef LL_LLPANELPRESETSCAMERAPULLDOWN_H
+#define LL_LLPANELPRESETSCAMERAPULLDOWN_H
+
+#include "linden_common.h"
+
+#include "llpanelpulldown.h"
+
+class LLPanelPresetsCameraPulldown : public LLPanelPulldown
+{
+ public:
+    LLPanelPresetsCameraPulldown();
+    bool postBuild() override;
+    void populatePanel();
+
+ private:
+    void onViewButtonClick(const LLSD& user_data);
+    void onRowClick(const LLSD& user_data);
+
+    std::list<std::string> mPresetNames;
+    LOG_CLASS(LLPanelPresetsCameraPulldown);
+};
+
+#endif // LL_LLPANELPRESETSCAMERAPULLDOWN_H