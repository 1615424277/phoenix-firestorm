/**
 * @file llemote.cpp
 * @brief Implementation of LLEmote class
 *
 * $LicenseInfo:firstyear=2002&license=viewerlgpl$
 * Second Life Viewer Source Code
 * Copyright (C) 2010, Linden Research, Inc.
 *
 * This library is free software; you can redistribute it and/or
 * modify it under the terms of the GNU Lesser General Public
 * License as published by the Free Software Foundation;
 * version 2.1 of the License only.
 *
 * This library is distributed in the hope that it will be useful,
 * but WITHOUT ANY WARRANTY; without even the implied warranty of
 * MERCHANTABILITY or FITNESS FOR A PARTICULAR PURPOSE.  See the GNU
 * Lesser General Public License for more details.
 *
 * You should have received a copy of the GNU Lesser General Public
 * License along with this library; if not, write to the Free Software
 * Foundation, Inc., 51 Franklin Street, Fifth Floor, Boston, MA  02110-1301  USA
 *
 * Linden Research, Inc., 945 Battery Street, San Francisco, CA  94111  USA
 * $/LicenseInfo$
 */

//-----------------------------------------------------------------------------
// Header Files
//-----------------------------------------------------------------------------
#include "llviewerprecompiledheaders.h"

#include "llemote.h"
#include "llcharacter.h"
#include "m3math.h"
#include "llvoavatar.h"

//-----------------------------------------------------------------------------
// Constants
//-----------------------------------------------------------------------------

//-----------------------------------------------------------------------------
// LLEmote()
// Class Constructor
//-----------------------------------------------------------------------------
LLEmote::LLEmote(const LLUUID &id) : LLMotion(id)
{
    mCharacter = NULL;

    //RN: flag face joint as highest priority for now, until we implement a proper animation track
    mJointSignature[0][LL_FACE_JOINT_NUM] = 0xff;
    mJointSignature[1][LL_FACE_JOINT_NUM] = 0xff;
    mJointSignature[2][LL_FACE_JOINT_NUM] = 0xff;
}


//-----------------------------------------------------------------------------
// ~LLEmote()
// Class Destructor
//-----------------------------------------------------------------------------
LLEmote::~LLEmote()
{
}

//-----------------------------------------------------------------------------
// LLEmote::onInitialize(LLCharacter *character)
//-----------------------------------------------------------------------------
LLMotion::LLMotionInitStatus LLEmote::onInitialize(LLCharacter *character)
{
    mCharacter = character;
    return STATUS_SUCCESS;
}


//-----------------------------------------------------------------------------
// LLEmote::onActivate()
//-----------------------------------------------------------------------------
BOOL LLEmote::onActivate()
{
<<<<<<< HEAD
	// <FS:ND> mCharacter being 0 might be one of the reasons for FIRE-10737
	if( !mCharacter )
		return TRUE;
	// </FS:ND>

	LLVisualParam* default_param = mCharacter->getVisualParam( "Express_Closed_Mouth" );
	if( default_param )
	{
		// <FS:Ansariel> [Legacy Bake]
		//default_param->setWeight( default_param->getMaxWeight());
		default_param->setWeight( default_param->getMaxWeight(), FALSE);
	}

	mParam = mCharacter->getVisualParam(mName.c_str());
	if (mParam)
	{
		// <FS:Ansariel> [Legacy Bake]
		//mParam->setWeight(0.f);
		mParam->setWeight(0.f, FALSE);
		mCharacter->updateVisualParams();
	}
	
	return TRUE;
=======
    LLVisualParam* default_param = mCharacter->getVisualParam( "Express_Closed_Mouth" );
    if( default_param )
    {
        default_param->setWeight( default_param->getMaxWeight());
    }

    mParam = mCharacter->getVisualParam(mName.c_str());
    if (mParam)
    {
        mParam->setWeight(0.f);
        mCharacter->updateVisualParams();
    }

    return TRUE;
>>>>>>> 38c2a5bd
}


//-----------------------------------------------------------------------------
// LLEmote::onUpdate()
//-----------------------------------------------------------------------------
BOOL LLEmote::onUpdate(F32 time, U8* joint_mask)
{
<<<<<<< HEAD
	if( mParam )
	{
		F32 weight = mParam->getMinWeight() + mPose.getWeight() * (mParam->getMaxWeight() - mParam->getMinWeight());
		// <FS:Ansariel> [Legacy Bake]
		//mParam->setWeight(weight);
		mParam->setWeight(weight, FALSE);

		// <FS:ND> mCharacter being 0 might be one of the reasons for FIRE-11529
		if( !mCharacter )
			return TRUE;
		// </FS:ND>	

		// Cross fade against the default parameter
		LLVisualParam* default_param = mCharacter->getVisualParam( "Express_Closed_Mouth" );
		if( default_param )
		{
			F32 default_param_weight = default_param->getMinWeight() + 
				(1.f - mPose.getWeight()) * ( default_param->getMaxWeight() - default_param->getMinWeight() );
			
			// <FS:Ansariel> [Legacy Bake]
			//default_param->setWeight( default_param_weight);
			default_param->setWeight( default_param_weight, FALSE);
		}

		mCharacter->updateVisualParams();
	}

	return TRUE;
=======
    if( mParam )
    {
        F32 weight = mParam->getMinWeight() + mPose.getWeight() * (mParam->getMaxWeight() - mParam->getMinWeight());
        mParam->setWeight(weight);

        // Cross fade against the default parameter
        LLVisualParam* default_param = mCharacter->getVisualParam( "Express_Closed_Mouth" );
        if( default_param )
        {
            F32 default_param_weight = default_param->getMinWeight() +
                (1.f - mPose.getWeight()) * ( default_param->getMaxWeight() - default_param->getMinWeight() );

            default_param->setWeight( default_param_weight);
        }

        mCharacter->updateVisualParams();
    }

    return TRUE;
>>>>>>> 38c2a5bd
}


//-----------------------------------------------------------------------------
// LLEmote::onDeactivate()
//-----------------------------------------------------------------------------
void LLEmote::onDeactivate()
{
<<<<<<< HEAD
	if( mParam )
	{
		// <FS:Ansariel> [Legacy Bake]
		//mParam->setWeight( mParam->getDefaultWeight());
		mParam->setWeight( mParam->getDefaultWeight(), FALSE);
	}

	LLVisualParam* default_param = mCharacter->getVisualParam( "Express_Closed_Mouth" );
	if( default_param )
	{
		// <FS:Ansariel> [Legacy Bake]
		//default_param->setWeight( default_param->getMaxWeight());
		default_param->setWeight( default_param->getMaxWeight(), FALSE);
	}

	mCharacter->updateVisualParams();
=======
    if( mParam )
    {
        mParam->setWeight( mParam->getDefaultWeight());
    }

    LLVisualParam* default_param = mCharacter->getVisualParam( "Express_Closed_Mouth" );
    if( default_param )
    {
        default_param->setWeight( default_param->getMaxWeight());
    }

    mCharacter->updateVisualParams();
>>>>>>> 38c2a5bd
}


// End<|MERGE_RESOLUTION|>--- conflicted
+++ resolved
@@ -76,46 +76,29 @@
 //-----------------------------------------------------------------------------
 BOOL LLEmote::onActivate()
 {
-<<<<<<< HEAD
-	// <FS:ND> mCharacter being 0 might be one of the reasons for FIRE-10737
-	if( !mCharacter )
-		return TRUE;
-	// </FS:ND>
+    // <FS:ND> mCharacter being 0 might be one of the reasons for FIRE-10737
+    if( !mCharacter )
+        return TRUE;
+    // </FS:ND>
 
-	LLVisualParam* default_param = mCharacter->getVisualParam( "Express_Closed_Mouth" );
-	if( default_param )
-	{
-		// <FS:Ansariel> [Legacy Bake]
-		//default_param->setWeight( default_param->getMaxWeight());
-		default_param->setWeight( default_param->getMaxWeight(), FALSE);
-	}
-
-	mParam = mCharacter->getVisualParam(mName.c_str());
-	if (mParam)
-	{
-		// <FS:Ansariel> [Legacy Bake]
-		//mParam->setWeight(0.f);
-		mParam->setWeight(0.f, FALSE);
-		mCharacter->updateVisualParams();
-	}
-	
-	return TRUE;
-=======
     LLVisualParam* default_param = mCharacter->getVisualParam( "Express_Closed_Mouth" );
     if( default_param )
     {
-        default_param->setWeight( default_param->getMaxWeight());
+        // <FS:Ansariel> [Legacy Bake]
+        //default_param->setWeight( default_param->getMaxWeight());
+        default_param->setWeight( default_param->getMaxWeight(), FALSE);
     }
 
     mParam = mCharacter->getVisualParam(mName.c_str());
     if (mParam)
     {
-        mParam->setWeight(0.f);
+        // <FS:Ansariel> [Legacy Bake]
+        //mParam->setWeight(0.f);
+        mParam->setWeight(0.f, FALSE);
         mCharacter->updateVisualParams();
     }
 
     return TRUE;
->>>>>>> 38c2a5bd
 }
 
 
@@ -124,40 +107,17 @@
 //-----------------------------------------------------------------------------
 BOOL LLEmote::onUpdate(F32 time, U8* joint_mask)
 {
-<<<<<<< HEAD
-	if( mParam )
-	{
-		F32 weight = mParam->getMinWeight() + mPose.getWeight() * (mParam->getMaxWeight() - mParam->getMinWeight());
-		// <FS:Ansariel> [Legacy Bake]
-		//mParam->setWeight(weight);
-		mParam->setWeight(weight, FALSE);
-
-		// <FS:ND> mCharacter being 0 might be one of the reasons for FIRE-11529
-		if( !mCharacter )
-			return TRUE;
-		// </FS:ND>	
-
-		// Cross fade against the default parameter
-		LLVisualParam* default_param = mCharacter->getVisualParam( "Express_Closed_Mouth" );
-		if( default_param )
-		{
-			F32 default_param_weight = default_param->getMinWeight() + 
-				(1.f - mPose.getWeight()) * ( default_param->getMaxWeight() - default_param->getMinWeight() );
-			
-			// <FS:Ansariel> [Legacy Bake]
-			//default_param->setWeight( default_param_weight);
-			default_param->setWeight( default_param_weight, FALSE);
-		}
-
-		mCharacter->updateVisualParams();
-	}
-
-	return TRUE;
-=======
     if( mParam )
     {
         F32 weight = mParam->getMinWeight() + mPose.getWeight() * (mParam->getMaxWeight() - mParam->getMinWeight());
-        mParam->setWeight(weight);
+        // <FS:Ansariel> [Legacy Bake]
+        //mParam->setWeight(weight);
+        mParam->setWeight(weight, FALSE);
+
+        // <FS:ND> mCharacter being 0 might be one of the reasons for FIRE-11529
+        if( !mCharacter )
+            return TRUE;
+        // </FS:ND>
 
         // Cross fade against the default parameter
         LLVisualParam* default_param = mCharacter->getVisualParam( "Express_Closed_Mouth" );
@@ -166,14 +126,15 @@
             F32 default_param_weight = default_param->getMinWeight() +
                 (1.f - mPose.getWeight()) * ( default_param->getMaxWeight() - default_param->getMinWeight() );
 
-            default_param->setWeight( default_param_weight);
+            // <FS:Ansariel> [Legacy Bake]
+            //default_param->setWeight( default_param_weight);
+            default_param->setWeight( default_param_weight, FALSE);
         }
 
         mCharacter->updateVisualParams();
     }
 
     return TRUE;
->>>>>>> 38c2a5bd
 }
 
 
@@ -182,37 +143,22 @@
 //-----------------------------------------------------------------------------
 void LLEmote::onDeactivate()
 {
-<<<<<<< HEAD
-	if( mParam )
-	{
-		// <FS:Ansariel> [Legacy Bake]
-		//mParam->setWeight( mParam->getDefaultWeight());
-		mParam->setWeight( mParam->getDefaultWeight(), FALSE);
-	}
-
-	LLVisualParam* default_param = mCharacter->getVisualParam( "Express_Closed_Mouth" );
-	if( default_param )
-	{
-		// <FS:Ansariel> [Legacy Bake]
-		//default_param->setWeight( default_param->getMaxWeight());
-		default_param->setWeight( default_param->getMaxWeight(), FALSE);
-	}
-
-	mCharacter->updateVisualParams();
-=======
     if( mParam )
     {
-        mParam->setWeight( mParam->getDefaultWeight());
+        // <FS:Ansariel> [Legacy Bake]
+        //mParam->setWeight( mParam->getDefaultWeight());
+        mParam->setWeight( mParam->getDefaultWeight(), FALSE);
     }
 
     LLVisualParam* default_param = mCharacter->getVisualParam( "Express_Closed_Mouth" );
     if( default_param )
     {
-        default_param->setWeight( default_param->getMaxWeight());
+        // <FS:Ansariel> [Legacy Bake]
+        //default_param->setWeight( default_param->getMaxWeight());
+        default_param->setWeight( default_param->getMaxWeight(), FALSE);
     }
 
     mCharacter->updateVisualParams();
->>>>>>> 38c2a5bd
 }
 
 
