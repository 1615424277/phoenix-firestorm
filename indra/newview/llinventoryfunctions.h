/**
 * @file llinventoryfunctions.h
 * @brief Miscellaneous inventory-related functions and classes
 * class definition
 *
 * $LicenseInfo:firstyear=2001&license=viewerlgpl$
 * Second Life Viewer Source Code
 * Copyright (C) 2010, Linden Research, Inc.
 *
 * This library is free software; you can redistribute it and/or
 * modify it under the terms of the GNU Lesser General Public
 * License as published by the Free Software Foundation;
 * version 2.1 of the License only.
 *
 * This library is distributed in the hope that it will be useful,
 * but WITHOUT ANY WARRANTY; without even the implied warranty of
 * MERCHANTABILITY or FITNESS FOR A PARTICULAR PURPOSE.  See the GNU
 * Lesser General Public License for more details.
 *
 * You should have received a copy of the GNU Lesser General Public
 * License along with this library; if not, write to the Free Software
 * Foundation, Inc., 51 Franklin Street, Fifth Floor, Boston, MA  02110-1301  USA
 *
 * Linden Research, Inc., 945 Battery Street, San Francisco, CA  94111  USA
 * $/LicenseInfo$
 */

#ifndef LL_LLINVENTORYFUNCTIONS_H
#define LL_LLINVENTORYFUNCTIONS_H

#include "llinventorymodel.h"
#include "llinventory.h"
#include "llhandle.h"
#include "llwearabletype.h"

// compute_stock_count() return error code
const S32 COMPUTE_STOCK_INFINITE = -1;
const S32 COMPUTE_STOCK_NOT_EVALUATED = -2;

// <FS:TT> - Firestorm folder name for use by AO, bridge and possibly others
#define ROOT_FIRESTORM_FOLDER   "#Firestorm"
// </FS:TT>

/********************************************************************************
 **                                                                            **
 **                    MISCELLANEOUS GLOBAL FUNCTIONS
 **/

// Is this a parent folder to a worn item
bool get_is_parent_to_worn_item(const LLUUID& id);

// Is this item or its baseitem is worn, attached, etc...
<<<<<<< HEAD
bool get_is_item_worn(const LLUUID& id);
=======
BOOL get_is_item_worn(const LLUUID& id);
BOOL get_is_item_worn(const LLViewerInventoryItem* item);
>>>>>>> c06fb4e0

// Could this item be worn (correct type + not already being worn)
bool get_can_item_be_worn(const LLUUID& id);

<<<<<<< HEAD
bool get_is_item_removable(const LLInventoryModel* model, const LLUUID& id);
=======
bool get_is_item_removable(const LLInventoryModel* model, const LLUUID& id, bool check_worn);
>>>>>>> c06fb4e0

// Performs the appropiate edit action (if one exists) for this item
bool get_is_item_editable(const LLUUID& inv_item_id);
void handle_item_edit(const LLUUID& inv_item_id);

<<<<<<< HEAD
bool get_is_category_removable(const LLInventoryModel* model, const LLUUID& id);
=======
BOOL get_is_category_removable(const LLInventoryModel* model, const LLUUID& id);
bool get_is_category_and_children_removable(LLInventoryModel* model, const LLUUID& folder_id, bool check_worn);
>>>>>>> c06fb4e0

bool get_is_category_renameable(const LLInventoryModel* model, const LLUUID& id);

void show_item_profile(const LLUUID& item_uuid);
void show_task_item_profile(const LLUUID& item_uuid, const LLUUID& object_id);

void show_item_original(const LLUUID& item_uuid);
void reset_inventory_filter();

// Nudge the listing categories in the inventory to signal that their marketplace status changed
void update_marketplace_category(const LLUUID& cat_id, bool perform_consistency_enforcement = true, bool skip_clear_listing = false);
// Nudge all listing categories to signal that their marketplace status changed
void update_all_marketplace_count();

// [RLVa:KB] - Checked: RLVa-2.3 (Give-to-#RLV)
void rename_category(LLInventoryModel* model, const LLUUID& cat_id, const std::string& new_name, LLPointer<LLInventoryCallback> cb = nullptr);
// [/RLVa:KB]
//void rename_category(LLInventoryModel* model, const LLUUID& cat_id, const std::string& new_name);

void copy_inventory_category(LLInventoryModel* model, LLViewerInventoryCategory* cat, const LLUUID& parent_id, const LLUUID& root_copy_id = LLUUID::null, bool move_no_copy_items = false);
void copy_inventory_category(LLInventoryModel* model, LLViewerInventoryCategory* cat, const LLUUID& parent_id, const LLUUID& root_copy_id, bool move_no_copy_items, inventory_func_type callback);

void copy_inventory_category_content(const LLUUID& new_cat_uuid, LLInventoryModel* model, LLViewerInventoryCategory* cat, const LLUUID& root_copy_id, bool move_no_copy_items);

// Generates a string containing the path to the object specified by id (not including the object name).
void append_path(const LLUUID& id, std::string& path);

// Generates a string containing the path name of the object.
std::string make_path(const LLInventoryObject* object);
// Generates a string containing the path name of the object specified by id.
std::string make_inventory_path(const LLUUID& id);

// Generates a string containing the path name and id of the object.
std::string make_info(const LLInventoryObject* object);
// Generates a string containing the path name and id of the object specified by id.
std::string make_inventory_info(const LLUUID& id);

bool can_move_item_to_marketplace(const LLInventoryCategory* root_folder, LLInventoryCategory* dest_folder, LLInventoryItem* inv_item, std::string& tooltip_msg, S32 bundle_size = 1, bool from_paste = false);
bool can_move_folder_to_marketplace(const LLInventoryCategory* root_folder, LLInventoryCategory* dest_folder, LLInventoryCategory* inv_cat, std::string& tooltip_msg, S32 bundle_size = 1, bool check_items = true, bool from_paste = false);
bool move_item_to_marketplacelistings(LLInventoryItem* inv_item, LLUUID dest_folder, bool copy = false);
bool move_folder_to_marketplacelistings(LLInventoryCategory* inv_cat, const LLUUID& dest_folder, bool copy = false, bool move_no_copy_items = false);

S32  depth_nesting_in_marketplace(LLUUID cur_uuid);
LLUUID nested_parent_id(LLUUID cur_uuid, S32 depth);
S32 compute_stock_count(LLUUID cat_uuid, bool force_count = false);

void change_item_parent(const LLUUID& item_id, const LLUUID& new_parent_id);
void move_items_to_new_subfolder(const uuid_vec_t& selected_uuids, const std::string& folder_name);
void move_items_to_folder(const LLUUID& new_cat_uuid, const uuid_vec_t& selected_uuids);
bool is_only_cats_selected(const uuid_vec_t& selected_uuids);
bool is_only_items_selected(const uuid_vec_t& selected_uuids);
std::string get_category_path(LLUUID cat_id);

bool can_move_to_outfit(LLInventoryItem* inv_item, bool move_is_into_current_outfit);
bool can_move_to_landmarks(LLInventoryItem* inv_item);
bool can_move_to_my_outfits(LLInventoryModel* model, LLInventoryCategory* inv_cat, U32 wear_limit);
std::string get_localized_folder_name(LLUUID cat_uuid);
void new_folder_window(const LLUUID& folder_id);
void ungroup_folder_items(const LLUUID& folder_id);
std::string get_searchable_description(LLInventoryModel* model, const LLUUID& item_id);
std::string get_searchable_creator_name(LLInventoryModel* model, const LLUUID& item_id);
std::string get_searchable_UUID(LLInventoryModel* model, const LLUUID& item_id);
bool can_share_item(const LLUUID& item_id);

/**                    Miscellaneous global functions
 **                                                                            **
 *******************************************************************************/

class LLMarketplaceValidator: public LLSingleton<LLMarketplaceValidator>
{
    LLSINGLETON(LLMarketplaceValidator);
    ~LLMarketplaceValidator();
    LOG_CLASS(LLMarketplaceValidator);
public:

    typedef boost::function<void(std::string& validation_message, S32 depth, LLError::ELevel log_level)> validation_msg_callback_t;
    typedef boost::function<void(bool result)> validation_done_callback_t;

    void validateMarketplaceListings(
        const LLUUID &category_id,
        validation_done_callback_t cb_done = NULL,
        validation_msg_callback_t cb_msg = NULL,
        bool fix_hierarchy = true,
        S32 depth = -1);

private:
    void start();

    class ValidationRequest
    {
    public:
        ValidationRequest(
            LLUUID category_id,
            validation_done_callback_t cb_done,
            validation_msg_callback_t cb_msg,
            bool fix_hierarchy,
            S32 depth);
        LLUUID mCategoryId;
        validation_done_callback_t mCbDone;
        validation_msg_callback_t  mCbMsg;
        bool mFixHierarchy;
        S32 mDepth;
    };

    bool mValidationInProgress;
    S32 mPendingCallbacks;
    bool mPendingResult;
    // todo: might be a good idea to memorize requests by id and
    // filter out ones that got multiple validation requests
    std::queue<ValidationRequest> mValidationQueue;
};

/********************************************************************************
 **                                                                            **
 **                    INVENTORY COLLECTOR FUNCTIONS
 **/

//~~~~~~~~~~~~~~~~~~~~~~~~~~~~~~~~~~~~~~~~~~~~~~~~~~~~~~~~~~~~~~~~~~~~~~~~~~~~~
// Class LLInventoryCollectFunctor
//
// Base class for LLInventoryModel::collectDescendentsIf() method
// which accepts an instance of one of these objects to use as the
// function to determine if it should be added. Derive from this class
// and override the () operator to return true if you want to collect
// the category or item passed in.
//~~~~~~~~~~~~~~~~~~~~~~~~~~~~~~~~~~~~~~~~~~~~~~~~~~~~~~~~~~~~~~~~~~~~~~~~~~~~~
class LLInventoryCollectFunctor
{
public:
    virtual ~LLInventoryCollectFunctor(){};
    virtual bool operator()(LLInventoryCategory* cat, LLInventoryItem* item) = 0;

    static bool itemTransferCommonlyAllowed(const LLInventoryItem* item);
};

//~~~~~~~~~~~~~~~~~~~~~~~~~~~~~~~~~~~~~~~~~~~~~~~~~~~~~~~~~~~~~~~~~~~~~~~~~~~~~
// Class LLAssetIDMatches
//
// This functor finds inventory items pointing to the specified asset
//~~~~~~~~~~~~~~~~~~~~~~~~~~~~~~~~~~~~~~~~~~~~~~~~~~~~~~~~~~~~~~~~~~~~~~~~~~~~~
class LLViewerInventoryItem;

class LLAssetIDMatches : public LLInventoryCollectFunctor
{
public:
    LLAssetIDMatches(const LLUUID& asset_id) : mAssetID(asset_id) {}
    virtual ~LLAssetIDMatches() {}
    bool operator()(LLInventoryCategory* cat, LLInventoryItem* item);

protected:
    LLUUID mAssetID;
};

//~~~~~~~~~~~~~~~~~~~~~~~~~~~~~~~~~~~~~~~~~~~~~~~~~~~~~~~~~~~~~~~~~~~~~~~~~~~~~
// Class LLLinkedItemIDMatches
//
// This functor finds inventory items linked to the specific inventory id.
// Assumes the inventory id is itself not a linked item.
//~~~~~~~~~~~~~~~~~~~~~~~~~~~~~~~~~~~~~~~~~~~~~~~~~~~~~~~~~~~~~~~~~~~~~~~~~~~~~
class LLLinkedItemIDMatches : public LLInventoryCollectFunctor
{
public:
    LLLinkedItemIDMatches(const LLUUID& item_id) : mBaseItemID(item_id) {}
    virtual ~LLLinkedItemIDMatches() {}
    bool operator()(LLInventoryCategory* cat, LLInventoryItem* item);

protected:
    LLUUID mBaseItemID;
};

//~~~~~~~~~~~~~~~~~~~~~~~~~~~~~~~~~~~~~~~~~~~~~~~~~~~~~~~~~~~~~~~~~~~~~~~~~~~~~
// Class LLIsType
//
// Implementation of a LLInventoryCollectFunctor which returns true if
// the type is the type passed in during construction.
//~~~~~~~~~~~~~~~~~~~~~~~~~~~~~~~~~~~~~~~~~~~~~~~~~~~~~~~~~~~~~~~~~~~~~~~~~~~~~

class LLIsType : public LLInventoryCollectFunctor
{
public:
    LLIsType(LLAssetType::EType type) : mType(type) {}
    virtual ~LLIsType() {}
    virtual bool operator()(LLInventoryCategory* cat,
                            LLInventoryItem* item);
protected:
    LLAssetType::EType mType;
};

//~~~~~~~~~~~~~~~~~~~~~~~~~~~~~~~~~~~~~~~~~~~~~~~~~~~~~~~~~~~~~~~~~~~~~~~~~~~~~
// Class LLIsNotType
//
// Implementation of a LLInventoryCollectFunctor which returns false if the
// type is the type passed in during construction, otherwise false.
//~~~~~~~~~~~~~~~~~~~~~~~~~~~~~~~~~~~~~~~~~~~~~~~~~~~~~~~~~~~~~~~~~~~~~~~~~~~~~
class LLIsNotType : public LLInventoryCollectFunctor
{
public:
    LLIsNotType(LLAssetType::EType type) : mType(type) {}
    virtual ~LLIsNotType() {}
    virtual bool operator()(LLInventoryCategory* cat,
                            LLInventoryItem* item);
protected:
    LLAssetType::EType mType;
};

//~~~~~~~~~~~~~~~~~~~~~~~~~~~~~~~~~~~~~~~~~~~~~~~~~~~~~~~~~~~~~~~~~~~~~~~~~~~~~
// Class LLIsOfAssetType
//
// Implementation of a LLInventoryCollectFunctor which returns true if
// the item or category is of asset type passed in during construction.
// Link types are treated as links, not as the types they point to.
//~~~~~~~~~~~~~~~~~~~~~~~~~~~~~~~~~~~~~~~~~~~~~~~~~~~~~~~~~~~~~~~~~~~~~~~~~~~~~

class LLIsOfAssetType : public LLInventoryCollectFunctor
{
public:
    LLIsOfAssetType(LLAssetType::EType type) : mType(type) {}
    virtual ~LLIsOfAssetType() {}
    virtual bool operator()(LLInventoryCategory* cat,
                            LLInventoryItem* item);
protected:
    LLAssetType::EType mType;
};

//~~~~~~~~~~~~~~~~~~~~~~~~~~~~~~~~~~~~~~~~~~~~~~~~~~~~~~~~~~~~~~~~~~~~~~~~~~~~~
// Class LLAssetIDAndTypeMatches
//
// Implementation of a LLInventoryCollectFunctor which returns true if
// the item matches both asset type and asset id.
// This is needed in case you are looking for a specific type with default id
// (since null is default for multiple asset types)
//~~~~~~~~~~~~~~~~~~~~~~~~~~~~~~~~~~~~~~~~~~~~~~~~~~~~~~~~~~~~~~~~~~~~~~~~~~~~~

class LLAssetIDAndTypeMatches: public LLInventoryCollectFunctor
{
public:
    LLAssetIDAndTypeMatches(const LLUUID& asset_id, LLAssetType::EType type): mAssetID(asset_id), mType(type) {}
    virtual ~LLAssetIDAndTypeMatches() {}
    bool operator()(LLInventoryCategory* cat,
                    LLInventoryItem* item);

protected:
    LLUUID mAssetID;
    LLAssetType::EType mType;
};

class LLIsValidItemLink : public LLInventoryCollectFunctor
{
public:
    virtual bool operator()(LLInventoryCategory* cat,
                            LLInventoryItem* item);
};

class LLIsTypeWithPermissions : public LLInventoryCollectFunctor
{
public:
    LLIsTypeWithPermissions(LLAssetType::EType type, const PermissionBit perms, const LLUUID &agent_id, const LLUUID &group_id)
        : mType(type), mPerm(perms), mAgentID(agent_id), mGroupID(group_id) {}
    virtual ~LLIsTypeWithPermissions() {}
    virtual bool operator()(LLInventoryCategory* cat,
                            LLInventoryItem* item);
protected:
    LLAssetType::EType mType;
    PermissionBit mPerm;
    LLUUID          mAgentID;
    LLUUID          mGroupID;
};

//~~~~~~~~~~~~~~~~~~~~~~~~~~~~~~~~~~~~~~~~~~~~~~~~~~~~~~~~~~~~~~~~~~~~~~~~~~~~~
// Class LLBuddyCollector
//
// Simple class that collects calling cards that are not null, and not
// the agent. Duplicates are possible.
//~~~~~~~~~~~~~~~~~~~~~~~~~~~~~~~~~~~~~~~~~~~~~~~~~~~~~~~~~~~~~~~~~~~~~~~~~~~~~
class LLBuddyCollector : public LLInventoryCollectFunctor
{
public:
    LLBuddyCollector() {}
    virtual ~LLBuddyCollector() {}
    virtual bool operator()(LLInventoryCategory* cat,
                            LLInventoryItem* item);
};

//~~~~~~~~~~~~~~~~~~~~~~~~~~~~~~~~~~~~~~~~~~~~~~~~~~~~~~~~~~~~~~~~~~~~~~~~~~~~~
// Class LLUniqueBuddyCollector
//
// Simple class that collects calling cards that are not null, and not
// the agent. Duplicates are discarded.
//~~~~~~~~~~~~~~~~~~~~~~~~~~~~~~~~~~~~~~~~~~~~~~~~~~~~~~~~~~~~~~~~~~~~~~~~~~~~~
class LLUniqueBuddyCollector : public LLInventoryCollectFunctor
{
public:
    LLUniqueBuddyCollector() {}
    virtual ~LLUniqueBuddyCollector() {}
    virtual bool operator()(LLInventoryCategory* cat,
                            LLInventoryItem* item);

protected:
    std::set<LLUUID> mSeen;
};

//~~~~~~~~~~~~~~~~~~~~~~~~~~~~~~~~~~~~~~~~~~~~~~~~~~~~~~~~~~~~~~~~~~~~~~~~~~~~~
// Class LLParticularBuddyCollector
//
// Simple class that collects calling cards that match a particular uuid
//~~~~~~~~~~~~~~~~~~~~~~~~~~~~~~~~~~~~~~~~~~~~~~~~~~~~~~~~~~~~~~~~~~~~~~~~~~~~~

class LLParticularBuddyCollector : public LLInventoryCollectFunctor
{
public:
    LLParticularBuddyCollector(const LLUUID& id) : mBuddyID(id) {}
    virtual ~LLParticularBuddyCollector() {}
    virtual bool operator()(LLInventoryCategory* cat,
                            LLInventoryItem* item);
protected:
    LLUUID mBuddyID;
};

//~~~~~~~~~~~~~~~~~~~~~~~~~~~~~~~~~~~~~~~~~~~~~~~~~~~~~~~~~~~~~~~~~~~~~~~~~~~~~
// Class LLNameCategoryCollector
//
// Collects categories based on case-insensitive match of prefix
//~~~~~~~~~~~~~~~~~~~~~~~~~~~~~~~~~~~~~~~~~~~~~~~~~~~~~~~~~~~~~~~~~~~~~~~~~~~~~
class LLNameCategoryCollector : public LLInventoryCollectFunctor
{
public:
    LLNameCategoryCollector(const std::string& name) : mName(name) {}
    virtual ~LLNameCategoryCollector() {}
    virtual bool operator()(LLInventoryCategory* cat,
                            LLInventoryItem* item);
protected:
    std::string mName;
};

//~~~~~~~~~~~~~~~~~~~~~~~~~~~~~~~~~~~~~~~~~~~~~~~~~~~~~~~~~~~~~~~~~~~~~~~~~~~~~
// Class LLFindCOFValidItems
//
// Collects items that can be legitimately linked to in the COF.
//~~~~~~~~~~~~~~~~~~~~~~~~~~~~~~~~~~~~~~~~~~~~~~~~~~~~~~~~~~~~~~~~~~~~~~~~~~~~~
class LLFindCOFValidItems : public LLInventoryCollectFunctor
{
public:
    LLFindCOFValidItems() {}
    virtual ~LLFindCOFValidItems() {}
    virtual bool operator()(LLInventoryCategory* cat,
                            LLInventoryItem* item);

};

//~~~~~~~~~~~~~~~~~~~~~~~~~~~~~~~~~~~~~~~~~~~~~~~~~~~~~~~~~~~~~~~~~~~~~~~~~~~~~
// Class LLFindBrokenLinks
//
// Collects broken links
//~~~~~~~~~~~~~~~~~~~~~~~~~~~~~~~~~~~~~~~~~~~~~~~~~~~~~~~~~~~~~~~~~~~~~~~~~~~~~
class LLFindBrokenLinks : public LLInventoryCollectFunctor
{
public:
    LLFindBrokenLinks() {}
    virtual ~LLFindBrokenLinks() {}
    virtual bool operator()(LLInventoryCategory* cat,
        LLInventoryItem* item);
};

//~~~~~~~~~~~~~~~~~~~~~~~~~~~~~~~~~~~~~~~~~~~~~~~~~~~~~~~~~~~~~~~~~~~~~~~~~~~~~
// Class LLFindByMask
//~~~~~~~~~~~~~~~~~~~~~~~~~~~~~~~~~~~~~~~~~~~~~~~~~~~~~~~~~~~~~~~~~~~~~~~~~~~~~
class LLFindByMask : public LLInventoryCollectFunctor
{
public:
    LLFindByMask(U64 mask)
        : mFilterMask(mask)
    {}

    virtual bool operator()(LLInventoryCategory* cat, LLInventoryItem* item)
    {
        //converting an inventory type to a bitmap filter mask
        if(item && (mFilterMask & (1LL << item->getInventoryType())) )
        {
            return true;
        }

        return false;
    }

private:
    U64 mFilterMask;
};

//~~~~~~~~~~~~~~~~~~~~~~~~~~~~~~~~~~~~~~~~~~~~~~~~~~~~~~~~~~~~~~~~~~~~~~~~~~~~~
// Class LLFindNonLinksByMask
//
//
//~~~~~~~~~~~~~~~~~~~~~~~~~~~~~~~~~~~~~~~~~~~~~~~~~~~~~~~~~~~~~~~~~~~~~~~~~~~~~
class LLFindNonLinksByMask : public LLInventoryCollectFunctor
{
public:
    LLFindNonLinksByMask(U64 mask)
        : mFilterMask(mask)
    {}

    virtual bool operator()(LLInventoryCategory* cat, LLInventoryItem* item)
    {
        if(item && !item->getIsLinkType() && (mFilterMask & (1LL << item->getInventoryType())) )
        {
            return true;
        }

        return false;
    }

    void setFilterMask(U64 mask)
    {
        mFilterMask = mask;
    }

private:
    U64 mFilterMask;
};

//~~~~~~~~~~~~~~~~~~~~~~~~~~~~~~~~~~~~~~~~~~~~~~~~~~~~~~~~~~~~~~~~~~~~~~~~~~~~~
// Class LLFindWearables
//
// Collects wearables based on item type.
//~~~~~~~~~~~~~~~~~~~~~~~~~~~~~~~~~~~~~~~~~~~~~~~~~~~~~~~~~~~~~~~~~~~~~~~~~~~~~
class LLFindWearables : public LLInventoryCollectFunctor
{
public:
    LLFindWearables() {}
    virtual ~LLFindWearables() {}
    virtual bool operator()(LLInventoryCategory* cat,
                            LLInventoryItem* item);
};

//~~~~~~~~~~~~~~~~~~~~~~~~~~~~~~~~~~~~~~~~~~~~~~~~~~~~~~~~~~~~~~~~~~~~~~~~~~~~~
// Class LLFindWearablesEx
//
// Collects wearables based on given criteria.
//~~~~~~~~~~~~~~~~~~~~~~~~~~~~~~~~~~~~~~~~~~~~~~~~~~~~~~~~~~~~~~~~~~~~~~~~~~~~~
class LLFindWearablesEx : public LLInventoryCollectFunctor
{
public:
    LLFindWearablesEx(bool is_worn, bool include_body_parts = true);
    virtual bool operator()(LLInventoryCategory* cat, LLInventoryItem* item);
private:
    bool mIncludeBodyParts;
    bool mIsWorn;
};

//Inventory collect functor collecting wearables of a specific wearable type
class LLFindWearablesOfType : public LLInventoryCollectFunctor
{
public:
    LLFindWearablesOfType(LLWearableType::EType type) : mWearableType(type) {}
    virtual ~LLFindWearablesOfType() {}
    virtual bool operator()(LLInventoryCategory* cat, LLInventoryItem* item);
    void setType(LLWearableType::EType type);

private:
    LLWearableType::EType mWearableType;
};

class LLIsTextureType : public LLInventoryCollectFunctor
{
public:
    LLIsTextureType() {}
    virtual ~LLIsTextureType() {}
    virtual bool operator()(LLInventoryCategory* cat,
        LLInventoryItem* item);
};

/** Filter out wearables-links */
class LLFindActualWearablesOfType : public LLFindWearablesOfType
{
public:
    LLFindActualWearablesOfType(LLWearableType::EType type) : LLFindWearablesOfType(type) {}
    virtual ~LLFindActualWearablesOfType() {}
    virtual bool operator()(LLInventoryCategory* cat, LLInventoryItem* item)
    {
        if (item && item->getIsLinkType()) return false;
        return LLFindWearablesOfType::operator()(cat, item);
    }
};

/* Filters out items of a particular asset type */
class LLIsTypeActual : public LLIsType
{
public:
    LLIsTypeActual(LLAssetType::EType type) : LLIsType(type) {}
    virtual ~LLIsTypeActual() {}
    virtual bool operator()(LLInventoryCategory* cat, LLInventoryItem* item)
    {
        if (item && item->getIsLinkType()) return false;
        return LLIsType::operator()(cat, item);
    }
};

// Collect non-removable folders and items.
class LLFindNonRemovableObjects : public LLInventoryCollectFunctor
{
public:
    virtual bool operator()(LLInventoryCategory* cat, LLInventoryItem* item);
};

// [SL:KB] - Patch: UI-Misc | Checked: 2014-03-02 (Catznip-3.6)
class LLFindLandmarks : public  LLInventoryCollectFunctor
{
public:
    LLFindLandmarks(bool fFilterDuplicates, bool fFilterSelf);
    virtual ~LLFindLandmarks() { }

    /*virtual*/ bool operator()(LLInventoryCategory* cat, LLInventoryItem* item);

protected:
    bool              m_fFilterDuplicates;
    std::list<LLUUID> m_AssetIds;
    bool              m_fFilterSelf;
};
// [/SL:KB]

/**                    Inventory Collector Functions
 **                                                                            **
 *******************************************************************************/
class LLFolderViewItem;
class LLFolderViewFolder;
class LLInventoryModel;
class LLFolderView;

class LLInventoryState
{
public:
<<<<<<< HEAD
	// HACK: Until we can route this info through the instant message hierarchy
	static bool sWearNewClothing;
	static LLUUID sWearNewClothingTransactionID;	// wear all clothing in this transaction	
=======
    // HACK: Until we can route this info through the instant message hierarchy
    static BOOL sWearNewClothing;
    static LLUUID sWearNewClothingTransactionID;    // wear all clothing in this transaction
>>>>>>> c06fb4e0
};

struct LLInventoryAction
{
<<<<<<< HEAD
	static void doToSelected(LLInventoryModel* model, LLFolderView* root, const std::string& action, bool user_confirm = true);
	static void callback_doToSelected(const LLSD& notification, const LLSD& response, class LLInventoryModel* model, class LLFolderView* root, const std::string& action);
	static void callback_copySelected(const LLSD& notification, const LLSD& response, class LLInventoryModel* model, class LLFolderView* root, const std::string& action);
	static void onItemsRemovalConfirmation(const LLSD& notification, const LLSD& response, LLHandle<LLFolderView> root);
	static void removeItemFromDND(LLFolderView* root);
=======
    static void doToSelected(LLInventoryModel* model, LLFolderView* root, const std::string& action, BOOL user_confirm = TRUE);
    static void callback_doToSelected(const LLSD& notification, const LLSD& response, class LLInventoryModel* model, class LLFolderView* root, const std::string& action);
    static void callback_copySelected(const LLSD& notification, const LLSD& response, class LLInventoryModel* model, class LLFolderView* root, const std::string& action);
    static void onItemsRemovalConfirmation(const LLSD& notification, const LLSD& response, LLHandle<LLFolderView> root);
    static void removeItemFromDND(LLFolderView* root);
>>>>>>> c06fb4e0

    static void saveMultipleTextures(const std::vector<std::string>& filenames, std::set<LLFolderViewItem*> selected_items, LLInventoryModel* model);

    // <FS:Ansariel> Undo delete item confirmation per-session annoyance
    //static bool sDeleteConfirmationDisplayed;

private:
    static void buildMarketplaceFolders(LLFolderView* root);
    static void updateMarketplaceFolders();
    static std::list<LLUUID> sMarketplaceFolders; // Marketplace folders that will need update once the action is completed
};


#endif // LL_LLINVENTORYFUNCTIONS_H


<|MERGE_RESOLUTION|>--- conflicted
+++ resolved
@@ -50,32 +50,20 @@
 bool get_is_parent_to_worn_item(const LLUUID& id);
 
 // Is this item or its baseitem is worn, attached, etc...
-<<<<<<< HEAD
 bool get_is_item_worn(const LLUUID& id);
-=======
-BOOL get_is_item_worn(const LLUUID& id);
-BOOL get_is_item_worn(const LLViewerInventoryItem* item);
->>>>>>> c06fb4e0
+bool get_is_item_worn(const LLViewerInventoryItem* item);
 
 // Could this item be worn (correct type + not already being worn)
 bool get_can_item_be_worn(const LLUUID& id);
 
-<<<<<<< HEAD
-bool get_is_item_removable(const LLInventoryModel* model, const LLUUID& id);
-=======
 bool get_is_item_removable(const LLInventoryModel* model, const LLUUID& id, bool check_worn);
->>>>>>> c06fb4e0
 
 // Performs the appropiate edit action (if one exists) for this item
 bool get_is_item_editable(const LLUUID& inv_item_id);
 void handle_item_edit(const LLUUID& inv_item_id);
 
-<<<<<<< HEAD
 bool get_is_category_removable(const LLInventoryModel* model, const LLUUID& id);
-=======
-BOOL get_is_category_removable(const LLInventoryModel* model, const LLUUID& id);
 bool get_is_category_and_children_removable(LLInventoryModel* model, const LLUUID& folder_id, bool check_worn);
->>>>>>> c06fb4e0
 
 bool get_is_category_renameable(const LLInventoryModel* model, const LLUUID& id);
 
@@ -606,32 +594,18 @@
 class LLInventoryState
 {
 public:
-<<<<<<< HEAD
-	// HACK: Until we can route this info through the instant message hierarchy
-	static bool sWearNewClothing;
-	static LLUUID sWearNewClothingTransactionID;	// wear all clothing in this transaction	
-=======
     // HACK: Until we can route this info through the instant message hierarchy
-    static BOOL sWearNewClothing;
+    static bool sWearNewClothing;
     static LLUUID sWearNewClothingTransactionID;    // wear all clothing in this transaction
->>>>>>> c06fb4e0
 };
 
 struct LLInventoryAction
 {
-<<<<<<< HEAD
-	static void doToSelected(LLInventoryModel* model, LLFolderView* root, const std::string& action, bool user_confirm = true);
-	static void callback_doToSelected(const LLSD& notification, const LLSD& response, class LLInventoryModel* model, class LLFolderView* root, const std::string& action);
-	static void callback_copySelected(const LLSD& notification, const LLSD& response, class LLInventoryModel* model, class LLFolderView* root, const std::string& action);
-	static void onItemsRemovalConfirmation(const LLSD& notification, const LLSD& response, LLHandle<LLFolderView> root);
-	static void removeItemFromDND(LLFolderView* root);
-=======
-    static void doToSelected(LLInventoryModel* model, LLFolderView* root, const std::string& action, BOOL user_confirm = TRUE);
+    static void doToSelected(LLInventoryModel* model, LLFolderView* root, const std::string& action, bool user_confirm = true);
     static void callback_doToSelected(const LLSD& notification, const LLSD& response, class LLInventoryModel* model, class LLFolderView* root, const std::string& action);
     static void callback_copySelected(const LLSD& notification, const LLSD& response, class LLInventoryModel* model, class LLFolderView* root, const std::string& action);
     static void onItemsRemovalConfirmation(const LLSD& notification, const LLSD& response, LLHandle<LLFolderView> root);
     static void removeItemFromDND(LLFolderView* root);
->>>>>>> c06fb4e0
 
     static void saveMultipleTextures(const std::vector<std::string>& filenames, std::set<LLFolderViewItem*> selected_items, LLInventoryModel* model);
 
