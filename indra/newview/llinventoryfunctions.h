--- conflicted
+++ resolved
@@ -38,11 +38,7 @@
 const S32 COMPUTE_STOCK_NOT_EVALUATED = -2;
 
 // <FS:TT> - Firestorm folder name for use by AO, bridge and possibly others
-<<<<<<< HEAD
-#define ROOT_FIRESTORM_FOLDER 	"#Firestorm"
-=======
 #define ROOT_FIRESTORM_FOLDER   "#Firestorm"
->>>>>>> 1a8a5404
 // </FS:TT>
 
 /********************************************************************************
@@ -55,29 +51,19 @@
 
 // Is this item or its baseitem is worn, attached, etc...
 bool get_is_item_worn(const LLUUID& id);
-<<<<<<< HEAD
-=======
 bool get_is_item_worn(const LLViewerInventoryItem* item);
->>>>>>> 1a8a5404
 
 // Could this item be worn (correct type + not already being worn)
 bool get_can_item_be_worn(const LLUUID& id);
 
-<<<<<<< HEAD
-bool get_is_item_removable(const LLInventoryModel* model, const LLUUID& id);
-=======
 bool get_is_item_removable(const LLInventoryModel* model, const LLUUID& id, bool check_worn);
->>>>>>> 1a8a5404
 
 // Performs the appropiate edit action (if one exists) for this item
 bool get_is_item_editable(const LLUUID& inv_item_id);
 void handle_item_edit(const LLUUID& inv_item_id);
 
 bool get_is_category_removable(const LLInventoryModel* model, const LLUUID& id);
-<<<<<<< HEAD
-=======
 bool get_is_category_and_children_removable(LLInventoryModel* model, const LLUUID& folder_id, bool check_worn);
->>>>>>> 1a8a5404
 
 bool get_is_category_renameable(const LLInventoryModel* model, const LLUUID& id);
 
@@ -597,22 +583,6 @@
 };
 // [/SL:KB]
 
-// [SL:KB] - Patch: UI-Misc | Checked: 2014-03-02 (Catznip-3.6)
-class LLFindLandmarks : public  LLInventoryCollectFunctor
-{
-public:
-	LLFindLandmarks(bool fFilterDuplicates, bool fFilterSelf);
-	virtual ~LLFindLandmarks() { }
-
-	/*virtual*/ bool operator()(LLInventoryCategory* cat, LLInventoryItem* item);
-
-protected:
-	bool              m_fFilterDuplicates;
-	std::list<LLUUID> m_AssetIds;
-	bool              m_fFilterSelf;
-};
-// [/SL:KB]
-
 /**                    Inventory Collector Functions
  **                                                                            **
  *******************************************************************************/
@@ -624,30 +594,13 @@
 class LLInventoryState
 {
 public:
-<<<<<<< HEAD
-	// HACK: Until we can route this info through the instant message hierarchy
-	static bool sWearNewClothing;
-	static LLUUID sWearNewClothingTransactionID;	// wear all clothing in this transaction	
-=======
     // HACK: Until we can route this info through the instant message hierarchy
     static bool sWearNewClothing;
     static LLUUID sWearNewClothingTransactionID;    // wear all clothing in this transaction
->>>>>>> 1a8a5404
 };
 
 struct LLInventoryAction
 {
-<<<<<<< HEAD
-	static void doToSelected(LLInventoryModel* model, LLFolderView* root, const std::string& action, bool user_confirm = true);
-	static void callback_doToSelected(const LLSD& notification, const LLSD& response, class LLInventoryModel* model, class LLFolderView* root, const std::string& action);
-	static void callback_copySelected(const LLSD& notification, const LLSD& response, class LLInventoryModel* model, class LLFolderView* root, const std::string& action);
-	static void onItemsRemovalConfirmation(const LLSD& notification, const LLSD& response, LLHandle<LLFolderView> root);
-	static void removeItemFromDND(LLFolderView* root);
-
-    static void saveMultipleTextures(const std::vector<std::string>& filenames, std::set<LLFolderViewItem*> selected_items, LLInventoryModel* model);
-
-	// <FS:Ansariel> Undo delete item confirmation per-session annoyance
-=======
     static void doToSelected(LLInventoryModel* model, LLFolderView* root, const std::string& action, bool user_confirm = true);
     static void callback_doToSelected(const LLSD& notification, const LLSD& response, class LLInventoryModel* model, class LLFolderView* root, const std::string& action);
     static void callback_copySelected(const LLSD& notification, const LLSD& response, class LLInventoryModel* model, class LLFolderView* root, const std::string& action);
@@ -657,7 +610,6 @@
     static void saveMultipleTextures(const std::vector<std::string>& filenames, std::set<LLFolderViewItem*> selected_items, LLInventoryModel* model);
 
     // <FS:Ansariel> Undo delete item confirmation per-session annoyance
->>>>>>> 1a8a5404
     //static bool sDeleteConfirmationDisplayed;
 
 private:
