/** 
 * @file llviewerregion.h
 * @brief Description of the LLViewerRegion class.
 *
 * $LicenseInfo:firstyear=2001&license=viewerlgpl$
 * Second Life Viewer Source Code
 * Copyright (C) 2010, Linden Research, Inc.
 * 
 * This library is free software; you can redistribute it and/or
 * modify it under the terms of the GNU Lesser General Public
 * License as published by the Free Software Foundation;
 * version 2.1 of the License only.
 * 
 * This library is distributed in the hope that it will be useful,
 * but WITHOUT ANY WARRANTY; without even the implied warranty of
 * MERCHANTABILITY or FITNESS FOR A PARTICULAR PURPOSE.  See the GNU
 * Lesser General Public License for more details.
 * 
 * You should have received a copy of the GNU Lesser General Public
 * License along with this library; if not, write to the Free Software
 * Foundation, Inc., 51 Franklin Street, Fifth Floor, Boston, MA  02110-1301  USA
 * 
 * Linden Research, Inc., 945 Battery Street, San Francisco, CA  94111  USA
 * $/LicenseInfo$
 */

#ifndef LL_LLVIEWERREGION_H
#define LL_LLVIEWERREGION_H

// A ViewerRegion is a class that contains a bunch of objects and surfaces
// that are in to a particular region.
#include <string>
#include <boost/signals2.hpp>

#include "llwind.h"
#include "v3dmath.h"
#include "llstring.h"
#include "llregionflags.h"
#include "lluuid.h"
#include "llweb.h"
#include "llcapabilityprovider.h"
#include "m4math.h"					// LLMatrix4
#include "llhttpclient.h"
#include "llframetimer.h"

// Surface id's
#define LAND  1
#define WATER 2
const U32	MAX_OBJECT_CACHE_ENTRIES = 50000;

// Region handshake flags
const U32 REGION_HANDSHAKE_SUPPORTS_SELF_APPEARANCE = 1U << 2;

class LLEventPoll;
class LLVLComposition;
class LLViewerObject;
class LLMessageSystem;
class LLNetMap;
class LLViewerParcelOverlay;
class LLSurface;
class LLVOCache;
class LLVOCacheEntry;
class LLSpatialPartition;
class LLEventPump;
class LLCapabilityListener;
class LLDataPacker;
class LLDataPackerBinaryBuffer;
class LLHost;
class LLBBox;
<<<<<<< HEAD
// [SL:KB] - Patch: World-MinimapOverlay | Checked: 2012-07-26 (Catznip-3.3)
class LLViewerTexture;
// [/SL:KB]

=======
class LLSpatialGroup;
class LLDrawable;
>>>>>>> d0ef02c2
class LLViewerRegionImpl;
class LLViewerOctreeGroup;
class LLVOCachePartition;

class LLViewerRegion: public LLCapabilityProvider // implements this interface
{
public:
	//MUST MATCH THE ORDER OF DECLARATION IN CONSTRUCTOR
	typedef enum 
	{
		PARTITION_HUD=0,
		PARTITION_TERRAIN,
		PARTITION_VOIDWATER,
		PARTITION_WATER,
		PARTITION_TREE,
		PARTITION_PARTICLE,
		PARTITION_GRASS,
		PARTITION_VOLUME,
		PARTITION_BRIDGE,
		PARTITION_HUD_PARTICLE,
		PARTITION_VO_CACHE,
		PARTITION_NONE,
		NUM_PARTITIONS
	} eObjectPartitions;

	typedef boost::signals2::signal<void(const LLUUID& region_id)> caps_received_signal_t;

	LLViewerRegion(const U64 &handle,
				   const LLHost &host,
				   const U32 surface_grid_width,
				   const U32 patch_grid_width,
				   const F32 region_width_meters);
	~LLViewerRegion();

	// Call this after you have the region name and handle.
	void loadObjectCache();
	void saveObjectCache();

	void sendMessage(); // Send the current message to this region's simulator
	void sendReliableMessage(); // Send the current message to this region's simulator

	void setOriginGlobal(const LLVector3d &origin);
	//void setAgentOffset(const LLVector3d &offset);
	void updateRenderMatrix();

	void setAllowDamage(BOOL b) { setRegionFlag(REGION_FLAGS_ALLOW_DAMAGE, b); }
	void setAllowLandmark(BOOL b) { setRegionFlag(REGION_FLAGS_ALLOW_LANDMARK, b); }
	void setAllowSetHome(BOOL b) { setRegionFlag(REGION_FLAGS_ALLOW_SET_HOME, b); }
	void setResetHomeOnTeleport(BOOL b) { setRegionFlag(REGION_FLAGS_RESET_HOME_ON_TELEPORT, b); }
	void setSunFixed(BOOL b) { setRegionFlag(REGION_FLAGS_SUN_FIXED, b); }
	void setBlockFly(BOOL b) { setRegionFlag(REGION_FLAGS_BLOCK_FLY, b); }
	void setAllowDirectTeleport(BOOL b) { setRegionFlag(REGION_FLAGS_ALLOW_DIRECT_TELEPORT, b); }


	inline BOOL getAllowDamage()			const;
	inline BOOL getAllowLandmark()			const;
	inline BOOL getAllowSetHome()			const;
	inline BOOL getResetHomeOnTeleport()	const;
	inline BOOL getSunFixed()				const;
	inline BOOL getBlockFly()				const;
	inline BOOL getAllowDirectTeleport()	const;
	inline BOOL isPrelude()					const;
	inline BOOL getAllowTerraform() 		const;
	inline BOOL getRestrictPushObject()		const;
	inline BOOL getReleaseNotesRequested()		const;

//	bool isAlive(); // can become false if circuit disconnects
// [SL:KB] - Patch: World-MinimapOverlay | Checked: 2012-06-20 (Catznip-3.3.0)
	bool isAlive() const; // can become false if circuit disconnects

	LLViewerTexture* getWorldMapTile() const;
// [/SL:KB]

	void setWaterHeight(F32 water_level);
	F32 getWaterHeight() const;
// <FS:CR> Aurora Sim
	void rebuildWater();
// </FS:CR> Aurora Sim

	BOOL isVoiceEnabled() const;

	void setBillableFactor(F32 billable_factor) { mBillableFactor = billable_factor; }
	F32 getBillableFactor() 		const 	{ return mBillableFactor; }

	// Maximum number of primitives allowed, regardless of object
	// bonus factor.
	U32 getMaxTasks() const { return mMaxTasks; }
	void setMaxTasks(U32 max_tasks) { mMaxTasks = max_tasks; }

	// Draw lines in the dirt showing ownership. Return number of 
	// vertices drawn.
	S32 renderPropertyLines();

	// Call this whenever you change the height data in the region.
	// (Automatically called by LLSurfacePatch's update routine)
	void dirtyHeights();

	LLViewerParcelOverlay *getParcelOverlay() const
			{ return mParcelOverlay; }

	inline void setRegionFlag(U64 flag, BOOL on);
	inline BOOL getRegionFlag(U64 flag) const;
	void setRegionFlags(U64 flags);
	U64 getRegionFlags() const					{ return mRegionFlags; }

	inline void setRegionProtocol(U64 protocol, BOOL on);
	BOOL getRegionProtocol(U64 protocol) const;
	void setRegionProtocols(U64 protocols)			{ mRegionProtocols = protocols; }
	U64 getRegionProtocols() const					{ return mRegionProtocols; }

	void setTimeDilation(F32 time_dilation);
	F32  getTimeDilation() const				{ return mTimeDilation; }

	// Origin height is at zero.
	const LLVector3d &getOriginGlobal() const;
	LLVector3 getOriginAgent() const;

	// Center is at the height of the water table.
	const LLVector3d &getCenterGlobal() const;
	LLVector3 getCenterAgent() const;

	void setRegionNameAndZone(const std::string& name_and_zone);
	const std::string& getName() const				{ return mName; }
	const std::string& getZoning() const			{ return mZoning; }

	void setOwner(const LLUUID& owner_id);
	const LLUUID& getOwner() const;

	// Is the current agent on the estate manager list for this region?
	void setIsEstateManager(BOOL b) { mIsEstateManager = b; }
	BOOL isEstateManager() const { return mIsEstateManager; }
	BOOL canManageEstate() const;

	void setSimAccess(U8 sim_access)			{ mSimAccess = sim_access; }
	U8 getSimAccess() const						{ return mSimAccess; }
	const std::string getSimAccessString() const;
	
	// Homestead-related getters; there are no setters as nobody should be
	// setting them other than the individual message handler which is a member
	S32 getSimClassID()                    const { return mClassID; }
	S32 getSimCPURatio()                   const { return mCPURatio; }
	const std::string& getSimColoName()    const { return mColoName; }
	const std::string& getSimProductSKU()  const { return mProductSKU; }
	std::string getLocalizedSimProductName() const;

	// Returns "Sandbox", "Expensive", etc.
	static std::string regionFlagsToString(U64 flags);

	// Returns translated version of "Mature", "PG", "Adult", etc.
	static std::string accessToString(U8 sim_access);

	// Returns "M", "PG", "A" etc.
	static std::string accessToShortString(U8 sim_access);
	static U8          shortStringToAccess(const std::string &sim_access);

	// Return access icon name
	static std::string getAccessIcon(U8 sim_access);
	
	// helper function which just makes sure all interested parties
	// can process the message.
	static void processRegionInfo(LLMessageSystem* msg, void**);

	//check if the viewer camera is static
	static BOOL isViewerCameraStatic();
	static void calcNewObjectCreationThrottle();

	void setCacheID(const LLUUID& id);

	F32	getWidth() const						{ return mWidth; }

	void idleUpdate(F32 max_update_time);
	void lightIdleUpdate();
	bool addVisibleGroup(LLViewerOctreeGroup* group);
	void addVisibleChildCacheEntry(LLVOCacheEntry* parent, LLVOCacheEntry* child);
	void addActiveCacheEntry(LLVOCacheEntry* entry);
	void removeActiveCacheEntry(LLVOCacheEntry* entry, LLDrawable* drawablep);	
	void killCacheEntry(U32 local_id); //physically delete the cache entry	

	// Like idleUpdate, but forces everything to complete regardless of
	// how long it takes.
	void forceUpdate();

	void connectNeighbor(LLViewerRegion *neighborp, U32 direction);

	void updateNetStats();

	U32	getPacketsLost() const;

	S32 getHttpResponderID() const;

	// Get/set named capability URLs for this region.
	void setSeedCapability(const std::string& url);
	void failedSeedCapability();
	S32 getNumSeedCapRetries();
	void setCapability(const std::string& name, const std::string& url);
	void setCapabilityDebug(const std::string& name, const std::string& url);
	// implements LLCapabilityProvider
    virtual std::string getCapability(const std::string& name) const;

	// has region received its final (not seed) capability list?
	bool capabilitiesReceived() const;
	void setCapabilitiesReceived(bool received);
	boost::signals2::connection setCapabilitiesReceivedCallback(const caps_received_signal_t::slot_type& cb);

	static bool isSpecialCapabilityName(const std::string &name);
	void logActiveCapabilities() const;

    /// Get LLEventPump on which we listen for capability requests
    /// (https://wiki.lindenlab.com/wiki/Viewer:Messaging/Messaging_Notes#Capabilities)
    LLEventPump& getCapAPI() const;

    /// implements LLCapabilityProvider
	/*virtual*/ const LLHost& getHost() const;
	const U64 		&getHandle() const 			{ return mHandle; }

	LLSurface		&getLand() const;

	// set and get the region id
	const LLUUID& getRegionID() const;
	void setRegionID(const LLUUID& region_id);

	BOOL pointInRegionGlobal(const LLVector3d &point_global) const;
	LLVector3	getPosRegionFromGlobal(const LLVector3d &point_global) const;
	LLVector3	getPosRegionFromAgent(const LLVector3 &agent_pos) const;
	LLVector3	getPosAgentFromRegion(const LLVector3 &region_pos) const;
	LLVector3d	getPosGlobalFromRegion(const LLVector3 &offset) const;

	LLVLComposition *getComposition() const;
	F32 getCompositionXY(const S32 x, const S32 y) const;

	//	BOOL isOwnedSelf(const LLVector3& pos);
	//
	//	// Owned by a group you belong to?  (officer OR member)
	//	BOOL isOwnedGroup(const LLVector3& pos);
	// [SL:KB] - Patch: UI-SidepanelPeople | Checked: 2010-12-02 (Catznip-2.4.0g) | Added: Catznip-2.4.0g
	BOOL isOwnedSelf(const LLVector3& pos) const;

	// Owned by a group you belong to?  (officer OR member)
	BOOL isOwnedGroup(const LLVector3& pos) const;
	// [/SL:KB]

	// deal with map object updates in the world.
	void updateCoarseLocations(LLMessageSystem* msg);

	F32 getLandHeightRegion(const LLVector3& region_pos);

	U8 getCentralBakeVersion() { return mCentralBakeVersion; }

	void getInfo(LLSD& info);
	
	bool meshRezEnabled() const;
	bool meshUploadEnabled() const;

	void getSimulatorFeatures(LLSD& info) const;	
	void setSimulatorFeatures(const LLSD& info);

	
	bool dynamicPathfindingEnabled() const;

// </FS:CR>
#ifdef OPENSIM
	std::set<std::string> getGods() { return mGodNames; };	
#endif // OPENSIM
// </FS:CR>

	typedef enum
	{
		CACHE_MISS_TYPE_FULL = 0,
		CACHE_MISS_TYPE_CRC,
		CACHE_MISS_TYPE_NONE
	} eCacheMissType;

	typedef enum
	{
		CACHE_UPDATE_DUPE = 0,
		CACHE_UPDATE_CHANGED,
		CACHE_UPDATE_ADDED,
		CACHE_UPDATE_REPLACED
	} eCacheUpdateResult;

	// handle a full update message
	eCacheUpdateResult cacheFullUpdate(LLDataPackerBinaryBuffer &dp, U32 flags);
	eCacheUpdateResult cacheFullUpdate(LLViewerObject* objectp, LLDataPackerBinaryBuffer &dp, U32 flags);	
	LLVOCacheEntry* getCacheEntryForOctree(U32 local_id);
	LLVOCacheEntry* getCacheEntry(U32 local_id, bool valid = true);
	bool probeCache(U32 local_id, U32 crc, U32 flags, U8 &cache_miss_type);
	void requestCacheMisses();
	void addCacheMissFull(const U32 local_id);
	//update object cache if the object receives a full-update or terse update
	LLViewerObject* updateCacheEntry(U32 local_id, LLViewerObject* objectp, U32 update_type);
	void findOrphans(U32 parent_id);
	void clearCachedVisibleObjects();
	void dumpCache();

	void unpackRegionHandshake();

	void calculateCenterGlobal();
	void calculateCameraDistance();

	friend std::ostream& operator<<(std::ostream &s, const LLViewerRegion &region);
    /// implements LLCapabilityProvider
    virtual std::string getDescription() const;
	std::string getHttpUrl() const { return mHttpUrl ;}

	U32 getNumOfVisibleGroups() const;
	U32 getNumOfActiveCachedObjects() const;
	LLSpatialPartition* getSpatialPartition(U32 type);
	LLVOCachePartition* getVOCachePartition();

	bool objectIsReturnable(const LLVector3& pos, const std::vector<LLBBox>& boxes) const;
	bool childrenObjectReturnable( const std::vector<LLBBox>& boxes ) const;
	bool objectsCrossParcel(const std::vector<LLBBox>& boxes) const;

	void getNeighboringRegions( std::vector<LLViewerRegion*>& uniqueRegions );
	void getNeighboringRegionsStatus( std::vector<S32>& regions );
	const LLViewerRegionImpl * getRegionImpl() const { return mImpl; }
	LLViewerRegionImpl * getRegionImplNC() { return mImpl; }

	// implements the materials capability throttle
	bool materialsCapThrottled() const { return !mMaterialsCapThrottleTimer.hasExpired(); }
	void resetMaterialsCapThrottle();
	
	U32 getMaxMaterialsPerTransaction() const;

	void removeFromCreatedList(U32 local_id);
	void addToCreatedList(U32 local_id);	

	BOOL isPaused() const {return mPaused;}
	S32  getLastUpdate() const {return mLastUpdate;}

	static BOOL isNewObjectCreationThrottleDisabled() {return sNewObjectCreationThrottle < 0;}

private:
	void addToVOCacheTree(LLVOCacheEntry* entry);
	LLViewerObject* addNewObject(LLVOCacheEntry* entry);
	void killObject(LLVOCacheEntry* entry, std::vector<LLDrawable*>& delete_list);	
	void removeFromVOCacheTree(LLVOCacheEntry* entry);
	void killCacheEntry(LLVOCacheEntry* entry, bool for_rendering = false); //physically delete the cache entry	
	void killInvisibleObjects(F32 max_time);
	void createVisibleObjects(F32 max_time);
	void updateVisibleEntries(F32 max_time); //update visible entries

	void addCacheMiss(U32 id, LLViewerRegion::eCacheMissType miss_type);
	void decodeBoundingInfo(LLVOCacheEntry* entry);
	bool isNonCacheableObjectCreated(U32 local_id);	

public:
	struct CompareDistance
	{
		bool operator()(const LLViewerRegion* const& lhs, const LLViewerRegion* const& rhs)
		{
			return lhs->mCameraDistanceSquared < rhs->mCameraDistanceSquared; 
		}
	};

	void showReleaseNotes();
	void reInitPartitions();	// <FS:CR> FIRE-11593: Opensim "4096 Bug" Fix by Latif Khalifa

protected:
	void disconnectAllNeighbors();
	void initStats();
	void initPartitions();	// <FS:CR> FIRE-11593: Opensim "4096 Bug" Fix by Latif Khalifa

public:
	LLWind  mWind;
	LLViewerParcelOverlay	*mParcelOverlay;

	F32Bits	mBitsReceived;
	F32		mPacketsReceived;

	LLMatrix4 mRenderMatrix;

	// These arrays are maintained in parallel. Ideally they'd be combined into a
	// single array of an aggrigate data type but for compatibility with the old
	// messaging system in which the previous message only sends and parses the 
	// positions stored in the first array so they're maintained separately until 
	// we stop supporting the old CoarseLocationUpdate message.
	std::vector<U32> mMapAvatars;
	std::vector<LLUUID> mMapAvatarIDs;

	static BOOL sVOCacheCullingEnabled; //vo cache culling enabled or not.
	static S32  sLastCameraUpdated;

	LLFrameTimer &	getRenderInfoRequestTimer()			{ return mRenderInfoRequestTimer;		};

	struct CompareRegionByLastUpdate
	{
		bool operator()(const LLViewerRegion* const& lhs, const LLViewerRegion* const& rhs)
		{
			S32 lpa = lhs->getLastUpdate();
			S32 rpa = rhs->getLastUpdate();

			//small mLastUpdate first
			if(lpa < rpa)		
			{
				return true;
			}
			else if(lpa > rpa)
			{
				return false;
			}
			else
			{
				return lhs < rhs;
			}			
		}
	};
	typedef std::set<LLViewerRegion*, CompareRegionByLastUpdate> region_priority_list_t;

private:
	static S32  sNewObjectCreationThrottle;
	LLViewerRegionImpl * mImpl;
	LLFrameTimer         mRegionTimer;

	F32			mWidth;			// Width of region on a side (meters)
	U64			mHandle;
	F32			mTimeDilation;	// time dilation of physics simulation on simulator
	S32         mLastUpdate; //last time called idleUpdate()

	// simulator name
	std::string mName;
	std::string mZoning;

	// Is this agent on the estate managers list for this region?
	BOOL mIsEstateManager;

	U32		mPacketsIn;
	U32Bits	mBitsIn,
			mLastBitsIn;
	U32		mLastPacketsIn;
	U32		mPacketsOut;
	U32		mLastPacketsOut;
	S32		mPacketsLost;
	S32		mLastPacketsLost;
	U32Milliseconds		mPingDelay;
	F32		mDeltaTime;				// Time since last measurement of lastPackets, Bits, etc

	U64		mRegionFlags;			// includes damage flags
	U64		mRegionProtocols;		// protocols supported by this region
	U8		mSimAccess;
	F32 	mBillableFactor;
	U32		mMaxTasks;				// max prim count
	F32		mCameraDistanceSquared;	// updated once per frame
	U8		mCentralBakeVersion;
	
	LLVOCacheEntry* mLastVisitedEntry;
	U32				mInvisibilityCheckHistory;	

	// Information for Homestead / CR-53
	S32 mClassID;
	S32 mCPURatio;

	std::string mColoName;
	std::string mProductSKU;
	std::string mProductName;
	std::string mHttpUrl ;
	
	// Maps local ids to cache entries.
	// Regions can have order 10,000 objects, so assume
	// a structure of size 2^14 = 16,000
	BOOL									mCacheLoaded;
	BOOL                                    mCacheDirty;
	BOOL	mAlive;					// can become false if circuit disconnects
	BOOL	mCapabilitiesReceived;
	BOOL    mReleaseNotesRequested;
	BOOL    mDead;  //if true, this region is in the process of deleting.
	BOOL    mPaused; //pause processing the objects in the region

<<<<<<< HEAD
	LLDynamicArray<U32>						mCacheMissFull;
	LLDynamicArray<U32>						mCacheMissCRC;
			
	// <FS:CR> Opensim region capabilities
#ifdef OPENSIM
	std::set<std::string> mGodNames;
#endif
	// </FS:CR>

// [SL:KB] - Patch: World-MinimapOverlay | Checked: 2012-07-26 (Catznip-3.3)
	mutable LLPointer<LLViewerTexture>		mWorldMapTile;
// [/SL:KB]
=======
	typedef std::map<U32, std::vector<U32> > orphan_list_t;
	orphan_list_t mOrphanMap;
>>>>>>> d0ef02c2

	class CacheMissItem
	{
	public:
		CacheMissItem(U32 id, LLViewerRegion::eCacheMissType miss_type) : mID(id), mType(miss_type){}

		U32                            mID;     //local object id
		LLViewerRegion::eCacheMissType mType;   //cache miss type

		typedef std::list<CacheMissItem> cache_miss_list_t;
	};
	CacheMissItem::cache_miss_list_t   mCacheMissList;
	
	caps_received_signal_t mCapabilitiesReceivedSignal;		
	LLSD mSimulatorFeatures;

	// the materials capability throttle
	LLFrameTimer mMaterialsCapThrottleTimer;
LLFrameTimer	mRenderInfoRequestTimer;
};

inline BOOL LLViewerRegion::getRegionProtocol(U64 protocol) const
{
	return ((mRegionProtocols & protocol) != 0);
}

inline void LLViewerRegion::setRegionProtocol(U64 protocol, BOOL on)
{
	if (on)
	{
		mRegionProtocols |= protocol;
	}
	else
	{
		mRegionProtocols &= ~protocol;
	}
}

inline BOOL LLViewerRegion::getRegionFlag(U64 flag) const
{
	return ((mRegionFlags & flag) != 0);
}

inline void LLViewerRegion::setRegionFlag(U64 flag, BOOL on)
{
	if (on)
	{
		mRegionFlags |= flag;
	}
	else
	{
		mRegionFlags &= ~flag;
	}
}

inline BOOL LLViewerRegion::getAllowDamage() const
{
	return ((mRegionFlags & REGION_FLAGS_ALLOW_DAMAGE) !=0);
}

inline BOOL LLViewerRegion::getAllowLandmark() const
{
	return ((mRegionFlags & REGION_FLAGS_ALLOW_LANDMARK) !=0);
}

inline BOOL LLViewerRegion::getAllowSetHome() const
{
	return ((mRegionFlags & REGION_FLAGS_ALLOW_SET_HOME) != 0);
}

inline BOOL LLViewerRegion::getResetHomeOnTeleport() const
{
	return ((mRegionFlags & REGION_FLAGS_RESET_HOME_ON_TELEPORT) !=0);
}

inline BOOL LLViewerRegion::getSunFixed() const
{
	return ((mRegionFlags & REGION_FLAGS_SUN_FIXED) !=0);
}

inline BOOL LLViewerRegion::getBlockFly() const
{
	return ((mRegionFlags & REGION_FLAGS_BLOCK_FLY) !=0);
}

inline BOOL LLViewerRegion::getAllowDirectTeleport() const
{
	return ((mRegionFlags & REGION_FLAGS_ALLOW_DIRECT_TELEPORT) !=0);
}

inline BOOL LLViewerRegion::isPrelude() const
{
	return is_prelude( mRegionFlags );
}

inline BOOL LLViewerRegion::getAllowTerraform() const
{
	return ((mRegionFlags & REGION_FLAGS_BLOCK_TERRAFORM) == 0);
}

inline BOOL LLViewerRegion::getRestrictPushObject() const
{
	return ((mRegionFlags & REGION_FLAGS_RESTRICT_PUSHOBJECT) != 0);
}

inline BOOL LLViewerRegion::getReleaseNotesRequested() const
{
	return mReleaseNotesRequested;
}

#endif<|MERGE_RESOLUTION|>--- conflicted
+++ resolved
@@ -67,15 +67,11 @@
 class LLDataPackerBinaryBuffer;
 class LLHost;
 class LLBBox;
-<<<<<<< HEAD
+class LLSpatialGroup;
+class LLDrawable;
 // [SL:KB] - Patch: World-MinimapOverlay | Checked: 2012-07-26 (Catznip-3.3)
 class LLViewerTexture;
 // [/SL:KB]
-
-=======
-class LLSpatialGroup;
-class LLDrawable;
->>>>>>> d0ef02c2
 class LLViewerRegionImpl;
 class LLViewerOctreeGroup;
 class LLVOCachePartition;
@@ -544,9 +540,8 @@
 	BOOL    mDead;  //if true, this region is in the process of deleting.
 	BOOL    mPaused; //pause processing the objects in the region
 
-<<<<<<< HEAD
-	LLDynamicArray<U32>						mCacheMissFull;
-	LLDynamicArray<U32>						mCacheMissCRC;
+	typedef std::map<U32, std::vector<U32> > orphan_list_t;
+	orphan_list_t mOrphanMap;
 			
 	// <FS:CR> Opensim region capabilities
 #ifdef OPENSIM
@@ -557,10 +552,6 @@
 // [SL:KB] - Patch: World-MinimapOverlay | Checked: 2012-07-26 (Catznip-3.3)
 	mutable LLPointer<LLViewerTexture>		mWorldMapTile;
 // [/SL:KB]
-=======
-	typedef std::map<U32, std::vector<U32> > orphan_list_t;
-	orphan_list_t mOrphanMap;
->>>>>>> d0ef02c2
 
 	class CacheMissItem
 	{
