--- conflicted
+++ resolved
@@ -651,14 +651,12 @@
 	LLFrameTimer mRenderInfoRequestTimer;
 	LLFrameTimer mRenderInfoReportTimer;
 
-<<<<<<< HEAD
+	// how the server interest list works
+    std::string mInterestListMode;
+
     // list of reflection maps being managed by this llviewer region
     std::vector<LLPointer<LLReflectionMap> > mReflectionMaps;
 
-=======
-	// how the server interest list works
-    std::string mInterestListMode;
->>>>>>> f2c9a08e
 };
 
 inline BOOL LLViewerRegion::getRegionProtocol(U64 protocol) const
