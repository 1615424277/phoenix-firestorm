--- conflicted
+++ resolved
@@ -363,13 +363,8 @@
 	void getNeighboringRegionsStatus( std::vector<S32>& regions );
 	const LLViewerRegionImpl * getRegionImpl() const { return mImpl; }
 	LLViewerRegionImpl * getRegionImplNC() { return mImpl; }
-<<<<<<< HEAD
-	
+
 	// implements the materials capability throttle
-=======
-
-// implements the materials capability throttle
->>>>>>> 2eeee8a9
 	bool materialsCapThrottled() const { return !mMaterialsCapThrottleTimer.hasExpired(); }
 	void resetMaterialsCapThrottle();
 	
@@ -431,12 +426,11 @@
 	static BOOL sVOCacheCullingEnabled; //vo cache culling enabled or not.
 	static S32  sLastCameraUpdated;
 
+
+	LLFrameTimer &	getRenderInfoRequestTimer()			{ return mRenderInfoRequestTimer;		};
+
 private:
 	static S32  sNewObjectCreationThrottle;
-
-	LLFrameTimer &	getRenderInfoRequestTimer()			{ return mRenderInfoRequestTimer;		};
-
-private:
 	LLViewerRegionImpl * mImpl;
 	LLFrameTimer         mRegionTimer;
 
