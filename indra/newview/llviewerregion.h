/** 
 * @file llviewerregion.h
 * @brief Description of the LLViewerRegion class.
 *
 * $LicenseInfo:firstyear=2001&license=viewerlgpl$
 * Second Life Viewer Source Code
 * Copyright (C) 2010, Linden Research, Inc.
 * 
 * This library is free software; you can redistribute it and/or
 * modify it under the terms of the GNU Lesser General Public
 * License as published by the Free Software Foundation;
 * version 2.1 of the License only.
 * 
 * This library is distributed in the hope that it will be useful,
 * but WITHOUT ANY WARRANTY; without even the implied warranty of
 * MERCHANTABILITY or FITNESS FOR A PARTICULAR PURPOSE.  See the GNU
 * Lesser General Public License for more details.
 * 
 * You should have received a copy of the GNU Lesser General Public
 * License along with this library; if not, write to the Free Software
 * Foundation, Inc., 51 Franklin Street, Fifth Floor, Boston, MA  02110-1301  USA
 * 
 * Linden Research, Inc., 945 Battery Street, San Francisco, CA  94111  USA
 * $/LicenseInfo$
 */

#ifndef LL_LLVIEWERREGION_H
#define LL_LLVIEWERREGION_H

// A ViewerRegion is a class that contains a bunch of objects and surfaces
// that are in to a particular region.
#include <string>
#include <boost/signals2.hpp>

#include "llwind.h"
#include "v3dmath.h"
#include "llstring.h"
#include "llregionflags.h"
#include "lluuid.h"
#include "llweb.h"
#include "llcapabilityprovider.h"
#include "m4math.h"					// LLMatrix4
#include "llframetimer.h"

// Surface id's
#define LAND  1
#define WATER 2
const U32	MAX_OBJECT_CACHE_ENTRIES = 50000;

// Region handshake flags
const U32 REGION_HANDSHAKE_SUPPORTS_SELF_APPEARANCE = 1U << 2;

class LLEventPoll;
class LLVLComposition;
class LLViewerObject;
class LLMessageSystem;
class LLNetMap;
class LLViewerParcelOverlay;
class LLSurface;
class LLVOCache;
class LLVOCacheEntry;
class LLSpatialPartition;
class LLEventPump;
class LLDataPacker;
class LLDataPackerBinaryBuffer;
class LLHost;
class LLBBox;
class LLSpatialGroup;
class LLDrawable;
// [SL:KB] - Patch: World-MinimapOverlay | Checked: 2012-07-26 (Catznip-3.3)
class LLViewerTexture;
// [/SL:KB]
class LLViewerRegionImpl;
class LLViewerOctreeGroup;
class LLVOCachePartition;

class LLViewerRegion: public LLCapabilityProvider // implements this interface
{
public:
	//MUST MATCH THE ORDER OF DECLARATION IN CONSTRUCTOR
	typedef enum 
	{
		PARTITION_HUD=0,
		PARTITION_TERRAIN,
		PARTITION_VOIDWATER,
		PARTITION_WATER,
		PARTITION_TREE,
		PARTITION_PARTICLE,
		PARTITION_GRASS,
		PARTITION_VOLUME,
		PARTITION_BRIDGE,
		PARTITION_AVATAR,
		PARTITION_CONTROL_AV, // Animesh
		PARTITION_HUD_PARTICLE,
		PARTITION_VO_CACHE,
		PARTITION_NONE,
		NUM_PARTITIONS
	} eObjectPartitions;

	typedef boost::signals2::signal<void(const LLUUID& region_id)> caps_received_signal_t;

	LLViewerRegion(const U64 &handle,
				   const LLHost &host,
				   const U32 surface_grid_width,
				   const U32 patch_grid_width,
				   const F32 region_width_meters);
	~LLViewerRegion();

	// Call this after you have the region name and handle.
	void loadObjectCache();
	void saveObjectCache();

	void sendMessage(); // Send the current message to this region's simulator
	void sendReliableMessage(); // Send the current message to this region's simulator

	void setOriginGlobal(const LLVector3d &origin);
	//void setAgentOffset(const LLVector3d &offset);
	void updateRenderMatrix();

	void setAllowDamage(BOOL b) { setRegionFlag(REGION_FLAGS_ALLOW_DAMAGE, b); }
	void setAllowLandmark(BOOL b) { setRegionFlag(REGION_FLAGS_ALLOW_LANDMARK, b); }
	void setAllowSetHome(BOOL b) { setRegionFlag(REGION_FLAGS_ALLOW_SET_HOME, b); }
	void setResetHomeOnTeleport(BOOL b) { setRegionFlag(REGION_FLAGS_RESET_HOME_ON_TELEPORT, b); }
	void setSunFixed(BOOL b) { setRegionFlag(REGION_FLAGS_SUN_FIXED, b); }
	//void setBlockFly(BOOL b) { setRegionFlag(REGION_FLAGS_BLOCK_FLY, b); }		Never used
	void setAllowDirectTeleport(BOOL b) { setRegionFlag(REGION_FLAGS_ALLOW_DIRECT_TELEPORT, b); }


	inline BOOL getAllowDamage()			const;
	inline BOOL getAllowLandmark()			const;
	inline BOOL getAllowSetHome()			const;
	inline BOOL getResetHomeOnTeleport()	const;
	inline BOOL getSunFixed()				const;
	inline BOOL getBlockFly()				const;
	inline BOOL getAllowDirectTeleport()	const;
	inline BOOL isPrelude()					const;
	inline BOOL getAllowTerraform() 		const;
	inline BOOL getRestrictPushObject()		const;
    inline BOOL getAllowEnvironmentOverride()   const;
	inline BOOL getReleaseNotesRequested()		const;

//	bool isAlive(); // can become false if circuit disconnects
// [SL:KB] - Patch: World-MinimapOverlay | Checked: 2012-06-20 (Catznip-3.3)
	bool isAlive() const; // can become false if circuit disconnects

	typedef std::vector<LLPointer<LLViewerTexture> > tex_matrix_t;
	const tex_matrix_t& getWorldMapTiles() const;
// [/SL:KB]

	void setWaterHeight(F32 water_level);
	F32 getWaterHeight() const;
// <FS:CR> Aurora Sim
	void rebuildWater();
// </FS:CR> Aurora Sim

	BOOL isVoiceEnabled() const;

	void setBillableFactor(F32 billable_factor) { mBillableFactor = billable_factor; }
	F32 getBillableFactor() 		const 	{ return mBillableFactor; }

	// Maximum number of primitives allowed, regardless of object
	// bonus factor.
	U32 getMaxTasks() const { return mMaxTasks; }
	void setMaxTasks(U32 max_tasks) { mMaxTasks = max_tasks; }

	// Draw lines in the dirt showing ownership. Return number of 
	// vertices drawn.
	S32 renderPropertyLines();

	// Call this whenever you change the height data in the region.
	// (Automatically called by LLSurfacePatch's update routine)
	void dirtyHeights();

	LLViewerParcelOverlay *getParcelOverlay() const
			{ return mParcelOverlay; }

	inline void setRegionFlag(U64 flag, BOOL on);
	inline BOOL getRegionFlag(U64 flag) const;
	void setRegionFlags(U64 flags);
	U64 getRegionFlags() const					{ return mRegionFlags; }

	inline void setRegionProtocol(U64 protocol, BOOL on);
	BOOL getRegionProtocol(U64 protocol) const;
	void setRegionProtocols(U64 protocols)			{ mRegionProtocols = protocols; }
	U64 getRegionProtocols() const					{ return mRegionProtocols; }

	void setTimeDilation(F32 time_dilation);
	F32  getTimeDilation() const				{ return mTimeDilation; }

	// Origin height is at zero.
	const LLVector3d &getOriginGlobal() const;
	LLVector3 getOriginAgent() const;

	// Center is at the height of the water table.
	const LLVector3d &getCenterGlobal() const;
	LLVector3 getCenterAgent() const;

	void setRegionNameAndZone(const std::string& name_and_zone);
	const std::string& getName() const				{ return mName; }
	const std::string& getZoning() const			{ return mZoning; }

	void setOwner(const LLUUID& owner_id);
	const LLUUID& getOwner() const;

	// Is the current agent on the estate manager list for this region?
	void setIsEstateManager(BOOL b) { mIsEstateManager = b; }
	BOOL isEstateManager() const { return mIsEstateManager; }
	BOOL canManageEstate() const;

	void setSimAccess(U8 sim_access)			{ mSimAccess = sim_access; }
	U8 getSimAccess() const						{ return mSimAccess; }
	const std::string getSimAccessString() const;
	
	// Homestead-related getters; there are no setters as nobody should be
	// setting them other than the individual message handler which is a member
	S32 getSimClassID()                    const { return mClassID; }
	S32 getSimCPURatio()                   const { return mCPURatio; }
	const std::string& getSimColoName()    const { return mColoName; }
	const std::string& getSimProductSKU()  const { return mProductSKU; }
	std::string getLocalizedSimProductName() const;

	// Returns "Sandbox", "Expensive", etc.
	static std::string regionFlagsToString(U64 flags);

	// Returns translated version of "Mature", "PG", "Adult", etc.
	static std::string accessToString(U8 sim_access);

	// Returns "M", "PG", "A" etc.
	static std::string accessToShortString(U8 sim_access);
	static U8          shortStringToAccess(const std::string &sim_access);

	// Return access icon name
	static std::string getAccessIcon(U8 sim_access);
	
	// helper function which just makes sure all interested parties
	// can process the message.
	static void processRegionInfo(LLMessageSystem* msg, void**);

	//check if the viewer camera is static
	static BOOL isViewerCameraStatic();
	static void calcNewObjectCreationThrottle();

	void setCacheID(const LLUUID& id);

	F32	getWidth() const						{ return mWidth; }
	F32 getWidthScaleFactor() const				{ return mWidthScaleFactor; } // <FS:Ansariel> FIRE-19563: Scaling for OpenSim VarRegions

<<<<<<< HEAD
	S32 getRegionMaxBakes() const						{ return mMaxBakes; } // <FS:Beq/> FS BOM for OS max bakes restriction
	S32 getRegionMaxTEs() const							{ return mMaxTEs; } // <FS:Beq/> FS BOM for OS max TEs restriction
=======
	// regions are expensive to release, this function gradually releases cache from memory
	static void idleCleanup(F32 max_update_time);

>>>>>>> ff077375
	void idleUpdate(F32 max_update_time);
	void lightIdleUpdate();
	bool addVisibleGroup(LLViewerOctreeGroup* group);
	void addVisibleChildCacheEntry(LLVOCacheEntry* parent, LLVOCacheEntry* child);
	void addActiveCacheEntry(LLVOCacheEntry* entry);
	void removeActiveCacheEntry(LLVOCacheEntry* entry, LLDrawable* drawablep);	
	void killCacheEntry(U32 local_id); //physically delete the cache entry	

	// Like idleUpdate, but forces everything to complete regardless of
	// how long it takes.
	void forceUpdate();

	void connectNeighbor(LLViewerRegion *neighborp, U32 direction);

	void updateNetStats();

	U32	getPacketsLost() const;

	S32 getHttpResponderID() const;

	// Get/set named capability URLs for this region.
	void setSeedCapability(const std::string& url);
	S32 getNumSeedCapRetries();
	void setCapability(const std::string& name, const std::string& url);
	void setCapabilityDebug(const std::string& name, const std::string& url);
	bool isCapabilityAvailable(const std::string& name) const;
	// implements LLCapabilityProvider
    virtual std::string getCapability(const std::string& name) const;
    std::string getCapabilityDebug(const std::string& name) const;


	// has region received its final (not seed) capability list?
	bool capabilitiesReceived() const;
	void setCapabilitiesReceived(bool received);
	boost::signals2::connection setCapabilitiesReceivedCallback(const caps_received_signal_t::slot_type& cb);

	static bool isSpecialCapabilityName(const std::string &name);
	void logActiveCapabilities() const;

    /// implements LLCapabilityProvider
	/*virtual*/ const LLHost& getHost() const;
	const U64 		&getHandle() const 			{ return mHandle; }

	LLSurface		&getLand() const;

	// set and get the region id
	const LLUUID& getRegionID() const;
	void setRegionID(const LLUUID& region_id);

	BOOL pointInRegionGlobal(const LLVector3d &point_global) const;
	LLVector3	getPosRegionFromGlobal(const LLVector3d &point_global) const;
	LLVector3	getPosRegionFromAgent(const LLVector3 &agent_pos) const;
	LLVector3	getPosAgentFromRegion(const LLVector3 &region_pos) const;
	LLVector3d	getPosGlobalFromRegion(const LLVector3 &offset) const;

	LLVLComposition *getComposition() const;
	F32 getCompositionXY(const S32 x, const S32 y) const;

//	BOOL isOwnedSelf(const LLVector3& pos);
//
//	// Owned by a group you belong to?  (officer OR member)
//	BOOL isOwnedGroup(const LLVector3& pos);
// [SL:KB] - Patch: UI-SidepanelPeople | Checked: 2010-12-02 (Catznip-2.4.0g) | Added: Catznip-2.4.0g
	BOOL isOwnedSelf(const LLVector3& pos) const;

	// Owned by a group you belong to?  (officer OR member)
	BOOL isOwnedGroup(const LLVector3& pos) const;
// [/SL:KB]

	// deal with map object updates in the world.
	void updateCoarseLocations(LLMessageSystem* msg);

	F32 getLandHeightRegion(const LLVector3& region_pos);

	U8 getCentralBakeVersion() { return mCentralBakeVersion; }

	void getInfo(LLSD& info);
	
	bool meshRezEnabled() const;
	bool meshUploadEnabled() const;

	bool bakesOnMeshEnabled() const;

	// has region received its simulator features list? Requires an additional query after caps received.
    void requestSimulatorFeatures();
	void setSimulatorFeaturesReceived(bool);
	bool simulatorFeaturesReceived() const;
	boost::signals2::connection setSimulatorFeaturesReceivedCallback(const caps_received_signal_t::slot_type& cb);
	
	void getSimulatorFeatures(LLSD& info) const;	
	void setSimulatorFeatures(const LLSD& info);

	
	bool dynamicPathfindingEnabled() const;

	bool avatarHoverHeightEnabled() const;

// </FS:CR>
#ifdef OPENSIM
	std::set<std::string> getGods() { return mGodNames; };	
#endif // OPENSIM
// </FS:CR>

	typedef enum
	{
		CACHE_MISS_TYPE_FULL = 0,
		CACHE_MISS_TYPE_CRC,
		CACHE_MISS_TYPE_NONE
	} eCacheMissType;

	typedef enum
	{
		CACHE_UPDATE_DUPE = 0,
		CACHE_UPDATE_CHANGED,
		CACHE_UPDATE_ADDED,
		CACHE_UPDATE_REPLACED
	} eCacheUpdateResult;

	// handle a full update message
	eCacheUpdateResult cacheFullUpdate(LLDataPackerBinaryBuffer &dp, U32 flags);
	eCacheUpdateResult cacheFullUpdate(LLViewerObject* objectp, LLDataPackerBinaryBuffer &dp, U32 flags);	
	LLVOCacheEntry* getCacheEntryForOctree(U32 local_id);
	LLVOCacheEntry* getCacheEntry(U32 local_id, bool valid = true);
	bool probeCache(U32 local_id, U32 crc, U32 flags, U8 &cache_miss_type);
	U64 getRegionCacheHitCount() { return mRegionCacheHitCount; }
	U64 getRegionCacheMissCount() { return mRegionCacheMissCount; }
	void requestCacheMisses();
	void addCacheMissFull(const U32 local_id);
	//update object cache if the object receives a full-update or terse update
	LLViewerObject* updateCacheEntry(U32 local_id, LLViewerObject* objectp, U32 update_type);
	void findOrphans(U32 parent_id);
	void clearCachedVisibleObjects();
	void dumpCache();

	void unpackRegionHandshake();

	void calculateCenterGlobal();
	void calculateCameraDistance();

	friend std::ostream& operator<<(std::ostream &s, const LLViewerRegion &region);
    /// implements LLCapabilityProvider
    virtual std::string getDescription() const;
	std::string getHttpUrl() const { return mHttpUrl; } // <FS:Ansariel> [UDP Assets]
    std::string getViewerAssetUrl() const { return mViewerAssetUrl; }

	U32 getNumOfVisibleGroups() const;
	U32 getNumOfActiveCachedObjects() const;
	LLSpatialPartition* getSpatialPartition(U32 type);
	LLVOCachePartition* getVOCachePartition();

	bool objectIsReturnable(const LLVector3& pos, const std::vector<LLBBox>& boxes) const;
	bool childrenObjectReturnable( const std::vector<LLBBox>& boxes ) const;
	bool objectsCrossParcel(const std::vector<LLBBox>& boxes) const;

	void getNeighboringRegions( std::vector<LLViewerRegion*>& uniqueRegions );
	void getNeighboringRegionsStatus( std::vector<S32>& regions );
	const LLViewerRegionImpl * getRegionImpl() const { return mImpl; }
	LLViewerRegionImpl * getRegionImplNC() { return mImpl; }

	// implements the materials capability throttle
	bool materialsCapThrottled() const { return !mMaterialsCapThrottleTimer.hasExpired(); }
	void resetMaterialsCapThrottle();
	
	U32 getMaxMaterialsPerTransaction() const;

	void removeFromCreatedList(U32 local_id);
	void addToCreatedList(U32 local_id);	

	BOOL isPaused() const {return mPaused;}
	S32  getLastUpdate() const {return mLastUpdate;}

	static BOOL isNewObjectCreationThrottleDisabled() {return sNewObjectCreationThrottle < 0;}

private:
	void addToVOCacheTree(LLVOCacheEntry* entry);
	LLViewerObject* addNewObject(LLVOCacheEntry* entry);
	void killObject(LLVOCacheEntry* entry, std::vector<LLDrawable*>& delete_list); //adds entry into list if it is safe to move into cache
	void removeFromVOCacheTree(LLVOCacheEntry* entry);
	void killCacheEntry(LLVOCacheEntry* entry, bool for_rendering = false); //physically delete the cache entry	
	void killInvisibleObjects(F32 max_time);
	void createVisibleObjects(F32 max_time);
	void updateVisibleEntries(F32 max_time); //update visible entries

	void addCacheMiss(U32 id, LLViewerRegion::eCacheMissType miss_type);
	void decodeBoundingInfo(LLVOCacheEntry* entry);
	bool isNonCacheableObjectCreated(U32 local_id);	

public:
	struct CompareDistance
	{
		bool operator()(const LLViewerRegion* const& lhs, const LLViewerRegion* const& rhs)
		{
			return lhs->mCameraDistanceSquared < rhs->mCameraDistanceSquared; 
		}
	};

	void showReleaseNotes();
	void reInitPartitions();	// <FS:CR> FIRE-11593: Opensim "4096 Bug" Fix by Latif Khalifa

protected:
	void disconnectAllNeighbors();
	void initStats();
	void initPartitions();	// <FS:CR> FIRE-11593: Opensim "4096 Bug" Fix by Latif Khalifa

public:
	LLWind  mWind;
	LLViewerParcelOverlay	*mParcelOverlay;

	F32Bits	mBitsReceived;
	F32		mPacketsReceived;

	LLMatrix4 mRenderMatrix;

	// These arrays are maintained in parallel. Ideally they'd be combined into a
	// single array of an aggrigate data type but for compatibility with the old
	// messaging system in which the previous message only sends and parses the 
	// positions stored in the first array so they're maintained separately until 
	// we stop supporting the old CoarseLocationUpdate message.
	std::vector<U32> mMapAvatars;
	std::vector<LLUUID> mMapAvatarIDs;

	static BOOL sVOCacheCullingEnabled; //vo cache culling enabled or not.
	static S32  sLastCameraUpdated;

	LLFrameTimer &	getRenderInfoRequestTimer()	{ return mRenderInfoRequestTimer; };
	LLFrameTimer &	getRenderInfoReportTimer()	{ return mRenderInfoReportTimer; };

	struct CompareRegionByLastUpdate
	{
		bool operator()(const LLViewerRegion* const& lhs, const LLViewerRegion* const& rhs) const
		{
			S32 lpa = lhs->getLastUpdate();
			S32 rpa = rhs->getLastUpdate();

			//small mLastUpdate first
			if(lpa < rpa)		
			{
				return true;
			}
			else if(lpa > rpa)
			{
				return false;
			}
			else
			{
				return lhs < rhs;
			}			
		}
	};
	typedef std::set<LLViewerRegion*, CompareRegionByLastUpdate> region_priority_list_t;

private:
	static S32  sNewObjectCreationThrottle;
	LLViewerRegionImpl * mImpl;
	LLFrameTimer         mRegionTimer;

	F32			mWidth;			// Width of region on a side (meters)
	U64			mHandle;
	F32			mTimeDilation;	// time dilation of physics simulation on simulator
	S32         mLastUpdate; //last time called idleUpdate()
	F32			mWidthScaleFactor; // <FS:Ansariel> FIRE-19563: Scaling for OpenSim VarRegions
	S32			mMaxBakes; // <FS:Beq/> store max bakes on the region
	S32			mMaxTEs; // <FS:Beq/> store max bakes on the region
	// simulator name
	std::string mName;
	std::string mZoning;

	// Is this agent on the estate managers list for this region?
	BOOL mIsEstateManager;

	U32		mPacketsIn;
	U32Bits	mBitsIn,
			mLastBitsIn;
	U32		mLastPacketsIn;
	U32		mPacketsOut;
	U32		mLastPacketsOut;
	S32		mPacketsLost;
	S32		mLastPacketsLost;
	U32Milliseconds		mPingDelay;
	F32		mDeltaTime;				// Time since last measurement of lastPackets, Bits, etc

	U64		mRegionFlags;			// includes damage flags
	U64		mRegionProtocols;		// protocols supported by this region
	U8		mSimAccess;
	F32 	mBillableFactor;
	U32		mMaxTasks;				// max prim count
	F32		mCameraDistanceSquared;	// updated once per frame
	U8		mCentralBakeVersion;
	
	LLVOCacheEntry* mLastVisitedEntry;
	U32				mInvisibilityCheckHistory;	

	// Information for Homestead / CR-53
	S32 mClassID;
	S32 mCPURatio;

	std::string mColoName;
	std::string mProductSKU;
	std::string mProductName;
	std::string mHttpUrl; // <FS:Ansariel> [UDP Assets]
	std::string mViewerAssetUrl ;
	
	// Maps local ids to cache entries.
	// Regions can have order 10,000 objects, so assume
	// a structure of size 2^14 = 16,000
	BOOL									mCacheLoaded;
	BOOL                                    mCacheDirty;
	BOOL	mAlive;					// can become false if circuit disconnects
	BOOL	mCapabilitiesReceived;
	BOOL	mSimulatorFeaturesReceived;
	BOOL    mReleaseNotesRequested;
	BOOL    mDead;  //if true, this region is in the process of deleting.
	BOOL    mPaused; //pause processing the objects in the region

	typedef std::map<U32, std::vector<U32> > orphan_list_t;
	orphan_list_t mOrphanMap;
			
	// <FS:CR> Opensim region capabilities
#ifdef OPENSIM
	std::set<std::string> mGodNames;
#endif
	// </FS:CR>

// [SL:KB] - Patch: World-MinimapOverlay | Checked: 2012-07-26 (Catznip-3.3)
	mutable tex_matrix_t mWorldMapTiles;
// [/SL:KB]

	class CacheMissItem
	{
	public:
		CacheMissItem(U32 id, LLViewerRegion::eCacheMissType miss_type) : mID(id), mType(miss_type){}

		U32                            mID;     //local object id
		LLViewerRegion::eCacheMissType mType;   //cache miss type

		typedef std::list<CacheMissItem> cache_miss_list_t;
	};
	CacheMissItem::cache_miss_list_t   mCacheMissList;
	U64 mRegionCacheHitCount;
	U64 mRegionCacheMissCount;

	caps_received_signal_t mCapabilitiesReceivedSignal;		
	caps_received_signal_t mSimulatorFeaturesReceivedSignal;		

	LLSD mSimulatorFeatures;

    typedef std::map<U32, LLPointer<LLVOCacheEntry> >	   vocache_entry_map_t;
    static vocache_entry_map_t sRegionCacheCleanup;

	// the materials capability throttle
	LLFrameTimer mMaterialsCapThrottleTimer;
	LLFrameTimer mRenderInfoRequestTimer;
	LLFrameTimer mRenderInfoReportTimer;
};

inline BOOL LLViewerRegion::getRegionProtocol(U64 protocol) const
{
	return ((mRegionProtocols & protocol) != 0);
}

inline void LLViewerRegion::setRegionProtocol(U64 protocol, BOOL on)
{
	if (on)
	{
		mRegionProtocols |= protocol;
	}
	else
	{
		mRegionProtocols &= ~protocol;
	}
}

inline BOOL LLViewerRegion::getRegionFlag(U64 flag) const
{
	return ((mRegionFlags & flag) != 0);
}

inline void LLViewerRegion::setRegionFlag(U64 flag, BOOL on)
{
	if (on)
	{
		mRegionFlags |= flag;
	}
	else
	{
		mRegionFlags &= ~flag;
	}
}

inline BOOL LLViewerRegion::getAllowDamage() const
{
	return ((mRegionFlags & REGION_FLAGS_ALLOW_DAMAGE) !=0);
}

inline BOOL LLViewerRegion::getAllowLandmark() const
{
	return ((mRegionFlags & REGION_FLAGS_ALLOW_LANDMARK) !=0);
}

inline BOOL LLViewerRegion::getAllowSetHome() const
{
	return ((mRegionFlags & REGION_FLAGS_ALLOW_SET_HOME) != 0);
}

inline BOOL LLViewerRegion::getResetHomeOnTeleport() const
{
	return ((mRegionFlags & REGION_FLAGS_RESET_HOME_ON_TELEPORT) !=0);
}

inline BOOL LLViewerRegion::getSunFixed() const
{
	return ((mRegionFlags & REGION_FLAGS_SUN_FIXED) !=0);
}

inline BOOL LLViewerRegion::getBlockFly() const
{
	return ((mRegionFlags & REGION_FLAGS_BLOCK_FLY) !=0);
}

inline BOOL LLViewerRegion::getAllowDirectTeleport() const
{
	return ((mRegionFlags & REGION_FLAGS_ALLOW_DIRECT_TELEPORT) !=0);
}

inline BOOL LLViewerRegion::isPrelude() const
{
	return is_prelude( mRegionFlags );
}

inline BOOL LLViewerRegion::getAllowTerraform() const
{
	return ((mRegionFlags & REGION_FLAGS_BLOCK_TERRAFORM) == 0);
}

inline BOOL LLViewerRegion::getRestrictPushObject() const
{
	return ((mRegionFlags & REGION_FLAGS_RESTRICT_PUSHOBJECT) != 0);
}

inline BOOL LLViewerRegion::getAllowEnvironmentOverride() const
{
    return ((mRegionFlags & REGION_FLAGS_ALLOW_ENVIRONMENT_OVERRIDE) != 0);
}

inline BOOL LLViewerRegion::getReleaseNotesRequested() const
{
	return mReleaseNotesRequested;
}

#endif<|MERGE_RESOLUTION|>--- conflicted
+++ resolved
@@ -245,14 +245,11 @@
 	F32	getWidth() const						{ return mWidth; }
 	F32 getWidthScaleFactor() const				{ return mWidthScaleFactor; } // <FS:Ansariel> FIRE-19563: Scaling for OpenSim VarRegions
 
-<<<<<<< HEAD
+	// regions are expensive to release, this function gradually releases cache from memory
+	static void idleCleanup(F32 max_update_time);
+
 	S32 getRegionMaxBakes() const						{ return mMaxBakes; } // <FS:Beq/> FS BOM for OS max bakes restriction
 	S32 getRegionMaxTEs() const							{ return mMaxTEs; } // <FS:Beq/> FS BOM for OS max TEs restriction
-=======
-	// regions are expensive to release, this function gradually releases cache from memory
-	static void idleCleanup(F32 max_update_time);
-
->>>>>>> ff077375
 	void idleUpdate(F32 max_update_time);
 	void lightIdleUpdate();
 	bool addVisibleGroup(LLViewerOctreeGroup* group);
