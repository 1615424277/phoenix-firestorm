/**
 * @file lleventnotifier.h
 * @brief Viewer code for managing event notifications
 *
 * $LicenseInfo:firstyear=2004&license=viewerlgpl$
 * Second Life Viewer Source Code
 * Copyright (C) 2010, Linden Research, Inc.
 *
 * This library is free software; you can redistribute it and/or
 * modify it under the terms of the GNU Lesser General Public
 * License as published by the Free Software Foundation;
 * version 2.1 of the License only.
 *
 * This library is distributed in the hope that it will be useful,
 * but WITHOUT ANY WARRANTY; without even the implied warranty of
 * MERCHANTABILITY or FITNESS FOR A PARTICULAR PURPOSE.  See the GNU
 * Lesser General Public License for more details.
 *
 * You should have received a copy of the GNU Lesser General Public
 * License along with this library; if not, write to the Free Software
 * Foundation, Inc., 51 Franklin Street, Fifth Floor, Boston, MA  02110-1301  USA
 *
 * Linden Research, Inc., 945 Battery Street, San Francisco, CA  94111  USA
 * $/LicenseInfo$
 */

#ifndef LL_LLEVENTNOTIFIER_H
#define LL_LLEVENTNOTIFIER_H

#include "llframetimer.h"
#include "v3dmath.h"

class LLEventNotification;
class LLMessageSystem;


class LLEventNotifier
{
public:
    LLEventNotifier();
    virtual ~LLEventNotifier();

    void update();  // Notify the user of the event if it's coming up
    bool add(U32 eventId, F64 eventEpoch, const std::string& eventDateStr, const std::string &eventName);
    void add(U32 eventId);


<<<<<<< HEAD
	bool hasNotification(const U32 event_id);
	void serverPushRequest(U32 event_id, bool add);
=======
    void load(const LLSD& event_options);   // In the format that it comes in from login
    void remove(U32 event_id);
>>>>>>> e1623bb2

    BOOL hasNotification(const U32 event_id);
    void serverPushRequest(U32 event_id, bool add);

    typedef std::map<U32, LLEventNotification *> en_map;
    bool  handleResponse(U32 eventId, const LLSD& notification, const LLSD& response);

    static void processEventInfoReply(LLMessageSystem *msg, void **);

protected:
    en_map  mEventNotifications;
    LLFrameTimer    mNotificationTimer;
};


class LLEventNotification
{
public:
    LLEventNotification(U32 eventId, F64 eventEpoch, const std::string& eventDateStr, const std::string &eventName);


    U32                 getEventID() const              { return mEventID; }
    const std::string   &getEventName() const           { return mEventName; }
    bool                isValid() const                 { return mEventID > 0 && mEventDateEpoch != 0 && mEventName.size() > 0; }
    const F64           &getEventDateEpoch() const      { return mEventDateEpoch; }
    const std::string   &getEventDateStr() const        { return mEventDateStr; }


protected:
    U32         mEventID;           // EventID for this event
    std::string mEventName;
    F64         mEventDateEpoch;
    std::string mEventDateStr;
};

extern LLEventNotifier gEventNotifier;

#endif //LL_LLEVENTNOTIFIER_H<|MERGE_RESOLUTION|>--- conflicted
+++ resolved
@@ -1,92 +1,87 @@
-/**
- * @file lleventnotifier.h
- * @brief Viewer code for managing event notifications
- *
- * $LicenseInfo:firstyear=2004&license=viewerlgpl$
- * Second Life Viewer Source Code
- * Copyright (C) 2010, Linden Research, Inc.
- *
- * This library is free software; you can redistribute it and/or
- * modify it under the terms of the GNU Lesser General Public
- * License as published by the Free Software Foundation;
- * version 2.1 of the License only.
- *
- * This library is distributed in the hope that it will be useful,
- * but WITHOUT ANY WARRANTY; without even the implied warranty of
- * MERCHANTABILITY or FITNESS FOR A PARTICULAR PURPOSE.  See the GNU
- * Lesser General Public License for more details.
- *
- * You should have received a copy of the GNU Lesser General Public
- * License along with this library; if not, write to the Free Software
- * Foundation, Inc., 51 Franklin Street, Fifth Floor, Boston, MA  02110-1301  USA
- *
- * Linden Research, Inc., 945 Battery Street, San Francisco, CA  94111  USA
- * $/LicenseInfo$
- */
-
-#ifndef LL_LLEVENTNOTIFIER_H
-#define LL_LLEVENTNOTIFIER_H
-
-#include "llframetimer.h"
-#include "v3dmath.h"
-
-class LLEventNotification;
-class LLMessageSystem;
-
-
-class LLEventNotifier
-{
-public:
-    LLEventNotifier();
-    virtual ~LLEventNotifier();
-
-    void update();  // Notify the user of the event if it's coming up
-    bool add(U32 eventId, F64 eventEpoch, const std::string& eventDateStr, const std::string &eventName);
-    void add(U32 eventId);
-
-
-<<<<<<< HEAD
-	bool hasNotification(const U32 event_id);
-	void serverPushRequest(U32 event_id, bool add);
-=======
-    void load(const LLSD& event_options);   // In the format that it comes in from login
-    void remove(U32 event_id);
->>>>>>> e1623bb2
-
-    BOOL hasNotification(const U32 event_id);
-    void serverPushRequest(U32 event_id, bool add);
-
-    typedef std::map<U32, LLEventNotification *> en_map;
-    bool  handleResponse(U32 eventId, const LLSD& notification, const LLSD& response);
-
-    static void processEventInfoReply(LLMessageSystem *msg, void **);
-
-protected:
-    en_map  mEventNotifications;
-    LLFrameTimer    mNotificationTimer;
-};
-
-
-class LLEventNotification
-{
-public:
-    LLEventNotification(U32 eventId, F64 eventEpoch, const std::string& eventDateStr, const std::string &eventName);
-
-
-    U32                 getEventID() const              { return mEventID; }
-    const std::string   &getEventName() const           { return mEventName; }
-    bool                isValid() const                 { return mEventID > 0 && mEventDateEpoch != 0 && mEventName.size() > 0; }
-    const F64           &getEventDateEpoch() const      { return mEventDateEpoch; }
-    const std::string   &getEventDateStr() const        { return mEventDateStr; }
-
-
-protected:
-    U32         mEventID;           // EventID for this event
-    std::string mEventName;
-    F64         mEventDateEpoch;
-    std::string mEventDateStr;
-};
-
-extern LLEventNotifier gEventNotifier;
-
-#endif //LL_LLEVENTNOTIFIER_H+/**
+ * @file lleventnotifier.h
+ * @brief Viewer code for managing event notifications
+ *
+ * $LicenseInfo:firstyear=2004&license=viewerlgpl$
+ * Second Life Viewer Source Code
+ * Copyright (C) 2010, Linden Research, Inc.
+ *
+ * This library is free software; you can redistribute it and/or
+ * modify it under the terms of the GNU Lesser General Public
+ * License as published by the Free Software Foundation;
+ * version 2.1 of the License only.
+ *
+ * This library is distributed in the hope that it will be useful,
+ * but WITHOUT ANY WARRANTY; without even the implied warranty of
+ * MERCHANTABILITY or FITNESS FOR A PARTICULAR PURPOSE.  See the GNU
+ * Lesser General Public License for more details.
+ *
+ * You should have received a copy of the GNU Lesser General Public
+ * License along with this library; if not, write to the Free Software
+ * Foundation, Inc., 51 Franklin Street, Fifth Floor, Boston, MA  02110-1301  USA
+ *
+ * Linden Research, Inc., 945 Battery Street, San Francisco, CA  94111  USA
+ * $/LicenseInfo$
+ */
+
+#ifndef LL_LLEVENTNOTIFIER_H
+#define LL_LLEVENTNOTIFIER_H
+
+#include "llframetimer.h"
+#include "v3dmath.h"
+
+class LLEventNotification;
+class LLMessageSystem;
+
+
+class LLEventNotifier
+{
+public:
+    LLEventNotifier();
+    virtual ~LLEventNotifier();
+
+    void update();  // Notify the user of the event if it's coming up
+    bool add(U32 eventId, F64 eventEpoch, const std::string& eventDateStr, const std::string &eventName);
+    void add(U32 eventId);
+
+
+    void load(const LLSD& event_options);   // In the format that it comes in from login
+    void remove(U32 event_id);
+
+    bool hasNotification(const U32 event_id);
+    void serverPushRequest(U32 event_id, bool add);
+
+    typedef std::map<U32, LLEventNotification *> en_map;
+    bool  handleResponse(U32 eventId, const LLSD& notification, const LLSD& response);
+
+    static void processEventInfoReply(LLMessageSystem *msg, void **);
+
+protected:
+    en_map  mEventNotifications;
+    LLFrameTimer    mNotificationTimer;
+};
+
+
+class LLEventNotification
+{
+public:
+    LLEventNotification(U32 eventId, F64 eventEpoch, const std::string& eventDateStr, const std::string &eventName);
+
+
+    U32                 getEventID() const              { return mEventID; }
+    const std::string   &getEventName() const           { return mEventName; }
+    bool                isValid() const                 { return mEventID > 0 && mEventDateEpoch != 0 && mEventName.size() > 0; }
+    const F64           &getEventDateEpoch() const      { return mEventDateEpoch; }
+    const std::string   &getEventDateStr() const        { return mEventDateStr; }
+
+
+protected:
+    U32         mEventID;           // EventID for this event
+    std::string mEventName;
+    F64         mEventDateEpoch;
+    std::string mEventDateStr;
+};
+
+extern LLEventNotifier gEventNotifier;
+
+#endif //LL_LLEVENTNOTIFIER_H