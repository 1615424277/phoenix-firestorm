--- conflicted
+++ resolved
@@ -40,19 +40,13 @@
     LLEventNotifier();
     virtual ~LLEventNotifier();
 
-<<<<<<< HEAD
-	void update();	// Notify the user of the event if it's coming up
-	bool add(U32 eventId, F64 eventEpoch, const std::string& eventDateStr, const std::string &eventName);
-// <FS:CR> FIRE-6310 - Legacy search - send more event info for legacy search to use
-	bool add(U32 eventId, F64 eventEpoch, const std::string& eventDateStr, const std::string &eventName,
-			 const std::string &eventDesc, std::string &simName, U32 eventDuration, U32 eventFlags, U32 eventCover, LLVector3d eventGlobalPos);
-// </FS:CR>
-	void add(U32 eventId);
-=======
     void update();  // Notify the user of the event if it's coming up
     bool add(U32 eventId, F64 eventEpoch, const std::string& eventDateStr, const std::string &eventName);
+// <FS:CR> FIRE-6310 - Legacy search - send more event info for legacy search to use
+    bool add(U32 eventId, F64 eventEpoch, const std::string& eventDateStr, const std::string &eventName,
+             const std::string &eventDesc, std::string &simName, U32 eventDuration, U32 eventFlags, U32 eventCover, LLVector3d eventGlobalPos);
+// </FS:CR>
     void add(U32 eventId);
->>>>>>> 38c2a5bd
 
 
     void load(const LLSD& event_options);   // In the format that it comes in from login
@@ -67,18 +61,13 @@
     static void processEventInfoReply(LLMessageSystem *msg, void **);
 
 protected:
-<<<<<<< HEAD
-	en_map	mEventNotifications;
-	LLFrameTimer	mNotificationTimer;
-	
+    en_map  mEventNotifications;
+    LLFrameTimer    mNotificationTimer;
+
 // <FS:CR> FIRE-6310 - Legacy Search
 private:
-	bool isEventNotice;
+    bool isEventNotice;
 // </FS:CR>
-=======
-    en_map  mEventNotifications;
-    LLFrameTimer    mNotificationTimer;
->>>>>>> 38c2a5bd
 };
 
 
