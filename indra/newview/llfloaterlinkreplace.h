/**
 * @file llfloaterlinkreplace.h
 * @brief Allows replacing link targets in inventory links
 * @author Ansariel Hiller
 *
 * $LicenseInfo:firstyear=2017&license=viewerlgpl$
 * Second Life Viewer Source Code
 * Copyright (C) 2017, Linden Research, Inc.
 *
 * This library is free software; you can redistribute it and/or
 * modify it under the terms of the GNU Lesser General Public
 * License as published by the Free Software Foundation;
 * version 2.1 of the License only.
 *
 * This library is distributed in the hope that it will be useful,
 * but WITHOUT ANY WARRANTY; without even the implied warranty of
 * MERCHANTABILITY or FITNESS FOR A PARTICULAR PURPOSE.  See the GNU
 * Lesser General Public License for more details.
 *
 * You should have received a copy of the GNU Lesser General Public
 * License along with this library; if not, write to the Free Software
 * Foundation, Inc., 51 Franklin Street, Fifth Floor, Boston, MA  02110-1301  USA
 *
 * Linden Research, Inc., 945 Battery Street, San Francisco, CA  94111  USA
 * $/LicenseInfo$
 */

#ifndef LL_FLOATERLINKREPLACE_H
#define LL_FLOATERLINKREPLACE_H

#include "llfloater.h"
#include "lleventtimer.h"
#include "lllineeditor.h"
#include "llinventoryfunctions.h"
#include "llviewerinventory.h"
#include "llcheckboxctrl.h" // <FS:Beq> FIRE-17695 - Delete links capability

class LLButton;
class LLTextBox;

class LLInventoryLinkReplaceDropTarget : public LLLineEditor
{
public:
    struct Params : public LLInitParam::Block<Params, LLLineEditor::Params>
    {
        Params()
        {}
    };

    LLInventoryLinkReplaceDropTarget(const Params& p)
        : LLLineEditor(p) {}
    ~LLInventoryLinkReplaceDropTarget() {}

    typedef boost::signals2::signal<void(const LLUUID& id)> item_dad_callback_t;
    boost::signals2::connection setDADCallback(const item_dad_callback_t::slot_type& cb)
    {
        return mDADSignal.connect(cb);
    }

    virtual BOOL postBuild()
    {
        setEnabled(FALSE);
        return LLLineEditor::postBuild();
    }

    virtual BOOL handleDragAndDrop(S32 x, S32 y, MASK mask, BOOL drop,
                                   EDragAndDropType cargo_type,
                                   void* cargo_data,
                                   EAcceptance* accept,
                                   std::string& tooltip_msg);

    LLUUID getItemID() const { return mItemID; }
    void setItem(LLInventoryItem* item);

private:
    LLUUID mItemID;

    item_dad_callback_t mDADSignal;
};


class LLFloaterLinkReplace : public LLFloater, LLEventTimer
{
    LOG_CLASS(LLFloaterLinkReplace);

public:
    LLFloaterLinkReplace(const LLSD& key);
    virtual ~LLFloaterLinkReplace();

    BOOL postBuild();
    virtual void onOpen(const LLSD& key);

    virtual BOOL tick();

private:
<<<<<<< HEAD
	void checkEnableStart();
	void onStartClicked();
	void onStartClickedResponse(const LLSD& notification, const LLSD& response);
	void decreaseOpenItemCount();
	void updateFoundLinks();
	void processBatch(LLInventoryModel::item_array_t items);

	static void linkCreatedCallback(LLHandle<LLFloaterLinkReplace> floater_handle, const LLUUID& old_item_id, const LLUUID& target_item_id,
	                                bool needs_wearable_ordering_update, bool needs_description_update, const LLUUID& outfit_folder_id);
	static void itemRemovedCallback(LLHandle<LLFloaterLinkReplace> floater_handle, const LLUUID& outfit_folder_id);

	void onSourceItemDrop(const LLUUID& source_item_id);
	void onTargetItemDrop(const LLUUID& target_item_id);
	void onDeleteOnlyToggle();// <FS:Beq> FIRE-17695 - Delete links capability

	LLInventoryLinkReplaceDropTarget*	mSourceEditor;
	LLInventoryLinkReplaceDropTarget*	mTargetEditor;
	LLButton*							mStartBtn;
	LLButton*							mRefreshBtn;
	LLTextBox*							mStatusText;
	LLCheckBoxCtrl*						mDeleteOnlyToggle;// <FS:Beq> FIRE-17695 - Delete links capability

	LLUUID	mSourceUUID;
	LLUUID	mTargetUUID;
	U32		mRemainingItems;
	U32		mBatchSize;
	U32		mActiveItems;

	LLInventoryModel::item_array_t	mRemainingInventoryItems;
	bool mDeleteOnly;// <FS:Beq> FIRE-17695 - Delete links capability
=======
    void checkEnableStart();
    void onStartClicked();
    void onStartClickedResponse(const LLSD& notification, const LLSD& response);
    void decreaseOpenItemCount();
    void updateFoundLinks();
    void processBatch(LLInventoryModel::item_array_t items);

    static void linkCreatedCallback(LLHandle<LLFloaterLinkReplace> floater_handle, const LLUUID& old_item_id, const LLUUID& target_item_id,
                                    bool needs_wearable_ordering_update, bool needs_description_update, const LLUUID& outfit_folder_id);
    static void itemRemovedCallback(LLHandle<LLFloaterLinkReplace> floater_handle, const LLUUID& outfit_folder_id);

    void onSourceItemDrop(const LLUUID& source_item_id);
    void onTargetItemDrop(const LLUUID& target_item_id);

    LLInventoryLinkReplaceDropTarget*   mSourceEditor;
    LLInventoryLinkReplaceDropTarget*   mTargetEditor;
    LLButton*                           mStartBtn;
    LLButton*                           mRefreshBtn;
    LLTextBox*                          mStatusText;

    LLUUID  mSourceUUID;
    LLUUID  mTargetUUID;
    U32     mRemainingItems;
    U32     mBatchSize;

    LLInventoryModel::item_array_t  mRemainingInventoryItems;
>>>>>>> 38c2a5bd
};

#endif // LL_FLOATERLINKREPLACE_H<|MERGE_RESOLUTION|>--- conflicted
+++ resolved
@@ -93,38 +93,6 @@
     virtual BOOL tick();
 
 private:
-<<<<<<< HEAD
-	void checkEnableStart();
-	void onStartClicked();
-	void onStartClickedResponse(const LLSD& notification, const LLSD& response);
-	void decreaseOpenItemCount();
-	void updateFoundLinks();
-	void processBatch(LLInventoryModel::item_array_t items);
-
-	static void linkCreatedCallback(LLHandle<LLFloaterLinkReplace> floater_handle, const LLUUID& old_item_id, const LLUUID& target_item_id,
-	                                bool needs_wearable_ordering_update, bool needs_description_update, const LLUUID& outfit_folder_id);
-	static void itemRemovedCallback(LLHandle<LLFloaterLinkReplace> floater_handle, const LLUUID& outfit_folder_id);
-
-	void onSourceItemDrop(const LLUUID& source_item_id);
-	void onTargetItemDrop(const LLUUID& target_item_id);
-	void onDeleteOnlyToggle();// <FS:Beq> FIRE-17695 - Delete links capability
-
-	LLInventoryLinkReplaceDropTarget*	mSourceEditor;
-	LLInventoryLinkReplaceDropTarget*	mTargetEditor;
-	LLButton*							mStartBtn;
-	LLButton*							mRefreshBtn;
-	LLTextBox*							mStatusText;
-	LLCheckBoxCtrl*						mDeleteOnlyToggle;// <FS:Beq> FIRE-17695 - Delete links capability
-
-	LLUUID	mSourceUUID;
-	LLUUID	mTargetUUID;
-	U32		mRemainingItems;
-	U32		mBatchSize;
-	U32		mActiveItems;
-
-	LLInventoryModel::item_array_t	mRemainingInventoryItems;
-	bool mDeleteOnly;// <FS:Beq> FIRE-17695 - Delete links capability
-=======
     void checkEnableStart();
     void onStartClicked();
     void onStartClickedResponse(const LLSD& notification, const LLSD& response);
@@ -138,20 +106,23 @@
 
     void onSourceItemDrop(const LLUUID& source_item_id);
     void onTargetItemDrop(const LLUUID& target_item_id);
+    void onDeleteOnlyToggle();// <FS:Beq> FIRE-17695 - Delete links capability
 
     LLInventoryLinkReplaceDropTarget*   mSourceEditor;
     LLInventoryLinkReplaceDropTarget*   mTargetEditor;
     LLButton*                           mStartBtn;
     LLButton*                           mRefreshBtn;
     LLTextBox*                          mStatusText;
+    LLCheckBoxCtrl*                     mDeleteOnlyToggle;// <FS:Beq> FIRE-17695 - Delete links capability
 
     LLUUID  mSourceUUID;
     LLUUID  mTargetUUID;
     U32     mRemainingItems;
     U32     mBatchSize;
+    U32     mActiveItems;
 
     LLInventoryModel::item_array_t  mRemainingInventoryItems;
->>>>>>> 38c2a5bd
+    bool mDeleteOnly;// <FS:Beq> FIRE-17695 - Delete links capability
 };
 
 #endif // LL_FLOATERLINKREPLACE_H