--- conflicted
+++ resolved
@@ -46,20 +46,13 @@
 {
 protected:
         LLFloaterIMNearbyChatToastPanel()
-<<<<<<< HEAD
-		: 
-	mIsDirty(false),
-// [RLVa:KB] - Checked: 2010-04-200 (RLVa-1.2.0f) | Added: RLVa-1.2.0f
-	mShowIconTooltip(true),
-// [/RLVa:KB]
-	mSourceType(CHAT_SOURCE_OBJECT)
-	{};
-=======
         :
     mIsDirty(false),
+// [RLVa:KB] - Checked: 2010-04-200 (RLVa-1.2.0f) | Added: RLVa-1.2.0f
+    mShowIconTooltip(true),
+// [/RLVa:KB]
     mSourceType(CHAT_SOURCE_OBJECT)
     {};
->>>>>>> 38c2a5bd
 public:
     ~LLFloaterIMNearbyChatToastPanel(){}
 
@@ -101,14 +94,10 @@
 
 
 
-<<<<<<< HEAD
-	bool mIsDirty;
+    bool mIsDirty;
 // [RLVa:KB] - Checked: 2010-04-200 (RLVa-1.2.0f) | Added: RLVa-1.2.0f
-	bool mShowIconTooltip;
+    bool mShowIconTooltip;
 // [/RLVa:KB]
-=======
-    bool mIsDirty;
->>>>>>> 38c2a5bd
 };
 
 
