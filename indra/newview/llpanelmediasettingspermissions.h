--- conflicted
+++ resolved
@@ -41,30 +41,10 @@
 class LLPanelMediaSettingsPermissions : public LLPanel
 {
 public:
-<<<<<<< HEAD
-	LLPanelMediaSettingsPermissions();
-	~LLPanelMediaSettingsPermissions();
-	
-	bool postBuild();
-	virtual void draw();
-	
-	// XXX TODO: put these into a common parent class?
-	// Hook that the floater calls before applying changes from the panel
-	void preApply();
-	// Function that asks the panel to fill in values associated with the panel
-	// 'include_tentative' means fill in tentative values as well, otherwise do not
-	void getValues(LLSD &fill_me_in, bool include_tentative = true);
-	// Hook that the floater calls after applying changes to the panel
-	void postApply();
-	
-	static void initValues( void* userdata, const LLSD& media_settings, bool editable );
-	static void clearValues( void* userdata,  bool editable);
-	
-=======
     LLPanelMediaSettingsPermissions();
     ~LLPanelMediaSettingsPermissions();
 
-    BOOL postBuild();
+    bool postBuild();
     virtual void draw();
 
     // XXX TODO: put these into a common parent class?
@@ -79,7 +59,6 @@
     static void initValues( void* userdata, const LLSD& media_settings, bool editable );
     static void clearValues( void* userdata,  bool editable);
 
->>>>>>> c06fb4e0
 private:
     LLComboBox* mControls;
     LLCheckBoxCtrl* mPermsOwnerInteract;
