--- conflicted
+++ resolved
@@ -39,16 +39,10 @@
     LLFloaterPreferenceViewAdvanced(const LLSD& key);
     virtual void draw();
 
-<<<<<<< HEAD
-	void onCommitSettings();
-	void updateCameraControl(const LLVector3& vector);
-	void updateFocusControl(const LLVector3d& vector3d);
-	void onSavePreset(); // <FS:Ansariel> Improved camera floater
-=======
     void onCommitSettings();
     void updateCameraControl(const LLVector3& vector);
     void updateFocusControl(const LLVector3d& vector3d);
->>>>>>> 38c2a5bd
+    void onSavePreset(); // <FS:Ansariel> Improved camera floater
 
 private:
     virtual ~LLFloaterPreferenceViewAdvanced();
