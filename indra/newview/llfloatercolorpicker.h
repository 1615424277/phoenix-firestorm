--- conflicted
+++ resolved
@@ -197,13 +197,6 @@
 		LLButton* mCancelBtn;
 
 		LLButton* mPipetteBtn;
-<<<<<<< HEAD
-
-		F32		  mContextConeOpacity;
-        F32       mContextConeInAlpha;
-        F32       mContextConeOutAlpha;
-        F32       mContextConeFadeTime;
-
 
 	// <FS:Zi> Add float LSL color entry widgets
 	protected:
@@ -213,8 +206,6 @@
 		LLButton* mCopyLSLBtn;
 		LLLineEditor* mHexValue;
 	// </FS:Zi>
-=======
->>>>>>> 6ba0b97c
 };
 
 #endif // LL_LLFLOATERCOLORPICKER_H