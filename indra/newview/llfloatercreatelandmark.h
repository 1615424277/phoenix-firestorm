/**
 * @file llfloatercreatelandmark.h
 * @brief LLFloaterCreateLandmark class definition
 *
 * $LicenseInfo:firstyear=2021&license=viewerlgpl$
 * Second Life Viewer Source Code
 * Copyright (C) 2021, Linden Research, Inc.
 *
 * This library is free software; you can redistribute it and/or
 * modify it under the terms of the GNU Lesser General Public
 * License as published by the Free Software Foundation;
 * version 2.1 of the License only.
 *
 * This library is distributed in the hope that it will be useful,
 * but WITHOUT ANY WARRANTY; without even the implied warranty of
 * MERCHANTABILITY or FITNESS FOR A PARTICULAR PURPOSE.  See the GNU
 * Lesser General Public License for more details.
 *
 * You should have received a copy of the GNU Lesser General Public
 * License along with this library; if not, write to the Free Software
 * Foundation, Inc., 51 Franklin Street, Fifth Floor, Boston, MA  02110-1301  USA
 *
 * Linden Research, Inc., 945 Battery Street, San Francisco, CA  94111  USA
 * $/LicenseInfo$
 */

#ifndef LL_LLFLOATERCREATELANDMARK_H
#define LL_LLFLOATERCREATELANDMARK_H

#include "llfloater.h"

class LLComboBox;
class LLInventoryItem;
class LLLineEditor;
class LLTextEditor;
class LLLandmarksInventoryObserver;

class LLFloaterCreateLandmark:
    public LLFloater
{
    friend class LLFloaterReg;

public:

    LLFloaterCreateLandmark(const LLSD& key);
    ~LLFloaterCreateLandmark();

<<<<<<< HEAD
	bool postBuild() override;
	void onOpen(const LLSD& key) override;
=======
    BOOL postBuild();
    void onOpen(const LLSD& key);
>>>>>>> c06fb4e0

    void setItem(const uuid_set_t& items);
    void updateItem(const uuid_set_t& items, U32 mask);

    LLInventoryItem* getItem() { return mItem; }

private:
    void setLandmarkInfo(const LLUUID &folder_id);
    void removeObserver();
    void populateFoldersList(const LLUUID &folder_id = LLUUID::null);
    void onCommitTextChanges();
    void onCreateFolderClicked();
    void onSaveClicked();
    void onCancelClicked();

    void folderCreatedCallback(LLUUID folder_id);

    LLComboBox*     mFolderCombo;
    LLLineEditor*   mLandmarkTitleEditor;
    LLTextEditor*   mNotesEditor;
    LLUUID          mLandmarksID;
    LLUUID          mAssetID;

    LLLandmarksInventoryObserver*   mInventoryObserver;
    LLPointer<LLInventoryItem>      mItem;
};

#endif<|MERGE_RESOLUTION|>--- conflicted
+++ resolved
@@ -45,13 +45,8 @@
     LLFloaterCreateLandmark(const LLSD& key);
     ~LLFloaterCreateLandmark();
 
-<<<<<<< HEAD
-	bool postBuild() override;
-	void onOpen(const LLSD& key) override;
-=======
-    BOOL postBuild();
-    void onOpen(const LLSD& key);
->>>>>>> c06fb4e0
+    bool postBuild() override;
+    void onOpen(const LLSD& key) override;
 
     void setItem(const uuid_set_t& items);
     void updateItem(const uuid_set_t& items, U32 mask);
