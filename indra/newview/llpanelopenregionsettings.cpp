/* $LicenseInfo:firstyear=2011&license=viewerlgpl$
 * @file llpanelopenregionsettings.cpp
 * @brief Handler for OpenRegionInfo event queue message.
 * Copyright (C) 2011, Patrick Sapinski, Matthew Beardmore
 *
 * This library is free software; you can redistribute it and/or
 * modify it under the terms of the GNU Lesser General Public
 * License as published by the Free Software Foundation;
 * version 2.1 of the License only.
 *
 * This library is distributed in the hope that it will be useful,
 * but WITHOUT ANY WARRANTY; without even the implied warranty of
 * MERCHANTABILITY or FITNESS FOR A PARTICULAR PURPOSE.  See the GNU
 * Lesser General Public License for more details.
 *
 * You should have received a copy of the GNU Lesser General Public
 * License along with this library; if not, write to the Free Software
 * Foundation, Inc., 51 Franklin Street, Fifth Floor, Boston, MA  02110-1301  USA
 *
 * $/LicenseInfo$
 */

#include "llviewerprecompiledheaders.h"

#include "llhttpnode.h"
#include "llviewercontrol.h"
#include "llagent.h"
#include "llsurface.h"
#include "llviewerregion.h"
#include "llviewerobject.h"
#include "llfloaterregioninfo.h"
#include "llworld.h"
#include "llagentcamera.h"
#include "llfloaterworldmap.h"
#include "llstartup.h"
#include "lldrawpoolterrain.h"
#include "llvlcomposition.h"

//DEBUG includes
#include "llsdserialize.h" //LLSDNotationStreamer - for dumping LLSD to string

class OpenRegionInfoUpdate : public LLHTTPNode
{
<<<<<<< HEAD
	/*virtual*/ void post(
		LLHTTPNode::ResponsePtr response,
		const LLSD& context,
		const LLSD& input) const
	{
		bool time_UTCDST = false;
=======
    /*virtual*/ void post(
        LLHTTPNode::ResponsePtr response,
        const LLSD& context,
        const LLSD& input) const
    {
        BOOL time_UTCDST = FALSE;
>>>>>>> c06fb4e0

        if (!input || !context || !input.isMap() || !input.has("body"))
        {
            LL_INFOS() << "malformed OpenRegionInfo update!" << LL_ENDL;
            return;
        }

        std::string dump = input["body"].asString();
        LL_WARNS() << dump << LL_ENDL;

        LLWorld * regionlimits = LLWorld::getInstance();

        LLSD body = input["body"];
        //LL_INFOS() << "data: " << LLSDNotationStreamer(body) << LL_ENDL;
        //LL_INFOS() << "data: " << LLSDXMLStreamer(body) << LL_ENDL;

        //set the default limits/settings for this simulator type, as limits from our
        //previous region may not exist in this one
        regionlimits->refreshLimits();

<<<<<<< HEAD
		if ( body.has("AllowMinimap") )
		{
			regionlimits->setAllowMinimap(body["AllowMinimap"].asInteger() == 1);
		}
		if ( body.has("AllowPhysicalPrims") )
		{
			regionlimits->setAllowPhysicalPrims(body["AllowPhysicalPrims"].asInteger() == 1);
		}
		if ( gSavedSettings.getBOOL("OpenRegionSettingsEnableDrawDistance") )
		{
			if ( body.has("DrawDistance") )
			{
				F32 draw_distance = body["DrawDistance"].asReal();
				if (draw_distance > 0)
				{
					gAgentCamera.mDrawDistance = draw_distance;
					LLWorld::getInstance()->setLandFarClip(draw_distance);
				}
				regionlimits->setDrawDistance(body["DrawDistance"].asReal());
			}
			if ( body.has("ForceDrawDistance") )
			{
				regionlimits->setLockedDrawDistance(body["ForceDrawDistance"].asInteger() == 1  ? true : false);
			}
		}
		if ( body.has("LSLFunctions") )
		{
			//IMPLEMENT ME
		}
		if ( body.has("TerrainDetailScale") )
		{
			//gAgent.getRegion()->getComposition()->setScaleParams(body["TerrainDetailScale"].asReal(), body["TerrainDetailScale"].asReal());

			regionlimits->setTerrainDetailScale(body["TerrainDetailScale"].asReal());
			gSavedSettings.setF32("RenderTerrainScale", body["TerrainDetailScale"].asReal());
			LLDrawPoolTerrain::sDetailScale = 1.f/body["TerrainDetailScale"].asReal();
		}
		if ( body.has("MaxDragDistance") )
		{
			regionlimits->setMaxDragDistance(body["MaxDragDistance"].asReal());
		}
		if ( body.has("MinHoleSize") )
		{
			regionlimits->setRegionMinHoleSize(body["MinHoleSize"].asReal());
		}
		if ( body.has("MaxHollowSize") )
		{
			regionlimits->setRegionMaxHollowSize(body["MaxHollowSize"].asReal());
		}
		if ( body.has("MaxInventoryItemsTransfer") )
		{
			regionlimits->setMaxInventoryItemsTransfer(body["MaxInventoryItemsTransfer"].asReal());
		}
		if ( body.has("MaxLinkCount") )
		{
			regionlimits->setMaxLinkedPrims(body["MaxLinkCount"].asInteger());
		}
		if ( body.has("MaxLinkCountPhys") )
		{
			regionlimits->setMaxPhysLinkedPrims(body["MaxLinkCountPhys"].asInteger());
		}
		if ( body.has("MaxPos") )
		{
			regionlimits->setMaxPrimXPos(body["MaxPosX"].asReal());
			regionlimits->setMaxPrimYPos(body["MaxPosY"].asReal());
			regionlimits->setMaxPrimZPos(body["MaxPosZ"].asReal());
		}
		if ( body.has("MinPos") )
		{
			regionlimits->setMinPrimXPos(body["MinPosX"].asReal());
			regionlimits->setMinPrimYPos(body["MinPosY"].asReal());
			regionlimits->setMinPrimZPos(body["MinPosZ"].asReal());
		}
		if ( body.has("MaxPrimScale") )
		{
			regionlimits->setRegionMaxPrimScale(body["MaxPrimScale"].asReal());
			regionlimits->setRegionMaxPrimScaleNoMesh(body["MaxPrimScale"].asReal());
		}
		if ( body.has("MaxPhysPrimScale") )
		{
			regionlimits->setMaxPhysPrimScale(body["MaxPhysPrimScale"].asReal());
		}
		if ( body.has("MinPrimScale") )
		{
			regionlimits->setRegionMinPrimScale(body["MinPrimScale"].asReal());
		}
		if ( body.has("OffsetOfUTCDST") )
		{
			time_UTCDST = body["OffsetOfUTCDST"].asInteger() == 1 ? true : false;
		}
		if ( body.has("OffsetOfUTC") )
		{
			gUTCOffset = body["OffsetOfUTC"].asInteger();
			if(time_UTCDST) gUTCOffset++;
		}
		if ( body.has("RenderWater") )
		{
			regionlimits->setAllowRenderWater(body["RenderWater"].asInteger() == 1 ? true : false);
		}
=======
        if ( body.has("AllowMinimap") )
        {
            regionlimits->setAllowMinimap(body["AllowMinimap"].asInteger() == 1);
        }
        if ( body.has("AllowPhysicalPrims") )
        {
            regionlimits->setAllowPhysicalPrims(body["AllowPhysicalPrims"].asInteger() == 1);
        }
        if ( gSavedSettings.getBOOL("OpenRegionSettingsEnableDrawDistance") )
        {
            if ( body.has("DrawDistance") )
            {
                F32 draw_distance = body["DrawDistance"].asReal();
                if (draw_distance > 0)
                {
                    gAgentCamera.mDrawDistance = draw_distance;
                    LLWorld::getInstance()->setLandFarClip(draw_distance);
                }
                regionlimits->setDrawDistance(body["DrawDistance"].asReal());
            }
            if ( body.has("ForceDrawDistance") )
            {
                regionlimits->setLockedDrawDistance(body["ForceDrawDistance"].asInteger() == 1  ? TRUE : FALSE);
            }
        }
        if ( body.has("LSLFunctions") )
        {
            //IMPLEMENT ME
        }
        if ( body.has("TerrainDetailScale") )
        {
            //gAgent.getRegion()->getComposition()->setScaleParams(body["TerrainDetailScale"].asReal(), body["TerrainDetailScale"].asReal());

            regionlimits->setTerrainDetailScale(body["TerrainDetailScale"].asReal());
            gSavedSettings.setF32("RenderTerrainScale", body["TerrainDetailScale"].asReal());
            LLDrawPoolTerrain::sDetailScale = 1.f/body["TerrainDetailScale"].asReal();
        }
        if ( body.has("MaxDragDistance") )
        {
            regionlimits->setMaxDragDistance(body["MaxDragDistance"].asReal());
        }
        if ( body.has("MinHoleSize") )
        {
            regionlimits->setRegionMinHoleSize(body["MinHoleSize"].asReal());
        }
        if ( body.has("MaxHollowSize") )
        {
            regionlimits->setRegionMaxHollowSize(body["MaxHollowSize"].asReal());
        }
        if ( body.has("MaxInventoryItemsTransfer") )
        {
            regionlimits->setMaxInventoryItemsTransfer(body["MaxInventoryItemsTransfer"].asReal());
        }
        if ( body.has("MaxLinkCount") )
        {
            regionlimits->setMaxLinkedPrims(body["MaxLinkCount"].asInteger());
        }
        if ( body.has("MaxLinkCountPhys") )
        {
            regionlimits->setMaxPhysLinkedPrims(body["MaxLinkCountPhys"].asInteger());
        }
        if ( body.has("MaxPos") )
        {
            regionlimits->setMaxPrimXPos(body["MaxPosX"].asReal());
            regionlimits->setMaxPrimYPos(body["MaxPosY"].asReal());
            regionlimits->setMaxPrimZPos(body["MaxPosZ"].asReal());
        }
        if ( body.has("MinPos") )
        {
            regionlimits->setMinPrimXPos(body["MinPosX"].asReal());
            regionlimits->setMinPrimYPos(body["MinPosY"].asReal());
            regionlimits->setMinPrimZPos(body["MinPosZ"].asReal());
        }
        if ( body.has("MaxPrimScale") )
        {
            regionlimits->setRegionMaxPrimScale(body["MaxPrimScale"].asReal());
            regionlimits->setRegionMaxPrimScaleNoMesh(body["MaxPrimScale"].asReal());
        }
        if ( body.has("MaxPhysPrimScale") )
        {
            regionlimits->setMaxPhysPrimScale(body["MaxPhysPrimScale"].asReal());
        }
        if ( body.has("MinPrimScale") )
        {
            regionlimits->setRegionMinPrimScale(body["MinPrimScale"].asReal());
        }
        if ( body.has("OffsetOfUTCDST") )
        {
            time_UTCDST = body["OffsetOfUTCDST"].asInteger() == 1 ? TRUE : FALSE;
        }
        if ( body.has("OffsetOfUTC") )
        {
            gUTCOffset = body["OffsetOfUTC"].asInteger();
            if(time_UTCDST) gUTCOffset++;
        }
        if ( body.has("RenderWater") )
        {
            regionlimits->setAllowRenderWater(body["RenderWater"].asInteger() == 1 ? TRUE : FALSE);
        }
>>>>>>> c06fb4e0
#if 0 // *FIXME
        if ( body.has("SayDistance") )
        {
            regionlimits->setSayDistance(body["SayDistance"].asReal());
        }
        if ( body.has("ShoutDistance") )
        {
            regionlimits->setShoutDistance(body["ShoutDistance"].asReal());
        }
        if ( body.has("WhisperDistance") )
        {
            regionlimits->setWhisperDistance(body["WhisperDistance"].asReal());
        }
#endif // FIXME
<<<<<<< HEAD
		if ( body.has("ToggleTeenMode") )
		{
			regionlimits->setEnableTeenMode(body["ToggleTeenMode"].asInteger() == 1 ? true : false);
		}
		if ( body.has("ShowTags") )
		{
			regionlimits->setAllowRenderName(body["ShowTags"].asReal());
		}
		if ( body.has("EnforceMaxBuild") )
		{
			regionlimits->setEnforceMaxBuild(body["EnforceMaxBuild"].asInteger() == 1 ? true : false);
		}
		if ( body.has("MaxGroups") )
		{
			gMaxAgentGroups = body["MaxGroups"].asInteger();
		}
		if ( body.has("AllowParcelWindLight") )
		{
			regionlimits->setAllowParcelWindLight(body["AllowParcelWindLight"].asInteger() == 1);
		}
=======
        if ( body.has("ToggleTeenMode") )
        {
            regionlimits->setEnableTeenMode(body["ToggleTeenMode"].asInteger() == 1 ? TRUE : FALSE);
        }
        if ( body.has("ShowTags") )
        {
            regionlimits->setAllowRenderName(body["ShowTags"].asReal());
        }
        if ( body.has("EnforceMaxBuild") )
        {
            regionlimits->setEnforceMaxBuild(body["EnforceMaxBuild"].asInteger() == 1 ? TRUE : FALSE);
        }
        if ( body.has("MaxGroups") )
        {
            gMaxAgentGroups = body["MaxGroups"].asInteger();
        }
        if ( body.has("AllowParcelWindLight") )
        {
            regionlimits->setAllowParcelWindLight(body["AllowParcelWindLight"].asInteger() == 1);
        }
>>>>>>> c06fb4e0

        regionlimits->updateLimits();
    }
};

LLHTTPRegistration<OpenRegionInfoUpdate>
gHTTPRegistrationOpenRegionInfoUpdate(
    "/message/OpenRegionInfo");<|MERGE_RESOLUTION|>--- conflicted
+++ resolved
@@ -41,21 +41,12 @@
 
 class OpenRegionInfoUpdate : public LLHTTPNode
 {
-<<<<<<< HEAD
-	/*virtual*/ void post(
-		LLHTTPNode::ResponsePtr response,
-		const LLSD& context,
-		const LLSD& input) const
-	{
-		bool time_UTCDST = false;
-=======
     /*virtual*/ void post(
         LLHTTPNode::ResponsePtr response,
         const LLSD& context,
         const LLSD& input) const
     {
-        BOOL time_UTCDST = FALSE;
->>>>>>> c06fb4e0
+        bool time_UTCDST = false;
 
         if (!input || !context || !input.isMap() || !input.has("body"))
         {
@@ -76,107 +67,6 @@
         //previous region may not exist in this one
         regionlimits->refreshLimits();
 
-<<<<<<< HEAD
-		if ( body.has("AllowMinimap") )
-		{
-			regionlimits->setAllowMinimap(body["AllowMinimap"].asInteger() == 1);
-		}
-		if ( body.has("AllowPhysicalPrims") )
-		{
-			regionlimits->setAllowPhysicalPrims(body["AllowPhysicalPrims"].asInteger() == 1);
-		}
-		if ( gSavedSettings.getBOOL("OpenRegionSettingsEnableDrawDistance") )
-		{
-			if ( body.has("DrawDistance") )
-			{
-				F32 draw_distance = body["DrawDistance"].asReal();
-				if (draw_distance > 0)
-				{
-					gAgentCamera.mDrawDistance = draw_distance;
-					LLWorld::getInstance()->setLandFarClip(draw_distance);
-				}
-				regionlimits->setDrawDistance(body["DrawDistance"].asReal());
-			}
-			if ( body.has("ForceDrawDistance") )
-			{
-				regionlimits->setLockedDrawDistance(body["ForceDrawDistance"].asInteger() == 1  ? true : false);
-			}
-		}
-		if ( body.has("LSLFunctions") )
-		{
-			//IMPLEMENT ME
-		}
-		if ( body.has("TerrainDetailScale") )
-		{
-			//gAgent.getRegion()->getComposition()->setScaleParams(body["TerrainDetailScale"].asReal(), body["TerrainDetailScale"].asReal());
-
-			regionlimits->setTerrainDetailScale(body["TerrainDetailScale"].asReal());
-			gSavedSettings.setF32("RenderTerrainScale", body["TerrainDetailScale"].asReal());
-			LLDrawPoolTerrain::sDetailScale = 1.f/body["TerrainDetailScale"].asReal();
-		}
-		if ( body.has("MaxDragDistance") )
-		{
-			regionlimits->setMaxDragDistance(body["MaxDragDistance"].asReal());
-		}
-		if ( body.has("MinHoleSize") )
-		{
-			regionlimits->setRegionMinHoleSize(body["MinHoleSize"].asReal());
-		}
-		if ( body.has("MaxHollowSize") )
-		{
-			regionlimits->setRegionMaxHollowSize(body["MaxHollowSize"].asReal());
-		}
-		if ( body.has("MaxInventoryItemsTransfer") )
-		{
-			regionlimits->setMaxInventoryItemsTransfer(body["MaxInventoryItemsTransfer"].asReal());
-		}
-		if ( body.has("MaxLinkCount") )
-		{
-			regionlimits->setMaxLinkedPrims(body["MaxLinkCount"].asInteger());
-		}
-		if ( body.has("MaxLinkCountPhys") )
-		{
-			regionlimits->setMaxPhysLinkedPrims(body["MaxLinkCountPhys"].asInteger());
-		}
-		if ( body.has("MaxPos") )
-		{
-			regionlimits->setMaxPrimXPos(body["MaxPosX"].asReal());
-			regionlimits->setMaxPrimYPos(body["MaxPosY"].asReal());
-			regionlimits->setMaxPrimZPos(body["MaxPosZ"].asReal());
-		}
-		if ( body.has("MinPos") )
-		{
-			regionlimits->setMinPrimXPos(body["MinPosX"].asReal());
-			regionlimits->setMinPrimYPos(body["MinPosY"].asReal());
-			regionlimits->setMinPrimZPos(body["MinPosZ"].asReal());
-		}
-		if ( body.has("MaxPrimScale") )
-		{
-			regionlimits->setRegionMaxPrimScale(body["MaxPrimScale"].asReal());
-			regionlimits->setRegionMaxPrimScaleNoMesh(body["MaxPrimScale"].asReal());
-		}
-		if ( body.has("MaxPhysPrimScale") )
-		{
-			regionlimits->setMaxPhysPrimScale(body["MaxPhysPrimScale"].asReal());
-		}
-		if ( body.has("MinPrimScale") )
-		{
-			regionlimits->setRegionMinPrimScale(body["MinPrimScale"].asReal());
-		}
-		if ( body.has("OffsetOfUTCDST") )
-		{
-			time_UTCDST = body["OffsetOfUTCDST"].asInteger() == 1 ? true : false;
-		}
-		if ( body.has("OffsetOfUTC") )
-		{
-			gUTCOffset = body["OffsetOfUTC"].asInteger();
-			if(time_UTCDST) gUTCOffset++;
-		}
-		if ( body.has("RenderWater") )
-		{
-			regionlimits->setAllowRenderWater(body["RenderWater"].asInteger() == 1 ? true : false);
-		}
-=======
         if ( body.has("AllowMinimap") )
         {
             regionlimits->setAllowMinimap(body["AllowMinimap"].asInteger() == 1);
@@ -199,7 +89,7 @@
             }
             if ( body.has("ForceDrawDistance") )
             {
-                regionlimits->setLockedDrawDistance(body["ForceDrawDistance"].asInteger() == 1  ? TRUE : FALSE);
+                regionlimits->setLockedDrawDistance(body["ForceDrawDistance"].asInteger() == 1  ? true : false);
             }
         }
         if ( body.has("LSLFunctions") )
@@ -265,7 +155,7 @@
         }
         if ( body.has("OffsetOfUTCDST") )
         {
-            time_UTCDST = body["OffsetOfUTCDST"].asInteger() == 1 ? TRUE : FALSE;
+            time_UTCDST = body["OffsetOfUTCDST"].asInteger() == 1 ? true : false;
         }
         if ( body.has("OffsetOfUTC") )
         {
@@ -274,9 +164,8 @@
         }
         if ( body.has("RenderWater") )
         {
-            regionlimits->setAllowRenderWater(body["RenderWater"].asInteger() == 1 ? TRUE : FALSE);
-        }
->>>>>>> c06fb4e0
+            regionlimits->setAllowRenderWater(body["RenderWater"].asInteger() == 1 ? true : false);
+        }
 #if 0 // *FIXME
         if ( body.has("SayDistance") )
         {
@@ -291,31 +180,9 @@
             regionlimits->setWhisperDistance(body["WhisperDistance"].asReal());
         }
 #endif // FIXME
-<<<<<<< HEAD
-		if ( body.has("ToggleTeenMode") )
-		{
-			regionlimits->setEnableTeenMode(body["ToggleTeenMode"].asInteger() == 1 ? true : false);
-		}
-		if ( body.has("ShowTags") )
-		{
-			regionlimits->setAllowRenderName(body["ShowTags"].asReal());
-		}
-		if ( body.has("EnforceMaxBuild") )
-		{
-			regionlimits->setEnforceMaxBuild(body["EnforceMaxBuild"].asInteger() == 1 ? true : false);
-		}
-		if ( body.has("MaxGroups") )
-		{
-			gMaxAgentGroups = body["MaxGroups"].asInteger();
-		}
-		if ( body.has("AllowParcelWindLight") )
-		{
-			regionlimits->setAllowParcelWindLight(body["AllowParcelWindLight"].asInteger() == 1);
-		}
-=======
         if ( body.has("ToggleTeenMode") )
         {
-            regionlimits->setEnableTeenMode(body["ToggleTeenMode"].asInteger() == 1 ? TRUE : FALSE);
+            regionlimits->setEnableTeenMode(body["ToggleTeenMode"].asInteger() == 1 ? true : false);
         }
         if ( body.has("ShowTags") )
         {
@@ -323,7 +190,7 @@
         }
         if ( body.has("EnforceMaxBuild") )
         {
-            regionlimits->setEnforceMaxBuild(body["EnforceMaxBuild"].asInteger() == 1 ? TRUE : FALSE);
+            regionlimits->setEnforceMaxBuild(body["EnforceMaxBuild"].asInteger() == 1 ? true : false);
         }
         if ( body.has("MaxGroups") )
         {
@@ -333,7 +200,6 @@
         {
             regionlimits->setAllowParcelWindLight(body["AllowParcelWindLight"].asInteger() == 1);
         }
->>>>>>> c06fb4e0
 
         regionlimits->updateLimits();
     }
