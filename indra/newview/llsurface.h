/** 
 * @file llsurface.h
 * @brief Description of LLSurface class
 *
 * $LicenseInfo:firstyear=2000&license=viewerlgpl$
 * Second Life Viewer Source Code
 * Copyright (C) 2010, Linden Research, Inc.
 * 
 * This library is free software; you can redistribute it and/or
 * modify it under the terms of the GNU Lesser General Public
 * License as published by the Free Software Foundation;
 * version 2.1 of the License only.
 * 
 * This library is distributed in the hope that it will be useful,
 * but WITHOUT ANY WARRANTY; without even the implied warranty of
 * MERCHANTABILITY or FITNESS FOR A PARTICULAR PURPOSE.  See the GNU
 * Lesser General Public License for more details.
 * 
 * You should have received a copy of the GNU Lesser General Public
 * License along with this library; if not, write to the Free Software
 * Foundation, Inc., 51 Franklin Street, Fifth Floor, Boston, MA  02110-1301  USA
 * 
 * Linden Research, Inc., 945 Battery Street, San Francisco, CA  94111  USA
 * $/LicenseInfo$
 */

#ifndef LL_LLSURFACE_H
#define LL_LLSURFACE_H

//#include "vmath.h"
#include "v3math.h"
#include "v3dmath.h"
#include "v4math.h"
#include "m3math.h"
#include "m4math.h"
#include "llquaternion.h"

#include "v4coloru.h"
#include "v4color.h"

#include "llvowater.h"
#include "llpatchvertexarray.h"
#include "llviewertexture.h"

class LLTimer;
class LLUUID;
class LLAgent;

static const U8 NO_EDGE    = 0x00;
static const U8 EAST_EDGE  = 0x01;
static const U8 NORTH_EDGE = 0x02;
static const U8 WEST_EDGE  = 0x04;
static const U8 SOUTH_EDGE = 0x08;

static const S32 ONE_MORE_THAN_NEIGHBOR	= 1;
static const S32 EQUAL_TO_NEIGHBOR 		= 0;
static const S32 ONE_LESS_THAN_NEIGHBOR	= -1;

const S32 ABOVE_WATERLINE_ALPHA = 32;  // The alpha of water when the land elevation is above the waterline.

class LLViewerRegion;
class LLSurfacePatch;
class LLBitPack;
class LLGroupHeader;

class LLSurface 
{
public:
	LLSurface(U32 type, LLViewerRegion *regionp = NULL);
	virtual ~LLSurface();

	static void initClasses(); // Do class initialization for LLSurface and its child classes.

	void create(const S32 surface_grid_width,
				const S32 surface_patch_width,
				const LLVector3d &origin_global,
				const F32 width);	// Allocates and initializes surface

	void setRegion(LLViewerRegion *regionp);

	void setOriginGlobal(const LLVector3d &origin_global);

	void connectNeighbor(LLSurface *neighborp, U32 direction);
	void disconnectNeighbor(LLSurface *neighborp);
	void disconnectAllNeighbors();

	virtual void decompressDCTPatch(LLBitPack &bitpack, LLGroupHeader *gopp, bool b_large_patch);
	virtual void updatePatchVisibilities(LLAgent &agent);

	inline F32 getZ(const U32 k) const				{ return mSurfaceZ[k]; }
	inline F32 getZ(const S32 i, const S32 j) const	{ return mSurfaceZ[i + j*mGridsPerEdge]; }

	LLVector3 getOriginAgent() const;
	const LLVector3d &getOriginGlobal() const;
	F32 getMetersPerGrid() const;
	S32 getGridsPerEdge() const; 
	S32 getPatchesPerEdge() const;
	S32 getGridsPerPatchEdge() const;
	U32 getRenderStride(const U32 render_level) const;
	U32 getRenderLevel(const U32 render_stride) const;

	// Returns the height of the surface immediately above (or below) location,
	// or if location is not above surface returns zero.
	F32 resolveHeightRegion(const F32 x, const F32 y) const;
	F32 resolveHeightRegion(const LLVector3 &location) const
			{ return resolveHeightRegion( location.mV[VX], location.mV[VY] ); }
	F32 resolveHeightGlobal(const LLVector3d &position_global) const;
	LLVector3 resolveNormalGlobal(const LLVector3d& v) const;				//  Returns normal to surface

	LLSurfacePatch *resolvePatchRegion(const F32 x, const F32 y) const;
	LLSurfacePatch *resolvePatchRegion(const LLVector3 &position_region) const;
	LLSurfacePatch *resolvePatchGlobal(const LLVector3d &position_global) const;

	// Update methods (called during idle, normally)
<<<<<<< HEAD
    template<bool PBR>
=======
>>>>>>> 7d87e41b
	bool idleUpdate(F32 max_update_time);

	bool containsPosition(const LLVector3 &position);

	void moveZ(const S32 x, const S32 y, const F32 delta);	

	LLViewerRegion *getRegion() const				{ return mRegionp; }

	F32 getMinZ() const								{ return mMinZ; }
	F32 getMaxZ() const								{ return mMaxZ; }

	void setWaterHeight(F32 height);
	F32 getWaterHeight() const;

	LLViewerTexture *getSTexture();
	LLViewerTexture *getWaterTexture();
	bool hasZData() const							{ return mHasZData; }

	void dirtyAllPatches();	// Use this to dirty all patches when changing terrain parameters

	void dirtySurfacePatch(LLSurfacePatch *patchp);
	LLVOWater *getWaterObj()						{ return mWaterObjp; }

	static void setTextureSize(const S32 texture_size);

	friend class LLSurfacePatch;
	friend std::ostream& operator<<(std::ostream &s, const LLSurface &S);
	
	void getNeighboringRegions( std::vector<LLViewerRegion*>& uniqueRegions );
	void getNeighboringRegionsStatus( std::vector<S32>& regions );
	
public:
	// Number of grid points on one side of a region, including +1 buffer for
	// north and east edge.
	S32 mGridsPerEdge;

	F32 mOOGridsPerEdge;			// Inverse of grids per edge

	S32 mPatchesPerEdge;			// Number of patches on one side of a region
	S32 mNumberOfPatches;			// Total number of patches


	// Each surface points at 8 neighbors (or NULL)
	// +---+---+---+
	// |NW | N | NE|
	// +---+---+---+
	// | W | 0 | E |
	// +---+---+---+
	// |SW | S | SE|
	// +---+---+---+
	LLSurface *mNeighbors[8]; // Adjacent patches

	U32 mType;				// Useful for identifying derived classes
	
	F32 mDetailTextureScale;	//  Number of times to repeat detail texture across this surface 

protected:
	void createSTexture();
	void createWaterTexture();
	void initTextures();
	void initWater();


	void createPatchData();		// Allocates memory for patches.
	void destroyPatchData();    // Deallocates memory for patches.

	bool generateWaterTexture(const F32 x, const F32 y,
						const F32 width, const F32 height);		// Generate texture from composition values.

	//F32 updateTexture(LLSurfacePatch *ppatch);
	
	LLSurfacePatch *getPatch(const S32 x, const S32 y) const;

protected:
	LLVector3d	mOriginGlobal;		// In absolute frame
	LLSurfacePatch *mPatchList;		// Array of all patches

	// Array of grid data, mGridsPerEdge * mGridsPerEdge
	F32 *mSurfaceZ;

	// Array of grid normals, mGridsPerEdge * mGridsPerEdge
	LLVector3 *mNorm;

	std::set<LLSurfacePatch *> mDirtyPatchList;


	// The textures should never be directly initialized - use the setter methods!
	LLPointer<LLViewerTexture> mSTexturep;		// Texture for surface
	LLPointer<LLViewerTexture> mWaterTexturep;	// Water texture

	LLPointer<LLVOWater>	mWaterObjp;

	// When we want multiple cameras we'll need one of each these for each camera
	S32 mVisiblePatchCount;

	U32			mGridsPerPatchEdge;			// Number of grid points on a side of a patch
	F32			mMetersPerGrid;				// Converts (i,j) indecies to distance
	F32			mMetersPerEdge;				// = mMetersPerGrid * (mGridsPerEdge-1)

	LLPatchVertexArray mPVArray;

	bool		mHasZData;				// We've received any patch data for this surface.
	F32			mMinZ;					// min z for this region (during the session)
	F32			mMaxZ;					// max z for this region (during the session)

	S32			mSurfacePatchUpdateCount;					// Number of frames since last update.

private:
	LLViewerRegion *mRegionp; // Patch whose coordinate system this surface is using.
	static S32	sTextureSize;				// Size of the surface texture
};

extern template bool LLSurface::idleUpdate</*PBR=*/false>(F32 max_update_time);
extern template bool LLSurface::idleUpdate</*PBR=*/true>(F32 max_update_time);



//        .   __.
//     Z /|\   /| Y                                 North
//        |   / 
//        |  /             |<----------------- mGridsPerSurfaceEdge --------------->|
//        | /              __________________________________________________________
//        |/______\ X     /_______________________________________________________  /
//                /      /      /      /      /      /      /      /M*M-2 /M*M-1 / /  
//                      /______/______/______/______/______/______/______/______/ /  
//                     /      /      /      /      /      /      /      /      / /  
//                    /______/______/______/______/______/______/______/______/ /  
//                   /      /      /      /      /      /      /      /      / /  
//                  /______/______/______/______/______/______/______/______/ /  
//      West       /      /      /      /      /      /      /      /      / /  
//                /______/______/______/______/______/______/______/______/ /     East
//               /...   /      /      /      /      /      /      /      / /  
//              /______/______/______/______/______/______/______/______/ /  
//       _.    / 2M   /      /      /      /      /      /      /      / /  
//       /|   /______/______/______/______/______/______/______/______/ /  
//      /    / M    / M+1  / M+2  / ...  /      /      /      / 2M-1 / /   
//     j    /______/______/______/______/______/______/______/______/ /   
//         / 0    / 1    / 2    / ...  /      /      /      / M-1  / /   
//        /______/______/______/______/______/______/______/______/_/   
//                                South             |<-L->|
//             i -->
//
// where M = mSurfPatchWidth
// and L = mPatchGridWidth
// 
// Notice that mGridsPerSurfaceEdge = a power of two + 1
// This provides a buffer on the east and north edges that will allow us to 
// fill the cracks between adjacent surfaces when rendering.
#endif<|MERGE_RESOLUTION|>--- conflicted
+++ resolved
@@ -112,10 +112,7 @@
 	LLSurfacePatch *resolvePatchGlobal(const LLVector3d &position_global) const;
 
 	// Update methods (called during idle, normally)
-<<<<<<< HEAD
     template<bool PBR>
-=======
->>>>>>> 7d87e41b
 	bool idleUpdate(F32 max_update_time);
 
 	bool containsPosition(const LLVector3 &position);
