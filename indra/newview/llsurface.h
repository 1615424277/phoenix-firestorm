--- conflicted
+++ resolved
@@ -90,16 +90,8 @@
     virtual void decompressDCTPatch(LLBitPack &bitpack, LLGroupHeader *gopp, bool b_large_patch);
     virtual void updatePatchVisibilities(LLAgent &agent);
 
-<<<<<<< HEAD
-// <FS:CR> Aurora Sim
-	void rebuildWater();
-// </FS:CR> Aurora Sim
-	virtual void decompressDCTPatch(LLBitPack &bitpack, LLGroupHeader *gopp, bool b_large_patch);
-	virtual void updatePatchVisibilities(LLAgent &agent);
-=======
     inline F32 getZ(const U32 k) const              { return mSurfaceZ[k]; }
     inline F32 getZ(const S32 i, const S32 j) const { return mSurfaceZ[i + j*mGridsPerEdge]; }
->>>>>>> 1a8a5404
 
     LLVector3 getOriginAgent() const;
     const LLVector3d &getOriginGlobal() const;
@@ -123,19 +115,12 @@
     LLSurfacePatch *resolvePatchGlobal(const LLVector3d &position_global) const;
 
     // Update methods (called during idle, normally)
+    template<bool PBR>
     bool idleUpdate(F32 max_update_time);
 
-<<<<<<< HEAD
-	// Update methods (called during idle, normally)
-    template<bool PBR>
-	bool idleUpdate(F32 max_update_time);
-
-	bool containsPosition(const LLVector3 &position);
-=======
     bool containsPosition(const LLVector3 &position);
 
     void moveZ(const S32 x, const S32 y, const F32 delta);
->>>>>>> 1a8a5404
 
     LLViewerRegion *getRegion() const               { return mRegionp; }
 
@@ -149,13 +134,7 @@
     LLViewerTexture *getWaterTexture();
     bool hasZData() const                           { return mHasZData; }
 
-<<<<<<< HEAD
-	LLViewerTexture *getSTexture();
-	LLViewerTexture *getWaterTexture();
-	bool hasZData() const							{ return mHasZData; }
-=======
     void dirtyAllPatches(); // Use this to dirty all patches when changing terrain parameters
->>>>>>> 1a8a5404
 
     void dirtySurfacePatch(LLSurfacePatch *patchp);
     LLVOWater *getWaterObj()                        { return mWaterObjp; }
@@ -189,19 +168,7 @@
     // +---+---+---+
     LLSurface *mNeighbors[8]={}; // Adjacent patches <FS:Beq/> ensure initialised.
 
-<<<<<<< HEAD
-	// Each surface points at 8 neighbors (or NULL)
-	// +---+---+---+
-	// |NW | N | NE|
-	// +---+---+---+
-	// | W | 0 | E |
-	// +---+---+---+
-	// |SW | S | SE|
-	// +---+---+---+
-	LLSurface *mNeighbors[8]={}; // Adjacent patches <FS:Beq/> ensure initialised.
-=======
     U32 mType;              // Useful for identifying derived classes
->>>>>>> 1a8a5404
 
     F32 mDetailTextureScale;    //  Number of times to repeat detail texture across this surface
 
@@ -215,13 +182,8 @@
     void createPatchData();     // Allocates memory for patches.
     void destroyPatchData();    // Deallocates memory for patches.
 
-<<<<<<< HEAD
-	bool generateWaterTexture(const F32 x, const F32 y,
-						const F32 width, const F32 height);		// Generate texture from composition values.
-=======
     bool generateWaterTexture(const F32 x, const F32 y,
                         const F32 width, const F32 height);     // Generate texture from composition values.
->>>>>>> 1a8a5404
 
     //F32 updateTexture(LLSurfacePatch *ppatch);
 
@@ -255,15 +217,9 @@
 
     LLPatchVertexArray mPVArray;
 
-<<<<<<< HEAD
-	bool		mHasZData;				// We've received any patch data for this surface.
-	F32			mMinZ;					// min z for this region (during the session)
-	F32			mMaxZ;					// max z for this region (during the session)
-=======
     bool        mHasZData;              // We've received any patch data for this surface.
     F32         mMinZ;                  // min z for this region (during the session)
     F32         mMaxZ;                  // max z for this region (during the session)
->>>>>>> 1a8a5404
 
     S32         mSurfacePatchUpdateCount;                   // Number of frames since last update.
 
