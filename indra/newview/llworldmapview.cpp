--- conflicted
+++ resolved
@@ -1050,15 +1050,6 @@
 	F32 half_width_pixels = half_width_meters * meters_to_pixels;
 	
 	// Compute the frustum coordinates. Take the UI scale into account.
-<<<<<<< HEAD
-	F32 ui_scale_factor = gSavedSettings.getF32("UIScaleFactor");
-#if defined(LL_DARWIN)
-	F32 ctr_x = ((getLocalRect().getWidth() * 0.5f + sPanX)  * ui_scale_factor) * LLUI::getScaleFactor().mV[VX];
-	F32 ctr_y = ((getLocalRect().getHeight() * 0.5f + sPanY) * ui_scale_factor) * LLUI::getScaleFactor().mV[VY];
-#else
-    F32 ctr_x = ((getLocalRect().getWidth() * 0.5f + sPanX)  * ui_scale_factor);
-    F32 ctr_y = ((getLocalRect().getHeight() * 0.5f + sPanY) * ui_scale_factor);
-=======
 #if defined(LL_DARWIN)
     F32 ui_scale_factor = gSavedSettings.getF32("UIScaleFactor");
     F32 ctr_x = ((getLocalRect().getWidth() * 0.5f + sPanX)  * ui_scale_factor) * LLUI::getScaleFactor().mV[VX];
@@ -1066,7 +1057,6 @@
 #else
     F32 ctr_x = ((getLocalRect().getWidth() * 0.5f + sPanX)  * LLUI::getScaleFactor().mV[VX]);
     F32 ctr_y = ((getLocalRect().getHeight() * 0.5f + sPanY) * LLUI::getScaleFactor().mV[VY]);
->>>>>>> 5cf18cb8
 #endif
 
 	gGL.getTexUnit(0)->unbind(LLTexUnit::TT_TEXTURE);
