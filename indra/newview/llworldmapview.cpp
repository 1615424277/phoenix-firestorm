/** 
 * @file llworldmapview.cpp
 * @brief LLWorldMapView class implementation
 *
 * $LicenseInfo:firstyear=2001&license=viewerlgpl$
 * Second Life Viewer Source Code
 * Copyright (C) 2010, Linden Research, Inc.
 * 
 * This library is free software; you can redistribute it and/or
 * modify it under the terms of the GNU Lesser General Public
 * License as published by the Free Software Foundation;
 * version 2.1 of the License only.
 * 
 * This library is distributed in the hope that it will be useful,
 * but WITHOUT ANY WARRANTY; without even the implied warranty of
 * MERCHANTABILITY or FITNESS FOR A PARTICULAR PURPOSE.  See the GNU
 * Lesser General Public License for more details.
 * 
 * You should have received a copy of the GNU Lesser General Public
 * License along with this library; if not, write to the Free Software
 * Foundation, Inc., 51 Franklin Street, Fifth Floor, Boston, MA  02110-1301  USA
 * 
 * Linden Research, Inc., 945 Battery Street, San Francisco, CA  94111  USA
 * $/LicenseInfo$
 */

#include "llviewerprecompiledheaders.h"

#include "llworldmapview.h"

#include "indra_constants.h"
#include "llui.h"
#include "llmath.h"		// clampf()
#include "llregionhandle.h"
#include "lleventflags.h"
#include "llfloaterreg.h"
#include "llrender.h"
#include "lltooltip.h"

#include "llagent.h"
#include "llagentcamera.h"
#include "llcallingcard.h"
#include "llcommandhandler.h"
#include "llviewercontrol.h"
#include "llfloatermap.h"
#include "llfloaterworldmap.h"
#include "llfocusmgr.h"
#include "lllocalcliprect.h"
#include "lltextbox.h"
#include "lltextureview.h"
#include "lltracker.h"
#include "llviewercamera.h"
#include "llviewernetwork.h"
#include "llviewertexture.h"
#include "llviewertexturelist.h"
#include "llviewerregion.h"
#include "llviewerwindow.h"
#include "lltrans.h"
// [RLVa:KB] - Checked: 2010-04-19 (RLVa-1.2.0f)
#include "rlvactions.h"
#include "rlvcommon.h"
// [/RLVa:KB]
#include "llslurl.h"
#include "llurlaction.h"

#ifdef OPENSIM
#include "llviewernetwork.h"	// <FS:CR> Aurora Sim
#endif

#include "llglheaders.h"

// # Constants
static const F32 MAP_DEFAULT_SCALE = 128.f;
static const F32 MAP_ITERP_TIME_CONSTANT = 0.75f;
static const F32 MAP_ZOOM_ACCELERATION_TIME = 0.3f;
static const F32 MAP_ZOOM_MAX_INTERP = 0.5f;
static const F32 MAP_SCALE_SNAP_THRESHOLD = 0.005f;

// Basically a C++ implementation of the OCEAN_COLOR defined in mapstitcher.py 
// Please ensure consistency between those 2 files (TODO: would be better to get that color from an asset source...)
// OCEAN_COLOR = "#1D475F"
const F32 OCEAN_RED   = (F32)(0x1D)/255.f;
const F32 OCEAN_GREEN = (F32)(0x47)/255.f;
const F32 OCEAN_BLUE  = (F32)(0x5F)/255.f;

const F32 GODLY_TELEPORT_HEIGHT = 200.f;
const F32 BIG_DOT_RADIUS = 5.f;
BOOL LLWorldMapView::sHandledLastClick = FALSE;

LLUIImagePtr LLWorldMapView::sAvatarSmallImage = NULL;
LLUIImagePtr LLWorldMapView::sAvatarYouImage = NULL;
LLUIImagePtr LLWorldMapView::sAvatarYouLargeImage = NULL;
LLUIImagePtr LLWorldMapView::sAvatarLevelImage = NULL;
LLUIImagePtr LLWorldMapView::sAvatarAboveImage = NULL;
LLUIImagePtr LLWorldMapView::sAvatarBelowImage = NULL;
LLUIImagePtr LLWorldMapView::sAvatarUnknownImage = NULL;

LLUIImagePtr LLWorldMapView::sTelehubImage = NULL;
LLUIImagePtr LLWorldMapView::sInfohubImage = NULL;
LLUIImagePtr LLWorldMapView::sHomeImage = NULL;
LLUIImagePtr LLWorldMapView::sEventImage = NULL;
LLUIImagePtr LLWorldMapView::sEventMatureImage = NULL;
LLUIImagePtr LLWorldMapView::sEventAdultImage = NULL;

LLUIImagePtr LLWorldMapView::sTrackCircleImage = NULL;
LLUIImagePtr LLWorldMapView::sTrackArrowImage = NULL;

LLUIImagePtr LLWorldMapView::sClassifiedsImage = NULL;
LLUIImagePtr LLWorldMapView::sForSaleImage = NULL;
LLUIImagePtr LLWorldMapView::sForSaleAdultImage = NULL;

S32 LLWorldMapView::sTrackingArrowX = 0;
S32 LLWorldMapView::sTrackingArrowY = 0;
bool LLWorldMapView::sVisibleTilesLoaded = false;
F32 LLWorldMapView::sMapScaleSetting = MAP_DEFAULT_SCALE;
LLVector2 LLWorldMapView::sZoomPivot = LLVector2(0.0f, 0.0f);
LLFrameTimer LLWorldMapView::sZoomTimer = LLFrameTimer();

std::map<std::string,std::string> LLWorldMapView::sStringsMap;

// Fetch and draw info thresholds
const F32 DRAW_TEXT_THRESHOLD = 96.f;		// Don't draw text under that resolution value (res = width region in meters)
const S32 DRAW_SIMINFO_THRESHOLD = 3;		// Max level for which we load or display sim level information (level in LLWorldMipmap sense)
const S32 DRAW_LANDFORSALE_THRESHOLD = 2;	// Max level for which we load or display land for sale picture data (level in LLWorldMipmap sense)

// When on, draw an outline for each mipmap tile gotten from S3
#define DEBUG_DRAW_TILE 0


void LLWorldMapView::initClass()
{
	sAvatarSmallImage =		LLUI::getUIImage("map_avatar_8.tga");
	sAvatarYouImage =		LLUI::getUIImage("map_avatar_16.tga");
	sAvatarYouLargeImage =	LLUI::getUIImage("map_avatar_you_32.tga");
	sAvatarLevelImage =		LLUI::getUIImage("map_avatar_32.tga");
	sAvatarAboveImage =		LLUI::getUIImage("map_avatar_above_32.tga");
	sAvatarBelowImage =		LLUI::getUIImage("map_avatar_below_32.tga");
	// <FS:Ansariel> Use our own, established indicator
	//sAvatarUnknownImage =	LLUI::getUIImage("map_avatar_unknown_32.tga");
	sAvatarUnknownImage =	LLUI::getUIImage("map_avatar_unknown.tga");

	sHomeImage =			LLUI::getUIImage("map_home.tga");
	sTelehubImage = 		LLUI::getUIImage("map_telehub.tga");
	sInfohubImage = 		LLUI::getUIImage("map_infohub.tga");
	sEventImage =			LLUI::getUIImage("Parcel_PG_Dark");
	sEventMatureImage =		LLUI::getUIImage("Parcel_M_Dark");
	// To Do: update the image resource for adult events.
	sEventAdultImage =		LLUI::getUIImage("Parcel_R_Dark");

	sTrackCircleImage =		LLUI::getUIImage("map_track_16.tga");
	sTrackArrowImage =		LLUI::getUIImage("direction_arrow.tga");
	sClassifiedsImage =		LLUI::getUIImage("icon_top_pick.tga");
	sForSaleImage =			LLUI::getUIImage("icon_for_sale.tga");
	// To Do: update the image resource for adult lands on sale.
	sForSaleAdultImage =    LLUI::getUIImage("icon_for_sale_adult.tga");
	
	sStringsMap["loading"] = LLTrans::getString("texture_loading");
	
	sStringsMap["offline"] = LLTrans::getString("worldmap_offline");
	// Missing translation for agent position
	sStringsMap["agent_position"] = LLTrans::getString("worldmap_agent_position");
}

// static
void LLWorldMapView::cleanupClass()
{
	sAvatarSmallImage = NULL;
	sAvatarYouImage = NULL;
	sAvatarYouLargeImage = NULL;
	sAvatarLevelImage = NULL;
	sAvatarAboveImage = NULL;
	sAvatarBelowImage = NULL;
	sAvatarUnknownImage = NULL;

	sTelehubImage = NULL;
	sInfohubImage = NULL;
	sHomeImage = NULL;
	sEventImage = NULL;
	sEventMatureImage = NULL;
	sEventAdultImage = NULL;

	sTrackCircleImage = NULL;
	sTrackArrowImage = NULL;
	sClassifiedsImage = NULL;
	sForSaleImage = NULL;
	sForSaleAdultImage = NULL;
}

LLWorldMapView::LLWorldMapView() :
    LLPanel(),
    mBackgroundColor(LLColor4(OCEAN_RED, OCEAN_GREEN, OCEAN_BLUE, 1.f)),
    mItemPicked(FALSE),
    mPanX(0.f),
    mPanY(0.f),
    mTargetPanX(0.f),
    mTargetPanY(0.f),
    mPanning(FALSE),
    mMouseDownPanX(0),
    mMouseDownPanY(0),
    mMouseDownX(0),
    mMouseDownY(0),
    mSelectIDStart(0),
    mMapScale(0.f),
    mTargetMapScale(0.f),
    mMapIterpTime(MAP_ITERP_TIME_CONSTANT)
{
    // LL_INFOS("WorldMap") << "Creating the Map -> LLWorldMapView::LLWorldMapView()" << LL_ENDL;

    clearLastClick();
}

BOOL LLWorldMapView::postBuild()
{
	mTextBoxNorth = getChild<LLTextBox> ("floater_map_north");
	mTextBoxEast = getChild<LLTextBox> ("floater_map_east");
	mTextBoxWest = getChild<LLTextBox> ("floater_map_west");
	mTextBoxSouth = getChild<LLTextBox> ("floater_map_south");
	mTextBoxSouthEast = getChild<LLTextBox> ("floater_map_southeast");
	mTextBoxNorthEast = getChild<LLTextBox> ("floater_map_northeast");
	mTextBoxSouthWest = getChild<LLTextBox> ("floater_map_southwest");
	mTextBoxNorthWest = getChild<LLTextBox> ("floater_map_northwest");
	
	mTextBoxNorth->setText(getString("world_map_north"));
	mTextBoxEast->setText(getString ("world_map_east"));
	mTextBoxWest->setText(getString("world_map_west"));
	mTextBoxSouth->setText(getString ("world_map_south"));
	mTextBoxSouthEast ->setText(getString ("world_map_southeast"));
	mTextBoxNorthEast ->setText(getString ("world_map_northeast"));
	mTextBoxSouthWest->setText(getString ("world_map_southwest"));
	mTextBoxNorthWest ->setText(getString("world_map_northwest"));
	
	mTextBoxNorth->reshapeToFitText();
	mTextBoxEast->reshapeToFitText();
	mTextBoxWest->reshapeToFitText();
	mTextBoxSouth->reshapeToFitText();
	mTextBoxSouthEast ->reshapeToFitText();
	mTextBoxNorthEast ->reshapeToFitText();
	mTextBoxSouthWest->reshapeToFitText();
	mTextBoxNorthWest ->reshapeToFitText();
    
    sZoomTimer.stop();
    setScale(sMapScaleSetting, true);

	return true;
}


LLWorldMapView::~LLWorldMapView()
{
	//LL_INFOS("WorldMap") << "Destroying the map -> LLWorldMapView::~LLWorldMapView()" << LL_ENDL;
	cleanupTextures();
}


// static
void LLWorldMapView::cleanupTextures()
{
}

void LLWorldMapView::zoom(F32 zoom)
{
    mTargetMapScale = scaleFromZoom(zoom);
    if (!sZoomTimer.getStarted() && mMapScale != mTargetMapScale)
    {
        sZoomPivot = LLVector2(0, 0);
        sZoomTimer.start();
    }
}

void LLWorldMapView::zoomWithPivot(F32 zoom, S32 x, S32 y)
{
    mTargetMapScale = scaleFromZoom(zoom);
    sZoomPivot      = LLVector2(x, y);
    if (!sZoomTimer.getStarted() && mMapScale != mTargetMapScale)
    {
        sZoomTimer.start();
    }
}

F32 LLWorldMapView::getZoom() { return LLWorldMapView::zoomFromScale(mMapScale); }

F32 LLWorldMapView::getScale() { return mMapScale; }

// static
void LLWorldMapView::setScaleSetting(F32 scaleSetting) { sMapScaleSetting = scaleSetting; }

// static
F32 LLWorldMapView::getScaleSetting() { return sMapScaleSetting; }

void LLWorldMapView::setScale(F32 scale, bool snap)
{
    if (scale != mMapScale)
    {
        F32 old_scale = mMapScale;

        mMapScale = scale;
        // Set the scale used when saving the setting
        sMapScaleSetting = scale;
        if (mMapScale <= 0.f)
        {
            mMapScale = 0.1f;
        }
        mMapIterpTime = MAP_ITERP_TIME_CONSTANT;
        F32 ratio = (scale / old_scale);
        mPanX *= ratio;
        mPanY *= ratio;
        mTargetPanX         = mPanX;
        mTargetPanY         = mPanY;
        sVisibleTilesLoaded = false;

        // If we are zooming relative to somewhere else rather than the center of the map, compensate for the difference in panning here
        if (!sZoomPivot.isExactlyZero())
        {
            LLVector2 relative_pivot;
            relative_pivot.mV[VX]     = sZoomPivot.mV[VX] - (getRect().getWidth() / 2.0);
            relative_pivot.mV[VY]     = sZoomPivot.mV[VY] - (getRect().getHeight() / 2.0);
            LLVector2 zoom_pan_offset = relative_pivot - (relative_pivot * scale / old_scale);
            mPanX += zoom_pan_offset.mV[VX];
            mPanY += zoom_pan_offset.mV[VY];
            mTargetPanX += zoom_pan_offset.mV[VX];
            mTargetPanY += zoom_pan_offset.mV[VY];
        }
    }

    if (snap)
    {
        mTargetMapScale = scale;
    }
}

// static
void LLWorldMapView::translatePan(S32 delta_x, S32 delta_y)
{
    mPanX += delta_x;
    mPanY += delta_y;
    mTargetPanX         = mPanX;
    mTargetPanY         = mPanY;
    sVisibleTilesLoaded = false;
}


// static
void LLWorldMapView::setPan(S32 x, S32 y, BOOL snap)
{
    mMapIterpTime = MAP_ITERP_TIME_CONSTANT;
    mTargetPanX = (F32) x;
    mTargetPanY = (F32) y;
    if (snap)
    {
        mPanX = mTargetPanX;
        mPanY = mTargetPanY;
    }
    sVisibleTilesLoaded = false;
}

// static
void LLWorldMapView::setPanWithInterpTime(S32 x, S32 y, BOOL snap, F32 interp_time)
{
    setPan(x, y, snap);
    mMapIterpTime = interp_time;
}

bool LLWorldMapView::showRegionInfo() { return (LLWorldMipmap::scaleToLevel(mMapScale) <= DRAW_SIMINFO_THRESHOLD ? true : false); }

///////////////////////////////////////////////////////////////////////////////////
// HELPERS

BOOL is_agent_in_region(LLViewerRegion* region, LLSimInfo* info)
{
	return (region && info && info->isName(region->getName()));
}

///////////////////////////////////////////////////////////////////////////////////

void LLWorldMapView::draw()
{
	static LLUIColor map_track_color = LLUIColorTable::instance().getColor("MapTrackColor", LLColor4::white);
	
	// Ansariel: Replaced slow calls to gSavedSettings with faster LLCachedControl
	static LLCachedControl<bool> mapShowInfohubs(gSavedSettings, "MapShowInfohubs");
	static LLCachedControl<bool> mapShowTelehubs(gSavedSettings, "MapShowTelehubs");
	static LLCachedControl<bool> mapShowLandForSale(gSavedSettings, "MapShowLandForSale");
	static LLCachedControl<bool> mapShowEvents(gSavedSettings, "MapShowEvents");
	static LLCachedControl<bool> mapShowPeople(gSavedSettings, "MapShowPeople");
	static LLCachedControl<bool> showMatureEvents(gSavedSettings, "ShowMatureEvents");
	static LLCachedControl<bool> showAdultEvents(gSavedSettings, "ShowAdultEvents");
	static LLCachedControl<bool> drawAdvancedRegionInfo(gSavedSettings, "FSAdvancedWorldmapRegionInfo");
	static LLCachedControl<bool> sDrawRegionGridCoordinates(gSavedSettings, "FSShowRegionGridCoordinates", false);

	LLTextureView::clearDebugImages();

	F64 current_time = LLTimer::getElapsedSeconds();

	mVisibleRegions.clear();

    // animate pan if necessary
    mPanX = lerp(mPanX, mTargetPanX, LLSmoothInterpolation::getInterpolant(mMapIterpTime));
    mPanY = lerp(mPanY, mTargetPanY, LLSmoothInterpolation::getInterpolant(mMapIterpTime));
    
    //RN: snaps to zoom value because interpolation caused jitter in the text rendering
    if (!sZoomTimer.getStarted() && mMapScale != mTargetMapScale)
    {
        sZoomTimer.start();
    }
    bool snap_scale = false;
    F32 interp = llmin(MAP_ZOOM_MAX_INTERP, sZoomTimer.getElapsedTimeF32() / MAP_ZOOM_ACCELERATION_TIME);
    F32 current_zoom_val = zoomFromScale(mMapScale);
    F32 target_zoom_val = zoomFromScale(mTargetMapScale);
    F32 new_zoom_val = lerp(current_zoom_val, target_zoom_val, interp);
    if (abs(new_zoom_val - current_zoom_val) < MAP_SCALE_SNAP_THRESHOLD)
    {
        sZoomTimer.stop();
        snap_scale = true;
        new_zoom_val = target_zoom_val;
    }
    F32 map_scale = scaleFromZoom(new_zoom_val);
    setScale(map_scale, snap_scale);

	const S32 width = getRect().getWidth();
	const S32 height = getRect().getHeight();
	const F32 half_width = F32(width) / 2.0f;
	const F32 half_height = F32(height) / 2.0f;
	LLVector3d camera_global = gAgentCamera.getCameraPositionGlobal();

	S32 level = LLWorldMipmap::scaleToLevel(mMapScale);

	LLLocalClipRect clip(getLocalRect());
	gGL.getTexUnit(0)->unbind(LLTexUnit::TT_TEXTURE);

	gGL.matrixMode(LLRender::MM_MODELVIEW);

    // Draw background rectangle
    gGL.getTexUnit(0)->unbind(LLTexUnit::TT_TEXTURE);
    gGL.color4fv(mBackgroundColor.mV);
    gl_rect_2d(0, height, width, 0);

	// Draw the image tiles
// <FS:CR> Aurora Sim
#ifdef OPENSIM
	if(!LLGridManager::getInstance()->isInAuroraSim()) {
		drawMipmap(width, height);
	}
#else
	drawMipmap(width, height);
#endif //OPENSIM
// </FS:CR> Aurora Sim

	// Draw per sim overlayed information (names, mature, offline...)
	// <FS:Ansariel> Performance tweak
	//for (LLWorldMap::sim_info_map_t::const_iterator it = LLWorldMap::getInstance()->getRegionMap().begin();
	//	 it != LLWorldMap::getInstance()->getRegionMap().end(); ++it)
	LLWorldMap::sim_info_map_t::const_iterator end_it = LLWorldMap::instance().getRegionMap().end();
	for (LLWorldMap::sim_info_map_t::const_iterator it = LLWorldMap::instance().getRegionMap().begin();
		 it != end_it; ++it)
	// </FS:Ansariel>
	{
		U64 handle = it->first;
		LLSimInfo* info = it->second;

		LLVector3d origin_global = from_region_handle(handle);

		// Find x and y position relative to camera's center.
		LLVector3d rel_region_pos = origin_global - camera_global;
		F32 relative_x = (rel_region_pos.mdV[0] / REGION_WIDTH_METERS) * mMapScale;
		F32 relative_y = (rel_region_pos.mdV[1] / REGION_WIDTH_METERS) * mMapScale;

		// Coordinates of the sim in pixels in the UI panel
		// When the view isn't panned, 0,0 = center of rectangle
		F32 bottom =    mPanY + half_height + relative_y;
		F32 left =      mPanX + half_width + relative_x;
// <FS:CR> Aurora Sim
		//F32 top =       bottom + mMapScale ;
		//F32 right =     left + mMapScale ;
		F32 top =		bottom+ (mMapScale * (info->mSizeY / REGION_WIDTH_METERS));
		F32 right =		left  + (mMapScale * (info->mSizeX / REGION_WIDTH_METERS));
// </FS:CR> Aurora Sim

		// Discard if region is outside the screen rectangle (not visible on screen)
		if ((top < 0.f)   || (bottom > height) ||
			(right < 0.f) || (left > width)       )
		{
			// Drop the "land for sale" fetching priority since it's outside the view rectangle
			info->dropImagePriority();
			continue;
		}

		// This list is used by other methods to know which regions are indeed displayed on screen

		mVisibleRegions.push_back(handle);

		// Update the agent count for that region if we're not too zoomed out already
		if (level <= DRAW_SIMINFO_THRESHOLD)
		{
			info->updateAgentCount(current_time);
		}

		if (info->isDown())
		{
			// Draw a transparent red square over down sims
			gGL.color4f(0.2f, 0.0f, 0.0f, 0.4f);

			gGL.getTexUnit(0)->unbind(LLTexUnit::TT_TEXTURE);
			// <FS:Ansariel> Remove QUADS rendering mode
			//gGL.begin(LLRender::QUADS);
			//	gGL.vertex2f(left, top);
			//	gGL.vertex2f(left, bottom);
			//	gGL.vertex2f(right, bottom);
			//	gGL.vertex2f(right, top);
			//gGL.end();
			gGL.begin(LLRender::TRIANGLES);
			{
				gGL.vertex2f(left, top);
				gGL.vertex2f(left, bottom);
				gGL.vertex2f(right, bottom);

				gGL.vertex2f(left, top);
				gGL.vertex2f(right, bottom);
				gGL.vertex2f(right, top);
			}
			gGL.end();
			// </FS:Ansariel>
		}
// <FS:CR> Aurora Sim
#ifdef OPENSIM
		else if ((mapShowLandForSale && (level <= DRAW_LANDFORSALE_THRESHOLD)) || LLGridManager::getInstance()->isInAuroraSim())
#else
		else if (mapShowLandForSale && (level <= DRAW_LANDFORSALE_THRESHOLD))
#endif //OPENSIM

		{
			// Draw the overlay image "Land for Sale / Land for Auction"
			LLViewerFetchedTexture* overlayimage = info->getLandForSaleImage();
			if (overlayimage)
			{
				// Inform the fetch mechanism of the size we need
// <FS:CR> Aurora Sim
				//S32 draw_size = ll_round(mMapScale);
				//overlayimage->setKnownDrawSize(ll_round(draw_size * LLUI::getScaleFactor().mV[VX]), ll_round(draw_size * LLUI::getScaleFactor().mV[VY]));
				S32 x_draw_size = ll_round(mMapScale);
				S32 y_draw_size = ll_round(mMapScale);
				x_draw_size *= (info->mSizeX / REGION_WIDTH_METERS);
				y_draw_size *= (info->mSizeY / REGION_WIDTH_METERS);

				overlayimage->setKnownDrawSize(ll_round(x_draw_size * LLUI::getScaleFactor().mV[VX]), ll_round(y_draw_size * LLUI::getScaleFactor().mV[VY]));
// </FS:CR> Aurora Sim
				// Draw something whenever we have enough info
				if (overlayimage->hasGLTexture())
				{
					gGL.getTexUnit(0)->bind(overlayimage);
					gGL.color4f(1.f, 1.f, 1.f, 1.f);
					// <FS:Ansariel> Remove QUADS rendering mode
					//gGL.begin(LLRender::QUADS);
					//	gGL.texCoord2f(0.f, 1.f);
					//	gGL.vertex3f(left, top, -0.5f);
					//	gGL.texCoord2f(0.f, 0.f);
					//	gGL.vertex3f(left, bottom, -0.5f);
					//	gGL.texCoord2f(1.f, 0.f);
					//	gGL.vertex3f(right, bottom, -0.5f);
					//	gGL.texCoord2f(1.f, 1.f);
					//	gGL.vertex3f(right, top, -0.5f);
					//gGL.end();
					gGL.begin(LLRender::TRIANGLES);
					{
						gGL.texCoord2f(0.f, 1.f);
						gGL.vertex3f(left, top, -0.5f);
						gGL.texCoord2f(0.f, 0.f);
						gGL.vertex3f(left, bottom, -0.5f);
						gGL.texCoord2f(1.f, 0.f);
						gGL.vertex3f(right, bottom, -0.5f);

						gGL.texCoord2f(0.f, 1.f);
						gGL.vertex3f(left, top, -0.5f);
						gGL.texCoord2f(1.f, 0.f);
						gGL.vertex3f(right, bottom, -0.5f);
						gGL.texCoord2f(1.f, 1.f);
						gGL.vertex3f(right, top, -0.5f);
					}
					gGL.end();
					// </FS:Ansariel>
				}
			}
		}
		else
		{
			// If we're not displaying the "land for sale", drop its fetching priority
			info->dropImagePriority();
		}

		// Draw the region name in the lower left corner
		if (mMapScale >= DRAW_TEXT_THRESHOLD)
		{
			LLFontGL* font = LLFontGL::getFont(LLFontDescriptor("SansSerif", "Small", LLFontGL::BOLD));
			std::string mesg;
			{
				mesg = info->getName();
			}
//			if (!mesg.empty())
// [RLVa:KB] - Checked: 2012-02-08 (RLVa-1.4.5) | Added: RLVa-1.4.5
			if ( (!mesg.empty()) && (RlvActions::canShowLocation()) )
// [/RLVa:KB]
			{
				font->renderUTF8(
					mesg, 0,
					//llfloor(left + 3), llfloor(bottom + 2),
					llfloor(left + 3.f), llfloor(bottom + (drawAdvancedRegionInfo ? 16.f : 2.f)),
					LLColor4::white,
					LLFontGL::LEFT, LLFontGL::BASELINE, LLFontGL::NORMAL, LLFontGL::DROP_SHADOW,
					S32_MAX, //max_chars
					mMapScale, //max_pixels
					NULL,
<<<<<<< HEAD
					TRUE); //use ellipses
=======
					/*use_ellipses*/TRUE);
>>>>>>> bb984bee

				if (drawAdvancedRegionInfo)
				{
					std::string advanced_info = "(";

					// Only show agent count when region is online
					if (!info->isDown())
					{
						S32 agent_count = info->getAgentCount();
						LLViewerRegion *region = gAgent.getRegion();
						if (region && region->getHandle() == info->getHandle())
						{
							++agent_count; // Bump by 1 if we're in this region
						}
						if (agent_count > 0)
						{
							advanced_info += llformat("%d - ", agent_count);
						}
					}
				
					advanced_info += llformat("%s)", info->getAccessString().c_str());

					font->renderUTF8(
						advanced_info, 0,
						llfloor(left + 3.f), llfloor(bottom + 2.f),
						LLColor4::white,
						LLFontGL::LEFT, LLFontGL::BASELINE, LLFontGL::NORMAL, LLFontGL::DROP_SHADOW,
						S32_MAX, //max_chars
						mMapScale, //max_pixels
						NULL,
<<<<<<< HEAD
						TRUE); //use ellipses
=======
						TRUE, //use ellipses
						FALSE);
>>>>>>> bb984bee
				}
			}
// <FS:CR> Show the grid coordinates (in units of regions)
			if (sDrawRegionGridCoordinates)
			{
				LLVector3d origin = info->getGlobalOrigin();
				std::ostringstream coords;
				coords << "(" << origin.mdV[VX] / REGION_WIDTH_METERS << "," << origin.mdV[VY] / REGION_WIDTH_METERS << ")";
				font->renderUTF8(coords.str(), 0, llfloor(left + 3), llfloor(bottom + (drawAdvancedRegionInfo ? 30.f : 16.f)), LLColor4::white,
								 LLFontGL::LEFT, LLFontGL::BASELINE, LLFontGL::NORMAL, LLFontGL::DROP_SHADOW);
			}
// </FS:CR>
		}
	}

	// Draw item infos if we're not zoomed out too much and there's something to draw
	if ((level <= DRAW_SIMINFO_THRESHOLD) && (mapShowInfohubs || 
											  mapShowTelehubs ||
											  mapShowLandForSale || 
											  mapShowEvents || 
											  showMatureEvents ||
											  showAdultEvents))
	{
		drawItems();
	}

	// Draw the Home location (always)
	LLVector3d home;
	if (gAgent.getHomePosGlobal(&home))
	{
		drawImage(home, sHomeImage);
	}

	// Draw the current agent after all that other stuff.
	LLVector3d pos_global = gAgent.getPositionGlobal();
	drawImage(pos_global, sAvatarYouImage);

	LLVector3 pos_map = globalPosToView(pos_global);
	if (!pointInView(ll_round(pos_map.mV[VX]), ll_round(pos_map.mV[VY])))
	{
		drawTracking(pos_global,
					 lerp(LLColor4::yellow, LLColor4::orange, 0.4f),
					 TRUE,
					 sStringsMap["agent_position"].c_str(),
					 "",
					 LLFontGL::getFontSansSerifSmall()->getLineHeight()); // offset vertically by one line, to avoid overlap with target tracking
	}

	// Draw the current agent viewing angle
	drawFrustum();

	// Draw icons for the avatars in each region.
	// Drawn this after the current agent avatar so one can see nearby people
	if (mapShowPeople && (level <= DRAW_SIMINFO_THRESHOLD))
	{
		drawAgents();
	}

	// Always draw tracking information
	LLTracker::ETrackingStatus tracking_status = LLTracker::getTrackingStatus();
	if ( LLTracker::TRACKING_AVATAR == tracking_status )
	{
		drawTracking( LLAvatarTracker::instance().getGlobalPos(), map_track_color, TRUE, LLTracker::getLabel(), "" );
	}
	else if ( LLTracker::TRACKING_LANDMARK == tracking_status
			  || LLTracker::TRACKING_LOCATION == tracking_status )
	{
		// While fetching landmarks, will have 0,0,0 location for a while,
		// so don't draw. JC
		LLVector3d pos_global = LLTracker::getTrackedPositionGlobal();
		if (!pos_global.isExactlyZero())
		{
			drawTracking( pos_global, map_track_color, TRUE, LLTracker::getLabel(), LLTracker::getToolTip() );
		}
	}
	else if (LLWorldMap::getInstance()->isTracking())
	{
		if (LLWorldMap::getInstance()->isTrackingInvalidLocation())
		{
			// We know this location to be invalid, draw a blue circle
			LLColor4 loading_color(0.0, 0.5, 1.0, 1.0);
			drawTracking( LLWorldMap::getInstance()->getTrackedPositionGlobal(), loading_color, TRUE, getString("InvalidLocation"), "");
		}
		else
		{
			// We don't know yet what that location is, draw a throbing blue circle
			double value = fmod(current_time, 2);
			value = 0.5 + 0.5*cos(value * F_PI);
			LLColor4 loading_color(0.0, F32(value/2), F32(value), 1.0);
			drawTracking( LLWorldMap::getInstance()->getTrackedPositionGlobal(), loading_color, TRUE, getString("Loading"), "");
		}
	}


	// turn off the scissor
	LLGLDisable no_scissor(GL_SCISSOR_TEST);

	updateDirections();

	LLView::draw();

	// Get sim info for all sims in view
	updateVisibleBlocks();
} // end draw()


//virtual
void LLWorldMapView::setVisible(BOOL visible)
{
	LLPanel::setVisible(visible);
	if (!visible)
	{
		// Drop the download of tiles and images priority to nil if we hide the map
		LLWorldMap::getInstance()->dropImagePriorities();
	}
}

void LLWorldMapView::drawMipmap(S32 width, S32 height)
{
	// Compute the level of the mipmap to use for the current scale level
	S32 level = LLWorldMipmap::scaleToLevel(mMapScale);
	// Set the tile boost level so that unused tiles get to 0
	LLWorldMap::getInstance()->equalizeBoostLevels();

	// Render whatever we already have loaded if we haven't the current level
	// complete and use it as a background (scaled up or scaled down)
	if (!sVisibleTilesLoaded)
	{
		// Note: the (load = false) parameter avoids missing tiles to be fetched (i.e. we render what we have, no more)
		// Check all the lower res levels and render them in reverse order (worse to best)
		// We need to traverse all the levels as the user can zoom in very fast
		for (S32 l = LLWorldMipmap::MAP_LEVELS; l > level; l--)
		{
			drawMipmapLevel(width, height, l, false);
		}
		// Skip the current level, as we'll do it anyway here under...

		// Just go one level down in res as it can really get too much stuff 
		// when zooming out and too small to see anyway...
		if (level > 1)
		{
			drawMipmapLevel(width, height, level - 1, false);
		}
	}
	else
	{
		//LL_INFOS("WorldMap") << "Render complete, don't draw background..." << LL_ENDL;
	}

	// Render the current level
	sVisibleTilesLoaded = drawMipmapLevel(width, height, level);

	return;
}

// Return true if all the tiles required to render that level have been fetched or are truly missing
bool LLWorldMapView::drawMipmapLevel(S32 width, S32 height, S32 level, bool load)
{
	// Check input level
	llassert (level > 0);
	if (level <= 0)
		return false;

	// Count tiles hit and completed
	S32 completed_tiles = 0;
	S32 total_tiles = 0;

	// Size in meters (global) of each tile of that level
	S32 tile_width = LLWorldMipmap::MAP_TILE_SIZE * (1 << (level - 1));
	// Dimension of the screen in meter at that scale
	LLVector3d pos_SW = viewPosToGlobal(0, 0);
	LLVector3d pos_NE = viewPosToGlobal(width, height);
	// Add external band of tiles on the outskirt so to hit the partially displayed tiles right and top
	pos_NE[VX] += tile_width;
	pos_NE[VY] += tile_width;

	// Iterate through the tiles on screen: we just need to ask for one tile every tile_width meters
	LLWorldMap* world_map = LLWorldMap::getInstance(); // <FS:Ansariel> Performance tweak
	U32 grid_x, grid_y;
	for (F64 index_y = pos_SW[VY]; index_y < pos_NE[VY]; index_y += tile_width)
	{
		for (F64 index_x = pos_SW[VX]; index_x < pos_NE[VX]; index_x += tile_width)
		{
			// Compute the world coordinates of the current point
			LLVector3d pos_global(index_x, index_y, pos_SW[VZ]);
			// Convert to the mipmap level coordinates for that point (i.e. which tile to we hit)
			LLWorldMipmap::globalToMipmap(pos_global[VX], pos_global[VY], level, &grid_x, &grid_y);
			// Get the tile. Note: NULL means that the image does not exist (so it's considered "complete" as far as fetching is concerned)
			// <FS:Ansariel> Performance tweak
			//LLPointer<LLViewerFetchedTexture> simimage = LLWorldMap::getInstance()->getObjectsTile(grid_x, grid_y, level, load);
			LLPointer<LLViewerFetchedTexture> simimage = world_map->getObjectsTile(grid_x, grid_y, level, load);
			// </FS:Ansariel>
			if (simimage)
			{
				// Checks that the image has a valid texture
				if (simimage->hasGLTexture())
				{
					// Increment the number of completly fetched tiles
					completed_tiles++;

					// Convert those coordinates (SW corner of the mipmap tile) into world (meters) coordinates
					pos_global[VX] = grid_x * REGION_WIDTH_METERS;
					pos_global[VY] = grid_y * REGION_WIDTH_METERS;
					// Now to screen coordinates for SW corner of that tile
					LLVector3 pos_screen = globalPosToView (pos_global);
					F32 left   = pos_screen[VX];
					F32 bottom = pos_screen[VY];
					// Compute the NE corner coordinates of the tile now
					pos_global[VX] += tile_width;
					pos_global[VY] += tile_width;
					pos_screen = globalPosToView (pos_global);
					F32 right  = pos_screen[VX];
					F32 top    = pos_screen[VY];

					// Draw the tile
					LLGLSUIDefault gls_ui;
					gGL.getTexUnit(0)->bind(simimage.get());
					simimage->setAddressMode(LLTexUnit::TAM_CLAMP);

					gGL.color4f(1.f, 1.0f, 1.0f, 1.0f);

					// <FS:Ansariel> Remove QUADS rendering mode
					//gGL.begin(LLRender::QUADS);
					//	gGL.texCoord2f(0.f, 1.f);
					//	gGL.vertex3f(left, top, 0.f);
					//	gGL.texCoord2f(0.f, 0.f);
					//	gGL.vertex3f(left, bottom, 0.f);
					//	gGL.texCoord2f(1.f, 0.f);
					//	gGL.vertex3f(right, bottom, 0.f);
					//	gGL.texCoord2f(1.f, 1.f);
					//	gGL.vertex3f(right, top, 0.f);
					//gGL.end();
					gGL.begin(LLRender::TRIANGLES);
					{
						gGL.texCoord2f(0.f, 1.f);
						gGL.vertex3f(left, top, 0.f);
						gGL.texCoord2f(0.f, 0.f);
						gGL.vertex3f(left, bottom, 0.f);
						gGL.texCoord2f(1.f, 0.f);
						gGL.vertex3f(right, bottom, 0.f);

						gGL.texCoord2f(0.f, 1.f);
						gGL.vertex3f(left, top, 0.f);
						gGL.texCoord2f(1.f, 0.f);
						gGL.vertex3f(right, bottom, 0.f);
						gGL.texCoord2f(1.f, 1.f);
						gGL.vertex3f(right, top, 0.f);
					}
					gGL.end();
					// </FS:Ansariel>
#if DEBUG_DRAW_TILE
					drawTileOutline(level, top, left, bottom, right);
#endif // DEBUG_DRAW_TILE
				}
				//else
				//{
				//	Waiting for a tile -> the level is not complete
				//	LL_INFOS("WorldMap") << "Unfetched tile. level = " << level << LL_ENDL;
				//}
			}
			else
			{
				// Unexistent tiles are counted as "completed"
				completed_tiles++;
			}
			// Increment the number of tiles in that level / screen
			total_tiles++;
		}
	}
	return (completed_tiles == total_tiles);
}

// Draw lines (rectangle outline and cross) to visualize the position of the tile
// Used for debug only
void LLWorldMapView::drawTileOutline(S32 level, F32 top, F32 left, F32 bottom, F32 right)
{
	gGL.getTexUnit(0)->unbind(LLTexUnit::TT_TEXTURE);
	if (level == 1)
		gGL.color3f(1.f, 0.f, 0.f);		// red
	else if (level == 2)
		gGL.color3f(0.f, 1.f, 0.f);		// green
	else if (level == 3)
		gGL.color3f(0.f, 0.f, 1.f);		// blue
	else if (level == 4)
		gGL.color3f(1.f, 1.f, 0.f);		// yellow
	else if (level == 5)
		gGL.color3f(1.f, 0.f, 1.f);		// magenta
	else if (level == 6)
		gGL.color3f(0.f, 1.f, 1.f);		// cyan
	else if (level == 7)
		gGL.color3f(1.f, 1.f, 1.f);		// white
	else
		gGL.color3f(0.f, 0.f, 0.f);		// black
	gGL.begin(LLRender::LINE_STRIP);
		gGL.vertex2f(left, top);
		gGL.vertex2f(right, bottom);
		gGL.vertex2f(left, bottom);
		gGL.vertex2f(right, top);
		gGL.vertex2f(left, top);
		gGL.vertex2f(left, bottom);
		gGL.vertex2f(right, bottom);
		gGL.vertex2f(right, top);
	gGL.end();
}

void LLWorldMapView::drawGenericItems(const LLSimInfo::item_info_list_t& items, LLUIImagePtr image)
{
	LLSimInfo::item_info_list_t::const_iterator e;
	for (e = items.begin(); e != items.end(); ++e)
	{
		drawGenericItem(*e, image);
	}
}

void LLWorldMapView::drawGenericItem(const LLItemInfo& item, LLUIImagePtr image)
{
	drawImage(item.getGlobalPosition(), image);
}


void LLWorldMapView::drawImage(const LLVector3d& global_pos, LLUIImagePtr image, const LLColor4& color)
{
	LLVector3 pos_map = globalPosToView( global_pos );
	image->draw(ll_round(pos_map.mV[VX] - image->getWidth() /2.f),
				ll_round(pos_map.mV[VY] - image->getHeight()/2.f),
				color);
}

void LLWorldMapView::drawImageStack(const LLVector3d& global_pos, LLUIImagePtr image, U32 count, F32 offset, const LLColor4& color)
{
	LLVector3 pos_map = globalPosToView( global_pos );
	for(U32 i=0; i<count; i++)
	{
		image->draw(ll_round(pos_map.mV[VX] - image->getWidth() /2.f),
					ll_round(pos_map.mV[VY] - image->getHeight()/2.f + i*offset),
					color);
	}
}

void LLWorldMapView::drawItems()
{
	bool mature_enabled = gAgent.canAccessMature();
	bool adult_enabled = gAgent.canAccessAdult();

	// Ansariel: Replaced slow calls to gSavedSettings with faster LLCachedControl
	static LLCachedControl<bool> mapShowInfohubs(gSavedSettings, "MapShowInfohubs");
	static LLCachedControl<bool> mapShowTelehubs(gSavedSettings, "MapShowTelehubs");
	static LLCachedControl<bool> mapShowLandForSale(gSavedSettings, "MapShowLandForSale");
	static LLCachedControl<bool> mapShowEvents(gSavedSettings, "MapShowEvents");
	static LLCachedControl<bool> showMatureEvents(gSavedSettings, "ShowMatureEvents");
	static LLCachedControl<bool> showAdultEvents(gSavedSettings, "ShowAdultEvents");
    bool show_mature = mature_enabled && showMatureEvents;
	bool show_adult = adult_enabled && showAdultEvents;

	// <FS:Ansariel> Performance tweak
	LLWorldMap* world_map = LLWorldMap::getInstance();

	for (handle_list_t::iterator iter = mVisibleRegions.begin(); iter != mVisibleRegions.end(); ++iter)
	{
		U64 handle = *iter;
		// <FS:Ansariel> Performance tweak
		//LLSimInfo* info = LLWorldMap::getInstance()->simInfoFromHandle(handle);
		LLSimInfo* info = world_map->simInfoFromHandle(handle);
		// </FS:Ansariel>
		if ((info == NULL) || (info->isDown()))
		{
			continue;
		}
		// Infohubs
		if (mapShowInfohubs)
		{
			drawGenericItems(info->getInfoHub(), sInfohubImage);
		}
		// Telehubs
		if (mapShowTelehubs)
		{
			drawGenericItems(info->getTeleHub(), sTelehubImage);
		}
		// Land for sale
		if (mapShowLandForSale)
		{
			drawGenericItems(info->getLandForSale(), sForSaleImage);
			// for 1.23, we're showing normal land and adult land in the same UI; you don't
			// get a choice about which ones you want. If you're currently asking for adult
			// content and land you'll get the adult land.
			if (gAgent.canAccessAdult())
			{
				drawGenericItems(info->getLandForSaleAdult(), sForSaleAdultImage);
			}
		}
		// PG Events
		if (mapShowEvents)
		{
			drawGenericItems(info->getPGEvent(), sEventImage);
		}
		// Mature Events
		if (show_mature)
		{
			drawGenericItems(info->getMatureEvent(), sEventMatureImage);
		}
		// Adult Events
		if (show_adult)
		{
			drawGenericItems(info->getAdultEvent(), sEventAdultImage);
		}
	}
}

void LLWorldMapView::drawAgents()
{
	static LLUIColor map_avatar_color = LLUIColorTable::instance().getColor("MapAvatarColor", LLColor4::white);

	// <FS:Ansariel> Performance tweak
	LLWorldMap* world_map = LLWorldMap::getInstance();

	for (handle_list_t::iterator iter = mVisibleRegions.begin(); iter != mVisibleRegions.end(); ++iter)
	{
		U64 handle = *iter;
		// <FS:Ansariel> Performance tweak
		//LLSimInfo* siminfo = LLWorldMap::getInstance()->simInfoFromHandle(handle);
		LLSimInfo* siminfo = world_map->simInfoFromHandle(handle);
		// </FS:Ansariel>
		if ((siminfo == NULL) || (siminfo->isDown()))
		{
			continue;
		}
		LLSimInfo::item_info_list_t::const_iterator it = siminfo->getAgentLocation().begin();
		while (it != siminfo->getAgentLocation().end())
		{
			// Show Individual agents (or little stacks where real agents are)

			// Here's how we'd choose the color if info.mID were available but it's not being sent:
			// LLColor4 color = (agent_count == 1 && is_agent_friend(info.mID)) ? friend_color : avatar_color;
			drawImageStack(it->getGlobalPosition(), sAvatarSmallImage, it->getCount(), 3.f, map_avatar_color);
			++it;
		}
	}
}

void LLWorldMapView::drawFrustum()
{
	// Draw frustum
	F32 meters_to_pixels = mMapScale/ REGION_WIDTH_METERS;

	F32 horiz_fov = LLViewerCamera::getInstance()->getView() * LLViewerCamera::getInstance()->getAspect();
	F32 far_clip_meters = LLViewerCamera::getInstance()->getFar();
	F32 far_clip_pixels = far_clip_meters * meters_to_pixels;

	F32 half_width_meters = far_clip_meters * tan( horiz_fov / 2 );
	F32 half_width_pixels = half_width_meters * meters_to_pixels;
	
	// Compute the frustum coordinates. Take the UI scale into account.
    F32 ctr_x = ((getLocalRect().getWidth() * 0.5f + mPanX)  * LLUI::getScaleFactor().mV[VX]);
    F32 ctr_y = ((getLocalRect().getHeight() * 0.5f + mPanY) * LLUI::getScaleFactor().mV[VY]);

	gGL.getTexUnit(0)->unbind(LLTexUnit::TT_TEXTURE);

	// Since we don't rotate the map, we have to rotate the frustum.
	gGL.pushMatrix();
	{
		gGL.translatef( ctr_x, ctr_y, 0 );

		// Draw triangle with more alpha in far pixels to make it 
		// fade out in distance.
		gGL.begin( LLRender::TRIANGLES  );
		{
			// get camera look at and left axes
			LLVector3 at_axis = LLViewerCamera::instance().getAtAxis();
			LLVector3 left_axis = LLViewerCamera::instance().getLeftAxis();

			// grab components along XY plane
			LLVector2 cam_lookat(at_axis.mV[VX], at_axis.mV[VY]);
			LLVector2 cam_left(left_axis.mV[VX], left_axis.mV[VY]);

			// but, when looking near straight up or down...
			if (is_approx_zero(cam_lookat.magVecSquared()))
			{
				//...just fall back to looking down the x axis
				cam_lookat = LLVector2(1.f, 0.f); // x axis
				cam_left = LLVector2(0.f, 1.f); // y axis
			}

			// normalize to unit length
			cam_lookat.normVec();
			cam_left.normVec();

			gGL.color4f(1.f, 1.f, 1.f, 0.25f);
			gGL.vertex2f( 0, 0 );

			gGL.color4f(1.f, 1.f, 1.f, 0.02f);
			
			// use 2d camera vectors to render frustum triangle
			LLVector2 vert = cam_lookat * far_clip_pixels + cam_left * half_width_pixels;
			gGL.vertex2f(vert.mV[VX], vert.mV[VY]);

			vert = cam_lookat * far_clip_pixels - cam_left * half_width_pixels;
			gGL.vertex2f(vert.mV[VX], vert.mV[VY]);
		}
		gGL.end();
	}
	gGL.popMatrix();
}


LLVector3 LLWorldMapView::globalPosToView( const LLVector3d& global_pos )
{
	LLVector3d relative_pos_global = global_pos - gAgentCamera.getCameraPositionGlobal();
	LLVector3 pos_local;
	pos_local.setVec(relative_pos_global);  // convert to floats from doubles

	pos_local.mV[VX] *= mMapScale / REGION_WIDTH_METERS;
	pos_local.mV[VY] *= mMapScale / REGION_WIDTH_METERS;
	// leave Z component in meters


	pos_local.mV[VX] += getRect().getWidth() / 2 + mPanX;
	pos_local.mV[VY] += getRect().getHeight() / 2 + mPanY;

	return pos_local;
}


void LLWorldMapView::drawTracking(const LLVector3d& pos_global, const LLColor4& color, BOOL draw_arrow,
								  const std::string& label, const std::string& tooltip, S32 vert_offset )
{
	LLVector3 pos_local = globalPosToView( pos_global );
	S32 x = ll_round( pos_local.mV[VX] );
	S32 y = ll_round( pos_local.mV[VY] );
	LLFontGL* font = LLFontGL::getFontSansSerifSmall();
	S32 text_x = x;
	S32 text_y = (S32)(y - sTrackCircleImage->getHeight()/2 - font->getLineHeight());

	if(    x < 0 
		|| y < 0 
		|| x >= getRect().getWidth() 
		|| y >= getRect().getHeight() )
	{
		if (draw_arrow)
		{
			drawTrackingCircle( getRect(), x, y, color, 3, 15 );
			drawTrackingArrow( getRect(), x, y, color );
			text_x = sTrackingArrowX;
			text_y = sTrackingArrowY;
		}
	}
	else if (LLTracker::getTrackingStatus() == LLTracker::TRACKING_LOCATION &&
		LLTracker::getTrackedLocationType() != LLTracker::LOCATION_AVATAR && // Ansariel: For avatar tracking feature
		LLTracker::getTrackedLocationType() != LLTracker::LOCATION_NOTHING)
	{
		drawTrackingCircle( getRect(), x, y, color, 3, 15 );
	}
	else
	{
		drawImage(pos_global, sTrackCircleImage, color);
	}

	// clamp text position to on-screen
	const S32 TEXT_PADDING = DEFAULT_TRACKING_ARROW_SIZE + 2;
	S32 half_text_width = llfloor(font->getWidthF32(label) * 0.5f);
	text_x = llclamp(text_x, half_text_width + TEXT_PADDING, getRect().getWidth() - half_text_width - TEXT_PADDING);
	text_y = llclamp(text_y + vert_offset, TEXT_PADDING + vert_offset, getRect().getHeight() - font->getLineHeight() - TEXT_PADDING - vert_offset);

//	if (label != "")
// [RLVa:KB] - Checked: 2009-07-04 (RLVa-1.4.5) | Added: RLVa-1.0.0
	if ( (label != "") && (RlvActions::canShowLocation()) )
// [/RLVa:KB]
	{
		font->renderUTF8(
			label, 0,
			text_x, 
			text_y,
			LLColor4::white, LLFontGL::HCENTER,
			LLFontGL::BASELINE, LLFontGL::NORMAL, LLFontGL::DROP_SHADOW);

		if (tooltip != "")
		{
			text_y -= font->getLineHeight();

			font->renderUTF8(
				tooltip, 0,
				text_x, 
				text_y,
				LLColor4::white, LLFontGL::HCENTER,
				LLFontGL::BASELINE, LLFontGL::NORMAL, LLFontGL::DROP_SHADOW);
		}
	}
}

// If you change this, then you need to change LLTracker::getTrackedPositionGlobal() as well
LLVector3d LLWorldMapView::viewPosToGlobal( S32 x, S32 y )
{
	x -= llfloor((getRect().getWidth() / 2 + mPanX));
	y -= llfloor((getRect().getHeight() / 2 + mPanY));

	LLVector3 pos_local( (F32)x, (F32)y, 0.f );

	pos_local *= ( REGION_WIDTH_METERS / mMapScale );
	
	LLVector3d pos_global;
	pos_global.setVec( pos_local );
	pos_global += gAgentCamera.getCameraPositionGlobal();
	if(gAgent.isGodlike())
	{
		pos_global.mdV[VZ] = GODLY_TELEPORT_HEIGHT; // Godly height should always be 200.
	}
	else
	{
		pos_global.mdV[VZ] = gAgent.getPositionAgent().mV[VZ]; // Want agent's height, not camera's
	}

	return pos_global;
}


BOOL LLWorldMapView::handleToolTip( S32 x, S32 y, MASK mask )
{
	LLVector3d pos_global = viewPosToGlobal(x, y);
	U64 handle = to_region_handle(pos_global);
	std::string tooltip_msg;

	LLSimInfo* info = LLWorldMap::getInstance()->simInfoFromHandle(handle);
	if (info)
	{
		LLViewerRegion *region = gAgent.getRegion();

// [RLVa:KB] - Checked: 2010-04-19 (RLVa-1.4.5) | Modified: RLVa-1.4.5
		std::string message = llformat("%s (%s)", 
			(RlvActions::canShowLocation()) ? info->getName().c_str() : RlvStrings::getString(RlvStringKeys::Hidden::Region).c_str(),
			info->getAccessString().c_str());
// [/RLVa:KB]
//		std::string message = llformat("%s (%s)", info->getName().c_str(), info->getAccessString().c_str());

		if (!info->isDown())
		{
			S32 agent_count = info->getAgentCount();			
			if (region && (region->getHandle() == handle))
			{
				++agent_count; // Bump by 1 if we're here
			}

			// We may not have an agent count when the map is really
			// zoomed out, so don't display anything about the count. JC
			if (agent_count > 0)
			{
				LLStringUtil::format_map_t string_args;
				string_args["[NUMBER]"] = llformat("%d", agent_count);
				message += '\n';
				message += getString((agent_count == 1 ? "world_map_person" : "world_map_people") , string_args);
			}
		}
		tooltip_msg.assign( message );

		// Optionally show region flags
		std::string region_flags = info->getFlagsString();

		if (!region_flags.empty())
		{
			tooltip_msg += '\n';
			tooltip_msg += region_flags;
		}
					
		const S32 SLOP = 9;
		S32 screen_x, screen_y;

		localPointToScreen(x, y, &screen_x, &screen_y);
		LLRect sticky_rect_screen;
		sticky_rect_screen.setCenterAndSize(screen_x, screen_y, SLOP, SLOP);

		LLToolTipMgr::instance().show(LLToolTip::Params()
			.message(tooltip_msg)
			.sticky_rect(sticky_rect_screen));
	}
	return TRUE;
}

// Pass relative Z of 0 to draw at same level.
// static
static void drawDot(F32 x_pixels, F32 y_pixels,
			 const LLColor4& color,
			 F32 relative_z,
			 F32 dot_radius,
			 LLUIImagePtr dot_image)
{
	const F32 HEIGHT_THRESHOLD = 7.f;

	if(-HEIGHT_THRESHOLD <= relative_z && relative_z <= HEIGHT_THRESHOLD)
	{
		dot_image->draw(ll_round(x_pixels) - dot_image->getWidth()/2,
						ll_round(y_pixels) - dot_image->getHeight()/2, 
						color);
	}
	else
	{
		// Draw V indicator for above or below
		// *TODO: Replace this vector drawing with icons
		
		F32 left =		x_pixels - dot_radius;
		F32 right =		x_pixels + dot_radius;
		F32 center = (left + right) * 0.5f;
		F32 top =		y_pixels + dot_radius;
		F32 bottom =	y_pixels - dot_radius;

		gGL.getTexUnit(0)->unbind(LLTexUnit::TT_TEXTURE);
		gGL.color4fv( color.mV );
		LLUI::setLineWidth(3.0f);
		F32 point = relative_z > HEIGHT_THRESHOLD ? top : bottom; // Y pos of the point of the V
		F32 back = relative_z > HEIGHT_THRESHOLD ? bottom : top; // Y pos of the ends of the V
		gGL.begin( LLRender::LINES );
			gGL.vertex2f(left, back);
			gGL.vertex2f(center, point);
			gGL.vertex2f(center, point);
			gGL.vertex2f(right, back);
		gGL.end();
		LLUI::setLineWidth(1.0f);
	}
}

// Pass relative Z of 0 to draw at same level.
// static
void LLWorldMapView::drawAvatar(F32 x_pixels, 
								F32 y_pixels,
								const LLColor4& color,
								F32 relative_z,
								F32 dot_radius,
								bool unknown_relative_z)
{
	const F32 HEIGHT_THRESHOLD = 7.f;
	LLUIImagePtr dot_image = sAvatarLevelImage;
	if (unknown_relative_z && llabs(relative_z) > HEIGHT_THRESHOLD)
	{
		dot_image = sAvatarUnknownImage;
	}
	else
	{
		if(relative_z < -HEIGHT_THRESHOLD)
		{
			dot_image = sAvatarBelowImage; 
		}
		else if(relative_z > HEIGHT_THRESHOLD) 
		{ 
			dot_image = sAvatarAboveImage;
		}
	}
	S32 dot_width = ll_round(dot_radius * 2.f);
	dot_image->draw(ll_round(x_pixels - dot_radius),
					ll_round(y_pixels - dot_radius),
					dot_width,
					dot_width,
					color);
}

// Pass relative Z of 0 to draw at same level.
// static
void LLWorldMapView::drawTrackingDot( F32 x_pixels, 
									  F32 y_pixels,
									  const LLColor4& color,
									  F32 relative_z,
									  F32 dot_radius)
{
	drawDot(x_pixels, y_pixels, color, relative_z, dot_radius, sTrackCircleImage);
}


// Pass relative Z of 0 to draw at same level.
// static
void LLWorldMapView::drawIconName(F32 x_pixels, 
								  F32 y_pixels,
								  const LLColor4& color,
								  const std::string& first_line,
								  const std::string& second_line)
{
	const S32 VERT_PAD = 8;
	S32 text_x = ll_round(x_pixels);
	S32 text_y = ll_round(y_pixels
						 - BIG_DOT_RADIUS
						 - VERT_PAD);

	// render text
	LLFontGL::getFontSansSerif()->renderUTF8(first_line, 0,
		text_x,
		text_y,
		color,
		LLFontGL::HCENTER,
		LLFontGL::TOP,
		LLFontGL::NORMAL, 
		LLFontGL::DROP_SHADOW);

	text_y -= LLFontGL::getFontSansSerif()->getLineHeight();

	// render text
	LLFontGL::getFontSansSerif()->renderUTF8(second_line, 0,
		text_x,
		text_y,
		color,
		LLFontGL::HCENTER,
		LLFontGL::TOP,
		LLFontGL::NORMAL, 
		LLFontGL::DROP_SHADOW);
}


//static 
void LLWorldMapView::drawTrackingCircle( const LLRect& rect, S32 x, S32 y, const LLColor4& color, S32 min_thickness, S32 overlap )
{
	F32 start_theta = 0.f;
	F32 end_theta = F_TWO_PI;
	F32 x_delta = 0.f;
	F32 y_delta = 0.f;

	if (x < 0)
	{
		x_delta = 0.f - (F32)x;
		start_theta = F_PI + F_PI_BY_TWO;
		end_theta = F_TWO_PI + F_PI_BY_TWO;
	}
	else if (x > rect.getWidth())
	{
		x_delta = (F32)(x - rect.getWidth());
		start_theta = F_PI_BY_TWO;
		end_theta = F_PI + F_PI_BY_TWO;
	}

	if (y < 0)
	{
		y_delta = 0.f - (F32)y;
		if (x < 0)
		{
			start_theta = 0.f;
			end_theta = F_PI_BY_TWO;
		}
		else if (x > rect.getWidth())
		{
			start_theta = F_PI_BY_TWO;
			end_theta = F_PI;
		}
		else
		{
			start_theta = 0.f;
			end_theta = F_PI;
		}
	}
	else if (y > rect.getHeight())
	{
		y_delta = (F32)(y - rect.getHeight());
		if (x < 0)
		{
			start_theta = F_PI + F_PI_BY_TWO;
			end_theta = F_TWO_PI;
		}
		else if (x > rect.getWidth())
		{
			start_theta = F_PI;
			end_theta = F_PI + F_PI_BY_TWO;
		}
		else
		{
			start_theta = F_PI;
			end_theta = F_TWO_PI;
		}
	}

	F32 distance = sqrtf(x_delta * x_delta + y_delta * y_delta);

	distance = llmax(0.1f, distance);

	F32 outer_radius = distance + (1.f + (9.f * sqrtf(x_delta * y_delta) / distance)) * (F32)overlap;
	F32 inner_radius = outer_radius - (F32)min_thickness;
	
	F32 angle_adjust_x = asin(x_delta / outer_radius);
	F32 angle_adjust_y = asin(y_delta / outer_radius);

	if (angle_adjust_x)
	{
		if (angle_adjust_y)
		{
			F32 angle_adjust = llmin(angle_adjust_x, angle_adjust_y);
			start_theta += angle_adjust;
			end_theta -= angle_adjust;
		}
		else
		{
			start_theta += angle_adjust_x;
			end_theta -= angle_adjust_x;
		}
	}
	else if (angle_adjust_y)
	{
		start_theta += angle_adjust_y;
		end_theta -= angle_adjust_y;
	}

	gGL.matrixMode(LLRender::MM_MODELVIEW);
	gGL.pushMatrix();
	gGL.translatef((F32)x * LLUI::getScaleFactor().mV[VX], (F32)y * LLUI::getScaleFactor().mV[VY], 0.f);
	gl_washer_segment_2d(inner_radius, outer_radius, start_theta, end_theta, 40, color, color);
	gGL.popMatrix();

}

// static
void LLWorldMapView::drawTrackingArrow(const LLRect& rect, S32 x, S32 y, 
									   const LLColor4& color,
									   S32 arrow_size)
{
	F32 x_center = (F32)rect.getWidth() / 2.f;
	F32 y_center = (F32)rect.getHeight() / 2.f;

	F32 x_clamped = (F32)llclamp( x, 0, rect.getWidth() - arrow_size );
	F32 y_clamped = (F32)llclamp( y, 0, rect.getHeight() - arrow_size );

	F32 slope = (F32)(y - y_center) / (F32)(x - x_center);
	F32 window_ratio = (F32)rect.getHeight() / (F32)rect.getWidth();

	if (llabs(slope) > window_ratio && y_clamped != (F32)y)
	{
		// clamp by y 
		x_clamped = (y_clamped - y_center) / slope + x_center;
		// adjust for arrow size
		x_clamped  = llclamp(x_clamped , 0.f, (F32)(rect.getWidth() - arrow_size) );
	}
	else if (x_clamped != (F32)x)
	{
		// clamp by x
		y_clamped = (x_clamped - x_center) * slope + y_center;
		// adjust for arrow size 
		y_clamped = llclamp( y_clamped, 0.f, (F32)(rect.getHeight() - arrow_size) );
	}

	// *FIX: deal with non-square window properly.
	// I do not understand what this comment means -- is it actually
	// broken or is it correctly dealing with non-square
	// windows. Phoenix 2007-01-03.
	S32 half_arrow_size = (S32) (0.5f * arrow_size);

	F32 angle = atan2( y + half_arrow_size - y_center, x + half_arrow_size - x_center);

	sTrackingArrowX = llfloor(x_clamped);
	sTrackingArrowY = llfloor(y_clamped);

	gl_draw_scaled_rotated_image(
		sTrackingArrowX,
		sTrackingArrowY,
		arrow_size, arrow_size, 
		RAD_TO_DEG * angle, 
		sTrackArrowImage->getImage(), 
		color);
}

void LLWorldMapView::setDirectionPos( LLTextBox* text_box, F32 rotation )
{
	// Rotation is in radians.
	// Rotation of 0 means x = 1, y = 0 on the unit circle.


	F32 map_half_height = getRect().getHeight() * 0.5f;
	F32 map_half_width = getRect().getWidth() * 0.5f;
	F32 text_half_height = text_box->getRect().getHeight() * 0.5f;
	F32 text_half_width = text_box->getRect().getWidth() * 0.5f;
	F32 radius = llmin( map_half_height - text_half_height, map_half_width - text_half_width );

	text_box->setOrigin( 
		ll_round(map_half_width - text_half_width + radius * cos( rotation )),
		ll_round(map_half_height - text_half_height + radius * sin( rotation )) );
}


void LLWorldMapView::updateDirections()
{
	S32 width = getRect().getWidth();
	S32 height = getRect().getHeight();

	S32 text_height = mTextBoxNorth->getRect().getHeight();
	S32 text_width = mTextBoxNorth->getRect().getWidth();

	const S32 PAD = 2;
	S32 top = height - text_height - PAD;
	S32 left = PAD*2;
	S32 bottom = PAD;
	S32 right = width - text_width - PAD;
	S32 center_x = width/2 - text_width/2;
	S32 center_y = height/2 - text_height/2;

	mTextBoxNorth->setOrigin( center_x, top );
	mTextBoxEast->setOrigin( right, center_y );
	mTextBoxSouth->setOrigin( center_x, bottom );
	mTextBoxWest->setOrigin( left, center_y );

	// These have wider text boxes
	text_width = mTextBoxNorthWest->getRect().getWidth();
	right = width - text_width - PAD;

	mTextBoxNorthWest->setOrigin(left, top);
	mTextBoxNorthEast->setOrigin(right, top);
	mTextBoxSouthWest->setOrigin(left, bottom);
	mTextBoxSouthEast->setOrigin(right, bottom);

// 	S32 hint_width = mTextBoxScrollHint->getRect().getWidth();
// 	mTextBoxScrollHint->setOrigin( width - hint_width - text_width - 2 * PAD, 
// 			PAD * 2 + text_height );
}


void LLWorldMapView::reshape( S32 width, S32 height, BOOL called_from_parent )
{
	LLView::reshape( width, height, called_from_parent );
}

bool LLWorldMapView::checkItemHit(S32 x, S32 y, LLItemInfo& item, LLUUID* id, bool track)
{
	LLVector3 pos_view = globalPosToView(item.getGlobalPosition());
	S32 item_x = ll_round(pos_view.mV[VX]);
	S32 item_y = ll_round(pos_view.mV[VY]);

	if (x < item_x - BIG_DOT_RADIUS) return false;
	if (x > item_x + BIG_DOT_RADIUS) return false;
	if (y < item_y - BIG_DOT_RADIUS) return false;
	if (y > item_y + BIG_DOT_RADIUS) return false;

	LLSimInfo* sim_info = LLWorldMap::getInstance()->simInfoFromHandle(item.getRegionHandle());
	if (sim_info)
	{
		if (track)
		{
			gFloaterWorldMap->trackLocation(item.getGlobalPosition());
		}
	}

	if (track)
	{
		gFloaterWorldMap->trackGenericItem(item);
	}

//	item.setSelected(true);
	*id = item.getUUID();

	return true;
}

// Handle a click, which might be on a dot
void LLWorldMapView::handleClick(S32 x, S32 y, MASK mask,
								 S32* hit_type,
								 LLUUID* id)
{
	LLVector3d pos_global = viewPosToGlobal(x, y);

	// *HACK: Adjust Z values automatically for liaisons & gods so
	// we swoop down when they click on the map. Sadly, the P2P
	// branch does not pay attention to this value; however, the
	// Distributed Messaging branch honors it.
	if(gAgent.isGodlike())
	{
		pos_global.mdV[VZ] = 200.0;
	}

	*hit_type = 0; // hit nothing

	LLWorldMap::getInstance()->cancelTracking();

	S32 level = LLWorldMipmap::scaleToLevel(mMapScale);
	// If the zoom level is not too far out already, test hits
	if (level <= DRAW_SIMINFO_THRESHOLD)
	{
		bool show_mature = gAgent.canAccessMature() && gSavedSettings.getBOOL("ShowMatureEvents");
		bool show_adult = gAgent.canAccessAdult() && gSavedSettings.getBOOL("ShowAdultEvents");

		// Test hits if trackable data are displayed, otherwise, we don't even bother
		if (gSavedSettings.getBOOL("MapShowEvents") || show_mature || show_adult || gSavedSettings.getBOOL("MapShowLandForSale"))
		{
			// Iterate through the visible regions
			for (handle_list_t::iterator iter = mVisibleRegions.begin(); iter != mVisibleRegions.end(); ++iter)
			{
				U64 handle = *iter;
				LLSimInfo* siminfo = LLWorldMap::getInstance()->simInfoFromHandle(handle);
				if ((siminfo == NULL) || (siminfo->isDown()))
				{
					continue;
				}
				// If on screen check hits with the visible item lists
				if (gSavedSettings.getBOOL("MapShowEvents"))
				{
					LLSimInfo::item_info_list_t::const_iterator it = siminfo->getPGEvent().begin();
					while (it != siminfo->getPGEvent().end())
					{
						LLItemInfo event = *it;
						if (checkItemHit(x, y, event, id, false))
						{
							*hit_type = MAP_ITEM_PG_EVENT;
							mItemPicked = TRUE;
							gFloaterWorldMap->trackEvent(event);
							return;
						}
						++it;
					}
				}
				if (show_mature)
				{
					LLSimInfo::item_info_list_t::const_iterator it = siminfo->getMatureEvent().begin();
					while (it != siminfo->getMatureEvent().end())
					{
						LLItemInfo event = *it;
						if (checkItemHit(x, y, event, id, false))
						{
							*hit_type = MAP_ITEM_MATURE_EVENT;
							mItemPicked = TRUE;
							gFloaterWorldMap->trackEvent(event);
							return;
						}
						++it;
					}
				}
				if (show_adult)
				{
					LLSimInfo::item_info_list_t::const_iterator it = siminfo->getAdultEvent().begin();
					while (it != siminfo->getAdultEvent().end())
					{
						LLItemInfo event = *it;
						if (checkItemHit(x, y, event, id, false))
						{
							*hit_type = MAP_ITEM_ADULT_EVENT;
							mItemPicked = TRUE;
							gFloaterWorldMap->trackEvent(event);
							return;
						}
						++it;
					}
				}
				if (gSavedSettings.getBOOL("MapShowLandForSale"))
				{
					LLSimInfo::item_info_list_t::const_iterator it = siminfo->getLandForSale().begin();
					while (it != siminfo->getLandForSale().end())
					{
						LLItemInfo event = *it;
						if (checkItemHit(x, y, event, id, true))
						{
							*hit_type = MAP_ITEM_LAND_FOR_SALE;
							mItemPicked = TRUE;
							return;
						}
						++it;
					}
					// for 1.23, we're showing normal land and adult land in the same UI; you don't
					// get a choice about which ones you want. If you're currently asking for adult
					// content and land you'll get the adult land.
					if (gAgent.canAccessAdult())
					{
						LLSimInfo::item_info_list_t::const_iterator it = siminfo->getLandForSaleAdult().begin();
						while (it != siminfo->getLandForSaleAdult().end())
						{
							LLItemInfo event = *it;
							if (checkItemHit(x, y, event, id, true))
							{
								*hit_type = MAP_ITEM_LAND_FOR_SALE_ADULT;
								mItemPicked = TRUE;
								return;
							}
							++it;
						}
					}
				}
			}
		}
	}

	// If we get here, we haven't clicked on anything
	gFloaterWorldMap->trackLocation(pos_global);
	mItemPicked = FALSE;
	*id = LLUUID::null;
	return;
}


BOOL LLWorldMapView::handleMouseDown( S32 x, S32 y, MASK mask )
{
	gFocusMgr.setMouseCapture( this );

	mMouseDownPanX = ll_round(mPanX);
	mMouseDownPanY = ll_round(mPanY);
	mMouseDownX = x;
	mMouseDownY = y;
	sHandledLastClick = TRUE;
	return TRUE;
}

BOOL LLWorldMapView::handleMouseUp( S32 x, S32 y, MASK mask )
{
	if (hasMouseCapture())
	{
		if (mPanning)
		{
			// restore mouse cursor
			S32 local_x, local_y;
			local_x = mMouseDownX + llfloor(mPanX - mMouseDownPanX);
			local_y = mMouseDownY + llfloor(mPanY - mMouseDownPanY);
			LLRect clip_rect = getRect();
			clip_rect.stretch(-8);
			clip_rect.clipPointToRect(mMouseDownX, mMouseDownY, local_x, local_y);
			LLUI::getInstance()->setMousePositionLocal(this, local_x, local_y);

			// finish the pan
			mPanning = FALSE;
			
			mMouseDownX = 0;
			mMouseDownY = 0;
		}
		else
		{
			// ignore whether we hit an event or not
			S32 hit_type;
			LLUUID id;
			handleClick(x, y, mask, &hit_type, &id);
		}
		gViewerWindow->showCursor();
		gFocusMgr.setMouseCapture( NULL );
		return TRUE;
	}
	return FALSE;
}

void LLWorldMapView::updateVisibleBlocks()
{
	if (LLWorldMipmap::scaleToLevel(mMapScale) > DRAW_SIMINFO_THRESHOLD)
	{
		// If we're zoomed out too much, we just don't load all those sim info: too much!
		return;
	}

	// Load the blocks visible in the current World Map view

	// Get the World Map view coordinates and boundaries
	LLVector3d camera_global = gAgentCamera.getCameraPositionGlobal();
	const S32 width = getRect().getWidth();
	const S32 height = getRect().getHeight();
	const F32 half_width = F32(width) / 2.0f;
	const F32 half_height = F32(height) / 2.0f;

	// Compute center into sim grid coordinates
	S32 world_center_x = S32((-mPanX / mMapScale) + (camera_global.mdV[0] / REGION_WIDTH_METERS));
	S32 world_center_y = S32((-mPanY / mMapScale) + (camera_global.mdV[1] / REGION_WIDTH_METERS));

	// Compute the boundaries into sim grid coordinates
	S32 world_left   = world_center_x - S32(half_width  / mMapScale) - 1;
	S32 world_right  = world_center_x + S32(half_width  / mMapScale) + 1;
	S32 world_bottom = world_center_y - S32(half_height / mMapScale) - 1;
	S32 world_top    = world_center_y + S32(half_height / mMapScale) + 1;

	//LL_INFOS("WorldMap") << "LLWorldMapView::updateVisibleBlocks() : mMapScale = " << mMapScale << ", left = " << world_left << ", right = " << world_right << ", bottom  = " << world_bottom << ", top = " << world_top << LL_ENDL;
	LLWorldMap::getInstance()->updateRegions(world_left, world_bottom, world_right, world_top);
}

BOOL LLWorldMapView::handleHover( S32 x, S32 y, MASK mask )
{
	if (hasMouseCapture())
	{
		if (mPanning || llabs(x - mMouseDownX) > 1 || llabs(y - mMouseDownY) > 1)
		{
			// just started panning, so hide cursor
			if (!mPanning)
			{
				mPanning = TRUE;
				gViewerWindow->hideCursor();
			}

			F32 delta_x = (F32)(gViewerWindow->getCurrentMouseDX());
			F32 delta_y = (F32)(gViewerWindow->getCurrentMouseDY());

			// Set pan to value at start of drag + offset
			mPanX += delta_x;
			mPanY += delta_y;
			mTargetPanX = mPanX;
			mTargetPanY = mPanY;

			gViewerWindow->moveCursorToCenter();
		}

		// doesn't matter, cursor should be hidden
		gViewerWindow->setCursor(UI_CURSOR_CROSS );
		return TRUE;
	}
	else
	{
		// While we're waiting for data from the tracker, we're busy. JC
		LLVector3d pos_global = LLTracker::getTrackedPositionGlobal();
		if (LLTracker::isTracking(NULL)
			&& pos_global.isExactlyZero())
		{
			gViewerWindow->setCursor( UI_CURSOR_WAIT );
		}
		else
		{
			gViewerWindow->setCursor( UI_CURSOR_CROSS );
		}
		LL_DEBUGS("UserInput") << "hover handled by LLWorldMapView" << LL_ENDL;		
		return TRUE;
	}
}


BOOL LLWorldMapView::handleDoubleClick( S32 x, S32 y, MASK mask )
{
	if( sHandledLastClick )
	{
		S32 hit_type;
		LLUUID id;
		handleClick(x, y, mask, &hit_type, &id);

		switch (hit_type)
		{
		case MAP_ITEM_PG_EVENT:
		case MAP_ITEM_MATURE_EVENT:
		case MAP_ITEM_ADULT_EVENT:
			{
				LLFloaterReg::hideInstance("world_map");
				// This is an ungainly hack
				std::string uuid_str;
				S32 event_id;
				id.toString(uuid_str);
				uuid_str = uuid_str.substr(28);
				sscanf(uuid_str.c_str(), "%X", &event_id);
				// Invoke the event details floater if someone is clicking on an event.
				LLSD params(LLSD::emptyArray());
				params.append(event_id);
				LLCommandDispatcher::dispatch("event", params, LLSD(), LLGridManager::getInstance()->getGrid(), NULL, LLCommandHandler::NAV_TYPE_CLICKED, true);
				break;
			}
		case MAP_ITEM_LAND_FOR_SALE:
		case MAP_ITEM_LAND_FOR_SALE_ADULT:
			{
				// <FS:Ansariel> Show parcel details instead of search with possible useless result
				//LLVector3d pos_global = viewPosToGlobal(x, y);
				//std::string sim_name;
				//if (LLWorldMap::getInstance()->simNameFromPosGlobal(pos_global, sim_name))
				//{
				//	LLFloaterReg::hideInstance("world_map");
				//	LLFloaterReg::showInstance("search", LLSD().with("category", "land").with("query", sim_name));
				//}
				LLFloaterReg::hideInstance("world_map");
				LLUrlAction::executeSLURL(LLSLURL("parcel", id, "about").getSLURLString());
				// </FS:Ansariel>
				break;
			}
		case MAP_ITEM_CLASSIFIED:
			{
				LLFloaterReg::hideInstance("world_map");
				LLFloaterReg::showInstance("search", LLSD().with("category", "classifieds").with("query", id));
				break;
			}
		default:
			{
				if (LLWorldMap::getInstance()->isTracking())
				{
					LLWorldMap::getInstance()->setTrackingDoubleClick();
				}
				else
				{
					// Teleport if we got a valid location
					LLVector3d pos_global = viewPosToGlobal(x,y);
					LLSimInfo* sim_info = LLWorldMap::getInstance()->simInfoFromPosGlobal(pos_global);
					// <FS:Ansariel> Doubleclick teleport option for worldmap
					//if (sim_info && !sim_info->isDown())
					if (sim_info && !sim_info->isDown() && gSavedSettings.getBOOL("FSWorldMapDoubleclickTeleport"))
					{
						gAgent.teleportViaLocation( pos_global );
					}
				}
			}
		};

		return TRUE;
	}
	return FALSE;
}

// static
F32 LLWorldMapView::scaleFromZoom(F32 zoom) { return exp2(zoom) * 256.0f; }

// static
F32 LLWorldMapView::zoomFromScale(F32 scale) { return log2(scale / 256.f); }<|MERGE_RESOLUTION|>--- conflicted
+++ resolved
@@ -608,11 +608,7 @@
 					S32_MAX, //max_chars
 					mMapScale, //max_pixels
 					NULL,
-<<<<<<< HEAD
-					TRUE); //use ellipses
-=======
 					/*use_ellipses*/TRUE);
->>>>>>> bb984bee
 
 				if (drawAdvancedRegionInfo)
 				{
@@ -643,12 +639,8 @@
 						S32_MAX, //max_chars
 						mMapScale, //max_pixels
 						NULL,
-<<<<<<< HEAD
-						TRUE); //use ellipses
-=======
 						TRUE, //use ellipses
 						FALSE);
->>>>>>> bb984bee
 				}
 			}
 // <FS:CR> Show the grid coordinates (in units of regions)
