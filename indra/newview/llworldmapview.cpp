--- conflicted
+++ resolved
@@ -538,8 +538,8 @@
                 //overlayimage->setKnownDrawSize(ll_round(draw_size * LLUI::getScaleFactor().mV[VX]), ll_round(draw_size * LLUI::getScaleFactor().mV[VY]));
                 S32 x_draw_size = ll_round(mMapScale);
                 S32 y_draw_size = ll_round(mMapScale);
-                x_draw_size *= (info->mSizeX / REGION_WIDTH_METERS);
-                y_draw_size *= (info->mSizeY / REGION_WIDTH_METERS);
+                x_draw_size *= (S32)(info->mSizeX / REGION_WIDTH_METERS);
+                y_draw_size *= (S32)(info->mSizeY / REGION_WIDTH_METERS);
 
                 overlayimage->setKnownDrawSize(ll_round(x_draw_size * LLUI::getScaleFactor().mV[VX]), ll_round(y_draw_size * LLUI::getScaleFactor().mV[VY]));
 // </FS:CR> Aurora Sim
@@ -601,12 +601,8 @@
             {
                 font->renderUTF8(
                     mesg, 0,
-<<<<<<< HEAD
-                    //llfloor(left + 3), llfloor(bottom + 2),
-                    llfloor(left + 3.f), llfloor(bottom + (drawAdvancedRegionInfo ? 16.f : 2.f)),
-=======
-                    (F32)llfloor(left + 3), (F32)llfloor(bottom + 2),
->>>>>>> cd5d35dd
+                    //(F32)llfloor(left + 3), (F32)llfloor(bottom + 2),
+                    (F32)llfloor(left + 3.f), (F32)llfloor(bottom + (drawAdvancedRegionInfo ? 16.f : 2.f)),
                     LLColor4::white,
                     LLFontGL::LEFT, LLFontGL::BASELINE, LLFontGL::NORMAL, LLFontGL::DROP_SHADOW,
                     S32_MAX, //max_chars
@@ -637,11 +633,11 @@
 
                     font->renderUTF8(
                         advanced_info, 0,
-                        llfloor(left + 3.f), llfloor(bottom + 2.f),
+                        (F32)llfloor(left + 3.f), (F32)llfloor(bottom + 2.f),
                         LLColor4::white,
                         LLFontGL::LEFT, LLFontGL::BASELINE, LLFontGL::NORMAL, LLFontGL::DROP_SHADOW,
                         S32_MAX, //max_chars
-                        mMapScale, //max_pixels
+                        (S32)mMapScale, //max_pixels
                         NULL,
                         true, //use ellipses
                         false);
