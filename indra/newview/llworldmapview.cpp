--- conflicted
+++ resolved
@@ -1830,11 +1830,7 @@
 				// Invoke the event details floater if someone is clicking on an event.
 				LLSD params(LLSD::emptyArray());
 				params.append(event_id);
-<<<<<<< HEAD
-				LLCommandDispatcher::dispatch("event", params, LLSD(), LLGridManager::getInstance()->getGrid(), NULL, "clicked", true);
-=======
-				LLCommandDispatcher::dispatch("event", params, LLSD(), NULL, LLCommandHandler::NAV_TYPE_CLICKED, true);
->>>>>>> 5a70639b
+				LLCommandDispatcher::dispatch("event", params, LLSD(), LLGridManager::getInstance()->getGrid(), NULL, LLCommandHandler::NAV_TYPE_CLICKED, true);
 				break;
 			}
 		case MAP_ITEM_LAND_FOR_SALE:
