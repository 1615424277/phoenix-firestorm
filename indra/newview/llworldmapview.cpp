--- conflicted
+++ resolved
@@ -608,9 +608,7 @@
 					S32_MAX, //max_chars
 					mMapScale, //max_pixels
 					NULL,
-<<<<<<< HEAD
-					/*use_ellipses*/TRUE,
-					/*use_color*/FALSE);
+					/*use_ellipses*/TRUE);
 
 				if (drawAdvancedRegionInfo)
 				{
@@ -653,9 +651,6 @@
 				coords << "(" << origin.mdV[VX] / REGION_WIDTH_METERS << "," << origin.mdV[VY] / REGION_WIDTH_METERS << ")";
 				font->renderUTF8(coords.str(), 0, llfloor(left + 3), llfloor(bottom + (drawAdvancedRegionInfo ? 30.f : 16.f)), LLColor4::white,
 								 LLFontGL::LEFT, LLFontGL::BASELINE, LLFontGL::NORMAL, LLFontGL::DROP_SHADOW);
-=======
-					/*use_ellipses*/TRUE);
->>>>>>> cc43f42e
 			}
 // </FS:CR>
 		}
