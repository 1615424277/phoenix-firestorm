/**
 * @file fspanelface.cpp
 * @brief Consolidated materials/texture panel in the tools floater
 *
 * $LicenseInfo:firstyear=2001&license=viewerlgpl$
 * Second Life Viewer Source Code
 * Copyright (C) 2010, Linden Research, Inc.
 * Copyright (C) 2024, Zi Ree@Second Life
 *
 * This library is free software; you can redistribute it and/or
 * modify it under the terms of the GNU Lesser General Public
 * License as published by the Free Software Foundation;
 * version 2.1 of the License only.
 *
 * This library is distributed in the hope that it will be useful,
 * but WITHOUT ANY WARRANTY; without even the implied warranty of
 * MERCHANTABILITY or FITNESS FOR A PARTICULAR PURPOSE.  See the GNU
 * Lesser General Public License for more details.
 *
 * You should have received a copy of the GNU Lesser General Public
 * License along with this library; if not, write to the Free Software
 * Foundation, Inc., 51 Franklin Street, Fifth Floor, Boston, MA  02110-1301  USA
 *
 * Linden Research, Inc., 945 Battery Street, San Francisco, CA  94111  USA
 * $/LicenseInfo$
 */

#include "llviewerprecompiledheaders.h"

#include "fspanelface.h"

#include <unordered_set>    // Used to find all faces with same texture

#include "llagent.h"
#include "llagentdata.h"
#include "llbutton.h"
#include "llcalc.h"
#include "llcheckboxctrl.h"
#include "llcolorswatch.h"
#include "llcombobox.h"
#include "lldrawpoolbump.h"
#include "llerror.h"
#include "llface.h"
// #include "llfilesystem.h"
#include "llfetchedgltfmaterial.h"
#include "llgltfmateriallist.h"
#include "llinventoryfunctions.h"
#include "llinventorymodel.h" // gInventory
#include "llinventorymodelbackgroundfetch.h"
#include "llfloatermediasettings.h"
#include "llfloaterreg.h"
#include "llfloatertools.h"
#include "llfontgl.h"
#include "lllineeditor.h"
#include "llmaterialmgr.h"
#include "llmaterialeditor.h"
#include "llmediactrl.h"
#include "llmediaentry.h"
#include "llmenubutton.h"
#include "llnotificationsutil.h"
#include "llpanelcontents.h"
#include "llpluginclassmedia.h"
#include "llradiogroup.h"
#include "llrect.h"
#include "llresmgr.h"
// #include "llsd.h"
// #include "llsdserialize.h"
// #include "llsdutil.h"
#include "llselectmgr.h"
#include "llspinctrl.h"
#include "llstring.h"
#include "lltextbox.h"
#include "lltexturectrl.h"
#include "lltextureentry.h"
#include "lltooldraganddrop.h"
#include "lltoolface.h"
#include "lltoolmgr.h"
#include "lltrans.h"
#include "llui.h"
// #include "llviewerassetupload.h"
#include "llviewercontrol.h"
#include "llviewermedia.h"
// #include "llviewermenufile.h"
#include "llviewerobject.h"
#include "llviewerregion.h"
#include "llviewerstats.h"
#include "llvovolume.h"
#include "llvoinventorylistener.h"
#include "lluictrlfactory.h"
#include "llviewertexturelist.h"// Update sel manager as to which channel we're editing so it can reflect the correct overlay UI

// Dirty flags - taken from llmaterialeditor.cpp ... LL please put this in a .h! -Zi
static const U32 MATERIAL_BASE_COLOR_DIRTY = 0x1 << 0;
static const U32 MATERIAL_BASE_COLOR_TEX_DIRTY = 0x1 << 1;

static const U32 MATERIAL_NORMAL_TEX_DIRTY = 0x1 << 2;

static const U32 MATERIAL_METALLIC_ROUGHTNESS_TEX_DIRTY = 0x1 << 3;
static const U32 MATERIAL_METALLIC_ROUGHTNESS_METALNESS_DIRTY = 0x1 << 4;
static const U32 MATERIAL_METALLIC_ROUGHTNESS_ROUGHNESS_DIRTY = 0x1 << 5;

static const U32 MATERIAL_EMISIVE_COLOR_DIRTY = 0x1 << 6;
static const U32 MATERIAL_EMISIVE_TEX_DIRTY = 0x1 << 7;

static const U32 MATERIAL_DOUBLE_SIDED_DIRTY = 0x1 << 8;
static const U32 MATERIAL_ALPHA_MODE_DIRTY = 0x1 << 9;
static const U32 MATERIAL_ALPHA_CUTOFF_DIRTY = 0x1 << 10;

FSPanelFace::Selection FSPanelFace::sMaterialOverrideSelection;

void FSPanelFace::updateSelectedGLTFMaterials(std::function<void(LLGLTFMaterial*)> func)
{
    struct LLSelectedTEGLTFMaterialFunctor : public LLSelectedTEFunctor
    {
        LLSelectedTEGLTFMaterialFunctor(std::function<void(LLGLTFMaterial*)> func) : mFunc(func) {}
        virtual ~LLSelectedTEGLTFMaterialFunctor() {};
        bool apply(LLViewerObject* object, S32 face) override
        {
            LLGLTFMaterial new_override;
            const LLTextureEntry* tep = object->getTE(face);
            if (tep->getGLTFMaterialOverride())
            {
                new_override = *tep->getGLTFMaterialOverride();
            }
            mFunc(&new_override);
            LLGLTFMaterialList::queueModify(object, face, &new_override);

            return true;
        }

        std::function<void(LLGLTFMaterial*)> mFunc;
    } select_func(func);

    LLSelectMgr::getInstance()->getSelection()->applyToTEs(&select_func);
}

template<typename T>
void readSelectedGLTFMaterial(std::function<T(const LLGLTFMaterial*)> func, T& value, bool& identical, bool has_tolerance, T tolerance)
{
    struct LLSelectedTEGetGLTFMaterialFunctor : public LLSelectedTEGetFunctor<T>
    {
        LLSelectedTEGetGLTFMaterialFunctor(std::function<T(const LLGLTFMaterial*)> func) : mFunc(func) {}
        virtual ~LLSelectedTEGetGLTFMaterialFunctor() {};
        T get(LLViewerObject* object, S32 face) override
        {
            const LLTextureEntry* tep = object->getTE(face);
            const LLGLTFMaterial* render_material = tep->getGLTFRenderMaterial();

            return mFunc(render_material);
        }

        std::function<T(const LLGLTFMaterial*)> mFunc;
    } select_func(func);
    identical = LLSelectMgr::getInstance()->getSelection()->getSelectedTEValue(&select_func, value, has_tolerance, tolerance);
}

//
// keep LLRenderMaterialFunctor in sync with llmaterialeditor.cpp - Would be nice if we
// had this in its own file so we could include it from both sides ... -Zi
//

// local preview of material changes
class LLRenderMaterialFunctor : public LLSelectedTEFunctor
{
public:
    LLRenderMaterialFunctor(const LLUUID &id)
        : mMatId(id)
    {
    }

    bool apply(LLViewerObject* objectp, S32 te) override
    {
        if (objectp && objectp->permModify() && objectp->getVolume())
        {
            LLVOVolume* vobjp = (LLVOVolume*)objectp;
            vobjp->setRenderMaterialID(te, mMatId, false /*preview only*/);
            vobjp->updateTEMaterialTextures(te);
        }
        return true;
    }
private:
    LLUUID mMatId;
};

//
// keep LLRenderMaterialOverrideFunctor in sync with llmaterialeditor.cpp just take
// out the reverting functionality as it makes no real sense with all the texture
// controls visible for the material at all times.
// TODO: look at how to handle local textures, especially when saving materials
// - Would be nice if we had this in its own file so we could include it from both sides ... -Zi
//
class LLRenderMaterialOverrideFunctor : public LLSelectedNodeFunctor
{
public:
    LLRenderMaterialOverrideFunctor(
        LLGLTFMaterial* material_to_apply,
        U32 unsaved_changes
    )
    : mMaterialToApply(material_to_apply)
    , mUnsavedChanges(unsaved_changes)
    {
    }

    virtual bool apply(LLSelectNode* nodep) override
    {
        LLViewerObject* objectp = nodep->getObject();
        if (!objectp || !objectp->permModify() || !objectp->getVolume())
        {
            LL_DEBUGS("APPLY_GLTF_CHANGES") << 10001 << " skipped object" << LL_ENDL;
            return false;
        }
        S32 num_tes = llmin((S32)objectp->getNumTEs(), (S32)objectp->getNumFaces()); // avatars have TEs but no faces
        LL_DEBUGS("APPLY_GLTF_CHANGES") << 10002 << " " << num_tes << LL_ENDL;

        // post override from given object and te to the simulator
        // requestData should have:
        //  object_id - UUID of LLViewerObject
        //  side - S32 index of texture entry
        //  gltf_json - String of GLTF json for override data

        for (S32 te = 0; te < num_tes; ++te)
        {
            if (!nodep->isTESelected(te))
            {
                LL_DEBUGS("APPLY_GLTF_CHANGES") << 10003 << " skipping unselected te " << te << LL_ENDL;
                continue;
            }

            LL_DEBUGS("APPLY_GLTF_CHANGES") << 10004 << " te " << te << LL_ENDL;
            // Get material from object
            // Selection can cover multiple objects, and live editor is
            // supposed to overwrite changed values only
            LLTextureEntry* tep = objectp->getTE(te);

            if (tep->getGLTFMaterial() == nullptr)
            {
                // overrides are not supposed to work or apply if
                // there is no base material to work from
                LL_DEBUGS("APPLY_GLTF_CHANGES") << 10004 << " skipping te with no base material " << te << LL_ENDL;
                continue;
            }

            LLPointer<LLGLTFMaterial> material = tep->getGLTFMaterialOverride();
            LL_DEBUGS("APPLY_GLTF_CHANGES") << "10004b" << " material is null? " << material.isNull() << LL_ENDL;
            // make a copy to not invalidate existing
            // material for multiple objects
            if (material.isNull())
            {
                // Start with a material override which does not make any changes
                material = new LLGLTFMaterial();
            }
            else
            {
                material = new LLGLTFMaterial(*material);
            }

            // Override object's values with values from editor where appropriate
            if (mUnsavedChanges & MATERIAL_BASE_COLOR_DIRTY)
            {
                LL_DEBUGS("APPLY_GLTF_CHANGES") << "applying MATERIAL_BASE_COLOR_DIRTY" << LL_ENDL;
                material->setBaseColorFactor(mMaterialToApply->mBaseColor, true);
            }

            if (mUnsavedChanges & MATERIAL_BASE_COLOR_TEX_DIRTY)
            {
                LL_DEBUGS("APPLY_GLTF_CHANGES") << "applying MATERIAL_BASE_COLOR_TEX_DIRTY" << LL_ENDL;
                material->setBaseColorId(mMaterialToApply->mTextureId[LLGLTFMaterial::GLTF_TEXTURE_INFO_BASE_COLOR], true);
                /*
                LLUUID tracking_id = mEditor->getLocalTextureTrackingIdFromFlag(MATERIAL_BASE_COLOR_TEX_DIRTY);
                if (tracking_id.notNull())
                {
                    LLLocalBitmapMgr::getInstance()->associateGLTFMaterial(tracking_id, material);
                }
                */
            }

            if (mUnsavedChanges & MATERIAL_NORMAL_TEX_DIRTY)
            {
                LL_DEBUGS("APPLY_GLTF_CHANGES") << "applying MATERIAL_NORMAL_TEX_DIRTY" << LL_ENDL;
                material->setNormalId(mMaterialToApply->mTextureId[LLGLTFMaterial::GLTF_TEXTURE_INFO_NORMAL], true);
                /*
                LLUUID tracking_id = mEditor->getLocalTextureTrackingIdFromFlag(MATERIAL_NORMAL_TEX_DIRTY);
                if (tracking_id.notNull())
                {
                    LLLocalBitmapMgr::getInstance()->associateGLTFMaterial(tracking_id, material);
                }
                */
            }

            if (mUnsavedChanges & MATERIAL_METALLIC_ROUGHTNESS_TEX_DIRTY)
            {
                LL_DEBUGS("APPLY_GLTF_CHANGES") << "applying MATERIAL_METALLIC_ROUGHTNESS_TEX_DIRTY" << LL_ENDL;
                material->setOcclusionRoughnessMetallicId(mMaterialToApply->mTextureId[LLGLTFMaterial::GLTF_TEXTURE_INFO_METALLIC_ROUGHNESS], true);
                /*
                LLUUID tracking_id = mEditor->getLocalTextureTrackingIdFromFlag(MATERIAL_METALLIC_ROUGHTNESS_TEX_DIRTY);
                if (tracking_id.notNull())
                {
                    LLLocalBitmapMgr::getInstance()->associateGLTFMaterial(tracking_id, material);
                }
                */
            }

            if (mUnsavedChanges & MATERIAL_METALLIC_ROUGHTNESS_METALNESS_DIRTY)
            {
                LL_DEBUGS("APPLY_GLTF_CHANGES") << "applying MATERIAL_METALLIC_ROUGHTNESS_METALNESS_DIRTY" << LL_ENDL;
                material->setMetallicFactor(mMaterialToApply->mMetallicFactor, true);
            }

            if (mUnsavedChanges & MATERIAL_METALLIC_ROUGHTNESS_ROUGHNESS_DIRTY)
            {
                LL_DEBUGS("APPLY_GLTF_CHANGES") << "applying MATERIAL_METALLIC_ROUGHTNESS_ROUGHNESS_DIRTY" << LL_ENDL;
                material->setRoughnessFactor(mMaterialToApply->mRoughnessFactor, true);
            }

            if (mUnsavedChanges & MATERIAL_EMISIVE_COLOR_DIRTY)
            {
                LL_DEBUGS("APPLY_GLTF_CHANGES") << "applying MATERIAL_EMISIVE_COLOR_DIRTY" << LL_ENDL;
                material->setEmissiveColorFactor(LLColor3(mMaterialToApply->mEmissiveColor), true);
            }

            if (mUnsavedChanges & MATERIAL_EMISIVE_TEX_DIRTY)
            {
                LL_DEBUGS("APPLY_GLTF_CHANGES") << "applying MATERIAL_EMISIVE_TEX_DIRTY" << LL_ENDL;
                material->setEmissiveId(mMaterialToApply->mTextureId[LLGLTFMaterial::GLTF_TEXTURE_INFO_EMISSIVE], true);
                /*
                LLUUID tracking_id = mEditor->getLocalTextureTrackingIdFromFlag(MATERIAL_EMISIVE_TEX_DIRTY);
                if (tracking_id.notNull())
                {
                    LLLocalBitmapMgr::getInstance()->associateGLTFMaterial(tracking_id, material);
                }
                */
            }

            if (mUnsavedChanges & MATERIAL_DOUBLE_SIDED_DIRTY)
            {
                LL_DEBUGS("APPLY_GLTF_CHANGES") << "applying MATERIAL_DOUBLE_SIDED_DIRTY" << LL_ENDL;
                material->setDoubleSided(mMaterialToApply->mDoubleSided, true);
            }

            if (mUnsavedChanges & MATERIAL_ALPHA_MODE_DIRTY)
            {
                LL_DEBUGS("APPLY_GLTF_CHANGES") << "applying MATERIAL_ALPHA_MODE_DIRTY" << LL_ENDL;
                material->setAlphaMode(mMaterialToApply->mAlphaMode, true);
            }

            if (mUnsavedChanges & MATERIAL_ALPHA_CUTOFF_DIRTY)
            {
                LL_DEBUGS("APPLY_GLTF_CHANGES") << "applying MATERIAL_ALPHA_CUTOFF_DIRTY" << LL_ENDL;
                material->setAlphaCutoff(mMaterialToApply->mAlphaCutoff, true);
            }

            LL_DEBUGS("APPLY_GLTF_CHANGES") << 10100 << " queueing material update " << te << LL_ENDL;
            LLGLTFMaterialList::queueModify(objectp, te, material);
        }
        return true;
    }

private:
    LLGLTFMaterial* mMaterialToApply;
    U32 mUnsavedChanges;
};

//
// Get all material parameters
//
struct LLSelectedTEGetmatId : public LLSelectedTEFunctor
{
    LLSelectedTEGetmatId() :
        mHasFacesWithoutPBR(false),
        mHasFacesWithPBR(false),
        mInitialized(false),
        mMaterial(nullptr)
    {
    }

    bool apply(LLViewerObject* object, S32 te_index) override
    {
        LL_DEBUGS("GET_GLTF_MATERIAL_PARAMS") << "object " << object << " te_index " << te_index << LL_ENDL;
        LLUUID pbr_id = object->getRenderMaterialID(te_index);
        LL_DEBUGS("GET_GLTF_MATERIAL_PARAMS") << 10000000 << " Material: " << pbr_id << LL_ENDL;

        if (pbr_id.isNull())
        {
            mHasFacesWithoutPBR = true;
            LL_DEBUGS("GET_GLTF_MATERIAL_PARAMS") << 10000001 << LL_ENDL;
            return false;
        }

        mHasFacesWithPBR = true;
        LL_DEBUGS("GET_GLTF_MATERIAL_PARAMS") << 10000002 << LL_ENDL;

        if (mInitialized)
        {
            LL_DEBUGS("GET_GLTF_MATERIAL_PARAMS") << 10000003 << LL_ENDL;
            if (mMaterialId != pbr_id)
            {
                LL_DEBUGS("GET_GLTF_MATERIAL_PARAMS") << 10000004 << LL_ENDL;
                mIdenticalMaterial = false;
            }

            LLGLTFMaterial* te_mat = object->getTE(te_index)->getGLTFMaterial();
            LLGLTFMaterial* te_override = object->getTE(te_index)->getGLTFMaterialOverride();

            // copy base material values to the override material, so we can apply the override to it in the next steps
            if (te_mat)
            {
                mMaterialOverride = *te_mat;
            }

            LL_DEBUGS("GET_GLTF_MATERIAL_PARAMS") << 10000005 << " te_override:" << te_override << LL_ENDL;
            for(U32 map = 0; map < LLGLTFMaterial::GLTF_TEXTURE_INFO_COUNT; map++)
            {
                LL_DEBUGS("GET_GLTF_MATERIAL_PARAMS") << 10000009 << " map:" << map << LL_ENDL;

                LLUUID texture_map_id;

                LL_DEBUGS("GET_GLTF_MATERIAL_PARAMS") << 10000018 << "te_mat:" << te_mat << " mMaterialOverride.mTextureId[map]:" << mMaterialOverride.mTextureId[map] << LL_ENDL;
                texture_map_id = mMaterialOverride.mTextureId[map];

                if (te_override)
                {
                    LL_DEBUGS("GET_GLTF_MATERIAL_PARAMS") << "10000018b" << " te_override->mTextureId[map]:" << te_override->mTextureId[map] << LL_ENDL;
                    if (te_override->mTextureId[map].notNull())
                    {
                        texture_map_id = te_override->mTextureId[map];
                        if (texture_map_id == LLGLTFMaterial::GLTF_OVERRIDE_NULL_UUID)
                        {
                            texture_map_id.setNull();
                        }
                    }
                }

                if (texture_map_id != mMaterialSummary.mTextureId[map])
                {
                    LL_DEBUGS("GET_GLTF_MATERIAL_PARAMS") << 10000018 << " mIdenticalMap[" << map << "]: false" << LL_ENDL;
                    mIdenticalMap[map] = false;
                }
            }

            if (te_override)
            {
                // copy values from base material to the override where the override has defaults
                if (te_override->mBaseColor == LLGLTFMaterial::getDefaultBaseColor()) mMaterialOverride.mBaseColor = te_mat->mBaseColor;
                if (te_override->mMetallicFactor == LLGLTFMaterial::getDefaultMetallicFactor()) mMaterialOverride.mMetallicFactor = te_mat->mMetallicFactor;
                if (te_override->mRoughnessFactor == LLGLTFMaterial::getDefaultRoughnessFactor()) mMaterialOverride.mRoughnessFactor = te_mat->mRoughnessFactor;
                if (te_override->mEmissiveColor == LLGLTFMaterial::getDefaultEmissiveColor()) mMaterialOverride.mEmissiveColor = te_mat->mEmissiveColor;
                if (te_override->mDoubleSided == LLGLTFMaterial::getDefaultDoubleSided()) mMaterialOverride.mDoubleSided = te_mat->mDoubleSided;
                if (te_override->mAlphaMode == LLGLTFMaterial::getDefaultAlphaMode()) mMaterialOverride.mAlphaMode = te_mat->mAlphaMode;
                if (te_override->mAlphaCutoff == LLGLTFMaterial::getDefaultAlphaCutoff()) mMaterialOverride.mAlphaCutoff = te_mat->mAlphaCutoff;
            }

            LL_DEBUGS("GET_GLTF_MATERIAL_PARAMS") << "10000018c" << " te_mat->mEmissiveColor:" << te_mat->mEmissiveColor << LL_ENDL;

            if (mMaterialOverride.mBaseColor != mMaterialSummary.mBaseColor) mIdenticalBaseColor = false;
            if (mMaterialOverride.mMetallicFactor != mMaterialSummary.mMetallicFactor) mIdenticalMetallic = false;
            if (mMaterialOverride.mRoughnessFactor != mMaterialSummary.mRoughnessFactor) mIdenticalRoughness = false;
            if (mMaterialOverride.mEmissiveColor != mMaterialSummary.mEmissiveColor) mIdenticalEmissive = false;
            if (mMaterialOverride.mDoubleSided != mMaterialSummary.mDoubleSided) mIdenticalDoubleSided = false;
            if (mMaterialOverride.mAlphaMode != mMaterialSummary.mAlphaMode) mIdenticalAlphaMode = false;
            if (mMaterialOverride.mAlphaCutoff != mMaterialSummary.mAlphaCutoff) mIdenticalAlphaCutoff = false;

            LL_DEBUGS("GET_GLTF_MATERIAL_PARAMS") << 10000011 << LL_ENDL;
        }
        else
        {
            LL_DEBUGS("GET_GLTF_MATERIAL_PARAMS") << 10000012 << LL_ENDL;

            mIdenticalMaterial = true;
            mIdenticalBaseColor = true;
            mIdenticalMetallic = true;
            mIdenticalRoughness = true;
            mIdenticalEmissive = true;
            mIdenticalDoubleSided = true;
            mIdenticalAlphaMode = true;
            mIdenticalAlphaCutoff = true;

            LL_DEBUGS("GET_GLTF_MATERIAL_PARAMS") << 10000013 << LL_ENDL;

            LLGLTFMaterial* mat = object->getTE(te_index)->getGLTFMaterial();
            LLGLTFMaterial* override = object->getTE(te_index)->getGLTFMaterialOverride();

            mMaterialId = pbr_id;
            mMaterial = override;

            LL_DEBUGS("GET_GLTF_MATERIAL_PARAMS") << 10000014 << " override:" << override << LL_ENDL;

            // copy base material values to the "summary" material, so we can apply the override to it in the next step
            if (mat)
            {
                mMaterialSummary = *mat;
            }

            for(U32 map = 0; map < LLGLTFMaterial::GLTF_TEXTURE_INFO_COUNT; map++)
            {
                // initialize array to say "all PBR maps are the same"
                mIdenticalMap[map] = true;

                LL_DEBUGS("GET_GLTF_MATERIAL_PARAMS") << 10000017 << " map:" << map << LL_ENDL;

                if (override && override->mTextureId[map].notNull())
                {
                    LL_DEBUGS("GET_GLTF_MATERIAL_PARAMS") << "10000017b" << " override->mTextureId[map]:" << override->mTextureId[map] << LL_ENDL;
                    if (override->mTextureId[map] == LLGLTFMaterial::GLTF_OVERRIDE_NULL_UUID)
                    {
                        mMaterialSummary.mTextureId[map].setNull();
                    }
                    else
                    {
                        mMaterialSummary.mTextureId[map] = override->mTextureId[map];
                    }
                }
            }

            if (override)
            {
                // copy values from override to the "summary" material where the override differs from the default
                if (override->mBaseColor != LLGLTFMaterial::getDefaultBaseColor()) mMaterialSummary.mBaseColor = override->mBaseColor;
                if (override->mMetallicFactor != LLGLTFMaterial::getDefaultMetallicFactor()) mMaterialSummary.mMetallicFactor = override->mMetallicFactor;
                if (override->mRoughnessFactor != LLGLTFMaterial::getDefaultRoughnessFactor()) mMaterialSummary.mRoughnessFactor = override->mRoughnessFactor;
                if (override->mEmissiveColor != LLGLTFMaterial::getDefaultEmissiveColor()) mMaterialSummary.mEmissiveColor = override->mEmissiveColor;
                if (override->mDoubleSided != LLGLTFMaterial::getDefaultDoubleSided()) mMaterialSummary.mDoubleSided = override->mDoubleSided;
                if (override->mAlphaMode != LLGLTFMaterial::getDefaultAlphaMode()) mMaterialSummary.setAlphaMode(override->getAlphaMode());
                if (override->mAlphaCutoff != LLGLTFMaterial::getDefaultAlphaCutoff()) mMaterialSummary.mAlphaCutoff = override->mAlphaCutoff;
            }

            mInitialized = true;
        }

        return true;
    }

    bool mHasFacesWithoutPBR;
    bool mHasFacesWithPBR;
    bool mInitialized;

    LLGLTFMaterial* mMaterial;
    LLGLTFMaterial mMaterialOverride;
    LLGLTFMaterial mMaterialSummary;

    bool mIdenticalMaterial;

    bool mIdenticalMap[LLGLTFMaterial::GLTF_TEXTURE_INFO_COUNT];
    bool mIdenticalBaseColor;
    bool mIdenticalMetallic;
    bool mIdenticalRoughness;
    bool mIdenticalEmissive;
    bool mIdenticalDoubleSided;
    bool mIdenticalAlphaMode;
    bool mIdenticalAlphaCutoff;

    LLUUID mMaterialId;
};

//
// "Use texture" label for normal/specular type comboboxes
// Filled in at initialization from translated strings
//
std::string USE_TEXTURE_LABEL;      // subtly different (and more clear) name from llpanelface.cpp to avoid clashes -Zi

FSPanelFace::FSPanelFace() :
    LLPanel(),
    mNeedMediaTitle(true),
    mUnsavedChanges(0)
{
    // register callbacks before buildFromFile() or they won't work!
    mCommitCallbackRegistrar.add("BuildTool.Flip",              boost::bind(&FSPanelFace::onCommitFlip, this, _2));
    mCommitCallbackRegistrar.add("BuildTool.GLTFUVSpinner",     boost::bind(&FSPanelFace::onCommitGLTFUVSpinner, this, _1, _2));
    mCommitCallbackRegistrar.add("BuildTool.SelectSameTexture", boost::bind(&FSPanelFace::onClickBtnSelectSameTexture, this, _1, _2));
    mCommitCallbackRegistrar.add("BuildTool.ShowFindAllButton", boost::bind(&FSPanelFace::onShowFindAllButton, this, _1, _2));
    mCommitCallbackRegistrar.add("BuildTool.HideFindAllButton", boost::bind(&FSPanelFace::onHideFindAllButton, this, _1, _2));

    buildFromFile("panel_fs_tools_texture.xml");

    USE_TEXTURE_LABEL = LLTrans::getString("use_texture");
}

FSPanelFace::~FSPanelFace()
{
    unloadMedia();
}

//
// Methods
//

// make sure all referenced UI controls are actually present in the skin
// and if not, terminate immediately with the line number of the error,
// so the skin creator will be alerted that something is wrong, and the
// rest of the code can assume all UI controls are actually there -Zi
#define SKIN_CHECK(x) if ( !(x) ) { skin_error(__LINE__); }

void skin_error(int line)
{
    LL_ERRS("BuildTool") << "Skin error in line: " << line << LL_ENDL;
}

void FSPanelFace::onMatTabChange()
{
    static S32 last_mat = -1;
    if( auto curr_mat = getCurrentMaterialType(); curr_mat != last_mat )
    {
        LLSelectNode* node = LLSelectMgr::getInstance()->getSelection()->getFirstNode();
        LLViewerObject* objectp = node ? node->getObject() : NULL;
        if(objectp)
        {
            last_mat = curr_mat;
            gSavedSettings.setBOOL("FSShowSelectedInBlinnPhong", (curr_mat == MATMEDIA_MATERIAL));
            objectp->markForUpdate();
            objectp->faceMappingChanged();
        }
    }
}

bool FSPanelFace::postBuild()
{
    //
    // grab pointers to all relevant UI elements here and verify they are good
    //

    // Tab controls
    SKIN_CHECK(mTabsPBRMatMedia = findChild<LLTabContainer>("tabs_material_type"));
    SKIN_CHECK(mTabsMatChannel = findChild<LLTabContainer>("tabs_blinn_phong_uvs"));
    SKIN_CHECK(mTabsPBRChannel = findChild<LLTabContainer>("tabs_pbr_transforms"));

    // common controls and parameters for Blinn-Phong and PBR
    SKIN_CHECK(mBtnCopyFaces = findChild<LLButton>("copy_face_btn"));
    SKIN_CHECK(mBtnPasteFaces = findChild<LLButton>("paste_face_btn"));
    SKIN_CHECK(mCtrlGlow = findChild<LLSpinCtrl>("glow"));
    SKIN_CHECK(mCtrlRpt = findChild<LLSpinCtrl>("rptctrl"));

    // Blinn-Phong alpha parameters
    SKIN_CHECK(mCtrlColorTransp = findChild<LLSpinCtrl>("ColorTrans"));
    SKIN_CHECK(mColorTransPercent = findChild<LLView>("color trans percent"));
    SKIN_CHECK(mLabelAlphaMode = findChild<LLTextBox>("label alphamode"));
    SKIN_CHECK(mComboAlphaMode = findChild<LLComboBox>("combobox alphamode"));
    SKIN_CHECK(mCtrlMaskCutoff = findChild<LLSpinCtrl>("maskcutoff"));
    SKIN_CHECK(mCheckFullbright = findChild<LLCheckBoxCtrl>("checkbox fullbright"));

    // Blinn-Phong texture transforms and controls
    SKIN_CHECK(mLabelTexGen = findChild<LLView>("tex gen"));
    SKIN_CHECK(mComboTexGen = findChild<LLComboBox>("combobox texgen"));
    SKIN_CHECK(mCheckPlanarAlign = findChild<LLCheckBoxCtrl>("checkbox planar align"));
    SKIN_CHECK(mLabelBumpiness = findChild<LLView>("label bumpiness"));
    SKIN_CHECK(mComboBumpiness = findChild<LLComboBox>("combobox bumpiness"));
    SKIN_CHECK(mLabelShininess = findChild<LLView>("label shininess"));
    SKIN_CHECK(mComboShininess = findChild<LLComboBox>("combobox shininess"));
    SKIN_CHECK(mCtrlTexScaleU = findChild<LLSpinCtrl>("TexScaleU"));
    SKIN_CHECK(mCtrlTexScaleV = findChild<LLSpinCtrl>("TexScaleV"));
    SKIN_CHECK(mCtrlTexOffsetU = findChild<LLSpinCtrl>("TexOffsetU"));
    SKIN_CHECK(mCtrlTexOffsetV = findChild<LLSpinCtrl>("TexOffsetV"));
    SKIN_CHECK(mCtrlTexRot = findChild<LLSpinCtrl>("TexRot"));
    SKIN_CHECK(mCtrlBumpyScaleU = findChild<LLSpinCtrl>("bumpyScaleU"));
    SKIN_CHECK(mCtrlBumpyScaleV = findChild<LLSpinCtrl>("bumpyScaleV"));
    SKIN_CHECK(mCtrlBumpyOffsetU = findChild<LLSpinCtrl>("bumpyOffsetU"));
    SKIN_CHECK(mCtrlBumpyOffsetV = findChild<LLSpinCtrl>("bumpyOffsetV"));
    SKIN_CHECK(mCtrlBumpyRot = findChild<LLSpinCtrl>("bumpyRot"));
    SKIN_CHECK(mCtrlShinyScaleU = findChild<LLSpinCtrl>("shinyScaleU"));
    SKIN_CHECK(mCtrlShinyScaleV = findChild<LLSpinCtrl>("shinyScaleV"));
    SKIN_CHECK(mCtrlShinyOffsetU = findChild<LLSpinCtrl>("shinyOffsetU"));
    SKIN_CHECK(mCtrlShinyOffsetV = findChild<LLSpinCtrl>("shinyOffsetV"));
    SKIN_CHECK(mCtrlShinyRot = findChild<LLSpinCtrl>("shinyRot"));
    SKIN_CHECK(mCtrlGlossiness = findChild<LLSpinCtrl>("glossiness"));
    SKIN_CHECK(mCtrlEnvironment = findChild<LLSpinCtrl>("environment"));

    // Blinn-Phong Diffuse tint color swatch
    SKIN_CHECK(mColorSwatch = findChild<LLColorSwatchCtrl>("colorswatch"));

    // Blinn-Phong Diffuse texture swatch
    SKIN_CHECK(mTextureCtrl = findChild<LLTextureCtrl>("texture control"));

    // Blinn-Phong Normal texture swatch
    SKIN_CHECK(mBumpyTextureCtrl = findChild<LLTextureCtrl>("bumpytexture control"));

    // Blinn-Phong Specular texture swatch
    SKIN_CHECK(mShinyTextureCtrl = findChild<LLTextureCtrl>("shinytexture control"));

    // Blinn-Phong Specular tint color swatch
    SKIN_CHECK(mShinyColorSwatch = findChild<LLColorSwatchCtrl>("shinycolorswatch"));

    // Texture alignment and maps synchronization
    SKIN_CHECK(mBtnAlignMedia = findChild<LLButton>("button align"));
    SKIN_CHECK(mBtnAlignTextures = findChild<LLButton>("button align textures"));
    SKIN_CHECK(mCheckSyncMaterials = findChild<LLCheckBoxCtrl>("checkbox_sync_settings"))

    // Media
    SKIN_CHECK(mBtnDeleteMedia = findChild<LLButton>("delete_media"));
    SKIN_CHECK(mBtnAddMedia = findChild<LLButton>("add_media"));
    SKIN_CHECK(mTitleMedia = findChild<LLMediaCtrl>("title_media"));
    SKIN_CHECK(mTitleMediaText = findChild<LLTextBox>("media_info"));

    // PBR
    SKIN_CHECK(mMaterialCtrlPBR = findChild<LLTextureCtrl>("pbr_control"));
    SKIN_CHECK(mBaseTexturePBR = findChild<LLTextureCtrl>("base_color_picker"));
    SKIN_CHECK(mBaseTintPBR = findChild<LLColorSwatchCtrl>("base_color_tint_picker"));
    SKIN_CHECK(mNormalTexturePBR = findChild<LLTextureCtrl>("normal_map_picker"));
    SKIN_CHECK(mORMTexturePBR = findChild<LLTextureCtrl>("metallic_map_picker"));
    SKIN_CHECK(mEmissiveTexturePBR = findChild<LLTextureCtrl>("emissive_map_picker"));
    SKIN_CHECK(mEmissiveTintPBR = findChild<LLColorSwatchCtrl>("emissive_color_tint_picker"));
    SKIN_CHECK(mCheckDoubleSidedPBR = findChild<LLCheckBoxCtrl>("double sided"));
    SKIN_CHECK(mAlphaPBR = findChild<LLSpinCtrl>("transparency"));
    SKIN_CHECK(mLabelAlphaModePBR = findChild<LLTextBox>("blend mode label"));
    SKIN_CHECK(mAlphaModePBR = findChild<LLComboBox>("alpha mode"));
    SKIN_CHECK(mMaskCutoffPBR = findChild<LLSpinCtrl>("alpha cutoff"));
    SKIN_CHECK(mMetallicFactorPBR = findChild<LLSpinCtrl>("metalness factor"));
    SKIN_CHECK(mRoughnessFactorPBR = findChild<LLSpinCtrl>("roughness factor"));
    SKIN_CHECK(mBtnSavePBR = findChild<LLButton>("save_selected_pbr"));

    //
    // hook up callbacks and do setup of all relevant UI elements here
    //
    mTabsPBRMatMedia->setCommitCallback(boost::bind(&FSPanelFace::onMatTabChange, this));
    // common controls and parameters for Blinn-Phong and PBR
    mBtnCopyFaces->setCommitCallback(boost::bind(&FSPanelFace::onCopyFaces, this));
    mBtnPasteFaces->setCommitCallback(boost::bind(&FSPanelFace::onPasteFaces, this));
    mCtrlGlow->setCommitCallback(boost::bind(&FSPanelFace::onCommitGlow, this));
    mCtrlRpt->setCommitCallback(boost::bind(&FSPanelFace::onCommitRepeatsPerMeter, this));

    // Blinn-Phong alpha parameters
    mCtrlColorTransp->setCommitCallback(boost::bind(&FSPanelFace::onCommitAlpha, this));
    mComboAlphaMode->setCommitCallback(boost::bind(&FSPanelFace::onCommitAlphaMode, this));
    mCtrlMaskCutoff->setCommitCallback(boost::bind(&FSPanelFace::onCommitMaterialMaskCutoff, this));
    mCheckFullbright->setCommitCallback(boost::bind(&FSPanelFace::onCommitFullbright, this));

    // Blinn-Phong texture transforms and controls
    mComboTexGen->setCommitCallback(boost::bind(&FSPanelFace::onCommitTexGen, this));
    mCheckPlanarAlign->setCommitCallback(boost::bind(&FSPanelFace::onCommitPlanarAlign, this));
    mComboBumpiness->setCommitCallback(boost::bind(&FSPanelFace::onCommitBump, this));
    mComboShininess->setCommitCallback(boost::bind(&FSPanelFace::onCommitShiny, this));
    mCtrlTexScaleU->setCommitCallback(boost::bind(&FSPanelFace::onCommitTextureScaleX, this));
    mCtrlTexScaleV->setCommitCallback(boost::bind(&FSPanelFace::onCommitTextureScaleY, this));
    mCtrlTexOffsetU->setCommitCallback(boost::bind(&FSPanelFace::onCommitTextureOffsetX, this));
    mCtrlTexOffsetV->setCommitCallback(boost::bind(&FSPanelFace::onCommitTextureOffsetY, this));
    mCtrlTexRot->setCommitCallback(boost::bind(&FSPanelFace::onCommitTextureRot, this));
    mCtrlBumpyScaleU->setCommitCallback(boost::bind(&FSPanelFace::onCommitMaterialBumpyScaleX, this));
    mCtrlBumpyScaleV->setCommitCallback(boost::bind(&FSPanelFace::onCommitMaterialBumpyScaleY, this));
    mCtrlBumpyOffsetU->setCommitCallback(boost::bind(&FSPanelFace::onCommitMaterialBumpyOffsetX, this));
    mCtrlBumpyOffsetV->setCommitCallback(boost::bind(&FSPanelFace::onCommitMaterialBumpyOffsetY, this));
    mCtrlBumpyRot->setCommitCallback(boost::bind(&FSPanelFace::onCommitMaterialBumpyRot, this));
    mCtrlShinyScaleU->setCommitCallback(boost::bind(&FSPanelFace::onCommitMaterialShinyScaleX, this));
    mCtrlShinyScaleV->setCommitCallback(boost::bind(&FSPanelFace::onCommitMaterialShinyScaleY, this));
    mCtrlShinyOffsetU->setCommitCallback(boost::bind(&FSPanelFace::onCommitMaterialShinyOffsetX, this));
    mCtrlShinyOffsetV->setCommitCallback(boost::bind(&FSPanelFace::onCommitMaterialShinyOffsetY, this));
    mCtrlShinyRot->setCommitCallback(boost::bind(&FSPanelFace::onCommitMaterialShinyRot, this));
    mCtrlGlossiness->setCommitCallback(boost::bind(&FSPanelFace::onCommitMaterialGloss, this));
    mCtrlEnvironment->setCommitCallback(boost::bind(&FSPanelFace::onCommitMaterialEnv, this));

    // Blinn-Phong Diffuse tint color swatch
    mColorSwatch->setCommitCallback(boost::bind(&FSPanelFace::onCommitColor, this));
    mColorSwatch->setOnCancelCallback(boost::bind(&FSPanelFace::onCancelColor, this));
    mColorSwatch->setOnSelectCallback(boost::bind(&FSPanelFace::onSelectColor, this));

    // Blinn-Phong Diffuse texture swatch
    mTextureCtrl->setDefaultImageAssetID(DEFAULT_OBJECT_TEXTURE);
    mTextureCtrl->setOnSelectCallback(boost::bind(&FSPanelFace::onSelectTexture, this));
    mTextureCtrl->setCommitCallback(boost::bind(&FSPanelFace::onCommitTexture, this));
    mTextureCtrl->setOnCancelCallback(boost::bind(&FSPanelFace::onCancelTexture, this));
    mTextureCtrl->setDragCallback(boost::bind(&FSPanelFace::onDragTexture, this, _1, _2));
    mTextureCtrl->setOnCloseCallback(boost::bind(&FSPanelFace::onCloseTexturePicker, this));
    mTextureCtrl->setImmediateFilterPermMask(PERM_NONE);
    mTextureCtrl->setDnDFilterPermMask(PERM_COPY | PERM_TRANSFER);

    // Blinn-Phong Normal texture swatch
    mBumpyTextureCtrl->setDefaultImageAssetID(DEFAULT_OBJECT_NORMAL);
    mBumpyTextureCtrl->setBlankImageAssetID(BLANK_OBJECT_NORMAL);
    mBumpyTextureCtrl->setCommitCallback(boost::bind(&FSPanelFace::onCommitNormalTexture, this));
    mBumpyTextureCtrl->setOnCancelCallback(boost::bind(&FSPanelFace::onCancelNormalTexture, this));
    mBumpyTextureCtrl->setDragCallback(boost::bind(&FSPanelFace::onDragTexture, this, _1, _2));
    mBumpyTextureCtrl->setOnCloseCallback(boost::bind(&FSPanelFace::onCloseTexturePicker, this));
    mBumpyTextureCtrl->setImmediateFilterPermMask(PERM_NONE);
    mBumpyTextureCtrl->setDnDFilterPermMask(PERM_COPY | PERM_TRANSFER);

    // Blinn-Phong Specular texture swatch
    mShinyTextureCtrl->setDefaultImageAssetID(DEFAULT_OBJECT_SPECULAR);
    mShinyTextureCtrl->setCommitCallback(boost::bind(&FSPanelFace::onCommitSpecularTexture, this));
    mShinyTextureCtrl->setOnCancelCallback(boost::bind(&FSPanelFace::onCancelSpecularTexture, this));
    mShinyTextureCtrl->setDragCallback(boost::bind(&FSPanelFace::onDragTexture, this, _1, _2));
    mShinyTextureCtrl->setOnCloseCallback(boost::bind(&FSPanelFace::onCloseTexturePicker, this));
    mShinyTextureCtrl->setImmediateFilterPermMask(PERM_NONE);
    mShinyTextureCtrl->setDnDFilterPermMask(PERM_COPY | PERM_TRANSFER);

    // Blinn-Phong Specular tint color swatch
    mShinyColorSwatch->setCommitCallback(boost::bind(&FSPanelFace::onCommitShinyColor, this));
    mShinyColorSwatch->setOnCancelCallback(boost::bind(&FSPanelFace::onCancelShinyColor, this));
    mShinyColorSwatch->setOnSelectCallback(boost::bind(&FSPanelFace::onSelectShinyColor, this));
    mShinyColorSwatch->setCanApplyImmediately(true);

    // Texture alignment and maps synchronization
    mBtnAlignMedia->setCommitCallback(boost::bind(&FSPanelFace::onClickAutoFix, this));
    mBtnAlignTextures->setCommitCallback(boost::bind(&FSPanelFace::onAlignTexture, this));
    mCheckSyncMaterials->setCommitCallback(boost::bind(&FSPanelFace::onClickMapsSync, this));

    // Media
    mBtnDeleteMedia->setCommitCallback(boost::bind(&FSPanelFace::onClickBtnDeleteMedia, this));
    mBtnAddMedia->setCommitCallback(boost::bind(&FSPanelFace::onClickBtnAddMedia, this));

    // PBR Base Material swatch
    // mMaterialCtrlPBR->setDefaultImageAssetID(LLUUID::null);  // we have no default material, and null is standard for LLUUID -Zi
    mMaterialCtrlPBR->setBlankImageAssetID(BLANK_MATERIAL_ASSET_ID);
    mMaterialCtrlPBR->setCommitCallback(boost::bind(&FSPanelFace::onCommitPbr, this));
    mMaterialCtrlPBR->setOnCancelCallback(boost::bind(&FSPanelFace::onCancelPbr, this));
    mMaterialCtrlPBR->setOnSelectCallback(boost::bind(&FSPanelFace::onSelectPbr, this));
    mMaterialCtrlPBR->setDragCallback(boost::bind(&FSPanelFace::onDragPbr, this, _2));
    mMaterialCtrlPBR->setOnTextureSelectedCallback(boost::bind(&FSPanelFace::onPbrSelectionChanged, this, _1));
    mMaterialCtrlPBR->setOnCloseCallback(boost::bind(&FSPanelFace::onCloseTexturePicker, this));
    mMaterialCtrlPBR->setImmediateFilterPermMask(PERM_NONE);
    mMaterialCtrlPBR->setDnDFilterPermMask(PERM_COPY | PERM_TRANSFER);
    mMaterialCtrlPBR->setBakeTextureEnabled(false);
    mMaterialCtrlPBR->setInventoryPickType(PICK_MATERIAL);

    // PBR Base Color texture swatch
    mBaseTexturePBR->setDefaultImageAssetID(DEFAULT_OBJECT_TEXTURE);
    mBaseTexturePBR->setCommitCallback(boost::bind(&FSPanelFace::onCommitPbr, this, _1));
    mBaseTexturePBR->setOnCancelCallback(boost::bind(&FSPanelFace::onCancelPbr, this, _1));
    mBaseTexturePBR->setOnSelectCallback(boost::bind(&FSPanelFace::onSelectPbr, this, _1));

    // PBR Base Color tint color swatch
    mBaseTintPBR->setCommitCallback(boost::bind(&FSPanelFace::onCommitPbr, this, _1));
    mBaseTintPBR->setOnCancelCallback(boost::bind(&FSPanelFace::onCancelPbr, this, _1));
    mBaseTintPBR->setOnSelectCallback(boost::bind(&FSPanelFace::onSelectPbr, this, _1));

    // PBR Base Normal map swatch
    mNormalTexturePBR->setDefaultImageAssetID(DEFAULT_OBJECT_NORMAL);
    mNormalTexturePBR->setBlankImageAssetID(BLANK_OBJECT_NORMAL);
    mNormalTexturePBR->setCommitCallback(boost::bind(&FSPanelFace::onCommitPbr, this, _1));
    mNormalTexturePBR->setOnCancelCallback(boost::bind(&FSPanelFace::onCancelPbr, this, _1));
    mNormalTexturePBR->setOnSelectCallback(boost::bind(&FSPanelFace::onSelectPbr, this, _1));

    // PBR Base Emissive map swatch
    mEmissiveTexturePBR->setCommitCallback(boost::bind(&FSPanelFace::onCommitPbr, this, _1));
    mEmissiveTexturePBR->setOnCancelCallback(boost::bind(&FSPanelFace::onCancelPbr, this, _1));
    mEmissiveTexturePBR->setOnSelectCallback(boost::bind(&FSPanelFace::onSelectPbr, this, _1));

    // PBR Emissive tint color swatch
    mEmissiveTintPBR->setCommitCallback(boost::bind(&FSPanelFace::onCommitPbr, this, _1));
    mEmissiveTintPBR->setOnCancelCallback(boost::bind(&FSPanelFace::onCancelPbr, this, _1));
    mEmissiveTintPBR->setOnSelectCallback(boost::bind(&FSPanelFace::onSelectPbr, this, _1));

    // PBR Base (O)RM map swatch
    mORMTexturePBR->setCommitCallback(boost::bind(&FSPanelFace::onCommitPbr, this, _1));
    mORMTexturePBR->setOnCancelCallback(boost::bind(&FSPanelFace::onCancelPbr, this, _1));
    mORMTexturePBR->setOnSelectCallback(boost::bind(&FSPanelFace::onSelectPbr, this, _1));

    // PBR parameters
    mCheckDoubleSidedPBR->setCommitCallback(boost::bind(&FSPanelFace::onCommitPbr, this, _1));
    mAlphaPBR->setCommitCallback(boost::bind(&FSPanelFace::onCommitPbr, this, _1));
    mAlphaModePBR->setCommitCallback(boost::bind(&FSPanelFace::onCommitPbr, this, _1));
    mMaskCutoffPBR->setCommitCallback(boost::bind(&FSPanelFace::onCommitPbr, this, _1));
    mMetallicFactorPBR->setCommitCallback(boost::bind(&FSPanelFace::onCommitPbr, this, _1));
    mRoughnessFactorPBR->setCommitCallback(boost::bind(&FSPanelFace::onCommitPbr, this, _1));

    // PBR Save material button
    mBtnSavePBR->setCommitCallback(boost::bind(&FSPanelFace::onClickBtnSavePBR, this));

    // Only allow fully permissive textures
    if (!gAgent.isGodlike())
    {
        mBaseTexturePBR->setFilterPermissionMasks(PERM_COPY | PERM_TRANSFER);
        mNormalTexturePBR->setFilterPermissionMasks(PERM_COPY | PERM_TRANSFER);
        mORMTexturePBR->setFilterPermissionMasks(PERM_COPY | PERM_TRANSFER);
        mEmissiveTexturePBR->setFilterPermissionMasks(PERM_COPY | PERM_TRANSFER);
    }

    //
    // set up user interface
    //

    LLGLTFMaterialList::addSelectionUpdateCallback(onMaterialOverrideReceived);
    sMaterialOverrideSelection.connect();

    changePrecision(gSavedSettings.getS32("FSBuildToolDecimalPrecision"));

    selectMaterialType(MATMEDIA_PBR);               // TODO: add tab switching signal
    selectMatChannel(MATTYPE_DIFFUSE);              // TODO: add tab switching signal
    selectPBRChannel(PBRTYPE_RENDER_MATERIAL_ID);   // TODO: add tab switching signal

    return true;
}

//
// Things the UI provides...
//

LLUUID  FSPanelFace::getCurrentNormalMap()           { return mBumpyTextureCtrl->getImageAssetID(); }
LLUUID  FSPanelFace::getCurrentSpecularMap()         { return mShinyTextureCtrl->getImageAssetID(); }
U32     FSPanelFace::getCurrentShininess()           { return mComboShininess->getCurrentIndex(); }
U32     FSPanelFace::getCurrentBumpiness()           { return mComboBumpiness->getCurrentIndex(); }
U8      FSPanelFace::getCurrentDiffuseAlphaMode()    { return (U8)mComboAlphaMode->getCurrentIndex(); }
U8      FSPanelFace::getCurrentAlphaMaskCutoff()     { return (U8)mCtrlMaskCutoff->getValue().asInteger(); }
U8      FSPanelFace::getCurrentEnvIntensity()        { return (U8)mCtrlEnvironment->getValue().asInteger(); }
U8      FSPanelFace::getCurrentGlossiness()          { return (U8)mCtrlGlossiness->getValue().asInteger(); }
F32     FSPanelFace::getCurrentBumpyRot()            { return mCtrlBumpyRot->getValue().asReal(); }
F32     FSPanelFace::getCurrentBumpyScaleU()         { return mCtrlBumpyScaleU->getValue().asReal(); }
F32     FSPanelFace::getCurrentBumpyScaleV()         { return mCtrlBumpyScaleV->getValue().asReal(); }
F32     FSPanelFace::getCurrentBumpyOffsetU()        { return mCtrlBumpyOffsetU->getValue().asReal(); }
F32     FSPanelFace::getCurrentBumpyOffsetV()        { return mCtrlBumpyOffsetV->getValue().asReal(); }
F32     FSPanelFace::getCurrentShinyRot()            { return mCtrlShinyRot->getValue().asReal(); }
F32     FSPanelFace::getCurrentShinyScaleU()         { return mCtrlShinyScaleU->getValue().asReal(); }
F32     FSPanelFace::getCurrentShinyScaleV()         { return mCtrlShinyScaleV->getValue().asReal(); }
F32     FSPanelFace::getCurrentShinyOffsetU()        { return mCtrlShinyOffsetU->getValue().asReal(); }
F32     FSPanelFace::getCurrentShinyOffsetV()        { return mCtrlShinyOffsetV->getValue().asReal(); }

// <FS:CR> UI provided diffuse parameters
F32     FSPanelFace::getCurrentTextureRot()          { return mCtrlTexRot->getValue().asReal(); }
F32     FSPanelFace::getCurrentTextureScaleU()       { return mCtrlTexScaleU->getValue().asReal(); }
F32     FSPanelFace::getCurrentTextureScaleV()       { return mCtrlTexScaleV->getValue().asReal(); }
F32     FSPanelFace::getCurrentTextureOffsetU()      { return mCtrlTexOffsetU->getValue().asReal(); }
F32     FSPanelFace::getCurrentTextureOffsetV()      { return mCtrlTexOffsetV->getValue().asReal(); }
// </FS:CR>

LLRender::eTexIndex FSPanelFace::getTextureChannelToEdit()
{
    LLRender::eTexIndex channel_to_edit = LLRender::DIFFUSE_MAP;

    S32 matmedia_selection = getCurrentMaterialType();

    if (matmedia_selection == MATMEDIA_MATERIAL)
    {
        channel_to_edit = (LLRender::eTexIndex) getCurrentMatChannel();

        if (channel_to_edit == LLRender::NORMAL_MAP && getCurrentNormalMap().isNull()) return LLRender::DIFFUSE_MAP;
        if (channel_to_edit == LLRender::SPECULAR_MAP && getCurrentSpecularMap().isNull()) return LLRender::DIFFUSE_MAP;
    }

    // this is technically not correct, the return type is not the same, which forces us to cast -Zi
    else if (matmedia_selection == MATMEDIA_PBR)
    {
        channel_to_edit = (LLRender::eTexIndex) getCurrentPBRChannel();

        if (channel_to_edit == PBRTYPE_NORMAL && mNormalTexturePBR->getImageAssetID().isNull()) return (LLRender::eTexIndex) PBRTYPE_BASE_COLOR;
        if (channel_to_edit == PBRTYPE_METALLIC_ROUGHNESS && mORMTexturePBR->getImageAssetID().isNull()) return (LLRender::eTexIndex) PBRTYPE_BASE_COLOR;
        if (channel_to_edit == PBRTYPE_EMISSIVE && mEmissiveTexturePBR->getImageAssetID().isNull()) return (LLRender::eTexIndex) PBRTYPE_BASE_COLOR;
    }

    return channel_to_edit;
}

LLRender::eTexIndex FSPanelFace::getTextureDropChannel()
{
    if (getCurrentMaterialType() == MATMEDIA_MATERIAL)
    {
        return getTextureChannelToEdit();
    }

    return LLRender::eTexIndex(MATTYPE_DIFFUSE);
}

LLGLTFMaterial::TextureInfo FSPanelFace::getPBRDropChannel()
{
    if (getCurrentMaterialType() == MATMEDIA_PBR)
    {
        S32 current_pbr_channel = getCurrentPBRChannel();
        if (current_pbr_channel == PBRTYPE_NORMAL) return LLGLTFMaterial::GLTF_TEXTURE_INFO_NORMAL;
        if (current_pbr_channel == PBRTYPE_METALLIC_ROUGHNESS) return LLGLTFMaterial::GLTF_TEXTURE_INFO_METALLIC_ROUGHNESS;
        if (current_pbr_channel == PBRTYPE_EMISSIVE) return LLGLTFMaterial::GLTF_TEXTURE_INFO_EMISSIVE;
    }
    return LLGLTFMaterial::GLTF_TEXTURE_INFO_BASE_COLOR;
}

LLMaterialPtr FSPanelFace::createDefaultMaterial(LLMaterialPtr current_material)
{
    LLMaterialPtr new_material(current_material.notNull() ? new LLMaterial(current_material->asLLSD()) : new LLMaterial());
    llassert_always(new_material);

    // Preserve old diffuse alpha mode or assert correct default blend mode as appropriate for the alpha channel content of the diffuse texture
    //
    new_material->setDiffuseAlphaMode(current_material.isNull() ? (isAlpha() ? LLMaterial::DIFFUSE_ALPHA_MODE_BLEND : LLMaterial::DIFFUSE_ALPHA_MODE_NONE) : current_material->getDiffuseAlphaMode());
    return new_material;
}

void FSPanelFace::onVisibilityChange(bool new_visibility)
{
    if (new_visibility)
    {
        gAgent.showLatestFeatureNotification("gltf");
    }
    LLPanel::onVisibilityChange(new_visibility);
}

void FSPanelFace::draw()
{
    // TODO(Beq) why does it have to call applyTE?
    updateCopyTexButton();

    // grab media name/title and update the UI widget
    // Todo: move it, it's preferable not to update
    // labels inside draw
    updateMediaTitle();

    LLPanel::draw();

    // not sure if there isn't a better place for this, but for the time being this seems to work,
    // and trying other places always failed in some way or other -Zi
    static U64MicrosecondsImplicit next_update_time = 0LL;
    if (mUnsavedChanges && gFrameTime > next_update_time)
    {
        LL_DEBUGS("APPLY_GLTF_CHANGES") << "detected unsaved changes: " << mUnsavedChanges << LL_ENDL;

        LLPointer<LLGLTFMaterial> mat = new LLGLTFMaterial();
        getGLTFMaterial(mat);

        LLObjectSelectionHandle selected_objects = LLSelectMgr::getInstance()->getSelection();
        LLRenderMaterialOverrideFunctor override_func(mat, mUnsavedChanges);
        selected_objects->applyToNodes(&override_func);

        LLGLTFMaterialList::flushUpdates();

        mUnsavedChanges = 0;

        next_update_time = gFrameTime + 100000LL;   // 100 ms

        // delete mat;  // do not delete mat, it's still referenced elsewhere (probably in the material list) -Zi
    }

    if (sMaterialOverrideSelection.update())
    {
        setMaterialOverridesFromSelection();
        updatePBROverrideDisplay();
    }
}

void FSPanelFace::sendTexture()
{
    if (!mTextureCtrl->getTentative())
    {
        // we grab the item id first, because we want to do a
        // permissions check in the selection manager. ARGH!
        LLUUID id = mTextureCtrl->getImageItemID();
        if (id.isNull())
        {
            id = mTextureCtrl->getImageAssetID();
        }
        if (!LLSelectMgr::getInstance()->selectionSetImage(id, getCurrentMaterialType()==MATMEDIA_PBR) )
        {
            // need to refresh value in texture ctrl
            refresh();
        }
    }
}

void FSPanelFace::sendBump(U32 bumpiness)
{
    if (bumpiness < BUMPY_TEXTURE)
    {
        LL_DEBUGS("Materials") << "clearing bumptexture control" << LL_ENDL;
        mBumpyTextureCtrl->clear();
        mBumpyTextureCtrl->setImageAssetID(LLUUID());
    }

    updateBumpyControls(bumpiness == BUMPY_TEXTURE, true);

    LLUUID current_normal_map = mBumpyTextureCtrl->getImageAssetID();

    U8 bump = (U8)bumpiness & TEM_BUMP_MASK;

    // Clear legacy bump to None when using an actual normal map
    //
    if (!current_normal_map.isNull())
    {
        bump = 0;
    }

    // Set the normal map or reset it to null as appropriate
    //
    LLSelectedTEMaterial::setNormalID(this, current_normal_map);
    LLSelectMgr::getInstance()->selectionSetBumpmap(bump, mBumpyTextureCtrl->getImageItemID());
}

void FSPanelFace::sendTexGen()
{
    U8 tex_gen = (U8) mComboTexGen->getCurrentIndex() << TEM_TEX_GEN_SHIFT;
    LLSelectMgr::getInstance()->selectionSetTexGen(tex_gen);
}

void FSPanelFace::sendShiny(U32 shininess)
{
    if (shininess < SHINY_TEXTURE)
    {
        mShinyTextureCtrl->clear();
        mShinyTextureCtrl->setImageAssetID(LLUUID());
    }

    LLUUID specmap = getCurrentSpecularMap();

    U8 shiny = (U8)shininess & TEM_SHINY_MASK;
    if (!specmap.isNull())
    {
        shiny = 0;
    }

    LLSelectedTEMaterial::setSpecularID(this, specmap);
    LLSelectMgr::getInstance()->selectionSetShiny(shiny, mShinyTextureCtrl->getImageItemID());

    updateShinyControls(!specmap.isNull(), true);
}

void FSPanelFace::sendFullbright()
{
    U8 fullbright = mCheckFullbright->get() ? TEM_FULLBRIGHT_MASK : 0;
    LLSelectMgr::getInstance()->selectionSetFullbright(fullbright);
}

void FSPanelFace::sendColor()
{
    LLSelectMgr::getInstance()->selectionSetColorOnly(mColorSwatch->get());
}

void FSPanelFace::sendAlpha()
{
    F32 alpha = (100.0f - mCtrlColorTransp->get()) / 100.0f;
    LLSelectMgr::getInstance()->selectionSetAlphaOnly(alpha);
}

void FSPanelFace::sendGlow()
{
    LLSelectMgr::getInstance()->selectionSetGlow(mCtrlGlow->get());
}

struct FSPanelFaceSetTEFunctor : public LLSelectedTEFunctor
{
    FSPanelFaceSetTEFunctor(FSPanelFace* panel) :
        mPanel(panel)
    {
    }

    virtual bool apply(LLViewerObject* object, S32 te)
    {
        bool valid{ false };
        F32 value;
        std::string prefix;

        // Effectively the same as MATMEDIA_PBR - separate for the sake of clarity

        const std::string& tab_name = mPanel->mTabsMatChannel->getCurrentPanel()->getName();

        prefix = "Tex";
        if (tab_name == "panel_blinn_phong_normal")
        {
            prefix = "bumpy";
        }
        else if (tab_name == "panel_blinn_phong_specular")
        {
            prefix = "shiny";
        }

        LLSpinCtrl* ctrlTexScaleS = mPanel->findChild<LLSpinCtrl>(prefix + "ScaleU");
        LLSpinCtrl* ctrlTexScaleT = mPanel->findChild<LLSpinCtrl>(prefix + "ScaleV");
        LLSpinCtrl* ctrlTexOffsetS = mPanel->findChild<LLSpinCtrl>(prefix + "OffsetU");
        LLSpinCtrl* ctrlTexOffsetT = mPanel->findChild<LLSpinCtrl>(prefix + "OffsetV");
        LLSpinCtrl* ctrlTexRotation = mPanel->findChild<LLSpinCtrl>(prefix + "Rot");

        bool align_planar = mPanel->mCheckPlanarAlign->get();

        llassert(object);

        if (ctrlTexScaleS)
        {
            valid = !ctrlTexScaleS->getTentative();
            if (valid || align_planar)
            {
                value = ctrlTexScaleS->get();
                if (mPanel->mComboTexGen->getCurrentIndex() == 1)
                {
                    value *= 0.5f;
                }
                object->setTEScaleS(te, value);

                if (align_planar)
                {
                    FSPanelFace::LLSelectedTEMaterial::setNormalRepeatX(mPanel, value, te, object->getID());
                    FSPanelFace::LLSelectedTEMaterial::setSpecularRepeatX(mPanel, value, te, object->getID());
                }
            }
        }

        if (ctrlTexScaleT)
        {
            valid = !ctrlTexScaleT->getTentative();
            if (valid || align_planar)
            {
                value = ctrlTexScaleT->get();
                if (mPanel->mComboTexGen->getCurrentIndex() == 1)
                {
                    value *= 0.5f;
                }
                object->setTEScaleT(te, value);

                if (align_planar)
                {
                    FSPanelFace::LLSelectedTEMaterial::setNormalRepeatY(mPanel, value, te, object->getID());
                    FSPanelFace::LLSelectedTEMaterial::setSpecularRepeatY(mPanel, value, te, object->getID());
                }
            }
        }

        if (ctrlTexOffsetS)
        {
            valid = !ctrlTexOffsetS->getTentative();
            if (valid || align_planar)
            {
                value = ctrlTexOffsetS->get();
                object->setTEOffsetS(te, value);

                if (align_planar)
                {
                    FSPanelFace::LLSelectedTEMaterial::setNormalOffsetX(mPanel, value, te, object->getID());
                    FSPanelFace::LLSelectedTEMaterial::setSpecularOffsetX(mPanel, value, te, object->getID());
                }
            }
        }

        if (ctrlTexOffsetT)
        {
            valid = !ctrlTexOffsetT->getTentative();
            if (valid || align_planar)
            {
                value = ctrlTexOffsetT->get();
                object->setTEOffsetT(te, value);

                if (align_planar)
                {
                    FSPanelFace::LLSelectedTEMaterial::setNormalOffsetY(mPanel, value, te, object->getID());
                    FSPanelFace::LLSelectedTEMaterial::setSpecularOffsetY(mPanel, value, te, object->getID());
                }
            }
        }

        if (ctrlTexRotation)
        {
            valid = !ctrlTexRotation->getTentative();
            if (valid || align_planar)
            {
                value = ctrlTexRotation->get() * DEG_TO_RAD;
                object->setTERotation(te, value);

                if (align_planar)
                {
                    FSPanelFace::LLSelectedTEMaterial::setNormalRotation(mPanel, value, te, object->getID());
                    FSPanelFace::LLSelectedTEMaterial::setSpecularRotation(mPanel, value, te, object->getID());
                }
            }
        }
        return true;
    }
private:
    FSPanelFace* mPanel;
};

// Functor that aligns a face to mCenterFace
struct FSPanelFaceSetAlignedTEFunctor : public LLSelectedTEFunctor
{
    FSPanelFaceSetAlignedTEFunctor(FSPanelFace* panel, LLFace* center_face) :
        mPanel(panel),
        mCenterFace(center_face)
    {
    }

    virtual bool apply(LLViewerObject* object, S32 te)
    {
        LLFace* facep = object->mDrawable->getFace(te);
        if (!facep)
        {
            return true;
        }

        if (facep->getViewerObject()->getVolume()->getNumVolumeFaces() <= te)
        {
            return true;
        }

        bool set_aligned = true;
        if (facep == mCenterFace)
        {
            set_aligned = false;
        }
        if (set_aligned)
        {
            LLVector2 uv_offset, uv_scale;
            F32 uv_rot;
            set_aligned = facep->calcAlignedPlanarTE(mCenterFace, &uv_offset, &uv_scale, &uv_rot);
            if (set_aligned)
            {
                object->setTEOffset(te, uv_offset.mV[VX], uv_offset.mV[VY]);
                object->setTEScale(te, uv_scale.mV[VX], uv_scale.mV[VY]);
                object->setTERotation(te, uv_rot);

                FSPanelFace::LLSelectedTEMaterial::setNormalRotation(mPanel, uv_rot, te, object->getID());
                FSPanelFace::LLSelectedTEMaterial::setSpecularRotation(mPanel, uv_rot, te, object->getID());

                FSPanelFace::LLSelectedTEMaterial::setNormalOffsetX(mPanel, uv_offset.mV[VX], te, object->getID());
                FSPanelFace::LLSelectedTEMaterial::setNormalOffsetY(mPanel, uv_offset.mV[VY], te, object->getID());
                FSPanelFace::LLSelectedTEMaterial::setNormalRepeatX(mPanel, uv_scale.mV[VX], te, object->getID());
                FSPanelFace::LLSelectedTEMaterial::setNormalRepeatY(mPanel, uv_scale.mV[VY], te, object->getID());

                FSPanelFace::LLSelectedTEMaterial::setSpecularOffsetX(mPanel, uv_offset.mV[VX], te, object->getID());
                FSPanelFace::LLSelectedTEMaterial::setSpecularOffsetY(mPanel, uv_offset.mV[VY], te, object->getID());
                FSPanelFace::LLSelectedTEMaterial::setSpecularRepeatX(mPanel, uv_scale.mV[VX], te, object->getID());
                FSPanelFace::LLSelectedTEMaterial::setSpecularRepeatY(mPanel, uv_scale.mV[VY], te, object->getID());
            }
        }
        if (!set_aligned)
        {
            FSPanelFaceSetTEFunctor setfunc(mPanel);
            setfunc.apply(object, te);
        }
        return true;
    }
private:
    FSPanelFace* mPanel;
    LLFace* mCenterFace;
};

struct FSPanelFaceSetAlignedConcreteTEFunctor : public LLSelectedTEFunctor
{
    FSPanelFaceSetAlignedConcreteTEFunctor(FSPanelFace* panel, LLFace* center_face, LLRender::eTexIndex map) :
        mPanel(panel),
        mChefFace(center_face),
        mMap(map)
    {
    }

    virtual bool apply(LLViewerObject* object, S32 te)
    {
        LLFace* facep = object->mDrawable->getFace(te);
        if (!facep)
        {
            return true;
        }

        if (facep->getViewerObject()->getVolume()->getNumVolumeFaces() <= te)
        {
            return true;
        }

        if (mChefFace != facep)
        {
            LLVector2 uv_offset, uv_scale;
            F32 uv_rot;
            if (facep->calcAlignedPlanarTE(mChefFace, &uv_offset, &uv_scale, &uv_rot, mMap))
            {
                switch (mMap)
                {
                    case LLRender::DIFFUSE_MAP:
                        object->setTEOffset(te, uv_offset.mV[VX], uv_offset.mV[VY]);
                        object->setTEScale(te, uv_scale.mV[VX], uv_scale.mV[VY]);
                        object->setTERotation(te, uv_rot);
                        break;

                    case LLRender::NORMAL_MAP:
                        FSPanelFace::LLSelectedTEMaterial::setNormalRotation(mPanel, uv_rot, te, object->getID());
                        FSPanelFace::LLSelectedTEMaterial::setNormalOffsetX(mPanel, uv_offset.mV[VX], te, object->getID());
                        FSPanelFace::LLSelectedTEMaterial::setNormalOffsetY(mPanel, uv_offset.mV[VY], te, object->getID());
                        FSPanelFace::LLSelectedTEMaterial::setNormalRepeatX(mPanel, uv_scale.mV[VX], te, object->getID());
                        FSPanelFace::LLSelectedTEMaterial::setNormalRepeatY(mPanel, uv_scale.mV[VY], te, object->getID());
                        break;

                    case LLRender::SPECULAR_MAP:
                        FSPanelFace::LLSelectedTEMaterial::setSpecularRotation(mPanel, uv_rot, te, object->getID());
                        FSPanelFace::LLSelectedTEMaterial::setSpecularOffsetX(mPanel, uv_offset.mV[VX], te, object->getID());
                        FSPanelFace::LLSelectedTEMaterial::setSpecularOffsetY(mPanel, uv_offset.mV[VY], te, object->getID());
                        FSPanelFace::LLSelectedTEMaterial::setSpecularRepeatX(mPanel, uv_scale.mV[VX], te, object->getID());
                        FSPanelFace::LLSelectedTEMaterial::setSpecularRepeatY(mPanel, uv_scale.mV[VY], te, object->getID());
                        break;

                    default: /*make compiler happy*/
                        break;
                }
            }
        }

        return true;
    }

    private:
        FSPanelFace* mPanel;
        LLFace* mChefFace;
        LLRender::eTexIndex mMap;
};

// Functor that tests if a face is aligned to mCenterFace
struct FSPanelFaceGetIsAlignedTEFunctor : public LLSelectedTEFunctor
{
    FSPanelFaceGetIsAlignedTEFunctor(LLFace* center_face) :
        mCenterFace(center_face)
    {
    }

    virtual bool apply(LLViewerObject* object, S32 te)
    {
        LLFace* facep = object->mDrawable->getFace(te);
        if (!facep)
        {
            return false;
        }

        if (facep->getViewerObject()->getVolume()->getNumVolumeFaces() <= te)
        { //volume face does not exist, can't be aligned
            return false;
        }

        if (facep == mCenterFace)
        {
            return true;
        }

        LLVector2 aligned_st_offset, aligned_st_scale;
        F32 aligned_st_rot;
        if ( facep->calcAlignedPlanarTE(mCenterFace, &aligned_st_offset, &aligned_st_scale, &aligned_st_rot) )
        {
            const LLTextureEntry* tep = facep->getTextureEntry();
            LLVector2 st_offset, st_scale;
            tep->getOffset(&st_offset.mV[VX], &st_offset.mV[VY]);
            tep->getScale(&st_scale.mV[VX], &st_scale.mV[VY]);
            F32 st_rot = tep->getRotation();

            bool eq_offset_x = is_approx_equal_fraction(st_offset.mV[VX], aligned_st_offset.mV[VX], 12);
            bool eq_offset_y = is_approx_equal_fraction(st_offset.mV[VY], aligned_st_offset.mV[VY], 12);
            bool eq_scale_x  = is_approx_equal_fraction(st_scale.mV[VX], aligned_st_scale.mV[VX], 12);
            bool eq_scale_y  = is_approx_equal_fraction(st_scale.mV[VY], aligned_st_scale.mV[VY], 12);
            bool eq_rot      = is_approx_equal_fraction(st_rot, aligned_st_rot, 6);

            // needs a fuzzy comparison, because of fp errors
            if (eq_offset_x &&
                eq_offset_y &&
                eq_scale_x &&
                eq_scale_y &&
                eq_rot)
            {
                return true;
            }
        }
        return false;
    }
    private:
        LLFace* mCenterFace;
};

struct FSPanelFaceSendFunctor : public LLSelectedObjectFunctor
{
    virtual bool apply(LLViewerObject* object)
    {
        object->sendTEUpdate();
        return true;
    }
};

void FSPanelFace::sendTextureInfo()
{
    if (mCheckPlanarAlign->getValue().asBoolean())
    {
        LLFace* last_face = NULL;
        bool identical_face =false;
        LLSelectedTE::getFace(last_face, identical_face);
        FSPanelFaceSetAlignedTEFunctor setfunc(this, last_face);
        LLSelectMgr::getInstance()->getSelection()->applyToTEs(&setfunc);
    }
    else
    {
        FSPanelFaceSetTEFunctor setfunc(this);
        LLSelectMgr::getInstance()->getSelection()->applyToTEs(&setfunc);
    }

    FSPanelFaceSendFunctor sendfunc;
    LLSelectMgr::getInstance()->getSelection()->applyToObjects(&sendfunc);
}

void FSPanelFace::alignTextureLayer()
{
    LLFace* last_face = NULL;
    bool identical_face = false;
    LLSelectedTE::getFace(last_face, identical_face);

    // TODO: make this respect PBR channels -Zi
    FSPanelFaceSetAlignedConcreteTEFunctor setfunc(this, last_face, getTextureChannelToEdit());
    LLSelectMgr::getInstance()->getSelection()->applyToTEs(&setfunc);
}

void FSPanelFace::getState()
{
    updateUI();
}

void FSPanelFace::updateUI(bool force_set_values /*false*/)
{ //set state of UI to match state of texture entry(ies)  (calls setEnabled, setValue, etc, but NOT setVisible)
    LLSelectNode* node = LLSelectMgr::getInstance()->getSelection()->getFirstNode();
    LLViewerObject* objectp = node ? node->getObject() : NULL;

    if (objectp
        && objectp->getPCode() == LL_PCODE_VOLUME
        && objectp->permModify())
    {
        // TODO: Find out what "permanent" objects are supposed to allow to be edited. Right now this will
        //       completely blank out the texture panel, so we could just move that into the if() above -Zi
        bool editable = !objectp->isPermanentEnforced();
        bool attachment = objectp->isAttachment();

        // this object's faces can potentially be edited by us, so display the edit controls unless this is
        // a "permanent" pathfinding(?) object -Zi
        gSavedSettings.setBOOL("FSInternalCanEditObjectFaces", editable);
        LL_DEBUGS("ENABLEDISABLETOOLS") << "show face edit controls: " << editable << LL_ENDL;

        // TODO: editable always true here so we don't have to go through all the following code and strip it out
        //       until we know what the permanent thing abobe is supposed to do and we know if blanking out all
        //       controls has any unforseen side effects to editing. -Zi
        editable = true;

        bool has_pbr_material;
        bool has_faces_without_pbr;
        updateUIGLTF(objectp, has_pbr_material, has_faces_without_pbr, force_set_values);

        // TODO: if has_pbr_material AND has_faces_without_pbr give "Mixed Selection!" warning somehow

        mTabsPBRMatMedia->enableTabButton(
            mTabsPBRMatMedia->getIndexForPanel(
                mTabsPBRMatMedia->getPanelByName("panel_material_type_blinn_phong")), editable );

        // only turn on auto-adjust button if there is a media renderer and the media is loaded
        mBtnAlignMedia->setEnabled(editable);

        bool enable_material_controls = (!gSavedSettings.getBOOL("SyncMaterialSettings"));

        // *NOTE: The "identical" variable is currently only used to decide if
        // the texgen control should be tentative - this is not used by GLTF
        // materials. -Cosmic;2022-11-09
        bool identical         = true;  // true because it is anded below
        bool identical_diffuse = false;
        bool identical_norm    = false;
        bool identical_spec    = false;

        LLUUID id;
        LLUUID normmap_id;
        LLUUID specmap_id;

        LLSelectedTE::getTexId(id, identical_diffuse);
        LLSelectedTEMaterial::getNormalID(normmap_id, identical_norm);
        LLSelectedTEMaterial::getSpecularID(specmap_id, identical_spec);

        mTabsMatChannel->setEnabled(editable);
        mTabsPBRChannel->setEnabled(editable);

        mCheckSyncMaterials->setEnabled(editable);
        mCheckSyncMaterials->setValue(gSavedSettings.getBOOL("SyncMaterialSettings"));

        updateVisibility(objectp);

        LLColor4 color = LLColor4::white;
        bool identical_color = false;

        LLSelectedTE::getColor(color, identical_color);
        LLColor4 prev_color = mColorSwatch->get();

        mColorSwatch->setOriginal(color);
        mColorSwatch->set(color, force_set_values || (prev_color != color) || !editable);

        mColorSwatch->setValid(editable);
        mColorSwatch->setEnabled(editable);
        mColorSwatch->setCanApplyImmediately( editable );

        F32 transparency = (1.f - color.mV[VALPHA]) * 100.f;
        mCtrlColorTransp->setValue(editable ? transparency : 0);
        mCtrlColorTransp->setEnabled(editable );
        mColorTransPercent->setMouseOpaque(editable );

        U8 shiny = 0;
        // Shiny
        {
            bool identical_shiny = false;

            // Shiny - Legacy only, Blinn-Pbong specular is done further down
            LLSelectedTE::getShiny(shiny, identical_shiny);
            identical = identical && identical_shiny;

            shiny = specmap_id.isNull() ? shiny : SHINY_TEXTURE;

            mComboShininess->selectNthItem(shiny);
            mComboShininess->setEnabled(editable);
            mComboShininess->setTentative(!identical_shiny);
            mLabelShininess->setEnabled(editable);
        }

        U8 bumpy = 0;
        // Bumpy
        {
            bool identical_bumpy = false;
            LLSelectedTE::getBumpmap(bumpy, identical_bumpy);

            LLUUID norm_map_id = getCurrentNormalMap();

            bumpy = norm_map_id.isNull() ? bumpy : BUMPY_TEXTURE;

            mComboBumpiness->selectNthItem(bumpy);
            mComboBumpiness->setEnabled(editable);
            mComboBumpiness->setTentative(!identical_bumpy);
            mLabelBumpiness->setEnabled(editable);
        }

        // Texture
        {
            mIsAlpha = false;

            LLGLenum image_format = GL_RGB;
            bool identical_image_format = false;
            LLSelectedTE::getImageFormat(image_format, identical_image_format);

            switch (image_format)
            {
                case GL_RGBA:
                case GL_ALPHA:
                {
                    mIsAlpha = true;
                }
                break;

                case GL_RGB: break;
                default:
                {
                    LL_WARNS() << "Unexpected tex format in FSPanelFace...resorting to no alpha" << LL_ENDL;
                }
                break;
            }

            if (LLViewerMedia::getInstance()->textureHasMedia(id))
            {
                mBtnAlignMedia->setEnabled(editable);
            }

            if (identical_diffuse)
            {
                mTextureCtrl->setTentative(false);
                mTextureCtrl->setEnabled(editable);
                mTextureCtrl->setImageAssetID(id);
                mComboAlphaMode->setEnabled(editable && mIsAlpha && transparency <= 0.f );
                mCtrlMaskCutoff->setEnabled(editable && mIsAlpha );

                mTextureCtrl->setBakeTextureEnabled(true);
            }
            else if (id.isNull())
            {
                // None selected
                mTextureCtrl->setTentative(false);
                mTextureCtrl->setEnabled(false);
                mTextureCtrl->setImageAssetID(LLUUID::null);
                mComboAlphaMode->setEnabled(false);
                mCtrlMaskCutoff->setEnabled(false);

                mTextureCtrl->setBakeTextureEnabled(false);
            }
            else
            {
                // Tentative: multiple selected with different textures
                mTextureCtrl->setTentative(true);
                mTextureCtrl->setEnabled(editable );
                mTextureCtrl->setImageAssetID(id);
                mComboAlphaMode->setEnabled(editable && mIsAlpha && transparency <= 0.f );
                mCtrlMaskCutoff->setEnabled(editable && mIsAlpha );

                mTextureCtrl->setBakeTextureEnabled(true);
            }

            mShinyTextureCtrl->setTentative(!identical_spec);
            mShinyTextureCtrl->setEnabled(editable);
            mShinyTextureCtrl->setImageAssetID(specmap_id);

            mBumpyTextureCtrl->setTentative(!identical_norm);
            mBumpyTextureCtrl->setEnabled(editable );
            mBumpyTextureCtrl->setImageAssetID(normmap_id);

            if (attachment)
            {
                // attachments are in world and in inventory,
                // server doesn't support changing permissions
                // in such case
                mTextureCtrl->setImmediateFilterPermMask(PERM_COPY | PERM_TRANSFER);
                mBumpyTextureCtrl->setImmediateFilterPermMask(PERM_COPY | PERM_TRANSFER);
                mShinyTextureCtrl->setImmediateFilterPermMask(PERM_COPY | PERM_TRANSFER);
            }
            else
            {
                mTextureCtrl->setImmediateFilterPermMask(PERM_NONE);
                mBumpyTextureCtrl->setImmediateFilterPermMask(PERM_NONE);
                mShinyTextureCtrl->setImmediateFilterPermMask(PERM_NONE);
            }

            // Diffuse Alpha Mode

            // Init to the default that is appropriate for the alpha content of the asset
            //
            U8 alpha_mode = mIsAlpha ? LLMaterial::DIFFUSE_ALPHA_MODE_BLEND : LLMaterial::DIFFUSE_ALPHA_MODE_NONE;

            bool identical_alpha_mode = false;

            // See if that's been overridden by a material setting for same...
            //
            LLSelectedTEMaterial::getCurrentDiffuseAlphaMode(alpha_mode, identical_alpha_mode, mIsAlpha);

            // it is invalid to have any alpha mode other than blend if transparency is greater than zero ...
            // Want masking? Want emissive? Tough! You get BLEND!
            alpha_mode = (transparency > 0.f) ? LLMaterial::DIFFUSE_ALPHA_MODE_BLEND : alpha_mode;

            // ... unless there is no alpha channel in the texture, in which case alpha mode MUST be none
            alpha_mode = mIsAlpha ? alpha_mode : LLMaterial::DIFFUSE_ALPHA_MODE_NONE;

            mComboAlphaMode->selectNthItem(alpha_mode);

            updateAlphaControls();

            mLabelAlphaMode->setEnabled(mComboAlphaMode->getEnabled());
        }

        // planar align
        bool align_planar = mCheckPlanarAlign->get();
        bool identical_planar_aligned = false;
        {
            const bool texture_info_selected = (getCurrentMaterialType() == MATMEDIA_PBR && getCurrentPBRChannel() != PBRTYPE_RENDER_MATERIAL_ID);
            const bool enabled = (editable && isIdenticalPlanarTexgen() && !texture_info_selected);

            mCheckPlanarAlign->setValue(align_planar && enabled);
            mCheckPlanarAlign->setEnabled(enabled);
            mBtnAlignTextures->setEnabled(enabled && LLSelectMgr::getInstance()->getSelection()->getObjectCount() > 1);

            if (align_planar && enabled)
            {
                LLFace* last_face = nullptr;
                bool identical_face = false;
                LLSelectedTE::getFace(last_face, identical_face);

                FSPanelFaceGetIsAlignedTEFunctor get_is_aligend_func(last_face);
                // this will determine if the texture param controls are tentative:
                identical_planar_aligned = LLSelectMgr::getInstance()->getSelection()->applyToTEs(&get_is_aligend_func);
            }
        }

        // Needs to be public and before tex scale settings below to properly reflect
        // behavior when in planar vs default texgen modes in the
        // NORSPEC-84 et al
        //
        LLTextureEntry::e_texgen selected_texgen = LLTextureEntry::TEX_GEN_DEFAULT;
        bool identical_texgen = true;
        bool identical_planar_texgen = false;

        {
            LLSelectedTE::getTexGen(selected_texgen, identical_texgen);
            identical_planar_texgen = (identical_texgen && (selected_texgen == LLTextureEntry::TEX_GEN_PLANAR));
        }

        // Texture scale
        {
            bool identical_diff_scale_s = false;
            bool identical_spec_scale_s = false;
            bool identical_norm_scale_s = false;

            identical = align_planar ? identical_planar_aligned : identical;

            F32 diff_scale_s = 1.f;
            F32 spec_scale_s = 1.f;
            F32 norm_scale_s = 1.f;

            LLSelectedTE::getScaleS(diff_scale_s, identical_diff_scale_s);
            LLSelectedTEMaterial::getSpecularRepeatX(spec_scale_s, identical_spec_scale_s);
            LLSelectedTEMaterial::getNormalRepeatX(norm_scale_s, identical_norm_scale_s);

            diff_scale_s = editable ? diff_scale_s : 1.0f;
            diff_scale_s *= identical_planar_texgen ? 2.0f : 1.0f;

            norm_scale_s = editable ? norm_scale_s : 1.0f;
            norm_scale_s *= identical_planar_texgen ? 2.0f : 1.0f;

            spec_scale_s = editable ? spec_scale_s : 1.0f;
            spec_scale_s *= identical_planar_texgen ? 2.0f : 1.0f;

            mCtrlTexScaleU->setValue(diff_scale_s);
            mCtrlShinyScaleU->setValue(spec_scale_s);
            mCtrlBumpyScaleU->setValue(norm_scale_s);

            // TODO: do we need to enable/disable all these manually anymore? -Zi
            /*
            mCtrlTexScaleU->setEnabled(editable && has_material);

            mCtrlShinyScaleU->setEnabled(editable && has_material && specmap_id.notNull() && enable_material_controls);
            mCtrlBumpyScaleU->setEnabled(editable && has_material && normmap_id.notNull() && enable_material_controls);
            childSetEnabled("flipTextureScaleSU", mCtrlShinyScaleU->getEnabled());
            childSetEnabled("flipTextureScaleNU", mCtrlBumpyScaleU->getEnabled());
            */

            bool diff_scale_tentative = !(identical && identical_diff_scale_s);
            bool norm_scale_tentative = !(identical && identical_norm_scale_s);
            bool spec_scale_tentative = !(identical && identical_spec_scale_s);

            mCtrlTexScaleU->setTentative(  LLSD(diff_scale_tentative));
            mCtrlShinyScaleU->setTentative(LLSD(spec_scale_tentative));
            mCtrlBumpyScaleU->setTentative(LLSD(norm_scale_tentative));

            mCheckSyncMaterials->setEnabled(editable && (specmap_id.notNull() || normmap_id.notNull()) && !align_planar);
        }

        {
            bool identical_diff_scale_t = false;
            bool identical_spec_scale_t = false;
            bool identical_norm_scale_t = false;

            F32 diff_scale_t = 1.f;
            F32 spec_scale_t = 1.f;
            F32 norm_scale_t = 1.f;

            LLSelectedTE::getScaleT(diff_scale_t, identical_diff_scale_t);
            LLSelectedTEMaterial::getSpecularRepeatY(spec_scale_t, identical_spec_scale_t);
            LLSelectedTEMaterial::getNormalRepeatY(norm_scale_t, identical_norm_scale_t);

            diff_scale_t = editable ? diff_scale_t : 1.0f;
            diff_scale_t *= identical_planar_texgen ? 2.0f : 1.0f;

            norm_scale_t = editable ? norm_scale_t : 1.0f;
            norm_scale_t *= identical_planar_texgen ? 2.0f : 1.0f;

            spec_scale_t = editable ? spec_scale_t : 1.0f;
            spec_scale_t *= identical_planar_texgen ? 2.0f : 1.0f;

            bool diff_scale_tentative = !identical_diff_scale_t;
            bool norm_scale_tentative = !identical_norm_scale_t;
            bool spec_scale_tentative = !identical_spec_scale_t;

            // TODO: do we need to enable/disable all these manually anymore? -Zi
            /*
            mCtrlTexScaleV->setEnabled(editable && has_material);

            mCtrlShinyScaleV->setEnabled(editable && has_material && specmap_id.notNull() && enable_material_controls);
            mCtrlBumpyScaleV->setEnabled(editable && has_material && normmap_id.notNull() && enable_material_controls);
            childSetEnabled("flipTextureScaleSV", mCtrlShinyScaleU->getEnabled());
            childSetEnabled("flipTextureScaleNV", mCtrlBumpyScaleU->getEnabled());
            */

            if (force_set_values)
            {
                mCtrlTexScaleV->forceSetValue(diff_scale_t);
            }
            else
            {
                mCtrlTexScaleV->setValue(diff_scale_t);
            }
            mCtrlShinyScaleV->setValue(norm_scale_t);
            mCtrlBumpyScaleV->setValue(spec_scale_t);

            mCtrlTexScaleV->setTentative(LLSD(diff_scale_tentative));
            mCtrlShinyScaleV->setTentative(LLSD(norm_scale_tentative));
            mCtrlBumpyScaleV->setTentative(LLSD(spec_scale_tentative));
        }

        // Texture offset
        {
            bool identical_diff_offset_s = false;
            bool identical_norm_offset_s = false;
            bool identical_spec_offset_s = false;

            F32 diff_offset_s = 0.0f;
            F32 norm_offset_s = 0.0f;
            F32 spec_offset_s = 0.0f;

            LLSelectedTE::getOffsetS(diff_offset_s, identical_diff_offset_s);
            LLSelectedTEMaterial::getNormalOffsetX(norm_offset_s, identical_norm_offset_s);
            LLSelectedTEMaterial::getSpecularOffsetX(spec_offset_s, identical_spec_offset_s);

            bool diff_offset_u_tentative = !(align_planar ? identical_planar_aligned : identical_diff_offset_s);
            bool norm_offset_u_tentative = !(align_planar ? identical_planar_aligned : identical_norm_offset_s);
            bool spec_offset_u_tentative = !(align_planar ? identical_planar_aligned : identical_spec_offset_s);

            mCtrlTexOffsetU->setValue(  editable ? diff_offset_s : 0.0f);
            mCtrlBumpyOffsetU->setValue(editable ? norm_offset_s : 0.0f);
            mCtrlShinyOffsetU->setValue(editable ? spec_offset_s : 0.0f);

            mCtrlTexOffsetU->setTentative(LLSD(diff_offset_u_tentative));
            mCtrlBumpyOffsetU->setTentative(LLSD(norm_offset_u_tentative));
            mCtrlShinyOffsetU->setTentative(LLSD(spec_offset_u_tentative));

            // TODO: do we need to enable/disable all these manually anymore? -Zi
            /*
            mCtrlTexOffsetU->setEnabled(editable && has_material);

            mCtrlShinyOffsetU->setEnabled(editable && has_material && specmap_id.notNull() && enable_material_controls);
            mCtrlBumpyOffsetU->setEnabled(editable && has_material && normmap_id.notNull() && enable_material_controls);
            */
        }

        {
            bool identical_diff_offset_t = false;
            bool identical_norm_offset_t = false;
            bool identical_spec_offset_t = false;

            F32 diff_offset_t = 0.0f;
            F32 norm_offset_t = 0.0f;
            F32 spec_offset_t = 0.0f;

            LLSelectedTE::getOffsetT(diff_offset_t, identical_diff_offset_t);
            LLSelectedTEMaterial::getNormalOffsetY(norm_offset_t, identical_norm_offset_t);
            LLSelectedTEMaterial::getSpecularOffsetY(spec_offset_t, identical_spec_offset_t);

            bool diff_offset_v_tentative = !(align_planar ? identical_planar_aligned : identical_diff_offset_t);
            bool norm_offset_v_tentative = !(align_planar ? identical_planar_aligned : identical_norm_offset_t);
            bool spec_offset_v_tentative = !(align_planar ? identical_planar_aligned : identical_spec_offset_t);

            mCtrlTexOffsetV->setValue(  editable ? diff_offset_t : 0.0f);
            mCtrlBumpyOffsetV->setValue(editable ? norm_offset_t : 0.0f);
            mCtrlShinyOffsetV->setValue(editable ? spec_offset_t : 0.0f);

            mCtrlTexOffsetV->setTentative(LLSD(diff_offset_v_tentative));
            mCtrlBumpyOffsetV->setTentative(LLSD(norm_offset_v_tentative));
            mCtrlShinyOffsetV->setTentative(LLSD(spec_offset_v_tentative));

            // TODO: do we need to enable/disable all these manually anymore? -Zi
            /*
            mCtrlTexOffsetV->setEnabled(editable && has_material);

            mCtrlShinyOffsetV->setEnabled(editable && has_material && specmap_id.notNull() && enable_material_controls);
            mCtrlBumpyOffsetV->setEnabled(editable && has_material && normmap_id.notNull() && enable_material_controls);
            */
        }

        // Texture rotation
        {
            bool identical_diff_rotation = false;
            bool identical_norm_rotation = false;
            bool identical_spec_rotation = false;

            F32 diff_rotation = 0.f;
            F32 norm_rotation = 0.f;
            F32 spec_rotation = 0.f;

            LLSelectedTE::getRotation(diff_rotation,identical_diff_rotation);
            LLSelectedTEMaterial::getSpecularRotation(spec_rotation,identical_spec_rotation);
            LLSelectedTEMaterial::getNormalRotation(norm_rotation,identical_norm_rotation);

            bool diff_rot_tentative = !(align_planar ? identical_planar_aligned : identical_diff_rotation);
            bool norm_rot_tentative = !(align_planar ? identical_planar_aligned : identical_norm_rotation);
            bool spec_rot_tentative = !(align_planar ? identical_planar_aligned : identical_spec_rotation);

            F32 diff_rot_deg = diff_rotation * RAD_TO_DEG;
            F32 norm_rot_deg = norm_rotation * RAD_TO_DEG;
            F32 spec_rot_deg = spec_rotation * RAD_TO_DEG;

            // TODO: do we need to enable/disable all these manually anymore? -Zi
            /*
            mCtrlTexRot->setEnabled(editable && has_material);

            mCtrlShinyRot->setEnabled(editable && has_material && specmap_id.notNull() && enable_material_controls);
            mCtrlBumpyRot->setEnabled(editable && has_material && normmap_id.notNull() && enable_material_controls);
            */

            mCtrlTexRot->setTentative(diff_rot_tentative);
            mCtrlBumpyRot->setTentative(LLSD(norm_rot_tentative));
            mCtrlShinyRot->setTentative(LLSD(spec_rot_tentative));

            mCtrlTexRot->setValue(  editable ? diff_rot_deg : 0.0f);
            mCtrlShinyRot->setValue(editable ? spec_rot_deg : 0.0f);
            mCtrlBumpyRot->setValue(editable ? norm_rot_deg : 0.0f);
        }

        {
            F32 glow = 0.f;
            bool identical_glow = false;
            LLSelectedTE::getGlow(glow,identical_glow);

            mCtrlGlow->setValue(glow);
            mCtrlGlow->setTentative(!identical_glow);
            mCtrlGlow->setEnabled(editable);
        }

        {
            // Maps from enum to combobox entry index
            mComboTexGen->selectNthItem(((S32)selected_texgen) >> 1);

            mComboTexGen->setEnabled(editable);
            mComboTexGen->setTentative(!identical);
            mLabelTexGen->setEnabled(editable);
        }

        {
            U8 fullbright_flag = 0;
            bool identical_fullbright = false;

            LLSelectedTE::getFullbright(fullbright_flag,identical_fullbright);

            mCheckFullbright->setValue((S32)(fullbright_flag != 0));
            mCheckFullbright->setEnabled(editable );
            mCheckFullbright->setTentative(!identical_fullbright);

            // TODO: find a better way to do this without relying on the name -Zi
            childSetEnabled("panel_material_type_media", !has_pbr_material);
            LL_DEBUGS("ENABLEDISABLETOOLS") << "panel_material_type_media " << !has_pbr_material << LL_ENDL;
        }

        // Repeats per meter
        {
            F32 repeats_diff = 1.f;
            F32 repeats_norm = 1.f;
            F32 repeats_spec = 1.f;

            bool identical_diff_repeats = false;
            bool identical_norm_repeats = false;
            bool identical_spec_repeats = false;

            LLSelectedTE::getMaxDiffuseRepeats(repeats_diff, identical_diff_repeats);
            LLSelectedTEMaterial::getMaxNormalRepeats(repeats_norm, identical_norm_repeats);
            LLSelectedTEMaterial::getMaxSpecularRepeats(repeats_spec, identical_spec_repeats);

            S32 index = mComboTexGen->getCurrentIndex();
            bool enabled = editable && (index != 1);
            bool identical_repeats = true;

            S32 material_selection = getCurrentMaterialType();
            F32 repeats = 1.0f;

            U32 material_type = MATTYPE_DIFFUSE;
            if (material_selection == MATMEDIA_MATERIAL)
            {
                material_type = getCurrentMatChannel();
            }
            // TODO: check if repeats per meter even apply to PBR materials -Zi
            else if (material_selection == MATMEDIA_PBR)
            {
                enabled = editable;
                material_type = getCurrentPBRChannel();
            }

            switch (material_type)
            {
                default:
                case MATTYPE_DIFFUSE:
                {
                    if (material_selection != MATMEDIA_PBR)
                    {
                        enabled = editable && !id.isNull();
                    }
                    identical_repeats = identical_diff_repeats;
                    repeats = repeats_diff;
                }
                break;

                case MATTYPE_SPECULAR:
                {
                    if (material_selection != MATMEDIA_PBR)
                    {
                        enabled = (editable && ((shiny == SHINY_TEXTURE) && !specmap_id.isNull())
                                    && enable_material_controls);   // <FS:CR> Materials Alignment
                    }
                    identical_repeats = identical_spec_repeats;
                    repeats = repeats_spec;
                }
                break;

                case MATTYPE_NORMAL:
                {
                    if (material_selection != MATMEDIA_PBR)
                    {
                        enabled = (editable && ((bumpy == BUMPY_TEXTURE) && !normmap_id.isNull())
                                    && enable_material_controls);   // <FS:CR> Materials Alignment
                    }
                    identical_repeats = identical_norm_repeats;
                    repeats = repeats_norm;
                }
                break;
            }

            bool repeats_tentative = !identical_repeats;

            if (force_set_values)
            {
                //onCommit, previosly edited element updates related ones
                mCtrlRpt->forceSetValue(editable ? repeats : 1.0f);
            }
            else
            {
                mCtrlRpt->setValue(editable ? repeats : 1.0f);
            }
            mCtrlRpt->setTentative(LLSD(repeats_tentative));
            mCtrlRpt->setEnabled(!identical_planar_texgen && enabled);
        }

        // Blinn-Phong Materials
        {
            LLMaterialPtr material;
            LLSelectedTEMaterial::getCurrent(material, identical);

            mComboShininess->setTentative(!identical_spec);
            mCtrlGlossiness->setTentative(!identical_spec);
            mCtrlEnvironment->setTentative(!identical_spec);
            mShinyColorSwatch->setTentative(!identical_spec);

            if (material && editable)
            {
                LL_DEBUGS("Materials") << material->asLLSD() << LL_ENDL;

                // Alpha
                U32 alpha_mode = material->getDiffuseAlphaMode();

                if (transparency > 0.f)
                { //it is invalid to have any alpha mode other than blend if transparency is greater than zero ...
                    alpha_mode = LLMaterial::DIFFUSE_ALPHA_MODE_BLEND;
                }

                if (!mIsAlpha)
                { // ... unless there is no alpha channel in the texture, in which case alpha mode MUST be none
                    alpha_mode = LLMaterial::DIFFUSE_ALPHA_MODE_NONE;
                }

                mComboAlphaMode->selectNthItem(alpha_mode);

                mCtrlMaskCutoff->setValue(material->getAlphaMaskCutoff());

                updateAlphaControls();

                identical_planar_texgen = isIdenticalPlanarTexgen();

                // Shiny (specular)
                F32 offset_x, offset_y, repeat_x, repeat_y, rot;

                mShinyTextureCtrl->setImageAssetID(material->getSpecularID());

                if (material->getSpecularID().notNull() && (shiny == SHINY_TEXTURE))
                {
                    material->getSpecularOffset(offset_x,offset_y);
                    material->getSpecularRepeat(repeat_x,repeat_y);

                    if (identical_planar_texgen)
                    {
                        repeat_x *= 2.0f;
                        repeat_y *= 2.0f;
                    }

                    rot = material->getSpecularRotation();
                    mCtrlShinyScaleU->setValue(repeat_x);
                    mCtrlShinyScaleV->setValue(repeat_y);
                    mCtrlShinyRot->setValue(rot*RAD_TO_DEG);
                    mCtrlShinyOffsetU->setValue(offset_x);
                    mCtrlShinyOffsetV->setValue(offset_y);
                    mCtrlGlossiness->setValue(material->getSpecularLightExponent());
                    mCtrlEnvironment->setValue(material->getEnvironmentIntensity());

                    updateShinyControls(!material->getSpecularID().isNull(), true);
                }

                // Assert desired colorswatch color to match material AFTER updateShinyControls
                // to avoid getting overwritten with the default on some UI state changes.
                //
                if (material->getSpecularID().notNull())
                {
                    LLColor4 new_color = material->getSpecularLightColor();
                    LLColor4 old_color = mShinyColorSwatch->get();

                    mShinyColorSwatch->setOriginal(new_color);
                    mShinyColorSwatch->set(new_color, force_set_values || old_color != new_color || !editable);
                }

                // Bumpy (normal)
                mBumpyTextureCtrl->setImageAssetID(material->getNormalID());

                if (material->getNormalID().notNull())
                {
                    material->getNormalOffset(offset_x,offset_y);
                    material->getNormalRepeat(repeat_x,repeat_y);

                    if (identical_planar_texgen)
                    {
                        repeat_x *= 2.0f;
                        repeat_y *= 2.0f;
                    }

                    rot = material->getNormalRotation();
                    mCtrlBumpyScaleU->setValue(repeat_x);
                    mCtrlBumpyScaleV->setValue(repeat_y);
                    mCtrlBumpyRot->setValue(rot*RAD_TO_DEG);
                    mCtrlBumpyOffsetU->setValue(offset_x);
                    mCtrlBumpyOffsetV->setValue(offset_y);

                    updateBumpyControls(!material->getNormalID().isNull(), true);
                }
            }
        }

        S32 selected_count = LLSelectMgr::getInstance()->getSelection()->getObjectCount();
        bool single_volume = (selected_count == 1);
        mBtnCopyFaces->setEnabled(editable && single_volume);
        mBtnPasteFaces->setEnabled(editable && !mClipboardParams.emptyMap() && (mClipboardParams.has("color") || mClipboardParams.has("texture")));

        // Set variable values for numeric expressions
        LLCalc* calcp = LLCalc::getInstance();
        calcp->setVar(LLCalc::TEX_U_SCALE, getCurrentTextureScaleU());
        calcp->setVar(LLCalc::TEX_V_SCALE, getCurrentTextureScaleV());
        calcp->setVar(LLCalc::TEX_U_OFFSET, getCurrentTextureOffsetU());
        calcp->setVar(LLCalc::TEX_V_OFFSET, getCurrentTextureOffsetV());
        calcp->setVar(LLCalc::TEX_ROTATION, getCurrentTextureRot());
        calcp->setVar(LLCalc::TEX_TRANSPARENCY, mCtrlColorTransp->getValue().asReal());
        calcp->setVar(LLCalc::TEX_GLOW, mCtrlGlow->getValue().asReal());

        // Find all faces with same texture
        // TODO: these were not yet added to the new texture panel -Zi
        /*
        getChild<LLUICtrl>("btn_select_same_diff")->setEnabled(LLSelectMgr::getInstance()->getTEMode() && mTextureCtrl->getEnabled());
        getChild<LLUICtrl>("btn_select_same_norm")->setEnabled(LLSelectMgr::getInstance()->getTEMode() && mBumpyTextureCtrl->getEnabled());
        getChild<LLUICtrl>("btn_select_same_spec")->setEnabled(LLSelectMgr::getInstance()->getTEMode() && mShinyTextureCtrl->getEnabled());
        */
    }
    else
    {
        // we can not edit this object's faces or there is no object selected, so
        // we can just as well blank out the whole thing. -Zi
        gSavedSettings.setBOOL("FSInternalCanEditObjectFaces", false);
        LL_DEBUGS("ENABLEDISABLETOOLS") << "hide face edit controls" << LL_ENDL;
    }
}

// One-off listener that updates the build floater UI when the agent inventory adds or removes an item
// TODO: CHECK - Why do we even have this? -Zi
class PBRPickerAgentListener : public LLInventoryObserver
{
protected:
    bool mChangePending = true;
public:
        PBRPickerAgentListener() : LLInventoryObserver()
    {
        gInventory.addObserver(this);
    }

    const bool isListening()
    {
        return mChangePending;
    }

        void changed(U32 mask) override
    {
        if (!(mask & (ADD | REMOVE)))
        {
            return;
        }

        if (gFloaterTools)
        {
            gFloaterTools->dirty();
        }
        gInventory.removeObserver(this);
        mChangePending = false;
    }

    ~PBRPickerAgentListener() override
    {
        gInventory.removeObserver(this);
        mChangePending = false;
    }
};

// One-off listener that updates the build floater UI when the prim inventory updates
// TODO: CHECK - Why do we even have this? -Zi
class PBRPickerObjectListener : public LLVOInventoryListener
{
    protected:
        LLViewerObject* mObjectp;
        bool mChangePending = true;

    public:
        PBRPickerObjectListener(LLViewerObject* object)
        : mObjectp(object)
        {
            registerVOInventoryListener(mObjectp, nullptr);
        }

        const bool isListeningFor(const LLViewerObject* objectp) const
        {
            return mChangePending && (objectp == mObjectp);
        }

        void inventoryChanged(LLViewerObject* object,
            LLInventoryObject::object_list_t* inventory,
            S32 serial_num,
            void* user_data) override
        {
            if (gFloaterTools)
            {
                gFloaterTools->dirty();
            }
            removeVOInventoryListener();
            mChangePending = false;
        }

        ~PBRPickerObjectListener()
        {
            removeVOInventoryListener();
            mChangePending = false;
        }
};

void FSPanelFace::updateUIGLTF(LLViewerObject* objectp, bool& has_pbr_material, bool& has_faces_without_pbr, bool force_set_values)
{
    const bool has_pbr_capabilities = LLMaterialEditor::capabilitiesAvailable();

    mTabsPBRMatMedia->enableTabButton(
        mTabsPBRMatMedia->getIndexForPanel(
            mTabsPBRMatMedia->getPanelByName("panel_material_type_pbr")), has_pbr_capabilities);
    LL_DEBUGS("ENABLEDISABLETOOLS") << "panel_material_type_pbr " << has_pbr_capabilities << LL_ENDL;

    LLSelectedTEGetmatId func;
    LLSelectMgr::getInstance()->getSelection()->applyToTEs(&func);

    has_pbr_material = func.mHasFacesWithPBR;
    has_faces_without_pbr = func.mHasFacesWithoutPBR;

    // this could just be saved in the class instead of fetching it again after updateUI() already did -Zi
    const bool settable = has_pbr_capabilities && objectp->permModify() && !objectp->isPermanentEnforced(); // do not depend on non-PBR here so we can turn any face into PBR -Zi
    const bool editable = LLMaterialEditor::canModifyObjectsMaterial() && !has_faces_without_pbr;
    const bool saveable = LLMaterialEditor::canSaveObjectsMaterial() && !has_faces_without_pbr;

    mMaterialCtrlPBR->setEnabled(settable);
    mMaterialCtrlPBR->setTentative(!func.mIdenticalMaterial);
    mMaterialCtrlPBR->setImageAssetID(func.mMaterialId);
    LL_DEBUGS("ENABLEDISABLETOOLS") << "mMaterialCtrlPBR " << settable << LL_ENDL;

    LL_DEBUGS("ENABLEDISABLETOOLS") << "PBR controls overall:  " << editable << LL_ENDL;

    mBaseTexturePBR->setEnabled(editable);
    mBaseTexturePBR->setImageAssetID(editable ? func.mMaterialSummary.mTextureId[LLGLTFMaterial::GLTF_TEXTURE_INFO_BASE_COLOR] : LLUUID::null);
    mBaseTexturePBR->setTentative(!func.mIdenticalMap[LLGLTFMaterial::GLTF_TEXTURE_INFO_BASE_COLOR]);

    mBaseTintPBR->setEnabled(editable);

    mBaseTintPBR->set(srgbColor4(func.mMaterialSummary.mBaseColor));
    mBaseTintPBR->setTentative(!func.mIdenticalBaseColor);          // TODO: split alpha from color? -Zi
    mBaseTintPBR->setValid(editable);
    LL_DEBUGS("ENABLEDISABLETOOLS") << "mBaseTintPBR valid " << editable << LL_ENDL;
    mBaseTintPBR->setFallbackImage(LLUI::getUIImage("locked_image.j2c") );

    mNormalTexturePBR->setEnabled(editable);
    mNormalTexturePBR->setImageAssetID(editable ? func.mMaterialSummary.mTextureId[LLGLTFMaterial::GLTF_TEXTURE_INFO_NORMAL] : LLUUID::null);
    mNormalTexturePBR->setTentative(!func.mIdenticalMap[LLGLTFMaterial::GLTF_TEXTURE_INFO_NORMAL]);

    mORMTexturePBR->setEnabled(editable);
    mORMTexturePBR->setImageAssetID(editable ? func.mMaterialSummary.mTextureId[LLGLTFMaterial::GLTF_TEXTURE_INFO_METALLIC_ROUGHNESS] : LLUUID::null);
    mORMTexturePBR->setTentative(!func.mIdenticalMap[LLGLTFMaterial::GLTF_TEXTURE_INFO_METALLIC_ROUGHNESS]);

    mEmissiveTexturePBR->setEnabled(editable);
    mEmissiveTexturePBR->setImageAssetID(editable ? func.mMaterialSummary.mTextureId[LLGLTFMaterial::GLTF_TEXTURE_INFO_EMISSIVE] : LLUUID::null);
    mEmissiveTexturePBR->setTentative(!func.mIdenticalMap[LLGLTFMaterial::GLTF_TEXTURE_INFO_EMISSIVE]);

    mEmissiveTintPBR->setEnabled(editable);
    mEmissiveTintPBR->set(srgbColor4(func.mMaterialSummary.mEmissiveColor));
    mEmissiveTintPBR->setTentative(!func.mIdenticalEmissive);
    mEmissiveTintPBR->setValid(editable);
    LL_DEBUGS("ENABLEDISABLETOOLS") << "mEmissiveTintPBR valid " << editable << LL_ENDL;
    mEmissiveTintPBR->setFallbackImage(LLUI::getUIImage("locked_image.j2c") );

    mCheckDoubleSidedPBR->setEnabled(editable);
    mCheckDoubleSidedPBR->setValue(func.mMaterialSummary.mDoubleSided);
    mCheckDoubleSidedPBR->setTentative(!func.mIdenticalDoubleSided);

    mAlphaPBR->setEnabled(editable);
    mAlphaPBR->setValue(func.mMaterialSummary.mBaseColor.mV[VALPHA]);
    mAlphaPBR->setTentative(!func.mIdenticalBaseColor);         // TODO: split alpha from color? -Zi

    mAlphaModePBR->setEnabled(editable);
    mAlphaModePBR->setValue(func.mMaterialSummary.getAlphaMode());
    mAlphaModePBR->setTentative(!func.mIdenticalAlphaMode);
    mLabelAlphaModePBR->setEnabled(editable);

    mMaskCutoffPBR->setEnabled(editable);
    mMaskCutoffPBR->setValue(func.mMaterialSummary.mAlphaCutoff);
    mMaskCutoffPBR->setTentative(!func.mIdenticalAlphaCutoff);

    mMetallicFactorPBR->setEnabled(editable);
    mMetallicFactorPBR->setValue(func.mMaterialSummary.mMetallicFactor);
    mMetallicFactorPBR->setTentative(!func.mIdenticalMetallic);

    mRoughnessFactorPBR->setEnabled(editable);
    mRoughnessFactorPBR->setValue(func.mMaterialSummary.mRoughnessFactor);
    mRoughnessFactorPBR->setTentative(!func.mIdenticalRoughness);

    if (func.mMaterial)
    {
        mPBRBaseMaterialParams.mMap = func.mMaterial->mTextureId;
        mPBRBaseMaterialParams.mBaseColorTint = srgbColor4(func.mMaterial->mBaseColor);
        mPBRBaseMaterialParams.mMetallic = func.mMaterial->mMetallicFactor;
        mPBRBaseMaterialParams.mRoughness = func.mMaterial->mRoughnessFactor;
        mPBRBaseMaterialParams.mEmissiveTint = func.mMaterial->mEmissiveColor;
        mPBRBaseMaterialParams.mAlphaMode = func.mMaterial->mAlphaMode;
        mPBRBaseMaterialParams.mAlphaCutoff = func.mMaterial->mAlphaCutoff;
        mPBRBaseMaterialParams.mDoubleSided = func.mMaterial->mDoubleSided;
    }

    if (objectp->isAttachment())
    {
        // TODO: coming in from latest patch, seems broken?
        mMaterialCtrlPBR->setFilterPermissionMasks(PERM_COPY | PERM_TRANSFER | PERM_MODIFY);
        // TODO: before:
        // mMaterialCtrlPBR->setImmediateFilterPermMask(PERM_COPY | PERM_TRANSFER | PERM_MODIFY);
    }
    else
    {
        mMaterialCtrlPBR->setImmediateFilterPermMask(PERM_NONE);
    }

    mBtnSavePBR->setEnabled(saveable); // TODO: flag for "something is not identical" -Zi     && pbr_identical);
    LL_DEBUGS("ENABLEDISABLETOOLS") << "mBtnSavePBR " << saveable << LL_ENDL;

    // TODO: CHECK - Find out if we need this at all -Zi
    if (objectp->isInventoryPending())
    {
        // Reuse the same listener when possible
        if (!mVOInventoryListener || !mVOInventoryListener->isListeningFor(objectp))
        {
            mVOInventoryListener = std::make_unique<PBRPickerObjectListener>(objectp);
        }
    }
    else
    {
        mVOInventoryListener = nullptr;
    }
    if (!func.mIdenticalMaterial || func.mMaterialId.isNull() || func.mMaterialId == BLANK_MATERIAL_ASSET_ID)
    {
        mAgentInventoryListener = nullptr;
    }
    else
    {
        if (!mAgentInventoryListener || !mAgentInventoryListener->isListening())
        {
            mAgentInventoryListener = std::make_unique<PBRPickerAgentListener>();
        }
    }

    // Control values will be set once per frame in setMaterialOverridesFromSelection
    sMaterialOverrideSelection.setDirty();
}

void FSPanelFace::updateCopyTexButton()
{
    LLViewerObject* objectp = LLSelectMgr::getInstance()->getSelection()->getFirstObject();

    mBtnCopyFaces->setEnabled(objectp && objectp->getPCode() == LL_PCODE_VOLUME && objectp->permModify()
        && !objectp->isPermanentEnforced() && !objectp->isInventoryPending()
        && (LLSelectMgr::getInstance()->getSelection()->getObjectCount() == 1)
        && LLMaterialEditor::canClipboardObjectsMaterial());
    std::string tooltip = (objectp && objectp->isInventoryPending()) ? LLTrans::getString("LoadingContents") : getString("paste_options");
    mBtnCopyFaces->setToolTip(tooltip);
}

void FSPanelFace::refresh()
{
    LL_DEBUGS("Materials") << LL_ENDL;
    getState();
}

void FSPanelFace::refreshMedia()
{
    LLObjectSelectionHandle selected_objects = LLSelectMgr::getInstance()->getSelection();
    LLViewerObject* first_object = selected_objects->getFirstObject();

    if (!(first_object
        && first_object->getPCode() == LL_PCODE_VOLUME
        && first_object->permModify()
        ))
    {
        mBtnAddMedia->setEnabled(false);
        mTitleMediaText->clear();
        clearMediaSettings();
        return;
    }

    std::string url = first_object->getRegion()->getCapability("ObjectMedia");
    bool has_media_capability = (!url.empty());

    if (!has_media_capability)
    {
        mBtnAddMedia->setEnabled(false);
        LL_WARNS("LLFloaterToolsMedia") << "Media not enabled (no capability) in this region!" << LL_ENDL;
        clearMediaSettings();
        return;
    }

    bool is_nonpermanent_enforced = (LLSelectMgr::getInstance()->getSelection()->getFirstRootNode()
        && LLSelectMgr::getInstance()->selectGetRootsNonPermanentEnforced())
        || LLSelectMgr::getInstance()->selectGetNonPermanentEnforced();
    bool editable = is_nonpermanent_enforced && (first_object->permModify() || selectedMediaEditable());

    // Check modify permissions and whether any selected objects are in
    // the process of being fetched. If they are, then we're not editable
    if (editable)
    {
        LLObjectSelection::iterator iter = selected_objects->begin();
        LLObjectSelection::iterator end = selected_objects->end();
        for (; iter != end; ++iter)
        {
            LLSelectNode* node = *iter;
            LLVOVolume* object = dynamic_cast<LLVOVolume*>(node->getObject());
            if (object && !object->permModify())
            {
                LL_INFOS("LLFloaterToolsMedia")
                    << "Selection not editable due to lack of modify permissions on object id "
                    << object->getID() << LL_ENDL;

                editable = false;
                break;
            }
        }
    }

    // Media settings
    bool bool_has_media = false;
    struct media_functor : public LLSelectedTEGetFunctor<bool>
    {
        bool get(LLViewerObject* object, S32 face)
        {
            LLTextureEntry *te = object->getTE(face);
            if (te)
            {
                return te->hasMedia();
            }
            return false;
        }
    } func;

    // check if all faces have media (or, all don't have media)
    LLFloaterMediaSettings::getInstance()->mIdenticalHasMediaInfo = selected_objects->getSelectedTEValue(&func, bool_has_media);

    const LLMediaEntry default_media_data;

    struct functor_getter_media_data : public LLSelectedTEGetFunctor< LLMediaEntry>
    {
        functor_getter_media_data(const LLMediaEntry& entry) : mMediaEntry(entry) {}

        LLMediaEntry get(LLViewerObject* object, S32 face)
        {
            if (object && object->getTE(face) && object->getTE(face)->getMediaData())
            {
                return *(object->getTE(face)->getMediaData());
            }
            return mMediaEntry;
        };

        const LLMediaEntry& mMediaEntry;

    } func_media_data(default_media_data);

    LLMediaEntry media_data_get;
    LLFloaterMediaSettings::getInstance()->mMultipleMedia = !(selected_objects->getSelectedTEValue(&func_media_data, media_data_get));

    std::string multi_media_info_str = LLTrans::getString("Multiple Media");
    std::string media_title = "";

    // update UI depending on whether "object" (prim or face) has media
    // and whether or not you are allowed to edit it.

    mBtnAddMedia->setEnabled(editable);

    // IF all the faces have media (or all don't have media)
    if (LLFloaterMediaSettings::getInstance()->mIdenticalHasMediaInfo)
    {
        // TODO: get media title and set it.
        mTitleMediaText->clear();

        // if identical is set, all faces are same (whether all empty or has the same media)
        if (!(LLFloaterMediaSettings::getInstance()->mMultipleMedia))
        {
            // media data is valid
            if (media_data_get != default_media_data)
            {
                // initial media title is the media URL (until we get the name)
                media_title = media_data_get.getHomeURL();
            }
            // else all faces might be empty
        }
        else // there are Different media been set on on the faces
        {
            media_title = multi_media_info_str;
        }

        mBtnDeleteMedia->setEnabled(bool_has_media && editable);

        // TODO: display a list of all media on the face - use 'identical' flag
    }
    else // not all faces have media but at least one does
    {
        // selected faces have not identical value
        LLFloaterMediaSettings::getInstance()->mMultipleValidMedia = selected_objects->isMultipleTEValue(&func_media_data, default_media_data);

        if (LLFloaterMediaSettings::getInstance()->mMultipleValidMedia)
        {
            media_title = multi_media_info_str;
        }
        else
        {
            // Media data is valid
            if (media_data_get != default_media_data)
            {
                // initial media title is the media URL (until we get the name)
                media_title = media_data_get.getHomeURL();
            }
        }

        mBtnDeleteMedia->setEnabled(true);
    }

    S32 materials_media = getCurrentMaterialType();
    if (materials_media == MATMEDIA_MEDIA)
    {
        // currently displaying media info, navigateTo and update title
        navigateToTitleMedia(media_title);
    }
    else
    {
        // Media can be heavy, don't keep it around
        // MAC specific: MAC doesn't support setVolume(0) so if not
        // unloaded, it might keep playing audio until user closes editor
        unloadMedia();
        mNeedMediaTitle = false;
    }

    mTitleMediaText->setText(media_title);

    // load values for media settings
    updateMediaSettings();

    LLFloaterMediaSettings::initValues(mMediaSettings, editable);
}

void FSPanelFace::unloadMedia()
{
    // destroy media source used to grab media title
    mTitleMedia->unloadMediaSource();
}

void FSPanelFace::onMaterialOverrideReceived(const LLUUID& object_id, S32 side)
{
    sMaterialOverrideSelection.onSelectedObjectUpdated(object_id, side);
}

//////////////////////////////////////////////////////////////////////////////
//
void FSPanelFace::navigateToTitleMedia(const std::string url)
{
    std::string multi_media_info_str = LLTrans::getString("Multiple Media");
    if (url.empty() || multi_media_info_str == url)
    {
        // nothing to show
        mNeedMediaTitle = false;
    }
    else
    {
        LLPluginClassMedia* media_plugin = mTitleMedia->getMediaPlugin();

        // check if url changed or if we need a new media source
        if (mTitleMedia->getCurrentNavUrl() != url || media_plugin == nullptr)
        {
            mTitleMedia->navigateTo(url);

            LLViewerMediaImpl* impl = LLViewerMedia::getInstance()->getMediaImplFromTextureID(mTitleMedia->getTextureID());
            if (impl)
            {
                // if it's a page with a movie, we don't want to hear it
                impl->setVolume(0);
            }
        }

        // flag that we need to update the title (even if no request were made)
        mNeedMediaTitle = true;
    }
}

bool FSPanelFace::selectedMediaEditable()
{
    U32 owner_mask_on;
    U32 owner_mask_off;
    U32 valid_owner_perms = LLSelectMgr::getInstance()->selectGetPerm(PERM_OWNER,
        &owner_mask_on, &owner_mask_off);
    U32 group_mask_on;
    U32 group_mask_off;
    U32 valid_group_perms = LLSelectMgr::getInstance()->selectGetPerm(PERM_GROUP,
        &group_mask_on, &group_mask_off);
    U32 everyone_mask_on;
    U32 everyone_mask_off;
    S32 valid_everyone_perms = LLSelectMgr::getInstance()->selectGetPerm(PERM_EVERYONE,
        &everyone_mask_on, &everyone_mask_off);

    bool selected_Media_editable = false;

    // if perms we got back are valid
    if (valid_owner_perms &&
        valid_group_perms &&
        valid_everyone_perms)
    {
        if ((owner_mask_on & PERM_MODIFY) ||
            (group_mask_on & PERM_MODIFY) ||
            (everyone_mask_on & PERM_MODIFY))
        {
            selected_Media_editable = true;
        }
        else
        {
            // user is NOT allowed to press the RESET button
            selected_Media_editable = false;
        };
    };

    return selected_Media_editable;
}

void FSPanelFace::clearMediaSettings()
{
    LLFloaterMediaSettings::clearValues(false);
}

void FSPanelFace::updateMediaSettings()
{
    bool identical(false);
    std::string base_key("");
    std::string value_str("");
    int value_int = 0;
    bool value_bool = false;
    LLObjectSelectionHandle selected_objects = LLSelectMgr::getInstance()->getSelection();
    // TODO: (CP) refactor this using something clever or boost or both !!

    const LLMediaEntry default_media_data;

    // controls
    U8 value_u8 = default_media_data.getControls();
    struct functor_getter_controls : public LLSelectedTEGetFunctor<U8>
    {
        functor_getter_controls(const LLMediaEntry &entry) : mMediaEntry(entry) {}

        U8 get(LLViewerObject* object, S32 face)
        {
            if (object && object->getTE(face) && object->getTE(face)->getMediaData())
            {
                return object->getTE(face)->getMediaData()->getControls();
            }
            return mMediaEntry.getControls();
        };

        const LLMediaEntry &mMediaEntry;

    } func_controls(default_media_data);

    identical = selected_objects->getSelectedTEValue(&func_controls, value_u8);
    base_key = std::string(LLMediaEntry::CONTROLS_KEY);
    mMediaSettings[base_key] = value_u8;
    mMediaSettings[base_key + std::string(LLPanelContents::TENTATIVE_SUFFIX)] = !identical;

    // First click (formerly left click)
    value_bool = default_media_data.getFirstClickInteract();
    struct functor_getter_first_click : public LLSelectedTEGetFunctor<bool>
    {
        functor_getter_first_click(const LLMediaEntry& entry) : mMediaEntry(entry) {}

        bool get(LLViewerObject* object, S32 face)
        {
            if (object && object->getTE(face) && object->getTE(face)->getMediaData())
            {
                return object->getTE(face)->getMediaData()->getFirstClickInteract();
            }
            return mMediaEntry.getFirstClickInteract();
        };

        const LLMediaEntry &mMediaEntry;
    } func_first_click(default_media_data);

    identical = selected_objects->getSelectedTEValue(&func_first_click, value_bool);
    base_key = std::string(LLMediaEntry::FIRST_CLICK_INTERACT_KEY);
    mMediaSettings[base_key] = value_bool;
    mMediaSettings[base_key + std::string(LLPanelContents::TENTATIVE_SUFFIX)] = !identical;

    // Home URL
    value_str = default_media_data.getHomeURL();
    struct functor_getter_home_url : public LLSelectedTEGetFunctor<std::string>
    {
        functor_getter_home_url(const LLMediaEntry& entry) : mMediaEntry(entry) {}

        std::string get(LLViewerObject* object, S32 face)
        {
            if (object && object->getTE(face) && object->getTE(face)->getMediaData())
            {
                return object->getTE(face)->getMediaData()->getHomeURL();
            }
            return mMediaEntry.getHomeURL();
        };

        const LLMediaEntry &mMediaEntry;

    } func_home_url(default_media_data);

    identical = selected_objects->getSelectedTEValue(&func_home_url, value_str);
    base_key = std::string(LLMediaEntry::HOME_URL_KEY);
    mMediaSettings[base_key] = value_str;
    mMediaSettings[base_key + std::string(LLPanelContents::TENTATIVE_SUFFIX)] = !identical;

    // Current URL
    value_str = default_media_data.getCurrentURL();
    struct functor_getter_current_url : public LLSelectedTEGetFunctor<std::string>
    {
        functor_getter_current_url(const LLMediaEntry& entry) : mMediaEntry(entry) {}

        std::string get(LLViewerObject* object, S32 face)
        {
            if (object && object->getTE(face) && object->getTE(face)->getMediaData())
            {
                return object->getTE(face)->getMediaData()->getCurrentURL();
            }
            return mMediaEntry.getCurrentURL();
        };

        const LLMediaEntry &mMediaEntry;
    } func_current_url(default_media_data);

    identical = selected_objects->getSelectedTEValue(&func_current_url, value_str);
    base_key = std::string(LLMediaEntry::CURRENT_URL_KEY);
    mMediaSettings[base_key] = value_str;
    mMediaSettings[base_key + std::string(LLPanelContents::TENTATIVE_SUFFIX)] = !identical;

    // Auto zoom
    value_bool = default_media_data.getAutoZoom();
    struct functor_getter_auto_zoom : public LLSelectedTEGetFunctor<bool>
    {
        functor_getter_auto_zoom(const LLMediaEntry& entry) : mMediaEntry(entry) {}

        bool get(LLViewerObject* object, S32 face)
        {
            if (object && object->getTE(face) && object->getTE(face)->getMediaData())
            {
                return object->getTE(face)->getMediaData()->getAutoZoom();
            }
            return mMediaEntry.getAutoZoom();
        };

        const LLMediaEntry &mMediaEntry;
    } func_auto_zoom(default_media_data);

    identical = selected_objects->getSelectedTEValue(&func_auto_zoom, value_bool);
    base_key = std::string(LLMediaEntry::AUTO_ZOOM_KEY);
    mMediaSettings[base_key] = value_bool;
    mMediaSettings[base_key + std::string(LLPanelContents::TENTATIVE_SUFFIX)] = !identical;

    // Auto play
    //value_bool = default_media_data.getAutoPlay();
    // set default to auto play true -- angela EXT-5172
    value_bool = true;
    struct functor_getter_auto_play : public LLSelectedTEGetFunctor<bool>
    {
        functor_getter_auto_play(const LLMediaEntry& entry) : mMediaEntry(entry) {}

        bool get(LLViewerObject* object, S32 face)
        {
            if (object && object->getTE(face) && object->getTE(face)->getMediaData())
            {
                return object->getTE(face)->getMediaData()->getAutoPlay();
            }
            //return mMediaEntry.getAutoPlay(); set default to auto play true -- angela  EXT-5172
            return true;
        };

        const LLMediaEntry &mMediaEntry;

    } func_auto_play(default_media_data);

    identical = selected_objects->getSelectedTEValue(&func_auto_play, value_bool);
    base_key = std::string(LLMediaEntry::AUTO_PLAY_KEY);
    mMediaSettings[base_key] = value_bool;
    mMediaSettings[base_key + std::string(LLPanelContents::TENTATIVE_SUFFIX)] = !identical;


    // Auto scale
    // set default to auto scale true -- angela EXT-5172
    //value_bool = default_media_data.getAutoScale();
    value_bool = true;
    struct functor_getter_auto_scale : public LLSelectedTEGetFunctor<bool>
    {
        functor_getter_auto_scale(const LLMediaEntry& entry) : mMediaEntry(entry) {}

        bool get(LLViewerObject* object, S32 face)
        {
            if (object && object->getTE(face) && object->getTE(face)->getMediaData())
            {
                return object->getTE(face)->getMediaData()->getAutoScale();
            }
            // return mMediaEntry.getAutoScale(); set default to auto scale true -- angela EXT-5172
            return true;
        };

        const LLMediaEntry &mMediaEntry;

    } func_auto_scale(default_media_data);

    identical = selected_objects->getSelectedTEValue(&func_auto_scale, value_bool);
    base_key = std::string(LLMediaEntry::AUTO_SCALE_KEY);
    mMediaSettings[base_key] = value_bool;
    mMediaSettings[base_key + std::string(LLPanelContents::TENTATIVE_SUFFIX)] = !identical;

    // Auto loop
    value_bool = default_media_data.getAutoLoop();
    struct functor_getter_auto_loop : public LLSelectedTEGetFunctor<bool>
    {
        functor_getter_auto_loop(const LLMediaEntry& entry) : mMediaEntry(entry) {}

        bool get(LLViewerObject* object, S32 face)
        {
            if (object && object->getTE(face) && object->getTE(face)->getMediaData())
            {
                return object->getTE(face)->getMediaData()->getAutoLoop();
            }
            return mMediaEntry.getAutoLoop();
        };

        const LLMediaEntry &mMediaEntry;

    } func_auto_loop(default_media_data);

    identical = selected_objects->getSelectedTEValue(&func_auto_loop, value_bool);
    base_key = std::string(LLMediaEntry::AUTO_LOOP_KEY);
    mMediaSettings[base_key] = value_bool;
    mMediaSettings[base_key + std::string(LLPanelContents::TENTATIVE_SUFFIX)] = !identical;

    // width pixels (if not auto scaled)
    value_int = default_media_data.getWidthPixels();
    struct functor_getter_width_pixels : public LLSelectedTEGetFunctor<int>
    {
        functor_getter_width_pixels(const LLMediaEntry& entry) : mMediaEntry(entry) {}

        int get(LLViewerObject* object, S32 face)
        {
            if (object && object->getTE(face) && object->getTE(face)->getMediaData())
            {
                return object->getTE(face)->getMediaData()->getWidthPixels();
            }
            return mMediaEntry.getWidthPixels();
        };

        const LLMediaEntry &mMediaEntry;

    } func_width_pixels(default_media_data);

    identical = selected_objects->getSelectedTEValue(&func_width_pixels, value_int);
    base_key = std::string(LLMediaEntry::WIDTH_PIXELS_KEY);
    mMediaSettings[base_key] = value_int;
    mMediaSettings[base_key + std::string(LLPanelContents::TENTATIVE_SUFFIX)] = !identical;

    // height pixels (if not auto scaled)
    value_int = default_media_data.getHeightPixels();
    struct functor_getter_height_pixels : public LLSelectedTEGetFunctor<int>
    {
        functor_getter_height_pixels(const LLMediaEntry& entry) : mMediaEntry(entry) {}

        int get(LLViewerObject* object, S32 face)
        {
            if (object && object->getTE(face) && object->getTE(face)->getMediaData())
            {
                return object->getTE(face)->getMediaData()->getHeightPixels();
            }
            return mMediaEntry.getHeightPixels();
        };

        const LLMediaEntry &mMediaEntry;

    } func_height_pixels(default_media_data);

    identical = selected_objects->getSelectedTEValue(&func_height_pixels, value_int);
    base_key = std::string(LLMediaEntry::HEIGHT_PIXELS_KEY);
    mMediaSettings[base_key] = value_int;
    mMediaSettings[base_key + std::string(LLPanelContents::TENTATIVE_SUFFIX)] = !identical;

    // Enable Alt image
    value_bool = default_media_data.getAltImageEnable();
    struct functor_getter_enable_alt_image : public LLSelectedTEGetFunctor<bool>
    {
        functor_getter_enable_alt_image(const LLMediaEntry& entry) : mMediaEntry(entry) {}

        bool get(LLViewerObject* object, S32 face)
        {
            if (object && object->getTE(face) && object->getTE(face)->getMediaData())
            {
                return object->getTE(face)->getMediaData()->getAltImageEnable();
            }
            return mMediaEntry.getAltImageEnable();
        };

        const LLMediaEntry &mMediaEntry;

    } func_enable_alt_image(default_media_data);

    identical = selected_objects->getSelectedTEValue(&func_enable_alt_image, value_bool);
    base_key = std::string(LLMediaEntry::ALT_IMAGE_ENABLE_KEY);
    mMediaSettings[base_key] = value_bool;
    mMediaSettings[base_key + std::string(LLPanelContents::TENTATIVE_SUFFIX)] = !identical;

    // Perms - owner interact
    value_bool = 0 != (default_media_data.getPermsInteract() & LLMediaEntry::PERM_OWNER);
    struct functor_getter_perms_owner_interact : public LLSelectedTEGetFunctor<bool>
    {
        functor_getter_perms_owner_interact(const LLMediaEntry& entry) : mMediaEntry(entry) {}

        bool get(LLViewerObject* object, S32 face)
        {
            if (object && object->getTE(face) && object->getTE(face)->getMediaData())
            {
                return (0 != (object->getTE(face)->getMediaData()->getPermsInteract() & LLMediaEntry::PERM_OWNER));
            }
            return 0 != (mMediaEntry.getPermsInteract() & LLMediaEntry::PERM_OWNER);
        };

        const LLMediaEntry &mMediaEntry;

    } func_perms_owner_interact(default_media_data);

    identical = selected_objects->getSelectedTEValue(&func_perms_owner_interact, value_bool);
    base_key = std::string(LLPanelContents::PERMS_OWNER_INTERACT_KEY);
    mMediaSettings[base_key] = value_bool;
    mMediaSettings[base_key + std::string(LLPanelContents::TENTATIVE_SUFFIX)] = !identical;

    // Perms - owner control
    value_bool = 0 != (default_media_data.getPermsControl() & LLMediaEntry::PERM_OWNER);
    struct functor_getter_perms_owner_control : public LLSelectedTEGetFunctor<bool>
    {
        functor_getter_perms_owner_control(const LLMediaEntry& entry) : mMediaEntry(entry) {}

        bool get(LLViewerObject* object, S32 face)
        {
            if (object && object->getTE(face) && object->getTE(face)->getMediaData())
            {
                return (0 != (object->getTE(face)->getMediaData()->getPermsControl() & LLMediaEntry::PERM_OWNER));
            }
            return 0 != (mMediaEntry.getPermsControl() & LLMediaEntry::PERM_OWNER);
        };

        const LLMediaEntry &mMediaEntry;

    } func_perms_owner_control(default_media_data);

    identical = selected_objects->getSelectedTEValue(&func_perms_owner_control, value_bool);
    base_key = std::string(LLPanelContents::PERMS_OWNER_CONTROL_KEY);
    mMediaSettings[base_key] = value_bool;
    mMediaSettings[base_key + std::string(LLPanelContents::TENTATIVE_SUFFIX)] = !identical;

    // Perms - group interact
    value_bool = 0 != (default_media_data.getPermsInteract() & LLMediaEntry::PERM_GROUP);
    struct functor_getter_perms_group_interact : public LLSelectedTEGetFunctor<bool>
    {
        functor_getter_perms_group_interact(const LLMediaEntry& entry) : mMediaEntry(entry) {}

        bool get(LLViewerObject* object, S32 face)
        {
            if (object && object->getTE(face) && object->getTE(face)->getMediaData())
            {
                return (0 != (object->getTE(face)->getMediaData()->getPermsInteract() & LLMediaEntry::PERM_GROUP));
            }
            return 0 != (mMediaEntry.getPermsInteract() & LLMediaEntry::PERM_GROUP);
        };

        const LLMediaEntry &mMediaEntry;

    } func_perms_group_interact(default_media_data);

    identical = selected_objects->getSelectedTEValue(&func_perms_group_interact, value_bool);
    base_key = std::string(LLPanelContents::PERMS_GROUP_INTERACT_KEY);
    mMediaSettings[base_key] = value_bool;
    mMediaSettings[base_key + std::string(LLPanelContents::TENTATIVE_SUFFIX)] = !identical;

    // Perms - group control
    value_bool = 0 != (default_media_data.getPermsControl() & LLMediaEntry::PERM_GROUP);
    struct functor_getter_perms_group_control : public LLSelectedTEGetFunctor<bool>
    {
        functor_getter_perms_group_control(const LLMediaEntry& entry) : mMediaEntry(entry) {}

        bool get(LLViewerObject* object, S32 face)
        {
            if (object && object->getTE(face) && object->getTE(face)->getMediaData())
            {
                return (0 != (object->getTE(face)->getMediaData()->getPermsControl() & LLMediaEntry::PERM_GROUP));
            }
            return 0 != (mMediaEntry.getPermsControl() & LLMediaEntry::PERM_GROUP);
        };

        const LLMediaEntry &mMediaEntry;

    } func_perms_group_control(default_media_data);

    identical = selected_objects->getSelectedTEValue(&func_perms_group_control, value_bool);
    base_key = std::string(LLPanelContents::PERMS_GROUP_CONTROL_KEY);
    mMediaSettings[base_key] = value_bool;
    mMediaSettings[base_key + std::string(LLPanelContents::TENTATIVE_SUFFIX)] = !identical;

    // Perms - anyone interact
    value_bool = 0 != (default_media_data.getPermsInteract() & LLMediaEntry::PERM_ANYONE);
    struct functor_getter_perms_anyone_interact : public LLSelectedTEGetFunctor<bool>
    {
        functor_getter_perms_anyone_interact(const LLMediaEntry& entry) : mMediaEntry(entry) {}

        bool get(LLViewerObject* object, S32 face)
        {
            if (object && object->getTE(face) && object->getTE(face)->getMediaData())
            {
                return (0 != (object->getTE(face)->getMediaData()->getPermsInteract() & LLMediaEntry::PERM_ANYONE));
            }
            return 0 != (mMediaEntry.getPermsInteract() & LLMediaEntry::PERM_ANYONE);
        };

        const LLMediaEntry &mMediaEntry;

    } func_perms_anyone_interact(default_media_data);

    identical = LLSelectMgr::getInstance()->getSelection()->getSelectedTEValue(&func_perms_anyone_interact, value_bool);
    base_key = std::string(LLPanelContents::PERMS_ANYONE_INTERACT_KEY);
    mMediaSettings[base_key] = value_bool;
    mMediaSettings[base_key + std::string(LLPanelContents::TENTATIVE_SUFFIX)] = !identical;

    // Perms - anyone control
    value_bool = 0 != (default_media_data.getPermsControl() & LLMediaEntry::PERM_ANYONE);
    struct functor_getter_perms_anyone_control : public LLSelectedTEGetFunctor<bool>
    {
        functor_getter_perms_anyone_control(const LLMediaEntry& entry) : mMediaEntry(entry) {}

        bool get(LLViewerObject* object, S32 face)
        {
            if (object && object->getTE(face) && object->getTE(face)->getMediaData())
            {
                return (0 != (object->getTE(face)->getMediaData()->getPermsControl() & LLMediaEntry::PERM_ANYONE));
            }
            return 0 != (mMediaEntry.getPermsControl() & LLMediaEntry::PERM_ANYONE);
        };

        const LLMediaEntry &mMediaEntry;

    } func_perms_anyone_control(default_media_data);

    identical = selected_objects->getSelectedTEValue(&func_perms_anyone_control, value_bool);
    base_key = std::string(LLPanelContents::PERMS_ANYONE_CONTROL_KEY);
    mMediaSettings[base_key] = value_bool;
    mMediaSettings[base_key + std::string(LLPanelContents::TENTATIVE_SUFFIX)] = !identical;

    // security - whitelist enable
    value_bool = default_media_data.getWhiteListEnable();
    struct functor_getter_whitelist_enable : public LLSelectedTEGetFunctor<bool>
    {
        functor_getter_whitelist_enable(const LLMediaEntry& entry) : mMediaEntry(entry) {}

        bool get(LLViewerObject* object, S32 face)
        {
            if (object && object->getTE(face) && object->getTE(face)->getMediaData())
            {
                return object->getTE(face)->getMediaData()->getWhiteListEnable();
            }
            return mMediaEntry.getWhiteListEnable();
        };

        const LLMediaEntry &mMediaEntry;

    } func_whitelist_enable(default_media_data);

    identical = selected_objects->getSelectedTEValue(&func_whitelist_enable, value_bool);
    base_key = std::string(LLMediaEntry::WHITELIST_ENABLE_KEY);
    mMediaSettings[base_key] = value_bool;
    mMediaSettings[base_key + std::string(LLPanelContents::TENTATIVE_SUFFIX)] = !identical;

    // security - whitelist URLs
    std::vector<std::string> value_vector_str = default_media_data.getWhiteList();
    struct functor_getter_whitelist_urls : public LLSelectedTEGetFunctor<std::vector<std::string>>
    {
        functor_getter_whitelist_urls(const LLMediaEntry& entry) : mMediaEntry(entry) {}

        std::vector<std::string> get(LLViewerObject* object, S32 face)
        {
            if (object && object->getTE(face) && object->getTE(face)->getMediaData())
            {
                return object->getTE(face)->getMediaData()->getWhiteList();
            }
            return mMediaEntry.getWhiteList();
        };

        const LLMediaEntry &mMediaEntry;

    } func_whitelist_urls(default_media_data);

    identical = selected_objects->getSelectedTEValue(&func_whitelist_urls, value_vector_str);
    base_key = std::string(LLMediaEntry::WHITELIST_KEY);
    mMediaSettings[base_key].clear();

    std::vector< std::string >::iterator iter = value_vector_str.begin();
    while (iter != value_vector_str.end())
    {
        std::string white_list_url = *iter;
        mMediaSettings[base_key].append(white_list_url);
        ++iter;
    };

    mMediaSettings[base_key + std::string(LLPanelContents::TENTATIVE_SUFFIX)] = !identical;
}

void FSPanelFace::updateMediaTitle()
{
    // only get the media name if we need it
    if (!mNeedMediaTitle)
    {
        return;
    }

    // get plugin impl
    LLPluginClassMedia* media_plugin = mTitleMedia->getMediaPlugin();
    if (media_plugin && mTitleMedia->getCurrentNavUrl() == media_plugin->getNavigateURI())
    {
        // get the media name (asynchronous - must call repeatedly)
        std::string media_title = media_plugin->getMediaName();

        // only replace the title if what we get contains something
        if (!media_title.empty())
        {
            // update the UI widget
            mTitleMediaText->setText(media_title);

            // stop looking for a title when we get one
            mNeedMediaTitle = false;
        }
    }
}

void FSPanelFace::onCommitColor()
{
    sendColor();
}

void FSPanelFace::onCommitShinyColor()
{
    LLSelectedTEMaterial::setSpecularLightColor(this, mShinyColorSwatch->get());
}

void FSPanelFace::onCommitAlpha()
{
    sendAlpha();
}

void FSPanelFace::onCancelColor()
{
    LLSelectMgr::getInstance()->selectionRevertColors();
}

void FSPanelFace::onCancelShinyColor()
{
    LLSelectMgr::getInstance()->selectionRevertShinyColors();
}

void FSPanelFace::onSelectColor()
{
    LLSelectMgr::getInstance()->saveSelectedObjectColors();
    sendColor();
}

void FSPanelFace::onSelectShinyColor()
{
    LLSelectedTEMaterial::setSpecularLightColor(this, mShinyColorSwatch->get());
    LLSelectMgr::getInstance()->saveSelectedShinyColors();
}

void FSPanelFace::updateVisibility(LLViewerObject* objectp /* = nullptr */)
{
    updateAlphaControls();
    // TODO: is this still needed? -Zi
    updateShinyControls();
    updateBumpyControls();

    // Find all faces with same texture
    // TODO: is this still needed? -Zi Probably not but we don't have these buttons yet anyway -Zi
    /*
    getChild<LLUICtrl>("btn_select_same_diff")->setVisible(mTextureCtrl->getVisible());
    getChild<LLUICtrl>("btn_select_same_norm")->setVisible(mBumpyTextureCtrl->getVisible());
    getChild<LLUICtrl>("btn_select_same_spec")->setVisible(mShinyTextureCtrl->getVisible());
    */
}

void FSPanelFace::onCommitBump()
{
    sendBump(mComboBumpiness->getCurrentIndex());
}

void FSPanelFace::onCommitTexGen()
{
    sendTexGen();
}

void FSPanelFace::updateShinyControls(bool is_setting_texture, bool mess_with_shiny_combobox)
{
    LLUUID shiny_texture_ID = mShinyTextureCtrl->getImageAssetID();
    LL_DEBUGS("Materials") << "Shiny texture selected: " << shiny_texture_ID << LL_ENDL;

    if(mess_with_shiny_combobox)
    {
        if (shiny_texture_ID.notNull() && is_setting_texture)
        {
            if (!mComboShininess->itemExists(USE_TEXTURE_LABEL))
            {
                mComboShininess->add(USE_TEXTURE_LABEL);
            }
            mComboShininess->setSimple(USE_TEXTURE_LABEL);
        }
        else
        {
            if (mComboShininess->itemExists(USE_TEXTURE_LABEL))
            {
                mComboShininess->remove(SHINY_TEXTURE);
                mComboShininess->selectFirstItem();
            }
        }
    }
    else
    {
        if (shiny_texture_ID.isNull() && mComboShininess->itemExists(USE_TEXTURE_LABEL))
        {
            mComboShininess->remove(SHINY_TEXTURE);
            mComboShininess->selectFirstItem();
        }
    }

    mShinyColorSwatch->setValid(shiny_texture_ID.notNull());
    LL_DEBUGS("ENABLEDISABLETOOLS") << "mShinyColorSwatch valid " << shiny_texture_ID.notNull() << LL_ENDL;
    mShinyColorSwatch->setFallbackImage(LLUI::getUIImage("locked_image.j2c"));

    gSavedSettings.setBOOL("FSInternalFaceHasBPSpecularMap", shiny_texture_ID.notNull());

    LL_DEBUGS("ENABLEDISABLETOOLS") << "panel_blinn_phong_specular " << shiny_texture_ID.notNull() << LL_ENDL;
}

void FSPanelFace::updateBumpyControls(bool is_setting_texture, bool mess_with_combobox)
{
    LLUUID bumpy_texture_ID = mBumpyTextureCtrl->getImageAssetID();
    LL_DEBUGS("Materials") << "texture: " << bumpy_texture_ID << (mess_with_combobox ? "" : " do not") << " update combobox" << LL_ENDL;

    if (mess_with_combobox)
    {
        LLUUID bumpy_texture_ID = mBumpyTextureCtrl->getImageAssetID();
        LL_DEBUGS("Materials") << "texture: " << bumpy_texture_ID << (mess_with_combobox ? "" : " do not") << " update combobox" << LL_ENDL;

        if (bumpy_texture_ID.notNull() && is_setting_texture)
        {
            if (!mComboBumpiness->itemExists(USE_TEXTURE_LABEL))
            {
                mComboBumpiness->add(USE_TEXTURE_LABEL);
            }
            mComboBumpiness->setSimple(USE_TEXTURE_LABEL);
        }
        else
        {
            if (mComboBumpiness->itemExists(USE_TEXTURE_LABEL))
            {
                mComboBumpiness->remove(BUMPY_TEXTURE);
                mComboBumpiness->selectFirstItem();
            }
        }
    }

    gSavedSettings.setBOOL("FSInternalFaceHasBPNormalMap", bumpy_texture_ID.notNull());

    LL_DEBUGS("ENABLEDISABLETOOLS") << "panel_blinn_phong_normal " << bumpy_texture_ID.notNull() << LL_ENDL;
}

void FSPanelFace::onCommitShiny()
{
    sendShiny(mComboShininess->getCurrentIndex());
}

void FSPanelFace::updateAlphaControls()
{
    mCtrlMaskCutoff->setEnabled(getCurrentDiffuseAlphaMode() == LLMaterial::DIFFUSE_ALPHA_MODE_MASK);
}

void FSPanelFace::onCommitAlphaMode()
{
    updateAlphaControls();
    LLSelectedTEMaterial::setDiffuseAlphaMode(this, getCurrentDiffuseAlphaMode());
}

void FSPanelFace::onCommitFullbright()
{
    sendFullbright();
}

void FSPanelFace::onCommitGlow()
{
    sendGlow();
}

//
// PBR
//

// Get a dump of the json representation of the current state of the editor UI
// in GLTF format, excluding transforms as they are not supported in material
// assets. (See also LLGLTFMaterial::sanitizeAssetMaterial())
void FSPanelFace::getGLTFMaterial(LLGLTFMaterial* mat)
{
    mat->mBaseColor = linearColor4(LLColor4(mBaseTintPBR->get()));
    mat->mBaseColor.mV[VALPHA] = mAlphaPBR->get();

    mat->mTextureId[LLGLTFMaterial::GLTF_TEXTURE_INFO_BASE_COLOR] = mBaseTexturePBR->getImageAssetID();
    mat->mTextureId[LLGLTFMaterial::GLTF_TEXTURE_INFO_NORMAL] = mNormalTexturePBR->getImageAssetID();
    mat->mTextureId[LLGLTFMaterial::GLTF_TEXTURE_INFO_METALLIC_ROUGHNESS] = mORMTexturePBR->getImageAssetID();
    mat->mTextureId[LLGLTFMaterial::GLTF_TEXTURE_INFO_EMISSIVE] = mEmissiveTexturePBR->getImageAssetID();

    mat->mEmissiveColor = linearColor4(LLColor4(mEmissiveTintPBR->get()));

    mat->mMetallicFactor = mMetallicFactorPBR->get();
    mat->mRoughnessFactor = mRoughnessFactorPBR->get();

    mat->mDoubleSided = mCheckDoubleSidedPBR->get();
    mat->setAlphaMode(mAlphaModePBR->getValue().asString());
    mat->mAlphaCutoff = mMaskCutoffPBR->getValue().asReal();
}

bool FSPanelFace::onDragPbr(LLInventoryItem* item)
{
    bool accept = true;
    for (LLObjectSelection::root_iterator iter = LLSelectMgr::getInstance()->getSelection()->root_begin();
        iter != LLSelectMgr::getInstance()->getSelection()->root_end(); iter++)
    {
        LLSelectNode* node = *iter;
        LLViewerObject* obj = node->getObject();
        if (!LLToolDragAndDrop::isInventoryDropAcceptable(obj, item))
        {
            accept = false;
            break;
        }
    }
    return accept;
}

void FSPanelFace::onCommitPbr()
{
    if (!mMaterialCtrlPBR->getTentative())
    {
        // we grab the item id first, because we want to do a
        // permissions check in the selection manager. ARGH!
        LLUUID id = mMaterialCtrlPBR->getImageItemID();
        if (id.isNull())
        {
            id = mMaterialCtrlPBR->getImageAssetID();
        }
        if (!LLSelectMgr::getInstance()->selectionSetGLTFMaterial(id))
        {
            // If failed to set material, refresh mMaterialCtrlPBR's value
            refresh();
        }
    }
}

void FSPanelFace::onCancelPbr()
{
    LLSelectMgr::getInstance()->selectionRevertGLTFMaterials();
}

void FSPanelFace::onSelectPbr()
{
    LLSelectMgr::getInstance()->saveSelectedObjectTextures();
    onCommitPbr();
}

void FSPanelFace::onCommitPbr(const LLUICtrl* pbr_ctrl)
{
    LL_WARNS("FACEPANELM") << "committed pbr map " << pbr_ctrl->getName() << LL_ENDL;

    if (pbr_ctrl == mBaseTexturePBR)
    {
        mUnsavedChanges |= MATERIAL_BASE_COLOR_TEX_DIRTY;
    }
    else if (pbr_ctrl == mNormalTexturePBR)
    {
        mUnsavedChanges |= MATERIAL_NORMAL_TEX_DIRTY;
    }
    else if (pbr_ctrl == mEmissiveTexturePBR)
    {
        mUnsavedChanges |= MATERIAL_EMISIVE_TEX_DIRTY;
    }
    else if (pbr_ctrl == mORMTexturePBR)
    {
        mUnsavedChanges |= MATERIAL_METALLIC_ROUGHTNESS_TEX_DIRTY;
    }
    else if (pbr_ctrl == mBaseTintPBR)
    {
        mUnsavedChanges |= MATERIAL_BASE_COLOR_DIRTY;
    }
    else if (pbr_ctrl == mEmissiveTintPBR)
    {
        mUnsavedChanges |= MATERIAL_EMISIVE_COLOR_DIRTY;
    }
    else if (pbr_ctrl == mCheckDoubleSidedPBR)
    {
        mUnsavedChanges |= MATERIAL_DOUBLE_SIDED_DIRTY;
    }
    else if (pbr_ctrl == mAlphaPBR)
    {
        mUnsavedChanges |= MATERIAL_BASE_COLOR_DIRTY;
    }
    else if (pbr_ctrl == mAlphaModePBR)
    {
        mUnsavedChanges |= MATERIAL_ALPHA_MODE_DIRTY;
    }
    else if (pbr_ctrl == mMaskCutoffPBR)
    {
        mUnsavedChanges |= MATERIAL_ALPHA_CUTOFF_DIRTY;
    }
    else if (pbr_ctrl == mMetallicFactorPBR)
    {
        mUnsavedChanges |= MATERIAL_METALLIC_ROUGHTNESS_METALNESS_DIRTY;
    }
    else if (pbr_ctrl == mRoughnessFactorPBR)
    {
        mUnsavedChanges |= MATERIAL_METALLIC_ROUGHTNESS_ROUGHNESS_DIRTY;
    }
}

// highlights PBR material parameters that are part of a material override
void FSPanelFace::updatePBROverrideDisplay()
{
    LLColor4 labelTextColor = LLUIColorTable::instance().getColor("LabelTextColor");
    LLColor4 emphasisColor = LLUIColorTable::instance().getColor("EmphasisColor");      // TODO: maybe create distinct color for skins -Zi

    LLViewerObject* objectp = LLSelectMgr::getInstance()->getSelection()->getFirstObject();
    LLSelectNode* node = LLSelectMgr::getInstance()->getSelection()->getFirstNode();

    if (!objectp || !node)
    {
        return;
    }

    // a way to resolve situations where source and target have different amount of faces
    S32 num_tes = llmin((S32)objectp->getNumTEs(), objectp->getNumFaces());
    for (S32 te = 0; te < num_tes; ++te)
    {
        if (!node->isTESelected(te))
        {
            continue;
        }

        LLTextureEntry* tep = objectp->getTE(te);
        if (!tep)
        {
            continue;
        }

        LLGLTFMaterial* override_material = tep->getGLTFMaterialOverride();
        if (!override_material)
        {
            continue;
        }

        LL_DEBUGS("GET_GLTF_MATERIAL_PARAMS")
            << override_material << "\n"
            << override_material->mTextureId[LLGLTFMaterial::GLTF_TEXTURE_INFO_BASE_COLOR] << "\n"
            << override_material->mTextureId[LLGLTFMaterial::GLTF_TEXTURE_INFO_NORMAL] << "\n"
            << override_material->mTextureId[LLGLTFMaterial::GLTF_TEXTURE_INFO_METALLIC_ROUGHNESS] << "\n"
            << override_material->mTextureId[LLGLTFMaterial::GLTF_TEXTURE_INFO_EMISSIVE] << "\n"
            << override_material->mBaseColor << "\n"
            << override_material->mEmissiveColor << "\n"
            << override_material->mAlphaMode << "\n"
            << override_material->mAlphaCutoff << "\n"
            << override_material->mMetallicFactor << "\n"
            << override_material->mRoughnessFactor << "\n"
            << override_material->mDoubleSided << "\n"
            << LL_ENDL;

        mBaseTexturePBR->setLabelColor(override_material->mTextureId[LLGLTFMaterial::GLTF_TEXTURE_INFO_BASE_COLOR].isNull() ? labelTextColor : emphasisColor);
        mNormalTexturePBR->setLabelColor(override_material->mTextureId[LLGLTFMaterial::GLTF_TEXTURE_INFO_NORMAL].isNull() ? labelTextColor : emphasisColor);
        mORMTexturePBR->setLabelColor(override_material->mTextureId[LLGLTFMaterial::GLTF_TEXTURE_INFO_METALLIC_ROUGHNESS].isNull() ? labelTextColor : emphasisColor);
        mEmissiveTexturePBR->setLabelColor(override_material->mTextureId[LLGLTFMaterial::GLTF_TEXTURE_INFO_EMISSIVE].isNull() ? labelTextColor : emphasisColor);

        mBaseTintPBR->setLabelColor(override_material->mBaseColor == LLGLTFMaterial::getDefaultBaseColor() ? labelTextColor : emphasisColor);
        mAlphaPBR->setLabelColor(override_material->mBaseColor == LLGLTFMaterial::getDefaultBaseColor() ? labelTextColor : emphasisColor);
        mLabelAlphaModePBR->setColor(override_material->mAlphaMode == LLGLTFMaterial::getDefaultAlphaMode() ? labelTextColor : emphasisColor);
        mMaskCutoffPBR->setLabelColor(override_material->mAlphaCutoff == LLGLTFMaterial::getDefaultAlphaCutoff() ? labelTextColor : emphasisColor);

        mMetallicFactorPBR->setLabelColor(override_material->mMetallicFactor == LLGLTFMaterial::getDefaultMetallicFactor() ? labelTextColor : emphasisColor);
        mRoughnessFactorPBR->setLabelColor(override_material->mRoughnessFactor == LLGLTFMaterial::getDefaultRoughnessFactor() ? labelTextColor : emphasisColor);

        mEmissiveTintPBR->setLabelColor(override_material->mEmissiveColor == LLGLTFMaterial::getDefaultEmissiveColor() ? labelTextColor : emphasisColor);

        mCheckDoubleSidedPBR->setEnabledColor(override_material->mDoubleSided == LLGLTFMaterial::getDefaultDoubleSided() ? labelTextColor : emphasisColor);
        // refresh checkbox, as LLCheckBoxCtrl does not refresh its label when you change the color
        mCheckDoubleSidedPBR->setEnabled(mCheckDoubleSidedPBR->getEnabled());

        break;
    }
}

void FSPanelFace::onCancelPbr(const LLUICtrl* map_ctrl)
{
    // TODO -Zi
}

void FSPanelFace::onSelectPbr(const LLUICtrl* map_ctrl)
{
    onCommitPbr(map_ctrl);
}

<<<<<<< HEAD
bool FSPanelFace::onDragTexture(LLInventoryItem* item)
=======
BOOL FSPanelFace::onDragTexture(const LLUICtrl* texture_ctrl, LLInventoryItem* item)
>>>>>>> 98d5f718
{
    bool accept = true;
    for (LLObjectSelection::root_iterator iter = LLSelectMgr::getInstance()->getSelection()->root_begin();
        iter != LLSelectMgr::getInstance()->getSelection()->root_end(); iter++)
    {
        // applying the texture relies on the tab control showing the correct channel
        if (texture_ctrl == mTextureCtrl)
        {
            selectMatChannel(MATTYPE_DIFFUSE);
        }
        else if (texture_ctrl == mBumpyTextureCtrl)
        {
            selectMatChannel(MATTYPE_NORMAL);
        }
        else if (texture_ctrl == mShinyTextureCtrl)
        {
            selectMatChannel(MATTYPE_SPECULAR);
        }

        LLSelectNode* node = *iter;
        LLViewerObject* obj = node->getObject();
        if (!LLToolDragAndDrop::isInventoryDropAcceptable(obj, item))
        {
            accept = false;
            break;
        }
    }
    return accept;
}

void FSPanelFace::onCommitTexture()
{
    add(LLStatViewer::EDIT_TEXTURE, 1);

    // applying the texture relies on the tab control showing the correct channel
    selectMatChannel(MATTYPE_DIFFUSE);

    sendTexture();
}

void FSPanelFace::onSelectTexture()
{
    add(LLStatViewer::EDIT_TEXTURE, 1);

    // applying the texture relies on the tab control showing the correct channel
    selectMatChannel(MATTYPE_DIFFUSE);

    LLSelectMgr::getInstance()->saveSelectedObjectTextures();
    sendTexture();

    LLGLenum image_format;
    bool identical_image_format = false;
    LLSelectedTE::getImageFormat(image_format, identical_image_format);

    U32 alpha_mode = LLMaterial::DIFFUSE_ALPHA_MODE_NONE;
    switch (image_format)
    {
        case GL_RGBA:
        case GL_ALPHA:
        {
            alpha_mode = LLMaterial::DIFFUSE_ALPHA_MODE_BLEND;
        }
        break;

        case GL_RGB: break;
        default:
        {
            LL_WARNS() << "Unexpected tex format in FSPanelFace...resorting to no alpha" << LL_ENDL;
        }
        break;
    }

    mComboAlphaMode->selectNthItem(alpha_mode);

    LLSelectedTEMaterial::setDiffuseAlphaMode(this, getCurrentDiffuseAlphaMode());

    onTextureSelectionChanged(mTextureCtrl);
}

void FSPanelFace::onCommitNormalTexture()
{
    LLUUID nmap_id = getCurrentNormalMap();

    // applying the texture relies on the tab control showing the correct channel
    selectMatChannel(MATTYPE_NORMAL);

    sendBump(nmap_id.isNull() ? 0 : BUMPY_TEXTURE);
    onTextureSelectionChanged(mBumpyTextureCtrl);
}

void FSPanelFace::onCommitSpecularTexture()
{
    // applying the texture relies on the tab control showing the correct channel
    selectMatChannel(MATTYPE_SPECULAR);

    sendShiny(SHINY_TEXTURE);
    onTextureSelectionChanged(mShinyTextureCtrl);
}

void FSPanelFace::onCloseTexturePicker()
{
    updateUI();
}

void FSPanelFace::onCancelTexture()
{
    LL_WARNS() << "onCancelTexture" << LL_ENDL;
    LLSelectMgr::getInstance()->selectionRevertTextures();
}

void FSPanelFace::onCancelNormalTexture()
{
    U8 bumpy = 0;
    bool identical_bumpy = false;
    LLSelectedTE::getBumpmap(bumpy, identical_bumpy);
    LLUUID normal_map_id = mBumpyTextureCtrl->getImageAssetID();
    bumpy = normal_map_id.isNull() ? bumpy : BUMPY_TEXTURE;
    sendBump(bumpy);
}

void FSPanelFace::onCancelSpecularTexture()
{
    U8 shiny = 0;
    bool identical_shiny = false;
    LLSelectedTE::getShiny(shiny, identical_shiny);
    LLUUID spec_map_id = mShinyTextureCtrl->getImageAssetID();
    shiny = spec_map_id.isNull() ? shiny : SHINY_TEXTURE;
    sendShiny(shiny);
}

//////////////////////////////////////////////////////////////////////////////
// called when a user wants to edit existing media settings on a prim or prim face
// TODO: test if there is media on the item and only allow editing if present
// NOTE: there is no actual "Button" Edit Media, but this function is called from
//       onClickBtnAddMedia() where needed, so the naming is probably just old cruft -Zi
void FSPanelFace::onClickBtnEditMedia()
{
    refreshMedia();
    LLFloaterReg::showInstance("media_settings");
}

//////////////////////////////////////////////////////////////////////////////
// called when a user wants to delete media from a prim or prim face
void FSPanelFace::onClickBtnDeleteMedia()
{
    LLNotificationsUtil::add("DeleteMedia", LLSD(), LLSD(), boost::bind(&FSPanelFace::deleteMediaConfirm, this, _1, _2));
}

//////////////////////////////////////////////////////////////////////////////
// called when a user wants to add media to a prim or prim face
void FSPanelFace::onClickBtnAddMedia()
{
    // check if multiple faces are selected
    if (LLSelectMgr::getInstance()->getSelection()->isMultipleTESelected())
    {
        refreshMedia();
        LLNotificationsUtil::add("MultipleFacesSelected", LLSD(), LLSD(), boost::bind(&FSPanelFace::multipleFacesSelectedConfirm, this, _1, _2));
    }
    else
    {
        onClickBtnEditMedia();
    }
}

bool FSPanelFace::deleteMediaConfirm(const LLSD& notification, const LLSD& response)
{
    S32 option = LLNotificationsUtil::getSelectedOption(notification, response);
    switch (option)
    {
        case 0:  // "Yes"
            LLSelectMgr::getInstance()->selectionSetMedia(0, LLSD());
            if (LLFloaterReg::instanceVisible("media_settings"))
            {
                LLFloaterReg::hideInstance("media_settings");
            }
            break;

        case 1:  // "No"
        default:
            break;
    }
    return false;
}

bool FSPanelFace::multipleFacesSelectedConfirm(const LLSD& notification, const LLSD& response)
{
    S32 option = LLNotificationsUtil::getSelectedOption(notification, response);
    switch (option)
    {
        case 0:  // "Yes"
            LLFloaterReg::showInstance("media_settings");
            break;

        case 1:  // "No"
        default:
            break;
    }
    return false;
}

//static
void FSPanelFace::syncOffsetX(FSPanelFace* self, F32 offsetU)
{
    LLSelectedTEMaterial::setNormalOffsetX(self,offsetU);
    LLSelectedTEMaterial::setSpecularOffsetX(self,offsetU);
    self->mCtrlTexOffsetU->forceSetValue(offsetU);
    self->sendTextureInfo();
}

//static
void FSPanelFace::syncOffsetY(FSPanelFace* self, F32 offsetV)
{
    LLSelectedTEMaterial::setNormalOffsetY(self,offsetV);
    LLSelectedTEMaterial::setSpecularOffsetY(self,offsetV);
    self->mCtrlTexOffsetV->forceSetValue(offsetV);
    self->sendTextureInfo();
}

void FSPanelFace::onCommitMaterialBumpyOffsetX()
{
    if (gSavedSettings.getBOOL("SyncMaterialSettings"))
    {
        syncOffsetX(this, getCurrentBumpyOffsetU());
    }
    else
    {
        LLSelectedTEMaterial::setNormalOffsetX(this, getCurrentBumpyOffsetU());
    }
}

void FSPanelFace::onCommitMaterialBumpyOffsetY()
{
    if (gSavedSettings.getBOOL("SyncMaterialSettings"))
    {
        syncOffsetY(this, getCurrentBumpyOffsetV());
    }
    else
    {
        LLSelectedTEMaterial::setNormalOffsetY(this, getCurrentBumpyOffsetV());
    }
}

void FSPanelFace::onCommitMaterialShinyOffsetX()
{
    if (gSavedSettings.getBOOL("SyncMaterialSettings"))
    {
        syncOffsetX(this, getCurrentShinyOffsetU());
    }
    else
    {
        LLSelectedTEMaterial::setSpecularOffsetX(this, getCurrentShinyOffsetU());
    }
}

void FSPanelFace::onCommitMaterialShinyOffsetY()
{
    if (gSavedSettings.getBOOL("SyncMaterialSettings"))
    {
        syncOffsetY(this, getCurrentShinyOffsetV());
    }
    else
    {
        LLSelectedTEMaterial::setSpecularOffsetY(this, getCurrentShinyOffsetV());
    }
}

//static
void FSPanelFace::syncRepeatX(FSPanelFace* self, F32 scaleU)
{
    LLSelectedTEMaterial::setNormalRepeatX(self,scaleU);
    LLSelectedTEMaterial::setSpecularRepeatX(self,scaleU);
    self->sendTextureInfo();
}

//static
void FSPanelFace::syncRepeatY(FSPanelFace* self, F32 scaleV)
{
    LLSelectedTEMaterial::setNormalRepeatY(self,scaleV);
    LLSelectedTEMaterial::setSpecularRepeatY(self,scaleV);
    self->sendTextureInfo();
}

void FSPanelFace::onCommitMaterialBumpyScaleX()
{
    F32 bumpy_scale_u = getCurrentBumpyScaleU();
    if (isIdenticalPlanarTexgen())
    {
        bumpy_scale_u *= 0.5f;
    }

    if (gSavedSettings.getBOOL("SyncMaterialSettings"))
    {
        mCtrlTexScaleU->forceSetValue(getCurrentBumpyScaleU());
        syncRepeatX(this, bumpy_scale_u);
    }
    else
    {
        LLSelectedTEMaterial::setNormalRepeatX(this, bumpy_scale_u);
    }
}

void FSPanelFace::onCommitMaterialBumpyScaleY()
{
    F32 bumpy_scale_v = getCurrentBumpyScaleV();
    if (isIdenticalPlanarTexgen())
    {
        bumpy_scale_v *= 0.5f;
    }

    if (gSavedSettings.getBOOL("SyncMaterialSettings"))
    {
        mCtrlTexScaleV->forceSetValue(getCurrentBumpyScaleV());
        syncRepeatY(this, bumpy_scale_v);
    }
    else
    {
        LLSelectedTEMaterial::setNormalRepeatY(this, bumpy_scale_v);
    }
}

void FSPanelFace::onCommitMaterialShinyScaleX()
{
    F32 shiny_scale_u = getCurrentShinyScaleU();
    if (isIdenticalPlanarTexgen())
    {
        shiny_scale_u *= 0.5f;
    }

    if (gSavedSettings.getBOOL("SyncMaterialSettings"))
    {
        mCtrlTexScaleU->forceSetValue(getCurrentShinyScaleU());
        syncRepeatX(this, shiny_scale_u);
    }
    else
    {
        LLSelectedTEMaterial::setSpecularRepeatX(this, shiny_scale_u);
    }
}

void FSPanelFace::onCommitMaterialShinyScaleY()
{
    F32 shiny_scale_v = getCurrentShinyScaleV();
    if (isIdenticalPlanarTexgen())
    {
        shiny_scale_v *= 0.5f;
    }

    if (gSavedSettings.getBOOL("SyncMaterialSettings"))
    {
        mCtrlTexScaleV->forceSetValue(getCurrentShinyScaleV());
        syncRepeatY(this, shiny_scale_v);
    }
    else
    {
        LLSelectedTEMaterial::setSpecularRepeatY(this, shiny_scale_v);
    }
}

//static
void FSPanelFace::syncMaterialRot(FSPanelFace* self, F32 rot, int te)
{
    LLSelectedTEMaterial::setNormalRotation(self,rot * DEG_TO_RAD, te);
    LLSelectedTEMaterial::setSpecularRotation(self,rot * DEG_TO_RAD, te);
    self->sendTextureInfo();
}

void FSPanelFace::onCommitMaterialBumpyRot()
{
    if (gSavedSettings.getBOOL("SyncMaterialSettings"))
    {
        mCtrlTexRot->forceSetValue(getCurrentBumpyRot());
        syncMaterialRot(this, getCurrentBumpyRot());
    }
    else
    {
        if (mCheckPlanarAlign->getValue().asBoolean())
        {
            LLFace* last_face = NULL;
            bool identical_face = false;
            LLSelectedTE::getFace(last_face, identical_face);
            FSPanelFaceSetAlignedTEFunctor setfunc(this, last_face);
            LLSelectMgr::getInstance()->getSelection()->applyToTEs(&setfunc);
        }
        else
        {
            LLSelectedTEMaterial::setNormalRotation(this, getCurrentBumpyRot() * DEG_TO_RAD);
        }
    }
}

void FSPanelFace::onCommitMaterialShinyRot()
{
    if (gSavedSettings.getBOOL("SyncMaterialSettings"))
    {
        mCtrlTexRot->forceSetValue(getCurrentShinyRot());
        syncMaterialRot(this, getCurrentShinyRot());
    }
    else
    {
        if (mCheckPlanarAlign->getValue().asBoolean())
        {
            LLFace* last_face = NULL;
            bool identical_face = false;
            LLSelectedTE::getFace(last_face, identical_face);
            FSPanelFaceSetAlignedTEFunctor setfunc(this, last_face);
            LLSelectMgr::getInstance()->getSelection()->applyToTEs(&setfunc);
        }
        else
        {
            LLSelectedTEMaterial::setSpecularRotation(this, getCurrentShinyRot() * DEG_TO_RAD);
        }
    }
}

void FSPanelFace::onCommitMaterialGloss()
{
    LLSelectedTEMaterial::setSpecularLightExponent(this, getCurrentGlossiness());
}

void FSPanelFace::onCommitMaterialEnv()
{
    LLSelectedTEMaterial::setEnvironmentIntensity(this, getCurrentEnvIntensity());
}

void FSPanelFace::onCommitMaterialMaskCutoff()
{
    LLSelectedTEMaterial::setAlphaMaskCutoff(this, getCurrentAlphaMaskCutoff());
}

void FSPanelFace::onCommitTextureScaleX()
{
    if (gSavedSettings.getBOOL("SyncMaterialSettings"))
    {
        F32 bumpy_scale_u = mCtrlTexScaleU->getValue().asReal();
        if (isIdenticalPlanarTexgen())
        {
            bumpy_scale_u *= 0.5f;
        }
        syncRepeatX(this, bumpy_scale_u);
    }
    else
    {
        sendTextureInfo();
    }
    updateUI(true);
}

void FSPanelFace::onCommitTextureScaleY()
{
    if (gSavedSettings.getBOOL("SyncMaterialSettings"))
    {
        F32 bumpy_scale_v = mCtrlTexScaleV->getValue().asReal();
        if (isIdenticalPlanarTexgen())
        {
            bumpy_scale_v *= 0.5f;
        }
        syncRepeatY(this, bumpy_scale_v);
    }
    else
    {
        sendTextureInfo();
    }
    updateUI(true);
}

void FSPanelFace::onCommitTextureRot()
{
    if (gSavedSettings.getBOOL("SyncMaterialSettings"))
    {
        syncMaterialRot(this, mCtrlTexRot->getValue().asReal());
    }
    else
    {
        sendTextureInfo();
    }
    updateUI(true);
}


void FSPanelFace::onCommitTextureOffsetX()
{
    if (gSavedSettings.getBOOL("SyncMaterialSettings"))
    {
        syncOffsetX(this, mCtrlTexOffsetU->getValue().asReal());
    }
    else
    {
        sendTextureInfo();
    }
    updateUI(true);
}

void FSPanelFace::onCommitTextureOffsetY()
{
    if (gSavedSettings.getBOOL("SyncMaterialSettings"))
    {
        syncOffsetY(this, mCtrlTexOffsetV->getValue().asReal());
    }
    else
    {
        sendTextureInfo();
    }
    updateUI(true);
}

// Commit the number of repeats per meter
void FSPanelFace::onCommitRepeatsPerMeter()
{
    S32 materials_media = getCurrentMaterialType();
    S32 material_type = 0;
    // TODO: check if repeats per meter is even used for PBR -Zi
    if (materials_media == MATMEDIA_PBR)
    {
        material_type = getCurrentPBRChannel();
    }

    if (materials_media == MATMEDIA_MATERIAL)
    {
        material_type = getCurrentMatChannel();
    }

    F32 repeats_per_meter = mCtrlRpt->getValue().asReal();

    F32 obj_scale_s = 1.0f;
    F32 obj_scale_t = 1.0f;

    bool identical_scale_s = false;
    bool identical_scale_t = false;

    LLSelectedTE::getObjectScaleS(obj_scale_s, identical_scale_s);
    LLSelectedTE::getObjectScaleS(obj_scale_t, identical_scale_t);

    if (gSavedSettings.getBOOL("SyncMaterialSettings"))
    {
        LLSelectMgr::getInstance()->selectionTexScaleAutofit(repeats_per_meter);

        mCtrlBumpyScaleU->setValue(obj_scale_s * repeats_per_meter);
        mCtrlBumpyScaleV->setValue(obj_scale_t * repeats_per_meter);

        LLSelectedTEMaterial::setNormalRepeatX(this, obj_scale_s * repeats_per_meter);
        LLSelectedTEMaterial::setNormalRepeatY(this, obj_scale_t * repeats_per_meter);

        mCtrlShinyScaleU->setValue(obj_scale_s * repeats_per_meter);
        mCtrlShinyScaleV->setValue(obj_scale_t * repeats_per_meter);

        LLSelectedTEMaterial::setSpecularRepeatX(this, obj_scale_s * repeats_per_meter);
        LLSelectedTEMaterial::setSpecularRepeatY(this, obj_scale_t * repeats_per_meter);
    }
    else
    {
        switch (material_type)
        {
            case MATTYPE_DIFFUSE:
            {
                LLSelectMgr::getInstance()->selectionTexScaleAutofit(repeats_per_meter);
            }
            break;

            case MATTYPE_NORMAL:
            {
                mCtrlBumpyScaleU->setValue(obj_scale_s * repeats_per_meter);
                mCtrlBumpyScaleV->setValue(obj_scale_t * repeats_per_meter);

                LLSelectedTEMaterial::setNormalRepeatX(this, obj_scale_s * repeats_per_meter);
                LLSelectedTEMaterial::setNormalRepeatY(this, obj_scale_t * repeats_per_meter);
            }
            break;

            case MATTYPE_SPECULAR:
            {
                mCtrlShinyScaleU->setValue(obj_scale_s * repeats_per_meter);
                mCtrlShinyScaleV->setValue(obj_scale_t * repeats_per_meter);

                LLSelectedTEMaterial::setSpecularRepeatX(this, obj_scale_s * repeats_per_meter);
                LLSelectedTEMaterial::setSpecularRepeatY(this, obj_scale_t * repeats_per_meter);
            }
            break;

            default:
                llassert(false);
                break;
        }
    }

    // vertical scale and repeats per meter depends on each other, so force set on changes
    updateUI(true);
}

struct FSPanelFaceSetMediaFunctor : public LLSelectedTEFunctor
{
    virtual bool apply(LLViewerObject* object, S32 te)
    {
        viewer_media_t pMediaImpl;

        const LLTextureEntry &tep = object->getTEref(te);
        const LLMediaEntry* mep = tep.hasMedia() ? tep.getMediaData() : NULL;
        if (mep)
        {
            pMediaImpl = LLViewerMedia::getInstance()->getMediaImplFromTextureID(mep->getMediaID());
        }

        if (pMediaImpl.isNull())
        {
            // If we didn't find face media for this face, check whether this face is showing parcel media.
            pMediaImpl = LLViewerMedia::getInstance()->getMediaImplFromTextureID(tep.getID());
        }

        if (pMediaImpl.notNull())
        {
            LLPluginClassMedia *media = pMediaImpl->getMediaPlugin();
            if(media)
            {
                S32 media_width = media->getWidth();
                S32 media_height = media->getHeight();
                S32 texture_width = media->getTextureWidth();
                S32 texture_height = media->getTextureHeight();
                F32 scale_s = (F32)media_width / (F32)texture_width;
                F32 scale_t = (F32)media_height / (F32)texture_height;

                // set scale and adjust offset
                object->setTEScaleS( te, scale_s );
                object->setTEScaleT( te, scale_t ); // don't need to flip Y anymore since QT does this for us now.
                object->setTEOffsetS( te, -( 1.0f - scale_s ) / 2.0f );
                object->setTEOffsetT( te, -( 1.0f - scale_t ) / 2.0f );
            }
        }
        return true;
    };
};

void FSPanelFace::onClickAutoFix()
{
    FSPanelFaceSetMediaFunctor setfunc;
    LLSelectMgr::getInstance()->getSelection()->applyToTEs(&setfunc);

    FSPanelFaceSendFunctor sendfunc;
    LLSelectMgr::getInstance()->getSelection()->applyToObjects(&sendfunc);
}

void FSPanelFace::onAlignTexture()
{
    alignTextureLayer();
}

void FSPanelFace::onClickBtnSavePBR()
{
    LLMaterialEditor::saveObjectsMaterialAs();
}

enum EPasteMode
{
    PASTE_COLOR,
    PASTE_TEXTURE
};

struct FSPanelFacePasteTexFunctor : public LLSelectedTEFunctor
{
    public:
        FSPanelFacePasteTexFunctor(FSPanelFace* panel, EPasteMode mode) :
            mPanelFace(panel),
            mMode(mode)
        {
        }

        virtual bool apply(LLViewerObject* objectp, S32 te)
        {
            switch(mMode)
            {
                case PASTE_COLOR:
                    mPanelFace->onPasteColor(objectp, te);
                    break;

                case PASTE_TEXTURE:
                    mPanelFace->onPasteTexture(objectp, te);
                    break;
            }
            return true;
        }

    private:
        FSPanelFace *mPanelFace;
        EPasteMode mMode;
};

struct FSPanelFaceUpdateFunctor : public LLSelectedObjectFunctor
{
    public:
        FSPanelFaceUpdateFunctor(bool update_media) :
            mUpdateMedia(update_media)
        {
        }

        virtual bool apply(LLViewerObject* object)
        {
            object->sendTEUpdate();

            if (mUpdateMedia)
            {
                LLVOVolume *vo = dynamic_cast<LLVOVolume*>(object);
                if (vo && vo->hasMedia())
                {
                    vo->sendMediaDataUpdate();
                }
            }
            return true;
        }

    private:
        bool mUpdateMedia;
};

struct FSPanelFaceNavigateHomeFunctor : public LLSelectedTEFunctor
{
    virtual bool apply(LLViewerObject* objectp, S32 te)
    {
        if (objectp && objectp->getTE(te))
        {
            LLTextureEntry* tep = objectp->getTE(te);
            const LLMediaEntry *media_data = tep->getMediaData();
            if (media_data)
            {
                if (media_data->getCurrentURL().empty() && media_data->getAutoPlay())
                {
                    viewer_media_t media_impl =
                        LLViewerMedia::getInstance()->getMediaImplFromTextureID(tep->getMediaData()->getMediaID());
                    if (media_impl)
                    {
                        media_impl->navigateHome();
                    }
                }
            }
        }
        return true;
    }
};

void FSPanelFace::onCopyColor()
{
    LLViewerObject* objectp = LLSelectMgr::getInstance()->getSelection()->getFirstObject();

    LLSelectNode* node = LLSelectMgr::getInstance()->getSelection()->getFirstNode();
    S32 selected_count = LLSelectMgr::getInstance()->getSelection()->getObjectCount();

    if (!objectp || !node
        || objectp->getPCode() != LL_PCODE_VOLUME
        || !objectp->permModify()
        || objectp->isPermanentEnforced()
        || selected_count > 1)
    {
        return;
    }

    if (mClipboardParams.has("color"))
    {
        mClipboardParams["color"].clear();
    }
    else
    {
        mClipboardParams["color"] = LLSD::emptyArray();
    }

    std::map<LLUUID, LLUUID> asset_item_map;

    // a way to resolve situations where source and target have different amount of faces
    S32 num_tes = llmin((S32)objectp->getNumTEs(), (S32)objectp->getNumFaces());
    mClipboardParams["color_all_tes"] = (num_tes != 1) || (LLToolFace::getInstance() == LLToolMgr::getInstance()->getCurrentTool());
    for (S32 te = 0; te < num_tes; ++te)
    {
        if (node->isTESelected(te))
        {
            LLTextureEntry* tep = objectp->getTE(te);
            if (tep)
            {
                LLSD te_data;

                // asLLSD() includes media
                te_data["te"] = tep->asLLSD(); // Note: includes a lot more than just color/alpha/glow

                mClipboardParams["color"].append(te_data);
            }
        }
    }
}

void FSPanelFace::onPasteColor()
{
    if (!mClipboardParams.has("color"))
    {
        return;
    }

    LLViewerObject* objectp = LLSelectMgr::getInstance()->getSelection()->getFirstObject();

    LLSelectNode* node = LLSelectMgr::getInstance()->getSelection()->getFirstNode();
    S32 selected_count = LLSelectMgr::getInstance()->getSelection()->getObjectCount();

    if (!objectp || !node
        || objectp->getPCode() != LL_PCODE_VOLUME
        || !objectp->permModify()
        || objectp->isPermanentEnforced()
        || selected_count > 1)
    {
        // not supposed to happen
        LL_WARNS() << "Failed to paste color due to missing or wrong selection" << LL_ENDL;
        return;
    }

    bool face_selection_mode = LLToolFace::getInstance() == LLToolMgr::getInstance()->getCurrentTool();
    LLSD &clipboard = mClipboardParams["color"]; // array
    S32 num_tes = llmin((S32)objectp->getNumTEs(), (S32)objectp->getNumFaces());
    S32 compare_tes = num_tes;

    if (face_selection_mode)
    {
        compare_tes = 0;
        for (S32 te = 0; te < num_tes; ++te)
        {
            if (node->isTESelected(te))
            {
                compare_tes++;
            }
        }
    }

    // we can copy if single face was copied in edit face mode or if face count matches
    if (!((clipboard.size() == 1) && mClipboardParams["color_all_tes"].asBoolean())
        && compare_tes != clipboard.size())
    {
        LLSD notif_args;
        if (face_selection_mode)
        {
            static std::string reason = getString("paste_error_face_selection_mismatch");
            notif_args["REASON"] = reason;
        }
        else
        {
            static std::string reason = getString("paste_error_object_face_count_mismatch");
            notif_args["REASON"] = reason;
        }
        LLNotificationsUtil::add("FacePasteFailed", notif_args);
        return;
    }

    LLObjectSelectionHandle selected_objects = LLSelectMgr::getInstance()->getSelection();

    FSPanelFacePasteTexFunctor paste_func(this, PASTE_COLOR);
    selected_objects->applyToTEs(&paste_func);

    FSPanelFaceUpdateFunctor sendfunc(false);
    selected_objects->applyToObjects(&sendfunc);
}

void FSPanelFace::onPasteColor(LLViewerObject* objectp, S32 te)
{
    LLSD te_data;
    LLSD &clipboard = mClipboardParams["color"]; // array
    if ((clipboard.size() == 1) && mClipboardParams["color_all_tes"].asBoolean())
    {
        te_data = *(clipboard.beginArray());
    }
    else if (clipboard[te])
    {
        te_data = clipboard[te];
    }
    else
    {
        return;
    }

    LLTextureEntry* tep = objectp->getTE(te);
    if (tep)
    {
        if (te_data.has("te"))
        {
            // Color / Alpha
            if (te_data["te"].has("colors"))
            {
                LLColor4 color = tep->getColor();

                LLColor4 clip_color;
                clip_color.setValue(te_data["te"]["colors"]);

                // Color
                color.mV[VRED] = clip_color.mV[VRED];
                color.mV[VGREEN] = clip_color.mV[VGREEN];
                color.mV[VBLUE] = clip_color.mV[VBLUE];

                // Alpha
                color.mV[VALPHA] = clip_color.mV[VALPHA];

                objectp->setTEColor(te, color);
            }

            // Color/fullbright
            if (te_data["te"].has("fullbright"))
            {
                objectp->setTEFullbright(te, te_data["te"]["fullbright"].asInteger());
            }

            // Glow
            if (te_data["te"].has("glow"))
            {
                objectp->setTEGlow(te, (F32)te_data["te"]["glow"].asReal());
            }
        }
    }
}

void FSPanelFace::onCopyTexture()
{
    LLViewerObject* objectp = LLSelectMgr::getInstance()->getSelection()->getFirstObject();

    LLSelectNode* node = LLSelectMgr::getInstance()->getSelection()->getFirstNode();
    S32 selected_count = LLSelectMgr::getInstance()->getSelection()->getObjectCount();

    if (!objectp || !node
        || objectp->getPCode() != LL_PCODE_VOLUME
        || !objectp->permModify()
        || objectp->isPermanentEnforced()
        || selected_count > 1
        || !LLMaterialEditor::canClipboardObjectsMaterial())
    {
        return;
    }

    if (mClipboardParams.has("texture"))
    {
        mClipboardParams["texture"].clear();
    }
    else
    {
        mClipboardParams["texture"] = LLSD::emptyArray();
    }

    std::map<LLUUID, LLUUID> asset_item_map;

    // a way to resolve situations where source and target have different amount of faces
    S32 num_tes = llmin((S32)objectp->getNumTEs(), objectp->getNumFaces());
    mClipboardParams["texture_all_tes"] = (num_tes != 1) || (LLToolFace::getInstance() == LLToolMgr::getInstance()->getCurrentTool());
    for (S32 te = 0; te < num_tes; ++te)
    {
        if (node->isTESelected(te))
        {
            LLTextureEntry* tep = objectp->getTE(te);
            if (tep)
            {
                LLSD te_data;

                // asLLSD() includes media
                te_data["te"] = tep->asLLSD();
                te_data["te"]["shiny"] = tep->getShiny();
                te_data["te"]["bumpmap"] = tep->getBumpmap();
                te_data["te"]["bumpshiny"] = tep->getBumpShiny();
                te_data["te"]["bumpfullbright"] = tep->getBumpShinyFullbright();
                te_data["te"]["texgen"] = tep->getTexGen();
                te_data["te"]["pbr"] = objectp->getRenderMaterialID(te);
                if (tep->getGLTFMaterialOverride() != nullptr)
                {
                    te_data["te"]["pbr_override"] = tep->getGLTFMaterialOverride()->asJSON();
                }

                if (te_data["te"].has("imageid"))
                {
                    LLUUID item_id;
                    LLUUID id = te_data["te"]["imageid"].asUUID();
                    bool from_library = get_is_predefined_texture(id);
                    bool full_perm = from_library;

                    if (!full_perm
                        && objectp->permCopy()
                        && objectp->permTransfer()
                        && objectp->permModify())
                    {
                        // If agent created this object and nothing is limiting permissions, mark as full perm
                        // If agent was granted permission to edit objects owned and created by somebody else, mark full perm
                        // This check is not perfect since we can't figure out whom textures belong to so this ended up restrictive
                        std::string creator_app_link;
                        LLUUID creator_id;
                        LLSelectMgr::getInstance()->selectGetCreator(creator_id, creator_app_link);
                        full_perm = objectp->mOwnerID == creator_id;
                    }

                    if (id.notNull() && !full_perm)
                    {
                        std::map<LLUUID, LLUUID>::iterator iter = asset_item_map.find(id);
                        if (iter != asset_item_map.end())
                        {
                            item_id = iter->second;
                        }
                        else
                        {
                            // What this does is simply searches inventory for item with same asset id,
                            // as result it is highly unreliable, leaves little control to user, borderline hack
                            // but there are little options to preserve permissions - multiple inventory
                            // items might reference same asset and inventory search is expensive.
                            bool no_transfer = false;
                            if (objectp->getInventoryItemByAsset(id))
                            {
                                no_transfer = !objectp->getInventoryItemByAsset(id)->getIsFullPerm();
                            }
                            item_id = get_copy_free_item_by_asset_id(id, no_transfer);
                            // record value to avoid repeating inventory search when possible
                            asset_item_map[id] = item_id;
                        }
                    }

                    if (item_id.notNull() && gInventory.isObjectDescendentOf(item_id, gInventory.getLibraryRootFolderID()))
                    {
                        full_perm = true;
                        from_library = true;
                    }

                    // TODO: why scope this? -Zi
                    {
                        te_data["te"]["itemfullperm"] = full_perm;
                        te_data["te"]["fromlibrary"] = from_library;

                        // If full permission object, texture is free to copy,
                        // but otherwise we need to check inventory and extract permissions
                        //
                        // Normally we care only about restrictions for current user and objects
                        // don't inherit any 'next owner' permissions from texture, so there is
                        // no need to record item id if full_perm==true
                        if (!full_perm && !from_library && item_id.notNull())
                        {
                            LLViewerInventoryItem* itemp = gInventory.getItem(item_id);
                            if (itemp)
                            {
                                LLPermissions item_permissions = itemp->getPermissions();
                                if (item_permissions.allowOperationBy(PERM_COPY,
                                    gAgent.getID(),
                                    gAgent.getGroupID()))
                                {
                                    te_data["te"]["imageitemid"] = item_id;
                                    te_data["te"]["itemfullperm"] = itemp->getIsFullPerm();
                                    if (!itemp->isFinished())
                                    {
                                        // needed for dropTextureAllFaces
                                        LLInventoryModelBackgroundFetch::instance().start(item_id, false);
                                    }
                                }
                            }
                        }
                    }
                }

                LLMaterialPtr material_ptr = tep->getMaterialParams();
                if (!material_ptr.isNull())
                {
                    LLSD mat_data;

                    mat_data["NormMap"] = material_ptr->getNormalID();
                    mat_data["SpecMap"] = material_ptr->getSpecularID();

                    mat_data["NormRepX"] = material_ptr->getNormalRepeatX();
                    mat_data["NormRepY"] = material_ptr->getNormalRepeatY();
                    mat_data["NormOffX"] = material_ptr->getNormalOffsetX();
                    mat_data["NormOffY"] = material_ptr->getNormalOffsetY();
                    mat_data["NormRot"] = material_ptr->getNormalRotation();

                    mat_data["SpecRepX"] = material_ptr->getSpecularRepeatX();
                    mat_data["SpecRepY"] = material_ptr->getSpecularRepeatY();
                    mat_data["SpecOffX"] = material_ptr->getSpecularOffsetX();
                    mat_data["SpecOffY"] = material_ptr->getSpecularOffsetY();
                    mat_data["SpecRot"] = material_ptr->getSpecularRotation();

                    mat_data["SpecColor"] = material_ptr->getSpecularLightColor().getValue();
                    mat_data["SpecExp"] = material_ptr->getSpecularLightExponent();
                    mat_data["EnvIntensity"] = material_ptr->getEnvironmentIntensity();
                    mat_data["AlphaMaskCutoff"] = material_ptr->getAlphaMaskCutoff();
                    mat_data["DiffuseAlphaMode"] = material_ptr->getDiffuseAlphaMode();

                    // Replace no-copy textures, destination texture will get used instead if available
                    if (mat_data.has("NormMap"))
                    {
                        LLUUID id = mat_data["NormMap"].asUUID();
                        if (id.notNull() && !get_can_copy_texture(id))
                        {
                            mat_data["NormMap"] = LLUUID(gSavedSettings.getString("DefaultObjectTexture"));
                            mat_data["NormMapNoCopy"] = true;
                        }
                    }
                    if (mat_data.has("SpecMap"))
                    {
                        LLUUID id = mat_data["SpecMap"].asUUID();
                        if (id.notNull() && !get_can_copy_texture(id))
                        {
                            mat_data["SpecMap"] = LLUUID(gSavedSettings.getString("DefaultObjectTexture"));
                            mat_data["SpecMapNoCopy"] = true;
                        }
                    }

                    te_data["material"] = mat_data;
                }

                mClipboardParams["texture"].append(te_data);
            }
        }
    }
}

void FSPanelFace::onPasteTexture()
{
    if (!mClipboardParams.has("texture"))
    {
        return;
    }

    LLViewerObject* objectp = LLSelectMgr::getInstance()->getSelection()->getFirstObject();

    LLSelectNode* node = LLSelectMgr::getInstance()->getSelection()->getFirstNode();
    S32 selected_count = LLSelectMgr::getInstance()->getSelection()->getObjectCount();

    if (!objectp || !node
        || objectp->getPCode() != LL_PCODE_VOLUME
        || !objectp->permModify()
        || objectp->isPermanentEnforced()
        || selected_count > 1
        || !LLMaterialEditor::canClipboardObjectsMaterial())
    {
        // not supposed to happen
        LL_WARNS() << "Failed to paste texture due to missing or wrong selection" << LL_ENDL;
        return;
    }

    bool face_selection_mode = LLToolFace::getInstance() == LLToolMgr::getInstance()->getCurrentTool();
    LLSD &clipboard = mClipboardParams["texture"]; // array
    S32 num_tes = llmin((S32)objectp->getNumTEs(), (S32)objectp->getNumFaces());
    S32 compare_tes = num_tes;

    if (face_selection_mode)
    {
        compare_tes = 0;
        for (S32 te = 0; te < num_tes; ++te)
        {
            if (node->isTESelected(te))
            {
                compare_tes++;
            }
        }
    }

    // we can copy if single face was copied in edit face mode or if face count matches
    if (!((clipboard.size() == 1) && mClipboardParams["texture_all_tes"].asBoolean())
        && compare_tes != clipboard.size())
    {
        LLSD notif_args;
        if (face_selection_mode)
        {
            static std::string reason = getString("paste_error_face_selection_mismatch");
            notif_args["REASON"] = reason;
        }
        else
        {
            static std::string reason = getString("paste_error_object_face_count_mismatch");
            notif_args["REASON"] = reason;
        }

        LLNotificationsUtil::add("FacePasteFailed", notif_args);
        return;
    }

    bool full_perm_object = true;

    LLSD::array_const_iterator iter = clipboard.beginArray();
    LLSD::array_const_iterator end = clipboard.endArray();

    for (; iter != end; ++iter)
    {
        const LLSD& te_data = *iter;
        if (te_data.has("te") && te_data["te"].has("imageid"))
        {
            bool full_perm = te_data["te"].has("itemfullperm") && te_data["te"]["itemfullperm"].asBoolean();
            full_perm_object &= full_perm;
            if (!full_perm)
            {
                if (te_data["te"].has("imageitemid"))
                {
                    LLUUID item_id = te_data["te"]["imageitemid"].asUUID();
                    if (item_id.notNull())
                    {
                        LLViewerInventoryItem* itemp = gInventory.getItem(item_id);
                        if (!itemp)
                        {
                            // image might be in object's inventory, but it can be not up to date
                            LLSD notif_args;
                            static std::string reason = getString("paste_error_inventory_not_found");
                            notif_args["REASON"] = reason;
                            LLNotificationsUtil::add("FacePasteFailed", notif_args);
                            return;
                        }
                    }
                }
                else
                {
                    // Item was not found on 'copy' stage
                    // Since this happened at copy, might be better to either show this
                    // at copy stage or to drop clipboard here
                    LLSD notif_args;
                    static std::string reason = getString("paste_error_inventory_not_found");
                    notif_args["REASON"] = reason;
                    LLNotificationsUtil::add("FacePasteFailed", notif_args);
                    return;
                }
            }
        }
    }

    if (!full_perm_object)
    {
        LLNotificationsUtil::add("FacePasteTexturePermissions");
    }

    LLObjectSelectionHandle selected_objects = LLSelectMgr::getInstance()->getSelection();

    FSPanelFacePasteTexFunctor paste_func(this, PASTE_TEXTURE);
    selected_objects->applyToTEs(&paste_func);

    FSPanelFaceUpdateFunctor sendfunc(true);
    selected_objects->applyToObjects(&sendfunc);

    LLGLTFMaterialList::flushUpdates();

    FSPanelFaceNavigateHomeFunctor navigate_home_func;
    selected_objects->applyToTEs(&navigate_home_func);
}

void FSPanelFace::onPasteTexture(LLViewerObject* objectp, S32 te)
{
    LLSD te_data;
    LLSD &clipboard = mClipboardParams["texture"]; // array
    if ((clipboard.size() == 1) && mClipboardParams["texture_all_tes"].asBoolean())
    {
        te_data = *(clipboard.beginArray());
    }
    else if (clipboard[te])
    {
        te_data = clipboard[te];
    }
    else
    {
        return;
    }

    LLTextureEntry* tep = objectp->getTE(te);
    if (tep)
    {
        if (te_data.has("te"))
        {
            // Texture
            bool full_perm = te_data["te"].has("itemfullperm") && te_data["te"]["itemfullperm"].asBoolean();
            bool from_library = te_data["te"].has("fromlibrary") && te_data["te"]["fromlibrary"].asBoolean();
            if (te_data["te"].has("imageid"))
            {
                const LLUUID& imageid = te_data["te"]["imageid"].asUUID(); //texture or asset id
                LLViewerInventoryItem* itemp_res = NULL;

                if (te_data["te"].has("imageitemid"))
                {
                    LLUUID item_id = te_data["te"]["imageitemid"].asUUID();
                    if (item_id.notNull())
                    {
                        LLViewerInventoryItem* itemp = gInventory.getItem(item_id);
                        if (itemp && itemp->isFinished())
                        {
                            // dropTextureAllFaces will fail if incomplete
                            itemp_res = itemp;
                        }
                        else
                        {
                            // Theoretically shouldn't happen, but if it does happen, we
                            // might need to add a notification to user that paste will fail
                            // since inventory isn't fully loaded
                            LL_WARNS() << "Item " << item_id << " is incomplete, paste might fail silently." << LL_ENDL;
                        }
                    }
                }
                // for case when item got removed from inventory after we pressed 'copy'
                // or texture got pasted into previous object
                if (!itemp_res && !full_perm)
                {
                    // Due to checks for imageitemid in FSPanelFace::onPasteTexture() this should no longer be reachable.
                    LL_INFOS() << "Item " << te_data["te"]["imageitemid"].asUUID() << " no longer in inventory." << LL_ENDL;
                    // Todo: fix this, we are often searching same texture multiple times (equal to number of faces)
                    // Perhaps just mPanelFace->onPasteTexture(objectp, te, &asset_to_item_id_map); ? Not pretty, but will work
                    LLViewerInventoryCategory::cat_array_t cats;
                    LLViewerInventoryItem::item_array_t items;
                    LLAssetIDMatches asset_id_matches(imageid);
                    gInventory.collectDescendentsIf(LLUUID::null,
                        cats,
                        items,
                        LLInventoryModel::INCLUDE_TRASH,
                        asset_id_matches);

                    // Extremely unreliable and performance unfriendly.
                    // But we need this to check permissions and it is how texture control finds items
                    for (S32 i = 0; i < items.size(); i++)
                    {
                        LLViewerInventoryItem* itemp = items[i];
                        if (itemp && itemp->isFinished())
                        {
                            // dropTextureAllFaces will fail if incomplete
                            LLPermissions item_permissions = itemp->getPermissions();
                            if (item_permissions.allowOperationBy(PERM_COPY,
                                gAgent.getID(),
                                gAgent.getGroupID()))
                            {
                                itemp_res = itemp;
                                break; // first match
                            }
                        }
                    }
                }

                if (itemp_res)
                {
                    if (te == -1) // all faces
                    {
                        LLToolDragAndDrop::dropTextureAllFaces(objectp,
                            itemp_res,
                            from_library ? LLToolDragAndDrop::SOURCE_LIBRARY : LLToolDragAndDrop::SOURCE_AGENT,
                            LLUUID::null,
                            false);
                    }
                    else // one face
                    {
                        LLToolDragAndDrop::dropTextureOneFace(objectp,
                            te,
                            itemp_res,
                            from_library ? LLToolDragAndDrop::SOURCE_LIBRARY : LLToolDragAndDrop::SOURCE_AGENT,
                            LLUUID::null,
                            false,
                            0);
                    }
                }
                // not an inventory item or no complete items
                else if (full_perm)
                {
                    // Either library, local or existed as fullperm when user made a copy
                    LLViewerTexture* image = LLViewerTextureManager::getFetchedTexture(imageid, FTT_DEFAULT, true, LLGLTexture::BOOST_NONE, LLViewerTexture::LOD_TEXTURE);
                    objectp->setTEImage(U8(te), image);
                }
            }

            if (te_data["te"].has("bumpmap"))
            {
                objectp->setTEBumpmap(te, (U8)te_data["te"]["bumpmap"].asInteger());
            }
            if (te_data["te"].has("bumpshiny"))
            {
                objectp->setTEBumpShiny(te, (U8)te_data["te"]["bumpshiny"].asInteger());
            }
            if (te_data["te"].has("bumpfullbright"))
            {
                objectp->setTEBumpShinyFullbright(te, (U8)te_data["te"]["bumpfullbright"].asInteger());
            }
            if (te_data["te"].has("texgen"))
            {
                objectp->setTETexGen(te, (U8)te_data["te"]["texgen"].asInteger());
            }

            // PBR/GLTF
            if (te_data["te"].has("pbr"))
            {
                objectp->setRenderMaterialID(te, te_data["te"]["pbr"].asUUID(), false /*managing our own update*/);
                tep->setGLTFRenderMaterial(nullptr);
                tep->setGLTFMaterialOverride(nullptr);

                LLSD override_data;
                override_data["object_id"] = objectp->getID();
                override_data["side"] = te;
                if (te_data["te"].has("pbr_override"))
                {
                    override_data["gltf_json"] = te_data["te"]["pbr_override"];
                }
                else
                {
                    override_data["gltf_json"] = "";
                }

                override_data["asset_id"] = te_data["te"]["pbr"].asUUID();

                LLGLTFMaterialList::queueUpdate(override_data);
            }
            else
            {
                objectp->setRenderMaterialID(te, LLUUID::null, false /*send in bulk later*/ );
                tep->setGLTFRenderMaterial(nullptr);
                tep->setGLTFMaterialOverride(nullptr);

                // blank out most override data on the server
                LLGLTFMaterialList::queueApply(objectp, te, LLUUID::null);
            }

            // Texture map
            if (te_data["te"].has("scales") && te_data["te"].has("scalet"))
            {
                objectp->setTEScale(te, (F32)te_data["te"]["scales"].asReal(), (F32)te_data["te"]["scalet"].asReal());
            }
            if (te_data["te"].has("offsets") && te_data["te"].has("offsett"))
            {
                objectp->setTEOffset(te, (F32)te_data["te"]["offsets"].asReal(), (F32)te_data["te"]["offsett"].asReal());
            }
            if (te_data["te"].has("imagerot"))
            {
                objectp->setTERotation(te, (F32)te_data["te"]["imagerot"].asReal());
            }

            // Media
            if (te_data["te"].has("media_flags"))
            {
                U8 media_flags = te_data["te"]["media_flags"].asInteger();
                objectp->setTEMediaFlags(te, media_flags);
                LLVOVolume *vo = dynamic_cast<LLVOVolume*>(objectp);
                if (vo && te_data["te"].has(LLTextureEntry::TEXTURE_MEDIA_DATA_KEY))
                {
                    vo->syncMediaData(te, te_data["te"][LLTextureEntry::TEXTURE_MEDIA_DATA_KEY], true/*merge*/, true/*ignore_agent*/);
                }
            }
            else
            {
                // Keep media flags on destination unchanged
            }
        }

        if (te_data.has("material"))
        {
            LLUUID object_id = objectp->getID();

            // Normal
            // Replace placeholders with target's
            if (te_data["material"].has("NormMapNoCopy"))
            {
                LLMaterialPtr material = tep->getMaterialParams();
                if (material.notNull())
                {
                    LLUUID id = material->getNormalID();
                    if (id.notNull())
                    {
                        te_data["material"]["NormMap"] = id;
                    }
                }
            }

            LLSelectedTEMaterial::setNormalID(this, te_data["material"]["NormMap"].asUUID(), te, object_id);
            LLSelectedTEMaterial::setNormalRepeatX(this, (F32)te_data["material"]["NormRepX"].asReal(), te, object_id);
            LLSelectedTEMaterial::setNormalRepeatY(this, (F32)te_data["material"]["NormRepY"].asReal(), te, object_id);
            LLSelectedTEMaterial::setNormalOffsetX(this, (F32)te_data["material"]["NormOffX"].asReal(), te, object_id);
            LLSelectedTEMaterial::setNormalOffsetY(this, (F32)te_data["material"]["NormOffY"].asReal(), te, object_id);
            LLSelectedTEMaterial::setNormalRotation(this, (F32)te_data["material"]["NormRot"].asReal(), te, object_id);

            // Specular
            // Replace placeholders with target's
            if (te_data["material"].has("SpecMapNoCopy"))
            {
                LLMaterialPtr material = tep->getMaterialParams();
                if (material.notNull())
                {
                    LLUUID id = material->getSpecularID();
                    if (id.notNull())
                    {
                        te_data["material"]["SpecMap"] = id;
                    }
                }
            }

            LLSelectedTEMaterial::setSpecularID(this, te_data["material"]["SpecMap"].asUUID(), te, object_id);
            LLSelectedTEMaterial::setSpecularRepeatX(this, (F32)te_data["material"]["SpecRepX"].asReal(), te, object_id);
            LLSelectedTEMaterial::setSpecularRepeatY(this, (F32)te_data["material"]["SpecRepY"].asReal(), te, object_id);
            LLSelectedTEMaterial::setSpecularOffsetX(this, (F32)te_data["material"]["SpecOffX"].asReal(), te, object_id);
            LLSelectedTEMaterial::setSpecularOffsetY(this, (F32)te_data["material"]["SpecOffY"].asReal(), te, object_id);
            LLSelectedTEMaterial::setSpecularRotation(this, (F32)te_data["material"]["SpecRot"].asReal(), te, object_id);
            LLColor4U spec_color(te_data["material"]["SpecColor"]);
            LLSelectedTEMaterial::setSpecularLightColor(this, spec_color, te);
            LLSelectedTEMaterial::setSpecularLightExponent(this, (U8)te_data["material"]["SpecExp"].asInteger(), te, object_id);
            LLSelectedTEMaterial::setEnvironmentIntensity(this, (U8)te_data["material"]["EnvIntensity"].asInteger(), te, object_id);
            LLSelectedTEMaterial::setDiffuseAlphaMode(this, (U8)te_data["material"]["DiffuseAlphaMode"].asInteger(), te, object_id);
            LLSelectedTEMaterial::setAlphaMaskCutoff(this, (U8)te_data["material"]["AlphaMaskCutoff"].asInteger(), te, object_id);

            if (te_data.has("te") && te_data["te"].has("shiny"))
            {
                objectp->setTEShiny(te, (U8)te_data["te"]["shiny"].asInteger());
            }
        }
    }
}

void FSPanelFace::onCopyFaces()
{
    onCopyTexture();
    onCopyColor();
    mBtnPasteFaces->setEnabled(!mClipboardParams.emptyMap() && (mClipboardParams.has("color") || mClipboardParams.has("texture")));
}

void FSPanelFace::onPasteFaces()
{
    LLObjectSelectionHandle selected_objects = LLSelectMgr::getInstance()->getSelection();

    FSPanelFacePasteTexFunctor paste_texture_func(this, PASTE_TEXTURE);
    selected_objects->applyToTEs(&paste_texture_func);

    FSPanelFacePasteTexFunctor paste_color_func(this, PASTE_COLOR);
    selected_objects->applyToTEs(&paste_color_func);

    FSPanelFaceUpdateFunctor sendfunc(true);
    selected_objects->applyToObjects(&sendfunc);

    FSPanelFaceNavigateHomeFunctor navigate_home_func;
    selected_objects->applyToTEs(&navigate_home_func);
}

void FSPanelFace::onCommitPlanarAlign()
{
    getState();
    sendTextureInfo();
}

void FSPanelFace::updateGLTFTextureTransform(float value, U32 pbr_channel, std::function<void(LLGLTFMaterial::TextureTransform*)> edit)
{
    U32 texture_info_start;
    U32 texture_info_end;

    const LLGLTFMaterial::TextureInfo texture_info = mPBRChannelToTextureInfo[pbr_channel];
    if (texture_info == LLGLTFMaterial::GLTF_TEXTURE_INFO_COUNT)
    {
        texture_info_start = 0;
        texture_info_end = LLGLTFMaterial::GLTF_TEXTURE_INFO_COUNT;
    }
    else
    {
        texture_info_start = mPBRChannelToTextureInfo[pbr_channel];
        texture_info_end = texture_info_start + 1;
    }

    updateSelectedGLTFMaterials([&](LLGLTFMaterial* new_override)
    {
        for (U32 ti = texture_info_start; ti < texture_info_end; ++ti)
        {
            LLGLTFMaterial::TextureTransform& new_transform = new_override->mTextureTransform[(LLGLTFMaterial::TextureInfo)ti];
            edit(&new_transform);
        }
    });
}

void FSPanelFace::setMaterialOverridesFromSelection()
{
    // TODO: move to .h -Zi
    std::map<LLGLTFMaterial::TextureInfo, std::string> spinner_suffixes =
    {
        { LLGLTFMaterial::TextureInfo::GLTF_TEXTURE_INFO_BASE_COLOR, "_Base" },
        { LLGLTFMaterial::TextureInfo::GLTF_TEXTURE_INFO_NORMAL, "_Normal" },
        { LLGLTFMaterial::TextureInfo::GLTF_TEXTURE_INFO_METALLIC_ROUGHNESS, "_Metallic" },
        { LLGLTFMaterial::TextureInfo::GLTF_TEXTURE_INFO_EMISSIVE, "_Emissive" }
    };

    bool read_transform = true;
    LLGLTFMaterial::TextureTransform transform;
    bool scale_u_same = true;
    bool scale_v_same = true;
    bool rotation_same = true;
    bool offset_u_same = true;
    bool offset_v_same = true;

    // <FS:Zi> Always iterate over the whole set of texture channels
    for (U32 i = 0; i < LLGLTFMaterial::TextureInfo::GLTF_TEXTURE_INFO_COUNT; ++i)
    {
        std::string spinner_suffix = spinner_suffixes[(LLGLTFMaterial::TextureInfo) i];

        LLGLTFMaterial::TextureTransform this_transform;

        bool this_scale_u_same = true;
        bool this_scale_v_same = true;
        bool this_rotation_same = true;
        bool this_offset_u_same = true;
        bool this_offset_v_same = true;

        readSelectedGLTFMaterial<float>([&](const LLGLTFMaterial* mat)
        {
            return mat ? mat->mTextureTransform[i].mScale[VX] : 0.f;
        }, this_transform.mScale[VX], this_scale_u_same, true, 1e-3f);

        readSelectedGLTFMaterial<float>([&](const LLGLTFMaterial* mat)
        {
            return mat ? mat->mTextureTransform[i].mScale[VY] : 0.f;
        }, this_transform.mScale[VY], this_scale_v_same, true, 1e-3f);

        readSelectedGLTFMaterial<float>([&](const LLGLTFMaterial* mat)
        {
            return mat ? mat->mTextureTransform[i].mRotation : 0.f;
        }, this_transform.mRotation, this_rotation_same, true, 1e-3f);

        readSelectedGLTFMaterial<float>([&](const LLGLTFMaterial* mat)
        {
            return mat ? mat->mTextureTransform[i].mOffset[VX] : 0.f;
        }, this_transform.mOffset[VX], this_offset_u_same, true, 1e-3f);

        readSelectedGLTFMaterial<float>([&](const LLGLTFMaterial* mat)
        {
            return mat ? mat->mTextureTransform[i].mOffset[VY] : 0.f;
        }, this_transform.mOffset[VY], this_offset_v_same, true, 1e-3f);

        scale_u_same = scale_u_same && this_scale_u_same;
        scale_v_same = scale_v_same && this_scale_v_same;
        rotation_same = rotation_same && this_rotation_same;
        offset_u_same = offset_u_same && this_offset_u_same;
        offset_v_same = offset_v_same && this_offset_v_same;

        if (read_transform)
        {
            read_transform = false;
            transform = this_transform;
        }
        else
        {
            scale_u_same = scale_u_same && (this_transform.mScale[VX] == transform.mScale[VX]);
            scale_v_same = scale_v_same && (this_transform.mScale[VY] == transform.mScale[VY]);
            rotation_same = rotation_same && (this_transform.mRotation == transform.mRotation);
            offset_u_same = offset_u_same && (this_transform.mOffset[VX] == transform.mOffset[VX]);
            offset_v_same = offset_v_same && (this_transform.mOffset[VY] == transform.mOffset[VY]);
        }

        LLUICtrl* gltfCtrlTextureScaleU = findChild<LLUICtrl>("gltfTextureScaleU" + spinner_suffix);
        LLUICtrl* gltfCtrlTextureScaleV = findChild<LLUICtrl>("gltfTextureScaleV" + spinner_suffix);
        LLUICtrl* gltfCtrlTextureRotation = findChild<LLUICtrl>("gltfTextureRotation" + spinner_suffix);
        LLUICtrl* gltfCtrlTextureOffsetU = findChild<LLUICtrl>("gltfTextureOffsetU" + spinner_suffix);
        LLUICtrl* gltfCtrlTextureOffsetV = findChild<LLUICtrl>("gltfTextureOffsetV" + spinner_suffix);

        gltfCtrlTextureScaleU->setValue(this_transform.mScale[VX]);
        gltfCtrlTextureScaleV->setValue(this_transform.mScale[VY]);
        gltfCtrlTextureRotation->setValue(this_transform.mRotation * RAD_TO_DEG);
        gltfCtrlTextureOffsetU->setValue(this_transform.mOffset[VX]);
        gltfCtrlTextureOffsetV->setValue(this_transform.mOffset[VY]);
    }

    LLUICtrl* gltfCtrlTextureScaleU = findChild<LLUICtrl>("gltfTextureScaleU_All");
    LLUICtrl* gltfCtrlTextureScaleV = findChild<LLUICtrl>("gltfTextureScaleV_All");
    LLUICtrl* gltfCtrlTextureRotation = findChild<LLUICtrl>("gltfTextureRotation_All");
    LLUICtrl* gltfCtrlTextureOffsetU = findChild<LLUICtrl>("gltfTextureOffsetU_All");
    LLUICtrl* gltfCtrlTextureOffsetV = findChild<LLUICtrl>("gltfTextureOffsetV_All");

    gltfCtrlTextureScaleU->setValue(transform.mScale[VX]);
    gltfCtrlTextureScaleV->setValue(transform.mScale[VY]);
    gltfCtrlTextureRotation->setValue(transform.mRotation * RAD_TO_DEG);
    gltfCtrlTextureOffsetU->setValue(transform.mOffset[VX]);
    gltfCtrlTextureOffsetV->setValue(transform.mOffset[VY]);

    gltfCtrlTextureScaleU->setTentative(!scale_u_same);
    gltfCtrlTextureScaleV->setTentative(!scale_v_same);
    gltfCtrlTextureRotation->setTentative(!rotation_same);
    gltfCtrlTextureOffsetU->setTentative(!offset_u_same);
    gltfCtrlTextureOffsetV->setTentative(!offset_v_same);
}

void FSPanelFace::Selection::connect()
{
    if (!mSelectConnection.connected())
    {
        mSelectConnection = LLSelectMgr::instance().mUpdateSignal.connect(boost::bind(&FSPanelFace::Selection::onSelectionChanged, this));
    }
}

bool FSPanelFace::Selection::update()
{
    const bool changed = mChanged || compareSelection();
    mChanged = false;
    return changed;
}

void FSPanelFace::Selection::onSelectedObjectUpdated(const LLUUID& object_id, S32 side)
{
    if (object_id == mSelectedObjectID)
    {
        if (side == mLastSelectedSide)
        {
            mChanged = true;
        }
        else if (mLastSelectedSide == -1) // if last selected face was deselected
        {
            LLSelectNode* node = LLSelectMgr::getInstance()->getSelection()->getFirstNode();
            if (node && node->isTESelected(side))
            {
                mChanged = true;
            }
        }
    }
}

bool FSPanelFace::Selection::compareSelection()
{
    if (!mNeedsSelectionCheck)
    {
        return false;
    }

    mNeedsSelectionCheck = false;

    const S32 old_object_count = mSelectedObjectCount;
    const S32 old_te_count = mSelectedTECount;
    const LLUUID old_object_id = mSelectedObjectID;
    const S32 old_side = mLastSelectedSide;

    LLObjectSelectionHandle selection = LLSelectMgr::getInstance()->getSelection();
    LLSelectNode* node = selection->getFirstNode();
    if (node)
    {
        LLViewerObject* object = node->getObject();
        mSelectedObjectCount = selection->getObjectCount();
        mSelectedTECount = selection->getTECount();
        mSelectedObjectID = object->getID();
        mLastSelectedSide = node->getLastSelectedTE();
    }
    else
    {
        mSelectedObjectCount = 0;
        mSelectedTECount = 0;
        mSelectedObjectID = LLUUID::null;
        mLastSelectedSide = -1;
    }

    const bool selection_changed =
        old_object_count != mSelectedObjectCount
        || old_te_count != mSelectedTECount
        || old_object_id != mSelectedObjectID
        || old_side != mLastSelectedSide;

    mChanged = mChanged || selection_changed;

    return selection_changed;
}

void FSPanelFace::onCommitGLTFUVSpinner(const LLUICtrl* ctrl, const LLSD& user_data)
{
    // TODO: put into .h -Zi
    std::map<std::string, S32> types =
    {
        { "all",        PBRTYPE_RENDER_MATERIAL_ID },
        { "base",       PBRTYPE_BASE_COLOR },
        { "normal",     PBRTYPE_NORMAL },
        { "metallic",   PBRTYPE_METALLIC_ROUGHNESS },
        { "emissive",   PBRTYPE_EMISSIVE }
    };

    std::string user_data_string = user_data.asString();

    if (!types.count(user_data_string))
    {
        LL_WARNS() << "Unknown PBR channel " << user_data_string << LL_ENDL;
        return;
    }

    const S32 pbr_channel = types[user_data.asString()];

    const std::string& spinner_name = ctrl->getName();
    const float value = ctrl->getValue().asReal();

    if (LLStringUtil::startsWith(spinner_name, "gltfTextureScaleU"))
    {
        updateGLTFTextureTransform(value, pbr_channel, [&](LLGLTFMaterial::TextureTransform* new_transform)
        {
            new_transform->mScale.mV[VX] = value;
        });
    }
    else if (LLStringUtil::startsWith(spinner_name, "gltfTextureScaleV"))
    {
        updateGLTFTextureTransform(value, pbr_channel, [&](LLGLTFMaterial::TextureTransform* new_transform)
        {
            new_transform->mScale.mV[VY] = value;
        });
    }
    else if (LLStringUtil::startsWith(spinner_name, "gltfTextureRotation"))
    {
        updateGLTFTextureTransform(value, pbr_channel, [&](LLGLTFMaterial::TextureTransform* new_transform)
        {
            new_transform->mRotation = value * DEG_TO_RAD;
        });
    }
    else if (LLStringUtil::startsWith(spinner_name, "gltfTextureOffsetU"))
    {
        updateGLTFTextureTransform(value, pbr_channel, [&](LLGLTFMaterial::TextureTransform* new_transform)
        {
            new_transform->mOffset.mV[VX] = value;
        });
    }
    else if (LLStringUtil::startsWith(spinner_name, "gltfTextureOffsetV"))
    {
        updateGLTFTextureTransform(value, pbr_channel, [&](LLGLTFMaterial::TextureTransform* new_transform)
        {
            new_transform->mOffset.mV[VY] = value;
        });
    }
}

// selection inside the texture/material picker changed
void FSPanelFace::onTextureSelectionChanged(LLTextureCtrl* texture_ctrl)
{
    LL_DEBUGS("Materials") << "control " << texture_ctrl->getName() << LL_ENDL;

    LLInventoryItem* itemp = gInventory.getItem(texture_ctrl->getImageItemID());
    if (!itemp)
    {
        // no inventory asset available, i.e. could be "Blank"
        return;
    }

    LL_WARNS("Materials") << "item inventory id " << itemp->getUUID() << " - item asset " << itemp->getAssetUUID() << LL_ENDL;

    LLUUID obj_owner_id;
    std::string obj_owner_name;
    LLSelectMgr::instance().selectGetOwner(obj_owner_id, obj_owner_name);

    LLSaleInfo sale_info;
    LLSelectMgr::instance().selectGetSaleInfo(sale_info);

    bool can_copy = itemp->getPermissions().allowCopyBy(gAgentID); // do we have perm to copy this texture?
    bool can_transfer = itemp->getPermissions().allowOperationBy(PERM_TRANSFER, gAgentID); // do we have perm to transfer this texture?
    bool is_object_owner = gAgentID == obj_owner_id; // does object for which we are going to apply texture belong to the agent?
    bool not_for_sale = !sale_info.isForSale(); // is object for which we are going to apply texture not for sale?

    if (can_copy && can_transfer)
    {
        texture_ctrl->setCanApply(true, true);
        return;
    }

    // if texture has (no-transfer) attribute it can be applied only for object which we own and is not for sale
    texture_ctrl->setCanApply(false, can_transfer ? true : is_object_owner && not_for_sale);

    if (gSavedSettings.getBOOL("TextureLivePreview"))
    {
        LLNotificationsUtil::add("LivePreviewUnavailable");
    }
}

// selection inside the texture/material picker changed
void FSPanelFace::onPbrSelectionChanged(LLInventoryItem* itemp)
{
    LLUUID obj_owner_id;
    std::string obj_owner_name;
    LLSelectMgr::instance().selectGetOwner(obj_owner_id, obj_owner_name);

    LLSaleInfo sale_info;
    LLSelectMgr::instance().selectGetSaleInfo(sale_info);

    bool can_copy = itemp->getPermissions().allowCopyBy(gAgentID); // do we have perm to copy this material?
    bool can_transfer = itemp->getPermissions().allowOperationBy(PERM_TRANSFER, gAgentID); // do we have perm to transfer this material?
    bool can_modify = itemp->getPermissions().allowOperationBy(PERM_MODIFY, gAgentID); // do we have perm to transfer this material?
    bool is_object_owner = gAgentID == obj_owner_id; // does object for which we are going to apply material belong to the agent?
    bool not_for_sale = !sale_info.isForSale(); // is object for which we are going to apply material not for sale?

    if (can_copy && can_transfer && can_modify)
    {
        mMaterialCtrlPBR->setCanApply(true, true);
        return;
    }

    // if material has (no-transfer) attribute it can be applied only for object which we own and is not for sale
    mMaterialCtrlPBR->setCanApply(false, can_transfer ? true : is_object_owner && not_for_sale);

    if (gSavedSettings.getBOOL("TextureLivePreview"))
    {
        LLNotificationsUtil::add("LivePreviewUnavailablePBR");
    }
}

bool FSPanelFace::isIdenticalPlanarTexgen()
{
    LLTextureEntry::e_texgen selected_texgen = LLTextureEntry::TEX_GEN_DEFAULT;
    bool identical_texgen = false;
    LLSelectedTE::getTexGen(selected_texgen, identical_texgen);
    return (identical_texgen && (selected_texgen == LLTextureEntry::TEX_GEN_PLANAR));
}

void FSPanelFace::LLSelectedTE::getFace(LLFace*& face_to_return, bool& identical_face)
{
    struct LLSelectedTEGetFace : public LLSelectedTEGetFunctor<LLFace *>
    {
        LLFace* get(LLViewerObject* object, S32 te)
        {
            return (object->mDrawable) ? object->mDrawable->getFace(te): NULL;
        }
    } get_te_face_func;

    identical_face = LLSelectMgr::getInstance()->getSelection()->getSelectedTEValue(&get_te_face_func, face_to_return, false, (LLFace*)nullptr);
}

void FSPanelFace::LLSelectedTE::getImageFormat(LLGLenum& image_format_to_return, bool& identical_face)
{
    LLGLenum image_format{ GL_RGB };
    struct LLSelectedTEGetImageFormat : public LLSelectedTEGetFunctor<LLGLenum>
    {
        LLGLenum get(LLViewerObject* object, S32 te_index)
        {
            LLViewerTexture* image = object->getTEImage(te_index);
            return image ? image->getPrimaryFormat() : GL_RGB;
        }
    } get_glenum;

    identical_face = LLSelectMgr::getInstance()->getSelection()->getSelectedTEValue(&get_glenum, image_format);
    image_format_to_return = image_format;
}

void FSPanelFace::LLSelectedTE::getTexId(LLUUID& id, bool& identical)
{
    struct LLSelectedTEGetTexId : public LLSelectedTEGetFunctor<LLUUID>
    {
        LLUUID get(LLViewerObject* object, S32 te_index)
        {
            LLTextureEntry *te = object->getTE(te_index);
            if (te)
            {
                if ((te->getID() == IMG_USE_BAKED_EYES) || (te->getID() == IMG_USE_BAKED_HAIR) || (te->getID() == IMG_USE_BAKED_HEAD) || (te->getID() == IMG_USE_BAKED_LOWER) || (te->getID() == IMG_USE_BAKED_SKIRT) || (te->getID() == IMG_USE_BAKED_UPPER)
                    || (te->getID() == IMG_USE_BAKED_LEFTARM) || (te->getID() == IMG_USE_BAKED_LEFTLEG) || (te->getID() == IMG_USE_BAKED_AUX1) || (te->getID() == IMG_USE_BAKED_AUX2) || (te->getID() == IMG_USE_BAKED_AUX3))
                {
                    return te->getID();
                }
            }

            LLUUID id;
            LLViewerTexture* image = object->getTEImage(te_index);
            if (image)
            {
                id = image->getID();
            }

            if (!id.isNull() && LLViewerMedia::getInstance()->textureHasMedia(id))
            {
                if (te)
                {
                    LLViewerTexture* tex = te->getID().notNull() ? gTextureList.findImage(te->getID(), TEX_LIST_STANDARD) : NULL;
                    if(!tex)
                    {
                        tex = LLViewerFetchedTexture::sDefaultImagep;
                    }
                    if (tex)
                    {
                        id = tex->getID();
                    }
                }
            }
            return id;
        }
    } func;

    identical = LLSelectMgr::getInstance()->getSelection()->getSelectedTEValue( &func, id );
}

void FSPanelFace::LLSelectedTEMaterial::getCurrent(LLMaterialPtr& material_ptr, bool& identical_material)
{
    struct MaterialFunctor : public LLSelectedTEGetFunctor<LLMaterialPtr>
    {
        LLMaterialPtr get(LLViewerObject* object, S32 te_index)
        {
            return object->getTEref(te_index).getMaterialParams();
        }
    } func;

    identical_material = LLSelectMgr::getInstance()->getSelection()->getSelectedTEValue( &func, material_ptr);
}

void FSPanelFace::LLSelectedTEMaterial::getMaxSpecularRepeats(F32& repeats, bool& identical)
{
    struct LLSelectedTEGetMaxSpecRepeats : public LLSelectedTEGetFunctor<F32>
    {
        F32 get(LLViewerObject* object, S32 face)
        {
            LLMaterial* mat = object->getTEref(face).getMaterialParams().get();
            U32 s_axis = VX;
            U32 t_axis = VY;
            F32 repeats_s = 1.0f;
            F32 repeats_t = 1.0f;
            if (mat)
            {
                mat->getSpecularRepeat(repeats_s, repeats_t);
                repeats_s /= object->getScale().mV[s_axis];
                repeats_t /= object->getScale().mV[t_axis];
            }
            return llmax(repeats_s, repeats_t);
        }

    } max_spec_repeats_func;

    identical = LLSelectMgr::getInstance()->getSelection()->getSelectedTEValue( &max_spec_repeats_func, repeats);
}

void FSPanelFace::LLSelectedTEMaterial::getMaxNormalRepeats(F32& repeats, bool& identical)
{
    struct LLSelectedTEGetMaxNormRepeats : public LLSelectedTEGetFunctor<F32>
    {
        F32 get(LLViewerObject* object, S32 face)
        {
            LLMaterial* mat = object->getTEref(face).getMaterialParams().get();
            U32 s_axis = VX;
            U32 t_axis = VY;
            F32 repeats_s = 1.0f;
            F32 repeats_t = 1.0f;
            if (mat)
            {
                mat->getNormalRepeat(repeats_s, repeats_t);
                repeats_s /= object->getScale().mV[s_axis];
                repeats_t /= object->getScale().mV[t_axis];
            }
            return llmax(repeats_s, repeats_t);
        }

    } max_norm_repeats_func;

    identical = LLSelectMgr::getInstance()->getSelection()->getSelectedTEValue( &max_norm_repeats_func, repeats);
}

void FSPanelFace::LLSelectedTEMaterial::getCurrentDiffuseAlphaMode(U8& diffuse_alpha_mode, bool& identical, const bool diffuse_texture_has_alpha)
{
    struct LLSelectedTEGetDiffuseAlphaMode : public LLSelectedTEGetFunctor<U8>
    {
        LLSelectedTEGetDiffuseAlphaMode() : _isAlpha(false) {}
        LLSelectedTEGetDiffuseAlphaMode(bool diffuse_texture_has_alpha) : _isAlpha(diffuse_texture_has_alpha) {}
        virtual ~LLSelectedTEGetDiffuseAlphaMode() {}

        U8 get(LLViewerObject* object, S32 face)
        {
            U8 diffuse_mode = _isAlpha ? LLMaterial::DIFFUSE_ALPHA_MODE_BLEND : LLMaterial::DIFFUSE_ALPHA_MODE_NONE;

            LLTextureEntry* tep = object->getTE(face);
            if (tep)
            {
                LLMaterial* mat = tep->getMaterialParams().get();
                if (mat)
                {
                    diffuse_mode = mat->getDiffuseAlphaMode();
                }
            }

            return diffuse_mode;
        }

        bool _isAlpha; // whether or not the diffuse texture selected contains alpha information
    } get_diff_mode(diffuse_texture_has_alpha);

    identical = LLSelectMgr::getInstance()->getSelection()->getSelectedTEValue( &get_diff_mode, diffuse_alpha_mode);
}

void FSPanelFace::LLSelectedTE::getObjectScaleS(F32& scale_s, bool& identical)
{
    struct LLSelectedTEGetObjectScaleS : public LLSelectedTEGetFunctor<F32>
    {
        F32 get(LLViewerObject* object, S32 face)
        {
            U32 s_axis = VX;
            U32 t_axis = VY;
            LLPrimitive::getTESTAxes(face, &s_axis, &t_axis);
            return object->getScale().mV[s_axis];
        }

    } scale_s_func;

    identical = LLSelectMgr::getInstance()->getSelection()->getSelectedTEValue( &scale_s_func, scale_s );
}

void FSPanelFace::LLSelectedTE::getObjectScaleT(F32& scale_t, bool& identical)
{
    struct LLSelectedTEGetObjectScaleS : public LLSelectedTEGetFunctor<F32>
    {
        F32 get(LLViewerObject* object, S32 face)
        {
            U32 s_axis = VX;
            U32 t_axis = VY;
            LLPrimitive::getTESTAxes(face, &s_axis, &t_axis);
            return object->getScale().mV[t_axis];
        }

    } scale_t_func;

    identical = LLSelectMgr::getInstance()->getSelection()->getSelectedTEValue( &scale_t_func, scale_t );
}

void FSPanelFace::LLSelectedTE::getMaxDiffuseRepeats(F32& repeats, bool& identical)
{
    struct LLSelectedTEGetMaxDiffuseRepeats : public LLSelectedTEGetFunctor<F32>
    {
        F32 get(LLViewerObject* object, S32 face)
        {
            U32 s_axis = VX;
            U32 t_axis = VY;
            LLPrimitive::getTESTAxes(face, &s_axis, &t_axis);
            F32 repeats_s = object->getTEref(face).mScaleS / object->getScale().mV[s_axis];
            F32 repeats_t = object->getTEref(face).mScaleT / object->getScale().mV[t_axis];
            return llmax(repeats_s, repeats_t);
        }

    } max_diff_repeats_func;

    identical = LLSelectMgr::getInstance()->getSelection()->getSelectedTEValue( &max_diff_repeats_func, repeats );
}

void FSPanelFace::onClickMapsSync()
{
    getState();
    if (gSavedSettings.getBOOL("SyncMaterialSettings"))
    {
        alignMaterialsProperties();
    }
}

// used to be called from two places but onCommitFlip() now does it a different way
// so we end up with this still being a function but strictly it could be moved
// into onClickMapsSync() -Zi
void FSPanelFace::alignMaterialsProperties()
{
    // <FS:TS> FIRE-11911: Synchronize materials doesn't work with planar textures
    //  Don't even try to do the alignment if we wind up here and planar is enabled.
    if (mCheckPlanarAlign->getValue().asBoolean())
    {
        return;
    }
    // </FS:TS> FIRE-11911

    F32 tex_scale_u =  getCurrentTextureScaleU();
    F32 tex_scale_v =  getCurrentTextureScaleV();
    F32 tex_offset_u = getCurrentTextureOffsetU();
    F32 tex_offset_v = getCurrentTextureOffsetV();
    F32 tex_rot =      getCurrentTextureRot();

    //<FS:TS> FIRE-12275: Material offset not working correctly
    //  Since the server cannot store negative offsets for materials
    //  textures, we normalize them to equivalent positive values here.
    tex_offset_u = (tex_offset_u < 0.0) ? 1.0 + tex_offset_u : tex_offset_u;
    tex_offset_v = (tex_offset_v < 0.0) ? 1.0 + tex_offset_v : tex_offset_v;
    //</FS:TS> FIRE-12275

    //<FS:TS> FIRE-12831: Negative rotations revert to zero
    //  The same goes for rotations as for offsets.
    tex_rot = (tex_rot < 0.0) ? 360.0 + tex_rot : tex_rot;
    //</FS:TS> FIRE-12831

    mCtrlShinyScaleU->setValue(tex_scale_u);
    mCtrlShinyScaleV->setValue(tex_scale_v);
    mCtrlShinyOffsetU->setValue(tex_offset_u);
    mCtrlShinyOffsetV->setValue(tex_offset_v);
    mCtrlShinyRot->setValue(tex_rot);

    // What is this abomination!? -Zi
    LLSelectedTEMaterial::setSpecularRepeatX(this, tex_scale_u);
    LLSelectedTEMaterial::setSpecularRepeatY(this, tex_scale_v);
    LLSelectedTEMaterial::setSpecularOffsetX(this, tex_offset_u);
    LLSelectedTEMaterial::setSpecularOffsetY(this, tex_offset_v);
    LLSelectedTEMaterial::setSpecularRotation(this, tex_rot * DEG_TO_RAD);

    mCtrlBumpyScaleU->setValue(tex_scale_u);
    mCtrlBumpyScaleV->setValue(tex_scale_v);
    mCtrlBumpyOffsetU->setValue(tex_offset_u);
    mCtrlBumpyOffsetV->setValue(tex_offset_v);
    mCtrlBumpyRot->setValue(tex_rot);

    // What is this abomination!? -Zi
    LLSelectedTEMaterial::setNormalRepeatX(this, tex_scale_u);
    LLSelectedTEMaterial::setNormalRepeatY(this, tex_scale_v);
    LLSelectedTEMaterial::setNormalOffsetX(this, tex_offset_u);
    LLSelectedTEMaterial::setNormalOffsetY(this, tex_offset_v);
    LLSelectedTEMaterial::setNormalRotation(this, tex_rot * DEG_TO_RAD);
}

void FSPanelFace::onCommitFlip(const LLSD& user_data)
{
    LL_WARNS() << "onCommitFlip" << LL_ENDL;
    std::string control_name = user_data.asString();
    if (control_name.empty())
    {
        LL_WARNS() << "empty user data!" << LL_ENDL;
        return;
    }

    LL_WARNS() << "control name: " << control_name << LL_ENDL;

    LLSpinCtrl* spinner = findChild<LLSpinCtrl>(control_name);
    if (spinner)
    {
        // TODO: compensate for normal/specular map doubling of values in planar mapping mode -Zi
        F32 value = -(spinner->getValue().asReal());
        spinner->setValue(value);
        spinner->forceEditorCommit();
    }
    else
    {
        LL_WARNS() << "spinner not found: " << control_name << LL_ENDL;
    }
}

void FSPanelFace::changePrecision(S32 decimal_precision)
{
    mCtrlTexScaleU->setPrecision(decimal_precision);
    mCtrlTexScaleV->setPrecision(decimal_precision);
    mCtrlBumpyScaleU->setPrecision(decimal_precision);
    mCtrlBumpyScaleV->setPrecision(decimal_precision);
    mCtrlShinyScaleU->setPrecision(decimal_precision);
    mCtrlShinyScaleV->setPrecision(decimal_precision);
    mCtrlTexOffsetU->setPrecision(decimal_precision);
    mCtrlTexOffsetV->setPrecision(decimal_precision);
    mCtrlBumpyOffsetU->setPrecision(decimal_precision);
    mCtrlBumpyOffsetV->setPrecision(decimal_precision);
    mCtrlShinyOffsetU->setPrecision(decimal_precision);
    mCtrlShinyOffsetV->setPrecision(decimal_precision);
    mCtrlTexRot->setPrecision(decimal_precision);
    mCtrlBumpyRot->setPrecision(decimal_precision);
    mCtrlShinyRot->setPrecision(decimal_precision);
    mCtrlRpt->setPrecision(decimal_precision);
    // TODO: add PBR spinners -Zi
}

void FSPanelFace::onShowFindAllButton(LLUICtrl* ctrl, const LLSD& user_data)
{
    findChildView(user_data.asStringRef())->setVisible(true);
}

void FSPanelFace::onHideFindAllButton(LLUICtrl* ctrl, const LLSD& user_data)
{
    findChildView(user_data.asStringRef())->setVisible(false);
}

// Find all faces with same texture
void FSPanelFace::onClickBtnSelectSameTexture(const LLUICtrl* ctrl, const LLSD& user_data)
{
    std::unordered_set<LLViewerObject*> objects;

    // get a list of all linksets where at least one face is selected
    for (auto iter = LLSelectMgr::getInstance()->getSelection()->valid_begin();
        iter != LLSelectMgr::getInstance()->getSelection()->valid_end(); iter++)
    {
        objects.insert((*iter)->getObject()->getRootEdit());
    }

    // clean out the selection
    LLSelectMgr::getInstance()->deselectAll();

    // select all faces of all linksets that were found before
    LLObjectSelectionHandle handle;
    for(auto objectp : objects)
    {
        handle = LLSelectMgr::getInstance()->selectObjectAndFamily(objectp, true, false);
    }

    // get the texture channel we are interested in - using the first letter is sufficient
    // and makes things faster in the if () blocks
    char channel = user_data.asStringRef()[0];

    // grab the texture ID from the texture selector
    LLTextureCtrl* texture_control = mTextureCtrl;
    if (channel == 'n')
    {
        texture_control = mBumpyTextureCtrl;
    }
    else if (channel == 's')
    {
        texture_control = mShinyTextureCtrl;
    }
    else if (channel == 'g')
    {
        texture_control = mMaterialCtrlPBR;
    }

    LLUUID id = texture_control->getImageAssetID();

    // go through all selected links in all selected linksets
    for (auto iter = handle->begin(); iter != handle->end(); iter++)
    {
        LLSelectNode* node = *iter;
        LLViewerObject* objectp = node->getObject();

        U8 te_count = objectp->getNumTEs();

        for (U8 i = 0; i < te_count; i++)
        {
            LLUUID image_id;
            if (channel == 'd')
            {
                image_id = objectp->getTEImage(i)->getID();
            }
            else if (channel == 'g')
            {
                image_id = objectp->getRenderMaterialID(i);
            }
            else
            {
                const LLMaterialPtr mat = objectp->getTEref(i).getMaterialParams();
                if (mat.notNull())
                {
                    if (channel == 'n')
                    {
                        image_id = mat->getNormalID();
                    }
                    else if (channel == 's')
                    {
                        image_id = mat->getSpecularID();
                    }
                }
            }

            // deselect all faces that use a different texture UUID
            if (image_id != id)
            {
                objectp->setTESelected(i, false);
                node->selectTE(i, false);
            }
        }
    }
}

//
// convenience functions around tab containers -Zi
//

S32 FSPanelFace::getCurrentMaterialType() const
{
    const std::string& tab_name = mTabsPBRMatMedia->getCurrentPanel()->getName();

    if (tab_name == "panel_material_type_pbr")
    {
        return MATMEDIA_PBR;
    }
    else if (tab_name == "panel_material_type_media")
    {
        return MATMEDIA_MEDIA;
    }
    return MATMEDIA_MATERIAL;
}

S32 FSPanelFace::getCurrentMatChannel() const
{
    const std::string& tab_name = mTabsMatChannel->getCurrentPanel()->getName();

    if (tab_name == "panel_blinn_phong_normal")
    {
        return MATTYPE_NORMAL;
    }
    if (tab_name == "panel_blinn_phong_specular")
    {
        return MATTYPE_SPECULAR;
    }
    return MATTYPE_DIFFUSE;
}

S32 FSPanelFace::getCurrentPBRChannel() const
{
    const std::string& tab_name = mTabsPBRChannel->getCurrentPanel()->getName();

    if (tab_name == "panel_pbr_transforms_base_color")
    {
        return PBRTYPE_BASE_COLOR;
    }
    if (tab_name == "panel_pbr_transforms_normal")
    {
        return PBRTYPE_NORMAL;
    }
    if (tab_name == "panel_pbr_transforms_metallic")
    {
        return PBRTYPE_METALLIC_ROUGHNESS;    // TODO: we use specular editor color for now -Zi
    }
    if (tab_name == "panel_pbr_transforms_emissive")
    {
        return PBRTYPE_EMISSIVE;    // TODO: "emissive" has no defined editor color yet -Zi
    }
    return PBRTYPE_RENDER_MATERIAL_ID;
}

void FSPanelFace::selectMaterialType(S32 material_type)
{
    if (material_type == MATMEDIA_PBR)
    {
        mTabsPBRMatMedia->selectTabByName("panel_material_type_pbr");
    }
    else if (material_type == MATMEDIA_MEDIA)
    {
        mTabsPBRMatMedia->selectTabByName("panel_material_type_media");
    }
    else
    {
        mTabsPBRMatMedia->selectTabByName("panel_material_type_blinn_phong");
    }
    onMatTabChange(); // set up relative to active tab
}

void FSPanelFace::selectMatChannel(S32 mat_channel)
{
    if (mat_channel == MATTYPE_NORMAL)
    {
        mTabsMatChannel->selectTabByName("panel_blinn_phong_normal");
    }
    else if (mat_channel == MATTYPE_SPECULAR)
    {
        mTabsMatChannel->selectTabByName("panel_blinn_phong_specular");
    }
    else
    {
        mTabsMatChannel->selectTabByName("panel_blinn_phong_diffuse");
    }
}

void FSPanelFace::selectPBRChannel(S32 pbr_channel)
{
    if (pbr_channel == PBRTYPE_NORMAL)
    {
        mTabsMatChannel->selectTabByName("panel_pbr_transforms_base_color");
    }
    else if (pbr_channel == PBRTYPE_BASE_COLOR)
    {
        mTabsMatChannel->selectTabByName("panel_pbr_transforms_normal");
    }
    else if (pbr_channel == PBRTYPE_METALLIC_ROUGHNESS)
    {
        mTabsMatChannel->selectTabByName("panel_pbr_transforms_metallic");
    }
    else if (pbr_channel == PBRTYPE_EMISSIVE)
    {
        mTabsMatChannel->selectTabByName("panel_pbr_transforms_emissive");
    }
    else
    {
        mTabsMatChannel->selectTabByName("panel_pbr_transforms_all");
    }
}<|MERGE_RESOLUTION|>--- conflicted
+++ resolved
@@ -3585,11 +3585,7 @@
     onCommitPbr(map_ctrl);
 }
 
-<<<<<<< HEAD
-bool FSPanelFace::onDragTexture(LLInventoryItem* item)
-=======
-BOOL FSPanelFace::onDragTexture(const LLUICtrl* texture_ctrl, LLInventoryItem* item)
->>>>>>> 98d5f718
+bool FSPanelFace::onDragTexture(const LLUICtrl* texture_ctrl, LLInventoryItem* item)
 {
     bool accept = true;
     for (LLObjectSelection::root_iterator iter = LLSelectMgr::getInstance()->getSelection()->root_begin();
