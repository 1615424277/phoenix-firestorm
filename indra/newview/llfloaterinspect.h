--- conflicted
+++ resolved
@@ -47,28 +47,6 @@
     friend class LLFloaterReg;
 public:
 
-<<<<<<< HEAD
-//	static void show(void* ignored = NULL);
-	void onOpen(const LLSD& key);
-	virtual bool postBuild();
-	void dirty();
-	LLUUID getSelectedUUID();
-	virtual void draw();
-	virtual void refresh();
-//	static bool isVisible();
-	virtual void onFocusReceived();
-	void onClickCreatorProfile();
-	void onClickOwnerProfile();
-	void onSelectObject();
-	// PoundLife - Improved Object Inspect
-	U64 mStatsMemoryTotal;
-	// PoundLife - End
-	LLScrollListCtrl* mObjectList;
-protected:
-	// protected members
-	void setDirty() { mDirty = true; }
-	bool mDirty;
-=======
 //  static void show(void* ignored = NULL);
     void onOpen(const LLSD& key);
     virtual bool postBuild();
@@ -93,44 +71,8 @@
 // [RLVa:KB] - Checked: RLVa-2.0.1
     const LLSelectNode* getSelectedNode() /*const*/;
 // [/RLVa:KB]
->>>>>>> 1a8a5404
-
-// [RLVa:KB] - Checked: RLVa-2.0.1
-	const LLSelectNode* getSelectedNode() /*const*/;
-// [/RLVa:KB]
 
 private:
-<<<<<<< HEAD
-	// PoundLife - Improved Object Inspect
-	void getObjectTextureMemory(LLViewerObject* object, U32& object_texture_memory, U32& object_vram_memory);
-	void calculateTextureMemory(LLViewerTexture* texture, uuid_vec_t& object_texture_list, U32& object_texture_memory, U32& object_vram_memory);
-	uuid_vec_t mTextureList;
-	U32 mTextureMemory;
-	U32 mTextureVRAMMemory;
-	// PoundLife - End
-	void onGetOwnerNameCallback();
-	void onGetCreatorNameCallback();
-	
-	LLFloaterInspect(const LLSD& key);
-	virtual ~LLFloaterInspect(void);
-
-	LLSafeHandle<LLObjectSelection> mObjectSelection;
-	boost::signals2::connection mOwnerNameCacheConnection;
-	boost::signals2::connection mCreatorNameCacheConnection;
-
-	// <FS:Ansariel> FIRE-22292: Configurable columns
-	void						onColumnDisplayModeChanged();
-	void						onColumnVisibilityChecked(const LLSD& userdata);
-	bool						onEnableColumnVisibilityChecked(const LLSD& userdata);
-
-	LLMenuButton*				mOptionsButton;
-	LLHandle<LLView>			mOptionsMenuHandle;
-
-	std::map<std::string, U32>	mColumnBits;
-	S32							mLastResizeDelta;
-	boost::signals2::connection	mFSInspectColumnConfigConnection;
-	// </FS:Ansariel>
-=======
     // PoundLife - Improved Object Inspect
     void getObjectTextureMemory(LLViewerObject* object, U32& object_texture_memory, U32& object_vram_memory);
     void calculateTextureMemory(LLViewerTexture* texture, uuid_vec_t& object_texture_list, U32& object_texture_memory, U32& object_vram_memory);
@@ -160,7 +102,6 @@
     S32                         mLastResizeDelta;
     boost::signals2::connection mFSInspectColumnConfigConnection;
     // </FS:Ansariel>
->>>>>>> 1a8a5404
 };
 
 #endif //LL_LLFLOATERINSPECT_H