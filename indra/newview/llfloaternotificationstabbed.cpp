/**
 * @file llfloaternotificationstabbed.cpp
 * @brief
 * $LicenseInfo:firstyear=2015&license=viewerlgpl$
 * Second Life Viewer Source Code
 * Copyright (C) 2015, Linden Research, Inc.
 *
 * This library is free software; you can redistribute it and/or
 * modify it under the terms of the GNU Lesser General Public
 * License as published by the Free Software Foundation;
 * version 2.1 of the License only.
 *
 * This library is distributed in the hope that it will be useful,
 * but WITHOUT ANY WARRANTY; without even the implied warranty of
 * MERCHANTABILITY or FITNESS FOR A PARTICULAR PURPOSE.  See the GNU
 * Lesser General Public License for more details.
 *
 * You should have received a copy of the GNU Lesser General Public
 * License along with this library; if not, write to the Free Software
 * Foundation, Inc., 51 Franklin Street, Fifth Floor, Boston, MA  02110-1301  USA
 *
 * Linden Research, Inc., 945 Battery Street, San Francisco, CA  94111  USA
 * $/LicenseInfo$
 */

#include "llviewerprecompiledheaders.h" // must be first include
#include "llfloaternotificationstabbed.h"

#include "llchiclet.h"
#include "llchicletbar.h"
#include "llflatlistview.h"
#include "llfloaterreg.h"
#include "llnotificationmanager.h"
#include "llnotificationsutil.h"
#include "llscriptfloater.h"
#include "llspeakers.h"
#include "lltoastpanel.h"
#include "lltoastnotifypanel.h"

//---------------------------------------------------------------------------------
LLFloaterNotificationsTabbed::LLFloaterNotificationsTabbed(const LLSD& key) : LLTransientDockableFloater(NULL, true,  key),
    mChannel(NULL),
    mSysWellChiclet(NULL),
    mGroupInviteMessageList(NULL),
    mGroupNoticeMessageList(NULL),
    mTransactionMessageList(NULL),
    mSystemMessageList(NULL),
    mNotificationsSeparator(NULL),
    mNotificationsTabContainer(NULL),
    NOTIFICATION_TABBED_ANCHOR_NAME("notification_well_panel"),
    IM_WELL_ANCHOR_NAME("im_well_panel"),
    mIsReshapedByUser(false)

{
    setOverlapsScreenChannel(true);
    mNotificationUpdates.reset(new NotificationTabbedChannel(this));
    mNotificationsSeparator = new LLNotificationSeparator();
}

//---------------------------------------------------------------------------------
bool LLFloaterNotificationsTabbed::postBuild()
{
    mGroupInviteMessageList = getChild<LLNotificationListView>("group_invite_notification_list");
    mGroupNoticeMessageList = getChild<LLNotificationListView>("group_notice_notification_list");
    mTransactionMessageList = getChild<LLNotificationListView>("transaction_notification_list");
    mSystemMessageList = getChild<LLNotificationListView>("system_notification_list");
    mNotificationsSeparator->initTaggedList(LLNotificationListItem::getGroupInviteTypes(), mGroupInviteMessageList);
    mNotificationsSeparator->initTaggedList(LLNotificationListItem::getGroupNoticeTypes(), mGroupNoticeMessageList);
    mNotificationsSeparator->initTaggedList(LLNotificationListItem::getTransactionTypes(), mTransactionMessageList);
    mNotificationsSeparator->initUnTaggedList(mSystemMessageList);
    mNotificationsTabContainer = getChild<LLTabContainer>("notifications_tab_container");
    // <FS:Ansariel> Remember last tab used
    mNotificationsTabContainer->selectTab(gSavedPerAccountSettings.getS32("FSLastNotificationsTab"));

    mDeleteAllBtn = getChild<LLButton>("delete_all_button");
    mDeleteAllBtn->setClickedCallback(boost::bind(&LLFloaterNotificationsTabbed::onClickDeleteAllBtn,this));

    mCollapseAllBtn = getChild<LLButton>("collapse_all_button");
    mCollapseAllBtn->setClickedCallback(boost::bind(&LLFloaterNotificationsTabbed::onClickCollapseAllBtn,this));

    // get a corresponding channel
    initChannel();
<<<<<<< HEAD
    bool rv = LLTransientDockableFloater::postBuild();
    
=======
    BOOL rv = LLTransientDockableFloater::postBuild();

>>>>>>> c06fb4e0
    setTitle(getString("title_notification_tabbed_window"));
    return rv;
}

//---------------------------------------------------------------------------------
void LLFloaterNotificationsTabbed::setMinimized(bool minimize)
{
    LLTransientDockableFloater::setMinimized(minimize);
}

//---------------------------------------------------------------------------------
void LLFloaterNotificationsTabbed::handleReshape(const LLRect& rect, bool by_user)
{
    mIsReshapedByUser |= by_user; // mark floater that it is reshaped by user
    LLTransientDockableFloater::handleReshape(rect, by_user);
}

//---------------------------------------------------------------------------------
void LLFloaterNotificationsTabbed::onStartUpToastClick(S32 x, S32 y, MASK mask)
{
    // just set floater visible. Screen channels will be cleared.
    setVisible(true);
}

//---------------------------------------------------------------------------------
void LLFloaterNotificationsTabbed::setSysWellChiclet(LLSysWellChiclet* chiclet)
{
    mSysWellChiclet = chiclet;
    if(NULL != mSysWellChiclet)
    {
        mSysWellChiclet->updateWidget(isWindowEmpty());
    }
}

//---------------------------------------------------------------------------------
LLFloaterNotificationsTabbed::~LLFloaterNotificationsTabbed()
{
    // <FS:Ansariel> Remember last tab used
    gSavedPerAccountSettings.setS32("FSLastNotificationsTab", mNotificationsTabContainer->getCurrentPanelIndex());
}

//---------------------------------------------------------------------------------
void LLFloaterNotificationsTabbed::removeItemByID(const LLUUID& id, std::string type)
{
    // <FS:Ansariel> Ignore for script dialogs that are not listed in the notifications list
    if (type == "ScriptDialog" || type == "ScriptDialogGroup")
    {
        return;
    }
    // </FS:Ansariel>

    if(mNotificationsSeparator->removeItemByID(type, id))
    {
        if (NULL != mSysWellChiclet)
        {
            mSysWellChiclet->updateWidget(isWindowEmpty());
        }
        reshapeWindow();
        updateNotificationCounters();
    }
    else
    {
        LL_WARNS() << "Unable to remove notification from the list, ID: " << id
            << LL_ENDL;
    }

    // hide chiclet window if there are no items left
    if(isWindowEmpty())
    {
        setVisible(false);
    }
}

//---------------------------------------------------------------------------------
LLPanel * LLFloaterNotificationsTabbed::findItemByID(const LLUUID& id, std::string type)
{
    return mNotificationsSeparator->findItemByID(type, id);
}

//---------------------------------------------------------------------------------
void LLFloaterNotificationsTabbed::initChannel()
{
    LLNotificationsUI::LLScreenChannelBase* channel = LLNotificationsUI::LLChannelManager::getInstance()->findChannelByID(
        LLNotificationsUI::NOTIFICATION_CHANNEL_UUID);
    mChannel = dynamic_cast<LLNotificationsUI::LLScreenChannel*>(channel);
    if(NULL == mChannel)
    {
        LL_WARNS() << "LLFloaterNotificationsTabbed::initChannel() - could not get a requested screen channel" << LL_ENDL;
    }

    if(mChannel)
    {
        mChannel->addOnStoreToastCallback(boost::bind(&LLFloaterNotificationsTabbed::onStoreToast, this, _1, _2));
    }
}

//---------------------------------------------------------------------------------
void LLFloaterNotificationsTabbed::setVisible(bool visible)
{
    if (visible)
    {
        // when Notification channel is cleared, storable toasts will be added into the list.
        clearScreenChannels();
    }
    if (visible)
    {
        if (NULL == getDockControl() && getDockTongue().notNull())
        {
            // <FS:Ansariel> Group notices, IMs and chiclets position
            //setDockControl(new LLDockControl(
            //    LLChicletBar::getInstance()->getChild<LLView>(getAnchorViewName()), this,
            //    getDockTongue(), LLDockControl::BOTTOM));
            if (gSavedSettings.getBOOL("InternalShowGroupNoticesTopRight"))
            {
            setDockControl(new LLDockControl(
                LLChicletBar::getInstance()->getChild<LLView>(getAnchorViewName()), this,
                getDockTongue(), LLDockControl::BOTTOM));
            }
            else
            {
                setDockControl(new LLDockControl(
                    LLChicletBar::getInstance()->getChild<LLView>(getAnchorViewName()), this,
                    getDockTongue(), LLDockControl::TOP));
            }
            // </FS:Ansariel> Group notices, IMs and chiclets position
        }
    }

    // do not show empty window
    if (NULL == mNotificationsSeparator || isWindowEmpty()) visible = false;

    LLTransientDockableFloater::setVisible(visible);

    // update notification channel state
    initChannel(); // make sure the channel still exists
    if(mChannel)
    {
        mChannel->updateShowToastsState();
        mChannel->redrawToasts();
    }
}

//---------------------------------------------------------------------------------
void LLFloaterNotificationsTabbed::setDocked(bool docked, bool pop_on_undock)
{
    LLTransientDockableFloater::setDocked(docked, pop_on_undock);

    // update notification channel state
    if(mChannel)
    {
        mChannel->updateShowToastsState();
        mChannel->redrawToasts();
    }
}

//---------------------------------------------------------------------------------
void LLFloaterNotificationsTabbed::reshapeWindow()
{
    // update notification channel state
    // update on a window reshape is important only when a window is visible and docked
    if(mChannel && getVisible() && isDocked())
    {
        mChannel->updateShowToastsState();
    }
}

//---------------------------------------------------------------------------------
bool LLFloaterNotificationsTabbed::isWindowEmpty()
{
    return mNotificationsSeparator->size() == 0;
}

//---------------------------------------------------------------------------------
LLFloaterNotificationsTabbed::NotificationTabbedChannel::NotificationTabbedChannel(LLFloaterNotificationsTabbed* notifications_tabbed_window)
    : LLNotificationChannel(LLNotificationChannel::Params().name(notifications_tabbed_window->getPathname())),
    mNotificationsTabbedWindow(notifications_tabbed_window)
{
    connectToChannel("Notifications");
    connectToChannel("Group Notifications");
    connectToChannel("Offer");
}

// static
//---------------------------------------------------------------------------------
LLFloaterNotificationsTabbed* LLFloaterNotificationsTabbed::getInstance(const LLSD& key /*= LLSD()*/)
{
    return LLFloaterReg::getTypedInstance<LLFloaterNotificationsTabbed>("notification_well_window", key);
}

//---------------------------------------------------------------------------------
void LLFloaterNotificationsTabbed::updateNotificationCounter(S32 panelIndex, S32 counterValue, std::string stringName)
{
    LLStringUtil::format_map_t string_args;
    string_args["[COUNT]"] = llformat("%d", counterValue);
    std::string label = getString(stringName, string_args);
    mNotificationsTabContainer->setPanelTitle(panelIndex, label);
}

//---------------------------------------------------------------------------------
void LLFloaterNotificationsTabbed::updateNotificationCounters()
{
    updateNotificationCounter(0, mSystemMessageList->size(), "system_tab_title");
    updateNotificationCounter(1, mTransactionMessageList->size(), "transactions_tab_title");
    updateNotificationCounter(2, mGroupInviteMessageList->size(), "group_invitations_tab_title");
    updateNotificationCounter(3, mGroupNoticeMessageList->size(), "group_notices_tab_title");
}

//---------------------------------------------------------------------------------
void LLFloaterNotificationsTabbed::addItem(LLNotificationListItem::Params p)
{
    // do not add clones
    if (mNotificationsSeparator->findItemByID(p.notification_name, p.notification_id))
        return;
    LLNotificationListItem* new_item = LLNotificationListItem::create(p);
    if (new_item == NULL)
    {
        return;
    }
    if (mNotificationsSeparator->addItem(new_item->getNotificationName(), new_item))
    {
        mSysWellChiclet->updateWidget(isWindowEmpty());
        reshapeWindow();
        updateNotificationCounters();
        new_item->setOnItemCloseCallback(boost::bind(&LLFloaterNotificationsTabbed::onItemClose, this, _1));
        new_item->setOnItemClickCallback(boost::bind(&LLFloaterNotificationsTabbed::onItemClick, this, _1));
    }
    else
    {
        LL_WARNS() << "Unable to add Notification into the list, notification ID: " << p.notification_id
            << ", title: " << new_item->getTitle()
            << LL_ENDL;

        new_item->die();
    }
}

//---------------------------------------------------------------------------------
void LLFloaterNotificationsTabbed::closeAll()
{
    // Need to clear notification channel, to add storable toasts into the list.
    clearScreenChannels();

    std::vector<LLNotificationListItem*> items;
    mNotificationsSeparator->getItems(items);
    std::vector<LLNotificationListItem*>::iterator iter = items.begin();
    for (; iter != items.end(); ++iter)
    {
        onItemClose(*iter);
    }
}

//---------------------------------------------------------------------------------
void LLFloaterNotificationsTabbed::getAllItemsOnCurrentTab(std::vector<LLPanel*>& items) const
{
    switch (mNotificationsTabContainer->getCurrentPanelIndex())
    {
    case 0:
        mSystemMessageList->getItems(items);
        break;
    case 1:
        mTransactionMessageList->getItems(items);
        break;
    case 2:
        mGroupInviteMessageList->getItems(items);
        break;
    case 3:
        mGroupNoticeMessageList->getItems(items);
        break;
    default:
        break;
    }
}

//---------------------------------------------------------------------------------
void LLFloaterNotificationsTabbed::closeAllOnCurrentTab()
{
    // Need to clear notification channel, to add storable toasts into the list.
    clearScreenChannels();
    std::vector<LLPanel*> items;
    getAllItemsOnCurrentTab(items);
    std::vector<LLPanel*>::iterator iter = items.begin();
    for (; iter != items.end(); ++iter)
    {
        LLNotificationListItem* notify_item = dynamic_cast<LLNotificationListItem*>(*iter);
        if (notify_item)
            onItemClose(notify_item);
    }
}

//---------------------------------------------------------------------------------
void LLFloaterNotificationsTabbed::collapseAllOnCurrentTab()
{
    std::vector<LLPanel*> items;
    getAllItemsOnCurrentTab(items);
    std::vector<LLPanel*>::iterator iter = items.begin();
    for (; iter != items.end(); ++iter)
    {
        LLNotificationListItem* notify_item = dynamic_cast<LLNotificationListItem*>(*iter);
        if (notify_item)
            notify_item->setExpanded(false);
    }
}

//---------------------------------------------------------------------------------
void LLFloaterNotificationsTabbed::clearScreenChannels()
{
    // 1 - remove StartUp toast and channel if present
    if(!LLNotificationsUI::LLScreenChannel::getStartUpToastShown())
    {
        LLNotificationsUI::LLChannelManager::getInstance()->onStartUpToastClose();
    }

    // 2 - remove toasts in Notification channel
    if(mChannel)
    {
        mChannel->removeAndStoreAllStorableToasts();
    }
}

//---------------------------------------------------------------------------------
void LLFloaterNotificationsTabbed::onStoreToast(LLPanel* info_panel, LLUUID id)
{
    LLNotificationListItem::Params p;
    p.notification_id = id;
    p.title = static_cast<LLToastPanel*>(info_panel)->getTitle();
    LLNotificationPtr notify = mChannel->getToastByNotificationID(id)->getNotification();
    LLSD payload = notify->getPayload();
    p.notification_name = notify->getName();
    p.transaction_id = payload["transaction_id"];
    p.group_id = payload["group_id"];
    p.fee = payload["fee"];
    p.use_offline_cap = payload["use_offline_cap"].asInteger();
    p.subject = payload["subject"].asString();
    p.message = payload["message"].asString();
    // <FS:Ansariel> Unscrew avatar icon for transaction messages
    p.payment_message = payload["payment_message"].asString();
    p.payment_is_group = payload["payment_is_group"].asBoolean();
    // </FS:Ansariel>
    p.sender = payload["sender_name"].asString();
    p.time_stamp = notify->getDate();
    p.received_time = payload["received_time"].asDate();
    p.paid_from_id = payload["from_id"];
    p.paid_to_id = payload["dest_id"];
    p.inventory_offer = payload["inventory_offer"];
    p.notification_priority = notify->getPriority();
    addItem(p);
}

//---------------------------------------------------------------------------------
void LLFloaterNotificationsTabbed::onItemClick(LLNotificationListItem* item)
{
    LLUUID id = item->getID();
    if (item->showPopup())
    {
        LLFloaterReg::showInstance("inspect_toast", id);
    }
    else
    {
        item->setExpanded(true);
    }
}

//---------------------------------------------------------------------------------
void LLFloaterNotificationsTabbed::onItemClose(LLNotificationListItem* item)
{
    LLUUID id = item->getID();

    if(mChannel)
    {
        // removeItemByID() is invoked from killToastByNotificationID() and item will removed;
        mChannel->killToastByNotificationID(id);
    }
    else
    {
        // removeItemByID() should be called one time for each item to remove it from notification well
        removeItemByID(id, item->getNotificationName());
    }

}

//---------------------------------------------------------------------------------
void LLFloaterNotificationsTabbed::onAdd( LLNotificationPtr notify )
{
    removeItemByID(notify->getID(), notify->getName());
}

//---------------------------------------------------------------------------------
void LLFloaterNotificationsTabbed::onClickDeleteAllBtn()
{
    closeAllOnCurrentTab();
}

//---------------------------------------------------------------------------------
void LLFloaterNotificationsTabbed::onClickCollapseAllBtn()
{
    collapseAllOnCurrentTab();
}

//---------------------------------------------------------------------------------
void LLNotificationSeparator::initTaggedList(const std::string& tag, LLNotificationListView* list)
{
    mNotificationListMap.insert(notification_list_map_t::value_type(tag, list));
    mNotificationLists.push_back(list);
}

//---------------------------------------------------------------------------------
void LLNotificationSeparator::initTaggedList(const std::set<std::string>& tags, LLNotificationListView* list)
{
    std::set<std::string>::const_iterator it = tags.begin();
    for(;it != tags.end();it++)
    {
        initTaggedList(*it, list);
    }
}

//---------------------------------------------------------------------------------
void LLNotificationSeparator::initUnTaggedList(LLNotificationListView* list)
{
    mUnTaggedList = list;
}

//---------------------------------------------------------------------------------
bool LLNotificationSeparator::addItem(std::string& tag, LLNotificationListItem* item)
{
    notification_list_map_t::iterator it = mNotificationListMap.find(tag);
    if (it != mNotificationListMap.end())
    {
        return it->second->addNotification(item);
    }
    else if (mUnTaggedList != NULL)
    {
        return mUnTaggedList->addNotification(item);
    }
    return false;
}

//---------------------------------------------------------------------------------
bool LLNotificationSeparator::removeItemByID(std::string& tag, const LLUUID& id)
{
    notification_list_map_t::iterator it = mNotificationListMap.find(tag);
    if (it != mNotificationListMap.end())
    {
        return it->second->removeItemByValue(id);
    }
    else if (mUnTaggedList != NULL)
    {
        return mUnTaggedList->removeItemByValue(id);
    }
    return false;
}

//---------------------------------------------------------------------------------
U32 LLNotificationSeparator::size() const
{
    U32 size = 0;
    notification_list_list_t::const_iterator it = mNotificationLists.begin();
    for (; it != mNotificationLists.end(); it++)
    {
        size = size + (*it)->size();
    }
    if (mUnTaggedList != NULL)
    {
        size = size + mUnTaggedList->size();
    }
    return size;
}

//---------------------------------------------------------------------------------
LLPanel* LLNotificationSeparator::findItemByID(std::string& tag, const LLUUID& id)
{
    notification_list_map_t::iterator it = mNotificationListMap.find(tag);
    if (it != mNotificationListMap.end())
    {
        return it->second->getItemByValue(id);
    }
    else if (mUnTaggedList != NULL)
    {
        return mUnTaggedList->getItemByValue(id);
    }

    return NULL;
}

//static
//---------------------------------------------------------------------------------
void LLNotificationSeparator::getItemsFromList(std::vector<LLNotificationListItem*>& items, LLNotificationListView* list)
{
    std::vector<LLPanel*> list_items;
    list->getItems(list_items);
    std::vector<LLPanel*>::iterator it = list_items.begin();
    for (; it != list_items.end(); ++it)
    {
        LLNotificationListItem* notify_item = dynamic_cast<LLNotificationListItem*>(*it);
        if (notify_item)
            items.push_back(notify_item);
    }
}

//---------------------------------------------------------------------------------
void LLNotificationSeparator::getItems(std::vector<LLNotificationListItem*>& items) const
{
    items.clear();
    notification_list_list_t::const_iterator lists_it = mNotificationLists.begin();
    for (; lists_it != mNotificationLists.end(); lists_it++)
    {
        getItemsFromList(items, *lists_it);
    }
    if (mUnTaggedList != NULL)
    {
        getItemsFromList(items, mUnTaggedList);
    }
}

//---------------------------------------------------------------------------------
LLNotificationSeparator::LLNotificationSeparator()
    : mUnTaggedList(NULL)
{}

//---------------------------------------------------------------------------------
LLNotificationSeparator::~LLNotificationSeparator()
{}<|MERGE_RESOLUTION|>--- conflicted
+++ resolved
@@ -80,13 +80,8 @@
 
     // get a corresponding channel
     initChannel();
-<<<<<<< HEAD
     bool rv = LLTransientDockableFloater::postBuild();
-    
-=======
-    BOOL rv = LLTransientDockableFloater::postBuild();
-
->>>>>>> c06fb4e0
+
     setTitle(getString("title_notification_tabbed_window"));
     return rv;
 }
