--- conflicted
+++ resolved
@@ -213,13 +213,7 @@
 
 	typedef std::map< std::string,LLUUID>	group_map_t;
 	group_map_t 			mGroups;
-<<<<<<< HEAD
-
 	void					openGroupProfile();
-
-	LLToggleableMenu*		mProfileMenu;
-=======
->>>>>>> 7b0455ba
 };
 
 /**
