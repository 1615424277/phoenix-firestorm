/**
* @file   llfloaterexperiencepicker.h
* @brief  Header file for llfloaterexperiencepicker
* @author dolphin@lindenlab.com
*
* $LicenseInfo:firstyear=2014&license=viewerlgpl$
* Second Life Viewer Source Code
* Copyright (C) 2014, Linden Research, Inc.
*
* This library is free software; you can redistribute it and/or
* modify it under the terms of the GNU Lesser General Public
* License as published by the Free Software Foundation;
* version 2.1 of the License only.
*
* This library is distributed in the hope that it will be useful,
* but WITHOUT ANY WARRANTY; without even the implied warranty of
* MERCHANTABILITY or FITNESS FOR A PARTICULAR PURPOSE.  See the GNU
* Lesser General Public License for more details.
*
* You should have received a copy of the GNU Lesser General Public
* License along with this library; if not, write to the Free Software
* Foundation, Inc., 51 Franklin Street, Fifth Floor, Boston, MA  02110-1301  USA
*
* Linden Research, Inc., 945 Battery Street, San Francisco, CA  94111  USA
* $/LicenseInfo$
*/
#ifndef LL_LLFLOATEREXPERIENCEPICKER_H
#define LL_LLFLOATEREXPERIENCEPICKER_H

#include "llfloater.h"

class LLScrollListCtrl;
class LLLineEditor;
class LLPanelExperiencePicker;


class LLFloaterExperiencePicker : public LLFloater
{
public:

    typedef boost::function<void (const uuid_vec_t&)> select_callback_t;
    // filter function for experiences, return true if the experience should be hidden.
    typedef boost::function<bool (const LLSD&)> filter_function;
    typedef std::vector<filter_function> filter_list;

<<<<<<< HEAD
	static LLFloaterExperiencePicker* show( select_callback_t callback, const LLUUID& key, bool allow_multiple, bool close_on_select, filter_list filters, LLView * frustumOrigin);
=======
    static LLFloaterExperiencePicker* show( select_callback_t callback, const LLUUID& key, bool allow_multiple, bool close_on_select, filter_list filters, LLView * frustumOrigin);
>>>>>>> 1a8a5404

    LLFloaterExperiencePicker(const LLSD& key);
    virtual ~LLFloaterExperiencePicker();

<<<<<<< HEAD
	bool postBuild() override;
	
	void draw() override;
=======
    bool postBuild() override;

    void draw() override;
>>>>>>> 1a8a5404
private:

    LLPanelExperiencePicker* mSearchPanel;

    void drawFrustum();
    LLHandle <LLView>   mFrustumOrigin;
    F32                 mContextConeOpacity;
    F32                 mContextConeInAlpha;
    F32                 mContextConeOutAlpha;
    F32                 mContextConeFadeTime;
};

#endif // LL_LLFLOATEREXPERIENCEPICKER_H
<|MERGE_RESOLUTION|>--- conflicted
+++ resolved
@@ -43,24 +43,14 @@
     typedef boost::function<bool (const LLSD&)> filter_function;
     typedef std::vector<filter_function> filter_list;
 
-<<<<<<< HEAD
-	static LLFloaterExperiencePicker* show( select_callback_t callback, const LLUUID& key, bool allow_multiple, bool close_on_select, filter_list filters, LLView * frustumOrigin);
-=======
     static LLFloaterExperiencePicker* show( select_callback_t callback, const LLUUID& key, bool allow_multiple, bool close_on_select, filter_list filters, LLView * frustumOrigin);
->>>>>>> 1a8a5404
 
     LLFloaterExperiencePicker(const LLSD& key);
     virtual ~LLFloaterExperiencePicker();
 
-<<<<<<< HEAD
-	bool postBuild() override;
-	
-	void draw() override;
-=======
     bool postBuild() override;
 
     void draw() override;
->>>>>>> 1a8a5404
 private:
 
     LLPanelExperiencePicker* mSearchPanel;
