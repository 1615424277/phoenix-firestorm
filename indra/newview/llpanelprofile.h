/**
* @file llpanelprofile.h
* @brief Profile panel
*
* $LicenseInfo:firstyear=2022&license=viewerlgpl$
* Second Life Viewer Source Code
* Copyright (C) 2022, Linden Research, Inc.
*
* This library is free software; you can redistribute it and/or
* modify it under the terms of the GNU Lesser General Public
* License as published by the Free Software Foundation;
* version 2.1 of the License only.
*
* This library is distributed in the hope that it will be useful,
* but WITHOUT ANY WARRANTY; without even the implied warranty of
* MERCHANTABILITY or FITNESS FOR A PARTICULAR PURPOSE.  See the GNU
* Lesser General Public License for more details.
*
* You should have received a copy of the GNU Lesser General Public
* License along with this library; if not, write to the Free Software
* Foundation, Inc., 51 Franklin Street, Fifth Floor, Boston, MA  02110-1301  USA
*
* Linden Research, Inc., 945 Battery Street, San Francisco, CA  94111  USA
* $/LicenseInfo$
*/

#ifndef LL_LLPANELPROFILE_H
#define LL_LLPANELPROFILE_H

#include "llavatarpropertiesprocessor.h"
#include "llcallingcard.h"
#include "llfloater.h"
#include "llpanel.h"
#include "llpanelavatar.h"
#include "llmediactrl.h"
#include "llvoiceclient.h"
#include "rlvhandler.h"

// class LLPanelProfileClassifieds;
// class LLTabContainer;

// class LLPanelProfileSecondLife;
// class LLPanelProfileWeb;
// class LLPanelProfilePicks;
// class LLPanelProfileFirstLife;
// class LLPanelProfileNotes;

class LLAvatarName;
class LLButton;
class LLCheckBoxCtrl;
class LLComboBox;
class LLIconCtrl;
class LLTabContainer;
class LLTextBox;
class LLTextureCtrl;
class LLMediaCtrl;
class LLGroupList;
class LLTextBase;
class LLMenuButton;
class LLLineEditor;
class LLTextEditor;
class LLThumbnailCtrl;
class LLPanelProfileClassifieds;
class LLPanelProfilePicks;
class LLViewerFetchedTexture;

// <FS:Zi> FIRE-32184: Online/Offline status not working for non-friends
class LLPanelProfileSecondLife;

class FSPanelPropertiesObserver : public LLAvatarPropertiesObserver
{
public:
    FSPanelPropertiesObserver();

    virtual void processProperties(void* data, EAvatarProcessorType type);

    LLUUID mRequester;
    LLPanelProfileSecondLife* mPanelProfile;
};
// </FS:Zi>

/**
* Panel for displaying Avatar's second life related info.
*/
class LLPanelProfileSecondLife
    : public LLPanelProfilePropertiesProcessorTab
    , public LLFriendObserver
    , public LLVoiceClientStatusObserver
{
public:
    LLPanelProfileSecondLife();
    /*virtual*/ ~LLPanelProfileSecondLife();

    void onOpen(const LLSD& key) override;

<<<<<<< HEAD
    bool handleDragAndDrop(S32 x, S32 y, MASK mask, bool drop,
                                   EDragAndDropType cargo_type,
                                   void* cargo_data,
                                   EAcceptance* accept,
                                   std::string& tooltip_msg) override;

	/**
	 * LLFriendObserver trigger
	 */
	void changed(U32 mask) override;
=======
    /**
     * LLFriendObserver trigger
     */
    void changed(U32 mask) override;
>>>>>>> c06fb4e0

    // Implements LLVoiceClientStatusObserver::onChange() to enable the call
    // button when voice is available
    void onChange(EStatusType status, const std::string &channelURI, bool proximal) override;

    void setAvatarId(const LLUUID& avatar_id) override;

<<<<<<< HEAD
	bool postBuild() override;
=======
    BOOL postBuild() override;
>>>>>>> c06fb4e0

    void resetData() override;

    /**
     * Sends update data request to server.
     */
    void apply(LLAvatarData* data);
    void updateData() override; // <FS> OpenSim
    void refreshName();

    void onAvatarNameCache(const LLUUID& agent_id, const LLAvatarName& av_name);

    void setProfileImageUploading(bool loading);
    void setProfileImageUploaded(const LLUUID &image_asset_id);

    bool hasUnsavedChanges() override;
    void commitUnsavedChanges() override;

    void processProperties(void* data, EAvatarProcessorType type) override;

    // <FS:Zi> FIRE-32184: Online/Offline status not working for non-friends
    void onAvatarProperties(const LLAvatarData* data);

protected:
    /**
     * Process profile related data received from server.
     */
    void processProfileProperties(const LLAvatarData* avatar_data);

    /**
     * Processes group related data received from server.
     */
    // <FS> OpenSim
    void processGroupProperties(const LLAvatarGroups* avatar_groups);

    /**
     * Fills common for Avatar profile and My Profile fields.
     */
    void fillCommonData(const LLAvatarData* avatar_data);

    /**
     * Fills partner data.
     */
    void fillPartnerData(const LLAvatarData* avatar_data);

    /**
     * Fills account status.
     */
    void fillAccountStatus(const LLAvatarData* avatar_data);

    /**
     * Sets permissions specific icon
     */
    void fillRightsData();

    /**
     * Fills user name, display name, age.
     */
    void fillAgeData(const LLAvatarData* avatar_data);

    void onImageLoaded(bool success, LLViewerFetchedTexture *imagep);
    static void onImageLoaded(bool success,
                              LLViewerFetchedTexture *src_vi,
                              LLImageRaw* src,
                              LLImageRaw* aux_src,
                              S32 discard_level,
                              bool final,
                              void* userdata);

    /**
     * Displays avatar's online status if possible.
     *
     * Requirements from EXT-3880:
     * For friends:
     * - Online when online and privacy settings allow to show
     * - Offline when offline and privacy settings allow to show
     * - Else: nothing
     * For other avatars:
     *  - Online when online and was not set in Preferences/"Only Friends & Groups can see when I am online"
     *  - Else: Offline
     */
    void updateOnlineStatus();
    void processOnlineStatus(bool is_friend, bool show_online, bool online);

private:
    void setLoaded() override;
    void onCommitMenu(const LLSD& userdata);
    bool onEnableMenu(const LLSD& userdata);
    bool onCheckMenu(const LLSD& userdata);
    void onAvatarNameCacheSetName(const LLUUID& id, const LLAvatarName& av_name);

    void setDescriptionText(const std::string &text);
    void onSetDescriptionDirty();
    void onShowInSearchCallback();
    void onHideAgeCallback();
    void onSaveDescriptionChanges();
    void onDiscardDescriptionChanges();
    void onShowAgentPermissionsDialog();
    void onShowAgentProfileTexture();
    void onShowTexturePicker();
    void onSecondLifePicChanged();  // <FS:Zi> Allow proper texture swatch handling
    void onCommitProfileImage(const LLUUID& id);

    // <FS:Ansariel> Fix LL UI/UX design accident
    void updateButtons();
    void setBadge(std::string_view icon_name, std::string_view tooltip);

private:
    typedef std::map<std::string, LLUUID> group_map_t;
    group_map_t             mGroups;
    void                    openGroupProfile();

    LLTextBox*          mStatusText; // <FS:Ansariel> Fix LL UI/UX design accident
    LLGroupList*        mGroupList;
    // <FS:Ansariel> Fix LL UI/UX design accident
    //LLComboBox*           mShowInSearchCombo;
    //LLComboBox*           mHideAgeCombo;
    LLCheckBoxCtrl*     mShowInSearchCheckbox;
    LLCheckBoxCtrl*     mHideAgeCheckbox;
    // </FS:Ansariel>
    // <FS:Zi> Allow proper texture swatch handling
    // LLThumbnailCtrl*         mSecondLifePic;
    LLTextureCtrl*      mSecondLifePic;
    // </FS:Zi>
    LLPanel*            mSecondLifePicLayout;
    LLTextEditor*       mDescriptionEdit;
    //LLMenuButton*     mAgentActionMenuButton; // <FS:Ansariel> Fix LL UI/UX design accident
    LLButton*           mSaveDescriptionChanges;
    LLButton*           mDiscardDescriptionChanges;
    LLIconCtrl*         mCanSeeOnlineIcon;
    LLIconCtrl*         mCantSeeOnlineIcon;
    LLIconCtrl*         mCanSeeOnMapIcon;
    LLIconCtrl*         mCantSeeOnMapIcon;
    LLIconCtrl*         mCanEditObjectsIcon;
    LLIconCtrl*         mCantEditObjectsIcon;
    // <FS:Ansariel> Fix LL UI/UX design accident
    LLMenuButton*       mCopyMenuButton;
    LLButton*           mGroupInviteButton;
    LLButton*           mDisplayNameButton;
    LLMenuButton*       mImageActionMenuButton;
    LLButton*           mTeleportButton;
    LLButton*           mShowOnMapButton;
    LLButton*           mBlockButton;
    LLButton*           mUnblockButton;
    LLButton*           mAddFriendButton;
    LLButton*           mRemoveFriendButton;    // <FS:Zi> Add "Remove Friend" button to profile
    LLButton*           mPayButton;
    LLButton*           mIMButton;
    LLMenuButton*       mOverflowButton;
    // </FS:Ansariel>

    LLHandle<LLFloater> mFloaterPermissionsHandle;
    LLHandle<LLFloater> mFloaterProfileTextureHandle;
    LLHandle<LLFloater> mFloaterTexturePickerHandle;

    bool                mHasUnsavedDescriptionChanges;
    bool                mVoiceStatus;
    bool                mWaitingForImageUpload;
    bool                mAllowPublish;
    bool                mHideAge;
    std::string         mDescriptionText;
    LLUUID              mImageId;

    boost::signals2::connection mAvatarNameCacheConnection;

    // <FS:Ansariel> RLVa support
    boost::signals2::connection mRlvBehaviorCallbackConnection;
    void updateRlvRestrictions(ERlvBehaviour behavior);
    // </FS:Ansariel>

    // <FS:Zi> FIRE-32184: Online/Offline status not working for non-friends
    FSPanelPropertiesObserver mPropertiesObserver;
};


/**
* Panel for displaying Avatar's web profile and home page.
*/
class LLPanelProfileWeb
    : public LLPanelProfileTab
    , public LLViewerMediaObserver
{
public:
    LLPanelProfileWeb();
    /*virtual*/ ~LLPanelProfileWeb();

    void onOpen(const LLSD& key) override;

<<<<<<< HEAD
	bool postBuild() override;
=======
    BOOL postBuild() override;
>>>>>>> c06fb4e0

    void resetData() override;

    /**
     * Loads web profile.
     */
    void updateData() override;
    void apply(LLAvatarData* data);

    void handleMediaEvent(LLPluginClassMedia* self, EMediaEvent event) override;

    void onAvatarNameCache(const LLUUID& agent_id, const LLAvatarName& av_name);

protected:
    void onCommitLoad(LLUICtrl* ctrl);

private:
    std::string         mURLHome;
    std::string         mURLWebProfile;
    LLMediaCtrl*        mWebBrowser;

    LLFrameTimer        mPerformanceTimer;
    bool                mFirstNavigate;

    boost::signals2::connection mAvatarNameCacheConnection;
};

/**
* Panel for displaying Avatar's first life related info.
*/
class LLPanelProfileFirstLife
    : public LLPanelProfilePropertiesProcessorTab
{
public:
    LLPanelProfileFirstLife();
    /*virtual*/ ~LLPanelProfileFirstLife();

    void onOpen(const LLSD& key) override;

<<<<<<< HEAD
	bool postBuild() override;
=======
    BOOL postBuild() override;
>>>>>>> c06fb4e0

    void processProperties(void* data, EAvatarProcessorType type) override;
    void processProperties(const LLAvatarData* avatar_data);
    void apply(LLAvatarData* data);
    void resetData() override;

    void setProfileImageUploading(bool loading);
    void setProfileImageUploaded(const LLUUID &image_asset_id);

    bool hasUnsavedChanges() override { return mHasUnsavedChanges; }
    void commitUnsavedChanges() override;

protected:
    void setLoaded() override;

    void onUploadPhoto();
    void onChangePhoto();
    void onRemovePhoto();
    void onFirstLifePicChanged();   // <FS:Zi> Allow proper texture swatch handling
    void onCommitPhoto(const LLUUID& id);
    void setDescriptionText(const std::string &text);
    void onSetDescriptionDirty();
    void onSaveDescriptionChanges();
    void onDiscardDescriptionChanges();

    LLTextEditor*   mDescriptionEdit;
    // <FS:Zi> Allow proper texture swatch handling
    // LLThumbnailCtrl*     mPicture;
    LLTextureCtrl* mPicture;
    // </FS:Zi>
    LLButton* mUploadPhoto;
    LLButton* mChangePhoto;
    LLButton* mRemovePhoto;
    LLButton* mSaveChanges;
    LLButton* mDiscardChanges;

    LLHandle<LLFloater> mFloaterTexturePickerHandle;

    std::string     mCurrentDescription;
    LLUUID          mImageId;
    bool            mHasUnsavedChanges;
};

/**
 * Panel for displaying Avatar's notes and modifying friend's rights.
 */
class LLPanelProfileNotes
    : public LLPanelProfilePropertiesProcessorTab
{
public:
    LLPanelProfileNotes();
    /*virtual*/ ~LLPanelProfileNotes();

    void onOpen(const LLSD& key) override;

<<<<<<< HEAD
	bool postBuild() override;
=======
    BOOL postBuild() override;
>>>>>>> c06fb4e0

    void processProperties(void* data, EAvatarProcessorType type) override;
    void processProperties(const LLAvatarData* avatar_data);
    void resetData() override;

    // <FS> OpenSim
    void updateData() override;

    bool hasUnsavedChanges() override { return mHasUnsavedChanges; }
    void commitUnsavedChanges() override;

protected:
    void setNotesText(const std::string &text);
    void onSetNotesDirty();
    void onSaveNotesChanges();
    void onDiscardNotesChanges();

    LLTextEditor*       mNotesEditor;
    LLButton* mSaveChanges;
    LLButton* mDiscardChanges;

    std::string     mCurrentNotes;
    bool            mHasUnsavedChanges;
};


/**
* Container panel for the profile tabs
*/
class LLPanelProfile
    : public LLPanelProfileTab
{
public:
    LLPanelProfile();
    /*virtual*/ ~LLPanelProfile();

    bool postBuild() override;

    void updateData() override;
    void refreshName();

    void onOpen(const LLSD& key) override;

    void createPick(const LLPickData &data);
    void showPick(const LLUUID& pick_id = LLUUID::null);
    bool isPickTabSelected();
    bool isNotesTabSelected();
    bool hasUnsavedChanges() override;
    bool hasUnpublishedClassifieds();
    void commitUnsavedChanges() override;

    void showClassified(const LLUUID& classified_id = LLUUID::null, bool edit = false);
    void createClassified();

    LLAvatarData getAvatarData() { return mAvatarData; };
    void setAvatarData(const LLAvatarData* avatar_data){ mAvatarData = *avatar_data; };

private:
    void onTabChange();

    LLPanelProfileSecondLife*   mPanelSecondlife;
    LLPanelProfileWeb*          mPanelWeb;
    LLPanelProfilePicks*        mPanelPicks;
    LLPanelProfileClassifieds*  mPanelClassifieds;
    LLPanelProfileFirstLife*    mPanelFirstlife;
    LLPanelProfileNotes*        mPanelNotes;
    LLTabContainer*             mTabContainer;

    // <FS> OpenSim
    // Todo: due to server taking minutes to update this needs a more long term storage
    // to reuse recently saved values if user opens floater again
    // Storage implementation depends onto how a cap will be implemented, if cap will be
    // enought to fully update LLAvatarPropertiesProcessor, then this storage can be
    // implemented there.
    LLAvatarData mAvatarData;
};

#endif //LL_LLPANELPROFILE_H<|MERGE_RESOLUTION|>--- conflicted
+++ resolved
@@ -93,23 +93,16 @@
 
     void onOpen(const LLSD& key) override;
 
-<<<<<<< HEAD
     bool handleDragAndDrop(S32 x, S32 y, MASK mask, bool drop,
                                    EDragAndDropType cargo_type,
                                    void* cargo_data,
                                    EAcceptance* accept,
                                    std::string& tooltip_msg) override;
 
-	/**
-	 * LLFriendObserver trigger
-	 */
-	void changed(U32 mask) override;
-=======
     /**
      * LLFriendObserver trigger
      */
     void changed(U32 mask) override;
->>>>>>> c06fb4e0
 
     // Implements LLVoiceClientStatusObserver::onChange() to enable the call
     // button when voice is available
@@ -117,11 +110,7 @@
 
     void setAvatarId(const LLUUID& avatar_id) override;
 
-<<<<<<< HEAD
-	bool postBuild() override;
-=======
-    BOOL postBuild() override;
->>>>>>> c06fb4e0
+    bool postBuild() override;
 
     void resetData() override;
 
@@ -310,11 +299,7 @@
 
     void onOpen(const LLSD& key) override;
 
-<<<<<<< HEAD
-	bool postBuild() override;
-=======
-    BOOL postBuild() override;
->>>>>>> c06fb4e0
+    bool postBuild() override;
 
     void resetData() override;
 
@@ -354,13 +339,9 @@
 
     void onOpen(const LLSD& key) override;
 
-<<<<<<< HEAD
-	bool postBuild() override;
-=======
-    BOOL postBuild() override;
->>>>>>> c06fb4e0
-
-    void processProperties(void* data, EAvatarProcessorType type) override;
+    bool postBuild() override;
+
+    void processProperties(void * data, EAvatarProcessorType type) override;
     void processProperties(const LLAvatarData* avatar_data);
     void apply(LLAvatarData* data);
     void resetData() override;
@@ -414,13 +395,9 @@
 
     void onOpen(const LLSD& key) override;
 
-<<<<<<< HEAD
-	bool postBuild() override;
-=======
-    BOOL postBuild() override;
->>>>>>> c06fb4e0
-
-    void processProperties(void* data, EAvatarProcessorType type) override;
+    bool postBuild() override;
+
+    void processProperties(void * data, EAvatarProcessorType type) override;
     void processProperties(const LLAvatarData* avatar_data);
     void resetData() override;
 
