/**
* @file llpanelprofile.h
* @brief Profile panel
*
* $LicenseInfo:firstyear=2022&license=viewerlgpl$
* Second Life Viewer Source Code
* Copyright (C) 2022, Linden Research, Inc.
*
* This library is free software; you can redistribute it and/or
* modify it under the terms of the GNU Lesser General Public
* License as published by the Free Software Foundation;
* version 2.1 of the License only.
*
* This library is distributed in the hope that it will be useful,
* but WITHOUT ANY WARRANTY; without even the implied warranty of
* MERCHANTABILITY or FITNESS FOR A PARTICULAR PURPOSE.  See the GNU
* Lesser General Public License for more details.
*
* You should have received a copy of the GNU Lesser General Public
* License along with this library; if not, write to the Free Software
* Foundation, Inc., 51 Franklin Street, Fifth Floor, Boston, MA  02110-1301  USA
*
* Linden Research, Inc., 945 Battery Street, San Francisco, CA  94111  USA
* $/LicenseInfo$
*/

#ifndef LL_LLPANELPROFILE_H
#define LL_LLPANELPROFILE_H

#include "llavatarpropertiesprocessor.h"
#include "llcallingcard.h"
#include "llfloater.h"
#include "llpanel.h"
#include "llpanelavatar.h"
#include "llmediactrl.h"
#include "llvoiceclient.h"
#include "rlvhandler.h"

// class LLPanelProfileClassifieds;
// class LLTabContainer;

// class LLPanelProfileSecondLife;
// class LLPanelProfileWeb;
// class LLPanelProfilePicks;
// class LLPanelProfileFirstLife;
// class LLPanelProfileNotes;

class LLAvatarName;
class LLButton;
class LLCheckBoxCtrl;
class LLComboBox;
class LLIconCtrl;
class LLTabContainer;
class LLTextBox;
class LLTextureCtrl;
class LLMediaCtrl;
class LLGroupList;
class LLTextBase;
class LLMenuButton;
class LLLineEditor;
class LLTextEditor;
class LLThumbnailCtrl;
class LLPanelProfileClassifieds;
class LLPanelProfilePicks;
class LLViewerFetchedTexture;

// <FS:Zi> FIRE-32184: Online/Offline status not working for non-friends
class LLPanelProfileSecondLife;

class FSPanelPropertiesObserver : public LLAvatarPropertiesObserver
{
public:
    FSPanelPropertiesObserver();

    virtual void processProperties(void* data, EAvatarProcessorType type);

    LLUUID mRequester;
    LLPanelProfileSecondLife* mPanelProfile;
};
// </FS:Zi>

/**
* Panel for displaying Avatar's second life related info.
*/
class LLPanelProfileSecondLife
    : public LLPanelProfilePropertiesProcessorTab
    , public LLFriendObserver
    , public LLVoiceClientStatusObserver
{
public:
    LLPanelProfileSecondLife();
    /*virtual*/ ~LLPanelProfileSecondLife();

    void onOpen(const LLSD& key) override;

    bool handleDragAndDrop(S32 x, S32 y, MASK mask, bool drop,
                                   EDragAndDropType cargo_type,
                                   void* cargo_data,
                                   EAcceptance* accept,
                                   std::string& tooltip_msg) override;

    /**
     * LLFriendObserver trigger
     */
    void changed(U32 mask) override;

    // Implements LLVoiceClientStatusObserver::onChange() to enable the call
    // button when voice is available
    void onChange(EStatusType status, const LLSD& channelInfo, bool proximal) override;

    void setAvatarId(const LLUUID& avatar_id) override;

    bool postBuild() override;

    void resetData() override;

    /**
     * Sends update data request to server.
     */
    void apply(LLAvatarData* data);
    void updateData() override; // <FS> OpenSim
    void refreshName();

    void onAvatarNameCache(const LLUUID& agent_id, const LLAvatarName& av_name);

    void setProfileImageUploading(bool loading);
    void setProfileImageUploaded(const LLUUID &image_asset_id);

    bool hasUnsavedChanges() override;
    void commitUnsavedChanges() override;

    void processProperties(void* data, EAvatarProcessorType type) override;

    // <FS:Zi> FIRE-32184: Online/Offline status not working for non-friends
    void onAvatarProperties(const LLAvatarData* data);

protected:
    /**
     * Process profile related data received from server.
     */
    void processProfileProperties(const LLAvatarData* avatar_data);

    /**
     * Processes group related data received from server.
     */
    // <FS> OpenSim
    void processGroupProperties(const LLAvatarGroups* avatar_groups);

    /**
     * Fills common for Avatar profile and My Profile fields.
     */
    void fillCommonData(const LLAvatarData* avatar_data);

    /**
     * Fills partner data.
     */
    void fillPartnerData(const LLAvatarData* avatar_data);

    /**
     * Fills account status.
     */
    void fillAccountStatus(const LLAvatarData* avatar_data);

    /**
     * Sets permissions specific icon
     */
    void fillRightsData();

    /**
     * Fills user name, display name, age.
     */
    void fillAgeData(const LLAvatarData* avatar_data);

<<<<<<< HEAD
    void onImageLoaded(BOOL success, LLViewerFetchedTexture *imagep);
    static void onImageLoaded(BOOL success,
=======
    void onImageLoaded(bool success, LLViewerFetchedTexture *imagep);
    static void onImageLoaded(bool success,
>>>>>>> 050d2fef
                              LLViewerFetchedTexture *src_vi,
                              LLImageRaw* src,
                              LLImageRaw* aux_src,
                              S32 discard_level,
<<<<<<< HEAD
                              BOOL final,
=======
                              bool final,
>>>>>>> 050d2fef
                              void* userdata);

    /**
     * Displays avatar's online status if possible.
     *
     * Requirements from EXT-3880:
     * For friends:
     * - Online when online and privacy settings allow to show
     * - Offline when offline and privacy settings allow to show
     * - Else: nothing
     * For other avatars:
     *  - Online when online and was not set in Preferences/"Only Friends & Groups can see when I am online"
     *  - Else: Offline
     */
    void updateOnlineStatus();
    void processOnlineStatus(bool is_friend, bool show_online, bool online);

private:
    void setLoaded() override;
    void onCommitMenu(const LLSD& userdata);
    bool onEnableMenu(const LLSD& userdata);
    bool onCheckMenu(const LLSD& userdata);
    void onAvatarNameCacheSetName(const LLUUID& id, const LLAvatarName& av_name);

    void setDescriptionText(const std::string &text);
    void onSetDescriptionDirty();
    void onShowInSearchCallback();
    void onHideAgeCallback();
    void onSaveDescriptionChanges();
    void onDiscardDescriptionChanges();
    void onShowAgentPermissionsDialog();
    void onShowAgentProfileTexture();
    void onShowTexturePicker();
    void onSecondLifePicChanged();  // <FS:Zi> Allow proper texture swatch handling
    void onCommitProfileImage(const LLUUID& id);

    // <FS:Ansariel> Fix LL UI/UX design accident
    void updateButtons();
    void setBadge(std::string_view icon_name, std::string_view tooltip);

private:
    typedef std::map<std::string, LLUUID> group_map_t;
    group_map_t             mGroups;
    void                    openGroupProfile();

    LLTextBox*          mStatusText; // <FS:Ansariel> Fix LL UI/UX design accident
    LLGroupList*        mGroupList;
    // <FS:Ansariel> Fix LL UI/UX design accident
    //LLComboBox*           mShowInSearchCombo;
    //LLComboBox*           mHideAgeCombo;
    LLCheckBoxCtrl*     mShowInSearchCheckbox;
    LLCheckBoxCtrl*     mHideAgeCheckbox;
    // </FS:Ansariel>
    // <FS:Zi> Allow proper texture swatch handling
    // LLThumbnailCtrl*         mSecondLifePic;
    LLTextureCtrl*      mSecondLifePic;
    // </FS:Zi>
    LLPanel*            mSecondLifePicLayout;
    LLTextEditor*       mDescriptionEdit;
    //LLMenuButton*     mAgentActionMenuButton; // <FS:Ansariel> Fix LL UI/UX design accident
    LLButton*           mSaveDescriptionChanges;
    LLButton*           mDiscardDescriptionChanges;
    LLIconCtrl*         mCanSeeOnlineIcon;
    LLIconCtrl*         mCantSeeOnlineIcon;
    LLIconCtrl*         mCanSeeOnMapIcon;
    LLIconCtrl*         mCantSeeOnMapIcon;
    LLIconCtrl*         mCanEditObjectsIcon;
    LLIconCtrl*         mCantEditObjectsIcon;
    // <FS:Ansariel> Fix LL UI/UX design accident
    LLMenuButton*       mCopyMenuButton;
    LLButton*           mGroupInviteButton;
    LLButton*           mDisplayNameButton;
    LLMenuButton*       mImageActionMenuButton;
    LLButton*           mTeleportButton;
    LLButton*           mShowOnMapButton;
    LLButton*           mBlockButton;
    LLButton*           mUnblockButton;
    LLButton*           mAddFriendButton;
    LLButton*           mRemoveFriendButton;    // <FS:Zi> Add "Remove Friend" button to profile
    LLButton*           mPayButton;
    LLButton*           mIMButton;
    LLMenuButton*       mOverflowButton;
    // </FS:Ansariel>

    LLHandle<LLFloater> mFloaterPermissionsHandle;
    LLHandle<LLFloater> mFloaterProfileTextureHandle;
    LLHandle<LLFloater> mFloaterTexturePickerHandle;

    bool                mHasUnsavedDescriptionChanges;
    bool                mVoiceStatus;
    bool                mWaitingForImageUpload;
    bool                mAllowPublish;
    bool                mHideAge;
    std::string         mDescriptionText;
    LLUUID              mImageId;

    boost::signals2::connection mAvatarNameCacheConnection;

    // <FS:Ansariel> RLVa support
    boost::signals2::connection mRlvBehaviorCallbackConnection;
    void updateRlvRestrictions(ERlvBehaviour behavior);
    // </FS:Ansariel>

    // <FS:Zi> FIRE-32184: Online/Offline status not working for non-friends
    FSPanelPropertiesObserver mPropertiesObserver;
};


/**
* Panel for displaying Avatar's web profile and home page.
*/
class LLPanelProfileWeb
    : public LLPanelProfileTab
    , public LLViewerMediaObserver
{
public:
    LLPanelProfileWeb();
    /*virtual*/ ~LLPanelProfileWeb();

    void onOpen(const LLSD& key) override;

    bool postBuild() override;

    void resetData() override;

    /**
     * Loads web profile.
     */
    void updateData() override;
    void apply(LLAvatarData* data);

    void handleMediaEvent(LLPluginClassMedia* self, EMediaEvent event) override;

    void onAvatarNameCache(const LLUUID& agent_id, const LLAvatarName& av_name);

protected:
    void onCommitLoad(LLUICtrl* ctrl);

private:
    std::string         mURLHome;
    std::string         mURLWebProfile;
    LLMediaCtrl*        mWebBrowser;

    LLFrameTimer        mPerformanceTimer;
    bool                mFirstNavigate;

    boost::signals2::connection mAvatarNameCacheConnection;
};

/**
* Panel for displaying Avatar's first life related info.
*/
class LLPanelProfileFirstLife
    : public LLPanelProfilePropertiesProcessorTab
{
public:
    LLPanelProfileFirstLife();
    /*virtual*/ ~LLPanelProfileFirstLife();

    void onOpen(const LLSD& key) override;

    bool postBuild() override;

    void processProperties(void * data, EAvatarProcessorType type) override;
    void processProperties(const LLAvatarData* avatar_data);
    void apply(LLAvatarData* data);
    void resetData() override;

    void setProfileImageUploading(bool loading);
    void setProfileImageUploaded(const LLUUID &image_asset_id);

    bool hasUnsavedChanges() override { return mHasUnsavedChanges; }
    void commitUnsavedChanges() override;

protected:
    void setLoaded() override;

    void onUploadPhoto();
    void onChangePhoto();
    void onRemovePhoto();
    void onFirstLifePicChanged();   // <FS:Zi> Allow proper texture swatch handling
    void onCommitPhoto(const LLUUID& id);
    void setDescriptionText(const std::string &text);
    void onSetDescriptionDirty();
    void onSaveDescriptionChanges();
    void onDiscardDescriptionChanges();

    LLTextEditor*   mDescriptionEdit;
    // <FS:Zi> Allow proper texture swatch handling
    // LLThumbnailCtrl*     mPicture;
    LLTextureCtrl* mPicture;
    // </FS:Zi>
    LLButton* mUploadPhoto;
    LLButton* mChangePhoto;
    LLButton* mRemovePhoto;
    LLButton* mSaveChanges;
    LLButton* mDiscardChanges;

    LLHandle<LLFloater> mFloaterTexturePickerHandle;

    std::string     mCurrentDescription;
    LLUUID          mImageId;
    bool            mHasUnsavedChanges;
};

/**
 * Panel for displaying Avatar's notes and modifying friend's rights.
 */
class LLPanelProfileNotes
    : public LLPanelProfilePropertiesProcessorTab
{
public:
    LLPanelProfileNotes();
    /*virtual*/ ~LLPanelProfileNotes();

    void onOpen(const LLSD& key) override;

    bool postBuild() override;

    void processProperties(void * data, EAvatarProcessorType type) override;
    void processProperties(const LLAvatarData* avatar_data);
    void resetData() override;

    // <FS> OpenSim
    void updateData() override;

    bool hasUnsavedChanges() override { return mHasUnsavedChanges; }
    void commitUnsavedChanges() override;

protected:
    void setNotesText(const std::string &text);
    void onSetNotesDirty();
    void onSaveNotesChanges();
    void onDiscardNotesChanges();

    LLTextEditor*       mNotesEditor;
    LLButton* mSaveChanges;
    LLButton* mDiscardChanges;

    std::string     mCurrentNotes;
    bool            mHasUnsavedChanges;
};


/**
* Container panel for the profile tabs
*/
class LLPanelProfile
    : public LLPanelProfileTab
{
public:
    LLPanelProfile();
    /*virtual*/ ~LLPanelProfile();

    bool postBuild() override;

    void updateData() override;
    void refreshName();

    void onOpen(const LLSD& key) override;

    void createPick(const LLPickData &data);
    void showPick(const LLUUID& pick_id = LLUUID::null);
    bool isPickTabSelected();
    bool isNotesTabSelected();
    bool hasUnsavedChanges() override;
    bool hasUnpublishedClassifieds();
    void commitUnsavedChanges() override;

    void showClassified(const LLUUID& classified_id = LLUUID::null, bool edit = false);
    void createClassified();

    LLAvatarData getAvatarData() { return mAvatarData; };
    void setAvatarData(const LLAvatarData* avatar_data){ mAvatarData = *avatar_data; };

private:
    void onTabChange();

    LLPanelProfileSecondLife*   mPanelSecondlife;
    LLPanelProfileWeb*          mPanelWeb;
    LLPanelProfilePicks*        mPanelPicks;
    LLPanelProfileClassifieds*  mPanelClassifieds;
    LLPanelProfileFirstLife*    mPanelFirstlife;
    LLPanelProfileNotes*        mPanelNotes;
    LLTabContainer*             mTabContainer;

    // <FS> OpenSim
    // Todo: due to server taking minutes to update this needs a more long term storage
    // to reuse recently saved values if user opens floater again
    // Storage implementation depends onto how a cap will be implemented, if cap will be
    // enought to fully update LLAvatarPropertiesProcessor, then this storage can be
    // implemented there.
    LLAvatarData mAvatarData;
};

#endif //LL_LLPANELPROFILE_H<|MERGE_RESOLUTION|>--- conflicted
+++ resolved
@@ -171,22 +171,13 @@
      */
     void fillAgeData(const LLAvatarData* avatar_data);
 
-<<<<<<< HEAD
-    void onImageLoaded(BOOL success, LLViewerFetchedTexture *imagep);
-    static void onImageLoaded(BOOL success,
-=======
     void onImageLoaded(bool success, LLViewerFetchedTexture *imagep);
     static void onImageLoaded(bool success,
->>>>>>> 050d2fef
                               LLViewerFetchedTexture *src_vi,
                               LLImageRaw* src,
                               LLImageRaw* aux_src,
                               S32 discard_level,
-<<<<<<< HEAD
-                              BOOL final,
-=======
                               bool final,
->>>>>>> 050d2fef
                               void* userdata);
 
     /**
