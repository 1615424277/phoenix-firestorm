--- conflicted
+++ resolved
@@ -62,13 +62,7 @@
 
 	virtual void onTabSelected(const LLSD& param);
 
-<<<<<<< HEAD
-	const LLUUID& getAvatarId() { return mAvatarId; }
-=======
-	LLTabContainer* getTabCtrl() { return mTabCtrl; }
-
 //	const LLUUID& getAvatarId() { return mAvatarId; }
->>>>>>> 39e889e9
 
 	void setAvatarId(const LLUUID& avatar_id) { mAvatarId = avatar_id; }
 
