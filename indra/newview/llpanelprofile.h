/**
* @file llpanelprofile.h
* @brief Profile panel
*
* $LicenseInfo:firstyear=2022&license=viewerlgpl$
* Second Life Viewer Source Code
* Copyright (C) 2022, Linden Research, Inc.
*
* This library is free software; you can redistribute it and/or
* modify it under the terms of the GNU Lesser General Public
* License as published by the Free Software Foundation;
* version 2.1 of the License only.
*
* This library is distributed in the hope that it will be useful,
* but WITHOUT ANY WARRANTY; without even the implied warranty of
* MERCHANTABILITY or FITNESS FOR A PARTICULAR PURPOSE.  See the GNU
* Lesser General Public License for more details.
*
* You should have received a copy of the GNU Lesser General Public
* License along with this library; if not, write to the Free Software
* Foundation, Inc., 51 Franklin Street, Fifth Floor, Boston, MA  02110-1301  USA
*
* Linden Research, Inc., 945 Battery Street, San Francisco, CA  94111  USA
* $/LicenseInfo$
*/

#ifndef LL_LLPANELPROFILE_H
#define LL_LLPANELPROFILE_H

#include "llavatarpropertiesprocessor.h"
#include "llcallingcard.h"
#include "llfloater.h"
#include "llpanel.h"
#include "llpanelavatar.h"
#include "llmediactrl.h"
#include "llvoiceclient.h"

// class LLPanelProfileClassifieds;
// class LLTabContainer;

// class LLPanelProfileSecondLife;
// class LLPanelProfileWeb;
// class LLPanelProfilePicks;
// class LLPanelProfileFirstLife;
// class LLPanelProfileNotes;

class LLAvatarName;
class LLButton;
class LLCheckBoxCtrl;
class LLComboBox;
class LLIconCtrl;
class LLTabContainer;
class LLTextBox;
class LLTextureCtrl;
class LLMediaCtrl;
class LLGroupList;
class LLTextBase;
class LLMenuButton;
class LLLineEditor;
class LLTextEditor;
class LLPanelProfileClassifieds;
class LLPanelProfilePicks;
class LLProfileImageCtrl;
class LLViewerFetchedTexture;


/**
* Panel for displaying Avatar's second life related info.
*/
class LLPanelProfileSecondLife
<<<<<<< HEAD
    : public LLPanelProfileTab
=======
    : public LLPanelProfilePropertiesProcessorTab
>>>>>>> 33ad8db7
    , public LLFriendObserver
    , public LLVoiceClientStatusObserver
{
public:
    LLPanelProfileSecondLife();
    /*virtual*/ ~LLPanelProfileSecondLife();

    void onOpen(const LLSD& key) override;

    /**
     * LLFriendObserver trigger
     */
    void changed(U32 mask) override;

    // Implements LLVoiceClientStatusObserver::onChange() to enable the call
    // button when voice is available
    void onChange(EStatusType status, const std::string &channelURI, bool proximal) override;

    void setAvatarId(const LLUUID& avatar_id) override;

    BOOL postBuild() override;

    void resetData() override;

<<<<<<< HEAD
    /**
     * Sends update data request to server.
     */
    void updateData() override;
=======
>>>>>>> 33ad8db7
    void refreshName();

    void onAvatarNameCache(const LLUUID& agent_id, const LLAvatarName& av_name);

    void setProfileImageUploading(bool loading);
    void setProfileImageUploaded(const LLUUID &image_asset_id);

    bool hasUnsavedChanges() override;
    void commitUnsavedChanges() override;

    void processProperties(void* data, EAvatarProcessorType type) override;

protected:
    /**
     * Process profile related data received from server.
     */
    void processProfileProperties(const LLAvatarData* avatar_data);

    /**
<<<<<<< HEAD
     * Processes group related data received from server.
     */
    void processGroupProperties(const LLAvatarGroups* avatar_groups);

    /**
=======
>>>>>>> 33ad8db7
     * Fills common for Avatar profile and My Profile fields.
     */
    void fillCommonData(const LLAvatarData* avatar_data);

    /**
     * Fills partner data.
     */
    void fillPartnerData(const LLAvatarData* avatar_data);

    /**
     * Fills account status.
     */
    void fillAccountStatus(const LLAvatarData* avatar_data);

    /**
     * Sets permissions specific icon
     */
    void fillRightsData();

    /**
     * Fills user name, display name, age.
     */
    void fillAgeData(const LLAvatarData* avatar_data);

    void onImageLoaded(BOOL success, LLViewerFetchedTexture *imagep);
<<<<<<< HEAD
    static void onImageLoaded(BOOL success,
                              LLViewerFetchedTexture *src_vi,
                              LLImageRaw* src,
                              LLImageRaw* aux_src,
                              S32 discard_level,
                              BOOL final,
                              void* userdata);
=======
>>>>>>> 33ad8db7

    /**
     * Displays avatar's online status if possible.
     *
     * Requirements from EXT-3880:
     * For friends:
     * - Online when online and privacy settings allow to show
     * - Offline when offline and privacy settings allow to show
     * - Else: nothing
     * For other avatars:
     *  - Online when online and was not set in Preferences/"Only Friends & Groups can see when I am online"
     *  - Else: Offline
     */
    void updateOnlineStatus();
    void processOnlineStatus(bool is_friend, bool show_online, bool online);

private:
    void setLoaded() override;
    void onCommitMenu(const LLSD& userdata);
    bool onEnableMenu(const LLSD& userdata);
    bool onCheckMenu(const LLSD& userdata);
    void onAvatarNameCacheSetName(const LLUUID& id, const LLAvatarName& av_name);

    void setDescriptionText(const std::string &text);
    void onSetDescriptionDirty();
    void onShowInSearchCallback();
    void onHideAgeCallback();
    void onSaveDescriptionChanges();
    void onDiscardDescriptionChanges();
    void onShowAgentPermissionsDialog();
    void onShowAgentProfileTexture();
    void onShowTexturePicker();
    void onCommitProfileImage(const LLUUID& id);

private:
    typedef std::map<std::string, LLUUID> group_map_t;
    group_map_t             mGroups;
    void                    openGroupProfile();

    LLGroupList*        mGroupList;
    LLComboBox*         mShowInSearchCombo;
<<<<<<< HEAD
    LLThumbnailCtrl*    mSecondLifePic;
=======
    LLComboBox*         mHideAgeCombo;
    LLProfileImageCtrl* mSecondLifePic;
>>>>>>> 33ad8db7
    LLPanel*            mSecondLifePicLayout;
    LLTextEditor*       mDescriptionEdit;
    LLMenuButton*       mAgentActionMenuButton;
    LLButton*           mSaveDescriptionChanges;
    LLButton*           mDiscardDescriptionChanges;
    LLIconCtrl*         mCanSeeOnlineIcon;
    LLIconCtrl*         mCantSeeOnlineIcon;
    LLIconCtrl*         mCanSeeOnMapIcon;
    LLIconCtrl*         mCantSeeOnMapIcon;
    LLIconCtrl*         mCanEditObjectsIcon;
    LLIconCtrl*         mCantEditObjectsIcon;

    LLHandle<LLFloater> mFloaterPermissionsHandle;
    LLHandle<LLFloater> mFloaterProfileTextureHandle;
    LLHandle<LLFloater> mFloaterTexturePickerHandle;

    bool                mHasUnsavedDescriptionChanges;
    bool                mVoiceStatus;
    bool                mWaitingForImageUpload;
    bool                mAllowPublish;
<<<<<<< HEAD
    std::string         mDescriptionText;
    LLUUID              mImageId;

=======
    bool                mHideAge;
    std::string         mDescriptionText;
>>>>>>> 33ad8db7
    boost::signals2::connection mAvatarNameCacheConnection;
};


/**
* Panel for displaying Avatar's web profile and home page.
*/
class LLPanelProfileWeb
    : public LLPanelProfileTab
    , public LLViewerMediaObserver
{
public:
    LLPanelProfileWeb();
    /*virtual*/ ~LLPanelProfileWeb();

    void onOpen(const LLSD& key) override;
<<<<<<< HEAD

    BOOL postBuild() override;

    void resetData() override;

    /**
     * Loads web profile.
     */
    void updateData() override;

    void handleMediaEvent(LLPluginClassMedia* self, EMediaEvent event) override;

    void onAvatarNameCache(const LLUUID& agent_id, const LLAvatarName& av_name);
=======

    BOOL postBuild() override;

    void resetData() override;

    /**
     * Loads web profile.
     */
    void updateData() override;

    void handleMediaEvent(LLPluginClassMedia* self, EMediaEvent event) override;
>>>>>>> 33ad8db7

    void onAvatarNameCache(const LLUUID& agent_id, const LLAvatarName& av_name);

protected:
    void onCommitLoad(LLUICtrl* ctrl);

private:
    std::string         mURLHome;
    std::string         mURLWebProfile;
    LLMediaCtrl*        mWebBrowser;

    LLFrameTimer        mPerformanceTimer;
    bool                mFirstNavigate;

    boost::signals2::connection mAvatarNameCacheConnection;
};

/**
* Panel for displaying Avatar's first life related info.
*/
class LLPanelProfileFirstLife
<<<<<<< HEAD
    : public LLPanelProfileTab
=======
    : public LLPanelProfilePropertiesProcessorTab
>>>>>>> 33ad8db7
{
public:
    LLPanelProfileFirstLife();
    /*virtual*/ ~LLPanelProfileFirstLife();

    void onOpen(const LLSD& key) override;

    BOOL postBuild() override;

    void processProperties(void* data, EAvatarProcessorType type) override;
    void processProperties(const LLAvatarData* avatar_data);

    void resetData() override;

    void setProfileImageUploading(bool loading);
    void setProfileImageUploaded(const LLUUID &image_asset_id);

    bool hasUnsavedChanges() override { return mHasUnsavedChanges; }
    void commitUnsavedChanges() override;

protected:
    void setLoaded() override;

    void onUploadPhoto();
    void onChangePhoto();
    void onRemovePhoto();
    void onCommitPhoto(const LLUUID& id);
    void setDescriptionText(const std::string &text);
    void onSetDescriptionDirty();
    void onSaveDescriptionChanges();
    void onDiscardDescriptionChanges();

    LLTextEditor*   mDescriptionEdit;
<<<<<<< HEAD
    LLThumbnailCtrl* mPicture;
=======
    LLProfileImageCtrl* mPicture;
>>>>>>> 33ad8db7
    LLButton* mUploadPhoto;
    LLButton* mChangePhoto;
    LLButton* mRemovePhoto;
    LLButton* mSaveChanges;
    LLButton* mDiscardChanges;

    LLHandle<LLFloater> mFloaterTexturePickerHandle;

    std::string     mCurrentDescription;
<<<<<<< HEAD
    LLUUID          mImageId;
=======
>>>>>>> 33ad8db7
    bool            mHasUnsavedChanges;
};

/**
 * Panel for displaying Avatar's notes and modifying friend's rights.
 */
class LLPanelProfileNotes
<<<<<<< HEAD
    : public LLPanelProfileTab
=======
    : public LLPanelProfilePropertiesProcessorTab
>>>>>>> 33ad8db7
{
public:
    LLPanelProfileNotes();
    /*virtual*/ ~LLPanelProfileNotes();
<<<<<<< HEAD

    void setAvatarId(const LLUUID& avatar_id) override;

    void onOpen(const LLSD& key) override;

    BOOL postBuild() override;
=======

    void onOpen(const LLSD& key) override;
>>>>>>> 33ad8db7

    BOOL postBuild() override;

<<<<<<< HEAD
    void resetData() override;

    void updateData() override;
=======
    void processProperties(void* data, EAvatarProcessorType type) override;
    void processProperties(const LLAvatarData* avatar_data);

    void resetData() override;
>>>>>>> 33ad8db7

    bool hasUnsavedChanges() override { return mHasUnsavedChanges; }
    void commitUnsavedChanges() override;

protected:
    void setNotesText(const std::string &text);
    void onSetNotesDirty();
    void onSaveNotesChanges();
    void onDiscardNotesChanges();

    LLTextEditor*       mNotesEditor;
    LLButton* mSaveChanges;
    LLButton* mDiscardChanges;

    std::string     mCurrentNotes;
    bool            mHasUnsavedChanges;
};


/**
* Container panel for the profile tabs
*/
class LLPanelProfile
    : public LLPanelProfileTab
{
public:
    LLPanelProfile();
    /*virtual*/ ~LLPanelProfile();

    BOOL postBuild() override;

    void updateData() override;
    void refreshName();

    void onOpen(const LLSD& key) override;

    void createPick(const LLPickData &data);
    void showPick(const LLUUID& pick_id = LLUUID::null);
    bool isPickTabSelected();
    bool isNotesTabSelected();
    bool hasUnsavedChanges() override;
    bool hasUnpublishedClassifieds();
    void commitUnsavedChanges() override;

    void showClassified(const LLUUID& classified_id = LLUUID::null, bool edit = false);
    void createClassified();

private:
    void onTabChange();

    LLPanelProfileSecondLife*   mPanelSecondlife;
    LLPanelProfileWeb*          mPanelWeb;
    LLPanelProfilePicks*        mPanelPicks;
    LLPanelProfileClassifieds*  mPanelClassifieds;
    LLPanelProfileFirstLife*    mPanelFirstlife;
    LLPanelProfileNotes*        mPanelNotes;
    LLTabContainer*             mTabContainer;
};

#endif //LL_LLPANELPROFILE_H<|MERGE_RESOLUTION|>--- conflicted
+++ resolved
@@ -68,11 +68,7 @@
 * Panel for displaying Avatar's second life related info.
 */
 class LLPanelProfileSecondLife
-<<<<<<< HEAD
-    : public LLPanelProfileTab
-=======
     : public LLPanelProfilePropertiesProcessorTab
->>>>>>> 33ad8db7
     , public LLFriendObserver
     , public LLVoiceClientStatusObserver
 {
@@ -97,13 +93,6 @@
 
     void resetData() override;
 
-<<<<<<< HEAD
-    /**
-     * Sends update data request to server.
-     */
-    void updateData() override;
-=======
->>>>>>> 33ad8db7
     void refreshName();
 
     void onAvatarNameCache(const LLUUID& agent_id, const LLAvatarName& av_name);
@@ -123,14 +112,6 @@
     void processProfileProperties(const LLAvatarData* avatar_data);
 
     /**
-<<<<<<< HEAD
-     * Processes group related data received from server.
-     */
-    void processGroupProperties(const LLAvatarGroups* avatar_groups);
-
-    /**
-=======
->>>>>>> 33ad8db7
      * Fills common for Avatar profile and My Profile fields.
      */
     void fillCommonData(const LLAvatarData* avatar_data);
@@ -156,16 +137,6 @@
     void fillAgeData(const LLAvatarData* avatar_data);
 
     void onImageLoaded(BOOL success, LLViewerFetchedTexture *imagep);
-<<<<<<< HEAD
-    static void onImageLoaded(BOOL success,
-                              LLViewerFetchedTexture *src_vi,
-                              LLImageRaw* src,
-                              LLImageRaw* aux_src,
-                              S32 discard_level,
-                              BOOL final,
-                              void* userdata);
-=======
->>>>>>> 33ad8db7
 
     /**
      * Displays avatar's online status if possible.
@@ -207,12 +178,8 @@
 
     LLGroupList*        mGroupList;
     LLComboBox*         mShowInSearchCombo;
-<<<<<<< HEAD
-    LLThumbnailCtrl*    mSecondLifePic;
-=======
     LLComboBox*         mHideAgeCombo;
     LLProfileImageCtrl* mSecondLifePic;
->>>>>>> 33ad8db7
     LLPanel*            mSecondLifePicLayout;
     LLTextEditor*       mDescriptionEdit;
     LLMenuButton*       mAgentActionMenuButton;
@@ -233,14 +200,8 @@
     bool                mVoiceStatus;
     bool                mWaitingForImageUpload;
     bool                mAllowPublish;
-<<<<<<< HEAD
-    std::string         mDescriptionText;
-    LLUUID              mImageId;
-
-=======
     bool                mHideAge;
     std::string         mDescriptionText;
->>>>>>> 33ad8db7
     boost::signals2::connection mAvatarNameCacheConnection;
 };
 
@@ -257,7 +218,6 @@
     /*virtual*/ ~LLPanelProfileWeb();
 
     void onOpen(const LLSD& key) override;
-<<<<<<< HEAD
 
     BOOL postBuild() override;
 
@@ -269,21 +229,6 @@
     void updateData() override;
 
     void handleMediaEvent(LLPluginClassMedia* self, EMediaEvent event) override;
-
-    void onAvatarNameCache(const LLUUID& agent_id, const LLAvatarName& av_name);
-=======
-
-    BOOL postBuild() override;
-
-    void resetData() override;
-
-    /**
-     * Loads web profile.
-     */
-    void updateData() override;
-
-    void handleMediaEvent(LLPluginClassMedia* self, EMediaEvent event) override;
->>>>>>> 33ad8db7
 
     void onAvatarNameCache(const LLUUID& agent_id, const LLAvatarName& av_name);
 
@@ -305,11 +250,7 @@
 * Panel for displaying Avatar's first life related info.
 */
 class LLPanelProfileFirstLife
-<<<<<<< HEAD
-    : public LLPanelProfileTab
-=======
     : public LLPanelProfilePropertiesProcessorTab
->>>>>>> 33ad8db7
 {
 public:
     LLPanelProfileFirstLife();
@@ -343,11 +284,7 @@
     void onDiscardDescriptionChanges();
 
     LLTextEditor*   mDescriptionEdit;
-<<<<<<< HEAD
-    LLThumbnailCtrl* mPicture;
-=======
     LLProfileImageCtrl* mPicture;
->>>>>>> 33ad8db7
     LLButton* mUploadPhoto;
     LLButton* mChangePhoto;
     LLButton* mRemovePhoto;
@@ -357,10 +294,6 @@
     LLHandle<LLFloater> mFloaterTexturePickerHandle;
 
     std::string     mCurrentDescription;
-<<<<<<< HEAD
-    LLUUID          mImageId;
-=======
->>>>>>> 33ad8db7
     bool            mHasUnsavedChanges;
 };
 
@@ -368,39 +301,20 @@
  * Panel for displaying Avatar's notes and modifying friend's rights.
  */
 class LLPanelProfileNotes
-<<<<<<< HEAD
-    : public LLPanelProfileTab
-=======
     : public LLPanelProfilePropertiesProcessorTab
->>>>>>> 33ad8db7
 {
 public:
     LLPanelProfileNotes();
     /*virtual*/ ~LLPanelProfileNotes();
-<<<<<<< HEAD
-
-    void setAvatarId(const LLUUID& avatar_id) override;
-
-    void onOpen(const LLSD& key) override;
-
-    BOOL postBuild() override;
-=======
-
-    void onOpen(const LLSD& key) override;
->>>>>>> 33ad8db7
-
-    BOOL postBuild() override;
-
-<<<<<<< HEAD
-    void resetData() override;
-
-    void updateData() override;
-=======
+
+    void onOpen(const LLSD& key) override;
+
+    BOOL postBuild() override;
+
     void processProperties(void* data, EAvatarProcessorType type) override;
     void processProperties(const LLAvatarData* avatar_data);
 
     void resetData() override;
->>>>>>> 33ad8db7
 
     bool hasUnsavedChanges() override { return mHasUnsavedChanges; }
     void commitUnsavedChanges() override;
