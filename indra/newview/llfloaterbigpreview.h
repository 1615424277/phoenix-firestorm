--- conflicted
+++ resolved
@@ -1,60 +1,54 @@
-/**
-* @file   llfloaterbigpreview.h
-* @brief  Display of extended (big) preview for snapshots
-* @author merov@lindenlab.com
-*
-* $LicenseInfo:firstyear=2013&license=viewerlgpl$
-* Second Life Viewer Source Code
-* Copyright (C) 2013, Linden Research, Inc.
-*
-* This library is free software; you can redistribute it and/or
-* modify it under the terms of the GNU Lesser General Public
-* License as published by the Free Software Foundation;
-* version 2.1 of the License only.
-*
-* This library is distributed in the hope that it will be useful,
-* but WITHOUT ANY WARRANTY; without even the implied warranty of
-* MERCHANTABILITY or FITNESS FOR A PARTICULAR PURPOSE.  See the GNU
-* Lesser General Public License for more details.
-*
-* You should have received a copy of the GNU Lesser General Public
-* License along with this library; if not, write to the Free Software
-* Foundation, Inc., 51 Franklin Street, Fifth Floor, Boston, MA  02110-1301  USA
-*
-* Linden Research, Inc., 945 Battery Street, San Francisco, CA  94111  USA
-* $/LicenseInfo$
-*/
-#ifndef LL_LLFLOATERBIGPREVIEW_H
-#define LL_LLFLOATERBIGPREVIEW_H
-
-#include "llfloater.h"
-
-class LLFloaterBigPreview : public LLFloater
-{
-public:
-    LLFloaterBigPreview(const LLSD& key);
-    ~LLFloaterBigPreview();
-<<<<<<< HEAD
-    
-	bool postBuild();
-	void draw();
-	void onCancel();
-=======
-
-    BOOL postBuild();
-    void draw();
-    void onCancel();
->>>>>>> e1623bb2
-
-    void setPreview(LLView* previewp) { mPreviewHandle = previewp->getHandle(); }
-    void setFloaterOwner(LLFloater* floaterp) { mFloaterOwner = floaterp; }
-    bool isFloaterOwner(LLFloater* floaterp) const { return (mFloaterOwner == floaterp); }
-    void closeOnFloaterOwnerClosing(LLFloater* floaterp);
-
-private:
-    LLHandle<LLView> mPreviewHandle;
-    LLUICtrl*  mPreviewPlaceholder;
-    LLFloater* mFloaterOwner;
-};
-
-#endif // LL_LLFLOATERBIGPREVIEW_H
+/**
+* @file   llfloaterbigpreview.h
+* @brief  Display of extended (big) preview for snapshots
+* @author merov@lindenlab.com
+*
+* $LicenseInfo:firstyear=2013&license=viewerlgpl$
+* Second Life Viewer Source Code
+* Copyright (C) 2013, Linden Research, Inc.
+*
+* This library is free software; you can redistribute it and/or
+* modify it under the terms of the GNU Lesser General Public
+* License as published by the Free Software Foundation;
+* version 2.1 of the License only.
+*
+* This library is distributed in the hope that it will be useful,
+* but WITHOUT ANY WARRANTY; without even the implied warranty of
+* MERCHANTABILITY or FITNESS FOR A PARTICULAR PURPOSE.  See the GNU
+* Lesser General Public License for more details.
+*
+* You should have received a copy of the GNU Lesser General Public
+* License along with this library; if not, write to the Free Software
+* Foundation, Inc., 51 Franklin Street, Fifth Floor, Boston, MA  02110-1301  USA
+*
+* Linden Research, Inc., 945 Battery Street, San Francisco, CA  94111  USA
+* $/LicenseInfo$
+*/
+#ifndef LL_LLFLOATERBIGPREVIEW_H
+#define LL_LLFLOATERBIGPREVIEW_H
+
+#include "llfloater.h"
+
+class LLFloaterBigPreview : public LLFloater
+{
+public:
+    LLFloaterBigPreview(const LLSD& key);
+    ~LLFloaterBigPreview();
+
+    bool postBuild();
+    void draw();
+    void onCancel();
+
+    void setPreview(LLView* previewp) { mPreviewHandle = previewp->getHandle(); }
+    void setFloaterOwner(LLFloater* floaterp) { mFloaterOwner = floaterp; }
+    bool isFloaterOwner(LLFloater* floaterp) const { return (mFloaterOwner == floaterp); }
+    void closeOnFloaterOwnerClosing(LLFloater* floaterp);
+
+private:
+    LLHandle<LLView> mPreviewHandle;
+    LLUICtrl*  mPreviewPlaceholder;
+    LLFloater* mFloaterOwner;
+};
+
+#endif // LL_LLFLOATERBIGPREVIEW_H
+