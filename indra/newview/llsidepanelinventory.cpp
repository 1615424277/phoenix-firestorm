/**
 * @file LLSidepanelInventory.cpp
 * @brief Side Bar "Inventory" panel
 *
 * $LicenseInfo:firstyear=2009&license=viewerlgpl$
 * Second Life Viewer Source Code
 * Copyright (C) 2010, Linden Research, Inc.
 * 
 * This library is free software; you can redistribute it and/or
 * modify it under the terms of the GNU Lesser General Public
 * License as published by the Free Software Foundation;
 * version 2.1 of the License only.
 * 
 * This library is distributed in the hope that it will be useful,
 * but WITHOUT ANY WARRANTY; without even the implied warranty of
 * MERCHANTABILITY or FITNESS FOR A PARTICULAR PURPOSE.  See the GNU
 * Lesser General Public License for more details.
 * 
 * You should have received a copy of the GNU Lesser General Public
 * License along with this library; if not, write to the Free Software
 * Foundation, Inc., 51 Franklin Street, Fifth Floor, Boston, MA  02110-1301  USA
 * 
 * Linden Research, Inc., 945 Battery Street, San Francisco, CA  94111  USA
 * $/LicenseInfo$
 */

#include "llviewerprecompiledheaders.h"
#include "llsidepanelinventory.h"

#include "llagent.h"
#include "llappearancemgr.h"
#include "llappviewer.h"
#include "llavataractions.h"
#include "llbutton.h"
#include "lldate.h"
#include "llfirstuse.h"
#include "llfloaterreg.h"
#include "llfloatersidepanelcontainer.h"
#include "llfoldertype.h"
#include "llfolderview.h"
#include "llinventorybridge.h"
#include "llinventoryfunctions.h"
#include "llinventorymodel.h"
#include "llinventorymodelbackgroundfetch.h"
#include "llinventoryobserver.h"
#include "llinventorypanel.h"
#include "lllayoutstack.h"
#include "lloutfitobserver.h"
#include "llpanelmaininventory.h"
#include "llpanelmarketplaceinbox.h"
#include "llselectmgr.h"
#include "llsidepaneliteminfo.h"
#include "llsidepaneltaskinfo.h"
#include "llstring.h"
#include "lltabcontainer.h"
#include "lltextbox.h"
#include "lltrans.h"
#include "llviewermedia.h"
#include "llviewernetwork.h"
#include "llweb.h"

#include "llfiltereditor.h"
// <FS:CR> Needed to hide Received Items on OpenSim
#ifdef OPENSIM
#include "llviewernetwork.h"
#endif // OPENSIM

static LLPanelInjector<LLSidepanelInventory> t_inventory("sidepanel_inventory");

//
// Constants
//

// No longer want the inbox panel to auto-expand since it creates issues with the "new" tag time stamp
#define AUTO_EXPAND_INBOX	0

static const char * const INBOX_BUTTON_NAME = "inbox_btn";
static const char * const INBOX_LAYOUT_PANEL_NAME = "inbox_layout_panel";
static const char * const INVENTORY_LAYOUT_STACK_NAME = "inventory_layout_stack";
static const char * const MARKETPLACE_INBOX_PANEL = "marketplace_inbox";

<<<<<<< HEAD
bool LLSidepanelInventory::sInboxInitalized = false; // <FS:Ansariel> Inbox panel randomly shown on secondary inventory windows
=======
static bool sLoginCompleted = false;
>>>>>>> 72131418

//
// Helpers
//
class LLInboxAddedObserver : public LLInventoryCategoryAddedObserver
{
public:
	LLInboxAddedObserver(LLSidepanelInventory * sidepanelInventory)
		: LLInventoryCategoryAddedObserver()
		, mSidepanelInventory(sidepanelInventory)
	{
	}
	
	void done()
	{
		for (cat_vec_t::iterator it = mAddedCategories.begin(); it != mAddedCategories.end(); ++it)
		{
			LLViewerInventoryCategory* added_category = *it;
			
			LLFolderType::EType added_category_type = added_category->getPreferredType();
			
			switch (added_category_type)
			{
				case LLFolderType::FT_INBOX:
					mSidepanelInventory->enableInbox(true);
					mSidepanelInventory->observeInboxModifications(added_category->getUUID());
					break;
				default:
					break;
			}
		}
	}
	
private:
	LLSidepanelInventory * mSidepanelInventory;
};

//
// Implementation
//

LLSidepanelInventory::LLSidepanelInventory()
	: LLPanel()
	, mPanelMainInventory(NULL)
	, mInboxEnabled(false)
	, mCategoriesObserver(NULL)
	, mInboxAddedObserver(NULL)
    , mInboxLayoutPanel(NULL)
{
	//buildFromFile( "panel_inventory.xml"); // Called from LLRegisterPanelClass::defaultPanelClassBuilder()
}

LLSidepanelInventory::~LLSidepanelInventory()
{
	// <FS:Ansariel> FIRE-17603: Received Items button sometimes vanishing
	if (mInboxLayoutPanel)
	{
	// </FS:Ansariel>

	// Save the InventoryMainPanelHeight in settings per account
	gSavedPerAccountSettings.setS32("InventoryInboxHeight", mInboxLayoutPanel->getTargetDim());
	// <FS:Ansariel> FIRE-17603: Received Items button sometimes vanishing
	}
	// </FS:Ansariel>

	if (mCategoriesObserver && gInventory.containsObserver(mCategoriesObserver))
	{
		gInventory.removeObserver(mCategoriesObserver);
	}
	delete mCategoriesObserver;
	
	if (mInboxAddedObserver && gInventory.containsObserver(mInboxAddedObserver))
	{
		gInventory.removeObserver(mInboxAddedObserver);
	}
	delete mInboxAddedObserver;
}

void handleInventoryDisplayInboxChanged()
{
	LLSidepanelInventory* sidepanel_inventory = LLFloaterSidePanelContainer::getPanel<LLSidepanelInventory>("inventory");
	if (sidepanel_inventory)
	{
		sidepanel_inventory->enableInbox(gSavedSettings.getBOOL("InventoryDisplayInbox"));
	}
}

BOOL LLSidepanelInventory::postBuild()
{
	// UI elements from inventory panel
	{
		mInventoryPanel = getChild<LLPanel>("sidepanel_inventory_panel");
		
		mPanelMainInventory = mInventoryPanel->getChild<LLPanelMainInventory>("panel_main_inventory");
		mPanelMainInventory->setSelectCallback(boost::bind(&LLSidepanelInventory::onSelectionChange, this, _1, _2));
		//LLTabContainer* tabs = mPanelMainInventory->getChild<LLTabContainer>("inventory filter tabs");
		//tabs->setCommitCallback(boost::bind(&LLSidepanelInventory::updateVerbs, this));

		/* 
		   EXT-4846 : "Can we suppress the "Landmarks" and "My Favorites" folder since they have their own Task Panel?"
		   Deferring this until 2.1.
		LLInventoryPanel *my_inventory_panel = mPanelMainInventory->getChild<LLInventoryPanel>("All Items");
		my_inventory_panel->addHideFolderType(LLFolderType::FT_LANDMARK);
		my_inventory_panel->addHideFolderType(LLFolderType::FT_FAVORITE);
		*/

		//LLOutfitObserver::instance().addCOFChangedCallback(boost::bind(&LLSidepanelInventory::updateVerbs, this));
	}
	
	// Received items inbox setup
	if (!sInboxInitalized) // <FS:Ansariel> Inbox panel randomly shown on secondary inventory window
	{
		// <FS:Ansariel> FIRE-17603: Received Items button sometimes vanishing
		//LLLayoutStack* inv_stack = getChild<LLLayoutStack>(INVENTORY_LAYOUT_STACK_NAME);
		LLLayoutStack* inv_stack = findChild<LLLayoutStack>(INVENTORY_LAYOUT_STACK_NAME);
		if (inv_stack)
		{
		// </FS:Ansariel>

		// Set up button states and callbacks
		LLButton * inbox_button = getChild<LLButton>(INBOX_BUTTON_NAME);

		inbox_button->setCommitCallback(boost::bind(&LLSidepanelInventory::onToggleInboxBtn, this));

		// For main Inventory floater: Get the previous inbox state from "InventoryInboxToggleState" setting. 
        // For additional Inventory floaters: Collapsed state is default.
		bool is_inbox_collapsed = !inbox_button->getToggleState() || sLoginCompleted;

		// Restore the collapsed inbox panel state
        mInboxLayoutPanel = getChild<LLLayoutPanel>(INBOX_LAYOUT_PANEL_NAME);
        inv_stack->collapsePanel(mInboxLayoutPanel, is_inbox_collapsed);
        if (!is_inbox_collapsed)
        {
            mInboxLayoutPanel->setTargetDim(gSavedPerAccountSettings.getS32("InventoryInboxHeight"));
<<<<<<< HEAD
		}

		// Set the inbox visible based on debug settings (final setting comes from http request below)
		// <FS:Ansariel> FIRE-17603: Received Items button sometimes vanishing
		//enableInbox(gSavedSettings.getBOOL("InventoryDisplayInbox"));
		enableInbox(!gSavedSettings.getBOOL("FSShowInboxFolder") || gSavedSettings.getBOOL("FSAlwaysShowInboxButton"));
		}
		// </FS:Ansariel>

		// Trigger callback for after login so we can setup to track inbox changes after initial inventory load
		LLAppViewer::instance()->setOnLoginCompletedCallback(boost::bind(&LLSidepanelInventory::updateInbox, this));

		// <FS:Ansariel> Optional hiding of Received Items folder aka Inbox
		gSavedSettings.getControl("FSShowInboxFolder")->getSignal()->connect(boost::bind(&LLSidepanelInventory::refreshInboxVisibility, this));
		gSavedSettings.getControl("FSAlwaysShowInboxButton")->getSignal()->connect(boost::bind(&LLSidepanelInventory::refreshInboxVisibility, this));

		sInboxInitalized = true; // <FS:Ansariel> Inbox panel randomly shown on secondary inventory window
=======
        }

        if (sLoginCompleted)
        {
            //save the state of Inbox panel only for main Inventory floater
            inbox_button->removeControlVariable();
            inbox_button->setToggleState(false);
            updateInbox();
        }
        else
        {
            // Trigger callback for after login so we can setup to track inbox changes after initial inventory load
            LLAppViewer::instance()->setOnLoginCompletedCallback(boost::bind(&LLSidepanelInventory::updateInbox, this));
        }
>>>>>>> 72131418
	}

	// <FS:Ansariel> Optional hiding of Received Items folder aka Inbox
	//gSavedSettings.getControl("InventoryDisplayInbox")->getCommitSignal()->connect(boost::bind(&handleInventoryDisplayInboxChanged));

	return TRUE;
}

void LLSidepanelInventory::updateInbox()
{
    sLoginCompleted = true;
	//
	// Track inbox folder changes
	//
	const LLUUID inbox_id = gInventory.findCategoryUUIDForType(LLFolderType::FT_INBOX);
	
	// Set up observer to listen for creation of inbox if it doesn't exist
	if (inbox_id.isNull())
	{
		observeInboxCreation();
	}
	// Set up observer for inbox changes, if we have an inbox already
	else 
	{
        // Consolidate Received items
        // We shouldn't have to do that but with a client/server system relying on a "well known folder" convention,
        // things can get messy and conventions broken. This call puts everything back together in its right place.
        gInventory.consolidateForType(inbox_id, LLFolderType::FT_INBOX);
        
		// Enable the display of the inbox if it exists
		enableInbox(true);

		observeInboxModifications(inbox_id);
	}
}

void LLSidepanelInventory::observeInboxCreation()
{
	//
	// Set up observer to track inbox folder creation
	//
	
	if (mInboxAddedObserver == NULL)
	{
		mInboxAddedObserver = new LLInboxAddedObserver(this);
		
		gInventory.addObserver(mInboxAddedObserver);
	}
}

void LLSidepanelInventory::observeInboxModifications(const LLUUID& inboxID)
{
	//
	// Silently do nothing if we already have an inbox inventory panel set up
	// (this can happen multiple times on the initial session that creates the inbox)
	//

	if (mInventoryPanelInbox.get() != NULL)
	{
		return;
	}

	//
	// Track inbox folder changes
	//

	if (inboxID.isNull())
	{
		LL_WARNS() << "Attempting to track modifications to non-existent inbox" << LL_ENDL;
		return;
	}

	if (mCategoriesObserver == NULL)
	{
		mCategoriesObserver = new LLInventoryCategoriesObserver();
		gInventory.addObserver(mCategoriesObserver);
	}

	mCategoriesObserver->addCategory(inboxID, boost::bind(&LLSidepanelInventory::onInboxChanged, this, inboxID));

	//
	// Trigger a load for the entire contents of the Inbox
	//

	LLInventoryModelBackgroundFetch::instance().start(inboxID);

	//
	// Set up the inbox inventory view
	//

	LLPanelMarketplaceInbox * inbox = getChild<LLPanelMarketplaceInbox>(MARKETPLACE_INBOX_PANEL);
    LLInventoryPanel* inventory_panel = inbox->setupInventoryPanel();
	mInventoryPanelInbox = inventory_panel->getInventoryPanelHandle();
}

void LLSidepanelInventory::enableInbox(bool enabled)
{
	mInboxEnabled = enabled;
	
    if(!enabled || !mPanelMainInventory->isSingleFolderMode())
    {
        toggleInbox();
    }
}

void LLSidepanelInventory::hideInbox()
{
	if (mInboxLayoutPanel) // <FS:Ansariel> Inbox panel randomly shown on secondary inventory window
		mInboxLayoutPanel->setVisible(false);
}

void LLSidepanelInventory::toggleInbox()
{
	// <FS:Ansariel> Optional hiding of Received Items folder aka Inbox
    //mInboxLayoutPanel->setVisible(mInboxEnabled);
	if (mInboxLayoutPanel)
		mInboxLayoutPanel->setVisible(mInboxEnabled && (!gSavedSettings.getBOOL("FSShowInboxFolder") || gSavedSettings.getBOOL("FSAlwaysShowInboxButton"))
// <FS:CR> Show Received Items panel only in Second Life
#ifdef OPENSIM
								   && LLGridManager::getInstance()->isInSecondLife()
#endif // OPENSIM
								   );
}

// <FS:Ansariel> Optional hiding of Received Items folder aka Inbox
void LLSidepanelInventory::refreshInboxVisibility()
{
	enableInbox(mInboxEnabled);
}
// </FS:Ansariel> Optional hiding of Received Items folder aka Inbox

void LLSidepanelInventory::openInbox()
{
	if (mInboxEnabled)
	{
		getChild<LLButton>(INBOX_BUTTON_NAME)->setToggleState(true);
		onToggleInboxBtn();
	}
}

void LLSidepanelInventory::onInboxChanged(const LLUUID& inbox_id)
{
	// Trigger a load of the entire inbox so we always know the contents and their creation dates for sorting
	LLInventoryModelBackgroundFetch::instance().start(inbox_id);

#if AUTO_EXPAND_INBOX
	// Expand the inbox since we have fresh items
	if (mInboxEnabled)
	{
		getChild<LLButton>(INBOX_BUTTON_NAME)->setToggleState(true);
		onToggleInboxBtn();
	}
#endif
}

void LLSidepanelInventory::onToggleInboxBtn()
{
	LLButton* inboxButton = getChild<LLButton>(INBOX_BUTTON_NAME);
	LLLayoutStack* inv_stack = getChild<LLLayoutStack>(INVENTORY_LAYOUT_STACK_NAME);
	
	const bool inbox_expanded = inboxButton->getToggleState();
	
	// Expand/collapse the indicated panel
	inv_stack->collapsePanel(mInboxLayoutPanel, !inbox_expanded);

	if (inbox_expanded)
	{
        mInboxLayoutPanel->setTargetDim(gSavedPerAccountSettings.getS32("InventoryInboxHeight"));
		if (mInboxLayoutPanel->isInVisibleChain())
	{
		gSavedPerAccountSettings.setU32("LastInventoryInboxActivity", time_corrected());
	}
}
	else
	{
		gSavedPerAccountSettings.setS32("InventoryInboxHeight", mInboxLayoutPanel->getTargetDim());
	}

}

void LLSidepanelInventory::onOpen(const LLSD& key)
{
	LLFirstUse::newInventory(false);
	mPanelMainInventory->setFocusFilterEditor();
#if AUTO_EXPAND_INBOX
	// Expand the inbox if we have fresh items
	LLPanelMarketplaceInbox * inbox = findChild<LLPanelMarketplaceInbox>(MARKETPLACE_INBOX_PANEL);
	if (inbox && (inbox->getFreshItemCount() > 0))
	{
		getChild<LLButton>(INBOX_BUTTON_NAME)->setToggleState(true);
		onToggleInboxBtn();
	}
#else
	if (mInboxEnabled && getChild<LLButton>(INBOX_BUTTON_NAME)->getToggleState())
	{
		gSavedPerAccountSettings.setU32("LastInventoryInboxActivity", time_corrected());
	}
#endif

	if(key.size() == 0)
	{
		// set focus on filter editor when side tray inventory shows up
		LLFilterEditor* filter_editor = mPanelMainInventory->getChild<LLFilterEditor>("inventory search editor");
		filter_editor->setFocus(TRUE);
		return;
	}
}

void LLSidepanelInventory::performActionOnSelection(const std::string &action)
{
	LLFolderViewItem* current_item = mPanelMainInventory->getActivePanel()->getRootFolder()->getCurSelectedItem();
	if (!current_item)
	{
		if (mInventoryPanelInbox.get() && mInventoryPanelInbox.get()->getRootFolder())
		{
			current_item = mInventoryPanelInbox.get()->getRootFolder()->getCurSelectedItem();
		}

		if (!current_item)
		{
			return;
		}
	}

	static_cast<LLFolderViewModelItemInventory*>(current_item->getViewModelItem())->performAction(mPanelMainInventory->getActivePanel()->getModel(), action);
}

void LLSidepanelInventory::onBackButtonClicked()
{
	showInventoryPanel();
}

void LLSidepanelInventory::onSelectionChange(const std::deque<LLFolderViewItem*> &items, BOOL user_action)
{

}

void LLSidepanelInventory::showInventoryPanel()
{
	mInventoryPanel->setVisible(TRUE);
}

bool LLSidepanelInventory::canShare()
{
	LLInventoryPanel* inbox = mInventoryPanelInbox.get();

	// Avoid flicker in the Recent tab while inventory is being loaded.
	if ( (!inbox || !inbox->getRootFolder() || inbox->getRootFolder()->getSelectionList().empty())
		&& (mPanelMainInventory && !mPanelMainInventory->getActivePanel()->getRootFolder()->hasVisibleChildren()) )
	{
		return false;
	}

	return ( (mPanelMainInventory ? LLAvatarActions::canShareSelectedItems(mPanelMainInventory->getActivePanel()) : false)
			|| (inbox ? LLAvatarActions::canShareSelectedItems(inbox) : false) );
}


bool LLSidepanelInventory::canWearSelected()
{

	std::set<LLUUID> selected_uuids = LLAvatarActions::getInventorySelectedUUIDs();

	if (selected_uuids.empty())
		return false;

	for (std::set<LLUUID>::const_iterator it = selected_uuids.begin();
		it != selected_uuids.end();
		++it)
	{
		if (!get_can_item_be_worn(*it)) return false;
	}

	return true;
}

LLInventoryItem *LLSidepanelInventory::getSelectedItem()
{
    LLFolderView* root = mPanelMainInventory->getActivePanel()->getRootFolder();
    if (!root)
    {
        return NULL;
    }
	LLFolderViewItem* current_item = root->getCurSelectedItem();
	
	if (!current_item)
	{
		if (mInventoryPanelInbox.get() && mInventoryPanelInbox.get()->getRootFolder())
		{
			current_item = mInventoryPanelInbox.get()->getRootFolder()->getCurSelectedItem();
		}

		if (!current_item)
		{
			return NULL;
		}
	}
	const LLUUID &item_id = static_cast<LLFolderViewModelItemInventory*>(current_item->getViewModelItem())->getUUID();
	LLInventoryItem *item = gInventory.getItem(item_id);
	return item;
}

U32 LLSidepanelInventory::getSelectedCount()
{
	int count = 0;

	std::set<LLFolderViewItem*> selection_list = mPanelMainInventory->getActivePanel()->getRootFolder()->getSelectionList();
	count += selection_list.size();

	if ((count == 0) && mInboxEnabled && mInventoryPanelInbox.get() && mInventoryPanelInbox.get()->getRootFolder())
	{
		selection_list = mInventoryPanelInbox.get()->getRootFolder()->getSelectionList();

		count += selection_list.size();
	}

	return count;
}

LLInventoryPanel *LLSidepanelInventory::getActivePanel()
{
	if (!getVisible())
	{
		return NULL;
	}
	if (mInventoryPanel->getVisible())
	{
		return mPanelMainInventory->getActivePanel();
	}
	return NULL;
}

void LLSidepanelInventory::selectAllItemsPanel()
{
	if (!getVisible())
	{
		return;
	}
	if (mInventoryPanel->getVisible())
	{
		 mPanelMainInventory->selectAllItemsPanel();
	}

}

BOOL LLSidepanelInventory::isMainInventoryPanelActive() const
{
	return mInventoryPanel->getVisible();
}

void LLSidepanelInventory::clearSelections(bool clearMain, bool clearInbox)
{
	if (clearMain)
	{
		LLInventoryPanel * inv_panel = getActivePanel();
		
		if (inv_panel)
		{
			inv_panel->getRootFolder()->clearSelection();
		}
	}
	
	if (clearInbox && mInboxEnabled && mInventoryPanelInbox.get())
	{
		mInventoryPanelInbox.get()->getRootFolder()->clearSelection();
	}
}

std::set<LLFolderViewItem*> LLSidepanelInventory::getInboxSelectionList()
{
	std::set<LLFolderViewItem*> inventory_selected_uuids;
	
	if (mInboxEnabled && mInventoryPanelInbox.get() && mInventoryPanelInbox.get()->getRootFolder())
	{
		inventory_selected_uuids = mInventoryPanelInbox.get()->getRootFolder()->getSelectionList();
	}
	
	return inventory_selected_uuids;
}

void LLSidepanelInventory::cleanup()
{
	LLFloaterReg::const_instance_list_t& inst_list = LLFloaterReg::getFloaterList("inventory");
	for (LLFloaterReg::const_instance_list_t::const_iterator iter = inst_list.begin(); iter != inst_list.end();)
	{
		LLFloaterSidePanelContainer* iv = dynamic_cast<LLFloaterSidePanelContainer*>(*iter++);
		if (iv)
		{
			iv->cleanup();
		}
	}

	// <FS:Ansariel> Secondary inventory floaters
	LLFloaterReg::const_instance_list_t& secondary_inst_list = LLFloaterReg::getFloaterList("secondary_inventory");
	for (LLFloaterReg::const_instance_list_t::const_iterator iter = secondary_inst_list.begin(); iter != secondary_inst_list.end();)
	{
		LLFloaterSidePanelContainer* iv = dynamic_cast<LLFloaterSidePanelContainer*>(*iter++);
		if (iv)
		{
			iv->cleanup();
		}
	}
	// </FS:Ansariel>
}<|MERGE_RESOLUTION|>--- conflicted
+++ resolved
@@ -79,11 +79,9 @@
 static const char * const INVENTORY_LAYOUT_STACK_NAME = "inventory_layout_stack";
 static const char * const MARKETPLACE_INBOX_PANEL = "marketplace_inbox";
 
-<<<<<<< HEAD
+static bool sLoginCompleted = false;
+
 bool LLSidepanelInventory::sInboxInitalized = false; // <FS:Ansariel> Inbox panel randomly shown on secondary inventory windows
-=======
-static bool sLoginCompleted = false;
->>>>>>> 72131418
 
 //
 // Helpers
@@ -210,7 +208,7 @@
 
 		// For main Inventory floater: Get the previous inbox state from "InventoryInboxToggleState" setting. 
         // For additional Inventory floaters: Collapsed state is default.
-		bool is_inbox_collapsed = !inbox_button->getToggleState() || sLoginCompleted;
+		bool is_inbox_collapsed = !inbox_button->getToggleState();// || sLoginCompleted; // <FS:Ansariel> Show inbox on main inventory window only
 
 		// Restore the collapsed inbox panel state
         mInboxLayoutPanel = getChild<LLLayoutPanel>(INBOX_LAYOUT_PANEL_NAME);
@@ -218,9 +216,21 @@
         if (!is_inbox_collapsed)
         {
             mInboxLayoutPanel->setTargetDim(gSavedPerAccountSettings.getS32("InventoryInboxHeight"));
-<<<<<<< HEAD
-		}
-
+        }
+
+        // <FS:Ansariel> Show inbox on main inventory window only
+        //if (sLoginCompleted)
+        //{
+        //    //save the state of Inbox panel only for main Inventory floater
+        //    inbox_button->removeControlVariable();
+        //    inbox_button->setToggleState(false);
+        //    updateInbox();
+        //}
+        //else
+        //{
+        //    // Trigger callback for after login so we can setup to track inbox changes after initial inventory load
+        //    LLAppViewer::instance()->setOnLoginCompletedCallback(boost::bind(&LLSidepanelInventory::updateInbox, this));
+        //}
 		// Set the inbox visible based on debug settings (final setting comes from http request below)
 		// <FS:Ansariel> FIRE-17603: Received Items button sometimes vanishing
 		//enableInbox(gSavedSettings.getBOOL("InventoryDisplayInbox"));
@@ -230,28 +240,13 @@
 
 		// Trigger callback for after login so we can setup to track inbox changes after initial inventory load
 		LLAppViewer::instance()->setOnLoginCompletedCallback(boost::bind(&LLSidepanelInventory::updateInbox, this));
+		// </FS:Ansariel>
 
 		// <FS:Ansariel> Optional hiding of Received Items folder aka Inbox
 		gSavedSettings.getControl("FSShowInboxFolder")->getSignal()->connect(boost::bind(&LLSidepanelInventory::refreshInboxVisibility, this));
 		gSavedSettings.getControl("FSAlwaysShowInboxButton")->getSignal()->connect(boost::bind(&LLSidepanelInventory::refreshInboxVisibility, this));
 
 		sInboxInitalized = true; // <FS:Ansariel> Inbox panel randomly shown on secondary inventory window
-=======
-        }
-
-        if (sLoginCompleted)
-        {
-            //save the state of Inbox panel only for main Inventory floater
-            inbox_button->removeControlVariable();
-            inbox_button->setToggleState(false);
-            updateInbox();
-        }
-        else
-        {
-            // Trigger callback for after login so we can setup to track inbox changes after initial inventory load
-            LLAppViewer::instance()->setOnLoginCompletedCallback(boost::bind(&LLSidepanelInventory::updateInbox, this));
-        }
->>>>>>> 72131418
 	}
 
 	// <FS:Ansariel> Optional hiding of Received Items folder aka Inbox
