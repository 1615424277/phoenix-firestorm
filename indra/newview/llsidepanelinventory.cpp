/**
 * @file LLSidepanelInventory.cpp
 * @brief Side Bar "Inventory" panel
 *
 * $LicenseInfo:firstyear=2009&license=viewerlgpl$
 * Second Life Viewer Source Code
 * Copyright (C) 2010, Linden Research, Inc.
 * 
 * This library is free software; you can redistribute it and/or
 * modify it under the terms of the GNU Lesser General Public
 * License as published by the Free Software Foundation;
 * version 2.1 of the License only.
 * 
 * This library is distributed in the hope that it will be useful,
 * but WITHOUT ANY WARRANTY; without even the implied warranty of
 * MERCHANTABILITY or FITNESS FOR A PARTICULAR PURPOSE.  See the GNU
 * Lesser General Public License for more details.
 * 
 * You should have received a copy of the GNU Lesser General Public
 * License along with this library; if not, write to the Free Software
 * Foundation, Inc., 51 Franklin Street, Fifth Floor, Boston, MA  02110-1301  USA
 * 
 * Linden Research, Inc., 945 Battery Street, San Francisco, CA  94111  USA
 * $/LicenseInfo$
 */

#include "llviewerprecompiledheaders.h"
#include "llsidepanelinventory.h"

#include "llagent.h"
#include "llappearancemgr.h"
#include "llappviewer.h"
#include "llavataractions.h"
#include "llbutton.h"
#include "lldate.h"
#include "llfirstuse.h"
#include "llfloaterreg.h"
#include "llfloatersidepanelcontainer.h"
#include "llfoldertype.h"
#include "llfolderview.h"
#include "llinventorybridge.h"
#include "llinventoryfunctions.h"
#include "llinventorymodel.h"
#include "llinventorymodelbackgroundfetch.h"
#include "llinventoryobserver.h"
#include "llinventorypanel.h"
#include "lllayoutstack.h"
#include "lloutfitobserver.h"
#include "llpanelmaininventory.h"
#include "llpanelmarketplaceinbox.h"
#include "llselectmgr.h"
#include "llsidepaneliteminfo.h"
#include "llsidepaneltaskinfo.h"
#include "llstring.h"
#include "lltabcontainer.h"
#include "lltextbox.h"
#include "lltrans.h"
#include "llviewermedia.h"
#include "llviewernetwork.h"
#include "llweb.h"

#include "llfiltereditor.h"
// <FS:CR> Needed to hide Received Items on OpenSim
#ifdef OPENSIM
#include "llviewernetwork.h"
#endif // OPENSIM

static LLPanelInjector<LLSidepanelInventory> t_inventory("sidepanel_inventory");

//
// Constants
//

// No longer want the inbox panel to auto-expand since it creates issues with the "new" tag time stamp
#define AUTO_EXPAND_INBOX	0

static const char * const INBOX_BUTTON_NAME = "inbox_btn";
static const char * const INBOX_LAYOUT_PANEL_NAME = "inbox_layout_panel";
static const char * const INVENTORY_LAYOUT_STACK_NAME = "inventory_layout_stack";
static const char * const MARKETPLACE_INBOX_PANEL = "marketplace_inbox";

bool LLSidepanelInventory::sInboxInitalized = false; // <FS:Ansariel> Inbox panel randomly shown on secondary inventory windows

//
// Helpers
//
class LLInboxAddedObserver : public LLInventoryCategoryAddedObserver
{
public:
	LLInboxAddedObserver(LLSidepanelInventory * sidepanelInventory)
		: LLInventoryCategoryAddedObserver()
		, mSidepanelInventory(sidepanelInventory)
	{
	}
	
	void done()
	{
		for (cat_vec_t::iterator it = mAddedCategories.begin(); it != mAddedCategories.end(); ++it)
		{
			LLViewerInventoryCategory* added_category = *it;
			
			LLFolderType::EType added_category_type = added_category->getPreferredType();
			
			switch (added_category_type)
			{
				case LLFolderType::FT_INBOX:
					mSidepanelInventory->enableInbox(true);
					mSidepanelInventory->observeInboxModifications(added_category->getUUID());
					break;
				default:
					break;
			}
		}
	}
	
private:
	LLSidepanelInventory * mSidepanelInventory;
};

//
// Implementation
//

LLSidepanelInventory::LLSidepanelInventory()
	: LLPanel()
	, mPanelMainInventory(NULL)
	, mInboxEnabled(false)
	, mCategoriesObserver(NULL)
	, mInboxAddedObserver(NULL)
{
	//buildFromFile( "panel_inventory.xml"); // Called from LLRegisterPanelClass::defaultPanelClassBuilder()
}

LLSidepanelInventory::~LLSidepanelInventory()
{
	// <FS:Ansariel> FIRE-17603: Received Items button sometimes vanishing
	//LLLayoutPanel* inbox_layout_panel = getChild<LLLayoutPanel>(INBOX_LAYOUT_PANEL_NAME);
	LLLayoutPanel* inbox_layout_panel = findChild<LLLayoutPanel>(INBOX_LAYOUT_PANEL_NAME);
	if (inbox_layout_panel)
	{
	// </FS:Ansariel>

	// Save the InventoryMainPanelHeight in settings per account
	gSavedPerAccountSettings.setS32("InventoryInboxHeight", inbox_layout_panel->getTargetDim());
	// <FS:Ansariel> FIRE-17603: Received Items button sometimes vanishing
	}
	// </FS:Ansariel>

	if (mCategoriesObserver && gInventory.containsObserver(mCategoriesObserver))
	{
		gInventory.removeObserver(mCategoriesObserver);
	}
	delete mCategoriesObserver;
	
	if (mInboxAddedObserver && gInventory.containsObserver(mInboxAddedObserver))
	{
		gInventory.removeObserver(mInboxAddedObserver);
	}
	delete mInboxAddedObserver;
}

void handleInventoryDisplayInboxChanged()
{
	LLSidepanelInventory* sidepanel_inventory = LLFloaterSidePanelContainer::getPanel<LLSidepanelInventory>("inventory");
	if (sidepanel_inventory)
	{
		sidepanel_inventory->enableInbox(gSavedSettings.getBOOL("InventoryDisplayInbox"));
	}
}

BOOL LLSidepanelInventory::postBuild()
{
	// UI elements from inventory panel
	{
		mInventoryPanel = getChild<LLPanel>("sidepanel_inventory_panel");
		
		mPanelMainInventory = mInventoryPanel->getChild<LLPanelMainInventory>("panel_main_inventory");
		mPanelMainInventory->setSelectCallback(boost::bind(&LLSidepanelInventory::onSelectionChange, this, _1, _2));
		//LLTabContainer* tabs = mPanelMainInventory->getChild<LLTabContainer>("inventory filter tabs");
		//tabs->setCommitCallback(boost::bind(&LLSidepanelInventory::updateVerbs, this));

		/* 
		   EXT-4846 : "Can we suppress the "Landmarks" and "My Favorites" folder since they have their own Task Panel?"
		   Deferring this until 2.1.
		LLInventoryPanel *my_inventory_panel = mPanelMainInventory->getChild<LLInventoryPanel>("All Items");
		my_inventory_panel->addHideFolderType(LLFolderType::FT_LANDMARK);
		my_inventory_panel->addHideFolderType(LLFolderType::FT_FAVORITE);
		*/

		//LLOutfitObserver::instance().addCOFChangedCallback(boost::bind(&LLSidepanelInventory::updateVerbs, this));
	}
	
	// Received items inbox setup
	if (!sInboxInitalized) // <FS:Ansariel> Inbox panel randomly shown on secondary inventory window
	{
		// <FS:Ansariel> FIRE-17603: Received Items button sometimes vanishing
		//LLLayoutStack* inv_stack = getChild<LLLayoutStack>(INVENTORY_LAYOUT_STACK_NAME);
		LLLayoutStack* inv_stack = findChild<LLLayoutStack>(INVENTORY_LAYOUT_STACK_NAME);
		if (inv_stack)
		{
		// </FS:Ansariel>

		// Set up button states and callbacks
		LLButton * inbox_button = getChild<LLButton>(INBOX_BUTTON_NAME);

		inbox_button->setCommitCallback(boost::bind(&LLSidepanelInventory::onToggleInboxBtn, this));

		// Get the previous inbox state from "InventoryInboxToggleState" setting.
		bool is_inbox_collapsed = !inbox_button->getToggleState();

		// Restore the collapsed inbox panel state
		LLLayoutPanel* inbox_panel = getChild<LLLayoutPanel>(INBOX_LAYOUT_PANEL_NAME);
		inv_stack->collapsePanel(inbox_panel, is_inbox_collapsed);
		if (!is_inbox_collapsed)
		{
			inbox_panel->setTargetDim(gSavedPerAccountSettings.getS32("InventoryInboxHeight"));
		}

		// Set the inbox visible based on debug settings (final setting comes from http request below)
		// <FS:Ansariel> FIRE-17603: Received Items button sometimes vanishing
		//enableInbox(gSavedSettings.getBOOL("InventoryDisplayInbox"));
		enableInbox(!gSavedSettings.getBOOL("FSShowInboxFolder") || gSavedSettings.getBOOL("FSAlwaysShowInboxButton"));
		}
		// </FS:Ansariel>

		// Trigger callback for after login so we can setup to track inbox changes after initial inventory load
		LLAppViewer::instance()->setOnLoginCompletedCallback(boost::bind(&LLSidepanelInventory::updateInbox, this));

		// <FS:Ansariel> Optional hiding of Received Items folder aka Inbox
		gSavedSettings.getControl("FSShowInboxFolder")->getSignal()->connect(boost::bind(&LLSidepanelInventory::refreshInboxVisibility, this));
		gSavedSettings.getControl("FSAlwaysShowInboxButton")->getSignal()->connect(boost::bind(&LLSidepanelInventory::refreshInboxVisibility, this));

		sInboxInitalized = true; // <FS:Ansariel> Inbox panel randomly shown on secondary inventory window
	}

	// <FS:Ansariel> Optional hiding of Received Items folder aka Inbox
	//gSavedSettings.getControl("InventoryDisplayInbox")->getCommitSignal()->connect(boost::bind(&handleInventoryDisplayInboxChanged));

	return TRUE;
}

void LLSidepanelInventory::updateInbox()
{
	//
	// Track inbox folder changes
	//
	const LLUUID inbox_id = gInventory.findCategoryUUIDForType(LLFolderType::FT_INBOX, true);
	
	// Set up observer to listen for creation of inbox if it doesn't exist
	if (inbox_id.isNull())
	{
		observeInboxCreation();
	}
	// Set up observer for inbox changes, if we have an inbox already
	else 
	{
        // Consolidate Received items
        // We shouldn't have to do that but with a client/server system relying on a "well known folder" convention,
        // things can get messy and conventions broken. This call puts everything back together in its right place.
        gInventory.consolidateForType(inbox_id, LLFolderType::FT_INBOX);
        
		// Enable the display of the inbox if it exists
		enableInbox(true);

		observeInboxModifications(inbox_id);
	}
}

void LLSidepanelInventory::observeInboxCreation()
{
	//
	// Set up observer to track inbox folder creation
	//
	
	if (mInboxAddedObserver == NULL)
	{
		mInboxAddedObserver = new LLInboxAddedObserver(this);
		
		gInventory.addObserver(mInboxAddedObserver);
	}
}

void LLSidepanelInventory::observeInboxModifications(const LLUUID& inboxID)
{
	//
	// Silently do nothing if we already have an inbox inventory panel set up
	// (this can happen multiple times on the initial session that creates the inbox)
	//

	if (mInventoryPanelInbox.get() != NULL)
	{
		return;
	}

	//
	// Track inbox folder changes
	//

	if (inboxID.isNull())
	{
		LL_WARNS() << "Attempting to track modifications to non-existent inbox" << LL_ENDL;
		return;
	}

	if (mCategoriesObserver == NULL)
	{
		mCategoriesObserver = new LLInventoryCategoriesObserver();
		gInventory.addObserver(mCategoriesObserver);
	}

	mCategoriesObserver->addCategory(inboxID, boost::bind(&LLSidepanelInventory::onInboxChanged, this, inboxID));

	//
	// Trigger a load for the entire contents of the Inbox
	//

	LLInventoryModelBackgroundFetch::instance().start(inboxID);

	//
	// Set up the inbox inventory view
	//

	LLPanelMarketplaceInbox * inbox = getChild<LLPanelMarketplaceInbox>(MARKETPLACE_INBOX_PANEL);
    LLInventoryPanel* inventory_panel = inbox->setupInventoryPanel();
	mInventoryPanelInbox = inventory_panel->getInventoryPanelHandle();
}

void LLSidepanelInventory::enableInbox(bool enabled)
{
	mInboxEnabled = enabled;
	
	LLLayoutPanel * inbox_layout_panel = getChild<LLLayoutPanel>(INBOX_LAYOUT_PANEL_NAME);
	// <FS:Ansariel> Optional hiding of Received Items folder aka Inbox
	//inbox_layout_panel->setVisible(enabled);
	inbox_layout_panel->setVisible(enabled && (!gSavedSettings.getBOOL("FSShowInboxFolder") || gSavedSettings.getBOOL("FSAlwaysShowInboxButton"))
// <FS:CR> Show Received Items panel only in Second Life
#ifdef OPENSIM
								   && LLGridManager::getInstance()->isInSecondLife()
#endif // OPENSIM
								   );
// </FS:CR>
}

// <FS:Ansariel> Optional hiding of Received Items folder aka Inbox
void LLSidepanelInventory::refreshInboxVisibility()
{
	enableInbox(mInboxEnabled);
}
// </FS:Ansariel> Optional hiding of Received Items folder aka Inbox

void LLSidepanelInventory::openInbox()
{
	if (mInboxEnabled)
	{
		getChild<LLButton>(INBOX_BUTTON_NAME)->setToggleState(true);
		onToggleInboxBtn();
	}
}

void LLSidepanelInventory::onInboxChanged(const LLUUID& inbox_id)
{
	// Trigger a load of the entire inbox so we always know the contents and their creation dates for sorting
	LLInventoryModelBackgroundFetch::instance().start(inbox_id);

#if AUTO_EXPAND_INBOX
	// Expand the inbox since we have fresh items
	if (mInboxEnabled)
	{
		getChild<LLButton>(INBOX_BUTTON_NAME)->setToggleState(true);
		onToggleInboxBtn();
	}
#endif
}

void LLSidepanelInventory::onToggleInboxBtn()
{
	LLButton* inboxButton = getChild<LLButton>(INBOX_BUTTON_NAME);
	LLLayoutPanel* inboxPanel = getChild<LLLayoutPanel>(INBOX_LAYOUT_PANEL_NAME);
	LLLayoutStack* inv_stack = getChild<LLLayoutStack>(INVENTORY_LAYOUT_STACK_NAME);
	
	const bool inbox_expanded = inboxButton->getToggleState();
	
	// Expand/collapse the indicated panel
	inv_stack->collapsePanel(inboxPanel, !inbox_expanded);

	if (inbox_expanded)
	{
		inboxPanel->setTargetDim(gSavedPerAccountSettings.getS32("InventoryInboxHeight"));
		if (inboxPanel->isInVisibleChain())
	{
		gSavedPerAccountSettings.setU32("LastInventoryInboxActivity", time_corrected());
	}
}
	else
	{
		gSavedPerAccountSettings.setS32("InventoryInboxHeight", inboxPanel->getTargetDim());
	}

}

void LLSidepanelInventory::onOpen(const LLSD& key)
{
	LLFirstUse::newInventory(false);
	mPanelMainInventory->setFocusFilterEditor();
#if AUTO_EXPAND_INBOX
	// Expand the inbox if we have fresh items
	LLPanelMarketplaceInbox * inbox = findChild<LLPanelMarketplaceInbox>(MARKETPLACE_INBOX_PANEL);
	if (inbox && (inbox->getFreshItemCount() > 0))
	{
		getChild<LLButton>(INBOX_BUTTON_NAME)->setToggleState(true);
		onToggleInboxBtn();
	}
#else
	if (mInboxEnabled && getChild<LLButton>(INBOX_BUTTON_NAME)->getToggleState())
	{
		gSavedPerAccountSettings.setU32("LastInventoryInboxActivity", time_corrected());
	}
#endif
<<<<<<< HEAD

	if(key.size() == 0)
	{
		// set focus on filter editor when side tray inventory shows up
		LLFilterEditor* filter_editor = mPanelMainInventory->getChild<LLFilterEditor>("inventory search editor");
		filter_editor->setFocus(TRUE);
		return;
	}

	mItemPanel->reset();

	if (key.has("id"))
	{
		mItemPanel->setItemID(key["id"].asUUID());
		if (key.has("object"))
		{
			mItemPanel->setObjectID(key["object"].asUUID());
		}
		showItemInfoPanel();
	}
	if (key.has("task"))
	{
		if (mTaskPanel)
			mTaskPanel->setObjectSelection(LLSelectMgr::getInstance()->getSelection());
		showTaskInfoPanel();
	}
}

void LLSidepanelInventory::onInfoButtonClicked()
{
	LLInventoryItem *item = getSelectedItem();
	if (item)
	{
		mItemPanel->reset();
		mItemPanel->setItemID(item->getUUID());
		showItemInfoPanel();
	}
}

void LLSidepanelInventory::onShareButtonClicked()
{
	LLAvatarActions::shareWithAvatars(this);
}

void LLSidepanelInventory::onShopButtonClicked()
{
	LLWeb::loadURL(gSavedSettings.getString("MarketplaceURL"));
=======
>>>>>>> c364d878
}

void LLSidepanelInventory::performActionOnSelection(const std::string &action)
{
	LLFolderViewItem* current_item = mPanelMainInventory->getActivePanel()->getRootFolder()->getCurSelectedItem();
	if (!current_item)
	{
		if (mInventoryPanelInbox.get() && mInventoryPanelInbox.get()->getRootFolder())
		{
			current_item = mInventoryPanelInbox.get()->getRootFolder()->getCurSelectedItem();
		}

		if (!current_item)
		{
			return;
		}
	}

	static_cast<LLFolderViewModelItemInventory*>(current_item->getViewModelItem())->performAction(mPanelMainInventory->getActivePanel()->getModel(), action);
}

void LLSidepanelInventory::onBackButtonClicked()
{
	showInventoryPanel();
}

void LLSidepanelInventory::onSelectionChange(const std::deque<LLFolderViewItem*> &items, BOOL user_action)
{

}

void LLSidepanelInventory::showInventoryPanel()
{
	mInventoryPanel->setVisible(TRUE);
}

bool LLSidepanelInventory::canShare()
{
	LLInventoryPanel* inbox = mInventoryPanelInbox.get();

	// Avoid flicker in the Recent tab while inventory is being loaded.
	if ( (!inbox || !inbox->getRootFolder() || inbox->getRootFolder()->getSelectionList().empty())
		&& (mPanelMainInventory && !mPanelMainInventory->getActivePanel()->getRootFolder()->hasVisibleChildren()) )
	{
		return false;
	}

	return ( (mPanelMainInventory ? LLAvatarActions::canShareSelectedItems(mPanelMainInventory->getActivePanel()) : false)
			|| (inbox ? LLAvatarActions::canShareSelectedItems(inbox) : false) );
}


bool LLSidepanelInventory::canWearSelected()
{

	std::set<LLUUID> selected_uuids = LLAvatarActions::getInventorySelectedUUIDs();

	if (selected_uuids.empty())
		return false;

	for (std::set<LLUUID>::const_iterator it = selected_uuids.begin();
		it != selected_uuids.end();
		++it)
	{
		if (!get_can_item_be_worn(*it)) return false;
	}

	return true;
}

LLInventoryItem *LLSidepanelInventory::getSelectedItem()
{
    LLFolderView* root = mPanelMainInventory->getActivePanel()->getRootFolder();
    if (!root)
    {
        return NULL;
    }
	LLFolderViewItem* current_item = root->getCurSelectedItem();
	
	if (!current_item)
	{
		if (mInventoryPanelInbox.get() && mInventoryPanelInbox.get()->getRootFolder())
		{
			current_item = mInventoryPanelInbox.get()->getRootFolder()->getCurSelectedItem();
		}

		if (!current_item)
		{
			return NULL;
		}
	}
	const LLUUID &item_id = static_cast<LLFolderViewModelItemInventory*>(current_item->getViewModelItem())->getUUID();
	LLInventoryItem *item = gInventory.getItem(item_id);
	return item;
}

U32 LLSidepanelInventory::getSelectedCount()
{
	int count = 0;

	std::set<LLFolderViewItem*> selection_list = mPanelMainInventory->getActivePanel()->getRootFolder()->getSelectionList();
	count += selection_list.size();

	if ((count == 0) && mInboxEnabled && mInventoryPanelInbox.get() && mInventoryPanelInbox.get()->getRootFolder())
	{
		selection_list = mInventoryPanelInbox.get()->getRootFolder()->getSelectionList();

		count += selection_list.size();
	}

	return count;
}

LLInventoryPanel *LLSidepanelInventory::getActivePanel()
{
	if (!getVisible())
	{
		return NULL;
	}
	if (mInventoryPanel->getVisible())
	{
		return mPanelMainInventory->getActivePanel();
	}
	return NULL;
}

void LLSidepanelInventory::selectAllItemsPanel()
{
	if (!getVisible())
	{
		return;
	}
	if (mInventoryPanel->getVisible())
	{
		 mPanelMainInventory->selectAllItemsPanel();
	}

}

BOOL LLSidepanelInventory::isMainInventoryPanelActive() const
{
	return mInventoryPanel->getVisible();
}

void LLSidepanelInventory::clearSelections(bool clearMain, bool clearInbox)
{
	if (clearMain)
	{
		LLInventoryPanel * inv_panel = getActivePanel();
		
		if (inv_panel)
		{
			inv_panel->getRootFolder()->clearSelection();
		}
	}
	
	if (clearInbox && mInboxEnabled && mInventoryPanelInbox.get())
	{
		mInventoryPanelInbox.get()->getRootFolder()->clearSelection();
	}
}

std::set<LLFolderViewItem*> LLSidepanelInventory::getInboxSelectionList()
{
	std::set<LLFolderViewItem*> inventory_selected_uuids;
	
	if (mInboxEnabled && mInventoryPanelInbox.get() && mInventoryPanelInbox.get()->getRootFolder())
	{
		inventory_selected_uuids = mInventoryPanelInbox.get()->getRootFolder()->getSelectionList();
	}
	
	return inventory_selected_uuids;
}

void LLSidepanelInventory::cleanup()
{
	LLFloaterReg::const_instance_list_t& inst_list = LLFloaterReg::getFloaterList("inventory");
	for (LLFloaterReg::const_instance_list_t::const_iterator iter = inst_list.begin(); iter != inst_list.end();)
	{
		LLFloaterSidePanelContainer* iv = dynamic_cast<LLFloaterSidePanelContainer*>(*iter++);
		if (iv)
		{
			iv->cleanup();
		}
	}

	// <FS:Ansariel> Secondary inventory floaters
	LLFloaterReg::const_instance_list_t& secondary_inst_list = LLFloaterReg::getFloaterList("secondary_inventory");
	for (LLFloaterReg::const_instance_list_t::const_iterator iter = secondary_inst_list.begin(); iter != secondary_inst_list.end();)
	{
		LLFloaterSidePanelContainer* iv = dynamic_cast<LLFloaterSidePanelContainer*>(*iter++);
		if (iv)
		{
			iv->cleanup();
		}
	}
	// </FS:Ansariel>
}<|MERGE_RESOLUTION|>--- conflicted
+++ resolved
@@ -416,7 +416,6 @@
 		gSavedPerAccountSettings.setU32("LastInventoryInboxActivity", time_corrected());
 	}
 #endif
-<<<<<<< HEAD
 
 	if(key.size() == 0)
 	{
@@ -425,47 +424,6 @@
 		filter_editor->setFocus(TRUE);
 		return;
 	}
-
-	mItemPanel->reset();
-
-	if (key.has("id"))
-	{
-		mItemPanel->setItemID(key["id"].asUUID());
-		if (key.has("object"))
-		{
-			mItemPanel->setObjectID(key["object"].asUUID());
-		}
-		showItemInfoPanel();
-	}
-	if (key.has("task"))
-	{
-		if (mTaskPanel)
-			mTaskPanel->setObjectSelection(LLSelectMgr::getInstance()->getSelection());
-		showTaskInfoPanel();
-	}
-}
-
-void LLSidepanelInventory::onInfoButtonClicked()
-{
-	LLInventoryItem *item = getSelectedItem();
-	if (item)
-	{
-		mItemPanel->reset();
-		mItemPanel->setItemID(item->getUUID());
-		showItemInfoPanel();
-	}
-}
-
-void LLSidepanelInventory::onShareButtonClicked()
-{
-	LLAvatarActions::shareWithAvatars(this);
-}
-
-void LLSidepanelInventory::onShopButtonClicked()
-{
-	LLWeb::loadURL(gSavedSettings.getString("MarketplaceURL"));
-=======
->>>>>>> c364d878
 }
 
 void LLSidepanelInventory::performActionOnSelection(const std::string &action)
