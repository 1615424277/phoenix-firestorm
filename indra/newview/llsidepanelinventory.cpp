/**
 * @file LLSidepanelInventory.cpp
 * @brief Side Bar "Inventory" panel
 *
 * $LicenseInfo:firstyear=2009&license=viewerlgpl$
 * Second Life Viewer Source Code
 * Copyright (C) 2010, Linden Research, Inc.
 * 
 * This library is free software; you can redistribute it and/or
 * modify it under the terms of the GNU Lesser General Public
 * License as published by the Free Software Foundation;
 * version 2.1 of the License only.
 * 
 * This library is distributed in the hope that it will be useful,
 * but WITHOUT ANY WARRANTY; without even the implied warranty of
 * MERCHANTABILITY or FITNESS FOR A PARTICULAR PURPOSE.  See the GNU
 * Lesser General Public License for more details.
 * 
 * You should have received a copy of the GNU Lesser General Public
 * License along with this library; if not, write to the Free Software
 * Foundation, Inc., 51 Franklin Street, Fifth Floor, Boston, MA  02110-1301  USA
 * 
 * Linden Research, Inc., 945 Battery Street, San Francisco, CA  94111  USA
 * $/LicenseInfo$
 */

#include "llviewerprecompiledheaders.h"
#include "llsidepanelinventory.h"

#include "llagent.h"
#include "llappearancemgr.h"
#include "llappviewer.h"
#include "llavataractions.h"
#include "llbutton.h"
#include "lldate.h"
#include "llfirstuse.h"
#include "llfloatersidepanelcontainer.h"
#include "llfoldertype.h"
#include "llhttpclient.h"
#include "llinventorybridge.h"
#include "llinventoryfunctions.h"
#include "llinventorymodel.h"
#include "llinventorymodelbackgroundfetch.h"
#include "llinventoryobserver.h"
#include "llinventorypanel.h"
#include "lllayoutstack.h"
#include "lloutfitobserver.h"
#include "llpanelmaininventory.h"
#include "llpanelmarketplaceinbox.h"
#include "llselectmgr.h"
#include "llsidepaneliteminfo.h"
#include "llsidepaneltaskinfo.h"
#include "llstring.h"
#include "lltabcontainer.h"
#include "lltextbox.h"
#include "lltrans.h"
#include "llviewermedia.h"
#include "llviewernetwork.h"
#include "llweb.h"

#include "llfiltereditor.h"

static LLRegisterPanelClassWrapper<LLSidepanelInventory> t_inventory("sidepanel_inventory");

//
// Constants
//

// No longer want the inbox panel to auto-expand since it creates issues with the "new" tag time stamp
#define AUTO_EXPAND_INBOX	0

static const char * const INBOX_BUTTON_NAME = "inbox_btn";
static const char * const INBOX_LAYOUT_PANEL_NAME = "inbox_layout_panel";
static const char * const MAIN_INVENTORY_LAYOUT_PANEL_NAME = "main_inventory_layout_panel";

static const char * const INVENTORY_LAYOUT_STACK_NAME = "inventory_layout_stack";

static const char * const MARKETPLACE_INBOX_PANEL = "marketplace_inbox";

//
// Helpers
//

class LLInboxAddedObserver : public LLInventoryCategoryAddedObserver
{
public:
	LLInboxAddedObserver(LLSidepanelInventory * sidepanelInventory)
		: LLInventoryCategoryAddedObserver()
		, mSidepanelInventory(sidepanelInventory)
	{
	}
	
	void done()
	{
		for (cat_vec_t::iterator it = mAddedCategories.begin(); it != mAddedCategories.end(); ++it)
		{
			LLViewerInventoryCategory* added_category = *it;
			
			LLFolderType::EType added_category_type = added_category->getPreferredType();
			
			switch (added_category_type)
			{
				case LLFolderType::FT_INBOX:
					mSidepanelInventory->enableInbox(true);
					mSidepanelInventory->observeInboxModifications(added_category->getUUID());
					break;
				default:
					break;
			}
		}
	}
	
private:
	LLSidepanelInventory * mSidepanelInventory;
};

//
// Implementation
//

LLSidepanelInventory::LLSidepanelInventory()
	: LLPanel()
	, mItemPanel(NULL)
	, mInventoryPanelInbox(NULL)
	, mPanelMainInventory(NULL)
	, mInboxEnabled(false)
	, mCategoriesObserver(NULL)
	, mInboxAddedObserver(NULL)
{
	//buildFromFile( "panel_inventory.xml"); // Called from LLRegisterPanelClass::defaultPanelClassBuilder()
}

LLSidepanelInventory::~LLSidepanelInventory()
{
	if (mCategoriesObserver && gInventory.containsObserver(mCategoriesObserver))
	{
		gInventory.removeObserver(mCategoriesObserver);
	}
	delete mCategoriesObserver;
	
	if (mInboxAddedObserver && gInventory.containsObserver(mInboxAddedObserver))
	{
		gInventory.removeObserver(mInboxAddedObserver);
	}
	delete mInboxAddedObserver;
}

void handleInventoryDisplayInboxChanged()
{
	LLSidepanelInventory* sidepanel_inventory = LLFloaterSidePanelContainer::getPanel<LLSidepanelInventory>("inventory");
	if (sidepanel_inventory)
	{
		sidepanel_inventory->enableInbox(gSavedSettings.getBOOL("InventoryDisplayInbox"));
	}
}

BOOL LLSidepanelInventory::postBuild()
{
	// UI elements from inventory panel
	{
		mInventoryPanel = getChild<LLPanel>("sidepanel__inventory_panel");

		mInfoBtn = mInventoryPanel->getChild<LLButton>("info_btn");
		mInfoBtn->setClickedCallback(boost::bind(&LLSidepanelInventory::onInfoButtonClicked, this));
		
		mShareBtn = mInventoryPanel->getChild<LLButton>("share_btn");
		mShareBtn->setClickedCallback(boost::bind(&LLSidepanelInventory::onShareButtonClicked, this));
		
		mShopBtn = mInventoryPanel->getChild<LLButton>("shop_btn");
		mShopBtn->setClickedCallback(boost::bind(&LLSidepanelInventory::onShopButtonClicked, this));

		mWearBtn = mInventoryPanel->getChild<LLButton>("wear_btn");
		mWearBtn->setClickedCallback(boost::bind(&LLSidepanelInventory::onWearButtonClicked, this));
		
		mPlayBtn = mInventoryPanel->getChild<LLButton>("play_btn");
		mPlayBtn->setClickedCallback(boost::bind(&LLSidepanelInventory::onPlayButtonClicked, this));
		
		mTeleportBtn = mInventoryPanel->getChild<LLButton>("teleport_btn");
		mTeleportBtn->setClickedCallback(boost::bind(&LLSidepanelInventory::onTeleportButtonClicked, this));
		
		mOverflowBtn = mInventoryPanel->getChild<LLButton>("overflow_btn");
		mOverflowBtn->setClickedCallback(boost::bind(&LLSidepanelInventory::onOverflowButtonClicked, this));
		
		mPanelMainInventory = mInventoryPanel->getChild<LLPanelMainInventory>("panel_main_inventory");
		mPanelMainInventory->setSelectCallback(boost::bind(&LLSidepanelInventory::onSelectionChange, this, _1, _2));
		LLTabContainer* tabs = mPanelMainInventory->getChild<LLTabContainer>("inventory filter tabs");
		tabs->setCommitCallback(boost::bind(&LLSidepanelInventory::updateVerbs, this));

		/* 
		   EXT-4846 : "Can we suppress the "Landmarks" and "My Favorites" folder since they have their own Task Panel?"
		   Deferring this until 2.1.
		LLInventoryPanel *my_inventory_panel = mPanelMainInventory->getChild<LLInventoryPanel>("All Items");
		my_inventory_panel->addHideFolderType(LLFolderType::FT_LANDMARK);
		my_inventory_panel->addHideFolderType(LLFolderType::FT_FAVORITE);
		*/

		LLOutfitObserver::instance().addCOFChangedCallback(boost::bind(&LLSidepanelInventory::updateVerbs, this));
	}

	// UI elements from item panel
	{
		mItemPanel = getChild<LLSidepanelItemInfo>("sidepanel__item_panel");
		
		LLButton* back_btn = mItemPanel->getChild<LLButton>("back_btn");
		back_btn->setClickedCallback(boost::bind(&LLSidepanelInventory::onBackButtonClicked, this));
	}

	// UI elements from task panel
	{
		mTaskPanel = findChild<LLSidepanelTaskInfo>("sidepanel__task_panel");
		if (mTaskPanel)
		{
			LLButton* back_btn = mTaskPanel->getChild<LLButton>("back_btn");
			back_btn->setClickedCallback(boost::bind(&LLSidepanelInventory::onBackButtonClicked, this));
		}
	}
	
	// Received items inbox setup
	{
		LLLayoutStack* inv_stack = getChild<LLLayoutStack>(INVENTORY_LAYOUT_STACK_NAME);

		// Collapse inbox panel
		inv_stack->collapsePanel(getChild<LLLayoutPanel>(INBOX_LAYOUT_PANEL_NAME), true);
		
		// Set up button states and callbacks
		LLButton * inbox_button = getChild<LLButton>(INBOX_BUTTON_NAME);

		inbox_button->setToggleState(false);
		inbox_button->setCommitCallback(boost::bind(&LLSidepanelInventory::onToggleInboxBtn, this));

		// Set the inbox visible based on debug settings (final setting comes from http request below)
		enableInbox(gSavedSettings.getBOOL("InventoryDisplayInbox"));

		// Trigger callback for after login so we can setup to track inbox changes after initial inventory load
		LLAppViewer::instance()->setOnLoginCompletedCallback(boost::bind(&LLSidepanelInventory::updateInbox, this));
	}

	gSavedSettings.getControl("InventoryDisplayInbox")->getCommitSignal()->connect(boost::bind(&handleInventoryDisplayInboxChanged));

	// Update the verbs buttons state.
	updateVerbs();

	return TRUE;
}

void LLSidepanelInventory::updateInbox()
{
	//
	// Track inbox folder changes
	//

	const bool do_not_create_folder = false;
	const bool do_not_find_in_library = false;

	const LLUUID inbox_id = gInventory.findCategoryUUIDForType(LLFolderType::FT_INBOX, do_not_create_folder, do_not_find_in_library);
	
	// Set up observer to listen for creation of inbox if at least one of them doesn't exist
	if (inbox_id.isNull())
	{
		observeInboxCreation();
	}
	// Set up observer for inbox changes, if we have an inbox already
	else 
	{
		// Enable the display of the inbox if it exists
		enableInbox(true);

		observeInboxModifications(inbox_id);
	}
}

void LLSidepanelInventory::observeInboxCreation()
{
	//
	// Set up observer to track inbox folder creation
	//
	
	if (mInboxAddedObserver == NULL)
	{
		mInboxAddedObserver = new LLInboxAddedObserver(this);
		
		gInventory.addObserver(mInboxAddedObserver);
	}
}

void LLSidepanelInventory::observeInboxModifications(const LLUUID& inboxID)
{
	//
	// Silently do nothing if we already have an inbox inventory panel set up
	// (this can happen multiple times on the initial session that creates the inbox)
	//

	if (mInventoryPanelInbox != NULL)
	{
		return;
	}

	//
	// Track inbox folder changes
	//

	if (inboxID.isNull())
	{
		llwarns << "Attempting to track modifications to non-existent inbox" << llendl;
		return;
	}

	if (mCategoriesObserver == NULL)
	{
		mCategoriesObserver = new LLInventoryCategoriesObserver();
		gInventory.addObserver(mCategoriesObserver);
	}

	mCategoriesObserver->addCategory(inboxID, boost::bind(&LLSidepanelInventory::onInboxChanged, this, inboxID));

	//
	// Trigger a load for the entire contents of the Inbox
	//

	LLInventoryModelBackgroundFetch::instance().start(inboxID);

	//
	// Set up the inbox inventory view
	//

	LLPanelMarketplaceInbox * inbox = getChild<LLPanelMarketplaceInbox>(MARKETPLACE_INBOX_PANEL);
	mInventoryPanelInbox = inbox->setupInventoryPanel();
}

void LLSidepanelInventory::enableInbox(bool enabled)
{
	mInboxEnabled = enabled;
	
	LLLayoutPanel * inbox_layout_panel = getChild<LLLayoutPanel>(INBOX_LAYOUT_PANEL_NAME);
	inbox_layout_panel->setVisible(enabled);
}

void LLSidepanelInventory::openInbox()
{
	if (mInboxEnabled)
	{
		getChild<LLButton>(INBOX_BUTTON_NAME)->setToggleState(true);
		onToggleInboxBtn();
	}
}

void LLSidepanelInventory::onInboxChanged(const LLUUID& inbox_id)
{
	// Trigger a load of the entire inbox so we always know the contents and their creation dates for sorting
	LLInventoryModelBackgroundFetch::instance().start(inbox_id);

#if AUTO_EXPAND_INBOX
	// Expand the inbox since we have fresh items
	if (mInboxEnabled)
	{
		getChild<LLButton>(INBOX_BUTTON_NAME)->setToggleState(true);
		onToggleInboxBtn();
	}
#endif
}

void LLSidepanelInventory::onToggleInboxBtn()
{
	LLButton* inboxButton = getChild<LLButton>(INBOX_BUTTON_NAME);
	LLLayoutPanel* inboxPanel = getChild<LLLayoutPanel>(INBOX_LAYOUT_PANEL_NAME);
	LLLayoutStack* inv_stack = getChild<LLLayoutStack>(INVENTORY_LAYOUT_STACK_NAME);
	
	const bool inbox_expanded = inboxButton->getToggleState();
	
	// Expand/collapse the indicated panel
	inv_stack->collapsePanel(inboxPanel, !inbox_expanded);

	if (inbox_expanded && inboxPanel->isInVisibleChain())
	{
		gSavedPerAccountSettings.setU32("LastInventoryInboxActivity", time_corrected());
	}
}

void LLSidepanelInventory::onOpen(const LLSD& key)
{
	LLFirstUse::newInventory(false);

#if AUTO_EXPAND_INBOX
	// Expand the inbox if we have fresh items
	LLPanelMarketplaceInbox * inbox = findChild<LLPanelMarketplaceInbox>(MARKETPLACE_INBOX_PANEL);
	if (inbox && (inbox->getFreshItemCount() > 0))
	{
		getChild<LLButton>(INBOX_BUTTON_NAME)->setToggleState(true);
		onToggleInboxBtn();
	}
#else
	if (mInboxEnabled && getChild<LLButton>(INBOX_BUTTON_NAME)->getToggleState())
	{
		gSavedPerAccountSettings.setU32("LastInventoryInboxActivity", time_corrected());
	}
#endif

	if(key.size() == 0)
	{
		// set focus on filter editor when side tray inventory shows up
		LLFilterEditor* filter_editor = mPanelMainInventory->getChild<LLFilterEditor>("inventory search editor");
		filter_editor->setFocus(TRUE);
		return;
	}

	mItemPanel->reset();

	if (key.has("id"))
	{
		mItemPanel->setItemID(key["id"].asUUID());
		if (key.has("object"))
		{
			mItemPanel->setObjectID(key["object"].asUUID());
		}
		showItemInfoPanel();
	}
	if (key.has("task"))
	{
		if (mTaskPanel)
			mTaskPanel->setObjectSelection(LLSelectMgr::getInstance()->getSelection());
		showTaskInfoPanel();
	}
}

void LLSidepanelInventory::onInfoButtonClicked()
{
	LLInventoryItem *item = getSelectedItem();
	if (item)
	{
		mItemPanel->reset();
		mItemPanel->setItemID(item->getUUID());
		showItemInfoPanel();
	}
}

void LLSidepanelInventory::onShareButtonClicked()
{
	LLAvatarActions::shareWithAvatars();
}

void LLSidepanelInventory::onShopButtonClicked()
{
	LLWeb::loadURLExternal(gSavedSettings.getString("MarketplaceURL"));
}

void LLSidepanelInventory::performActionOnSelection(const std::string &action)
{
	LLFolderViewItem* current_item = mPanelMainInventory->getActivePanel()->getRootFolder()->getCurSelectedItem();
	if (!current_item)
	{
		if (mInventoryPanelInbox)
		{
			current_item = mInventoryPanelInbox->getRootFolder()->getCurSelectedItem();
		}

		if (!current_item)
		{
			return;
		}
	}

	current_item->getListener()->performAction(mPanelMainInventory->getActivePanel()->getModel(), action);
}

void LLSidepanelInventory::onWearButtonClicked()
{
	// Get selected items set.
	const std::set<LLUUID> selected_uuids_set = LLAvatarActions::getInventorySelectedUUIDs();
	if (selected_uuids_set.empty()) return; // nothing selected

	// Convert the set to a vector.
	uuid_vec_t selected_uuids_vec;
	for (std::set<LLUUID>::const_iterator it = selected_uuids_set.begin(); it != selected_uuids_set.end(); ++it)
	{
		selected_uuids_vec.push_back(*it);
	}

	// Wear all selected items.
	wear_multiple(selected_uuids_vec, true);
}

void LLSidepanelInventory::onPlayButtonClicked()
{
	const LLInventoryItem *item = getSelectedItem();
	if (!item)
	{
		return;
	}

	switch(item->getInventoryType())
	{
	case LLInventoryType::IT_GESTURE:
		performActionOnSelection("play");
		break;
	default:
		performActionOnSelection("open");
		break;
	}
}

void LLSidepanelInventory::onTeleportButtonClicked()
{
	performActionOnSelection("teleport");
}

void LLSidepanelInventory::onOverflowButtonClicked()
{
}

void LLSidepanelInventory::onBackButtonClicked()
{
	showInventoryPanel();
}

void LLSidepanelInventory::onSelectionChange(const std::deque<LLFolderViewItem*> &items, BOOL user_action)
{
	updateVerbs();
}

void LLSidepanelInventory::showItemInfoPanel()
{
	mItemPanel->setVisible(TRUE);
	if (mTaskPanel)
		mTaskPanel->setVisible(FALSE);
	mInventoryPanel->setVisible(FALSE);

	mItemPanel->dirty();
	mItemPanel->setIsEditing(FALSE);
}

void LLSidepanelInventory::showTaskInfoPanel()
{
	mItemPanel->setVisible(FALSE);
	mInventoryPanel->setVisible(FALSE);

	if (mTaskPanel)
	{
		mTaskPanel->setVisible(TRUE);
		mTaskPanel->dirty();
		mTaskPanel->setIsEditing(FALSE);
	}
}

void LLSidepanelInventory::showInventoryPanel()
{
	mItemPanel->setVisible(FALSE);
	if (mTaskPanel)
		mTaskPanel->setVisible(FALSE);
	mInventoryPanel->setVisible(TRUE);
	updateVerbs();
}

<<<<<<< HEAD
void LLSidepanelInventory::updateOutboxUserStatus()
{
	const bool isMerchant = (gSavedSettings.getString("InventoryMarketplaceUserStatus") == "merchant");
	const bool hasOutbox = !gInventory.findCategoryUUIDForType(LLFolderType::FT_OUTBOX, false, false).isNull();
	
	LLView * outbox_placeholder = getChild<LLView>("outbox_inventory_placeholder_panel");
	LLView * outbox_placeholder_parent = outbox_placeholder->getParent();
	
	LLTextBox * outbox_title_box = outbox_placeholder->getChild<LLTextBox>("outbox_inventory_placeholder_title");
	LLTextBox * outbox_text_box = outbox_placeholder->getChild<LLTextBox>("outbox_inventory_placeholder_text");

	std::string outbox_text;
	std::string outbox_title;
	std::string outbox_tooltip;

	if (isMerchant)
	{
		if (hasOutbox)
		{
			outbox_text = LLTrans::getString("InventoryOutboxNoItems");
			outbox_title = LLTrans::getString("InventoryOutboxNoItemsTitle");
			outbox_tooltip = LLTrans::getString("InventoryOutboxNoItemsTooltip");
		}
		else
		{
			outbox_text = LLTrans::getString("InventoryOutboxCreationError");
			outbox_title = LLTrans::getString("InventoryOutboxCreationErrorTitle");
			outbox_tooltip = LLTrans::getString("InventoryOutboxCreationErrorTooltip");
		}
	}
	else
	{
		//
		// The string to become a merchant contains 3 URL's which need the domain name patched in.
		//
		
		std::string domain = "secondlife.com";
		
		//if (!LLGridManager::getInstance()->isInProductionGrid())
		if (LLGridManager::getInstance()->isInSLBeta())// <AW opensim>	
		{
			// <FS:Ansariel> Grid manager fix
			//std::string gridLabel = LLGridManager::getInstance()->getGridLabel();
			std::string gridLabel = LLGridManager::getInstance()->getGridNick();
			domain = llformat("%s.lindenlab.com", utf8str_tolower(gridLabel).c_str());
		}
		
		LLStringUtil::format_map_t domain_arg;
		domain_arg["[DOMAIN_NAME]"] = domain;

		std::string marketplace_url = LLTrans::getString("MarketplaceURL", domain_arg);
		std::string marketplace_url_create = LLTrans::getString("MarketplaceURL_CreateStore", domain_arg);
		std::string marketplace_url_info = LLTrans::getString("MarketplaceURL_LearnMore", domain_arg);
		
		LLStringUtil::format_map_t args1, args2, args3;
		args1["[MARKETPLACE_URL]"] = marketplace_url;
		args2["[LEARN_MORE_URL]"] = marketplace_url_info;
		args3["[CREATE_STORE_URL]"] = marketplace_url_create;
		
		// NOTE: This is dumb, ridiculous and very finicky.  The order of these is very important
		//       to have these three string substitutions work properly.
		outbox_text = LLTrans::getString("InventoryOutboxNotMerchant", args1);
		LLStringUtil::format(outbox_text, args2);
		LLStringUtil::format(outbox_text, args3);

		outbox_title = LLTrans::getString("InventoryOutboxNotMerchantTitle");
		outbox_tooltip = LLTrans::getString("InventoryOutboxNotMerchantTooltip");
	}
	
	outbox_text_box->setValue(outbox_text);
	outbox_title_box->setValue(outbox_title);
	outbox_placeholder_parent->setToolTip(outbox_tooltip);
}

=======
>>>>>>> 4ef92777
void LLSidepanelInventory::updateVerbs()
{
	mInfoBtn->setEnabled(FALSE);
	mShareBtn->setEnabled(FALSE);

	mWearBtn->setVisible(FALSE);
	mWearBtn->setEnabled(FALSE);
	mPlayBtn->setVisible(FALSE);
	mPlayBtn->setEnabled(FALSE);
 	mTeleportBtn->setVisible(FALSE);
 	mTeleportBtn->setEnabled(FALSE);
 	mShopBtn->setVisible(TRUE);

	mShareBtn->setEnabled(canShare());

	const LLInventoryItem *item = getSelectedItem();
	if (!item)
		return;

	bool is_single_selection = getSelectedCount() == 1;

	mInfoBtn->setEnabled(is_single_selection);

	switch(item->getInventoryType())
	{
		case LLInventoryType::IT_WEARABLE:
		case LLInventoryType::IT_OBJECT:
		case LLInventoryType::IT_ATTACHMENT:
			mWearBtn->setVisible(TRUE);
			mWearBtn->setEnabled(canWearSelected());
		 	mShopBtn->setVisible(FALSE);
			break;
		case LLInventoryType::IT_SOUND:
		case LLInventoryType::IT_GESTURE:
		case LLInventoryType::IT_ANIMATION:
			mPlayBtn->setVisible(TRUE);
			mPlayBtn->setEnabled(TRUE);
		 	mShopBtn->setVisible(FALSE);
			break;
		case LLInventoryType::IT_LANDMARK:
			mTeleportBtn->setVisible(TRUE);
			mTeleportBtn->setEnabled(TRUE);
		 	mShopBtn->setVisible(FALSE);
			break;
		default:
			break;
	}
}

bool LLSidepanelInventory::canShare()
{
	LLInventoryPanel* inbox = mInventoryPanelInbox;

	// Avoid flicker in the Recent tab while inventory is being loaded.
	if ( (!inbox || inbox->getRootFolder()->getSelectionList().empty())
		&& (mPanelMainInventory && !mPanelMainInventory->getActivePanel()->getRootFolder()->hasVisibleChildren()) )
	{
		return false;
	}

	return ( (mPanelMainInventory ? LLAvatarActions::canShareSelectedItems(mPanelMainInventory->getActivePanel()) : false)
			|| (inbox ? LLAvatarActions::canShareSelectedItems(inbox) : false) );
}


bool LLSidepanelInventory::canWearSelected()
{

	std::set<LLUUID> selected_uuids = LLAvatarActions::getInventorySelectedUUIDs();

	if (selected_uuids.empty())
		return false;

	for (std::set<LLUUID>::const_iterator it = selected_uuids.begin();
		it != selected_uuids.end();
		++it)
	{
		if (!get_can_item_be_worn(*it)) return false;
	}

	return true;
}

LLInventoryItem *LLSidepanelInventory::getSelectedItem()
{
	LLFolderViewItem* current_item = mPanelMainInventory->getActivePanel()->getRootFolder()->getCurSelectedItem();
	
	if (!current_item)
	{
		if (mInventoryPanelInbox)
		{
			current_item = mInventoryPanelInbox->getRootFolder()->getCurSelectedItem();
		}

		if (!current_item)
		{
			return NULL;
		}
	}
	const LLUUID &item_id = current_item->getListener()->getUUID();
	LLInventoryItem *item = gInventory.getItem(item_id);
	return item;
}

U32 LLSidepanelInventory::getSelectedCount()
{
	int count = 0;

	std::set<LLUUID> selection_list = mPanelMainInventory->getActivePanel()->getRootFolder()->getSelectionList();
	count += selection_list.size();

	if ((count == 0) && mInboxEnabled && (mInventoryPanelInbox != NULL))
	{
		selection_list = mInventoryPanelInbox->getRootFolder()->getSelectionList();

<<<<<<< HEAD
		count += selection_list.size();
	}

	if ((count == 0) && mOutboxEnabled && (mInventoryPanelOutbox != NULL))
	{
		selection_list = mInventoryPanelOutbox->getRootFolder()->getSelectionList();
		
=======
>>>>>>> 4ef92777
		count += selection_list.size();
	}

	return count;
}

LLInventoryPanel *LLSidepanelInventory::getActivePanel()
{
	if (!getVisible())
	{
		return NULL;
	}
	if (mInventoryPanel->getVisible())
	{
		return mPanelMainInventory->getActivePanel();
	}
	return NULL;
}

BOOL LLSidepanelInventory::isMainInventoryPanelActive() const
{
	return mInventoryPanel->getVisible();
}

void LLSidepanelInventory::clearSelections(bool clearMain, bool clearInbox)
{
	if (clearMain)
	{
		LLInventoryPanel * inv_panel = getActivePanel();
		
		if (inv_panel)
		{
			inv_panel->clearSelection();
		}
	}
	
	if (clearInbox && mInboxEnabled && (mInventoryPanelInbox != NULL))
	{
		mInventoryPanelInbox->clearSelection();
	}
	
	updateVerbs();
}

std::set<LLUUID> LLSidepanelInventory::getInboxSelectionList()
{
	std::set<LLUUID> inventory_selected_uuids;
	
	if (mInboxEnabled && (mInventoryPanelInbox != NULL))
	{
		inventory_selected_uuids = mInventoryPanelInbox->getRootFolder()->getSelectionList();
	}
	
	return inventory_selected_uuids;
}<|MERGE_RESOLUTION|>--- conflicted
+++ resolved
@@ -550,83 +550,6 @@
 	updateVerbs();
 }
 
-<<<<<<< HEAD
-void LLSidepanelInventory::updateOutboxUserStatus()
-{
-	const bool isMerchant = (gSavedSettings.getString("InventoryMarketplaceUserStatus") == "merchant");
-	const bool hasOutbox = !gInventory.findCategoryUUIDForType(LLFolderType::FT_OUTBOX, false, false).isNull();
-	
-	LLView * outbox_placeholder = getChild<LLView>("outbox_inventory_placeholder_panel");
-	LLView * outbox_placeholder_parent = outbox_placeholder->getParent();
-	
-	LLTextBox * outbox_title_box = outbox_placeholder->getChild<LLTextBox>("outbox_inventory_placeholder_title");
-	LLTextBox * outbox_text_box = outbox_placeholder->getChild<LLTextBox>("outbox_inventory_placeholder_text");
-
-	std::string outbox_text;
-	std::string outbox_title;
-	std::string outbox_tooltip;
-
-	if (isMerchant)
-	{
-		if (hasOutbox)
-		{
-			outbox_text = LLTrans::getString("InventoryOutboxNoItems");
-			outbox_title = LLTrans::getString("InventoryOutboxNoItemsTitle");
-			outbox_tooltip = LLTrans::getString("InventoryOutboxNoItemsTooltip");
-		}
-		else
-		{
-			outbox_text = LLTrans::getString("InventoryOutboxCreationError");
-			outbox_title = LLTrans::getString("InventoryOutboxCreationErrorTitle");
-			outbox_tooltip = LLTrans::getString("InventoryOutboxCreationErrorTooltip");
-		}
-	}
-	else
-	{
-		//
-		// The string to become a merchant contains 3 URL's which need the domain name patched in.
-		//
-		
-		std::string domain = "secondlife.com";
-		
-		//if (!LLGridManager::getInstance()->isInProductionGrid())
-		if (LLGridManager::getInstance()->isInSLBeta())// <AW opensim>	
-		{
-			// <FS:Ansariel> Grid manager fix
-			//std::string gridLabel = LLGridManager::getInstance()->getGridLabel();
-			std::string gridLabel = LLGridManager::getInstance()->getGridNick();
-			domain = llformat("%s.lindenlab.com", utf8str_tolower(gridLabel).c_str());
-		}
-		
-		LLStringUtil::format_map_t domain_arg;
-		domain_arg["[DOMAIN_NAME]"] = domain;
-
-		std::string marketplace_url = LLTrans::getString("MarketplaceURL", domain_arg);
-		std::string marketplace_url_create = LLTrans::getString("MarketplaceURL_CreateStore", domain_arg);
-		std::string marketplace_url_info = LLTrans::getString("MarketplaceURL_LearnMore", domain_arg);
-		
-		LLStringUtil::format_map_t args1, args2, args3;
-		args1["[MARKETPLACE_URL]"] = marketplace_url;
-		args2["[LEARN_MORE_URL]"] = marketplace_url_info;
-		args3["[CREATE_STORE_URL]"] = marketplace_url_create;
-		
-		// NOTE: This is dumb, ridiculous and very finicky.  The order of these is very important
-		//       to have these three string substitutions work properly.
-		outbox_text = LLTrans::getString("InventoryOutboxNotMerchant", args1);
-		LLStringUtil::format(outbox_text, args2);
-		LLStringUtil::format(outbox_text, args3);
-
-		outbox_title = LLTrans::getString("InventoryOutboxNotMerchantTitle");
-		outbox_tooltip = LLTrans::getString("InventoryOutboxNotMerchantTooltip");
-	}
-	
-	outbox_text_box->setValue(outbox_text);
-	outbox_title_box->setValue(outbox_title);
-	outbox_placeholder_parent->setToolTip(outbox_tooltip);
-}
-
-=======
->>>>>>> 4ef92777
 void LLSidepanelInventory::updateVerbs()
 {
 	mInfoBtn->setEnabled(FALSE);
@@ -742,16 +665,6 @@
 	{
 		selection_list = mInventoryPanelInbox->getRootFolder()->getSelectionList();
 
-<<<<<<< HEAD
-		count += selection_list.size();
-	}
-
-	if ((count == 0) && mOutboxEnabled && (mInventoryPanelOutbox != NULL))
-	{
-		selection_list = mInventoryPanelOutbox->getRootFolder()->getSelectionList();
-		
-=======
->>>>>>> 4ef92777
 		count += selection_list.size();
 	}
 
