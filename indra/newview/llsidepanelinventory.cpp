/**
 * @file LLSidepanelInventory.cpp
 * @brief Side Bar "Inventory" panel
 *
 * $LicenseInfo:firstyear=2009&license=viewerlgpl$
 * Second Life Viewer Source Code
 * Copyright (C) 2010, Linden Research, Inc.
 * 
 * This library is free software; you can redistribute it and/or
 * modify it under the terms of the GNU Lesser General Public
 * License as published by the Free Software Foundation;
 * version 2.1 of the License only.
 * 
 * This library is distributed in the hope that it will be useful,
 * but WITHOUT ANY WARRANTY; without even the implied warranty of
 * MERCHANTABILITY or FITNESS FOR A PARTICULAR PURPOSE.  See the GNU
 * Lesser General Public License for more details.
 * 
 * You should have received a copy of the GNU Lesser General Public
 * License along with this library; if not, write to the Free Software
 * Foundation, Inc., 51 Franklin Street, Fifth Floor, Boston, MA  02110-1301  USA
 * 
 * Linden Research, Inc., 945 Battery Street, San Francisco, CA  94111  USA
 * $/LicenseInfo$
 */

#include "llviewerprecompiledheaders.h"
#include "llsidepanelinventory.h"

#include "llagent.h"
#include "llappearancemgr.h"
#include "llappviewer.h"
#include "llavataractions.h"
#include "llbutton.h"
#include "lldate.h"
#include "llfirstuse.h"
#include "llfloaterreg.h"
#include "llfloatersidepanelcontainer.h"
#include "llfoldertype.h"
#include "llfolderview.h"
#include "llinventorybridge.h"
#include "llinventoryfunctions.h"
#include "llinventorymodel.h"
#include "llinventorymodelbackgroundfetch.h"
#include "llinventoryobserver.h"
#include "llinventorypanel.h"
#include "lllayoutstack.h"
#include "lloutfitobserver.h"
#include "llpanelmaininventory.h"
#include "llpanelmarketplaceinbox.h"
#include "llselectmgr.h"
#include "llsidepaneliteminfo.h"
#include "llsidepaneltaskinfo.h"
#include "llstring.h"
#include "lltabcontainer.h"
#include "lltextbox.h"
#include "lltrans.h"
#include "llviewermedia.h"
#include "llviewernetwork.h"
#include "llweb.h"

#include "llfiltereditor.h"
// <FS:CR> Needed to hide Received Items on OpenSim
#ifdef OPENSIM
#include "llviewernetwork.h"
#endif // OPENSIM

static LLPanelInjector<LLSidepanelInventory> t_inventory("sidepanel_inventory");

//
// Constants
//

// No longer want the inbox panel to auto-expand since it creates issues with the "new" tag time stamp
#define AUTO_EXPAND_INBOX	0

static const char * const INBOX_BUTTON_NAME = "inbox_btn";
static const char * const INBOX_LAYOUT_PANEL_NAME = "inbox_layout_panel";
static const char * const INVENTORY_LAYOUT_STACK_NAME = "inventory_layout_stack";
static const char * const MARKETPLACE_INBOX_PANEL = "marketplace_inbox";

//
// Helpers
//
class LLInboxAddedObserver : public LLInventoryCategoryAddedObserver
{
public:
	LLInboxAddedObserver(LLSidepanelInventory * sidepanelInventory)
		: LLInventoryCategoryAddedObserver()
		, mSidepanelInventory(sidepanelInventory)
	{
	}
	
	void done()
	{
		for (cat_vec_t::iterator it = mAddedCategories.begin(); it != mAddedCategories.end(); ++it)
		{
			LLViewerInventoryCategory* added_category = *it;
			
			LLFolderType::EType added_category_type = added_category->getPreferredType();
			
			switch (added_category_type)
			{
				case LLFolderType::FT_INBOX:
					mSidepanelInventory->enableInbox(true);
					mSidepanelInventory->observeInboxModifications(added_category->getUUID());
					break;
				default:
					break;
			}
		}
	}
	
private:
	LLSidepanelInventory * mSidepanelInventory;
};

//
// Implementation
//

LLSidepanelInventory::LLSidepanelInventory()
	: LLPanel()
	, mItemPanel(NULL)
	, mPanelMainInventory(NULL)
	, mInboxEnabled(false)
	, mCategoriesObserver(NULL)
	, mInboxAddedObserver(NULL)
{
	//buildFromFile( "panel_inventory.xml"); // Called from LLRegisterPanelClass::defaultPanelClassBuilder()
}

LLSidepanelInventory::~LLSidepanelInventory()
{
	// <FS:Ansariel> FIRE-17603: Received Items button sometimes vanishing
	//LLLayoutPanel* inbox_layout_panel = getChild<LLLayoutPanel>(INBOX_LAYOUT_PANEL_NAME);
	LLLayoutPanel* inbox_layout_panel = findChild<LLLayoutPanel>(INBOX_LAYOUT_PANEL_NAME);
	if (inbox_layout_panel)
	{
	// </FS:Ansariel>

	// Save the InventoryMainPanelHeight in settings per account
	gSavedPerAccountSettings.setS32("InventoryInboxHeight", inbox_layout_panel->getTargetDim());
	// <FS:Ansariel> FIRE-17603: Received Items button sometimes vanishing
	}
	// </FS:Ansariel>

	if (mCategoriesObserver && gInventory.containsObserver(mCategoriesObserver))
	{
		gInventory.removeObserver(mCategoriesObserver);
	}
	delete mCategoriesObserver;
	
	if (mInboxAddedObserver && gInventory.containsObserver(mInboxAddedObserver))
	{
		gInventory.removeObserver(mInboxAddedObserver);
	}
	delete mInboxAddedObserver;
}

void handleInventoryDisplayInboxChanged()
{
	LLSidepanelInventory* sidepanel_inventory = LLFloaterSidePanelContainer::getPanel<LLSidepanelInventory>("inventory");
	if (sidepanel_inventory)
	{
		sidepanel_inventory->enableInbox(gSavedSettings.getBOOL("InventoryDisplayInbox"));
	}
}

BOOL LLSidepanelInventory::postBuild()
{
	// UI elements from inventory panel
	{
		mInventoryPanel = getChild<LLPanel>("sidepanel_inventory_panel");

		mInfoBtn = mInventoryPanel->getChild<LLButton>("info_btn");
		mInfoBtn->setClickedCallback(boost::bind(&LLSidepanelInventory::onInfoButtonClicked, this));
		
		mShareBtn = mInventoryPanel->getChild<LLButton>("share_btn");
		mShareBtn->setClickedCallback(boost::bind(&LLSidepanelInventory::onShareButtonClicked, this));
		
		mShopBtn = mInventoryPanel->getChild<LLButton>("shop_btn");
		mShopBtn->setClickedCallback(boost::bind(&LLSidepanelInventory::onShopButtonClicked, this));

		mWearBtn = mInventoryPanel->getChild<LLButton>("wear_btn");
		mWearBtn->setClickedCallback(boost::bind(&LLSidepanelInventory::onWearButtonClicked, this));
		
		mPlayBtn = mInventoryPanel->getChild<LLButton>("play_btn");
		mPlayBtn->setClickedCallback(boost::bind(&LLSidepanelInventory::onPlayButtonClicked, this));
		
		mTeleportBtn = mInventoryPanel->getChild<LLButton>("teleport_btn");
		mTeleportBtn->setClickedCallback(boost::bind(&LLSidepanelInventory::onTeleportButtonClicked, this));
		
		// <FS:Ansariel> Doesn't exist as of 2015-11-26
		//mOverflowBtn = mInventoryPanel->getChild<LLButton>("overflow_btn");
		//mOverflowBtn->setClickedCallback(boost::bind(&LLSidepanelInventory::onOverflowButtonClicked, this));
		// </FS:Ansariel>
		
		mPanelMainInventory = mInventoryPanel->getChild<LLPanelMainInventory>("panel_main_inventory");
		mPanelMainInventory->setSelectCallback(boost::bind(&LLSidepanelInventory::onSelectionChange, this, _1, _2));
		LLTabContainer* tabs = mPanelMainInventory->getChild<LLTabContainer>("inventory filter tabs");
		tabs->setCommitCallback(boost::bind(&LLSidepanelInventory::updateVerbs, this));

		/* 
		   EXT-4846 : "Can we suppress the "Landmarks" and "My Favorites" folder since they have their own Task Panel?"
		   Deferring this until 2.1.
		LLInventoryPanel *my_inventory_panel = mPanelMainInventory->getChild<LLInventoryPanel>("All Items");
		my_inventory_panel->addHideFolderType(LLFolderType::FT_LANDMARK);
		my_inventory_panel->addHideFolderType(LLFolderType::FT_FAVORITE);
		*/

		LLOutfitObserver::instance().addCOFChangedCallback(boost::bind(&LLSidepanelInventory::updateVerbs, this));
	}

	// UI elements from item panel
	{
		mItemPanel = getChild<LLSidepanelItemInfo>("sidepanel__item_panel");
		
		LLButton* back_btn = mItemPanel->getChild<LLButton>("back_btn");
		back_btn->setClickedCallback(boost::bind(&LLSidepanelInventory::onBackButtonClicked, this));
	}

	// UI elements from task panel
	{
		mTaskPanel = findChild<LLSidepanelTaskInfo>("sidepanel__task_panel");
		if (mTaskPanel)
		{
			LLButton* back_btn = mTaskPanel->getChild<LLButton>("back_btn");
			back_btn->setClickedCallback(boost::bind(&LLSidepanelInventory::onBackButtonClicked, this));
		}
	}
	
	// Received items inbox setup
	{
		// <FS:Ansariel> FIRE-17603: Received Items button sometimes vanishing
		//LLLayoutStack* inv_stack = getChild<LLLayoutStack>(INVENTORY_LAYOUT_STACK_NAME);
		LLLayoutStack* inv_stack = findChild<LLLayoutStack>(INVENTORY_LAYOUT_STACK_NAME);
		if (inv_stack)
		{
		// </FS:Ansariel>

		// Set up button states and callbacks
		LLButton * inbox_button = getChild<LLButton>(INBOX_BUTTON_NAME);

		inbox_button->setCommitCallback(boost::bind(&LLSidepanelInventory::onToggleInboxBtn, this));

		// Get the previous inbox state from "InventoryInboxToggleState" setting.
		bool is_inbox_collapsed = !inbox_button->getToggleState();

		// Restore the collapsed inbox panel state
		LLLayoutPanel* inbox_panel = getChild<LLLayoutPanel>(INBOX_LAYOUT_PANEL_NAME);
		inv_stack->collapsePanel(inbox_panel, is_inbox_collapsed);
		if (!is_inbox_collapsed)
		{
			inbox_panel->setTargetDim(gSavedPerAccountSettings.getS32("InventoryInboxHeight"));
		}

		// Set the inbox visible based on debug settings (final setting comes from http request below)
		enableInbox(gSavedSettings.getBOOL("InventoryDisplayInbox"));
		// <FS:Ansariel> FIRE-17603: Received Items button sometimes vanishing
		}
		// </FS:Ansariel>

		// Trigger callback for after login so we can setup to track inbox changes after initial inventory load
		LLAppViewer::instance()->setOnLoginCompletedCallback(boost::bind(&LLSidepanelInventory::updateInbox, this));
	}

	gSavedSettings.getControl("InventoryDisplayInbox")->getCommitSignal()->connect(boost::bind(&handleInventoryDisplayInboxChanged));

	// <FS:Ansariel> Optional hiding of Received Items folder aka Inbox
	gSavedSettings.getControl("FSShowInboxFolder")->getSignal()->connect(boost::bind(&LLSidepanelInventory::refreshInboxVisibility, this));
	gSavedSettings.getControl("FSAlwaysShowInboxButton")->getSignal()->connect(boost::bind(&LLSidepanelInventory::refreshInboxVisibility, this));

	// Update the verbs buttons state.
	updateVerbs();

	return TRUE;
}

void LLSidepanelInventory::updateInbox()
{
	//
	// Track inbox folder changes
	//
	const LLUUID inbox_id = gInventory.findCategoryUUIDForType(LLFolderType::FT_INBOX, true);
	
	// Set up observer to listen for creation of inbox if it doesn't exist
	if (inbox_id.isNull())
	{
		observeInboxCreation();
	}
	// Set up observer for inbox changes, if we have an inbox already
	else 
	{
        // Consolidate Received items
        // We shouldn't have to do that but with a client/server system relying on a "well known folder" convention,
        // things can get messy and conventions broken. This call puts everything back together in its right place.
        gInventory.consolidateForType(inbox_id, LLFolderType::FT_INBOX);
        
		// Enable the display of the inbox if it exists
		enableInbox(true);

		observeInboxModifications(inbox_id);
	}
}

void LLSidepanelInventory::observeInboxCreation()
{
	//
	// Set up observer to track inbox folder creation
	//
	
	if (mInboxAddedObserver == NULL)
	{
		mInboxAddedObserver = new LLInboxAddedObserver(this);
		
		gInventory.addObserver(mInboxAddedObserver);
	}
}

void LLSidepanelInventory::observeInboxModifications(const LLUUID& inboxID)
{
	//
	// Silently do nothing if we already have an inbox inventory panel set up
	// (this can happen multiple times on the initial session that creates the inbox)
	//

	if (mInventoryPanelInbox.get() != NULL)
	{
		return;
	}

	//
	// Track inbox folder changes
	//

	if (inboxID.isNull())
	{
		LL_WARNS() << "Attempting to track modifications to non-existent inbox" << LL_ENDL;
		return;
	}

	if (mCategoriesObserver == NULL)
	{
		mCategoriesObserver = new LLInventoryCategoriesObserver();
		gInventory.addObserver(mCategoriesObserver);
	}

	mCategoriesObserver->addCategory(inboxID, boost::bind(&LLSidepanelInventory::onInboxChanged, this, inboxID));

	//
	// Trigger a load for the entire contents of the Inbox
	//

	LLInventoryModelBackgroundFetch::instance().start(inboxID);

	//
	// Set up the inbox inventory view
	//

	LLPanelMarketplaceInbox * inbox = getChild<LLPanelMarketplaceInbox>(MARKETPLACE_INBOX_PANEL);
    LLInventoryPanel* inventory_panel = inbox->setupInventoryPanel();
	mInventoryPanelInbox = inventory_panel->getInventoryPanelHandle();
}

void LLSidepanelInventory::enableInbox(bool enabled)
{
	mInboxEnabled = enabled;
	
	LLLayoutPanel * inbox_layout_panel = getChild<LLLayoutPanel>(INBOX_LAYOUT_PANEL_NAME);
	// <FS:Ansariel> Optional hiding of Received Items folder aka Inbox
	//inbox_layout_panel->setVisible(enabled);
	inbox_layout_panel->setVisible(enabled && (!gSavedSettings.getBOOL("FSShowInboxFolder") || gSavedSettings.getBOOL("FSAlwaysShowInboxButton"))
// <FS:CR> Show Received Items panel only in Second Life
#ifdef OPENSIM
								   && LLGridManager::getInstance()->isInSecondLife()
#endif // OPENSIM
								   );
// </FS:CR>
}

// <FS:Ansariel> Optional hiding of Received Items folder aka Inbox
void LLSidepanelInventory::refreshInboxVisibility()
{
	enableInbox(mInboxEnabled);
}
// </FS:Ansariel> Optional hiding of Received Items folder aka Inbox

void LLSidepanelInventory::openInbox()
{
	if (mInboxEnabled)
	{
		getChild<LLButton>(INBOX_BUTTON_NAME)->setToggleState(true);
		onToggleInboxBtn();
	}
}

void LLSidepanelInventory::onInboxChanged(const LLUUID& inbox_id)
{
	// Trigger a load of the entire inbox so we always know the contents and their creation dates for sorting
	LLInventoryModelBackgroundFetch::instance().start(inbox_id);

#if AUTO_EXPAND_INBOX
	// Expand the inbox since we have fresh items
	if (mInboxEnabled)
	{
		getChild<LLButton>(INBOX_BUTTON_NAME)->setToggleState(true);
		onToggleInboxBtn();
	}
#endif
}

void LLSidepanelInventory::onToggleInboxBtn()
{
	LLButton* inboxButton = getChild<LLButton>(INBOX_BUTTON_NAME);
	LLLayoutPanel* inboxPanel = getChild<LLLayoutPanel>(INBOX_LAYOUT_PANEL_NAME);
	LLLayoutStack* inv_stack = getChild<LLLayoutStack>(INVENTORY_LAYOUT_STACK_NAME);
	
	const bool inbox_expanded = inboxButton->getToggleState();
	
	// Expand/collapse the indicated panel
	inv_stack->collapsePanel(inboxPanel, !inbox_expanded);

	if (inbox_expanded)
	{
		inboxPanel->setTargetDim(gSavedPerAccountSettings.getS32("InventoryInboxHeight"));
		if (inboxPanel->isInVisibleChain())
	{
		gSavedPerAccountSettings.setU32("LastInventoryInboxActivity", time_corrected());
	}
}
	else
	{
		gSavedPerAccountSettings.setS32("InventoryInboxHeight", inboxPanel->getTargetDim());
	}

}

void LLSidepanelInventory::onOpen(const LLSD& key)
{
	LLFirstUse::newInventory(false);
	mPanelMainInventory->setFocusFilterEditor();
#if AUTO_EXPAND_INBOX
	// Expand the inbox if we have fresh items
	LLPanelMarketplaceInbox * inbox = findChild<LLPanelMarketplaceInbox>(MARKETPLACE_INBOX_PANEL);
	if (inbox && (inbox->getFreshItemCount() > 0))
	{
		getChild<LLButton>(INBOX_BUTTON_NAME)->setToggleState(true);
		onToggleInboxBtn();
	}
#else
	if (mInboxEnabled && getChild<LLButton>(INBOX_BUTTON_NAME)->getToggleState())
	{
		gSavedPerAccountSettings.setU32("LastInventoryInboxActivity", time_corrected());
	}
#endif

	if(key.size() == 0)
	{
		// set focus on filter editor when side tray inventory shows up
		LLFilterEditor* filter_editor = mPanelMainInventory->getChild<LLFilterEditor>("inventory search editor");
		filter_editor->setFocus(TRUE);
		return;
	}

	mItemPanel->reset();

	if (key.has("id"))
	{
		mItemPanel->setItemID(key["id"].asUUID());
		if (key.has("object"))
		{
			mItemPanel->setObjectID(key["object"].asUUID());
		}
		showItemInfoPanel();
	}
	if (key.has("task"))
	{
		if (mTaskPanel)
			mTaskPanel->setObjectSelection(LLSelectMgr::getInstance()->getSelection());
		showTaskInfoPanel();
	}
}

void LLSidepanelInventory::onInfoButtonClicked()
{
	LLInventoryItem *item = getSelectedItem();
	if (item)
	{
		mItemPanel->reset();
		mItemPanel->setItemID(item->getUUID());
		showItemInfoPanel();
	}
}

void LLSidepanelInventory::onShareButtonClicked()
{
	LLAvatarActions::shareWithAvatars(this);
}

void LLSidepanelInventory::onShopButtonClicked()
{
	LLWeb::loadURL(gSavedSettings.getString("MarketplaceURL"));
}

void LLSidepanelInventory::performActionOnSelection(const std::string &action)
{
	LLFolderViewItem* current_item = mPanelMainInventory->getActivePanel()->getRootFolder()->getCurSelectedItem();
	if (!current_item)
	{
		if (mInventoryPanelInbox.get() && mInventoryPanelInbox.get()->getRootFolder())
		{
			current_item = mInventoryPanelInbox.get()->getRootFolder()->getCurSelectedItem();
		}

		if (!current_item)
		{
			return;
		}
	}

	static_cast<LLFolderViewModelItemInventory*>(current_item->getViewModelItem())->performAction(mPanelMainInventory->getActivePanel()->getModel(), action);
}

void LLSidepanelInventory::onWearButtonClicked()
{
	// Get selected items set.
	const std::set<LLUUID> selected_uuids_set = LLAvatarActions::getInventorySelectedUUIDs();
	if (selected_uuids_set.empty()) return; // nothing selected

	// Convert the set to a vector.
	uuid_vec_t selected_uuids_vec;
	for (std::set<LLUUID>::const_iterator it = selected_uuids_set.begin(); it != selected_uuids_set.end(); ++it)
	{
		selected_uuids_vec.push_back(*it);
	}

	// Wear all selected items.
	wear_multiple(selected_uuids_vec, true);
}

void LLSidepanelInventory::onPlayButtonClicked()
{
	const LLInventoryItem *item = getSelectedItem();
	if (!item)
	{
		return;
	}

	switch(item->getInventoryType())
	{
	case LLInventoryType::IT_GESTURE:
		performActionOnSelection("play");
		break;
	default:
		performActionOnSelection("open");
		break;
	}
}

void LLSidepanelInventory::onTeleportButtonClicked()
{
	performActionOnSelection("teleport");
}

// <FS:Ansariel> Doesn't exist as of 2015-11-26
//void LLSidepanelInventory::onOverflowButtonClicked()
//{
//}
// </FS:Ansariel>

void LLSidepanelInventory::onBackButtonClicked()
{
	showInventoryPanel();
}

void LLSidepanelInventory::onSelectionChange(const std::deque<LLFolderViewItem*> &items, BOOL user_action)
{
	updateVerbs();
}

void LLSidepanelInventory::showItemInfoPanel()
{
	mItemPanel->setVisible(TRUE);
	if (mTaskPanel)
		mTaskPanel->setVisible(FALSE);
	mInventoryPanel->setVisible(FALSE);

	mItemPanel->dirty();
	mItemPanel->setIsEditing(FALSE);
}

void LLSidepanelInventory::showTaskInfoPanel()
{
	mItemPanel->setVisible(FALSE);
	mInventoryPanel->setVisible(FALSE);

	if (mTaskPanel)
	{
		mTaskPanel->setVisible(TRUE);
		mTaskPanel->dirty();
		mTaskPanel->setIsEditing(FALSE);
	}
}

void LLSidepanelInventory::showInventoryPanel()
{
	mItemPanel->setVisible(FALSE);
	if (mTaskPanel)
		mTaskPanel->setVisible(FALSE);
	mInventoryPanel->setVisible(TRUE);
	updateVerbs();
}

void LLSidepanelInventory::updateVerbs()
{
	mInfoBtn->setEnabled(FALSE);
	mShareBtn->setEnabled(FALSE);

	mWearBtn->setVisible(FALSE);
	mWearBtn->setEnabled(FALSE);
	mPlayBtn->setVisible(FALSE);
	mPlayBtn->setEnabled(FALSE);
 	mTeleportBtn->setVisible(FALSE);
 	mTeleportBtn->setEnabled(FALSE);
 	mShopBtn->setVisible(TRUE);

	mShareBtn->setEnabled(canShare());

	const LLInventoryItem *item = getSelectedItem();
	if (!item)
		return;

	bool is_single_selection = getSelectedCount() == 1;

	mInfoBtn->setEnabled(is_single_selection);

	switch(item->getInventoryType())
	{
		case LLInventoryType::IT_WEARABLE:
		case LLInventoryType::IT_OBJECT:
		case LLInventoryType::IT_ATTACHMENT:
			mWearBtn->setVisible(TRUE);
			mWearBtn->setEnabled(canWearSelected());
		 	mShopBtn->setVisible(FALSE);
			break;
		case LLInventoryType::IT_SOUND:
		case LLInventoryType::IT_GESTURE:
		case LLInventoryType::IT_ANIMATION:
			mPlayBtn->setVisible(TRUE);
			mPlayBtn->setEnabled(TRUE);
		 	mShopBtn->setVisible(FALSE);
			break;
		case LLInventoryType::IT_LANDMARK:
			mTeleportBtn->setVisible(TRUE);
			mTeleportBtn->setEnabled(TRUE);
		 	mShopBtn->setVisible(FALSE);
			break;
		default:
			break;
	}
}

bool LLSidepanelInventory::canShare()
{
	LLInventoryPanel* inbox = mInventoryPanelInbox.get();

	// Avoid flicker in the Recent tab while inventory is being loaded.
	if ( (!inbox || !inbox->getRootFolder() || inbox->getRootFolder()->getSelectionList().empty())
		&& (mPanelMainInventory && !mPanelMainInventory->getActivePanel()->getRootFolder()->hasVisibleChildren()) )
	{
		return false;
	}

	return ( (mPanelMainInventory ? LLAvatarActions::canShareSelectedItems(mPanelMainInventory->getActivePanel()) : false)
			|| (inbox ? LLAvatarActions::canShareSelectedItems(inbox) : false) );
}


bool LLSidepanelInventory::canWearSelected()
{

	std::set<LLUUID> selected_uuids = LLAvatarActions::getInventorySelectedUUIDs();

	if (selected_uuids.empty())
		return false;

	for (std::set<LLUUID>::const_iterator it = selected_uuids.begin();
		it != selected_uuids.end();
		++it)
	{
		if (!get_can_item_be_worn(*it)) return false;
	}

	return true;
}

LLInventoryItem *LLSidepanelInventory::getSelectedItem()
{
	LLFolderViewItem* current_item = mPanelMainInventory->getActivePanel()->getRootFolder()->getCurSelectedItem();
	
	if (!current_item)
	{
		if (mInventoryPanelInbox.get() && mInventoryPanelInbox.get()->getRootFolder())
		{
			current_item = mInventoryPanelInbox.get()->getRootFolder()->getCurSelectedItem();
		}

		if (!current_item)
		{
			return NULL;
		}
	}
	const LLUUID &item_id = static_cast<LLFolderViewModelItemInventory*>(current_item->getViewModelItem())->getUUID();
	LLInventoryItem *item = gInventory.getItem(item_id);
	return item;
}

U32 LLSidepanelInventory::getSelectedCount()
{
	int count = 0;

	std::set<LLFolderViewItem*> selection_list = mPanelMainInventory->getActivePanel()->getRootFolder()->getSelectionList();
	count += selection_list.size();

	if ((count == 0) && mInboxEnabled && mInventoryPanelInbox.get() && mInventoryPanelInbox.get()->getRootFolder())
	{
		selection_list = mInventoryPanelInbox.get()->getRootFolder()->getSelectionList();

		count += selection_list.size();
	}

	return count;
}

LLInventoryPanel *LLSidepanelInventory::getActivePanel()
{
	if (!getVisible())
	{
		return NULL;
	}
	if (mInventoryPanel->getVisible())
	{
		return mPanelMainInventory->getActivePanel();
	}
	return NULL;
}

BOOL LLSidepanelInventory::isMainInventoryPanelActive() const
{
	return mInventoryPanel->getVisible();
}

void LLSidepanelInventory::clearSelections(bool clearMain, bool clearInbox)
{
	if (clearMain)
	{
		LLInventoryPanel * inv_panel = getActivePanel();
		
		if (inv_panel)
		{
			inv_panel->getRootFolder()->clearSelection();
		}
	}
	
	if (clearInbox && mInboxEnabled && mInventoryPanelInbox.get())
	{
		mInventoryPanelInbox.get()->getRootFolder()->clearSelection();
	}
	
	updateVerbs();
}

std::set<LLFolderViewItem*> LLSidepanelInventory::getInboxSelectionList()
{
	std::set<LLFolderViewItem*> inventory_selected_uuids;
	
	if (mInboxEnabled && mInventoryPanelInbox.get() && mInventoryPanelInbox.get()->getRootFolder())
	{
		inventory_selected_uuids = mInventoryPanelInbox.get()->getRootFolder()->getSelectionList();
	}
	
	return inventory_selected_uuids;
}

<<<<<<< HEAD
// <FS:Ansariel> Clean up inventory windows on shutdown
=======
>>>>>>> c7a9cbc6
void LLSidepanelInventory::cleanup()
{
	LLFloaterReg::const_instance_list_t& inst_list = LLFloaterReg::getFloaterList("inventory");
	for (LLFloaterReg::const_instance_list_t::const_iterator iter = inst_list.begin(); iter != inst_list.end();)
	{
		LLFloaterSidePanelContainer* iv = dynamic_cast<LLFloaterSidePanelContainer*>(*iter++);
		if (iv)
		{
			iv->cleanup();
		}
	}
<<<<<<< HEAD

	LLFloaterReg::const_instance_list_t& secondary_inst_list = LLFloaterReg::getFloaterList("secondary_inventory");
	for (LLFloaterReg::const_instance_list_t::const_iterator iter = secondary_inst_list.begin(); iter != secondary_inst_list.end();)
	{
		LLFloaterSidePanelContainer* iv = dynamic_cast<LLFloaterSidePanelContainer*>(*iter++);
		if (iv)
		{
			iv->cleanup();
		}
	}
}
// </FS:Ansariel>
=======
}
>>>>>>> c7a9cbc6
<|MERGE_RESOLUTION|>--- conflicted
+++ resolved
@@ -783,10 +783,6 @@
 	return inventory_selected_uuids;
 }
 
-<<<<<<< HEAD
-// <FS:Ansariel> Clean up inventory windows on shutdown
-=======
->>>>>>> c7a9cbc6
 void LLSidepanelInventory::cleanup()
 {
 	LLFloaterReg::const_instance_list_t& inst_list = LLFloaterReg::getFloaterList("inventory");
@@ -798,8 +794,8 @@
 			iv->cleanup();
 		}
 	}
-<<<<<<< HEAD
-
+
+	// <FS:Ansariel> Secondary inventory floaters
 	LLFloaterReg::const_instance_list_t& secondary_inst_list = LLFloaterReg::getFloaterList("secondary_inventory");
 	for (LLFloaterReg::const_instance_list_t::const_iterator iter = secondary_inst_list.begin(); iter != secondary_inst_list.end();)
 	{
@@ -809,8 +805,5 @@
 			iv->cleanup();
 		}
 	}
-}
-// </FS:Ansariel>
-=======
-}
->>>>>>> c7a9cbc6
+	// </FS:Ansariel>
+}