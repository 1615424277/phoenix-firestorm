/**
 * @file llpanelgroupgeneral.h
 * @brief General information about a group.
 *
 * $LicenseInfo:firstyear=2006&license=viewerlgpl$
 * Second Life Viewer Source Code
 * Copyright (C) 2010, Linden Research, Inc.
 *
 * This library is free software; you can redistribute it and/or
 * modify it under the terms of the GNU Lesser General Public
 * License as published by the Free Software Foundation;
 * version 2.1 of the License only.
 *
 * This library is distributed in the hope that it will be useful,
 * but WITHOUT ANY WARRANTY; without even the implied warranty of
 * MERCHANTABILITY or FITNESS FOR A PARTICULAR PURPOSE.  See the GNU
 * Lesser General Public License for more details.
 *
 * You should have received a copy of the GNU Lesser General Public
 * License along with this library; if not, write to the Free Software
 * Foundation, Inc., 51 Franklin Street, Fifth Floor, Boston, MA  02110-1301  USA
 *
 * Linden Research, Inc., 945 Battery Street, San Francisco, CA  94111  USA
 * $/LicenseInfo$
 */

#ifndef LL_LLPANELGROUPGENERAL_H
#define LL_LLPANELGROUPGENERAL_H

#include "llpanelgroup.h"

#include <unordered_map>

class LLLineEditor;
class LLTextBox;
class LLTextureCtrl;
class LLTextEditor;
class LLButton;
class LLNameListCtrl;
class LLCheckBoxCtrl;
class LLComboBox;
class LLSpinCtrl;
class LLAvatarName;

class LLPanelGroupGeneral : public LLPanelGroupTab
{
public:
    LLPanelGroupGeneral();
    virtual ~LLPanelGroupGeneral();

    // LLPanelGroupTab
    virtual void activate();
    virtual bool needsApply(std::string& mesg);
    virtual bool apply(std::string& mesg);
    virtual void cancel();

    virtual void update(LLGroupChange gc);

    virtual bool postBuild();

    virtual void draw();

    virtual void setGroupID(const LLUUID& id);

    virtual void setupCtrls (LLPanel* parent);

    // <FS:Ansariel> Re-add group member list on general panel
    void onNameCache(const LLUUID& update_id, LLGroupMemberData* member, const LLAvatarName& av_name, const LLUUID& av_id);

    // <FS:Ansariel> FIRE-20149: Refresh insignia texture when clicking the refresh button
    void refreshInsigniaTexture();

// <FS> Copy button callbacks
protected:
    void onCopyURI();
    void onCopyName();
// </FS>

private:
    void    reset();

    void    resetDirty();

    static void onFocusEdit(LLFocusableElement* ctrl, void* data);
    static void onCommitAny(LLUICtrl* ctrl, void* data);
    static void onCommitUserOnly(LLUICtrl* ctrl, void* data);
    static void onCommitEnrollment(LLUICtrl* ctrl, void* data);
    static void onClickInfo(void* userdata);
    static void onReceiveNotices(LLUICtrl* ctrl, void* data);

    static bool joinDlgCB(const LLSD& notification, const LLSD& response);

    void updateChanged();
    bool confirmMatureApply(const LLSD& notification, const LLSD& response);

    bool            mChanged;
    bool            mFirstUse;
    std::string     mIncompleteMemberDataStr;

    // Group information (include any updates in updateChanged)
    LLLineEditor        *mGroupNameEditor;
    LLTextBox           *mFounderName;
    LLTextureCtrl       *mInsignia;
    LLTextEditor        *mEditCharter;

    // Options (include any updates in updateChanged)
    LLCheckBoxCtrl  *mCtrlShowInGroupList;
    LLCheckBoxCtrl  *mCtrlOpenEnrollment;
    LLCheckBoxCtrl  *mCtrlEnrollmentFee;
    LLSpinCtrl      *mSpinEnrollmentFee;
    LLCheckBoxCtrl  *mCtrlReceiveNotices;
    LLCheckBoxCtrl  *mCtrlListGroup;
    LLTextBox       *mActiveTitleLabel;
    LLComboBox      *mComboActiveTitle;
    LLComboBox      *mComboMature;
    LLCheckBoxCtrl  *mCtrlReceiveGroupChat; // <exodus/>

    LLUUID mIteratorGroup; // <FS:ND/> FIRE-6074; UUID of the group mMemberProgress belongs to.

    // <FS:Ansariel> For storing group name for copy name button
    std::string     mGroupName;

    // <FS:Ansariel> Re-add group member list on general panel
    static void openProfile(void* data);
    void addMember(LLGroupMemberData* member);
    void updateMembers();
    S32 sortMembersList(S32,const LLScrollListItem*,const LLScrollListItem*);

    LLGroupMgrGroupData::member_list_t::iterator mMemberProgress;
    typedef std::unordered_map<LLUUID, boost::signals2::connection, FSUUIDHash> avatar_name_cache_connection_map_t;
    avatar_name_cache_connection_map_t mAvatarNameCacheConnections;

<<<<<<< HEAD
    BOOL            mPendingMemberUpdate;
=======
    bool            mPendingMemberUpdate;
>>>>>>> 050d2fef
    LLNameListCtrl* mListVisibleMembers;
    // </FS:Ansariel>
};

#endif<|MERGE_RESOLUTION|>--- conflicted
+++ resolved
@@ -130,11 +130,7 @@
     typedef std::unordered_map<LLUUID, boost::signals2::connection, FSUUIDHash> avatar_name_cache_connection_map_t;
     avatar_name_cache_connection_map_t mAvatarNameCacheConnections;
 
-<<<<<<< HEAD
-    BOOL            mPendingMemberUpdate;
-=======
     bool            mPendingMemberUpdate;
->>>>>>> 050d2fef
     LLNameListCtrl* mListVisibleMembers;
     // </FS:Ansariel>
 };
