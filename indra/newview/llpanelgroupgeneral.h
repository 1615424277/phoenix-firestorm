--- conflicted
+++ resolved
@@ -56,23 +56,9 @@
 
     virtual void update(LLGroupChange gc);
 
-    virtual BOOL postBuild();
+    virtual bool postBuild();
 
-<<<<<<< HEAD
-	// LLPanelGroupTab
-	virtual void activate();
-	virtual bool needsApply(std::string& mesg);
-	virtual bool apply(std::string& mesg);
-	virtual void cancel();
-	
-	virtual void update(LLGroupChange gc);
-	
-	virtual bool postBuild();
-	
-	virtual void draw();
-=======
     virtual void draw();
->>>>>>> c06fb4e0
 
     virtual void setGroupID(const LLUUID& id);
 
@@ -104,56 +90,11 @@
 
     static bool joinDlgCB(const LLSD& notification, const LLSD& response);
 
-<<<<<<< HEAD
-	void updateChanged();
-	bool confirmMatureApply(const LLSD& notification, const LLSD& response);
-
-	bool			mChanged;
-	bool			mFirstUse;
-	std::string		mIncompleteMemberDataStr;
-
-	// Group information (include any updates in updateChanged)
-	LLLineEditor		*mGroupNameEditor;
-	LLTextBox			*mFounderName;
-	LLTextureCtrl		*mInsignia;
-	LLTextEditor		*mEditCharter;
-
-	// Options (include any updates in updateChanged)
-	LLCheckBoxCtrl	*mCtrlShowInGroupList;
-	LLCheckBoxCtrl	*mCtrlOpenEnrollment;
-	LLCheckBoxCtrl	*mCtrlEnrollmentFee;
-	LLSpinCtrl      *mSpinEnrollmentFee;
-	LLCheckBoxCtrl	*mCtrlReceiveNotices;
-	LLCheckBoxCtrl  *mCtrlListGroup;
-	LLTextBox       *mActiveTitleLabel;
-	LLComboBox		*mComboActiveTitle;
-	LLComboBox		*mComboMature;
-	LLCheckBoxCtrl	*mCtrlReceiveGroupChat; // <exodus/>
-
-	LLUUID mIteratorGroup; // <FS:ND/> FIRE-6074; UUID of the group mMemberProgress belongs to.
-
-	// <FS:Ansariel> For storing group name for copy name button
-	std::string		mGroupName;
-
-	// <FS:Ansariel> Re-add group member list on general panel
-	static void openProfile(void* data);
-	void addMember(LLGroupMemberData* member);
-	void updateMembers();
-	S32 sortMembersList(S32,const LLScrollListItem*,const LLScrollListItem*);
-
-	LLGroupMgrGroupData::member_list_t::iterator mMemberProgress;
-	typedef std::unordered_map<LLUUID, boost::signals2::connection, FSUUIDHash> avatar_name_cache_connection_map_t;
-	avatar_name_cache_connection_map_t mAvatarNameCacheConnections;
-
-	bool			mPendingMemberUpdate;
-	LLNameListCtrl*	mListVisibleMembers;
-	// </FS:Ansariel>
-=======
     void updateChanged();
     bool confirmMatureApply(const LLSD& notification, const LLSD& response);
 
-    BOOL            mChanged;
-    BOOL            mFirstUse;
+    bool            mChanged;
+    bool            mFirstUse;
     std::string     mIncompleteMemberDataStr;
 
     // Group information (include any updates in updateChanged)
@@ -189,10 +130,9 @@
     typedef std::unordered_map<LLUUID, boost::signals2::connection, FSUUIDHash> avatar_name_cache_connection_map_t;
     avatar_name_cache_connection_map_t mAvatarNameCacheConnections;
 
-    BOOL            mPendingMemberUpdate;
+    bool            mPendingMemberUpdate;
     LLNameListCtrl* mListVisibleMembers;
     // </FS:Ansariel>
->>>>>>> c06fb4e0
 };
 
 #endif