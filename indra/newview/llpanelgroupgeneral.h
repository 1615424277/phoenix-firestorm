--- conflicted
+++ resolved
@@ -63,13 +63,11 @@
 
 	virtual void setupCtrls	(LLPanel* parent);
 
-<<<<<<< HEAD
+	void onNameCache(const LLUUID& update_id, LLGroupMemberData* member, const LLAvatarName& av_name);
+	
 protected:
     void onCopyURI();
 
-=======
-	void onNameCache(const LLUUID& update_id, LLGroupMemberData* member, const LLAvatarName& av_name);
->>>>>>> 2206653f
 private:
 	void	reset();
 
