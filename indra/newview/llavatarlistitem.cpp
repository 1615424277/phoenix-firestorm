/** 
 * @file llavatarlistitem.cpp
 * @brief avatar list item source file
 *
 * $LicenseInfo:firstyear=2009&license=viewerlgpl$
 * Second Life Viewer Source Code
 * Copyright (C) 2010, Linden Research, Inc.
 * 
 * This library is free software; you can redistribute it and/or
 * modify it under the terms of the GNU Lesser General Public
 * License as published by the Free Software Foundation;
 * version 2.1 of the License only.
 * 
 * This library is distributed in the hope that it will be useful,
 * but WITHOUT ANY WARRANTY; without even the implied warranty of
 * MERCHANTABILITY or FITNESS FOR A PARTICULAR PURPOSE.  See the GNU
 * Lesser General Public License for more details.
 * 
 * You should have received a copy of the GNU Lesser General Public
 * License along with this library; if not, write to the Free Software
 * Foundation, Inc., 51 Franklin Street, Fifth Floor, Boston, MA  02110-1301  USA
 * 
 * Linden Research, Inc., 945 Battery Street, San Francisco, CA  94111  USA
 * $/LicenseInfo$
 */


#include "llviewerprecompiledheaders.h"

#include "llavataractions.h"
#include "llavatarlistitem.h"

#include "llbutton.h"
#include "llfloaterreg.h"
#include "lltextutil.h"

#include "llagent.h"
#include "llavatarnamecache.h"
#include "llavatariconctrl.h"
#include "lloutputmonitorctrl.h"
// [RLVa:KB] - Checked: 2010-04-05 (RLVa-1.2.0d)
#include "rlvhandler.h"
// [/RLVa:KB]

bool LLAvatarListItem::sStaticInitialized = false;
S32 LLAvatarListItem::sLeftPadding = 0;
S32 LLAvatarListItem::sRightNamePadding = 0;
S32 LLAvatarListItem::sChildrenWidths[LLAvatarListItem::ALIC_COUNT];

static LLWidgetNameRegistry::StaticRegistrar sRegisterAvatarListItemParams(&typeid(LLAvatarListItem::Params), "avatar_list_item");

LLAvatarListItem::Params::Params()
:	default_style("default_style"),
	voice_call_invited_style("voice_call_invited_style"),
	voice_call_joined_style("voice_call_joined_style"),
	voice_call_left_style("voice_call_left_style"),
	online_style("online_style"),
	offline_style("offline_style")
{};


LLAvatarListItem::LLAvatarListItem(bool not_from_ui_factory/* = true*/)
:	LLPanel(),
	mAvatarIcon(NULL),
	mAvatarName(NULL),
	mLastInteractionTime(NULL),
	mIconPermissionOnline(NULL),
	mIconPermissionMap(NULL),
	mIconPermissionEditMine(NULL),
	mIconPermissionEditTheirs(NULL),
	mSpeakingIndicator(NULL),
	mInfoBtn(NULL),
	mProfileBtn(NULL),
	mOnlineStatus(E_UNKNOWN),
	mShowInfoBtn(true),
	mShowProfileBtn(true),
<<<<<<< HEAD
	mShowPermissions(false),
	mHovered(false)
=======
//	mShowPermissions(false)
// [RLVa:KB] - Checked: 2010-04-05 (RLVa-1.2.0d) | Added: RLVa-1.2.0d
	mShowPermissions(false),
	mRlvCheckShowNames(false)
// [/RLVa:KB]
>>>>>>> c851748c
{
	if (not_from_ui_factory)
	{
		buildFromFile("panel_avatar_list_item.xml");
	}
	// *NOTE: mantipov: do not use any member here. They can be uninitialized here in case instance
	// is created from the UICtrlFactory
}

LLAvatarListItem::~LLAvatarListItem()
{
	if (mAvatarId.notNull())
		LLAvatarTracker::instance().removeParticularFriendObserver(mAvatarId, this);
}

BOOL  LLAvatarListItem::postBuild()
{
	mAvatarIcon = getChild<LLAvatarIconCtrl>("avatar_icon");
	mAvatarName = getChild<LLTextBox>("avatar_name");
	mLastInteractionTime = getChild<LLTextBox>("last_interaction");

	mIconPermissionOnline = getChild<LLIconCtrl>("permission_online_icon");
	mIconPermissionMap = getChild<LLIconCtrl>("permission_map_icon");
	mIconPermissionEditMine = getChild<LLIconCtrl>("permission_edit_mine_icon");
	mIconPermissionEditTheirs = getChild<LLIconCtrl>("permission_edit_theirs_icon");
	mIconPermissionOnline->setVisible(false);
	mIconPermissionMap->setVisible(false);
	mIconPermissionEditMine->setVisible(false);
	mIconPermissionEditTheirs->setVisible(false);

	mSpeakingIndicator = getChild<LLOutputMonitorCtrl>("speaking_indicator");
	mInfoBtn = getChild<LLButton>("info_btn");
	mProfileBtn = getChild<LLButton>("profile_btn");

	mInfoBtn->setVisible(false);
	mInfoBtn->setClickedCallback(boost::bind(&LLAvatarListItem::onInfoBtnClick, this));

	mProfileBtn->setVisible(false);
	mProfileBtn->setClickedCallback(boost::bind(&LLAvatarListItem::onProfileBtnClick, this));

	if (!sStaticInitialized)
	{
		// Remember children widths including their padding from the next sibling,
		// so that we can hide and show them again later.
		initChildrenWidths(this);

		sStaticInitialized = true;
	}

	return TRUE;
}

S32 LLAvatarListItem::notifyParent(const LLSD& info)
{
	if (info.has("visibility_changed"))
	{
		updateChildren();
		return 1;
	}
	return LLPanel::notifyParent(info);
}

void LLAvatarListItem::onMouseEnter(S32 x, S32 y, MASK mask)
{
	getChildView("hovered_icon")->setVisible( true);
//	mInfoBtn->setVisible(mShowInfoBtn);
//	mProfileBtn->setVisible(mShowProfileBtn);
// [RLVa:KB] - Checked: 2010-04-05 (RLVa-1.2.0d) | Added: RLVa-1.2.0d
	mInfoBtn->setVisible( (mShowInfoBtn) && ((!mRlvCheckShowNames) || (!gRlvHandler.hasBehaviour(RLV_BHVR_SHOWNAMES))) );
	mProfileBtn->setVisible( (mShowProfileBtn) && ((!mRlvCheckShowNames) || (!gRlvHandler.hasBehaviour(RLV_BHVR_SHOWNAMES))) );
// [/RLVa:KB]

	mHovered = true;
	LLPanel::onMouseEnter(x, y, mask);

	showPermissions(mShowPermissions);
	updateChildren();
}

void LLAvatarListItem::onMouseLeave(S32 x, S32 y, MASK mask)
{
	getChildView("hovered_icon")->setVisible( false);
	mInfoBtn->setVisible(false);
	mProfileBtn->setVisible(false);

	mHovered = false;
	LLPanel::onMouseLeave(x, y, mask);

	showPermissions(false);
	updateChildren();
}

// virtual, called by LLAvatarTracker
void LLAvatarListItem::changed(U32 mask)
{
	// no need to check mAvatarId for null in this case
	setOnline(LLAvatarTracker::instance().isBuddyOnline(mAvatarId));

	if (mask & LLFriendObserver::POWERS)
	{
		showPermissions(mShowPermissions && mHovered);
		updateChildren();
	}
}

void LLAvatarListItem::setOnline(bool online)
{
	// *FIX: setName() overrides font style set by setOnline(). Not an issue ATM.

	if (mOnlineStatus != E_UNKNOWN && (bool) mOnlineStatus == online)
		return;

	mOnlineStatus = (EOnlineStatus) online;

	// Change avatar name font style depending on the new online status.
	setState(online ? IS_ONLINE : IS_OFFLINE);
}

void LLAvatarListItem::setAvatarName(const std::string& name)
{
//	setNameInternal(name, mHighlihtSubstring);
// [RLVa:KB] - Checked: 2010-04-05 (RLVa-1.2.0d) | Added: RLVa-1.2.0d
	bool fRlvFilter = (mRlvCheckShowNames) && (gRlvHandler.hasBehaviour(RLV_BHVR_SHOWNAMES));
	setNameInternal( (!fRlvFilter) ? name : RlvStrings::getAnonym(name), mHighlihtSubstring);
// [/RLVa:KB]
}

void LLAvatarListItem::setAvatarToolTip(const std::string& tooltip)
{
	mAvatarName->setToolTip(tooltip);
}

void LLAvatarListItem::setHighlight(const std::string& highlight)
{
	setNameInternal(mAvatarName->getText(), mHighlihtSubstring = highlight);
}

void LLAvatarListItem::setState(EItemState item_style)
{
	const LLAvatarListItem::Params& params = LLUICtrlFactory::getDefaultParams<LLAvatarListItem>();

	switch(item_style)
	{
	default:
	case IS_DEFAULT:
		mAvatarNameStyle = params.default_style();
		break;
	case IS_VOICE_INVITED:
		mAvatarNameStyle = params.voice_call_invited_style();
		break;
	case IS_VOICE_JOINED:
		mAvatarNameStyle = params.voice_call_joined_style();
		break;
	case IS_VOICE_LEFT:
		mAvatarNameStyle = params.voice_call_left_style();
		break;
	case IS_ONLINE:
		mAvatarNameStyle = params.online_style();
		break;
	case IS_OFFLINE:
		mAvatarNameStyle = params.offline_style();
		break;
	}

	// *NOTE: You cannot set the style on a text box anymore, you must
	// rebuild the text.  This will cause problems if the text contains
	// hyperlinks, as their styles will be wrong.
	setNameInternal(mAvatarName->getText(), mHighlihtSubstring);

	icon_color_map_t& item_icon_color_map = getItemIconColorMap();
	mAvatarIcon->setColor(item_icon_color_map[item_style]);
}

void LLAvatarListItem::setAvatarId(const LLUUID& id, const LLUUID& session_id, bool ignore_status_changes/* = false*/, bool is_resident/* = true*/)
{
	if (mAvatarId.notNull())
		LLAvatarTracker::instance().removeParticularFriendObserver(mAvatarId, this);

	mAvatarId = id;
	mSpeakingIndicator->setSpeakerId(id, session_id);

	// We'll be notified on avatar online status changes
	if (!ignore_status_changes && mAvatarId.notNull())
		LLAvatarTracker::instance().addParticularFriendObserver(mAvatarId, this);

	if (is_resident)
	{
		mAvatarIcon->setValue(id);

		// Set avatar name.
		LLAvatarNameCache::get(id,
			boost::bind(&LLAvatarListItem::onAvatarNameCache, this, _2));
	}
}

void LLAvatarListItem::showLastInteractionTime(bool show)
{
	mLastInteractionTime->setVisible(show);
	updateChildren();
}

void LLAvatarListItem::setLastInteractionTime(U32 secs_since)
{
	mLastInteractionTime->setValue(formatSeconds(secs_since));
}

void LLAvatarListItem::setShowInfoBtn(bool show)
{
	mShowInfoBtn = show;
}

void LLAvatarListItem::setShowProfileBtn(bool show)
{
	mShowProfileBtn = show;
}

void LLAvatarListItem::showSpeakingIndicator(bool visible)
{
	// Already done? Then do nothing.
	if (mSpeakingIndicator->getVisible() == (BOOL)visible)
		return;
// Disabled to not contradict with SpeakingIndicatorManager functionality. EXT-3976
// probably this method should be totally removed.
//	mSpeakingIndicator->setVisible(visible);
//	updateChildren();
}

void LLAvatarListItem::setAvatarIconVisible(bool visible)
{
	// Already done? Then do nothing.
	if (mAvatarIcon->getVisible() == (BOOL)visible)
	{
		return;
	}

	// Show/hide avatar icon.
	mAvatarIcon->setVisible(visible);
	updateChildren();
}

void LLAvatarListItem::onInfoBtnClick()
{
	LLFloaterReg::showInstance("inspect_avatar", LLSD().with("avatar_id", mAvatarId));
}

void LLAvatarListItem::onProfileBtnClick()
{
	LLAvatarActions::showProfile(mAvatarId);
}

BOOL LLAvatarListItem::handleDoubleClick(S32 x, S32 y, MASK mask)
{
	if(mInfoBtn->getRect().pointInRect(x, y))
	{
		onInfoBtnClick();
		return TRUE;
	}
	if(mProfileBtn->getRect().pointInRect(x, y))
	{
		onProfileBtnClick();
		return TRUE;
	}
	return LLPanel::handleDoubleClick(x, y, mask);
}

void LLAvatarListItem::setValue( const LLSD& value )
{
	if (!value.isMap()) return;;
	if (!value.has("selected")) return;
	getChildView("selected_icon")->setVisible( value["selected"]);
}

const LLUUID& LLAvatarListItem::getAvatarId() const
{
	return mAvatarId;
}

std::string LLAvatarListItem::getAvatarName() const
{
	return mAvatarName->getValue();
}

std::string LLAvatarListItem::getAvatarToolTip() const
{
	return mAvatarName->getToolTip();
}

void LLAvatarListItem::updateAvatarName()
{
	LLAvatarNameCache::get(getAvatarId(),
			boost::bind(&LLAvatarListItem::onAvatarNameCache, this, _2));
}

//== PRIVATE SECITON ==========================================================

void LLAvatarListItem::setNameInternal(const std::string& name, const std::string& highlight)
{
	LLTextUtil::textboxSetHighlightedVal(mAvatarName, mAvatarNameStyle, name, highlight);
}

void LLAvatarListItem::onAvatarNameCache(const LLAvatarName& av_name)
{
	setAvatarName(av_name.mDisplayName);
	setAvatarToolTip(av_name.mUsername);

	//requesting the list to resort
	notifyParent(LLSD().with("sort", LLSD()));
}

// Convert given number of seconds to a string like "23 minutes", "15 hours" or "3 years",
// taking i18n into account. The format string to use is taken from the panel XML.
std::string LLAvatarListItem::formatSeconds(U32 secs)
{
	static const U32 LL_ALI_MIN		= 60;
	static const U32 LL_ALI_HOUR	= LL_ALI_MIN	* 60;
	static const U32 LL_ALI_DAY		= LL_ALI_HOUR	* 24;
	static const U32 LL_ALI_WEEK	= LL_ALI_DAY	* 7;
	static const U32 LL_ALI_MONTH	= LL_ALI_DAY	* 30;
	static const U32 LL_ALI_YEAR	= LL_ALI_DAY	* 365;

	std::string fmt; 
	U32 count = 0;

	if (secs >= LL_ALI_YEAR)
	{
		fmt = "FormatYears"; count = secs / LL_ALI_YEAR;
	}
	else if (secs >= LL_ALI_MONTH)
	{
		fmt = "FormatMonths"; count = secs / LL_ALI_MONTH;
	}
	else if (secs >= LL_ALI_WEEK)
	{
		fmt = "FormatWeeks"; count = secs / LL_ALI_WEEK;
	}
	else if (secs >= LL_ALI_DAY)
	{
		fmt = "FormatDays"; count = secs / LL_ALI_DAY;
	}
	else if (secs >= LL_ALI_HOUR)
	{
		fmt = "FormatHours"; count = secs / LL_ALI_HOUR;
	}
	else if (secs >= LL_ALI_MIN)
	{
		fmt = "FormatMinutes"; count = secs / LL_ALI_MIN;
	}
	else
	{
		fmt = "FormatSeconds"; count = secs;
	}

	LLStringUtil::format_map_t args;
	args["[COUNT]"] = llformat("%u", count);
	return getString(fmt, args);
}

// static
LLAvatarListItem::icon_color_map_t& LLAvatarListItem::getItemIconColorMap()
{
	static icon_color_map_t item_icon_color_map;
	if (!item_icon_color_map.empty()) return item_icon_color_map;

	item_icon_color_map.insert(
		std::make_pair(IS_DEFAULT,
		LLUIColorTable::instance().getColor("AvatarListItemIconDefaultColor", LLColor4::white)));

	item_icon_color_map.insert(
		std::make_pair(IS_VOICE_INVITED,
		LLUIColorTable::instance().getColor("AvatarListItemIconVoiceInvitedColor", LLColor4::white)));

	item_icon_color_map.insert(
		std::make_pair(IS_VOICE_JOINED,
		LLUIColorTable::instance().getColor("AvatarListItemIconVoiceJoinedColor", LLColor4::white)));

	item_icon_color_map.insert(
		std::make_pair(IS_VOICE_LEFT,
		LLUIColorTable::instance().getColor("AvatarListItemIconVoiceLeftColor", LLColor4::white)));

	item_icon_color_map.insert(
		std::make_pair(IS_ONLINE,
		LLUIColorTable::instance().getColor("AvatarListItemIconOnlineColor", LLColor4::white)));

	item_icon_color_map.insert(
		std::make_pair(IS_OFFLINE,
		LLUIColorTable::instance().getColor("AvatarListItemIconOfflineColor", LLColor4::white)));

	return item_icon_color_map;
}

// static
void LLAvatarListItem::initChildrenWidths(LLAvatarListItem* avatar_item)
{
	//speaking indicator width + padding
	S32 speaking_indicator_width = avatar_item->getRect().getWidth() - avatar_item->mSpeakingIndicator->getRect().mLeft;

	//profile btn width + padding
	S32 profile_btn_width = avatar_item->mSpeakingIndicator->getRect().mLeft - avatar_item->mProfileBtn->getRect().mLeft;

	//info btn width + padding
	S32 info_btn_width = avatar_item->mProfileBtn->getRect().mLeft - avatar_item->mInfoBtn->getRect().mLeft;

	// online permission icon width + padding
	S32 permission_online_width = avatar_item->mInfoBtn->getRect().mLeft - avatar_item->mIconPermissionOnline->getRect().mLeft;

	// map permission icon width + padding
	S32 permission_map_width = avatar_item->mIconPermissionOnline->getRect().mLeft - avatar_item->mIconPermissionMap->getRect().mLeft;

	// edit my objects permission icon width + padding
	S32 permission_edit_mine_width = avatar_item->mIconPermissionMap->getRect().mLeft - avatar_item->mIconPermissionEditMine->getRect().mLeft;

	// edit their objects permission icon width + padding
	S32 permission_edit_theirs_width = avatar_item->mIconPermissionEditMine->getRect().mLeft - avatar_item->mIconPermissionEditTheirs->getRect().mLeft;

	// last interaction time textbox width + padding
	S32 last_interaction_time_width = avatar_item->mIconPermissionEditTheirs->getRect().mLeft - avatar_item->mLastInteractionTime->getRect().mLeft;

	// avatar icon width + padding
	S32 icon_width = avatar_item->mAvatarName->getRect().mLeft - avatar_item->mAvatarIcon->getRect().mLeft;

	sLeftPadding = avatar_item->mAvatarIcon->getRect().mLeft;
	sRightNamePadding = avatar_item->mLastInteractionTime->getRect().mLeft - avatar_item->mAvatarName->getRect().mRight;

	S32 index = ALIC_COUNT;
	sChildrenWidths[--index] = icon_width;
	sChildrenWidths[--index] = 0; // for avatar name we don't need its width, it will be calculated as "left available space"
	sChildrenWidths[--index] = last_interaction_time_width;
	sChildrenWidths[--index] = permission_edit_theirs_width;
	sChildrenWidths[--index] = permission_edit_mine_width;
	sChildrenWidths[--index] = permission_map_width;
	sChildrenWidths[--index] = permission_online_width;
	sChildrenWidths[--index] = info_btn_width;
	sChildrenWidths[--index] = profile_btn_width;
	sChildrenWidths[--index] = speaking_indicator_width;
	llassert(index == 0);
}

void LLAvatarListItem::updateChildren()
{
	LL_DEBUGS("AvatarItemReshape") << LL_ENDL;
	LL_DEBUGS("AvatarItemReshape") << "Updating for: " << getAvatarName() << LL_ENDL;

	S32 name_new_width = getRect().getWidth();
	S32 ctrl_new_left = name_new_width;
	S32 name_new_left = sLeftPadding;

	// iterate through all children and set them into correct position depend on each child visibility
	// assume that child indexes are in back order: the first in Enum is the last (right) in the item
	// iterate & set child views starting from right to left
	for (S32 i = 0; i < ALIC_COUNT; ++i)
	{
		// skip "name" textbox, it will be processed out of loop later
		if (ALIC_NAME == i) continue;

		LLView* control = getItemChildView((EAvatarListItemChildIndex)i);

		LL_DEBUGS("AvatarItemReshape") << "Processing control: " << control->getName() << LL_ENDL;
		// skip invisible views
		if (!control->getVisible()) continue;

		S32 ctrl_width = sChildrenWidths[i]; // including space between current & left controls

		// decrease available for 
		name_new_width -= ctrl_width;
		LL_DEBUGS("AvatarItemReshape") << "width: " << ctrl_width << ", name_new_width: " << name_new_width << LL_ENDL;

		LLRect control_rect = control->getRect();
		LL_DEBUGS("AvatarItemReshape") << "rect before: " << control_rect << LL_ENDL;

		if (ALIC_ICON == i)
		{
			// assume that this is the last iteration,
			// so it is not necessary to save "ctrl_new_left" value calculated on previous iterations
			ctrl_new_left = sLeftPadding;
			name_new_left = ctrl_new_left + ctrl_width;
		}
		else
		{
			ctrl_new_left -= ctrl_width;
		}

		LL_DEBUGS("AvatarItemReshape") << "ctrl_new_left: " << ctrl_new_left << LL_ENDL;

		control_rect.setLeftTopAndSize(
			ctrl_new_left,
			control_rect.mTop,
			control_rect.getWidth(),
			control_rect.getHeight());

		LL_DEBUGS("AvatarItemReshape") << "rect after: " << control_rect << LL_ENDL;
		control->setShape(control_rect);
	}

	// set size and position of the "name" child
	LLView* name_view = getItemChildView(ALIC_NAME);
	LLRect name_view_rect = name_view->getRect();
	LL_DEBUGS("AvatarItemReshape") << "name rect before: " << name_view_rect << LL_ENDL;

	// apply paddings
	name_new_width -= sLeftPadding;
	name_new_width -= sRightNamePadding;

	name_view_rect.setLeftTopAndSize(
		name_new_left,
		name_view_rect.mTop,
		name_new_width,
		name_view_rect.getHeight());

	name_view->setShape(name_view_rect);

	LL_DEBUGS("AvatarItemReshape") << "name rect after: " << name_view_rect << LL_ENDL;
}

bool LLAvatarListItem::showPermissions(bool visible)
{
	const LLRelationship* relation = LLAvatarTracker::instance().getBuddyInfo(getAvatarId());
	if(relation && visible)
	{
		mIconPermissionOnline->setVisible(relation->isRightGrantedTo(LLRelationship::GRANT_ONLINE_STATUS));
		mIconPermissionMap->setVisible(relation->isRightGrantedTo(LLRelationship::GRANT_MAP_LOCATION));
		mIconPermissionEditMine->setVisible(relation->isRightGrantedTo(LLRelationship::GRANT_MODIFY_OBJECTS));
		mIconPermissionEditTheirs->setVisible(relation->isRightGrantedFrom(LLRelationship::GRANT_MODIFY_OBJECTS));
	}
	else
	{
		mIconPermissionOnline->setVisible(false);
		mIconPermissionMap->setVisible(false);
		mIconPermissionEditMine->setVisible(false);
		mIconPermissionEditTheirs->setVisible(false);
	}

	return NULL != relation;
}

LLView* LLAvatarListItem::getItemChildView(EAvatarListItemChildIndex child_view_index)
{
	LLView* child_view = mAvatarName;

	switch (child_view_index)
	{
	case ALIC_ICON:
		child_view = mAvatarIcon;
		break;
	case ALIC_NAME:
		child_view = mAvatarName;
		break;
	case ALIC_INTERACTION_TIME:
		child_view = mLastInteractionTime;
		break;
	case ALIC_SPEAKER_INDICATOR:
		child_view = mSpeakingIndicator;
		break;
	case ALIC_PERMISSION_ONLINE:
		child_view = mIconPermissionOnline;
		break;
	case ALIC_PERMISSION_MAP:
		child_view = mIconPermissionMap;
		break;
	case ALIC_PERMISSION_EDIT_MINE:
		child_view = mIconPermissionEditMine;
		break;
	case ALIC_PERMISSION_EDIT_THEIRS:
		child_view = mIconPermissionEditTheirs;
		break;
	case ALIC_INFO_BUTTON:
		child_view = mInfoBtn;
		break;
	case ALIC_PROFILE_BUTTON:
		child_view = mProfileBtn;
		break;
	default:
		LL_WARNS("AvatarItemReshape") << "Unexpected child view index is passed: " << child_view_index << LL_ENDL;
		// leave child_view untouched
	}
	
	return child_view;
}

// EOF<|MERGE_RESOLUTION|>--- conflicted
+++ resolved
@@ -74,16 +74,11 @@
 	mOnlineStatus(E_UNKNOWN),
 	mShowInfoBtn(true),
 	mShowProfileBtn(true),
-<<<<<<< HEAD
-	mShowPermissions(false),
-	mHovered(false)
-=======
+	mHovered(false),
 //	mShowPermissions(false)
 // [RLVa:KB] - Checked: 2010-04-05 (RLVa-1.2.0d) | Added: RLVa-1.2.0d
-	mShowPermissions(false),
 	mRlvCheckShowNames(false)
 // [/RLVa:KB]
->>>>>>> c851748c
 {
 	if (not_from_ui_factory)
 	{
