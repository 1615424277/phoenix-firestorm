--- conflicted
+++ resolved
@@ -100,18 +100,6 @@
     mShowDisplayName(true),
     mShowUsername(true)
 {
-<<<<<<< HEAD
-	if (not_from_ui_factory)
-	{
-		buildFromFile("panel_avatar_list_item.xml");
-	}
-	// *NOTE: mantipov: do not use any member here. They can be uninitialized here in case instance
-	// is created from the UICtrlFactory
-
-	// <FS:Ansariel> Add callback for user volume change
-	mVoiceLevelChangeCallbackConnection = LLVoiceClient::setUserVolumeUpdateCallback(boost::bind(&LLAvatarListItem::onUserVoiceLevelChange, this, _1));
-	// </FS:Ansariel>
-=======
     if (not_from_ui_factory)
     {
         buildFromFile("panel_avatar_list_item.xml");
@@ -120,9 +108,8 @@
     // is created from the UICtrlFactory
 
     // <FS:Ansariel> Add callback for user volume change
-    mVoiceLevelChangeCallbackConnection = LLVoiceClient::getInstance()->setUserVolumeUpdateCallback(boost::bind(&LLAvatarListItem::onUserVoiceLevelChange, this, _1));
+    mVoiceLevelChangeCallbackConnection = LLVoiceClient::setUserVolumeUpdateCallback(boost::bind(&LLAvatarListItem::onUserVoiceLevelChange, this, _1));
     // </FS:Ansariel>
->>>>>>> c5abcecc
 }
 
 LLAvatarListItem::~LLAvatarListItem()
