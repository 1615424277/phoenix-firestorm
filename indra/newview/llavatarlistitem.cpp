--- conflicted
+++ resolved
@@ -188,7 +188,6 @@
 	return true;
 }
 
-<<<<<<< HEAD
 void LLAvatarListItem::onVolumeChange(const LLSD& data)
 {
 	F32 volume = (F32)data.asReal();
@@ -196,12 +195,9 @@
 }
 
 // <FS:Ansariel> LL refactoring error
-//void LLAvatarListItem::handleVisibilityChange ( BOOL new_visibility )
-void LLAvatarListItem::onVisibilityChange ( BOOL new_visibility )
+//void LLAvatarListItem::handleVisibilityChange ( bool new_visibility )
+void LLAvatarListItem::onVisibilityChange ( bool new_visibility )
 // </FS:Ansariel>
-=======
-void LLAvatarListItem::handleVisibilityChange ( bool new_visibility )
->>>>>>> 0fb52bd3
 {
     //Adjust positions of icons (info button etc) when 
     //speaking indicator visibility was changed/toggled while panel was closed (not visible)
@@ -537,7 +533,7 @@
 }
 
 // [SL:KB] - Patch: UI-AvatarListDndShare | Checked: 2011-06-19 (Catznip-2.6.0c) | Added: Catznip-2.6.0c
-BOOL LLAvatarListItem::handleDragAndDrop(S32 x, S32 y, MASK mask, BOOL drop, EDragAndDropType cargo_type, void *cargo_data, 
+bool LLAvatarListItem::handleDragAndDrop(S32 x, S32 y, MASK mask, bool drop, EDragAndDropType cargo_type, void *cargo_data,
 	                                     EAcceptance *accept, std::string& tooltip_msg)
 {
 	notifyParent(LLSD().with("select", mAvatarId));
