--- conflicted
+++ resolved
@@ -49,13 +49,8 @@
     LLSidepanelTaskInfo();
     virtual ~LLSidepanelTaskInfo();
 
-<<<<<<< HEAD
-	bool postBuild() override;
-	void onVisibilityChange (bool new_visibility) override;
-=======
-    BOOL postBuild() override;
-    void onVisibilityChange ( BOOL new_visibility ) override;
->>>>>>> c06fb4e0
+    bool postBuild() override;
+    void onVisibilityChange (bool new_visibility) override;
 
     void setObjectSelection(LLObjectSelectionHandle selection);
 
