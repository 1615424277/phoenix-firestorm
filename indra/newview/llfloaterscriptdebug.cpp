/**
 * @file llfloaterscriptdebug.cpp
 * @brief Chat window for showing script errors and warnings
 *
 * $LicenseInfo:firstyear=2006&license=viewerlgpl$
 * Second Life Viewer Source Code
 * Copyright (C) 2010, Linden Research, Inc.
 *
 * This library is free software; you can redistribute it and/or
 * modify it under the terms of the GNU Lesser General Public
 * License as published by the Free Software Foundation;
 * version 2.1 of the License only.
 *
 * This library is distributed in the hope that it will be useful,
 * but WITHOUT ANY WARRANTY; without even the implied warranty of
 * MERCHANTABILITY or FITNESS FOR A PARTICULAR PURPOSE.  See the GNU
 * Lesser General Public License for more details.
 *
 * You should have received a copy of the GNU Lesser General Public
 * License along with this library; if not, write to the Free Software
 * Foundation, Inc., 51 Franklin Street, Fifth Floor, Boston, MA  02110-1301  USA
 *
 * Linden Research, Inc., 945 Battery Street, San Francisco, CA  94111  USA
 * $/LicenseInfo$
 */

#include "llviewerprecompiledheaders.h"

#include "llfloaterscriptdebug.h"

#include "llfloaterreg.h"
#include "lluictrlfactory.h"
#include "llfontgl.h"
#include "llrect.h"
#include "llerror.h"
#include "llstring.h"
#include "llvoavatarself.h"
#include "message.h"
#include "lltrans.h"

// project include
#include "llviewertexteditor.h"
#include "llviewercontrol.h"
#include "llviewerobjectlist.h"
#include "llviewertexturelist.h"

//
// Statics
//

//
// Member Functions
//
LLFloaterScriptDebug::LLFloaterScriptDebug(const LLSD& key)
  : LLMultiFloater(key)
{
<<<<<<< HEAD
	// avoid resizing of the window to match 
	// the initial size of the tabbed-childs, whenever a tab is opened or closed
	mAutoResize = false;
	// enabled autocous blocks controling focus via  LLFloaterReg::showInstance
	setAutoFocus(false);
=======
    // avoid resizing of the window to match
    // the initial size of the tabbed-childs, whenever a tab is opened or closed
    mAutoResize = FALSE;
    // enabled autocous blocks controling focus via  LLFloaterReg::showInstance
    setAutoFocus(FALSE);
>>>>>>> c06fb4e0
}

LLFloaterScriptDebug::~LLFloaterScriptDebug()
{
}

void LLFloaterScriptDebug::show(const LLUUID& object_id)
{
    // <FS:Ansariel> Script debug icon
    //addOutputWindow(object_id);
    addOutputWindow(object_id, true);
    // </FS:Ansariel> Script debug icon
}

bool LLFloaterScriptDebug::postBuild()
{
    LLMultiFloater::postBuild();

    // <FS:Ansariel> Disconnect close signal. It would call closeAllFloaters()
    //               and the floaters in the tabs will be gone since LL
    //               messed with the floater instance handling!
    mCloseSignal.disconnect_all_slots();

<<<<<<< HEAD
	if (mTabContainer)
	{
		return true;
	}

	return false;
=======
    if (mTabContainer)
    {
        return TRUE;
    }

    return FALSE;
>>>>>>> c06fb4e0
}

// <FS:Ansariel> Improved script debug floater
//void LLFloaterScriptDebug::setVisible(bool visible)
//{
<<<<<<< HEAD
//	if(visible)
//	{
//		LLFloaterScriptDebugOutput* floater_output = LLFloaterReg::findTypedInstance<LLFloaterScriptDebugOutput>("script_debug_output", LLUUID::null);
//		if (floater_output == NULL)
//		{
//			floater_output = dynamic_cast<LLFloaterScriptDebugOutput*>(LLFloaterReg::showInstance("script_debug_output", LLUUID::null, false));
//			if (floater_output)
//			{
//				addFloater(floater_output, false);
//			}
//		}

//	}
//	LLMultiFloater::setVisible(visible);
=======
//  if(visible)
//  {
//      LLFloaterScriptDebugOutput* floater_output = LLFloaterReg::findTypedInstance<LLFloaterScriptDebugOutput>("script_debug_output", LLUUID::null);
//      if (floater_output == NULL)
//      {
//          floater_output = dynamic_cast<LLFloaterScriptDebugOutput*>(LLFloaterReg::showInstance("script_debug_output", LLUUID::null, FALSE));
//          if (floater_output)
//          {
//              addFloater(floater_output, false);
//          }
//      }

//  }
//  LLMultiFloater::setVisible(visible);
>>>>>>> c06fb4e0
//}

//void LLFloaterScriptDebug::closeFloater(bool app_quitting/* = false*/)
//{
//  if(app_quitting)
//  {
//      LLMultiFloater::closeFloater(app_quitting);
//  }
//  else
//  {
//      setVisible(false);
//  }
//}
// </FS:Ansariel>

// <FS:Ansariel> Script debug icon
//LLFloater* LLFloaterScriptDebug::addOutputWindow(const LLUUID &object_id)
LLFloater* LLFloaterScriptDebug::addOutputWindow(const LLUUID& object_id, bool show /* = false */)
// </FS:Ansariel> Script debug icon
{
<<<<<<< HEAD
	LLMultiFloater* host = LLFloaterReg::showTypedInstance<LLMultiFloater>("script_debug", LLSD());
	if (!host)
		return NULL;

	LLFloater::setFloaterHost(host);
	// prevent stealing focus, see EXT-8040
	LLFloater* floaterp = LLFloaterReg::showInstance("script_debug_output", object_id, false);
	LLFloater::setFloaterHost(NULL);

	// <FS:Ansariel> Script debug icon
	if (gSavedSettings.getS32("ShowScriptErrorsLocation") == 0 && !show)
	{
		host->closeFloater();
	}
	// </FS:Ansariel> Script debug icon

	return floaterp;
=======
    LLMultiFloater* host = LLFloaterReg::showTypedInstance<LLMultiFloater>("script_debug", LLSD());
    if (!host)
        return NULL;

    LLFloater::setFloaterHost(host);
    // prevent stealing focus, see EXT-8040
    LLFloater* floaterp = LLFloaterReg::showInstance("script_debug_output", object_id, FALSE);
    LLFloater::setFloaterHost(NULL);

    // <FS:Ansariel> Script debug icon
    if (gSavedSettings.getS32("ShowScriptErrorsLocation") == 0 && !show)
    {
        host->closeFloater();
    }
    // </FS:Ansariel> Script debug icon

    return floaterp;
>>>>>>> c06fb4e0
}

// <FS:Kadah> [FSllOwnerSayToScriptDebugWindow] Show llOwnerSays in the script debug window instead of local chat
// void LLFloaterScriptDebug::addScriptLine(const std::string &utf8mesg, const std::string &user_name, const LLColor4& color, const LLUUID& source_id)
void LLFloaterScriptDebug::addScriptLine(const LLChat& chat)
{
<<<<<<< HEAD
	// <FS:Kadah> [FSllOwnerSayToScriptDebugWindow]
	// LLViewerObject* objectp = gObjectList.findObject(source_id);
	LLViewerObject* objectp = gObjectList.findObject(chat.mFromID);
	std::string floater_label;

	// Handle /me messages.
	// <FS:Kadah> [FSllOwnerSayToScriptDebugWindow]
	// std::string prefix = utf8mesg.substr(0, 4);
	// std::string message = (prefix == "/me " || prefix == "/me'") ? user_name + utf8mesg.substr(3) : utf8mesg;

	if (objectp)
	{
		// <FS:Kadah> [FSllOwnerSayToScriptDebugWindow]
		if (chat.mChatType == CHAT_TYPE_DEBUG_MSG)
		{
			if(objectp->isHUDAttachment())
			{
				if (isAgentAvatarValid())
				{
					((LLViewerObject*)gAgentAvatarp)->setIcon(LLViewerTextureManager::getFetchedTextureFromFile("script_error.j2c", FTT_LOCAL_FILE, true, LLGLTexture::BOOST_UI));
					// <FS:Ansariel> Mark script error icons
					((LLViewerObject*)gAgentAvatarp)->getIcon()->setScriptError();
				}
			}
			else
			{
				objectp->setIcon(LLViewerTextureManager::getFetchedTextureFromFile("script_error.j2c", FTT_LOCAL_FILE, true, LLGLTexture::BOOST_UI));
				// <FS:Ansariel> Mark script error icons
				objectp->getIcon()->setScriptError();
			}
		}
		// </FS:Kadah> [FSllOwnerSayToScriptDebugWindow]
		floater_label = llformat("%s (%.0f, %.0f, %.0f)",
						// <FS:Kadah> [FSllOwnerSayToScriptDebugWindow]
						// user_name.c_str(),
						chat.mFromName.c_str(),
						objectp->getPositionRegion().mV[VX],
						objectp->getPositionRegion().mV[VY],
						objectp->getPositionRegion().mV[VZ]);
	}
	else
	{
		// <FS:Kadah> [FSllOwnerSayToScriptDebugWindow]
		// floater_label = user_name;
		floater_label = chat.mFromName;
	}

	addOutputWindow(LLUUID::null); // <FS:Ansariel> Improved script debug floater
	// <FS:Kadah> [FSllOwnerSayToScriptDebugWindow]
	// addOutputWindow(source_id);
	static LLCachedControl<U32> FSllOwnerSayRouting(gSavedSettings, "FSllOwnerSayToScriptDebugWindowRouting");

	// add to "All" floater
	if ((chat.mChatType == CHAT_TYPE_DEBUG_MSG) || (FSllOwnerSayRouting != 1))
	{
		LLFloaterScriptDebugOutput* floaterp = LLFloaterReg::findTypedInstance<LLFloaterScriptDebugOutput>("script_debug_output", LLUUID::null);
		if (floaterp)
		{
			floaterp->addLine(chat, chat.mFromName);
		}
	}

	// add to specific script instance floater
	if ((chat.mChatType == CHAT_TYPE_DEBUG_MSG) || (FSllOwnerSayRouting != 2))
	{	
		addOutputWindow(chat.mFromID);
		LLFloaterScriptDebugOutput* floaterp = LLFloaterReg::findTypedInstance<LLFloaterScriptDebugOutput>("script_debug_output", chat.mFromID);
		if (floaterp)
		{
			floaterp->addLine(chat, floater_label);
		}
	}
=======
    // <FS:Kadah> [FSllOwnerSayToScriptDebugWindow]
    // LLViewerObject* objectp = gObjectList.findObject(source_id);
    LLViewerObject* objectp = gObjectList.findObject(chat.mFromID);
    std::string floater_label;

    // Handle /me messages.
    // <FS:Kadah> [FSllOwnerSayToScriptDebugWindow]
    // std::string prefix = utf8mesg.substr(0, 4);
    // std::string message = (prefix == "/me " || prefix == "/me'") ? user_name + utf8mesg.substr(3) : utf8mesg;

    if (objectp)
    {
        // <FS:Kadah> [FSllOwnerSayToScriptDebugWindow]
        if (chat.mChatType == CHAT_TYPE_DEBUG_MSG)
        {
            if(objectp->isHUDAttachment())
            {
                if (isAgentAvatarValid())
                {
                    ((LLViewerObject*)gAgentAvatarp)->setIcon(LLViewerTextureManager::getFetchedTextureFromFile("script_error.j2c", FTT_LOCAL_FILE, TRUE, LLGLTexture::BOOST_UI));
                    // <FS:Ansariel> Mark script error icons
                    ((LLViewerObject*)gAgentAvatarp)->getIcon()->setScriptError();
                }
            }
            else
            {
                objectp->setIcon(LLViewerTextureManager::getFetchedTextureFromFile("script_error.j2c", FTT_LOCAL_FILE, TRUE, LLGLTexture::BOOST_UI));
                // <FS:Ansariel> Mark script error icons
                objectp->getIcon()->setScriptError();
            }
        }
        // </FS:Kadah> [FSllOwnerSayToScriptDebugWindow]
        floater_label = llformat("%s (%.0f, %.0f, %.0f)",
                        // <FS:Kadah> [FSllOwnerSayToScriptDebugWindow]
                        // user_name.c_str(),
                        chat.mFromName.c_str(),
                        objectp->getPositionRegion().mV[VX],
                        objectp->getPositionRegion().mV[VY],
                        objectp->getPositionRegion().mV[VZ]);
    }
    else
    {
        // <FS:Kadah> [FSllOwnerSayToScriptDebugWindow]
        // floater_label = user_name;
        floater_label = chat.mFromName;
    }

    addOutputWindow(LLUUID::null); // <FS:Ansariel> Improved script debug floater
    // <FS:Kadah> [FSllOwnerSayToScriptDebugWindow]
    // addOutputWindow(source_id);
    static LLCachedControl<U32> FSllOwnerSayRouting(gSavedSettings, "FSllOwnerSayToScriptDebugWindowRouting");

    // add to "All" floater
    if ((chat.mChatType == CHAT_TYPE_DEBUG_MSG) || (FSllOwnerSayRouting != 1))
    {
        LLFloaterScriptDebugOutput* floaterp = LLFloaterReg::findTypedInstance<LLFloaterScriptDebugOutput>("script_debug_output", LLUUID::null);
        if (floaterp)
        {
            floaterp->addLine(chat, chat.mFromName);
        }
    }

    // add to specific script instance floater
    if ((chat.mChatType == CHAT_TYPE_DEBUG_MSG) || (FSllOwnerSayRouting != 2))
    {
        addOutputWindow(chat.mFromID);
        LLFloaterScriptDebugOutput* floaterp = LLFloaterReg::findTypedInstance<LLFloaterScriptDebugOutput>("script_debug_output", chat.mFromID);
        if (floaterp)
        {
            floaterp->addLine(chat, floater_label);
        }
    }
>>>>>>> c06fb4e0

#if 0
    // add to "All" floater
    LLFloaterScriptDebugOutput* floaterp =  LLFloaterReg::getTypedInstance<LLFloaterScriptDebugOutput>("script_debug_output", LLUUID::null);
    if (floaterp)
    {
        floaterp->addLine(message, user_name, color);
    }

    // add to specific script instance floater
    floaterp = LLFloaterReg::getTypedInstance<LLFloaterScriptDebugOutput>("script_debug_output", source_id);
    if (floaterp)
    {
        floaterp->addLine(message, floater_label, color);
    }
#endif
    // </FS:Kadah> [FSllOwnerSayToScriptDebugWindow]
}

// <FS:Kadah> [FSllOwnerSayToScriptDebugWindow]
// virtual
void LLFloaterScriptDebug::onClickCloseBtn(bool app_qutting)
{
    if (gSavedSettings.getBOOL("FSScriptDebugWindowClearOnClose"))
    {
        LLFloaterScriptDebugOutput* floaterp = LLFloaterReg::findTypedInstance<LLFloaterScriptDebugOutput>("script_debug_output", LLUUID::null);
        if (floaterp)
        {
            floaterp->clear();
        }
    }
    LLMultiFloater::onClickCloseBtn(app_qutting);
}
// </FS:Kadah> [FSllOwnerSayToScriptDebugWindow]

//
// LLFloaterScriptDebugOutput
//

LLFloaterScriptDebugOutput::LLFloaterScriptDebugOutput(const LLSD& object_id)
  : LLFloater(LLSD(object_id)),
    mObjectID(object_id.asUUID())
{
<<<<<<< HEAD
	// enabled autocous blocks controling focus via  LLFloaterReg::showInstance
	setAutoFocus(false);
=======
    // enabled autocous blocks controling focus via  LLFloaterReg::showInstance
    setAutoFocus(FALSE);
>>>>>>> c06fb4e0
}

bool LLFloaterScriptDebugOutput::postBuild()
{
<<<<<<< HEAD
	LLFloater::postBuild();
	mHistoryEditor = getChild<LLViewerTextEditor>("Chat History Editor");
	return true;
=======
    LLFloater::postBuild();
    mHistoryEditor = getChild<LLViewerTextEditor>("Chat History Editor");
    return TRUE;
>>>>>>> c06fb4e0
}

LLFloaterScriptDebugOutput::~LLFloaterScriptDebugOutput()
{
}

// <FS:Kadah> [FSllOwnerSayToScriptDebugWindow]

#if 0
void LLFloaterScriptDebugOutput::addLine(const std::string &utf8mesg, const std::string &user_name, const LLColor4& color)
{
<<<<<<< HEAD
	if (mObjectID.isNull())
	{
		setCanTearOff(false);
		setCanClose(false);
	}
	else
	{
		setTitle(user_name);
		setShortTitle(user_name);
	}

	mHistoryEditor->appendText(utf8mesg, true, LLStyle::Params().color(color));
	mHistoryEditor->blockUndo();
=======
    if (mObjectID.isNull())
    {
        setCanTearOff(FALSE);
        setCanClose(FALSE);
    }
    else
    {
        setTitle(user_name);
        setShortTitle(user_name);
    }

    mHistoryEditor->appendText(utf8mesg, true, LLStyle::Params().color(color));
    mHistoryEditor->blockUndo();
>>>>>>> c06fb4e0
}
#endif

void LLFloaterScriptDebugOutput::addLine(const LLChat& chat, const std::string &user_name)
{
<<<<<<< HEAD
	LLFontGL* fontp = LLViewerChat::getChatFont();
	std::string font_name = LLFontGL::nameFromFont(fontp);
	std::string font_size = LLFontGL::sizeFromFont(fontp);
	LLStyle::Params message_params;
	message_params.font.name(font_name);
	message_params.font.size(font_size);

	if (mObjectID.isNull())
	{
		setCanTearOff(false);
		setCanClose(false);
	}
	else
	{
		// Print object name slurl to output on first output or name change
		if (mHistoryEditor->getText().empty() || mUserName.compare(user_name) != 0)
		{
			mUserName = user_name;
			setTitle(user_name);
			setShortTitle(user_name);

			if (gSavedPerAccountSettings.getBOOL("FSllOwnerSayToScriptDebugWindow") && getKey().asUUID().isNull())
			{
				std::string url = chat.mURL;
				if ((url.empty()) || (std::string::npos == url.find("objectim")))
				{
					url = LLViewerChat::getSenderSLURL(chat, LLSD());
				}
				LLStyle::Params link_params(message_params);
				link_params.readonly_color(LLUIColorTable::instance().getColor("ChatNameObjectColor"));
				link_params.is_link = true;
				link_params.link_href = url;
				mHistoryEditor->appendText(chat.mFromName, (!mHistoryEditor->getText().empty()), link_params);
			}
		}
	}

	time_t utc_time;
	utc_time = time_corrected();
	std::string timeStr ="["+ LLTrans::getString("TimeHour")+"]:["+LLTrans::getString("TimeMin")+"]";
	LLSD substitution;
	substitution["datetime"] = (S32) utc_time;
	LLStringUtil::format (timeStr, substitution);
	
	mHistoryEditor->appendText("[" + timeStr + "] ", (!mHistoryEditor->getText().empty()), message_params.readonly_color(LLUIColorTable::instance().getColor("ChatTimestampColor")));

	if (mObjectID.isNull())
	{
		LLStyle::Params link_params(message_params);
		link_params.readonly_color(LLUIColorTable::instance().getColor("ChatNameObjectColor"));
		mHistoryEditor->appendText(chat.mFromName + ": ", false, link_params);
	}
	
	if (chat.mChatType == CHAT_TYPE_DEBUG_MSG)
	{
		mHistoryEditor->appendText(chat.mText, false, LLStyle::Params().readonly_color(LLUIColorTable::instance().getColor("ScriptErrorColor")));
	}
	else
	{
		mHistoryEditor->appendText(chat.mText, false, message_params.readonly_color(LLUIColorTable::instance().getColor("llOwnerSayChatColor")));
	}
	mHistoryEditor->blockUndo();
=======
    LLFontGL* fontp = LLViewerChat::getChatFont();
    std::string font_name = LLFontGL::nameFromFont(fontp);
    std::string font_size = LLFontGL::sizeFromFont(fontp);
    LLStyle::Params message_params;
    message_params.font.name(font_name);
    message_params.font.size(font_size);

    if (mObjectID.isNull())
    {
        setCanTearOff(FALSE);
        setCanClose(FALSE);
    }
    else
    {
        // Print object name slurl to output on first output or name change
        if (mHistoryEditor->getText().empty() || mUserName.compare(user_name) != 0)
        {
            mUserName = user_name;
            setTitle(user_name);
            setShortTitle(user_name);

            if (gSavedPerAccountSettings.getBOOL("FSllOwnerSayToScriptDebugWindow") && getKey().asUUID().isNull())
            {
                std::string url = chat.mURL;
                if ((url.empty()) || (std::string::npos == url.find("objectim")))
                {
                    url = LLViewerChat::getSenderSLURL(chat, LLSD());
                }
                LLStyle::Params link_params(message_params);
                link_params.readonly_color(LLUIColorTable::instance().getColor("ChatNameObjectColor"));
                link_params.is_link = true;
                link_params.link_href = url;
                mHistoryEditor->appendText(chat.mFromName, (!mHistoryEditor->getText().empty()), link_params);
            }
        }
    }

    time_t utc_time;
    utc_time = time_corrected();
    std::string timeStr ="["+ LLTrans::getString("TimeHour")+"]:["+LLTrans::getString("TimeMin")+"]";
    LLSD substitution;
    substitution["datetime"] = (S32) utc_time;
    LLStringUtil::format (timeStr, substitution);

    mHistoryEditor->appendText("[" + timeStr + "] ", (!mHistoryEditor->getText().empty()), message_params.readonly_color(LLUIColorTable::instance().getColor("ChatTimestampColor")));

    if (mObjectID.isNull())
    {
        LLStyle::Params link_params(message_params);
        link_params.readonly_color(LLUIColorTable::instance().getColor("ChatNameObjectColor"));
        mHistoryEditor->appendText(chat.mFromName + ": ", false, link_params);
    }

    if (chat.mChatType == CHAT_TYPE_DEBUG_MSG)
    {
        mHistoryEditor->appendText(chat.mText, false, LLStyle::Params().readonly_color(LLUIColorTable::instance().getColor("ScriptErrorColor")));
    }
    else
    {
        mHistoryEditor->appendText(chat.mText, false, message_params.readonly_color(LLUIColorTable::instance().getColor("llOwnerSayChatColor")));
    }
    mHistoryEditor->blockUndo();
>>>>>>> c06fb4e0
}

void LLFloaterScriptDebugOutput::clear()
{
    mHistoryEditor->clear();
}
// </FS:Kadah> [FSllOwnerSayToScriptDebugWindow]<|MERGE_RESOLUTION|>--- conflicted
+++ resolved
@@ -54,19 +54,11 @@
 LLFloaterScriptDebug::LLFloaterScriptDebug(const LLSD& key)
   : LLMultiFloater(key)
 {
-<<<<<<< HEAD
-	// avoid resizing of the window to match 
-	// the initial size of the tabbed-childs, whenever a tab is opened or closed
-	mAutoResize = false;
-	// enabled autocous blocks controling focus via  LLFloaterReg::showInstance
-	setAutoFocus(false);
-=======
     // avoid resizing of the window to match
     // the initial size of the tabbed-childs, whenever a tab is opened or closed
-    mAutoResize = FALSE;
+    mAutoResize = false;
     // enabled autocous blocks controling focus via  LLFloaterReg::showInstance
-    setAutoFocus(FALSE);
->>>>>>> c06fb4e0
+    setAutoFocus(false);
 }
 
 LLFloaterScriptDebug::~LLFloaterScriptDebug()
@@ -90,48 +82,23 @@
     //               messed with the floater instance handling!
     mCloseSignal.disconnect_all_slots();
 
-<<<<<<< HEAD
-	if (mTabContainer)
-	{
-		return true;
-	}
-
-	return false;
-=======
     if (mTabContainer)
     {
-        return TRUE;
-    }
-
-    return FALSE;
->>>>>>> c06fb4e0
+        return true;
+    }
+
+    return false;
 }
 
 // <FS:Ansariel> Improved script debug floater
 //void LLFloaterScriptDebug::setVisible(bool visible)
 //{
-<<<<<<< HEAD
-//	if(visible)
-//	{
-//		LLFloaterScriptDebugOutput* floater_output = LLFloaterReg::findTypedInstance<LLFloaterScriptDebugOutput>("script_debug_output", LLUUID::null);
-//		if (floater_output == NULL)
-//		{
-//			floater_output = dynamic_cast<LLFloaterScriptDebugOutput*>(LLFloaterReg::showInstance("script_debug_output", LLUUID::null, false));
-//			if (floater_output)
-//			{
-//				addFloater(floater_output, false);
-//			}
-//		}
-
-//	}
-//	LLMultiFloater::setVisible(visible);
-=======
 //  if(visible)
 //  {
 //      LLFloaterScriptDebugOutput* floater_output = LLFloaterReg::findTypedInstance<LLFloaterScriptDebugOutput>("script_debug_output", LLUUID::null);
 //      if (floater_output == NULL)
 //      {
-//          floater_output = dynamic_cast<LLFloaterScriptDebugOutput*>(LLFloaterReg::showInstance("script_debug_output", LLUUID::null, FALSE));
+//          floater_output = dynamic_cast<LLFloaterScriptDebugOutput*>(LLFloaterReg::showInstance("script_debug_output", LLUUID::null, false));
 //          if (floater_output)
 //          {
 //              addFloater(floater_output, false);
@@ -140,7 +107,6 @@
 
 //  }
 //  LLMultiFloater::setVisible(visible);
->>>>>>> c06fb4e0
 //}
 
 //void LLFloaterScriptDebug::closeFloater(bool app_quitting/* = false*/)
@@ -161,32 +127,13 @@
 LLFloater* LLFloaterScriptDebug::addOutputWindow(const LLUUID& object_id, bool show /* = false */)
 // </FS:Ansariel> Script debug icon
 {
-<<<<<<< HEAD
-	LLMultiFloater* host = LLFloaterReg::showTypedInstance<LLMultiFloater>("script_debug", LLSD());
-	if (!host)
-		return NULL;
-
-	LLFloater::setFloaterHost(host);
-	// prevent stealing focus, see EXT-8040
-	LLFloater* floaterp = LLFloaterReg::showInstance("script_debug_output", object_id, false);
-	LLFloater::setFloaterHost(NULL);
-
-	// <FS:Ansariel> Script debug icon
-	if (gSavedSettings.getS32("ShowScriptErrorsLocation") == 0 && !show)
-	{
-		host->closeFloater();
-	}
-	// </FS:Ansariel> Script debug icon
-
-	return floaterp;
-=======
     LLMultiFloater* host = LLFloaterReg::showTypedInstance<LLMultiFloater>("script_debug", LLSD());
     if (!host)
         return NULL;
 
     LLFloater::setFloaterHost(host);
     // prevent stealing focus, see EXT-8040
-    LLFloater* floaterp = LLFloaterReg::showInstance("script_debug_output", object_id, FALSE);
+    LLFloater* floaterp = LLFloaterReg::showInstance("script_debug_output", object_id, false);
     LLFloater::setFloaterHost(NULL);
 
     // <FS:Ansariel> Script debug icon
@@ -197,87 +144,12 @@
     // </FS:Ansariel> Script debug icon
 
     return floaterp;
->>>>>>> c06fb4e0
 }
 
 // <FS:Kadah> [FSllOwnerSayToScriptDebugWindow] Show llOwnerSays in the script debug window instead of local chat
 // void LLFloaterScriptDebug::addScriptLine(const std::string &utf8mesg, const std::string &user_name, const LLColor4& color, const LLUUID& source_id)
 void LLFloaterScriptDebug::addScriptLine(const LLChat& chat)
 {
-<<<<<<< HEAD
-	// <FS:Kadah> [FSllOwnerSayToScriptDebugWindow]
-	// LLViewerObject* objectp = gObjectList.findObject(source_id);
-	LLViewerObject* objectp = gObjectList.findObject(chat.mFromID);
-	std::string floater_label;
-
-	// Handle /me messages.
-	// <FS:Kadah> [FSllOwnerSayToScriptDebugWindow]
-	// std::string prefix = utf8mesg.substr(0, 4);
-	// std::string message = (prefix == "/me " || prefix == "/me'") ? user_name + utf8mesg.substr(3) : utf8mesg;
-
-	if (objectp)
-	{
-		// <FS:Kadah> [FSllOwnerSayToScriptDebugWindow]
-		if (chat.mChatType == CHAT_TYPE_DEBUG_MSG)
-		{
-			if(objectp->isHUDAttachment())
-			{
-				if (isAgentAvatarValid())
-				{
-					((LLViewerObject*)gAgentAvatarp)->setIcon(LLViewerTextureManager::getFetchedTextureFromFile("script_error.j2c", FTT_LOCAL_FILE, true, LLGLTexture::BOOST_UI));
-					// <FS:Ansariel> Mark script error icons
-					((LLViewerObject*)gAgentAvatarp)->getIcon()->setScriptError();
-				}
-			}
-			else
-			{
-				objectp->setIcon(LLViewerTextureManager::getFetchedTextureFromFile("script_error.j2c", FTT_LOCAL_FILE, true, LLGLTexture::BOOST_UI));
-				// <FS:Ansariel> Mark script error icons
-				objectp->getIcon()->setScriptError();
-			}
-		}
-		// </FS:Kadah> [FSllOwnerSayToScriptDebugWindow]
-		floater_label = llformat("%s (%.0f, %.0f, %.0f)",
-						// <FS:Kadah> [FSllOwnerSayToScriptDebugWindow]
-						// user_name.c_str(),
-						chat.mFromName.c_str(),
-						objectp->getPositionRegion().mV[VX],
-						objectp->getPositionRegion().mV[VY],
-						objectp->getPositionRegion().mV[VZ]);
-	}
-	else
-	{
-		// <FS:Kadah> [FSllOwnerSayToScriptDebugWindow]
-		// floater_label = user_name;
-		floater_label = chat.mFromName;
-	}
-
-	addOutputWindow(LLUUID::null); // <FS:Ansariel> Improved script debug floater
-	// <FS:Kadah> [FSllOwnerSayToScriptDebugWindow]
-	// addOutputWindow(source_id);
-	static LLCachedControl<U32> FSllOwnerSayRouting(gSavedSettings, "FSllOwnerSayToScriptDebugWindowRouting");
-
-	// add to "All" floater
-	if ((chat.mChatType == CHAT_TYPE_DEBUG_MSG) || (FSllOwnerSayRouting != 1))
-	{
-		LLFloaterScriptDebugOutput* floaterp = LLFloaterReg::findTypedInstance<LLFloaterScriptDebugOutput>("script_debug_output", LLUUID::null);
-		if (floaterp)
-		{
-			floaterp->addLine(chat, chat.mFromName);
-		}
-	}
-
-	// add to specific script instance floater
-	if ((chat.mChatType == CHAT_TYPE_DEBUG_MSG) || (FSllOwnerSayRouting != 2))
-	{	
-		addOutputWindow(chat.mFromID);
-		LLFloaterScriptDebugOutput* floaterp = LLFloaterReg::findTypedInstance<LLFloaterScriptDebugOutput>("script_debug_output", chat.mFromID);
-		if (floaterp)
-		{
-			floaterp->addLine(chat, floater_label);
-		}
-	}
-=======
     // <FS:Kadah> [FSllOwnerSayToScriptDebugWindow]
     // LLViewerObject* objectp = gObjectList.findObject(source_id);
     LLViewerObject* objectp = gObjectList.findObject(chat.mFromID);
@@ -297,14 +169,14 @@
             {
                 if (isAgentAvatarValid())
                 {
-                    ((LLViewerObject*)gAgentAvatarp)->setIcon(LLViewerTextureManager::getFetchedTextureFromFile("script_error.j2c", FTT_LOCAL_FILE, TRUE, LLGLTexture::BOOST_UI));
+                    ((LLViewerObject*)gAgentAvatarp)->setIcon(LLViewerTextureManager::getFetchedTextureFromFile("script_error.j2c", FTT_LOCAL_FILE, true, LLGLTexture::BOOST_UI));
                     // <FS:Ansariel> Mark script error icons
                     ((LLViewerObject*)gAgentAvatarp)->getIcon()->setScriptError();
                 }
             }
             else
             {
-                objectp->setIcon(LLViewerTextureManager::getFetchedTextureFromFile("script_error.j2c", FTT_LOCAL_FILE, TRUE, LLGLTexture::BOOST_UI));
+                objectp->setIcon(LLViewerTextureManager::getFetchedTextureFromFile("script_error.j2c", FTT_LOCAL_FILE, true, LLGLTexture::BOOST_UI));
                 // <FS:Ansariel> Mark script error icons
                 objectp->getIcon()->setScriptError();
             }
@@ -350,7 +222,6 @@
             floaterp->addLine(chat, floater_label);
         }
     }
->>>>>>> c06fb4e0
 
 #if 0
     // add to "All" floater
@@ -394,26 +265,15 @@
   : LLFloater(LLSD(object_id)),
     mObjectID(object_id.asUUID())
 {
-<<<<<<< HEAD
-	// enabled autocous blocks controling focus via  LLFloaterReg::showInstance
-	setAutoFocus(false);
-=======
     // enabled autocous blocks controling focus via  LLFloaterReg::showInstance
-    setAutoFocus(FALSE);
->>>>>>> c06fb4e0
+    setAutoFocus(false);
 }
 
 bool LLFloaterScriptDebugOutput::postBuild()
 {
-<<<<<<< HEAD
-	LLFloater::postBuild();
-	mHistoryEditor = getChild<LLViewerTextEditor>("Chat History Editor");
-	return true;
-=======
     LLFloater::postBuild();
     mHistoryEditor = getChild<LLViewerTextEditor>("Chat History Editor");
-    return TRUE;
->>>>>>> c06fb4e0
+    return true;
 }
 
 LLFloaterScriptDebugOutput::~LLFloaterScriptDebugOutput()
@@ -425,25 +285,10 @@
 #if 0
 void LLFloaterScriptDebugOutput::addLine(const std::string &utf8mesg, const std::string &user_name, const LLColor4& color)
 {
-<<<<<<< HEAD
-	if (mObjectID.isNull())
-	{
-		setCanTearOff(false);
-		setCanClose(false);
-	}
-	else
-	{
-		setTitle(user_name);
-		setShortTitle(user_name);
-	}
-
-	mHistoryEditor->appendText(utf8mesg, true, LLStyle::Params().color(color));
-	mHistoryEditor->blockUndo();
-=======
     if (mObjectID.isNull())
     {
-        setCanTearOff(FALSE);
-        setCanClose(FALSE);
+        setCanTearOff(false);
+        setCanClose(false);
     }
     else
     {
@@ -453,76 +298,11 @@
 
     mHistoryEditor->appendText(utf8mesg, true, LLStyle::Params().color(color));
     mHistoryEditor->blockUndo();
->>>>>>> c06fb4e0
 }
 #endif
 
 void LLFloaterScriptDebugOutput::addLine(const LLChat& chat, const std::string &user_name)
 {
-<<<<<<< HEAD
-	LLFontGL* fontp = LLViewerChat::getChatFont();
-	std::string font_name = LLFontGL::nameFromFont(fontp);
-	std::string font_size = LLFontGL::sizeFromFont(fontp);
-	LLStyle::Params message_params;
-	message_params.font.name(font_name);
-	message_params.font.size(font_size);
-
-	if (mObjectID.isNull())
-	{
-		setCanTearOff(false);
-		setCanClose(false);
-	}
-	else
-	{
-		// Print object name slurl to output on first output or name change
-		if (mHistoryEditor->getText().empty() || mUserName.compare(user_name) != 0)
-		{
-			mUserName = user_name;
-			setTitle(user_name);
-			setShortTitle(user_name);
-
-			if (gSavedPerAccountSettings.getBOOL("FSllOwnerSayToScriptDebugWindow") && getKey().asUUID().isNull())
-			{
-				std::string url = chat.mURL;
-				if ((url.empty()) || (std::string::npos == url.find("objectim")))
-				{
-					url = LLViewerChat::getSenderSLURL(chat, LLSD());
-				}
-				LLStyle::Params link_params(message_params);
-				link_params.readonly_color(LLUIColorTable::instance().getColor("ChatNameObjectColor"));
-				link_params.is_link = true;
-				link_params.link_href = url;
-				mHistoryEditor->appendText(chat.mFromName, (!mHistoryEditor->getText().empty()), link_params);
-			}
-		}
-	}
-
-	time_t utc_time;
-	utc_time = time_corrected();
-	std::string timeStr ="["+ LLTrans::getString("TimeHour")+"]:["+LLTrans::getString("TimeMin")+"]";
-	LLSD substitution;
-	substitution["datetime"] = (S32) utc_time;
-	LLStringUtil::format (timeStr, substitution);
-	
-	mHistoryEditor->appendText("[" + timeStr + "] ", (!mHistoryEditor->getText().empty()), message_params.readonly_color(LLUIColorTable::instance().getColor("ChatTimestampColor")));
-
-	if (mObjectID.isNull())
-	{
-		LLStyle::Params link_params(message_params);
-		link_params.readonly_color(LLUIColorTable::instance().getColor("ChatNameObjectColor"));
-		mHistoryEditor->appendText(chat.mFromName + ": ", false, link_params);
-	}
-	
-	if (chat.mChatType == CHAT_TYPE_DEBUG_MSG)
-	{
-		mHistoryEditor->appendText(chat.mText, false, LLStyle::Params().readonly_color(LLUIColorTable::instance().getColor("ScriptErrorColor")));
-	}
-	else
-	{
-		mHistoryEditor->appendText(chat.mText, false, message_params.readonly_color(LLUIColorTable::instance().getColor("llOwnerSayChatColor")));
-	}
-	mHistoryEditor->blockUndo();
-=======
     LLFontGL* fontp = LLViewerChat::getChatFont();
     std::string font_name = LLFontGL::nameFromFont(fontp);
     std::string font_size = LLFontGL::sizeFromFont(fontp);
@@ -532,8 +312,8 @@
 
     if (mObjectID.isNull())
     {
-        setCanTearOff(FALSE);
-        setCanClose(FALSE);
+        setCanTearOff(false);
+        setCanClose(false);
     }
     else
     {
@@ -585,7 +365,6 @@
         mHistoryEditor->appendText(chat.mText, false, message_params.readonly_color(LLUIColorTable::instance().getColor("llOwnerSayChatColor")));
     }
     mHistoryEditor->blockUndo();
->>>>>>> c06fb4e0
 }
 
 void LLFloaterScriptDebugOutput::clear()
