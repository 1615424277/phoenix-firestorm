/** 
 * @file llfloaterscriptdebug.cpp
 * @brief Chat window for showing script errors and warnings
 *
 * $LicenseInfo:firstyear=2006&license=viewerlgpl$
 * Second Life Viewer Source Code
 * Copyright (C) 2010, Linden Research, Inc.
 * 
 * This library is free software; you can redistribute it and/or
 * modify it under the terms of the GNU Lesser General Public
 * License as published by the Free Software Foundation;
 * version 2.1 of the License only.
 * 
 * This library is distributed in the hope that it will be useful,
 * but WITHOUT ANY WARRANTY; without even the implied warranty of
 * MERCHANTABILITY or FITNESS FOR A PARTICULAR PURPOSE.  See the GNU
 * Lesser General Public License for more details.
 * 
 * You should have received a copy of the GNU Lesser General Public
 * License along with this library; if not, write to the Free Software
 * Foundation, Inc., 51 Franklin Street, Fifth Floor, Boston, MA  02110-1301  USA
 * 
 * Linden Research, Inc., 945 Battery Street, San Francisco, CA  94111  USA
 * $/LicenseInfo$
 */

#include "llviewerprecompiledheaders.h"

#include "llfloaterscriptdebug.h"

#include "llfloaterreg.h"
#include "lluictrlfactory.h"
#include "llfontgl.h"
#include "llrect.h"
#include "llerror.h"
#include "llstring.h"
#include "llvoavatarself.h"
#include "message.h"
#include "lltrans.h"

// project include
#include "llviewertexteditor.h"
#include "llviewercontrol.h"
#include "llviewerobjectlist.h"
#include "llviewertexturelist.h"

//
// Statics
//

//
// Member Functions
//
LLFloaterScriptDebug::LLFloaterScriptDebug(const LLSD& key)
  : LLMultiFloater(key)
{
	// avoid resizing of the window to match 
	// the initial size of the tabbed-childs, whenever a tab is opened or closed
	mAutoResize = FALSE;
	// enabled autocous blocks controling focus via  LLFloaterReg::showInstance
	setAutoFocus(FALSE);
}

LLFloaterScriptDebug::~LLFloaterScriptDebug()
{
}

void LLFloaterScriptDebug::show(const LLUUID& object_id)
{
	// <FS:Ansariel> Script debug icon
	//addOutputWindow(object_id);
	addOutputWindow(object_id, true);
	// </FS:Ansariel> Script debug icon
}

bool LLFloaterScriptDebug::postBuild()
{
	LLMultiFloater::postBuild();

	// <FS:Ansariel> Disconnect close signal. It would call closeAllFloaters()
	//               and the floaters in the tabs will be gone since LL
	//               messed with the floater instance handling!
	mCloseSignal.disconnect_all_slots();

	if (mTabContainer)
	{
		return true;
	}

	return false;
}

<<<<<<< HEAD
// <FS:Ansariel> Improved script debug floater
//void LLFloaterScriptDebug::setVisible(BOOL visible)
//{
//	if(visible)
//	{
//		LLFloaterScriptDebugOutput* floater_output = LLFloaterReg::findTypedInstance<LLFloaterScriptDebugOutput>("script_debug_output", LLUUID::null);
//		if (floater_output == NULL)
//		{
//			floater_output = dynamic_cast<LLFloaterScriptDebugOutput*>(LLFloaterReg::showInstance("script_debug_output", LLUUID::null, FALSE));
//			if (floater_output)
//			{
//				addFloater(floater_output, false);
//			}
//		}
=======
void LLFloaterScriptDebug::setVisible(bool visible)
{
	if(visible)
	{
		LLFloaterScriptDebugOutput* floater_output = LLFloaterReg::findTypedInstance<LLFloaterScriptDebugOutput>("script_debug_output", LLUUID::null);
		if (floater_output == NULL)
		{
			floater_output = dynamic_cast<LLFloaterScriptDebugOutput*>(LLFloaterReg::showInstance("script_debug_output", LLUUID::null, false));
			if (floater_output)
			{
				addFloater(floater_output, false);
			}
		}
>>>>>>> 0fb52bd3

//	}
//	LLMultiFloater::setVisible(visible);
//}

//void LLFloaterScriptDebug::closeFloater(bool app_quitting/* = false*/)
//{
//	if(app_quitting)
//	{
//		LLMultiFloater::closeFloater(app_quitting);
//	}
//	else
//	{
//		setVisible(false);
//	}
//}
// </FS:Ansariel>

// <FS:Ansariel> Script debug icon
//LLFloater* LLFloaterScriptDebug::addOutputWindow(const LLUUID &object_id)
LLFloater* LLFloaterScriptDebug::addOutputWindow(const LLUUID& object_id, bool show /* = false */)
// </FS:Ansariel> Script debug icon
{
	LLMultiFloater* host = LLFloaterReg::showTypedInstance<LLMultiFloater>("script_debug", LLSD());
	if (!host)
		return NULL;

	LLFloater::setFloaterHost(host);
	// prevent stealing focus, see EXT-8040
	LLFloater* floaterp = LLFloaterReg::showInstance("script_debug_output", object_id, false);
	LLFloater::setFloaterHost(NULL);

	// <FS:Ansariel> Script debug icon
	if (gSavedSettings.getS32("ShowScriptErrorsLocation") == 0 && !show)
	{
		host->closeFloater();
	}
	// </FS:Ansariel> Script debug icon

	return floaterp;
}

// <FS:Kadah> [FSllOwnerSayToScriptDebugWindow] Show llOwnerSays in the script debug window instead of local chat
// void LLFloaterScriptDebug::addScriptLine(const std::string &utf8mesg, const std::string &user_name, const LLColor4& color, const LLUUID& source_id)
void LLFloaterScriptDebug::addScriptLine(const LLChat& chat)
{
	// <FS:Kadah> [FSllOwnerSayToScriptDebugWindow]
	// LLViewerObject* objectp = gObjectList.findObject(source_id);
	LLViewerObject* objectp = gObjectList.findObject(chat.mFromID);
	std::string floater_label;

	// Handle /me messages.
	// <FS:Kadah> [FSllOwnerSayToScriptDebugWindow]
	// std::string prefix = utf8mesg.substr(0, 4);
	// std::string message = (prefix == "/me " || prefix == "/me'") ? user_name + utf8mesg.substr(3) : utf8mesg;

	if (objectp)
	{
		// <FS:Kadah> [FSllOwnerSayToScriptDebugWindow]
		if (chat.mChatType == CHAT_TYPE_DEBUG_MSG)
		{
			if(objectp->isHUDAttachment())
			{
				if (isAgentAvatarValid())
				{
					((LLViewerObject*)gAgentAvatarp)->setIcon(LLViewerTextureManager::getFetchedTextureFromFile("script_error.j2c", FTT_LOCAL_FILE, TRUE, LLGLTexture::BOOST_UI));
					// <FS:Ansariel> Mark script error icons
					((LLViewerObject*)gAgentAvatarp)->getIcon()->setScriptError();
				}
			}
			else
			{
				objectp->setIcon(LLViewerTextureManager::getFetchedTextureFromFile("script_error.j2c", FTT_LOCAL_FILE, TRUE, LLGLTexture::BOOST_UI));
				// <FS:Ansariel> Mark script error icons
				objectp->getIcon()->setScriptError();
			}
		}
		// </FS:Kadah> [FSllOwnerSayToScriptDebugWindow]
		floater_label = llformat("%s (%.0f, %.0f, %.0f)",
						// <FS:Kadah> [FSllOwnerSayToScriptDebugWindow]
						// user_name.c_str(),
						chat.mFromName.c_str(),
						objectp->getPositionRegion().mV[VX],
						objectp->getPositionRegion().mV[VY],
						objectp->getPositionRegion().mV[VZ]);
	}
	else
	{
		// <FS:Kadah> [FSllOwnerSayToScriptDebugWindow]
		// floater_label = user_name;
		floater_label = chat.mFromName;
	}

	addOutputWindow(LLUUID::null); // <FS:Ansariel> Improved script debug floater
	// <FS:Kadah> [FSllOwnerSayToScriptDebugWindow]
	// addOutputWindow(source_id);
	static LLCachedControl<U32> FSllOwnerSayRouting(gSavedSettings, "FSllOwnerSayToScriptDebugWindowRouting");

	// add to "All" floater
	if ((chat.mChatType == CHAT_TYPE_DEBUG_MSG) || (FSllOwnerSayRouting != 1))
	{
		LLFloaterScriptDebugOutput* floaterp = LLFloaterReg::findTypedInstance<LLFloaterScriptDebugOutput>("script_debug_output", LLUUID::null);
		if (floaterp)
		{
			floaterp->addLine(chat, chat.mFromName);
		}
	}

	// add to specific script instance floater
	if ((chat.mChatType == CHAT_TYPE_DEBUG_MSG) || (FSllOwnerSayRouting != 2))
	{	
		addOutputWindow(chat.mFromID);
		LLFloaterScriptDebugOutput* floaterp = LLFloaterReg::findTypedInstance<LLFloaterScriptDebugOutput>("script_debug_output", chat.mFromID);
		if (floaterp)
		{
			floaterp->addLine(chat, floater_label);
		}
	}

#if 0
	// add to "All" floater
	LLFloaterScriptDebugOutput* floaterp = 	LLFloaterReg::getTypedInstance<LLFloaterScriptDebugOutput>("script_debug_output", LLUUID::null);
	if (floaterp)
	{
		floaterp->addLine(message, user_name, color);
	}
	
	// add to specific script instance floater
	floaterp = LLFloaterReg::getTypedInstance<LLFloaterScriptDebugOutput>("script_debug_output", source_id);
	if (floaterp)
	{
		floaterp->addLine(message, floater_label, color);
	}
#endif
	// </FS:Kadah> [FSllOwnerSayToScriptDebugWindow]
}

// <FS:Kadah> [FSllOwnerSayToScriptDebugWindow]
// virtual
void LLFloaterScriptDebug::onClickCloseBtn(bool app_qutting)
{
	if (gSavedSettings.getBOOL("FSScriptDebugWindowClearOnClose"))
	{
		LLFloaterScriptDebugOutput* floaterp = LLFloaterReg::findTypedInstance<LLFloaterScriptDebugOutput>("script_debug_output", LLUUID::null);
		if (floaterp)
		{
			floaterp->clear();
		}
	}
	LLMultiFloater::onClickCloseBtn(app_qutting);
}
// </FS:Kadah> [FSllOwnerSayToScriptDebugWindow]

//
// LLFloaterScriptDebugOutput
//

LLFloaterScriptDebugOutput::LLFloaterScriptDebugOutput(const LLSD& object_id)
  : LLFloater(LLSD(object_id)),
	mObjectID(object_id.asUUID())
{
	// enabled autocous blocks controling focus via  LLFloaterReg::showInstance
	setAutoFocus(false);
}

bool LLFloaterScriptDebugOutput::postBuild()
{
	LLFloater::postBuild();
	mHistoryEditor = getChild<LLViewerTextEditor>("Chat History Editor");
	return true;
}

LLFloaterScriptDebugOutput::~LLFloaterScriptDebugOutput()
{
}

// <FS:Kadah> [FSllOwnerSayToScriptDebugWindow]

#if 0
void LLFloaterScriptDebugOutput::addLine(const std::string &utf8mesg, const std::string &user_name, const LLColor4& color)
{
	if (mObjectID.isNull())
	{
		setCanTearOff(false);
		setCanClose(false);
	}
	else
	{
		setTitle(user_name);
		setShortTitle(user_name);
	}

	mHistoryEditor->appendText(utf8mesg, true, LLStyle::Params().color(color));
	mHistoryEditor->blockUndo();
}
#endif

void LLFloaterScriptDebugOutput::addLine(const LLChat& chat, const std::string &user_name)
{
	LLFontGL* fontp = LLViewerChat::getChatFont();
	std::string font_name = LLFontGL::nameFromFont(fontp);
	std::string font_size = LLFontGL::sizeFromFont(fontp);
	LLStyle::Params message_params;
	message_params.font.name(font_name);
	message_params.font.size(font_size);

	if (mObjectID.isNull())
	{
		setCanTearOff(FALSE);
		setCanClose(FALSE);
	}
	else
	{
		// Print object name slurl to output on first output or name change
		if (mHistoryEditor->getText().empty() || mUserName.compare(user_name) != 0)
		{
			mUserName = user_name;
			setTitle(user_name);
			setShortTitle(user_name);

			if (gSavedPerAccountSettings.getBOOL("FSllOwnerSayToScriptDebugWindow") && getKey().asUUID().isNull())
			{
				std::string url = chat.mURL;
				if ((url.empty()) || (std::string::npos == url.find("objectim")))
				{
					url = LLViewerChat::getSenderSLURL(chat, LLSD());
				}
				LLStyle::Params link_params(message_params);
				link_params.readonly_color(LLUIColorTable::instance().getColor("ChatNameObjectColor"));
				link_params.is_link = true;
				link_params.link_href = url;
				mHistoryEditor->appendText(chat.mFromName, (!mHistoryEditor->getText().empty()), link_params);
			}
		}
	}

	time_t utc_time;
	utc_time = time_corrected();
	std::string timeStr ="["+ LLTrans::getString("TimeHour")+"]:["+LLTrans::getString("TimeMin")+"]";
	LLSD substitution;
	substitution["datetime"] = (S32) utc_time;
	LLStringUtil::format (timeStr, substitution);
	
	mHistoryEditor->appendText("[" + timeStr + "] ", (!mHistoryEditor->getText().empty()), message_params.readonly_color(LLUIColorTable::instance().getColor("ChatTimestampColor")));

	if (mObjectID.isNull())
	{
		LLStyle::Params link_params(message_params);
		link_params.readonly_color(LLUIColorTable::instance().getColor("ChatNameObjectColor"));
		mHistoryEditor->appendText(chat.mFromName + ": ", false, link_params);
	}
	
	if (chat.mChatType == CHAT_TYPE_DEBUG_MSG)
	{
		mHistoryEditor->appendText(chat.mText, false, LLStyle::Params().readonly_color(LLUIColorTable::instance().getColor("ScriptErrorColor")));
	}
	else
	{
		mHistoryEditor->appendText(chat.mText, false, message_params.readonly_color(LLUIColorTable::instance().getColor("llOwnerSayChatColor")));
	}
	mHistoryEditor->blockUndo();
}

void LLFloaterScriptDebugOutput::clear()
{
	mHistoryEditor->clear();
}
// </FS:Kadah> [FSllOwnerSayToScriptDebugWindow]<|MERGE_RESOLUTION|>--- conflicted
+++ resolved
@@ -90,36 +90,20 @@
 	return false;
 }
 
-<<<<<<< HEAD
 // <FS:Ansariel> Improved script debug floater
-//void LLFloaterScriptDebug::setVisible(BOOL visible)
+//void LLFloaterScriptDebug::setVisible(bool visible)
 //{
 //	if(visible)
 //	{
 //		LLFloaterScriptDebugOutput* floater_output = LLFloaterReg::findTypedInstance<LLFloaterScriptDebugOutput>("script_debug_output", LLUUID::null);
 //		if (floater_output == NULL)
 //		{
-//			floater_output = dynamic_cast<LLFloaterScriptDebugOutput*>(LLFloaterReg::showInstance("script_debug_output", LLUUID::null, FALSE));
+//			floater_output = dynamic_cast<LLFloaterScriptDebugOutput*>(LLFloaterReg::showInstance("script_debug_output", LLUUID::null, false));
 //			if (floater_output)
 //			{
 //				addFloater(floater_output, false);
 //			}
 //		}
-=======
-void LLFloaterScriptDebug::setVisible(bool visible)
-{
-	if(visible)
-	{
-		LLFloaterScriptDebugOutput* floater_output = LLFloaterReg::findTypedInstance<LLFloaterScriptDebugOutput>("script_debug_output", LLUUID::null);
-		if (floater_output == NULL)
-		{
-			floater_output = dynamic_cast<LLFloaterScriptDebugOutput*>(LLFloaterReg::showInstance("script_debug_output", LLUUID::null, false));
-			if (floater_output)
-			{
-				addFloater(floater_output, false);
-			}
-		}
->>>>>>> 0fb52bd3
 
 //	}
 //	LLMultiFloater::setVisible(visible);
