/** 
 * @file llfloaterscriptdebug.cpp
 * @brief Chat window for showing script errors and warnings
 *
 * $LicenseInfo:firstyear=2006&license=viewerlgpl$
 * Second Life Viewer Source Code
 * Copyright (C) 2010, Linden Research, Inc.
 * 
 * This library is free software; you can redistribute it and/or
 * modify it under the terms of the GNU Lesser General Public
 * License as published by the Free Software Foundation;
 * version 2.1 of the License only.
 * 
 * This library is distributed in the hope that it will be useful,
 * but WITHOUT ANY WARRANTY; without even the implied warranty of
 * MERCHANTABILITY or FITNESS FOR A PARTICULAR PURPOSE.  See the GNU
 * Lesser General Public License for more details.
 * 
 * You should have received a copy of the GNU Lesser General Public
 * License along with this library; if not, write to the Free Software
 * Foundation, Inc., 51 Franklin Street, Fifth Floor, Boston, MA  02110-1301  USA
 * 
 * Linden Research, Inc., 945 Battery Street, San Francisco, CA  94111  USA
 * $/LicenseInfo$
 */

#include "llviewerprecompiledheaders.h"

#include "llfloaterscriptdebug.h"

#include "llfloaterreg.h"
#include "lluictrlfactory.h"
#include "llfontgl.h"
#include "llrect.h"
#include "llerror.h"
#include "llstring.h"
#include "llvoavatarself.h"
#include "message.h"
#include "lltrans.h"

// project include
#include "llviewertexteditor.h"
#include "llviewercontrol.h"
#include "llviewerobjectlist.h"
#include "llviewertexturelist.h"

//
// Statics
//

//
// Member Functions
//
LLFloaterScriptDebug::LLFloaterScriptDebug(const LLSD& key)
  : LLMultiFloater(key)
{
	// avoid resizing of the window to match 
	// the initial size of the tabbed-childs, whenever a tab is opened or closed
	mAutoResize = FALSE;
	// enabled autocous blocks controling focus via  LLFloaterReg::showInstance
	setAutoFocus(FALSE);
}

LLFloaterScriptDebug::~LLFloaterScriptDebug()
{
}

void LLFloaterScriptDebug::show(const LLUUID& object_id)
{
	// <FS:Ansariel> Script debug icon
	//addOutputWindow(object_id);
	addOutputWindow(object_id, true);
	// </FS:Ansariel> Script debug icon
}

BOOL LLFloaterScriptDebug::postBuild()
{
	LLMultiFloater::postBuild();

	// <FS:Ansariel> Disconnect close signal. It would call closeAllFloaters()
	//               and the floaters in the tabs will be gone since LL
	//               messed with the floater instance handling!
	mCloseSignal.disconnect_all_slots();

	if (mTabContainer)
	{
		return TRUE;
	}

	return FALSE;
}

<<<<<<< HEAD
// <FS:Ansariel> Script debug icon
//LLFloater* LLFloaterScriptDebug::addOutputWindow(const LLUUID &object_id)
LLFloater* LLFloaterScriptDebug::addOutputWindow(const LLUUID& object_id, bool show /* = false */)
// </FS:Ansariel> Script debug icon
=======
void LLFloaterScriptDebug::setVisible(BOOL visible)
{
	if(visible)
	{
		LLFloaterScriptDebugOutput* floater_output = LLFloaterReg::findTypedInstance<LLFloaterScriptDebugOutput>("script_debug_output", LLUUID::null);
		if (floater_output == NULL)
		{
			floater_output = dynamic_cast<LLFloaterScriptDebugOutput*>(LLFloaterReg::showInstance("script_debug_output", LLUUID::null, FALSE));
			if (floater_output)
			{
				addFloater(floater_output, false);
			}
		}

	}
	LLMultiFloater::setVisible(visible);
}

void LLFloaterScriptDebug::closeFloater(bool app_quitting/* = false*/)
{
	if(app_quitting)
	{
		LLMultiFloater::closeFloater(app_quitting);
	}
	else
	{
		setVisible(false);
	}
}

LLFloater* LLFloaterScriptDebug::addOutputWindow(const LLUUID &object_id)
>>>>>>> 479f13d5
{
	LLMultiFloater* host = LLFloaterReg::showTypedInstance<LLMultiFloater>("script_debug", LLSD());
	if (!host)
		return NULL;

	LLFloater::setFloaterHost(host);
	// prevent stealing focus, see EXT-8040
	LLFloater* floaterp = LLFloaterReg::showInstance("script_debug_output", object_id, FALSE);
	LLFloater::setFloaterHost(NULL);

	// <FS:Ansariel> Script debug icon
	if (gSavedSettings.getS32("ShowScriptErrorsLocation") == 0 && !show)
	{
		host->closeFloater();
	}
	// </FS:Ansariel> Script debug icon

	return floaterp;
}

// <FS:Kadah> [FSllOwnerSayToScriptDebugWindow] Show llOwnerSays in the script debug window instead of local chat
// void LLFloaterScriptDebug::addScriptLine(const std::string &utf8mesg, const std::string &user_name, const LLColor4& color, const LLUUID& source_id)
void LLFloaterScriptDebug::addScriptLine(const LLChat& chat)
{
	// <FS:Kadah> [FSllOwnerSayToScriptDebugWindow]
	// LLViewerObject* objectp = gObjectList.findObject(source_id);
	LLViewerObject* objectp = gObjectList.findObject(chat.mFromID);
	std::string floater_label;

	// Handle /me messages.
	// <FS:Kadah> [FSllOwnerSayToScriptDebugWindow]
	// std::string prefix = utf8mesg.substr(0, 4);
	// std::string message = (prefix == "/me " || prefix == "/me'") ? user_name + utf8mesg.substr(3) : utf8mesg;

	if (objectp)
	{
		// <FS:Kadah> [FSllOwnerSayToScriptDebugWindow]
		if (chat.mChatType == CHAT_TYPE_DEBUG_MSG)
		{
			if(objectp->isHUDAttachment())
			{
				((LLViewerObject*)gAgentAvatarp)->setIcon(LLViewerTextureManager::getFetchedTextureFromFile("script_error.j2c", FTT_LOCAL_FILE, TRUE, LLGLTexture::BOOST_UI));
			}
			else
			{
				objectp->setIcon(LLViewerTextureManager::getFetchedTextureFromFile("script_error.j2c", FTT_LOCAL_FILE, TRUE, LLGLTexture::BOOST_UI));
			}
			// <FS:Ansariel> Mark script error icons
			objectp->getIcon()->setScriptError();
			// </FS:Ansariel> Mark script error icons
		}
		// </FS:Kadah> [FSllOwnerSayToScriptDebugWindow]
		floater_label = llformat("%s (%.0f, %.0f, %.0f)",
						// <FS:Kadah> [FSllOwnerSayToScriptDebugWindow]
						// user_name.c_str(),
						chat.mFromName.c_str(),
						objectp->getPositionRegion().mV[VX],
						objectp->getPositionRegion().mV[VY],
						objectp->getPositionRegion().mV[VZ]);
	}
	else
	{
		// <FS:Kadah> [FSllOwnerSayToScriptDebugWindow]
		// floater_label = user_name;
		floater_label = chat.mFromName;
	}

<<<<<<< HEAD
	addOutputWindow(LLUUID::null);
	// <FS:Kadah> [FSllOwnerSayToScriptDebugWindow]
	// addOutputWindow(source_id);
	static LLCachedControl<U32> FSllOwnerSayRouting(gSavedSettings, "FSllOwnerSayToScriptDebugWindowRouting");

	// add to "All" floater
	if ((chat.mChatType == CHAT_TYPE_DEBUG_MSG) || (FSllOwnerSayRouting != 1))
	{
		LLFloaterScriptDebugOutput* floaterp = LLFloaterReg::findTypedInstance<LLFloaterScriptDebugOutput>("script_debug_output", LLUUID::null);
		if (floaterp)
		{
			floaterp->addLine(chat, chat.mFromName);
		}
	}

	// add to specific script instance floater
	if ((chat.mChatType == CHAT_TYPE_DEBUG_MSG) || (FSllOwnerSayRouting != 2))
	{	
		addOutputWindow(chat.mFromID);
		LLFloaterScriptDebugOutput* floaterp = LLFloaterReg::findTypedInstance<LLFloaterScriptDebugOutput>("script_debug_output", chat.mFromID);
		if (floaterp)
		{
			floaterp->addLine(chat, floater_label);
		}
	}
=======
	addOutputWindow(source_id);
>>>>>>> 479f13d5

#if 0
	// add to "All" floater
	LLFloaterScriptDebugOutput* floaterp = 	LLFloaterReg::getTypedInstance<LLFloaterScriptDebugOutput>("script_debug_output", LLUUID::null);
	if (floaterp)
	{
		floaterp->addLine(message, user_name, color);
	}
	
	// add to specific script instance floater
	floaterp = LLFloaterReg::getTypedInstance<LLFloaterScriptDebugOutput>("script_debug_output", source_id);
	if (floaterp)
	{
		floaterp->addLine(message, floater_label, color);
	}
#endif
	// </FS:Kadah> [FSllOwnerSayToScriptDebugWindow]
}

// <FS:Kadah> [FSllOwnerSayToScriptDebugWindow]
// virtual
void LLFloaterScriptDebug::onClickCloseBtn(bool app_qutting)
{
	if (gSavedSettings.getBOOL("FSScriptDebugWindowClearOnClose"))
	{
		LLFloaterScriptDebugOutput* floaterp = LLFloaterReg::findTypedInstance<LLFloaterScriptDebugOutput>("script_debug_output", LLUUID::null);
		if (floaterp)
		{
			floaterp->clear();
		}
	}
	LLMultiFloater::onClickCloseBtn(app_qutting);
}
// </FS:Kadah> [FSllOwnerSayToScriptDebugWindow]

//
// LLFloaterScriptDebugOutput
//

LLFloaterScriptDebugOutput::LLFloaterScriptDebugOutput(const LLSD& object_id)
  : LLFloater(LLSD(object_id)),
	mObjectID(object_id.asUUID())
{
	// enabled autocous blocks controling focus via  LLFloaterReg::showInstance
	setAutoFocus(FALSE);
}

BOOL LLFloaterScriptDebugOutput::postBuild()
{
	LLFloater::postBuild();
	mHistoryEditor = getChild<LLViewerTextEditor>("Chat History Editor");
	return TRUE;
}

LLFloaterScriptDebugOutput::~LLFloaterScriptDebugOutput()
{
}

// <FS:Kadah> [FSllOwnerSayToScriptDebugWindow]

#if 0
void LLFloaterScriptDebugOutput::addLine(const std::string &utf8mesg, const std::string &user_name, const LLColor4& color)
{
	if (mObjectID.isNull())
	{
		setCanTearOff(FALSE);
		setCanClose(FALSE);
	}
	else
	{
		setTitle(user_name);
		setShortTitle(user_name);
	}

	mHistoryEditor->appendText(utf8mesg, true, LLStyle::Params().color(color));
	mHistoryEditor->blockUndo();
}
#endif

void LLFloaterScriptDebugOutput::addLine(const LLChat& chat, const std::string &user_name)
{
	LLFontGL* fontp = LLViewerChat::getChatFont();
	std::string font_name = LLFontGL::nameFromFont(fontp);
	std::string font_size = LLFontGL::sizeFromFont(fontp);
	LLStyle::Params message_params;
	message_params.font.name(font_name);
	message_params.font.size(font_size);

	if (mObjectID.isNull())
	{
		setCanTearOff(FALSE);
		setCanClose(FALSE);
	}
	else
	{
		// Print object name slurl to output on first output or name change
		if (mHistoryEditor->getText().empty() || mUserName.compare(user_name) != 0)
		{
			mUserName = user_name;
			setTitle(user_name);
			setShortTitle(user_name);

			if (gSavedPerAccountSettings.getBOOL("FSllOwnerSayToScriptDebugWindow") && getKey().asUUID().isNull())
			{
				std::string url = chat.mURL;
				if ((url.empty()) || (std::string::npos == url.find("objectim")))
				{
					url = LLViewerChat::getSenderSLURL(chat, LLSD());
				}
				LLStyle::Params link_params(message_params);
				link_params.readonly_color(LLUIColorTable::instance().getColor("ChatNameObjectColor"));
				link_params.is_link = true;
				link_params.link_href = url;
				mHistoryEditor->appendText(chat.mFromName, (!mHistoryEditor->getText().empty()), link_params);
			}
		}
	}

	time_t utc_time;
	utc_time = time_corrected();
	std::string timeStr ="["+ LLTrans::getString("TimeHour")+"]:["+LLTrans::getString("TimeMin")+"]";
	LLSD substitution;
	substitution["datetime"] = (S32) utc_time;
	LLStringUtil::format (timeStr, substitution);
	
	mHistoryEditor->appendText("[" + timeStr + "] ", (!mHistoryEditor->getText().empty()), message_params.readonly_color(LLUIColorTable::instance().getColor("ChatTimestampColor")));

	if (mObjectID.isNull())
	{
		LLStyle::Params link_params(message_params);
		link_params.readonly_color(LLUIColorTable::instance().getColor("ChatNameObjectColor"));
		mHistoryEditor->appendText(chat.mFromName + ": ", false, link_params);
	}
	
	if (chat.mChatType == CHAT_TYPE_DEBUG_MSG)
	{
		mHistoryEditor->appendText(chat.mText, false, LLStyle::Params().readonly_color(LLUIColorTable::instance().getColor("ScriptErrorColor")));
	}
	else
	{
		mHistoryEditor->appendText(chat.mText, false, message_params.readonly_color(LLUIColorTable::instance().getColor("llOwnerSayChatColor")));
	}
	mHistoryEditor->blockUndo();
}

void LLFloaterScriptDebugOutput::clear()
{
	mHistoryEditor->clear();
}
// </FS:Kadah> [FSllOwnerSayToScriptDebugWindow]<|MERGE_RESOLUTION|>--- conflicted
+++ resolved
@@ -90,44 +90,42 @@
 	return FALSE;
 }
 
-<<<<<<< HEAD
+// <FS:Ansariel> Improved script debug floater
+//void LLFloaterScriptDebug::setVisible(BOOL visible)
+//{
+//	if(visible)
+//	{
+//		LLFloaterScriptDebugOutput* floater_output = LLFloaterReg::findTypedInstance<LLFloaterScriptDebugOutput>("script_debug_output", LLUUID::null);
+//		if (floater_output == NULL)
+//		{
+//			floater_output = dynamic_cast<LLFloaterScriptDebugOutput*>(LLFloaterReg::showInstance("script_debug_output", LLUUID::null, FALSE));
+//			if (floater_output)
+//			{
+//				addFloater(floater_output, false);
+//			}
+//		}
+
+//	}
+//	LLMultiFloater::setVisible(visible);
+//}
+
+//void LLFloaterScriptDebug::closeFloater(bool app_quitting/* = false*/)
+//{
+//	if(app_quitting)
+//	{
+//		LLMultiFloater::closeFloater(app_quitting);
+//	}
+//	else
+//	{
+//		setVisible(false);
+//	}
+//}
+// </FS:Ansariel>
+
 // <FS:Ansariel> Script debug icon
 //LLFloater* LLFloaterScriptDebug::addOutputWindow(const LLUUID &object_id)
 LLFloater* LLFloaterScriptDebug::addOutputWindow(const LLUUID& object_id, bool show /* = false */)
 // </FS:Ansariel> Script debug icon
-=======
-void LLFloaterScriptDebug::setVisible(BOOL visible)
-{
-	if(visible)
-	{
-		LLFloaterScriptDebugOutput* floater_output = LLFloaterReg::findTypedInstance<LLFloaterScriptDebugOutput>("script_debug_output", LLUUID::null);
-		if (floater_output == NULL)
-		{
-			floater_output = dynamic_cast<LLFloaterScriptDebugOutput*>(LLFloaterReg::showInstance("script_debug_output", LLUUID::null, FALSE));
-			if (floater_output)
-			{
-				addFloater(floater_output, false);
-			}
-		}
-
-	}
-	LLMultiFloater::setVisible(visible);
-}
-
-void LLFloaterScriptDebug::closeFloater(bool app_quitting/* = false*/)
-{
-	if(app_quitting)
-	{
-		LLMultiFloater::closeFloater(app_quitting);
-	}
-	else
-	{
-		setVisible(false);
-	}
-}
-
-LLFloater* LLFloaterScriptDebug::addOutputWindow(const LLUUID &object_id)
->>>>>>> 479f13d5
 {
 	LLMultiFloater* host = LLFloaterReg::showTypedInstance<LLMultiFloater>("script_debug", LLSD());
 	if (!host)
@@ -195,8 +193,7 @@
 		floater_label = chat.mFromName;
 	}
 
-<<<<<<< HEAD
-	addOutputWindow(LLUUID::null);
+	addOutputWindow(LLUUID::null); // <FS:Ansariel> Improved script debug floater
 	// <FS:Kadah> [FSllOwnerSayToScriptDebugWindow]
 	// addOutputWindow(source_id);
 	static LLCachedControl<U32> FSllOwnerSayRouting(gSavedSettings, "FSllOwnerSayToScriptDebugWindowRouting");
@@ -221,9 +218,6 @@
 			floaterp->addLine(chat, floater_label);
 		}
 	}
-=======
-	addOutputWindow(source_id);
->>>>>>> 479f13d5
 
 #if 0
 	// add to "All" floater
