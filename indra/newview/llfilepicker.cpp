--- conflicted
+++ resolved
@@ -502,7 +502,14 @@
 			L"Compressed Images (*.j2c)\0*.j2c\0" \
 			L"\0";
 		break;
-<<<<<<< HEAD
+	case FFSAVE_SCRIPT:
+		if (filename.empty())
+		{
+			wcsncpy( mFilesW,L"untitled.lsl", FILENAME_BUFFER_SIZE);
+		}
+		mOFN.lpstrDefExt = L"txt";
+		mOFN.lpstrFilter = L"LSL Files (*.lsl)\0*.lsl\0" L"\0";
+		break;
 	case FFSAVE_BEAM:
 		if (filename.empty())
 		{
@@ -513,16 +520,6 @@
 			L"XML File (*.xml)\0*.xml\0" \
 			L"\0";
 		break; 
-=======
-	case FFSAVE_SCRIPT:
-		if (filename.empty())
-		{
-			wcsncpy( mFilesW,L"untitled.lsl", FILENAME_BUFFER_SIZE);
-		}
-		mOFN.lpstrDefExt = L"txt";
-		mOFN.lpstrFilter = L"LSL Files (*.lsl)\0*.lsl\0" L"\0";
-		break;
->>>>>>> f6b8bfd3
 	default:
 		return FALSE;
 	}
