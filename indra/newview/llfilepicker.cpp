--- conflicted
+++ resolved
@@ -732,11 +732,8 @@
             break;
         case FFLOAD_HDRI:
             allowedv->push_back("exr");
-<<<<<<< HEAD
             break;
         case FFLOAD_MODEL:
-=======
->>>>>>> 155ddf23
         case FFLOAD_COLLADA:
             allowedv->push_back("dae");
             break;
