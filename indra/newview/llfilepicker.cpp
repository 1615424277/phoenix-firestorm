--- conflicted
+++ resolved
@@ -214,19 +214,11 @@
 		mOFN.lpstrFilter = ANIM_FILTER \
 			L"\0";
 		break;
-<<<<<<< HEAD
-    case FFLOAD_GLTF:
-        mOFN.lpstrFilter = GLTF_FILTER \
-            L"\0";
-        break;
-    case FFLOAD_COLLADA:
-=======
 	case FFLOAD_GLTF:
 		mOFN.lpstrFilter = GLTF_FILTER \
 			L"\0";
 		break;
 	case FFLOAD_COLLADA:
->>>>>>> f9f5b538
 		mOFN.lpstrFilter = COLLADA_FILTER \
 			L"\0";
 		break;
@@ -703,14 +695,11 @@
             allowedv->push_back("gif");
             allowedv->push_back("gltf");
             allowedv->push_back("glb");
-<<<<<<< HEAD
             allowedv->push_back("xml");
             // <FS:CR> Import filter
             allowedv->push_back("oxp");
             //allowedv->push_back("hpa");
             // </FS:CR>
-=======
->>>>>>> f9f5b538
         case FFLOAD_IMAGE:
             allowedv->push_back("jpg");
             allowedv->push_back("jpeg");
@@ -736,10 +725,7 @@
             allowedv->push_back("gltf");
             allowedv->push_back("glb");
             break;
-<<<<<<< HEAD
         case FFLOAD_MODEL:
-=======
->>>>>>> f9f5b538
         case FFLOAD_COLLADA:
             allowedv->push_back("dae");
             break;
@@ -863,18 +849,7 @@
             creator = "\?\?\?\?";
             extension = "xaf";
             break;
-<<<<<<< HEAD
-
         case LLFilePicker::FFSAVE_GLTF:
-=======
-        case LLFilePicker::FFSAVE_GLTF:
-            type = "\?\?\?\?";
-            creator = "\?\?\?\?";
-            extension = "glb";
-            break;
-            
-        case LLFilePicker::FFSAVE_XML:
->>>>>>> f9f5b538
             type = "\?\?\?\?";
             creator = "\?\?\?\?";
             extension = "glb";
