--- conflicted
+++ resolved
@@ -181,15 +181,9 @@
 
 bool LLFilePicker::setupFilter(ELoadFilter filter)
 {
-<<<<<<< HEAD
-	bool res = true;
-	switch (filter)
-	{
-=======
-    BOOL res = TRUE;
+    bool res = true;
     switch (filter)
     {
->>>>>>> c06fb4e0
     case FFLOAD_ALL:
         // <FS:LO> fix file picker EXE filtering
         mOFN.lpstrFilter = L"All Files (*.*)\0*.*\0" \
@@ -268,82 +262,25 @@
             L"\0";
         break;
 // </FS:CR>
-<<<<<<< HEAD
-	default:
-		res = false;
-		break;
-	}
-	return res;
-=======
     default:
-        res = FALSE;
+        res = false;
         break;
     }
     return res;
->>>>>>> c06fb4e0
 }
 
 bool LLFilePicker::getOpenFile(ELoadFilter filter, bool blocking)
 {
-<<<<<<< HEAD
-	if (mLocked)
-	{
-		return false;
-	}
-	bool success = false;
-
-	// if local file browsing is turned off, return without opening dialog
-	if (!check_local_file_access_enabled())
-	{
-		return false;
-	}
-
-	// don't provide default file selection
-	mFilesW[0] = '\0';
-
-	mOFN.hwndOwner = (HWND)gViewerWindow->getPlatformWindow();
-	mOFN.lpstrFile = mFilesW;
-	mOFN.nMaxFile = SINGLE_FILENAME_BUFFER_SIZE;
-	mOFN.Flags = OFN_HIDEREADONLY | OFN_FILEMUSTEXIST | OFN_NOCHANGEDIR ;
-	mOFN.nFilterIndex = 1;
-
-	setupFilter(filter);
-	
-	if (blocking)
-	{
-		// Modal, so pause agent
-		send_agent_pause();
-	}
-
-	reset();
-	
-	// NOTA BENE: hitting the file dialog triggers a window focus event, destroying the selection manager!!
-	success = GetOpenFileName(&mOFN);
-	if (success)
-	{
-		std::string filename = utf16str_to_utf8str(llutf16string(mFilesW));
-		mFiles.push_back(filename);
-	}
-
-	if (blocking)
-	{
-		send_agent_resume();
-		// Account for the fact that the app has been stalled.
-		LLFrameTimer::updateFrameTime();
-	}
-	
-	return success;
-=======
-    if( mLocked )
-    {
-        return FALSE;
-    }
-    BOOL success = FALSE;
+    if (mLocked)
+    {
+        return false;
+    }
+    bool success = false;
 
     // if local file browsing is turned off, return without opening dialog
-    if ( check_local_file_access_enabled() == false )
-    {
-        return FALSE;
+    if (!check_local_file_access_enabled())
+    {
+        return false;
     }
 
     // don't provide default file selection
@@ -381,7 +318,6 @@
     }
 
     return success;
->>>>>>> c06fb4e0
 }
 
 bool LLFilePicker::getOpenFileModeless(ELoadFilter filter,
@@ -395,91 +331,16 @@
 
 bool LLFilePicker::getMultipleOpenFiles(ELoadFilter filter, bool blocking)
 {
-<<<<<<< HEAD
-	if( mLocked )
-	{
-		return false;
-	}
-	bool success = false;
-
-	// if local file browsing is turned off, return without opening dialog
-	if (!check_local_file_access_enabled())
-	{
-		return false;
-	}
-
-	// don't provide default file selection
-	mFilesW[0] = '\0';
-
-	mOFN.hwndOwner = (HWND)gViewerWindow->getPlatformWindow();
-	mOFN.lpstrFile = mFilesW;
-	mOFN.nFilterIndex = 1;
-	mOFN.nMaxFile = FILENAME_BUFFER_SIZE;
-	mOFN.Flags = OFN_HIDEREADONLY | OFN_FILEMUSTEXIST | OFN_NOCHANGEDIR |
-		OFN_EXPLORER | OFN_ALLOWMULTISELECT;
-
-	setupFilter(filter);
-
-	reset();
-
-	if (blocking)
-	{
-		// Modal, so pause agent
-		send_agent_pause();
-	}
-
-	// NOTA BENE: hitting the file dialog triggers a window focus event, destroying the selection manager!!
-	success = GetOpenFileName(&mOFN); // pauses until ok or cancel.
-	if( success )
-	{
-		// The getopenfilename api doesn't tell us if we got more than
-		// one file, so we have to test manually by checking string
-		// lengths.
-		if( wcslen(mOFN.lpstrFile) > mOFN.nFileOffset )	/*Flawfinder: ignore*/
-		{
-			std::string filename = utf16str_to_utf8str(llutf16string(mFilesW));
-			mFiles.push_back(filename);
-		}
-		else
-		{
-			mLocked = true;
-			WCHAR* tptrw = mFilesW;
-			std::string dirname;
-			while(1)
-			{
-				if (*tptrw == 0 && *(tptrw+1) == 0) // double '\0'
-					break;
-				if (*tptrw == 0)
-					tptrw++; // shouldn't happen?
-				std::string filename = utf16str_to_utf8str(llutf16string(tptrw));
-				if (dirname.empty())
-					dirname = filename + "\\";
-				else
-					mFiles.push_back(dirname + filename);
-				tptrw += wcslen(tptrw);
-			}
-		}
-	}
-
-	if (blocking)
-	{
-		send_agent_resume();
-	}
-
-	// Account for the fact that the app has been stalled.
-	LLFrameTimer::updateFrameTime();
-	return success;
-=======
     if( mLocked )
     {
-        return FALSE;
-    }
-    BOOL success = FALSE;
+        return false;
+    }
+    bool success = false;
 
     // if local file browsing is turned off, return without opening dialog
-    if ( check_local_file_access_enabled() == false )
-    {
-        return FALSE;
+    if (!check_local_file_access_enabled())
+    {
+        return false;
     }
 
     // don't provide default file selection
@@ -543,7 +404,6 @@
     // Account for the fact that the app has been stalled.
     LLFrameTimer::updateFrameTime();
     return success;
->>>>>>> c06fb4e0
 }
 
 bool LLFilePicker::getMultipleOpenFilesModeless(ELoadFilter filter,
@@ -557,193 +417,16 @@
 
 bool LLFilePicker::getSaveFile(ESaveFilter filter, const std::string& filename, bool blocking)
 {
-<<<<<<< HEAD
-	if( mLocked )
-	{
-		return false;
-	}
-	bool success = false;
-
-	// if local file browsing is turned off, return without opening dialog
-	if (!check_local_file_access_enabled())
-	{
-		return false;
-	}
-
-	mOFN.lpstrFile = mFilesW;
-	if (!filename.empty())
-	{
-		llutf16string tstring = utf8str_to_utf16str(filename);
-		wcsncpy(mFilesW, tstring.c_str(), FILENAME_BUFFER_SIZE);	}	/*Flawfinder: ignore*/
-	else
-	{
-		mFilesW[0] = '\0';
-	}
-	mOFN.hwndOwner = (HWND)gViewerWindow->getPlatformWindow();
-
-	switch( filter )
-	{
-	case FFSAVE_ALL:
-		mOFN.lpstrDefExt = NULL;
-		mOFN.lpstrFilter =
-			L"All Files (*.*)\0*.*\0" \
-			L"WAV Sounds (*.wav)\0*.wav\0" \
-			L"Targa, Bitmap Images (*.tga; *.bmp)\0*.tga;*.bmp\0" \
-			L"\0";
-		break;
-	case FFSAVE_WAV:
-		if (filename.empty())
-		{
-			wcsncpy( mFilesW,L"untitled.wav", FILENAME_BUFFER_SIZE);	/*Flawfinder: ignore*/
-		}
-		mOFN.lpstrDefExt = L"wav";
-		mOFN.lpstrFilter =
-			L"WAV Sounds (*.wav)\0*.wav\0" \
-			L"\0";
-		break;
-	case FFSAVE_TGA:
-		if (filename.empty())
-		{
-			wcsncpy( mFilesW,L"untitled.tga", FILENAME_BUFFER_SIZE);	/*Flawfinder: ignore*/
-		}
-		mOFN.lpstrDefExt = L"tga";
-		mOFN.lpstrFilter =
-			L"Targa Images (*.tga)\0*.tga\0" \
-			L"\0";
-		break;
-	case FFSAVE_BMP:
-		if (filename.empty())
-		{
-			wcsncpy( mFilesW,L"untitled.bmp", FILENAME_BUFFER_SIZE);	/*Flawfinder: ignore*/
-		}
-		mOFN.lpstrDefExt = L"bmp";
-		mOFN.lpstrFilter =
-			L"Bitmap Images (*.bmp)\0*.bmp\0" \
-			L"\0";
-		break;
-	case FFSAVE_PNG:
-		if (filename.empty())
-		{
-			wcsncpy( mFilesW,L"untitled.png", FILENAME_BUFFER_SIZE);	/*Flawfinder: ignore*/
-		}
-		mOFN.lpstrDefExt = L"png";
-		mOFN.lpstrFilter =
-			L"PNG Images (*.png)\0*.png\0" \
-			L"\0";
-		break;
-	case FFSAVE_TGAPNG:
-		if (filename.empty())
-		{
-			wcsncpy( mFilesW,L"untitled.png", FILENAME_BUFFER_SIZE);	/*Flawfinder: ignore*/
-			//PNG by default
-		}
-		mOFN.lpstrDefExt = L"png";
-		mOFN.lpstrFilter =
-			L"PNG Images (*.png)\0*.png\0" \
-			L"Targa Images (*.tga)\0*.tga\0" \
-			L"\0";
-		break;
-		
-	case FFSAVE_JPEG:
-		if (filename.empty())
-		{
-			wcsncpy( mFilesW,L"untitled.jpeg", FILENAME_BUFFER_SIZE);	/*Flawfinder: ignore*/
-		}
-		mOFN.lpstrDefExt = L"jpg";
-		mOFN.lpstrFilter =
-			L"JPEG Images (*.jpg *.jpeg)\0*.jpg;*.jpeg\0" \
-			L"\0";
-		break;
-	case FFSAVE_AVI:
-		if (filename.empty())
-		{
-			wcsncpy( mFilesW,L"untitled.avi", FILENAME_BUFFER_SIZE);	/*Flawfinder: ignore*/
-		}
-		mOFN.lpstrDefExt = L"avi";
-		mOFN.lpstrFilter =
-			L"AVI Movie File (*.avi)\0*.avi\0" \
-			L"\0";
-		break;
-	case FFSAVE_ANIM:
-		if (filename.empty())
-		{
-			wcsncpy( mFilesW,L"untitled.xaf", FILENAME_BUFFER_SIZE);	/*Flawfinder: ignore*/
-		}
-		mOFN.lpstrDefExt = L"xaf";
-		mOFN.lpstrFilter =
-			L"XAF Anim File (*.xaf)\0*.xaf\0" \
-			L"\0";
-		break;
-	case FFSAVE_GLTF:
-		if (filename.empty())
-		{
-			wcsncpy( mFilesW,L"untitled.glb", FILENAME_BUFFER_SIZE);	/*Flawfinder: ignore*/
-		}
-		mOFN.lpstrDefExt = L"glb";
-		mOFN.lpstrFilter =
-			L"glTF Asset File (*.gltf *.glb)\0*.gltf;*.glb\0" \
-			L"\0";
-		break;
-	case FFSAVE_XML:
-		if (filename.empty())
-		{
-			wcsncpy( mFilesW,L"untitled.xml", FILENAME_BUFFER_SIZE);	/*Flawfinder: ignore*/
-		}
-
-		mOFN.lpstrDefExt = L"xml";
-		mOFN.lpstrFilter =
-			L"XML File (*.xml)\0*.xml\0" \
-			L"\0";
-		break;
-	case FFSAVE_COLLADA:
-		if (filename.empty())
-		{
-			wcsncpy( mFilesW,L"untitled.dae", FILENAME_BUFFER_SIZE);	/*Flawfinder: ignore*/
-		}
-		mOFN.lpstrDefExt = L"dae";
-		mOFN.lpstrFilter =
-			L"COLLADA File (*.dae)\0*.dae\0" \
-			L"\0";
-		break;
-	case FFSAVE_RAW:
-		if (filename.empty())
-		{
-			wcsncpy( mFilesW,L"untitled.raw", FILENAME_BUFFER_SIZE);	/*Flawfinder: ignore*/
-		}
-		mOFN.lpstrDefExt = L"raw";
-		mOFN.lpstrFilter =	RAW_FILTER \
-							L"\0";
-		break;
-	case FFSAVE_J2C:
-		if (filename.empty())
-		{
-			wcsncpy( mFilesW,L"untitled.j2c", FILENAME_BUFFER_SIZE);
-		}
-		mOFN.lpstrDefExt = L"j2c";
-		mOFN.lpstrFilter =
-			L"Compressed Images (*.j2c)\0*.j2c\0" \
-			L"\0";
-		break;
-	case FFSAVE_SCRIPT:
-		if (filename.empty())
-		{
-			wcsncpy( mFilesW,L"untitled.lsl", FILENAME_BUFFER_SIZE);
-		}
-		mOFN.lpstrDefExt = L"txt";
-		mOFN.lpstrFilter = L"LSL Files (*.lsl)\0*.lsl\0" L"\0";
-		break;
-			
-=======
     if( mLocked )
     {
-        return FALSE;
-    }
-    BOOL success = FALSE;
+        return false;
+    }
+    bool success = false;
 
     // if local file browsing is turned off, return without opening dialog
-    if ( check_local_file_access_enabled() == false )
-    {
-        return FALSE;
+    if (!check_local_file_access_enabled())
+    {
+        return false;
     }
 
     mOFN.lpstrFile = mFilesW;
@@ -909,7 +592,6 @@
         mOFN.lpstrFilter = L"LSL Files (*.lsl)\0*.lsl\0" L"\0";
         break;
 
->>>>>>> c06fb4e0
 // <Firestorm>
     case FFSAVE_BEAM:
         if (filename.empty())
@@ -940,52 +622,8 @@
         L"\0";
         break;
 // </Firestorm>
-<<<<<<< HEAD
-	default:
-		return false;
-	}
-
- 
-	mOFN.nMaxFile = SINGLE_FILENAME_BUFFER_SIZE;
-	mOFN.Flags = OFN_OVERWRITEPROMPT | OFN_NOCHANGEDIR | OFN_PATHMUSTEXIST;
-
-	reset();
-
-	if (blocking)
-	{
-		// Modal, so pause agent
-		send_agent_pause();
-	}
-
-	{
-		// NOTA BENE: hitting the file dialog triggers a window focus event, destroying the selection manager!!
-		try
-		{
-			success = GetSaveFileName(&mOFN);
-			if (success)
-			{
-				std::string filename = utf16str_to_utf8str(llutf16string(mFilesW));
-				mFiles.push_back(filename);
-			}
-		}
-		catch (...)
-		{
-			LOG_UNHANDLED_EXCEPTION("");
-		}
-		gKeyboard->resetKeys();
-	}
-
-	if (blocking)
-	{
-		send_agent_resume();
-	}
-
-	// Account for the fact that the app has been stalled.
-	LLFrameTimer::updateFrameTime();
-	return success;
-=======
     default:
-        return FALSE;
+        return false;
     }
 
 
@@ -1026,7 +664,6 @@
     // Account for the fact that the app has been stalled.
     LLFrameTimer::updateFrameTime();
     return success;
->>>>>>> c06fb4e0
 }
 
 bool LLFilePicker::getSaveFileModeless(ESaveFilter filter,
@@ -1120,27 +757,15 @@
     return allowedv;
 }
 
-<<<<<<< HEAD
 bool LLFilePicker::doNavChooseDialog(ELoadFilter filter)
 {
-	// if local file browsing is turned off, return without opening dialog
-	if (!check_local_file_access_enabled())
-	{
-		return false;
-	}
-
-	gViewerWindow->getWindow()->beforeDialog();
-=======
-bool    LLFilePicker::doNavChooseDialog(ELoadFilter filter)
-{
     // if local file browsing is turned off, return without opening dialog
-    if ( check_local_file_access_enabled() == false )
+    if (!check_local_file_access_enabled())
     {
         return false;
     }
 
     gViewerWindow->getWindow()->beforeDialog();
->>>>>>> c06fb4e0
 
     std::unique_ptr<std::vector<std::string>> allowed_types = navOpenFilterProc(filter);
 
@@ -1156,11 +781,7 @@
         return true;
     }
 
-<<<<<<< HEAD
-	return false;
-=======
     return false;
->>>>>>> c06fb4e0
 }
 
 bool LLFilePicker::doNavChooseDialogModeless(ELoadFilter filter,
@@ -1294,27 +915,15 @@
     }
 }
 
-<<<<<<< HEAD
 bool LLFilePicker::doNavSaveDialog(ESaveFilter filter, const std::string& filename)
-{
-	// Setup the type, creator, and extension
-    std::string		extension, type, creator;
-=======
-bool    LLFilePicker::doNavSaveDialog(ESaveFilter filter, const std::string& filename)
 {
     // Setup the type, creator, and extension
     std::string     extension, type, creator;
->>>>>>> c06fb4e0
 
     set_nav_save_data(filter, extension, type, creator);
 
     std::string namestring = filename;
     if (namestring.empty()) namestring="Untitled";
-<<<<<<< HEAD
-
-	gViewerWindow->getWindow()->beforeDialog();
-=======
->>>>>>> c06fb4e0
 
     gViewerWindow->getWindow()->beforeDialog();
 
@@ -1333,11 +942,7 @@
         return true;
     }
 
-<<<<<<< HEAD
-	return false;
-=======
     return false;
->>>>>>> c06fb4e0
 }
 
 bool LLFilePicker::doNavSaveDialogModeless(ESaveFilter filter,
@@ -1366,43 +971,23 @@
 
 bool LLFilePicker::getOpenFile(ELoadFilter filter, bool blocking)
 {
-<<<<<<< HEAD
-	if( mLocked )
-		return false;
-
-	bool success = false;
-
-	// if local file browsing is turned off, return without opening dialog
-	if (!check_local_file_access_enabled())
-	{
-		return false;
-	}
-
-	reset();
+    if( mLocked )
+        return false;
+
+    bool success = false;
+
+    // if local file browsing is turned off, return without opening dialog
+    if (!check_local_file_access_enabled())
+    {
+        return false;
+    }
+
+    reset();
 
     mPickOptions &= ~F_MULTIPLE;
     mPickOptions |= F_FILE;
 
-    if (filter == FFLOAD_DIRECTORY) //This should only be called from lldirpicker. 
-=======
-    if( mLocked )
-        return FALSE;
-
-    BOOL success = FALSE;
-
-    // if local file browsing is turned off, return without opening dialog
-    if ( check_local_file_access_enabled() == false )
-    {
-        return FALSE;
-    }
-
-    reset();
-
-    mPickOptions &= ~F_MULTIPLE;
-    mPickOptions |= F_FILE;
-
     if (filter == FFLOAD_DIRECTORY) //This should only be called from lldirpicker.
->>>>>>> c06fb4e0
     {
         mPickOptions |= ( F_NAV_SUPPORT | F_DIRECTORY );
         mPickOptions &= ~F_FILE;
@@ -1474,33 +1059,18 @@
 
 bool LLFilePicker::getMultipleOpenFiles(ELoadFilter filter, bool blocking)
 {
-<<<<<<< HEAD
-	if (mLocked)
-		return false;
-
-	// if local file browsing is turned off, return without opening dialog
-	if (!check_local_file_access_enabled())
-	{
-		return false;
-	}
+    if (mLocked)
+        return false;
+
+    // if local file browsing is turned off, return without opening dialog
+    if (!check_local_file_access_enabled())
+    {
+        return false;
+    }
 
     bool success = false;
 
-	reset();
-=======
-    if( mLocked )
-        return FALSE;
-
-    // if local file browsing is turned off, return without opening dialog
-    if ( check_local_file_access_enabled() == false )
-    {
-        return FALSE;
-    }
-
-    BOOL success = FALSE;
-
     reset();
->>>>>>> c06fb4e0
 
     mPickOptions |= F_FILE;
 
@@ -1558,34 +1128,19 @@
 bool LLFilePicker::getSaveFile(ESaveFilter filter, const std::string& filename, bool blocking)
 {
 
-<<<<<<< HEAD
-	if (mLocked)
-		return false;
-
-	bool success = false;
-
-	// if local file browsing is turned off, return without opening dialog
-	if (!check_local_file_access_enabled())
-	{
-		return false;
-	}
-
-	reset();
-
-=======
-    if( mLocked )
-        return false;
-    BOOL success = false;
+    if (mLocked)
+        return false;
+
+    bool success = false;
 
     // if local file browsing is turned off, return without opening dialog
-    if ( check_local_file_access_enabled() == false )
+    if (!check_local_file_access_enabled())
     {
         return false;
     }
 
     reset();
 
->>>>>>> c06fb4e0
     mPickOptions &= ~F_MULTIPLE;
 
     if (blocking)
@@ -1945,90 +1500,12 @@
 
 bool LLFilePicker::getSaveFile( ESaveFilter filter, const std::string& filename, bool blocking )
 {
-<<<<<<< HEAD
-	bool rtn = false;
-
-	// if local file browsing is turned off, return without opening dialog
-	if (!check_local_file_access_enabled())
-	{
-		return false;
-	}
-
-	gViewerWindow->getWindow()->beforeDialog();
-
-	reset();
-
-	GtkWindow* picker = buildFilePicker(true, false, "savefile");
-
-	if (picker)
-	{
-		std::string suggest_name = "untitled";
-		std::string suggest_ext = "";
-		std::string caption = LLTrans::getString("save_file_verb") + " ";
-		switch (filter)
-		{
-		case FFSAVE_WAV:
-			caption += add_wav_filter_to_gtkchooser(picker);
-			suggest_ext = ".wav";
-			break;
-		case FFSAVE_TGA:
-			caption += add_simple_pattern_filter_to_gtkchooser
-				(picker, "*.tga", LLTrans::getString("targa_image_files") + " (*.tga)");
-			suggest_ext = ".tga";
-			break;
-		case FFSAVE_BMP:
-			caption += add_simple_mime_filter_to_gtkchooser
-				(picker, HTTP_CONTENT_IMAGE_BMP, LLTrans::getString("bitmap_image_files") + " (*.bmp)");
-			suggest_ext = ".bmp";
-			break;
-		case FFSAVE_PNG:
-			caption += add_simple_mime_filter_to_gtkchooser
-				(picker, "image/png", LLTrans::getString("png_image_files") + " (*.png)");
-			suggest_ext = ".png";
-			break;
-		case FFSAVE_TGAPNG:
-			caption += add_save_texture_filter_to_gtkchooser(picker);
-			suggest_ext = ".png";
-			break;
-		case FFSAVE_AVI:
-			caption += add_simple_mime_filter_to_gtkchooser
-				(picker, "video/x-msvideo",
-				 LLTrans::getString("avi_movie_file") + " (*.avi)");
-			suggest_ext = ".avi";
-			break;
-		case FFSAVE_ANIM:
-			caption += add_simple_pattern_filter_to_gtkchooser
-				(picker, "*.xaf", LLTrans::getString("xaf_animation_file") + " (*.xaf)");
-			suggest_ext = ".xaf";
-			break;
-		case FFSAVE_XML:
-			caption += add_simple_pattern_filter_to_gtkchooser
-				(picker, "*.xml", LLTrans::getString("xml_file") + " (*.xml)");
-			suggest_ext = ".xml";
-			break;
-		case FFSAVE_RAW:
-			caption += add_simple_pattern_filter_to_gtkchooser
-				(picker, "*.raw", LLTrans::getString("raw_file") + " (*.raw)");
-			suggest_ext = ".raw";
-			break;
-		case FFSAVE_J2C:
-			// *TODO: Should this be 'image/j2c' ?
-			caption += add_simple_mime_filter_to_gtkchooser
-				(picker, "images/jp2",
-				 LLTrans::getString("compressed_image_files") + " (*.j2c)");
-			suggest_ext = ".j2c";
-			break;
-		case FFSAVE_SCRIPT:
-			caption += add_script_filter_to_gtkchooser(picker);
-			suggest_ext = ".lsl";
-			break;
-=======
-    BOOL rtn = FALSE;
+    bool rtn = false;
 
     // if local file browsing is turned off, return without opening dialog
-    if ( check_local_file_access_enabled() == false )
-    {
-        return FALSE;
+    if (!check_local_file_access_enabled())
+    {
+        return false;
     }
 
     gViewerWindow->getWindow()->beforeDialog();
@@ -2099,7 +1576,6 @@
             caption += add_script_filter_to_gtkchooser(picker);
             suggest_ext = ".lsl";
             break;
->>>>>>> c06fb4e0
 // <FS:CR> Export filter
         case FFSAVE_EXPORT:
             caption += add_simple_pattern_filter_to_gtkchooser
@@ -2114,45 +1590,6 @@
             caption += add_simple_pattern_filter_to_gtkchooser
                 (picker, "*.csv", LLTrans::getString("csv_files") + " (*.csv)");
 // </FS:CR>
-<<<<<<< HEAD
-		default:;
-			break;
-		}
-
-		gtk_window_set_title(GTK_WINDOW(picker), caption.c_str());
-
-		if (filename.empty())
-		{
-			suggest_name += suggest_ext;
-
-			gtk_file_chooser_set_current_name
-				(GTK_FILE_CHOOSER(picker),
-				 suggest_name.c_str());
-		}
-		else
-		{
-			gtk_file_chooser_set_current_name
-				(GTK_FILE_CHOOSER(picker), filename.c_str());
-		}
-
-		gtk_widget_show_all(GTK_WIDGET(picker));
-
-		gtk_main();
-
-		rtn = (getFileCount() == 1);
-
-		if(rtn && filter == FFSAVE_TGAPNG)
-		{
-			std::string selected_file = mFiles.back();
-			mFiles.pop_back();
-			mFiles.push_back(selected_file + mCurrentExtension);
-		}
-	}
-
-	gViewerWindow->getWindow()->afterDialog();
-
-	return rtn;
-=======
         default:;
             break;
         }
@@ -2190,48 +1627,16 @@
     gViewerWindow->getWindow()->afterDialog();
 
     return rtn;
->>>>>>> c06fb4e0
 }
 
 bool LLFilePicker::getOpenFile( ELoadFilter filter, bool blocking )
 {
-<<<<<<< HEAD
-	bool rtn = false;
-
-	// if local file browsing is turned off, return without opening dialog
-	if (!check_local_file_access_enabled())
-	{
-		return false;
-	}
-
-	gViewerWindow->getWindow()->beforeDialog();
-
-	reset();
-
-	GtkWindow* picker = buildFilePicker(false, false, "openfile");
-
-	if (picker)
-	{
-		std::string caption = LLTrans::getString("load_file_verb") + " ";
-		std::string filtername = "";
-		switch (filter)
-		{
-		case FFLOAD_WAV:
-			filtername = add_wav_filter_to_gtkchooser(picker);
-			break;
-		case FFLOAD_ANIM:
-			filtername = add_anim_filter_to_gtkchooser(picker);
-			break;
-		case FFLOAD_XML:
-			filtername = add_xml_filter_to_gtkchooser(picker);
-			break;
-=======
-    BOOL rtn = FALSE;
+    bool rtn = false;
 
     // if local file browsing is turned off, return without opening dialog
-    if ( check_local_file_access_enabled() == false )
-    {
-        return FALSE;
+    if (!check_local_file_access_enabled())
+    {
+        return false;
     }
 
     gViewerWindow->getWindow()->beforeDialog();
@@ -2255,7 +1660,6 @@
         case FFLOAD_XML:
             filtername = add_xml_filter_to_gtkchooser(picker);
             break;
->>>>>>> c06fb4e0
         case FFLOAD_GLTF:
             filtername = dead_code_should_blow_up_here(picker);
             break;
@@ -2297,23 +1701,13 @@
 
 bool LLFilePicker::getMultipleOpenFiles( ELoadFilter filter, bool blocking)
 {
-<<<<<<< HEAD
-	bool rtn = false;
-
-	// if local file browsing is turned off, return without opening dialog
-	if (!check_local_file_access_enabled())
-	{
-		return false;
-	}
-=======
-    BOOL rtn = FALSE;
+    bool rtn = false;
 
     // if local file browsing is turned off, return without opening dialog
-    if ( check_local_file_access_enabled() == false )
-    {
-        return FALSE;
-    }
->>>>>>> c06fb4e0
+    if (!check_local_file_access_enabled())
+    {
+        return false;
+    }
 
     gViewerWindow->getWindow()->beforeDialog();
 
@@ -2576,51 +1970,6 @@
                 file_dialog_filter = "*.slg";
                 break;
 #endif
-<<<<<<< HEAD
-		}
-
-		if (aType == EType::eOpenMultiple)
-		{
-			file_dialog_title = LLTrans::getString("load_files");
-		}
-		else
-		{
-			// can't say I like this combining of verb+type, it might not work too well in all languages -Zi
-			file_dialog_title = LLTrans::getString("load_file_verb") + " " + LLTrans::getString(file_type);
-			file_dialog_filter = LLTrans::getString(file_type) + " \t" + file_dialog_filter;
-		}
-	}
-
-	flDlg.title(file_dialog_title.c_str());
-	flDlg.type(flType);
-
-	if (!file_dialog_filter.empty())
-	{
-		flDlg.filter(file_dialog_filter.c_str());
-	}
-
-	int res = flDlg.show();
-	gViewerWindow->getWindow()->afterDialog();
-
-	if( res == 0 )
-	{
-		int32_t count = flDlg.count();
-		if( count < 0 )
-			count = 0;
-		for( int32_t i = 0; i < count; ++i )
-		{
-			char const *pFile = flDlg.filename(i);
-			if( pFile && strlen(pFile) > 0 )
-				mFiles.push_back( pFile  );
-		}
-	}
-	else if( res == -1 )
-	{
-		LL_WARNS() << "FLTK failed: " <<  flDlg.errmsg() << LL_ENDL;
-	}
-
-	return mFiles.empty() ? false : true;
-=======
         }
 
         if (aType == EType::eOpenMultiple)
@@ -2663,8 +2012,7 @@
         LL_WARNS() << "FLTK failed: " <<  flDlg.errmsg() << LL_ENDL;
     }
 
-    return mFiles.empty()?FALSE:TRUE;
->>>>>>> c06fb4e0
+    return mFiles.empty() ? false : true;
 }
 
 # else // LL_GTK
@@ -2674,30 +2022,11 @@
 
 bool LLFilePicker::getSaveFile( ESaveFilter filter, const std::string& filename, bool blocking )
 {
-<<<<<<< HEAD
-	// if local file browsing is turned off, return without opening dialog
-	// (Even though this is a stub, I think we still should not return anything at all)
-	if (!check_local_file_access_enabled())
-	{
-		return false;
-	}
-
-	reset();
-
-	LL_INFOS() << "getSaveFile suggested filename is [" << filename
-		<< "]" << LL_ENDL;
-	if (!filename.empty())
-	{
-		mFiles.push_back(gDirUtilp->getLindenUserDir() + gDirUtilp->getDirDelimiter() + filename);
-		return true;
-	}
-	return false;
-=======
     // if local file browsing is turned off, return without opening dialog
     // (Even though this is a stub, I think we still should not return anything at all)
-    if ( check_local_file_access_enabled() == false )
-    {
-        return FALSE;
+    if (!check_local_file_access_enabled())
+    {
+        return false;
     }
 
     reset();
@@ -2707,10 +2036,9 @@
     if (!filename.empty())
     {
         mFiles.push_back(gDirUtilp->getLindenUserDir() + gDirUtilp->getDirDelimiter() + filename);
-        return TRUE;
-    }
-    return FALSE;
->>>>>>> c06fb4e0
+        return true;
+    }
+    return false;
 }
 
 bool LLFilePicker::getSaveFileModeless(ESaveFilter filter,
@@ -2724,34 +2052,11 @@
 
 bool LLFilePicker::getOpenFile( ELoadFilter filter, bool blocking )
 {
-<<<<<<< HEAD
-	// if local file browsing is turned off, return without opening dialog
-	// (Even though this is a stub, I think we still should not return anything at all)
-	if (!check_local_file_access_enabled())
-	{
-		return false;
-	}
-
-	reset();
-
-	// HACK: Static filenames for 'open' until we implement filepicker
-	std::string filename = gDirUtilp->getLindenUserDir() + gDirUtilp->getDirDelimiter() + "upload";
-	switch (filter)
-	{
-	case FFLOAD_WAV: filename += ".wav"; break;
-	case FFLOAD_IMAGE: filename += ".tga"; break;
-	case FFLOAD_ANIM: filename += ".bvh"; break;
-	default: break;
-	}
-	mFiles.push_back(filename);
-	LL_INFOS() << "getOpenFile: Will try to open file: " << filename << LL_ENDL;
-	return true;
-=======
     // if local file browsing is turned off, return without opening dialog
     // (Even though this is a stub, I think we still should not return anything at all)
-    if ( check_local_file_access_enabled() == false )
-    {
-        return FALSE;
+    if (!check_local_file_access_enabled())
+    {
+        return false;
     }
 
     reset();
@@ -2767,8 +2072,7 @@
     }
     mFiles.push_back(filename);
     LL_INFOS() << "getOpenFile: Will try to open file: " << filename << LL_ENDL;
-    return TRUE;
->>>>>>> c06fb4e0
+    return true;
 }
 
 bool LLFilePicker::getOpenFileModeless(ELoadFilter filter,
@@ -2781,27 +2085,15 @@
 
 bool LLFilePicker::getMultipleOpenFiles( ELoadFilter filter, bool blocking)
 {
-<<<<<<< HEAD
-	// if local file browsing is turned off, return without opening dialog
-	// (Even though this is a stub, I think we still should not return anything at all)
-	if (!check_local_file_access_enabled())
-	{
-		return false;
-	}
-
-	reset();
-	return false;
-=======
     // if local file browsing is turned off, return without opening dialog
     // (Even though this is a stub, I think we still should not return anything at all)
-    if ( check_local_file_access_enabled() == false )
-    {
-        return FALSE;
+    if (!check_local_file_access_enabled())
+    {
+        return false;
     }
 
     reset();
-    return FALSE;
->>>>>>> c06fb4e0
+    return false;
 }
 
 bool LLFilePicker::getMultipleOpenFilesModeless(ELoadFilter filter,
@@ -2818,35 +2110,20 @@
 
 bool LLFilePicker::getSaveFile( ESaveFilter filter, const std::string& filename, bool blocking )
 {
-<<<<<<< HEAD
-	reset();	
-	return false;
-=======
     reset();
-    return FALSE;
->>>>>>> c06fb4e0
+    return false;
 }
 
 bool LLFilePicker::getOpenFile( ELoadFilter filter )
 {
-<<<<<<< HEAD
-	reset();
-	return false;
-=======
     reset();
-    return FALSE;
->>>>>>> c06fb4e0
+    return false;
 }
 
 bool LLFilePicker::getMultipleOpenFiles( ELoadFilter filter, bool blocking)
 {
-<<<<<<< HEAD
-	reset();
-	return false;
-=======
     reset();
-    return FALSE;
->>>>>>> c06fb4e0
+    return false;
 }
 
 #endif // LL_LINUX