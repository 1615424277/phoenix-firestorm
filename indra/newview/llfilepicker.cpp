--- conflicted
+++ resolved
@@ -249,20 +249,10 @@
             IMAGE_FILTER \
             L"\0";
         break;
-<<<<<<< HEAD
     case FFLOAD_HDRI:
         mOFN.lpstrFilter = HDRI_FILTER \
             L"\0";
         break;
-	case FFLOAD_SCRIPT:
-		mOFN.lpstrFilter = SCRIPT_FILTER \
-			L"\0";
-		break;
-	case FFLOAD_DICTIONARY:
-		mOFN.lpstrFilter = DICTIONARY_FILTER \
-			L"\0";
-		break;
-=======
     case FFLOAD_SCRIPT:
         mOFN.lpstrFilter = SCRIPT_FILTER \
             L"\0";
@@ -271,7 +261,6 @@
         mOFN.lpstrFilter = DICTIONARY_FILTER \
             L"\0";
         break;
->>>>>>> a3892f03
 // <FS:CR> Import filter
     case FFLOAD_IMPORT:
         mOFN.lpstrFilter = IMPORT_FILTER \
@@ -763,21 +752,12 @@
             break;
         case FFLOAD_DIRECTORY:
             break;
-<<<<<<< HEAD
         // <FS:CR> Import filter
         case FFLOAD_IMPORT:
             allowedv->push_back("oxp");
             //allowedv->push_back("hpa");
             break;
         // </FS:CR>
-=======
-    // <FS:CR> Import filter
-    case FFLOAD_IMPORT:
-            allowedv->push_back("oxp");
-            //allowedv->push_back("hpa");
-        break;
-    // </FS:CR>
->>>>>>> a3892f03
         default:
             LL_WARNS() << "Unsupported format." << LL_ENDL;
     }
@@ -1913,90 +1893,6 @@
                 file_dialog_filter = "*.slg";
                 break;
 #endif
-<<<<<<< HEAD
-		}
-
-		// can't say I like this combining of verb+type, it might not work too well in all languages -Zi
-		file_dialog_title = LLTrans::getString("save_file_verb") + " " + LLTrans::getString(file_type);
-		file_dialog_filter = LLTrans::getString(file_type) + " \t" + file_dialog_filter;
-	}
-	else
-	{
-		std::string file_type("all_files");
-
-		switch ((ELoadFilter) filter)
-		{
-			case FFLOAD_ALL:
-				break;
-			case FFLOAD_WAV:
-				file_type = "sound_files";
-				file_dialog_filter = "*.wav";
-				break;
-			case FFLOAD_IMAGE:
-				file_type = "image_files";
-				file_dialog_filter = "*.{tga,bmp,jpg,jpeg,png}";
-				break;
-			case FFLOAD_ANIM:
-				file_type = "animation_files";
-				file_dialog_filter = "*.{bvh,anim}";
-				break;
-			case FFLOAD_XML:
-				file_type = "xml_file";
-				file_dialog_filter = "*.xml";
-				break;
-			case FFLOAD_SLOBJECT:
-				file_type = "xml_file";
-				file_dialog_filter = "*.slobject";
-				break;
-			case FFLOAD_RAW:
-				file_type = "raw_file";
-				file_dialog_filter = "*.raw";
-				break;
-			case FFLOAD_MODEL:
-			case FFLOAD_COLLADA:
-				file_type = "collada_files";
-				file_dialog_filter = "*.dae";
-				break;
-			case FFLOAD_SCRIPT:
-				file_type = "script_files";
-				file_dialog_filter = "*.lsl";
-				break;
-			case FFLOAD_DICTIONARY:
-				file_type = "dictionary_files";
-				file_dialog_filter = "*.{dic,xcu}";
-				break;
-			case FFLOAD_DIRECTORY:
-				file_type = "choose_the_directory";
-				break;
-			case FFLOAD_EXE:
-				file_type = "executable_files";
-				break;
-
-			// <FS:Zi> Handle all enums in a switch, or you make GCC unhappy
-			case FFLOAD_GLTF:
-				file_type = "gltf_files";
-				file_dialog_filter = "*.{gltf,glb}";
-				break;
-			case FFLOAD_MATERIAL:
-				file_type = "material_files";
-				file_dialog_filter = "*.{gltf,glb}";
-				break;
-			case FFLOAD_HDRI:
-				file_type = "hdri_files";
-				file_dialog_filter = "*.{exr}";
-				break;
-			case FFLOAD_MATERIAL_TEXTURE:
-				file_type = "material_texture_files";
-				file_dialog_filter = "*.{gltf,glb,tga,bmp,jpg,jpeg,png}";
-				break;
-			// </FS:Zi>
-
-			// Firestorm additions
-			case FFLOAD_IMPORT:
-				file_type = "backup_files";
-				file_dialog_filter = "*.oxp";
-				break;
-=======
         }
 
         // can't say I like this combining of verb+type, it might not work too well in all languages -Zi
@@ -2064,6 +1960,10 @@
                 file_type = "material_files";
                 file_dialog_filter = "*.{gltf,glb}";
                 break;
+            case FFLOAD_HDRI:
+                file_type = "hdri_files";
+                file_dialog_filter = "*.{exr}";
+                break;
             case FFLOAD_MATERIAL_TEXTURE:
                 file_type = "material_texture_files";
                 file_dialog_filter = "*.{gltf,glb,tga,bmp,jpg,jpeg,png}";
@@ -2075,7 +1975,6 @@
                 file_type = "backup_files";
                 file_dialog_filter = "*.oxp";
                 break;
->>>>>>> a3892f03
 
 #ifdef _CORY_TESTING
             case FFLOAD_GEOMETRY:
