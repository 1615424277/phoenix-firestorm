/**
 * @file llfilepicker.cpp
 * @brief OS-specific file picker
 *
 * $LicenseInfo:firstyear=2001&license=viewerlgpl$
 * Second Life Viewer Source Code
 * Copyright (C) 2010, Linden Research, Inc.
 *
 * This library is free software; you can redistribute it and/or
 * modify it under the terms of the GNU Lesser General Public
 * License as published by the Free Software Foundation;
 * version 2.1 of the License only.
 *
 * This library is distributed in the hope that it will be useful,
 * but WITHOUT ANY WARRANTY; without even the implied warranty of
 * MERCHANTABILITY or FITNESS FOR A PARTICULAR PURPOSE.  See the GNU
 * Lesser General Public License for more details.
 *
 * You should have received a copy of the GNU Lesser General Public
 * License along with this library; if not, write to the Free Software
 * Foundation, Inc., 51 Franklin Street, Fifth Floor, Boston, MA  02110-1301  USA
 *
 * Linden Research, Inc., 945 Battery Street, San Francisco, CA  94111  USA
 * $/LicenseInfo$
 */

#include "llviewerprecompiledheaders.h"

#include "llfilepicker.h"
#include "llworld.h"
#include "llviewerwindow.h"
#include "llkeyboard.h"
#include "lldir.h"
#include "llframetimer.h"
#include "lltrans.h"
#include "llviewercontrol.h"
#include "llwindow.h"   // beforeDialog()

#undef LL_GTK
#if LL_SDL
#include "llwindowsdl.h" // for some X/GTK utils to help with filepickers
#endif // LL_SDL

#ifdef LL_FLTK
  #include "FL/Fl.H"
  #include "FL/Fl_Native_File_Chooser.H"
#endif

#if LL_LINUX
#include "llhttpconstants.h"    // file picker uses some of thes constants on Linux
#endif

//
// Globals
//

LLFilePicker LLFilePicker::sInstance;

#if LL_WINDOWS
#define SOUND_FILTER L"Sounds (*.wav)\0*.wav\0"
#define IMAGE_FILTER L"Images (*.tga; *.bmp; *.jpg; *.jpeg; *.png)\0*.tga;*.bmp;*.jpg;*.jpeg;*.png\0"
#define ANIM_FILTER L"Animations (*.bvh; *.anim)\0*.bvh;*.anim\0"
#define COLLADA_FILTER L"Scene (*.dae)\0*.dae\0"
#define GLTF_FILTER L"glTF (*.gltf; *.glb)\0*.gltf;*.glb\0"
#define XML_FILTER L"XML files (*.xml)\0*.xml\0"
#define SLOBJECT_FILTER L"Objects (*.slobject)\0*.slobject\0"
#define RAW_FILTER L"RAW files (*.raw)\0*.raw\0"
#define MODEL_FILTER L"Model files (*.dae)\0*.dae\0"
#define MATERIAL_FILTER L"GLTF Files (*.gltf; *.glb)\0*.gltf;*.glb\0"
#define HDRI_FILTER L"HDRI Files (*.exr)\0*.exr\0"
#define MATERIAL_TEXTURES_FILTER L"GLTF Import (*.gltf; *.glb; *.tga; *.bmp; *.jpg; *.jpeg; *.png)\0*.gltf;*.glb;*.tga;*.bmp;*.jpg;*.jpeg;*.png\0"
#define SCRIPT_FILTER L"Script files (*.lsl)\0*.lsl\0"
#define DICTIONARY_FILTER L"Dictionary files (*.dic; *.xcu)\0*.dic;*.xcu\0"
// <FS:CR> Import filter
//#define IMPORT_FILTER L"Import (*.oxp; *.hpa)\0*.oxp;*.hpa\0"
#define IMPORT_FILTER L"Import (*.oxp)\0*.oxp\0"
// </FS:CR>
#define EXE_FILTER L"Programs (*.exe)\0*.exe\0" // <FS:LO> fix file picker EXE filtering
#endif

#ifdef LL_DARWIN
#include "llfilepicker_mac.h"
//#include <boost/algorithm/string/predicate.hpp>
#endif

//
// Implementation
//
LLFilePicker::LLFilePicker()
    : mCurrentFile(0),
      mLocked(false)

{
    reset();

#if LL_WINDOWS
    mOFN.lStructSize = sizeof(OPENFILENAMEW);
    mOFN.hwndOwner = NULL;  // Set later
    mOFN.hInstance = NULL;
    mOFN.lpstrCustomFilter = NULL;
    mOFN.nMaxCustFilter = 0;
    mOFN.lpstrFile = NULL;                          // set in open and close
    mOFN.nMaxFile = LL_MAX_PATH;
    mOFN.lpstrFileTitle = NULL;
    mOFN.nMaxFileTitle = 0;
    mOFN.lpstrInitialDir = NULL;
    mOFN.lpstrTitle = NULL;
    mOFN.Flags = 0;                                 // set in open and close
    mOFN.nFileOffset = 0;
    mOFN.nFileExtension = 0;
    mOFN.lpstrDefExt = NULL;
    mOFN.lCustData = 0L;
    mOFN.lpfnHook = NULL;
    mOFN.lpTemplateName = NULL;
    mFilesW[0] = '\0';
#elif LL_DARWIN
    mPickOptions = 0;
#endif

}

LLFilePicker::~LLFilePicker()
{
    // nothing
}

// utility function to check if access to local file system via file browser
// is enabled and if not, tidy up and indicate we're not allowed to do this.
bool LLFilePicker::check_local_file_access_enabled()
{
    // if local file browsing is turned off, return without opening dialog
    bool local_file_system_browsing_enabled = gSavedSettings.getBOOL("LocalFileSystemBrowsingEnabled");
    if ( ! local_file_system_browsing_enabled )
    {
        mFiles.clear();
        return false;
    }

    return true;
}

const std::string LLFilePicker::getFirstFile()
{
    mCurrentFile = 0;
    return getNextFile();
}

const std::string LLFilePicker::getNextFile()
{
    if (mCurrentFile >= getFileCount())
    {
        mLocked = false;
        return std::string();
    }
    else
    {
        return mFiles[mCurrentFile++];
    }
}

const std::string LLFilePicker::getCurFile()
{
    if (mCurrentFile >= getFileCount())
    {
        mLocked = false;
        return std::string();
    }
    else
    {
        return mFiles[mCurrentFile];
    }
}

void LLFilePicker::reset()
{
    mLocked = false;
    mFiles.clear();
    mCurrentFile = 0;
}

#if LL_WINDOWS

BOOL LLFilePicker::setupFilter(ELoadFilter filter)
{
    BOOL res = TRUE;
    switch (filter)
    {
    case FFLOAD_ALL:
        // <FS:LO> fix file picker EXE filtering
        mOFN.lpstrFilter = L"All Files (*.*)\0*.*\0" \
        SOUND_FILTER \
        IMAGE_FILTER \
        ANIM_FILTER \
        MATERIAL_FILTER \
        L"\0";
        break;
    case FFLOAD_EXE:
        // <FS:LO> fix file picker EXE filtering
        /*mOFN.lpstrFilter = L"All Files (*.*)\0*.*\0" \
        SOUND_FILTER \
        IMAGE_FILTER \
        ANIM_FILTER \*/
        mOFN.lpstrFilter = EXE_FILTER \
            L"\0";
        break;
    case FFLOAD_WAV:
        mOFN.lpstrFilter = SOUND_FILTER \
            L"\0";
        break;
    case FFLOAD_IMAGE:
        mOFN.lpstrFilter = IMAGE_FILTER \
            L"\0";
        break;
    case FFLOAD_ANIM:
        mOFN.lpstrFilter = ANIM_FILTER \
            L"\0";
        break;
    case FFLOAD_GLTF:
        mOFN.lpstrFilter = GLTF_FILTER \
            L"\0";
        break;
    case FFLOAD_COLLADA:
        mOFN.lpstrFilter = COLLADA_FILTER \
            L"\0";
        break;
    case FFLOAD_XML:
        mOFN.lpstrFilter = XML_FILTER \
            L"\0";
        break;
    case FFLOAD_SLOBJECT:
        mOFN.lpstrFilter = SLOBJECT_FILTER \
            L"\0";
        break;
    case FFLOAD_RAW:
        mOFN.lpstrFilter = RAW_FILTER \
            L"\0";
        break;
    case FFLOAD_MODEL:
        mOFN.lpstrFilter = MODEL_FILTER \
            L"\0";
        break;
    case FFLOAD_MATERIAL:
        mOFN.lpstrFilter = MATERIAL_FILTER \
            L"\0";
        break;
    case FFLOAD_MATERIAL_TEXTURE:
        mOFN.lpstrFilter = MATERIAL_TEXTURES_FILTER \
            MATERIAL_FILTER \
            IMAGE_FILTER \
            L"\0";
        break;
    case FFLOAD_HDRI:
        mOFN.lpstrFilter = HDRI_FILTER \
            L"\0";
        break;
    case FFLOAD_SCRIPT:
        mOFN.lpstrFilter = SCRIPT_FILTER \
            L"\0";
        break;
    case FFLOAD_DICTIONARY:
        mOFN.lpstrFilter = DICTIONARY_FILTER \
            L"\0";
        break;
// <FS:CR> Import filter
    case FFLOAD_IMPORT:
        mOFN.lpstrFilter = IMPORT_FILTER \
            L"\0";
        break;
// </FS:CR>
    default:
        res = FALSE;
        break;
    }
    return res;
}

BOOL LLFilePicker::getOpenFile(ELoadFilter filter, bool blocking)
{
    if( mLocked )
    {
        return FALSE;
    }
    BOOL success = FALSE;

    // if local file browsing is turned off, return without opening dialog
    if ( check_local_file_access_enabled() == false )
    {
        return FALSE;
    }

    // don't provide default file selection
    mFilesW[0] = '\0';

    mOFN.hwndOwner = (HWND)gViewerWindow->getPlatformWindow();
    mOFN.lpstrFile = mFilesW;
    mOFN.nMaxFile = SINGLE_FILENAME_BUFFER_SIZE;
    mOFN.Flags = OFN_HIDEREADONLY | OFN_FILEMUSTEXIST | OFN_NOCHANGEDIR ;
    mOFN.nFilterIndex = 1;

    setupFilter(filter);

    if (blocking)
    {
        // Modal, so pause agent
        send_agent_pause();
    }

    reset();

    // NOTA BENE: hitting the file dialog triggers a window focus event, destroying the selection manager!!
    success = GetOpenFileName(&mOFN);
    if (success)
    {
        std::string filename = utf16str_to_utf8str(llutf16string(mFilesW));
        mFiles.push_back(filename);
    }

    if (blocking)
    {
        send_agent_resume();
        // Account for the fact that the app has been stalled.
        LLFrameTimer::updateFrameTime();
    }

    return success;
}

BOOL LLFilePicker::getOpenFileModeless(ELoadFilter filter,
                                       void (*callback)(bool, std::vector<std::string> &, void*),
                                       void *userdata)
{
    // not supposed to be used yet, use LLFilePickerThread
    LL_ERRS() << "NOT IMPLEMENTED" << LL_ENDL;
    return FALSE;
}

BOOL LLFilePicker::getMultipleOpenFiles(ELoadFilter filter, bool blocking)
{
    if( mLocked )
    {
        return FALSE;
    }
    BOOL success = FALSE;

    // if local file browsing is turned off, return without opening dialog
    if ( check_local_file_access_enabled() == false )
    {
        return FALSE;
    }

    // don't provide default file selection
    mFilesW[0] = '\0';

    mOFN.hwndOwner = (HWND)gViewerWindow->getPlatformWindow();
    mOFN.lpstrFile = mFilesW;
    mOFN.nFilterIndex = 1;
    mOFN.nMaxFile = FILENAME_BUFFER_SIZE;
    mOFN.Flags = OFN_HIDEREADONLY | OFN_FILEMUSTEXIST | OFN_NOCHANGEDIR |
        OFN_EXPLORER | OFN_ALLOWMULTISELECT;

    setupFilter(filter);

    reset();

    if (blocking)
    {
        // Modal, so pause agent
        send_agent_pause();
    }

    // NOTA BENE: hitting the file dialog triggers a window focus event, destroying the selection manager!!
    success = GetOpenFileName(&mOFN); // pauses until ok or cancel.
    if( success )
    {
        // The getopenfilename api doesn't tell us if we got more than
        // one file, so we have to test manually by checking string
        // lengths.
        if( wcslen(mOFN.lpstrFile) > mOFN.nFileOffset ) /*Flawfinder: ignore*/
        {
            std::string filename = utf16str_to_utf8str(llutf16string(mFilesW));
            mFiles.push_back(filename);
        }
        else
        {
            mLocked = true;
            WCHAR* tptrw = mFilesW;
            std::string dirname;
            while(1)
            {
                if (*tptrw == 0 && *(tptrw+1) == 0) // double '\0'
                    break;
                if (*tptrw == 0)
                    tptrw++; // shouldn't happen?
                std::string filename = utf16str_to_utf8str(llutf16string(tptrw));
                if (dirname.empty())
                    dirname = filename + "\\";
                else
                    mFiles.push_back(dirname + filename);
                tptrw += wcslen(tptrw);
            }
        }
    }

    if (blocking)
    {
        send_agent_resume();
    }

    // Account for the fact that the app has been stalled.
    LLFrameTimer::updateFrameTime();
    return success;
}

BOOL LLFilePicker::getMultipleOpenFilesModeless(ELoadFilter filter,
                                                void (*callback)(bool, std::vector<std::string> &, void*),
                                                void *userdata )
{
    // not supposed to be used yet, use LLFilePickerThread
    LL_ERRS() << "NOT IMPLEMENTED" << LL_ENDL;
    return FALSE;
}

BOOL LLFilePicker::getSaveFile(ESaveFilter filter, const std::string& filename, bool blocking)
{
    if( mLocked )
    {
        return FALSE;
    }
    BOOL success = FALSE;

    // if local file browsing is turned off, return without opening dialog
    if ( check_local_file_access_enabled() == false )
    {
        return FALSE;
    }

    mOFN.lpstrFile = mFilesW;
    if (!filename.empty())
    {
        llutf16string tstring = utf8str_to_utf16str(filename);
        wcsncpy(mFilesW, tstring.c_str(), FILENAME_BUFFER_SIZE);    }   /*Flawfinder: ignore*/
    else
    {
        mFilesW[0] = '\0';
    }
    mOFN.hwndOwner = (HWND)gViewerWindow->getPlatformWindow();

    switch( filter )
    {
    case FFSAVE_ALL:
        mOFN.lpstrDefExt = NULL;
        mOFN.lpstrFilter =
            L"All Files (*.*)\0*.*\0" \
            L"WAV Sounds (*.wav)\0*.wav\0" \
            L"Targa, Bitmap Images (*.tga; *.bmp)\0*.tga;*.bmp\0" \
            L"\0";
        break;
    case FFSAVE_WAV:
        if (filename.empty())
        {
            wcsncpy( mFilesW,L"untitled.wav", FILENAME_BUFFER_SIZE);    /*Flawfinder: ignore*/
        }
        mOFN.lpstrDefExt = L"wav";
        mOFN.lpstrFilter =
            L"WAV Sounds (*.wav)\0*.wav\0" \
            L"\0";
        break;
    case FFSAVE_TGA:
        if (filename.empty())
        {
            wcsncpy( mFilesW,L"untitled.tga", FILENAME_BUFFER_SIZE);    /*Flawfinder: ignore*/
        }
        mOFN.lpstrDefExt = L"tga";
        mOFN.lpstrFilter =
            L"Targa Images (*.tga)\0*.tga\0" \
            L"\0";
        break;
    case FFSAVE_BMP:
        if (filename.empty())
        {
            wcsncpy( mFilesW,L"untitled.bmp", FILENAME_BUFFER_SIZE);    /*Flawfinder: ignore*/
        }
        mOFN.lpstrDefExt = L"bmp";
        mOFN.lpstrFilter =
            L"Bitmap Images (*.bmp)\0*.bmp\0" \
            L"\0";
        break;
    case FFSAVE_PNG:
        if (filename.empty())
        {
            wcsncpy( mFilesW,L"untitled.png", FILENAME_BUFFER_SIZE);    /*Flawfinder: ignore*/
        }
        mOFN.lpstrDefExt = L"png";
        mOFN.lpstrFilter =
            L"PNG Images (*.png)\0*.png\0" \
            L"\0";
        break;
    case FFSAVE_TGAPNG:
        if (filename.empty())
        {
            wcsncpy( mFilesW,L"untitled.png", FILENAME_BUFFER_SIZE);    /*Flawfinder: ignore*/
            //PNG by default
        }
        mOFN.lpstrDefExt = L"png";
        mOFN.lpstrFilter =
            L"PNG Images (*.png)\0*.png\0" \
            L"Targa Images (*.tga)\0*.tga\0" \
            L"\0";
        break;

    case FFSAVE_JPEG:
        if (filename.empty())
        {
            wcsncpy( mFilesW,L"untitled.jpeg", FILENAME_BUFFER_SIZE);   /*Flawfinder: ignore*/
        }
        mOFN.lpstrDefExt = L"jpg";
        mOFN.lpstrFilter =
            L"JPEG Images (*.jpg *.jpeg)\0*.jpg;*.jpeg\0" \
            L"\0";
        break;
    case FFSAVE_AVI:
        if (filename.empty())
        {
            wcsncpy( mFilesW,L"untitled.avi", FILENAME_BUFFER_SIZE);    /*Flawfinder: ignore*/
        }
        mOFN.lpstrDefExt = L"avi";
        mOFN.lpstrFilter =
            L"AVI Movie File (*.avi)\0*.avi\0" \
            L"\0";
        break;
    case FFSAVE_ANIM:
        if (filename.empty())
        {
            wcsncpy( mFilesW,L"untitled.xaf", FILENAME_BUFFER_SIZE);    /*Flawfinder: ignore*/
        }
        mOFN.lpstrDefExt = L"xaf";
        mOFN.lpstrFilter =
            L"XAF Anim File (*.xaf)\0*.xaf\0" \
            L"\0";
        break;
    case FFSAVE_GLTF:
        if (filename.empty())
        {
            wcsncpy( mFilesW,L"untitled.glb", FILENAME_BUFFER_SIZE);    /*Flawfinder: ignore*/
        }
        mOFN.lpstrDefExt = L"glb";
        mOFN.lpstrFilter =
            L"glTF Asset File (*.gltf *.glb)\0*.gltf;*.glb\0" \
            L"\0";
        break;
    case FFSAVE_XML:
        if (filename.empty())
        {
            wcsncpy( mFilesW,L"untitled.xml", FILENAME_BUFFER_SIZE);    /*Flawfinder: ignore*/
        }

        mOFN.lpstrDefExt = L"xml";
        mOFN.lpstrFilter =
            L"XML File (*.xml)\0*.xml\0" \
            L"\0";
        break;
    case FFSAVE_COLLADA:
        if (filename.empty())
        {
            wcsncpy( mFilesW,L"untitled.dae", FILENAME_BUFFER_SIZE);    /*Flawfinder: ignore*/
        }
        mOFN.lpstrDefExt = L"dae";
        mOFN.lpstrFilter =
            L"COLLADA File (*.dae)\0*.dae\0" \
            L"\0";
        break;
    case FFSAVE_RAW:
        if (filename.empty())
        {
            wcsncpy( mFilesW,L"untitled.raw", FILENAME_BUFFER_SIZE);    /*Flawfinder: ignore*/
        }
        mOFN.lpstrDefExt = L"raw";
        mOFN.lpstrFilter =  RAW_FILTER \
                            L"\0";
        break;
    case FFSAVE_J2C:
        if (filename.empty())
        {
            wcsncpy( mFilesW,L"untitled.j2c", FILENAME_BUFFER_SIZE);
        }
        mOFN.lpstrDefExt = L"j2c";
        mOFN.lpstrFilter =
            L"Compressed Images (*.j2c)\0*.j2c\0" \
            L"\0";
        break;
    case FFSAVE_SCRIPT:
        if (filename.empty())
        {
            wcsncpy( mFilesW,L"untitled.lsl", FILENAME_BUFFER_SIZE);
        }
        mOFN.lpstrDefExt = L"txt";
        mOFN.lpstrFilter = L"LSL Files (*.lsl)\0*.lsl\0" L"\0";
        break;

// <Firestorm>
    case FFSAVE_BEAM:
        if (filename.empty())
        {
            wcsncpy( mFilesW,L"untitled.xml", FILENAME_BUFFER_SIZE);    /*Flawfinder: ignore*/
        }
        mOFN.lpstrDefExt = L"xml";
        mOFN.lpstrFilter =
            L"XML File (*.xml)\0*.xml\0" \
            L"\0";
        break;
    case FFSAVE_EXPORT:
        if (filename.empty())
        {
            wcsncpy( mFilesW,L"untitled.oxp", FILENAME_BUFFER_SIZE);
        }
        mOFN.lpstrDefExt = L"oxp";
        mOFN.lpstrFilter = L"OXP Backup Files (*.oxp)\0*.oxp\0" L"\0";
        break;
    case FFSAVE_CSV:
        if (filename.empty())
        {
            wcsncpy( mFilesW, L"untitled.csv", FILENAME_BUFFER_SIZE);
        }
        mOFN.lpstrDefExt = L".csv";
        mOFN.lpstrFilter =
        L"Comma seperated values (*.csv)\0*.csv\0" \
        L"\0";
        break;
// </Firestorm>
    default:
        return FALSE;
    }


    mOFN.nMaxFile = SINGLE_FILENAME_BUFFER_SIZE;
    mOFN.Flags = OFN_OVERWRITEPROMPT | OFN_NOCHANGEDIR | OFN_PATHMUSTEXIST;

    reset();

    if (blocking)
    {
        // Modal, so pause agent
        send_agent_pause();
    }

    {
        // NOTA BENE: hitting the file dialog triggers a window focus event, destroying the selection manager!!
        try
        {
            success = GetSaveFileName(&mOFN);
            if (success)
            {
                std::string filename = utf16str_to_utf8str(llutf16string(mFilesW));
                mFiles.push_back(filename);
            }
        }
        catch (...)
        {
            LOG_UNHANDLED_EXCEPTION("");
        }
        gKeyboard->resetKeys();
    }

    if (blocking)
    {
        send_agent_resume();
    }

    // Account for the fact that the app has been stalled.
    LLFrameTimer::updateFrameTime();
    return success;
}

BOOL LLFilePicker::getSaveFileModeless(ESaveFilter filter,
                                       const std::string& filename,
                                       void (*callback)(bool, std::string&, void*),
                                       void *userdata)
{
    // not supposed to be used yet, use LLFilePickerThread
    LL_ERRS() << "NOT IMPLEMENTED" << LL_ENDL;
    return FALSE;
}

#elif LL_DARWIN

std::unique_ptr<std::vector<std::string>> LLFilePicker::navOpenFilterProc(ELoadFilter filter) //(AEDesc *theItem, void *info, void *callBackUD, NavFilterModes filterMode)
{
    std::unique_ptr<std::vector<std::string>> allowedv(new std::vector< std::string >);
    switch(filter)
    {
        case FFLOAD_ALL:
        case FFLOAD_EXE:
            allowedv->push_back("app");
            allowedv->push_back("exe");
            allowedv->push_back("wav");
            allowedv->push_back("bvh");
            allowedv->push_back("anim");
            allowedv->push_back("dae");
            allowedv->push_back("raw");
            allowedv->push_back("lsl");
            allowedv->push_back("dic");
            allowedv->push_back("xcu");
            allowedv->push_back("gif");
            allowedv->push_back("gltf");
            allowedv->push_back("glb");
            allowedv->push_back("xml");
            // <FS:CR> Import filter
            allowedv->push_back("oxp");
            //allowedv->push_back("hpa");
            // </FS:CR>
        case FFLOAD_IMAGE:
            allowedv->push_back("jpg");
            allowedv->push_back("jpeg");
            allowedv->push_back("bmp");
            allowedv->push_back("tga");
            allowedv->push_back("bmpf");
            allowedv->push_back("tpic");
            allowedv->push_back("png");
            break;
            break;
        case FFLOAD_WAV:
            allowedv->push_back("wav");
            break;
        case FFLOAD_ANIM:
            allowedv->push_back("bvh");
            allowedv->push_back("anim");
            break;
        case FFLOAD_GLTF:
        case FFLOAD_MATERIAL:
            allowedv->push_back("gltf");
            allowedv->push_back("glb");
            break;
<<<<<<< HEAD
=======
        case FFLOAD_HDRI:
            allowedv->push_back("exr");
            break;
>>>>>>> 6fba1530
        case FFLOAD_MODEL:
        case FFLOAD_COLLADA:
            allowedv->push_back("dae");
            break;
        case FFLOAD_XML:
            allowedv->push_back("xml");
            break;
        case FFLOAD_RAW:
            allowedv->push_back("raw");
            break;
        case FFLOAD_SCRIPT:
            allowedv->push_back("lsl");
            break;
        case FFLOAD_DICTIONARY:
            allowedv->push_back("dic");
            allowedv->push_back("xcu");
            break;
        case FFLOAD_DIRECTORY:
            break;
<<<<<<< HEAD
    // <FS:CR> Import filter
    case FFLOAD_IMPORT:
            allowedv->push_back("oxp");
            //allowedv->push_back("hpa");
        break;
    // </FS:CR>
=======
        // <FS:CR> Import filter
        case FFLOAD_IMPORT:
            allowedv->push_back("oxp");
            //allowedv->push_back("hpa");
            break;
        // </FS:CR>
>>>>>>> 6fba1530
        default:
            LL_WARNS() << "Unsupported format." << LL_ENDL;
    }

    return allowedv;
}

bool    LLFilePicker::doNavChooseDialog(ELoadFilter filter)
{
    // if local file browsing is turned off, return without opening dialog
    if ( check_local_file_access_enabled() == false )
    {
        return false;
    }

    gViewerWindow->getWindow()->beforeDialog();

    std::unique_ptr<std::vector<std::string>> allowed_types = navOpenFilterProc(filter);

    std::unique_ptr<std::vector<std::string>> filev  = doLoadDialog(allowed_types.get(),
                                                    mPickOptions);

    gViewerWindow->getWindow()->afterDialog();


    if (filev && filev->size() > 0)
    {
        mFiles.insert(mFiles.end(), filev->begin(), filev->end());
        return true;
    }

    return false;
}

bool    LLFilePicker::doNavChooseDialogModeless(ELoadFilter filter,
                                                void (*callback)(bool, std::vector<std::string> &,void*),
                                                void *userdata)
{
    // if local file browsing is turned off, return without opening dialog
    if ( check_local_file_access_enabled() == false )
    {
        return false;
    }

    std::unique_ptr<std::vector<std::string>> allowed_types=navOpenFilterProc(filter);

    doLoadDialogModeless(allowed_types.get(),
                                                    mPickOptions,
                                                    callback,
                                                    userdata);

    return true;
}

void set_nav_save_data(LLFilePicker::ESaveFilter filter, std::string &extension, std::string &type, std::string &creator)
{
    switch (filter)
    {
        case LLFilePicker::FFSAVE_WAV:
            type = "WAVE";
            creator = "TVOD";
            extension = "wav";
            break;
        case LLFilePicker::FFSAVE_TGA:
            type = "TPIC";
            creator = "prvw";
            extension = "tga";
            break;
        case LLFilePicker::FFSAVE_TGAPNG:
            type = "PNG";
            creator = "prvw";
            extension = "png,tga";
            break;
        case LLFilePicker::FFSAVE_BMP:
            type = "BMPf";
            creator = "prvw";
            extension = "bmp";
            break;
        case LLFilePicker::FFSAVE_JPEG:
            type = "JPEG";
            creator = "prvw";
            extension = "jpeg";
            break;
        case LLFilePicker::FFSAVE_PNG:
            type = "PNG ";
            creator = "prvw";
            extension = "png";
            break;
        case LLFilePicker::FFSAVE_AVI:
            type = "\?\?\?\?";
            creator = "\?\?\?\?";
            extension = "mov";
            break;

        case LLFilePicker::FFSAVE_ANIM:
            type = "\?\?\?\?";
            creator = "\?\?\?\?";
            extension = "xaf";
            break;
        case LLFilePicker::FFSAVE_GLTF:
            type = "\?\?\?\?";
            creator = "\?\?\?\?";
            extension = "glb";
            break;

        // <FS:TS> Compile fix
        //case LLFilePicker::FFSAVE_XML:
        //    type = "\?\?\?\?";
        //    creator = "\?\?\?\?";
        //    extension = "xml";
        //    break;
        // </FS:TS> Compile fix

        case LLFilePicker::FFSAVE_RAW:
            type = "\?\?\?\?";
            creator = "\?\?\?\?";
            extension = "raw";
            break;

        case LLFilePicker::FFSAVE_J2C:
            type = "\?\?\?\?";
            creator = "prvw";
            extension = "j2c";
            break;

        case LLFilePicker::FFSAVE_SCRIPT:
            type = "LSL ";
            creator = "\?\?\?\?";
            extension = "lsl";
            break;

        // <FS:CR> Export filter
        case LLFilePicker::FFSAVE_EXPORT:
            type = "OXP ";
            creator = "\?\?\?\?";
            extension = "oxp";
            break;
        case LLFilePicker::FFSAVE_COLLADA:
            type = "DAE ";
            creator = "\?\?\?\?";
            extension = "dae";
            break;
        // <FS:CR> CSV Filter
        case LLFilePicker::FFSAVE_CSV:
            type = "CSV ";
            creator = "\?\?\?\?";
            extension = "csv";
            break;
        // </FS:CR>
        case LLFilePicker::FFSAVE_BEAM:
        case LLFilePicker::FFSAVE_XML:
            type = "XML ";
            creator = "\?\?\?\?";
            extension = "xml";
            break;

        case LLFilePicker::FFSAVE_ALL:
        default:
            type = "\?\?\?\?";
            creator = "\?\?\?\?";
            extension = "";
            break;
    }
}

bool    LLFilePicker::doNavSaveDialog(ESaveFilter filter, const std::string& filename)
{
    // Setup the type, creator, and extension
    std::string     extension, type, creator;

    set_nav_save_data(filter, extension, type, creator);

    std::string namestring = filename;
    if (namestring.empty()) namestring="Untitled";

    gViewerWindow->getWindow()->beforeDialog();

    // Run the dialog
    std::unique_ptr<std::string> filev = doSaveDialog(&namestring,
                 &type,
                 &creator,
                 &extension,
                 mPickOptions);

    gViewerWindow->getWindow()->afterDialog();

    if ( filev && !filev->empty() )
    {
        mFiles.push_back(*filev);
        return true;
    }

    return false;
}

bool    LLFilePicker::doNavSaveDialogModeless(ESaveFilter filter,
                                              const std::string& filename,
                                              void (*callback)(bool, std::string&, void*),
                                              void *userdata)
{
    // Setup the type, creator, and extension
    std::string        extension, type, creator;

    set_nav_save_data(filter, extension, type, creator);

    std::string namestring = filename;
    if (namestring.empty()) namestring="Untitled";

    // Run the dialog
    doSaveDialogModeless(&namestring,
                 &type,
                 &creator,
                 &extension,
                 mPickOptions,
                 callback,
                 userdata);
    return true;
}

BOOL LLFilePicker::getOpenFile(ELoadFilter filter, bool blocking)
{
    if( mLocked )
        return FALSE;

    BOOL success = FALSE;

    // if local file browsing is turned off, return without opening dialog
    if ( check_local_file_access_enabled() == false )
    {
        return FALSE;
    }

    reset();

    mPickOptions &= ~F_MULTIPLE;
    mPickOptions |= F_FILE;

    if (filter == FFLOAD_DIRECTORY) //This should only be called from lldirpicker.
    {

        mPickOptions |= ( F_NAV_SUPPORT | F_DIRECTORY );
        mPickOptions &= ~F_FILE;
    }

    if (filter == FFLOAD_ALL)   // allow application bundles etc. to be traversed; important for DEV-16869, but generally useful
    {
        mPickOptions |= F_NAV_SUPPORT;
    }

    if (blocking) // always true for linux/mac
    {
        // Modal, so pause agent
        send_agent_pause();
    }


    success = doNavChooseDialog(filter);

    if (success)
    {
        if (!getFileCount())
            success = false;
    }

    if (blocking)
    {
        send_agent_resume();
        // Account for the fact that the app has been stalled.
        LLFrameTimer::updateFrameTime();
    }

    return success;
}


BOOL LLFilePicker::getOpenFileModeless(ELoadFilter filter,
                                       void (*callback)(bool, std::vector<std::string> &, void*),
                                       void *userdata)
{
    if( mLocked )
        return FALSE;

    // if local file browsing is turned off, return without opening dialog
    if ( check_local_file_access_enabled() == false )
    {
        return FALSE;
    }

    reset();

    mPickOptions &= ~F_MULTIPLE;
    mPickOptions |= F_FILE;

    if (filter == FFLOAD_DIRECTORY) //This should only be called from lldirpicker.
    {

        mPickOptions |= ( F_NAV_SUPPORT | F_DIRECTORY );
        mPickOptions &= ~F_FILE;
    }

    if (filter == FFLOAD_ALL)    // allow application bundles etc. to be traversed; important for DEV-16869, but generally useful
    {
        mPickOptions |= F_NAV_SUPPORT;
    }

    return doNavChooseDialogModeless(filter, callback, userdata);
}

BOOL LLFilePicker::getMultipleOpenFiles(ELoadFilter filter, bool blocking)
{
    if( mLocked )
        return FALSE;

    // if local file browsing is turned off, return without opening dialog
    if ( check_local_file_access_enabled() == false )
    {
        return FALSE;
    }

    BOOL success = FALSE;

    reset();

    mPickOptions |= F_FILE;

    mPickOptions |= F_MULTIPLE;

    if (blocking) // always true for linux/mac
    {
        // Modal, so pause agent
        send_agent_pause();
    }

    success = doNavChooseDialog(filter);

    if (blocking)
    {
        send_agent_resume();
    }

    if (success)
    {
        if (!getFileCount())
            success = false;
        if (getFileCount() > 1)
            mLocked = true;
    }

    // Account for the fact that the app has been stalled.
    LLFrameTimer::updateFrameTime();
    return success;
}


BOOL LLFilePicker::getMultipleOpenFilesModeless(ELoadFilter filter,
                                                void (*callback)(bool, std::vector<std::string> &, void*),
                                                void *userdata )
{
    if( mLocked )
        return FALSE;

    // if local file browsing is turned off, return without opening dialog
    if ( check_local_file_access_enabled() == false )
    {
        return FALSE;
    }

    reset();

    mPickOptions |= F_FILE;

    mPickOptions |= F_MULTIPLE;

    return doNavChooseDialogModeless(filter, callback, userdata);
}

BOOL LLFilePicker::getSaveFile(ESaveFilter filter, const std::string& filename, bool blocking)
{

    if( mLocked )
        return false;
    BOOL success = false;

    // if local file browsing is turned off, return without opening dialog
    if ( check_local_file_access_enabled() == false )
    {
        return false;
    }

    reset();

    mPickOptions &= ~F_MULTIPLE;

    if (blocking)
    {
        // Modal, so pause agent
        send_agent_pause();
    }

    success = doNavSaveDialog(filter, filename);

    if (success)
    {
        if (!getFileCount())
            success = false;
    }

    if (blocking)
    {
        send_agent_resume();
    }

    // Account for the fact that the app has been stalled.
    LLFrameTimer::updateFrameTime();
    return success;
}

BOOL LLFilePicker::getSaveFileModeless(ESaveFilter filter,
                                       const std::string& filename,
                                       void (*callback)(bool, std::string&, void*),
                                       void *userdata)
{
    if( mLocked )
        return false;

    // if local file browsing is turned off, return without opening dialog
    if ( check_local_file_access_enabled() == false )
    {
        return false;
    }

    reset();

    mPickOptions &= ~F_MULTIPLE;

    return doNavSaveDialogModeless(filter, filename, callback, userdata);
}
//END LL_DARWIN

#elif LL_LINUX

# if LL_GTK

// static
void LLFilePicker::add_to_selectedfiles(gpointer data, gpointer user_data)
{
    // We need to run g_filename_to_utf8 in the user's locale
    std::string saved_locale(setlocale(LC_ALL, NULL));
    setlocale(LC_ALL, "");

    LLFilePicker* picker = (LLFilePicker*) user_data;
    GError *error = NULL;
    gchar* filename_utf8 = g_filename_to_utf8((gchar*)data,
                          -1, NULL, NULL, &error);
    if (error)
    {
        // *FIXME.
        // This condition should really be notified to the user, e.g.
        // through a message box.  Just logging it is inappropriate.

        // g_filename_display_name is ideal, but >= glib 2.6, so:
        // a hand-rolled hacky makeASCII which disallows control chars
        std::string display_name;
        for (const gchar *str = (const gchar *)data; *str; str++)
        {
            display_name += (char)((*str >= 0x20 && *str <= 0x7E) ? *str : '?');
        }
        LL_WARNS() << "g_filename_to_utf8 failed on \"" << display_name << "\": " << error->message << LL_ENDL;
    }

    if (filename_utf8)
    {
        picker->mFiles.push_back(std::string(filename_utf8));
        LL_DEBUGS() << "ADDED FILE " << filename_utf8 << LL_ENDL;
        g_free(filename_utf8);
    }

    setlocale(LC_ALL, saved_locale.c_str());
}

// static
void LLFilePicker::chooser_responder(GtkWidget *widget, gint response, gpointer user_data)
{
    LLFilePicker* picker = (LLFilePicker*)user_data;

    LL_DEBUGS() << "GTK DIALOG RESPONSE " << response << LL_ENDL;

    if (response == GTK_RESPONSE_ACCEPT)
    {
        GSList *file_list = gtk_file_chooser_get_filenames(GTK_FILE_CHOOSER(widget));
        g_slist_foreach(file_list, (GFunc)add_to_selectedfiles, user_data);
        g_slist_foreach(file_list, (GFunc)g_free, NULL);
        g_slist_free (file_list);
    }

    // let's save the extension of the last added file(considering current filter)
    GtkFileFilter *gfilter = gtk_file_chooser_get_filter(GTK_FILE_CHOOSER(widget));
    if(gfilter)
    {
        std::string filter = gtk_file_filter_get_name(gfilter);

        if(filter == LLTrans::getString("png_image_files"))
        {
            picker->mCurrentExtension = ".png";
        }
        else if(filter == LLTrans::getString("targa_image_files"))
        {
            picker->mCurrentExtension = ".tga";
        }
    }

    // set the default path for this usage context.
    const char* cur_folder = gtk_file_chooser_get_current_folder(GTK_FILE_CHOOSER(widget));
    if (cur_folder != NULL)
    {
        // <FS> FIRE-14924: Remember last used directory
        //picker->mContextToPathMap[picker->mCurContextName] = cur_folder;
        if (picker->mCurContextName == "openfile")
        {
            gSavedSettings.setString("FSFilePickerOpenDirectory", cur_folder);
        }
        else if (picker->mCurContextName == "savefile")
        {
            gSavedSettings.setString("FSFilePickerSaveDirectory", cur_folder);
        }
        // </FS>
    }

    gtk_widget_destroy(widget);
    gtk_main_quit();
}


GtkWindow* LLFilePicker::buildFilePicker(bool is_save, bool is_folder, std::string context)
{
#ifndef LL_MESA_HEADLESS
    if (LLWindowSDL::ll_try_gtk_init())
    {
        GtkWidget *win = NULL;
        GtkFileChooserAction pickertype =
            is_save?
            (is_folder?
             GTK_FILE_CHOOSER_ACTION_CREATE_FOLDER :
             GTK_FILE_CHOOSER_ACTION_SAVE) :
            (is_folder?
             GTK_FILE_CHOOSER_ACTION_SELECT_FOLDER :
             GTK_FILE_CHOOSER_ACTION_OPEN);

        win = gtk_file_chooser_dialog_new(NULL, NULL,
                          pickertype,
                          GTK_STOCK_CANCEL,
                           GTK_RESPONSE_CANCEL,
                          is_folder ?
                          GTK_STOCK_APPLY :
                          (is_save ?
                           GTK_STOCK_SAVE :
                           GTK_STOCK_OPEN),
                           GTK_RESPONSE_ACCEPT,
                          (gchar *)NULL);
        mCurContextName = context;

        // get the default path for this usage context if it's been
        // seen before.
        // <FS> FIRE-14924: Remember last used directory
        //std::map<std::string,std::string>::iterator
        //  this_path = mContextToPathMap.find(context);
        //if (this_path != mContextToPathMap.end())
        //{
        //  gtk_file_chooser_set_current_folder
        //      (GTK_FILE_CHOOSER(win),
        //       this_path->second.c_str());
        //}
        std::string this_path = "";

        if (context == "openfile")
        {
            this_path = gSavedSettings.getString("FSFilePickerOpenDirectory");
        }
        else if (context == "savefile")
        {
            this_path = gSavedSettings.getString("FSFilePickerSaveDirectory");
        }

        if (!this_path.empty())
        {
            gtk_file_chooser_set_current_folder
                (GTK_FILE_CHOOSER(win),
                 this_path.c_str());
        }
        // </FS>

#  if LL_X11
        // Make GTK tell the window manager to associate this
        // dialog with our non-GTK raw X11 window, which should try
        // to keep it on top etc.
        Window XWindowID = LLWindowSDL::get_SDL_XWindowID();
        if (None != XWindowID)
        {
            gtk_widget_realize(GTK_WIDGET(win)); // so we can get its gdkwin
            GdkWindow *gdkwin = gdk_window_foreign_new(XWindowID);
            gdk_window_set_transient_for(GTK_WIDGET(win)->window,
                             gdkwin);
        }
        else
        {
            LL_WARNS() << "Hmm, couldn't get xwid to use for transient." << LL_ENDL;
        }
#  endif //LL_X11

        g_signal_connect (GTK_FILE_CHOOSER(win),
                  "response",
                  G_CALLBACK(LLFilePicker::chooser_responder),
                  this);

        gtk_window_set_modal(GTK_WINDOW(win), TRUE);

        /* GTK 2.6: if (is_folder)
            gtk_file_chooser_set_show_hidden(GTK_FILE_CHOOSER(win),
            TRUE); */

        return GTK_WINDOW(win);
    }
    else
    {
        return NULL;
    }
#else
    return NULL;
#endif //LL_MESA_HEADLESS
}

static void add_common_filters_to_gtkchooser(GtkFileFilter *gfilter,
                         GtkWindow *picker,
                         std::string filtername)
{
    gtk_file_filter_set_name(gfilter, filtername.c_str());
    gtk_file_chooser_add_filter(GTK_FILE_CHOOSER(picker),
                    gfilter);
    GtkFileFilter *allfilter = gtk_file_filter_new();
    gtk_file_filter_add_pattern(allfilter, "*");
    gtk_file_filter_set_name(allfilter, LLTrans::getString("all_files").c_str());
    gtk_file_chooser_add_filter(GTK_FILE_CHOOSER(picker), allfilter);
    gtk_file_chooser_set_filter(GTK_FILE_CHOOSER(picker), gfilter);
}

static std::string add_simple_pattern_filter_to_gtkchooser(GtkWindow *picker,
                               std::string pattern,
                               std::string filtername)
{
    GtkFileFilter *gfilter = gtk_file_filter_new();
    gtk_file_filter_add_pattern(gfilter, pattern.c_str());
    add_common_filters_to_gtkchooser(gfilter, picker, filtername);
    return filtername;
}

static std::string add_simple_mime_filter_to_gtkchooser(GtkWindow *picker,
                            std::string mime,
                            std::string filtername)
{
    GtkFileFilter *gfilter = gtk_file_filter_new();
    gtk_file_filter_add_mime_type(gfilter, mime.c_str());
    add_common_filters_to_gtkchooser(gfilter, picker, filtername);
    return filtername;
}

static std::string add_wav_filter_to_gtkchooser(GtkWindow *picker)
{
    return add_simple_mime_filter_to_gtkchooser(picker,  "audio/x-wav",
                            LLTrans::getString("sound_files") + " (*.wav)");
}

static std::string add_anim_filter_to_gtkchooser(GtkWindow *picker)
{
    GtkFileFilter *gfilter = gtk_file_filter_new();
    gtk_file_filter_add_pattern(gfilter, "*.bvh");
    gtk_file_filter_add_pattern(gfilter, "*.anim");
    std::string filtername = LLTrans::getString("animation_files") + " (*.bvh; *.anim)";
    add_common_filters_to_gtkchooser(gfilter, picker, filtername);
    return filtername;
}

static std::string add_xml_filter_to_gtkchooser(GtkWindow *picker)
{
    return add_simple_pattern_filter_to_gtkchooser(picker,  "*.xml",
                                                   LLTrans::getString("xml_file") + " (*.xml)");
}

static std::string add_collada_filter_to_gtkchooser(GtkWindow *picker)
{
    return add_simple_pattern_filter_to_gtkchooser(picker,  "*.dae",
                               LLTrans::getString("collada_files") + " (*.dae)");
}

static std::string add_imageload_filter_to_gtkchooser(GtkWindow *picker)
{
    GtkFileFilter *gfilter = gtk_file_filter_new();
    gtk_file_filter_add_pattern(gfilter, "*.tga");
    gtk_file_filter_add_mime_type(gfilter, HTTP_CONTENT_IMAGE_JPEG.c_str());
    gtk_file_filter_add_mime_type(gfilter, HTTP_CONTENT_IMAGE_PNG.c_str());
    gtk_file_filter_add_mime_type(gfilter, HTTP_CONTENT_IMAGE_BMP.c_str());
    std::string filtername = LLTrans::getString("image_files") + " (*.tga; *.bmp; *.jpg; *.png)";
    add_common_filters_to_gtkchooser(gfilter, picker, filtername);
    return filtername;
}

static std::string add_script_filter_to_gtkchooser(GtkWindow *picker)
{
    return add_simple_mime_filter_to_gtkchooser(picker,  HTTP_CONTENT_TEXT_PLAIN,
                            LLTrans::getString("script_files") + " (*.lsl)");
}

static std::string add_dictionary_filter_to_gtkchooser(GtkWindow *picker)
{
    return add_simple_mime_filter_to_gtkchooser(picker, HTTP_CONTENT_TEXT_PLAIN,
                            LLTrans::getString("dictionary_files") + " (*.dic; *.xcu)");
}

// <FS:CR> GTK Import/Export filters
static std::string add_import_filter_to_gtkchooser(GtkWindow *picker)
{
    GtkFileFilter *gfilter = gtk_file_filter_new();
    gtk_file_filter_add_pattern(gfilter, "*.oxp");
    std::string filtername = LLTrans::getString("backup_files") + " (*.oxp)";
    //gtk_file_filter_add_pattern(gfilter, "*.hpa");
    //std::string filtername = LLTrans::getString("backup_files") + " (*.oxp; *.hpa)";
    add_common_filters_to_gtkchooser(gfilter, picker, filtername);
    return filtername;
}
// </FS:CR>

static std::string add_save_texture_filter_to_gtkchooser(GtkWindow *picker)
{
    GtkFileFilter *gfilter_tga = gtk_file_filter_new();
    GtkFileFilter *gfilter_png = gtk_file_filter_new();

    gtk_file_filter_add_pattern(gfilter_tga, "*.tga");
    gtk_file_filter_add_mime_type(gfilter_png, "image/png");
    std::string caption = LLTrans::getString("save_texture_image_files") + " (*.tga; *.png)";
    gtk_file_filter_set_name(gfilter_tga, LLTrans::getString("targa_image_files").c_str());
    gtk_file_filter_set_name(gfilter_png, LLTrans::getString("png_image_files").c_str());

    gtk_file_chooser_add_filter(GTK_FILE_CHOOSER(picker),
                    gfilter_png);
    gtk_file_chooser_add_filter(GTK_FILE_CHOOSER(picker),
                    gfilter_tga);
    return caption;
}

BOOL LLFilePicker::getSaveFile( ESaveFilter filter, const std::string& filename, bool blocking )
{
    BOOL rtn = FALSE;

    // if local file browsing is turned off, return without opening dialog
    if ( check_local_file_access_enabled() == false )
    {
        return FALSE;
    }

    gViewerWindow->getWindow()->beforeDialog();

    reset();

    GtkWindow* picker = buildFilePicker(true, false, "savefile");

    if (picker)
    {
        std::string suggest_name = "untitled";
        std::string suggest_ext = "";
        std::string caption = LLTrans::getString("save_file_verb") + " ";
        switch (filter)
        {
        case FFSAVE_WAV:
            caption += add_wav_filter_to_gtkchooser(picker);
            suggest_ext = ".wav";
            break;
        case FFSAVE_TGA:
            caption += add_simple_pattern_filter_to_gtkchooser
                (picker, "*.tga", LLTrans::getString("targa_image_files") + " (*.tga)");
            suggest_ext = ".tga";
            break;
        case FFSAVE_BMP:
            caption += add_simple_mime_filter_to_gtkchooser
                (picker, HTTP_CONTENT_IMAGE_BMP, LLTrans::getString("bitmap_image_files") + " (*.bmp)");
            suggest_ext = ".bmp";
            break;
        case FFSAVE_PNG:
            caption += add_simple_mime_filter_to_gtkchooser
                (picker, "image/png", LLTrans::getString("png_image_files") + " (*.png)");
            suggest_ext = ".png";
            break;
        case FFSAVE_TGAPNG:
            caption += add_save_texture_filter_to_gtkchooser(picker);
            suggest_ext = ".png";
            break;
        case FFSAVE_AVI:
            caption += add_simple_mime_filter_to_gtkchooser
                (picker, "video/x-msvideo",
                 LLTrans::getString("avi_movie_file") + " (*.avi)");
            suggest_ext = ".avi";
            break;
        case FFSAVE_ANIM:
            caption += add_simple_pattern_filter_to_gtkchooser
                (picker, "*.xaf", LLTrans::getString("xaf_animation_file") + " (*.xaf)");
            suggest_ext = ".xaf";
            break;
        case FFSAVE_XML:
            caption += add_simple_pattern_filter_to_gtkchooser
                (picker, "*.xml", LLTrans::getString("xml_file") + " (*.xml)");
            suggest_ext = ".xml";
            break;
        case FFSAVE_RAW:
            caption += add_simple_pattern_filter_to_gtkchooser
                (picker, "*.raw", LLTrans::getString("raw_file") + " (*.raw)");
            suggest_ext = ".raw";
            break;
        case FFSAVE_J2C:
            // *TODO: Should this be 'image/j2c' ?
            caption += add_simple_mime_filter_to_gtkchooser
                (picker, "images/jp2",
                 LLTrans::getString("compressed_image_files") + " (*.j2c)");
            suggest_ext = ".j2c";
            break;
        case FFSAVE_SCRIPT:
            caption += add_script_filter_to_gtkchooser(picker);
            suggest_ext = ".lsl";
            break;
// <FS:CR> Export filter
        case FFSAVE_EXPORT:
            caption += add_simple_pattern_filter_to_gtkchooser
                (picker, "*.oxp", LLTrans::getString("backup_files") + " (*.oxp)");
            break;
        case FFSAVE_COLLADA:
            caption += add_simple_pattern_filter_to_gtkchooser
                (picker, "*.dae", LLTrans::getString("collada_files") + " (*.dae)");
            break;
        // [FS:CR] FIRE-12276
        case FFSAVE_CSV:
            caption += add_simple_pattern_filter_to_gtkchooser
                (picker, "*.csv", LLTrans::getString("csv_files") + " (*.csv)");
// </FS:CR>
        default:;
            break;
        }

        gtk_window_set_title(GTK_WINDOW(picker), caption.c_str());

        if (filename.empty())
        {
            suggest_name += suggest_ext;

            gtk_file_chooser_set_current_name
                (GTK_FILE_CHOOSER(picker),
                 suggest_name.c_str());
        }
        else
        {
            gtk_file_chooser_set_current_name
                (GTK_FILE_CHOOSER(picker), filename.c_str());
        }

        gtk_widget_show_all(GTK_WIDGET(picker));

        gtk_main();

        rtn = (getFileCount() == 1);

        if(rtn && filter == FFSAVE_TGAPNG)
        {
            std::string selected_file = mFiles.back();
            mFiles.pop_back();
            mFiles.push_back(selected_file + mCurrentExtension);
        }
    }

    gViewerWindow->getWindow()->afterDialog();

    return rtn;
}

BOOL LLFilePicker::getOpenFile( ELoadFilter filter, bool blocking )
{
    BOOL rtn = FALSE;

    // if local file browsing is turned off, return without opening dialog
    if ( check_local_file_access_enabled() == false )
    {
        return FALSE;
    }

    gViewerWindow->getWindow()->beforeDialog();

    reset();

    GtkWindow* picker = buildFilePicker(false, false, "openfile");

    if (picker)
    {
        std::string caption = LLTrans::getString("load_file_verb") + " ";
        std::string filtername = "";
        switch (filter)
        {
        case FFLOAD_WAV:
            filtername = add_wav_filter_to_gtkchooser(picker);
            break;
        case FFLOAD_ANIM:
            filtername = add_anim_filter_to_gtkchooser(picker);
            break;
        case FFLOAD_XML:
            filtername = add_xml_filter_to_gtkchooser(picker);
            break;
        case FFLOAD_GLTF:
            filtername = dead_code_should_blow_up_here(picker);
            break;
        case FFLOAD_COLLADA:
            filtername = add_collada_filter_to_gtkchooser(picker);
            break;
        case FFLOAD_IMAGE:
            filtername = add_imageload_filter_to_gtkchooser(picker);
            break;
        case FFLOAD_SCRIPT:
            filtername = add_script_filter_to_gtkchooser(picker);
            break;
        case FFLOAD_DICTIONARY:
            filtername = add_dictionary_filter_to_gtkchooser(picker);
            break;
// <FS:CR> Import filter
        case FFLOAD_IMPORT:
            filtername = add_import_filter_to_gtkchooser(picker);
            break;
// </FS:CR>
        default:;
            break;
        }

        caption += filtername;

        gtk_window_set_title(GTK_WINDOW(picker), caption.c_str());

        gtk_widget_show_all(GTK_WIDGET(picker));
        gtk_main();

        rtn = (getFileCount() == 1);
    }

    gViewerWindow->getWindow()->afterDialog();

    return rtn;
}

BOOL LLFilePicker::getMultipleOpenFiles( ELoadFilter filter, bool blocking)
{
    BOOL rtn = FALSE;

    // if local file browsing is turned off, return without opening dialog
    if ( check_local_file_access_enabled() == false )
    {
        return FALSE;
    }

    gViewerWindow->getWindow()->beforeDialog();

    reset();

    GtkWindow* picker = buildFilePicker(false, false, "openfile");

    if (picker)
    {
        gtk_file_chooser_set_select_multiple (GTK_FILE_CHOOSER(picker),
                              TRUE);

        gtk_window_set_title(GTK_WINDOW(picker), LLTrans::getString("load_files").c_str());

        gtk_widget_show_all(GTK_WIDGET(picker));
        gtk_main();
        rtn = !mFiles.empty();
    }

    gViewerWindow->getWindow()->afterDialog();

    return rtn;
}

#elif LL_FLTK

BOOL LLFilePicker::getOpenFileModeless(ELoadFilter filter,
                                       void (*callback)(bool, std::vector<std::string> &, void*),
                                       void *userdata)
{
    // not supposed to be used yet, use LLFilePickerThread
    LL_ERRS() << "NOT IMPLEMENTED" << LL_ENDL;
    return FALSE;
}


BOOL LLFilePicker::getMultipleOpenFilesModeless(ELoadFilter filter,
                                                void (*callback)(bool, std::vector<std::string> &, void*),
                                                void *userdata )
{
    // not supposed to be used yet, use LLFilePickerThread
    LL_ERRS() << "NOT IMPLEMENTED" << LL_ENDL;
    return FALSE;
}

BOOL LLFilePicker::getSaveFileModeless(ESaveFilter filter,
                                       const std::string& filename,
                                       void (*callback)(bool, std::string&, void*),
                                       void *userdata)
{
    // not supposed to be used yet, use LLFilePickerThread
    LL_ERRS() << "NOT IMPLEMENTED" << LL_ENDL;
    return FALSE;
}

BOOL LLFilePicker::getSaveFile( ESaveFilter filter, const std::string& filename, bool blocking )
{
    return openFileDialog( filter, blocking, eSaveFile );
}

BOOL LLFilePicker::getOpenFile( ELoadFilter filter, bool blocking )
{
    return openFileDialog( filter, blocking, eOpenFile );
}

BOOL LLFilePicker::getMultipleOpenFiles( ELoadFilter filter, bool blocking)
{
    return openFileDialog( filter, blocking, eOpenMultiple );
}

bool LLFilePicker::openFileDialog( int32_t filter, bool blocking, EType aType )
{
    if ( check_local_file_access_enabled() == false )
        return false;

    gViewerWindow->getWindow()->beforeDialog();
    reset();
    Fl_Native_File_Chooser::Type flType = Fl_Native_File_Chooser::BROWSE_FILE;

    if( aType == eOpenMultiple )
        flType = Fl_Native_File_Chooser::BROWSE_MULTI_FILE;
    else if( aType == eSaveFile )
        flType = Fl_Native_File_Chooser::BROWSE_SAVE_FILE;

    Fl_Native_File_Chooser flDlg;

    std::string file_dialog_title;
    std::string file_dialog_filter;

    if (aType == EType::eSaveFile)
    {
        std::string file_type("all_files");

        switch ((ESaveFilter) filter)
        {
            case FFSAVE_ALL:
                break;
            case FFSAVE_TGA:
                file_type = "targa_image_files";
                file_dialog_filter = "*.tga";
                break;
            case FFSAVE_BMP:
                file_type = "bitmap_image_files";
                file_dialog_filter = "*.bmp";
                break;
            case FFSAVE_AVI:
                file_type = "avi_movie_file";
                file_dialog_filter = "*.avi";
                break;
            case FFSAVE_ANIM:
                file_type = "xaf_animation_file";
                file_dialog_filter = "*.xaf";
                break;
            case FFSAVE_XML:
                file_type = "xml_file";
                file_dialog_filter = "*.xml";
                break;
            case FFSAVE_COLLADA:
                file_type = "collada_files";
                file_dialog_filter = "*.dae";
                break;
            case FFSAVE_RAW:
                file_type = "raw_file";
                file_dialog_filter = "*.raw";
                break;
            case FFSAVE_J2C:
                file_type = "compressed_image_files";
                file_dialog_filter = "*.j2c";
                break;
            case FFSAVE_PNG:
                file_type = "png_image_files";
                file_dialog_filter = "*.png";
                break;
            case FFSAVE_JPEG:
                file_type = "jpeg_image_files";
                file_dialog_filter = "*.{jpg,jpeg}";
                break;
            case FFSAVE_SCRIPT:
                file_type = "script_files";
                file_dialog_filter = "*.lsl";
                break;
            case FFSAVE_TGAPNG:
                file_type = "save_texture_image_files";
                file_dialog_filter = "*.{tga,png}";
                break;
            case FFSAVE_WAV:
                file_type = "sound_files";
                file_dialog_filter = "*.wav";
                break;

            // <FS:Zi> Handle all enums in a switch, or you make GCC unhappy
            case FFSAVE_GLTF:
                file_type = "gltf_files";
                file_dialog_filter = "*.{gltf,glb}";
                break;
            // </FS:Zi>

            // Firestorm additions
            case FFSAVE_BEAM:
                file_type = "xml_file";
                file_dialog_filter = "*.xml";
                break;
            case FFSAVE_EXPORT:
                file_type = "backup_files";
                file_dialog_filter = "*.oxp";
                break;
            case FFSAVE_CSV:
                file_type = "csv_files";
                file_dialog_filter = "*.csv";
                break;

#ifdef _CORY_TESTING
            case FFSAVE_GEOMETRY:
                // no file type translation for this, so using the default "all_files" for now
                file_dialog_filter = "*.slg";
                break;
#endif
        }

        // can't say I like this combining of verb+type, it might not work too well in all languages -Zi
        file_dialog_title = LLTrans::getString("save_file_verb") + " " + LLTrans::getString(file_type);
        file_dialog_filter = LLTrans::getString(file_type) + " \t" + file_dialog_filter;
    }
    else
    {
        std::string file_type("all_files");

        switch ((ELoadFilter) filter)
        {
            case FFLOAD_ALL:
                break;
            case FFLOAD_WAV:
                file_type = "sound_files";
                file_dialog_filter = "*.wav";
                break;
            case FFLOAD_IMAGE:
                file_type = "image_files";
                file_dialog_filter = "*.{tga,bmp,jpg,jpeg,png}";
                break;
            case FFLOAD_ANIM:
                file_type = "animation_files";
                file_dialog_filter = "*.{bvh,anim}";
                break;
            case FFLOAD_XML:
                file_type = "xml_file";
                file_dialog_filter = "*.xml";
                break;
            case FFLOAD_SLOBJECT:
                file_type = "xml_file";
                file_dialog_filter = "*.slobject";
                break;
            case FFLOAD_RAW:
                file_type = "raw_file";
                file_dialog_filter = "*.raw";
                break;
            case FFLOAD_MODEL:
            case FFLOAD_COLLADA:
                file_type = "collada_files";
                file_dialog_filter = "*.dae";
                break;
            case FFLOAD_SCRIPT:
                file_type = "script_files";
                file_dialog_filter = "*.lsl";
                break;
            case FFLOAD_DICTIONARY:
                file_type = "dictionary_files";
                file_dialog_filter = "*.{dic,xcu}";
                break;
            case FFLOAD_DIRECTORY:
                file_type = "choose_the_directory";
                break;
            case FFLOAD_EXE:
                file_type = "executable_files";
                break;

            // <FS:Zi> Handle all enums in a switch, or you make GCC unhappy
            case FFLOAD_GLTF:
                file_type = "gltf_files";
                file_dialog_filter = "*.{gltf,glb}";
                break;
            case FFLOAD_MATERIAL:
                file_type = "material_files";
                file_dialog_filter = "*.{gltf,glb}";
                break;
<<<<<<< HEAD
=======
            case FFLOAD_HDRI:
                file_type = "hdri_files";
                file_dialog_filter = "*.{exr}";
                break;
>>>>>>> 6fba1530
            case FFLOAD_MATERIAL_TEXTURE:
                file_type = "material_texture_files";
                file_dialog_filter = "*.{gltf,glb,tga,bmp,jpg,jpeg,png}";
                break;
            // </FS:Zi>

            // Firestorm additions
            case FFLOAD_IMPORT:
                file_type = "backup_files";
                file_dialog_filter = "*.oxp";
                break;

#ifdef _CORY_TESTING
            case FFLOAD_GEOMETRY:
                // no file type translation for this, so using the default "all_files" for now
                file_dialog_filter = "*.slg";
                break;
#endif
        }

        if (aType == EType::eOpenMultiple)
        {
            file_dialog_title = LLTrans::getString("load_files");
        }
        else
        {
            // can't say I like this combining of verb+type, it might not work too well in all languages -Zi
            file_dialog_title = LLTrans::getString("load_file_verb") + " " + LLTrans::getString(file_type);
            file_dialog_filter = LLTrans::getString(file_type) + " \t" + file_dialog_filter;
        }
    }

    flDlg.title(file_dialog_title.c_str());
    flDlg.type(flType);

    if (!file_dialog_filter.empty())
    {
        flDlg.filter(file_dialog_filter.c_str());
    }

    int res = flDlg.show();
    gViewerWindow->getWindow()->afterDialog();

    if( res == 0 )
    {
        int32_t count = flDlg.count();
        if( count < 0 )
            count = 0;
        for( int32_t i = 0; i < count; ++i )
        {
            char const *pFile = flDlg.filename(i);
            if( pFile && strlen(pFile) > 0 )
                mFiles.push_back( pFile  );
        }
    }
    else if( res == -1 )
    {
        LL_WARNS() << "FLTK failed: " <<  flDlg.errmsg() << LL_ENDL;
    }

    return mFiles.empty()?FALSE:TRUE;
}

# else // LL_GTK

// Hacky stubs designed to facilitate fake getSaveFile and getOpenFile with
// static results, when we don't have a real filepicker.

BOOL LLFilePicker::getSaveFile( ESaveFilter filter, const std::string& filename, bool blocking )
{
    // if local file browsing is turned off, return without opening dialog
    // (Even though this is a stub, I think we still should not return anything at all)
    if ( check_local_file_access_enabled() == false )
    {
        return FALSE;
    }

    reset();

    LL_INFOS() << "getSaveFile suggested filename is [" << filename
        << "]" << LL_ENDL;
    if (!filename.empty())
    {
        mFiles.push_back(gDirUtilp->getLindenUserDir() + gDirUtilp->getDirDelimiter() + filename);
        return TRUE;
    }
    return FALSE;
}

BOOL LLFilePicker::getSaveFileModeless(ESaveFilter filter,
                                       const std::string& filename,
                                       void (*callback)(bool, std::string&, void*),
                                       void *userdata)
{
    LL_ERRS() << "NOT IMPLEMENTED" << LL_ENDL;
    return FALSE;
}

BOOL LLFilePicker::getOpenFile( ELoadFilter filter, bool blocking )
{
    // if local file browsing is turned off, return without opening dialog
    // (Even though this is a stub, I think we still should not return anything at all)
    if ( check_local_file_access_enabled() == false )
    {
        return FALSE;
    }

    reset();

    // HACK: Static filenames for 'open' until we implement filepicker
    std::string filename = gDirUtilp->getLindenUserDir() + gDirUtilp->getDirDelimiter() + "upload";
    switch (filter)
    {
    case FFLOAD_WAV: filename += ".wav"; break;
    case FFLOAD_IMAGE: filename += ".tga"; break;
    case FFLOAD_ANIM: filename += ".bvh"; break;
    default: break;
    }
    mFiles.push_back(filename);
    LL_INFOS() << "getOpenFile: Will try to open file: " << filename << LL_ENDL;
    return TRUE;
}

BOOL LLFilePicker::getOpenFileModeless(ELoadFilter filter,
                                       void (*callback)(bool, std::vector<std::string> &, void*),
                                       void *userdata)
{
    LL_ERRS() << "NOT IMPLEMENTED" << LL_ENDL;
    return FALSE;
}

BOOL LLFilePicker::getMultipleOpenFiles( ELoadFilter filter, bool blocking)
{
    // if local file browsing is turned off, return without opening dialog
    // (Even though this is a stub, I think we still should not return anything at all)
    if ( check_local_file_access_enabled() == false )
    {
        return FALSE;
    }

    reset();
    return FALSE;
}

BOOL LLFilePicker::getMultipleOpenFilesModeless(ELoadFilter filter,
                                                void (*callback)(bool, std::vector<std::string> &, void*),
                                                void *userdata )
{
    LL_ERRS() << "NOT IMPLEMENTED" << LL_ENDL;
    return FALSE;
}

#endif // LL_GTK

#else // not implemented

BOOL LLFilePicker::getSaveFile( ESaveFilter filter, const std::string& filename, bool blockin )
{
    reset();
    return FALSE;
}

BOOL LLFilePicker::getOpenFile( ELoadFilter filter )
{
    reset();
    return FALSE;
}

BOOL LLFilePicker::getMultipleOpenFiles( ELoadFilter filter, bool blocking)
{
    reset();
    return FALSE;
}

#endif // LL_LINUX<|MERGE_RESOLUTION|>--- conflicted
+++ resolved
@@ -730,12 +730,9 @@
             allowedv->push_back("gltf");
             allowedv->push_back("glb");
             break;
-<<<<<<< HEAD
-=======
         case FFLOAD_HDRI:
             allowedv->push_back("exr");
             break;
->>>>>>> 6fba1530
         case FFLOAD_MODEL:
         case FFLOAD_COLLADA:
             allowedv->push_back("dae");
@@ -755,21 +752,12 @@
             break;
         case FFLOAD_DIRECTORY:
             break;
-<<<<<<< HEAD
-    // <FS:CR> Import filter
-    case FFLOAD_IMPORT:
-            allowedv->push_back("oxp");
-            //allowedv->push_back("hpa");
-        break;
-    // </FS:CR>
-=======
         // <FS:CR> Import filter
         case FFLOAD_IMPORT:
             allowedv->push_back("oxp");
             //allowedv->push_back("hpa");
             break;
         // </FS:CR>
->>>>>>> 6fba1530
         default:
             LL_WARNS() << "Unsupported format." << LL_ENDL;
     }
@@ -1972,13 +1960,10 @@
                 file_type = "material_files";
                 file_dialog_filter = "*.{gltf,glb}";
                 break;
-<<<<<<< HEAD
-=======
             case FFLOAD_HDRI:
                 file_type = "hdri_files";
                 file_dialog_filter = "*.{exr}";
                 break;
->>>>>>> 6fba1530
             case FFLOAD_MATERIAL_TEXTURE:
                 file_type = "material_texture_files";
                 file_dialog_filter = "*.{gltf,glb,tga,bmp,jpg,jpeg,png}";
