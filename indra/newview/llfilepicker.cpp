--- conflicted
+++ resolved
@@ -665,16 +665,13 @@
             allowedv->push_back("dic");
             allowedv->push_back("xcu");
             allowedv->push_back("gif");
-<<<<<<< HEAD
+            allowedv->push_back("gltf");
+            allowedv->push_back("glb");
             allowedv->push_back("xml");
             // <FS:CR> Import filter
             allowedv->push_back("oxp");
             //allowedv->push_back("hpa");
             // </FS:CR>
-=======
-            allowedv->push_back("gltf");
-            allowedv->push_back("glb");
->>>>>>> 887b4818
         case FFLOAD_IMAGE:
             allowedv->push_back("jpg");
             allowedv->push_back("jpeg");
