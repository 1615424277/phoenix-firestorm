/** 
 * @file llfilepicker.cpp
 * @brief OS-specific file picker
 *
 * $LicenseInfo:firstyear=2001&license=viewerlgpl$
 * Second Life Viewer Source Code
 * Copyright (C) 2010, Linden Research, Inc.
 * 
 * This library is free software; you can redistribute it and/or
 * modify it under the terms of the GNU Lesser General Public
 * License as published by the Free Software Foundation;
 * version 2.1 of the License only.
 * 
 * This library is distributed in the hope that it will be useful,
 * but WITHOUT ANY WARRANTY; without even the implied warranty of
 * MERCHANTABILITY or FITNESS FOR A PARTICULAR PURPOSE.  See the GNU
 * Lesser General Public License for more details.
 * 
 * You should have received a copy of the GNU Lesser General Public
 * License along with this library; if not, write to the Free Software
 * Foundation, Inc., 51 Franklin Street, Fifth Floor, Boston, MA  02110-1301  USA
 * 
 * Linden Research, Inc., 945 Battery Street, San Francisco, CA  94111  USA
 * $/LicenseInfo$
 */

#include "llviewerprecompiledheaders.h"

#include "llfilepicker.h"
#include "llworld.h"
#include "llviewerwindow.h"
#include "llkeyboard.h"
#include "lldir.h"
#include "llframetimer.h"
#include "lltrans.h"
#include "llviewercontrol.h"
#include "llwindow.h"	// beforeDialog()

#if LL_SDL
#include "llwindowsdl.h" // for some X/GTK utils to help with filepickers
#endif // LL_SDL

#if LL_LINUX
#include "llhttpconstants.h"    // file picker uses some of thes constants on Linux
#endif

//
// Globals
//

LLFilePicker LLFilePicker::sInstance;

#if LL_WINDOWS
#define SOUND_FILTER L"Sounds (*.wav)\0*.wav\0"
#define IMAGE_FILTER L"Images (*.tga; *.bmp; *.jpg; *.jpeg; *.png)\0*.tga;*.bmp;*.jpg;*.jpeg;*.png\0"
#define ANIM_FILTER L"Animations (*.bvh; *.anim)\0*.bvh;*.anim\0"
#define COLLADA_FILTER L"Scene (*.dae)\0*.dae\0"
<<<<<<< HEAD
#define GLTF_FILTER L"glTF (*.gltf; *.glb)\0*.gltf;*.glb\0"
=======
>>>>>>> ec4135da
#define XML_FILTER L"XML files (*.xml)\0*.xml\0"
#define SLOBJECT_FILTER L"Objects (*.slobject)\0*.slobject\0"
#define RAW_FILTER L"RAW files (*.raw)\0*.raw\0"
#define MODEL_FILTER L"Model files (*.dae)\0*.dae\0"
#define MATERIAL_FILTER L"GLTF Files (*.gltf; *.glb)\0*.gltf;*.glb\0"
#define MATERIAL_TEXTURES_FILTER L"GLTF Import (*.gltf; *.glb; *.tga; *.bmp; *.jpg; *.jpeg; *.png)\0*.gltf;*.glb;*.tga;*.bmp;*.jpg;*.jpeg;*.png\0"
#define SCRIPT_FILTER L"Script files (*.lsl)\0*.lsl\0"
#define DICTIONARY_FILTER L"Dictionary files (*.dic; *.xcu)\0*.dic;*.xcu\0"
#endif

#ifdef LL_DARWIN
#include "llfilepicker_mac.h"
//#include <boost/algorithm/string/predicate.hpp>
#endif

//
// Implementation
//
LLFilePicker::LLFilePicker()
	: mCurrentFile(0),
	  mLocked(false)

{
	reset();

#if LL_WINDOWS
	mOFN.lStructSize = sizeof(OPENFILENAMEW);
	mOFN.hwndOwner = NULL;  // Set later
	mOFN.hInstance = NULL;
	mOFN.lpstrCustomFilter = NULL;
	mOFN.nMaxCustFilter = 0;
	mOFN.lpstrFile = NULL;							// set in open and close
	mOFN.nMaxFile = LL_MAX_PATH;
	mOFN.lpstrFileTitle = NULL;
	mOFN.nMaxFileTitle = 0;
	mOFN.lpstrInitialDir = NULL;
	mOFN.lpstrTitle = NULL;
	mOFN.Flags = 0;									// set in open and close
	mOFN.nFileOffset = 0;
	mOFN.nFileExtension = 0;
	mOFN.lpstrDefExt = NULL;
	mOFN.lCustData = 0L;
	mOFN.lpfnHook = NULL;
	mOFN.lpTemplateName = NULL;
	mFilesW[0] = '\0';
#elif LL_DARWIN
	mPickOptions = 0;
#endif

}

LLFilePicker::~LLFilePicker()
{
	// nothing
}

// utility function to check if access to local file system via file browser 
// is enabled and if not, tidy up and indicate we're not allowed to do this.
bool LLFilePicker::check_local_file_access_enabled()
{
	// if local file browsing is turned off, return without opening dialog
	bool local_file_system_browsing_enabled = gSavedSettings.getBOOL("LocalFileSystemBrowsingEnabled");
	if ( ! local_file_system_browsing_enabled )
	{
		mFiles.clear();
		return false;
	}

	return true;
}

const std::string LLFilePicker::getFirstFile()
{
	mCurrentFile = 0;
	return getNextFile();
}

const std::string LLFilePicker::getNextFile()
{
	if (mCurrentFile >= getFileCount())
	{
		mLocked = false;
		return std::string();
	}
	else
	{
		return mFiles[mCurrentFile++];
	}
}

const std::string LLFilePicker::getCurFile()
{
	if (mCurrentFile >= getFileCount())
	{
		mLocked = false;
		return std::string();
	}
	else
	{
		return mFiles[mCurrentFile];
	}
}

void LLFilePicker::reset()
{
	mLocked = false;
	mFiles.clear();
	mCurrentFile = 0;
}

#if LL_WINDOWS

BOOL LLFilePicker::setupFilter(ELoadFilter filter)
{
	BOOL res = TRUE;
	switch (filter)
	{
    case FFLOAD_ALL:
    case FFLOAD_EXE:
		mOFN.lpstrFilter = L"All Files (*.*)\0*.*\0" \
		SOUND_FILTER \
		IMAGE_FILTER \
		ANIM_FILTER \
		MATERIAL_FILTER \
		L"\0";
		break;
	case FFLOAD_WAV:
		mOFN.lpstrFilter = SOUND_FILTER \
			L"\0";
		break;
	case FFLOAD_IMAGE:
		mOFN.lpstrFilter = IMAGE_FILTER \
			L"\0";
		break;
	case FFLOAD_ANIM:
		mOFN.lpstrFilter = ANIM_FILTER \
			L"\0";
		break;
    case FFLOAD_GLTF:
        mOFN.lpstrFilter = GLTF_FILTER \
            L"\0";
        break;
    case FFLOAD_COLLADA:
		mOFN.lpstrFilter = COLLADA_FILTER \
			L"\0";
		break;
	case FFLOAD_XML:
		mOFN.lpstrFilter = XML_FILTER \
			L"\0";
		break;
	case FFLOAD_SLOBJECT:
		mOFN.lpstrFilter = SLOBJECT_FILTER \
			L"\0";
		break;
	case FFLOAD_RAW:
		mOFN.lpstrFilter = RAW_FILTER \
			L"\0";
		break;
	case FFLOAD_MODEL:
		mOFN.lpstrFilter = MODEL_FILTER \
			L"\0";
		break;
    case FFLOAD_MATERIAL:
        mOFN.lpstrFilter = MATERIAL_FILTER \
            L"\0";
        break;
    case FFLOAD_MATERIAL_TEXTURE:
        mOFN.lpstrFilter = MATERIAL_TEXTURES_FILTER \
            MATERIAL_FILTER \
            IMAGE_FILTER \
            L"\0";
        break;
	case FFLOAD_SCRIPT:
		mOFN.lpstrFilter = SCRIPT_FILTER \
			L"\0";
		break;
	case FFLOAD_DICTIONARY:
		mOFN.lpstrFilter = DICTIONARY_FILTER \
			L"\0";
		break;
	default:
		res = FALSE;
		break;
	}
	return res;
}

BOOL LLFilePicker::getOpenFile(ELoadFilter filter, bool blocking)
{
	if( mLocked )
	{
		return FALSE;
	}
	BOOL success = FALSE;

	// if local file browsing is turned off, return without opening dialog
	if ( check_local_file_access_enabled() == false )
	{
		return FALSE;
	}

	// don't provide default file selection
	mFilesW[0] = '\0';

	mOFN.hwndOwner = (HWND)gViewerWindow->getPlatformWindow();
	mOFN.lpstrFile = mFilesW;
	mOFN.nMaxFile = SINGLE_FILENAME_BUFFER_SIZE;
	mOFN.Flags = OFN_HIDEREADONLY | OFN_FILEMUSTEXIST | OFN_NOCHANGEDIR ;
	mOFN.nFilterIndex = 1;

	setupFilter(filter);
	
	if (blocking)
	{
		// Modal, so pause agent
		send_agent_pause();
	}

	reset();
	
	// NOTA BENE: hitting the file dialog triggers a window focus event, destroying the selection manager!!
	success = GetOpenFileName(&mOFN);
	if (success)
	{
		std::string filename = utf16str_to_utf8str(llutf16string(mFilesW));
		mFiles.push_back(filename);
	}

	if (blocking)
	{
		send_agent_resume();
		// Account for the fact that the app has been stalled.
		LLFrameTimer::updateFrameTime();
	}
	
	return success;
}

BOOL LLFilePicker::getOpenFileModeless(ELoadFilter filter,
                                       void (*callback)(bool, std::vector<std::string> &, void*),
                                       void *userdata)
{
    // not supposed to be used yet, use LLFilePickerThread
    LL_ERRS() << "NOT IMPLEMENTED" << LL_ENDL;
    return FALSE;
}

BOOL LLFilePicker::getMultipleOpenFiles(ELoadFilter filter, bool blocking)
{
	if( mLocked )
	{
		return FALSE;
	}
	BOOL success = FALSE;

	// if local file browsing is turned off, return without opening dialog
	if ( check_local_file_access_enabled() == false )
	{
		return FALSE;
	}

	// don't provide default file selection
	mFilesW[0] = '\0';

	mOFN.hwndOwner = (HWND)gViewerWindow->getPlatformWindow();
	mOFN.lpstrFile = mFilesW;
	mOFN.nFilterIndex = 1;
	mOFN.nMaxFile = FILENAME_BUFFER_SIZE;
	mOFN.Flags = OFN_HIDEREADONLY | OFN_FILEMUSTEXIST | OFN_NOCHANGEDIR |
		OFN_EXPLORER | OFN_ALLOWMULTISELECT;

	setupFilter(filter);

	reset();

	if (blocking)
	{
		// Modal, so pause agent
		send_agent_pause();
	}

	// NOTA BENE: hitting the file dialog triggers a window focus event, destroying the selection manager!!
	success = GetOpenFileName(&mOFN); // pauses until ok or cancel.
	if( success )
	{
		// The getopenfilename api doesn't tell us if we got more than
		// one file, so we have to test manually by checking string
		// lengths.
		if( wcslen(mOFN.lpstrFile) > mOFN.nFileOffset )	/*Flawfinder: ignore*/
		{
			std::string filename = utf16str_to_utf8str(llutf16string(mFilesW));
			mFiles.push_back(filename);
		}
		else
		{
			mLocked = true;
			WCHAR* tptrw = mFilesW;
			std::string dirname;
			while(1)
			{
				if (*tptrw == 0 && *(tptrw+1) == 0) // double '\0'
					break;
				if (*tptrw == 0)
					tptrw++; // shouldn't happen?
				std::string filename = utf16str_to_utf8str(llutf16string(tptrw));
				if (dirname.empty())
					dirname = filename + "\\";
				else
					mFiles.push_back(dirname + filename);
				tptrw += wcslen(tptrw);
			}
		}
	}

	if (blocking)
	{
		send_agent_resume();
	}

	// Account for the fact that the app has been stalled.
	LLFrameTimer::updateFrameTime();
	return success;
}

BOOL LLFilePicker::getMultipleOpenFilesModeless(ELoadFilter filter,
                                                void (*callback)(bool, std::vector<std::string> &, void*),
                                                void *userdata )
{
    // not supposed to be used yet, use LLFilePickerThread
    LL_ERRS() << "NOT IMPLEMENTED" << LL_ENDL;
    return FALSE;
}

BOOL LLFilePicker::getSaveFile(ESaveFilter filter, const std::string& filename, bool blocking)
{
	if( mLocked )
	{
		return FALSE;
	}
	BOOL success = FALSE;

	// if local file browsing is turned off, return without opening dialog
	if ( check_local_file_access_enabled() == false )
	{
		return FALSE;
	}

	mOFN.lpstrFile = mFilesW;
	if (!filename.empty())
	{
		llutf16string tstring = utf8str_to_utf16str(filename);
		wcsncpy(mFilesW, tstring.c_str(), FILENAME_BUFFER_SIZE);	}	/*Flawfinder: ignore*/
	else
	{
		mFilesW[0] = '\0';
	}
	mOFN.hwndOwner = (HWND)gViewerWindow->getPlatformWindow();

	switch( filter )
	{
	case FFSAVE_ALL:
		mOFN.lpstrDefExt = NULL;
		mOFN.lpstrFilter =
			L"All Files (*.*)\0*.*\0" \
			L"WAV Sounds (*.wav)\0*.wav\0" \
			L"Targa, Bitmap Images (*.tga; *.bmp)\0*.tga;*.bmp\0" \
			L"\0";
		break;
	case FFSAVE_WAV:
		if (filename.empty())
		{
			wcsncpy( mFilesW,L"untitled.wav", FILENAME_BUFFER_SIZE);	/*Flawfinder: ignore*/
		}
		mOFN.lpstrDefExt = L"wav";
		mOFN.lpstrFilter =
			L"WAV Sounds (*.wav)\0*.wav\0" \
			L"\0";
		break;
	case FFSAVE_TGA:
		if (filename.empty())
		{
			wcsncpy( mFilesW,L"untitled.tga", FILENAME_BUFFER_SIZE);	/*Flawfinder: ignore*/
		}
		mOFN.lpstrDefExt = L"tga";
		mOFN.lpstrFilter =
			L"Targa Images (*.tga)\0*.tga\0" \
			L"\0";
		break;
	case FFSAVE_BMP:
		if (filename.empty())
		{
			wcsncpy( mFilesW,L"untitled.bmp", FILENAME_BUFFER_SIZE);	/*Flawfinder: ignore*/
		}
		mOFN.lpstrDefExt = L"bmp";
		mOFN.lpstrFilter =
			L"Bitmap Images (*.bmp)\0*.bmp\0" \
			L"\0";
		break;
	case FFSAVE_PNG:
		if (filename.empty())
		{
			wcsncpy( mFilesW,L"untitled.png", FILENAME_BUFFER_SIZE);	/*Flawfinder: ignore*/
		}
		mOFN.lpstrDefExt = L"png";
		mOFN.lpstrFilter =
			L"PNG Images (*.png)\0*.png\0" \
			L"\0";
		break;
	case FFSAVE_TGAPNG:
		if (filename.empty())
		{
			wcsncpy( mFilesW,L"untitled.png", FILENAME_BUFFER_SIZE);	/*Flawfinder: ignore*/
			//PNG by default
		}
		mOFN.lpstrDefExt = L"png";
		mOFN.lpstrFilter =
			L"PNG Images (*.png)\0*.png\0" \
			L"Targa Images (*.tga)\0*.tga\0" \
			L"\0";
		break;
		
	case FFSAVE_JPEG:
		if (filename.empty())
		{
			wcsncpy( mFilesW,L"untitled.jpeg", FILENAME_BUFFER_SIZE);	/*Flawfinder: ignore*/
		}
		mOFN.lpstrDefExt = L"jpg";
		mOFN.lpstrFilter =
			L"JPEG Images (*.jpg *.jpeg)\0*.jpg;*.jpeg\0" \
			L"\0";
		break;
	case FFSAVE_AVI:
		if (filename.empty())
		{
			wcsncpy( mFilesW,L"untitled.avi", FILENAME_BUFFER_SIZE);	/*Flawfinder: ignore*/
		}
		mOFN.lpstrDefExt = L"avi";
		mOFN.lpstrFilter =
			L"AVI Movie File (*.avi)\0*.avi\0" \
			L"\0";
		break;
	case FFSAVE_ANIM:
		if (filename.empty())
		{
			wcsncpy( mFilesW,L"untitled.xaf", FILENAME_BUFFER_SIZE);	/*Flawfinder: ignore*/
		}
		mOFN.lpstrDefExt = L"xaf";
		mOFN.lpstrFilter =
			L"XAF Anim File (*.xaf)\0*.xaf\0" \
			L"\0";
		break;
<<<<<<< HEAD
	case FFSAVE_GLTF:
		if (filename.empty())
		{
			wcsncpy( mFilesW,L"untitled.glb", FILENAME_BUFFER_SIZE);	/*Flawfinder: ignore*/
		}
		mOFN.lpstrDefExt = L"glb";
		mOFN.lpstrFilter =
			L"glTF Asset File (*.gltf *.glb)\0*.gltf;*.glb\0" \
			L"\0";
		break;
=======
>>>>>>> ec4135da
	case FFSAVE_XML:
		if (filename.empty())
		{
			wcsncpy( mFilesW,L"untitled.xml", FILENAME_BUFFER_SIZE);	/*Flawfinder: ignore*/
		}

		mOFN.lpstrDefExt = L"xml";
		mOFN.lpstrFilter =
			L"XML File (*.xml)\0*.xml\0" \
			L"\0";
		break;
	case FFSAVE_COLLADA:
		if (filename.empty())
		{
			wcsncpy( mFilesW,L"untitled.collada", FILENAME_BUFFER_SIZE);	/*Flawfinder: ignore*/
		}
		mOFN.lpstrDefExt = L"collada";
		mOFN.lpstrFilter =
			L"COLLADA File (*.collada)\0*.collada\0" \
			L"\0";
		break;
	case FFSAVE_RAW:
		if (filename.empty())
		{
			wcsncpy( mFilesW,L"untitled.raw", FILENAME_BUFFER_SIZE);	/*Flawfinder: ignore*/
		}
		mOFN.lpstrDefExt = L"raw";
		mOFN.lpstrFilter =	RAW_FILTER \
							L"\0";
		break;
	case FFSAVE_J2C:
		if (filename.empty())
		{
			wcsncpy( mFilesW,L"untitled.j2c", FILENAME_BUFFER_SIZE);
		}
		mOFN.lpstrDefExt = L"j2c";
		mOFN.lpstrFilter =
			L"Compressed Images (*.j2c)\0*.j2c\0" \
			L"\0";
		break;
	case FFSAVE_SCRIPT:
		if (filename.empty())
		{
			wcsncpy( mFilesW,L"untitled.lsl", FILENAME_BUFFER_SIZE);
		}
		mOFN.lpstrDefExt = L"txt";
		mOFN.lpstrFilter = L"LSL Files (*.lsl)\0*.lsl\0" L"\0";
		break;
	default:
		return FALSE;
	}

 
	mOFN.nMaxFile = SINGLE_FILENAME_BUFFER_SIZE;
	mOFN.Flags = OFN_OVERWRITEPROMPT | OFN_NOCHANGEDIR | OFN_PATHMUSTEXIST;

	reset();

	if (blocking)
	{
		// Modal, so pause agent
		send_agent_pause();
	}

	{
		// NOTA BENE: hitting the file dialog triggers a window focus event, destroying the selection manager!!
		try
		{
			success = GetSaveFileName(&mOFN);
			if (success)
			{
				std::string filename = utf16str_to_utf8str(llutf16string(mFilesW));
				mFiles.push_back(filename);
			}
		}
		catch (...)
		{
			LOG_UNHANDLED_EXCEPTION("");
		}
		gKeyboard->resetKeys();
	}

	if (blocking)
	{
		send_agent_resume();
	}

	// Account for the fact that the app has been stalled.
	LLFrameTimer::updateFrameTime();
	return success;
}

BOOL LLFilePicker::getSaveFileModeless(ESaveFilter filter,
                                       const std::string& filename,
                                       void (*callback)(bool, std::string&, void*),
                                       void *userdata)
{
    // not supposed to be used yet, use LLFilePickerThread
    LL_ERRS() << "NOT IMPLEMENTED" << LL_ENDL;
    return FALSE;
}

#elif LL_DARWIN

std::unique_ptr<std::vector<std::string>> LLFilePicker::navOpenFilterProc(ELoadFilter filter) //(AEDesc *theItem, void *info, void *callBackUD, NavFilterModes filterMode)
{
    std::unique_ptr<std::vector<std::string>> allowedv(new std::vector< std::string >);
    switch(filter)
    {
        case FFLOAD_ALL:
            allowedv->push_back("wav");
            allowedv->push_back("bvh");
            allowedv->push_back("anim");
            allowedv->push_back("dae");
            allowedv->push_back("raw");
            allowedv->push_back("lsl");
            allowedv->push_back("dic");
            allowedv->push_back("xcu");
            allowedv->push_back("gif");
            allowedv->push_back("gltf");
            allowedv->push_back("glb");
        case FFLOAD_IMAGE:
            allowedv->push_back("jpg");
            allowedv->push_back("jpeg");
            allowedv->push_back("bmp");
            allowedv->push_back("tga");
            allowedv->push_back("bmpf");
            allowedv->push_back("tpic");
            allowedv->push_back("png");
            break;
        case FFLOAD_EXE:
            allowedv->push_back("app");
            allowedv->push_back("exe");
            break;
        case FFLOAD_WAV:
            allowedv->push_back("wav");
            break;
        case FFLOAD_ANIM:
            allowedv->push_back("bvh");
            allowedv->push_back("anim");
            break;
        case FFLOAD_GLTF:
        case FFLOAD_MATERIAL:
            allowedv->push_back("gltf");
            allowedv->push_back("glb");
            break;
        case FFLOAD_COLLADA:
            allowedv->push_back("dae");
            break;
        case FFLOAD_XML:
            allowedv->push_back("xml");
            break;
        case FFLOAD_RAW:
            allowedv->push_back("raw");
            break;
        case FFLOAD_SCRIPT:
            allowedv->push_back("lsl");
            break;
        case FFLOAD_DICTIONARY:
            allowedv->push_back("dic");
            allowedv->push_back("xcu");
            break;
        case FFLOAD_DIRECTORY:
            break;
        default:
            LL_WARNS() << "Unsupported format." << LL_ENDL;
    }

	return allowedv;
}

bool	LLFilePicker::doNavChooseDialog(ELoadFilter filter)
{
	// if local file browsing is turned off, return without opening dialog
	if ( check_local_file_access_enabled() == false )
	{
		return false;
	}
    
	gViewerWindow->getWindow()->beforeDialog();
    
    std::unique_ptr<std::vector<std::string>> allowed_types = navOpenFilterProc(filter);
    
    std::unique_ptr<std::vector<std::string>> filev  = doLoadDialog(allowed_types.get(),
                                                    mPickOptions);

	gViewerWindow->getWindow()->afterDialog();


    if (filev && filev->size() > 0)
    {
        mFiles.insert(mFiles.end(), filev->begin(), filev->end());
        return true;
    }
	
	return false;
}

bool    LLFilePicker::doNavChooseDialogModeless(ELoadFilter filter,
                                                void (*callback)(bool, std::vector<std::string> &,void*),
                                                void *userdata)
{
    // if local file browsing is turned off, return without opening dialog
    if ( check_local_file_access_enabled() == false )
    {
        return false;
    }
    
    std::unique_ptr<std::vector<std::string>> allowed_types=navOpenFilterProc(filter);
    
    doLoadDialogModeless(allowed_types.get(),
                                                    mPickOptions,
                                                    callback,
                                                    userdata);
    
    return true;
}

void set_nav_save_data(LLFilePicker::ESaveFilter filter, std::string &extension, std::string &type, std::string &creator)
{
    switch (filter)
    {
        case LLFilePicker::FFSAVE_WAV:
            type = "WAVE";
            creator = "TVOD";
            extension = "wav";
            break;
        case LLFilePicker::FFSAVE_TGA:
            type = "TPIC";
            creator = "prvw";
            extension = "tga";
            break;
        case LLFilePicker::FFSAVE_TGAPNG:
            type = "PNG";
            creator = "prvw";
            extension = "png,tga";
            break;
        case LLFilePicker::FFSAVE_BMP:
            type = "BMPf";
            creator = "prvw";
            extension = "bmp";
            break;
        case LLFilePicker::FFSAVE_JPEG:
            type = "JPEG";
            creator = "prvw";
            extension = "jpeg";
            break;
        case LLFilePicker::FFSAVE_PNG:
            type = "PNG ";
            creator = "prvw";
            extension = "png";
            break;
        case LLFilePicker::FFSAVE_AVI:
            type = "\?\?\?\?";
            creator = "\?\?\?\?";
            extension = "mov";
            break;

        case LLFilePicker::FFSAVE_ANIM:
            type = "\?\?\?\?";
            creator = "\?\?\?\?";
            extension = "xaf";
            break;
<<<<<<< HEAD

        case LLFilePicker::FFSAVE_GLTF:
            type = "\?\?\?\?";
            creator = "\?\?\?\?";
            extension = "glb";
            break;
=======
>>>>>>> ec4135da
            
        case LLFilePicker::FFSAVE_XML:
            type = "\?\?\?\?";
            creator = "\?\?\?\?";
            extension = "xml";
            break;
            
        case LLFilePicker::FFSAVE_RAW:
            type = "\?\?\?\?";
            creator = "\?\?\?\?";
            extension = "raw";
            break;

        case LLFilePicker::FFSAVE_J2C:
            type = "\?\?\?\?";
            creator = "prvw";
            extension = "j2c";
            break;
        
        case LLFilePicker::FFSAVE_SCRIPT:
            type = "LSL ";
            creator = "\?\?\?\?";
            extension = "lsl";
            break;
        
        case LLFilePicker::FFSAVE_ALL:
        default:
            type = "\?\?\?\?";
            creator = "\?\?\?\?";
            extension = "";
            break;
    }
}

bool	LLFilePicker::doNavSaveDialog(ESaveFilter filter, const std::string& filename)
{
	// Setup the type, creator, and extension
    std::string		extension, type, creator;
    
    set_nav_save_data(filter, extension, type, creator);
	
    std::string namestring = filename;
    if (namestring.empty()) namestring="Untitled";
    
	gViewerWindow->getWindow()->beforeDialog();

	// Run the dialog
    std::unique_ptr<std::string> filev = doSaveDialog(&namestring, 
                 &type,
                 &creator,
                 &extension,
                 mPickOptions);

	gViewerWindow->getWindow()->afterDialog();

	if ( filev && !filev->empty() )
	{
        mFiles.push_back(*filev);
		return true;
    }
	
	return false;
}

bool    LLFilePicker::doNavSaveDialogModeless(ESaveFilter filter,
                                              const std::string& filename,
                                              void (*callback)(bool, std::string&, void*),
                                              void *userdata)
{
    // Setup the type, creator, and extension
    std::string        extension, type, creator;
    
    set_nav_save_data(filter, extension, type, creator);
    
    std::string namestring = filename;
    if (namestring.empty()) namestring="Untitled";

    // Run the dialog
    doSaveDialogModeless(&namestring,
                 &type,
                 &creator,
                 &extension,
                 mPickOptions,
                 callback,
                 userdata);
    return true;
}

BOOL LLFilePicker::getOpenFile(ELoadFilter filter, bool blocking)
{
	if( mLocked )
		return FALSE;

	BOOL success = FALSE;

	// if local file browsing is turned off, return without opening dialog
	if ( check_local_file_access_enabled() == false )
	{
		return FALSE;
	}

	reset();
	
    mPickOptions &= ~F_MULTIPLE;
    mPickOptions |= F_FILE;
 
    if (filter == FFLOAD_DIRECTORY) //This should only be called from lldirpicker. 
    {

        mPickOptions |= ( F_NAV_SUPPORT | F_DIRECTORY );
        mPickOptions &= ~F_FILE;
    }

	if (filter == FFLOAD_ALL)	// allow application bundles etc. to be traversed; important for DEV-16869, but generally useful
	{
        mPickOptions |= F_NAV_SUPPORT;
	}
	
	if (blocking) // always true for linux/mac
	{
		// Modal, so pause agent
		send_agent_pause();
	}


	success = doNavChooseDialog(filter);
		
	if (success)
	{
		if (!getFileCount())
			success = false;
	}

	if (blocking)
	{
		send_agent_resume();
		// Account for the fact that the app has been stalled.
		LLFrameTimer::updateFrameTime();
	}

	return success;
}


BOOL LLFilePicker::getOpenFileModeless(ELoadFilter filter,
                                       void (*callback)(bool, std::vector<std::string> &, void*),
                                       void *userdata)
{
    if( mLocked )
        return FALSE;

    // if local file browsing is turned off, return without opening dialog
    if ( check_local_file_access_enabled() == false )
    {
        return FALSE;
    }

    reset();
    
    mPickOptions &= ~F_MULTIPLE;
    mPickOptions |= F_FILE;
 
    if (filter == FFLOAD_DIRECTORY) //This should only be called from lldirpicker.
    {

        mPickOptions |= ( F_NAV_SUPPORT | F_DIRECTORY );
        mPickOptions &= ~F_FILE;
    }

    if (filter == FFLOAD_ALL)    // allow application bundles etc. to be traversed; important for DEV-16869, but generally useful
    {
        mPickOptions |= F_NAV_SUPPORT;
    }

    return doNavChooseDialogModeless(filter, callback, userdata);
}

BOOL LLFilePicker::getMultipleOpenFiles(ELoadFilter filter, bool blocking)
{
	if( mLocked )
		return FALSE;

	// if local file browsing is turned off, return without opening dialog
	if ( check_local_file_access_enabled() == false )
	{
		return FALSE;
	}
    
    BOOL success = FALSE;

	reset();
    
    mPickOptions |= F_FILE;

    mPickOptions |= F_MULTIPLE;

	if (blocking) // always true for linux/mac
	{
		// Modal, so pause agent
		send_agent_pause();
	}

	success = doNavChooseDialog(filter);

	if (blocking)
	{
		send_agent_resume();
	}

	if (success)
	{
		if (!getFileCount())
			success = false;
		if (getFileCount() > 1)
			mLocked = true;
	}

	// Account for the fact that the app has been stalled.
	LLFrameTimer::updateFrameTime();
	return success;
}


BOOL LLFilePicker::getMultipleOpenFilesModeless(ELoadFilter filter,
                                                void (*callback)(bool, std::vector<std::string> &, void*),
                                                void *userdata )
{
    if( mLocked )
        return FALSE;

    // if local file browsing is turned off, return without opening dialog
    if ( check_local_file_access_enabled() == false )
    {
        return FALSE;
    }

    reset();
    
    mPickOptions |= F_FILE;

    mPickOptions |= F_MULTIPLE;

    return doNavChooseDialogModeless(filter, callback, userdata);
}

BOOL LLFilePicker::getSaveFile(ESaveFilter filter, const std::string& filename, bool blocking)
{

	if( mLocked )
		return false;
	BOOL success = false;

	// if local file browsing is turned off, return without opening dialog
	if ( check_local_file_access_enabled() == false )
	{
		return false;
	}

	reset();
	
    mPickOptions &= ~F_MULTIPLE;

	if (blocking)
	{
		// Modal, so pause agent
		send_agent_pause();
	}

    success = doNavSaveDialog(filter, filename);

    if (success)
	{
		if (!getFileCount())
			success = false;
	}

	if (blocking)
	{
		send_agent_resume();
	}

	// Account for the fact that the app has been stalled.
	LLFrameTimer::updateFrameTime();
	return success;
}

BOOL LLFilePicker::getSaveFileModeless(ESaveFilter filter,
                                       const std::string& filename,
                                       void (*callback)(bool, std::string&, void*),
                                       void *userdata)
{
    if( mLocked )
        return false;
    
    // if local file browsing is turned off, return without opening dialog
    if ( check_local_file_access_enabled() == false )
    {
        return false;
    }

    reset();
    
    mPickOptions &= ~F_MULTIPLE;

    return doNavSaveDialogModeless(filter, filename, callback, userdata);
}
//END LL_DARWIN

#elif LL_LINUX

# if LL_GTK

// static
void LLFilePicker::add_to_selectedfiles(gpointer data, gpointer user_data)
{
	// We need to run g_filename_to_utf8 in the user's locale
	std::string saved_locale(setlocale(LC_ALL, NULL));
	setlocale(LC_ALL, "");

	LLFilePicker* picker = (LLFilePicker*) user_data;
	GError *error = NULL;
	gchar* filename_utf8 = g_filename_to_utf8((gchar*)data,
						  -1, NULL, NULL, &error);
	if (error)
	{
		// *FIXME.
		// This condition should really be notified to the user, e.g.
		// through a message box.  Just logging it is inappropriate.
		
		// g_filename_display_name is ideal, but >= glib 2.6, so:
		// a hand-rolled hacky makeASCII which disallows control chars
		std::string display_name;
		for (const gchar *str = (const gchar *)data; *str; str++)
		{
			display_name += (char)((*str >= 0x20 && *str <= 0x7E) ? *str : '?');
		}
		LL_WARNS() << "g_filename_to_utf8 failed on \"" << display_name << "\": " << error->message << LL_ENDL;
	}

	if (filename_utf8)
	{
		picker->mFiles.push_back(std::string(filename_utf8));
		LL_DEBUGS() << "ADDED FILE " << filename_utf8 << LL_ENDL;
		g_free(filename_utf8);
	}

	setlocale(LC_ALL, saved_locale.c_str());
}

// static
void LLFilePicker::chooser_responder(GtkWidget *widget, gint response, gpointer user_data)
{
	LLFilePicker* picker = (LLFilePicker*)user_data;

	LL_DEBUGS() << "GTK DIALOG RESPONSE " << response << LL_ENDL;

	if (response == GTK_RESPONSE_ACCEPT)
	{
		GSList *file_list = gtk_file_chooser_get_filenames(GTK_FILE_CHOOSER(widget));
		g_slist_foreach(file_list, (GFunc)add_to_selectedfiles, user_data);
		g_slist_foreach(file_list, (GFunc)g_free, NULL);
		g_slist_free (file_list);
	}

	// let's save the extension of the last added file(considering current filter)
	GtkFileFilter *gfilter = gtk_file_chooser_get_filter(GTK_FILE_CHOOSER(widget));
	if(gfilter)
	{
		std::string filter = gtk_file_filter_get_name(gfilter);

		if(filter == LLTrans::getString("png_image_files"))
		{
			picker->mCurrentExtension = ".png";
		}
		else if(filter == LLTrans::getString("targa_image_files"))
		{
			picker->mCurrentExtension = ".tga";
		}
	}

	// set the default path for this usage context.
	const char* cur_folder = gtk_file_chooser_get_current_folder(GTK_FILE_CHOOSER(widget));
	if (cur_folder != NULL)
	{
		picker->mContextToPathMap[picker->mCurContextName] = cur_folder;
	}

	gtk_widget_destroy(widget);
	gtk_main_quit();
}


GtkWindow* LLFilePicker::buildFilePicker(bool is_save, bool is_folder, std::string context)
{
#ifndef LL_MESA_HEADLESS
	if (LLWindowSDL::ll_try_gtk_init())
	{
		GtkWidget *win = NULL;
		GtkFileChooserAction pickertype =
			is_save?
			(is_folder?
			 GTK_FILE_CHOOSER_ACTION_CREATE_FOLDER :
			 GTK_FILE_CHOOSER_ACTION_SAVE) :
			(is_folder?
			 GTK_FILE_CHOOSER_ACTION_SELECT_FOLDER :
			 GTK_FILE_CHOOSER_ACTION_OPEN);

		win = gtk_file_chooser_dialog_new(NULL, NULL,
						  pickertype,
						  GTK_STOCK_CANCEL,
						   GTK_RESPONSE_CANCEL,
						  is_folder ?
						  GTK_STOCK_APPLY :
						  (is_save ? 
						   GTK_STOCK_SAVE :
						   GTK_STOCK_OPEN),
						   GTK_RESPONSE_ACCEPT,
						  (gchar *)NULL);
		mCurContextName = context;

		// get the default path for this usage context if it's been
		// seen before.
		std::map<std::string,std::string>::iterator
			this_path = mContextToPathMap.find(context);
		if (this_path != mContextToPathMap.end())
		{
			gtk_file_chooser_set_current_folder
				(GTK_FILE_CHOOSER(win),
				 this_path->second.c_str());
		}

#  if LL_X11
		// Make GTK tell the window manager to associate this
		// dialog with our non-GTK raw X11 window, which should try
		// to keep it on top etc.
		Window XWindowID = LLWindowSDL::get_SDL_XWindowID();
		if (None != XWindowID)
		{
			gtk_widget_realize(GTK_WIDGET(win)); // so we can get its gdkwin
			GdkWindow *gdkwin = gdk_window_foreign_new(XWindowID);
			gdk_window_set_transient_for(GTK_WIDGET(win)->window,
						     gdkwin);
		}
		else
		{
			LL_WARNS() << "Hmm, couldn't get xwid to use for transient." << LL_ENDL;
		}
#  endif //LL_X11

		g_signal_connect (GTK_FILE_CHOOSER(win),
				  "response",
				  G_CALLBACK(LLFilePicker::chooser_responder),
				  this);

		gtk_window_set_modal(GTK_WINDOW(win), TRUE);

		/* GTK 2.6: if (is_folder)
			gtk_file_chooser_set_show_hidden(GTK_FILE_CHOOSER(win),
			TRUE); */

		return GTK_WINDOW(win);
	}
	else
	{
		return NULL;
	}
#else
	return NULL;
#endif //LL_MESA_HEADLESS
}

static void add_common_filters_to_gtkchooser(GtkFileFilter *gfilter,
					     GtkWindow *picker,
					     std::string filtername)
{	
	gtk_file_filter_set_name(gfilter, filtername.c_str());
	gtk_file_chooser_add_filter(GTK_FILE_CHOOSER(picker),
				    gfilter);
	GtkFileFilter *allfilter = gtk_file_filter_new();
	gtk_file_filter_add_pattern(allfilter, "*");
	gtk_file_filter_set_name(allfilter, LLTrans::getString("all_files").c_str());
	gtk_file_chooser_add_filter(GTK_FILE_CHOOSER(picker), allfilter);
	gtk_file_chooser_set_filter(GTK_FILE_CHOOSER(picker), gfilter);
}

static std::string add_simple_pattern_filter_to_gtkchooser(GtkWindow *picker,
							   std::string pattern,
							   std::string filtername)
{
	GtkFileFilter *gfilter = gtk_file_filter_new();
	gtk_file_filter_add_pattern(gfilter, pattern.c_str());
	add_common_filters_to_gtkchooser(gfilter, picker, filtername);
	return filtername;
}

static std::string add_simple_mime_filter_to_gtkchooser(GtkWindow *picker,
							std::string mime,
							std::string filtername)
{
	GtkFileFilter *gfilter = gtk_file_filter_new();
	gtk_file_filter_add_mime_type(gfilter, mime.c_str());
	add_common_filters_to_gtkchooser(gfilter, picker, filtername);
	return filtername;
}

static std::string add_wav_filter_to_gtkchooser(GtkWindow *picker)
{
	return add_simple_mime_filter_to_gtkchooser(picker,  "audio/x-wav",
						    LLTrans::getString("sound_files") + " (*.wav)");
}

static std::string add_anim_filter_to_gtkchooser(GtkWindow *picker)
{
	GtkFileFilter *gfilter = gtk_file_filter_new();
	gtk_file_filter_add_pattern(gfilter, "*.bvh");
	gtk_file_filter_add_pattern(gfilter, "*.anim");
	std::string filtername = LLTrans::getString("animation_files") + " (*.bvh; *.anim)";
	add_common_filters_to_gtkchooser(gfilter, picker, filtername);
	return filtername;
}

static std::string add_xml_filter_to_gtkchooser(GtkWindow *picker)
{
	return add_simple_pattern_filter_to_gtkchooser(picker,  "*.xml",
												   LLTrans::getString("xml_files") + " (*.xml)");
}

static std::string add_collada_filter_to_gtkchooser(GtkWindow *picker)
{
	return add_simple_pattern_filter_to_gtkchooser(picker,  "*.dae",
						       LLTrans::getString("scene_files") + " (*.dae)");
}

static std::string add_imageload_filter_to_gtkchooser(GtkWindow *picker)
{
	GtkFileFilter *gfilter = gtk_file_filter_new();
	gtk_file_filter_add_pattern(gfilter, "*.tga");
	gtk_file_filter_add_mime_type(gfilter, HTTP_CONTENT_IMAGE_JPEG.c_str());
	gtk_file_filter_add_mime_type(gfilter, HTTP_CONTENT_IMAGE_PNG.c_str());
	gtk_file_filter_add_mime_type(gfilter, HTTP_CONTENT_IMAGE_BMP.c_str());
	std::string filtername = LLTrans::getString("image_files") + " (*.tga; *.bmp; *.jpg; *.png)";
	add_common_filters_to_gtkchooser(gfilter, picker, filtername);
	return filtername;
}
 
static std::string add_script_filter_to_gtkchooser(GtkWindow *picker)
{
	return add_simple_mime_filter_to_gtkchooser(picker,  HTTP_CONTENT_TEXT_PLAIN,
							LLTrans::getString("script_files") + " (*.lsl)");
}

static std::string add_dictionary_filter_to_gtkchooser(GtkWindow *picker)
{
	return add_simple_mime_filter_to_gtkchooser(picker, HTTP_CONTENT_TEXT_PLAIN,
							LLTrans::getString("dictionary_files") + " (*.dic; *.xcu)");
}

static std::string add_save_texture_filter_to_gtkchooser(GtkWindow *picker)
{
	GtkFileFilter *gfilter_tga = gtk_file_filter_new();
	GtkFileFilter *gfilter_png = gtk_file_filter_new();

	gtk_file_filter_add_pattern(gfilter_tga, "*.tga");
	gtk_file_filter_add_mime_type(gfilter_png, "image/png");
	std::string caption = LLTrans::getString("save_texture_image_files") + " (*.tga; *.png)";
	gtk_file_filter_set_name(gfilter_tga, LLTrans::getString("targa_image_files").c_str());
	gtk_file_filter_set_name(gfilter_png, LLTrans::getString("png_image_files").c_str());

	gtk_file_chooser_add_filter(GTK_FILE_CHOOSER(picker),
					gfilter_png);
	gtk_file_chooser_add_filter(GTK_FILE_CHOOSER(picker),
					gfilter_tga);
	return caption;
}

BOOL LLFilePicker::getSaveFile( ESaveFilter filter, const std::string& filename, bool blocking )
{
	BOOL rtn = FALSE;

	// if local file browsing is turned off, return without opening dialog
	if ( check_local_file_access_enabled() == false )
	{
		return FALSE;
	}

	gViewerWindow->getWindow()->beforeDialog();

	reset();
	
	GtkWindow* picker = buildFilePicker(true, false, "savefile");

	if (picker)
	{
		std::string suggest_name = "untitled";
		std::string suggest_ext = "";
		std::string caption = LLTrans::getString("save_file_verb") + " ";
		switch (filter)
		{
		case FFSAVE_WAV:
			caption += add_wav_filter_to_gtkchooser(picker);
			suggest_ext = ".wav";
			break;
		case FFSAVE_TGA:
			caption += add_simple_pattern_filter_to_gtkchooser
				(picker, "*.tga", LLTrans::getString("targa_image_files") + " (*.tga)");
			suggest_ext = ".tga";
			break;
		case FFSAVE_BMP:
			caption += add_simple_mime_filter_to_gtkchooser
				(picker, HTTP_CONTENT_IMAGE_BMP, LLTrans::getString("bitmap_image_files") + " (*.bmp)");
			suggest_ext = ".bmp";
			break;
		case FFSAVE_PNG:
			caption += add_simple_mime_filter_to_gtkchooser
				(picker, "image/png", LLTrans::getString("png_image_files") + " (*.png)");
			suggest_ext = ".png";
			break;
		case FFSAVE_TGAPNG:
			caption += add_save_texture_filter_to_gtkchooser(picker);
			suggest_ext = ".png";
			break;
		case FFSAVE_AVI:
			caption += add_simple_mime_filter_to_gtkchooser
				(picker, "video/x-msvideo",
				 LLTrans::getString("avi_movie_file") + " (*.avi)");
			suggest_ext = ".avi";
			break;
		case FFSAVE_ANIM:
			caption += add_simple_pattern_filter_to_gtkchooser
				(picker, "*.xaf", LLTrans::getString("xaf_animation_file") + " (*.xaf)");
			suggest_ext = ".xaf";
			break;
		case FFSAVE_XML:
			caption += add_simple_pattern_filter_to_gtkchooser
				(picker, "*.xml", LLTrans::getString("xml_file") + " (*.xml)");
			suggest_ext = ".xml";
			break;
		case FFSAVE_RAW:
			caption += add_simple_pattern_filter_to_gtkchooser
				(picker, "*.raw", LLTrans::getString("raw_file") + " (*.raw)");
			suggest_ext = ".raw";
			break;
		case FFSAVE_J2C:
			// *TODO: Should this be 'image/j2c' ?
			caption += add_simple_mime_filter_to_gtkchooser
				(picker, "images/jp2",
				 LLTrans::getString("compressed_image_files") + " (*.j2c)");
			suggest_ext = ".j2c";
			break;
		case FFSAVE_SCRIPT:
			caption += add_script_filter_to_gtkchooser(picker);
			suggest_ext = ".lsl";
			break;
		default:;
			break;
		}
		
		gtk_window_set_title(GTK_WINDOW(picker), caption.c_str());

		if (filename.empty())
		{
			suggest_name += suggest_ext;

			gtk_file_chooser_set_current_name
				(GTK_FILE_CHOOSER(picker),
				 suggest_name.c_str());
		}
		else
		{
			gtk_file_chooser_set_current_name
				(GTK_FILE_CHOOSER(picker), filename.c_str());
		}

		gtk_widget_show_all(GTK_WIDGET(picker));

		gtk_main();

		rtn = (getFileCount() == 1);

		if(rtn && filter == FFSAVE_TGAPNG)
		{
			std::string selected_file = mFiles.back();
			mFiles.pop_back();
			mFiles.push_back(selected_file + mCurrentExtension);
		}
	}

	gViewerWindow->getWindow()->afterDialog();

	return rtn;
}

BOOL LLFilePicker::getOpenFile( ELoadFilter filter, bool blocking )
{
	BOOL rtn = FALSE;

	// if local file browsing is turned off, return without opening dialog
	if ( check_local_file_access_enabled() == false )
	{
		return FALSE;
	}

	gViewerWindow->getWindow()->beforeDialog();

	reset();
	
	GtkWindow* picker = buildFilePicker(false, false, "openfile");

	if (picker)
	{
		std::string caption = LLTrans::getString("load_file_verb") + " ";
		std::string filtername = "";
		switch (filter)
		{
		case FFLOAD_WAV:
			filtername = add_wav_filter_to_gtkchooser(picker);
			break;
		case FFLOAD_ANIM:
			filtername = add_anim_filter_to_gtkchooser(picker);
			break;
		case FFLOAD_XML:
			filtername = add_xml_filter_to_gtkchooser(picker);
			break;
        case FFLOAD_GLTF:
            filtername = dead_code_should_blow_up_here(picker);
            break;
        case FFLOAD_COLLADA:
            filtername = add_collada_filter_to_gtkchooser(picker);
            break;
        case FFLOAD_IMAGE:
			filtername = add_imageload_filter_to_gtkchooser(picker);
			break;
		case FFLOAD_SCRIPT:
			filtername = add_script_filter_to_gtkchooser(picker);
			break;
		case FFLOAD_DICTIONARY:
			filtername = add_dictionary_filter_to_gtkchooser(picker);
			break;
		default:;
			break;
		}

		caption += filtername;
		
		gtk_window_set_title(GTK_WINDOW(picker), caption.c_str());

		gtk_widget_show_all(GTK_WIDGET(picker));
		gtk_main();

		rtn = (getFileCount() == 1);
	}

	gViewerWindow->getWindow()->afterDialog();

	return rtn;
}

BOOL LLFilePicker::getMultipleOpenFiles( ELoadFilter filter, bool blocking)
{
	BOOL rtn = FALSE;

	// if local file browsing is turned off, return without opening dialog
	if ( check_local_file_access_enabled() == false )
	{
		return FALSE;
	}

	gViewerWindow->getWindow()->beforeDialog();

	reset();
	
	GtkWindow* picker = buildFilePicker(false, false, "openfile");

	if (picker)
	{
		gtk_file_chooser_set_select_multiple (GTK_FILE_CHOOSER(picker),
						      TRUE);

		gtk_window_set_title(GTK_WINDOW(picker), LLTrans::getString("load_files").c_str());

		gtk_widget_show_all(GTK_WIDGET(picker));
		gtk_main();
		rtn = !mFiles.empty();
	}

	gViewerWindow->getWindow()->afterDialog();

	return rtn;
}

# else // LL_GTK

// Hacky stubs designed to facilitate fake getSaveFile and getOpenFile with
// static results, when we don't have a real filepicker.

BOOL LLFilePicker::getSaveFile( ESaveFilter filter, const std::string& filename, bool blocking )
{
	// if local file browsing is turned off, return without opening dialog
	// (Even though this is a stub, I think we still should not return anything at all)
	if ( check_local_file_access_enabled() == false )
	{
		return FALSE;
	}

	reset();
	
	LL_INFOS() << "getSaveFile suggested filename is [" << filename
		<< "]" << LL_ENDL;
	if (!filename.empty())
	{
		mFiles.push_back(gDirUtilp->getLindenUserDir() + gDirUtilp->getDirDelimiter() + filename);
		return TRUE;
	}
	return FALSE;
}

BOOL LLFilePicker::getSaveFileModeless(ESaveFilter filter,
                                       const std::string& filename,
                                       void (*callback)(bool, std::string&, void*),
                                       void *userdata)
{
    LL_ERRS() << "NOT IMPLEMENTED" << LL_ENDL;
    return FALSE;
}

BOOL LLFilePicker::getOpenFile( ELoadFilter filter, bool blocking )
{
	// if local file browsing is turned off, return without opening dialog
	// (Even though this is a stub, I think we still should not return anything at all)
	if ( check_local_file_access_enabled() == false )
	{
		return FALSE;
	}

	reset();
	
	// HACK: Static filenames for 'open' until we implement filepicker
	std::string filename = gDirUtilp->getLindenUserDir() + gDirUtilp->getDirDelimiter() + "upload";
	switch (filter)
	{
	case FFLOAD_WAV: filename += ".wav"; break;
	case FFLOAD_IMAGE: filename += ".tga"; break;
	case FFLOAD_ANIM: filename += ".bvh"; break;
	default: break;
	}
	mFiles.push_back(filename);
	LL_INFOS() << "getOpenFile: Will try to open file: " << filename << LL_ENDL;
	return TRUE;
}

BOOL LLFilePicker::getOpenFileModeless(ELoadFilter filter,
                                       void (*callback)(bool, std::vector<std::string> &, void*),
                                       void *userdata)
{
    LL_ERRS() << "NOT IMPLEMENTED" << LL_ENDL;
    return FALSE;
}

BOOL LLFilePicker::getMultipleOpenFiles( ELoadFilter filter, bool blocking)
{
	// if local file browsing is turned off, return without opening dialog
	// (Even though this is a stub, I think we still should not return anything at all)
	if ( check_local_file_access_enabled() == false )
	{
		return FALSE;
	}

	reset();
	return FALSE;
}

BOOL LLFilePicker::getMultipleOpenFilesModeless(ELoadFilter filter,
                                                void (*callback)(bool, std::vector<std::string> &, void*),
                                                void *userdata )
{
    LL_ERRS() << "NOT IMPLEMENTED" << LL_ENDL;
    return FALSE;
}

#endif // LL_GTK

#else // not implemented

BOOL LLFilePicker::getSaveFile( ESaveFilter filter, const std::string& filename )
{
	reset();	
	return FALSE;
}

BOOL LLFilePicker::getOpenFile( ELoadFilter filter )
{
	reset();
	return FALSE;
}

BOOL LLFilePicker::getMultipleOpenFiles( ELoadFilter filter, bool blocking)
{
	reset();
	return FALSE;
}

#endif // LL_LINUX<|MERGE_RESOLUTION|>--- conflicted
+++ resolved
@@ -55,10 +55,7 @@
 #define IMAGE_FILTER L"Images (*.tga; *.bmp; *.jpg; *.jpeg; *.png)\0*.tga;*.bmp;*.jpg;*.jpeg;*.png\0"
 #define ANIM_FILTER L"Animations (*.bvh; *.anim)\0*.bvh;*.anim\0"
 #define COLLADA_FILTER L"Scene (*.dae)\0*.dae\0"
-<<<<<<< HEAD
 #define GLTF_FILTER L"glTF (*.gltf; *.glb)\0*.gltf;*.glb\0"
-=======
->>>>>>> ec4135da
 #define XML_FILTER L"XML files (*.xml)\0*.xml\0"
 #define SLOBJECT_FILTER L"Objects (*.slobject)\0*.slobject\0"
 #define RAW_FILTER L"RAW files (*.raw)\0*.raw\0"
@@ -203,8 +200,6 @@
         break;
     case FFLOAD_COLLADA:
 		mOFN.lpstrFilter = COLLADA_FILTER \
-			L"\0";
-		break;
 	case FFLOAD_XML:
 		mOFN.lpstrFilter = XML_FILTER \
 			L"\0";
@@ -510,7 +505,6 @@
 			L"XAF Anim File (*.xaf)\0*.xaf\0" \
 			L"\0";
 		break;
-<<<<<<< HEAD
 	case FFSAVE_GLTF:
 		if (filename.empty())
 		{
@@ -521,8 +515,6 @@
 			L"glTF Asset File (*.gltf *.glb)\0*.gltf;*.glb\0" \
 			L"\0";
 		break;
-=======
->>>>>>> ec4135da
 	case FFSAVE_XML:
 		if (filename.empty())
 		{
@@ -786,15 +778,11 @@
             creator = "\?\?\?\?";
             extension = "xaf";
             break;
-<<<<<<< HEAD
-
         case LLFilePicker::FFSAVE_GLTF:
             type = "\?\?\?\?";
             creator = "\?\?\?\?";
             extension = "glb";
             break;
-=======
->>>>>>> ec4135da
             
         case LLFilePicker::FFSAVE_XML:
             type = "\?\?\?\?";
