/** 
 * @file llpanelteleporthistory.cpp
 * @brief Teleport history represented by a scrolling list
 *
 * $LicenseInfo:firstyear=2009&license=viewerlgpl$
 * Second Life Viewer Source Code
 * Copyright (C) 2010, Linden Research, Inc.
 * 
 * This library is free software; you can redistribute it and/or
 * modify it under the terms of the GNU Lesser General Public
 * License as published by the Free Software Foundation;
 * version 2.1 of the License only.
 * 
 * This library is distributed in the hope that it will be useful,
 * but WITHOUT ANY WARRANTY; without even the implied warranty of
 * MERCHANTABILITY or FITNESS FOR A PARTICULAR PURPOSE.  See the GNU
 * Lesser General Public License for more details.
 * 
 * You should have received a copy of the GNU Lesser General Public
 * License along with this library; if not, write to the Free Software
 * Foundation, Inc., 51 Franklin Street, Fifth Floor, Boston, MA  02110-1301  USA
 * 
 * Linden Research, Inc., 945 Battery Street, San Francisco, CA  94111  USA
 * $/LicenseInfo$
 */

#include "llviewerprecompiledheaders.h"

#include "llfloaterreg.h"
#include "llmenubutton.h"

#include "llfloaterworldmap.h"
#include "llpanelteleporthistory.h"
#include "llworldmap.h"
#include "llteleporthistorystorage.h"
#include "lltextutil.h"

#include "llaccordionctrl.h"
#include "llaccordionctrltab.h"
#include "llflatlistview.h"
#include "llfloatersidepanelcontainer.h"
#include "llnotificationsutil.h"
#include "lltextbox.h"
#include "lltoggleablemenu.h"
#include "llviewermenu.h"
#include "lllandmarkactions.h"
#include "llclipboard.h"
#include "lltrans.h"
//<FS:Beq [timezone support for teleport history]>
#include <boost/algorithm/string/replace.hpp>
//</FS:Beq>
#include "llviewercontrol.h"
#include "rlvactions.h"
#include "rlvhandler.h"

#include "fsfloaterplacedetails.h"

// Maximum number of items that can be added to a list in one pass.
// Used to limit time spent for items list update per frame.
static const U32 ADD_LIMIT = 50;

static const std::string COLLAPSED_BY_USER = "collapsed_by_user";

class LLTeleportHistoryFlatItem : public LLPanel
{
public:
	LLTeleportHistoryFlatItem(S32 index, LLToggleableMenu *menu, const std::string &region_name,
	// <FS:Ansariel> Extended TP history
	//									 	 LLDate date, const std::string &hl);
										 	 LLDate date, const LLVector3& local_pos, const std::string &hl);
	// </FS:Ansariel>
	virtual ~LLTeleportHistoryFlatItem();

	virtual BOOL postBuild();

	/*virtual*/ S32 notify(const LLSD& info);

	S32 getIndex() { return mIndex; }
	void setIndex(S32 index) { mIndex = index; }
	const std::string& getRegionName() { return mRegionName;}
	void setRegionName(const std::string& name);
	void setDate(LLDate date);
	void setHighlightedText(const std::string& text);
	void updateTitle();
	void updateTimestamp();
	std::string getTimestamp();

	// <FS:Ansariel> Extended TP history
	void setLocalPos(const LLVector3& local_pos);

	/*virtual*/ void setValue(const LLSD& value);

	void onMouseEnter(S32 x, S32 y, MASK mask);
	void onMouseLeave(S32 x, S32 y, MASK mask);
	virtual BOOL handleRightMouseDown(S32 x, S32 y, MASK mask);

	static void showPlaceInfoPanel(S32 index);

	LLHandle<LLTeleportHistoryFlatItem> getItemHandle()	{ mItemHandle.bind(this); return mItemHandle; }

private:
	void onProfileBtnClick();
    void showMenu(S32 x, S32 y);

	LLButton* mProfileBtn;
	LLTextBox* mTitle;
	LLTextBox* mTimeTextBox;
	
	LLToggleableMenu *mMenu;

	S32 mIndex;
	std::string mRegionName;
	std::string mHighlight;
	LLDate 		mDate;
	LLRootHandle<LLTeleportHistoryFlatItem> mItemHandle;

	// <FS:Ansariel> Extended TP history
	LLVector3	mLocalPos;

	LLTextBox*	mLocalPosBox;
	// </FS:Ansariel>
};

////////////////////////////////////////////////////////////////////////////////
////////////////////////////////////////////////////////////////////////////////
////////////////////////////////////////////////////////////////////////////////

class LLTeleportHistoryFlatItemStorage: public LLSingleton<LLTeleportHistoryFlatItemStorage>
{
	LLSINGLETON_EMPTY_CTOR(LLTeleportHistoryFlatItemStorage);
protected:
	typedef std::vector< LLHandle<LLTeleportHistoryFlatItem> > flat_item_list_t;

public:
	LLTeleportHistoryFlatItem* getFlatItemForPersistentItem (
		LLToggleableMenu *menu,
		const LLTeleportHistoryPersistentItem& persistent_item,
		const S32 cur_item_index,
		const std::string &hl);

	void removeItem(LLTeleportHistoryFlatItem* item);

	void purge();

private:

	flat_item_list_t mItems;
};

////////////////////////////////////////////////////////////////////////////////
////////////////////////////////////////////////////////////////////////////////
////////////////////////////////////////////////////////////////////////////////

LLTeleportHistoryFlatItem::LLTeleportHistoryFlatItem(S32 index, LLToggleableMenu *menu, const std::string &region_name,
// <FS:Ansariel> Extended TP history
//																LLDate date, const std::string &hl)
																LLDate date, const LLVector3& local_pos, const std::string &hl)
// </FS:Ansariel>
:	LLPanel(),
	mIndex(index),
	mMenu(menu),
	mRegionName(region_name),
	mDate(date),
	// <FS:Ansariel> Extended TP history
	mLocalPos(local_pos),
	// </FS:Ansariel>
	mHighlight(hl)
{
	buildFromFile("panel_teleport_history_item.xml");
}

LLTeleportHistoryFlatItem::~LLTeleportHistoryFlatItem()
{
}

//virtual
BOOL LLTeleportHistoryFlatItem::postBuild()
{
	mTitle = getChild<LLTextBox>("region");

	mTimeTextBox = getChild<LLTextBox>("timestamp");
	// <FS:Ansariel> Extended TP history
	mLocalPosBox = getChild<LLTextBox>("position");
	// </FS:Ansariel>

	mProfileBtn = getChild<LLButton>("profile_btn");
        
	mProfileBtn->setClickedCallback(boost::bind(&LLTeleportHistoryFlatItem::onProfileBtnClick, this));

	updateTitle();
	updateTimestamp();

	return true;
}

S32 LLTeleportHistoryFlatItem::notify(const LLSD& info)
{
	if(info.has("detach"))
	{
		delete mMouseDownSignal;
		mMouseDownSignal = NULL;
		delete mRightMouseDownSignal;
		mRightMouseDownSignal = NULL;
		return 1;
	}
	return 0;
}

void LLTeleportHistoryFlatItem::setValue(const LLSD& value)
{
	if (!value.isMap()) return;;
	if (!value.has("selected")) return;
	getChildView("selected_icon")->setVisible( value["selected"]);
}

void LLTeleportHistoryFlatItem::setHighlightedText(const std::string& text)
{
	mHighlight = text;
}

void LLTeleportHistoryFlatItem::setRegionName(const std::string& name)
{
	mRegionName = name;
}

void LLTeleportHistoryFlatItem::setDate(LLDate date)
{
	mDate = date;
}

// <FS:Ansariel> Extended TP history
void LLTeleportHistoryFlatItem::setLocalPos(const LLVector3& local_pos)
{
	mLocalPos.set(local_pos);
}
// </FS:Ansariel>

std::string LLTeleportHistoryFlatItem::getTimestamp()
{
	const LLDate &date = mDate;
	std::string timestamp = "";

	// <FS:Ansariel> Extended TP history
	//LLDate now = LLDate::now();
	//S32 now_year, now_month, now_day, now_hour, now_min, now_sec;
	//now.split(&now_year, &now_month, &now_day, &now_hour, &now_min, &now_sec);

	//const S32 seconds_in_day = 24 * 60 * 60;
	//S32 seconds_today = now_hour * 60 * 60 + now_min * 60 + now_sec;
	//S32 time_diff = (S32) now.secondsSinceEpoch() - (S32) date.secondsSinceEpoch();

	//// Only show timestamp for today and yesterday
	//if(time_diff < seconds_today + seconds_in_day)
	//{
	//	timestamp = "[" + LLTrans::getString("TimeHour12")+"]:["
	//					+ LLTrans::getString("TimeMin")+"] ["+ LLTrans::getString("TimeAMPM")+"]";
	//	LLSD substitution;
	//	substitution["datetime"] = (S32) date.secondsSinceEpoch();
	//	LLStringUtil::format(timestamp, substitution);
	//}
	LLSD args;
	args["datetime"] = date.secondsSinceEpoch();
	timestamp = getString("DateFmt");
	//<FS:Beq [timezone support for teleport history]>
	// Check whether we have an override for the timezone
	static const std::string xml_timezone = "utc"; // In case we decide to change the XML default !
	static LLCachedControl<std::string> sFSTPHistoryTZ(gSavedSettings, "FSTPHistoryTZ");
	boost::replace_all(timestamp, xml_timezone, sFSTPHistoryTZ());
	LL_DEBUGS() << "Replacement DateFmt: " << timestamp << LL_ENDL;
	//</FS:Beq>
	LLStringUtil::format(timestamp, args);
	// </FS:Ansariel>

	return timestamp;

}

void LLTeleportHistoryFlatItem::updateTitle()
{
	static LLUIColor sFgColor = LLUIColorTable::instance().getColor("MenuItemEnabledColor", LLColor4U(255, 255, 255));

	LLTextUtil::textboxSetHighlightedVal(
		mTitle,
		LLStyle::Params().color(sFgColor),
		mRegionName,
		mHighlight);

	// <FS:Ansariel> Extended TP history
	LLTextUtil::textboxSetHighlightedVal(
		mLocalPosBox,
		LLStyle::Params().color(sFgColor),
		llformat("%.0f, %.0f, %.0f", mLocalPos.mV[VX], mLocalPos.mV[VY], mLocalPos.mV[VZ]),
		mHighlight);
	// </FS:Ansariel>
}

void LLTeleportHistoryFlatItem::updateTimestamp()
{
	static LLUIColor sFgColor = LLUIColorTable::instance().getColor("MenuItemEnabledColor", LLColor4U(255, 255, 255));

	LLTextUtil::textboxSetHighlightedVal(
		mTimeTextBox,
		LLStyle::Params().color(sFgColor),
		getTimestamp(),
		mHighlight);
}

void LLTeleportHistoryFlatItem::onMouseEnter(S32 x, S32 y, MASK mask)
{
	getChildView("hovered_icon")->setVisible( true);
	mProfileBtn->setVisible(true);

	LLPanel::onMouseEnter(x, y, mask);
}

void LLTeleportHistoryFlatItem::onMouseLeave(S32 x, S32 y, MASK mask)
{
	getChildView("hovered_icon")->setVisible( false);
	mProfileBtn->setVisible(false);

	LLPanel::onMouseLeave(x, y, mask);
}

// virtual
BOOL LLTeleportHistoryFlatItem::handleRightMouseDown(S32 x, S32 y, MASK mask)
{
    LLPanel::handleRightMouseDown(x, y, mask);
	showMenu(x, y);
    return TRUE;
}

void LLTeleportHistoryFlatItem::showPlaceInfoPanel(S32 index)
{
	LLSD params;
	params["id"] = index;
	params["type"] = "teleport_history";

	// <FS:Ansariel> FIRE-817: Separate place details floater
	//LLFloaterSidePanelContainer::showPanel("places", params);
	FSFloaterPlaceDetails::showPlaceDetails(params);
	// </FS:Ansariel>
}

void LLTeleportHistoryFlatItem::onProfileBtnClick()
{
	LLTeleportHistoryFlatItem::showPlaceInfoPanel(mIndex);
}

void LLTeleportHistoryFlatItem::showMenu(S32 x, S32 y)
{
    mMenu->setButtonRect(this);
    mMenu->buildDrawLabels();
    mMenu->arrangeAndClear();
    mMenu->updateParent(LLMenuGL::sMenuContainer);

    LLMenuGL::showPopup(this, mMenu, x, y);
}

////////////////////////////////////////////////////////////////////////////////
////////////////////////////////////////////////////////////////////////////////
////////////////////////////////////////////////////////////////////////////////

LLTeleportHistoryFlatItem*
LLTeleportHistoryFlatItemStorage::getFlatItemForPersistentItem (
	LLToggleableMenu *menu,
	const LLTeleportHistoryPersistentItem& persistent_item,
	const S32 cur_item_index,
	const std::string &hl)
{
	// <FS:Ansariel> Extended TP history
	LLVector3 local_pos((F32)fmod(persistent_item.mGlobalPos.mdV[VX], (F64)REGION_WIDTH_METERS),
						(F32)fmod(persistent_item.mGlobalPos.mdV[VY], (F64)REGION_WIDTH_METERS),
						(F32)persistent_item.mGlobalPos.mdV[VZ]);
	// </FS:Ansariel>

	LLTeleportHistoryFlatItem* item = NULL;
	if ( cur_item_index < (S32) mItems.size() )
	{
		item = mItems[cur_item_index].get();
		if (item->getParent() == NULL)
		{
			item->setIndex(cur_item_index);
			item->setRegionName(persistent_item.mTitle);
			item->setDate(persistent_item.mDate);
			// <FS:Ansariel> Extended TP history
			item->setLocalPos(local_pos);
			// </FS:Ansariel>
			item->setHighlightedText(hl);
			item->setVisible(TRUE);
			item->updateTitle();
			item->updateTimestamp();
		}
		else
		{
			// Item already added to parent
			item = NULL;
		}
	}

	if ( !item )
	{
		item = new LLTeleportHistoryFlatItem(cur_item_index,
											 menu,
											 persistent_item.mTitle,
											 persistent_item.mDate,
											 // <FS:Ansariel> Extended TP history
											 local_pos,
											 // </FS:Ansariel>
											 hl);
		mItems.push_back(item->getItemHandle());
	}

	return item;
}

void LLTeleportHistoryFlatItemStorage::removeItem(LLTeleportHistoryFlatItem* item)
{
	if (item)
	{
		flat_item_list_t::iterator item_iter = std::find(mItems.begin(),
														 mItems.end(),
														 item->getItemHandle());
		if (item_iter != mItems.end())
		{
			mItems.erase(item_iter);
		}
	}
}

void LLTeleportHistoryFlatItemStorage::purge()
{
	for ( flat_item_list_t::iterator
			  it = mItems.begin(),
			  it_end = mItems.end();
		  it != it_end; ++it )
	{
		LLHandle <LLTeleportHistoryFlatItem> item_handle = *it;
		if ( !item_handle.isDead() && item_handle.get()->getParent() == NULL )
		{
			item_handle.get()->die();
		}
	}
	mItems.clear();
}

////////////////////////////////////////////////////////////////////////////////
////////////////////////////////////////////////////////////////////////////////
////////////////////////////////////////////////////////////////////////////////


// Not yet implemented; need to remove buildPanel() from constructor when we switch
//static LLPanelInjector<LLTeleportHistoryPanel> t_teleport_history("panel_teleport_history");

LLTeleportHistoryPanel::LLTeleportHistoryPanel()
	:	LLPanelPlacesTab(),
		mDirty(true),
		mCurrentItem(0),
		mTeleportHistory(NULL),
		mHistoryAccordion(NULL),
		mAccordionTabMenu(NULL),
		mLastSelectedFlatlList(NULL),
		mLastSelectedItemIndex(-1),
		mGearItemMenu(NULL),
		mSortingMenu(NULL),
		// <FS:Ansariel> Separate search filter for standalone TP history
		mIsStandAlone(false)
		// </FS:Ansariel>
{
	// <FS:Beq> [timezone support for teleport history] 
	mCommitCallbackRegistrar.add("TeleportHistory.TimeZone.Set", boost::bind(&LLTeleportHistoryPanel::onTimeZoneChecked, this, _2));
	mEnableCallbackRegistrar.add("TeleportHistory.TimeZone.Check", boost::bind(&LLTeleportHistoryPanel::isTimeZoneChecked, this, _2));
	// </FS:Beq>
	buildFromFile( "panel_teleport_history.xml");
}

LLTeleportHistoryPanel::~LLTeleportHistoryPanel()
{
	LLTeleportHistoryFlatItemStorage::instance().purge();
	mTeleportHistoryChangedConnection.disconnect();
}

BOOL LLTeleportHistoryPanel::postBuild()
{
    mCommitCallbackRegistrar.add("TeleportHistory.GearMenu.Action", boost::bind(&LLTeleportHistoryPanel::onGearMenuAction, this, _2));
    mEnableCallbackRegistrar.add("TeleportHistory.GearMenu.Enable", boost::bind(&LLTeleportHistoryPanel::isActionEnabled, this, _2));

    // init menus before list, since menus are passed to list
    mGearItemMenu = LLUICtrlFactory::getInstance()->createFromFile<LLToggleableMenu>("menu_teleport_history_item.xml", gMenuHolder, LLViewerMenuHolderGL::child_registry_t::instance());
    mGearItemMenu->setAlwaysShowMenu(TRUE); // all items can be disabled if nothing is selected, show anyway
    mSortingMenu = LLUICtrlFactory::getInstance()->createFromFile<LLToggleableMenu>("menu_teleport_history_gear.xml", gMenuHolder, LLViewerMenuHolderGL::child_registry_t::instance());

	mTeleportHistory = LLTeleportHistoryStorage::getInstance();
	if (mTeleportHistory)
	{
		mTeleportHistoryChangedConnection = mTeleportHistory->setHistoryChangedCallback(boost::bind(&LLTeleportHistoryPanel::onTeleportHistoryChange, this, _1));
	}

	mHistoryAccordion = getChild<LLAccordionCtrl>("history_accordion");

	if (mHistoryAccordion)
	{
		for (child_list_const_iter_t iter = mHistoryAccordion->beginChild(); iter != mHistoryAccordion->endChild(); iter++)
		{
			if (dynamic_cast<LLAccordionCtrlTab*>(*iter))
			{
				LLAccordionCtrlTab* tab = (LLAccordionCtrlTab*)*iter;
				tab->setRightMouseDownCallback(boost::bind(&LLTeleportHistoryPanel::onAccordionTabRightClick, this, _1, _2, _3, _4));
				tab->setDisplayChildren(false);
				tab->setDropDownStateChangedCallback(boost::bind(&LLTeleportHistoryPanel::onAccordionExpand, this, _1, _2));

				// All accordion tabs are collapsed initially
				setAccordionCollapsedByUser(tab, true);

				mItemContainers.push_back(tab);

				LLFlatListView* fl = getFlatListViewFromTab(tab);
				if (fl)
				{
					fl->setCommitOnSelectionChange(true);
					fl->setDoubleClickCallback(boost::bind(&LLTeleportHistoryPanel::onDoubleClickItem, this));
					fl->setCommitCallback(boost::bind(&LLTeleportHistoryPanel::handleItemSelect, this, fl));
					fl->setReturnCallback(boost::bind(&LLTeleportHistoryPanel::onReturnKeyPressed, this));
				}
			}
		}

		// Open first 2 accordion tabs
		if (mItemContainers.size() > 1)
		{
			LLAccordionCtrlTab* tab = mItemContainers.at(mItemContainers.size() - 1);
			tab->setDisplayChildren(true);
			setAccordionCollapsedByUser(tab, false);
		}

		if (mItemContainers.size() > 2)
		{
			LLAccordionCtrlTab* tab = mItemContainers.at(mItemContainers.size() - 2);
			tab->setDisplayChildren(true);
			setAccordionCollapsedByUser(tab, false);
		}
	}

	return TRUE;
}

// virtual
void LLTeleportHistoryPanel::draw()
{
	if (mDirty)
		refresh();

	LLPanelPlacesTab::draw();
}

// virtual
void LLTeleportHistoryPanel::onSearchEdit(const std::string& string)
{
	// <FS:Ansariel> Separate search filter for standalone TP history
	//sFilterSubString = string;
	if (mIsStandAlone)
	{
		mFilterString = string;
	}
	else
	{
		sFilterSubString = string;
	}
	// </FS:Ansariel>
	showTeleportHistory();
}

// virtual
bool LLTeleportHistoryPanel::isSingleItemSelected()
{
	return mLastSelectedFlatlList && mLastSelectedFlatlList->getSelectedItem();
}

// virtual
void LLTeleportHistoryPanel::onShowOnMap()
{
	if (!mLastSelectedFlatlList)
		return;

	LLTeleportHistoryFlatItem* itemp = dynamic_cast<LLTeleportHistoryFlatItem *> (mLastSelectedFlatlList->getSelectedItem());

	if(!itemp)
		return;

	LLVector3d global_pos = mTeleportHistory->getItems()[itemp->getIndex()].mGlobalPos;

	if (!global_pos.isExactlyZero())
	{
		LLFloaterWorldMap::getInstance()->trackLocation(global_pos);
		LLFloaterReg::showInstance("world_map", "center");
	}
}

//virtual
void LLTeleportHistoryPanel::onShowProfile()
{
	if (!mLastSelectedFlatlList)
		return;

	LLTeleportHistoryFlatItem* itemp = dynamic_cast<LLTeleportHistoryFlatItem *> (mLastSelectedFlatlList->getSelectedItem());

	if(!itemp)
		return;

	LLTeleportHistoryFlatItem::showPlaceInfoPanel(itemp->getIndex());
}

// virtual
void LLTeleportHistoryPanel::onTeleport()
{
	if (!mLastSelectedFlatlList)
		return;

	LLTeleportHistoryFlatItem* itemp = dynamic_cast<LLTeleportHistoryFlatItem *> (mLastSelectedFlatlList->getSelectedItem());
	if(!itemp)
		return;

	// teleport to existing item in history, so we don't add it again
	confirmTeleport(itemp->getIndex());
}

// virtual
void LLTeleportHistoryPanel::onRemoveSelected()
{
    LLNotificationsUtil::add("ConfirmClearTeleportHistory", LLSD(), LLSD(), boost::bind(&LLTeleportHistoryPanel::onClearTeleportHistoryDialog, this, _1, _2));
}

/*
// virtual
void LLTeleportHistoryPanel::onCopySLURL()
{
	LLScrollListItem* itemp = mHistoryItems->getFirstSelected();
	if(!itemp)
		return;

	S32 index = itemp->getColumn(LIST_INDEX)->getValue().asInteger();

	const LLTeleportHistory::slurl_list_t& hist_items = mTeleportHistory->getItems();

	LLVector3d global_pos = hist_items[index].mGlobalPos;

	U64 new_region_handle = to_region_handle(global_pos);

	LLWorldMapMessage::url_callback_t cb = boost::bind(
			&LLPanelPlacesTab::onRegionResponse, this,
			global_pos, _1, _2, _3, _4);

	LLWorldMap::getInstance()->sendHandleRegionRequest(new_region_handle, cb, std::string("unused"), false);
}
*/

// virtual
void LLTeleportHistoryPanel::updateVerbs()
{
	if (!isTabVisible())
		return;

	if (sRemoveBtn)
	{
		sRemoveBtn->setEnabled(true);
	}

	// <FS:Ansariel> FIRE-31033: Keep Teleport/Map/Profile buttons on places floater
	if (!mLastSelectedFlatlList)
	{
		mTeleportBtn->setEnabled(false);
		mShowProfile->setEnabled(false);
		mShowOnMapBtn->setEnabled(false);
		return;
	}

	LLTeleportHistoryFlatItem* itemp = dynamic_cast<LLTeleportHistoryFlatItem *> (mLastSelectedFlatlList->getSelectedItem());

	mTeleportBtn->setEnabled(NULL != itemp && RlvActions::canTeleportToLocation());
	mShowProfile->setEnabled(NULL != itemp);
	mShowOnMapBtn->setEnabled(NULL != itemp && !gRlvHandler.hasBehaviour(RLV_BHVR_SHOWWORLDMAP));
	// </FS:Ansariel>
}

// virtual
LLToggleableMenu* LLTeleportHistoryPanel::getSelectionMenu()
{
    return mGearItemMenu;
}

// virtual
LLToggleableMenu* LLTeleportHistoryPanel::getSortingMenu()
{
    return mSortingMenu;
}

// virtual
LLToggleableMenu* LLTeleportHistoryPanel::getCreateMenu()
{
    return NULL;
}

void LLTeleportHistoryPanel::getNextTab(const LLDate& item_date, S32& tab_idx, LLDate& tab_date)
{
	const U32 seconds_in_day = 24 * 60 * 60;
	//<FS:Beq [timezone support for teleport history]>
	static LLCachedControl<std::string> sFSTPHistoryTZ(gSavedSettings, "FSTPHistoryTZ");
	//</FS:Beq>
	S32 tabs_cnt = mItemContainers.size();
	S32 curr_year = 0, curr_month = 0, curr_day = 0;

	tab_date = LLDate::now(); 
	//<FS:Beq [timezone support for teleport history]>
	// 1) Tab_date is now() which is UTC so we need to onvert that to timezoen by dedcuting the offset
	// before we flatten to current day
	// Given currrent date/time in UTC (tab_date) apply the offset for the users selected preference
	// Must be done before the split and adjust to get midnight today
	if (sFSTPHistoryTZ() == "local")   // local
	{
		tab_date.secondsSinceEpoch(tab_date.secondsSinceEpoch() - LLStringOps::getLocalTimeOffset());
	}
	else if (sFSTPHistoryTZ() != "utc") // slt
	{
		// note that SLT is a +ve offset
		tab_date.secondsSinceEpoch(tab_date.secondsSinceEpoch() - LLStringOps::getPacificTimeOffset());
	}
	// we now have the adjusted date time which maybe a different day to the UTC day
	//</FS:Beq>
	tab_date.split(&curr_year, &curr_month, &curr_day);
	tab_date.fromYMDHMS(curr_year, curr_month, curr_day); // Set hour, min, and sec to 0
	tab_date.secondsSinceEpoch(tab_date.secondsSinceEpoch() + seconds_in_day);
	//<FS:Beq [timezone support for teleport history]>
	// 2) Tab_date is cutrrently last second of the selected TZ current day. Adjust back
	// Given date/time in midnight UTC (tab_date) apply the offset for the users selected preference
	// (add offset).
	if (sFSTPHistoryTZ() == "local")   // local
	{
		tab_date.secondsSinceEpoch(tab_date.secondsSinceEpoch() + LLStringOps::getLocalTimeOffset());
	}
	else if (sFSTPHistoryTZ() != "utc") // slt
	{
		// note that SLT is a +ve offset
		tab_date.secondsSinceEpoch(tab_date.secondsSinceEpoch() + LLStringOps::getPacificTimeOffset());
	}
	// we now have the adjusted date time which maybe a different day to the UTC day
	// Note that the existing logic below is "slightly" broken. Adding "seconds_in_day" to establish "next 23:59" will be wrong for leapseconds
	// however fixing it is more risky than the change warrants.
	// Other edge cases can feasibily occur due to change of time during list build. not important
	//</FS:Beq>

	tab_idx = -1;

	while (tab_idx < tabs_cnt - 1 && item_date < tab_date)
	{
		tab_idx++;

		if (tab_idx <= tabs_cnt - 4)
		{
			// All tabs, except last three, are tabs for one day, so just push tab_date back by one day
			tab_date.secondsSinceEpoch(tab_date.secondsSinceEpoch() - seconds_in_day);
		}
		else if (tab_idx == tabs_cnt - 3) // 6 day and older, low boundary is 1 month
		{
			tab_date =  LLDate::now();
			tab_date.split(&curr_year, &curr_month, &curr_day);
			curr_month--;
			if (0 == curr_month)
			{
				curr_month = 12;
				curr_year--;
			}
			tab_date.fromYMDHMS(curr_year, curr_month, curr_day);
		}
		else if (tab_idx == tabs_cnt - 2) // 1 month and older, low boundary is 6 months
		{
			tab_date =  LLDate::now();
			tab_date.split(&curr_year, &curr_month, &curr_day);
			if (curr_month > 6)
			{
				curr_month -= 6;
			}
			else
			{
				curr_month += 6;
				curr_year--;
			}
			tab_date.fromYMDHMS(curr_year, curr_month, curr_day);
		}
		else // 6 months and older
		{
			tab_date.secondsSinceEpoch(0);
		}
	}
}

// Called to add items, no more, than ADD_LIMIT at time
void LLTeleportHistoryPanel::refresh()
{
	if (!mHistoryAccordion)
	{
		mDirty = false;
		return;
	}

	const LLTeleportHistoryStorage::slurl_list_t& items = mTeleportHistory->getItems();

	// Setting tab_boundary_date to "now", so date from any item would be earlier, than boundary.
	// That leads to call to getNextTab to get right tab_idx in first pass
	LLDate tab_boundary_date =  LLDate::now();

	LLFlatListView* curr_flat_view = NULL;
	std::string filter_string = sFilterSubString;
	// <FS:Ansariel> Separate search filter for standalone TP history
	if (mIsStandAlone)
	{
		filter_string = mFilterString;
	}
	// </FS:Ansariel>

	LLStringUtil::toUpper(filter_string);

	U32 added_items = 0;
	while (mCurrentItem >= 0)
	{
		// Filtering
		if (!filter_string.empty())
		{
			std::string landmark_title(items[mCurrentItem].mTitle);
			LLStringUtil::toUpper(landmark_title);
			if( std::string::npos == landmark_title.find(filter_string) )
			{
				mCurrentItem--;
				continue;
			}
		}

		// Checking whether date of item is earlier, than tab_boundary_date.
		// In that case, item should be added to another tab
		const LLDate &date = items[mCurrentItem].mDate;

		if (date < tab_boundary_date)
		{
			// Getting apropriate tab_idx for this and subsequent items,
			// tab_boundary_date would be earliest possible date for this tab
			S32 tab_idx = 0;
			getNextTab(date, tab_idx, tab_boundary_date);
			tab_idx = mItemContainers.size() - 1 - tab_idx;
			if (tab_idx >= 0)
			{
				LLAccordionCtrlTab* tab = mItemContainers.at(tab_idx);
				tab->setVisible(true);

				// Expand all accordion tabs when filtering
				// <FS:Ansariel> Separate search filter for standalone TP history
				//if(!sFilterSubString.empty())
				std::string str_filter = sFilterSubString;
				if (mIsStandAlone)
				{
					str_filter = mFilterString;
				}
				if (!str_filter.empty())
				// <FS:Ansariel>
				{
					//store accordion tab state when filter is not empty
					tab->notifyChildren(LLSD().with("action","store_state"));
				
					tab->setDisplayChildren(true);
				}
				// Restore each tab's expand state when not filtering
				else
				{
					bool collapsed = isAccordionCollapsedByUser(tab);
					tab->setDisplayChildren(!collapsed);
			
					//restore accordion state after all those accodrion tabmanipulations
					tab->notifyChildren(LLSD().with("action","restore_state"));
				}

				curr_flat_view = getFlatListViewFromTab(tab);
			}
		}

		if (curr_flat_view)
		{
			LLTeleportHistoryFlatItem* item =
				LLTeleportHistoryFlatItemStorage::instance()
				.getFlatItemForPersistentItem(mGearItemMenu,
											  items[mCurrentItem],
											  mCurrentItem,
											  filter_string);
			if ( !curr_flat_view->addItem(item, LLUUID::null, ADD_BOTTOM, false) )
				LL_ERRS() << "Couldn't add flat item to teleport history." << LL_ENDL;
			if (mLastSelectedItemIndex == mCurrentItem)
				curr_flat_view->selectItem(item, true);
		}

		mCurrentItem--;

		if (++added_items >= ADD_LIMIT)
			break;
	}

	for (S32 n = mItemContainers.size() - 1; n >= 0; --n)
	{
		LLAccordionCtrlTab* tab = mItemContainers.at(n);
		LLFlatListView* fv = getFlatListViewFromTab(tab);
		if (fv)
		{
			fv->notify(LLSD().with("rearrange", LLSD()));
		}
	}

	// <FS:Ansariel> Separate search filter for standalone TP history
	//mHistoryAccordion->setFilterSubString(sFilterSubString);
	if (mIsStandAlone)
	{
		mHistoryAccordion->setFilterSubString(mFilterString);
	}
	else
	{
		mHistoryAccordion->setFilterSubString(sFilterSubString);
	}
	// <FS:Ansariel>

	mHistoryAccordion->arrange();

	updateVerbs();

	if (mCurrentItem < 0)
		mDirty = false;
}

void LLTeleportHistoryPanel::onTeleportHistoryChange(S32 removed_index)
{
	mLastSelectedItemIndex = -1;

	if (-1 == removed_index)
		showTeleportHistory(); // recreate all items
	else
	{
		replaceItem(removed_index); // replace removed item by most recent
		updateVerbs();
	}
}

void LLTeleportHistoryPanel::replaceItem(S32 removed_index)
{
	// Flat list for 'Today' (mItemContainers keeps accordion tabs in reverse order)
	LLFlatListView* fv = NULL;
	
	if (mItemContainers.size() > 0)
	{
		fv = getFlatListViewFromTab(mItemContainers[mItemContainers.size() - 1]);
	}

	// Empty flat list for 'Today' means that other flat lists are empty as well,
	// so all items from teleport history should be added.
	if (!fv || fv->size() == 0)
	{
		showTeleportHistory();
		return;
	}

	const LLTeleportHistoryStorage::slurl_list_t& history_items = mTeleportHistory->getItems();
	LLTeleportHistoryFlatItem* item = LLTeleportHistoryFlatItemStorage::instance()
		.getFlatItemForPersistentItem(mGearItemMenu,
									  history_items[history_items.size() - 1], // Most recent item, it was added instead of removed
									  history_items.size(), // index will be decremented inside loop below
									  // <FS:Ansariel> Separate search filter for standalone TP history
									  //sFilterSubString);
									  (mIsStandAlone ? mFilterString : sFilterSubString));
									  // </FS:Ansariel>

	fv->addItem(item, LLUUID::null, ADD_TOP);

	// Index of each item, from last to removed item should be decremented
	// to point to the right item in LLTeleportHistoryStorage
	for (S32 tab_idx = mItemContainers.size() - 1; tab_idx >= 0; --tab_idx)
	{
		LLAccordionCtrlTab* tab = mItemContainers.at(tab_idx);
		if (!tab->getVisible())
			continue;

		fv = getFlatListViewFromTab(tab);
		if (!fv)
		{
			showTeleportHistory();
			return;
		}

		std::vector<LLPanel*> items;
		fv->getItems(items);

		S32 items_cnt = items.size();
		for (S32 n = 0; n < items_cnt; ++n)
		{
			LLTeleportHistoryFlatItem *item = (LLTeleportHistoryFlatItem*) items[n];

			if (item->getIndex() == removed_index)
			{
				LLTeleportHistoryFlatItemStorage::instance().removeItem(item);

				fv->removeItem(item);

				// If flat list becames empty, then accordion tab should be hidden
				if (fv->size() == 0)
					tab->setVisible(false);

				mHistoryAccordion->arrange();

				return; // No need to decrement idexes for the rest of items
			}

			item->setIndex(item->getIndex() - 1);
		}
	}
}

void LLTeleportHistoryPanel::showTeleportHistory()
{
	mDirty = true;

	// Starting to add items from last one, in reverse order,
	// since TeleportHistory keeps most recent item at the end
	if (!mTeleportHistory)
	{
		mTeleportHistory = LLTeleportHistoryStorage::getInstance();
	}

	mCurrentItem = mTeleportHistory->getItems().size() - 1;

	for (S32 n = mItemContainers.size() - 1; n >= 0; --n)
	{
		LLAccordionCtrlTab* tab = mItemContainers.at(n);
		if (tab)
		{
			tab->setVisible(false);

			LLFlatListView* fv = getFlatListViewFromTab(tab);
			if (fv)
			{
				// Detached panels are managed by LLTeleportHistoryFlatItemStorage
				std::vector<LLPanel*> detached_items;
				fv->detachItems(detached_items);
			}
		}
	}
}

void LLTeleportHistoryPanel::handleItemSelect(LLFlatListView* selected)
{
	mLastSelectedFlatlList = selected;
	LLTeleportHistoryFlatItem* item = dynamic_cast<LLTeleportHistoryFlatItem *> (mLastSelectedFlatlList->getSelectedItem());
	if (item)
		mLastSelectedItemIndex = item->getIndex();

	S32 tabs_cnt = mItemContainers.size();

	for (S32 n = 0; n < tabs_cnt; n++)
	{
		LLAccordionCtrlTab* tab = mItemContainers.at(n);

		if (!tab->getVisible())
			continue;

		LLFlatListView *flv = getFlatListViewFromTab(tab);
		if (!flv)
			continue;

		if (flv == selected)
			continue;

		flv->resetSelection(true);
	}

	updateVerbs();
}

void LLTeleportHistoryPanel::onReturnKeyPressed()
{
	// Teleport to selected region as default action on return key pressed
	onTeleport();
}

void LLTeleportHistoryPanel::onDoubleClickItem()
{
	// If item got doubleclick, then that item is already selected
	onTeleport();
}

void LLTeleportHistoryPanel::onAccordionTabRightClick(LLView *view, S32 x, S32 y, MASK mask)
{
	LLAccordionCtrlTab *tab = (LLAccordionCtrlTab *) view;

	// If click occurred below the header, don't show this menu
	if (y < tab->getRect().getHeight() - tab->getHeaderHeight() - tab->getPaddingBottom())
		return;

	if (mAccordionTabMenu)
	{
		//preventing parent (menu holder) from deleting already "dead" context menus on exit
		LLView* parent = mAccordionTabMenu->getParent();
		if (parent)
		{
			parent->removeChild(mAccordionTabMenu);
		}
		delete mAccordionTabMenu;
	}

	// set up the callbacks for all of the avatar menu items
	// (N.B. callbacks don't take const refs as mID is local scope)
	LLUICtrl::CommitCallbackRegistry::ScopedRegistrar registrar;

	registrar.add("TeleportHistory.TabOpen",	boost::bind(&LLTeleportHistoryPanel::onAccordionTabOpen, this, tab));
	registrar.add("TeleportHistory.TabClose",	boost::bind(&LLTeleportHistoryPanel::onAccordionTabClose, this, tab));

	// create the context menu from the XUI
	llassert(LLMenuGL::sMenuContainer != NULL);
	mAccordionTabMenu = LLUICtrlFactory::getInstance()->createFromFile<LLContextMenu>(
		"menu_teleport_history_tab.xml", LLMenuGL::sMenuContainer, LLViewerMenuHolderGL::child_registry_t::instance());

	mAccordionTabMenu->setItemVisible("TabOpen", !tab->isExpanded() ? true : false);
	mAccordionTabMenu->setItemVisible("TabClose", tab->isExpanded() ? true : false);


	mAccordionTabMenu->show(x, y);
	LLMenuGL::showPopup(tab, mAccordionTabMenu, x, y);
}

void LLTeleportHistoryPanel::onAccordionTabOpen(LLAccordionCtrlTab *tab)
{
	tab->setDisplayChildren(true);
	mHistoryAccordion->arrange();
}

void LLTeleportHistoryPanel::onAccordionTabClose(LLAccordionCtrlTab *tab)
{
	tab->setDisplayChildren(false);
	mHistoryAccordion->arrange();
}

// <FS:Beq> [timezone support for teleport history]
void LLTeleportHistoryPanel::onTimeZoneChecked(const LLSD& userdata)
{
	gSavedSettings.setString("FSTPHistoryTZ", userdata.asString());
	onTeleportHistoryChange(-1); // force recreate all
}

bool LLTeleportHistoryPanel::isTimeZoneChecked(const LLSD& userdata)
{
	static LLCachedControl<std::string> sFSTPHistoryTZ(gSavedSettings, "FSTPHistoryTZ");

	const std::string zone_string = userdata.asString();
	return (sFSTPHistoryTZ() == zone_string);
}
// </FS:Beq>

bool LLTeleportHistoryPanel::onClearTeleportHistoryDialog(const LLSD& notification, const LLSD& response)
{

	S32 option = LLNotificationsUtil::getSelectedOption(notification, response);

	if (0 == option)
	{
		// order does matter, call this first or teleport history will contain one record(current location)
		LLTeleportHistory::getInstance()->purgeItems();

		LLTeleportHistoryStorage *th = LLTeleportHistoryStorage::getInstance();
		th->purgeItems();
		th->save();
	}

	return false;
}

LLFlatListView* LLTeleportHistoryPanel::getFlatListViewFromTab(LLAccordionCtrlTab *tab)
{
	for (child_list_const_iter_t iter = tab->beginChild(); iter != tab->endChild(); iter++)
	{
		if (dynamic_cast<LLFlatListView*>(*iter))
		{
			return (LLFlatListView*)*iter; // There should be one scroll list per tab.
		}
	}

	return NULL;
}

void LLTeleportHistoryPanel::gotSLURLCallback(const std::string& slurl)
{
    LLClipboard::instance().copyToClipboard(utf8str_to_wstring(slurl), 0, slurl.size());

    LLSD args;
    args["SLURL"] = slurl;

    LLNotificationsUtil::add("CopySLURL", args);
}

void LLTeleportHistoryPanel::onGearMenuAction(const LLSD& userdata)
{
    std::string command_name = userdata.asString();

    if ("expand_all" == command_name)
    {
        S32 tabs_cnt = mItemContainers.size();

        for (S32 n = 0; n < tabs_cnt; n++)
        {
            mItemContainers.at(n)->setDisplayChildren(true);
        }
        mHistoryAccordion->arrange();
    }
    else if ("collapse_all" == command_name)
    {
        S32 tabs_cnt = mItemContainers.size();

        for (S32 n = 0; n < tabs_cnt; n++)
        {
            mItemContainers.at(n)->setDisplayChildren(false);
        }
        mHistoryAccordion->arrange();

        if (mLastSelectedFlatlList)
        {
            mLastSelectedFlatlList->resetSelection();
        }
    }

    S32 index = -1;
    if (mLastSelectedFlatlList)
    {
        LLTeleportHistoryFlatItem* itemp = dynamic_cast<LLTeleportHistoryFlatItem *> (mLastSelectedFlatlList->getSelectedItem());
        if (itemp)
        {
            index = itemp->getIndex();
        }
    }

    if ("teleport" == command_name)
    {
        confirmTeleport(index);
    }
    else if ("view" == command_name)
    {
        LLTeleportHistoryFlatItem::showPlaceInfoPanel(index);
    }
    else if ("show_on_map" == command_name)
    {
        LLTeleportHistoryStorage::getInstance()->showItemOnMap(index);
    }
    else if ("copy_slurl" == command_name)
    {
        LLVector3d globalPos = LLTeleportHistoryStorage::getInstance()->getItems()[index].mGlobalPos;
        LLLandmarkActions::getSLURLfromPosGlobal(globalPos,
            boost::bind(&LLTeleportHistoryPanel::gotSLURLCallback, _1));
    }
<<<<<<< HEAD
    // <FS:Ansariel> FIRE-31025: Clear TP history doesn't work anymore
    else if ("clear_history" == command_name)
    {
        onRemoveSelected();
    }
    // </FS:Ansariel>
=======
    else if ("remove" == command_name)
    {
        LLTeleportHistoryStorage::getInstance()->removeItem(index);
        LLTeleportHistoryStorage::getInstance()->save();
        showTeleportHistory();
    }
>>>>>>> aed6313d
}

bool LLTeleportHistoryPanel::isActionEnabled(const LLSD& userdata) const
{
    std::string command_name = userdata.asString();

    if (command_name == "collapse_all"
        || command_name == "expand_all")
    {
        S32 tabs_cnt = mItemContainers.size();

        bool has_expanded_tabs = false;
        bool has_collapsed_tabs = false;

        for (S32 n = 0; n < tabs_cnt; n++)
        {
            LLAccordionCtrlTab* tab = mItemContainers.at(n);
            if (!tab->getVisible())
                continue;

            if (tab->getDisplayChildren())
            {
                has_expanded_tabs = true;
            }
            else
            {
                has_collapsed_tabs = true;
            }

            if (has_expanded_tabs && has_collapsed_tabs)
            {
                break;
            }
        }

        if (command_name == "collapse_all")
        {
            return has_expanded_tabs;
        }

        if (command_name == "expand_all")
        {
            return has_collapsed_tabs;
        }
    }

    if (command_name == "clear_history")
    {
        return mTeleportHistory->getItems().size() > 0;
    }
    
    if ("teleport" == command_name
        || "view" == command_name
        || "show_on_map" == command_name
        || "copy_slurl" == command_name
        || "remove" == command_name)
    {
        if (!mLastSelectedFlatlList)
        {
            return false;
        }
        LLTeleportHistoryFlatItem* itemp = dynamic_cast<LLTeleportHistoryFlatItem *> (mLastSelectedFlatlList->getSelectedItem());
        // <FS:Ansariel> RLVa fix
        if ("teleport" == command_name)
        {
            return itemp && RlvActions::canTeleportToLocation();
        }
        else if ("show_on_map" == command_name)
        {
            return itemp && !gRlvHandler.hasBehaviour(RLV_BHVR_SHOWWORLDMAP);
        }
        // </FS:Ansariel>

        return itemp != NULL;
    }

	return false;
}

void LLTeleportHistoryPanel::setAccordionCollapsedByUser(LLUICtrl* acc_tab, bool collapsed)
{
	LLSD param = acc_tab->getValue();
	param[COLLAPSED_BY_USER] = collapsed;
	acc_tab->setValue(param);
}

bool LLTeleportHistoryPanel::isAccordionCollapsedByUser(LLUICtrl* acc_tab)
{
	LLSD param = acc_tab->getValue();
	if(!param.has(COLLAPSED_BY_USER))
	{
		return false;
	}
	return param[COLLAPSED_BY_USER].asBoolean();
}

void LLTeleportHistoryPanel::onAccordionExpand(LLUICtrl* ctrl, const LLSD& param)
{
	bool expanded = param.asBoolean();
	// Save accordion tab state to restore it in refresh()
	setAccordionCollapsedByUser(ctrl, !expanded);

	// Reset selection upon accordion being collapsed
	// to disable "Teleport" and "Map" buttons for hidden item.
	if (!expanded && mLastSelectedFlatlList)
	{
		mLastSelectedFlatlList->resetSelection();
	}
}

// static
void LLTeleportHistoryPanel::confirmTeleport(S32 hist_idx)
{
	LLSD args;
	args["HISTORY_ENTRY"] = LLTeleportHistoryStorage::getInstance()->getItems()[hist_idx].mTitle;
	LLNotificationsUtil::add("TeleportToHistoryEntry", args, LLSD(),
		boost::bind(&LLTeleportHistoryPanel::onTeleportConfirmation, _1, _2, hist_idx));
}

// Called when user reacts upon teleport confirmation dialog.
// static
bool LLTeleportHistoryPanel::onTeleportConfirmation(const LLSD& notification, const LLSD& response, S32 hist_idx)
{
	S32 option = LLNotificationsUtil::getSelectedOption(notification, response);

	if (0 == option)
	{
		// Teleport to given history item.
		LLTeleportHistoryStorage::getInstance()->goToItem(hist_idx);
	}

	return false;
}<|MERGE_RESOLUTION|>--- conflicted
+++ resolved
@@ -1253,21 +1253,18 @@
         LLLandmarkActions::getSLURLfromPosGlobal(globalPos,
             boost::bind(&LLTeleportHistoryPanel::gotSLURLCallback, _1));
     }
-<<<<<<< HEAD
+    else if ("remove" == command_name)
+    {
+        LLTeleportHistoryStorage::getInstance()->removeItem(index);
+        LLTeleportHistoryStorage::getInstance()->save();
+        showTeleportHistory();
+    }
     // <FS:Ansariel> FIRE-31025: Clear TP history doesn't work anymore
     else if ("clear_history" == command_name)
     {
         onRemoveSelected();
     }
     // </FS:Ansariel>
-=======
-    else if ("remove" == command_name)
-    {
-        LLTeleportHistoryStorage::getInstance()->removeItem(index);
-        LLTeleportHistoryStorage::getInstance()->save();
-        showTeleportHistory();
-    }
->>>>>>> aed6313d
 }
 
 bool LLTeleportHistoryPanel::isActionEnabled(const LLSD& userdata) const
