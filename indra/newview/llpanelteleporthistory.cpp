--- conflicted
+++ resolved
@@ -1253,15 +1253,12 @@
         LLLandmarkActions::getSLURLfromPosGlobal(globalPos,
             boost::bind(&LLTeleportHistoryPanel::gotSLURLCallback, _1));
     }
-<<<<<<< HEAD
-=======
     else if ("remove" == command_name)
     {
         LLTeleportHistoryStorage::getInstance()->removeItem(index);
         LLTeleportHistoryStorage::getInstance()->save();
         showTeleportHistory();
     }
->>>>>>> 4c6d8f4b
     // <FS:Ansariel> FIRE-31025: Clear TP history doesn't work anymore
     else if ("clear_history" == command_name)
     {
