--- conflicted
+++ resolved
@@ -912,11 +912,7 @@
 
 		llassert(facep->getGeomCount() == 4);
 		llassert(facep->getIndicesCount() == 6);
-<<<<<<< HEAD
-        
-=======
-
->>>>>>> 7625a540
+
 		S32 idx = draw_vec.size()-1;
 
 		bool fullbright = facep->isState(LLFace::FULLBRIGHT);
