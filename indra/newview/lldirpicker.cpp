/**
 * @file lldirpicker.cpp
 * @brief OS-specific file picker
 *
 * $LicenseInfo:firstyear=2001&license=viewerlgpl$
 * Second Life Viewer Source Code
 * Copyright (C) 2010, Linden Research, Inc.
 *
 * This library is free software; you can redistribute it and/or
 * modify it under the terms of the GNU Lesser General Public
 * License as published by the Free Software Foundation;
 * version 2.1 of the License only.
 *
 * This library is distributed in the hope that it will be useful,
 * but WITHOUT ANY WARRANTY; without even the implied warranty of
 * MERCHANTABILITY or FITNESS FOR A PARTICULAR PURPOSE.  See the GNU
 * Lesser General Public License for more details.
 *
 * You should have received a copy of the GNU Lesser General Public
 * License along with this library; if not, write to the Free Software
 * Foundation, Inc., 51 Franklin Street, Fifth Floor, Boston, MA  02110-1301  USA
 *
 * Linden Research, Inc., 945 Battery Street, San Francisco, CA  94111  USA
 * $/LicenseInfo$
 */

#include "llviewerprecompiledheaders.h"

#include "lldirpicker.h"
#include "llworld.h"
#include "llviewerwindow.h"
#include "llkeyboard.h"
#include "lldir.h"
#include "llframetimer.h"
#include "lltrans.h"
#include "llwindow.h"   // beforeDialog()
#include "llviewercontrol.h"
#include "llwin32headerslean.h"

#if LL_LINUX || LL_DARWIN
# include "llfilepicker.h"
#endif

#if LL_WINDOWS
#include <shlobj.h>
#endif

//
// Implementation
//

// utility function to check if access to local file system via file browser
// is enabled and if not, tidy up and indicate we're not allowed to do this.
bool LLDirPicker::check_local_file_access_enabled()
{
    // if local file browsing is turned off, return without opening dialog
    bool local_file_system_browsing_enabled = gSavedSettings.getBOOL("LocalFileSystemBrowsingEnabled");
    if ( ! local_file_system_browsing_enabled )
    {
        mDir.clear();   // Windows
        mFileName = NULL; // Mac/Linux
        return false;
    }

    return true;
}

#if LL_WINDOWS

LLDirPicker::LLDirPicker() :
<<<<<<< HEAD
	mFileName(NULL),
	mLocked(false),
    pDialog(NULL)
{
=======
    mFileName(NULL),
    mLocked(false)
{
    bi.hwndOwner = NULL;
    bi.pidlRoot = NULL;
    bi.pszDisplayName = NULL;
    bi.lpszTitle = NULL;
    bi.ulFlags = BIF_USENEWUI;
    bi.lpfn = NULL;
    bi.lParam = NULL;
    bi.iImage = 0;
>>>>>>> e1623bb2
}

LLDirPicker::~LLDirPicker()
{
<<<<<<< HEAD
    mEventListener.disconnect();
=======
    // nothing
>>>>>>> e1623bb2
}

void LLDirPicker::reset()
{
<<<<<<< HEAD
    if (pDialog)
    {
        IFileDialog* p_file_dialog = (IFileDialog*)pDialog;
        p_file_dialog->Close(S_FALSE);
        pDialog = NULL;
    }
}

bool LLDirPicker::getDir(std::string* filename, bool blocking)
{
	if (mLocked)
	{
		return false;
	}

	// if local file browsing is turned off, return without opening dialog
	if (!check_local_file_access_enabled())
	{
		return false;
	}

	bool success = false;

	if (blocking)
	{
		// Modal, so pause agent
		send_agent_pause();
	}
    else if (!mEventListener.connected())
    {
        mEventListener = LLEventPumps::instance().obtain("LLApp").listen(
            "DirPicker",
            [this](const LLSD& stat)
            {
                std::string status(stat["status"]);
                if (status != "running")
                {
                    reset();
                }
                return false;
            });
    }

	::OleInitialize(NULL);

    IFileDialog* p_file_dialog;
    if (SUCCEEDED(CoCreateInstance(CLSID_FileOpenDialog, NULL, CLSCTX_INPROC_SERVER, IID_PPV_ARGS(&p_file_dialog))))
    {
        DWORD dwOptions;
        if (SUCCEEDED(p_file_dialog->GetOptions(&dwOptions)))
        {
            p_file_dialog->SetOptions(dwOptions | FOS_PICKFOLDERS);
        }
        HWND owner = (HWND)gViewerWindow->getPlatformWindow();
        pDialog = p_file_dialog;
        if (SUCCEEDED(p_file_dialog->Show(owner)))
        {
            IShellItem* psi;
            if (SUCCEEDED(p_file_dialog->GetResult(&psi)))
            {
                wchar_t* pwstr = NULL;
                if (SUCCEEDED(psi->GetDisplayName(SIGDN_FILESYSPATH, &pwstr)))
                {
                    mDir = ll_convert_wide_to_string(pwstr);
                    CoTaskMemFree(pwstr);
                    success = true;
                }
                psi->Release();
            }
        }
        pDialog = NULL;
        p_file_dialog->Release();
    }

	::OleUninitialize();

	if (blocking)
	{
		send_agent_resume();
	}

	// Account for the fact that the app has been stalled.
	LLFrameTimer::updateFrameTime();
	return success;
=======
    if( mLocked )
    {
        return FALSE;
    }

    // if local file browsing is turned off, return without opening dialog
    if ( check_local_file_access_enabled() == false )
    {
        return FALSE;
    }

    BOOL success = FALSE;


    if (blocking)
    {
        // Modal, so pause agent
        send_agent_pause();
    }

    bi.hwndOwner = (HWND)gViewerWindow->getPlatformWindow();

    ::OleInitialize(NULL);
    LPITEMIDLIST pIDL = ::SHBrowseForFolder(&bi);

    if(pIDL != NULL)
    {
        WCHAR buffer[_MAX_PATH] = {'\0'};

        if(::SHGetPathFromIDList(pIDL, buffer) != 0)
        {
            // Set the string value.

            mDir = utf16str_to_utf8str(llutf16string(buffer));
            success = TRUE;
        }
        // free the item id list
        CoTaskMemFree(pIDL);
    }

    ::OleUninitialize();

    if (blocking)
    {
        send_agent_resume();
    }

    // Account for the fact that the app has been stalled.
    LLFrameTimer::updateFrameTime();
    return success;
>>>>>>> e1623bb2
}

std::string LLDirPicker::getDirName()
{
    return mDir;
}

/////////////////////////////////////////////DARWIN
#elif LL_DARWIN

LLDirPicker::LLDirPicker() :
mFileName(NULL),
mLocked(false)
{
    mFilePicker = new LLFilePicker();
    reset();
}

LLDirPicker::~LLDirPicker()
{
    delete mFilePicker;
}

void LLDirPicker::reset()
{
    if (mFilePicker)
        mFilePicker->reset();
}


//static
bool LLDirPicker::getDir(std::string* filename, bool blocking)
{
    LLFilePicker::ELoadFilter filter=LLFilePicker::FFLOAD_DIRECTORY;

    return mFilePicker->getOpenFile(filter, true);
}

std::string LLDirPicker::getDirName()
{
    return mFilePicker->getFirstFile();
}

#elif LL_LINUX

LLDirPicker::LLDirPicker() :
    mFileName(NULL),
    mLocked(false)
{
    mFilePicker = new LLFilePicker();
    reset();
}

LLDirPicker::~LLDirPicker()
{
    delete mFilePicker;
}


void LLDirPicker::reset()
{
    if (mFilePicker)
        mFilePicker->reset();
}

bool LLDirPicker::getDir(std::string* filename, bool blocking)
{
    reset();

<<<<<<< HEAD
	// if local file browsing is turned off, return without opening dialog
	if (!check_local_file_access_enabled())
	{
		return false;
	}
=======
    // if local file browsing is turned off, return without opening dialog
    if ( check_local_file_access_enabled() == false )
    {
        return FALSE;
    }
>>>>>>> e1623bb2

#if !LL_MESA_HEADLESS

    if (mFilePicker)
    {
        GtkWindow* picker = mFilePicker->buildFilePicker(false, true,
                                 "dirpicker");

        if (picker)
        {
           gtk_window_set_title(GTK_WINDOW(picker), LLTrans::getString("choose_the_directory").c_str());
           gtk_widget_show_all(GTK_WIDGET(picker));
           gtk_main();
           return (!mFilePicker->getFirstFile().empty());
        }
    }
#endif // !LL_MESA_HEADLESS

<<<<<<< HEAD
	return false;
=======
    return FALSE;
>>>>>>> e1623bb2
}

std::string LLDirPicker::getDirName()
{
    if (mFilePicker)
    {
        return mFilePicker->getFirstFile();
    }
    return "";
}

#else // not implemented

LLDirPicker::LLDirPicker()
{
    reset();
}

LLDirPicker::~LLDirPicker()
{
}


void LLDirPicker::reset()
{
}

bool LLDirPicker::getDir(std::string* filename, bool blocking)
{
<<<<<<< HEAD
	return false;
=======
    return FALSE;
>>>>>>> e1623bb2
}

std::string LLDirPicker::getDirName()
{
    return "";
}

#endif


LLMutex* LLDirPickerThread::sMutex = NULL;
std::queue<LLDirPickerThread*> LLDirPickerThread::sDeadQ;

void LLDirPickerThread::getFile()
{
#if LL_WINDOWS
    start();
#else
    run();
#endif
}

//virtual
void LLDirPickerThread::run()
{
#if LL_WINDOWS
    bool blocking = false;
#else
    bool blocking = true; // modal
#endif

    LLDirPicker picker;

    if (picker.getDir(&mProposedName, blocking))
    {
        mResponses.push_back(picker.getDirName());
    }

    {
        LLMutexLock lock(sMutex);
        sDeadQ.push(this);
    }

}

//static
void LLDirPickerThread::initClass()
{
    sMutex = new LLMutex();
}

//static
void LLDirPickerThread::cleanupClass()
{
    clearDead();

    delete sMutex;
    sMutex = NULL;
}

//static
void LLDirPickerThread::clearDead()
{
    if (!sDeadQ.empty())
    {
        LLMutexLock lock(sMutex);
        while (!sDeadQ.empty())
        {
            LLDirPickerThread* thread = sDeadQ.front();
            thread->notify(thread->mResponses);
            delete thread;
            sDeadQ.pop();
        }
    }
}

LLDirPickerThread::LLDirPickerThread(const dir_picked_signal_t::slot_type& cb, const std::string &proposed_name)
    : LLThread("dir picker"),
    mFilePickedSignal(NULL)
{
    mFilePickedSignal = new dir_picked_signal_t();
    mFilePickedSignal->connect(cb);
}

LLDirPickerThread::~LLDirPickerThread()
{
    delete mFilePickedSignal;
}

void LLDirPickerThread::notify(const std::vector<std::string>& filenames)
{
    if (!filenames.empty())
    {
        if (mFilePickedSignal)
        {
            (*mFilePickedSignal)(filenames, mProposedName);
        }
    }
}<|MERGE_RESOLUTION|>--- conflicted
+++ resolved
@@ -1,476 +1,389 @@
-/**
- * @file lldirpicker.cpp
- * @brief OS-specific file picker
- *
- * $LicenseInfo:firstyear=2001&license=viewerlgpl$
- * Second Life Viewer Source Code
- * Copyright (C) 2010, Linden Research, Inc.
- *
- * This library is free software; you can redistribute it and/or
- * modify it under the terms of the GNU Lesser General Public
- * License as published by the Free Software Foundation;
- * version 2.1 of the License only.
- *
- * This library is distributed in the hope that it will be useful,
- * but WITHOUT ANY WARRANTY; without even the implied warranty of
- * MERCHANTABILITY or FITNESS FOR A PARTICULAR PURPOSE.  See the GNU
- * Lesser General Public License for more details.
- *
- * You should have received a copy of the GNU Lesser General Public
- * License along with this library; if not, write to the Free Software
- * Foundation, Inc., 51 Franklin Street, Fifth Floor, Boston, MA  02110-1301  USA
- *
- * Linden Research, Inc., 945 Battery Street, San Francisco, CA  94111  USA
- * $/LicenseInfo$
- */
-
-#include "llviewerprecompiledheaders.h"
-
-#include "lldirpicker.h"
-#include "llworld.h"
-#include "llviewerwindow.h"
-#include "llkeyboard.h"
-#include "lldir.h"
-#include "llframetimer.h"
-#include "lltrans.h"
-#include "llwindow.h"   // beforeDialog()
-#include "llviewercontrol.h"
-#include "llwin32headerslean.h"
-
-#if LL_LINUX || LL_DARWIN
-# include "llfilepicker.h"
-#endif
-
-#if LL_WINDOWS
-#include <shlobj.h>
-#endif
-
-//
-// Implementation
-//
-
-// utility function to check if access to local file system via file browser
-// is enabled and if not, tidy up and indicate we're not allowed to do this.
-bool LLDirPicker::check_local_file_access_enabled()
-{
-    // if local file browsing is turned off, return without opening dialog
-    bool local_file_system_browsing_enabled = gSavedSettings.getBOOL("LocalFileSystemBrowsingEnabled");
-    if ( ! local_file_system_browsing_enabled )
-    {
-        mDir.clear();   // Windows
-        mFileName = NULL; // Mac/Linux
-        return false;
-    }
-
-    return true;
-}
-
-#if LL_WINDOWS
-
-LLDirPicker::LLDirPicker() :
-<<<<<<< HEAD
-	mFileName(NULL),
-	mLocked(false),
-    pDialog(NULL)
-{
-=======
-    mFileName(NULL),
-    mLocked(false)
-{
-    bi.hwndOwner = NULL;
-    bi.pidlRoot = NULL;
-    bi.pszDisplayName = NULL;
-    bi.lpszTitle = NULL;
-    bi.ulFlags = BIF_USENEWUI;
-    bi.lpfn = NULL;
-    bi.lParam = NULL;
-    bi.iImage = 0;
->>>>>>> e1623bb2
-}
-
-LLDirPicker::~LLDirPicker()
-{
-<<<<<<< HEAD
-    mEventListener.disconnect();
-=======
-    // nothing
->>>>>>> e1623bb2
-}
-
-void LLDirPicker::reset()
-{
-<<<<<<< HEAD
-    if (pDialog)
-    {
-        IFileDialog* p_file_dialog = (IFileDialog*)pDialog;
-        p_file_dialog->Close(S_FALSE);
-        pDialog = NULL;
-    }
-}
-
-bool LLDirPicker::getDir(std::string* filename, bool blocking)
-{
-	if (mLocked)
-	{
-		return false;
-	}
-
-	// if local file browsing is turned off, return without opening dialog
-	if (!check_local_file_access_enabled())
-	{
-		return false;
-	}
-
-	bool success = false;
-
-	if (blocking)
-	{
-		// Modal, so pause agent
-		send_agent_pause();
-	}
-    else if (!mEventListener.connected())
-    {
-        mEventListener = LLEventPumps::instance().obtain("LLApp").listen(
-            "DirPicker",
-            [this](const LLSD& stat)
-            {
-                std::string status(stat["status"]);
-                if (status != "running")
-                {
-                    reset();
-                }
-                return false;
-            });
-    }
-
-	::OleInitialize(NULL);
-
-    IFileDialog* p_file_dialog;
-    if (SUCCEEDED(CoCreateInstance(CLSID_FileOpenDialog, NULL, CLSCTX_INPROC_SERVER, IID_PPV_ARGS(&p_file_dialog))))
-    {
-        DWORD dwOptions;
-        if (SUCCEEDED(p_file_dialog->GetOptions(&dwOptions)))
-        {
-            p_file_dialog->SetOptions(dwOptions | FOS_PICKFOLDERS);
-        }
-        HWND owner = (HWND)gViewerWindow->getPlatformWindow();
-        pDialog = p_file_dialog;
-        if (SUCCEEDED(p_file_dialog->Show(owner)))
-        {
-            IShellItem* psi;
-            if (SUCCEEDED(p_file_dialog->GetResult(&psi)))
-            {
-                wchar_t* pwstr = NULL;
-                if (SUCCEEDED(psi->GetDisplayName(SIGDN_FILESYSPATH, &pwstr)))
-                {
-                    mDir = ll_convert_wide_to_string(pwstr);
-                    CoTaskMemFree(pwstr);
-                    success = true;
-                }
-                psi->Release();
-            }
-        }
-        pDialog = NULL;
-        p_file_dialog->Release();
-    }
-
-	::OleUninitialize();
-
-	if (blocking)
-	{
-		send_agent_resume();
-	}
-
-	// Account for the fact that the app has been stalled.
-	LLFrameTimer::updateFrameTime();
-	return success;
-=======
-    if( mLocked )
-    {
-        return FALSE;
-    }
-
-    // if local file browsing is turned off, return without opening dialog
-    if ( check_local_file_access_enabled() == false )
-    {
-        return FALSE;
-    }
-
-    BOOL success = FALSE;
-
-
-    if (blocking)
-    {
-        // Modal, so pause agent
-        send_agent_pause();
-    }
-
-    bi.hwndOwner = (HWND)gViewerWindow->getPlatformWindow();
-
-    ::OleInitialize(NULL);
-    LPITEMIDLIST pIDL = ::SHBrowseForFolder(&bi);
-
-    if(pIDL != NULL)
-    {
-        WCHAR buffer[_MAX_PATH] = {'\0'};
-
-        if(::SHGetPathFromIDList(pIDL, buffer) != 0)
-        {
-            // Set the string value.
-
-            mDir = utf16str_to_utf8str(llutf16string(buffer));
-            success = TRUE;
-        }
-        // free the item id list
-        CoTaskMemFree(pIDL);
-    }
-
-    ::OleUninitialize();
-
-    if (blocking)
-    {
-        send_agent_resume();
-    }
-
-    // Account for the fact that the app has been stalled.
-    LLFrameTimer::updateFrameTime();
-    return success;
->>>>>>> e1623bb2
-}
-
-std::string LLDirPicker::getDirName()
-{
-    return mDir;
-}
-
-/////////////////////////////////////////////DARWIN
-#elif LL_DARWIN
-
-LLDirPicker::LLDirPicker() :
-mFileName(NULL),
-mLocked(false)
-{
-    mFilePicker = new LLFilePicker();
-    reset();
-}
-
-LLDirPicker::~LLDirPicker()
-{
-    delete mFilePicker;
-}
-
-void LLDirPicker::reset()
-{
-    if (mFilePicker)
-        mFilePicker->reset();
-}
-
-
-//static
-bool LLDirPicker::getDir(std::string* filename, bool blocking)
-{
-    LLFilePicker::ELoadFilter filter=LLFilePicker::FFLOAD_DIRECTORY;
-
-    return mFilePicker->getOpenFile(filter, true);
-}
-
-std::string LLDirPicker::getDirName()
-{
-    return mFilePicker->getFirstFile();
-}
-
-#elif LL_LINUX
-
-LLDirPicker::LLDirPicker() :
-    mFileName(NULL),
-    mLocked(false)
-{
-    mFilePicker = new LLFilePicker();
-    reset();
-}
-
-LLDirPicker::~LLDirPicker()
-{
-    delete mFilePicker;
-}
-
-
-void LLDirPicker::reset()
-{
-    if (mFilePicker)
-        mFilePicker->reset();
-}
-
-bool LLDirPicker::getDir(std::string* filename, bool blocking)
-{
-    reset();
-
-<<<<<<< HEAD
-	// if local file browsing is turned off, return without opening dialog
-	if (!check_local_file_access_enabled())
-	{
-		return false;
-	}
-=======
-    // if local file browsing is turned off, return without opening dialog
-    if ( check_local_file_access_enabled() == false )
-    {
-        return FALSE;
-    }
->>>>>>> e1623bb2
-
-#if !LL_MESA_HEADLESS
-
-    if (mFilePicker)
-    {
-        GtkWindow* picker = mFilePicker->buildFilePicker(false, true,
-                                 "dirpicker");
-
-        if (picker)
-        {
-           gtk_window_set_title(GTK_WINDOW(picker), LLTrans::getString("choose_the_directory").c_str());
-           gtk_widget_show_all(GTK_WIDGET(picker));
-           gtk_main();
-           return (!mFilePicker->getFirstFile().empty());
-        }
-    }
-#endif // !LL_MESA_HEADLESS
-
-<<<<<<< HEAD
-	return false;
-=======
-    return FALSE;
->>>>>>> e1623bb2
-}
-
-std::string LLDirPicker::getDirName()
-{
-    if (mFilePicker)
-    {
-        return mFilePicker->getFirstFile();
-    }
-    return "";
-}
-
-#else // not implemented
-
-LLDirPicker::LLDirPicker()
-{
-    reset();
-}
-
-LLDirPicker::~LLDirPicker()
-{
-}
-
-
-void LLDirPicker::reset()
-{
-}
-
-bool LLDirPicker::getDir(std::string* filename, bool blocking)
-{
-<<<<<<< HEAD
-	return false;
-=======
-    return FALSE;
->>>>>>> e1623bb2
-}
-
-std::string LLDirPicker::getDirName()
-{
-    return "";
-}
-
-#endif
-
-
-LLMutex* LLDirPickerThread::sMutex = NULL;
-std::queue<LLDirPickerThread*> LLDirPickerThread::sDeadQ;
-
-void LLDirPickerThread::getFile()
-{
-#if LL_WINDOWS
-    start();
-#else
-    run();
-#endif
-}
-
-//virtual
-void LLDirPickerThread::run()
-{
-#if LL_WINDOWS
-    bool blocking = false;
-#else
-    bool blocking = true; // modal
-#endif
-
-    LLDirPicker picker;
-
-    if (picker.getDir(&mProposedName, blocking))
-    {
-        mResponses.push_back(picker.getDirName());
-    }
-
-    {
-        LLMutexLock lock(sMutex);
-        sDeadQ.push(this);
-    }
-
-}
-
-//static
-void LLDirPickerThread::initClass()
-{
-    sMutex = new LLMutex();
-}
-
-//static
-void LLDirPickerThread::cleanupClass()
-{
-    clearDead();
-
-    delete sMutex;
-    sMutex = NULL;
-}
-
-//static
-void LLDirPickerThread::clearDead()
-{
-    if (!sDeadQ.empty())
-    {
-        LLMutexLock lock(sMutex);
-        while (!sDeadQ.empty())
-        {
-            LLDirPickerThread* thread = sDeadQ.front();
-            thread->notify(thread->mResponses);
-            delete thread;
-            sDeadQ.pop();
-        }
-    }
-}
-
-LLDirPickerThread::LLDirPickerThread(const dir_picked_signal_t::slot_type& cb, const std::string &proposed_name)
-    : LLThread("dir picker"),
-    mFilePickedSignal(NULL)
-{
-    mFilePickedSignal = new dir_picked_signal_t();
-    mFilePickedSignal->connect(cb);
-}
-
-LLDirPickerThread::~LLDirPickerThread()
-{
-    delete mFilePickedSignal;
-}
-
-void LLDirPickerThread::notify(const std::vector<std::string>& filenames)
-{
-    if (!filenames.empty())
-    {
-        if (mFilePickedSignal)
-        {
-            (*mFilePickedSignal)(filenames, mProposedName);
-        }
-    }
-}+/**
+ * @file lldirpicker.cpp
+ * @brief OS-specific file picker
+ *
+ * $LicenseInfo:firstyear=2001&license=viewerlgpl$
+ * Second Life Viewer Source Code
+ * Copyright (C) 2010, Linden Research, Inc.
+ *
+ * This library is free software; you can redistribute it and/or
+ * modify it under the terms of the GNU Lesser General Public
+ * License as published by the Free Software Foundation;
+ * version 2.1 of the License only.
+ *
+ * This library is distributed in the hope that it will be useful,
+ * but WITHOUT ANY WARRANTY; without even the implied warranty of
+ * MERCHANTABILITY or FITNESS FOR A PARTICULAR PURPOSE.  See the GNU
+ * Lesser General Public License for more details.
+ *
+ * You should have received a copy of the GNU Lesser General Public
+ * License along with this library; if not, write to the Free Software
+ * Foundation, Inc., 51 Franklin Street, Fifth Floor, Boston, MA  02110-1301  USA
+ *
+ * Linden Research, Inc., 945 Battery Street, San Francisco, CA  94111  USA
+ * $/LicenseInfo$
+ */
+
+#include "llviewerprecompiledheaders.h"
+
+#include "lldirpicker.h"
+#include "llworld.h"
+#include "llviewerwindow.h"
+#include "llkeyboard.h"
+#include "lldir.h"
+#include "llframetimer.h"
+#include "lltrans.h"
+#include "llwindow.h"   // beforeDialog()
+#include "llviewercontrol.h"
+#include "llwin32headerslean.h"
+
+#if LL_LINUX || LL_DARWIN
+# include "llfilepicker.h"
+#endif
+
+#if LL_WINDOWS
+#include <shlobj.h>
+#endif
+
+//
+// Implementation
+//
+
+// utility function to check if access to local file system via file browser
+// is enabled and if not, tidy up and indicate we're not allowed to do this.
+bool LLDirPicker::check_local_file_access_enabled()
+{
+    // if local file browsing is turned off, return without opening dialog
+    bool local_file_system_browsing_enabled = gSavedSettings.getBOOL("LocalFileSystemBrowsingEnabled");
+    if ( ! local_file_system_browsing_enabled )
+    {
+        mDir.clear();   // Windows
+        mFileName = NULL; // Mac/Linux
+        return false;
+    }
+
+    return true;
+}
+
+#if LL_WINDOWS
+
+LLDirPicker::LLDirPicker() :
+    mFileName(NULL),
+    mLocked(false),
+    pDialog(NULL)
+{
+}
+
+LLDirPicker::~LLDirPicker()
+{
+    mEventListener.disconnect();
+}
+
+void LLDirPicker::reset()
+{
+    if (pDialog)
+    {
+        IFileDialog* p_file_dialog = (IFileDialog*)pDialog;
+        p_file_dialog->Close(S_FALSE);
+        pDialog = NULL;
+    }
+}
+
+bool LLDirPicker::getDir(std::string* filename, bool blocking)
+{
+    if (mLocked)
+    {
+        return false;
+    }
+
+    // if local file browsing is turned off, return without opening dialog
+    if (!check_local_file_access_enabled())
+    {
+        return false;
+    }
+
+    bool success = false;
+
+    if (blocking)
+    {
+        // Modal, so pause agent
+        send_agent_pause();
+    }
+    else if (!mEventListener.connected())
+    {
+        mEventListener = LLEventPumps::instance().obtain("LLApp").listen(
+            "DirPicker",
+            [this](const LLSD& stat)
+            {
+                std::string status(stat["status"]);
+                if (status != "running")
+                {
+                    reset();
+                }
+                return false;
+            });
+    }
+
+    ::OleInitialize(NULL);
+
+    IFileDialog* p_file_dialog;
+    if (SUCCEEDED(CoCreateInstance(CLSID_FileOpenDialog, NULL, CLSCTX_INPROC_SERVER, IID_PPV_ARGS(&p_file_dialog))))
+    {
+        DWORD dwOptions;
+        if (SUCCEEDED(p_file_dialog->GetOptions(&dwOptions)))
+        {
+            p_file_dialog->SetOptions(dwOptions | FOS_PICKFOLDERS);
+        }
+        HWND owner = (HWND)gViewerWindow->getPlatformWindow();
+        pDialog = p_file_dialog;
+        if (SUCCEEDED(p_file_dialog->Show(owner)))
+        {
+            IShellItem* psi;
+            if (SUCCEEDED(p_file_dialog->GetResult(&psi)))
+            {
+                wchar_t* pwstr = NULL;
+                if (SUCCEEDED(psi->GetDisplayName(SIGDN_FILESYSPATH, &pwstr)))
+                {
+                    mDir = ll_convert_wide_to_string(pwstr);
+                    CoTaskMemFree(pwstr);
+                    success = true;
+                }
+                psi->Release();
+            }
+        }
+        pDialog = NULL;
+        p_file_dialog->Release();
+    }
+
+    ::OleUninitialize();
+
+    if (blocking)
+    {
+        send_agent_resume();
+    }
+
+    // Account for the fact that the app has been stalled.
+    LLFrameTimer::updateFrameTime();
+    return success;
+}
+
+std::string LLDirPicker::getDirName()
+{
+    return mDir;
+}
+
+/////////////////////////////////////////////DARWIN
+#elif LL_DARWIN
+
+LLDirPicker::LLDirPicker() :
+mFileName(NULL),
+mLocked(false)
+{
+    mFilePicker = new LLFilePicker();
+    reset();
+}
+
+LLDirPicker::~LLDirPicker()
+{
+    delete mFilePicker;
+}
+
+void LLDirPicker::reset()
+{
+    if (mFilePicker)
+        mFilePicker->reset();
+}
+
+
+//static
+bool LLDirPicker::getDir(std::string* filename, bool blocking)
+{
+    LLFilePicker::ELoadFilter filter=LLFilePicker::FFLOAD_DIRECTORY;
+
+    return mFilePicker->getOpenFile(filter, true);
+}
+
+std::string LLDirPicker::getDirName()
+{
+    return mFilePicker->getFirstFile();
+}
+
+#elif LL_LINUX
+
+LLDirPicker::LLDirPicker() :
+    mFileName(NULL),
+    mLocked(false)
+{
+    mFilePicker = new LLFilePicker();
+    reset();
+}
+
+LLDirPicker::~LLDirPicker()
+{
+    delete mFilePicker;
+}
+
+
+void LLDirPicker::reset()
+{
+    if (mFilePicker)
+        mFilePicker->reset();
+}
+
+bool LLDirPicker::getDir(std::string* filename, bool blocking)
+{
+    reset();
+
+    // if local file browsing is turned off, return without opening dialog
+    if (!check_local_file_access_enabled())
+    {
+        return false;
+    }
+
+#if !LL_MESA_HEADLESS
+
+    if (mFilePicker)
+    {
+        GtkWindow* picker = mFilePicker->buildFilePicker(false, true,
+                                 "dirpicker");
+
+        if (picker)
+        {
+           gtk_window_set_title(GTK_WINDOW(picker), LLTrans::getString("choose_the_directory").c_str());
+           gtk_widget_show_all(GTK_WIDGET(picker));
+           gtk_main();
+           return (!mFilePicker->getFirstFile().empty());
+        }
+    }
+#endif // !LL_MESA_HEADLESS
+
+    return false;
+}
+
+std::string LLDirPicker::getDirName()
+{
+    if (mFilePicker)
+    {
+        return mFilePicker->getFirstFile();
+    }
+    return "";
+}
+
+#else // not implemented
+
+LLDirPicker::LLDirPicker()
+{
+    reset();
+}
+
+LLDirPicker::~LLDirPicker()
+{
+}
+
+
+void LLDirPicker::reset()
+{
+}
+
+bool LLDirPicker::getDir(std::string* filename, bool blocking)
+{
+    return false;
+}
+
+std::string LLDirPicker::getDirName()
+{
+    return "";
+}
+
+#endif
+
+
+LLMutex* LLDirPickerThread::sMutex = NULL;
+std::queue<LLDirPickerThread*> LLDirPickerThread::sDeadQ;
+
+void LLDirPickerThread::getFile()
+{
+#if LL_WINDOWS
+    start();
+#else
+    run();
+#endif
+}
+
+//virtual
+void LLDirPickerThread::run()
+{
+#if LL_WINDOWS
+    bool blocking = false;
+#else
+    bool blocking = true; // modal
+#endif
+
+    LLDirPicker picker;
+
+    if (picker.getDir(&mProposedName, blocking))
+    {
+        mResponses.push_back(picker.getDirName());
+    }
+
+    {
+        LLMutexLock lock(sMutex);
+        sDeadQ.push(this);
+    }
+
+}
+
+//static
+void LLDirPickerThread::initClass()
+{
+    sMutex = new LLMutex();
+}
+
+//static
+void LLDirPickerThread::cleanupClass()
+{
+    clearDead();
+
+    delete sMutex;
+    sMutex = NULL;
+}
+
+//static
+void LLDirPickerThread::clearDead()
+{
+    if (!sDeadQ.empty())
+    {
+        LLMutexLock lock(sMutex);
+        while (!sDeadQ.empty())
+        {
+            LLDirPickerThread* thread = sDeadQ.front();
+            thread->notify(thread->mResponses);
+            delete thread;
+            sDeadQ.pop();
+        }
+    }
+}
+
+LLDirPickerThread::LLDirPickerThread(const dir_picked_signal_t::slot_type& cb, const std::string &proposed_name)
+    : LLThread("dir picker"),
+    mFilePickedSignal(NULL)
+{
+    mFilePickedSignal = new dir_picked_signal_t();
+    mFilePickedSignal->connect(cb);
+}
+
+LLDirPickerThread::~LLDirPickerThread()
+{
+    delete mFilePickedSignal;
+}
+
+void LLDirPickerThread::notify(const std::vector<std::string>& filenames)
+{
+    if (!filenames.empty())
+    {
+        if (mFilePickedSignal)
+        {
+            (*mFilePickedSignal)(filenames, mProposedName);
+        }
+    }
+}