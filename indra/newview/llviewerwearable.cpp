/**
 * @file llviewerwearable.cpp
 * @brief LLViewerWearable class implementation
 *
 * $LicenseInfo:firstyear=2012&license=viewerlgpl$
 * Second Life Viewer Source Code
 * Copyright (C) 2010, Linden Research, Inc.
 *
 * This library is free software; you can redistribute it and/or
 * modify it under the terms of the GNU Lesser General Public
 * License as published by the Free Software Foundation;
 * version 2.1 of the License only.
 *
 * This library is distributed in the hope that it will be useful,
 * but WITHOUT ANY WARRANTY; without even the implied warranty of
 * MERCHANTABILITY or FITNESS FOR A PARTICULAR PURPOSE.  See the GNU
 * Lesser General Public License for more details.
 *
 * You should have received a copy of the GNU Lesser General Public
 * License along with this library; if not, write to the Free Software
 * Foundation, Inc., 51 Franklin Street, Fifth Floor, Boston, MA  02110-1301  USA
 *
 * Linden Research, Inc., 945 Battery Street, San Francisco, CA  94111  USA
 * $/LicenseInfo$
 */

#include "llviewerprecompiledheaders.h"

#include "llagent.h"
#include "llagentcamera.h"
#include "llagentwearables.h"
#include "llfloatersidepanelcontainer.h"
#include "lllocaltextureobject.h"
#include "llnotificationsutil.h"
#include "llsidepanelappearance.h"
#include "lltextureentry.h"
#include "llviewertexlayer.h"
#include "llvoavatarself.h"
#include "llavatarappearancedefines.h"
#include "llviewerwearable.h"
#include "llviewercontrol.h"
#include "llviewerregion.h"
#include "llmd5.h" // <FS:Ansariel> [Legacy Bake]

using namespace LLAvatarAppearanceDefines;

// support class - remove for 2.1 (hackity hack hack)
class LLOverrideBakedTextureUpdate
{
public:
    LLOverrideBakedTextureUpdate(bool temp_state)
    {
        //<FS:Beq> OpenSim BOM fallback
        // U32 num_bakes = (U32) LLAvatarAppearanceDefines::BAKED_NUM_INDICES;
        U32 num_bakes = (U32) gAgentAvatarp->getNumBakes();
        //</FS:Beq>
        for( U32 index = 0; index < num_bakes; ++index )
        {
            composite_enabled[index] = gAgentAvatarp->isCompositeUpdateEnabled(index);
        }
        gAgentAvatarp->setCompositeUpdatesEnabled(temp_state);
    }

    ~LLOverrideBakedTextureUpdate()
    {
        //<FS:Beq> OpenSim BOM fallback
        // U32 num_bakes = (U32) LLAvatarAppearanceDefines::BAKED_NUM_INDICES;
        U32 num_bakes = (U32) gAgentAvatarp->getNumBakes();
        //</FS:Beq>
        for( U32 index = 0; index < num_bakes; ++index )
        {
            gAgentAvatarp->setCompositeUpdatesEnabled(index, composite_enabled[index]);
        }
    }
private:
    bool composite_enabled[LLAvatarAppearanceDefines::BAKED_NUM_INDICES];
};

// Private local functions
static std::string asset_id_to_filename(const LLUUID &asset_id, const ELLPath dir_spec);

LLViewerWearable::LLViewerWearable(const LLTransactionID& transaction_id) :
<<<<<<< HEAD
	LLWearable(),
	mVolatile(false)
=======
    LLWearable(),
    mVolatile(FALSE)
>>>>>>> c06fb4e0
{
    mTransactionID = transaction_id;
    mAssetID = mTransactionID.makeAssetID(gAgent.getSecureSessionID());
}

LLViewerWearable::LLViewerWearable(const LLAssetID& asset_id) :
<<<<<<< HEAD
	LLWearable(),
	mVolatile(false)
=======
    LLWearable(),
    mVolatile(FALSE)
>>>>>>> c06fb4e0
{
    mAssetID = asset_id;
    mTransactionID.setNull();
}

// virtual
LLViewerWearable::~LLViewerWearable()
{
}

// virtual
LLWearable::EImportResult LLViewerWearable::importStream( std::istream& input_stream, LLAvatarAppearance* avatarp )
{
<<<<<<< HEAD
	// suppress texlayerset updates while wearables are being imported. Layersets will be updated
	// when the wearables are "worn", not loaded. Note state will be restored when this object is destroyed.
	LLOverrideBakedTextureUpdate stop_bakes(false);

	LLWearable::EImportResult result = LLWearable::importStream(input_stream, avatarp);
	if (LLWearable::FAILURE == result) return result;
	if (LLWearable::BAD_HEADER == result)
	{
		// Shouldn't really log the asset id for security reasons, but
		// we need it in this case.
		LL_WARNS() << "Bad Wearable asset header: " << mAssetID << LL_ENDL;
		return result;
	}

	LLStringUtil::truncate(mName, DB_INV_ITEM_NAME_STR_LEN );
	LLStringUtil::truncate(mDescription, DB_INV_ITEM_DESC_STR_LEN );

	te_map_t::const_iterator iter = mTEMap.begin();
	te_map_t::const_iterator end = mTEMap.end();
	for (; iter != end; ++iter)
	{
		S32 te = iter->first;
		LLLocalTextureObject* lto = iter->second;
		LLUUID textureid = LLUUID::null;
		if (lto)
		{
			textureid = lto->getID();
		}

		LLViewerFetchedTexture* image = LLViewerTextureManager::getFetchedTexture( textureid );
		if(gSavedSettings.getBOOL("DebugAvatarLocalTexLoadedTime"))
		{
			image->setLoadedCallback(LLVOAvatarSelf::debugOnTimingLocalTexLoaded,0,true,false, new LLVOAvatarSelf::LLAvatarTexData(textureid, (LLAvatarAppearanceDefines::ETextureIndex)te), NULL);
		}
	}

	return result;
=======
    // suppress texlayerset updates while wearables are being imported. Layersets will be updated
    // when the wearables are "worn", not loaded. Note state will be restored when this object is destroyed.
    LLOverrideBakedTextureUpdate stop_bakes(false);

    LLWearable::EImportResult result = LLWearable::importStream(input_stream, avatarp);
    if (LLWearable::FAILURE == result) return result;
    if (LLWearable::BAD_HEADER == result)
    {
        // Shouldn't really log the asset id for security reasons, but
        // we need it in this case.
        LL_WARNS() << "Bad Wearable asset header: " << mAssetID << LL_ENDL;
        return result;
    }

    LLStringUtil::truncate(mName, DB_INV_ITEM_NAME_STR_LEN );
    LLStringUtil::truncate(mDescription, DB_INV_ITEM_DESC_STR_LEN );

    te_map_t::const_iterator iter = mTEMap.begin();
    te_map_t::const_iterator end = mTEMap.end();
    for (; iter != end; ++iter)
    {
        S32 te = iter->first;
        LLLocalTextureObject* lto = iter->second;
        LLUUID textureid = LLUUID::null;
        if (lto)
        {
            textureid = lto->getID();
        }

        LLViewerFetchedTexture* image = LLViewerTextureManager::getFetchedTexture( textureid );
        if(gSavedSettings.getBOOL("DebugAvatarLocalTexLoadedTime"))
        {
            image->setLoadedCallback(LLVOAvatarSelf::debugOnTimingLocalTexLoaded,0,TRUE,FALSE, new LLVOAvatarSelf::LLAvatarTexData(textureid, (LLAvatarAppearanceDefines::ETextureIndex)te), NULL);
        }
    }

    return result;
>>>>>>> c06fb4e0
}


// Avatar parameter and texture definitions can change over time.
// This function returns true if parameters or textures have been added or removed
// since this wearable was created.
bool LLViewerWearable::isOldVersion() const
{
<<<<<<< HEAD
	if (!isAgentAvatarValid()) return false;

	if( LLWearable::sCurrentDefinitionVersion < mDefinitionVersion )
	{
		LL_WARNS() << "Wearable asset has newer version (" << mDefinitionVersion << ") than XML (" << LLWearable::sCurrentDefinitionVersion << ")" << LL_ENDL;
		llassert(0);
	}

	if( LLWearable::sCurrentDefinitionVersion != mDefinitionVersion )
	{
		return true;
	}

	S32 param_count = 0;
	for( LLViewerVisualParam* param = (LLViewerVisualParam*) gAgentAvatarp->getFirstVisualParam(); 
		param;
		param = (LLViewerVisualParam*) gAgentAvatarp->getNextVisualParam() )
	{
		if( (param->getWearableType() == mType) && (param->isTweakable() ) )
		{
			param_count++;
			if( !is_in_map(mVisualParamIndexMap, param->getID() ) )
			{
				return true;
			}
		}
	}
	if( param_count != mVisualParamIndexMap.size() )
	{
		return true;
	}


	S32 te_count = 0;
	for( S32 te = 0; te < TEX_NUM_INDICES; te++ )
	{
		if (LLAvatarAppearance::getDictionary()->getTEWearableType((ETextureIndex) te) == mType)
		{
			te_count++;
			if( !is_in_map(mTEMap, te ) )
			{
				return true;
			}
		}
	}
	if( te_count != mTEMap.size() )
	{
		return true;
	}

	return false;
=======
    if (!isAgentAvatarValid()) return FALSE;

    if( LLWearable::sCurrentDefinitionVersion < mDefinitionVersion )
    {
        LL_WARNS() << "Wearable asset has newer version (" << mDefinitionVersion << ") than XML (" << LLWearable::sCurrentDefinitionVersion << ")" << LL_ENDL;
        llassert(0);
    }

    if( LLWearable::sCurrentDefinitionVersion != mDefinitionVersion )
    {
        return TRUE;
    }

    S32 param_count = 0;
    for( LLViewerVisualParam* param = (LLViewerVisualParam*) gAgentAvatarp->getFirstVisualParam();
        param;
        param = (LLViewerVisualParam*) gAgentAvatarp->getNextVisualParam() )
    {
        if( (param->getWearableType() == mType) && (param->isTweakable() ) )
        {
            param_count++;
            if( !is_in_map(mVisualParamIndexMap, param->getID() ) )
            {
                return TRUE;
            }
        }
    }
    if( param_count != mVisualParamIndexMap.size() )
    {
        return TRUE;
    }


    S32 te_count = 0;
    for( S32 te = 0; te < TEX_NUM_INDICES; te++ )
    {
        if (LLAvatarAppearance::getDictionary()->getTEWearableType((ETextureIndex) te) == mType)
        {
            te_count++;
            if( !is_in_map(mTEMap, te ) )
            {
                return TRUE;
            }
        }
    }
    if( te_count != mTEMap.size() )
    {
        return TRUE;
    }

    return FALSE;
>>>>>>> c06fb4e0
}

// Avatar parameter and texture definitions can change over time.
// * If parameters or textures have been REMOVED since the wearable was created,
// they're just ignored, so we consider the wearable clean even though isOldVersion()
// will return true.
// * If parameters or textures have been ADDED since the wearable was created,
// they are taken to have default values, so we consider the wearable clean
// only if those values are the same as the defaults.
bool LLViewerWearable::isDirty() const
{
<<<<<<< HEAD
	if (!isAgentAvatarValid()) return false;

	for( LLViewerVisualParam* param = (LLViewerVisualParam*) gAgentAvatarp->getFirstVisualParam(); 
		param;
		param = (LLViewerVisualParam*) gAgentAvatarp->getNextVisualParam() )
	{
		if( (param->getWearableType() == mType) 
			&& (param->isTweakable() ) 
			&& !param->getCrossWearable())
		{
			F32 current_weight = getVisualParamWeight(param->getID());
			current_weight = llclamp( current_weight, param->getMinWeight(), param->getMaxWeight() );
			F32 saved_weight = get_if_there(mSavedVisualParamMap, param->getID(), param->getDefaultWeight());
			saved_weight = llclamp( saved_weight, param->getMinWeight(), param->getMaxWeight() );
			
			U8 a = F32_to_U8( saved_weight, param->getMinWeight(), param->getMaxWeight() );
			U8 b = F32_to_U8( current_weight, param->getMinWeight(), param->getMaxWeight() );
			if( a != b  )
			{
				return true;
			}
		}
	}

	for( S32 te = 0; te < TEX_NUM_INDICES; te++ )
	{
		if (LLAvatarAppearance::getDictionary()->getTEWearableType((ETextureIndex) te) == mType)
		{
			te_map_t::const_iterator current_iter = mTEMap.find(te);
			if(current_iter != mTEMap.end())
			{
 				const LLUUID& current_image_id = current_iter->second->getID();
				te_map_t::const_iterator saved_iter = mSavedTEMap.find(te);
				if(saved_iter != mSavedTEMap.end())
				{
					const LLUUID& saved_image_id = saved_iter->second->getID();
					if (saved_image_id != current_image_id)
					{
						// saved vs current images are different, wearable is dirty
						return true;
					}
				}
				else
				{
					// image found in current image list but not saved image list
					return true;
				}
			}
		}
	}

	return false;
=======
    if (!isAgentAvatarValid()) return FALSE;

    for( LLViewerVisualParam* param = (LLViewerVisualParam*) gAgentAvatarp->getFirstVisualParam();
        param;
        param = (LLViewerVisualParam*) gAgentAvatarp->getNextVisualParam() )
    {
        if( (param->getWearableType() == mType)
            && (param->isTweakable() )
            && !param->getCrossWearable())
        {
            F32 current_weight = getVisualParamWeight(param->getID());
            current_weight = llclamp( current_weight, param->getMinWeight(), param->getMaxWeight() );
            F32 saved_weight = get_if_there(mSavedVisualParamMap, param->getID(), param->getDefaultWeight());
            saved_weight = llclamp( saved_weight, param->getMinWeight(), param->getMaxWeight() );

            U8 a = F32_to_U8( saved_weight, param->getMinWeight(), param->getMaxWeight() );
            U8 b = F32_to_U8( current_weight, param->getMinWeight(), param->getMaxWeight() );
            if( a != b  )
            {
                return TRUE;
            }
        }
    }

    for( S32 te = 0; te < TEX_NUM_INDICES; te++ )
    {
        if (LLAvatarAppearance::getDictionary()->getTEWearableType((ETextureIndex) te) == mType)
        {
            te_map_t::const_iterator current_iter = mTEMap.find(te);
            if(current_iter != mTEMap.end())
            {
                const LLUUID& current_image_id = current_iter->second->getID();
                te_map_t::const_iterator saved_iter = mSavedTEMap.find(te);
                if(saved_iter != mSavedTEMap.end())
                {
                    const LLUUID& saved_image_id = saved_iter->second->getID();
                    if (saved_image_id != current_image_id)
                    {
                        // saved vs current images are different, wearable is dirty
                        return TRUE;
                    }
                }
                else
                {
                    // image found in current image list but not saved image list
                    return TRUE;
                }
            }
        }
    }

    return FALSE;
>>>>>>> c06fb4e0
}


void LLViewerWearable::setParamsToDefaults()
{
<<<<<<< HEAD
	if (!isAgentAvatarValid()) return;

	for( LLVisualParam* param = gAgentAvatarp->getFirstVisualParam(); param; param = gAgentAvatarp->getNextVisualParam() )
	{
		if( (((LLViewerVisualParam*)param)->getWearableType() == mType ) && (param->isTweakable() ) )
		{
			// <FS:Ansariel> [Legacy Bake]
			//setVisualParamWeight(param->getID(),param->getDefaultWeight());
			setVisualParamWeight(param->getID(),param->getDefaultWeight(), false);
		}
	}
=======
    if (!isAgentAvatarValid()) return;

    for( LLVisualParam* param = gAgentAvatarp->getFirstVisualParam(); param; param = gAgentAvatarp->getNextVisualParam() )
    {
        if( (((LLViewerVisualParam*)param)->getWearableType() == mType ) && (param->isTweakable() ) )
        {
            // <FS:Ansariel> [Legacy Bake]
            //setVisualParamWeight(param->getID(),param->getDefaultWeight());
            setVisualParamWeight(param->getID(),param->getDefaultWeight(), FALSE);
        }
    }
>>>>>>> c06fb4e0
}

void LLViewerWearable::setTexturesToDefaults()
{
    for( S32 te = 0; te < TEX_NUM_INDICES; te++ )
    {
        if (LLAvatarAppearance::getDictionary()->getTEWearableType((ETextureIndex) te) == mType)
        {
            LLUUID id = getDefaultTextureImageID((ETextureIndex) te);
            LLViewerFetchedTexture * image = LLViewerTextureManager::getFetchedTexture( id );
            if( mTEMap.find(te) == mTEMap.end() )
            {
                mTEMap[te] = new LLLocalTextureObject(image, id);
                createLayers(te, gAgentAvatarp);
            }
            else
            {
                // Local Texture Object already created, just set image and UUID
                LLLocalTextureObject *lto = mTEMap[te];
                lto->setID(id);
                lto->setImage(image);
            }
        }
    }
}


// virtual
LLUUID LLViewerWearable::getDefaultTextureImageID(ETextureIndex index) const
{
    const LLAvatarAppearanceDictionary::TextureEntry *texture_dict = LLAvatarAppearance::getDictionary()->getTexture(index);
    const std::string &default_image_name = texture_dict ? texture_dict->mDefaultImageName : "";
    if (default_image_name == "")
    {
        return IMG_DEFAULT_AVATAR;
    }
    else
    {
        return LLUUID(gSavedSettings.getString(default_image_name));
    }
}


// Updates the user's avatar's appearance
//virtual
void LLViewerWearable::writeToAvatar(LLAvatarAppearance *avatarp)
{
<<<<<<< HEAD
	LLVOAvatarSelf* viewer_avatar = dynamic_cast<LLVOAvatarSelf*>(avatarp);

	if (!avatarp || !viewer_avatar) return;

	if (!viewer_avatar->isValid()) return;

	ESex old_sex = avatarp->getSex();

	LLWearable::writeToAvatar(avatarp);


	// Pull texture entries
	for( S32 te = 0; te < TEX_NUM_INDICES; te++ )
	{
		if (LLAvatarAppearance::getDictionary()->getTEWearableType((ETextureIndex) te) == mType)
		{
			te_map_t::const_iterator iter = mTEMap.find(te);
			LLUUID image_id;
			if(iter != mTEMap.end())
			{
				image_id = iter->second->getID();
			}
			else
			{	
				image_id = getDefaultTextureImageID((ETextureIndex) te);
			}
			LLViewerTexture* image = LLViewerTextureManager::getFetchedTexture( image_id, FTT_DEFAULT, true, LLGLTexture::BOOST_NONE, LLViewerTexture::LOD_TEXTURE );
			// MULTI-WEARABLE: assume index 0 will be used when writing to avatar. TODO: eliminate the need for this.
			viewer_avatar->setLocalTextureTE(te, image, 0);
		}
	}

	ESex new_sex = avatarp->getSex();
	if( old_sex != new_sex )
	{
		// <FS:Ansariel> [Legacy Bake]
		//viewer_avatar->updateSexDependentLayerSets();
		viewer_avatar->updateSexDependentLayerSets(false);
	}	
=======
    LLVOAvatarSelf* viewer_avatar = dynamic_cast<LLVOAvatarSelf*>(avatarp);

    if (!avatarp || !viewer_avatar) return;

    if (!viewer_avatar->isValid()) return;

    ESex old_sex = avatarp->getSex();

    LLWearable::writeToAvatar(avatarp);


    // Pull texture entries
    for( S32 te = 0; te < TEX_NUM_INDICES; te++ )
    {
        if (LLAvatarAppearance::getDictionary()->getTEWearableType((ETextureIndex) te) == mType)
        {
            te_map_t::const_iterator iter = mTEMap.find(te);
            LLUUID image_id;
            if(iter != mTEMap.end())
            {
                image_id = iter->second->getID();
            }
            else
            {
                image_id = getDefaultTextureImageID((ETextureIndex) te);
            }
            LLViewerTexture* image = LLViewerTextureManager::getFetchedTexture( image_id, FTT_DEFAULT, TRUE, LLGLTexture::BOOST_NONE, LLViewerTexture::LOD_TEXTURE );
            // MULTI-WEARABLE: assume index 0 will be used when writing to avatar. TODO: eliminate the need for this.
            viewer_avatar->setLocalTextureTE(te, image, 0);
        }
    }

    ESex new_sex = avatarp->getSex();
    if( old_sex != new_sex )
    {
        // <FS:Ansariel> [Legacy Bake]
        //viewer_avatar->updateSexDependentLayerSets();
        viewer_avatar->updateSexDependentLayerSets(FALSE);
    }
>>>>>>> c06fb4e0
}


// Updates the user's avatar's appearance, replacing this wearables' parameters and textures with default values.
// static
// <FS:Ansariel> [Legacy Bake]
//void LLViewerWearable::removeFromAvatar( LLWearableType::EType type)
void LLViewerWearable::removeFromAvatar( LLWearableType::EType type, bool upload_bake)
{
<<<<<<< HEAD
	if (!isAgentAvatarValid()) return;

	// You can't just remove body parts.
	if( (type == LLWearableType::WT_SHAPE) ||
		(type == LLWearableType::WT_SKIN) ||
		(type == LLWearableType::WT_HAIR) ||
		(type == LLWearableType::WT_EYES) )
	{
		return;
	}

	// Pull params
	for( LLVisualParam* param = gAgentAvatarp->getFirstVisualParam(); param; param = gAgentAvatarp->getNextVisualParam() )
	{
		if( (((LLViewerVisualParam*)param)->getWearableType() == type) && (param->isTweakable() ) )
		{
			S32 param_id = param->getID();
			// <FS:Ansariel> [Legacy Bake]
			//gAgentAvatarp->setVisualParamWeight( param_id, param->getDefaultWeight());
			gAgentAvatarp->setVisualParamWeight( param_id, param->getDefaultWeight(), upload_bake);
		}
	}

	if(gAgentCamera.cameraCustomizeAvatar())
	{
		LLFloaterSidePanelContainer::showPanel("appearance", LLSD().with("type", "edit_outfit"));
	}

	gAgentAvatarp->updateVisualParams();
	// <FS:Ansariel> [Legacy Bake]
	//gAgentAvatarp->wearableUpdated(type);
	gAgentAvatarp->wearableUpdated(type, false);
=======
    if (!isAgentAvatarValid()) return;

    // You can't just remove body parts.
    if( (type == LLWearableType::WT_SHAPE) ||
        (type == LLWearableType::WT_SKIN) ||
        (type == LLWearableType::WT_HAIR) ||
        (type == LLWearableType::WT_EYES) )
    {
        return;
    }

    // Pull params
    for( LLVisualParam* param = gAgentAvatarp->getFirstVisualParam(); param; param = gAgentAvatarp->getNextVisualParam() )
    {
        if( (((LLViewerVisualParam*)param)->getWearableType() == type) && (param->isTweakable() ) )
        {
            S32 param_id = param->getID();
            // <FS:Ansariel> [Legacy Bake]
            //gAgentAvatarp->setVisualParamWeight( param_id, param->getDefaultWeight());
            gAgentAvatarp->setVisualParamWeight( param_id, param->getDefaultWeight(), upload_bake);
        }
    }

    if(gAgentCamera.cameraCustomizeAvatar())
    {
        LLFloaterSidePanelContainer::showPanel("appearance", LLSD().with("type", "edit_outfit"));
    }

    gAgentAvatarp->updateVisualParams();
    // <FS:Ansariel> [Legacy Bake]
    //gAgentAvatarp->wearableUpdated(type);
    gAgentAvatarp->wearableUpdated(type, FALSE);
>>>>>>> c06fb4e0
}

// Does not copy mAssetID.
// Definition version is current: removes obsolete enties and creates default values for new ones.
void LLViewerWearable::copyDataFrom(const LLViewerWearable* src)
{
    if (!isAgentAvatarValid()) return;

    mDefinitionVersion = LLWearable::sCurrentDefinitionVersion;

    mName = src->mName;
    mDescription = src->mDescription;
    mPermissions = src->mPermissions;
    mSaleInfo = src->mSaleInfo;

    setType(src->mType, gAgentAvatarp);

    mSavedVisualParamMap.clear();
    // Deep copy of mVisualParamMap (copies only those params that are current, filling in defaults where needed)
    for (LLViewerVisualParam* param = (LLViewerVisualParam*) gAgentAvatarp->getFirstVisualParam();
        param;
        param = (LLViewerVisualParam*) gAgentAvatarp->getNextVisualParam() )
    {
        if( (param->getWearableType() == mType) )
        {
            S32 id = param->getID();
            F32 weight = src->getVisualParamWeight(id);
            mSavedVisualParamMap[id] = weight;
        }
    }

    destroyTextures();
    // Deep copy of mTEMap (copies only those tes that are current, filling in defaults where needed)
    for (S32 te = 0; te < TEX_NUM_INDICES; te++)
    {
        if (LLAvatarAppearance::getDictionary()->getTEWearableType((ETextureIndex) te) == mType)
        {
            te_map_t::const_iterator iter = src->mTEMap.find(te);
            LLUUID image_id;
            LLViewerFetchedTexture *image = NULL;
            if(iter != src->mTEMap.end())
            {
                image = dynamic_cast<LLViewerFetchedTexture*> (src->getLocalTextureObject(te)->getImage());
                image_id = src->getLocalTextureObject(te)->getID();
                mTEMap[te] = new LLLocalTextureObject(image, image_id);
                mSavedTEMap[te] = new LLLocalTextureObject(image, image_id);
                mTEMap[te]->setBakedReady(src->getLocalTextureObject(te)->getBakedReady());
                mTEMap[te]->setDiscard(src->getLocalTextureObject(te)->getDiscard());
            }
            else
            {
                image_id = getDefaultTextureImageID((ETextureIndex) te);
                image = LLViewerTextureManager::getFetchedTexture( image_id );
                mTEMap[te] = new LLLocalTextureObject(image, image_id);
                mSavedTEMap[te] = new LLLocalTextureObject(image, image_id);
            }
            createLayers(te, gAgentAvatarp);
        }
    }

    // Probably reduntant, but ensure that the newly created wearable is not dirty by setting current value of params in new wearable
    // to be the same as the saved values (which were loaded from src at param->cloneParam(this))
    revertValuesWithoutUpdate();
}

void LLViewerWearable::setItemID(const LLUUID& item_id)
{
    mItemID = item_id;
}

void LLViewerWearable::revertValues()
{
    LLWearable::revertValues();

    LLSidepanelAppearance *panel = dynamic_cast<LLSidepanelAppearance*>(LLFloaterSidePanelContainer::findPanel("appearance"));
    if( panel )
    {
        panel->updateScrollingPanelList();
    }
}

void LLViewerWearable::revertValuesWithoutUpdate()
{
    LLWearable::revertValues();
}

void LLViewerWearable::saveValues()
{
    LLWearable::saveValues();

    LLSidepanelAppearance *panel = dynamic_cast<LLSidepanelAppearance*>(LLFloaterSidePanelContainer::findPanel("appearance"));
    if( panel )
    {
        panel->updateScrollingPanelList();
    }
}

// virtual
void LLViewerWearable::setUpdated() const
{
    gInventory.addChangedMask(LLInventoryObserver::LABEL, getItemID());
}

void LLViewerWearable::refreshName()
{
    LLUUID item_id = getItemID();
    LLInventoryItem* item = gInventory.getItem(item_id);
    if( item )
    {
        mName = item->getName();
    }
}

// <FS:Ansariel> [Legacy Bake]
//virtual
void LLViewerWearable::addToBakedTextureHash(LLMD5& hash) const
{
    LLUUID asset_id = getAssetID();
    hash.update((const unsigned char*)asset_id.mData, UUID_BYTES);
}
// </FS:Ansariel> [Legacy Bake]

struct LLWearableSaveData
{
    LLWearableType::EType mType;
};

void LLViewerWearable::saveNewAsset() const
{
//  LL_INFOS() << "LLViewerWearable::saveNewAsset() type: " << getTypeName() << LL_ENDL;
    //LL_INFOS() << *this << LL_ENDL;

    const std::string filename = asset_id_to_filename(mAssetID, LL_PATH_CACHE);
    if(! exportFile(filename))
    {
        std::string buffer = llformat("Unable to save '%s' to wearable file.", mName.c_str());
        LL_WARNS() << buffer << LL_ENDL;

        LLSD args;
        args["NAME"] = mName;
        LLNotificationsUtil::add("CannotSaveWearableOutOfSpace", args);
        return;
    }

    if (gSavedSettings.getBOOL("LogWearableAssetSave"))
    {
        const std::string log_filename = asset_id_to_filename(mAssetID, LL_PATH_LOGS);
        exportFile(log_filename);
    }

    // save it out to database
    if( gAssetStorage )
    {
         /*
        std::string url = gAgent.getRegion()->getCapability("NewAgentInventory");
        if (!url.empty())
        {
            LL_INFOS() << "Update Agent Inventory via capability" << LL_ENDL;
            LLSD body;
            body["folder_id"] = gInventory.findCategoryUUIDForType(LLFolderType::assetToFolderType(getAssetType()));
            body["asset_type"] = LLAssetType::lookup(getAssetType());
            body["inventory_type"] = LLInventoryType::lookup(LLInventoryType::IT_WEARABLE);
            body["name"] = getName();
            body["description"] = getDescription();
            LLHTTPClient::post(url, body, new LLNewAgentInventoryResponder(body, filename));
        }
        else
        {
        }
         */
         LLWearableSaveData* data = new LLWearableSaveData;
         data->mType = mType;
         gAssetStorage->storeAssetData(filename, mTransactionID, getAssetType(),
                                     &LLViewerWearable::onSaveNewAssetComplete,
                                     (void*)data);
    }
}

// static
void LLViewerWearable::onSaveNewAssetComplete(const LLUUID& new_asset_id, void* userdata, S32 status, LLExtStat ext_status) // StoreAssetData callback (fixed)
{
    LLWearableSaveData* data = (LLWearableSaveData*)userdata;
    const std::string& type_name = LLWearableType::getInstance()->getTypeName(data->mType);
    if(0 == status)
    {
        // Success
        LL_INFOS() << "Saved wearable " << type_name << LL_ENDL;
    }
    else
    {
        std::string buffer = llformat("Unable to save %s to central asset store.", type_name.c_str());
        LL_WARNS() << buffer << " Status: " << status << LL_ENDL;
        LLSD args;
        args["NAME"] = type_name;
        LLNotificationsUtil::add("CannotSaveToAssetStore", args);
    }

    // Delete temp file
    const std::string src_filename = asset_id_to_filename(new_asset_id, LL_PATH_CACHE);
    LLFile::remove(src_filename);

    // delete the context data
    delete data;

}

std::ostream& operator<<(std::ostream &s, const LLViewerWearable &w)
{
    s << "wearable " << LLWearableType::getInstance()->getTypeName(w.mType) << "\n";
    s << "    Name: " << w.mName << "\n";
    s << "    Desc: " << w.mDescription << "\n";
    //w.mPermissions
    //w.mSaleInfo

    s << "    Params:" << "\n";
    // <FS:CR> Fix build in clang - from Sovereign Engineer
    //for (LLWearable::visual_param_index_map_t::const_iterator iter = w.mVisualParamIndexMap.begin();
    for (LLViewerWearable::visual_param_index_map_t::const_iterator iter = w.mVisualParamIndexMap.begin();
         iter != w.mVisualParamIndexMap.end(); ++iter)
    {
        S32 param_id = iter->first;
        LLVisualParam *wearable_param = iter->second;
        F32 param_weight = wearable_param->getWeight();
        s << "        " << param_id << " " << param_weight << "\n";
    }

    s << "    Textures:" << "\n";
    for (LLViewerWearable::te_map_t::const_iterator iter = w.mTEMap.begin();
         iter != w.mTEMap.end(); ++iter)
    {
        S32 te = iter->first;
        const LLUUID& image_id = iter->second->getID();
        s << "        " << te << " " << image_id << "\n";
    }
    return s;
}

std::string asset_id_to_filename(const LLUUID &asset_id, const ELLPath dir_spec)
{
    std::string asset_id_string;
    asset_id.toString(asset_id_string);
    std::string filename = gDirUtilp->getExpandedFilename(dir_spec,asset_id_string) + ".wbl";
    return filename;
}<|MERGE_RESOLUTION|>--- conflicted
+++ resolved
@@ -80,26 +80,16 @@
 static std::string asset_id_to_filename(const LLUUID &asset_id, const ELLPath dir_spec);
 
 LLViewerWearable::LLViewerWearable(const LLTransactionID& transaction_id) :
-<<<<<<< HEAD
-	LLWearable(),
-	mVolatile(false)
-=======
     LLWearable(),
-    mVolatile(FALSE)
->>>>>>> c06fb4e0
+    mVolatile(false)
 {
     mTransactionID = transaction_id;
     mAssetID = mTransactionID.makeAssetID(gAgent.getSecureSessionID());
 }
 
 LLViewerWearable::LLViewerWearable(const LLAssetID& asset_id) :
-<<<<<<< HEAD
-	LLWearable(),
-	mVolatile(false)
-=======
     LLWearable(),
-    mVolatile(FALSE)
->>>>>>> c06fb4e0
+    mVolatile(false)
 {
     mAssetID = asset_id;
     mTransactionID.setNull();
@@ -113,45 +103,6 @@
 // virtual
 LLWearable::EImportResult LLViewerWearable::importStream( std::istream& input_stream, LLAvatarAppearance* avatarp )
 {
-<<<<<<< HEAD
-	// suppress texlayerset updates while wearables are being imported. Layersets will be updated
-	// when the wearables are "worn", not loaded. Note state will be restored when this object is destroyed.
-	LLOverrideBakedTextureUpdate stop_bakes(false);
-
-	LLWearable::EImportResult result = LLWearable::importStream(input_stream, avatarp);
-	if (LLWearable::FAILURE == result) return result;
-	if (LLWearable::BAD_HEADER == result)
-	{
-		// Shouldn't really log the asset id for security reasons, but
-		// we need it in this case.
-		LL_WARNS() << "Bad Wearable asset header: " << mAssetID << LL_ENDL;
-		return result;
-	}
-
-	LLStringUtil::truncate(mName, DB_INV_ITEM_NAME_STR_LEN );
-	LLStringUtil::truncate(mDescription, DB_INV_ITEM_DESC_STR_LEN );
-
-	te_map_t::const_iterator iter = mTEMap.begin();
-	te_map_t::const_iterator end = mTEMap.end();
-	for (; iter != end; ++iter)
-	{
-		S32 te = iter->first;
-		LLLocalTextureObject* lto = iter->second;
-		LLUUID textureid = LLUUID::null;
-		if (lto)
-		{
-			textureid = lto->getID();
-		}
-
-		LLViewerFetchedTexture* image = LLViewerTextureManager::getFetchedTexture( textureid );
-		if(gSavedSettings.getBOOL("DebugAvatarLocalTexLoadedTime"))
-		{
-			image->setLoadedCallback(LLVOAvatarSelf::debugOnTimingLocalTexLoaded,0,true,false, new LLVOAvatarSelf::LLAvatarTexData(textureid, (LLAvatarAppearanceDefines::ETextureIndex)te), NULL);
-		}
-	}
-
-	return result;
-=======
     // suppress texlayerset updates while wearables are being imported. Layersets will be updated
     // when the wearables are "worn", not loaded. Note state will be restored when this object is destroyed.
     LLOverrideBakedTextureUpdate stop_bakes(false);
@@ -184,12 +135,11 @@
         LLViewerFetchedTexture* image = LLViewerTextureManager::getFetchedTexture( textureid );
         if(gSavedSettings.getBOOL("DebugAvatarLocalTexLoadedTime"))
         {
-            image->setLoadedCallback(LLVOAvatarSelf::debugOnTimingLocalTexLoaded,0,TRUE,FALSE, new LLVOAvatarSelf::LLAvatarTexData(textureid, (LLAvatarAppearanceDefines::ETextureIndex)te), NULL);
+            image->setLoadedCallback(LLVOAvatarSelf::debugOnTimingLocalTexLoaded,0,true,false, new LLVOAvatarSelf::LLAvatarTexData(textureid, (LLAvatarAppearanceDefines::ETextureIndex)te), NULL);
         }
     }
 
     return result;
->>>>>>> c06fb4e0
 }
 
 
@@ -198,60 +148,7 @@
 // since this wearable was created.
 bool LLViewerWearable::isOldVersion() const
 {
-<<<<<<< HEAD
-	if (!isAgentAvatarValid()) return false;
-
-	if( LLWearable::sCurrentDefinitionVersion < mDefinitionVersion )
-	{
-		LL_WARNS() << "Wearable asset has newer version (" << mDefinitionVersion << ") than XML (" << LLWearable::sCurrentDefinitionVersion << ")" << LL_ENDL;
-		llassert(0);
-	}
-
-	if( LLWearable::sCurrentDefinitionVersion != mDefinitionVersion )
-	{
-		return true;
-	}
-
-	S32 param_count = 0;
-	for( LLViewerVisualParam* param = (LLViewerVisualParam*) gAgentAvatarp->getFirstVisualParam(); 
-		param;
-		param = (LLViewerVisualParam*) gAgentAvatarp->getNextVisualParam() )
-	{
-		if( (param->getWearableType() == mType) && (param->isTweakable() ) )
-		{
-			param_count++;
-			if( !is_in_map(mVisualParamIndexMap, param->getID() ) )
-			{
-				return true;
-			}
-		}
-	}
-	if( param_count != mVisualParamIndexMap.size() )
-	{
-		return true;
-	}
-
-
-	S32 te_count = 0;
-	for( S32 te = 0; te < TEX_NUM_INDICES; te++ )
-	{
-		if (LLAvatarAppearance::getDictionary()->getTEWearableType((ETextureIndex) te) == mType)
-		{
-			te_count++;
-			if( !is_in_map(mTEMap, te ) )
-			{
-				return true;
-			}
-		}
-	}
-	if( te_count != mTEMap.size() )
-	{
-		return true;
-	}
-
-	return false;
-=======
-    if (!isAgentAvatarValid()) return FALSE;
+    if (!isAgentAvatarValid()) return false;
 
     if( LLWearable::sCurrentDefinitionVersion < mDefinitionVersion )
     {
@@ -261,7 +158,7 @@
 
     if( LLWearable::sCurrentDefinitionVersion != mDefinitionVersion )
     {
-        return TRUE;
+        return true;
     }
 
     S32 param_count = 0;
@@ -274,13 +171,13 @@
             param_count++;
             if( !is_in_map(mVisualParamIndexMap, param->getID() ) )
             {
-                return TRUE;
+                return true;
             }
         }
     }
     if( param_count != mVisualParamIndexMap.size() )
     {
-        return TRUE;
+        return true;
     }
 
 
@@ -292,17 +189,16 @@
             te_count++;
             if( !is_in_map(mTEMap, te ) )
             {
-                return TRUE;
+                return true;
             }
         }
     }
     if( te_count != mTEMap.size() )
     {
-        return TRUE;
-    }
-
-    return FALSE;
->>>>>>> c06fb4e0
+        return true;
+    }
+
+    return false;
 }
 
 // Avatar parameter and texture definitions can change over time.
@@ -314,61 +210,7 @@
 // only if those values are the same as the defaults.
 bool LLViewerWearable::isDirty() const
 {
-<<<<<<< HEAD
-	if (!isAgentAvatarValid()) return false;
-
-	for( LLViewerVisualParam* param = (LLViewerVisualParam*) gAgentAvatarp->getFirstVisualParam(); 
-		param;
-		param = (LLViewerVisualParam*) gAgentAvatarp->getNextVisualParam() )
-	{
-		if( (param->getWearableType() == mType) 
-			&& (param->isTweakable() ) 
-			&& !param->getCrossWearable())
-		{
-			F32 current_weight = getVisualParamWeight(param->getID());
-			current_weight = llclamp( current_weight, param->getMinWeight(), param->getMaxWeight() );
-			F32 saved_weight = get_if_there(mSavedVisualParamMap, param->getID(), param->getDefaultWeight());
-			saved_weight = llclamp( saved_weight, param->getMinWeight(), param->getMaxWeight() );
-			
-			U8 a = F32_to_U8( saved_weight, param->getMinWeight(), param->getMaxWeight() );
-			U8 b = F32_to_U8( current_weight, param->getMinWeight(), param->getMaxWeight() );
-			if( a != b  )
-			{
-				return true;
-			}
-		}
-	}
-
-	for( S32 te = 0; te < TEX_NUM_INDICES; te++ )
-	{
-		if (LLAvatarAppearance::getDictionary()->getTEWearableType((ETextureIndex) te) == mType)
-		{
-			te_map_t::const_iterator current_iter = mTEMap.find(te);
-			if(current_iter != mTEMap.end())
-			{
- 				const LLUUID& current_image_id = current_iter->second->getID();
-				te_map_t::const_iterator saved_iter = mSavedTEMap.find(te);
-				if(saved_iter != mSavedTEMap.end())
-				{
-					const LLUUID& saved_image_id = saved_iter->second->getID();
-					if (saved_image_id != current_image_id)
-					{
-						// saved vs current images are different, wearable is dirty
-						return true;
-					}
-				}
-				else
-				{
-					// image found in current image list but not saved image list
-					return true;
-				}
-			}
-		}
-	}
-
-	return false;
-=======
-    if (!isAgentAvatarValid()) return FALSE;
+    if (!isAgentAvatarValid()) return false;
 
     for( LLViewerVisualParam* param = (LLViewerVisualParam*) gAgentAvatarp->getFirstVisualParam();
         param;
@@ -387,7 +229,7 @@
             U8 b = F32_to_U8( current_weight, param->getMinWeight(), param->getMaxWeight() );
             if( a != b  )
             {
-                return TRUE;
+                return true;
             }
         }
     }
@@ -407,38 +249,24 @@
                     if (saved_image_id != current_image_id)
                     {
                         // saved vs current images are different, wearable is dirty
-                        return TRUE;
+                        return true;
                     }
                 }
                 else
                 {
                     // image found in current image list but not saved image list
-                    return TRUE;
+                    return true;
                 }
             }
         }
     }
 
-    return FALSE;
->>>>>>> c06fb4e0
+    return false;
 }
 
 
 void LLViewerWearable::setParamsToDefaults()
 {
-<<<<<<< HEAD
-	if (!isAgentAvatarValid()) return;
-
-	for( LLVisualParam* param = gAgentAvatarp->getFirstVisualParam(); param; param = gAgentAvatarp->getNextVisualParam() )
-	{
-		if( (((LLViewerVisualParam*)param)->getWearableType() == mType ) && (param->isTweakable() ) )
-		{
-			// <FS:Ansariel> [Legacy Bake]
-			//setVisualParamWeight(param->getID(),param->getDefaultWeight());
-			setVisualParamWeight(param->getID(),param->getDefaultWeight(), false);
-		}
-	}
-=======
     if (!isAgentAvatarValid()) return;
 
     for( LLVisualParam* param = gAgentAvatarp->getFirstVisualParam(); param; param = gAgentAvatarp->getNextVisualParam() )
@@ -447,10 +275,9 @@
         {
             // <FS:Ansariel> [Legacy Bake]
             //setVisualParamWeight(param->getID(),param->getDefaultWeight());
-            setVisualParamWeight(param->getID(),param->getDefaultWeight(), FALSE);
-        }
-    }
->>>>>>> c06fb4e0
+            setVisualParamWeight(param->getID(),param->getDefaultWeight(), false);
+        }
+    }
 }
 
 void LLViewerWearable::setTexturesToDefaults()
@@ -498,47 +325,6 @@
 //virtual
 void LLViewerWearable::writeToAvatar(LLAvatarAppearance *avatarp)
 {
-<<<<<<< HEAD
-	LLVOAvatarSelf* viewer_avatar = dynamic_cast<LLVOAvatarSelf*>(avatarp);
-
-	if (!avatarp || !viewer_avatar) return;
-
-	if (!viewer_avatar->isValid()) return;
-
-	ESex old_sex = avatarp->getSex();
-
-	LLWearable::writeToAvatar(avatarp);
-
-
-	// Pull texture entries
-	for( S32 te = 0; te < TEX_NUM_INDICES; te++ )
-	{
-		if (LLAvatarAppearance::getDictionary()->getTEWearableType((ETextureIndex) te) == mType)
-		{
-			te_map_t::const_iterator iter = mTEMap.find(te);
-			LLUUID image_id;
-			if(iter != mTEMap.end())
-			{
-				image_id = iter->second->getID();
-			}
-			else
-			{	
-				image_id = getDefaultTextureImageID((ETextureIndex) te);
-			}
-			LLViewerTexture* image = LLViewerTextureManager::getFetchedTexture( image_id, FTT_DEFAULT, true, LLGLTexture::BOOST_NONE, LLViewerTexture::LOD_TEXTURE );
-			// MULTI-WEARABLE: assume index 0 will be used when writing to avatar. TODO: eliminate the need for this.
-			viewer_avatar->setLocalTextureTE(te, image, 0);
-		}
-	}
-
-	ESex new_sex = avatarp->getSex();
-	if( old_sex != new_sex )
-	{
-		// <FS:Ansariel> [Legacy Bake]
-		//viewer_avatar->updateSexDependentLayerSets();
-		viewer_avatar->updateSexDependentLayerSets(false);
-	}	
-=======
     LLVOAvatarSelf* viewer_avatar = dynamic_cast<LLVOAvatarSelf*>(avatarp);
 
     if (!avatarp || !viewer_avatar) return;
@@ -565,7 +351,7 @@
             {
                 image_id = getDefaultTextureImageID((ETextureIndex) te);
             }
-            LLViewerTexture* image = LLViewerTextureManager::getFetchedTexture( image_id, FTT_DEFAULT, TRUE, LLGLTexture::BOOST_NONE, LLViewerTexture::LOD_TEXTURE );
+            LLViewerTexture* image = LLViewerTextureManager::getFetchedTexture( image_id, FTT_DEFAULT, true, LLGLTexture::BOOST_NONE, LLViewerTexture::LOD_TEXTURE );
             // MULTI-WEARABLE: assume index 0 will be used when writing to avatar. TODO: eliminate the need for this.
             viewer_avatar->setLocalTextureTE(te, image, 0);
         }
@@ -576,9 +362,8 @@
     {
         // <FS:Ansariel> [Legacy Bake]
         //viewer_avatar->updateSexDependentLayerSets();
-        viewer_avatar->updateSexDependentLayerSets(FALSE);
-    }
->>>>>>> c06fb4e0
+        viewer_avatar->updateSexDependentLayerSets(false);
+    }
 }
 
 
@@ -588,40 +373,6 @@
 //void LLViewerWearable::removeFromAvatar( LLWearableType::EType type)
 void LLViewerWearable::removeFromAvatar( LLWearableType::EType type, bool upload_bake)
 {
-<<<<<<< HEAD
-	if (!isAgentAvatarValid()) return;
-
-	// You can't just remove body parts.
-	if( (type == LLWearableType::WT_SHAPE) ||
-		(type == LLWearableType::WT_SKIN) ||
-		(type == LLWearableType::WT_HAIR) ||
-		(type == LLWearableType::WT_EYES) )
-	{
-		return;
-	}
-
-	// Pull params
-	for( LLVisualParam* param = gAgentAvatarp->getFirstVisualParam(); param; param = gAgentAvatarp->getNextVisualParam() )
-	{
-		if( (((LLViewerVisualParam*)param)->getWearableType() == type) && (param->isTweakable() ) )
-		{
-			S32 param_id = param->getID();
-			// <FS:Ansariel> [Legacy Bake]
-			//gAgentAvatarp->setVisualParamWeight( param_id, param->getDefaultWeight());
-			gAgentAvatarp->setVisualParamWeight( param_id, param->getDefaultWeight(), upload_bake);
-		}
-	}
-
-	if(gAgentCamera.cameraCustomizeAvatar())
-	{
-		LLFloaterSidePanelContainer::showPanel("appearance", LLSD().with("type", "edit_outfit"));
-	}
-
-	gAgentAvatarp->updateVisualParams();
-	// <FS:Ansariel> [Legacy Bake]
-	//gAgentAvatarp->wearableUpdated(type);
-	gAgentAvatarp->wearableUpdated(type, false);
-=======
     if (!isAgentAvatarValid()) return;
 
     // You can't just remove body parts.
@@ -653,8 +404,7 @@
     gAgentAvatarp->updateVisualParams();
     // <FS:Ansariel> [Legacy Bake]
     //gAgentAvatarp->wearableUpdated(type);
-    gAgentAvatarp->wearableUpdated(type, FALSE);
->>>>>>> c06fb4e0
+    gAgentAvatarp->wearableUpdated(type, false);
 }
 
 // Does not copy mAssetID.
