/**
 * @file llviewerwearable.cpp
 * @brief LLViewerWearable class implementation
 *
 * $LicenseInfo:firstyear=2012&license=viewerlgpl$
 * Second Life Viewer Source Code
 * Copyright (C) 2010, Linden Research, Inc.
 *
 * This library is free software; you can redistribute it and/or
 * modify it under the terms of the GNU Lesser General Public
 * License as published by the Free Software Foundation;
 * version 2.1 of the License only.
 *
 * This library is distributed in the hope that it will be useful,
 * but WITHOUT ANY WARRANTY; without even the implied warranty of
 * MERCHANTABILITY or FITNESS FOR A PARTICULAR PURPOSE.  See the GNU
 * Lesser General Public License for more details.
 *
 * You should have received a copy of the GNU Lesser General Public
 * License along with this library; if not, write to the Free Software
 * Foundation, Inc., 51 Franklin Street, Fifth Floor, Boston, MA  02110-1301  USA
 *
 * Linden Research, Inc., 945 Battery Street, San Francisco, CA  94111  USA
 * $/LicenseInfo$
 */

#include "llviewerprecompiledheaders.h"

#include "llagent.h"
#include "llagentcamera.h"
#include "llagentwearables.h"
#include "llfloatersidepanelcontainer.h"
#include "lllocaltextureobject.h"
#include "llnotificationsutil.h"
#include "llsidepanelappearance.h"
#include "lltextureentry.h"
#include "llviewertexlayer.h"
#include "llvoavatarself.h"
#include "llavatarappearancedefines.h"
#include "llviewerwearable.h"
#include "llviewercontrol.h"
#include "llviewerregion.h"
#include "llmd5.h" // <FS:Ansariel> [Legacy Bake]

using namespace LLAvatarAppearanceDefines;

// support class - remove for 2.1 (hackity hack hack)
class LLOverrideBakedTextureUpdate
{
public:
<<<<<<< HEAD
	LLOverrideBakedTextureUpdate(bool temp_state)
	{
		//<FS:Beq> OpenSim BOM fallback
		// U32 num_bakes = (U32) LLAvatarAppearanceDefines::BAKED_NUM_INDICES;
		U32 num_bakes = (U32) gAgentAvatarp->getNumBakes();
		//</FS:Beq>
		for( U32 index = 0; index < num_bakes; ++index )
		{
			composite_enabled[index] = gAgentAvatarp->isCompositeUpdateEnabled(index);
		}
		gAgentAvatarp->setCompositeUpdatesEnabled(temp_state);
	}

	~LLOverrideBakedTextureUpdate()
	{
		//<FS:Beq> OpenSim BOM fallback
		// U32 num_bakes = (U32) LLAvatarAppearanceDefines::BAKED_NUM_INDICES;
		U32 num_bakes = (U32) gAgentAvatarp->getNumBakes();
		//</FS:Beq>
		for( U32 index = 0; index < num_bakes; ++index )
		{
			gAgentAvatarp->setCompositeUpdatesEnabled(index, composite_enabled[index]);
		}
	}
=======
    LLOverrideBakedTextureUpdate(bool temp_state)
    {
        //<FS:Beq> OpenSim BOM fallback
        // U32 num_bakes = (U32) LLAvatarAppearanceDefines::BAKED_NUM_INDICES;
        U32 num_bakes = (U32) gAgentAvatarp->getNumBakes();
        //</FS:Beq>
        for( U32 index = 0; index < num_bakes; ++index )
        {
            composite_enabled[index] = gAgentAvatarp->isCompositeUpdateEnabled(index);
        }
        gAgentAvatarp->setCompositeUpdatesEnabled(temp_state);
    }

    ~LLOverrideBakedTextureUpdate()
    {
        //<FS:Beq> OpenSim BOM fallback
        // U32 num_bakes = (U32) LLAvatarAppearanceDefines::BAKED_NUM_INDICES;
        U32 num_bakes = (U32) gAgentAvatarp->getNumBakes();
        //</FS:Beq>
        for( U32 index = 0; index < num_bakes; ++index )
        {
            gAgentAvatarp->setCompositeUpdatesEnabled(index, composite_enabled[index]);
        }
    }
>>>>>>> 1a8a5404
private:
    bool composite_enabled[LLAvatarAppearanceDefines::BAKED_NUM_INDICES];
};

// Private local functions
static std::string asset_id_to_filename(const LLUUID &asset_id, const ELLPath dir_spec);

LLViewerWearable::LLViewerWearable(const LLTransactionID& transaction_id) :
<<<<<<< HEAD
	LLWearable(),
	mVolatile(false)
=======
    LLWearable(),
    mVolatile(false)
>>>>>>> 1a8a5404
{
    mTransactionID = transaction_id;
    mAssetID = mTransactionID.makeAssetID(gAgent.getSecureSessionID());
}

LLViewerWearable::LLViewerWearable(const LLAssetID& asset_id) :
<<<<<<< HEAD
	LLWearable(),
	mVolatile(false)
=======
    LLWearable(),
    mVolatile(false)
>>>>>>> 1a8a5404
{
    mAssetID = asset_id;
    mTransactionID.setNull();
}

// virtual
LLViewerWearable::~LLViewerWearable()
{
}

// virtual
LLWearable::EImportResult LLViewerWearable::importStream( std::istream& input_stream, LLAvatarAppearance* avatarp )
{
<<<<<<< HEAD
	// suppress texlayerset updates while wearables are being imported. Layersets will be updated
	// when the wearables are "worn", not loaded. Note state will be restored when this object is destroyed.
	LLOverrideBakedTextureUpdate stop_bakes(false);

	LLWearable::EImportResult result = LLWearable::importStream(input_stream, avatarp);
	if (LLWearable::FAILURE == result) return result;
	if (LLWearable::BAD_HEADER == result)
	{
		// Shouldn't really log the asset id for security reasons, but
		// we need it in this case.
		LL_WARNS() << "Bad Wearable asset header: " << mAssetID << LL_ENDL;
		return result;
	}

	LLStringUtil::truncate(mName, DB_INV_ITEM_NAME_STR_LEN );
	LLStringUtil::truncate(mDescription, DB_INV_ITEM_DESC_STR_LEN );

	te_map_t::const_iterator iter = mTEMap.begin();
	te_map_t::const_iterator end = mTEMap.end();
	for (; iter != end; ++iter)
	{
		S32 te = iter->first;
		LLLocalTextureObject* lto = iter->second;
		LLUUID textureid = LLUUID::null;
		if (lto)
		{
			textureid = lto->getID();
		}

		LLViewerFetchedTexture* image = LLViewerTextureManager::getFetchedTexture( textureid );
		if(gSavedSettings.getBOOL("DebugAvatarLocalTexLoadedTime"))
		{
			image->setLoadedCallback(LLVOAvatarSelf::debugOnTimingLocalTexLoaded,0,true,false, new LLVOAvatarSelf::LLAvatarTexData(textureid, (LLAvatarAppearanceDefines::ETextureIndex)te), NULL);
		}
	}

	return result;
=======
    // suppress texlayerset updates while wearables are being imported. Layersets will be updated
    // when the wearables are "worn", not loaded. Note state will be restored when this object is destroyed.
    LLOverrideBakedTextureUpdate stop_bakes(false);

    LLWearable::EImportResult result = LLWearable::importStream(input_stream, avatarp);
    if (LLWearable::FAILURE == result) return result;
    if (LLWearable::BAD_HEADER == result)
    {
        // Shouldn't really log the asset id for security reasons, but
        // we need it in this case.
        LL_WARNS() << "Bad Wearable asset header: " << mAssetID << LL_ENDL;
        return result;
    }

    LLStringUtil::truncate(mName, DB_INV_ITEM_NAME_STR_LEN );
    LLStringUtil::truncate(mDescription, DB_INV_ITEM_DESC_STR_LEN );

    te_map_t::const_iterator iter = mTEMap.begin();
    te_map_t::const_iterator end = mTEMap.end();
    for (; iter != end; ++iter)
    {
        S32 te = iter->first;
        LLLocalTextureObject* lto = iter->second;
        LLUUID textureid = LLUUID::null;
        if (lto)
        {
            textureid = lto->getID();
        }

        LLViewerFetchedTexture* image = LLViewerTextureManager::getFetchedTexture( textureid );
        if(gSavedSettings.getBOOL("DebugAvatarLocalTexLoadedTime"))
        {
            image->setLoadedCallback(LLVOAvatarSelf::debugOnTimingLocalTexLoaded,0,true,false, new LLVOAvatarSelf::LLAvatarTexData(textureid, (LLAvatarAppearanceDefines::ETextureIndex)te), NULL);
        }
    }

    return result;
>>>>>>> 1a8a5404
}


// Avatar parameter and texture definitions can change over time.
// This function returns true if parameters or textures have been added or removed
// since this wearable was created.
bool LLViewerWearable::isOldVersion() const
{
<<<<<<< HEAD
	if (!isAgentAvatarValid()) return false;

	if( LLWearable::sCurrentDefinitionVersion < mDefinitionVersion )
	{
		LL_WARNS() << "Wearable asset has newer version (" << mDefinitionVersion << ") than XML (" << LLWearable::sCurrentDefinitionVersion << ")" << LL_ENDL;
		llassert(0);
	}

	if( LLWearable::sCurrentDefinitionVersion != mDefinitionVersion )
	{
		return true;
	}

	S32 param_count = 0;
	for( LLViewerVisualParam* param = (LLViewerVisualParam*) gAgentAvatarp->getFirstVisualParam(); 
		param;
		param = (LLViewerVisualParam*) gAgentAvatarp->getNextVisualParam() )
	{
		if( (param->getWearableType() == mType) && (param->isTweakable() ) )
		{
			param_count++;
			if( !is_in_map(mVisualParamIndexMap, param->getID() ) )
			{
				return true;
			}
		}
	}
	if( param_count != mVisualParamIndexMap.size() )
	{
		return true;
	}


	S32 te_count = 0;
	for( S32 te = 0; te < TEX_NUM_INDICES; te++ )
	{
		if (LLAvatarAppearance::getDictionary()->getTEWearableType((ETextureIndex) te) == mType)
		{
			te_count++;
			if( !is_in_map(mTEMap, te ) )
			{
				return true;
			}
		}
	}
	if( te_count != mTEMap.size() )
	{
		return true;
	}

	return false;
=======
    if (!isAgentAvatarValid()) return false;

    if( LLWearable::sCurrentDefinitionVersion < mDefinitionVersion )
    {
        LL_WARNS() << "Wearable asset has newer version (" << mDefinitionVersion << ") than XML (" << LLWearable::sCurrentDefinitionVersion << ")" << LL_ENDL;
        llassert(0);
    }

    if( LLWearable::sCurrentDefinitionVersion != mDefinitionVersion )
    {
        return true;
    }

    S32 param_count = 0;
    for( LLViewerVisualParam* param = (LLViewerVisualParam*) gAgentAvatarp->getFirstVisualParam();
        param;
        param = (LLViewerVisualParam*) gAgentAvatarp->getNextVisualParam() )
    {
        if( (param->getWearableType() == mType) && (param->isTweakable() ) )
        {
            param_count++;
            if( !is_in_map(mVisualParamIndexMap, param->getID() ) )
            {
                return true;
            }
        }
    }
    if( param_count != mVisualParamIndexMap.size() )
    {
        return true;
    }


    S32 te_count = 0;
    for( S32 te = 0; te < TEX_NUM_INDICES; te++ )
    {
        if (LLAvatarAppearance::getDictionary()->getTEWearableType((ETextureIndex) te) == mType)
        {
            te_count++;
            if( !is_in_map(mTEMap, te ) )
            {
                return true;
            }
        }
    }
    if( te_count != mTEMap.size() )
    {
        return true;
    }

    return false;
>>>>>>> 1a8a5404
}

// Avatar parameter and texture definitions can change over time.
// * If parameters or textures have been REMOVED since the wearable was created,
// they're just ignored, so we consider the wearable clean even though isOldVersion()
// will return true.
// * If parameters or textures have been ADDED since the wearable was created,
// they are taken to have default values, so we consider the wearable clean
// only if those values are the same as the defaults.
bool LLViewerWearable::isDirty() const
{
<<<<<<< HEAD
	if (!isAgentAvatarValid()) return false;

	for( LLViewerVisualParam* param = (LLViewerVisualParam*) gAgentAvatarp->getFirstVisualParam(); 
		param;
		param = (LLViewerVisualParam*) gAgentAvatarp->getNextVisualParam() )
	{
		if( (param->getWearableType() == mType) 
			&& (param->isTweakable() ) 
			&& !param->getCrossWearable())
		{
			F32 current_weight = getVisualParamWeight(param->getID());
			current_weight = llclamp( current_weight, param->getMinWeight(), param->getMaxWeight() );
			F32 saved_weight = get_if_there(mSavedVisualParamMap, param->getID(), param->getDefaultWeight());
			saved_weight = llclamp( saved_weight, param->getMinWeight(), param->getMaxWeight() );
			
			U8 a = F32_to_U8( saved_weight, param->getMinWeight(), param->getMaxWeight() );
			U8 b = F32_to_U8( current_weight, param->getMinWeight(), param->getMaxWeight() );
			if( a != b  )
			{
				return true;
			}
		}
	}

	for( S32 te = 0; te < TEX_NUM_INDICES; te++ )
	{
		if (LLAvatarAppearance::getDictionary()->getTEWearableType((ETextureIndex) te) == mType)
		{
			te_map_t::const_iterator current_iter = mTEMap.find(te);
			if(current_iter != mTEMap.end())
			{
 				const LLUUID& current_image_id = current_iter->second->getID();
				te_map_t::const_iterator saved_iter = mSavedTEMap.find(te);
				if(saved_iter != mSavedTEMap.end())
				{
					const LLUUID& saved_image_id = saved_iter->second->getID();
					if (saved_image_id != current_image_id)
					{
						// saved vs current images are different, wearable is dirty
						return true;
					}
				}
				else
				{
					// image found in current image list but not saved image list
					return true;
				}
			}
		}
	}

	return false;
=======
    if (!isAgentAvatarValid()) return false;

    for( LLViewerVisualParam* param = (LLViewerVisualParam*) gAgentAvatarp->getFirstVisualParam();
        param;
        param = (LLViewerVisualParam*) gAgentAvatarp->getNextVisualParam() )
    {
        if( (param->getWearableType() == mType)
            && (param->isTweakable() )
            && !param->getCrossWearable())
        {
            F32 current_weight = getVisualParamWeight(param->getID());
            current_weight = llclamp( current_weight, param->getMinWeight(), param->getMaxWeight() );
            F32 saved_weight = get_if_there(mSavedVisualParamMap, param->getID(), param->getDefaultWeight());
            saved_weight = llclamp( saved_weight, param->getMinWeight(), param->getMaxWeight() );

            U8 a = F32_to_U8( saved_weight, param->getMinWeight(), param->getMaxWeight() );
            U8 b = F32_to_U8( current_weight, param->getMinWeight(), param->getMaxWeight() );
            if( a != b  )
            {
                return true;
            }
        }
    }

    for( S32 te = 0; te < TEX_NUM_INDICES; te++ )
    {
        if (LLAvatarAppearance::getDictionary()->getTEWearableType((ETextureIndex) te) == mType)
        {
            te_map_t::const_iterator current_iter = mTEMap.find(te);
            if(current_iter != mTEMap.end())
            {
                const LLUUID& current_image_id = current_iter->second->getID();
                te_map_t::const_iterator saved_iter = mSavedTEMap.find(te);
                if(saved_iter != mSavedTEMap.end())
                {
                    const LLUUID& saved_image_id = saved_iter->second->getID();
                    if (saved_image_id != current_image_id)
                    {
                        // saved vs current images are different, wearable is dirty
                        return true;
                    }
                }
                else
                {
                    // image found in current image list but not saved image list
                    return true;
                }
            }
        }
    }

    return false;
>>>>>>> 1a8a5404
}


void LLViewerWearable::setParamsToDefaults()
{
<<<<<<< HEAD
	if (!isAgentAvatarValid()) return;

	for( LLVisualParam* param = gAgentAvatarp->getFirstVisualParam(); param; param = gAgentAvatarp->getNextVisualParam() )
	{
		if( (((LLViewerVisualParam*)param)->getWearableType() == mType ) && (param->isTweakable() ) )
		{
			// <FS:Ansariel> [Legacy Bake]
			//setVisualParamWeight(param->getID(),param->getDefaultWeight());
			setVisualParamWeight(param->getID(),param->getDefaultWeight(), false);
		}
	}
=======
    if (!isAgentAvatarValid()) return;

    for( LLVisualParam* param = gAgentAvatarp->getFirstVisualParam(); param; param = gAgentAvatarp->getNextVisualParam() )
    {
        if( (((LLViewerVisualParam*)param)->getWearableType() == mType ) && (param->isTweakable() ) )
        {
            // <FS:Ansariel> [Legacy Bake]
            //setVisualParamWeight(param->getID(),param->getDefaultWeight());
            setVisualParamWeight(param->getID(),param->getDefaultWeight(), false);
        }
    }
>>>>>>> 1a8a5404
}

void LLViewerWearable::setTexturesToDefaults()
{
    for( S32 te = 0; te < TEX_NUM_INDICES; te++ )
    {
        if (LLAvatarAppearance::getDictionary()->getTEWearableType((ETextureIndex) te) == mType)
        {
            LLUUID id = getDefaultTextureImageID((ETextureIndex) te);
            LLViewerFetchedTexture * image = LLViewerTextureManager::getFetchedTexture( id );
            if( mTEMap.find(te) == mTEMap.end() )
            {
                mTEMap[te] = new LLLocalTextureObject(image, id);
                createLayers(te, gAgentAvatarp);
            }
            else
            {
                // Local Texture Object already created, just set image and UUID
                LLLocalTextureObject *lto = mTEMap[te];
                lto->setID(id);
                lto->setImage(image);
            }
        }
    }
}


// virtual
LLUUID LLViewerWearable::getDefaultTextureImageID(ETextureIndex index) const
{
    const LLAvatarAppearanceDictionary::TextureEntry *texture_dict = LLAvatarAppearance::getDictionary()->getTexture(index);
    const std::string &default_image_name = texture_dict ? texture_dict->mDefaultImageName : "";
    if (default_image_name == "")
    {
        return IMG_DEFAULT_AVATAR;
    }
    else
    {
        return LLUUID(gSavedSettings.getString(default_image_name));
    }
}


// Updates the user's avatar's appearance
//virtual
void LLViewerWearable::writeToAvatar(LLAvatarAppearance *avatarp)
{
<<<<<<< HEAD
	LLVOAvatarSelf* viewer_avatar = dynamic_cast<LLVOAvatarSelf*>(avatarp);

	if (!avatarp || !viewer_avatar) return;

	if (!viewer_avatar->isValid()) return;

	ESex old_sex = avatarp->getSex();

	LLWearable::writeToAvatar(avatarp);


	// Pull texture entries
	for( S32 te = 0; te < TEX_NUM_INDICES; te++ )
	{
		if (LLAvatarAppearance::getDictionary()->getTEWearableType((ETextureIndex) te) == mType)
		{
			te_map_t::const_iterator iter = mTEMap.find(te);
			LLUUID image_id;
			if(iter != mTEMap.end())
			{
				image_id = iter->second->getID();
			}
			else
			{	
				image_id = getDefaultTextureImageID((ETextureIndex) te);
			}
			LLViewerTexture* image = LLViewerTextureManager::getFetchedTexture( image_id, FTT_DEFAULT, true, LLGLTexture::BOOST_NONE, LLViewerTexture::LOD_TEXTURE );
			// MULTI-WEARABLE: assume index 0 will be used when writing to avatar. TODO: eliminate the need for this.
			viewer_avatar->setLocalTextureTE(te, image, 0);
		}
	}

	ESex new_sex = avatarp->getSex();
	if( old_sex != new_sex )
	{
		// <FS:Ansariel> [Legacy Bake]
		//viewer_avatar->updateSexDependentLayerSets();
		viewer_avatar->updateSexDependentLayerSets(false);
	}	
=======
    LLVOAvatarSelf* viewer_avatar = dynamic_cast<LLVOAvatarSelf*>(avatarp);

    if (!avatarp || !viewer_avatar) return;

    if (!viewer_avatar->isValid()) return;

    ESex old_sex = avatarp->getSex();

    LLWearable::writeToAvatar(avatarp);


    // Pull texture entries
    for( S32 te = 0; te < TEX_NUM_INDICES; te++ )
    {
        if (LLAvatarAppearance::getDictionary()->getTEWearableType((ETextureIndex) te) == mType)
        {
            te_map_t::const_iterator iter = mTEMap.find(te);
            LLUUID image_id;
            if(iter != mTEMap.end())
            {
                image_id = iter->second->getID();
            }
            else
            {
                image_id = getDefaultTextureImageID((ETextureIndex) te);
            }
            LLViewerTexture* image = LLViewerTextureManager::getFetchedTexture( image_id, FTT_DEFAULT, true, LLGLTexture::BOOST_NONE, LLViewerTexture::LOD_TEXTURE );
            // MULTI-WEARABLE: assume index 0 will be used when writing to avatar. TODO: eliminate the need for this.
            viewer_avatar->setLocalTextureTE(te, image, 0);
        }
    }

    ESex new_sex = avatarp->getSex();
    if( old_sex != new_sex )
    {
        // <FS:Ansariel> [Legacy Bake]
        //viewer_avatar->updateSexDependentLayerSets();
        viewer_avatar->updateSexDependentLayerSets(false);
    }
>>>>>>> 1a8a5404
}


// Updates the user's avatar's appearance, replacing this wearables' parameters and textures with default values.
<<<<<<< HEAD
// static 
=======
// static
>>>>>>> 1a8a5404
// <FS:Ansariel> [Legacy Bake]
//void LLViewerWearable::removeFromAvatar( LLWearableType::EType type)
void LLViewerWearable::removeFromAvatar( LLWearableType::EType type, bool upload_bake)
{
<<<<<<< HEAD
	if (!isAgentAvatarValid()) return;

	// You can't just remove body parts.
	if( (type == LLWearableType::WT_SHAPE) ||
		(type == LLWearableType::WT_SKIN) ||
		(type == LLWearableType::WT_HAIR) ||
		(type == LLWearableType::WT_EYES) )
	{
		return;
	}

	// Pull params
	for( LLVisualParam* param = gAgentAvatarp->getFirstVisualParam(); param; param = gAgentAvatarp->getNextVisualParam() )
	{
		if( (((LLViewerVisualParam*)param)->getWearableType() == type) && (param->isTweakable() ) )
		{
			S32 param_id = param->getID();
			// <FS:Ansariel> [Legacy Bake]
			//gAgentAvatarp->setVisualParamWeight( param_id, param->getDefaultWeight());
			gAgentAvatarp->setVisualParamWeight( param_id, param->getDefaultWeight(), upload_bake);
		}
	}

	if(gAgentCamera.cameraCustomizeAvatar())
	{
		LLFloaterSidePanelContainer::showPanel("appearance", LLSD().with("type", "edit_outfit"));
	}

	gAgentAvatarp->updateVisualParams();
	// <FS:Ansariel> [Legacy Bake]
	//gAgentAvatarp->wearableUpdated(type);
	gAgentAvatarp->wearableUpdated(type, false);
=======
    if (!isAgentAvatarValid()) return;

    // You can't just remove body parts.
    if( (type == LLWearableType::WT_SHAPE) ||
        (type == LLWearableType::WT_SKIN) ||
        (type == LLWearableType::WT_HAIR) ||
        (type == LLWearableType::WT_EYES) )
    {
        return;
    }

    // Pull params
    for( LLVisualParam* param = gAgentAvatarp->getFirstVisualParam(); param; param = gAgentAvatarp->getNextVisualParam() )
    {
        if( (((LLViewerVisualParam*)param)->getWearableType() == type) && (param->isTweakable() ) )
        {
            S32 param_id = param->getID();
            // <FS:Ansariel> [Legacy Bake]
            //gAgentAvatarp->setVisualParamWeight( param_id, param->getDefaultWeight());
            gAgentAvatarp->setVisualParamWeight( param_id, param->getDefaultWeight(), upload_bake);
        }
    }

    if(gAgentCamera.cameraCustomizeAvatar())
    {
        LLFloaterSidePanelContainer::showPanel("appearance", LLSD().with("type", "edit_outfit"));
    }

    gAgentAvatarp->updateVisualParams();
    // <FS:Ansariel> [Legacy Bake]
    //gAgentAvatarp->wearableUpdated(type);
    gAgentAvatarp->wearableUpdated(type, false);
>>>>>>> 1a8a5404
}

// Does not copy mAssetID.
// Definition version is current: removes obsolete enties and creates default values for new ones.
void LLViewerWearable::copyDataFrom(const LLViewerWearable* src)
{
    if (!isAgentAvatarValid()) return;

    mDefinitionVersion = LLWearable::sCurrentDefinitionVersion;

    mName = src->mName;
    mDescription = src->mDescription;
    mPermissions = src->mPermissions;
    mSaleInfo = src->mSaleInfo;

    setType(src->mType, gAgentAvatarp);

    mSavedVisualParamMap.clear();
    // Deep copy of mVisualParamMap (copies only those params that are current, filling in defaults where needed)
    for (LLViewerVisualParam* param = (LLViewerVisualParam*) gAgentAvatarp->getFirstVisualParam();
        param;
        param = (LLViewerVisualParam*) gAgentAvatarp->getNextVisualParam() )
    {
        if( (param->getWearableType() == mType) )
        {
            S32 id = param->getID();
            F32 weight = src->getVisualParamWeight(id);
            mSavedVisualParamMap[id] = weight;
        }
    }

    destroyTextures();
    // Deep copy of mTEMap (copies only those tes that are current, filling in defaults where needed)
    for (S32 te = 0; te < TEX_NUM_INDICES; te++)
    {
        if (LLAvatarAppearance::getDictionary()->getTEWearableType((ETextureIndex) te) == mType)
        {
            te_map_t::const_iterator iter = src->mTEMap.find(te);
            LLUUID image_id;
            LLViewerFetchedTexture *image = NULL;
            if(iter != src->mTEMap.end())
            {
                image = dynamic_cast<LLViewerFetchedTexture*> (src->getLocalTextureObject(te)->getImage());
                image_id = src->getLocalTextureObject(te)->getID();
                mTEMap[te] = new LLLocalTextureObject(image, image_id);
                mSavedTEMap[te] = new LLLocalTextureObject(image, image_id);
                mTEMap[te]->setBakedReady(src->getLocalTextureObject(te)->getBakedReady());
                mTEMap[te]->setDiscard(src->getLocalTextureObject(te)->getDiscard());
            }
            else
            {
                image_id = getDefaultTextureImageID((ETextureIndex) te);
                image = LLViewerTextureManager::getFetchedTexture( image_id );
                mTEMap[te] = new LLLocalTextureObject(image, image_id);
                mSavedTEMap[te] = new LLLocalTextureObject(image, image_id);
            }
            createLayers(te, gAgentAvatarp);
        }
    }

    // Probably reduntant, but ensure that the newly created wearable is not dirty by setting current value of params in new wearable
    // to be the same as the saved values (which were loaded from src at param->cloneParam(this))
    revertValuesWithoutUpdate();
}

void LLViewerWearable::setItemID(const LLUUID& item_id)
{
    mItemID = item_id;
}

void LLViewerWearable::revertValues()
{
    LLWearable::revertValues();

    LLSidepanelAppearance *panel = dynamic_cast<LLSidepanelAppearance*>(LLFloaterSidePanelContainer::findPanel("appearance"));
    if( panel )
    {
        panel->updateScrollingPanelList();
    }
}

void LLViewerWearable::revertValuesWithoutUpdate()
{
    LLWearable::revertValues();
}

void LLViewerWearable::saveValues()
{
    LLWearable::saveValues();

    LLSidepanelAppearance *panel = dynamic_cast<LLSidepanelAppearance*>(LLFloaterSidePanelContainer::findPanel("appearance"));
    if( panel )
    {
        panel->updateScrollingPanelList();
    }
}

// virtual
void LLViewerWearable::setUpdated() const
{
    gInventory.addChangedMask(LLInventoryObserver::LABEL, getItemID());
}

void LLViewerWearable::refreshName()
{
    LLUUID item_id = getItemID();
    LLInventoryItem* item = gInventory.getItem(item_id);
    if( item )
    {
        mName = item->getName();
    }
}

// <FS:Ansariel> [Legacy Bake]
//virtual
void LLViewerWearable::addToBakedTextureHash(LLMD5& hash) const
{
    LLUUID asset_id = getAssetID();
    hash.update((const unsigned char*)asset_id.mData, UUID_BYTES);
}
// </FS:Ansariel> [Legacy Bake]

// <FS:Ansariel> [Legacy Bake]
//virtual
void LLViewerWearable::addToBakedTextureHash(LLMD5& hash) const
{
	LLUUID asset_id = getAssetID();
	hash.update((const unsigned char*)asset_id.mData, UUID_BYTES);
}
// </FS:Ansariel> [Legacy Bake]

struct LLWearableSaveData
{
    LLWearableType::EType mType;
};

void LLViewerWearable::saveNewAsset() const
{
//  LL_INFOS() << "LLViewerWearable::saveNewAsset() type: " << getTypeName() << LL_ENDL;
    //LL_INFOS() << *this << LL_ENDL;

    const std::string filename = asset_id_to_filename(mAssetID, LL_PATH_CACHE);
    if(! exportFile(filename))
    {
        std::string buffer = llformat("Unable to save '%s' to wearable file.", mName.c_str());
        LL_WARNS() << buffer << LL_ENDL;

        LLSD args;
        args["NAME"] = mName;
        LLNotificationsUtil::add("CannotSaveWearableOutOfSpace", args);
        return;
    }

    if (gSavedSettings.getBOOL("LogWearableAssetSave"))
    {
        const std::string log_filename = asset_id_to_filename(mAssetID, LL_PATH_LOGS);
        exportFile(log_filename);
    }

    // save it out to database
    if( gAssetStorage )
    {
         /*
        std::string url = gAgent.getRegion()->getCapability("NewAgentInventory");
        if (!url.empty())
        {
            LL_INFOS() << "Update Agent Inventory via capability" << LL_ENDL;
            LLSD body;
            body["folder_id"] = gInventory.findCategoryUUIDForType(LLFolderType::assetToFolderType(getAssetType()));
            body["asset_type"] = LLAssetType::lookup(getAssetType());
            body["inventory_type"] = LLInventoryType::lookup(LLInventoryType::IT_WEARABLE);
            body["name"] = getName();
            body["description"] = getDescription();
            LLHTTPClient::post(url, body, new LLNewAgentInventoryResponder(body, filename));
        }
        else
        {
        }
         */
         LLWearableSaveData* data = new LLWearableSaveData;
         data->mType = mType;
         gAssetStorage->storeAssetData(filename, mTransactionID, getAssetType(),
                                     &LLViewerWearable::onSaveNewAssetComplete,
                                     (void*)data);
    }
}

// static
void LLViewerWearable::onSaveNewAssetComplete(const LLUUID& new_asset_id, void* userdata, S32 status, LLExtStat ext_status) // StoreAssetData callback (fixed)
{
    LLWearableSaveData* data = (LLWearableSaveData*)userdata;
    const std::string& type_name = LLWearableType::getInstance()->getTypeName(data->mType);
    if(0 == status)
    {
        // Success
        LL_INFOS() << "Saved wearable " << type_name << LL_ENDL;
    }
    else
    {
        std::string buffer = llformat("Unable to save %s to central asset store.", type_name.c_str());
        LL_WARNS() << buffer << " Status: " << status << LL_ENDL;
        LLSD args;
        args["NAME"] = type_name;
        LLNotificationsUtil::add("CannotSaveToAssetStore", args);
    }

    // Delete temp file
    const std::string src_filename = asset_id_to_filename(new_asset_id, LL_PATH_CACHE);
    LLFile::remove(src_filename);

    // delete the context data
    delete data;

}

std::ostream& operator<<(std::ostream &s, const LLViewerWearable &w)
{
<<<<<<< HEAD
	s << "wearable " << LLWearableType::getInstance()->getTypeName(w.mType) << "\n";
	s << "    Name: " << w.mName << "\n";
	s << "    Desc: " << w.mDescription << "\n";
	//w.mPermissions
	//w.mSaleInfo

	s << "    Params:" << "\n";
	// <FS:CR> Fix build in clang - from Sovereign Engineer
	//for (LLWearable::visual_param_index_map_t::const_iterator iter = w.mVisualParamIndexMap.begin();
	for (LLViewerWearable::visual_param_index_map_t::const_iterator iter = w.mVisualParamIndexMap.begin();
		 iter != w.mVisualParamIndexMap.end(); ++iter)
	{
		S32 param_id = iter->first;
		LLVisualParam *wearable_param = iter->second;
		F32 param_weight = wearable_param->getWeight();
		s << "        " << param_id << " " << param_weight << "\n";
	}

	s << "    Textures:" << "\n";
	for (LLViewerWearable::te_map_t::const_iterator iter = w.mTEMap.begin();
		 iter != w.mTEMap.end(); ++iter)
	{
		S32 te = iter->first;
		const LLUUID& image_id = iter->second->getID();
		s << "        " << te << " " << image_id << "\n";
	}
	return s;
=======
    s << "wearable " << LLWearableType::getInstance()->getTypeName(w.mType) << "\n";
    s << "    Name: " << w.mName << "\n";
    s << "    Desc: " << w.mDescription << "\n";
    //w.mPermissions
    //w.mSaleInfo

    s << "    Params:" << "\n";
    // <FS:CR> Fix build in clang - from Sovereign Engineer
    //for (LLWearable::visual_param_index_map_t::const_iterator iter = w.mVisualParamIndexMap.begin();
    for (LLViewerWearable::visual_param_index_map_t::const_iterator iter = w.mVisualParamIndexMap.begin();
         iter != w.mVisualParamIndexMap.end(); ++iter)
    {
        S32 param_id = iter->first;
        LLVisualParam *wearable_param = iter->second;
        F32 param_weight = wearable_param->getWeight();
        s << "        " << param_id << " " << param_weight << "\n";
    }

    s << "    Textures:" << "\n";
    for (LLViewerWearable::te_map_t::const_iterator iter = w.mTEMap.begin();
         iter != w.mTEMap.end(); ++iter)
    {
        S32 te = iter->first;
        const LLUUID& image_id = iter->second->getID();
        s << "        " << te << " " << image_id << "\n";
    }
    return s;
>>>>>>> 1a8a5404
}

std::string asset_id_to_filename(const LLUUID &asset_id, const ELLPath dir_spec)
{
    std::string asset_id_string;
    asset_id.toString(asset_id_string);
    std::string filename = gDirUtilp->getExpandedFilename(dir_spec,asset_id_string) + ".wbl";
    return filename;
}<|MERGE_RESOLUTION|>--- conflicted
+++ resolved
@@ -48,32 +48,6 @@
 class LLOverrideBakedTextureUpdate
 {
 public:
-<<<<<<< HEAD
-	LLOverrideBakedTextureUpdate(bool temp_state)
-	{
-		//<FS:Beq> OpenSim BOM fallback
-		// U32 num_bakes = (U32) LLAvatarAppearanceDefines::BAKED_NUM_INDICES;
-		U32 num_bakes = (U32) gAgentAvatarp->getNumBakes();
-		//</FS:Beq>
-		for( U32 index = 0; index < num_bakes; ++index )
-		{
-			composite_enabled[index] = gAgentAvatarp->isCompositeUpdateEnabled(index);
-		}
-		gAgentAvatarp->setCompositeUpdatesEnabled(temp_state);
-	}
-
-	~LLOverrideBakedTextureUpdate()
-	{
-		//<FS:Beq> OpenSim BOM fallback
-		// U32 num_bakes = (U32) LLAvatarAppearanceDefines::BAKED_NUM_INDICES;
-		U32 num_bakes = (U32) gAgentAvatarp->getNumBakes();
-		//</FS:Beq>
-		for( U32 index = 0; index < num_bakes; ++index )
-		{
-			gAgentAvatarp->setCompositeUpdatesEnabled(index, composite_enabled[index]);
-		}
-	}
-=======
     LLOverrideBakedTextureUpdate(bool temp_state)
     {
         //<FS:Beq> OpenSim BOM fallback
@@ -98,7 +72,6 @@
             gAgentAvatarp->setCompositeUpdatesEnabled(index, composite_enabled[index]);
         }
     }
->>>>>>> 1a8a5404
 private:
     bool composite_enabled[LLAvatarAppearanceDefines::BAKED_NUM_INDICES];
 };
@@ -107,26 +80,16 @@
 static std::string asset_id_to_filename(const LLUUID &asset_id, const ELLPath dir_spec);
 
 LLViewerWearable::LLViewerWearable(const LLTransactionID& transaction_id) :
-<<<<<<< HEAD
-	LLWearable(),
-	mVolatile(false)
-=======
     LLWearable(),
     mVolatile(false)
->>>>>>> 1a8a5404
 {
     mTransactionID = transaction_id;
     mAssetID = mTransactionID.makeAssetID(gAgent.getSecureSessionID());
 }
 
 LLViewerWearable::LLViewerWearable(const LLAssetID& asset_id) :
-<<<<<<< HEAD
-	LLWearable(),
-	mVolatile(false)
-=======
     LLWearable(),
     mVolatile(false)
->>>>>>> 1a8a5404
 {
     mAssetID = asset_id;
     mTransactionID.setNull();
@@ -140,45 +103,6 @@
 // virtual
 LLWearable::EImportResult LLViewerWearable::importStream( std::istream& input_stream, LLAvatarAppearance* avatarp )
 {
-<<<<<<< HEAD
-	// suppress texlayerset updates while wearables are being imported. Layersets will be updated
-	// when the wearables are "worn", not loaded. Note state will be restored when this object is destroyed.
-	LLOverrideBakedTextureUpdate stop_bakes(false);
-
-	LLWearable::EImportResult result = LLWearable::importStream(input_stream, avatarp);
-	if (LLWearable::FAILURE == result) return result;
-	if (LLWearable::BAD_HEADER == result)
-	{
-		// Shouldn't really log the asset id for security reasons, but
-		// we need it in this case.
-		LL_WARNS() << "Bad Wearable asset header: " << mAssetID << LL_ENDL;
-		return result;
-	}
-
-	LLStringUtil::truncate(mName, DB_INV_ITEM_NAME_STR_LEN );
-	LLStringUtil::truncate(mDescription, DB_INV_ITEM_DESC_STR_LEN );
-
-	te_map_t::const_iterator iter = mTEMap.begin();
-	te_map_t::const_iterator end = mTEMap.end();
-	for (; iter != end; ++iter)
-	{
-		S32 te = iter->first;
-		LLLocalTextureObject* lto = iter->second;
-		LLUUID textureid = LLUUID::null;
-		if (lto)
-		{
-			textureid = lto->getID();
-		}
-
-		LLViewerFetchedTexture* image = LLViewerTextureManager::getFetchedTexture( textureid );
-		if(gSavedSettings.getBOOL("DebugAvatarLocalTexLoadedTime"))
-		{
-			image->setLoadedCallback(LLVOAvatarSelf::debugOnTimingLocalTexLoaded,0,true,false, new LLVOAvatarSelf::LLAvatarTexData(textureid, (LLAvatarAppearanceDefines::ETextureIndex)te), NULL);
-		}
-	}
-
-	return result;
-=======
     // suppress texlayerset updates while wearables are being imported. Layersets will be updated
     // when the wearables are "worn", not loaded. Note state will be restored when this object is destroyed.
     LLOverrideBakedTextureUpdate stop_bakes(false);
@@ -216,7 +140,6 @@
     }
 
     return result;
->>>>>>> 1a8a5404
 }
 
 
@@ -225,59 +148,6 @@
 // since this wearable was created.
 bool LLViewerWearable::isOldVersion() const
 {
-<<<<<<< HEAD
-	if (!isAgentAvatarValid()) return false;
-
-	if( LLWearable::sCurrentDefinitionVersion < mDefinitionVersion )
-	{
-		LL_WARNS() << "Wearable asset has newer version (" << mDefinitionVersion << ") than XML (" << LLWearable::sCurrentDefinitionVersion << ")" << LL_ENDL;
-		llassert(0);
-	}
-
-	if( LLWearable::sCurrentDefinitionVersion != mDefinitionVersion )
-	{
-		return true;
-	}
-
-	S32 param_count = 0;
-	for( LLViewerVisualParam* param = (LLViewerVisualParam*) gAgentAvatarp->getFirstVisualParam(); 
-		param;
-		param = (LLViewerVisualParam*) gAgentAvatarp->getNextVisualParam() )
-	{
-		if( (param->getWearableType() == mType) && (param->isTweakable() ) )
-		{
-			param_count++;
-			if( !is_in_map(mVisualParamIndexMap, param->getID() ) )
-			{
-				return true;
-			}
-		}
-	}
-	if( param_count != mVisualParamIndexMap.size() )
-	{
-		return true;
-	}
-
-
-	S32 te_count = 0;
-	for( S32 te = 0; te < TEX_NUM_INDICES; te++ )
-	{
-		if (LLAvatarAppearance::getDictionary()->getTEWearableType((ETextureIndex) te) == mType)
-		{
-			te_count++;
-			if( !is_in_map(mTEMap, te ) )
-			{
-				return true;
-			}
-		}
-	}
-	if( te_count != mTEMap.size() )
-	{
-		return true;
-	}
-
-	return false;
-=======
     if (!isAgentAvatarValid()) return false;
 
     if( LLWearable::sCurrentDefinitionVersion < mDefinitionVersion )
@@ -329,7 +199,6 @@
     }
 
     return false;
->>>>>>> 1a8a5404
 }
 
 // Avatar parameter and texture definitions can change over time.
@@ -341,60 +210,6 @@
 // only if those values are the same as the defaults.
 bool LLViewerWearable::isDirty() const
 {
-<<<<<<< HEAD
-	if (!isAgentAvatarValid()) return false;
-
-	for( LLViewerVisualParam* param = (LLViewerVisualParam*) gAgentAvatarp->getFirstVisualParam(); 
-		param;
-		param = (LLViewerVisualParam*) gAgentAvatarp->getNextVisualParam() )
-	{
-		if( (param->getWearableType() == mType) 
-			&& (param->isTweakable() ) 
-			&& !param->getCrossWearable())
-		{
-			F32 current_weight = getVisualParamWeight(param->getID());
-			current_weight = llclamp( current_weight, param->getMinWeight(), param->getMaxWeight() );
-			F32 saved_weight = get_if_there(mSavedVisualParamMap, param->getID(), param->getDefaultWeight());
-			saved_weight = llclamp( saved_weight, param->getMinWeight(), param->getMaxWeight() );
-			
-			U8 a = F32_to_U8( saved_weight, param->getMinWeight(), param->getMaxWeight() );
-			U8 b = F32_to_U8( current_weight, param->getMinWeight(), param->getMaxWeight() );
-			if( a != b  )
-			{
-				return true;
-			}
-		}
-	}
-
-	for( S32 te = 0; te < TEX_NUM_INDICES; te++ )
-	{
-		if (LLAvatarAppearance::getDictionary()->getTEWearableType((ETextureIndex) te) == mType)
-		{
-			te_map_t::const_iterator current_iter = mTEMap.find(te);
-			if(current_iter != mTEMap.end())
-			{
- 				const LLUUID& current_image_id = current_iter->second->getID();
-				te_map_t::const_iterator saved_iter = mSavedTEMap.find(te);
-				if(saved_iter != mSavedTEMap.end())
-				{
-					const LLUUID& saved_image_id = saved_iter->second->getID();
-					if (saved_image_id != current_image_id)
-					{
-						// saved vs current images are different, wearable is dirty
-						return true;
-					}
-				}
-				else
-				{
-					// image found in current image list but not saved image list
-					return true;
-				}
-			}
-		}
-	}
-
-	return false;
-=======
     if (!isAgentAvatarValid()) return false;
 
     for( LLViewerVisualParam* param = (LLViewerVisualParam*) gAgentAvatarp->getFirstVisualParam();
@@ -447,25 +262,11 @@
     }
 
     return false;
->>>>>>> 1a8a5404
 }
 
 
 void LLViewerWearable::setParamsToDefaults()
 {
-<<<<<<< HEAD
-	if (!isAgentAvatarValid()) return;
-
-	for( LLVisualParam* param = gAgentAvatarp->getFirstVisualParam(); param; param = gAgentAvatarp->getNextVisualParam() )
-	{
-		if( (((LLViewerVisualParam*)param)->getWearableType() == mType ) && (param->isTweakable() ) )
-		{
-			// <FS:Ansariel> [Legacy Bake]
-			//setVisualParamWeight(param->getID(),param->getDefaultWeight());
-			setVisualParamWeight(param->getID(),param->getDefaultWeight(), false);
-		}
-	}
-=======
     if (!isAgentAvatarValid()) return;
 
     for( LLVisualParam* param = gAgentAvatarp->getFirstVisualParam(); param; param = gAgentAvatarp->getNextVisualParam() )
@@ -477,7 +278,6 @@
             setVisualParamWeight(param->getID(),param->getDefaultWeight(), false);
         }
     }
->>>>>>> 1a8a5404
 }
 
 void LLViewerWearable::setTexturesToDefaults()
@@ -525,47 +325,6 @@
 //virtual
 void LLViewerWearable::writeToAvatar(LLAvatarAppearance *avatarp)
 {
-<<<<<<< HEAD
-	LLVOAvatarSelf* viewer_avatar = dynamic_cast<LLVOAvatarSelf*>(avatarp);
-
-	if (!avatarp || !viewer_avatar) return;
-
-	if (!viewer_avatar->isValid()) return;
-
-	ESex old_sex = avatarp->getSex();
-
-	LLWearable::writeToAvatar(avatarp);
-
-
-	// Pull texture entries
-	for( S32 te = 0; te < TEX_NUM_INDICES; te++ )
-	{
-		if (LLAvatarAppearance::getDictionary()->getTEWearableType((ETextureIndex) te) == mType)
-		{
-			te_map_t::const_iterator iter = mTEMap.find(te);
-			LLUUID image_id;
-			if(iter != mTEMap.end())
-			{
-				image_id = iter->second->getID();
-			}
-			else
-			{	
-				image_id = getDefaultTextureImageID((ETextureIndex) te);
-			}
-			LLViewerTexture* image = LLViewerTextureManager::getFetchedTexture( image_id, FTT_DEFAULT, true, LLGLTexture::BOOST_NONE, LLViewerTexture::LOD_TEXTURE );
-			// MULTI-WEARABLE: assume index 0 will be used when writing to avatar. TODO: eliminate the need for this.
-			viewer_avatar->setLocalTextureTE(te, image, 0);
-		}
-	}
-
-	ESex new_sex = avatarp->getSex();
-	if( old_sex != new_sex )
-	{
-		// <FS:Ansariel> [Legacy Bake]
-		//viewer_avatar->updateSexDependentLayerSets();
-		viewer_avatar->updateSexDependentLayerSets(false);
-	}	
-=======
     LLVOAvatarSelf* viewer_avatar = dynamic_cast<LLVOAvatarSelf*>(avatarp);
 
     if (!avatarp || !viewer_avatar) return;
@@ -605,54 +364,15 @@
         //viewer_avatar->updateSexDependentLayerSets();
         viewer_avatar->updateSexDependentLayerSets(false);
     }
->>>>>>> 1a8a5404
 }
 
 
 // Updates the user's avatar's appearance, replacing this wearables' parameters and textures with default values.
-<<<<<<< HEAD
-// static 
-=======
 // static
->>>>>>> 1a8a5404
 // <FS:Ansariel> [Legacy Bake]
 //void LLViewerWearable::removeFromAvatar( LLWearableType::EType type)
 void LLViewerWearable::removeFromAvatar( LLWearableType::EType type, bool upload_bake)
 {
-<<<<<<< HEAD
-	if (!isAgentAvatarValid()) return;
-
-	// You can't just remove body parts.
-	if( (type == LLWearableType::WT_SHAPE) ||
-		(type == LLWearableType::WT_SKIN) ||
-		(type == LLWearableType::WT_HAIR) ||
-		(type == LLWearableType::WT_EYES) )
-	{
-		return;
-	}
-
-	// Pull params
-	for( LLVisualParam* param = gAgentAvatarp->getFirstVisualParam(); param; param = gAgentAvatarp->getNextVisualParam() )
-	{
-		if( (((LLViewerVisualParam*)param)->getWearableType() == type) && (param->isTweakable() ) )
-		{
-			S32 param_id = param->getID();
-			// <FS:Ansariel> [Legacy Bake]
-			//gAgentAvatarp->setVisualParamWeight( param_id, param->getDefaultWeight());
-			gAgentAvatarp->setVisualParamWeight( param_id, param->getDefaultWeight(), upload_bake);
-		}
-	}
-
-	if(gAgentCamera.cameraCustomizeAvatar())
-	{
-		LLFloaterSidePanelContainer::showPanel("appearance", LLSD().with("type", "edit_outfit"));
-	}
-
-	gAgentAvatarp->updateVisualParams();
-	// <FS:Ansariel> [Legacy Bake]
-	//gAgentAvatarp->wearableUpdated(type);
-	gAgentAvatarp->wearableUpdated(type, false);
-=======
     if (!isAgentAvatarValid()) return;
 
     // You can't just remove body parts.
@@ -685,7 +405,6 @@
     // <FS:Ansariel> [Legacy Bake]
     //gAgentAvatarp->wearableUpdated(type);
     gAgentAvatarp->wearableUpdated(type, false);
->>>>>>> 1a8a5404
 }
 
 // Does not copy mAssetID.
@@ -805,15 +524,6 @@
 {
     LLUUID asset_id = getAssetID();
     hash.update((const unsigned char*)asset_id.mData, UUID_BYTES);
-}
-// </FS:Ansariel> [Legacy Bake]
-
-// <FS:Ansariel> [Legacy Bake]
-//virtual
-void LLViewerWearable::addToBakedTextureHash(LLMD5& hash) const
-{
-	LLUUID asset_id = getAssetID();
-	hash.update((const unsigned char*)asset_id.mData, UUID_BYTES);
 }
 // </FS:Ansariel> [Legacy Bake]
 
@@ -903,35 +613,6 @@
 
 std::ostream& operator<<(std::ostream &s, const LLViewerWearable &w)
 {
-<<<<<<< HEAD
-	s << "wearable " << LLWearableType::getInstance()->getTypeName(w.mType) << "\n";
-	s << "    Name: " << w.mName << "\n";
-	s << "    Desc: " << w.mDescription << "\n";
-	//w.mPermissions
-	//w.mSaleInfo
-
-	s << "    Params:" << "\n";
-	// <FS:CR> Fix build in clang - from Sovereign Engineer
-	//for (LLWearable::visual_param_index_map_t::const_iterator iter = w.mVisualParamIndexMap.begin();
-	for (LLViewerWearable::visual_param_index_map_t::const_iterator iter = w.mVisualParamIndexMap.begin();
-		 iter != w.mVisualParamIndexMap.end(); ++iter)
-	{
-		S32 param_id = iter->first;
-		LLVisualParam *wearable_param = iter->second;
-		F32 param_weight = wearable_param->getWeight();
-		s << "        " << param_id << " " << param_weight << "\n";
-	}
-
-	s << "    Textures:" << "\n";
-	for (LLViewerWearable::te_map_t::const_iterator iter = w.mTEMap.begin();
-		 iter != w.mTEMap.end(); ++iter)
-	{
-		S32 te = iter->first;
-		const LLUUID& image_id = iter->second->getID();
-		s << "        " << te << " " << image_id << "\n";
-	}
-	return s;
-=======
     s << "wearable " << LLWearableType::getInstance()->getTypeName(w.mType) << "\n";
     s << "    Name: " << w.mName << "\n";
     s << "    Desc: " << w.mDescription << "\n";
@@ -959,7 +640,6 @@
         s << "        " << te << " " << image_id << "\n";
     }
     return s;
->>>>>>> 1a8a5404
 }
 
 std::string asset_id_to_filename(const LLUUID &asset_id, const ELLPath dir_spec)
