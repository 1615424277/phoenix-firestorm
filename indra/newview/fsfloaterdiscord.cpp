/**
* @file fsfloaterdiscord.cpp
* @brief Implementation of fsfloaterdiscord.cpp
* @author liny@pinkfox.xyz
*
* $LicenseInfo:firstyear=2013&license=viewerlgpl$
* Phoenix Firestorm Viewer Source Code
* Copyright (C) 2019 Liny Odell @ Second Life
*
* This library is free software; you can redistribute it and/or
* modify it under the terms of the GNU Lesser General Public
* License as published by the Free Software Foundation;
* version 2.1 of the License only.
*
* This library is distributed in the hope that it will be useful,
* but WITHOUT ANY WARRANTY; without even the implied warranty of
* MERCHANTABILITY or FITNESS FOR A PARTICULAR PURPOSE.  See the GNU
* Lesser General Public License for more details.
*
* You should have received a copy of the GNU Lesser General Public
* License along with this library; if not, write to the Free Software
* Foundation, Inc., 51 Franklin Street, Fifth Floor, Boston, MA  02110-1301  USA
*
* The Phoenix Firestorm Project, Inc., 1831 Oakwood Drive, Fairmont, Minnesota 56031-3225 USA
* http://www.firestormviewer.org
*/

#include "llviewerprecompiledheaders.h"

#include "fsfloaterdiscord.h"

#include "fsdiscordconnect.h"
#include "llagent.h"
#include "llagentui.h"
#include "llcheckboxctrl.h"
#include "llcombobox.h"
#include "llfloaterreg.h"
#include "lltabcontainer.h"
#include "lltrans.h"
#include "llviewercontrol.h"
#include "llviewerregion.h"

#include "boost/algorithm/string/case_conv.hpp"

////////////////////////
//FSFloaterDiscord///////
////////////////////////

void FSFloaterDiscord::onVisibilityChange(bool visible)
{
    if (visible)
    {
        LLEventPumps::instance().obtain("DiscordConnectState").stopListening("FSDiscordAccountPanel");
        LLEventPumps::instance().obtain("DiscordConnectState").listen("FSDiscordAccountPanel", boost::bind(&FSFloaterDiscord::onDiscordConnectStateChange, this, _1));

        LLEventPumps::instance().obtain("DiscordConnectInfo").stopListening("FSDiscordAccountPanel");
        LLEventPumps::instance().obtain("DiscordConnectInfo").listen("FSDiscordAccountPanel", boost::bind(&FSFloaterDiscord::onDiscordConnectInfoChange, this));

        LLSD info = FSDiscordConnect::instance().getInfo();

        if (info.has("name"))
        {
            mAccountNameLabel->setText(info["name"].asString());
        }

        //Connected
        if (FSDiscordConnect::instance().isConnected())
        {
            showConnectedLayout();
        }
        //Check if connected (show disconnected layout in meantime)
        else
        {
            showDisconnectedLayout();
        }
        if ((FSDiscordConnect::instance().getConnectionState() == FSDiscordConnect::DISCORD_NOT_CONNECTED) ||
            (FSDiscordConnect::instance().getConnectionState() == FSDiscordConnect::DISCORD_CONNECTION_FAILED))
        {
            FSDiscordConnect::instance().checkConnectionToDiscord();
        }
    }
    else
    {
        LLEventPumps::instance().obtain("DiscordConnectState").stopListening("FSDiscordAccountPanel");
        LLEventPumps::instance().obtain("DiscordConnectInfo").stopListening("FSDiscordAccountPanel");
    }
}

bool FSFloaterDiscord::onDiscordConnectStateChange(const LLSD& data)
{
    if (FSDiscordConnect::instance().isConnected())
    {
        mAccountCaptionLabel->setText(getString("discord_connected"));
        showConnectedLayout();
    }
    else
    {
        mAccountCaptionLabel->setText(getString("discord_disconnected"));
        showDisconnectedLayout();
    }

    return false;
}

bool FSFloaterDiscord::onDiscordConnectInfoChange()
{
    LLSD info = FSDiscordConnect::instance().getInfo();

    if (info.has("name"))
    {
        mAccountNameLabel->setText(info["name"].asString());
    }

    return false;
}

void FSFloaterDiscord::showConnectButton()
{
<<<<<<< HEAD
	if (!mConnectButton->getVisible())
	{
		mConnectButton->setVisible(true);
		mDisconnectButton->setVisible(false);
	}
=======
    if (!mConnectButton->getVisible())
    {
        mConnectButton->setVisible(TRUE);
        mDisconnectButton->setVisible(FALSE);
    }
>>>>>>> c06fb4e0
}

void FSFloaterDiscord::hideConnectButton()
{
<<<<<<< HEAD
	if (mConnectButton->getVisible())
	{
		mConnectButton->setVisible(false);
		mDisconnectButton->setVisible(true);
	}
=======
    if (mConnectButton->getVisible())
    {
        mConnectButton->setVisible(FALSE);
        mDisconnectButton->setVisible(TRUE);
    }
>>>>>>> c06fb4e0
}

void FSFloaterDiscord::showDisconnectedLayout()
{
    mAccountCaptionLabel->setText(getString("discord_disconnected"));
    mAccountNameLabel->setText(std::string());
    showConnectButton();
}

void FSFloaterDiscord::showConnectedLayout()
{
    mAccountCaptionLabel->setText(getString("discord_connected"));
    hideConnectButton();
}

void FSFloaterDiscord::onConnect()
{
    FSDiscordConnect::instance().checkConnectionToDiscord(true);
}

void FSFloaterDiscord::onDisconnect()
{
    FSDiscordConnect::instance().disconnectFromDiscord();
}

FSFloaterDiscord::FSFloaterDiscord(const LLSD& key) : LLFloater(key),
    mStatusText(nullptr)
{
    mCommitCallbackRegistrar.add("FSDiscord.Connect", boost::bind(&FSFloaterDiscord::onConnect, this));
    mCommitCallbackRegistrar.add("FSDiscord.Disconnect", boost::bind(&FSFloaterDiscord::onDisconnect, this));
    mCommitCallbackRegistrar.add("FSDiscord.Add", boost::bind(&FSFloaterDiscord::onAdd, this));
    mCommitCallbackRegistrar.add("FSDiscord.Rem", boost::bind(&FSFloaterDiscord::onRemove, this));

    setVisibleCallback(boost::bind(&FSFloaterDiscord::onVisibilityChange, this, _2));
}

void FSFloaterDiscord::onAdd()
{
    std::string name = mBlacklistEntry->getText();
    LLStringUtil::trim(name);
    if (name.empty())
    {
        return;
    }
    std::string name_lower = boost::algorithm::to_lower_copy(name);
    std::vector<LLScrollListItem*> items = mBlacklistedNames->getAllData();
    std::vector<LLScrollListItem*>::iterator itor;
    for (itor = items.begin(); itor != items.end(); ++itor)
    {
        std::string tmp = (*itor)->getValue().asString();
        boost::algorithm::to_lower(tmp);
        if (tmp == name_lower)
        {
            return;
        }
    }
    mBlacklistedNames->addSimpleElement(name);
    LLSD save;
    for (itor = items.begin(); itor != items.end(); ++itor)
    {
        save.append((*itor)->getValue());
    }
    save.append(name);
    gSavedPerAccountSettings.setLLSD("FSBlacklistedRegionNames", save);
}

void FSFloaterDiscord::onRemove()
{
    std::vector<LLScrollListItem*> items = mBlacklistedNames->getAllData();
    std::vector<LLScrollListItem*>::iterator itor;
    LLSD save = LLSD::emptyArray();
    for (itor = items.begin(); itor != items.end(); ++itor)
    {
        if ((*itor)->getSelected())
        {
            continue;
        }
        save.append((*itor)->getValue());
    }
    mBlacklistedNames->deleteAllItems();
    for (LLSD::array_const_iterator iter = save.beginArray();
        iter != save.endArray();
        iter++)
    {
        mBlacklistedNames->addSimpleElement(iter->asString());
    }
    gSavedPerAccountSettings.setLLSD("FSBlacklistedRegionNames", save);
}

void FSFloaterDiscord::onClose(bool app_quitting)
{
    if (app_quitting)
    {
        std::vector<LLScrollListItem*> items = mBlacklistedNames->getAllData();
        std::vector<LLScrollListItem*>::iterator itor;
        LLSD save = LLSD::emptyArray();
        for (itor = items.begin(); itor != items.end(); ++itor)
        {
            if ((*itor)->getSelected())
            {
                continue;
            }
            save.append((*itor)->getValue());
        }
        gSavedPerAccountSettings.setLLSD("FSBlacklistedRegionNames", save);
    }
    LLFloater::onClose(app_quitting);
}

bool FSFloaterDiscord::postBuild()
{
    mAccountCaptionLabel = getChild<LLTextBox>("account_caption_label");
    mAccountNameLabel = getChild<LLTextBox>("account_name_label");
    mDisconnectButton = getChild<LLButton>("disconnect_btn");
    mConnectButton = getChild<LLButton>("connect_btn");
    mBlacklistedNames = getChild<LLScrollListCtrl>("blacklisted_names");
    mBlacklistEntry = getChild<LLLineEditor>("blacklist_entry");

    LLSD list = gSavedPerAccountSettings.getLLSD("FSBlacklistedRegionNames");
    for (LLSD::array_const_iterator iter = list.beginArray();
        iter != list.endArray();
        iter++)
    {
        mBlacklistedNames->addSimpleElement(iter->asString());
    }

    // Connection status widgets
    mStatusText = getChild<LLTextBox>("connection_status_text");

    return LLFloater::postBuild();
}

void FSFloaterDiscord::draw()
{
    if (mStatusText)
    {
        mStatusText->setVisible(false);
        FSDiscordConnect::EConnectionState connection_state = FSDiscordConnect::instance().getConnectionState();
        std::string status_text;

        switch (connection_state)
        {
        case FSDiscordConnect::DISCORD_NOT_CONNECTED:
            // No status displayed when first opening the panel and no connection done
            break;
        case FSDiscordConnect::DISCORD_CONNECTION_IN_PROGRESS:
            // Connection loading indicator
            mStatusText->setVisible(true);
            status_text = getString("SocialDiscordConnecting");
            mStatusText->setValue(status_text);
            break;
        case FSDiscordConnect::DISCORD_CONNECTED:
            // When successfully connected, no message is displayed
            break;
        case FSDiscordConnect::DISCORD_CONNECTION_FAILED:
            // Error connecting to the service
            mStatusText->setVisible(true);
            status_text = getString("SocialDiscordErrorConnecting");
            mStatusText->setValue(status_text);
            break;
        case FSDiscordConnect::DISCORD_DISCONNECTING:
            // Disconnecting loading indicator
            mStatusText->setVisible(true);
            status_text = getString("SocialDiscordDisconnecting");
            mStatusText->setValue(status_text);
            break;
        }
    }
    LLFloater::draw();
}<|MERGE_RESOLUTION|>--- conflicted
+++ resolved
@@ -116,36 +116,20 @@
 
 void FSFloaterDiscord::showConnectButton()
 {
-<<<<<<< HEAD
-	if (!mConnectButton->getVisible())
-	{
-		mConnectButton->setVisible(true);
-		mDisconnectButton->setVisible(false);
-	}
-=======
     if (!mConnectButton->getVisible())
     {
-        mConnectButton->setVisible(TRUE);
-        mDisconnectButton->setVisible(FALSE);
-    }
->>>>>>> c06fb4e0
+        mConnectButton->setVisible(true);
+        mDisconnectButton->setVisible(false);
+    }
 }
 
 void FSFloaterDiscord::hideConnectButton()
 {
-<<<<<<< HEAD
-	if (mConnectButton->getVisible())
-	{
-		mConnectButton->setVisible(false);
-		mDisconnectButton->setVisible(true);
-	}
-=======
     if (mConnectButton->getVisible())
     {
-        mConnectButton->setVisible(FALSE);
-        mDisconnectButton->setVisible(TRUE);
-    }
->>>>>>> c06fb4e0
+        mConnectButton->setVisible(false);
+        mDisconnectButton->setVisible(true);
+    }
 }
 
 void FSFloaterDiscord::showDisconnectedLayout()
