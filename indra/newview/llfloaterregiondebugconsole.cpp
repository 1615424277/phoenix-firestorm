--- conflicted
+++ resolved
@@ -108,32 +108,6 @@
 
 bool LLFloaterRegionDebugConsole::postBuild()
 {
-<<<<<<< HEAD
-	LLLineEditor* input = getChild<LLLineEditor>("region_debug_console_input");
-	input->setEnableLineHistory(true);
-	input->setCommitCallback(boost::bind(&LLFloaterRegionDebugConsole::onInput, this, _1, _2));
-	input->setFocus(true);
-	input->setCommitOnFocusLost(false);
-
-	mOutput = getChild<LLTextEditor>("region_debug_console_output");
-
-	std::string url = gAgent.getRegionCapability("SimConsoleAsync");
-	if (url.empty())
-	{
-		// Fall back to see if the old API is supported.
-		url = gAgent.getRegionCapability("SimConsole");
-		if (url.empty())
-		{
-			mOutput->appendText(
-				CONSOLE_NOT_SUPPORTED + PROMPT,
-				false);
-			return true;
-		}
-	}
-
-	mOutput->appendText("> ", false);
-	return true;
-=======
     LLLineEditor* input = getChild<LLLineEditor>("region_debug_console_input");
     input->setEnableLineHistory(true);
     input->setCommitCallback(boost::bind(&LLFloaterRegionDebugConsole::onInput, this, _1, _2));
@@ -152,13 +126,12 @@
             mOutput->appendText(
                 CONSOLE_NOT_SUPPORTED + PROMPT,
                 false);
-            return TRUE;
+            return true;
         }
     }
 
     mOutput->appendText("> ", false);
-    return TRUE;
->>>>>>> c06fb4e0
+    return true;
 }
 
 void LLFloaterRegionDebugConsole::onInput(LLUICtrl* ctrl, const LLSD& param)
