--- conflicted
+++ resolved
@@ -1,185 +1,123 @@
-/**
- * @file llhudobject.h
- * @brief LLHUDObject class definition
- *
- * $LicenseInfo:firstyear=2002&license=viewerlgpl$
- * Second Life Viewer Source Code
- * Copyright (C) 2010, Linden Research, Inc.
- *
- * This library is free software; you can redistribute it and/or
- * modify it under the terms of the GNU Lesser General Public
- * License as published by the Free Software Foundation;
- * version 2.1 of the License only.
- *
- * This library is distributed in the hope that it will be useful,
- * but WITHOUT ANY WARRANTY; without even the implied warranty of
- * MERCHANTABILITY or FITNESS FOR A PARTICULAR PURPOSE.  See the GNU
- * Lesser General Public License for more details.
- *
- * You should have received a copy of the GNU Lesser General Public
- * License along with this library; if not, write to the Free Software
- * Foundation, Inc., 51 Franklin Street, Fifth Floor, Boston, MA  02110-1301  USA
- *
- * Linden Research, Inc., 945 Battery Street, San Francisco, CA  94111  USA
- * $/LicenseInfo$
- */
-
-#ifndef LL_LLHUDOBJECT_H
-#define LL_LLHUDOBJECT_H
-
-/**
- * Base class and manager for in-world 2.5D non-interactive objects
- */
-
-#include "llpointer.h"
-
-#include "v4color.h"
-#include "v3math.h"
-#include "v3dmath.h"
-#include "lldrawpool.h"     // TODO: eliminate, unused below
-#include <list>
-
-class LLViewerCamera;
-class LLFontGL;
-class LLFace;
-class LLViewerObject;
-class LLHUDEffect;
-
-class LLHUDObject : public LLRefCount
-{
-public:
-<<<<<<< HEAD
-	virtual void markDead();
-	virtual F32 getDistance() const;
-	virtual void setSourceObject(LLViewerObject* objectp);
-	virtual void setTargetObject(LLViewerObject* objectp);
-	virtual LLViewerObject* getSourceObject() { return mSourceObject; }
-	virtual LLViewerObject* getTargetObject() { return mTargetObject; }
-
-	void setPositionGlobal(const LLVector3d &position_global);
-	void setPositionAgent(const LLVector3 &position_agent);
-
-	bool isVisible() const { return mVisible; }
-
-	U8 getType() const { return mType; }
-
-	LLVector3d getPositionGlobal() const { return mPositionGlobal; }
-
-	static LLHUDObject *addHUDObject(const U8 type);
-	static LLHUDEffect *addHUDEffect(const U8 type);
-	static void updateAll();
-	static void renderAll();
-	static void renderAllForSelect();
-	static void renderAllForTimer();
-
-	// Some objects may need to update when window shape changes
-	static void reshapeAll();
-
-	static void cleanupHUDObjects();
-
-	enum
-	{
-		LL_HUD_TEXT,
-		LL_HUD_ICON,
-		LL_HUD_CONNECTOR,
-		LL_HUD_FLEXIBLE_OBJECT,			// Ventrella
-		LL_HUD_ANIMAL_CONTROLS,			// Ventrella
-		LL_HUD_LOCAL_ANIMATION_OBJECT,	// Ventrella
-		LL_HUD_CLOTH,					// Ventrella
-		LL_HUD_EFFECT_BEAM,
-		LL_HUD_EFFECT_GLOW,
-		LL_HUD_EFFECT_POINT,
-		LL_HUD_EFFECT_TRAIL,
-		LL_HUD_EFFECT_SPHERE,
-		LL_HUD_EFFECT_SPIRAL,
-		LL_HUD_EFFECT_EDIT,
-		LL_HUD_EFFECT_LOOKAT,
-		LL_HUD_EFFECT_POINTAT,
-		LL_HUD_EFFECT_VOICE_VISUALIZER,	// Ventrella
-		LL_HUD_NAME_TAG,
-		LL_HUD_EFFECT_BLOB
-	};
-=======
-    virtual void markDead();
-    virtual F32 getDistance() const;
-    virtual void setSourceObject(LLViewerObject* objectp);
-    virtual void setTargetObject(LLViewerObject* objectp);
-    virtual LLViewerObject* getSourceObject() { return mSourceObject; }
-    virtual LLViewerObject* getTargetObject() { return mTargetObject; }
-
-    void setPositionGlobal(const LLVector3d &position_global);
-    void setPositionAgent(const LLVector3 &position_agent);
-
-    BOOL isVisible() const { return mVisible; }
-
-    U8 getType() const { return mType; }
-
-    LLVector3d getPositionGlobal() const { return mPositionGlobal; }
-
-    static LLHUDObject *addHUDObject(const U8 type);
-    static LLHUDEffect *addHUDEffect(const U8 type);
-    static void updateAll();
-    static void renderAll();
-    static void renderAllForSelect();
-    static void renderAllForTimer();
-
-    // Some objects may need to update when window shape changes
-    static void reshapeAll();
-
-    static void cleanupHUDObjects();
-
-    enum
-    {
-        LL_HUD_TEXT,
-        LL_HUD_ICON,
-        LL_HUD_CONNECTOR,
-        LL_HUD_FLEXIBLE_OBJECT,         // Ventrella
-        LL_HUD_ANIMAL_CONTROLS,         // Ventrella
-        LL_HUD_LOCAL_ANIMATION_OBJECT,  // Ventrella
-        LL_HUD_CLOTH,                   // Ventrella
-        LL_HUD_EFFECT_BEAM,
-        LL_HUD_EFFECT_GLOW,
-        LL_HUD_EFFECT_POINT,
-        LL_HUD_EFFECT_TRAIL,
-        LL_HUD_EFFECT_SPHERE,
-        LL_HUD_EFFECT_SPIRAL,
-        LL_HUD_EFFECT_EDIT,
-        LL_HUD_EFFECT_LOOKAT,
-        LL_HUD_EFFECT_POINTAT,
-        LL_HUD_EFFECT_VOICE_VISUALIZER, // Ventrella
-        LL_HUD_NAME_TAG,
-        LL_HUD_EFFECT_BLOB
-    };
->>>>>>> e1623bb2
-protected:
-    static void sortObjects();
-
-    LLHUDObject(const U8 type);
-    virtual ~LLHUDObject();
-
-    virtual void render() = 0;
-    virtual void renderForTimer() {};
-
-protected:
-<<<<<<< HEAD
-	U8				mType;
-	bool			mDead;
-	bool			mVisible;
-	LLVector3d		mPositionGlobal;
-	LLPointer<LLViewerObject> mSourceObject;
-	LLPointer<LLViewerObject> mTargetObject;
-=======
-    U8              mType;
-    BOOL            mDead;
-    BOOL            mVisible;
-    LLVector3d      mPositionGlobal;
-    LLPointer<LLViewerObject> mSourceObject;
-    LLPointer<LLViewerObject> mTargetObject;
->>>>>>> e1623bb2
-
-private:
-    typedef std::list<LLPointer<LLHUDObject> > hud_object_list_t;
-    static hud_object_list_t sHUDObjects;
-};
-
-#endif // LL_LLHUDOBJECT_H+/**
+ * @file llhudobject.h
+ * @brief LLHUDObject class definition
+ *
+ * $LicenseInfo:firstyear=2002&license=viewerlgpl$
+ * Second Life Viewer Source Code
+ * Copyright (C) 2010, Linden Research, Inc.
+ *
+ * This library is free software; you can redistribute it and/or
+ * modify it under the terms of the GNU Lesser General Public
+ * License as published by the Free Software Foundation;
+ * version 2.1 of the License only.
+ *
+ * This library is distributed in the hope that it will be useful,
+ * but WITHOUT ANY WARRANTY; without even the implied warranty of
+ * MERCHANTABILITY or FITNESS FOR A PARTICULAR PURPOSE.  See the GNU
+ * Lesser General Public License for more details.
+ *
+ * You should have received a copy of the GNU Lesser General Public
+ * License along with this library; if not, write to the Free Software
+ * Foundation, Inc., 51 Franklin Street, Fifth Floor, Boston, MA  02110-1301  USA
+ *
+ * Linden Research, Inc., 945 Battery Street, San Francisco, CA  94111  USA
+ * $/LicenseInfo$
+ */
+
+#ifndef LL_LLHUDOBJECT_H
+#define LL_LLHUDOBJECT_H
+
+/**
+ * Base class and manager for in-world 2.5D non-interactive objects
+ */
+
+#include "llpointer.h"
+
+#include "v4color.h"
+#include "v3math.h"
+#include "v3dmath.h"
+#include "lldrawpool.h"     // TODO: eliminate, unused below
+#include <list>
+
+class LLViewerCamera;
+class LLFontGL;
+class LLFace;
+class LLViewerObject;
+class LLHUDEffect;
+
+class LLHUDObject : public LLRefCount
+{
+public:
+    virtual void markDead();
+    virtual F32 getDistance() const;
+    virtual void setSourceObject(LLViewerObject* objectp);
+    virtual void setTargetObject(LLViewerObject* objectp);
+    virtual LLViewerObject* getSourceObject() { return mSourceObject; }
+    virtual LLViewerObject* getTargetObject() { return mTargetObject; }
+
+    void setPositionGlobal(const LLVector3d &position_global);
+    void setPositionAgent(const LLVector3 &position_agent);
+
+    bool isVisible() const { return mVisible; }
+
+    U8 getType() const { return mType; }
+
+    LLVector3d getPositionGlobal() const { return mPositionGlobal; }
+
+    static LLHUDObject *addHUDObject(const U8 type);
+    static LLHUDEffect *addHUDEffect(const U8 type);
+    static void updateAll();
+    static void renderAll();
+    static void renderAllForSelect();
+    static void renderAllForTimer();
+
+    // Some objects may need to update when window shape changes
+    static void reshapeAll();
+
+    static void cleanupHUDObjects();
+
+    enum
+    {
+        LL_HUD_TEXT,
+        LL_HUD_ICON,
+        LL_HUD_CONNECTOR,
+        LL_HUD_FLEXIBLE_OBJECT,         // Ventrella
+        LL_HUD_ANIMAL_CONTROLS,         // Ventrella
+        LL_HUD_LOCAL_ANIMATION_OBJECT,  // Ventrella
+        LL_HUD_CLOTH,                   // Ventrella
+        LL_HUD_EFFECT_BEAM,
+        LL_HUD_EFFECT_GLOW,
+        LL_HUD_EFFECT_POINT,
+        LL_HUD_EFFECT_TRAIL,
+        LL_HUD_EFFECT_SPHERE,
+        LL_HUD_EFFECT_SPIRAL,
+        LL_HUD_EFFECT_EDIT,
+        LL_HUD_EFFECT_LOOKAT,
+        LL_HUD_EFFECT_POINTAT,
+        LL_HUD_EFFECT_VOICE_VISUALIZER, // Ventrella
+        LL_HUD_NAME_TAG,
+        LL_HUD_EFFECT_BLOB
+    };
+protected:
+    static void sortObjects();
+
+    LLHUDObject(const U8 type);
+    virtual ~LLHUDObject();
+
+    virtual void render() = 0;
+    virtual void renderForTimer() {};
+
+protected:
+    U8              mType;
+    bool            mDead;
+    bool            mVisible;
+    LLVector3d      mPositionGlobal;
+    LLPointer<LLViewerObject> mSourceObject;
+    LLPointer<LLViewerObject> mTargetObject;
+
+private:
+    typedef std::list<LLPointer<LLHUDObject> > hud_object_list_t;
+    static hud_object_list_t sHUDObjects;
+};
+
+#endif // LL_LLHUDOBJECT_H