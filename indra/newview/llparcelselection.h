--- conflicted
+++ resolved
@@ -44,18 +44,12 @@
     LLParcelSelection(LLParcel* parcel);
     LLParcelSelection();
 
-<<<<<<< HEAD
-	// this can return NULL at any time, as parcel selection
-	// might have been invalidated.
-// [RLVa:KB] - Checked: 2012-02-09 (RLVa-1.4.5) | Modified: RLVa-1.4.5
-	LLParcel* getParcel() const { return mParcel; }
-// [/RLVa:KB]
-//	LLParcel* getParcel() { return mParcel; }
-=======
     // this can return NULL at any time, as parcel selection
     // might have been invalidated.
-    LLParcel* getParcel() { return mParcel; }
->>>>>>> 38c2a5bd
+// [RLVa:KB] - Checked: 2012-02-09 (RLVa-1.4.5) | Modified: RLVa-1.4.5
+    LLParcel* getParcel() const { return mParcel; }
+// [/RLVa:KB]
+//  LLParcel* getParcel() { return mParcel; }
 
     // Return the number of grid units that are owned by you within
     // the selection (computed by server).
