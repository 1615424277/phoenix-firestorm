/** 
 * @file llviewermenufile.cpp
 * @brief "File" menu in the main menu bar.
 *
 * $LicenseInfo:firstyear=2002&license=viewerlgpl$
 * Second Life Viewer Source Code
 * Copyright (C) 2010, Linden Research, Inc.
 * 
 * This library is free software; you can redistribute it and/or
 * modify it under the terms of the GNU Lesser General Public
 * License as published by the Free Software Foundation;
 * version 2.1 of the License only.
 * 
 * This library is distributed in the hope that it will be useful,
 * but WITHOUT ANY WARRANTY; without even the implied warranty of
 * MERCHANTABILITY or FITNESS FOR A PARTICULAR PURPOSE.  See the GNU
 * Lesser General Public License for more details.
 * 
 * You should have received a copy of the GNU Lesser General Public
 * License along with this library; if not, write to the Free Software
 * Foundation, Inc., 51 Franklin Street, Fifth Floor, Boston, MA  02110-1301  USA
 * 
 * Linden Research, Inc., 945 Battery Street, San Francisco, CA  94111  USA
 * $/LicenseInfo$
 */

#include "llviewerprecompiledheaders.h"

#include "llviewermenufile.h"

// project includes
#include "llagent.h"
#include "llagentcamera.h"
#include "llfilepicker.h"
#include "llfloaterreg.h"
#include "llbuycurrencyhtml.h"
#include "llfloatermap.h"
#include "llfloatermodelpreview.h"
#include "llfloatersnapshot.h"
#include "llfloateroutfitsnapshot.h"
#include "llimage.h"
#include "llimagebmp.h"
#include "llimagepng.h"
#include "llimagej2c.h"
#include "llimagejpeg.h"
#include "llimagetga.h"
#include "llinventorymodel.h"	// gInventory
#include "llresourcedata.h"
#include "llfloaterperms.h"
#include "llstatusbar.h"
#include "llviewercontrol.h"	// gSavedSettings
#include "llviewertexturelist.h"
#include "lluictrlfactory.h"
#include "llvfile.h"
#include "llvfs.h"
#include "llviewerinventory.h"
#include "llviewermenu.h"	// gMenuHolder
#include "llviewerparcelmgr.h"
#include "llviewerregion.h"
#include "llviewerstats.h"
#include "llviewerwindow.h"
#include "llappviewer.h"
#include "lluploaddialog.h"
#include "lltrans.h"
#include "llfloaterbuycurrency.h"
#include "llviewerassetupload.h"

// linden libraries
#include "lleconomy.h"
#include "llnotificationsutil.h"
#include "llsdserialize.h"
#include "llsdutil.h"
#include "llstring.h"
#include "lltransactiontypes.h"
#include "lluuid.h"
#include "llvorbisencode.h"
#include "message.h"

// system libraries
#include <boost/tokenizer.hpp>

#include "llinventorydefines.h"

#include "llviewernetwork.h"

class LLFileEnableUpload : public view_listener_t
{
	bool handleEvent(const LLSD& userdata)
	{
        return true;
// 		bool new_value = gStatusBar && LLGlobalEconomy::getInstance() && (gStatusBar->getBalance() >= LLGlobalEconomy::getInstance()->getPriceUpload());
// 		return new_value;
	}
};

class LLFileEnableUploadModel : public view_listener_t
{
	bool handleEvent(const LLSD& userdata)
	{
		LLFloaterModelPreview* fmp = (LLFloaterModelPreview*) LLFloaterReg::findInstance("upload_model");
		if (fmp && fmp->isModelLoading())
		{
			return false;
		}

		return true;
	}
};

class LLMeshEnabled : public view_listener_t
{
	bool handleEvent(const LLSD& userdata)
	{
		return gSavedSettings.getBOOL("MeshEnabled");
	}
};

class LLMeshUploadVisible : public view_listener_t
{
	bool handleEvent(const LLSD& userdata)
	{
		return gMeshRepo.meshUploadEnabled();
	}
};

LLMutex* LLFilePickerThread::sMutex = NULL;
std::queue<LLFilePickerThread*> LLFilePickerThread::sDeadQ;

void LLFilePickerThread::getFile()
{
#if LL_WINDOWS
	start();
#else
	run();
#endif
}

//virtual 
// <FS:CR Threaded Filepickers>
//void LLFilePickerThread::run()
void LLLoadFilePickerThread::run()
// </FS:CR Threaded Filepickers>
{
	LLFilePicker picker;
#if LL_WINDOWS
	if (picker.getOpenFile(mFilter, false))
	{
		mFile = picker.getFirstFile();
	}
#else
	if (picker.getOpenFile(mFilter, true))
	{
		mFile = picker.getFirstFile();
	}
#endif

	{
		LLMutexLock lock(sMutex);
		sDeadQ.push(this);
	}

}

// <FS:CR Threaded Filepickers>
//virtual 
void LLSaveFilePickerThread::run()
{
	LLFilePicker picker;
#if LL_WINDOWS
	if (picker.getSaveFile(mFilter, mDefaultFilename, false))
	{
		mFile = picker.getFirstFile();
	}
#else
	if (picker.getSaveFile(mFilter, mDefaultFilename, true))
	{
		mFile = picker.getFirstFile();
	}
#endif

	{
		LLMutexLock lock(sMutex);
		sDeadQ.push(this);
	}

}

void LLLoadMultipleFilePickerThread::run()
{
	LLFilePicker picker;
#if LL_WINDOWS
	if (picker.getMultipleOpenFiles(mFilter, false))
	{
		std::string file = picker.getFirstFile();
		while (!file.empty())
		{
			mFiles.push_back(file);
			file = picker.getNextFile();
		}
	}
#else
	if (picker.getMultipleOpenFiles(mFilter, true))
	{
		std::string file = picker.getFirstFile();
		while (!file.empty())
		{
			mFiles.push_back(file);
			file = picker.getNextFile();
		}
	}
#endif

	{
		LLMutexLock lock(sMutex);
		sDeadQ.push(this);
	}
}

//virtual
void LLGenericLoadFilePicker::notify(const std::string& filename)
{
	mSignal(filename);
}

//virtual
void LLGenericSaveFilePicker::notify(const std::string& filename)
{
	mSignal(filename);
}

//virtual
void LLGenericLoadMultipleFilePicker::notify(std::list<std::string> filenames)
{
	mSignal(filenames);
}
// </FS:CR Threaded Filepickers>

//static
void LLFilePickerThread::initClass()
{
	sMutex = new LLMutex(NULL);
}

//static
void LLFilePickerThread::cleanupClass()
{
	clearDead();
	
	delete sMutex;
	sMutex = NULL;
}

//static
void LLFilePickerThread::clearDead()
{
	if (!sDeadQ.empty())
	{
		LLMutexLock lock(sMutex);
		while (!sDeadQ.empty())
		{
			LLFilePickerThread* thread = sDeadQ.front();
			// <FS:Ansariel> Threaded file pickers
			//thread->notify(thread->mFile);
			if (thread->mMultiple)
			{
				thread->notify(thread->mFiles);
			}
			else
			{
				thread->notify(thread->mFile);
			}
			// </FS:Ansariel>
			delete thread;
			sDeadQ.pop();
		}
	}
}


//============================================================================

#if LL_WINDOWS
static std::string SOUND_EXTENSIONS = "wav";
static std::string IMAGE_EXTENSIONS = "tga bmp jpg jpeg png";
static std::string ANIM_EXTENSIONS =  "bvh anim";
#ifdef _CORY_TESTING
static std::string GEOMETRY_EXTENSIONS = "slg";
#endif
static std::string XML_EXTENSIONS = "xml";
static std::string SLOBJECT_EXTENSIONS = "slobject";
#endif
static std::string ALL_FILE_EXTENSIONS = "*.*";
static std::string MODEL_EXTENSIONS = "dae";

std::string build_extensions_string(LLFilePicker::ELoadFilter filter)
{
	switch(filter)
	{
#if LL_WINDOWS
	case LLFilePicker::FFLOAD_IMAGE:
		return IMAGE_EXTENSIONS;
	case LLFilePicker::FFLOAD_WAV:
		return SOUND_EXTENSIONS;
	case LLFilePicker::FFLOAD_ANIM:
		return ANIM_EXTENSIONS;
	case LLFilePicker::FFLOAD_SLOBJECT:
		return SLOBJECT_EXTENSIONS;
	case LLFilePicker::FFLOAD_MODEL:
		return MODEL_EXTENSIONS;
#ifdef _CORY_TESTING
	case LLFilePicker::FFLOAD_GEOMETRY:
		return GEOMETRY_EXTENSIONS;
#endif
	case LLFilePicker::FFLOAD_XML:
	    return XML_EXTENSIONS;
    case LLFilePicker::FFLOAD_ALL:
    case LLFilePicker::FFLOAD_EXE:
		return ALL_FILE_EXTENSIONS;
#endif
    default:
	return ALL_FILE_EXTENSIONS;
	}
}

/**
   char* upload_pick(void* data)

   If applicable, brings up a file chooser in which the user selects a file
   to upload for a particular task.  If the file is valid for the given action,
   returns the string to the full path filename, else returns NULL.
   Data is the load filter for the type of file as defined in LLFilePicker.
**/

// <FS:CR Threaded Filepickers>
//! upload_pick has been superceded by threaded filepickers
#if 0
// </FS:CR Threaded Filepickers>

const std::string upload_pick(void* data)
{
 	if( gAgentCamera.cameraMouselook() )
	{
		gAgentCamera.changeCameraToDefault();
		// This doesn't seem necessary. JC
		// display();
	}

	LLFilePicker::ELoadFilter type;
	if(data)
	{
		type = (LLFilePicker::ELoadFilter)((intptr_t)data);
	}
	else
	{
		type = LLFilePicker::FFLOAD_ALL;
	}

	LLFilePicker& picker = LLFilePicker::instance();
	if (!picker.getOpenFile(type))
	{
		LL_INFOS() << "Couldn't import objects from file" << LL_ENDL;
		return std::string();
	}

	
	const std::string& filename = picker.getFirstFile();
	std::string ext = gDirUtilp->getExtension(filename);

	//strincmp doesn't like NULL pointers
	if (ext.empty())
	{
		std::string short_name = gDirUtilp->getBaseFileName(filename);
		
		// No extension
		LLSD args;
		args["FILE"] = short_name;
		LLNotificationsUtil::add("NoFileExtension", args);
		return std::string();
	}
	else
	{
		//so there is an extension
		//loop over the valid extensions and compare to see
		//if the extension is valid

		//now grab the set of valid file extensions
		std::string valid_extensions = build_extensions_string(type);

		BOOL ext_valid = FALSE;
		
		typedef boost::tokenizer<boost::char_separator<char> > tokenizer;
		boost::char_separator<char> sep(" ");
		tokenizer tokens(valid_extensions, sep);
		tokenizer::iterator token_iter;

		//now loop over all valid file extensions
		//and compare them to the extension of the file
		//to be uploaded
		for( token_iter = tokens.begin();
			 token_iter != tokens.end() && ext_valid != TRUE;
			 ++token_iter)
		{
			const std::string& cur_token = *token_iter;

			if (cur_token == ext || cur_token == "*.*")
			{
				//valid extension
				//or the acceptable extension is any
				ext_valid = TRUE;
			}
		}//end for (loop over all tokens)

		if (ext_valid == FALSE)
		{
			//should only get here if the extension exists
			//but is invalid
			LLSD args;
			args["EXTENSION"] = ext;
			args["VALIDS"] = valid_extensions;
			LLNotificationsUtil::add("InvalidFileExtension", args);
			return std::string();
		}
	}//end else (non-null extension)

	//valid file extension
	
	//now we check to see
	//if the file is actually a valid image/sound/etc.
	if (type == LLFilePicker::FFLOAD_WAV)
	{
		// pre-qualify wavs to make sure the format is acceptable
		std::string error_msg;
		if (check_for_invalid_wav_formats(filename,error_msg))
		{
			LL_INFOS() << error_msg << ": " << filename << LL_ENDL;
			LLSD args;
			args["FILE"] = filename;
			LLNotificationsUtil::add( error_msg, args );
			return std::string();
		}
	}//end if a wave/sound file

	
	return filename;
}
// <FS:CR Threaded Filepickers>
#endif

// <FS:Ansariel> Add back validation checks for threaded filepickers
//static void show_floater_callback(const std::string& floater, const std::string& filename)
static void show_floater_callback(const std::string& floater, const std::string& filename, LLFilePicker::ELoadFilter type)
// </FS:Ansariel>
{
	if (!filename.empty() && !floater.empty())
	{
		// <FS:Ansariel> Add back validation checks for threaded filepickers;
		//               Copied from upload_pick()
		std::string ext = gDirUtilp->getExtension(filename);

		//strincmp doesn't like NULL pointers
		if (ext.empty())
		{
			std::string short_name = gDirUtilp->getBaseFileName(filename);
		
			// No extension
			LLSD args;
			args["FILE"] = short_name;
			LLNotificationsUtil::add("NoFileExtension", args);
			return;
		}
		else
		{
			//so there is an extension
			//loop over the valid extensions and compare to see
			//if the extension is valid

			//now grab the set of valid file extensions
			std::string valid_extensions = build_extensions_string(type);

			BOOL ext_valid = FALSE;
		
			typedef boost::tokenizer<boost::char_separator<char> > tokenizer;
			boost::char_separator<char> sep(" ");
			tokenizer tokens(valid_extensions, sep);
			tokenizer::iterator token_iter;

			//now loop over all valid file extensions
			//and compare them to the extension of the file
			//to be uploaded
			for( token_iter = tokens.begin();
				 token_iter != tokens.end() && ext_valid != TRUE;
				 ++token_iter)
			{
				const std::string& cur_token = *token_iter;

				if (cur_token == ext || cur_token == "*.*")
				{
					//valid extension
					//or the acceptable extension is any
					ext_valid = TRUE;
				}
			}//end for (loop over all tokens)

			if (ext_valid == FALSE)
			{
				//should only get here if the extension exists
				//but is invalid
				LLSD args;
				args["EXTENSION"] = ext;
				args["VALIDS"] = valid_extensions;
				LLNotificationsUtil::add("InvalidFileExtension", args);
				return;
			}
		}//end else (non-null extension)

		//valid file extension
	
		//now we check to see
		//if the file is actually a valid image/sound/etc.
		if (type == LLFilePicker::FFLOAD_WAV)
		{
			// pre-qualify wavs to make sure the format is acceptable
			std::string error_msg;
			if (check_for_invalid_wav_formats(filename, error_msg, LLGridManager::instance().isInSecondLife()))
			{
				LL_INFOS() << error_msg << ": " << filename << LL_ENDL;
				LLSD args;
				args["FILE"] = filename;
				args["MAX_LENGTH"] = llformat("%.0f", (LLGridManager::instance().isInSecondLife() ? LLVORBIS_CLIP_MAX_TIME : LLVORBIS_CLIP_MAX_TIME_OPENSIM));
				LLNotificationsUtil::add( error_msg, args );
				return;
			}
		}//end if a wave/sound file
		// </FS:Ansariel>

		LLFloaterReg::showInstance(floater, LLSD(filename));
	}
}

static void show_floater_anim_callback(const std::string& filename)
{
	if (!filename.empty())
	{
		if (filename.rfind(".anim") != std::string::npos)
		{
			LLFloaterReg::showInstance("upload_anim_anim", LLSD(filename));
		}
		else
		{
			LLFloaterReg::showInstance("upload_anim_bvh", LLSD(filename));
		}
	}
}

// </FS:CR Threaded Filepickers>

class LLFileUploadImage : public view_listener_t
{
	bool handleEvent(const LLSD& userdata)
	{
// <FS:CR Threaded Filepickers>
		//std::string filename = upload_pick((void *)LLFilePicker::FFLOAD_IMAGE);
		//if (!filename.empty())
		//{
		//	LLFloaterReg::showInstance("upload_image", LLSD(filename));
		//}
		LLGenericLoadFilePicker::open(LLFilePicker::FFLOAD_IMAGE, boost::bind(&show_floater_callback, "upload_image", _1, LLFilePicker::FFLOAD_IMAGE));
// </FS:CR Threaded Filepickers>
		return TRUE;
	}
};

class LLFileUploadModel : public view_listener_t
{
	bool handleEvent(const LLSD& userdata)
	{
		LLFloaterModelPreview* fmp = (LLFloaterModelPreview*) LLFloaterReg::getInstance("upload_model");
		if (fmp && !fmp->isModelLoading())
		{
			fmp->loadModel(3);
		}
		
		return TRUE;
	}
};
	
class LLFileUploadSound : public view_listener_t
{
	bool handleEvent(const LLSD& userdata)
	{
// <FS:CR Threaded Filepickers>
		//std::string filename = upload_pick((void*)LLFilePicker::FFLOAD_WAV);
		//if (!filename.empty())
		//{
		//	LLFloaterReg::showInstance("upload_sound", LLSD(filename));
		//}
		LLGenericLoadFilePicker::open(LLFilePicker::FFLOAD_WAV, boost::bind(&show_floater_callback, "upload_sound", _1, LLFilePicker::FFLOAD_WAV));
// </FS:CR Threaded Filepickers>
		return true;
	}
};

class LLFileUploadAnim : public view_listener_t
{
	bool handleEvent(const LLSD& userdata)
	{
// <FS:CR Threaded Filepickers>
		/// This logic has been moved to show_floater_anim_callback to conform
		/// with the rest of the threaded filepickers. -CR
		//
		//const std::string filename = upload_pick((void*)LLFilePicker::FFLOAD_ANIM);
		//if (!filename.empty())
		//{
		//	if (filename.rfind(".anim") != std::string::npos)
		//	{
		//		LLFloaterReg::showInstance("upload_anim_anim", LLSD(filename));
		//	}
		//	else
		//	{
		//		LLFloaterReg::showInstance("upload_anim_bvh", LLSD(filename));
		//	}
		//}
		LLGenericLoadFilePicker::open(LLFilePicker::FFLOAD_ANIM, boost::bind(&show_floater_anim_callback, _1));
// </FS:CR Threaded Filepickers>
		return true;
	}
};

// <FS:Ansariel> Threaded file pickers
void upload_bulk_callback(std::list<std::string> filenames)
{
	S32 expected_upload_cost = LLGlobalEconomy::Singleton::getInstance()->getPriceUpload();

	for (std::list<std::string>::iterator it = filenames.begin(); it != filenames.end(); ++it)
	{
		std::string filename = *it;

		std::string name = gDirUtilp->getBaseFileName(filename, true);

		std::string asset_name = name;
		LLStringUtil::replaceNonstandardASCII( asset_name, '?' );
		LLStringUtil::replaceChar(asset_name, '|', '?');
		LLStringUtil::stripNonprintable(asset_name);
		LLStringUtil::trim(asset_name);

		LLResourceUploadInfo::ptr_t uploadInfo(new LLNewFileResourceUploadInfo(
			filename,
			asset_name,
			asset_name, 0,
			LLFolderType::FT_NONE, LLInventoryType::IT_NONE,
			LLFloaterPerms::getNextOwnerPerms("Uploads"),
			LLFloaterPerms::getGroupPerms("Uploads"),
			LLFloaterPerms::getEveryonePerms("Uploads"),
			expected_upload_cost));

		upload_new_resource(uploadInfo, NULL, NULL);
	}
}
// </FS:Ansariel>

class LLFileUploadBulk : public view_listener_t
{
	bool handleEvent(const LLSD& userdata)
	{
		if( gAgentCamera.cameraMouselook() )
		{
			gAgentCamera.changeCameraToDefault();
		}

		// TODO:
		// Check extensions for uploadability, cost
		// Check user balance for entire cost
		// Charge user entire cost
		// Loop, uploading
		// If an upload fails, refund the user for that one
		//
		// Also fix single upload to charge first, then refund

<<<<<<< HEAD
		// <FS:Ansariel> Threaded filepickers
		//LLFilePicker& picker = LLFilePicker::instance();
		//if (picker.getMultipleOpenFiles())
		//{
  //          std::string filename = picker.getFirstFile();
  //          S32 expected_upload_cost = LLGlobalEconomy::Singleton::getInstance()->getPriceUpload();

  //          while (!filename.empty())
  //          {
  //              std::string name = gDirUtilp->getBaseFileName(filename, true);

  //              std::string asset_name = name;
  //              LLStringUtil::replaceNonstandardASCII( asset_name, '?' );
  //              LLStringUtil::replaceChar(asset_name, '|', '?');
  //              LLStringUtil::stripNonprintable(asset_name);
  //              LLStringUtil::trim(asset_name);

  //              LLResourceUploadInfo::ptr_t uploadInfo(new LLNewFileResourceUploadInfo(
  //                  filename,
  //                  asset_name,
  //                  asset_name, 0,
  //                  LLFolderType::FT_NONE, LLInventoryType::IT_NONE,
  //                  LLFloaterPerms::getNextOwnerPerms("Uploads"),
  //                  LLFloaterPerms::getGroupPerms("Uploads"),
  //                  LLFloaterPerms::getEveryonePerms("Uploads"),
  //                  expected_upload_cost));

  //              upload_new_resource(uploadInfo, NULL, NULL);

  //              filename = picker.getNextFile();
  //          }
		//}
		//else
		//{
		//	LL_INFOS() << "Couldn't import objects from file" << LL_ENDL;
		//}
		// </FS:Ansariel>
		LLGenericLoadMultipleFilePicker::open(LLFilePicker::FFLOAD_ALL, boost::bind(&upload_bulk_callback, _1));
=======
		LLFilePicker& picker = LLFilePicker::instance();
		if (picker.getMultipleOpenFiles())
		{
            std::string filename = picker.getFirstFile();
            S32 expected_upload_cost = LLGlobalEconomy::getInstance()->getPriceUpload();

            while (!filename.empty())
            {
                std::string name = gDirUtilp->getBaseFileName(filename, true);

                std::string asset_name = name;
                LLStringUtil::replaceNonstandardASCII( asset_name, '?' );
                LLStringUtil::replaceChar(asset_name, '|', '?');
                LLStringUtil::stripNonprintable(asset_name);
                LLStringUtil::trim(asset_name);

                LLResourceUploadInfo::ptr_t uploadInfo(new LLNewFileResourceUploadInfo(
                    filename,
                    asset_name,
                    asset_name, 0,
                    LLFolderType::FT_NONE, LLInventoryType::IT_NONE,
                    LLFloaterPerms::getNextOwnerPerms("Uploads"),
                    LLFloaterPerms::getGroupPerms("Uploads"),
                    LLFloaterPerms::getEveryonePerms("Uploads"),
                    expected_upload_cost));

                upload_new_resource(uploadInfo, NULL, NULL);

                filename = picker.getNextFile();
            }
		}
		else
		{
			LL_INFOS() << "Couldn't import objects from file" << LL_ENDL;
		}
>>>>>>> c1827415
		return true;
	}
};

// <FS:CR> Import Linkset
class FSFileImportLinkset : public view_listener_t
{
	bool handleEvent(const LLSD& userdata)
	{
		LLGenericLoadFilePicker::open(LLFilePicker::FFLOAD_IMPORT, boost::bind(&show_floater_callback, "fs_import", _1, LLFilePicker::FFLOAD_IMPORT));
		return TRUE;
	}
};
// </FS:CR>

void upload_error(const std::string& error_message, const std::string& label, const std::string& filename, const LLSD& args) 
{
	LL_WARNS() << error_message << LL_ENDL;
	LLNotificationsUtil::add(label, args);
	if(LLFile::remove(filename) == -1)
	{
		LL_DEBUGS() << "unable to remove temp file" << LL_ENDL;
	}
	LLFilePicker::instance().reset();						
}

class LLFileEnableCloseWindow : public view_listener_t
{
	bool handleEvent(const LLSD& userdata)
	{
		bool frontmost_fl_exists = (NULL != gFloaterView->getFrontmostClosableFloater());
		bool frontmost_snapshot_fl_exists = (NULL != gSnapshotFloaterView->getFrontmostClosableFloater());

		return frontmost_fl_exists || frontmost_snapshot_fl_exists;
	}
};

class LLFileCloseWindow : public view_listener_t
{
	bool handleEvent(const LLSD& userdata)
	{
		bool frontmost_fl_exists = (NULL != gFloaterView->getFrontmostClosableFloater());
		LLFloater* snapshot_floater = gSnapshotFloaterView->getFrontmostClosableFloater();

		if(snapshot_floater && (!frontmost_fl_exists || snapshot_floater->hasFocus()))
		{
			snapshot_floater->closeFloater();
			if (gFocusMgr.getKeyboardFocus() == NULL)
			{
				gFloaterView->focusFrontFloater();
			}
		}
		else
		{
			LLFloater::closeFrontmostFloater();
		}
		if (gMenuHolder) gMenuHolder->hideMenus();
		return true;
	}
};

class LLFileEnableCloseAllWindows : public view_listener_t
{
	bool handleEvent(const LLSD& userdata)
	{
		LLFloaterSnapshot* floater_snapshot = LLFloaterSnapshot::findInstance();
		LLFloaterOutfitSnapshot* floater_outfit_snapshot = LLFloaterOutfitSnapshot::findInstance();
		bool is_floaters_snapshot_opened = (floater_snapshot && floater_snapshot->isInVisibleChain())
			|| (floater_outfit_snapshot && floater_outfit_snapshot->isInVisibleChain());
		bool open_children = gFloaterView->allChildrenClosed() && !is_floaters_snapshot_opened;
		return !open_children;
	}
};

class LLFileCloseAllWindows : public view_listener_t
{
	bool handleEvent(const LLSD& userdata)
	{
		bool app_quitting = false;
		gFloaterView->closeAllChildren(app_quitting);
		LLFloaterSnapshot* floater_snapshot = LLFloaterSnapshot::findInstance();
		if (floater_snapshot)
			floater_snapshot->closeFloater(app_quitting);
		LLFloaterOutfitSnapshot* floater_outfit_snapshot = LLFloaterOutfitSnapshot::findInstance();
		if (floater_outfit_snapshot)
			floater_outfit_snapshot->closeFloater(app_quitting);
		if (gMenuHolder) gMenuHolder->hideMenus();
		return true;
	}
};

// <FS:Ansariel> Threaded filepickers
LLPointer<LLImageFormatted> sFormattedSnapshotImage = NULL;
void take_snapshot_to_disk_callback(bool success)
{
	sFormattedSnapshotImage = NULL;
	if (success)
	{
		gViewerWindow->playSnapshotAnimAndSound();
	}
}
// </FS:Ansariel>

class LLFileTakeSnapshotToDisk : public view_listener_t
{
	bool handleEvent(const LLSD& userdata)
	{
		LLPointer<LLImageRaw> raw = new LLImageRaw;

		S32 width = gViewerWindow->getWindowWidthRaw();
		S32 height = gViewerWindow->getWindowHeightRaw();

		if (gSavedSettings.getBOOL("HighResSnapshot"))
		{
			width *= 2;
			height *= 2;
		}

		if (gViewerWindow->rawSnapshot(raw,
									   width,
									   height,
									   TRUE,
									   FALSE,
									   gSavedSettings.getBOOL("RenderUIInSnapshot"),
									   FALSE))
		{
			// <FS:Ansariel> Threaded filepickers
			//gViewerWindow->playSnapshotAnimAndSound();
			//LLPointer<LLImageFormatted> formatted;
			//LLSnapshotModel::ESnapshotFormat fmt = (LLSnapshotModel::ESnapshotFormat) gSavedSettings.getS32("SnapshotFormat");
			//switch (fmt)
			//{
			//case LLSnapshotModel::SNAPSHOT_FORMAT_JPEG:
			//	formatted = new LLImageJPEG(gSavedSettings.getS32("SnapshotQuality"));
			//	break;
			//default:
			//	LL_WARNS() << "Unknown local snapshot format: " << fmt << LL_ENDL;
			//case LLSnapshotModel::SNAPSHOT_FORMAT_PNG:
			//	formatted = new LLImagePNG;
			//	break;
			//case LLSnapshotModel::SNAPSHOT_FORMAT_BMP:
			//	formatted = new LLImageBMP;
			//	break;
			//}
			//formatted->enableOverSize() ;
			//formatted->encode(raw, 0);
			//formatted->disableOverSize() ;
			//gViewerWindow->saveImageNumbered(formatted);

			LLSnapshotModel::ESnapshotFormat fmt = (LLSnapshotModel::ESnapshotFormat) gSavedSettings.getS32("SnapshotFormat");
			switch (fmt)
			{
			case LLSnapshotModel::SNAPSHOT_FORMAT_JPEG:
				sFormattedSnapshotImage = new LLImageJPEG(gSavedSettings.getS32("SnapshotQuality"));
				break;
			default:
				LL_WARNS() << "Unknown local snapshot format: " << fmt << LL_ENDL;
			case LLSnapshotModel::SNAPSHOT_FORMAT_PNG:
				sFormattedSnapshotImage = new LLImagePNG;
				break;
			case LLSnapshotModel::SNAPSHOT_FORMAT_BMP:
				sFormattedSnapshotImage = new LLImageBMP;
				break;
			}
			sFormattedSnapshotImage->enableOverSize() ;
			sFormattedSnapshotImage->encode(raw, 0);
			sFormattedSnapshotImage->disableOverSize() ;
			gViewerWindow->saveImageNumbered(sFormattedSnapshotImage, false, boost::bind(&take_snapshot_to_disk_callback, _1));
			// </FS:Ansariel>
		}
		return true;
	}
};

class LLFileQuit : public view_listener_t
{
	bool handleEvent(const LLSD& userdata)
	{
		LLAppViewer::instance()->userQuit();
		return true;
	}
};


void handle_compress_image(void*)
{
	LLFilePicker& picker = LLFilePicker::instance();
	if (picker.getMultipleOpenFiles(LLFilePicker::FFLOAD_IMAGE))
	{
		std::string infile = picker.getFirstFile();
		while (!infile.empty())
		{
			std::string outfile = infile + ".j2c";

			LL_INFOS() << "Input:  " << infile << LL_ENDL;
			LL_INFOS() << "Output: " << outfile << LL_ENDL;

			BOOL success;

			success = LLViewerTextureList::createUploadFile(infile, outfile, IMG_CODEC_TGA);

			if (success)
			{
				LL_INFOS() << "Compression complete" << LL_ENDL;
			}
			else
			{
				LL_INFOS() << "Compression failed: " << LLImage::getLastError() << LL_ENDL;
			}

			infile = picker.getNextFile();
		}
	}
}


LLUUID upload_new_resource(
	const std::string& src_filename,
	std::string name,
	std::string desc,
	S32 compression_info,
	LLFolderType::EType destination_folder_type,
	LLInventoryType::EType inv_type,
	U32 next_owner_perms,
	U32 group_perms,
	U32 everyone_perms,
	const std::string& display_name,
	LLAssetStorage::LLStoreAssetCallback callback,
	S32 expected_upload_cost,
	void *userdata)
{	

    LLResourceUploadInfo::ptr_t uploadInfo(new LLNewFileResourceUploadInfo(
        src_filename,
        name, desc, compression_info,
        destination_folder_type, inv_type,
        next_owner_perms, group_perms, everyone_perms,
        expected_upload_cost));
    upload_new_resource(uploadInfo, callback, userdata);

    return LLUUID::null;
}

void upload_done_callback(
	const LLUUID& uuid,
	void* user_data,
	S32 result,
	LLExtStat ext_status) // StoreAssetData callback (fixed)
{
	LLResourceData* data = (LLResourceData*)user_data;
	S32 expected_upload_cost = data ? data->mExpectedUploadCost : 0;
	//LLAssetType::EType pref_loc = data->mPreferredLocation;
	BOOL is_balance_sufficient = TRUE;

	if(data)
	{
		if (result >= 0)
		{
			LLFolderType::EType dest_loc = (data->mPreferredLocation == LLFolderType::FT_NONE) ? LLFolderType::assetTypeToFolderType(data->mAssetInfo.mType) : data->mPreferredLocation;
			
			if (LLAssetType::AT_SOUND == data->mAssetInfo.mType ||
			    LLAssetType::AT_TEXTURE == data->mAssetInfo.mType ||
			    LLAssetType::AT_ANIMATION == data->mAssetInfo.mType)
			{
				// Charge the user for the upload.
				LLViewerRegion* region = gAgent.getRegion();
				
				if(!(can_afford_transaction(expected_upload_cost)))
				{
					LLStringUtil::format_map_t args;
					args["NAME"] = data->mAssetInfo.getName();
					args["AMOUNT"] = llformat("%d", expected_upload_cost);
					LLBuyCurrencyHTML::openCurrencyFloater( LLTrans::getString("UploadingCosts", args), expected_upload_cost );
					is_balance_sufficient = FALSE;
				}
				else if(region)
				{
					// Charge user for upload
					gStatusBar->debitBalance(expected_upload_cost);
					
					LLMessageSystem* msg = gMessageSystem;
					msg->newMessageFast(_PREHASH_MoneyTransferRequest);
					msg->nextBlockFast(_PREHASH_AgentData);
					msg->addUUIDFast(_PREHASH_AgentID, gAgent.getID());
					msg->addUUIDFast(_PREHASH_SessionID, gAgent.getSessionID());
					msg->nextBlockFast(_PREHASH_MoneyData);
					msg->addUUIDFast(_PREHASH_SourceID, gAgent.getID());
					msg->addUUIDFast(_PREHASH_DestID, LLUUID::null);
					msg->addU8("Flags", 0);
					// we tell the sim how much we were expecting to pay so it
					// can respond to any discrepancy
					msg->addS32Fast(_PREHASH_Amount, expected_upload_cost);
					msg->addU8Fast(_PREHASH_AggregatePermNextOwner, (U8)LLAggregatePermissions::AP_EMPTY);
					msg->addU8Fast(_PREHASH_AggregatePermInventory, (U8)LLAggregatePermissions::AP_EMPTY);
					msg->addS32Fast(_PREHASH_TransactionType, TRANS_UPLOAD_CHARGE);
					msg->addStringFast(_PREHASH_Description, NULL);
					msg->sendReliable(region->getHost());
				}
			}

			if(is_balance_sufficient)
			{
				// Actually add the upload to inventory
				LL_INFOS() << "Adding " << uuid << " to inventory." << LL_ENDL;
				const LLUUID folder_id = gInventory.findCategoryUUIDForType(dest_loc);
				if(folder_id.notNull())
				{
					U32 next_owner_perms = data->mNextOwnerPerm;
					if(PERM_NONE == next_owner_perms)
					{
						next_owner_perms = PERM_MOVE | PERM_TRANSFER;
					}
					create_inventory_item(gAgent.getID(), gAgent.getSessionID(),
							      folder_id, data->mAssetInfo.mTransactionID, data->mAssetInfo.getName(),
							      data->mAssetInfo.getDescription(), data->mAssetInfo.mType,
							      data->mInventoryType, NOT_WEARABLE, next_owner_perms,
							      LLPointer<LLInventoryCallback>(NULL));
				}
				else
				{
					LL_WARNS() << "Can't find a folder to put it in" << LL_ENDL;
				}
			}
		}
		else // 	if(result >= 0)
		{
			LLSD args;
			args["FILE"] = LLInventoryType::lookupHumanReadable(data->mInventoryType);
			args["REASON"] = std::string(LLAssetStorage::getErrorString(result));
			LLNotificationsUtil::add("CannotUploadReason", args);
		}

		delete data;
		data = NULL;
	}

	LLUploadDialog::modalUploadFinished();

	// *NOTE: This is a pretty big hack. What this does is check the
	// file picker if there are any more pending uploads. If so,
	// upload that file.
	const std::string& next_file = LLFilePicker::instance().getNextFile();
	if(is_balance_sufficient && !next_file.empty())
	{
		std::string asset_name = gDirUtilp->getBaseFileName(next_file, true);
		LLStringUtil::replaceNonstandardASCII( asset_name, '?' );
		LLStringUtil::replaceChar(asset_name, '|', '?');
		LLStringUtil::stripNonprintable(asset_name);
		LLStringUtil::trim(asset_name);

		std::string display_name = LLStringUtil::null;
		LLAssetStorage::LLStoreAssetCallback callback = NULL;
		void *userdata = NULL;
		upload_new_resource(
			next_file,
			asset_name,
			asset_name,	// file
			0,
			LLFolderType::FT_NONE,
			LLInventoryType::IT_NONE,
			LLFloaterPerms::getNextOwnerPerms("Uploads"),
			LLFloaterPerms::getGroupPerms("Uploads"),
			LLFloaterPerms::getEveryonePerms("Uploads"),
			display_name,
			callback,
			expected_upload_cost, // assuming next in a group of uploads is of roughly the same type, i.e. same upload cost
			userdata);
	}
}

void upload_new_resource(
    LLResourceUploadInfo::ptr_t &uploadInfo,
    LLAssetStorage::LLStoreAssetCallback callback,
    void *userdata)
{
	if(gDisconnected)
	{
		return ;
	}

//     uploadInfo->setAssetType(assetType);
//     uploadInfo->setTransactionId(tid);


	std::string url = gAgent.getRegion()->getCapability("NewFileAgentInventory");

	if ( !url.empty() )
	{
        LLViewerAssetUpload::EnqueueInventoryUpload(url, uploadInfo);
	}
	else
	{
        uploadInfo->prepareUpload();
        uploadInfo->logPreparedUpload();

		LL_INFOS() << "NewAgentInventory capability not found, new agent inventory via asset system." << LL_ENDL;
		// check for adequate funds
		// TODO: do this check on the sim
		if (LLAssetType::AT_SOUND == uploadInfo->getAssetType() ||
            LLAssetType::AT_TEXTURE == uploadInfo->getAssetType() ||
            LLAssetType::AT_ANIMATION == uploadInfo->getAssetType())
		{
			S32 balance = gStatusBar->getBalance();
			if (balance < uploadInfo->getExpectedUploadCost())
			{
				// insufficient funds, bail on this upload
				LLStringUtil::format_map_t args;
				args["NAME"] = uploadInfo->getName();
                args["AMOUNT"] = llformat("%d", uploadInfo->getExpectedUploadCost());
                LLBuyCurrencyHTML::openCurrencyFloater(LLTrans::getString("UploadingCosts", args), uploadInfo->getExpectedUploadCost());
				return;
			}
		}

		LLResourceData* data = new LLResourceData;
		data->mAssetInfo.mTransactionID = uploadInfo->getTransactionId();
		data->mAssetInfo.mUuid = uploadInfo->getAssetId();
        data->mAssetInfo.mType = uploadInfo->getAssetType();
		data->mAssetInfo.mCreatorID = gAgentID;
		data->mInventoryType = uploadInfo->getInventoryType();
		data->mNextOwnerPerm = uploadInfo->getNextOwnerPerms();
		data->mExpectedUploadCost = uploadInfo->getExpectedUploadCost();
		data->mUserData = userdata;
		data->mAssetInfo.setName(uploadInfo->getName());
		data->mAssetInfo.setDescription(uploadInfo->getDescription());
		data->mPreferredLocation = uploadInfo->getDestinationFolderType();

		LLAssetStorage::LLStoreAssetCallback asset_callback = &upload_done_callback;
		if (callback)
		{
			asset_callback = callback;
		}
		gAssetStorage->storeAssetData(
			data->mAssetInfo.mTransactionID,
			data->mAssetInfo.mType,
			asset_callback,
			(void*)data,
			FALSE);
	}
}


void init_menu_file()
{
	view_listener_t::addCommit(new LLFileUploadImage(), "File.UploadImage");
	view_listener_t::addCommit(new LLFileUploadSound(), "File.UploadSound");
	view_listener_t::addCommit(new LLFileUploadAnim(), "File.UploadAnim");
	view_listener_t::addCommit(new LLFileUploadModel(), "File.UploadModel");
	view_listener_t::addCommit(new LLFileUploadBulk(), "File.UploadBulk");
	view_listener_t::addCommit(new LLFileCloseWindow(), "File.CloseWindow");
	view_listener_t::addCommit(new LLFileCloseAllWindows(), "File.CloseAllWindows");
	view_listener_t::addEnable(new LLFileEnableCloseWindow(), "File.EnableCloseWindow");
	view_listener_t::addEnable(new LLFileEnableCloseAllWindows(), "File.EnableCloseAllWindows");
	view_listener_t::addCommit(new LLFileTakeSnapshotToDisk(), "File.TakeSnapshotToDisk");
	view_listener_t::addCommit(new LLFileQuit(), "File.Quit");

	view_listener_t::addEnable(new LLFileEnableUpload(), "File.EnableUpload");
	view_listener_t::addEnable(new LLFileEnableUploadModel(), "File.EnableUploadModel");
	view_listener_t::addMenu(new LLMeshEnabled(), "File.MeshEnabled");
	view_listener_t::addMenu(new LLMeshUploadVisible(), "File.VisibleUploadModel");
	view_listener_t::addCommit(new FSFileImportLinkset(), "File.ImportLinkset");	// <FS:CR> Import linkset item

	// "File.SaveTexture" moved to llpanelmaininventory so that it can be properly handled.
}<|MERGE_RESOLUTION|>--- conflicted
+++ resolved
@@ -626,38 +626,6 @@
 	}
 };
 
-// <FS:Ansariel> Threaded file pickers
-void upload_bulk_callback(std::list<std::string> filenames)
-{
-	S32 expected_upload_cost = LLGlobalEconomy::Singleton::getInstance()->getPriceUpload();
-
-	for (std::list<std::string>::iterator it = filenames.begin(); it != filenames.end(); ++it)
-	{
-		std::string filename = *it;
-
-		std::string name = gDirUtilp->getBaseFileName(filename, true);
-
-		std::string asset_name = name;
-		LLStringUtil::replaceNonstandardASCII( asset_name, '?' );
-		LLStringUtil::replaceChar(asset_name, '|', '?');
-		LLStringUtil::stripNonprintable(asset_name);
-		LLStringUtil::trim(asset_name);
-
-		LLResourceUploadInfo::ptr_t uploadInfo(new LLNewFileResourceUploadInfo(
-			filename,
-			asset_name,
-			asset_name, 0,
-			LLFolderType::FT_NONE, LLInventoryType::IT_NONE,
-			LLFloaterPerms::getNextOwnerPerms("Uploads"),
-			LLFloaterPerms::getGroupPerms("Uploads"),
-			LLFloaterPerms::getEveryonePerms("Uploads"),
-			expected_upload_cost));
-
-		upload_new_resource(uploadInfo, NULL, NULL);
-	}
-}
-// </FS:Ansariel>
-
 class LLFileUploadBulk : public view_listener_t
 {
 	bool handleEvent(const LLSD& userdata)
@@ -676,46 +644,6 @@
 		//
 		// Also fix single upload to charge first, then refund
 
-<<<<<<< HEAD
-		// <FS:Ansariel> Threaded filepickers
-		//LLFilePicker& picker = LLFilePicker::instance();
-		//if (picker.getMultipleOpenFiles())
-		//{
-  //          std::string filename = picker.getFirstFile();
-  //          S32 expected_upload_cost = LLGlobalEconomy::Singleton::getInstance()->getPriceUpload();
-
-  //          while (!filename.empty())
-  //          {
-  //              std::string name = gDirUtilp->getBaseFileName(filename, true);
-
-  //              std::string asset_name = name;
-  //              LLStringUtil::replaceNonstandardASCII( asset_name, '?' );
-  //              LLStringUtil::replaceChar(asset_name, '|', '?');
-  //              LLStringUtil::stripNonprintable(asset_name);
-  //              LLStringUtil::trim(asset_name);
-
-  //              LLResourceUploadInfo::ptr_t uploadInfo(new LLNewFileResourceUploadInfo(
-  //                  filename,
-  //                  asset_name,
-  //                  asset_name, 0,
-  //                  LLFolderType::FT_NONE, LLInventoryType::IT_NONE,
-  //                  LLFloaterPerms::getNextOwnerPerms("Uploads"),
-  //                  LLFloaterPerms::getGroupPerms("Uploads"),
-  //                  LLFloaterPerms::getEveryonePerms("Uploads"),
-  //                  expected_upload_cost));
-
-  //              upload_new_resource(uploadInfo, NULL, NULL);
-
-  //              filename = picker.getNextFile();
-  //          }
-		//}
-		//else
-		//{
-		//	LL_INFOS() << "Couldn't import objects from file" << LL_ENDL;
-		//}
-		// </FS:Ansariel>
-		LLGenericLoadMultipleFilePicker::open(LLFilePicker::FFLOAD_ALL, boost::bind(&upload_bulk_callback, _1));
-=======
 		LLFilePicker& picker = LLFilePicker::instance();
 		if (picker.getMultipleOpenFiles())
 		{
@@ -751,7 +679,6 @@
 		{
 			LL_INFOS() << "Couldn't import objects from file" << LL_ENDL;
 		}
->>>>>>> c1827415
 		return true;
 	}
 };
