--- conflicted
+++ resolved
@@ -1345,8 +1345,7 @@
 	else
 	if( LLAssetType::AT_TEXTURE == asset_type )
 	{
-<<<<<<< HEAD
-		LLViewerStats::getInstance()->incStat(LLViewerStats::ST_UPLOAD_TEXTURE_COUNT );
+		add(LLStatViewer::UPLOAD_TEXTURE, 1);
 // <FS:CR> Temporary Texture Uploads
 		temp_upload = gSavedSettings.getBOOL("TemporaryUpload");
 		if (temp_upload)
@@ -1355,9 +1354,6 @@
 			gSavedSettings.setBOOL("TemporaryUpload", FALSE);
 		}
 // </FS:CR>
-=======
-		add(LLStatViewer::UPLOAD_TEXTURE, 1);
->>>>>>> d0ef02c2
 	}
 	else
 	if( LLAssetType::AT_ANIMATION == asset_type)
@@ -1422,13 +1418,9 @@
 	}
 	else
 	{
-<<<<<<< HEAD
 		if (!temp_upload)
 		{
-		llinfos << "NewAgentInventory capability not found, new agent inventory via asset system." << llendl;
-=======
 		LL_INFOS() << "NewAgentInventory capability not found, new agent inventory via asset system." << LL_ENDL;
->>>>>>> d0ef02c2
 		// check for adequate funds
 		// TODO: do this check on the sim
 		if (LLAssetType::AT_SOUND == asset_type ||
