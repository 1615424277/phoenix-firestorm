/**
 * @file llviewermenufile.cpp
 * @brief "File" menu in the main menu bar.
 *
 * $LicenseInfo:firstyear=2002&license=viewerlgpl$
 * Second Life Viewer Source Code
 * Copyright (C) 2010, Linden Research, Inc.
 *
 * This library is free software; you can redistribute it and/or
 * modify it under the terms of the GNU Lesser General Public
 * License as published by the Free Software Foundation;
 * version 2.1 of the License only.
 *
 * This library is distributed in the hope that it will be useful,
 * but WITHOUT ANY WARRANTY; without even the implied warranty of
 * MERCHANTABILITY or FITNESS FOR A PARTICULAR PURPOSE.  See the GNU
 * Lesser General Public License for more details.
 *
 * You should have received a copy of the GNU Lesser General Public
 * License along with this library; if not, write to the Free Software
 * Foundation, Inc., 51 Franklin Street, Fifth Floor, Boston, MA  02110-1301  USA
 *
 * Linden Research, Inc., 945 Battery Street, San Francisco, CA  94111  USA
 * $/LicenseInfo$
 */

#include "llviewerprecompiledheaders.h"

#include "llviewermenufile.h"

// project includes
#include "llagent.h"
#include "llagentbenefits.h"
#include "llagentcamera.h"
#include "llfilepicker.h"
#include "llfloaterreg.h"
#include "llbuycurrencyhtml.h"
#include "llfloatermap.h"
#include "llfloatermodelpreview.h"
#include "llmaterialeditor.h"
#include "llfloaterperms.h"
#include "llfloatersnapshot.h"
#include "llfloatersimplesnapshot.h"
#include "llimage.h"
#include "llimagebmp.h"
#include "llimagepng.h"
#include "llimagej2c.h"
#include "llimagejpeg.h"
#include "llimagetga.h"
#include "llinventorymodel.h"   // gInventory
#include "llpluginclassmedia.h"
#include "llresourcedata.h"
#include "llstatusbar.h"
#include "lltinygltfhelper.h"
#include "lltoast.h"
#include "llviewercontrol.h"    // gSavedSettings
#include "llviewertexturelist.h"
#include "lluictrlfactory.h"
#include "llviewerinventory.h"
#include "llviewermenu.h"   // gMenuHolder
#include "llviewerparcelmgr.h"
#include "llviewerregion.h"
#include "llviewerstats.h"
#include "llviewerwindow.h"
#include "llappviewer.h"
#include "lluploaddialog.h"
#include "lltrans.h"
#include "llfloaterbuycurrency.h"
#include "llviewerassetupload.h"

// linden libraries
#include "llnotificationsutil.h"
#include "llsdserialize.h"
#include "llsdutil.h"
#include "llstring.h"
#include "lltransactiontypes.h"
#include "lluuid.h"
#include "llvorbisencode.h"
#include "message.h"

// system libraries
#include <boost/tokenizer.hpp>

class LLFileEnableUpload : public view_listener_t
{
    bool handleEvent(const LLSD& userdata)
    {
        return true;
    }
};

class LLFileEnableUploadModel : public view_listener_t
{
    bool handleEvent(const LLSD& userdata)
    {
        LLFloaterModelPreview* fmp = (LLFloaterModelPreview*) LLFloaterReg::findInstance("upload_model");
        if (fmp && fmp->isModelLoading())
        {
            return false;
        }

        return true;
    }
};

class LLFileEnableUploadMaterial : public view_listener_t
{
    bool handleEvent(const LLSD& userdata)
    {
        if (gAgent.getRegionCapability("UpdateMaterialAgentInventory").empty())
        {
            return false;
        }

        return true;
    }
};

class LLMeshEnabled : public view_listener_t
{
    bool handleEvent(const LLSD& userdata)
    {
        return gSavedSettings.getBOOL("MeshEnabled");
    }
};

class LLMeshUploadVisible : public view_listener_t
{
    bool handleEvent(const LLSD& userdata)
    {
        return gMeshRepo.meshUploadEnabled();
    }
};

LLMutex* LLFilePickerThread::sMutex = NULL;
std::queue<LLFilePickerThread*> LLFilePickerThread::sDeadQ;

void LLFilePickerThread::getFile()
{
#if LL_WINDOWS
    // Todo: get rid of LLFilePickerThread and make this modeless
    start();
#elif LL_DARWIN
    runModeless();
#else
    run();
#endif
}

//virtual
void LLFilePickerThread::run()
{
#if LL_WINDOWS
    bool blocking = false;
#else
    bool blocking = true; // modal
#endif

    LLFilePicker picker;

    if (mIsSaveDialog)
    {
        if (picker.getSaveFile(mSaveFilter, mProposedName, blocking))
        {
            mResponses.push_back(picker.getFirstFile());
        }
    }
    else
    {
        bool result = mIsGetMultiple ? picker.getMultipleOpenFiles(mLoadFilter, blocking) : picker.getOpenFile(mLoadFilter, blocking);
        if (result)
        {
            std::string filename = picker.getFirstFile(); // consider copying mFiles directly
            do
            {
                mResponses.push_back(filename);
                filename = picker.getNextFile();
            }
            while (mIsGetMultiple && !filename.empty());
        }
    }

    {
        LLMutexLock lock(sMutex);
        sDeadQ.push(this);
    }
}

void LLFilePickerThread::runModeless()
{
    BOOL result = FALSE;
    LLFilePicker picker;

    if (mIsSaveDialog)
    {
        result = picker.getSaveFileModeless(mSaveFilter,
                                            mProposedName,
                                            modelessStringCallback,
                                            this);
    }
    else if (mIsGetMultiple)
    {
        result = picker.getMultipleOpenFilesModeless(mLoadFilter, modelessVectorCallback, this);
    }
    else
    {
        result = picker.getOpenFileModeless(mLoadFilter, modelessVectorCallback, this);
    }

    if (!result)
    {
        LLMutexLock lock(sMutex);
        sDeadQ.push(this);
    }
}

void LLFilePickerThread::modelessStringCallback(bool success,
                                          std::string &response,
                                          void *user_data)
{
    LLFilePickerThread *picker = (LLFilePickerThread*)user_data;
    if (success)
    {
        picker->mResponses.push_back(response);
    }

    {
        LLMutexLock lock(sMutex);
        sDeadQ.push(picker);
    }
}

void LLFilePickerThread::modelessVectorCallback(bool success,
                                          std::vector<std::string> &responses,
                                          void *user_data)
{
    LLFilePickerThread *picker = (LLFilePickerThread*)user_data;
    if (success)
    {
        if (picker->mIsGetMultiple)
        {
            picker->mResponses = responses;
        }
        else
        {
            std::vector<std::string>::iterator iter = responses.begin();
            while (iter != responses.end())
            {
                if (!iter->empty())
                {
                    picker->mResponses.push_back(*iter);
                    break;
                }
                iter++;
            }
        }
    }

    {
        LLMutexLock lock(sMutex);
        sDeadQ.push(picker);
    }
}

//static
void LLFilePickerThread::initClass()
{
    sMutex = new LLMutex();
}

//static
void LLFilePickerThread::cleanupClass()
{
    clearDead();

    delete sMutex;
    sMutex = NULL;
}

//static
void LLFilePickerThread::clearDead()
{
    if (!sDeadQ.empty())
    {
        LLMutexLock lock(sMutex);
        while (!sDeadQ.empty())
        {
            LLFilePickerThread* thread = sDeadQ.front();
            thread->notify(thread->mResponses);
            delete thread;
            sDeadQ.pop();
        }
    }
}

LLFilePickerReplyThread::LLFilePickerReplyThread(const file_picked_signal_t::slot_type& cb, LLFilePicker::ELoadFilter filter, bool get_multiple, const file_picked_signal_t::slot_type& failure_cb)
    : LLFilePickerThread(filter, get_multiple),
    mLoadFilter(filter),
    mSaveFilter(LLFilePicker::FFSAVE_ALL),
    mFilePickedSignal(NULL),
    mFailureSignal(NULL)
{
    mFilePickedSignal = new file_picked_signal_t();
    mFilePickedSignal->connect(cb);

    mFailureSignal = new file_picked_signal_t();
    mFailureSignal->connect(failure_cb);
}

LLFilePickerReplyThread::LLFilePickerReplyThread(const file_picked_signal_t::slot_type& cb, LLFilePicker::ESaveFilter filter, const std::string &proposed_name, const file_picked_signal_t::slot_type& failure_cb)
    : LLFilePickerThread(filter, proposed_name),
    mLoadFilter(LLFilePicker::FFLOAD_ALL),
    mSaveFilter(filter),
    mFilePickedSignal(NULL),
    mFailureSignal(NULL)
{
    mFilePickedSignal = new file_picked_signal_t();
    mFilePickedSignal->connect(cb);

    mFailureSignal = new file_picked_signal_t();
    mFailureSignal->connect(failure_cb);
}

LLFilePickerReplyThread::~LLFilePickerReplyThread()
{
    delete mFilePickedSignal;
    delete mFailureSignal;
}

void LLFilePickerReplyThread::startPicker(const file_picked_signal_t::slot_type & cb, LLFilePicker::ELoadFilter filter, bool get_multiple, const file_picked_signal_t::slot_type & failure_cb)
{
    (new LLFilePickerReplyThread(cb, filter, get_multiple, failure_cb))->getFile();
}

void LLFilePickerReplyThread::startPicker(const file_picked_signal_t::slot_type & cb, LLFilePicker::ESaveFilter filter, const std::string & proposed_name, const file_picked_signal_t::slot_type & failure_cb)
{
    (new LLFilePickerReplyThread(cb, filter, proposed_name, failure_cb))->getFile();
}

void LLFilePickerReplyThread::notify(const std::vector<std::string>& filenames)
{
    if (filenames.empty())
    {
        if (mFailureSignal)
        {
            (*mFailureSignal)(filenames, mLoadFilter, mSaveFilter);
        }
    }
    else
    {
        if (mFilePickedSignal)
        {
            (*mFilePickedSignal)(filenames, mLoadFilter, mSaveFilter);
        }
    }
}


LLMediaFilePicker::LLMediaFilePicker(LLPluginClassMedia* plugin, LLFilePicker::ELoadFilter filter, bool get_multiple)
    : LLFilePickerThread(filter, get_multiple),
    mPlugin(plugin->getSharedPtr())
{
}

LLMediaFilePicker::LLMediaFilePicker(LLPluginClassMedia* plugin, LLFilePicker::ESaveFilter filter, const std::string &proposed_name)
    : LLFilePickerThread(filter, proposed_name),
    mPlugin(plugin->getSharedPtr())
{
}

void LLMediaFilePicker::notify(const std::vector<std::string>& filenames)
{
    mPlugin->sendPickFileResponse(mResponses);
    mPlugin = NULL;
}

//============================================================================

#if LL_WINDOWS
static std::string SOUND_EXTENSIONS = "wav";
static std::string IMAGE_EXTENSIONS = "tga bmp jpg jpeg png";
static std::string ANIM_EXTENSIONS =  "bvh anim";
static std::string XML_EXTENSIONS = "xml";
static std::string SLOBJECT_EXTENSIONS = "slobject";
#endif
static std::string ALL_FILE_EXTENSIONS = "*.*";
static std::string MODEL_EXTENSIONS = "dae";
static std::string MATERIAL_EXTENSIONS = "gltf glb";

std::string build_extensions_string(LLFilePicker::ELoadFilter filter)
{
    switch(filter)
    {
#if LL_WINDOWS
    case LLFilePicker::FFLOAD_IMAGE:
        return IMAGE_EXTENSIONS;
    case LLFilePicker::FFLOAD_WAV:
        return SOUND_EXTENSIONS;
    case LLFilePicker::FFLOAD_ANIM:
        return ANIM_EXTENSIONS;
    case LLFilePicker::FFLOAD_SLOBJECT:
        return SLOBJECT_EXTENSIONS;
    case LLFilePicker::FFLOAD_MODEL:
        return MODEL_EXTENSIONS;
    case LLFilePicker::FFLOAD_MATERIAL:
        return MATERIAL_EXTENSIONS;
    case LLFilePicker::FFLOAD_XML:
        return XML_EXTENSIONS;
    case LLFilePicker::FFLOAD_ALL:
    case LLFilePicker::FFLOAD_EXE:
        return ALL_FILE_EXTENSIONS;
#endif
    default:
    return ALL_FILE_EXTENSIONS;
    }
}


const bool check_file_extension(const std::string& filename, LLFilePicker::ELoadFilter type)
{
    std::string ext = gDirUtilp->getExtension(filename);

    //strincmp doesn't like NULL pointers
    if (ext.empty())
    {
        std::string short_name = gDirUtilp->getBaseFileName(filename);

        // No extension
        LLSD args;
        args["FILE"] = short_name;
        LLNotificationsUtil::add("NoFileExtension", args);
        return false;
    }
    else
    {
        //so there is an extension
        //loop over the valid extensions and compare to see
        //if the extension is valid

        //now grab the set of valid file extensions
        std::string valid_extensions = build_extensions_string(type);

        BOOL ext_valid = FALSE;

        typedef boost::tokenizer<boost::char_separator<char> > tokenizer;
        boost::char_separator<char> sep(" ");
        tokenizer tokens(valid_extensions, sep);
        tokenizer::iterator token_iter;

        //now loop over all valid file extensions
        //and compare them to the extension of the file
        //to be uploaded
        for (token_iter = tokens.begin();
            token_iter != tokens.end() && ext_valid != TRUE;
            ++token_iter)
        {
            const std::string& cur_token = *token_iter;

            if (cur_token == ext || cur_token == "*.*")
            {
                //valid extension
                //or the acceptable extension is any
                ext_valid = TRUE;
            }
        }//end for (loop over all tokens)

        if (ext_valid == FALSE)
        {
            //should only get here if the extension exists
            //but is invalid
            LLSD args;
            args["EXTENSION"] = ext;
            args["VALIDS"] = valid_extensions;
            LLNotificationsUtil::add("InvalidFileExtension", args);
            return false;
        }
    }//end else (non-null extension)
    return true;
}

const void upload_single_file(const std::vector<std::string>& filenames, LLFilePicker::ELoadFilter type)
{
    std::string filename = filenames[0];
    if (!check_file_extension(filename, type)) return;

    if (!filename.empty())
    {
        if (type == LLFilePicker::FFLOAD_WAV)
        {
            // pre-qualify wavs to make sure the format is acceptable
            std::string error_msg;
            if (check_for_invalid_wav_formats(filename, error_msg))
            {
                LL_INFOS() << error_msg << ": " << filename << LL_ENDL;
                LLSD args;
                args["FILE"] = filename;
                LLNotificationsUtil::add(error_msg, args);
                return;
            }
            else
            {
                LLFloaterReg::showInstance("upload_sound", LLSD(filename));
            }
        }
        if (type == LLFilePicker::FFLOAD_IMAGE)
        {
            LLFloaterReg::showInstance("upload_image", LLSD(filename));
        }
        if (type == LLFilePicker::FFLOAD_ANIM)
        {
            std::string filename_lc(filename);
            LLStringUtil::toLower(filename_lc);
            if (filename_lc.rfind(".anim") != std::string::npos)
            {
                LLFloaterReg::showInstance("upload_anim_anim", LLSD(filename));
            }
            else
            {
                LLFloaterReg::showInstance("upload_anim_bvh", LLSD(filename));
            }
        }
    }
    return;
}

void do_bulk_upload(std::vector<std::string> filenames, const LLSD& notification, const LLSD& response)
{
    S32 option = LLNotificationsUtil::getSelectedOption(notification, response);
    if (option != 0)
    {
        // Cancel upload
        return;
    }

    for (std::vector<std::string>::const_iterator in_iter = filenames.begin(); in_iter != filenames.end(); ++in_iter)
    {
        std::string filename = (*in_iter);

        std::string name = gDirUtilp->getBaseFileName(filename, true);
        std::string asset_name = name;
        LLStringUtil::replaceNonstandardASCII(asset_name, '?');
        LLStringUtil::replaceChar(asset_name, '|', '?');
        LLStringUtil::stripNonprintable(asset_name);
        LLStringUtil::trim(asset_name);

        std::string ext = gDirUtilp->getExtension(filename);
        LLAssetType::EType asset_type;
        U32 codec;
<<<<<<< HEAD
        S32 expected_upload_cost = 0;

        if (LLResourceUploadInfo::findAssetTypeAndCodecOfExtension(ext, asset_type, codec))
        {
            bool resource_upload = false;
            if (asset_type == LLAssetType::AT_TEXTURE)
            {
                LLPointer<LLImageFormatted> image_frmted = LLImageFormatted::createFromType(codec);
                if (gDirUtilp->fileExists(filename) && image_frmted->load(filename))
                {
                    expected_upload_cost = LLAgentBenefitsMgr::current().getTextureUploadCost(image_frmted);
                    resource_upload = true;
                }
            }
            else if (LLAgentBenefitsMgr::current().findUploadCost(asset_type, expected_upload_cost))
            {
                resource_upload = true;
            }

            if (resource_upload)
            {
                LLResourceUploadInfo::ptr_t uploadInfo(new LLNewFileResourceUploadInfo(
                    filename,
                    asset_name,
                    asset_name, 0,
                    LLFolderType::FT_NONE, LLInventoryType::IT_NONE,
                    LLFloaterPerms::getNextOwnerPerms("Uploads"),
                    LLFloaterPerms::getGroupPerms("Uploads"),
                    LLFloaterPerms::getEveryonePerms("Uploads"),
                    expected_upload_cost));

                upload_new_resource(uploadInfo);
            }
=======
        S32 expected_upload_cost;
        if (LLResourceUploadInfo::findAssetTypeAndCodecOfExtension(ext, asset_type, codec) &&
            LLAgentBenefitsMgr::current().findUploadCost(asset_type, expected_upload_cost))
        {
            LLResourceUploadInfo::ptr_t uploadInfo(new LLNewFileResourceUploadInfo(
                filename,
                asset_name,
                asset_name, 0,
                LLFolderType::FT_NONE, LLInventoryType::IT_NONE,
                LLFloaterPerms::getNextOwnerPerms("Uploads"),
                LLFloaterPerms::getGroupPerms("Uploads"),
                LLFloaterPerms::getEveryonePerms("Uploads"),
                expected_upload_cost));

            upload_new_resource(uploadInfo);
>>>>>>> bb3c36f5
        }

        // gltf does not use normal upload procedure
        if (ext == "gltf" || ext == "glb")
        {
            tinygltf::Model model;
            if (LLTinyGLTFHelper::loadModel(filename, model))
            {
                S32 materials_in_file = model.materials.size();

                for (S32 i = 0; i < materials_in_file; i++)
                {
                    // Todo:
                    // 1. Decouple bulk upload from material editor
                    // 2. Take into account possiblity of identical textures
                    LLMaterialEditor::uploadMaterialFromModel(filename, model, i);
                }
            }
        }
    }
}

bool get_bulk_upload_expected_cost(const std::vector<std::string>& filenames, S32& total_cost, S32& file_count, S32& bvh_count)
{
    total_cost = 0;
    file_count = 0;
    bvh_count = 0;
    for (std::vector<std::string>::const_iterator in_iter = filenames.begin(); in_iter != filenames.end(); ++in_iter)
    {
        std::string filename = (*in_iter);
        std::string ext = gDirUtilp->getExtension(filename);

        if (ext == "bvh")
        {
            bvh_count++;
        }

        LLAssetType::EType asset_type;
        U32 codec;
        S32 cost;

<<<<<<< HEAD
        if (LLResourceUploadInfo::findAssetTypeAndCodecOfExtension(ext, asset_type, codec))
        {
            if (asset_type == LLAssetType::AT_TEXTURE)
            {
                LLPointer<LLImageFormatted> image_frmted = LLImageFormatted::createFromType(codec);
                if (gDirUtilp->fileExists(filename) && image_frmted->load(filename))
                {
                    total_cost += LLAgentBenefitsMgr::current().getTextureUploadCost(image_frmted);
                    file_count++;
                }
            }
            else if (LLAgentBenefitsMgr::current().findUploadCost(asset_type, cost))
            {
                total_cost += cost;
                file_count++;
            }
=======
        if (LLResourceUploadInfo::findAssetTypeAndCodecOfExtension(ext, asset_type, codec) &&
            LLAgentBenefitsMgr::current().findUploadCost(asset_type, cost))
        {
            total_cost += cost;
            file_count++;
>>>>>>> bb3c36f5
        }

        if (ext == "gltf" || ext == "glb")
        {
<<<<<<< HEAD
=======
            S32 texture_upload_cost = LLAgentBenefitsMgr::current().getTextureUploadCost();

>>>>>>> bb3c36f5
            tinygltf::Model model;

            if (LLTinyGLTFHelper::loadModel(filename, model))
            {
                S32 materials_in_file = model.materials.size();

                for (S32 i = 0; i < materials_in_file; i++)
                {
                    LLPointer<LLFetchedGLTFMaterial> material = new LLFetchedGLTFMaterial();
                    std::string material_name;
                    bool decode_successful = LLTinyGLTFHelper::getMaterialFromModel(filename, model, i, material.get(), material_name);

                    if (decode_successful)
                    {
                        // Todo: make it account for possibility of same texture in different
                        // materials and even in scope of same material
                        if (material->mTextureId[LLGLTFMaterial::GLTF_TEXTURE_INFO_BASE_COLOR].notNull() && material->mBaseColorTexture)
                        {
                            total_cost += LLAgentBenefitsMgr::current().getTextureUploadCost(material->mBaseColorTexture);
                        }
                        if (material->mTextureId[LLGLTFMaterial::GLTF_TEXTURE_INFO_METALLIC_ROUGHNESS].notNull() && material->mMetallicRoughnessTexture)
                        {
                            total_cost += LLAgentBenefitsMgr::current().getTextureUploadCost(material->mMetallicRoughnessTexture);
                        }
                        if (material->mTextureId[LLGLTFMaterial::GLTF_TEXTURE_INFO_NORMAL].notNull() && material->mNormalTexture)
                        {
                            total_cost += LLAgentBenefitsMgr::current().getTextureUploadCost(material->mNormalTexture);
                        }
                        if (material->mTextureId[LLGLTFMaterial::GLTF_TEXTURE_INFO_EMISSIVE].notNull() && material->mEmissiveTexture)
                        {
                            total_cost += LLAgentBenefitsMgr::current().getTextureUploadCost(material->mEmissiveTexture);
                        }
                        file_count++;
                    }
                }
            }
        }
    }

    return file_count > 0;
}

const void upload_bulk(const std::vector<std::string>& filenames, LLFilePicker::ELoadFilter type)
{
    // TODO:
    // Check user balance for entire cost
    // Charge user entire cost
    // Loop, uploading
    // If an upload fails, refund the user for that one
    //
    // Also fix single upload to charge first, then refund

    // FIXME PREMIUM what about known types that can't be bulk uploaded
    // (bvh)? These will fail in the item by item upload but won't be
    // mentioned in the notification.
    std::vector<std::string> filtered_filenames;
    for (std::vector<std::string>::const_iterator in_iter = filenames.begin(); in_iter != filenames.end(); ++in_iter)
    {
        const std::string& filename = *in_iter;
        if (check_file_extension(filename, type))
        {
            filtered_filenames.push_back(filename);
        }
    }

    S32 expected_upload_cost;
    S32 expected_upload_count;
    S32 bvh_count;
    if (get_bulk_upload_expected_cost(filtered_filenames, expected_upload_cost, expected_upload_count, bvh_count))
    {
        LLSD args;
        args["COST"] = expected_upload_cost;
        args["COUNT"] = expected_upload_count;
        LLNotificationsUtil::add("BulkUploadCostConfirmation",  args, LLSD(), boost::bind(do_bulk_upload, filtered_filenames, _1, _2));

        if (filtered_filenames.size() > expected_upload_count)
        {
            if (bvh_count == filtered_filenames.size() - expected_upload_count)
            {
                LLNotificationsUtil::add("DoNotSupportBulkAnimationUpload");
            }
            else
            {
                LLNotificationsUtil::add("BulkUploadIncompatibleFiles");
            }
        }
    }
    else if (bvh_count == filtered_filenames.size())
    {
        LLNotificationsUtil::add("DoNotSupportBulkAnimationUpload");
    }
    else
    {
        LLNotificationsUtil::add("BulkUploadNoCompatibleFiles");
    }

}

class LLFileUploadImage : public view_listener_t
{
    bool handleEvent(const LLSD& userdata)
    {
        if (gAgentCamera.cameraMouselook())
        {
            gAgentCamera.changeCameraToDefault();
        }
        LLFilePickerReplyThread::startPicker(boost::bind(&upload_single_file, _1, _2), LLFilePicker::FFLOAD_IMAGE, false);
        return true;
    }
};

class LLFileUploadModel : public view_listener_t
{
    bool handleEvent(const LLSD& userdata)
    {
        LLFloaterModelPreview::showModelPreview();
        return TRUE;
    }
};

class LLFileUploadMaterial : public view_listener_t
{
    bool handleEvent(const LLSD& userdata)
    {
        LLMaterialEditor::importMaterial();
        return TRUE;
    }
};

class LLFileUploadSound : public view_listener_t
{
    bool handleEvent(const LLSD& userdata)
    {
        if (gAgentCamera.cameraMouselook())
        {
            gAgentCamera.changeCameraToDefault();
        }
        LLFilePickerReplyThread::startPicker(boost::bind(&upload_single_file, _1, _2), LLFilePicker::FFLOAD_WAV, false);
        return true;
    }
};

class LLFileUploadAnim : public view_listener_t
{
    bool handleEvent(const LLSD& userdata)
    {
        if (gAgentCamera.cameraMouselook())
        {
            gAgentCamera.changeCameraToDefault();
        }
        LLFilePickerReplyThread::startPicker(boost::bind(&upload_single_file, _1, _2), LLFilePicker::FFLOAD_ANIM, false);
        return true;
    }
};

class LLFileUploadBulk : public view_listener_t
{
    bool handleEvent(const LLSD& userdata)
    {
        if (gAgentCamera.cameraMouselook())
        {
            gAgentCamera.changeCameraToDefault();
        }
        LLFilePickerReplyThread::startPicker(boost::bind(&upload_bulk, _1, _2), LLFilePicker::FFLOAD_ALL, true);
        return true;
    }
};

void upload_error(const std::string& error_message, const std::string& label, const std::string& filename, const LLSD& args)
{
    LL_WARNS() << error_message << LL_ENDL;
    LLNotificationsUtil::add(label, args);
    if(LLFile::remove(filename) == -1)
    {
        LL_DEBUGS() << "unable to remove temp file" << LL_ENDL;
    }
    LLFilePicker::instance().reset();
}

class LLFileEnableCloseWindow : public view_listener_t
{
    bool handleEvent(const LLSD& userdata)
    {
        bool frontmost_fl_exists = (NULL != gFloaterView->getFrontmostClosableFloater());
        bool frontmost_snapshot_fl_exists = (NULL != gSnapshotFloaterView->getFrontmostClosableFloater());

        return !LLNotificationsUI::LLToast::isAlertToastShown() && (frontmost_fl_exists || frontmost_snapshot_fl_exists);
    }
};

class LLFileCloseWindow : public view_listener_t
{
    bool handleEvent(const LLSD& userdata)
    {
        bool frontmost_fl_exists = (NULL != gFloaterView->getFrontmostClosableFloater());
        LLFloater* snapshot_floater = gSnapshotFloaterView->getFrontmostClosableFloater();

        if(snapshot_floater && (!frontmost_fl_exists || snapshot_floater->hasFocus()))
        {
            snapshot_floater->closeFloater();
            if (gFocusMgr.getKeyboardFocus() == NULL)
            {
                gFloaterView->focusFrontFloater();
            }
        }
        else
        {
            LLFloater::closeFrontmostFloater();
        }
        if (gMenuHolder) gMenuHolder->hideMenus();
        return true;
    }
};

class LLFileEnableCloseAllWindows : public view_listener_t
{
    bool handleEvent(const LLSD& userdata)
    {
        LLFloaterSnapshot* floater_snapshot = LLFloaterSnapshot::findInstance();
        bool is_floaters_snapshot_opened = (floater_snapshot && floater_snapshot->isInVisibleChain());
        bool open_children = gFloaterView->allChildrenClosed() && !is_floaters_snapshot_opened;
        return !open_children && !LLNotificationsUI::LLToast::isAlertToastShown();
    }
};

class LLFileCloseAllWindows : public view_listener_t
{
    bool handleEvent(const LLSD& userdata)
    {
        bool app_quitting = false;
        gFloaterView->closeAllChildren(app_quitting);
        LLFloaterSnapshot* floater_snapshot = LLFloaterSnapshot::findInstance();
        if (floater_snapshot)
            floater_snapshot->closeFloater(app_quitting);
        if (gMenuHolder) gMenuHolder->hideMenus();
        return true;
    }
};

class LLFileTakeSnapshotToDisk : public view_listener_t
{
    bool handleEvent(const LLSD& userdata)
    {
        LLPointer<LLImageRaw> raw = new LLImageRaw;

        S32 width = gViewerWindow->getWindowWidthRaw();
        S32 height = gViewerWindow->getWindowHeightRaw();

        BOOL render_ui = gSavedSettings.getBOOL("RenderUIInSnapshot");
        BOOL render_hud = gSavedSettings.getBOOL("RenderHUDInSnapshot");
        BOOL render_no_post = gSavedSettings.getBOOL("RenderSnapshotNoPost");

        BOOL high_res = gSavedSettings.getBOOL("HighResSnapshot");
        if (high_res)
        {
            width *= 2;
            height *= 2;
            // not compatible with UI/HUD
            render_ui = false;
            render_hud = false;
        }

        if (gViewerWindow->rawSnapshot(raw,
                                       width,
                                       height,
                                       TRUE,
                                       FALSE,
                                       render_ui,
                                       render_hud,
                                       FALSE,
                                       render_no_post,
                                       LLSnapshotModel::SNAPSHOT_TYPE_COLOR,
                                       high_res ? S32_MAX : MAX_SNAPSHOT_IMAGE_SIZE)) //per side
        {
            LLPointer<LLImageFormatted> formatted;
            LLSnapshotModel::ESnapshotFormat fmt = (LLSnapshotModel::ESnapshotFormat) gSavedSettings.getS32("SnapshotFormat");
            switch (fmt)
            {
            case LLSnapshotModel::SNAPSHOT_FORMAT_JPEG:
                formatted = new LLImageJPEG(gSavedSettings.getS32("SnapshotQuality"));
                break;
            default:
                LL_WARNS() << "Unknown local snapshot format: " << fmt << LL_ENDL;
            case LLSnapshotModel::SNAPSHOT_FORMAT_PNG:
                formatted = new LLImagePNG;
                break;
            case LLSnapshotModel::SNAPSHOT_FORMAT_BMP:
                formatted = new LLImageBMP;
                break;
            }
            formatted->enableOverSize() ;
            formatted->encode(raw, 0);
            formatted->disableOverSize() ;
            LLSnapshotLivePreview::saveLocal(formatted);
        }
        return true;
    }
};

class LLFileQuit : public view_listener_t
{
    bool handleEvent(const LLSD& userdata)
    {
        LLAppViewer::instance()->userQuit();
        return true;
    }
};


void handle_compress_image(void*)
{
    LLFilePicker& picker = LLFilePicker::instance();
    if (picker.getMultipleOpenFiles(LLFilePicker::FFLOAD_IMAGE))
    {
        std::string infile = picker.getFirstFile();
        while (!infile.empty())
        {
            std::string outfile = infile + ".j2c";

            LL_INFOS() << "Input:  " << infile << LL_ENDL;
            LL_INFOS() << "Output: " << outfile << LL_ENDL;

            BOOL success;

            success = LLViewerTextureList::createUploadFile(infile, outfile, IMG_CODEC_TGA);

            if (success)
            {
                LL_INFOS() << "Compression complete" << LL_ENDL;
            }
            else
            {
<<<<<<< HEAD
                LL_INFOS() << "Compression failed: " << LLImage::getLastError() << LL_ENDL;
=======
                LL_INFOS() << "Compression failed: " << LLImage::getLastThreadError() << LL_ENDL;
>>>>>>> bb3c36f5
            }

            infile = picker.getNextFile();
        }
    }
}

// No convinient check in LLFile, and correct way would be something
// like GetFileSizeEx, which is too OS specific for current purpose
// so doing dirty, but OS independent fopen and fseek
size_t get_file_size(std::string &filename)
{
    LLFILE* file = LLFile::fopen(filename, "rb");       /*Flawfinder: ignore*/
    if (!file)
    {
        LL_WARNS() << "Error opening " << filename << LL_ENDL;
        return 0;
    }

    // read in the whole file
    fseek(file, 0L, SEEK_END);
    size_t file_length = (size_t)ftell(file);
    fclose(file);
    return file_length;
}

void handle_compress_file_test(void*)
{
    LLFilePicker& picker = LLFilePicker::instance();
    if (picker.getOpenFile())
    {
        std::string infile = picker.getFirstFile();
        if (!infile.empty())
        {
            std::string packfile = infile + ".pack_test";
            std::string unpackfile = infile + ".unpack_test";

            S64Bytes initial_size = S64Bytes(get_file_size(infile));

            BOOL success;

            F64 total_seconds = LLTimer::getTotalSeconds();
            success = gzip_file(infile, packfile);
            F64 result_pack_seconds = LLTimer::getTotalSeconds() - total_seconds;

            if (success)
            {
                S64Bytes packed_size = S64Bytes(get_file_size(packfile));

                LL_INFOS() << "Packing complete, time: " << result_pack_seconds << " size: " << packed_size << LL_ENDL;
                total_seconds = LLTimer::getTotalSeconds();
                success = gunzip_file(packfile, unpackfile);
                F64 result_unpack_seconds = LLTimer::getTotalSeconds() - total_seconds;

                if (success)
                {
                    S64Bytes unpacked_size = S64Bytes(get_file_size(unpackfile));

                    LL_INFOS() << "Unpacking complete, time: " << result_unpack_seconds << " size: " << unpacked_size << LL_ENDL;

                    LLSD args;
                    args["FILE"] = infile;
                    args["PACK_TIME"] = result_pack_seconds;
                    args["UNPACK_TIME"] = result_unpack_seconds;
                    args["SIZE"] = LLSD::Integer(initial_size.valueInUnits<LLUnits::Kilobytes>());
                    args["PSIZE"] = LLSD::Integer(packed_size.valueInUnits<LLUnits::Kilobytes>());
                    args["USIZE"] = LLSD::Integer(unpacked_size.valueInUnits<LLUnits::Kilobytes>());
                    LLNotificationsUtil::add("CompressionTestResults", args);

                    LLFile::remove(packfile);
                    LLFile::remove(unpackfile);
                }
                else
                {
                    LL_INFOS() << "Failed to uncompress file: " << packfile << LL_ENDL;
                    LLFile::remove(packfile);
                }

            }
            else
            {
                LL_INFOS() << "Failed to compres file: " << infile << LL_ENDL;
            }
        }
        else
        {
            LL_INFOS() << "Failed to open file" << LL_ENDL;
        }
    }
    else
    {
        LL_INFOS() << "Failed to open file" << LL_ENDL;
    }
}


LLUUID upload_new_resource(
    const std::string& src_filename,
    std::string name,
    std::string desc,
    S32 compression_info,
    LLFolderType::EType destination_folder_type,
    LLInventoryType::EType inv_type,
    U32 next_owner_perms,
    U32 group_perms,
    U32 everyone_perms,
    const std::string& display_name,
    LLAssetStorage::LLStoreAssetCallback callback,
    S32 expected_upload_cost,
    void *userdata,
    bool show_inventory)
{

    LLResourceUploadInfo::ptr_t uploadInfo(std::make_shared<LLNewFileResourceUploadInfo>(
        src_filename,
        name, desc, compression_info,
        destination_folder_type, inv_type,
        next_owner_perms, group_perms, everyone_perms,
        expected_upload_cost, show_inventory));
    upload_new_resource(uploadInfo, callback, userdata);

    return LLUUID::null;
}

void upload_done_callback(
    const LLUUID& uuid,
    void* user_data,
    S32 result,
    LLExtStat ext_status) // StoreAssetData callback (fixed)
{
    LLResourceData* data = (LLResourceData*)user_data;
    S32 expected_upload_cost = data ? data->mExpectedUploadCost : 0;
    //LLAssetType::EType pref_loc = data->mPreferredLocation;
    BOOL is_balance_sufficient = TRUE;

    if(data)
    {
        if (result >= 0)
        {
            LLFolderType::EType dest_loc = (data->mPreferredLocation == LLFolderType::FT_NONE) ? LLFolderType::assetTypeToFolderType(data->mAssetInfo.mType) : data->mPreferredLocation;

            if (LLAssetType::AT_SOUND == data->mAssetInfo.mType ||
                LLAssetType::AT_TEXTURE == data->mAssetInfo.mType ||
                LLAssetType::AT_ANIMATION == data->mAssetInfo.mType)
            {
                // Charge the user for the upload.
                LLViewerRegion* region = gAgent.getRegion();

                if(!(can_afford_transaction(expected_upload_cost)))
                {
                    LLBuyCurrencyHTML::openCurrencyFloater( "", expected_upload_cost );
                    is_balance_sufficient = FALSE;
                }
                else if(region)
                {
                    // Charge user for upload
                    gStatusBar->debitBalance(expected_upload_cost);

                    LLMessageSystem* msg = gMessageSystem;
                    msg->newMessageFast(_PREHASH_MoneyTransferRequest);
                    msg->nextBlockFast(_PREHASH_AgentData);
                    msg->addUUIDFast(_PREHASH_AgentID, gAgent.getID());
                    msg->addUUIDFast(_PREHASH_SessionID, gAgent.getSessionID());
                    msg->nextBlockFast(_PREHASH_MoneyData);
                    msg->addUUIDFast(_PREHASH_SourceID, gAgent.getID());
                    msg->addUUIDFast(_PREHASH_DestID, LLUUID::null);
                    msg->addU8("Flags", 0);
                    // we tell the sim how much we were expecting to pay so it
                    // can respond to any discrepancy
                    msg->addS32Fast(_PREHASH_Amount, expected_upload_cost);
                    msg->addU8Fast(_PREHASH_AggregatePermNextOwner, (U8)LLAggregatePermissions::AP_EMPTY);
                    msg->addU8Fast(_PREHASH_AggregatePermInventory, (U8)LLAggregatePermissions::AP_EMPTY);
                    msg->addS32Fast(_PREHASH_TransactionType, TRANS_UPLOAD_CHARGE);
                    msg->addStringFast(_PREHASH_Description, NULL);
                    msg->sendReliable(region->getHost());
                }
            }

            if(is_balance_sufficient)
            {
                // Actually add the upload to inventory
                LL_INFOS() << "Adding " << uuid << " to inventory." << LL_ENDL;
                const LLUUID folder_id = gInventory.findCategoryUUIDForType(dest_loc);
                if(folder_id.notNull())
                {
                    U32 next_owner_perms = data->mNextOwnerPerm;
                    if(PERM_NONE == next_owner_perms)
                    {
                        next_owner_perms = PERM_MOVE | PERM_TRANSFER;
                    }
                    create_inventory_item(gAgent.getID(), gAgent.getSessionID(),
                                  folder_id, data->mAssetInfo.mTransactionID, data->mAssetInfo.getName(),
                                  data->mAssetInfo.getDescription(), data->mAssetInfo.mType,
                                  data->mInventoryType, NO_INV_SUBTYPE, next_owner_perms,
                                  LLPointer<LLInventoryCallback>(NULL));
                }
                else
                {
                    LL_WARNS() << "Can't find a folder to put it in" << LL_ENDL;
                }
            }
        }
        else //     if(result >= 0)
        {
            LLSD args;
            args["FILE"] = LLInventoryType::lookupHumanReadable(data->mInventoryType);
            args["REASON"] = std::string(LLAssetStorage::getErrorString(result));
            LLNotificationsUtil::add("CannotUploadReason", args);
        }

        delete data;
        data = NULL;
    }

    LLUploadDialog::modalUploadFinished();

    // *NOTE: This is a pretty big hack. What this does is check the
    // file picker if there are any more pending uploads. If so,
    // upload that file.
    const std::string& next_file = LLFilePicker::instance().getNextFile();
    if(is_balance_sufficient && !next_file.empty())
    {
        std::string asset_name = gDirUtilp->getBaseFileName(next_file, true);
        LLStringUtil::replaceNonstandardASCII( asset_name, '?' );
        LLStringUtil::replaceChar(asset_name, '|', '?');
        LLStringUtil::stripNonprintable(asset_name);
        LLStringUtil::trim(asset_name);

        std::string display_name = LLStringUtil::null;
        LLAssetStorage::LLStoreAssetCallback callback;
        void *userdata = NULL;
        upload_new_resource(
            next_file,
            asset_name,
            asset_name, // file
            0,
            LLFolderType::FT_NONE,
            LLInventoryType::IT_NONE,
            LLFloaterPerms::getNextOwnerPerms("Uploads"),
            LLFloaterPerms::getGroupPerms("Uploads"),
            LLFloaterPerms::getEveryonePerms("Uploads"),
            display_name,
            callback,
            expected_upload_cost, // assuming next in a group of uploads is of roughly the same type, i.e. same upload cost
            userdata);
    }
}

void upload_new_resource(
    LLResourceUploadInfo::ptr_t &uploadInfo,
    LLAssetStorage::LLStoreAssetCallback callback,
    void *userdata)
{
    if(gDisconnected)
    {
        return ;
    }

//     uploadInfo->setAssetType(assetType);
//     uploadInfo->setTransactionId(tid);


    std::string url = gAgent.getRegionCapability("NewFileAgentInventory");

    if ( !url.empty() )
    {
        LLViewerAssetUpload::EnqueueInventoryUpload(url, uploadInfo);
    }
    else
    {
        uploadInfo->prepareUpload();
        uploadInfo->logPreparedUpload();

        LL_INFOS() << "NewAgentInventory capability not found, new agent inventory via asset system." << LL_ENDL;
        // check for adequate funds
        // TODO: do this check on the sim
        if (LLAssetType::AT_SOUND == uploadInfo->getAssetType() ||
            LLAssetType::AT_TEXTURE == uploadInfo->getAssetType() ||
            LLAssetType::AT_ANIMATION == uploadInfo->getAssetType())
        {
            S32 balance = gStatusBar->getBalance();
            if (balance < uploadInfo->getExpectedUploadCost())
            {
                // insufficient funds, bail on this upload
                LLBuyCurrencyHTML::openCurrencyFloater("", uploadInfo->getExpectedUploadCost());
                return;
            }
        }

        LLResourceData* data = new LLResourceData;
        data->mAssetInfo.mTransactionID = uploadInfo->getTransactionId();
        data->mAssetInfo.mUuid = uploadInfo->getAssetId();
        data->mAssetInfo.mType = uploadInfo->getAssetType();
        data->mAssetInfo.mCreatorID = gAgentID;
        data->mInventoryType = uploadInfo->getInventoryType();
        data->mNextOwnerPerm = uploadInfo->getNextOwnerPerms();
        data->mExpectedUploadCost = uploadInfo->getExpectedUploadCost();
        data->mUserData = userdata;
        data->mAssetInfo.setName(uploadInfo->getName());
        data->mAssetInfo.setDescription(uploadInfo->getDescription());
        data->mPreferredLocation = uploadInfo->getDestinationFolderType();

        LLAssetStorage::LLStoreAssetCallback asset_callback = &upload_done_callback;
        if (callback)
        {
            asset_callback = callback;
        }
        gAssetStorage->storeAssetData(
            data->mAssetInfo.mTransactionID,
            data->mAssetInfo.mType,
            asset_callback,
            (void*)data,
            FALSE);
    }
}


void init_menu_file()
{
    view_listener_t::addCommit(new LLFileUploadImage(), "File.UploadImage");
    view_listener_t::addCommit(new LLFileUploadSound(), "File.UploadSound");
    view_listener_t::addCommit(new LLFileUploadAnim(), "File.UploadAnim");
    view_listener_t::addCommit(new LLFileUploadModel(), "File.UploadModel");
    view_listener_t::addCommit(new LLFileUploadMaterial(), "File.UploadMaterial");
    view_listener_t::addCommit(new LLFileUploadBulk(), "File.UploadBulk");
    view_listener_t::addCommit(new LLFileCloseWindow(), "File.CloseWindow");
    view_listener_t::addCommit(new LLFileCloseAllWindows(), "File.CloseAllWindows");
    view_listener_t::addEnable(new LLFileEnableCloseWindow(), "File.EnableCloseWindow");
    view_listener_t::addEnable(new LLFileEnableCloseAllWindows(), "File.EnableCloseAllWindows");
    view_listener_t::addCommit(new LLFileTakeSnapshotToDisk(), "File.TakeSnapshotToDisk");
    view_listener_t::addCommit(new LLFileQuit(), "File.Quit");

    view_listener_t::addEnable(new LLFileEnableUpload(), "File.EnableUpload");
    view_listener_t::addEnable(new LLFileEnableUploadModel(), "File.EnableUploadModel");
    view_listener_t::addEnable(new LLFileEnableUploadMaterial(), "File.EnableUploadMaterial");
    view_listener_t::addMenu(new LLMeshEnabled(), "File.MeshEnabled");
    view_listener_t::addMenu(new LLMeshUploadVisible(), "File.VisibleUploadModel");

    // "File.SaveTexture" moved to llpanelmaininventory so that it can be properly handled.
}<|MERGE_RESOLUTION|>--- conflicted
+++ resolved
@@ -546,7 +546,6 @@
         std::string ext = gDirUtilp->getExtension(filename);
         LLAssetType::EType asset_type;
         U32 codec;
-<<<<<<< HEAD
         S32 expected_upload_cost = 0;
 
         if (LLResourceUploadInfo::findAssetTypeAndCodecOfExtension(ext, asset_type, codec))
@@ -580,23 +579,6 @@
 
                 upload_new_resource(uploadInfo);
             }
-=======
-        S32 expected_upload_cost;
-        if (LLResourceUploadInfo::findAssetTypeAndCodecOfExtension(ext, asset_type, codec) &&
-            LLAgentBenefitsMgr::current().findUploadCost(asset_type, expected_upload_cost))
-        {
-            LLResourceUploadInfo::ptr_t uploadInfo(new LLNewFileResourceUploadInfo(
-                filename,
-                asset_name,
-                asset_name, 0,
-                LLFolderType::FT_NONE, LLInventoryType::IT_NONE,
-                LLFloaterPerms::getNextOwnerPerms("Uploads"),
-                LLFloaterPerms::getGroupPerms("Uploads"),
-                LLFloaterPerms::getEveryonePerms("Uploads"),
-                expected_upload_cost));
-
-            upload_new_resource(uploadInfo);
->>>>>>> bb3c36f5
         }
 
         // gltf does not use normal upload procedure
@@ -638,7 +620,6 @@
         U32 codec;
         S32 cost;
 
-<<<<<<< HEAD
         if (LLResourceUploadInfo::findAssetTypeAndCodecOfExtension(ext, asset_type, codec))
         {
             if (asset_type == LLAssetType::AT_TEXTURE)
@@ -655,22 +636,10 @@
                 total_cost += cost;
                 file_count++;
             }
-=======
-        if (LLResourceUploadInfo::findAssetTypeAndCodecOfExtension(ext, asset_type, codec) &&
-            LLAgentBenefitsMgr::current().findUploadCost(asset_type, cost))
-        {
-            total_cost += cost;
-            file_count++;
->>>>>>> bb3c36f5
         }
 
         if (ext == "gltf" || ext == "glb")
         {
-<<<<<<< HEAD
-=======
-            S32 texture_upload_cost = LLAgentBenefitsMgr::current().getTextureUploadCost();
-
->>>>>>> bb3c36f5
             tinygltf::Model model;
 
             if (LLTinyGLTFHelper::loadModel(filename, model))
@@ -1003,11 +972,7 @@
             }
             else
             {
-<<<<<<< HEAD
-                LL_INFOS() << "Compression failed: " << LLImage::getLastError() << LL_ENDL;
-=======
                 LL_INFOS() << "Compression failed: " << LLImage::getLastThreadError() << LL_ENDL;
->>>>>>> bb3c36f5
             }
 
             infile = picker.getNextFile();
