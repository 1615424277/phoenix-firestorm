/**
 * @file llpanelprofilepicks.h
 * @brief LLPanelProfilePicks and related class definitions
 *
 * $LicenseInfo:firstyear=2022&license=viewerlgpl$
 * Second Life Viewer Source Code
 * Copyright (C) 2022, Linden Research, Inc.
 *
 * This library is free software; you can redistribute it and/or
 * modify it under the terms of the GNU Lesser General Public
 * License as published by the Free Software Foundation;
 * version 2.1 of the License only.
 *
 * This library is distributed in the hope that it will be useful,
 * but WITHOUT ANY WARRANTY; without even the implied warranty of
 * MERCHANTABILITY or FITNESS FOR A PARTICULAR PURPOSE.  See the GNU
 * Lesser General Public License for more details.
 *
 * You should have received a copy of the GNU Lesser General Public
 * License along with this library; if not, write to the Free Software
 * Foundation, Inc., 51 Franklin Street, Fifth Floor, Boston, MA  02110-1301  USA
 *
 * Linden Research, Inc., 945 Battery Street, San Francisco, CA  94111  USA
 * $/LicenseInfo$
 */

#ifndef LL_LLPANELPICKS_H
#define LL_LLPANELPICKS_H

#include "llpanel.h"
#include "lluuid.h"
#include "llavatarpropertiesprocessor.h"
#include "llpanelavatar.h"
#include "llremoteparcelrequest.h"

#include "rlvhandler.h"

class LLTabContainer;
class LLTextureCtrl;
class LLMediaCtrl;
class LLLineEditor;
class LLTextEditor;


/**
* Panel for displaying Avatar's picks.
*/
class LLPanelProfilePicks
    : public LLPanelProfilePropertiesProcessorTab
{
public:
    LLPanelProfilePicks();
    /*virtual*/ ~LLPanelProfilePicks();

    BOOL postBuild() override;

    void onOpen(const LLSD& key) override;

    void createPick(const LLPickData &data);
    void selectPick(const LLUUID& pick_id);

    void processProperties(void* data, EAvatarProcessorType type) override;
    void processProperties(const LLAvatarPicks* avatar_picks);

    void resetData() override;

    void updateButtons();

    /**
     * Saves changes.
     */
    virtual void apply();

    /**
     * Sends update data request to server.
     */
    void updateData() override;

    bool hasUnsavedChanges() override;
    void commitUnsavedChanges() override;

    friend void request_avatar_properties_coro(std::string cap_url, LLUUID agent_id);

private:
    void onClickNewBtn();
    void onClickDelete();
    void callbackDeletePick(const LLSD& notification, const LLSD& response);

    // <FS:Ansariel> FIRE-15556: Picks can circumvent RLVa @showloc restriction
    boost::signals2::connection mRlvBehaviorCallbackConnection;
    void updateRlvRestrictions(ERlvBehaviour behavior, ERlvParamType type);
    // </FS:Ansariel>

    bool canAddNewPick();
    bool canDeletePick();

    LLTabContainer* mTabContainer;
    LLUICtrl*       mNoItemsLabel;
    LLButton*       mNewButton;
    LLButton*       mDeleteButton;

    LLUUID          mPickToSelectOnLoad;
    std::list<LLPickData> mSheduledPickCreation;
};


class LLPanelProfilePick
    : public LLPanelProfilePropertiesProcessorTab
    , public LLRemoteParcelInfoObserver
{
public:

    // Creates new panel
    static LLPanelProfilePick* create();

    LLPanelProfilePick();

    /*virtual*/ ~LLPanelProfilePick();

    BOOL postBuild() override;

    void setAvatarId(const LLUUID& avatar_id) override;

    void setPickId(const LLUUID& id) { mPickId = id; }
    virtual LLUUID& getPickId() { return mPickId; }

    virtual void setPickName(const std::string& name);
    const std::string getPickName();

    void processProperties(void* data, EAvatarProcessorType type) override;
    void processProperties(const LLPickData* pick_data);

    /**
     * Returns true if any of Pick properties was changed by user.
     */
    BOOL isDirty() const override;

    /**
     * Saves changes.
     */
    virtual void apply();

    void updateTabLabel(const std::string& title);

    //This stuff we got from LLRemoteParcelObserver, in the last one we intentionally do nothing
    void processParcelInfo(const LLParcelData& parcel_data) override;
    void setParcelID(const LLUUID& parcel_id) override { mParcelId = parcel_id; }
    void setErrorStatus(S32 status, const std::string& reason) override {};

<<<<<<< HEAD
    void addLocationChangedCallbacks();

=======
>>>>>>> 5118ba7a
  protected:

    /**
     * Sends remote parcel info request to resolve parcel name from its ID.
     */
    void sendParcelInfoRequest();

    /**
    * "Location text" is actually the owner name, the original
    * name that owner gave the parcel, and the location.
    */
    static std::string createLocationText(
        const std::string& owner_name,
        const std::string& original_name,
        const std::string& sim_name,
        const LLVector3d& pos_global);

    /**
     * Sets snapshot id.
     *
     * Will mark snapshot control as valid if id is not null.
     * Will mark snapshot control as invalid if id is null. If null id is a valid value,
     * you have to manually mark snapshot is valid.
     */
    virtual void setSnapshotId(const LLUUID& id);
    virtual void setPickDesc(const std::string& desc);
    virtual void setPickLocation(const std::string& location);

    virtual void setPosGlobal(const LLVector3d& pos) { mPosGlobal = pos; }
    virtual LLVector3d& getPosGlobal() { return mPosGlobal; }

    /**
     * Callback for "Map" button, opens Map
     */
    void onClickMap();

    /**
     * Callback for "Teleport" button, teleports user to Pick location.
     */
    void onClickTeleport();

    /**
     * Enables/disables "Save" button
     */
    void enableSaveButton(BOOL enable);

    /**
     * Called when snapshot image changes.
     */
    void onSnapshotChanged();

    /**
     * Callback for Pick snapshot, name and description changed event.
     */
    void onPickChanged(LLUICtrl* ctrl);

    /**
     * Resets panel and all cantrols to unedited state
     */
    void resetDirty() override;

    // <FS:Ansariel> Keep set location button
    /**
     * Callback for "Set Location" button click
     */
    void onClickSetLocation();
    // <FS:Ansariel>

    /**
     * Callback for "Save" and "Create" button click
     */
    void onClickSave();

    /**
     * Callback for "Save" button click
     */
    void onClickCancel();

    std::string getLocationNotice();

    /**
     * Sends Pick properties to server.
     */
    void sendUpdate();

protected:

    LLTextureCtrl*      mSnapshotCtrl;
    LLLineEditor*       mPickName;
    LLTextEditor*       mPickDescription;
    LLButton*           mSetCurrentLocationButton; // <FS:Ansariel> Keep set location button
    LLButton*           mSaveButton;
    LLButton*           mCreateButton;
    LLButton*           mCancelButton;

    LLVector3d mPosGlobal;
    LLUUID mParcelId;
    LLUUID mPickId;
    LLUUID mRequestedId;
    std::string mPickNameStr;

    boost::signals2::connection mRegionCallbackConnection;
    boost::signals2::connection mParcelCallbackConnection;

    bool mLocationChanged;
    bool mNewPick;
    bool                mIsEditing;

    void onDescriptionFocusReceived();
};

#endif // LL_LLPANELPICKS_H<|MERGE_RESOLUTION|>--- conflicted
+++ resolved
@@ -147,11 +147,6 @@
     void setParcelID(const LLUUID& parcel_id) override { mParcelId = parcel_id; }
     void setErrorStatus(S32 status, const std::string& reason) override {};
 
-<<<<<<< HEAD
-    void addLocationChangedCallbacks();
-
-=======
->>>>>>> 5118ba7a
   protected:
 
     /**
