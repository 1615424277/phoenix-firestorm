/**
 * @file llvotree.h
 * @brief LLVOTree class header file
 *
 * $LicenseInfo:firstyear=2002&license=viewerlgpl$
 * Second Life Viewer Source Code
 * Copyright (C) 2010, Linden Research, Inc.
 *
 * This library is free software; you can redistribute it and/or
 * modify it under the terms of the GNU Lesser General Public
 * License as published by the Free Software Foundation;
 * version 2.1 of the License only.
 *
 * This library is distributed in the hope that it will be useful,
 * but WITHOUT ANY WARRANTY; without even the implied warranty of
 * MERCHANTABILITY or FITNESS FOR A PARTICULAR PURPOSE.  See the GNU
 * Lesser General Public License for more details.
 *
 * You should have received a copy of the GNU Lesser General Public
 * License along with this library; if not, write to the Free Software
 * Foundation, Inc., 51 Franklin Street, Fifth Floor, Boston, MA  02110-1301  USA
 *
 * Linden Research, Inc., 945 Battery Street, San Francisco, CA  94111  USA
 * $/LicenseInfo$
 */

#ifndef LL_LLVOTREE_H
#define LL_LLVOTREE_H

#include "llviewerobject.h"
#include "xform.h"

class LLFace;
class LLDrawPool;
class LLViewerFetchedTexture;

class LLVOTree : public LLViewerObject
{
protected:
    ~LLVOTree();

public:
    enum
    {
        VERTEX_DATA_MASK =  (1 << LLVertexBuffer::TYPE_VERTEX) |
                            (1 << LLVertexBuffer::TYPE_NORMAL) |
                            (1 << LLVertexBuffer::TYPE_TEXCOORD0)
    };

    LLVOTree(const LLUUID &id, const LLPCode pcode, LLViewerRegion *regionp);

    // Initialize data that's only inited once per class.
    static void initClass();
    static void cleanupClass();
    static bool isTreeRenderingStopped();

    /*virtual*/ U32 processUpdateMessage(LLMessageSystem *mesgsys,
                                            void **user_data,
                                            U32 block_num, const EObjectUpdateType update_type,
                                            LLDataPacker *dp);
    /*virtual*/ void idleUpdate(LLAgent &agent, const F64 &time);

    // Graphical stuff for objects - maybe broken out into render class later?
    /*virtual*/ void render(LLAgent &agent);
    /*virtual*/ void setPixelAreaAndAngle(LLAgent &agent);
    /*virtual*/ void updateTextures();

<<<<<<< HEAD
	/*virtual*/ LLDrawable* createDrawable(LLPipeline *pipeline);
	/*virtual*/ bool		updateGeometry(LLDrawable *drawable);
	/*virtual*/ void		updateSpatialExtents(LLVector4a &min, LLVector4a &max);
=======
    /*virtual*/ LLDrawable* createDrawable(LLPipeline *pipeline);
    /*virtual*/ BOOL        updateGeometry(LLDrawable *drawable);
    /*virtual*/ void        updateSpatialExtents(LLVector4a &min, LLVector4a &max);
>>>>>>> c06fb4e0

    virtual U32 getPartitionType() const;

    void updateRadius();

    void calcNumVerts(U32& vert_count, U32& index_count, S32 trunk_LOD, S32 stop_level, U16 depth, U16 trunk_depth, F32 branches);

    void updateMesh();

    void destroyVB() { mReferenceBuffer = NULL; }

    void appendMesh(LLStrider<LLVector3>& vertices,
                         LLStrider<LLVector3>& normals,
                         LLStrider<LLVector2>& tex_coords,
                         LLStrider<LLColor4U>& colors,
                         LLStrider<U16>& indices,
                         U16& idx_offset,
                         LLMatrix4& matrix,
                         LLMatrix4& norm_mat,
                         S32 vertex_offset,
                         S32 vertex_count,
                         S32 index_count,
                         S32 index_offset);

    void genBranchPipeline(LLStrider<LLVector3>& vertices,
                                 LLStrider<LLVector3>& normals,
                                 LLStrider<LLVector2>& tex_coords,
                                 LLStrider<LLColor4U>& colors,
<<<<<<< HEAD
								 LLStrider<U16>& indices,
								 U16& index_offset,
								 LLMatrix4& matrix, 
								 S32 trunk_LOD, 
								 S32 stop_level, 
								 U16 depth, 
								 U16 trunk_depth,  
								 F32 scale, 
								 F32 twist, 
								 F32 droop,  
								 F32 branches, 
								 F32 alpha); 

	 /*virtual*/ bool lineSegmentIntersect(const LLVector4a& start, const LLVector4a& end, 
										  S32 face = -1,                        // which face to check, -1 = ALL_SIDES
										  bool pick_transparent = false,
										  bool pick_rigged = false,
                                          bool pick_unselectable = true,
										  S32* face_hit = NULL,                 // which face was hit
										  LLVector4a* intersection = NULL,       // return the intersection point
										  LLVector2* tex_coord = NULL,          // return the texture coordinates of the intersection point
										  LLVector4a* normal = NULL,             // return the surface normal at the intersection point
										  LLVector4a* tangent = NULL           // return the surface tangent at the intersection point
		);

	static S32 sMaxTreeSpecies;

	struct TreeSpeciesData
	{
		LLUUID mTextureID;
		
		F32				mBranchLength;	// Scale (length) of tree branches
		F32				mDroop;			// Droop from vertical (degrees) at each branch recursion
		F32				mTwist;			// Twist 
		F32				mBranches;		// Number of branches emitted at each recursion level 
		U8				mDepth;			// Number of recursions to tips of branches
		F32				mScaleStep;		// Multiplier for scale at each recursion level
		U8				mTrunkDepth;

		F32				mLeafScale;		// Scales leaf texture when rendering 
		F32				mTrunkLength;	// Scales branch diameters when rendering 
		F32				mBillboardScale; // Scales the billboard representation 
		F32				mBillboardRatio; // Height to width aspect ratio
		F32				mTrunkAspect;	
		F32				mBranchAspect;
		F32				mRandomLeafRotate;
		F32				mNoiseScale;	//  Scaling of noise function in perlin space (norm = 1.0)
		F32				mNoiseMag;		//  amount of perlin noise to deform by (0 = none)
		F32				mTaper;			//  amount of perlin noise to deform by (0 = none)
		F32				mRepeatTrunkZ;	//  Times to repeat the trunk texture vertically along trunk 

		// <FS:Ansariel> FIRE-7802: Grass and tree selection in build tool
		std::string		mName;			//  Designated name in XML
	};

	static F32 sTreeFactor;			// Tree level of detail factor
	static const S32 sMAX_NUM_TREE_LOD_LEVELS ;

	friend class LLDrawPoolTree;
=======
                                 LLStrider<U16>& indices,
                                 U16& index_offset,
                                 LLMatrix4& matrix,
                                 S32 trunk_LOD,
                                 S32 stop_level,
                                 U16 depth,
                                 U16 trunk_depth,
                                 F32 scale,
                                 F32 twist,
                                 F32 droop,
                                 F32 branches,
                                 F32 alpha);

     /*virtual*/ BOOL lineSegmentIntersect(const LLVector4a& start, const LLVector4a& end,
                                          S32 face = -1,                        // which face to check, -1 = ALL_SIDES
                                          BOOL pick_transparent = FALSE,
                                          BOOL pick_rigged = FALSE,
                                          BOOL pick_unselectable = TRUE,
                                          S32* face_hit = NULL,                 // which face was hit
                                          LLVector4a* intersection = NULL,       // return the intersection point
                                          LLVector2* tex_coord = NULL,          // return the texture coordinates of the intersection point
                                          LLVector4a* normal = NULL,             // return the surface normal at the intersection point
                                          LLVector4a* tangent = NULL           // return the surface tangent at the intersection point
        );

    static S32 sMaxTreeSpecies;

    struct TreeSpeciesData
    {
        LLUUID mTextureID;

        F32             mBranchLength;  // Scale (length) of tree branches
        F32             mDroop;         // Droop from vertical (degrees) at each branch recursion
        F32             mTwist;         // Twist
        F32             mBranches;      // Number of branches emitted at each recursion level
        U8              mDepth;         // Number of recursions to tips of branches
        F32             mScaleStep;     // Multiplier for scale at each recursion level
        U8              mTrunkDepth;

        F32             mLeafScale;     // Scales leaf texture when rendering
        F32             mTrunkLength;   // Scales branch diameters when rendering
        F32             mBillboardScale; // Scales the billboard representation
        F32             mBillboardRatio; // Height to width aspect ratio
        F32             mTrunkAspect;
        F32             mBranchAspect;
        F32             mRandomLeafRotate;
        F32             mNoiseScale;    //  Scaling of noise function in perlin space (norm = 1.0)
        F32             mNoiseMag;      //  amount of perlin noise to deform by (0 = none)
        F32             mTaper;         //  amount of perlin noise to deform by (0 = none)
        F32             mRepeatTrunkZ;  //  Times to repeat the trunk texture vertically along trunk

        // <FS:Ansariel> FIRE-7802: Grass and tree selection in build tool
        std::string     mName;          //  Designated name in XML
    };

    static F32 sTreeFactor;         // Tree level of detail factor
    static const S32 sMAX_NUM_TREE_LOD_LEVELS ;

    friend class LLDrawPoolTree;
>>>>>>> c06fb4e0
protected:
    LLVector3       mTrunkBend;     // Accumulated wind (used for blowing trees)
    LLVector3       mWind;

    LLPointer<LLVertexBuffer> mReferenceBuffer; //reference geometry for generating tree mesh
    LLPointer<LLViewerFetchedTexture> mTreeImagep;  // Pointer to proper tree image

    U8              mSpecies;       // Species of tree
    F32             mBranchLength;  // Scale (length) of tree branches
    F32             mTrunkLength;   // Trunk length (first recursion)
    F32             mDroop;         // Droop from vertical (degrees) at each branch recursion
    F32             mTwist;         // Twist
    F32             mBranches;      // Number of branches emitted at each recursion level
    U8              mDepth;         // Number of recursions to tips of branches
    F32             mScaleStep;     // Multiplier for scale at each recursion level
    U8              mTrunkDepth;
    U32             mTrunkLOD;
    F32             mLeafScale;     // Scales leaf texture when rendering

    F32             mBillboardScale;    //  How big to draw the billboard?
    F32             mBillboardRatio;    //  Height to width ratio of billboard
    F32             mTrunkAspect;       //  Ratio between width/length of trunk
    F32             mBranchAspect;  //  Ratio between width/length of branch
    F32             mRandomLeafRotate;  //  How much to randomly rotate leaves about arbitrary axis

    // cache last position+rotation so we can detect the need for a
    // complete rebuild when not animating
    LLVector3 mLastPosition;
    LLQuaternion mLastRotation;

    U32 mFrameCount;

    typedef std::map<U32, TreeSpeciesData*> SpeciesMap;
    // <FS:Ansariel> FIRE-7802: Grass and tree selection in build tool
    //static SpeciesMap sSpeciesTable;

    static S32 sLODIndexOffset[4];
    static S32 sLODIndexCount[4];
    static S32 sLODVertexOffset[4];
    static S32 sLODVertexCount[4];
    static S32 sLODSlices[4];
    static F32 sLODAngles[4];

// <FS:Ansariel> FIRE-7802: Grass and tree selection in build tool
public:
    static SpeciesMap sSpeciesTable;
// </FS:Ansariel>
};

#endif<|MERGE_RESOLUTION|>--- conflicted
+++ resolved
@@ -65,15 +65,9 @@
     /*virtual*/ void setPixelAreaAndAngle(LLAgent &agent);
     /*virtual*/ void updateTextures();
 
-<<<<<<< HEAD
-	/*virtual*/ LLDrawable* createDrawable(LLPipeline *pipeline);
-	/*virtual*/ bool		updateGeometry(LLDrawable *drawable);
-	/*virtual*/ void		updateSpatialExtents(LLVector4a &min, LLVector4a &max);
-=======
     /*virtual*/ LLDrawable* createDrawable(LLPipeline *pipeline);
-    /*virtual*/ BOOL        updateGeometry(LLDrawable *drawable);
+    /*virtual*/ bool        updateGeometry(LLDrawable *drawable);
     /*virtual*/ void        updateSpatialExtents(LLVector4a &min, LLVector4a &max);
->>>>>>> c06fb4e0
 
     virtual U32 getPartitionType() const;
 
@@ -102,67 +96,6 @@
                                  LLStrider<LLVector3>& normals,
                                  LLStrider<LLVector2>& tex_coords,
                                  LLStrider<LLColor4U>& colors,
-<<<<<<< HEAD
-								 LLStrider<U16>& indices,
-								 U16& index_offset,
-								 LLMatrix4& matrix, 
-								 S32 trunk_LOD, 
-								 S32 stop_level, 
-								 U16 depth, 
-								 U16 trunk_depth,  
-								 F32 scale, 
-								 F32 twist, 
-								 F32 droop,  
-								 F32 branches, 
-								 F32 alpha); 
-
-	 /*virtual*/ bool lineSegmentIntersect(const LLVector4a& start, const LLVector4a& end, 
-										  S32 face = -1,                        // which face to check, -1 = ALL_SIDES
-										  bool pick_transparent = false,
-										  bool pick_rigged = false,
-                                          bool pick_unselectable = true,
-										  S32* face_hit = NULL,                 // which face was hit
-										  LLVector4a* intersection = NULL,       // return the intersection point
-										  LLVector2* tex_coord = NULL,          // return the texture coordinates of the intersection point
-										  LLVector4a* normal = NULL,             // return the surface normal at the intersection point
-										  LLVector4a* tangent = NULL           // return the surface tangent at the intersection point
-		);
-
-	static S32 sMaxTreeSpecies;
-
-	struct TreeSpeciesData
-	{
-		LLUUID mTextureID;
-		
-		F32				mBranchLength;	// Scale (length) of tree branches
-		F32				mDroop;			// Droop from vertical (degrees) at each branch recursion
-		F32				mTwist;			// Twist 
-		F32				mBranches;		// Number of branches emitted at each recursion level 
-		U8				mDepth;			// Number of recursions to tips of branches
-		F32				mScaleStep;		// Multiplier for scale at each recursion level
-		U8				mTrunkDepth;
-
-		F32				mLeafScale;		// Scales leaf texture when rendering 
-		F32				mTrunkLength;	// Scales branch diameters when rendering 
-		F32				mBillboardScale; // Scales the billboard representation 
-		F32				mBillboardRatio; // Height to width aspect ratio
-		F32				mTrunkAspect;	
-		F32				mBranchAspect;
-		F32				mRandomLeafRotate;
-		F32				mNoiseScale;	//  Scaling of noise function in perlin space (norm = 1.0)
-		F32				mNoiseMag;		//  amount of perlin noise to deform by (0 = none)
-		F32				mTaper;			//  amount of perlin noise to deform by (0 = none)
-		F32				mRepeatTrunkZ;	//  Times to repeat the trunk texture vertically along trunk 
-
-		// <FS:Ansariel> FIRE-7802: Grass and tree selection in build tool
-		std::string		mName;			//  Designated name in XML
-	};
-
-	static F32 sTreeFactor;			// Tree level of detail factor
-	static const S32 sMAX_NUM_TREE_LOD_LEVELS ;
-
-	friend class LLDrawPoolTree;
-=======
                                  LLStrider<U16>& indices,
                                  U16& index_offset,
                                  LLMatrix4& matrix,
@@ -176,11 +109,11 @@
                                  F32 branches,
                                  F32 alpha);
 
-     /*virtual*/ BOOL lineSegmentIntersect(const LLVector4a& start, const LLVector4a& end,
+     /*virtual*/ bool lineSegmentIntersect(const LLVector4a& start, const LLVector4a& end,
                                           S32 face = -1,                        // which face to check, -1 = ALL_SIDES
-                                          BOOL pick_transparent = FALSE,
-                                          BOOL pick_rigged = FALSE,
-                                          BOOL pick_unselectable = TRUE,
+                                          bool pick_transparent = false,
+                                          bool pick_rigged = false,
+                                          bool pick_unselectable = true,
                                           S32* face_hit = NULL,                 // which face was hit
                                           LLVector4a* intersection = NULL,       // return the intersection point
                                           LLVector2* tex_coord = NULL,          // return the texture coordinates of the intersection point
@@ -222,7 +155,6 @@
     static const S32 sMAX_NUM_TREE_LOD_LEVELS ;
 
     friend class LLDrawPoolTree;
->>>>>>> c06fb4e0
 protected:
     LLVector3       mTrunkBend;     // Accumulated wind (used for blowing trees)
     LLVector3       mWind;
