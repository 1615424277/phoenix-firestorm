/** 
 * @file llfolderview.cpp
 * @brief Implementation of the folder view collection of classes.
 *
 * $LicenseInfo:firstyear=2001&license=viewergpl$
 * 
 * Copyright (c) 2001-2009, Linden Research, Inc.
 * 
 * Second Life Viewer Source Code
 * The source code in this file ("Source Code") is provided by Linden Lab
 * to you under the terms of the GNU General Public License, version 2.0
 * ("GPL"), unless you have obtained a separate licensing agreement
 * ("Other License"), formally executed by you and Linden Lab.  Terms of
 * the GPL can be found in doc/GPL-license.txt in this distribution, or
 * online at http://secondlifegrid.net/programs/open_source/licensing/gplv2
 * 
 * There are special exceptions to the terms and conditions of the GPL as
 * it is applied to this Source Code. View the full text of the exception
 * in the file doc/FLOSS-exception.txt in this software distribution, or
 * online at
 * http://secondlifegrid.net/programs/open_source/licensing/flossexception
 * 
 * By copying, modifying or distributing this software, you acknowledge
 * that you have read and understood your obligations described above,
 * and agree to abide by those obligations.
 * 
 * ALL LINDEN LAB SOURCE CODE IS PROVIDED "AS IS." LINDEN LAB MAKES NO
 * WARRANTIES, EXPRESS, IMPLIED OR OTHERWISE, REGARDING ITS ACCURACY,
 * COMPLETENESS OR PERFORMANCE.
 * $/LicenseInfo$
 */

#include "llviewerprecompiledheaders.h"

#include "llfolderview.h"

#include "llcallbacklist.h"
#include "llinventorybridge.h"
#include "llinventoryclipboard.h" // *TODO: remove this once hack below gone.
#include "llinventoryfilter.h"
#include "llinventoryfunctions.h"
#include "llinventorypanel.h"
#include "llfoldertype.h"
#include "llfloaterinventory.h"// hacked in for the bonus context menu items.
#include "llkeyboard.h"
#include "lllineeditor.h"
#include "llmenugl.h"
#include "llpanel.h"
#include "llpreview.h"
#include "llscrollcontainer.h" // hack to allow scrolling
#include "lltooldraganddrop.h"
#include "lltrans.h"
#include "llui.h"
#include "llviewertexture.h"
#include "llviewertexturelist.h"
#include "llviewerjointattachment.h"
#include "llviewermenu.h"
#include "lluictrlfactory.h"
#include "llviewercontrol.h"
#include "llviewerfoldertype.h"
#include "llviewerwindow.h"
#include "llvoavatar.h"
#include "llfloaterproperties.h"

// Linden library includes
#include "lldbstrings.h"
#include "llfocusmgr.h"
#include "llfontgl.h"
#include "llgl.h" 
#include "llrender.h"
#include "llinventory.h"

// Third-party library includes
#include <algorithm>

///----------------------------------------------------------------------------
/// Local function declarations, constants, enums, and typedefs
///----------------------------------------------------------------------------

const S32 RENAME_WIDTH_PAD = 4;
const S32 RENAME_HEIGHT_PAD = 1;
const S32 AUTO_OPEN_STACK_DEPTH = 16;
const S32 MIN_ITEM_WIDTH_VISIBLE = LLFolderViewItem::ICON_WIDTH
			+ LLFolderViewItem::ICON_PAD 
			+ LLFolderViewItem::ARROW_SIZE 
			+ LLFolderViewItem::TEXT_PAD 
			+ /*first few characters*/ 40;
const S32 MINIMUM_RENAMER_WIDTH = 80;

enum {
	SIGNAL_NO_KEYBOARD_FOCUS = 1,
	SIGNAL_KEYBOARD_FOCUS = 2
};

F32 LLFolderView::sAutoOpenTime = 1.f;

void delete_selected_item(void* user_data);
void copy_selected_item(void* user_data);
void open_selected_items(void* user_data);
void properties_selected_items(void* user_data);
void paste_items(void* user_data);
void renamer_focus_lost( LLFocusableElement* handler, void* user_data );


//---------------------------------------------------------------------------

// Tells all folders in a folderview to sort their items
// (and only their items, not folders) by a certain function.
class LLSetItemSortFunction : public LLFolderViewFunctor
{
public:
	LLSetItemSortFunction(U32 ordering)
		: mSortOrder(ordering) {}
	virtual ~LLSetItemSortFunction() {}
	virtual void doFolder(LLFolderViewFolder* folder);
	virtual void doItem(LLFolderViewItem* item);

	U32 mSortOrder;
};


// Set the sort order.
void LLSetItemSortFunction::doFolder(LLFolderViewFolder* folder)
{
	folder->setItemSortOrder(mSortOrder);
}

// Do nothing.
void LLSetItemSortFunction::doItem(LLFolderViewItem* item)
{
	return;
}

//---------------------------------------------------------------------------

// Tells all folders in a folderview to close themselves
// For efficiency, calls setOpenArrangeRecursively().
// The calling function must then call:
//	LLFolderView* root = getRoot();
//	if( root )
//	{
//		root->arrange( NULL, NULL );
//		root->scrollToShowSelection();
//	}
// to patch things up.
class LLCloseAllFoldersFunctor : public LLFolderViewFunctor
{
public:
	LLCloseAllFoldersFunctor(BOOL close) { mOpen = !close; }
	virtual ~LLCloseAllFoldersFunctor() {}
	virtual void doFolder(LLFolderViewFolder* folder);
	virtual void doItem(LLFolderViewItem* item);

	BOOL mOpen;
};


// Set the sort order.
void LLCloseAllFoldersFunctor::doFolder(LLFolderViewFolder* folder)
{
	folder->setOpenArrangeRecursively(mOpen);
}

// Do nothing.
void LLCloseAllFoldersFunctor::doItem(LLFolderViewItem* item)
{ }

///----------------------------------------------------------------------------
/// Class LLFolderView
///----------------------------------------------------------------------------

// Default constructor
LLFolderView::LLFolderView(const Params& p)
:	LLFolderViewFolder(p),
	mScrollContainer( NULL ),
	mPopupMenuHandle(),
	mAllowMultiSelect(TRUE),
	mShowFolderHierarchy(FALSE),
	mSourceID(p.task_id),
	mRenameItem( NULL ),
	mNeedsScroll( FALSE ),
	mPinningSelectedItem(FALSE),
	mNeedsAutoSelect( FALSE ),
	mAutoSelectOverride(FALSE),
	mNeedsAutoRename(FALSE),
	mDebugFilters(FALSE),
	mSortOrder(LLInventoryFilter::SO_FOLDERS_BY_NAME),	// This gets overridden by a pref immediately
	mFilter( new LLInventoryFilter(p.name) ),
	mShowSelectionContext(FALSE),
	mShowSingleSelection(FALSE),
	mArrangeGeneration(0),
	mSignalSelectCallback(0),
	mMinWidth(0),
	mDragAndDropThisFrame(FALSE),
	mCallbackRegistrar(NULL),
	mParentPanel(p.parent_panel),
	mUseEllipses(false),
	mDraggingOverItem(NULL),
	mStatusTextBox(NULL)
{
	LLRect rect = p.rect;
	LLRect new_rect(rect.mLeft, rect.mBottom + getRect().getHeight(), rect.mLeft + getRect().getWidth(), rect.mBottom);
	setRect( rect );
	reshape(rect.getWidth(), rect.getHeight());
	mIsOpen = TRUE; // this view is always open.
	mAutoOpenItems.setDepth(AUTO_OPEN_STACK_DEPTH);
	mAutoOpenCandidate = NULL;
	mAutoOpenTimer.stop();
	mKeyboardSelection = FALSE;
	const LLFolderViewItem::Params& item_params =
		LLUICtrlFactory::getDefaultParams<LLFolderViewItem>();
	S32 indentation = item_params.folder_indentation();
	mIndentation = -indentation; // children start at indentation 0
	gIdleCallbacks.addFunction(idle, this);

	//clear label
	// go ahead and render root folder as usual
	// just make sure the label ("Inventory Folder") never shows up
	mLabel = LLStringUtil::null;

	//mRenamer->setWriteableBgColor(LLColor4::white);
	// Escape is handled by reverting the rename, not commiting it (default behavior)
	LLLineEditor::Params params;
	params.name("ren");
	params.rect(rect);
	params.font(getLabelFontForStyle(LLFontGL::NORMAL));
	params.max_length_bytes(DB_INV_ITEM_NAME_STR_LEN);
	params.commit_callback.function(boost::bind(&LLFolderView::commitRename, this, _2));
	params.prevalidate_callback(&LLTextValidate::validateASCIIPrintableNoPipe);
	params.commit_on_focus_lost(true);
	params.visible(false);
	mRenamer = LLUICtrlFactory::create<LLLineEditor> (params);
	addChild(mRenamer);

	// Textbox
	LLTextBox::Params text_p;
	LLFontGL* font = getLabelFontForStyle(mLabelStyle);
	LLRect new_r = LLRect(rect.mLeft + ICON_PAD,
<<<<<<< HEAD
						  rect.mTop - TEXT_PAD,
						  rect.mRight,
						  rect.mTop - TEXT_PAD - (S32)font->getLineHeight());
=======
			      rect.mTop - TEXT_PAD,
			      rect.mRight,
			      rect.mTop - TEXT_PAD - llfloor(font->getLineHeight()));
>>>>>>> 9cfc4c07
	text_p.rect(new_r);
	text_p.name(std::string(p.name));
	text_p.font(font);
	text_p.visible(false);
	text_p.allow_html(true);
	mStatusTextBox = LLUICtrlFactory::create<LLTextBox> (text_p);
	mStatusTextBox->setFollowsLeft();
	mStatusTextBox->setFollowsTop();
	//addChild(mStatusTextBox);


	// make the popup menu available
	LLMenuGL* menu = LLUICtrlFactory::getInstance()->createFromFile<LLMenuGL>("menu_inventory.xml", gMenuHolder, LLViewerMenuHolderGL::child_registry_t::instance());
	if (!menu)
	{
		menu = LLUICtrlFactory::getDefaultWidget<LLMenuGL>("inventory_menu");
	}
	menu->setBackgroundColor(LLUIColorTable::instance().getColor("MenuPopupBgColor"));
	mPopupMenuHandle = menu->getHandle();

}

// Destroys the object
LLFolderView::~LLFolderView( void )
{
	// The release focus call can potentially call the
	// scrollcontainer, which can potentially be called with a partly
	// destroyed scollcontainer. Just null it out here, and no worries
	// about calling into the invalid scroll container.
	// Same with the renamer.
	mScrollContainer = NULL;
	mRenameItem = NULL;
	mRenamer = NULL;
	mStatusTextBox = NULL;

	if( gEditMenuHandler == this )
	{
		gEditMenuHandler = NULL;
	}

	mAutoOpenItems.removeAllNodes();
	gIdleCallbacks.deleteFunction(idle, this);

	LLView::deleteViewByHandle(mPopupMenuHandle);

	if(mRenamer == gFocusMgr.getTopCtrl())
	{
		gFocusMgr.setTopCtrl(NULL);
	}

	mAutoOpenItems.removeAllNodes();
	clearSelection();
	mItems.clear();
	mFolders.clear();

	mItemMap.clear();

	delete mFilter;
	mFilter = NULL;
}

BOOL LLFolderView::canFocusChildren() const
{
	return FALSE;
}

void LLFolderView::checkTreeResortForModelChanged()
{
	if (mSortOrder & LLInventoryFilter::SO_DATE && !(mSortOrder & LLInventoryFilter::SO_FOLDERS_BY_NAME))
	{
		// This is the case where something got added or removed.  If we are date sorting
		// everything including folders, then we need to rebuild the whole tree.
		// Just set to something not SO_DATE to force the folder most resent date resort.
		mSortOrder = mSortOrder & ~LLInventoryFilter::SO_DATE;
		setSortOrder(mSortOrder | LLInventoryFilter::SO_DATE);
	}
}

static LLFastTimer::DeclareTimer FTM_SORT("Sort Inventory");

void LLFolderView::setSortOrder(U32 order)
{
	if (order != mSortOrder)
	{
		LLFastTimer t(FTM_SORT);
		mSortOrder = order;

		for (folders_t::iterator iter = mFolders.begin();
			 iter != mFolders.end();)
		{
			folders_t::iterator fit = iter++;
			(*fit)->sortBy(order);
		}

		arrangeAll();
	}
}


U32 LLFolderView::getSortOrder() const
{
	return mSortOrder;
}

BOOL LLFolderView::addFolder( LLFolderViewFolder* folder)
{
	// enforce sort order of My Inventory followed by Library
	if (folder->getListener()->getUUID() == gInventory.getLibraryRootFolderID())
	{
		mFolders.push_back(folder);
	}
	else
	{
		mFolders.insert(mFolders.begin(), folder);
	}
	folder->setShowLoadStatus(true);
	folder->setOrigin(0, 0);
	folder->reshape(getRect().getWidth(), 0);
	folder->setVisible(FALSE);
	addChild( folder );
	folder->dirtyFilter();
	folder->requestArrange();
	return TRUE;
}

void LLFolderView::closeAllFolders()
{
	// Close all the folders
	setOpenArrangeRecursively(FALSE, LLFolderViewFolder::RECURSE_DOWN);
	arrangeAll();
}

void LLFolderView::openFolder(const std::string& foldername)
{
	LLFolderViewFolder* inv = findChild<LLFolderViewFolder>(foldername);
	if (inv)
	{
		setSelection(inv, FALSE, FALSE);
		inv->setOpen(TRUE);
	}
}

void LLFolderView::openTopLevelFolders()
{
	for (folders_t::iterator iter = mFolders.begin();
		 iter != mFolders.end();)
	{
		folders_t::iterator fit = iter++;
		(*fit)->setOpen(TRUE);
	}
}

void LLFolderView::setOpenArrangeRecursively(BOOL openitem, ERecurseType recurse)
{
	// call base class to do proper recursion
	LLFolderViewFolder::setOpenArrangeRecursively(openitem, recurse);
	// make sure root folder is always open
	mIsOpen = TRUE;
}

static LLFastTimer::DeclareTimer FTM_ARRANGE("Arrange");

// This view grows and shinks to enclose all of its children items and folders.
S32 LLFolderView::arrange( S32* unused_width, S32* unused_height, S32 filter_generation )
{
	LLFastTimer t2(FTM_ARRANGE);

	filter_generation = mFilter->getMinRequiredGeneration();
	mMinWidth = 0;

	mHasVisibleChildren = hasFilteredDescendants(filter_generation);
	// arrange always finishes, so optimistically set the arrange generation to the most current
	mLastArrangeGeneration = getRoot()->getArrangeGeneration();

	LLInventoryFilter::EFolderShow show_folder_state =
		getRoot()->getFilter()->getShowFolderState();

	S32 total_width = LEFT_PAD;
	S32 running_height = mDebugFilters ? llceil(LLFontGL::getFontMonospace()->getLineHeight()) : 0;
	S32 target_height = running_height;
	S32 parent_item_height = getRect().getHeight();

	for (folders_t::iterator iter = mFolders.begin();
		 iter != mFolders.end();)
	{
		folders_t::iterator fit = iter++;
		LLFolderViewFolder* folderp = (*fit);
		if (getDebugFilters())
		{
			folderp->setVisible(TRUE);
		}
		else
		{
			folderp->setVisible(show_folder_state == LLInventoryFilter::SHOW_ALL_FOLDERS || // always show folders?
									(folderp->getFiltered(filter_generation) || folderp->hasFilteredDescendants(filter_generation))); // passed filter or has descendants that passed filter
		}

		// Need to call arrange regardless of visibility, since children's visibility
		// might need to be changed too (e.g. even though a folder is invisible, its
		// children also need to be set invisible for state-tracking purposes, e.g.
		// llfolderviewitem::filter).
		// if (folderp->getVisible())
		{
			S32 child_height = 0;
			S32 child_width = 0;
			S32 child_top = parent_item_height - running_height;
			
			target_height += folderp->arrange( &child_width, &child_height, filter_generation );

			mMinWidth = llmax(mMinWidth, child_width);
			total_width = llmax( total_width, child_width );
			running_height += child_height;
			folderp->setOrigin( ICON_PAD, child_top - (*fit)->getRect().getHeight() );
		}
	}

	for (items_t::iterator iter = mItems.begin();
		 iter != mItems.end();)
	{
		items_t::iterator iit = iter++;
		LLFolderViewItem* itemp = (*iit);
		itemp->setVisible(itemp->getFiltered(filter_generation));

		if (itemp->getVisible())
		{
			S32 child_width = 0;
			S32 child_height = 0;
			S32 child_top = parent_item_height - running_height;
			
			target_height += itemp->arrange( &child_width, &child_height, filter_generation );
			itemp->reshape(itemp->getRect().getWidth(), child_height);

			mMinWidth = llmax(mMinWidth, child_width);
			total_width = llmax( total_width, child_width );
			running_height += child_height;
			itemp->setOrigin( ICON_PAD, child_top - itemp->getRect().getHeight() );
		}
	}

	LLRect scroll_rect = mScrollContainer->getContentWindowRect();
	reshape( llmax(scroll_rect.getWidth(), total_width), running_height );

	LLRect new_scroll_rect = mScrollContainer->getContentWindowRect();
	if (new_scroll_rect.getWidth() != scroll_rect.getWidth())
	{
		reshape( llmax(scroll_rect.getWidth(), total_width), running_height );
	}

	// move item renamer text field to item's new position
	updateRenamerPosition();

	mTargetHeight = (F32)target_height;
	return llround(mTargetHeight);
}

const std::string LLFolderView::getFilterSubString(BOOL trim)
{
	return mFilter->getFilterSubString(trim);
}

static LLFastTimer::DeclareTimer FTM_FILTER("Filter Inventory");

void LLFolderView::filter( LLInventoryFilter& filter )
{
	LLFastTimer t2(FTM_FILTER);
	filter.setFilterCount(llclamp(gSavedSettings.getS32("FilterItemsPerFrame"), 1, 5000));

	if (getCompletedFilterGeneration() < filter.getCurrentGeneration())
	{
		mPassedFilter = FALSE;
		mMinWidth = 0;
		LLFolderViewFolder::filter(filter);
	}
	else
	{
		mPassedFilter = TRUE;
	}
}

void LLFolderView::reshape(S32 width, S32 height, BOOL called_from_parent)
{
	LLRect scroll_rect;
	if (mScrollContainer)
	{
		scroll_rect = mScrollContainer->getContentWindowRect();
	}
	width = llmax(mMinWidth, scroll_rect.getWidth());

	// restrict width with scroll container's width
	if (mUseEllipses)
		width = scroll_rect.getWidth();

	LLView::reshape(width, height, called_from_parent);

	mReshapeSignal(mSelectedItems, FALSE);
}

void LLFolderView::addToSelectionList(LLFolderViewItem* item)
{
	if (item->isSelected())
	{
		removeFromSelectionList(item);
	}
	if (mSelectedItems.size())
	{
		mSelectedItems.back()->setIsCurSelection(FALSE);
	}
	item->setIsCurSelection(TRUE);
	mSelectedItems.push_back(item);
}

void LLFolderView::removeFromSelectionList(LLFolderViewItem* item)
{
	if (mSelectedItems.size())
	{
		mSelectedItems.back()->setIsCurSelection(FALSE);
	}

	selected_items_t::iterator item_iter;
	for (item_iter = mSelectedItems.begin(); item_iter != mSelectedItems.end();)
	{
		if (*item_iter == item)
		{
			item_iter = mSelectedItems.erase(item_iter);
		}
		else
		{
			++item_iter;
		}
	}
	if (mSelectedItems.size())
	{
		mSelectedItems.back()->setIsCurSelection(TRUE);
	}
}

LLFolderViewItem* LLFolderView::getCurSelectedItem( void )
{
	if(mSelectedItems.size())
	{
		LLFolderViewItem* itemp = mSelectedItems.back();
		llassert(itemp->getIsCurSelection());
		return itemp;
	}
	return NULL;
}


// Record the selected item and pass it down the hierachy.
BOOL LLFolderView::setSelection(LLFolderViewItem* selection, BOOL openitem,
								BOOL take_keyboard_focus)
{
	mSignalSelectCallback = take_keyboard_focus ? SIGNAL_KEYBOARD_FOCUS : SIGNAL_NO_KEYBOARD_FOCUS;

	if( selection == this )
	{
		return FALSE;
	}

	if( selection && take_keyboard_focus)
	{
		mParentPanel->setFocus(TRUE);
	}

	// clear selection down here because change of keyboard focus can potentially
	// affect selection
	clearSelection();

	if(selection)
	{
		addToSelectionList(selection);
	}

	BOOL rv = LLFolderViewFolder::setSelection(selection, openitem, take_keyboard_focus);
	if(openitem && selection)
	{
		selection->getParentFolder()->requestArrange();
	}

	llassert(mSelectedItems.size() <= 1);

	return rv;
}

void LLFolderView::setSelectionByID(const LLUUID& obj_id, BOOL take_keyboard_focus)
{
	LLFolderViewItem* itemp = getItemByID(obj_id);
	if(itemp && itemp->getListener())
	{
		itemp->arrangeAndSet(TRUE, take_keyboard_focus);
		mSelectThisID.setNull();
		return;
	}
	else
	{
		// save the desired item to be selected later (if/when ready)
		mSelectThisID = obj_id;
	}
}

void LLFolderView::updateSelection()
{
	if (mSelectThisID.notNull())
	{
		setSelectionByID(mSelectThisID, false);
	}
}

BOOL LLFolderView::changeSelection(LLFolderViewItem* selection, BOOL selected)
{
	BOOL rv = FALSE;

	// can't select root folder
	if(!selection || selection == this)
	{
		return FALSE;
	}

	if (!mAllowMultiSelect)
	{
		clearSelection();
	}

	selected_items_t::iterator item_iter;
	for (item_iter = mSelectedItems.begin(); item_iter != mSelectedItems.end(); ++item_iter)
	{
		if (*item_iter == selection)
		{
			break;
		}
	}

	BOOL on_list = (item_iter != mSelectedItems.end());

	if(selected && !on_list)
	{
		addToSelectionList(selection);
	}
	if(!selected && on_list)
	{
		removeFromSelectionList(selection);
	}

	rv = LLFolderViewFolder::changeSelection(selection, selected);

	mSignalSelectCallback = SIGNAL_KEYBOARD_FOCUS;
	
	return rv;
}

S32 LLFolderView::extendSelection(LLFolderViewItem* selection, LLFolderViewItem* last_selected, LLDynamicArray<LLFolderViewItem*>& items)
{
	S32 rv = 0;

	// now store resulting selection
	if (mAllowMultiSelect)
	{
		LLFolderViewItem *cur_selection = getCurSelectedItem();
		rv = LLFolderViewFolder::extendSelection(selection, cur_selection, items);
		for (S32 i = 0; i < items.count(); i++)
		{
			addToSelectionList(items[i]);
			rv++;
		}
	}
	else
	{
		setSelection(selection, FALSE, FALSE);
		rv++;
	}

	mSignalSelectCallback = SIGNAL_KEYBOARD_FOCUS;
	return rv;
}

void LLFolderView::sanitizeSelection()
{
	// store off current item in case it is automatically deselected
	// and we want to preserve context
	LLFolderViewItem* original_selected_item = getCurSelectedItem();

	// Cache "Show all folders" filter setting
	BOOL show_all_folders = (getRoot()->getFilter()->getShowFolderState() == LLInventoryFilter::SHOW_ALL_FOLDERS);

	std::vector<LLFolderViewItem*> items_to_remove;
	selected_items_t::iterator item_iter;
	for (item_iter = mSelectedItems.begin(); item_iter != mSelectedItems.end(); ++item_iter)
	{
		LLFolderViewItem* item = *item_iter;

		// ensure that each ancestor is open and potentially passes filtering
		BOOL visible = item->potentiallyVisible(); // initialize from filter state for this item
		// modify with parent open and filters states
		LLFolderViewFolder* parent_folder = item->getParentFolder();
		if ( parent_folder )
		{
			if ( show_all_folders )
			{	// "Show all folders" is on, so this folder is visible
				visible = TRUE;
			}
			else
			{	// Move up through parent folders and see what's visible
				while(parent_folder)
				{
					visible = visible && parent_folder->isOpen() && parent_folder->potentiallyVisible();
					parent_folder = parent_folder->getParentFolder();
				}
			}
		}

		//  deselect item if any ancestor is closed or didn't pass filter requirements.
		if (!visible)
		{
			items_to_remove.push_back(item);
		}

		// disallow nested selections (i.e. folder items plus one or more ancestors)
		// could check cached mum selections count and only iterate if there are any
		// but that may be a premature optimization.
		selected_items_t::iterator other_item_iter;
		for (other_item_iter = mSelectedItems.begin(); other_item_iter != mSelectedItems.end(); ++other_item_iter)
		{
			LLFolderViewItem* other_item = *other_item_iter;
			for( parent_folder = other_item->getParentFolder(); parent_folder; parent_folder = parent_folder->getParentFolder())
			{
				if (parent_folder == item)
				{
					// this is a descendent of the current folder, remove from list
					items_to_remove.push_back(other_item);
					break;
				}
			}
		}

		// Don't allow invisible items (such as root folders) to be selected.
		if (item->getHidden())
		{
			items_to_remove.push_back(item);
		}
	}

	std::vector<LLFolderViewItem*>::iterator item_it;
	for (item_it = items_to_remove.begin(); item_it != items_to_remove.end(); ++item_it )
	{
		changeSelection(*item_it, FALSE); // toggle selection (also removes from list)
	}

	// if nothing selected after prior constraints...
	if (mSelectedItems.empty())
	{
		// ...select first available parent of original selection, or "My Inventory" otherwise
		LLFolderViewItem* new_selection = NULL;
		if (original_selected_item)
		{
			for(LLFolderViewFolder* parent_folder = original_selected_item->getParentFolder();
				parent_folder;
				parent_folder = parent_folder->getParentFolder())
			{
				if (parent_folder->potentiallyVisible() && !parent_folder->getHidden())
				{
					// give initial selection to first ancestor folder that potentially passes the filter
					if (!new_selection)
					{
						new_selection = parent_folder;
					}

					// if any ancestor folder of original item is closed, move the selection up 
					// to the highest closed
					if (!parent_folder->isOpen())
					{	
						new_selection = parent_folder;
					}
				}
			}
		}
		else
		{
			// nothing selected to start with, so pick "My Inventory" as best guess
			new_selection = getItemByID(gInventory.getRootFolderID());
			// ... except if it's hidden from the UI.
			if (new_selection && new_selection->getHidden())
			{
				new_selection = NULL;
			}
		}

		if (new_selection)
		{
			setSelection(new_selection, FALSE, FALSE);
		}
	}
}

void LLFolderView::clearSelection()
{
	if (mSelectedItems.size() > 0)
	{
		recursiveDeselect(FALSE);
		mSelectedItems.clear();
	}
	mSelectThisID.setNull();
}

BOOL LLFolderView::getSelectionList(std::set<LLUUID> &selection) const
{
	for (selected_items_t::const_iterator item_it = mSelectedItems.begin(); 
		 item_it != mSelectedItems.end(); 
		 ++item_it)
	{
		selection.insert((*item_it)->getListener()->getUUID());
	}

	return (selection.size() != 0);
}

BOOL LLFolderView::startDrag(LLToolDragAndDrop::ESource source)
{
	std::vector<EDragAndDropType> types;
	std::vector<LLUUID> cargo_ids;
	selected_items_t::iterator item_it;
	BOOL can_drag = TRUE;
	if (!mSelectedItems.empty())
	{
		for (item_it = mSelectedItems.begin(); item_it != mSelectedItems.end(); ++item_it)
		{
			EDragAndDropType type = DAD_NONE;
			LLUUID id = LLUUID::null;
			can_drag = can_drag && (*item_it)->getListener()->startDrag(&type, &id);

			types.push_back(type);
			cargo_ids.push_back(id);
		}

		LLToolDragAndDrop::getInstance()->beginMultiDrag(types, cargo_ids, source, mSourceID); 
	}
	return can_drag;
}

void LLFolderView::commitRename( const LLSD& data )
{
	finishRenamingItem();
}

void LLFolderView::draw()
{
	static LLUIColor sSearchStatusColor = LLUIColorTable::instance().getColor("InventorySearchStatusColor", LLColor4::white);
	if (mDebugFilters)
	{
		std::string current_filter_string = llformat("Current Filter: %d, Least Filter: %d, Auto-accept Filter: %d",
										mFilter->getCurrentGeneration(), mFilter->getMinRequiredGeneration(), mFilter->getMustPassGeneration());
		LLFontGL::getFontMonospace()->renderUTF8(current_filter_string, 0, 2, 
			getRect().getHeight() - LLFontGL::getFontMonospace()->getLineHeight(), LLColor4(0.5f, 0.5f, 0.8f, 1.f), 
			LLFontGL::LEFT, LLFontGL::BOTTOM, LLFontGL::NORMAL, LLFontGL::NO_SHADOW, S32_MAX, S32_MAX, NULL, FALSE );
	}

	//LLFontGL* font = getLabelFontForStyle(mLabelStyle);

	// if cursor has moved off of me during drag and drop
	// close all auto opened folders
	if (!mDragAndDropThisFrame)
	{
		closeAutoOpenedFolders();
	}

	// while dragging, update selection rendering to reflect single/multi drag status
	if (LLToolDragAndDrop::getInstance()->hasMouseCapture())
	{
		EAcceptance last_accept = LLToolDragAndDrop::getInstance()->getLastAccept();
		if (last_accept == ACCEPT_YES_SINGLE || last_accept == ACCEPT_YES_COPY_SINGLE)
		{
			setShowSingleSelection(TRUE);
		}
		else
		{
			setShowSingleSelection(FALSE);
		}
	}
	else
	{
		setShowSingleSelection(FALSE);
	}


	if (mSearchTimer.getElapsedTimeF32() > gSavedSettings.getF32("TypeAheadTimeout") || !mSearchString.size())
	{
		mSearchString.clear();
	}

	if (hasVisibleChildren()
		|| mFilter->getShowFolderState() == LLInventoryFilter::SHOW_ALL_FOLDERS)
	{
		mStatusText.clear();
		mStatusTextBox->setVisible( FALSE );
	}
	else
	{
		if (gInventory.backgroundFetchActive() || mCompletedFilterGeneration < mFilter->getMinRequiredGeneration())
		{
			mStatusText = LLTrans::getString("Searching");
			//font->renderUTF8(mStatusText, 0, 2, 1, sSearchStatusColor, LLFontGL::LEFT, LLFontGL::TOP, LLFontGL::NORMAL,  LLFontGL::NO_SHADOW, S32_MAX, S32_MAX, NULL, FALSE );
		}
		else
		{
			mStatusText = LLTrans::getString(getFilter()->getEmptyLookupMessage());
			//font->renderUTF8(mStatusText, 0, 2, 1, sSearchStatusColor, LLFontGL::LEFT, LLFontGL::TOP, LLFontGL::NORMAL,  LLFontGL::NO_SHADOW, S32_MAX, S32_MAX, NULL, FALSE );
		}
		mStatusTextBox->setValue(mStatusText);
		mStatusTextBox->setVisible( TRUE );
		
	}

	LLFolderViewFolder::draw();

	mDragAndDropThisFrame = FALSE;
}

void LLFolderView::finishRenamingItem( void )
{
	if(!mRenamer)
	{
		return;
	}
	if( mRenameItem )
	{
		mRenameItem->rename( mRenamer->getText() );
	}

	gFocusMgr.setTopCtrl( NULL );	

	if( mRenameItem )
	{
		setSelectionFromRoot( mRenameItem, TRUE );
		mRenameItem = NULL;
	}

	// List is re-sorted alphabeticly, so scroll to make sure the selected item is visible.
	scrollToShowSelection();
}

void LLFolderView::closeRenamer( void )
{
	// will commit current name (which could be same as original name)
	mRenamer->setFocus( FALSE );
	mRenamer->setVisible( FALSE );
	gFocusMgr.setTopCtrl( NULL );

	if( mRenameItem )
	{
		setSelectionFromRoot( mRenameItem, TRUE );
		mRenameItem = NULL;
	}
}

void LLFolderView::removeSelectedItems( void )
{
	if(getVisible() && getEnabled())
	{
		// just in case we're removing the renaming item.
		mRenameItem = NULL;

		// create a temporary structure which we will use to remove
		// items, since the removal will futz with internal data
		// structures.
		std::vector<LLFolderViewItem*> items;
		S32 count = mSelectedItems.size();
		if(count == 0) return;
		LLFolderViewItem* item = NULL;
		selected_items_t::iterator item_it;
		for (item_it = mSelectedItems.begin(); item_it != mSelectedItems.end(); ++item_it)
		{
			item = *item_it;
			if(item->isRemovable())
			{
				items.push_back(item);
			}
			else
			{
				llinfos << "Cannot delete " << item->getName() << llendl;
				return;
			}
		}

		// iterate through the new container.
		count = items.size();
		LLUUID new_selection_id;
		if(count == 1)
		{
			LLFolderViewItem* item_to_delete = items[0];
			LLFolderViewFolder* parent = item_to_delete->getParentFolder();
			LLFolderViewItem* new_selection = item_to_delete->getNextOpenNode(FALSE);
			if (!new_selection)
			{
				new_selection = item_to_delete->getPreviousOpenNode(FALSE);
			}
			if(parent)
			{
				if (parent->removeItem(item_to_delete))
				{
					// change selection on successful delete
					if (new_selection)
					{
						setSelectionFromRoot(new_selection, new_selection->isOpen(), mParentPanel->hasFocus());
					}
					else
					{
						setSelectionFromRoot(NULL, mParentPanel->hasFocus());
					}
				}
			}
			arrangeAll();
		}
		else if (count > 1)
		{
			LLDynamicArray<LLFolderViewEventListener*> listeners;
			LLFolderViewEventListener* listener;
			LLFolderViewItem* last_item = items[count - 1];
			LLFolderViewItem* new_selection = last_item->getNextOpenNode(FALSE);
			while(new_selection && new_selection->isSelected())
			{
				new_selection = new_selection->getNextOpenNode(FALSE);
			}
			if (!new_selection)
			{
				new_selection = last_item->getPreviousOpenNode(FALSE);
				while (new_selection && new_selection->isSelected())
				{
					new_selection = new_selection->getPreviousOpenNode(FALSE);
				}
			}
			if (new_selection)
			{
				setSelectionFromRoot(new_selection, new_selection->isOpen(), mParentPanel->hasFocus());
			}
			else
			{
				setSelectionFromRoot(NULL, mParentPanel->hasFocus());
			}

			for(S32 i = 0; i < count; ++i)
			{
				listener = items[i]->getListener();
				if(listener && (listeners.find(listener) == LLDynamicArray<LLFolderViewEventListener*>::FAIL))
				{
					listeners.put(listener);
				}
			}
			listener = listeners.get(0);
			if(listener)
			{
				listener->removeBatch(listeners);
			}
		}
		arrangeAll();
		scrollToShowSelection();
	}
}

// open the selected item.
void LLFolderView::openSelectedItems( void )
{
	if(getVisible() && getEnabled())
	{
		if (mSelectedItems.size() == 1)
		{
			mSelectedItems.front()->openItem();
		}
		else
		{
			LLMultiPreview* multi_previewp = new LLMultiPreview();
			LLMultiProperties* multi_propertiesp = new LLMultiProperties();

			selected_items_t::iterator item_it;
			for (item_it = mSelectedItems.begin(); item_it != mSelectedItems.end(); ++item_it)
			{
				// IT_{OBJECT,ATTACHMENT} creates LLProperties
				// floaters; others create LLPreviews.  Put
				// each one in the right type of container.
				LLFolderViewEventListener* listener = (*item_it)->getListener();
				bool is_prop = listener && (listener->getInventoryType() == LLInventoryType::IT_OBJECT || listener->getInventoryType() == LLInventoryType::IT_ATTACHMENT);
				if (is_prop)
					LLFloater::setFloaterHost(multi_propertiesp);
				else
					LLFloater::setFloaterHost(multi_previewp);
				(*item_it)->openItem();
			}

			LLFloater::setFloaterHost(NULL);
			// *NOTE: LLMulti* will safely auto-delete when open'd
			// without any children.
			multi_previewp->openFloater(LLSD());
			multi_propertiesp->openFloater(LLSD());
		}
	}
}

void LLFolderView::propertiesSelectedItems( void )
{
	if(getVisible() && getEnabled())
	{
		if (mSelectedItems.size() == 1)
		{
			LLFolderViewItem* folder_item = mSelectedItems.front();
			if(!folder_item) return;
			folder_item->getListener()->showProperties();
		}
		else
		{
			LLMultiProperties* multi_propertiesp = new LLMultiProperties();

			LLFloater::setFloaterHost(multi_propertiesp);

			selected_items_t::iterator item_it;
			for (item_it = mSelectedItems.begin(); item_it != mSelectedItems.end(); ++item_it)
			{
				(*item_it)->getListener()->showProperties();
			}

			LLFloater::setFloaterHost(NULL);
			multi_propertiesp->openFloater(LLSD());
		}
	}
}

void LLFolderView::changeType(LLInventoryModel *model, LLFolderType::EType new_folder_type)
{
	LLFolderBridge *folder_bridge = LLFolderBridge::sSelf;

	if (!folder_bridge) return;
	LLViewerInventoryCategory *cat = folder_bridge->getCategory();
	if (!cat) return;
	cat->changeType(new_folder_type);
}

void LLFolderView::autoOpenItem( LLFolderViewFolder* item )
{
	if (mAutoOpenItems.check() == item || mAutoOpenItems.getDepth() >= (U32)AUTO_OPEN_STACK_DEPTH)
	{
		return;
	}

	// close auto-opened folders
	LLFolderViewFolder* close_item = mAutoOpenItems.check();
	while (close_item && close_item != item->getParentFolder())
	{
		mAutoOpenItems.pop();
		close_item->setOpenArrangeRecursively(FALSE);
		close_item = mAutoOpenItems.check();
	}

	item->requestArrange();

	mAutoOpenItems.push(item);
	
	item->setOpen(TRUE);
	LLRect content_rect = mScrollContainer->getContentWindowRect();
	LLRect constraint_rect(0,content_rect.getHeight(), content_rect.getWidth(), 0);
	scrollToShowItem(item, constraint_rect);
}

void LLFolderView::closeAutoOpenedFolders()
{
	while (mAutoOpenItems.check())
	{
		LLFolderViewFolder* close_item = mAutoOpenItems.pop();
		close_item->setOpen(FALSE);
	}

	if (mAutoOpenCandidate)
	{
		mAutoOpenCandidate->setAutoOpenCountdown(0.f);
	}
	mAutoOpenCandidate = NULL;
	mAutoOpenTimer.stop();
}

BOOL LLFolderView::autoOpenTest(LLFolderViewFolder* folder)
{
	if (folder && mAutoOpenCandidate == folder)
	{
		if (mAutoOpenTimer.getStarted())
		{
			if (!mAutoOpenCandidate->isOpen())
			{
				mAutoOpenCandidate->setAutoOpenCountdown(clamp_rescale(mAutoOpenTimer.getElapsedTimeF32(), 0.f, sAutoOpenTime, 0.f, 1.f));
			}
			if (mAutoOpenTimer.getElapsedTimeF32() > sAutoOpenTime)
			{
				autoOpenItem(folder);
				mAutoOpenTimer.stop();
				return TRUE;
			}
		}
		return FALSE;
	}

	// otherwise new candidate, restart timer
	if (mAutoOpenCandidate)
	{
		mAutoOpenCandidate->setAutoOpenCountdown(0.f);
	}
	mAutoOpenCandidate = folder;
	mAutoOpenTimer.start();
	return FALSE;
}

BOOL LLFolderView::canCopy() const
{
	if (!(getVisible() && getEnabled() && (mSelectedItems.size() > 0)))
	{
		return FALSE;
	}
	
	for (selected_items_t::const_iterator selected_it = mSelectedItems.begin(); selected_it != mSelectedItems.end(); ++selected_it)
	{
		const LLFolderViewItem* item = *selected_it;
		if (!item->getListener()->isItemCopyable())
		{
			return FALSE;
		}
	}
	return TRUE;
}

// copy selected item
void LLFolderView::copy()
{
	// *NOTE: total hack to clear the inventory clipboard
	LLInventoryClipboard::instance().reset();
	S32 count = mSelectedItems.size();
	if(getVisible() && getEnabled() && (count > 0))
	{
		LLFolderViewEventListener* listener = NULL;
		selected_items_t::iterator item_it;
		for (item_it = mSelectedItems.begin(); item_it != mSelectedItems.end(); ++item_it)
		{
			listener = (*item_it)->getListener();
			if(listener)
			{
				listener->copyToClipboard();
			}
		}
	}
	mSearchString.clear();
}

BOOL LLFolderView::canCut() const
{
	if (!(getVisible() && getEnabled() && (mSelectedItems.size() > 0)))
	{
		return FALSE;
	}
	
	for (selected_items_t::const_iterator selected_it = mSelectedItems.begin(); selected_it != mSelectedItems.end(); ++selected_it)
	{
		const LLFolderViewItem* item = *selected_it;
		const LLFolderViewEventListener* listener = item->getListener();

		if (!listener || !listener->isItemRemovable())
		{
			return FALSE;
		}
	}
	return TRUE;
}

void LLFolderView::cut()
{
	// clear the inventory clipboard
	LLInventoryClipboard::instance().reset();
	S32 count = mSelectedItems.size();
	if(getVisible() && getEnabled() && (count > 0))
	{
		LLFolderViewEventListener* listener = NULL;
		selected_items_t::iterator item_it;
		for (item_it = mSelectedItems.begin(); item_it != mSelectedItems.end(); ++item_it)
		{
			listener = (*item_it)->getListener();
			if(listener)
			{
				listener->cutToClipboard();
			}
		}
	}
	mSearchString.clear();
}

BOOL LLFolderView::canPaste() const
{
	if (mSelectedItems.empty())
	{
		return FALSE;
	}

	if(getVisible() && getEnabled())
	{
		for (selected_items_t::const_iterator item_it = mSelectedItems.begin();
			 item_it != mSelectedItems.end(); ++item_it)
		{
			// *TODO: only check folders and parent folders of items
			const LLFolderViewItem* item = (*item_it);
			const LLFolderViewEventListener* listener = item->getListener();
			if(!listener || !listener->isClipboardPasteable())
			{
				const LLFolderViewFolder* folderp = item->getParentFolder();
				listener = folderp->getListener();
				if (!listener || !listener->isClipboardPasteable())
				{
					return FALSE;
				}
			}
		}
		return TRUE;
	}
	return FALSE;
}

// paste selected item
void LLFolderView::paste()
{
	if(getVisible() && getEnabled())
	{
		// find set of unique folders to paste into
		std::set<LLFolderViewItem*> folder_set;

		selected_items_t::iterator selected_it;
		for (selected_it = mSelectedItems.begin(); selected_it != mSelectedItems.end(); ++selected_it)
		{
			LLFolderViewItem* item = *selected_it;
			LLFolderViewEventListener* listener = item->getListener();
			if (listener->getInventoryType() != LLInventoryType::IT_CATEGORY)
			{
				item = item->getParentFolder();
			}
			folder_set.insert(item);
		}

		std::set<LLFolderViewItem*>::iterator set_iter;
		for(set_iter = folder_set.begin(); set_iter != folder_set.end(); ++set_iter)
		{
			LLFolderViewEventListener* listener = (*set_iter)->getListener();
			if(listener && listener->isClipboardPasteable())
			{
				listener->pasteFromClipboard();
			}
		}
	}
	mSearchString.clear();
}

// public rename functionality - can only start the process
void LLFolderView::startRenamingSelectedItem( void )
{
	// make sure selection is visible
	scrollToShowSelection();

	S32 count = mSelectedItems.size();
	LLFolderViewItem* item = NULL;
	if(count > 0)
	{
		item = mSelectedItems.front();
	}
	if(getVisible() && getEnabled() && (count == 1) && item && item->getListener() &&
	   item->getListener()->isItemRenameable())
	{
		mRenameItem = item;

		updateRenamerPosition();


		mRenamer->setText(item->getName());
		mRenamer->selectAll();
		mRenamer->setVisible( TRUE );
		// set focus will fail unless item is visible
		mRenamer->setFocus( TRUE );
		mRenamer->setTopLostCallback(boost::bind(onRenamerLost, _1));
		mRenamer->setFocusLostCallback(boost::bind(onRenamerLost, _1));
		gFocusMgr.setTopCtrl( mRenamer );
	}
}

BOOL LLFolderView::handleKeyHere( KEY key, MASK mask )
{
	BOOL handled = FALSE;

	// SL-51858: Key presses are not being passed to the Popup menu.
	// A proper fix is non-trivial so instead just close the menu.
	LLMenuGL* menu = (LLMenuGL*)mPopupMenuHandle.get();
	if (menu && menu->isOpen())
	{
		LLMenuGL::sMenuContainer->hideMenus();
	}

	LLView *item = NULL;
	if (getChildCount() > 0)
	{
		item = *(getChildList()->begin());
	}

	switch( key )
	{
	case KEY_F2:
		mSearchString.clear();
		startRenamingSelectedItem();
		handled = TRUE;
		break;

	case KEY_RETURN:
		if (mask == MASK_NONE)
		{
			if( mRenameItem && mRenamer->getVisible() )
			{
				finishRenamingItem();
				mSearchString.clear();
				handled = TRUE;
			}
			else
			{
				LLFolderView::openSelectedItems();
				handled = TRUE;
			}
		}
		break;

	case KEY_ESCAPE:
		if( mRenameItem && mRenamer->getVisible() )
		{
			closeRenamer();
			handled = TRUE;
		}
		mSearchString.clear();
		break;

	case KEY_PAGE_UP:
		mSearchString.clear();
		mScrollContainer->pageUp(30);
		handled = TRUE;
		break;

	case KEY_PAGE_DOWN:
		mSearchString.clear();
		mScrollContainer->pageDown(30);
		handled = TRUE;
		break;

	case KEY_HOME:
		mSearchString.clear();
		mScrollContainer->goToTop();
		handled = TRUE;
		break;

	case KEY_END:
		mSearchString.clear();
		mScrollContainer->goToBottom();
		break;

	case KEY_DOWN:
		if((mSelectedItems.size() > 0) && mScrollContainer)
		{
			LLFolderViewItem* last_selected = getCurSelectedItem();

			if (!mKeyboardSelection)
			{
				setSelection(last_selected, FALSE, TRUE);
				mKeyboardSelection = TRUE;
			}

			LLFolderViewItem* next = NULL;
			if (mask & MASK_SHIFT)
			{
				// don't shift select down to children of folders (they are implicitly selected through parent)
				next = last_selected->getNextOpenNode(FALSE);
				if (next)
				{
					if (next->isSelected())
					{
						// shrink selection
						changeSelectionFromRoot(last_selected, FALSE);
					}
					else if (last_selected->getParentFolder() == next->getParentFolder())
					{
						// grow selection
						changeSelectionFromRoot(next, TRUE);
					}
				}
			}
			else
			{
				next = last_selected->getNextOpenNode();
				if( next )
				{
					if (next == last_selected)
					{
						//special case for LLAccordionCtrl
						if(notifyParent(LLSD().with("action","select_next")) > 0 )//message was processed
						{
							clearSelection();
							return TRUE;
						}
						return FALSE;
					}
					setSelection( next, FALSE, TRUE );
				}
				else
				{
					//special case for LLAccordionCtrl
					if(notifyParent(LLSD().with("action","select_next")) > 0 )//message was processed
					{
						clearSelection();
						return TRUE;
					}
					return FALSE;
				}
			}
			scrollToShowSelection();
			mSearchString.clear();
			handled = TRUE;
		}
		break;

	case KEY_UP:
		if((mSelectedItems.size() > 0) && mScrollContainer)
		{
			LLFolderViewItem* last_selected = mSelectedItems.back();

			if (!mKeyboardSelection)
			{
				setSelection(last_selected, FALSE, TRUE);
				mKeyboardSelection = TRUE;
			}

			LLFolderViewItem* prev = NULL;
			if (mask & MASK_SHIFT)
			{
				// don't shift select down to children of folders (they are implicitly selected through parent)
				prev = last_selected->getPreviousOpenNode(FALSE);
				if (prev)
				{
					if (prev->isSelected())
					{
						// shrink selection
						changeSelectionFromRoot(last_selected, FALSE);
					}
					else if (last_selected->getParentFolder() == prev->getParentFolder())
					{
						// grow selection
						changeSelectionFromRoot(prev, TRUE);
					}
				}
			}
			else
			{
				prev = last_selected->getPreviousOpenNode();
				if( prev )
				{
					if (prev == this)
					{
						// If case we are in accordion tab notify parent to go to the previous accordion
						if(notifyParent(LLSD().with("action","select_prev")) > 0 )//message was processed
						{
							clearSelection();
							return TRUE;
						}

						return FALSE;
					}
					setSelection( prev, FALSE, TRUE );
				}
			}
			scrollToShowSelection();
			mSearchString.clear();

			handled = TRUE;
		}
		break;

	case KEY_RIGHT:
		if(mSelectedItems.size())
		{
			LLFolderViewItem* last_selected = getCurSelectedItem();
			last_selected->setOpen( TRUE );
			mSearchString.clear();
			handled = TRUE;
		}
		break;

	case KEY_LEFT:
		if(mSelectedItems.size())
		{
			LLFolderViewItem* last_selected = getCurSelectedItem();
			LLFolderViewItem* parent_folder = last_selected->getParentFolder();
			if (!last_selected->isOpen() && parent_folder && parent_folder->getParentFolder())
			{
				// Don't change selectin to hidden folder. See EXT-5328.
				if (!parent_folder->getHidden())
				{
					setSelection(parent_folder, FALSE, TRUE);
				}
			}
			else
			{
				last_selected->setOpen( FALSE );
			}
			mSearchString.clear();
			scrollToShowSelection();
			handled = TRUE;
		}
		break;
	}

	if (!handled && mParentPanel->hasFocus())
	{
		if (key == KEY_BACKSPACE)
		{
			mSearchTimer.reset();
			if (mSearchString.size())
			{
				mSearchString.erase(mSearchString.size() - 1, 1);
			}
			search(getCurSelectedItem(), mSearchString, FALSE);
			handled = TRUE;
		}
	}

	return handled;
}


BOOL LLFolderView::handleUnicodeCharHere(llwchar uni_char)
{
	if ((uni_char < 0x20) || (uni_char == 0x7F)) // Control character or DEL
	{
		return FALSE;
	}

	if (uni_char > 0x7f)
	{
		llwarns << "LLFolderView::handleUnicodeCharHere - Don't handle non-ascii yet, aborting" << llendl;
		return FALSE;
	}

	BOOL handled = FALSE;
	if (gFocusMgr.childHasKeyboardFocus(getRoot()))
	{
		// SL-51858: Key presses are not being passed to the Popup menu.
		// A proper fix is non-trivial so instead just close the menu.
		LLMenuGL* menu = (LLMenuGL*)mPopupMenuHandle.get();
		if (menu && menu->isOpen())
		{
			LLMenuGL::sMenuContainer->hideMenus();
		}

		//do text search
		if (mSearchTimer.getElapsedTimeF32() > gSavedSettings.getF32("TypeAheadTimeout"))
		{
			mSearchString.clear();
		}
		mSearchTimer.reset();
		if (mSearchString.size() < 128)
		{
			mSearchString += uni_char;
		}
		search(getCurSelectedItem(), mSearchString, FALSE);

		handled = TRUE;
	}

	return handled;
}


BOOL LLFolderView::canDoDelete() const
{
	if (mSelectedItems.size() == 0) return FALSE;

	for (selected_items_t::const_iterator item_it = mSelectedItems.begin(); item_it != mSelectedItems.end(); ++item_it)
	{
		if (!(*item_it)->getListener()->isItemRemovable())
		{
			return FALSE;
		}
	}
	return TRUE;
}

void LLFolderView::doDelete()
{
	if(mSelectedItems.size() > 0)
	{				
		removeSelectedItems();
	}
}


BOOL LLFolderView::handleMouseDown( S32 x, S32 y, MASK mask )
{
	mKeyboardSelection = FALSE;
	mSearchString.clear();

	mParentPanel->setFocus(TRUE);

	return LLView::handleMouseDown( x, y, mask );
}

BOOL LLFolderView::search(LLFolderViewItem* first_item, const std::string &search_string, BOOL backward)
{
	// get first selected item
	LLFolderViewItem* search_item = first_item;

	// make sure search string is upper case
	std::string upper_case_string = search_string;
	LLStringUtil::toUpper(upper_case_string);

	// if nothing selected, select first item in folder
	if (!search_item)
	{
		// start from first item
		search_item = getNextFromChild(NULL);
	}

	// search over all open nodes for first substring match (with wrapping)
	BOOL found = FALSE;
	LLFolderViewItem* original_search_item = search_item;
	do
	{
		// wrap at end
		if (!search_item)
		{
			if (backward)
			{
				search_item = getPreviousFromChild(NULL);
			}
			else
			{
				search_item = getNextFromChild(NULL);
			}
			if (!search_item || search_item == original_search_item)
			{
				break;
			}
		}

		const std::string current_item_label(search_item->getSearchableLabel());
		S32 search_string_length = llmin(upper_case_string.size(), current_item_label.size());
		if (!current_item_label.compare(0, search_string_length, upper_case_string))
		{
			found = TRUE;
			break;
		}
		if (backward)
		{
			search_item = search_item->getPreviousOpenNode();
		}
		else
		{
			search_item = search_item->getNextOpenNode();
		}

	} while(search_item != original_search_item);
	

	if (found)
	{
		setSelection(search_item, FALSE, TRUE);
		scrollToShowSelection();
	}

	return found;
}

BOOL LLFolderView::handleDoubleClick( S32 x, S32 y, MASK mask )
{
	// skip LLFolderViewFolder::handleDoubleClick()
	return LLView::handleDoubleClick( x, y, mask );
}

BOOL LLFolderView::handleRightMouseDown( S32 x, S32 y, MASK mask )
{
	// all user operations move keyboard focus to inventory
	// this way, we know when to stop auto-updating a search
	mParentPanel->setFocus(TRUE);

	BOOL handled = childrenHandleRightMouseDown(x, y, mask) != NULL;
	S32 count = mSelectedItems.size();
	LLMenuGL* menu = (LLMenuGL*)mPopupMenuHandle.get();
	if(handled && (count > 0) && menu)
	{
		if (mCallbackRegistrar)
			mCallbackRegistrar->pushScope();
		//menu->empty();
		const LLView::child_list_t *list = menu->getChildList();

		LLView::child_list_t::const_iterator menu_itor;
		for (menu_itor = list->begin(); menu_itor != list->end(); ++menu_itor)
		{
			(*menu_itor)->setVisible(TRUE);
			(*menu_itor)->setEnabled(TRUE);
		}
		
		// Successively filter out invalid options
		selected_items_t::iterator item_itor;
		U32 flags = FIRST_SELECTED_ITEM;
		for (item_itor = mSelectedItems.begin(); item_itor != mSelectedItems.end(); ++item_itor)
		{
			(*item_itor)->buildContextMenu(*menu, flags);
			flags = 0x0;
		}

		menu->updateParent(LLMenuGL::sMenuContainer);
		LLMenuGL::showPopup(this, menu, x, y);
		if (mCallbackRegistrar)
			mCallbackRegistrar->popScope();
	}
	else
	{
		if(menu && menu->getVisible())
		{
			menu->setVisible(FALSE);
		}
		setSelection(NULL, FALSE, TRUE);
	}
	return handled;
}

BOOL LLFolderView::handleHover( S32 x, S32 y, MASK mask )
{
	return LLView::handleHover( x, y, mask );
}

BOOL LLFolderView::handleDragAndDrop(S32 x, S32 y, MASK mask, BOOL drop,
									 EDragAndDropType cargo_type,
									 void* cargo_data, 
									 EAcceptance* accept,
									 std::string& tooltip_msg)
{
	mDragAndDropThisFrame = TRUE;
	BOOL handled = LLView::handleDragAndDrop(x, y, mask, drop, cargo_type, cargo_data,
											 accept, tooltip_msg);

	// When there are no visible children drag and drop is handled
	// by the folder which is the hierarchy root.
	if (!handled && !hasVisibleChildren())
	{
		handled = mFolders.front()->handleDragAndDropFromChild(mask,drop,cargo_type,cargo_data,accept,tooltip_msg);
	}

	if (handled)
	{
		lldebugst(LLERR_USER_INPUT) << "dragAndDrop handled by LLFolderView" << llendl;
	}

	return handled;
}

void LLFolderView::deleteAllChildren()
{
	if(mRenamer == gFocusMgr.getTopCtrl())
	{
		gFocusMgr.setTopCtrl(NULL);
	}
	LLView::deleteViewByHandle(mPopupMenuHandle);
	mPopupMenuHandle = LLHandle<LLView>();
	mRenamer = NULL;
	mRenameItem = NULL;
	clearSelection();
	LLView::deleteAllChildren();
}

void LLFolderView::scrollToShowSelection()
{
	if (mSelectedItems.size())
	{
		mNeedsScroll = TRUE;
	}
}

// If the parent is scroll containter, scroll it to make the selection
// is maximally visible.
void LLFolderView::scrollToShowItem(LLFolderViewItem* item, const LLRect& constraint_rect)
{
	if (!mScrollContainer) return;

	// don't scroll to items when mouse is being used to scroll/drag and drop
	if (gFocusMgr.childHasMouseCapture(mScrollContainer))
	{
		mNeedsScroll = FALSE;
		return;
	}

	// if item exists and is in visible portion of parent folder...
	if(item)
	{
		LLRect local_rect = item->getLocalRect();
		LLRect item_scrolled_rect; // item position relative to display area of scroller
		LLRect visible_doc_rect = mScrollContainer->getVisibleContentRect();
		
		S32 icon_height = mIcon.isNull() ? 0 : mIcon->getHeight(); 
		S32 label_height = llround(getLabelFontForStyle(mLabelStyle)->getLineHeight()); 
		// when navigating with keyboard, only move top of opened folder on screen, otherwise show whole folder
		S32 max_height_to_show = item->isOpen() && mScrollContainer->hasFocus() ? (llmax( icon_height, label_height ) + ICON_PAD) : local_rect.getHeight(); 
		
		// get portion of item that we want to see...
		LLRect item_local_rect = LLRect(item->getIndentation(), 
										local_rect.getHeight(), 
										llmin(MIN_ITEM_WIDTH_VISIBLE, local_rect.getWidth()), 
										llmax(0, local_rect.getHeight() - max_height_to_show));

		LLRect item_doc_rect;

		item->localRectToOtherView(item_local_rect, &item_doc_rect, this); 

		mScrollContainer->scrollToShowRect( item_doc_rect, constraint_rect );

	}
}

LLRect LLFolderView::getVisibleRect()
{
	S32 visible_height = mScrollContainer->getRect().getHeight();
	S32 visible_width = mScrollContainer->getRect().getWidth();
	LLRect visible_rect;
	visible_rect.setLeftTopAndSize(-getRect().mLeft, visible_height - getRect().mBottom, visible_width, visible_height);
	return visible_rect;
}

BOOL LLFolderView::getShowSelectionContext()
{
	if (mShowSelectionContext)
	{
		return TRUE;
	}
	LLMenuGL* menu = (LLMenuGL*)mPopupMenuHandle.get();
	if (menu && menu->getVisible())
	{
		return TRUE;
	}
	return FALSE;
}

void LLFolderView::setShowSingleSelection(BOOL show)
{
	if (show != mShowSingleSelection)
	{
		mMultiSelectionFadeTimer.reset();
		mShowSingleSelection = show;
	}
}

void LLFolderView::addItemID(const LLUUID& id, LLFolderViewItem* itemp)
{
	mItemMap[id] = itemp;
}

void LLFolderView::removeItemID(const LLUUID& id)
{
	mItemMap.erase(id);
}

LLFolderViewItem* LLFolderView::getItemByID(const LLUUID& id)
{
	if (id.isNull())
	{
		return this;
	}

	std::map<LLUUID, LLFolderViewItem*>::iterator map_it;
	map_it = mItemMap.find(id);
	if (map_it != mItemMap.end())
	{
		return map_it->second;
	}

	return NULL;
}

LLFolderViewFolder* LLFolderView::getFolderByID(const LLUUID& id)
{
	if (id.isNull())
	{
		return this;
	}

	for (folders_t::iterator iter = mFolders.begin();
		 iter != mFolders.end();
		 ++iter)
	{
		LLFolderViewFolder *folder = (*iter);
		if (folder->getListener()->getUUID() == id)
		{
			return folder;
		}
	}
	return NULL;
}

bool LLFolderView::doToSelected(LLInventoryModel* model, const LLSD& userdata)
{
	std::string action = userdata.asString();
	
	if ("rename" == action)
	{
		startRenamingSelectedItem();
		return true;
	}
	if ("delete" == action)
	{
		removeSelectedItems();
		return true;
	}

	if ("copy" == action)
	{	
		LLInventoryClipboard::instance().reset();
	}

	static const std::string change_folder_string = "change_folder_type_";
	if (action.length() > change_folder_string.length() && 
		(action.compare(0,change_folder_string.length(),"change_folder_type_") == 0))
	{
		LLFolderType::EType new_folder_type = LLViewerFolderType::lookupTypeFromXUIName(action.substr(change_folder_string.length()));
		changeType(model, new_folder_type);
		return true;
	}


	std::set<LLUUID> selected_items;
	getSelectionList(selected_items);

	LLMultiPreview* multi_previewp = NULL;
	LLMultiProperties* multi_propertiesp = NULL;

	if (("task_open" == action  || "open" == action) && selected_items.size() > 1)
	{
		multi_previewp = new LLMultiPreview();
		gFloaterView->addChild(multi_previewp);

		LLFloater::setFloaterHost(multi_previewp);
	
	}
	else if (("task_properties" == action || "properties" == action) && selected_items.size() > 1)
	{
		multi_propertiesp = new LLMultiProperties();
		gFloaterView->addChild(multi_propertiesp);

		LLFloater::setFloaterHost(multi_propertiesp);
	}

	std::set<LLUUID>::iterator set_iter;

	for (set_iter = selected_items.begin(); set_iter != selected_items.end(); ++set_iter)
	{
		LLFolderViewItem* folder_item = getItemByID(*set_iter);
		if(!folder_item) continue;
		LLInvFVBridge* bridge = (LLInvFVBridge*)folder_item->getListener();
		if(!bridge) continue;

		bridge->performAction(this, model, action);
	}

	LLFloater::setFloaterHost(NULL);
	if (multi_previewp)
	{
		multi_previewp->openFloater(LLSD());
	}
	else if (multi_propertiesp)
	{
		multi_propertiesp->openFloater(LLSD());
	}

	return true;
}

static LLFastTimer::DeclareTimer FTM_AUTO_SELECT("Open and Select");
static LLFastTimer::DeclareTimer FTM_INVENTORY("Inventory");

// Main idle routine
void LLFolderView::doIdle()
{
	// If this is associated with the user's inventory, don't do anything
	// until that inventory is loaded up.
	const LLInventoryPanel *inventory_panel = dynamic_cast<LLInventoryPanel*>(mParentPanel);
	if (inventory_panel && !inventory_panel->getIsViewsInitialized())
	{
		return;
	}
	
	LLFastTimer t2(FTM_INVENTORY);

	BOOL debug_filters = gSavedSettings.getBOOL("DebugInventoryFilters");
	if (debug_filters != getDebugFilters())
	{
		mDebugFilters = debug_filters;
		arrangeAll();
	}

	mFilter->clearModified();
	BOOL filter_modified_and_active = mCompletedFilterGeneration < mFilter->getCurrentGeneration() && 
										mFilter->isNotDefault();
	mNeedsAutoSelect = filter_modified_and_active &&
							!(gFocusMgr.childHasKeyboardFocus(this) || gFocusMgr.getMouseCapture());

	// filter to determine visiblity before arranging
	filterFromRoot();

	// automatically show matching items, and select first one
	// do this every frame until user puts keyboard focus into the inventory window
	// signaling the end of the automatic update
	// only do this when mNeedsFilter is set, meaning filtered items have
	// potentially changed
	if (mNeedsAutoSelect)
	{
		LLFastTimer t3(FTM_AUTO_SELECT);
		// select new item only if a filtered item not currently selected
		LLFolderViewItem* selected_itemp = mSelectedItems.empty() ? NULL : mSelectedItems.back();
		if ((!selected_itemp || !selected_itemp->getFiltered()) && !mAutoSelectOverride)
		{
			// select first filtered item
			LLSelectFirstFilteredItem filter;
			applyFunctorRecursively(filter);
		}
		scrollToShowSelection();
	}

	// during filtering process, try to pin selected item's location on screen
	// this will happen when searching your inventory and when new items arrive
	if (filter_modified_and_active)
	{
		// calculate rectangle to pin item to at start of animated rearrange
		if (!mPinningSelectedItem && !mSelectedItems.empty())
		{
			// lets pin it!
			mPinningSelectedItem = TRUE;

			LLRect visible_content_rect = mScrollContainer->getVisibleContentRect();
			LLFolderViewItem* selected_item = mSelectedItems.back();

			LLRect item_rect;
			selected_item->localRectToOtherView(selected_item->getLocalRect(), &item_rect, this);
			// if item is visible in scrolled region
			if (visible_content_rect.overlaps(item_rect))
			{
				// then attempt to keep it in same place on screen
				mScrollConstraintRect = item_rect;
				mScrollConstraintRect.translate(-visible_content_rect.mLeft, -visible_content_rect.mBottom);
			}
			else
			{
				// otherwise we just want it onscreen somewhere
				LLRect content_rect = mScrollContainer->getContentWindowRect();
				mScrollConstraintRect.setOriginAndSize(0, 0, content_rect.getWidth(), content_rect.getHeight());
			}
		}
	}
	else
	{
		// stop pinning selected item after folders stop rearranging
		if (!needsArrange())
		{
			mPinningSelectedItem = FALSE;
		}
	}

	LLRect constraint_rect;
	if (mPinningSelectedItem)
	{
		// use last known constraint rect for pinned item
		constraint_rect = mScrollConstraintRect;
	}
	else
	{
		// during normal use (page up/page down, etc), just try to fit item on screen
		LLRect content_rect = mScrollContainer->getContentWindowRect();
		constraint_rect.setOriginAndSize(0, 0, content_rect.getWidth(), content_rect.getHeight());
	}


	BOOL is_visible = isInVisibleChain();

	if ( is_visible )
	{
		sanitizeSelection();
		if( needsArrange() )
		{
			arrangeFromRoot();
		}
	}

	if (mSelectedItems.size() && mNeedsScroll)
	{
		scrollToShowItem(mSelectedItems.back(), constraint_rect);
		// continue scrolling until animated layout change is done
		if (!filter_modified_and_active 
			&& (!needsArrange() || !is_visible))
		{
			mNeedsScroll = FALSE;
		}
	}

	if (mSignalSelectCallback)
	{
		//RN: we use keyboard focus as a proxy for user-explicit actions
		BOOL take_keyboard_focus = (mSignalSelectCallback == SIGNAL_KEYBOARD_FOCUS);
		mSelectSignal(mSelectedItems, take_keyboard_focus);
	}
	mSignalSelectCallback = FALSE;
}


//static
void LLFolderView::idle(void* user_data)
{
	LLFolderView* self = (LLFolderView*)user_data;
	if ( self )
	{	// Do the real idle 
		self->doIdle();
	}
}

void LLFolderView::dumpSelectionInformation()
{
	llinfos << "LLFolderView::dumpSelectionInformation()" << llendl;
	llinfos << "****************************************" << llendl;
	selected_items_t::iterator item_it;
	for (item_it = mSelectedItems.begin(); item_it != mSelectedItems.end(); ++item_it)
	{
		llinfos << "  " << (*item_it)->getName() << llendl;
	}
	llinfos << "****************************************" << llendl;
}

void LLFolderView::updateRenamerPosition()
{
	if(mRenameItem)
	{
		// See also LLFolderViewItem::draw()
		S32 x = ARROW_SIZE + TEXT_PAD + ICON_WIDTH + ICON_PAD + mRenameItem->getIndentation();
		S32 y = mRenameItem->getRect().getHeight() - mRenameItem->getItemHeight() - RENAME_HEIGHT_PAD;
		mRenameItem->localPointToScreen( x, y, &x, &y );
		screenPointToLocal( x, y, &x, &y );
		mRenamer->setOrigin( x, y );

		LLRect scroller_rect(0, 0, gViewerWindow->getWindowWidthScaled(), 0);
		if (mScrollContainer)
		{
			scroller_rect = mScrollContainer->getContentWindowRect();
		}

		S32 width = llmax(llmin(mRenameItem->getRect().getWidth() - x, scroller_rect.getWidth() - x - getRect().mLeft), MINIMUM_RENAMER_WIDTH);
		S32 height = mRenameItem->getItemHeight() - RENAME_HEIGHT_PAD;
		mRenamer->reshape( width, height, TRUE );
	}
}

bool LLFolderView::selectFirstItem()
{
	for (folders_t::iterator iter = mFolders.begin();
		 iter != mFolders.end();)
	{
		LLFolderViewFolder* folder = (*iter );
		if (folder->getVisible())
		{
			LLFolderViewItem* itemp = folder->getNextFromChild(0,true);
			if(itemp)
				setSelection(itemp,FALSE,TRUE);
			return true;	
		}
		
	}
	for(items_t::iterator iit = mItems.begin();
		iit != mItems.end(); ++iit)
	{
		LLFolderViewItem* itemp = (*iit);
		if (itemp->getVisible())
		{
			setSelection(itemp,FALSE,TRUE);
			return true;	
		}
	}
	return false;
}
bool LLFolderView::selectLastItem()
{
	for(items_t::reverse_iterator iit = mItems.rbegin();
		iit != mItems.rend(); ++iit)
	{
		LLFolderViewItem* itemp = (*iit);
		if (itemp->getVisible())
		{
			setSelection(itemp,FALSE,TRUE);
			return true;	
		}
	}
	for (folders_t::reverse_iterator iter = mFolders.rbegin();
		 iter != mFolders.rend();)
	{
		LLFolderViewFolder* folder = (*iter);
		if (folder->getVisible())
		{
			LLFolderViewItem* itemp = folder->getPreviousFromChild(0,true);
			if(itemp)
				setSelection(itemp,FALSE,TRUE);
			return true;	
		}
	}
	return false;
}


S32	LLFolderView::notify(const LLSD& info) 
{
	if(info.has("action"))
	{
		std::string str_action = info["action"];
		if(str_action == "select_first")
		{
			setFocus(true);
			selectFirstItem();
			return 1;

		}
		else if(str_action == "select_last")
		{
			setFocus(true);
			selectLastItem();
			return 1;
		}
	}
	return 0;
}


///----------------------------------------------------------------------------
/// Local function definitions
///----------------------------------------------------------------------------

//static 
void LLFolderView::onRenamerLost( LLFocusableElement* renamer)
{
	LLUICtrl* uictrl = dynamic_cast<LLUICtrl*>(renamer);
	if (uictrl)
	{
		uictrl->setVisible(FALSE);
	}
}

LLInventoryFilter* LLFolderView::getFilter()
{
	return mFilter;
}

void LLFolderView::setFilterPermMask( PermissionMask filter_perm_mask )
{
	mFilter->setFilterPermissions(filter_perm_mask);
}

U32 LLFolderView::getFilterObjectTypes() const
{
	return mFilter->getFilterObjectTypes();
}

PermissionMask LLFolderView::getFilterPermissions() const
{
	return mFilter->getFilterPermissions();
}

BOOL LLFolderView::isFilterModified()
{
	return mFilter->isNotDefault();
}

BOOL LLFolderView::getAllowMultiSelect()
{
	return mAllowMultiSelect;
}

void delete_selected_item(void* user_data)
{
	if(user_data)
	{
		LLFolderView* fv = reinterpret_cast<LLFolderView*>(user_data);
		fv->removeSelectedItems();
	}
}

void copy_selected_item(void* user_data)
{
	if(user_data)
	{
		LLFolderView* fv = reinterpret_cast<LLFolderView*>(user_data);
		fv->copy();
	}
}

void paste_items(void* user_data)
{
	if(user_data)
	{
		LLFolderView* fv = reinterpret_cast<LLFolderView*>(user_data);
		fv->paste();
	}
}

void open_selected_items(void* user_data)
{
	if(user_data)
	{
		LLFolderView* fv = reinterpret_cast<LLFolderView*>(user_data);
		fv->openSelectedItems();
	}
}

void properties_selected_items(void* user_data)
{
	if(user_data)
	{
		LLFolderView* fv = reinterpret_cast<LLFolderView*>(user_data);
		fv->propertiesSelectedItems();
	}
}<|MERGE_RESOLUTION|>--- conflicted
+++ resolved
@@ -236,15 +236,9 @@
 	LLTextBox::Params text_p;
 	LLFontGL* font = getLabelFontForStyle(mLabelStyle);
 	LLRect new_r = LLRect(rect.mLeft + ICON_PAD,
-<<<<<<< HEAD
-						  rect.mTop - TEXT_PAD,
-						  rect.mRight,
-						  rect.mTop - TEXT_PAD - (S32)font->getLineHeight());
-=======
 			      rect.mTop - TEXT_PAD,
 			      rect.mRight,
 			      rect.mTop - TEXT_PAD - llfloor(font->getLineHeight()));
->>>>>>> 9cfc4c07
 	text_p.rect(new_r);
 	text_p.name(std::string(p.name));
 	text_p.font(font);
