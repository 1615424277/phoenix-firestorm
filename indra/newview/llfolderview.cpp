/** 
 * @file llfolderview.cpp
 * @brief Implementation of the folder view collection of classes.
 *
 * $LicenseInfo:firstyear=2001&license=viewerlgpl$
 * Second Life Viewer Source Code
 * Copyright (C) 2010, Linden Research, Inc.
 * 
 * This library is free software; you can redistribute it and/or
 * modify it under the terms of the GNU Lesser General Public
 * License as published by the Free Software Foundation;
 * version 2.1 of the License only.
 * 
 * This library is distributed in the hope that it will be useful,
 * but WITHOUT ANY WARRANTY; without even the implied warranty of
 * MERCHANTABILITY or FITNESS FOR A PARTICULAR PURPOSE.  See the GNU
 * Lesser General Public License for more details.
 * 
 * You should have received a copy of the GNU Lesser General Public
 * License along with this library; if not, write to the Free Software
 * Foundation, Inc., 51 Franklin Street, Fifth Floor, Boston, MA  02110-1301  USA
 * 
 * Linden Research, Inc., 945 Battery Street, San Francisco, CA  94111  USA
 * $/LicenseInfo$
 */

#include "llviewerprecompiledheaders.h"

#include "llfolderview.h"

#include "llcallbacklist.h"
#include "llinventorybridge.h"
#include "llclipboard.h" // *TODO: remove this once hack below gone.
#include "llinventoryfilter.h"
#include "llinventoryfunctions.h"
#include "llinventorymodelbackgroundfetch.h"
#include "llinventorypanel.h"
#include "llfoldertype.h"
#include "llfloaterinventory.h"// hacked in for the bonus context menu items.
#include "llkeyboard.h"
#include "lllineeditor.h"
#include "llmenugl.h"
#include "llpanel.h"
#include "llpreview.h"
#include "llscrollcontainer.h" // hack to allow scrolling
#include "lltooldraganddrop.h"
#include "lltrans.h"
#include "llui.h"
#include "llviewertexture.h"
#include "llviewertexturelist.h"
#include "llviewerjointattachment.h"
#include "llviewermenu.h"
#include "lluictrlfactory.h"
#include "llviewercontrol.h"
#include "llviewerfoldertype.h"
#include "llviewerwindow.h"
#include "llvoavatar.h"
#include "llfloaterproperties.h"
#include "llnotificationsutil.h"

// Linden library includes
#include "lldbstrings.h"
#include "llfocusmgr.h"
#include "llfontgl.h"
#include "llgl.h" 
#include "llrender.h"
#include "llinventory.h"

// Third-party library includes
#include <algorithm>

///----------------------------------------------------------------------------
/// Local function declarations, constants, enums, and typedefs
///----------------------------------------------------------------------------

const S32 RENAME_WIDTH_PAD = 4;
const S32 RENAME_HEIGHT_PAD = 1;
const S32 AUTO_OPEN_STACK_DEPTH = 16;
const S32 MIN_ITEM_WIDTH_VISIBLE = LLFolderViewItem::ICON_WIDTH
			+ LLFolderViewItem::ICON_PAD 
			+ LLFolderViewItem::ARROW_SIZE 
			+ LLFolderViewItem::TEXT_PAD 
			+ /*first few characters*/ 40;
const S32 MINIMUM_RENAMER_WIDTH = 80;

// *TODO: move in params in xml if necessary. Requires modification of LLFolderView & LLInventoryPanel Params.
const S32 STATUS_TEXT_HPAD = 6;
const S32 STATUS_TEXT_VPAD = 8;

enum {
	SIGNAL_NO_KEYBOARD_FOCUS = 1,
	SIGNAL_KEYBOARD_FOCUS = 2
};

F32 LLFolderView::sAutoOpenTime = 1.f;

void delete_selected_item(void* user_data);
void copy_selected_item(void* user_data);
void open_selected_items(void* user_data);
void properties_selected_items(void* user_data);
void paste_items(void* user_data);


//---------------------------------------------------------------------------

// Tells all folders in a folderview to sort their items
// (and only their items, not folders) by a certain function.
class LLSetItemSortFunction : public LLFolderViewFunctor
{
public:
	LLSetItemSortFunction(U32 ordering)
		: mSortOrder(ordering) {}
	virtual ~LLSetItemSortFunction() {}
	virtual void doFolder(LLFolderViewFolder* folder);
	virtual void doItem(LLFolderViewItem* item);

	U32 mSortOrder;
};


// Set the sort order.
void LLSetItemSortFunction::doFolder(LLFolderViewFolder* folder)
{
	folder->setItemSortOrder(mSortOrder);
}

// Do nothing.
void LLSetItemSortFunction::doItem(LLFolderViewItem* item)
{
	return;
}

//---------------------------------------------------------------------------

// Tells all folders in a folderview to close themselves
// For efficiency, calls setOpenArrangeRecursively().
// The calling function must then call:
//	LLFolderView* root = getRoot();
//	if( root )
//	{
//		root->arrange( NULL, NULL );
//		root->scrollToShowSelection();
//	}
// to patch things up.
class LLCloseAllFoldersFunctor : public LLFolderViewFunctor
{
public:
	LLCloseAllFoldersFunctor(BOOL close) { mOpen = !close; }
	virtual ~LLCloseAllFoldersFunctor() {}
	virtual void doFolder(LLFolderViewFolder* folder);
	virtual void doItem(LLFolderViewItem* item);

	BOOL mOpen;
};


// Set the sort order.
void LLCloseAllFoldersFunctor::doFolder(LLFolderViewFolder* folder)
{
	folder->setOpenArrangeRecursively(mOpen);
}

// Do nothing.
void LLCloseAllFoldersFunctor::doItem(LLFolderViewItem* item)
{ }

///----------------------------------------------------------------------------
/// Class LLFolderViewScrollContainer
///----------------------------------------------------------------------------

// virtual
const LLRect LLFolderViewScrollContainer::getScrolledViewRect() const
{
	LLRect rect = LLRect::null;
	if (mScrolledView)
	{
		LLFolderView* folder_view = dynamic_cast<LLFolderView*>(mScrolledView);
		if (folder_view)
		{
			S32 height = folder_view->mRunningHeight;

			rect = mScrolledView->getRect();
			rect.setLeftTopAndSize(rect.mLeft, rect.mTop, rect.getWidth(), height);
		}
	}

	return rect;
}

LLFolderViewScrollContainer::LLFolderViewScrollContainer(const LLScrollContainer::Params& p)
:	LLScrollContainer(p)
{}

///----------------------------------------------------------------------------
/// Class LLFolderView
///----------------------------------------------------------------------------
LLFolderView::Params::Params()
:	task_id("task_id"),
	title("title"),
	use_label_suffix("use_label_suffix"),
	allow_multiselect("allow_multiselect", true),
	show_empty_message("show_empty_message", true),
	show_load_status("show_load_status", true),
	use_ellipses("use_ellipses", false)
{
}


// Default constructor
LLFolderView::LLFolderView(const Params& p)
:	LLFolderViewFolder(p),
	mRunningHeight(0),
	mScrollContainer( NULL ),
	mPopupMenuHandle(),
	mAllowMultiSelect(p.allow_multiselect),
	mShowEmptyMessage(p.show_empty_message),
	mShowFolderHierarchy(FALSE),
	mSourceID(p.task_id),
	mRenameItem( NULL ),
	mNeedsScroll( FALSE ),
	mUseLabelSuffix(p.use_label_suffix),
	mPinningSelectedItem(FALSE),
	mNeedsAutoSelect( FALSE ),
	mAutoSelectOverride(FALSE),
	mNeedsAutoRename(FALSE),
	mDebugFilters(FALSE),
	mSortOrder(LLInventoryFilter::SO_FOLDERS_BY_NAME),	// This gets overridden by a pref immediately
	mFilter( new LLInventoryFilter(p.title) ),
	mShowSelectionContext(FALSE),
	mShowSingleSelection(FALSE),
	mArrangeGeneration(0),
	mSignalSelectCallback(0),
	mMinWidth(0),
	mDragAndDropThisFrame(FALSE),
	mCallbackRegistrar(NULL),
	mParentPanel(p.parent_panel),
	mUseEllipses(p.use_ellipses),
	mDraggingOverItem(NULL),
	mStatusTextBox(NULL)
{
	mRoot = this;

	mShowLoadStatus = p.show_load_status();

	LLRect rect = p.rect;
	LLRect new_rect(rect.mLeft, rect.mBottom + getRect().getHeight(), rect.mLeft + getRect().getWidth(), rect.mBottom);
	setRect( rect );
	reshape(rect.getWidth(), rect.getHeight());
	mIsOpen = TRUE; // this view is always open.
	mAutoOpenItems.setDepth(AUTO_OPEN_STACK_DEPTH);
	mAutoOpenCandidate = NULL;
	mAutoOpenTimer.stop();
	mKeyboardSelection = FALSE;
	const LLFolderViewItem::Params& item_params =
		LLUICtrlFactory::getDefaultParams<LLFolderViewItem>();
	S32 indentation = item_params.folder_indentation();
	mIndentation = -indentation; // children start at indentation 0
	gIdleCallbacks.addFunction(idle, this);

	//clear label
	// go ahead and render root folder as usual
	// just make sure the label ("Inventory Folder") never shows up
	mLabel = LLStringUtil::null;

	//mRenamer->setWriteableBgColor(LLColor4::white);
	// Escape is handled by reverting the rename, not commiting it (default behavior)
	LLLineEditor::Params params;
	params.name("ren");
	params.rect(rect);
	params.font(getLabelFontForStyle(LLFontGL::NORMAL));
	params.max_length.bytes(DB_INV_ITEM_NAME_STR_LEN);
	params.commit_callback.function(boost::bind(&LLFolderView::commitRename, this, _2));
	params.prevalidate_callback(&LLTextValidate::validateASCIIPrintableNoPipe);
	params.commit_on_focus_lost(true);
	params.visible(false);
	mRenamer = LLUICtrlFactory::create<LLLineEditor> (params);
	addChild(mRenamer);

	// Textbox
	LLTextBox::Params text_p;
	LLFontGL* font = getLabelFontForStyle(mLabelStyle);
	LLRect new_r = LLRect(rect.mLeft + ICON_PAD,
			      rect.mTop - TEXT_PAD,
			      rect.mRight,
			      rect.mTop - TEXT_PAD - font->getLineHeight());
	text_p.rect(new_r);
	text_p.name(std::string(p.name));
	text_p.font(font);
	text_p.visible(false);
	text_p.parse_urls(true);
	text_p.wrap(true); // allow multiline text. See EXT-7564, EXT-7047
	// set text padding the same as in People panel. EXT-7047, EXT-4837
	text_p.h_pad(STATUS_TEXT_HPAD);
	text_p.v_pad(STATUS_TEXT_VPAD);
	mStatusTextBox = LLUICtrlFactory::create<LLTextBox> (text_p);
	mStatusTextBox->setFollowsLeft();
	mStatusTextBox->setFollowsTop();
	//addChild(mStatusTextBox);


	// make the popup menu available
	LLMenuGL* menu = LLUICtrlFactory::getInstance()->createFromFile<LLMenuGL>("menu_inventory.xml", gMenuHolder, LLViewerMenuHolderGL::child_registry_t::instance());
	if (!menu)
	{
		menu = LLUICtrlFactory::getDefaultWidget<LLMenuGL>("inventory_menu");
	}
	menu->setBackgroundColor(LLUIColorTable::instance().getColor("MenuPopupBgColor"));
	mPopupMenuHandle = menu->getHandle();

	mListener->openItem();
}

// Destroys the object
LLFolderView::~LLFolderView( void )
{
	closeRenamer();

	// The release focus call can potentially call the
	// scrollcontainer, which can potentially be called with a partly
	// destroyed scollcontainer. Just null it out here, and no worries
	// about calling into the invalid scroll container.
	// Same with the renamer.
	mScrollContainer = NULL;
	mRenameItem = NULL;
	mRenamer = NULL;
	mStatusTextBox = NULL;

	mAutoOpenItems.removeAllNodes();
	gIdleCallbacks.deleteFunction(idle, this);

	if (mPopupMenuHandle.get()) mPopupMenuHandle.get()->die();

	mAutoOpenItems.removeAllNodes();
	clearSelection();
	mItems.clear();
	mFolders.clear();

	mItemMap.clear();

	delete mFilter;
	mFilter = NULL;
}

BOOL LLFolderView::canFocusChildren() const
{
	return FALSE;
}

static LLFastTimer::DeclareTimer FTM_SORT("Sort Inventory");

void LLFolderView::setSortOrder(U32 order)
{
	if (order != mSortOrder)
	{
		LLFastTimer t(FTM_SORT);
		
		mSortOrder = order;

		sortBy(order);
		arrangeAll();
	}
}


U32 LLFolderView::getSortOrder() const
{
	return mSortOrder;
}

BOOL LLFolderView::addFolder( LLFolderViewFolder* folder)
{
	// enforce sort order of My Inventory followed by Library
	if (folder->getListener()->getUUID() == gInventory.getLibraryRootFolderID())
	{
		mFolders.push_back(folder);
	}
	else
	{
		mFolders.insert(mFolders.begin(), folder);
	}
	folder->setShowLoadStatus(mShowLoadStatus);
	folder->setOrigin(0, 0);
	folder->reshape(getRect().getWidth(), 0);
	folder->setVisible(FALSE);
	addChild( folder );
	folder->dirtyFilter();
	folder->requestArrange();
	return TRUE;
}

void LLFolderView::closeAllFolders()
{
	// Close all the folders
	setOpenArrangeRecursively(FALSE, LLFolderViewFolder::RECURSE_DOWN);
	arrangeAll();
}

void LLFolderView::openTopLevelFolders()
{
	for (folders_t::iterator iter = mFolders.begin();
		 iter != mFolders.end();)
	{
		folders_t::iterator fit = iter++;
		(*fit)->setOpen(TRUE);
	}
}

void LLFolderView::setOpenArrangeRecursively(BOOL openitem, ERecurseType recurse)
{
	// call base class to do proper recursion
	LLFolderViewFolder::setOpenArrangeRecursively(openitem, recurse);
	// make sure root folder is always open
	mIsOpen = TRUE;
}

static LLFastTimer::DeclareTimer FTM_ARRANGE("Arrange");

// This view grows and shrinks to enclose all of its children items and folders.
S32 LLFolderView::arrange( S32* unused_width, S32* unused_height, S32 filter_generation )
{
	if (getListener()->getUUID().notNull())
	{
		if (mNeedsSort)
		{
			mFolders.sort(mSortFunction);
			mItems.sort(mSortFunction);
			mNeedsSort = false;
		}
	}

	LLFastTimer t2(FTM_ARRANGE);

	filter_generation = mFilter->getMinRequiredGeneration();
	mMinWidth = 0;

	mHasVisibleChildren = hasFilteredDescendants(filter_generation);
	// arrange always finishes, so optimistically set the arrange generation to the most current
	mLastArrangeGeneration = getRoot()->getArrangeGeneration();

	LLInventoryFilter::EFolderShow show_folder_state =
		getRoot()->getFilter()->getShowFolderState();

	S32 total_width = LEFT_PAD;
	S32 running_height = mDebugFilters ? LLFontGL::getFontMonospace()->getLineHeight() : 0;
	S32 target_height = running_height;
	S32 parent_item_height = getRect().getHeight();

	for (folders_t::iterator iter = mFolders.begin();
		 iter != mFolders.end();)
	{
		folders_t::iterator fit = iter++;
		LLFolderViewFolder* folderp = (*fit);
		if (getDebugFilters())
		{
			folderp->setVisible(TRUE);
		}
		else
		{
			folderp->setVisible((show_folder_state == LLInventoryFilter::SHOW_ALL_FOLDERS || // always show folders?
								 (folderp->getFiltered(filter_generation) || folderp->hasFilteredDescendants(filter_generation))));
		}

		if (folderp->getVisible())
		{
			S32 child_height = 0;
			S32 child_width = 0;
			S32 child_top = parent_item_height - running_height;
			
			target_height += folderp->arrange( &child_width, &child_height, filter_generation );

			mMinWidth = llmax(mMinWidth, child_width);
			total_width = llmax( total_width, child_width );
			running_height += child_height;
			folderp->setOrigin( ICON_PAD, child_top - (*fit)->getRect().getHeight() );
		}
	}

	for (items_t::iterator iter = mItems.begin();
		 iter != mItems.end();)
	{
		items_t::iterator iit = iter++;
		LLFolderViewItem* itemp = (*iit);
		itemp->setVisible(itemp->getFiltered(filter_generation));

		if (itemp->getVisible())
		{
			S32 child_width = 0;
			S32 child_height = 0;
			S32 child_top = parent_item_height - running_height;
			
			target_height += itemp->arrange( &child_width, &child_height, filter_generation );
			itemp->reshape(itemp->getRect().getWidth(), child_height);

			mMinWidth = llmax(mMinWidth, child_width);
			total_width = llmax( total_width, child_width );
			running_height += child_height;
			itemp->setOrigin( ICON_PAD, child_top - itemp->getRect().getHeight() );
		}
	}

	if(!mHasVisibleChildren)// is there any filtered items ?
	{
		//Nope. We need to display status textbox, let's reserve some place for it
		running_height = mStatusTextBox->getTextPixelHeight();
		target_height = running_height;
	}

	mRunningHeight = running_height;
	LLRect scroll_rect = mScrollContainer->getContentWindowRect();
	reshape( llmax(scroll_rect.getWidth(), total_width), running_height );

	LLRect new_scroll_rect = mScrollContainer->getContentWindowRect();
	if (new_scroll_rect.getWidth() != scroll_rect.getWidth())
	{
		reshape( llmax(scroll_rect.getWidth(), total_width), running_height );
	}

	// move item renamer text field to item's new position
	updateRenamerPosition();

	mTargetHeight = (F32)target_height;
	return llround(mTargetHeight);
}

const std::string LLFolderView::getFilterSubString(BOOL trim)
{
	return mFilter->getFilterSubString(trim);
}

static LLFastTimer::DeclareTimer FTM_FILTER("Filter Inventory");

void LLFolderView::filter( LLInventoryFilter& filter )
{
	LLFastTimer t2(FTM_FILTER);
	filter.setFilterCount(llclamp(gSavedSettings.getS32("FilterItemsPerFrame"), 1, 5000));

	if (getCompletedFilterGeneration() < filter.getCurrentGeneration())
	{
		mPassedFilter = FALSE;
		mMinWidth = 0;
		LLFolderViewFolder::filter(filter);
	}
	else
	{
		mPassedFilter = TRUE;
	}
}

void LLFolderView::reshape(S32 width, S32 height, BOOL called_from_parent)
{
	LLRect scroll_rect;
	if (mScrollContainer)
	{
		LLView::reshape(width, height, called_from_parent);
		scroll_rect = mScrollContainer->getContentWindowRect();
	}
	width  = llmax(mMinWidth, scroll_rect.getWidth());
	height = llmax(mRunningHeight, scroll_rect.getHeight());

	// Restrict width within scroll container's width
	if (mUseEllipses && mScrollContainer)
	{
		width = scroll_rect.getWidth();
	}

	LLView::reshape(width, height, called_from_parent);
	mReshapeSignal(mSelectedItems, FALSE);
}

void LLFolderView::addToSelectionList(LLFolderViewItem* item)
{
	if (item->isSelected())
	{
		removeFromSelectionList(item);
	}
	if (mSelectedItems.size())
	{
		mSelectedItems.back()->setIsCurSelection(FALSE);
	}
	item->setIsCurSelection(TRUE);
	mSelectedItems.push_back(item);
}

void LLFolderView::removeFromSelectionList(LLFolderViewItem* item)
{
	if (mSelectedItems.size())
	{
		mSelectedItems.back()->setIsCurSelection(FALSE);
	}

	selected_items_t::iterator item_iter;
	for (item_iter = mSelectedItems.begin(); item_iter != mSelectedItems.end();)
	{
		if (*item_iter == item)
		{
			item_iter = mSelectedItems.erase(item_iter);
		}
		else
		{
			++item_iter;
		}
	}
	if (mSelectedItems.size())
	{
		mSelectedItems.back()->setIsCurSelection(TRUE);
	}
}

LLFolderViewItem* LLFolderView::getCurSelectedItem( void )
{
	if(mSelectedItems.size())
	{
		LLFolderViewItem* itemp = mSelectedItems.back();
		llassert(itemp->getIsCurSelection());
		return itemp;
	}
	return NULL;
}


// Record the selected item and pass it down the hierachy.
BOOL LLFolderView::setSelection(LLFolderViewItem* selection, BOOL openitem,
								BOOL take_keyboard_focus)
{
	mSignalSelectCallback = take_keyboard_focus ? SIGNAL_KEYBOARD_FOCUS : SIGNAL_NO_KEYBOARD_FOCUS;

	if( selection == this )
	{
		return FALSE;
	}

	if( selection && take_keyboard_focus)
	{
		mParentPanel->setFocus(TRUE);
	}

	// clear selection down here because change of keyboard focus can potentially
	// affect selection
	clearSelection();

	if(selection)
	{
		addToSelectionList(selection);
	}

	BOOL rv = LLFolderViewFolder::setSelection(selection, openitem, take_keyboard_focus);
	if(openitem && selection)
	{
		selection->getParentFolder()->requestArrange();
	}

	llassert(mSelectedItems.size() <= 1);

	return rv;
}

void LLFolderView::setSelectionByID(const LLUUID& obj_id, BOOL take_keyboard_focus)
{
	LLFolderViewItem* itemp = getItemByID(obj_id);
	if(itemp && itemp->getListener())
	{
		itemp->arrangeAndSet(TRUE, take_keyboard_focus);
		mSelectThisID.setNull();
		return;
	}
	else
	{
		// save the desired item to be selected later (if/when ready)
		mSelectThisID = obj_id;
	}
}

void LLFolderView::updateSelection()
{
	if (mSelectThisID.notNull())
	{
		setSelectionByID(mSelectThisID, false);
	}
}

BOOL LLFolderView::changeSelection(LLFolderViewItem* selection, BOOL selected)
{
	BOOL rv = FALSE;

	// can't select root folder
	if(!selection || selection == this)
	{
		return FALSE;
	}

	if (!mAllowMultiSelect)
	{
		clearSelection();
	}

	selected_items_t::iterator item_iter;
	for (item_iter = mSelectedItems.begin(); item_iter != mSelectedItems.end(); ++item_iter)
	{
		if (*item_iter == selection)
		{
			break;
		}
	}

	BOOL on_list = (item_iter != mSelectedItems.end());

	if(selected && !on_list)
	{
		addToSelectionList(selection);
	}
	if(!selected && on_list)
	{
		removeFromSelectionList(selection);
	}

	rv = LLFolderViewFolder::changeSelection(selection, selected);

	mSignalSelectCallback = SIGNAL_KEYBOARD_FOCUS;
	
	return rv;
}

static LLFastTimer::DeclareTimer FTM_SANITIZE_SELECTION("Sanitize Selection");
void LLFolderView::sanitizeSelection()
{
	LLFastTimer _(FTM_SANITIZE_SELECTION);
	// store off current item in case it is automatically deselected
	// and we want to preserve context
	LLFolderViewItem* original_selected_item = getCurSelectedItem();

	// Cache "Show all folders" filter setting
	BOOL show_all_folders = (getRoot()->getFilter()->getShowFolderState() == LLInventoryFilter::SHOW_ALL_FOLDERS);

	std::vector<LLFolderViewItem*> items_to_remove;
	selected_items_t::iterator item_iter;
	for (item_iter = mSelectedItems.begin(); item_iter != mSelectedItems.end(); ++item_iter)
	{
		LLFolderViewItem* item = *item_iter;

		// ensure that each ancestor is open and potentially passes filtering
		BOOL visible = item->potentiallyVisible(); // initialize from filter state for this item
		// modify with parent open and filters states
		LLFolderViewFolder* parent_folder = item->getParentFolder();
		if ( parent_folder )
		{
			if ( show_all_folders )
			{	// "Show all folders" is on, so this folder is visible
				visible = TRUE;
			}
			else
			{	// Move up through parent folders and see what's visible
				while(parent_folder)
				{
					visible = visible && parent_folder->isOpen() && parent_folder->potentiallyVisible();
					parent_folder = parent_folder->getParentFolder();
				}
			}
		}

		//  deselect item if any ancestor is closed or didn't pass filter requirements.
		if (!visible)
		{
			items_to_remove.push_back(item);
		}

		// disallow nested selections (i.e. folder items plus one or more ancestors)
		// could check cached mum selections count and only iterate if there are any
		// but that may be a premature optimization.
		selected_items_t::iterator other_item_iter;
		for (other_item_iter = mSelectedItems.begin(); other_item_iter != mSelectedItems.end(); ++other_item_iter)
		{
			LLFolderViewItem* other_item = *other_item_iter;
			for( parent_folder = other_item->getParentFolder(); parent_folder; parent_folder = parent_folder->getParentFolder())
			{
				if (parent_folder == item)
				{
					// this is a descendent of the current folder, remove from list
					items_to_remove.push_back(other_item);
					break;
				}
			}
		}

		// Don't allow invisible items (such as root folders) to be selected.
		if (item == getRoot())
		{
			items_to_remove.push_back(item);
		}
	}

	std::vector<LLFolderViewItem*>::iterator item_it;
	for (item_it = items_to_remove.begin(); item_it != items_to_remove.end(); ++item_it )
	{
		changeSelection(*item_it, FALSE); // toggle selection (also removes from list)
	}

	// if nothing selected after prior constraints...
	if (mSelectedItems.empty())
	{
		// ...select first available parent of original selection
		LLFolderViewItem* new_selection = NULL;
		if (original_selected_item)
		{
			for(LLFolderViewFolder* parent_folder = original_selected_item->getParentFolder();
				parent_folder;
				parent_folder = parent_folder->getParentFolder())
			{
				if (parent_folder->potentiallyVisible())
				{
					// give initial selection to first ancestor folder that potentially passes the filter
					if (!new_selection)
					{
						new_selection = parent_folder;
					}

					// if any ancestor folder of original item is closed, move the selection up 
					// to the highest closed
					if (!parent_folder->isOpen())
					{	
						new_selection = parent_folder;
					}
				}
			}
		}
		else
		{
			new_selection = NULL;
		}

		if (new_selection)
		{
			setSelection(new_selection, FALSE, FALSE);
		}
	}
}

void LLFolderView::clearSelection()
{
	for (selected_items_t::const_iterator item_it = mSelectedItems.begin(); 
		 item_it != mSelectedItems.end(); 
		 ++item_it)
	{
		(*item_it)->setUnselected();
	}

	mSelectedItems.clear();
	mSelectThisID.setNull();
}

std::set<LLUUID> LLFolderView::getSelectionList() const
{
	std::set<LLUUID> selection;
	for (selected_items_t::const_iterator item_it = mSelectedItems.begin(); 
		 item_it != mSelectedItems.end(); 
		 ++item_it)
	{
		selection.insert((*item_it)->getListener()->getUUID());
	}
	return selection;
}

BOOL LLFolderView::startDrag(LLToolDragAndDrop::ESource source)
{
	std::vector<EDragAndDropType> types;
	uuid_vec_t cargo_ids;
	selected_items_t::iterator item_it;
	BOOL can_drag = TRUE;
	if (!mSelectedItems.empty())
	{
		for (item_it = mSelectedItems.begin(); item_it != mSelectedItems.end(); ++item_it)
		{
			EDragAndDropType type = DAD_NONE;
			LLUUID id = LLUUID::null;
			can_drag = can_drag && (*item_it)->getListener()->startDrag(&type, &id);

			types.push_back(type);
			cargo_ids.push_back(id);
		}

		LLToolDragAndDrop::getInstance()->beginMultiDrag(types, cargo_ids, source, mSourceID); 
	}
	return can_drag;
}

void LLFolderView::commitRename( const LLSD& data )
{
	finishRenamingItem();
}

void LLFolderView::draw()
{
	static LLUIColor sSearchStatusColor = LLUIColorTable::instance().getColor("InventorySearchStatusColor", LLColor4::white);
	if (mDebugFilters)
	{
		std::string current_filter_string = llformat("Current Filter: %d, Least Filter: %d, Auto-accept Filter: %d",
										mFilter->getCurrentGeneration(), mFilter->getMinRequiredGeneration(), mFilter->getMustPassGeneration());
		LLFontGL::getFontMonospace()->renderUTF8(current_filter_string, 0, 2, 
			getRect().getHeight() - LLFontGL::getFontMonospace()->getLineHeight(), LLColor4(0.5f, 0.5f, 0.8f, 1.f), 
			LLFontGL::LEFT, LLFontGL::BOTTOM, LLFontGL::NORMAL, LLFontGL::NO_SHADOW, S32_MAX, S32_MAX, NULL, FALSE );
	}

	//LLFontGL* font = getLabelFontForStyle(mLabelStyle);

	// if cursor has moved off of me during drag and drop
	// close all auto opened folders
	if (!mDragAndDropThisFrame)
	{
		closeAutoOpenedFolders();
	}

	// while dragging, update selection rendering to reflect single/multi drag status
	if (LLToolDragAndDrop::getInstance()->hasMouseCapture())
	{
		EAcceptance last_accept = LLToolDragAndDrop::getInstance()->getLastAccept();
		if (last_accept == ACCEPT_YES_SINGLE || last_accept == ACCEPT_YES_COPY_SINGLE)
		{
			setShowSingleSelection(TRUE);
		}
		else
		{
			setShowSingleSelection(FALSE);
		}
	}
	else
	{
		setShowSingleSelection(FALSE);
	}


	if (mSearchTimer.getElapsedTimeF32() > gSavedSettings.getF32("TypeAheadTimeout") || !mSearchString.size())
	{
		mSearchString.clear();
	}

	if (hasVisibleChildren()
		|| mFilter->getShowFolderState() == LLInventoryFilter::SHOW_ALL_FOLDERS)
	{
		mStatusText.clear();
		mStatusTextBox->setVisible( FALSE );
	}
	else if (mShowEmptyMessage)
	{
		if (LLInventoryModelBackgroundFetch::instance().folderFetchActive() || mCompletedFilterGeneration < mFilter->getMinRequiredGeneration())
		{
			mStatusText = LLTrans::getString("Searching");
		}
		else
		{
			if (getFilter())
			{
				LLStringUtil::format_map_t args;
				args["[SEARCH_TERM]"] = LLURI::escape(getFilter()->getFilterSubStringOrig());
				mStatusText = LLTrans::getString(getFilter()->getEmptyLookupMessage(), args);
			}
		}
		mStatusTextBox->setValue(mStatusText);
		mStatusTextBox->setVisible( TRUE );
		
		// firstly reshape message textbox with current size. This is necessary to
		// LLTextBox::getTextPixelHeight works properly
		const LLRect local_rect = getLocalRect();
		mStatusTextBox->setShape(local_rect);

		// get preferable text height...
		S32 pixel_height = mStatusTextBox->getTextPixelHeight();
		bool height_changed = local_rect.getHeight() != pixel_height;
		if (height_changed)
		{
			// ... if it does not match current height, lets rearrange current view.
			// This will indirectly call ::arrange and reshape of the status textbox.
			// We should call this method to also notify parent about required rect.
			// See EXT-7564, EXT-7047.
			arrangeFromRoot();
			LLUI::popMatrix();
			LLUI::pushMatrix();
			LLUI::translate((F32)getRect().mLeft, (F32)getRect().mBottom);
		}
	}

	// skip over LLFolderViewFolder::draw since we don't want the folder icon, label, 
	// and arrow for the root folder
	LLView::draw();

	mDragAndDropThisFrame = FALSE;
}

void LLFolderView::finishRenamingItem( void )
{
	if(!mRenamer)
	{
		return;
	}
	if( mRenameItem )
	{
		mRenameItem->rename( mRenamer->getText() );
	}

	closeRenamer();

	// List is re-sorted alphabeticly, so scroll to make sure the selected item is visible.
	scrollToShowSelection();
}

void LLFolderView::closeRenamer( void )
{
	if (mRenamer && mRenamer->getVisible())
	{
		// Triggers onRenamerLost() that actually closes the renamer.
		gViewerWindow->removePopup(mRenamer);
	}
}

void LLFolderView::removeSelectedItems( void )
{
	if (mSelectedItems.empty()) return;
	LLSD args;
	args["QUESTION"] = LLTrans::getString(mSelectedItems.size() > 1 ? "DeleteItems" :  "DeleteItem");
	LLNotificationsUtil::add("DeleteItems", args, LLSD(), boost::bind(&LLFolderView::onItemsRemovalConfirmation, this, _1, _2));
}

bool isDescendantOfASelectedItem(LLFolderViewItem* item, const std::vector<LLFolderViewItem*>& selectedItems)
{
	LLFolderViewItem* item_parent = dynamic_cast<LLFolderViewItem*>(item->getParent());

	if (item_parent)
	{
		for(std::vector<LLFolderViewItem*>::const_iterator it = selectedItems.begin(); it != selectedItems.end(); ++it)
		{
			const LLFolderViewItem* const selected_item = (*it);

			LLFolderViewItem* parent = item_parent;

			while (parent)
			{
				if (selected_item == parent)
				{
					return true;
				}

				parent = dynamic_cast<LLFolderViewItem*>(parent->getParent());
			}
		}
	}

	return false;
}

// static
void LLFolderView::removeCutItems()
{
	// There's no item in "cut" mode on the clipboard -> exit
	if (!LLClipboard::instance().isCutMode())
		return;

	// Get the list of clipboard item uuids and iterate through them
	LLDynamicArray<LLUUID> objects;
	LLClipboard::instance().pasteFromClipboard(objects);
	for (LLDynamicArray<LLUUID>::const_iterator iter = objects.begin();
		 iter != objects.end();
		 ++iter)
	{
		gInventory.removeObject(*iter);
	}
}

void LLFolderView::onItemsRemovalConfirmation(const LLSD& notification, const LLSD& response)
{
	S32 option = LLNotificationsUtil::getSelectedOption(notification, response);
	if (option != 0) return; // canceled

	if(getVisible() && getEnabled())
	{
		// just in case we're removing the renaming item.
		mRenameItem = NULL;

		// create a temporary structure which we will use to remove
		// items, since the removal will futz with internal data
		// structures.
		std::vector<LLFolderViewItem*> items;
		S32 count = mSelectedItems.size();
		if(count == 0) return;
		LLFolderViewItem* item = NULL;
		selected_items_t::iterator item_it;
		for (item_it = mSelectedItems.begin(); item_it != mSelectedItems.end(); ++item_it)
		{
			item = *item_it;
			if (item && item->isRemovable())
			{
				items.push_back(item);
			}
			else
			{
				llinfos << "Cannot delete " << item->getName() << llendl;
				return;
			}
		}

		// iterate through the new container.
		count = items.size();
		LLUUID new_selection_id;
		if(count == 1)
		{
			LLFolderViewItem* item_to_delete = items[0];
			LLFolderViewFolder* parent = item_to_delete->getParentFolder();
			LLFolderViewItem* new_selection = item_to_delete->getNextOpenNode(FALSE);
			if (!new_selection)
			{
				new_selection = item_to_delete->getPreviousOpenNode(FALSE);
			}
			if(parent)
			{
				if (parent->removeItem(item_to_delete))
				{
					// change selection on successful delete
					if (new_selection)
					{
						setSelectionFromRoot(new_selection, new_selection->isOpen(), mParentPanel->hasFocus());
					}
					else
					{
						setSelectionFromRoot(NULL, mParentPanel->hasFocus());
					}
				}
			}
			arrangeAll();
		}
		else if (count > 1)
		{
			LLDynamicArray<LLFolderViewEventListener*> listeners;
			LLFolderViewEventListener* listener;
			LLFolderViewItem* last_item = items[count - 1];
			LLFolderViewItem* new_selection = last_item->getNextOpenNode(FALSE);
			while(new_selection && new_selection->isSelected())
			{
				new_selection = new_selection->getNextOpenNode(FALSE);
			}
			if (!new_selection)
			{
				new_selection = last_item->getPreviousOpenNode(FALSE);
				while (new_selection && (new_selection->isSelected() || isDescendantOfASelectedItem(new_selection, items)))
				{
					new_selection = new_selection->getPreviousOpenNode(FALSE);
				}
			}
			if (new_selection)
			{
				setSelectionFromRoot(new_selection, new_selection->isOpen(), mParentPanel->hasFocus());
			}
			else
			{
				setSelectionFromRoot(NULL, mParentPanel->hasFocus());
			}

			for(S32 i = 0; i < count; ++i)
			{
				listener = items[i]->getListener();
				if(listener && (listeners.find(listener) == LLDynamicArray<LLFolderViewEventListener*>::FAIL))
				{
					listeners.put(listener);
				}
			}
			listener = listeners.get(0);
			if(listener)
			{
				listener->removeBatch(listeners);
			}
		}
		arrangeAll();
		scrollToShowSelection();
	}
}

// open the selected item.
void LLFolderView::openSelectedItems( void )
{
	if(getVisible() && getEnabled())
	{
		if (mSelectedItems.size() == 1)
		{
			mSelectedItems.front()->openItem();
		}
		else
		{
			LLMultiPreview* multi_previewp = new LLMultiPreview();
			LLMultiProperties* multi_propertiesp = new LLMultiProperties();

			selected_items_t::iterator item_it;
			for (item_it = mSelectedItems.begin(); item_it != mSelectedItems.end(); ++item_it)
			{
				// IT_{OBJECT,ATTACHMENT} creates LLProperties
				// floaters; others create LLPreviews.  Put
				// each one in the right type of container.
				LLFolderViewEventListener* listener = (*item_it)->getListener();
				bool is_prop = listener && (listener->getInventoryType() == LLInventoryType::IT_OBJECT || listener->getInventoryType() == LLInventoryType::IT_ATTACHMENT);
				if (is_prop)
					LLFloater::setFloaterHost(multi_propertiesp);
				else
					LLFloater::setFloaterHost(multi_previewp);
				(*item_it)->openItem();
			}

			LLFloater::setFloaterHost(NULL);
			// *NOTE: LLMulti* will safely auto-delete when open'd
			// without any children.
			multi_previewp->openFloater(LLSD());
			multi_propertiesp->openFloater(LLSD());
		}
	}
}

void LLFolderView::propertiesSelectedItems( void )
{
	if(getVisible() && getEnabled())
	{
		if (mSelectedItems.size() == 1)
		{
			LLFolderViewItem* folder_item = mSelectedItems.front();
			if(!folder_item) return;
			folder_item->getListener()->showProperties();
		}
		else
		{
			LLMultiProperties* multi_propertiesp = new LLMultiProperties();

			LLFloater::setFloaterHost(multi_propertiesp);

			selected_items_t::iterator item_it;
			for (item_it = mSelectedItems.begin(); item_it != mSelectedItems.end(); ++item_it)
			{
				(*item_it)->getListener()->showProperties();
			}

			LLFloater::setFloaterHost(NULL);
			multi_propertiesp->openFloater(LLSD());
		}
	}
}

void LLFolderView::changeType(LLInventoryModel *model, LLFolderType::EType new_folder_type)
{
	LLFolderBridge *folder_bridge = LLFolderBridge::sSelf.get();

	if (!folder_bridge) return;
	LLViewerInventoryCategory *cat = folder_bridge->getCategory();
	if (!cat) return;
	cat->changeType(new_folder_type);
}

void LLFolderView::autoOpenItem( LLFolderViewFolder* item )
{
	if ((mAutoOpenItems.check() == item) || 
		(mAutoOpenItems.getDepth() >= (U32)AUTO_OPEN_STACK_DEPTH) ||
		item->isOpen())
	{
		return;
	}

	// close auto-opened folders
	LLFolderViewFolder* close_item = mAutoOpenItems.check();
	while (close_item && close_item != item->getParentFolder())
	{
		mAutoOpenItems.pop();
		close_item->setOpenArrangeRecursively(FALSE);
		close_item = mAutoOpenItems.check();
	}

	item->requestArrange();

	mAutoOpenItems.push(item);
	
	item->setOpen(TRUE);
	LLRect content_rect = mScrollContainer->getContentWindowRect();
	LLRect constraint_rect(0,content_rect.getHeight(), content_rect.getWidth(), 0);
	scrollToShowItem(item, constraint_rect);
}

void LLFolderView::closeAutoOpenedFolders()
{
	while (mAutoOpenItems.check())
	{
		LLFolderViewFolder* close_item = mAutoOpenItems.pop();
		close_item->setOpen(FALSE);
	}

	if (mAutoOpenCandidate)
	{
		mAutoOpenCandidate->setAutoOpenCountdown(0.f);
	}
	mAutoOpenCandidate = NULL;
	mAutoOpenTimer.stop();
}

BOOL LLFolderView::autoOpenTest(LLFolderViewFolder* folder)
{
	if (folder && mAutoOpenCandidate == folder)
	{
		if (mAutoOpenTimer.getStarted())
		{
			if (!mAutoOpenCandidate->isOpen())
			{
				mAutoOpenCandidate->setAutoOpenCountdown(clamp_rescale(mAutoOpenTimer.getElapsedTimeF32(), 0.f, sAutoOpenTime, 0.f, 1.f));
			}
			if (mAutoOpenTimer.getElapsedTimeF32() > sAutoOpenTime)
			{
				autoOpenItem(folder);
				mAutoOpenTimer.stop();
				return TRUE;
			}
		}
		return FALSE;
	}

	// otherwise new candidate, restart timer
	if (mAutoOpenCandidate)
	{
		mAutoOpenCandidate->setAutoOpenCountdown(0.f);
	}
	mAutoOpenCandidate = folder;
	mAutoOpenTimer.start();
	return FALSE;
}

BOOL LLFolderView::canCopy() const
{
	if (!(getVisible() && getEnabled() && (mSelectedItems.size() > 0)))
	{
		return FALSE;
	}
	
	for (selected_items_t::const_iterator selected_it = mSelectedItems.begin(); selected_it != mSelectedItems.end(); ++selected_it)
	{
		const LLFolderViewItem* item = *selected_it;
		if (!item->getListener()->isItemCopyable())
		{
			return FALSE;
		}
	}
	return TRUE;
}

// copy selected item
void LLFolderView::copy()
{
	// *NOTE: total hack to clear the inventory clipboard
	LLClipboard::instance().reset();
	S32 count = mSelectedItems.size();
	if(getVisible() && getEnabled() && (count > 0))
	{
		LLFolderViewEventListener* listener = NULL;
		selected_items_t::iterator item_it;
		for (item_it = mSelectedItems.begin(); item_it != mSelectedItems.end(); ++item_it)
		{
			listener = (*item_it)->getListener();
			if(listener)
			{
				listener->copyToClipboard();
			}
		}
	}
	mSearchString.clear();
}

BOOL LLFolderView::canCut() const
{
	if (!(getVisible() && getEnabled() && (mSelectedItems.size() > 0)))
	{
		return FALSE;
	}
	
	for (selected_items_t::const_iterator selected_it = mSelectedItems.begin(); selected_it != mSelectedItems.end(); ++selected_it)
	{
		const LLFolderViewItem* item = *selected_it;
		const LLFolderViewEventListener* listener = item->getListener();

		if (!listener || !listener->isItemRemovable())
		{
			return FALSE;
		}
	}
	return TRUE;
}

void LLFolderView::cut()
{
	// clear the inventory clipboard
	LLClipboard::instance().reset();
	S32 count = mSelectedItems.size();
	if(getVisible() && getEnabled() && (count > 0))
	{
		LLFolderViewEventListener* listener = NULL;
		selected_items_t::iterator item_it;
		for (item_it = mSelectedItems.begin(); item_it != mSelectedItems.end(); ++item_it)
		{
			listener = (*item_it)->getListener();
			if(listener)
			{
				listener->cutToClipboard();
			}
		}
		LLFolderView::removeCutItems();
	}
	mSearchString.clear();
}

BOOL LLFolderView::canPaste() const
{
	if (mSelectedItems.empty())
	{
		return FALSE;
	}

	if(getVisible() && getEnabled())
	{
		for (selected_items_t::const_iterator item_it = mSelectedItems.begin();
			 item_it != mSelectedItems.end(); ++item_it)
		{
			// *TODO: only check folders and parent folders of items
			const LLFolderViewItem* item = (*item_it);
			const LLFolderViewEventListener* listener = item->getListener();
			if(!listener || !listener->isClipboardPasteable())
			{
				const LLFolderViewFolder* folderp = item->getParentFolder();
				listener = folderp->getListener();
				if (!listener || !listener->isClipboardPasteable())
				{
					return FALSE;
				}
			}
		}
		return TRUE;
	}
	return FALSE;
}

// paste selected item
void LLFolderView::paste()
{
	if(getVisible() && getEnabled())
	{
		// find set of unique folders to paste into
		std::set<LLFolderViewItem*> folder_set;

		selected_items_t::iterator selected_it;
		for (selected_it = mSelectedItems.begin(); selected_it != mSelectedItems.end(); ++selected_it)
		{
			LLFolderViewItem* item = *selected_it;
			LLFolderViewEventListener* listener = item->getListener();
			if (listener->getInventoryType() != LLInventoryType::IT_CATEGORY)
			{
				item = item->getParentFolder();
			}
			folder_set.insert(item);
		}

		std::set<LLFolderViewItem*>::iterator set_iter;
		for(set_iter = folder_set.begin(); set_iter != folder_set.end(); ++set_iter)
		{
			LLFolderViewEventListener* listener = (*set_iter)->getListener();
			if(listener && listener->isClipboardPasteable())
			{
				listener->pasteFromClipboard();
			}
		}
	}
	mSearchString.clear();
}

// public rename functionality - can only start the process
void LLFolderView::startRenamingSelectedItem( void )
{
	// make sure selection is visible
	scrollToShowSelection();

	S32 count = mSelectedItems.size();
	LLFolderViewItem* item = NULL;
	if(count > 0)
	{
		item = mSelectedItems.front();
	}
	if(getVisible() && getEnabled() && (count == 1) && item && item->getListener() &&
	   item->getListener()->isItemRenameable())
	{
		mRenameItem = item;

		updateRenamerPosition();


		mRenamer->setText(item->getName());
		mRenamer->selectAll();
		mRenamer->setVisible( TRUE );
		// set focus will fail unless item is visible
		mRenamer->setFocus( TRUE );
		mRenamer->setTopLostCallback(boost::bind(&LLFolderView::onRenamerLost, this));
		gViewerWindow->addPopup(mRenamer);
	}
}

BOOL LLFolderView::handleKeyHere( KEY key, MASK mask )
{
	BOOL handled = FALSE;

	// SL-51858: Key presses are not being passed to the Popup menu.
	// A proper fix is non-trivial so instead just close the menu.
	LLMenuGL* menu = (LLMenuGL*)mPopupMenuHandle.get();
	if (menu && menu->isOpen())
	{
		LLMenuGL::sMenuContainer->hideMenus();
	}

	LLView *item = NULL;
	if (getChildCount() > 0)
	{
		item = *(getChildList()->begin());
	}

	switch( key )
	{
	case KEY_F2:
		mSearchString.clear();
		startRenamingSelectedItem();
		handled = TRUE;
		break;

	case KEY_RETURN:
		if (mask == MASK_NONE)
		{
			if( mRenameItem && mRenamer->getVisible() )
			{
				finishRenamingItem();
				mSearchString.clear();
				handled = TRUE;
			}
			else
			{
				LLFolderView::openSelectedItems();
				handled = TRUE;
			}
		}
		break;

	case KEY_ESCAPE:
		if( mRenameItem && mRenamer->getVisible() )
		{
			closeRenamer();
			handled = TRUE;
		}
		mSearchString.clear();
		break;

	case KEY_PAGE_UP:
		mSearchString.clear();
		mScrollContainer->pageUp(30);
		handled = TRUE;
		break;

	case KEY_PAGE_DOWN:
		mSearchString.clear();
		mScrollContainer->pageDown(30);
		handled = TRUE;
		break;

	case KEY_HOME:
		mSearchString.clear();
		mScrollContainer->goToTop();
		handled = TRUE;
		break;

	case KEY_END:
		mSearchString.clear();
		mScrollContainer->goToBottom();
		break;

	case KEY_DOWN:
		if((mSelectedItems.size() > 0) && mScrollContainer)
		{
			LLFolderViewItem* last_selected = getCurSelectedItem();

			if (!mKeyboardSelection)
			{
				setSelection(last_selected, FALSE, TRUE);
				mKeyboardSelection = TRUE;
			}

			LLFolderViewItem* next = NULL;
			if (mask & MASK_SHIFT)
			{
				// don't shift select down to children of folders (they are implicitly selected through parent)
				next = last_selected->getNextOpenNode(FALSE);
				if (next)
				{
					if (next->isSelected())
					{
						// shrink selection
						changeSelectionFromRoot(last_selected, FALSE);
					}
					else if (last_selected->getParentFolder() == next->getParentFolder())
					{
						// grow selection
						changeSelectionFromRoot(next, TRUE);
					}
				}
			}
			else
			{
				next = last_selected->getNextOpenNode();
				if( next )
				{
					if (next == last_selected)
					{
						//special case for LLAccordionCtrl
						if(notifyParent(LLSD().with("action","select_next")) > 0 )//message was processed
						{
							clearSelection();
							return TRUE;
						}
						return FALSE;
					}
					setSelection( next, FALSE, TRUE );
				}
				else
				{
					//special case for LLAccordionCtrl
					if(notifyParent(LLSD().with("action","select_next")) > 0 )//message was processed
					{
						clearSelection();
						return TRUE;
					}
					return FALSE;
				}
			}
			scrollToShowSelection();
			mSearchString.clear();
			handled = TRUE;
		}
		break;

	case KEY_UP:
		if((mSelectedItems.size() > 0) && mScrollContainer)
		{
			LLFolderViewItem* last_selected = mSelectedItems.back();

			if (!mKeyboardSelection)
			{
				setSelection(last_selected, FALSE, TRUE);
				mKeyboardSelection = TRUE;
			}

			LLFolderViewItem* prev = NULL;
			if (mask & MASK_SHIFT)
			{
				// don't shift select down to children of folders (they are implicitly selected through parent)
				prev = last_selected->getPreviousOpenNode(FALSE);
				if (prev)
				{
					if (prev->isSelected())
					{
						// shrink selection
						changeSelectionFromRoot(last_selected, FALSE);
					}
					else if (last_selected->getParentFolder() == prev->getParentFolder())
					{
						// grow selection
						changeSelectionFromRoot(prev, TRUE);
					}
				}
			}
			else
			{
				prev = last_selected->getPreviousOpenNode();
				if( prev )
				{
					if (prev == this)
					{
						// If case we are in accordion tab notify parent to go to the previous accordion
						if(notifyParent(LLSD().with("action","select_prev")) > 0 )//message was processed
						{
							clearSelection();
							return TRUE;
						}

						return FALSE;
					}
					setSelection( prev, FALSE, TRUE );
				}
			}
			scrollToShowSelection();
			mSearchString.clear();

			handled = TRUE;
		}
		break;

	case KEY_RIGHT:
		if(mSelectedItems.size())
		{
			LLFolderViewItem* last_selected = getCurSelectedItem();
			last_selected->setOpen( TRUE );
			mSearchString.clear();
			handled = TRUE;
		}
		break;

	case KEY_LEFT:
		if(mSelectedItems.size())
		{
			LLFolderViewItem* last_selected = getCurSelectedItem();
			LLFolderViewItem* parent_folder = last_selected->getParentFolder();
			if (!last_selected->isOpen() && parent_folder && parent_folder->getParentFolder())
			{
				setSelection(parent_folder, FALSE, TRUE);
			}
			else
			{
				last_selected->setOpen( FALSE );
			}
			mSearchString.clear();
			scrollToShowSelection();
			handled = TRUE;
		}
		break;
	}

	if (!handled && mParentPanel->hasFocus())
	{
		if (key == KEY_BACKSPACE)
		{
			mSearchTimer.reset();
			if (mSearchString.size())
			{
				mSearchString.erase(mSearchString.size() - 1, 1);
			}
			search(getCurSelectedItem(), mSearchString, FALSE);
			handled = TRUE;
		}
	}

	return handled;
}


BOOL LLFolderView::handleUnicodeCharHere(llwchar uni_char)
{
	if ((uni_char < 0x20) || (uni_char == 0x7F)) // Control character or DEL
	{
		return FALSE;
	}

	if (uni_char > 0x7f)
	{
		llwarns << "LLFolderView::handleUnicodeCharHere - Don't handle non-ascii yet, aborting" << llendl;
		return FALSE;
	}

	BOOL handled = FALSE;
	if (mParentPanel->hasFocus())
	{
		// SL-51858: Key presses are not being passed to the Popup menu.
		// A proper fix is non-trivial so instead just close the menu.
		LLMenuGL* menu = (LLMenuGL*)mPopupMenuHandle.get();
		if (menu && menu->isOpen())
		{
			LLMenuGL::sMenuContainer->hideMenus();
		}

		//do text search
		if (mSearchTimer.getElapsedTimeF32() > gSavedSettings.getF32("TypeAheadTimeout"))
		{
			mSearchString.clear();
		}
		mSearchTimer.reset();
		if (mSearchString.size() < 128)
		{
			mSearchString += uni_char;
		}
		search(getCurSelectedItem(), mSearchString, FALSE);

		handled = TRUE;
	}

	return handled;
}


BOOL LLFolderView::canDoDelete() const
{
	if (mSelectedItems.size() == 0) return FALSE;

	for (selected_items_t::const_iterator item_it = mSelectedItems.begin(); item_it != mSelectedItems.end(); ++item_it)
	{
		if (!(*item_it)->getListener()->isItemRemovable())
		{
			return FALSE;
		}
	}
	return TRUE;
}

void LLFolderView::doDelete()
{
	if(mSelectedItems.size() > 0)
	{				
		removeSelectedItems();
	}
}


BOOL LLFolderView::handleMouseDown( S32 x, S32 y, MASK mask )
{
	mKeyboardSelection = FALSE;
	mSearchString.clear();

	mParentPanel->setFocus(TRUE);

	LLEditMenuHandler::gEditMenuHandler = this;

	return LLView::handleMouseDown( x, y, mask );
}

BOOL LLFolderView::search(LLFolderViewItem* first_item, const std::string &search_string, BOOL backward)
{
	// get first selected item
	LLFolderViewItem* search_item = first_item;

	// make sure search string is upper case
	std::string upper_case_string = search_string;
	LLStringUtil::toUpper(upper_case_string);

	// if nothing selected, select first item in folder
	if (!search_item)
	{
		// start from first item
		search_item = getNextFromChild(NULL);
	}

	// search over all open nodes for first substring match (with wrapping)
	BOOL found = FALSE;
	LLFolderViewItem* original_search_item = search_item;
	do
	{
		// wrap at end
		if (!search_item)
		{
			if (backward)
			{
				search_item = getPreviousFromChild(NULL);
			}
			else
			{
				search_item = getNextFromChild(NULL);
			}
			if (!search_item || search_item == original_search_item)
			{
				break;
			}
		}

		const std::string current_item_label(search_item->getSearchableLabel());
		S32 search_string_length = llmin(upper_case_string.size(), current_item_label.size());
		if (!current_item_label.compare(0, search_string_length, upper_case_string))
		{
			found = TRUE;
			break;
		}
		if (backward)
		{
			search_item = search_item->getPreviousOpenNode();
		}
		else
		{
			search_item = search_item->getNextOpenNode();
		}

	} while(search_item != original_search_item);
	

	if (found)
	{
		setSelection(search_item, FALSE, TRUE);
		scrollToShowSelection();
	}

	return found;
}

BOOL LLFolderView::handleDoubleClick( S32 x, S32 y, MASK mask )
{
	// skip LLFolderViewFolder::handleDoubleClick()
	return LLView::handleDoubleClick( x, y, mask );
}

BOOL LLFolderView::handleRightMouseDown( S32 x, S32 y, MASK mask )
{
	// all user operations move keyboard focus to inventory
	// this way, we know when to stop auto-updating a search
	mParentPanel->setFocus(TRUE);

	BOOL handled = childrenHandleRightMouseDown(x, y, mask) != NULL;
	S32 count = mSelectedItems.size();
	LLMenuGL* menu = (LLMenuGL*)mPopupMenuHandle.get();
	if (   handled
		&& ( count > 0 && (hasVisibleChildren() || mFilter->getShowFolderState() == LLInventoryFilter::SHOW_ALL_FOLDERS) ) // show menu only if selected items are visible
		&& menu )
	{
		if (mCallbackRegistrar)
			mCallbackRegistrar->pushScope();

		updateMenuOptions(menu);
	   
		menu->updateParent(LLMenuGL::sMenuContainer);
		LLMenuGL::showPopup(this, menu, x, y);
		if (mCallbackRegistrar)
			mCallbackRegistrar->popScope();
	}
	else
	{
		if (menu && menu->getVisible())
		{
			menu->setVisible(FALSE);
		}
		setSelection(NULL, FALSE, TRUE);
	}
	return handled;
}

// Add "--no options--" if the menu is completely blank.
BOOL LLFolderView::addNoOptions(LLMenuGL* menu) const
{
	const std::string nooptions_str = "--no options--";
	LLView *nooptions_item = NULL;
	
	const LLView::child_list_t *list = menu->getChildList();
	for (LLView::child_list_t::const_iterator itor = list->begin(); 
		 itor != list->end(); 
		 ++itor)
	{
		LLView *menu_item = (*itor);
		if (menu_item->getVisible())
		{
			return FALSE;
		}
		std::string name = menu_item->getName();
		if (menu_item->getName() == nooptions_str)
		{
			nooptions_item = menu_item;
		}
	}
	if (nooptions_item)
	{
		nooptions_item->setVisible(TRUE);
		nooptions_item->setEnabled(FALSE);
		return TRUE;
	}
	return FALSE;
}

BOOL LLFolderView::handleHover( S32 x, S32 y, MASK mask )
{
	return LLView::handleHover( x, y, mask );
}

BOOL LLFolderView::handleDragAndDrop(S32 x, S32 y, MASK mask, BOOL drop,
									 EDragAndDropType cargo_type,
									 void* cargo_data, 
									 EAcceptance* accept,
									 std::string& tooltip_msg)
{
	mDragAndDropThisFrame = TRUE;
	// have children handle it first
	BOOL handled = LLView::handleDragAndDrop(x, y, mask, drop, cargo_type, cargo_data,
											 accept, tooltip_msg);

	// when drop is not handled by child, it should be handled
	// by the folder which is the hierarchy root.
	if (!handled)
	{
		if (getListener()->getUUID().notNull())
		{
			handled = LLFolderViewFolder::handleDragAndDrop(x, y, mask, drop, cargo_type, cargo_data, accept, tooltip_msg);
		}
		else
		{
			if (!mFolders.empty())
			{
				// dispatch to last folder as a hack to support "Contents" folder in object inventory
				handled = mFolders.back()->handleDragAndDropFromChild(mask,drop,cargo_type,cargo_data,accept,tooltip_msg);
			}
		}
	}

	if (handled)
	{
		lldebugst(LLERR_USER_INPUT) << "dragAndDrop handled by LLFolderView" << llendl;
	}

	return handled;
}

void LLFolderView::deleteAllChildren()
{
	closeRenamer();
	if (mPopupMenuHandle.get()) mPopupMenuHandle.get()->die();
	mPopupMenuHandle = LLHandle<LLView>();
	mScrollContainer = NULL;
	mRenameItem = NULL;
	mRenamer = NULL;
	mStatusTextBox = NULL;
	
	clearSelection();
	LLView::deleteAllChildren();
}

void LLFolderView::scrollToShowSelection()
{
	if ( mSelectedItems.size() )
	{
		mNeedsScroll = TRUE;
	}
}

// If the parent is scroll container, scroll it to make the selection
// is maximally visible.
void LLFolderView::scrollToShowItem(LLFolderViewItem* item, const LLRect& constraint_rect)
{
	if (!mScrollContainer) return;

	// don't scroll to items when mouse is being used to scroll/drag and drop
	if (gFocusMgr.childHasMouseCapture(mScrollContainer))
	{
		mNeedsScroll = FALSE;
		return;
	}

	// if item exists and is in visible portion of parent folder...
	if(item)
	{
		LLRect local_rect = item->getLocalRect();
		LLRect item_scrolled_rect; // item position relative to display area of scroller
		LLRect visible_doc_rect = mScrollContainer->getVisibleContentRect();
		
		S32 icon_height = mIcon.isNull() ? 0 : mIcon->getHeight(); 
		S32 label_height = getLabelFontForStyle(mLabelStyle)->getLineHeight(); 
		// when navigating with keyboard, only move top of opened folder on screen, otherwise show whole folder
		S32 max_height_to_show = item->isOpen() && mScrollContainer->hasFocus() ? (llmax( icon_height, label_height ) + ICON_PAD) : local_rect.getHeight(); 
		
		// get portion of item that we want to see...
		LLRect item_local_rect = LLRect(item->getIndentation(), 
										local_rect.getHeight(), 
										llmin(MIN_ITEM_WIDTH_VISIBLE, local_rect.getWidth()), 
										llmax(0, local_rect.getHeight() - max_height_to_show));

		LLRect item_doc_rect;

		item->localRectToOtherView(item_local_rect, &item_doc_rect, this); 

		mScrollContainer->scrollToShowRect( item_doc_rect, constraint_rect );

	}
}

LLRect LLFolderView::getVisibleRect()
{
	S32 visible_height = mScrollContainer->getRect().getHeight();
	S32 visible_width = mScrollContainer->getRect().getWidth();
	LLRect visible_rect;
	visible_rect.setLeftTopAndSize(-getRect().mLeft, visible_height - getRect().mBottom, visible_width, visible_height);
	return visible_rect;
}

BOOL LLFolderView::getShowSelectionContext()
{
	if (mShowSelectionContext)
	{
		return TRUE;
	}
	LLMenuGL* menu = (LLMenuGL*)mPopupMenuHandle.get();
	if (menu && menu->getVisible())
	{
		return TRUE;
	}
	return FALSE;
}

void LLFolderView::setShowSingleSelection(BOOL show)
{
	if (show != mShowSingleSelection)
	{
		mMultiSelectionFadeTimer.reset();
		mShowSingleSelection = show;
	}
}

void LLFolderView::addItemID(const LLUUID& id, LLFolderViewItem* itemp)
{
	mItemMap[id] = itemp;
}

void LLFolderView::removeItemID(const LLUUID& id)
{
	mItemMap.erase(id);
}

LLFastTimer::DeclareTimer FTM_GET_ITEM_BY_ID("Get FolderViewItem by ID");
LLFolderViewItem* LLFolderView::getItemByID(const LLUUID& id)
{
	LLFastTimer _(FTM_GET_ITEM_BY_ID);
	if (id == getListener()->getUUID())
	{
		return this;
	}

	std::map<LLUUID, LLFolderViewItem*>::iterator map_it;
	map_it = mItemMap.find(id);
	if (map_it != mItemMap.end())
	{
		return map_it->second;
	}

	return NULL;
}

LLFolderViewFolder* LLFolderView::getFolderByID(const LLUUID& id)
{
	if (id == getListener()->getUUID())
	{
		return this;
	}

	for (folders_t::iterator iter = mFolders.begin();
		 iter != mFolders.end();
		 ++iter)
	{
		LLFolderViewFolder *folder = (*iter);
		if (folder->getListener()->getUUID() == id)
		{
			return folder;
		}
	}
	return NULL;
}

bool LLFolderView::doToSelected(LLInventoryModel* model, const LLSD& userdata)
{
	std::string action = userdata.asString();
	
	if ("rename" == action)
	{
		startRenamingSelectedItem();
		return true;
	}
	if ("delete" == action)
	{
		removeSelectedItems();
		return true;
	}
	if (("copy" == action) || ("cut" == action))
	{
		// Clear the clipboard before we start adding things on it
		LLClipboard::instance().reset();
	}

	static const std::string change_folder_string = "change_folder_type_";
	if (action.length() > change_folder_string.length() && 
		(action.compare(0,change_folder_string.length(),"change_folder_type_") == 0))
	{
		LLFolderType::EType new_folder_type = LLViewerFolderType::lookupTypeFromXUIName(action.substr(change_folder_string.length()));
		changeType(model, new_folder_type);
		return true;
	}


	std::set<LLUUID> selected_items = getSelectionList();

	LLMultiPreview* multi_previewp = NULL;
	LLMultiProperties* multi_propertiesp = NULL;

	if (("task_open" == action  || "open" == action) && selected_items.size() > 1)
	{
		multi_previewp = new LLMultiPreview();
		gFloaterView->addChild(multi_previewp);

		LLFloater::setFloaterHost(multi_previewp);
	
	}
	else if (("task_properties" == action || "properties" == action) && selected_items.size() > 1)
	{
		multi_propertiesp = new LLMultiProperties();
		gFloaterView->addChild(multi_propertiesp);

		LLFloater::setFloaterHost(multi_propertiesp);
	}

	std::set<LLUUID>::iterator set_iter;

	for (set_iter = selected_items.begin(); set_iter != selected_items.end(); ++set_iter)
	{
		LLFolderViewItem* folder_item = getItemByID(*set_iter);
		if(!folder_item) continue;
		LLInvFVBridge* bridge = (LLInvFVBridge*)folder_item->getListener();
		if(!bridge) continue;
		bridge->performAction(model, action);
	}

	LLFloater::setFloaterHost(NULL);
	if (multi_previewp)
	{
		multi_previewp->openFloater(LLSD());
	}
	else if (multi_propertiesp)
	{
		multi_propertiesp->openFloater(LLSD());
	}

	return true;
}

static LLFastTimer::DeclareTimer FTM_AUTO_SELECT("Open and Select");
static LLFastTimer::DeclareTimer FTM_INVENTORY("Inventory");

// Main idle routine
void LLFolderView::doIdle()
{
	// If this is associated with the user's inventory, don't do anything
	// until that inventory is loaded up.
	const LLInventoryPanel *inventory_panel = dynamic_cast<LLInventoryPanel*>(mParentPanel);
	if (inventory_panel && !inventory_panel->getIsViewsInitialized())
	{
		return;
	}
	
	LLFastTimer t2(FTM_INVENTORY);

	BOOL debug_filters = gSavedSettings.getBOOL("DebugInventoryFilters");
	if (debug_filters != getDebugFilters())
	{
		mDebugFilters = debug_filters;
		arrangeAll();
	}

	if (mFilter->isModified() && mFilter->isNotDefault())
	{
		mNeedsAutoSelect = TRUE;
	}
	mFilter->clearModified();
<<<<<<< HEAD
	BOOL filter_modified_and_active = mCompletedFilterGeneration < mFilter->getCurrentGeneration() && 
										mFilter->isNotDefault();
	mNeedsAutoSelect = mFilter->hasFilterString() &&
							!(gFocusMgr.childHasKeyboardFocus(this) || gFocusMgr.getMouseCapture());
=======
>>>>>>> ee66cb3e

	// filter to determine visibility before arranging
	filterFromRoot();

	// automatically show matching items, and select first one if we had a selection
	if (mNeedsAutoSelect)
	{
		LLFastTimer t3(FTM_AUTO_SELECT);
		// select new item only if a filtered item not currently selected
		LLFolderViewItem* selected_itemp = mSelectedItems.empty() ? NULL : mSelectedItems.back();
		if (!mAutoSelectOverride && (!selected_itemp || !selected_itemp->potentiallyFiltered()))
		{
			// these are named variables to get around gcc not binding non-const references to rvalues
			// and functor application is inherently non-const to allow for stateful functors
			LLSelectFirstFilteredItem functor;
			applyFunctorRecursively(functor);
		}

		// Open filtered folders for folder views with mAutoSelectOverride=TRUE.
		// Used by LLPlacesFolderView.
		if (mAutoSelectOverride && !mFilter->getFilterSubString().empty())
		{
			// these are named variables to get around gcc not binding non-const references to rvalues
			// and functor application is inherently non-const to allow for stateful functors
			LLOpenFilteredFolders functor;
			applyFunctorRecursively(functor);
		}

		scrollToShowSelection();
	}

	BOOL filter_finished = mCompletedFilterGeneration >= mFilter->getCurrentGeneration() 
						&& !LLInventoryModelBackgroundFetch::instance().folderFetchActive();
	if (filter_finished 
		|| gFocusMgr.childHasKeyboardFocus(inventory_panel) 
		|| gFocusMgr.childHasMouseCapture(inventory_panel))
	{
		// finishing the filter process, giving focus to the folder view, or dragging the scrollbar all stop the auto select process
		mNeedsAutoSelect = FALSE;
	}


	// during filtering process, try to pin selected item's location on screen
	// this will happen when searching your inventory and when new items arrive
	if (!filter_finished)
	{
		// calculate rectangle to pin item to at start of animated rearrange
		if (!mPinningSelectedItem && !mSelectedItems.empty())
		{
			// lets pin it!
			mPinningSelectedItem = TRUE;

			LLRect visible_content_rect = mScrollContainer->getVisibleContentRect();
			LLFolderViewItem* selected_item = mSelectedItems.back();

			LLRect item_rect;
			selected_item->localRectToOtherView(selected_item->getLocalRect(), &item_rect, this);
			// if item is visible in scrolled region
			if (visible_content_rect.overlaps(item_rect))
			{
				// then attempt to keep it in same place on screen
				mScrollConstraintRect = item_rect;
				mScrollConstraintRect.translate(-visible_content_rect.mLeft, -visible_content_rect.mBottom);
			}
			else
			{
				// otherwise we just want it onscreen somewhere
				LLRect content_rect = mScrollContainer->getContentWindowRect();
				mScrollConstraintRect.setOriginAndSize(0, 0, content_rect.getWidth(), content_rect.getHeight());
			}
		}
	}
	else
	{
		// stop pinning selected item after folders stop rearranging
		if (!needsArrange())
		{
			mPinningSelectedItem = FALSE;
		}
	}

	LLRect constraint_rect;
	if (mPinningSelectedItem)
	{
		// use last known constraint rect for pinned item
		constraint_rect = mScrollConstraintRect;
	}
	else
	{
		// during normal use (page up/page down, etc), just try to fit item on screen
		LLRect content_rect = mScrollContainer->getContentWindowRect();
		constraint_rect.setOriginAndSize(0, 0, content_rect.getWidth(), content_rect.getHeight());
	}


	BOOL is_visible = isInVisibleChain();

	if ( is_visible )
	{
		sanitizeSelection();
		if( needsArrange() )
		{
			arrangeFromRoot();
		}
	}

	if (mSelectedItems.size() && mNeedsScroll)
	{
		scrollToShowItem(mSelectedItems.back(), constraint_rect);
		// continue scrolling until animated layout change is done
		if (filter_finished
			&& (!needsArrange() || !is_visible))
		{
			mNeedsScroll = FALSE;
		}
	}

	if (mSignalSelectCallback)
	{
		//RN: we use keyboard focus as a proxy for user-explicit actions
		BOOL take_keyboard_focus = (mSignalSelectCallback == SIGNAL_KEYBOARD_FOCUS);
		mSelectSignal(mSelectedItems, take_keyboard_focus);
	}
	mSignalSelectCallback = FALSE;
}


//static
void LLFolderView::idle(void* user_data)
{
	LLFolderView* self = (LLFolderView*)user_data;
	if ( self )
	{	// Do the real idle 
		self->doIdle();
	}
}

void LLFolderView::dumpSelectionInformation()
{
	llinfos << "LLFolderView::dumpSelectionInformation()" << llendl;
	llinfos << "****************************************" << llendl;
	selected_items_t::iterator item_it;
	for (item_it = mSelectedItems.begin(); item_it != mSelectedItems.end(); ++item_it)
	{
		llinfos << "  " << (*item_it)->getName() << llendl;
	}
	llinfos << "****************************************" << llendl;
}

void LLFolderView::updateRenamerPosition()
{
	if(mRenameItem)
	{
		// See also LLFolderViewItem::draw()
		S32 x = ARROW_SIZE + TEXT_PAD + ICON_WIDTH + ICON_PAD + mRenameItem->getIndentation();
		S32 y = mRenameItem->getRect().getHeight() - mRenameItem->getItemHeight() - RENAME_HEIGHT_PAD;
		mRenameItem->localPointToScreen( x, y, &x, &y );
		screenPointToLocal( x, y, &x, &y );
		mRenamer->setOrigin( x, y );

		LLRect scroller_rect(0, 0, gViewerWindow->getWindowWidthScaled(), 0);
		if (mScrollContainer)
		{
			scroller_rect = mScrollContainer->getContentWindowRect();
		}

		S32 width = llmax(llmin(mRenameItem->getRect().getWidth() - x, scroller_rect.getWidth() - x - getRect().mLeft), MINIMUM_RENAMER_WIDTH);
		S32 height = mRenameItem->getItemHeight() - RENAME_HEIGHT_PAD;
		mRenamer->reshape( width, height, TRUE );
	}
}

// Update visibility and availability (i.e. enabled/disabled) of context menu items.
void LLFolderView::updateMenuOptions(LLMenuGL* menu)
{
	const LLView::child_list_t *list = menu->getChildList();

	LLView::child_list_t::const_iterator menu_itor;
	for (menu_itor = list->begin(); menu_itor != list->end(); ++menu_itor)
	{
		(*menu_itor)->setVisible(FALSE);
		(*menu_itor)->pushVisible(TRUE);
		(*menu_itor)->setEnabled(TRUE);
	}

	// Successively filter out invalid options

	U32 flags = FIRST_SELECTED_ITEM;
	for (selected_items_t::iterator item_itor = mSelectedItems.begin();
			item_itor != mSelectedItems.end();
			++item_itor)
	{
		LLFolderViewItem* selected_item = (*item_itor);
		selected_item->buildContextMenu(*menu, flags);
		flags = 0x0;
	}

	addNoOptions(menu);
}

// Refresh the context menu (that is already shown).
void LLFolderView::updateMenu()
{
	LLMenuGL* menu = (LLMenuGL*)mPopupMenuHandle.get();
	if (menu && menu->getVisible())
	{
		updateMenuOptions(menu);
		menu->needsArrange(); // update menu height if needed
	}
}

bool LLFolderView::selectFirstItem()
{
	for (folders_t::iterator iter = mFolders.begin();
		 iter != mFolders.end();++iter)
	{
		LLFolderViewFolder* folder = (*iter );
		if (folder->getVisible())
		{
			LLFolderViewItem* itemp = folder->getNextFromChild(0,true);
			if(itemp)
				setSelection(itemp,FALSE,TRUE);
			return true;	
		}
		
	}
	for(items_t::iterator iit = mItems.begin();
		iit != mItems.end(); ++iit)
	{
		LLFolderViewItem* itemp = (*iit);
		if (itemp->getVisible())
		{
			setSelection(itemp,FALSE,TRUE);
			return true;	
		}
	}
	return false;
}
bool LLFolderView::selectLastItem()
{
	for(items_t::reverse_iterator iit = mItems.rbegin();
		iit != mItems.rend(); ++iit)
	{
		LLFolderViewItem* itemp = (*iit);
		if (itemp->getVisible())
		{
			setSelection(itemp,FALSE,TRUE);
			return true;	
		}
	}
	for (folders_t::reverse_iterator iter = mFolders.rbegin();
		 iter != mFolders.rend();++iter)
	{
		LLFolderViewFolder* folder = (*iter);
		if (folder->getVisible())
		{
			LLFolderViewItem* itemp = folder->getPreviousFromChild(0,true);
			if(itemp)
				setSelection(itemp,FALSE,TRUE);
			return true;	
		}
	}
	return false;
}


S32	LLFolderView::notify(const LLSD& info) 
{
	if(info.has("action"))
	{
		std::string str_action = info["action"];
		if(str_action == "select_first")
		{
			setFocus(true);
			selectFirstItem();
			scrollToShowSelection();
			return 1;

		}
		else if(str_action == "select_last")
		{
			setFocus(true);
			selectLastItem();
			scrollToShowSelection();
			return 1;
		}
	}
	return 0;
}


///----------------------------------------------------------------------------
/// Local function definitions
///----------------------------------------------------------------------------

void LLFolderView::onRenamerLost()
{
	if (mRenamer && mRenamer->getVisible())
	{
		mRenamer->setVisible(FALSE);

		// will commit current name (which could be same as original name)
		mRenamer->setFocus(FALSE);
	}

	if( mRenameItem )
	{
		setSelectionFromRoot( mRenameItem, TRUE );
		mRenameItem = NULL;
	}
}

LLInventoryFilter* LLFolderView::getFilter()
{
	return mFilter;
}

void LLFolderView::setFilterPermMask( PermissionMask filter_perm_mask )
{
	mFilter->setFilterPermissions(filter_perm_mask);
}

U32 LLFolderView::getFilterObjectTypes() const
{
	return mFilter->getFilterObjectTypes();
}

PermissionMask LLFolderView::getFilterPermissions() const
{
	return mFilter->getFilterPermissions();
}

BOOL LLFolderView::isFilterModified()
{
	return mFilter->isNotDefault();
}

void delete_selected_item(void* user_data)
{
	if(user_data)
	{
		LLFolderView* fv = reinterpret_cast<LLFolderView*>(user_data);
		fv->removeSelectedItems();
	}
}

void copy_selected_item(void* user_data)
{
	if(user_data)
	{
		LLFolderView* fv = reinterpret_cast<LLFolderView*>(user_data);
		fv->copy();
	}
}

void paste_items(void* user_data)
{
	if(user_data)
	{
		LLFolderView* fv = reinterpret_cast<LLFolderView*>(user_data);
		fv->paste();
	}
}

void open_selected_items(void* user_data)
{
	if(user_data)
	{
		LLFolderView* fv = reinterpret_cast<LLFolderView*>(user_data);
		fv->openSelectedItems();
	}
}

void properties_selected_items(void* user_data)
{
	if(user_data)
	{
		LLFolderView* fv = reinterpret_cast<LLFolderView*>(user_data);
		fv->propertiesSelectedItems();
	}
}<|MERGE_RESOLUTION|>--- conflicted
+++ resolved
@@ -2241,13 +2241,6 @@
 		mNeedsAutoSelect = TRUE;
 	}
 	mFilter->clearModified();
-<<<<<<< HEAD
-	BOOL filter_modified_and_active = mCompletedFilterGeneration < mFilter->getCurrentGeneration() && 
-										mFilter->isNotDefault();
-	mNeedsAutoSelect = mFilter->hasFilterString() &&
-							!(gFocusMgr.childHasKeyboardFocus(this) || gFocusMgr.getMouseCapture());
-=======
->>>>>>> ee66cb3e
 
 	// filter to determine visibility before arranging
 	filterFromRoot();
