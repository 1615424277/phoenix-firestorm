--- conflicted
+++ resolved
@@ -3094,9 +3094,11 @@
 {
 	bool new_value = false;
 	LLViewerObject* obj = LLSelectMgr::getInstance()->getSelection()->getPrimaryObject();
-<<<<<<< HEAD
-
-	bool new_value = obj && obj->flagHandleTouch();
+	//if (obj)
+	//{
+	//	LLViewerObject* parent = (LLViewerObject*)obj->getParent();
+	//	new_value = obj->flagHandleTouch() || (parent && parent->flagHandleTouch());
+	//}
 // [RLVa:KB] - Checked: 2010-11-12 (RLVa-1.2.1g) | Added: RLVa-1.2.1g
 	if ( (rlv_handler_t::isEnabled()) && (new_value) )
 	{
@@ -3104,13 +3106,6 @@
 		new_value = gRlvHandler.canTouch(obj, LLToolPie::getInstance()->getPick().mObjectOffset);
 	}
 // [/RLVa:KB]
-=======
-	if (obj)
-	{
-		LLViewerObject* parent = (LLViewerObject*)obj->getParent();
-		new_value = obj->flagHandleTouch() || (parent && parent->flagHandleTouch());
-	}
->>>>>>> a647b8f1
 
 	std::string item_name = ctrl->getName();
 	init_default_item_label(item_name);
