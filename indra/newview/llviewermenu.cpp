/** 
 * @file llviewermenu.cpp
 * @brief Builds menus out of items.
 *
 * $LicenseInfo:firstyear=2002&license=viewerlgpl$
 * Second Life Viewer Source Code
 * Copyright (C) 2014, Linden Research, Inc.
 * 
 * This library is free software; you can redistribute it and/or
 * modify it under the terms of the GNU Lesser General Public
 * License as published by the Free Software Foundation;
 * version 2.1 of the License only.
 * 
 * This library is distributed in the hope that it will be useful,
 * but WITHOUT ANY WARRANTY; without even the implied warranty of
 * MERCHANTABILITY or FITNESS FOR A PARTICULAR PURPOSE.  See the GNU
 * Lesser General Public License for more details.
 * 
 * You should have received a copy of the GNU Lesser General Public
 * License along with this library; if not, write to the Free Software
 * Foundation, Inc., 51 Franklin Street, Fifth Floor, Boston, MA  02110-1301  USA
 * 
 * Linden Research, Inc., 945 Battery Street, San Francisco, CA  94111  USA
 * $/LicenseInfo$
 */

#include "llviewerprecompiledheaders.h"

#ifdef INCLUDE_VLD
#define VLD_FORCE_ENABLE 1
#include "vld.h"
#endif

#include "llviewermenu.h" 

// linden library includes
#include "llavatarnamecache.h"	// IDEVO
#include "llfloaterreg.h"
#include "llfloatersidepanelcontainer.h"
#include "llcombobox.h"
#include "llinventorypanel.h"
#include "llnotifications.h"
#include "llnotificationsutil.h"
#include "llviewereventrecorder.h"

// newview includes
#include "llagent.h"
#include "llagentaccess.h"
#include "llagentcamera.h"
#include "llagentui.h"
#include "llagentwearables.h"
#include "llagentpilot.h"
// [SL:KB] - Patch: Appearance-PhantomAttach | Checked: Catznip-5.0
#include "llattachmentsmgr.h"
// [/SL:KB]
#include "llcompilequeue.h"
#include "llconsole.h"
#include "lldebugview.h"
#include "llenvironment.h"
#include "llfacebookconnect.h"
#include "llfilepicker.h"
#include "llfirstuse.h"
#include "llfloaterabout.h"
#include "llfloaterbuy.h"
#include "llfloaterbuycontents.h"
#include "llbuycurrencyhtml.h"
#include "llfloatergodtools.h"
#include "llfloaterimcontainer.h"
#include "llfloaterland.h"
#include "llfloaterimnearbychat.h"
#include "llfloaterpathfindingcharacters.h"
#include "llfloaterpathfindinglinksets.h"
#include "llfloaterpay.h"
#include "llfloaterreporter.h"
#include "llfloatersearch.h"
#include "llfloaterscriptdebug.h"
#include "llfloatersnapshot.h"
#include "llfloatertools.h"
#include "llfloaterworldmap.h"
#include "llfloaterbuildoptions.h"
#include "llavataractions.h"
#include "lllandmarkactions.h"
#include "llgroupmgr.h"
#include "lltooltip.h"
#include "lltoolface.h"
#include "llhints.h"
#include "llhudeffecttrail.h"
#include "llhudmanager.h"
#include "llimview.h"
#include "llinventorybridge.h"
#include "llinventorydefines.h"
#include "llinventoryfunctions.h"
#include "llpanellogin.h"
#include "llpanelblockedlist.h"
#include "llpanelmaininventory.h"
#include "llmarketplacefunctions.h"
#include "llmenuoptionpathfindingrebakenavmesh.h"
#include "llmoveview.h"
#include "llparcel.h"
#include "llrootview.h"
#include "llsceneview.h"
#include "llscenemonitor.h"
#include "llselectmgr.h"
#include "llspellcheckmenuhandler.h"
#include "llstatusbar.h"
#include "lltextureview.h"
#include "lltoolbarview.h"
#include "lltoolcomp.h"
#include "lltoolmgr.h"
#include "lltoolpie.h"
#include "lltoolselectland.h"
#include "lltrans.h"
#include "llviewerdisplay.h" //for gWindowResized
#include "llviewergenericmessage.h"
#include "llviewerhelp.h"
#include "llviewermenufile.h"	// init_menu_file()
#include "llviewermessage.h"
#include "llviewernetwork.h"
#include "llviewerobjectlist.h"
#include "llviewerparcelmgr.h"
#include "llviewerstats.h"
#include "llvoavatarself.h"
#include "llvoicevivox.h"
#include "llworldmap.h"
#include "pipeline.h"
#include "llviewerjoystick.h"
#include "llfloatercamera.h"
#include "lluilistener.h"
#include "llappearancemgr.h"
#include "lltrans.h"
#include "lleconomy.h"
#include "lltoolgrab.h"
#include "llwindow.h"
#include "llpathfindingmanager.h"
#include "llstartup.h"
#include "boost/unordered_map.hpp"
#include <boost/regex.hpp>
#include "llcleanup.h"
#include "llviewershadermgr.h"
<<<<<<< HEAD
// [RLVa:KB] - Checked: 2011-05-22 (RLVa-1.3.1a)
#include "fsavatarrenderpersistence.h"
#include "rlvactions.h"
#include "rlvhandler.h"
#include "rlvlocks.h"
// [/RLVa:KB]

// Firestorm includes
#include "fsassetblacklist.h"
#include "fsdata.h"
#include "fslslbridge.h"
#include "fscommon.h"
#include "fsfloaterexport.h"
#include "fsfloatercontacts.h"
#include "fsfloaterplacedetails.h"
#include "fspose.h"
#include "lfsimfeaturehandler.h"
#include "llavatarpropertiesprocessor.h"
#include "llcheckboxctrl.h"
#include "llfloatergridstatus.h"
#include "llfloaterpreference.h"
#include "lllogininstance.h"
#include "llscenemonitor.h"
#include "llsdserialize.h"
#include "lltexturecache.h"
#include "llvovolume.h"
#include "particleeditor.h"
=======
>>>>>>> fa6e4137

using namespace LLAvatarAppearanceDefines;

typedef LLPointer<LLViewerObject> LLViewerObjectPtr;

static boost::unordered_map<std::string, LLStringExplicit> sDefaultItemLabels;

BOOL enable_land_build(void*);
BOOL enable_object_build(void*);

LLVOAvatar* find_avatar_from_object( LLViewerObject* object );
LLVOAvatar* find_avatar_from_object( const LLUUID& object_id );

void handle_test_load_url(void*);

//
// Evil hackish imported globals

//extern BOOL	gHideSelectedObjects;
//extern BOOL gAllowSelectAvatar;
//extern BOOL gDebugAvatarRotation;
extern BOOL gDebugClicks;
extern BOOL gDebugWindowProc;
extern BOOL gShaderProfileFrame;

//extern BOOL gDebugTextEditorTips;
//extern BOOL gDebugSelectMgr;

//
// Globals
//

LLMenuBarGL		*gMenuBarView = NULL;
LLViewerMenuHolderGL	*gMenuHolder = NULL;
LLMenuGL		*gPopupMenuView = NULL;
LLMenuGL		*gEditMenu = NULL;
LLMenuBarGL		*gLoginMenuBarView = NULL;

// Context menus
LLContextMenu	*gMenuAvatarSelf	= NULL;
LLContextMenu	*gMenuAvatarOther = NULL;
LLContextMenu	*gMenuObject = NULL;
LLContextMenu	*gMenuAttachmentSelf = NULL;
LLContextMenu	*gMenuAttachmentOther = NULL;
LLContextMenu	*gMenuLand	= NULL;
LLContextMenu	*gMenuMuteParticle = NULL;

// <FS:Zi> Pie menu
// Pie menus
PieMenu		*gPieMenuAvatarSelf	= NULL;
PieMenu		*gPieMenuAvatarOther = NULL;
PieMenu		*gPieMenuObject = NULL;
PieMenu		*gPieMenuAttachmentSelf = NULL;
PieMenu		*gPieMenuAttachmentOther = NULL;
PieMenu		*gPieMenuLand	= NULL;
PieMenu		*gPieMenuMuteParticle = NULL;
// <FS:Zi> Pie menu

const std::string SAVE_INTO_TASK_INVENTORY("Save Object Back to Object Contents");

LLMenuGL* gAttachSubMenu = NULL;
LLMenuGL* gDetachSubMenu = NULL;
LLMenuGL* gTakeOffClothes = NULL;
LLContextMenu* gAttachScreenPieMenu = NULL;
LLContextMenu* gAttachPieMenu = NULL;
LLContextMenu* gAttachBodyPartPieMenus[9];
LLContextMenu* gDetachPieMenu = NULL;
LLContextMenu* gDetachScreenPieMenu = NULL;
LLContextMenu* gDetachBodyPartPieMenus[9];

// <FS:Zi> Pie menu
PieMenu* gPieAttachScreenMenu = NULL;
PieMenu* gPieAttachMenu = NULL;
PieMenu* gPieAttachBodyPartMenus[PIE_MAX_SLICES];
PieMenu* gPieDetachMenu = NULL;
PieMenu* gPieDetachScreenMenu = NULL;
PieMenu* gPieDetachBodyPartMenus[PIE_MAX_SLICES];
// <FS:Zi> Pie menu

LLMenuItemCallGL* gAutorespondMenu = NULL;
LLMenuItemCallGL* gAutorespondNonFriendsMenu = NULL;
//
// Local prototypes

// File Menu
void handle_compress_image(void*);


// Edit menu
void handle_dump_group_info(void *);
void handle_dump_capabilities_info(void *);

// Advanced->Consoles menu
void handle_region_dump_settings(void*);
void handle_region_dump_temp_asset_data(void*);
void handle_region_clear_temp_asset_data(void*);

// Object pie menu
BOOL sitting_on_selection();

void near_sit_object();
//void label_sit_or_stand(std::string& label, void*);
// buy and take alias into the same UI positions, so these
// declarations handle this mess.
BOOL is_selection_buy_not_take();
S32 selection_price();
BOOL enable_take();
void handle_object_show_inspector();
void handle_avatar_show_inspector();
bool confirm_take(const LLSD& notification, const LLSD& response, LLObjectSelectionHandle selection_handle);

void handle_buy_object(LLSaleInfo sale_info);
void handle_buy_contents(LLSaleInfo sale_info);

// Land pie menu
void near_sit_down_point(BOOL success, void *);

// Avatar pie menu

// Debug menu


void velocity_interpolate( void* );
void handle_visual_leak_detector_toggle(void*);
void handle_rebake_textures(void*);
BOOL check_admin_override(void*);
void handle_admin_override_toggle(void*);
#ifdef TOGGLE_HACKED_GODLIKE_VIEWER
void handle_toggle_hacked_godmode(void*);
BOOL check_toggle_hacked_godmode(void*);
bool enable_toggle_hacked_godmode(void*);
#endif

void toggle_show_xui_names(void *);
BOOL check_show_xui_names(void *);

// Debug UI

void handle_buy_currency_test(void*);
void handle_save_to_xml(void*);
void handle_load_from_xml(void*);

void handle_god_mode(void*);

// God menu
void handle_leave_god_mode(void*);


void handle_reset_view();

void handle_duplicate_in_place(void*);


void handle_object_owner_self(void*);
void handle_object_owner_permissive(void*);
void handle_object_lock(void*);
void handle_object_asset_ids(void*);
void force_take_copy(void*);
#ifdef _CORY_TESTING
void force_export_copy(void*);
void force_import_geometry(void*);
#endif

void handle_force_parcel_owner_to_me(void*);
void handle_force_parcel_to_content(void*);
void handle_claim_public_land(void*);

void handle_god_request_avatar_geometry(void *);	// Hack for easy testing of new avatar geometry
void reload_vertex_shader(void *);
void handle_disconnect_viewer(void *);

void force_error_breakpoint(void *);
void force_error_llerror(void *);
void force_error_bad_memory_access(void *);
void force_error_infinite_loop(void *);
void force_error_software_exception(void *);
void force_error_driver_crash(void *);

void handle_force_delete(void*);
void print_object_info(void*);
void print_agent_nvpairs(void*);
void toggle_debug_menus(void*);
void upload_done_callback(const LLUUID& uuid, void* user_data, S32 result, LLExtStat ext_status);
void dump_select_mgr(void*);

void dump_inventory(void*);
void toggle_visibility(void*);
BOOL get_visibility(void*);

// Avatar Pie menu
void request_friendship(const LLUUID& agent_id);

// Tools menu
void handle_selected_texture_info(void*);
void handle_selected_material_info();

void handle_dump_followcam(void*);
void handle_viewer_enable_message_log(void*);
void handle_viewer_disable_message_log(void*);

BOOL enable_buy_land(void*);

// Help menu

void handle_test_male(void *);
void handle_test_female(void *);
void handle_dump_attachments(void *);
void handle_dump_avatar_local_textures(void*);
void handle_debug_avatar_textures(void*);
void handle_grab_baked_texture(void*);
BOOL enable_grab_baked_texture(void*);
void handle_dump_region_object_cache(void*);

BOOL enable_save_into_task_inventory(void*);

BOOL enable_detach(const LLSD& = LLSD());
void menu_toggle_attached_lights(void* user_data);
void menu_toggle_attached_particles(void* user_data);

void avatar_tex_refresh(LLVOAvatar* avatar);	// <FS:CR> FIRE-11800

class LLMenuParcelObserver : public LLParcelObserver
{
public:
	LLMenuParcelObserver();
	~LLMenuParcelObserver();
	virtual void changed();
};

static LLMenuParcelObserver* gMenuParcelObserver = NULL;

static LLUIListener sUIListener;

LLMenuParcelObserver::LLMenuParcelObserver()
{
	LLViewerParcelMgr::getInstance()->addObserver(this);
}

LLMenuParcelObserver::~LLMenuParcelObserver()
{
	LLViewerParcelMgr::getInstance()->removeObserver(this);
}

void LLMenuParcelObserver::changed()
{
	LLParcel *parcel = LLViewerParcelMgr::getInstance()->getParcelSelection()->getParcel();
	// <FS:Ansariel> FIRE-4454: Cache controls because of performance reasons
	//gMenuHolder->childSetEnabled("Land Buy Pass", LLPanelLandGeneral::enableBuyPass(NULL) && !(parcel->getOwnerID()== gAgent.getID()));
	//
	//BOOL buyable = enable_buy_land(NULL);
	//gMenuHolder->childSetEnabled("Land Buy", buyable);
	//gMenuHolder->childSetEnabled("Buy Land...", buyable);

	static LLView* land_buy_pass = gMenuHolder->getChildView("Land Buy Pass");
	static LLView* land_buy_pass_pie = gMenuHolder->getChildView("Land Buy Pass Pie");
	static LLView* land_buy = gMenuHolder->getChildView("Land Buy");
	static LLView* land_buy_pie = gMenuHolder->getChildView("Land Buy Pie");

	BOOL pass_buyable = LLPanelLandGeneral::enableBuyPass(NULL) && parcel->getOwnerID() != gAgentID;
	land_buy_pass->setEnabled(pass_buyable);
	land_buy_pass_pie->setEnabled(pass_buyable);

	BOOL buyable = enable_buy_land(NULL);
	land_buy->setEnabled(buyable);
	land_buy_pie->setEnabled(buyable);
	// </FS:Ansariel> FIRE-4454: Cache controls because of performance reasons
}


void initialize_menus();

//-----------------------------------------------------------------------------
// Initialize main menus
//
// HOW TO NAME MENUS:
//
// First Letter Of Each Word Is Capitalized, Even At Or And
//
// Items that lead to dialog boxes end in "..."
//
// Break up groups of more than 6 items with separators
//-----------------------------------------------------------------------------

void set_underclothes_menu_options()
{
	if (gMenuHolder && gAgent.isTeen())
	{
		gMenuHolder->getChild<LLView>("Self Underpants")->setVisible(FALSE);
		gMenuHolder->getChild<LLView>("Self Undershirt")->setVisible(FALSE);
	}
	if (gMenuBarView && gAgent.isTeen())
	{
		gMenuBarView->getChild<LLView>("Menu Underpants")->setVisible(FALSE);
		gMenuBarView->getChild<LLView>("Menu Undershirt")->setVisible(FALSE);
	}
}

void set_merchant_SLM_menu()
{
    // All other cases (new merchant, not merchant, migrated merchant): show the new Marketplace Listings menu and enable the tool
    gMenuHolder->getChild<LLView>("MarketplaceListings")->setVisible(TRUE);
    LLCommand* command = LLCommandManager::instance().getCommand("marketplacelistings");
	gToolBarView->enableCommand(command->id(), true);
}

void check_merchant_status(bool force)
{
	// <FS:Ansariel> Don't show merchant outbox or SL Marketplace stuff outside SL
	if (!LLGridManager::getInstance()->isInSecondLife())
	{
		gMenuHolder->getChild<LLView>("MarketplaceListings")->setVisible(FALSE);
		return;
	}
	// </FS:Ansariel>

    if (!gSavedSettings.getBOOL("InventoryOutboxDisplayBoth"))
    {
        if (force)
        {
            // Reset the SLM status: we actually want to check again, that's the point of calling check_merchant_status()
            LLMarketplaceData::instance().setSLMStatus(MarketplaceStatusCodes::MARKET_PLACE_NOT_INITIALIZED);
        }
        // Hide SLM related menu item
        gMenuHolder->getChild<LLView>("MarketplaceListings")->setVisible(FALSE);
        
        // Also disable the toolbar button for Marketplace Listings
        LLCommand* command = LLCommandManager::instance().getCommand("marketplacelistings");
		gToolBarView->enableCommand(command->id(), false);
        
        // Launch an SLM test connection to get the merchant status
        LLMarketplaceData::instance().initializeSLM(boost::bind(&set_merchant_SLM_menu));
    }
}

void init_menus()
{
	// Initialize actions
	initialize_menus();

	///
	/// Popup menu
	///
	/// The popup menu is now populated by the show_context_menu()
	/// method.
	
	LLMenuGL::Params menu_params;
	menu_params.name = "Popup";
	menu_params.visible = false;
	gPopupMenuView = LLUICtrlFactory::create<LLMenuGL>(menu_params);
	gMenuHolder->addChild( gPopupMenuView );

	///
	/// Context menus
	///

	const widget_registry_t& registry =
		LLViewerMenuHolderGL::child_registry_t::instance();
	gEditMenu = LLUICtrlFactory::createFromFile<LLMenuGL>("menu_edit.xml", gMenuHolder, registry);
	gMenuAvatarSelf = LLUICtrlFactory::createFromFile<LLContextMenu>(
		"menu_avatar_self.xml", gMenuHolder, registry);
	gMenuAvatarOther = LLUICtrlFactory::createFromFile<LLContextMenu>(
		"menu_avatar_other.xml", gMenuHolder, registry);

	gDetachScreenPieMenu = gMenuHolder->getChild<LLContextMenu>("Object Detach HUD", true);
	gDetachPieMenu = gMenuHolder->getChild<LLContextMenu>("Object Detach", true);

	gMenuObject = LLUICtrlFactory::createFromFile<LLContextMenu>(
		"menu_object.xml", gMenuHolder, registry);

	gAttachScreenPieMenu = gMenuHolder->getChild<LLContextMenu>("Object Attach HUD");
	gAttachPieMenu = gMenuHolder->getChild<LLContextMenu>("Object Attach");

	gMenuAttachmentSelf = LLUICtrlFactory::createFromFile<LLContextMenu>(
		"menu_attachment_self.xml", gMenuHolder, registry);
	gMenuAttachmentOther = LLUICtrlFactory::createFromFile<LLContextMenu>(
		"menu_attachment_other.xml", gMenuHolder, registry);

	gMenuLand = LLUICtrlFactory::createFromFile<LLContextMenu>(
		"menu_land.xml", gMenuHolder, registry);

	gMenuMuteParticle = LLUICtrlFactory::createFromFile<LLContextMenu>(
		"menu_mute_particle.xml", gMenuHolder, registry);

// <FS:Zi> Pie menu
	gPieMenuAvatarSelf = LLUICtrlFactory::createFromFile<PieMenu>(
		"menu_pie_avatar_self.xml", gMenuHolder, registry);
	gPieMenuAvatarOther = LLUICtrlFactory::createFromFile<PieMenu>(
		"menu_pie_avatar_other.xml", gMenuHolder, registry);

	// added "Pie" to the control names to keep them unique
	gPieDetachScreenMenu = gMenuHolder->getChild<PieMenu>("Pie Object Detach HUD", true);
	gPieDetachMenu = gMenuHolder->getChild<PieMenu>("Pie Object Detach", true);

	gPieMenuObject = LLUICtrlFactory::createFromFile<PieMenu>(
		"menu_pie_object.xml", gMenuHolder, registry);

	// added "Pie" to the control names to keep them unique
	gPieAttachScreenMenu = gMenuHolder->getChild<PieMenu>("Pie Object Attach HUD");
	gPieAttachMenu = gMenuHolder->getChild<PieMenu>("Pie Object Attach");

	gPieMenuAttachmentSelf = LLUICtrlFactory::createFromFile<PieMenu>(
		"menu_pie_attachment_self.xml", gMenuHolder, registry);
	gPieMenuAttachmentOther = LLUICtrlFactory::createFromFile<PieMenu>(
		"menu_pie_attachment_other.xml", gMenuHolder, registry);

	gPieMenuLand = LLUICtrlFactory::createFromFile<PieMenu>(
		"menu_pie_land.xml", gMenuHolder, registry);

	gPieMenuMuteParticle = LLUICtrlFactory::createFromFile<PieMenu>(
		"menu_pie_mute_particle.xml", gMenuHolder, registry);
// </FS:Zi> Pie menu

	///
	/// set up the colors
	///
	LLColor4 color;

	// do not set colors in code, let the skin decide. -Zi
	/*
	LLColor4 context_menu_color = LLUIColorTable::instance().getColor("MenuPopupBgColor");
	
	gMenuAvatarSelf->setBackgroundColor( context_menu_color );
	gMenuAvatarOther->setBackgroundColor( context_menu_color );
	gMenuObject->setBackgroundColor( context_menu_color );
	gMenuAttachmentSelf->setBackgroundColor( context_menu_color );
	gMenuAttachmentOther->setBackgroundColor( context_menu_color );

	gMenuLand->setBackgroundColor( context_menu_color );

	color = LLUIColorTable::instance().getColor( "MenuPopupBgColor" );
	gPopupMenuView->setBackgroundColor( color );
	*/

	// <FS> Changed for grid manager
	// If we are not in production, use a different color to make it apparent.
	//if (LLGridManager::getInstance()->isInProductionGrid())
	//{
	//	color = LLUIColorTable::instance().getColor( "MenuBarBgColor" );
	//}
	//else
	//{
	//	color = LLUIColorTable::instance().getColor( "MenuNonProductionBgColor" );
	//}

	//LLView* menu_bar_holder = gViewerWindow->getRootView()->getChildView("menu_bar_holder");

	//gMenuBarView = LLUICtrlFactory::getInstance()->createFromFile<LLMenuBarGL>("menu_viewer.xml", gMenuHolder, LLViewerMenuHolderGL::child_registry_t::instance());
	//gMenuBarView->setRect(LLRect(0, menu_bar_holder->getRect().mTop, 0, menu_bar_holder->getRect().mTop - MENU_BAR_HEIGHT));
	//gMenuBarView->setBackgroundColor( color );

	gMenuBarView = LLUICtrlFactory::getInstance()->createFromFile<LLMenuBarGL>("menu_viewer.xml", gMenuHolder, LLViewerMenuHolderGL::child_registry_t::instance());
	// ONLY change the color IF we are in beta. Otherwise leave it alone so it can use the skinned color. -Zi
	if(LLGridManager::getInstance()->isInSLBeta())
	{
		color = LLUIColorTable::instance().getColor( "MenuNonProductionBgColor" );
		gMenuBarView->setBackgroundColor( color );
	}

	LLView* menu_bar_holder = gViewerWindow->getRootView()->getChildView("menu_bar_holder");
	gMenuBarView->setRect(LLRect(0, menu_bar_holder->getRect().mTop, 0, menu_bar_holder->getRect().mTop - MENU_BAR_HEIGHT));
	// </FS> Changed for grid manager

	menu_bar_holder->addChild(gMenuBarView);
  
    gViewerWindow->setMenuBackgroundColor(false, 
        !LLGridManager::getInstance()->isInSLBeta());
// <FS:AW opensim currency support>
//	// Assume L$10 for now, the server will tell us the real cost at login
//	// *TODO:Also fix cost in llfolderview.cpp for Inventory menus
//	const std::string upload_cost("10");
	// \0/ Copypasta! See llviewermessage, llviewermenu and llpanelmaininventory
	S32 cost = LLGlobalEconomy::getInstance()->getPriceUpload();
	std::string upload_cost;
#ifdef OPENSIM
	if (LLGridManager::getInstance()->isInOpenSim())
	{
		upload_cost = cost > 0 ? llformat("%s%d", "L$", cost) : LLTrans::getString("free");
	}
	else
#endif
	{
		upload_cost = "L$" + (cost > 0 ? llformat("%d", cost) : llformat("%d", gSavedSettings.getU32("DefaultUploadCost")));
	}
// </FS:AW opensim currency support>
	gMenuHolder->childSetLabelArg("Upload Image", "[COST]", upload_cost);
	gMenuHolder->childSetLabelArg("Upload Sound", "[COST]", upload_cost);
	gMenuHolder->childSetLabelArg("Upload Animation", "[COST]", upload_cost);
	gMenuHolder->childSetLabelArg("Bulk Upload", "[COST]", upload_cost);
	
	gAutorespondMenu = gMenuBarView->getChild<LLMenuItemCallGL>("Set Autorespond", TRUE);
	gAutorespondNonFriendsMenu = gMenuBarView->getChild<LLMenuItemCallGL>("Set Autorespond to non-friends", TRUE);
	gAttachSubMenu = gMenuBarView->findChildMenuByName("Attach Object", TRUE);
	gDetachSubMenu = gMenuBarView->findChildMenuByName("Detach Object", TRUE);

	// Don't display the Memory console menu if the feature is turned off
	LLMenuItemCheckGL *memoryMenu = gMenuBarView->getChild<LLMenuItemCheckGL>("Memory", TRUE);
	if (memoryMenu)
	{
		memoryMenu->setVisible(FALSE);
	}

	gMenuBarView->createJumpKeys();

	// Let land based option enable when parcel changes
	gMenuParcelObserver = new LLMenuParcelObserver();

	gLoginMenuBarView = LLUICtrlFactory::getInstance()->createFromFile<LLMenuBarGL>("menu_login.xml", gMenuHolder, LLViewerMenuHolderGL::child_registry_t::instance());
	gLoginMenuBarView->arrangeAndClear();
	LLRect menuBarRect = gLoginMenuBarView->getRect();
	menuBarRect.setLeftTopAndSize(0, menu_bar_holder->getRect().getHeight(), menuBarRect.getWidth(), menuBarRect.getHeight());
	gLoginMenuBarView->setRect(menuBarRect);
	// do not set colors in code, always lat the skin decide. -Zi
	// gLoginMenuBarView->setBackgroundColor( color );
	menu_bar_holder->addChild(gLoginMenuBarView);
	
	// tooltips are on top of EVERYTHING, including menus
	gViewerWindow->getRootView()->sendChildToFront(gToolTipView);
}

///////////////////
// SHOW CONSOLES //
///////////////////


class LLAdvancedToggleConsole : public view_listener_t
{
	bool handleEvent(const LLSD& userdata)
	{
		std::string console_type = userdata.asString();
		if ("texture" == console_type)
		{
			toggle_visibility( (void*)gTextureView );
		}
		else if ("debug" == console_type)
		{
			toggle_visibility( (void*)static_cast<LLUICtrl*>(gDebugView->mDebugConsolep));
		}
		else if ("fast timers" == console_type)
		{
			LLFloaterReg::toggleInstance("block_timers");
		}
		else if ("scene view" == console_type)
		{
			toggle_visibility( (void*)gSceneView);
		}
		else if ("scene monitor" == console_type)
		{
			toggle_visibility( (void*)gSceneMonitorView);
		}

		return true;
	}
};
class LLAdvancedCheckConsole : public view_listener_t
{
	bool handleEvent(const LLSD& userdata)
	{
		std::string console_type = userdata.asString();
		bool new_value = false;
		if ("texture" == console_type)
		{
			new_value = get_visibility( (void*)gTextureView );
		}
		else if ("debug" == console_type)
		{
			new_value = get_visibility( (void*)((LLView*)gDebugView->mDebugConsolep) );
		}
		else if ("fast timers" == console_type)
		{
			new_value = LLFloaterReg::instanceVisible("block_timers");
		}
		else if ("scene view" == console_type)
		{
			new_value = get_visibility( (void*) gSceneView);
		}
		else if ("scene monitor" == console_type)
		{
			new_value = get_visibility( (void*) gSceneMonitorView);
		}
		
		return new_value;
	}
};


//////////////////////////
// DUMP INFO TO CONSOLE //
//////////////////////////


class LLAdvancedDumpInfoToConsole : public view_listener_t
{
	bool handleEvent(const LLSD& userdata)
	{
		gDebugView->mDebugConsolep->setVisible(TRUE);
		std::string info_type = userdata.asString();
		if ("region" == info_type)
		{
			handle_region_dump_settings(NULL);
		}
		else if ("group" == info_type)
		{
			handle_dump_group_info(NULL);
		}
		else if ("capabilities" == info_type)
		{
			handle_dump_capabilities_info(NULL);
		}
		return true;
	}
};


//////////////
// HUD INFO //
//////////////


class LLAdvancedToggleHUDInfo : public view_listener_t
{
	bool handleEvent(const LLSD& userdata)
	{
		std::string info_type = userdata.asString();

		if ("camera" == info_type)
		{
			gDisplayCameraPos = !(gDisplayCameraPos);
		}
		else if ("wind" == info_type)
		{
			gDisplayWindInfo = !(gDisplayWindInfo);
		}
		else if ("fov" == info_type)
		{
			gDisplayFOV = !(gDisplayFOV);
		}
		else if ("badge" == info_type)
		{
			report_to_nearby_chat("Hippos!");
		}
		else if ("cookies" == info_type)
		{
			report_to_nearby_chat("Cookies!");
		}
		// <FS:PP>
		else if ("motd" == info_type)
		{
			report_to_nearby_chat(gAgent.mMOTD);
		}
		// </FS:PP>
		return true;
	}
};

class LLAdvancedCheckHUDInfo : public view_listener_t
{
	bool handleEvent(const LLSD& userdata)
	{
		std::string info_type = userdata.asString();
		bool new_value = false;
		if ("camera" == info_type)
		{
			new_value = gDisplayCameraPos;
		}
		else if ("wind" == info_type)
		{
			new_value = gDisplayWindInfo;
		}
		else if ("fov" == info_type)
		{
			new_value = gDisplayFOV;
		}
		return new_value;
	}
};


//////////////
// FLYING   //
//////////////

class LLAdvancedAgentFlyingInfo : public view_listener_t
{
	bool handleEvent(const LLSD&)
	{
		return gAgent.getFlying();
	}
};


///////////////////////
// CLEAR GROUP CACHE //
///////////////////////

class LLAdvancedClearGroupCache : public view_listener_t
{
	bool handleEvent(const LLSD& userdata)
	{
		LLGroupMgr::debugClearAllGroups(NULL);
		return true;
	}
};




/////////////////
// RENDER TYPE //
/////////////////
U32 render_type_from_string(std::string render_type)
{
	if ("simple" == render_type)
	{
		return LLPipeline::RENDER_TYPE_SIMPLE;
	}
	else if ("alpha" == render_type)
	{
		return LLPipeline::RENDER_TYPE_ALPHA;
	}
	else if ("tree" == render_type)
	{
		return LLPipeline::RENDER_TYPE_TREE;
	}
	else if ("character" == render_type)
	{
		return LLPipeline::RENDER_TYPE_AVATAR;
	}
	else if ("surfacePatch" == render_type)
	{
		return LLPipeline::RENDER_TYPE_TERRAIN;
	}
	else if ("sky" == render_type)
	{
		return LLPipeline::RENDER_TYPE_SKY;
	}
	else if ("water" == render_type)
	{
		return LLPipeline::RENDER_TYPE_WATER;
	}
	else if ("ground" == render_type)
	{
		return LLPipeline::RENDER_TYPE_GROUND;
	}
	else if ("volume" == render_type)
	{
		return LLPipeline::RENDER_TYPE_VOLUME;
	}
	else if ("grass" == render_type)
	{
		return LLPipeline::RENDER_TYPE_GRASS;
	}
	else if ("clouds" == render_type)
	{
		return LLPipeline::RENDER_TYPE_CLOUDS;
	}
	else if ("particles" == render_type)
	{
		return LLPipeline::RENDER_TYPE_PARTICLES;
	}
	else if ("bump" == render_type)
	{
		return LLPipeline::RENDER_TYPE_BUMP;
	}
	else
	{
		return 0;
	}
}


class LLAdvancedToggleRenderType : public view_listener_t
{
	bool handleEvent(const LLSD& userdata)
	{
		U32 render_type = render_type_from_string( userdata.asString() );
		if ( render_type != 0 )
		{
			LLPipeline::toggleRenderTypeControl( render_type );
			if(render_type == LLPipeline::RENDER_TYPE_PARTICLES)
			{
				gPipeline.sRenderParticles = gPipeline.hasRenderType(LLPipeline::RENDER_TYPE_PARTICLES);
			}
		}
		return true;
	}
};


class LLAdvancedCheckRenderType : public view_listener_t
{
	bool handleEvent(const LLSD& userdata)
	{
		U32 render_type = render_type_from_string( userdata.asString() );
		bool new_value = false;

		if ( render_type != 0 )
		{
			new_value = LLPipeline::hasRenderTypeControl( render_type );
		}

		return new_value;
	}
};


/////////////
// FEATURE //
/////////////
U32 feature_from_string(std::string feature)
{ 
	if ("ui" == feature)
	{ 
		return LLPipeline::RENDER_DEBUG_FEATURE_UI;
	}
	else if ("selected" == feature)
	{
		return LLPipeline::RENDER_DEBUG_FEATURE_SELECTED;
	}
	else if ("highlighted" == feature)
	{
		return LLPipeline::RENDER_DEBUG_FEATURE_HIGHLIGHTED;
	}
	else if ("dynamic textures" == feature)
	{
		return LLPipeline::RENDER_DEBUG_FEATURE_DYNAMIC_TEXTURES;
	}
	else if ("foot shadows" == feature)
	{
		return LLPipeline::RENDER_DEBUG_FEATURE_FOOT_SHADOWS;
	}
	else if ("fog" == feature)
	{
		return LLPipeline::RENDER_DEBUG_FEATURE_FOG;
	}
	else if ("fr info" == feature)
	{
		return LLPipeline::RENDER_DEBUG_FEATURE_FR_INFO;
	}
	else if ("flexible" == feature)
	{
		return LLPipeline::RENDER_DEBUG_FEATURE_FLEXIBLE;
	}
	else
	{
		return 0;
	}
};


class LLAdvancedToggleFeature : public view_listener_t
{
	bool handleEvent(const LLSD& userdata)
	{
		U32 feature = feature_from_string( userdata.asString() );
		if ( feature != 0 )
		{
			LLPipeline::toggleRenderDebugFeature( feature );
		}
		return true;
	}
};

class LLAdvancedCheckFeature : public view_listener_t
{
	bool handleEvent(const LLSD& userdata)
{
	U32 feature = feature_from_string( userdata.asString() );
	bool new_value = false;

	if ( feature != 0 )
	{
		new_value = LLPipeline::toggleRenderDebugFeatureControl( feature );
	}

	return new_value;
}
};

class LLAdvancedCheckDisplayTextureDensity : public view_listener_t
{
	bool handleEvent(const LLSD& userdata)
	{
		std::string mode = userdata.asString();
		if (!gPipeline.hasRenderDebugMask(LLPipeline::RENDER_DEBUG_TEXEL_DENSITY))
		{
			return mode == "none";
		}
		if (mode == "current")
		{
			return LLViewerTexture::sDebugTexelsMode == LLViewerTexture::DEBUG_TEXELS_CURRENT;
		}
		else if (mode == "desired")
		{
			return LLViewerTexture::sDebugTexelsMode == LLViewerTexture::DEBUG_TEXELS_DESIRED;
		}
		else if (mode == "full")
		{
			return LLViewerTexture::sDebugTexelsMode == LLViewerTexture::DEBUG_TEXELS_FULL;
		}
		return false;
	}
};

class LLAdvancedSetDisplayTextureDensity : public view_listener_t
{
	bool handleEvent(const LLSD& userdata)
	{
		std::string mode = userdata.asString();
		if (mode == "none")
		{
			if (gPipeline.hasRenderDebugMask(LLPipeline::RENDER_DEBUG_TEXEL_DENSITY) == TRUE) 
			{
				gPipeline.toggleRenderDebug(LLPipeline::RENDER_DEBUG_TEXEL_DENSITY);
			}
			LLViewerTexture::sDebugTexelsMode = LLViewerTexture::DEBUG_TEXELS_OFF;
		}
		else if (mode == "current")
		{
			if (gPipeline.hasRenderDebugMask(LLPipeline::RENDER_DEBUG_TEXEL_DENSITY) == FALSE) 
			{
				gPipeline.toggleRenderDebug(LLPipeline::RENDER_DEBUG_TEXEL_DENSITY);
			}
			LLViewerTexture::sDebugTexelsMode = LLViewerTexture::DEBUG_TEXELS_CURRENT;
		}
		else if (mode == "desired")
		{
			if (gPipeline.hasRenderDebugMask(LLPipeline::RENDER_DEBUG_TEXEL_DENSITY) == FALSE) 
			{
				gPipeline.toggleRenderDebug(LLPipeline::RENDER_DEBUG_TEXEL_DENSITY);
			}
			gPipeline.setRenderDebugFeatureControl(LLPipeline::RENDER_DEBUG_TEXEL_DENSITY, true);
			LLViewerTexture::sDebugTexelsMode = LLViewerTexture::DEBUG_TEXELS_DESIRED;
		}
		else if (mode == "full")
		{
			if (gPipeline.hasRenderDebugMask(LLPipeline::RENDER_DEBUG_TEXEL_DENSITY) == FALSE) 
			{
				gPipeline.toggleRenderDebug(LLPipeline::RENDER_DEBUG_TEXEL_DENSITY);
			}
			LLViewerTexture::sDebugTexelsMode = LLViewerTexture::DEBUG_TEXELS_FULL;
		}
		return true;
	}
};


//////////////////
// INFO DISPLAY //
//////////////////
U64 info_display_from_string(std::string info_display)
{
	if ("verify" == info_display)
	{
		return LLPipeline::RENDER_DEBUG_VERIFY;
	}
	else if ("bboxes" == info_display)
	{
		return LLPipeline::RENDER_DEBUG_BBOXES;
	}
	else if ("normals" == info_display)
	{
		return LLPipeline::RENDER_DEBUG_NORMALS;
	}
	else if ("points" == info_display)
	{
		return LLPipeline::RENDER_DEBUG_POINTS;
	}
	else if ("octree" == info_display)
	{
		return LLPipeline::RENDER_DEBUG_OCTREE;
	}
	else if ("shadow frusta" == info_display)
	{
		return LLPipeline::RENDER_DEBUG_SHADOW_FRUSTA;
	}
	else if ("physics shapes" == info_display)
	{
		return LLPipeline::RENDER_DEBUG_PHYSICS_SHAPES;
	}
	else if ("occlusion" == info_display)
	{
		return LLPipeline::RENDER_DEBUG_OCCLUSION;
	}
	else if ("render batches" == info_display)
	{
		return LLPipeline::RENDER_DEBUG_BATCH_SIZE;
	}
	else if ("update type" == info_display)
	{
		return LLPipeline::RENDER_DEBUG_UPDATE_TYPE;
	}
	else if ("texture anim" == info_display)
	{
		return LLPipeline::RENDER_DEBUG_TEXTURE_ANIM;
	}
	else if ("texture priority" == info_display)
	{
		return LLPipeline::RENDER_DEBUG_TEXTURE_PRIORITY;
	}
	else if ("texture area" == info_display)
	{
		return LLPipeline::RENDER_DEBUG_TEXTURE_AREA;
	}
	else if ("face area" == info_display)
	{
		return LLPipeline::RENDER_DEBUG_FACE_AREA;
	}
	else if ("lod info" == info_display)
	{
		return LLPipeline::RENDER_DEBUG_LOD_INFO;
	}
	else if ("build queue" == info_display)
	{
		return LLPipeline::RENDER_DEBUG_BUILD_QUEUE;
	}
	else if ("lights" == info_display)
	{
		return LLPipeline::RENDER_DEBUG_LIGHTS;
	}
	else if ("particles" == info_display)
	{
		return LLPipeline::RENDER_DEBUG_PARTICLES;
	}
	else if ("composition" == info_display)
	{
		return LLPipeline::RENDER_DEBUG_COMPOSITION;
	}
	else if ("avatardrawinfo" == info_display)
	{
		return (LLPipeline::RENDER_DEBUG_AVATAR_DRAW_INFO);
	}
	else if ("glow" == info_display)
	{
		return LLPipeline::RENDER_DEBUG_GLOW;
	}
	else if ("collision skeleton" == info_display)
	{
		return LLPipeline::RENDER_DEBUG_AVATAR_VOLUME;
	}
	else if ("joints" == info_display)
	{
		return LLPipeline::RENDER_DEBUG_AVATAR_JOINTS;
	}
	else if ("raycast" == info_display)
	{
		return LLPipeline::RENDER_DEBUG_RAYCAST;
	}
	else if ("agent target" == info_display)
	{
		return LLPipeline::RENDER_DEBUG_AGENT_TARGET;
	}
	else if ("sculpt" == info_display)
	{
		return LLPipeline::RENDER_DEBUG_SCULPTED;
	}
	else if ("wind vectors" == info_display)
	{
		return LLPipeline::RENDER_DEBUG_WIND_VECTORS;
	}
	else if ("texel density" == info_display)
	{
		return LLPipeline::RENDER_DEBUG_TEXEL_DENSITY;
	}
	else if ("triangle count" == info_display)
	{
		return LLPipeline::RENDER_DEBUG_TRIANGLE_COUNT;
	}
	else if ("impostors" == info_display)
	{
		return LLPipeline::RENDER_DEBUG_IMPOSTORS;
	}
	else if ("texture size" == info_display)
	{
		return LLPipeline::RENDER_DEBUG_TEXTURE_SIZE;
	}
	else
	{
		LL_WARNS() << "unrecognized feature name '" << info_display << "'" << LL_ENDL;
		return 0;
	}
};

class LLAdvancedToggleInfoDisplay : public view_listener_t
{
	bool handleEvent(const LLSD& userdata)
	{
		U64 info_display = info_display_from_string( userdata.asString() );

		LL_INFOS("ViewerMenu") << "toggle " << userdata.asString() << LL_ENDL;
		
		if ( info_display != 0 )
		{
			LLPipeline::toggleRenderDebug( info_display );
		}

		return true;
	}
};


class LLAdvancedCheckInfoDisplay : public view_listener_t
{
	bool handleEvent(const LLSD& userdata)
	{
		U64 info_display = info_display_from_string( userdata.asString() );
		bool new_value = false;

		if ( info_display != 0 )
		{
			new_value = LLPipeline::toggleRenderDebugControl( info_display );
		}

		return new_value;
	}
};


///////////////////////////
//// RANDOMIZE FRAMERATE //
///////////////////////////


class LLAdvancedToggleRandomizeFramerate : public view_listener_t
{
	bool handleEvent(const LLSD& userdata)
	{
		gRandomizeFramerate = !(gRandomizeFramerate);
		return true;
	}
};

class LLAdvancedCheckRandomizeFramerate : public view_listener_t
{
	bool handleEvent(const LLSD& userdata)
	{
		bool new_value = gRandomizeFramerate;
		return new_value;
	}
};

///////////////////////////
//// PERIODIC SLOW FRAME //
///////////////////////////


class LLAdvancedTogglePeriodicSlowFrame : public view_listener_t
{
	bool handleEvent(const LLSD& userdata)
	{
		gPeriodicSlowFrame = !(gPeriodicSlowFrame);
		return true;
	}
};

class LLAdvancedCheckPeriodicSlowFrame : public view_listener_t
{
	bool handleEvent(const LLSD& userdata)
	{
		bool new_value = gPeriodicSlowFrame;
		return new_value;
	}
};



////////////////
// FRAME TEST //
////////////////


class LLAdvancedToggleFrameTest : public view_listener_t
{
	bool handleEvent(const LLSD& userdata)
	{
		LLPipeline::sRenderFrameTest = !(LLPipeline::sRenderFrameTest);
		return true;
	}
};

class LLAdvancedCheckFrameTest : public view_listener_t
{
	bool handleEvent(const LLSD& userdata)
	{
		bool new_value = LLPipeline::sRenderFrameTest;
		return new_value;
	}
};


///////////////////////////
// SELECTED TEXTURE INFO //
///////////////////////////


class LLAdvancedSelectedTextureInfo : public view_listener_t
{
	bool handleEvent(const LLSD& userdata)
	{
		handle_selected_texture_info(NULL);
		return true;
	}
};

////////////////////////////
// TOGGLE SH LIGHTING VIS //
////////////////////////////

class LLAdvancedToggleDebugSH : public view_listener_t
{
	bool handleEvent(const LLSD& userdata)
	{
        gPipeline.toggleRenderDebug(LLPipeline::RENDER_DEBUG_SH);
        gSavedSettings.setBOOL("RenderDebugSH", gPipeline.hasRenderDebugMask(LLPipeline::RENDER_DEBUG_SH));
		return true;
	}
};

//////////////////////
// TOGGLE WIREFRAME //
//////////////////////

class LLAdvancedToggleWireframe : public view_listener_t
{
	bool handleEvent(const LLSD& userdata)
	{
// [RLVa:KB] - Checked: RLVa-2.0.0
		bool fRlvBlockWireframe = gRlvAttachmentLocks.hasLockedHUD();
		if ( (!gUseWireframe) && (fRlvBlockWireframe) )
			RlvUtil::notifyBlocked(RLV_STRING_BLOCKED_WIREFRAME);
		set_use_wireframe( (!gUseWireframe) && (!fRlvBlockWireframe) );
		return true;
	}
};

// Called from rlvhandler.cpp
void set_use_wireframe(bool useWireframe)
	{
		if (gUseWireframe == useWireframe)
			return;

		gUseWireframe = useWireframe;
// [/RLVa:KB]
//		gUseWireframe = !(gUseWireframe);
		gWindowResized = TRUE;

		LLPipeline::updateRenderDeferred();

		if (gUseWireframe)
		{
			gInitialDeferredModeForWireframe = LLPipeline::sRenderDeferred;
		}

		gPipeline.resetVertexBuffers();

		if (!gUseWireframe && !gInitialDeferredModeForWireframe && LLPipeline::sRenderDeferred != bool(gInitialDeferredModeForWireframe) && gPipeline.isInit())
		{
			LLPipeline::refreshCachedSettings();
			gPipeline.releaseGLBuffers();
			gPipeline.createGLBuffers();
			LLViewerShaderMgr::instance()->setShaders();
		}

//		return true;
	}
//};

class LLAdvancedCheckWireframe : public view_listener_t
{
	bool handleEvent(const LLSD& userdata)
	{
		bool new_value = gUseWireframe;
		return new_value;
	}
};
	

//////////////////////////
// DUMP SCRIPTED CAMERA //
//////////////////////////
	
class LLAdvancedDumpScriptedCamera : public view_listener_t
{
	bool handleEvent(const LLSD& userdata)
	{
		handle_dump_followcam(NULL);
		return true;
	}
};



//////////////////////////////
// DUMP REGION OBJECT CACHE //
//////////////////////////////


class LLAdvancedDumpRegionObjectCache : public view_listener_t
{
	bool handleEvent(const LLSD& userdata)
{
		handle_dump_region_object_cache(NULL);
		return true;
	}
};

class LLAdvancedBuyCurrencyTest : public view_listener_t
	{
	bool handleEvent(const LLSD& userdata)
	{
		handle_buy_currency_test(NULL);
		return true;
	}
};


/////////////////////
// DUMP SELECT MGR //
/////////////////////


class LLAdvancedDumpSelectMgr : public view_listener_t
{
	bool handleEvent(const LLSD& userdata)
	{
		dump_select_mgr(NULL);
		return true;
	}
};



////////////////////
// DUMP INVENTORY //
////////////////////


class LLAdvancedDumpInventory : public view_listener_t
{
	bool handleEvent(const LLSD& userdata)
	{
		dump_inventory(NULL);
		return true;
	}
};



////////////////////////////////
// PRINT SELECTED OBJECT INFO //
////////////////////////////////


class LLAdvancedPrintSelectedObjectInfo : public view_listener_t
{
	bool handleEvent(const LLSD& userdata)
	{
		print_object_info(NULL);
		return true;
	}
};



//////////////////////
// PRINT AGENT INFO //
//////////////////////


class LLAdvancedPrintAgentInfo : public view_listener_t
{
	bool handleEvent(const LLSD& userdata)
	{
		print_agent_nvpairs(NULL);
		return true;
	}
};

//////////////////
// DEBUG CLICKS //
//////////////////


class LLAdvancedToggleDebugClicks : public view_listener_t
{
	bool handleEvent(const LLSD& userdata)
	{
		gDebugClicks = !(gDebugClicks);
		return true;
	}
};

class LLAdvancedCheckDebugClicks : public view_listener_t
{
	bool handleEvent(const LLSD& userdata)
	{
		bool new_value = gDebugClicks;
		return new_value;
	}
};



/////////////////
// DEBUG VIEWS //
/////////////////


class LLAdvancedToggleDebugViews : public view_listener_t
{
	bool handleEvent(const LLSD& userdata)
	{
		LLView::sDebugRects = !(LLView::sDebugRects);
		return true;
	}
};

class LLAdvancedCheckDebugViews : public view_listener_t
{
	bool handleEvent(const LLSD& userdata)
	{
		bool new_value = LLView::sDebugRects;
		return new_value;
	}
};



///////////////////////
// XUI NAME TOOLTIPS //
///////////////////////


class LLAdvancedToggleXUINameTooltips : public view_listener_t
{
	bool handleEvent(const LLSD& userdata)
	{
		toggle_show_xui_names(NULL);
		return true;
	}
};

class LLAdvancedCheckXUINameTooltips : public view_listener_t
{
	bool handleEvent(const LLSD& userdata)
	{
		bool new_value = check_show_xui_names(NULL);
		return new_value;
	}
};



////////////////////////
// DEBUG MOUSE EVENTS //
////////////////////////


class LLAdvancedToggleDebugMouseEvents : public view_listener_t
{
	bool handleEvent(const LLSD& userdata)
	{
		LLView::sDebugMouseHandling = !(LLView::sDebugMouseHandling);
		return true;
	}
};

class LLAdvancedCheckDebugMouseEvents : public view_listener_t
{
	bool handleEvent(const LLSD& userdata)
	{
		bool new_value = LLView::sDebugMouseHandling;
		return new_value;
	}
};



////////////////
// DEBUG KEYS //
////////////////


class LLAdvancedToggleDebugKeys : public view_listener_t
{
	bool handleEvent(const LLSD& userdata)
	{
		LLView::sDebugKeys = !(LLView::sDebugKeys);
		return true;
	}
};
	
class LLAdvancedCheckDebugKeys : public view_listener_t
{
	bool handleEvent(const LLSD& userdata)
	{
		bool new_value = LLView::sDebugKeys;
		return new_value;
	}
};
	


///////////////////////
// DEBUG WINDOW PROC //
///////////////////////


class LLAdvancedToggleDebugWindowProc : public view_listener_t
{
	bool handleEvent(const LLSD& userdata)
	{
		gDebugWindowProc = !(gDebugWindowProc);
		return true;
	}
};

class LLAdvancedCheckDebugWindowProc : public view_listener_t
	{
	bool handleEvent(const LLSD& userdata)
	{
		bool new_value = gDebugWindowProc;
		return new_value;
	}
};

// ------------------------------XUI MENU ---------------------------

//////////////////////
// LOAD UI FROM XML //
//////////////////////


class LLAdvancedLoadUIFromXML : public view_listener_t
{
	bool handleEvent(const LLSD& userdata)
	{
		handle_load_from_xml(NULL);
		return true;
	}
};



////////////////////
// SAVE UI TO XML //
////////////////////


class LLAdvancedSaveUIToXML : public view_listener_t
{
	bool handleEvent(const LLSD& userdata)
	{
		handle_save_to_xml(NULL);
		return true;
	}
};


class LLAdvancedSendTestIms : public view_listener_t
{
	bool handleEvent(const LLSD& userdata)
	{
		LLIMModel::instance().testMessages();
		return true;
	}
};


///////////////
// XUI NAMES //
///////////////


class LLAdvancedToggleXUINames : public view_listener_t
{
	bool handleEvent(const LLSD& userdata)
	{
		toggle_show_xui_names(NULL);
		return true;
	}
};

class LLAdvancedCheckXUINames : public view_listener_t
{
	bool handleEvent(const LLSD& userdata)
	{
		bool new_value = check_show_xui_names(NULL);
		return new_value;
	}
};


////////////////////////
// GRAB BAKED TEXTURE //
////////////////////////


class LLAdvancedGrabBakedTexture : public view_listener_t
{
	bool handleEvent(const LLSD& userdata)
	{
		std::string texture_type = userdata.asString();
		if ("iris" == texture_type)
		{
			handle_grab_baked_texture( (void*)BAKED_EYES );
		}
		else if ("head" == texture_type)
		{
			handle_grab_baked_texture( (void*)BAKED_HEAD );
		}
		else if ("upper" == texture_type)
		{
			handle_grab_baked_texture( (void*)BAKED_UPPER );
		}
		else if ("lower" == texture_type)
		{
			handle_grab_baked_texture( (void*)BAKED_LOWER );
		}
		else if ("skirt" == texture_type)
		{
			handle_grab_baked_texture( (void*)BAKED_SKIRT );
		}
		else if ("hair" == texture_type)
		{
			handle_grab_baked_texture( (void*)BAKED_HAIR );
		}

		return true;
	}
};

class LLAdvancedEnableGrabBakedTexture : public view_listener_t
{
	bool handleEvent(const LLSD& userdata)
{
		std::string texture_type = userdata.asString();
		bool new_value = false;

		if ("iris" == texture_type)
		{
			new_value = enable_grab_baked_texture( (void*)BAKED_EYES );
		}
		else if ("head" == texture_type)
		{
			new_value = enable_grab_baked_texture( (void*)BAKED_HEAD );
		}
		else if ("upper" == texture_type)
		{
			new_value = enable_grab_baked_texture( (void*)BAKED_UPPER );
		}
		else if ("lower" == texture_type)
		{
			new_value = enable_grab_baked_texture( (void*)BAKED_LOWER );
		}
		else if ("skirt" == texture_type)
		{
			new_value = enable_grab_baked_texture( (void*)BAKED_SKIRT );
		}
		else if ("hair" == texture_type)
		{
			new_value = enable_grab_baked_texture( (void*)BAKED_HAIR );
		}
	
		return new_value;
}
};

///////////////////////
// APPEARANCE TO XML //
///////////////////////


class LLAdvancedEnableAppearanceToXML : public view_listener_t
{
	bool handleEvent(const LLSD& userdata)
	{
        LLViewerObject *obj = LLSelectMgr::getInstance()->getSelection()->getPrimaryObject();
        if (obj && obj->isAnimatedObject() && obj->getControlAvatar())
        {
            return gSavedSettings.getBOOL("DebugAnimatedObjects");
        }
        else if (obj && obj->isAttachment() && obj->getAvatar())
        {
            return gSavedSettings.getBOOL("DebugAvatarAppearanceMessage");
        }
        else if (obj && obj->isAvatar())
        {
            // This has to be a non-control avatar, because control avs are invisible and unclickable.
            return gSavedSettings.getBOOL("DebugAvatarAppearanceMessage");
        }
		else
		{
			return false;
		}
	}
};

class LLAdvancedAppearanceToXML : public view_listener_t
{
	bool handleEvent(const LLSD& userdata)
	{
		std::string emptyname;
        LLViewerObject *obj = LLSelectMgr::getInstance()->getSelection()->getPrimaryObject();
        LLVOAvatar *avatar = NULL;
        if (obj)
        {
            if (obj->isAvatar())
            {
                avatar = obj->asAvatar();
            }
            else
            {
                // If there is a selection, find the associated
                // avatar. Normally there's only one obvious choice. But
                // what should be returned if the object is in an attached
                // animated object? getAvatar() will give the skeleton of
                // the animated object. getAvatarAncestor() will give the
                // actual human-driven avatar.
                avatar = obj->getAvatar();
            }
        }
        else
        {
            // If no selection, use the self avatar.
			avatar = gAgentAvatarp;
        }
        if (avatar)
        {
            avatar->dumpArchetypeXML(emptyname);
        }
		return true;
	}
};



///////////////////////////////
// TOGGLE CHARACTER GEOMETRY //
///////////////////////////////


class LLAdvancedToggleCharacterGeometry : public view_listener_t
{
	bool handleEvent(const LLSD& userdata)
	{
		handle_god_request_avatar_geometry(NULL);
		return true;
	}
};


	/////////////////////////////
// TEST MALE / TEST FEMALE //
/////////////////////////////

class LLAdvancedTestMale : public view_listener_t
{
	bool handleEvent(const LLSD& userdata)
	{
		handle_test_male(NULL);
		return true;
	}
};


class LLAdvancedTestFemale : public view_listener_t
{
	bool handleEvent(const LLSD& userdata)
	{
		handle_test_female(NULL);
		return true;
	}
};

class LLAdvancedForceParamsToDefault : public view_listener_t
{
	bool handleEvent(const LLSD& userdata)
	{
		LLAgent::clearVisualParams(NULL);
		return true;
	}
};


//////////////////////////
//   ANIMATION SPEED    //
//////////////////////////

// Utility function to set all AV time factors to the same global value
static void set_all_animation_time_factors(F32	time_factor)
{
	LLMotionController::setCurrentTimeFactor(time_factor);
	for (std::vector<LLCharacter*>::iterator iter = LLCharacter::sInstances.begin();
		iter != LLCharacter::sInstances.end(); ++iter)
	{
		(*iter)->setAnimTimeFactor(time_factor);
	}
}

class LLAdvancedAnimTenFaster : public view_listener_t
{
	bool handleEvent(const LLSD& userdata)
	{
		//LL_INFOS() << "LLAdvancedAnimTenFaster" << LL_ENDL;
		F32 time_factor = LLMotionController::getCurrentTimeFactor();
		time_factor = llmin(time_factor + 0.1f, 2.f);	// Upper limit is 200% speed
		set_all_animation_time_factors(time_factor);
		return true;
	}
};

class LLAdvancedAnimTenSlower : public view_listener_t
{
	bool handleEvent(const LLSD& userdata)
	{
		//LL_INFOS() << "LLAdvancedAnimTenSlower" << LL_ENDL;
		F32 time_factor = LLMotionController::getCurrentTimeFactor();
		time_factor = llmax(time_factor - 0.1f, 0.1f);	// Lower limit is at 10% of normal speed
		set_all_animation_time_factors(time_factor);
		return true;
	}
};

class LLAdvancedAnimResetAll : public view_listener_t
{
	bool handleEvent(const LLSD& userdata)
	{
		set_all_animation_time_factors(1.f);
		return true;
	}
};


//////////////////////////
// RELOAD VERTEX SHADER //
//////////////////////////


class LLAdvancedReloadVertexShader : public view_listener_t
{
	bool handleEvent(const LLSD& userdata)
	{
		reload_vertex_shader(NULL);
		return true;
	}
};



////////////////////
// ANIMATION INFO //
////////////////////


class LLAdvancedToggleAnimationInfo : public view_listener_t
{
	bool handleEvent(const LLSD& userdata)
	{
		LLVOAvatar::sShowAnimationDebug = !(LLVOAvatar::sShowAnimationDebug);
		return true;
	}
};

class LLAdvancedCheckAnimationInfo : public view_listener_t
{
	bool handleEvent(const LLSD& userdata)
	{
		bool new_value = LLVOAvatar::sShowAnimationDebug;
		return new_value;
	}
};


//////////////////
// SHOW LOOK AT //
//////////////////


class LLAdvancedToggleShowLookAt : public view_listener_t
{
	bool handleEvent(const LLSD& userdata)
	{
		//LLHUDEffectLookAt::sDebugLookAt = !(LLHUDEffectLookAt::sDebugLookAt);
		//<FS:AO improve use of controls with radiogroups>
		//bool value = !gSavedPerAccountSettings.getBOOL("DebugLookAt");
		//gSavedPerAccountSettings.setBOOL("DebugLookAt",value);
		S32 value = !gSavedPerAccountSettings.getS32("DebugLookAt");
		gSavedPerAccountSettings.setS32("DebugLookAt",value);
		//</FS:AO>
		return true;
	}
};

// <AO>
class LLAdvancedToggleShowColor : public view_listener_t
{
        bool handleEvent(const LLSD& userdata)
        {
                S32 value = !gSavedSettings.getS32("DebugShowColor");
                gSavedSettings.setS32("DebugShowColor",value);
                return true;
        }
};

class LLAdvancedCheckShowColor : public view_listener_t
{
        bool handleEvent(const LLSD& userdata)
        {
                S32 new_value = gSavedSettings.getS32("DebugShowColor");
                return (bool)new_value;
        }
};
// </AO>

class LLAdvancedCheckShowLookAt : public view_listener_t
{
	bool handleEvent(const LLSD& userdata)
	{
		//bool new_value = LLHUDEffectLookAt::sDebugLookAt;
		//<FS:AO improve use of controls with radiogroups>
		//bool new_value = gSavedPerAccountSettings.getBOOL("DebugLookAt");
		S32 new_value = gSavedPerAccountSettings.getS32("DebugLookAt");
		return (bool)new_value;
	}
};



///////////////////
// SHOW POINT AT //
///////////////////


class LLAdvancedToggleShowPointAt : public view_listener_t
{
	bool handleEvent(const LLSD& userdata)
	{
		LLHUDEffectPointAt::sDebugPointAt = !(LLHUDEffectPointAt::sDebugPointAt);
		return true;
	}
};

class LLAdvancedCheckShowPointAt : public view_listener_t
{
	bool handleEvent(const LLSD& userdata)
	{
		bool new_value = LLHUDEffectPointAt::sDebugPointAt;
		return new_value;
	}
};


///////////////////// 
// PRIVATE LOOK AT // 
///////////////////// 

class LLAdvancedTogglePrivateLookPointAt : public view_listener_t 
{ 
	bool handleEvent(const LLSD& userdata) 
	{ 
		std::string command = userdata.asString(); 
		if ("Look" == command) 
		{ 
			bool new_value = !gSavedSettings.getBOOL("PrivateLookAtTarget"); 
			gSavedSettings.setBOOL("PrivateLookAtTarget", new_value); 
		} 
		else if ("Point" == command) 
		{ 
			bool new_value = !gSavedSettings.getBOOL("PrivatePointAtTarget"); 
			gSavedSettings.setBOOL("PrivatePointAtTarget", new_value); 
		} 
	return true; 
	} 
}; 

class LLAdvancedCheckPrivateLookPointAt : public view_listener_t 
{ 
	bool handleEvent(const LLSD& userdata) 
	{ 
		std::string command = userdata["data"].asString(); 
		if ("Look" == command) 
		{ 
			bool new_value = gSavedSettings.getBOOL("PrivateLookAtTarget"); 
			std::string control_name = userdata["control"].asString(); 
			gMenuHolder->findControl(control_name)->setValue(new_value); 
		} 
		else if ("Point" == command) 
		{ 
			bool new_value = gSavedSettings.getBOOL("PrivatePointAtTarget"); 
			std::string control_name = userdata["control"].asString(); 
			gMenuHolder->findControl(control_name)->setValue(new_value); 
		} 
	return true; 
	} 
};

/////////////////////////
// DEBUG JOINT UPDATES //
/////////////////////////


class LLAdvancedToggleDebugJointUpdates : public view_listener_t
{
	bool handleEvent(const LLSD& userdata)
	{
		LLVOAvatar::sJointDebug = !(LLVOAvatar::sJointDebug);
		return true;
	}
};

class LLAdvancedCheckDebugJointUpdates : public view_listener_t
{
	bool handleEvent(const LLSD& userdata)
	{
		bool new_value = LLVOAvatar::sJointDebug;
		return new_value;
	}
};



/////////////////
// DISABLE LOD //
/////////////////


class LLAdvancedToggleDisableLOD : public view_listener_t
{
	bool handleEvent(const LLSD& userdata)
	{
		LLViewerJoint::sDisableLOD = !(LLViewerJoint::sDisableLOD);
		return true;
	}
};
		
class LLAdvancedCheckDisableLOD : public view_listener_t
{
	bool handleEvent(const LLSD& userdata)
	{
		bool new_value = LLViewerJoint::sDisableLOD;
		return new_value;
	}
};



/////////////////////////
// DEBUG CHARACTER VIS //
/////////////////////////


class LLAdvancedToggleDebugCharacterVis : public view_listener_t
{
	bool handleEvent(const LLSD& userdata)
	{
		LLVOAvatar::sDebugInvisible = !(LLVOAvatar::sDebugInvisible);
		return true;
	}
};

class LLAdvancedCheckDebugCharacterVis : public view_listener_t
{
	bool handleEvent(const LLSD& userdata)
	{
		bool new_value = LLVOAvatar::sDebugInvisible;
		return new_value;
	}
};


//////////////////////
// DUMP ATTACHMENTS //
//////////////////////

	
class LLAdvancedDumpAttachments : public view_listener_t
{
	bool handleEvent(const LLSD& userdata)
	{
		handle_dump_attachments(NULL);
		return true;
	}
};


	
/////////////////////
// REBAKE TEXTURES //
/////////////////////
	
	
class LLAdvancedRebakeTextures : public view_listener_t
{
	bool handleEvent(const LLSD& userdata)
	{
		handle_rebake_textures(NULL);
		return true;
	}
};
	
	
// [SL:KB] - Patch: Appearance-PhantomAttach | Checked: Catznip-5.0
void handle_refresh_attachments()
{
	LLAttachmentsMgr::instance().refreshAttachments();
}
// [/SL:KB]

#if 1 //ndef LL_RELEASE_FOR_DOWNLOAD
///////////////////////////
// DEBUG AVATAR TEXTURES //
///////////////////////////


class LLAdvancedDebugAvatarTextures : public view_listener_t
{
	bool handleEvent(const LLSD& userdata)
	{
		if (gAgent.isGodlike())
		{
			handle_debug_avatar_textures(NULL);
		}
		return true;
	}
};

////////////////////////////////
// DUMP AVATAR LOCAL TEXTURES //
////////////////////////////////


class LLAdvancedDumpAvatarLocalTextures : public view_listener_t
{
	bool handleEvent(const LLSD& userdata)
	{
#ifndef LL_RELEASE_FOR_DOWNLOAD
		handle_dump_avatar_local_textures(NULL);
#endif
		return true;
	}
};

#endif

///////////////////////////////////
// Reload Avatar Cloud Particles //
///////////////////////////////////
class LLAdvancedReloadAvatarCloudParticle : public view_listener_t
{
	bool handleEvent(const LLSD& userdata)
	{
		LLVOAvatar::initCloud();
		return true;
	}
};

/////////////////
// MESSAGE LOG //
/////////////////


class LLAdvancedEnableMessageLog : public view_listener_t
{
	bool handleEvent(const LLSD& userdata)
	{
		handle_viewer_enable_message_log(NULL);
		return true;
	}
};

class LLAdvancedDisableMessageLog : public view_listener_t
{
	bool handleEvent(const LLSD& userdata)
	{
		handle_viewer_disable_message_log(NULL);
		return true;
	}
};

/////////////////
// DROP PACKET //
/////////////////


class LLAdvancedDropPacket : public view_listener_t
{
	bool handleEvent(const LLSD& userdata)
	{
		gMessageSystem->mPacketRing.dropPackets(1);
		return true;
	}
};


////////////////////
// EVENT Recorder //
///////////////////


class LLAdvancedViewerEventRecorder : public view_listener_t
{
	bool handleEvent(const LLSD& userdata)
	{
		std::string command = userdata.asString();
		if ("start playback" == command)
		{
			LL_INFOS() << "Event Playback starting" << LL_ENDL;
			LLViewerEventRecorder::instance().playbackRecording();
			LL_INFOS() << "Event Playback completed" << LL_ENDL;
		}
		else if ("stop playback" == command)
		{
			// Future
		}
		else if ("start recording" == command)
		{
			LLViewerEventRecorder::instance().setEventLoggingOn();
			LL_INFOS() << "Event recording started" << LL_ENDL;
		}
		else if ("stop recording" == command)
		{
			LLViewerEventRecorder::instance().setEventLoggingOff();
			LL_INFOS() << "Event recording stopped" << LL_ENDL;
		} 

		return true;
	}		
};




/////////////////
// AGENT PILOT //
/////////////////


class LLAdvancedAgentPilot : public view_listener_t
{
	bool handleEvent(const LLSD& userdata)
	{
		std::string command = userdata.asString();
		if ("start playback" == command)
		{
			gAgentPilot.setNumRuns(-1);
			gAgentPilot.startPlayback();
		}
		else if ("stop playback" == command)
		{
			gAgentPilot.stopPlayback();
		}
		else if ("start record" == command)
		{
			gAgentPilot.startRecord();
		}
		else if ("stop record" == command)
		{
			gAgentPilot.stopRecord();
		}

		return true;
	}		
};



//////////////////////
// AGENT PILOT LOOP //
//////////////////////


class LLAdvancedToggleAgentPilotLoop : public view_listener_t
{
	bool handleEvent(const LLSD& userdata)
	{
		gAgentPilot.setLoop(!gAgentPilot.getLoop());
		return true;
	}
};

class LLAdvancedCheckAgentPilotLoop : public view_listener_t
{
	bool handleEvent(const LLSD& userdata)
	{
		bool new_value = gAgentPilot.getLoop();
		return new_value;
	}
};


/////////////////////////
// SHOW OBJECT UPDATES //
/////////////////////////


class LLAdvancedToggleShowObjectUpdates : public view_listener_t
{
	bool handleEvent(const LLSD& userdata)
	{
		gShowObjectUpdates = !(gShowObjectUpdates);
		return true;
	}
};

class LLAdvancedCheckShowObjectUpdates : public view_listener_t
{
	bool handleEvent(const LLSD& userdata)
	{
		bool new_value = gShowObjectUpdates;
		return new_value;
	}
};



////////////////////
// COMPRESS IMAGE //
////////////////////


class LLAdvancedCompressImage : public view_listener_t
{
	bool handleEvent(const LLSD& userdata)
	{
		handle_compress_image(NULL);
		return true;
	}
};


/////////////////////////
// SHOW DEBUG SETTINGS //
/////////////////////////


class LLAdvancedShowDebugSettings : public view_listener_t
{
	bool handleEvent(const LLSD& userdata)
	{
		LLFloaterReg::showInstance("settings_debug",userdata);
		return true;
	}
};



////////////////////////
// VIEW ADMIN OPTIONS //
////////////////////////

class LLAdvancedEnableViewAdminOptions : public view_listener_t
{
	bool handleEvent(const LLSD& userdata)
	{
		// Don't enable in god mode since the admin menu is shown anyway.
		// Only enable if the user has set the appropriate debug setting.
		bool new_value = !gAgent.getAgentAccess().isGodlikeWithoutAdminMenuFakery() && gSavedSettings.getBOOL("AdminMenu");
		return new_value;
	}
};

class LLAdvancedToggleViewAdminOptions : public view_listener_t
{
	bool handleEvent(const LLSD& userdata)
	{
		handle_admin_override_toggle(NULL);
		return true;
	}
};

class LLAdvancedToggleVisualLeakDetector : public view_listener_t
{
	bool handleEvent(const LLSD& userdata)
	{
		handle_visual_leak_detector_toggle(NULL);
		return true;
	}
};

class LLAdvancedCheckViewAdminOptions : public view_listener_t
{
	bool handleEvent(const LLSD& userdata)
	{
		bool new_value = check_admin_override(NULL) || gAgent.isGodlike();
		return new_value;
	}
};

/////////////////////////////////////
// Enable Object Object Occlusion ///
/////////////////////////////////////
class LLAdvancedEnableObjectObjectOcclusion: public view_listener_t
{
	bool handleEvent(const LLSD& userdata)
	{
	
		bool new_value = gGLManager.mHasOcclusionQuery; // && LLFeatureManager::getInstance()->isFeatureAvailable(userdata.asString());
		return new_value;
}
};

/////////////////////////////////////
// Enable Framebuffer Objects	  ///
/////////////////////////////////////
class LLAdvancedEnableRenderFBO: public view_listener_t
{
	bool handleEvent(const LLSD& userdata)
	{
		bool new_value = gGLManager.mHasFramebufferObject;
		return new_value;
	}
};

/////////////////////////////////////
// Enable Advanced Lighting Model ///
/////////////////////////////////////
class LLAdvancedEnableRenderDeferred: public view_listener_t
{
	bool handleEvent(const LLSD& userdata)
	{
		bool new_value = gGLManager.mHasFramebufferObject && LLViewerShaderMgr::instance()->getShaderLevel(LLViewerShaderMgr::SHADER_WINDLIGHT) > 1 &&
			LLViewerShaderMgr::instance()->getShaderLevel(LLViewerShaderMgr::SHADER_AVATAR) > 0;
		return new_value;
	}
};

/////////////////////////////////////
// Enable Advanced Lighting Model sub-options
/////////////////////////////////////
class LLAdvancedEnableRenderDeferredOptions: public view_listener_t
{
	bool handleEvent(const LLSD& userdata)
	{
		bool new_value = gGLManager.mHasFramebufferObject && LLViewerShaderMgr::instance()->getShaderLevel(LLViewerShaderMgr::SHADER_WINDLIGHT) > 1 &&
			LLViewerShaderMgr::instance()->getShaderLevel(LLViewerShaderMgr::SHADER_AVATAR) > 0 && gSavedSettings.getBOOL("RenderDeferred");
		return new_value;
	}
};



//////////////////
// ADMIN STATUS //
//////////////////


class LLAdvancedRequestAdminStatus : public view_listener_t
{
	bool handleEvent(const LLSD& userdata)
	{
		handle_god_mode(NULL);
		return true;
	}
};

class LLAdvancedLeaveAdminStatus : public view_listener_t
{
	bool handleEvent(const LLSD& userdata)
	{
		handle_leave_god_mode(NULL);
		return true;
	}
};

//////////////////////////
// Advanced > Debugging //
//////////////////////////


class LLAdvancedForceErrorBreakpoint : public view_listener_t
{
	bool handleEvent(const LLSD& userdata)
	{
		force_error_breakpoint(NULL);
		return true;
	}
};

class LLAdvancedForceErrorLlerror : public view_listener_t
{
	bool handleEvent(const LLSD& userdata)
	{
		force_error_llerror(NULL);
		return true;
	}
};
class LLAdvancedForceErrorBadMemoryAccess : public view_listener_t
{
	bool handleEvent(const LLSD& userdata)
	{
		force_error_bad_memory_access(NULL);
		return true;
	}
};

class LLAdvancedForceErrorInfiniteLoop : public view_listener_t
{
	bool handleEvent(const LLSD& userdata)
	{
		force_error_infinite_loop(NULL);
		return true;
	}
};

class LLAdvancedForceErrorSoftwareException : public view_listener_t
{
	bool handleEvent(const LLSD& userdata)
	{
		force_error_software_exception(NULL);
		return true;
	}
};

class LLAdvancedForceErrorDriverCrash : public view_listener_t
{
	bool handleEvent(const LLSD& userdata)
	{
		force_error_driver_crash(NULL);
		return true;
	}
};

class LLAdvancedForceErrorDisconnectViewer : public view_listener_t
{
	bool handleEvent(const LLSD& userdata)
	{
		handle_disconnect_viewer(NULL);
		return true;
}
};


#ifdef TOGGLE_HACKED_GODLIKE_VIEWER

class LLAdvancedHandleToggleHackedGodmode : public view_listener_t
{
	bool handleEvent(const LLSD& userdata)
	{
		handle_toggle_hacked_godmode(NULL);
		return true;
	}
};

class LLAdvancedCheckToggleHackedGodmode : public view_listener_t
{
	bool handleEvent(const LLSD& userdata)
	{
		check_toggle_hacked_godmode(NULL);
		return true;
	}
};

class LLAdvancedEnableToggleHackedGodmode : public view_listener_t
{
	bool handleEvent(const LLSD& userdata)
	{
		bool new_value = enable_toggle_hacked_godmode(NULL);
		return new_value;
	}
};
#endif


//
////-------------------------------------------------------------------
//// Advanced menu
////-------------------------------------------------------------------


//////////////////
// DEVELOP MENU //
//////////////////

class LLDevelopCheckLoggingLevel : public view_listener_t
{
	bool handleEvent(const LLSD& userdata)
	{
		U32 level = userdata.asInteger();
		return (static_cast<LLError::ELevel>(level) == LLError::getDefaultLevel());
	}
};

class LLDevelopSetLoggingLevel : public view_listener_t
{
	bool handleEvent(const LLSD& userdata)
	{
		U32 level = userdata.asInteger();
		LLError::setDefaultLevel(static_cast<LLError::ELevel>(level));
		return true;
	}
};

class LLDevelopTextureFetchDebugger : public view_listener_t
{
	bool handleEvent(const LLSD& userdata)
	{
		return gSavedSettings.getBOOL("TextureFetchDebuggerEnabled");
	}
};

//////////////////
// ADMIN MENU   //
//////////////////

// Admin > Object
class LLAdminForceTakeCopy : public view_listener_t
{
	bool handleEvent(const LLSD& userdata)
	{
		force_take_copy(NULL);
		return true;
	}
};

class LLAdminHandleObjectOwnerSelf : public view_listener_t
{
	bool handleEvent(const LLSD& userdata)
	{
		handle_object_owner_self(NULL);
		return true;
	}
};
class LLAdminHandleObjectOwnerPermissive : public view_listener_t
{
	bool handleEvent(const LLSD& userdata)
	{
		handle_object_owner_permissive(NULL);
		return true;
	}
};

class LLAdminHandleForceDelete : public view_listener_t
{
	bool handleEvent(const LLSD& userdata)
	{
		handle_force_delete(NULL);
		return true;
	}
};

class LLAdminHandleObjectLock : public view_listener_t
{
	bool handleEvent(const LLSD& userdata)
	{
		handle_object_lock(NULL);
		return true;
	}
};

class LLAdminHandleObjectAssetIDs: public view_listener_t
{
	bool handleEvent(const LLSD& userdata)
	{
		handle_object_asset_ids(NULL);
		return true;
	}	
};

//Admin >Parcel
class LLAdminHandleForceParcelOwnerToMe: public view_listener_t
{
	bool handleEvent(const LLSD& userdata)
	{
		handle_force_parcel_owner_to_me(NULL);
		return true;
	}
};
class LLAdminHandleForceParcelToContent: public view_listener_t
{
	bool handleEvent(const LLSD& userdata)
	{
		handle_force_parcel_to_content(NULL);
		return true;
	}
};
class LLAdminHandleClaimPublicLand: public view_listener_t
{
	bool handleEvent(const LLSD& userdata)
	{
		handle_claim_public_land(NULL);
		return true;
	}
};

// Admin > Region
class LLAdminHandleRegionDumpTempAssetData: public view_listener_t
{
	bool handleEvent(const LLSD& userdata)
	{
		handle_region_dump_temp_asset_data(NULL);
		return true;
	}
};
//Admin (Top Level)

class LLAdminOnSaveState: public view_listener_t
{
	bool handleEvent(const LLSD& userdata)
	{
		LLPanelRegionTools::onSaveState(NULL);
		return true;
}
};


//-----------------------------------------------------------------------------
// cleanup_menus()
//-----------------------------------------------------------------------------
void cleanup_menus()
{
	delete gMenuParcelObserver;
	gMenuParcelObserver = NULL;

	delete gMenuAvatarSelf;
	gMenuAvatarSelf = NULL;

	delete gMenuAvatarOther;
	gMenuAvatarOther = NULL;

	delete gMenuObject;
	gMenuObject = NULL;

	delete gMenuAttachmentSelf;
	gMenuAttachmentSelf = NULL;

	delete gMenuAttachmentOther;
	gMenuAttachmentSelf = NULL;

	delete gMenuLand;
	gMenuLand = NULL;

	delete gMenuMuteParticle;
	gMenuMuteParticle = NULL;

	// <FS:Ansariel> Pie menu
	delete gPieMenuAvatarSelf;
	gPieMenuAvatarSelf = NULL;

	delete gPieMenuAvatarOther;
	gPieMenuAvatarOther = NULL;

	delete gPieMenuObject;
	gPieMenuObject = NULL;

	delete gPieMenuAttachmentSelf;
	gPieMenuAttachmentSelf = NULL;

	delete gPieMenuAttachmentOther;
	gPieMenuAttachmentOther = NULL;

	delete gPieMenuLand;
	gPieMenuLand = NULL;

	delete gPieMenuMuteParticle;
	gPieMenuMuteParticle = NULL;
	// </FS:Ansariel>

	delete gMenuBarView;
	gMenuBarView = NULL;

	delete gPopupMenuView;
	gPopupMenuView = NULL;

	delete gMenuHolder;
	gMenuHolder = NULL;
}

//-----------------------------------------------------------------------------
// Object pie menu
//-----------------------------------------------------------------------------

// <FS:Ansariel> FIRE-6970/FIRE-6998: Optional permanent derendering of multiple objects
void derenderObject(bool permanent)
{
	bool need_save = false;
	LLViewerObject* objp;
	LLSelectMgr* select_mgr = LLSelectMgr::getInstance();

	while ((objp = select_mgr->getSelection()->getFirstRootObject(TRUE)))
	{
//		if ( (objp) && (gAgentID != objp->getID()) )
// [RLVa:KB] - Checked: 2012-03-11 (RLVa-1.4.5) | Added: RLVa-1.4.5 | FS-specific
		// Don't allow derendering of own attachments when RLVa is enabled
		if ( (objp) && (gAgentID != objp->getID()) && ((!rlv_handler_t::isEnabled()) || (!objp->isAttachment()) || (!objp->permYouOwner())) )
// [/RLVa:KB]
		{
			LLUUID id = objp->getID();
			std::string entry_name = "";
			std::string region_name;
			LLAssetType::EType asset_type;

			if (objp->isAvatar())
			{
				LLNameValue* firstname = objp->getNVPair("FirstName");
				LLNameValue* lastname = objp->getNVPair("LastName");
				entry_name = llformat("%s %s", firstname->getString(), lastname->getString());
				asset_type = LLAssetType::AT_PERSON;
			}
			else
			{
				bool next_object = false;
				LLViewerObject::child_list_t object_children = objp->getChildren();
				for (LLViewerObject::child_list_t::const_iterator it = object_children.begin(); it != object_children.end(); it++)
				{
					LLViewerObject* child = *it;
					if (child->isAvatar() && child->asAvatar()->isSelf())
					{
						if (gRlvHandler.hasBehaviour(RLV_BHVR_UNSIT))
						{
							// RLVa: Prevent cheating out of sitting by derendering the object
							select_mgr->deselectObjectOnly(objp);
							next_object = true;
						}
						else
						{
							gAgent.standUp();
						}
						break;
					}
				}

				if (next_object)
				{
					continue;
				}

				LLSelectNode* nodep = select_mgr->getSelection()->getFirstRootNode();
				if (nodep)
				{
					if (!nodep->mName.empty())
					{
						entry_name = nodep->mName;
					}
				}
				LLViewerRegion* region = objp->getRegion();
				if (region)
				{
					region_name = region->getName();
				}
				asset_type = LLAssetType::AT_OBJECT;
			}
			
			FSAssetBlacklist::getInstance()->addNewItemToBlacklist(id, entry_name, region_name, asset_type, permanent, false);
			
			if (permanent)
			{
				need_save = true;
			}

			select_mgr->deselectObjectOnly(objp);
			gObjectList.addDerenderedItem(id, permanent);
			gObjectList.killObject(objp);
			if (LLViewerRegion::sVOCacheCullingEnabled && objp->getRegion())
			{
				objp->getRegion()->killCacheEntry(objp->getLocalID());
			}

			LLTool* tool = LLToolMgr::getInstance()->getCurrentTool();
			LLViewerObject* tool_editing_object = tool->getEditingObject();
			if (tool_editing_object && tool_editing_object->mID == id)
			{
				tool->stopEditing();
			}

		}
		else if( (objp) && (gAgentID != objp->getID()) && ((rlv_handler_t::isEnabled()) || (objp->isAttachment()) || (objp->permYouOwner())) )
		{
			select_mgr->deselectObjectOnly(objp);
			return;
		}
	}

	if (need_save)
	{
		FSAssetBlacklist::getInstance()->saveBlacklist();
	}
}

class LLObjectDerenderPermanent : public view_listener_t
{
	bool handleEvent(const LLSD& userdata)
	{
		derenderObject(true);
		return true;
	}
};

class LLObjectDerender : public view_listener_t
{
    bool handleEvent(const LLSD& userdata)
    {
		derenderObject(false);
		return true;
    }
};
// </FS:Ansariel>

// <FS:CR> FIRE-10082 - Don't enable derendering own attachments when RLVa is enabled
bool enable_derender_object()
{
	return (!rlv_handler_t::isEnabled());
}
// </FS:CR>

class LLEnableEditParticleSource : public view_listener_t
{
	bool handleEvent(const LLSD& userdata)
	{
		LLObjectSelectionHandle handle = LLSelectMgr::instance().getSelection();

		if (handle->getObjectCount() >= 1)
		{
			LLObjectSelection::valid_iterator iter = handle->valid_begin();
			if (iter == handle->valid_end())
			{
				return false;
			}

			LLSelectNode* node = *iter;

			if (!node || !node->mPermissions)
			{
				return false;
			}

			if (node->mPermissions->getOwner() == gAgentID)
			{
				return true;
			}
		}
		return false;
	}
};

class LLEditParticleSource : public view_listener_t
{
	bool handleEvent(const LLSD& userdata)
	{
		LLViewerObject* objectp = LLSelectMgr::getInstance()->getSelection()->getPrimaryObject();
		if (objectp)
		{
			ParticleEditor* particleEditor = LLFloaterReg::showTypedInstance<ParticleEditor>("particle_editor", LLSD(objectp->getID()), TAKE_FOCUS_YES);
			if (particleEditor)
			{
				particleEditor->setObject(objectp);
			}
		}
		return true;
	}
};

// <FS:Zi> Texture Refresh
void destroy_texture(const LLUUID& id)		// will be used by the texture refresh functions below
{
	if (id.isNull() || id == IMG_DEFAULT || FSCommon::isDefaultTexture(id))
	{
		return;
	}

	LLViewerFetchedTexture* tx = LLViewerTextureManager::getFetchedTexture(id);
	if (tx)
	{
		tx->clearFetchedResults();
	}
	LLAppViewer::getTextureCache()->removeFromCache(id);
}

class LLObjectTexRefresh : public view_listener_t
{
	bool handleEvent(const LLSD& userdata)
	{
		// partly copied from the texture info code in handle_selected_texture_info()
		for (LLObjectSelection::valid_iterator iter = LLSelectMgr::getInstance()->getSelection()->valid_begin();
			iter != LLSelectMgr::getInstance()->getSelection()->valid_end(); iter++)
		{
			LLSelectNode* node = *iter;

			U8 te_count = node->getObject()->getNumTEs();
			// map from texture ID to list of faces using it
			typedef std::map< LLUUID, std::vector<U8> > map_t;
			map_t faces_per_texture;
			for (U8 i = 0; i < te_count; ++i)
			{
				if (!node->isTESelected(i)) continue;

				LLViewerTexture* img = node->getObject()->getTEImage(i);
				faces_per_texture[img->getID()].push_back(i);

				if (node->getObject()->getTE(i)->getMaterialParams().notNull())
				{
					LLViewerTexture* norm_img = node->getObject()->getTENormalMap(i);
					faces_per_texture[norm_img->getID()].push_back(i);

					LLViewerTexture* spec_img = node->getObject()->getTESpecularMap(i);
					faces_per_texture[spec_img->getID()].push_back(i);
				}
			}

			map_t::iterator it;
			for (it = faces_per_texture.begin(); it != faces_per_texture.end(); ++it)
			{
				destroy_texture(it->first);
			}

			// Refresh sculpt texture
			if (node->getObject()->isSculpted())
			{
				LLSculptParams *sculpt_params = (LLSculptParams *)node->getObject()->getParameterEntry(LLNetworkData::PARAMS_SCULPT);
				if (sculpt_params)
				{
					LLUUID sculpt_uuid = sculpt_params->getSculptTexture();

					LLViewerFetchedTexture* tx = LLViewerTextureManager::getFetchedTexture(sculpt_uuid);
					if (tx)
					{
						S32 num_volumes = tx->getNumVolumes(LLRender::SCULPT_TEX);
						const LLViewerTexture::ll_volume_list_t* pVolumeList = tx->getVolumeList(LLRender::SCULPT_TEX);

						destroy_texture(sculpt_uuid);

						for (S32 idxVolume = 0; idxVolume < num_volumes; ++idxVolume)
						{
							LLVOVolume* pVolume = pVolumeList->at(idxVolume);
							if (pVolume)
							{
								pVolume->notifyMeshLoaded();
							}
						}
					}
				}
			}
		}

		return true;
	}
};

void avatar_tex_refresh(LLVOAvatar* avatar)
{
	// I bet this can be done more elegantly, but this is just straightforward
	destroy_texture(avatar->getTE(TEX_HEAD_BAKED)->getID());
	destroy_texture(avatar->getTE(TEX_UPPER_BAKED)->getID());
	destroy_texture(avatar->getTE(TEX_LOWER_BAKED)->getID());
	destroy_texture(avatar->getTE(TEX_EYES_BAKED)->getID());
	destroy_texture(avatar->getTE(TEX_SKIRT_BAKED)->getID());
	destroy_texture(avatar->getTE(TEX_HAIR_BAKED)->getID());
	LLAvatarPropertiesProcessor::getInstance()->sendAvatarTexturesRequest(avatar->getID());
}

class LLAvatarTexRefresh : public view_listener_t
{
	bool handleEvent(const LLSD& userdata)
	{
		LLVOAvatar* avatar = find_avatar_from_object(LLSelectMgr::getInstance()->getSelection()->getPrimaryObject());
		if (avatar)
		{
			avatar_tex_refresh(avatar);
		}

		return true;
	}
};
// </FS:Zi> Texture Refresh

class LLObjectReportAbuse : public view_listener_t
{
	bool handleEvent(const LLSD& userdata)
	{
		LLViewerObject* objectp = LLSelectMgr::getInstance()->getSelection()->getPrimaryObject();
		if (objectp)
		{
			LLFloaterReporter::showFromObject(objectp->getID());
		}
		return true;
	}
};

// Enabled it you clicked an object
class LLObjectEnableReportAbuse : public view_listener_t
{
	bool handleEvent(const LLSD& userdata)
	{
		bool new_value = LLSelectMgr::getInstance()->getSelection()->getObjectCount() != 0;
		return new_value;
	}
};


void handle_object_touch()
{
	LLViewerObject* object = LLSelectMgr::getInstance()->getSelection()->getPrimaryObject();
	if (!object) return;

	LLPickInfo pick = LLToolPie::getInstance()->getPick();

// [RLVa:KB] - Checked: 2010-04-11 (RLVa-1.2.0e) | Modified: RLVa-1.1.0l
	// NOTE: fallback code since we really shouldn't be getting an active selection if we can't touch this
	if ( (RlvActions::isRlvEnabled()) && (!RlvActions::canTouch(object, pick.mObjectOffset)) )
	{
		RLV_ASSERT(false);
		return;
	}
// [/RLVa:KB]

	// *NOTE: Hope the packets arrive safely and in order or else
	// there will be some problems.
	// *TODO: Just fix this bad assumption.
	send_ObjectGrab_message(object, pick, LLVector3::zero);
	send_ObjectDeGrab_message(object, pick);
}


static void init_default_item_label(const std::string& item_name)
{
	boost::unordered_map<std::string, LLStringExplicit>::iterator it = sDefaultItemLabels.find(item_name);
	if (it == sDefaultItemLabels.end())
	{
		// *NOTE: This will not work for items of type LLMenuItemCheckGL because they return boolean value
		//       (doesn't seem to matter much ATM).
		LLStringExplicit default_label = gMenuHolder->childGetValue(item_name).asString();
		if (!default_label.empty())
		{
			sDefaultItemLabels.insert(std::pair<std::string, LLStringExplicit>(item_name, default_label));
		}
	}
}

static LLStringExplicit get_default_item_label(const std::string& item_name)
{
	LLStringExplicit res("");
	boost::unordered_map<std::string, LLStringExplicit>::iterator it = sDefaultItemLabels.find(item_name);
	if (it != sDefaultItemLabels.end())
	{
		res = it->second;
	}

	return res;
}


bool enable_object_touch(LLUICtrl* ctrl)
{
	bool new_value = false;
	LLViewerObject* obj = LLSelectMgr::getInstance()->getSelection()->getPrimaryObject();
	if (obj)
	{
		LLViewerObject* parent = (LLViewerObject*)obj->getParent();
		new_value = obj->flagHandleTouch() || (parent && parent->flagHandleTouch());
	}

// [RLVa:KB] - Checked: 2010-11-12 (RLVa-1.2.1g) | Added: RLVa-1.2.1g
	if ( (RlvActions::isRlvEnabled()) && (new_value) )
	{
		// RELEASE-RLVa: [RLVa-1.2.1] Make sure this stays in sync with handle_object_touch()
		new_value = RlvActions::canTouch(obj, LLToolPie::getInstance()->getPick().mObjectOffset);
	}
// [/RLVa:KB]

	std::string item_name = ctrl->getName();
	init_default_item_label(item_name);

	// Update label based on the node touch name if available.
	LLSelectNode* node = LLSelectMgr::getInstance()->getSelection()->getFirstRootNode();
	if (node && node->mValid && !node->mTouchName.empty())
	{
		gMenuHolder->childSetValue(item_name, node->mTouchName);
	}
	else
	{
		gMenuHolder->childSetValue(item_name, get_default_item_label(item_name));
	}

	return new_value;
};

//void label_touch(std::string& label, void*)
//{
//	LLSelectNode* node = LLSelectMgr::getInstance()->getSelection()->getFirstRootNode();
//	if (node && node->mValid && !node->mTouchName.empty())
//	{
//		label.assign(node->mTouchName);
//	}
//	else
//	{
//		label.assign("Touch");
//	}
//}

void handle_object_open()
{
// [RLVa:KB] - Checked: 2010-04-11 (RLVa-1.2.0e) | Added: RLVa-1.2.0e
	if (enable_object_open())
		LLFloaterReg::showInstance("openobject");
// [/RLVa:KB]
//	LLFloaterReg::showInstance("openobject");
}

bool enable_object_open()
{
	// Look for contents in root object, which is all the LLFloaterOpenObject
	// understands.
	LLViewerObject* obj = LLSelectMgr::getInstance()->getSelection()->getPrimaryObject();
	if (!obj) return false;

	LLViewerObject* root = obj->getRootEdit();
	if (!root) return false;

	return root->allowOpen();
}


class LLViewJoystickFlycam : public view_listener_t
{
	bool handleEvent(const LLSD& userdata)
	{
		handle_toggle_flycam();
		return true;
	}
};

class LLViewCheckJoystickFlycam : public view_listener_t
{
	bool handleEvent(const LLSD& userdata)
	{
		bool new_value = LLViewerJoystick::getInstance()->getOverrideCamera();
		return new_value;
	}
};

void handle_toggle_flycam()
{
	LLViewerJoystick::getInstance()->toggleFlycam();
}

class LLObjectBuild : public view_listener_t
{
	bool handleEvent(const LLSD& userdata)
	{
		if (gAgentCamera.getFocusOnAvatar() && !LLToolMgr::getInstance()->inEdit() && gSavedSettings.getBOOL("EditCameraMovement") )
		{
			// zoom in if we're looking at the avatar
			gAgentCamera.setFocusOnAvatar(FALSE, ANIMATE);
			gAgentCamera.setFocusGlobal(LLToolPie::getInstance()->getPick());
			gAgentCamera.cameraZoomIn(0.666f);
			gAgentCamera.cameraOrbitOver( 30.f * DEG_TO_RAD );
			gViewerWindow->moveCursorToCenter();
		}
		else if ( gSavedSettings.getBOOL("EditCameraMovement") )
		{
			gAgentCamera.setFocusGlobal(LLToolPie::getInstance()->getPick());
			gViewerWindow->moveCursorToCenter();
		}

		LLToolMgr::getInstance()->setCurrentToolset(gBasicToolset);
		LLToolMgr::getInstance()->getCurrentToolset()->selectTool( LLToolCompCreate::getInstance() );

		// Could be first use
		//LLFirstUse::useBuild();
		return true;
	}
};


void handle_object_edit()
{
	LLViewerParcelMgr::getInstance()->deselectLand();

	if (gAgentCamera.getFocusOnAvatar() && !LLToolMgr::getInstance()->inEdit())
	{
		LLFloaterTools::sPreviousFocusOnAvatar = true;
		LLObjectSelectionHandle selection = LLSelectMgr::getInstance()->getSelection();

		if (selection->getSelectType() == SELECT_TYPE_HUD || !gSavedSettings.getBOOL("EditCameraMovement"))
		{
			// always freeze camera in space, even if camera doesn't move
			// so, for example, follow cam scripts can't affect you when in build mode
			gAgentCamera.setFocusGlobal(gAgentCamera.calcFocusPositionTargetGlobal(), LLUUID::null);
			gAgentCamera.setFocusOnAvatar(FALSE, ANIMATE);
		}
		else
		{
			gAgentCamera.setFocusOnAvatar(FALSE, ANIMATE);
			LLViewerObject* selected_objectp = selection->getFirstRootObject();
			if (selected_objectp)
			{
			  // zoom in on object center instead of where we clicked, as we need to see the manipulator handles
			  gAgentCamera.setFocusGlobal(selected_objectp->getPositionGlobal(), selected_objectp->getID());
			  gAgentCamera.cameraZoomIn(0.666f);
			  gAgentCamera.cameraOrbitOver( 30.f * DEG_TO_RAD );
			  gViewerWindow->moveCursorToCenter();
			}
		}
	}
	
	LLFloaterReg::showInstance("build");
	
	LLToolMgr::getInstance()->setCurrentToolset(gBasicToolset);
	gFloaterTools->setEditTool( LLToolCompTranslate::getInstance() );
	
	LLViewerJoystick::getInstance()->moveObjects(true);
	LLViewerJoystick::getInstance()->setNeedsReset(true);
	
	// Could be first use
	//LLFirstUse::useBuild();
	return;
}

// [SL:KB] - Patch: Inventory-AttachmentEdit - Checked: 2010-08-25 (Catznip-2.2.0a) | Added: Catznip-2.1.2a
void handle_attachment_edit(const LLUUID& idItem)
{
	const LLInventoryItem* pItem = gInventory.getItem(idItem);
	if ( (!isAgentAvatarValid()) || (!pItem) )
		return;

	LLViewerObject* pAttachObj = gAgentAvatarp->getWornAttachment(pItem->getLinkedUUID());
	if (!pAttachObj)
		return;

	LLSelectMgr::getInstance()->deselectAll();
	LLSelectMgr::getInstance()->selectObjectAndFamily(pAttachObj);

	handle_object_edit();
}
// [/SL:KB]

void handle_object_inspect()
{
	LLObjectSelectionHandle selection = LLSelectMgr::getInstance()->getSelection();
	LLViewerObject* selected_objectp = selection->getFirstRootObject();
	if (selected_objectp)
	{
		LLSD key;
		key["task"] = "task";
		LLFloaterSidePanelContainer::showPanel("inventory", key);
	}
	
	/*
	// Old floater properties
	LLFloaterReg::showInstance("inspect", LLSD());
	*/
}

//---------------------------------------------------------------------------
// Land pie menu
//---------------------------------------------------------------------------
class LLLandBuild : public view_listener_t
{
	bool handleEvent(const LLSD& userdata)
	{
		LLViewerParcelMgr::getInstance()->deselectLand();

		if (gAgentCamera.getFocusOnAvatar() && !LLToolMgr::getInstance()->inEdit() && gSavedSettings.getBOOL("EditCameraMovement") )
		{
			// zoom in if we're looking at the avatar
			gAgentCamera.setFocusOnAvatar(FALSE, ANIMATE);
			gAgentCamera.setFocusGlobal(LLToolPie::getInstance()->getPick());
			gAgentCamera.cameraZoomIn(0.666f);
			gAgentCamera.cameraOrbitOver( 30.f * DEG_TO_RAD );
			gViewerWindow->moveCursorToCenter();
		}
		else if ( gSavedSettings.getBOOL("EditCameraMovement")  )
		{
			// otherwise just move focus
			gAgentCamera.setFocusGlobal(LLToolPie::getInstance()->getPick());
			gViewerWindow->moveCursorToCenter();
		}


		LLToolMgr::getInstance()->setCurrentToolset(gBasicToolset);
		LLToolMgr::getInstance()->getCurrentToolset()->selectTool( LLToolCompCreate::getInstance() );

		// Could be first use
		//LLFirstUse::useBuild();
		return true;
	}
};

class LLLandBuyPass : public view_listener_t
{
	bool handleEvent(const LLSD& userdata)
	{
		LLPanelLandGeneral::onClickBuyPass((void *)FALSE);
		return true;
	}
};

class LLLandEnableBuyPass : public view_listener_t
{
	bool handleEvent(const LLSD& userdata)
	{
		bool new_value = LLPanelLandGeneral::enableBuyPass(NULL);
		return new_value;
	}
};

// BUG: Should really check if CLICK POINT is in a parcel where you can build.
BOOL enable_land_build(void*)
{
	if (gAgent.isGodlike()) return TRUE;
	if (gAgent.inPrelude()) return FALSE;

	BOOL can_build = FALSE;
	LLParcel* agent_parcel = LLViewerParcelMgr::getInstance()->getAgentParcel();
	if (agent_parcel)
	{
		can_build = agent_parcel->getAllowModify();
	}
	return can_build;
}

// BUG: Should really check if OBJECT is in a parcel where you can build.
BOOL enable_object_build(void*)
{
	if (gAgent.isGodlike()) return TRUE;
	if (gAgent.inPrelude()) return FALSE;

	BOOL can_build = FALSE;
	LLParcel* agent_parcel = LLViewerParcelMgr::getInstance()->getAgentParcel();
	if (agent_parcel)
	{
		can_build = agent_parcel->getAllowModify();
	}
	return can_build;
}

bool enable_object_edit()
{
	if (!isAgentAvatarValid()) return false;
	
	// *HACK:  The new "prelude" Help Islands have a build sandbox area,
	// so users need the Edit and Create pie menu options when they are
	// there.  Eventually this needs to be replaced with code that only 
	// lets you edit objects if you have permission to do so (edit perms,
	// group edit, god).  See also lltoolbar.cpp.  JC
	bool enable = false;
	if (gAgent.inPrelude())
	{
		enable = LLViewerParcelMgr::getInstance()->allowAgentBuild()
			|| LLSelectMgr::getInstance()->getSelection()->isAttachment();
	} 
	else if (LLSelectMgr::getInstance()->selectGetAllValidAndObjectsFound())
	{
//		enable = true;
// [RLVa:KB] - Checked: 2010-11-29 (RLVa-1.3.0c) | Modified: RLVa-1.3.0c
		bool fRlvCanEdit = (!gRlvHandler.hasBehaviour(RLV_BHVR_EDIT)) && (!gRlvHandler.hasBehaviour(RLV_BHVR_EDITOBJ));
		if (!fRlvCanEdit)
		{
			LLObjectSelectionHandle hSel = LLSelectMgr::getInstance()->getSelection();
			RlvSelectIsEditable f;
			fRlvCanEdit = (hSel.notNull()) && ((hSel->getFirstRootNode(&f, TRUE)) == NULL);
		}
		enable = fRlvCanEdit;
// [/RLVa:KB]
	}

	return enable;
}

bool enable_mute_particle()
{
	const LLPickInfo& pick = LLToolPie::getInstance()->getPick();

	return pick.mParticleOwnerID != LLUUID::null && pick.mParticleOwnerID != gAgent.getID();
}

// mutually exclusive - show either edit option or build in menu
bool enable_object_build()
{
	return !enable_object_edit();
}

bool enable_object_select_in_pathfinding_linksets()
{
	return LLPathfindingManager::getInstance()->isPathfindingEnabledForCurrentRegion() && LLSelectMgr::getInstance()->selectGetEditableLinksets();
}

bool visible_object_select_in_pathfinding_linksets()
{
	return LLPathfindingManager::getInstance()->isPathfindingEnabledForCurrentRegion();
}

bool enable_object_select_in_pathfinding_characters()
{
	return LLPathfindingManager::getInstance()->isPathfindingEnabledForCurrentRegion() &&  LLSelectMgr::getInstance()->selectGetViewableCharacters();
}

class LLSelfRemoveAllAttachments : public view_listener_t
{
	bool handleEvent(const LLSD& userdata)
	{
		LLAppearanceMgr::instance().removeAllAttachmentsFromAvatar();
		return true;
	}
};

class LLSelfEnableRemoveAllAttachments : public view_listener_t
{
	bool handleEvent(const LLSD& userdata)
	{
		bool new_value = false;
		if (isAgentAvatarValid())
		{
			for (LLVOAvatar::attachment_map_t::iterator iter = gAgentAvatarp->mAttachmentPoints.begin(); 
				 iter != gAgentAvatarp->mAttachmentPoints.end(); )
			{
				LLVOAvatar::attachment_map_t::iterator curiter = iter++;
				LLViewerJointAttachment* attachment = curiter->second;
//				if (attachment->getNumObjects() > 0)
// [RLVa:KB] - Checked: 2010-03-04 (RLVa-1.2.0a) | Added: RLVa-1.2.0a
				if ( (attachment->getNumObjects() > 0) && ((!rlv_handler_t::isEnabled()) || (gRlvAttachmentLocks.canDetach(attachment))) )
// [/RLVa:KB]
				{
					new_value = true;
					break;
				}
			}
		}
		return new_value;
	}
};

BOOL enable_has_attachments(void*)
{

	return FALSE;
}

//---------------------------------------------------------------------------
// Avatar pie menu
//---------------------------------------------------------------------------
//void handle_follow(void *userdata)
//{
//	// follow a given avatar by ID
//	LLViewerObject* objectp = LLSelectMgr::getInstance()->getSelection()->getPrimaryObject();
//	if (objectp)
//	{
//		gAgent.startFollowPilot(objectp->getID());
//	}
//}

bool enable_object_mute()
{
	LLViewerObject* object = LLSelectMgr::getInstance()->getSelection()->getPrimaryObject();
	if (!object) return false;

	LLVOAvatar* avatar = find_avatar_from_object(object); 
	if (avatar)
	{
		// It's an avatar
		LLNameValue *lastname = avatar->getNVPair("LastName");
		bool is_linden =
			lastname && !LLStringUtil::compareStrings(lastname->getString(), "Linden");
		bool is_self = avatar->isSelf();
//		return !is_linden && !is_self;
// [RLVa:KB] - Checked: RLVa-1.2.1
//		return !is_linden && !is_self && (RlvActions::canShowName(RlvActions::SNC_DEFAULT, avatar->getID()));
// [/RLVa:KB]

		// <FS:Zi> Make enable/disable of block/unblock menu items work for avatars
		if(is_linden || is_self)
			return false;

		if (!RlvActions::canShowName(RlvActions::SNC_DEFAULT, avatar->getID()))
			return false;

		LLNameValue *firstname = avatar->getNVPair("FirstName");

		std::string name;
		if (firstname && lastname)
		{
			name = LLCacheName::buildFullName(
				firstname->getString(), lastname->getString());
		}

		LLMute mute(avatar->getID(),name,LLMute::AGENT);
		return !LLMuteList::getInstance()->isMuted(mute.mID);
		// </FS:Zi>
	}
	else
	{
		// Just a regular object
		return LLSelectMgr::getInstance()->getSelection()->contains( object, SELECT_ALL_TES ) &&
			   !LLMuteList::getInstance()->isMuted(object->getID());
	}
}

bool enable_object_unmute()
{
	LLViewerObject* object = LLSelectMgr::getInstance()->getSelection()->getPrimaryObject();
	if (!object) return false;

	LLVOAvatar* avatar = find_avatar_from_object(object); 
	if (avatar)
	{
		// It's an avatar
		LLNameValue *lastname = avatar->getNVPair("LastName");
		bool is_linden =
			lastname && !LLStringUtil::compareStrings(lastname->getString(), "Linden");
		bool is_self = avatar->isSelf();
		// <FS:Zi> Make enable/disable of block/unblock menu items work for avatars
		// return !is_linden && !is_self;
		if(is_linden || is_self)
			return false;

		LLNameValue *firstname = avatar->getNVPair("FirstName");
		std::string name;
		if (firstname && lastname)
		{
			name = LLCacheName::buildFullName(
				firstname->getString(), lastname->getString());
		}

		LLMute mute(avatar->getID(),name,LLMute::AGENT);
		return LLMuteList::getInstance()->isMuted(mute.mID);
		// </FS:Zi>
	}
	else
	{
		// Just a regular object
		return LLSelectMgr::getInstance()->getSelection()->contains( object, SELECT_ALL_TES ) &&
			   LLMuteList::getInstance()->isMuted(object->getID());;
	}
}

// <FS:Ansariel> Avatar render more check for pie menu
bool check_avatar_render_mode(U32 mode)
{
	LLViewerObject* object = LLSelectMgr::getInstance()->getSelection()->getPrimaryObject();
	if (!object) return false;

	LLVOAvatar* avatar = find_avatar_from_object(object); 
	if (!avatar) return false;
		
	switch (mode) 
	{
		case 0:
// [RLVa:KB] - Checked: RLVa-2.2 (@setcam_avdist)
				return FSAvatarRenderPersistence::instance().getAvatarRenderSettings(avatar->getID()) == LLVOAvatar::AV_RENDER_NORMALLY;
// [/RLVa:KB]
//				return (avatar->getVisualMuteSettings() == LLVOAvatar::AV_RENDER_NORMALLY);
		case 1:
// [RLVa:KB] - Checked: RLVa-2.2 (@setcam_avdist)
				return FSAvatarRenderPersistence::instance().getAvatarRenderSettings(avatar->getID()) == LLVOAvatar::AV_DO_NOT_RENDER;
// [/RLVa:KB]
//				return (avatar->getVisualMuteSettings() == LLVOAvatar::AV_DO_NOT_RENDER);
		case 2:
// [RLVa:KB] - Checked: RLVa-2.2 (@setcam_avdist)
				return FSAvatarRenderPersistence::instance().getAvatarRenderSettings(avatar->getID()) == LLVOAvatar::AV_ALWAYS_RENDER;
// [/RLVa:KB]
//				return (avatar->getVisualMuteSettings() == LLVOAvatar::AV_ALWAYS_RENDER);
		default:
			return false;
	}
}
// </FS:Ansariel>

// 0 = normal, 1 = always, 2 = never
class LLAvatarCheckImpostorMode : public view_listener_t
{	
	bool handleEvent(const LLSD& userdata)
	{
		// <FS:Ansariel> Avatar render more check for pie menu
		//LLViewerObject* object = LLSelectMgr::getInstance()->getSelection()->getPrimaryObject();
		//if (!object) return false;

		//LLVOAvatar* avatar = find_avatar_from_object(object); 
		//if (!avatar) return false;
		//
		//U32 mode = userdata.asInteger();
		//switch (mode) 
		//{
		//	case 0:
		//		return (avatar->getVisualMuteSettings() == LLVOAvatar::AV_RENDER_NORMALLY);
		//	case 1:
		//		return (avatar->getVisualMuteSettings() == LLVOAvatar::AV_DO_NOT_RENDER);
		//	case 2:
		//		return (avatar->getVisualMuteSettings() == LLVOAvatar::AV_ALWAYS_RENDER);
		//	default:
		//		return false;
		//}
		return check_avatar_render_mode(userdata.asInteger());
		// </FS:Ansariel>
	}	// handleEvent()
};

// 0 = normal, 1 = always, 2 = never
class LLAvatarSetImpostorMode : public view_listener_t
{
	bool handleEvent(const LLSD& userdata)
	{
		LLViewerObject* object = LLSelectMgr::getInstance()->getSelection()->getPrimaryObject();
		if (!object) return false;

		LLVOAvatar* avatar = find_avatar_from_object(object); 
		if (!avatar) return false;
		
		U32 mode = userdata.asInteger();
		switch (mode) 
		{
			case 0:
				avatar->setVisualMuteSettings(LLVOAvatar::AV_RENDER_NORMALLY);
				break;
			case 1:
				avatar->setVisualMuteSettings(LLVOAvatar::AV_DO_NOT_RENDER);
				break;
			case 2:
				avatar->setVisualMuteSettings(LLVOAvatar::AV_ALWAYS_RENDER);
				break;
			default:
				return false;
		}

		LLVOAvatar::cullAvatarsByPixelArea();
		return true;
	}	// handleEvent()
};


class LLObjectMute : public view_listener_t
{
	bool handleEvent(const LLSD& userdata)
	{
		LLViewerObject* object = LLSelectMgr::getInstance()->getSelection()->getPrimaryObject();
		if (!object) return true;
		
		LLUUID id;
		std::string name;
		LLMute::EType type;
		LLVOAvatar* avatar = find_avatar_from_object(object); 
		if (avatar)
		{
			id = avatar->getID();
// [RLVa:KB] - Checked: RLVa-1.0.0
			if (!RlvActions::canShowName(RlvActions::SNC_DEFAULT, id))
				return true;
// [/RLVa:KB]

			avatar->mNeedsImpostorUpdate = TRUE;


			LLNameValue *firstname = avatar->getNVPair("FirstName");
			LLNameValue *lastname = avatar->getNVPair("LastName");
			if (firstname && lastname)
			{
				name = LLCacheName::buildFullName(
					firstname->getString(), lastname->getString());
			}
			
			type = LLMute::AGENT;
		}
		else
		{
			// it's an object
			id = object->getID();

			LLSelectNode* node = LLSelectMgr::getInstance()->getSelection()->getFirstRootNode();
			if (node)
			{
				name = node->mName;
			}
			
			type = LLMute::OBJECT;
		}
		
		LLMute mute(id, name, type);
		if (LLMuteList::getInstance()->isMuted(mute.mID))
		{
			LLMuteList::getInstance()->remove(mute);
		}
		else
		{
			LLMuteList::getInstance()->add(mute);
			LLPanelBlockedList::showPanelAndSelect(mute.mID);
		}
		
		return true;
	}
};

bool handle_go_to()
{
	// try simulator autopilot
	std::vector<std::string> strings;
	std::string val;
	LLVector3d pos = LLToolPie::getInstance()->getPick().mPosGlobal;
	val = llformat("%g", pos.mdV[VX]);
	strings.push_back(val);
	val = llformat("%g", pos.mdV[VY]);
	strings.push_back(val);
	val = llformat("%g", pos.mdV[VZ]);
	strings.push_back(val);
	send_generic_message("autopilot", strings);

	LLViewerParcelMgr::getInstance()->deselectLand();

	if (isAgentAvatarValid() && !gSavedSettings.getBOOL("AutoPilotLocksCamera"))
	{
		gAgentCamera.setFocusGlobal(gAgentCamera.getFocusTargetGlobal(), gAgentAvatarp->getID());
	}
	else 
	{
		// Snap camera back to behind avatar
		gAgentCamera.setFocusOnAvatar(TRUE, ANIMATE);
	}

	// Could be first use
	//LLFirstUse::useGoTo();
	return true;
}

class LLGoToObject : public view_listener_t
{
	bool handleEvent(const LLSD& userdata)
	{
		return handle_go_to();
	}
};

class LLAvatarReportAbuse : public view_listener_t
{
	bool handleEvent(const LLSD& userdata)
	{
		LLVOAvatar* avatar = find_avatar_from_object( LLSelectMgr::getInstance()->getSelection()->getPrimaryObject() );
		if(avatar)
		{
			LLFloaterReporter::showFromObject(avatar->getID());
		}
		return true;
	}
};


//---------------------------------------------------------------------------
// Parcel freeze, eject, etc.
//---------------------------------------------------------------------------
//bool callback_freeze(const LLSD& notification, const LLSD& response)
//{
//	LLUUID avatar_id = notification["payload"]["avatar_id"].asUUID();
//	S32 option = LLNotificationsUtil::getSelectedOption(notification, response);
//
//	if (0 == option || 1 == option)
//	{
//		U32 flags = 0x0;
//		if (1 == option)
//		{
//			// unfreeze
//			flags |= 0x1;
//		}
//
//		LLMessageSystem* msg = gMessageSystem;
//		LLViewerObject* avatar = gObjectList.findObject(avatar_id);
//
//		if (avatar)
//		{
//			msg->newMessage("FreezeUser");
//			msg->nextBlock("AgentData");
//			msg->addUUID("AgentID", gAgent.getID());
//			msg->addUUID("SessionID", gAgent.getSessionID());
//			msg->nextBlock("Data");
//			msg->addUUID("TargetID", avatar_id );
//			msg->addU32("Flags", flags );
//			msg->sendReliable( avatar->getRegion()->getHost() );
//		}
//	}
//	return false;
//}


void handle_avatar_freeze(const LLSD& avatar_id)
{
// [SL:KB] - Patch: UI-AvatarNearbyActions | Checked: 2011-05-13 (Catznip-2.6.0a) | Added: Catznip-2.6.0a
	// Use avatar_id if available, otherwise default to right-click avatar
	LLUUID idAgent = avatar_id.asUUID();
	if (idAgent.isNull())
	{
		/*const*/ LLVOAvatar* pAvatar = find_avatar_from_object(LLSelectMgr::getInstance()->getSelection()->getPrimaryObject());
		if (pAvatar)
			idAgent = pAvatar->getID();
	}
	if (idAgent.notNull())
	{
		LLAvatarActions::landFreeze(idAgent);
	}
// [/SL:KB]
//		// Use avatar_id if available, otherwise default to right-click avatar
//		LLVOAvatar* avatar = NULL;
//		if (avatar_id.asUUID().notNull())
//		{
//			avatar = find_avatar_from_object(avatar_id.asUUID());
//		}
//		else
//		{
//			avatar = find_avatar_from_object(
//				LLSelectMgr::getInstance()->getSelection()->getPrimaryObject());
//		}
//
//		if( avatar )
//		{
//			std::string fullname = avatar->getFullname();
//			LLSD payload;
//			payload["avatar_id"] = avatar->getID();
//
//			if (!fullname.empty())
//			{
//				LLSD args;
//				args["AVATAR_NAME"] = fullname;
// [RLVa:KB] - Checked: RLVa-1.0.0
//				args["AVATAR_NAME"] = (RlvActions::canShowName(RlvActions::SNC_DEFAULT, avatar->getID())) ? fullname : RlvStrings::getAnonym(fullname);
// [/RLVa:KB]
//				LLNotificationsUtil::add("FreezeAvatarFullname",
//							args,
//							payload,
//							callback_freeze);
//			}
//			else
//			{
//				LLNotificationsUtil::add("FreezeAvatar",
//							LLSD(),
//							payload,
//							callback_freeze);
//			}
//		}
}

class LLAvatarVisibleDebug : public view_listener_t
{
	bool handleEvent(const LLSD& userdata)
	{
		return gAgent.isGodlike();
	}
};

class LLAvatarDebug : public view_listener_t
{
	bool handleEvent(const LLSD& userdata)
	{
		LLVOAvatar* avatar = find_avatar_from_object( LLSelectMgr::getInstance()->getSelection()->getPrimaryObject() );
		if( avatar )
		{
			if (avatar->isSelf())
			{
				((LLVOAvatarSelf *)avatar)->dumpLocalTextures();
			}
			LL_INFOS() << "Dumping temporary asset data to simulator logs for avatar " << avatar->getID() << LL_ENDL;
			// <FS:Ansariel> Disable message - spawns error "generic request failed"
			//std::vector<std::string> strings;
			//strings.push_back(avatar->getID().asString());
			//LLUUID invoice;
			//send_generic_message("dumptempassetdata", strings, invoice);
			// </FS:Ansariel>
			LLFloaterReg::showInstance( "avatar_textures", LLSD(avatar->getID()) );
		}
		return true;
	}
};

//bool callback_eject(const LLSD& notification, const LLSD& response)
//{
//	S32 option = LLNotificationsUtil::getSelectedOption(notification, response);
//	if (2 == option)
//	{
//		// Cancel button.
//		return false;
//	}
//	LLUUID avatar_id = notification["payload"]["avatar_id"].asUUID();
//	bool ban_enabled = notification["payload"]["ban_enabled"].asBoolean();
//
//	if (0 == option)
//	{
//		// Eject button
//		LLMessageSystem* msg = gMessageSystem;
//		LLViewerObject* avatar = gObjectList.findObject(avatar_id);
//
//		if (avatar)
//		{
//			U32 flags = 0x0;
//			msg->newMessage("EjectUser");
//			msg->nextBlock("AgentData");
//			msg->addUUID("AgentID", gAgent.getID() );
//			msg->addUUID("SessionID", gAgent.getSessionID() );
//			msg->nextBlock("Data");
//			msg->addUUID("TargetID", avatar_id );
//			msg->addU32("Flags", flags );
//			msg->sendReliable( avatar->getRegion()->getHost() );
//		}
//	}
//	else if (ban_enabled)
//	{
//		// This is tricky. It is similar to say if it is not an 'Eject' button,
//		// and it is also not an 'Cancle' button, and ban_enabled==ture, 
//		// it should be the 'Eject and Ban' button.
//		LLMessageSystem* msg = gMessageSystem;
//		LLViewerObject* avatar = gObjectList.findObject(avatar_id);
//
//		if (avatar)
//		{
//			U32 flags = 0x1;
//			msg->newMessage("EjectUser");
//			msg->nextBlock("AgentData");
//			msg->addUUID("AgentID", gAgent.getID() );
//			msg->addUUID("SessionID", gAgent.getSessionID() );
//			msg->nextBlock("Data");
//			msg->addUUID("TargetID", avatar_id );
//			msg->addU32("Flags", flags );
//			msg->sendReliable( avatar->getRegion()->getHost() );
//		}
//	}
//	return false;
//}

void handle_avatar_eject(const LLSD& avatar_id)
{
// [SL:KB] - Patch: UI-AvatarNearbyActions | Checked: 2011-05-13 (Catznip-2.6.0a) | Added: Catznip-2.6.0a
	// Use avatar_id if available, otherwise default to right-click avatar
	LLUUID idAgent = avatar_id.asUUID();
	if (idAgent.isNull())
	{
		/*const*/ LLVOAvatar* pAvatar = find_avatar_from_object(LLSelectMgr::getInstance()->getSelection()->getPrimaryObject());
		if (pAvatar)
			idAgent = pAvatar->getID();
	}
	if (idAgent.notNull())
	{
		LLAvatarActions::landEject(idAgent);
	}
// [/SL:KB]
//		// Use avatar_id if available, otherwise default to right-click avatar
//		LLVOAvatar* avatar = NULL;
//		if (avatar_id.asUUID().notNull())
//		{
//			avatar = find_avatar_from_object(avatar_id.asUUID());
//		}
//		else
//		{
//			avatar = find_avatar_from_object(
//				LLSelectMgr::getInstance()->getSelection()->getPrimaryObject());
//		}
//
//		if( avatar )
//		{
//			LLSD payload;
//			payload["avatar_id"] = avatar->getID();
//			std::string fullname = avatar->getFullname();
//
//			const LLVector3d& pos = avatar->getPositionGlobal();
//			LLParcel* parcel = LLViewerParcelMgr::getInstance()->selectParcelAt(pos)->getParcel();
//			
//			if (LLViewerParcelMgr::getInstance()->isParcelOwnedByAgent(parcel,GP_LAND_MANAGE_BANNED))
//			{
//                payload["ban_enabled"] = true;
//				if (!fullname.empty())
//				{
//    				LLSD args;
//					args["AVATAR_NAME"] = fullname;
// [RLVa:KB] - Checked: RLVa-1.0.0
//					args["AVATAR_NAME"] = (RlvActions::canShowName(RlvActions::SNC_DEFAULT, avatar->getID())) ? fullname : RlvStrings::getAnonym(fullname);
// [/RLVa:KB]
//    				LLNotificationsUtil::add("EjectAvatarFullname",
//    							args,
//    							payload,
//    							callback_eject);
//				}
//				else
//				{
//    				LLNotificationsUtil::add("EjectAvatarFullname",
//    							LLSD(),
//    							payload,
//    							callback_eject);
//				}
//			}
//			else
//			{
//                payload["ban_enabled"] = false;
//				if (!fullname.empty())
//				{
//    				LLSD args;
//					args["AVATAR_NAME"] = fullname;
// [RLVa:KB] - Checked: RLVa-1.0.0
//					args["AVATAR_NAME"] = (RlvActions::canShowName(RlvActions::SNC_DEFAULT, avatar->getID())) ? fullname : RlvStrings::getAnonym(fullname);
// [/RLVa:KB]
//    				LLNotificationsUtil::add("EjectAvatarFullnameNoBan",
//    							args,
//    							payload,
//    							callback_eject);
//				}
//				else
//				{
//    				LLNotificationsUtil::add("EjectAvatarNoBan",
//    							LLSD(),
//    							payload,
//    							callback_eject);
//				}
//			}
//		}
}

bool my_profile_visible()
{
	LLFloater* floaterp = LLAvatarActions::getProfileFloater(gAgentID);
	return floaterp && floaterp->isInVisibleChain();
}

bool enable_freeze_eject(const LLSD& avatar_id)
{
// [SL:KB] - Patch: UI-AvatarNearbyActions | Checked: 2011-05-13 (Catznip-2.6.0a) | Added: Catznip-2.6.0a
	// Use avatar_id if available, otherwise default to right-click avatar
	LLUUID idAgent = avatar_id.asUUID();
	if (idAgent.isNull())
	{
		/*const*/ LLVOAvatar* pAvatar = find_avatar_from_object(LLSelectMgr::getInstance()->getSelection()->getPrimaryObject());
		if (pAvatar)
			idAgent = pAvatar->getID();
	}
	return (idAgent.notNull()) ? LLAvatarActions::canLandFreezeOrEject(idAgent) : false;
// [/SL:KB]
//	// Use avatar_id if available, otherwise default to right-click avatar
//	LLVOAvatar* avatar = NULL;
//	if (avatar_id.asUUID().notNull())
//	{
//		avatar = find_avatar_from_object(avatar_id.asUUID());
//	}
//	else
//	{
//		avatar = find_avatar_from_object(
//			LLSelectMgr::getInstance()->getSelection()->getPrimaryObject());
//	}
//	if (!avatar) return false;
//
//	// Gods can always freeze
//	if (gAgent.isGodlike()) return true;
//
//	// Estate owners / managers can freeze
//	// Parcel owners can also freeze
//	const LLVector3& pos = avatar->getPositionRegion();
//	const LLVector3d& pos_global = avatar->getPositionGlobal();
//	LLParcel* parcel = LLViewerParcelMgr::getInstance()->selectParcelAt(pos_global)->getParcel();
//	LLViewerRegion* region = avatar->getRegion();
//	if (!region) return false;
//				
//	bool new_value = region->isOwnedSelf(pos);
//	if (!new_value || region->isOwnedGroup(pos))
//	{
//		new_value = LLViewerParcelMgr::getInstance()->isParcelOwnedByAgent(parcel,GP_LAND_ADMIN);
//	}
//	return new_value;
}

// <FS:Ansariel> FIRE-13515: Re-add give calling card
class LLAvatarGiveCard : public view_listener_t
{
	bool handleEvent(const LLSD& userdata)
	{
		LL_INFOS("LLAvatarGiveCard") << "handle_give_card()" << LL_ENDL;
		LLViewerObject* dest = LLSelectMgr::getInstance()->getSelection()->getPrimaryObject();
// [RLVa:KB] - Checked: 2010-06-04 (RLVa-1.2.0d) | Modified: RLVa-1.2.0d | OK
		//if(dest && dest->isAvatar())
		if ( (dest && dest->isAvatar()) && (!gRlvHandler.hasBehaviour(RLV_BHVR_SHOWNAMES)) )
// [/RLVa:KB]
		{
			bool found_name = false;
			LLSD args;
			LLSD old_args;
			LLNameValue* nvfirst = dest->getNVPair("FirstName");
			LLNameValue* nvlast = dest->getNVPair("LastName");
			if(nvfirst && nvlast)
			{
				std::string full_name = gCacheName->buildFullName(nvfirst->getString(), nvlast->getString());
				args["NAME"] = full_name;
				old_args["NAME"] = full_name;
				found_name = true;
			}
			LLViewerRegion* region = dest->getRegion();
			LLHost dest_host;
			if(region)
			{
				dest_host = region->getHost();
			}
			if(found_name && dest_host.isOk())
			{
				LLMessageSystem* msg = gMessageSystem;
				msg->newMessage("OfferCallingCard");
				msg->nextBlockFast(_PREHASH_AgentData);
				msg->addUUIDFast(_PREHASH_AgentID, gAgent.getID());
				msg->addUUIDFast(_PREHASH_SessionID, gAgent.getSessionID());
				msg->nextBlockFast(_PREHASH_AgentBlock);
				msg->addUUIDFast(_PREHASH_DestID, dest->getID());
				LLUUID transaction_id;
				transaction_id.generate();
				msg->addUUIDFast(_PREHASH_TransactionID, transaction_id);
				msg->sendReliable(dest_host);
				LLNotificationsUtil::add("OfferedCard", args);
			}
			else
			{
				LLNotificationsUtil::add("CantOfferCallingCard", old_args);
			}
		}
		return true;
	}
};
// </FS:Ansariel> FIRE-13515: Re-add give calling card

bool callback_leave_group(const LLSD& notification, const LLSD& response)
{
	S32 option = LLNotificationsUtil::getSelectedOption(notification, response);
	if (option == 0)
	{
		LLMessageSystem *msg = gMessageSystem;

		msg->newMessageFast(_PREHASH_LeaveGroupRequest);
		msg->nextBlockFast(_PREHASH_AgentData);
		msg->addUUIDFast(_PREHASH_AgentID, gAgent.getID() );
		msg->addUUIDFast(_PREHASH_SessionID, gAgent.getSessionID());
		msg->nextBlockFast(_PREHASH_GroupData);
		msg->addUUIDFast(_PREHASH_GroupID, gAgent.getGroupID() );
		gAgent.sendReliableMessage();
	}
	return false;
}

void append_aggregate(std::string& string, const LLAggregatePermissions& ag_perm, PermissionBit bit, const char* txt)
{
	LLAggregatePermissions::EValue val = ag_perm.getValue(bit);
	std::string buffer;
	switch(val)
	{
	  case LLAggregatePermissions::AP_NONE:
		buffer = llformat( "* %s None\n", txt);
		break;
	  case LLAggregatePermissions::AP_SOME:
		buffer = llformat( "* %s Some\n", txt);
		break;
	  case LLAggregatePermissions::AP_ALL:
		buffer = llformat( "* %s All\n", txt);
		break;
	  case LLAggregatePermissions::AP_EMPTY:
	  default:
		break;
	}
	string.append(buffer);
}

bool enable_buy_object()
{
    // In order to buy, there must only be 1 purchaseable object in
    // the selection manager.
	if(LLSelectMgr::getInstance()->getSelection()->getRootObjectCount() != 1) return false;
    LLViewerObject* obj = NULL;
    LLSelectNode* node = LLSelectMgr::getInstance()->getSelection()->getFirstRootNode();
	if(node)
    {
        obj = node->getObject();
        if(!obj) return false;

		if( for_sale_selection(node) )
		{
			// *NOTE: Is this needed?  This checks to see if anyone owns the
			// object, dating back to when we had "public" objects owned by
			// no one.  JC
			if(obj->permAnyOwner()) return true;
		}
    }
	return false;
}

// Note: This will only work if the selected object's data has been
// received by the viewer and cached in the selection manager.
void handle_buy_object(LLSaleInfo sale_info)
{
	if(!LLSelectMgr::getInstance()->selectGetAllRootsValid())
	{
		LLNotificationsUtil::add("UnableToBuyWhileDownloading");
		return;
	}

	LLUUID owner_id;
	std::string owner_name;
	BOOL owners_identical = LLSelectMgr::getInstance()->selectGetOwner(owner_id, owner_name);
	if (!owners_identical)
	{
		LLNotificationsUtil::add("CannotBuyObjectsFromDifferentOwners");
		return;
	}

	LLPermissions perm;
	BOOL valid = LLSelectMgr::getInstance()->selectGetPermissions(perm);
	LLAggregatePermissions ag_perm;
	valid &= LLSelectMgr::getInstance()->selectGetAggregatePermissions(ag_perm);
	if(!valid || !sale_info.isForSale() || !perm.allowTransferTo(gAgent.getID()))
	{
		LLNotificationsUtil::add("ObjectNotForSale");
		return;
	}

	LLFloaterBuy::show(sale_info);
}


void handle_buy_contents(LLSaleInfo sale_info)
{
	LLFloaterBuyContents::show(sale_info);
}

void handle_region_dump_temp_asset_data(void*)
{
	LL_INFOS() << "Dumping temporary asset data to simulator logs" << LL_ENDL;
	std::vector<std::string> strings;
	LLUUID invoice;
	send_generic_message("dumptempassetdata", strings, invoice);
}

void handle_region_clear_temp_asset_data(void*)
{
	LL_INFOS() << "Clearing temporary asset data" << LL_ENDL;
	std::vector<std::string> strings;
	LLUUID invoice;
	send_generic_message("cleartempassetdata", strings, invoice);
}

void handle_region_dump_settings(void*)
{
	LLViewerRegion* regionp = gAgent.getRegion();
	if (regionp)
	{
		LL_INFOS() << "Damage:    " << (regionp->getAllowDamage() ? "on" : "off") << LL_ENDL;
		LL_INFOS() << "Landmark:  " << (regionp->getAllowLandmark() ? "on" : "off") << LL_ENDL;
		LL_INFOS() << "SetHome:   " << (regionp->getAllowSetHome() ? "on" : "off") << LL_ENDL;
		LL_INFOS() << "ResetHome: " << (regionp->getResetHomeOnTeleport() ? "on" : "off") << LL_ENDL;
		LL_INFOS() << "SunFixed:  " << (regionp->getSunFixed() ? "on" : "off") << LL_ENDL;
		LL_INFOS() << "BlockFly:  " << (regionp->getBlockFly() ? "on" : "off") << LL_ENDL;
		LL_INFOS() << "AllowP2P:  " << (regionp->getAllowDirectTeleport() ? "on" : "off") << LL_ENDL;
		LL_INFOS() << "Water:     " << (regionp->getWaterHeight()) << LL_ENDL;
	}
}

void handle_dump_group_info(void *)
{
	gAgent.dumpGroupInfo();
}

void handle_dump_capabilities_info(void *)
{
	LLViewerRegion* regionp = gAgent.getRegion();
	if (regionp)
	{
		regionp->logActiveCapabilities();
	}
}

void handle_dump_region_object_cache(void*)
{
	LLViewerRegion* regionp = gAgent.getRegion();
	if (regionp)
	{
		regionp->dumpCache();
	}
}

void handle_dump_focus()
{
	LLUICtrl *ctrl = dynamic_cast<LLUICtrl*>(gFocusMgr.getKeyboardFocus());

	LL_INFOS() << "Keyboard focus " << (ctrl ? ctrl->getName() : "(none)") << LL_ENDL;
}

class LLSelfStandUp : public view_listener_t
{
	bool handleEvent(const LLSD& userdata)
	{
		gAgent.standUp();
		return true;
	}
};

bool enable_standup_self()
{
// [RLVa:KB] - Checked: 2010-04-01 (RLVa-1.2.0c) | Modified: RLVa-1.0.0g
	return isAgentAvatarValid() && gAgentAvatarp->isSitting() && RlvActions::canStand();
// [/RLVa:KB]
//	return isAgentAvatarValid() && gAgentAvatarp->isSitting();
}

class LLSelfSitDown : public view_listener_t
    {
        bool handleEvent(const LLSD& userdata)
        {
            gAgent.sitDown();
            return true;
        }
    };



bool show_sitdown_self()
{
	return isAgentAvatarValid() && !gAgentAvatarp->isSitting();
}

bool enable_sitdown_self()
{
// [RLVa:KB] - Checked: 2010-08-28 (RLVa-1.2.1a) | Added: RLVa-1.2.1a
	return show_sitdown_self() && !gAgentAvatarp->isEditingAppearance() && !gAgent.getFlying() && !gRlvHandler.hasBehaviour(RLV_BHVR_SIT);
// [/RLVa:KB]
//	return show_sitdown_self() && !gAgentAvatarp->isEditingAppearance() && !gAgent.getFlying();
}

// Force sit -KC
class FSSelfForceSit : public view_listener_t
{
	bool handleEvent(const LLSD& userdata)
	{
		if (!gAgentAvatarp->isSitting() && !gRlvHandler.hasBehaviour(RLV_BHVR_SIT))
		{
			gAgent.sitDown();
		}
		else if (gAgentAvatarp->isSitting() && !gRlvHandler.hasBehaviour(RLV_BHVR_UNSIT))
		{
			gAgent.standUp();
		}

		return true;
	}
};

bool enable_forcesit_self()
{
	return isAgentAvatarValid() &&
		((!gAgentAvatarp->isSitting() && !gRlvHandler.hasBehaviour(RLV_BHVR_SIT)) || 
		(gAgentAvatarp->isSitting() && !gRlvHandler.hasBehaviour(RLV_BHVR_UNSIT)));
}

class FSSelfCheckForceSit : public view_listener_t
{
	bool handleEvent(const LLSD& userdata)
	{
		if (!isAgentAvatarValid())
		{
			return false;
		}

		return gAgentAvatarp->isSitting();
	}
};

// Phantom mode -KC & <FS:CR>
class FSSelfToggleMoveLock : public view_listener_t
{
	bool handleEvent(const LLSD& userdata)
	{
		if (LLGridManager::getInstance()->isInSecondLife())
		{
			make_ui_sound("UISndMovelockToggle");
			bool new_value = !gSavedPerAccountSettings.getBOOL("UseMoveLock");
			gSavedPerAccountSettings.setBOOL("UseMoveLock", new_value);
			if (new_value)
			{
				report_to_nearby_chat(LLTrans::getString("MovelockEnabling"));
			}
			else
			{
				report_to_nearby_chat(LLTrans::getString("MovelockDisabling"));
			}
		}
#ifdef OPENSIM
		else
		{
			gAgent.togglePhantom();
		}
#endif // OPENSIM
		//TODO: feedback to local chat
		return true;
	}
};


class FSSelfCheckMoveLock : public view_listener_t
{
	bool handleEvent(const LLSD& userdata)
	{
		bool new_value(false);
		if (LLGridManager::getInstance()->isInSecondLife())
		{
			new_value = gSavedPerAccountSettings.getBOOL("UseMoveLock");
		}
#ifdef OPENSIM
		else
		{
			new_value = gAgent.getPhantom();
		}
#endif // OPENSIM
		return new_value;
	}
};

bool enable_bridge_function()
{
	return FSLSLBridge::instance().canUseBridge();
}

bool enable_move_lock()
{
#ifdef OPENSIM
	// Phantom mode always works on opensim, at least right now.
	if (LLGridManager::getInstance()->isInOpenSim())
		return true;
#endif // OPENSIM
	return enable_bridge_function();
}

bool enable_script_info()
{
	return (!LLSelectMgr::getInstance()->getSelection()->isEmpty()
			&& enable_bridge_function());
}
// </FS:CR>

// [SJ - Adding IgnorePrejump in Menu ]
class FSSelfToggleIgnorePreJump : public view_listener_t
{
	bool handleEvent(const LLSD& userdata)
	{
		gSavedSettings.setBOOL("FSIgnoreFinishAnimation", !gSavedSettings.getBOOL("FSIgnoreFinishAnimation"));
		return true;
	}
};

// [SJ - Adding IgnorePrejump in Menu ]
class FSSelfCheckIgnorePreJump : public view_listener_t
{
	bool handleEvent(const LLSD& userdata)
	{
		bool new_value = gSavedSettings.getBOOL("FSIgnoreFinishAnimation");
		return new_value;
	}
};

class LLCheckPanelPeopleTab : public view_listener_t
{
	bool handleEvent(const LLSD& userdata)
		{
			std::string panel_name = userdata.asString();

			LLPanel *panel = LLFloaterSidePanelContainer::getPanel("people", panel_name);
			if(panel && panel->isInVisibleChain())
			{
				return true;
			}
			return false;
		}
};
// Toggle one of "People" panel tabs in side tray.
class LLTogglePanelPeopleTab : public view_listener_t
{
	bool handleEvent(const LLSD& userdata)
	{
		std::string panel_name = userdata.asString();

		LLSD param;
		param["people_panel_tab_name"] = panel_name;

		// <FS:Ansariel> Handle blocklist separately because of standalone option
		if (panel_name == "blocked_panel")
		{
			if (gSavedSettings.getBOOL("FSUseStandaloneBlocklistFloater"))
			{
				LLFloaterReg::showInstance("fs_blocklist");
			}
			else
			{
				togglePeoplePanel(panel_name, param);
			}
			return true;
		}
		// </FS:Ansariel>

		// <FS:Zi> Open groups and friends lists in communicate floater
		// <FS:Lo> Adding an option to still use v2 windows
		if(gSavedSettings.getBOOL("FSUseV2Friends") && gSavedSettings.getString("FSInternalSkinCurrent") != "Vintage")
		{
			if (   panel_name == "friends_panel"
				|| panel_name == "groups_panel"
				|| panel_name == "nearby_panel"
				|| panel_name == "blocked_panel"
				|| panel_name == "contact_sets_panel")
			{
				return togglePeoplePanel(panel_name, param);
			}
			else
			{
				return false;
			}
		}
		else
		{
			if(panel_name=="nearby_panel")
			{
				return togglePeoplePanel(panel_name,param);
			}
			else if(panel_name=="groups_panel")
			{
				if (gSavedSettings.getBOOL("ContactsTornOff"))
				{
					FSFloaterContacts* instance = FSFloaterContacts::getInstance();
					std::string activetab = instance->getChild<LLTabContainer>("friends_and_groups")->getCurrentPanel()->getName();
					if (instance->getVisible() && activetab == panel_name) 
					{
						instance->closeFloater();
					}
					else
					{
						instance->openTab("groups");
					}
				}
				else
				{
					FSFloaterContacts::getInstance()->openTab("groups");
				}
				return true;
			}
			else if(panel_name=="friends_panel")
			{
				if (gSavedSettings.getBOOL("ContactsTornOff"))
				{
					FSFloaterContacts* instance = FSFloaterContacts::getInstance();
					std::string activetab = instance->getChild<LLTabContainer>("friends_and_groups")->getCurrentPanel()->getName();
					if (instance->getVisible() && activetab == panel_name) 
					{
						instance->closeFloater();
					}
					else
					{
						instance->openTab("friends");
					}
				}
				else
				{
					FSFloaterContacts::getInstance()->openTab("friends");
				}
				return true;
			}
			else if(panel_name=="contact_sets_panel")
			{
				if (gSavedSettings.getBOOL("ContactsTornOff"))
				{
					FSFloaterContacts* instance = FSFloaterContacts::getInstance();
					std::string activetab = instance->getChild<LLTabContainer>("friends_and_groups")->getCurrentPanel()->getName();
					if (instance->getVisible() && activetab == panel_name)
					{
						instance->closeFloater();
					}
					else
					{
						instance->openTab("contact_sets");
					}
				}
				else
				{
					FSFloaterContacts::getInstance()->openTab("contact_sets");
				}
				return true;
			}
			else
			{
				return false;
			}
		}
		// </FS:Lo>
		// </FS:Zi>
	}

	static bool togglePeoplePanel(const std::string& panel_name, const LLSD& param)
	{
		LLPanel	*panel = LLFloaterSidePanelContainer::getPanel("people", panel_name);
		if(!panel)
			return false;

		if (panel->isInVisibleChain())
		{
			LLFloaterReg::hideInstance("people");
		}
		else
		{
			LLFloaterSidePanelContainer::showPanel("people", "panel_people", param) ;
		}

		return true;
	}
};

BOOL check_admin_override(void*)
{
	return gAgent.getAdminOverride();
}

void handle_admin_override_toggle(void*)
{
	gAgent.setAdminOverride(!gAgent.getAdminOverride());

	// The above may have affected which debug menus are visible
	show_debug_menus();
}

void handle_visual_leak_detector_toggle(void*)
{
	static bool vld_enabled = false;

	if ( vld_enabled )
	{
#ifdef INCLUDE_VLD
		// only works for debug builds (hard coded into vld.h)
#if defined(_DEBUG) || defined(VLD_FORCE_ENABLE)
		// start with Visual Leak Detector turned off
		VLDDisable();
#endif // _DEBUG
#endif // INCLUDE_VLD
		vld_enabled = false;
	}
	else
	{
#ifdef INCLUDE_VLD
		// only works for debug builds (hard coded into vld.h)
#if defined(_DEBUG) || defined(VLD_FORCE_ENABLE)
		// start with Visual Leak Detector turned off
		VLDEnable();
#endif // _DEBUG
#endif // INCLUDE_VLD

		vld_enabled = true;
	};
}

void handle_god_mode(void*)
{
	gAgent.requestEnterGodMode();
}

void handle_leave_god_mode(void*)
{
	gAgent.requestLeaveGodMode();
}

void set_god_level(U8 god_level)
{
	U8 old_god_level = gAgent.getGodLevel();
	gAgent.setGodLevel( god_level );
	LLViewerParcelMgr::getInstance()->notifyObservers();

	// God mode changes region visibility
	LLWorldMap::getInstance()->reloadItems(true);

	// inventory in items may change in god mode
	gObjectList.dirtyAllObjectInventory();

        if(gViewerWindow)
        {
            gViewerWindow->setMenuBackgroundColor(god_level > GOD_NOT,
            !LLGridManager::getInstance()->isInSLBeta());
        }
    
        LLSD args;
	if(god_level > GOD_NOT)
	{
		args["LEVEL"] = llformat("%d",(S32)god_level);
		LLNotificationsUtil::add("EnteringGodMode", args);
	}
	else
	{
		args["LEVEL"] = llformat("%d",(S32)old_god_level);
		LLNotificationsUtil::add("LeavingGodMode", args);
	}

	// changing god-level can affect which menus we see
	show_debug_menus();

	// changing god-level can invalidate search results
	LLFloaterSearch *search = dynamic_cast<LLFloaterSearch*>(LLFloaterReg::getInstance("search"));
	if (search)
	{
		search->godLevelChanged(god_level);
	}
}

#ifdef TOGGLE_HACKED_GODLIKE_VIEWER
void handle_toggle_hacked_godmode(void*)
{
	gHackGodmode = !gHackGodmode;
	set_god_level(gHackGodmode ? GOD_MAINTENANCE : GOD_NOT);
}

BOOL check_toggle_hacked_godmode(void*)
{
	return gHackGodmode;
}

bool enable_toggle_hacked_godmode(void*)
{
  return LLGridManager::getInstance()->isInSLBeta();
}
#endif

void process_grant_godlike_powers(LLMessageSystem* msg, void**)
{
	LLUUID agent_id;
	msg->getUUIDFast(_PREHASH_AgentData, _PREHASH_AgentID, agent_id);
	LLUUID session_id;
	msg->getUUIDFast(_PREHASH_AgentData, _PREHASH_SessionID, session_id);
	if((agent_id == gAgent.getID()) && (session_id == gAgent.getSessionID()))
	{
		U8 god_level;
		msg->getU8Fast(_PREHASH_GrantData, _PREHASH_GodLevel, god_level);
		set_god_level(god_level);
	}
	else
	{
		LL_WARNS() << "Grant godlike for wrong agent " << agent_id << LL_ENDL;
	}
}

/*
class LLHaveCallingcard : public LLInventoryCollectFunctor
{
public:
	LLHaveCallingcard(const LLUUID& agent_id);
	virtual ~LLHaveCallingcard() {}
	virtual bool operator()(LLInventoryCategory* cat,
							LLInventoryItem* item);
	BOOL isThere() const { return mIsThere;}
protected:
	LLUUID mID;
	BOOL mIsThere;
};

LLHaveCallingcard::LLHaveCallingcard(const LLUUID& agent_id) :
	mID(agent_id),
	mIsThere(FALSE)
{
}

bool LLHaveCallingcard::operator()(LLInventoryCategory* cat,
								   LLInventoryItem* item)
{
	if(item)
	{
		if((item->getType() == LLAssetType::AT_CALLINGCARD)
		   && (item->getCreatorUUID() == mID))
		{
			mIsThere = TRUE;
		}
	}
	return FALSE;
}
*/

BOOL is_agent_mappable(const LLUUID& agent_id)
{
	const LLRelationship* buddy_info = NULL;
	bool is_friend = LLAvatarActions::isFriend(agent_id);

	if (is_friend)
		buddy_info = LLAvatarTracker::instance().getBuddyInfo(agent_id);

	return (buddy_info &&
		buddy_info->isOnline() &&
		buddy_info->isRightGrantedFrom(LLRelationship::GRANT_MAP_LOCATION)
		);
}


// Enable a menu item when you don't have someone's card.
class LLAvatarEnableAddFriend : public view_listener_t
{
	bool handleEvent(const LLSD& userdata)
	{
		LLVOAvatar* avatar = find_avatar_from_object(LLSelectMgr::getInstance()->getSelection()->getPrimaryObject());
//		bool new_value = avatar && !LLAvatarActions::isFriend(avatar->getID());
// [RLVa:KB] - Checked: RLVa-1.2.0
		bool new_value = avatar && !LLAvatarActions::isFriend(avatar->getID()) && (RlvActions::canShowName(RlvActions::SNC_DEFAULT, avatar->getID()));
// [/RLVa:KB]
		return new_value;
	}
};

void request_friendship(const LLUUID& dest_id)
{
	LLViewerObject* dest = gObjectList.findObject(dest_id);
	if(dest && dest->isAvatar())
	{
		std::string full_name;
		LLNameValue* nvfirst = dest->getNVPair("FirstName");
		LLNameValue* nvlast = dest->getNVPair("LastName");
		if(nvfirst && nvlast)
		{
			full_name = LLCacheName::buildFullName(
				nvfirst->getString(), nvlast->getString());
		}
		if (!full_name.empty())
		{
			LLAvatarActions::requestFriendshipDialog(dest_id, full_name);
		}
		else
		{
			LLNotificationsUtil::add("CantOfferFriendship");
		}
	}
}


class LLEditEnableCustomizeAvatar : public view_listener_t
{
	bool handleEvent(const LLSD& userdata)
	{
//		bool new_value = gAgentWearables.areWearablesLoaded();
// [RLVa:KB] - Checked: 2010-04-01 (RLVa-1.2.0c) | Modified: RLVa-1.0.0g
		bool new_value = gAgentWearables.areWearablesLoaded() && ((!rlv_handler_t::isEnabled()) || (RlvActions::canStand()));
// [/RLVa:KB]
		return new_value;
	}
};

class LLEnableEditShape : public view_listener_t
{
	bool handleEvent(const LLSD& userdata)
	{
		return gAgentWearables.isWearableModifiable(LLWearableType::WT_SHAPE, 0);
	}
};

class LLEnableHoverHeight : public view_listener_t
{
	bool handleEvent(const LLSD& userdata)
	{
		// <FS:Ansariel> Legacy baking avatar z-offset
		//return gAgent.getRegion() && gAgent.getRegion()->avatarHoverHeightEnabled();
		return (gAgent.getRegion() && gAgent.getRegion()->avatarHoverHeightEnabled()) || (isAgentAvatarValid() && !gAgentAvatarp->isUsingServerBakes());
		// </FS:Ansariel>
	}
};

class LLEnableEditPhysics : public view_listener_t
{
	bool handleEvent(const LLSD& userdata)
	{
		//return gAgentWearables.isWearableModifiable(LLWearableType::WT_SHAPE, 0);
		return TRUE;
	}
};

bool is_object_sittable()
{
// [RLVa:KB] - Checked: 2010-03-06 (RLVa-1.2.0c) | Added: RLVa-1.1.0j
	// RELEASE-RLVa: [SL-2.2.0] Make sure we're examining the same object that handle_sit_or_stand() will request a sit for
	if (rlv_handler_t::isEnabled())
	{
		const LLPickInfo& pick = LLToolPie::getInstance()->getPick();
		if ( (pick.mObjectID.notNull()) && (!RlvActions::canSit(pick.getObject(), pick.mObjectOffset)) )
			return false;
	}
// [/RLVa:KB]

	LLViewerObject* object = LLSelectMgr::getInstance()->getSelection()->getPrimaryObject();

	if (object && object->getPCode() == LL_PCODE_VOLUME)
	{
		return true;
	}
	else
	{
		return false;
	}
}


// only works on pie menu
void handle_object_sit_or_stand()
{
	LLPickInfo pick = LLToolPie::getInstance()->getPick();
	LLViewerObject *object = pick.getObject();;
	if (!object || pick.mPickType == LLPickInfo::PICK_FLORA)
	{
		return;
	}

	if (sitting_on_selection())
	{
		gAgent.standUp();
		return;
	}

	// get object selection offset 

//	if (object && object->getPCode() == LL_PCODE_VOLUME)
// [RLVa:KB] - Checked: 2010-03-06 (RLVa-1.2.0c) | Modified: RLVa-1.2.0c
	if ( (object && object->getPCode() == LL_PCODE_VOLUME) && 
		 ((!rlv_handler_t::isEnabled()) || (RlvActions::canSit(object, pick.mObjectOffset))) )
// [/RLVa:KB]
	{
// [RLVa:KB] - Checked: 2010-08-29 (RLVa-1.2.1c) | Added: RLVa-1.2.1c
		if ( (gRlvHandler.hasBehaviour(RLV_BHVR_STANDTP)) && (isAgentAvatarValid()) )
		{
			if (gAgentAvatarp->isSitting())
			{
				gAgent.standUp();
				return;
			}
			gRlvHandler.setSitSource(gAgent.getPositionGlobal());
		}
// [/RLVa:KB]

		gMessageSystem->newMessageFast(_PREHASH_AgentRequestSit);
		gMessageSystem->nextBlockFast(_PREHASH_AgentData);
		gMessageSystem->addUUIDFast(_PREHASH_AgentID, gAgent.getID());
		gMessageSystem->addUUIDFast(_PREHASH_SessionID, gAgent.getSessionID());
		gMessageSystem->nextBlockFast(_PREHASH_TargetObject);
		gMessageSystem->addUUIDFast(_PREHASH_TargetID, object->mID);
		gMessageSystem->addVector3Fast(_PREHASH_Offset, pick.mObjectOffset);

		object->getRegion()->sendReliableMessage();
	}
}

void near_sit_down_point(BOOL success, void *)
{
	if (success)
	{
		gAgent.setFlying(FALSE);
		gAgent.setControlFlags(AGENT_CONTROL_SIT_ON_GROUND);

		// Might be first sit
		//LLFirstUse::useSit();
	}
}

class LLLandSit : public view_listener_t
{
	bool handleEvent(const LLSD& userdata)
	{
// [RLVa:KB] - Checked: 2010-09-28 (RLVa-1.2.1f) | Modified: RLVa-1.2.1f
		if ( (rlv_handler_t::isEnabled()) && ((!RlvActions::canStand()) || (gRlvHandler.hasBehaviour(RLV_BHVR_SIT))) )
			return true;
// [/RLVa:KB]

		gAgent.standUp();
		LLViewerParcelMgr::getInstance()->deselectLand();

		LLVector3d posGlobal = LLToolPie::getInstance()->getPick().mPosGlobal;
		
		LLQuaternion target_rot;
		if (isAgentAvatarValid())
		{
			target_rot = gAgentAvatarp->getRotation();
		}
		else
		{
			target_rot = gAgent.getFrameAgent().getQuaternion();
		}
		gAgent.startAutoPilotGlobal(posGlobal, "Sit", &target_rot, near_sit_down_point, NULL, 0.7f);
		return true;
	}
};

//-------------------------------------------------------------------
// Help menu functions
//-------------------------------------------------------------------

//
// Major mode switching
//
void reset_view_final( BOOL proceed );

void handle_reset_view()
{
	if (gAgentCamera.cameraCustomizeAvatar())
	{
		// switching to outfit selector should automagically save any currently edited wearable
		LLFloaterSidePanelContainer::showPanel("appearance", LLSD().with("type", "my_outfits"));
	}

	// <FS:Zi> Added optional V1 behavior so the avatar turns into camera direction after hitting ESC
	if(gSavedSettings.getBOOL("ResetViewTurnsAvatar"))
		gAgentCamera.resetView();
	// </FS:Zi>

	gAgentCamera.switchCameraPreset(CAMERA_PRESET_REAR_VIEW);
	reset_view_final( TRUE );
	LLFloaterCamera::resetCameraMode();
}

// <FS:Zi> Add reset camera angles menu
void handle_reset_camera_angles()
{
	handle_reset_view();

	// Camera focus and offset with CTRL/SHIFT + Scroll wheel
	gSavedSettings.getControl("FocusOffsetRearView")->resetToDefault();
	gSavedSettings.getControl("CameraOffsetRearView")->resetToDefault();
}
// </FS:Zi>

class LLViewResetView : public view_listener_t
{
	bool handleEvent(const LLSD& userdata)
	{
		handle_reset_view();
		return true;
	}
};

// <FS:Zi> Add reset camera angles menu
class LLViewResetCameraAngles : public view_listener_t
{
	bool handleEvent(const LLSD& userdata)
	{
		handle_reset_camera_angles();
		return true;
	}
};
// </FS:Zi>

// Note: extra parameters allow this function to be called from dialog.
void reset_view_final( BOOL proceed ) 
{
	if( !proceed )
	{
		return;
	}

	gAgentCamera.resetView(TRUE, TRUE);
	gAgentCamera.setLookAt(LOOKAT_TARGET_CLEAR);
}

class LLViewLookAtLastChatter : public view_listener_t
{
	bool handleEvent(const LLSD& userdata)
	{
		gAgentCamera.lookAtLastChat();
		return true;
	}
};

class LLViewMouselook : public view_listener_t
{
	bool handleEvent(const LLSD& userdata)
	{
		if (!gAgentCamera.cameraMouselook())
		{
			gAgentCamera.changeCameraToMouselook();
		}
		else
		{
			// NaCl - Rightclick-mousewheel zoom
			static LLCachedControl<LLVector3> _NACL_MLFovValues(gSavedSettings,"_NACL_MLFovValues");
			static LLCachedControl<F32> CameraAngle(gSavedSettings,"CameraAngle");
			LLVector3 vTemp=_NACL_MLFovValues;
			if(vTemp.mV[2] > 0.0f)
			{
				vTemp.mV[1]=CameraAngle;
				vTemp.mV[2]=0.0f;
				gSavedSettings.setVector3("_NACL_MLFovValues",vTemp);
				gSavedSettings.setF32("CameraAngle",vTemp.mV[0]);
			}
			// NaCl End
			gAgentCamera.changeCameraToDefault();
		}
		return true;
	}
};

class LLViewDefaultUISize : public view_listener_t
{
	bool handleEvent(const LLSD& userdata)
	{
		gSavedSettings.setF32("UIScaleFactor", 1.0f);
		gSavedSettings.setBOOL("UIAutoScale", FALSE);	
		gViewerWindow->reshape(gViewerWindow->getWindowWidthRaw(), gViewerWindow->getWindowHeightRaw());
		return true;
	}
};

class LLViewToggleUI : public view_listener_t
{
	bool handleEvent(const LLSD& userdata)
	{
		if(gAgentCamera.getCameraMode() != CAMERA_MODE_MOUSELOOK)
		{
			LLNotification::Params params("ConfirmHideUI");
			params.functor.function(boost::bind(&LLViewToggleUI::confirm, this, _1, _2));
			LLSD substitutions;
			// <FS:Ansariel> Notification not showing if hiding the UI
//#if LL_DARWIN
//			substitutions["SHORTCUT"] = "Cmd+Shift+U";
//#else
//			substitutions["SHORTCUT"] = "Ctrl+Shift+U";
//#endif
			substitutions["SHORTCUT"] = "Alt+Shift+U";
			// </FS:Ansariel>
			params.substitutions = substitutions;
			if (!gSavedSettings.getBOOL("HideUIControls"))
			{
				// hiding, so show notification
				LLNotifications::instance().add(params);
			}
			else
			{
				LLNotifications::instance().forceResponse(params, 0);
			}
		}
		return true;
	}

	void confirm(const LLSD& notification, const LLSD& response)
	{
		S32 option = LLNotificationsUtil::getSelectedOption(notification, response);

		if (option == 0) // OK
		{
			gViewerWindow->setUIVisibility(gSavedSettings.getBOOL("HideUIControls"));
			LLPanelStandStopFlying::getInstance()->setVisible(gSavedSettings.getBOOL("HideUIControls"));
			gSavedSettings.setBOOL("HideUIControls",!gSavedSettings.getBOOL("HideUIControls"));
		}
	}
};

// <FS:Ansariel> Notification not showing if hiding the UI
class LLViewCheckToggleUI : public view_listener_t
{
	bool handleEvent(const LLSD& userdata)
	{
		return gViewerWindow->getUIVisibility();
	}
};
// </FS:Ansariel>

void handle_duplicate_in_place(void*)
{
	LL_INFOS() << "handle_duplicate_in_place" << LL_ENDL;

	LLVector3 offset(0.f, 0.f, 0.f);
	LLSelectMgr::getInstance()->selectDuplicate(offset, TRUE);
}

/* dead code 30-apr-2008
void handle_deed_object_to_group(void*)
{
	LLUUID group_id;
	
	LLSelectMgr::getInstance()->selectGetGroup(group_id);
	LLSelectMgr::getInstance()->sendOwner(LLUUID::null, group_id, FALSE);
	LLViewerStats::getInstance()->incStat(LLViewerStats::ST_RELEASE_COUNT);
}

BOOL enable_deed_object_to_group(void*)
{
	if(LLSelectMgr::getInstance()->getSelection()->isEmpty()) return FALSE;
	LLPermissions perm;
	LLUUID group_id;

	if (LLSelectMgr::getInstance()->selectGetGroup(group_id) &&
		gAgent.hasPowerInGroup(group_id, GP_OBJECT_DEED) &&
		LLSelectMgr::getInstance()->selectGetPermissions(perm) &&
		perm.deedToGroup(gAgent.getID(), group_id))
	{
		return TRUE;
	}
	return FALSE;
}

*/


/*
 * No longer able to support viewer side manipulations in this way
 *
void god_force_inv_owner_permissive(LLViewerObject* object,
									LLInventoryObject::object_list_t* inventory,
									S32 serial_num,
									void*)
{
	typedef std::vector<LLPointer<LLViewerInventoryItem> > item_array_t;
	item_array_t items;

	LLInventoryObject::object_list_t::const_iterator inv_it = inventory->begin();
	LLInventoryObject::object_list_t::const_iterator inv_end = inventory->end();
	for ( ; inv_it != inv_end; ++inv_it)
	{
		if(((*inv_it)->getType() != LLAssetType::AT_CATEGORY))
		{
			LLInventoryObject* obj = *inv_it;
			LLPointer<LLViewerInventoryItem> new_item = new LLViewerInventoryItem((LLViewerInventoryItem*)obj);
			LLPermissions perm(new_item->getPermissions());
			perm.setMaskBase(PERM_ALL);
			perm.setMaskOwner(PERM_ALL);
			new_item->setPermissions(perm);
			items.push_back(new_item);
		}
	}
	item_array_t::iterator end = items.end();
	item_array_t::iterator it;
	for(it = items.begin(); it != end; ++it)
	{
		// since we have the inventory item in the callback, it should not
		// invalidate iteration through the selection manager.
		object->updateInventory((*it), TASK_INVENTORY_ITEM_KEY, false);
	}
}
*/

void handle_object_owner_permissive(void*)
{
	// only send this if they're a god.
	if(gAgent.isGodlike())
	{
		// do the objects.
		LLSelectMgr::getInstance()->selectionSetObjectPermissions(PERM_BASE, TRUE, PERM_ALL, TRUE);
		LLSelectMgr::getInstance()->selectionSetObjectPermissions(PERM_OWNER, TRUE, PERM_ALL, TRUE);
	}
}

void handle_object_owner_self(void*)
{
	// only send this if they're a god.
	if(gAgent.isGodlike())
	{
		LLSelectMgr::getInstance()->sendOwner(gAgent.getID(), gAgent.getGroupID(), TRUE);
	}
}

// Shortcut to set owner permissions to not editable.
void handle_object_lock(void*)
{
	LLSelectMgr::getInstance()->selectionSetObjectPermissions(PERM_OWNER, FALSE, PERM_MODIFY);
}

void handle_object_asset_ids(void*)
{
	// only send this if they're a god.
	if (gAgent.isGodlike())
	{
		LLSelectMgr::getInstance()->sendGodlikeRequest("objectinfo", "assetids");
	}
}

void handle_force_parcel_owner_to_me(void*)
{
	LLViewerParcelMgr::getInstance()->sendParcelGodForceOwner( gAgent.getID() );
}

void handle_force_parcel_to_content(void*)
{
	LLViewerParcelMgr::getInstance()->sendParcelGodForceToContent();
}

void handle_claim_public_land(void*)
{
	if (LLViewerParcelMgr::getInstance()->getSelectionRegion() != gAgent.getRegion())
	{
		LLNotificationsUtil::add("ClaimPublicLand");
		return;
	}

	LLVector3d west_south_global;
	LLVector3d east_north_global;
	LLViewerParcelMgr::getInstance()->getSelection(west_south_global, east_north_global);
	LLVector3 west_south = gAgent.getPosAgentFromGlobal(west_south_global);
	LLVector3 east_north = gAgent.getPosAgentFromGlobal(east_north_global);

	LLMessageSystem* msg = gMessageSystem;
	msg->newMessage("GodlikeMessage");
	msg->nextBlock("AgentData");
	msg->addUUID("AgentID", gAgent.getID());
	msg->addUUID("SessionID", gAgent.getSessionID());
	msg->addUUIDFast(_PREHASH_TransactionID, LLUUID::null); //not used
	msg->nextBlock("MethodData");
	msg->addString("Method", "claimpublicland");
	msg->addUUID("Invoice", LLUUID::null);
	std::string buffer;
	buffer = llformat( "%f", west_south.mV[VX]);
	msg->nextBlock("ParamList");
	msg->addString("Parameter", buffer);
	buffer = llformat( "%f", west_south.mV[VY]);
	msg->nextBlock("ParamList");
	msg->addString("Parameter", buffer);
	buffer = llformat( "%f", east_north.mV[VX]);
	msg->nextBlock("ParamList");
	msg->addString("Parameter", buffer);
	buffer = llformat( "%f", east_north.mV[VY]);
	msg->nextBlock("ParamList");
	msg->addString("Parameter", buffer);
	gAgent.sendReliableMessage();
}



// HACK for easily testing new avatar geometry
void handle_god_request_avatar_geometry(void *)
{
	if (gAgent.isGodlike())
	{
		LLSelectMgr::getInstance()->sendGodlikeRequest("avatar toggle", "");
	}
}

static bool get_derezzable_objects(
	EDeRezDestination dest,
	std::string& error,
	LLViewerRegion*& first_region,
	std::vector<LLViewerObjectPtr>* derez_objectsp,
	bool only_check = false)
{
	bool found = false;

	LLObjectSelectionHandle selection = LLSelectMgr::getInstance()->getSelection();
	
	if (derez_objectsp)
		derez_objectsp->reserve(selection->getRootObjectCount());

	// Check conditions that we can't deal with, building a list of
	// everything that we'll actually be derezzing.
	for (LLObjectSelection::valid_root_iterator iter = selection->valid_root_begin();
		 iter != selection->valid_root_end(); iter++)
	{
		LLSelectNode* node = *iter;
		LLViewerObject* object = node->getObject();
		LLViewerRegion* region = object->getRegion();
		if (!first_region)
		{
			first_region = region;
		}
		else
		{
			if(region != first_region)
			{
				// Derez doesn't work at all if the some of the objects
				// are in regions besides the first object selected.
				
				// ...crosses region boundaries
				error = "AcquireErrorObjectSpan";
				break;
			}
		}
		if (object->isAvatar())
		{
			// ...don't acquire avatars
			continue;
		}

		// If AssetContainers are being sent back, they will appear as 
		// boxes in the owner's inventory.
		if (object->getNVPair("AssetContainer")
			&& dest != DRD_RETURN_TO_OWNER)
		{
			// this object is an asset container, derez its contents, not it
			LL_WARNS() << "Attempt to derez deprecated AssetContainer object type not supported." << LL_ENDL;
			/*
			object->requestInventory(container_inventory_arrived, 
				(void *)(BOOL)(DRD_TAKE_INTO_AGENT_INVENTORY == dest));
			*/
			continue;
		}
		BOOL can_derez_current = FALSE;
		switch(dest)
		{
		case DRD_TAKE_INTO_AGENT_INVENTORY:
		case DRD_TRASH:
			if (!object->isPermanentEnforced() &&
				((node->mPermissions->allowTransferTo(gAgent.getID()) && object->permModify())
				|| (node->allowOperationOnNode(PERM_OWNER, GP_OBJECT_MANIPULATE))))
			{
				can_derez_current = TRUE;
			}
			break;

		case DRD_RETURN_TO_OWNER:
			if(!object->isAttachment())
			{
				can_derez_current = TRUE;
			}
			break;

		default:
			if((node->mPermissions->allowTransferTo(gAgent.getID())
				&& object->permCopy())
			   || gAgent.isGodlike())
			{
				can_derez_current = TRUE;
			}
			break;
		}
		if(can_derez_current)
		{
			found = true;

			if (only_check)
				// one found, no need to traverse to the end
				break;

			if (derez_objectsp)
				derez_objectsp->push_back(object);

		}
	}

	return found;
}

static bool can_derez(EDeRezDestination dest)
{
	LLViewerRegion* first_region = NULL;
	std::string error;
	return get_derezzable_objects(dest, error, first_region, NULL, true);
}

static void derez_objects(
	EDeRezDestination dest,
	const LLUUID& dest_id,
	LLViewerRegion*& first_region,
	std::string& error,
	std::vector<LLViewerObjectPtr>* objectsp)
{
	std::vector<LLViewerObjectPtr> derez_objects;

	if (!objectsp) // if objects to derez not specified
	{
		// get them from selection
		if (!get_derezzable_objects(dest, error, first_region, &derez_objects, false))
		{
			LL_WARNS() << "No objects to derez" << LL_ENDL;
			return;
		}

		objectsp = &derez_objects;
	}


	if(gAgentCamera.cameraMouselook())
	{
		gAgentCamera.changeCameraToDefault();
	}

	// This constant is based on (1200 - HEADER_SIZE) / 4 bytes per
	// root.  I lopped off a few (33) to provide a bit
	// pad. HEADER_SIZE is currently 67 bytes, most of which is UUIDs.
	// This gives us a maximum of 63500 root objects - which should
	// satisfy anybody.
	const S32 MAX_ROOTS_PER_PACKET = 250;
	const S32 MAX_PACKET_COUNT = 254;
	F32 packets = ceil((F32)objectsp->size() / (F32)MAX_ROOTS_PER_PACKET);
	if(packets > (F32)MAX_PACKET_COUNT)
	{
		error = "AcquireErrorTooManyObjects";
	}

	if(error.empty() && objectsp->size() > 0)
	{
		U8 d = (U8)dest;
		LLUUID tid;
		tid.generate();
		U8 packet_count = (U8)packets;
		S32 object_index = 0;
		S32 objects_in_packet = 0;
		LLMessageSystem* msg = gMessageSystem;
		for(U8 packet_number = 0;
			packet_number < packet_count;
			++packet_number)
		{
			msg->newMessageFast(_PREHASH_DeRezObject);
			msg->nextBlockFast(_PREHASH_AgentData);
			msg->addUUIDFast(_PREHASH_AgentID, gAgent.getID());
			msg->addUUIDFast(_PREHASH_SessionID, gAgent.getSessionID());
			msg->nextBlockFast(_PREHASH_AgentBlock);
			msg->addUUIDFast(_PREHASH_GroupID, gAgent.getGroupID());
			msg->addU8Fast(_PREHASH_Destination, d);	
			msg->addUUIDFast(_PREHASH_DestinationID, dest_id);
			msg->addUUIDFast(_PREHASH_TransactionID, tid);
			msg->addU8Fast(_PREHASH_PacketCount, packet_count);
			msg->addU8Fast(_PREHASH_PacketNumber, packet_number);
			objects_in_packet = 0;
			while((object_index < objectsp->size())
				  && (objects_in_packet++ < MAX_ROOTS_PER_PACKET))

			{
				LLViewerObject* object = objectsp->at(object_index++);
				msg->nextBlockFast(_PREHASH_ObjectData);
				msg->addU32Fast(_PREHASH_ObjectLocalID, object->getLocalID());
				// VEFFECT: DerezObject
				LLHUDEffectSpiral* effectp = (LLHUDEffectSpiral*)LLHUDManager::getInstance()->createViewerEffect(LLHUDObject::LL_HUD_EFFECT_POINT, TRUE);
				effectp->setPositionGlobal(object->getPositionGlobal());
				effectp->setColor(LLColor4U(gAgent.getEffectColor()));
			}
			msg->sendReliable(first_region->getHost());
		}
		make_ui_sound("UISndObjectRezOut");

		// Busy count decremented by inventory update, so only increment
		// if will be causing an update.
		if (dest != DRD_RETURN_TO_OWNER)
		{
			gViewerWindow->getWindow()->incBusyCount();
		}
	}
	else if(!error.empty())
	{
		LLNotificationsUtil::add(error);
	}
}

static void derez_objects(EDeRezDestination dest, const LLUUID& dest_id)
{
	LLViewerRegion* first_region = NULL;
	std::string error;
	derez_objects(dest, dest_id, first_region, error, NULL);
}

void handle_take_copy()
{
	if (LLSelectMgr::getInstance()->getSelection()->isEmpty()) return;

// [RLVa:KB] - Checked: 2010-03-07 (RLVa-1.2.0c) | Modified: RLVa-1.2.0a
	if ( (rlv_handler_t::isEnabled()) && (!RlvActions::canStand()) )
	{
		// Allow only if the avie isn't sitting on any of the selected objects
		LLObjectSelectionHandle hSel = LLSelectMgr::getInstance()->getSelection();
		RlvSelectIsSittingOn f(gAgentAvatarp);
		if ( (hSel.notNull()) && (hSel->getFirstRootNode(&f, TRUE) != NULL) )
			return;
	}
// [/RLVa:KB]

	const LLUUID category_id = gInventory.findCategoryUUIDForType(LLFolderType::FT_OBJECT);
	derez_objects(DRD_ACQUIRE_TO_AGENT_INVENTORY, category_id);
}

// You can return an object to its owner if it is on your land.
class LLObjectReturn : public view_listener_t
{
public:
	LLObjectReturn() : mFirstRegion(NULL) {}

private:
	bool handleEvent(const LLSD& userdata)
	{
		if (LLSelectMgr::getInstance()->getSelection()->isEmpty()) return true;
// [RLVa:KB] - Checked: 2010-03-24 (RLVa-1.4.0a) | Modified: RLVa-1.0.0b
		if ( (rlv_handler_t::isEnabled()) && (!rlvCanDeleteOrReturn()) ) return true;
// [/RLVa:KB]

		mObjectSelection = LLSelectMgr::getInstance()->getEditSelection();

		// Save selected objects, so that we still know what to return after the confirmation dialog resets selection.
		get_derezzable_objects(DRD_RETURN_TO_OWNER, mError, mFirstRegion, &mReturnableObjects);

		LLNotificationsUtil::add("ReturnToOwner", LLSD(), LLSD(), boost::bind(&LLObjectReturn::onReturnToOwner, this, _1, _2));
		return true;
	}

	bool onReturnToOwner(const LLSD& notification, const LLSD& response)
	{
		S32 option = LLNotificationsUtil::getSelectedOption(notification, response);
		if (0 == option)
		{
			// Ignore category ID for this derez destination.
			derez_objects(DRD_RETURN_TO_OWNER, LLUUID::null, mFirstRegion, mError, &mReturnableObjects);
		}

		mReturnableObjects.clear();
		mError.clear();
		mFirstRegion = NULL;

		// drop reference to current selection
		mObjectSelection = NULL;
		return false;
	}

	LLObjectSelectionHandle mObjectSelection;

	std::vector<LLViewerObjectPtr> mReturnableObjects;
	std::string mError;
	LLViewerRegion* mFirstRegion;
};


// Allow return to owner if one or more of the selected items is
// over land you own.
class LLObjectEnableReturn : public view_listener_t
{
	bool handleEvent(const LLSD& userdata)
	{
		if (LLSelectMgr::getInstance()->getSelection()->isEmpty())
		{
			// Do not enable if nothing selected
			return false;
		}
// [RLVa:KB] - Checked: 2011-05-28 (RLVa-1.4.0a) | Modified: RLVa-1.4.0a
		if ( (rlv_handler_t::isEnabled()) && (!rlvCanDeleteOrReturn()) )
		{
			return false;
		}
// [/RLVa:KB]
#ifdef HACKED_GODLIKE_VIEWER
		bool new_value = true;
#else
		bool new_value = false;
		if (gAgent.isGodlike())
		{
			new_value = true;
		}
		else
		{
			new_value = can_derez(DRD_RETURN_TO_OWNER);
		}
#endif
		return new_value;
	}
};

void force_take_copy(void*)
{
	if (LLSelectMgr::getInstance()->getSelection()->isEmpty()) return;
	const LLUUID category_id = gInventory.findCategoryUUIDForType(LLFolderType::FT_OBJECT);
	derez_objects(DRD_FORCE_TO_GOD_INVENTORY, category_id);
}

void handle_take()
{
	// we want to use the folder this was derezzed from if it's
	// available. Otherwise, derez to the normal place.
//	if(LLSelectMgr::getInstance()->getSelection()->isEmpty())
// [RLVa:KB] - Checked: 2010-03-24 (RLVa-1.2.0e) | Modified: RLVa-1.0.0b
	if ( (LLSelectMgr::getInstance()->getSelection()->isEmpty()) || ((rlv_handler_t::isEnabled()) && (!rlvCanDeleteOrReturn())) )
// [/RLVa:KB]
	{
		return;
	}

	BOOL you_own_everything = TRUE;
	BOOL locked_but_takeable_object = FALSE;
	LLUUID category_id;
	
	for (LLObjectSelection::root_iterator iter = LLSelectMgr::getInstance()->getSelection()->root_begin();
		 iter != LLSelectMgr::getInstance()->getSelection()->root_end(); iter++)
	{
		LLSelectNode* node = *iter;
		LLViewerObject* object = node->getObject();
		if(object)
		{
			if(!object->permYouOwner())
			{
				you_own_everything = FALSE;
			}

			if(!object->permMove())
			{
				locked_but_takeable_object = TRUE;
			}
		}
		if(node->mFolderID.notNull())
		{
			if(category_id.isNull())
			{
				category_id = node->mFolderID;
				LL_DEBUGS("HandleTake") << "Node destination folder ID = " << category_id.asString() << LL_ENDL;
			}
			else if(category_id != node->mFolderID)
			{
				// we have found two potential destinations. break out
				// now and send to the default location.
				category_id.setNull();
				LL_DEBUGS("HandleTake") << "Conflicting node destination folders - setting to null UUID" << LL_ENDL;
				break;
			}
		}
	}
	if(category_id.notNull())
	{
		LL_DEBUGS("HandleTake") << "Selected destination folder ID: " << category_id.asString() << " - checking if category exists in inventory model" << LL_ENDL;

		// there is an unambiguous destination. See if this agent has
		// such a location and it is not in the trash or library
		if(!gInventory.getCategory(category_id))
		{
			// nope, set to NULL.
			category_id.setNull();
			LL_DEBUGS("HandleTake") << "Destination folder not found in inventory model - setting to null UUID" << LL_ENDL;
		}
		if(category_id.notNull())
		{
		        // check trash
			const LLUUID trash = gInventory.findCategoryUUIDForType(LLFolderType::FT_TRASH);
			if(category_id == trash || gInventory.isObjectDescendentOf(category_id, trash))
			{
				category_id.setNull();
				LL_DEBUGS("HandleTake") << "Destination folder is descendent of trash folder - setting to null UUID" << LL_ENDL;
			}

			// check library
			if(gInventory.isObjectDescendentOf(category_id, gInventory.getLibraryRootFolderID()))
			{
				category_id.setNull();
				LL_DEBUGS("HandleTake") << "Destination folder is descendent of library folder - setting to null UUID" << LL_ENDL;
			}

		}
	}
	if(category_id.isNull())
	{
		category_id = gInventory.findCategoryUUIDForType(LLFolderType::FT_OBJECT);
		LL_DEBUGS("HandleTake") << "Destination folder = null UUID - determined default category: " << category_id.asString() << LL_ENDL;
	}
	LLSD payload;
	payload["folder_id"] = category_id;
	LL_DEBUGS("HandleTake") << "Final destination folder UUID being sent to sim: " << category_id.asString() << LL_ENDL;

	LLNotification::Params params("ConfirmObjectTakeLock");
	params.payload(payload);
	// MAINT-290
	// Reason: Showing the confirmation dialog resets object selection,	thus there is nothing to derez.
	// Fix: pass selection to the confirm_take, so that selection doesn't "die" after confirmation dialog is opened
	params.functor.function(boost::bind(confirm_take, _1, _2, LLSelectMgr::instance().getSelection()));

	if(locked_but_takeable_object ||
	   !you_own_everything)
	{
		if(locked_but_takeable_object && you_own_everything)
		{
			params.name("ConfirmObjectTakeLock");
		}
		else if(!locked_but_takeable_object && !you_own_everything)
		{
			params.name("ConfirmObjectTakeNoOwn");
		}
		else
		{
			params.name("ConfirmObjectTakeLockNoOwn");
		}
	
		LLNotifications::instance().add(params);
	}
	else
	{
		LLNotifications::instance().forceResponse(params, 0);
	}
}

void handle_object_show_inspector()
{
	LLObjectSelectionHandle selection = LLSelectMgr::getInstance()->getSelection();
	LLViewerObject* objectp = selection->getFirstRootObject(TRUE);
 	if (!objectp)
 	{
 		return;
 	}

	LLSD params;
	params["object_id"] = objectp->getID();
	LLFloaterReg::showInstance("inspect_object", params);
}

void handle_avatar_show_inspector()
{
	LLVOAvatar* avatar = find_avatar_from_object( LLSelectMgr::getInstance()->getSelection()->getPrimaryObject() );
	if(avatar)
	{
		LLSD params;
		params["avatar_id"] = avatar->getID();
		LLFloaterReg::showInstance("inspect_avatar", params);
	}
}



bool confirm_take(const LLSD& notification, const LLSD& response, LLObjectSelectionHandle selection_handle)
{
	S32 option = LLNotificationsUtil::getSelectedOption(notification, response);
	if(enable_take() && (option == 0))
	{
		derez_objects(DRD_TAKE_INTO_AGENT_INVENTORY, notification["payload"]["folder_id"].asUUID());
	}
	return false;
}

// You can take an item when it is public and transferrable, or when
// you own it. We err on the side of enabling the item when at least
// one item selected can be copied to inventory.
BOOL enable_take()
{
//	if (sitting_on_selection())
// [RLVa:KB] - Checked: 2010-03-24 (RLVa-1.2.0e) | Modified: RLVa-1.0.0b
	if ( (sitting_on_selection()) || ((rlv_handler_t::isEnabled()) && (!rlvCanDeleteOrReturn())) )
// [/RLVa:KB]
	{
		return FALSE;
	}

	for (LLObjectSelection::valid_root_iterator iter = LLSelectMgr::getInstance()->getSelection()->valid_root_begin();
		 iter != LLSelectMgr::getInstance()->getSelection()->valid_root_end(); iter++)
	{
		LLSelectNode* node = *iter;
		LLViewerObject* object = node->getObject();
		if (object->isAvatar())
		{
			// ...don't acquire avatars
			continue;
		}

#ifdef HACKED_GODLIKE_VIEWER
		return TRUE;
#else
# ifdef TOGGLE_HACKED_GODLIKE_VIEWER
		if (LLGridManager::getInstance()->isInSLBeta() 
            && gAgent.isGodlike())
		{
			return TRUE;
		}
# endif
		if(!object->isPermanentEnforced() &&
			((node->mPermissions->allowTransferTo(gAgent.getID())
			&& object->permModify())
			|| (node->mPermissions->getOwner() == gAgent.getID())))
		{
			return !object->isAttachment();
		}
#endif
	}
	return FALSE;
}


void handle_buy_or_take()
{
	if (LLSelectMgr::getInstance()->getSelection()->isEmpty())
	{
		return;
	}

	if (is_selection_buy_not_take())
	{
		S32 total_price = selection_price();

		if (total_price <= gStatusBar->getBalance() || total_price == 0)
		{
			handle_buy();
		}
		else
		{
			LLStringUtil::format_map_t args;
			args["AMOUNT"] = llformat("%d", total_price);
			LLBuyCurrencyHTML::openCurrencyFloater( LLTrans::getString( "BuyingCosts", args ), total_price );
		}
	}
	else
	{
		handle_take();
	}
}

bool visible_buy_object()
{
	return is_selection_buy_not_take() && enable_buy_object();
}

bool visible_take_object()
{
	return !is_selection_buy_not_take() && enable_take();
}

bool tools_visible_buy_object()
{
	return is_selection_buy_not_take();
}

bool tools_visible_take_object()
{
	return !is_selection_buy_not_take();
}

bool enable_how_to_visible(const LLSD& param)
{
	LLFloaterWebContent::Params p;
	p.target = "__help_how_to";
	return LLFloaterReg::instanceVisible("how_to", p);
}

class LLToolsEnableBuyOrTake : public view_listener_t
{
	bool handleEvent(const LLSD& userdata)
	{
		bool is_buy = is_selection_buy_not_take();
		bool new_value = is_buy ? enable_buy_object() : enable_take();
		return new_value;
	}
};

// This is a small helper function to determine if we have a buy or a
// take in the selection. This method is to help with the aliasing
// problems of putting buy and take in the same pie menu space. After
// a fair amont of discussion, it was determined to prefer buy over
// take. The reasoning follows from the fact that when users walk up
// to buy something, they will click on one or more items. Thus, if
// anything is for sale, it becomes a buy operation, and the server
// will group all of the buy items, and copyable/modifiable items into
// one package and give the end user as much as the permissions will
// allow. If the user wanted to take something, they will select fewer
// and fewer items until only 'takeable' items are left. The one
// exception is if you own everything in the selection that is for
// sale, in this case, you can't buy stuff from yourself, so you can
// take it.
// return value = TRUE if selection is a 'buy'.
//                FALSE if selection is a 'take'
BOOL is_selection_buy_not_take()
{
	for (LLObjectSelection::root_iterator iter = LLSelectMgr::getInstance()->getSelection()->root_begin();
		 iter != LLSelectMgr::getInstance()->getSelection()->root_end(); iter++)
	{
		LLSelectNode* node = *iter;
		LLViewerObject* obj = node->getObject();
		if(obj && !(obj->permYouOwner()) && (node->mSaleInfo.isForSale()))
		{
			// you do not own the object and it is for sale, thus,
			// it's a buy
			return TRUE;
		}
	}
	return FALSE;
}

S32 selection_price()
{
	S32 total_price = 0;
	for (LLObjectSelection::root_iterator iter = LLSelectMgr::getInstance()->getSelection()->root_begin();
		 iter != LLSelectMgr::getInstance()->getSelection()->root_end(); iter++)
	{
		LLSelectNode* node = *iter;
		LLViewerObject* obj = node->getObject();
		if(obj && !(obj->permYouOwner()) && (node->mSaleInfo.isForSale()))
		{
			// you do not own the object and it is for sale.
			// Add its price.
			total_price += node->mSaleInfo.getSalePrice();
		}
	}

	return total_price;
}
/*
bool callback_show_buy_currency(const LLSD& notification, const LLSD& response)
{
	S32 option = LLNotificationsUtil::getSelectedOption(notification, response);
	if (0 == option)
	{
		LL_INFOS() << "Loading page " << LLNotifications::instance().getGlobalString("BUY_CURRENCY_URL") << LL_ENDL;
		LLWeb::loadURL(LLNotifications::instance().getGlobalString("BUY_CURRENCY_URL"));
	}
	return false;
}
*/

void show_buy_currency(const char* extra)
{
	// Don't show currency web page for branded clients.
/*
	std::ostringstream mesg;
	if (extra != NULL)
	{	
		mesg << extra << "\n \n";
	}
	mesg << "Go to " << LLNotifications::instance().getGlobalString("BUY_CURRENCY_URL")<< "\nfor information on purchasing currency?";
*/
	LLSD args;
	if (extra != NULL)
	{
		args["EXTRA"] = extra;
	}
	LLNotificationsUtil::add("PromptGoToCurrencyPage", args);//, LLSD(), callback_show_buy_currency);
}

void handle_buy()
{
	if (LLSelectMgr::getInstance()->getSelection()->isEmpty()) return;

	LLSaleInfo sale_info;
	BOOL valid = LLSelectMgr::getInstance()->selectGetSaleInfo(sale_info);
	if (!valid) return;

	S32 price = sale_info.getSalePrice();
	
	if (price > 0 && price > gStatusBar->getBalance())
	{
		LLStringUtil::format_map_t args;
		args["AMOUNT"] = llformat("%d", price);
		LLBuyCurrencyHTML::openCurrencyFloater( LLTrans::getString("this_object_costs", args), price );
		return;
	}

	if (sale_info.getSaleType() == LLSaleInfo::FS_CONTENTS)
	{
		handle_buy_contents(sale_info);
	}
	else
	{
		handle_buy_object(sale_info);
	}
}

bool anyone_copy_selection(LLSelectNode* nodep)
{
	bool perm_copy = (bool)(nodep->getObject()->permCopy());
	bool all_copy = (bool)(nodep->mPermissions->getMaskEveryone() & PERM_COPY);
	return perm_copy && all_copy;
}

bool for_sale_selection(LLSelectNode* nodep)
{
	return nodep->mSaleInfo.isForSale()
		&& nodep->mPermissions->getMaskOwner() & PERM_TRANSFER
		&& (nodep->mPermissions->getMaskOwner() & PERM_COPY
			|| nodep->mSaleInfo.getSaleType() != LLSaleInfo::FS_COPY);
}

BOOL sitting_on_selection()
{
	LLSelectNode* node = LLSelectMgr::getInstance()->getSelection()->getFirstRootNode();
	if (!node)
	{
		return FALSE;
	}

	if (!node->mValid)
	{
		return FALSE;
	}

	LLViewerObject* root_object = node->getObject();
	if (!root_object)
	{
		return FALSE;
	}

	// Need to determine if avatar is sitting on this object
	if (!isAgentAvatarValid()) return FALSE;

	return (gAgentAvatarp->isSitting() && gAgentAvatarp->getRoot() == root_object);
}

class LLToolsSaveToObjectInventory : public view_listener_t
{
	bool handleEvent(const LLSD& userdata)
	{
		LLSelectNode* node = LLSelectMgr::getInstance()->getSelection()->getFirstRootNode();
		if(node && (node->mValid) && (!node->mFromTaskID.isNull()))
		{
			// *TODO: check to see if the fromtaskid object exists.
			derez_objects(DRD_SAVE_INTO_TASK_INVENTORY, node->mFromTaskID);
		}
		return true;
	}
};

class LLToolsEnablePathfinding : public view_listener_t
{
	bool handleEvent(const LLSD& userdata)
	{
		return (LLPathfindingManager::getInstance() != NULL) && LLPathfindingManager::getInstance()->isPathfindingEnabledForCurrentRegion();
	}
};

class LLToolsEnablePathfindingView : public view_listener_t
{
	bool handleEvent(const LLSD& userdata)
	{
		return (LLPathfindingManager::getInstance() != NULL) && LLPathfindingManager::getInstance()->isPathfindingEnabledForCurrentRegion() && LLPathfindingManager::getInstance()->isPathfindingViewEnabled();
	}
};

class LLToolsDoPathfindingRebakeRegion : public view_listener_t
{
	bool handleEvent(const LLSD& userdata)
	{
		bool hasPathfinding = (LLPathfindingManager::getInstance() != NULL);

		if (hasPathfinding)
		{
			LLMenuOptionPathfindingRebakeNavmesh::getInstance()->sendRequestRebakeNavmesh();
		}

		return hasPathfinding;
	}
};

class LLToolsEnablePathfindingRebakeRegion : public view_listener_t
{
	bool handleEvent(const LLSD& userdata)
	{
		bool returnValue = false;

		if (LLPathfindingManager::getInstance() != NULL)
		{
			LLMenuOptionPathfindingRebakeNavmesh *rebakeInstance = LLMenuOptionPathfindingRebakeNavmesh::getInstance();
			returnValue = (rebakeInstance->canRebakeRegion() &&
				(rebakeInstance->getMode() == LLMenuOptionPathfindingRebakeNavmesh::kRebakeNavMesh_Available));
		}
		return returnValue;
	}
};

// Round the position of all root objects to the grid
class LLToolsSnapObjectXY : public view_listener_t
{
	bool handleEvent(const LLSD& userdata)
	{
		F64 snap_size = (F64)gSavedSettings.getF32("GridResolution");

		for (LLObjectSelection::root_iterator iter = LLSelectMgr::getInstance()->getSelection()->root_begin();
			 iter != LLSelectMgr::getInstance()->getSelection()->root_end(); iter++)
		{
			LLSelectNode* node = *iter;
			LLViewerObject* obj = node->getObject();
			if (obj->permModify())
			{
				LLVector3d pos_global = obj->getPositionGlobal();
				F64 round_x = fmod(pos_global.mdV[VX], snap_size);
				if (round_x < snap_size * 0.5)
				{
					// closer to round down
					pos_global.mdV[VX] -= round_x;
				}
				else
				{
					// closer to round up
					pos_global.mdV[VX] -= round_x;
					pos_global.mdV[VX] += snap_size;
				}

				F64 round_y = fmod(pos_global.mdV[VY], snap_size);
				if (round_y < snap_size * 0.5)
				{
					pos_global.mdV[VY] -= round_y;
				}
				else
				{
					pos_global.mdV[VY] -= round_y;
					pos_global.mdV[VY] += snap_size;
				}

				obj->setPositionGlobal(pos_global, FALSE);
			}
		}
		LLSelectMgr::getInstance()->sendMultipleUpdate(UPD_POSITION);
		return true;
	}
};

// Determine if the option to cycle between linked prims is shown
class LLToolsEnableSelectNextPart : public view_listener_t
{
	bool handleEvent(const LLSD& userdata)
	{
        bool new_value = (!LLSelectMgr::getInstance()->getSelection()->isEmpty()
                          && (gSavedSettings.getBOOL("EditLinkedParts")
                              || LLToolFace::getInstance() == LLToolMgr::getInstance()->getCurrentTool()));
		return new_value;
	}
};

// Cycle selection through linked children or/and faces in selected object.
// FIXME: Order of children list is not always the same as sim's idea of link order. This may confuse
// resis. Need link position added to sim messages to address this.
class LLToolsSelectNextPartFace : public view_listener_t
{
    bool handleEvent(const LLSD& userdata)
    {
        bool cycle_faces = LLToolFace::getInstance() == LLToolMgr::getInstance()->getCurrentTool();
        bool cycle_linked = gSavedSettings.getBOOL("EditLinkedParts");

        if (!cycle_faces && !cycle_linked)
        {
            // Nothing to do
            return true;
        }

        bool fwd = (userdata.asString() == "next");
        bool prev = (userdata.asString() == "previous");
        bool ifwd = (userdata.asString() == "includenext");
        bool iprev = (userdata.asString() == "includeprevious");

        LLViewerObject* to_select = NULL;
        bool restart_face_on_part = !cycle_faces;
        S32 new_te = 0;

        if (cycle_faces)
        {
            // Cycle through faces of current selection, if end is reached, swithc to next part (if present)
            LLSelectNode* nodep = LLSelectMgr::getInstance()->getSelection()->getFirstNode();
            if (!nodep) return false;
            to_select = nodep->getObject();
            if (!to_select) return false;

            S32 te_count = to_select->getNumTEs();
            S32 selected_te = nodep->getLastOperatedTE();

            if (fwd || ifwd)
            {
                if (selected_te < 0)
                {
                    new_te = 0;
                }
                else if (selected_te + 1 < te_count)
                {
                    // select next face
                    new_te = selected_te + 1;
                }
                else
                {
                    // restart from first face on next part
                    restart_face_on_part = true;
                }
            }
            else if (prev || iprev)
            {
                if (selected_te > te_count)
                {
                    new_te = te_count - 1;
                }
                else if (selected_te - 1 >= 0)
                {
                    // select previous face
                    new_te = selected_te - 1;
                }
                else
                {
                    // restart from last face on next part
                    restart_face_on_part = true;
                }
            }
        }

		S32 object_count = LLSelectMgr::getInstance()->getSelection()->getObjectCount();
		if (cycle_linked && object_count && restart_face_on_part)
		{
			LLViewerObject* selected = LLSelectMgr::getInstance()->getSelection()->getFirstObject();
			if (selected && selected->getRootEdit())
			{
				LLViewerObject::child_list_t children = selected->getRootEdit()->getChildren();
				children.push_front(selected->getRootEdit());	// need root in the list too

				for (LLViewerObject::child_list_t::iterator iter = children.begin(); iter != children.end(); ++iter)
				{
					if ((*iter)->isSelected())
					{
						if (object_count > 1 && (fwd || prev))	// multiple selection, find first or last selected if not include
						{
							to_select = *iter;
							if (fwd)
							{
								// stop searching if going forward; repeat to get last hit if backward
								break;
							}
						}
						else if ((object_count == 1) || (ifwd || iprev))	// single selection or include
						{
							if (fwd || ifwd)
							{
								++iter;
								while (iter != children.end() && ((*iter)->isAvatar() || (ifwd && (*iter)->isSelected())))
								{
									++iter;	// skip sitting avatars and selected if include
								}
							}
							else // backward
							{
								iter = (iter == children.begin() ? children.end() : iter);
								--iter;
								while (iter != children.begin() && ((*iter)->isAvatar() || (iprev && (*iter)->isSelected())))
								{
									--iter;	// skip sitting avatars and selected if include
								}
							}
							iter = (iter == children.end() ? children.begin() : iter);
							to_select = *iter;
							break;
						}
					}
				}
			}
		}

        if (to_select)
        {
            if (gFocusMgr.childHasKeyboardFocus(gFloaterTools))
            {
                gFocusMgr.setKeyboardFocus(NULL);	// force edit toolbox to commit any changes
            }
            if (fwd || prev)
            {
                LLSelectMgr::getInstance()->deselectAll();
            }
            if (cycle_faces)
            {
                if (restart_face_on_part)
                {
                    if (fwd || ifwd)
                    {
                        new_te = 0;
                    }
                    else
                    {
                        new_te = to_select->getNumTEs() - 1;
                    }
                }
                LLSelectMgr::getInstance()->addAsIndividual(to_select, new_te, FALSE);
            }
            else
            {
                LLSelectMgr::getInstance()->selectObjectOnly(to_select);
            }
            return true;
        }
		return true;
	}
};

class LLToolsStopAllAnimations : public view_listener_t
{
	bool handleEvent(const LLSD& userdata)
	{
		// <FS:Ansariel> Allow legacy stop animations without revoking script permissions
		//gAgent.stopCurrentAnimations();
		std::string param = userdata.asString();
		if (param.empty() || param == "stoprevoke")
		{
			gAgent.stopCurrentAnimations();
		}
		else if (param == "stop")
		{
			gAgent.stopCurrentAnimations(true);
		}
		// </FS:Ansariel>
		return true;
	}
};

class LLToolsReleaseKeys : public view_listener_t
{
	bool handleEvent(const LLSD& userdata)
	{
// [RLVa:KB] - Checked: 2010-04-19 (RLVa-1.2.0f) | Modified: RLVa-1.0.5a
		if ( (rlv_handler_t::isEnabled()) && (gRlvAttachmentLocks.hasLockedAttachmentPoint(RLV_LOCK_REMOVE)) )
			return true;
// [/RLVa:KB]

		gAgent.forceReleaseControls();
		return true;
	}
};

class LLToolsEnableReleaseKeys : public view_listener_t
{
	bool handleEvent(const LLSD& userdata)
	{
// [RLVa:KB] - Checked: 2010-04-19 (RLVa-1.2.0f) | Modified: RLVa-1.0.5a
		return (gAgent.anyControlGrabbed()) && 
			( (!rlv_handler_t::isEnabled()) || (!gRlvAttachmentLocks.hasLockedAttachmentPoint(RLV_LOCK_REMOVE)) );
// [/RLVa:KB]
//		return gAgent.anyControlGrabbed();
	}
};


class LLEditEnableCut : public view_listener_t
{
	bool handleEvent(const LLSD& userdata)
	{
		bool new_value = LLEditMenuHandler::gEditMenuHandler && LLEditMenuHandler::gEditMenuHandler->canCut();
		return new_value;
	}
};

class LLEditCut : public view_listener_t
{
	bool handleEvent(const LLSD& userdata)
	{
		if( LLEditMenuHandler::gEditMenuHandler )
		{
			LLEditMenuHandler::gEditMenuHandler->cut();
		}
		return true;
	}
};

class LLEditEnableCopy : public view_listener_t
{
	bool handleEvent(const LLSD& userdata)
	{
		bool new_value = LLEditMenuHandler::gEditMenuHandler && LLEditMenuHandler::gEditMenuHandler->canCopy();
		return new_value;
	}
};

class LLEditCopy : public view_listener_t
{
	bool handleEvent(const LLSD& userdata)
	{
		if( LLEditMenuHandler::gEditMenuHandler )
		{
			LLEditMenuHandler::gEditMenuHandler->copy();
		}
		return true;
	}
};

class LLEditEnablePaste : public view_listener_t
{
	bool handleEvent(const LLSD& userdata)
	{
		bool new_value = LLEditMenuHandler::gEditMenuHandler && LLEditMenuHandler::gEditMenuHandler->canPaste();
		return new_value;
	}
};

class LLEditPaste : public view_listener_t
{
	bool handleEvent(const LLSD& userdata)
	{
		if( LLEditMenuHandler::gEditMenuHandler )
		{
			LLEditMenuHandler::gEditMenuHandler->paste();
		}
		return true;
	}
};

class LLEditEnableDelete : public view_listener_t
{
	bool handleEvent(const LLSD& userdata)
	{
		bool new_value = LLEditMenuHandler::gEditMenuHandler && LLEditMenuHandler::gEditMenuHandler->canDoDelete();
		return new_value;
	}
};

class LLEditDelete : public view_listener_t
{
	bool handleEvent(const LLSD& userdata)
	{
		// If a text field can do a deletion, it gets precedence over deleting
		// an object in the world.
		if( LLEditMenuHandler::gEditMenuHandler && LLEditMenuHandler::gEditMenuHandler->canDoDelete())
		{
			LLEditMenuHandler::gEditMenuHandler->doDelete();
		}

		// and close any pie/context menus when done
		gMenuHolder->hideMenus();

		// When deleting an object we may not actually be done
		// Keep selection so we know what to delete when confirmation is needed about the delete
		gMenuObject->hide();
		return true;
	}
};

void handle_spellcheck_replace_with_suggestion(const LLUICtrl* ctrl, const LLSD& param)
{
	const LLContextMenu* menu = dynamic_cast<const LLContextMenu*>(ctrl->getParent());
	LLSpellCheckMenuHandler* spellcheck_handler = (menu) ? dynamic_cast<LLSpellCheckMenuHandler*>(menu->getSpawningView()) : NULL;
	if ( (!spellcheck_handler) || (!spellcheck_handler->getSpellCheck()) )
	{
		return;
	}

	U32 index = 0;
	if ( (!LLStringUtil::convertToU32(param.asString(), index)) || (index >= spellcheck_handler->getSuggestionCount()) )
	{
		return;
	}

	spellcheck_handler->replaceWithSuggestion(index);
}

bool visible_spellcheck_suggestion(LLUICtrl* ctrl, const LLSD& param)
{
	LLMenuItemGL* item = dynamic_cast<LLMenuItemGL*>(ctrl);
	const LLContextMenu* menu = (item) ? dynamic_cast<const LLContextMenu*>(item->getParent()) : NULL;
	const LLSpellCheckMenuHandler* spellcheck_handler = (menu) ? dynamic_cast<const LLSpellCheckMenuHandler*>(menu->getSpawningView()) : NULL;
	if ( (!spellcheck_handler) || (!spellcheck_handler->getSpellCheck()) )
	{
		return false;
	}

	U32 index = 0;
	if ( (!LLStringUtil::convertToU32(param.asString(), index)) || (index >= spellcheck_handler->getSuggestionCount()) )
	{
		return false;
	}

	item->setLabel(spellcheck_handler->getSuggestion(index));
	return true;
}

void handle_spellcheck_add_to_dictionary(const LLUICtrl* ctrl)
{
	const LLContextMenu* menu = dynamic_cast<const LLContextMenu*>(ctrl->getParent());
	LLSpellCheckMenuHandler* spellcheck_handler = (menu) ? dynamic_cast<LLSpellCheckMenuHandler*>(menu->getSpawningView()) : NULL;
	if ( (spellcheck_handler) && (spellcheck_handler->canAddToDictionary()) )
	{
		spellcheck_handler->addToDictionary();
	}
}

bool enable_spellcheck_add_to_dictionary(const LLUICtrl* ctrl)
{
	const LLContextMenu* menu = dynamic_cast<const LLContextMenu*>(ctrl->getParent());
	const LLSpellCheckMenuHandler* spellcheck_handler = (menu) ? dynamic_cast<const LLSpellCheckMenuHandler*>(menu->getSpawningView()) : NULL;
	return (spellcheck_handler) && (spellcheck_handler->canAddToDictionary());
}

void handle_spellcheck_add_to_ignore(const LLUICtrl* ctrl)
{
	const LLContextMenu* menu = dynamic_cast<const LLContextMenu*>(ctrl->getParent());
	LLSpellCheckMenuHandler* spellcheck_handler = (menu) ? dynamic_cast<LLSpellCheckMenuHandler*>(menu->getSpawningView()) : NULL;
	if ( (spellcheck_handler) && (spellcheck_handler->canAddToIgnore()) )
	{
		spellcheck_handler->addToIgnore();
	}
}

bool enable_spellcheck_add_to_ignore(const LLUICtrl* ctrl)
{
	const LLContextMenu* menu = dynamic_cast<const LLContextMenu*>(ctrl->getParent());
	const LLSpellCheckMenuHandler* spellcheck_handler = (menu) ? dynamic_cast<const LLSpellCheckMenuHandler*>(menu->getSpawningView()) : NULL;
	return (spellcheck_handler) && (spellcheck_handler->canAddToIgnore());
}

bool enable_object_return()
{
	return (!LLSelectMgr::getInstance()->getSelection()->isEmpty() &&
		(gAgent.isGodlike() || can_derez(DRD_RETURN_TO_OWNER)));
}

bool enable_object_delete()
{
	bool new_value = 
#ifdef HACKED_GODLIKE_VIEWER
	TRUE;
#else
# ifdef TOGGLE_HACKED_GODLIKE_VIEWER
	(LLGridManager::getInstance()->isInSLBeta()
     && gAgent.isGodlike()) ||
# endif
	LLSelectMgr::getInstance()->canDoDelete();
#endif
	return new_value;
}

class LLObjectsReturnPackage
{
public:
	LLObjectsReturnPackage() : mObjectSelection(), mReturnableObjects(), mError(),	mFirstRegion(NULL) {};
	~LLObjectsReturnPackage()
	{
		mObjectSelection.clear();
		mReturnableObjects.clear();
		mError.clear();
		mFirstRegion = NULL;
	};

	LLObjectSelectionHandle mObjectSelection;
	std::vector<LLViewerObjectPtr> mReturnableObjects;
	std::string mError;
	LLViewerRegion *mFirstRegion;
};

static void return_objects(LLObjectsReturnPackage *objectsReturnPackage, const LLSD& notification, const LLSD& response)
{
	if (LLNotificationsUtil::getSelectedOption(notification, response) == 0)
	{
		// Ignore category ID for this derez destination.
		derez_objects(DRD_RETURN_TO_OWNER, LLUUID::null, objectsReturnPackage->mFirstRegion, objectsReturnPackage->mError, &objectsReturnPackage->mReturnableObjects);
	}

	delete objectsReturnPackage;
}

void handle_object_return()
{
	if (!LLSelectMgr::getInstance()->getSelection()->isEmpty())
	{
		LLObjectsReturnPackage *objectsReturnPackage = new LLObjectsReturnPackage();
		objectsReturnPackage->mObjectSelection = LLSelectMgr::getInstance()->getEditSelection();

		// Save selected objects, so that we still know what to return after the confirmation dialog resets selection.
		get_derezzable_objects(DRD_RETURN_TO_OWNER, objectsReturnPackage->mError, objectsReturnPackage->mFirstRegion, &objectsReturnPackage->mReturnableObjects);

		LLNotificationsUtil::add("ReturnToOwner", LLSD(), LLSD(), boost::bind(&return_objects, objectsReturnPackage, _1, _2));
	}
}

void handle_object_delete()
{

		if (LLSelectMgr::getInstance())
		{
			LLSelectMgr::getInstance()->doDelete();
		}

		// and close any pie/context menus when done
		gMenuHolder->hideMenus();

		// When deleting an object we may not actually be done
		// Keep selection so we know what to delete when confirmation is needed about the delete
		gMenuObject->hide();
		return;
}

void handle_force_delete(void*)
{
	LLSelectMgr::getInstance()->selectForceDelete();
}

class LLViewEnableJoystickFlycam : public view_listener_t
{
	bool handleEvent(const LLSD& userdata)
	{
		bool new_value = (gSavedSettings.getBOOL("JoystickEnabled") && gSavedSettings.getBOOL("JoystickFlycamEnabled"));
		return new_value;
	}
};

class LLViewEnableLastChatter : public view_listener_t
{
	bool handleEvent(const LLSD& userdata)
	{
		// *TODO: add check that last chatter is in range
		bool new_value = (gAgentCamera.cameraThirdPerson() && gAgent.getLastChatter().notNull());
		return new_value;
	}
};

class LLEditEnableDeselect : public view_listener_t
{
	bool handleEvent(const LLSD& userdata)
	{
		bool new_value = LLEditMenuHandler::gEditMenuHandler && LLEditMenuHandler::gEditMenuHandler->canDeselect();
		return new_value;
	}
};

class LLEditDeselect : public view_listener_t
{
	bool handleEvent(const LLSD& userdata)
	{
		if( LLEditMenuHandler::gEditMenuHandler )
		{
			LLEditMenuHandler::gEditMenuHandler->deselect();
		}
		return true;
	}
};

class LLEditEnableSelectAll : public view_listener_t
{
	bool handleEvent(const LLSD& userdata)
	{
		bool new_value = LLEditMenuHandler::gEditMenuHandler && LLEditMenuHandler::gEditMenuHandler->canSelectAll();
		return new_value;
	}
};


class LLEditSelectAll : public view_listener_t
{
	bool handleEvent(const LLSD& userdata)
	{
		if( LLEditMenuHandler::gEditMenuHandler )
		{
			LLEditMenuHandler::gEditMenuHandler->selectAll();
		}
		return true;
	}
};


class LLEditEnableUndo : public view_listener_t
{
	bool handleEvent(const LLSD& userdata)
	{
		bool new_value = LLEditMenuHandler::gEditMenuHandler && LLEditMenuHandler::gEditMenuHandler->canUndo();
		return new_value;
	}
};

class LLEditUndo : public view_listener_t
{
	bool handleEvent(const LLSD& userdata)
	{
		if( LLEditMenuHandler::gEditMenuHandler && LLEditMenuHandler::gEditMenuHandler->canUndo() )
		{
			LLEditMenuHandler::gEditMenuHandler->undo();
		}
		return true;
	}
};

class LLEditEnableRedo : public view_listener_t
{
	bool handleEvent(const LLSD& userdata)
	{
		bool new_value = LLEditMenuHandler::gEditMenuHandler && LLEditMenuHandler::gEditMenuHandler->canRedo();
		return new_value;
	}
};

class LLEditRedo : public view_listener_t
{
	bool handleEvent(const LLSD& userdata)
	{
		if( LLEditMenuHandler::gEditMenuHandler && LLEditMenuHandler::gEditMenuHandler->canRedo() )
		{
			LLEditMenuHandler::gEditMenuHandler->redo();
		}
		return true;
	}
};



void print_object_info(void*)
{
	LLSelectMgr::getInstance()->selectionDump();
}

void print_agent_nvpairs(void*)
{
	LLViewerObject *objectp;

	LL_INFOS() << "Agent Name Value Pairs" << LL_ENDL;

	objectp = gObjectList.findObject(gAgentID);
	if (objectp)
	{
		objectp->printNameValuePairs();
	}
	else
	{
		LL_INFOS() << "Can't find agent object" << LL_ENDL;
	}

	LL_INFOS() << "Camera at " << gAgentCamera.getCameraPositionGlobal() << LL_ENDL;
}

void show_debug_menus()
{
	// this might get called at login screen where there is no menu so only toggle it if one exists
	if ( gMenuBarView )
	{
		BOOL debug = gSavedSettings.getBOOL("UseDebugMenus");
		BOOL qamode = gSavedSettings.getBOOL("QAMode");

		gMenuBarView->setItemVisible("Advanced", debug);
// 		gMenuBarView->setItemEnabled("Advanced", debug); // Don't disable Advanced keyboard shortcuts when hidden

// [RLVa:KB] - Checked: 2011-08-16 (RLVa-1.4.0b) | Modified: RLVa-1.4.0b
		// NOTE: this is supposed to execute whether RLVa is enabled or not
		rlvMenuToggleVisible();
// [/RLVa:KB]
		
		gMenuBarView->setItemVisible("Debug", qamode);
		gMenuBarView->setItemEnabled("Debug", qamode);

		gMenuBarView->setItemVisible("Develop", qamode);
		gMenuBarView->setItemEnabled("Develop", qamode);

		// Server ('Admin') menu hidden when not in godmode.
		const bool show_server_menu = (gAgent.getGodLevel() > GOD_NOT || (debug && gAgent.getAdminOverride()));
		gMenuBarView->setItemVisible("Admin", show_server_menu);
		gMenuBarView->setItemEnabled("Admin", show_server_menu);
	}
	if (gLoginMenuBarView)
	{
		BOOL debug = gSavedSettings.getBOOL("UseDebugMenus");
		gLoginMenuBarView->setItemVisible("Debug", debug);
		gLoginMenuBarView->setItemEnabled("Debug", debug);
	}
}

void toggle_debug_menus(void*)
{
	BOOL visible = ! gSavedSettings.getBOOL("UseDebugMenus");
	gSavedSettings.setBOOL("UseDebugMenus", visible);
	show_debug_menus();
}

// LLUUID gExporterRequestID;
// std::string gExportDirectory;

// LLUploadDialog *gExportDialog = NULL;

// void handle_export_selected( void * )
// {
// 	LLObjectSelectionHandle selection = LLSelectMgr::getInstance()->getSelection();
// 	if (selection->isEmpty())
// 	{
// 		return;
// 	}
// 	LL_INFOS() << "Exporting selected objects:" << LL_ENDL;

// 	gExporterRequestID.generate();
// 	gExportDirectory = "";

// 	LLMessageSystem* msg = gMessageSystem;
// 	msg->newMessageFast(_PREHASH_ObjectExportSelected);
// 	msg->nextBlockFast(_PREHASH_AgentData);
// 	msg->addUUIDFast(_PREHASH_AgentID, gAgent.getID());
// 	msg->addUUIDFast(_PREHASH_RequestID, gExporterRequestID);
// 	msg->addS16Fast(_PREHASH_VolumeDetail, 4);

// 	for (LLObjectSelection::root_iterator iter = selection->root_begin();
// 		 iter != selection->root_end(); iter++)
// 	{
// 		LLSelectNode* node = *iter;
// 		LLViewerObject* object = node->getObject();
// 		msg->nextBlockFast(_PREHASH_ObjectData);
// 		msg->addUUIDFast(_PREHASH_ObjectID, object->getID());
// 		LL_INFOS() << "Object: " << object->getID() << LL_ENDL;
// 	}
// 	msg->sendReliable(gAgent.getRegion()->getHost());

// 	gExportDialog = LLUploadDialog::modalUploadDialog("Exporting selected objects...");
// }
//

// <FS:Ansariel> [FS Communication UI]
//class LLCommunicateNearbyChat : public view_listener_t
//{
//	bool handleEvent(const LLSD& userdata)
//	{
//		LLFloaterIMContainer* im_box = LLFloaterIMContainer::getInstance();
//		bool nearby_visible	= LLFloaterReg::getTypedInstance<LLFloaterIMNearbyChat>("nearby_chat")->isInVisibleChain();
//		if(nearby_visible && im_box->getSelectedSession() == LLUUID() && im_box->getConversationListItemSize() > 1)
//		{
//			im_box->selectNextorPreviousConversation(false);
//		}
//		else
//		{
//			LLFloaterReg::toggleInstanceOrBringToFront("nearby_chat");
//		}
//		return true;
//	}
//};
// </FS:Ansariel> [FS Communication UI]

class LLWorldSetHomeLocation : public view_listener_t
{
	bool handleEvent(const LLSD& userdata)
	{
		// we just send the message and let the server check for failure cases
		// server will echo back a "Home position set." alert if it succeeds
		// and the home location screencapture happens when that alert is recieved
		gAgent.setStartPosition(START_LOCATION_ID_HOME);
		return true;
	}
};

class LLWorldTeleportHome : public view_listener_t
{
	bool handleEvent(const LLSD& userdata)
	{
		gAgent.teleportHome();
		return true;
	}
};

class LLWorldAlwaysRun : public view_listener_t
{
	bool handleEvent(const LLSD& userdata)
	{
		// as well as altering the default walk-vs-run state,
		// we also change the *current* walk-vs-run state.
		if (gAgent.getAlwaysRun())
		{
			gAgent.clearAlwaysRun();
//			gAgent.clearRunning();
			report_to_nearby_chat(LLTrans::getString("AlwaysRunDisabled"));
		}
		else
		{
			gAgent.setAlwaysRun();
//			gAgent.setRunning();
			report_to_nearby_chat(LLTrans::getString("AlwaysRunEnabled"));
		}

		// tell the simulator.
//		gAgent.sendWalkRun(gAgent.getAlwaysRun());

		// Update Movement Controls according to AlwaysRun mode
		LLFloaterMove::setAlwaysRunMode(gAgent.getAlwaysRun());

		return true;
	}
};

class LLWorldCheckAlwaysRun : public view_listener_t
{
	bool handleEvent(const LLSD& userdata)
	{
		bool new_value = gAgent.getAlwaysRun();
		return new_value;
	}
};

class LLWorldSetAway : public view_listener_t
{
	bool handleEvent(const LLSD& userdata)
	{
		if (gAgent.getAFK())
		{
			gAgent.clearAFK();
		}
		else
		{
			gAgent.setAFK();
		}
		return true;
	}
};
// [SJ - FIRE-2177 - Making Autorespons a simple Check in the menu again for clarity]
class LLWorldGetAway : public view_listener_t
{
	bool handleEvent(const LLSD& userdata)
	{
		bool new_value = gAgent.getAFK();
		return new_value;
	}
};

class LLWorldSetDoNotDisturb : public view_listener_t
{
	bool handleEvent(const LLSD& userdata)
	{
		if (gAgent.isDoNotDisturb())
		{
			gAgent.setDoNotDisturb(false);
		}
		else
		{
			gAgent.setDoNotDisturb(true);
			LLNotificationsUtil::add("DoNotDisturbModeSet");
		}
		return true;
	}
};

// [SJ - FIRE-2177 - Making Autorespons a simple Check in the menu again for clarity]
class LLWorldGetBusy : public view_listener_t
{
	bool handleEvent(const LLSD& userdata)
	{
		bool new_value = gAgent.isDoNotDisturb();
		return new_value;
	}
};


class LLWorldSetAutorespond : public view_listener_t
{
	bool handleEvent(const LLSD& userdata)
	{
		if (gAgent.getAutorespond())
		{
			gAgent.clearAutorespond();
		}
		else
		{
			gAgent.setAutorespond();
			LLNotificationsUtil::add("AutorespondModeSet");
		}
		return true;
	}
};

// [SJ - FIRE-2177 - Making Autorespons a simple Check in the menu again for clarity]
class LLWorldGetAutorespond : public view_listener_t
{
	bool handleEvent(const LLSD& userdata)
	{
		bool new_value = gAgent.getAutorespond();
		return new_value;
	}
};


class LLWorldSetAutorespondNonFriends : public view_listener_t
{
	bool handleEvent(const LLSD& userdata)
	{
		if (gAgent.getAutorespondNonFriends())
		{
			gAgent.clearAutorespondNonFriends();
		}
		else
		{
			gAgent.setAutorespondNonFriends();
			LLNotificationsUtil::add("AutorespondNonFriendsModeSet");
		}
		return true;
	}
};

// [SJ - FIRE-2177 - Making Autorespons a simple Check in the menu again for clarity]
class LLWorldGetAutorespondNonFriends : public view_listener_t
{
	bool handleEvent(const LLSD& userdata)
	{
		bool new_value = gAgent.getAutorespondNonFriends();
		return new_value;
	}
};

// <FS:PP> FIRE-1245: Option to block/reject teleport offers
class LLWorldSetRejectTeleportOffers : public view_listener_t
{
	bool handleEvent(const LLSD& userdata)
	{
		if (gAgent.getRejectTeleportOffers())
		{
			gAgent.clearRejectTeleportOffers();
		}
		else
		{
			gAgent.setRejectTeleportOffers();
			LLNotificationsUtil::add("RejectTeleportOffersModeSet");
		}
		return true;
	}
};

// [SJ - FIRE-2177 - Making Autorespons a simple Check in the menu again for clarity]
class LLWorldGetRejectTeleportOffers : public view_listener_t
{
	bool handleEvent(const LLSD& userdata)
	{
		bool new_value = gAgent.getRejectTeleportOffers();
		return new_value;
	}
};
// </FS:PP> FIRE-1245: Option to block/reject teleport offers

// <FS:PP> FIRE-15233: Automatic friendship request refusal
class LLWorldSetRejectFriendshipRequests : public view_listener_t
{
	bool handleEvent(const LLSD& userdata)
	{
		if (gAgent.getRejectFriendshipRequests())
		{
			gAgent.clearRejectFriendshipRequests();
		}
		else
		{
			gAgent.setRejectFriendshipRequests();
			LLNotificationsUtil::add("RejectFriendshipRequestsModeSet");
		}
		return true;
	}
};

// [SJ - FIRE-2177 - Making Autorespons a simple Check in the menu again for clarity]
class LLWorldGetRejectFriendshipRequests : public view_listener_t
{
	bool handleEvent(const LLSD& userdata)
	{
		bool new_value = gAgent.getRejectFriendshipRequests();
		return new_value;
	}
};
// </FS:PP> FIRE-15233: Automatic friendship request refusal

// <FS:PP> Option to block/reject all group invites
class LLWorldSetRejectAllGroupInvites : public view_listener_t
{
	bool handleEvent(const LLSD& userdata)
	{
		if (gAgent.getRejectAllGroupInvites())
		{
			gAgent.clearRejectAllGroupInvites();
		}
		else
		{
			gAgent.setRejectAllGroupInvites();
			LLNotificationsUtil::add("RejectAllGroupInvitesModeSet");
		}
		return true;
	}
};

// [SJ - FIRE-2177 - Making Autorespons a simple Check in the menu again for clarity]
class LLWorldGetRejectAllGroupInvites : public view_listener_t
{
	bool handleEvent(const LLSD& userdata)
	{
		bool new_value = gAgent.getRejectAllGroupInvites();
		return new_value;
	}
};
// </FS:PP> Option to block/reject all group invites

class LLWorldCreateLandmark : public view_listener_t
{
	bool handleEvent(const LLSD& userdata)
	{
// [RLVa:KB] - Checked: 2010-09-28 (RLVa-1.4.5) | Added: RLVa-1.0.0
		if (gRlvHandler.hasBehaviour(RLV_BHVR_SHOWLOC))
			return true;
// [/RLVa:KB]

		// <FS:Ansariel> FIRE-817: Separate place details floater
		//LLFloaterSidePanelContainer::showPanel("places", LLSD().with("type", "create_landmark"));
		FSFloaterPlaceDetails::showPlaceDetails(LLSD().with("type", "create_landmark"));
		// </FS:Ansariel>

		return true;
	}
};

class LLWorldPlaceProfile : public view_listener_t
{
	bool handleEvent(const LLSD& userdata)
	{
// [RLVa:KB] - Checked: 2012-02-08 (RLVa-1.4.5) | Added: RLVa-1.4.5
		if (gRlvHandler.hasBehaviour(RLV_BHVR_SHOWLOC))
			return true;
// [/RLVa:KB]

		// <FS:Ansariel> FIRE-817: Separate place details floater
		//LLFloaterSidePanelContainer::showPanel("places", LLSD().with("type", "agent"));
		FSFloaterPlaceDetails::showPlaceDetails(LLSD().with("type", "agent"));
		// </FS:Ansariel>

		return true;
	}
};

// [RLVa:KB] - Checked: 2012-02-08 (RLVa-1.4.5) | Added: RLVa-1.4.5
bool enable_place_profile()
{
	return LLFloaterSidePanelContainer::canShowPanel("places", LLSD().with("type", "agent"));
}
// [/RLVa:KB]

void handle_script_info()
{
	LLUUID object_id;
	if (LLSelectMgr::getInstance()->getSelection()->getPrimaryObject())
	{
		object_id = LLSelectMgr::getInstance()->getSelection()->getPrimaryObject()->mID;
		LL_INFOS() << "Reporting Script Info for object: " << object_id.asString() << LL_ENDL;
		FSLSLBridge::instance().viewerToLSL("getScriptInfo|" + object_id.asString() + "|" + (gSavedSettings.getBOOL("FSScriptInfoExtended") ? "1" : "0"));
	}
}

void handle_look_at_selection(const LLSD& param)
{
	const F32 PADDING_FACTOR = 1.75f;
	BOOL zoom = (param.asString() == "zoom");
	if (!LLSelectMgr::getInstance()->getSelection()->isEmpty())
	{
		gAgentCamera.setFocusOnAvatar(FALSE, ANIMATE);

		LLBBox selection_bbox = LLSelectMgr::getInstance()->getBBoxOfSelection();
		F32 angle_of_view = llmax(0.1f, LLViewerCamera::getInstance()->getAspect() > 1.f ? LLViewerCamera::getInstance()->getView() * LLViewerCamera::getInstance()->getAspect() : LLViewerCamera::getInstance()->getView());
		F32 distance = selection_bbox.getExtentLocal().magVec() * PADDING_FACTOR / atan(angle_of_view);

		LLVector3 obj_to_cam = LLViewerCamera::getInstance()->getOrigin() - selection_bbox.getCenterAgent();
		obj_to_cam.normVec();

		LLUUID object_id;
		if (LLSelectMgr::getInstance()->getSelection()->getPrimaryObject())
		{
			object_id = LLSelectMgr::getInstance()->getSelection()->getPrimaryObject()->mID;
		}
		if (zoom)
		{
			// Make sure we are not increasing the distance between the camera and object
			LLVector3d orig_distance = gAgentCamera.getCameraPositionGlobal() - LLSelectMgr::getInstance()->getSelectionCenterGlobal();
			distance = llmin(distance, (F32) orig_distance.length());
				
			gAgentCamera.setCameraPosAndFocusGlobal(LLSelectMgr::getInstance()->getSelectionCenterGlobal() + LLVector3d(obj_to_cam * distance), 
										LLSelectMgr::getInstance()->getSelectionCenterGlobal(), 
										object_id );
			
		}
		else
		{
			gAgentCamera.setFocusGlobal( LLSelectMgr::getInstance()->getSelectionCenterGlobal(), object_id );
		}	
	}
}

// <FS:Ansariel> Option to try via exact position
//void handle_zoom_to_object(LLUUID object_id)
void handle_zoom_to_object(LLUUID object_id, const LLVector3d& object_pos)
// </FS:Ansariel> Option to try via exact position
{
	// <FS:Zi> Fix camera zoom to look at the avatar's face from the front
	// const F32 PADDING_FACTOR = 2.f;
	// </FS:Zi>

	LLViewerObject* object = gObjectList.findObject(object_id);

	if (object)
	{
		gAgentCamera.setFocusOnAvatar(FALSE, ANIMATE);

		// <FS:Zi> Fix camera zoom to look at the avatar's face from the front
		// LLBBox bbox = object->getBoundingBoxAgent() ;
		// F32 angle_of_view = llmax(0.1f, LLViewerCamera::getInstance()->getAspect() > 1.f ? LLViewerCamera::getInstance()->getView() * LLViewerCamera::getInstance()->getAspect() : LLViewerCamera::getInstance()->getView());
		// F32 distance = bbox.getExtentLocal().magVec() * PADDING_FACTOR / atan(angle_of_view);

		// LLVector3 obj_to_cam = LLViewerCamera::getInstance()->getOrigin() - bbox.getCenterAgent();
		// obj_to_cam.normVec();


		//	LLVector3d object_center_global = gAgent.getPosGlobalFromAgent(bbox.getCenterAgent());

		// 	gAgentCamera.setCameraPosAndFocusGlobal(object_center_global + LLVector3d(obj_to_cam * distance), 
		// 									object_center_global, 

		LLVector3d object_center_global=object->getPositionGlobal();

		float eye_distance=gSavedSettings.getF32("CameraZoomDistance");
		float eye_z_offset=gSavedSettings.getF32("CameraZoomEyeZOffset");
		LLVector3d focus_z_offset=LLVector3d(0.0f,0.0f,gSavedSettings.getF32("CameraZoomFocusZOffset"));

		LLVector3d eye_offset(eye_distance,0.0f,eye_z_offset);
		eye_offset=eye_offset*object->getRotationRegion();

		gAgentCamera.setCameraPosAndFocusGlobal(object_center_global+eye_offset, 
										object_center_global+focus_z_offset, 
		// </FS:Zi>
											object_id );
	}
	// <FS:Ansariel> Option to try via exact position
	else if (object_pos != LLVector3d(-1.f, -1.f, -1.f))
	{
		LLVector3d obj_to_cam = object_pos - gAgent.getPositionGlobal();
		obj_to_cam.normVec();
		obj_to_cam = obj_to_cam * -4.f;
		obj_to_cam.mdV[VZ] += 0.5;

		gAgentCamera.changeCameraToThirdPerson();
		gAgentCamera.unlockView();
		gAgentCamera.setCameraPosAndFocusGlobal(object_pos + obj_to_cam, object_pos, object_id);
	}
	// </FS:Ansariel> Option to try via exact position
}

class LLAvatarInviteToGroup : public view_listener_t
{
	bool handleEvent(const LLSD& userdata)
	{
		LLVOAvatar* avatar = find_avatar_from_object( LLSelectMgr::getInstance()->getSelection()->getPrimaryObject() );
//		if(avatar)
// [RLVa:KB] - Checked: RLVa-1.2.0
		if ( (avatar) && (RlvActions::canShowName(RlvActions::SNC_DEFAULT, avatar->getID())) )
// [/RLVa:KB]
		{
			LLAvatarActions::inviteToGroup(avatar->getID());
		}
		return true;
	}
};

class LLAvatarAddFriend : public view_listener_t
{
	bool handleEvent(const LLSD& userdata)
	{
		LLVOAvatar* avatar = find_avatar_from_object( LLSelectMgr::getInstance()->getSelection()->getPrimaryObject() );
//		if(avatar && !LLAvatarActions::isFriend(avatar->getID()))
// [RLVa:KB] - Checked: RLVa-1.2.0
		if ( (avatar && !LLAvatarActions::isFriend(avatar->getID())) && (RlvActions::canShowName(RlvActions::SNC_DEFAULT, avatar->getID())) )
// [/RLVa:KB]
		{
			request_friendship(avatar->getID());
		}
		return true;
	}
};


class LLAvatarToggleMyProfile : public view_listener_t
{
	bool handleEvent(const LLSD& userdata)
	{
		LLFloater* instance = LLAvatarActions::getProfileFloater(gAgent.getID());
		if (LLFloater::isMinimized(instance))
		{
			instance->setMinimized(FALSE);
			instance->setFocus(TRUE);
		}
		else if (!LLFloater::isShown(instance))
		{
			LLAvatarActions::showProfile(gAgent.getID());
		}
		else if (!instance->hasFocus() && !instance->getIsChrome())
		{
			instance->setFocus(TRUE);
		}
		else
		{
			instance->closeFloater();
		}
		return true;
	}
};

class LLAvatarResetSkeleton: public view_listener_t
{
    bool handleEvent(const LLSD& userdata)
    {
		LLVOAvatar* avatar = find_avatar_from_object( LLSelectMgr::getInstance()->getSelection()->getPrimaryObject() );
		if(avatar)
        {
            avatar->resetSkeleton(false);
        }
        return true;
    }
};

class LLAvatarEnableResetSkeleton: public view_listener_t
{
    bool handleEvent(const LLSD& userdata)
    {
        LLViewerObject *obj = LLSelectMgr::getInstance()->getSelection()->getPrimaryObject();
        if (obj && obj->getAvatar())
        {
            return true;
        }
        return false;
    }
};


class LLAvatarResetSkeletonAndAnimations : public view_listener_t
{
	bool handleEvent(const LLSD& userdata)
	{
		LLVOAvatar* avatar = find_avatar_from_object(LLSelectMgr::getInstance()->getSelection()->getPrimaryObject());
		if (avatar)
		{
			avatar->resetSkeleton(true);
		}
		return true;
	}
};

class LLAvatarAddContact : public view_listener_t
{
	bool handleEvent(const LLSD& userdata)
	{
		LLVOAvatar* avatar = find_avatar_from_object( LLSelectMgr::getInstance()->getSelection()->getPrimaryObject() );
//		if(avatar)
// [RLVa:KB] - Checked: RLVa-1.2.0
		if ( (avatar) && (RlvActions::canShowName(RlvActions::SNC_DEFAULT, avatar->getID())) )
// [/RLVa:KB]
		{
			create_inventory_callingcard(avatar->getID());
		}
		return true;
	}
};

bool complete_give_money(const LLSD& notification, const LLSD& response, LLObjectSelectionHandle selection)
{
	S32 option = LLNotificationsUtil::getSelectedOption(notification, response);
	if (option == 0)
	{
		gAgent.setDoNotDisturb(false);
	}

	LLViewerObject* objectp = selection->getPrimaryObject();

	// Show avatar's name if paying attachment
	if (objectp && objectp->isAttachment())
	{
		while (objectp && !objectp->isAvatar())
		{
			objectp = (LLViewerObject*)objectp->getParent();
		}
	}

	if (objectp)
	{
		if (objectp->isAvatar())
		{
			const bool is_group = false;
			LLFloaterPayUtil::payDirectly(&give_money,
									  objectp->getID(),
									  is_group);
		}
		else
		{
			LLFloaterPayUtil::payViaObject(&give_money, selection);
		}
	}
	return false;
}

void handle_give_money_dialog()
{
	LLNotification::Params params("DoNotDisturbModePay");
	params.functor.function(boost::bind(complete_give_money, _1, _2, LLSelectMgr::getInstance()->getSelection()));

	if (gAgent.isDoNotDisturb())
	{
		// warn users of being in do not disturb mode during a transaction
		LLNotifications::instance().add(params);
	}
	else
	{
		LLNotifications::instance().forceResponse(params, 1);
	}
}

bool enable_pay_avatar()
{
	LLViewerObject* obj = LLSelectMgr::getInstance()->getSelection()->getPrimaryObject();
	LLVOAvatar* avatar = find_avatar_from_object(obj);
//	return (avatar != NULL);
// [RLVa:KB] - Checked: RLVa-1.2.1
	return (avatar != NULL) && (RlvActions::canShowName(RlvActions::SNC_DEFAULT, avatar->getID()));
// [/RLVa:KB]
}

bool enable_pay_object()
{
	LLViewerObject* object = LLSelectMgr::getInstance()->getSelection()->getPrimaryObject();
	if( object )
	{
		LLViewerObject *parent = (LLViewerObject *)object->getParent();
		if((object->flagTakesMoney()) || (parent && parent->flagTakesMoney()))
		{
			return true;
		}
	}
	return false;
}

bool enable_object_stand_up()
{
	// 'Object Stand Up' menu item is enabled when agent is sitting on selection
//	return sitting_on_selection();
// [RLVa:KB] - Checked: 2010-07-24 (RLVa-1.2.0g) | Added: RLVa-1.2.0g
	return sitting_on_selection() && ( (!rlv_handler_t::isEnabled()) || (RlvActions::canStand()) );
// [/RLVa:KB]
}

bool enable_object_sit(LLUICtrl* ctrl)
{
	// 'Object Sit' menu item is enabled when agent is not sitting on selection
	bool sitting_on_sel = sitting_on_selection();
	if (!sitting_on_sel)
	{
		std::string item_name = ctrl->getName();

		// init default labels
		init_default_item_label(item_name);

		// Update label
		LLSelectNode* node = LLSelectMgr::getInstance()->getSelection()->getFirstRootNode();
		if (node && node->mValid && !node->mSitName.empty())
		{
			gMenuHolder->childSetValue(item_name, node->mSitName);
		}
		else
		{
			gMenuHolder->childSetValue(item_name, get_default_item_label(item_name));
		}
	}

// [RLVa:KB] - Checked: 2010-04-01 (RLVa-1.2.0c) | Modified: RLVa-1.2.0c
		// RELEASE-RLVA: [SL-2.2.0] Make this match what happens in handle_object_sit_or_stand()
		if (rlv_handler_t::isEnabled())
		{
			const LLPickInfo& pick = LLToolPie::getInstance()->getPick();
			if (pick.mObjectID.notNull())
				sitting_on_sel = !RlvActions::canSit(pick.getObject(), pick.mObjectOffset);
		}
// [/RLVa:KB]

	return !sitting_on_sel && is_object_sittable();
}

void dump_select_mgr(void*)
{
	LLSelectMgr::getInstance()->dump();
}

void dump_inventory(void*)
{
	gInventory.dumpInventory();
}


void handle_dump_followcam(void*)
{
	LLFollowCamMgr::dump();
}

void handle_viewer_enable_message_log(void*)
{
	gMessageSystem->startLogging();
}

void handle_viewer_disable_message_log(void*)
{
	gMessageSystem->stopLogging();
}

void handle_customize_avatar()
{
	// <FS:Ansariel> FIRE-19614: Make CTRL-O toggle the appearance floater
	LLFloater* floater = LLFloaterReg::findInstance("appearance");
	if (floater && floater->isMinimized())
	{
		floater->setMinimized(FALSE);
	}
	else if (LLFloater::isShown(floater))
	{
		LLFloaterReg::hideInstance("appearance");
	}
	else
	// </FS:Ansariel>
	LLFloaterSidePanelContainer::showPanel("appearance", LLSD().with("type", "my_outfits"));
}

void handle_edit_outfit()
{
	LLFloaterSidePanelContainer::showPanel("appearance", LLSD().with("type", "edit_outfit"));
}

void handle_edit_shape()
{
	LLFloaterSidePanelContainer::showPanel("appearance", LLSD().with("type", "edit_shape"));
}

void handle_hover_height()
{
	LLFloaterReg::showInstance("edit_hover_height");
}

void handle_edit_physics()
{
	LLFloaterSidePanelContainer::showPanel("appearance", LLSD().with("type", "edit_physics"));
}

void handle_report_abuse()
{
	// Prevent menu from appearing in screen shot.
	gMenuHolder->hideMenus();
	LLFloaterReporter::showFromMenu(COMPLAINT_REPORT);
}

void handle_buy_currency()
{
	LLBuyCurrencyHTML::openCurrencyFloater();
}

void handle_recreate_lsl_bridge()
{
	FSLSLBridge::instance().recreateBridge();
}

class LLFloaterVisible : public view_listener_t
{
	bool handleEvent(const LLSD& userdata)
	{
		std::string floater_name = userdata.asString();
		bool new_value = false;
		{
			new_value = LLFloaterReg::instanceVisible(floater_name);
		}
		return new_value;
	}
};

class LLShowHelp : public view_listener_t
{
	bool handleEvent(const LLSD& userdata)
	{
		std::string help_topic = userdata.asString();
#ifdef OPENSIM
		if (help_topic.find("grid_") != std::string::npos)
		{
			help_topic.erase(0,5);
			
			std::string url;
			LLSD grid_info;
			LLGridManager::getInstance()->getGridData(grid_info);
			if (grid_info.has(help_topic))
			{
				url = grid_info[help_topic].asString();
			}
			
			if(!url.empty())
			{
				LLWeb::loadURLInternal(url);
			}
			LL_DEBUGS() << "grid_help " <<  help_topic << " url " << url << LL_ENDL;

			return true;
		}
#endif // OPENSIM
		LLViewerHelp* vhelp = LLViewerHelp::getInstance();
		vhelp->showTopic(help_topic);
		
		return true;
	}
};

// <AW: OpenSim>
bool update_grid_help()
{
// <FS:AW  grid management>
	if (!gMenuHolder) //defend crash on shutdown
	{
		return false;
	}
// </FS:AW  grid management>

	bool needs_seperator = false;

#ifdef OPENSIM // <FS:AW optional opensim support>
	LLSD grid_info;
	LLGridManager::getInstance()->getGridData(grid_info);
	std::string grid_label = LLGridManager::getInstance()->getGridLabel();
	bool is_opensim = LLGridManager::getInstance()->isInOpenSim();
	if (is_opensim && grid_info.has("help"))
	{
		needs_seperator = true;
		gMenuHolder->childSetVisible("current_grid_help",true);
		gMenuHolder->childSetLabelArg("current_grid_help", "[CURRENT_GRID]", grid_label);
		gMenuHolder->childSetVisible("current_grid_help_login",true);
		gMenuHolder->childSetLabelArg("current_grid_help_login", "[CURRENT_GRID]", grid_label);
	}
	else
#endif // OPENSIM // <FS:AW optional opensim support>
	{
		gMenuHolder->childSetVisible("current_grid_help",false);
		gMenuHolder->childSetVisible("current_grid_help_login",false);
	}
#ifdef OPENSIM // <FS:AW optional opensim support>
	if (is_opensim && grid_info.has("about"))
	{
		needs_seperator = true;
		gMenuHolder->childSetVisible("current_grid_about",true);
		gMenuHolder->childSetLabelArg("current_grid_about", "[CURRENT_GRID]", grid_label);
		gMenuHolder->childSetVisible("current_grid_about_login",true);
		gMenuHolder->childSetLabelArg("current_grid_about_login", "[CURRENT_GRID]", grid_label);
	}
	else
#endif // OPENSIM // <FS:AW optional opensim support>
	{
		gMenuHolder->childSetVisible("current_grid_about",false);
		gMenuHolder->childSetVisible("current_grid_about_login",false);
	}
	//FIXME: this does nothing
	gMenuHolder->childSetVisible("grid_help_seperator",needs_seperator);
	gMenuHolder->childSetVisible("grid_help_seperator_login",needs_seperator);

// <FS:AW  opensim destinations and avatar picker>
#ifdef OPENSIM // <FS:AW optional opensim support>
	if (is_opensim)
	{
		if (!LLLoginInstance::getInstance()->hasResponse("destination_guide_url") 
		||LLLoginInstance::getInstance()->getResponse("destination_guide_url").asString().empty()
		)
		{
			gMenuHolder->childSetVisible("Avatar Picker", false);
		}
	
		if (!LLLoginInstance::getInstance()->hasResponse("avatar_picker_url") 
		||LLLoginInstance::getInstance()->getResponse("avatar_picker_url").asString().empty()
		)
		{
			gMenuHolder->childSetVisible("Destinations", false);
		}
	}
#endif // OPENSIM // <FS:AW optional opensim support>
// </FS:AW  opensim destinations and avatar picker>

	return true;
}
// </AW: OpenSim>

class LLToggleHelp : public view_listener_t
{
	bool handleEvent(const LLSD& userdata)
	{
		LLFloater* help_browser = (LLFloaterReg::findInstance("help_browser"));
		if (help_browser && help_browser->isInVisibleChain())
		{
			help_browser->closeFloater();
		}
		else
		{
			std::string help_topic = userdata.asString();
			LLViewerHelp* vhelp = LLViewerHelp::getInstance();
			vhelp->showTopic(help_topic);
		}
		return true;
	}
};

class LLToggleSpeak : public view_listener_t
{
	bool handleEvent(const LLSD& userdata)
	{
		LLVoiceClient::getInstance()->toggleUserPTTState();
		return true;
	}
};

bool callback_show_url(const LLSD& notification, const LLSD& response)
{
	S32 option = LLNotificationsUtil::getSelectedOption(notification, response);
	if (0 == option)
	{
		LLWeb::loadURL(notification["payload"]["url"].asString());
	}
	return false;
}

class LLPromptShowURL : public view_listener_t
{
	bool handleEvent(const LLSD& userdata)
	{
		std::string param = userdata.asString();
		std::string::size_type offset = param.find(",");
		if (offset != param.npos)
		{
			std::string alert = param.substr(0, offset);
			std::string url = param.substr(offset+1);

			if (LLWeb::useExternalBrowser(url))
			{ 
				// <FS:Ansariel> FS-1951: LLWeb::loadURL() will spawn the WebLaunchExternalTarget
				//               confirmation if opening with an external browser
    			//LLSD payload;
    			//payload["url"] = url;
    			//LLNotificationsUtil::add(alert, LLSD(), payload, callback_show_url);
				if (alert == "WebLaunchExternalTarget")
				{
					LLWeb::loadURL(url);
				}
				else
				{
					LLSD payload;
					payload["url"] = url;
					LLNotificationsUtil::add(alert, LLSD(), payload, callback_show_url);
				}
				// </FS:Ansariel>
			}
			else
			{
		        LLWeb::loadURL(url);
			}
		}
		else
		{
			LL_INFOS() << "PromptShowURL invalid parameters! Expecting \"ALERT,URL\"." << LL_ENDL;
		}
		return true;
	}
};

bool callback_show_file(const LLSD& notification, const LLSD& response)
{
	S32 option = LLNotificationsUtil::getSelectedOption(notification, response);
	if (0 == option)
	{
		LLWeb::loadURL(notification["payload"]["url"]);
	}
	return false;
}

class LLPromptShowFile : public view_listener_t
{
	bool handleEvent(const LLSD& userdata)
	{
		std::string param = userdata.asString();
		std::string::size_type offset = param.find(",");
		if (offset != param.npos)
		{
			std::string alert = param.substr(0, offset);
			std::string file = param.substr(offset+1);

			LLSD payload;
			payload["url"] = file;
			LLNotificationsUtil::add(alert, LLSD(), payload, callback_show_file);
		}
		else
		{
			LL_INFOS() << "PromptShowFile invalid parameters! Expecting \"ALERT,FILE\"." << LL_ENDL;
		}
		return true;
	}
};

class LLShowAgentProfile : public view_listener_t
{
	bool handleEvent(const LLSD& userdata)
	{
		LLUUID agent_id;
		if (userdata.asString() == "agent")
		{
			agent_id = gAgent.getID();
		}
		else if (userdata.asString() == "hit object")
		{
			LLViewerObject* objectp = LLSelectMgr::getInstance()->getSelection()->getPrimaryObject();
			if (objectp)
			{
				agent_id = objectp->getID();
			}
		}
		else
		{
			agent_id = userdata.asUUID();
		}

		LLVOAvatar* avatar = find_avatar_from_object(agent_id);
//		if (avatar)
// [RLVa:KB] - Checked: RLVa-1.2.0
		if ( (avatar) && ((RlvActions::canShowName(RlvActions::SNC_DEFAULT, agent_id)) || (gAgent.getID() == agent_id)) )
// [/RLVa:KB]
		{
			LLAvatarActions::showProfile(avatar->getID());
		}
		return true;
	}
};

class LLToggleAgentProfile : public view_listener_t
{
	bool handleEvent(const LLSD& userdata)
	{
		LLUUID agent_id;
		if (userdata.asString() == "agent")
		{
			agent_id = gAgent.getID();
		}
		else if (userdata.asString() == "hit object")
		{
			LLViewerObject* objectp = LLSelectMgr::getInstance()->getSelection()->getPrimaryObject();
			if (objectp)
			{
				agent_id = objectp->getID();
			}
		}
		else
		{
			agent_id = userdata.asUUID();
		}

		LLVOAvatar* avatar = find_avatar_from_object(agent_id);
		if (avatar)
		{
			if (!LLAvatarActions::profileVisible(avatar->getID()))
			{
				LLAvatarActions::showProfile(avatar->getID());
			}
			else
			{
				LLAvatarActions::hideProfile(avatar->getID());
			}
		}
		return true;
	}
};

class LLLandEdit : public view_listener_t
{
	bool handleEvent(const LLSD& userdata)
	{
		if (gAgentCamera.getFocusOnAvatar() && gSavedSettings.getBOOL("EditCameraMovement") )
		{
			// zoom in if we're looking at the avatar
			gAgentCamera.setFocusOnAvatar(FALSE, ANIMATE);
			gAgentCamera.setFocusGlobal(LLToolPie::getInstance()->getPick());

			gAgentCamera.cameraOrbitOver( F_PI * 0.25f );
			gViewerWindow->moveCursorToCenter();
		}
		else if ( gSavedSettings.getBOOL("EditCameraMovement") )
		{
			gAgentCamera.setFocusGlobal(LLToolPie::getInstance()->getPick());
			gViewerWindow->moveCursorToCenter();
		}


		LLViewerParcelMgr::getInstance()->selectParcelAt( LLToolPie::getInstance()->getPick().mPosGlobal );

		LLFloaterReg::showInstance("build");

		// Switch to land edit toolset
		LLToolMgr::getInstance()->getCurrentToolset()->selectTool( LLToolSelectLand::getInstance() );
		return true;
	}
};

class LLMuteParticle : public view_listener_t
{
	// <FS:Ansariel> Blocklist sometimes shows "(waiting)" as avatar name when blocking particle owners
	void onAvatarNameCache(const LLUUID& av_id, const LLAvatarName& av_name)
	{
		LLMute mute(av_id, av_name.getUserName(), LLMute::AGENT);
		if (LLMuteList::getInstance()->isMuted(mute.mID))
		{
			LLMuteList::getInstance()->remove(mute);
		}
		else
		{
			LLMuteList::getInstance()->add(mute);
			LLPanelBlockedList::showPanelAndSelect(mute.mID);
		}
	}
	// </FS:Ansariel>

	bool handleEvent(const LLSD& userdata)
	{
		LLUUID id = LLToolPie::getInstance()->getPick().mParticleOwnerID;
		
		if (id.notNull())
		{
			// <FS:Ansariel> Blocklist sometimes shows "(waiting)" as avatar name when blocking particle owners
			//LLAvatarName av_name;
			//LLAvatarNameCache::get(id, &av_name);

			//LLMute mute(id, av_name.getUserName(), LLMute::AGENT);
			//if (LLMuteList::getInstance()->isMuted(mute.mID))
			//{
			//	LLMuteList::getInstance()->remove(mute);
			//}
			//else
			//{
			//	LLMuteList::getInstance()->add(mute);
			//	LLPanelBlockedList::showPanelAndSelect(mute.mID);
			//}
			LLAvatarNameCache::get(id, boost::bind(&LLMuteParticle::onAvatarNameCache, this, _1, _2));
			// </FS:Ansariel>
		}

		return true;
	}
};

class LLWorldEnableBuyLand : public view_listener_t
{
	bool handleEvent(const LLSD& userdata)
	{
		bool new_value = LLViewerParcelMgr::getInstance()->canAgentBuyParcel(
								LLViewerParcelMgr::getInstance()->selectionEmpty()
									? LLViewerParcelMgr::getInstance()->getAgentParcel()
									: LLViewerParcelMgr::getInstance()->getParcelSelection()->getParcel(),
								false);
		return new_value;
	}
};

BOOL enable_buy_land(void*)
{
	return LLViewerParcelMgr::getInstance()->canAgentBuyParcel(
				LLViewerParcelMgr::getInstance()->getParcelSelection()->getParcel(), false);
}

void handle_buy_land()
{
	LLViewerParcelMgr* vpm = LLViewerParcelMgr::getInstance();
	if (vpm->selectionEmpty())
	{
		vpm->selectParcelAt(gAgent.getPositionGlobal());
	}
	vpm->startBuyLand();
}

class LLObjectAttachToAvatar : public view_listener_t
{
public:
	LLObjectAttachToAvatar(bool replace) : mReplace(replace) {}
	static void setObjectSelection(LLObjectSelectionHandle selection) { sObjectSelection = selection; }

private:
	bool handleEvent(const LLSD& userdata)
	{
		setObjectSelection(LLSelectMgr::getInstance()->getSelection());
		LLViewerObject* selectedObject = sObjectSelection->getFirstRootObject();
		if (selectedObject)
		{
			S32 index = userdata.asInteger();
			LLViewerJointAttachment* attachment_point = NULL;
			if (index > 0)
				attachment_point = get_if_there(gAgentAvatarp->mAttachmentPoints, index, (LLViewerJointAttachment*)NULL);

// [RLVa:KB] - Checked: 2010-09-28 (RLVa-1.2.1f) | Modified: RLVa-1.2.1f
			// RELEASE-RLVa: [SL-2.2.0] If 'index != 0' then the object will be "add attached" [see LLSelectMgr::sendAttach()]
			if ( (rlv_handler_t::isEnabled()) &&
				 ( ((!index) && (gRlvAttachmentLocks.hasLockedAttachmentPoint(RLV_LOCK_ANY))) ||		    // Can't wear on default
				   ((index) && ((RLV_WEAR_ADD & gRlvAttachmentLocks.canAttach(attachment_point)) == 0)) ||	// or non-attachable attachpt
				   (gRlvHandler.hasBehaviour(RLV_BHVR_REZ)) ) )											    // Attach on object == "Take"
			{
				setObjectSelection(NULL); // Clear the selection or it'll get stuck
				return true;
			}
// [/RLVa:KB]

			confirmReplaceAttachment(0, attachment_point);
		}
		return true;
	}

	static void onNearAttachObject(BOOL success, void *user_data);
	void confirmReplaceAttachment(S32 option, LLViewerJointAttachment* attachment_point);

	struct CallbackData
	{
		CallbackData(LLViewerJointAttachment* point, bool replace) : mAttachmentPoint(point), mReplace(replace) {}

		LLViewerJointAttachment*	mAttachmentPoint;
		bool						mReplace;
	};

protected:
	static LLObjectSelectionHandle sObjectSelection;
	bool mReplace;
};

LLObjectSelectionHandle LLObjectAttachToAvatar::sObjectSelection;

// static
void LLObjectAttachToAvatar::onNearAttachObject(BOOL success, void *user_data)
{
	if (!user_data) return;
	CallbackData* cb_data = static_cast<CallbackData*>(user_data);

	if (success)
	{
		const LLViewerJointAttachment *attachment = cb_data->mAttachmentPoint;
		
		U8 attachment_id = 0;
		if (attachment)
		{
			for (LLVOAvatar::attachment_map_t::const_iterator iter = gAgentAvatarp->mAttachmentPoints.begin();
				 iter != gAgentAvatarp->mAttachmentPoints.end(); ++iter)
			{
				if (iter->second == attachment)
				{
					attachment_id = iter->first;
					break;
				}
			}
		}
		else
		{
			// interpret 0 as "default location"
			attachment_id = 0;
		}
		LLSelectMgr::getInstance()->sendAttach(attachment_id, cb_data->mReplace);
	}		
	LLObjectAttachToAvatar::setObjectSelection(NULL);

	delete cb_data;
}

// static
void LLObjectAttachToAvatar::confirmReplaceAttachment(S32 option, LLViewerJointAttachment* attachment_point)
{
	if (option == 0/*YES*/)
	{
		LLViewerObject* selectedObject = LLSelectMgr::getInstance()->getSelection()->getFirstRootObject();
		if (selectedObject)
		{
			const F32 MIN_STOP_DISTANCE = 1.f;	// meters
			const F32 ARM_LENGTH = 0.5f;		// meters
			const F32 SCALE_FUDGE = 1.5f;

			F32 stop_distance = SCALE_FUDGE * selectedObject->getMaxScale() + ARM_LENGTH;
			if (stop_distance < MIN_STOP_DISTANCE)
			{
				stop_distance = MIN_STOP_DISTANCE;
			}

			LLVector3 walkToSpot = selectedObject->getPositionAgent();
			
			// make sure we stop in front of the object
			LLVector3 delta = walkToSpot - gAgent.getPositionAgent();
			delta.normVec();
			delta = delta * 0.5f;
			walkToSpot -= delta;

			// The callback will be called even if avatar fails to get close enough to the object, so we won't get a memory leak.
			CallbackData* user_data = new CallbackData(attachment_point, mReplace);
			gAgent.startAutoPilotGlobal(gAgent.getPosGlobalFromAgent(walkToSpot), "Attach", NULL, onNearAttachObject, user_data, stop_distance);
			gAgentCamera.clearFocusObject();
		}
	}
}

void callback_attachment_drop(const LLSD& notification, const LLSD& response)
{
	// Ensure user confirmed the drop
	S32 option = LLNotificationsUtil::getSelectedOption(notification, response);
	if (option != 0) return;

	// Called when the user clicked on an object attached to them
	// and selected "Drop".
	LLUUID object_id = notification["payload"]["object_id"].asUUID();
	LLViewerObject *object = gObjectList.findObject(object_id);
	
	if (!object)
	{
		LL_WARNS() << "handle_drop_attachment() - no object to drop" << LL_ENDL;
		return;
	}

	LLViewerObject *parent = (LLViewerObject*)object->getParent();
	while (parent)
	{
		if(parent->isAvatar())
		{
			break;
		}
		object = parent;
		parent = (LLViewerObject*)parent->getParent();
	}

	if (!object)
	{
		LL_WARNS() << "handle_detach() - no object to detach" << LL_ENDL;
		return;
	}

	if (object->isAvatar())
	{
		LL_WARNS() << "Trying to detach avatar from avatar." << LL_ENDL;
		return;
	}
	
	// reselect the object
	LLSelectMgr::getInstance()->selectObjectAndFamily(object);

	LLSelectMgr::getInstance()->sendDropAttachment();

	return;
}

class LLAttachmentDrop : public view_listener_t
{
	bool handleEvent(const LLSD& userdata)
	{
// [RLVa:KB] - Checked: 2010-03-15 (RLVa-1.2.0e) | Modified: RLVa-1.0.5
		if (rlv_handler_t::isEnabled())
		{
			if (gRlvAttachmentLocks.hasLockedAttachmentPoint(RLV_LOCK_REMOVE))
			{
				// NOTE: copy/paste of the code in enable_detach()
				LLObjectSelectionHandle hSelect = LLSelectMgr::getInstance()->getSelection();
				RlvSelectHasLockedAttach f;
				if ( (hSelect->isAttachment()) && (hSelect->getFirstRootNode(&f, FALSE) != NULL) )
					return true;
			}
			if (gRlvHandler.hasBehaviour(RLV_BHVR_REZ))
			{
				return true;
			}
		}
// [/RLVa:KB]

		LLSD payload;
		LLViewerObject *object = LLSelectMgr::getInstance()->getSelection()->getPrimaryObject();

		if (object) 
		{
			payload["object_id"] = object->getID();
		}
		else
		{
			LL_WARNS() << "Drop object not found" << LL_ENDL;
			return true;
		}

		LLNotificationsUtil::add("AttachmentDrop", LLSD(), payload, &callback_attachment_drop);
		return true;
	}
};

// called from avatar pie menu
class LLAttachmentDetachFromPoint : public view_listener_t
{
	bool handleEvent(const LLSD& user_data)
	{
		uuid_vec_t ids_to_remove;
		const LLViewerJointAttachment *attachment = get_if_there(gAgentAvatarp->mAttachmentPoints, user_data.asInteger(), (LLViewerJointAttachment*)NULL);
//		if (attachment->getNumObjects() > 0)
// [RLVa:KB] - Checked: 2010-03-04 (RLVa-1.2.0a) | Added: RLVa-1.2.0a
		if ( (attachment->getNumObjects() > 0) && ((!rlv_handler_t::isEnabled()) || (gRlvAttachmentLocks.canDetach(attachment))) )
// [/RLVa:KB]
		{
			for (LLViewerJointAttachment::attachedobjs_vec_t::const_iterator iter = attachment->mAttachedObjects.begin();
				 iter != attachment->mAttachedObjects.end();
				 iter++)
			{
				LLViewerObject *attached_object = (*iter);
// [RLVa:KB] - Checked: 2010-03-04 (RLVa-1.2.0a) | Added: RLVa-1.2.0a
				if ( (rlv_handler_t::isEnabled()) && (gRlvAttachmentLocks.isLockedAttachment(attached_object)) )
					continue;
				ids_to_remove.push_back(attached_object->getAttachmentItemID());
// [/RLVa:KB]
			}
        }
		if (!ids_to_remove.empty())
		{
			LLAppearanceMgr::instance().removeItemsFromAvatar(ids_to_remove);
		}
		return true;
	}
};

static bool onEnableAttachmentLabel(LLUICtrl* ctrl, const LLSD& data)
{
// [RLVa:KB] - Checked: 2010-09-28 (RLVa-1.2.1f) | Modified: RLVa-1.2.1f
	// RELEASE-RLVa: [SL-2.2.0] When attaching to a specific point the object will be "add attached" [see LLSelectMgr::sendAttach()]
	bool fRlvEnable = true;
// [/RLVa:KB]
	std::string label;
	LLMenuItemGL* menu = dynamic_cast<LLMenuItemGL*>(ctrl);
	if (menu)
	{
		const LLViewerJointAttachment *attachment = get_if_there(gAgentAvatarp->mAttachmentPoints, data["index"].asInteger(), (LLViewerJointAttachment*)NULL);
		if (attachment)
		{
			label = data["label"].asString();
			for (LLViewerJointAttachment::attachedobjs_vec_t::const_iterator attachment_iter = attachment->mAttachedObjects.begin();
				 attachment_iter != attachment->mAttachedObjects.end();
				 ++attachment_iter)
			{
				const LLViewerObject* attached_object = (*attachment_iter);
				if (attached_object)
				{
					LLViewerInventoryItem* itemp = gInventory.getItem(attached_object->getAttachmentItemID());
					// <FS:Ansariel> Hide bridge from attach to HUD menus
					//if (itemp)
					if (itemp && !(FSLSLBridge::instance().getBridge() && FSLSLBridge::instance().getBridge()->getUUID() == itemp->getUUID() && data["index"].asInteger() == FS_BRIDGE_POINT))
					// </FS:Ansariel>
					{
						label += std::string(" (") + itemp->getName() + std::string(")");
						break;
					}
				}
			}
		}

// [RLVa:KB] - Checked: 2010-09-28 (RLVa-1.2.1f) | Modified: RLVa-1.2.1f
		if (rlv_handler_t::isEnabled())
			fRlvEnable = (!gRlvAttachmentLocks.isLockedAttachmentPoint(attachment, RLV_LOCK_ADD));
// [/RLVa:KB]

		menu->setLabel(label);
	}
//	return true;
// [RLVa:KB] - Checked: 2010-02-27 (RLVa-1.2.0a) | Added: RLVa-1.2.0a
	return fRlvEnable;
// [/RLVa:KB]
}

class LLAttachmentDetach : public view_listener_t
{
	bool handleEvent(const LLSD& userdata)
	{
		// Called when the user clicked on an object attached to them
		// and selected "Detach".
		LLViewerObject *object = LLSelectMgr::getInstance()->getSelection()->getPrimaryObject();
		if (!object)
		{
			LL_WARNS() << "handle_detach() - no object to detach" << LL_ENDL;
			return true;
		}

		LLViewerObject *parent = (LLViewerObject*)object->getParent();
		while (parent)
		{
			if(parent->isAvatar())
			{
				break;
			}
			object = parent;
			parent = (LLViewerObject*)parent->getParent();
		}

		if (!object)
		{
			LL_WARNS() << "handle_detach() - no object to detach" << LL_ENDL;
			return true;
		}

		if (object->isAvatar())
		{
			LL_WARNS() << "Trying to detach avatar from avatar." << LL_ENDL;
			return true;
		}

// [RLVa:KB] - Checked: 2010-03-15 (RLVa-1.2.0a) | Modified: RLVa-1.0.5
		// NOTE: copy/paste of the code in enable_detach()
		if ( (rlv_handler_t::isEnabled()) && (gRlvAttachmentLocks.hasLockedAttachmentPoint(RLV_LOCK_REMOVE)) )
		{
			LLObjectSelectionHandle hSelect = LLSelectMgr::getInstance()->getSelection();
			RlvSelectHasLockedAttach f;
			if ( (hSelect->isAttachment()) && (hSelect->getFirstRootNode(&f, FALSE) != NULL) )
				return true;
		}
// [/RLVa:KB]

		LLAppearanceMgr::instance().removeItemFromAvatar(object->getAttachmentItemID());

		return true;
	}
};

//Adding an observer for a Jira 2422 and needs to be a fetch observer
//for Jira 3119
class LLWornItemFetchedObserver : public LLInventoryFetchItemsObserver
{
public:
	LLWornItemFetchedObserver(const LLUUID& worn_item_id) :
		LLInventoryFetchItemsObserver(worn_item_id)
	{}
	virtual ~LLWornItemFetchedObserver() {}

protected:
	virtual void done()
	{
		gMenuAttachmentSelf->buildDrawLabels();
		gInventory.removeObserver(this);
		delete this;
	}
};

// You can only drop items on parcels where you can build.
class LLAttachmentEnableDrop : public view_listener_t
{
	bool handleEvent(const LLSD& userdata)
	{
		BOOL can_build   = gAgent.isGodlike() || (LLViewerParcelMgr::getInstance()->allowAgentBuild());

		//Add an inventory observer to only allow dropping the newly attached item
		//once it exists in your inventory.  Look at Jira 2422.
		//-jwolk

		// A bug occurs when you wear/drop an item before it actively is added to your inventory
		// if this is the case (you're on a slow sim, etc.) a copy of the object,
		// well, a newly created object with the same properties, is placed
		// in your inventory.  Therefore, we disable the drop option until the
		// item is in your inventory

		LLViewerObject*              object         = LLSelectMgr::getInstance()->getSelection()->getPrimaryObject();
		LLViewerJointAttachment*     attachment     = NULL;
		LLInventoryItem*             item           = NULL;

		// Do not enable drop if all faces of object are not enabled
		if (object && LLSelectMgr::getInstance()->getSelection()->contains(object,SELECT_ALL_TES ))
		{
    		S32 attachmentID  = ATTACHMENT_ID_FROM_STATE(object->getAttachmentState());
			attachment = get_if_there(gAgentAvatarp->mAttachmentPoints, attachmentID, (LLViewerJointAttachment*)NULL);

			if (attachment)
			{
				for (LLViewerJointAttachment::attachedobjs_vec_t::iterator attachment_iter = attachment->mAttachedObjects.begin();
					 attachment_iter != attachment->mAttachedObjects.end();
					 ++attachment_iter)
				{
					// make sure item is in your inventory (it could be a delayed attach message being sent from the sim)
					// so check to see if the item is in the inventory already
					item = gInventory.getItem((*attachment_iter)->getAttachmentItemID());
					if (!item)
					{
						// Item does not exist, make an observer to enable the pie menu 
						// when the item finishes fetching worst case scenario 
						// if a fetch is already out there (being sent from a slow sim)
						// we refetch and there are 2 fetches
						LLWornItemFetchedObserver* worn_item_fetched = new LLWornItemFetchedObserver((*attachment_iter)->getAttachmentItemID());		
						worn_item_fetched->startFetch();
						gInventory.addObserver(worn_item_fetched);
					}
				}
			}
		}
		
		//now check to make sure that the item is actually in the inventory before we enable dropping it
//		bool new_value = enable_detach() && can_build && item;
// [RLVa:KB] - Checked: 2010-03-24 (RLVa-1.0.0b) | Modified: RLVa-1.0.0b
		bool new_value = enable_detach() && can_build && item && (!gRlvHandler.hasBehaviour(RLV_BHVR_REZ));
// [/RLVa:KB]

		return new_value;
	}
};

BOOL enable_detach(const LLSD&)
{
	LLViewerObject* object = LLSelectMgr::getInstance()->getSelection()->getPrimaryObject();
	
	// Only enable detach if all faces of object are selected
	if (!object ||
		!object->isAttachment() ||
		!LLSelectMgr::getInstance()->getSelection()->contains(object,SELECT_ALL_TES ))
	{
		return FALSE;
	}

	// Find the avatar who owns this attachment
	LLViewerObject* avatar = object;
	while (avatar)
	{
		// ...if it's you, good to detach
		if (avatar->getID() == gAgent.getID())
		{
// [RLVa:KB] - Checked: 2010-03-15 (RLVa-1.2.0a) | Modified: RLVa-1.0.5
			// NOTE: this code is reused as-is in LLAttachmentDetach::handleEvent() and LLAttachmentDrop::handleEvent()
			//       so any changes here should be reflected there as well

			// RELEASE-RLVa: [SL-2.2.0] LLSelectMgr::sendDetach() and LLSelectMgr::sendDropAttachment() call sendListToRegions with
			//                          SEND_ONLY_ROOTS so we only need to examine the roots which saves us time
			if ( (rlv_handler_t::isEnabled()) && (gRlvAttachmentLocks.hasLockedAttachmentPoint(RLV_LOCK_REMOVE)) )
			{
				LLObjectSelectionHandle hSelect = LLSelectMgr::getInstance()->getSelection();
				RlvSelectHasLockedAttach f;
				if ( (hSelect->isAttachment()) && (hSelect->getFirstRootNode(&f, FALSE) != NULL) )
					return FALSE;
			}
// [/RLVa:KB]
			return TRUE;
		}

		avatar = (LLViewerObject*)avatar->getParent();
	}

	return FALSE;
}

class LLAttachmentEnableDetach : public view_listener_t
{
	bool handleEvent(const LLSD& userdata)
	{
		bool new_value = enable_detach();
		return new_value;
	}
};

// Used to tell if the selected object can be attached to your avatar.
//BOOL object_selected_and_point_valid()
// [RLVa:KB] - Checked: 2010-03-16 (RLVa-1.2.0a) | Added: RLVa-1.2.0a
BOOL object_selected_and_point_valid(const LLSD& sdParam)
// [/RLVa:KB]
{
// [RLVa:KB] - Checked: 2010-09-28 (RLVa-1.2.1f) | Modified: RLVa-1.2.1f
	if (rlv_handler_t::isEnabled())
	{
		if (!isAgentAvatarValid())
			return FALSE;

		// RELEASE-RLVa: [SL-2.2.0] Look at the caller graph for this function on every new release
		//   - object_is_wearable() => dead code [sdParam == 0 => default attach point => OK!]
		//   - enabler set up in LLVOAvatarSelf::buildMenus() => Rezzed prim / Put On / "Attach To" [sdParam == idxAttachPt]
		//   - "Object.EnableWear" enable => Rezzed prim / Put On / "Wear" or "Add" [sdParam blank]
		// RELEASE-RLVa: [SL-2.2.0] If 'idxAttachPt != 0' then the object will be "add attached" [see LLSelectMgr::sendAttach()]
		const LLViewerJointAttachment* pAttachPt = 
			get_if_there(gAgentAvatarp->mAttachmentPoints, sdParam.asInteger(), (LLViewerJointAttachment*)NULL);
		if ( ((!pAttachPt) && (gRlvAttachmentLocks.hasLockedAttachmentPoint(RLV_LOCK_ANY))) ||		// Can't wear on default attach point
			 ((pAttachPt) && ((RLV_WEAR_ADD & gRlvAttachmentLocks.canAttach(pAttachPt)) == 0)) ||	// or non-attachable attach point
			 (gRlvHandler.hasBehaviour(RLV_BHVR_REZ)) )												// Attach on object == "Take"
		{
			return FALSE;
		}
	}
// [/RLVa:KB]

	LLObjectSelectionHandle selection = LLSelectMgr::getInstance()->getSelection();
	for (LLObjectSelection::root_iterator iter = selection->root_begin();
		 iter != selection->root_end(); iter++)
	{
		LLSelectNode* node = *iter;
		LLViewerObject* object = node->getObject();
		LLViewerObject::const_child_list_t& child_list = object->getChildren();
		for (LLViewerObject::child_list_t::const_iterator iter = child_list.begin();
			 iter != child_list.end(); iter++)
		{
			LLViewerObject* child = *iter;
			if (child->isAvatar())
			{
				return FALSE;
			}
		}
	}

	return (selection->getRootObjectCount() == 1) && 
		(selection->getFirstRootObject()->getPCode() == LL_PCODE_VOLUME) && 
		selection->getFirstRootObject()->permYouOwner() &&
		selection->getFirstRootObject()->flagObjectMove() &&
		!selection->getFirstRootObject()->flagObjectPermanent() &&
		!((LLViewerObject*)selection->getFirstRootObject()->getRoot())->isAvatar() && 
		(selection->getFirstRootObject()->getNVPair("AssetContainer") == NULL);
}


// [RLVa:KB] - Checked: 2010-03-16 (RLVa-1.2.0a) | Added: RLVa-1.2.0a
/*
BOOL object_is_wearable()
{
//	if (!object_selected_and_point_valid())
	if (!object_selected_and_point_valid(LLSD(0)))
	{
		return FALSE;
	}
	if (sitting_on_selection())
	{
		return FALSE;
	}
	LLObjectSelectionHandle selection = LLSelectMgr::getInstance()->getSelection();
	for (LLObjectSelection::valid_root_iterator iter = LLSelectMgr::getInstance()->getSelection()->valid_root_begin();
		 iter != LLSelectMgr::getInstance()->getSelection()->valid_root_end(); iter++)
	{
		LLSelectNode* node = *iter;		
		if (node->mPermissions->getOwner() == gAgent.getID())
		{
			return TRUE;
		}
	}
	return FALSE;
}
*/
// [/RLVa:KB]

class LLAttachmentPointFilled : public view_listener_t
{
	bool handleEvent(const LLSD& user_data)
	{
		bool enable = false;
		LLVOAvatar::attachment_map_t::iterator found_it = gAgentAvatarp->mAttachmentPoints.find(user_data.asInteger());
		if (found_it != gAgentAvatarp->mAttachmentPoints.end())
		{
//			enable = found_it->second->getNumObjects() > 0;
// [RLVa:KB] - Checked: 2010-03-04 (RLVa-1.2.0a) | Added: RLVa-1.2.0a
			// Enable the option if there is at least one attachment on this attachment point that can be detached
			enable = (found_it->second->getNumObjects() > 0) && 
				((!rlv_handler_t::isEnabled()) || (gRlvAttachmentLocks.canDetach(found_it->second)));
// [/RLVa:KB]
		}
		return enable;
	}
};

class LLAvatarSendIM : public view_listener_t
{
	bool handleEvent(const LLSD& userdata)
	{
		LLVOAvatar* avatar = find_avatar_from_object( LLSelectMgr::getInstance()->getSelection()->getPrimaryObject() );
//		if(avatar)
// [RLVa:KB] - Checked: RLVa-1.2.0
		if ( (avatar) && (RlvActions::canShowName(RlvActions::SNC_DEFAULT, avatar->getID())) )
// [/RLVa:KB]
		{
			LLAvatarActions::startIM(avatar->getID());
		}
		return true;
	}
};

class LLAvatarCall : public view_listener_t
{
	bool handleEvent(const LLSD& userdata)
	{
		LLVOAvatar* avatar = find_avatar_from_object( LLSelectMgr::getInstance()->getSelection()->getPrimaryObject() );
//		if(avatar)
// [RLVa:KB] - Checked: RLVa-1.2.0
		if ( (avatar) && (RlvActions::canShowName(RlvActions::SNC_DEFAULT, avatar->getID())) )
// [/RLVa:KB]
		{
			LLAvatarActions::startCall(avatar->getID());
		}
		return true;
	}
};

// [RLVa:KB] - Checked: RLVa-1.2.1
bool enable_avatar_call()
{
	if (RlvActions::isRlvEnabled())
	{
		const LLVOAvatar* pAvatar = find_avatar_from_object(LLSelectMgr::getInstance()->getSelection()->getPrimaryObject());
		if ((!pAvatar) || (!RlvActions::canShowName(RlvActions::SNC_DEFAULT, pAvatar->getID())))
			return false;
	}
	return LLAvatarActions::canCall();
}
// [/RLVa:KB]

namespace
{
	struct QueueObjects : public LLSelectedNodeFunctor
	{
		BOOL scripted;
		BOOL modifiable;
		LLFloaterScriptQueue* mQueue;
		QueueObjects(LLFloaterScriptQueue* q) : mQueue(q), scripted(FALSE), modifiable(FALSE) {}
		virtual bool apply(LLSelectNode* node)
		{
			LLViewerObject* obj = node->getObject();
			if (!obj)
			{
				return true;
			}
			scripted = obj->flagScripted();
			modifiable = obj->permModify();

			if( scripted && modifiable )
			{
				mQueue->addObject(obj->getID(), node->mName);
				return false;
			}
			else
			{
				return true; // fail: stop applying
			}
		}
	};
}

void queue_actions(LLFloaterScriptQueue* q, const std::string& msg)
{
	QueueObjects func(q);
	LLSelectMgr *mgr = LLSelectMgr::getInstance();
	LLObjectSelectionHandle selectHandle = mgr->getSelection();
	bool fail = selectHandle->applyToNodes(&func);
	if(fail)
	{
		if ( !func.scripted )
		{
			std::string noscriptmsg = std::string("Cannot") + msg + "SelectObjectsNoScripts";
			LLNotificationsUtil::add(noscriptmsg);
		}
		else if ( !func.modifiable )
		{
			std::string nomodmsg = std::string("Cannot") + msg + "SelectObjectsNoPermission";
			LLNotificationsUtil::add(nomodmsg);
		}
		else
		{
			LL_ERRS() << "Bad logic." << LL_ENDL;
		}
	}
	else
	{
		if (!q->start())
		{
			LL_WARNS() << "Unexpected script compile failure." << LL_ENDL;
		}
	}
}

class LLToolsSelectedScriptAction : public view_listener_t
{
	bool handleEvent(const LLSD& userdata)
	{
// [RLVa:KB] - Checked: 2010-04-19 (RLVa-1.2.0f) | Modified: RLVa-1.0.5a
		// We'll allow resetting the scripts of objects on a non-attachable attach point since they wouldn't be able to circumvent anything
		if ( (rlv_handler_t::isEnabled()) && (gRlvAttachmentLocks.hasLockedAttachmentPoint(RLV_LOCK_REMOVE)) )
		{
			LLObjectSelectionHandle hSel = LLSelectMgr::getInstance()->getSelection();
			RlvSelectHasLockedAttach f;
			if ( (hSel->isAttachment()) && (hSel->getFirstNode(&f) != NULL) )
				return true;
		}
// [/RLVa:KB]

		std::string action = userdata.asString();
		bool mono = false;
		std::string msg, name;
		std::string title;
		if (action == "compile mono")
		{
			name = "compile_queue";
			mono = true;
			msg = "Recompile";
			title = LLTrans::getString("CompileQueueTitle");
		}
		if (action == "compile lsl")
		{
			name = "compile_queue";
			msg = "Recompile";
			title = LLTrans::getString("CompileQueueTitle");
		}
		else if (action == "reset")
		{
			name = "reset_queue";
			msg = "Reset";
			title = LLTrans::getString("ResetQueueTitle");
		}
		else if (action == "start")
		{
			name = "start_queue";
			msg = "SetRunning";
			title = LLTrans::getString("RunQueueTitle");
		}
		else if (action == "stop")
		{
			name = "stop_queue";
			msg = "SetRunningNot";
			title = LLTrans::getString("NotRunQueueTitle");
		}
		// <FS> Delete scripts
		else if (action == "delete")
		{
			name = "delete_queue";
			msg = "delete";
			title = LLTrans::getString("DeleteQueueTitle");
		}
		// </FS> Delete scripts
		LLUUID id; id.generate();
		
		LLFloaterScriptQueue* queue =LLFloaterReg::getTypedInstance<LLFloaterScriptQueue>(name, LLSD(id));
		if (queue)
		{
			queue->setMono(mono);
			queue_actions(queue, msg);
			queue->setTitle(title);
		}
		else
		{
			LL_WARNS() << "Failed to generate LLFloaterScriptQueue with action: " << action << LL_ENDL;
		}
		return true;
	}
};

void handle_selected_texture_info(void*)
{
	for (LLObjectSelection::valid_iterator iter = LLSelectMgr::getInstance()->getSelection()->valid_begin();
   		iter != LLSelectMgr::getInstance()->getSelection()->valid_end(); iter++)
	{
		LLSelectNode* node = *iter;
	   	
   		std::string msg;
   		msg.assign("Texture info for: ");
   		msg.append(node->mName);
	   
   		U8 te_count = node->getObject()->getNumTEs();
   		// map from texture ID to list of faces using it
   		typedef std::map< LLUUID, std::vector<U8> > map_t;
   		map_t faces_per_texture;
   		for (U8 i = 0; i < te_count; i++)
   		{
   			if (!node->isTESelected(i)) continue;
	   
   			LLViewerTexture* img = node->getObject()->getTEImage(i);
   			LLUUID image_id = img->getID();
   			faces_per_texture[image_id].push_back(i);
   		}
   		// Per-texture, dump which faces are using it.
   		map_t::iterator it;
   		for (it = faces_per_texture.begin(); it != faces_per_texture.end(); ++it)
   		{
   			LLUUID image_id = it->first;
   			U8 te = it->second[0];
   			LLViewerTexture* img = node->getObject()->getTEImage(te);
   			S32 height = img->getHeight();
   			S32 width = img->getWidth();
   			S32 components = img->getComponents();
   			msg.append(llformat("\n%dx%d %s on face ",
   								width,
   								height,
   								(components == 4 ? "alpha" : "opaque")));
   			for (U8 i = 0; i < it->second.size(); ++i)
   			{
   				msg.append( llformat("%d ", (S32)(it->second[i])));
   			}
   		}
		// <FS:Ansariel> Report texture info to local chat instead of toasts
   		//LLSD args;
   		//args["MESSAGE"] = msg;
   		//LLNotificationsUtil::add("SystemMessage", args);
		report_to_nearby_chat(msg);
		// </FS:Ansariel>
	}
}

void handle_selected_material_info()
{
	for (LLObjectSelection::valid_iterator iter = LLSelectMgr::getInstance()->getSelection()->valid_begin();
		iter != LLSelectMgr::getInstance()->getSelection()->valid_end(); iter++)
	{
		LLSelectNode* node = *iter;
		
		std::string msg;
		msg.assign("Material info for: \n");
		msg.append(node->mName);
		
		U8 te_count = node->getObject()->getNumTEs();
		// map from material ID to list of faces using it
		typedef std::map<LLMaterialID, std::vector<U8> > map_t;
		map_t faces_per_material;
		for (U8 i = 0; i < te_count; i++)
		{
			if (!node->isTESelected(i)) continue;
	
			const LLMaterialID& material_id = node->getObject()->getTEref(i).getMaterialID();
			faces_per_material[material_id].push_back(i);
		}
		// Per-material, dump which faces are using it.
		map_t::iterator it;
		for (it = faces_per_material.begin(); it != faces_per_material.end(); ++it)
		{
			const LLMaterialID& material_id = it->first;
			msg += llformat("%s on face ", material_id.asString().c_str());
			for (U8 i = 0; i < it->second.size(); ++i)
			{
				msg.append( llformat("%d ", (S32)(it->second[i])));
			}
			msg.append("\n");
		}

		LLSD args;
		args["MESSAGE"] = msg;
		LLNotificationsUtil::add("SystemMessage", args);
	}
}

void handle_test_male(void*)
{
// [RLVa:KB] - Checked: 2010-03-19 (RLVa-1.2.0c) | Modified: RLVa-1.2.0a
	// TODO-RLVa: [RLVa-1.2.1] Is there any reason to still block this?
	if ( (rlv_handler_t::isEnabled()) && 
		 ((gRlvAttachmentLocks.hasLockedAttachmentPoint(RLV_LOCK_ANY)) || (gRlvWearableLocks.hasLockedWearableType(RLV_LOCK_ANY))) )
	{
		return;
	}
// [/RLVa:KB]

	LLAppearanceMgr::instance().wearOutfitByName("Male Shape & Outfit");
	//gGestureList.requestResetFromServer( TRUE );
}

void handle_test_female(void*)
{
// [RLVa:KB] - Checked: 2010-03-19 (RLVa-1.2.0c) | Modified: RLVa-1.2.0a
	// TODO-RLVa: [RLVa-1.2.1] Is there any reason to still block this?
	if ( (rlv_handler_t::isEnabled()) && 
		 ((gRlvAttachmentLocks.hasLockedAttachmentPoint(RLV_LOCK_ANY)) || (gRlvWearableLocks.hasLockedWearableType(RLV_LOCK_ANY))) )
	{
		return;
	}
// [/RLVa:KB]

	LLAppearanceMgr::instance().wearOutfitByName("Female Shape & Outfit");
	//gGestureList.requestResetFromServer( FALSE );
}

void handle_dump_attachments(void*)
{
	if(!isAgentAvatarValid()) return;

	for (LLVOAvatar::attachment_map_t::iterator iter = gAgentAvatarp->mAttachmentPoints.begin(); 
		 iter != gAgentAvatarp->mAttachmentPoints.end(); )
	{
		LLVOAvatar::attachment_map_t::iterator curiter = iter++;
		LLViewerJointAttachment* attachment = curiter->second;
		S32 key = curiter->first;
		for (LLViewerJointAttachment::attachedobjs_vec_t::iterator attachment_iter = attachment->mAttachedObjects.begin();
			 attachment_iter != attachment->mAttachedObjects.end();
			 ++attachment_iter)
		{
			LLViewerObject *attached_object = (*attachment_iter);
			BOOL visible = (attached_object != NULL &&
							attached_object->mDrawable.notNull() && 
							!attached_object->mDrawable->isRenderType(0));
			LLVector3 pos;
			if (visible) pos = attached_object->mDrawable->getPosition();
			LL_INFOS() << "ATTACHMENT " << key << ": item_id=" << attached_object->getAttachmentItemID()
					<< (attached_object ? " present " : " absent ")
					<< (visible ? "visible " : "invisible ")
					<<  " at " << pos
					<< " and " << (visible ? attached_object->getPosition() : LLVector3::zero)
					<< LL_ENDL;
		}
	}
}


// these are used in the gl menus to set control values, generically.
class LLToggleControl : public view_listener_t
{
	bool handleEvent(const LLSD& userdata)
	{
		std::string control_name = userdata.asString();
		BOOL checked = gSavedSettings.getBOOL( control_name );
		gSavedSettings.setBOOL( control_name, !checked );
		return true;
	}
};

class LLCheckControl : public view_listener_t
{
	bool handleEvent( const LLSD& userdata)
	{
		std::string callback_data = userdata.asString();
		bool new_value = gSavedSettings.getBOOL(callback_data);
		return new_value;
	}
};

// <FS:Ansariel> Control enhancements
class LLTogglePerAccountControl : public view_listener_t
{
	bool handleEvent(const LLSD& userdata)
	{
		std::string control_name = userdata.asString();
		BOOL checked = gSavedPerAccountSettings.getBOOL( control_name );
		gSavedPerAccountSettings.setBOOL( control_name, !checked );
		return true;
	}
};

class LLCheckPerAccountControl : public view_listener_t
{
	bool handleEvent( const LLSD& userdata)
	{
		std::string callback_data = userdata.asString();
		bool new_value = gSavedPerAccountSettings.getBOOL(callback_data);
		return new_value;
	}
};

class FSResetControl : public view_listener_t
{
	bool handleEvent( const LLSD& userdata)
	{
		std::string callback_data = userdata.asString();
		gSavedSettings.getControl(callback_data)->resetToDefault(true);
		return true;
	}
};
class FSResetPerAccountControl : public view_listener_t
{
	bool handleEvent( const LLSD& userdata)
	{
		std::string callback_data = userdata.asString();
		gSavedPerAccountSettings.getControl(callback_data)->resetToDefault(true);
		return true;
	}
};
// </FS:Ansariel> Control enhancements

// <FS:Ansariel> Reset Mesh LOD; Forcing highest LOD on each mesh briefly should fix
//               broken meshes bursted into triangles
static void reset_mesh_lod(LLVOAvatar* avatar)
{
	for (LLVOAvatar::attachment_map_t::iterator it = avatar->mAttachmentPoints.begin(); it != avatar->mAttachmentPoints.end(); it++)
	{
		LLViewerJointAttachment::attachedobjs_vec_t& att_objects = (*it).second->mAttachedObjects;

		for (LLViewerJointAttachment::attachedobjs_vec_t::iterator at_it = att_objects.begin(); at_it != att_objects.end(); at_it++)
		{
			LLViewerObject* objectp = *at_it;
			if (objectp)
			{
				if (objectp->getPCode() == LL_PCODE_VOLUME)
				{
					LLVOVolume* vol = (LLVOVolume*)objectp;
					if (vol && vol->isMesh())
					{
						vol->forceLOD(LLModel::LOD_HIGH);
					}
				}

				LLViewerObject::const_child_list_t& children = objectp->getChildren();
				for (LLViewerObject::const_child_list_t::const_iterator cit = children.begin(); cit != children.end(); cit++)
				{
					LLViewerObject* child_objectp = *cit;
					if (!child_objectp || (child_objectp->getPCode() != LL_PCODE_VOLUME))
					{
						continue;
					}

					LLVOVolume* child_vol = (LLVOVolume*)child_objectp;
					if (child_vol && child_vol->isMesh())
					{
						child_vol->forceLOD(LLModel::LOD_HIGH);
					}
				}
			}
		}
	}
}

class FSResetMeshLOD : public view_listener_t
{
	bool handleEvent( const LLSD& userdata)
	{
		LLVOAvatar* avatar = find_avatar_from_object(LLSelectMgr::getInstance()->getSelection()->getPrimaryObject());
		if (avatar)
		{
			reset_mesh_lod(avatar);
		}

		return true;
	}
};
// </FS:Ansariel>

// not so generic

class LLAdvancedCheckRenderShadowOption: public view_listener_t
{
	bool handleEvent(const LLSD& userdata)
	{
		std::string control_name = userdata.asString();
		S32 current_shadow_level = gSavedSettings.getS32(control_name);
		if (current_shadow_level == 0) // is off
		{
			return false;
		}
		else // is on
		{
			return true;
		}
	}
};

class LLAdvancedClickRenderShadowOption: public view_listener_t
{
	bool handleEvent(const LLSD& userdata)
	{
		std::string control_name = userdata.asString();
		S32 current_shadow_level = gSavedSettings.getS32(control_name);
		if (current_shadow_level == 0) // upgrade to level 2
		{
			gSavedSettings.setS32(control_name, 2);
		}
		else // downgrade to level 0
		{
			gSavedSettings.setS32(control_name, 0);
		}
		return true;
	}
};

class LLAdvancedClickRenderProfile: public view_listener_t
{
	bool handleEvent(const LLSD& userdata)
	{
		gShaderProfileFrame = TRUE;
		return true;
	}
};

F32 gpu_benchmark();

class LLAdvancedClickRenderBenchmark: public view_listener_t
{
	bool handleEvent(const LLSD& userdata)
	{
		gpu_benchmark();
		return true;
	}
};

//[FIX FIRE-1927 - enable DoubleClickTeleport shortcut : SJ]
class LLAdvancedToggleDoubleClickTeleport: public view_listener_t
{
	bool handleEvent(const LLSD& userdata)
	{
		BOOL checked = gSavedSettings.getBOOL("DoubleClickTeleport");
		if (checked)
		{
			gSavedSettings.setBOOL("DoubleClickTeleport", FALSE);
			report_to_nearby_chat(LLTrans::getString("DoubleClickTeleportDisabled"));
		}
		else
		{
			gSavedSettings.setBOOL("DoubleClickTeleport", TRUE);
			gSavedSettings.setBOOL("DoubleClickAutoPilot", FALSE);
			report_to_nearby_chat(LLTrans::getString("DoubleClickTeleportEnabled"));
		}
		return true;
	}
};
void menu_toggle_attached_lights(void* user_data)
{
	LLPipeline::sRenderAttachedLights = gSavedSettings.getBOOL("RenderAttachedLights");
}

void menu_toggle_attached_particles(void* user_data)
{
	LLPipeline::sRenderAttachedParticles = gSavedSettings.getBOOL("RenderAttachedParticles");
}

class LLAdvancedHandleAttachedLightParticles: public view_listener_t
{
	bool handleEvent(const LLSD& userdata)
	{
		std::string control_name = userdata.asString();

		// toggle the control
		gSavedSettings.setBOOL(control_name,
				       !gSavedSettings.getBOOL(control_name));

		// update internal flags
		// <FS:Ansariel> Make change to RenderAttachedLights & RenderAttachedParticles instant
		//if (control_name == "RenderAttachedLights")
		//{
		//	menu_toggle_attached_lights(NULL);
		//}
		//else if (control_name == "RenderAttachedParticles")
		//{
		//	menu_toggle_attached_particles(NULL);
		//}
		// </FS:Ansariel>
		return true;
	}
};

class LLSomethingSelected : public view_listener_t
{
	bool handleEvent(const LLSD& userdata)
	{
		bool new_value = !(LLSelectMgr::getInstance()->getSelection()->isEmpty());
		return new_value;
	}
};

class LLSomethingSelectedNoHUD : public view_listener_t
{
	bool handleEvent(const LLSD& userdata)
	{
		LLObjectSelectionHandle selection = LLSelectMgr::getInstance()->getSelection();
		bool new_value = !(selection->isEmpty()) && !(selection->getSelectType() == SELECT_TYPE_HUD);
		return new_value;
	}
};

static bool is_editable_selected()
{
// [RLVa:KB] - Checked: 2010-09-28 (RLVa-1.2.1f) | Modified: RLVa-1.0.5a
	// RELEASE-RLVa: [SL-2.2.0] Check that this still isn't called by anything but script actions in the Build menu
	if ( (rlv_handler_t::isEnabled()) && (gRlvAttachmentLocks.hasLockedAttachmentPoint(RLV_LOCK_REMOVE)) )
	{
		LLObjectSelectionHandle hSelection = LLSelectMgr::getInstance()->getSelection();

		// NOTE: this is called for 5 different menu items so we'll trade accuracy for efficiency and only
		//       examine root nodes (LLToolsSelectedScriptAction::handleEvent() will catch what we miss)
		RlvSelectHasLockedAttach f;
		if ( (hSelection->isAttachment()) && (hSelection->getFirstRootNode(&f)) )
		{
			return false;
		}
	}
// [/RLVa:KB]

	return (LLSelectMgr::getInstance()->getSelection()->getFirstEditableObject() != NULL);
}

class LLEditableSelected : public view_listener_t
{
	bool handleEvent(const LLSD& userdata)
	{
		return is_editable_selected();
	}
};

class LLEditableSelectedMono : public view_listener_t
{
	bool handleEvent(const LLSD& userdata)
	{
		bool new_value = false;
		LLViewerRegion* region = gAgent.getRegion();
		if(region && gMenuHolder)
		{
			bool have_cap = (! region->getCapability("UpdateScriptTask").empty());
			new_value = is_editable_selected() && have_cap;
		}
		return new_value;
	}
};

bool enable_object_take_copy()
{
	bool all_valid = false;
	if (LLSelectMgr::getInstance())
	{
		if (!LLSelectMgr::getInstance()->getSelection()->isEmpty())
		{
		all_valid = true;
#ifndef HACKED_GODLIKE_VIEWER
# ifdef TOGGLE_HACKED_GODLIKE_VIEWER
		if (!LLGridManager::getInstance()->isInSLBeta()
            || !gAgent.isGodlike())
# endif
		{
			struct f : public LLSelectedObjectFunctor
			{
				virtual bool apply(LLViewerObject* obj)
				{
//					return (!obj->permCopy() || obj->isAttachment());
// [RLVa:KB] - Checked: 2010-04-01 (RLVa-1.2.0c) | Modified: RLVa-1.0.0g
					return (!obj->permCopy() || obj->isAttachment()) || 
						( (gRlvHandler.hasBehaviour(RLV_BHVR_UNSIT)) && (isAgentAvatarValid()) && (gAgentAvatarp->getRoot() == obj) );
// [/RLVa:KB]
				}
			} func;
			const bool firstonly = true;
			bool any_invalid = LLSelectMgr::getInstance()->getSelection()->applyToRootObjects(&func, firstonly);
			all_valid = !any_invalid;
		}
#endif // HACKED_GODLIKE_VIEWER
		}
	}

	return all_valid;
}


class LLHasAsset : public LLInventoryCollectFunctor
{
public:
	LLHasAsset(const LLUUID& id) : mAssetID(id), mHasAsset(FALSE) {}
	virtual ~LLHasAsset() {}
	virtual bool operator()(LLInventoryCategory* cat,
							LLInventoryItem* item);
	BOOL hasAsset() const { return mHasAsset; }

protected:
	LLUUID mAssetID;
	BOOL mHasAsset;
};

bool LLHasAsset::operator()(LLInventoryCategory* cat,
							LLInventoryItem* item)
{
	if(item && item->getAssetUUID() == mAssetID)
	{
		mHasAsset = TRUE;
	}
	return FALSE;
}


BOOL enable_save_into_task_inventory(void*)
{
	LLSelectNode* node = LLSelectMgr::getInstance()->getSelection()->getFirstRootNode();
	if(node && (node->mValid) && (!node->mFromTaskID.isNull()))
	{
		// *TODO: check to see if the fromtaskid object exists.
		LLViewerObject* obj = node->getObject();
		if( obj && !obj->isAttachment() )
		{
			return TRUE;
		}
	}
	return FALSE;
}

class LLToolsEnableSaveToObjectInventory : public view_listener_t
{
	bool handleEvent(const LLSD& userdata)
	{
		bool new_value = enable_save_into_task_inventory(NULL);
		return new_value;
	}
};

class LLToggleHowTo : public view_listener_t
{
	bool handleEvent(const LLSD& userdata)
	{
		LLFloaterWebContent::Params p;
		std::string url = gSavedSettings.getString("HowToHelpURL");
		p.url = LLWeb::expandURLSubstitutions(url, LLSD());
		p.show_chrome = false;
		p.target = "__help_how_to";
		p.show_page_title = false;
		p.preferred_media_size = LLRect(0, 460, 335, 0);

		LLFloaterReg::toggleInstanceOrBringToFront("how_to", p);
		return true;
	}
};

class LLViewEnableMouselook : public view_listener_t
{
	bool handleEvent(const LLSD& userdata)
	{
		// You can't go directly from customize avatar to mouselook.
		// TODO: write code with appropriate dialogs to handle this transition.
		bool new_value = (CAMERA_MODE_CUSTOMIZE_AVATAR != gAgentCamera.getCameraMode() && !gSavedSettings.getBOOL("FreezeTime"));
		return new_value;
	}
};

class LLToolsEnableToolNotPie : public view_listener_t
{
	bool handleEvent(const LLSD& userdata)
	{
		bool new_value = ( LLToolMgr::getInstance()->getBaseTool() != LLToolPie::getInstance() );
		return new_value;
	}
};

class LLWorldEnableCreateLandmark : public view_listener_t
{
	bool handleEvent(const LLSD& userdata)
	{
//		return !LLLandmarkActions::landmarkAlreadyExists();
// [RLVa:KB] - Checked: 2010-09-28 (RLVa-1.4.5) | Added: RLVa-1.2.1
		return (!LLLandmarkActions::landmarkAlreadyExists()) && (!gRlvHandler.hasBehaviour(RLV_BHVR_SHOWLOC));
// [/RLVa:KB]
	}
};

class LLWorldEnableSetHomeLocation : public view_listener_t
{
	bool handleEvent(const LLSD& userdata)
	{
		bool new_value = gAgent.isGodlike() || 
			(gAgent.getRegion() && gAgent.getRegion()->getAllowSetHome());
		return new_value;
	}
};

class LLWorldEnableTeleportHome : public view_listener_t
{
	bool handleEvent(const LLSD& userdata)
	{
		LLViewerRegion* regionp = gAgent.getRegion();
		bool agent_on_prelude = (regionp && regionp->isPrelude());
		bool enable_teleport_home = gAgent.isGodlike() || !agent_on_prelude;
// [RLVa:KB] - Checked: 2010-09-28 (RLVa-1.2.1f) | Modified: RLVa-1.2.1f
		enable_teleport_home &= 
			(!rlv_handler_t::isEnabled()) || ((!gRlvHandler.hasBehaviour(RLV_BHVR_TPLM)) && (!gRlvHandler.hasBehaviour(RLV_BHVR_TPLOC)));
// [/RLVa:KB]
		return enable_teleport_home;
	}
};

BOOL enable_god_full(void*)
{
	return gAgent.getGodLevel() >= GOD_FULL;
}

BOOL enable_god_liaison(void*)
{
	return gAgent.getGodLevel() >= GOD_LIAISON;
}

bool is_god_customer_service()
{
	return gAgent.getGodLevel() >= GOD_CUSTOMER_SERVICE;
}

BOOL enable_god_basic(void*)
{
	return gAgent.getGodLevel() > GOD_NOT;
}


void toggle_show_xui_names(void *)
{
	gSavedSettings.setBOOL("DebugShowXUINames", !gSavedSettings.getBOOL("DebugShowXUINames"));
}

BOOL check_show_xui_names(void *)
{
	return gSavedSettings.getBOOL("DebugShowXUINames");
}

// <FS:CR> Resync Animations
class FSToolsResyncAnimations : public view_listener_t
{
	bool handleEvent(const LLSD& userdata)
	{
		for (U32 i = 0; i < gObjectList.getNumObjects(); i++)
		{
			LLViewerObject* object = gObjectList.getObject(i);
			if (object &&
				object->isAvatar())
			{
				LLVOAvatar* avatarp = (LLVOAvatar*)object;
				if (avatarp)
				{
					for (LLVOAvatar::AnimIterator anim_it = avatarp->mPlayingAnimations.begin();
						 anim_it != avatarp->mPlayingAnimations.end();
						 anim_it++)
					{
						avatarp->stopMotion(anim_it->first, TRUE);
						avatarp->startMotion(anim_it->first);
					}
				}
			}
		}
		return true;
	}
};
// </FS:CR> Resync Animations

// <FS:CR> FIRE-4345: Undeform
class FSToolsUndeform : public view_listener_t
{
	bool handleEvent(const LLSD& userdata)
	{
		if (isAgentAvatarValid())
		{
			gAgentAvatarp->resetSkeleton(true);

			FSPose::getInstance()->setPose(gSavedSettings.getString("FSUndeformUUID"), false);
			gAgentAvatarp->updateVisualParams();
		}

		return true;
	}
};
// </FS:CR> FIRE-4345: Undeform

// <FS:CR> Stream list import/export
class FSStreamListExportXML :public view_listener_t
{
	bool handleEvent(const LLSD& userdata)
	{
		LLFilePicker& file_picker = LLFilePicker::instance();
		if(file_picker.getSaveFile(LLFilePicker::FFSAVE_XML, LLDir::getScrubbedFileName("stream_list.xml")))
		{
			std::string filename = file_picker.getFirstFile();
			llofstream export_file(filename.c_str());
			LLSDSerialize::toPrettyXML(gSavedSettings.getLLSD("FSStreamList"), export_file);
			export_file.close();
			LLSD args;
			args["FILENAME"] = filename;
			LLNotificationsUtil::add("StreamListExportSuccess", args);
		}
		else
			LL_INFOS() << "User closed the filepicker. Aborting!" << LL_ENDL;

		return true;
	}
};

class FSStreamListImportXML :public view_listener_t
{
	bool handleEvent(const LLSD& userdata)
	{
		LLFilePicker& file_picker = LLFilePicker::instance();
		if(file_picker.getOpenFile(LLFilePicker::FFLOAD_XML))
		{
			std::string filename = file_picker.getFirstFile();
			llifstream stream_list(filename.c_str());
			if(!stream_list.is_open())
			{
				LL_WARNS() << "Couldn't open the xml file for reading. Aborting import!" << LL_ENDL;
				return true;
			}
			LLSD stream_data;
			if(LLSDSerialize::fromXML(stream_data, stream_list) >= 1)
			{
				gSavedSettings.setLLSD("FSStreamList", stream_data);
				LLNotificationsUtil::add("StreamListImportSuccess");
			}
			stream_list.close();
		}
		
		return true;
	}
};
// </FS:CR> Stream list import/export

// <FS:CR> Dump SimulatorFeatures to chat
class FSDumpSimulatorFeaturesToChat : public view_listener_t
{
	bool handleEvent(const LLSD& userdata)
	{
		if (LLViewerRegion* region = gAgent.getRegion())
		{
			LLSD sim_features;
			std::stringstream out_str;
			region->getSimulatorFeatures(sim_features);
			LLSDSerialize::toPrettyXML(sim_features, out_str);
			report_to_nearby_chat(out_str.str());
		}
		return true;
	}
};
// </FS:CR> Dump SimulatorFeatures to chat

// <FS:CR> Add to contact set
class FSAddToContactSet : public view_listener_t
{
	bool handleEvent(const LLSD& userdata)
	{
		if (!rlv_handler_t::isEnabled() || !gRlvHandler.hasBehaviour(RLV_BHVR_SHOWNAMES))
		{
			LLVOAvatar* avatarp = find_avatar_from_object(LLSelectMgr::getInstance()->getSelection()->getPrimaryObject());
			if (avatarp)
			{
				LLFloaterReg::showInstance("fs_add_contact", LLSD(avatarp->getID()), TRUE);
			}
		}
		return true;
	}
};
// </FS:CR> Add to contact set

// <FS:CR> Opensim menu item visibility control
bool checkIsGrid(const LLSD& userdata)
{
	std::string grid_type = userdata.asString();
	if ("secondlife" == grid_type)
	{
		return LLGridManager::getInstance()->isInSecondLife();
	}
#ifdef OPENSIM
	else if ("opensim" == grid_type)
	{
		return LLGridManager::getInstance()->isInOpenSim();
	}
	else if ("aurorasim" == grid_type)
	{
		return LLGridManager::getInstance()->isInAuroraSim();
	}
#else // !OPENSIM
	else if ("opensim" == grid_type || "aurorasim" == grid_type)
	{
		LL_DEBUGS("ViewerMenu") << grid_type << "is not a supported platform on Havok builds. Disabling item." << LL_ENDL;
		return false;
	}
#endif // OPENSIM
	else
	{
		LL_WARNS("ViewerMenu") << "Unhandled or bad on_visible gridcheck parameter! (" << grid_type << ")" << LL_ENDL;
	}
	return true;
}

bool isGridFeatureEnabled(const LLSD& userdata)
{
	if (LFSimFeatureHandler::instanceExists())
	{
		const std::string feature = userdata.asString();

		if (feature == "avatar_picker")
		{
			return LFSimFeatureHandler::instance().hasAvatarPicker();
		}
		else if (feature == "destination_guide")
		{
			return LFSimFeatureHandler::instance().hasDestinationGuide();
		}
		else
		{
			LL_WARNS("ViewerMenu") << "Unhandled or bad grid feature check parameter! (" << feature << ")" << LL_ENDL;
		}
	}

	return false;
}
// </FS:CR>

// <FS:Ansariel> FIRE-21236 - Help Menu - Check Grid Status doesn't open using External Browser
void openGridStatus()
{
	if (LLWeb::useExternalBrowser(DEFAULT_GRID_STATUS_URL))
	{
		LLWeb::loadURLExternal(DEFAULT_GRID_STATUS_URL);
	}
	else
	{
		LLFloaterReg::toggleInstance("grid_status");
	}
}
// </FS:Ansariel>

class LLToolsSelectOnlyMyObjects : public view_listener_t
{
	bool handleEvent(const LLSD& userdata)
	{
		BOOL cur_val = gSavedSettings.getBOOL("SelectOwnedOnly");

		gSavedSettings.setBOOL("SelectOwnedOnly", ! cur_val );

		return true;
	}
};

class LLToolsSelectOnlyMovableObjects : public view_listener_t
{
	bool handleEvent(const LLSD& userdata)
	{
		BOOL cur_val = gSavedSettings.getBOOL("SelectMovableOnly");

		gSavedSettings.setBOOL("SelectMovableOnly", ! cur_val );

		return true;
	}
};

class LLToolsSelectBySurrounding : public view_listener_t
{
	bool handleEvent(const LLSD& userdata)
	{
		LLSelectMgr::sRectSelectInclusive = !LLSelectMgr::sRectSelectInclusive;

		gSavedSettings.setBOOL("RectangleSelectInclusive", LLSelectMgr::sRectSelectInclusive);
		return true;
	}
};

class LLToolsShowHiddenSelection : public view_listener_t
{
	bool handleEvent(const LLSD& userdata)
	{
		// TomY TODO Merge these
		LLSelectMgr::sRenderHiddenSelections = !LLSelectMgr::sRenderHiddenSelections;

		gSavedSettings.setBOOL("RenderHiddenSelections", LLSelectMgr::sRenderHiddenSelections);
		return true;
	}
};

class LLToolsShowSelectionLightRadius : public view_listener_t
{
	bool handleEvent(const LLSD& userdata)
	{
		// TomY TODO merge these
		LLSelectMgr::sRenderLightRadius = !LLSelectMgr::sRenderLightRadius;

		gSavedSettings.setBOOL("RenderLightRadius", LLSelectMgr::sRenderLightRadius);
		return true;
	}
};

class LLToolsEditLinkedParts : public view_listener_t
{
	bool handleEvent(const LLSD& userdata)
	{
		BOOL select_individuals = !gSavedSettings.getBOOL("EditLinkedParts");
		gSavedSettings.setBOOL( "EditLinkedParts", select_individuals );
		if (select_individuals)
		{
			LLSelectMgr::getInstance()->demoteSelectionToIndividuals();
		}
		else
		{
			LLSelectMgr::getInstance()->promoteSelectionToRoot();
		}
		return true;
	}
};

void reload_vertex_shader(void *)
{
	//THIS WOULD BE AN AWESOME PLACE TO RELOAD SHADERS... just a thought	- DaveP
}

void handle_dump_avatar_local_textures(void*)
{
	gAgentAvatarp->dumpLocalTextures();
}

void handle_dump_timers()
{
	LLTrace::BlockTimer::dumpCurTimes();
}

void handle_debug_avatar_textures(void*)
{
	LLViewerObject* objectp = LLSelectMgr::getInstance()->getSelection()->getPrimaryObject();
	if (objectp)
	{
		LLFloaterReg::showInstance( "avatar_textures", LLSD(objectp->getID()) );
	}
}

void handle_grab_baked_texture(void* data)
{
	EBakedTextureIndex baked_tex_index = (EBakedTextureIndex)((intptr_t)data);
	if (!isAgentAvatarValid()) return;

	const LLUUID& asset_id = gAgentAvatarp->grabBakedTexture(baked_tex_index);
	LL_INFOS("texture") << "Adding baked texture " << asset_id << " to inventory." << LL_ENDL;
	LLAssetType::EType asset_type = LLAssetType::AT_TEXTURE;
	LLInventoryType::EType inv_type = LLInventoryType::IT_TEXTURE;
	const LLUUID folder_id = gInventory.findCategoryUUIDForType(LLFolderType::assetTypeToFolderType(asset_type));
	if(folder_id.notNull())
	{
		std::string name;
		name = "Baked " + LLAvatarAppearanceDictionary::getInstance()->getBakedTexture(baked_tex_index)->mNameCapitalized + " Texture";

		LLUUID item_id;
		item_id.generate();
		LLPermissions perm;
		perm.init(gAgentID,
				  gAgentID,
				  LLUUID::null,
				  LLUUID::null);
		U32 next_owner_perm = PERM_MOVE | PERM_TRANSFER;
		perm.initMasks(PERM_ALL,
					   PERM_ALL,
					   PERM_NONE,
					   PERM_NONE,
					   next_owner_perm);
		time_t creation_date_now = time_corrected();
		LLPointer<LLViewerInventoryItem> item
			= new LLViewerInventoryItem(item_id,
										folder_id,
										perm,
										asset_id,
										asset_type,
										inv_type,
										name,
										LLStringUtil::null,
										LLSaleInfo::DEFAULT,
										LLInventoryItemFlags::II_FLAGS_NONE,
										creation_date_now);

		item->updateServer(TRUE);
		gInventory.updateItem(item);
		gInventory.notifyObservers();

		// Show the preview panel for textures to let
		// user know that the image is now in inventory.
		LLInventoryPanel *active_panel = LLInventoryPanel::getActiveInventoryPanel();
		if(active_panel)
		{
			LLFocusableElement* focus_ctrl = gFocusMgr.getKeyboardFocus();

			active_panel->setSelection(item_id, TAKE_FOCUS_NO);
			active_panel->openSelected();
			//LLFloaterInventory::dumpSelectionInformation((void*)view);
			// restore keyboard focus
			gFocusMgr.setKeyboardFocus(focus_ctrl);
		}
	}
	else
	{
		LL_WARNS() << "Can't find a folder to put it in" << LL_ENDL;
	}
}

BOOL enable_grab_baked_texture(void* data)
{
	EBakedTextureIndex index = (EBakedTextureIndex)((intptr_t)data);
	if (isAgentAvatarValid())
	{
		return gAgentAvatarp->canGrabBakedTexture(index);
	}
	return FALSE;
}

// Returns a pointer to the avatar give the UUID of the avatar OR of an attachment the avatar is wearing.
// Returns NULL on failure.
LLVOAvatar* find_avatar_from_object( LLViewerObject* object )
{
	if (object)
	{
		if( object->isAttachment() )
		{
			do
			{
				object = (LLViewerObject*) object->getParent();
			}
			while( object && !object->isAvatar() );
		}
		else if( !object->isAvatar() )
		{
			object = NULL;
		}
	}

	return (LLVOAvatar*) object;
}


// Returns a pointer to the avatar give the UUID of the avatar OR of an attachment the avatar is wearing.
// Returns NULL on failure.
LLVOAvatar* find_avatar_from_object( const LLUUID& object_id )
{
	return find_avatar_from_object( gObjectList.findObject(object_id) );
}


void handle_disconnect_viewer(void *)
{
	LLAppViewer::instance()->forceDisconnect(LLTrans::getString("TestingDisconnect"));
}

void force_error_breakpoint(void *)
{
    LLAppViewer::instance()->forceErrorBreakpoint();
}

void force_error_llerror(void *)
{
    LLAppViewer::instance()->forceErrorLLError();
}

void force_error_bad_memory_access(void *)
{
    LLAppViewer::instance()->forceErrorBadMemoryAccess();
}

void force_error_infinite_loop(void *)
{
    LLAppViewer::instance()->forceErrorInfiniteLoop();
}

void force_error_software_exception(void *)
{
    LLAppViewer::instance()->forceErrorSoftwareException();
}

void force_error_driver_crash(void *)
{
    LLAppViewer::instance()->forceErrorDriverCrash();
}

class LLToolsUseSelectionForGrid : public view_listener_t
{
	bool handleEvent(const LLSD& userdata)
	{
		LLSelectMgr::getInstance()->clearGridObjects();
		struct f : public LLSelectedObjectFunctor
		{
			virtual bool apply(LLViewerObject* objectp)
			{
				LLSelectMgr::getInstance()->addGridObject(objectp);
				return true;
			}
		} func;
		LLSelectMgr::getInstance()->getSelection()->applyToRootObjects(&func);
		LLSelectMgr::getInstance()->setGridMode(GRID_MODE_REF_OBJECT);
		LLFloaterTools::setGridMode((S32)GRID_MODE_REF_OBJECT);
		return true;
	}
};

void handle_test_load_url(void*)
{
	LLWeb::loadURL("");
	LLWeb::loadURL("hacker://www.google.com/");
	LLWeb::loadURL("http");
	LLWeb::loadURL("http://www.google.com/");
}

//
// LLViewerMenuHolderGL
//
static LLDefaultChildRegistry::Register<LLViewerMenuHolderGL> r("menu_holder");

LLViewerMenuHolderGL::LLViewerMenuHolderGL(const LLViewerMenuHolderGL::Params& p)
: LLMenuHolderGL(p)
{}

BOOL LLViewerMenuHolderGL::hideMenus()
{
	BOOL handled = FALSE;
	
	if (LLMenuHolderGL::hideMenus())
	{
		LLToolPie::instance().blockClickToWalk();
		handled = TRUE;
	}

	// drop pie menu selection
	mParcelSelection = NULL;
	mObjectSelection = NULL;

	if (gMenuBarView)
	{
		gMenuBarView->clearHoverItem();
		gMenuBarView->resetMenuTrigger();
	}

	return handled;
}

void LLViewerMenuHolderGL::setParcelSelection(LLSafeHandle<LLParcelSelection> selection) 
{ 
	mParcelSelection = selection; 
}

void LLViewerMenuHolderGL::setObjectSelection(LLSafeHandle<LLObjectSelection> selection) 
{ 
	mObjectSelection = selection; 
}


const LLRect LLViewerMenuHolderGL::getMenuRect() const
{
	return LLRect(0, getRect().getHeight() - MENU_BAR_HEIGHT, getRect().getWidth(), STATUS_BAR_HEIGHT);
}

void handle_save_to_xml(void*)
{
	LLFloater* frontmost = gFloaterView->getFrontmost();
	if (!frontmost)
	{
        LLNotificationsUtil::add("NoFrontmostFloater");
		return;
	}

	std::string default_name = "floater_";
	default_name += frontmost->getTitle();
	default_name += ".xml";

	LLStringUtil::toLower(default_name);
	LLStringUtil::replaceChar(default_name, ' ', '_');
	LLStringUtil::replaceChar(default_name, '/', '_');
	LLStringUtil::replaceChar(default_name, ':', '_');
	LLStringUtil::replaceChar(default_name, '"', '_');

	LLFilePicker& picker = LLFilePicker::instance();
	if (picker.getSaveFile(LLFilePicker::FFSAVE_XML, default_name))
	{
		std::string filename = picker.getFirstFile();
		LLUICtrlFactory::getInstance()->saveToXML(frontmost, filename);
	}
}

void handle_load_from_xml(void*)
{
	LLFilePicker& picker = LLFilePicker::instance();
	if (picker.getOpenFile(LLFilePicker::FFLOAD_XML))
	{
		std::string filename = picker.getFirstFile();
		LLFloater* floater = new LLFloater(LLSD());
		floater->buildFromFile(filename);
	}
}

void handle_web_browser_test(const LLSD& param)
{
	std::string url = param.asString();
	if (url.empty())
	{
		url = "about:blank";
	}
	LLWeb::loadURLInternal(url);
}

bool callback_clear_cache_immediately(const LLSD& notification, const LLSD& response)
{
	S32 option = LLNotificationsUtil::getSelectedOption(notification, response);
	if ( option == 0 ) // YES
	{
		//clear cache
		LLAppViewer::instance()->purgeCacheImmediate();
	}

	return false;
}

void handle_cache_clear_immediately()
{
	LLNotificationsUtil::add("ConfirmClearCache", LLSD(), LLSD(), callback_clear_cache_immediately);
}

void handle_web_content_test(const LLSD& param)
{
	std::string url = param.asString();
	// <FS:LO> Add a user settable home page for the built in web browser
	if (url == "HOME_PAGE")
	{
		url = gSavedSettings.getString("FSBrowserHomePage");
	}
	// </FS:LO>
	LLWeb::loadURLInternal(url, LLStringUtil::null, LLStringUtil::null, true);
}

void handle_show_url(const LLSD& param)
{
	std::string url = param.asString();
	if (LLWeb::useExternalBrowser(url))
	{
		LLWeb::loadURLExternal(url);
	}
	else
	{
		LLWeb::loadURLInternal(url);
	}

}

void handle_report_bug(const LLSD& param)
{
	LLUIString url(param.asString());
	
	LLStringUtil::format_map_t replace;
	// <FS:Ansariel> FIRE-14001: JIRA report is being cut off when using Help -> Report Bug
	//std::string environment = LLAppViewer::instance()->getViewerInfoString(true);
	//boost::regex regex;
	//regex.assign("</?nolink>");
	//std::string stripped_env = boost::regex_replace(environment, regex, "");

	//replace["[ENVIRONMENT]"] = LLURI::escape(stripped_env);
	LLSD sysinfo = FSData::getSystemInfo();
	replace["[ENVIRONMENT]"] = LLURI::escape(sysinfo["Part1"].asString().substr(1) + sysinfo["Part2"].asString().substr(1));
	// </FS:Ansariel>
	LLSLURL location_url;
	LLAgentUI::buildSLURL(location_url);
	replace["[LOCATION]"] = LLURI::escape(location_url.getSLURLString());

	LLUIString file_bug_url = gSavedSettings.getString("ReportBugURL");
	file_bug_url.setArgs(replace);

	LLWeb::loadURLExternal(file_bug_url.getString());
}

void handle_buy_currency_test(void*)
{
	std::string url =
		"http://sarahd-sl-13041.webdev.lindenlab.com/app/lindex/index.php?agent_id=[AGENT_ID]&secure_session_id=[SESSION_ID]&lang=[LANGUAGE]";

	LLStringUtil::format_map_t replace;
	replace["[AGENT_ID]"] = gAgent.getID().asString();
	replace["[SESSION_ID]"] = gAgent.getSecureSessionID().asString();
	replace["[LANGUAGE]"] = LLUI::getLanguage();
	LLStringUtil::format(url, replace);

	LL_INFOS() << "buy currency url " << url << LL_ENDL;

	LLFloaterReg::showInstance("buy_currency_html", LLSD(url));
}

//-- SUNSHINE CLEANUP - is only the request update at the end needed now?
void handle_rebake_textures(void*)
{
	if (!isAgentAvatarValid()) return;

	// Slam pending upload count to "unstick" things
	bool slam_for_debug = true;
	gAgentAvatarp->forceBakeAllTextures(slam_for_debug);
	if (gAgent.getRegion() && gAgent.getRegion()->getCentralBakeVersion())
	{
// [SL:KB] - Patch: Appearance-Misc | Checked: 2015-06-27 (Catznip-3.7)
		if (!gAgent.getRegionCapability("IncrementCOFVersion").empty())
		{
			LLAppearanceMgr::instance().syncCofVersionAndRefresh();
		}
		else
		{
			LLAppearanceMgr::instance().requestServerAppearanceUpdate();
		}
// [/SL:KB]
//		LLAppearanceMgr::instance().requestServerAppearanceUpdate();
		avatar_tex_refresh(gAgentAvatarp); // <FS:CR> FIRE-11800 - Refresh the textures too
	}
	reset_mesh_lod(gAgentAvatarp); // <FS:Ansariel> Reset Mesh LOD
	gAgentAvatarp->setIsCrossingRegion(false); // <FS:Ansariel> FIRE-12004: Attachments getting lost on TP
}

void toggle_visibility(void* user_data)
{
	LLView* viewp = (LLView*)user_data;
	viewp->setVisible(!viewp->getVisible());
}

BOOL get_visibility(void* user_data)
{
	LLView* viewp = (LLView*)user_data;
	return viewp->getVisible();
}

// TomY TODO: Get rid of these?
class LLViewShowHoverTips : public view_listener_t
{
	bool handleEvent(const LLSD& userdata)
	{
		gSavedSettings.setBOOL("ShowHoverTips", !gSavedSettings.getBOOL("ShowHoverTips"));
		return true;
	}
};

class LLViewCheckShowHoverTips : public view_listener_t
{
	bool handleEvent(const LLSD& userdata)
	{
		bool new_value = gSavedSettings.getBOOL("ShowHoverTips");
		return new_value;
	}
};

// TomY TODO: Get rid of these?
class LLViewHighlightTransparent : public view_listener_t
{
	bool handleEvent(const LLSD& userdata)
	{
//		LLDrawPoolAlpha::sShowDebugAlpha = !LLDrawPoolAlpha::sShowDebugAlpha;
// [RLVa:KB] - Checked: 2010-11-29 (RLVa-1.3.0c) | Modified: RLVa-1.3.0c
		LLDrawPoolAlpha::sShowDebugAlpha = (!LLDrawPoolAlpha::sShowDebugAlpha) && (!gRlvHandler.hasBehaviour(RLV_BHVR_EDIT));
// [/RLVa:KB]
		return true;
	}
};

class LLViewCheckHighlightTransparent : public view_listener_t
{
	bool handleEvent(const LLSD& userdata)
	{
		bool new_value = LLDrawPoolAlpha::sShowDebugAlpha;
		return new_value;
	}
};

class LLViewBeaconWidth : public view_listener_t
{
	bool handleEvent(const LLSD& userdata)
	{
		std::string width = userdata.asString();
		if(width == "1")
		{
			gSavedSettings.setS32("DebugBeaconLineWidth", 1);
		}
		else if(width == "4")
		{
			gSavedSettings.setS32("DebugBeaconLineWidth", 4);
		}
		else if(width == "16")
		{
			gSavedSettings.setS32("DebugBeaconLineWidth", 16);
		}
		else if(width == "32")
		{
			gSavedSettings.setS32("DebugBeaconLineWidth", 32);
		}

		return true;
	}
};


class LLViewToggleBeacon : public view_listener_t
{
	bool handleEvent(const LLSD& userdata)
	{
		std::string beacon = userdata.asString();
		if (beacon == "scriptsbeacon")
		{
			LLPipeline::toggleRenderScriptedBeacons();
			gSavedSettings.setBOOL( "scriptsbeacon", LLPipeline::getRenderScriptedBeacons() );
			// toggle the other one off if it's on
			if (LLPipeline::getRenderScriptedBeacons() && LLPipeline::getRenderScriptedTouchBeacons())
			{
				LLPipeline::toggleRenderScriptedTouchBeacons();
				gSavedSettings.setBOOL( "scripttouchbeacon", LLPipeline::getRenderScriptedTouchBeacons() );
			}
		}
		else if (beacon == "physicalbeacon")
		{
			LLPipeline::toggleRenderPhysicalBeacons();
			gSavedSettings.setBOOL( "physicalbeacon", LLPipeline::getRenderPhysicalBeacons() );
		}
		else if (beacon == "moapbeacon")
		{
			LLPipeline::toggleRenderMOAPBeacons();
			gSavedSettings.setBOOL( "moapbeacon", LLPipeline::getRenderMOAPBeacons() );
		}
		else if (beacon == "soundsbeacon")
		{
			LLPipeline::toggleRenderSoundBeacons();
			gSavedSettings.setBOOL( "soundsbeacon", LLPipeline::getRenderSoundBeacons() );
		}
		else if (beacon == "particlesbeacon")
		{
			LLPipeline::toggleRenderParticleBeacons();
			gSavedSettings.setBOOL( "particlesbeacon", LLPipeline::getRenderParticleBeacons() );
		}
		else if (beacon == "scripttouchbeacon")
		{
			LLPipeline::toggleRenderScriptedTouchBeacons();
			gSavedSettings.setBOOL( "scripttouchbeacon", LLPipeline::getRenderScriptedTouchBeacons() );
			// toggle the other one off if it's on
			if (LLPipeline::getRenderScriptedBeacons() && LLPipeline::getRenderScriptedTouchBeacons())
			{
				LLPipeline::toggleRenderScriptedBeacons();
				gSavedSettings.setBOOL( "scriptsbeacon", LLPipeline::getRenderScriptedBeacons() );
			}
		}
		else if (beacon == "sunbeacon")
		{
			gSavedSettings.setBOOL("sunbeacon", !gSavedSettings.getBOOL("sunbeacon"));
		}
		else if (beacon == "moonbeacon")
		{
			gSavedSettings.setBOOL("moonbeacon", !gSavedSettings.getBOOL("moonbeacon"));
		}
		else if (beacon == "renderbeacons")
		{
			LLPipeline::toggleRenderBeacons();
			gSavedSettings.setBOOL( "renderbeacons", LLPipeline::getRenderBeacons() );
			// toggle the other one on if it's not
			if (!LLPipeline::getRenderBeacons() && !LLPipeline::getRenderHighlights())
			{
				LLPipeline::toggleRenderHighlights();
				gSavedSettings.setBOOL( "renderhighlights", LLPipeline::getRenderHighlights() );
			}
		}
		else if (beacon == "renderhighlights")
		{
			LLPipeline::toggleRenderHighlights();
			gSavedSettings.setBOOL( "renderhighlights", LLPipeline::getRenderHighlights() );
			// toggle the other one on if it's not
			if (!LLPipeline::getRenderBeacons() && !LLPipeline::getRenderHighlights())
			{
				LLPipeline::toggleRenderBeacons();
				gSavedSettings.setBOOL( "renderbeacons", LLPipeline::getRenderBeacons() );
			}
		}

		return true;
	}
};

class LLViewCheckBeaconEnabled : public view_listener_t
{
	bool handleEvent(const LLSD& userdata)
	{
		std::string beacon = userdata.asString();
		bool new_value = false;
		if (beacon == "scriptsbeacon")
		{
			new_value = gSavedSettings.getBOOL( "scriptsbeacon");
			LLPipeline::setRenderScriptedBeacons(new_value);
		}
		else if (beacon == "moapbeacon")
		{
			new_value = gSavedSettings.getBOOL( "moapbeacon");
			LLPipeline::setRenderMOAPBeacons(new_value);
		}
		else if (beacon == "physicalbeacon")
		{
			new_value = gSavedSettings.getBOOL( "physicalbeacon");
			LLPipeline::setRenderPhysicalBeacons(new_value);
		}
		else if (beacon == "soundsbeacon")
		{
			new_value = gSavedSettings.getBOOL( "soundsbeacon");
			LLPipeline::setRenderSoundBeacons(new_value);
		}
		else if (beacon == "particlesbeacon")
		{
			new_value = gSavedSettings.getBOOL( "particlesbeacon");
			LLPipeline::setRenderParticleBeacons(new_value);
		}
		else if (beacon == "scripttouchbeacon")
		{
			new_value = gSavedSettings.getBOOL( "scripttouchbeacon");
			LLPipeline::setRenderScriptedTouchBeacons(new_value);
		}
		else if (beacon == "renderbeacons")
		{
			new_value = gSavedSettings.getBOOL( "renderbeacons");
			LLPipeline::setRenderBeacons(new_value);
		}
		else if (beacon == "renderhighlights")
		{
			new_value = gSavedSettings.getBOOL( "renderhighlights");
			LLPipeline::setRenderHighlights(new_value);
		}
		return new_value;
	}
};

class LLViewToggleRenderType : public view_listener_t
{
	bool handleEvent(const LLSD& userdata)
	{
		std::string type = userdata.asString();
		if (type == "hideparticles")
		{
			LLPipeline::toggleRenderType(LLPipeline::RENDER_TYPE_PARTICLES);
			gPipeline.sRenderParticles = gPipeline.hasRenderType(LLPipeline::RENDER_TYPE_PARTICLES);
		}
		return true;
	}
};

class LLViewCheckRenderType : public view_listener_t
{
	bool handleEvent(const LLSD& userdata)
	{
		std::string type = userdata.asString();
		bool new_value = false;
		if (type == "hideparticles")
		{
			new_value = LLPipeline::toggleRenderTypeControlNegated(LLPipeline::RENDER_TYPE_PARTICLES);
		}
		return new_value;
	}
};

class LLViewStatusAway : public view_listener_t
{
	bool handleEvent(const LLSD& userdata)
	{
		return (gAgent.isInitialized() && gAgent.getAFK());
	}
};

class LLViewStatusDoNotDisturb : public view_listener_t
{
	bool handleEvent(const LLSD& userdata)
	{
		return (gAgent.isInitialized() && gAgent.isDoNotDisturb());
	}
};

class LLViewShowHUDAttachments : public view_listener_t
{
	bool handleEvent(const LLSD& userdata)
	{
// [RLVa:KB] - Checked: 2010-04-19 (RLVa-1.2.1a) | Modified: RLVa-1.0.0c
		if ( (rlv_handler_t::isEnabled()) && (gRlvAttachmentLocks.hasLockedHUD()) && (LLPipeline::sShowHUDAttachments) )
			return true;
// [/RLVa:KB]

		LLPipeline::sShowHUDAttachments = !LLPipeline::sShowHUDAttachments;
		return true;
	}
};

class LLViewCheckHUDAttachments : public view_listener_t
{
	bool handleEvent(const LLSD& userdata)
	{
		bool new_value = LLPipeline::sShowHUDAttachments;
		return new_value;
	}
};

// <FS:Ansariel> Disable Show HUD attachments if prevented by RLVa
bool enable_show_HUD_attachments()
{
	return (!LLPipeline::sShowHUDAttachments || !rlv_handler_t::isEnabled() || !gRlvAttachmentLocks.hasLockedHUD());
};
// </FS:Ansariel>

class LLEditEnableTakeOff : public view_listener_t
{
	bool handleEvent(const LLSD& userdata)
	{
		std::string clothing = userdata.asString();
		LLWearableType::EType type = LLWearableType::typeNameToType(clothing);
//		if (type >= LLWearableType::WT_SHAPE && type < LLWearableType::WT_COUNT)
// [RLVa:KB] - Checked: 2010-03-20 (RLVa-1.2.0c) | Modified: RLVa-1.2.0a
		// NOTE: see below - enable if there is at least one wearable on this type that can be removed
		if ( (type >= LLWearableType::WT_SHAPE && type < LLWearableType::WT_COUNT) && 
			 ((!rlv_handler_t::isEnabled()) || (gRlvWearableLocks.canRemove(type))) )
// [/RLVa:KB]
		{
			return LLAgentWearables::selfHasWearable(type);
		}
		return false;
	}
};

// <FS:Beq> Xmas present for Ansa, Animesh kill switch
class FSDerenderAnimatedObjects : public view_listener_t
{
	bool handleEvent(const LLSD& userdata)
	{
		gObjectList.killAnimatedObjects();
		return true;
	}
};

// </FS:Beq>
class LLEditTakeOff : public view_listener_t
{
	bool handleEvent(const LLSD& userdata)
	{
		std::string clothing = userdata.asString();
		if (clothing == "all")
			LLAppearanceMgr::instance().removeAllClothesFromAvatar();
		else
		{
			LLWearableType::EType type = LLWearableType::typeNameToType(clothing);
			if (type >= LLWearableType::WT_SHAPE 
				&& type < LLWearableType::WT_COUNT
				&& (gAgentWearables.getWearableCount(type) > 0))
			{
				// MULTI-WEARABLES: assuming user wanted to remove top shirt.
				//<FS:TS> Shut the compiler up about unsigned comparisons <0 or >0
				//U32 wearable_index = gAgentWearables.getWearableCount(type) - 1;
				S32 wearable_index = gAgentWearables.getWearableCount(type) - 1;

// [RLVa:KB] - Checked: 2010-06-09 (RLVa-1.2.0g) | Added: RLVa-1.2.0g
				if ( (rlv_handler_t::isEnabled()) && (gRlvWearableLocks.hasLockedWearable(type)) )
				{
					// We'll use the first wearable we come across that can be removed (moving from top to bottom)
					for (; wearable_index >= 0; wearable_index--)
					{
						const LLViewerWearable* pWearable = gAgentWearables.getViewerWearable(type, wearable_index);
						if (!gRlvWearableLocks.isLockedWearable(pWearable))
							break;
					}
					if (wearable_index < 0)
						return true;	// No wearable found that can be removed
				}
// [/RLVa:KB]

				LLUUID item_id = gAgentWearables.getWearableItemID(type,wearable_index);
				LLAppearanceMgr::instance().removeItemFromAvatar(item_id);
			}
				
		}
		return true;
	}
};

class LLToolsSelectTool : public view_listener_t
{
	bool handleEvent(const LLSD& userdata)
	{
		std::string tool_name = userdata.asString();
		if (tool_name == "focus")
		{
			LLToolMgr::getInstance()->getCurrentToolset()->selectToolByIndex(1);
		}
		else if (tool_name == "move")
		{
			LLToolMgr::getInstance()->getCurrentToolset()->selectToolByIndex(2);
		}
		else if (tool_name == "edit")
		{
			LLToolMgr::getInstance()->getCurrentToolset()->selectToolByIndex(3);
		}
		else if (tool_name == "create")
		{
			LLToolMgr::getInstance()->getCurrentToolset()->selectToolByIndex(4);
		}
		else if (tool_name == "land")
		{
			LLToolMgr::getInstance()->getCurrentToolset()->selectToolByIndex(5);
		}

		// Note: if floater is not visible LLViewerWindow::updateLayout() will
		// attempt to open it, but it won't bring it to front or de-minimize.
		if (gFloaterTools && (gFloaterTools->isMinimized() || !gFloaterTools->isShown() || !gFloaterTools->isFrontmost()))
		{
			gFloaterTools->setMinimized(FALSE);
			gFloaterTools->openFloater();
			gFloaterTools->setVisibleAndFrontmost(TRUE);
		}
		return true;
	}
};

/// WINDLIGHT callbacks
class LLWorldEnvSettings : public view_listener_t
{	
    void defocusEnvFloaters()
    {
        //currently there is only one instance of each floater
        std::vector<std::string> env_floaters_names = { "env_edit_extdaycycle", "env_fixed_environmentent_water", "env_fixed_environmentent_sky" };
        for (std::vector<std::string>::const_iterator it = env_floaters_names.begin(); it != env_floaters_names.end(); ++it)
        {
            LLFloater* env_floater = LLFloaterReg::findTypedInstance<LLFloater>(*it);
            if (env_floater)
            {
                env_floater->setFocus(FALSE);
            }
        }
    }

	bool handleEvent(const LLSD& userdata)
	{
<<<<<<< HEAD
// [RLVa:KB] - Checked: 2010-03-18 (RLVa-1.2.0a) | Modified: RLVa-1.0.0g
		if (gRlvHandler.hasBehaviour(RLV_BHVR_SETENV))
			return true;
// [/RLVa:KB]

=======
>>>>>>> fa6e4137
		std::string event_name = userdata.asString();
		
		if (event_name == "sunrise")
		{
            LLEnvironment::instance().setEnvironment(LLEnvironment::ENV_LOCAL, LLEnvironment::KNOWN_SKY_SUNRISE);
            LLEnvironment::instance().setSelectedEnvironment(LLEnvironment::ENV_LOCAL);
            LLEnvironment::instance().updateEnvironment();
            defocusEnvFloaters();
		}
		else if (event_name == "noon")
		{
            LLEnvironment::instance().setEnvironment(LLEnvironment::ENV_LOCAL, LLEnvironment::KNOWN_SKY_MIDDAY);
            LLEnvironment::instance().setSelectedEnvironment(LLEnvironment::ENV_LOCAL);
            LLEnvironment::instance().updateEnvironment();
            defocusEnvFloaters();
        }
		else if (event_name == "sunset")
		{
            LLEnvironment::instance().setEnvironment(LLEnvironment::ENV_LOCAL, LLEnvironment::KNOWN_SKY_SUNSET);
            LLEnvironment::instance().setSelectedEnvironment(LLEnvironment::ENV_LOCAL);
            LLEnvironment::instance().updateEnvironment();
            defocusEnvFloaters();
        }
		else if (event_name == "midnight")
		{
            LLEnvironment::instance().setEnvironment(LLEnvironment::ENV_LOCAL, LLEnvironment::KNOWN_SKY_MIDNIGHT);
            LLEnvironment::instance().setSelectedEnvironment(LLEnvironment::ENV_LOCAL);
            LLEnvironment::instance().updateEnvironment();
            defocusEnvFloaters();
        }
        else if (event_name == "region")
		{
            LLEnvironment::instance().clearEnvironment(LLEnvironment::ENV_LOCAL);
            LLEnvironment::instance().setSelectedEnvironment(LLEnvironment::ENV_LOCAL);
            LLEnvironment::instance().updateEnvironment();
            defocusEnvFloaters();
        }
        else if (event_name == "pause_clouds")
        {
            if (LLEnvironment::instance().isCloudScrollPaused())
                LLEnvironment::instance().resumeCloudScroll();
            else
                LLEnvironment::instance().pauseCloudScroll();
        }
        else if (event_name == "my_environs")
        {
            LLFloaterReg::showInstance("my_environments");
        }
    
		return true;
	}
};

class LLWorldEnableEnvSettings : public view_listener_t
{
	bool handleEvent(const LLSD& userdata)
	{
		bool result = false;
		std::string event_name = userdata.asString();
<<<<<<< HEAD

        if (event_name == "pause_clouds")
        {
            return LLEnvironment::instance().isCloudScrollPaused();
        }

        LLSettingsSky::ptr_t sky = LLEnvironment::instance().getEnvironmentFixedSky(LLEnvironment::ENV_LOCAL);

=======

        if (event_name == "pause_clouds")
        {
            return LLEnvironment::instance().isCloudScrollPaused();
        }

        LLSettingsSky::ptr_t sky = LLEnvironment::instance().getEnvironmentFixedSky(LLEnvironment::ENV_LOCAL);

>>>>>>> fa6e4137
		if (!sky)
		{
			return (event_name == "region");
		}

        std::string skyname = (sky) ? sky->getName() : "";
        LLUUID skyid = (sky) ? sky->getAssetId() : LLUUID::null;

		if (event_name == "sunrise")
		{
            result = (skyid == LLEnvironment::KNOWN_SKY_SUNRISE);
		}
		else if (event_name == "noon")
		{
            result = (skyid == LLEnvironment::KNOWN_SKY_MIDDAY);
		}
		else if (event_name == "sunset")
		{
            result = (skyid == LLEnvironment::KNOWN_SKY_SUNSET);
		}
		else if (event_name == "midnight")
		{
            result = (skyid == LLEnvironment::KNOWN_SKY_MIDNIGHT);
		}
		else if (event_name == "region")
		{
			return false;
		}
		else
		{
			LL_WARNS() << "Unknown time-of-day item:  " << event_name << LL_ENDL;
		}
		return result;
	}
};

class LLWorldEnvPreset : public view_listener_t
{
	bool handleEvent(const LLSD& userdata)
	{
		std::string item = userdata.asString();

		if (item == "new_water")
		{
            LLFloaterReg::showInstance("env_fixed_environmentent_water", "new");
		}
		else if (item == "edit_water")
		{
            LLFloaterReg::showInstance("env_fixed_environmentent_water", "edit");
        }
		else if (item == "new_sky")
		{
            LLFloaterReg::showInstance("env_fixed_environmentent_sky", "new");
        }
		else if (item == "edit_sky")
		{
            LLFloaterReg::showInstance("env_fixed_environmentent_sky", "edit");
        }
		else if (item == "new_day_cycle")
		{
            LLFloaterReg::showInstance("env_edit_extdaycycle", LLSDMap("edit_context", "inventory"));
		}
		else if (item == "edit_day_cycle")
		{
			LLFloaterReg::showInstance("env_edit_extdaycycle", LLSDMap("edit_context", "inventory"));
		}
		else
		{
			LL_WARNS() << "Unknown item selected" << LL_ENDL;
		}

		return true;
	}
};

class LLWorldEnableEnvPreset : public view_listener_t
{
	bool handleEvent(const LLSD& userdata)
	{

		return false;
	}
};

/// Post-Process callbacks
class LLWorldPostProcess : public view_listener_t
{
	bool handleEvent(const LLSD& userdata)
	{
		LLFloaterReg::showInstance("env_post_process");
		return true;
	}
};

void handle_flush_name_caches()
{
	// <FS:Ansariel> Crash fix
	//SUBSYSTEM_CLEANUP(LLAvatarNameCache);
	LLAvatarNameCache::clearCache();
	// </FS:Ansariel>
	if (gCacheName) gCacheName->clear();
}

class LLUploadCostCalculator : public view_listener_t
{
	std::string mCostStr;

	bool handleEvent(const LLSD& userdata)
	{
		std::string menu_name = userdata.asString();
		// AW:this fights the update in llviewermessage
		calculateCost();// <FS:AW opensim currency support>
		gMenuHolder->childSetLabelArg(menu_name, "[COST]", mCostStr);

		return true;
	}

	void calculateCost();

public:
	LLUploadCostCalculator()
	{
// <FS:AW opensim currency support> we don't know the costs yet
//		calculateCost();
// </FS:AW opensim currency support>
	}
};

void handle_voice_morphing_subscribe()
{
	LLWeb::loadURL(LLTrans::getString("voice_morphing_url"));
}

void handle_premium_voice_morphing_subscribe()
{
	LLWeb::loadURL(LLTrans::getString("premium_voice_morphing_url"));
}

class LLToggleUIHints : public view_listener_t
{
	bool handleEvent(const LLSD& userdata)
	{
		bool ui_hints_enabled = gSavedSettings.getBOOL("EnableUIHints");
		// toggle
		ui_hints_enabled = !ui_hints_enabled;
		gSavedSettings.setBOOL("EnableUIHints", ui_hints_enabled);
		return true;
	}
};

void LLUploadCostCalculator::calculateCost()
{
	S32 upload_cost = LLGlobalEconomy::getInstance()->getPriceUpload();
 
 	// getPriceUpload() returns -1 if no data available yet.
// <FS:AW opensim currency support>
// 	if(upload_cost >= 0)
// 	{
// 		mCostStr = llformat("%d", upload_cost);
// 	}
// 	else
// 	{
// 		mCostStr = llformat("%d", gSavedSettings.getU32("DefaultUploadCost"));
// 	}
#ifdef OPENSIM // <FS:AW optional opensim support>
	if (LLGridManager::getInstance()->isInOpenSim())
	{
		mCostStr = upload_cost > 0 ? llformat("%s%d", "L$", upload_cost) : LLTrans::getString("free");
	}
	else
#endif // OPENSIM // <FS:AW optional opensim support>
	{
		mCostStr = "L$" + (upload_cost > 0 ? llformat("%d", upload_cost) : llformat("%d", gSavedSettings.getU32("DefaultUploadCost")));
	}
// </FS:AW opensim currency support>
}

void show_navbar_context_menu(LLView* ctrl, S32 x, S32 y)
{
	static LLMenuGL*	show_navbar_context_menu = LLUICtrlFactory::getInstance()->createFromFile<LLMenuGL>("menu_hide_navbar.xml",
			gMenuHolder, LLViewerMenuHolderGL::child_registry_t::instance());
	if(gMenuHolder->hasVisibleMenu())
	{
		gMenuHolder->hideMenus();
	}
	show_navbar_context_menu->buildDrawLabels();
	show_navbar_context_menu->updateParent(LLMenuGL::sMenuContainer);
	LLMenuGL::showPopup(ctrl, show_navbar_context_menu, x, y);
}

void show_topinfobar_context_menu(LLView* ctrl, S32 x, S32 y)
{
	static LLMenuGL* show_topbarinfo_context_menu = LLUICtrlFactory::getInstance()->createFromFile<LLMenuGL>("menu_topinfobar.xml",
			gMenuHolder, LLViewerMenuHolderGL::child_registry_t::instance());

	LLMenuItemGL* landmark_item = show_topbarinfo_context_menu->getChild<LLMenuItemGL>("Landmark");
	if (!LLLandmarkActions::landmarkAlreadyExists())
	{
		landmark_item->setLabel(LLTrans::getString("AddLandmarkNavBarMenu"));
	}
	else
	{
		landmark_item->setLabel(LLTrans::getString("EditLandmarkNavBarMenu"));
	}
// [RLVa:KB] - Checked: 2012-02-07 (RLVa-1.4.5) | Added: RLVa-1.4.5
	landmark_item->setEnabled(!gRlvHandler.hasBehaviour(RLV_BHVR_SHOWLOC));
// [/RLVa:KB]

	if(gMenuHolder->hasVisibleMenu())
	{
		gMenuHolder->hideMenus();
	}

	show_topbarinfo_context_menu->buildDrawLabels();
	show_topbarinfo_context_menu->updateParent(LLMenuGL::sMenuContainer);
	LLMenuGL::showPopup(ctrl, show_topbarinfo_context_menu, x, y);
}

// <FS:Ansariel> For web browser toolbar button
void toggleWebBrowser(const LLSD& sdParam)
{
	if (LLFloaterReg::instanceVisible("web_content"))
	{
		LLFloaterReg::hideInstance("web_content");
	}
	else
	{
		std::string param = sdParam.asString();
		if (param == "HOME_PAGE")
		{
			param = gSavedSettings.getString("FSBrowserHomePage");
		}
		LLWeb::loadURLInternal(param);
	}
}
// </FS:Ansariel> For web browser toolbar button

// <FS:Ansariel> Toggle debug settings floater
void toggleSettingsDebug()
{
	LLFloaterReg::toggleInstance("settings_debug", "all");
}
// </FS:Ansariel> Toggle debug settings floater

// <FS:Ansariel> Toggle teleport history panel directly
void toggleTeleportHistory()
{
	if (gSavedSettings.getBOOL("FSUseStandaloneTeleportHistoryFloater"))
	{
		LLFloaterReg::toggleInstance("fs_teleporthistory");
	}
	else
	{
		LLFloater* floater = LLFloaterReg::findInstance("places");
		if (floater && floater->isMinimized())
		{
			floater->setMinimized(FALSE);
		}
		else if (LLFloater::isShown(floater))
		{
			LLFloaterReg::hideInstance("places");
		}
		else
		{
			LLFloaterSidePanelContainer::showPanel("places", LLSD().with("type", "open_teleport_history_tab"));
		}
	}
}
// </FS:Ansariel> Toggle teleport history panel directly

// <FS:Techwolf Lupindo> export
bool enable_export_object()
{
	for (LLObjectSelection::root_iterator iter = LLSelectMgr::getInstance()->getSelection()->root_begin();
		 iter != LLSelectMgr::getInstance()->getSelection()->root_end(); iter++)
	{
		LLSelectNode* node = *iter;
		LLViewerObject* obj = node->getObject();
		if (obj || node)
		{
			return gSavedSettings.getBOOL("FSEnableObjectExports");
		}
	}
	return false;
}

class FSObjectExport : public view_listener_t
{
	bool handleEvent( const LLSD& userdata)
	{
		LLViewerObject* objectp = LLSelectMgr::getInstance()->getSelection()->getPrimaryObject();
		if (objectp)
		{
			LLFloaterReg::showInstance("fs_export");
		}
		return true;
	}
};
// </FS:Techwolf Lupindo>

// <FS:CR>
class FSObjectExportCollada : public view_listener_t
{
	bool handleEvent( const LLSD& userdata)
	{
		LLViewerObject* objectp = LLSelectMgr::getInstance()->getSelection()->getPrimaryObject();
		if (objectp)
		{
			LLFloaterReg::showInstance("export_collada");
		}
		return true;
	}
};
// </FS:CR>

// <FS:Zi> Make sure to call this before any of the UI is set up, so all text editors can
//         pick up the menu properly.
void initialize_edit_menu()
{
	view_listener_t::addMenu(new LLEditUndo(), "Edit.Undo");
	view_listener_t::addMenu(new LLEditRedo(), "Edit.Redo");
	view_listener_t::addMenu(new LLEditCut(), "Edit.Cut");
	view_listener_t::addMenu(new LLEditCopy(), "Edit.Copy");
	view_listener_t::addMenu(new LLEditPaste(), "Edit.Paste");
	view_listener_t::addMenu(new LLEditDelete(), "Edit.Delete");
	view_listener_t::addMenu(new LLEditSelectAll(), "Edit.SelectAll");
	view_listener_t::addMenu(new LLEditDeselect(), "Edit.Deselect");
	view_listener_t::addMenu(new LLEditTakeOff(), "Edit.TakeOff");
	view_listener_t::addMenu(new LLEditEnableUndo(), "Edit.EnableUndo");
	view_listener_t::addMenu(new LLEditEnableRedo(), "Edit.EnableRedo");
	view_listener_t::addMenu(new LLEditEnableCut(), "Edit.EnableCut");
	view_listener_t::addMenu(new LLEditEnableCopy(), "Edit.EnableCopy");
	view_listener_t::addMenu(new LLEditEnablePaste(), "Edit.EnablePaste");
	view_listener_t::addMenu(new LLEditEnableDelete(), "Edit.EnableDelete");
	view_listener_t::addMenu(new LLEditEnableSelectAll(), "Edit.EnableSelectAll");
	view_listener_t::addMenu(new LLEditEnableDeselect(), "Edit.EnableDeselect");

}

void initialize_spellcheck_menu()
{
	LLUICtrl::CommitCallbackRegistry::Registrar& commit = LLUICtrl::CommitCallbackRegistry::currentRegistrar();
	LLUICtrl::EnableCallbackRegistry::Registrar& enable = LLUICtrl::EnableCallbackRegistry::currentRegistrar();

	commit.add("SpellCheck.ReplaceWithSuggestion", boost::bind(&handle_spellcheck_replace_with_suggestion, _1, _2));
	enable.add("SpellCheck.VisibleSuggestion", boost::bind(&visible_spellcheck_suggestion, _1, _2));
	commit.add("SpellCheck.AddToDictionary", boost::bind(&handle_spellcheck_add_to_dictionary, _1));
	enable.add("SpellCheck.EnableAddToDictionary", boost::bind(&enable_spellcheck_add_to_dictionary, _1));
	commit.add("SpellCheck.AddToIgnore", boost::bind(&handle_spellcheck_add_to_ignore, _1));
	enable.add("SpellCheck.EnableAddToIgnore", boost::bind(&enable_spellcheck_add_to_ignore, _1));
}

//<FS:KC> Centralize a some of these volume panel callbacks
static void volume_controls_open_volume_prefs()
{
	// bring up the prefs floater
	LLFloaterPreference* prefsfloater = LLFloaterReg::showTypedInstance<LLFloaterPreference>("preferences");
	if (prefsfloater)
	{
		// grab the 'audio' panel from the preferences floater and bring it the front!
		prefsfloater->selectPanel("audio");
	}
}

void volume_controls_on_click_set_sounds(const LLUICtrl* ctrl)
{
	const LLPanel* volume_control_panel = dynamic_cast<const LLPanel*>(ctrl->getParent());
	if (volume_control_panel)
	{
		// Disable Enable gesture/collisions sounds checkbox if the master sound is disabled
		// or if sound effects are disabled.

		// <FS:PP> FIRE-9856: Mute sound effects disable plays sound from collisions and plays sound from gestures checkbox not disable after restart/relog
		// volume_control_panel->getChild<LLCheckBoxCtrl>("gesture_audio_play_btn")->setEnabled(!gSavedSettings.getBOOL("MuteSounds"));
		// volume_control_panel->getChild<LLCheckBoxCtrl>("collisions_audio_play_btn")->setEnabled(!gSavedSettings.getBOOL("MuteSounds"));
		bool mute_sound_effects = gSavedSettings.getBOOL("MuteSounds");
		bool mute_all_sounds = gSavedSettings.getBOOL("MuteAudio");
		volume_control_panel->getChild<LLCheckBoxCtrl>("gesture_audio_play_btn")->setEnabled(!(mute_sound_effects || mute_all_sounds));
		volume_control_panel->getChild<LLCheckBoxCtrl>("collisions_audio_play_btn")->setEnabled(!(mute_sound_effects || mute_all_sounds));
		// </FS:PP> 

	}
}

void volume_controls_set_control_false(const LLUICtrl* ctrl, const LLSD& user_data)
{
	LLPanel* volume_control_panel = dynamic_cast<LLPanel*>(ctrl->getParent());
	if (volume_control_panel)
	{
		std::string control_name = user_data.asString();
		LLControlVariable* control = volume_control_panel->findControl(control_name);
		
		if (control)
			control->set(LLSD(FALSE));
	}
}

void initialize_volume_controls_callbacks()
{
	LLUICtrl::CommitCallbackRegistry::Registrar& commit = LLUICtrl::CommitCallbackRegistry::currentRegistrar();
	commit.add("MediaListCtrl.GoMediaPrefs",	boost::bind(&volume_controls_open_volume_prefs));
	commit.add("Pref.SetSounds",				boost::bind(&volume_controls_on_click_set_sounds, _1));
	commit.add("Pref.setControlFalse",			boost::bind(&volume_controls_set_control_false, _1, _2));
}
//</FS:KC>

// <FS:Ansariel> Force HTTP features on SL
bool use_http_inventory()
{
#ifdef OPENSIM
	return (LLGridManager::getInstance()->isInSecondLife() || gSavedSettings.getBOOL("UseHTTPInventory"));
#else
	return true;
#endif
}

bool use_http_textures()
{
#ifdef OPENSIM
	static LLCachedControl<bool> use_http(gSavedSettings, "ImagePipelineUseHTTP", true);
	return (LLGridManager::getInstance()->isInSecondLife() || use_http);
#else
	return true;
#endif
}
// <FS:Ansariel>

void initialize_menus()
{
	// A parameterized event handler used as ctrl-8/9/0 zoom controls below.
	class LLZoomer : public view_listener_t
	{
	public:
		// The "mult" parameter says whether "val" is a multiplier or used to set the value.
		LLZoomer(F32 val, bool mult=true) : mVal(val), mMult(mult) {}
		bool handleEvent(const LLSD& userdata)
		{
			F32 new_fov_rad = mMult ? LLViewerCamera::getInstance()->getDefaultFOV() * mVal : mVal;
			LLViewerCamera::getInstance()->setDefaultFOV(new_fov_rad);
			gSavedSettings.setF32("CameraAngle", LLViewerCamera::getInstance()->getView()); // setView may have clamped it.
			return true;
		}
	private:
		F32 mVal;
		bool mMult;
	};
	
	LLUICtrl::EnableCallbackRegistry::Registrar& enable = LLUICtrl::EnableCallbackRegistry::currentRegistrar();
	LLUICtrl::CommitCallbackRegistry::Registrar& commit = LLUICtrl::CommitCallbackRegistry::currentRegistrar();
	
	// Generic enable and visible
	// Don't prepend MenuName.Foo because these can be used in any menu.
	enable.add("IsGodCustomerService", boost::bind(&is_god_customer_service));

	enable.add("displayViewerEventRecorderMenuItems",boost::bind(&LLViewerEventRecorder::displayViewerEventRecorderMenuItems,&LLViewerEventRecorder::instance()));

	view_listener_t::addEnable(new LLUploadCostCalculator(), "Upload.CalculateCosts");

	// <FS:Ansariel> [FS communication UI]
	//enable.add("Conversation.IsConversationLoggingAllowed", boost::bind(&LLFloaterIMContainer::isConversationLoggingAllowed));
	
	enable.add("GridCheck", boost::bind(&checkIsGrid, _2)); // <FS:CR> Opensim menu item visibility control
	enable.add("GridFeatureCheck", boost::bind(&isGridFeatureEnabled, _2));
	commit.add("OpenGridStatus", boost::bind(&openGridStatus)); // <FS:Ansariel> FIRE-21236 - Help Menu - Check Grid Status doesn't open using External Browser

	// Agent
	commit.add("Agent.toggleFlying", boost::bind(&LLAgent::toggleFlying));
	enable.add("Agent.enableFlying", boost::bind(&LLAgent::enableFlying));
	commit.add("Agent.PressMicrophone", boost::bind(&LLAgent::pressMicrophone, _2));
	commit.add("Agent.ReleaseMicrophone", boost::bind(&LLAgent::releaseMicrophone, _2));
	commit.add("Agent.ToggleMicrophone", boost::bind(&LLAgent::toggleMicrophone, _2));
	enable.add("Agent.IsMicrophoneOn", boost::bind(&LLAgent::isMicrophoneOn, _2));
	enable.add("Agent.IsActionAllowed", boost::bind(&LLAgent::isActionAllowed, _2));

	// File menu
	init_menu_file();

	view_listener_t::addMenu(new LLEditEnableTakeOff(), "Edit.EnableTakeOff");
	view_listener_t::addMenu(new LLEditEnableCustomizeAvatar(), "Edit.EnableCustomizeAvatar");
	view_listener_t::addMenu(new LLEnableEditShape(), "Edit.EnableEditShape");
	view_listener_t::addMenu(new LLEnableHoverHeight(), "Edit.EnableHoverHeight");
	view_listener_t::addMenu(new LLEnableEditPhysics(), "Edit.EnableEditPhysics");
	commit.add("CustomizeAvatar", boost::bind(&handle_customize_avatar));
	commit.add("EditOutfit", boost::bind(&handle_edit_outfit));
	commit.add("EditShape", boost::bind(&handle_edit_shape));
	commit.add("HoverHeight", boost::bind(&handle_hover_height));
	commit.add("EditPhysics", boost::bind(&handle_edit_physics));
	// <FS:TT> Client LSL Bridge
	commit.add("RecreateLSLBridge", boost::bind(&handle_recreate_lsl_bridge));
	// </FS:TT>

	// View menu
	view_listener_t::addMenu(new LLViewMouselook(), "View.Mouselook");
	view_listener_t::addMenu(new LLViewJoystickFlycam(), "View.JoystickFlycam");
	view_listener_t::addMenu(new LLViewResetView(), "View.ResetView");
	view_listener_t::addMenu(new LLViewLookAtLastChatter(), "View.LookAtLastChatter");
	view_listener_t::addMenu(new LLViewShowHoverTips(), "View.ShowHoverTips");
	view_listener_t::addMenu(new LLViewHighlightTransparent(), "View.HighlightTransparent");
	view_listener_t::addMenu(new LLViewToggleRenderType(), "View.ToggleRenderType");
	view_listener_t::addMenu(new LLViewShowHUDAttachments(), "View.ShowHUDAttachments");
	view_listener_t::addMenu(new LLZoomer(1.2f), "View.ZoomOut");
	view_listener_t::addMenu(new LLZoomer(1/1.2f), "View.ZoomIn");
	view_listener_t::addMenu(new LLZoomer(DEFAULT_FIELD_OF_VIEW, false), "View.ZoomDefault");
	view_listener_t::addMenu(new LLViewDefaultUISize(), "View.DefaultUISize");
	view_listener_t::addMenu(new LLViewToggleUI(), "View.ToggleUI");
	view_listener_t::addMenu(new LLViewCheckToggleUI(), "View.CheckToggleUI"); // <FS:Ansariel> Notification not showing if hiding the UI

	view_listener_t::addMenu(new LLViewEnableMouselook(), "View.EnableMouselook");
	view_listener_t::addMenu(new LLViewEnableJoystickFlycam(), "View.EnableJoystickFlycam");
	view_listener_t::addMenu(new LLViewEnableLastChatter(), "View.EnableLastChatter");

	view_listener_t::addMenu(new LLViewCheckJoystickFlycam(), "View.CheckJoystickFlycam");
	view_listener_t::addMenu(new LLViewCheckShowHoverTips(), "View.CheckShowHoverTips");
	view_listener_t::addMenu(new LLViewCheckHighlightTransparent(), "View.CheckHighlightTransparent");
	view_listener_t::addMenu(new LLViewCheckRenderType(), "View.CheckRenderType");
	view_listener_t::addMenu(new LLViewStatusAway(), "View.Status.CheckAway");
	view_listener_t::addMenu(new LLViewStatusDoNotDisturb(), "View.Status.CheckDoNotDisturb");
	view_listener_t::addMenu(new LLViewCheckHUDAttachments(), "View.CheckHUDAttachments");
	enable.add("View.EnableHUDAttachments", boost::bind(&enable_show_HUD_attachments)); // <FS:Ansariel> Disable Show HUD attachments if prevented by RLVa
	// <FS:Zi> Add reset camera angles menu
	view_listener_t::addMenu(new LLViewResetCameraAngles(), "View.ResetCameraAngles");
	// </FS:Zi>
	
	// Me > Movement
	view_listener_t::addMenu(new LLAdvancedAgentFlyingInfo(), "Agent.getFlying");

	//Communicate Nearby chat
	// <FS:Ansariel> [FS Communication UI]
	//view_listener_t::addMenu(new LLCommunicateNearbyChat(), "Communicate.NearbyChat");

	// Communicate > Voice morphing > Subscribe...
	commit.add("Communicate.VoiceMorphing.Subscribe", boost::bind(&handle_voice_morphing_subscribe));
	// Communicate > Voice morphing > Premium perk...
	commit.add("Communicate.VoiceMorphing.PremiumPerk", boost::bind(&handle_premium_voice_morphing_subscribe));
	LLVivoxVoiceClient * voice_clientp = LLVivoxVoiceClient::getInstance();
	enable.add("Communicate.VoiceMorphing.NoVoiceMorphing.Check"
		, boost::bind(&LLVivoxVoiceClient::onCheckVoiceEffect, voice_clientp, "NoVoiceMorphing"));
	commit.add("Communicate.VoiceMorphing.NoVoiceMorphing.Click"
		, boost::bind(&LLVivoxVoiceClient::onClickVoiceEffect, voice_clientp, "NoVoiceMorphing"));

	// World menu
	view_listener_t::addMenu(new LLWorldAlwaysRun(), "World.AlwaysRun");
	view_listener_t::addMenu(new LLWorldCreateLandmark(), "World.CreateLandmark");
	view_listener_t::addMenu(new LLWorldPlaceProfile(), "World.PlaceProfile");
	view_listener_t::addMenu(new LLWorldSetHomeLocation(), "World.SetHomeLocation");
	view_listener_t::addMenu(new LLWorldTeleportHome(), "World.TeleportHome");
	view_listener_t::addMenu(new LLWorldSetAway(), "World.SetAway");
	view_listener_t::addMenu(new LLWorldSetDoNotDisturb(), "World.SetDoNotDisturb");
	view_listener_t::addMenu(new LLWorldGetAway(), "World.GetAway"); //[SJ FIRE-2177]
	view_listener_t::addMenu(new LLWorldGetBusy(), "World.GetBusy"); //[SJ FIRE-2177]
	view_listener_t::addMenu(new LLWorldSetAutorespond(), "World.SetAutorespond");
	view_listener_t::addMenu(new LLWorldGetAutorespond(), "World.GetAutorespond");  //[SJ FIRE-2177]
	// <FS:PP> FIRE-1245: Option to block/reject teleport requests
	view_listener_t::addMenu(new LLWorldSetRejectTeleportOffers(), "World.SetRejectTeleportOffers");
	view_listener_t::addMenu(new LLWorldGetRejectTeleportOffers(), "World.GetRejectTeleportOffers");
	// </FS:PP>
	// <FS:PP> FIRE-15233: Automatic friendship request refusal
	view_listener_t::addMenu(new LLWorldSetRejectFriendshipRequests(), "World.SetRejectFriendshipRequests");
	view_listener_t::addMenu(new LLWorldGetRejectFriendshipRequests(), "World.GetRejectFriendshipRequests");
	// </FS:PP>
	// <FS:PP> FIRE-1245: Option to block/reject teleport requests
	view_listener_t::addMenu(new LLWorldSetRejectAllGroupInvites(), "World.SetRejectAllGroupInvites");
	view_listener_t::addMenu(new LLWorldGetRejectAllGroupInvites(), "World.GetRejectAllGroupInvites");
	// </FS:PP>
	view_listener_t::addMenu(new LLWorldSetAutorespondNonFriends(), "World.SetAutorespondNonFriends");
	view_listener_t::addMenu(new LLWorldGetAutorespondNonFriends(), "World.GetAutorespondNonFriends");  //[SJ FIRE-2177]
	view_listener_t::addMenu(new LLWorldEnableCreateLandmark(), "World.EnableCreateLandmark");
// [RLVa:KB]
	enable.add("World.EnablePlaceProfile", boost::bind(&enable_place_profile));
// [/RLVa:KB]
	view_listener_t::addMenu(new LLWorldEnableSetHomeLocation(), "World.EnableSetHomeLocation");
	view_listener_t::addMenu(new LLWorldEnableTeleportHome(), "World.EnableTeleportHome");
	view_listener_t::addMenu(new LLWorldEnableBuyLand(), "World.EnableBuyLand");

	view_listener_t::addMenu(new LLWorldCheckAlwaysRun(), "World.CheckAlwaysRun");
	
	view_listener_t::addMenu(new LLWorldEnvSettings(), "World.EnvSettings");
	view_listener_t::addMenu(new LLWorldEnableEnvSettings(), "World.EnableEnvSettings");
	view_listener_t::addMenu(new LLWorldEnvPreset(), "World.EnvPreset");
	view_listener_t::addMenu(new LLWorldEnableEnvPreset(), "World.EnableEnvPreset");
	view_listener_t::addMenu(new LLWorldPostProcess(), "World.PostProcess");

	// Tools menu
	view_listener_t::addMenu(new LLToolsSelectTool(), "Tools.SelectTool");
	view_listener_t::addMenu(new LLToolsSelectOnlyMyObjects(), "Tools.SelectOnlyMyObjects");
	view_listener_t::addMenu(new LLToolsSelectOnlyMovableObjects(), "Tools.SelectOnlyMovableObjects");
	view_listener_t::addMenu(new LLToolsSelectBySurrounding(), "Tools.SelectBySurrounding");
	view_listener_t::addMenu(new LLToolsShowHiddenSelection(), "Tools.ShowHiddenSelection");
	view_listener_t::addMenu(new LLToolsShowSelectionLightRadius(), "Tools.ShowSelectionLightRadius");
	view_listener_t::addMenu(new LLToolsEditLinkedParts(), "Tools.EditLinkedParts");
	view_listener_t::addMenu(new LLToolsSnapObjectXY(), "Tools.SnapObjectXY");
	view_listener_t::addMenu(new LLToolsUseSelectionForGrid(), "Tools.UseSelectionForGrid");
	view_listener_t::addMenu(new LLToolsSelectNextPartFace(), "Tools.SelectNextPart");
	commit.add("Tools.Link", boost::bind(&LLSelectMgr::linkObjects, LLSelectMgr::getInstance()));
	commit.add("Tools.Unlink", boost::bind(&LLSelectMgr::unlinkObjects, LLSelectMgr::getInstance()));
	view_listener_t::addMenu(new LLToolsStopAllAnimations(), "Tools.StopAllAnimations");
	view_listener_t::addMenu(new LLToolsReleaseKeys(), "Tools.ReleaseKeys");
	view_listener_t::addMenu(new LLToolsEnableReleaseKeys(), "Tools.EnableReleaseKeys");	
	commit.add("Tools.LookAtSelection", boost::bind(&handle_look_at_selection, _2));
	commit.add("Tools.ScriptInfo",boost::bind(&handle_script_info));
	commit.add("Tools.BuyOrTake", boost::bind(&handle_buy_or_take));
	commit.add("Tools.TakeCopy", boost::bind(&handle_take_copy));
	view_listener_t::addMenu(new LLToolsSaveToObjectInventory(), "Tools.SaveToObjectInventory");
	view_listener_t::addMenu(new LLToolsSelectedScriptAction(), "Tools.SelectedScriptAction");
	view_listener_t::addMenu(new FSToolsResyncAnimations(), "Tools.ResyncAnimations");	// <FS:CR> Resync Animations
	view_listener_t::addMenu(new FSToolsUndeform(), "Tools.Undeform");	// <FS:CR> FIRE-4345: Undeform
	view_listener_t::addMenu(new FSDerenderAnimatedObjects(), "Tools.DerenderAnimatedObjects");	// <FS:Beq> Animesh Kill switch

	view_listener_t::addMenu(new LLToolsEnableToolNotPie(), "Tools.EnableToolNotPie");
	view_listener_t::addMenu(new LLToolsEnableSelectNextPart(), "Tools.EnableSelectNextPart");
	enable.add("Tools.EnableLink", boost::bind(&LLSelectMgr::enableLinkObjects, LLSelectMgr::getInstance()));
	enable.add("Tools.EnableUnlink", boost::bind(&LLSelectMgr::enableUnlinkObjects, LLSelectMgr::getInstance()));
	view_listener_t::addMenu(new LLToolsEnableBuyOrTake(), "Tools.EnableBuyOrTake");
	enable.add("Tools.EnableTakeCopy", boost::bind(&enable_object_take_copy));
	enable.add("Tools.VisibleBuyObject", boost::bind(&tools_visible_buy_object));
	enable.add("Tools.VisibleTakeObject", boost::bind(&tools_visible_take_object));
	view_listener_t::addMenu(new LLToolsEnableSaveToObjectInventory(), "Tools.EnableSaveToObjectInventory");

	view_listener_t::addMenu(new LLToolsEnablePathfinding(), "Tools.EnablePathfinding");
	view_listener_t::addMenu(new LLToolsEnablePathfindingView(), "Tools.EnablePathfindingView");
	view_listener_t::addMenu(new LLToolsDoPathfindingRebakeRegion(), "Tools.DoPathfindingRebakeRegion");
	view_listener_t::addMenu(new LLToolsEnablePathfindingRebakeRegion(), "Tools.EnablePathfindingRebakeRegion");

	// Help menu
	// most items use the ShowFloater method
	view_listener_t::addMenu(new LLToggleHowTo(), "Help.ToggleHowTo");
	enable.add("Help.HowToVisible", boost::bind(&enable_how_to_visible, _2));

	// Advanced menu
	view_listener_t::addMenu(new LLAdvancedToggleConsole(), "Advanced.ToggleConsole");
	view_listener_t::addMenu(new LLAdvancedCheckConsole(), "Advanced.CheckConsole");
	view_listener_t::addMenu(new LLAdvancedDumpInfoToConsole(), "Advanced.DumpInfoToConsole");

	// Advanced > HUD Info
	view_listener_t::addMenu(new LLAdvancedToggleHUDInfo(), "Advanced.ToggleHUDInfo");
	view_listener_t::addMenu(new LLAdvancedCheckHUDInfo(), "Advanced.CheckHUDInfo");

	// Advanced Other Settings	
	view_listener_t::addMenu(new LLAdvancedClearGroupCache(), "Advanced.ClearGroupCache");
	
	// Advanced > Render > Types
	view_listener_t::addMenu(new LLAdvancedToggleRenderType(), "Advanced.ToggleRenderType");
	view_listener_t::addMenu(new LLAdvancedCheckRenderType(), "Advanced.CheckRenderType");

	//// Advanced > Render > Features
	view_listener_t::addMenu(new LLAdvancedToggleFeature(), "Advanced.ToggleFeature");
	view_listener_t::addMenu(new LLAdvancedCheckFeature(), "Advanced.CheckFeature");

	view_listener_t::addMenu(new LLAdvancedCheckDisplayTextureDensity(), "Advanced.CheckDisplayTextureDensity");
	view_listener_t::addMenu(new LLAdvancedSetDisplayTextureDensity(), "Advanced.SetDisplayTextureDensity");

	// Advanced > Render > Info Displays
	view_listener_t::addMenu(new LLAdvancedToggleInfoDisplay(), "Advanced.ToggleInfoDisplay");
	view_listener_t::addMenu(new LLAdvancedCheckInfoDisplay(), "Advanced.CheckInfoDisplay");
	view_listener_t::addMenu(new LLAdvancedSelectedTextureInfo(), "Advanced.SelectedTextureInfo");
	commit.add("Advanced.SelectedMaterialInfo", boost::bind(&handle_selected_material_info));
	view_listener_t::addMenu(new LLAdvancedToggleWireframe(), "Advanced.ToggleWireframe");
	view_listener_t::addMenu(new LLAdvancedCheckWireframe(), "Advanced.CheckWireframe");
    view_listener_t::addMenu(new LLAdvancedToggleDebugSH(), "Advanced.ToggleDebugSH");
	// Develop > Render
	view_listener_t::addMenu(new LLAdvancedEnableObjectObjectOcclusion(), "Advanced.EnableObjectObjectOcclusion");
	view_listener_t::addMenu(new LLAdvancedEnableRenderFBO(), "Advanced.EnableRenderFBO");
	view_listener_t::addMenu(new LLAdvancedEnableRenderDeferred(), "Advanced.EnableRenderDeferred");
	view_listener_t::addMenu(new LLAdvancedEnableRenderDeferredOptions(), "Advanced.EnableRenderDeferredOptions");
	view_listener_t::addMenu(new LLAdvancedToggleRandomizeFramerate(), "Advanced.ToggleRandomizeFramerate");
	view_listener_t::addMenu(new LLAdvancedCheckRandomizeFramerate(), "Advanced.CheckRandomizeFramerate");
	view_listener_t::addMenu(new LLAdvancedTogglePeriodicSlowFrame(), "Advanced.TogglePeriodicSlowFrame");
	view_listener_t::addMenu(new LLAdvancedCheckPeriodicSlowFrame(), "Advanced.CheckPeriodicSlowFrame");
	view_listener_t::addMenu(new LLAdvancedToggleFrameTest(), "Advanced.ToggleFrameTest");
	view_listener_t::addMenu(new LLAdvancedCheckFrameTest(), "Advanced.CheckFrameTest");
	view_listener_t::addMenu(new LLAdvancedHandleAttachedLightParticles(), "Advanced.HandleAttachedLightParticles");
	view_listener_t::addMenu(new LLAdvancedCheckRenderShadowOption(), "Advanced.CheckRenderShadowOption");
	view_listener_t::addMenu(new LLAdvancedClickRenderShadowOption(), "Advanced.ClickRenderShadowOption");
	view_listener_t::addMenu(new LLAdvancedClickRenderProfile(), "Advanced.ClickRenderProfile");
	view_listener_t::addMenu(new LLAdvancedClickRenderBenchmark(), "Advanced.ClickRenderBenchmark");
	//[FIX FIRE-1927 - enable DoubleClickTeleport shortcut : SJ]
	view_listener_t::addMenu(new LLAdvancedToggleDoubleClickTeleport, "Advanced.ToggleDoubleClickTeleport");

	#ifdef TOGGLE_HACKED_GODLIKE_VIEWER
	view_listener_t::addMenu(new LLAdvancedHandleToggleHackedGodmode(), "Advanced.HandleToggleHackedGodmode");
	view_listener_t::addMenu(new LLAdvancedCheckToggleHackedGodmode(), "Advanced.CheckToggleHackedGodmode");
	view_listener_t::addMenu(new LLAdvancedEnableToggleHackedGodmode(), "Advanced.EnableToggleHackedGodmode");
	#endif

	// Advanced > World
	view_listener_t::addMenu(new LLAdvancedDumpScriptedCamera(), "Advanced.DumpScriptedCamera");
	view_listener_t::addMenu(new LLAdvancedDumpRegionObjectCache(), "Advanced.DumpRegionObjectCache");

	// Advanced > UI
	commit.add("Advanced.WebBrowserTest", boost::bind(&handle_web_browser_test,	_2));	// sigh! this one opens the MEDIA browser
	commit.add("Advanced.WebContentTest", boost::bind(&handle_web_content_test, _2));	// this one opens the Web Content floater
	commit.add("Advanced.ShowURL", boost::bind(&handle_show_url, _2));
	commit.add("Advanced.ReportBug", boost::bind(&handle_report_bug, _2));
	view_listener_t::addMenu(new LLAdvancedBuyCurrencyTest(), "Advanced.BuyCurrencyTest");
	view_listener_t::addMenu(new LLAdvancedDumpSelectMgr(), "Advanced.DumpSelectMgr");
	view_listener_t::addMenu(new LLAdvancedDumpInventory(), "Advanced.DumpInventory");
	commit.add("Advanced.DumpTimers", boost::bind(&handle_dump_timers) );
	commit.add("Advanced.DumpFocusHolder", boost::bind(&handle_dump_focus) );
	view_listener_t::addMenu(new LLAdvancedPrintSelectedObjectInfo(), "Advanced.PrintSelectedObjectInfo");
	view_listener_t::addMenu(new LLAdvancedPrintAgentInfo(), "Advanced.PrintAgentInfo");
	view_listener_t::addMenu(new LLAdvancedToggleDebugClicks(), "Advanced.ToggleDebugClicks");
	view_listener_t::addMenu(new LLAdvancedCheckDebugClicks(), "Advanced.CheckDebugClicks");
	view_listener_t::addMenu(new LLAdvancedCheckDebugViews(), "Advanced.CheckDebugViews");
	view_listener_t::addMenu(new LLAdvancedToggleDebugViews(), "Advanced.ToggleDebugViews");
	view_listener_t::addMenu(new LLAdvancedToggleXUINameTooltips(), "Advanced.ToggleXUINameTooltips");
	view_listener_t::addMenu(new LLAdvancedCheckXUINameTooltips(), "Advanced.CheckXUINameTooltips");
	view_listener_t::addMenu(new LLAdvancedToggleDebugMouseEvents(), "Advanced.ToggleDebugMouseEvents");
	view_listener_t::addMenu(new LLAdvancedCheckDebugMouseEvents(), "Advanced.CheckDebugMouseEvents");
	view_listener_t::addMenu(new LLAdvancedToggleDebugKeys(), "Advanced.ToggleDebugKeys");
	view_listener_t::addMenu(new LLAdvancedCheckDebugKeys(), "Advanced.CheckDebugKeys");
	view_listener_t::addMenu(new LLAdvancedToggleDebugWindowProc(), "Advanced.ToggleDebugWindowProc");
	view_listener_t::addMenu(new LLAdvancedCheckDebugWindowProc(), "Advanced.CheckDebugWindowProc");

	// Advanced > XUI
	commit.add("Advanced.ReloadColorSettings", boost::bind(&LLUIColorTable::loadFromSettings, LLUIColorTable::getInstance()));
	view_listener_t::addMenu(new LLAdvancedLoadUIFromXML(), "Advanced.LoadUIFromXML");
	view_listener_t::addMenu(new LLAdvancedSaveUIToXML(), "Advanced.SaveUIToXML");
	view_listener_t::addMenu(new LLAdvancedToggleXUINames(), "Advanced.ToggleXUINames");
	view_listener_t::addMenu(new LLAdvancedCheckXUINames(), "Advanced.CheckXUINames");
	view_listener_t::addMenu(new LLAdvancedSendTestIms(), "Advanced.SendTestIMs");
	commit.add("Advanced.FlushNameCaches", boost::bind(&handle_flush_name_caches));

	// Advanced > Character > Grab Baked Texture
	view_listener_t::addMenu(new LLAdvancedGrabBakedTexture(), "Advanced.GrabBakedTexture");
	view_listener_t::addMenu(new LLAdvancedEnableGrabBakedTexture(), "Advanced.EnableGrabBakedTexture");

	// Advanced > Character > Character Tests
	view_listener_t::addMenu(new LLAdvancedAppearanceToXML(), "Advanced.AppearanceToXML");
	view_listener_t::addMenu(new LLAdvancedEnableAppearanceToXML(), "Advanced.EnableAppearanceToXML");
	view_listener_t::addMenu(new LLAdvancedToggleCharacterGeometry(), "Advanced.ToggleCharacterGeometry");

	view_listener_t::addMenu(new LLAdvancedTestMale(), "Advanced.TestMale");
	view_listener_t::addMenu(new LLAdvancedTestFemale(), "Advanced.TestFemale");
	
	// Advanced > Character > Animation Speed
	view_listener_t::addMenu(new LLAdvancedAnimTenFaster(), "Advanced.AnimTenFaster");
	view_listener_t::addMenu(new LLAdvancedAnimTenSlower(), "Advanced.AnimTenSlower");
	view_listener_t::addMenu(new LLAdvancedAnimResetAll(), "Advanced.AnimResetAll");

	// Advanced > Character (toplevel)
	view_listener_t::addMenu(new LLAdvancedForceParamsToDefault(), "Advanced.ForceParamsToDefault");
	view_listener_t::addMenu(new LLAdvancedReloadVertexShader(), "Advanced.ReloadVertexShader");
	view_listener_t::addMenu(new LLAdvancedToggleAnimationInfo(), "Advanced.ToggleAnimationInfo");
	view_listener_t::addMenu(new LLAdvancedCheckAnimationInfo(), "Advanced.CheckAnimationInfo");
	view_listener_t::addMenu(new LLAdvancedToggleShowLookAt(), "Advanced.ToggleShowLookAt");
	view_listener_t::addMenu(new LLAdvancedToggleShowColor(), "Advanced.ToggleShowColor");
	view_listener_t::addMenu(new LLAdvancedCheckShowColor(), "Advanced.CheckShowColor");
	view_listener_t::addMenu(new LLAdvancedCheckShowLookAt(), "Advanced.CheckShowLookAt");
	view_listener_t::addMenu(new LLAdvancedToggleShowPointAt(), "Advanced.ToggleShowPointAt");
	view_listener_t::addMenu(new LLAdvancedCheckShowPointAt(), "Advanced.CheckShowPointAt");
	view_listener_t::addMenu(new LLAdvancedTogglePrivateLookPointAt(), "Advanced.TogglePrivateLookPointAt");
	view_listener_t::addMenu(new LLAdvancedCheckPrivateLookPointAt(), "Advanced.CheckPrivateLookPointAt");
	view_listener_t::addMenu(new LLAdvancedToggleDebugJointUpdates(), "Advanced.ToggleDebugJointUpdates");
	view_listener_t::addMenu(new LLAdvancedCheckDebugJointUpdates(), "Advanced.CheckDebugJointUpdates");
	view_listener_t::addMenu(new LLAdvancedToggleDisableLOD(), "Advanced.ToggleDisableLOD");
	view_listener_t::addMenu(new LLAdvancedCheckDisableLOD(), "Advanced.CheckDisableLOD");
	view_listener_t::addMenu(new LLAdvancedToggleDebugCharacterVis(), "Advanced.ToggleDebugCharacterVis");
	view_listener_t::addMenu(new LLAdvancedCheckDebugCharacterVis(), "Advanced.CheckDebugCharacterVis");
	view_listener_t::addMenu(new LLAdvancedDumpAttachments(), "Advanced.DumpAttachments");
	view_listener_t::addMenu(new LLAdvancedRebakeTextures(), "Advanced.RebakeTextures");
// [SL:KB] - Patch: Appearance-PhantomAttach | Checked: Catznip-5.0
	commit.add("Advanced.RefreshAttachments", boost::bind(&handle_refresh_attachments));
// [/SL:KB]
	view_listener_t::addMenu(new LLAdvancedDebugAvatarTextures(), "Advanced.DebugAvatarTextures");
	view_listener_t::addMenu(new LLAdvancedDumpAvatarLocalTextures(), "Advanced.DumpAvatarLocalTextures");
	view_listener_t::addMenu(new LLAdvancedReloadAvatarCloudParticle(), "Advanced.ReloadAvatarCloudParticle");

	// Advanced > Network
	view_listener_t::addMenu(new LLAdvancedEnableMessageLog(), "Advanced.EnableMessageLog");
	view_listener_t::addMenu(new LLAdvancedDisableMessageLog(), "Advanced.DisableMessageLog");
	view_listener_t::addMenu(new LLAdvancedDropPacket(), "Advanced.DropPacket");

	// Advanced > Recorder
	view_listener_t::addMenu(new LLAdvancedAgentPilot(), "Advanced.AgentPilot");
	view_listener_t::addMenu(new LLAdvancedToggleAgentPilotLoop(), "Advanced.ToggleAgentPilotLoop");
	view_listener_t::addMenu(new LLAdvancedCheckAgentPilotLoop(), "Advanced.CheckAgentPilotLoop");
	view_listener_t::addMenu(new LLAdvancedViewerEventRecorder(), "Advanced.EventRecorder");

	// Advanced > Debugging
	view_listener_t::addMenu(new LLAdvancedForceErrorBreakpoint(), "Advanced.ForceErrorBreakpoint");
	view_listener_t::addMenu(new LLAdvancedForceErrorLlerror(), "Advanced.ForceErrorLlerror");
	view_listener_t::addMenu(new LLAdvancedForceErrorBadMemoryAccess(), "Advanced.ForceErrorBadMemoryAccess");
	view_listener_t::addMenu(new LLAdvancedForceErrorInfiniteLoop(), "Advanced.ForceErrorInfiniteLoop");
	view_listener_t::addMenu(new LLAdvancedForceErrorSoftwareException(), "Advanced.ForceErrorSoftwareException");
	view_listener_t::addMenu(new LLAdvancedForceErrorDriverCrash(), "Advanced.ForceErrorDriverCrash");
	view_listener_t::addMenu(new LLAdvancedForceErrorDisconnectViewer(), "Advanced.ForceErrorDisconnectViewer");

	// Advanced (toplevel)
	view_listener_t::addMenu(new LLAdvancedToggleShowObjectUpdates(), "Advanced.ToggleShowObjectUpdates");
	view_listener_t::addMenu(new LLAdvancedCheckShowObjectUpdates(), "Advanced.CheckShowObjectUpdates");
	view_listener_t::addMenu(new LLAdvancedCompressImage(), "Advanced.CompressImage");
	view_listener_t::addMenu(new LLAdvancedShowDebugSettings(), "Advanced.ShowDebugSettings");
	view_listener_t::addMenu(new LLAdvancedEnableViewAdminOptions(), "Advanced.EnableViewAdminOptions");
	view_listener_t::addMenu(new LLAdvancedToggleViewAdminOptions(), "Advanced.ToggleViewAdminOptions");
	view_listener_t::addMenu(new LLAdvancedCheckViewAdminOptions(), "Advanced.CheckViewAdminOptions");
	view_listener_t::addMenu(new LLAdvancedToggleVisualLeakDetector(), "Advanced.ToggleVisualLeakDetector");

	view_listener_t::addMenu(new LLAdvancedRequestAdminStatus(), "Advanced.RequestAdminStatus");
	view_listener_t::addMenu(new LLAdvancedLeaveAdminStatus(), "Advanced.LeaveAdminStatus");

	// Develop >Set logging level
	view_listener_t::addMenu(new LLDevelopCheckLoggingLevel(), "Develop.CheckLoggingLevel");
	view_listener_t::addMenu(new LLDevelopSetLoggingLevel(), "Develop.SetLoggingLevel");
	
	//Develop (Texture Fetch Debug Console)
	view_listener_t::addMenu(new LLDevelopTextureFetchDebugger(), "Develop.SetTexFetchDebugger");
	//Develop (clear cache immediately)
	commit.add("Develop.ClearCache", boost::bind(&handle_cache_clear_immediately) );

	// Admin >Object
	view_listener_t::addMenu(new LLAdminForceTakeCopy(), "Admin.ForceTakeCopy");
	view_listener_t::addMenu(new LLAdminHandleObjectOwnerSelf(), "Admin.HandleObjectOwnerSelf");
	view_listener_t::addMenu(new LLAdminHandleObjectOwnerPermissive(), "Admin.HandleObjectOwnerPermissive");
	view_listener_t::addMenu(new LLAdminHandleForceDelete(), "Admin.HandleForceDelete");
	view_listener_t::addMenu(new LLAdminHandleObjectLock(), "Admin.HandleObjectLock");
	view_listener_t::addMenu(new LLAdminHandleObjectAssetIDs(), "Admin.HandleObjectAssetIDs");

	// Admin >Parcel 
	view_listener_t::addMenu(new LLAdminHandleForceParcelOwnerToMe(), "Admin.HandleForceParcelOwnerToMe");
	view_listener_t::addMenu(new LLAdminHandleForceParcelToContent(), "Admin.HandleForceParcelToContent");
	view_listener_t::addMenu(new LLAdminHandleClaimPublicLand(), "Admin.HandleClaimPublicLand");

	// Admin >Region
	view_listener_t::addMenu(new LLAdminHandleRegionDumpTempAssetData(), "Admin.HandleRegionDumpTempAssetData");
	// Admin top level
	view_listener_t::addMenu(new LLAdminOnSaveState(), "Admin.OnSaveState");

	// Self context menu
	view_listener_t::addMenu(new LLSelfStandUp(), "Self.StandUp");
	enable.add("Self.EnableStandUp", boost::bind(&enable_standup_self));
	view_listener_t::addMenu(new LLSelfSitDown(), "Self.SitDown");
	enable.add("Self.EnableSitDown", boost::bind(&enable_sitdown_self)); 
	enable.add("Self.ShowSitDown", boost::bind(&show_sitdown_self));
	view_listener_t::addMenu(new FSSelfForceSit(), "Self.ForceSit"); //KC
	enable.add("Self.EnableForceSit", boost::bind(&enable_forcesit_self)); //KC
	view_listener_t::addMenu(new FSSelfCheckForceSit(), "Self.getForceSit"); //KC
	view_listener_t::addMenu(new FSSelfToggleMoveLock(), "Self.ToggleMoveLock"); //KC
	view_listener_t::addMenu(new FSSelfCheckMoveLock(), "Self.GetMoveLock"); //KC
	enable.add("Self.EnableMoveLock", boost::bind(&enable_move_lock));	// <FS:CR>
	view_listener_t::addMenu(new FSSelfToggleIgnorePreJump(), "Self.toggleIgnorePreJump"); //SJ
	view_listener_t::addMenu(new FSSelfCheckIgnorePreJump(), "Self.getIgnorePreJump"); //SJ
	view_listener_t::addMenu(new LLSelfRemoveAllAttachments(), "Self.RemoveAllAttachments");

	view_listener_t::addMenu(new LLSelfEnableRemoveAllAttachments(), "Self.EnableRemoveAllAttachments");

	// we don't use boost::bind directly to delay side tray construction
	view_listener_t::addMenu( new LLTogglePanelPeopleTab(), "SideTray.PanelPeopleTab");
	view_listener_t::addMenu( new LLCheckPanelPeopleTab(), "SideTray.CheckPanelPeopleTab");

	 // Avatar pie menu
	view_listener_t::addMenu(new LLAvatarCheckImpostorMode(), "Avatar.CheckImpostorMode");
	view_listener_t::addMenu(new LLAvatarSetImpostorMode(), "Avatar.SetImpostorMode");
	view_listener_t::addMenu(new LLObjectMute(), "Avatar.Mute");
	view_listener_t::addMenu(new LLAvatarAddFriend(), "Avatar.AddFriend");
	view_listener_t::addMenu(new LLAvatarAddContact(), "Avatar.AddContact");
	commit.add("Avatar.Freeze", boost::bind(&handle_avatar_freeze, LLSD()));
	view_listener_t::addMenu(new LLAvatarDebug(), "Avatar.Debug");
	view_listener_t::addMenu(new LLAvatarVisibleDebug(), "Avatar.VisibleDebug");
	view_listener_t::addMenu(new LLAvatarInviteToGroup(), "Avatar.InviteToGroup");
	// <FS:Ansariel> FIRE-13515: Re-add give calling card
	view_listener_t::addMenu(new LLAvatarGiveCard(), "Avatar.GiveCard");
	// </FS:Ansariel> FIRE-13515: Re-add give calling card
	commit.add("Avatar.Eject", boost::bind(&handle_avatar_eject, LLSD()));
	commit.add("Avatar.ShowInspector", boost::bind(&handle_avatar_show_inspector));
	view_listener_t::addMenu(new LLAvatarSendIM(), "Avatar.SendIM");
	view_listener_t::addMenu(new LLAvatarCall(), "Avatar.Call");
//	enable.add("Avatar.EnableCall", boost::bind(&LLAvatarActions::canCall));
// [RLVa:KB] - Checked: 2010-08-25 (RLVa-1.2.1b) | Added: RLVa-1.2.1b
	enable.add("Avatar.EnableCall", boost::bind(&enable_avatar_call));
// [/RLVa:KB]
	view_listener_t::addMenu(new LLAvatarReportAbuse(), "Avatar.ReportAbuse");
	view_listener_t::addMenu(new LLAvatarTexRefresh(), "Avatar.TexRefresh");	// ## Zi: Texture Refresh

	view_listener_t::addMenu(new LLAvatarToggleMyProfile(), "Avatar.ToggleMyProfile");
	view_listener_t::addMenu(new LLAvatarResetSkeleton(), "Avatar.ResetSkeleton");
	view_listener_t::addMenu(new LLAvatarEnableResetSkeleton(), "Avatar.EnableResetSkeleton");
	view_listener_t::addMenu(new LLAvatarResetSkeletonAndAnimations(), "Avatar.ResetSkeletonAndAnimations");
	enable.add("Avatar.IsMyProfileOpen", boost::bind(&my_profile_visible));

	commit.add("Avatar.OpenMarketplace", boost::bind(&LLWeb::loadURLExternal, gSavedSettings.getString("MarketplaceURL")));
	
	view_listener_t::addMenu(new LLAvatarEnableAddFriend(), "Avatar.EnableAddFriend");
	enable.add("Avatar.EnableFreezeEject", boost::bind(&enable_freeze_eject, _2));

	// Object pie menu
	view_listener_t::addMenu(new LLObjectBuild(), "Object.Build");
	commit.add("Object.Touch", boost::bind(&handle_object_touch));
	commit.add("Object.SitOrStand", boost::bind(&handle_object_sit_or_stand));
	commit.add("Object.Delete", boost::bind(&handle_object_delete));
	view_listener_t::addMenu(new LLObjectAttachToAvatar(true), "Object.AttachToAvatar");
	view_listener_t::addMenu(new LLObjectAttachToAvatar(false), "Object.AttachAddToAvatar");
	view_listener_t::addMenu(new LLObjectReturn(), "Object.Return");
	commit.add("Object.Duplicate", boost::bind(&LLSelectMgr::duplicate, LLSelectMgr::getInstance()));
	view_listener_t::addMenu(new LLObjectReportAbuse(), "Object.ReportAbuse");
	view_listener_t::addMenu(new LLObjectMute(), "Object.Mute");
	view_listener_t::addMenu(new LLObjectDerender(), "Object.Derender");
	view_listener_t::addMenu(new LLObjectDerenderPermanent(), "Object.DerenderPermanent"); // <FS:Ansariel> Optional derender & blacklist
	enable.add("Object.EnableDerender", boost::bind(&enable_derender_object));	// <FS:CR> FIRE-10082 - Don't enable derendering own attachments when RLVa is enabled as well
	view_listener_t::addMenu(new LLObjectTexRefresh(), "Object.TexRefresh");	// ## Zi: Texture Refresh
	view_listener_t::addMenu(new LLEditParticleSource(), "Object.EditParticles");
   	view_listener_t::addMenu(new LLEnableEditParticleSource(), "Object.EnableEditParticles");

	enable.add("Object.VisibleTake", boost::bind(&visible_take_object));
	enable.add("Object.VisibleBuy", boost::bind(&visible_buy_object));

	commit.add("Object.Buy", boost::bind(&handle_buy));
	commit.add("Object.Edit", boost::bind(&handle_object_edit));
	commit.add("Object.Inspect", boost::bind(&handle_object_inspect));
	commit.add("Object.Open", boost::bind(&handle_object_open));
	commit.add("Object.Take", boost::bind(&handle_take));
	commit.add("Object.ShowInspector", boost::bind(&handle_object_show_inspector));
	enable.add("Object.EnableOpen", boost::bind(&enable_object_open));
	enable.add("Object.EnableTouch", boost::bind(&enable_object_touch, _1));
	enable.add("Object.EnableDelete", boost::bind(&enable_object_delete));
//	enable.add("Object.EnableWear", boost::bind(&object_selected_and_point_valid));
// [RLVa:KB] - Checked: 2010-03-16 (RLVa-1.2.0a) | Added: RLVa-1.2.0a
	enable.add("Object.EnableWear", boost::bind(&object_selected_and_point_valid, _2));
// [/RLVa:KB]

	enable.add("Object.EnableStandUp", boost::bind(&enable_object_stand_up));
	enable.add("Object.EnableSit", boost::bind(&enable_object_sit, _1));

	view_listener_t::addMenu(new LLObjectEnableReturn(), "Object.EnableReturn");
	enable.add("Object.EnableDuplicate", boost::bind(&LLSelectMgr::canDuplicate, LLSelectMgr::getInstance()));
	view_listener_t::addMenu(new LLObjectEnableReportAbuse(), "Object.EnableReportAbuse");

	enable.add("Avatar.EnableMute", boost::bind(&enable_object_mute));
	enable.add("Object.EnableMute", boost::bind(&enable_object_mute));
	enable.add("Object.EnableUnmute", boost::bind(&enable_object_unmute));
	enable.add("Object.EnableBuy", boost::bind(&enable_buy_object));
	commit.add("Object.ZoomIn", boost::bind(&handle_look_at_selection, "zoom"));
	enable.add("Object.EnableScriptInfo", boost::bind(&enable_script_info));	// <FS:CR>

	// Attachment pie menu
	enable.add("Attachment.Label", boost::bind(&onEnableAttachmentLabel, _1, _2));
	view_listener_t::addMenu(new LLAttachmentDrop(), "Attachment.Drop");
	view_listener_t::addMenu(new LLAttachmentDetachFromPoint(), "Attachment.DetachFromPoint");
	view_listener_t::addMenu(new LLAttachmentDetach(), "Attachment.Detach");
	view_listener_t::addMenu(new LLAttachmentPointFilled(), "Attachment.PointFilled");
	view_listener_t::addMenu(new LLAttachmentEnableDrop(), "Attachment.EnableDrop");
	view_listener_t::addMenu(new LLAttachmentEnableDetach(), "Attachment.EnableDetach");

	// Land pie menu
	view_listener_t::addMenu(new LLLandBuild(), "Land.Build");
	view_listener_t::addMenu(new LLLandSit(), "Land.Sit");
	view_listener_t::addMenu(new LLLandBuyPass(), "Land.BuyPass");
	view_listener_t::addMenu(new LLLandEdit(), "Land.Edit");

	// Particle muting
	view_listener_t::addMenu(new LLMuteParticle(), "Particle.Mute");

	view_listener_t::addMenu(new LLLandEnableBuyPass(), "Land.EnableBuyPass");
	commit.add("Land.Buy", boost::bind(&handle_buy_land));

	// Generic actions
	commit.add("ReportAbuse", boost::bind(&handle_report_abuse));
	commit.add("BuyCurrency", boost::bind(&handle_buy_currency));
	view_listener_t::addMenu(new LLShowHelp(), "ShowHelp");
	view_listener_t::addMenu(new LLToggleHelp(), "ToggleHelp");
	view_listener_t::addMenu(new LLToggleSpeak(), "ToggleSpeak");
	view_listener_t::addMenu(new LLPromptShowURL(), "PromptShowURL");
	view_listener_t::addMenu(new LLShowAgentProfile(), "ShowAgentProfile");
	view_listener_t::addMenu(new LLToggleAgentProfile(), "ToggleAgentProfile");
	view_listener_t::addMenu(new LLToggleControl(), "ToggleControl");
	view_listener_t::addMenu(new LLCheckControl(), "CheckControl");
	view_listener_t::addMenu(new LLGoToObject(), "GoToObject");
	commit.add("PayObject", boost::bind(&handle_give_money_dialog));

	// <FS:Ansariel> Control enhancements
	view_listener_t::addMenu(new LLTogglePerAccountControl(), "TogglePerAccountControl");
	view_listener_t::addMenu(new LLCheckPerAccountControl(), "CheckPerAccountControl");
	view_listener_t::addMenu(new FSResetControl(), "ResetControl");
	view_listener_t::addMenu(new FSResetPerAccountControl(), "ResetPerAccountControl");
	// </FS:Ansariel> Control enhancements

	// <FS:Ansariel> Reset Mesh LOD
	view_listener_t::addMenu(new FSResetMeshLOD(), "Avatar.ResetMeshLOD");

	commit.add("Inventory.NewWindow", boost::bind(&LLPanelMainInventory::newWindow));

	enable.add("EnablePayObject", boost::bind(&enable_pay_object));
	enable.add("EnablePayAvatar", boost::bind(&enable_pay_avatar));
	enable.add("EnableEdit", boost::bind(&enable_object_edit));
	enable.add("EnableMuteParticle", boost::bind(&enable_mute_particle));
	enable.add("VisibleBuild", boost::bind(&enable_object_build));
	commit.add("Pathfinding.Linksets.Select", boost::bind(&LLFloaterPathfindingLinksets::openLinksetsWithSelectedObjects));
	enable.add("EnableSelectInPathfindingLinksets", boost::bind(&enable_object_select_in_pathfinding_linksets));
	enable.add("VisibleSelectInPathfindingLinksets", boost::bind(&visible_object_select_in_pathfinding_linksets));
	commit.add("Pathfinding.Characters.Select", boost::bind(&LLFloaterPathfindingCharacters::openCharactersWithSelectedObjects));
	enable.add("EnableSelectInPathfindingCharacters", boost::bind(&enable_object_select_in_pathfinding_characters));
	enable.add("EnableBridgeFunction", boost::bind(&enable_bridge_function));	// <FS:CR>

	view_listener_t::addMenu(new LLFloaterVisible(), "FloaterVisible");
	view_listener_t::addMenu(new LLSomethingSelected(), "SomethingSelected");
	view_listener_t::addMenu(new LLSomethingSelectedNoHUD(), "SomethingSelectedNoHUD");
	view_listener_t::addMenu(new LLEditableSelected(), "EditableSelected");
	view_listener_t::addMenu(new LLEditableSelectedMono(), "EditableSelectedMono");
	view_listener_t::addMenu(new LLToggleUIHints(), "ToggleUIHints");

// [RLVa:KB] - Checked: RLVa-2.0.0
	enable.add("RLV.MainToggleVisible", boost::bind(&rlvMenuMainToggleVisible, _1));
	//if (RlvActions::isRlvEnabled()) // <FS:Ansariel> FIRE-20539: Toolbar buttons don't show disabled state anymore
	{
		enable.add("RLV.CanShowName", boost::bind(&rlvMenuCanShowName));
		enable.add("RLV.EnableIfNot", boost::bind(&rlvMenuEnableIfNot, _2));
	}
// [/RLVa:KB]

	// <FS:Ansariel> Toggle internal web browser
	commit.add("ToggleWebBrowser", boost::bind(&toggleWebBrowser, _2));
	// <FS:Ansariel> Toggle debug settings floater
	commit.add("ToggleSettingsDebug", boost::bind(&toggleSettingsDebug));
	// <FS:Ansariel> Toggle teleport history panel directly
	commit.add("ToggleTeleportHistory", boost::bind(&toggleTeleportHistory));
	// <FS:Ansariel> FIRE-7758: Save/load camera position
	commit.add("Camera.StoreView", boost::bind(&LLAgentCamera::storeCameraPosition, &gAgentCamera));
	commit.add("Camera.LoadView", boost::bind(&LLAgentCamera::loadCameraPosition, &gAgentCamera));
	// </FS:Ansariel>

	// <FS:Ansariel> Script debug floater
	commit.add("ShowScriptDebug", boost::bind(&LLFloaterScriptDebug::show, LLUUID::null));
	
	// <FS:CR> Stream list import/export
	view_listener_t::addMenu(new FSStreamListExportXML(), "Streamlist.xml_export");
	view_listener_t::addMenu(new FSStreamListImportXML(), "Streamlist.xml_import");
	// <FS:CR> Dump SimulatorFeatures to chat
	view_listener_t::addMenu(new FSDumpSimulatorFeaturesToChat(), "Develop.DumpSimFeaturesToChat");
	// <FS:CR> Add to contact set
	view_listener_t::addMenu(new FSAddToContactSet(), "Avatar.AddToContactSet");

	// <FS:Techwolf Lupindo> export
	view_listener_t::addMenu(new FSObjectExport(), "Object.Export");
	view_listener_t::addMenu(new FSObjectExportCollada(), "Object.ExportCollada");
	enable.add("Object.EnableExport", boost::bind(&enable_export_object));
	// </FS:Techwolf Lupindo>
}<|MERGE_RESOLUTION|>--- conflicted
+++ resolved
@@ -137,7 +137,6 @@
 #include <boost/regex.hpp>
 #include "llcleanup.h"
 #include "llviewershadermgr.h"
-<<<<<<< HEAD
 // [RLVa:KB] - Checked: 2011-05-22 (RLVa-1.3.1a)
 #include "fsavatarrenderpersistence.h"
 #include "rlvactions.h"
@@ -165,8 +164,6 @@
 #include "lltexturecache.h"
 #include "llvovolume.h"
 #include "particleeditor.h"
-=======
->>>>>>> fa6e4137
 
 using namespace LLAvatarAppearanceDefines;
 
@@ -1366,20 +1363,6 @@
 	bool handleEvent(const LLSD& userdata)
 	{
 		handle_selected_texture_info(NULL);
-		return true;
-	}
-};
-
-////////////////////////////
-// TOGGLE SH LIGHTING VIS //
-////////////////////////////
-
-class LLAdvancedToggleDebugSH : public view_listener_t
-{
-	bool handleEvent(const LLSD& userdata)
-	{
-        gPipeline.toggleRenderDebug(LLPipeline::RENDER_DEBUG_SH);
-        gSavedSettings.setBOOL("RenderDebugSH", gPipeline.hasRenderDebugMask(LLPipeline::RENDER_DEBUG_SH));
 		return true;
 	}
 };
@@ -7583,7 +7566,15 @@
 {
     bool handleEvent(const LLSD& userdata)
     {
-		LLVOAvatar* avatar = find_avatar_from_object( LLSelectMgr::getInstance()->getSelection()->getPrimaryObject() );
+        // <FS:Ansariel> Fix reset skeleton not working
+		//LLVOAvatar* avatar = NULL;
+        //LLViewerObject *obj = LLSelectMgr::getInstance()->getSelection()->getPrimaryObject();
+        //if (obj)
+        //{
+        //    avatar = obj->getAvatar();
+        //}
+        LLVOAvatar* avatar = find_avatar_from_object(LLSelectMgr::getInstance()->getSelection()->getPrimaryObject());
+        // </FS:Ansariel>
 		if(avatar)
         {
             avatar->resetSkeleton(false);
@@ -10744,14 +10735,11 @@
 
 	bool handleEvent(const LLSD& userdata)
 	{
-<<<<<<< HEAD
 // [RLVa:KB] - Checked: 2010-03-18 (RLVa-1.2.0a) | Modified: RLVa-1.0.0g
 		if (gRlvHandler.hasBehaviour(RLV_BHVR_SETENV))
 			return true;
 // [/RLVa:KB]
 
-=======
->>>>>>> fa6e4137
 		std::string event_name = userdata.asString();
 		
 		if (event_name == "sunrise")
@@ -10811,7 +10799,6 @@
 	{
 		bool result = false;
 		std::string event_name = userdata.asString();
-<<<<<<< HEAD
 
         if (event_name == "pause_clouds")
         {
@@ -10820,16 +10807,6 @@
 
         LLSettingsSky::ptr_t sky = LLEnvironment::instance().getEnvironmentFixedSky(LLEnvironment::ENV_LOCAL);
 
-=======
-
-        if (event_name == "pause_clouds")
-        {
-            return LLEnvironment::instance().isCloudScrollPaused();
-        }
-
-        LLSettingsSky::ptr_t sky = LLEnvironment::instance().getEnvironmentFixedSky(LLEnvironment::ENV_LOCAL);
-
->>>>>>> fa6e4137
 		if (!sky)
 		{
 			return (event_name == "region");
@@ -11488,7 +11465,6 @@
 	commit.add("Advanced.SelectedMaterialInfo", boost::bind(&handle_selected_material_info));
 	view_listener_t::addMenu(new LLAdvancedToggleWireframe(), "Advanced.ToggleWireframe");
 	view_listener_t::addMenu(new LLAdvancedCheckWireframe(), "Advanced.CheckWireframe");
-    view_listener_t::addMenu(new LLAdvancedToggleDebugSH(), "Advanced.ToggleDebugSH");
 	// Develop > Render
 	view_listener_t::addMenu(new LLAdvancedEnableObjectObjectOcclusion(), "Advanced.EnableObjectObjectOcclusion");
 	view_listener_t::addMenu(new LLAdvancedEnableRenderFBO(), "Advanced.EnableRenderFBO");
