/** 
 * @file llviewermenu.cpp
 * @brief Builds menus out of items.
 *
 * $LicenseInfo:firstyear=2002&license=viewerlgpl$
 * Second Life Viewer Source Code
 * Copyright (C) 2014, Linden Research, Inc.
 * 
 * This library is free software; you can redistribute it and/or
 * modify it under the terms of the GNU Lesser General Public
 * License as published by the Free Software Foundation;
 * version 2.1 of the License only.
 * 
 * This library is distributed in the hope that it will be useful,
 * but WITHOUT ANY WARRANTY; without even the implied warranty of
 * MERCHANTABILITY or FITNESS FOR A PARTICULAR PURPOSE.  See the GNU
 * Lesser General Public License for more details.
 * 
 * You should have received a copy of the GNU Lesser General Public
 * License along with this library; if not, write to the Free Software
 * Foundation, Inc., 51 Franklin Street, Fifth Floor, Boston, MA  02110-1301  USA
 * 
 * Linden Research, Inc., 945 Battery Street, San Francisco, CA  94111  USA
 * $/LicenseInfo$
 */

#include "llviewerprecompiledheaders.h"

#ifdef INCLUDE_VLD
#include "vld.h"
#endif

#include "llviewermenu.h" 

// linden library includes
#include "llavatarnamecache.h"	// IDEVO
#include "llfloaterreg.h"
#include "llfloatersidepanelcontainer.h"
#include "llcombobox.h"
#include "llinventorypanel.h"
#include "llnotifications.h"
#include "llnotificationsutil.h"
#include "llviewereventrecorder.h"

// newview includes
#include "llagent.h"
#include "llagentaccess.h"
#include "llagentbenefits.h"
#include "llagentcamera.h"
#include "llagentui.h"
#include "llagentwearables.h"
#include "llagentpilot.h"
// [SL:KB] - Patch: Appearance-PhantomAttach | Checked: Catznip-5.0
#include "llattachmentsmgr.h"
// [/SL:KB]
#include "llcompilequeue.h"
#include "llconsole.h"
#include "lldebugview.h"
#include "llenvironment.h"
#include "llfilepicker.h"
#include "llfirstuse.h"
#include "llfloaterabout.h"
#include "llfloaterbuy.h"
#include "llfloaterbuycontents.h"
#include "llbuycurrencyhtml.h"
#include "llfloatergodtools.h"
#include "llfloaterimcontainer.h"
#include "llfloaterland.h"
#include "llfloaterimnearbychat.h"
#include "llfloaterlandholdings.h"
#include "llfloaterpathfindingcharacters.h"
#include "llfloaterpathfindinglinksets.h"
#include "llfloaterpay.h"
#include "llfloaterreporter.h"
#include "llfloatersearch.h"
#include "llfloaterscriptdebug.h"
#include "llfloatersnapshot.h"
#include "llfloatertools.h"
#include "llfloaterworldmap.h"
#include "llfloaterbuildoptions.h"
#include "llavataractions.h"
#include "lllandmarkactions.h"
#include "llgroupmgr.h"
#include "lltooltip.h"
#include "lltoolface.h"
#include "llhints.h"
#include "llhudeffecttrail.h"
#include "llhudmanager.h"
#include "llimview.h"
#include "llinventorybridge.h"
#include "llinventorydefines.h"
#include "llinventoryfunctions.h"
#include "llpanellogin.h"
#include "llpanelblockedlist.h"
#include "llpanelmaininventory.h"
#include "llmarketplacefunctions.h"
#include "llmenuoptionpathfindingrebakenavmesh.h"
#include "llmoveview.h"
#include "llparcel.h"
#include "llrootview.h"
#include "llsceneview.h"
#include "llscenemonitor.h"
#include "llselectmgr.h"
#include "llspellcheckmenuhandler.h"
#include "llstatusbar.h"
#include "lltextureview.h"
#include "lltoolbarview.h"
#include "lltoolcomp.h"
#include "lltoolmgr.h"
#include "lltoolpie.h"
#include "lltoolselectland.h"
#include "lltrans.h"
#include "llviewerdisplay.h" //for gWindowResized
#include "llviewergenericmessage.h"
#include "llviewerhelp.h"
#include "llviewermenufile.h"	// init_menu_file()
#include "llviewermessage.h"
#include "llviewernetwork.h"
#include "llviewerobjectlist.h"
#include "llviewerparcelmgr.h"
#include "llviewerstats.h"
#include "llvoavatarself.h"
#include "llvoicevivox.h"
#include "llworldmap.h"
#include "pipeline.h"
#include "llviewerjoystick.h"
#include "llfloatercamera.h"
#include "lluilistener.h"
#include "llappearancemgr.h"
#include "lltrans.h"
#include "lltoolgrab.h"
#include "llwindow.h"
#include "llpathfindingmanager.h"
#include "llstartup.h"
#include "boost/unordered_map.hpp"
#include <boost/regex.hpp>
#include <boost/algorithm/string.hpp>
#include "llcleanup.h"
#include "llviewershadermgr.h"
// [RLVa:KB] - Checked: 2011-05-22 (RLVa-1.3.1a)
#include "rlvactions.h"
#include "rlvhandler.h"
#include "rlvlocks.h"
// [/RLVa:KB]

using namespace LLAvatarAppearanceDefines;

typedef LLPointer<LLViewerObject> LLViewerObjectPtr;

static boost::unordered_map<std::string, LLStringExplicit> sDefaultItemLabels;

BOOL enable_land_build(void*);
BOOL enable_object_build(void*);

LLVOAvatar* find_avatar_from_object( LLViewerObject* object );
LLVOAvatar* find_avatar_from_object( const LLUUID& object_id );

void handle_test_load_url(void*);

//
// Evil hackish imported globals

//extern BOOL	gHideSelectedObjects;
//extern BOOL gAllowSelectAvatar;
//extern BOOL gDebugAvatarRotation;
extern BOOL gDebugClicks;
extern BOOL gDebugWindowProc;
extern BOOL gShaderProfileFrame;

//extern BOOL gDebugTextEditorTips;
//extern BOOL gDebugSelectMgr;

//
// Globals
//

LLMenuBarGL		*gMenuBarView = NULL;
LLViewerMenuHolderGL	*gMenuHolder = NULL;
LLMenuGL		*gPopupMenuView = NULL;
LLMenuGL		*gEditMenu = NULL;
LLMenuBarGL		*gLoginMenuBarView = NULL;

// Pie menus
LLContextMenu	*gMenuAvatarSelf	= NULL;
LLContextMenu	*gMenuAvatarOther = NULL;
LLContextMenu	*gMenuObject = NULL;
LLContextMenu	*gMenuAttachmentSelf = NULL;
LLContextMenu	*gMenuAttachmentOther = NULL;
LLContextMenu	*gMenuLand	= NULL;
LLContextMenu	*gMenuMuteParticle = NULL;

const std::string SAVE_INTO_TASK_INVENTORY("Save Object Back to Object Contents");

LLMenuGL* gAttachSubMenu = NULL;
LLMenuGL* gDetachSubMenu = NULL;
LLMenuGL* gTakeOffClothes = NULL;
LLMenuGL* gDetachAvatarMenu = NULL;
LLMenuGL* gDetachHUDAvatarMenu = NULL;
LLContextMenu* gAttachScreenPieMenu = NULL;
LLContextMenu* gAttachPieMenu = NULL;
LLContextMenu* gAttachBodyPartPieMenus[9];
LLContextMenu* gDetachPieMenu = NULL;
LLContextMenu* gDetachScreenPieMenu = NULL;
LLContextMenu* gDetachAttSelfMenu = NULL;
LLContextMenu* gDetachHUDAttSelfMenu = NULL;
LLContextMenu* gDetachBodyPartPieMenus[9];

//
// Local prototypes

// File Menu
void handle_compress_image(void*);


// Edit menu
void handle_dump_group_info(void *);
void handle_dump_capabilities_info(void *);

// Advanced->Consoles menu
void handle_region_dump_settings(void*);
void handle_region_dump_temp_asset_data(void*);
void handle_region_clear_temp_asset_data(void*);

// Object pie menu
BOOL sitting_on_selection();

void near_sit_object();
//void label_sit_or_stand(std::string& label, void*);
// buy and take alias into the same UI positions, so these
// declarations handle this mess.
BOOL is_selection_buy_not_take();
S32 selection_price();
BOOL enable_take();
void handle_object_show_inspector();
void handle_avatar_show_inspector();
bool confirm_take(const LLSD& notification, const LLSD& response, LLObjectSelectionHandle selection_handle);

void handle_buy_object(LLSaleInfo sale_info);
void handle_buy_contents(LLSaleInfo sale_info);

// Land pie menu
void near_sit_down_point(BOOL success, void *);

// Avatar pie menu

// Debug menu


void velocity_interpolate( void* );
void handle_visual_leak_detector_toggle(void*);
void handle_rebake_textures(void*);
BOOL check_admin_override(void*);
void handle_admin_override_toggle(void*);
#ifdef TOGGLE_HACKED_GODLIKE_VIEWER
void handle_toggle_hacked_godmode(void*);
BOOL check_toggle_hacked_godmode(void*);
bool enable_toggle_hacked_godmode(void*);
#endif

void toggle_show_xui_names(void *);
BOOL check_show_xui_names(void *);

// Debug UI

void handle_buy_currency_test(void*);

void handle_god_mode(void*);

// God menu
void handle_leave_god_mode(void*);


void handle_reset_view();

void handle_duplicate_in_place(void*);


void handle_object_owner_self(void*);
void handle_object_owner_permissive(void*);
void handle_object_lock(void*);
void handle_object_asset_ids(void*);
void force_take_copy(void*);
#ifdef _CORY_TESTING
void force_export_copy(void*);
void force_import_geometry(void*);
#endif

void handle_force_parcel_owner_to_me(void*);
void handle_force_parcel_to_content(void*);
void handle_claim_public_land(void*);

void handle_god_request_avatar_geometry(void *);	// Hack for easy testing of new avatar geometry
void reload_vertex_shader(void *);
void handle_disconnect_viewer(void *);

void force_error_breakpoint(void *);
void force_error_llerror(void *);
void force_error_bad_memory_access(void *);
void force_error_infinite_loop(void *);
void force_error_software_exception(void *);
void force_error_driver_crash(void *);

void handle_force_delete(void*);
void print_object_info(void*);
void print_agent_nvpairs(void*);
void toggle_debug_menus(void*);
void upload_done_callback(const LLUUID& uuid, void* user_data, S32 result, LLExtStat ext_status);
void dump_select_mgr(void*);

void dump_inventory(void*);
void toggle_visibility(void*);
BOOL get_visibility(void*);

// Avatar Pie menu
void request_friendship(const LLUUID& agent_id);

// Tools menu
void handle_selected_texture_info(void*);
void handle_selected_material_info();

void handle_dump_followcam(void*);
void handle_viewer_enable_message_log(void*);
void handle_viewer_disable_message_log(void*);

BOOL enable_buy_land(void*);

// Help menu

void handle_test_male(void *);
void handle_test_female(void *);
void handle_dump_attachments(void *);
void handle_dump_avatar_local_textures(void*);
void handle_debug_avatar_textures(void*);
void handle_grab_baked_texture(void*);
BOOL enable_grab_baked_texture(void*);
void handle_dump_region_object_cache(void*);

BOOL enable_save_into_task_inventory(void*);

BOOL enable_detach(const LLSD& = LLSD());
void menu_toggle_attached_lights(void* user_data);
void menu_toggle_attached_particles(void* user_data);

class LLMenuParcelObserver : public LLParcelObserver
{
public:
	LLMenuParcelObserver();
	~LLMenuParcelObserver();
	virtual void changed();
};

static LLMenuParcelObserver* gMenuParcelObserver = NULL;

static LLUIListener sUIListener;

LLMenuParcelObserver::LLMenuParcelObserver()
{
	LLViewerParcelMgr::getInstance()->addObserver(this);
}

LLMenuParcelObserver::~LLMenuParcelObserver()
{
	LLViewerParcelMgr::getInstance()->removeObserver(this);
}

void LLMenuParcelObserver::changed()
{
	LLParcel *parcel = LLViewerParcelMgr::getInstance()->getParcelSelection()->getParcel();
	gMenuHolder->childSetEnabled("Land Buy Pass", LLPanelLandGeneral::enableBuyPass(NULL) && !(parcel->getOwnerID()== gAgent.getID()));
	
	BOOL buyable = enable_buy_land(NULL);
	gMenuHolder->childSetEnabled("Land Buy", buyable);
	gMenuHolder->childSetEnabled("Buy Land...", buyable);
}


void initialize_menus();

//-----------------------------------------------------------------------------
// Initialize main menus
//
// HOW TO NAME MENUS:
//
// First Letter Of Each Word Is Capitalized, Even At Or And
//
// Items that lead to dialog boxes end in "..."
//
// Break up groups of more than 6 items with separators
//-----------------------------------------------------------------------------

void set_merchant_SLM_menu()
{
    // All other cases (new merchant, not merchant, migrated merchant): show the new Marketplace Listings menu and enable the tool
    gMenuHolder->getChild<LLView>("MarketplaceListings")->setVisible(TRUE);
    LLCommand* command = LLCommandManager::instance().getCommand("marketplacelistings");
	gToolBarView->enableCommand(command->id(), true);
}

void check_merchant_status(bool force)
{
    if (force)
    {
        // Reset the SLM status: we actually want to check again, that's the point of calling check_merchant_status()
        LLMarketplaceData::instance().setSLMStatus(MarketplaceStatusCodes::MARKET_PLACE_NOT_INITIALIZED);
    }
    // Hide SLM related menu item
    gMenuHolder->getChild<LLView>("MarketplaceListings")->setVisible(FALSE);

    // Also disable the toolbar button for Marketplace Listings
    LLCommand* command = LLCommandManager::instance().getCommand("marketplacelistings");
    gToolBarView->enableCommand(command->id(), false);

    // Launch an SLM test connection to get the merchant status
    LLMarketplaceData::instance().initializeSLM(boost::bind(&set_merchant_SLM_menu));
}

void init_menus()
{
	// Initialize actions
	initialize_menus();

	///
	/// Popup menu
	///
	/// The popup menu is now populated by the show_context_menu()
	/// method.
	
	LLMenuGL::Params menu_params;
	menu_params.name = "Popup";
	menu_params.visible = false;
	gPopupMenuView = LLUICtrlFactory::create<LLMenuGL>(menu_params);
	gMenuHolder->addChild( gPopupMenuView );

	///
	/// Context menus
	///

	const widget_registry_t& registry =
		LLViewerMenuHolderGL::child_registry_t::instance();
	gEditMenu = LLUICtrlFactory::createFromFile<LLMenuGL>("menu_edit.xml", gMenuHolder, registry);
	gMenuAvatarSelf = LLUICtrlFactory::createFromFile<LLContextMenu>(
		"menu_avatar_self.xml", gMenuHolder, registry);
	gMenuAvatarOther = LLUICtrlFactory::createFromFile<LLContextMenu>(
		"menu_avatar_other.xml", gMenuHolder, registry);

	gDetachScreenPieMenu = gMenuHolder->getChild<LLContextMenu>("Object Detach HUD", true);
	gDetachPieMenu = gMenuHolder->getChild<LLContextMenu>("Object Detach", true);

	gMenuObject = LLUICtrlFactory::createFromFile<LLContextMenu>(
		"menu_object.xml", gMenuHolder, registry);

	gAttachScreenPieMenu = gMenuHolder->getChild<LLContextMenu>("Object Attach HUD");
	gAttachPieMenu = gMenuHolder->getChild<LLContextMenu>("Object Attach");

	gMenuAttachmentSelf = LLUICtrlFactory::createFromFile<LLContextMenu>(
		"menu_attachment_self.xml", gMenuHolder, registry);
	gMenuAttachmentOther = LLUICtrlFactory::createFromFile<LLContextMenu>(
		"menu_attachment_other.xml", gMenuHolder, registry);

	gDetachHUDAttSelfMenu = gMenuHolder->getChild<LLContextMenu>("Detach Self HUD", true);
	gDetachAttSelfMenu = gMenuHolder->getChild<LLContextMenu>("Detach Self", true);

	gMenuLand = LLUICtrlFactory::createFromFile<LLContextMenu>(
		"menu_land.xml", gMenuHolder, registry);

	gMenuMuteParticle = LLUICtrlFactory::createFromFile<LLContextMenu>(
		"menu_mute_particle.xml", gMenuHolder, registry);

	///
	/// set up the colors
	///
	LLColor4 color;

	LLColor4 context_menu_color = LLUIColorTable::instance().getColor("MenuPopupBgColor");
	
	gMenuAvatarSelf->setBackgroundColor( context_menu_color );
	gMenuAvatarOther->setBackgroundColor( context_menu_color );
	gMenuObject->setBackgroundColor( context_menu_color );
	gMenuAttachmentSelf->setBackgroundColor( context_menu_color );
	gMenuAttachmentOther->setBackgroundColor( context_menu_color );

	gMenuLand->setBackgroundColor( context_menu_color );

	color = LLUIColorTable::instance().getColor( "MenuPopupBgColor" );
	gPopupMenuView->setBackgroundColor( color );

	// If we are not in production, use a different color to make it apparent.
	if (LLGridManager::getInstance()->isInProductionGrid())
	{
		color = LLUIColorTable::instance().getColor( "MenuBarBgColor" );
	}
	else
	{
		color = LLUIColorTable::instance().getColor( "MenuNonProductionBgColor" );
	}

	LLView* menu_bar_holder = gViewerWindow->getRootView()->getChildView("menu_bar_holder");

	gMenuBarView = LLUICtrlFactory::getInstance()->createFromFile<LLMenuBarGL>("menu_viewer.xml", gMenuHolder, LLViewerMenuHolderGL::child_registry_t::instance());
	gMenuBarView->setRect(LLRect(0, menu_bar_holder->getRect().mTop, 0, menu_bar_holder->getRect().mTop - MENU_BAR_HEIGHT));
	gMenuBarView->setBackgroundColor( color );

	menu_bar_holder->addChild(gMenuBarView);
  
    gViewerWindow->setMenuBackgroundColor(false, 
        LLGridManager::getInstance()->isInProductionGrid());

	// *TODO:Also fix cost in llfolderview.cpp for Inventory menus
	const std::string texture_upload_cost_str = std::to_string(LLAgentBenefitsMgr::current().getTextureUploadCost());
	const std::string sound_upload_cost_str = std::to_string(LLAgentBenefitsMgr::current().getSoundUploadCost());
	const std::string animation_upload_cost_str = std::to_string(LLAgentBenefitsMgr::current().getAnimationUploadCost());
	gMenuHolder->childSetLabelArg("Upload Image", "[COST]", texture_upload_cost_str);
	gMenuHolder->childSetLabelArg("Upload Sound", "[COST]", sound_upload_cost_str);
	gMenuHolder->childSetLabelArg("Upload Animation", "[COST]", animation_upload_cost_str);
	
	gAttachSubMenu = gMenuBarView->findChildMenuByName("Attach Object", TRUE);
	gDetachSubMenu = gMenuBarView->findChildMenuByName("Detach Object", TRUE);

	gDetachAvatarMenu = gMenuHolder->getChild<LLMenuGL>("Avatar Detach", true);
	gDetachHUDAvatarMenu = gMenuHolder->getChild<LLMenuGL>("Avatar Detach HUD", true);

	// Don't display the Memory console menu if the feature is turned off
	LLMenuItemCheckGL *memoryMenu = gMenuBarView->getChild<LLMenuItemCheckGL>("Memory", TRUE);
	if (memoryMenu)
	{
		memoryMenu->setVisible(FALSE);
	}

	gMenuBarView->createJumpKeys();

	// Let land based option enable when parcel changes
	gMenuParcelObserver = new LLMenuParcelObserver();

	gLoginMenuBarView = LLUICtrlFactory::getInstance()->createFromFile<LLMenuBarGL>("menu_login.xml", gMenuHolder, LLViewerMenuHolderGL::child_registry_t::instance());
	gLoginMenuBarView->arrangeAndClear();
	LLRect menuBarRect = gLoginMenuBarView->getRect();
	menuBarRect.setLeftTopAndSize(0, menu_bar_holder->getRect().getHeight(), menuBarRect.getWidth(), menuBarRect.getHeight());
	gLoginMenuBarView->setRect(menuBarRect);
	gLoginMenuBarView->setBackgroundColor( color );
	menu_bar_holder->addChild(gLoginMenuBarView);
	
	// tooltips are on top of EVERYTHING, including menus
	gViewerWindow->getRootView()->sendChildToFront(gToolTipView);
}

///////////////////
// SHOW CONSOLES //
///////////////////


class LLAdvancedToggleConsole : public view_listener_t
{
	bool handleEvent(const LLSD& userdata)
	{
		std::string console_type = userdata.asString();
		if ("texture" == console_type)
		{
			toggle_visibility( (void*)gTextureView );
		}
		else if ("debug" == console_type)
		{
			toggle_visibility( (void*)static_cast<LLUICtrl*>(gDebugView->mDebugConsolep));
		}
		else if ("fast timers" == console_type)
		{
			LLFloaterReg::toggleInstance("block_timers");
		}
		else if ("scene view" == console_type)
		{
			toggle_visibility( (void*)gSceneView);
		}
		else if ("scene monitor" == console_type)
		{
			toggle_visibility( (void*)gSceneMonitorView);
		}

		return true;
	}
};
class LLAdvancedCheckConsole : public view_listener_t
{
	bool handleEvent(const LLSD& userdata)
	{
		std::string console_type = userdata.asString();
		bool new_value = false;
		if ("texture" == console_type)
		{
			new_value = get_visibility( (void*)gTextureView );
		}
		else if ("debug" == console_type)
		{
			new_value = get_visibility( (void*)((LLView*)gDebugView->mDebugConsolep) );
		}
		else if ("fast timers" == console_type)
		{
			new_value = LLFloaterReg::instanceVisible("block_timers");
		}
		else if ("scene view" == console_type)
		{
			new_value = get_visibility( (void*) gSceneView);
		}
		else if ("scene monitor" == console_type)
		{
			new_value = get_visibility( (void*) gSceneMonitorView);
		}
		
		return new_value;
	}
};


//////////////////////////
// DUMP INFO TO CONSOLE //
//////////////////////////


class LLAdvancedDumpInfoToConsole : public view_listener_t
{
	bool handleEvent(const LLSD& userdata)
	{
		gDebugView->mDebugConsolep->setVisible(TRUE);
		std::string info_type = userdata.asString();
		if ("region" == info_type)
		{
			handle_region_dump_settings(NULL);
		}
		else if ("group" == info_type)
		{
			handle_dump_group_info(NULL);
		}
		else if ("capabilities" == info_type)
		{
			handle_dump_capabilities_info(NULL);
		}
		return true;
	}
};


//////////////
// HUD INFO //
//////////////


class LLAdvancedToggleHUDInfo : public view_listener_t
{
	bool handleEvent(const LLSD& userdata)
	{
		std::string info_type = userdata.asString();

		if ("camera" == info_type)
		{
			gDisplayCameraPos = !(gDisplayCameraPos);
		}
		else if ("wind" == info_type)
		{
			gDisplayWindInfo = !(gDisplayWindInfo);
		}
		else if ("fov" == info_type)
		{
			gDisplayFOV = !(gDisplayFOV);
		}
		else if ("badge" == info_type)
		{
			gDisplayBadge = !(gDisplayBadge);
		}
		return true;
	}
};

class LLAdvancedCheckHUDInfo : public view_listener_t
{
	bool handleEvent(const LLSD& userdata)
	{
		std::string info_type = userdata.asString();
		bool new_value = false;
		if ("camera" == info_type)
		{
			new_value = gDisplayCameraPos;
		}
		else if ("wind" == info_type)
		{
			new_value = gDisplayWindInfo;
		}
		else if ("fov" == info_type)
		{
			new_value = gDisplayFOV;
		}
		else if ("badge" == info_type)
		{
			new_value = gDisplayBadge;
		}
		return new_value;
	}
};


///////////////////////
// CLEAR GROUP CACHE //
///////////////////////

class LLAdvancedClearGroupCache : public view_listener_t
{
	bool handleEvent(const LLSD& userdata)
	{
		LLGroupMgr::debugClearAllGroups(NULL);
		return true;
	}
};




/////////////////
// RENDER TYPE //
/////////////////
U32 render_type_from_string(std::string render_type)
{
	if ("simple" == render_type)
	{
		return LLPipeline::RENDER_TYPE_SIMPLE;
	}
	else if ("alpha" == render_type)
	{
		return LLPipeline::RENDER_TYPE_ALPHA;
	}
	else if ("tree" == render_type)
	{
		return LLPipeline::RENDER_TYPE_TREE;
	}
	else if ("character" == render_type)
	{
		return LLPipeline::RENDER_TYPE_AVATAR;
	}
	else if ("controlAV" == render_type) // Animesh
	{
		return LLPipeline::RENDER_TYPE_CONTROL_AV;
	}
	else if ("surfacePatch" == render_type)
	{
		return LLPipeline::RENDER_TYPE_TERRAIN;
	}
	else if ("sky" == render_type)
	{
		return LLPipeline::RENDER_TYPE_SKY;
	}
	else if ("water" == render_type)
	{
		return LLPipeline::RENDER_TYPE_WATER;
	}
	else if ("ground" == render_type)
	{
		return LLPipeline::RENDER_TYPE_GROUND;
	}
	else if ("volume" == render_type)
	{
		return LLPipeline::RENDER_TYPE_VOLUME;
	}
	else if ("grass" == render_type)
	{
		return LLPipeline::RENDER_TYPE_GRASS;
	}
	else if ("clouds" == render_type)
	{
		return LLPipeline::RENDER_TYPE_CLOUDS;
	}
	else if ("particles" == render_type)
	{
		return LLPipeline::RENDER_TYPE_PARTICLES;
	}
	else if ("bump" == render_type)
	{
		return LLPipeline::RENDER_TYPE_BUMP;
	}
	else
	{
		return 0;
	}
}


class LLAdvancedToggleRenderType : public view_listener_t
{
	bool handleEvent(const LLSD& userdata)
	{
		U32 render_type = render_type_from_string( userdata.asString() );
		if ( render_type != 0 )
		{
			LLPipeline::toggleRenderTypeControl( render_type );
		}
		return true;
	}
};


class LLAdvancedCheckRenderType : public view_listener_t
{
	bool handleEvent(const LLSD& userdata)
	{
		U32 render_type = render_type_from_string( userdata.asString() );
		bool new_value = false;

		if ( render_type != 0 )
		{
			new_value = LLPipeline::hasRenderTypeControl( render_type );
		}

		return new_value;
	}
};


/////////////
// FEATURE //
/////////////
U32 feature_from_string(std::string feature)
{ 
	if ("ui" == feature)
	{ 
		return LLPipeline::RENDER_DEBUG_FEATURE_UI;
	}
	else if ("selected" == feature)
	{
		return LLPipeline::RENDER_DEBUG_FEATURE_SELECTED;
	}
	else if ("highlighted" == feature)
	{
		return LLPipeline::RENDER_DEBUG_FEATURE_HIGHLIGHTED;
	}
	else if ("dynamic textures" == feature)
	{
		return LLPipeline::RENDER_DEBUG_FEATURE_DYNAMIC_TEXTURES;
	}
	else if ("foot shadows" == feature)
	{
		return LLPipeline::RENDER_DEBUG_FEATURE_FOOT_SHADOWS;
	}
	else if ("fog" == feature)
	{
		return LLPipeline::RENDER_DEBUG_FEATURE_FOG;
	}
	else if ("fr info" == feature)
	{
		return LLPipeline::RENDER_DEBUG_FEATURE_FR_INFO;
	}
	else if ("flexible" == feature)
	{
		return LLPipeline::RENDER_DEBUG_FEATURE_FLEXIBLE;
	}
	else
	{
		return 0;
	}
};


class LLAdvancedToggleFeature : public view_listener_t
{
	bool handleEvent(const LLSD& userdata)
	{
		U32 feature = feature_from_string( userdata.asString() );
		if ( feature != 0 )
		{
			LLPipeline::toggleRenderDebugFeature( feature );
		}
		return true;
	}
};

class LLAdvancedCheckFeature : public view_listener_t
{
	bool handleEvent(const LLSD& userdata)
{
	U32 feature = feature_from_string( userdata.asString() );
	bool new_value = false;

	if ( feature != 0 )
	{
		new_value = LLPipeline::toggleRenderDebugFeatureControl( feature );
	}

	return new_value;
}
};

class LLAdvancedCheckDisplayTextureDensity : public view_listener_t
{
	bool handleEvent(const LLSD& userdata)
	{
		std::string mode = userdata.asString();
		if (!gPipeline.hasRenderDebugMask(LLPipeline::RENDER_DEBUG_TEXEL_DENSITY))
		{
			return mode == "none";
		}
		if (mode == "current")
		{
			return LLViewerTexture::sDebugTexelsMode == LLViewerTexture::DEBUG_TEXELS_CURRENT;
		}
		else if (mode == "desired")
		{
			return LLViewerTexture::sDebugTexelsMode == LLViewerTexture::DEBUG_TEXELS_DESIRED;
		}
		else if (mode == "full")
		{
			return LLViewerTexture::sDebugTexelsMode == LLViewerTexture::DEBUG_TEXELS_FULL;
		}
		return false;
	}
};

class LLAdvancedSetDisplayTextureDensity : public view_listener_t
{
	bool handleEvent(const LLSD& userdata)
	{
		std::string mode = userdata.asString();
		if (mode == "none")
		{
			if (gPipeline.hasRenderDebugMask(LLPipeline::RENDER_DEBUG_TEXEL_DENSITY) == TRUE) 
			{
				gPipeline.toggleRenderDebug(LLPipeline::RENDER_DEBUG_TEXEL_DENSITY);
			}
			LLViewerTexture::sDebugTexelsMode = LLViewerTexture::DEBUG_TEXELS_OFF;
		}
		else if (mode == "current")
		{
			if (gPipeline.hasRenderDebugMask(LLPipeline::RENDER_DEBUG_TEXEL_DENSITY) == FALSE) 
			{
				gPipeline.toggleRenderDebug(LLPipeline::RENDER_DEBUG_TEXEL_DENSITY);
			}
			LLViewerTexture::sDebugTexelsMode = LLViewerTexture::DEBUG_TEXELS_CURRENT;
		}
		else if (mode == "desired")
		{
			if (gPipeline.hasRenderDebugMask(LLPipeline::RENDER_DEBUG_TEXEL_DENSITY) == FALSE) 
			{
				gPipeline.toggleRenderDebug(LLPipeline::RENDER_DEBUG_TEXEL_DENSITY);
			}
			gPipeline.setRenderDebugFeatureControl(LLPipeline::RENDER_DEBUG_TEXEL_DENSITY, true);
			LLViewerTexture::sDebugTexelsMode = LLViewerTexture::DEBUG_TEXELS_DESIRED;
		}
		else if (mode == "full")
		{
			if (gPipeline.hasRenderDebugMask(LLPipeline::RENDER_DEBUG_TEXEL_DENSITY) == FALSE) 
			{
				gPipeline.toggleRenderDebug(LLPipeline::RENDER_DEBUG_TEXEL_DENSITY);
			}
			LLViewerTexture::sDebugTexelsMode = LLViewerTexture::DEBUG_TEXELS_FULL;
		}
		return true;
	}
};


//////////////////
// INFO DISPLAY //
//////////////////
U64 info_display_from_string(std::string info_display)
{
	if ("verify" == info_display)
	{
		return LLPipeline::RENDER_DEBUG_VERIFY;
	}
	else if ("bboxes" == info_display)
	{
		return LLPipeline::RENDER_DEBUG_BBOXES;
	}
	else if ("normals" == info_display)
	{
		return LLPipeline::RENDER_DEBUG_NORMALS;
	}
	else if ("points" == info_display)
	{
		return LLPipeline::RENDER_DEBUG_POINTS;
	}
	else if ("octree" == info_display)
	{
		return LLPipeline::RENDER_DEBUG_OCTREE;
	}
	else if ("shadow frusta" == info_display)
	{
		return LLPipeline::RENDER_DEBUG_SHADOW_FRUSTA;
	}
	else if ("physics shapes" == info_display)
	{
		return LLPipeline::RENDER_DEBUG_PHYSICS_SHAPES;
	}
	else if ("occlusion" == info_display)
	{
		return LLPipeline::RENDER_DEBUG_OCCLUSION;
	}
	else if ("render batches" == info_display)
	{
		return LLPipeline::RENDER_DEBUG_BATCH_SIZE;
	}
	else if ("update type" == info_display)
	{
		return LLPipeline::RENDER_DEBUG_UPDATE_TYPE;
	}
	else if ("texture anim" == info_display)
	{
		return LLPipeline::RENDER_DEBUG_TEXTURE_ANIM;
	}
	else if ("texture priority" == info_display)
	{
		return LLPipeline::RENDER_DEBUG_TEXTURE_PRIORITY;
	}
	else if ("texture area" == info_display)
	{
		return LLPipeline::RENDER_DEBUG_TEXTURE_AREA;
	}
	else if ("face area" == info_display)
	{
		return LLPipeline::RENDER_DEBUG_FACE_AREA;
	}
	else if ("lod info" == info_display)
	{
		return LLPipeline::RENDER_DEBUG_LOD_INFO;
	}
	else if ("build queue" == info_display)
	{
		return LLPipeline::RENDER_DEBUG_BUILD_QUEUE;
	}
	else if ("lights" == info_display)
	{
		return LLPipeline::RENDER_DEBUG_LIGHTS;
	}
	else if ("particles" == info_display)
	{
		return LLPipeline::RENDER_DEBUG_PARTICLES;
	}
	else if ("composition" == info_display)
	{
		return LLPipeline::RENDER_DEBUG_COMPOSITION;
	}
	else if ("avatardrawinfo" == info_display)
	{
		return (LLPipeline::RENDER_DEBUG_AVATAR_DRAW_INFO);
	}
	else if ("glow" == info_display)
	{
		return LLPipeline::RENDER_DEBUG_GLOW;
	}
	else if ("collision skeleton" == info_display)
	{
		return LLPipeline::RENDER_DEBUG_AVATAR_VOLUME;
	}
	else if ("joints" == info_display)
	{
		return LLPipeline::RENDER_DEBUG_AVATAR_JOINTS;
	}
	else if ("raycast" == info_display)
	{
		return LLPipeline::RENDER_DEBUG_RAYCAST;
	}
	else if ("agent target" == info_display)
	{
		return LLPipeline::RENDER_DEBUG_AGENT_TARGET;
	}
	else if ("sculpt" == info_display)
	{
		return LLPipeline::RENDER_DEBUG_SCULPTED;
	}
	else if ("wind vectors" == info_display)
	{
		return LLPipeline::RENDER_DEBUG_WIND_VECTORS;
	}
	else if ("texel density" == info_display)
	{
		return LLPipeline::RENDER_DEBUG_TEXEL_DENSITY;
	}
	else if ("triangle count" == info_display)
	{
		return LLPipeline::RENDER_DEBUG_TRIANGLE_COUNT;
	}
	else if ("impostors" == info_display)
	{
		return LLPipeline::RENDER_DEBUG_IMPOSTORS;
	}
	else
	{
		LL_WARNS() << "unrecognized feature name '" << info_display << "'" << LL_ENDL;
		return 0;
	}
};

class LLAdvancedToggleInfoDisplay : public view_listener_t
{
	bool handleEvent(const LLSD& userdata)
	{
		U64 info_display = info_display_from_string( userdata.asString() );

		LL_INFOS("ViewerMenu") << "toggle " << userdata.asString() << LL_ENDL;
		
		if ( info_display != 0 )
		{
			LLPipeline::toggleRenderDebug( info_display );
		}

		return true;
	}
};


class LLAdvancedCheckInfoDisplay : public view_listener_t
{
	bool handleEvent(const LLSD& userdata)
	{
		U64 info_display = info_display_from_string( userdata.asString() );
		bool new_value = false;

		if ( info_display != 0 )
		{
			new_value = LLPipeline::toggleRenderDebugControl( info_display );
		}

		return new_value;
	}
};


///////////////////////////
//// RANDOMIZE FRAMERATE //
///////////////////////////


class LLAdvancedToggleRandomizeFramerate : public view_listener_t
{
	bool handleEvent(const LLSD& userdata)
	{
		gRandomizeFramerate = !(gRandomizeFramerate);
		return true;
	}
};

class LLAdvancedCheckRandomizeFramerate : public view_listener_t
{
	bool handleEvent(const LLSD& userdata)
	{
		bool new_value = gRandomizeFramerate;
		return new_value;
	}
};

///////////////////////////
//// PERIODIC SLOW FRAME //
///////////////////////////


class LLAdvancedTogglePeriodicSlowFrame : public view_listener_t
{
	bool handleEvent(const LLSD& userdata)
	{
		gPeriodicSlowFrame = !(gPeriodicSlowFrame);
		return true;
	}
};

class LLAdvancedCheckPeriodicSlowFrame : public view_listener_t
{
	bool handleEvent(const LLSD& userdata)
	{
		bool new_value = gPeriodicSlowFrame;
		return new_value;
	}
};



////////////////
// FRAME TEST //
////////////////


class LLAdvancedToggleFrameTest : public view_listener_t
{
	bool handleEvent(const LLSD& userdata)
	{
		LLPipeline::sRenderFrameTest = !(LLPipeline::sRenderFrameTest);
		return true;
	}
};

class LLAdvancedCheckFrameTest : public view_listener_t
{
	bool handleEvent(const LLSD& userdata)
	{
		bool new_value = LLPipeline::sRenderFrameTest;
		return new_value;
	}
};


///////////////////////////
// SELECTED TEXTURE INFO //
///////////////////////////


class LLAdvancedSelectedTextureInfo : public view_listener_t
{
	bool handleEvent(const LLSD& userdata)
	{
		handle_selected_texture_info(NULL);
		return true;
	}
};

//////////////////////
// TOGGLE WIREFRAME //
//////////////////////

class LLAdvancedToggleWireframe : public view_listener_t
{
	bool handleEvent(const LLSD& userdata)
	{
// [RLVa:KB] - @detach and @viewwireframe
		const bool fRlvCanViewWireframe = RlvActions::canViewWireframe();
		if ( (!gUseWireframe) && (!fRlvCanViewWireframe) )
			RlvUtil::notifyBlocked(RlvStringKeys::Blocked::Wireframe);
		set_use_wireframe( (!gUseWireframe) && (fRlvCanViewWireframe) );
		return true;
	}
};

// Called from rlvhandler.cpp
void set_use_wireframe(bool useWireframe)
	{
		if (gUseWireframe == useWireframe)
			return;

		gUseWireframe = useWireframe;
// [/RLVa:KB]
//		gUseWireframe = !(gUseWireframe);
		gWindowResized = TRUE;

		LLPipeline::updateRenderDeferred();
		if (gUseWireframe)
		{
			gInitialDeferredModeForWireframe = LLPipeline::sRenderDeferred;
		}

		gPipeline.resetVertexBuffers();

		if (!gUseWireframe && !gInitialDeferredModeForWireframe && LLPipeline::sRenderDeferred != bool(gInitialDeferredModeForWireframe) && gPipeline.isInit())
		{
			LLPipeline::refreshCachedSettings();
			gPipeline.releaseGLBuffers();
			gPipeline.createGLBuffers();
			LLViewerShaderMgr::instance()->setShaders();
		}

//		return true;
	}
//};

class LLAdvancedCheckWireframe : public view_listener_t
{
	bool handleEvent(const LLSD& userdata)
	{
		bool new_value = gUseWireframe;
		return new_value;
	}
};
	

//////////////////////////
// DUMP SCRIPTED CAMERA //
//////////////////////////
	
class LLAdvancedDumpScriptedCamera : public view_listener_t
{
	bool handleEvent(const LLSD& userdata)
	{
		handle_dump_followcam(NULL);
		return true;
}
};



//////////////////////////////
// DUMP REGION OBJECT CACHE //
//////////////////////////////


class LLAdvancedDumpRegionObjectCache : public view_listener_t
{
	bool handleEvent(const LLSD& userdata)
{
		handle_dump_region_object_cache(NULL);
		return true;
	}
};

class LLAdvancedBuyCurrencyTest : public view_listener_t
	{
	bool handleEvent(const LLSD& userdata)
	{
		handle_buy_currency_test(NULL);
		return true;
	}
};


/////////////////////
// DUMP SELECT MGR //
/////////////////////


class LLAdvancedDumpSelectMgr : public view_listener_t
{
	bool handleEvent(const LLSD& userdata)
	{
		dump_select_mgr(NULL);
		return true;
	}
};



////////////////////
// DUMP INVENTORY //
////////////////////


class LLAdvancedDumpInventory : public view_listener_t
{
	bool handleEvent(const LLSD& userdata)
	{
		dump_inventory(NULL);
		return true;
	}
};



////////////////////////////////
// PRINT SELECTED OBJECT INFO //
////////////////////////////////


class LLAdvancedPrintSelectedObjectInfo : public view_listener_t
{
	bool handleEvent(const LLSD& userdata)
	{
		print_object_info(NULL);
		return true;
	}
};



//////////////////////
// PRINT AGENT INFO //
//////////////////////


class LLAdvancedPrintAgentInfo : public view_listener_t
{
	bool handleEvent(const LLSD& userdata)
	{
		print_agent_nvpairs(NULL);
		return true;
	}
};

//////////////////
// DEBUG CLICKS //
//////////////////


class LLAdvancedToggleDebugClicks : public view_listener_t
{
	bool handleEvent(const LLSD& userdata)
	{
		gDebugClicks = !(gDebugClicks);
		return true;
	}
};

class LLAdvancedCheckDebugClicks : public view_listener_t
{
	bool handleEvent(const LLSD& userdata)
	{
		bool new_value = gDebugClicks;
		return new_value;
	}
};



/////////////////
// DEBUG VIEWS //
/////////////////


class LLAdvancedToggleDebugViews : public view_listener_t
{
	bool handleEvent(const LLSD& userdata)
	{
		LLView::sDebugRects = !(LLView::sDebugRects);
		return true;
	}
};

class LLAdvancedCheckDebugViews : public view_listener_t
{
	bool handleEvent(const LLSD& userdata)
	{
		bool new_value = LLView::sDebugRects;
		return new_value;
	}
};



///////////////////////
// XUI NAME TOOLTIPS //
///////////////////////


class LLAdvancedToggleXUINameTooltips : public view_listener_t
{
	bool handleEvent(const LLSD& userdata)
	{
		toggle_show_xui_names(NULL);
		return true;
	}
};

class LLAdvancedCheckXUINameTooltips : public view_listener_t
{
	bool handleEvent(const LLSD& userdata)
	{
		bool new_value = check_show_xui_names(NULL);
		return new_value;
	}
};



////////////////////////
// DEBUG MOUSE EVENTS //
////////////////////////


class LLAdvancedToggleDebugMouseEvents : public view_listener_t
{
	bool handleEvent(const LLSD& userdata)
	{
		LLView::sDebugMouseHandling = !(LLView::sDebugMouseHandling);
		return true;
	}
};

class LLAdvancedCheckDebugMouseEvents : public view_listener_t
{
	bool handleEvent(const LLSD& userdata)
	{
		bool new_value = LLView::sDebugMouseHandling;
		return new_value;
	}
};



////////////////
// DEBUG KEYS //
////////////////


class LLAdvancedToggleDebugKeys : public view_listener_t
{
	bool handleEvent(const LLSD& userdata)
	{
		LLView::sDebugKeys = !(LLView::sDebugKeys);
		return true;
	}
};
	
class LLAdvancedCheckDebugKeys : public view_listener_t
{
	bool handleEvent(const LLSD& userdata)
	{
		bool new_value = LLView::sDebugKeys;
		return new_value;
	}
};
	


///////////////////////
// DEBUG WINDOW PROC //
///////////////////////


class LLAdvancedToggleDebugWindowProc : public view_listener_t
{
	bool handleEvent(const LLSD& userdata)
	{
		gDebugWindowProc = !(gDebugWindowProc);
		return true;
	}
};

class LLAdvancedCheckDebugWindowProc : public view_listener_t
	{
	bool handleEvent(const LLSD& userdata)
	{
		bool new_value = gDebugWindowProc;
		return new_value;
	}
};

// ------------------------------XUI MENU ---------------------------

class LLAdvancedSendTestIms : public view_listener_t
{
	bool handleEvent(const LLSD& userdata)
	{
		LLIMModel::instance().testMessages();
		return true;
}
};


///////////////
// XUI NAMES //
///////////////


class LLAdvancedToggleXUINames : public view_listener_t
{
	bool handleEvent(const LLSD& userdata)
	{
		toggle_show_xui_names(NULL);
		return true;
	}
};

class LLAdvancedCheckXUINames : public view_listener_t
{
	bool handleEvent(const LLSD& userdata)
	{
		bool new_value = check_show_xui_names(NULL);
		return new_value;
	}
};


////////////////////////
// GRAB BAKED TEXTURE //
////////////////////////


class LLAdvancedGrabBakedTexture : public view_listener_t
{
	bool handleEvent(const LLSD& userdata)
	{
		std::string texture_type = userdata.asString();
		if ("iris" == texture_type)
		{
			handle_grab_baked_texture( (void*)BAKED_EYES );
		}
		else if ("head" == texture_type)
		{
			handle_grab_baked_texture( (void*)BAKED_HEAD );
		}
		else if ("upper" == texture_type)
		{
			handle_grab_baked_texture( (void*)BAKED_UPPER );
		}
		else if ("lower" == texture_type)
		{
			handle_grab_baked_texture( (void*)BAKED_LOWER );
		}
		else if ("skirt" == texture_type)
		{
			handle_grab_baked_texture( (void*)BAKED_SKIRT );
		}
		else if ("hair" == texture_type)
		{
			handle_grab_baked_texture( (void*)BAKED_HAIR );
		}

		return true;
	}
};

class LLAdvancedEnableGrabBakedTexture : public view_listener_t
{
	bool handleEvent(const LLSD& userdata)
{
		std::string texture_type = userdata.asString();
		bool new_value = false;

		if ("iris" == texture_type)
		{
			new_value = enable_grab_baked_texture( (void*)BAKED_EYES );
		}
		else if ("head" == texture_type)
		{
			new_value = enable_grab_baked_texture( (void*)BAKED_HEAD );
		}
		else if ("upper" == texture_type)
		{
			new_value = enable_grab_baked_texture( (void*)BAKED_UPPER );
		}
		else if ("lower" == texture_type)
		{
			new_value = enable_grab_baked_texture( (void*)BAKED_LOWER );
		}
		else if ("skirt" == texture_type)
		{
			new_value = enable_grab_baked_texture( (void*)BAKED_SKIRT );
		}
		else if ("hair" == texture_type)
		{
			new_value = enable_grab_baked_texture( (void*)BAKED_HAIR );
		}
	
		return new_value;
}
};

///////////////////////
// APPEARANCE TO XML //
///////////////////////


class LLAdvancedEnableAppearanceToXML : public view_listener_t
{
	bool handleEvent(const LLSD& userdata)
	{
        LLViewerObject *obj = LLSelectMgr::getInstance()->getSelection()->getPrimaryObject();
        if (obj && obj->isAnimatedObject() && obj->getControlAvatar())
        {
            return gSavedSettings.getBOOL("DebugAnimatedObjects");
        }
        else if (obj && obj->isAttachment() && obj->getAvatar())
        {
            return gSavedSettings.getBOOL("DebugAvatarAppearanceMessage");
        }
        else if (obj && obj->isAvatar())
        {
            // This has to be a non-control avatar, because control avs are invisible and unclickable.
            return gSavedSettings.getBOOL("DebugAvatarAppearanceMessage");
        }
		else
		{
			return false;
		}
	}
};

class LLAdvancedAppearanceToXML : public view_listener_t
{
	bool handleEvent(const LLSD& userdata)
	{
		std::string emptyname;
        LLViewerObject *obj = LLSelectMgr::getInstance()->getSelection()->getPrimaryObject();
        LLVOAvatar *avatar = NULL;
        if (obj)
        {
            if (obj->isAvatar())
            {
                avatar = obj->asAvatar();
            }
            else
            {
                // If there is a selection, find the associated
                // avatar. Normally there's only one obvious choice. But
                // what should be returned if the object is in an attached
                // animated object? getAvatar() will give the skeleton of
                // the animated object. getAvatarAncestor() will give the
                // actual human-driven avatar.
                avatar = obj->getAvatar();
            }
        }
        else
        {
            // If no selection, use the self avatar.
			avatar = gAgentAvatarp;
        }
        if (avatar)
        {
            avatar->dumpArchetypeXML(emptyname);
        }
		return true;
	}
};



///////////////////////////////
// TOGGLE CHARACTER GEOMETRY //
///////////////////////////////


class LLAdvancedToggleCharacterGeometry : public view_listener_t
{
	bool handleEvent(const LLSD& userdata)
	{
		handle_god_request_avatar_geometry(NULL);
		return true;
}
};


	/////////////////////////////
// TEST MALE / TEST FEMALE //
/////////////////////////////

class LLAdvancedTestMale : public view_listener_t
{
	bool handleEvent(const LLSD& userdata)
	{
		handle_test_male(NULL);
		return true;
	}
};


class LLAdvancedTestFemale : public view_listener_t
{
	bool handleEvent(const LLSD& userdata)
	{
		handle_test_female(NULL);
		return true;
	}
};

class LLAdvancedForceParamsToDefault : public view_listener_t
{
	bool handleEvent(const LLSD& userdata)
	{
		LLAgent::clearVisualParams(NULL);
		return true;
	}
};


//////////////////////////
//   ANIMATION SPEED    //
//////////////////////////

// Utility function to set all AV time factors to the same global value
static void set_all_animation_time_factors(F32	time_factor)
{
	LLMotionController::setCurrentTimeFactor(time_factor);
	for (std::vector<LLCharacter*>::iterator iter = LLCharacter::sInstances.begin();
		iter != LLCharacter::sInstances.end(); ++iter)
	{
		(*iter)->setAnimTimeFactor(time_factor);
	}
}

class LLAdvancedAnimTenFaster : public view_listener_t
{
	bool handleEvent(const LLSD& userdata)
	{
		//LL_INFOS() << "LLAdvancedAnimTenFaster" << LL_ENDL;
		F32 time_factor = LLMotionController::getCurrentTimeFactor();
		time_factor = llmin(time_factor + 0.1f, 2.f);	// Upper limit is 200% speed
		set_all_animation_time_factors(time_factor);
		return true;
	}
};

class LLAdvancedAnimTenSlower : public view_listener_t
{
	bool handleEvent(const LLSD& userdata)
	{
		//LL_INFOS() << "LLAdvancedAnimTenSlower" << LL_ENDL;
		F32 time_factor = LLMotionController::getCurrentTimeFactor();
		time_factor = llmax(time_factor - 0.1f, 0.1f);	// Lower limit is at 10% of normal speed
		set_all_animation_time_factors(time_factor);
		return true;
	}
};

class LLAdvancedAnimResetAll : public view_listener_t
{
	bool handleEvent(const LLSD& userdata)
	{
		set_all_animation_time_factors(1.f);
		return true;
	}
};


//////////////////////////
// RELOAD VERTEX SHADER //
//////////////////////////


class LLAdvancedReloadVertexShader : public view_listener_t
{
	bool handleEvent(const LLSD& userdata)
	{
		reload_vertex_shader(NULL);
		return true;
	}
};



////////////////////
// ANIMATION INFO //
////////////////////


class LLAdvancedToggleAnimationInfo : public view_listener_t
{
	bool handleEvent(const LLSD& userdata)
	{
		LLVOAvatar::sShowAnimationDebug = !(LLVOAvatar::sShowAnimationDebug);
		return true;
	}
};

class LLAdvancedCheckAnimationInfo : public view_listener_t
{
	bool handleEvent(const LLSD& userdata)
	{
		bool new_value = LLVOAvatar::sShowAnimationDebug;
		return new_value;
	}
};


//////////////////
// SHOW LOOK AT //
//////////////////


class LLAdvancedToggleShowLookAt : public view_listener_t
{
	bool handleEvent(const LLSD& userdata)
	{
		LLHUDEffectLookAt::sDebugLookAt = !(LLHUDEffectLookAt::sDebugLookAt);
		return true;
	}
};

class LLAdvancedCheckShowLookAt : public view_listener_t
{
	bool handleEvent(const LLSD& userdata)
	{
		bool new_value = LLHUDEffectLookAt::sDebugLookAt;
		return new_value;
	}
};



///////////////////
// SHOW POINT AT //
///////////////////


class LLAdvancedToggleShowPointAt : public view_listener_t
{
	bool handleEvent(const LLSD& userdata)
	{
		LLHUDEffectPointAt::sDebugPointAt = !(LLHUDEffectPointAt::sDebugPointAt);
		return true;
	}
};

class LLAdvancedCheckShowPointAt : public view_listener_t
{
	bool handleEvent(const LLSD& userdata)
	{
		bool new_value = LLHUDEffectPointAt::sDebugPointAt;
		return new_value;
	}
};



/////////////////////////
// DEBUG JOINT UPDATES //
/////////////////////////


class LLAdvancedToggleDebugJointUpdates : public view_listener_t
{
	bool handleEvent(const LLSD& userdata)
	{
		LLVOAvatar::sJointDebug = !(LLVOAvatar::sJointDebug);
		return true;
	}
};

class LLAdvancedCheckDebugJointUpdates : public view_listener_t
{
	bool handleEvent(const LLSD& userdata)
	{
		bool new_value = LLVOAvatar::sJointDebug;
		return new_value;
	}
};



/////////////////
// DISABLE LOD //
/////////////////


class LLAdvancedToggleDisableLOD : public view_listener_t
{
	bool handleEvent(const LLSD& userdata)
	{
		LLViewerJoint::sDisableLOD = !(LLViewerJoint::sDisableLOD);
		return true;
	}
};
		
class LLAdvancedCheckDisableLOD : public view_listener_t
{
	bool handleEvent(const LLSD& userdata)
	{
		bool new_value = LLViewerJoint::sDisableLOD;
		return new_value;
	}
};



/////////////////////////
// DEBUG CHARACTER VIS //
/////////////////////////


class LLAdvancedToggleDebugCharacterVis : public view_listener_t
{
	bool handleEvent(const LLSD& userdata)
	{
		LLVOAvatar::sDebugInvisible = !(LLVOAvatar::sDebugInvisible);
		return true;
	}
};

class LLAdvancedCheckDebugCharacterVis : public view_listener_t
{
	bool handleEvent(const LLSD& userdata)
	{
		bool new_value = LLVOAvatar::sDebugInvisible;
		return new_value;
	}
};


//////////////////////
// DUMP ATTACHMENTS //
//////////////////////

	
class LLAdvancedDumpAttachments : public view_listener_t
{
	bool handleEvent(const LLSD& userdata)
	{
		handle_dump_attachments(NULL);
		return true;
	}
};


	
/////////////////////
// REBAKE TEXTURES //
/////////////////////
	
	
class LLAdvancedRebakeTextures : public view_listener_t
{
	bool handleEvent(const LLSD& userdata)
	{
		handle_rebake_textures(NULL);
		return true;
	}
};
	
	
// [SL:KB] - Patch: Appearance-PhantomAttach | Checked: Catznip-5.0
void handle_refresh_attachments()
{
	if (isAgentAvatarValid())
		gAgentAvatarp->rebuildAttachments();
	LLAttachmentsMgr::instance().refreshAttachments();
}
// [/SL:KB]

#if 1 //ndef LL_RELEASE_FOR_DOWNLOAD
///////////////////////////
// DEBUG AVATAR TEXTURES //
///////////////////////////


class LLAdvancedDebugAvatarTextures : public view_listener_t
{
	bool handleEvent(const LLSD& userdata)
	{
		if (gAgent.isGodlike())
		{
			handle_debug_avatar_textures(NULL);
		}
		return true;
	}
};

////////////////////////////////
// DUMP AVATAR LOCAL TEXTURES //
////////////////////////////////


class LLAdvancedDumpAvatarLocalTextures : public view_listener_t
{
	bool handleEvent(const LLSD& userdata)
	{
#ifndef LL_RELEASE_FOR_DOWNLOAD
		handle_dump_avatar_local_textures(NULL);
#endif
		return true;
	}
};

#endif
	
/////////////////
// MESSAGE LOG //
/////////////////


class LLAdvancedEnableMessageLog : public view_listener_t
{
	bool handleEvent(const LLSD& userdata)
	{
		handle_viewer_enable_message_log(NULL);
		return true;
	}
};

class LLAdvancedDisableMessageLog : public view_listener_t
{
	bool handleEvent(const LLSD& userdata)
	{
		handle_viewer_disable_message_log(NULL);
		return true;
	}
};

/////////////////
// DROP PACKET //
/////////////////


class LLAdvancedDropPacket : public view_listener_t
{
	bool handleEvent(const LLSD& userdata)
	{
		gMessageSystem->mPacketRing.dropPackets(1);
		return true;
	}
};


////////////////////
// EVENT Recorder //
///////////////////


class LLAdvancedViewerEventRecorder : public view_listener_t
{
	bool handleEvent(const LLSD& userdata)
	{
		std::string command = userdata.asString();
		if ("start playback" == command)
		{
			LL_INFOS() << "Event Playback starting" << LL_ENDL;
			LLViewerEventRecorder::instance().playbackRecording();
			LL_INFOS() << "Event Playback completed" << LL_ENDL;
		}
		else if ("stop playback" == command)
		{
			// Future
		}
		else if ("start recording" == command)
		{
			LLViewerEventRecorder::instance().setEventLoggingOn();
			LL_INFOS() << "Event recording started" << LL_ENDL;
		}
		else if ("stop recording" == command)
		{
			LLViewerEventRecorder::instance().setEventLoggingOff();
			LL_INFOS() << "Event recording stopped" << LL_ENDL;
		} 

		return true;
	}		
};




/////////////////
// AGENT PILOT //
/////////////////


class LLAdvancedAgentPilot : public view_listener_t
{
	bool handleEvent(const LLSD& userdata)
	{
		std::string command = userdata.asString();
		if ("start playback" == command)
		{
			gAgentPilot.setNumRuns(-1);
			gAgentPilot.startPlayback();
		}
		else if ("stop playback" == command)
		{
			gAgentPilot.stopPlayback();
		}
		else if ("start record" == command)
		{
			gAgentPilot.startRecord();
		}
		else if ("stop record" == command)
		{
			gAgentPilot.stopRecord();
		}

		return true;
	}		
};



//////////////////////
// AGENT PILOT LOOP //
//////////////////////


class LLAdvancedToggleAgentPilotLoop : public view_listener_t
{
	bool handleEvent(const LLSD& userdata)
	{
		gAgentPilot.setLoop(!gAgentPilot.getLoop());
		return true;
	}
};

class LLAdvancedCheckAgentPilotLoop : public view_listener_t
{
	bool handleEvent(const LLSD& userdata)
	{
		bool new_value = gAgentPilot.getLoop();
		return new_value;
	}
};


/////////////////////////
// SHOW OBJECT UPDATES //
/////////////////////////


class LLAdvancedToggleShowObjectUpdates : public view_listener_t
{
	bool handleEvent(const LLSD& userdata)
	{
		gShowObjectUpdates = !(gShowObjectUpdates);
		return true;
	}
};

class LLAdvancedCheckShowObjectUpdates : public view_listener_t
{
	bool handleEvent(const LLSD& userdata)
	{
		bool new_value = gShowObjectUpdates;
		return new_value;
	}
};



////////////////////
// COMPRESS IMAGE //
////////////////////


class LLAdvancedCompressImage : public view_listener_t
{
	bool handleEvent(const LLSD& userdata)
	{
		handle_compress_image(NULL);
		return true;
	}
};


/////////////////////////
// SHOW DEBUG SETTINGS //
/////////////////////////


class LLAdvancedShowDebugSettings : public view_listener_t
{
	bool handleEvent(const LLSD& userdata)
	{
		LLFloaterReg::showInstance("settings_debug",userdata);
		return true;
	}
};



////////////////////////
// VIEW ADMIN OPTIONS //
////////////////////////

class LLAdvancedEnableViewAdminOptions : public view_listener_t
{
	bool handleEvent(const LLSD& userdata)
	{
		// Don't enable in god mode since the admin menu is shown anyway.
		// Only enable if the user has set the appropriate debug setting.
		bool new_value = !gAgent.getAgentAccess().isGodlikeWithoutAdminMenuFakery() && gSavedSettings.getBOOL("AdminMenu");
		return new_value;
	}
};

class LLAdvancedToggleViewAdminOptions : public view_listener_t
{
	bool handleEvent(const LLSD& userdata)
	{
		handle_admin_override_toggle(NULL);
		return true;
	}
};

class LLAdvancedToggleVisualLeakDetector : public view_listener_t
{
	bool handleEvent(const LLSD& userdata)
	{
		handle_visual_leak_detector_toggle(NULL);
		return true;
	}
};

class LLAdvancedCheckViewAdminOptions : public view_listener_t
{
	bool handleEvent(const LLSD& userdata)
	{
		bool new_value = check_admin_override(NULL) || gAgent.isGodlike();
		return new_value;
	}
};

/////////////////////////////////////
// Enable Object Object Occlusion ///
/////////////////////////////////////
class LLAdvancedEnableObjectObjectOcclusion: public view_listener_t
{
	bool handleEvent(const LLSD& userdata)
	{
	
		bool new_value = gGLManager.mHasOcclusionQuery; // && LLFeatureManager::getInstance()->isFeatureAvailable(userdata.asString());
		return new_value;
}
};

/////////////////////////////////////
// Enable Framebuffer Objects	  ///
/////////////////////////////////////
class LLAdvancedEnableRenderFBO: public view_listener_t
{
	bool handleEvent(const LLSD& userdata)
	{
		bool new_value = gGLManager.mHasFramebufferObject;
		return new_value;
	}
};

/////////////////////////////////////
// Enable Deferred Rendering	  ///
/////////////////////////////////////
class LLAdvancedEnableRenderDeferred: public view_listener_t
{
	bool handleEvent(const LLSD& userdata)
	{
		bool new_value = gGLManager.mHasFramebufferObject && LLViewerShaderMgr::instance()->getShaderLevel(LLViewerShaderMgr::SHADER_WINDLIGHT) > 1 &&
			LLViewerShaderMgr::instance()->getShaderLevel(LLViewerShaderMgr::SHADER_AVATAR) > 0;
		return new_value;
	}
};

/////////////////////////////////////
// Enable Deferred Rendering sub-options
/////////////////////////////////////
class LLAdvancedEnableRenderDeferredOptions: public view_listener_t
{
	bool handleEvent(const LLSD& userdata)
	{
		bool new_value = gGLManager.mHasFramebufferObject && LLViewerShaderMgr::instance()->getShaderLevel(LLViewerShaderMgr::SHADER_WINDLIGHT) > 1 &&
			LLViewerShaderMgr::instance()->getShaderLevel(LLViewerShaderMgr::SHADER_AVATAR) > 0 && gSavedSettings.getBOOL("RenderDeferred");
		return new_value;
	}
};



//////////////////
// ADMIN STATUS //
//////////////////


class LLAdvancedRequestAdminStatus : public view_listener_t
{
	bool handleEvent(const LLSD& userdata)
	{
		handle_god_mode(NULL);
		return true;
	}
};

class LLAdvancedLeaveAdminStatus : public view_listener_t
{
	bool handleEvent(const LLSD& userdata)
	{
		handle_leave_god_mode(NULL);
		return true;
	}
};

//////////////////////////
// Advanced > Debugging //
//////////////////////////


class LLAdvancedForceErrorBreakpoint : public view_listener_t
{
	bool handleEvent(const LLSD& userdata)
	{
		force_error_breakpoint(NULL);
		return true;
	}
};

class LLAdvancedForceErrorLlerror : public view_listener_t
{
	bool handleEvent(const LLSD& userdata)
	{
		force_error_llerror(NULL);
		return true;
	}
};
class LLAdvancedForceErrorBadMemoryAccess : public view_listener_t
{
	bool handleEvent(const LLSD& userdata)
	{
		force_error_bad_memory_access(NULL);
		return true;
	}
};

class LLAdvancedForceErrorInfiniteLoop : public view_listener_t
{
	bool handleEvent(const LLSD& userdata)
	{
		force_error_infinite_loop(NULL);
		return true;
	}
};

class LLAdvancedForceErrorSoftwareException : public view_listener_t
{
	bool handleEvent(const LLSD& userdata)
	{
		force_error_software_exception(NULL);
		return true;
	}
};

class LLAdvancedForceErrorDriverCrash : public view_listener_t
{
	bool handleEvent(const LLSD& userdata)
	{
		force_error_driver_crash(NULL);
		return true;
	}
};

class LLAdvancedForceErrorDisconnectViewer : public view_listener_t
{
	bool handleEvent(const LLSD& userdata)
	{
		handle_disconnect_viewer(NULL);
		return true;
}
};


#ifdef TOGGLE_HACKED_GODLIKE_VIEWER

class LLAdvancedHandleToggleHackedGodmode : public view_listener_t
{
	bool handleEvent(const LLSD& userdata)
	{
		handle_toggle_hacked_godmode(NULL);
		return true;
	}
};

class LLAdvancedCheckToggleHackedGodmode : public view_listener_t
{
	bool handleEvent(const LLSD& userdata)
	{
		check_toggle_hacked_godmode(NULL);
		return true;
	}
};

class LLAdvancedEnableToggleHackedGodmode : public view_listener_t
{
	bool handleEvent(const LLSD& userdata)
	{
		bool new_value = enable_toggle_hacked_godmode(NULL);
		return new_value;
	}
};
#endif


//
////-------------------------------------------------------------------
//// Advanced menu
////-------------------------------------------------------------------


//////////////////
// DEVELOP MENU //
//////////////////

class LLDevelopCheckLoggingLevel : public view_listener_t
{
	bool handleEvent(const LLSD& userdata)
	{
		U32 level = userdata.asInteger();
		return (static_cast<LLError::ELevel>(level) == LLError::getDefaultLevel());
	}
};

class LLDevelopSetLoggingLevel : public view_listener_t
{
	bool handleEvent(const LLSD& userdata)
	{
		U32 level = userdata.asInteger();
		LLError::setDefaultLevel(static_cast<LLError::ELevel>(level));
		return true;
	}
};

class LLDevelopTextureFetchDebugger : public view_listener_t
{
	bool handleEvent(const LLSD& userdata)
	{
		return gSavedSettings.getBOOL("TextureFetchDebuggerEnabled");
	}
};

//////////////////
// ADMIN MENU   //
//////////////////

// Admin > Object
class LLAdminForceTakeCopy : public view_listener_t
{
	bool handleEvent(const LLSD& userdata)
	{
		force_take_copy(NULL);
		return true;
	}
};

class LLAdminHandleObjectOwnerSelf : public view_listener_t
{
	bool handleEvent(const LLSD& userdata)
	{
		handle_object_owner_self(NULL);
		return true;
	}
};
class LLAdminHandleObjectOwnerPermissive : public view_listener_t
{
	bool handleEvent(const LLSD& userdata)
	{
		handle_object_owner_permissive(NULL);
		return true;
	}
};

class LLAdminHandleForceDelete : public view_listener_t
{
	bool handleEvent(const LLSD& userdata)
	{
		handle_force_delete(NULL);
		return true;
	}
};

class LLAdminHandleObjectLock : public view_listener_t
{
	bool handleEvent(const LLSD& userdata)
	{
		handle_object_lock(NULL);
		return true;
	}
};

class LLAdminHandleObjectAssetIDs: public view_listener_t
{
	bool handleEvent(const LLSD& userdata)
	{
		handle_object_asset_ids(NULL);
		return true;
	}	
};

//Admin >Parcel
class LLAdminHandleForceParcelOwnerToMe: public view_listener_t
{
	bool handleEvent(const LLSD& userdata)
	{
		handle_force_parcel_owner_to_me(NULL);
		return true;
	}
};
class LLAdminHandleForceParcelToContent: public view_listener_t
{
	bool handleEvent(const LLSD& userdata)
	{
		handle_force_parcel_to_content(NULL);
		return true;
	}
};
class LLAdminHandleClaimPublicLand: public view_listener_t
{
	bool handleEvent(const LLSD& userdata)
	{
		handle_claim_public_land(NULL);
		return true;
	}
};

// Admin > Region
class LLAdminHandleRegionDumpTempAssetData: public view_listener_t
{
	bool handleEvent(const LLSD& userdata)
	{
		handle_region_dump_temp_asset_data(NULL);
		return true;
	}
};
//Admin (Top Level)

class LLAdminOnSaveState: public view_listener_t
{
	bool handleEvent(const LLSD& userdata)
	{
		LLPanelRegionTools::onSaveState(NULL);
		return true;
}
};


//-----------------------------------------------------------------------------
// cleanup_menus()
//-----------------------------------------------------------------------------
void cleanup_menus()
{
	delete gMenuParcelObserver;
	gMenuParcelObserver = NULL;

	delete gMenuAvatarSelf;
	gMenuAvatarSelf = NULL;

	delete gMenuAvatarOther;
	gMenuAvatarOther = NULL;

	delete gMenuObject;
	gMenuObject = NULL;

	delete gMenuAttachmentSelf;
	gMenuAttachmentSelf = NULL;

	delete gMenuAttachmentOther;
	gMenuAttachmentSelf = NULL;

	delete gMenuLand;
	gMenuLand = NULL;

	delete gMenuMuteParticle;
	gMenuMuteParticle = NULL;

	delete gMenuBarView;
	gMenuBarView = NULL;

	delete gPopupMenuView;
	gPopupMenuView = NULL;

	delete gMenuHolder;
	gMenuHolder = NULL;
}

//-----------------------------------------------------------------------------
// Object pie menu
//-----------------------------------------------------------------------------

class LLObjectReportAbuse : public view_listener_t
{
	bool handleEvent(const LLSD& userdata)
	{
		LLViewerObject* objectp = LLSelectMgr::getInstance()->getSelection()->getPrimaryObject();
		if (objectp)
		{
			LLFloaterReporter::showFromObject(objectp->getID());
		}
		return true;
	}
};

// Enabled it you clicked an object
class LLObjectEnableReportAbuse : public view_listener_t
{
	bool handleEvent(const LLSD& userdata)
	{
		bool new_value = LLSelectMgr::getInstance()->getSelection()->getObjectCount() != 0;
		return new_value;
	}
};


void handle_object_touch()
{
	LLViewerObject* object = LLSelectMgr::getInstance()->getSelection()->getPrimaryObject();
	if (!object) return;

	LLPickInfo pick = LLToolPie::getInstance()->getPick();

// [RLVa:KB] - Checked: 2010-04-11 (RLVa-1.2.0e) | Modified: RLVa-1.1.0l
	// NOTE: fallback code since we really shouldn't be getting an active selection if we can't touch this
	if ( (RlvActions::isRlvEnabled()) && (!RlvActions::canTouch(object, pick.mObjectOffset)) )
	{
		RLV_ASSERT(false);
		return;
	}
// [/RLVa:KB]

	// *NOTE: Hope the packets arrive safely and in order or else
	// there will be some problems.
	// *TODO: Just fix this bad assumption.
	send_ObjectGrab_message(object, pick, LLVector3::zero);
	send_ObjectDeGrab_message(object, pick);
}



static void init_default_item_label(const std::string& item_name)
{
	boost::unordered_map<std::string, LLStringExplicit>::iterator it = sDefaultItemLabels.find(item_name);
	if (it == sDefaultItemLabels.end())
	{
		// *NOTE: This will not work for items of type LLMenuItemCheckGL because they return boolean value
		//       (doesn't seem to matter much ATM).
		LLStringExplicit default_label = gMenuHolder->childGetValue(item_name).asString();
		if (!default_label.empty())
		{
			sDefaultItemLabels.insert(std::pair<std::string, LLStringExplicit>(item_name, default_label));
		}
	}
}

static LLStringExplicit get_default_item_label(const std::string& item_name)
{
	LLStringExplicit res("");
	boost::unordered_map<std::string, LLStringExplicit>::iterator it = sDefaultItemLabels.find(item_name);
	if (it != sDefaultItemLabels.end())
	{
		res = it->second;
	}

	return res;
}


bool enable_object_touch(LLUICtrl* ctrl)
{
	bool new_value = false;
	LLViewerObject* obj = LLSelectMgr::getInstance()->getSelection()->getPrimaryObject();
	if (obj)
	{
		LLViewerObject* parent = (LLViewerObject*)obj->getParent();
		new_value = obj->flagHandleTouch() || (parent && parent->flagHandleTouch());
	}

// [RLVa:KB] - Checked: 2010-11-12 (RLVa-1.2.1g) | Added: RLVa-1.2.1g
	if ( (RlvActions::isRlvEnabled()) && (new_value) )
	{
		// RELEASE-RLVa: [RLVa-1.2.1] Make sure this stays in sync with handle_object_touch()
		new_value = RlvActions::canTouch(obj, LLToolPie::getInstance()->getPick().mObjectOffset);
	}
// [/RLVa:KB]

	std::string item_name = ctrl->getName();
	init_default_item_label(item_name);

	// Update label based on the node touch name if available.
	LLSelectNode* node = LLSelectMgr::getInstance()->getSelection()->getFirstRootNode();
	if (node && node->mValid && !node->mTouchName.empty())
	{
		gMenuHolder->childSetValue(item_name, node->mTouchName);
	}
	else
	{
		gMenuHolder->childSetValue(item_name, get_default_item_label(item_name));
	}

	return new_value;
};

//void label_touch(std::string& label, void*)
//{
//	LLSelectNode* node = LLSelectMgr::getInstance()->getSelection()->getFirstRootNode();
//	if (node && node->mValid && !node->mTouchName.empty())
//	{
//		label.assign(node->mTouchName);
//	}
//	else
//	{
//		label.assign("Touch");
//	}
//}

void handle_object_open()
{
// [RLVa:KB] - Checked: 2010-04-11 (RLVa-1.2.0e) | Added: RLVa-1.2.0e
	if (enable_object_open())
		LLFloaterReg::showInstance("openobject");
// [/RLVa:KB]
//	LLFloaterReg::showInstance("openobject");
}

bool enable_object_open()
{
	// Look for contents in root object, which is all the LLFloaterOpenObject
	// understands.
	LLViewerObject* obj = LLSelectMgr::getInstance()->getSelection()->getPrimaryObject();
	if (!obj) return false;

	LLViewerObject* root = obj->getRootEdit();
	if (!root) return false;

	return root->allowOpen();
}


class LLViewJoystickFlycam : public view_listener_t
{
	bool handleEvent(const LLSD& userdata)
	{
		handle_toggle_flycam();
		return true;
	}
};

class LLViewCheckJoystickFlycam : public view_listener_t
{
	bool handleEvent(const LLSD& userdata)
	{
		bool new_value = LLViewerJoystick::getInstance()->getOverrideCamera();
		return new_value;
	}
};

void handle_toggle_flycam()
{
	LLViewerJoystick::getInstance()->toggleFlycam();
}

class LLObjectBuild : public view_listener_t
{
	bool handleEvent(const LLSD& userdata)
	{
		if (gAgentCamera.getFocusOnAvatar() && !LLToolMgr::getInstance()->inEdit() && gSavedSettings.getBOOL("EditCameraMovement") )
		{
			// zoom in if we're looking at the avatar
			gAgentCamera.setFocusOnAvatar(FALSE, ANIMATE);
			gAgentCamera.setFocusGlobal(LLToolPie::getInstance()->getPick());
			gAgentCamera.cameraZoomIn(0.666f);
			gAgentCamera.cameraOrbitOver( 30.f * DEG_TO_RAD );
			gViewerWindow->moveCursorToCenter();
		}
		else if ( gSavedSettings.getBOOL("EditCameraMovement") )
		{
			gAgentCamera.setFocusGlobal(LLToolPie::getInstance()->getPick());
			gViewerWindow->moveCursorToCenter();
		}

		LLToolMgr::getInstance()->setCurrentToolset(gBasicToolset);
		LLToolMgr::getInstance()->getCurrentToolset()->selectTool( LLToolCompCreate::getInstance() );

		// Could be first use
		//LLFirstUse::useBuild();
		return true;
	}
};

void handle_object_edit()
{
	LLViewerParcelMgr::getInstance()->deselectLand();

	if (gAgentCamera.getFocusOnAvatar() && !LLToolMgr::getInstance()->inEdit())
	{
		LLFloaterTools::sPreviousFocusOnAvatar = true;
		LLObjectSelectionHandle selection = LLSelectMgr::getInstance()->getSelection();

		if (selection->getSelectType() == SELECT_TYPE_HUD || !gSavedSettings.getBOOL("EditCameraMovement"))
		{
			// always freeze camera in space, even if camera doesn't move
			// so, for example, follow cam scripts can't affect you when in build mode
			gAgentCamera.setFocusGlobal(gAgentCamera.calcFocusPositionTargetGlobal(), LLUUID::null);
			gAgentCamera.setFocusOnAvatar(FALSE, ANIMATE);
		}
		else
		{
			gAgentCamera.setFocusOnAvatar(FALSE, ANIMATE);
			LLViewerObject* selected_objectp = selection->getFirstRootObject();
			if (selected_objectp)
			{
			  // zoom in on object center instead of where we clicked, as we need to see the manipulator handles
			  gAgentCamera.setFocusGlobal(selected_objectp->getPositionGlobal(), selected_objectp->getID());
			  gAgentCamera.cameraZoomIn(0.666f);
			  gAgentCamera.cameraOrbitOver( 30.f * DEG_TO_RAD );
			  gViewerWindow->moveCursorToCenter();
			}
		}
	}
	
	LLFloaterReg::showInstance("build");
	
	LLToolMgr::getInstance()->setCurrentToolset(gBasicToolset);
	gFloaterTools->setEditTool( LLToolCompTranslate::getInstance() );
	
	LLViewerJoystick::getInstance()->moveObjects(true);
	LLViewerJoystick::getInstance()->setNeedsReset(true);
	
	// Could be first use
	//LLFirstUse::useBuild();
	return;
}

void handle_attachment_edit(const LLUUID& inv_item_id)
{
	if (isAgentAvatarValid())
	{
		if (LLViewerObject* attached_obj = gAgentAvatarp->getWornAttachment(inv_item_id))
		{
			LLSelectMgr::getInstance()->deselectAll();
			LLSelectMgr::getInstance()->selectObjectAndFamily(attached_obj);

			handle_object_edit();
		}
	}
}

void handle_attachment_touch(const LLUUID& inv_item_id)
{
	if ( (isAgentAvatarValid()) && (enable_attachment_touch(inv_item_id)) )
	{
		if (LLViewerObject* attach_obj = gAgentAvatarp->getWornAttachment(gInventory.getLinkedItemID(inv_item_id)))
		{
			LLSelectMgr::getInstance()->deselectAll();

			LLObjectSelectionHandle sel = LLSelectMgr::getInstance()->selectObjectAndFamily(attach_obj);
			if (!LLToolMgr::getInstance()->inBuildMode())
			{
				struct SetTransient : public LLSelectedNodeFunctor
				{
					bool apply(LLSelectNode* node)
					{
						node->setTransient(TRUE);
						return true;
					}
				} f;
				sel->applyToNodes(&f);
			}

			handle_object_touch();
		}
	}
}

bool enable_attachment_touch(const LLUUID& inv_item_id)
{
	if (isAgentAvatarValid())
	{
		const LLViewerObject* attach_obj = gAgentAvatarp->getWornAttachment(gInventory.getLinkedItemID(inv_item_id));
// [RLVa:KB] - @touch*
		return (attach_obj) && (attach_obj->flagHandleTouch()) && (!RlvActions::isRlvEnabled() || RlvActions::canTouch(attach_obj));
// [/RLVa:KB]
//		return (attach_obj) && (attach_obj->flagHandleTouch());
	}
	return false;
}

void handle_object_inspect()
{
	LLObjectSelectionHandle selection = LLSelectMgr::getInstance()->getSelection();
	LLViewerObject* selected_objectp = selection->getFirstRootObject();
	if (selected_objectp)
	{
		LLSD key;
		key["task"] = "task";
		LLFloaterSidePanelContainer::showPanel("inventory", key);
	}
	
	/*
	// Old floater properties
	LLFloaterReg::showInstance("inspect", LLSD());
	*/
}

//---------------------------------------------------------------------------
// Land pie menu
//---------------------------------------------------------------------------
class LLLandBuild : public view_listener_t
{
	bool handleEvent(const LLSD& userdata)
	{
		LLViewerParcelMgr::getInstance()->deselectLand();

		if (gAgentCamera.getFocusOnAvatar() && !LLToolMgr::getInstance()->inEdit() && gSavedSettings.getBOOL("EditCameraMovement") )
		{
			// zoom in if we're looking at the avatar
			gAgentCamera.setFocusOnAvatar(FALSE, ANIMATE);
			gAgentCamera.setFocusGlobal(LLToolPie::getInstance()->getPick());
			gAgentCamera.cameraZoomIn(0.666f);
			gAgentCamera.cameraOrbitOver( 30.f * DEG_TO_RAD );
			gViewerWindow->moveCursorToCenter();
		}
		else if ( gSavedSettings.getBOOL("EditCameraMovement")  )
		{
			// otherwise just move focus
			gAgentCamera.setFocusGlobal(LLToolPie::getInstance()->getPick());
			gViewerWindow->moveCursorToCenter();
		}


		LLToolMgr::getInstance()->setCurrentToolset(gBasicToolset);
		LLToolMgr::getInstance()->getCurrentToolset()->selectTool( LLToolCompCreate::getInstance() );

		// Could be first use
		//LLFirstUse::useBuild();
		return true;
	}
};

class LLLandBuyPass : public view_listener_t
{
	bool handleEvent(const LLSD& userdata)
	{
		LLPanelLandGeneral::onClickBuyPass((void *)FALSE);
		return true;
	}
};

class LLLandEnableBuyPass : public view_listener_t
{
	bool handleEvent(const LLSD& userdata)
	{
		bool new_value = LLPanelLandGeneral::enableBuyPass(NULL);
		return new_value;
	}
};

// BUG: Should really check if CLICK POINT is in a parcel where you can build.
BOOL enable_land_build(void*)
{
	if (gAgent.isGodlike()) return TRUE;
	if (gAgent.inPrelude()) return FALSE;

	BOOL can_build = FALSE;
	LLParcel* agent_parcel = LLViewerParcelMgr::getInstance()->getAgentParcel();
	if (agent_parcel)
	{
		can_build = agent_parcel->getAllowModify();
	}
	return can_build;
}

// BUG: Should really check if OBJECT is in a parcel where you can build.
BOOL enable_object_build(void*)
{
	if (gAgent.isGodlike()) return TRUE;
	if (gAgent.inPrelude()) return FALSE;

	BOOL can_build = FALSE;
	LLParcel* agent_parcel = LLViewerParcelMgr::getInstance()->getAgentParcel();
	if (agent_parcel)
	{
		can_build = agent_parcel->getAllowModify();
	}
	return can_build;
}

bool enable_object_edit()
{
	if (!isAgentAvatarValid()) return false;
	
	// *HACK:  The new "prelude" Help Islands have a build sandbox area,
	// so users need the Edit and Create pie menu options when they are
	// there.  Eventually this needs to be replaced with code that only 
	// lets you edit objects if you have permission to do so (edit perms,
	// group edit, god).  See also lltoolbar.cpp.  JC
	bool enable = false;
	if (gAgent.inPrelude())
	{
		enable = LLViewerParcelMgr::getInstance()->allowAgentBuild()
			|| LLSelectMgr::getInstance()->getSelection()->isAttachment();
	} 
	else if (LLSelectMgr::getInstance()->selectGetAllValidAndObjectsFound())
	{
// [RLVa:KB] - @edit*
		if (RlvActions::isRlvEnabled() && !RlvActions::canEdit(ERlvCheckType::All))
		{
			LLObjectSelectionHandle hSel = LLSelectMgr::getInstance()->getSelection();
			RlvSelectIsEditable f;
			enable = (hSel.notNull()) && (!hSel->getFirstRootNode(&f, true));
		}
		else
		{
			enable = true;
		}
// [/RLVa:KB]
//		enable = true;
	}

	return enable;
}

bool enable_mute_particle()
{
	const LLPickInfo& pick = LLToolPie::getInstance()->getPick();

	return pick.mParticleOwnerID != LLUUID::null && pick.mParticleOwnerID != gAgent.getID();
}

// mutually exclusive - show either edit option or build in menu
bool enable_object_build()
{
	return !enable_object_edit();
}

bool enable_object_select_in_pathfinding_linksets()
{
	return LLPathfindingManager::getInstance()->isPathfindingEnabledForCurrentRegion() && LLSelectMgr::getInstance()->selectGetEditableLinksets();
}

bool visible_object_select_in_pathfinding_linksets()
{
	return LLPathfindingManager::getInstance()->isPathfindingEnabledForCurrentRegion();
}

bool enable_object_select_in_pathfinding_characters()
{
	return LLPathfindingManager::getInstance()->isPathfindingEnabledForCurrentRegion() &&  LLSelectMgr::getInstance()->selectGetViewableCharacters();
}

class LLSelfRemoveAllAttachments : public view_listener_t
{
	bool handleEvent(const LLSD& userdata)
	{
		LLAppearanceMgr::instance().removeAllAttachmentsFromAvatar();
		return true;
	}
};

class LLSelfEnableRemoveAllAttachments : public view_listener_t
{
	bool handleEvent(const LLSD& userdata)
	{
		bool new_value = false;
		if (isAgentAvatarValid())
		{
			for (LLVOAvatar::attachment_map_t::iterator iter = gAgentAvatarp->mAttachmentPoints.begin(); 
				 iter != gAgentAvatarp->mAttachmentPoints.end(); )
			{
				LLVOAvatar::attachment_map_t::iterator curiter = iter++;
				LLViewerJointAttachment* attachment = curiter->second;
//				if (attachment->getNumObjects() > 0)
// [RLVa:KB] - Checked: 2010-03-04 (RLVa-1.2.0a) | Added: RLVa-1.2.0a
				if ( (attachment->getNumObjects() > 0) && ((!rlv_handler_t::isEnabled()) || (gRlvAttachmentLocks.canDetach(attachment))) )
// [/RLVa:KB]
				{
					new_value = true;
					break;
				}
			}
		}
		return new_value;
	}
};

BOOL enable_has_attachments(void*)
{

	return FALSE;
}

//---------------------------------------------------------------------------
// Avatar pie menu
//---------------------------------------------------------------------------
//void handle_follow(void *userdata)
//{
//	// follow a given avatar by ID
//	LLViewerObject* objectp = LLSelectMgr::getInstance()->getSelection()->getPrimaryObject();
//	if (objectp)
//	{
//		gAgent.startFollowPilot(objectp->getID());
//	}
//}

bool enable_object_mute()
{
	LLViewerObject* object = LLSelectMgr::getInstance()->getSelection()->getPrimaryObject();
	if (!object) return false;

	LLVOAvatar* avatar = find_avatar_from_object(object); 
	if (avatar)
	{
		// It's an avatar
		LLNameValue *lastname = avatar->getNVPair("LastName");
		bool is_linden =
			lastname && !LLStringUtil::compareStrings(lastname->getString(), "Linden");
		bool is_self = avatar->isSelf();
//		return !is_linden && !is_self;
// [RLVa:KB] - Checked: RLVa-1.2.1
		return !is_linden && !is_self && (RlvActions::canShowName(RlvActions::SNC_DEFAULT, avatar->getID()));
// [/RLVa:KB]
	}
	else
	{
		// Just a regular object
		return LLSelectMgr::getInstance()->getSelection()->contains( object, SELECT_ALL_TES ) &&
			   !LLMuteList::getInstance()->isMuted(object->getID());
	}
}

bool enable_object_unmute()
{
	LLViewerObject* object = LLSelectMgr::getInstance()->getSelection()->getPrimaryObject();
	if (!object) return false;

	LLVOAvatar* avatar = find_avatar_from_object(object); 
	if (avatar)
	{
		// It's an avatar
		LLNameValue *lastname = avatar->getNVPair("LastName");
		bool is_linden =
			lastname && !LLStringUtil::compareStrings(lastname->getString(), "Linden");
		bool is_self = avatar->isSelf();
		return !is_linden && !is_self;
	}
	else
	{
		// Just a regular object
		return LLSelectMgr::getInstance()->getSelection()->contains( object, SELECT_ALL_TES ) &&
			   LLMuteList::getInstance()->isMuted(object->getID());;
	}
}


// 0 = normal, 1 = always, 2 = never
class LLAvatarCheckImpostorMode : public view_listener_t
{	
	bool handleEvent(const LLSD& userdata)
	{
		LLViewerObject* object = LLSelectMgr::getInstance()->getSelection()->getPrimaryObject();
		if (!object) return false;

		LLVOAvatar* avatar = find_avatar_from_object(object); 
		if (!avatar) return false;
		
		U32 mode = userdata.asInteger();
		switch (mode) 
		{
			case 0:
				return (avatar->getVisualMuteSettings() == LLVOAvatar::AV_RENDER_NORMALLY);
			case 1:
				return (avatar->getVisualMuteSettings() == LLVOAvatar::AV_DO_NOT_RENDER);
			case 2:
				return (avatar->getVisualMuteSettings() == LLVOAvatar::AV_ALWAYS_RENDER);
			default:
				return false;
		}
	}	// handleEvent()
};

// 0 = normal, 1 = always, 2 = never
class LLAvatarSetImpostorMode : public view_listener_t
{
	bool handleEvent(const LLSD& userdata)
	{
		LLViewerObject* object = LLSelectMgr::getInstance()->getSelection()->getPrimaryObject();
		if (!object) return false;

		LLVOAvatar* avatar = find_avatar_from_object(object); 
		if (!avatar) return false;
		
		U32 mode = userdata.asInteger();
		switch (mode) 
		{
			case 0:
				avatar->setVisualMuteSettings(LLVOAvatar::AV_RENDER_NORMALLY);
				break;
			case 1:
				avatar->setVisualMuteSettings(LLVOAvatar::AV_DO_NOT_RENDER);
				break;
			case 2:
				avatar->setVisualMuteSettings(LLVOAvatar::AV_ALWAYS_RENDER);
				break;
			default:
				return false;
		}

		LLVOAvatar::cullAvatarsByPixelArea();
		return true;
	}	// handleEvent()
};


class LLObjectMute : public view_listener_t
{
	bool handleEvent(const LLSD& userdata)
	{
		LLViewerObject* object = LLSelectMgr::getInstance()->getSelection()->getPrimaryObject();
		if (!object) return true;
		
		LLUUID id;
		std::string name;
		LLMute::EType type;
		LLVOAvatar* avatar = find_avatar_from_object(object); 
		if (avatar)
		{
			avatar->mNeedsImpostorUpdate = TRUE;
			avatar->mLastImpostorUpdateReason = 9;

			id = avatar->getID();
// [RLVa:KB] - Checked: RLVa-1.0.0
			if (!RlvActions::canShowName(RlvActions::SNC_DEFAULT, id))
				return true;
// [/RLVa:KB]

			LLNameValue *firstname = avatar->getNVPair("FirstName");
			LLNameValue *lastname = avatar->getNVPair("LastName");
			if (firstname && lastname)
			{
				name = LLCacheName::buildFullName(
					firstname->getString(), lastname->getString());
			}
			
			type = LLMute::AGENT;
		}
		else
		{
			// it's an object
			id = object->getID();

			LLSelectNode* node = LLSelectMgr::getInstance()->getSelection()->getFirstRootNode();
			if (node)
			{
				name = node->mName;
			}
			
			type = LLMute::OBJECT;
		}
		
		LLMute mute(id, name, type);
		if (LLMuteList::getInstance()->isMuted(mute.mID))
		{
			LLMuteList::getInstance()->remove(mute);
		}
		else
		{
			LLMuteList::getInstance()->add(mute);
			LLPanelBlockedList::showPanelAndSelect(mute.mID);
		}
		
		return true;
	}
};

bool handle_go_to()
{
	// try simulator autopilot
	std::vector<std::string> strings;
	std::string val;
	LLVector3d pos = LLToolPie::getInstance()->getPick().mPosGlobal;
	val = llformat("%g", pos.mdV[VX]);
	strings.push_back(val);
	val = llformat("%g", pos.mdV[VY]);
	strings.push_back(val);
	val = llformat("%g", pos.mdV[VZ]);
	strings.push_back(val);
	send_generic_message("autopilot", strings);

	LLViewerParcelMgr::getInstance()->deselectLand();

	if (isAgentAvatarValid() && !gSavedSettings.getBOOL("AutoPilotLocksCamera"))
	{
		gAgentCamera.setFocusGlobal(gAgentCamera.getFocusTargetGlobal(), gAgentAvatarp->getID());
	}
	else 
	{
		// Snap camera back to behind avatar
		gAgentCamera.setFocusOnAvatar(TRUE, ANIMATE);
	}

	// Could be first use
	//LLFirstUse::useGoTo();
	return true;
}

class LLGoToObject : public view_listener_t
{
	bool handleEvent(const LLSD& userdata)
	{
		return handle_go_to();
	}
};

class LLAvatarReportAbuse : public view_listener_t
{
	bool handleEvent(const LLSD& userdata)
	{
		LLVOAvatar* avatar = find_avatar_from_object( LLSelectMgr::getInstance()->getSelection()->getPrimaryObject() );
		if(avatar)
		{
			LLFloaterReporter::showFromObject(avatar->getID());
		}
		return true;
	}
};


//---------------------------------------------------------------------------
// Parcel freeze, eject, etc.
//---------------------------------------------------------------------------
bool callback_freeze(const LLSD& notification, const LLSD& response)
{
	LLUUID avatar_id = notification["payload"]["avatar_id"].asUUID();
	S32 option = LLNotificationsUtil::getSelectedOption(notification, response);

	if (0 == option || 1 == option)
	{
		U32 flags = 0x0;
		if (1 == option)
		{
			// unfreeze
			flags |= 0x1;
		}

		LLMessageSystem* msg = gMessageSystem;
		LLViewerObject* avatar = gObjectList.findObject(avatar_id);

		if (avatar)
		{
			msg->newMessage("FreezeUser");
			msg->nextBlock("AgentData");
			msg->addUUID("AgentID", gAgent.getID());
			msg->addUUID("SessionID", gAgent.getSessionID());
			msg->nextBlock("Data");
			msg->addUUID("TargetID", avatar_id );
			msg->addU32("Flags", flags );
			msg->sendReliable( avatar->getRegion()->getHost() );
		}
	}
	return false;
}


void handle_avatar_freeze(const LLSD& avatar_id)
{
		// Use avatar_id if available, otherwise default to right-click avatar
		LLVOAvatar* avatar = NULL;
		if (avatar_id.asUUID().notNull())
		{
			avatar = find_avatar_from_object(avatar_id.asUUID());
		}
		else
		{
			avatar = find_avatar_from_object(
				LLSelectMgr::getInstance()->getSelection()->getPrimaryObject());
		}

		if( avatar )
		{
			std::string fullname = avatar->getFullname();
			LLSD payload;
			payload["avatar_id"] = avatar->getID();

			if (!fullname.empty())
			{
				LLSD args;
//				args["AVATAR_NAME"] = fullname;
// [RLVa:KB] - Checked: RLVa-1.0.0
				args["AVATAR_NAME"] = (RlvActions::canShowName(RlvActions::SNC_DEFAULT, avatar->getID())) ? fullname : RlvStrings::getAnonym(fullname);
// [/RLVa:KB]
				LLNotificationsUtil::add("FreezeAvatarFullname",
							args,
							payload,
							callback_freeze);
			}
			else
			{
				LLNotificationsUtil::add("FreezeAvatar",
							LLSD(),
							payload,
							callback_freeze);
			}
		}
}

class LLAvatarVisibleDebug : public view_listener_t
{
	bool handleEvent(const LLSD& userdata)
	{
		return gAgent.isGodlike();
	}
};

class LLAvatarDebug : public view_listener_t
{
	bool handleEvent(const LLSD& userdata)
	{
		LLVOAvatar* avatar = find_avatar_from_object( LLSelectMgr::getInstance()->getSelection()->getPrimaryObject() );
		if( avatar )
		{
			if (avatar->isSelf())
			{
				((LLVOAvatarSelf *)avatar)->dumpLocalTextures();
			}
			LL_INFOS() << "Dumping temporary asset data to simulator logs for avatar " << avatar->getID() << LL_ENDL;
			std::vector<std::string> strings;
			strings.push_back(avatar->getID().asString());
			LLUUID invoice;
			send_generic_message("dumptempassetdata", strings, invoice);
			LLFloaterReg::showInstance( "avatar_textures", LLSD(avatar->getID()) );
		}
		return true;
	}
};

bool callback_eject(const LLSD& notification, const LLSD& response)
{
	S32 option = LLNotificationsUtil::getSelectedOption(notification, response);
	if (2 == option)
	{
		// Cancel button.
		return false;
	}
	LLUUID avatar_id = notification["payload"]["avatar_id"].asUUID();
	bool ban_enabled = notification["payload"]["ban_enabled"].asBoolean();

	if (0 == option)
	{
		// Eject button
		LLMessageSystem* msg = gMessageSystem;
		LLViewerObject* avatar = gObjectList.findObject(avatar_id);

		if (avatar)
		{
			U32 flags = 0x0;
			msg->newMessage("EjectUser");
			msg->nextBlock("AgentData");
			msg->addUUID("AgentID", gAgent.getID() );
			msg->addUUID("SessionID", gAgent.getSessionID() );
			msg->nextBlock("Data");
			msg->addUUID("TargetID", avatar_id );
			msg->addU32("Flags", flags );
			msg->sendReliable( avatar->getRegion()->getHost() );
		}
	}
	else if (ban_enabled)
	{
		// This is tricky. It is similar to say if it is not an 'Eject' button,
		// and it is also not an 'Cancle' button, and ban_enabled==ture, 
		// it should be the 'Eject and Ban' button.
		LLMessageSystem* msg = gMessageSystem;
		LLViewerObject* avatar = gObjectList.findObject(avatar_id);

		if (avatar)
		{
			U32 flags = 0x1;
			msg->newMessage("EjectUser");
			msg->nextBlock("AgentData");
			msg->addUUID("AgentID", gAgent.getID() );
			msg->addUUID("SessionID", gAgent.getSessionID() );
			msg->nextBlock("Data");
			msg->addUUID("TargetID", avatar_id );
			msg->addU32("Flags", flags );
			msg->sendReliable( avatar->getRegion()->getHost() );
		}
	}
	return false;
}

void handle_avatar_eject(const LLSD& avatar_id)
{
		// Use avatar_id if available, otherwise default to right-click avatar
		LLVOAvatar* avatar = NULL;
		if (avatar_id.asUUID().notNull())
		{
			avatar = find_avatar_from_object(avatar_id.asUUID());
		}
		else
		{
			avatar = find_avatar_from_object(
				LLSelectMgr::getInstance()->getSelection()->getPrimaryObject());
		}

		if( avatar )
		{
			LLSD payload;
			payload["avatar_id"] = avatar->getID();
			std::string fullname = avatar->getFullname();

			const LLVector3d& pos = avatar->getPositionGlobal();
			LLParcel* parcel = LLViewerParcelMgr::getInstance()->selectParcelAt(pos)->getParcel();
			
			if (LLViewerParcelMgr::getInstance()->isParcelOwnedByAgent(parcel,GP_LAND_MANAGE_BANNED))
			{
                payload["ban_enabled"] = true;
				if (!fullname.empty())
				{
    				LLSD args;
//					args["AVATAR_NAME"] = fullname;
// [RLVa:KB] - Checked: RLVa-1.0.0
					args["AVATAR_NAME"] = (RlvActions::canShowName(RlvActions::SNC_DEFAULT, avatar->getID())) ? fullname : RlvStrings::getAnonym(fullname);
// [/RLVa:KB]
    				LLNotificationsUtil::add("EjectAvatarFullname",
    							args,
    							payload,
    							callback_eject);
				}
				else
				{
    				LLNotificationsUtil::add("EjectAvatarFullname",
    							LLSD(),
    							payload,
    							callback_eject);
				}
			}
			else
			{
                payload["ban_enabled"] = false;
				if (!fullname.empty())
				{
    				LLSD args;
//					args["AVATAR_NAME"] = fullname;
// [RLVa:KB] - Checked: RLVa-1.0.0
					args["AVATAR_NAME"] = (RlvActions::canShowName(RlvActions::SNC_DEFAULT, avatar->getID())) ? fullname : RlvStrings::getAnonym(fullname);
// [/RLVa:KB]
    				LLNotificationsUtil::add("EjectAvatarFullnameNoBan",
    							args,
    							payload,
    							callback_eject);
				}
				else
				{
    				LLNotificationsUtil::add("EjectAvatarNoBan",
    							LLSD(),
    							payload,
    							callback_eject);
				}
			}
		}
}

bool my_profile_visible()
{
	LLFloater* floaterp = LLAvatarActions::getProfileFloater(gAgentID);
	return floaterp && floaterp->isInVisibleChain();
}

bool enable_freeze_eject(const LLSD& avatar_id)
{
	// Use avatar_id if available, otherwise default to right-click avatar
	LLVOAvatar* avatar = NULL;
	if (avatar_id.asUUID().notNull())
	{
		avatar = find_avatar_from_object(avatar_id.asUUID());
	}
	else
	{
		avatar = find_avatar_from_object(
			LLSelectMgr::getInstance()->getSelection()->getPrimaryObject());
	}
	if (!avatar) return false;

	// Gods can always freeze
	if (gAgent.isGodlike()) return true;

	// Estate owners / managers can freeze
	// Parcel owners can also freeze
	const LLVector3& pos = avatar->getPositionRegion();
	const LLVector3d& pos_global = avatar->getPositionGlobal();
	LLParcel* parcel = LLViewerParcelMgr::getInstance()->selectParcelAt(pos_global)->getParcel();
	LLViewerRegion* region = avatar->getRegion();
	if (!region) return false;
				
	bool new_value = region->isOwnedSelf(pos);
	if (!new_value || region->isOwnedGroup(pos))
	{
		new_value = LLViewerParcelMgr::getInstance()->isParcelOwnedByAgent(parcel,GP_LAND_ADMIN);
	}
	return new_value;
}

bool callback_leave_group(const LLSD& notification, const LLSD& response)
{
	S32 option = LLNotificationsUtil::getSelectedOption(notification, response);
	if (option == 0)
	{
		LLMessageSystem *msg = gMessageSystem;

		msg->newMessageFast(_PREHASH_LeaveGroupRequest);
		msg->nextBlockFast(_PREHASH_AgentData);
		msg->addUUIDFast(_PREHASH_AgentID, gAgent.getID() );
		msg->addUUIDFast(_PREHASH_SessionID, gAgent.getSessionID());
		msg->nextBlockFast(_PREHASH_GroupData);
		msg->addUUIDFast(_PREHASH_GroupID, gAgent.getGroupID() );
		gAgent.sendReliableMessage();
	}
	return false;
}

void append_aggregate(std::string& string, const LLAggregatePermissions& ag_perm, PermissionBit bit, const char* txt)
{
	LLAggregatePermissions::EValue val = ag_perm.getValue(bit);
	std::string buffer;
	switch(val)
	{
	  case LLAggregatePermissions::AP_NONE:
		buffer = llformat( "* %s None\n", txt);
		break;
	  case LLAggregatePermissions::AP_SOME:
		buffer = llformat( "* %s Some\n", txt);
		break;
	  case LLAggregatePermissions::AP_ALL:
		buffer = llformat( "* %s All\n", txt);
		break;
	  case LLAggregatePermissions::AP_EMPTY:
	  default:
		break;
	}
	string.append(buffer);
}

bool enable_buy_object()
{
    // In order to buy, there must only be 1 purchaseable object in
    // the selection manager.
	if(LLSelectMgr::getInstance()->getSelection()->getRootObjectCount() != 1) return false;
    LLViewerObject* obj = NULL;
    LLSelectNode* node = LLSelectMgr::getInstance()->getSelection()->getFirstRootNode();
	if(node)
    {
        obj = node->getObject();
        if(!obj) return false;

		if( for_sale_selection(node) )
		{
// [RLVa:KB] - @buy
			if (!RlvActions::canBuyObject(obj->getID()))
				return false;
// [/RLVa:KB]

			// *NOTE: Is this needed?  This checks to see if anyone owns the
			// object, dating back to when we had "public" objects owned by
			// no one.  JC
			if(obj->permAnyOwner()) return true;
		}
    }
	return false;
}

// Note: This will only work if the selected object's data has been
// received by the viewer and cached in the selection manager.
void handle_buy_object(LLSaleInfo sale_info)
{
	if(!LLSelectMgr::getInstance()->selectGetAllRootsValid())
	{
		LLNotificationsUtil::add("UnableToBuyWhileDownloading");
		return;
	}

	LLUUID owner_id;
	std::string owner_name;
	BOOL owners_identical = LLSelectMgr::getInstance()->selectGetOwner(owner_id, owner_name);
	if (!owners_identical)
	{
		LLNotificationsUtil::add("CannotBuyObjectsFromDifferentOwners");
		return;
	}

	LLPermissions perm;
	BOOL valid = LLSelectMgr::getInstance()->selectGetPermissions(perm);
	LLAggregatePermissions ag_perm;
	valid &= LLSelectMgr::getInstance()->selectGetAggregatePermissions(ag_perm);
	if(!valid || !sale_info.isForSale() || !perm.allowTransferTo(gAgent.getID()))
	{
		LLNotificationsUtil::add("ObjectNotForSale");
		return;
	}

	LLFloaterBuy::show(sale_info);
}


void handle_buy_contents(LLSaleInfo sale_info)
{
	LLFloaterBuyContents::show(sale_info);
}

void handle_region_dump_temp_asset_data(void*)
{
	LL_INFOS() << "Dumping temporary asset data to simulator logs" << LL_ENDL;
	std::vector<std::string> strings;
	LLUUID invoice;
	send_generic_message("dumptempassetdata", strings, invoice);
}

void handle_region_clear_temp_asset_data(void*)
{
	LL_INFOS() << "Clearing temporary asset data" << LL_ENDL;
	std::vector<std::string> strings;
	LLUUID invoice;
	send_generic_message("cleartempassetdata", strings, invoice);
}

void handle_region_dump_settings(void*)
{
	LLViewerRegion* regionp = gAgent.getRegion();
	if (regionp)
	{
		LL_INFOS() << "Damage:    " << (regionp->getAllowDamage() ? "on" : "off") << LL_ENDL;
		LL_INFOS() << "Landmark:  " << (regionp->getAllowLandmark() ? "on" : "off") << LL_ENDL;
		LL_INFOS() << "SetHome:   " << (regionp->getAllowSetHome() ? "on" : "off") << LL_ENDL;
		LL_INFOS() << "ResetHome: " << (regionp->getResetHomeOnTeleport() ? "on" : "off") << LL_ENDL;
		LL_INFOS() << "SunFixed:  " << (regionp->getSunFixed() ? "on" : "off") << LL_ENDL;
		LL_INFOS() << "BlockFly:  " << (regionp->getBlockFly() ? "on" : "off") << LL_ENDL;
		LL_INFOS() << "AllowP2P:  " << (regionp->getAllowDirectTeleport() ? "on" : "off") << LL_ENDL;
		LL_INFOS() << "Water:     " << (regionp->getWaterHeight()) << LL_ENDL;
	}
}

void handle_dump_group_info(void *)
{
	gAgent.dumpGroupInfo();
}

void handle_dump_capabilities_info(void *)
{
	LLViewerRegion* regionp = gAgent.getRegion();
	if (regionp)
	{
		regionp->logActiveCapabilities();
	}
}

void handle_dump_region_object_cache(void*)
{
	LLViewerRegion* regionp = gAgent.getRegion();
	if (regionp)
	{
		regionp->dumpCache();
	}
}

void handle_dump_focus()
{
	LLUICtrl *ctrl = dynamic_cast<LLUICtrl*>(gFocusMgr.getKeyboardFocus());

	LL_INFOS() << "Keyboard focus " << (ctrl ? ctrl->getName() : "(none)") << LL_ENDL;
}

class LLSelfStandUp : public view_listener_t
{
	bool handleEvent(const LLSD& userdata)
	{
		gAgent.standUp();
		return true;
	}
};

bool enable_standup_self()
{
// [RLVa:KB] - Checked: 2010-04-01 (RLVa-1.2.0c) | Modified: RLVa-1.0.0g
	return isAgentAvatarValid() && gAgentAvatarp->isSitting() && RlvActions::canStand();
// [/RLVa:KB]
//	return isAgentAvatarValid() && gAgentAvatarp->isSitting();
}

class LLSelfSitDown : public view_listener_t
    {
        bool handleEvent(const LLSD& userdata)
        {
            gAgent.sitDown();
            return true;
        }
    };



bool show_sitdown_self()
{
	return isAgentAvatarValid() && !gAgentAvatarp->isSitting();
}

bool enable_sitdown_self()
{
// [RLVa:KB] - Checked: 2010-08-28 (RLVa-1.2.1a) | Added: RLVa-1.2.1a
	return show_sitdown_self() && !gAgentAvatarp->isEditingAppearance() && !gAgent.getFlying() && !gRlvHandler.hasBehaviour(RLV_BHVR_SIT);
// [/RLVa:KB]
//	return show_sitdown_self() && !gAgentAvatarp->isEditingAppearance() && !gAgent.getFlying();
}

class LLSelfToggleSitStand : public view_listener_t
{
	bool handleEvent(const LLSD& userdata)
	{
		if (isAgentAvatarValid())
		{
			if (gAgentAvatarp->isSitting())
			{
				gAgent.standUp();
			}
			else
			{
				gAgent.sitDown();
			}
		}
		return true;
	}
};

bool enable_sit_stand()
{
	return enable_sitdown_self() || enable_standup_self();
}

bool enable_fly_land()
{
	return gAgent.getFlying() || LLAgent::enableFlying();
}

class LLCheckPanelPeopleTab : public view_listener_t
{
	bool handleEvent(const LLSD& userdata)
		{
			std::string panel_name = userdata.asString();

			LLPanel *panel = LLFloaterSidePanelContainer::getPanel("people", panel_name);
			if(panel && panel->isInVisibleChain())
			{
				return true;
			}
			return false;
		}
};
// Toggle one of "People" panel tabs in side tray.
class LLTogglePanelPeopleTab : public view_listener_t
{
	bool handleEvent(const LLSD& userdata)
	{
		std::string panel_name = userdata.asString();

		LLSD param;
		param["people_panel_tab_name"] = panel_name;

		if (   panel_name == "friends_panel"
			|| panel_name == "groups_panel"
			|| panel_name == "nearby_panel"
			|| panel_name == "blocked_panel")
		{
			return togglePeoplePanel(panel_name, param);
		}
		else
		{
			return false;
		}
	}

	static bool togglePeoplePanel(const std::string& panel_name, const LLSD& param)
	{
		LLPanel	*panel = LLFloaterSidePanelContainer::getPanel("people", panel_name);
		if(!panel)
			return false;

		if (panel->isInVisibleChain())
		{
			LLFloaterReg::hideInstance("people");
		}
		else
		{
			LLFloaterSidePanelContainer::showPanel("people", "panel_people", param) ;
		}

		return true;
	}
};

BOOL check_admin_override(void*)
{
	return gAgent.getAdminOverride();
}

void handle_admin_override_toggle(void*)
{
	gAgent.setAdminOverride(!gAgent.getAdminOverride());

	// The above may have affected which debug menus are visible
	show_debug_menus();
}

void handle_visual_leak_detector_toggle(void*)
{
	static bool vld_enabled = false;

	if ( vld_enabled )
	{
#ifdef INCLUDE_VLD
		// only works for debug builds (hard coded into vld.h)
#ifdef _DEBUG
		// start with Visual Leak Detector turned off
		VLDDisable();
#endif // _DEBUG
#endif // INCLUDE_VLD
		vld_enabled = false;
	}
	else
	{
#ifdef INCLUDE_VLD
		// only works for debug builds (hard coded into vld.h)
	#ifdef _DEBUG
		// start with Visual Leak Detector turned off
		VLDEnable();
	#endif // _DEBUG
#endif // INCLUDE_VLD

		vld_enabled = true;
	};
}

void handle_god_mode(void*)
{
	gAgent.requestEnterGodMode();
}

void handle_leave_god_mode(void*)
{
	gAgent.requestLeaveGodMode();
}

void set_god_level(U8 god_level)
{
	U8 old_god_level = gAgent.getGodLevel();
	gAgent.setGodLevel( god_level );
	LLViewerParcelMgr::getInstance()->notifyObservers();

	// God mode changes region visibility
	LLWorldMap::getInstance()->reloadItems(true);

	// inventory in items may change in god mode
	gObjectList.dirtyAllObjectInventory();

        if(gViewerWindow)
        {
            gViewerWindow->setMenuBackgroundColor(god_level > GOD_NOT,
            LLGridManager::getInstance()->isInProductionGrid());
        }
    
        LLSD args;
	if(god_level > GOD_NOT)
	{
		args["LEVEL"] = llformat("%d",(S32)god_level);
		LLNotificationsUtil::add("EnteringGodMode", args);
	}
	else
	{
		args["LEVEL"] = llformat("%d",(S32)old_god_level);
		LLNotificationsUtil::add("LeavingGodMode", args);
	}

	// changing god-level can affect which menus we see
	show_debug_menus();

	// changing god-level can invalidate search results
	LLFloaterSearch *search = dynamic_cast<LLFloaterSearch*>(LLFloaterReg::getInstance("search"));
	if (search)
	{
		search->godLevelChanged(god_level);
	}
}

#ifdef TOGGLE_HACKED_GODLIKE_VIEWER
void handle_toggle_hacked_godmode(void*)
{
	gHackGodmode = !gHackGodmode;
	set_god_level(gHackGodmode ? GOD_MAINTENANCE : GOD_NOT);
}

BOOL check_toggle_hacked_godmode(void*)
{
	return gHackGodmode;
}

bool enable_toggle_hacked_godmode(void*)
{
  return !LLGridManager::getInstance()->isInProductionGrid();
}
#endif

void process_grant_godlike_powers(LLMessageSystem* msg, void**)
{
	LLUUID agent_id;
	msg->getUUIDFast(_PREHASH_AgentData, _PREHASH_AgentID, agent_id);
	LLUUID session_id;
	msg->getUUIDFast(_PREHASH_AgentData, _PREHASH_SessionID, session_id);
	if((agent_id == gAgent.getID()) && (session_id == gAgent.getSessionID()))
	{
		U8 god_level;
		msg->getU8Fast(_PREHASH_GrantData, _PREHASH_GodLevel, god_level);
		set_god_level(god_level);
	}
	else
	{
		LL_WARNS() << "Grant godlike for wrong agent " << agent_id << LL_ENDL;
	}
}

/*
class LLHaveCallingcard : public LLInventoryCollectFunctor
{
public:
	LLHaveCallingcard(const LLUUID& agent_id);
	virtual ~LLHaveCallingcard() {}
	virtual bool operator()(LLInventoryCategory* cat,
							LLInventoryItem* item);
	BOOL isThere() const { return mIsThere;}
protected:
	LLUUID mID;
	BOOL mIsThere;
};

LLHaveCallingcard::LLHaveCallingcard(const LLUUID& agent_id) :
	mID(agent_id),
	mIsThere(FALSE)
{
}

bool LLHaveCallingcard::operator()(LLInventoryCategory* cat,
								   LLInventoryItem* item)
{
	if(item)
	{
		if((item->getType() == LLAssetType::AT_CALLINGCARD)
		   && (item->getCreatorUUID() == mID))
		{
			mIsThere = TRUE;
		}
	}
	return FALSE;
}
*/

BOOL is_agent_mappable(const LLUUID& agent_id)
{
	const LLRelationship* buddy_info = NULL;
	bool is_friend = LLAvatarActions::isFriend(agent_id);

	if (is_friend)
		buddy_info = LLAvatarTracker::instance().getBuddyInfo(agent_id);

	return (buddy_info &&
		buddy_info->isOnline() &&
		buddy_info->isRightGrantedFrom(LLRelationship::GRANT_MAP_LOCATION)
		);
}


// Enable a menu item when you don't have someone's card.
class LLAvatarEnableAddFriend : public view_listener_t
{
	bool handleEvent(const LLSD& userdata)
	{
		LLVOAvatar* avatar = find_avatar_from_object(LLSelectMgr::getInstance()->getSelection()->getPrimaryObject());
//		bool new_value = avatar && !LLAvatarActions::isFriend(avatar->getID());
// [RLVa:KB] - Checked: RLVa-1.2.0
		bool new_value = avatar && !LLAvatarActions::isFriend(avatar->getID()) && (RlvActions::canShowName(RlvActions::SNC_DEFAULT, avatar->getID()));
// [/RLVa:KB]
		return new_value;
	}
};

void request_friendship(const LLUUID& dest_id)
{
	LLViewerObject* dest = gObjectList.findObject(dest_id);
	if(dest && dest->isAvatar())
	{
		std::string full_name;
		LLNameValue* nvfirst = dest->getNVPair("FirstName");
		LLNameValue* nvlast = dest->getNVPair("LastName");
		if(nvfirst && nvlast)
		{
			full_name = LLCacheName::buildFullName(
				nvfirst->getString(), nvlast->getString());
		}
		if (!full_name.empty())
		{
			LLAvatarActions::requestFriendshipDialog(dest_id, full_name);
		}
		else
		{
			LLNotificationsUtil::add("CantOfferFriendship");
		}
	}
}


class LLEditEnableCustomizeAvatar : public view_listener_t
{
	bool handleEvent(const LLSD& userdata)
	{
//		bool new_value = gAgentWearables.areWearablesLoaded();
// [RLVa:KB] - Checked: 2010-04-01 (RLVa-1.2.0c) | Modified: RLVa-1.0.0g
		bool new_value = gAgentWearables.areWearablesLoaded() && ((!rlv_handler_t::isEnabled()) || (RlvActions::canStand()));
// [/RLVa:KB]
		return new_value;
	}
};

class LLEnableEditShape : public view_listener_t
{
	bool handleEvent(const LLSD& userdata)
	{
		return gAgentWearables.isWearableModifiable(LLWearableType::WT_SHAPE, 0);
	}
};

class LLEnableHoverHeight : public view_listener_t
{
	bool handleEvent(const LLSD& userdata)
	{
		return gAgent.getRegion() && gAgent.getRegion()->avatarHoverHeightEnabled();
	}
};

class LLEnableEditPhysics : public view_listener_t
{
	bool handleEvent(const LLSD& userdata)
	{
		//return gAgentWearables.isWearableModifiable(LLWearableType::WT_SHAPE, 0);
		return TRUE;
	}
};

bool is_object_sittable()
{
// [RLVa:KB] - Checked: 2010-03-06 (RLVa-1.2.0c) | Added: RLVa-1.1.0j
	// RELEASE-RLVa: [SL-2.2.0] Make sure we're examining the same object that handle_sit_or_stand() will request a sit for
	if (rlv_handler_t::isEnabled())
	{
		const LLPickInfo& pick = LLToolPie::getInstance()->getPick();
		if ( (pick.mObjectID.notNull()) && (!RlvActions::canSit(pick.getObject(), pick.mObjectOffset)) )
			return false;
	}
// [/RLVa:KB]

	LLViewerObject* object = LLSelectMgr::getInstance()->getSelection()->getPrimaryObject();

	if (object && object->getPCode() == LL_PCODE_VOLUME)
	{
		return true;
	}
	else
	{
		return false;
	}
}


// only works on pie menu
void handle_object_sit_or_stand()
{
	LLPickInfo pick = LLToolPie::getInstance()->getPick();
	LLViewerObject *object = pick.getObject();;
	if (!object || pick.mPickType == LLPickInfo::PICK_FLORA)
	{
		return;
	}

	if (sitting_on_selection())
	{
		gAgent.standUp();
		return;
	}

	// get object selection offset 

//	if (object && object->getPCode() == LL_PCODE_VOLUME)
// [RLVa:KB] - Checked: 2010-03-06 (RLVa-1.2.0c) | Modified: RLVa-1.2.0c
	if ( (object && object->getPCode() == LL_PCODE_VOLUME) && 
		 ((!rlv_handler_t::isEnabled()) || (RlvActions::canSit(object, pick.mObjectOffset))) )
// [/RLVa:KB]
	{
// [RLVa:KB] - Checked: 2010-08-29 (RLVa-1.2.1c) | Added: RLVa-1.2.1c
		if ( (gRlvHandler.hasBehaviour(RLV_BHVR_STANDTP)) && (isAgentAvatarValid()) )
		{
			if (gAgentAvatarp->isSitting())
			{
				gAgent.standUp();
				return;
			}
			gRlvHandler.setSitSource(gAgent.getPositionGlobal());
		}
// [/RLVa:KB]

		gMessageSystem->newMessageFast(_PREHASH_AgentRequestSit);
		gMessageSystem->nextBlockFast(_PREHASH_AgentData);
		gMessageSystem->addUUIDFast(_PREHASH_AgentID, gAgent.getID());
		gMessageSystem->addUUIDFast(_PREHASH_SessionID, gAgent.getSessionID());
		gMessageSystem->nextBlockFast(_PREHASH_TargetObject);
		gMessageSystem->addUUIDFast(_PREHASH_TargetID, object->mID);
		gMessageSystem->addVector3Fast(_PREHASH_Offset, pick.mObjectOffset);

		object->getRegion()->sendReliableMessage();
	}
}

void near_sit_down_point(BOOL success, void *)
{
	if (success)
	{
		gAgent.setFlying(FALSE);
		gAgent.clearControlFlags(AGENT_CONTROL_STAND_UP); // might have been set by autopilot
		gAgent.setControlFlags(AGENT_CONTROL_SIT_ON_GROUND);
	}
}

class LLLandSit : public view_listener_t
{
	bool handleEvent(const LLSD& userdata)
	{
// [RLVa:KB] - Checked: 2010-09-28 (RLVa-1.2.1f) | Modified: RLVa-1.2.1f
		if ( (rlv_handler_t::isEnabled()) && ((!RlvActions::canStand()) || (gRlvHandler.hasBehaviour(RLV_BHVR_SIT))) )
			return true;
// [/RLVa:KB]

		gAgent.standUp();
		LLViewerParcelMgr::getInstance()->deselectLand();

		LLVector3d posGlobal = LLToolPie::getInstance()->getPick().mPosGlobal;
		
		LLQuaternion target_rot;
		if (isAgentAvatarValid())
		{
			target_rot = gAgentAvatarp->getRotation();
		}
		else
		{
			target_rot = gAgent.getFrameAgent().getQuaternion();
		}
		gAgent.startAutoPilotGlobal(posGlobal, "Sit", &target_rot, near_sit_down_point, NULL, 0.7f);
		return true;
	}
};

//-------------------------------------------------------------------
// Help menu functions
//-------------------------------------------------------------------

//
// Major mode switching
//
void reset_view_final( BOOL proceed );

void handle_reset_view()
{
	if (gAgentCamera.cameraCustomizeAvatar())
	{
		// switching to outfit selector should automagically save any currently edited wearable
		LLFloaterSidePanelContainer::showPanel("appearance", LLSD().with("type", "my_outfits"));
	}
	gAgentCamera.setFocusOnAvatar(TRUE, FALSE, FALSE);
	reset_view_final( TRUE );
	LLFloaterCamera::resetCameraMode();

// [SL:KB] - Patch: Appearance-RefreshAttachments | Checked: Catznip-5.3
	if (isAgentAvatarValid())
	{
		gAgentAvatarp->rebuildAttachments();
	}
// [/SL:KB]
}

class LLViewResetView : public view_listener_t
{
	bool handleEvent(const LLSD& userdata)
	{
		handle_reset_view();
		return true;
	}
};

// Note: extra parameters allow this function to be called from dialog.
void reset_view_final( BOOL proceed ) 
{
	if( !proceed )
	{
		return;
	}

	gAgentCamera.resetView(TRUE, TRUE);
	gAgentCamera.setLookAt(LOOKAT_TARGET_CLEAR);
}

class LLViewLookAtLastChatter : public view_listener_t
{
	bool handleEvent(const LLSD& userdata)
	{
		gAgentCamera.lookAtLastChat();
		return true;
	}
};

class LLViewMouselook : public view_listener_t
{
	bool handleEvent(const LLSD& userdata)
	{
		if (!gAgentCamera.cameraMouselook())
		{
			gAgentCamera.changeCameraToMouselook();
		}
		else
		{
			gAgentCamera.changeCameraToDefault();
		}
		return true;
	}
};

class LLViewDefaultUISize : public view_listener_t
{
	bool handleEvent(const LLSD& userdata)
	{
		gSavedSettings.setF32("UIScaleFactor", 1.0f);
		gSavedSettings.setBOOL("UIAutoScale", FALSE);	
		gViewerWindow->reshape(gViewerWindow->getWindowWidthRaw(), gViewerWindow->getWindowHeightRaw());
		return true;
	}
};

class LLViewToggleUI : public view_listener_t
{
	bool handleEvent(const LLSD& userdata)
	{
		if(gAgentCamera.getCameraMode() != CAMERA_MODE_MOUSELOOK)
		{
			LLNotification::Params params("ConfirmHideUI");
			params.functor.function(boost::bind(&LLViewToggleUI::confirm, this, _1, _2));
			LLSD substitutions;
#if LL_DARWIN
			substitutions["SHORTCUT"] = "Cmd+Shift+U";
#else
			substitutions["SHORTCUT"] = "Ctrl+Shift+U";
#endif
			params.substitutions = substitutions;
			if (!gSavedSettings.getBOOL("HideUIControls"))
			{
				// hiding, so show notification
				LLNotifications::instance().add(params);
			}
			else
			{
				LLNotifications::instance().forceResponse(params, 0);
			}
		}
		return true;
	}

	void confirm(const LLSD& notification, const LLSD& response)
	{
		S32 option = LLNotificationsUtil::getSelectedOption(notification, response);

		if (option == 0) // OK
		{
			gViewerWindow->setUIVisibility(gSavedSettings.getBOOL("HideUIControls"));
			LLPanelStandStopFlying::getInstance()->setVisible(gSavedSettings.getBOOL("HideUIControls"));
			gSavedSettings.setBOOL("HideUIControls",!gSavedSettings.getBOOL("HideUIControls"));
		}
	}
};

void handle_duplicate_in_place(void*)
{
	LL_INFOS() << "handle_duplicate_in_place" << LL_ENDL;

	LLVector3 offset(0.f, 0.f, 0.f);
	LLSelectMgr::getInstance()->selectDuplicate(offset, TRUE);
}

/* dead code 30-apr-2008
void handle_deed_object_to_group(void*)
{
	LLUUID group_id;
	
	LLSelectMgr::getInstance()->selectGetGroup(group_id);
	LLSelectMgr::getInstance()->sendOwner(LLUUID::null, group_id, FALSE);
	LLViewerStats::getInstance()->incStat(LLViewerStats::ST_RELEASE_COUNT);
}

BOOL enable_deed_object_to_group(void*)
{
	if(LLSelectMgr::getInstance()->getSelection()->isEmpty()) return FALSE;
	LLPermissions perm;
	LLUUID group_id;

	if (LLSelectMgr::getInstance()->selectGetGroup(group_id) &&
		gAgent.hasPowerInGroup(group_id, GP_OBJECT_DEED) &&
		LLSelectMgr::getInstance()->selectGetPermissions(perm) &&
		perm.deedToGroup(gAgent.getID(), group_id))
	{
		return TRUE;
	}
	return FALSE;
}

*/


/*
 * No longer able to support viewer side manipulations in this way
 *
void god_force_inv_owner_permissive(LLViewerObject* object,
									LLInventoryObject::object_list_t* inventory,
									S32 serial_num,
									void*)
{
	typedef std::vector<LLPointer<LLViewerInventoryItem> > item_array_t;
	item_array_t items;

	LLInventoryObject::object_list_t::const_iterator inv_it = inventory->begin();
	LLInventoryObject::object_list_t::const_iterator inv_end = inventory->end();
	for ( ; inv_it != inv_end; ++inv_it)
	{
		if(((*inv_it)->getType() != LLAssetType::AT_CATEGORY))
		{
			LLInventoryObject* obj = *inv_it;
			LLPointer<LLViewerInventoryItem> new_item = new LLViewerInventoryItem((LLViewerInventoryItem*)obj);
			LLPermissions perm(new_item->getPermissions());
			perm.setMaskBase(PERM_ALL);
			perm.setMaskOwner(PERM_ALL);
			new_item->setPermissions(perm);
			items.push_back(new_item);
		}
	}
	item_array_t::iterator end = items.end();
	item_array_t::iterator it;
	for(it = items.begin(); it != end; ++it)
	{
		// since we have the inventory item in the callback, it should not
		// invalidate iteration through the selection manager.
		object->updateInventory((*it), TASK_INVENTORY_ITEM_KEY, false);
	}
}
*/

void handle_object_owner_permissive(void*)
{
	// only send this if they're a god.
	if(gAgent.isGodlike())
	{
		// do the objects.
		LLSelectMgr::getInstance()->selectionSetObjectPermissions(PERM_BASE, TRUE, PERM_ALL, TRUE);
		LLSelectMgr::getInstance()->selectionSetObjectPermissions(PERM_OWNER, TRUE, PERM_ALL, TRUE);
	}
}

void handle_object_owner_self(void*)
{
	// only send this if they're a god.
	if(gAgent.isGodlike())
	{
		LLSelectMgr::getInstance()->sendOwner(gAgent.getID(), gAgent.getGroupID(), TRUE);
	}
}

// Shortcut to set owner permissions to not editable.
void handle_object_lock(void*)
{
	LLSelectMgr::getInstance()->selectionSetObjectPermissions(PERM_OWNER, FALSE, PERM_MODIFY);
}

void handle_object_asset_ids(void*)
{
	// only send this if they're a god.
	if (gAgent.isGodlike())
	{
		LLSelectMgr::getInstance()->sendGodlikeRequest("objectinfo", "assetids");
	}
}

void handle_force_parcel_owner_to_me(void*)
{
	LLViewerParcelMgr::getInstance()->sendParcelGodForceOwner( gAgent.getID() );
}

void handle_force_parcel_to_content(void*)
{
	LLViewerParcelMgr::getInstance()->sendParcelGodForceToContent();
}

void handle_claim_public_land(void*)
{
	if (LLViewerParcelMgr::getInstance()->getSelectionRegion() != gAgent.getRegion())
	{
		LLNotificationsUtil::add("ClaimPublicLand");
		return;
	}

	LLVector3d west_south_global;
	LLVector3d east_north_global;
	LLViewerParcelMgr::getInstance()->getSelection(west_south_global, east_north_global);
	LLVector3 west_south = gAgent.getPosAgentFromGlobal(west_south_global);
	LLVector3 east_north = gAgent.getPosAgentFromGlobal(east_north_global);

	LLMessageSystem* msg = gMessageSystem;
	msg->newMessage("GodlikeMessage");
	msg->nextBlock("AgentData");
	msg->addUUID("AgentID", gAgent.getID());
	msg->addUUID("SessionID", gAgent.getSessionID());
	msg->addUUIDFast(_PREHASH_TransactionID, LLUUID::null); //not used
	msg->nextBlock("MethodData");
	msg->addString("Method", "claimpublicland");
	msg->addUUID("Invoice", LLUUID::null);
	std::string buffer;
	buffer = llformat( "%f", west_south.mV[VX]);
	msg->nextBlock("ParamList");
	msg->addString("Parameter", buffer);
	buffer = llformat( "%f", west_south.mV[VY]);
	msg->nextBlock("ParamList");
	msg->addString("Parameter", buffer);
	buffer = llformat( "%f", east_north.mV[VX]);
	msg->nextBlock("ParamList");
	msg->addString("Parameter", buffer);
	buffer = llformat( "%f", east_north.mV[VY]);
	msg->nextBlock("ParamList");
	msg->addString("Parameter", buffer);
	gAgent.sendReliableMessage();
}



// HACK for easily testing new avatar geometry
void handle_god_request_avatar_geometry(void *)
{
	if (gAgent.isGodlike())
	{
		LLSelectMgr::getInstance()->sendGodlikeRequest("avatar toggle", "");
	}
}

static bool get_derezzable_objects(
	EDeRezDestination dest,
	std::string& error,
	LLViewerRegion*& first_region,
	std::vector<LLViewerObjectPtr>* derez_objectsp,
	bool only_check = false)
{
	bool found = false;

	LLObjectSelectionHandle selection = LLSelectMgr::getInstance()->getSelection();
	
	if (derez_objectsp)
		derez_objectsp->reserve(selection->getRootObjectCount());

	// Check conditions that we can't deal with, building a list of
	// everything that we'll actually be derezzing.
	for (LLObjectSelection::valid_root_iterator iter = selection->valid_root_begin();
		 iter != selection->valid_root_end(); iter++)
	{
		LLSelectNode* node = *iter;
		LLViewerObject* object = node->getObject();
		LLViewerRegion* region = object->getRegion();
		if (!first_region)
		{
			first_region = region;
		}
		else
		{
			if(region != first_region)
			{
				// Derez doesn't work at all if the some of the objects
				// are in regions besides the first object selected.
				
				// ...crosses region boundaries
				error = "AcquireErrorObjectSpan";
				break;
			}
		}
		if (object->isAvatar())
		{
			// ...don't acquire avatars
			continue;
		}

		// If AssetContainers are being sent back, they will appear as 
		// boxes in the owner's inventory.
		if (object->getNVPair("AssetContainer")
			&& dest != DRD_RETURN_TO_OWNER)
		{
			// this object is an asset container, derez its contents, not it
			LL_WARNS() << "Attempt to derez deprecated AssetContainer object type not supported." << LL_ENDL;
			/*
			object->requestInventory(container_inventory_arrived, 
				(void *)(BOOL)(DRD_TAKE_INTO_AGENT_INVENTORY == dest));
			*/
			continue;
		}
		BOOL can_derez_current = FALSE;
		switch(dest)
		{
		case DRD_TAKE_INTO_AGENT_INVENTORY:
		case DRD_TRASH:
			if (!object->isPermanentEnforced() &&
				((node->mPermissions->allowTransferTo(gAgent.getID()) && object->permModify())
				|| (node->allowOperationOnNode(PERM_OWNER, GP_OBJECT_MANIPULATE))))
			{
				can_derez_current = TRUE;
			}
			break;

		case DRD_RETURN_TO_OWNER:
			if(!object->isAttachment())
			{
				can_derez_current = TRUE;
			}
			break;

		default:
			if((node->mPermissions->allowTransferTo(gAgent.getID())
				&& object->permCopy())
			   || gAgent.isGodlike())
			{
				can_derez_current = TRUE;
			}
			break;
		}
		if(can_derez_current)
		{
			found = true;

			if (only_check)
				// one found, no need to traverse to the end
				break;

			if (derez_objectsp)
				derez_objectsp->push_back(object);

		}
	}

	return found;
}

static bool can_derez(EDeRezDestination dest)
{
	LLViewerRegion* first_region = NULL;
	std::string error;
	return get_derezzable_objects(dest, error, first_region, NULL, true);
}

static void derez_objects(
	EDeRezDestination dest,
	const LLUUID& dest_id,
	LLViewerRegion*& first_region,
	std::string& error,
	std::vector<LLViewerObjectPtr>* objectsp)
{
	std::vector<LLViewerObjectPtr> derez_objects;

	if (!objectsp) // if objects to derez not specified
	{
		// get them from selection
		if (!get_derezzable_objects(dest, error, first_region, &derez_objects, false))
		{
			LL_WARNS() << "No objects to derez" << LL_ENDL;
			return;
		}

		objectsp = &derez_objects;
	}


	if(gAgentCamera.cameraMouselook())
	{
		gAgentCamera.changeCameraToDefault();
	}

	// This constant is based on (1200 - HEADER_SIZE) / 4 bytes per
	// root.  I lopped off a few (33) to provide a bit
	// pad. HEADER_SIZE is currently 67 bytes, most of which is UUIDs.
	// This gives us a maximum of 63500 root objects - which should
	// satisfy anybody.
	const S32 MAX_ROOTS_PER_PACKET = 250;
	const S32 MAX_PACKET_COUNT = 254;
	F32 packets = ceil((F32)objectsp->size() / (F32)MAX_ROOTS_PER_PACKET);
	if(packets > (F32)MAX_PACKET_COUNT)
	{
		error = "AcquireErrorTooManyObjects";
	}

	if(error.empty() && objectsp->size() > 0)
	{
		U8 d = (U8)dest;
		LLUUID tid;
		tid.generate();
		U8 packet_count = (U8)packets;
		S32 object_index = 0;
		S32 objects_in_packet = 0;
		LLMessageSystem* msg = gMessageSystem;
		for(U8 packet_number = 0;
			packet_number < packet_count;
			++packet_number)
		{
			msg->newMessageFast(_PREHASH_DeRezObject);
			msg->nextBlockFast(_PREHASH_AgentData);
			msg->addUUIDFast(_PREHASH_AgentID, gAgent.getID());
			msg->addUUIDFast(_PREHASH_SessionID, gAgent.getSessionID());
			msg->nextBlockFast(_PREHASH_AgentBlock);
			msg->addUUIDFast(_PREHASH_GroupID, gAgent.getGroupID());
			msg->addU8Fast(_PREHASH_Destination, d);	
			msg->addUUIDFast(_PREHASH_DestinationID, dest_id);
			msg->addUUIDFast(_PREHASH_TransactionID, tid);
			msg->addU8Fast(_PREHASH_PacketCount, packet_count);
			msg->addU8Fast(_PREHASH_PacketNumber, packet_number);
			objects_in_packet = 0;
			while((object_index < objectsp->size())
				  && (objects_in_packet++ < MAX_ROOTS_PER_PACKET))

			{
				LLViewerObject* object = objectsp->at(object_index++);
				msg->nextBlockFast(_PREHASH_ObjectData);
				msg->addU32Fast(_PREHASH_ObjectLocalID, object->getLocalID());
				// VEFFECT: DerezObject
				LLHUDEffectSpiral* effectp = (LLHUDEffectSpiral*)LLHUDManager::getInstance()->createViewerEffect(LLHUDObject::LL_HUD_EFFECT_POINT, TRUE);
				effectp->setPositionGlobal(object->getPositionGlobal());
				effectp->setColor(LLColor4U(gAgent.getEffectColor()));
			}
			msg->sendReliable(first_region->getHost());
		}
		make_ui_sound("UISndObjectRezOut");

		// Busy count decremented by inventory update, so only increment
		// if will be causing an update.
		if (dest != DRD_RETURN_TO_OWNER)
		{
			gViewerWindow->getWindow()->incBusyCount();
		}
	}
	else if(!error.empty())
	{
		LLNotificationsUtil::add(error);
	}
}

static void derez_objects(EDeRezDestination dest, const LLUUID& dest_id)
{
	LLViewerRegion* first_region = NULL;
	std::string error;
	derez_objects(dest, dest_id, first_region, error, NULL);
}

void handle_take_copy()
{
	if (LLSelectMgr::getInstance()->getSelection()->isEmpty()) return;

// [RLVa:KB] - Checked: 2010-03-07 (RLVa-1.2.0c) | Modified: RLVa-1.2.0a
	if ( (rlv_handler_t::isEnabled()) && (!RlvActions::canStand()) )
	{
		// Allow only if the avie isn't sitting on any of the selected objects
		LLObjectSelectionHandle hSel = LLSelectMgr::getInstance()->getSelection();
		RlvSelectIsSittingOn f(gAgentAvatarp);
		if ( (hSel.notNull()) && (hSel->getFirstRootNode(&f, TRUE) != NULL) )
			return;
	}
// [/RLVa:KB]

	const LLUUID category_id = gInventory.findCategoryUUIDForType(LLFolderType::FT_OBJECT);
	derez_objects(DRD_ACQUIRE_TO_AGENT_INVENTORY, category_id);
}

void handle_link_objects()
{
	if (LLSelectMgr::getInstance()->getSelection()->isEmpty())
	{
		LLFloaterReg::toggleInstanceOrBringToFront("places");
	}
	else
	{
		LLSelectMgr::getInstance()->linkObjects();
	}
}

// You can return an object to its owner if it is on your land.
class LLObjectReturn : public view_listener_t
{
public:
	LLObjectReturn() : mFirstRegion(NULL) {}

private:
	bool handleEvent(const LLSD& userdata)
	{
		if (LLSelectMgr::getInstance()->getSelection()->isEmpty()) return true;
// [RLVa:KB] - Checked: 2010-03-24 (RLVa-1.4.0a) | Modified: RLVa-1.0.0b
		if ( (rlv_handler_t::isEnabled()) && (!rlvCanDeleteOrReturn()) ) return true;
// [/RLVa:KB]

		mObjectSelection = LLSelectMgr::getInstance()->getEditSelection();

		// Save selected objects, so that we still know what to return after the confirmation dialog resets selection.
		get_derezzable_objects(DRD_RETURN_TO_OWNER, mError, mFirstRegion, &mReturnableObjects);

		LLNotificationsUtil::add("ReturnToOwner", LLSD(), LLSD(), boost::bind(&LLObjectReturn::onReturnToOwner, this, _1, _2));
		return true;
	}

	bool onReturnToOwner(const LLSD& notification, const LLSD& response)
	{
		S32 option = LLNotificationsUtil::getSelectedOption(notification, response);
		if (0 == option)
		{
			// Ignore category ID for this derez destination.
			derez_objects(DRD_RETURN_TO_OWNER, LLUUID::null, mFirstRegion, mError, &mReturnableObjects);
		}

		mReturnableObjects.clear();
		mError.clear();
		mFirstRegion = NULL;

		// drop reference to current selection
		mObjectSelection = NULL;
		return false;
	}

	LLObjectSelectionHandle mObjectSelection;

	std::vector<LLViewerObjectPtr> mReturnableObjects;
	std::string mError;
	LLViewerRegion* mFirstRegion;
};


// Allow return to owner if one or more of the selected items is
// over land you own.
class LLObjectEnableReturn : public view_listener_t
{
	bool handleEvent(const LLSD& userdata)
	{
		if (LLSelectMgr::getInstance()->getSelection()->isEmpty())
		{
			// Do not enable if nothing selected
			return false;
		}
// [RLVa:KB] - Checked: 2011-05-28 (RLVa-1.4.0a) | Modified: RLVa-1.4.0a
		if ( (rlv_handler_t::isEnabled()) && (!rlvCanDeleteOrReturn()) )
		{
			return false;
		}
// [/RLVa:KB]
#ifdef HACKED_GODLIKE_VIEWER
		bool new_value = true;
#else
		bool new_value = false;
		if (gAgent.isGodlike())
		{
			new_value = true;
		}
		else
		{
			new_value = can_derez(DRD_RETURN_TO_OWNER);
		}
#endif
		return new_value;
	}
};

void force_take_copy(void*)
{
	if (LLSelectMgr::getInstance()->getSelection()->isEmpty()) return;
	const LLUUID category_id = gInventory.findCategoryUUIDForType(LLFolderType::FT_OBJECT);
	derez_objects(DRD_FORCE_TO_GOD_INVENTORY, category_id);
}

void handle_take()
{
	// we want to use the folder this was derezzed from if it's
	// available. Otherwise, derez to the normal place.
//	if(LLSelectMgr::getInstance()->getSelection()->isEmpty())
// [RLVa:KB] - Checked: 2010-03-24 (RLVa-1.2.0e) | Modified: RLVa-1.0.0b
	if ( (LLSelectMgr::getInstance()->getSelection()->isEmpty()) || ((rlv_handler_t::isEnabled()) && (!rlvCanDeleteOrReturn())) )
// [/RLVa:KB]
	{
		return;
	}

	BOOL you_own_everything = TRUE;
	BOOL locked_but_takeable_object = FALSE;
	LLUUID category_id;
	
	for (LLObjectSelection::root_iterator iter = LLSelectMgr::getInstance()->getSelection()->root_begin();
		 iter != LLSelectMgr::getInstance()->getSelection()->root_end(); iter++)
	{
		LLSelectNode* node = *iter;
		LLViewerObject* object = node->getObject();
		if(object)
		{
			if(!object->permYouOwner())
			{
				you_own_everything = FALSE;
			}

			if(!object->permMove())
			{
				locked_but_takeable_object = TRUE;
			}
		}
		if(node->mFolderID.notNull())
		{
			if(category_id.isNull())
			{
				category_id = node->mFolderID;
			}
			else if(category_id != node->mFolderID)
			{
				// we have found two potential destinations. break out
				// now and send to the default location.
				category_id.setNull();
				break;
			}
		}
	}
	if(category_id.notNull())
	{
		// there is an unambiguous destination. See if this agent has
		// such a location and it is not in the trash or library
		if(!gInventory.getCategory(category_id))
		{
			// nope, set to NULL.
			category_id.setNull();
		}
		if(category_id.notNull())
		{
		        // check trash
			const LLUUID trash = gInventory.findCategoryUUIDForType(LLFolderType::FT_TRASH);
			if(category_id == trash || gInventory.isObjectDescendentOf(category_id, trash))
			{
				category_id.setNull();
			}

			// check library
			if(gInventory.isObjectDescendentOf(category_id, gInventory.getLibraryRootFolderID()))
			{
				category_id.setNull();
			}

			// check inbox
			const LLUUID inbox_id = gInventory.findCategoryUUIDForType(LLFolderType::FT_INBOX);
			if (category_id == inbox_id || gInventory.isObjectDescendentOf(category_id, inbox_id))
			{
				category_id.setNull();
			}
		}
	}
	if(category_id.isNull())
	{
		category_id = gInventory.findCategoryUUIDForType(LLFolderType::FT_OBJECT);
	}
	LLSD payload;
	payload["folder_id"] = category_id;

	LLNotification::Params params("ConfirmObjectTakeLock");
	params.payload(payload);
	// MAINT-290
	// Reason: Showing the confirmation dialog resets object selection,	thus there is nothing to derez.
	// Fix: pass selection to the confirm_take, so that selection doesn't "die" after confirmation dialog is opened
	params.functor.function(boost::bind(confirm_take, _1, _2, LLSelectMgr::instance().getSelection()));

	if(locked_but_takeable_object ||
	   !you_own_everything)
	{
		if(locked_but_takeable_object && you_own_everything)
		{
			params.name("ConfirmObjectTakeLock");
		}
		else if(!locked_but_takeable_object && !you_own_everything)
		{
			params.name("ConfirmObjectTakeNoOwn");
		}
		else
		{
			params.name("ConfirmObjectTakeLockNoOwn");
		}
	
		LLNotifications::instance().add(params);
	}
	else
	{
		LLNotifications::instance().forceResponse(params, 0);
	}
}

void handle_object_show_inspector()
{
	LLObjectSelectionHandle selection = LLSelectMgr::getInstance()->getSelection();
	LLViewerObject* objectp = selection->getFirstRootObject(TRUE);
 	if (!objectp)
 	{
 		return;
 	}

	LLSD params;
	params["object_id"] = objectp->getID();
	LLFloaterReg::showInstance("inspect_object", params);
}

void handle_avatar_show_inspector()
{
	LLVOAvatar* avatar = find_avatar_from_object( LLSelectMgr::getInstance()->getSelection()->getPrimaryObject() );
	if(avatar)
	{
		LLSD params;
		params["avatar_id"] = avatar->getID();
		LLFloaterReg::showInstance("inspect_avatar", params);
	}
}



bool confirm_take(const LLSD& notification, const LLSD& response, LLObjectSelectionHandle selection_handle)
{
	S32 option = LLNotificationsUtil::getSelectedOption(notification, response);
	if(enable_take() && (option == 0))
	{
		derez_objects(DRD_TAKE_INTO_AGENT_INVENTORY, notification["payload"]["folder_id"].asUUID());
	}
	return false;
}

// You can take an item when it is public and transferrable, or when
// you own it. We err on the side of enabling the item when at least
// one item selected can be copied to inventory.
BOOL enable_take()
{
//	if (sitting_on_selection())
// [RLVa:KB] - Checked: 2010-03-24 (RLVa-1.2.0e) | Modified: RLVa-1.0.0b
	if ( (sitting_on_selection()) || ((rlv_handler_t::isEnabled()) && (!rlvCanDeleteOrReturn())) )
// [/RLVa:KB]
	{
		return FALSE;
	}

	for (LLObjectSelection::valid_root_iterator iter = LLSelectMgr::getInstance()->getSelection()->valid_root_begin();
		 iter != LLSelectMgr::getInstance()->getSelection()->valid_root_end(); iter++)
	{
		LLSelectNode* node = *iter;
		LLViewerObject* object = node->getObject();
		if (object->isAvatar())
		{
			// ...don't acquire avatars
			continue;
		}

#ifdef HACKED_GODLIKE_VIEWER
		return TRUE;
#else
# ifdef TOGGLE_HACKED_GODLIKE_VIEWER
		if (!LLGridManager::getInstance()->isInProductionGrid() 
            && gAgent.isGodlike())
		{
			return TRUE;
		}
# endif
		if(!object->isPermanentEnforced() &&
			((node->mPermissions->allowTransferTo(gAgent.getID())
			&& object->permModify())
			|| (node->mPermissions->getOwner() == gAgent.getID())))
		{
			return !object->isAttachment();
		}
#endif
	}
	return FALSE;
}


void handle_buy_or_take()
{
	if (LLSelectMgr::getInstance()->getSelection()->isEmpty())
	{
		return;
	}

	if (is_selection_buy_not_take())
	{
		S32 total_price = selection_price();

		if (total_price <= gStatusBar->getBalance() || total_price == 0)
		{
			handle_buy();
		}
		else
		{
			LLStringUtil::format_map_t args;
			args["AMOUNT"] = llformat("%d", total_price);
			LLBuyCurrencyHTML::openCurrencyFloater( LLTrans::getString( "this_object_costs", args ), total_price );
		}
	}
	else
	{
		handle_take();
	}
}

bool visible_buy_object()
{
	return is_selection_buy_not_take() && enable_buy_object();
}

bool visible_take_object()
{
	return !is_selection_buy_not_take() && enable_take();
}

bool tools_visible_buy_object()
{
	return is_selection_buy_not_take();
}

bool tools_visible_take_object()
{
	return !is_selection_buy_not_take();
}

class LLToolsEnableBuyOrTake : public view_listener_t
{
	bool handleEvent(const LLSD& userdata)
	{
		bool is_buy = is_selection_buy_not_take();
		bool new_value = is_buy ? enable_buy_object() : enable_take();
		return new_value;
	}
};

// This is a small helper function to determine if we have a buy or a
// take in the selection. This method is to help with the aliasing
// problems of putting buy and take in the same pie menu space. After
// a fair amont of discussion, it was determined to prefer buy over
// take. The reasoning follows from the fact that when users walk up
// to buy something, they will click on one or more items. Thus, if
// anything is for sale, it becomes a buy operation, and the server
// will group all of the buy items, and copyable/modifiable items into
// one package and give the end user as much as the permissions will
// allow. If the user wanted to take something, they will select fewer
// and fewer items until only 'takeable' items are left. The one
// exception is if you own everything in the selection that is for
// sale, in this case, you can't buy stuff from yourself, so you can
// take it.
// return value = TRUE if selection is a 'buy'.
//                FALSE if selection is a 'take'
BOOL is_selection_buy_not_take()
{
	for (LLObjectSelection::root_iterator iter = LLSelectMgr::getInstance()->getSelection()->root_begin();
		 iter != LLSelectMgr::getInstance()->getSelection()->root_end(); iter++)
	{
		LLSelectNode* node = *iter;
		LLViewerObject* obj = node->getObject();
		if(obj && !(obj->permYouOwner()) && (node->mSaleInfo.isForSale()))
		{
// [RLVa:KB] - @buy
			if (!RlvActions::canBuyObject(obj->getID()))
				continue;
// [/RLVa:KB]

			// you do not own the object and it is for sale, thus,
			// it's a buy
			return TRUE;
		}
	}
	return FALSE;
}

S32 selection_price()
{
	S32 total_price = 0;
	for (LLObjectSelection::root_iterator iter = LLSelectMgr::getInstance()->getSelection()->root_begin();
		 iter != LLSelectMgr::getInstance()->getSelection()->root_end(); iter++)
	{
		LLSelectNode* node = *iter;
		LLViewerObject* obj = node->getObject();
		if(obj && !(obj->permYouOwner()) && (node->mSaleInfo.isForSale()))
		{
			// you do not own the object and it is for sale.
			// Add its price.
			total_price += node->mSaleInfo.getSalePrice();
		}
	}

	return total_price;
}
/*
bool callback_show_buy_currency(const LLSD& notification, const LLSD& response)
{
	S32 option = LLNotificationsUtil::getSelectedOption(notification, response);
	if (0 == option)
	{
		LL_INFOS() << "Loading page " << LLNotifications::instance().getGlobalString("BUY_CURRENCY_URL") << LL_ENDL;
		LLWeb::loadURL(LLNotifications::instance().getGlobalString("BUY_CURRENCY_URL"));
	}
	return false;
}
*/

void show_buy_currency(const char* extra)
{
	// Don't show currency web page for branded clients.
/*
	std::ostringstream mesg;
	if (extra != NULL)
	{	
		mesg << extra << "\n \n";
	}
	mesg << "Go to " << LLNotifications::instance().getGlobalString("BUY_CURRENCY_URL")<< "\nfor information on purchasing currency?";
*/
	LLSD args;
	if (extra != NULL)
	{
		args["EXTRA"] = extra;
	}
	LLNotificationsUtil::add("PromptGoToCurrencyPage", args);//, LLSD(), callback_show_buy_currency);
}

void handle_buy()
{
	if (LLSelectMgr::getInstance()->getSelection()->isEmpty()) return;

	LLSaleInfo sale_info;
	BOOL valid = LLSelectMgr::getInstance()->selectGetSaleInfo(sale_info);
	if (!valid) return;

	S32 price = sale_info.getSalePrice();
	
	if (price > 0 && price > gStatusBar->getBalance())
	{
		LLStringUtil::format_map_t args;
		args["AMOUNT"] = llformat("%d", price);
		LLBuyCurrencyHTML::openCurrencyFloater( LLTrans::getString("this_object_costs", args), price );
		return;
	}

	if (sale_info.getSaleType() == LLSaleInfo::FS_CONTENTS)
	{
		handle_buy_contents(sale_info);
	}
	else
	{
		handle_buy_object(sale_info);
	}
}

bool anyone_copy_selection(LLSelectNode* nodep)
{
	bool perm_copy = (bool)(nodep->getObject()->permCopy());
	bool all_copy = (bool)(nodep->mPermissions->getMaskEveryone() & PERM_COPY);
	return perm_copy && all_copy;
}

bool for_sale_selection(LLSelectNode* nodep)
{
	return nodep->mSaleInfo.isForSale()
		&& nodep->mPermissions->getMaskOwner() & PERM_TRANSFER
		&& (nodep->mPermissions->getMaskOwner() & PERM_COPY
			|| nodep->mSaleInfo.getSaleType() != LLSaleInfo::FS_COPY);
}

BOOL sitting_on_selection()
{
	LLSelectNode* node = LLSelectMgr::getInstance()->getSelection()->getFirstRootNode();
	if (!node)
	{
		return FALSE;
	}

	if (!node->mValid)
	{
		return FALSE;
	}

	LLViewerObject* root_object = node->getObject();
	if (!root_object)
	{
		return FALSE;
	}

	// Need to determine if avatar is sitting on this object
	if (!isAgentAvatarValid()) return FALSE;

	return (gAgentAvatarp->isSitting() && gAgentAvatarp->getRoot() == root_object);
}

class LLToolsSaveToObjectInventory : public view_listener_t
{
	bool handleEvent(const LLSD& userdata)
	{
		LLSelectNode* node = LLSelectMgr::getInstance()->getSelection()->getFirstRootNode();
		if(node && (node->mValid) && (!node->mFromTaskID.isNull()))
		{
			// *TODO: check to see if the fromtaskid object exists.
			derez_objects(DRD_SAVE_INTO_TASK_INVENTORY, node->mFromTaskID);
		}
		return true;
	}
};

class LLToolsEnablePathfinding : public view_listener_t
{
	bool handleEvent(const LLSD& userdata)
	{
		return (LLPathfindingManager::getInstance() != NULL) && LLPathfindingManager::getInstance()->isPathfindingEnabledForCurrentRegion();
	}
};

class LLToolsEnablePathfindingView : public view_listener_t
{
	bool handleEvent(const LLSD& userdata)
	{
		return (LLPathfindingManager::getInstance() != NULL) && LLPathfindingManager::getInstance()->isPathfindingEnabledForCurrentRegion() && LLPathfindingManager::getInstance()->isPathfindingViewEnabled();
	}
};

class LLToolsDoPathfindingRebakeRegion : public view_listener_t
{
	bool handleEvent(const LLSD& userdata)
	{
		bool hasPathfinding = (LLPathfindingManager::getInstance() != NULL);

		if (hasPathfinding)
		{
			LLMenuOptionPathfindingRebakeNavmesh::getInstance()->sendRequestRebakeNavmesh();
		}

		return hasPathfinding;
	}
};

class LLToolsEnablePathfindingRebakeRegion : public view_listener_t
{
	bool handleEvent(const LLSD& userdata)
	{
		bool returnValue = false;

		if (LLPathfindingManager::getInstance() != NULL)
		{
			LLMenuOptionPathfindingRebakeNavmesh *rebakeInstance = LLMenuOptionPathfindingRebakeNavmesh::getInstance();
			returnValue = (rebakeInstance->canRebakeRegion() &&
				(rebakeInstance->getMode() == LLMenuOptionPathfindingRebakeNavmesh::kRebakeNavMesh_Available));
		}
		return returnValue;
	}
};

// Round the position of all root objects to the grid
class LLToolsSnapObjectXY : public view_listener_t
{
	bool handleEvent(const LLSD& userdata)
	{
		F64 snap_size = (F64)gSavedSettings.getF32("GridResolution");

		for (LLObjectSelection::root_iterator iter = LLSelectMgr::getInstance()->getSelection()->root_begin();
			 iter != LLSelectMgr::getInstance()->getSelection()->root_end(); iter++)
		{
			LLSelectNode* node = *iter;
			LLViewerObject* obj = node->getObject();
			if (obj->permModify())
			{
				LLVector3d pos_global = obj->getPositionGlobal();
				F64 round_x = fmod(pos_global.mdV[VX], snap_size);
				if (round_x < snap_size * 0.5)
				{
					// closer to round down
					pos_global.mdV[VX] -= round_x;
				}
				else
				{
					// closer to round up
					pos_global.mdV[VX] -= round_x;
					pos_global.mdV[VX] += snap_size;
				}

				F64 round_y = fmod(pos_global.mdV[VY], snap_size);
				if (round_y < snap_size * 0.5)
				{
					pos_global.mdV[VY] -= round_y;
				}
				else
				{
					pos_global.mdV[VY] -= round_y;
					pos_global.mdV[VY] += snap_size;
				}

				obj->setPositionGlobal(pos_global, FALSE);
			}
		}
		LLSelectMgr::getInstance()->sendMultipleUpdate(UPD_POSITION);
		return true;
	}
};

// Determine if the option to cycle between linked prims is shown
class LLToolsEnableSelectNextPart : public view_listener_t
{
	bool handleEvent(const LLSD& userdata)
	{
        bool new_value = (!LLSelectMgr::getInstance()->getSelection()->isEmpty()
                          && (gSavedSettings.getBOOL("EditLinkedParts")
                              || LLToolFace::getInstance() == LLToolMgr::getInstance()->getCurrentTool()));
		return new_value;
	}
};

// Cycle selection through linked children or/and faces in selected object.
// FIXME: Order of children list is not always the same as sim's idea of link order. This may confuse
// resis. Need link position added to sim messages to address this.
class LLToolsSelectNextPartFace : public view_listener_t
{
    bool handleEvent(const LLSD& userdata)
    {
        bool cycle_faces = LLToolFace::getInstance() == LLToolMgr::getInstance()->getCurrentTool();
        bool cycle_linked = gSavedSettings.getBOOL("EditLinkedParts");

        if (!cycle_faces && !cycle_linked)
        {
            // Nothing to do
            return true;
        }

        bool fwd = (userdata.asString() == "next");
        bool prev = (userdata.asString() == "previous");
        bool ifwd = (userdata.asString() == "includenext");
        bool iprev = (userdata.asString() == "includeprevious");

        LLViewerObject* to_select = NULL;
        bool restart_face_on_part = !cycle_faces;
        S32 new_te = 0;

        if (cycle_faces)
        {
            // Cycle through faces of current selection, if end is reached, swithc to next part (if present)
            LLSelectNode* nodep = LLSelectMgr::getInstance()->getSelection()->getFirstNode();
            if (!nodep) return false;
            to_select = nodep->getObject();
            if (!to_select) return false;

            S32 te_count = to_select->getNumTEs();
            S32 selected_te = nodep->getLastOperatedTE();

            if (fwd || ifwd)
            {
                if (selected_te < 0)
                {
                    new_te = 0;
                }
                else if (selected_te + 1 < te_count)
                {
                    // select next face
                    new_te = selected_te + 1;
                }
                else
                {
                    // restart from first face on next part
                    restart_face_on_part = true;
                }
            }
            else if (prev || iprev)
            {
                if (selected_te > te_count)
                {
                    new_te = te_count - 1;
                }
                else if (selected_te - 1 >= 0)
                {
                    // select previous face
                    new_te = selected_te - 1;
                }
                else
                {
                    // restart from last face on next part
                    restart_face_on_part = true;
                }
            }
        }

		S32 object_count = LLSelectMgr::getInstance()->getSelection()->getObjectCount();
		if (cycle_linked && object_count && restart_face_on_part)
		{
			LLViewerObject* selected = LLSelectMgr::getInstance()->getSelection()->getFirstObject();
			if (selected && selected->getRootEdit())
			{
				LLViewerObject::child_list_t children = selected->getRootEdit()->getChildren();
				children.push_front(selected->getRootEdit());	// need root in the list too

				for (LLViewerObject::child_list_t::iterator iter = children.begin(); iter != children.end(); ++iter)
				{
					if ((*iter)->isSelected())
					{
						if (object_count > 1 && (fwd || prev))	// multiple selection, find first or last selected if not include
						{
							to_select = *iter;
							if (fwd)
							{
								// stop searching if going forward; repeat to get last hit if backward
								break;
							}
						}
						else if ((object_count == 1) || (ifwd || iprev))	// single selection or include
						{
							if (fwd || ifwd)
							{
								++iter;
								while (iter != children.end() && ((*iter)->isAvatar() || (ifwd && (*iter)->isSelected())))
								{
									++iter;	// skip sitting avatars and selected if include
								}
							}
							else // backward
							{
								iter = (iter == children.begin() ? children.end() : iter);
								--iter;
								while (iter != children.begin() && ((*iter)->isAvatar() || (iprev && (*iter)->isSelected())))
								{
									--iter;	// skip sitting avatars and selected if include
								}
							}
							iter = (iter == children.end() ? children.begin() : iter);
							to_select = *iter;
							break;
						}
					}
				}
			}
		}

        if (to_select)
        {
            if (gFocusMgr.childHasKeyboardFocus(gFloaterTools))
            {
                gFocusMgr.setKeyboardFocus(NULL);	// force edit toolbox to commit any changes
            }
            if (fwd || prev)
            {
                LLSelectMgr::getInstance()->deselectAll();
            }
            if (cycle_faces)
            {
                if (restart_face_on_part)
                {
                    if (fwd || ifwd)
                    {
                        new_te = 0;
                    }
                    else
                    {
                        new_te = to_select->getNumTEs() - 1;
                    }
                }
                LLSelectMgr::getInstance()->selectObjectOnly(to_select, new_te);
            }
            else
            {
                LLSelectMgr::getInstance()->selectObjectOnly(to_select);
            }
            return true;
        }
		return true;
	}
};

class LLToolsStopAllAnimations : public view_listener_t
{
	bool handleEvent(const LLSD& userdata)
	{
		gAgent.stopCurrentAnimations();
		return true;
	}
};

class LLToolsReleaseKeys : public view_listener_t
{
	bool handleEvent(const LLSD& userdata)
	{
// [RLVa:KB] - Checked: 2010-04-19 (RLVa-1.2.0f) | Modified: RLVa-1.0.5a
		if ( (rlv_handler_t::isEnabled()) && (gRlvAttachmentLocks.hasLockedAttachmentPoint(RLV_LOCK_REMOVE)) )
			return true;
// [/RLVa:KB]

		gAgent.forceReleaseControls();
		return true;
	}
};

class LLToolsEnableReleaseKeys : public view_listener_t
{
	bool handleEvent(const LLSD& userdata)
	{
// [RLVa:KB] - Checked: 2010-04-19 (RLVa-1.2.0f) | Modified: RLVa-1.0.5a
		return (gAgent.anyControlGrabbed()) && 
			( (!rlv_handler_t::isEnabled()) || (!gRlvAttachmentLocks.hasLockedAttachmentPoint(RLV_LOCK_REMOVE)) );
// [/RLVa:KB]
//		return gAgent.anyControlGrabbed();
	}
};


class LLEditEnableCut : public view_listener_t
{
	bool handleEvent(const LLSD& userdata)
	{
		bool new_value = LLEditMenuHandler::gEditMenuHandler && LLEditMenuHandler::gEditMenuHandler->canCut();
		return new_value;
	}
};

class LLEditCut : public view_listener_t
{
	bool handleEvent(const LLSD& userdata)
	{
		if( LLEditMenuHandler::gEditMenuHandler )
		{
			LLEditMenuHandler::gEditMenuHandler->cut();
		}
		return true;
	}
};

class LLEditEnableCopy : public view_listener_t
{
	bool handleEvent(const LLSD& userdata)
	{
		bool new_value = LLEditMenuHandler::gEditMenuHandler && LLEditMenuHandler::gEditMenuHandler->canCopy();
		return new_value;
	}
};

class LLEditCopy : public view_listener_t
{
	bool handleEvent(const LLSD& userdata)
	{
		if( LLEditMenuHandler::gEditMenuHandler )
		{
			LLEditMenuHandler::gEditMenuHandler->copy();
		}
		return true;
	}
};

class LLEditEnablePaste : public view_listener_t
{
	bool handleEvent(const LLSD& userdata)
	{
		bool new_value = LLEditMenuHandler::gEditMenuHandler && LLEditMenuHandler::gEditMenuHandler->canPaste();
		return new_value;
	}
};

class LLEditPaste : public view_listener_t
{
	bool handleEvent(const LLSD& userdata)
	{
		if( LLEditMenuHandler::gEditMenuHandler )
		{
			LLEditMenuHandler::gEditMenuHandler->paste();
		}
		return true;
	}
};

class LLEditEnableDelete : public view_listener_t
{
	bool handleEvent(const LLSD& userdata)
	{
		bool new_value = LLEditMenuHandler::gEditMenuHandler && LLEditMenuHandler::gEditMenuHandler->canDoDelete();
		return new_value;
	}
};

class LLEditDelete : public view_listener_t
{
	bool handleEvent(const LLSD& userdata)
	{
		// If a text field can do a deletion, it gets precedence over deleting
		// an object in the world.
		if( LLEditMenuHandler::gEditMenuHandler && LLEditMenuHandler::gEditMenuHandler->canDoDelete())
		{
			LLEditMenuHandler::gEditMenuHandler->doDelete();
		}

		// and close any pie/context menus when done
		gMenuHolder->hideMenus();

		// When deleting an object we may not actually be done
		// Keep selection so we know what to delete when confirmation is needed about the delete
		gMenuObject->hide();
		return true;
	}
};

void handle_spellcheck_replace_with_suggestion(const LLUICtrl* ctrl, const LLSD& param)
{
	const LLContextMenu* menu = dynamic_cast<const LLContextMenu*>(ctrl->getParent());
	LLSpellCheckMenuHandler* spellcheck_handler = (menu) ? dynamic_cast<LLSpellCheckMenuHandler*>(menu->getSpawningView()) : NULL;
	if ( (!spellcheck_handler) || (!spellcheck_handler->getSpellCheck()) )
	{
		return;
	}

	U32 index = 0;
	if ( (!LLStringUtil::convertToU32(param.asString(), index)) || (index >= spellcheck_handler->getSuggestionCount()) )
	{
		return;
	}

	spellcheck_handler->replaceWithSuggestion(index);
}

bool visible_spellcheck_suggestion(LLUICtrl* ctrl, const LLSD& param)
{
	LLMenuItemGL* item = dynamic_cast<LLMenuItemGL*>(ctrl);
	const LLContextMenu* menu = (item) ? dynamic_cast<const LLContextMenu*>(item->getParent()) : NULL;
	const LLSpellCheckMenuHandler* spellcheck_handler = (menu) ? dynamic_cast<const LLSpellCheckMenuHandler*>(menu->getSpawningView()) : NULL;
	if ( (!spellcheck_handler) || (!spellcheck_handler->getSpellCheck()) )
	{
		return false;
	}

	U32 index = 0;
	if ( (!LLStringUtil::convertToU32(param.asString(), index)) || (index >= spellcheck_handler->getSuggestionCount()) )
	{
		return false;
	}

	item->setLabel(spellcheck_handler->getSuggestion(index));
	return true;
}

void handle_spellcheck_add_to_dictionary(const LLUICtrl* ctrl)
{
	const LLContextMenu* menu = dynamic_cast<const LLContextMenu*>(ctrl->getParent());
	LLSpellCheckMenuHandler* spellcheck_handler = (menu) ? dynamic_cast<LLSpellCheckMenuHandler*>(menu->getSpawningView()) : NULL;
	if ( (spellcheck_handler) && (spellcheck_handler->canAddToDictionary()) )
	{
		spellcheck_handler->addToDictionary();
	}
}

bool enable_spellcheck_add_to_dictionary(const LLUICtrl* ctrl)
{
	const LLContextMenu* menu = dynamic_cast<const LLContextMenu*>(ctrl->getParent());
	const LLSpellCheckMenuHandler* spellcheck_handler = (menu) ? dynamic_cast<const LLSpellCheckMenuHandler*>(menu->getSpawningView()) : NULL;
	return (spellcheck_handler) && (spellcheck_handler->canAddToDictionary());
}

void handle_spellcheck_add_to_ignore(const LLUICtrl* ctrl)
{
	const LLContextMenu* menu = dynamic_cast<const LLContextMenu*>(ctrl->getParent());
	LLSpellCheckMenuHandler* spellcheck_handler = (menu) ? dynamic_cast<LLSpellCheckMenuHandler*>(menu->getSpawningView()) : NULL;
	if ( (spellcheck_handler) && (spellcheck_handler->canAddToIgnore()) )
	{
		spellcheck_handler->addToIgnore();
	}
}

bool enable_spellcheck_add_to_ignore(const LLUICtrl* ctrl)
{
	const LLContextMenu* menu = dynamic_cast<const LLContextMenu*>(ctrl->getParent());
	const LLSpellCheckMenuHandler* spellcheck_handler = (menu) ? dynamic_cast<const LLSpellCheckMenuHandler*>(menu->getSpawningView()) : NULL;
	return (spellcheck_handler) && (spellcheck_handler->canAddToIgnore());
}

bool enable_object_return()
{
	return (!LLSelectMgr::getInstance()->getSelection()->isEmpty() &&
		(gAgent.isGodlike() || can_derez(DRD_RETURN_TO_OWNER)));
}

bool enable_object_delete()
{
	bool new_value = 
#ifdef HACKED_GODLIKE_VIEWER
	TRUE;
#else
# ifdef TOGGLE_HACKED_GODLIKE_VIEWER
	(!LLGridManager::getInstance()->isInProductionGrid()
     && gAgent.isGodlike()) ||
# endif
	LLSelectMgr::getInstance()->canDoDelete();
#endif
	return new_value;
}

class LLObjectsReturnPackage
{
public:
	LLObjectsReturnPackage() : mObjectSelection(), mReturnableObjects(), mError(),	mFirstRegion(NULL) {};
	~LLObjectsReturnPackage()
	{
		mObjectSelection.clear();
		mReturnableObjects.clear();
		mError.clear();
		mFirstRegion = NULL;
	};

	LLObjectSelectionHandle mObjectSelection;
	std::vector<LLViewerObjectPtr> mReturnableObjects;
	std::string mError;
	LLViewerRegion *mFirstRegion;
};

static void return_objects(LLObjectsReturnPackage *objectsReturnPackage, const LLSD& notification, const LLSD& response)
{
	if (LLNotificationsUtil::getSelectedOption(notification, response) == 0)
	{
		// Ignore category ID for this derez destination.
		derez_objects(DRD_RETURN_TO_OWNER, LLUUID::null, objectsReturnPackage->mFirstRegion, objectsReturnPackage->mError, &objectsReturnPackage->mReturnableObjects);
	}

	delete objectsReturnPackage;
}

void handle_object_return()
{
	if (!LLSelectMgr::getInstance()->getSelection()->isEmpty())
	{
		LLObjectsReturnPackage *objectsReturnPackage = new LLObjectsReturnPackage();
		objectsReturnPackage->mObjectSelection = LLSelectMgr::getInstance()->getEditSelection();

		// Save selected objects, so that we still know what to return after the confirmation dialog resets selection.
		get_derezzable_objects(DRD_RETURN_TO_OWNER, objectsReturnPackage->mError, objectsReturnPackage->mFirstRegion, &objectsReturnPackage->mReturnableObjects);

		LLNotificationsUtil::add("ReturnToOwner", LLSD(), LLSD(), boost::bind(&return_objects, objectsReturnPackage, _1, _2));
	}
}

void handle_object_delete()
{

		if (LLSelectMgr::getInstance())
		{
			LLSelectMgr::getInstance()->doDelete();
		}

		// and close any pie/context menus when done
		gMenuHolder->hideMenus();

		// When deleting an object we may not actually be done
		// Keep selection so we know what to delete when confirmation is needed about the delete
		gMenuObject->hide();
		return;
}

void handle_force_delete(void*)
{
	LLSelectMgr::getInstance()->selectForceDelete();
}

class LLViewEnableJoystickFlycam : public view_listener_t
{
	bool handleEvent(const LLSD& userdata)
	{
		bool new_value = (gSavedSettings.getBOOL("JoystickEnabled") && gSavedSettings.getBOOL("JoystickFlycamEnabled"));
		return new_value;
	}
};

class LLViewEnableLastChatter : public view_listener_t
{
	bool handleEvent(const LLSD& userdata)
	{
		// *TODO: add check that last chatter is in range
		bool new_value = (gAgentCamera.cameraThirdPerson() && gAgent.getLastChatter().notNull());
		return new_value;
	}
};

class LLEditEnableDeselect : public view_listener_t
{
	bool handleEvent(const LLSD& userdata)
	{
		bool new_value = LLEditMenuHandler::gEditMenuHandler && LLEditMenuHandler::gEditMenuHandler->canDeselect();
		return new_value;
	}
};

class LLEditDeselect : public view_listener_t
{
	bool handleEvent(const LLSD& userdata)
	{
		if( LLEditMenuHandler::gEditMenuHandler )
		{
			LLEditMenuHandler::gEditMenuHandler->deselect();
		}
		return true;
	}
};

class LLEditEnableSelectAll : public view_listener_t
{
	bool handleEvent(const LLSD& userdata)
	{
		bool new_value = LLEditMenuHandler::gEditMenuHandler && LLEditMenuHandler::gEditMenuHandler->canSelectAll();
		return new_value;
	}
};


class LLEditSelectAll : public view_listener_t
{
	bool handleEvent(const LLSD& userdata)
	{
		if( LLEditMenuHandler::gEditMenuHandler )
		{
			LLEditMenuHandler::gEditMenuHandler->selectAll();
		}
		return true;
	}
};


class LLEditEnableUndo : public view_listener_t
{
	bool handleEvent(const LLSD& userdata)
	{
		bool new_value = LLEditMenuHandler::gEditMenuHandler && LLEditMenuHandler::gEditMenuHandler->canUndo();
		return new_value;
	}
};

class LLEditUndo : public view_listener_t
{
	bool handleEvent(const LLSD& userdata)
	{
		if( LLEditMenuHandler::gEditMenuHandler && LLEditMenuHandler::gEditMenuHandler->canUndo() )
		{
			LLEditMenuHandler::gEditMenuHandler->undo();
		}
		return true;
	}
};

class LLEditEnableRedo : public view_listener_t
{
	bool handleEvent(const LLSD& userdata)
	{
		bool new_value = LLEditMenuHandler::gEditMenuHandler && LLEditMenuHandler::gEditMenuHandler->canRedo();
		return new_value;
	}
};

class LLEditRedo : public view_listener_t
{
	bool handleEvent(const LLSD& userdata)
	{
		if( LLEditMenuHandler::gEditMenuHandler && LLEditMenuHandler::gEditMenuHandler->canRedo() )
		{
			LLEditMenuHandler::gEditMenuHandler->redo();
		}
		return true;
	}
};



void print_object_info(void*)
{
	LLSelectMgr::getInstance()->selectionDump();
}

void print_agent_nvpairs(void*)
{
	LLViewerObject *objectp;

	LL_INFOS() << "Agent Name Value Pairs" << LL_ENDL;

	objectp = gObjectList.findObject(gAgentID);
	if (objectp)
	{
		objectp->printNameValuePairs();
	}
	else
	{
		LL_INFOS() << "Can't find agent object" << LL_ENDL;
	}

	LL_INFOS() << "Camera at " << gAgentCamera.getCameraPositionGlobal() << LL_ENDL;
}

void show_debug_menus()
{
	// this might get called at login screen where there is no menu so only toggle it if one exists
	if ( gMenuBarView )
	{
		BOOL debug = gSavedSettings.getBOOL("UseDebugMenus");
		BOOL qamode = gSavedSettings.getBOOL("QAMode");

		gMenuBarView->setItemVisible("Advanced", debug);
// 		gMenuBarView->setItemEnabled("Advanced", debug); // Don't disable Advanced keyboard shortcuts when hidden

// [RLVa:KB] - Checked: 2011-08-16 (RLVa-1.4.0b) | Modified: RLVa-1.4.0b
		// NOTE: this is supposed to execute whether RLVa is enabled or not
		rlvMenuToggleVisible();
// [/RLVa:KB]
		
		gMenuBarView->setItemVisible("Debug", qamode);
		gMenuBarView->setItemEnabled("Debug", qamode);

		gMenuBarView->setItemVisible("Develop", qamode);
		gMenuBarView->setItemEnabled("Develop", qamode);

		// Server ('Admin') menu hidden when not in godmode.
		const bool show_server_menu = (gAgent.getGodLevel() > GOD_NOT || (debug && gAgent.getAdminOverride()));
		gMenuBarView->setItemVisible("Admin", show_server_menu);
		gMenuBarView->setItemEnabled("Admin", show_server_menu);
	}
	if (gLoginMenuBarView)
	{
		BOOL debug = gSavedSettings.getBOOL("UseDebugMenus");
		gLoginMenuBarView->setItemVisible("Debug", debug);
		gLoginMenuBarView->setItemEnabled("Debug", debug);
	}
}

void toggle_debug_menus(void*)
{
	BOOL visible = ! gSavedSettings.getBOOL("UseDebugMenus");
	gSavedSettings.setBOOL("UseDebugMenus", visible);
	show_debug_menus();
}


// LLUUID gExporterRequestID;
// std::string gExportDirectory;

// LLUploadDialog *gExportDialog = NULL;

// void handle_export_selected( void * )
// {
// 	LLObjectSelectionHandle selection = LLSelectMgr::getInstance()->getSelection();
// 	if (selection->isEmpty())
// 	{
// 		return;
// 	}
// 	LL_INFOS() << "Exporting selected objects:" << LL_ENDL;

// 	gExporterRequestID.generate();
// 	gExportDirectory = "";

// 	LLMessageSystem* msg = gMessageSystem;
// 	msg->newMessageFast(_PREHASH_ObjectExportSelected);
// 	msg->nextBlockFast(_PREHASH_AgentData);
// 	msg->addUUIDFast(_PREHASH_AgentID, gAgent.getID());
// 	msg->addUUIDFast(_PREHASH_RequestID, gExporterRequestID);
// 	msg->addS16Fast(_PREHASH_VolumeDetail, 4);

// 	for (LLObjectSelection::root_iterator iter = selection->root_begin();
// 		 iter != selection->root_end(); iter++)
// 	{
// 		LLSelectNode* node = *iter;
// 		LLViewerObject* object = node->getObject();
// 		msg->nextBlockFast(_PREHASH_ObjectData);
// 		msg->addUUIDFast(_PREHASH_ObjectID, object->getID());
// 		LL_INFOS() << "Object: " << object->getID() << LL_ENDL;
// 	}
// 	msg->sendReliable(gAgent.getRegion()->getHost());

// 	gExportDialog = LLUploadDialog::modalUploadDialog("Exporting selected objects...");
// }
//

class LLCommunicateNearbyChat : public view_listener_t
{
	bool handleEvent(const LLSD& userdata)
	{
		LLFloaterIMContainer* im_box = LLFloaterIMContainer::getInstance();
		bool nearby_visible	= LLFloaterReg::getTypedInstance<LLFloaterIMNearbyChat>("nearby_chat")->isInVisibleChain();
		if(nearby_visible && im_box->getSelectedSession() == LLUUID() && im_box->getConversationListItemSize() > 1)
		{
			im_box->selectNextorPreviousConversation(false);
		}
		else
		{
			LLFloaterReg::toggleInstanceOrBringToFront("nearby_chat");
		}
		return true;
	}
};

class LLWorldSetHomeLocation : public view_listener_t
{
	bool handleEvent(const LLSD& userdata)
	{
		// we just send the message and let the server check for failure cases
		// server will echo back a "Home position set." alert if it succeeds
		// and the home location screencapture happens when that alert is recieved
		gAgent.setStartPosition(START_LOCATION_ID_HOME);
		return true;
	}
};

class LLWorldLindenHome : public view_listener_t
{
	bool handleEvent(const LLSD& userdata)
	{
		std::string url = LLFloaterLandHoldings::sHasLindenHome ? LLTrans::getString("lindenhomes_my_home_url") : LLTrans::getString("lindenhomes_get_home_url");
		LLWeb::loadURL(url);
		return true;
	}
};

class LLWorldTeleportHome : public view_listener_t
{
	bool handleEvent(const LLSD& userdata)
	{
		gAgent.teleportHome();
		return true;
	}
};

class LLWorldAlwaysRun : public view_listener_t
{
	bool handleEvent(const LLSD& userdata)
	{
		// as well as altering the default walk-vs-run state,
		// we also change the *current* walk-vs-run state.
		if (gAgent.getAlwaysRun())
		{
			gAgent.clearAlwaysRun();
//			gAgent.clearRunning();
		}
		else
		{
			gAgent.setAlwaysRun();
//			gAgent.setRunning();
		}

		// tell the simulator.
//		gAgent.sendWalkRun(gAgent.getAlwaysRun());

		// Update Movement Controls according to AlwaysRun mode
		LLFloaterMove::setAlwaysRunMode(gAgent.getAlwaysRun());

		return true;
	}
};

class LLWorldCheckAlwaysRun : public view_listener_t
{
	bool handleEvent(const LLSD& userdata)
	{
		bool new_value = gAgent.getAlwaysRun();
		return new_value;
	}
};

class LLWorldSetAway : public view_listener_t
{
	bool handleEvent(const LLSD& userdata)
	{
		if (gAgent.getAFK())
		{
			gAgent.clearAFK();
		}
		else
		{
			gAgent.setAFK();
		}
		return true;
	}
};

class LLWorldSetDoNotDisturb : public view_listener_t
{
	bool handleEvent(const LLSD& userdata)
	{
		if (gAgent.isDoNotDisturb())
		{
			gAgent.setDoNotDisturb(false);
		}
		else
		{
			gAgent.setDoNotDisturb(true);
			LLNotificationsUtil::add("DoNotDisturbModeSet");
		}
		return true;
	}
};

class LLWorldCreateLandmark : public view_listener_t
{
	bool handleEvent(const LLSD& userdata)
	{
<<<<<<< HEAD
// [RLVa:KB] - Checked: 2010-09-28 (RLVa-1.4.5) | Added: RLVa-1.0.0
		if (gRlvHandler.hasBehaviour(RLV_BHVR_SHOWLOC))
			return true;
// [/RLVa:KB]

		LLFloaterSidePanelContainer::showPanel("places", LLSD().with("type", "create_landmark"));
=======
		LLFloaterReg::showInstance("add_landmark");
>>>>>>> 85ba7aa3

		return true;
	}
};

class LLWorldPlaceProfile : public view_listener_t
{
	bool handleEvent(const LLSD& userdata)
	{
// [RLVa:KB] - Checked: 2012-02-08 (RLVa-1.4.5) | Added: RLVa-1.4.5
		if (gRlvHandler.hasBehaviour(RLV_BHVR_SHOWLOC))
			return true;
// [/RLVa:KB]

		LLFloaterSidePanelContainer::showPanel("places", LLSD().with("type", "agent"));

		return true;
	}
};

// [RLVa:KB] - Checked: 2012-02-08 (RLVa-1.4.5) | Added: RLVa-1.4.5
bool enable_place_profile()
{
	return LLFloaterSidePanelContainer::canShowPanel("places", LLSD().with("type", "agent"));
}
// [/RLVa:KB]

void handle_look_at_selection(const LLSD& param)
{
	const F32 PADDING_FACTOR = 1.75f;
	BOOL zoom = (param.asString() == "zoom");
	if (!LLSelectMgr::getInstance()->getSelection()->isEmpty())
	{
		gAgentCamera.setFocusOnAvatar(FALSE, ANIMATE);

		LLBBox selection_bbox = LLSelectMgr::getInstance()->getBBoxOfSelection();
		F32 angle_of_view = llmax(0.1f, LLViewerCamera::getInstance()->getAspect() > 1.f ? LLViewerCamera::getInstance()->getView() * LLViewerCamera::getInstance()->getAspect() : LLViewerCamera::getInstance()->getView());
		F32 distance = selection_bbox.getExtentLocal().magVec() * PADDING_FACTOR / atan(angle_of_view);

		LLVector3 obj_to_cam = LLViewerCamera::getInstance()->getOrigin() - selection_bbox.getCenterAgent();
		obj_to_cam.normVec();

		LLUUID object_id;
		if (LLSelectMgr::getInstance()->getSelection()->getPrimaryObject())
		{
			object_id = LLSelectMgr::getInstance()->getSelection()->getPrimaryObject()->mID;
		}
		if (zoom)
		{
			// Make sure we are not increasing the distance between the camera and object
			LLVector3d orig_distance = gAgentCamera.getCameraPositionGlobal() - LLSelectMgr::getInstance()->getSelectionCenterGlobal();
			distance = llmin(distance, (F32) orig_distance.length());
				
			gAgentCamera.setCameraPosAndFocusGlobal(LLSelectMgr::getInstance()->getSelectionCenterGlobal() + LLVector3d(obj_to_cam * distance), 
										LLSelectMgr::getInstance()->getSelectionCenterGlobal(), 
										object_id );
			
		}
		else
		{
			gAgentCamera.setFocusGlobal( LLSelectMgr::getInstance()->getSelectionCenterGlobal(), object_id );
		}	
	}
}

void handle_zoom_to_object(LLUUID object_id)
{
	const F32 PADDING_FACTOR = 2.f;

	LLViewerObject* object = gObjectList.findObject(object_id);

	if (object)
	{
		gAgentCamera.setFocusOnAvatar(FALSE, ANIMATE);

		LLBBox bbox = object->getBoundingBoxAgent() ;
		F32 angle_of_view = llmax(0.1f, LLViewerCamera::getInstance()->getAspect() > 1.f ? LLViewerCamera::getInstance()->getView() * LLViewerCamera::getInstance()->getAspect() : LLViewerCamera::getInstance()->getView());
		F32 distance = bbox.getExtentLocal().magVec() * PADDING_FACTOR / atan(angle_of_view);

		LLVector3 obj_to_cam = LLViewerCamera::getInstance()->getOrigin() - bbox.getCenterAgent();
		obj_to_cam.normVec();


			LLVector3d object_center_global = gAgent.getPosGlobalFromAgent(bbox.getCenterAgent());

			gAgentCamera.setCameraPosAndFocusGlobal(object_center_global + LLVector3d(obj_to_cam * distance), 
											object_center_global, 
											object_id );
	}
}

class LLAvatarInviteToGroup : public view_listener_t
{
	bool handleEvent(const LLSD& userdata)
	{
		LLVOAvatar* avatar = find_avatar_from_object( LLSelectMgr::getInstance()->getSelection()->getPrimaryObject() );
//		if(avatar)
// [RLVa:KB] - Checked: RLVa-1.2.0
		if ( (avatar) && (RlvActions::canShowName(RlvActions::SNC_DEFAULT, avatar->getID())) )
// [/RLVa:KB]
		{
			LLAvatarActions::inviteToGroup(avatar->getID());
		}
		return true;
	}
};

class LLAvatarAddFriend : public view_listener_t
{
	bool handleEvent(const LLSD& userdata)
	{
		LLVOAvatar* avatar = find_avatar_from_object( LLSelectMgr::getInstance()->getSelection()->getPrimaryObject() );
//		if(avatar && !LLAvatarActions::isFriend(avatar->getID()))
// [RLVa:KB] - Checked: RLVa-1.2.0
		if ( (avatar && !LLAvatarActions::isFriend(avatar->getID())) && (RlvActions::canShowName(RlvActions::SNC_DEFAULT, avatar->getID())) )
// [/RLVa:KB]
		{
			request_friendship(avatar->getID());
		}
		return true;
	}
};


class LLAvatarToggleMyProfile : public view_listener_t
{
	bool handleEvent(const LLSD& userdata)
	{
		LLFloater* instance = LLAvatarActions::getProfileFloater(gAgent.getID());
		if (LLFloater::isMinimized(instance))
		{
			instance->setMinimized(FALSE);
			instance->setFocus(TRUE);
		}
		else if (!LLFloater::isShown(instance))
		{
			LLAvatarActions::showProfile(gAgent.getID());
		}
		else if (!instance->hasFocus() && !instance->getIsChrome())
		{
			instance->setFocus(TRUE);
		}
		else
		{
			instance->closeFloater();
		}
		return true;
	}
};

class LLAvatarResetSkeleton: public view_listener_t
{
    bool handleEvent(const LLSD& userdata)
    {
		LLVOAvatar* avatar = NULL;
        LLViewerObject *obj = LLSelectMgr::getInstance()->getSelection()->getPrimaryObject();
        if (obj)
        {
            avatar = obj->getAvatar();
        }
		if(avatar)
        {
            avatar->resetSkeleton(false);
// [SL:KB] - Patch: Appearance-RefreshAttachments | Checked: Catznip-5.3
			avatar->rebuildAttachments();
// [/SL:KB]
        }
        return true;
    }
};

class LLAvatarEnableResetSkeleton: public view_listener_t
{
    bool handleEvent(const LLSD& userdata)
    {
        LLViewerObject *obj = LLSelectMgr::getInstance()->getSelection()->getPrimaryObject();
        if (obj && obj->getAvatar())
        {
            return true;
        }
        return false;
    }
};


class LLAvatarResetSkeletonAndAnimations : public view_listener_t
{
	bool handleEvent(const LLSD& userdata)
	{
		LLVOAvatar* avatar = find_avatar_from_object(LLSelectMgr::getInstance()->getSelection()->getPrimaryObject());
		if (avatar)
		{
			avatar->resetSkeleton(true);
// [SL:KB] - Patch: Appearance-RefreshAttachments | Checked: Catznip-5.3
			avatar->rebuildAttachments();
// [/SL:KB]
		}
		return true;
	}
};

class LLAvatarAddContact : public view_listener_t
{
	bool handleEvent(const LLSD& userdata)
	{
		LLVOAvatar* avatar = find_avatar_from_object( LLSelectMgr::getInstance()->getSelection()->getPrimaryObject() );
//		if(avatar)
// [RLVa:KB] - Checked: RLVa-1.2.0
		if ( (avatar) && (RlvActions::canShowName(RlvActions::SNC_DEFAULT, avatar->getID())) )
// [/RLVa:KB]
		{
			create_inventory_callingcard(avatar->getID());
		}
		return true;
	}
};

bool complete_give_money(const LLSD& notification, const LLSD& response, LLObjectSelectionHandle selection)
{
	S32 option = LLNotificationsUtil::getSelectedOption(notification, response);
	if (option == 0)
	{
		gAgent.setDoNotDisturb(false);
	}

	LLViewerObject* objectp = selection->getPrimaryObject();

	// Show avatar's name if paying attachment
	if (objectp && objectp->isAttachment())
	{
		while (objectp && !objectp->isAvatar())
		{
			objectp = (LLViewerObject*)objectp->getParent();
		}
	}

	if (objectp)
	{
		if (objectp->isAvatar())
		{
			const bool is_group = false;
			LLFloaterPayUtil::payDirectly(&give_money,
									  objectp->getID(),
									  is_group);
		}
		else
		{
			LLFloaterPayUtil::payViaObject(&give_money, selection);
		}
	}
	return false;
}

void handle_give_money_dialog()
{
	LLNotification::Params params("DoNotDisturbModePay");
	params.functor.function(boost::bind(complete_give_money, _1, _2, LLSelectMgr::getInstance()->getSelection()));

	if (gAgent.isDoNotDisturb())
	{
		// warn users of being in do not disturb mode during a transaction
		LLNotifications::instance().add(params);
	}
	else
	{
		LLNotifications::instance().forceResponse(params, 1);
	}
}

bool enable_pay_avatar()
{
	LLViewerObject* obj = LLSelectMgr::getInstance()->getSelection()->getPrimaryObject();
	LLVOAvatar* avatar = find_avatar_from_object(obj);
//	return (avatar != NULL);
// [RLVa:KB] - @shownames and @pay
	return (avatar != NULL) && (RlvActions::canShowName(RlvActions::SNC_DEFAULT, avatar->getID())) && (RlvActions::canPayAvatar(avatar->getID()));
// [/RLVa:KB]
}

bool enable_pay_object()
{
	LLViewerObject* object = LLSelectMgr::getInstance()->getSelection()->getPrimaryObject();
	if( object )
	{
		LLViewerObject *parent = (LLViewerObject *)object->getParent();
		if((object->flagTakesMoney()) || (parent && parent->flagTakesMoney()))
		{
// [RLVa:KB] - @buy
			return RlvActions::canBuyObject(object->getID());
// [/RLVa:KB]
//			return true;
		}
	}
	return false;
}

bool enable_object_stand_up()
{
	// 'Object Stand Up' menu item is enabled when agent is sitting on selection
//	return sitting_on_selection();
// [RLVa:KB] - Checked: 2010-07-24 (RLVa-1.2.0g) | Added: RLVa-1.2.0g
	return sitting_on_selection() && ( (!rlv_handler_t::isEnabled()) || (RlvActions::canStand()) );
// [/RLVa:KB]
}

bool enable_object_sit(LLUICtrl* ctrl)
{
	// 'Object Sit' menu item is enabled when agent is not sitting on selection
	bool sitting_on_sel = sitting_on_selection();
	if (!sitting_on_sel)
	{
		std::string item_name = ctrl->getName();

		// init default labels
		init_default_item_label(item_name);

		// Update label
		LLSelectNode* node = LLSelectMgr::getInstance()->getSelection()->getFirstRootNode();
		if (node && node->mValid && !node->mSitName.empty())
		{
			gMenuHolder->childSetValue(item_name, node->mSitName);
		}
		else
		{
			gMenuHolder->childSetValue(item_name, get_default_item_label(item_name));
		}
	}

// [RLVa:KB] - Checked: 2010-04-01 (RLVa-1.2.0c) | Modified: RLVa-1.2.0c
		// RELEASE-RLVA: [SL-2.2.0] Make this match what happens in handle_object_sit_or_stand()
		if (rlv_handler_t::isEnabled())
		{
			const LLPickInfo& pick = LLToolPie::getInstance()->getPick();
			if (pick.mObjectID.notNull())
				sitting_on_sel = !RlvActions::canSit(pick.getObject(), pick.mObjectOffset);
		}
// [/RLVa:KB]

	return !sitting_on_sel && is_object_sittable();
}

void dump_select_mgr(void*)
{
	LLSelectMgr::getInstance()->dump();
}

void dump_inventory(void*)
{
	gInventory.dumpInventory();
}


void handle_dump_followcam(void*)
{
	LLFollowCamMgr::getInstance()->dump();
}

void handle_viewer_enable_message_log(void*)
{
	gMessageSystem->startLogging();
}

void handle_viewer_disable_message_log(void*)
{
	gMessageSystem->stopLogging();
}

void handle_customize_avatar()
{
	LLFloaterSidePanelContainer::showPanel("appearance", LLSD().with("type", "my_outfits"));
}

void handle_edit_outfit()
{
	LLFloaterSidePanelContainer::showPanel("appearance", LLSD().with("type", "edit_outfit"));
}

void handle_now_wearing()
{
    LLFloaterSidePanelContainer::showPanel("appearance", LLSD().with("type", "now_wearing"));
}

void handle_edit_shape()
{
	LLFloaterSidePanelContainer::showPanel("appearance", LLSD().with("type", "edit_shape"));
}

void handle_hover_height()
{
	LLFloaterReg::showInstance("edit_hover_height");
}

void handle_edit_physics()
{
	LLFloaterSidePanelContainer::showPanel("appearance", LLSD().with("type", "edit_physics"));
}

void handle_report_abuse()
{
	// Prevent menu from appearing in screen shot.
	gMenuHolder->hideMenus();
	LLFloaterReporter::showFromMenu(COMPLAINT_REPORT);
}

void handle_buy_currency()
{
	LLBuyCurrencyHTML::openCurrencyFloater();
}

class LLFloaterVisible : public view_listener_t
{
	bool handleEvent(const LLSD& userdata)
	{
		std::string floater_name = userdata.asString();
		bool new_value = false;
		{
			new_value = LLFloaterReg::instanceVisible(floater_name);
		}
		return new_value;
	}
};

class LLShowHelp : public view_listener_t
{
	bool handleEvent(const LLSD& userdata)
	{
		std::string help_topic = userdata.asString();
		LLViewerHelp* vhelp = LLViewerHelp::getInstance();
		vhelp->showTopic(help_topic);
		return true;
	}
};

class LLToggleHelp : public view_listener_t
{
	bool handleEvent(const LLSD& userdata)
	{
		LLFloater* help_browser = (LLFloaterReg::findInstance("help_browser"));
		if (help_browser && help_browser->isInVisibleChain())
		{
			help_browser->closeFloater();
		}
		else
		{
			std::string help_topic = userdata.asString();
			LLViewerHelp* vhelp = LLViewerHelp::getInstance();
			vhelp->showTopic(help_topic);
		}
		return true;
	}
};

class LLToggleSpeak : public view_listener_t
{
	bool handleEvent(const LLSD& userdata)
	{
		LLVoiceClient::getInstance()->toggleUserPTTState();
		return true;
	}
};
class LLShowSidetrayPanel : public view_listener_t
{
	bool handleEvent(const LLSD& userdata)
	{
		std::string floater_name = userdata.asString();

		LLPanel* panel = LLFloaterSidePanelContainer::getPanel(floater_name);
		if (panel)
		{
			if (panel->isInVisibleChain())
			{
				LLFloaterReg::getInstance(floater_name)->closeFloater();
			}
			else
			{
				LLFloaterReg::getInstance(floater_name)->openFloater();
			}
		}
		return true;
	}
};

class LLSidetrayPanelVisible : public view_listener_t
{
	bool handleEvent(const LLSD& userdata)
	{
		std::string floater_name = userdata.asString();
		// Toggle the panel
		if (LLFloaterReg::getInstance(floater_name)->isInVisibleChain())
		{
			return true;
		}
		else
		{
			return false;
		}
		
	}
};


bool callback_show_url(const LLSD& notification, const LLSD& response)
{
	S32 option = LLNotificationsUtil::getSelectedOption(notification, response);
	if (0 == option)
	{
		LLWeb::loadURL(notification["payload"]["url"].asString());
	}
	return false;
}

class LLPromptShowURL : public view_listener_t
{
	bool handleEvent(const LLSD& userdata)
	{
		std::string param = userdata.asString();
		std::string::size_type offset = param.find(",");
		if (offset != param.npos)
		{
			std::string alert = param.substr(0, offset);
			std::string url = param.substr(offset+1);

			if (LLWeb::useExternalBrowser(url))
			{ 
    			LLSD payload;
    			payload["url"] = url;
    			LLNotificationsUtil::add(alert, LLSD(), payload, callback_show_url);
			}
			else
			{
		        LLWeb::loadURL(url);
			}
		}
		else
		{
			LL_INFOS() << "PromptShowURL invalid parameters! Expecting \"ALERT,URL\"." << LL_ENDL;
		}
		return true;
	}
};

bool callback_show_file(const LLSD& notification, const LLSD& response)
{
	S32 option = LLNotificationsUtil::getSelectedOption(notification, response);
	if (0 == option)
	{
		LLWeb::loadURL(notification["payload"]["url"]);
	}
	return false;
}

class LLPromptShowFile : public view_listener_t
{
	bool handleEvent(const LLSD& userdata)
	{
		std::string param = userdata.asString();
		std::string::size_type offset = param.find(",");
		if (offset != param.npos)
		{
			std::string alert = param.substr(0, offset);
			std::string file = param.substr(offset+1);

			LLSD payload;
			payload["url"] = file;
			LLNotificationsUtil::add(alert, LLSD(), payload, callback_show_file);
		}
		else
		{
			LL_INFOS() << "PromptShowFile invalid parameters! Expecting \"ALERT,FILE\"." << LL_ENDL;
		}
		return true;
	}
};

class LLShowAgentProfile : public view_listener_t
{
	bool handleEvent(const LLSD& userdata)
	{
		LLUUID agent_id;
		if (userdata.asString() == "agent")
		{
			agent_id = gAgent.getID();
		}
		else if (userdata.asString() == "hit object")
		{
			LLViewerObject* objectp = LLSelectMgr::getInstance()->getSelection()->getPrimaryObject();
			if (objectp)
			{
				agent_id = objectp->getID();
			}
		}
		else
		{
			agent_id = userdata.asUUID();
		}

		LLVOAvatar* avatar = find_avatar_from_object(agent_id);
//		if (avatar)
// [RLVa:KB] - Checked: RLVa-1.2.0
		if ( (avatar) && ((RlvActions::canShowName(RlvActions::SNC_DEFAULT, agent_id)) || (gAgent.getID() == agent_id)) )
// [/RLVa:KB]
		{
			LLAvatarActions::showProfile(avatar->getID());
		}
		return true;
	}
};

class LLToggleAgentProfile : public view_listener_t
{
	bool handleEvent(const LLSD& userdata)
	{
		LLUUID agent_id;
		if (userdata.asString() == "agent")
		{
			agent_id = gAgent.getID();
		}
		else if (userdata.asString() == "hit object")
		{
			LLViewerObject* objectp = LLSelectMgr::getInstance()->getSelection()->getPrimaryObject();
			if (objectp)
			{
				agent_id = objectp->getID();
			}
		}
		else
		{
			agent_id = userdata.asUUID();
		}

		LLVOAvatar* avatar = find_avatar_from_object(agent_id);
		if (avatar)
		{
			if (!LLAvatarActions::profileVisible(avatar->getID()))
			{
				LLAvatarActions::showProfile(avatar->getID());
			}
			else
			{
				LLAvatarActions::hideProfile(avatar->getID());
			}
		}
		return true;
	}
};

class LLLandEdit : public view_listener_t
{
	bool handleEvent(const LLSD& userdata)
	{
		if (gAgentCamera.getFocusOnAvatar() && gSavedSettings.getBOOL("EditCameraMovement") )
		{
			// zoom in if we're looking at the avatar
			gAgentCamera.setFocusOnAvatar(FALSE, ANIMATE);
			gAgentCamera.setFocusGlobal(LLToolPie::getInstance()->getPick());

			gAgentCamera.cameraOrbitOver( F_PI * 0.25f );
			gViewerWindow->moveCursorToCenter();
		}
		else if ( gSavedSettings.getBOOL("EditCameraMovement") )
		{
			gAgentCamera.setFocusGlobal(LLToolPie::getInstance()->getPick());
			gViewerWindow->moveCursorToCenter();
		}


		LLViewerParcelMgr::getInstance()->selectParcelAt( LLToolPie::getInstance()->getPick().mPosGlobal );

		LLFloaterReg::showInstance("build");

		// Switch to land edit toolset
		LLToolMgr::getInstance()->getCurrentToolset()->selectTool( LLToolSelectLand::getInstance() );
		return true;
	}
};

class LLMuteParticle : public view_listener_t
{
	bool handleEvent(const LLSD& userdata)
	{
		LLUUID id = LLToolPie::getInstance()->getPick().mParticleOwnerID;
		
		if (id.notNull())
		{
			LLAvatarName av_name;
			LLAvatarNameCache::get(id, &av_name);

			LLMute mute(id, av_name.getUserName(), LLMute::AGENT);
			if (LLMuteList::getInstance()->isMuted(mute.mID))
			{
				LLMuteList::getInstance()->remove(mute);
			}
			else
			{
				LLMuteList::getInstance()->add(mute);
				LLPanelBlockedList::showPanelAndSelect(mute.mID);
			}
		}

		return true;
	}
};

class LLWorldEnableBuyLand : public view_listener_t
{
	bool handleEvent(const LLSD& userdata)
	{
		bool new_value = LLViewerParcelMgr::getInstance()->canAgentBuyParcel(
								LLViewerParcelMgr::getInstance()->selectionEmpty()
									? LLViewerParcelMgr::getInstance()->getAgentParcel()
									: LLViewerParcelMgr::getInstance()->getParcelSelection()->getParcel(),
								false);
		return new_value;
	}
};

BOOL enable_buy_land(void*)
{
	return LLViewerParcelMgr::getInstance()->canAgentBuyParcel(
				LLViewerParcelMgr::getInstance()->getParcelSelection()->getParcel(), false);
}

void handle_buy_land()
{
	LLViewerParcelMgr* vpm = LLViewerParcelMgr::getInstance();
	if (vpm->selectionEmpty())
	{
		vpm->selectParcelAt(gAgent.getPositionGlobal());
	}
	vpm->startBuyLand();
}

class LLObjectAttachToAvatar : public view_listener_t
{
public:
	LLObjectAttachToAvatar(bool replace) : mReplace(replace) {}
	static void setObjectSelection(LLObjectSelectionHandle selection) { sObjectSelection = selection; }

private:
	bool handleEvent(const LLSD& userdata)
	{
		setObjectSelection(LLSelectMgr::getInstance()->getSelection());
		LLViewerObject* selectedObject = sObjectSelection->getFirstRootObject();
		if (selectedObject)
		{
			S32 index = userdata.asInteger();
			LLViewerJointAttachment* attachment_point = NULL;
			if (index > 0)
				attachment_point = get_if_there(gAgentAvatarp->mAttachmentPoints, index, (LLViewerJointAttachment*)NULL);

// [RLVa:KB] - Checked: 2010-09-28 (RLVa-1.2.1f) | Modified: RLVa-1.2.1f
			// RELEASE-RLVa: [SL-2.2.0] If 'index != 0' then the object will be "add attached" [see LLSelectMgr::sendAttach()]
			if ( (rlv_handler_t::isEnabled()) &&
				 ( ((!index) && (gRlvAttachmentLocks.hasLockedAttachmentPoint(RLV_LOCK_ANY))) ||		    // Can't wear on default
				   ((index) && ((RLV_WEAR_ADD & gRlvAttachmentLocks.canAttach(attachment_point)) == 0)) ||	// or non-attachable attachpt
				   (gRlvHandler.hasBehaviour(RLV_BHVR_REZ)) ) )											    // Attach on object == "Take"
			{
				setObjectSelection(NULL); // Clear the selection or it'll get stuck
				return true;
			}
// [/RLVa:KB]

			confirmReplaceAttachment(0, attachment_point);
		}
		return true;
	}

	static void onNearAttachObject(BOOL success, void *user_data);
	void confirmReplaceAttachment(S32 option, LLViewerJointAttachment* attachment_point);
	class CallbackData : public LLSelectionCallbackData
	{
	public:
		CallbackData(LLViewerJointAttachment* point, bool replace) : LLSelectionCallbackData(), mAttachmentPoint(point), mReplace(replace) {}

		LLViewerJointAttachment*	mAttachmentPoint;
		bool						mReplace;
	};

protected:
	static LLObjectSelectionHandle sObjectSelection;
	bool mReplace;
};

LLObjectSelectionHandle LLObjectAttachToAvatar::sObjectSelection;

// static
void LLObjectAttachToAvatar::onNearAttachObject(BOOL success, void *user_data)
{
	if (!user_data) return;
	CallbackData* cb_data = static_cast<CallbackData*>(user_data);

	if (success)
	{
		const LLViewerJointAttachment *attachment = cb_data->mAttachmentPoint;
		
		U8 attachment_id = 0;
		if (attachment)
		{
			for (LLVOAvatar::attachment_map_t::const_iterator iter = gAgentAvatarp->mAttachmentPoints.begin();
				 iter != gAgentAvatarp->mAttachmentPoints.end(); ++iter)
			{
				if (iter->second == attachment)
				{
					attachment_id = iter->first;
					break;
				}
			}
		}
		else
		{
			// interpret 0 as "default location"
			attachment_id = 0;
		}
		LLSelectMgr::getInstance()->sendAttach(cb_data->getSelection(), attachment_id, cb_data->mReplace);
	}
	LLObjectAttachToAvatar::setObjectSelection(NULL);

	delete cb_data;
}

// static
void LLObjectAttachToAvatar::confirmReplaceAttachment(S32 option, LLViewerJointAttachment* attachment_point)
{
	if (option == 0/*YES*/)
	{
		LLViewerObject* selectedObject = LLSelectMgr::getInstance()->getSelection()->getFirstRootObject();
		if (selectedObject)
		{
			const F32 MIN_STOP_DISTANCE = 1.f;	// meters
			const F32 ARM_LENGTH = 0.5f;		// meters
			const F32 SCALE_FUDGE = 1.5f;

			F32 stop_distance = SCALE_FUDGE * selectedObject->getMaxScale() + ARM_LENGTH;
			if (stop_distance < MIN_STOP_DISTANCE)
			{
				stop_distance = MIN_STOP_DISTANCE;
			}

			LLVector3 walkToSpot = selectedObject->getPositionAgent();
			
			// make sure we stop in front of the object
			LLVector3 delta = walkToSpot - gAgent.getPositionAgent();
			delta.normVec();
			delta = delta * 0.5f;
			walkToSpot -= delta;

			// The callback will be called even if avatar fails to get close enough to the object, so we won't get a memory leak.
			CallbackData* user_data = new CallbackData(attachment_point, mReplace);
			gAgent.startAutoPilotGlobal(gAgent.getPosGlobalFromAgent(walkToSpot), "Attach", NULL, onNearAttachObject, user_data, stop_distance);
			gAgentCamera.clearFocusObject();
		}
	}
}

void callback_attachment_drop(const LLSD& notification, const LLSD& response)
{
	// Ensure user confirmed the drop
	S32 option = LLNotificationsUtil::getSelectedOption(notification, response);
	if (option != 0) return;

	// Called when the user clicked on an object attached to them
	// and selected "Drop".
	LLUUID object_id = notification["payload"]["object_id"].asUUID();
	LLViewerObject *object = gObjectList.findObject(object_id);
	
	if (!object)
	{
		LL_WARNS() << "handle_drop_attachment() - no object to drop" << LL_ENDL;
		return;
	}

	LLViewerObject *parent = (LLViewerObject*)object->getParent();
	while (parent)
	{
		if(parent->isAvatar())
		{
			break;
		}
		object = parent;
		parent = (LLViewerObject*)parent->getParent();
	}

	if (!object)
	{
		LL_WARNS() << "handle_detach() - no object to detach" << LL_ENDL;
		return;
	}

	if (object->isAvatar())
	{
		LL_WARNS() << "Trying to detach avatar from avatar." << LL_ENDL;
		return;
	}
	
	// reselect the object
	LLSelectMgr::getInstance()->selectObjectAndFamily(object);

	LLSelectMgr::getInstance()->sendDropAttachment();

	return;
}

class LLAttachmentDrop : public view_listener_t
{
	bool handleEvent(const LLSD& userdata)
	{
// [RLVa:KB] - Checked: 2010-03-15 (RLVa-1.2.0e) | Modified: RLVa-1.0.5
		if (rlv_handler_t::isEnabled())
		{
			if (gRlvAttachmentLocks.hasLockedAttachmentPoint(RLV_LOCK_REMOVE))
			{
				// NOTE: copy/paste of the code in enable_detach()
				LLObjectSelectionHandle hSelect = LLSelectMgr::getInstance()->getSelection();
				RlvSelectHasLockedAttach f;
				if ( (hSelect->isAttachment()) && (hSelect->getFirstRootNode(&f, FALSE) != NULL) )
					return true;
			}
			if (gRlvHandler.hasBehaviour(RLV_BHVR_REZ))
			{
				return true;
			}
		}
// [/RLVa:KB]

		LLSD payload;
		LLViewerObject *object = LLSelectMgr::getInstance()->getSelection()->getPrimaryObject();

		if (object) 
		{
			payload["object_id"] = object->getID();
		}
		else
		{
			LL_WARNS() << "Drop object not found" << LL_ENDL;
			return true;
		}

		LLNotificationsUtil::add("AttachmentDrop", LLSD(), payload, &callback_attachment_drop);
		return true;
	}
};

// called from avatar pie menu
class LLAttachmentDetachFromPoint : public view_listener_t
{
	bool handleEvent(const LLSD& user_data)
	{
		uuid_vec_t ids_to_remove;
		const LLViewerJointAttachment *attachment = get_if_there(gAgentAvatarp->mAttachmentPoints, user_data.asInteger(), (LLViewerJointAttachment*)NULL);
//		if (attachment->getNumObjects() > 0)
// [RLVa:KB] - Checked: 2010-03-04 (RLVa-1.2.0a) | Added: RLVa-1.2.0a
		if ( (attachment->getNumObjects() > 0) && ((!rlv_handler_t::isEnabled()) || (gRlvAttachmentLocks.canDetach(attachment))) )
// [/RLVa:KB]
		{
			for (LLViewerJointAttachment::attachedobjs_vec_t::const_iterator iter = attachment->mAttachedObjects.begin();
				 iter != attachment->mAttachedObjects.end();
				 iter++)
			{
				LLViewerObject *attached_object = iter->get();
// [RLVa:KB] - Checked: 2010-03-04 (RLVa-1.2.0a) | Added: RLVa-1.2.0a
				if ( (rlv_handler_t::isEnabled()) && (gRlvAttachmentLocks.isLockedAttachment(attached_object)) )
					continue;
				ids_to_remove.push_back(attached_object->getAttachmentItemID());
// [/RLVa:KB]
			}
        }
		if (!ids_to_remove.empty())
		{
			LLAppearanceMgr::instance().removeItemsFromAvatar(ids_to_remove);
		}
		return true;
	}
};

static bool onEnableAttachmentLabel(LLUICtrl* ctrl, const LLSD& data)
{
// [RLVa:KB] - Checked: 2010-09-28 (RLVa-1.2.1f) | Modified: RLVa-1.2.1f
	// RELEASE-RLVa: [SL-2.2.0] When attaching to a specific point the object will be "add attached" [see LLSelectMgr::sendAttach()]
	bool fRlvEnable = true;
// [/RLVa:KB]
	std::string label;
	LLMenuItemGL* menu = dynamic_cast<LLMenuItemGL*>(ctrl);
	if (menu)
	{
		const LLViewerJointAttachment *attachment = get_if_there(gAgentAvatarp->mAttachmentPoints, data["index"].asInteger(), (LLViewerJointAttachment*)NULL);
		if (attachment)
		{
			label = data["label"].asString();
			for (LLViewerJointAttachment::attachedobjs_vec_t::const_iterator attachment_iter = attachment->mAttachedObjects.begin();
				 attachment_iter != attachment->mAttachedObjects.end();
				 ++attachment_iter)
			{
				const LLViewerObject* attached_object = attachment_iter->get();
				if (attached_object)
				{
					LLViewerInventoryItem* itemp = gInventory.getItem(attached_object->getAttachmentItemID());
					if (itemp)
					{
						label += std::string(" (") + itemp->getName() + std::string(")");
						break;
					}
				}
			}
		}

// [RLVa:KB] - Checked: 2010-09-28 (RLVa-1.2.1f) | Modified: RLVa-1.2.1f
		if (rlv_handler_t::isEnabled())
			fRlvEnable = (!gRlvAttachmentLocks.isLockedAttachmentPoint(attachment, RLV_LOCK_ADD));
// [/RLVa:KB]

		menu->setLabel(label);
	}
//	return true;
// [RLVa:KB] - Checked: 2010-02-27 (RLVa-1.2.0a) | Added: RLVa-1.2.0a
	return fRlvEnable;
// [/RLVa:KB]
}

class LLAttachmentDetach : public view_listener_t
{
	bool handleEvent(const LLSD& userdata)
	{
		// Called when the user clicked on an object attached to them
		// and selected "Detach".
		LLViewerObject *object = LLSelectMgr::getInstance()->getSelection()->getPrimaryObject();
		if (!object)
		{
			LL_WARNS() << "handle_detach() - no object to detach" << LL_ENDL;
			return true;
		}

		LLViewerObject *parent = (LLViewerObject*)object->getParent();
		while (parent)
		{
			if(parent->isAvatar())
			{
				break;
			}
			object = parent;
			parent = (LLViewerObject*)parent->getParent();
		}

		if (!object)
		{
			LL_WARNS() << "handle_detach() - no object to detach" << LL_ENDL;
			return true;
		}

		if (object->isAvatar())
		{
			LL_WARNS() << "Trying to detach avatar from avatar." << LL_ENDL;
			return true;
		}

// [RLVa:KB] - Checked: 2010-03-15 (RLVa-1.2.0a) | Modified: RLVa-1.0.5
		// NOTE: copy/paste of the code in enable_detach()
		if ( (rlv_handler_t::isEnabled()) && (gRlvAttachmentLocks.hasLockedAttachmentPoint(RLV_LOCK_REMOVE)) )
		{
			LLObjectSelectionHandle hSelect = LLSelectMgr::getInstance()->getSelection();
			RlvSelectHasLockedAttach f;
			if ( (hSelect->isAttachment()) && (hSelect->getFirstRootNode(&f, FALSE) != NULL) )
				return true;
		}
// [/RLVa:KB]

		LLAppearanceMgr::instance().removeItemFromAvatar(object->getAttachmentItemID());

		return true;
	}
};

//Adding an observer for a Jira 2422 and needs to be a fetch observer
//for Jira 3119
class LLWornItemFetchedObserver : public LLInventoryFetchItemsObserver
{
public:
	LLWornItemFetchedObserver(const LLUUID& worn_item_id) :
		LLInventoryFetchItemsObserver(worn_item_id)
	{}
	virtual ~LLWornItemFetchedObserver() {}

protected:
	virtual void done()
	{
		gMenuAttachmentSelf->buildDrawLabels();
		gInventory.removeObserver(this);
		delete this;
	}
};

// You can only drop items on parcels where you can build.
class LLAttachmentEnableDrop : public view_listener_t
{
	bool handleEvent(const LLSD& userdata)
	{
		BOOL can_build   = gAgent.isGodlike() || (LLViewerParcelMgr::getInstance()->allowAgentBuild());

		//Add an inventory observer to only allow dropping the newly attached item
		//once it exists in your inventory.  Look at Jira 2422.
		//-jwolk

		// A bug occurs when you wear/drop an item before it actively is added to your inventory
		// if this is the case (you're on a slow sim, etc.) a copy of the object,
		// well, a newly created object with the same properties, is placed
		// in your inventory.  Therefore, we disable the drop option until the
		// item is in your inventory

		LLViewerObject*              object         = LLSelectMgr::getInstance()->getSelection()->getPrimaryObject();
		LLViewerJointAttachment*     attachment     = NULL;
		LLInventoryItem*             item           = NULL;

		// Do not enable drop if all faces of object are not enabled
		if (object && LLSelectMgr::getInstance()->getSelection()->contains(object,SELECT_ALL_TES ))
		{
    		S32 attachmentID  = ATTACHMENT_ID_FROM_STATE(object->getAttachmentState());
			attachment = get_if_there(gAgentAvatarp->mAttachmentPoints, attachmentID, (LLViewerJointAttachment*)NULL);

			if (attachment)
			{
				for (LLViewerJointAttachment::attachedobjs_vec_t::iterator attachment_iter = attachment->mAttachedObjects.begin();
					 attachment_iter != attachment->mAttachedObjects.end();
					 ++attachment_iter)
				{
					// make sure item is in your inventory (it could be a delayed attach message being sent from the sim)
					// so check to see if the item is in the inventory already
					item = gInventory.getItem(attachment_iter->get()->getAttachmentItemID());
					if (!item)
					{
						// Item does not exist, make an observer to enable the pie menu 
						// when the item finishes fetching worst case scenario 
						// if a fetch is already out there (being sent from a slow sim)
						// we refetch and there are 2 fetches
						LLWornItemFetchedObserver* worn_item_fetched = new LLWornItemFetchedObserver((*attachment_iter)->getAttachmentItemID());		
						worn_item_fetched->startFetch();
						gInventory.addObserver(worn_item_fetched);
					}
				}
			}
		}
		
		//now check to make sure that the item is actually in the inventory before we enable dropping it
//		bool new_value = enable_detach() && can_build && item;
// [RLVa:KB] - Checked: 2010-03-24 (RLVa-1.0.0b) | Modified: RLVa-1.0.0b
		bool new_value = enable_detach() && can_build && item && (!gRlvHandler.hasBehaviour(RLV_BHVR_REZ));
// [/RLVa:KB]

		return new_value;
	}
};

BOOL enable_detach(const LLSD&)
{
	LLViewerObject* object = LLSelectMgr::getInstance()->getSelection()->getPrimaryObject();
	
	// Only enable detach if all faces of object are selected
	if (!object ||
		!object->isAttachment() ||
		!LLSelectMgr::getInstance()->getSelection()->contains(object,SELECT_ALL_TES ))
	{
		return FALSE;
	}

	// Find the avatar who owns this attachment
	LLViewerObject* avatar = object;
	while (avatar)
	{
		// ...if it's you, good to detach
		if (avatar->getID() == gAgent.getID())
		{
// [RLVa:KB] - Checked: 2010-03-15 (RLVa-1.2.0a) | Modified: RLVa-1.0.5
			// NOTE: this code is reused as-is in LLAttachmentDetach::handleEvent() and LLAttachmentDrop::handleEvent()
			//       so any changes here should be reflected there as well

			// RELEASE-RLVa: [SL-2.2.0] LLSelectMgr::sendDetach() and LLSelectMgr::sendDropAttachment() call sendListToRegions with
			//                          SEND_ONLY_ROOTS so we only need to examine the roots which saves us time
			if ( (rlv_handler_t::isEnabled()) && (gRlvAttachmentLocks.hasLockedAttachmentPoint(RLV_LOCK_REMOVE)) )
			{
				LLObjectSelectionHandle hSelect = LLSelectMgr::getInstance()->getSelection();
				RlvSelectHasLockedAttach f;
				if ( (hSelect->isAttachment()) && (hSelect->getFirstRootNode(&f, FALSE) != NULL) )
					return FALSE;
			}
// [/RLVa:KB]
			return TRUE;
		}

		avatar = (LLViewerObject*)avatar->getParent();
	}

	return FALSE;
}

class LLAttachmentEnableDetach : public view_listener_t
{
	bool handleEvent(const LLSD& userdata)
	{
		bool new_value = enable_detach();
		return new_value;
	}
};

// Used to tell if the selected object can be attached to your avatar.
//BOOL object_selected_and_point_valid()
// [RLVa:KB] - Checked: 2010-03-16 (RLVa-1.2.0a) | Added: RLVa-1.2.0a
BOOL object_selected_and_point_valid(const LLSD& sdParam)
// [/RLVa:KB]
{
// [RLVa:KB] - Checked: 2010-09-28 (RLVa-1.2.1f) | Modified: RLVa-1.2.1f
	if (rlv_handler_t::isEnabled())
	{
		if (!isAgentAvatarValid())
			return FALSE;

		// RELEASE-RLVa: [SL-2.2.0] Look at the caller graph for this function on every new release
		//   - object_is_wearable() => dead code [sdParam == 0 => default attach point => OK!]
		//   - enabler set up in LLVOAvatarSelf::buildMenus() => Rezzed prim / Put On / "Attach To" [sdParam == idxAttachPt]
		//   - "Object.EnableWear" enable => Rezzed prim / Put On / "Wear" or "Add" [sdParam blank]
		// RELEASE-RLVa: [SL-2.2.0] If 'idxAttachPt != 0' then the object will be "add attached" [see LLSelectMgr::sendAttach()]
		const LLViewerJointAttachment* pAttachPt = 
			get_if_there(gAgentAvatarp->mAttachmentPoints, sdParam.asInteger(), (LLViewerJointAttachment*)NULL);
		if ( ((!pAttachPt) && (gRlvAttachmentLocks.hasLockedAttachmentPoint(RLV_LOCK_ANY))) ||		// Can't wear on default attach point
			 ((pAttachPt) && ((RLV_WEAR_ADD & gRlvAttachmentLocks.canAttach(pAttachPt)) == 0)) ||	// or non-attachable attach point
			 (gRlvHandler.hasBehaviour(RLV_BHVR_REZ)) )												// Attach on object == "Take"
		{
			return FALSE;
		}
	}
// [/RLVa:KB]

	LLObjectSelectionHandle selection = LLSelectMgr::getInstance()->getSelection();
	for (LLObjectSelection::root_iterator iter = selection->root_begin();
		 iter != selection->root_end(); iter++)
	{
		LLSelectNode* node = *iter;
		LLViewerObject* object = node->getObject();
		LLViewerObject::const_child_list_t& child_list = object->getChildren();
		for (LLViewerObject::child_list_t::const_iterator iter = child_list.begin();
			 iter != child_list.end(); iter++)
		{
			LLViewerObject* child = *iter;
			if (child->isAvatar())
			{
				return FALSE;
			}
		}
	}

	return (selection->getRootObjectCount() == 1) && 
		(selection->getFirstRootObject()->getPCode() == LL_PCODE_VOLUME) && 
		selection->getFirstRootObject()->permYouOwner() &&
		selection->getFirstRootObject()->flagObjectMove() &&
		!selection->getFirstRootObject()->flagObjectPermanent() &&
		!((LLViewerObject*)selection->getFirstRootObject()->getRoot())->isAvatar() && 
		(selection->getFirstRootObject()->getNVPair("AssetContainer") == NULL);
}

BOOL object_is_wearable()
{
	if (!isAgentAvatarValid())
	{
		return FALSE;
	}
//	if (!object_selected_and_point_valid())
// [RLVa:KB] - Checked: 2010-03-16 (RLVa-1.2.0a) | Added: RLVa-1.2.0a
	if (!object_selected_and_point_valid(LLSD(0)))
// [/RLVa:KB]
	{
		return FALSE;
	}
	if (sitting_on_selection())
	{
		return FALSE;
	}
    if (!gAgentAvatarp->canAttachMoreObjects())
    {
        return FALSE;
    }
	LLObjectSelectionHandle selection = LLSelectMgr::getInstance()->getSelection();
	for (LLObjectSelection::valid_root_iterator iter = LLSelectMgr::getInstance()->getSelection()->valid_root_begin();
		 iter != LLSelectMgr::getInstance()->getSelection()->valid_root_end(); iter++)
	{
		LLSelectNode* node = *iter;		
		if (node->mPermissions->getOwner() == gAgent.getID())
		{
			return TRUE;
		}
	}
	return FALSE;
}

class LLAttachmentPointFilled : public view_listener_t
{
	bool handleEvent(const LLSD& user_data)
	{
		bool enable = false;
		LLVOAvatar::attachment_map_t::iterator found_it = gAgentAvatarp->mAttachmentPoints.find(user_data.asInteger());
		if (found_it != gAgentAvatarp->mAttachmentPoints.end())
		{
//			enable = found_it->second->getNumObjects() > 0;
// [RLVa:KB] - Checked: 2010-03-04 (RLVa-1.2.0a) | Added: RLVa-1.2.0a
			// Enable the option if there is at least one attachment on this attachment point that can be detached
			enable = (found_it->second->getNumObjects() > 0) && 
				((!rlv_handler_t::isEnabled()) || (gRlvAttachmentLocks.canDetach(found_it->second)));
// [/RLVa:KB]
		}
		return enable;
	}
};

class LLAvatarSendIM : public view_listener_t
{
	bool handleEvent(const LLSD& userdata)
	{
		LLVOAvatar* avatar = find_avatar_from_object( LLSelectMgr::getInstance()->getSelection()->getPrimaryObject() );
//		if(avatar)
// [RLVa:KB] - Checked: RLVa-1.2.0
		if ( (avatar) && (RlvActions::canShowName(RlvActions::SNC_DEFAULT, avatar->getID())) )
// [/RLVa:KB]
		{
			LLAvatarActions::startIM(avatar->getID());
		}
		return true;
	}
};

class LLAvatarCall : public view_listener_t
{
	bool handleEvent(const LLSD& userdata)
	{
		LLVOAvatar* avatar = find_avatar_from_object( LLSelectMgr::getInstance()->getSelection()->getPrimaryObject() );
//		if(avatar)
// [RLVa:KB] - Checked: RLVa-1.2.0
		if ( (avatar) && (RlvActions::canShowName(RlvActions::SNC_DEFAULT, avatar->getID())) )
// [/RLVa:KB]
		{
			LLAvatarActions::startCall(avatar->getID());
		}
		return true;
	}
};

// [RLVa:KB] - Checked: RLVa-1.2.1
bool enable_avatar_call()
{
	if (RlvActions::isRlvEnabled())
	{
		const LLVOAvatar* pAvatar = find_avatar_from_object(LLSelectMgr::getInstance()->getSelection()->getPrimaryObject());
		if ((!pAvatar) || (!RlvActions::canShowName(RlvActions::SNC_DEFAULT, pAvatar->getID())))
			return false;
	}
	return LLAvatarActions::canCall();
}
// [/RLVa:KB]

namespace
{
	struct QueueObjects : public LLSelectedNodeFunctor
	{
		BOOL scripted;
		BOOL modifiable;
		LLFloaterScriptQueue* mQueue;
		QueueObjects(LLFloaterScriptQueue* q) : mQueue(q), scripted(FALSE), modifiable(FALSE) {}
		virtual bool apply(LLSelectNode* node)
		{
			LLViewerObject* obj = node->getObject();
			if (!obj)
			{
				return true;
			}
			scripted = obj->flagScripted();
			modifiable = obj->permModify();

			if( scripted && modifiable )
			{
				mQueue->addObject(obj->getID(), node->mName);
				return false;
			}
			else
			{
				return true; // fail: stop applying
			}
		}
	};
}

void queue_actions(LLFloaterScriptQueue* q, const std::string& msg)
{
	QueueObjects func(q);
	LLSelectMgr *mgr = LLSelectMgr::getInstance();
	LLObjectSelectionHandle selectHandle = mgr->getSelection();
	bool fail = selectHandle->applyToNodes(&func);
	if(fail)
	{
		if ( !func.scripted )
		{
			std::string noscriptmsg = std::string("Cannot") + msg + "SelectObjectsNoScripts";
			LLNotificationsUtil::add(noscriptmsg);
		}
		else if ( !func.modifiable )
		{
			std::string nomodmsg = std::string("Cannot") + msg + "SelectObjectsNoPermission";
			LLNotificationsUtil::add(nomodmsg);
		}
		else
		{
			LL_ERRS() << "Bad logic." << LL_ENDL;
		}
	}
	else
	{
		if (!q->start())
		{
			LL_WARNS() << "Unexpected script compile failure." << LL_ENDL;
		}
	}
}

class LLToolsSelectedScriptAction : public view_listener_t
{
	bool handleEvent(const LLSD& userdata)
	{
// [RLVa:KB] - Checked: 2010-04-19 (RLVa-1.2.0f) | Modified: RLVa-1.0.5a
		// We'll allow resetting the scripts of objects on a non-attachable attach point since they wouldn't be able to circumvent anything
		if ( (rlv_handler_t::isEnabled()) && (gRlvAttachmentLocks.hasLockedAttachmentPoint(RLV_LOCK_REMOVE)) )
		{
			LLObjectSelectionHandle hSel = LLSelectMgr::getInstance()->getSelection();
			RlvSelectHasLockedAttach f;
			if ( (hSel->isAttachment()) && (hSel->getFirstNode(&f) != NULL) )
				return true;
		}
// [/RLVa:KB]

		std::string action = userdata.asString();
		bool mono = false;
		std::string msg, name;
		std::string title;
		if (action == "compile mono")
		{
			name = "compile_queue";
			mono = true;
			msg = "Recompile";
			title = LLTrans::getString("CompileQueueTitle");
		}
		if (action == "compile lsl")
		{
			name = "compile_queue";
			msg = "Recompile";
			title = LLTrans::getString("CompileQueueTitle");
		}
		else if (action == "reset")
		{
			name = "reset_queue";
			msg = "Reset";
			title = LLTrans::getString("ResetQueueTitle");
		}
		else if (action == "start")
		{
			name = "start_queue";
			msg = "SetRunning";
			title = LLTrans::getString("RunQueueTitle");
		}
		else if (action == "stop")
		{
			name = "stop_queue";
			msg = "SetRunningNot";
			title = LLTrans::getString("NotRunQueueTitle");
		}
		LLUUID id; id.generate();
		
		LLFloaterScriptQueue* queue =LLFloaterReg::getTypedInstance<LLFloaterScriptQueue>(name, LLSD(id));
		if (queue)
		{
			queue->setMono(mono);
			queue_actions(queue, msg);
			queue->setTitle(title);
		}
		else
		{
			LL_WARNS() << "Failed to generate LLFloaterScriptQueue with action: " << action << LL_ENDL;
		}
		return true;
	}
};

void handle_selected_texture_info(void*)
{
	for (LLObjectSelection::valid_iterator iter = LLSelectMgr::getInstance()->getSelection()->valid_begin();
   		iter != LLSelectMgr::getInstance()->getSelection()->valid_end(); iter++)
	{
		LLSelectNode* node = *iter;
	   	
   		std::string msg;
   		msg.assign("Texture info for: ");
   		msg.append(node->mName);
	   
   		U8 te_count = node->getObject()->getNumTEs();
   		// map from texture ID to list of faces using it
   		typedef std::map< LLUUID, std::vector<U8> > map_t;
   		map_t faces_per_texture;
   		for (U8 i = 0; i < te_count; i++)
   		{
   			if (!node->isTESelected(i)) continue;
	   
   			LLViewerTexture* img = node->getObject()->getTEImage(i);
   			LLUUID image_id = img->getID();
   			faces_per_texture[image_id].push_back(i);
   		}
   		// Per-texture, dump which faces are using it.
   		map_t::iterator it;
   		for (it = faces_per_texture.begin(); it != faces_per_texture.end(); ++it)
   		{
   			LLUUID image_id = it->first;
   			U8 te = it->second[0];
   			LLViewerTexture* img = node->getObject()->getTEImage(te);
   			S32 height = img->getHeight();
   			S32 width = img->getWidth();
   			S32 components = img->getComponents();
   			msg.append(llformat("\n%dx%d %s on face ",
   								width,
   								height,
   								(components == 4 ? "alpha" : "opaque")));
   			for (U8 i = 0; i < it->second.size(); ++i)
   			{
   				msg.append( llformat("%d ", (S32)(it->second[i])));
   			}
   		}
   		LLSD args;
   		args["MESSAGE"] = msg;
   		LLNotificationsUtil::add("SystemMessage", args);
	}
}

void handle_selected_material_info()
{
	for (LLObjectSelection::valid_iterator iter = LLSelectMgr::getInstance()->getSelection()->valid_begin();
		iter != LLSelectMgr::getInstance()->getSelection()->valid_end(); iter++)
	{
		LLSelectNode* node = *iter;
		
		std::string msg;
		msg.assign("Material info for: \n");
		msg.append(node->mName);
		
		U8 te_count = node->getObject()->getNumTEs();
		// map from material ID to list of faces using it
		typedef std::map<LLMaterialID, std::vector<U8> > map_t;
		map_t faces_per_material;
		for (U8 i = 0; i < te_count; i++)
		{
			if (!node->isTESelected(i)) continue;
	
			const LLMaterialID& material_id = node->getObject()->getTE(i)->getMaterialID();
			faces_per_material[material_id].push_back(i);
		}
		// Per-material, dump which faces are using it.
		map_t::iterator it;
		for (it = faces_per_material.begin(); it != faces_per_material.end(); ++it)
		{
			const LLMaterialID& material_id = it->first;
			msg += llformat("%s on face ", material_id.asString().c_str());
			for (U8 i = 0; i < it->second.size(); ++i)
			{
				msg.append( llformat("%d ", (S32)(it->second[i])));
			}
			msg.append("\n");
		}

		LLSD args;
		args["MESSAGE"] = msg;
		LLNotificationsUtil::add("SystemMessage", args);
	}
}

void handle_test_male(void*)
{
// [RLVa:KB] - Checked: 2010-03-19 (RLVa-1.2.0c) | Modified: RLVa-1.2.0a
	// TODO-RLVa: [RLVa-1.2.1] Is there any reason to still block this?
	if ( (rlv_handler_t::isEnabled()) && 
		 ((gRlvAttachmentLocks.hasLockedAttachmentPoint(RLV_LOCK_ANY)) || (gRlvWearableLocks.hasLockedWearableType(RLV_LOCK_ANY))) )
	{
		return;
	}
// [/RLVa:KB]

	LLAppearanceMgr::instance().wearOutfitByName("Male Shape & Outfit");
	//gGestureList.requestResetFromServer( TRUE );
}

void handle_test_female(void*)
{
// [RLVa:KB] - Checked: 2010-03-19 (RLVa-1.2.0c) | Modified: RLVa-1.2.0a
	// TODO-RLVa: [RLVa-1.2.1] Is there any reason to still block this?
	if ( (rlv_handler_t::isEnabled()) && 
		 ((gRlvAttachmentLocks.hasLockedAttachmentPoint(RLV_LOCK_ANY)) || (gRlvWearableLocks.hasLockedWearableType(RLV_LOCK_ANY))) )
	{
		return;
	}
// [/RLVa:KB]

	LLAppearanceMgr::instance().wearOutfitByName("Female Shape & Outfit");
	//gGestureList.requestResetFromServer( FALSE );
}

void handle_dump_attachments(void*)
{
	if(!isAgentAvatarValid()) return;

	for (LLVOAvatar::attachment_map_t::iterator iter = gAgentAvatarp->mAttachmentPoints.begin(); 
		 iter != gAgentAvatarp->mAttachmentPoints.end(); )
	{
		LLVOAvatar::attachment_map_t::iterator curiter = iter++;
		LLViewerJointAttachment* attachment = curiter->second;
		S32 key = curiter->first;
		for (LLViewerJointAttachment::attachedobjs_vec_t::iterator attachment_iter = attachment->mAttachedObjects.begin();
			 attachment_iter != attachment->mAttachedObjects.end();
			 ++attachment_iter)
		{
			LLViewerObject *attached_object = attachment_iter->get();
			BOOL visible = (attached_object != NULL &&
							attached_object->mDrawable.notNull() && 
							!attached_object->mDrawable->isRenderType(0));
			LLVector3 pos;
			if (visible) pos = attached_object->mDrawable->getPosition();
			LL_INFOS() << "ATTACHMENT " << key << ": item_id=" << attached_object->getAttachmentItemID()
					<< (attached_object ? " present " : " absent ")
					<< (visible ? "visible " : "invisible ")
					<<  " at " << pos
					<< " and " << (visible ? attached_object->getPosition() : LLVector3::zero)
					<< LL_ENDL;
		}
	}
}


// these are used in the gl menus to set control values, generically.
class LLToggleControl : public view_listener_t
{
protected:

	bool handleEvent(const LLSD& userdata)
	{
		std::string control_name = userdata.asString();
		BOOL checked = gSavedSettings.getBOOL( control_name );
		gSavedSettings.setBOOL( control_name, !checked );
		return true;
	}
};

class LLCheckControl : public view_listener_t
{
	bool handleEvent( const LLSD& userdata)
	{
		std::string callback_data = userdata.asString();
		bool new_value = gSavedSettings.getBOOL(callback_data);
		return new_value;
	}
};

// not so generic

class LLAdvancedCheckRenderShadowOption: public view_listener_t
{
	bool handleEvent(const LLSD& userdata)
	{
		std::string control_name = userdata.asString();
		S32 current_shadow_level = gSavedSettings.getS32(control_name);
		if (current_shadow_level == 0) // is off
		{
			return false;
		}
		else // is on
		{
			return true;
		}
	}
};

class LLAdvancedClickRenderShadowOption: public view_listener_t
{
	bool handleEvent(const LLSD& userdata)
	{
		std::string control_name = userdata.asString();
		S32 current_shadow_level = gSavedSettings.getS32(control_name);
		if (current_shadow_level == 0) // upgrade to level 2
		{
			gSavedSettings.setS32(control_name, 2);
		}
		else // downgrade to level 0
		{
			gSavedSettings.setS32(control_name, 0);
		}
		return true;
	}
};

class LLAdvancedClickRenderProfile: public view_listener_t
{
	bool handleEvent(const LLSD& userdata)
	{
		gShaderProfileFrame = TRUE;
		return true;
	}
};

F32 gpu_benchmark();

class LLAdvancedClickRenderBenchmark: public view_listener_t
{
	bool handleEvent(const LLSD& userdata)
	{
		gpu_benchmark();
		return true;
	}
};

// these are used in the gl menus to set control values that require shader recompilation
class LLToggleShaderControl : public view_listener_t
{
	bool handleEvent(const LLSD& userdata)
	{
        std::string control_name = userdata.asString();
		BOOL checked = gSavedSettings.getBOOL( control_name );
		gSavedSettings.setBOOL( control_name, !checked );
        LLPipeline::refreshCachedSettings();
        //gPipeline.updateRenderDeferred();
		//gPipeline.releaseGLBuffers();
		//gPipeline.createGLBuffers();
		//gPipeline.resetVertexBuffers();
        LLViewerShaderMgr::instance()->setShaders();
		return !checked;
	}
};

void menu_toggle_attached_lights(void* user_data)
{
	LLPipeline::sRenderAttachedLights = gSavedSettings.getBOOL("RenderAttachedLights");
}

void menu_toggle_attached_particles(void* user_data)
{
	LLPipeline::sRenderAttachedParticles = gSavedSettings.getBOOL("RenderAttachedParticles");
}

class LLAdvancedHandleAttachedLightParticles: public view_listener_t
{
	bool handleEvent(const LLSD& userdata)
	{
		std::string control_name = userdata.asString();

		// toggle the control
		gSavedSettings.setBOOL(control_name,
				       !gSavedSettings.getBOOL(control_name));

		// update internal flags
		if (control_name == "RenderAttachedLights")
		{
			menu_toggle_attached_lights(NULL);
		}
		else if (control_name == "RenderAttachedParticles")
		{
			menu_toggle_attached_particles(NULL);
		}
		return true;
	}
};

class LLSomethingSelected : public view_listener_t
{
	bool handleEvent(const LLSD& userdata)
	{
		bool new_value = !(LLSelectMgr::getInstance()->getSelection()->isEmpty());
		return new_value;
	}
};

class LLSomethingSelectedNoHUD : public view_listener_t
{
	bool handleEvent(const LLSD& userdata)
	{
		LLObjectSelectionHandle selection = LLSelectMgr::getInstance()->getSelection();
		bool new_value = !(selection->isEmpty()) && !(selection->getSelectType() == SELECT_TYPE_HUD);
		return new_value;
	}
};

static bool is_editable_selected()
{
// [RLVa:KB] - Checked: 2010-09-28 (RLVa-1.2.1f) | Modified: RLVa-1.0.5a
	// RELEASE-RLVa: [SL-2.2.0] Check that this still isn't called by anything but script actions in the Build menu
	if ( (rlv_handler_t::isEnabled()) && (gRlvAttachmentLocks.hasLockedAttachmentPoint(RLV_LOCK_REMOVE)) )
	{
		LLObjectSelectionHandle hSelection = LLSelectMgr::getInstance()->getSelection();

		// NOTE: this is called for 5 different menu items so we'll trade accuracy for efficiency and only
		//       examine root nodes (LLToolsSelectedScriptAction::handleEvent() will catch what we miss)
		RlvSelectHasLockedAttach f;
		if ( (hSelection->isAttachment()) && (hSelection->getFirstRootNode(&f)) )
		{
			return false;
		}
	}
// [/RLVa:KB]

	return (LLSelectMgr::getInstance()->getSelection()->getFirstEditableObject() != NULL);
}

class LLEditableSelected : public view_listener_t
{
	bool handleEvent(const LLSD& userdata)
	{
		return is_editable_selected();
	}
};

class LLEditableSelectedMono : public view_listener_t
{
	bool handleEvent(const LLSD& userdata)
	{
		bool new_value = false;
		LLViewerRegion* region = gAgent.getRegion();
		if(region && gMenuHolder)
		{
			bool have_cap = (! region->getCapability("UpdateScriptTask").empty());
			new_value = is_editable_selected() && have_cap;
		}
		return new_value;
	}
};

bool enable_object_take_copy()
{
	bool all_valid = false;
	if (LLSelectMgr::getInstance())
	{
		if (!LLSelectMgr::getInstance()->getSelection()->isEmpty())
		{
		all_valid = true;
#ifndef HACKED_GODLIKE_VIEWER
# ifdef TOGGLE_HACKED_GODLIKE_VIEWER
		if (LLGridManager::getInstance()->isInProductionGrid()
            || !gAgent.isGodlike())
# endif
		{
			struct f : public LLSelectedObjectFunctor
			{
				virtual bool apply(LLViewerObject* obj)
				{
//					return (!obj->permCopy() || obj->isAttachment());
// [RLVa:KB] - Checked: 2010-04-01 (RLVa-1.2.0c) | Modified: RLVa-1.0.0g
					return (!obj->permCopy() || obj->isAttachment()) || 
						( (gRlvHandler.hasBehaviour(RLV_BHVR_UNSIT)) && (isAgentAvatarValid()) && (gAgentAvatarp->getRoot() == obj) );
// [/RLVa:KB]
				}
			} func;
			const bool firstonly = true;
			bool any_invalid = LLSelectMgr::getInstance()->getSelection()->applyToRootObjects(&func, firstonly);
			all_valid = !any_invalid;
		}
#endif // HACKED_GODLIKE_VIEWER
		}
	}

	return all_valid;
}


class LLHasAsset : public LLInventoryCollectFunctor
{
public:
	LLHasAsset(const LLUUID& id) : mAssetID(id), mHasAsset(FALSE) {}
	virtual ~LLHasAsset() {}
	virtual bool operator()(LLInventoryCategory* cat,
							LLInventoryItem* item);
	BOOL hasAsset() const { return mHasAsset; }

protected:
	LLUUID mAssetID;
	BOOL mHasAsset;
};

bool LLHasAsset::operator()(LLInventoryCategory* cat,
							LLInventoryItem* item)
{
	if(item && item->getAssetUUID() == mAssetID)
	{
		mHasAsset = TRUE;
	}
	return FALSE;
}


BOOL enable_save_into_task_inventory(void*)
{
	LLSelectNode* node = LLSelectMgr::getInstance()->getSelection()->getFirstRootNode();
	if(node && (node->mValid) && (!node->mFromTaskID.isNull()))
	{
		// *TODO: check to see if the fromtaskid object exists.
		LLViewerObject* obj = node->getObject();
		if( obj && !obj->isAttachment() )
		{
			return TRUE;
		}
	}
	return FALSE;
}

class LLToolsEnableSaveToObjectInventory : public view_listener_t
{
	bool handleEvent(const LLSD& userdata)
	{
		bool new_value = enable_save_into_task_inventory(NULL);
		return new_value;
	}
};

class LLToggleHowTo : public view_listener_t
{
	bool handleEvent(const LLSD& userdata)
	{
		LLFloaterReg::toggleInstanceOrBringToFront("guidebook");
		return true;
	}
};

class LLViewEnableMouselook : public view_listener_t
{
	bool handleEvent(const LLSD& userdata)
	{
		// You can't go directly from customize avatar to mouselook.
		// TODO: write code with appropriate dialogs to handle this transition.
		bool new_value = (CAMERA_MODE_CUSTOMIZE_AVATAR != gAgentCamera.getCameraMode() && !gSavedSettings.getBOOL("FreezeTime"));
		return new_value;
	}
};

class LLToolsEnableToolNotPie : public view_listener_t
{
	bool handleEvent(const LLSD& userdata)
	{
		bool new_value = ( LLToolMgr::getInstance()->getBaseTool() != LLToolPie::getInstance() );
		return new_value;
	}
};

class LLWorldEnableCreateLandmark : public view_listener_t
{
	bool handleEvent(const LLSD& userdata)
	{
//		return !LLLandmarkActions::landmarkAlreadyExists();
// [RLVa:KB] - Checked: 2010-09-28 (RLVa-1.4.5) | Added: RLVa-1.2.1
		return (!LLLandmarkActions::landmarkAlreadyExists()) && (!gRlvHandler.hasBehaviour(RLV_BHVR_SHOWLOC));
// [/RLVa:KB]
	}
};

class LLWorldEnableSetHomeLocation : public view_listener_t
{
	bool handleEvent(const LLSD& userdata)
	{
		bool new_value = gAgent.isGodlike() || 
			(gAgent.getRegion() && gAgent.getRegion()->getAllowSetHome());
		return new_value;
	}
};

class LLWorldEnableTeleportHome : public view_listener_t
{
	bool handleEvent(const LLSD& userdata)
	{
		LLViewerRegion* regionp = gAgent.getRegion();
		bool agent_on_prelude = (regionp && regionp->isPrelude());
		bool enable_teleport_home = gAgent.isGodlike() || !agent_on_prelude;
// [RLVa:KB] - Checked: 2010-09-28 (RLVa-1.2.1f) | Modified: RLVa-1.2.1f
		enable_teleport_home &= 
			(!rlv_handler_t::isEnabled()) || ((!gRlvHandler.hasBehaviour(RLV_BHVR_TPLM)) && (!gRlvHandler.hasBehaviour(RLV_BHVR_TPLOC)));
// [/RLVa:KB]
		return enable_teleport_home;
	}
};

BOOL enable_god_full(void*)
{
	return gAgent.getGodLevel() >= GOD_FULL;
}

BOOL enable_god_liaison(void*)
{
	return gAgent.getGodLevel() >= GOD_LIAISON;
}

bool is_god_customer_service()
{
	return gAgent.getGodLevel() >= GOD_CUSTOMER_SERVICE;
}

BOOL enable_god_basic(void*)
{
	return gAgent.getGodLevel() > GOD_NOT;
}


void toggle_show_xui_names(void *)
{
	gSavedSettings.setBOOL("DebugShowXUINames", !gSavedSettings.getBOOL("DebugShowXUINames"));
}

BOOL check_show_xui_names(void *)
{
	return gSavedSettings.getBOOL("DebugShowXUINames");
}

class LLToolsSelectOnlyMyObjects : public view_listener_t
{
	bool handleEvent(const LLSD& userdata)
	{
		BOOL cur_val = gSavedSettings.getBOOL("SelectOwnedOnly");

		gSavedSettings.setBOOL("SelectOwnedOnly", ! cur_val );

		return true;
	}
};

class LLToolsSelectOnlyMovableObjects : public view_listener_t
{
	bool handleEvent(const LLSD& userdata)
	{
		BOOL cur_val = gSavedSettings.getBOOL("SelectMovableOnly");

		gSavedSettings.setBOOL("SelectMovableOnly", ! cur_val );

		return true;
	}
};

class LLToolsSelectBySurrounding : public view_listener_t
{
	bool handleEvent(const LLSD& userdata)
	{
		LLSelectMgr::sRectSelectInclusive = !LLSelectMgr::sRectSelectInclusive;

		gSavedSettings.setBOOL("RectangleSelectInclusive", LLSelectMgr::sRectSelectInclusive);
		return true;
	}
};

class LLToolsShowHiddenSelection : public view_listener_t
{
	bool handleEvent(const LLSD& userdata)
	{
		// TomY TODO Merge these
		LLSelectMgr::sRenderHiddenSelections = !LLSelectMgr::sRenderHiddenSelections;

		gSavedSettings.setBOOL("RenderHiddenSelections", LLSelectMgr::sRenderHiddenSelections);
		return true;
	}
};

class LLToolsShowSelectionLightRadius : public view_listener_t
{
	bool handleEvent(const LLSD& userdata)
	{
		// TomY TODO merge these
		LLSelectMgr::sRenderLightRadius = !LLSelectMgr::sRenderLightRadius;

		gSavedSettings.setBOOL("RenderLightRadius", LLSelectMgr::sRenderLightRadius);
		return true;
	}
};

class LLToolsEditLinkedParts : public view_listener_t
{
	bool handleEvent(const LLSD& userdata)
	{
		BOOL select_individuals = !gSavedSettings.getBOOL("EditLinkedParts");
		gSavedSettings.setBOOL( "EditLinkedParts", select_individuals );
		if (select_individuals)
		{
			LLSelectMgr::getInstance()->demoteSelectionToIndividuals();
		}
		else
		{
			LLSelectMgr::getInstance()->promoteSelectionToRoot();
		}
		return true;
	}
};

void reload_vertex_shader(void *)
{
	//THIS WOULD BE AN AWESOME PLACE TO RELOAD SHADERS... just a thought	- DaveP
}

void handle_dump_avatar_local_textures(void*)
{
	gAgentAvatarp->dumpLocalTextures();
}

void handle_dump_timers()
{
	LLTrace::BlockTimer::dumpCurTimes();
}

void handle_debug_avatar_textures(void*)
{
	LLViewerObject* objectp = LLSelectMgr::getInstance()->getSelection()->getPrimaryObject();
	if (objectp)
	{
		LLFloaterReg::showInstance( "avatar_textures", LLSD(objectp->getID()) );
	}
}

void handle_grab_baked_texture(void* data)
{
	EBakedTextureIndex baked_tex_index = (EBakedTextureIndex)((intptr_t)data);
	if (!isAgentAvatarValid()) return;

	const LLUUID& asset_id = gAgentAvatarp->grabBakedTexture(baked_tex_index);
	LL_INFOS("texture") << "Adding baked texture " << asset_id << " to inventory." << LL_ENDL;
	LLAssetType::EType asset_type = LLAssetType::AT_TEXTURE;
	LLInventoryType::EType inv_type = LLInventoryType::IT_TEXTURE;
	const LLUUID folder_id = gInventory.findCategoryUUIDForType(LLFolderType::assetTypeToFolderType(asset_type));
	if(folder_id.notNull())
	{
		std::string name;
		name = "Baked " + LLAvatarAppearance::getDictionary()->getBakedTexture(baked_tex_index)->mNameCapitalized + " Texture";

		LLUUID item_id;
		item_id.generate();
		LLPermissions perm;
		perm.init(gAgentID,
				  gAgentID,
				  LLUUID::null,
				  LLUUID::null);
		U32 next_owner_perm = PERM_MOVE | PERM_TRANSFER;
		perm.initMasks(PERM_ALL,
					   PERM_ALL,
					   PERM_NONE,
					   PERM_NONE,
					   next_owner_perm);
		time_t creation_date_now = time_corrected();
		LLPointer<LLViewerInventoryItem> item
			= new LLViewerInventoryItem(item_id,
										folder_id,
										perm,
										asset_id,
										asset_type,
										inv_type,
										name,
										LLStringUtil::null,
										LLSaleInfo::DEFAULT,
										LLInventoryItemFlags::II_FLAGS_NONE,
										creation_date_now);

		item->updateServer(TRUE);
		gInventory.updateItem(item);
		gInventory.notifyObservers();

		// Show the preview panel for textures to let
		// user know that the image is now in inventory.
		LLInventoryPanel *active_panel = LLInventoryPanel::getActiveInventoryPanel();
		if(active_panel)
		{
			LLFocusableElement* focus_ctrl = gFocusMgr.getKeyboardFocus();

			active_panel->setSelection(item_id, TAKE_FOCUS_NO);
			active_panel->openSelected();
			//LLFloaterInventory::dumpSelectionInformation((void*)view);
			// restore keyboard focus
			gFocusMgr.setKeyboardFocus(focus_ctrl);
		}
	}
	else
	{
		LL_WARNS() << "Can't find a folder to put it in" << LL_ENDL;
	}
}

BOOL enable_grab_baked_texture(void* data)
{
	EBakedTextureIndex index = (EBakedTextureIndex)((intptr_t)data);
	if (isAgentAvatarValid())
	{
		return gAgentAvatarp->canGrabBakedTexture(index);
	}
	return FALSE;
}

// Returns a pointer to the avatar give the UUID of the avatar OR of an attachment the avatar is wearing.
// Returns NULL on failure.
LLVOAvatar* find_avatar_from_object( LLViewerObject* object )
{
	if (object)
	{
		if( object->isAttachment() )
		{
			do
			{
				object = (LLViewerObject*) object->getParent();
			}
			while( object && !object->isAvatar() );
		}
		else if( !object->isAvatar() )
		{
			object = NULL;
		}
	}

	return (LLVOAvatar*) object;
}


// Returns a pointer to the avatar give the UUID of the avatar OR of an attachment the avatar is wearing.
// Returns NULL on failure.
LLVOAvatar* find_avatar_from_object( const LLUUID& object_id )
{
	return find_avatar_from_object( gObjectList.findObject(object_id) );
}


void handle_disconnect_viewer(void *)
{
	LLAppViewer::instance()->forceDisconnect(LLTrans::getString("TestingDisconnect"));
}

void force_error_breakpoint(void *)
{
    LLAppViewer::instance()->forceErrorBreakpoint();
}

void force_error_llerror(void *)
{
    LLAppViewer::instance()->forceErrorLLError();
}

void force_error_bad_memory_access(void *)
{
    LLAppViewer::instance()->forceErrorBadMemoryAccess();
}

void force_error_infinite_loop(void *)
{
    LLAppViewer::instance()->forceErrorInfiniteLoop();
}

void force_error_software_exception(void *)
{
    LLAppViewer::instance()->forceErrorSoftwareException();
}

void force_error_driver_crash(void *)
{
    LLAppViewer::instance()->forceErrorDriverCrash();
}

class LLToolsUseSelectionForGrid : public view_listener_t
{
	bool handleEvent(const LLSD& userdata)
	{
		LLSelectMgr::getInstance()->clearGridObjects();
		struct f : public LLSelectedObjectFunctor
		{
			virtual bool apply(LLViewerObject* objectp)
			{
				LLSelectMgr::getInstance()->addGridObject(objectp);
				return true;
			}
		} func;
		LLSelectMgr::getInstance()->getSelection()->applyToRootObjects(&func);
		LLSelectMgr::getInstance()->setGridMode(GRID_MODE_REF_OBJECT);
		LLFloaterTools::setGridMode((S32)GRID_MODE_REF_OBJECT);
		return true;
	}
};

void handle_test_load_url(void*)
{
	LLWeb::loadURL("");
	LLWeb::loadURL("hacker://www.google.com/");
	LLWeb::loadURL("http");
	LLWeb::loadURL("http://www.google.com/");
}

//
// LLViewerMenuHolderGL
//
static LLDefaultChildRegistry::Register<LLViewerMenuHolderGL> r("menu_holder");

LLViewerMenuHolderGL::LLViewerMenuHolderGL(const LLViewerMenuHolderGL::Params& p)
: LLMenuHolderGL(p)
{}

BOOL LLViewerMenuHolderGL::hideMenus()
{
	BOOL handled = FALSE;
	
	if (LLMenuHolderGL::hideMenus())
	{
		handled = TRUE;
	}

	// drop pie menu selection
	mParcelSelection = NULL;
	mObjectSelection = NULL;

	if (gMenuBarView)
	{
		gMenuBarView->clearHoverItem();
		gMenuBarView->resetMenuTrigger();
	}

	return handled;
}

void LLViewerMenuHolderGL::setParcelSelection(LLSafeHandle<LLParcelSelection> selection) 
{ 
	mParcelSelection = selection; 
}

void LLViewerMenuHolderGL::setObjectSelection(LLSafeHandle<LLObjectSelection> selection) 
{ 
	mObjectSelection = selection; 
}


const LLRect LLViewerMenuHolderGL::getMenuRect() const
{
	return LLRect(0, getRect().getHeight() - MENU_BAR_HEIGHT, getRect().getWidth(), STATUS_BAR_HEIGHT);
}

void handle_web_browser_test(const LLSD& param)
{
	std::string url = param.asString();
	if (url.empty())
	{
		url = "about:blank";
	}
	LLWeb::loadURLInternal(url);
}

bool callback_clear_cache_immediately(const LLSD& notification, const LLSD& response)
{
	S32 option = LLNotificationsUtil::getSelectedOption(notification, response);
	if ( option == 0 ) // YES
	{
		//clear cache
		LLAppViewer::instance()->purgeCacheImmediate();
	}

	return false;
}

void handle_cache_clear_immediately()
{
	LLNotificationsUtil::add("ConfirmClearCache", LLSD(), LLSD(), callback_clear_cache_immediately);
}

void handle_web_content_test(const LLSD& param)
{
	std::string url = param.asString();
	LLWeb::loadURLInternal(url, LLStringUtil::null, LLStringUtil::null, true);
}

void handle_show_url(const LLSD& param)
{
	std::string url = param.asString();
	if (LLWeb::useExternalBrowser(url))
	{
		LLWeb::loadURLExternal(url);
	}
	else
	{
		LLWeb::loadURLInternal(url);
	}

}

void handle_report_bug(const LLSD& param)
{
	LLUIString url(param.asString());
	
	LLStringUtil::format_map_t replace;
	std::string environment = LLAppViewer::instance()->getViewerInfoString(true);
	boost::regex regex;
	regex.assign("</?nolink>");
	std::string stripped_env = boost::regex_replace(environment, regex, "");

	replace["[ENVIRONMENT]"] = LLURI::escape(stripped_env);
	LLSLURL location_url;
	LLAgentUI::buildSLURL(location_url);
	replace["[LOCATION]"] = LLURI::escape(location_url.getSLURLString());

	LLUIString file_bug_url = gSavedSettings.getString("ReportBugURL");
	file_bug_url.setArgs(replace);

	LLWeb::loadURLExternal(file_bug_url.getString());
}

void handle_buy_currency_test(void*)
{
	std::string url =
		"http://sarahd-sl-13041.webdev.lindenlab.com/app/lindex/index.php?agent_id=[AGENT_ID]&secure_session_id=[SESSION_ID]&lang=[LANGUAGE]";

	LLStringUtil::format_map_t replace;
	replace["[AGENT_ID]"] = gAgent.getID().asString();
	replace["[SESSION_ID]"] = gAgent.getSecureSessionID().asString();
	replace["[LANGUAGE]"] = LLUI::getLanguage();
	LLStringUtil::format(url, replace);

	LL_INFOS() << "buy currency url " << url << LL_ENDL;

	LLFloaterReg::showInstance("buy_currency_html", LLSD(url));
}

// SUNSHINE CLEANUP - is only the request update at the end needed now?
void handle_rebake_textures(void*)
{
	if (!isAgentAvatarValid()) return;

	// Slam pending upload count to "unstick" things
	bool slam_for_debug = true;
	gAgentAvatarp->forceBakeAllTextures(slam_for_debug);
	if (gAgent.getRegion() && gAgent.getRegion()->getCentralBakeVersion())
	{
// [SL:KB] - Patch: Appearance-Misc | Checked: 2015-06-27 (Catznip-3.7)
//		LLAppearanceMgr::instance().syncCofVersionAndRefresh();
// [/SL:KB]
		LLAppearanceMgr::instance().requestServerAppearanceUpdate();
	}
}

void toggle_visibility(void* user_data)
{
	LLView* viewp = (LLView*)user_data;
	viewp->setVisible(!viewp->getVisible());
}

BOOL get_visibility(void* user_data)
{
	LLView* viewp = (LLView*)user_data;
	return viewp->getVisible();
}

// TomY TODO: Get rid of these?
class LLViewShowHoverTips : public view_listener_t
{
	bool handleEvent(const LLSD& userdata)
	{
		gSavedSettings.setBOOL("ShowHoverTips", !gSavedSettings.getBOOL("ShowHoverTips"));
		return true;
	}
};

class LLViewCheckShowHoverTips : public view_listener_t
{
	bool handleEvent(const LLSD& userdata)
	{
		bool new_value = gSavedSettings.getBOOL("ShowHoverTips");
		return new_value;
	}
};

// TomY TODO: Get rid of these?
class LLViewHighlightTransparent : public view_listener_t
{
	bool handleEvent(const LLSD& userdata)
	{
//		LLDrawPoolAlpha::sShowDebugAlpha = !LLDrawPoolAlpha::sShowDebugAlpha;
// [RLVa:KB] - @edit and @viewtransparent
		LLDrawPoolAlpha::sShowDebugAlpha = (!LLDrawPoolAlpha::sShowDebugAlpha) && (RlvActions::canHighlightTransparent());
// [/RLVa:KB]
		return true;
	}
};

class LLViewCheckHighlightTransparent : public view_listener_t
{
	bool handleEvent(const LLSD& userdata)
	{
		bool new_value = LLDrawPoolAlpha::sShowDebugAlpha;
		return new_value;
	}
};

class LLViewBeaconWidth : public view_listener_t
{
	bool handleEvent(const LLSD& userdata)
	{
		std::string width = userdata.asString();
		if(width == "1")
		{
			gSavedSettings.setS32("DebugBeaconLineWidth", 1);
		}
		else if(width == "4")
		{
			gSavedSettings.setS32("DebugBeaconLineWidth", 4);
		}
		else if(width == "16")
		{
			gSavedSettings.setS32("DebugBeaconLineWidth", 16);
		}
		else if(width == "32")
		{
			gSavedSettings.setS32("DebugBeaconLineWidth", 32);
		}

		return true;
	}
};


class LLViewToggleBeacon : public view_listener_t
{
	bool handleEvent(const LLSD& userdata)
	{
		std::string beacon = userdata.asString();
		if (beacon == "scriptsbeacon")
		{
			LLPipeline::toggleRenderScriptedBeacons();
			gSavedSettings.setBOOL( "scriptsbeacon", LLPipeline::getRenderScriptedBeacons() );
			// toggle the other one off if it's on
			if (LLPipeline::getRenderScriptedBeacons() && LLPipeline::getRenderScriptedTouchBeacons())
			{
				LLPipeline::toggleRenderScriptedTouchBeacons();
				gSavedSettings.setBOOL( "scripttouchbeacon", LLPipeline::getRenderScriptedTouchBeacons() );
			}
		}
		else if (beacon == "physicalbeacon")
		{
			LLPipeline::toggleRenderPhysicalBeacons();
			gSavedSettings.setBOOL( "physicalbeacon", LLPipeline::getRenderPhysicalBeacons() );
		}
		else if (beacon == "moapbeacon")
		{
			LLPipeline::toggleRenderMOAPBeacons();
			gSavedSettings.setBOOL( "moapbeacon", LLPipeline::getRenderMOAPBeacons() );
		}
		else if (beacon == "soundsbeacon")
		{
			LLPipeline::toggleRenderSoundBeacons();
			gSavedSettings.setBOOL( "soundsbeacon", LLPipeline::getRenderSoundBeacons() );
		}
		else if (beacon == "particlesbeacon")
		{
			LLPipeline::toggleRenderParticleBeacons();
			gSavedSettings.setBOOL( "particlesbeacon", LLPipeline::getRenderParticleBeacons() );
		}
		else if (beacon == "scripttouchbeacon")
		{
			LLPipeline::toggleRenderScriptedTouchBeacons();
			gSavedSettings.setBOOL( "scripttouchbeacon", LLPipeline::getRenderScriptedTouchBeacons() );
			// toggle the other one off if it's on
			if (LLPipeline::getRenderScriptedBeacons() && LLPipeline::getRenderScriptedTouchBeacons())
			{
				LLPipeline::toggleRenderScriptedBeacons();
				gSavedSettings.setBOOL( "scriptsbeacon", LLPipeline::getRenderScriptedBeacons() );
			}
		}
		else if (beacon == "sunbeacon")
		{
			gSavedSettings.setBOOL("sunbeacon", !gSavedSettings.getBOOL("sunbeacon"));
		}
		else if (beacon == "moonbeacon")
		{
			gSavedSettings.setBOOL("moonbeacon", !gSavedSettings.getBOOL("moonbeacon"));
		}
		else if (beacon == "renderbeacons")
		{
			LLPipeline::toggleRenderBeacons();
			gSavedSettings.setBOOL( "renderbeacons", LLPipeline::getRenderBeacons() );
			// toggle the other one on if it's not
			if (!LLPipeline::getRenderBeacons() && !LLPipeline::getRenderHighlights())
			{
				LLPipeline::toggleRenderHighlights();
				gSavedSettings.setBOOL( "renderhighlights", LLPipeline::getRenderHighlights() );
			}
		}
		else if (beacon == "renderhighlights")
		{
			LLPipeline::toggleRenderHighlights();
			gSavedSettings.setBOOL( "renderhighlights", LLPipeline::getRenderHighlights() );
			// toggle the other one on if it's not
			if (!LLPipeline::getRenderBeacons() && !LLPipeline::getRenderHighlights())
			{
				LLPipeline::toggleRenderBeacons();
				gSavedSettings.setBOOL( "renderbeacons", LLPipeline::getRenderBeacons() );
			}
		}

		return true;
	}
};

class LLViewCheckBeaconEnabled : public view_listener_t
{
	bool handleEvent(const LLSD& userdata)
	{
		std::string beacon = userdata.asString();
		bool new_value = false;
		if (beacon == "scriptsbeacon")
		{
			new_value = gSavedSettings.getBOOL( "scriptsbeacon");
			LLPipeline::setRenderScriptedBeacons(new_value);
		}
		else if (beacon == "moapbeacon")
		{
			new_value = gSavedSettings.getBOOL( "moapbeacon");
			LLPipeline::setRenderMOAPBeacons(new_value);
		}
		else if (beacon == "physicalbeacon")
		{
			new_value = gSavedSettings.getBOOL( "physicalbeacon");
			LLPipeline::setRenderPhysicalBeacons(new_value);
		}
		else if (beacon == "soundsbeacon")
		{
			new_value = gSavedSettings.getBOOL( "soundsbeacon");
			LLPipeline::setRenderSoundBeacons(new_value);
		}
		else if (beacon == "particlesbeacon")
		{
			new_value = gSavedSettings.getBOOL( "particlesbeacon");
			LLPipeline::setRenderParticleBeacons(new_value);
		}
		else if (beacon == "scripttouchbeacon")
		{
			new_value = gSavedSettings.getBOOL( "scripttouchbeacon");
			LLPipeline::setRenderScriptedTouchBeacons(new_value);
		}
		else if (beacon == "renderbeacons")
		{
			new_value = gSavedSettings.getBOOL( "renderbeacons");
			LLPipeline::setRenderBeacons(new_value);
		}
		else if (beacon == "renderhighlights")
		{
			new_value = gSavedSettings.getBOOL( "renderhighlights");
			LLPipeline::setRenderHighlights(new_value);
		}
		return new_value;
	}
};

class LLViewToggleRenderType : public view_listener_t
{
	bool handleEvent(const LLSD& userdata)
	{
		std::string type = userdata.asString();
		if (type == "hideparticles")
		{
			LLPipeline::toggleRenderType(LLPipeline::RENDER_TYPE_PARTICLES);
		}
		return true;
	}
};

class LLViewCheckRenderType : public view_listener_t
{
	bool handleEvent(const LLSD& userdata)
	{
		std::string type = userdata.asString();
		bool new_value = false;
		if (type == "hideparticles")
		{
			new_value = LLPipeline::toggleRenderTypeControlNegated(LLPipeline::RENDER_TYPE_PARTICLES);
		}
		return new_value;
	}
};

class LLViewStatusAway : public view_listener_t
{
	bool handleEvent(const LLSD& userdata)
	{
		return (gAgent.isInitialized() && gAgent.getAFK());
	}
};

class LLViewStatusDoNotDisturb : public view_listener_t
{
	bool handleEvent(const LLSD& userdata)
	{
		return (gAgent.isInitialized() && gAgent.isDoNotDisturb());
	}
};

class LLViewShowHUDAttachments : public view_listener_t
{
	bool handleEvent(const LLSD& userdata)
	{
// [RLVa:KB] - Checked: 2010-04-19 (RLVa-1.2.1a) | Modified: RLVa-1.0.0c
		if ( (rlv_handler_t::isEnabled()) && (gRlvAttachmentLocks.hasLockedHUD()) && (LLPipeline::sShowHUDAttachments) )
			return true;
// [/RLVa:KB]

		LLPipeline::sShowHUDAttachments = !LLPipeline::sShowHUDAttachments;
		return true;
	}
};

class LLViewCheckHUDAttachments : public view_listener_t
{
	bool handleEvent(const LLSD& userdata)
	{
		bool new_value = LLPipeline::sShowHUDAttachments;
		return new_value;
	}
};

class LLEditEnableTakeOff : public view_listener_t
{
	bool handleEvent(const LLSD& userdata)
	{
		std::string clothing = userdata.asString();
		LLWearableType::EType type = LLWearableType::typeNameToType(clothing);
//		if (type >= LLWearableType::WT_SHAPE && type < LLWearableType::WT_COUNT)
// [RLVa:KB] - Checked: 2010-03-20 (RLVa-1.2.0c) | Modified: RLVa-1.2.0a
		// NOTE: see below - enable if there is at least one wearable on this type that can be removed
		if ( (type >= LLWearableType::WT_SHAPE && type < LLWearableType::WT_COUNT) && 
			 ((!rlv_handler_t::isEnabled()) || (gRlvWearableLocks.canRemove(type))) )
// [/RLVa:KB]
		{
			return LLAgentWearables::selfHasWearable(type);
		}
		return false;
	}
};

class LLEditTakeOff : public view_listener_t
{
	bool handleEvent(const LLSD& userdata)
	{
		std::string clothing = userdata.asString();
		if (clothing == "all")
			LLAppearanceMgr::instance().removeAllClothesFromAvatar();
		else
		{
			LLWearableType::EType type = LLWearableType::typeNameToType(clothing);
			if (type >= LLWearableType::WT_SHAPE 
				&& type < LLWearableType::WT_COUNT
				&& (gAgentWearables.getWearableCount(type) > 0))
			{
				// MULTI-WEARABLES: assuming user wanted to remove top shirt.
				U32 wearable_index = gAgentWearables.getWearableCount(type) - 1;

// [RLVa:KB] - Checked: 2010-06-09 (RLVa-1.2.0g) | Added: RLVa-1.2.0g
				if ( (rlv_handler_t::isEnabled()) && (gRlvWearableLocks.hasLockedWearable(type)) )
				{
					// We'll use the first wearable we come across that can be removed (moving from top to bottom)
					for (; wearable_index >= 0; wearable_index--)
					{
						const LLViewerWearable* pWearable = gAgentWearables.getViewerWearable(type, wearable_index);
						if (!gRlvWearableLocks.isLockedWearable(pWearable))
							break;
					}
					if (wearable_index < 0)
						return true;	// No wearable found that can be removed
				}
// [/RLVa:KB]

				LLUUID item_id = gAgentWearables.getWearableItemID(type,wearable_index);
				LLAppearanceMgr::instance().removeItemFromAvatar(item_id);
			}
				
		}
		return true;
	}
};

class LLToolsSelectTool : public view_listener_t
{
	bool handleEvent(const LLSD& userdata)
	{
		std::string tool_name = userdata.asString();
		if (tool_name == "focus")
		{
			LLToolMgr::getInstance()->getCurrentToolset()->selectToolByIndex(1);
		}
		else if (tool_name == "move")
		{
			LLToolMgr::getInstance()->getCurrentToolset()->selectToolByIndex(2);
		}
		else if (tool_name == "edit")
		{
			LLToolMgr::getInstance()->getCurrentToolset()->selectToolByIndex(3);
		}
		else if (tool_name == "create")
		{
			LLToolMgr::getInstance()->getCurrentToolset()->selectToolByIndex(4);
		}
		else if (tool_name == "land")
		{
			LLToolMgr::getInstance()->getCurrentToolset()->selectToolByIndex(5);
		}

		// Note: if floater is not visible LLViewerWindow::updateLayout() will
		// attempt to open it, but it won't bring it to front or de-minimize.
		if (gFloaterTools && (gFloaterTools->isMinimized() || !gFloaterTools->isShown() || !gFloaterTools->isFrontmost()))
		{
			gFloaterTools->setMinimized(FALSE);
			gFloaterTools->openFloater();
			gFloaterTools->setVisibleAndFrontmost(TRUE);
		}
		return true;
	}
};

/// WINDLIGHT callbacks
class LLWorldEnvSettings : public view_listener_t
{	
    void defocusEnvFloaters()
    {
        //currently there is only one instance of each floater
        std::vector<std::string> env_floaters_names = { "env_edit_extdaycycle", "env_fixed_environmentent_water", "env_fixed_environmentent_sky" };
        for (std::vector<std::string>::const_iterator it = env_floaters_names.begin(); it != env_floaters_names.end(); ++it)
        {
            LLFloater* env_floater = LLFloaterReg::findTypedInstance<LLFloater>(*it);
            if (env_floater)
            {
                env_floater->setFocus(FALSE);
            }
        }
    }

	bool handleEvent(const LLSD& userdata)
	{
// [RLVa:KB] - @setenv
		if (!RlvActions::canChangeEnvironment())
			return true;
// [/RLVa:KB]

		std::string event_name = userdata.asString();
		
		if (event_name == "sunrise")
		{
            LLEnvironment::instance().setEnvironment(LLEnvironment::ENV_LOCAL, LLEnvironment::KNOWN_SKY_SUNRISE, LLEnvironment::TRANSITION_INSTANT);
            LLEnvironment::instance().setSelectedEnvironment(LLEnvironment::ENV_LOCAL, LLEnvironment::TRANSITION_INSTANT);
            defocusEnvFloaters();
		}
		else if (event_name == "noon")
		{
            LLEnvironment::instance().setEnvironment(LLEnvironment::ENV_LOCAL, LLEnvironment::KNOWN_SKY_MIDDAY, LLEnvironment::TRANSITION_INSTANT);
            LLEnvironment::instance().setSelectedEnvironment(LLEnvironment::ENV_LOCAL, LLEnvironment::TRANSITION_INSTANT);
            defocusEnvFloaters();
		}
		else if (event_name == "sunset")
		{
            LLEnvironment::instance().setEnvironment(LLEnvironment::ENV_LOCAL, LLEnvironment::KNOWN_SKY_SUNSET, LLEnvironment::TRANSITION_INSTANT);
            LLEnvironment::instance().setSelectedEnvironment(LLEnvironment::ENV_LOCAL, LLEnvironment::TRANSITION_INSTANT);
            defocusEnvFloaters();
		}
		else if (event_name == "midnight")
		{
            LLEnvironment::instance().setEnvironment(LLEnvironment::ENV_LOCAL, LLEnvironment::KNOWN_SKY_MIDNIGHT, LLEnvironment::TRANSITION_INSTANT);
            LLEnvironment::instance().setSelectedEnvironment(LLEnvironment::ENV_LOCAL, LLEnvironment::TRANSITION_INSTANT);
            defocusEnvFloaters();
		}
        else if (event_name == "region")
		{
            LLEnvironment::instance().clearEnvironment(LLEnvironment::ENV_LOCAL);
            LLEnvironment::instance().setSelectedEnvironment(LLEnvironment::ENV_LOCAL, LLEnvironment::TRANSITION_INSTANT);
            defocusEnvFloaters();
		}
        else if (event_name == "pause_clouds")
        {
            if (LLEnvironment::instance().isCloudScrollPaused())
                LLEnvironment::instance().resumeCloudScroll();
		else
                LLEnvironment::instance().pauseCloudScroll();
        }
        else if (event_name == "adjust_tool")
		{
            LLFloaterReg::showInstance("env_adjust_snapshot");
        }
        else if (event_name == "my_environs")
        {
            LLFloaterReg::showInstance("my_environments");
		}

		return true;
	}
};

class LLWorldEnableEnvSettings : public view_listener_t
{
	bool handleEvent(const LLSD& userdata)
	{
		bool result = false;
		std::string event_name = userdata.asString();

        if (event_name == "pause_clouds")
		{
            return LLEnvironment::instance().isCloudScrollPaused();
		}

        LLSettingsSky::ptr_t sky = LLEnvironment::instance().getEnvironmentFixedSky(LLEnvironment::ENV_LOCAL);

		if (!sky)
		{
			return (event_name == "region");
		}

        std::string skyname = (sky) ? sky->getName() : "";
        LLUUID skyid = (sky) ? sky->getAssetId() : LLUUID::null;

		if (event_name == "sunrise")
			{
            result = (skyid == LLEnvironment::KNOWN_SKY_SUNRISE);
			}
		else if (event_name == "noon")
			{
            result = (skyid == LLEnvironment::KNOWN_SKY_MIDDAY);
			}
		else if (event_name == "sunset")
			{
            result = (skyid == LLEnvironment::KNOWN_SKY_SUNSET);
			}
		else if (event_name == "midnight")
			{
            result = (skyid == LLEnvironment::KNOWN_SKY_MIDNIGHT);
			}
		else if (event_name == "region")
			{
				return false;
			}
			else
			{
			LL_WARNS() << "Unknown time-of-day item:  " << event_name << LL_ENDL;
		}
		return result;
	}
};

class LLWorldEnvPreset : public view_listener_t
{
	bool handleEvent(const LLSD& userdata)
	{
		std::string item = userdata.asString();

		if (item == "new_water")
		{
            LLFloaterReg::showInstance("env_fixed_environmentent_water", "new");
		}
		else if (item == "edit_water")
		{
            LLFloaterReg::showInstance("env_fixed_environmentent_water", "edit");
		}
		else if (item == "new_sky")
		{
            LLFloaterReg::showInstance("env_fixed_environmentent_sky", "new");
		}
		else if (item == "edit_sky")
		{
            LLFloaterReg::showInstance("env_fixed_environmentent_sky", "edit");
		}
		else if (item == "new_day_cycle")
		{
            LLFloaterReg::showInstance("env_edit_extdaycycle", LLSDMap("edit_context", "inventory"));
		}
		else if (item == "edit_day_cycle")
		{
			LLFloaterReg::showInstance("env_edit_extdaycycle", LLSDMap("edit_context", "inventory"));
		}
		else
		{
			LL_WARNS() << "Unknown item selected" << LL_ENDL;
		}

		return true;
	}
};

class LLWorldEnableEnvPreset : public view_listener_t
{
	bool handleEvent(const LLSD& userdata)
	{

		return false;
	}
};


/// Post-Process callbacks
class LLWorldPostProcess : public view_listener_t
{
	bool handleEvent(const LLSD& userdata)
	{
		LLFloaterReg::showInstance("env_post_process");
		return true;
	}
};

void handle_flush_name_caches()
{
	if (gCacheName) gCacheName->clear();
}

class LLUploadCostCalculator : public view_listener_t
{
	std::string mCostStr;

	bool handleEvent(const LLSD& userdata)
	{
		std::vector<std::string> fields;
		std::string str = userdata.asString(); 
		boost::split(fields, str, boost::is_any_of(","));
		if (fields.size()<1)
		{
			return false;
		}
		std::string menu_name = fields[0];
		std::string asset_type_str = "texture";
		if (fields.size()>1)
		{
			asset_type_str = fields[1];
		}
		LL_DEBUGS("Benefits") << "userdata " << userdata << " menu_name " << menu_name << " asset_type_str " << asset_type_str << LL_ENDL;
		calculateCost(asset_type_str);
		gMenuHolder->childSetLabelArg(menu_name, "[COST]", mCostStr);

		return true;
	}

	void calculateCost(const std::string& asset_type_str);

public:
	LLUploadCostCalculator()
	{
	}
};

class LLUpdateMembershipLabel : public view_listener_t
{
	bool handleEvent(const LLSD& userdata)
	{
		const std::string label_str =  LLAgentBenefitsMgr::isCurrent("Base") ? LLTrans::getString("MembershipUpgradeText") : LLTrans::getString("MembershipPremiumText");
		gMenuHolder->childSetLabelArg("Membership", "[Membership]", label_str);

		return true;
	}
};

void handle_voice_morphing_subscribe()
{
	LLWeb::loadURL(LLTrans::getString("voice_morphing_url"));
}

void handle_premium_voice_morphing_subscribe()
{
	LLWeb::loadURL(LLTrans::getString("premium_voice_morphing_url"));
}

class LLToggleUIHints : public view_listener_t
{
	bool handleEvent(const LLSD& userdata)
	{
		bool ui_hints_enabled = gSavedSettings.getBOOL("EnableUIHints");
		// toggle
		ui_hints_enabled = !ui_hints_enabled;
		gSavedSettings.setBOOL("EnableUIHints", ui_hints_enabled);
		return true;
	}
};

void LLUploadCostCalculator::calculateCost(const std::string& asset_type_str)
{
	S32 upload_cost = -1;

	if (asset_type_str == "texture")
	{
		upload_cost = LLAgentBenefitsMgr::current().getTextureUploadCost();
	}
	else if (asset_type_str == "animation")
	{
		upload_cost = LLAgentBenefitsMgr::current().getAnimationUploadCost();
	}
	else if (asset_type_str == "sound")
	{
		upload_cost = LLAgentBenefitsMgr::current().getSoundUploadCost();
	}
	if (upload_cost < 0)
	{
		LL_WARNS() << "Unable to find upload cost for asset_type_str " << asset_type_str << LL_ENDL;
	}
	mCostStr = std::to_string(upload_cost);
}

void show_navbar_context_menu(LLView* ctrl, S32 x, S32 y)
{
	static LLMenuGL*	show_navbar_context_menu = LLUICtrlFactory::getInstance()->createFromFile<LLMenuGL>("menu_hide_navbar.xml",
			gMenuHolder, LLViewerMenuHolderGL::child_registry_t::instance());
	if(gMenuHolder->hasVisibleMenu())
	{
		gMenuHolder->hideMenus();
	}
	show_navbar_context_menu->buildDrawLabels();
	show_navbar_context_menu->updateParent(LLMenuGL::sMenuContainer);
	LLMenuGL::showPopup(ctrl, show_navbar_context_menu, x, y);
}

void show_topinfobar_context_menu(LLView* ctrl, S32 x, S32 y)
{
	static LLMenuGL* show_topbarinfo_context_menu = LLUICtrlFactory::getInstance()->createFromFile<LLMenuGL>("menu_topinfobar.xml",
			gMenuHolder, LLViewerMenuHolderGL::child_registry_t::instance());

	LLMenuItemGL* landmark_item = show_topbarinfo_context_menu->getChild<LLMenuItemGL>("Landmark");
	if (!LLLandmarkActions::landmarkAlreadyExists())
	{
		landmark_item->setLabel(LLTrans::getString("AddLandmarkNavBarMenu"));
	}
	else
	{
		landmark_item->setLabel(LLTrans::getString("EditLandmarkNavBarMenu"));
	}
// [RLVa:KB] - Checked: 2012-02-07 (RLVa-1.4.5) | Added: RLVa-1.4.5
	landmark_item->setEnabled(!gRlvHandler.hasBehaviour(RLV_BHVR_SHOWLOC));
// [/RLVa:KB]

	if(gMenuHolder->hasVisibleMenu())
	{
		gMenuHolder->hideMenus();
	}

	show_topbarinfo_context_menu->buildDrawLabels();
	show_topbarinfo_context_menu->updateParent(LLMenuGL::sMenuContainer);
	LLMenuGL::showPopup(ctrl, show_topbarinfo_context_menu, x, y);
}

void initialize_edit_menu()
{
	view_listener_t::addMenu(new LLEditUndo(), "Edit.Undo");
	view_listener_t::addMenu(new LLEditRedo(), "Edit.Redo");
	view_listener_t::addMenu(new LLEditCut(), "Edit.Cut");
	view_listener_t::addMenu(new LLEditCopy(), "Edit.Copy");
	view_listener_t::addMenu(new LLEditPaste(), "Edit.Paste");
	view_listener_t::addMenu(new LLEditDelete(), "Edit.Delete");
	view_listener_t::addMenu(new LLEditSelectAll(), "Edit.SelectAll");
	view_listener_t::addMenu(new LLEditDeselect(), "Edit.Deselect");
	view_listener_t::addMenu(new LLEditTakeOff(), "Edit.TakeOff");
	view_listener_t::addMenu(new LLEditEnableUndo(), "Edit.EnableUndo");
	view_listener_t::addMenu(new LLEditEnableRedo(), "Edit.EnableRedo");
	view_listener_t::addMenu(new LLEditEnableCut(), "Edit.EnableCut");
	view_listener_t::addMenu(new LLEditEnableCopy(), "Edit.EnableCopy");
	view_listener_t::addMenu(new LLEditEnablePaste(), "Edit.EnablePaste");
	view_listener_t::addMenu(new LLEditEnableDelete(), "Edit.EnableDelete");
	view_listener_t::addMenu(new LLEditEnableSelectAll(), "Edit.EnableSelectAll");
	view_listener_t::addMenu(new LLEditEnableDeselect(), "Edit.EnableDeselect");

}

void initialize_spellcheck_menu()
{
	LLUICtrl::CommitCallbackRegistry::Registrar& commit = LLUICtrl::CommitCallbackRegistry::currentRegistrar();
	LLUICtrl::EnableCallbackRegistry::Registrar& enable = LLUICtrl::EnableCallbackRegistry::currentRegistrar();

	commit.add("SpellCheck.ReplaceWithSuggestion", boost::bind(&handle_spellcheck_replace_with_suggestion, _1, _2));
	enable.add("SpellCheck.VisibleSuggestion", boost::bind(&visible_spellcheck_suggestion, _1, _2));
	commit.add("SpellCheck.AddToDictionary", boost::bind(&handle_spellcheck_add_to_dictionary, _1));
	enable.add("SpellCheck.EnableAddToDictionary", boost::bind(&enable_spellcheck_add_to_dictionary, _1));
	commit.add("SpellCheck.AddToIgnore", boost::bind(&handle_spellcheck_add_to_ignore, _1));
	enable.add("SpellCheck.EnableAddToIgnore", boost::bind(&enable_spellcheck_add_to_ignore, _1));
}

void initialize_menus()
{
	// A parameterized event handler used as ctrl-8/9/0 zoom controls below.
	class LLZoomer : public view_listener_t
	{
	public:
		// The "mult" parameter says whether "val" is a multiplier or used to set the value.
		LLZoomer(F32 val, bool mult=true) : mVal(val), mMult(mult) {}
		bool handleEvent(const LLSD& userdata)
		{
			F32 new_fov_rad = mMult ? LLViewerCamera::getInstance()->getDefaultFOV() * mVal : mVal;
			LLViewerCamera::getInstance()->setDefaultFOV(new_fov_rad);
			gSavedSettings.setF32("CameraAngle", LLViewerCamera::getInstance()->getView()); // setView may have clamped it.
			return true;
		}
	private:
		F32 mVal;
		bool mMult;
	};
	
	LLUICtrl::EnableCallbackRegistry::Registrar& enable = LLUICtrl::EnableCallbackRegistry::currentRegistrar();
	LLUICtrl::CommitCallbackRegistry::Registrar& commit = LLUICtrl::CommitCallbackRegistry::currentRegistrar();
	
	// Generic enable and visible
	// Don't prepend MenuName.Foo because these can be used in any menu.
	enable.add("IsGodCustomerService", boost::bind(&is_god_customer_service));

	enable.add("displayViewerEventRecorderMenuItems",boost::bind(&LLViewerEventRecorder::displayViewerEventRecorderMenuItems,&LLViewerEventRecorder::instance()));

	view_listener_t::addEnable(new LLUploadCostCalculator(), "Upload.CalculateCosts");

	view_listener_t::addEnable(new LLUpdateMembershipLabel(), "Membership.UpdateLabel");

	enable.add("Conversation.IsConversationLoggingAllowed", boost::bind(&LLFloaterIMContainer::isConversationLoggingAllowed));

	// Agent
	commit.add("Agent.toggleFlying", boost::bind(&LLAgent::toggleFlying));
	enable.add("Agent.enableFlyLand", boost::bind(&enable_fly_land));
	commit.add("Agent.PressMicrophone", boost::bind(&LLAgent::pressMicrophone, _2));
	commit.add("Agent.ReleaseMicrophone", boost::bind(&LLAgent::releaseMicrophone, _2));
	commit.add("Agent.ToggleMicrophone", boost::bind(&LLAgent::toggleMicrophone, _2));
	enable.add("Agent.IsMicrophoneOn", boost::bind(&LLAgent::isMicrophoneOn, _2));
	enable.add("Agent.IsActionAllowed", boost::bind(&LLAgent::isActionAllowed, _2));

	// File menu
	init_menu_file();

	view_listener_t::addMenu(new LLEditEnableTakeOff(), "Edit.EnableTakeOff");
	view_listener_t::addMenu(new LLEditEnableCustomizeAvatar(), "Edit.EnableCustomizeAvatar");
	view_listener_t::addMenu(new LLEnableEditShape(), "Edit.EnableEditShape");
	view_listener_t::addMenu(new LLEnableHoverHeight(), "Edit.EnableHoverHeight");
	view_listener_t::addMenu(new LLEnableEditPhysics(), "Edit.EnableEditPhysics");
	commit.add("CustomizeAvatar", boost::bind(&handle_customize_avatar));
    commit.add("NowWearing", boost::bind(&handle_now_wearing));
	commit.add("EditOutfit", boost::bind(&handle_edit_outfit));
	commit.add("EditShape", boost::bind(&handle_edit_shape));
	commit.add("HoverHeight", boost::bind(&handle_hover_height));
	commit.add("EditPhysics", boost::bind(&handle_edit_physics));

	// View menu
	view_listener_t::addMenu(new LLViewMouselook(), "View.Mouselook");
	view_listener_t::addMenu(new LLViewJoystickFlycam(), "View.JoystickFlycam");
	view_listener_t::addMenu(new LLViewResetView(), "View.ResetView");
	view_listener_t::addMenu(new LLViewLookAtLastChatter(), "View.LookAtLastChatter");
	view_listener_t::addMenu(new LLViewShowHoverTips(), "View.ShowHoverTips");
	view_listener_t::addMenu(new LLViewHighlightTransparent(), "View.HighlightTransparent");
	view_listener_t::addMenu(new LLViewToggleRenderType(), "View.ToggleRenderType");
	view_listener_t::addMenu(new LLViewShowHUDAttachments(), "View.ShowHUDAttachments");
	view_listener_t::addMenu(new LLZoomer(1.2f), "View.ZoomOut");
	view_listener_t::addMenu(new LLZoomer(1/1.2f), "View.ZoomIn");
	view_listener_t::addMenu(new LLZoomer(DEFAULT_FIELD_OF_VIEW, false), "View.ZoomDefault");
	view_listener_t::addMenu(new LLViewDefaultUISize(), "View.DefaultUISize");
	view_listener_t::addMenu(new LLViewToggleUI(), "View.ToggleUI");

	view_listener_t::addMenu(new LLViewEnableMouselook(), "View.EnableMouselook");
	view_listener_t::addMenu(new LLViewEnableJoystickFlycam(), "View.EnableJoystickFlycam");
	view_listener_t::addMenu(new LLViewEnableLastChatter(), "View.EnableLastChatter");

	view_listener_t::addMenu(new LLViewCheckJoystickFlycam(), "View.CheckJoystickFlycam");
	view_listener_t::addMenu(new LLViewCheckShowHoverTips(), "View.CheckShowHoverTips");
	view_listener_t::addMenu(new LLViewCheckHighlightTransparent(), "View.CheckHighlightTransparent");
	view_listener_t::addMenu(new LLViewCheckRenderType(), "View.CheckRenderType");
	view_listener_t::addMenu(new LLViewStatusAway(), "View.Status.CheckAway");
	view_listener_t::addMenu(new LLViewStatusDoNotDisturb(), "View.Status.CheckDoNotDisturb");
	view_listener_t::addMenu(new LLViewCheckHUDAttachments(), "View.CheckHUDAttachments");
	
	//Communicate Nearby chat
	view_listener_t::addMenu(new LLCommunicateNearbyChat(), "Communicate.NearbyChat");

	// Communicate > Voice morphing > Subscribe...
	commit.add("Communicate.VoiceMorphing.Subscribe", boost::bind(&handle_voice_morphing_subscribe));
	// Communicate > Voice morphing > Premium perk...
	commit.add("Communicate.VoiceMorphing.PremiumPerk", boost::bind(&handle_premium_voice_morphing_subscribe));
	LLVivoxVoiceClient * voice_clientp = LLVivoxVoiceClient::getInstance();
	enable.add("Communicate.VoiceMorphing.NoVoiceMorphing.Check"
		, boost::bind(&LLVivoxVoiceClient::onCheckVoiceEffect, voice_clientp, "NoVoiceMorphing"));
	commit.add("Communicate.VoiceMorphing.NoVoiceMorphing.Click"
		, boost::bind(&LLVivoxVoiceClient::onClickVoiceEffect, voice_clientp, "NoVoiceMorphing"));

	// World menu
	view_listener_t::addMenu(new LLWorldAlwaysRun(), "World.AlwaysRun");
	view_listener_t::addMenu(new LLWorldCreateLandmark(), "World.CreateLandmark");
	view_listener_t::addMenu(new LLWorldPlaceProfile(), "World.PlaceProfile");
	view_listener_t::addMenu(new LLWorldSetHomeLocation(), "World.SetHomeLocation");
	view_listener_t::addMenu(new LLWorldTeleportHome(), "World.TeleportHome");
	view_listener_t::addMenu(new LLWorldSetAway(), "World.SetAway");
	view_listener_t::addMenu(new LLWorldSetDoNotDisturb(), "World.SetDoNotDisturb");
	view_listener_t::addMenu(new LLWorldLindenHome(), "World.LindenHome");

	view_listener_t::addMenu(new LLWorldEnableCreateLandmark(), "World.EnableCreateLandmark");
// [RLVa:KB]
	enable.add("World.EnablePlaceProfile", boost::bind(&enable_place_profile));
// [/RLVa:KB]
	view_listener_t::addMenu(new LLWorldEnableSetHomeLocation(), "World.EnableSetHomeLocation");
	view_listener_t::addMenu(new LLWorldEnableTeleportHome(), "World.EnableTeleportHome");
	view_listener_t::addMenu(new LLWorldEnableBuyLand(), "World.EnableBuyLand");

	view_listener_t::addMenu(new LLWorldCheckAlwaysRun(), "World.CheckAlwaysRun");
	
	view_listener_t::addMenu(new LLWorldEnvSettings(), "World.EnvSettings");
	view_listener_t::addMenu(new LLWorldEnableEnvSettings(), "World.EnableEnvSettings");
	view_listener_t::addMenu(new LLWorldEnvPreset(), "World.EnvPreset");
	view_listener_t::addMenu(new LLWorldEnableEnvPreset(), "World.EnableEnvPreset");
	view_listener_t::addMenu(new LLWorldPostProcess(), "World.PostProcess");

	// Tools menu
	view_listener_t::addMenu(new LLToolsSelectTool(), "Tools.SelectTool");
	view_listener_t::addMenu(new LLToolsSelectOnlyMyObjects(), "Tools.SelectOnlyMyObjects");
	view_listener_t::addMenu(new LLToolsSelectOnlyMovableObjects(), "Tools.SelectOnlyMovableObjects");
	view_listener_t::addMenu(new LLToolsSelectBySurrounding(), "Tools.SelectBySurrounding");
	view_listener_t::addMenu(new LLToolsShowHiddenSelection(), "Tools.ShowHiddenSelection");
	view_listener_t::addMenu(new LLToolsShowSelectionLightRadius(), "Tools.ShowSelectionLightRadius");
	view_listener_t::addMenu(new LLToolsEditLinkedParts(), "Tools.EditLinkedParts");
	view_listener_t::addMenu(new LLToolsSnapObjectXY(), "Tools.SnapObjectXY");
	view_listener_t::addMenu(new LLToolsUseSelectionForGrid(), "Tools.UseSelectionForGrid");
	view_listener_t::addMenu(new LLToolsSelectNextPartFace(), "Tools.SelectNextPart");
	commit.add("Tools.Link", boost::bind(&handle_link_objects));
	commit.add("Tools.Unlink", boost::bind(&LLSelectMgr::unlinkObjects, LLSelectMgr::getInstance()));
	view_listener_t::addMenu(new LLToolsStopAllAnimations(), "Tools.StopAllAnimations");
	view_listener_t::addMenu(new LLToolsReleaseKeys(), "Tools.ReleaseKeys");
	view_listener_t::addMenu(new LLToolsEnableReleaseKeys(), "Tools.EnableReleaseKeys");	
	commit.add("Tools.LookAtSelection", boost::bind(&handle_look_at_selection, _2));
	commit.add("Tools.BuyOrTake", boost::bind(&handle_buy_or_take));
	commit.add("Tools.TakeCopy", boost::bind(&handle_take_copy));
	view_listener_t::addMenu(new LLToolsSaveToObjectInventory(), "Tools.SaveToObjectInventory");
	view_listener_t::addMenu(new LLToolsSelectedScriptAction(), "Tools.SelectedScriptAction");

	view_listener_t::addMenu(new LLToolsEnableToolNotPie(), "Tools.EnableToolNotPie");
	view_listener_t::addMenu(new LLToolsEnableSelectNextPart(), "Tools.EnableSelectNextPart");
	enable.add("Tools.EnableLink", boost::bind(&LLSelectMgr::enableLinkObjects, LLSelectMgr::getInstance()));
	enable.add("Tools.EnableUnlink", boost::bind(&LLSelectMgr::enableUnlinkObjects, LLSelectMgr::getInstance()));
	view_listener_t::addMenu(new LLToolsEnableBuyOrTake(), "Tools.EnableBuyOrTake");
	enable.add("Tools.EnableTakeCopy", boost::bind(&enable_object_take_copy));
	enable.add("Tools.VisibleBuyObject", boost::bind(&tools_visible_buy_object));
	enable.add("Tools.VisibleTakeObject", boost::bind(&tools_visible_take_object));
	view_listener_t::addMenu(new LLToolsEnableSaveToObjectInventory(), "Tools.EnableSaveToObjectInventory");

	view_listener_t::addMenu(new LLToolsEnablePathfinding(), "Tools.EnablePathfinding");
	view_listener_t::addMenu(new LLToolsEnablePathfindingView(), "Tools.EnablePathfindingView");
	view_listener_t::addMenu(new LLToolsDoPathfindingRebakeRegion(), "Tools.DoPathfindingRebakeRegion");
	view_listener_t::addMenu(new LLToolsEnablePathfindingRebakeRegion(), "Tools.EnablePathfindingRebakeRegion");

	// Help menu
	// most items use the ShowFloater method
	view_listener_t::addMenu(new LLToggleHowTo(), "Help.ToggleHowTo");

	// Advanced menu
	view_listener_t::addMenu(new LLAdvancedToggleConsole(), "Advanced.ToggleConsole");
	view_listener_t::addMenu(new LLAdvancedCheckConsole(), "Advanced.CheckConsole");
	view_listener_t::addMenu(new LLAdvancedDumpInfoToConsole(), "Advanced.DumpInfoToConsole");
	
	// Advanced > HUD Info
	view_listener_t::addMenu(new LLAdvancedToggleHUDInfo(), "Advanced.ToggleHUDInfo");
	view_listener_t::addMenu(new LLAdvancedCheckHUDInfo(), "Advanced.CheckHUDInfo");

	// Advanced Other Settings	
	view_listener_t::addMenu(new LLAdvancedClearGroupCache(), "Advanced.ClearGroupCache");
	
	// Advanced > Render > Types
	view_listener_t::addMenu(new LLAdvancedToggleRenderType(), "Advanced.ToggleRenderType");
	view_listener_t::addMenu(new LLAdvancedCheckRenderType(), "Advanced.CheckRenderType");

	//// Advanced > Render > Features
	view_listener_t::addMenu(new LLAdvancedToggleFeature(), "Advanced.ToggleFeature");
	view_listener_t::addMenu(new LLAdvancedCheckFeature(), "Advanced.CheckFeature");

	view_listener_t::addMenu(new LLAdvancedCheckDisplayTextureDensity(), "Advanced.CheckDisplayTextureDensity");
	view_listener_t::addMenu(new LLAdvancedSetDisplayTextureDensity(), "Advanced.SetDisplayTextureDensity");

	// Advanced > Render > Info Displays
	view_listener_t::addMenu(new LLAdvancedToggleInfoDisplay(), "Advanced.ToggleInfoDisplay");
	view_listener_t::addMenu(new LLAdvancedCheckInfoDisplay(), "Advanced.CheckInfoDisplay");
	view_listener_t::addMenu(new LLAdvancedSelectedTextureInfo(), "Advanced.SelectedTextureInfo");
	commit.add("Advanced.SelectedMaterialInfo", boost::bind(&handle_selected_material_info));
	view_listener_t::addMenu(new LLAdvancedToggleWireframe(), "Advanced.ToggleWireframe");
	view_listener_t::addMenu(new LLAdvancedCheckWireframe(), "Advanced.CheckWireframe");
	// Develop > Render
	view_listener_t::addMenu(new LLAdvancedEnableObjectObjectOcclusion(), "Advanced.EnableObjectObjectOcclusion");
	view_listener_t::addMenu(new LLAdvancedEnableRenderFBO(), "Advanced.EnableRenderFBO");
	view_listener_t::addMenu(new LLAdvancedEnableRenderDeferred(), "Advanced.EnableRenderDeferred");
	view_listener_t::addMenu(new LLAdvancedEnableRenderDeferredOptions(), "Advanced.EnableRenderDeferredOptions");
	view_listener_t::addMenu(new LLAdvancedToggleRandomizeFramerate(), "Advanced.ToggleRandomizeFramerate");
	view_listener_t::addMenu(new LLAdvancedCheckRandomizeFramerate(), "Advanced.CheckRandomizeFramerate");
	view_listener_t::addMenu(new LLAdvancedTogglePeriodicSlowFrame(), "Advanced.TogglePeriodicSlowFrame");
	view_listener_t::addMenu(new LLAdvancedCheckPeriodicSlowFrame(), "Advanced.CheckPeriodicSlowFrame");
	view_listener_t::addMenu(new LLAdvancedToggleFrameTest(), "Advanced.ToggleFrameTest");
	view_listener_t::addMenu(new LLAdvancedCheckFrameTest(), "Advanced.CheckFrameTest");
	view_listener_t::addMenu(new LLAdvancedHandleAttachedLightParticles(), "Advanced.HandleAttachedLightParticles");
	view_listener_t::addMenu(new LLAdvancedCheckRenderShadowOption(), "Advanced.CheckRenderShadowOption");
	view_listener_t::addMenu(new LLAdvancedClickRenderShadowOption(), "Advanced.ClickRenderShadowOption");
	view_listener_t::addMenu(new LLAdvancedClickRenderProfile(), "Advanced.ClickRenderProfile");
	view_listener_t::addMenu(new LLAdvancedClickRenderBenchmark(), "Advanced.ClickRenderBenchmark");

	#ifdef TOGGLE_HACKED_GODLIKE_VIEWER
	view_listener_t::addMenu(new LLAdvancedHandleToggleHackedGodmode(), "Advanced.HandleToggleHackedGodmode");
	view_listener_t::addMenu(new LLAdvancedCheckToggleHackedGodmode(), "Advanced.CheckToggleHackedGodmode");
	view_listener_t::addMenu(new LLAdvancedEnableToggleHackedGodmode(), "Advanced.EnableToggleHackedGodmode");
	#endif

	// Advanced > World
	view_listener_t::addMenu(new LLAdvancedDumpScriptedCamera(), "Advanced.DumpScriptedCamera");
	view_listener_t::addMenu(new LLAdvancedDumpRegionObjectCache(), "Advanced.DumpRegionObjectCache");

	// Advanced > UI
	commit.add("Advanced.WebBrowserTest", boost::bind(&handle_web_browser_test,	_2));	// sigh! this one opens the MEDIA browser
	commit.add("Advanced.WebContentTest", boost::bind(&handle_web_content_test, _2));	// this one opens the Web Content floater
	commit.add("Advanced.ShowURL", boost::bind(&handle_show_url, _2));
	commit.add("Advanced.ReportBug", boost::bind(&handle_report_bug, _2));
	view_listener_t::addMenu(new LLAdvancedBuyCurrencyTest(), "Advanced.BuyCurrencyTest");
	view_listener_t::addMenu(new LLAdvancedDumpSelectMgr(), "Advanced.DumpSelectMgr");
	view_listener_t::addMenu(new LLAdvancedDumpInventory(), "Advanced.DumpInventory");
	commit.add("Advanced.DumpTimers", boost::bind(&handle_dump_timers) );
	commit.add("Advanced.DumpFocusHolder", boost::bind(&handle_dump_focus) );
	view_listener_t::addMenu(new LLAdvancedPrintSelectedObjectInfo(), "Advanced.PrintSelectedObjectInfo");
	view_listener_t::addMenu(new LLAdvancedPrintAgentInfo(), "Advanced.PrintAgentInfo");
	view_listener_t::addMenu(new LLAdvancedToggleDebugClicks(), "Advanced.ToggleDebugClicks");
	view_listener_t::addMenu(new LLAdvancedCheckDebugClicks(), "Advanced.CheckDebugClicks");
	view_listener_t::addMenu(new LLAdvancedCheckDebugViews(), "Advanced.CheckDebugViews");
	view_listener_t::addMenu(new LLAdvancedToggleDebugViews(), "Advanced.ToggleDebugViews");
	view_listener_t::addMenu(new LLAdvancedToggleXUINameTooltips(), "Advanced.ToggleXUINameTooltips");
	view_listener_t::addMenu(new LLAdvancedCheckXUINameTooltips(), "Advanced.CheckXUINameTooltips");
	view_listener_t::addMenu(new LLAdvancedToggleDebugMouseEvents(), "Advanced.ToggleDebugMouseEvents");
	view_listener_t::addMenu(new LLAdvancedCheckDebugMouseEvents(), "Advanced.CheckDebugMouseEvents");
	view_listener_t::addMenu(new LLAdvancedToggleDebugKeys(), "Advanced.ToggleDebugKeys");
	view_listener_t::addMenu(new LLAdvancedCheckDebugKeys(), "Advanced.CheckDebugKeys");
	view_listener_t::addMenu(new LLAdvancedToggleDebugWindowProc(), "Advanced.ToggleDebugWindowProc");
	view_listener_t::addMenu(new LLAdvancedCheckDebugWindowProc(), "Advanced.CheckDebugWindowProc");

	// Advanced > XUI
	commit.add("Advanced.ReloadColorSettings", boost::bind(&LLUIColorTable::loadFromSettings, LLUIColorTable::getInstance()));
	view_listener_t::addMenu(new LLAdvancedToggleXUINames(), "Advanced.ToggleXUINames");
	view_listener_t::addMenu(new LLAdvancedCheckXUINames(), "Advanced.CheckXUINames");
	view_listener_t::addMenu(new LLAdvancedSendTestIms(), "Advanced.SendTestIMs");
	commit.add("Advanced.FlushNameCaches", boost::bind(&handle_flush_name_caches));

	// Advanced > Character > Grab Baked Texture
	view_listener_t::addMenu(new LLAdvancedGrabBakedTexture(), "Advanced.GrabBakedTexture");
	view_listener_t::addMenu(new LLAdvancedEnableGrabBakedTexture(), "Advanced.EnableGrabBakedTexture");

	// Advanced > Character > Character Tests
	view_listener_t::addMenu(new LLAdvancedAppearanceToXML(), "Advanced.AppearanceToXML");
	view_listener_t::addMenu(new LLAdvancedEnableAppearanceToXML(), "Advanced.EnableAppearanceToXML");
	view_listener_t::addMenu(new LLAdvancedToggleCharacterGeometry(), "Advanced.ToggleCharacterGeometry");

	view_listener_t::addMenu(new LLAdvancedTestMale(), "Advanced.TestMale");
	view_listener_t::addMenu(new LLAdvancedTestFemale(), "Advanced.TestFemale");
	
	// Advanced > Character > Animation Speed
	view_listener_t::addMenu(new LLAdvancedAnimTenFaster(), "Advanced.AnimTenFaster");
	view_listener_t::addMenu(new LLAdvancedAnimTenSlower(), "Advanced.AnimTenSlower");
	view_listener_t::addMenu(new LLAdvancedAnimResetAll(), "Advanced.AnimResetAll");

	// Advanced > Character (toplevel)
	view_listener_t::addMenu(new LLAdvancedForceParamsToDefault(), "Advanced.ForceParamsToDefault");
	view_listener_t::addMenu(new LLAdvancedReloadVertexShader(), "Advanced.ReloadVertexShader");
	view_listener_t::addMenu(new LLAdvancedToggleAnimationInfo(), "Advanced.ToggleAnimationInfo");
	view_listener_t::addMenu(new LLAdvancedCheckAnimationInfo(), "Advanced.CheckAnimationInfo");
	view_listener_t::addMenu(new LLAdvancedToggleShowLookAt(), "Advanced.ToggleShowLookAt");
	view_listener_t::addMenu(new LLAdvancedCheckShowLookAt(), "Advanced.CheckShowLookAt");
	view_listener_t::addMenu(new LLAdvancedToggleShowPointAt(), "Advanced.ToggleShowPointAt");
	view_listener_t::addMenu(new LLAdvancedCheckShowPointAt(), "Advanced.CheckShowPointAt");
	view_listener_t::addMenu(new LLAdvancedToggleDebugJointUpdates(), "Advanced.ToggleDebugJointUpdates");
	view_listener_t::addMenu(new LLAdvancedCheckDebugJointUpdates(), "Advanced.CheckDebugJointUpdates");
	view_listener_t::addMenu(new LLAdvancedToggleDisableLOD(), "Advanced.ToggleDisableLOD");
	view_listener_t::addMenu(new LLAdvancedCheckDisableLOD(), "Advanced.CheckDisableLOD");
	view_listener_t::addMenu(new LLAdvancedToggleDebugCharacterVis(), "Advanced.ToggleDebugCharacterVis");
	view_listener_t::addMenu(new LLAdvancedCheckDebugCharacterVis(), "Advanced.CheckDebugCharacterVis");
	view_listener_t::addMenu(new LLAdvancedDumpAttachments(), "Advanced.DumpAttachments");
	view_listener_t::addMenu(new LLAdvancedRebakeTextures(), "Advanced.RebakeTextures");
// [SL:KB] - Patch: Appearance-PhantomAttach | Checked: Catznip-5.0
	commit.add("Advanced.RefreshAttachments", boost::bind(&handle_refresh_attachments));
// [/SL:KB]
	view_listener_t::addMenu(new LLAdvancedDebugAvatarTextures(), "Advanced.DebugAvatarTextures");
	view_listener_t::addMenu(new LLAdvancedDumpAvatarLocalTextures(), "Advanced.DumpAvatarLocalTextures");
	// Advanced > Network
	view_listener_t::addMenu(new LLAdvancedEnableMessageLog(), "Advanced.EnableMessageLog");
	view_listener_t::addMenu(new LLAdvancedDisableMessageLog(), "Advanced.DisableMessageLog");
	view_listener_t::addMenu(new LLAdvancedDropPacket(), "Advanced.DropPacket");

	// Advanced > Recorder
	view_listener_t::addMenu(new LLAdvancedAgentPilot(), "Advanced.AgentPilot");
	view_listener_t::addMenu(new LLAdvancedToggleAgentPilotLoop(), "Advanced.ToggleAgentPilotLoop");
	view_listener_t::addMenu(new LLAdvancedCheckAgentPilotLoop(), "Advanced.CheckAgentPilotLoop");
	view_listener_t::addMenu(new LLAdvancedViewerEventRecorder(), "Advanced.EventRecorder");

	// Advanced > Debugging
	view_listener_t::addMenu(new LLAdvancedForceErrorBreakpoint(), "Advanced.ForceErrorBreakpoint");
	view_listener_t::addMenu(new LLAdvancedForceErrorLlerror(), "Advanced.ForceErrorLlerror");
	view_listener_t::addMenu(new LLAdvancedForceErrorBadMemoryAccess(), "Advanced.ForceErrorBadMemoryAccess");
	view_listener_t::addMenu(new LLAdvancedForceErrorInfiniteLoop(), "Advanced.ForceErrorInfiniteLoop");
	view_listener_t::addMenu(new LLAdvancedForceErrorSoftwareException(), "Advanced.ForceErrorSoftwareException");
	view_listener_t::addMenu(new LLAdvancedForceErrorDriverCrash(), "Advanced.ForceErrorDriverCrash");
	view_listener_t::addMenu(new LLAdvancedForceErrorDisconnectViewer(), "Advanced.ForceErrorDisconnectViewer");

	// Advanced (toplevel)
	view_listener_t::addMenu(new LLAdvancedToggleShowObjectUpdates(), "Advanced.ToggleShowObjectUpdates");
	view_listener_t::addMenu(new LLAdvancedCheckShowObjectUpdates(), "Advanced.CheckShowObjectUpdates");
	view_listener_t::addMenu(new LLAdvancedCompressImage(), "Advanced.CompressImage");
	view_listener_t::addMenu(new LLAdvancedShowDebugSettings(), "Advanced.ShowDebugSettings");
	view_listener_t::addMenu(new LLAdvancedEnableViewAdminOptions(), "Advanced.EnableViewAdminOptions");
	view_listener_t::addMenu(new LLAdvancedToggleViewAdminOptions(), "Advanced.ToggleViewAdminOptions");
	view_listener_t::addMenu(new LLAdvancedCheckViewAdminOptions(), "Advanced.CheckViewAdminOptions");
	view_listener_t::addMenu(new LLAdvancedToggleVisualLeakDetector(), "Advanced.ToggleVisualLeakDetector");

	view_listener_t::addMenu(new LLAdvancedRequestAdminStatus(), "Advanced.RequestAdminStatus");
	view_listener_t::addMenu(new LLAdvancedLeaveAdminStatus(), "Advanced.LeaveAdminStatus");

	// Develop >Set logging level
	view_listener_t::addMenu(new LLDevelopCheckLoggingLevel(), "Develop.CheckLoggingLevel");
	view_listener_t::addMenu(new LLDevelopSetLoggingLevel(), "Develop.SetLoggingLevel");
	
	//Develop (Texture Fetch Debug Console)
	view_listener_t::addMenu(new LLDevelopTextureFetchDebugger(), "Develop.SetTexFetchDebugger");
	//Develop (clear cache immediately)
	commit.add("Develop.ClearCache", boost::bind(&handle_cache_clear_immediately) );

	// Admin >Object
	view_listener_t::addMenu(new LLAdminForceTakeCopy(), "Admin.ForceTakeCopy");
	view_listener_t::addMenu(new LLAdminHandleObjectOwnerSelf(), "Admin.HandleObjectOwnerSelf");
	view_listener_t::addMenu(new LLAdminHandleObjectOwnerPermissive(), "Admin.HandleObjectOwnerPermissive");
	view_listener_t::addMenu(new LLAdminHandleForceDelete(), "Admin.HandleForceDelete");
	view_listener_t::addMenu(new LLAdminHandleObjectLock(), "Admin.HandleObjectLock");
	view_listener_t::addMenu(new LLAdminHandleObjectAssetIDs(), "Admin.HandleObjectAssetIDs");

	// Admin >Parcel 
	view_listener_t::addMenu(new LLAdminHandleForceParcelOwnerToMe(), "Admin.HandleForceParcelOwnerToMe");
	view_listener_t::addMenu(new LLAdminHandleForceParcelToContent(), "Admin.HandleForceParcelToContent");
	view_listener_t::addMenu(new LLAdminHandleClaimPublicLand(), "Admin.HandleClaimPublicLand");

	// Admin >Region
	view_listener_t::addMenu(new LLAdminHandleRegionDumpTempAssetData(), "Admin.HandleRegionDumpTempAssetData");
	// Admin top level
	view_listener_t::addMenu(new LLAdminOnSaveState(), "Admin.OnSaveState");

	// Self context menu
	view_listener_t::addMenu(new LLSelfToggleSitStand(), "Self.ToggleSitStand");
	enable.add("Self.EnableSitStand", boost::bind(&enable_sit_stand));
	view_listener_t::addMenu(new LLSelfRemoveAllAttachments(), "Self.RemoveAllAttachments");

	view_listener_t::addMenu(new LLSelfEnableRemoveAllAttachments(), "Self.EnableRemoveAllAttachments");

	// we don't use boost::bind directly to delay side tray construction
	view_listener_t::addMenu( new LLTogglePanelPeopleTab(), "SideTray.PanelPeopleTab");
	view_listener_t::addMenu( new LLCheckPanelPeopleTab(), "SideTray.CheckPanelPeopleTab");

	 // Avatar pie menu
	view_listener_t::addMenu(new LLAvatarCheckImpostorMode(), "Avatar.CheckImpostorMode");
	view_listener_t::addMenu(new LLAvatarSetImpostorMode(), "Avatar.SetImpostorMode");
	view_listener_t::addMenu(new LLObjectMute(), "Avatar.Mute");
	view_listener_t::addMenu(new LLAvatarAddFriend(), "Avatar.AddFriend");
	view_listener_t::addMenu(new LLAvatarAddContact(), "Avatar.AddContact");
	commit.add("Avatar.Freeze", boost::bind(&handle_avatar_freeze, LLSD()));
	view_listener_t::addMenu(new LLAvatarDebug(), "Avatar.Debug");
	view_listener_t::addMenu(new LLAvatarVisibleDebug(), "Avatar.VisibleDebug");
	view_listener_t::addMenu(new LLAvatarInviteToGroup(), "Avatar.InviteToGroup");
	commit.add("Avatar.Eject", boost::bind(&handle_avatar_eject, LLSD()));
	commit.add("Avatar.ShowInspector", boost::bind(&handle_avatar_show_inspector));
	view_listener_t::addMenu(new LLAvatarSendIM(), "Avatar.SendIM");
	view_listener_t::addMenu(new LLAvatarCall(), "Avatar.Call");
//	enable.add("Avatar.EnableCall", boost::bind(&LLAvatarActions::canCall));
// [RLVa:KB] - Checked: 2010-08-25 (RLVa-1.2.1b) | Added: RLVa-1.2.1b
	enable.add("Avatar.EnableCall", boost::bind(&enable_avatar_call));
// [/RLVa:KB]
	view_listener_t::addMenu(new LLAvatarReportAbuse(), "Avatar.ReportAbuse");
	view_listener_t::addMenu(new LLAvatarToggleMyProfile(), "Avatar.ToggleMyProfile");
	view_listener_t::addMenu(new LLAvatarResetSkeleton(), "Avatar.ResetSkeleton");
	view_listener_t::addMenu(new LLAvatarEnableResetSkeleton(), "Avatar.EnableResetSkeleton");
	view_listener_t::addMenu(new LLAvatarResetSkeletonAndAnimations(), "Avatar.ResetSkeletonAndAnimations");
	enable.add("Avatar.IsMyProfileOpen", boost::bind(&my_profile_visible));

	commit.add("Avatar.OpenMarketplace", boost::bind(&LLWeb::loadURLExternal, gSavedSettings.getString("MarketplaceURL")));
	
	view_listener_t::addMenu(new LLAvatarEnableAddFriend(), "Avatar.EnableAddFriend");
	enable.add("Avatar.EnableFreezeEject", boost::bind(&enable_freeze_eject, _2));

	// Object pie menu
	view_listener_t::addMenu(new LLObjectBuild(), "Object.Build");
	commit.add("Object.Touch", boost::bind(&handle_object_touch));
	commit.add("Object.SitOrStand", boost::bind(&handle_object_sit_or_stand));
	commit.add("Object.Delete", boost::bind(&handle_object_delete));
	view_listener_t::addMenu(new LLObjectAttachToAvatar(true), "Object.AttachToAvatar");
	view_listener_t::addMenu(new LLObjectAttachToAvatar(false), "Object.AttachAddToAvatar");
	view_listener_t::addMenu(new LLObjectReturn(), "Object.Return");
	commit.add("Object.Duplicate", boost::bind(&LLSelectMgr::duplicate, LLSelectMgr::getInstance()));
	view_listener_t::addMenu(new LLObjectReportAbuse(), "Object.ReportAbuse");
	view_listener_t::addMenu(new LLObjectMute(), "Object.Mute");

	enable.add("Object.VisibleTake", boost::bind(&visible_take_object));
	enable.add("Object.VisibleBuy", boost::bind(&visible_buy_object));

	commit.add("Object.Buy", boost::bind(&handle_buy));
	commit.add("Object.Edit", boost::bind(&handle_object_edit));
	commit.add("Object.Inspect", boost::bind(&handle_object_inspect));
	commit.add("Object.Open", boost::bind(&handle_object_open));
	commit.add("Object.Take", boost::bind(&handle_take));
	commit.add("Object.ShowInspector", boost::bind(&handle_object_show_inspector));
	enable.add("Object.EnableOpen", boost::bind(&enable_object_open));
	enable.add("Object.EnableTouch", boost::bind(&enable_object_touch, _1));
	enable.add("Object.EnableDelete", boost::bind(&enable_object_delete));
	enable.add("Object.EnableWear", boost::bind(&object_is_wearable));

	enable.add("Object.EnableStandUp", boost::bind(&enable_object_stand_up));
	enable.add("Object.EnableSit", boost::bind(&enable_object_sit, _1));

	view_listener_t::addMenu(new LLObjectEnableReturn(), "Object.EnableReturn");
	enable.add("Object.EnableDuplicate", boost::bind(&LLSelectMgr::canDuplicate, LLSelectMgr::getInstance()));
	view_listener_t::addMenu(new LLObjectEnableReportAbuse(), "Object.EnableReportAbuse");

	enable.add("Avatar.EnableMute", boost::bind(&enable_object_mute));
	enable.add("Object.EnableMute", boost::bind(&enable_object_mute));
	enable.add("Object.EnableUnmute", boost::bind(&enable_object_unmute));
	enable.add("Object.EnableBuy", boost::bind(&enable_buy_object));
	commit.add("Object.ZoomIn", boost::bind(&handle_look_at_selection, "zoom"));

	// Attachment pie menu
	enable.add("Attachment.Label", boost::bind(&onEnableAttachmentLabel, _1, _2));
	view_listener_t::addMenu(new LLAttachmentDrop(), "Attachment.Drop");
	view_listener_t::addMenu(new LLAttachmentDetachFromPoint(), "Attachment.DetachFromPoint");
	view_listener_t::addMenu(new LLAttachmentDetach(), "Attachment.Detach");
	view_listener_t::addMenu(new LLAttachmentPointFilled(), "Attachment.PointFilled");
	view_listener_t::addMenu(new LLAttachmentEnableDrop(), "Attachment.EnableDrop");
	view_listener_t::addMenu(new LLAttachmentEnableDetach(), "Attachment.EnableDetach");

	// Land pie menu
	view_listener_t::addMenu(new LLLandBuild(), "Land.Build");
	view_listener_t::addMenu(new LLLandSit(), "Land.Sit");
	view_listener_t::addMenu(new LLLandBuyPass(), "Land.BuyPass");
	view_listener_t::addMenu(new LLLandEdit(), "Land.Edit");

	// Particle muting
	view_listener_t::addMenu(new LLMuteParticle(), "Particle.Mute");

	view_listener_t::addMenu(new LLLandEnableBuyPass(), "Land.EnableBuyPass");
	commit.add("Land.Buy", boost::bind(&handle_buy_land));

	// Generic actions
	commit.add("ReportAbuse", boost::bind(&handle_report_abuse));
	commit.add("BuyCurrency", boost::bind(&handle_buy_currency));
	view_listener_t::addMenu(new LLShowHelp(), "ShowHelp");
	view_listener_t::addMenu(new LLToggleHelp(), "ToggleHelp");
	view_listener_t::addMenu(new LLToggleSpeak(), "ToggleSpeak");
	view_listener_t::addMenu(new LLPromptShowURL(), "PromptShowURL");
	view_listener_t::addMenu(new LLShowAgentProfile(), "ShowAgentProfile");
	view_listener_t::addMenu(new LLToggleAgentProfile(), "ToggleAgentProfile");
	view_listener_t::addMenu(new LLToggleControl(), "ToggleControl");
    view_listener_t::addMenu(new LLToggleShaderControl(), "ToggleShaderControl");
	view_listener_t::addMenu(new LLCheckControl(), "CheckControl");
	view_listener_t::addMenu(new LLGoToObject(), "GoToObject");
	commit.add("PayObject", boost::bind(&handle_give_money_dialog));

	commit.add("Inventory.NewWindow", boost::bind(&LLPanelMainInventory::newWindow));

	enable.add("EnablePayObject", boost::bind(&enable_pay_object));
	enable.add("EnablePayAvatar", boost::bind(&enable_pay_avatar));
	enable.add("EnableEdit", boost::bind(&enable_object_edit));
	enable.add("EnableMuteParticle", boost::bind(&enable_mute_particle));
	enable.add("VisibleBuild", boost::bind(&enable_object_build));
	commit.add("Pathfinding.Linksets.Select", boost::bind(&LLFloaterPathfindingLinksets::openLinksetsWithSelectedObjects));
	enable.add("EnableSelectInPathfindingLinksets", boost::bind(&enable_object_select_in_pathfinding_linksets));
	enable.add("VisibleSelectInPathfindingLinksets", boost::bind(&visible_object_select_in_pathfinding_linksets));
	commit.add("Pathfinding.Characters.Select", boost::bind(&LLFloaterPathfindingCharacters::openCharactersWithSelectedObjects));
	enable.add("EnableSelectInPathfindingCharacters", boost::bind(&enable_object_select_in_pathfinding_characters));

	view_listener_t::addMenu(new LLFloaterVisible(), "FloaterVisible");
	view_listener_t::addMenu(new LLShowSidetrayPanel(), "ShowSidetrayPanel");
	view_listener_t::addMenu(new LLSidetrayPanelVisible(), "SidetrayPanelVisible");
	view_listener_t::addMenu(new LLSomethingSelected(), "SomethingSelected");
	view_listener_t::addMenu(new LLSomethingSelectedNoHUD(), "SomethingSelectedNoHUD");
	view_listener_t::addMenu(new LLEditableSelected(), "EditableSelected");
	view_listener_t::addMenu(new LLEditableSelectedMono(), "EditableSelectedMono");
	view_listener_t::addMenu(new LLToggleUIHints(), "ToggleUIHints");

// [RLVa:KB] - Checked: RLVa-2.0.0
	enable.add("RLV.MainToggleVisible", boost::bind(&rlvMenuMainToggleVisible, _1));
	enable.add("RLV.CanShowName", boost::bind(&rlvMenuCanShowName));
	enable.add("RLV.EnableIfNot", boost::bind(&rlvMenuEnableIfNot, _2));
// [/RLVa:KB]
}<|MERGE_RESOLUTION|>--- conflicted
+++ resolved
@@ -6233,16 +6233,12 @@
 {
 	bool handleEvent(const LLSD& userdata)
 	{
-<<<<<<< HEAD
 // [RLVa:KB] - Checked: 2010-09-28 (RLVa-1.4.5) | Added: RLVa-1.0.0
 		if (gRlvHandler.hasBehaviour(RLV_BHVR_SHOWLOC))
 			return true;
 // [/RLVa:KB]
 
-		LLFloaterSidePanelContainer::showPanel("places", LLSD().with("type", "create_landmark"));
-=======
 		LLFloaterReg::showInstance("add_landmark");
->>>>>>> 85ba7aa3
 
 		return true;
 	}
