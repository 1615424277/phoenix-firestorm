/** 
 * @file llviewermenu.cpp
 * @brief Builds menus out of items.
 *
 * $LicenseInfo:firstyear=2002&license=viewerlgpl$
 * Second Life Viewer Source Code
 * Copyright (C) 2014, Linden Research, Inc.
 * 
 * This library is free software; you can redistribute it and/or
 * modify it under the terms of the GNU Lesser General Public
 * License as published by the Free Software Foundation;
 * version 2.1 of the License only.
 * 
 * This library is distributed in the hope that it will be useful,
 * but WITHOUT ANY WARRANTY; without even the implied warranty of
 * MERCHANTABILITY or FITNESS FOR A PARTICULAR PURPOSE.  See the GNU
 * Lesser General Public License for more details.
 * 
 * You should have received a copy of the GNU Lesser General Public
 * License along with this library; if not, write to the Free Software
 * Foundation, Inc., 51 Franklin Street, Fifth Floor, Boston, MA  02110-1301  USA
 * 
 * Linden Research, Inc., 945 Battery Street, San Francisco, CA  94111  USA
 * $/LicenseInfo$
 */

#include "llviewerprecompiledheaders.h"

#ifdef INCLUDE_VLD
#define VLD_FORCE_ENABLE 1
#include "vld.h"
#endif

#include "llviewermenu.h" 

// linden library includes
#include "llavatarnamecache.h"  // IDEVO (I Are Not Men!)
#include "llcombobox.h"
#include "llcoros.h"
#include "llfloaterreg.h"
#include "llfloatersidepanelcontainer.h"
#include "llinventorypanel.h"
#include "llnotifications.h"
#include "llnotificationsutil.h"
#include "llviewereventrecorder.h"

// newview includes
#include "llagent.h"
#include "llagentaccess.h"
#include "llagentbenefits.h"
#include "llagentcamera.h"
#include "llagentui.h"
#include "llagentwearables.h"
#include "llagentpilot.h"
// [SL:KB] - Patch: Appearance-PhantomAttach | Checked: Catznip-5.0
#include "llattachmentsmgr.h"
// [/SL:KB]
#include "llcompilequeue.h"
#include "llconsole.h"
#include "lldebugview.h"
#include "lldiskcache.h"
#include "llenvironment.h"
#include "llfilepicker.h"
#include "llfirstuse.h"
#include "llfloaterabout.h"
#include "llfloaterbuy.h"
#include "llfloaterbuycontents.h"
#include "llbuycurrencyhtml.h"
#include "llfloatergodtools.h"
#include "llfloaterimcontainer.h"
#include "llfloaterland.h"
#include "llfloaterimnearbychat.h"
#include "llfloaterlandholdings.h"
#include "llfloaterpathfindingcharacters.h"
#include "llfloaterpathfindinglinksets.h"
#include "llfloaterpay.h"
#include "llfloaterreporter.h"
#include "llfloatersearch.h"
#include "llfloaterscriptdebug.h"
#include "llfloatersnapshot.h"
#include "llfloatertools.h"
#include "llfloaterworldmap.h"
#include "llfloaterbuildoptions.h"
#include "llavataractions.h"
#include "lllandmarkactions.h"
#include "llgroupmgr.h"
#include "lltooltip.h"
#include "lltoolface.h"
#include "llhints.h"
#include "llhudeffecttrail.h"
#include "llhudmanager.h"
#include "llimview.h"
#include "llinventorybridge.h"
#include "llinventorydefines.h"
#include "llinventoryfunctions.h"
#include "llpanellogin.h"
#include "llpanelblockedlist.h"
#include "llpanelmaininventory.h"
#include "llmarketplacefunctions.h"
#include "llmaterialeditor.h"
#include "llmenuoptionpathfindingrebakenavmesh.h"
#include "llmoveview.h"
#include "llnavigationbar.h"
#include "llparcel.h"
#include "llrootview.h"
#include "llsceneview.h"
#include "llscenemonitor.h"
#include "llselectmgr.h"
#include "llspellcheckmenuhandler.h"
#include "llstatusbar.h"
#include "lltextureview.h"
#include "lltoolbarview.h"
#include "lltoolcomp.h"
#include "lltoolmgr.h"
#include "lltoolpie.h"
#include "lltoolselectland.h"
#include "lltrans.h"
#include "llviewerdisplay.h" //for gWindowResized
#include "llviewergenericmessage.h"
#include "llviewerhelp.h"
#include "llviewermenufile.h"	// init_menu_file()
#include "llviewermessage.h"
#include "llviewernetwork.h"
#include "llviewerobjectlist.h"
#include "llviewerparcelmgr.h"
#include "llviewerstats.h"
#include "llviewerstatsrecorder.h"
#include "llvoavatarself.h"
#include "llvoicevivox.h"
#include "llworld.h"
#include "llworldmap.h"
#include "pipeline.h"
#include "llviewerjoystick.h"
#include "llfloatercamera.h"
#include "lluilistener.h"
#include "llappearancemgr.h"
#include "lltrans.h"
#include "lltoolgrab.h"
#include "llwindow.h"
#include "llpathfindingmanager.h"
#include "llstartup.h"
#include "boost/unordered_map.hpp"
#include <boost/regex.hpp>
#include <boost/algorithm/string.hpp>
#include "llcleanup.h"
#include "llviewershadermgr.h"
// [RLVa:KB] - Checked: 2011-05-22 (RLVa-1.3.1a)
#include "fsavatarrenderpersistence.h"
#include "rlvactions.h"
#include "rlvhandler.h"
#include "rlvlocks.h"
// [/RLVa:KB]

// Firestorm includes
#include "fsassetblacklist.h"
#include "fsdata.h"
#include "fslslbridge.h"
#include "fscommon.h"
#include "fsfloaterexport.h"
#include "fsfloatercontacts.h"
#include "fsfloaterplacedetails.h"
#include "fspose.h"
#include "lfsimfeaturehandler.h"
#include "llavatarpropertiesprocessor.h"
#include "llcheckboxctrl.h"
#include "llfloatergridstatus.h"
#include "llfloaterpreference.h"
#include "llkeyconflict.h"
#include "lllogininstance.h"
#include "llscenemonitor.h"
#include "llsdserialize.h"
#include "lltexturecache.h"
#include "llvovolume.h"
#include "particleeditor.h"
#include "permissionstracker.h"

using namespace LLAvatarAppearanceDefines;

typedef LLPointer<LLViewerObject> LLViewerObjectPtr;

static boost::unordered_map<std::string, LLStringExplicit> sDefaultItemLabels;

BOOL enable_land_build(void*);
BOOL enable_object_build(void*);

LLVOAvatar* find_avatar_from_object( LLViewerObject* object );
LLVOAvatar* find_avatar_from_object( const LLUUID& object_id );

void handle_test_load_url(void*);

//
// Evil hackish imported globals

//extern BOOL	gHideSelectedObjects;
//extern BOOL gAllowSelectAvatar;
//extern BOOL gDebugAvatarRotation;
extern BOOL gDebugClicks;
extern BOOL gDebugWindowProc;
extern BOOL gShaderProfileFrame;

//extern BOOL gDebugTextEditorTips;
//extern BOOL gDebugSelectMgr;

//
// Globals
//

LLMenuBarGL		*gMenuBarView = NULL;
LLViewerMenuHolderGL	*gMenuHolder = NULL;
LLMenuGL		*gPopupMenuView = NULL;
LLMenuGL		*gEditMenu = NULL;
LLMenuBarGL		*gLoginMenuBarView = NULL;

// Context menus
LLContextMenu	*gMenuAvatarSelf	= NULL;
LLContextMenu	*gMenuAvatarOther = NULL;
LLContextMenu	*gMenuObject = NULL;
LLContextMenu	*gMenuAttachmentSelf = NULL;
LLContextMenu	*gMenuAttachmentOther = NULL;
LLContextMenu	*gMenuLand	= NULL;
LLContextMenu	*gMenuMuteParticle = NULL;

// <FS:Zi> Pie menu
// Pie menus
PieMenu		*gPieMenuAvatarSelf	= NULL;
PieMenu		*gPieMenuAvatarOther = NULL;
PieMenu		*gPieMenuObject = NULL;
PieMenu		*gPieMenuAttachmentSelf = NULL;
PieMenu		*gPieMenuAttachmentOther = NULL;
PieMenu		*gPieMenuLand	= NULL;
PieMenu		*gPieMenuMuteParticle = NULL;
// <FS:Zi> Pie menu

// <FS:Ansariel> FIRE-7893: Detach function on inspect self toast without function
LLToggleableMenu	*gMenuInspectSelf	= NULL;
LLContextMenu		*gInspectSelfDetachScreenMenu = NULL;
LLContextMenu		*gInspectSelfDetachMenu = NULL;
// </FS:Ansariel>

const std::string SAVE_INTO_TASK_INVENTORY("Save Object Back to Object Contents");

LLMenuGL* gAttachSubMenu = NULL;
LLMenuGL* gDetachSubMenu = NULL;
LLMenuGL* gTakeOffClothes = NULL;
LLMenuGL* gDetachAvatarMenu = NULL;
LLMenuGL* gDetachHUDAvatarMenu = NULL;
LLContextMenu* gAttachScreenPieMenu = NULL;
LLContextMenu* gAttachPieMenu = NULL;
LLContextMenu* gAttachBodyPartPieMenus[9];
LLContextMenu* gDetachPieMenu = NULL;
LLContextMenu* gDetachScreenPieMenu = NULL;
LLContextMenu* gDetachAttSelfMenu = NULL;
LLContextMenu* gDetachHUDAttSelfMenu = NULL;
LLContextMenu* gDetachBodyPartPieMenus[9];

// <FS:Zi> Pie menu
PieMenu* gPieAttachScreenMenu = NULL;
PieMenu* gPieAttachMenu = NULL;
PieMenu* gPieAttachBodyPartMenus[PIE_MAX_SLICES];
PieMenu* gPieDetachMenu = NULL;
PieMenu* gPieDetachScreenMenu = NULL;
PieMenu* gPieDetachBodyPartMenus[PIE_MAX_SLICES];
// <FS:Zi> Pie menu

LLMenuItemCallGL* gAutorespondMenu = NULL;
LLMenuItemCallGL* gAutorespondNonFriendsMenu = NULL;
//
// Local prototypes

// File Menu
void handle_compress_image(void*);
void handle_compress_file_test(void*);


// Edit menu
void handle_dump_group_info(void *);
void handle_dump_capabilities_info(void *);

// Advanced->Consoles menu
void handle_region_dump_settings(void*);
void handle_region_dump_temp_asset_data(void*);
void handle_region_clear_temp_asset_data(void*);

// Object pie menu
BOOL sitting_on_selection();

void near_sit_object();
//void label_sit_or_stand(std::string& label, void*);
// buy and take alias into the same UI positions, so these
// declarations handle this mess.
BOOL is_selection_buy_not_take();
S32 selection_price();
BOOL enable_take();
void handle_object_show_inspector();
void handle_avatar_show_inspector();
bool confirm_take(const LLSD& notification, const LLSD& response, LLObjectSelectionHandle selection_handle);

void handle_buy_object(LLSaleInfo sale_info);
void handle_buy_contents(LLSaleInfo sale_info);

// Land pie menu
void near_sit_down_point(BOOL success, void *);

// Avatar pie menu

// Debug menu


void velocity_interpolate( void* );
void handle_visual_leak_detector_toggle(void*);
void handle_rebake_textures(void*);
BOOL check_admin_override(void*);
void handle_admin_override_toggle(void*);
#ifdef TOGGLE_HACKED_GODLIKE_VIEWER
void handle_toggle_hacked_godmode(void*);
BOOL check_toggle_hacked_godmode(void*);
bool enable_toggle_hacked_godmode(void*);
#endif

void toggle_show_xui_names(void *);
BOOL check_show_xui_names(void *);

// Debug UI

void handle_buy_currency_test(void*);
void handle_save_to_xml(void*);
void handle_load_from_xml(void*);

void handle_god_mode(void*);

// God menu
void handle_leave_god_mode(void*);


void handle_reset_view();

void handle_duplicate_in_place(void*);

void handle_object_owner_self(void*);
void handle_object_owner_permissive(void*);
void handle_object_lock(void*);
void handle_object_asset_ids(void*);
void force_take_copy(void*);

void handle_force_parcel_owner_to_me(void*);
void handle_force_parcel_to_content(void*);
void handle_claim_public_land(void*);

void handle_god_request_avatar_geometry(void *);	// Hack for easy testing of new avatar geometry
void reload_vertex_shader(void *);
void handle_disconnect_viewer(void *);

void force_error_breakpoint(void *);
void force_error_llerror(void *);
void force_error_bad_memory_access(void *);
void force_error_infinite_loop(void *);
void force_error_software_exception(void *);
void force_error_driver_crash(void *);
void force_error_coroutine_crash(void *);
void force_error_thread_crash(void *);

void handle_force_delete(void*);
void print_object_info(void*);
void print_agent_nvpairs(void*);
void toggle_debug_menus(void*);
void upload_done_callback(const LLUUID& uuid, void* user_data, S32 result, LLExtStat ext_status);
void dump_select_mgr(void*);

void dump_inventory(void*);
void toggle_visibility(void*);
BOOL get_visibility(void*);

// Avatar Pie menu
void request_friendship(const LLUUID& agent_id);

// Tools menu
void handle_selected_texture_info(void*);
void handle_selected_material_info();

void handle_dump_followcam(void*);
void handle_viewer_enable_message_log(void*);
void handle_viewer_disable_message_log(void*);

BOOL enable_buy_land(void*);

// Help menu

void handle_test_male(void *);
void handle_test_female(void *);
void handle_dump_attachments(void *);
void handle_dump_avatar_local_textures(void*);
void handle_debug_avatar_textures(void*);
void handle_grab_baked_texture(void*);
BOOL enable_grab_baked_texture(void*);
void handle_dump_region_object_cache(void*);
void handle_reset_interest_lists(void *);

BOOL enable_save_into_task_inventory(void*);

BOOL enable_detach(const LLSD& = LLSD());
void menu_toggle_attached_lights(void* user_data);
void menu_toggle_attached_particles(void* user_data);

void avatar_tex_refresh(LLVOAvatar* avatar);	// <FS:CR> FIRE-11800

class LLMenuParcelObserver : public LLParcelObserver
{
public:
	LLMenuParcelObserver();
	~LLMenuParcelObserver();
	virtual void changed();
};

static LLMenuParcelObserver* gMenuParcelObserver = NULL;

static LLUIListener sUIListener;

LLMenuParcelObserver::LLMenuParcelObserver()
{
	LLViewerParcelMgr::getInstance()->addObserver(this);
}

LLMenuParcelObserver::~LLMenuParcelObserver()
{
	LLViewerParcelMgr::getInstance()->removeObserver(this);
}

void LLMenuParcelObserver::changed()
{
	LLParcel *parcel = LLViewerParcelMgr::getInstance()->getParcelSelection()->getParcel();
    if (gMenuLand && parcel)
    {
        // <FS:Ansariel> FIRE-4454: Cache controls because of performance reasons
        //LLView* child = gMenuLand->findChild<LLView>("Land Buy Pass");
        //if (child)
        //{
        //    child->setEnabled(LLPanelLandGeneral::enableBuyPass(NULL) && !(parcel->getOwnerID() == gAgent.getID()));
        //}
        //
        //child = gMenuLand->findChild<LLView>("Land Buy");
        //if (child)
        //{
        //    BOOL buyable = enable_buy_land(NULL);
        //    child->setEnabled(buyable);
        //}

        static LLView* land_buy_pass = gMenuHolder->getChildView("Land Buy Pass");
        static LLView* land_buy_pass_pie = gMenuHolder->getChildView("Land Buy Pass Pie");
        static LLView* land_buy = gMenuHolder->getChildView("Land Buy");
        static LLView* land_buy_pie = gMenuHolder->getChildView("Land Buy Pie");

        BOOL pass_buyable = LLPanelLandGeneral::enableBuyPass(NULL) && parcel->getOwnerID() != gAgentID;
        land_buy_pass->setEnabled(pass_buyable);
        land_buy_pass_pie->setEnabled(pass_buyable);

        BOOL buyable = enable_buy_land(NULL);
        land_buy->setEnabled(buyable);
        land_buy_pie->setEnabled(buyable);
        // </FS:Ansariel> FIRE-4454: Cache controls because of performance reasons
    }
}


void initialize_menus();

//-----------------------------------------------------------------------------
// Initialize main menus
//
// HOW TO NAME MENUS:
//
// First Letter Of Each Word Is Capitalized, Even At Or And
//
// Items that lead to dialog boxes end in "..."
//
// Break up groups of more than 6 items with separators
//-----------------------------------------------------------------------------

void set_merchant_SLM_menu()
{
    // All other cases (new merchant, not merchant, migrated merchant): show the new Marketplace Listings menu and enable the tool
    gMenuHolder->getChild<LLView>("MarketplaceListings")->setVisible(TRUE);
    LLCommand* command = LLCommandManager::instance().getCommand("marketplacelistings");
    gToolBarView->enableCommand(command->id(), true);

    const LLUUID marketplacelistings_id = gInventory.findCategoryUUIDForType(LLFolderType::FT_MARKETPLACE_LISTINGS);
    if (marketplacelistings_id.isNull())
    {
        U32 mkt_status = LLMarketplaceData::instance().getSLMStatus();
        bool is_merchant = (mkt_status == MarketplaceStatusCodes::MARKET_PLACE_MERCHANT) || (mkt_status == MarketplaceStatusCodes::MARKET_PLACE_MIGRATED_MERCHANT);
        if (is_merchant)
        {
            gInventory.ensureCategoryForTypeExists(LLFolderType::FT_MARKETPLACE_LISTINGS);
            LL_WARNS("SLM") << "Creating the marketplace listings folder for a merchant" << LL_ENDL;
        }
    }
}

void check_merchant_status(bool force)
{
	// <FS:Ansariel> Don't show merchant outbox or SL Marketplace stuff outside SL
	if (!LLGridManager::getInstance()->isInSecondLife())
	{
		gMenuHolder->getChild<LLView>("MarketplaceListings")->setVisible(FALSE);
		return;
	}
	// </FS:Ansariel>

    if (force)
    {
        // Reset the SLM status: we actually want to check again, that's the point of calling check_merchant_status()
        LLMarketplaceData::instance().setSLMStatus(MarketplaceStatusCodes::MARKET_PLACE_NOT_INITIALIZED);
    }
    // Hide SLM related menu item
    gMenuHolder->getChild<LLView>("MarketplaceListings")->setVisible(FALSE);

    // Also disable the toolbar button for Marketplace Listings
    LLCommand* command = LLCommandManager::instance().getCommand("marketplacelistings");
    gToolBarView->enableCommand(command->id(), false);

    // Launch an SLM test connection to get the merchant status
    LLMarketplaceData::instance().initializeSLM(boost::bind(&set_merchant_SLM_menu));
}

void init_menus()
{
	// Initialize actions
	initialize_menus();

	///
	/// Popup menu
	///
	/// The popup menu is now populated by the show_context_menu()
	/// method.
	
	LLMenuGL::Params menu_params;
	menu_params.name = "Popup";
	menu_params.visible = false;
	gPopupMenuView = LLUICtrlFactory::create<LLMenuGL>(menu_params);
	gMenuHolder->addChild( gPopupMenuView );

	///
	/// Context menus
	///

	const widget_registry_t& registry =
		LLViewerMenuHolderGL::child_registry_t::instance();
	gEditMenu = LLUICtrlFactory::createFromFile<LLMenuGL>("menu_edit.xml", gMenuHolder, registry);
	gMenuAvatarSelf = LLUICtrlFactory::createFromFile<LLContextMenu>(
		"menu_avatar_self.xml", gMenuHolder, registry);
	gMenuAvatarOther = LLUICtrlFactory::createFromFile<LLContextMenu>(
		"menu_avatar_other.xml", gMenuHolder, registry);

	gDetachScreenPieMenu = gMenuHolder->getChild<LLContextMenu>("Object Detach HUD", true);
	gDetachPieMenu = gMenuHolder->getChild<LLContextMenu>("Object Detach", true);

	gMenuObject = LLUICtrlFactory::createFromFile<LLContextMenu>(
		"menu_object.xml", gMenuHolder, registry);

	gAttachScreenPieMenu = gMenuHolder->getChild<LLContextMenu>("Object Attach HUD");
	gAttachPieMenu = gMenuHolder->getChild<LLContextMenu>("Object Attach");

	gMenuAttachmentSelf = LLUICtrlFactory::createFromFile<LLContextMenu>(
		"menu_attachment_self.xml", gMenuHolder, registry);
	gMenuAttachmentOther = LLUICtrlFactory::createFromFile<LLContextMenu>(
		"menu_attachment_other.xml", gMenuHolder, registry);

	gDetachHUDAttSelfMenu = gMenuHolder->getChild<LLContextMenu>("Detach Self HUD", true);
	gDetachAttSelfMenu = gMenuHolder->getChild<LLContextMenu>("Detach Self", true);

	gMenuLand = LLUICtrlFactory::createFromFile<LLContextMenu>(
		"menu_land.xml", gMenuHolder, registry);

	gMenuMuteParticle = LLUICtrlFactory::createFromFile<LLContextMenu>(
		"menu_mute_particle.xml", gMenuHolder, registry);

// <FS:Zi> Pie menu
	gPieMenuAvatarSelf = LLUICtrlFactory::createFromFile<PieMenu>(
		"menu_pie_avatar_self.xml", gMenuHolder, registry);
	gPieMenuAvatarOther = LLUICtrlFactory::createFromFile<PieMenu>(
		"menu_pie_avatar_other.xml", gMenuHolder, registry);

	// added "Pie" to the control names to keep them unique
	gPieDetachScreenMenu = gMenuHolder->getChild<PieMenu>("Pie Object Detach HUD", true);
	gPieDetachMenu = gMenuHolder->getChild<PieMenu>("Pie Object Detach", true);

	gPieMenuObject = LLUICtrlFactory::createFromFile<PieMenu>(
		"menu_pie_object.xml", gMenuHolder, registry);

	// added "Pie" to the control names to keep them unique
	gPieAttachScreenMenu = gMenuHolder->getChild<PieMenu>("Pie Object Attach HUD");
	gPieAttachMenu = gMenuHolder->getChild<PieMenu>("Pie Object Attach");

	gPieMenuAttachmentSelf = LLUICtrlFactory::createFromFile<PieMenu>(
		"menu_pie_attachment_self.xml", gMenuHolder, registry);
	gPieMenuAttachmentOther = LLUICtrlFactory::createFromFile<PieMenu>(
		"menu_pie_attachment_other.xml", gMenuHolder, registry);

	gPieMenuLand = LLUICtrlFactory::createFromFile<PieMenu>(
		"menu_pie_land.xml", gMenuHolder, registry);

	gPieMenuMuteParticle = LLUICtrlFactory::createFromFile<PieMenu>(
		"menu_pie_mute_particle.xml", gMenuHolder, registry);
// </FS:Zi> Pie menu

	// <FS:Ansariel> FIRE-7893: Detach function on inspect self toast without function
	gMenuInspectSelf = LLUICtrlFactory::createFromFile<LLToggleableMenu>(
		"menu_inspect_self_gear.xml", gMenuHolder, registry);

	gInspectSelfDetachScreenMenu = gMenuHolder->getChild<LLContextMenu>("Inspect Self Detach HUD", true);
	gInspectSelfDetachMenu = gMenuHolder->getChild<LLContextMenu>("Inspect Self Detach", true);
	// </FS:Ansariel>

	///
	/// set up the colors
	///
	LLColor4 color;

	// do not set colors in code, let the skin decide. -Zi
	/*
	LLColor4 context_menu_color = LLUIColorTable::instance().getColor("MenuPopupBgColor");
	
	gMenuAvatarSelf->setBackgroundColor( context_menu_color );
	gMenuAvatarOther->setBackgroundColor( context_menu_color );
	gMenuObject->setBackgroundColor( context_menu_color );
	gMenuAttachmentSelf->setBackgroundColor( context_menu_color );
	gMenuAttachmentOther->setBackgroundColor( context_menu_color );

	gMenuLand->setBackgroundColor( context_menu_color );

	color = LLUIColorTable::instance().getColor( "MenuPopupBgColor" );
	gPopupMenuView->setBackgroundColor( color );
	*/

	// <FS> Changed for grid manager
	// If we are not in production, use a different color to make it apparent.
	//if (LLGridManager::getInstance()->isInProductionGrid())
	//{
	//	color = LLUIColorTable::instance().getColor( "MenuBarBgColor" );
	//}
	//else
	//{
	//	color = LLUIColorTable::instance().getColor( "MenuNonProductionBgColor" );
	//}

	//LLView* menu_bar_holder = gViewerWindow->getRootView()->getChildView("menu_bar_holder");

	//gMenuBarView = LLUICtrlFactory::getInstance()->createFromFile<LLMenuBarGL>("menu_viewer.xml", gMenuHolder, LLViewerMenuHolderGL::child_registry_t::instance());
	//gMenuBarView->setRect(LLRect(0, menu_bar_holder->getRect().mTop, 0, menu_bar_holder->getRect().mTop - MENU_BAR_HEIGHT));
	//gMenuBarView->setBackgroundColor( color );

	gMenuBarView = LLUICtrlFactory::getInstance()->createFromFile<LLMenuBarGL>("menu_viewer.xml", gMenuHolder, LLViewerMenuHolderGL::child_registry_t::instance());
	// ONLY change the color IF we are in beta. Otherwise leave it alone so it can use the skinned color. -Zi
	if(LLGridManager::getInstance()->isInSLBeta())
	{
		color = LLUIColorTable::instance().getColor( "MenuNonProductionBgColor" );
		gMenuBarView->setBackgroundColor( color );
	}

	LLView* menu_bar_holder = gViewerWindow->getRootView()->getChildView("menu_bar_holder");
	gMenuBarView->setRect(LLRect(0, menu_bar_holder->getRect().mTop, 0, menu_bar_holder->getRect().mTop - MENU_BAR_HEIGHT));
	// </FS> Changed for grid manager

	menu_bar_holder->addChild(gMenuBarView);
  
    gViewerWindow->setMenuBackgroundColor(false, 
        !LLGridManager::getInstance()->isInSLBeta());
	// *TODO:Also fix cost in llfolderview.cpp for Inventory menus
	const std::string texture_upload_cost_str = std::to_string(LLAgentBenefitsMgr::current().getTextureUploadCost());
	const std::string sound_upload_cost_str = std::to_string(LLAgentBenefitsMgr::current().getSoundUploadCost());
	const std::string animation_upload_cost_str = std::to_string(LLAgentBenefitsMgr::current().getAnimationUploadCost());
	gMenuHolder->childSetLabelArg("Upload Image", "[COST]", texture_upload_cost_str);
	gMenuHolder->childSetLabelArg("Upload Sound", "[COST]", sound_upload_cost_str);
	gMenuHolder->childSetLabelArg("Upload Animation", "[COST]", animation_upload_cost_str);

	gAutorespondMenu = gMenuBarView->getChild<LLMenuItemCallGL>("Set Autorespond", TRUE);
	gAutorespondNonFriendsMenu = gMenuBarView->getChild<LLMenuItemCallGL>("Set Autorespond to non-friends", TRUE);
	gAttachSubMenu = gMenuBarView->findChildMenuByName("Attach Object", TRUE);
	gDetachSubMenu = gMenuBarView->findChildMenuByName("Detach Object", TRUE);

	gDetachAvatarMenu = gMenuHolder->getChild<LLMenuGL>("Avatar Detach", true);
	gDetachHUDAvatarMenu = gMenuHolder->getChild<LLMenuGL>("Avatar Detach HUD", true);

	// Don't display the Memory console menu if the feature is turned off
	LLMenuItemCheckGL *memoryMenu = gMenuBarView->getChild<LLMenuItemCheckGL>("Memory", TRUE);
	if (memoryMenu)
	{
		memoryMenu->setVisible(FALSE);
	}

	gMenuBarView->createJumpKeys();

	// Let land based option enable when parcel changes
	gMenuParcelObserver = new LLMenuParcelObserver();

	gLoginMenuBarView = LLUICtrlFactory::getInstance()->createFromFile<LLMenuBarGL>("menu_login.xml", gMenuHolder, LLViewerMenuHolderGL::child_registry_t::instance());
	gLoginMenuBarView->arrangeAndClear();
	LLRect menuBarRect = gLoginMenuBarView->getRect();
	menuBarRect.setLeftTopAndSize(0, menu_bar_holder->getRect().getHeight(), menuBarRect.getWidth(), menuBarRect.getHeight());
	gLoginMenuBarView->setRect(menuBarRect);
	// do not set colors in code, always lat the skin decide. -Zi
	// gLoginMenuBarView->setBackgroundColor( color );
	menu_bar_holder->addChild(gLoginMenuBarView);
	
	// tooltips are on top of EVERYTHING, including menus
	gViewerWindow->getRootView()->sendChildToFront(gToolTipView);
}

///////////////////
// SHOW CONSOLES //
///////////////////


class LLAdvancedToggleConsole : public view_listener_t
{
	bool handleEvent(const LLSD& userdata)
	{
		std::string console_type = userdata.asString();
		if ("texture" == console_type)
		{
			toggle_visibility( (void*)gTextureView );
		}
		else if ("debug" == console_type)
		{
			toggle_visibility( (void*)static_cast<LLUICtrl*>(gDebugView->mDebugConsolep));
		}
		else if ("fast timers" == console_type)
		{
			LLFloaterReg::toggleInstance("block_timers");
		}
		else if ("scene view" == console_type)
		{
			toggle_visibility( (void*)gSceneView);
		}
		else if ("scene monitor" == console_type)
		{
			toggle_visibility( (void*)gSceneMonitorView);
		}

		return true;
	}
};
class LLAdvancedCheckConsole : public view_listener_t
{
	bool handleEvent(const LLSD& userdata)
	{
		std::string console_type = userdata.asString();
		bool new_value = false;
		if ("texture" == console_type)
		{
			new_value = get_visibility( (void*)gTextureView );
		}
		else if ("debug" == console_type)
		{
			new_value = get_visibility( (void*)((LLView*)gDebugView->mDebugConsolep) );
		}
		else if ("fast timers" == console_type)
		{
			new_value = LLFloaterReg::instanceVisible("block_timers");
		}
		else if ("scene view" == console_type)
		{
			new_value = get_visibility( (void*) gSceneView);
		}
		else if ("scene monitor" == console_type)
		{
			new_value = get_visibility( (void*) gSceneMonitorView);
		}
		
		return new_value;
	}
};


//////////////////////////
// DUMP INFO TO CONSOLE //
//////////////////////////


class LLAdvancedDumpInfoToConsole : public view_listener_t
{
	bool handleEvent(const LLSD& userdata)
	{
		gDebugView->mDebugConsolep->setVisible(TRUE);
		std::string info_type = userdata.asString();
		if ("region" == info_type)
		{
			handle_region_dump_settings(NULL);
		}
		else if ("group" == info_type)
		{
			handle_dump_group_info(NULL);
		}
		else if ("capabilities" == info_type)
		{
			handle_dump_capabilities_info(NULL);
		}
		return true;
	}
};


//////////////
// HUD INFO //
//////////////


class LLAdvancedToggleHUDInfo : public view_listener_t
{
	bool handleEvent(const LLSD& userdata)
	{
		std::string info_type = userdata.asString();

		if ("camera" == info_type)
		{
			gDisplayCameraPos = !(gDisplayCameraPos);
		}
		else if ("wind" == info_type)
		{
			gDisplayWindInfo = !(gDisplayWindInfo);
		}
		else if ("fov" == info_type)
		{
			gDisplayFOV = !(gDisplayFOV);
		}
		else if ("badge" == info_type)
		{
			report_to_nearby_chat("Hippos!");
		}
		else if ("cookies" == info_type)
		{
			report_to_nearby_chat("Cookies!");
		}
		// <FS:PP>
		else if ("motd" == info_type)
		{
			report_to_nearby_chat(gAgent.mMOTD);
		}
		// </FS:PP>
		return true;
	}
};

class LLAdvancedCheckHUDInfo : public view_listener_t
{
	bool handleEvent(const LLSD& userdata)
	{
		std::string info_type = userdata.asString();
		bool new_value = false;
		if ("camera" == info_type)
		{
			new_value = gDisplayCameraPos;
		}
		else if ("wind" == info_type)
		{
			new_value = gDisplayWindInfo;
		}
		else if ("fov" == info_type)
		{
			new_value = gDisplayFOV;
		}
		return new_value;
	}
};


// <FS:Ansariel> Keep this for menu check item
//////////////
// FLYING   //
//////////////

class LLAdvancedAgentFlyingInfo : public view_listener_t
{
	bool handleEvent(const LLSD&)
	{
		return gAgent.getFlying();
	}
};
// </FS:Ansariel>


///////////////////////
// CLEAR GROUP CACHE //
///////////////////////

class LLAdvancedClearGroupCache : public view_listener_t
{
	bool handleEvent(const LLSD& userdata)
	{
		LLGroupMgr::debugClearAllGroups(NULL);
		return true;
	}
};




/////////////////
// RENDER TYPE //
/////////////////
U32 render_type_from_string(std::string render_type)
{
	if ("simple" == render_type)
	{
		return LLPipeline::RENDER_TYPE_SIMPLE;
	}
	else if ("alpha" == render_type)
	{
		return LLPipeline::RENDER_TYPE_ALPHA;
	}
	else if ("tree" == render_type)
	{
		return LLPipeline::RENDER_TYPE_TREE;
	}
	else if ("character" == render_type)
	{
		return LLPipeline::RENDER_TYPE_AVATAR;
	}
	else if ("controlAV" == render_type) // Animesh
	{
		return LLPipeline::RENDER_TYPE_CONTROL_AV;
	}
	else if ("surfacePatch" == render_type)
	{
		return LLPipeline::RENDER_TYPE_TERRAIN;
	}
	else if ("sky" == render_type)
	{
		return LLPipeline::RENDER_TYPE_SKY;
	}
	else if ("water" == render_type)
	{
		return LLPipeline::RENDER_TYPE_WATER;
	}
	else if ("volume" == render_type)
	{
		return LLPipeline::RENDER_TYPE_VOLUME;
	}
	else if ("grass" == render_type)
	{
		return LLPipeline::RENDER_TYPE_GRASS;
	}
	else if ("clouds" == render_type)
	{
		return LLPipeline::RENDER_TYPE_CLOUDS;
	}
	else if ("particles" == render_type)
	{
		return LLPipeline::RENDER_TYPE_PARTICLES;
	}
	else if ("bump" == render_type)
	{
		return LLPipeline::RENDER_TYPE_BUMP;
	}
    else if ("pbr" == render_type) 
    {
        return LLPipeline::RENDER_TYPE_GLTF_PBR;
    }
	else
	{
		return 0;
	}
}


class LLAdvancedToggleRenderType : public view_listener_t
{
	bool handleEvent(const LLSD& userdata)
	{
		U32 render_type = render_type_from_string( userdata.asString() );
		if ( render_type != 0 )
		{
			LLPipeline::toggleRenderTypeControl( render_type );
			if(render_type == LLPipeline::RENDER_TYPE_PARTICLES)
			{
				gPipeline.sRenderParticles = gPipeline.hasRenderType(LLPipeline::RENDER_TYPE_PARTICLES);
			}
		}
		return true;
	}
};


class LLAdvancedCheckRenderType : public view_listener_t
{
	bool handleEvent(const LLSD& userdata)
	{
		U32 render_type = render_type_from_string( userdata.asString() );
		bool new_value = false;

		if ( render_type != 0 )
		{
			new_value = LLPipeline::hasRenderTypeControl( render_type );
		}

		return new_value;
	}
};


/////////////
// FEATURE //
/////////////
U32 feature_from_string(std::string feature)
{ 
	if ("ui" == feature)
	{ 
		return LLPipeline::RENDER_DEBUG_FEATURE_UI;
	}
	else if ("selected" == feature)
	{
		return LLPipeline::RENDER_DEBUG_FEATURE_SELECTED;
	}
	else if ("highlighted" == feature)
	{
		return LLPipeline::RENDER_DEBUG_FEATURE_HIGHLIGHTED;
	}
	else if ("dynamic textures" == feature)
	{
		return LLPipeline::RENDER_DEBUG_FEATURE_DYNAMIC_TEXTURES;
	}
	else if ("foot shadows" == feature)
	{
		return LLPipeline::RENDER_DEBUG_FEATURE_FOOT_SHADOWS;
	}
	else if ("fog" == feature)
	{
		return LLPipeline::RENDER_DEBUG_FEATURE_FOG;
	}
	else if ("fr info" == feature)
	{
		return LLPipeline::RENDER_DEBUG_FEATURE_FR_INFO;
	}
	else if ("flexible" == feature)
	{
		return LLPipeline::RENDER_DEBUG_FEATURE_FLEXIBLE;
	}
	else
	{
		return 0;
	}
};


class LLAdvancedToggleFeature : public view_listener_t
{
	bool handleEvent(const LLSD& userdata)
	{
		U32 feature = feature_from_string( userdata.asString() );
		if ( feature != 0 )
		{
			LLPipeline::toggleRenderDebugFeature( feature );
		}
		return true;
	}
};

class LLAdvancedCheckFeature : public view_listener_t
{
	bool handleEvent(const LLSD& userdata)
{
	U32 feature = feature_from_string( userdata.asString() );
	bool new_value = false;

	if ( feature != 0 )
	{
		new_value = LLPipeline::toggleRenderDebugFeatureControl( feature );
	}

	return new_value;
}
};

class LLAdvancedCheckDisplayTextureDensity : public view_listener_t
{
	bool handleEvent(const LLSD& userdata)
	{
		std::string mode = userdata.asString();
		if (!gPipeline.hasRenderDebugMask(LLPipeline::RENDER_DEBUG_TEXEL_DENSITY))
		{
			return mode == "none";
		}
		if (mode == "current")
		{
			return LLViewerTexture::sDebugTexelsMode == LLViewerTexture::DEBUG_TEXELS_CURRENT;
		}
		else if (mode == "desired")
		{
			return LLViewerTexture::sDebugTexelsMode == LLViewerTexture::DEBUG_TEXELS_DESIRED;
		}
		else if (mode == "full")
		{
			return LLViewerTexture::sDebugTexelsMode == LLViewerTexture::DEBUG_TEXELS_FULL;
		}
		return false;
	}
};

class LLAdvancedSetDisplayTextureDensity : public view_listener_t
{
	bool handleEvent(const LLSD& userdata)
	{
		std::string mode = userdata.asString();
		if (mode == "none")
		{
			if (gPipeline.hasRenderDebugMask(LLPipeline::RENDER_DEBUG_TEXEL_DENSITY) == TRUE) 
			{
				gPipeline.toggleRenderDebug(LLPipeline::RENDER_DEBUG_TEXEL_DENSITY);
			}
			LLViewerTexture::sDebugTexelsMode = LLViewerTexture::DEBUG_TEXELS_OFF;
		}
		else if (mode == "current")
		{
			if (gPipeline.hasRenderDebugMask(LLPipeline::RENDER_DEBUG_TEXEL_DENSITY) == FALSE) 
			{
				gPipeline.toggleRenderDebug(LLPipeline::RENDER_DEBUG_TEXEL_DENSITY);
			}
			LLViewerTexture::sDebugTexelsMode = LLViewerTexture::DEBUG_TEXELS_CURRENT;
		}
		else if (mode == "desired")
		{
			if (gPipeline.hasRenderDebugMask(LLPipeline::RENDER_DEBUG_TEXEL_DENSITY) == FALSE) 
			{
				gPipeline.toggleRenderDebug(LLPipeline::RENDER_DEBUG_TEXEL_DENSITY);
			}
			gPipeline.setRenderDebugFeatureControl(LLPipeline::RENDER_DEBUG_TEXEL_DENSITY, true);
			LLViewerTexture::sDebugTexelsMode = LLViewerTexture::DEBUG_TEXELS_DESIRED;
		}
		else if (mode == "full")
		{
			if (gPipeline.hasRenderDebugMask(LLPipeline::RENDER_DEBUG_TEXEL_DENSITY) == FALSE) 
			{
				gPipeline.toggleRenderDebug(LLPipeline::RENDER_DEBUG_TEXEL_DENSITY);
			}
			LLViewerTexture::sDebugTexelsMode = LLViewerTexture::DEBUG_TEXELS_FULL;
		}
		return true;
	}
};


//////////////////
// INFO DISPLAY //
//////////////////
U64 info_display_from_string(std::string info_display)
{
	if ("verify" == info_display)
	{
		return LLPipeline::RENDER_DEBUG_VERIFY;
	}
	else if ("bboxes" == info_display)
	{
		return LLPipeline::RENDER_DEBUG_BBOXES;
	}
	else if ("normals" == info_display)
	{
		return LLPipeline::RENDER_DEBUG_NORMALS;
	}
	else if ("points" == info_display)
	{
		return LLPipeline::RENDER_DEBUG_POINTS;
	}
	else if ("octree" == info_display)
	{
		return LLPipeline::RENDER_DEBUG_OCTREE;
	}
	else if ("shadow frusta" == info_display)
	{
		return LLPipeline::RENDER_DEBUG_SHADOW_FRUSTA;
	}
	else if ("physics shapes" == info_display)
	{
		return LLPipeline::RENDER_DEBUG_PHYSICS_SHAPES;
	}
	else if ("occlusion" == info_display)
	{
		return LLPipeline::RENDER_DEBUG_OCCLUSION;
	}
	else if ("render batches" == info_display)
	{
		return LLPipeline::RENDER_DEBUG_BATCH_SIZE;
	}
	else if ("update type" == info_display)
	{
		return LLPipeline::RENDER_DEBUG_UPDATE_TYPE;
	}
	else if ("texture anim" == info_display)
	{
		return LLPipeline::RENDER_DEBUG_TEXTURE_ANIM;
	}
	else if ("texture priority" == info_display)
	{
		return LLPipeline::RENDER_DEBUG_TEXTURE_PRIORITY;
	}
	else if ("texture area" == info_display)
	{
		return LLPipeline::RENDER_DEBUG_TEXTURE_AREA;
	}
	else if ("face area" == info_display)
	{
		return LLPipeline::RENDER_DEBUG_FACE_AREA;
	}
	else if ("lod info" == info_display)
	{
		return LLPipeline::RENDER_DEBUG_LOD_INFO;
	}
	else if ("lights" == info_display)
	{
		return LLPipeline::RENDER_DEBUG_LIGHTS;
	}
	else if ("particles" == info_display)
	{
		return LLPipeline::RENDER_DEBUG_PARTICLES;
	}
	else if ("composition" == info_display)
	{
		return LLPipeline::RENDER_DEBUG_COMPOSITION;
	}
	else if ("avatardrawinfo" == info_display)
	{
		return (LLPipeline::RENDER_DEBUG_AVATAR_DRAW_INFO);
	}
	else if ("glow" == info_display)
	{
		return LLPipeline::RENDER_DEBUG_GLOW;
	}
	else if ("collision skeleton" == info_display)
	{
		return LLPipeline::RENDER_DEBUG_AVATAR_VOLUME;
	}
	else if ("joints" == info_display)
	{
		return LLPipeline::RENDER_DEBUG_AVATAR_JOINTS;
	}
	else if ("raycast" == info_display)
	{
		return LLPipeline::RENDER_DEBUG_RAYCAST;
	}
	else if ("agent target" == info_display)
	{
		return LLPipeline::RENDER_DEBUG_AGENT_TARGET;
	}
	else if ("sculpt" == info_display)
	{
		return LLPipeline::RENDER_DEBUG_SCULPTED;
	}
	else if ("wind vectors" == info_display)
	{
		return LLPipeline::RENDER_DEBUG_WIND_VECTORS;
	}
	else if ("texel density" == info_display)
	{
		return LLPipeline::RENDER_DEBUG_TEXEL_DENSITY;
	}
	else if ("triangle count" == info_display)
	{
		return LLPipeline::RENDER_DEBUG_TRIANGLE_COUNT;
	}
	else if ("impostors" == info_display)
	{
		return LLPipeline::RENDER_DEBUG_IMPOSTORS;
	}
    else if ("reflection probes" == info_display)
    {
        return LLPipeline::RENDER_DEBUG_REFLECTION_PROBES;
    }
    else if ("probe updates" == info_display)
    {
        return LLPipeline::RENDER_DEBUG_PROBE_UPDATES;
    }
	else if ("texture size" == info_display)
	{
		return LLPipeline::RENDER_DEBUG_TEXTURE_SIZE;
	}
	else
	{
		LL_WARNS() << "unrecognized feature name '" << info_display << "'" << LL_ENDL;
		return 0;
	}
};

class LLAdvancedToggleInfoDisplay : public view_listener_t
{
	bool handleEvent(const LLSD& userdata)
	{
		U64 info_display = info_display_from_string( userdata.asString() );

		LL_INFOS("ViewerMenu") << "toggle " << userdata.asString() << LL_ENDL;
		
		if ( info_display != 0 )
		{
			LLPipeline::toggleRenderDebug( info_display );
		}

		return true;
	}
};


class LLAdvancedCheckInfoDisplay : public view_listener_t
{
	bool handleEvent(const LLSD& userdata)
	{
		U64 info_display = info_display_from_string( userdata.asString() );
		bool new_value = false;

		if ( info_display != 0 )
		{
			new_value = LLPipeline::toggleRenderDebugControl( info_display );
		}

		return new_value;
	}
};


///////////////////////////
//// RANDOMIZE FRAMERATE //
///////////////////////////


class LLAdvancedToggleRandomizeFramerate : public view_listener_t
{
	bool handleEvent(const LLSD& userdata)
	{
		gRandomizeFramerate = !(gRandomizeFramerate);
		return true;
	}
};

class LLAdvancedCheckRandomizeFramerate : public view_listener_t
{
	bool handleEvent(const LLSD& userdata)
	{
		bool new_value = gRandomizeFramerate;
		return new_value;
	}
};

///////////////////////////
//// PERIODIC SLOW FRAME //
///////////////////////////


class LLAdvancedTogglePeriodicSlowFrame : public view_listener_t
{
	bool handleEvent(const LLSD& userdata)
	{
		gPeriodicSlowFrame = !(gPeriodicSlowFrame);
		return true;
	}
};

class LLAdvancedCheckPeriodicSlowFrame : public view_listener_t
{
	bool handleEvent(const LLSD& userdata)
	{
		bool new_value = gPeriodicSlowFrame;
		return new_value;
	}
};


///////////////////////////
// SELECTED TEXTURE INFO //
// 
///////////////////////////


class LLAdvancedSelectedTextureInfo : public view_listener_t
{
	bool handleEvent(const LLSD& userdata)
	{
		handle_selected_texture_info(NULL);
		return true;
	}
};

//////////////////////
// TOGGLE WIREFRAME //
//////////////////////

class LLAdvancedToggleWireframe : public view_listener_t
{
	bool handleEvent(const LLSD& userdata)
	{
// [RLVa:KB] - @detach and @viewwireframe
		const bool fRlvCanViewWireframe = RlvActions::canViewWireframe();
		if ( (!gUseWireframe) && (!fRlvCanViewWireframe) )
			RlvUtil::notifyBlocked(RlvStringKeys::Blocked::Wireframe);
		set_use_wireframe( (!gUseWireframe) && (fRlvCanViewWireframe) );
		return true;
	}
};

// Called from rlvhandler.cpp
void set_use_wireframe(bool useWireframe)
	{
		if (gUseWireframe == useWireframe)
			return;

		gUseWireframe = useWireframe;
// [/RLVa:KB]
//		gUseWireframe = !(gUseWireframe);

//		return true;
	}
//};

class LLAdvancedCheckWireframe : public view_listener_t
{
	bool handleEvent(const LLSD& userdata)
	{
		return gUseWireframe;
	}
};
	

//////////////////////////
// DUMP SCRIPTED CAMERA //
//////////////////////////
	
class LLAdvancedDumpScriptedCamera : public view_listener_t
{
	bool handleEvent(const LLSD& userdata)
	{
		handle_dump_followcam(NULL);
		return true;
	}
};



//////////////////////////////
// DUMP REGION OBJECT CACHE //
//////////////////////////////


class LLAdvancedDumpRegionObjectCache : public view_listener_t
{
	bool handleEvent(const LLSD& userdata)
	{
		handle_dump_region_object_cache(NULL);
		return true;
	}
};

class LLAdvancedToggleInterestList360Mode : public view_listener_t
{
public:
    bool handleEvent(const LLSD &userdata)
    {
        // Toggle the mode - regions will get updated
        if (gAgent.getInterestListMode() == LLViewerRegion::IL_MODE_360)
        {
			// <FS:Beq> we need to force the 360 mode "users" to false or this override will fail
			gAgent.setFSAreaSearchActive(false);
			gAgent.set360CaptureActive(false);
			// <FS:Beq/>
			gAgent.changeInterestListMode(LLViewerRegion::IL_MODE_DEFAULT);
		}
		else
		{
			// <FS:Beq> we need to force the 360 mode user flag to true or this override will fail. Don;t set area search though as that can have other effects.
			gAgent.set360CaptureActive(false);
			// <FS:Beq/>
			gAgent.changeInterestListMode(LLViewerRegion::IL_MODE_360);
		}
        return true;
    }
};

class LLAdvancedCheckInterestList360Mode : public view_listener_t
{
	bool handleEvent(const LLSD& userdata)
	{
		return (gAgent.getInterestListMode() == LLViewerRegion::IL_MODE_360);
	}
};

class LLAdvancedToggleStatsRecorder : public view_listener_t
{
    bool handleEvent(const LLSD &userdata)
    {
        if (LLViewerStatsRecorder::instance().isEnabled())
		{	// Turn off both recording and logging
			LLViewerStatsRecorder::instance().enableObjectStatsRecording(false);
		}
		else
		{	// Turn on both recording and logging
			LLViewerStatsRecorder::instance().enableObjectStatsRecording(true, true);
		}
        return true;
    }
};

class LLAdvancedCheckStatsRecorder : public view_listener_t
{
    bool handleEvent(const LLSD &userdata)
    {	// Use the logging state as the indicator of whether the stats recorder is on
        return LLViewerStatsRecorder::instance().isLogging();
    }
};

class LLAdvancedResetInterestLists : public view_listener_t
{
    bool handleEvent(const LLSD &userdata)
    {	// Reset all region interest lists
        handle_reset_interest_lists(NULL);
        return true;
    }
};


class LLAdvancedBuyCurrencyTest : public view_listener_t
	{
	bool handleEvent(const LLSD& userdata)
	{
		handle_buy_currency_test(NULL);
		return true;
	}
};


/////////////////////
// DUMP SELECT MGR //
/////////////////////


class LLAdvancedDumpSelectMgr : public view_listener_t
{
	bool handleEvent(const LLSD& userdata)
	{
		dump_select_mgr(NULL);
		return true;
	}
};



////////////////////
// DUMP INVENTORY //
////////////////////


class LLAdvancedDumpInventory : public view_listener_t
{
	bool handleEvent(const LLSD& userdata)
	{
		dump_inventory(NULL);
		return true;
	}
};



////////////////////////////////
// PRINT SELECTED OBJECT INFO //
////////////////////////////////


class LLAdvancedPrintSelectedObjectInfo : public view_listener_t
{
	bool handleEvent(const LLSD& userdata)
	{
		print_object_info(NULL);
		return true;
	}
};



//////////////////////
// PRINT AGENT INFO //
//////////////////////


class LLAdvancedPrintAgentInfo : public view_listener_t
{
	bool handleEvent(const LLSD& userdata)
	{
		print_agent_nvpairs(NULL);
		return true;
	}
};

//////////////////
// DEBUG CLICKS //
//////////////////


class LLAdvancedToggleDebugClicks : public view_listener_t
{
	bool handleEvent(const LLSD& userdata)
	{
		gDebugClicks = !(gDebugClicks);
		return true;
	}
};

class LLAdvancedCheckDebugClicks : public view_listener_t
{
	bool handleEvent(const LLSD& userdata)
	{
		bool new_value = gDebugClicks;
		return new_value;
	}
};



/////////////////
// DEBUG VIEWS //
/////////////////


class LLAdvancedToggleDebugViews : public view_listener_t
{
	bool handleEvent(const LLSD& userdata)
	{
		LLView::sDebugRects = !(LLView::sDebugRects);
		return true;
	}
};

class LLAdvancedCheckDebugViews : public view_listener_t
{
	bool handleEvent(const LLSD& userdata)
	{
		bool new_value = LLView::sDebugRects;
		return new_value;
	}
};



///////////////////
// DEBUG UNICODE //
///////////////////


class LLAdvancedToggleDebugUnicode : public view_listener_t
{
	bool handleEvent(const LLSD& userdata)
	{
		LLView::sDebugUnicode = !(LLView::sDebugUnicode);
		return true;
	}
};

class LLAdvancedCheckDebugUnicode : public view_listener_t
{
	bool handleEvent(const LLSD& userdata)
	{
		return LLView::sDebugUnicode;
	}
};



///////////////////////
// XUI NAME TOOLTIPS //
///////////////////////


class LLAdvancedToggleXUINameTooltips : public view_listener_t
{
	bool handleEvent(const LLSD& userdata)
	{
		toggle_show_xui_names(NULL);
		return true;
	}
};

class LLAdvancedCheckXUINameTooltips : public view_listener_t
{
	bool handleEvent(const LLSD& userdata)
	{
		bool new_value = check_show_xui_names(NULL);
		return new_value;
	}
};



////////////////////////
// DEBUG MOUSE EVENTS //
////////////////////////


class LLAdvancedToggleDebugMouseEvents : public view_listener_t
{
	bool handleEvent(const LLSD& userdata)
	{
		LLView::sDebugMouseHandling = !(LLView::sDebugMouseHandling);
		return true;
	}
};

class LLAdvancedCheckDebugMouseEvents : public view_listener_t
{
	bool handleEvent(const LLSD& userdata)
	{
		bool new_value = LLView::sDebugMouseHandling;
		return new_value;
	}
};



////////////////
// DEBUG KEYS //
////////////////


class LLAdvancedToggleDebugKeys : public view_listener_t
{
	bool handleEvent(const LLSD& userdata)
	{
		LLView::sDebugKeys = !(LLView::sDebugKeys);
		return true;
	}
};
	
class LLAdvancedCheckDebugKeys : public view_listener_t
{
	bool handleEvent(const LLSD& userdata)
	{
		bool new_value = LLView::sDebugKeys;
		return new_value;
	}
};
	


///////////////////////
// DEBUG WINDOW PROC //
///////////////////////


class LLAdvancedToggleDebugWindowProc : public view_listener_t
{
	bool handleEvent(const LLSD& userdata)
	{
		gDebugWindowProc = !(gDebugWindowProc);
		return true;
	}
};

class LLAdvancedCheckDebugWindowProc : public view_listener_t
	{
	bool handleEvent(const LLSD& userdata)
	{
		bool new_value = gDebugWindowProc;
		return new_value;
	}
};

// ------------------------------XUI MENU ---------------------------

//////////////////////
// LOAD UI FROM XML //
//////////////////////


class LLAdvancedLoadUIFromXML : public view_listener_t
{
	bool handleEvent(const LLSD& userdata)
	{
		handle_load_from_xml(NULL);
		return true;
	}
};



////////////////////
// SAVE UI TO XML //
////////////////////


class LLAdvancedSaveUIToXML : public view_listener_t
{
	bool handleEvent(const LLSD& userdata)
	{
		handle_save_to_xml(NULL);
		return true;
	}
};


class LLAdvancedSendTestIms : public view_listener_t
{
	bool handleEvent(const LLSD& userdata)
	{
		LLIMModel::instance().testMessages();
		return true;
	}
};


///////////////
// XUI NAMES //
///////////////


class LLAdvancedToggleXUINames : public view_listener_t
{
	bool handleEvent(const LLSD& userdata)
	{
		toggle_show_xui_names(NULL);
		return true;
	}
};

class LLAdvancedCheckXUINames : public view_listener_t
{
	bool handleEvent(const LLSD& userdata)
	{
		bool new_value = check_show_xui_names(NULL);
		return new_value;
	}
};


////////////////////////
// GRAB BAKED TEXTURE //
////////////////////////


class LLAdvancedGrabBakedTexture : public view_listener_t
{
	bool handleEvent(const LLSD& userdata)
	{
		std::string texture_type = userdata.asString();
		if ("iris" == texture_type)
		{
			handle_grab_baked_texture( (void*)BAKED_EYES );
		}
		else if ("head" == texture_type)
		{
			handle_grab_baked_texture( (void*)BAKED_HEAD );
		}
		else if ("upper" == texture_type)
		{
			handle_grab_baked_texture( (void*)BAKED_UPPER );
		}
		else if ("lower" == texture_type)
		{
			handle_grab_baked_texture( (void*)BAKED_LOWER );
		}
		else if ("skirt" == texture_type)
		{
			handle_grab_baked_texture( (void*)BAKED_SKIRT );
		}
		else if ("hair" == texture_type)
		{
			handle_grab_baked_texture( (void*)BAKED_HAIR );
		}

		return true;
	}
};

class LLAdvancedEnableGrabBakedTexture : public view_listener_t
{
	bool handleEvent(const LLSD& userdata)
{
		std::string texture_type = userdata.asString();
		bool new_value = false;

		if ("iris" == texture_type)
		{
			new_value = enable_grab_baked_texture( (void*)BAKED_EYES );
		}
		else if ("head" == texture_type)
		{
			new_value = enable_grab_baked_texture( (void*)BAKED_HEAD );
		}
		else if ("upper" == texture_type)
		{
			new_value = enable_grab_baked_texture( (void*)BAKED_UPPER );
		}
		else if ("lower" == texture_type)
		{
			new_value = enable_grab_baked_texture( (void*)BAKED_LOWER );
		}
		else if ("skirt" == texture_type)
		{
			new_value = enable_grab_baked_texture( (void*)BAKED_SKIRT );
		}
		else if ("hair" == texture_type)
		{
			new_value = enable_grab_baked_texture( (void*)BAKED_HAIR );
		}
	
		return new_value;
}
};

///////////////////////
// APPEARANCE TO XML //
///////////////////////


class LLAdvancedEnableAppearanceToXML : public view_listener_t
{
	bool handleEvent(const LLSD& userdata)
	{
        LLViewerObject *obj = LLSelectMgr::getInstance()->getSelection()->getPrimaryObject();
        if (obj && obj->isAnimatedObject() && obj->getControlAvatar())
        {
            return gSavedSettings.getBOOL("DebugAnimatedObjects");
        }
        else if (obj && obj->isAttachment() && obj->getAvatar())
        {
            return gSavedSettings.getBOOL("DebugAvatarAppearanceMessage");
        }
        else if (obj && obj->isAvatar())
        {
            // This has to be a non-control avatar, because control avs are invisible and unclickable.
            return gSavedSettings.getBOOL("DebugAvatarAppearanceMessage");
        }
		else
		{
			return false;
		}
	}
};

class LLAdvancedAppearanceToXML : public view_listener_t
{
	bool handleEvent(const LLSD& userdata)
	{
		std::string emptyname;
        LLViewerObject *obj = LLSelectMgr::getInstance()->getSelection()->getPrimaryObject();
        LLVOAvatar *avatar = NULL;
        if (obj)
        {
            if (obj->isAvatar())
            {
                avatar = obj->asAvatar();
            }
            else
            {
                // If there is a selection, find the associated
                // avatar. Normally there's only one obvious choice. But
                // what should be returned if the object is in an attached
                // animated object? getAvatar() will give the skeleton of
                // the animated object. getAvatarAncestor() will give the
                // actual human-driven avatar.
                avatar = obj->getAvatar();
            }
        }
        else
        {
            // If no selection, use the self avatar.
			avatar = gAgentAvatarp;
        }
        if (avatar)
        {
            avatar->dumpArchetypeXML(emptyname);
        }
		return true;
	}
};



///////////////////////////////
// TOGGLE CHARACTER GEOMETRY //
///////////////////////////////


class LLAdvancedToggleCharacterGeometry : public view_listener_t
{
	bool handleEvent(const LLSD& userdata)
	{
		handle_god_request_avatar_geometry(NULL);
		return true;
	}
};


	/////////////////////////////
// TEST MALE / TEST FEMALE //
/////////////////////////////

class LLAdvancedTestMale : public view_listener_t
{
	bool handleEvent(const LLSD& userdata)
	{
		handle_test_male(NULL);
		return true;
	}
};


class LLAdvancedTestFemale : public view_listener_t
{
	bool handleEvent(const LLSD& userdata)
	{
		handle_test_female(NULL);
		return true;
	}
};

class LLAdvancedForceParamsToDefault : public view_listener_t
{
	bool handleEvent(const LLSD& userdata)
	{
		LLAgent::clearVisualParams(NULL);
		return true;
	}
};


//////////////////////////
//   ANIMATION SPEED    //
//////////////////////////

// Utility function to set all AV time factors to the same global value
static void set_all_animation_time_factors(F32	time_factor)
{
	LLMotionController::setCurrentTimeFactor(time_factor);
	for (std::vector<LLCharacter*>::iterator iter = LLCharacter::sInstances.begin();
		iter != LLCharacter::sInstances.end(); ++iter)
	{
		(*iter)->setAnimTimeFactor(time_factor);
	}
}

class LLAdvancedAnimTenFaster : public view_listener_t
{
	bool handleEvent(const LLSD& userdata)
	{
		//LL_INFOS() << "LLAdvancedAnimTenFaster" << LL_ENDL;
		F32 time_factor = LLMotionController::getCurrentTimeFactor();
		time_factor = llmin(time_factor + 0.1f, 2.f);	// Upper limit is 200% speed
		set_all_animation_time_factors(time_factor);
		return true;
	}
};

class LLAdvancedAnimTenSlower : public view_listener_t
{
	bool handleEvent(const LLSD& userdata)
	{
		//LL_INFOS() << "LLAdvancedAnimTenSlower" << LL_ENDL;
		F32 time_factor = LLMotionController::getCurrentTimeFactor();
		time_factor = llmax(time_factor - 0.1f, 0.1f);	// Lower limit is at 10% of normal speed
		set_all_animation_time_factors(time_factor);
		return true;
	}
};

class LLAdvancedAnimResetAll : public view_listener_t
{
	bool handleEvent(const LLSD& userdata)
	{
		set_all_animation_time_factors(1.f);
		return true;
	}
};


//////////////////////////
// RELOAD VERTEX SHADER //
//////////////////////////


class LLAdvancedReloadVertexShader : public view_listener_t
{
	bool handleEvent(const LLSD& userdata)
	{
		reload_vertex_shader(NULL);
		return true;
	}
};



////////////////////
// ANIMATION INFO //
////////////////////


class LLAdvancedToggleAnimationInfo : public view_listener_t
{
	bool handleEvent(const LLSD& userdata)
	{
		LLVOAvatar::sShowAnimationDebug = !(LLVOAvatar::sShowAnimationDebug);
		return true;
	}
};

class LLAdvancedCheckAnimationInfo : public view_listener_t
{
	bool handleEvent(const LLSD& userdata)
	{
		bool new_value = LLVOAvatar::sShowAnimationDebug;
		return new_value;
	}
};


//////////////////
// SHOW LOOK AT //
//////////////////


class LLAdvancedToggleShowLookAt : public view_listener_t
{
	bool handleEvent(const LLSD& userdata)
	{
		//LLHUDEffectLookAt::sDebugLookAt = !(LLHUDEffectLookAt::sDebugLookAt);
		//<FS:AO improve use of controls with radiogroups>
		//bool value = !gSavedPerAccountSettings.getBOOL("DebugLookAt");
		//gSavedPerAccountSettings.setBOOL("DebugLookAt",value);
		S32 value = !gSavedPerAccountSettings.getS32("DebugLookAt");
		gSavedPerAccountSettings.setS32("DebugLookAt",value);
		//</FS:AO>
		return true;
	}
};

// <AO>
class LLAdvancedToggleShowColor : public view_listener_t
{
        bool handleEvent(const LLSD& userdata)
        {
                S32 value = !gSavedSettings.getS32("DebugShowColor");
                gSavedSettings.setS32("DebugShowColor",value);
                return true;
        }
};

class LLAdvancedCheckShowColor : public view_listener_t
{
        bool handleEvent(const LLSD& userdata)
        {
                S32 new_value = gSavedSettings.getS32("DebugShowColor");
                return (bool)new_value;
        }
};
// </AO>

class LLAdvancedCheckShowLookAt : public view_listener_t
{
	bool handleEvent(const LLSD& userdata)
	{
		//bool new_value = LLHUDEffectLookAt::sDebugLookAt;
		//<FS:AO improve use of controls with radiogroups>
		//bool new_value = gSavedPerAccountSettings.getBOOL("DebugLookAt");
		S32 new_value = gSavedPerAccountSettings.getS32("DebugLookAt");
		return (bool)new_value;
	}
};



///////////////////
// SHOW POINT AT //
///////////////////


class LLAdvancedToggleShowPointAt : public view_listener_t
{
	bool handleEvent(const LLSD& userdata)
	{
		LLHUDEffectPointAt::sDebugPointAt = !(LLHUDEffectPointAt::sDebugPointAt);
		return true;
	}
};

class LLAdvancedCheckShowPointAt : public view_listener_t
{
	bool handleEvent(const LLSD& userdata)
	{
		bool new_value = LLHUDEffectPointAt::sDebugPointAt;
		return new_value;
	}
};


///////////////////// 
// PRIVATE LOOK AT // 
///////////////////// 

class LLAdvancedTogglePrivateLookPointAt : public view_listener_t 
{ 
	bool handleEvent(const LLSD& userdata) 
	{ 
		std::string command = userdata.asString(); 
		if ("Look" == command) 
		{ 
			bool new_value = !gSavedSettings.getBOOL("PrivateLookAtTarget"); 
			gSavedSettings.setBOOL("PrivateLookAtTarget", new_value); 
		} 
		else if ("Point" == command) 
		{ 
			bool new_value = !gSavedSettings.getBOOL("PrivatePointAtTarget"); 
			gSavedSettings.setBOOL("PrivatePointAtTarget", new_value); 
		} 
	return true; 
	} 
}; 

class LLAdvancedCheckPrivateLookPointAt : public view_listener_t 
{ 
	bool handleEvent(const LLSD& userdata) 
	{ 
		std::string command = userdata["data"].asString(); 
		if ("Look" == command) 
		{ 
			bool new_value = gSavedSettings.getBOOL("PrivateLookAtTarget"); 
			std::string control_name = userdata["control"].asString(); 
			gMenuHolder->findControl(control_name)->setValue(new_value); 
		} 
		else if ("Point" == command) 
		{ 
			bool new_value = gSavedSettings.getBOOL("PrivatePointAtTarget"); 
			std::string control_name = userdata["control"].asString(); 
			gMenuHolder->findControl(control_name)->setValue(new_value); 
		} 
	return true; 
	} 
};

/////////////////////////
// DEBUG JOINT UPDATES //
/////////////////////////


class LLAdvancedToggleDebugJointUpdates : public view_listener_t
{
	bool handleEvent(const LLSD& userdata)
	{
		LLVOAvatar::sJointDebug = !(LLVOAvatar::sJointDebug);
		return true;
	}
};

class LLAdvancedCheckDebugJointUpdates : public view_listener_t
{
	bool handleEvent(const LLSD& userdata)
	{
		bool new_value = LLVOAvatar::sJointDebug;
		return new_value;
	}
};



/////////////////
// DISABLE LOD //
/////////////////


class LLAdvancedToggleDisableLOD : public view_listener_t
{
	bool handleEvent(const LLSD& userdata)
	{
		LLViewerJoint::sDisableLOD = !(LLViewerJoint::sDisableLOD);
		return true;
	}
};
		
class LLAdvancedCheckDisableLOD : public view_listener_t
{
	bool handleEvent(const LLSD& userdata)
	{
		bool new_value = LLViewerJoint::sDisableLOD;
		return new_value;
	}
};



/////////////////////////
// DEBUG CHARACTER VIS //
/////////////////////////


class LLAdvancedToggleDebugCharacterVis : public view_listener_t
{
	bool handleEvent(const LLSD& userdata)
	{
		LLVOAvatar::sDebugInvisible = !(LLVOAvatar::sDebugInvisible);
		return true;
	}
};

class LLAdvancedCheckDebugCharacterVis : public view_listener_t
{
	bool handleEvent(const LLSD& userdata)
	{
		bool new_value = LLVOAvatar::sDebugInvisible;
		return new_value;
	}
};


//////////////////////
// DUMP ATTACHMENTS //
//////////////////////

	
class LLAdvancedDumpAttachments : public view_listener_t
{
	bool handleEvent(const LLSD& userdata)
	{
		handle_dump_attachments(NULL);
		return true;
	}
};


	
/////////////////////
// REBAKE TEXTURES //
/////////////////////
	
	
class LLAdvancedRebakeTextures : public view_listener_t
{
	bool handleEvent(const LLSD& userdata)
	{
		handle_rebake_textures(NULL);
		return true;
	}
};
	
	
// [SL:KB] - Patch: Appearance-PhantomAttach | Checked: Catznip-5.0
void handle_refresh_attachments()
{
	LLAttachmentsMgr::instance().refreshAttachments();
}
// [/SL:KB]

#if 1 //ndef LL_RELEASE_FOR_DOWNLOAD
///////////////////////////
// DEBUG AVATAR TEXTURES //
///////////////////////////


class LLAdvancedDebugAvatarTextures : public view_listener_t
{
	bool handleEvent(const LLSD& userdata)
	{
		if (gAgent.isGodlike())
		{
			handle_debug_avatar_textures(NULL);
		}
		return true;
	}
};

////////////////////////////////
// DUMP AVATAR LOCAL TEXTURES //
////////////////////////////////


class LLAdvancedDumpAvatarLocalTextures : public view_listener_t
{
	bool handleEvent(const LLSD& userdata)
	{
#ifndef LL_RELEASE_FOR_DOWNLOAD
		handle_dump_avatar_local_textures(NULL);
#endif
		return true;
	}
};

#endif

///////////////////////////////////
// Reload Avatar Cloud Particles //
///////////////////////////////////
class LLAdvancedReloadAvatarCloudParticle : public view_listener_t
{
	bool handleEvent(const LLSD& userdata)
	{
		LLVOAvatar::initCloud();
		return true;
	}
};

/////////////////
// MESSAGE LOG //
/////////////////


class LLAdvancedEnableMessageLog : public view_listener_t
{
	bool handleEvent(const LLSD& userdata)
	{
		handle_viewer_enable_message_log(NULL);
		return true;
	}
};

class LLAdvancedDisableMessageLog : public view_listener_t
{
	bool handleEvent(const LLSD& userdata)
	{
		handle_viewer_disable_message_log(NULL);
		return true;
	}
};

/////////////////
// DROP PACKET //
/////////////////


class LLAdvancedDropPacket : public view_listener_t
{
	bool handleEvent(const LLSD& userdata)
	{
		gMessageSystem->mPacketRing.dropPackets(1);
		return true;
	}
};

//////////////////////
// PURGE DISK CACHE //
//////////////////////


class LLAdvancedPurgeDiskCache : public view_listener_t
{
	bool handleEvent(const LLSD& userdata)
	{
        LL::WorkQueue::ptr_t main_queue = LL::WorkQueue::getInstance("mainloop");
        LL::WorkQueue::ptr_t general_queue = LL::WorkQueue::getInstance("General");
        llassert_always(main_queue);
        llassert_always(general_queue);
        main_queue->postTo(
            general_queue,
            []() // Work done on general queue
            {
                LLDiskCache::getInstance()->purge();
                // Nothing needed to return
            },
            [](){}); // Callback to main thread is empty as there is nothing left to do

		return true;
	}
};


////////////////////////
// PURGE SHADER CACHE //
////////////////////////


class LLAdvancedPurgeShaderCache : public view_listener_t
{
	bool handleEvent(const LLSD& userdata)
	{
		LLViewerShaderMgr::instance()->clearShaderCache();
		LLViewerShaderMgr::instance()->setShaders();
		return true;
	}
};

////////////////////
// EVENT Recorder //
///////////////////


class LLAdvancedViewerEventRecorder : public view_listener_t
{
	bool handleEvent(const LLSD& userdata)
	{
		std::string command = userdata.asString();
		if ("start playback" == command)
		{
			LL_INFOS() << "Event Playback starting" << LL_ENDL;
			LLViewerEventRecorder::instance().playbackRecording();
			LL_INFOS() << "Event Playback completed" << LL_ENDL;
		}
		else if ("stop playback" == command)
		{
			// Future
		}
		else if ("start recording" == command)
		{
			LLViewerEventRecorder::instance().setEventLoggingOn();
			LL_INFOS() << "Event recording started" << LL_ENDL;
		}
		else if ("stop recording" == command)
		{
			LLViewerEventRecorder::instance().setEventLoggingOff();
			LL_INFOS() << "Event recording stopped" << LL_ENDL;
		} 

		return true;
	}		
};




/////////////////
// AGENT PILOT //
/////////////////


class LLAdvancedAgentPilot : public view_listener_t
{
	bool handleEvent(const LLSD& userdata)
	{
		std::string command = userdata.asString();
		if ("start playback" == command)
		{
			gAgentPilot.setNumRuns(-1);
			gAgentPilot.startPlayback();
		}
		else if ("stop playback" == command)
		{
			gAgentPilot.stopPlayback();
		}
		else if ("start record" == command)
		{
			gAgentPilot.startRecord();
		}
		else if ("stop record" == command)
		{
			gAgentPilot.stopRecord();
		}

		return true;
	}		
};



//////////////////////
// AGENT PILOT LOOP //
//////////////////////


class LLAdvancedToggleAgentPilotLoop : public view_listener_t
{
	bool handleEvent(const LLSD& userdata)
	{
		gAgentPilot.setLoop(!gAgentPilot.getLoop());
		return true;
	}
};

class LLAdvancedCheckAgentPilotLoop : public view_listener_t
{
	bool handleEvent(const LLSD& userdata)
	{
		bool new_value = gAgentPilot.getLoop();
		return new_value;
	}
};


/////////////////////////
// SHOW OBJECT UPDATES //
/////////////////////////


class LLAdvancedToggleShowObjectUpdates : public view_listener_t
{
	bool handleEvent(const LLSD& userdata)
	{
		gShowObjectUpdates = !(gShowObjectUpdates);
		return true;
	}
};

class LLAdvancedCheckShowObjectUpdates : public view_listener_t
{
	bool handleEvent(const LLSD& userdata)
	{
		bool new_value = gShowObjectUpdates;
		return new_value;
	}
};



////////////////////
// COMPRESS IMAGE //
////////////////////


class LLAdvancedCompressImage : public view_listener_t
{
	bool handleEvent(const LLSD& userdata)
	{
		handle_compress_image(NULL);
		return true;
	}
};



////////////////////////
// COMPRESS FILE TEST //
////////////////////////

class LLAdvancedCompressFileTest : public view_listener_t
{
    bool handleEvent(const LLSD& userdata)
    {
        handle_compress_file_test(NULL);
        return true;
    }
};


/////////////////////////
// SHOW DEBUG SETTINGS //
/////////////////////////


class LLAdvancedShowDebugSettings : public view_listener_t
{
	bool handleEvent(const LLSD& userdata)
	{
		LLFloaterReg::showInstance("settings_debug",userdata);
		return true;
	}
};



////////////////////////
// VIEW ADMIN OPTIONS //
////////////////////////

class LLAdvancedEnableViewAdminOptions : public view_listener_t
{
	bool handleEvent(const LLSD& userdata)
	{
		// Don't enable in god mode since the admin menu is shown anyway.
		// Only enable if the user has set the appropriate debug setting.
		bool new_value = !gAgent.getAgentAccess().isGodlikeWithoutAdminMenuFakery() && gSavedSettings.getBOOL("AdminMenu");
		return new_value;
	}
};

class LLAdvancedToggleViewAdminOptions : public view_listener_t
{
	bool handleEvent(const LLSD& userdata)
	{
		handle_admin_override_toggle(NULL);
		return true;
	}
};

class LLAdvancedToggleVisualLeakDetector : public view_listener_t
{
	bool handleEvent(const LLSD& userdata)
	{
		handle_visual_leak_detector_toggle(NULL);
		return true;
	}
};

class LLAdvancedCheckViewAdminOptions : public view_listener_t
{
	bool handleEvent(const LLSD& userdata)
	{
		bool new_value = check_admin_override(NULL) || gAgent.isGodlike();
		return new_value;
	}
};

//////////////////
// ADMIN STATUS //
//////////////////


class LLAdvancedRequestAdminStatus : public view_listener_t
{
	bool handleEvent(const LLSD& userdata)
	{
		handle_god_mode(NULL);
		return true;
	}
};

class LLAdvancedLeaveAdminStatus : public view_listener_t
{
	bool handleEvent(const LLSD& userdata)
	{
		handle_leave_god_mode(NULL);
		return true;
	}
};

//////////////////////////
// Advanced > Debugging //
//////////////////////////

class LLAdvancedForceErrorBreakpoint : public view_listener_t
{
	bool handleEvent(const LLSD& userdata)
	{		
		force_error_breakpoint(NULL);
		return true;
	}
};

class LLAdvancedForceErrorLlerror : public view_listener_t
{
	bool handleEvent(const LLSD& userdata)
	{
		force_error_llerror(NULL);
		return true;
	}
};

class LLAdvancedForceErrorBadMemoryAccess : public view_listener_t
{
	bool handleEvent(const LLSD& userdata)
	{
		force_error_bad_memory_access(NULL);
		return true;
	}
};

class LLAdvancedForceErrorBadMemoryAccessCoro : public view_listener_t
{
    bool handleEvent(const LLSD& userdata)
    {
        LLCoros::instance().launch(
            "AdvancedForceErrorBadMemoryAccessCoro",
            [](){
                // Wait for one mainloop() iteration, letting the enclosing
                // handleEvent() method return.
                llcoro::suspend();
                force_error_bad_memory_access(NULL);
            });
        return true;
    }
};

class LLAdvancedForceErrorInfiniteLoop : public view_listener_t
{
	bool handleEvent(const LLSD& userdata)
	{
		force_error_infinite_loop(NULL);
		return true;
	}
};

class LLAdvancedForceErrorSoftwareException : public view_listener_t
{
	bool handleEvent(const LLSD& userdata)
	{
		force_error_software_exception(NULL);
		return true;
	}
};

class LLAdvancedForceErrorSoftwareExceptionCoro : public view_listener_t
{
    bool handleEvent(const LLSD& userdata)
    {
        LLCoros::instance().launch(
            "AdvancedForceErrorSoftwareExceptionCoro",
            [](){
                // Wait for one mainloop() iteration, letting the enclosing
                // handleEvent() method return.
                llcoro::suspend();
                force_error_software_exception(NULL);
            });
        return true;
    }
};

class LLAdvancedForceErrorDriverCrash : public view_listener_t
{
	bool handleEvent(const LLSD& userdata)
	{
		force_error_driver_crash(NULL);
		return true;
	}
};

// <FS:Ansariel> Wrongly merged back in by LL
//class LLAdvancedForceErrorCoroutineCrash : public view_listener_t
//{
//    bool handleEvent(const LLSD& userdata)
//    {
//        force_error_coroutine_crash(NULL);
//        return true;
//    }
//};
// </FS:Ansariel>

class LLAdvancedForceErrorThreadCrash : public view_listener_t
{
    bool handleEvent(const LLSD& userdata)
    {
        force_error_thread_crash(NULL);
        return true;
    }
};

class LLAdvancedForceErrorDisconnectViewer : public view_listener_t
{
	bool handleEvent(const LLSD& userdata)
	{
		handle_disconnect_viewer(NULL);
		return true;
}
};


#ifdef TOGGLE_HACKED_GODLIKE_VIEWER

class LLAdvancedHandleToggleHackedGodmode : public view_listener_t
{
	bool handleEvent(const LLSD& userdata)
	{
		handle_toggle_hacked_godmode(NULL);
		return true;
	}
};

class LLAdvancedCheckToggleHackedGodmode : public view_listener_t
{
	bool handleEvent(const LLSD& userdata)
	{
		check_toggle_hacked_godmode(NULL);
		return true;
	}
};

class LLAdvancedEnableToggleHackedGodmode : public view_listener_t
{
	bool handleEvent(const LLSD& userdata)
	{
		bool new_value = enable_toggle_hacked_godmode(NULL);
		return new_value;
	}
};
#endif


//
////-------------------------------------------------------------------
//// Advanced menu
////-------------------------------------------------------------------


//////////////////
// DEVELOP MENU //
//////////////////

class LLDevelopCheckLoggingLevel : public view_listener_t
{
	bool handleEvent(const LLSD& userdata)
	{
		U32 level = userdata.asInteger();
		return (static_cast<LLError::ELevel>(level) == LLError::getDefaultLevel());
	}
};

class LLDevelopSetLoggingLevel : public view_listener_t
{
	bool handleEvent(const LLSD& userdata)
	{
		U32 level = userdata.asInteger();
		LLError::setDefaultLevel(static_cast<LLError::ELevel>(level));
		return true;
	}
};

//////////////////
// ADMIN MENU   //
//////////////////

// Admin > Object
class LLAdminForceTakeCopy : public view_listener_t
{
	bool handleEvent(const LLSD& userdata)
	{
		force_take_copy(NULL);
		return true;
	}
};

class LLAdminHandleObjectOwnerSelf : public view_listener_t
{
	bool handleEvent(const LLSD& userdata)
	{
		handle_object_owner_self(NULL);
		return true;
	}
};
class LLAdminHandleObjectOwnerPermissive : public view_listener_t
{
	bool handleEvent(const LLSD& userdata)
	{
		handle_object_owner_permissive(NULL);
		return true;
	}
};

class LLAdminHandleForceDelete : public view_listener_t
{
	bool handleEvent(const LLSD& userdata)
	{
		handle_force_delete(NULL);
		return true;
	}
};

class LLAdminHandleObjectLock : public view_listener_t
{
	bool handleEvent(const LLSD& userdata)
	{
		handle_object_lock(NULL);
		return true;
	}
};

class LLAdminHandleObjectAssetIDs: public view_listener_t
{
	bool handleEvent(const LLSD& userdata)
	{
		handle_object_asset_ids(NULL);
		return true;
	}	
};

//Admin >Parcel
class LLAdminHandleForceParcelOwnerToMe: public view_listener_t
{
	bool handleEvent(const LLSD& userdata)
	{
		handle_force_parcel_owner_to_me(NULL);
		return true;
	}
};
class LLAdminHandleForceParcelToContent: public view_listener_t
{
	bool handleEvent(const LLSD& userdata)
	{
		handle_force_parcel_to_content(NULL);
		return true;
	}
};
class LLAdminHandleClaimPublicLand: public view_listener_t
{
	bool handleEvent(const LLSD& userdata)
	{
		handle_claim_public_land(NULL);
		return true;
	}
};

// Admin > Region
class LLAdminHandleRegionDumpTempAssetData: public view_listener_t
{
	bool handleEvent(const LLSD& userdata)
	{
		handle_region_dump_temp_asset_data(NULL);
		return true;
	}
};
//Admin (Top Level)

class LLAdminOnSaveState: public view_listener_t
{
	bool handleEvent(const LLSD& userdata)
	{
		LLPanelRegionTools::onSaveState(NULL);
		return true;
}
};


//-----------------------------------------------------------------------------
// cleanup_menus()
//-----------------------------------------------------------------------------
void cleanup_menus()
{
	delete gMenuParcelObserver;
	gMenuParcelObserver = NULL;

	delete gMenuAvatarSelf;
	gMenuAvatarSelf = NULL;

	delete gMenuAvatarOther;
	gMenuAvatarOther = NULL;

	delete gMenuObject;
	gMenuObject = NULL;

	delete gMenuAttachmentSelf;
	gMenuAttachmentSelf = NULL;

	delete gMenuAttachmentOther;
	gMenuAttachmentSelf = NULL;

	delete gMenuLand;
	gMenuLand = NULL;

	delete gMenuMuteParticle;
	gMenuMuteParticle = NULL;

	// <FS:Ansariel> Pie menu
	delete gPieMenuAvatarSelf;
	gPieMenuAvatarSelf = NULL;

	delete gPieMenuAvatarOther;
	gPieMenuAvatarOther = NULL;

	delete gPieMenuObject;
	gPieMenuObject = NULL;

	delete gPieMenuAttachmentSelf;
	gPieMenuAttachmentSelf = NULL;

	delete gPieMenuAttachmentOther;
	gPieMenuAttachmentOther = NULL;

	delete gPieMenuLand;
	gPieMenuLand = NULL;

	delete gPieMenuMuteParticle;
	gPieMenuMuteParticle = NULL;
	// </FS:Ansariel>

	// <FS:Ansariel> FIRE-7893: Detach function on inspect self toast without function
	delete gMenuInspectSelf;
	gMenuInspectSelf = NULL;
	// </FS:Ansariel>

	delete gMenuBarView;
	gMenuBarView = NULL;

	delete gPopupMenuView;
	gPopupMenuView = NULL;

	delete gMenuHolder;
	gMenuHolder = NULL;
}

//-----------------------------------------------------------------------------
// Object pie menu
//-----------------------------------------------------------------------------

// <FS:Ansariel> FIRE-6970/FIRE-6998: Optional permanent derendering of multiple objects
void derenderObject(bool permanent)
{
	bool need_save = false;
	LLViewerObject* objp;
	LLSelectMgr* select_mgr = LLSelectMgr::getInstance();

	while ((objp = select_mgr->getSelection()->getFirstRootObject(TRUE)))
	{
//		if ( (objp) && (gAgentID != objp->getID()) )
// [RLVa:KB] - Checked: 2012-03-11 (RLVa-1.4.5) | Added: RLVa-1.4.5 | FS-specific
		// Don't allow derendering of own attachments when RLVa is enabled
		if ( (objp) && (gAgentID != objp->getID()) && ((!rlv_handler_t::isEnabled()) || (!objp->isAttachment()) || (!objp->permYouOwner())) )
// [/RLVa:KB]
		{
			LLUUID id = objp->getID();
			std::string entry_name = "";
			std::string region_name;
			LLAssetType::EType asset_type;

			if (objp->isAvatar())
			{
				LLNameValue* firstname = objp->getNVPair("FirstName");
				LLNameValue* lastname = objp->getNVPair("LastName");
				entry_name = llformat("%s %s", firstname->getString(), lastname->getString());
				asset_type = LLAssetType::AT_PERSON;
			}
			else
			{
				bool next_object = false;
				LLViewerObject::child_list_t object_children = objp->getChildren();
				for (LLViewerObject::child_list_t::const_iterator it = object_children.begin(); it != object_children.end(); it++)
				{
					LLViewerObject* child = *it;
					if (child->isAvatar() && child->asAvatar()->isSelf())
					{
						if (gRlvHandler.hasBehaviour(RLV_BHVR_UNSIT))
						{
							// RLVa: Prevent cheating out of sitting by derendering the object
							select_mgr->deselectObjectOnly(objp);
							next_object = true;
						}
						else
						{
							gAgent.standUp();
						}
						break;
					}
				}

				if (next_object)
				{
					continue;
				}

				LLSelectNode* nodep = select_mgr->getSelection()->getFirstRootNode();
				if (nodep)
				{
					if (!nodep->mName.empty())
					{
						entry_name = nodep->mName;
					}
				}
				LLViewerRegion* region = objp->getRegion();
				if (region)
				{
					region_name = region->getName();
				}
				asset_type = LLAssetType::AT_OBJECT;
			}
			
			FSAssetBlacklist::getInstance()->addNewItemToBlacklist(id, entry_name, region_name, asset_type, permanent, false);
			
			if (permanent)
			{
				need_save = true;
			}

			select_mgr->deselectObjectOnly(objp);
			gObjectList.addDerenderedItem(id, permanent);
			gObjectList.killObject(objp);
			if (LLViewerRegion::sVOCacheCullingEnabled && objp->getRegion())
			{
				objp->getRegion()->killCacheEntry(objp->getLocalID());
			}

			LLTool* tool = LLToolMgr::getInstance()->getCurrentTool();
			LLViewerObject* tool_editing_object = tool->getEditingObject();
			if (tool_editing_object && tool_editing_object->mID == id)
			{
				tool->stopEditing();
			}

		}
		else if( (objp) && (gAgentID != objp->getID()) && ((rlv_handler_t::isEnabled()) || (objp->isAttachment()) || (objp->permYouOwner())) )
		{
			select_mgr->deselectObjectOnly(objp);
			return;
		}
	}

	if (need_save)
	{
		FSAssetBlacklist::getInstance()->saveBlacklist();
	}
}

class LLObjectDerenderPermanent : public view_listener_t
{
	bool handleEvent(const LLSD& userdata)
	{
		derenderObject(true);
		return true;
	}
};

class LLObjectDerender : public view_listener_t
{
    bool handleEvent(const LLSD& userdata)
    {
		derenderObject(false);
		return true;
    }
};
// </FS:Ansariel>

// <FS:CR> FIRE-10082 - Don't enable derendering own attachments when RLVa is enabled
bool enable_derender_object()
{
	return (!rlv_handler_t::isEnabled());
}
// </FS:CR>

class LLEnableEditParticleSource : public view_listener_t
{
	bool handleEvent(const LLSD& userdata)
	{
		LLObjectSelectionHandle handle = LLSelectMgr::instance().getSelection();

		if (handle->getObjectCount() >= 1)
		{
			LLObjectSelection::valid_iterator iter = handle->valid_begin();
			if (iter == handle->valid_end())
			{
				return false;
			}

			LLSelectNode* node = *iter;

			if (!node || !node->mPermissions)
			{
				return false;
			}

			if (node->mPermissions->getOwner() == gAgentID)
			{
				return true;
			}
		}
		return false;
	}
};

class LLEditParticleSource : public view_listener_t
{
	bool handleEvent(const LLSD& userdata)
	{
		LLViewerObject* objectp = LLSelectMgr::getInstance()->getSelection()->getPrimaryObject();
		if (objectp)
		{
			ParticleEditor* particleEditor = LLFloaterReg::showTypedInstance<ParticleEditor>("particle_editor", LLSD(objectp->getID()), TAKE_FOCUS_YES);
			if (particleEditor)
			{
				particleEditor->setObject(objectp);
			}
		}
		return true;
	}
};

// <FS:Zi> Texture Refresh
void destroy_texture(const LLUUID& id)		// will be used by the texture refresh functions below
{
	if (id.isNull() || id == IMG_DEFAULT || FSCommon::isDefaultTexture(id))
	{
		return;
	}

	LLViewerFetchedTexture* tx = LLViewerTextureManager::getFetchedTexture(id);
	if (tx)
	{
		tx->clearFetchedResults();
	}
	LLAppViewer::getTextureCache()->removeFromCache(id);
}

void handle_object_tex_refresh(LLViewerObject* object, LLSelectNode* node)
{
	U8 te_count = object->getNumTEs();
	// map from texture ID to list of faces using it
	typedef std::map< LLUUID, std::vector<U8> > map_t;
	map_t faces_per_texture;
	for (U8 i = 0; i < te_count; ++i)
	{
		// "node" will be NULL when invoked from inventory menu,
		// otherwise it will hold the root node of the selection and we
		// need to make sure only to refresh the selected faces
		if (node && !node->isTESelected(i)) continue;

		LLViewerTexture* img = object->getTEImage(i);
		faces_per_texture[img->getID()].push_back(i);

		if (object->getTE(i)->getMaterialParams().notNull())
		{
			LLViewerTexture* norm_img = object->getTENormalMap(i);
			faces_per_texture[norm_img->getID()].push_back(i);

			LLViewerTexture* spec_img = object->getTESpecularMap(i);
			faces_per_texture[spec_img->getID()].push_back(i);
		}
	}

	map_t::iterator it;
	for (it = faces_per_texture.begin(); it != faces_per_texture.end(); ++it)
	{
		destroy_texture(it->first);
	}

	// Refresh sculpt texture
	if (object->isSculpted())
	{
		LLSculptParams *sculpt_params = (LLSculptParams *)object->getParameterEntry(LLNetworkData::PARAMS_SCULPT);
		if (sculpt_params)
		{
			LLUUID sculpt_uuid = sculpt_params->getSculptTexture();

			LLViewerFetchedTexture* tx = LLViewerTextureManager::getFetchedTexture(sculpt_uuid);
			if (tx)
			{
				S32 num_volumes = tx->getNumVolumes(LLRender::SCULPT_TEX);
				const LLViewerTexture::ll_volume_list_t* pVolumeList = tx->getVolumeList(LLRender::SCULPT_TEX);

				destroy_texture(sculpt_uuid);

				for (S32 idxVolume = 0; idxVolume < num_volumes; ++idxVolume)
				{
					LLVOVolume* pVolume = pVolumeList->at(idxVolume);
					if (pVolume)
					{
						pVolume->notifyMeshLoaded();
					}
				}
			}
		}
	}
}

class LLObjectTexRefresh : public view_listener_t
{
	bool handleEvent(const LLSD& userdata)
	{
		// partly copied from the texture info code in handle_selected_texture_info()
		for (LLObjectSelection::valid_iterator iter = LLSelectMgr::getInstance()->getSelection()->valid_begin();
			iter != LLSelectMgr::getInstance()->getSelection()->valid_end(); iter++)
		{
			LLSelectNode* node = *iter;
			handle_object_tex_refresh(node->getObject(),node);
		}

		return true;
	}
};

void avatar_tex_refresh(LLVOAvatar* avatar)
{
	// I bet this can be done more elegantly, but this is just straightforward
	destroy_texture(avatar->getTE(TEX_HEAD_BAKED)->getID());
	destroy_texture(avatar->getTE(TEX_UPPER_BAKED)->getID());
	destroy_texture(avatar->getTE(TEX_LOWER_BAKED)->getID());
	destroy_texture(avatar->getTE(TEX_EYES_BAKED)->getID());
	destroy_texture(avatar->getTE(TEX_SKIRT_BAKED)->getID());
	destroy_texture(avatar->getTE(TEX_HAIR_BAKED)->getID());
	LLAvatarPropertiesProcessor::getInstance()->sendAvatarTexturesRequest(avatar->getID());
}

class LLAvatarTexRefresh : public view_listener_t
{
	bool handleEvent(const LLSD& userdata)
	{
		LLVOAvatar* avatar = find_avatar_from_object(LLSelectMgr::getInstance()->getSelection()->getPrimaryObject());
		if (avatar)
		{
			avatar_tex_refresh(avatar);
		}

		return true;
	}
};
// </FS:Zi> Texture Refresh

class LLObjectReportAbuse : public view_listener_t
{
	bool handleEvent(const LLSD& userdata)
	{
		LLViewerObject* objectp = LLSelectMgr::getInstance()->getSelection()->getPrimaryObject();
		if (objectp)
		{
			LLFloaterReporter::showFromObject(objectp->getID());
		}
		return true;
	}
};

// Enabled it you clicked an object
class LLObjectEnableReportAbuse : public view_listener_t
{
	bool handleEvent(const LLSD& userdata)
	{
		bool new_value = LLSelectMgr::getInstance()->getSelection()->getObjectCount() != 0;
		return new_value;
	}
};


void handle_object_touch()
{
	LLViewerObject* object = LLSelectMgr::getInstance()->getSelection()->getPrimaryObject();
	if (!object) return;

	LLPickInfo pick = LLToolPie::getInstance()->getPick();

// [RLVa:KB] - Checked: 2010-04-11 (RLVa-1.2.0e) | Modified: RLVa-1.1.0l
	// NOTE: fallback code since we really shouldn't be getting an active selection if we can't touch this
	if ( (RlvActions::isRlvEnabled()) && (!RlvActions::canTouch(object, pick.mObjectOffset)) )
	{
		RLV_ASSERT(false);
		return;
	}
// [/RLVa:KB]

	// *NOTE: Hope the packets arrive safely and in order or else
	// there will be some problems.
	// *TODO: Just fix this bad assumption.
	send_ObjectGrab_message(object, pick, LLVector3::zero);
	send_ObjectDeGrab_message(object, pick);
}

void handle_object_show_original()
{
    LLViewerObject* object = LLSelectMgr::getInstance()->getSelection()->getPrimaryObject();
    if (!object)
    {
        return;
    }

    LLViewerObject *parent = (LLViewerObject*)object->getParent();
    while (parent)
    {
        if(parent->isAvatar())
        {
            break;
        }
        object = parent;
        parent = (LLViewerObject*)parent->getParent();
    }

    if (!object || object->isAvatar())
    {
        return;
    }

    show_item_original(object->getAttachmentItemID());
}

// <FS:Ansariel> Disable if prevented by RLVa
bool enable_object_show_original()
{
	return !RlvActions::hasBehaviour(RLV_BHVR_SHOWINV);
}
// </FS:Ansariel>

static void init_default_item_label(LLUICtrl* ctrl)
{
	const std::string& item_name = ctrl->getName();
	boost::unordered_map<std::string, LLStringExplicit>::iterator it = sDefaultItemLabels.find(item_name);
	if (it == sDefaultItemLabels.end())
	{
		// *NOTE: This will not work for items of type LLMenuItemCheckGL because they return boolean value
		//       (doesn't seem to matter much ATM).
		LLStringExplicit default_label = ctrl->getValue().asString();
		if (!default_label.empty())
		{
			sDefaultItemLabels.insert(std::pair<std::string, LLStringExplicit>(item_name, default_label));
		}
	}
}

static LLStringExplicit get_default_item_label(const std::string& item_name)
{
	LLStringExplicit res("");
	boost::unordered_map<std::string, LLStringExplicit>::iterator it = sDefaultItemLabels.find(item_name);
	if (it != sDefaultItemLabels.end())
	{
		res = it->second;
	}

	return res;
}


bool enable_object_touch(LLUICtrl* ctrl)
{
	bool new_value = false;
	LLViewerObject* obj = LLSelectMgr::getInstance()->getSelection()->getPrimaryObject();
	if (obj)
	{
		LLViewerObject* parent = (LLViewerObject*)obj->getParent();
		new_value = obj->flagHandleTouch() || (parent && parent->flagHandleTouch());
	}

// [RLVa:KB] - Checked: 2010-11-12 (RLVa-1.2.1g) | Added: RLVa-1.2.1g
	if ( (RlvActions::isRlvEnabled()) && (new_value) )
	{
		// RELEASE-RLVa: [RLVa-1.2.1] Make sure this stays in sync with handle_object_touch()
		new_value = RlvActions::canTouch(obj, LLToolPie::getInstance()->getPick().mObjectOffset);
	}
// [/RLVa:KB]

	init_default_item_label(ctrl);

	// Update label based on the node touch name if available.
	LLSelectNode* node = LLSelectMgr::getInstance()->getSelection()->getFirstRootNode();
	if (node && node->mValid && !node->mTouchName.empty())
	{
		ctrl->setValue(node->mTouchName);
	}
	else
	{
		ctrl->setValue(get_default_item_label(ctrl->getName()));
	}

	return new_value;
};

//void label_touch(std::string& label, void*)
//{
//	LLSelectNode* node = LLSelectMgr::getInstance()->getSelection()->getFirstRootNode();
//	if (node && node->mValid && !node->mTouchName.empty())
//	{
//		label.assign(node->mTouchName);
//	}
//	else
//	{
//		label.assign("Touch");
//	}
//}

void handle_object_open()
{
// [RLVa:KB] - Checked: 2010-04-11 (RLVa-1.2.0e) | Added: RLVa-1.2.0e
	if (enable_object_open())
		LLFloaterReg::showInstance("openobject");
// [/RLVa:KB]
//	LLFloaterReg::showInstance("openobject");
}

bool enable_object_inspect()
{
    LLObjectSelectionHandle selection = LLSelectMgr::getInstance()->getSelection();
    LLViewerObject* selected_objectp = selection->getFirstRootObject();
    return selected_objectp != NULL;
}

struct LLSelectedTEGetmatIdAndPermissions : public LLSelectedTEFunctor
{
    LLSelectedTEGetmatIdAndPermissions()
        : mCanCopy(true)
        , mCanModify(true)
        , mCanTransfer(true)
        , mHasNonPbrFaces(false)
    {}
    bool apply(LLViewerObject* objectp, S32 te_index)
    {
        mCanCopy &= (bool)objectp->permCopy();
        mCanTransfer &= (bool)objectp->permTransfer();
        mCanModify &= (bool)objectp->permModify();
        LLUUID mat_id = objectp->getRenderMaterialID(te_index);
        if (mat_id.notNull())
        {
            mMaterialId = mat_id;
        }
        else
        {
            mHasNonPbrFaces = true;
        }
        return true;
    }
    bool mCanCopy;
    bool mCanModify;
    bool mCanTransfer;
    bool mHasNonPbrFaces;
    LLUUID mMaterialId;
};

bool enable_object_edit_gltf_material()
{
    if (!LLMaterialEditor::capabilitiesAvailable())
    {
        return false;
    }

    LLSelectedTEGetmatIdAndPermissions func;
    LLSelectMgr::getInstance()->getSelection()->applyToTEs(&func);
    return func.mCanModify && !func.mHasNonPbrFaces;
}

bool enable_object_open()
{
	// Look for contents in root object, which is all the LLFloaterOpenObject
	// understands.
	LLViewerObject* obj = LLSelectMgr::getInstance()->getSelection()->getPrimaryObject();
	if (!obj) return false;

	LLViewerObject* root = obj->getRootEdit();
	if (!root) return false;

	return root->allowOpen();
}


class LLViewJoystickFlycam : public view_listener_t
{
	bool handleEvent(const LLSD& userdata)
	{
		handle_toggle_flycam();
		return true;
	}
};

class LLViewCheckJoystickFlycam : public view_listener_t
{
	bool handleEvent(const LLSD& userdata)
	{
		bool new_value = LLViewerJoystick::getInstance()->getOverrideCamera();
		return new_value;
	}
};

void handle_toggle_flycam()
{
	LLViewerJoystick::getInstance()->toggleFlycam();
}

class LLObjectBuild : public view_listener_t
{
	bool handleEvent(const LLSD& userdata)
	{
		if (gAgentCamera.getFocusOnAvatar() && !LLToolMgr::getInstance()->inEdit() && gSavedSettings.getBOOL("EditCameraMovement") )
		{
			// zoom in if we're looking at the avatar
			gAgentCamera.setFocusOnAvatar(FALSE, ANIMATE);
			gAgentCamera.setFocusGlobal(LLToolPie::getInstance()->getPick());
			gAgentCamera.cameraZoomIn(0.666f);
			gAgentCamera.cameraOrbitOver( 30.f * DEG_TO_RAD );
			gViewerWindow->moveCursorToCenter();
		}
		else if ( gSavedSettings.getBOOL("EditCameraMovement") )
		{
			gAgentCamera.setFocusGlobal(LLToolPie::getInstance()->getPick());
			gViewerWindow->moveCursorToCenter();
		}

		LLToolMgr::getInstance()->setCurrentToolset(gBasicToolset);
		LLToolMgr::getInstance()->getCurrentToolset()->selectTool( LLToolCompCreate::getInstance() );

		// Could be first use
		//LLFirstUse::useBuild();
		return true;
	}
};

void update_camera()
{
    LLViewerParcelMgr::getInstance()->deselectLand();

    if (gAgentCamera.getFocusOnAvatar() && !LLToolMgr::getInstance()->inEdit())
    {
        LLFloaterTools::sPreviousFocusOnAvatar = true;
        LLObjectSelectionHandle selection = LLSelectMgr::getInstance()->getSelection();

        if (selection->getSelectType() == SELECT_TYPE_HUD || !gSavedSettings.getBOOL("EditCameraMovement"))
        {
            // always freeze camera in space, even if camera doesn't move
            // so, for example, follow cam scripts can't affect you when in build mode
            gAgentCamera.setFocusGlobal(gAgentCamera.calcFocusPositionTargetGlobal(), LLUUID::null);
            gAgentCamera.setFocusOnAvatar(FALSE, ANIMATE);
        }
        else
        {
            gAgentCamera.setFocusOnAvatar(FALSE, ANIMATE);
            LLViewerObject* selected_objectp = selection->getFirstRootObject();
            if (selected_objectp)
            {
                // zoom in on object center instead of where we clicked, as we need to see the manipulator handles
                gAgentCamera.setFocusGlobal(selected_objectp->getPositionGlobal(), selected_objectp->getID());
                gAgentCamera.cameraZoomIn(0.666f);
                gAgentCamera.cameraOrbitOver(30.f * DEG_TO_RAD);
                gViewerWindow->moveCursorToCenter();
            }
        }
    }
}

void handle_object_edit()
{
    update_camera();

	LLFloaterReg::showInstance("build");
	
	LLToolMgr::getInstance()->setCurrentToolset(gBasicToolset);
	gFloaterTools->setEditTool( LLToolCompTranslate::getInstance() );
	
	LLViewerJoystick::getInstance()->moveObjects(true);
	LLViewerJoystick::getInstance()->setNeedsReset(true);
	
	// Could be first use
	//LLFirstUse::useBuild();
	return;
}

void handle_object_edit_gltf_material()
{
    if (!LLFloaterReg::instanceVisible("build"))
    {
        handle_object_edit(); // does update_camera();
    }
    else
    {
        update_camera();

        LLViewerJoystick::getInstance()->moveObjects(true);
        LLViewerJoystick::getInstance()->setNeedsReset(true);
    }

    LLMaterialEditor::loadLive();
}

void handle_attachment_edit(const LLUUID& inv_item_id)
{
	if (isAgentAvatarValid())
	{
		if (LLViewerObject* attached_obj = gAgentAvatarp->getWornAttachment(inv_item_id))
		{
			LLSelectMgr::getInstance()->deselectAll();
			LLSelectMgr::getInstance()->selectObjectAndFamily(attached_obj);

			handle_object_edit();
		}
	}
}

void handle_attachment_touch(const LLUUID& inv_item_id)
{
	if ( (isAgentAvatarValid()) && (enable_attachment_touch(inv_item_id)) )
	{
		if (LLViewerObject* attach_obj = gAgentAvatarp->getWornAttachment(gInventory.getLinkedItemID(inv_item_id)))
		{
			LLSelectMgr::getInstance()->deselectAll();

			LLObjectSelectionHandle sel = LLSelectMgr::getInstance()->selectObjectAndFamily(attach_obj);
			if (!LLToolMgr::getInstance()->inBuildMode())
			{
				struct SetTransient : public LLSelectedNodeFunctor
				{
					bool apply(LLSelectNode* node)
					{
						node->setTransient(TRUE);
						return true;
					}
				} f;
				sel->applyToNodes(&f);
			}

			handle_object_touch();
		}
	}
}

bool enable_attachment_touch(const LLUUID& inv_item_id)
{
	if (isAgentAvatarValid())
	{
		const LLViewerObject* attach_obj = gAgentAvatarp->getWornAttachment(gInventory.getLinkedItemID(inv_item_id));
// [RLVa:KB] - @touch*
		return (attach_obj) && (attach_obj->flagHandleTouch()) && (!RlvActions::isRlvEnabled() || RlvActions::canTouch(attach_obj));
// [/RLVa:KB]
//		return (attach_obj) && (attach_obj->flagHandleTouch());
	}
	return false;
}

void handle_object_inspect()
{
	LLObjectSelectionHandle selection = LLSelectMgr::getInstance()->getSelection();
	LLViewerObject* selected_objectp = selection->getFirstRootObject();
	if (selected_objectp)
	{
        LLFloaterReg::showInstance("task_properties");
	}
	
	/*
	// Old floater properties
	LLFloaterReg::showInstance("inspect", LLSD());
	*/
}

//---------------------------------------------------------------------------
// Land pie menu
//---------------------------------------------------------------------------
class LLLandBuild : public view_listener_t
{
	bool handleEvent(const LLSD& userdata)
	{
		LLViewerParcelMgr::getInstance()->deselectLand();

		if (gAgentCamera.getFocusOnAvatar() && !LLToolMgr::getInstance()->inEdit() && gSavedSettings.getBOOL("EditCameraMovement") )
		{
			// zoom in if we're looking at the avatar
			gAgentCamera.setFocusOnAvatar(FALSE, ANIMATE);
			gAgentCamera.setFocusGlobal(LLToolPie::getInstance()->getPick());
			gAgentCamera.cameraZoomIn(0.666f);
			gAgentCamera.cameraOrbitOver( 30.f * DEG_TO_RAD );
			gViewerWindow->moveCursorToCenter();
		}
		else if ( gSavedSettings.getBOOL("EditCameraMovement")  )
		{
			// otherwise just move focus
			gAgentCamera.setFocusGlobal(LLToolPie::getInstance()->getPick());
			gViewerWindow->moveCursorToCenter();
		}


		LLToolMgr::getInstance()->setCurrentToolset(gBasicToolset);
		LLToolMgr::getInstance()->getCurrentToolset()->selectTool( LLToolCompCreate::getInstance() );

		// Could be first use
		//LLFirstUse::useBuild();
		return true;
	}
};

class LLLandBuyPass : public view_listener_t
{
	bool handleEvent(const LLSD& userdata)
	{
		LLPanelLandGeneral::onClickBuyPass((void *)FALSE);
		return true;
	}
};

class LLLandEnableBuyPass : public view_listener_t
{
	bool handleEvent(const LLSD& userdata)
	{
		bool new_value = LLPanelLandGeneral::enableBuyPass(NULL);
		return new_value;
	}
};

// BUG: Should really check if CLICK POINT is in a parcel where you can build.
BOOL enable_land_build(void*)
{
	if (gAgent.isGodlike()) return TRUE;
	if (gAgent.inPrelude()) return FALSE;

	BOOL can_build = FALSE;
	LLParcel* agent_parcel = LLViewerParcelMgr::getInstance()->getAgentParcel();
	if (agent_parcel)
	{
		can_build = agent_parcel->getAllowModify();
	}
	return can_build;
}

// BUG: Should really check if OBJECT is in a parcel where you can build.
BOOL enable_object_build(void*)
{
	if (gAgent.isGodlike()) return TRUE;
	if (gAgent.inPrelude()) return FALSE;

	BOOL can_build = FALSE;
	LLParcel* agent_parcel = LLViewerParcelMgr::getInstance()->getAgentParcel();
	if (agent_parcel)
	{
		can_build = agent_parcel->getAllowModify();
	}
	return can_build;
}

bool enable_object_edit()
{
	if (!isAgentAvatarValid()) return false;
	
	// *HACK:  The new "prelude" Help Islands have a build sandbox area,
	// so users need the Edit and Create pie menu options when they are
	// there.  Eventually this needs to be replaced with code that only 
	// lets you edit objects if you have permission to do so (edit perms,
	// group edit, god).  See also lltoolbar.cpp.  JC
	bool enable = false;
	if (gAgent.inPrelude())
	{
		enable = LLViewerParcelMgr::getInstance()->allowAgentBuild()
			|| LLSelectMgr::getInstance()->getSelection()->isAttachment();
	} 
	else if (LLSelectMgr::getInstance()->selectGetAllValidAndObjectsFound())
	{
// [RLVa:KB] - @edit*
		if (RlvActions::isRlvEnabled() && !RlvActions::canEdit(ERlvCheckType::All))
		{
			LLObjectSelectionHandle hSel = LLSelectMgr::getInstance()->getSelection();
			RlvSelectIsEditable f;
			enable = (hSel.notNull()) && (!hSel->getFirstRootNode(&f, true));
		}
		else
		{
			enable = true;
		}
// [/RLVa:KB]
//		enable = true;
	}

	return enable;
}

bool enable_mute_particle()
{
	const LLPickInfo& pick = LLToolPie::getInstance()->getPick();

	return pick.mParticleOwnerID != LLUUID::null && pick.mParticleOwnerID != gAgent.getID();
}

// mutually exclusive - show either edit option or build in menu
bool enable_object_build()
{
	return !enable_object_edit();
}

bool enable_object_select_in_pathfinding_linksets()
{
	return LLPathfindingManager::getInstance()->isPathfindingEnabledForCurrentRegion() && LLSelectMgr::getInstance()->selectGetEditableLinksets();
}

bool visible_object_select_in_pathfinding_linksets()
{
	return LLPathfindingManager::getInstance()->isPathfindingEnabledForCurrentRegion();
}

bool enable_object_select_in_pathfinding_characters()
{
	return LLPathfindingManager::getInstance()->isPathfindingEnabledForCurrentRegion() &&  LLSelectMgr::getInstance()->selectGetViewableCharacters();
}

class LLSelfRemoveAllAttachments : public view_listener_t
{
	bool handleEvent(const LLSD& userdata)
	{
		LLAppearanceMgr::instance().removeAllAttachmentsFromAvatar();
		return true;
	}
};

class LLSelfEnableRemoveAllAttachments : public view_listener_t
{
	bool handleEvent(const LLSD& userdata)
	{
		bool new_value = false;
		if (isAgentAvatarValid())
		{
			for (LLVOAvatar::attachment_map_t::iterator iter = gAgentAvatarp->mAttachmentPoints.begin(); 
				 iter != gAgentAvatarp->mAttachmentPoints.end(); )
			{
				LLVOAvatar::attachment_map_t::iterator curiter = iter++;
				LLViewerJointAttachment* attachment = curiter->second;
//				if (attachment->getNumObjects() > 0)
// [RLVa:KB] - Checked: 2010-03-04 (RLVa-1.2.0a) | Added: RLVa-1.2.0a
				if ( (attachment->getNumObjects() > 0) && ((!rlv_handler_t::isEnabled()) || (gRlvAttachmentLocks.canDetach(attachment))) )
// [/RLVa:KB]
				{
					new_value = true;
					break;
				}
			}
		}
		return new_value;
	}
};

BOOL enable_has_attachments(void*)
{

	return FALSE;
}

//---------------------------------------------------------------------------
// Avatar pie menu
//---------------------------------------------------------------------------
//void handle_follow(void *userdata)
//{
//	// follow a given avatar by ID
//	LLViewerObject* objectp = LLSelectMgr::getInstance()->getSelection()->getPrimaryObject();
//	if (objectp)
//	{
//		gAgent.startFollowPilot(objectp->getID());
//	}
//}

bool enable_object_mute()
{
	LLViewerObject* object = LLSelectMgr::getInstance()->getSelection()->getPrimaryObject();
	if (!object) return false;

	LLVOAvatar* avatar = find_avatar_from_object(object); 
	if (avatar)
	{
		// It's an avatar
		LLNameValue *lastname = avatar->getNVPair("LastName");
		bool is_linden =
			lastname && !LLStringUtil::compareStrings(lastname->getString(), "Linden");
		bool is_self = avatar->isSelf();
//		return !is_linden && !is_self;
// [RLVa:KB] - Checked: RLVa-1.2.1
//		return !is_linden && !is_self && (RlvActions::canShowName(RlvActions::SNC_DEFAULT, avatar->getID()));
// [/RLVa:KB]

		// <FS:Zi> Make enable/disable of block/unblock menu items work for avatars
		if(is_linden || is_self)
			return false;

		if (!RlvActions::canShowName(RlvActions::SNC_DEFAULT, avatar->getID()))
			return false;

		LLNameValue *firstname = avatar->getNVPair("FirstName");

		std::string name;
		if (firstname && lastname)
		{
			name = LLCacheName::buildFullName(
				firstname->getString(), lastname->getString());
		}

		LLMute mute(avatar->getID(),name,LLMute::AGENT);
		return !LLMuteList::getInstance()->isMuted(mute.mID);
		// </FS:Zi>
	}
	else
	{
		// Just a regular object
		return LLSelectMgr::getInstance()->getSelection()->contains( object, SELECT_ALL_TES ) &&
			   !LLMuteList::getInstance()->isMuted(object->getID());
	}
}

bool enable_object_unmute()
{
	LLViewerObject* object = LLSelectMgr::getInstance()->getSelection()->getPrimaryObject();
	if (!object) return false;

	LLVOAvatar* avatar = find_avatar_from_object(object); 
	if (avatar)
	{
		// It's an avatar
		LLNameValue *lastname = avatar->getNVPair("LastName");
		bool is_linden =
			lastname && !LLStringUtil::compareStrings(lastname->getString(), "Linden");
		bool is_self = avatar->isSelf();
		// <FS:Zi> Make enable/disable of block/unblock menu items work for avatars
		// return !is_linden && !is_self;
		if(is_linden || is_self)
			return false;

		LLNameValue *firstname = avatar->getNVPair("FirstName");
		std::string name;
		if (firstname && lastname)
		{
			name = LLCacheName::buildFullName(
				firstname->getString(), lastname->getString());
		}

		LLMute mute(avatar->getID(),name,LLMute::AGENT);
		return LLMuteList::getInstance()->isMuted(mute.mID);
		// </FS:Zi>
	}
	else
	{
		// Just a regular object
		return LLSelectMgr::getInstance()->getSelection()->contains( object, SELECT_ALL_TES ) &&
			   LLMuteList::getInstance()->isMuted(object->getID());;
	}
}

// <FS:Ansariel> Avatar render more check for pie menu
bool check_avatar_render_mode(U32 mode)
{
	LLViewerObject* object = LLSelectMgr::getInstance()->getSelection()->getPrimaryObject();
	if (!object) return false;

	LLVOAvatar* avatar = find_avatar_from_object(object); 
	if (!avatar) return false;
		
	switch (mode) 
	{
		case 0:
				return FSAvatarRenderPersistence::instance().getAvatarRenderSettings(avatar->getID()) == LLVOAvatar::AV_RENDER_NORMALLY;
//				return (avatar->getVisualMuteSettings() == LLVOAvatar::AV_RENDER_NORMALLY);
		case 1:
				return FSAvatarRenderPersistence::instance().getAvatarRenderSettings(avatar->getID()) == LLVOAvatar::AV_DO_NOT_RENDER;
//				return (avatar->getVisualMuteSettings() == LLVOAvatar::AV_DO_NOT_RENDER);
		case 2:
				return FSAvatarRenderPersistence::instance().getAvatarRenderSettings(avatar->getID()) == LLVOAvatar::AV_ALWAYS_RENDER;
//				return (avatar->getVisualMuteSettings() == LLVOAvatar::AV_ALWAYS_RENDER);
		case 4:
				return FSAvatarRenderPersistence::instance().getAvatarRenderSettings(avatar->getID()) != LLVOAvatar::AV_RENDER_NORMALLY;
				// return FSAvatarRenderPersistence::instance().getAvatarRenderSettings(avatar->getID()) == LLVOAvatar::AV_RENDER_NORMALLY;
		default:
			return false;
	}
}
// </FS:Ansariel>

// 0 = normal, 1 = always, 2 = never
class LLAvatarCheckImpostorMode : public view_listener_t
{	
	bool handleEvent(const LLSD& userdata)
	{
		// <FS:Ansariel> Avatar render more check for pie menu
		//LLViewerObject* object = LLSelectMgr::getInstance()->getSelection()->getPrimaryObject();
		//if (!object) return false;

		//LLVOAvatar* avatar = find_avatar_from_object(object); 
		//if (!avatar) return false;
		//
		//U32 mode = userdata.asInteger();
		//switch (mode) 
		//{
		//	case 0:
		//		return (avatar->getVisualMuteSettings() == LLVOAvatar::AV_RENDER_NORMALLY);
		//	case 1:
		//		return (avatar->getVisualMuteSettings() == LLVOAvatar::AV_DO_NOT_RENDER);
		//	case 2:
		//		return (avatar->getVisualMuteSettings() == LLVOAvatar::AV_ALWAYS_RENDER);
        //    case 4:
        //        return (avatar->getVisualMuteSettings() != LLVOAvatar::AV_RENDER_NORMALLY);
		//	default:
		//		return false;
		//}
		return check_avatar_render_mode(userdata.asInteger());
		// </FS:Ansariel>
	}	// handleEvent()
};

// 0 = normal, 1 = always, 2 = never
class LLAvatarSetImpostorMode : public view_listener_t
{
	bool handleEvent(const LLSD& userdata)
	{
		LLViewerObject* object = LLSelectMgr::getInstance()->getSelection()->getPrimaryObject();
		if (!object) return false;

		LLVOAvatar* avatar = find_avatar_from_object(object); 
		if (!avatar) return false;
		
		U32 mode = userdata.asInteger();
		switch (mode) 
		{
			case 0:
				avatar->setVisualMuteSettings(LLVOAvatar::AV_RENDER_NORMALLY);
				break;
			case 1:
				avatar->setVisualMuteSettings(LLVOAvatar::AV_DO_NOT_RENDER);
				break;
			case 2:
				avatar->setVisualMuteSettings(LLVOAvatar::AV_ALWAYS_RENDER);
				break;
			default:
				return false;
		}

		LLVOAvatar::cullAvatarsByPixelArea();
		return true;
	}	// handleEvent()
};


class LLObjectMute : public view_listener_t
{
	bool handleEvent(const LLSD& userdata)
	{
		LLViewerObject* object = LLSelectMgr::getInstance()->getSelection()->getPrimaryObject();
		if (!object) return true;
		
		LLUUID id;
		std::string name;
		LLMute::EType type;
		LLVOAvatar* avatar = find_avatar_from_object(object); 
		if (avatar)
		{
			id = avatar->getID();
// [RLVa:KB] - Checked: RLVa-1.0.0
			if (!RlvActions::canShowName(RlvActions::SNC_DEFAULT, id))
				return true;
// [/RLVa:KB]

			avatar->mNeedsImpostorUpdate = TRUE;
			avatar->mLastImpostorUpdateReason = 9;


			LLNameValue *firstname = avatar->getNVPair("FirstName");
			LLNameValue *lastname = avatar->getNVPair("LastName");
			if (firstname && lastname)
			{
				name = LLCacheName::buildFullName(
					firstname->getString(), lastname->getString());
			}
			
			type = LLMute::AGENT;
		}
		else
		{
			// it's an object
			id = object->getID();

			LLSelectNode* node = LLSelectMgr::getInstance()->getSelection()->getFirstRootNode();
			if (node)
			{
				name = node->mName;
			}
			
			type = LLMute::OBJECT;
		}
		
		LLMute mute(id, name, type);
		if (LLMuteList::getInstance()->isMuted(mute.mID))
		{
			LLMuteList::getInstance()->remove(mute);
		}
		else
		{
			LLMuteList::getInstance()->add(mute);
			LLPanelBlockedList::showPanelAndSelect(mute.mID);
		}
		
		return true;
	}
};

bool handle_go_to()
{
	// try simulator autopilot
	std::vector<std::string> strings;
	std::string val;
	LLVector3d pos = LLToolPie::getInstance()->getPick().mPosGlobal;
	val = llformat("%g", pos.mdV[VX]);
	strings.push_back(val);
	val = llformat("%g", pos.mdV[VY]);
	strings.push_back(val);
	val = llformat("%g", pos.mdV[VZ]);
	strings.push_back(val);
	send_generic_message("autopilot", strings);

	LLViewerParcelMgr::getInstance()->deselectLand();

	if (isAgentAvatarValid() && !gSavedSettings.getBOOL("AutoPilotLocksCamera"))
	{
		gAgentCamera.setFocusGlobal(gAgentCamera.getFocusTargetGlobal(), gAgentAvatarp->getID());
	}
	else 
	{
		// Snap camera back to behind avatar
		gAgentCamera.setFocusOnAvatar(TRUE, ANIMATE);
	}

	// Could be first use
	//LLFirstUse::useGoTo();
	return true;
}

class LLGoToObject : public view_listener_t
{
	bool handleEvent(const LLSD& userdata)
	{
		return handle_go_to();
	}
};

class LLAvatarReportAbuse : public view_listener_t
{
	bool handleEvent(const LLSD& userdata)
	{
		LLVOAvatar* avatar = find_avatar_from_object( LLSelectMgr::getInstance()->getSelection()->getPrimaryObject() );
		if(avatar)
		{
			LLFloaterReporter::showFromObject(avatar->getID());
		}
		return true;
	}
};


//---------------------------------------------------------------------------
// Parcel freeze, eject, etc.
//---------------------------------------------------------------------------
//bool callback_freeze(const LLSD& notification, const LLSD& response)
//{
//	LLUUID avatar_id = notification["payload"]["avatar_id"].asUUID();
//	S32 option = LLNotificationsUtil::getSelectedOption(notification, response);
//
//	if (0 == option || 1 == option)
//	{
//		U32 flags = 0x0;
//		if (1 == option)
//		{
//			// unfreeze
//			flags |= 0x1;
//		}
//
//		LLMessageSystem* msg = gMessageSystem;
//		LLViewerObject* avatar = gObjectList.findObject(avatar_id);
//
//		if (avatar)
//		{
//			msg->newMessage("FreezeUser");
//			msg->nextBlock("AgentData");
//			msg->addUUID("AgentID", gAgent.getID());
//			msg->addUUID("SessionID", gAgent.getSessionID());
//			msg->nextBlock("Data");
//			msg->addUUID("TargetID", avatar_id );
//			msg->addU32("Flags", flags );
//			msg->sendReliable( avatar->getRegion()->getHost() );
//		}
//	}
//	return false;
//}


void handle_avatar_freeze(const LLSD& avatar_id)
{
// [SL:KB] - Patch: UI-AvatarNearbyActions | Checked: 2011-05-13 (Catznip-2.6.0a) | Added: Catznip-2.6.0a
	// Use avatar_id if available, otherwise default to right-click avatar
	LLUUID idAgent = avatar_id.asUUID();
	if (idAgent.isNull())
	{
		/*const*/ LLVOAvatar* pAvatar = find_avatar_from_object(LLSelectMgr::getInstance()->getSelection()->getPrimaryObject());
		if (pAvatar)
			idAgent = pAvatar->getID();
	}
	if (idAgent.notNull())
	{
		LLAvatarActions::landFreeze(idAgent);
	}
// [/SL:KB]
//		// Use avatar_id if available, otherwise default to right-click avatar
//		LLVOAvatar* avatar = NULL;
//		if (avatar_id.asUUID().notNull())
//		{
//			avatar = find_avatar_from_object(avatar_id.asUUID());
//		}
//		else
//		{
//			avatar = find_avatar_from_object(
//				LLSelectMgr::getInstance()->getSelection()->getPrimaryObject());
//		}
//
//		if( avatar )
//		{
//			std::string fullname = avatar->getFullname();
//			LLSD payload;
//			payload["avatar_id"] = avatar->getID();
//
//			if (!fullname.empty())
//			{
//				LLSD args;
//				args["AVATAR_NAME"] = fullname;
// [RLVa:KB] - Checked: RLVa-1.0.0
//				args["AVATAR_NAME"] = (RlvActions::canShowName(RlvActions::SNC_DEFAULT, avatar->getID())) ? fullname : RlvStrings::getAnonym(fullname);
// [/RLVa:KB]
//				LLNotificationsUtil::add("FreezeAvatarFullname",
//							args,
//							payload,
//							callback_freeze);
//			}
//			else
//			{
//				LLNotificationsUtil::add("FreezeAvatar",
//							LLSD(),
//							payload,
//							callback_freeze);
//			}
//		}
}

class LLAvatarVisibleDebug : public view_listener_t
{
	bool handleEvent(const LLSD& userdata)
	{
		return gAgent.isGodlike();
	}
};

class LLAvatarDebug : public view_listener_t
{
	bool handleEvent(const LLSD& userdata)
	{
		LLVOAvatar* avatar = find_avatar_from_object( LLSelectMgr::getInstance()->getSelection()->getPrimaryObject() );
		if( avatar )
		{
			if (avatar->isSelf())
			{
				((LLVOAvatarSelf *)avatar)->dumpLocalTextures();
			}
			LL_INFOS() << "Dumping temporary asset data to simulator logs for avatar " << avatar->getID() << LL_ENDL;
			// <FS:Ansariel> Disable message - spawns error "generic request failed"
			//std::vector<std::string> strings;
			//strings.push_back(avatar->getID().asString());
			//LLUUID invoice;
			//send_generic_message("dumptempassetdata", strings, invoice);
			// </FS:Ansariel>
			LLFloaterReg::showInstance( "avatar_textures", LLSD(avatar->getID()) );
		}
		return true;
	}
};

//bool callback_eject(const LLSD& notification, const LLSD& response)
//{
//	S32 option = LLNotificationsUtil::getSelectedOption(notification, response);
//	if (2 == option)
//	{
//		// Cancel button.
//		return false;
//	}
//	LLUUID avatar_id = notification["payload"]["avatar_id"].asUUID();
//	bool ban_enabled = notification["payload"]["ban_enabled"].asBoolean();
//
//	if (0 == option)
//	{
//		// Eject button
//		LLMessageSystem* msg = gMessageSystem;
//		LLViewerObject* avatar = gObjectList.findObject(avatar_id);
//
//		if (avatar)
//		{
//			U32 flags = 0x0;
//			msg->newMessage("EjectUser");
//			msg->nextBlock("AgentData");
//			msg->addUUID("AgentID", gAgent.getID() );
//			msg->addUUID("SessionID", gAgent.getSessionID() );
//			msg->nextBlock("Data");
//			msg->addUUID("TargetID", avatar_id );
//			msg->addU32("Flags", flags );
//			msg->sendReliable( avatar->getRegion()->getHost() );
//		}
//	}
//	else if (ban_enabled)
//	{
//		// This is tricky. It is similar to say if it is not an 'Eject' button,
//		// and it is also not an 'Cancle' button, and ban_enabled==ture, 
//		// it should be the 'Eject and Ban' button.
//		LLMessageSystem* msg = gMessageSystem;
//		LLViewerObject* avatar = gObjectList.findObject(avatar_id);
//
//		if (avatar)
//		{
//			U32 flags = 0x1;
//			msg->newMessage("EjectUser");
//			msg->nextBlock("AgentData");
//			msg->addUUID("AgentID", gAgent.getID() );
//			msg->addUUID("SessionID", gAgent.getSessionID() );
//			msg->nextBlock("Data");
//			msg->addUUID("TargetID", avatar_id );
//			msg->addU32("Flags", flags );
//			msg->sendReliable( avatar->getRegion()->getHost() );
//		}
//	}
//	return false;
//}

void handle_avatar_eject(const LLSD& avatar_id)
{
// [SL:KB] - Patch: UI-AvatarNearbyActions | Checked: 2011-05-13 (Catznip-2.6.0a) | Added: Catznip-2.6.0a
	// Use avatar_id if available, otherwise default to right-click avatar
	LLUUID idAgent = avatar_id.asUUID();
	if (idAgent.isNull())
	{
		/*const*/ LLVOAvatar* pAvatar = find_avatar_from_object(LLSelectMgr::getInstance()->getSelection()->getPrimaryObject());
		if (pAvatar)
			idAgent = pAvatar->getID();
	}
	if (idAgent.notNull())
	{
		LLAvatarActions::landEject(idAgent);
	}
// [/SL:KB]
//		// Use avatar_id if available, otherwise default to right-click avatar
//		LLVOAvatar* avatar = NULL;
//		if (avatar_id.asUUID().notNull())
//		{
//			avatar = find_avatar_from_object(avatar_id.asUUID());
//		}
//		else
//		{
//			avatar = find_avatar_from_object(
//				LLSelectMgr::getInstance()->getSelection()->getPrimaryObject());
//		}
//
//		if( avatar )
//		{
//			LLSD payload;
//			payload["avatar_id"] = avatar->getID();
//			std::string fullname = avatar->getFullname();
//
//			const LLVector3d& pos = avatar->getPositionGlobal();
//			LLParcel* parcel = LLViewerParcelMgr::getInstance()->selectParcelAt(pos)->getParcel();
//			
//			if (LLViewerParcelMgr::getInstance()->isParcelOwnedByAgent(parcel,GP_LAND_MANAGE_BANNED))
//			{
//                payload["ban_enabled"] = true;
//				if (!fullname.empty())
//				{
//    				LLSD args;
//					args["AVATAR_NAME"] = fullname;
// [RLVa:KB] - Checked: RLVa-1.0.0
//					args["AVATAR_NAME"] = (RlvActions::canShowName(RlvActions::SNC_DEFAULT, avatar->getID())) ? fullname : RlvStrings::getAnonym(fullname);
// [/RLVa:KB]
//    				LLNotificationsUtil::add("EjectAvatarFullname",
//    							args,
//    							payload,
//    							callback_eject);
//				}
//				else
//				{
//    				LLNotificationsUtil::add("EjectAvatarFullname",
//    							LLSD(),
//    							payload,
//    							callback_eject);
//				}
//			}
//			else
//			{
//                payload["ban_enabled"] = false;
//				if (!fullname.empty())
//				{
//    				LLSD args;
//					args["AVATAR_NAME"] = fullname;
// [RLVa:KB] - Checked: RLVa-1.0.0
//					args["AVATAR_NAME"] = (RlvActions::canShowName(RlvActions::SNC_DEFAULT, avatar->getID())) ? fullname : RlvStrings::getAnonym(fullname);
// [/RLVa:KB]
//    				LLNotificationsUtil::add("EjectAvatarFullnameNoBan",
//    							args,
//    							payload,
//    							callback_eject);
//				}
//				else
//				{
//    				LLNotificationsUtil::add("EjectAvatarNoBan",
//    							LLSD(),
//    							payload,
//    							callback_eject);
//				}
//			}
//		}
}

bool my_profile_visible()
{
	LLFloater* floaterp = LLAvatarActions::getProfileFloater(gAgentID);
	return floaterp && floaterp->isInVisibleChain();
}

bool picks_tab_visible()
{
    return my_profile_visible() && LLAvatarActions::isPickTabSelected(gAgentID);
}

bool enable_freeze_eject(const LLSD& avatar_id)
{
// [SL:KB] - Patch: UI-AvatarNearbyActions | Checked: 2011-05-13 (Catznip-2.6.0a) | Added: Catznip-2.6.0a
	// Use avatar_id if available, otherwise default to right-click avatar
	LLUUID idAgent = avatar_id.asUUID();
	if (idAgent.isNull())
	{
		/*const*/ LLVOAvatar* pAvatar = find_avatar_from_object(LLSelectMgr::getInstance()->getSelection()->getPrimaryObject());
		if (pAvatar)
			idAgent = pAvatar->getID();
	}
	return (idAgent.notNull()) ? LLAvatarActions::canLandFreezeOrEject(idAgent) : false;
// [/SL:KB]
//	// Use avatar_id if available, otherwise default to right-click avatar
//	LLVOAvatar* avatar = NULL;
//	if (avatar_id.asUUID().notNull())
//	{
//		avatar = find_avatar_from_object(avatar_id.asUUID());
//	}
//	else
//	{
//		avatar = find_avatar_from_object(
//			LLSelectMgr::getInstance()->getSelection()->getPrimaryObject());
//	}
//	if (!avatar) return false;
//
//	// Gods can always freeze
//	if (gAgent.isGodlike()) return true;
//
//	// Estate owners / managers can freeze
//	// Parcel owners can also freeze
//	const LLVector3& pos = avatar->getPositionRegion();
//	const LLVector3d& pos_global = avatar->getPositionGlobal();
//	LLParcel* parcel = LLViewerParcelMgr::getInstance()->selectParcelAt(pos_global)->getParcel();
//	LLViewerRegion* region = avatar->getRegion();
//	if (!region) return false;
//				
//	bool new_value = region->isOwnedSelf(pos);
//	if (!new_value || region->isOwnedGroup(pos))
//	{
//		new_value = LLViewerParcelMgr::getInstance()->isParcelOwnedByAgent(parcel,GP_LAND_ADMIN);
//	}
//	return new_value;
}

// <FS:Ansariel> FIRE-13515: Re-add give calling card
class LLAvatarGiveCard : public view_listener_t
{
	bool handleEvent(const LLSD& userdata)
	{
		LL_INFOS("LLAvatarGiveCard") << "handle_give_card()" << LL_ENDL;
		LLViewerObject* dest = LLSelectMgr::getInstance()->getSelection()->getPrimaryObject();
// [RLVa:KB] - Checked: 2010-06-04 (RLVa-1.2.0d) | Modified: RLVa-1.2.0d | OK
		//if(dest && dest->isAvatar())
		if ( (dest && dest->isAvatar()) && (!gRlvHandler.hasBehaviour(RLV_BHVR_SHOWNAMES)) )
// [/RLVa:KB]
		{
			bool found_name = false;
			LLSD args;
			LLSD old_args;
			LLNameValue* nvfirst = dest->getNVPair("FirstName");
			LLNameValue* nvlast = dest->getNVPair("LastName");
			if(nvfirst && nvlast)
			{
				std::string full_name = gCacheName->buildFullName(nvfirst->getString(), nvlast->getString());
				args["NAME"] = full_name;
				old_args["NAME"] = full_name;
				found_name = true;
			}
			LLViewerRegion* region = dest->getRegion();
			LLHost dest_host;
			if(region)
			{
				dest_host = region->getHost();
			}
			if(found_name && dest_host.isOk())
			{
				LLMessageSystem* msg = gMessageSystem;
				msg->newMessage("OfferCallingCard");
				msg->nextBlockFast(_PREHASH_AgentData);
				msg->addUUIDFast(_PREHASH_AgentID, gAgent.getID());
				msg->addUUIDFast(_PREHASH_SessionID, gAgent.getSessionID());
				msg->nextBlockFast(_PREHASH_AgentBlock);
				msg->addUUIDFast(_PREHASH_DestID, dest->getID());
				LLUUID transaction_id;
				transaction_id.generate();
				msg->addUUIDFast(_PREHASH_TransactionID, transaction_id);
				msg->sendReliable(dest_host);
				LLNotificationsUtil::add("OfferedCard", args);
			}
			else
			{
				LLNotificationsUtil::add("CantOfferCallingCard", old_args);
			}
		}
		return true;
	}
};
// </FS:Ansariel> FIRE-13515: Re-add give calling card

bool callback_leave_group(const LLSD& notification, const LLSD& response)
{
	S32 option = LLNotificationsUtil::getSelectedOption(notification, response);
	if (option == 0)
	{
		LLMessageSystem *msg = gMessageSystem;

		msg->newMessageFast(_PREHASH_LeaveGroupRequest);
		msg->nextBlockFast(_PREHASH_AgentData);
		msg->addUUIDFast(_PREHASH_AgentID, gAgent.getID() );
		msg->addUUIDFast(_PREHASH_SessionID, gAgent.getSessionID());
		msg->nextBlockFast(_PREHASH_GroupData);
		msg->addUUIDFast(_PREHASH_GroupID, gAgent.getGroupID() );
		gAgent.sendReliableMessage();
	}
	return false;
}

void append_aggregate(std::string& string, const LLAggregatePermissions& ag_perm, PermissionBit bit, const char* txt)
{
	LLAggregatePermissions::EValue val = ag_perm.getValue(bit);
	std::string buffer;
	switch(val)
	{
	  case LLAggregatePermissions::AP_NONE:
		buffer = llformat( "* %s None\n", txt);
		break;
	  case LLAggregatePermissions::AP_SOME:
		buffer = llformat( "* %s Some\n", txt);
		break;
	  case LLAggregatePermissions::AP_ALL:
		buffer = llformat( "* %s All\n", txt);
		break;
	  case LLAggregatePermissions::AP_EMPTY:
	  default:
		break;
	}
	string.append(buffer);
}

bool enable_buy_object()
{
    // In order to buy, there must only be 1 purchaseable object in
    // the selection manager.
	if(LLSelectMgr::getInstance()->getSelection()->getRootObjectCount() != 1) return false;
    LLViewerObject* obj = NULL;
    LLSelectNode* node = LLSelectMgr::getInstance()->getSelection()->getFirstRootNode();
	if(node)
    {
        obj = node->getObject();
        if(!obj) return false;

		if( for_sale_selection(node) )
		{
// [RLVa:KB] - @buy
			if (!RlvActions::canBuyObject(obj->getID()))
				return false;
// [/RLVa:KB]

			// *NOTE: Is this needed?  This checks to see if anyone owns the
			// object, dating back to when we had "public" objects owned by
			// no one.  JC
			if(obj->permAnyOwner()) return true;
		}
    }
	return false;
}

// Note: This will only work if the selected object's data has been
// received by the viewer and cached in the selection manager.
void handle_buy_object(LLSaleInfo sale_info)
{
	if(!LLSelectMgr::getInstance()->selectGetAllRootsValid())
	{
		LLNotificationsUtil::add("UnableToBuyWhileDownloading");
		return;
	}

	LLUUID owner_id;
	std::string owner_name;
	BOOL owners_identical = LLSelectMgr::getInstance()->selectGetOwner(owner_id, owner_name);
	if (!owners_identical)
	{
		LLNotificationsUtil::add("CannotBuyObjectsFromDifferentOwners");
		return;
	}

	LLPermissions perm;
	BOOL valid = LLSelectMgr::getInstance()->selectGetPermissions(perm);
	LLAggregatePermissions ag_perm;
	valid &= LLSelectMgr::getInstance()->selectGetAggregatePermissions(ag_perm);
	if(!valid || !sale_info.isForSale() || !perm.allowTransferTo(gAgent.getID()))
	{
		LLNotificationsUtil::add("ObjectNotForSale");
		return;
	}

	LLFloaterBuy::show(sale_info);
}


void handle_buy_contents(LLSaleInfo sale_info)
{
	LLFloaterBuyContents::show(sale_info);
}

void handle_region_dump_temp_asset_data(void*)
{
	LL_INFOS() << "Dumping temporary asset data to simulator logs" << LL_ENDL;
	std::vector<std::string> strings;
	LLUUID invoice;
	send_generic_message("dumptempassetdata", strings, invoice);
}

void handle_region_clear_temp_asset_data(void*)
{
	LL_INFOS() << "Clearing temporary asset data" << LL_ENDL;
	std::vector<std::string> strings;
	LLUUID invoice;
	send_generic_message("cleartempassetdata", strings, invoice);
}

void handle_region_dump_settings(void*)
{
	LLViewerRegion* regionp = gAgent.getRegion();
	if (regionp)
	{
		LL_INFOS() << "Damage:    " << (regionp->getAllowDamage() ? "on" : "off") << LL_ENDL;
		LL_INFOS() << "Landmark:  " << (regionp->getAllowLandmark() ? "on" : "off") << LL_ENDL;
		LL_INFOS() << "SetHome:   " << (regionp->getAllowSetHome() ? "on" : "off") << LL_ENDL;
		LL_INFOS() << "ResetHome: " << (regionp->getResetHomeOnTeleport() ? "on" : "off") << LL_ENDL;
		LL_INFOS() << "SunFixed:  " << (regionp->getSunFixed() ? "on" : "off") << LL_ENDL;
		LL_INFOS() << "BlockFly:  " << (regionp->getBlockFly() ? "on" : "off") << LL_ENDL;
		LL_INFOS() << "AllowP2P:  " << (regionp->getAllowDirectTeleport() ? "on" : "off") << LL_ENDL;
		LL_INFOS() << "Water:     " << (regionp->getWaterHeight()) << LL_ENDL;
	}
}

void handle_dump_group_info(void *)
{
	gAgent.dumpGroupInfo();
}

void handle_dump_capabilities_info(void *)
{
	LLViewerRegion* regionp = gAgent.getRegion();
	if (regionp)
	{
		regionp->logActiveCapabilities();
	}
}

void handle_dump_region_object_cache(void*)
{
	LLViewerRegion* regionp = gAgent.getRegion();
	if (regionp)
	{
		regionp->dumpCache();
	}
}

void handle_reset_interest_lists(void *)
{
    // Check all regions and reset their interest list
    for (LLWorld::region_list_t::const_iterator iter = LLWorld::getInstance()->getRegionList().begin();
         iter != LLWorld::getInstance()->getRegionList().end();
         ++iter)
    {
        LLViewerRegion *regionp = *iter;
        if (regionp && regionp->isAlive() && regionp->capabilitiesReceived())
        {
            regionp->resetInterestList();
        }
    }
}


void handle_dump_focus()
{
	LLUICtrl *ctrl = dynamic_cast<LLUICtrl*>(gFocusMgr.getKeyboardFocus());

	LL_INFOS() << "Keyboard focus " << (ctrl ? ctrl->getName() : "(none)") << LL_ENDL;
}

class LLSelfStandUp : public view_listener_t
{
	bool handleEvent(const LLSD& userdata)
	{
		gAgent.standUp();
		return true;
	}
};

bool enable_standup_self()
{
// [RLVa:KB] - Checked: 2010-04-01 (RLVa-1.2.0c) | Modified: RLVa-1.0.0g
	return isAgentAvatarValid() && gAgentAvatarp->isSitting() && RlvActions::canStand();
// [/RLVa:KB]
//	return isAgentAvatarValid() && gAgentAvatarp->isSitting();
}

class LLSelfSitDown : public view_listener_t
    {
        bool handleEvent(const LLSD& userdata)
        {
            gAgent.sitDown();
            return true;
        }
    };



bool show_sitdown_self()
{
	return isAgentAvatarValid() && !gAgentAvatarp->isSitting();
}

bool enable_sitdown_self()
{
// [RLVa:KB] - Checked: 2010-08-28 (RLVa-1.2.1a) | Added: RLVa-1.2.1a
	return show_sitdown_self() && !gAgentAvatarp->isEditingAppearance() && !gAgent.getFlying() && !gRlvHandler.hasBehaviour(RLV_BHVR_SIT);
// [/RLVa:KB]
//	return show_sitdown_self() && !gAgentAvatarp->isEditingAppearance() && !gAgent.getFlying();
}

class LLSelfToggleSitStand : public view_listener_t
{
	bool handleEvent(const LLSD& userdata)
	{
		if (isAgentAvatarValid())
		{
			if (gAgentAvatarp->isSitting())
			{
				gAgent.standUp();
			}
			else
			{
				gAgent.sitDown();
			}
		}
		return true;
	}
};

bool enable_sit_stand()
{
	return enable_sitdown_self() || enable_standup_self();
}

bool enable_fly_land()
{
	return gAgent.getFlying() || LLAgent::enableFlying();
}

// Force sit -KC
class FSSelfForceSit : public view_listener_t
{
	bool handleEvent(const LLSD& userdata)
	{
		if (!gAgentAvatarp->isSitting() && !gRlvHandler.hasBehaviour(RLV_BHVR_SIT))
		{
			gAgent.sitDown();
		}
		else if (gAgentAvatarp->isSitting() && !gRlvHandler.hasBehaviour(RLV_BHVR_UNSIT))
		{
			gAgent.standUp();
		}

		return true;
	}
};

bool enable_forcesit_self()
{
	return isAgentAvatarValid() &&
		((!gAgentAvatarp->isSitting() && !gRlvHandler.hasBehaviour(RLV_BHVR_SIT)) || 
		(gAgentAvatarp->isSitting() && !gRlvHandler.hasBehaviour(RLV_BHVR_UNSIT)));
}

class FSSelfCheckForceSit : public view_listener_t
{
	bool handleEvent(const LLSD& userdata)
	{
		if (!isAgentAvatarValid())
		{
			return false;
		}

		return gAgentAvatarp->isSitting();
	}
};

// Phantom mode -KC & <FS:CR>
class FSSelfToggleMoveLock : public view_listener_t
{
	bool handleEvent(const LLSD& userdata)
	{
		if (LLGridManager::getInstance()->isInSecondLife())
		{
			make_ui_sound("UISndMovelockToggle");
			bool new_value = !gSavedPerAccountSettings.getBOOL("UseMoveLock");
			gSavedPerAccountSettings.setBOOL("UseMoveLock", new_value);
			if (new_value)
			{
				LLNotificationsUtil::add("MovelockEnabling", LLSD());
			}
			else
			{
				LLNotificationsUtil::add("MovelockDisabling", LLSD());
			}
		}
#ifdef OPENSIM
		else
		{
			gAgent.togglePhantom();
		}
#endif // OPENSIM
		//TODO: feedback to local chat
		return true;
	}
};


class FSSelfCheckMoveLock : public view_listener_t
{
	bool handleEvent(const LLSD& userdata)
	{
		bool new_value(false);
		if (LLGridManager::getInstance()->isInSecondLife())
		{
			new_value = gSavedPerAccountSettings.getBOOL("UseMoveLock");
		}
#ifdef OPENSIM
		else
		{
			new_value = gAgent.getPhantom();
		}
#endif // OPENSIM
		return new_value;
	}
};

bool enable_bridge_function()
{
	return FSLSLBridge::instance().canUseBridge();
}

bool enable_move_lock()
{
#ifdef OPENSIM
	// Phantom mode always works on opensim, at least right now.
	if (LLGridManager::getInstance()->isInOpenSim())
		return true;
#endif // OPENSIM
	return enable_bridge_function();
}

bool enable_script_info()
{
	return (!LLSelectMgr::getInstance()->getSelection()->isEmpty()
			&& enable_bridge_function());
}
// </FS:CR>

// [SJ - Adding IgnorePrejump in Menu ]
class FSSelfToggleIgnorePreJump : public view_listener_t
{
	bool handleEvent(const LLSD& userdata)
	{
		gSavedSettings.setBOOL("FSIgnoreFinishAnimation", !gSavedSettings.getBOOL("FSIgnoreFinishAnimation"));
		return true;
	}
};

// [SJ - Adding IgnorePrejump in Menu ]
class FSSelfCheckIgnorePreJump : public view_listener_t
{
	bool handleEvent(const LLSD& userdata)
	{
		bool new_value = gSavedSettings.getBOOL("FSIgnoreFinishAnimation");
		return new_value;
	}
};

class LLCheckPanelPeopleTab : public view_listener_t
{
	bool handleEvent(const LLSD& userdata)
		{
			std::string panel_name = userdata.asString();

			LLPanel *panel = LLFloaterSidePanelContainer::getPanel("people", panel_name);
			if(panel && panel->isInVisibleChain())
			{
				return true;
			}
			return false;
		}
};
// Toggle one of "People" panel tabs in side tray.
class LLTogglePanelPeopleTab : public view_listener_t
{
	bool handleEvent(const LLSD& userdata)
	{
		std::string panel_name = userdata.asString();

		LLSD param;
		param["people_panel_tab_name"] = panel_name;

		// <FS:Ansariel> Handle blocklist separately because of standalone option
		if (panel_name == "blocked_panel")
		{
			if (gSavedSettings.getBOOL("FSUseStandaloneBlocklistFloater"))
			{
				LLFloaterReg::showInstance("fs_blocklist");
			}
			else
			{
				togglePeoplePanel(panel_name, param);
			}
			return true;
		}
		// </FS:Ansariel>

		// <FS:Zi> Open groups and friends lists in communicate floater
		// <FS:Lo> Adding an option to still use v2 windows
		if(gSavedSettings.getBOOL("FSUseV2Friends") && gSavedSettings.getString("FSInternalSkinCurrent") != "Vintage")
		{
			if (   panel_name == "friends_panel"
				|| panel_name == "groups_panel"
				|| panel_name == "nearby_panel"
				|| panel_name == "blocked_panel"
				|| panel_name == "contact_sets_panel")
			{
				return togglePeoplePanel(panel_name, param);
			}
			else
			{
				return false;
			}
		}
		else
		{
			if(panel_name=="nearby_panel")
			{
				return togglePeoplePanel(panel_name,param);
			}
			else if(panel_name=="groups_panel")
			{
				if (gSavedSettings.getBOOL("ContactsTornOff"))
				{
					FSFloaterContacts* instance = FSFloaterContacts::getInstance();
					std::string activetab = instance->getChild<LLTabContainer>("friends_and_groups")->getCurrentPanel()->getName();
					if (instance->getVisible() && activetab == panel_name) 
					{
						instance->closeFloater();
					}
					else
					{
						instance->openTab("groups");
					}
				}
				else
				{
					FSFloaterContacts::getInstance()->openTab("groups");
				}
				return true;
			}
			else if(panel_name=="friends_panel")
			{
				if (gSavedSettings.getBOOL("ContactsTornOff"))
				{
					FSFloaterContacts* instance = FSFloaterContacts::getInstance();
					std::string activetab = instance->getChild<LLTabContainer>("friends_and_groups")->getCurrentPanel()->getName();
					if (instance->getVisible() && activetab == panel_name) 
					{
						instance->closeFloater();
					}
					else
					{
						instance->openTab("friends");
					}
				}
				else
				{
					FSFloaterContacts::getInstance()->openTab("friends");
				}
				return true;
			}
			else if(panel_name=="contact_sets_panel")
			{
				if (gSavedSettings.getBOOL("ContactsTornOff"))
				{
					FSFloaterContacts* instance = FSFloaterContacts::getInstance();
					std::string activetab = instance->getChild<LLTabContainer>("friends_and_groups")->getCurrentPanel()->getName();
					if (instance->getVisible() && activetab == panel_name)
					{
						instance->closeFloater();
					}
					else
					{
						instance->openTab("contact_sets");
					}
				}
				else
				{
					FSFloaterContacts::getInstance()->openTab("contact_sets");
				}
				return true;
			}
			else
			{
				return false;
			}
		}
		// </FS:Lo>
		// </FS:Zi>
	}

	static bool togglePeoplePanel(const std::string& panel_name, const LLSD& param)
	{
		LLPanel	*panel = LLFloaterSidePanelContainer::getPanel("people", panel_name);
		if(!panel)
			return false;

		if (panel->isInVisibleChain())
		{
			LLFloaterReg::hideInstance("people");
		}
		else
		{
			LLFloaterSidePanelContainer::showPanel("people", "panel_people", param) ;
		}

		return true;
	}
};

BOOL check_admin_override(void*)
{
	return gAgent.getAdminOverride();
}

void handle_admin_override_toggle(void*)
{
	gAgent.setAdminOverride(!gAgent.getAdminOverride());

	// The above may have affected which debug menus are visible
	show_debug_menus();
}

void handle_visual_leak_detector_toggle(void*)
{
	static bool vld_enabled = false;

	if ( vld_enabled )
	{
#ifdef INCLUDE_VLD
		// only works for debug builds (hard coded into vld.h)
#if defined(_DEBUG) || defined(VLD_FORCE_ENABLE)
		// start with Visual Leak Detector turned off
		VLDDisable();
#endif // _DEBUG
#endif // INCLUDE_VLD
		vld_enabled = false;
	}
	else
	{
#ifdef INCLUDE_VLD
		// only works for debug builds (hard coded into vld.h)
#if defined(_DEBUG) || defined(VLD_FORCE_ENABLE)
		// start with Visual Leak Detector turned off
		VLDEnable();
#endif // _DEBUG
#endif // INCLUDE_VLD

		vld_enabled = true;
	};
}

void handle_god_mode(void*)
{
	gAgent.requestEnterGodMode();
}

void handle_leave_god_mode(void*)
{
	gAgent.requestLeaveGodMode();
}

void set_god_level(U8 god_level)
{
	U8 old_god_level = gAgent.getGodLevel();
	gAgent.setGodLevel( god_level );
	LLViewerParcelMgr::getInstance()->notifyObservers();

	// God mode changes region visibility
	LLWorldMap::getInstance()->reloadItems(true);

	// inventory in items may change in god mode
	gObjectList.dirtyAllObjectInventory();

        if(gViewerWindow)
        {
            gViewerWindow->setMenuBackgroundColor(god_level > GOD_NOT,
            !LLGridManager::getInstance()->isInSLBeta());
        }
    
        LLSD args;
	if(god_level > GOD_NOT)
	{
		args["LEVEL"] = llformat("%d",(S32)god_level);
		LLNotificationsUtil::add("EnteringGodMode", args);
	}
	else
	{
		args["LEVEL"] = llformat("%d",(S32)old_god_level);
		LLNotificationsUtil::add("LeavingGodMode", args);
	}

	// changing god-level can affect which menus we see
	show_debug_menus();

	// changing god-level can invalidate search results
	LLFloaterSearch *search = dynamic_cast<LLFloaterSearch*>(LLFloaterReg::getInstance("search"));
	if (search)
	{
		search->godLevelChanged(god_level);
	}
}

#ifdef TOGGLE_HACKED_GODLIKE_VIEWER
void handle_toggle_hacked_godmode(void*)
{
	gHackGodmode = !gHackGodmode;
	set_god_level(gHackGodmode ? GOD_MAINTENANCE : GOD_NOT);
}

BOOL check_toggle_hacked_godmode(void*)
{
	return gHackGodmode;
}

bool enable_toggle_hacked_godmode(void*)
{
  return LLGridManager::getInstance()->isInSLBeta();
}
#endif

void process_grant_godlike_powers(LLMessageSystem* msg, void**)
{
	LLUUID agent_id;
	msg->getUUIDFast(_PREHASH_AgentData, _PREHASH_AgentID, agent_id);
	LLUUID session_id;
	msg->getUUIDFast(_PREHASH_AgentData, _PREHASH_SessionID, session_id);
	if((agent_id == gAgent.getID()) && (session_id == gAgent.getSessionID()))
	{
		U8 god_level;
		msg->getU8Fast(_PREHASH_GrantData, _PREHASH_GodLevel, god_level);
		set_god_level(god_level);
	}
	else
	{
		LL_WARNS() << "Grant godlike for wrong agent " << agent_id << LL_ENDL;
	}
}

/*
class LLHaveCallingcard : public LLInventoryCollectFunctor
{
public:
	LLHaveCallingcard(const LLUUID& agent_id);
	virtual ~LLHaveCallingcard() {}
	virtual bool operator()(LLInventoryCategory* cat,
							LLInventoryItem* item);
	BOOL isThere() const { return mIsThere;}
protected:
	LLUUID mID;
	BOOL mIsThere;
};

LLHaveCallingcard::LLHaveCallingcard(const LLUUID& agent_id) :
	mID(agent_id),
	mIsThere(FALSE)
{
}

bool LLHaveCallingcard::operator()(LLInventoryCategory* cat,
								   LLInventoryItem* item)
{
	if(item)
	{
		if((item->getType() == LLAssetType::AT_CALLINGCARD)
		   && (item->getCreatorUUID() == mID))
		{
			mIsThere = TRUE;
		}
	}
	return FALSE;
}
*/

BOOL is_agent_mappable(const LLUUID& agent_id)
{
	const LLRelationship* buddy_info = NULL;
	bool is_friend = LLAvatarActions::isFriend(agent_id);

	if (is_friend)
		buddy_info = LLAvatarTracker::instance().getBuddyInfo(agent_id);

	return (buddy_info &&
		buddy_info->isOnline() &&
		buddy_info->isRightGrantedFrom(LLRelationship::GRANT_MAP_LOCATION)
		);
}


// Enable a menu item when you don't have someone's card.
class LLAvatarEnableAddFriend : public view_listener_t
{
	bool handleEvent(const LLSD& userdata)
	{
		LLVOAvatar* avatar = find_avatar_from_object(LLSelectMgr::getInstance()->getSelection()->getPrimaryObject());
//		bool new_value = avatar && !LLAvatarActions::isFriend(avatar->getID());
// [RLVa:KB] - Checked: RLVa-1.2.0
		bool new_value = avatar && !LLAvatarActions::isFriend(avatar->getID()) && (RlvActions::canShowName(RlvActions::SNC_DEFAULT, avatar->getID()));
// [/RLVa:KB]
		return new_value;
	}
};

void request_friendship(const LLUUID& dest_id)
{
	LLViewerObject* dest = gObjectList.findObject(dest_id);
	if(dest && dest->isAvatar())
	{
		std::string full_name;
		LLNameValue* nvfirst = dest->getNVPair("FirstName");
		LLNameValue* nvlast = dest->getNVPair("LastName");
		if(nvfirst && nvlast)
		{
			full_name = LLCacheName::buildFullName(
				nvfirst->getString(), nvlast->getString());
		}
		if (!full_name.empty())
		{
			LLAvatarActions::requestFriendshipDialog(dest_id, full_name);
		}
		else
		{
			LLNotificationsUtil::add("CantOfferFriendship");
		}
	}
}


class LLEditEnableCustomizeAvatar : public view_listener_t
{
	bool handleEvent(const LLSD& userdata)
	{
//		bool new_value = gAgentWearables.areWearablesLoaded();
// [RLVa:KB] - Checked: 2010-04-01 (RLVa-1.2.0c) | Modified: RLVa-1.0.0g
		bool new_value = gAgentWearables.areWearablesLoaded() && ((!rlv_handler_t::isEnabled()) || (RlvActions::canStand()));
// [/RLVa:KB]
		return new_value;
	}
};

class LLEnableEditShape : public view_listener_t
{
	bool handleEvent(const LLSD& userdata)
	{
		return gAgentWearables.isWearableModifiable(LLWearableType::WT_SHAPE, 0);
	}
};

class LLEnableHoverHeight : public view_listener_t
{
	bool handleEvent(const LLSD& userdata)
	{
		// <FS:Ansariel> Legacy baking avatar z-offset
		//return gAgent.getRegion() && gAgent.getRegion()->avatarHoverHeightEnabled();
		return (gAgent.getRegion() && gAgent.getRegion()->avatarHoverHeightEnabled()) || (isAgentAvatarValid() && !gAgentAvatarp->isUsingServerBakes());
		// </FS:Ansariel>
	}
};

class LLEnableEditPhysics : public view_listener_t
{
	bool handleEvent(const LLSD& userdata)
	{
		//return gAgentWearables.isWearableModifiable(LLWearableType::WT_SHAPE, 0);
		return TRUE;
	}
};

bool is_object_sittable()
{
// [RLVa:KB] - Checked: 2010-03-06 (RLVa-1.2.0c) | Added: RLVa-1.1.0j
	// RELEASE-RLVa: [SL-2.2.0] Make sure we're examining the same object that handle_sit_or_stand() will request a sit for
	if (rlv_handler_t::isEnabled())
	{
		const LLPickInfo& pick = LLToolPie::getInstance()->getPick();
		if ( (pick.mObjectID.notNull()) && (!RlvActions::canSit(pick.getObject(), pick.mObjectOffset)) )
			return false;
	}
// [/RLVa:KB]

	LLViewerObject* object = LLSelectMgr::getInstance()->getSelection()->getPrimaryObject();

	if (object && object->getPCode() == LL_PCODE_VOLUME)
	{
		return true;
	}
	else
	{
		return false;
	}
}

// only works on pie menu
void handle_object_sit(LLViewerObject *object, const LLVector3 &offset)
{
	// get object selection offset 

//	if (object && object->getPCode() == LL_PCODE_VOLUME)
// [RLVa:KB] - Checked: 2010-03-06 (RLVa-1.2.0c) | Modified: RLVa-1.2.0c
	if ( (object && object->getPCode() == LL_PCODE_VOLUME) && 
		 ((!rlv_handler_t::isEnabled()) || (RlvActions::canSit(object, offset))) )
// [/RLVa:KB]
	{
// [RLVa:KB] - Checked: 2010-08-29 (RLVa-1.2.1c) | Added: RLVa-1.2.1c
		if ( (gRlvHandler.hasBehaviour(RLV_BHVR_STANDTP)) && (isAgentAvatarValid()) )
		{
			if (gAgentAvatarp->isSitting())
			{
				gAgent.standUp();
				return;
			}
			gRlvHandler.setSitSource(gAgent.getPositionGlobal());
		}
// [/RLVa:KB]

		gMessageSystem->newMessageFast(_PREHASH_AgentRequestSit);
		gMessageSystem->nextBlockFast(_PREHASH_AgentData);
		gMessageSystem->addUUIDFast(_PREHASH_AgentID, gAgent.getID());
		gMessageSystem->addUUIDFast(_PREHASH_SessionID, gAgent.getSessionID());
		gMessageSystem->nextBlockFast(_PREHASH_TargetObject);
		gMessageSystem->addUUIDFast(_PREHASH_TargetID, object->mID);
		gMessageSystem->addVector3Fast(_PREHASH_Offset, offset);

		object->getRegion()->sendReliableMessage();
	}
}

void handle_object_sit_or_stand()
{
    LLPickInfo pick = LLToolPie::getInstance()->getPick();
    LLViewerObject *object = pick.getObject();
    if (!object || pick.mPickType == LLPickInfo::PICK_FLORA)
    {
        return;
    }

    if (sitting_on_selection())
    {
        gAgent.standUp();
        return;
    }

    handle_object_sit(object, pick.mObjectOffset);
}

void handle_object_sit(const LLUUID& object_id)
{
    LLViewerObject* obj = gObjectList.findObject(object_id);
    if (!obj)
    {
        return;
    }

    LLVector3 offset(0, 0, 0);
    handle_object_sit(obj, offset);
}

void near_sit_down_point(BOOL success, void *)
{
	if (success)
	{
		gAgent.setFlying(FALSE);
		gAgent.clearControlFlags(AGENT_CONTROL_STAND_UP); // might have been set by autopilot
		gAgent.setControlFlags(AGENT_CONTROL_SIT_ON_GROUND);
	}
}

class LLLandSit : public view_listener_t
{
    bool handleEvent(const LLSD& userdata)
    {
// [RLVa:KB] - Checked: 2010-09-28 (RLVa-1.2.1f) | Modified: RLVa-1.2.1f
        if ( (rlv_handler_t::isEnabled()) && ((!RlvActions::canStand()) || (gRlvHandler.hasBehaviour(RLV_BHVR_SIT))) )
            return true;
// [/RLVa:KB]

        if (gAgent.isSitting())
        {
            gAgent.standUp();
        }
        LLVector3d posGlobal = LLToolPie::getInstance()->getPick().mPosGlobal;

        LLQuaternion target_rot;
        if (isAgentAvatarValid())
        {
            target_rot = gAgentAvatarp->getRotation();
        }
        else
        {
            target_rot = gAgent.getFrameAgent().getQuaternion();
        }
        gAgent.startAutoPilotGlobal(posGlobal, "Sit", &target_rot, near_sit_down_point, NULL, 0.7f);
        return true;
    }
};

class LLLandCanSit : public view_listener_t
{
    bool handleEvent(const LLSD& userdata)
    {
        LLVector3d posGlobal = LLToolPie::getInstance()->getPick().mPosGlobal;
        return !posGlobal.isExactlyZero(); // valid position, not beyond draw distance
    }
};

//-------------------------------------------------------------------
// Help menu functions
//-------------------------------------------------------------------

//
// Major mode switching
//
void reset_view_final( BOOL proceed );

void handle_reset_view()
{
	if (gAgentCamera.cameraCustomizeAvatar())
	{
		// switching to outfit selector should automagically save any currently edited wearable
		LLFloaterSidePanelContainer::showPanel("appearance", LLSD().with("type", "my_outfits"));
	}

	// <FS:Zi> Added optional V1 behavior so the avatar turns into camera direction after hitting ESC
	// gAgentCamera.setFocusOnAvatar(TRUE, FALSE, FALSE);
	if (!gSavedSettings.getBOOL("ResetViewTurnsAvatar"))
	{
		// The only thing we actually want to do here is set LLAgent::mFocusOnAvatar to TRUE,
		// since this prevents the avatar from turning.
		gAgentCamera.setFocusOnAvatar(TRUE, FALSE, FALSE);
	}
	// </FS:Zi>

	reset_view_final( TRUE );
	LLFloaterCamera::resetCameraMode();
}

// <FS:Zi> Add reset camera angles menu
void handle_reset_camera_angles()
{
	handle_reset_view();

	// Camera focus and offset with CTRL/SHIFT + Scroll wheel
	gSavedSettings.getControl("FocusOffsetRearView")->resetToDefault();
	gSavedSettings.getControl("CameraOffsetRearView")->resetToDefault();

	// warn the user if there is a scripted followcam active that might stop a camera reset
	PermissionsTracker::instance().warnFollowcam();
}
// </FS:Zi>

class LLViewResetView : public view_listener_t
{
	bool handleEvent(const LLSD& userdata)
	{
		handle_reset_view();
		return true;
	}
};

// <FS:Zi> Add reset camera angles menu
class LLViewResetCameraAngles : public view_listener_t
{
	bool handleEvent(const LLSD& userdata)
	{
		handle_reset_camera_angles();
		return true;
	}
};
// </FS:Zi>

// Note: extra parameters allow this function to be called from dialog.
void reset_view_final( BOOL proceed ) 
{
	if( !proceed )
	{
		return;
	}

	gAgentCamera.resetView(TRUE, TRUE);
	gAgentCamera.setLookAt(LOOKAT_TARGET_CLEAR);
}

class LLViewLookAtLastChatter : public view_listener_t
{
	bool handleEvent(const LLSD& userdata)
	{
		gAgentCamera.lookAtLastChat();
		return true;
	}
};

class LLViewMouselook : public view_listener_t
{
	bool handleEvent(const LLSD& userdata)
	{
		if (!gAgentCamera.cameraMouselook())
		{
			gAgentCamera.changeCameraToMouselook();
		}
		else
		{
			// NaCl - Rightclick-mousewheel zoom
			LLVector3 _NACL_MLFovValues = gSavedSettings.getVector3("_NACL_MLFovValues");
			F32 CameraAngle = gSavedSettings.getF32("CameraAngle");
			if (_NACL_MLFovValues.mV[VZ] > 0.0f)
			{
				_NACL_MLFovValues.mV[VY] = CameraAngle;
				_NACL_MLFovValues.mV[VZ] = 0.0f;
				gSavedSettings.setVector3("_NACL_MLFovValues", _NACL_MLFovValues);
				gSavedSettings.setF32("CameraAngle", _NACL_MLFovValues.mV[VX]);
			}
			// NaCl End
			gAgentCamera.changeCameraToDefault();
		}
		return true;
	}
};

class LLViewDefaultUISize : public view_listener_t
{
	bool handleEvent(const LLSD& userdata)
	{
		gSavedSettings.setF32("UIScaleFactor", 1.0f);
		gSavedSettings.setBOOL("UIAutoScale", FALSE);	
		gViewerWindow->reshape(gViewerWindow->getWindowWidthRaw(), gViewerWindow->getWindowHeightRaw());
		return true;
	}
};

class LLViewToggleUI : public view_listener_t
{
	bool handleEvent(const LLSD& userdata)
	{
		if(gAgentCamera.getCameraMode() != CAMERA_MODE_MOUSELOOK)
		{
			LLNotification::Params params("ConfirmHideUI");
			params.functor.function(boost::bind(&LLViewToggleUI::confirm, this, _1, _2));
			LLSD substitutions;
			// <FS:Ansariel> Notification not showing if hiding the UI
//#if LL_DARWIN
//			substitutions["SHORTCUT"] = "Cmd+Shift+U";
//#else
//			substitutions["SHORTCUT"] = "Ctrl+Shift+U";
//#endif
			substitutions["SHORTCUT"] = "Alt+Shift+U";
			// </FS:Ansariel>
			params.substitutions = substitutions;
			if (!gSavedSettings.getBOOL("HideUIControls"))
			{
				// hiding, so show notification
				LLNotifications::instance().add(params);
			}
			else
			{
				LLNotifications::instance().forceResponse(params, 0);
			}
		}
		return true;
	}

	void confirm(const LLSD& notification, const LLSD& response)
	{
		S32 option = LLNotificationsUtil::getSelectedOption(notification, response);

		if (option == 0) // OK
		{
			gViewerWindow->setUIVisibility(gSavedSettings.getBOOL("HideUIControls"));
			LLPanelStandStopFlying::getInstance()->setVisible(gSavedSettings.getBOOL("HideUIControls"));
			gSavedSettings.setBOOL("HideUIControls",!gSavedSettings.getBOOL("HideUIControls"));
		}
	}
};

// <FS:Ansariel> Notification not showing if hiding the UI
class LLViewCheckToggleUI : public view_listener_t
{
	bool handleEvent(const LLSD& userdata)
	{
		return gViewerWindow->getUIVisibility();
	}
};
// </FS:Ansariel>

void handle_duplicate_in_place(void*)
{
	LL_INFOS() << "handle_duplicate_in_place" << LL_ENDL;

	LLVector3 offset(0.f, 0.f, 0.f);
	LLSelectMgr::getInstance()->selectDuplicate(offset, TRUE);
}



/*
 * No longer able to support viewer side manipulations in this way
 *
void god_force_inv_owner_permissive(LLViewerObject* object,
									LLInventoryObject::object_list_t* inventory,
									S32 serial_num,
									void*)
{
	typedef std::vector<LLPointer<LLViewerInventoryItem> > item_array_t;
	item_array_t items;

	LLInventoryObject::object_list_t::const_iterator inv_it = inventory->begin();
	LLInventoryObject::object_list_t::const_iterator inv_end = inventory->end();
	for ( ; inv_it != inv_end; ++inv_it)
	{
		if(((*inv_it)->getType() != LLAssetType::AT_CATEGORY))
		{
			LLInventoryObject* obj = *inv_it;
			LLPointer<LLViewerInventoryItem> new_item = new LLViewerInventoryItem((LLViewerInventoryItem*)obj);
			LLPermissions perm(new_item->getPermissions());
			perm.setMaskBase(PERM_ALL);
			perm.setMaskOwner(PERM_ALL);
			new_item->setPermissions(perm);
			items.push_back(new_item);
		}
	}
	item_array_t::iterator end = items.end();
	item_array_t::iterator it;
	for(it = items.begin(); it != end; ++it)
	{
		// since we have the inventory item in the callback, it should not
		// invalidate iteration through the selection manager.
		object->updateInventory((*it), TASK_INVENTORY_ITEM_KEY, false);
	}
}
*/

void handle_object_owner_permissive(void*)
{
	// only send this if they're a god.
	if(gAgent.isGodlike())
	{
		// do the objects.
		LLSelectMgr::getInstance()->selectionSetObjectPermissions(PERM_BASE, TRUE, PERM_ALL, TRUE);
		LLSelectMgr::getInstance()->selectionSetObjectPermissions(PERM_OWNER, TRUE, PERM_ALL, TRUE);
	}
}

void handle_object_owner_self(void*)
{
	// only send this if they're a god.
	if(gAgent.isGodlike())
	{
		LLSelectMgr::getInstance()->sendOwner(gAgent.getID(), gAgent.getGroupID(), TRUE);
	}
}

// Shortcut to set owner permissions to not editable.
void handle_object_lock(void*)
{
	LLSelectMgr::getInstance()->selectionSetObjectPermissions(PERM_OWNER, FALSE, PERM_MODIFY);
}

void handle_object_asset_ids(void*)
{
	// only send this if they're a god.
	if (gAgent.isGodlike())
	{
		LLSelectMgr::getInstance()->sendGodlikeRequest("objectinfo", "assetids");
	}
}

void handle_force_parcel_owner_to_me(void*)
{
	LLViewerParcelMgr::getInstance()->sendParcelGodForceOwner( gAgent.getID() );
}

void handle_force_parcel_to_content(void*)
{
	LLViewerParcelMgr::getInstance()->sendParcelGodForceToContent();
}

void handle_claim_public_land(void*)
{
	if (LLViewerParcelMgr::getInstance()->getSelectionRegion() != gAgent.getRegion())
	{
		LLNotificationsUtil::add("ClaimPublicLand");
		return;
	}

	LLVector3d west_south_global;
	LLVector3d east_north_global;
	LLViewerParcelMgr::getInstance()->getSelection(west_south_global, east_north_global);
	LLVector3 west_south = gAgent.getPosAgentFromGlobal(west_south_global);
	LLVector3 east_north = gAgent.getPosAgentFromGlobal(east_north_global);

	LLMessageSystem* msg = gMessageSystem;
	msg->newMessage("GodlikeMessage");
	msg->nextBlock("AgentData");
	msg->addUUID("AgentID", gAgent.getID());
	msg->addUUID("SessionID", gAgent.getSessionID());
	msg->addUUIDFast(_PREHASH_TransactionID, LLUUID::null); //not used
	msg->nextBlock("MethodData");
	msg->addString("Method", "claimpublicland");
	msg->addUUID("Invoice", LLUUID::null);
	std::string buffer;
	buffer = llformat( "%f", west_south.mV[VX]);
	msg->nextBlock("ParamList");
	msg->addString("Parameter", buffer);
	buffer = llformat( "%f", west_south.mV[VY]);
	msg->nextBlock("ParamList");
	msg->addString("Parameter", buffer);
	buffer = llformat( "%f", east_north.mV[VX]);
	msg->nextBlock("ParamList");
	msg->addString("Parameter", buffer);
	buffer = llformat( "%f", east_north.mV[VY]);
	msg->nextBlock("ParamList");
	msg->addString("Parameter", buffer);
	gAgent.sendReliableMessage();
}



// HACK for easily testing new avatar geometry
void handle_god_request_avatar_geometry(void *)
{
	if (gAgent.isGodlike())
	{
		LLSelectMgr::getInstance()->sendGodlikeRequest("avatar toggle", "");
	}
}

static bool get_derezzable_objects(
	EDeRezDestination dest,
	std::string& error,
	LLViewerRegion*& first_region,
	std::vector<LLViewerObjectPtr>* derez_objectsp,
	bool only_check = false)
{
	bool found = false;

	LLObjectSelectionHandle selection = LLSelectMgr::getInstance()->getSelection();
	
	if (derez_objectsp)
		derez_objectsp->reserve(selection->getRootObjectCount());

	// Check conditions that we can't deal with, building a list of
	// everything that we'll actually be derezzing.
	for (LLObjectSelection::valid_root_iterator iter = selection->valid_root_begin();
		 iter != selection->valid_root_end(); iter++)
	{
		LLSelectNode* node = *iter;
		LLViewerObject* object = node->getObject();
		LLViewerRegion* region = object->getRegion();
		if (!first_region)
		{
			first_region = region;
		}
		else
		{
			if(region != first_region)
			{
				// Derez doesn't work at all if the some of the objects
				// are in regions besides the first object selected.
				
				// ...crosses region boundaries
				error = "AcquireErrorObjectSpan";
				break;
			}
		}
		if (object->isAvatar())
		{
			// ...don't acquire avatars
			continue;
		}

		// If AssetContainers are being sent back, they will appear as 
		// boxes in the owner's inventory.
		if (object->getNVPair("AssetContainer")
			&& dest != DRD_RETURN_TO_OWNER)
		{
			// this object is an asset container, derez its contents, not it
			LL_WARNS() << "Attempt to derez deprecated AssetContainer object type not supported." << LL_ENDL;
			/*
			object->requestInventory(container_inventory_arrived, 
				(void *)(BOOL)(DRD_TAKE_INTO_AGENT_INVENTORY == dest));
			*/
			continue;
		}
		BOOL can_derez_current = FALSE;
		switch(dest)
		{
		case DRD_TAKE_INTO_AGENT_INVENTORY:
		case DRD_TRASH:
			if (!object->isPermanentEnforced() &&
				((node->mPermissions->allowTransferTo(gAgent.getID()) && object->permModify())
				|| (node->allowOperationOnNode(PERM_OWNER, GP_OBJECT_MANIPULATE))))
			{
				can_derez_current = TRUE;
			}
			break;

		case DRD_RETURN_TO_OWNER:
			if(!object->isAttachment())
			{
				can_derez_current = TRUE;
			}
			break;

		default:
			if((node->mPermissions->allowTransferTo(gAgent.getID())
				&& object->permCopy())
			   || gAgent.isGodlike())
			{
				can_derez_current = TRUE;
			}
			break;
		}
		if(can_derez_current)
		{
			found = true;

			if (only_check)
				// one found, no need to traverse to the end
				break;

			if (derez_objectsp)
				derez_objectsp->push_back(object);

		}
	}

	return found;
}

static bool can_derez(EDeRezDestination dest)
{
	LLViewerRegion* first_region = NULL;
	std::string error;
	return get_derezzable_objects(dest, error, first_region, NULL, true);
}

static void derez_objects(
	EDeRezDestination dest,
	const LLUUID& dest_id,
	LLViewerRegion*& first_region,
	std::string& error,
	std::vector<LLViewerObjectPtr>* objectsp)
{
	std::vector<LLViewerObjectPtr> derez_objects;

	if (!objectsp) // if objects to derez not specified
	{
		// get them from selection
		if (!get_derezzable_objects(dest, error, first_region, &derez_objects, false))
		{
			LL_WARNS() << "No objects to derez" << LL_ENDL;
			return;
		}

		objectsp = &derez_objects;
	}


	if(gAgentCamera.cameraMouselook())
	{
		gAgentCamera.changeCameraToDefault();
	}

	// This constant is based on (1200 - HEADER_SIZE) / 4 bytes per
	// root.  I lopped off a few (33) to provide a bit
	// pad. HEADER_SIZE is currently 67 bytes, most of which is UUIDs.
	// This gives us a maximum of 63500 root objects - which should
	// satisfy anybody.
	const S32 MAX_ROOTS_PER_PACKET = 250;
	const S32 MAX_PACKET_COUNT = 254;
	F32 packets = ceil((F32)objectsp->size() / (F32)MAX_ROOTS_PER_PACKET);
	if(packets > (F32)MAX_PACKET_COUNT)
	{
		error = "AcquireErrorTooManyObjects";
	}

	if(error.empty() && objectsp->size() > 0)
	{
		U8 d = (U8)dest;
		LLUUID tid;
		tid.generate();
		U8 packet_count = (U8)packets;
		S32 object_index = 0;
		S32 objects_in_packet = 0;
		LLMessageSystem* msg = gMessageSystem;
		for(U8 packet_number = 0;
			packet_number < packet_count;
			++packet_number)
		{
			msg->newMessageFast(_PREHASH_DeRezObject);
			msg->nextBlockFast(_PREHASH_AgentData);
			msg->addUUIDFast(_PREHASH_AgentID, gAgent.getID());
			msg->addUUIDFast(_PREHASH_SessionID, gAgent.getSessionID());
			msg->nextBlockFast(_PREHASH_AgentBlock);
			msg->addUUIDFast(_PREHASH_GroupID, gAgent.getGroupID());
			msg->addU8Fast(_PREHASH_Destination, d);	
			msg->addUUIDFast(_PREHASH_DestinationID, dest_id);
			msg->addUUIDFast(_PREHASH_TransactionID, tid);
			msg->addU8Fast(_PREHASH_PacketCount, packet_count);
			msg->addU8Fast(_PREHASH_PacketNumber, packet_number);
			objects_in_packet = 0;
			while((object_index < objectsp->size())
				  && (objects_in_packet++ < MAX_ROOTS_PER_PACKET))

			{
				LLViewerObject* object = objectsp->at(object_index++);
				msg->nextBlockFast(_PREHASH_ObjectData);
				msg->addU32Fast(_PREHASH_ObjectLocalID, object->getLocalID());
				// VEFFECT: DerezObject
				LLHUDEffectSpiral* effectp = (LLHUDEffectSpiral*)LLHUDManager::getInstance()->createViewerEffect(LLHUDObject::LL_HUD_EFFECT_POINT, TRUE);
				effectp->setPositionGlobal(object->getPositionGlobal());
				effectp->setColor(LLColor4U(gAgent.getEffectColor()));
			}
			msg->sendReliable(first_region->getHost());
		}
		make_ui_sound("UISndObjectRezOut");

		// Busy count decremented by inventory update, so only increment
		// if will be causing an update.
		if (dest != DRD_RETURN_TO_OWNER)
		{
			gViewerWindow->getWindow()->incBusyCount();
		}
	}
	else if(!error.empty())
	{
		LLNotificationsUtil::add(error);
	}
}

static void derez_objects(EDeRezDestination dest, const LLUUID& dest_id)
{
	LLViewerRegion* first_region = NULL;
	std::string error;
	derez_objects(dest, dest_id, first_region, error, NULL);
}

void handle_take_copy()
{
	if (LLSelectMgr::getInstance()->getSelection()->isEmpty()) return;

// [RLVa:KB] - Checked: 2010-03-07 (RLVa-1.2.0c) | Modified: RLVa-1.2.0a
	if ( (rlv_handler_t::isEnabled()) && (!RlvActions::canStand()) )
	{
		// Allow only if the avie isn't sitting on any of the selected objects
		LLObjectSelectionHandle hSel = LLSelectMgr::getInstance()->getSelection();
		RlvSelectIsSittingOn f(gAgentAvatarp);
		if ( (hSel.notNull()) && (hSel->getFirstRootNode(&f, TRUE) != NULL) )
			return;
	}
// [/RLVa:KB]

	const LLUUID category_id = gInventory.findCategoryUUIDForType(LLFolderType::FT_OBJECT);
	derez_objects(DRD_ACQUIRE_TO_AGENT_INVENTORY, category_id);
}

void handle_link_objects()
{
	// <FS:Ansariel> We don't use a shortcut for two completely different functions based on context
	//if (LLSelectMgr::getInstance()->getSelection()->isEmpty())
	//{
	//	LLFloaterReg::toggleInstanceOrBringToFront("places");
	//}
	//else
	// </FS:Ansariel>
	{
		LLSelectMgr::getInstance()->linkObjects();
	}
}

// You can return an object to its owner if it is on your land.
class LLObjectReturn : public view_listener_t
{
public:
	LLObjectReturn() : mFirstRegion(NULL) {}

private:
	bool handleEvent(const LLSD& userdata)
	{
		if (LLSelectMgr::getInstance()->getSelection()->isEmpty()) return true;
// [RLVa:KB] - Checked: 2010-03-24 (RLVa-1.4.0a) | Modified: RLVa-1.0.0b
		if ( (rlv_handler_t::isEnabled()) && (!rlvCanDeleteOrReturn()) ) return true;
// [/RLVa:KB]

		mObjectSelection = LLSelectMgr::getInstance()->getEditSelection();

		// Save selected objects, so that we still know what to return after the confirmation dialog resets selection.
		get_derezzable_objects(DRD_RETURN_TO_OWNER, mError, mFirstRegion, &mReturnableObjects);

		LLNotificationsUtil::add("ReturnToOwner", LLSD(), LLSD(), boost::bind(&LLObjectReturn::onReturnToOwner, this, _1, _2));
		return true;
	}

	bool onReturnToOwner(const LLSD& notification, const LLSD& response)
	{
		S32 option = LLNotificationsUtil::getSelectedOption(notification, response);
		if (0 == option)
		{
			// Ignore category ID for this derez destination.
			derez_objects(DRD_RETURN_TO_OWNER, LLUUID::null, mFirstRegion, mError, &mReturnableObjects);
		}

		mReturnableObjects.clear();
		mError.clear();
		mFirstRegion = NULL;

		// drop reference to current selection
		mObjectSelection = NULL;
		return false;
	}

	LLObjectSelectionHandle mObjectSelection;

	std::vector<LLViewerObjectPtr> mReturnableObjects;
	std::string mError;
	LLViewerRegion* mFirstRegion;
};


// Allow return to owner if one or more of the selected items is
// over land you own.
class LLObjectEnableReturn : public view_listener_t
{
	bool handleEvent(const LLSD& userdata)
	{
		if (LLSelectMgr::getInstance()->getSelection()->isEmpty())
		{
			// Do not enable if nothing selected
			return false;
		}
// [RLVa:KB] - Checked: 2011-05-28 (RLVa-1.4.0a) | Modified: RLVa-1.4.0a
		if ( (rlv_handler_t::isEnabled()) && (!rlvCanDeleteOrReturn()) )
		{
			return false;
		}
// [/RLVa:KB]
#ifdef HACKED_GODLIKE_VIEWER
		bool new_value = true;
#else
		bool new_value = false;
		if (gAgent.isGodlike())
		{
			new_value = true;
		}
		else
		{
			new_value = can_derez(DRD_RETURN_TO_OWNER);
		}
#endif
		return new_value;
	}
};

void force_take_copy(void*)
{
	if (LLSelectMgr::getInstance()->getSelection()->isEmpty()) return;
	const LLUUID category_id = gInventory.findCategoryUUIDForType(LLFolderType::FT_OBJECT);
	derez_objects(DRD_FORCE_TO_GOD_INVENTORY, category_id);
}

void handle_take()
{
	// we want to use the folder this was derezzed from if it's
	// available. Otherwise, derez to the normal place.
//	if(LLSelectMgr::getInstance()->getSelection()->isEmpty())
// [RLVa:KB] - Checked: 2010-03-24 (RLVa-1.2.0e) | Modified: RLVa-1.0.0b
	if ( (LLSelectMgr::getInstance()->getSelection()->isEmpty()) || ((rlv_handler_t::isEnabled()) && (!rlvCanDeleteOrReturn())) )
// [/RLVa:KB]
	{
		return;
	}

	BOOL you_own_everything = TRUE;
	BOOL locked_but_takeable_object = FALSE;
	LLUUID category_id;
	
	for (LLObjectSelection::root_iterator iter = LLSelectMgr::getInstance()->getSelection()->root_begin();
		 iter != LLSelectMgr::getInstance()->getSelection()->root_end(); iter++)
	{
		LLSelectNode* node = *iter;
		LLViewerObject* object = node->getObject();
		if(object)
		{
			if(!object->permYouOwner())
			{
				you_own_everything = FALSE;
			}

			if(!object->permMove())
			{
				locked_but_takeable_object = TRUE;
			}
		}
		if(node->mFolderID.notNull())
		{
			if(category_id.isNull())
			{
				category_id = node->mFolderID;
				LL_DEBUGS("HandleTake") << "Node destination folder ID = " << category_id.asString() << LL_ENDL;
			}
			else if(category_id != node->mFolderID)
			{
				// we have found two potential destinations. break out
				// now and send to the default location.
				category_id.setNull();
				LL_DEBUGS("HandleTake") << "Conflicting node destination folders - setting to null UUID" << LL_ENDL;
				break;
			}
		}
	}
	if(category_id.notNull())
	{
		LL_DEBUGS("HandleTake") << "Selected destination folder ID: " << category_id.asString() << " - checking if category exists in inventory model" << LL_ENDL;

		// there is an unambiguous destination. See if this agent has
		// such a location and it is not in the trash or library
		if(!gInventory.getCategory(category_id))
		{
			// nope, set to NULL.
			category_id.setNull();
			LL_DEBUGS("HandleTake") << "Destination folder not found in inventory model - setting to null UUID" << LL_ENDL;
		}
		if(category_id.notNull())
		{
		        // check trash
			const LLUUID trash = gInventory.findCategoryUUIDForType(LLFolderType::FT_TRASH);
			if(category_id == trash || gInventory.isObjectDescendentOf(category_id, trash))
			{
				category_id.setNull();
				LL_DEBUGS("HandleTake") << "Destination folder is descendent of trash folder - setting to null UUID" << LL_ENDL;
			}

			// check library
			if(gInventory.isObjectDescendentOf(category_id, gInventory.getLibraryRootFolderID()))
			{
				category_id.setNull();
				LL_DEBUGS("HandleTake") << "Destination folder is descendent of library folder - setting to null UUID" << LL_ENDL;
			}

			// check inbox
			// <FS:Ansariel> Undo the SL-1579 fail
			//const LLUUID inbox_id = gInventory.findCategoryUUIDForType(LLFolderType::FT_INBOX);
			//if (category_id == inbox_id || gInventory.isObjectDescendentOf(category_id, inbox_id))
			//{
			//	category_id.setNull();
			//}
			// </FS:Ansariel>
		}
	}
	if(category_id.isNull())
	{
		category_id = gInventory.findCategoryUUIDForType(LLFolderType::FT_OBJECT);
		LL_DEBUGS("HandleTake") << "Destination folder = null UUID - determined default category: " << category_id.asString() << LL_ENDL;
	}
	LLSD payload;
	payload["folder_id"] = category_id;
	LL_DEBUGS("HandleTake") << "Final destination folder UUID being sent to sim: " << category_id.asString() << LL_ENDL;

	LLNotification::Params params("ConfirmObjectTakeLock");
	params.payload(payload);
	// MAINT-290
	// Reason: Showing the confirmation dialog resets object selection,	thus there is nothing to derez.
	// Fix: pass selection to the confirm_take, so that selection doesn't "die" after confirmation dialog is opened
	params.functor.function(boost::bind(confirm_take, _1, _2, LLSelectMgr::instance().getSelection()));

	if(locked_but_takeable_object ||
	   !you_own_everything)
	{
		if(locked_but_takeable_object && you_own_everything)
		{
			params.name("ConfirmObjectTakeLock");
		}
		else if(!locked_but_takeable_object && !you_own_everything)
		{
			params.name("ConfirmObjectTakeNoOwn");
		}
		else
		{
			params.name("ConfirmObjectTakeLockNoOwn");
		}
	
		LLNotifications::instance().add(params);
	}
	else
	{
		LLNotifications::instance().forceResponse(params, 0);
	}
}

void handle_object_show_inspector()
{
	LLObjectSelectionHandle selection = LLSelectMgr::getInstance()->getSelection();
	LLViewerObject* objectp = selection->getFirstRootObject(TRUE);
 	if (!objectp)
 	{
 		return;
 	}

	LLSD params;
	params["object_id"] = objectp->getID();
	LLFloaterReg::showInstance("inspect_object", params);
}

void handle_avatar_show_inspector()
{
	LLVOAvatar* avatar = find_avatar_from_object( LLSelectMgr::getInstance()->getSelection()->getPrimaryObject() );
	if(avatar)
	{
		LLSD params;
		params["avatar_id"] = avatar->getID();
		LLFloaterReg::showInstance("inspect_avatar", params);
	}
}



bool confirm_take(const LLSD& notification, const LLSD& response, LLObjectSelectionHandle selection_handle)
{
	S32 option = LLNotificationsUtil::getSelectedOption(notification, response);
	if(enable_take() && (option == 0))
	{
		derez_objects(DRD_TAKE_INTO_AGENT_INVENTORY, notification["payload"]["folder_id"].asUUID());
	}
	return false;
}

// You can take an item when it is public and transferrable, or when
// you own it. We err on the side of enabling the item when at least
// one item selected can be copied to inventory.
BOOL enable_take()
{
//	if (sitting_on_selection())
// [RLVa:KB] - Checked: 2010-03-24 (RLVa-1.2.0e) | Modified: RLVa-1.0.0b
	if ( (sitting_on_selection()) || ((rlv_handler_t::isEnabled()) && (!rlvCanDeleteOrReturn())) )
// [/RLVa:KB]
	{
		return FALSE;
	}

	for (LLObjectSelection::valid_root_iterator iter = LLSelectMgr::getInstance()->getSelection()->valid_root_begin();
		 iter != LLSelectMgr::getInstance()->getSelection()->valid_root_end(); iter++)
	{
		LLSelectNode* node = *iter;
		LLViewerObject* object = node->getObject();
		if (object->isAvatar())
		{
			// ...don't acquire avatars
			continue;
		}

#ifdef HACKED_GODLIKE_VIEWER
		return TRUE;
#else
# ifdef TOGGLE_HACKED_GODLIKE_VIEWER
		if (LLGridManager::getInstance()->isInSLBeta() 
            && gAgent.isGodlike())
		{
			return TRUE;
		}
# endif
		if(!object->isPermanentEnforced() &&
			((node->mPermissions->allowTransferTo(gAgent.getID())
			&& object->permModify())
			|| (node->mPermissions->getOwner() == gAgent.getID())))
		{
			return !object->isAttachment();
		}
#endif
	}
	return FALSE;
}


void handle_buy_or_take()
{
	if (LLSelectMgr::getInstance()->getSelection()->isEmpty())
	{
		return;
	}

	if (is_selection_buy_not_take())
	{
		S32 total_price = selection_price();

		if (total_price <= gStatusBar->getBalance() || total_price == 0)
		{
			handle_buy();
		}
		else
		{
			LLStringUtil::format_map_t args;
			args["AMOUNT"] = llformat("%d", total_price);
			LLBuyCurrencyHTML::openCurrencyFloater( LLTrans::getString( "this_object_costs", args ), total_price );
		}
	}
	else
	{
		handle_take();
	}
}

bool visible_buy_object()
{
	return is_selection_buy_not_take() && enable_buy_object();
}

bool visible_take_object()
{
	return !is_selection_buy_not_take() && enable_take();
}

bool tools_visible_buy_object()
{
	return is_selection_buy_not_take();
}

bool tools_visible_take_object()
{
	return !is_selection_buy_not_take();
}

class LLToolsEnableBuyOrTake : public view_listener_t
{
	bool handleEvent(const LLSD& userdata)
	{
		bool is_buy = is_selection_buy_not_take();
		bool new_value = is_buy ? enable_buy_object() : enable_take();
		return new_value;
	}
};

// This is a small helper function to determine if we have a buy or a
// take in the selection. This method is to help with the aliasing
// problems of putting buy and take in the same pie menu space. After
// a fair amont of discussion, it was determined to prefer buy over
// take. The reasoning follows from the fact that when users walk up
// to buy something, they will click on one or more items. Thus, if
// anything is for sale, it becomes a buy operation, and the server
// will group all of the buy items, and copyable/modifiable items into
// one package and give the end user as much as the permissions will
// allow. If the user wanted to take something, they will select fewer
// and fewer items until only 'takeable' items are left. The one
// exception is if you own everything in the selection that is for
// sale, in this case, you can't buy stuff from yourself, so you can
// take it.
// return value = TRUE if selection is a 'buy'.
//                FALSE if selection is a 'take'
BOOL is_selection_buy_not_take()
{
	for (LLObjectSelection::root_iterator iter = LLSelectMgr::getInstance()->getSelection()->root_begin();
		 iter != LLSelectMgr::getInstance()->getSelection()->root_end(); iter++)
	{
		LLSelectNode* node = *iter;
		LLViewerObject* obj = node->getObject();
		if(obj && !(obj->permYouOwner()) && (node->mSaleInfo.isForSale()))
		{
// [RLVa:KB] - @buy
			if (!RlvActions::canBuyObject(obj->getID()))
				continue;
// [/RLVa:KB]

			// you do not own the object and it is for sale, thus,
			// it's a buy
			return TRUE;
		}
	}
	return FALSE;
}

S32 selection_price()
{
	S32 total_price = 0;
	for (LLObjectSelection::root_iterator iter = LLSelectMgr::getInstance()->getSelection()->root_begin();
		 iter != LLSelectMgr::getInstance()->getSelection()->root_end(); iter++)
	{
		LLSelectNode* node = *iter;
		LLViewerObject* obj = node->getObject();
		if(obj && !(obj->permYouOwner()) && (node->mSaleInfo.isForSale()))
		{
			// you do not own the object and it is for sale.
			// Add its price.
			total_price += node->mSaleInfo.getSalePrice();
		}
	}

	return total_price;
}
/*
bool callback_show_buy_currency(const LLSD& notification, const LLSD& response)
{
	S32 option = LLNotificationsUtil::getSelectedOption(notification, response);
	if (0 == option)
	{
		LL_INFOS() << "Loading page " << LLNotifications::instance().getGlobalString("BUY_CURRENCY_URL") << LL_ENDL;
		LLWeb::loadURL(LLNotifications::instance().getGlobalString("BUY_CURRENCY_URL"));
	}
	return false;
}
*/

void show_buy_currency(const char* extra)
{
	// Don't show currency web page for branded clients.
/*
	std::ostringstream mesg;
	if (extra != NULL)
	{	
		mesg << extra << "\n \n";
	}
	mesg << "Go to " << LLNotifications::instance().getGlobalString("BUY_CURRENCY_URL")<< "\nfor information on purchasing currency?";
*/
	LLSD args;
	if (extra != NULL)
	{
		args["EXTRA"] = extra;
	}
	LLNotificationsUtil::add("PromptGoToCurrencyPage", args);//, LLSD(), callback_show_buy_currency);
}

void handle_buy()
{
	if (LLSelectMgr::getInstance()->getSelection()->isEmpty()) return;

	LLSaleInfo sale_info;
	BOOL valid = LLSelectMgr::getInstance()->selectGetSaleInfo(sale_info);
	if (!valid) return;

	S32 price = sale_info.getSalePrice();
	
	if (price > 0 && price > gStatusBar->getBalance())
	{
		LLStringUtil::format_map_t args;
		args["AMOUNT"] = llformat("%d", price);
		LLBuyCurrencyHTML::openCurrencyFloater( LLTrans::getString("this_object_costs", args), price );
		return;
	}

	if (sale_info.getSaleType() == LLSaleInfo::FS_CONTENTS)
	{
		handle_buy_contents(sale_info);
	}
	else
	{
		handle_buy_object(sale_info);
	}
}

bool anyone_copy_selection(LLSelectNode* nodep)
{
	bool perm_copy = (bool)(nodep->getObject()->permCopy());
	bool all_copy = (bool)(nodep->mPermissions->getMaskEveryone() & PERM_COPY);
	return perm_copy && all_copy;
}

bool for_sale_selection(LLSelectNode* nodep)
{
	return nodep->mSaleInfo.isForSale()
		&& nodep->mPermissions->getMaskOwner() & PERM_TRANSFER
		&& (nodep->mPermissions->getMaskOwner() & PERM_COPY
			|| nodep->mSaleInfo.getSaleType() != LLSaleInfo::FS_COPY);
}

BOOL sitting_on_selection()
{
	LLSelectNode* node = LLSelectMgr::getInstance()->getSelection()->getFirstRootNode();
	if (!node)
	{
		return FALSE;
	}

	if (!node->mValid)
	{
		return FALSE;
	}

	LLViewerObject* root_object = node->getObject();
	if (!root_object)
	{
		return FALSE;
	}

	// Need to determine if avatar is sitting on this object
	if (!isAgentAvatarValid()) return FALSE;

	return (gAgentAvatarp->isSitting() && gAgentAvatarp->getRoot() == root_object);
}

class LLToolsSaveToObjectInventory : public view_listener_t
{
	bool handleEvent(const LLSD& userdata)
	{
		LLSelectNode* node = LLSelectMgr::getInstance()->getSelection()->getFirstRootNode();
		if(node && (node->mValid) && (!node->mFromTaskID.isNull()))
		{
			// *TODO: check to see if the fromtaskid object exists.
			derez_objects(DRD_SAVE_INTO_TASK_INVENTORY, node->mFromTaskID);
		}
		return true;
	}
};

class LLToolsEnablePathfinding : public view_listener_t
{
	bool handleEvent(const LLSD& userdata)
	{
		return (LLPathfindingManager::getInstance() != NULL) && LLPathfindingManager::getInstance()->isPathfindingEnabledForCurrentRegion();
	}
};

class LLToolsEnablePathfindingView : public view_listener_t
{
	bool handleEvent(const LLSD& userdata)
	{
		return (LLPathfindingManager::getInstance() != NULL) && LLPathfindingManager::getInstance()->isPathfindingEnabledForCurrentRegion() && LLPathfindingManager::getInstance()->isPathfindingViewEnabled();
	}
};

class LLToolsDoPathfindingRebakeRegion : public view_listener_t
{
	bool handleEvent(const LLSD& userdata)
	{
		bool hasPathfinding = (LLPathfindingManager::getInstance() != NULL);

		if (hasPathfinding)
		{
			LLMenuOptionPathfindingRebakeNavmesh::getInstance()->sendRequestRebakeNavmesh();
		}

		return hasPathfinding;
	}
};

class LLToolsEnablePathfindingRebakeRegion : public view_listener_t
{
	bool handleEvent(const LLSD& userdata)
	{
		bool returnValue = false;

        if (LLNavigationBar::instanceExists())
        {
            returnValue = LLNavigationBar::getInstance()->isRebakeNavMeshAvailable();
        }
		return returnValue;
	}
};

// Round the position of all root objects to the grid
class LLToolsSnapObjectXY : public view_listener_t
{
	bool handleEvent(const LLSD& userdata)
	{
		F64 snap_size = (F64)gSavedSettings.getF32("GridResolution");

		for (LLObjectSelection::root_iterator iter = LLSelectMgr::getInstance()->getSelection()->root_begin();
			 iter != LLSelectMgr::getInstance()->getSelection()->root_end(); iter++)
		{
			LLSelectNode* node = *iter;
			LLViewerObject* obj = node->getObject();
			if (obj->permModify())
			{
				LLVector3d pos_global = obj->getPositionGlobal();
				F64 round_x = fmod(pos_global.mdV[VX], snap_size);
				if (round_x < snap_size * 0.5)
				{
					// closer to round down
					pos_global.mdV[VX] -= round_x;
				}
				else
				{
					// closer to round up
					pos_global.mdV[VX] -= round_x;
					pos_global.mdV[VX] += snap_size;
				}

				F64 round_y = fmod(pos_global.mdV[VY], snap_size);
				if (round_y < snap_size * 0.5)
				{
					pos_global.mdV[VY] -= round_y;
				}
				else
				{
					pos_global.mdV[VY] -= round_y;
					pos_global.mdV[VY] += snap_size;
				}

				obj->setPositionGlobal(pos_global, FALSE);
			}
		}
		LLSelectMgr::getInstance()->sendMultipleUpdate(UPD_POSITION);
		return true;
	}
};

// Determine if the option to cycle between linked prims is shown
class LLToolsEnableSelectNextPart : public view_listener_t
{
	bool handleEvent(const LLSD& userdata)
	{
        bool new_value = (!LLSelectMgr::getInstance()->getSelection()->isEmpty()
                          && (gSavedSettings.getBOOL("EditLinkedParts")
                              || LLToolFace::getInstance() == LLToolMgr::getInstance()->getCurrentTool()));
		return new_value;
	}
};

// Cycle selection through linked children or/and faces in selected object.
// FIXME: Order of children list is not always the same as sim's idea of link order. This may confuse
// resis. Need link position added to sim messages to address this.
class LLToolsSelectNextPartFace : public view_listener_t
{
    bool handleEvent(const LLSD& userdata)
    {
        bool cycle_faces = LLToolFace::getInstance() == LLToolMgr::getInstance()->getCurrentTool();
        bool cycle_linked = gSavedSettings.getBOOL("EditLinkedParts");

        if (!cycle_faces && !cycle_linked)
        {
            // Nothing to do
            return true;
        }

        bool fwd = (userdata.asString() == "next");
        bool prev = (userdata.asString() == "previous");
        bool ifwd = (userdata.asString() == "includenext");
        bool iprev = (userdata.asString() == "includeprevious");

		// <FS:Zi> Make shift+click on forward/back buttons work like includenext/previous
		//         (filter out the menu shortcuts by testing for ifwd / iprev)
		if (gKeyboard->currentMask(false) & MASK_SHIFT && !ifwd && !iprev)
		{
			ifwd = fwd;
			iprev = prev;
			fwd = false;
			prev = false;
		}
		// </FS:Zi>

        LLViewerObject* to_select = NULL;
        bool restart_face_on_part = !cycle_faces;
        S32 new_te = 0;

        if (cycle_faces)
        {
            // Cycle through faces of current selection, if end is reached, swithc to next part (if present)
            LLSelectNode* nodep = LLSelectMgr::getInstance()->getSelection()->getFirstNode();
            if (!nodep) return false;
            to_select = nodep->getObject();
            if (!to_select) return false;

            S32 te_count = to_select->getNumTEs();
            S32 selected_te = nodep->getLastOperatedTE();

            if (fwd || ifwd)
            {
                // <FS:Zi> FIRE-32282: fix face selection cycle starting at face 1 instead of face 0
                // is more than one face selected in the whole set?
                if (LLSelectMgr::getInstance()->getSelection()->getTECount() > 1)
                {
                    // count the number of selected faces on the current link
                    S32 count = 0;
                    S32 num_tes = to_select->getNumTEs();
                    for (S32 te = 0; te < num_tes; te++)
                    {
                        if (nodep->isTESelected(te))
                        {
                            ++count;
                        }
                    }

                    // if all faces of the current link are selected, set a flag to make sure the
                    // next selected face will be face 0
                    if (count == num_tes)
                    {
                        selected_te = -1;
                    }
                }
                // </FS:Zi>

                if (selected_te < 0)
                {
                    new_te = 0;
                }
                else if (selected_te + 1 < te_count)
                {
                    // select next face
                    new_te = selected_te + 1;
                }
                else
                {
                    // restart from first face on next part
                    restart_face_on_part = true;
                }
            }
            else if (prev || iprev)
            {
                if (selected_te > te_count)
                {
                    new_te = te_count - 1;
                }
                else if (selected_te - 1 >= 0)
                {
                    // select previous face
                    new_te = selected_te - 1;
                }
                else
                {
                    // restart from last face on next part
                    restart_face_on_part = true;
                }
            }
        }

		S32 object_count = LLSelectMgr::getInstance()->getSelection()->getObjectCount();
		if (cycle_linked && object_count && restart_face_on_part)
		{
			LLViewerObject* selected = LLSelectMgr::getInstance()->getSelection()->getFirstObject();
			if (selected && selected->getRootEdit())
			{
				LLViewerObject::child_list_t children = selected->getRootEdit()->getChildren();
				children.push_front(selected->getRootEdit());	// need root in the list too

				for (LLViewerObject::child_list_t::iterator iter = children.begin(); iter != children.end(); ++iter)
				{
					if ((*iter)->isSelected())
					{
						if (object_count > 1 && (fwd || prev))	// multiple selection, find first or last selected if not include
						{
							to_select = *iter;
							if (fwd)
							{
								// stop searching if going forward; repeat to get last hit if backward
								break;
							}
						}
						else if ((object_count == 1) || (ifwd || iprev))	// single selection or include
						{
							if (fwd || ifwd)
							{
								++iter;
								while (iter != children.end() && ((*iter)->isAvatar() || (ifwd && (*iter)->isSelected())))
								{
									++iter;	// skip sitting avatars and selected if include
								}
							}
							else // backward
							{
								iter = (iter == children.begin() ? children.end() : iter);
								--iter;
								while (iter != children.begin() && ((*iter)->isAvatar() || (iprev && (*iter)->isSelected())))
								{
									--iter;	// skip sitting avatars and selected if include
								}
							}
							iter = (iter == children.end() ? children.begin() : iter);
							to_select = *iter;
							break;
						}
					}
				}
			}
		}

        if (to_select)
        {
            if (gFocusMgr.childHasKeyboardFocus(gFloaterTools))
            {
                gFocusMgr.setKeyboardFocus(NULL);	// force edit toolbox to commit any changes
            }
            if (fwd || prev)
            {
                LLSelectMgr::getInstance()->deselectAll();
            }
            if (cycle_faces)
            {
                if (restart_face_on_part)
                {
                    if (fwd || ifwd)
                    {
                        new_te = 0;
                    }
                    else
                    {
                        new_te = to_select->getNumTEs() - 1;
                    }
                }
                LLSelectMgr::getInstance()->selectObjectOnly(to_select, new_te);
                LLSelectMgr::getInstance()->addAsIndividual(to_select, new_te, false);
            }
            else
            {
                LLSelectMgr::getInstance()->selectObjectOnly(to_select);
            }
            return true;
        }
		return true;
	}
};

class LLToolsStopAllAnimations : public view_listener_t
{
	bool handleEvent(const LLSD& userdata)
	{
		// <FS:Ansariel> Allow legacy stop animations without revoking script permissions
		//gAgent.stopCurrentAnimations();
		std::string param = userdata.asString();
		if (param.empty() || param == "stoprevoke")
		{
			gAgent.stopCurrentAnimations();
		}
		else if (param == "stop")
		{
			gAgent.stopCurrentAnimations(true);
		}
		// </FS:Ansariel>
		return true;
	}
};

class LLToolsReleaseKeys : public view_listener_t
{
	bool handleEvent(const LLSD& userdata)
	{
// [RLVa:KB] - Checked: 2010-04-19 (RLVa-1.2.0f) | Modified: RLVa-1.0.5a
		if ( (rlv_handler_t::isEnabled()) && (gRlvAttachmentLocks.hasLockedAttachmentPoint(RLV_LOCK_REMOVE)) )
			return true;
// [/RLVa:KB]

		gAgent.forceReleaseControls();
		return true;
	}
};

class LLToolsEnableReleaseKeys : public view_listener_t
{
	bool handleEvent(const LLSD& userdata)
	{
// [RLVa:KB] - Checked: 2010-04-19 (RLVa-1.2.0f) | Modified: RLVa-1.0.5a
		return (gAgent.anyControlGrabbed()) && 
			( (!rlv_handler_t::isEnabled()) || (!gRlvAttachmentLocks.hasLockedAttachmentPoint(RLV_LOCK_REMOVE)) );
// [/RLVa:KB]
//		return gAgent.anyControlGrabbed();
	}
};


class LLEditEnableCut : public view_listener_t
{
	bool handleEvent(const LLSD& userdata)
	{
		bool new_value = LLEditMenuHandler::gEditMenuHandler && LLEditMenuHandler::gEditMenuHandler->canCut();
		return new_value;
	}
};

class LLEditCut : public view_listener_t
{
	bool handleEvent(const LLSD& userdata)
	{
		if( LLEditMenuHandler::gEditMenuHandler )
		{
			LLEditMenuHandler::gEditMenuHandler->cut();
		}
		return true;
	}
};

class LLEditEnableCopy : public view_listener_t
{
	bool handleEvent(const LLSD& userdata)
	{
		bool new_value = LLEditMenuHandler::gEditMenuHandler && LLEditMenuHandler::gEditMenuHandler->canCopy();
		return new_value;
	}
};

class LLEditCopy : public view_listener_t
{
	bool handleEvent(const LLSD& userdata)
	{
		if( LLEditMenuHandler::gEditMenuHandler )
		{
			LLEditMenuHandler::gEditMenuHandler->copy();
		}
		return true;
	}
};

class LLEditEnablePaste : public view_listener_t
{
	bool handleEvent(const LLSD& userdata)
	{
		bool new_value = LLEditMenuHandler::gEditMenuHandler && LLEditMenuHandler::gEditMenuHandler->canPaste();
		return new_value;
	}
};

class LLEditPaste : public view_listener_t
{
	bool handleEvent(const LLSD& userdata)
	{
		if( LLEditMenuHandler::gEditMenuHandler )
		{
			LLEditMenuHandler::gEditMenuHandler->paste();
		}
		return true;
	}
};

class LLEditEnableDelete : public view_listener_t
{
	bool handleEvent(const LLSD& userdata)
	{
		bool new_value = LLEditMenuHandler::gEditMenuHandler && LLEditMenuHandler::gEditMenuHandler->canDoDelete();
		return new_value;
	}
};

class LLEditDelete : public view_listener_t
{
	bool handleEvent(const LLSD& userdata)
	{
		// If a text field can do a deletion, it gets precedence over deleting
		// an object in the world.
		if( LLEditMenuHandler::gEditMenuHandler && LLEditMenuHandler::gEditMenuHandler->canDoDelete())
		{
			LLEditMenuHandler::gEditMenuHandler->doDelete();
		}

		// and close any pie/context menus when done
		gMenuHolder->hideMenus();

		// When deleting an object we may not actually be done
		// Keep selection so we know what to delete when confirmation is needed about the delete
		gMenuObject->hide();
		return true;
	}
};

void handle_spellcheck_replace_with_suggestion(const LLUICtrl* ctrl, const LLSD& param)
{
	const LLContextMenu* menu = dynamic_cast<const LLContextMenu*>(ctrl->getParent());
	LLSpellCheckMenuHandler* spellcheck_handler = (menu) ? dynamic_cast<LLSpellCheckMenuHandler*>(menu->getSpawningView()) : NULL;
	if ( (!spellcheck_handler) || (!spellcheck_handler->getSpellCheck()) )
	{
		return;
	}

	U32 index = 0;
	if ( (!LLStringUtil::convertToU32(param.asString(), index)) || (index >= spellcheck_handler->getSuggestionCount()) )
	{
		return;
	}

	spellcheck_handler->replaceWithSuggestion(index);
}

bool visible_spellcheck_suggestion(LLUICtrl* ctrl, const LLSD& param)
{
	LLMenuItemGL* item = dynamic_cast<LLMenuItemGL*>(ctrl);
	const LLContextMenu* menu = (item) ? dynamic_cast<const LLContextMenu*>(item->getParent()) : NULL;
	const LLSpellCheckMenuHandler* spellcheck_handler = (menu) ? dynamic_cast<const LLSpellCheckMenuHandler*>(menu->getSpawningView()) : NULL;
	if ( (!spellcheck_handler) || (!spellcheck_handler->getSpellCheck()) )
	{
		return false;
	}

	U32 index = 0;
	if ( (!LLStringUtil::convertToU32(param.asString(), index)) || (index >= spellcheck_handler->getSuggestionCount()) )
	{
		return false;
	}

	item->setLabel(spellcheck_handler->getSuggestion(index));
	return true;
}

void handle_spellcheck_add_to_dictionary(const LLUICtrl* ctrl)
{
	const LLContextMenu* menu = dynamic_cast<const LLContextMenu*>(ctrl->getParent());
	LLSpellCheckMenuHandler* spellcheck_handler = (menu) ? dynamic_cast<LLSpellCheckMenuHandler*>(menu->getSpawningView()) : NULL;
	if ( (spellcheck_handler) && (spellcheck_handler->canAddToDictionary()) )
	{
		spellcheck_handler->addToDictionary();
	}
}

bool enable_spellcheck_add_to_dictionary(const LLUICtrl* ctrl)
{
	const LLContextMenu* menu = dynamic_cast<const LLContextMenu*>(ctrl->getParent());
	const LLSpellCheckMenuHandler* spellcheck_handler = (menu) ? dynamic_cast<const LLSpellCheckMenuHandler*>(menu->getSpawningView()) : NULL;
	return (spellcheck_handler) && (spellcheck_handler->canAddToDictionary());
}

void handle_spellcheck_add_to_ignore(const LLUICtrl* ctrl)
{
	const LLContextMenu* menu = dynamic_cast<const LLContextMenu*>(ctrl->getParent());
	LLSpellCheckMenuHandler* spellcheck_handler = (menu) ? dynamic_cast<LLSpellCheckMenuHandler*>(menu->getSpawningView()) : NULL;
	if ( (spellcheck_handler) && (spellcheck_handler->canAddToIgnore()) )
	{
		spellcheck_handler->addToIgnore();
	}
}

bool enable_spellcheck_add_to_ignore(const LLUICtrl* ctrl)
{
	const LLContextMenu* menu = dynamic_cast<const LLContextMenu*>(ctrl->getParent());
	const LLSpellCheckMenuHandler* spellcheck_handler = (menu) ? dynamic_cast<const LLSpellCheckMenuHandler*>(menu->getSpawningView()) : NULL;
	return (spellcheck_handler) && (spellcheck_handler->canAddToIgnore());
}

bool enable_object_return()
{
	return (!LLSelectMgr::getInstance()->getSelection()->isEmpty() &&
		(gAgent.isGodlike() || can_derez(DRD_RETURN_TO_OWNER)));
}

bool enable_object_delete()
{
	bool new_value = 
#ifdef HACKED_GODLIKE_VIEWER
	TRUE;
#else
# ifdef TOGGLE_HACKED_GODLIKE_VIEWER
	(LLGridManager::getInstance()->isInSLBeta()
     && gAgent.isGodlike()) ||
# endif
	LLSelectMgr::getInstance()->canDoDelete();
#endif
	return new_value;
}

class LLObjectsReturnPackage
{
public:
	LLObjectsReturnPackage() : mObjectSelection(), mReturnableObjects(), mError(),	mFirstRegion(NULL) {};
	~LLObjectsReturnPackage()
	{
		mObjectSelection.clear();
		mReturnableObjects.clear();
		mError.clear();
		mFirstRegion = NULL;
	};

	LLObjectSelectionHandle mObjectSelection;
	std::vector<LLViewerObjectPtr> mReturnableObjects;
	std::string mError;
	LLViewerRegion *mFirstRegion;
};

static void return_objects(LLObjectsReturnPackage *objectsReturnPackage, const LLSD& notification, const LLSD& response)
{
	if (LLNotificationsUtil::getSelectedOption(notification, response) == 0)
	{
		// Ignore category ID for this derez destination.
		derez_objects(DRD_RETURN_TO_OWNER, LLUUID::null, objectsReturnPackage->mFirstRegion, objectsReturnPackage->mError, &objectsReturnPackage->mReturnableObjects);
	}

	delete objectsReturnPackage;
}

void handle_object_return()
{
	if (!LLSelectMgr::getInstance()->getSelection()->isEmpty())
	{
		LLObjectsReturnPackage *objectsReturnPackage = new LLObjectsReturnPackage();
		objectsReturnPackage->mObjectSelection = LLSelectMgr::getInstance()->getEditSelection();

		// Save selected objects, so that we still know what to return after the confirmation dialog resets selection.
		get_derezzable_objects(DRD_RETURN_TO_OWNER, objectsReturnPackage->mError, objectsReturnPackage->mFirstRegion, &objectsReturnPackage->mReturnableObjects);

		LLNotificationsUtil::add("ReturnToOwner", LLSD(), LLSD(), boost::bind(&return_objects, objectsReturnPackage, _1, _2));
	}
}

void handle_object_delete()
{

		if (LLSelectMgr::getInstance())
		{
			LLSelectMgr::getInstance()->doDelete();
		}

		// and close any pie/context menus when done
		gMenuHolder->hideMenus();

		// When deleting an object we may not actually be done
		// Keep selection so we know what to delete when confirmation is needed about the delete
		gMenuObject->hide();
		return;
}

void handle_force_delete(void*)
{
	LLSelectMgr::getInstance()->selectForceDelete();
}

class LLViewEnableJoystickFlycam : public view_listener_t
{
	bool handleEvent(const LLSD& userdata)
	{
		bool new_value = (gSavedSettings.getBOOL("JoystickEnabled") && gSavedSettings.getBOOL("JoystickFlycamEnabled"));
		return new_value;
	}
};

class LLViewEnableLastChatter : public view_listener_t
{
	bool handleEvent(const LLSD& userdata)
	{
		// *TODO: add check that last chatter is in range
		bool new_value = (gAgentCamera.cameraThirdPerson() && gAgent.getLastChatter().notNull());
		return new_value;
	}
};

class LLEditEnableDeselect : public view_listener_t
{
	bool handleEvent(const LLSD& userdata)
	{
		bool new_value = LLEditMenuHandler::gEditMenuHandler && LLEditMenuHandler::gEditMenuHandler->canDeselect();
		return new_value;
	}
};

class LLEditDeselect : public view_listener_t
{
	bool handleEvent(const LLSD& userdata)
	{
		if( LLEditMenuHandler::gEditMenuHandler )
		{
			LLEditMenuHandler::gEditMenuHandler->deselect();
		}
		return true;
	}
};

class LLEditEnableSelectAll : public view_listener_t
{
	bool handleEvent(const LLSD& userdata)
	{
		bool new_value = LLEditMenuHandler::gEditMenuHandler && LLEditMenuHandler::gEditMenuHandler->canSelectAll();
		return new_value;
	}
};


class LLEditSelectAll : public view_listener_t
{
	bool handleEvent(const LLSD& userdata)
	{
		if( LLEditMenuHandler::gEditMenuHandler )
		{
			LLEditMenuHandler::gEditMenuHandler->selectAll();
		}
		return true;
	}
};


class LLEditEnableUndo : public view_listener_t
{
	bool handleEvent(const LLSD& userdata)
	{
		bool new_value = LLEditMenuHandler::gEditMenuHandler && LLEditMenuHandler::gEditMenuHandler->canUndo();
		return new_value;
	}
};

class LLEditUndo : public view_listener_t
{
	bool handleEvent(const LLSD& userdata)
	{
		if( LLEditMenuHandler::gEditMenuHandler && LLEditMenuHandler::gEditMenuHandler->canUndo() )
		{
			LLEditMenuHandler::gEditMenuHandler->undo();
		}
		return true;
	}
};

class LLEditEnableRedo : public view_listener_t
{
	bool handleEvent(const LLSD& userdata)
	{
		bool new_value = LLEditMenuHandler::gEditMenuHandler && LLEditMenuHandler::gEditMenuHandler->canRedo();
		return new_value;
	}
};

class LLEditRedo : public view_listener_t
{
	bool handleEvent(const LLSD& userdata)
	{
		if( LLEditMenuHandler::gEditMenuHandler && LLEditMenuHandler::gEditMenuHandler->canRedo() )
		{
			LLEditMenuHandler::gEditMenuHandler->redo();
		}
		return true;
	}
};



void print_object_info(void*)
{
	LLSelectMgr::getInstance()->selectionDump();
}

void print_agent_nvpairs(void*)
{
	LLViewerObject *objectp;

	LL_INFOS() << "Agent Name Value Pairs" << LL_ENDL;

	objectp = gObjectList.findObject(gAgentID);
	if (objectp)
	{
		objectp->printNameValuePairs();
	}
	else
	{
		LL_INFOS() << "Can't find agent object" << LL_ENDL;
	}

	LL_INFOS() << "Camera at " << gAgentCamera.getCameraPositionGlobal() << LL_ENDL;
}

void show_debug_menus()
{
	// this might get called at login screen where there is no menu so only toggle it if one exists
	if ( gMenuBarView )
	{
		BOOL debug = gSavedSettings.getBOOL("UseDebugMenus");
		BOOL qamode = gSavedSettings.getBOOL("QAMode");

		gMenuBarView->setItemVisible("Advanced", debug);
// 		gMenuBarView->setItemEnabled("Advanced", debug); // Don't disable Advanced keyboard shortcuts when hidden

// [RLVa:KB] - Checked: 2011-08-16 (RLVa-1.4.0b) | Modified: RLVa-1.4.0b
		// NOTE: this is supposed to execute whether RLVa is enabled or not
		rlvMenuToggleVisible();
// [/RLVa:KB]
		
		gMenuBarView->setItemVisible("Debug", qamode);
		gMenuBarView->setItemEnabled("Debug", qamode);

		gMenuBarView->setItemVisible("Develop", qamode);
		gMenuBarView->setItemEnabled("Develop", qamode);

		// Server ('Admin') menu hidden when not in godmode.
		const bool show_server_menu = (gAgent.getGodLevel() > GOD_NOT || (debug && gAgent.getAdminOverride()));
		gMenuBarView->setItemVisible("Admin", show_server_menu);
		gMenuBarView->setItemEnabled("Admin", show_server_menu);
	}
	if (gLoginMenuBarView)
	{
		BOOL debug = gSavedSettings.getBOOL("UseDebugMenus");
		gLoginMenuBarView->setItemVisible("Debug", debug);
		gLoginMenuBarView->setItemEnabled("Debug", debug);
	}
}

void toggle_debug_menus(void*)
{
	BOOL visible = ! gSavedSettings.getBOOL("UseDebugMenus");
	gSavedSettings.setBOOL("UseDebugMenus", visible);
	show_debug_menus();
}

// LLUUID gExporterRequestID;
// std::string gExportDirectory;

// LLUploadDialog *gExportDialog = NULL;

// void handle_export_selected( void * )
// {
// 	LLObjectSelectionHandle selection = LLSelectMgr::getInstance()->getSelection();
// 	if (selection->isEmpty())
// 	{
// 		return;
// 	}
// 	LL_INFOS() << "Exporting selected objects:" << LL_ENDL;

// 	gExporterRequestID.generate();
// 	gExportDirectory = "";

// 	LLMessageSystem* msg = gMessageSystem;
// 	msg->newMessageFast(_PREHASH_ObjectExportSelected);
// 	msg->nextBlockFast(_PREHASH_AgentData);
// 	msg->addUUIDFast(_PREHASH_AgentID, gAgent.getID());
// 	msg->addUUIDFast(_PREHASH_RequestID, gExporterRequestID);
// 	msg->addS16Fast(_PREHASH_VolumeDetail, 4);

// 	for (LLObjectSelection::root_iterator iter = selection->root_begin();
// 		 iter != selection->root_end(); iter++)
// 	{
// 		LLSelectNode* node = *iter;
// 		LLViewerObject* object = node->getObject();
// 		msg->nextBlockFast(_PREHASH_ObjectData);
// 		msg->addUUIDFast(_PREHASH_ObjectID, object->getID());
// 		LL_INFOS() << "Object: " << object->getID() << LL_ENDL;
// 	}
// 	msg->sendReliable(gAgent.getRegion()->getHost());

// 	gExportDialog = LLUploadDialog::modalUploadDialog("Exporting selected objects...");
// }
//

// <FS:Ansariel> [FS Communication UI]
//class LLCommunicateNearbyChat : public view_listener_t
//{
//	bool handleEvent(const LLSD& userdata)
//	{
//		LLFloaterIMContainer* im_box = LLFloaterIMContainer::getInstance();
//		bool nearby_visible	= LLFloaterReg::getTypedInstance<LLFloaterIMNearbyChat>("nearby_chat")->isInVisibleChain();
//		if(nearby_visible && im_box->getSelectedSession() == LLUUID() && im_box->getConversationListItemSize() > 1)
//		{
//			im_box->selectNextorPreviousConversation(false);
//		}
//		else
//		{
//			LLFloaterReg::toggleInstanceOrBringToFront("nearby_chat");
//		}
//		return true;
//	}
//};
// </FS:Ansariel> [FS Communication UI]

class LLWorldSetHomeLocation : public view_listener_t
{
	bool handleEvent(const LLSD& userdata)
	{
		// we just send the message and let the server check for failure cases
		// server will echo back a "Home position set." alert if it succeeds
		// and the home location screencapture happens when that alert is recieved
		gAgent.setStartPosition(START_LOCATION_ID_HOME);
		return true;
	}
};

class LLWorldLindenHome : public view_listener_t
{
	bool handleEvent(const LLSD& userdata)
	{
		std::string url = LLFloaterLandHoldings::sHasLindenHome ? LLTrans::getString("lindenhomes_my_home_url") : LLTrans::getString("lindenhomes_get_home_url");
		LLWeb::loadURL(url);
		return true;
	}
};

class LLWorldTeleportHome : public view_listener_t
{
	bool handleEvent(const LLSD& userdata)
	{
		gAgent.teleportHome();
		return true;
	}
};

class LLWorldAlwaysRun : public view_listener_t
{
	bool handleEvent(const LLSD& userdata)
	{
		// as well as altering the default walk-vs-run state,
		// we also change the *current* walk-vs-run state.
		if (gAgent.getAlwaysRun())
		{
			gAgent.clearAlwaysRun();
//			gAgent.clearRunning();
			report_to_nearby_chat(LLTrans::getString("AlwaysRunDisabled"));
		}
		else
		{
			gAgent.setAlwaysRun();
//			gAgent.setRunning();
			report_to_nearby_chat(LLTrans::getString("AlwaysRunEnabled"));
		}

		// tell the simulator.
//		gAgent.sendWalkRun(gAgent.getAlwaysRun());

		// Update Movement Controls according to AlwaysRun mode
		LLFloaterMove::setAlwaysRunMode(gAgent.getAlwaysRun());

		return true;
	}
};

class LLWorldCheckAlwaysRun : public view_listener_t
{
	bool handleEvent(const LLSD& userdata)
	{
		bool new_value = gAgent.getAlwaysRun();
		return new_value;
	}
};

class LLWorldSetAway : public view_listener_t
{
	bool handleEvent(const LLSD& userdata)
	{
		if (gAgent.getAFK())
		{
			gAgent.clearAFK();
		}
		else
		{
			gAgent.setAFK();
		}
		return true;
	}
};
// [SJ - FIRE-2177 - Making Autorespons a simple Check in the menu again for clarity]
class LLWorldGetAway : public view_listener_t
{
	bool handleEvent(const LLSD& userdata)
	{
		bool new_value = gAgent.getAFK();
		return new_value;
	}
};

class LLWorldSetDoNotDisturb : public view_listener_t
{
	bool handleEvent(const LLSD& userdata)
	{
		if (gAgent.isDoNotDisturb())
		{
			gAgent.setDoNotDisturb(false);
		}
		else
		{
			gAgent.setDoNotDisturb(true);
			LLNotificationsUtil::add("DoNotDisturbModeSet");
		}
		return true;
	}
};

// [SJ - FIRE-2177 - Making Autorespons a simple Check in the menu again for clarity]
class LLWorldGetBusy : public view_listener_t
{
	bool handleEvent(const LLSD& userdata)
	{
		bool new_value = gAgent.isDoNotDisturb();
		return new_value;
	}
};


class LLWorldSetAutorespond : public view_listener_t
{
	bool handleEvent(const LLSD& userdata)
	{
		if (gAgent.getAutorespond())
		{
			gAgent.clearAutorespond();
		}
		else
		{
			gAgent.setAutorespond();
			LLNotificationsUtil::add("AutorespondModeSet");
		}
		return true;
	}
};

// [SJ - FIRE-2177 - Making Autorespons a simple Check in the menu again for clarity]
class LLWorldGetAutorespond : public view_listener_t
{
	bool handleEvent(const LLSD& userdata)
	{
		bool new_value = gAgent.getAutorespond();
		return new_value;
	}
};


class LLWorldSetAutorespondNonFriends : public view_listener_t
{
	bool handleEvent(const LLSD& userdata)
	{
		if (gAgent.getAutorespondNonFriends())
		{
			gAgent.clearAutorespondNonFriends();
		}
		else
		{
			gAgent.setAutorespondNonFriends();
			LLNotificationsUtil::add("AutorespondNonFriendsModeSet");
		}
		return true;
	}
};

// [SJ - FIRE-2177 - Making Autorespons a simple Check in the menu again for clarity]
class LLWorldGetAutorespondNonFriends : public view_listener_t
{
	bool handleEvent(const LLSD& userdata)
	{
		bool new_value = gAgent.getAutorespondNonFriends();
		return new_value;
	}
};

// <FS:PP> FIRE-1245: Option to block/reject teleport offers
class LLWorldSetRejectTeleportOffers : public view_listener_t
{
	bool handleEvent(const LLSD& userdata)
	{
		if (gAgent.getRejectTeleportOffers())
		{
			gAgent.clearRejectTeleportOffers();
		}
		else
		{
			gAgent.setRejectTeleportOffers();
			LLNotificationsUtil::add("RejectTeleportOffersModeSet");
		}
		return true;
	}
};

// [SJ - FIRE-2177 - Making Autorespons a simple Check in the menu again for clarity]
class LLWorldGetRejectTeleportOffers : public view_listener_t
{
	bool handleEvent(const LLSD& userdata)
	{
		bool new_value = gAgent.getRejectTeleportOffers();
		return new_value;
	}
};
// </FS:PP> FIRE-1245: Option to block/reject teleport offers

// <FS:PP> FIRE-15233: Automatic friendship request refusal
class LLWorldSetRejectFriendshipRequests : public view_listener_t
{
	bool handleEvent(const LLSD& userdata)
	{
		if (gAgent.getRejectFriendshipRequests())
		{
			gAgent.clearRejectFriendshipRequests();
		}
		else
		{
			gAgent.setRejectFriendshipRequests();
			LLNotificationsUtil::add("RejectFriendshipRequestsModeSet");
		}
		return true;
	}
};

// [SJ - FIRE-2177 - Making Autorespons a simple Check in the menu again for clarity]
class LLWorldGetRejectFriendshipRequests : public view_listener_t
{
	bool handleEvent(const LLSD& userdata)
	{
		bool new_value = gAgent.getRejectFriendshipRequests();
		return new_value;
	}
};
// </FS:PP> FIRE-15233: Automatic friendship request refusal

// <FS:PP> Option to block/reject all group invites
class LLWorldSetRejectAllGroupInvites : public view_listener_t
{
	bool handleEvent(const LLSD& userdata)
	{
		if (gAgent.getRejectAllGroupInvites())
		{
			gAgent.clearRejectAllGroupInvites();
		}
		else
		{
			gAgent.setRejectAllGroupInvites();
			LLNotificationsUtil::add("RejectAllGroupInvitesModeSet");
		}
		return true;
	}
};

// [SJ - FIRE-2177 - Making Autorespons a simple Check in the menu again for clarity]
class LLWorldGetRejectAllGroupInvites : public view_listener_t
{
	bool handleEvent(const LLSD& userdata)
	{
		bool new_value = gAgent.getRejectAllGroupInvites();
		return new_value;
	}
};
// </FS:PP> Option to block/reject all group invites

class LLWorldCreateLandmark : public view_listener_t
{
	bool handleEvent(const LLSD& userdata)
	{
// [RLVa:KB] - Checked: 2010-09-28 (RLVa-1.4.5) | Added: RLVa-1.0.0
		if (gRlvHandler.hasBehaviour(RLV_BHVR_SHOWLOC))
			return true;
// [/RLVa:KB]

		LLFloaterReg::showInstance("add_landmark");

		return true;
	}
};

class LLWorldPlaceProfile : public view_listener_t
{
	bool handleEvent(const LLSD& userdata)
	{
// [RLVa:KB] - Checked: 2012-02-08 (RLVa-1.4.5) | Added: RLVa-1.4.5
		if (gRlvHandler.hasBehaviour(RLV_BHVR_SHOWLOC))
			return true;
// [/RLVa:KB]

		// <FS:Ansariel> FIRE-817: Separate place details floater
		//LLFloaterSidePanelContainer::showPanel("places", LLSD().with("type", "agent"));
		FSFloaterPlaceDetails::showPlaceDetails(LLSD().with("type", "agent"));
		// </FS:Ansariel>

		return true;
	}
};

// [RLVa:KB] - Checked: 2012-02-08 (RLVa-1.4.5) | Added: RLVa-1.4.5
bool enable_place_profile()
{
	return LLFloaterSidePanelContainer::canShowPanel("places", LLSD().with("type", "agent"));
}
// [/RLVa:KB]

void handle_script_info()
{
	LLUUID object_id;
	if (LLSelectMgr::getInstance()->getSelection()->getPrimaryObject())
	{
		object_id = LLSelectMgr::getInstance()->getSelection()->getPrimaryObject()->mID;
		LL_INFOS() << "Reporting Script Info for object: " << object_id.asString() << LL_ENDL;
		FSLSLBridge::instance().viewerToLSL("getScriptInfo|" + object_id.asString() + "|" + (gSavedSettings.getBOOL("FSScriptInfoExtended") ? "1" : "0"));
	}
}

void handle_look_at_selection(const LLSD& param)
{
	const F32 PADDING_FACTOR = 1.75f;
	BOOL zoom = (param.asString() == "zoom");
	if (!LLSelectMgr::getInstance()->getSelection()->isEmpty())
	{
		gAgentCamera.setFocusOnAvatar(FALSE, ANIMATE);

		LLBBox selection_bbox = LLSelectMgr::getInstance()->getBBoxOfSelection();
		F32 angle_of_view = llmax(0.1f, LLViewerCamera::getInstance()->getAspect() > 1.f ? LLViewerCamera::getInstance()->getView() * LLViewerCamera::getInstance()->getAspect() : LLViewerCamera::getInstance()->getView());
		F32 distance = selection_bbox.getExtentLocal().magVec() * PADDING_FACTOR / atan(angle_of_view);

		LLVector3 obj_to_cam = LLViewerCamera::getInstance()->getOrigin() - selection_bbox.getCenterAgent();
		obj_to_cam.normVec();

		LLUUID object_id;
		if (LLSelectMgr::getInstance()->getSelection()->getPrimaryObject())
		{
			object_id = LLSelectMgr::getInstance()->getSelection()->getPrimaryObject()->mID;
		}
		if (zoom)
		{
			// Make sure we are not increasing the distance between the camera and object
			LLVector3d orig_distance = gAgentCamera.getCameraPositionGlobal() - LLSelectMgr::getInstance()->getSelectionCenterGlobal();
			distance = llmin(distance, (F32) orig_distance.length());
				
			gAgentCamera.setCameraPosAndFocusGlobal(LLSelectMgr::getInstance()->getSelectionCenterGlobal() + LLVector3d(obj_to_cam * distance), 
										LLSelectMgr::getInstance()->getSelectionCenterGlobal(), 
										object_id );
			
		}
		else
		{
			gAgentCamera.setFocusGlobal( LLSelectMgr::getInstance()->getSelectionCenterGlobal(), object_id );
		}	
	}
}

// <FS:Ansariel> Option to try via exact position
//void handle_zoom_to_object(LLUUID object_id)
void handle_zoom_to_object(LLUUID object_id, const LLVector3d& object_pos)
// </FS:Ansariel> Option to try via exact position
{
	// <FS:Zi> Fix camera zoom to look at the avatar's face from the front
	// const F32 PADDING_FACTOR = 2.f;
	// </FS:Zi>

	LLViewerObject* object = gObjectList.findObject(object_id);

	if (object)
	{
		gAgentCamera.setFocusOnAvatar(FALSE, ANIMATE);

		// <FS:Zi> Fix camera zoom to look at the avatar's face from the front
		// LLBBox bbox = object->getBoundingBoxAgent() ;
		// F32 angle_of_view = llmax(0.1f, LLViewerCamera::getInstance()->getAspect() > 1.f ? LLViewerCamera::getInstance()->getView() * LLViewerCamera::getInstance()->getAspect() : LLViewerCamera::getInstance()->getView());
		// F32 distance = bbox.getExtentLocal().magVec() * PADDING_FACTOR / atan(angle_of_view);

		// LLVector3 obj_to_cam = LLViewerCamera::getInstance()->getOrigin() - bbox.getCenterAgent();
		// obj_to_cam.normVec();


		//	LLVector3d object_center_global = gAgent.getPosGlobalFromAgent(bbox.getCenterAgent());

		// 	gAgentCamera.setCameraPosAndFocusGlobal(object_center_global + LLVector3d(obj_to_cam * distance), 
		// 									object_center_global, 

		LLVector3d object_center_global=object->getPositionGlobal();

		float eye_distance=gSavedSettings.getF32("CameraZoomDistance");
		float eye_z_offset=gSavedSettings.getF32("CameraZoomEyeZOffset");
		LLVector3d focus_z_offset=LLVector3d(0.0f,0.0f,gSavedSettings.getF32("CameraZoomFocusZOffset"));

		LLVector3d eye_offset(eye_distance,0.0f,eye_z_offset);
		eye_offset=eye_offset*object->getRotationRegion();

		gAgentCamera.setCameraPosAndFocusGlobal(object_center_global+eye_offset, 
										object_center_global+focus_z_offset, 
		// </FS:Zi>
											object_id );
	}
	// <FS:Ansariel> Option to try via exact position
	else if (object_pos != LLVector3d(-1.f, -1.f, -1.f))
	{
		LLVector3d obj_to_cam = object_pos - gAgent.getPositionGlobal();
		obj_to_cam.normVec();
		obj_to_cam = obj_to_cam * -4.f;
		obj_to_cam.mdV[VZ] += 0.5;

		gAgentCamera.changeCameraToThirdPerson();
		gAgentCamera.unlockView();
		gAgentCamera.setCameraPosAndFocusGlobal(object_pos + obj_to_cam, object_pos, object_id);
	}
	// </FS:Ansariel> Option to try via exact position
}

class LLAvatarInviteToGroup : public view_listener_t
{
	bool handleEvent(const LLSD& userdata)
	{
		LLVOAvatar* avatar = find_avatar_from_object( LLSelectMgr::getInstance()->getSelection()->getPrimaryObject() );
//		if(avatar)
// [RLVa:KB] - Checked: RLVa-1.2.0
		if ( (avatar) && (RlvActions::canShowName(RlvActions::SNC_DEFAULT, avatar->getID())) )
// [/RLVa:KB]
		{
			LLAvatarActions::inviteToGroup(avatar->getID());
		}
		return true;
	}
};

class LLAvatarAddFriend : public view_listener_t
{
	bool handleEvent(const LLSD& userdata)
	{
		LLVOAvatar* avatar = find_avatar_from_object( LLSelectMgr::getInstance()->getSelection()->getPrimaryObject() );
//		if(avatar && !LLAvatarActions::isFriend(avatar->getID()))
// [RLVa:KB] - Checked: RLVa-1.2.0
		if ( (avatar && !LLAvatarActions::isFriend(avatar->getID())) && (RlvActions::canShowName(RlvActions::SNC_DEFAULT, avatar->getID())) )
// [/RLVa:KB]
		{
			request_friendship(avatar->getID());
		}
		return true;
	}
};


class LLAvatarToggleMyProfile : public view_listener_t
{
	bool handleEvent(const LLSD& userdata)
	{
		LLFloater* instance = LLAvatarActions::getProfileFloater(gAgent.getID());
		if (LLFloater::isMinimized(instance))
		{
			instance->setMinimized(FALSE);
			instance->setFocus(TRUE);
		}
		else if (!LLFloater::isShown(instance))
		{
			LLAvatarActions::showProfile(gAgent.getID());
		}
		else if (!instance->hasFocus() && !instance->getIsChrome())
		{
			instance->setFocus(TRUE);
		}
		else
		{
			instance->closeFloater();
		}
		return true;
	}
};

class LLAvatarTogglePicks : public view_listener_t
{
    bool handleEvent(const LLSD& userdata)
    {
        LLFloater * instance = LLAvatarActions::getProfileFloater(gAgent.getID());
        if (LLFloater::isMinimized(instance) || (instance && !instance->hasFocus() && !instance->getIsChrome()))
        {
            instance->setMinimized(FALSE);
            instance->setFocus(TRUE);
            LLAvatarActions::showPicks(gAgent.getID());
        }
        else if (picks_tab_visible())
        {
            instance->closeFloater();
        }
        else
        {
            LLAvatarActions::showPicks(gAgent.getID());
        }
        return true;
    }
};

class LLAvatarToggleSearch : public view_listener_t
{
	bool handleEvent(const LLSD& userdata)
	{
		LLFloater* instance = LLFloaterReg::findInstance("search");
		if (LLFloater::isMinimized(instance))
		{
			instance->setMinimized(FALSE);
			instance->setFocus(TRUE);
		}
		else if (!LLFloater::isShown(instance))
		{
			LLFloaterReg::showInstance("search");
		}
		else if (!instance->hasFocus() && !instance->getIsChrome())
		{
			instance->setFocus(TRUE);
		}
		else
		{
			instance->closeFloater();
		}
		return true;
	}
};

class LLAvatarResetSkeleton: public view_listener_t
{
    bool handleEvent(const LLSD& userdata)
    {
        // <FS:Ansariel> Fix reset skeleton not working
		//LLVOAvatar* avatar = NULL;
        //LLViewerObject *obj = LLSelectMgr::getInstance()->getSelection()->getPrimaryObject();
        //if (obj)
        //{
        //    avatar = obj->getAvatar();
        //}
        LLVOAvatar* avatar = find_avatar_from_object(LLSelectMgr::getInstance()->getSelection()->getPrimaryObject());
        // </FS:Ansariel>
		if(avatar)
        {
            avatar->resetSkeleton(false);
        }
        return true;
    }
};

class LLAvatarEnableResetSkeleton: public view_listener_t
{
    bool handleEvent(const LLSD& userdata)
    {
        LLViewerObject *obj = LLSelectMgr::getInstance()->getSelection()->getPrimaryObject();
        if (obj && obj->getAvatar())
        {
            return true;
        }
        return false;
    }
};


class LLAvatarResetSkeletonAndAnimations : public view_listener_t
{
	bool handleEvent(const LLSD& userdata)
	{
		LLVOAvatar* avatar = find_avatar_from_object(LLSelectMgr::getInstance()->getSelection()->getPrimaryObject());
		if (avatar)
		{
			avatar->resetSkeleton(true);
		}
		return true;
	}
};

class LLAvatarResetSelfSkeletonAndAnimations : public view_listener_t
{
	bool handleEvent(const LLSD& userdata)
	{
		LLVOAvatar* avatar = find_avatar_from_object(LLSelectMgr::getInstance()->getSelection()->getPrimaryObject());
		if (avatar)
		{
			avatar->resetSkeleton(true);
		}
		else
		{
			gAgentAvatarp->resetSkeleton(true);
		}
		return true;
	}
};


class LLAvatarAddContact : public view_listener_t
{
	bool handleEvent(const LLSD& userdata)
	{
		LLVOAvatar* avatar = find_avatar_from_object( LLSelectMgr::getInstance()->getSelection()->getPrimaryObject() );
//		if(avatar)
// [RLVa:KB] - Checked: RLVa-1.2.0
		if ( (avatar) && (RlvActions::canShowName(RlvActions::SNC_DEFAULT, avatar->getID())) )
// [/RLVa:KB]
		{
			create_inventory_callingcard(avatar->getID());
		}
		return true;
	}
};

bool complete_give_money(const LLSD& notification, const LLSD& response, LLObjectSelectionHandle selection)
{
	S32 option = LLNotificationsUtil::getSelectedOption(notification, response);
	if (option == 0)
	{
		gAgent.setDoNotDisturb(false);
	}

	LLViewerObject* objectp = selection->getPrimaryObject();

	// Show avatar's name if paying attachment
	if (objectp && objectp->isAttachment())
	{
		while (objectp && !objectp->isAvatar())
		{
			objectp = (LLViewerObject*)objectp->getParent();
		}
	}

	if (objectp)
	{
		if (objectp->isAvatar())
		{
			const bool is_group = false;
			LLFloaterPayUtil::payDirectly(&give_money,
									  objectp->getID(),
									  is_group);
		}
		else
		{
			LLFloaterPayUtil::payViaObject(&give_money, selection);
		}
	}
	return false;
}

void handle_give_money_dialog()
{
	LLNotification::Params params("DoNotDisturbModePay");
	params.functor.function(boost::bind(complete_give_money, _1, _2, LLSelectMgr::getInstance()->getSelection()));

	if (gAgent.isDoNotDisturb())
	{
		// warn users of being in do not disturb mode during a transaction
		LLNotifications::instance().add(params);
	}
	else
	{
		LLNotifications::instance().forceResponse(params, 1);
	}
}

bool enable_pay_avatar()
{
	LLViewerObject* obj = LLSelectMgr::getInstance()->getSelection()->getPrimaryObject();
	LLVOAvatar* avatar = find_avatar_from_object(obj);
//	return (avatar != NULL);
// [RLVa:KB] - @shownames and @pay
	return (avatar != NULL) && (RlvActions::canShowName(RlvActions::SNC_DEFAULT, avatar->getID())) && (RlvActions::canPayAvatar(avatar->getID()));
// [/RLVa:KB]
}

bool enable_pay_object()
{
	LLViewerObject* object = LLSelectMgr::getInstance()->getSelection()->getPrimaryObject();
	if( object )
	{
		LLViewerObject *parent = (LLViewerObject *)object->getParent();
		if((object->flagTakesMoney()) || (parent && parent->flagTakesMoney()))
		{
// [RLVa:KB] - @buy
			return RlvActions::canBuyObject(object->getID());
// [/RLVa:KB]
//			return true;
		}
	}
	return false;
}

bool enable_object_stand_up()
{
	// 'Object Stand Up' menu item is enabled when agent is sitting on selection
//	return sitting_on_selection();
// [RLVa:KB] - Checked: 2010-07-24 (RLVa-1.2.0g) | Added: RLVa-1.2.0g
	return sitting_on_selection() && ( (!rlv_handler_t::isEnabled()) || (RlvActions::canStand()) );
// [/RLVa:KB]
}

bool enable_object_sit(LLUICtrl* ctrl)
{
	// 'Object Sit' menu item is enabled when agent is not sitting on selection
	bool sitting_on_sel = sitting_on_selection();
	if (!sitting_on_sel)
	{
		// init default labels
		init_default_item_label(ctrl);

		// Update label
		LLSelectNode* node = LLSelectMgr::getInstance()->getSelection()->getFirstRootNode();
		if (node && node->mValid && !node->mSitName.empty())
		{
			ctrl->setValue(node->mSitName);
		}
		else
		{
			ctrl->setValue(get_default_item_label(ctrl->getName()));
		}
	}

// [RLVa:KB] - Checked: 2010-04-01 (RLVa-1.2.0c) | Modified: RLVa-1.2.0c
		// RELEASE-RLVA: [SL-2.2.0] Make this match what happens in handle_object_sit_or_stand()
		if (rlv_handler_t::isEnabled())
		{
			const LLPickInfo& pick = LLToolPie::getInstance()->getPick();
			if (pick.mObjectID.notNull())
				sitting_on_sel = !RlvActions::canSit(pick.getObject(), pick.mObjectOffset);
		}
// [/RLVa:KB]

	return !sitting_on_sel && is_object_sittable();
}

void dump_select_mgr(void*)
{
	LLSelectMgr::getInstance()->dump();
}

void dump_inventory(void*)
{
	gInventory.dumpInventory();
}


void handle_dump_followcam(void*)
{
	LLFollowCamMgr::getInstance()->dump();
}

void handle_viewer_enable_message_log(void*)
{
	gMessageSystem->startLogging();
}

void handle_viewer_disable_message_log(void*)
{
	gMessageSystem->stopLogging();
}

void handle_customize_avatar()
{
	// <FS:Ansariel> FIRE-19614: Make CTRL-O toggle the appearance floater
	LLFloater* floater = LLFloaterReg::findInstance("appearance");
	if (floater && floater->isMinimized())
	{
		floater->setMinimized(FALSE);
	}
	else if (LLFloater::isShown(floater))
	{
		LLFloaterReg::hideInstance("appearance");
	}
	else
	// </FS:Ansariel>
	LLFloaterSidePanelContainer::showPanel("appearance", LLSD().with("type", "my_outfits"));
}

void handle_edit_outfit()
{
	LLFloaterSidePanelContainer::showPanel("appearance", LLSD().with("type", "edit_outfit"));
}

void handle_now_wearing()
{
    LLFloaterSidePanelContainer::showPanel("appearance", LLSD().with("type", "now_wearing"));
}

void handle_edit_shape()
{
	LLFloaterSidePanelContainer::showPanel("appearance", LLSD().with("type", "edit_shape"));
}

void handle_hover_height()
{
	LLFloaterReg::showInstance("edit_hover_height");
}

void handle_edit_physics()
{
	LLFloaterSidePanelContainer::showPanel("appearance", LLSD().with("type", "edit_physics"));
}

void handle_report_abuse()
{
	// Prevent menu from appearing in screen shot.
	gMenuHolder->hideMenus();
	LLFloaterReporter::showFromMenu(COMPLAINT_REPORT);
}

void handle_buy_currency()
{
	LLBuyCurrencyHTML::openCurrencyFloater();
}

void handle_recreate_lsl_bridge()
{
	FSLSLBridge::instance().recreateBridge();
}

class LLFloaterVisible : public view_listener_t
{
	bool handleEvent(const LLSD& userdata)
	{
		std::string floater_name = userdata.asString();
		bool new_value = false;
		{
			new_value = LLFloaterReg::instanceVisible(floater_name);
		}
		return new_value;
	}
};

class LLShowHelp : public view_listener_t
{
	bool handleEvent(const LLSD& userdata)
	{
		std::string help_topic = userdata.asString();
#ifdef OPENSIM
		if (help_topic.find("grid_") != std::string::npos)
		{
			help_topic.erase(0,5);
			
			std::string url;
			LLSD grid_info;
			LLGridManager::getInstance()->getGridData(grid_info);
			if (grid_info.has(help_topic))
			{
				url = grid_info[help_topic].asString();
			}
			
			if(!url.empty())
			{
				LLWeb::loadURLInternal(url);
			}
			LL_DEBUGS() << "grid_help " <<  help_topic << " url " << url << LL_ENDL;

			return true;
		}
#endif // OPENSIM
		LLViewerHelp* vhelp = LLViewerHelp::getInstance();
		vhelp->showTopic(help_topic);
		
		return true;
	}
};

// <AW: OpenSim>
bool update_grid_help()
{
// <FS:AW  grid management>
	if (!gMenuHolder) //defend crash on shutdown
	{
		return false;
	}
// </FS:AW  grid management>

	bool needs_seperator = false;

#ifdef OPENSIM // <FS:AW optional opensim support>
	LLSD grid_info;
	LLGridManager::getInstance()->getGridData(grid_info);
	std::string grid_label = LLGridManager::getInstance()->getGridLabel();
	bool is_opensim = LLGridManager::getInstance()->isInOpenSim();
	if (is_opensim && grid_info.has("help"))
	{
		needs_seperator = true;
		gMenuHolder->childSetVisible("current_grid_help",true);
		gMenuHolder->childSetLabelArg("current_grid_help", "[CURRENT_GRID]", grid_label);
		gMenuHolder->childSetVisible("current_grid_help_login",true);
		gMenuHolder->childSetLabelArg("current_grid_help_login", "[CURRENT_GRID]", grid_label);
	}
	else
#endif // OPENSIM // <FS:AW optional opensim support>
	{
		gMenuHolder->childSetVisible("current_grid_help",false);
		gMenuHolder->childSetVisible("current_grid_help_login",false);
	}
#ifdef OPENSIM // <FS:AW optional opensim support>
	if (is_opensim && grid_info.has("about"))
	{
		needs_seperator = true;
		gMenuHolder->childSetVisible("current_grid_about",true);
		gMenuHolder->childSetLabelArg("current_grid_about", "[CURRENT_GRID]", grid_label);
		gMenuHolder->childSetVisible("current_grid_about_login",true);
		gMenuHolder->childSetLabelArg("current_grid_about_login", "[CURRENT_GRID]", grid_label);
	}
	else
#endif // OPENSIM // <FS:AW optional opensim support>
	{
		gMenuHolder->childSetVisible("current_grid_about",false);
		gMenuHolder->childSetVisible("current_grid_about_login",false);
	}
	//FIXME: this does nothing
	gMenuHolder->childSetVisible("grid_help_seperator",needs_seperator);
	gMenuHolder->childSetVisible("grid_help_seperator_login",needs_seperator);

// <FS:AW  opensim destinations and avatar picker>
#ifdef OPENSIM // <FS:AW optional opensim support>
	if (is_opensim)
	{
		if (!LLLoginInstance::getInstance()->hasResponse("destination_guide_url") 
		||LLLoginInstance::getInstance()->getResponse("destination_guide_url").asString().empty()
		)
		{
			gMenuHolder->childSetVisible("Avatar Picker", false);
		}
	
		if (!LLLoginInstance::getInstance()->hasResponse("avatar_picker_url") 
		||LLLoginInstance::getInstance()->getResponse("avatar_picker_url").asString().empty()
		)
		{
			gMenuHolder->childSetVisible("Destinations", false);
		}
	}
#endif // OPENSIM // <FS:AW optional opensim support>
// </FS:AW  opensim destinations and avatar picker>

	return true;
}
// </AW: OpenSim>

class LLToggleHelp : public view_listener_t
{
	bool handleEvent(const LLSD& userdata)
	{
		LLFloater* help_browser = (LLFloaterReg::findInstance("help_browser"));
		if (help_browser && help_browser->isInVisibleChain())
		{
			help_browser->closeFloater();
		}
		else
		{
			std::string help_topic = userdata.asString();
			LLViewerHelp* vhelp = LLViewerHelp::getInstance();
			vhelp->showTopic(help_topic);
		}
		return true;
	}
};

class LLToggleSpeak : public view_listener_t
{
	bool handleEvent(const LLSD& userdata)
	{
		LLVoiceClient::getInstance()->toggleUserPTTState();
		return true;
	}
};

bool callback_show_url(const LLSD& notification, const LLSD& response)
{
	S32 option = LLNotificationsUtil::getSelectedOption(notification, response);
	if (0 == option)
	{
		LLWeb::loadURL(notification["payload"]["url"].asString());
	}
	return false;
}

class LLPromptShowURL : public view_listener_t
{
	bool handleEvent(const LLSD& userdata)
	{
		std::string param = userdata.asString();
		std::string::size_type offset = param.find(",");
		if (offset != param.npos)
		{
			std::string alert = param.substr(0, offset);
			std::string url = param.substr(offset+1);

			if (LLWeb::useExternalBrowser(url))
			{ 
				// <FS:Ansariel> FS-1951: LLWeb::loadURL() will spawn the WebLaunchExternalTarget
				//               confirmation if opening with an external browser
    			//LLSD payload;
    			//payload["url"] = url;
    			//LLNotificationsUtil::add(alert, LLSD(), payload, callback_show_url);
				if (alert == "WebLaunchExternalTarget")
				{
					LLWeb::loadURL(url);
				}
				else
				{
					LLSD payload;
					payload["url"] = url;
					LLNotificationsUtil::add(alert, LLSD(), payload, callback_show_url);
				}
				// </FS:Ansariel>
			}
			else
			{
		        LLWeb::loadURL(url);
			}
		}
		else
		{
			LL_INFOS() << "PromptShowURL invalid parameters! Expecting \"ALERT,URL\"." << LL_ENDL;
		}
		return true;
	}
};

bool callback_show_file(const LLSD& notification, const LLSD& response)
{
	S32 option = LLNotificationsUtil::getSelectedOption(notification, response);
	if (0 == option)
	{
		LLWeb::loadURL(notification["payload"]["url"]);
	}
	return false;
}

class LLPromptShowFile : public view_listener_t
{
	bool handleEvent(const LLSD& userdata)
	{
		std::string param = userdata.asString();
		std::string::size_type offset = param.find(",");
		if (offset != param.npos)
		{
			std::string alert = param.substr(0, offset);
			std::string file = param.substr(offset+1);

			LLSD payload;
			payload["url"] = file;
			LLNotificationsUtil::add(alert, LLSD(), payload, callback_show_file);
		}
		else
		{
			LL_INFOS() << "PromptShowFile invalid parameters! Expecting \"ALERT,FILE\"." << LL_ENDL;
		}
		return true;
	}
};

class LLShowAgentProfile : public view_listener_t
{
	bool handleEvent(const LLSD& userdata)
	{
		LLUUID agent_id;
		if (userdata.asString() == "agent")
		{
			agent_id = gAgent.getID();
		}
		else if (userdata.asString() == "hit object")
		{
			LLViewerObject* objectp = LLSelectMgr::getInstance()->getSelection()->getPrimaryObject();
			if (objectp)
			{
				agent_id = objectp->getID();
			}
		}
		else
		{
			agent_id = userdata.asUUID();
		}

		LLVOAvatar* avatar = find_avatar_from_object(agent_id);
//		if (avatar)
// [RLVa:KB] - Checked: RLVa-1.2.0
		if ( (avatar) && ((RlvActions::canShowName(RlvActions::SNC_DEFAULT, agent_id)) || (gAgent.getID() == agent_id)) )
// [/RLVa:KB]
		{
			LLAvatarActions::showProfile(avatar->getID());
		}
		return true;
	}
};

class LLShowAgentProfilePicks : public view_listener_t
{
    bool handleEvent(const LLSD& userdata)
    {
        LLAvatarActions::showPicks(gAgent.getID());
        return true;
    }
};

class LLToggleAgentProfile : public view_listener_t
{
	bool handleEvent(const LLSD& userdata)
	{
		LLUUID agent_id;
		if (userdata.asString() == "agent")
		{
			agent_id = gAgent.getID();
		}
		else if (userdata.asString() == "hit object")
		{
			LLViewerObject* objectp = LLSelectMgr::getInstance()->getSelection()->getPrimaryObject();
			if (objectp)
			{
				agent_id = objectp->getID();
			}
		}
		else
		{
			agent_id = userdata.asUUID();
		}

		LLVOAvatar* avatar = find_avatar_from_object(agent_id);
		if (avatar)
		{
			if (!LLAvatarActions::profileVisible(avatar->getID()))
			{
				LLAvatarActions::showProfile(avatar->getID());
			}
			else
			{
				LLAvatarActions::hideProfile(avatar->getID());
			}
		}
		return true;
	}
};

class LLLandEdit : public view_listener_t
{
	bool handleEvent(const LLSD& userdata)
	{
		if (gAgentCamera.getFocusOnAvatar() && gSavedSettings.getBOOL("EditCameraMovement") )
		{
			// zoom in if we're looking at the avatar
			gAgentCamera.setFocusOnAvatar(FALSE, ANIMATE);
			gAgentCamera.setFocusGlobal(LLToolPie::getInstance()->getPick());

			gAgentCamera.cameraOrbitOver( F_PI * 0.25f );
			gViewerWindow->moveCursorToCenter();
		}
		else if ( gSavedSettings.getBOOL("EditCameraMovement") )
		{
			gAgentCamera.setFocusGlobal(LLToolPie::getInstance()->getPick());
			gViewerWindow->moveCursorToCenter();
		}


		LLViewerParcelMgr::getInstance()->selectParcelAt( LLToolPie::getInstance()->getPick().mPosGlobal );

		LLFloaterReg::showInstance("build");

		// Switch to land edit toolset
		LLToolMgr::getInstance()->getCurrentToolset()->selectTool( LLToolSelectLand::getInstance() );
		return true;
	}
};

class LLMuteParticle : public view_listener_t
{
	// <FS:Ansariel> Blocklist sometimes shows "(waiting)" as avatar name when blocking particle owners
	void onAvatarNameCache(const LLUUID& av_id, const LLAvatarName& av_name)
	{
		LLMute mute(av_id, av_name.getUserName(), LLMute::AGENT);
		if (LLMuteList::getInstance()->isMuted(mute.mID))
		{
			LLMuteList::getInstance()->remove(mute);
		}
		else
		{
			LLMuteList::getInstance()->add(mute);
			LLPanelBlockedList::showPanelAndSelect(mute.mID);
		}
	}
	// </FS:Ansariel>

	bool handleEvent(const LLSD& userdata)
	{
		LLUUID id = LLToolPie::getInstance()->getPick().mParticleOwnerID;
		
		if (id.notNull())
		{
			// <FS:Ansariel> Blocklist sometimes shows "(waiting)" as avatar name when blocking particle owners
			//LLAvatarName av_name;
			//LLAvatarNameCache::get(id, &av_name);

			//LLMute mute(id, av_name.getUserName(), LLMute::AGENT);
			//if (LLMuteList::getInstance()->isMuted(mute.mID))
			//{
			//	LLMuteList::getInstance()->remove(mute);
			//}
			//else
			//{
			//	LLMuteList::getInstance()->add(mute);
			//	LLPanelBlockedList::showPanelAndSelect(mute.mID);
			//}
			LLAvatarNameCache::get(id, boost::bind(&LLMuteParticle::onAvatarNameCache, this, _1, _2));
			// </FS:Ansariel>
		}

		return true;
	}
};

class LLWorldEnableBuyLand : public view_listener_t
{
	bool handleEvent(const LLSD& userdata)
	{
		bool new_value = LLViewerParcelMgr::getInstance()->canAgentBuyParcel(
								LLViewerParcelMgr::getInstance()->selectionEmpty()
									? LLViewerParcelMgr::getInstance()->getAgentParcel()
									: LLViewerParcelMgr::getInstance()->getParcelSelection()->getParcel(),
								false);
		return new_value;
	}
};

BOOL enable_buy_land(void*)
{
	return LLViewerParcelMgr::getInstance()->canAgentBuyParcel(
				LLViewerParcelMgr::getInstance()->getParcelSelection()->getParcel(), false);
}

void handle_buy_land()
{
	LLViewerParcelMgr* vpm = LLViewerParcelMgr::getInstance();
	if (vpm->selectionEmpty())
	{
		vpm->selectParcelAt(gAgent.getPositionGlobal());
	}
	vpm->startBuyLand();
}

class LLObjectAttachToAvatar : public view_listener_t
{
public:
	LLObjectAttachToAvatar(bool replace) : mReplace(replace) {}
	static void setObjectSelection(LLObjectSelectionHandle selection) { sObjectSelection = selection; }

private:
	bool handleEvent(const LLSD& userdata)
	{
		setObjectSelection(LLSelectMgr::getInstance()->getSelection());
		LLViewerObject* selectedObject = sObjectSelection->getFirstRootObject();
		if (selectedObject)
		{
			S32 index = userdata.asInteger();
			LLViewerJointAttachment* attachment_point = NULL;
			if (index > 0)
				attachment_point = get_if_there(gAgentAvatarp->mAttachmentPoints, index, (LLViewerJointAttachment*)NULL);

// [RLVa:KB] - Checked: 2010-09-28 (RLVa-1.2.1f) | Modified: RLVa-1.2.1f
			// RELEASE-RLVa: [SL-2.2.0] If 'index != 0' then the object will be "add attached" [see LLSelectMgr::sendAttach()]
			if ( (rlv_handler_t::isEnabled()) &&
				 ( ((!index) && (gRlvAttachmentLocks.hasLockedAttachmentPoint(RLV_LOCK_ANY))) ||		    // Can't wear on default
				   ((index) && ((RLV_WEAR_ADD & gRlvAttachmentLocks.canAttach(attachment_point)) == 0)) ||	// or non-attachable attachpt
				   (gRlvHandler.hasBehaviour(RLV_BHVR_REZ)) ) )											    // Attach on object == "Take"
			{
				setObjectSelection(NULL); // Clear the selection or it'll get stuck
				return true;
			}
// [/RLVa:KB]

			confirmReplaceAttachment(0, attachment_point);
		}
		return true;
	}

	static void onNearAttachObject(BOOL success, void *user_data);
	void confirmReplaceAttachment(S32 option, LLViewerJointAttachment* attachment_point);
	class CallbackData : public LLSelectionCallbackData
	{
	public:
		CallbackData(LLViewerJointAttachment* point, bool replace) : LLSelectionCallbackData(), mAttachmentPoint(point), mReplace(replace) {}

		LLViewerJointAttachment*	mAttachmentPoint;
		bool						mReplace;
	};

protected:
	static LLObjectSelectionHandle sObjectSelection;
	bool mReplace;
};

LLObjectSelectionHandle LLObjectAttachToAvatar::sObjectSelection;

// static
void LLObjectAttachToAvatar::onNearAttachObject(BOOL success, void *user_data)
{
	if (!user_data) return;
	CallbackData* cb_data = static_cast<CallbackData*>(user_data);

	if (success)
	{
		const LLViewerJointAttachment *attachment = cb_data->mAttachmentPoint;
		
		U8 attachment_id = 0;
		if (attachment)
		{
			for (LLVOAvatar::attachment_map_t::const_iterator iter = gAgentAvatarp->mAttachmentPoints.begin();
				 iter != gAgentAvatarp->mAttachmentPoints.end(); ++iter)
			{
				if (iter->second == attachment)
				{
					attachment_id = iter->first;
					break;
				}
			}
		}
		else
		{
			// interpret 0 as "default location"
			attachment_id = 0;
		}
		LLSelectMgr::getInstance()->sendAttach(cb_data->getSelection(), attachment_id, cb_data->mReplace);
	}
	LLObjectAttachToAvatar::setObjectSelection(NULL);

	delete cb_data;
}

// static
void LLObjectAttachToAvatar::confirmReplaceAttachment(S32 option, LLViewerJointAttachment* attachment_point)
{
	if (option == 0/*YES*/)
	{
		LLViewerObject* selectedObject = LLSelectMgr::getInstance()->getSelection()->getFirstRootObject();
		if (selectedObject)
		{
			const F32 MIN_STOP_DISTANCE = 1.f;	// meters
			const F32 ARM_LENGTH = 0.5f;		// meters
			const F32 SCALE_FUDGE = 1.5f;

			F32 stop_distance = SCALE_FUDGE * selectedObject->getMaxScale() + ARM_LENGTH;
			if (stop_distance < MIN_STOP_DISTANCE)
			{
				stop_distance = MIN_STOP_DISTANCE;
			}

			LLVector3 walkToSpot = selectedObject->getPositionAgent();
			
			// make sure we stop in front of the object
			LLVector3 delta = walkToSpot - gAgent.getPositionAgent();
			delta.normVec();
			delta = delta * 0.5f;
			walkToSpot -= delta;

			// The callback will be called even if avatar fails to get close enough to the object, so we won't get a memory leak.
			CallbackData* user_data = new CallbackData(attachment_point, mReplace);
			gAgent.startAutoPilotGlobal(gAgent.getPosGlobalFromAgent(walkToSpot), "Attach", NULL, onNearAttachObject, user_data, stop_distance);
			gAgentCamera.clearFocusObject();
		}
	}
}

void callback_attachment_drop(const LLSD& notification, const LLSD& response)
{
	// Ensure user confirmed the drop
	S32 option = LLNotificationsUtil::getSelectedOption(notification, response);
	if (option != 0) return;

	// Called when the user clicked on an object attached to them
	// and selected "Drop".
	LLUUID object_id = notification["payload"]["object_id"].asUUID();
	LLViewerObject *object = gObjectList.findObject(object_id);
	
	if (!object)
	{
		LL_WARNS() << "handle_drop_attachment() - no object to drop" << LL_ENDL;
		return;
	}

	LLViewerObject *parent = (LLViewerObject*)object->getParent();
	while (parent)
	{
		if(parent->isAvatar())
		{
			break;
		}
		object = parent;
		parent = (LLViewerObject*)parent->getParent();
	}

	if (!object)
	{
		LL_WARNS() << "handle_detach() - no object to detach" << LL_ENDL;
		return;
	}

	if (object->isAvatar())
	{
		LL_WARNS() << "Trying to detach avatar from avatar." << LL_ENDL;
		return;
	}
	
	// reselect the object
	LLSelectMgr::getInstance()->selectObjectAndFamily(object);

	LLSelectMgr::getInstance()->sendDropAttachment();

	return;
}

class LLAttachmentDrop : public view_listener_t
{
	bool handleEvent(const LLSD& userdata)
	{
// [RLVa:KB] - Checked: 2010-03-15 (RLVa-1.2.0e) | Modified: RLVa-1.0.5
		if (rlv_handler_t::isEnabled())
		{
			if (gRlvAttachmentLocks.hasLockedAttachmentPoint(RLV_LOCK_REMOVE))
			{
				// NOTE: copy/paste of the code in enable_detach()
				LLObjectSelectionHandle hSelect = LLSelectMgr::getInstance()->getSelection();
				RlvSelectHasLockedAttach f;
				if ( (hSelect->isAttachment()) && (hSelect->getFirstRootNode(&f, FALSE) != NULL) )
					return true;
			}
			if (gRlvHandler.hasBehaviour(RLV_BHVR_REZ))
			{
				return true;
			}
		}
// [/RLVa:KB]

		LLSD payload;
		LLViewerObject *object = LLSelectMgr::getInstance()->getSelection()->getPrimaryObject();

		if (object) 
		{
			payload["object_id"] = object->getID();
		}
		else
		{
			LL_WARNS() << "Drop object not found" << LL_ENDL;
			return true;
		}

		LLNotificationsUtil::add("AttachmentDrop", LLSD(), payload, &callback_attachment_drop);
		return true;
	}
};

// called from avatar pie menu
class LLAttachmentDetachFromPoint : public view_listener_t
{
	bool handleEvent(const LLSD& user_data)
	{
		uuid_vec_t ids_to_remove;
		const LLViewerJointAttachment *attachment = get_if_there(gAgentAvatarp->mAttachmentPoints, user_data.asInteger(), (LLViewerJointAttachment*)NULL);
//		if (attachment->getNumObjects() > 0)
// [RLVa:KB] - Checked: 2010-03-04 (RLVa-1.2.0a) | Added: RLVa-1.2.0a
		if ( (attachment->getNumObjects() > 0) && ((!rlv_handler_t::isEnabled()) || (gRlvAttachmentLocks.canDetach(attachment))) )
// [/RLVa:KB]
		{
			for (LLViewerJointAttachment::attachedobjs_vec_t::const_iterator iter = attachment->mAttachedObjects.begin();
				 iter != attachment->mAttachedObjects.end();
				 iter++)
			{
				LLViewerObject *attached_object = iter->get();
// [RLVa:KB] - Checked: 2010-03-04 (RLVa-1.2.0a) | Added: RLVa-1.2.0a
				if ( (rlv_handler_t::isEnabled()) && (gRlvAttachmentLocks.isLockedAttachment(attached_object)) )
					continue;
				ids_to_remove.push_back(attached_object->getAttachmentItemID());
// [/RLVa:KB]
			}
        }
		if (!ids_to_remove.empty())
		{
			LLAppearanceMgr::instance().removeItemsFromAvatar(ids_to_remove);
		}
		return true;
	}
};

static bool onEnableAttachmentLabel(LLUICtrl* ctrl, const LLSD& data)
{
// [RLVa:KB] - Checked: 2010-09-28 (RLVa-1.2.1f) | Modified: RLVa-1.2.1f
	// RELEASE-RLVa: [SL-2.2.0] When attaching to a specific point the object will be "add attached" [see LLSelectMgr::sendAttach()]
	bool fRlvEnable = true;
// [/RLVa:KB]
	std::string label;
	LLMenuItemGL* menu = dynamic_cast<LLMenuItemGL*>(ctrl);
	if (menu)
	{
		const LLViewerJointAttachment *attachment = get_if_there(gAgentAvatarp->mAttachmentPoints, data["index"].asInteger(), (LLViewerJointAttachment*)NULL);
		if (attachment)
		{
			label = data["label"].asString();
			for (LLViewerJointAttachment::attachedobjs_vec_t::const_iterator attachment_iter = attachment->mAttachedObjects.begin();
				 attachment_iter != attachment->mAttachedObjects.end();
				 ++attachment_iter)
			{
				const LLViewerObject* attached_object = attachment_iter->get();
				if (attached_object)
				{
					LLViewerInventoryItem* itemp = gInventory.getItem(attached_object->getAttachmentItemID());
					// <FS:Ansariel> Hide bridge from attach to HUD menus
					//if (itemp)
					if (itemp && !(FSLSLBridge::instance().getBridge() && FSLSLBridge::instance().getBridge()->getUUID() == itemp->getUUID() && data["index"].asInteger() == FS_BRIDGE_POINT))
					// </FS:Ansariel>
					{
						label += std::string(" (") + itemp->getName() + std::string(")");
						break;
					}
				}
			}
		}

// [RLVa:KB] - Checked: 2010-09-28 (RLVa-1.2.1f) | Modified: RLVa-1.2.1f
		if (rlv_handler_t::isEnabled())
			fRlvEnable = (!gRlvAttachmentLocks.isLockedAttachmentPoint(attachment, RLV_LOCK_ADD));
// [/RLVa:KB]

		menu->setLabel(label);
	}
//	return true;
// [RLVa:KB] - Checked: 2010-02-27 (RLVa-1.2.0a) | Added: RLVa-1.2.0a
	return fRlvEnable;
// [/RLVa:KB]
}

class LLAttachmentDetach : public view_listener_t
{
	bool handleEvent(const LLSD& userdata)
	{
		// Called when the user clicked on an object attached to them
		// and selected "Detach".
		LLViewerObject *object = LLSelectMgr::getInstance()->getSelection()->getPrimaryObject();
		if (!object)
		{
			LL_WARNS() << "handle_detach() - no object to detach" << LL_ENDL;
			return true;
		}

		LLViewerObject *parent = (LLViewerObject*)object->getParent();
		while (parent)
		{
			if(parent->isAvatar())
			{
				break;
			}
			object = parent;
			parent = (LLViewerObject*)parent->getParent();
		}

		if (!object)
		{
			LL_WARNS() << "handle_detach() - no object to detach" << LL_ENDL;
			return true;
		}

		if (object->isAvatar())
		{
			LL_WARNS() << "Trying to detach avatar from avatar." << LL_ENDL;
			return true;
		}

// [RLVa:KB] - Checked: 2010-03-15 (RLVa-1.2.0a) | Modified: RLVa-1.0.5
		// NOTE: copy/paste of the code in enable_detach()
		if ( (rlv_handler_t::isEnabled()) && (gRlvAttachmentLocks.hasLockedAttachmentPoint(RLV_LOCK_REMOVE)) )
		{
			LLObjectSelectionHandle hSelect = LLSelectMgr::getInstance()->getSelection();
			RlvSelectHasLockedAttach f;
			if ( (hSelect->isAttachment()) && (hSelect->getFirstRootNode(&f, FALSE) != NULL) )
				return true;
		}
// [/RLVa:KB]

		LLAppearanceMgr::instance().removeItemFromAvatar(object->getAttachmentItemID());

		return true;
	}
};

//Adding an observer for a Jira 2422 and needs to be a fetch observer
//for Jira 3119
class LLWornItemFetchedObserver : public LLInventoryFetchItemsObserver
{
public:
	LLWornItemFetchedObserver(const LLUUID& worn_item_id) :
		LLInventoryFetchItemsObserver(worn_item_id)
	{}
	virtual ~LLWornItemFetchedObserver() {}

protected:
	virtual void done()
	{
		gMenuAttachmentSelf->buildDrawLabels();
		gInventory.removeObserver(this);
		delete this;
	}
};

// You can only drop items on parcels where you can build.
class LLAttachmentEnableDrop : public view_listener_t
{
	bool handleEvent(const LLSD& userdata)
	{
		BOOL can_build   = gAgent.isGodlike() || (LLViewerParcelMgr::getInstance()->allowAgentBuild());

		//Add an inventory observer to only allow dropping the newly attached item
		//once it exists in your inventory.  Look at Jira 2422.
		//-jwolk

		// A bug occurs when you wear/drop an item before it actively is added to your inventory
		// if this is the case (you're on a slow sim, etc.) a copy of the object,
		// well, a newly created object with the same properties, is placed
		// in your inventory.  Therefore, we disable the drop option until the
		// item is in your inventory

		LLViewerObject*              object         = LLSelectMgr::getInstance()->getSelection()->getPrimaryObject();
		LLViewerJointAttachment*     attachment     = NULL;
		LLInventoryItem*             item           = NULL;

		// Do not enable drop if all faces of object are not enabled
		if (object && LLSelectMgr::getInstance()->getSelection()->contains(object,SELECT_ALL_TES ))
		{
    		S32 attachmentID  = ATTACHMENT_ID_FROM_STATE(object->getAttachmentState());
			attachment = get_if_there(gAgentAvatarp->mAttachmentPoints, attachmentID, (LLViewerJointAttachment*)NULL);

			if (attachment)
			{
				for (LLViewerJointAttachment::attachedobjs_vec_t::iterator attachment_iter = attachment->mAttachedObjects.begin();
					 attachment_iter != attachment->mAttachedObjects.end();
					 ++attachment_iter)
				{
					// make sure item is in your inventory (it could be a delayed attach message being sent from the sim)
					// so check to see if the item is in the inventory already
					item = gInventory.getItem(attachment_iter->get()->getAttachmentItemID());
					if (!item)
					{
						// Item does not exist, make an observer to enable the pie menu 
						// when the item finishes fetching worst case scenario 
						// if a fetch is already out there (being sent from a slow sim)
						// we refetch and there are 2 fetches
						LLWornItemFetchedObserver* worn_item_fetched = new LLWornItemFetchedObserver((*attachment_iter)->getAttachmentItemID());		
						worn_item_fetched->startFetch();
						gInventory.addObserver(worn_item_fetched);
					}
				}
			}
		}
		
		//now check to make sure that the item is actually in the inventory before we enable dropping it
//		bool new_value = enable_detach() && can_build && item;
// [RLVa:KB] - Checked: 2010-03-24 (RLVa-1.0.0b) | Modified: RLVa-1.0.0b
		bool new_value = enable_detach() && can_build && item && (!gRlvHandler.hasBehaviour(RLV_BHVR_REZ));
// [/RLVa:KB]

		return new_value;
	}
};

BOOL enable_detach(const LLSD&)
{
	LLViewerObject* object = LLSelectMgr::getInstance()->getSelection()->getPrimaryObject();
	
	// Only enable detach if all faces of object are selected
	if (!object ||
		!object->isAttachment() ||
		!LLSelectMgr::getInstance()->getSelection()->contains(object,SELECT_ALL_TES ))
	{
		return FALSE;
	}

	// Find the avatar who owns this attachment
	LLViewerObject* avatar = object;
	while (avatar)
	{
		// ...if it's you, good to detach
		if (avatar->getID() == gAgent.getID())
		{
// [RLVa:KB] - Checked: 2010-03-15 (RLVa-1.2.0a) | Modified: RLVa-1.0.5
			// NOTE: this code is reused as-is in LLAttachmentDetach::handleEvent() and LLAttachmentDrop::handleEvent()
			//       so any changes here should be reflected there as well

			// RELEASE-RLVa: [SL-2.2.0] LLSelectMgr::sendDetach() and LLSelectMgr::sendDropAttachment() call sendListToRegions with
			//                          SEND_ONLY_ROOTS so we only need to examine the roots which saves us time
			if ( (rlv_handler_t::isEnabled()) && (gRlvAttachmentLocks.hasLockedAttachmentPoint(RLV_LOCK_REMOVE)) )
			{
				LLObjectSelectionHandle hSelect = LLSelectMgr::getInstance()->getSelection();
				RlvSelectHasLockedAttach f;
				if ( (hSelect->isAttachment()) && (hSelect->getFirstRootNode(&f, FALSE) != NULL) )
					return FALSE;
			}
// [/RLVa:KB]
			return TRUE;
		}

		avatar = (LLViewerObject*)avatar->getParent();
	}

	return FALSE;
}

class LLAttachmentEnableDetach : public view_listener_t
{
	bool handleEvent(const LLSD& userdata)
	{
		bool new_value = enable_detach();
		return new_value;
	}
};

// Used to tell if the selected object can be attached to your avatar.
//BOOL object_selected_and_point_valid()
// [RLVa:KB] - Checked: 2010-03-16 (RLVa-1.2.0a) | Added: RLVa-1.2.0a
BOOL object_selected_and_point_valid(const LLSD& sdParam)
// [/RLVa:KB]
{
// [RLVa:KB] - Checked: 2010-09-28 (RLVa-1.2.1f) | Modified: RLVa-1.2.1f
	if (rlv_handler_t::isEnabled())
	{
		if (!isAgentAvatarValid())
			return FALSE;

		// RELEASE-RLVa: [SL-2.2.0] Look at the caller graph for this function on every new release
		//   - object_is_wearable() => dead code [sdParam == 0 => default attach point => OK!]
		//   - enabler set up in LLVOAvatarSelf::buildMenus() => Rezzed prim / Put On / "Attach To" [sdParam == idxAttachPt]
		//   - "Object.EnableWear" enable => Rezzed prim / Put On / "Wear" or "Add" [sdParam blank]
		// RELEASE-RLVa: [SL-2.2.0] If 'idxAttachPt != 0' then the object will be "add attached" [see LLSelectMgr::sendAttach()]
		const LLViewerJointAttachment* pAttachPt = 
			get_if_there(gAgentAvatarp->mAttachmentPoints, sdParam.asInteger(), (LLViewerJointAttachment*)NULL);
		if ( ((!pAttachPt) && (gRlvAttachmentLocks.hasLockedAttachmentPoint(RLV_LOCK_ANY))) ||		// Can't wear on default attach point
			 ((pAttachPt) && ((RLV_WEAR_ADD & gRlvAttachmentLocks.canAttach(pAttachPt)) == 0)) ||	// or non-attachable attach point
			 (gRlvHandler.hasBehaviour(RLV_BHVR_REZ)) )												// Attach on object == "Take"
		{
			return FALSE;
		}
	}
// [/RLVa:KB]

	LLObjectSelectionHandle selection = LLSelectMgr::getInstance()->getSelection();
	for (LLObjectSelection::root_iterator iter = selection->root_begin();
		 iter != selection->root_end(); iter++)
	{
		LLSelectNode* node = *iter;
		LLViewerObject* object = node->getObject();
		LLViewerObject::const_child_list_t& child_list = object->getChildren();
		for (LLViewerObject::child_list_t::const_iterator iter = child_list.begin();
			 iter != child_list.end(); iter++)
		{
			LLViewerObject* child = *iter;
			if (child->isAvatar())
			{
				return FALSE;
			}
		}
	}

	return (selection->getRootObjectCount() == 1) && 
		(selection->getFirstRootObject()->getPCode() == LL_PCODE_VOLUME) && 
		selection->getFirstRootObject()->permYouOwner() &&
		selection->getFirstRootObject()->flagObjectMove() &&
		!selection->getFirstRootObject()->flagObjectPermanent() &&
		!((LLViewerObject*)selection->getFirstRootObject()->getRoot())->isAvatar() && 
		(selection->getFirstRootObject()->getNVPair("AssetContainer") == NULL);
}


BOOL object_is_wearable()
{
	if (!isAgentAvatarValid())
	{
		return FALSE;
	}
//	if (!object_selected_and_point_valid())
// [RLVa:KB] - Checked: 2010-03-16 (RLVa-1.2.0a) | Added: RLVa-1.2.0a
	if (!object_selected_and_point_valid(LLSD(0)))
// [/RLVa:KB]
	{
		return FALSE;
	}
	if (sitting_on_selection())
	{
		return FALSE;
	}
	return gAgentAvatarp->canAttachMoreObjects();
}

class LLAttachmentPointFilled : public view_listener_t
{
	bool handleEvent(const LLSD& user_data)
	{
		bool enable = false;
		LLVOAvatar::attachment_map_t::iterator found_it = gAgentAvatarp->mAttachmentPoints.find(user_data.asInteger());
		if (found_it != gAgentAvatarp->mAttachmentPoints.end())
		{
//			enable = found_it->second->getNumObjects() > 0;
// [RLVa:KB] - Checked: 2010-03-04 (RLVa-1.2.0a) | Added: RLVa-1.2.0a
			// Enable the option if there is at least one attachment on this attachment point that can be detached
			enable = (found_it->second->getNumObjects() > 0) && 
				((!rlv_handler_t::isEnabled()) || (gRlvAttachmentLocks.canDetach(found_it->second)));
// [/RLVa:KB]
		}
		return enable;
	}
};

class LLAvatarSendIM : public view_listener_t
{
	bool handleEvent(const LLSD& userdata)
	{
		LLVOAvatar* avatar = find_avatar_from_object( LLSelectMgr::getInstance()->getSelection()->getPrimaryObject() );
//		if(avatar)
// [RLVa:KB] - Checked: RLVa-1.2.0
		if ( (avatar) && (RlvActions::canShowName(RlvActions::SNC_DEFAULT, avatar->getID())) )
// [/RLVa:KB]
		{
			LLAvatarActions::startIM(avatar->getID());
		}
		return true;
	}
};

class LLAvatarCall : public view_listener_t
{
	bool handleEvent(const LLSD& userdata)
	{
		LLVOAvatar* avatar = find_avatar_from_object( LLSelectMgr::getInstance()->getSelection()->getPrimaryObject() );
//		if(avatar)
// [RLVa:KB] - Checked: RLVa-1.2.0
		if ( (avatar) && (RlvActions::canShowName(RlvActions::SNC_DEFAULT, avatar->getID())) )
// [/RLVa:KB]
		{
			LLAvatarActions::startCall(avatar->getID());
		}
		return true;
	}
};

// [RLVa:KB] - Checked: RLVa-1.2.1
bool enable_avatar_call()
{
	if (RlvActions::isRlvEnabled())
	{
		const LLVOAvatar* pAvatar = find_avatar_from_object(LLSelectMgr::getInstance()->getSelection()->getPrimaryObject());
		if ((!pAvatar) || (!RlvActions::canShowName(RlvActions::SNC_DEFAULT, pAvatar->getID())))
			return false;
	}
	return LLAvatarActions::canCall();
}
// [/RLVa:KB]

namespace
{
	struct QueueObjects : public LLSelectedNodeFunctor
	{
		BOOL scripted;
		BOOL modifiable;
		LLFloaterScriptQueue* mQueue;
		QueueObjects(LLFloaterScriptQueue* q) : mQueue(q), scripted(FALSE), modifiable(FALSE) {}
		virtual bool apply(LLSelectNode* node)
		{
			LLViewerObject* obj = node->getObject();
			if (!obj)
			{
				return true;
			}
			scripted = obj->flagScripted();
			modifiable = obj->permModify();

			if( scripted && modifiable )
			{
				mQueue->addObject(obj->getID(), node->mName);
				return false;
			}
			else
			{
				return true; // fail: stop applying
			}
		}
	};
}

bool queue_actions(LLFloaterScriptQueue* q, const std::string& msg)
{
	QueueObjects func(q);
	LLSelectMgr *mgr = LLSelectMgr::getInstance();
	LLObjectSelectionHandle selectHandle = mgr->getSelection();
	bool fail = selectHandle->applyToNodes(&func);
	if(fail)
	{
		if ( !func.scripted )
		{
			std::string noscriptmsg = std::string("Cannot") + msg + "SelectObjectsNoScripts";
			LLNotificationsUtil::add(noscriptmsg);
		}
		else if ( !func.modifiable )
		{
			std::string nomodmsg = std::string("Cannot") + msg + "SelectObjectsNoPermission";
			LLNotificationsUtil::add(nomodmsg);
		}
		else
		{
			LL_ERRS() << "Bad logic." << LL_ENDL;
		}
		q->closeFloater();
	}
	else
	{
		if (!q->start())
		{
			LL_WARNS() << "Unexpected script compile failure." << LL_ENDL;
		}
	}
	return !fail;
}

class LLToolsSelectedScriptAction : public view_listener_t
{
	bool handleEvent(const LLSD& userdata)
	{
		// <FS> Script reset in edit floater
		//std::string action = userdata.asString();
		//bool mono = false;
		//std::string msg, name;
		//std::string title;
		//if (action == "compile mono")
		//{
		//	name = "compile_queue";
		//	mono = true;
		//	msg = "Recompile";
		//	title = LLTrans::getString("CompileQueueTitle");
		//}
		//if (action == "compile lsl")
		//{
		//	name = "compile_queue";
		//	msg = "Recompile";
		//	title = LLTrans::getString("CompileQueueTitle");
		//}
		//else if (action == "reset")
		//{
		//	name = "reset_queue";
		//	msg = "Reset";
		//	title = LLTrans::getString("ResetQueueTitle");
		//}
		//else if (action == "start")
		//{
		//	name = "start_queue";
		//	msg = "SetRunning";
		//	title = LLTrans::getString("RunQueueTitle");
		//}
		//else if (action == "stop")
		//{
		//	name = "stop_queue";
		//	msg = "SetRunningNot";
		//	title = LLTrans::getString("NotRunQueueTitle");
		//}
		//LLUUID id; id.generate();

		//LLFloaterScriptQueue* queue = LLFloaterReg::getTypedInstance<LLFloaterScriptQueue>(name, LLSD(id));
		//if (queue)
		//{
		//	queue->setMono(mono);
		//	if (queue_actions(queue, msg))
		//	{
		//		queue->setTitle(title);
		//	}
		//}
		//else
		//{
		//	LL_WARNS() << "Failed to generate LLFloaterScriptQueue with action: " << action << LL_ENDL;
		//}
		handle_selected_script_action(userdata.asString());
		// </FS>
		return true;
	}
};

// <FS> Script reset in edit floater
void handle_selected_script_action(const std::string& action)
{
// [RLVa:KB] - Checked: 2010-04-19 (RLVa-1.2.0f) | Modified: RLVa-1.0.5a
		// We'll allow resetting the scripts of objects on a non-attachable attach point since they wouldn't be able to circumvent anything
		if ( (rlv_handler_t::isEnabled()) && (gRlvAttachmentLocks.hasLockedAttachmentPoint(RLV_LOCK_REMOVE)) )
		{
			LLObjectSelectionHandle hSel = LLSelectMgr::getInstance()->getSelection();
			RlvSelectHasLockedAttach f;
			if ( (hSel->isAttachment()) && (hSel->getFirstNode(&f) != NULL) )
				return;
		}
// [/RLVa:KB]

	bool mono = false;
	std::string msg, name;
	std::string title;
	if (action == "compile mono")
	{
		name = "compile_queue";
		mono = true;
		msg = "Recompile";
		title = LLTrans::getString("CompileQueueTitle");
	}
	if (action == "compile lsl")
	{
		name = "compile_queue";
		msg = "Recompile";
		title = LLTrans::getString("CompileQueueTitle");
	}
	else if (action == "reset")
	{
		name = "reset_queue";
		msg = "Reset";
		title = LLTrans::getString("ResetQueueTitle");
	}
	else if (action == "start")
	{
		name = "start_queue";
		msg = "SetRunning";
		title = LLTrans::getString("RunQueueTitle");
	}
	else if (action == "stop")
	{
		name = "stop_queue";
		msg = "SetRunningNot";
		title = LLTrans::getString("NotRunQueueTitle");
	}
	// <FS> Delete scripts
	else if (action == "delete")
	{
		name = "delete_queue";
		msg = "delete";
		title = LLTrans::getString("DeleteQueueTitle");
	}
	// </FS> Delete scripts
	LLUUID id; id.generate();

	LLFloaterScriptQueue* queue = LLFloaterReg::getTypedInstance<LLFloaterScriptQueue>(name, LLSD(id));
	if (queue)
	{
		queue->setMono(mono);
		if (queue_actions(queue, msg))
		{
			queue->setTitle(title);
		}
	}
	else
	{
		LL_WARNS() << "Failed to generate LLFloaterScriptQueue with action: " << action << LL_ENDL;
	}
}
// </FS>

void handle_selected_texture_info(void*)
{
	for (LLObjectSelection::valid_iterator iter = LLSelectMgr::getInstance()->getSelection()->valid_begin();
   		iter != LLSelectMgr::getInstance()->getSelection()->valid_end(); iter++)
	{
		LLSelectNode* node = *iter;
	   	
   		std::string msg;
   		msg.assign("Texture info for: ");
   		msg.append(node->mName);
	   
   		U8 te_count = node->getObject()->getNumTEs();
   		// map from texture ID to list of faces using it
   		typedef std::map< LLUUID, std::vector<U8> > map_t;
   		map_t faces_per_texture;
   		for (U8 i = 0; i < te_count; i++)
   		{
   			if (!node->isTESelected(i)) continue;
	   
   			LLViewerTexture* img = node->getObject()->getTEImage(i);
   			LLUUID image_id = img->getID();
   			faces_per_texture[image_id].push_back(i);
   		}
   		// Per-texture, dump which faces are using it.
   		map_t::iterator it;
   		for (it = faces_per_texture.begin(); it != faces_per_texture.end(); ++it)
   		{
   			U8 te = it->second[0];
   			LLViewerTexture* img = node->getObject()->getTEImage(te);
   			S32 height = img->getHeight();
   			S32 width = img->getWidth();
   			S32 components = img->getComponents();
   			msg.append(llformat("\n%dx%d %s on face ",
   								width,
   								height,
   								(components == 4 ? "alpha" : "opaque")));
   			for (U8 i = 0; i < it->second.size(); ++i)
   			{
   				msg.append( llformat("%d ", (S32)(it->second[i])));
   			}
   		}
		// <FS:Ansariel> Report texture info to local chat instead of toasts
   		//LLSD args;
   		//args["MESSAGE"] = msg;
   		//LLNotificationsUtil::add("SystemMessage", args);
		report_to_nearby_chat(msg);
		// </FS:Ansariel>
	}
}

void handle_selected_material_info()
{
	for (LLObjectSelection::valid_iterator iter = LLSelectMgr::getInstance()->getSelection()->valid_begin();
		iter != LLSelectMgr::getInstance()->getSelection()->valid_end(); iter++)
	{
		LLSelectNode* node = *iter;
		
		std::string msg;
		msg.assign("Material info for: \n");
		msg.append(node->mName);
		
		U8 te_count = node->getObject()->getNumTEs();
		// map from material ID to list of faces using it
		typedef std::map<LLMaterialID, std::vector<U8> > map_t;
		map_t faces_per_material;
		for (U8 i = 0; i < te_count; i++)
		{
			if (!node->isTESelected(i)) continue;
	
			const LLMaterialID& material_id = node->getObject()->getTEref(i).getMaterialID();
			faces_per_material[material_id].push_back(i);
		}
		// Per-material, dump which faces are using it.
		map_t::iterator it;
		for (it = faces_per_material.begin(); it != faces_per_material.end(); ++it)
		{
			const LLMaterialID& material_id = it->first;
			msg += llformat("%s on face ", material_id.asString().c_str());
			for (U8 i = 0; i < it->second.size(); ++i)
			{
				msg.append( llformat("%d ", (S32)(it->second[i])));
			}
			msg.append("\n");
		}

		LLSD args;
		args["MESSAGE"] = msg;
		LLNotificationsUtil::add("SystemMessage", args);
	}
}

void handle_test_male(void*)
{
// [RLVa:KB] - Checked: 2010-03-19 (RLVa-1.2.0c) | Modified: RLVa-1.2.0a
	// TODO-RLVa: [RLVa-1.2.1] Is there any reason to still block this?
	if ( (rlv_handler_t::isEnabled()) && 
		 ((gRlvAttachmentLocks.hasLockedAttachmentPoint(RLV_LOCK_ANY)) || (gRlvWearableLocks.hasLockedWearableType(RLV_LOCK_ANY))) )
	{
		return;
	}
// [/RLVa:KB]

	LLAppearanceMgr::instance().wearOutfitByName("Male Shape & Outfit");
	//gGestureList.requestResetFromServer( TRUE );
}

void handle_test_female(void*)
{
// [RLVa:KB] - Checked: 2010-03-19 (RLVa-1.2.0c) | Modified: RLVa-1.2.0a
	// TODO-RLVa: [RLVa-1.2.1] Is there any reason to still block this?
	if ( (rlv_handler_t::isEnabled()) && 
		 ((gRlvAttachmentLocks.hasLockedAttachmentPoint(RLV_LOCK_ANY)) || (gRlvWearableLocks.hasLockedWearableType(RLV_LOCK_ANY))) )
	{
		return;
	}
// [/RLVa:KB]

	LLAppearanceMgr::instance().wearOutfitByName("Female Shape & Outfit");
	//gGestureList.requestResetFromServer( FALSE );
}

void handle_dump_attachments(void*)
{
	if(!isAgentAvatarValid()) return;

	for (LLVOAvatar::attachment_map_t::iterator iter = gAgentAvatarp->mAttachmentPoints.begin(); 
		 iter != gAgentAvatarp->mAttachmentPoints.end(); )
	{
		LLVOAvatar::attachment_map_t::iterator curiter = iter++;
		LLViewerJointAttachment* attachment = curiter->second;
		S32 key = curiter->first;
		for (LLViewerJointAttachment::attachedobjs_vec_t::iterator attachment_iter = attachment->mAttachedObjects.begin();
			 attachment_iter != attachment->mAttachedObjects.end();
			 ++attachment_iter)
		{
			LLViewerObject *attached_object = attachment_iter->get();
			BOOL visible = (attached_object != NULL &&
							attached_object->mDrawable.notNull() && 
							!attached_object->mDrawable->isRenderType(0));
			LLVector3 pos;
			if (visible) pos = attached_object->mDrawable->getPosition();
			LL_INFOS() << "ATTACHMENT " << key << ": item_id=" << attached_object->getAttachmentItemID()
					<< (attached_object ? " present " : " absent ")
					<< (visible ? "visible " : "invisible ")
					<<  " at " << pos
					<< " and " << (visible ? attached_object->getPosition() : LLVector3::zero)
					<< LL_ENDL;
		}
	}
}


// these are used in the gl menus to set control values, generically.
class LLToggleControl : public view_listener_t
{
protected:

	bool handleEvent(const LLSD& userdata)
	{
		std::string control_name = userdata.asString();
		BOOL checked = gSavedSettings.getBOOL( control_name );
		gSavedSettings.setBOOL( control_name, !checked );
		return true;
	}
};

class LLCheckControl : public view_listener_t
{
	bool handleEvent( const LLSD& userdata)
	{
		std::string callback_data = userdata.asString();
		bool new_value = gSavedSettings.getBOOL(callback_data);
		return new_value;
	}
};

// <FS:Ansariel> Control enhancements
class LLTogglePerAccountControl : public view_listener_t
{
	bool handleEvent(const LLSD& userdata)
	{
		std::string control_name = userdata.asString();
		BOOL checked = gSavedPerAccountSettings.getBOOL( control_name );
		gSavedPerAccountSettings.setBOOL( control_name, !checked );
		return true;
	}
};

class LLCheckPerAccountControl : public view_listener_t
{
	bool handleEvent( const LLSD& userdata)
	{
		std::string callback_data = userdata.asString();
		bool new_value = gSavedPerAccountSettings.getBOOL(callback_data);
		return new_value;
	}
};

class FSResetControl : public view_listener_t
{
	bool handleEvent( const LLSD& userdata)
	{
		std::string callback_data = userdata.asString();
		gSavedSettings.getControl(callback_data)->resetToDefault(true);
		return true;
	}
};
class FSResetPerAccountControl : public view_listener_t
{
	bool handleEvent( const LLSD& userdata)
	{
		std::string callback_data = userdata.asString();
		gSavedPerAccountSettings.getControl(callback_data)->resetToDefault(true);
		return true;
	}
};
// </FS:Ansariel> Control enhancements

// <FS:Ansariel> Reset Mesh LOD; Forcing highest LOD on each mesh briefly should fix
//               broken meshes bursted into triangles
static void reset_mesh_lod(LLVOAvatar* avatar)
{
	for (LLVOAvatar::attachment_map_t::iterator it = avatar->mAttachmentPoints.begin(); it != avatar->mAttachmentPoints.end(); it++)
	{
		LLViewerJointAttachment::attachedobjs_vec_t& att_objects = (*it).second->mAttachedObjects;

		for (LLViewerJointAttachment::attachedobjs_vec_t::iterator at_it = att_objects.begin(); at_it != att_objects.end(); at_it++)
		{
			LLViewerObject* objectp = *at_it;
			if (objectp)
			{
				if (objectp->getPCode() == LL_PCODE_VOLUME)
				{
					LLVOVolume* vol = (LLVOVolume*)objectp;
					if (vol && vol->isMesh())
					{
						vol->forceLOD(LLModel::LOD_HIGH);
					}
				}

				LLViewerObject::const_child_list_t& children = objectp->getChildren();
				for (LLViewerObject::const_child_list_t::const_iterator cit = children.begin(); cit != children.end(); cit++)
				{
					LLViewerObject* child_objectp = *cit;
					if (!child_objectp || (child_objectp->getPCode() != LL_PCODE_VOLUME))
					{
						continue;
					}

					LLVOVolume* child_vol = (LLVOVolume*)child_objectp;
					if (child_vol && child_vol->isMesh())
					{
						child_vol->forceLOD(LLModel::LOD_HIGH);
					}
				}
			}
		}
	}
}

class FSResetMeshLOD : public view_listener_t
{
	bool handleEvent( const LLSD& userdata)
	{
		LLVOAvatar* avatar = find_avatar_from_object(LLSelectMgr::getInstance()->getSelection()->getPrimaryObject());
		if (avatar)
		{
			reset_mesh_lod(avatar);
		}

		return true;
	}
};
// </FS:Ansariel>

// not so generic

class LLAdvancedCheckRenderShadowOption: public view_listener_t
{
	bool handleEvent(const LLSD& userdata)
	{
		std::string control_name = userdata.asString();
		S32 current_shadow_level = gSavedSettings.getS32(control_name);
		if (current_shadow_level == 0) // is off
		{
			return false;
		}
		else // is on
		{
			return true;
		}
	}
};

class LLAdvancedClickRenderShadowOption: public view_listener_t
{
	bool handleEvent(const LLSD& userdata)
	{
		std::string control_name = userdata.asString();
		S32 current_shadow_level = gSavedSettings.getS32(control_name);
		if (current_shadow_level == 0) // upgrade to level 2
		{
			gSavedSettings.setS32(control_name, 2);
		}
		else // downgrade to level 0
		{
			gSavedSettings.setS32(control_name, 0);
		}
		return true;
	}
};

class LLAdvancedClickRenderProfile: public view_listener_t
{
	bool handleEvent(const LLSD& userdata)
	{
		gShaderProfileFrame = TRUE;
		return true;
	}
};

F32 gpu_benchmark();

class LLAdvancedClickRenderBenchmark: public view_listener_t
{
	bool handleEvent(const LLSD& userdata)
	{
		gpu_benchmark();
		return true;
	}
};

// these are used in the gl menus to set control values that require shader recompilation
class LLToggleShaderControl : public view_listener_t
{
	bool handleEvent(const LLSD& userdata)
	{
        std::string control_name = userdata.asString();
		BOOL checked = gSavedSettings.getBOOL( control_name );
		gSavedSettings.setBOOL( control_name, !checked );
        LLPipeline::refreshCachedSettings();
        LLViewerShaderMgr::instance()->setShaders();
		return !checked;
	}
};

//[FIX FIRE-1927 - enable DoubleClickTeleport shortcut : SJ]
// This stuff is based on LLPanelPreferenceControls::setKeyBind() and LLPanelPreferenceControls::canKeyBindHandle()
void setDoubleClickAction(const std::string& control)
{
	constexpr LLKeyConflictHandler::ESourceMode mode{ LLKeyConflictHandler::MODE_THIRD_PERSON };
	constexpr EMouseClickType click{ EMouseClickType::CLICK_DOUBLELEFT };
	constexpr KEY key{ KEY_NONE };
	constexpr MASK mask{ MASK_NONE };

	LLKeyConflictHandler conflictHandler;
	conflictHandler.setLoadMode(mode);
	conflictHandler.loadFromSettings(mode);

	if (!conflictHandler.canAssignControl(control))
	{
		return;
	}

	bool is_enabled = conflictHandler.canHandleControl(control, click, key, mask);
	if (!is_enabled)
	{
		// find free spot to add data, if no free spot, assign to first
		S32 index = 0;
		for (S32 i = 0; i < 3; i++)
		{
			if (conflictHandler.getControl(control, i).isEmpty())
			{
				index = i;
				break;
			}
		}

		bool ignore_mask = true;
		conflictHandler.registerControl(control, index, click, key, mask, ignore_mask);
		report_to_nearby_chat(LLTrans::getString("DoubleClickTeleportEnabled"));
	}
	else
	{
		// find specific control and reset it
		for (S32 i = 0; i < 3; i++)
		{
			LLKeyData data = conflictHandler.getControl(control, i);
			if (data.mMouse == click && data.mKey == key && data.mMask == mask)
			{
				conflictHandler.clearControl(control, i);
				report_to_nearby_chat(LLTrans::getString("DoubleClickTeleportDisabled"));
			}
		}
	}

	conflictHandler.saveToSettings();
}

bool isDoubleClickActionEnabled(const std::string& control)
{
	constexpr LLKeyConflictHandler::ESourceMode mode{ LLKeyConflictHandler::MODE_THIRD_PERSON };
	constexpr EMouseClickType click{ EMouseClickType::CLICK_DOUBLELEFT };
	constexpr KEY key{ KEY_NONE };
	constexpr MASK mask{ MASK_NONE };

	LLKeyConflictHandler conflictHandler;
	conflictHandler.loadFromSettings(mode);

	return conflictHandler.canHandleControl(control, click, key, mask);
}

class FSAdvancedToggleDoubleClickAction: public view_listener_t
{
	bool handleEvent(const LLSD& userdata)
	{
		const std::string& control = userdata.asStringRef();
		setDoubleClickAction(control);
		return true;
	}
};

class FSAdvancedCheckEnabledDoubleClickAction : public view_listener_t
{
	bool handleEvent(const LLSD& userdata)
	{
		const std::string& control = userdata.asStringRef();
		return isDoubleClickActionEnabled(control);
	}
};

// <FS:Beq> Add telemetry controls to the viewer menus
class FSProfilerToggle : public view_listener_t
{
	bool handleEvent(const LLSD& userdata)
	{
		BOOL checked = gSavedSettings.getBOOL( "ProfilingActive" );
		gSavedSettings.setBOOL( "ProfilingActive", !checked );
		LLProfiler::active = !checked;
		return true;
	}
};

class FSProfilerCheckEnabled : public view_listener_t
{
	bool handleEvent(const LLSD& userdata)
	{
#ifdef TRACY_ENABLE
		return true;
#else
		return false;
#endif
	}
};
// </FS:Beq>

void menu_toggle_attached_lights(void* user_data)
{
	LLPipeline::sRenderAttachedLights = gSavedSettings.getBOOL("RenderAttachedLights");
}

void menu_toggle_attached_particles(void* user_data)
{
	LLPipeline::sRenderAttachedParticles = gSavedSettings.getBOOL("RenderAttachedParticles");
}

class LLAdvancedHandleAttachedLightParticles: public view_listener_t
{
	bool handleEvent(const LLSD& userdata)
	{
		std::string control_name = userdata.asString();

		// toggle the control
		gSavedSettings.setBOOL(control_name,
				       !gSavedSettings.getBOOL(control_name));

		// update internal flags
		// <FS:Ansariel> Make change to RenderAttachedLights & RenderAttachedParticles instant
		//if (control_name == "RenderAttachedLights")
		//{
		//	menu_toggle_attached_lights(NULL);
		//}
		//else if (control_name == "RenderAttachedParticles")
		//{
		//	menu_toggle_attached_particles(NULL);
		//}
		// </FS:Ansariel>
		return true;
	}
};

class LLSomethingSelected : public view_listener_t
{
	bool handleEvent(const LLSD& userdata)
	{
		bool new_value = !(LLSelectMgr::getInstance()->getSelection()->isEmpty());
		return new_value;
	}
};

class LLSomethingSelectedNoHUD : public view_listener_t
{
	bool handleEvent(const LLSD& userdata)
	{
		LLObjectSelectionHandle selection = LLSelectMgr::getInstance()->getSelection();
		bool new_value = !(selection->isEmpty()) && !(selection->getSelectType() == SELECT_TYPE_HUD);
		return new_value;
	}
};

static bool is_editable_selected()
{
// [RLVa:KB] - Checked: 2010-09-28 (RLVa-1.2.1f) | Modified: RLVa-1.0.5a
	// Changed for Firestorm because of script reset function in object menus (see FIRE-8213)
	if (rlv_handler_t::isEnabled())
	{
		LLObjectSelectionHandle hSelection = LLSelectMgr::getInstance()->getSelection();

		// NOTE: this is called for 5 different menu items so we'll trade accuracy for efficiency and only
		//       examine root nodes (LLToolsSelectedScriptAction::handleEvent() will catch what we miss)
		if (hSelection->isAttachment())
		{
			RlvSelectHasLockedAttach f;
			if (gRlvAttachmentLocks.hasLockedAttachmentPoint(RLV_LOCK_REMOVE) && hSelection->getFirstRootNode(&f))
			{
				return false;
			}
		}
		else
		{
			// RlvSelectIsEditable will sort out all editable objects
			// => if result = NULL, we can't edit all selected objects
			RlvSelectIsEditable f;
			if (hSelection->getFirstRootNode(&f) != NULL)
			{
				return false;
			}
		}
	}
// [/RLVa:KB]

	return (LLSelectMgr::getInstance()->getSelection()->getFirstEditableObject() != NULL);
}

class LLEditableSelected : public view_listener_t
{
	bool handleEvent(const LLSD& userdata)
	{
		return is_editable_selected();
	}
};

class LLEditableSelectedMono : public view_listener_t
{
	bool handleEvent(const LLSD& userdata)
	{
		bool new_value = false;
		LLViewerRegion* region = gAgent.getRegion();
		if(region && gMenuHolder)
		{
			bool have_cap = (! region->getCapability("UpdateScriptTask").empty());
			new_value = is_editable_selected() && have_cap;
		}
		return new_value;
	}
};

bool enable_object_take_copy()
{
	bool all_valid = false;
	if (LLSelectMgr::getInstance())
	{
		if (LLSelectMgr::getInstance()->getSelection()->getRootObjectCount() > 0)
		{
		all_valid = true;
#ifndef HACKED_GODLIKE_VIEWER
# ifdef TOGGLE_HACKED_GODLIKE_VIEWER
		if (!LLGridManager::getInstance()->isInSLBeta()
            || !gAgent.isGodlike())
# endif
		{
			struct f : public LLSelectedObjectFunctor
			{
				virtual bool apply(LLViewerObject* obj)
				{
//					return (!obj->permCopy() || obj->isAttachment());
// [RLVa:KB] - Checked: 2010-04-01 (RLVa-1.2.0c) | Modified: RLVa-1.0.0g
					return (!obj->permCopy() || obj->isAttachment()) || 
						( (gRlvHandler.hasBehaviour(RLV_BHVR_UNSIT)) && (isAgentAvatarValid()) && (gAgentAvatarp->getRoot() == obj) );
// [/RLVa:KB]
				}
			} func;
			const bool firstonly = true;
			bool any_invalid = LLSelectMgr::getInstance()->getSelection()->applyToRootObjects(&func, firstonly);
			all_valid = !any_invalid;
		}
#endif // HACKED_GODLIKE_VIEWER
		}
	}

	return all_valid;
}


class LLHasAsset : public LLInventoryCollectFunctor
{
public:
	LLHasAsset(const LLUUID& id) : mAssetID(id), mHasAsset(FALSE) {}
	virtual ~LLHasAsset() {}
	virtual bool operator()(LLInventoryCategory* cat,
							LLInventoryItem* item);
	BOOL hasAsset() const { return mHasAsset; }

protected:
	LLUUID mAssetID;
	BOOL mHasAsset;
};

bool LLHasAsset::operator()(LLInventoryCategory* cat,
							LLInventoryItem* item)
{
	if(item && item->getAssetUUID() == mAssetID)
	{
		mHasAsset = TRUE;
	}
	return FALSE;
}


BOOL enable_save_into_task_inventory(void*)
{
	LLSelectNode* node = LLSelectMgr::getInstance()->getSelection()->getFirstRootNode();
	if(node && (node->mValid) && (!node->mFromTaskID.isNull()))
	{
		// *TODO: check to see if the fromtaskid object exists.
		LLViewerObject* obj = node->getObject();
		if( obj && !obj->isAttachment() )
		{
			return TRUE;
		}
	}
	return FALSE;
}

class LLToolsEnableSaveToObjectInventory : public view_listener_t
{
	bool handleEvent(const LLSD& userdata)
	{
		bool new_value = enable_save_into_task_inventory(NULL);
		return new_value;
	}
};

class LLToggleHowTo : public view_listener_t
{
	bool handleEvent(const LLSD& userdata)
	{
		LLFloaterReg::toggleInstanceOrBringToFront("guidebook");
		return true;
	}
};

class LLViewEnableMouselook : public view_listener_t
{
	bool handleEvent(const LLSD& userdata)
	{
		// You can't go directly from customize avatar to mouselook.
		// TODO: write code with appropriate dialogs to handle this transition.
		bool new_value = (CAMERA_MODE_CUSTOMIZE_AVATAR != gAgentCamera.getCameraMode() && !gSavedSettings.getBOOL("FreezeTime"));
		return new_value;
	}
};

class LLToolsEnableToolNotPie : public view_listener_t
{
	bool handleEvent(const LLSD& userdata)
	{
		bool new_value = ( LLToolMgr::getInstance()->getBaseTool() != LLToolPie::getInstance() );
		return new_value;
	}
};

class LLWorldEnableCreateLandmark : public view_listener_t
{
	bool handleEvent(const LLSD& userdata)
	{
//		return !LLLandmarkActions::landmarkAlreadyExists();
// [RLVa:KB] - Checked: 2010-09-28 (RLVa-1.4.5) | Added: RLVa-1.2.1
		return (!LLLandmarkActions::landmarkAlreadyExists()) && (!gRlvHandler.hasBehaviour(RLV_BHVR_SHOWLOC));
// [/RLVa:KB]
	}
};

class LLWorldEnableSetHomeLocation : public view_listener_t
{
	bool handleEvent(const LLSD& userdata)
	{
		bool new_value = gAgent.isGodlike() || 
			(gAgent.getRegion() && gAgent.getRegion()->getAllowSetHome());
		return new_value;
	}
};

class LLWorldEnableTeleportHome : public view_listener_t
{
	bool handleEvent(const LLSD& userdata)
	{
		LLViewerRegion* regionp = gAgent.getRegion();
		bool agent_on_prelude = (regionp && regionp->isPrelude());
		bool enable_teleport_home = gAgent.isGodlike() || !agent_on_prelude;
// [RLVa:KB] - Checked: 2010-09-28 (RLVa-1.2.1f) | Modified: RLVa-1.2.1f
		enable_teleport_home &= 
			(!rlv_handler_t::isEnabled()) || ((!gRlvHandler.hasBehaviour(RLV_BHVR_TPLM)) && (!gRlvHandler.hasBehaviour(RLV_BHVR_TPLOC)));
// [/RLVa:KB]
		return enable_teleport_home;
	}
};

BOOL enable_god_full(void*)
{
	return gAgent.getGodLevel() >= GOD_FULL;
}

BOOL enable_god_liaison(void*)
{
	return gAgent.getGodLevel() >= GOD_LIAISON;
}

bool is_god_customer_service()
{
	return gAgent.getGodLevel() >= GOD_CUSTOMER_SERVICE;
}

BOOL enable_god_basic(void*)
{
	return gAgent.getGodLevel() > GOD_NOT;
}


void toggle_show_xui_names(void *)
{
	gSavedSettings.setBOOL("DebugShowXUINames", !gSavedSettings.getBOOL("DebugShowXUINames"));
}

BOOL check_show_xui_names(void *)
{
	return gSavedSettings.getBOOL("DebugShowXUINames");
}

// <FS:CR> Resync Animations
class FSToolsResyncAnimations : public view_listener_t
{
	bool handleEvent(const LLSD& userdata)
	{
		for (U32 i = 0; i < gObjectList.getNumObjects(); i++)
		{
			LLViewerObject* object = gObjectList.getObject(i);
			if (object &&
				object->isAvatar())
			{
				LLVOAvatar* avatarp = (LLVOAvatar*)object;
				if (avatarp)
				{
					for (LLVOAvatar::AnimIterator anim_it = avatarp->mPlayingAnimations.begin();
						 anim_it != avatarp->mPlayingAnimations.end();
						 anim_it++)
					{
						avatarp->stopMotion(anim_it->first, TRUE);
						avatarp->startMotion(anim_it->first);
					}
				}
			}
		}
		return true;
	}
};
// </FS:CR> Resync Animations

// <FS:CR> FIRE-4345: Undeform
class FSToolsUndeform : public view_listener_t
{
	bool handleEvent(const LLSD& userdata)
	{
		if (isAgentAvatarValid())
		{
			gAgentAvatarp->resetSkeleton(true);

			FSPose::getInstance()->setPose(gSavedSettings.getString("FSUndeformUUID"), false);
			gAgentAvatarp->updateVisualParams();
		}

		return true;
	}
};
// </FS:CR> FIRE-4345: Undeform

// <FS:CR> Stream list import/export
class FSStreamListExportXML :public view_listener_t
{
	bool handleEvent(const LLSD& userdata)
	{
		LLFilePicker& file_picker = LLFilePicker::instance();
		if(file_picker.getSaveFile(LLFilePicker::FFSAVE_XML, LLDir::getScrubbedFileName("stream_list.xml")))
		{
			std::string filename = file_picker.getFirstFile();
			llofstream export_file(filename.c_str());
			LLSDSerialize::toPrettyXML(gSavedSettings.getLLSD("FSStreamList"), export_file);
			export_file.close();
			LLSD args;
			args["FILENAME"] = filename;
			LLNotificationsUtil::add("StreamListExportSuccess", args);
		}
		else
			LL_INFOS() << "User closed the filepicker. Aborting!" << LL_ENDL;

		return true;
	}
};

class FSStreamListImportXML :public view_listener_t
{
	bool handleEvent(const LLSD& userdata)
	{
		LLFilePicker& file_picker = LLFilePicker::instance();
		if(file_picker.getOpenFile(LLFilePicker::FFLOAD_XML))
		{
			std::string filename = file_picker.getFirstFile();
			llifstream stream_list(filename.c_str());
			if(!stream_list.is_open())
			{
				LL_WARNS() << "Couldn't open the xml file for reading. Aborting import!" << LL_ENDL;
				return true;
			}
			LLSD stream_data;
			if(LLSDSerialize::fromXML(stream_data, stream_list) >= 1)
			{
				gSavedSettings.setLLSD("FSStreamList", stream_data);
				LLNotificationsUtil::add("StreamListImportSuccess");
			}
			stream_list.close();
		}
		
		return true;
	}
};
// </FS:CR> Stream list import/export

// <FS:CR> Dump SimulatorFeatures to chat
class FSDumpSimulatorFeaturesToChat : public view_listener_t
{
	bool handleEvent(const LLSD& userdata)
	{
		if (LLViewerRegion* region = gAgent.getRegion())
		{
			LLSD sim_features;
			std::stringstream out_str;
			region->getSimulatorFeatures(sim_features);
			LLSDSerialize::toPrettyXML(sim_features, out_str);
			report_to_nearby_chat(out_str.str());
		}
		return true;
	}
};
// </FS:CR> Dump SimulatorFeatures to chat

// <FS:CR> Add to contact set
class FSAddToContactSet : public view_listener_t
{
	bool handleEvent(const LLSD& userdata)
	{
		if (!rlv_handler_t::isEnabled() || !gRlvHandler.hasBehaviour(RLV_BHVR_SHOWNAMES))
		{
			LLVOAvatar* avatarp = find_avatar_from_object(LLSelectMgr::getInstance()->getSelection()->getPrimaryObject());
			if (avatarp)
			{
				LLFloaterReg::showInstance("fs_add_contact", LLSD(avatarp->getID()), TRUE);
			}
		}
		return true;
	}
};
// </FS:CR> Add to contact set

// <FS:CR> Opensim menu item visibility control
bool checkIsGrid(const LLSD& userdata)
{
	std::string grid_type = userdata.asString();
	if ("secondlife" == grid_type)
	{
		return LLGridManager::getInstance()->isInSecondLife();
	}
#ifdef OPENSIM
	else if ("opensim" == grid_type)
	{
		return LLGridManager::getInstance()->isInOpenSim();
	}
	else if ("aurorasim" == grid_type)
	{
		return LLGridManager::getInstance()->isInAuroraSim();
	}
#else // !OPENSIM
	else if ("opensim" == grid_type || "aurorasim" == grid_type)
	{
		LL_DEBUGS("ViewerMenu") << grid_type << "is not a supported platform on Havok builds. Disabling item." << LL_ENDL;
		return false;
	}
#endif // OPENSIM
	else
	{
		LL_WARNS("ViewerMenu") << "Unhandled or bad on_visible gridcheck parameter! (" << grid_type << ")" << LL_ENDL;
	}
	return true;
}

bool isGridFeatureEnabled(const LLSD& userdata)
{
	if (LFSimFeatureHandler::instanceExists())
	{
		const std::string feature = userdata.asString();

		if (feature == "avatar_picker")
		{
			return LFSimFeatureHandler::instance().hasAvatarPicker();
		}
		else if (feature == "destination_guide")
		{
			return LFSimFeatureHandler::instance().hasDestinationGuide();
		}
		else
		{
			LL_WARNS("ViewerMenu") << "Unhandled or bad grid feature check parameter! (" << feature << ")" << LL_ENDL;
		}
	}

	return false;
}
// </FS:CR>

// <FS:Ansariel> FIRE-21236 - Help Menu - Check Grid Status doesn't open using External Browser
void openGridStatus()
{
	if (LLWeb::useExternalBrowser(LFSimFeatureHandler::instance().gridStatusURL()))
	{
		LLWeb::loadURLExternal(LFSimFeatureHandler::instance().gridStatusURL());
	}
	else
	{
		LLFloaterReg::toggleInstance("grid_status");
	}
}
// </FS:Ansariel>

class LLToolsSelectOnlyMyObjects : public view_listener_t
{
	bool handleEvent(const LLSD& userdata)
	{
		BOOL cur_val = gSavedSettings.getBOOL("SelectOwnedOnly");

		gSavedSettings.setBOOL("SelectOwnedOnly", ! cur_val );

		return true;
	}
};

class LLToolsSelectOnlyMovableObjects : public view_listener_t
{
	bool handleEvent(const LLSD& userdata)
	{
		BOOL cur_val = gSavedSettings.getBOOL("SelectMovableOnly");

		gSavedSettings.setBOOL("SelectMovableOnly", ! cur_val );

		return true;
	}
};

class LLToolsSelectInvisibleObjects : public view_listener_t
{
    bool handleEvent(const LLSD& userdata)
    {
        BOOL cur_val = gSavedSettings.getBOOL("SelectInvisibleObjects");

        gSavedSettings.setBOOL("SelectInvisibleObjects", !cur_val);

        return true;
    }
};

class LLToolsSelectReflectionProbes: public view_listener_t
{
    bool handleEvent(const LLSD& userdata)
    {
        BOOL cur_val = gSavedSettings.getBOOL("SelectReflectionProbes");

        gSavedSettings.setBOOL("SelectReflectionProbes", !cur_val);

        return true;
    }
};

class LLToolsSelectBySurrounding : public view_listener_t
{
	bool handleEvent(const LLSD& userdata)
	{
		LLSelectMgr::sRectSelectInclusive = !LLSelectMgr::sRectSelectInclusive;

		gSavedSettings.setBOOL("RectangleSelectInclusive", LLSelectMgr::sRectSelectInclusive);
		return true;
	}
};

class LLToolsShowHiddenSelection : public view_listener_t
{
	bool handleEvent(const LLSD& userdata)
	{
		// TomY TODO Merge these
		LLSelectMgr::sRenderHiddenSelections = !LLSelectMgr::sRenderHiddenSelections;

		gSavedSettings.setBOOL("RenderHiddenSelections", LLSelectMgr::sRenderHiddenSelections);
		return true;
	}
};

class LLToolsShowSelectionLightRadius : public view_listener_t
{
	bool handleEvent(const LLSD& userdata)
	{
		// TomY TODO merge these
		LLSelectMgr::sRenderLightRadius = !LLSelectMgr::sRenderLightRadius;

		gSavedSettings.setBOOL("RenderLightRadius", LLSelectMgr::sRenderLightRadius);
		return true;
	}
};

class LLToolsEditLinkedParts : public view_listener_t
{
	bool handleEvent(const LLSD& userdata)
	{
		BOOL select_individuals = !gSavedSettings.getBOOL("EditLinkedParts");
		gSavedSettings.setBOOL( "EditLinkedParts", select_individuals );
		if (select_individuals)
		{
			LLSelectMgr::getInstance()->demoteSelectionToIndividuals();
		}
		else
		{
			LLSelectMgr::getInstance()->promoteSelectionToRoot();
		}
		return true;
	}
};

void reload_vertex_shader(void *)
{
	//THIS WOULD BE AN AWESOME PLACE TO RELOAD SHADERS... just a thought	- DaveP
}

void handle_dump_avatar_local_textures(void*)
{
	gAgentAvatarp->dumpLocalTextures();
}

void handle_dump_timers()
{
	LLTrace::BlockTimer::dumpCurTimes();
}

void handle_debug_avatar_textures(void*)
{
	LLViewerObject* objectp = LLSelectMgr::getInstance()->getSelection()->getPrimaryObject();
	if (objectp)
	{
		LLFloaterReg::showInstance( "avatar_textures", LLSD(objectp->getID()) );
	}
}

void handle_grab_baked_texture(void* data)
{
	EBakedTextureIndex baked_tex_index = (EBakedTextureIndex)((intptr_t)data);
	if (!isAgentAvatarValid()) return;

	const LLUUID& asset_id = gAgentAvatarp->grabBakedTexture(baked_tex_index);
	LL_INFOS("texture") << "Adding baked texture " << asset_id << " to inventory." << LL_ENDL;
	LLAssetType::EType asset_type = LLAssetType::AT_TEXTURE;
	LLInventoryType::EType inv_type = LLInventoryType::IT_TEXTURE;
	const LLUUID folder_id = gInventory.findCategoryUUIDForType(LLFolderType::assetTypeToFolderType(asset_type));
	if(folder_id.notNull())
	{
		std::string name;
		name = "Baked " + LLAvatarAppearance::getDictionary()->getBakedTexture(baked_tex_index)->mNameCapitalized + " Texture";

		LLUUID item_id;
		item_id.generate();
		LLPermissions perm;
		perm.init(gAgentID,
				  gAgentID,
				  LLUUID::null,
				  LLUUID::null);
		U32 next_owner_perm = PERM_MOVE | PERM_TRANSFER;
		perm.initMasks(PERM_ALL,
					   PERM_ALL,
					   PERM_NONE,
					   PERM_NONE,
					   next_owner_perm);
		time_t creation_date_now = time_corrected();
		LLPointer<LLViewerInventoryItem> item
			= new LLViewerInventoryItem(item_id,
										folder_id,
										perm,
										asset_id,
										asset_type,
										inv_type,
										name,
										LLStringUtil::null,
										LLSaleInfo::DEFAULT,
										LLInventoryItemFlags::II_FLAGS_NONE,
										creation_date_now);

		item->updateServer(TRUE);
		gInventory.updateItem(item);
		gInventory.notifyObservers();

		// Show the preview panel for textures to let
		// user know that the image is now in inventory.
		LLInventoryPanel *active_panel = LLInventoryPanel::getActiveInventoryPanel();
		if(active_panel)
		{
			LLFocusableElement* focus_ctrl = gFocusMgr.getKeyboardFocus();

			active_panel->setSelection(item_id, TAKE_FOCUS_NO);
			active_panel->openSelected();
			//LLFloaterInventory::dumpSelectionInformation((void*)view);
			// restore keyboard focus
			gFocusMgr.setKeyboardFocus(focus_ctrl);
		}
	}
	else
	{
		LL_WARNS() << "Can't find a folder to put it in" << LL_ENDL;
	}
}

BOOL enable_grab_baked_texture(void* data)
{
	EBakedTextureIndex index = (EBakedTextureIndex)((intptr_t)data);
	if (isAgentAvatarValid())
	{
		return gAgentAvatarp->canGrabBakedTexture(index);
	}
	return FALSE;
}

// Returns a pointer to the avatar give the UUID of the avatar OR of an attachment the avatar is wearing.
// Returns NULL on failure.
LLVOAvatar* find_avatar_from_object( LLViewerObject* object )
{
	if (object)
	{
		if( object->isAttachment() )
		{
			do
			{
				object = (LLViewerObject*) object->getParent();
			}
			while( object && !object->isAvatar() );
		}
		else if( !object->isAvatar() )
		{
			object = NULL;
		}
	}

	return (LLVOAvatar*) object;
}


// Returns a pointer to the avatar give the UUID of the avatar OR of an attachment the avatar is wearing.
// Returns NULL on failure.
LLVOAvatar* find_avatar_from_object( const LLUUID& object_id )
{
	return find_avatar_from_object( gObjectList.findObject(object_id) );
}


void handle_disconnect_viewer(void *)
{
	LLAppViewer::instance()->forceDisconnect(LLTrans::getString("TestingDisconnect"));
}

void force_error_breakpoint(void *)
{
    LLAppViewer::instance()->forceErrorBreakpoint();
}

void force_error_llerror(void *)
{
    LLAppViewer::instance()->forceErrorLLError();
}

void force_error_bad_memory_access(void *)
{
    LLAppViewer::instance()->forceErrorBadMemoryAccess();
}

void force_error_infinite_loop(void *)
{
    LLAppViewer::instance()->forceErrorInfiniteLoop();
}

void force_error_software_exception(void *)
{
    LLAppViewer::instance()->forceErrorSoftwareException();
}

void force_error_driver_crash(void *)
{
    LLAppViewer::instance()->forceErrorDriverCrash();
}

// <FS:Ansariel> Wrongly merged back in by LL
//void force_error_coroutine_crash(void *)
//{
//    LLAppViewer::instance()->forceErrorCoroutineCrash();
//}
// </FS:Ansariel>

void force_error_thread_crash(void *)
{
    LLAppViewer::instance()->forceErrorThreadCrash();
}

class LLToolsUseSelectionForGrid : public view_listener_t
{
	bool handleEvent(const LLSD& userdata)
	{
		LLSelectMgr::getInstance()->clearGridObjects();
		struct f : public LLSelectedObjectFunctor
		{
			virtual bool apply(LLViewerObject* objectp)
			{
				LLSelectMgr::getInstance()->addGridObject(objectp);
				return true;
			}
		} func;
		LLSelectMgr::getInstance()->getSelection()->applyToRootObjects(&func);
		LLSelectMgr::getInstance()->setGridMode(GRID_MODE_REF_OBJECT);
		LLFloaterTools::setGridMode((S32)GRID_MODE_REF_OBJECT);
		return true;
	}
};

void handle_test_load_url(void*)
{
	LLWeb::loadURL("");
	LLWeb::loadURL("hacker://www.google.com/");
	LLWeb::loadURL("http");
	LLWeb::loadURL("http://www.google.com/");
}

//
// LLViewerMenuHolderGL
//
static LLDefaultChildRegistry::Register<LLViewerMenuHolderGL> r("menu_holder");

LLViewerMenuHolderGL::LLViewerMenuHolderGL(const LLViewerMenuHolderGL::Params& p)
: LLMenuHolderGL(p)
{}

BOOL LLViewerMenuHolderGL::hideMenus()
{
	BOOL handled = FALSE;
	
	if (LLMenuHolderGL::hideMenus())
	{
		handled = TRUE;
	}

	// drop pie menu selection
	mParcelSelection = NULL;
	mObjectSelection = NULL;

	if (gMenuBarView)
	{
		gMenuBarView->clearHoverItem();
		gMenuBarView->resetMenuTrigger();
	}

	return handled;
}

void LLViewerMenuHolderGL::setParcelSelection(LLSafeHandle<LLParcelSelection> selection) 
{ 
	mParcelSelection = selection; 
}

void LLViewerMenuHolderGL::setObjectSelection(LLSafeHandle<LLObjectSelection> selection) 
{ 
	mObjectSelection = selection; 
}


const LLRect LLViewerMenuHolderGL::getMenuRect() const
{
	return LLRect(0, getRect().getHeight() - MENU_BAR_HEIGHT, getRect().getWidth(), STATUS_BAR_HEIGHT);
}

void handle_save_to_xml(void*)
{
	LLFloater* frontmost = gFloaterView->getFrontmost();
	if (!frontmost)
	{
        LLNotificationsUtil::add("NoFrontmostFloater");
		return;
	}

	std::string default_name = "floater_";
	default_name += frontmost->getTitle();
	default_name += ".xml";

	LLStringUtil::toLower(default_name);
	LLStringUtil::replaceChar(default_name, ' ', '_');
	LLStringUtil::replaceChar(default_name, '/', '_');
	LLStringUtil::replaceChar(default_name, ':', '_');
	LLStringUtil::replaceChar(default_name, '"', '_');

	LLFilePicker& picker = LLFilePicker::instance();
	if (picker.getSaveFile(LLFilePicker::FFSAVE_XML, default_name))
	{
		std::string filename = picker.getFirstFile();
		LLUICtrlFactory::getInstance()->saveToXML(frontmost, filename);
	}
}

void handle_load_from_xml(void*)
{
	LLFilePicker& picker = LLFilePicker::instance();
	if (picker.getOpenFile(LLFilePicker::FFLOAD_XML))
	{
		std::string filename = picker.getFirstFile();
		LLFloater* floater = new LLFloater(LLSD());
		floater->buildFromFile(filename);
	}
}

void handle_web_browser_test(const LLSD& param)
{
	std::string url = param.asString();
	if (url.empty())
	{
		url = "about:blank";
	}
	LLWeb::loadURLInternal(url);
}

bool callback_clear_cache_immediately(const LLSD& notification, const LLSD& response)
{
	S32 option = LLNotificationsUtil::getSelectedOption(notification, response);
	if ( option == 0 ) // YES
	{
		//clear cache
		LLAppViewer::instance()->purgeCacheImmediate();
	}

	return false;
}

void handle_cache_clear_immediately()
{
	LLNotificationsUtil::add("ConfirmClearCache", LLSD(), LLSD(), callback_clear_cache_immediately);
}

void handle_web_content_test(const LLSD& param)
{
	std::string url = param.asString();
	// <FS:LO> Add a user settable home page for the built in web browser
	if (url == "HOME_PAGE")
	{
		url = gSavedSettings.getString("FSBrowserHomePage");
	}
	// </FS:LO>
	LLWeb::loadURLInternal(url, LLStringUtil::null, LLStringUtil::null, true);
}

void handle_show_url(const LLSD& param)
{
	std::string url = param.asString();
	if (LLWeb::useExternalBrowser(url))
	{
		LLWeb::loadURLExternal(url);
	}
	else
	{
		LLWeb::loadURLInternal(url);
	}

}

void handle_report_bug(const LLSD& param)
{
<<<<<<< HEAD
	LLUIString url(param.asString());
	
	LLStringUtil::format_map_t replace;
	// <FS:Ansariel> FIRE-14001: JIRA report is being cut off when using Help -> Report Bug
	//std::string environment = LLAppViewer::instance()->getViewerInfoString(true);
	//boost::regex regex;
	//regex.assign("</?nolink>");
	//std::string stripped_env = boost::regex_replace(environment, regex, "");

	//replace["[ENVIRONMENT]"] = LLURI::escape(stripped_env);
	LLSD sysinfo = FSData::getSystemInfo();
	replace["[ENVIRONMENT]"] = LLURI::escape(sysinfo["Part1"].asString().substr(1) + sysinfo["Part2"].asString().substr(1));
	// </FS:Ansariel>
	LLSLURL location_url;
	LLAgentUI::buildSLURL(location_url);
	replace["[LOCATION]"] = LLURI::escape(location_url.getSLURLString());

	LLUIString file_bug_url = gSavedSettings.getString("ReportBugURL");
	file_bug_url.setArgs(replace);

	LLWeb::loadURLExternal(file_bug_url.getString());
=======
    std::string url = gSavedSettings.getString("ReportBugURL");
    LLWeb::loadURLExternal(url);
>>>>>>> 7075717b
}

void handle_buy_currency_test(void*)
{
	std::string url =
		"http://sarahd-sl-13041.webdev.lindenlab.com/app/lindex/index.php?agent_id=[AGENT_ID]&secure_session_id=[SESSION_ID]&lang=[LANGUAGE]";

	LLStringUtil::format_map_t replace;
	replace["[AGENT_ID]"] = gAgent.getID().asString();
	replace["[SESSION_ID]"] = gAgent.getSecureSessionID().asString();
	replace["[LANGUAGE]"] = LLUI::getLanguage();
	LLStringUtil::format(url, replace);

	LL_INFOS() << "buy currency url " << url << LL_ENDL;

	LLFloaterReg::showInstance("buy_currency_html", LLSD(url));
}

//-- SUNSHINE CLEANUP - is only the request update at the end needed now?
void handle_rebake_textures(void*)
{
	if (!isAgentAvatarValid()) return;

	// Slam pending upload count to "unstick" things
	bool slam_for_debug = true;
	gAgentAvatarp->forceBakeAllTextures(slam_for_debug);
	if (gAgent.getRegion() && gAgent.getRegion()->getCentralBakeVersion())
	{
// [SL:KB] - Patch: Appearance-Misc | Checked: 2015-06-27 (Catznip-3.7)
		if (!gAgent.getRegionCapability("IncrementCOFVersion").empty())
		{
			LLAppearanceMgr::instance().syncCofVersionAndRefresh();
		}
		else
		{
			LLAppearanceMgr::instance().requestServerAppearanceUpdate();
		}
// [/SL:KB]
//		LLAppearanceMgr::instance().requestServerAppearanceUpdate();
		avatar_tex_refresh(gAgentAvatarp); // <FS:CR> FIRE-11800 - Refresh the textures too
	}
	reset_mesh_lod(gAgentAvatarp); // <FS:Ansariel> Reset Mesh LOD
	gAgentAvatarp->setIsCrossingRegion(false); // <FS:Ansariel> FIRE-12004: Attachments getting lost on TP
}

void toggle_visibility(void* user_data)
{
	LLView* viewp = (LLView*)user_data;
	viewp->setVisible(!viewp->getVisible());
}

BOOL get_visibility(void* user_data)
{
	LLView* viewp = (LLView*)user_data;
	return viewp->getVisible();
}

class LLViewShowHoverTips : public view_listener_t
{
	bool handleEvent(const LLSD& userdata)
	{
		gSavedSettings.setBOOL("ShowHoverTips", !gSavedSettings.getBOOL("ShowHoverTips"));
		return true;
	}
};

class LLViewCheckShowHoverTips : public view_listener_t
{
	bool handleEvent(const LLSD& userdata)
	{
		bool new_value = gSavedSettings.getBOOL("ShowHoverTips");
		return new_value;
	}
};

class LLViewHighlightTransparent : public view_listener_t
{
	bool handleEvent(const LLSD& userdata)
	{
//		LLDrawPoolAlpha::sShowDebugAlpha = !LLDrawPoolAlpha::sShowDebugAlpha;
// [RLVa:KB] - @edit and @viewtransparent
		LLDrawPoolAlpha::sShowDebugAlpha = (!LLDrawPoolAlpha::sShowDebugAlpha) && (RlvActions::canHighlightTransparent());
// [/RLVa:KB]

        // invisible objects skip building their render batches unless sShowDebugAlpha is true, so rebuild batches whenever toggling this flag
        gPipeline.rebuildDrawInfo(); 
		return true;
	}
};

class LLViewCheckHighlightTransparent : public view_listener_t
{
	bool handleEvent(const LLSD& userdata)
	{
		bool new_value = LLDrawPoolAlpha::sShowDebugAlpha;
		return new_value;
	}
};
// <FS:Beq> FIRE-32132 et al. Allow rigged mesh transparency highlights to be toggled
class LLViewHighlightTransparentRigged : public view_listener_t
{
	bool handleEvent(const LLSD& userdata)
	{
		LLDrawPoolAlpha::sShowDebugAlphaRigged = !LLDrawPoolAlpha::sShowDebugAlphaRigged;
		return true;
	}
};

class LLViewCheckHighlightTransparentRigged : public view_listener_t
{
	bool handleEvent(const LLSD& userdata)
	{
		bool new_value = LLDrawPoolAlpha::sShowDebugAlphaRigged;
		return new_value;
	}
};
// </FS:Beq>

class LLViewBeaconWidth : public view_listener_t
{
	bool handleEvent(const LLSD& userdata)
	{
		std::string width = userdata.asString();
		if(width == "1")
		{
			gSavedSettings.setS32("DebugBeaconLineWidth", 1);
		}
		else if(width == "4")
		{
			gSavedSettings.setS32("DebugBeaconLineWidth", 4);
		}
		else if(width == "16")
		{
			gSavedSettings.setS32("DebugBeaconLineWidth", 16);
		}
		else if(width == "32")
		{
			gSavedSettings.setS32("DebugBeaconLineWidth", 32);
		}

		return true;
	}
};


class LLViewToggleBeacon : public view_listener_t
{
	bool handleEvent(const LLSD& userdata)
	{
		std::string beacon = userdata.asString();
		if (beacon == "scriptsbeacon")
		{
			LLPipeline::toggleRenderScriptedBeacons();
			gSavedSettings.setBOOL( "scriptsbeacon", LLPipeline::getRenderScriptedBeacons() );
			// toggle the other one off if it's on
			if (LLPipeline::getRenderScriptedBeacons() && LLPipeline::getRenderScriptedTouchBeacons())
			{
				LLPipeline::toggleRenderScriptedTouchBeacons();
				gSavedSettings.setBOOL( "scripttouchbeacon", LLPipeline::getRenderScriptedTouchBeacons() );
			}
		}
		else if (beacon == "physicalbeacon")
		{
			LLPipeline::toggleRenderPhysicalBeacons();
			gSavedSettings.setBOOL( "physicalbeacon", LLPipeline::getRenderPhysicalBeacons() );
		}
		else if (beacon == "moapbeacon")
		{
			LLPipeline::toggleRenderMOAPBeacons();
			gSavedSettings.setBOOL( "moapbeacon", LLPipeline::getRenderMOAPBeacons() );
		}
		else if (beacon == "soundsbeacon")
		{
			LLPipeline::toggleRenderSoundBeacons();
			gSavedSettings.setBOOL( "soundsbeacon", LLPipeline::getRenderSoundBeacons() );
		}
		else if (beacon == "particlesbeacon")
		{
			LLPipeline::toggleRenderParticleBeacons();
			gSavedSettings.setBOOL( "particlesbeacon", LLPipeline::getRenderParticleBeacons() );
		}
		else if (beacon == "scripttouchbeacon")
		{
			LLPipeline::toggleRenderScriptedTouchBeacons();
			gSavedSettings.setBOOL( "scripttouchbeacon", LLPipeline::getRenderScriptedTouchBeacons() );
			// toggle the other one off if it's on
			if (LLPipeline::getRenderScriptedBeacons() && LLPipeline::getRenderScriptedTouchBeacons())
			{
				LLPipeline::toggleRenderScriptedBeacons();
				gSavedSettings.setBOOL( "scriptsbeacon", LLPipeline::getRenderScriptedBeacons() );
			}
		}
		else if (beacon == "sunbeacon")
		{
			gSavedSettings.setBOOL("sunbeacon", !gSavedSettings.getBOOL("sunbeacon"));
		}
		else if (beacon == "moonbeacon")
		{
			gSavedSettings.setBOOL("moonbeacon", !gSavedSettings.getBOOL("moonbeacon"));
		}
		else if (beacon == "renderbeacons")
		{
			LLPipeline::toggleRenderBeacons();
			gSavedSettings.setBOOL( "renderbeacons", LLPipeline::getRenderBeacons() );
			// toggle the other one on if it's not
			if (!LLPipeline::getRenderBeacons() && !LLPipeline::getRenderHighlights())
			{
				LLPipeline::toggleRenderHighlights();
				gSavedSettings.setBOOL( "renderhighlights", LLPipeline::getRenderHighlights() );
			}
		}
		else if (beacon == "renderhighlights")
		{
			LLPipeline::toggleRenderHighlights();
			gSavedSettings.setBOOL( "renderhighlights", LLPipeline::getRenderHighlights() );
			// toggle the other one on if it's not
			if (!LLPipeline::getRenderBeacons() && !LLPipeline::getRenderHighlights())
			{
				LLPipeline::toggleRenderBeacons();
				gSavedSettings.setBOOL( "renderbeacons", LLPipeline::getRenderBeacons() );
			}
		}

		return true;
	}
};

class LLViewCheckBeaconEnabled : public view_listener_t
{
	bool handleEvent(const LLSD& userdata)
	{
		std::string beacon = userdata.asString();
		bool new_value = false;
		if (beacon == "scriptsbeacon")
		{
			new_value = gSavedSettings.getBOOL( "scriptsbeacon");
			LLPipeline::setRenderScriptedBeacons(new_value);
		}
		else if (beacon == "moapbeacon")
		{
			new_value = gSavedSettings.getBOOL( "moapbeacon");
			LLPipeline::setRenderMOAPBeacons(new_value);
		}
		else if (beacon == "physicalbeacon")
		{
			new_value = gSavedSettings.getBOOL( "physicalbeacon");
			LLPipeline::setRenderPhysicalBeacons(new_value);
		}
		else if (beacon == "soundsbeacon")
		{
			new_value = gSavedSettings.getBOOL( "soundsbeacon");
			LLPipeline::setRenderSoundBeacons(new_value);
		}
		else if (beacon == "particlesbeacon")
		{
			new_value = gSavedSettings.getBOOL( "particlesbeacon");
			LLPipeline::setRenderParticleBeacons(new_value);
		}
		else if (beacon == "scripttouchbeacon")
		{
			new_value = gSavedSettings.getBOOL( "scripttouchbeacon");
			LLPipeline::setRenderScriptedTouchBeacons(new_value);
		}
		else if (beacon == "renderbeacons")
		{
			new_value = gSavedSettings.getBOOL( "renderbeacons");
			LLPipeline::setRenderBeacons(new_value);
		}
		else if (beacon == "renderhighlights")
		{
			new_value = gSavedSettings.getBOOL( "renderhighlights");
			LLPipeline::setRenderHighlights(new_value);
		}
		return new_value;
	}
};

class LLViewToggleRenderType : public view_listener_t
{
	bool handleEvent(const LLSD& userdata)
	{
		std::string type = userdata.asString();
		if (type == "hideparticles")
		{
			LLPipeline::toggleRenderType(LLPipeline::RENDER_TYPE_PARTICLES);
			gPipeline.sRenderParticles = gPipeline.hasRenderType(LLPipeline::RENDER_TYPE_PARTICLES);
		}
		return true;
	}
};

class LLViewCheckRenderType : public view_listener_t
{
	bool handleEvent(const LLSD& userdata)
	{
		std::string type = userdata.asString();
		bool new_value = false;
		if (type == "hideparticles")
		{
			new_value = LLPipeline::toggleRenderTypeControlNegated(LLPipeline::RENDER_TYPE_PARTICLES);
		}
		return new_value;
	}
};

class LLViewStatusAway : public view_listener_t
{
	bool handleEvent(const LLSD& userdata)
	{
		return (gAgent.isInitialized() && gAgent.getAFK());
	}
};

class LLViewStatusDoNotDisturb : public view_listener_t
{
	bool handleEvent(const LLSD& userdata)
	{
		return (gAgent.isInitialized() && gAgent.isDoNotDisturb());
	}
};

class LLViewShowHUDAttachments : public view_listener_t
{
	bool handleEvent(const LLSD& userdata)
	{
// [RLVa:KB] - Checked: 2010-04-19 (RLVa-1.2.1a) | Modified: RLVa-1.0.0c
		if ( (rlv_handler_t::isEnabled()) && (gRlvAttachmentLocks.hasLockedHUD()) && (LLPipeline::sShowHUDAttachments) )
			return true;
// [/RLVa:KB]

		LLPipeline::sShowHUDAttachments = !LLPipeline::sShowHUDAttachments;
		return true;
	}
};

class LLViewCheckHUDAttachments : public view_listener_t
{
	bool handleEvent(const LLSD& userdata)
	{
		bool new_value = LLPipeline::sShowHUDAttachments;
		return new_value;
	}
};

// <FS:Ansariel> Disable Show HUD attachments if prevented by RLVa
bool enable_show_HUD_attachments()
{
	return (!LLPipeline::sShowHUDAttachments || !rlv_handler_t::isEnabled() || !gRlvAttachmentLocks.hasLockedHUD());
};
// </FS:Ansariel>

class LLEditEnableTakeOff : public view_listener_t
{
	bool handleEvent(const LLSD& userdata)
	{
		std::string clothing = userdata.asString();
		LLWearableType::EType type = LLWearableType::getInstance()->typeNameToType(clothing);
//		if (type >= LLWearableType::WT_SHAPE && type < LLWearableType::WT_COUNT)
// [RLVa:KB] - Checked: 2010-03-20 (RLVa-1.2.0c) | Modified: RLVa-1.2.0a
		// NOTE: see below - enable if there is at least one wearable on this type that can be removed
		if ( (type >= LLWearableType::WT_SHAPE && type < LLWearableType::WT_COUNT) && 
			 ((!rlv_handler_t::isEnabled()) || (gRlvWearableLocks.canRemove(type))) )
// [/RLVa:KB]
		{
			return LLAgentWearables::selfHasWearable(type);
		}
		return false;
	}
};

// <FS:Beq> Xmas present for Ansa, Animesh kill switch
class FSDerenderAnimatedObjects : public view_listener_t
{
	bool handleEvent(const LLSD& userdata)
	{
		gObjectList.killAnimatedObjects();
		return true;
	}
};

// </FS:Beq>
class LLEditTakeOff : public view_listener_t
{
	bool handleEvent(const LLSD& userdata)
	{
		std::string clothing = userdata.asString();
		if (clothing == "all")
			LLAppearanceMgr::instance().removeAllClothesFromAvatar();
		else
		{
			LLWearableType::EType type = LLWearableType::getInstance()->typeNameToType(clothing);
			if (type >= LLWearableType::WT_SHAPE 
				&& type < LLWearableType::WT_COUNT
				&& (gAgentWearables.getWearableCount(type) > 0))
			{
				// MULTI-WEARABLES: assuming user wanted to remove top shirt.
				//<FS:TS> Shut the compiler up about unsigned comparisons <0 or >0
				//U32 wearable_index = gAgentWearables.getWearableCount(type) - 1;
				S32 wearable_index = gAgentWearables.getWearableCount(type) - 1;

// [RLVa:KB] - Checked: 2010-06-09 (RLVa-1.2.0g) | Added: RLVa-1.2.0g
				if ( (rlv_handler_t::isEnabled()) && (gRlvWearableLocks.hasLockedWearable(type)) )
				{
					// We'll use the first wearable we come across that can be removed (moving from top to bottom)
					for (; wearable_index >= 0; wearable_index--)
					{
						const LLViewerWearable* pWearable = gAgentWearables.getViewerWearable(type, wearable_index);
						if (!gRlvWearableLocks.isLockedWearable(pWearable))
							break;
					}
					if (wearable_index < 0)
						return true;	// No wearable found that can be removed
				}
// [/RLVa:KB]

				LLUUID item_id = gAgentWearables.getWearableItemID(type,wearable_index);
				LLAppearanceMgr::instance().removeItemFromAvatar(item_id);
			}
				
		}
		return true;
	}
};

class LLToolsSelectTool : public view_listener_t
{
	bool handleEvent(const LLSD& userdata)
	{
		std::string tool_name = userdata.asString();
		if (tool_name == "focus")
		{
			LLToolMgr::getInstance()->getCurrentToolset()->selectToolByIndex(1);
		}
		else if (tool_name == "move")
		{
			LLToolMgr::getInstance()->getCurrentToolset()->selectToolByIndex(2);
		}
		else if (tool_name == "edit")
		{
			LLToolMgr::getInstance()->getCurrentToolset()->selectToolByIndex(3);
		}
		else if (tool_name == "create")
		{
			LLToolMgr::getInstance()->getCurrentToolset()->selectToolByIndex(4);
		}
		else if (tool_name == "land")
		{
			LLToolMgr::getInstance()->getCurrentToolset()->selectToolByIndex(5);
		}

		// Note: if floater is not visible LLViewerWindow::updateLayout() will
		// attempt to open it, but it won't bring it to front or de-minimize.
		if (gFloaterTools && (gFloaterTools->isMinimized() || !gFloaterTools->isShown() || !gFloaterTools->isFrontmost()))
		{
			gFloaterTools->setMinimized(FALSE);
			gFloaterTools->openFloater();
			gFloaterTools->setVisibleAndFrontmost(TRUE);
		}
		return true;
	}
};

/// WINDLIGHT callbacks
class LLWorldEnvSettings : public view_listener_t
{	
    void defocusEnvFloaters()
    {
        //currently there is only one instance of each floater
        std::vector<std::string> env_floaters_names = { "env_edit_extdaycycle", "env_fixed_environmentent_water", "env_fixed_environmentent_sky" };
        for (std::vector<std::string>::const_iterator it = env_floaters_names.begin(); it != env_floaters_names.end(); ++it)
        {
            LLFloater* env_floater = LLFloaterReg::findTypedInstance<LLFloater>(*it);
            if (env_floater)
            {
                env_floater->setFocus(FALSE);
            }
        }
    }

	bool handleEvent(const LLSD& userdata)
	{
// [RLVa:KB] - @setenv
		if (!RlvActions::canChangeEnvironment())
			return true;
// [/RLVa:KB]

		std::string event_name = userdata.asString();
// <FS:Beq> FIRE-29785 fix daytime shortcuts for non-EEP 
#ifdef OPENSIM
		static std::map<std::string, std::string> sky_presets = {
			{"sunrise", "Sunrise"},
			{"noon", "Midday"},
			{"sunset", "Sunset"},
			{"midnight", "Midnight"}
		};
		auto it = sky_presets.find(event_name);
		if( LLGridManager::getInstance()->isInOpenSim() &&
			!LLEnvironment::instance().isExtendedEnvironmentEnabled() &&
			it != sky_presets.end()
			)
		{
			LLSettingsSky::ptr_t legacysky = nullptr;
			LLSD messages;
			legacysky = LLEnvironment::createSkyFromLegacyPreset(gDirUtilp->getExpandedFilename(LL_PATH_APP_SETTINGS, "windlight", "skies", it->second + ".xml"), messages);
			if (legacysky)
			{
				LLEnvironment::instance().setEnvironment(LLEnvironment::ENV_LOCAL, legacysky);
				LLEnvironment::instance().setSelectedEnvironment(LLEnvironment::ENV_LOCAL);
				LLEnvironment::instance().updateEnvironment(LLEnvironment::TRANSITION_FAST, true);
				defocusEnvFloaters();
			}		
			else
			{
				LL_WARNS() << "Legacy windlight conversion failed for " << it->second << " existing env unchanged." << LL_ENDL;
			}
			return true;
		}
#endif
// </FS:Beq>
		
		if (event_name == "sunrise")
		{
            // <FS:Beq> FIRE-29926 - allow manually selected environments to have a user defined transition time.
            //LLEnvironment::instance().setEnvironment(LLEnvironment::ENV_LOCAL, LLEnvironment::KNOWN_SKY_SUNRISE, LLEnvironment::TRANSITION_INSTANT);
            //LLEnvironment::instance().setSelectedEnvironment(LLEnvironment::ENV_LOCAL, LLEnvironment::TRANSITION_INSTANT);
            LLEnvironment::instance().setManualEnvironment(LLEnvironment::ENV_LOCAL, LLEnvironment::KNOWN_SKY_SUNRISE);
            LLEnvironment::instance().setSelectedEnvironment(LLEnvironment::ENV_LOCAL);
            // </FS:Beq>
            defocusEnvFloaters();
		}
		else if (event_name == "noon")
		{
            // <FS:Beq> FIRE-29926 - allow manually selected environments to have a user defined transition time.
            //LLEnvironment::instance().setEnvironment(LLEnvironment::ENV_LOCAL, LLEnvironment::KNOWN_SKY_MIDDAY, LLEnvironment::TRANSITION_INSTANT);
            //LLEnvironment::instance().setSelectedEnvironment(LLEnvironment::ENV_LOCAL, LLEnvironment::TRANSITION_INSTANT);
            LLEnvironment::instance().setManualEnvironment(LLEnvironment::ENV_LOCAL, LLEnvironment::KNOWN_SKY_MIDDAY);
            LLEnvironment::instance().setSelectedEnvironment(LLEnvironment::ENV_LOCAL);
            // </FS:Beq>
            defocusEnvFloaters();
		}
        else if (event_name == "legacy noon")
        {
            LLEnvironment::instance().setEnvironment(LLEnvironment::ENV_LOCAL, LLEnvironment::KNOWN_SKY_LEGACY_MIDDAY, LLEnvironment::TRANSITION_INSTANT);
            LLEnvironment::instance().setSelectedEnvironment(LLEnvironment::ENV_LOCAL, LLEnvironment::TRANSITION_INSTANT);
            defocusEnvFloaters();
        }
		else if (event_name == "sunset")
		{
            // <FS:Beq> FIRE-29926 - allow manually selected environments to have a user defined transition time.
            //LLEnvironment::instance().setEnvironment(LLEnvironment::ENV_LOCAL, LLEnvironment::KNOWN_SKY_SUNSET, LLEnvironment::TRANSITION_INSTANT);
            //LLEnvironment::instance().setSelectedEnvironment(LLEnvironment::ENV_LOCAL, LLEnvironment::TRANSITION_INSTANT);
            LLEnvironment::instance().setManualEnvironment(LLEnvironment::ENV_LOCAL, LLEnvironment::KNOWN_SKY_SUNSET);
            LLEnvironment::instance().setSelectedEnvironment(LLEnvironment::ENV_LOCAL);            // </FS:Beq>
            defocusEnvFloaters();
		}
		else if (event_name == "midnight")
		{
            // <FS:Beq> FIRE-29926 - allow manually selected environments to have a user defined transition time.
            //LLEnvironment::instance().setEnvironment(LLEnvironment::ENV_LOCAL, LLEnvironment::KNOWN_SKY_MIDNIGHT, LLEnvironment::TRANSITION_INSTANT);
            //LLEnvironment::instance().setSelectedEnvironment(LLEnvironment::ENV_LOCAL, LLEnvironment::TRANSITION_INSTANT);
            LLEnvironment::instance().setManualEnvironment(LLEnvironment::ENV_LOCAL, LLEnvironment::KNOWN_SKY_MIDNIGHT);
            LLEnvironment::instance().setSelectedEnvironment(LLEnvironment::ENV_LOCAL);            // </FS:Beq>
            defocusEnvFloaters();
		}
        else if (event_name == "region")
		{
            // reset probe data when reverting back to region sky setting
            gPipeline.mReflectionMapManager.reset();

            LLEnvironment::instance().clearEnvironment(LLEnvironment::ENV_LOCAL);
            LLEnvironment::instance().setSelectedEnvironment(LLEnvironment::ENV_LOCAL, LLEnvironment::TRANSITION_INSTANT);
            defocusEnvFloaters();
		}
        else if (event_name == "pause_clouds")
        {
            if (LLEnvironment::instance().isCloudScrollPaused())
                LLEnvironment::instance().resumeCloudScroll();
		else
                LLEnvironment::instance().pauseCloudScroll();
        }
        else if (event_name == "adjust_tool")
		{
            LLFloaterReg::showInstance("env_adjust_snapshot");
        }
        else if (event_name == "my_environs")
        {
            LLFloaterReg::showInstance("my_environments");
		}

		return true;
	}
};

class LLWorldEnableEnvSettings : public view_listener_t
{
	bool handleEvent(const LLSD& userdata)
	{
		bool result = false;
		std::string event_name = userdata.asString();

        if (event_name == "pause_clouds")
		{
            return LLEnvironment::instance().isCloudScrollPaused();
		}

        LLSettingsSky::ptr_t sky = LLEnvironment::instance().getEnvironmentFixedSky(LLEnvironment::ENV_LOCAL);

		if (!sky)
		{
			return (event_name == "region");
		}

        std::string skyname = (sky) ? sky->getName() : "";
        LLUUID skyid = (sky) ? sky->getAssetId() : LLUUID::null;

		if (event_name == "sunrise")
			{
            result = (skyid == LLEnvironment::KNOWN_SKY_SUNRISE);
			}
		else if (event_name == "noon")
			{
            result = (skyid == LLEnvironment::KNOWN_SKY_MIDDAY);
			}
        else if (event_name == "legacy noon")
        {
            result = (skyid == LLEnvironment::KNOWN_SKY_LEGACY_MIDDAY);
        }
		else if (event_name == "sunset")
			{
            result = (skyid == LLEnvironment::KNOWN_SKY_SUNSET);
			}
		else if (event_name == "midnight")
			{
            result = (skyid == LLEnvironment::KNOWN_SKY_MIDNIGHT);
			}
		else if (event_name == "region")
			{
				return false;
			}
			else
			{
			LL_WARNS() << "Unknown time-of-day item:  " << event_name << LL_ENDL;
		}
		return result;
	}
};

class LLWorldEnvPreset : public view_listener_t
{
	bool handleEvent(const LLSD& userdata)
	{
		std::string item = userdata.asString();

		if (item == "new_water")
		{
            LLFloaterReg::showInstance("env_fixed_environmentent_water", "new");
		}
		else if (item == "edit_water")
		{
            LLFloaterReg::showInstance("env_fixed_environmentent_water", "edit");
		}
		else if (item == "new_sky")
		{
            LLFloaterReg::showInstance("env_fixed_environmentent_sky", "new");
		}
		else if (item == "edit_sky")
		{
            LLFloaterReg::showInstance("env_fixed_environmentent_sky", "edit");
		}
		else if (item == "new_day_cycle")
		{
            LLFloaterReg::showInstance("env_edit_extdaycycle", LLSDMap("edit_context", "inventory"));
		}
		else if (item == "edit_day_cycle")
		{
			LLFloaterReg::showInstance("env_edit_extdaycycle", LLSDMap("edit_context", "inventory"));
		}
		else
		{
			LL_WARNS() << "Unknown item selected" << LL_ENDL;
		}

		return true;
	}
};

class LLWorldEnableEnvPreset : public view_listener_t
{
	bool handleEvent(const LLSD& userdata)
	{

		return false;
	}
};

/// Post-Process callbacks
class LLWorldPostProcess : public view_listener_t
{
	bool handleEvent(const LLSD& userdata)
	{
		LLFloaterReg::showInstance("env_post_process");
		return true;
	}
};

class LLWorldCheckBanLines : public view_listener_t
{
    bool handleEvent(const LLSD& userdata)
    {
        S32 callback_data = userdata.asInteger();
        return gSavedSettings.getS32("ShowBanLines") == callback_data;
    }
};

class LLWorldShowBanLines : public view_listener_t
{
    bool handleEvent(const LLSD& userdata)
    {
        S32 callback_data = userdata.asInteger();
        gSavedSettings.setS32("ShowBanLines", callback_data);
        return true;
    }
};

void handle_flush_name_caches()
{
	// <FS:Ansariel> Crash fix
	LLAvatarNameCache::getInstance()->clearCache();
	// </FS:Ansariel>
	if (gCacheName) gCacheName->clear();
}

class LLUploadCostCalculator : public view_listener_t
{
	std::string mCostStr;

	bool handleEvent(const LLSD& userdata)
	{
		std::vector<std::string> fields;
		std::string str = userdata.asString(); 
		boost::split(fields, str, boost::is_any_of(","));
		if (fields.size()<1)
		{
			return false;
		}
		std::string menu_name = fields[0];
		std::string asset_type_str = "texture";
		if (fields.size()>1)
		{
			asset_type_str = fields[1];
		}
		LL_DEBUGS("Benefits") << "userdata " << userdata << " menu_name " << menu_name << " asset_type_str " << asset_type_str << LL_ENDL;
		calculateCost(asset_type_str);
		gMenuHolder->childSetLabelArg(menu_name, "[COST]", mCostStr);

		return true;
	}

	void calculateCost(const std::string& asset_type_str);

public:
	LLUploadCostCalculator()
	{
	}
};

class LLUpdateMembershipLabel : public view_listener_t
{
	bool handleEvent(const LLSD& userdata)
	{
		const std::string label_str =  LLAgentBenefitsMgr::isCurrent("Base") ? LLTrans::getString("MembershipUpgradeText") : LLTrans::getString("MembershipPremiumText");
		gMenuHolder->childSetLabelArg("Membership", "[Membership]", label_str);

		// <FS:Ansariel> OpenSim check
		//return true;
		return LLGridManager::instance().isInSecondLife();
		// </FS:Ansariel>
	}
};

void handle_voice_morphing_subscribe()
{
	LLWeb::loadURL(LLTrans::getString("voice_morphing_url"));
}

void handle_premium_voice_morphing_subscribe()
{
	LLWeb::loadURL(LLTrans::getString("premium_voice_morphing_url"));
}

class LLToggleUIHints : public view_listener_t
{
	bool handleEvent(const LLSD& userdata)
	{
		bool ui_hints_enabled = gSavedSettings.getBOOL("EnableUIHints");
		// toggle
		ui_hints_enabled = !ui_hints_enabled;
		gSavedSettings.setBOOL("EnableUIHints", ui_hints_enabled);
		return true;
	}
};

void LLUploadCostCalculator::calculateCost(const std::string& asset_type_str)
{
	S32 upload_cost = -1;

	if (asset_type_str == "texture")
	{
		upload_cost = LLAgentBenefitsMgr::current().getTextureUploadCost();
	}
	else if (asset_type_str == "animation")
	{
		upload_cost = LLAgentBenefitsMgr::current().getAnimationUploadCost();
	}
	else if (asset_type_str == "sound")
	{
		upload_cost = LLAgentBenefitsMgr::current().getSoundUploadCost();
	}
	if (upload_cost < 0)
	{
		LL_WARNS() << "Unable to find upload cost for asset_type_str " << asset_type_str << LL_ENDL;
	}
	mCostStr = std::to_string(upload_cost);
}

void show_navbar_context_menu(LLView* ctrl, S32 x, S32 y)
{
	static LLMenuGL*	show_navbar_context_menu = LLUICtrlFactory::getInstance()->createFromFile<LLMenuGL>("menu_hide_navbar.xml",
			gMenuHolder, LLViewerMenuHolderGL::child_registry_t::instance());
	if(gMenuHolder->hasVisibleMenu())
	{
		gMenuHolder->hideMenus();
	}
	show_navbar_context_menu->buildDrawLabels();
	show_navbar_context_menu->updateParent(LLMenuGL::sMenuContainer);
	LLMenuGL::showPopup(ctrl, show_navbar_context_menu, x, y);
}

void show_topinfobar_context_menu(LLView* ctrl, S32 x, S32 y)
{
	static LLMenuGL* show_topbarinfo_context_menu = LLUICtrlFactory::getInstance()->createFromFile<LLMenuGL>("menu_topinfobar.xml",
			gMenuHolder, LLViewerMenuHolderGL::child_registry_t::instance());

	LLMenuItemGL* landmark_item = show_topbarinfo_context_menu->getChild<LLMenuItemGL>("Landmark");
	if (!LLLandmarkActions::landmarkAlreadyExists())
	{
		landmark_item->setLabel(LLTrans::getString("AddLandmarkNavBarMenu"));
	}
	else
	{
		landmark_item->setLabel(LLTrans::getString("EditLandmarkNavBarMenu"));
	}
// [RLVa:KB] - Checked: 2012-02-07 (RLVa-1.4.5) | Added: RLVa-1.4.5
	landmark_item->setEnabled(!gRlvHandler.hasBehaviour(RLV_BHVR_SHOWLOC));
// [/RLVa:KB]

	if(gMenuHolder->hasVisibleMenu())
	{
		gMenuHolder->hideMenus();
	}

	show_topbarinfo_context_menu->buildDrawLabels();
	show_topbarinfo_context_menu->updateParent(LLMenuGL::sMenuContainer);
	LLMenuGL::showPopup(ctrl, show_topbarinfo_context_menu, x, y);
}

// <FS:Ansariel> For web browser toolbar button
void toggleWebBrowser(const LLSD& sdParam)
{
	if (LLFloaterReg::instanceVisible("web_content"))
	{
		LLFloaterReg::hideInstance("web_content");
	}
	else
	{
		std::string param = sdParam.asString();
		if (param == "HOME_PAGE")
		{
			param = gSavedSettings.getString("FSBrowserHomePage");
		}
		LLWeb::loadURLInternal(param);
	}
}
// </FS:Ansariel> For web browser toolbar button

// <FS:Ansariel> Toggle debug settings floater
void toggleSettingsDebug()
{
	LLFloaterReg::toggleInstance("settings_debug", "all");
}
// </FS:Ansariel> Toggle debug settings floater

// <FS:Ansariel> Toggle teleport history panel directly
void toggleTeleportHistory()
{
	if (gSavedSettings.getBOOL("FSUseStandaloneTeleportHistoryFloater"))
	{
		LLFloaterReg::toggleInstance("fs_teleporthistory");
	}
	else
	{
		LLFloater* floater = LLFloaterReg::findInstance("places");
		if (floater && floater->isMinimized())
		{
			floater->setMinimized(FALSE);
		}
		else if (LLFloater::isShown(floater))
		{
			LLFloaterReg::hideInstance("places");
		}
		else
		{
			LLFloaterSidePanelContainer::showPanel("places", LLSD().with("type", "open_teleport_history_tab"));
		}
	}
}
// </FS:Ansariel> Toggle teleport history panel directly

// <FS:Techwolf Lupindo> export
bool enable_export_object()
{
	for (LLObjectSelection::root_iterator iter = LLSelectMgr::getInstance()->getSelection()->root_begin();
		 iter != LLSelectMgr::getInstance()->getSelection()->root_end(); iter++)
	{
		LLSelectNode* node = *iter;
		LLViewerObject* obj = node->getObject();
		if (obj || node)
		{
			return gSavedSettings.getBOOL("FSEnableObjectExports");
		}
	}
	return false;
}

class FSObjectExport : public view_listener_t
{
	bool handleEvent( const LLSD& userdata)
	{
		LLViewerObject* objectp = LLSelectMgr::getInstance()->getSelection()->getPrimaryObject();
		if (objectp)
		{
			LLFloaterReg::showInstance("fs_export");
		}
		return true;
	}
};
// </FS:Techwolf Lupindo>

// <FS:CR>
class FSObjectExportCollada : public view_listener_t
{
	bool handleEvent( const LLSD& userdata)
	{
		LLViewerObject* objectp = LLSelectMgr::getInstance()->getSelection()->getPrimaryObject();
		if (objectp)
		{
			LLFloaterReg::showInstance("export_collada");
		}
		return true;
	}
};
// </FS:CR>

// <FS:Zi> Make sure to call this before any of the UI is set up, so all text editors can
//         pick up the menu properly.
void initialize_edit_menu()
{
	view_listener_t::addMenu(new LLEditUndo(), "Edit.Undo");
	view_listener_t::addMenu(new LLEditRedo(), "Edit.Redo");
	view_listener_t::addMenu(new LLEditCut(), "Edit.Cut");
	view_listener_t::addMenu(new LLEditCopy(), "Edit.Copy");
	view_listener_t::addMenu(new LLEditPaste(), "Edit.Paste");
	view_listener_t::addMenu(new LLEditDelete(), "Edit.Delete");
	view_listener_t::addMenu(new LLEditSelectAll(), "Edit.SelectAll");
	view_listener_t::addMenu(new LLEditDeselect(), "Edit.Deselect");
	view_listener_t::addMenu(new LLEditTakeOff(), "Edit.TakeOff");
	view_listener_t::addMenu(new LLEditEnableUndo(), "Edit.EnableUndo");
	view_listener_t::addMenu(new LLEditEnableRedo(), "Edit.EnableRedo");
	view_listener_t::addMenu(new LLEditEnableCut(), "Edit.EnableCut");
	view_listener_t::addMenu(new LLEditEnableCopy(), "Edit.EnableCopy");
	view_listener_t::addMenu(new LLEditEnablePaste(), "Edit.EnablePaste");
	view_listener_t::addMenu(new LLEditEnableDelete(), "Edit.EnableDelete");
	view_listener_t::addMenu(new LLEditEnableSelectAll(), "Edit.EnableSelectAll");
	view_listener_t::addMenu(new LLEditEnableDeselect(), "Edit.EnableDeselect");

}

void initialize_spellcheck_menu()
{
	LLUICtrl::CommitCallbackRegistry::Registrar& commit = LLUICtrl::CommitCallbackRegistry::currentRegistrar();
	LLUICtrl::EnableCallbackRegistry::Registrar& enable = LLUICtrl::EnableCallbackRegistry::currentRegistrar();

	commit.add("SpellCheck.ReplaceWithSuggestion", boost::bind(&handle_spellcheck_replace_with_suggestion, _1, _2));
	enable.add("SpellCheck.VisibleSuggestion", boost::bind(&visible_spellcheck_suggestion, _1, _2));
	commit.add("SpellCheck.AddToDictionary", boost::bind(&handle_spellcheck_add_to_dictionary, _1));
	enable.add("SpellCheck.EnableAddToDictionary", boost::bind(&enable_spellcheck_add_to_dictionary, _1));
	commit.add("SpellCheck.AddToIgnore", boost::bind(&handle_spellcheck_add_to_ignore, _1));
	enable.add("SpellCheck.EnableAddToIgnore", boost::bind(&enable_spellcheck_add_to_ignore, _1));
}

//<FS:KC> Centralize a some of these volume panel callbacks
static void volume_controls_open_volume_prefs()
{
	// bring up the prefs floater
	LLFloaterPreference* prefsfloater = LLFloaterReg::showTypedInstance<LLFloaterPreference>("preferences");
	if (prefsfloater)
	{
		// grab the 'audio' panel from the preferences floater and bring it the front!
		prefsfloater->selectPanel("audio");
	}
}

void volume_controls_on_click_set_sounds(const LLUICtrl* ctrl)
{
	const LLPanel* volume_control_panel = dynamic_cast<const LLPanel*>(ctrl->getParent());
	if (volume_control_panel)
	{
		// Disable Enable gesture/collisions sounds checkbox if the master sound is disabled
		// or if sound effects are disabled.

		// <FS:PP> FIRE-9856: Mute sound effects disable plays sound from collisions and plays sound from gestures checkbox not disable after restart/relog
		// volume_control_panel->getChild<LLCheckBoxCtrl>("gesture_audio_play_btn")->setEnabled(!gSavedSettings.getBOOL("MuteSounds"));
		// volume_control_panel->getChild<LLCheckBoxCtrl>("collisions_audio_play_btn")->setEnabled(!gSavedSettings.getBOOL("MuteSounds"));
		bool mute_sound_effects = gSavedSettings.getBOOL("MuteSounds");
		bool mute_all_sounds = gSavedSettings.getBOOL("MuteAudio");
		volume_control_panel->getChild<LLCheckBoxCtrl>("gesture_audio_play_btn")->setEnabled(!(mute_sound_effects || mute_all_sounds));
		volume_control_panel->getChild<LLCheckBoxCtrl>("collisions_audio_play_btn")->setEnabled(!(mute_sound_effects || mute_all_sounds));
		// </FS:PP> 

	}
}

void volume_controls_set_control_false(const LLUICtrl* ctrl, const LLSD& user_data)
{
	LLPanel* volume_control_panel = dynamic_cast<LLPanel*>(ctrl->getParent());
	if (volume_control_panel)
	{
		std::string control_name = user_data.asString();
		LLControlVariable* control = volume_control_panel->findControl(control_name);
		
		if (control)
			control->set(LLSD(FALSE));
	}
}

void initialize_volume_controls_callbacks()
{
	LLUICtrl::CommitCallbackRegistry::Registrar& commit = LLUICtrl::CommitCallbackRegistry::currentRegistrar();
	commit.add("MediaListCtrl.GoMediaPrefs",	boost::bind(&volume_controls_open_volume_prefs));
	commit.add("Pref.SetSounds",				boost::bind(&volume_controls_on_click_set_sounds, _1));
	commit.add("Pref.setControlFalse",			boost::bind(&volume_controls_set_control_false, _1, _2));
}
//</FS:KC>

// <FS:Ansariel> Force HTTP features on SL
bool use_http_inventory()
{
#ifdef OPENSIM
	return (LLGridManager::getInstance()->isInSecondLife() || gSavedSettings.getBOOL("UseHTTPInventory"));
#else
	return true;
#endif
}

bool use_http_textures()
{
#ifdef OPENSIM
	static LLCachedControl<bool> use_http(gSavedSettings, "ImagePipelineUseHTTP", true);
	return (LLGridManager::getInstance()->isInSecondLife() || use_http);
#else
	return true;
#endif
}
// <FS:Ansariel>

// <FS:Ansariel> Optional small camera floater
class FSToggleCameraFloater : public view_listener_t
{
	bool handleEvent(const LLSD& userdata)
	{
		std::string floater_name = gSavedSettings.getBOOL("FSUseSmallCameraFloater") ? "fs_camera_small" : "camera";
		LLFloaterReg::toggleInstance(floater_name);
		return true;
	}
};

class FSCheckCameraFloater : public view_listener_t
{
	bool handleEvent(const LLSD& userdata)
	{
		static LLCachedControl<bool> fsUseSmallCameraFloater(gSavedSettings, "FSUseSmallCameraFloater");
		return LLFloaterReg::instanceVisible(fsUseSmallCameraFloater ? "fs_camera_small" : "camera");
	}
};
// <FS:Ansariel>

void initialize_menus()
{
	// A parameterized event handler used as ctrl-8/9/0 zoom controls below.
	class LLZoomer : public view_listener_t
	{
	public:
		// The "mult" parameter says whether "val" is a multiplier or used to set the value.
		LLZoomer(F32 val, bool mult=true) : mVal(val), mMult(mult) {}
		bool handleEvent(const LLSD& userdata)
		{
			F32 new_fov_rad = mMult ? LLViewerCamera::getInstance()->getDefaultFOV() * mVal : mVal;
			LLViewerCamera::getInstance()->setDefaultFOV(new_fov_rad);
			gSavedSettings.setF32("CameraAngle", LLViewerCamera::getInstance()->getView()); // setView may have clamped it.
			return true;
		}
	private:
		F32 mVal;
		bool mMult;
	};
	
	LLUICtrl::EnableCallbackRegistry::Registrar& enable = LLUICtrl::EnableCallbackRegistry::currentRegistrar();
	LLUICtrl::CommitCallbackRegistry::Registrar& commit = LLUICtrl::CommitCallbackRegistry::currentRegistrar();
	
	// Generic enable and visible
	// Don't prepend MenuName.Foo because these can be used in any menu.
	enable.add("IsGodCustomerService", boost::bind(&is_god_customer_service));

	enable.add("displayViewerEventRecorderMenuItems",boost::bind(&LLViewerEventRecorder::displayViewerEventRecorderMenuItems,&LLViewerEventRecorder::instance()));

	view_listener_t::addEnable(new LLUploadCostCalculator(), "Upload.CalculateCosts");

	view_listener_t::addEnable(new LLUpdateMembershipLabel(), "Membership.UpdateLabel");

	// <FS:Ansariel> [FS communication UI]
	//enable.add("Conversation.IsConversationLoggingAllowed", boost::bind(&LLFloaterIMContainer::isConversationLoggingAllowed));
	
	enable.add("GridCheck", boost::bind(&checkIsGrid, _2)); // <FS:CR> Opensim menu item visibility control
	enable.add("GridFeatureCheck", boost::bind(&isGridFeatureEnabled, _2));
	commit.add("OpenGridStatus", boost::bind(&openGridStatus)); // <FS:Ansariel> FIRE-21236 - Help Menu - Check Grid Status doesn't open using External Browser

	// Agent
	commit.add("Agent.toggleFlying", boost::bind(&LLAgent::toggleFlying));
	enable.add("Agent.enableFlyLand", boost::bind(&enable_fly_land));
	enable.add("Agent.enableFlying", boost::bind(&LLAgent::enableFlying)); // <FS:Ansariel> Keep this
	commit.add("Agent.PressMicrophone", boost::bind(&LLAgent::pressMicrophone, _2));
	commit.add("Agent.ReleaseMicrophone", boost::bind(&LLAgent::releaseMicrophone, _2));
	commit.add("Agent.ToggleMicrophone", boost::bind(&LLAgent::toggleMicrophone, _2));
	enable.add("Agent.IsMicrophoneOn", boost::bind(&LLAgent::isMicrophoneOn, _2));
	enable.add("Agent.IsActionAllowed", boost::bind(&LLAgent::isActionAllowed, _2));

	// File menu
	init_menu_file();

	view_listener_t::addMenu(new LLEditEnableTakeOff(), "Edit.EnableTakeOff");
	view_listener_t::addMenu(new LLEditEnableCustomizeAvatar(), "Edit.EnableCustomizeAvatar");
	view_listener_t::addMenu(new LLEnableEditShape(), "Edit.EnableEditShape");
	view_listener_t::addMenu(new LLEnableHoverHeight(), "Edit.EnableHoverHeight");
	view_listener_t::addMenu(new LLEnableEditPhysics(), "Edit.EnableEditPhysics");
	commit.add("CustomizeAvatar", boost::bind(&handle_customize_avatar));
    commit.add("NowWearing", boost::bind(&handle_now_wearing));
	commit.add("EditOutfit", boost::bind(&handle_edit_outfit));
	commit.add("EditShape", boost::bind(&handle_edit_shape));
	commit.add("HoverHeight", boost::bind(&handle_hover_height));
	commit.add("EditPhysics", boost::bind(&handle_edit_physics));
	// <FS:TT> Client LSL Bridge
	commit.add("RecreateLSLBridge", boost::bind(&handle_recreate_lsl_bridge));
	// </FS:TT>

	// View menu
	view_listener_t::addMenu(new LLViewMouselook(), "View.Mouselook");
	view_listener_t::addMenu(new LLViewJoystickFlycam(), "View.JoystickFlycam");
	view_listener_t::addMenu(new LLViewResetView(), "View.ResetView");
	view_listener_t::addMenu(new LLViewLookAtLastChatter(), "View.LookAtLastChatter");
	view_listener_t::addMenu(new LLViewShowHoverTips(), "View.ShowHoverTips");
	view_listener_t::addMenu(new LLViewHighlightTransparent(), "View.HighlightTransparent");
	view_listener_t::addMenu(new LLViewHighlightTransparentRigged(), "View.HighlightTransparentRigged"); // <FS:Beq/> FIRE-32132 et al. Allow rigged mesh transparency highlights to be toggled
	view_listener_t::addMenu(new LLViewToggleRenderType(), "View.ToggleRenderType");
	view_listener_t::addMenu(new LLViewShowHUDAttachments(), "View.ShowHUDAttachments");
	view_listener_t::addMenu(new LLZoomer(1.2f), "View.ZoomOut");
	view_listener_t::addMenu(new LLZoomer(1/1.2f), "View.ZoomIn");
	view_listener_t::addMenu(new LLZoomer(DEFAULT_FIELD_OF_VIEW, false), "View.ZoomDefault");
	view_listener_t::addMenu(new LLViewDefaultUISize(), "View.DefaultUISize");
	view_listener_t::addMenu(new LLViewToggleUI(), "View.ToggleUI");
	view_listener_t::addMenu(new LLViewCheckToggleUI(), "View.CheckToggleUI"); // <FS:Ansariel> Notification not showing if hiding the UI

	view_listener_t::addMenu(new LLViewEnableMouselook(), "View.EnableMouselook");
	view_listener_t::addMenu(new LLViewEnableJoystickFlycam(), "View.EnableJoystickFlycam");
	view_listener_t::addMenu(new LLViewEnableLastChatter(), "View.EnableLastChatter");

	view_listener_t::addMenu(new LLViewCheckJoystickFlycam(), "View.CheckJoystickFlycam");
	view_listener_t::addMenu(new LLViewCheckShowHoverTips(), "View.CheckShowHoverTips");
	view_listener_t::addMenu(new LLViewCheckHighlightTransparent(), "View.CheckHighlightTransparent");
	view_listener_t::addMenu(new LLViewCheckHighlightTransparentRigged(), "View.CheckHighlightTransparentRigged");// <FS:Beq/> FIRE-32132 et al. Allow rigged mesh transparency highlights to be toggled
	view_listener_t::addMenu(new LLViewCheckRenderType(), "View.CheckRenderType");
	view_listener_t::addMenu(new LLViewStatusAway(), "View.Status.CheckAway");
	view_listener_t::addMenu(new LLViewStatusDoNotDisturb(), "View.Status.CheckDoNotDisturb");
	view_listener_t::addMenu(new LLViewCheckHUDAttachments(), "View.CheckHUDAttachments");
	enable.add("View.EnableHUDAttachments", boost::bind(&enable_show_HUD_attachments)); // <FS:Ansariel> Disable Show HUD attachments if prevented by RLVa
	// <FS:Zi> Add reset camera angles menu
	view_listener_t::addMenu(new LLViewResetCameraAngles(), "View.ResetCameraAngles");
	// </FS:Zi>
	// <FS:Ansariel> Optional small camera floater
	view_listener_t::addMenu(new FSToggleCameraFloater(), "View.ToggleCameraFloater");
	view_listener_t::addMenu(new FSCheckCameraFloater(), "View.CheckCameraFloater");
	// </FS:Ansariel>

	// <FS:Ansariel> Keep this for menu check item
	// Me > Movement
	view_listener_t::addMenu(new LLAdvancedAgentFlyingInfo(), "Agent.getFlying");
	//Communicate Nearby chat
	// <FS:Ansariel> [FS Communication UI]
	//view_listener_t::addMenu(new LLCommunicateNearbyChat(), "Communicate.NearbyChat");

	// Communicate > Voice morphing > Subscribe...
	commit.add("Communicate.VoiceMorphing.Subscribe", boost::bind(&handle_voice_morphing_subscribe));
	// Communicate > Voice morphing > Premium perk...
	commit.add("Communicate.VoiceMorphing.PremiumPerk", boost::bind(&handle_premium_voice_morphing_subscribe));
	LLVivoxVoiceClient * voice_clientp = LLVivoxVoiceClient::getInstance();
	enable.add("Communicate.VoiceMorphing.NoVoiceMorphing.Check"
		, boost::bind(&LLVivoxVoiceClient::onCheckVoiceEffect, voice_clientp, "NoVoiceMorphing"));
	commit.add("Communicate.VoiceMorphing.NoVoiceMorphing.Click"
		, boost::bind(&LLVivoxVoiceClient::onClickVoiceEffect, voice_clientp, "NoVoiceMorphing"));

	// World menu
	view_listener_t::addMenu(new LLWorldAlwaysRun(), "World.AlwaysRun");
	view_listener_t::addMenu(new LLWorldCreateLandmark(), "World.CreateLandmark");
	view_listener_t::addMenu(new LLWorldPlaceProfile(), "World.PlaceProfile");
	view_listener_t::addMenu(new LLWorldSetHomeLocation(), "World.SetHomeLocation");
	view_listener_t::addMenu(new LLWorldTeleportHome(), "World.TeleportHome");
	view_listener_t::addMenu(new LLWorldSetAway(), "World.SetAway");
	view_listener_t::addMenu(new LLWorldSetDoNotDisturb(), "World.SetDoNotDisturb");
	view_listener_t::addMenu(new LLWorldLindenHome(), "World.LindenHome");

	view_listener_t::addMenu(new LLWorldGetAway(), "World.GetAway"); //[SJ FIRE-2177]
	view_listener_t::addMenu(new LLWorldGetBusy(), "World.GetBusy"); //[SJ FIRE-2177]
	view_listener_t::addMenu(new LLWorldSetAutorespond(), "World.SetAutorespond");
	view_listener_t::addMenu(new LLWorldGetAutorespond(), "World.GetAutorespond");  //[SJ FIRE-2177]
	// <FS:PP> FIRE-1245: Option to block/reject teleport requests
	view_listener_t::addMenu(new LLWorldSetRejectTeleportOffers(), "World.SetRejectTeleportOffers");
	view_listener_t::addMenu(new LLWorldGetRejectTeleportOffers(), "World.GetRejectTeleportOffers");
	// </FS:PP>
	// <FS:PP> FIRE-15233: Automatic friendship request refusal
	view_listener_t::addMenu(new LLWorldSetRejectFriendshipRequests(), "World.SetRejectFriendshipRequests");
	view_listener_t::addMenu(new LLWorldGetRejectFriendshipRequests(), "World.GetRejectFriendshipRequests");
	// </FS:PP>
	// <FS:PP> FIRE-1245: Option to block/reject teleport requests
	view_listener_t::addMenu(new LLWorldSetRejectAllGroupInvites(), "World.SetRejectAllGroupInvites");
	view_listener_t::addMenu(new LLWorldGetRejectAllGroupInvites(), "World.GetRejectAllGroupInvites");
	// </FS:PP>
	view_listener_t::addMenu(new LLWorldSetAutorespondNonFriends(), "World.SetAutorespondNonFriends");
	view_listener_t::addMenu(new LLWorldGetAutorespondNonFriends(), "World.GetAutorespondNonFriends");  //[SJ FIRE-2177]
	view_listener_t::addMenu(new LLWorldEnableCreateLandmark(), "World.EnableCreateLandmark");
// [RLVa:KB]
	enable.add("World.EnablePlaceProfile", boost::bind(&enable_place_profile));
// [/RLVa:KB]
	view_listener_t::addMenu(new LLWorldEnableSetHomeLocation(), "World.EnableSetHomeLocation");
	view_listener_t::addMenu(new LLWorldEnableTeleportHome(), "World.EnableTeleportHome");
	view_listener_t::addMenu(new LLWorldEnableBuyLand(), "World.EnableBuyLand");

	view_listener_t::addMenu(new LLWorldCheckAlwaysRun(), "World.CheckAlwaysRun");
	
	view_listener_t::addMenu(new LLWorldEnvSettings(), "World.EnvSettings");
	view_listener_t::addMenu(new LLWorldEnableEnvSettings(), "World.EnableEnvSettings");
	view_listener_t::addMenu(new LLWorldEnvPreset(), "World.EnvPreset");
	view_listener_t::addMenu(new LLWorldEnableEnvPreset(), "World.EnableEnvPreset");
	view_listener_t::addMenu(new LLWorldPostProcess(), "World.PostProcess");
    view_listener_t::addMenu(new LLWorldCheckBanLines() , "World.CheckBanLines");
    view_listener_t::addMenu(new LLWorldShowBanLines() , "World.ShowBanLines");

	// Tools menu
	view_listener_t::addMenu(new LLToolsSelectTool(), "Tools.SelectTool");
	view_listener_t::addMenu(new LLToolsSelectOnlyMyObjects(), "Tools.SelectOnlyMyObjects");
	view_listener_t::addMenu(new LLToolsSelectOnlyMovableObjects(), "Tools.SelectOnlyMovableObjects");
    view_listener_t::addMenu(new LLToolsSelectInvisibleObjects(), "Tools.SelectInvisibleObjects");
    view_listener_t::addMenu(new LLToolsSelectReflectionProbes(), "Tools.SelectReflectionProbes");
	view_listener_t::addMenu(new LLToolsSelectBySurrounding(), "Tools.SelectBySurrounding");
	view_listener_t::addMenu(new LLToolsShowHiddenSelection(), "Tools.ShowHiddenSelection");
	view_listener_t::addMenu(new LLToolsShowSelectionLightRadius(), "Tools.ShowSelectionLightRadius");
	view_listener_t::addMenu(new LLToolsEditLinkedParts(), "Tools.EditLinkedParts");
	view_listener_t::addMenu(new LLToolsSnapObjectXY(), "Tools.SnapObjectXY");
	view_listener_t::addMenu(new LLToolsUseSelectionForGrid(), "Tools.UseSelectionForGrid");
	view_listener_t::addMenu(new LLToolsSelectNextPartFace(), "Tools.SelectNextPart");
	commit.add("Tools.Link", boost::bind(&handle_link_objects));
	commit.add("Tools.Unlink", boost::bind(&LLSelectMgr::unlinkObjects, LLSelectMgr::getInstance()));
	view_listener_t::addMenu(new LLToolsStopAllAnimations(), "Tools.StopAllAnimations");
	view_listener_t::addMenu(new LLToolsReleaseKeys(), "Tools.ReleaseKeys");
	view_listener_t::addMenu(new LLToolsEnableReleaseKeys(), "Tools.EnableReleaseKeys");	
	commit.add("Tools.LookAtSelection", boost::bind(&handle_look_at_selection, _2));
	commit.add("Tools.ScriptInfo",boost::bind(&handle_script_info));
	commit.add("Tools.BuyOrTake", boost::bind(&handle_buy_or_take));
	commit.add("Tools.TakeCopy", boost::bind(&handle_take_copy));
	view_listener_t::addMenu(new LLToolsSaveToObjectInventory(), "Tools.SaveToObjectInventory");
	view_listener_t::addMenu(new LLToolsSelectedScriptAction(), "Tools.SelectedScriptAction");
	view_listener_t::addMenu(new FSToolsResyncAnimations(), "Tools.ResyncAnimations");	// <FS:CR> Resync Animations
	view_listener_t::addMenu(new FSToolsUndeform(), "Tools.Undeform");	// <FS:CR> FIRE-4345: Undeform
	view_listener_t::addMenu(new FSDerenderAnimatedObjects(), "Tools.DerenderAnimatedObjects");	// <FS:Beq> Animesh Kill switch

	view_listener_t::addMenu(new LLToolsEnableToolNotPie(), "Tools.EnableToolNotPie");
	view_listener_t::addMenu(new LLToolsEnableSelectNextPart(), "Tools.EnableSelectNextPart");
	enable.add("Tools.EnableLink", boost::bind(&LLSelectMgr::enableLinkObjects, LLSelectMgr::getInstance()));
	enable.add("Tools.EnableUnlink", boost::bind(&LLSelectMgr::enableUnlinkObjects, LLSelectMgr::getInstance()));
	view_listener_t::addMenu(new LLToolsEnableBuyOrTake(), "Tools.EnableBuyOrTake");
	enable.add("Tools.EnableTakeCopy", boost::bind(&enable_object_take_copy));
	enable.add("Tools.VisibleBuyObject", boost::bind(&tools_visible_buy_object));
	enable.add("Tools.VisibleTakeObject", boost::bind(&tools_visible_take_object));
	view_listener_t::addMenu(new LLToolsEnableSaveToObjectInventory(), "Tools.EnableSaveToObjectInventory");

	view_listener_t::addMenu(new LLToolsEnablePathfinding(), "Tools.EnablePathfinding");
	view_listener_t::addMenu(new LLToolsEnablePathfindingView(), "Tools.EnablePathfindingView");
	view_listener_t::addMenu(new LLToolsDoPathfindingRebakeRegion(), "Tools.DoPathfindingRebakeRegion");
	view_listener_t::addMenu(new LLToolsEnablePathfindingRebakeRegion(), "Tools.EnablePathfindingRebakeRegion");

	// Help menu
	// most items use the ShowFloater method
	view_listener_t::addMenu(new LLToggleHowTo(), "Help.ToggleHowTo");

	// Advanced menu
	view_listener_t::addMenu(new LLAdvancedToggleConsole(), "Advanced.ToggleConsole");
	view_listener_t::addMenu(new LLAdvancedCheckConsole(), "Advanced.CheckConsole");
	view_listener_t::addMenu(new LLAdvancedDumpInfoToConsole(), "Advanced.DumpInfoToConsole");

	// Advanced > HUD Info
	view_listener_t::addMenu(new LLAdvancedToggleHUDInfo(), "Advanced.ToggleHUDInfo");
	view_listener_t::addMenu(new LLAdvancedCheckHUDInfo(), "Advanced.CheckHUDInfo");

	// Advanced Other Settings	
	view_listener_t::addMenu(new LLAdvancedClearGroupCache(), "Advanced.ClearGroupCache");
	
	// Advanced > Render > Types
	view_listener_t::addMenu(new LLAdvancedToggleRenderType(), "Advanced.ToggleRenderType");
	view_listener_t::addMenu(new LLAdvancedCheckRenderType(), "Advanced.CheckRenderType");

	//// Advanced > Render > Features
	view_listener_t::addMenu(new LLAdvancedToggleFeature(), "Advanced.ToggleFeature");
	view_listener_t::addMenu(new LLAdvancedCheckFeature(), "Advanced.CheckFeature");

	view_listener_t::addMenu(new LLAdvancedCheckDisplayTextureDensity(), "Advanced.CheckDisplayTextureDensity");
	view_listener_t::addMenu(new LLAdvancedSetDisplayTextureDensity(), "Advanced.SetDisplayTextureDensity");

	// Advanced > Render > Info Displays
	view_listener_t::addMenu(new LLAdvancedToggleInfoDisplay(), "Advanced.ToggleInfoDisplay");
	view_listener_t::addMenu(new LLAdvancedCheckInfoDisplay(), "Advanced.CheckInfoDisplay");
	view_listener_t::addMenu(new LLAdvancedSelectedTextureInfo(), "Advanced.SelectedTextureInfo");
	commit.add("Advanced.SelectedMaterialInfo", boost::bind(&handle_selected_material_info));
	view_listener_t::addMenu(new LLAdvancedToggleWireframe(), "Advanced.ToggleWireframe");
	view_listener_t::addMenu(new LLAdvancedCheckWireframe(), "Advanced.CheckWireframe");
	// Develop > Render
	view_listener_t::addMenu(new LLAdvancedToggleRandomizeFramerate(), "Advanced.ToggleRandomizeFramerate");
	view_listener_t::addMenu(new LLAdvancedCheckRandomizeFramerate(), "Advanced.CheckRandomizeFramerate");
	view_listener_t::addMenu(new LLAdvancedTogglePeriodicSlowFrame(), "Advanced.TogglePeriodicSlowFrame");
	view_listener_t::addMenu(new LLAdvancedCheckPeriodicSlowFrame(), "Advanced.CheckPeriodicSlowFrame");
	view_listener_t::addMenu(new LLAdvancedHandleAttachedLightParticles(), "Advanced.HandleAttachedLightParticles");
	view_listener_t::addMenu(new LLAdvancedCheckRenderShadowOption(), "Advanced.CheckRenderShadowOption");
	view_listener_t::addMenu(new LLAdvancedClickRenderShadowOption(), "Advanced.ClickRenderShadowOption");
	view_listener_t::addMenu(new LLAdvancedClickRenderProfile(), "Advanced.ClickRenderProfile");
	view_listener_t::addMenu(new LLAdvancedClickRenderBenchmark(), "Advanced.ClickRenderBenchmark");
	view_listener_t::addMenu(new LLAdvancedPurgeShaderCache(), "Advanced.ClearShaderCache");
	//[FIX FIRE-1927 - enable DoubleClickTeleport shortcut : SJ]
	view_listener_t::addMenu(new FSAdvancedToggleDoubleClickAction, "Advanced.SetDoubleClickAction");
	view_listener_t::addMenu(new FSAdvancedCheckEnabledDoubleClickAction, "Advanced.CheckEnabledDoubleClickAction");

	#ifdef TOGGLE_HACKED_GODLIKE_VIEWER
	view_listener_t::addMenu(new LLAdvancedHandleToggleHackedGodmode(), "Advanced.HandleToggleHackedGodmode");
	view_listener_t::addMenu(new LLAdvancedCheckToggleHackedGodmode(), "Advanced.CheckToggleHackedGodmode");
	view_listener_t::addMenu(new LLAdvancedEnableToggleHackedGodmode(), "Advanced.EnableToggleHackedGodmode");
	#endif

	// Advanced > World
	view_listener_t::addMenu(new LLAdvancedDumpScriptedCamera(), "Advanced.DumpScriptedCamera");
	view_listener_t::addMenu(new LLAdvancedDumpRegionObjectCache(), "Advanced.DumpRegionObjectCache");
    view_listener_t::addMenu(new LLAdvancedToggleStatsRecorder(), "Advanced.ToggleStatsRecorder");
    view_listener_t::addMenu(new LLAdvancedCheckStatsRecorder(), "Advanced.CheckStatsRecorder");
    view_listener_t::addMenu(new LLAdvancedToggleInterestList360Mode(), "Advanced.ToggleInterestList360Mode");
    view_listener_t::addMenu(new LLAdvancedCheckInterestList360Mode(), "Advanced.CheckInterestList360Mode");
    view_listener_t::addMenu(new LLAdvancedResetInterestLists(), "Advanced.ResetInterestLists");

	// Advanced > UI
	commit.add("Advanced.WebBrowserTest", boost::bind(&handle_web_browser_test,	_2));	// sigh! this one opens the MEDIA browser
	commit.add("Advanced.WebContentTest", boost::bind(&handle_web_content_test, _2));	// this one opens the Web Content floater
	commit.add("Advanced.ShowURL", boost::bind(&handle_show_url, _2));
	commit.add("Advanced.ReportBug", boost::bind(&handle_report_bug, _2));
	view_listener_t::addMenu(new LLAdvancedBuyCurrencyTest(), "Advanced.BuyCurrencyTest");
	view_listener_t::addMenu(new LLAdvancedDumpSelectMgr(), "Advanced.DumpSelectMgr");
	view_listener_t::addMenu(new LLAdvancedDumpInventory(), "Advanced.DumpInventory");
	commit.add("Advanced.DumpTimers", boost::bind(&handle_dump_timers) );
	commit.add("Advanced.DumpFocusHolder", boost::bind(&handle_dump_focus) );
	view_listener_t::addMenu(new LLAdvancedPrintSelectedObjectInfo(), "Advanced.PrintSelectedObjectInfo");
	view_listener_t::addMenu(new LLAdvancedPrintAgentInfo(), "Advanced.PrintAgentInfo");
	view_listener_t::addMenu(new LLAdvancedToggleDebugClicks(), "Advanced.ToggleDebugClicks");
	view_listener_t::addMenu(new LLAdvancedCheckDebugClicks(), "Advanced.CheckDebugClicks");
	view_listener_t::addMenu(new LLAdvancedCheckDebugViews(), "Advanced.CheckDebugViews");
	view_listener_t::addMenu(new LLAdvancedToggleDebugViews(), "Advanced.ToggleDebugViews");
	view_listener_t::addMenu(new LLAdvancedCheckDebugUnicode(), "Advanced.CheckDebugUnicode");
	view_listener_t::addMenu(new LLAdvancedToggleDebugUnicode(), "Advanced.ToggleDebugUnicode");
	view_listener_t::addMenu(new LLAdvancedToggleXUINameTooltips(), "Advanced.ToggleXUINameTooltips");
	view_listener_t::addMenu(new LLAdvancedCheckXUINameTooltips(), "Advanced.CheckXUINameTooltips");
	view_listener_t::addMenu(new LLAdvancedToggleDebugMouseEvents(), "Advanced.ToggleDebugMouseEvents");
	view_listener_t::addMenu(new LLAdvancedCheckDebugMouseEvents(), "Advanced.CheckDebugMouseEvents");
	view_listener_t::addMenu(new LLAdvancedToggleDebugKeys(), "Advanced.ToggleDebugKeys");
	view_listener_t::addMenu(new LLAdvancedCheckDebugKeys(), "Advanced.CheckDebugKeys");
	view_listener_t::addMenu(new LLAdvancedToggleDebugWindowProc(), "Advanced.ToggleDebugWindowProc");
	view_listener_t::addMenu(new LLAdvancedCheckDebugWindowProc(), "Advanced.CheckDebugWindowProc");

	// Advanced > XUI
	commit.add("Advanced.ReloadColorSettings", boost::bind(&LLUIColorTable::loadFromSettings, LLUIColorTable::getInstance()));
	view_listener_t::addMenu(new LLAdvancedLoadUIFromXML(), "Advanced.LoadUIFromXML");
	view_listener_t::addMenu(new LLAdvancedSaveUIToXML(), "Advanced.SaveUIToXML");
	view_listener_t::addMenu(new LLAdvancedToggleXUINames(), "Advanced.ToggleXUINames");
	view_listener_t::addMenu(new LLAdvancedCheckXUINames(), "Advanced.CheckXUINames");
	view_listener_t::addMenu(new LLAdvancedSendTestIms(), "Advanced.SendTestIMs");
	commit.add("Advanced.FlushNameCaches", boost::bind(&handle_flush_name_caches));

	// Advanced > Character > Grab Baked Texture
	view_listener_t::addMenu(new LLAdvancedGrabBakedTexture(), "Advanced.GrabBakedTexture");
	view_listener_t::addMenu(new LLAdvancedEnableGrabBakedTexture(), "Advanced.EnableGrabBakedTexture");

	// Advanced > Character > Character Tests
	view_listener_t::addMenu(new LLAdvancedAppearanceToXML(), "Advanced.AppearanceToXML");
	view_listener_t::addMenu(new LLAdvancedEnableAppearanceToXML(), "Advanced.EnableAppearanceToXML");
	view_listener_t::addMenu(new LLAdvancedToggleCharacterGeometry(), "Advanced.ToggleCharacterGeometry");

	view_listener_t::addMenu(new LLAdvancedTestMale(), "Advanced.TestMale");
	view_listener_t::addMenu(new LLAdvancedTestFemale(), "Advanced.TestFemale");
	
	// Advanced > Character > Animation Speed
	view_listener_t::addMenu(new LLAdvancedAnimTenFaster(), "Advanced.AnimTenFaster");
	view_listener_t::addMenu(new LLAdvancedAnimTenSlower(), "Advanced.AnimTenSlower");
	view_listener_t::addMenu(new LLAdvancedAnimResetAll(), "Advanced.AnimResetAll");

	// Advanced > Character (toplevel)
	view_listener_t::addMenu(new LLAdvancedForceParamsToDefault(), "Advanced.ForceParamsToDefault");
	view_listener_t::addMenu(new LLAdvancedReloadVertexShader(), "Advanced.ReloadVertexShader");
	view_listener_t::addMenu(new LLAdvancedToggleAnimationInfo(), "Advanced.ToggleAnimationInfo");
	view_listener_t::addMenu(new LLAdvancedCheckAnimationInfo(), "Advanced.CheckAnimationInfo");
	view_listener_t::addMenu(new LLAdvancedToggleShowLookAt(), "Advanced.ToggleShowLookAt");
	view_listener_t::addMenu(new LLAdvancedToggleShowColor(), "Advanced.ToggleShowColor");
	view_listener_t::addMenu(new LLAdvancedCheckShowColor(), "Advanced.CheckShowColor");
	view_listener_t::addMenu(new LLAdvancedCheckShowLookAt(), "Advanced.CheckShowLookAt");
	view_listener_t::addMenu(new LLAdvancedToggleShowPointAt(), "Advanced.ToggleShowPointAt");
	view_listener_t::addMenu(new LLAdvancedCheckShowPointAt(), "Advanced.CheckShowPointAt");
	view_listener_t::addMenu(new LLAdvancedTogglePrivateLookPointAt(), "Advanced.TogglePrivateLookPointAt");
	view_listener_t::addMenu(new LLAdvancedCheckPrivateLookPointAt(), "Advanced.CheckPrivateLookPointAt");
	view_listener_t::addMenu(new LLAdvancedToggleDebugJointUpdates(), "Advanced.ToggleDebugJointUpdates");
	view_listener_t::addMenu(new LLAdvancedCheckDebugJointUpdates(), "Advanced.CheckDebugJointUpdates");
	view_listener_t::addMenu(new LLAdvancedToggleDisableLOD(), "Advanced.ToggleDisableLOD");
	view_listener_t::addMenu(new LLAdvancedCheckDisableLOD(), "Advanced.CheckDisableLOD");
	view_listener_t::addMenu(new LLAdvancedToggleDebugCharacterVis(), "Advanced.ToggleDebugCharacterVis");
	view_listener_t::addMenu(new LLAdvancedCheckDebugCharacterVis(), "Advanced.CheckDebugCharacterVis");
	view_listener_t::addMenu(new LLAdvancedDumpAttachments(), "Advanced.DumpAttachments");
	view_listener_t::addMenu(new LLAdvancedRebakeTextures(), "Advanced.RebakeTextures");
// [SL:KB] - Patch: Appearance-PhantomAttach | Checked: Catznip-5.0
	commit.add("Advanced.RefreshAttachments", boost::bind(&handle_refresh_attachments));
// [/SL:KB]
	view_listener_t::addMenu(new LLAdvancedDebugAvatarTextures(), "Advanced.DebugAvatarTextures");
	view_listener_t::addMenu(new LLAdvancedDumpAvatarLocalTextures(), "Advanced.DumpAvatarLocalTextures");
	view_listener_t::addMenu(new LLAdvancedReloadAvatarCloudParticle(), "Advanced.ReloadAvatarCloudParticle");

	// Advanced > Network
	view_listener_t::addMenu(new LLAdvancedEnableMessageLog(), "Advanced.EnableMessageLog");
	view_listener_t::addMenu(new LLAdvancedDisableMessageLog(), "Advanced.DisableMessageLog");
	view_listener_t::addMenu(new LLAdvancedDropPacket(), "Advanced.DropPacket");

    // Advanced > Cache
    view_listener_t::addMenu(new LLAdvancedPurgeDiskCache(), "Advanced.PurgeDiskCache");

	// Advanced > Recorder
	view_listener_t::addMenu(new LLAdvancedAgentPilot(), "Advanced.AgentPilot");
	view_listener_t::addMenu(new LLAdvancedToggleAgentPilotLoop(), "Advanced.ToggleAgentPilotLoop");
	view_listener_t::addMenu(new LLAdvancedCheckAgentPilotLoop(), "Advanced.CheckAgentPilotLoop");
	view_listener_t::addMenu(new LLAdvancedViewerEventRecorder(), "Advanced.EventRecorder");

	// Advanced > Debugging
	view_listener_t::addMenu(new LLAdvancedForceErrorBreakpoint(), "Advanced.ForceErrorBreakpoint");
	view_listener_t::addMenu(new LLAdvancedForceErrorLlerror(), "Advanced.ForceErrorLlerror");
	view_listener_t::addMenu(new LLAdvancedForceErrorBadMemoryAccess(), "Advanced.ForceErrorBadMemoryAccess");
	view_listener_t::addMenu(new LLAdvancedForceErrorBadMemoryAccessCoro(), "Advanced.ForceErrorBadMemoryAccessCoro");
	view_listener_t::addMenu(new LLAdvancedForceErrorInfiniteLoop(), "Advanced.ForceErrorInfiniteLoop");
	view_listener_t::addMenu(new LLAdvancedForceErrorSoftwareException(), "Advanced.ForceErrorSoftwareException");
	view_listener_t::addMenu(new LLAdvancedForceErrorSoftwareExceptionCoro(), "Advanced.ForceErrorSoftwareExceptionCoro");
	view_listener_t::addMenu(new LLAdvancedForceErrorDriverCrash(), "Advanced.ForceErrorDriverCrash");
    // <FS:Ansariel> Wrongly merged back in by LL
    //view_listener_t::addMenu(new LLAdvancedForceErrorCoroutineCrash(), "Advanced.ForceErrorCoroutineCrash");
    view_listener_t::addMenu(new LLAdvancedForceErrorThreadCrash(), "Advanced.ForceErrorThreadCrash");
	view_listener_t::addMenu(new LLAdvancedForceErrorDisconnectViewer(), "Advanced.ForceErrorDisconnectViewer");

	// Advanced (toplevel)
	view_listener_t::addMenu(new LLAdvancedToggleShowObjectUpdates(), "Advanced.ToggleShowObjectUpdates");
	view_listener_t::addMenu(new LLAdvancedCheckShowObjectUpdates(), "Advanced.CheckShowObjectUpdates");
	view_listener_t::addMenu(new LLAdvancedCompressImage(), "Advanced.CompressImage");
    view_listener_t::addMenu(new LLAdvancedCompressFileTest(), "Advanced.CompressFileTest");
	view_listener_t::addMenu(new LLAdvancedShowDebugSettings(), "Advanced.ShowDebugSettings");
	view_listener_t::addMenu(new LLAdvancedEnableViewAdminOptions(), "Advanced.EnableViewAdminOptions");
	view_listener_t::addMenu(new LLAdvancedToggleViewAdminOptions(), "Advanced.ToggleViewAdminOptions");
	view_listener_t::addMenu(new LLAdvancedCheckViewAdminOptions(), "Advanced.CheckViewAdminOptions");
	view_listener_t::addMenu(new LLAdvancedToggleVisualLeakDetector(), "Advanced.ToggleVisualLeakDetector");

	view_listener_t::addMenu(new LLAdvancedRequestAdminStatus(), "Advanced.RequestAdminStatus");
	view_listener_t::addMenu(new LLAdvancedLeaveAdminStatus(), "Advanced.LeaveAdminStatus");

	// Develop >Set logging level
	view_listener_t::addMenu(new LLDevelopCheckLoggingLevel(), "Develop.CheckLoggingLevel");
	view_listener_t::addMenu(new LLDevelopSetLoggingLevel(), "Develop.SetLoggingLevel");
	
	//Develop (clear cache immediately)
	commit.add("Develop.ClearCache", boost::bind(&handle_cache_clear_immediately) );
    
	// Develop (Fonts debugging)
	commit.add("Develop.Fonts.Dump", boost::bind(&LLFontGL::dumpFonts));
	commit.add("Develop.Fonts.DumpTextures", boost::bind(&LLFontGL::dumpFontTextures));

	// <FS:Beq/> Add telemetry controls to the viewer Develop menu (Toggle profiling)
	view_listener_t::addMenu(new FSProfilerToggle(), "Develop.ToggleProfiling");
	view_listener_t::addMenu(new FSProfilerCheckEnabled(), "Develop.EnableProfiling");

	// Admin >Object
	view_listener_t::addMenu(new LLAdminForceTakeCopy(), "Admin.ForceTakeCopy");
	view_listener_t::addMenu(new LLAdminHandleObjectOwnerSelf(), "Admin.HandleObjectOwnerSelf");
	view_listener_t::addMenu(new LLAdminHandleObjectOwnerPermissive(), "Admin.HandleObjectOwnerPermissive");
	view_listener_t::addMenu(new LLAdminHandleForceDelete(), "Admin.HandleForceDelete");
	view_listener_t::addMenu(new LLAdminHandleObjectLock(), "Admin.HandleObjectLock");
	view_listener_t::addMenu(new LLAdminHandleObjectAssetIDs(), "Admin.HandleObjectAssetIDs");

	// Admin >Parcel 
	view_listener_t::addMenu(new LLAdminHandleForceParcelOwnerToMe(), "Admin.HandleForceParcelOwnerToMe");
	view_listener_t::addMenu(new LLAdminHandleForceParcelToContent(), "Admin.HandleForceParcelToContent");
	view_listener_t::addMenu(new LLAdminHandleClaimPublicLand(), "Admin.HandleClaimPublicLand");

	// Admin >Region
	view_listener_t::addMenu(new LLAdminHandleRegionDumpTempAssetData(), "Admin.HandleRegionDumpTempAssetData");
	// Admin top level
	view_listener_t::addMenu(new LLAdminOnSaveState(), "Admin.OnSaveState");

	// Self context menu
	view_listener_t::addMenu(new LLSelfToggleSitStand(), "Self.ToggleSitStand");
	enable.add("Self.EnableSitStand", boost::bind(&enable_sit_stand));
	// <FS:Ansariel> Keep this for menu check item
	view_listener_t::addMenu(new LLSelfStandUp(), "Self.StandUp");
	enable.add("Self.EnableStandUp", boost::bind(&enable_standup_self));
	view_listener_t::addMenu(new LLSelfSitDown(), "Self.SitDown");
	enable.add("Self.EnableSitDown", boost::bind(&enable_sitdown_self)); 
	enable.add("Self.ShowSitDown", boost::bind(&show_sitdown_self));
	// </FS:Ansariel>
	view_listener_t::addMenu(new FSSelfForceSit(), "Self.ForceSit"); //KC
	enable.add("Self.EnableForceSit", boost::bind(&enable_forcesit_self)); //KC
	view_listener_t::addMenu(new FSSelfCheckForceSit(), "Self.getForceSit"); //KC
	view_listener_t::addMenu(new FSSelfToggleMoveLock(), "Self.ToggleMoveLock"); //KC
	view_listener_t::addMenu(new FSSelfCheckMoveLock(), "Self.GetMoveLock"); //KC
	enable.add("Self.EnableMoveLock", boost::bind(&enable_move_lock));	// <FS:CR>
	view_listener_t::addMenu(new FSSelfToggleIgnorePreJump(), "Self.toggleIgnorePreJump"); //SJ
	view_listener_t::addMenu(new FSSelfCheckIgnorePreJump(), "Self.getIgnorePreJump"); //SJ
	view_listener_t::addMenu(new LLSelfRemoveAllAttachments(), "Self.RemoveAllAttachments");

	view_listener_t::addMenu(new LLSelfEnableRemoveAllAttachments(), "Self.EnableRemoveAllAttachments");

	// we don't use boost::bind directly to delay side tray construction
	view_listener_t::addMenu( new LLTogglePanelPeopleTab(), "SideTray.PanelPeopleTab");
	view_listener_t::addMenu( new LLCheckPanelPeopleTab(), "SideTray.CheckPanelPeopleTab");

	 // Avatar pie menu
	view_listener_t::addMenu(new LLAvatarCheckImpostorMode(), "Avatar.CheckImpostorMode");
	view_listener_t::addMenu(new LLAvatarSetImpostorMode(), "Avatar.SetImpostorMode");
	view_listener_t::addMenu(new LLObjectMute(), "Avatar.Mute");
	view_listener_t::addMenu(new LLAvatarAddFriend(), "Avatar.AddFriend");
	view_listener_t::addMenu(new LLAvatarAddContact(), "Avatar.AddContact");
	commit.add("Avatar.Freeze", boost::bind(&handle_avatar_freeze, LLSD()));
	view_listener_t::addMenu(new LLAvatarDebug(), "Avatar.Debug");
	view_listener_t::addMenu(new LLAvatarVisibleDebug(), "Avatar.VisibleDebug");
	view_listener_t::addMenu(new LLAvatarInviteToGroup(), "Avatar.InviteToGroup");
	// <FS:Ansariel> FIRE-13515: Re-add give calling card
	view_listener_t::addMenu(new LLAvatarGiveCard(), "Avatar.GiveCard");
	// </FS:Ansariel> FIRE-13515: Re-add give calling card
	commit.add("Avatar.Eject", boost::bind(&handle_avatar_eject, LLSD()));
	commit.add("Avatar.ShowInspector", boost::bind(&handle_avatar_show_inspector));
	view_listener_t::addMenu(new LLAvatarSendIM(), "Avatar.SendIM");
	view_listener_t::addMenu(new LLAvatarCall(), "Avatar.Call");
//	enable.add("Avatar.EnableCall", boost::bind(&LLAvatarActions::canCall));
// [RLVa:KB] - Checked: 2010-08-25 (RLVa-1.2.1b) | Added: RLVa-1.2.1b
	enable.add("Avatar.EnableCall", boost::bind(&enable_avatar_call));
// [/RLVa:KB]
	view_listener_t::addMenu(new LLAvatarReportAbuse(), "Avatar.ReportAbuse");
	view_listener_t::addMenu(new LLAvatarTexRefresh(), "Avatar.TexRefresh");	// ## Zi: Texture Refresh

	view_listener_t::addMenu(new LLAvatarToggleMyProfile(), "Avatar.ToggleMyProfile");
	view_listener_t::addMenu(new LLAvatarTogglePicks(), "Avatar.TogglePicks");
	view_listener_t::addMenu(new LLAvatarToggleSearch(), "Avatar.ToggleSearch");
	view_listener_t::addMenu(new LLAvatarResetSkeleton(), "Avatar.ResetSkeleton");
	view_listener_t::addMenu(new LLAvatarEnableResetSkeleton(), "Avatar.EnableResetSkeleton");
	view_listener_t::addMenu(new LLAvatarResetSkeletonAndAnimations(), "Avatar.ResetSkeletonAndAnimations");
	view_listener_t::addMenu(new LLAvatarResetSelfSkeletonAndAnimations(), "Avatar.ResetSelfSkeletonAndAnimations");
	enable.add("Avatar.IsMyProfileOpen", boost::bind(&my_profile_visible));
    enable.add("Avatar.IsPicksTabOpen", boost::bind(&picks_tab_visible));

	commit.add("Avatar.OpenMarketplace", boost::bind(&LLWeb::loadURLExternal, gSavedSettings.getString("MarketplaceURL")));
	
	view_listener_t::addMenu(new LLAvatarEnableAddFriend(), "Avatar.EnableAddFriend");
	enable.add("Avatar.EnableFreezeEject", boost::bind(&enable_freeze_eject, _2));

	// Object pie menu
	view_listener_t::addMenu(new LLObjectBuild(), "Object.Build");
	commit.add("Object.Touch", boost::bind(&handle_object_touch));
	commit.add("Object.ShowOriginal", boost::bind(&handle_object_show_original));
	commit.add("Object.SitOrStand", boost::bind(&handle_object_sit_or_stand));
	commit.add("Object.Delete", boost::bind(&handle_object_delete));
	view_listener_t::addMenu(new LLObjectAttachToAvatar(true), "Object.AttachToAvatar");
	view_listener_t::addMenu(new LLObjectAttachToAvatar(false), "Object.AttachAddToAvatar");
	view_listener_t::addMenu(new LLObjectReturn(), "Object.Return");
	commit.add("Object.Duplicate", boost::bind(&LLSelectMgr::duplicate, LLSelectMgr::getInstance()));
	view_listener_t::addMenu(new LLObjectReportAbuse(), "Object.ReportAbuse");
	view_listener_t::addMenu(new LLObjectMute(), "Object.Mute");
	view_listener_t::addMenu(new LLObjectDerender(), "Object.Derender");
	view_listener_t::addMenu(new LLObjectDerenderPermanent(), "Object.DerenderPermanent"); // <FS:Ansariel> Optional derender & blacklist
	enable.add("Object.EnableDerender", boost::bind(&enable_derender_object));	// <FS:CR> FIRE-10082 - Don't enable derendering own attachments when RLVa is enabled as well
	view_listener_t::addMenu(new LLObjectTexRefresh(), "Object.TexRefresh");	// ## Zi: Texture Refresh
	view_listener_t::addMenu(new LLEditParticleSource(), "Object.EditParticles");
   	view_listener_t::addMenu(new LLEnableEditParticleSource(), "Object.EnableEditParticles");

	enable.add("Object.VisibleTake", boost::bind(&visible_take_object));
	enable.add("Object.VisibleBuy", boost::bind(&visible_buy_object));

	commit.add("Object.Buy", boost::bind(&handle_buy));
	commit.add("Object.Edit", boost::bind(&handle_object_edit));
    commit.add("Object.Edit", boost::bind(&handle_object_edit));
    commit.add("Object.EditGLTFMaterial", boost::bind(&handle_object_edit_gltf_material));
	commit.add("Object.Inspect", boost::bind(&handle_object_inspect));
	commit.add("Object.Open", boost::bind(&handle_object_open));
	commit.add("Object.Take", boost::bind(&handle_take));
	commit.add("Object.ShowInspector", boost::bind(&handle_object_show_inspector));
    enable.add("Object.EnableInspect", boost::bind(&enable_object_inspect));
    enable.add("Object.EnableEditGLTFMaterial", boost::bind(&enable_object_edit_gltf_material));
	enable.add("Object.EnableOpen", boost::bind(&enable_object_open));
	enable.add("Object.EnableTouch", boost::bind(&enable_object_touch, _1));
	enable.add("Object.EnableDelete", boost::bind(&enable_object_delete));
	enable.add("Object.EnableWear", boost::bind(&object_is_wearable));

	enable.add("Object.EnableStandUp", boost::bind(&enable_object_stand_up));
	enable.add("Object.EnableSit", boost::bind(&enable_object_sit, _1));

	view_listener_t::addMenu(new LLObjectEnableReturn(), "Object.EnableReturn");
	view_listener_t::addMenu(new LLObjectEnableReportAbuse(), "Object.EnableReportAbuse");

	enable.add("Avatar.EnableMute", boost::bind(&enable_object_mute));
	enable.add("Object.EnableMute", boost::bind(&enable_object_mute));
	enable.add("Object.EnableUnmute", boost::bind(&enable_object_unmute));
	enable.add("Object.EnableBuy", boost::bind(&enable_buy_object));
	commit.add("Object.ZoomIn", boost::bind(&handle_look_at_selection, "zoom"));
	enable.add("Object.EnableScriptInfo", boost::bind(&enable_script_info));	// <FS:CR>
	enable.add("Object.EnableShowOriginal", boost::bind(&enable_object_show_original)); // <FS:Ansariel> Disable if prevented by RLVa


	// Attachment pie menu
	enable.add("Attachment.Label", boost::bind(&onEnableAttachmentLabel, _1, _2));
	view_listener_t::addMenu(new LLAttachmentDrop(), "Attachment.Drop");
	view_listener_t::addMenu(new LLAttachmentDetachFromPoint(), "Attachment.DetachFromPoint");
	view_listener_t::addMenu(new LLAttachmentDetach(), "Attachment.Detach");
	view_listener_t::addMenu(new LLAttachmentPointFilled(), "Attachment.PointFilled");
	view_listener_t::addMenu(new LLAttachmentEnableDrop(), "Attachment.EnableDrop");
	view_listener_t::addMenu(new LLAttachmentEnableDetach(), "Attachment.EnableDetach");

	// Land pie menu
	view_listener_t::addMenu(new LLLandBuild(), "Land.Build");
	view_listener_t::addMenu(new LLLandSit(), "Land.Sit");
    view_listener_t::addMenu(new LLLandCanSit(), "Land.CanSit");
	view_listener_t::addMenu(new LLLandBuyPass(), "Land.BuyPass");
	view_listener_t::addMenu(new LLLandEdit(), "Land.Edit");

	// Particle muting
	view_listener_t::addMenu(new LLMuteParticle(), "Particle.Mute");

	view_listener_t::addMenu(new LLLandEnableBuyPass(), "Land.EnableBuyPass");
	commit.add("Land.Buy", boost::bind(&handle_buy_land));

	// Generic actions
	commit.add("ReportAbuse", boost::bind(&handle_report_abuse));
	commit.add("BuyCurrency", boost::bind(&handle_buy_currency));
	view_listener_t::addMenu(new LLShowHelp(), "ShowHelp");
	view_listener_t::addMenu(new LLToggleHelp(), "ToggleHelp");
	view_listener_t::addMenu(new LLToggleSpeak(), "ToggleSpeak");
	view_listener_t::addMenu(new LLPromptShowURL(), "PromptShowURL");
	view_listener_t::addMenu(new LLShowAgentProfile(), "ShowAgentProfile");
    view_listener_t::addMenu(new LLShowAgentProfilePicks(), "ShowAgentProfilePicks");
	view_listener_t::addMenu(new LLToggleAgentProfile(), "ToggleAgentProfile");
	view_listener_t::addMenu(new LLToggleControl(), "ToggleControl");
    view_listener_t::addMenu(new LLToggleShaderControl(), "ToggleShaderControl");
	view_listener_t::addMenu(new LLCheckControl(), "CheckControl");
	view_listener_t::addMenu(new LLGoToObject(), "GoToObject");
	commit.add("PayObject", boost::bind(&handle_give_money_dialog));

	// <FS:Ansariel> Control enhancements
	view_listener_t::addMenu(new LLTogglePerAccountControl(), "TogglePerAccountControl");
	view_listener_t::addMenu(new LLCheckPerAccountControl(), "CheckPerAccountControl");
	view_listener_t::addMenu(new FSResetControl(), "ResetControl");
	view_listener_t::addMenu(new FSResetPerAccountControl(), "ResetPerAccountControl");
	// </FS:Ansariel> Control enhancements

	// <FS:Ansariel> Reset Mesh LOD
	view_listener_t::addMenu(new FSResetMeshLOD(), "Avatar.ResetMeshLOD");

	commit.add("Inventory.NewWindow", boost::bind(&LLPanelMainInventory::newWindow));

	enable.add("EnablePayObject", boost::bind(&enable_pay_object));
	enable.add("EnablePayAvatar", boost::bind(&enable_pay_avatar));
	enable.add("EnableEdit", boost::bind(&enable_object_edit));
	enable.add("EnableMuteParticle", boost::bind(&enable_mute_particle));
	enable.add("VisibleBuild", boost::bind(&enable_object_build));
	commit.add("Pathfinding.Linksets.Select", boost::bind(&LLFloaterPathfindingLinksets::openLinksetsWithSelectedObjects));
	enable.add("EnableSelectInPathfindingLinksets", boost::bind(&enable_object_select_in_pathfinding_linksets));
	enable.add("VisibleSelectInPathfindingLinksets", boost::bind(&visible_object_select_in_pathfinding_linksets));
	commit.add("Pathfinding.Characters.Select", boost::bind(&LLFloaterPathfindingCharacters::openCharactersWithSelectedObjects));
	enable.add("EnableSelectInPathfindingCharacters", boost::bind(&enable_object_select_in_pathfinding_characters));
	enable.add("EnableBridgeFunction", boost::bind(&enable_bridge_function));	// <FS:CR>

	view_listener_t::addMenu(new LLFloaterVisible(), "FloaterVisible");
	view_listener_t::addMenu(new LLSomethingSelected(), "SomethingSelected");
	view_listener_t::addMenu(new LLSomethingSelectedNoHUD(), "SomethingSelectedNoHUD");
	view_listener_t::addMenu(new LLEditableSelected(), "EditableSelected");
	view_listener_t::addMenu(new LLEditableSelectedMono(), "EditableSelectedMono");
	view_listener_t::addMenu(new LLToggleUIHints(), "ToggleUIHints");

// [RLVa:KB] - Checked: RLVa-2.0.0
	enable.add("RLV.MainToggleVisible", boost::bind(&rlvMenuMainToggleVisible, _1));
	enable.add("RLV.CanShowName", boost::bind(&rlvMenuCanShowName));
	enable.add("RLV.EnableIfNot", boost::bind(&rlvMenuEnableIfNot, _2));
// [/RLVa:KB]

	// <FS:Ansariel> Toggle internal web browser
	commit.add("ToggleWebBrowser", boost::bind(&toggleWebBrowser, _2));
	// <FS:Ansariel> Toggle debug settings floater
	commit.add("ToggleSettingsDebug", boost::bind(&toggleSettingsDebug));
	// <FS:Ansariel> Toggle teleport history panel directly
	commit.add("ToggleTeleportHistory", boost::bind(&toggleTeleportHistory));
	// <FS:Ansariel> FIRE-7758: Save/load camera position
	commit.add("Camera.StoreView", boost::bind(&LLAgentCamera::storeCameraPosition, &gAgentCamera));
	commit.add("Camera.LoadView", boost::bind(&LLAgentCamera::loadCameraPosition, &gAgentCamera));
	// </FS:Ansariel>

	// <FS:Ansariel> Script debug floater
	commit.add("ShowScriptDebug", boost::bind(&LLFloaterScriptDebug::show, LLUUID::null));
	
	// <FS:CR> Stream list import/export
	view_listener_t::addMenu(new FSStreamListExportXML(), "Streamlist.xml_export");
	view_listener_t::addMenu(new FSStreamListImportXML(), "Streamlist.xml_import");
	// <FS:CR> Dump SimulatorFeatures to chat
	view_listener_t::addMenu(new FSDumpSimulatorFeaturesToChat(), "Develop.DumpSimFeaturesToChat");
	// <FS:CR> Add to contact set
	view_listener_t::addMenu(new FSAddToContactSet(), "Avatar.AddToContactSet");

	// <FS:Techwolf Lupindo> export
	view_listener_t::addMenu(new FSObjectExport(), "Object.Export");
	view_listener_t::addMenu(new FSObjectExportCollada(), "Object.ExportCollada");
	enable.add("Object.EnableExport", boost::bind(&enable_export_object));
	// </FS:Techwolf Lupindo>
}<|MERGE_RESOLUTION|>--- conflicted
+++ resolved
@@ -10932,20 +10932,13 @@
 
 void handle_report_bug(const LLSD& param)
 {
-<<<<<<< HEAD
+	// <FS:Ansariel> Keep linking to out JIRA
+    //std::string url = gSavedSettings.getString("ReportBugURL");
+    //LLWeb::loadURLExternal(url);
 	LLUIString url(param.asString());
-	
+	LLSD sysinfo = FSData::getSystemInfo();
 	LLStringUtil::format_map_t replace;
-	// <FS:Ansariel> FIRE-14001: JIRA report is being cut off when using Help -> Report Bug
-	//std::string environment = LLAppViewer::instance()->getViewerInfoString(true);
-	//boost::regex regex;
-	//regex.assign("</?nolink>");
-	//std::string stripped_env = boost::regex_replace(environment, regex, "");
-
-	//replace["[ENVIRONMENT]"] = LLURI::escape(stripped_env);
-	LLSD sysinfo = FSData::getSystemInfo();
 	replace["[ENVIRONMENT]"] = LLURI::escape(sysinfo["Part1"].asString().substr(1) + sysinfo["Part2"].asString().substr(1));
-	// </FS:Ansariel>
 	LLSLURL location_url;
 	LLAgentUI::buildSLURL(location_url);
 	replace["[LOCATION]"] = LLURI::escape(location_url.getSLURLString());
@@ -10954,10 +10947,7 @@
 	file_bug_url.setArgs(replace);
 
 	LLWeb::loadURLExternal(file_bug_url.getString());
-=======
-    std::string url = gSavedSettings.getString("ReportBugURL");
-    LLWeb::loadURLExternal(url);
->>>>>>> 7075717b
+	// </FS:Ansariel>
 }
 
 void handle_buy_currency_test(void*)
