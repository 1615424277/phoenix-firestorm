--- conflicted
+++ resolved
@@ -5233,17 +5233,12 @@
 		// switching to outfit selector should automagically save any currently edited wearable
 		LLFloaterSidePanelContainer::showPanel("appearance", LLSD().with("type", "my_outfits"));
 	}
-<<<<<<< HEAD
-
+	
 	// <FS:Zi> Added optional V1 behavior so the avatar turns into camera direction after hitting ESC
 	if(gSavedSettings.getBOOL("ResetViewTurnsAvatar"))
 		gAgentCamera.resetView();
 	// </FS:Zi>
 
-	gAgentCamera.switchCameraPreset(CAMERA_PRESET_REAR_VIEW);
-=======
-	
->>>>>>> 16015cfb
 	reset_view_final( TRUE );
 	LLFloaterCamera::resetCameraMode();
 }
