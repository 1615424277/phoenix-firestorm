/** 
 * @file llviewermenu.cpp
 * @brief Builds menus out of items.
 *
 * $LicenseInfo:firstyear=2002&license=viewerlgpl$
 * Second Life Viewer Source Code
 * Copyright (C) 2014, Linden Research, Inc.
 * 
 * This library is free software; you can redistribute it and/or
 * modify it under the terms of the GNU Lesser General Public
 * License as published by the Free Software Foundation;
 * version 2.1 of the License only.
 * 
 * This library is distributed in the hope that it will be useful,
 * but WITHOUT ANY WARRANTY; without even the implied warranty of
 * MERCHANTABILITY or FITNESS FOR A PARTICULAR PURPOSE.  See the GNU
 * Lesser General Public License for more details.
 * 
 * You should have received a copy of the GNU Lesser General Public
 * License along with this library; if not, write to the Free Software
 * Foundation, Inc., 51 Franklin Street, Fifth Floor, Boston, MA  02110-1301  USA
 * 
 * Linden Research, Inc., 945 Battery Street, San Francisco, CA  94111  USA
 * $/LicenseInfo$
 */

#include "llviewerprecompiledheaders.h"

#ifdef INCLUDE_VLD
#define VLD_FORCE_ENABLE 1
#include "vld.h"
#endif

#include "llviewermenu.h" 

// linden library includes
#include "llavatarnamecache.h"	// IDEVO
#include "llfloaterreg.h"
#include "llfloatersidepanelcontainer.h"
#include "llcombobox.h"
#include "llinventorypanel.h"
#include "llnotifications.h"
#include "llnotificationsutil.h"
#include "llviewereventrecorder.h"

// newview includes
#include "llagent.h"
#include "llagentaccess.h"
#include "llagentbenefits.h"
#include "llagentcamera.h"
#include "llagentui.h"
#include "llagentwearables.h"
#include "llagentpilot.h"
// [SL:KB] - Patch: Appearance-PhantomAttach | Checked: Catznip-5.0
#include "llattachmentsmgr.h"
// [/SL:KB]
#include "llcompilequeue.h"
#include "llconsole.h"
#include "lldebugview.h"
#include "llenvironment.h"
#include "llfilepicker.h"
#include "llfirstuse.h"
#include "llfloaterabout.h"
#include "llfloaterbuy.h"
#include "llfloaterbuycontents.h"
#include "llbuycurrencyhtml.h"
#include "llfloatergodtools.h"
#include "llfloaterimcontainer.h"
#include "llfloaterland.h"
#include "llfloaterimnearbychat.h"
#include "llfloaterlandholdings.h"
#include "llfloaterpathfindingcharacters.h"
#include "llfloaterpathfindinglinksets.h"
#include "llfloaterpay.h"
#include "llfloaterreporter.h"
#include "llfloatersearch.h"
#include "llfloaterscriptdebug.h"
#include "llfloatersnapshot.h"
#include "llfloatertools.h"
#include "llfloaterworldmap.h"
#include "llfloaterbuildoptions.h"
#include "llavataractions.h"
#include "lllandmarkactions.h"
#include "llgroupmgr.h"
#include "lltooltip.h"
#include "lltoolface.h"
#include "llhints.h"
#include "llhudeffecttrail.h"
#include "llhudmanager.h"
#include "llimview.h"
#include "llinventorybridge.h"
#include "llinventorydefines.h"
#include "llinventoryfunctions.h"
#include "llpanellogin.h"
#include "llpanelblockedlist.h"
#include "llpanelmaininventory.h"
#include "llmarketplacefunctions.h"
#include "llmenuoptionpathfindingrebakenavmesh.h"
#include "llmoveview.h"
#include "llparcel.h"
#include "llrootview.h"
#include "llsceneview.h"
#include "llscenemonitor.h"
#include "llselectmgr.h"
#include "llspellcheckmenuhandler.h"
#include "llstatusbar.h"
#include "lltextureview.h"
#include "lltoolbarview.h"
#include "lltoolcomp.h"
#include "lltoolmgr.h"
#include "lltoolpie.h"
#include "lltoolselectland.h"
#include "lltrans.h"
#include "llviewerdisplay.h" //for gWindowResized
#include "llviewergenericmessage.h"
#include "llviewerhelp.h"
#include "llviewermenufile.h"	// init_menu_file()
#include "llviewermessage.h"
#include "llviewernetwork.h"
#include "llviewerobjectlist.h"
#include "llviewerparcelmgr.h"
#include "llviewerstats.h"
#include "llvoavatarself.h"
#include "llvoicevivox.h"
#include "llworldmap.h"
#include "pipeline.h"
#include "llviewerjoystick.h"
#include "llfloatercamera.h"
#include "lluilistener.h"
#include "llappearancemgr.h"
#include "lltrans.h"
#include "lltoolgrab.h"
#include "llwindow.h"
#include "llpathfindingmanager.h"
#include "llstartup.h"
#include "boost/unordered_map.hpp"
#include <boost/regex.hpp>
#include <boost/algorithm/string.hpp>
#include "llcleanup.h"
#include "llviewershadermgr.h"
// [RLVa:KB] - Checked: 2011-05-22 (RLVa-1.3.1a)
#include "fsavatarrenderpersistence.h"
#include "rlvactions.h"
#include "rlvhandler.h"
#include "rlvlocks.h"
// [/RLVa:KB]

// Firestorm includes
#include "fsassetblacklist.h"
#include "fsdata.h"
#include "fslslbridge.h"
#include "fscommon.h"
#include "fsfloaterexport.h"
#include "fsfloatercontacts.h"
#include "fsfloaterplacedetails.h"
#include "fspose.h"
#include "lfsimfeaturehandler.h"
#include "llavatarpropertiesprocessor.h"
#include "llcheckboxctrl.h"
#include "llfloatergridstatus.h"
#include "llfloaterpreference.h"
#include "llkeyconflict.h"
#include "lllogininstance.h"
#include "llscenemonitor.h"
#include "llsdserialize.h"
#include "lltexturecache.h"
#include "llvovolume.h"
#include "particleeditor.h"
<<<<<<< HEAD
=======
#include "permissionstracker.h"
>>>>>>> c142812f

using namespace LLAvatarAppearanceDefines;

typedef LLPointer<LLViewerObject> LLViewerObjectPtr;

static boost::unordered_map<std::string, LLStringExplicit> sDefaultItemLabels;

BOOL enable_land_build(void*);
BOOL enable_object_build(void*);

LLVOAvatar* find_avatar_from_object( LLViewerObject* object );
LLVOAvatar* find_avatar_from_object( const LLUUID& object_id );

void handle_test_load_url(void*);

//
// Evil hackish imported globals

//extern BOOL	gHideSelectedObjects;
//extern BOOL gAllowSelectAvatar;
//extern BOOL gDebugAvatarRotation;
extern BOOL gDebugClicks;
extern BOOL gDebugWindowProc;
extern BOOL gShaderProfileFrame;

//extern BOOL gDebugTextEditorTips;
//extern BOOL gDebugSelectMgr;

//
// Globals
//

LLMenuBarGL		*gMenuBarView = NULL;
LLViewerMenuHolderGL	*gMenuHolder = NULL;
LLMenuGL		*gPopupMenuView = NULL;
LLMenuGL		*gEditMenu = NULL;
LLMenuBarGL		*gLoginMenuBarView = NULL;

// Context menus
LLContextMenu	*gMenuAvatarSelf	= NULL;
LLContextMenu	*gMenuAvatarOther = NULL;
LLContextMenu	*gMenuObject = NULL;
LLContextMenu	*gMenuAttachmentSelf = NULL;
LLContextMenu	*gMenuAttachmentOther = NULL;
LLContextMenu	*gMenuLand	= NULL;
LLContextMenu	*gMenuMuteParticle = NULL;

// <FS:Zi> Pie menu
// Pie menus
PieMenu		*gPieMenuAvatarSelf	= NULL;
PieMenu		*gPieMenuAvatarOther = NULL;
PieMenu		*gPieMenuObject = NULL;
PieMenu		*gPieMenuAttachmentSelf = NULL;
PieMenu		*gPieMenuAttachmentOther = NULL;
PieMenu		*gPieMenuLand	= NULL;
PieMenu		*gPieMenuMuteParticle = NULL;
// <FS:Zi> Pie menu

// <FS:Ansariel> FIRE-7893: Detach function on inspect self toast without function
LLToggleableMenu	*gMenuInspectSelf	= NULL;
LLContextMenu		*gInspectSelfDetachScreenMenu = NULL;
LLContextMenu		*gInspectSelfDetachMenu = NULL;
// </FS:Ansariel>

const std::string SAVE_INTO_TASK_INVENTORY("Save Object Back to Object Contents");

LLMenuGL* gAttachSubMenu = NULL;
LLMenuGL* gDetachSubMenu = NULL;
LLMenuGL* gTakeOffClothes = NULL;
LLMenuGL* gDetachAvatarMenu = NULL;
LLMenuGL* gDetachHUDAvatarMenu = NULL;
LLContextMenu* gAttachScreenPieMenu = NULL;
LLContextMenu* gAttachPieMenu = NULL;
LLContextMenu* gAttachBodyPartPieMenus[9];
LLContextMenu* gDetachPieMenu = NULL;
LLContextMenu* gDetachScreenPieMenu = NULL;
LLContextMenu* gDetachAttSelfMenu = NULL;
LLContextMenu* gDetachHUDAttSelfMenu = NULL;
LLContextMenu* gDetachBodyPartPieMenus[9];

// <FS:Zi> Pie menu
PieMenu* gPieAttachScreenMenu = NULL;
PieMenu* gPieAttachMenu = NULL;
PieMenu* gPieAttachBodyPartMenus[PIE_MAX_SLICES];
PieMenu* gPieDetachMenu = NULL;
PieMenu* gPieDetachScreenMenu = NULL;
PieMenu* gPieDetachBodyPartMenus[PIE_MAX_SLICES];
// <FS:Zi> Pie menu

LLMenuItemCallGL* gAutorespondMenu = NULL;
LLMenuItemCallGL* gAutorespondNonFriendsMenu = NULL;
//
// Local prototypes

// File Menu
void handle_compress_image(void*);
void handle_compress_file_test(void*);


// Edit menu
void handle_dump_group_info(void *);
void handle_dump_capabilities_info(void *);

// Advanced->Consoles menu
void handle_region_dump_settings(void*);
void handle_region_dump_temp_asset_data(void*);
void handle_region_clear_temp_asset_data(void*);

// Object pie menu
BOOL sitting_on_selection();

void near_sit_object();
//void label_sit_or_stand(std::string& label, void*);
// buy and take alias into the same UI positions, so these
// declarations handle this mess.
BOOL is_selection_buy_not_take();
S32 selection_price();
BOOL enable_take();
void handle_object_show_inspector();
void handle_avatar_show_inspector();
bool confirm_take(const LLSD& notification, const LLSD& response, LLObjectSelectionHandle selection_handle);

void handle_buy_object(LLSaleInfo sale_info);
void handle_buy_contents(LLSaleInfo sale_info);

// Land pie menu
void near_sit_down_point(BOOL success, void *);

// Avatar pie menu

// Debug menu


void velocity_interpolate( void* );
void handle_visual_leak_detector_toggle(void*);
void handle_rebake_textures(void*);
BOOL check_admin_override(void*);
void handle_admin_override_toggle(void*);
#ifdef TOGGLE_HACKED_GODLIKE_VIEWER
void handle_toggle_hacked_godmode(void*);
BOOL check_toggle_hacked_godmode(void*);
bool enable_toggle_hacked_godmode(void*);
#endif

void toggle_show_xui_names(void *);
BOOL check_show_xui_names(void *);

// Debug UI

void handle_buy_currency_test(void*);
void handle_save_to_xml(void*);
void handle_load_from_xml(void*);

void handle_god_mode(void*);

// God menu
void handle_leave_god_mode(void*);


void handle_reset_view();

void handle_duplicate_in_place(void*);


void handle_object_owner_self(void*);
void handle_object_owner_permissive(void*);
void handle_object_lock(void*);
void handle_object_asset_ids(void*);
void force_take_copy(void*);
#ifdef _CORY_TESTING
void force_export_copy(void*);
void force_import_geometry(void*);
#endif

void handle_force_parcel_owner_to_me(void*);
void handle_force_parcel_to_content(void*);
void handle_claim_public_land(void*);

void handle_god_request_avatar_geometry(void *);	// Hack for easy testing of new avatar geometry
void reload_vertex_shader(void *);
void handle_disconnect_viewer(void *);

void force_error_breakpoint(void *);
void force_error_llerror(void *);
void force_error_bad_memory_access(void *);
void force_error_infinite_loop(void *);
void force_error_software_exception(void *);
void force_error_driver_crash(void *);
void force_error_coroutine_crash(void *);
void force_error_thread_crash(void *);

void handle_force_delete(void*);
void print_object_info(void*);
void print_agent_nvpairs(void*);
void toggle_debug_menus(void*);
void upload_done_callback(const LLUUID& uuid, void* user_data, S32 result, LLExtStat ext_status);
void dump_select_mgr(void*);

void dump_inventory(void*);
void toggle_visibility(void*);
BOOL get_visibility(void*);

// Avatar Pie menu
void request_friendship(const LLUUID& agent_id);

// Tools menu
void handle_selected_texture_info(void*);
void handle_selected_material_info();

void handle_dump_followcam(void*);
void handle_viewer_enable_message_log(void*);
void handle_viewer_disable_message_log(void*);

BOOL enable_buy_land(void*);

// Help menu

void handle_test_male(void *);
void handle_test_female(void *);
void handle_dump_attachments(void *);
void handle_dump_avatar_local_textures(void*);
void handle_debug_avatar_textures(void*);
void handle_grab_baked_texture(void*);
BOOL enable_grab_baked_texture(void*);
void handle_dump_region_object_cache(void*);

BOOL enable_save_into_task_inventory(void*);

BOOL enable_detach(const LLSD& = LLSD());
void menu_toggle_attached_lights(void* user_data);
void menu_toggle_attached_particles(void* user_data);

void avatar_tex_refresh(LLVOAvatar* avatar);	// <FS:CR> FIRE-11800

class LLMenuParcelObserver : public LLParcelObserver
{
public:
	LLMenuParcelObserver();
	~LLMenuParcelObserver();
	virtual void changed();
};

static LLMenuParcelObserver* gMenuParcelObserver = NULL;

static LLUIListener sUIListener;

LLMenuParcelObserver::LLMenuParcelObserver()
{
	LLViewerParcelMgr::getInstance()->addObserver(this);
}

LLMenuParcelObserver::~LLMenuParcelObserver()
{
	LLViewerParcelMgr::getInstance()->removeObserver(this);
}

void LLMenuParcelObserver::changed()
{
	LLParcel *parcel = LLViewerParcelMgr::getInstance()->getParcelSelection()->getParcel();
    if (gMenuLand && parcel)
    {
        // <FS:Ansariel> FIRE-4454: Cache controls because of performance reasons
        //LLView* child = gMenuLand->findChild<LLView>("Land Buy Pass");
        //if (child)
        //{
        //    child->setEnabled(LLPanelLandGeneral::enableBuyPass(NULL) && !(parcel->getOwnerID() == gAgent.getID()));
        //}
        //
        //child = gMenuLand->findChild<LLView>("Land Buy");
        //if (child)
        //{
        //    BOOL buyable = enable_buy_land(NULL);
        //    child->setEnabled(buyable);
        //}

        static LLView* land_buy_pass = gMenuHolder->getChildView("Land Buy Pass");
        static LLView* land_buy_pass_pie = gMenuHolder->getChildView("Land Buy Pass Pie");
        static LLView* land_buy = gMenuHolder->getChildView("Land Buy");
        static LLView* land_buy_pie = gMenuHolder->getChildView("Land Buy Pie");

        BOOL pass_buyable = LLPanelLandGeneral::enableBuyPass(NULL) && parcel->getOwnerID() != gAgentID;
        land_buy_pass->setEnabled(pass_buyable);
        land_buy_pass_pie->setEnabled(pass_buyable);

        BOOL buyable = enable_buy_land(NULL);
        land_buy->setEnabled(buyable);
        land_buy_pie->setEnabled(buyable);
        // </FS:Ansariel> FIRE-4454: Cache controls because of performance reasons
    }
}


void initialize_menus();

//-----------------------------------------------------------------------------
// Initialize main menus
//
// HOW TO NAME MENUS:
//
// First Letter Of Each Word Is Capitalized, Even At Or And
//
// Items that lead to dialog boxes end in "..."
//
// Break up groups of more than 6 items with separators
//-----------------------------------------------------------------------------

void set_merchant_SLM_menu()
{
    // All other cases (new merchant, not merchant, migrated merchant): show the new Marketplace Listings menu and enable the tool
    gMenuHolder->getChild<LLView>("MarketplaceListings")->setVisible(TRUE);
    LLCommand* command = LLCommandManager::instance().getCommand("marketplacelistings");
	gToolBarView->enableCommand(command->id(), true);
}

void check_merchant_status(bool force)
{
	// <FS:Ansariel> Don't show merchant outbox or SL Marketplace stuff outside SL
	if (!LLGridManager::getInstance()->isInSecondLife())
	{
		gMenuHolder->getChild<LLView>("MarketplaceListings")->setVisible(FALSE);
		return;
	}
	// </FS:Ansariel>

    if (force)
    {
        // Reset the SLM status: we actually want to check again, that's the point of calling check_merchant_status()
        LLMarketplaceData::instance().setSLMStatus(MarketplaceStatusCodes::MARKET_PLACE_NOT_INITIALIZED);
    }
    // Hide SLM related menu item
    gMenuHolder->getChild<LLView>("MarketplaceListings")->setVisible(FALSE);

    // Also disable the toolbar button for Marketplace Listings
    LLCommand* command = LLCommandManager::instance().getCommand("marketplacelistings");
    gToolBarView->enableCommand(command->id(), false);

    // Launch an SLM test connection to get the merchant status
    LLMarketplaceData::instance().initializeSLM(boost::bind(&set_merchant_SLM_menu));
}

void init_menus()
{
	// Initialize actions
	initialize_menus();

	///
	/// Popup menu
	///
	/// The popup menu is now populated by the show_context_menu()
	/// method.
	
	LLMenuGL::Params menu_params;
	menu_params.name = "Popup";
	menu_params.visible = false;
	gPopupMenuView = LLUICtrlFactory::create<LLMenuGL>(menu_params);
	gMenuHolder->addChild( gPopupMenuView );

	///
	/// Context menus
	///

	const widget_registry_t& registry =
		LLViewerMenuHolderGL::child_registry_t::instance();
	gEditMenu = LLUICtrlFactory::createFromFile<LLMenuGL>("menu_edit.xml", gMenuHolder, registry);
	gMenuAvatarSelf = LLUICtrlFactory::createFromFile<LLContextMenu>(
		"menu_avatar_self.xml", gMenuHolder, registry);
	gMenuAvatarOther = LLUICtrlFactory::createFromFile<LLContextMenu>(
		"menu_avatar_other.xml", gMenuHolder, registry);

	gDetachScreenPieMenu = gMenuHolder->getChild<LLContextMenu>("Object Detach HUD", true);
	gDetachPieMenu = gMenuHolder->getChild<LLContextMenu>("Object Detach", true);

	gMenuObject = LLUICtrlFactory::createFromFile<LLContextMenu>(
		"menu_object.xml", gMenuHolder, registry);

	gAttachScreenPieMenu = gMenuHolder->getChild<LLContextMenu>("Object Attach HUD");
	gAttachPieMenu = gMenuHolder->getChild<LLContextMenu>("Object Attach");

	gMenuAttachmentSelf = LLUICtrlFactory::createFromFile<LLContextMenu>(
		"menu_attachment_self.xml", gMenuHolder, registry);
	gMenuAttachmentOther = LLUICtrlFactory::createFromFile<LLContextMenu>(
		"menu_attachment_other.xml", gMenuHolder, registry);

	gDetachHUDAttSelfMenu = gMenuHolder->getChild<LLContextMenu>("Detach Self HUD", true);
	gDetachAttSelfMenu = gMenuHolder->getChild<LLContextMenu>("Detach Self", true);

	gMenuLand = LLUICtrlFactory::createFromFile<LLContextMenu>(
		"menu_land.xml", gMenuHolder, registry);

	gMenuMuteParticle = LLUICtrlFactory::createFromFile<LLContextMenu>(
		"menu_mute_particle.xml", gMenuHolder, registry);

// <FS:Zi> Pie menu
	gPieMenuAvatarSelf = LLUICtrlFactory::createFromFile<PieMenu>(
		"menu_pie_avatar_self.xml", gMenuHolder, registry);
	gPieMenuAvatarOther = LLUICtrlFactory::createFromFile<PieMenu>(
		"menu_pie_avatar_other.xml", gMenuHolder, registry);

	// added "Pie" to the control names to keep them unique
	gPieDetachScreenMenu = gMenuHolder->getChild<PieMenu>("Pie Object Detach HUD", true);
	gPieDetachMenu = gMenuHolder->getChild<PieMenu>("Pie Object Detach", true);

	gPieMenuObject = LLUICtrlFactory::createFromFile<PieMenu>(
		"menu_pie_object.xml", gMenuHolder, registry);

	// added "Pie" to the control names to keep them unique
	gPieAttachScreenMenu = gMenuHolder->getChild<PieMenu>("Pie Object Attach HUD");
	gPieAttachMenu = gMenuHolder->getChild<PieMenu>("Pie Object Attach");

	gPieMenuAttachmentSelf = LLUICtrlFactory::createFromFile<PieMenu>(
		"menu_pie_attachment_self.xml", gMenuHolder, registry);
	gPieMenuAttachmentOther = LLUICtrlFactory::createFromFile<PieMenu>(
		"menu_pie_attachment_other.xml", gMenuHolder, registry);

	gPieMenuLand = LLUICtrlFactory::createFromFile<PieMenu>(
		"menu_pie_land.xml", gMenuHolder, registry);

	gPieMenuMuteParticle = LLUICtrlFactory::createFromFile<PieMenu>(
		"menu_pie_mute_particle.xml", gMenuHolder, registry);
// </FS:Zi> Pie menu

	// <FS:Ansariel> FIRE-7893: Detach function on inspect self toast without function
	gMenuInspectSelf = LLUICtrlFactory::createFromFile<LLToggleableMenu>(
		"menu_inspect_self_gear.xml", gMenuHolder, registry);

	gInspectSelfDetachScreenMenu = gMenuHolder->getChild<LLContextMenu>("Inspect Self Detach HUD", true);
	gInspectSelfDetachMenu = gMenuHolder->getChild<LLContextMenu>("Inspect Self Detach", true);
	// </FS:Ansariel>

	///
	/// set up the colors
	///
	LLColor4 color;

	// do not set colors in code, let the skin decide. -Zi
	/*
	LLColor4 context_menu_color = LLUIColorTable::instance().getColor("MenuPopupBgColor");
	
	gMenuAvatarSelf->setBackgroundColor( context_menu_color );
	gMenuAvatarOther->setBackgroundColor( context_menu_color );
	gMenuObject->setBackgroundColor( context_menu_color );
	gMenuAttachmentSelf->setBackgroundColor( context_menu_color );
	gMenuAttachmentOther->setBackgroundColor( context_menu_color );

	gMenuLand->setBackgroundColor( context_menu_color );

	color = LLUIColorTable::instance().getColor( "MenuPopupBgColor" );
	gPopupMenuView->setBackgroundColor( color );
	*/

	// <FS> Changed for grid manager
	// If we are not in production, use a different color to make it apparent.
	//if (LLGridManager::getInstance()->isInProductionGrid())
	//{
	//	color = LLUIColorTable::instance().getColor( "MenuBarBgColor" );
	//}
	//else
	//{
	//	color = LLUIColorTable::instance().getColor( "MenuNonProductionBgColor" );
	//}

	//LLView* menu_bar_holder = gViewerWindow->getRootView()->getChildView("menu_bar_holder");

	//gMenuBarView = LLUICtrlFactory::getInstance()->createFromFile<LLMenuBarGL>("menu_viewer.xml", gMenuHolder, LLViewerMenuHolderGL::child_registry_t::instance());
	//gMenuBarView->setRect(LLRect(0, menu_bar_holder->getRect().mTop, 0, menu_bar_holder->getRect().mTop - MENU_BAR_HEIGHT));
	//gMenuBarView->setBackgroundColor( color );

	gMenuBarView = LLUICtrlFactory::getInstance()->createFromFile<LLMenuBarGL>("menu_viewer.xml", gMenuHolder, LLViewerMenuHolderGL::child_registry_t::instance());
	// ONLY change the color IF we are in beta. Otherwise leave it alone so it can use the skinned color. -Zi
	if(LLGridManager::getInstance()->isInSLBeta())
	{
		color = LLUIColorTable::instance().getColor( "MenuNonProductionBgColor" );
		gMenuBarView->setBackgroundColor( color );
	}

	LLView* menu_bar_holder = gViewerWindow->getRootView()->getChildView("menu_bar_holder");
	gMenuBarView->setRect(LLRect(0, menu_bar_holder->getRect().mTop, 0, menu_bar_holder->getRect().mTop - MENU_BAR_HEIGHT));
	// </FS> Changed for grid manager

	menu_bar_holder->addChild(gMenuBarView);
  
    gViewerWindow->setMenuBackgroundColor(false, 
        !LLGridManager::getInstance()->isInSLBeta());
	// *TODO:Also fix cost in llfolderview.cpp for Inventory menus
	const std::string texture_upload_cost_str = std::to_string(LLAgentBenefitsMgr::current().getTextureUploadCost());
	const std::string sound_upload_cost_str = std::to_string(LLAgentBenefitsMgr::current().getSoundUploadCost());
	const std::string animation_upload_cost_str = std::to_string(LLAgentBenefitsMgr::current().getAnimationUploadCost());
	gMenuHolder->childSetLabelArg("Upload Image", "[COST]", texture_upload_cost_str);
	gMenuHolder->childSetLabelArg("Upload Sound", "[COST]", sound_upload_cost_str);
	gMenuHolder->childSetLabelArg("Upload Animation", "[COST]", animation_upload_cost_str);

	gAutorespondMenu = gMenuBarView->getChild<LLMenuItemCallGL>("Set Autorespond", TRUE);
	gAutorespondNonFriendsMenu = gMenuBarView->getChild<LLMenuItemCallGL>("Set Autorespond to non-friends", TRUE);
	gAttachSubMenu = gMenuBarView->findChildMenuByName("Attach Object", TRUE);
	gDetachSubMenu = gMenuBarView->findChildMenuByName("Detach Object", TRUE);

	gDetachAvatarMenu = gMenuHolder->getChild<LLMenuGL>("Avatar Detach", true);
	gDetachHUDAvatarMenu = gMenuHolder->getChild<LLMenuGL>("Avatar Detach HUD", true);

	// Don't display the Memory console menu if the feature is turned off
	LLMenuItemCheckGL *memoryMenu = gMenuBarView->getChild<LLMenuItemCheckGL>("Memory", TRUE);
	if (memoryMenu)
	{
		memoryMenu->setVisible(FALSE);
	}

	gMenuBarView->createJumpKeys();

	// Let land based option enable when parcel changes
	gMenuParcelObserver = new LLMenuParcelObserver();

	gLoginMenuBarView = LLUICtrlFactory::getInstance()->createFromFile<LLMenuBarGL>("menu_login.xml", gMenuHolder, LLViewerMenuHolderGL::child_registry_t::instance());
	gLoginMenuBarView->arrangeAndClear();
	LLRect menuBarRect = gLoginMenuBarView->getRect();
	menuBarRect.setLeftTopAndSize(0, menu_bar_holder->getRect().getHeight(), menuBarRect.getWidth(), menuBarRect.getHeight());
	gLoginMenuBarView->setRect(menuBarRect);
	// do not set colors in code, always lat the skin decide. -Zi
	// gLoginMenuBarView->setBackgroundColor( color );
	menu_bar_holder->addChild(gLoginMenuBarView);
	
	// tooltips are on top of EVERYTHING, including menus
	gViewerWindow->getRootView()->sendChildToFront(gToolTipView);
}

///////////////////
// SHOW CONSOLES //
///////////////////


class LLAdvancedToggleConsole : public view_listener_t
{
	bool handleEvent(const LLSD& userdata)
	{
		std::string console_type = userdata.asString();
		if ("texture" == console_type)
		{
			toggle_visibility( (void*)gTextureView );
		}
		else if ("debug" == console_type)
		{
			toggle_visibility( (void*)static_cast<LLUICtrl*>(gDebugView->mDebugConsolep));
		}
		else if ("fast timers" == console_type)
		{
			LLFloaterReg::toggleInstance("block_timers");
		}
		else if ("scene view" == console_type)
		{
			toggle_visibility( (void*)gSceneView);
		}
		else if ("scene monitor" == console_type)
		{
			toggle_visibility( (void*)gSceneMonitorView);
		}

		return true;
	}
};
class LLAdvancedCheckConsole : public view_listener_t
{
	bool handleEvent(const LLSD& userdata)
	{
		std::string console_type = userdata.asString();
		bool new_value = false;
		if ("texture" == console_type)
		{
			new_value = get_visibility( (void*)gTextureView );
		}
		else if ("debug" == console_type)
		{
			new_value = get_visibility( (void*)((LLView*)gDebugView->mDebugConsolep) );
		}
		else if ("fast timers" == console_type)
		{
			new_value = LLFloaterReg::instanceVisible("block_timers");
		}
		else if ("scene view" == console_type)
		{
			new_value = get_visibility( (void*) gSceneView);
		}
		else if ("scene monitor" == console_type)
		{
			new_value = get_visibility( (void*) gSceneMonitorView);
		}
		
		return new_value;
	}
};


//////////////////////////
// DUMP INFO TO CONSOLE //
//////////////////////////


class LLAdvancedDumpInfoToConsole : public view_listener_t
{
	bool handleEvent(const LLSD& userdata)
	{
		gDebugView->mDebugConsolep->setVisible(TRUE);
		std::string info_type = userdata.asString();
		if ("region" == info_type)
		{
			handle_region_dump_settings(NULL);
		}
		else if ("group" == info_type)
		{
			handle_dump_group_info(NULL);
		}
		else if ("capabilities" == info_type)
		{
			handle_dump_capabilities_info(NULL);
		}
		return true;
	}
};


//////////////
// HUD INFO //
//////////////


class LLAdvancedToggleHUDInfo : public view_listener_t
{
	bool handleEvent(const LLSD& userdata)
	{
		std::string info_type = userdata.asString();

		if ("camera" == info_type)
		{
			gDisplayCameraPos = !(gDisplayCameraPos);
		}
		else if ("wind" == info_type)
		{
			gDisplayWindInfo = !(gDisplayWindInfo);
		}
		else if ("fov" == info_type)
		{
			gDisplayFOV = !(gDisplayFOV);
		}
		else if ("badge" == info_type)
		{
			report_to_nearby_chat("Hippos!");
		}
		else if ("cookies" == info_type)
		{
			report_to_nearby_chat("Cookies!");
		}
		// <FS:PP>
		else if ("motd" == info_type)
		{
			report_to_nearby_chat(gAgent.mMOTD);
		}
		// </FS:PP>
		return true;
	}
};

class LLAdvancedCheckHUDInfo : public view_listener_t
{
	bool handleEvent(const LLSD& userdata)
	{
		std::string info_type = userdata.asString();
		bool new_value = false;
		if ("camera" == info_type)
		{
			new_value = gDisplayCameraPos;
		}
		else if ("wind" == info_type)
		{
			new_value = gDisplayWindInfo;
		}
		else if ("fov" == info_type)
		{
			new_value = gDisplayFOV;
		}
		return new_value;
	}
};


// <FS:Ansariel> Keep this for menu check item
//////////////
// FLYING   //
//////////////

class LLAdvancedAgentFlyingInfo : public view_listener_t
{
	bool handleEvent(const LLSD&)
	{
		return gAgent.getFlying();
	}
};
// </FS:Ansariel>


///////////////////////
// CLEAR GROUP CACHE //
///////////////////////

class LLAdvancedClearGroupCache : public view_listener_t
{
	bool handleEvent(const LLSD& userdata)
	{
		LLGroupMgr::debugClearAllGroups(NULL);
		return true;
	}
};




/////////////////
// RENDER TYPE //
/////////////////
U32 render_type_from_string(std::string render_type)
{
	if ("simple" == render_type)
	{
		return LLPipeline::RENDER_TYPE_SIMPLE;
	}
	else if ("alpha" == render_type)
	{
		return LLPipeline::RENDER_TYPE_ALPHA;
	}
	else if ("tree" == render_type)
	{
		return LLPipeline::RENDER_TYPE_TREE;
	}
	else if ("character" == render_type)
	{
		return LLPipeline::RENDER_TYPE_AVATAR;
	}
	else if ("controlAV" == render_type) // Animesh
	{
		return LLPipeline::RENDER_TYPE_CONTROL_AV;
	}
	else if ("surfacePatch" == render_type)
	{
		return LLPipeline::RENDER_TYPE_TERRAIN;
	}
	else if ("sky" == render_type)
	{
		return LLPipeline::RENDER_TYPE_SKY;
	}
	else if ("water" == render_type)
	{
		return LLPipeline::RENDER_TYPE_WATER;
	}
	else if ("ground" == render_type)
	{
		return LLPipeline::RENDER_TYPE_GROUND;
	}
	else if ("volume" == render_type)
	{
		return LLPipeline::RENDER_TYPE_VOLUME;
	}
	else if ("grass" == render_type)
	{
		return LLPipeline::RENDER_TYPE_GRASS;
	}
	else if ("clouds" == render_type)
	{
		return LLPipeline::RENDER_TYPE_CLOUDS;
	}
	else if ("particles" == render_type)
	{
		return LLPipeline::RENDER_TYPE_PARTICLES;
	}
	else if ("bump" == render_type)
	{
		return LLPipeline::RENDER_TYPE_BUMP;
	}
	else
	{
		return 0;
	}
}


class LLAdvancedToggleRenderType : public view_listener_t
{
	bool handleEvent(const LLSD& userdata)
	{
		U32 render_type = render_type_from_string( userdata.asString() );
		if ( render_type != 0 )
		{
			LLPipeline::toggleRenderTypeControl( render_type );
			if(render_type == LLPipeline::RENDER_TYPE_PARTICLES)
			{
				gPipeline.sRenderParticles = gPipeline.hasRenderType(LLPipeline::RENDER_TYPE_PARTICLES);
			}
		}
		return true;
	}
};


class LLAdvancedCheckRenderType : public view_listener_t
{
	bool handleEvent(const LLSD& userdata)
	{
		U32 render_type = render_type_from_string( userdata.asString() );
		bool new_value = false;

		if ( render_type != 0 )
		{
			new_value = LLPipeline::hasRenderTypeControl( render_type );
		}

		return new_value;
	}
};


/////////////
// FEATURE //
/////////////
U32 feature_from_string(std::string feature)
{ 
	if ("ui" == feature)
	{ 
		return LLPipeline::RENDER_DEBUG_FEATURE_UI;
	}
	else if ("selected" == feature)
	{
		return LLPipeline::RENDER_DEBUG_FEATURE_SELECTED;
	}
	else if ("highlighted" == feature)
	{
		return LLPipeline::RENDER_DEBUG_FEATURE_HIGHLIGHTED;
	}
	else if ("dynamic textures" == feature)
	{
		return LLPipeline::RENDER_DEBUG_FEATURE_DYNAMIC_TEXTURES;
	}
	else if ("foot shadows" == feature)
	{
		return LLPipeline::RENDER_DEBUG_FEATURE_FOOT_SHADOWS;
	}
	else if ("fog" == feature)
	{
		return LLPipeline::RENDER_DEBUG_FEATURE_FOG;
	}
	else if ("fr info" == feature)
	{
		return LLPipeline::RENDER_DEBUG_FEATURE_FR_INFO;
	}
	else if ("flexible" == feature)
	{
		return LLPipeline::RENDER_DEBUG_FEATURE_FLEXIBLE;
	}
	else
	{
		return 0;
	}
};


class LLAdvancedToggleFeature : public view_listener_t
{
	bool handleEvent(const LLSD& userdata)
	{
		U32 feature = feature_from_string( userdata.asString() );
		if ( feature != 0 )
		{
			LLPipeline::toggleRenderDebugFeature( feature );
		}
		return true;
	}
};

class LLAdvancedCheckFeature : public view_listener_t
{
	bool handleEvent(const LLSD& userdata)
{
	U32 feature = feature_from_string( userdata.asString() );
	bool new_value = false;

	if ( feature != 0 )
	{
		new_value = LLPipeline::toggleRenderDebugFeatureControl( feature );
	}

	return new_value;
}
};

class LLAdvancedCheckDisplayTextureDensity : public view_listener_t
{
	bool handleEvent(const LLSD& userdata)
	{
		std::string mode = userdata.asString();
		if (!gPipeline.hasRenderDebugMask(LLPipeline::RENDER_DEBUG_TEXEL_DENSITY))
		{
			return mode == "none";
		}
		if (mode == "current")
		{
			return LLViewerTexture::sDebugTexelsMode == LLViewerTexture::DEBUG_TEXELS_CURRENT;
		}
		else if (mode == "desired")
		{
			return LLViewerTexture::sDebugTexelsMode == LLViewerTexture::DEBUG_TEXELS_DESIRED;
		}
		else if (mode == "full")
		{
			return LLViewerTexture::sDebugTexelsMode == LLViewerTexture::DEBUG_TEXELS_FULL;
		}
		return false;
	}
};

class LLAdvancedSetDisplayTextureDensity : public view_listener_t
{
	bool handleEvent(const LLSD& userdata)
	{
		std::string mode = userdata.asString();
		if (mode == "none")
		{
			if (gPipeline.hasRenderDebugMask(LLPipeline::RENDER_DEBUG_TEXEL_DENSITY) == TRUE) 
			{
				gPipeline.toggleRenderDebug(LLPipeline::RENDER_DEBUG_TEXEL_DENSITY);
			}
			LLViewerTexture::sDebugTexelsMode = LLViewerTexture::DEBUG_TEXELS_OFF;
		}
		else if (mode == "current")
		{
			if (gPipeline.hasRenderDebugMask(LLPipeline::RENDER_DEBUG_TEXEL_DENSITY) == FALSE) 
			{
				gPipeline.toggleRenderDebug(LLPipeline::RENDER_DEBUG_TEXEL_DENSITY);
			}
			LLViewerTexture::sDebugTexelsMode = LLViewerTexture::DEBUG_TEXELS_CURRENT;
		}
		else if (mode == "desired")
		{
			if (gPipeline.hasRenderDebugMask(LLPipeline::RENDER_DEBUG_TEXEL_DENSITY) == FALSE) 
			{
				gPipeline.toggleRenderDebug(LLPipeline::RENDER_DEBUG_TEXEL_DENSITY);
			}
			gPipeline.setRenderDebugFeatureControl(LLPipeline::RENDER_DEBUG_TEXEL_DENSITY, true);
			LLViewerTexture::sDebugTexelsMode = LLViewerTexture::DEBUG_TEXELS_DESIRED;
		}
		else if (mode == "full")
		{
			if (gPipeline.hasRenderDebugMask(LLPipeline::RENDER_DEBUG_TEXEL_DENSITY) == FALSE) 
			{
				gPipeline.toggleRenderDebug(LLPipeline::RENDER_DEBUG_TEXEL_DENSITY);
			}
			LLViewerTexture::sDebugTexelsMode = LLViewerTexture::DEBUG_TEXELS_FULL;
		}
		return true;
	}
};


//////////////////
// INFO DISPLAY //
//////////////////
U64 info_display_from_string(std::string info_display)
{
	if ("verify" == info_display)
	{
		return LLPipeline::RENDER_DEBUG_VERIFY;
	}
	else if ("bboxes" == info_display)
	{
		return LLPipeline::RENDER_DEBUG_BBOXES;
	}
	else if ("normals" == info_display)
	{
		return LLPipeline::RENDER_DEBUG_NORMALS;
	}
	else if ("points" == info_display)
	{
		return LLPipeline::RENDER_DEBUG_POINTS;
	}
	else if ("octree" == info_display)
	{
		return LLPipeline::RENDER_DEBUG_OCTREE;
	}
	else if ("shadow frusta" == info_display)
	{
		return LLPipeline::RENDER_DEBUG_SHADOW_FRUSTA;
	}
	else if ("physics shapes" == info_display)
	{
		return LLPipeline::RENDER_DEBUG_PHYSICS_SHAPES;
	}
	else if ("occlusion" == info_display)
	{
		return LLPipeline::RENDER_DEBUG_OCCLUSION;
	}
	else if ("render batches" == info_display)
	{
		return LLPipeline::RENDER_DEBUG_BATCH_SIZE;
	}
	else if ("update type" == info_display)
	{
		return LLPipeline::RENDER_DEBUG_UPDATE_TYPE;
	}
	else if ("texture anim" == info_display)
	{
		return LLPipeline::RENDER_DEBUG_TEXTURE_ANIM;
	}
	else if ("texture priority" == info_display)
	{
		return LLPipeline::RENDER_DEBUG_TEXTURE_PRIORITY;
	}
	else if ("texture area" == info_display)
	{
		return LLPipeline::RENDER_DEBUG_TEXTURE_AREA;
	}
	else if ("face area" == info_display)
	{
		return LLPipeline::RENDER_DEBUG_FACE_AREA;
	}
	else if ("lod info" == info_display)
	{
		return LLPipeline::RENDER_DEBUG_LOD_INFO;
	}
	else if ("build queue" == info_display)
	{
		return LLPipeline::RENDER_DEBUG_BUILD_QUEUE;
	}
	else if ("lights" == info_display)
	{
		return LLPipeline::RENDER_DEBUG_LIGHTS;
	}
	else if ("particles" == info_display)
	{
		return LLPipeline::RENDER_DEBUG_PARTICLES;
	}
	else if ("composition" == info_display)
	{
		return LLPipeline::RENDER_DEBUG_COMPOSITION;
	}
	else if ("avatardrawinfo" == info_display)
	{
		return (LLPipeline::RENDER_DEBUG_AVATAR_DRAW_INFO);
	}
	else if ("glow" == info_display)
	{
		return LLPipeline::RENDER_DEBUG_GLOW;
	}
	else if ("collision skeleton" == info_display)
	{
		return LLPipeline::RENDER_DEBUG_AVATAR_VOLUME;
	}
	else if ("joints" == info_display)
	{
		return LLPipeline::RENDER_DEBUG_AVATAR_JOINTS;
	}
	else if ("raycast" == info_display)
	{
		return LLPipeline::RENDER_DEBUG_RAYCAST;
	}
	else if ("agent target" == info_display)
	{
		return LLPipeline::RENDER_DEBUG_AGENT_TARGET;
	}
	else if ("sculpt" == info_display)
	{
		return LLPipeline::RENDER_DEBUG_SCULPTED;
	}
	else if ("wind vectors" == info_display)
	{
		return LLPipeline::RENDER_DEBUG_WIND_VECTORS;
	}
	else if ("texel density" == info_display)
	{
		return LLPipeline::RENDER_DEBUG_TEXEL_DENSITY;
	}
	else if ("triangle count" == info_display)
	{
		return LLPipeline::RENDER_DEBUG_TRIANGLE_COUNT;
	}
	else if ("impostors" == info_display)
	{
		return LLPipeline::RENDER_DEBUG_IMPOSTORS;
	}
	else if ("texture size" == info_display)
	{
		return LLPipeline::RENDER_DEBUG_TEXTURE_SIZE;
	}
	else
	{
		LL_WARNS() << "unrecognized feature name '" << info_display << "'" << LL_ENDL;
		return 0;
	}
};

class LLAdvancedToggleInfoDisplay : public view_listener_t
{
	bool handleEvent(const LLSD& userdata)
	{
		U64 info_display = info_display_from_string( userdata.asString() );

		LL_INFOS("ViewerMenu") << "toggle " << userdata.asString() << LL_ENDL;
		
		if ( info_display != 0 )
		{
			LLPipeline::toggleRenderDebug( info_display );
		}

		return true;
	}
};


class LLAdvancedCheckInfoDisplay : public view_listener_t
{
	bool handleEvent(const LLSD& userdata)
	{
		U64 info_display = info_display_from_string( userdata.asString() );
		bool new_value = false;

		if ( info_display != 0 )
		{
			new_value = LLPipeline::toggleRenderDebugControl( info_display );
		}

		return new_value;
	}
};


///////////////////////////
//// RANDOMIZE FRAMERATE //
///////////////////////////


class LLAdvancedToggleRandomizeFramerate : public view_listener_t
{
	bool handleEvent(const LLSD& userdata)
	{
		gRandomizeFramerate = !(gRandomizeFramerate);
		return true;
	}
};

class LLAdvancedCheckRandomizeFramerate : public view_listener_t
{
	bool handleEvent(const LLSD& userdata)
	{
		bool new_value = gRandomizeFramerate;
		return new_value;
	}
};

///////////////////////////
//// PERIODIC SLOW FRAME //
///////////////////////////


class LLAdvancedTogglePeriodicSlowFrame : public view_listener_t
{
	bool handleEvent(const LLSD& userdata)
	{
		gPeriodicSlowFrame = !(gPeriodicSlowFrame);
		return true;
	}
};

class LLAdvancedCheckPeriodicSlowFrame : public view_listener_t
{
	bool handleEvent(const LLSD& userdata)
	{
		bool new_value = gPeriodicSlowFrame;
		return new_value;
	}
};



////////////////
// FRAME TEST //
////////////////


class LLAdvancedToggleFrameTest : public view_listener_t
{
	bool handleEvent(const LLSD& userdata)
	{
		LLPipeline::sRenderFrameTest = !(LLPipeline::sRenderFrameTest);
		return true;
	}
};

class LLAdvancedCheckFrameTest : public view_listener_t
{
	bool handleEvent(const LLSD& userdata)
	{
		bool new_value = LLPipeline::sRenderFrameTest;
		return new_value;
	}
};


///////////////////////////
// SELECTED TEXTURE INFO //
///////////////////////////


class LLAdvancedSelectedTextureInfo : public view_listener_t
{
	bool handleEvent(const LLSD& userdata)
	{
		handle_selected_texture_info(NULL);
		return true;
	}
};

//////////////////////
// TOGGLE WIREFRAME //
//////////////////////

class LLAdvancedToggleWireframe : public view_listener_t
{
	bool handleEvent(const LLSD& userdata)
	{
// [RLVa:KB] - @detach and @viewwireframe
		const bool fRlvCanViewWireframe = RlvActions::canViewWireframe();
		if ( (!gUseWireframe) && (!fRlvCanViewWireframe) )
			RlvUtil::notifyBlocked(RlvStringKeys::Blocked::Wireframe);
		set_use_wireframe( (!gUseWireframe) && (fRlvCanViewWireframe) );
		return true;
	}
};

// Called from rlvhandler.cpp
void set_use_wireframe(bool useWireframe)
	{
		if (gUseWireframe == useWireframe)
			return;

		gUseWireframe = useWireframe;
// [/RLVa:KB]
//		gUseWireframe = !(gUseWireframe);
		gWindowResized = TRUE;

		LLPipeline::updateRenderDeferred();

		if (gUseWireframe)
		{
			gInitialDeferredModeForWireframe = LLPipeline::sRenderDeferred;
		}

		gPipeline.resetVertexBuffers();

		if (!gUseWireframe && !gInitialDeferredModeForWireframe && LLPipeline::sRenderDeferred != bool(gInitialDeferredModeForWireframe) && gPipeline.isInit())
		{
			LLPipeline::refreshCachedSettings();
			gPipeline.releaseGLBuffers();
			gPipeline.createGLBuffers();
			LLViewerShaderMgr::instance()->setShaders();
		}

//		return true;
	}
//};

class LLAdvancedCheckWireframe : public view_listener_t
{
	bool handleEvent(const LLSD& userdata)
	{
		bool new_value = gUseWireframe;
		return new_value;
	}
};
	

//////////////////////////
// DUMP SCRIPTED CAMERA //
//////////////////////////
	
class LLAdvancedDumpScriptedCamera : public view_listener_t
{
	bool handleEvent(const LLSD& userdata)
	{
		handle_dump_followcam(NULL);
		return true;
	}
};



//////////////////////////////
// DUMP REGION OBJECT CACHE //
//////////////////////////////


class LLAdvancedDumpRegionObjectCache : public view_listener_t
{
	bool handleEvent(const LLSD& userdata)
	{
		handle_dump_region_object_cache(NULL);
		return true;
	}
};

class LLAdvancedInterestListFullUpdate : public view_listener_t
{
	bool handleEvent(const LLSD& userdata)
	{
		LLSD request;
		LLSD body;
		static bool using_360 = false;

		if (using_360)
		{
			body["mode"] = LLSD::String("default");
		}
		else
		{
			body["mode"] = LLSD::String("360");
		}
		using_360 = !using_360;

        if (gAgent.requestPostCapability("InterestList", body, [](const LLSD& response)
        {
            LL_INFOS("360Capture") <<
                "InterestList capability responded: \n" <<
                ll_pretty_print_sd(response) <<
                LL_ENDL;
        }))
        {
            LL_INFOS("360Capture") <<
                "Successfully posted an InterestList capability request with payload: \n" <<
                ll_pretty_print_sd(body) <<
                LL_ENDL;
            return true;
        }
        else
        {
            LL_INFOS("360Capture") <<
                "Unable to post an InterestList capability request with payload: \n" <<
                ll_pretty_print_sd(body) <<
                LL_ENDL;
            return false;
        }
	}
};

class LLAdvancedBuyCurrencyTest : public view_listener_t
	{
	bool handleEvent(const LLSD& userdata)
	{
		handle_buy_currency_test(NULL);
		return true;
	}
};


/////////////////////
// DUMP SELECT MGR //
/////////////////////


class LLAdvancedDumpSelectMgr : public view_listener_t
{
	bool handleEvent(const LLSD& userdata)
	{
		dump_select_mgr(NULL);
		return true;
	}
};



////////////////////
// DUMP INVENTORY //
////////////////////


class LLAdvancedDumpInventory : public view_listener_t
{
	bool handleEvent(const LLSD& userdata)
	{
		dump_inventory(NULL);
		return true;
	}
};



////////////////////////////////
// PRINT SELECTED OBJECT INFO //
////////////////////////////////


class LLAdvancedPrintSelectedObjectInfo : public view_listener_t
{
	bool handleEvent(const LLSD& userdata)
	{
		print_object_info(NULL);
		return true;
	}
};



//////////////////////
// PRINT AGENT INFO //
//////////////////////


class LLAdvancedPrintAgentInfo : public view_listener_t
{
	bool handleEvent(const LLSD& userdata)
	{
		print_agent_nvpairs(NULL);
		return true;
	}
};

//////////////////
// DEBUG CLICKS //
//////////////////


class LLAdvancedToggleDebugClicks : public view_listener_t
{
	bool handleEvent(const LLSD& userdata)
	{
		gDebugClicks = !(gDebugClicks);
		return true;
	}
};

class LLAdvancedCheckDebugClicks : public view_listener_t
{
	bool handleEvent(const LLSD& userdata)
	{
		bool new_value = gDebugClicks;
		return new_value;
	}
};



/////////////////
// DEBUG VIEWS //
/////////////////


class LLAdvancedToggleDebugViews : public view_listener_t
{
	bool handleEvent(const LLSD& userdata)
	{
		LLView::sDebugRects = !(LLView::sDebugRects);
		return true;
	}
};

class LLAdvancedCheckDebugViews : public view_listener_t
{
	bool handleEvent(const LLSD& userdata)
	{
		bool new_value = LLView::sDebugRects;
		return new_value;
	}
};



///////////////////////
// XUI NAME TOOLTIPS //
///////////////////////


class LLAdvancedToggleXUINameTooltips : public view_listener_t
{
	bool handleEvent(const LLSD& userdata)
	{
		toggle_show_xui_names(NULL);
		return true;
	}
};

class LLAdvancedCheckXUINameTooltips : public view_listener_t
{
	bool handleEvent(const LLSD& userdata)
	{
		bool new_value = check_show_xui_names(NULL);
		return new_value;
	}
};



////////////////////////
// DEBUG MOUSE EVENTS //
////////////////////////


class LLAdvancedToggleDebugMouseEvents : public view_listener_t
{
	bool handleEvent(const LLSD& userdata)
	{
		LLView::sDebugMouseHandling = !(LLView::sDebugMouseHandling);
		return true;
	}
};

class LLAdvancedCheckDebugMouseEvents : public view_listener_t
{
	bool handleEvent(const LLSD& userdata)
	{
		bool new_value = LLView::sDebugMouseHandling;
		return new_value;
	}
};



////////////////
// DEBUG KEYS //
////////////////


class LLAdvancedToggleDebugKeys : public view_listener_t
{
	bool handleEvent(const LLSD& userdata)
	{
		LLView::sDebugKeys = !(LLView::sDebugKeys);
		return true;
	}
};
	
class LLAdvancedCheckDebugKeys : public view_listener_t
{
	bool handleEvent(const LLSD& userdata)
	{
		bool new_value = LLView::sDebugKeys;
		return new_value;
	}
};
	


///////////////////////
// DEBUG WINDOW PROC //
///////////////////////


class LLAdvancedToggleDebugWindowProc : public view_listener_t
{
	bool handleEvent(const LLSD& userdata)
	{
		gDebugWindowProc = !(gDebugWindowProc);
		return true;
	}
};

class LLAdvancedCheckDebugWindowProc : public view_listener_t
	{
	bool handleEvent(const LLSD& userdata)
	{
		bool new_value = gDebugWindowProc;
		return new_value;
	}
};

// ------------------------------XUI MENU ---------------------------

//////////////////////
// LOAD UI FROM XML //
//////////////////////


class LLAdvancedLoadUIFromXML : public view_listener_t
{
	bool handleEvent(const LLSD& userdata)
	{
		handle_load_from_xml(NULL);
		return true;
	}
};



////////////////////
// SAVE UI TO XML //
////////////////////


class LLAdvancedSaveUIToXML : public view_listener_t
{
	bool handleEvent(const LLSD& userdata)
	{
		handle_save_to_xml(NULL);
		return true;
	}
};


class LLAdvancedSendTestIms : public view_listener_t
{
	bool handleEvent(const LLSD& userdata)
	{
		LLIMModel::instance().testMessages();
		return true;
	}
};


///////////////
// XUI NAMES //
///////////////


class LLAdvancedToggleXUINames : public view_listener_t
{
	bool handleEvent(const LLSD& userdata)
	{
		toggle_show_xui_names(NULL);
		return true;
	}
};

class LLAdvancedCheckXUINames : public view_listener_t
{
	bool handleEvent(const LLSD& userdata)
	{
		bool new_value = check_show_xui_names(NULL);
		return new_value;
	}
};


////////////////////////
// GRAB BAKED TEXTURE //
////////////////////////


class LLAdvancedGrabBakedTexture : public view_listener_t
{
	bool handleEvent(const LLSD& userdata)
	{
		std::string texture_type = userdata.asString();
		if ("iris" == texture_type)
		{
			handle_grab_baked_texture( (void*)BAKED_EYES );
		}
		else if ("head" == texture_type)
		{
			handle_grab_baked_texture( (void*)BAKED_HEAD );
		}
		else if ("upper" == texture_type)
		{
			handle_grab_baked_texture( (void*)BAKED_UPPER );
		}
		else if ("lower" == texture_type)
		{
			handle_grab_baked_texture( (void*)BAKED_LOWER );
		}
		else if ("skirt" == texture_type)
		{
			handle_grab_baked_texture( (void*)BAKED_SKIRT );
		}
		else if ("hair" == texture_type)
		{
			handle_grab_baked_texture( (void*)BAKED_HAIR );
		}

		return true;
	}
};

class LLAdvancedEnableGrabBakedTexture : public view_listener_t
{
	bool handleEvent(const LLSD& userdata)
{
		std::string texture_type = userdata.asString();
		bool new_value = false;

		if ("iris" == texture_type)
		{
			new_value = enable_grab_baked_texture( (void*)BAKED_EYES );
		}
		else if ("head" == texture_type)
		{
			new_value = enable_grab_baked_texture( (void*)BAKED_HEAD );
		}
		else if ("upper" == texture_type)
		{
			new_value = enable_grab_baked_texture( (void*)BAKED_UPPER );
		}
		else if ("lower" == texture_type)
		{
			new_value = enable_grab_baked_texture( (void*)BAKED_LOWER );
		}
		else if ("skirt" == texture_type)
		{
			new_value = enable_grab_baked_texture( (void*)BAKED_SKIRT );
		}
		else if ("hair" == texture_type)
		{
			new_value = enable_grab_baked_texture( (void*)BAKED_HAIR );
		}
	
		return new_value;
}
};

///////////////////////
// APPEARANCE TO XML //
///////////////////////


class LLAdvancedEnableAppearanceToXML : public view_listener_t
{
	bool handleEvent(const LLSD& userdata)
	{
        LLViewerObject *obj = LLSelectMgr::getInstance()->getSelection()->getPrimaryObject();
        if (obj && obj->isAnimatedObject() && obj->getControlAvatar())
        {
            return gSavedSettings.getBOOL("DebugAnimatedObjects");
        }
        else if (obj && obj->isAttachment() && obj->getAvatar())
        {
            return gSavedSettings.getBOOL("DebugAvatarAppearanceMessage");
        }
        else if (obj && obj->isAvatar())
        {
            // This has to be a non-control avatar, because control avs are invisible and unclickable.
            return gSavedSettings.getBOOL("DebugAvatarAppearanceMessage");
        }
		else
		{
			return false;
		}
	}
};

class LLAdvancedAppearanceToXML : public view_listener_t
{
	bool handleEvent(const LLSD& userdata)
	{
		std::string emptyname;
        LLViewerObject *obj = LLSelectMgr::getInstance()->getSelection()->getPrimaryObject();
        LLVOAvatar *avatar = NULL;
        if (obj)
        {
            if (obj->isAvatar())
            {
                avatar = obj->asAvatar();
            }
            else
            {
                // If there is a selection, find the associated
                // avatar. Normally there's only one obvious choice. But
                // what should be returned if the object is in an attached
                // animated object? getAvatar() will give the skeleton of
                // the animated object. getAvatarAncestor() will give the
                // actual human-driven avatar.
                avatar = obj->getAvatar();
            }
        }
        else
        {
            // If no selection, use the self avatar.
			avatar = gAgentAvatarp;
        }
        if (avatar)
        {
            avatar->dumpArchetypeXML(emptyname);
        }
		return true;
	}
};



///////////////////////////////
// TOGGLE CHARACTER GEOMETRY //
///////////////////////////////


class LLAdvancedToggleCharacterGeometry : public view_listener_t
{
	bool handleEvent(const LLSD& userdata)
	{
		handle_god_request_avatar_geometry(NULL);
		return true;
	}
};


	/////////////////////////////
// TEST MALE / TEST FEMALE //
/////////////////////////////

class LLAdvancedTestMale : public view_listener_t
{
	bool handleEvent(const LLSD& userdata)
	{
		handle_test_male(NULL);
		return true;
	}
};


class LLAdvancedTestFemale : public view_listener_t
{
	bool handleEvent(const LLSD& userdata)
	{
		handle_test_female(NULL);
		return true;
	}
};

class LLAdvancedForceParamsToDefault : public view_listener_t
{
	bool handleEvent(const LLSD& userdata)
	{
		LLAgent::clearVisualParams(NULL);
		return true;
	}
};


//////////////////////////
//   ANIMATION SPEED    //
//////////////////////////

// Utility function to set all AV time factors to the same global value
static void set_all_animation_time_factors(F32	time_factor)
{
	LLMotionController::setCurrentTimeFactor(time_factor);
	for (std::vector<LLCharacter*>::iterator iter = LLCharacter::sInstances.begin();
		iter != LLCharacter::sInstances.end(); ++iter)
	{
		(*iter)->setAnimTimeFactor(time_factor);
	}
}

class LLAdvancedAnimTenFaster : public view_listener_t
{
	bool handleEvent(const LLSD& userdata)
	{
		//LL_INFOS() << "LLAdvancedAnimTenFaster" << LL_ENDL;
		F32 time_factor = LLMotionController::getCurrentTimeFactor();
		time_factor = llmin(time_factor + 0.1f, 2.f);	// Upper limit is 200% speed
		set_all_animation_time_factors(time_factor);
		return true;
	}
};

class LLAdvancedAnimTenSlower : public view_listener_t
{
	bool handleEvent(const LLSD& userdata)
	{
		//LL_INFOS() << "LLAdvancedAnimTenSlower" << LL_ENDL;
		F32 time_factor = LLMotionController::getCurrentTimeFactor();
		time_factor = llmax(time_factor - 0.1f, 0.1f);	// Lower limit is at 10% of normal speed
		set_all_animation_time_factors(time_factor);
		return true;
	}
};

class LLAdvancedAnimResetAll : public view_listener_t
{
	bool handleEvent(const LLSD& userdata)
	{
		set_all_animation_time_factors(1.f);
		return true;
	}
};


//////////////////////////
// RELOAD VERTEX SHADER //
//////////////////////////


class LLAdvancedReloadVertexShader : public view_listener_t
{
	bool handleEvent(const LLSD& userdata)
	{
		reload_vertex_shader(NULL);
		return true;
	}
};



////////////////////
// ANIMATION INFO //
////////////////////


class LLAdvancedToggleAnimationInfo : public view_listener_t
{
	bool handleEvent(const LLSD& userdata)
	{
		LLVOAvatar::sShowAnimationDebug = !(LLVOAvatar::sShowAnimationDebug);
		return true;
	}
};

class LLAdvancedCheckAnimationInfo : public view_listener_t
{
	bool handleEvent(const LLSD& userdata)
	{
		bool new_value = LLVOAvatar::sShowAnimationDebug;
		return new_value;
	}
};


//////////////////
// SHOW LOOK AT //
//////////////////


class LLAdvancedToggleShowLookAt : public view_listener_t
{
	bool handleEvent(const LLSD& userdata)
	{
		//LLHUDEffectLookAt::sDebugLookAt = !(LLHUDEffectLookAt::sDebugLookAt);
		//<FS:AO improve use of controls with radiogroups>
		//bool value = !gSavedPerAccountSettings.getBOOL("DebugLookAt");
		//gSavedPerAccountSettings.setBOOL("DebugLookAt",value);
		S32 value = !gSavedPerAccountSettings.getS32("DebugLookAt");
		gSavedPerAccountSettings.setS32("DebugLookAt",value);
		//</FS:AO>
		return true;
	}
};

// <AO>
class LLAdvancedToggleShowColor : public view_listener_t
{
        bool handleEvent(const LLSD& userdata)
        {
                S32 value = !gSavedSettings.getS32("DebugShowColor");
                gSavedSettings.setS32("DebugShowColor",value);
                return true;
        }
};

class LLAdvancedCheckShowColor : public view_listener_t
{
        bool handleEvent(const LLSD& userdata)
        {
                S32 new_value = gSavedSettings.getS32("DebugShowColor");
                return (bool)new_value;
        }
};
// </AO>

class LLAdvancedCheckShowLookAt : public view_listener_t
{
	bool handleEvent(const LLSD& userdata)
	{
		//bool new_value = LLHUDEffectLookAt::sDebugLookAt;
		//<FS:AO improve use of controls with radiogroups>
		//bool new_value = gSavedPerAccountSettings.getBOOL("DebugLookAt");
		S32 new_value = gSavedPerAccountSettings.getS32("DebugLookAt");
		return (bool)new_value;
	}
};



///////////////////
// SHOW POINT AT //
///////////////////


class LLAdvancedToggleShowPointAt : public view_listener_t
{
	bool handleEvent(const LLSD& userdata)
	{
		LLHUDEffectPointAt::sDebugPointAt = !(LLHUDEffectPointAt::sDebugPointAt);
		return true;
	}
};

class LLAdvancedCheckShowPointAt : public view_listener_t
{
	bool handleEvent(const LLSD& userdata)
	{
		bool new_value = LLHUDEffectPointAt::sDebugPointAt;
		return new_value;
	}
};


///////////////////// 
// PRIVATE LOOK AT // 
///////////////////// 

class LLAdvancedTogglePrivateLookPointAt : public view_listener_t 
{ 
	bool handleEvent(const LLSD& userdata) 
	{ 
		std::string command = userdata.asString(); 
		if ("Look" == command) 
		{ 
			bool new_value = !gSavedSettings.getBOOL("PrivateLookAtTarget"); 
			gSavedSettings.setBOOL("PrivateLookAtTarget", new_value); 
		} 
		else if ("Point" == command) 
		{ 
			bool new_value = !gSavedSettings.getBOOL("PrivatePointAtTarget"); 
			gSavedSettings.setBOOL("PrivatePointAtTarget", new_value); 
		} 
	return true; 
	} 
}; 

class LLAdvancedCheckPrivateLookPointAt : public view_listener_t 
{ 
	bool handleEvent(const LLSD& userdata) 
	{ 
		std::string command = userdata["data"].asString(); 
		if ("Look" == command) 
		{ 
			bool new_value = gSavedSettings.getBOOL("PrivateLookAtTarget"); 
			std::string control_name = userdata["control"].asString(); 
			gMenuHolder->findControl(control_name)->setValue(new_value); 
		} 
		else if ("Point" == command) 
		{ 
			bool new_value = gSavedSettings.getBOOL("PrivatePointAtTarget"); 
			std::string control_name = userdata["control"].asString(); 
			gMenuHolder->findControl(control_name)->setValue(new_value); 
		} 
	return true; 
	} 
};

/////////////////////////
// DEBUG JOINT UPDATES //
/////////////////////////


class LLAdvancedToggleDebugJointUpdates : public view_listener_t
{
	bool handleEvent(const LLSD& userdata)
	{
		LLVOAvatar::sJointDebug = !(LLVOAvatar::sJointDebug);
		return true;
	}
};

class LLAdvancedCheckDebugJointUpdates : public view_listener_t
{
	bool handleEvent(const LLSD& userdata)
	{
		bool new_value = LLVOAvatar::sJointDebug;
		return new_value;
	}
};



/////////////////
// DISABLE LOD //
/////////////////


class LLAdvancedToggleDisableLOD : public view_listener_t
{
	bool handleEvent(const LLSD& userdata)
	{
		LLViewerJoint::sDisableLOD = !(LLViewerJoint::sDisableLOD);
		return true;
	}
};
		
class LLAdvancedCheckDisableLOD : public view_listener_t
{
	bool handleEvent(const LLSD& userdata)
	{
		bool new_value = LLViewerJoint::sDisableLOD;
		return new_value;
	}
};



/////////////////////////
// DEBUG CHARACTER VIS //
/////////////////////////


class LLAdvancedToggleDebugCharacterVis : public view_listener_t
{
	bool handleEvent(const LLSD& userdata)
	{
		LLVOAvatar::sDebugInvisible = !(LLVOAvatar::sDebugInvisible);
		return true;
	}
};

class LLAdvancedCheckDebugCharacterVis : public view_listener_t
{
	bool handleEvent(const LLSD& userdata)
	{
		bool new_value = LLVOAvatar::sDebugInvisible;
		return new_value;
	}
};


//////////////////////
// DUMP ATTACHMENTS //
//////////////////////

	
class LLAdvancedDumpAttachments : public view_listener_t
{
	bool handleEvent(const LLSD& userdata)
	{
		handle_dump_attachments(NULL);
		return true;
	}
};


	
/////////////////////
// REBAKE TEXTURES //
/////////////////////
	
	
class LLAdvancedRebakeTextures : public view_listener_t
{
	bool handleEvent(const LLSD& userdata)
	{
		handle_rebake_textures(NULL);
		return true;
	}
};
	
	
// [SL:KB] - Patch: Appearance-PhantomAttach | Checked: Catznip-5.0
void handle_refresh_attachments()
{
	LLAttachmentsMgr::instance().refreshAttachments();
}
// [/SL:KB]

#if 1 //ndef LL_RELEASE_FOR_DOWNLOAD
///////////////////////////
// DEBUG AVATAR TEXTURES //
///////////////////////////


class LLAdvancedDebugAvatarTextures : public view_listener_t
{
	bool handleEvent(const LLSD& userdata)
	{
		if (gAgent.isGodlike())
		{
			handle_debug_avatar_textures(NULL);
		}
		return true;
	}
};

////////////////////////////////
// DUMP AVATAR LOCAL TEXTURES //
////////////////////////////////


class LLAdvancedDumpAvatarLocalTextures : public view_listener_t
{
	bool handleEvent(const LLSD& userdata)
	{
#ifndef LL_RELEASE_FOR_DOWNLOAD
		handle_dump_avatar_local_textures(NULL);
#endif
		return true;
	}
};

#endif

///////////////////////////////////
// Reload Avatar Cloud Particles //
///////////////////////////////////
class LLAdvancedReloadAvatarCloudParticle : public view_listener_t
{
	bool handleEvent(const LLSD& userdata)
	{
		LLVOAvatar::initCloud();
		return true;
	}
};

/////////////////
// MESSAGE LOG //
/////////////////


class LLAdvancedEnableMessageLog : public view_listener_t
{
	bool handleEvent(const LLSD& userdata)
	{
		handle_viewer_enable_message_log(NULL);
		return true;
	}
};

class LLAdvancedDisableMessageLog : public view_listener_t
{
	bool handleEvent(const LLSD& userdata)
	{
		handle_viewer_disable_message_log(NULL);
		return true;
	}
};

/////////////////
// DROP PACKET //
/////////////////


class LLAdvancedDropPacket : public view_listener_t
{
	bool handleEvent(const LLSD& userdata)
	{
		gMessageSystem->mPacketRing.dropPackets(1);
		return true;
	}
};


////////////////////
// EVENT Recorder //
///////////////////


class LLAdvancedViewerEventRecorder : public view_listener_t
{
	bool handleEvent(const LLSD& userdata)
	{
		std::string command = userdata.asString();
		if ("start playback" == command)
		{
			LL_INFOS() << "Event Playback starting" << LL_ENDL;
			LLViewerEventRecorder::instance().playbackRecording();
			LL_INFOS() << "Event Playback completed" << LL_ENDL;
		}
		else if ("stop playback" == command)
		{
			// Future
		}
		else if ("start recording" == command)
		{
			LLViewerEventRecorder::instance().setEventLoggingOn();
			LL_INFOS() << "Event recording started" << LL_ENDL;
		}
		else if ("stop recording" == command)
		{
			LLViewerEventRecorder::instance().setEventLoggingOff();
			LL_INFOS() << "Event recording stopped" << LL_ENDL;
		} 

		return true;
	}		
};




/////////////////
// AGENT PILOT //
/////////////////


class LLAdvancedAgentPilot : public view_listener_t
{
	bool handleEvent(const LLSD& userdata)
	{
		std::string command = userdata.asString();
		if ("start playback" == command)
		{
			gAgentPilot.setNumRuns(-1);
			gAgentPilot.startPlayback();
		}
		else if ("stop playback" == command)
		{
			gAgentPilot.stopPlayback();
		}
		else if ("start record" == command)
		{
			gAgentPilot.startRecord();
		}
		else if ("stop record" == command)
		{
			gAgentPilot.stopRecord();
		}

		return true;
	}		
};



//////////////////////
// AGENT PILOT LOOP //
//////////////////////


class LLAdvancedToggleAgentPilotLoop : public view_listener_t
{
	bool handleEvent(const LLSD& userdata)
	{
		gAgentPilot.setLoop(!gAgentPilot.getLoop());
		return true;
	}
};

class LLAdvancedCheckAgentPilotLoop : public view_listener_t
{
	bool handleEvent(const LLSD& userdata)
	{
		bool new_value = gAgentPilot.getLoop();
		return new_value;
	}
};


/////////////////////////
// SHOW OBJECT UPDATES //
/////////////////////////


class LLAdvancedToggleShowObjectUpdates : public view_listener_t
{
	bool handleEvent(const LLSD& userdata)
	{
		gShowObjectUpdates = !(gShowObjectUpdates);
		return true;
	}
};

class LLAdvancedCheckShowObjectUpdates : public view_listener_t
{
	bool handleEvent(const LLSD& userdata)
	{
		bool new_value = gShowObjectUpdates;
		return new_value;
	}
};



////////////////////
// COMPRESS IMAGE //
////////////////////


class LLAdvancedCompressImage : public view_listener_t
{
	bool handleEvent(const LLSD& userdata)
	{
		handle_compress_image(NULL);
		return true;
	}
};



////////////////////////
// COMPRESS FILE TEST //
////////////////////////

class LLAdvancedCompressFileTest : public view_listener_t
{
    bool handleEvent(const LLSD& userdata)
    {
        handle_compress_file_test(NULL);
        return true;
    }
};


/////////////////////////
// SHOW DEBUG SETTINGS //
/////////////////////////


class LLAdvancedShowDebugSettings : public view_listener_t
{
	bool handleEvent(const LLSD& userdata)
	{
		LLFloaterReg::showInstance("settings_debug",userdata);
		return true;
	}
};



////////////////////////
// VIEW ADMIN OPTIONS //
////////////////////////

class LLAdvancedEnableViewAdminOptions : public view_listener_t
{
	bool handleEvent(const LLSD& userdata)
	{
		// Don't enable in god mode since the admin menu is shown anyway.
		// Only enable if the user has set the appropriate debug setting.
		bool new_value = !gAgent.getAgentAccess().isGodlikeWithoutAdminMenuFakery() && gSavedSettings.getBOOL("AdminMenu");
		return new_value;
	}
};

class LLAdvancedToggleViewAdminOptions : public view_listener_t
{
	bool handleEvent(const LLSD& userdata)
	{
		handle_admin_override_toggle(NULL);
		return true;
	}
};

class LLAdvancedToggleVisualLeakDetector : public view_listener_t
{
	bool handleEvent(const LLSD& userdata)
	{
		handle_visual_leak_detector_toggle(NULL);
		return true;
	}
};

class LLAdvancedCheckViewAdminOptions : public view_listener_t
{
	bool handleEvent(const LLSD& userdata)
	{
		bool new_value = check_admin_override(NULL) || gAgent.isGodlike();
		return new_value;
	}
};

/////////////////////////////////////
// Enable Object Object Occlusion ///
/////////////////////////////////////
class LLAdvancedEnableObjectObjectOcclusion: public view_listener_t
{
	bool handleEvent(const LLSD& userdata)
	{
	
		bool new_value = gGLManager.mHasOcclusionQuery; // && LLFeatureManager::getInstance()->isFeatureAvailable(userdata.asString());
		return new_value;
}
};

/////////////////////////////////////
// Enable Framebuffer Objects	  ///
/////////////////////////////////////
class LLAdvancedEnableRenderFBO: public view_listener_t
{
	bool handleEvent(const LLSD& userdata)
	{
		bool new_value = gGLManager.mHasFramebufferObject;
		return new_value;
	}
};

/////////////////////////////////////
// Enable Advanced Lighting Model ///
/////////////////////////////////////
class LLAdvancedEnableRenderDeferred: public view_listener_t
{
	bool handleEvent(const LLSD& userdata)
	{
		bool new_value = gGLManager.mHasFramebufferObject && LLViewerShaderMgr::instance()->getShaderLevel(LLViewerShaderMgr::SHADER_WINDLIGHT) > 1 &&
			LLViewerShaderMgr::instance()->getShaderLevel(LLViewerShaderMgr::SHADER_AVATAR) > 0;
		return new_value;
	}
};

/////////////////////////////////////
// Enable Advanced Lighting Model sub-options
/////////////////////////////////////
class LLAdvancedEnableRenderDeferredOptions: public view_listener_t
{
	bool handleEvent(const LLSD& userdata)
	{
		bool new_value = gGLManager.mHasFramebufferObject && LLViewerShaderMgr::instance()->getShaderLevel(LLViewerShaderMgr::SHADER_WINDLIGHT) > 1 &&
			LLViewerShaderMgr::instance()->getShaderLevel(LLViewerShaderMgr::SHADER_AVATAR) > 0 && gSavedSettings.getBOOL("RenderDeferred");
		return new_value;
	}
};



//////////////////
// ADMIN STATUS //
//////////////////


class LLAdvancedRequestAdminStatus : public view_listener_t
{
	bool handleEvent(const LLSD& userdata)
	{
		handle_god_mode(NULL);
		return true;
	}
};

class LLAdvancedLeaveAdminStatus : public view_listener_t
{
	bool handleEvent(const LLSD& userdata)
	{
		handle_leave_god_mode(NULL);
		return true;
	}
};

//////////////////////////
// Advanced > Debugging //
//////////////////////////

class LLAdvancedForceErrorBreakpoint : public view_listener_t
{
	bool handleEvent(const LLSD& userdata)
	{		
		force_error_breakpoint(NULL);
		return true;
	}
};

class LLAdvancedForceErrorLlerror : public view_listener_t
{
	bool handleEvent(const LLSD& userdata)
	{
		force_error_llerror(NULL);
		return true;
	}
};
class LLAdvancedForceErrorBadMemoryAccess : public view_listener_t
{
	bool handleEvent(const LLSD& userdata)
	{
		force_error_bad_memory_access(NULL);
		return true;
	}
};

class LLAdvancedForceErrorInfiniteLoop : public view_listener_t
{
	bool handleEvent(const LLSD& userdata)
	{
		force_error_infinite_loop(NULL);
		return true;
	}
};

class LLAdvancedForceErrorSoftwareException : public view_listener_t
{
	bool handleEvent(const LLSD& userdata)
	{
		force_error_software_exception(NULL);
		return true;
	}
};

class LLAdvancedForceErrorDriverCrash : public view_listener_t
{
	bool handleEvent(const LLSD& userdata)
	{
		force_error_driver_crash(NULL);
		return true;
	}
};

class LLAdvancedForceErrorCoroutineCrash : public view_listener_t
{
    bool handleEvent(const LLSD& userdata)
    {
        force_error_coroutine_crash(NULL);
        return true;
    }
};

class LLAdvancedForceErrorThreadCrash : public view_listener_t
{
    bool handleEvent(const LLSD& userdata)
    {
        force_error_thread_crash(NULL);
        return true;
    }
};

class LLAdvancedForceErrorDisconnectViewer : public view_listener_t
{
	bool handleEvent(const LLSD& userdata)
	{
		handle_disconnect_viewer(NULL);
		return true;
}
};


#ifdef TOGGLE_HACKED_GODLIKE_VIEWER

class LLAdvancedHandleToggleHackedGodmode : public view_listener_t
{
	bool handleEvent(const LLSD& userdata)
	{
		handle_toggle_hacked_godmode(NULL);
		return true;
	}
};

class LLAdvancedCheckToggleHackedGodmode : public view_listener_t
{
	bool handleEvent(const LLSD& userdata)
	{
		check_toggle_hacked_godmode(NULL);
		return true;
	}
};

class LLAdvancedEnableToggleHackedGodmode : public view_listener_t
{
	bool handleEvent(const LLSD& userdata)
	{
		bool new_value = enable_toggle_hacked_godmode(NULL);
		return new_value;
	}
};
#endif


//
////-------------------------------------------------------------------
//// Advanced menu
////-------------------------------------------------------------------


//////////////////
// DEVELOP MENU //
//////////////////

class LLDevelopCheckLoggingLevel : public view_listener_t
{
	bool handleEvent(const LLSD& userdata)
	{
		U32 level = userdata.asInteger();
		return (static_cast<LLError::ELevel>(level) == LLError::getDefaultLevel());
	}
};

class LLDevelopSetLoggingLevel : public view_listener_t
{
	bool handleEvent(const LLSD& userdata)
	{
		U32 level = userdata.asInteger();
		LLError::setDefaultLevel(static_cast<LLError::ELevel>(level));
		return true;
	}
};

class LLDevelopTextureFetchDebugger : public view_listener_t
{
	bool handleEvent(const LLSD& userdata)
	{
		return gSavedSettings.getBOOL("TextureFetchDebuggerEnabled");
	}
};

//////////////////
// ADMIN MENU   //
//////////////////

// Admin > Object
class LLAdminForceTakeCopy : public view_listener_t
{
	bool handleEvent(const LLSD& userdata)
	{
		force_take_copy(NULL);
		return true;
	}
};

class LLAdminHandleObjectOwnerSelf : public view_listener_t
{
	bool handleEvent(const LLSD& userdata)
	{
		handle_object_owner_self(NULL);
		return true;
	}
};
class LLAdminHandleObjectOwnerPermissive : public view_listener_t
{
	bool handleEvent(const LLSD& userdata)
	{
		handle_object_owner_permissive(NULL);
		return true;
	}
};

class LLAdminHandleForceDelete : public view_listener_t
{
	bool handleEvent(const LLSD& userdata)
	{
		handle_force_delete(NULL);
		return true;
	}
};

class LLAdminHandleObjectLock : public view_listener_t
{
	bool handleEvent(const LLSD& userdata)
	{
		handle_object_lock(NULL);
		return true;
	}
};

class LLAdminHandleObjectAssetIDs: public view_listener_t
{
	bool handleEvent(const LLSD& userdata)
	{
		handle_object_asset_ids(NULL);
		return true;
	}	
};

//Admin >Parcel
class LLAdminHandleForceParcelOwnerToMe: public view_listener_t
{
	bool handleEvent(const LLSD& userdata)
	{
		handle_force_parcel_owner_to_me(NULL);
		return true;
	}
};
class LLAdminHandleForceParcelToContent: public view_listener_t
{
	bool handleEvent(const LLSD& userdata)
	{
		handle_force_parcel_to_content(NULL);
		return true;
	}
};
class LLAdminHandleClaimPublicLand: public view_listener_t
{
	bool handleEvent(const LLSD& userdata)
	{
		handle_claim_public_land(NULL);
		return true;
	}
};

// Admin > Region
class LLAdminHandleRegionDumpTempAssetData: public view_listener_t
{
	bool handleEvent(const LLSD& userdata)
	{
		handle_region_dump_temp_asset_data(NULL);
		return true;
	}
};
//Admin (Top Level)

class LLAdminOnSaveState: public view_listener_t
{
	bool handleEvent(const LLSD& userdata)
	{
		LLPanelRegionTools::onSaveState(NULL);
		return true;
}
};


//-----------------------------------------------------------------------------
// cleanup_menus()
//-----------------------------------------------------------------------------
void cleanup_menus()
{
	delete gMenuParcelObserver;
	gMenuParcelObserver = NULL;

	delete gMenuAvatarSelf;
	gMenuAvatarSelf = NULL;

	delete gMenuAvatarOther;
	gMenuAvatarOther = NULL;

	delete gMenuObject;
	gMenuObject = NULL;

	delete gMenuAttachmentSelf;
	gMenuAttachmentSelf = NULL;

	delete gMenuAttachmentOther;
	gMenuAttachmentSelf = NULL;

	delete gMenuLand;
	gMenuLand = NULL;

	delete gMenuMuteParticle;
	gMenuMuteParticle = NULL;

	// <FS:Ansariel> Pie menu
	delete gPieMenuAvatarSelf;
	gPieMenuAvatarSelf = NULL;

	delete gPieMenuAvatarOther;
	gPieMenuAvatarOther = NULL;

	delete gPieMenuObject;
	gPieMenuObject = NULL;

	delete gPieMenuAttachmentSelf;
	gPieMenuAttachmentSelf = NULL;

	delete gPieMenuAttachmentOther;
	gPieMenuAttachmentOther = NULL;

	delete gPieMenuLand;
	gPieMenuLand = NULL;

	delete gPieMenuMuteParticle;
	gPieMenuMuteParticle = NULL;
	// </FS:Ansariel>

	// <FS:Ansariel> FIRE-7893: Detach function on inspect self toast without function
	delete gMenuInspectSelf;
	gMenuInspectSelf = NULL;
	// </FS:Ansariel>

	delete gMenuBarView;
	gMenuBarView = NULL;

	delete gPopupMenuView;
	gPopupMenuView = NULL;

	delete gMenuHolder;
	gMenuHolder = NULL;
}

//-----------------------------------------------------------------------------
// Object pie menu
//-----------------------------------------------------------------------------

// <FS:Ansariel> FIRE-6970/FIRE-6998: Optional permanent derendering of multiple objects
void derenderObject(bool permanent)
{
	bool need_save = false;
	LLViewerObject* objp;
	LLSelectMgr* select_mgr = LLSelectMgr::getInstance();

	while ((objp = select_mgr->getSelection()->getFirstRootObject(TRUE)))
	{
//		if ( (objp) && (gAgentID != objp->getID()) )
// [RLVa:KB] - Checked: 2012-03-11 (RLVa-1.4.5) | Added: RLVa-1.4.5 | FS-specific
		// Don't allow derendering of own attachments when RLVa is enabled
		if ( (objp) && (gAgentID != objp->getID()) && ((!rlv_handler_t::isEnabled()) || (!objp->isAttachment()) || (!objp->permYouOwner())) )
// [/RLVa:KB]
		{
			LLUUID id = objp->getID();
			std::string entry_name = "";
			std::string region_name;
			LLAssetType::EType asset_type;

			if (objp->isAvatar())
			{
				LLNameValue* firstname = objp->getNVPair("FirstName");
				LLNameValue* lastname = objp->getNVPair("LastName");
				entry_name = llformat("%s %s", firstname->getString(), lastname->getString());
				asset_type = LLAssetType::AT_PERSON;
			}
			else
			{
				bool next_object = false;
				LLViewerObject::child_list_t object_children = objp->getChildren();
				for (LLViewerObject::child_list_t::const_iterator it = object_children.begin(); it != object_children.end(); it++)
				{
					LLViewerObject* child = *it;
					if (child->isAvatar() && child->asAvatar()->isSelf())
					{
						if (gRlvHandler.hasBehaviour(RLV_BHVR_UNSIT))
						{
							// RLVa: Prevent cheating out of sitting by derendering the object
							select_mgr->deselectObjectOnly(objp);
							next_object = true;
						}
						else
						{
							gAgent.standUp();
						}
						break;
					}
				}

				if (next_object)
				{
					continue;
				}

				LLSelectNode* nodep = select_mgr->getSelection()->getFirstRootNode();
				if (nodep)
				{
					if (!nodep->mName.empty())
					{
						entry_name = nodep->mName;
					}
				}
				LLViewerRegion* region = objp->getRegion();
				if (region)
				{
					region_name = region->getName();
				}
				asset_type = LLAssetType::AT_OBJECT;
			}
			
			FSAssetBlacklist::getInstance()->addNewItemToBlacklist(id, entry_name, region_name, asset_type, permanent, false);
			
			if (permanent)
			{
				need_save = true;
			}

			select_mgr->deselectObjectOnly(objp);
			gObjectList.addDerenderedItem(id, permanent);
			gObjectList.killObject(objp);
			if (LLViewerRegion::sVOCacheCullingEnabled && objp->getRegion())
			{
				objp->getRegion()->killCacheEntry(objp->getLocalID());
			}

			LLTool* tool = LLToolMgr::getInstance()->getCurrentTool();
			LLViewerObject* tool_editing_object = tool->getEditingObject();
			if (tool_editing_object && tool_editing_object->mID == id)
			{
				tool->stopEditing();
			}

		}
		else if( (objp) && (gAgentID != objp->getID()) && ((rlv_handler_t::isEnabled()) || (objp->isAttachment()) || (objp->permYouOwner())) )
		{
			select_mgr->deselectObjectOnly(objp);
			return;
		}
	}

	if (need_save)
	{
		FSAssetBlacklist::getInstance()->saveBlacklist();
	}
}

class LLObjectDerenderPermanent : public view_listener_t
{
	bool handleEvent(const LLSD& userdata)
	{
		derenderObject(true);
		return true;
	}
};

class LLObjectDerender : public view_listener_t
{
    bool handleEvent(const LLSD& userdata)
    {
		derenderObject(false);
		return true;
    }
};
// </FS:Ansariel>

// <FS:CR> FIRE-10082 - Don't enable derendering own attachments when RLVa is enabled
bool enable_derender_object()
{
	return (!rlv_handler_t::isEnabled());
}
// </FS:CR>

class LLEnableEditParticleSource : public view_listener_t
{
	bool handleEvent(const LLSD& userdata)
	{
		LLObjectSelectionHandle handle = LLSelectMgr::instance().getSelection();

		if (handle->getObjectCount() >= 1)
		{
			LLObjectSelection::valid_iterator iter = handle->valid_begin();
			if (iter == handle->valid_end())
			{
				return false;
			}

			LLSelectNode* node = *iter;

			if (!node || !node->mPermissions)
			{
				return false;
			}

			if (node->mPermissions->getOwner() == gAgentID)
			{
				return true;
			}
		}
		return false;
	}
};

class LLEditParticleSource : public view_listener_t
{
	bool handleEvent(const LLSD& userdata)
	{
		LLViewerObject* objectp = LLSelectMgr::getInstance()->getSelection()->getPrimaryObject();
		if (objectp)
		{
			ParticleEditor* particleEditor = LLFloaterReg::showTypedInstance<ParticleEditor>("particle_editor", LLSD(objectp->getID()), TAKE_FOCUS_YES);
			if (particleEditor)
			{
				particleEditor->setObject(objectp);
			}
		}
		return true;
	}
};

// <FS:Zi> Texture Refresh
void destroy_texture(const LLUUID& id)		// will be used by the texture refresh functions below
{
	if (id.isNull() || id == IMG_DEFAULT || FSCommon::isDefaultTexture(id))
	{
		return;
	}

	LLViewerFetchedTexture* tx = LLViewerTextureManager::getFetchedTexture(id);
	if (tx)
	{
		tx->clearFetchedResults();
	}
	LLAppViewer::getTextureCache()->removeFromCache(id);
}

void handle_object_tex_refresh(LLViewerObject* object, LLSelectNode* node)
{
	U8 te_count = object->getNumTEs();
	// map from texture ID to list of faces using it
	typedef std::map< LLUUID, std::vector<U8> > map_t;
	map_t faces_per_texture;
	for (U8 i = 0; i < te_count; ++i)
	{
		// "node" will be NULL when invoked from inventory menu,
		// otherwise it will hold the root node of the selection and we
		// need to make sure only to refresh the selected faces
		if (node && !node->isTESelected(i)) continue;

		LLViewerTexture* img = object->getTEImage(i);
		faces_per_texture[img->getID()].push_back(i);

		if (object->getTE(i)->getMaterialParams().notNull())
		{
			LLViewerTexture* norm_img = object->getTENormalMap(i);
			faces_per_texture[norm_img->getID()].push_back(i);

			LLViewerTexture* spec_img = object->getTESpecularMap(i);
			faces_per_texture[spec_img->getID()].push_back(i);
		}
	}

	map_t::iterator it;
	for (it = faces_per_texture.begin(); it != faces_per_texture.end(); ++it)
	{
		destroy_texture(it->first);
	}

	// Refresh sculpt texture
	if (object->isSculpted())
	{
		LLSculptParams *sculpt_params = (LLSculptParams *)object->getParameterEntry(LLNetworkData::PARAMS_SCULPT);
		if (sculpt_params)
		{
			LLUUID sculpt_uuid = sculpt_params->getSculptTexture();

			LLViewerFetchedTexture* tx = LLViewerTextureManager::getFetchedTexture(sculpt_uuid);
			if (tx)
			{
				S32 num_volumes = tx->getNumVolumes(LLRender::SCULPT_TEX);
				const LLViewerTexture::ll_volume_list_t* pVolumeList = tx->getVolumeList(LLRender::SCULPT_TEX);

				destroy_texture(sculpt_uuid);

				for (S32 idxVolume = 0; idxVolume < num_volumes; ++idxVolume)
				{
					LLVOVolume* pVolume = pVolumeList->at(idxVolume);
					if (pVolume)
					{
						pVolume->notifyMeshLoaded();
					}
				}
			}
		}
	}
}

class LLObjectTexRefresh : public view_listener_t
{
	bool handleEvent(const LLSD& userdata)
	{
		// partly copied from the texture info code in handle_selected_texture_info()
		for (LLObjectSelection::valid_iterator iter = LLSelectMgr::getInstance()->getSelection()->valid_begin();
			iter != LLSelectMgr::getInstance()->getSelection()->valid_end(); iter++)
		{
			LLSelectNode* node = *iter;
			handle_object_tex_refresh(node->getObject(),node);
		}

		return true;
	}
};

void avatar_tex_refresh(LLVOAvatar* avatar)
{
	// I bet this can be done more elegantly, but this is just straightforward
	destroy_texture(avatar->getTE(TEX_HEAD_BAKED)->getID());
	destroy_texture(avatar->getTE(TEX_UPPER_BAKED)->getID());
	destroy_texture(avatar->getTE(TEX_LOWER_BAKED)->getID());
	destroy_texture(avatar->getTE(TEX_EYES_BAKED)->getID());
	destroy_texture(avatar->getTE(TEX_SKIRT_BAKED)->getID());
	destroy_texture(avatar->getTE(TEX_HAIR_BAKED)->getID());
	LLAvatarPropertiesProcessor::getInstance()->sendAvatarTexturesRequest(avatar->getID());
}

class LLAvatarTexRefresh : public view_listener_t
{
	bool handleEvent(const LLSD& userdata)
	{
		LLVOAvatar* avatar = find_avatar_from_object(LLSelectMgr::getInstance()->getSelection()->getPrimaryObject());
		if (avatar)
		{
			avatar_tex_refresh(avatar);
		}

		return true;
	}
};
// </FS:Zi> Texture Refresh

class LLObjectReportAbuse : public view_listener_t
{
	bool handleEvent(const LLSD& userdata)
	{
		LLViewerObject* objectp = LLSelectMgr::getInstance()->getSelection()->getPrimaryObject();
		if (objectp)
		{
			LLFloaterReporter::showFromObject(objectp->getID());
		}
		return true;
	}
};

// Enabled it you clicked an object
class LLObjectEnableReportAbuse : public view_listener_t
{
	bool handleEvent(const LLSD& userdata)
	{
		bool new_value = LLSelectMgr::getInstance()->getSelection()->getObjectCount() != 0;
		return new_value;
	}
};


void handle_object_touch()
{
	LLViewerObject* object = LLSelectMgr::getInstance()->getSelection()->getPrimaryObject();
	if (!object) return;

	LLPickInfo pick = LLToolPie::getInstance()->getPick();

// [RLVa:KB] - Checked: 2010-04-11 (RLVa-1.2.0e) | Modified: RLVa-1.1.0l
	// NOTE: fallback code since we really shouldn't be getting an active selection if we can't touch this
	if ( (RlvActions::isRlvEnabled()) && (!RlvActions::canTouch(object, pick.mObjectOffset)) )
	{
		RLV_ASSERT(false);
		return;
	}
// [/RLVa:KB]

	// *NOTE: Hope the packets arrive safely and in order or else
	// there will be some problems.
	// *TODO: Just fix this bad assumption.
	send_ObjectGrab_message(object, pick, LLVector3::zero);
	send_ObjectDeGrab_message(object, pick);
}


static void init_default_item_label(const std::string& item_name)
{
	boost::unordered_map<std::string, LLStringExplicit>::iterator it = sDefaultItemLabels.find(item_name);
	if (it == sDefaultItemLabels.end())
	{
		// *NOTE: This will not work for items of type LLMenuItemCheckGL because they return boolean value
		//       (doesn't seem to matter much ATM).
		LLStringExplicit default_label = gMenuHolder->childGetValue(item_name).asString();
		if (!default_label.empty())
		{
			sDefaultItemLabels.insert(std::pair<std::string, LLStringExplicit>(item_name, default_label));
		}
	}
}

static LLStringExplicit get_default_item_label(const std::string& item_name)
{
	LLStringExplicit res("");
	boost::unordered_map<std::string, LLStringExplicit>::iterator it = sDefaultItemLabels.find(item_name);
	if (it != sDefaultItemLabels.end())
	{
		res = it->second;
	}

	return res;
}


bool enable_object_touch(LLUICtrl* ctrl)
{
	bool new_value = false;
	LLViewerObject* obj = LLSelectMgr::getInstance()->getSelection()->getPrimaryObject();
	if (obj)
	{
		LLViewerObject* parent = (LLViewerObject*)obj->getParent();
		new_value = obj->flagHandleTouch() || (parent && parent->flagHandleTouch());
	}

// [RLVa:KB] - Checked: 2010-11-12 (RLVa-1.2.1g) | Added: RLVa-1.2.1g
	if ( (RlvActions::isRlvEnabled()) && (new_value) )
	{
		// RELEASE-RLVa: [RLVa-1.2.1] Make sure this stays in sync with handle_object_touch()
		new_value = RlvActions::canTouch(obj, LLToolPie::getInstance()->getPick().mObjectOffset);
	}
// [/RLVa:KB]

	std::string item_name = ctrl->getName();
	init_default_item_label(item_name);

	// Update label based on the node touch name if available.
	LLSelectNode* node = LLSelectMgr::getInstance()->getSelection()->getFirstRootNode();
	if (node && node->mValid && !node->mTouchName.empty())
	{
		gMenuHolder->childSetValue(item_name, node->mTouchName);
	}
	else
	{
		gMenuHolder->childSetValue(item_name, get_default_item_label(item_name));
	}

	return new_value;
};

//void label_touch(std::string& label, void*)
//{
//	LLSelectNode* node = LLSelectMgr::getInstance()->getSelection()->getFirstRootNode();
//	if (node && node->mValid && !node->mTouchName.empty())
//	{
//		label.assign(node->mTouchName);
//	}
//	else
//	{
//		label.assign("Touch");
//	}
//}

void handle_object_open()
{
// [RLVa:KB] - Checked: 2010-04-11 (RLVa-1.2.0e) | Added: RLVa-1.2.0e
	if (enable_object_open())
		LLFloaterReg::showInstance("openobject");
// [/RLVa:KB]
//	LLFloaterReg::showInstance("openobject");
}

bool enable_object_open()
{
	// Look for contents in root object, which is all the LLFloaterOpenObject
	// understands.
	LLViewerObject* obj = LLSelectMgr::getInstance()->getSelection()->getPrimaryObject();
	if (!obj) return false;

	LLViewerObject* root = obj->getRootEdit();
	if (!root) return false;

	return root->allowOpen();
}


class LLViewJoystickFlycam : public view_listener_t
{
	bool handleEvent(const LLSD& userdata)
	{
		handle_toggle_flycam();
		return true;
	}
};

class LLViewCheckJoystickFlycam : public view_listener_t
{
	bool handleEvent(const LLSD& userdata)
	{
		bool new_value = LLViewerJoystick::getInstance()->getOverrideCamera();
		return new_value;
	}
};

void handle_toggle_flycam()
{
	LLViewerJoystick::getInstance()->toggleFlycam();
}

class LLObjectBuild : public view_listener_t
{
	bool handleEvent(const LLSD& userdata)
	{
		if (gAgentCamera.getFocusOnAvatar() && !LLToolMgr::getInstance()->inEdit() && gSavedSettings.getBOOL("EditCameraMovement") )
		{
			// zoom in if we're looking at the avatar
			gAgentCamera.setFocusOnAvatar(FALSE, ANIMATE);
			gAgentCamera.setFocusGlobal(LLToolPie::getInstance()->getPick());
			gAgentCamera.cameraZoomIn(0.666f);
			gAgentCamera.cameraOrbitOver( 30.f * DEG_TO_RAD );
			gViewerWindow->moveCursorToCenter();
		}
		else if ( gSavedSettings.getBOOL("EditCameraMovement") )
		{
			gAgentCamera.setFocusGlobal(LLToolPie::getInstance()->getPick());
			gViewerWindow->moveCursorToCenter();
		}

		LLToolMgr::getInstance()->setCurrentToolset(gBasicToolset);
		LLToolMgr::getInstance()->getCurrentToolset()->selectTool( LLToolCompCreate::getInstance() );

		// Could be first use
		//LLFirstUse::useBuild();
		return true;
	}
};

void handle_object_edit()
{
	LLViewerParcelMgr::getInstance()->deselectLand();

	if (gAgentCamera.getFocusOnAvatar() && !LLToolMgr::getInstance()->inEdit())
	{
		LLFloaterTools::sPreviousFocusOnAvatar = true;
		LLObjectSelectionHandle selection = LLSelectMgr::getInstance()->getSelection();

		if (selection->getSelectType() == SELECT_TYPE_HUD || !gSavedSettings.getBOOL("EditCameraMovement"))
		{
			// always freeze camera in space, even if camera doesn't move
			// so, for example, follow cam scripts can't affect you when in build mode
			gAgentCamera.setFocusGlobal(gAgentCamera.calcFocusPositionTargetGlobal(), LLUUID::null);
			gAgentCamera.setFocusOnAvatar(FALSE, ANIMATE);
		}
		else
		{
			gAgentCamera.setFocusOnAvatar(FALSE, ANIMATE);
			LLViewerObject* selected_objectp = selection->getFirstRootObject();
			if (selected_objectp)
			{
			  // zoom in on object center instead of where we clicked, as we need to see the manipulator handles
			  gAgentCamera.setFocusGlobal(selected_objectp->getPositionGlobal(), selected_objectp->getID());
			  gAgentCamera.cameraZoomIn(0.666f);
			  gAgentCamera.cameraOrbitOver( 30.f * DEG_TO_RAD );
			  gViewerWindow->moveCursorToCenter();
			}
		}
	}
	
	LLFloaterReg::showInstance("build");
	
	LLToolMgr::getInstance()->setCurrentToolset(gBasicToolset);
	gFloaterTools->setEditTool( LLToolCompTranslate::getInstance() );
	
	LLViewerJoystick::getInstance()->moveObjects(true);
	LLViewerJoystick::getInstance()->setNeedsReset(true);
	
	// Could be first use
	//LLFirstUse::useBuild();
	return;
}

void handle_attachment_edit(const LLUUID& inv_item_id)
{
	if (isAgentAvatarValid())
	{
		if (LLViewerObject* attached_obj = gAgentAvatarp->getWornAttachment(inv_item_id))
		{
			LLSelectMgr::getInstance()->deselectAll();
			LLSelectMgr::getInstance()->selectObjectAndFamily(attached_obj);

			handle_object_edit();
		}
	}
}

void handle_attachment_touch(const LLUUID& inv_item_id)
{
	if ( (isAgentAvatarValid()) && (enable_attachment_touch(inv_item_id)) )
	{
		if (LLViewerObject* attach_obj = gAgentAvatarp->getWornAttachment(gInventory.getLinkedItemID(inv_item_id)))
		{
			LLSelectMgr::getInstance()->deselectAll();

			LLObjectSelectionHandle sel = LLSelectMgr::getInstance()->selectObjectAndFamily(attach_obj);
			if (!LLToolMgr::getInstance()->inBuildMode())
			{
				struct SetTransient : public LLSelectedNodeFunctor
				{
					bool apply(LLSelectNode* node)
					{
						node->setTransient(TRUE);
						return true;
					}
				} f;
				sel->applyToNodes(&f);
			}

			handle_object_touch();
		}
	}
}

bool enable_attachment_touch(const LLUUID& inv_item_id)
{
	if (isAgentAvatarValid())
	{
		const LLViewerObject* attach_obj = gAgentAvatarp->getWornAttachment(gInventory.getLinkedItemID(inv_item_id));
// [RLVa:KB] - @touch*
		return (attach_obj) && (attach_obj->flagHandleTouch()) && (!RlvActions::isRlvEnabled() || RlvActions::canTouch(attach_obj));
// [/RLVa:KB]
//		return (attach_obj) && (attach_obj->flagHandleTouch());
	}
	return false;
}

void handle_object_inspect()
{
	LLObjectSelectionHandle selection = LLSelectMgr::getInstance()->getSelection();
	LLViewerObject* selected_objectp = selection->getFirstRootObject();
	if (selected_objectp)
	{
		LLSD key;
		key["task"] = "task";
		LLFloaterSidePanelContainer::showPanel("inventory", key);
	}
	
	/*
	// Old floater properties
	LLFloaterReg::showInstance("inspect", LLSD());
	*/
}

//---------------------------------------------------------------------------
// Land pie menu
//---------------------------------------------------------------------------
class LLLandBuild : public view_listener_t
{
	bool handleEvent(const LLSD& userdata)
	{
		LLViewerParcelMgr::getInstance()->deselectLand();

		if (gAgentCamera.getFocusOnAvatar() && !LLToolMgr::getInstance()->inEdit() && gSavedSettings.getBOOL("EditCameraMovement") )
		{
			// zoom in if we're looking at the avatar
			gAgentCamera.setFocusOnAvatar(FALSE, ANIMATE);
			gAgentCamera.setFocusGlobal(LLToolPie::getInstance()->getPick());
			gAgentCamera.cameraZoomIn(0.666f);
			gAgentCamera.cameraOrbitOver( 30.f * DEG_TO_RAD );
			gViewerWindow->moveCursorToCenter();
		}
		else if ( gSavedSettings.getBOOL("EditCameraMovement")  )
		{
			// otherwise just move focus
			gAgentCamera.setFocusGlobal(LLToolPie::getInstance()->getPick());
			gViewerWindow->moveCursorToCenter();
		}


		LLToolMgr::getInstance()->setCurrentToolset(gBasicToolset);
		LLToolMgr::getInstance()->getCurrentToolset()->selectTool( LLToolCompCreate::getInstance() );

		// Could be first use
		//LLFirstUse::useBuild();
		return true;
	}
};

class LLLandBuyPass : public view_listener_t
{
	bool handleEvent(const LLSD& userdata)
	{
		LLPanelLandGeneral::onClickBuyPass((void *)FALSE);
		return true;
	}
};

class LLLandEnableBuyPass : public view_listener_t
{
	bool handleEvent(const LLSD& userdata)
	{
		bool new_value = LLPanelLandGeneral::enableBuyPass(NULL);
		return new_value;
	}
};

// BUG: Should really check if CLICK POINT is in a parcel where you can build.
BOOL enable_land_build(void*)
{
	if (gAgent.isGodlike()) return TRUE;
	if (gAgent.inPrelude()) return FALSE;

	BOOL can_build = FALSE;
	LLParcel* agent_parcel = LLViewerParcelMgr::getInstance()->getAgentParcel();
	if (agent_parcel)
	{
		can_build = agent_parcel->getAllowModify();
	}
	return can_build;
}

// BUG: Should really check if OBJECT is in a parcel where you can build.
BOOL enable_object_build(void*)
{
	if (gAgent.isGodlike()) return TRUE;
	if (gAgent.inPrelude()) return FALSE;

	BOOL can_build = FALSE;
	LLParcel* agent_parcel = LLViewerParcelMgr::getInstance()->getAgentParcel();
	if (agent_parcel)
	{
		can_build = agent_parcel->getAllowModify();
	}
	return can_build;
}

bool enable_object_edit()
{
	if (!isAgentAvatarValid()) return false;
	
	// *HACK:  The new "prelude" Help Islands have a build sandbox area,
	// so users need the Edit and Create pie menu options when they are
	// there.  Eventually this needs to be replaced with code that only 
	// lets you edit objects if you have permission to do so (edit perms,
	// group edit, god).  See also lltoolbar.cpp.  JC
	bool enable = false;
	if (gAgent.inPrelude())
	{
		enable = LLViewerParcelMgr::getInstance()->allowAgentBuild()
			|| LLSelectMgr::getInstance()->getSelection()->isAttachment();
	} 
	else if (LLSelectMgr::getInstance()->selectGetAllValidAndObjectsFound())
	{
// [RLVa:KB] - @edit*
		if (RlvActions::isRlvEnabled() && !RlvActions::canEdit(ERlvCheckType::All))
		{
			LLObjectSelectionHandle hSel = LLSelectMgr::getInstance()->getSelection();
			RlvSelectIsEditable f;
			enable = (hSel.notNull()) && (!hSel->getFirstRootNode(&f, true));
		}
		else
		{
			enable = true;
		}
// [/RLVa:KB]
//		enable = true;
	}

	return enable;
}

bool enable_mute_particle()
{
	const LLPickInfo& pick = LLToolPie::getInstance()->getPick();

	return pick.mParticleOwnerID != LLUUID::null && pick.mParticleOwnerID != gAgent.getID();
}

// mutually exclusive - show either edit option or build in menu
bool enable_object_build()
{
	return !enable_object_edit();
}

bool enable_object_select_in_pathfinding_linksets()
{
	return LLPathfindingManager::getInstance()->isPathfindingEnabledForCurrentRegion() && LLSelectMgr::getInstance()->selectGetEditableLinksets();
}

bool visible_object_select_in_pathfinding_linksets()
{
	return LLPathfindingManager::getInstance()->isPathfindingEnabledForCurrentRegion();
}

bool enable_object_select_in_pathfinding_characters()
{
	return LLPathfindingManager::getInstance()->isPathfindingEnabledForCurrentRegion() &&  LLSelectMgr::getInstance()->selectGetViewableCharacters();
}

class LLSelfRemoveAllAttachments : public view_listener_t
{
	bool handleEvent(const LLSD& userdata)
	{
		LLAppearanceMgr::instance().removeAllAttachmentsFromAvatar();
		return true;
	}
};

class LLSelfEnableRemoveAllAttachments : public view_listener_t
{
	bool handleEvent(const LLSD& userdata)
	{
		bool new_value = false;
		if (isAgentAvatarValid())
		{
			for (LLVOAvatar::attachment_map_t::iterator iter = gAgentAvatarp->mAttachmentPoints.begin(); 
				 iter != gAgentAvatarp->mAttachmentPoints.end(); )
			{
				LLVOAvatar::attachment_map_t::iterator curiter = iter++;
				LLViewerJointAttachment* attachment = curiter->second;
//				if (attachment->getNumObjects() > 0)
// [RLVa:KB] - Checked: 2010-03-04 (RLVa-1.2.0a) | Added: RLVa-1.2.0a
				if ( (attachment->getNumObjects() > 0) && ((!rlv_handler_t::isEnabled()) || (gRlvAttachmentLocks.canDetach(attachment))) )
// [/RLVa:KB]
				{
					new_value = true;
					break;
				}
			}
		}
		return new_value;
	}
};

BOOL enable_has_attachments(void*)
{

	return FALSE;
}

//---------------------------------------------------------------------------
// Avatar pie menu
//---------------------------------------------------------------------------
//void handle_follow(void *userdata)
//{
//	// follow a given avatar by ID
//	LLViewerObject* objectp = LLSelectMgr::getInstance()->getSelection()->getPrimaryObject();
//	if (objectp)
//	{
//		gAgent.startFollowPilot(objectp->getID());
//	}
//}

bool enable_object_mute()
{
	LLViewerObject* object = LLSelectMgr::getInstance()->getSelection()->getPrimaryObject();
	if (!object) return false;

	LLVOAvatar* avatar = find_avatar_from_object(object); 
	if (avatar)
	{
		// It's an avatar
		LLNameValue *lastname = avatar->getNVPair("LastName");
		bool is_linden =
			lastname && !LLStringUtil::compareStrings(lastname->getString(), "Linden");
		bool is_self = avatar->isSelf();
//		return !is_linden && !is_self;
// [RLVa:KB] - Checked: RLVa-1.2.1
//		return !is_linden && !is_self && (RlvActions::canShowName(RlvActions::SNC_DEFAULT, avatar->getID()));
// [/RLVa:KB]

		// <FS:Zi> Make enable/disable of block/unblock menu items work for avatars
		if(is_linden || is_self)
			return false;

		if (!RlvActions::canShowName(RlvActions::SNC_DEFAULT, avatar->getID()))
			return false;

		LLNameValue *firstname = avatar->getNVPair("FirstName");

		std::string name;
		if (firstname && lastname)
		{
			name = LLCacheName::buildFullName(
				firstname->getString(), lastname->getString());
		}

		LLMute mute(avatar->getID(),name,LLMute::AGENT);
		return !LLMuteList::getInstance()->isMuted(mute.mID);
		// </FS:Zi>
	}
	else
	{
		// Just a regular object
		return LLSelectMgr::getInstance()->getSelection()->contains( object, SELECT_ALL_TES ) &&
			   !LLMuteList::getInstance()->isMuted(object->getID());
	}
}

bool enable_object_unmute()
{
	LLViewerObject* object = LLSelectMgr::getInstance()->getSelection()->getPrimaryObject();
	if (!object) return false;

	LLVOAvatar* avatar = find_avatar_from_object(object); 
	if (avatar)
	{
		// It's an avatar
		LLNameValue *lastname = avatar->getNVPair("LastName");
		bool is_linden =
			lastname && !LLStringUtil::compareStrings(lastname->getString(), "Linden");
		bool is_self = avatar->isSelf();
		// <FS:Zi> Make enable/disable of block/unblock menu items work for avatars
		// return !is_linden && !is_self;
		if(is_linden || is_self)
			return false;

		LLNameValue *firstname = avatar->getNVPair("FirstName");
		std::string name;
		if (firstname && lastname)
		{
			name = LLCacheName::buildFullName(
				firstname->getString(), lastname->getString());
		}

		LLMute mute(avatar->getID(),name,LLMute::AGENT);
		return LLMuteList::getInstance()->isMuted(mute.mID);
		// </FS:Zi>
	}
	else
	{
		// Just a regular object
		return LLSelectMgr::getInstance()->getSelection()->contains( object, SELECT_ALL_TES ) &&
			   LLMuteList::getInstance()->isMuted(object->getID());;
	}
}

// <FS:Ansariel> Avatar render more check for pie menu
bool check_avatar_render_mode(U32 mode)
{
	LLViewerObject* object = LLSelectMgr::getInstance()->getSelection()->getPrimaryObject();
	if (!object) return false;

	LLVOAvatar* avatar = find_avatar_from_object(object); 
	if (!avatar) return false;
		
	switch (mode) 
	{
		case 0:
				return FSAvatarRenderPersistence::instance().getAvatarRenderSettings(avatar->getID()) == LLVOAvatar::AV_RENDER_NORMALLY;
//				return (avatar->getVisualMuteSettings() == LLVOAvatar::AV_RENDER_NORMALLY);
		case 1:
				return FSAvatarRenderPersistence::instance().getAvatarRenderSettings(avatar->getID()) == LLVOAvatar::AV_DO_NOT_RENDER;
//				return (avatar->getVisualMuteSettings() == LLVOAvatar::AV_DO_NOT_RENDER);
		case 2:
				return FSAvatarRenderPersistence::instance().getAvatarRenderSettings(avatar->getID()) == LLVOAvatar::AV_ALWAYS_RENDER;
//				return (avatar->getVisualMuteSettings() == LLVOAvatar::AV_ALWAYS_RENDER);
		case 4:
				return FSAvatarRenderPersistence::instance().getAvatarRenderSettings(avatar->getID()) != LLVOAvatar::AV_RENDER_NORMALLY;
				// return FSAvatarRenderPersistence::instance().getAvatarRenderSettings(avatar->getID()) == LLVOAvatar::AV_RENDER_NORMALLY;
		default:
			return false;
	}
}
// </FS:Ansariel>

// 0 = normal, 1 = always, 2 = never
class LLAvatarCheckImpostorMode : public view_listener_t
{	
	bool handleEvent(const LLSD& userdata)
	{
		// <FS:Ansariel> Avatar render more check for pie menu
		//LLViewerObject* object = LLSelectMgr::getInstance()->getSelection()->getPrimaryObject();
		//if (!object) return false;

		//LLVOAvatar* avatar = find_avatar_from_object(object); 
		//if (!avatar) return false;
		//
		//U32 mode = userdata.asInteger();
		//switch (mode) 
		//{
		//	case 0:
		//		return (avatar->getVisualMuteSettings() == LLVOAvatar::AV_RENDER_NORMALLY);
		//	case 1:
		//		return (avatar->getVisualMuteSettings() == LLVOAvatar::AV_DO_NOT_RENDER);
		//	case 2:
		//		return (avatar->getVisualMuteSettings() == LLVOAvatar::AV_ALWAYS_RENDER);
        //    case 4:
        //        return (avatar->getVisualMuteSettings() != LLVOAvatar::AV_RENDER_NORMALLY);
		//	default:
		//		return false;
		//}
		return check_avatar_render_mode(userdata.asInteger());
		// </FS:Ansariel>
	}	// handleEvent()
};

// 0 = normal, 1 = always, 2 = never
class LLAvatarSetImpostorMode : public view_listener_t
{
	bool handleEvent(const LLSD& userdata)
	{
		LLViewerObject* object = LLSelectMgr::getInstance()->getSelection()->getPrimaryObject();
		if (!object) return false;

		LLVOAvatar* avatar = find_avatar_from_object(object); 
		if (!avatar) return false;
		
		U32 mode = userdata.asInteger();
		switch (mode) 
		{
			case 0:
				avatar->setVisualMuteSettings(LLVOAvatar::AV_RENDER_NORMALLY);
				break;
			case 1:
				avatar->setVisualMuteSettings(LLVOAvatar::AV_DO_NOT_RENDER);
				break;
			case 2:
				avatar->setVisualMuteSettings(LLVOAvatar::AV_ALWAYS_RENDER);
				break;
			default:
				return false;
		}

		LLVOAvatar::cullAvatarsByPixelArea();
		return true;
	}	// handleEvent()
};


class LLObjectMute : public view_listener_t
{
	bool handleEvent(const LLSD& userdata)
	{
		LLViewerObject* object = LLSelectMgr::getInstance()->getSelection()->getPrimaryObject();
		if (!object) return true;
		
		LLUUID id;
		std::string name;
		LLMute::EType type;
		LLVOAvatar* avatar = find_avatar_from_object(object); 
		if (avatar)
		{
			id = avatar->getID();
// [RLVa:KB] - Checked: RLVa-1.0.0
			if (!RlvActions::canShowName(RlvActions::SNC_DEFAULT, id))
				return true;
// [/RLVa:KB]

			avatar->mNeedsImpostorUpdate = TRUE;
			avatar->mLastImpostorUpdateReason = 9;


			LLNameValue *firstname = avatar->getNVPair("FirstName");
			LLNameValue *lastname = avatar->getNVPair("LastName");
			if (firstname && lastname)
			{
				name = LLCacheName::buildFullName(
					firstname->getString(), lastname->getString());
			}
			
			type = LLMute::AGENT;
		}
		else
		{
			// it's an object
			id = object->getID();

			LLSelectNode* node = LLSelectMgr::getInstance()->getSelection()->getFirstRootNode();
			if (node)
			{
				name = node->mName;
			}
			
			type = LLMute::OBJECT;
		}
		
		LLMute mute(id, name, type);
		if (LLMuteList::getInstance()->isMuted(mute.mID))
		{
			LLMuteList::getInstance()->remove(mute);
		}
		else
		{
			LLMuteList::getInstance()->add(mute);
			LLPanelBlockedList::showPanelAndSelect(mute.mID);
		}
		
		return true;
	}
};

bool handle_go_to()
{
	// try simulator autopilot
	std::vector<std::string> strings;
	std::string val;
	LLVector3d pos = LLToolPie::getInstance()->getPick().mPosGlobal;
	val = llformat("%g", pos.mdV[VX]);
	strings.push_back(val);
	val = llformat("%g", pos.mdV[VY]);
	strings.push_back(val);
	val = llformat("%g", pos.mdV[VZ]);
	strings.push_back(val);
	send_generic_message("autopilot", strings);

	LLViewerParcelMgr::getInstance()->deselectLand();

	if (isAgentAvatarValid() && !gSavedSettings.getBOOL("AutoPilotLocksCamera"))
	{
		gAgentCamera.setFocusGlobal(gAgentCamera.getFocusTargetGlobal(), gAgentAvatarp->getID());
	}
	else 
	{
		// Snap camera back to behind avatar
		gAgentCamera.setFocusOnAvatar(TRUE, ANIMATE);
	}

	// Could be first use
	//LLFirstUse::useGoTo();
	return true;
}

class LLGoToObject : public view_listener_t
{
	bool handleEvent(const LLSD& userdata)
	{
		return handle_go_to();
	}
};

class LLAvatarReportAbuse : public view_listener_t
{
	bool handleEvent(const LLSD& userdata)
	{
		LLVOAvatar* avatar = find_avatar_from_object( LLSelectMgr::getInstance()->getSelection()->getPrimaryObject() );
		if(avatar)
		{
			LLFloaterReporter::showFromObject(avatar->getID());
		}
		return true;
	}
};


//---------------------------------------------------------------------------
// Parcel freeze, eject, etc.
//---------------------------------------------------------------------------
//bool callback_freeze(const LLSD& notification, const LLSD& response)
//{
//	LLUUID avatar_id = notification["payload"]["avatar_id"].asUUID();
//	S32 option = LLNotificationsUtil::getSelectedOption(notification, response);
//
//	if (0 == option || 1 == option)
//	{
//		U32 flags = 0x0;
//		if (1 == option)
//		{
//			// unfreeze
//			flags |= 0x1;
//		}
//
//		LLMessageSystem* msg = gMessageSystem;
//		LLViewerObject* avatar = gObjectList.findObject(avatar_id);
//
//		if (avatar)
//		{
//			msg->newMessage("FreezeUser");
//			msg->nextBlock("AgentData");
//			msg->addUUID("AgentID", gAgent.getID());
//			msg->addUUID("SessionID", gAgent.getSessionID());
//			msg->nextBlock("Data");
//			msg->addUUID("TargetID", avatar_id );
//			msg->addU32("Flags", flags );
//			msg->sendReliable( avatar->getRegion()->getHost() );
//		}
//	}
//	return false;
//}


void handle_avatar_freeze(const LLSD& avatar_id)
{
// [SL:KB] - Patch: UI-AvatarNearbyActions | Checked: 2011-05-13 (Catznip-2.6.0a) | Added: Catznip-2.6.0a
	// Use avatar_id if available, otherwise default to right-click avatar
	LLUUID idAgent = avatar_id.asUUID();
	if (idAgent.isNull())
	{
		/*const*/ LLVOAvatar* pAvatar = find_avatar_from_object(LLSelectMgr::getInstance()->getSelection()->getPrimaryObject());
		if (pAvatar)
			idAgent = pAvatar->getID();
	}
	if (idAgent.notNull())
	{
		LLAvatarActions::landFreeze(idAgent);
	}
// [/SL:KB]
//		// Use avatar_id if available, otherwise default to right-click avatar
//		LLVOAvatar* avatar = NULL;
//		if (avatar_id.asUUID().notNull())
//		{
//			avatar = find_avatar_from_object(avatar_id.asUUID());
//		}
//		else
//		{
//			avatar = find_avatar_from_object(
//				LLSelectMgr::getInstance()->getSelection()->getPrimaryObject());
//		}
//
//		if( avatar )
//		{
//			std::string fullname = avatar->getFullname();
//			LLSD payload;
//			payload["avatar_id"] = avatar->getID();
//
//			if (!fullname.empty())
//			{
//				LLSD args;
//				args["AVATAR_NAME"] = fullname;
// [RLVa:KB] - Checked: RLVa-1.0.0
//				args["AVATAR_NAME"] = (RlvActions::canShowName(RlvActions::SNC_DEFAULT, avatar->getID())) ? fullname : RlvStrings::getAnonym(fullname);
// [/RLVa:KB]
//				LLNotificationsUtil::add("FreezeAvatarFullname",
//							args,
//							payload,
//							callback_freeze);
//			}
//			else
//			{
//				LLNotificationsUtil::add("FreezeAvatar",
//							LLSD(),
//							payload,
//							callback_freeze);
//			}
//		}
}

class LLAvatarVisibleDebug : public view_listener_t
{
	bool handleEvent(const LLSD& userdata)
	{
		return gAgent.isGodlike();
	}
};

class LLAvatarDebug : public view_listener_t
{
	bool handleEvent(const LLSD& userdata)
	{
		LLVOAvatar* avatar = find_avatar_from_object( LLSelectMgr::getInstance()->getSelection()->getPrimaryObject() );
		if( avatar )
		{
			if (avatar->isSelf())
			{
				((LLVOAvatarSelf *)avatar)->dumpLocalTextures();
			}
			LL_INFOS() << "Dumping temporary asset data to simulator logs for avatar " << avatar->getID() << LL_ENDL;
			// <FS:Ansariel> Disable message - spawns error "generic request failed"
			//std::vector<std::string> strings;
			//strings.push_back(avatar->getID().asString());
			//LLUUID invoice;
			//send_generic_message("dumptempassetdata", strings, invoice);
			// </FS:Ansariel>
			LLFloaterReg::showInstance( "avatar_textures", LLSD(avatar->getID()) );
		}
		return true;
	}
};

//bool callback_eject(const LLSD& notification, const LLSD& response)
//{
//	S32 option = LLNotificationsUtil::getSelectedOption(notification, response);
//	if (2 == option)
//	{
//		// Cancel button.
//		return false;
//	}
//	LLUUID avatar_id = notification["payload"]["avatar_id"].asUUID();
//	bool ban_enabled = notification["payload"]["ban_enabled"].asBoolean();
//
//	if (0 == option)
//	{
//		// Eject button
//		LLMessageSystem* msg = gMessageSystem;
//		LLViewerObject* avatar = gObjectList.findObject(avatar_id);
//
//		if (avatar)
//		{
//			U32 flags = 0x0;
//			msg->newMessage("EjectUser");
//			msg->nextBlock("AgentData");
//			msg->addUUID("AgentID", gAgent.getID() );
//			msg->addUUID("SessionID", gAgent.getSessionID() );
//			msg->nextBlock("Data");
//			msg->addUUID("TargetID", avatar_id );
//			msg->addU32("Flags", flags );
//			msg->sendReliable( avatar->getRegion()->getHost() );
//		}
//	}
//	else if (ban_enabled)
//	{
//		// This is tricky. It is similar to say if it is not an 'Eject' button,
//		// and it is also not an 'Cancle' button, and ban_enabled==ture, 
//		// it should be the 'Eject and Ban' button.
//		LLMessageSystem* msg = gMessageSystem;
//		LLViewerObject* avatar = gObjectList.findObject(avatar_id);
//
//		if (avatar)
//		{
//			U32 flags = 0x1;
//			msg->newMessage("EjectUser");
//			msg->nextBlock("AgentData");
//			msg->addUUID("AgentID", gAgent.getID() );
//			msg->addUUID("SessionID", gAgent.getSessionID() );
//			msg->nextBlock("Data");
//			msg->addUUID("TargetID", avatar_id );
//			msg->addU32("Flags", flags );
//			msg->sendReliable( avatar->getRegion()->getHost() );
//		}
//	}
//	return false;
//}

void handle_avatar_eject(const LLSD& avatar_id)
{
// [SL:KB] - Patch: UI-AvatarNearbyActions | Checked: 2011-05-13 (Catznip-2.6.0a) | Added: Catznip-2.6.0a
	// Use avatar_id if available, otherwise default to right-click avatar
	LLUUID idAgent = avatar_id.asUUID();
	if (idAgent.isNull())
	{
		/*const*/ LLVOAvatar* pAvatar = find_avatar_from_object(LLSelectMgr::getInstance()->getSelection()->getPrimaryObject());
		if (pAvatar)
			idAgent = pAvatar->getID();
	}
	if (idAgent.notNull())
	{
		LLAvatarActions::landEject(idAgent);
	}
// [/SL:KB]
//		// Use avatar_id if available, otherwise default to right-click avatar
//		LLVOAvatar* avatar = NULL;
//		if (avatar_id.asUUID().notNull())
//		{
//			avatar = find_avatar_from_object(avatar_id.asUUID());
//		}
//		else
//		{
//			avatar = find_avatar_from_object(
//				LLSelectMgr::getInstance()->getSelection()->getPrimaryObject());
//		}
//
//		if( avatar )
//		{
//			LLSD payload;
//			payload["avatar_id"] = avatar->getID();
//			std::string fullname = avatar->getFullname();
//
//			const LLVector3d& pos = avatar->getPositionGlobal();
//			LLParcel* parcel = LLViewerParcelMgr::getInstance()->selectParcelAt(pos)->getParcel();
//			
//			if (LLViewerParcelMgr::getInstance()->isParcelOwnedByAgent(parcel,GP_LAND_MANAGE_BANNED))
//			{
//                payload["ban_enabled"] = true;
//				if (!fullname.empty())
//				{
//    				LLSD args;
//					args["AVATAR_NAME"] = fullname;
// [RLVa:KB] - Checked: RLVa-1.0.0
//					args["AVATAR_NAME"] = (RlvActions::canShowName(RlvActions::SNC_DEFAULT, avatar->getID())) ? fullname : RlvStrings::getAnonym(fullname);
// [/RLVa:KB]
//    				LLNotificationsUtil::add("EjectAvatarFullname",
//    							args,
//    							payload,
//    							callback_eject);
//				}
//				else
//				{
//    				LLNotificationsUtil::add("EjectAvatarFullname",
//    							LLSD(),
//    							payload,
//    							callback_eject);
//				}
//			}
//			else
//			{
//                payload["ban_enabled"] = false;
//				if (!fullname.empty())
//				{
//    				LLSD args;
//					args["AVATAR_NAME"] = fullname;
// [RLVa:KB] - Checked: RLVa-1.0.0
//					args["AVATAR_NAME"] = (RlvActions::canShowName(RlvActions::SNC_DEFAULT, avatar->getID())) ? fullname : RlvStrings::getAnonym(fullname);
// [/RLVa:KB]
//    				LLNotificationsUtil::add("EjectAvatarFullnameNoBan",
//    							args,
//    							payload,
//    							callback_eject);
//				}
//				else
//				{
//    				LLNotificationsUtil::add("EjectAvatarNoBan",
//    							LLSD(),
//    							payload,
//    							callback_eject);
//				}
//			}
//		}
}

bool my_profile_visible()
{
	LLFloater* floaterp = LLAvatarActions::getProfileFloater(gAgentID);
	return floaterp && floaterp->isInVisibleChain();
}

bool enable_freeze_eject(const LLSD& avatar_id)
{
// [SL:KB] - Patch: UI-AvatarNearbyActions | Checked: 2011-05-13 (Catznip-2.6.0a) | Added: Catznip-2.6.0a
	// Use avatar_id if available, otherwise default to right-click avatar
	LLUUID idAgent = avatar_id.asUUID();
	if (idAgent.isNull())
	{
		/*const*/ LLVOAvatar* pAvatar = find_avatar_from_object(LLSelectMgr::getInstance()->getSelection()->getPrimaryObject());
		if (pAvatar)
			idAgent = pAvatar->getID();
	}
	return (idAgent.notNull()) ? LLAvatarActions::canLandFreezeOrEject(idAgent) : false;
// [/SL:KB]
//	// Use avatar_id if available, otherwise default to right-click avatar
//	LLVOAvatar* avatar = NULL;
//	if (avatar_id.asUUID().notNull())
//	{
//		avatar = find_avatar_from_object(avatar_id.asUUID());
//	}
//	else
//	{
//		avatar = find_avatar_from_object(
//			LLSelectMgr::getInstance()->getSelection()->getPrimaryObject());
//	}
//	if (!avatar) return false;
//
//	// Gods can always freeze
//	if (gAgent.isGodlike()) return true;
//
//	// Estate owners / managers can freeze
//	// Parcel owners can also freeze
//	const LLVector3& pos = avatar->getPositionRegion();
//	const LLVector3d& pos_global = avatar->getPositionGlobal();
//	LLParcel* parcel = LLViewerParcelMgr::getInstance()->selectParcelAt(pos_global)->getParcel();
//	LLViewerRegion* region = avatar->getRegion();
//	if (!region) return false;
//				
//	bool new_value = region->isOwnedSelf(pos);
//	if (!new_value || region->isOwnedGroup(pos))
//	{
//		new_value = LLViewerParcelMgr::getInstance()->isParcelOwnedByAgent(parcel,GP_LAND_ADMIN);
//	}
//	return new_value;
}

// <FS:Ansariel> FIRE-13515: Re-add give calling card
class LLAvatarGiveCard : public view_listener_t
{
	bool handleEvent(const LLSD& userdata)
	{
		LL_INFOS("LLAvatarGiveCard") << "handle_give_card()" << LL_ENDL;
		LLViewerObject* dest = LLSelectMgr::getInstance()->getSelection()->getPrimaryObject();
// [RLVa:KB] - Checked: 2010-06-04 (RLVa-1.2.0d) | Modified: RLVa-1.2.0d | OK
		//if(dest && dest->isAvatar())
		if ( (dest && dest->isAvatar()) && (!gRlvHandler.hasBehaviour(RLV_BHVR_SHOWNAMES)) )
// [/RLVa:KB]
		{
			bool found_name = false;
			LLSD args;
			LLSD old_args;
			LLNameValue* nvfirst = dest->getNVPair("FirstName");
			LLNameValue* nvlast = dest->getNVPair("LastName");
			if(nvfirst && nvlast)
			{
				std::string full_name = gCacheName->buildFullName(nvfirst->getString(), nvlast->getString());
				args["NAME"] = full_name;
				old_args["NAME"] = full_name;
				found_name = true;
			}
			LLViewerRegion* region = dest->getRegion();
			LLHost dest_host;
			if(region)
			{
				dest_host = region->getHost();
			}
			if(found_name && dest_host.isOk())
			{
				LLMessageSystem* msg = gMessageSystem;
				msg->newMessage("OfferCallingCard");
				msg->nextBlockFast(_PREHASH_AgentData);
				msg->addUUIDFast(_PREHASH_AgentID, gAgent.getID());
				msg->addUUIDFast(_PREHASH_SessionID, gAgent.getSessionID());
				msg->nextBlockFast(_PREHASH_AgentBlock);
				msg->addUUIDFast(_PREHASH_DestID, dest->getID());
				LLUUID transaction_id;
				transaction_id.generate();
				msg->addUUIDFast(_PREHASH_TransactionID, transaction_id);
				msg->sendReliable(dest_host);
				LLNotificationsUtil::add("OfferedCard", args);
			}
			else
			{
				LLNotificationsUtil::add("CantOfferCallingCard", old_args);
			}
		}
		return true;
	}
};
// </FS:Ansariel> FIRE-13515: Re-add give calling card

bool callback_leave_group(const LLSD& notification, const LLSD& response)
{
	S32 option = LLNotificationsUtil::getSelectedOption(notification, response);
	if (option == 0)
	{
		LLMessageSystem *msg = gMessageSystem;

		msg->newMessageFast(_PREHASH_LeaveGroupRequest);
		msg->nextBlockFast(_PREHASH_AgentData);
		msg->addUUIDFast(_PREHASH_AgentID, gAgent.getID() );
		msg->addUUIDFast(_PREHASH_SessionID, gAgent.getSessionID());
		msg->nextBlockFast(_PREHASH_GroupData);
		msg->addUUIDFast(_PREHASH_GroupID, gAgent.getGroupID() );
		gAgent.sendReliableMessage();
	}
	return false;
}

void append_aggregate(std::string& string, const LLAggregatePermissions& ag_perm, PermissionBit bit, const char* txt)
{
	LLAggregatePermissions::EValue val = ag_perm.getValue(bit);
	std::string buffer;
	switch(val)
	{
	  case LLAggregatePermissions::AP_NONE:
		buffer = llformat( "* %s None\n", txt);
		break;
	  case LLAggregatePermissions::AP_SOME:
		buffer = llformat( "* %s Some\n", txt);
		break;
	  case LLAggregatePermissions::AP_ALL:
		buffer = llformat( "* %s All\n", txt);
		break;
	  case LLAggregatePermissions::AP_EMPTY:
	  default:
		break;
	}
	string.append(buffer);
}

bool enable_buy_object()
{
    // In order to buy, there must only be 1 purchaseable object in
    // the selection manager.
	if(LLSelectMgr::getInstance()->getSelection()->getRootObjectCount() != 1) return false;
    LLViewerObject* obj = NULL;
    LLSelectNode* node = LLSelectMgr::getInstance()->getSelection()->getFirstRootNode();
	if(node)
    {
        obj = node->getObject();
        if(!obj) return false;

		if( for_sale_selection(node) )
		{
// [RLVa:KB] - @buy
			if (!RlvActions::canBuyObject(obj->getID()))
				return false;
// [/RLVa:KB]

			// *NOTE: Is this needed?  This checks to see if anyone owns the
			// object, dating back to when we had "public" objects owned by
			// no one.  JC
			if(obj->permAnyOwner()) return true;
		}
    }
	return false;
}

// Note: This will only work if the selected object's data has been
// received by the viewer and cached in the selection manager.
void handle_buy_object(LLSaleInfo sale_info)
{
	if(!LLSelectMgr::getInstance()->selectGetAllRootsValid())
	{
		LLNotificationsUtil::add("UnableToBuyWhileDownloading");
		return;
	}

	LLUUID owner_id;
	std::string owner_name;
	BOOL owners_identical = LLSelectMgr::getInstance()->selectGetOwner(owner_id, owner_name);
	if (!owners_identical)
	{
		LLNotificationsUtil::add("CannotBuyObjectsFromDifferentOwners");
		return;
	}

	LLPermissions perm;
	BOOL valid = LLSelectMgr::getInstance()->selectGetPermissions(perm);
	LLAggregatePermissions ag_perm;
	valid &= LLSelectMgr::getInstance()->selectGetAggregatePermissions(ag_perm);
	if(!valid || !sale_info.isForSale() || !perm.allowTransferTo(gAgent.getID()))
	{
		LLNotificationsUtil::add("ObjectNotForSale");
		return;
	}

	LLFloaterBuy::show(sale_info);
}


void handle_buy_contents(LLSaleInfo sale_info)
{
	LLFloaterBuyContents::show(sale_info);
}

void handle_region_dump_temp_asset_data(void*)
{
	LL_INFOS() << "Dumping temporary asset data to simulator logs" << LL_ENDL;
	std::vector<std::string> strings;
	LLUUID invoice;
	send_generic_message("dumptempassetdata", strings, invoice);
}

void handle_region_clear_temp_asset_data(void*)
{
	LL_INFOS() << "Clearing temporary asset data" << LL_ENDL;
	std::vector<std::string> strings;
	LLUUID invoice;
	send_generic_message("cleartempassetdata", strings, invoice);
}

void handle_region_dump_settings(void*)
{
	LLViewerRegion* regionp = gAgent.getRegion();
	if (regionp)
	{
		LL_INFOS() << "Damage:    " << (regionp->getAllowDamage() ? "on" : "off") << LL_ENDL;
		LL_INFOS() << "Landmark:  " << (regionp->getAllowLandmark() ? "on" : "off") << LL_ENDL;
		LL_INFOS() << "SetHome:   " << (regionp->getAllowSetHome() ? "on" : "off") << LL_ENDL;
		LL_INFOS() << "ResetHome: " << (regionp->getResetHomeOnTeleport() ? "on" : "off") << LL_ENDL;
		LL_INFOS() << "SunFixed:  " << (regionp->getSunFixed() ? "on" : "off") << LL_ENDL;
		LL_INFOS() << "BlockFly:  " << (regionp->getBlockFly() ? "on" : "off") << LL_ENDL;
		LL_INFOS() << "AllowP2P:  " << (regionp->getAllowDirectTeleport() ? "on" : "off") << LL_ENDL;
		LL_INFOS() << "Water:     " << (regionp->getWaterHeight()) << LL_ENDL;
	}
}

void handle_dump_group_info(void *)
{
	gAgent.dumpGroupInfo();
}

void handle_dump_capabilities_info(void *)
{
	LLViewerRegion* regionp = gAgent.getRegion();
	if (regionp)
	{
		regionp->logActiveCapabilities();
	}
}

void handle_dump_region_object_cache(void*)
{
	LLViewerRegion* regionp = gAgent.getRegion();
	if (regionp)
	{
		regionp->dumpCache();
	}
}

void handle_dump_focus()
{
	LLUICtrl *ctrl = dynamic_cast<LLUICtrl*>(gFocusMgr.getKeyboardFocus());

	LL_INFOS() << "Keyboard focus " << (ctrl ? ctrl->getName() : "(none)") << LL_ENDL;
}

class LLSelfStandUp : public view_listener_t
{
	bool handleEvent(const LLSD& userdata)
	{
		gAgent.standUp();
		return true;
	}
};

bool enable_standup_self()
{
// [RLVa:KB] - Checked: 2010-04-01 (RLVa-1.2.0c) | Modified: RLVa-1.0.0g
	return isAgentAvatarValid() && gAgentAvatarp->isSitting() && RlvActions::canStand();
// [/RLVa:KB]
//	return isAgentAvatarValid() && gAgentAvatarp->isSitting();
}

class LLSelfSitDown : public view_listener_t
    {
        bool handleEvent(const LLSD& userdata)
        {
            gAgent.sitDown();
            return true;
        }
    };



bool show_sitdown_self()
{
	return isAgentAvatarValid() && !gAgentAvatarp->isSitting();
}

bool enable_sitdown_self()
{
// [RLVa:KB] - Checked: 2010-08-28 (RLVa-1.2.1a) | Added: RLVa-1.2.1a
	return show_sitdown_self() && !gAgentAvatarp->isEditingAppearance() && !gAgent.getFlying() && !gRlvHandler.hasBehaviour(RLV_BHVR_SIT);
// [/RLVa:KB]
//	return show_sitdown_self() && !gAgentAvatarp->isEditingAppearance() && !gAgent.getFlying();
}

class LLSelfToggleSitStand : public view_listener_t
{
	bool handleEvent(const LLSD& userdata)
	{
		if (isAgentAvatarValid())
		{
			if (gAgentAvatarp->isSitting())
			{
				gAgent.standUp();
			}
			else
			{
				gAgent.sitDown();
			}
		}
		return true;
	}
};

bool enable_sit_stand()
{
	return enable_sitdown_self() || enable_standup_self();
}

bool enable_fly_land()
{
	return gAgent.getFlying() || LLAgent::enableFlying();
}

// Force sit -KC
class FSSelfForceSit : public view_listener_t
{
	bool handleEvent(const LLSD& userdata)
	{
		if (!gAgentAvatarp->isSitting() && !gRlvHandler.hasBehaviour(RLV_BHVR_SIT))
		{
			gAgent.sitDown();
		}
		else if (gAgentAvatarp->isSitting() && !gRlvHandler.hasBehaviour(RLV_BHVR_UNSIT))
		{
			gAgent.standUp();
		}

		return true;
	}
};

bool enable_forcesit_self()
{
	return isAgentAvatarValid() &&
		((!gAgentAvatarp->isSitting() && !gRlvHandler.hasBehaviour(RLV_BHVR_SIT)) || 
		(gAgentAvatarp->isSitting() && !gRlvHandler.hasBehaviour(RLV_BHVR_UNSIT)));
}

class FSSelfCheckForceSit : public view_listener_t
{
	bool handleEvent(const LLSD& userdata)
	{
		if (!isAgentAvatarValid())
		{
			return false;
		}

		return gAgentAvatarp->isSitting();
	}
};

// Phantom mode -KC & <FS:CR>
class FSSelfToggleMoveLock : public view_listener_t
{
	bool handleEvent(const LLSD& userdata)
	{
		if (LLGridManager::getInstance()->isInSecondLife())
		{
			make_ui_sound("UISndMovelockToggle");
			bool new_value = !gSavedPerAccountSettings.getBOOL("UseMoveLock");
			gSavedPerAccountSettings.setBOOL("UseMoveLock", new_value);
			if (new_value)
			{
				LLNotificationsUtil::add("MovelockEnabling", LLSD());
			}
			else
			{
				LLNotificationsUtil::add("MovelockDisabling", LLSD());
			}
		}
#ifdef OPENSIM
		else
		{
			gAgent.togglePhantom();
		}
#endif // OPENSIM
		//TODO: feedback to local chat
		return true;
	}
};


class FSSelfCheckMoveLock : public view_listener_t
{
	bool handleEvent(const LLSD& userdata)
	{
		bool new_value(false);
		if (LLGridManager::getInstance()->isInSecondLife())
		{
			new_value = gSavedPerAccountSettings.getBOOL("UseMoveLock");
		}
#ifdef OPENSIM
		else
		{
			new_value = gAgent.getPhantom();
		}
#endif // OPENSIM
		return new_value;
	}
};

bool enable_bridge_function()
{
	return FSLSLBridge::instance().canUseBridge();
}

bool enable_move_lock()
{
#ifdef OPENSIM
	// Phantom mode always works on opensim, at least right now.
	if (LLGridManager::getInstance()->isInOpenSim())
		return true;
#endif // OPENSIM
	return enable_bridge_function();
}

bool enable_script_info()
{
	return (!LLSelectMgr::getInstance()->getSelection()->isEmpty()
			&& enable_bridge_function());
}
// </FS:CR>

// [SJ - Adding IgnorePrejump in Menu ]
class FSSelfToggleIgnorePreJump : public view_listener_t
{
	bool handleEvent(const LLSD& userdata)
	{
		gSavedSettings.setBOOL("FSIgnoreFinishAnimation", !gSavedSettings.getBOOL("FSIgnoreFinishAnimation"));
		return true;
	}
};

// [SJ - Adding IgnorePrejump in Menu ]
class FSSelfCheckIgnorePreJump : public view_listener_t
{
	bool handleEvent(const LLSD& userdata)
	{
		bool new_value = gSavedSettings.getBOOL("FSIgnoreFinishAnimation");
		return new_value;
	}
};

class LLCheckPanelPeopleTab : public view_listener_t
{
	bool handleEvent(const LLSD& userdata)
		{
			std::string panel_name = userdata.asString();

			LLPanel *panel = LLFloaterSidePanelContainer::getPanel("people", panel_name);
			if(panel && panel->isInVisibleChain())
			{
				return true;
			}
			return false;
		}
};
// Toggle one of "People" panel tabs in side tray.
class LLTogglePanelPeopleTab : public view_listener_t
{
	bool handleEvent(const LLSD& userdata)
	{
		std::string panel_name = userdata.asString();

		LLSD param;
		param["people_panel_tab_name"] = panel_name;

		// <FS:Ansariel> Handle blocklist separately because of standalone option
		if (panel_name == "blocked_panel")
		{
			if (gSavedSettings.getBOOL("FSUseStandaloneBlocklistFloater"))
			{
				LLFloaterReg::showInstance("fs_blocklist");
			}
			else
			{
				togglePeoplePanel(panel_name, param);
			}
			return true;
		}
		// </FS:Ansariel>

		// <FS:Zi> Open groups and friends lists in communicate floater
		// <FS:Lo> Adding an option to still use v2 windows
		if(gSavedSettings.getBOOL("FSUseV2Friends") && gSavedSettings.getString("FSInternalSkinCurrent") != "Vintage")
		{
			if (   panel_name == "friends_panel"
				|| panel_name == "groups_panel"
				|| panel_name == "nearby_panel"
				|| panel_name == "blocked_panel"
				|| panel_name == "contact_sets_panel")
			{
				return togglePeoplePanel(panel_name, param);
			}
			else
			{
				return false;
			}
		}
		else
		{
			if(panel_name=="nearby_panel")
			{
				return togglePeoplePanel(panel_name,param);
			}
			else if(panel_name=="groups_panel")
			{
				if (gSavedSettings.getBOOL("ContactsTornOff"))
				{
					FSFloaterContacts* instance = FSFloaterContacts::getInstance();
					std::string activetab = instance->getChild<LLTabContainer>("friends_and_groups")->getCurrentPanel()->getName();
					if (instance->getVisible() && activetab == panel_name) 
					{
						instance->closeFloater();
					}
					else
					{
						instance->openTab("groups");
					}
				}
				else
				{
					FSFloaterContacts::getInstance()->openTab("groups");
				}
				return true;
			}
			else if(panel_name=="friends_panel")
			{
				if (gSavedSettings.getBOOL("ContactsTornOff"))
				{
					FSFloaterContacts* instance = FSFloaterContacts::getInstance();
					std::string activetab = instance->getChild<LLTabContainer>("friends_and_groups")->getCurrentPanel()->getName();
					if (instance->getVisible() && activetab == panel_name) 
					{
						instance->closeFloater();
					}
					else
					{
						instance->openTab("friends");
					}
				}
				else
				{
					FSFloaterContacts::getInstance()->openTab("friends");
				}
				return true;
			}
			else if(panel_name=="contact_sets_panel")
			{
				if (gSavedSettings.getBOOL("ContactsTornOff"))
				{
					FSFloaterContacts* instance = FSFloaterContacts::getInstance();
					std::string activetab = instance->getChild<LLTabContainer>("friends_and_groups")->getCurrentPanel()->getName();
					if (instance->getVisible() && activetab == panel_name)
					{
						instance->closeFloater();
					}
					else
					{
						instance->openTab("contact_sets");
					}
				}
				else
				{
					FSFloaterContacts::getInstance()->openTab("contact_sets");
				}
				return true;
			}
			else
			{
				return false;
			}
		}
		// </FS:Lo>
		// </FS:Zi>
	}

	static bool togglePeoplePanel(const std::string& panel_name, const LLSD& param)
	{
		LLPanel	*panel = LLFloaterSidePanelContainer::getPanel("people", panel_name);
		if(!panel)
			return false;

		if (panel->isInVisibleChain())
		{
			LLFloaterReg::hideInstance("people");
		}
		else
		{
			LLFloaterSidePanelContainer::showPanel("people", "panel_people", param) ;
		}

		return true;
	}
};

BOOL check_admin_override(void*)
{
	return gAgent.getAdminOverride();
}

void handle_admin_override_toggle(void*)
{
	gAgent.setAdminOverride(!gAgent.getAdminOverride());

	// The above may have affected which debug menus are visible
	show_debug_menus();
}

void handle_visual_leak_detector_toggle(void*)
{
	static bool vld_enabled = false;

	if ( vld_enabled )
	{
#ifdef INCLUDE_VLD
		// only works for debug builds (hard coded into vld.h)
#if defined(_DEBUG) || defined(VLD_FORCE_ENABLE)
		// start with Visual Leak Detector turned off
		VLDDisable();
#endif // _DEBUG
#endif // INCLUDE_VLD
		vld_enabled = false;
	}
	else
	{
#ifdef INCLUDE_VLD
		// only works for debug builds (hard coded into vld.h)
#if defined(_DEBUG) || defined(VLD_FORCE_ENABLE)
		// start with Visual Leak Detector turned off
		VLDEnable();
#endif // _DEBUG
#endif // INCLUDE_VLD

		vld_enabled = true;
	};
}

void handle_god_mode(void*)
{
	gAgent.requestEnterGodMode();
}

void handle_leave_god_mode(void*)
{
	gAgent.requestLeaveGodMode();
}

void set_god_level(U8 god_level)
{
	U8 old_god_level = gAgent.getGodLevel();
	gAgent.setGodLevel( god_level );
	LLViewerParcelMgr::getInstance()->notifyObservers();

	// God mode changes region visibility
	LLWorldMap::getInstance()->reloadItems(true);

	// inventory in items may change in god mode
	gObjectList.dirtyAllObjectInventory();

        if(gViewerWindow)
        {
            gViewerWindow->setMenuBackgroundColor(god_level > GOD_NOT,
            !LLGridManager::getInstance()->isInSLBeta());
        }
    
        LLSD args;
	if(god_level > GOD_NOT)
	{
		args["LEVEL"] = llformat("%d",(S32)god_level);
		LLNotificationsUtil::add("EnteringGodMode", args);
	}
	else
	{
		args["LEVEL"] = llformat("%d",(S32)old_god_level);
		LLNotificationsUtil::add("LeavingGodMode", args);
	}

	// changing god-level can affect which menus we see
	show_debug_menus();

	// changing god-level can invalidate search results
	LLFloaterSearch *search = dynamic_cast<LLFloaterSearch*>(LLFloaterReg::getInstance("search"));
	if (search)
	{
		search->godLevelChanged(god_level);
	}
}

#ifdef TOGGLE_HACKED_GODLIKE_VIEWER
void handle_toggle_hacked_godmode(void*)
{
	gHackGodmode = !gHackGodmode;
	set_god_level(gHackGodmode ? GOD_MAINTENANCE : GOD_NOT);
}

BOOL check_toggle_hacked_godmode(void*)
{
	return gHackGodmode;
}

bool enable_toggle_hacked_godmode(void*)
{
  return LLGridManager::getInstance()->isInSLBeta();
}
#endif

void process_grant_godlike_powers(LLMessageSystem* msg, void**)
{
	LLUUID agent_id;
	msg->getUUIDFast(_PREHASH_AgentData, _PREHASH_AgentID, agent_id);
	LLUUID session_id;
	msg->getUUIDFast(_PREHASH_AgentData, _PREHASH_SessionID, session_id);
	if((agent_id == gAgent.getID()) && (session_id == gAgent.getSessionID()))
	{
		U8 god_level;
		msg->getU8Fast(_PREHASH_GrantData, _PREHASH_GodLevel, god_level);
		set_god_level(god_level);
	}
	else
	{
		LL_WARNS() << "Grant godlike for wrong agent " << agent_id << LL_ENDL;
	}
}

/*
class LLHaveCallingcard : public LLInventoryCollectFunctor
{
public:
	LLHaveCallingcard(const LLUUID& agent_id);
	virtual ~LLHaveCallingcard() {}
	virtual bool operator()(LLInventoryCategory* cat,
							LLInventoryItem* item);
	BOOL isThere() const { return mIsThere;}
protected:
	LLUUID mID;
	BOOL mIsThere;
};

LLHaveCallingcard::LLHaveCallingcard(const LLUUID& agent_id) :
	mID(agent_id),
	mIsThere(FALSE)
{
}

bool LLHaveCallingcard::operator()(LLInventoryCategory* cat,
								   LLInventoryItem* item)
{
	if(item)
	{
		if((item->getType() == LLAssetType::AT_CALLINGCARD)
		   && (item->getCreatorUUID() == mID))
		{
			mIsThere = TRUE;
		}
	}
	return FALSE;
}
*/

BOOL is_agent_mappable(const LLUUID& agent_id)
{
	const LLRelationship* buddy_info = NULL;
	bool is_friend = LLAvatarActions::isFriend(agent_id);

	if (is_friend)
		buddy_info = LLAvatarTracker::instance().getBuddyInfo(agent_id);

	return (buddy_info &&
		buddy_info->isOnline() &&
		buddy_info->isRightGrantedFrom(LLRelationship::GRANT_MAP_LOCATION)
		);
}


// Enable a menu item when you don't have someone's card.
class LLAvatarEnableAddFriend : public view_listener_t
{
	bool handleEvent(const LLSD& userdata)
	{
		LLVOAvatar* avatar = find_avatar_from_object(LLSelectMgr::getInstance()->getSelection()->getPrimaryObject());
//		bool new_value = avatar && !LLAvatarActions::isFriend(avatar->getID());
// [RLVa:KB] - Checked: RLVa-1.2.0
		bool new_value = avatar && !LLAvatarActions::isFriend(avatar->getID()) && (RlvActions::canShowName(RlvActions::SNC_DEFAULT, avatar->getID()));
// [/RLVa:KB]
		return new_value;
	}
};

void request_friendship(const LLUUID& dest_id)
{
	LLViewerObject* dest = gObjectList.findObject(dest_id);
	if(dest && dest->isAvatar())
	{
		std::string full_name;
		LLNameValue* nvfirst = dest->getNVPair("FirstName");
		LLNameValue* nvlast = dest->getNVPair("LastName");
		if(nvfirst && nvlast)
		{
			full_name = LLCacheName::buildFullName(
				nvfirst->getString(), nvlast->getString());
		}
		if (!full_name.empty())
		{
			LLAvatarActions::requestFriendshipDialog(dest_id, full_name);
		}
		else
		{
			LLNotificationsUtil::add("CantOfferFriendship");
		}
	}
}


class LLEditEnableCustomizeAvatar : public view_listener_t
{
	bool handleEvent(const LLSD& userdata)
	{
//		bool new_value = gAgentWearables.areWearablesLoaded();
// [RLVa:KB] - Checked: 2010-04-01 (RLVa-1.2.0c) | Modified: RLVa-1.0.0g
		bool new_value = gAgentWearables.areWearablesLoaded() && ((!rlv_handler_t::isEnabled()) || (RlvActions::canStand()));
// [/RLVa:KB]
		return new_value;
	}
};

class LLEnableEditShape : public view_listener_t
{
	bool handleEvent(const LLSD& userdata)
	{
		return gAgentWearables.isWearableModifiable(LLWearableType::WT_SHAPE, 0);
	}
};

class LLEnableHoverHeight : public view_listener_t
{
	bool handleEvent(const LLSD& userdata)
	{
		// <FS:Ansariel> Legacy baking avatar z-offset
		//return gAgent.getRegion() && gAgent.getRegion()->avatarHoverHeightEnabled();
		return (gAgent.getRegion() && gAgent.getRegion()->avatarHoverHeightEnabled()) || (isAgentAvatarValid() && !gAgentAvatarp->isUsingServerBakes());
		// </FS:Ansariel>
	}
};

class LLEnableEditPhysics : public view_listener_t
{
	bool handleEvent(const LLSD& userdata)
	{
		//return gAgentWearables.isWearableModifiable(LLWearableType::WT_SHAPE, 0);
		return TRUE;
	}
};

bool is_object_sittable()
{
// [RLVa:KB] - Checked: 2010-03-06 (RLVa-1.2.0c) | Added: RLVa-1.1.0j
	// RELEASE-RLVa: [SL-2.2.0] Make sure we're examining the same object that handle_sit_or_stand() will request a sit for
	if (rlv_handler_t::isEnabled())
	{
		const LLPickInfo& pick = LLToolPie::getInstance()->getPick();
		if ( (pick.mObjectID.notNull()) && (!RlvActions::canSit(pick.getObject(), pick.mObjectOffset)) )
			return false;
	}
// [/RLVa:KB]

	LLViewerObject* object = LLSelectMgr::getInstance()->getSelection()->getPrimaryObject();

	if (object && object->getPCode() == LL_PCODE_VOLUME)
	{
		return true;
	}
	else
	{
		return false;
	}
}


// only works on pie menu
void handle_object_sit_or_stand()
{
	LLPickInfo pick = LLToolPie::getInstance()->getPick();
	LLViewerObject *object = pick.getObject();;
	if (!object || pick.mPickType == LLPickInfo::PICK_FLORA)
	{
		return;
	}

	if (sitting_on_selection())
	{
		gAgent.standUp();
		return;
	}

	// get object selection offset 

//	if (object && object->getPCode() == LL_PCODE_VOLUME)
// [RLVa:KB] - Checked: 2010-03-06 (RLVa-1.2.0c) | Modified: RLVa-1.2.0c
	if ( (object && object->getPCode() == LL_PCODE_VOLUME) && 
		 ((!rlv_handler_t::isEnabled()) || (RlvActions::canSit(object, pick.mObjectOffset))) )
// [/RLVa:KB]
	{
// [RLVa:KB] - Checked: 2010-08-29 (RLVa-1.2.1c) | Added: RLVa-1.2.1c
		if ( (gRlvHandler.hasBehaviour(RLV_BHVR_STANDTP)) && (isAgentAvatarValid()) )
		{
			if (gAgentAvatarp->isSitting())
			{
				gAgent.standUp();
				return;
			}
			gRlvHandler.setSitSource(gAgent.getPositionGlobal());
		}
// [/RLVa:KB]

		gMessageSystem->newMessageFast(_PREHASH_AgentRequestSit);
		gMessageSystem->nextBlockFast(_PREHASH_AgentData);
		gMessageSystem->addUUIDFast(_PREHASH_AgentID, gAgent.getID());
		gMessageSystem->addUUIDFast(_PREHASH_SessionID, gAgent.getSessionID());
		gMessageSystem->nextBlockFast(_PREHASH_TargetObject);
		gMessageSystem->addUUIDFast(_PREHASH_TargetID, object->mID);
		gMessageSystem->addVector3Fast(_PREHASH_Offset, pick.mObjectOffset);

		object->getRegion()->sendReliableMessage();
	}
}

void near_sit_down_point(BOOL success, void *)
{
	if (success)
	{
		gAgent.setFlying(FALSE);
		gAgent.clearControlFlags(AGENT_CONTROL_STAND_UP); // might have been set by autopilot
		gAgent.setControlFlags(AGENT_CONTROL_SIT_ON_GROUND);
	}
}

class LLLandSit : public view_listener_t
{
    bool handleEvent(const LLSD& userdata)
    {
// [RLVa:KB] - Checked: 2010-09-28 (RLVa-1.2.1f) | Modified: RLVa-1.2.1f
        if ( (rlv_handler_t::isEnabled()) && ((!RlvActions::canStand()) || (gRlvHandler.hasBehaviour(RLV_BHVR_SIT))) )
            return true;
// [/RLVa:KB]

        LLVector3d posGlobal = LLToolPie::getInstance()->getPick().mPosGlobal;

        LLQuaternion target_rot;
        if (isAgentAvatarValid())
        {
            target_rot = gAgentAvatarp->getRotation();
        }
        else
        {
            target_rot = gAgent.getFrameAgent().getQuaternion();
        }
        gAgent.startAutoPilotGlobal(posGlobal, "Sit", &target_rot, near_sit_down_point, NULL, 0.7f);
        return true;
    }
};

class LLLandCanSit : public view_listener_t
{
    bool handleEvent(const LLSD& userdata)
    {
        LLVector3d posGlobal = LLToolPie::getInstance()->getPick().mPosGlobal;
        return !posGlobal.isExactlyZero(); // valid position, not beyond draw distance
    }
};

//-------------------------------------------------------------------
// Help menu functions
//-------------------------------------------------------------------

//
// Major mode switching
//
void reset_view_final( BOOL proceed );

void handle_reset_view()
{
	if (gAgentCamera.cameraCustomizeAvatar())
	{
		// switching to outfit selector should automagically save any currently edited wearable
		LLFloaterSidePanelContainer::showPanel("appearance", LLSD().with("type", "my_outfits"));
	}

	// <FS:Zi> Added optional V1 behavior so the avatar turns into camera direction after hitting ESC
	// gAgentCamera.setFocusOnAvatar(TRUE, FALSE, FALSE);
	if (!gSavedSettings.getBOOL("ResetViewTurnsAvatar"))
	{
		// The only thing we actually want to do here is set LLAgent::mFocusOnAvatar to TRUE,
		// since this prevents the avatar from turning.
		gAgentCamera.setFocusOnAvatar(TRUE, FALSE, FALSE);
	}
	// </FS:Zi>

	reset_view_final( TRUE );
	LLFloaterCamera::resetCameraMode();
}

// <FS:Zi> Add reset camera angles menu
void handle_reset_camera_angles()
{
	handle_reset_view();

	// Camera focus and offset with CTRL/SHIFT + Scroll wheel
	gSavedSettings.getControl("FocusOffsetRearView")->resetToDefault();
	gSavedSettings.getControl("CameraOffsetRearView")->resetToDefault();
<<<<<<< HEAD
=======

	// warn the user if there is a scripted followcam active that might stop a camera reset
	PermissionsTracker::instance().warnFollowcam();
>>>>>>> c142812f
}
// </FS:Zi>

class LLViewResetView : public view_listener_t
{
	bool handleEvent(const LLSD& userdata)
	{
		handle_reset_view();
		return true;
	}
};

// <FS:Zi> Add reset camera angles menu
class LLViewResetCameraAngles : public view_listener_t
{
	bool handleEvent(const LLSD& userdata)
	{
		handle_reset_camera_angles();
		return true;
	}
};
// </FS:Zi>

// Note: extra parameters allow this function to be called from dialog.
void reset_view_final( BOOL proceed ) 
{
	if( !proceed )
	{
		return;
	}

	gAgentCamera.resetView(TRUE, TRUE);
	gAgentCamera.setLookAt(LOOKAT_TARGET_CLEAR);
}

class LLViewLookAtLastChatter : public view_listener_t
{
	bool handleEvent(const LLSD& userdata)
	{
		gAgentCamera.lookAtLastChat();
		return true;
	}
};

class LLViewMouselook : public view_listener_t
{
	bool handleEvent(const LLSD& userdata)
	{
		if (!gAgentCamera.cameraMouselook())
		{
			gAgentCamera.changeCameraToMouselook();
		}
		else
		{
			// NaCl - Rightclick-mousewheel zoom
			static LLCachedControl<LLVector3> _NACL_MLFovValues(gSavedSettings,"_NACL_MLFovValues");
			static LLCachedControl<F32> CameraAngle(gSavedSettings,"CameraAngle");
			LLVector3 vTemp=_NACL_MLFovValues;
			if(vTemp.mV[2] > 0.0f)
			{
				vTemp.mV[1]=CameraAngle;
				vTemp.mV[2]=0.0f;
				gSavedSettings.setVector3("_NACL_MLFovValues",vTemp);
				gSavedSettings.setF32("CameraAngle",vTemp.mV[0]);
			}
			// NaCl End
			gAgentCamera.changeCameraToDefault();
		}
		return true;
	}
};

class LLViewDefaultUISize : public view_listener_t
{
	bool handleEvent(const LLSD& userdata)
	{
		gSavedSettings.setF32("UIScaleFactor", 1.0f);
		gSavedSettings.setBOOL("UIAutoScale", FALSE);	
		gViewerWindow->reshape(gViewerWindow->getWindowWidthRaw(), gViewerWindow->getWindowHeightRaw());
		return true;
	}
};

class LLViewToggleUI : public view_listener_t
{
	bool handleEvent(const LLSD& userdata)
	{
		if(gAgentCamera.getCameraMode() != CAMERA_MODE_MOUSELOOK)
		{
			LLNotification::Params params("ConfirmHideUI");
			params.functor.function(boost::bind(&LLViewToggleUI::confirm, this, _1, _2));
			LLSD substitutions;
			// <FS:Ansariel> Notification not showing if hiding the UI
//#if LL_DARWIN
//			substitutions["SHORTCUT"] = "Cmd+Shift+U";
//#else
//			substitutions["SHORTCUT"] = "Ctrl+Shift+U";
//#endif
			substitutions["SHORTCUT"] = "Alt+Shift+U";
			// </FS:Ansariel>
			params.substitutions = substitutions;
			if (!gSavedSettings.getBOOL("HideUIControls"))
			{
				// hiding, so show notification
				LLNotifications::instance().add(params);
			}
			else
			{
				LLNotifications::instance().forceResponse(params, 0);
			}
		}
		return true;
	}

	void confirm(const LLSD& notification, const LLSD& response)
	{
		S32 option = LLNotificationsUtil::getSelectedOption(notification, response);

		if (option == 0) // OK
		{
			gViewerWindow->setUIVisibility(gSavedSettings.getBOOL("HideUIControls"));
			LLPanelStandStopFlying::getInstance()->setVisible(gSavedSettings.getBOOL("HideUIControls"));
			gSavedSettings.setBOOL("HideUIControls",!gSavedSettings.getBOOL("HideUIControls"));
		}
	}
};

// <FS:Ansariel> Notification not showing if hiding the UI
class LLViewCheckToggleUI : public view_listener_t
{
	bool handleEvent(const LLSD& userdata)
	{
		return gViewerWindow->getUIVisibility();
	}
};
// </FS:Ansariel>

void handle_duplicate_in_place(void*)
{
	LL_INFOS() << "handle_duplicate_in_place" << LL_ENDL;

	LLVector3 offset(0.f, 0.f, 0.f);
	LLSelectMgr::getInstance()->selectDuplicate(offset, TRUE);
}

/* dead code 30-apr-2008
void handle_deed_object_to_group(void*)
{
	LLUUID group_id;
	
	LLSelectMgr::getInstance()->selectGetGroup(group_id);
	LLSelectMgr::getInstance()->sendOwner(LLUUID::null, group_id, FALSE);
	LLViewerStats::getInstance()->incStat(LLViewerStats::ST_RELEASE_COUNT);
}

BOOL enable_deed_object_to_group(void*)
{
	if(LLSelectMgr::getInstance()->getSelection()->isEmpty()) return FALSE;
	LLPermissions perm;
	LLUUID group_id;

	if (LLSelectMgr::getInstance()->selectGetGroup(group_id) &&
		gAgent.hasPowerInGroup(group_id, GP_OBJECT_DEED) &&
		LLSelectMgr::getInstance()->selectGetPermissions(perm) &&
		perm.deedToGroup(gAgent.getID(), group_id))
	{
		return TRUE;
	}
	return FALSE;
}

*/


/*
 * No longer able to support viewer side manipulations in this way
 *
void god_force_inv_owner_permissive(LLViewerObject* object,
									LLInventoryObject::object_list_t* inventory,
									S32 serial_num,
									void*)
{
	typedef std::vector<LLPointer<LLViewerInventoryItem> > item_array_t;
	item_array_t items;

	LLInventoryObject::object_list_t::const_iterator inv_it = inventory->begin();
	LLInventoryObject::object_list_t::const_iterator inv_end = inventory->end();
	for ( ; inv_it != inv_end; ++inv_it)
	{
		if(((*inv_it)->getType() != LLAssetType::AT_CATEGORY))
		{
			LLInventoryObject* obj = *inv_it;
			LLPointer<LLViewerInventoryItem> new_item = new LLViewerInventoryItem((LLViewerInventoryItem*)obj);
			LLPermissions perm(new_item->getPermissions());
			perm.setMaskBase(PERM_ALL);
			perm.setMaskOwner(PERM_ALL);
			new_item->setPermissions(perm);
			items.push_back(new_item);
		}
	}
	item_array_t::iterator end = items.end();
	item_array_t::iterator it;
	for(it = items.begin(); it != end; ++it)
	{
		// since we have the inventory item in the callback, it should not
		// invalidate iteration through the selection manager.
		object->updateInventory((*it), TASK_INVENTORY_ITEM_KEY, false);
	}
}
*/

void handle_object_owner_permissive(void*)
{
	// only send this if they're a god.
	if(gAgent.isGodlike())
	{
		// do the objects.
		LLSelectMgr::getInstance()->selectionSetObjectPermissions(PERM_BASE, TRUE, PERM_ALL, TRUE);
		LLSelectMgr::getInstance()->selectionSetObjectPermissions(PERM_OWNER, TRUE, PERM_ALL, TRUE);
	}
}

void handle_object_owner_self(void*)
{
	// only send this if they're a god.
	if(gAgent.isGodlike())
	{
		LLSelectMgr::getInstance()->sendOwner(gAgent.getID(), gAgent.getGroupID(), TRUE);
	}
}

// Shortcut to set owner permissions to not editable.
void handle_object_lock(void*)
{
	LLSelectMgr::getInstance()->selectionSetObjectPermissions(PERM_OWNER, FALSE, PERM_MODIFY);
}

void handle_object_asset_ids(void*)
{
	// only send this if they're a god.
	if (gAgent.isGodlike())
	{
		LLSelectMgr::getInstance()->sendGodlikeRequest("objectinfo", "assetids");
	}
}

void handle_force_parcel_owner_to_me(void*)
{
	LLViewerParcelMgr::getInstance()->sendParcelGodForceOwner( gAgent.getID() );
}

void handle_force_parcel_to_content(void*)
{
	LLViewerParcelMgr::getInstance()->sendParcelGodForceToContent();
}

void handle_claim_public_land(void*)
{
	if (LLViewerParcelMgr::getInstance()->getSelectionRegion() != gAgent.getRegion())
	{
		LLNotificationsUtil::add("ClaimPublicLand");
		return;
	}

	LLVector3d west_south_global;
	LLVector3d east_north_global;
	LLViewerParcelMgr::getInstance()->getSelection(west_south_global, east_north_global);
	LLVector3 west_south = gAgent.getPosAgentFromGlobal(west_south_global);
	LLVector3 east_north = gAgent.getPosAgentFromGlobal(east_north_global);

	LLMessageSystem* msg = gMessageSystem;
	msg->newMessage("GodlikeMessage");
	msg->nextBlock("AgentData");
	msg->addUUID("AgentID", gAgent.getID());
	msg->addUUID("SessionID", gAgent.getSessionID());
	msg->addUUIDFast(_PREHASH_TransactionID, LLUUID::null); //not used
	msg->nextBlock("MethodData");
	msg->addString("Method", "claimpublicland");
	msg->addUUID("Invoice", LLUUID::null);
	std::string buffer;
	buffer = llformat( "%f", west_south.mV[VX]);
	msg->nextBlock("ParamList");
	msg->addString("Parameter", buffer);
	buffer = llformat( "%f", west_south.mV[VY]);
	msg->nextBlock("ParamList");
	msg->addString("Parameter", buffer);
	buffer = llformat( "%f", east_north.mV[VX]);
	msg->nextBlock("ParamList");
	msg->addString("Parameter", buffer);
	buffer = llformat( "%f", east_north.mV[VY]);
	msg->nextBlock("ParamList");
	msg->addString("Parameter", buffer);
	gAgent.sendReliableMessage();
}



// HACK for easily testing new avatar geometry
void handle_god_request_avatar_geometry(void *)
{
	if (gAgent.isGodlike())
	{
		LLSelectMgr::getInstance()->sendGodlikeRequest("avatar toggle", "");
	}
}

static bool get_derezzable_objects(
	EDeRezDestination dest,
	std::string& error,
	LLViewerRegion*& first_region,
	std::vector<LLViewerObjectPtr>* derez_objectsp,
	bool only_check = false)
{
	bool found = false;

	LLObjectSelectionHandle selection = LLSelectMgr::getInstance()->getSelection();
	
	if (derez_objectsp)
		derez_objectsp->reserve(selection->getRootObjectCount());

	// Check conditions that we can't deal with, building a list of
	// everything that we'll actually be derezzing.
	for (LLObjectSelection::valid_root_iterator iter = selection->valid_root_begin();
		 iter != selection->valid_root_end(); iter++)
	{
		LLSelectNode* node = *iter;
		LLViewerObject* object = node->getObject();
		LLViewerRegion* region = object->getRegion();
		if (!first_region)
		{
			first_region = region;
		}
		else
		{
			if(region != first_region)
			{
				// Derez doesn't work at all if the some of the objects
				// are in regions besides the first object selected.
				
				// ...crosses region boundaries
				error = "AcquireErrorObjectSpan";
				break;
			}
		}
		if (object->isAvatar())
		{
			// ...don't acquire avatars
			continue;
		}

		// If AssetContainers are being sent back, they will appear as 
		// boxes in the owner's inventory.
		if (object->getNVPair("AssetContainer")
			&& dest != DRD_RETURN_TO_OWNER)
		{
			// this object is an asset container, derez its contents, not it
			LL_WARNS() << "Attempt to derez deprecated AssetContainer object type not supported." << LL_ENDL;
			/*
			object->requestInventory(container_inventory_arrived, 
				(void *)(BOOL)(DRD_TAKE_INTO_AGENT_INVENTORY == dest));
			*/
			continue;
		}
		BOOL can_derez_current = FALSE;
		switch(dest)
		{
		case DRD_TAKE_INTO_AGENT_INVENTORY:
		case DRD_TRASH:
			if (!object->isPermanentEnforced() &&
				((node->mPermissions->allowTransferTo(gAgent.getID()) && object->permModify())
				|| (node->allowOperationOnNode(PERM_OWNER, GP_OBJECT_MANIPULATE))))
			{
				can_derez_current = TRUE;
			}
			break;

		case DRD_RETURN_TO_OWNER:
			if(!object->isAttachment())
			{
				can_derez_current = TRUE;
			}
			break;

		default:
			if((node->mPermissions->allowTransferTo(gAgent.getID())
				&& object->permCopy())
			   || gAgent.isGodlike())
			{
				can_derez_current = TRUE;
			}
			break;
		}
		if(can_derez_current)
		{
			found = true;

			if (only_check)
				// one found, no need to traverse to the end
				break;

			if (derez_objectsp)
				derez_objectsp->push_back(object);

		}
	}

	return found;
}

static bool can_derez(EDeRezDestination dest)
{
	LLViewerRegion* first_region = NULL;
	std::string error;
	return get_derezzable_objects(dest, error, first_region, NULL, true);
}

static void derez_objects(
	EDeRezDestination dest,
	const LLUUID& dest_id,
	LLViewerRegion*& first_region,
	std::string& error,
	std::vector<LLViewerObjectPtr>* objectsp)
{
	std::vector<LLViewerObjectPtr> derez_objects;

	if (!objectsp) // if objects to derez not specified
	{
		// get them from selection
		if (!get_derezzable_objects(dest, error, first_region, &derez_objects, false))
		{
			LL_WARNS() << "No objects to derez" << LL_ENDL;
			return;
		}

		objectsp = &derez_objects;
	}


	if(gAgentCamera.cameraMouselook())
	{
		gAgentCamera.changeCameraToDefault();
	}

	// This constant is based on (1200 - HEADER_SIZE) / 4 bytes per
	// root.  I lopped off a few (33) to provide a bit
	// pad. HEADER_SIZE is currently 67 bytes, most of which is UUIDs.
	// This gives us a maximum of 63500 root objects - which should
	// satisfy anybody.
	const S32 MAX_ROOTS_PER_PACKET = 250;
	const S32 MAX_PACKET_COUNT = 254;
	F32 packets = ceil((F32)objectsp->size() / (F32)MAX_ROOTS_PER_PACKET);
	if(packets > (F32)MAX_PACKET_COUNT)
	{
		error = "AcquireErrorTooManyObjects";
	}

	if(error.empty() && objectsp->size() > 0)
	{
		U8 d = (U8)dest;
		LLUUID tid;
		tid.generate();
		U8 packet_count = (U8)packets;
		S32 object_index = 0;
		S32 objects_in_packet = 0;
		LLMessageSystem* msg = gMessageSystem;
		for(U8 packet_number = 0;
			packet_number < packet_count;
			++packet_number)
		{
			msg->newMessageFast(_PREHASH_DeRezObject);
			msg->nextBlockFast(_PREHASH_AgentData);
			msg->addUUIDFast(_PREHASH_AgentID, gAgent.getID());
			msg->addUUIDFast(_PREHASH_SessionID, gAgent.getSessionID());
			msg->nextBlockFast(_PREHASH_AgentBlock);
			msg->addUUIDFast(_PREHASH_GroupID, gAgent.getGroupID());
			msg->addU8Fast(_PREHASH_Destination, d);	
			msg->addUUIDFast(_PREHASH_DestinationID, dest_id);
			msg->addUUIDFast(_PREHASH_TransactionID, tid);
			msg->addU8Fast(_PREHASH_PacketCount, packet_count);
			msg->addU8Fast(_PREHASH_PacketNumber, packet_number);
			objects_in_packet = 0;
			while((object_index < objectsp->size())
				  && (objects_in_packet++ < MAX_ROOTS_PER_PACKET))

			{
				LLViewerObject* object = objectsp->at(object_index++);
				msg->nextBlockFast(_PREHASH_ObjectData);
				msg->addU32Fast(_PREHASH_ObjectLocalID, object->getLocalID());
				// VEFFECT: DerezObject
				LLHUDEffectSpiral* effectp = (LLHUDEffectSpiral*)LLHUDManager::getInstance()->createViewerEffect(LLHUDObject::LL_HUD_EFFECT_POINT, TRUE);
				effectp->setPositionGlobal(object->getPositionGlobal());
				effectp->setColor(LLColor4U(gAgent.getEffectColor()));
			}
			msg->sendReliable(first_region->getHost());
		}
		make_ui_sound("UISndObjectRezOut");

		// Busy count decremented by inventory update, so only increment
		// if will be causing an update.
		if (dest != DRD_RETURN_TO_OWNER)
		{
			gViewerWindow->getWindow()->incBusyCount();
		}
	}
	else if(!error.empty())
	{
		LLNotificationsUtil::add(error);
	}
}

static void derez_objects(EDeRezDestination dest, const LLUUID& dest_id)
{
	LLViewerRegion* first_region = NULL;
	std::string error;
	derez_objects(dest, dest_id, first_region, error, NULL);
}

void handle_take_copy()
{
	if (LLSelectMgr::getInstance()->getSelection()->isEmpty()) return;

// [RLVa:KB] - Checked: 2010-03-07 (RLVa-1.2.0c) | Modified: RLVa-1.2.0a
	if ( (rlv_handler_t::isEnabled()) && (!RlvActions::canStand()) )
	{
		// Allow only if the avie isn't sitting on any of the selected objects
		LLObjectSelectionHandle hSel = LLSelectMgr::getInstance()->getSelection();
		RlvSelectIsSittingOn f(gAgentAvatarp);
		if ( (hSel.notNull()) && (hSel->getFirstRootNode(&f, TRUE) != NULL) )
			return;
	}
// [/RLVa:KB]

	const LLUUID category_id = gInventory.findCategoryUUIDForType(LLFolderType::FT_OBJECT);
	derez_objects(DRD_ACQUIRE_TO_AGENT_INVENTORY, category_id);
}

void handle_link_objects()
{
	// <FS:Ansariel> We don't use a shortcut for two completely different functions based on context
	//if (LLSelectMgr::getInstance()->getSelection()->isEmpty())
	//{
	//	LLFloaterReg::toggleInstanceOrBringToFront("places");
	//}
	//else
	// </FS:Ansariel>
	{
		LLSelectMgr::getInstance()->linkObjects();
	}
}

// You can return an object to its owner if it is on your land.
class LLObjectReturn : public view_listener_t
{
public:
	LLObjectReturn() : mFirstRegion(NULL) {}

private:
	bool handleEvent(const LLSD& userdata)
	{
		if (LLSelectMgr::getInstance()->getSelection()->isEmpty()) return true;
// [RLVa:KB] - Checked: 2010-03-24 (RLVa-1.4.0a) | Modified: RLVa-1.0.0b
		if ( (rlv_handler_t::isEnabled()) && (!rlvCanDeleteOrReturn()) ) return true;
// [/RLVa:KB]

		mObjectSelection = LLSelectMgr::getInstance()->getEditSelection();

		// Save selected objects, so that we still know what to return after the confirmation dialog resets selection.
		get_derezzable_objects(DRD_RETURN_TO_OWNER, mError, mFirstRegion, &mReturnableObjects);

		LLNotificationsUtil::add("ReturnToOwner", LLSD(), LLSD(), boost::bind(&LLObjectReturn::onReturnToOwner, this, _1, _2));
		return true;
	}

	bool onReturnToOwner(const LLSD& notification, const LLSD& response)
	{
		S32 option = LLNotificationsUtil::getSelectedOption(notification, response);
		if (0 == option)
		{
			// Ignore category ID for this derez destination.
			derez_objects(DRD_RETURN_TO_OWNER, LLUUID::null, mFirstRegion, mError, &mReturnableObjects);
		}

		mReturnableObjects.clear();
		mError.clear();
		mFirstRegion = NULL;

		// drop reference to current selection
		mObjectSelection = NULL;
		return false;
	}

	LLObjectSelectionHandle mObjectSelection;

	std::vector<LLViewerObjectPtr> mReturnableObjects;
	std::string mError;
	LLViewerRegion* mFirstRegion;
};


// Allow return to owner if one or more of the selected items is
// over land you own.
class LLObjectEnableReturn : public view_listener_t
{
	bool handleEvent(const LLSD& userdata)
	{
		if (LLSelectMgr::getInstance()->getSelection()->isEmpty())
		{
			// Do not enable if nothing selected
			return false;
		}
// [RLVa:KB] - Checked: 2011-05-28 (RLVa-1.4.0a) | Modified: RLVa-1.4.0a
		if ( (rlv_handler_t::isEnabled()) && (!rlvCanDeleteOrReturn()) )
		{
			return false;
		}
// [/RLVa:KB]
#ifdef HACKED_GODLIKE_VIEWER
		bool new_value = true;
#else
		bool new_value = false;
		if (gAgent.isGodlike())
		{
			new_value = true;
		}
		else
		{
			new_value = can_derez(DRD_RETURN_TO_OWNER);
		}
#endif
		return new_value;
	}
};

void force_take_copy(void*)
{
	if (LLSelectMgr::getInstance()->getSelection()->isEmpty()) return;
	const LLUUID category_id = gInventory.findCategoryUUIDForType(LLFolderType::FT_OBJECT);
	derez_objects(DRD_FORCE_TO_GOD_INVENTORY, category_id);
}

void handle_take()
{
	// we want to use the folder this was derezzed from if it's
	// available. Otherwise, derez to the normal place.
//	if(LLSelectMgr::getInstance()->getSelection()->isEmpty())
// [RLVa:KB] - Checked: 2010-03-24 (RLVa-1.2.0e) | Modified: RLVa-1.0.0b
	if ( (LLSelectMgr::getInstance()->getSelection()->isEmpty()) || ((rlv_handler_t::isEnabled()) && (!rlvCanDeleteOrReturn())) )
// [/RLVa:KB]
	{
		return;
	}

	BOOL you_own_everything = TRUE;
	BOOL locked_but_takeable_object = FALSE;
	LLUUID category_id;
	
	for (LLObjectSelection::root_iterator iter = LLSelectMgr::getInstance()->getSelection()->root_begin();
		 iter != LLSelectMgr::getInstance()->getSelection()->root_end(); iter++)
	{
		LLSelectNode* node = *iter;
		LLViewerObject* object = node->getObject();
		if(object)
		{
			if(!object->permYouOwner())
			{
				you_own_everything = FALSE;
			}

			if(!object->permMove())
			{
				locked_but_takeable_object = TRUE;
			}
		}
		if(node->mFolderID.notNull())
		{
			if(category_id.isNull())
			{
				category_id = node->mFolderID;
				LL_DEBUGS("HandleTake") << "Node destination folder ID = " << category_id.asString() << LL_ENDL;
			}
			else if(category_id != node->mFolderID)
			{
				// we have found two potential destinations. break out
				// now and send to the default location.
				category_id.setNull();
				LL_DEBUGS("HandleTake") << "Conflicting node destination folders - setting to null UUID" << LL_ENDL;
				break;
			}
		}
	}
	if(category_id.notNull())
	{
		LL_DEBUGS("HandleTake") << "Selected destination folder ID: " << category_id.asString() << " - checking if category exists in inventory model" << LL_ENDL;

		// there is an unambiguous destination. See if this agent has
		// such a location and it is not in the trash or library
		if(!gInventory.getCategory(category_id))
		{
			// nope, set to NULL.
			category_id.setNull();
			LL_DEBUGS("HandleTake") << "Destination folder not found in inventory model - setting to null UUID" << LL_ENDL;
		}
		if(category_id.notNull())
		{
		        // check trash
			const LLUUID trash = gInventory.findCategoryUUIDForType(LLFolderType::FT_TRASH);
			if(category_id == trash || gInventory.isObjectDescendentOf(category_id, trash))
			{
				category_id.setNull();
				LL_DEBUGS("HandleTake") << "Destination folder is descendent of trash folder - setting to null UUID" << LL_ENDL;
			}

			// check library
			if(gInventory.isObjectDescendentOf(category_id, gInventory.getLibraryRootFolderID()))
			{
				category_id.setNull();
				LL_DEBUGS("HandleTake") << "Destination folder is descendent of library folder - setting to null UUID" << LL_ENDL;
			}

			// check inbox
			// <FS:Ansariel> Undo the SL-1579 fail
			//const LLUUID inbox_id = gInventory.findCategoryUUIDForType(LLFolderType::FT_INBOX);
			//if (category_id == inbox_id || gInventory.isObjectDescendentOf(category_id, inbox_id))
			//{
			//	category_id.setNull();
			//}
			// </FS:Ansariel>
		}
	}
	if(category_id.isNull())
	{
		category_id = gInventory.findCategoryUUIDForType(LLFolderType::FT_OBJECT);
		LL_DEBUGS("HandleTake") << "Destination folder = null UUID - determined default category: " << category_id.asString() << LL_ENDL;
	}
	LLSD payload;
	payload["folder_id"] = category_id;
	LL_DEBUGS("HandleTake") << "Final destination folder UUID being sent to sim: " << category_id.asString() << LL_ENDL;

	LLNotification::Params params("ConfirmObjectTakeLock");
	params.payload(payload);
	// MAINT-290
	// Reason: Showing the confirmation dialog resets object selection,	thus there is nothing to derez.
	// Fix: pass selection to the confirm_take, so that selection doesn't "die" after confirmation dialog is opened
	params.functor.function(boost::bind(confirm_take, _1, _2, LLSelectMgr::instance().getSelection()));

	if(locked_but_takeable_object ||
	   !you_own_everything)
	{
		if(locked_but_takeable_object && you_own_everything)
		{
			params.name("ConfirmObjectTakeLock");
		}
		else if(!locked_but_takeable_object && !you_own_everything)
		{
			params.name("ConfirmObjectTakeNoOwn");
		}
		else
		{
			params.name("ConfirmObjectTakeLockNoOwn");
		}
	
		LLNotifications::instance().add(params);
	}
	else
	{
		LLNotifications::instance().forceResponse(params, 0);
	}
}

void handle_object_show_inspector()
{
	LLObjectSelectionHandle selection = LLSelectMgr::getInstance()->getSelection();
	LLViewerObject* objectp = selection->getFirstRootObject(TRUE);
 	if (!objectp)
 	{
 		return;
 	}

	LLSD params;
	params["object_id"] = objectp->getID();
	LLFloaterReg::showInstance("inspect_object", params);
}

void handle_avatar_show_inspector()
{
	LLVOAvatar* avatar = find_avatar_from_object( LLSelectMgr::getInstance()->getSelection()->getPrimaryObject() );
	if(avatar)
	{
		LLSD params;
		params["avatar_id"] = avatar->getID();
		LLFloaterReg::showInstance("inspect_avatar", params);
	}
}



bool confirm_take(const LLSD& notification, const LLSD& response, LLObjectSelectionHandle selection_handle)
{
	S32 option = LLNotificationsUtil::getSelectedOption(notification, response);
	if(enable_take() && (option == 0))
	{
		derez_objects(DRD_TAKE_INTO_AGENT_INVENTORY, notification["payload"]["folder_id"].asUUID());
	}
	return false;
}

// You can take an item when it is public and transferrable, or when
// you own it. We err on the side of enabling the item when at least
// one item selected can be copied to inventory.
BOOL enable_take()
{
//	if (sitting_on_selection())
// [RLVa:KB] - Checked: 2010-03-24 (RLVa-1.2.0e) | Modified: RLVa-1.0.0b
	if ( (sitting_on_selection()) || ((rlv_handler_t::isEnabled()) && (!rlvCanDeleteOrReturn())) )
// [/RLVa:KB]
	{
		return FALSE;
	}

	for (LLObjectSelection::valid_root_iterator iter = LLSelectMgr::getInstance()->getSelection()->valid_root_begin();
		 iter != LLSelectMgr::getInstance()->getSelection()->valid_root_end(); iter++)
	{
		LLSelectNode* node = *iter;
		LLViewerObject* object = node->getObject();
		if (object->isAvatar())
		{
			// ...don't acquire avatars
			continue;
		}

#ifdef HACKED_GODLIKE_VIEWER
		return TRUE;
#else
# ifdef TOGGLE_HACKED_GODLIKE_VIEWER
		if (LLGridManager::getInstance()->isInSLBeta() 
            && gAgent.isGodlike())
		{
			return TRUE;
		}
# endif
		if(!object->isPermanentEnforced() &&
			((node->mPermissions->allowTransferTo(gAgent.getID())
			&& object->permModify())
			|| (node->mPermissions->getOwner() == gAgent.getID())))
		{
			return !object->isAttachment();
		}
#endif
	}
	return FALSE;
}


void handle_buy_or_take()
{
	if (LLSelectMgr::getInstance()->getSelection()->isEmpty())
	{
		return;
	}

	if (is_selection_buy_not_take())
	{
		S32 total_price = selection_price();

		if (total_price <= gStatusBar->getBalance() || total_price == 0)
		{
			handle_buy();
		}
		else
		{
			LLStringUtil::format_map_t args;
			args["AMOUNT"] = llformat("%d", total_price);
			LLBuyCurrencyHTML::openCurrencyFloater( LLTrans::getString( "this_object_costs", args ), total_price );
		}
	}
	else
	{
		handle_take();
	}
}

bool visible_buy_object()
{
	return is_selection_buy_not_take() && enable_buy_object();
}

bool visible_take_object()
{
	return !is_selection_buy_not_take() && enable_take();
}

bool tools_visible_buy_object()
{
	return is_selection_buy_not_take();
}

bool tools_visible_take_object()
{
	return !is_selection_buy_not_take();
}

class LLToolsEnableBuyOrTake : public view_listener_t
{
	bool handleEvent(const LLSD& userdata)
	{
		bool is_buy = is_selection_buy_not_take();
		bool new_value = is_buy ? enable_buy_object() : enable_take();
		return new_value;
	}
};

// This is a small helper function to determine if we have a buy or a
// take in the selection. This method is to help with the aliasing
// problems of putting buy and take in the same pie menu space. After
// a fair amont of discussion, it was determined to prefer buy over
// take. The reasoning follows from the fact that when users walk up
// to buy something, they will click on one or more items. Thus, if
// anything is for sale, it becomes a buy operation, and the server
// will group all of the buy items, and copyable/modifiable items into
// one package and give the end user as much as the permissions will
// allow. If the user wanted to take something, they will select fewer
// and fewer items until only 'takeable' items are left. The one
// exception is if you own everything in the selection that is for
// sale, in this case, you can't buy stuff from yourself, so you can
// take it.
// return value = TRUE if selection is a 'buy'.
//                FALSE if selection is a 'take'
BOOL is_selection_buy_not_take()
{
	for (LLObjectSelection::root_iterator iter = LLSelectMgr::getInstance()->getSelection()->root_begin();
		 iter != LLSelectMgr::getInstance()->getSelection()->root_end(); iter++)
	{
		LLSelectNode* node = *iter;
		LLViewerObject* obj = node->getObject();
		if(obj && !(obj->permYouOwner()) && (node->mSaleInfo.isForSale()))
		{
// [RLVa:KB] - @buy
			if (!RlvActions::canBuyObject(obj->getID()))
				continue;
// [/RLVa:KB]

			// you do not own the object and it is for sale, thus,
			// it's a buy
			return TRUE;
		}
	}
	return FALSE;
}

S32 selection_price()
{
	S32 total_price = 0;
	for (LLObjectSelection::root_iterator iter = LLSelectMgr::getInstance()->getSelection()->root_begin();
		 iter != LLSelectMgr::getInstance()->getSelection()->root_end(); iter++)
	{
		LLSelectNode* node = *iter;
		LLViewerObject* obj = node->getObject();
		if(obj && !(obj->permYouOwner()) && (node->mSaleInfo.isForSale()))
		{
			// you do not own the object and it is for sale.
			// Add its price.
			total_price += node->mSaleInfo.getSalePrice();
		}
	}

	return total_price;
}
/*
bool callback_show_buy_currency(const LLSD& notification, const LLSD& response)
{
	S32 option = LLNotificationsUtil::getSelectedOption(notification, response);
	if (0 == option)
	{
		LL_INFOS() << "Loading page " << LLNotifications::instance().getGlobalString("BUY_CURRENCY_URL") << LL_ENDL;
		LLWeb::loadURL(LLNotifications::instance().getGlobalString("BUY_CURRENCY_URL"));
	}
	return false;
}
*/

void show_buy_currency(const char* extra)
{
	// Don't show currency web page for branded clients.
/*
	std::ostringstream mesg;
	if (extra != NULL)
	{	
		mesg << extra << "\n \n";
	}
	mesg << "Go to " << LLNotifications::instance().getGlobalString("BUY_CURRENCY_URL")<< "\nfor information on purchasing currency?";
*/
	LLSD args;
	if (extra != NULL)
	{
		args["EXTRA"] = extra;
	}
	LLNotificationsUtil::add("PromptGoToCurrencyPage", args);//, LLSD(), callback_show_buy_currency);
}

void handle_buy()
{
	if (LLSelectMgr::getInstance()->getSelection()->isEmpty()) return;

	LLSaleInfo sale_info;
	BOOL valid = LLSelectMgr::getInstance()->selectGetSaleInfo(sale_info);
	if (!valid) return;

	S32 price = sale_info.getSalePrice();
	
	if (price > 0 && price > gStatusBar->getBalance())
	{
		LLStringUtil::format_map_t args;
		args["AMOUNT"] = llformat("%d", price);
		LLBuyCurrencyHTML::openCurrencyFloater( LLTrans::getString("this_object_costs", args), price );
		return;
	}

	if (sale_info.getSaleType() == LLSaleInfo::FS_CONTENTS)
	{
		handle_buy_contents(sale_info);
	}
	else
	{
		handle_buy_object(sale_info);
	}
}

bool anyone_copy_selection(LLSelectNode* nodep)
{
	bool perm_copy = (bool)(nodep->getObject()->permCopy());
	bool all_copy = (bool)(nodep->mPermissions->getMaskEveryone() & PERM_COPY);
	return perm_copy && all_copy;
}

bool for_sale_selection(LLSelectNode* nodep)
{
	return nodep->mSaleInfo.isForSale()
		&& nodep->mPermissions->getMaskOwner() & PERM_TRANSFER
		&& (nodep->mPermissions->getMaskOwner() & PERM_COPY
			|| nodep->mSaleInfo.getSaleType() != LLSaleInfo::FS_COPY);
}

BOOL sitting_on_selection()
{
	LLSelectNode* node = LLSelectMgr::getInstance()->getSelection()->getFirstRootNode();
	if (!node)
	{
		return FALSE;
	}

	if (!node->mValid)
	{
		return FALSE;
	}

	LLViewerObject* root_object = node->getObject();
	if (!root_object)
	{
		return FALSE;
	}

	// Need to determine if avatar is sitting on this object
	if (!isAgentAvatarValid()) return FALSE;

	return (gAgentAvatarp->isSitting() && gAgentAvatarp->getRoot() == root_object);
}

class LLToolsSaveToObjectInventory : public view_listener_t
{
	bool handleEvent(const LLSD& userdata)
	{
		LLSelectNode* node = LLSelectMgr::getInstance()->getSelection()->getFirstRootNode();
		if(node && (node->mValid) && (!node->mFromTaskID.isNull()))
		{
			// *TODO: check to see if the fromtaskid object exists.
			derez_objects(DRD_SAVE_INTO_TASK_INVENTORY, node->mFromTaskID);
		}
		return true;
	}
};

class LLToolsEnablePathfinding : public view_listener_t
{
	bool handleEvent(const LLSD& userdata)
	{
		return (LLPathfindingManager::getInstance() != NULL) && LLPathfindingManager::getInstance()->isPathfindingEnabledForCurrentRegion();
	}
};

class LLToolsEnablePathfindingView : public view_listener_t
{
	bool handleEvent(const LLSD& userdata)
	{
		return (LLPathfindingManager::getInstance() != NULL) && LLPathfindingManager::getInstance()->isPathfindingEnabledForCurrentRegion() && LLPathfindingManager::getInstance()->isPathfindingViewEnabled();
	}
};

class LLToolsDoPathfindingRebakeRegion : public view_listener_t
{
	bool handleEvent(const LLSD& userdata)
	{
		bool hasPathfinding = (LLPathfindingManager::getInstance() != NULL);

		if (hasPathfinding)
		{
			LLMenuOptionPathfindingRebakeNavmesh::getInstance()->sendRequestRebakeNavmesh();
		}

		return hasPathfinding;
	}
};

class LLToolsEnablePathfindingRebakeRegion : public view_listener_t
{
	bool handleEvent(const LLSD& userdata)
	{
		bool returnValue = false;

		if (LLPathfindingManager::getInstance() != NULL)
		{
			LLMenuOptionPathfindingRebakeNavmesh *rebakeInstance = LLMenuOptionPathfindingRebakeNavmesh::getInstance();
			returnValue = (rebakeInstance->canRebakeRegion() &&
				(rebakeInstance->getMode() == LLMenuOptionPathfindingRebakeNavmesh::kRebakeNavMesh_Available));
		}
		return returnValue;
	}
};

// Round the position of all root objects to the grid
class LLToolsSnapObjectXY : public view_listener_t
{
	bool handleEvent(const LLSD& userdata)
	{
		F64 snap_size = (F64)gSavedSettings.getF32("GridResolution");

		for (LLObjectSelection::root_iterator iter = LLSelectMgr::getInstance()->getSelection()->root_begin();
			 iter != LLSelectMgr::getInstance()->getSelection()->root_end(); iter++)
		{
			LLSelectNode* node = *iter;
			LLViewerObject* obj = node->getObject();
			if (obj->permModify())
			{
				LLVector3d pos_global = obj->getPositionGlobal();
				F64 round_x = fmod(pos_global.mdV[VX], snap_size);
				if (round_x < snap_size * 0.5)
				{
					// closer to round down
					pos_global.mdV[VX] -= round_x;
				}
				else
				{
					// closer to round up
					pos_global.mdV[VX] -= round_x;
					pos_global.mdV[VX] += snap_size;
				}

				F64 round_y = fmod(pos_global.mdV[VY], snap_size);
				if (round_y < snap_size * 0.5)
				{
					pos_global.mdV[VY] -= round_y;
				}
				else
				{
					pos_global.mdV[VY] -= round_y;
					pos_global.mdV[VY] += snap_size;
				}

				obj->setPositionGlobal(pos_global, FALSE);
			}
		}
		LLSelectMgr::getInstance()->sendMultipleUpdate(UPD_POSITION);
		return true;
	}
};

// Determine if the option to cycle between linked prims is shown
class LLToolsEnableSelectNextPart : public view_listener_t
{
	bool handleEvent(const LLSD& userdata)
	{
        bool new_value = (!LLSelectMgr::getInstance()->getSelection()->isEmpty()
                          && (gSavedSettings.getBOOL("EditLinkedParts")
                              || LLToolFace::getInstance() == LLToolMgr::getInstance()->getCurrentTool()));
		return new_value;
	}
};

// Cycle selection through linked children or/and faces in selected object.
// FIXME: Order of children list is not always the same as sim's idea of link order. This may confuse
// resis. Need link position added to sim messages to address this.
class LLToolsSelectNextPartFace : public view_listener_t
{
    bool handleEvent(const LLSD& userdata)
    {
        bool cycle_faces = LLToolFace::getInstance() == LLToolMgr::getInstance()->getCurrentTool();
        bool cycle_linked = gSavedSettings.getBOOL("EditLinkedParts");

        if (!cycle_faces && !cycle_linked)
        {
            // Nothing to do
            return true;
        }

        bool fwd = (userdata.asString() == "next");
        bool prev = (userdata.asString() == "previous");
        bool ifwd = (userdata.asString() == "includenext");
        bool iprev = (userdata.asString() == "includeprevious");

        LLViewerObject* to_select = NULL;
        bool restart_face_on_part = !cycle_faces;
        S32 new_te = 0;

        if (cycle_faces)
        {
            // Cycle through faces of current selection, if end is reached, swithc to next part (if present)
            LLSelectNode* nodep = LLSelectMgr::getInstance()->getSelection()->getFirstNode();
            if (!nodep) return false;
            to_select = nodep->getObject();
            if (!to_select) return false;

            S32 te_count = to_select->getNumTEs();
            S32 selected_te = nodep->getLastOperatedTE();

            if (fwd || ifwd)
            {
                if (selected_te < 0)
                {
                    new_te = 0;
                }
                else if (selected_te + 1 < te_count)
                {
                    // select next face
                    new_te = selected_te + 1;
                }
                else
                {
                    // restart from first face on next part
                    restart_face_on_part = true;
                }
            }
            else if (prev || iprev)
            {
                if (selected_te > te_count)
                {
                    new_te = te_count - 1;
                }
                else if (selected_te - 1 >= 0)
                {
                    // select previous face
                    new_te = selected_te - 1;
                }
                else
                {
                    // restart from last face on next part
                    restart_face_on_part = true;
                }
            }
        }

		S32 object_count = LLSelectMgr::getInstance()->getSelection()->getObjectCount();
		if (cycle_linked && object_count && restart_face_on_part)
		{
			LLViewerObject* selected = LLSelectMgr::getInstance()->getSelection()->getFirstObject();
			if (selected && selected->getRootEdit())
			{
				LLViewerObject::child_list_t children = selected->getRootEdit()->getChildren();
				children.push_front(selected->getRootEdit());	// need root in the list too

				for (LLViewerObject::child_list_t::iterator iter = children.begin(); iter != children.end(); ++iter)
				{
					if ((*iter)->isSelected())
					{
						if (object_count > 1 && (fwd || prev))	// multiple selection, find first or last selected if not include
						{
							to_select = *iter;
							if (fwd)
							{
								// stop searching if going forward; repeat to get last hit if backward
								break;
							}
						}
						else if ((object_count == 1) || (ifwd || iprev))	// single selection or include
						{
							if (fwd || ifwd)
							{
								++iter;
								while (iter != children.end() && ((*iter)->isAvatar() || (ifwd && (*iter)->isSelected())))
								{
									++iter;	// skip sitting avatars and selected if include
								}
							}
							else // backward
							{
								iter = (iter == children.begin() ? children.end() : iter);
								--iter;
								while (iter != children.begin() && ((*iter)->isAvatar() || (iprev && (*iter)->isSelected())))
								{
									--iter;	// skip sitting avatars and selected if include
								}
							}
							iter = (iter == children.end() ? children.begin() : iter);
							to_select = *iter;
							break;
						}
					}
				}
			}
		}

        if (to_select)
        {
            if (gFocusMgr.childHasKeyboardFocus(gFloaterTools))
            {
                gFocusMgr.setKeyboardFocus(NULL);	// force edit toolbox to commit any changes
            }
            if (fwd || prev)
            {
                LLSelectMgr::getInstance()->deselectAll();
            }
            if (cycle_faces)
            {
                if (restart_face_on_part)
                {
                    if (fwd || ifwd)
                    {
                        new_te = 0;
                    }
                    else
                    {
                        new_te = to_select->getNumTEs() - 1;
                    }
                }
                LLSelectMgr::getInstance()->selectObjectOnly(to_select, new_te);
            }
            else
            {
                LLSelectMgr::getInstance()->selectObjectOnly(to_select);
            }
            return true;
        }
		return true;
	}
};

class LLToolsStopAllAnimations : public view_listener_t
{
	bool handleEvent(const LLSD& userdata)
	{
		// <FS:Ansariel> Allow legacy stop animations without revoking script permissions
		//gAgent.stopCurrentAnimations();
		std::string param = userdata.asString();
		if (param.empty() || param == "stoprevoke")
		{
			gAgent.stopCurrentAnimations();
		}
		else if (param == "stop")
		{
			gAgent.stopCurrentAnimations(true);
		}
		// </FS:Ansariel>
		return true;
	}
};

class LLToolsReleaseKeys : public view_listener_t
{
	bool handleEvent(const LLSD& userdata)
	{
// [RLVa:KB] - Checked: 2010-04-19 (RLVa-1.2.0f) | Modified: RLVa-1.0.5a
		if ( (rlv_handler_t::isEnabled()) && (gRlvAttachmentLocks.hasLockedAttachmentPoint(RLV_LOCK_REMOVE)) )
			return true;
// [/RLVa:KB]

		gAgent.forceReleaseControls();
		return true;
	}
};

class LLToolsEnableReleaseKeys : public view_listener_t
{
	bool handleEvent(const LLSD& userdata)
	{
// [RLVa:KB] - Checked: 2010-04-19 (RLVa-1.2.0f) | Modified: RLVa-1.0.5a
		return (gAgent.anyControlGrabbed()) && 
			( (!rlv_handler_t::isEnabled()) || (!gRlvAttachmentLocks.hasLockedAttachmentPoint(RLV_LOCK_REMOVE)) );
// [/RLVa:KB]
//		return gAgent.anyControlGrabbed();
	}
};


class LLEditEnableCut : public view_listener_t
{
	bool handleEvent(const LLSD& userdata)
	{
		bool new_value = LLEditMenuHandler::gEditMenuHandler && LLEditMenuHandler::gEditMenuHandler->canCut();
		return new_value;
	}
};

class LLEditCut : public view_listener_t
{
	bool handleEvent(const LLSD& userdata)
	{
		if( LLEditMenuHandler::gEditMenuHandler )
		{
			LLEditMenuHandler::gEditMenuHandler->cut();
		}
		return true;
	}
};

class LLEditEnableCopy : public view_listener_t
{
	bool handleEvent(const LLSD& userdata)
	{
		bool new_value = LLEditMenuHandler::gEditMenuHandler && LLEditMenuHandler::gEditMenuHandler->canCopy();
		return new_value;
	}
};

class LLEditCopy : public view_listener_t
{
	bool handleEvent(const LLSD& userdata)
	{
		if( LLEditMenuHandler::gEditMenuHandler )
		{
			LLEditMenuHandler::gEditMenuHandler->copy();
		}
		return true;
	}
};

class LLEditEnablePaste : public view_listener_t
{
	bool handleEvent(const LLSD& userdata)
	{
		bool new_value = LLEditMenuHandler::gEditMenuHandler && LLEditMenuHandler::gEditMenuHandler->canPaste();
		return new_value;
	}
};

class LLEditPaste : public view_listener_t
{
	bool handleEvent(const LLSD& userdata)
	{
		if( LLEditMenuHandler::gEditMenuHandler )
		{
			LLEditMenuHandler::gEditMenuHandler->paste();
		}
		return true;
	}
};

class LLEditEnableDelete : public view_listener_t
{
	bool handleEvent(const LLSD& userdata)
	{
		bool new_value = LLEditMenuHandler::gEditMenuHandler && LLEditMenuHandler::gEditMenuHandler->canDoDelete();
		return new_value;
	}
};

class LLEditDelete : public view_listener_t
{
	bool handleEvent(const LLSD& userdata)
	{
		// If a text field can do a deletion, it gets precedence over deleting
		// an object in the world.
		if( LLEditMenuHandler::gEditMenuHandler && LLEditMenuHandler::gEditMenuHandler->canDoDelete())
		{
			LLEditMenuHandler::gEditMenuHandler->doDelete();
		}

		// and close any pie/context menus when done
		gMenuHolder->hideMenus();

		// When deleting an object we may not actually be done
		// Keep selection so we know what to delete when confirmation is needed about the delete
		gMenuObject->hide();
		return true;
	}
};

void handle_spellcheck_replace_with_suggestion(const LLUICtrl* ctrl, const LLSD& param)
{
	const LLContextMenu* menu = dynamic_cast<const LLContextMenu*>(ctrl->getParent());
	LLSpellCheckMenuHandler* spellcheck_handler = (menu) ? dynamic_cast<LLSpellCheckMenuHandler*>(menu->getSpawningView()) : NULL;
	if ( (!spellcheck_handler) || (!spellcheck_handler->getSpellCheck()) )
	{
		return;
	}

	U32 index = 0;
	if ( (!LLStringUtil::convertToU32(param.asString(), index)) || (index >= spellcheck_handler->getSuggestionCount()) )
	{
		return;
	}

	spellcheck_handler->replaceWithSuggestion(index);
}

bool visible_spellcheck_suggestion(LLUICtrl* ctrl, const LLSD& param)
{
	LLMenuItemGL* item = dynamic_cast<LLMenuItemGL*>(ctrl);
	const LLContextMenu* menu = (item) ? dynamic_cast<const LLContextMenu*>(item->getParent()) : NULL;
	const LLSpellCheckMenuHandler* spellcheck_handler = (menu) ? dynamic_cast<const LLSpellCheckMenuHandler*>(menu->getSpawningView()) : NULL;
	if ( (!spellcheck_handler) || (!spellcheck_handler->getSpellCheck()) )
	{
		return false;
	}

	U32 index = 0;
	if ( (!LLStringUtil::convertToU32(param.asString(), index)) || (index >= spellcheck_handler->getSuggestionCount()) )
	{
		return false;
	}

	item->setLabel(spellcheck_handler->getSuggestion(index));
	return true;
}

void handle_spellcheck_add_to_dictionary(const LLUICtrl* ctrl)
{
	const LLContextMenu* menu = dynamic_cast<const LLContextMenu*>(ctrl->getParent());
	LLSpellCheckMenuHandler* spellcheck_handler = (menu) ? dynamic_cast<LLSpellCheckMenuHandler*>(menu->getSpawningView()) : NULL;
	if ( (spellcheck_handler) && (spellcheck_handler->canAddToDictionary()) )
	{
		spellcheck_handler->addToDictionary();
	}
}

bool enable_spellcheck_add_to_dictionary(const LLUICtrl* ctrl)
{
	const LLContextMenu* menu = dynamic_cast<const LLContextMenu*>(ctrl->getParent());
	const LLSpellCheckMenuHandler* spellcheck_handler = (menu) ? dynamic_cast<const LLSpellCheckMenuHandler*>(menu->getSpawningView()) : NULL;
	return (spellcheck_handler) && (spellcheck_handler->canAddToDictionary());
}

void handle_spellcheck_add_to_ignore(const LLUICtrl* ctrl)
{
	const LLContextMenu* menu = dynamic_cast<const LLContextMenu*>(ctrl->getParent());
	LLSpellCheckMenuHandler* spellcheck_handler = (menu) ? dynamic_cast<LLSpellCheckMenuHandler*>(menu->getSpawningView()) : NULL;
	if ( (spellcheck_handler) && (spellcheck_handler->canAddToIgnore()) )
	{
		spellcheck_handler->addToIgnore();
	}
}

bool enable_spellcheck_add_to_ignore(const LLUICtrl* ctrl)
{
	const LLContextMenu* menu = dynamic_cast<const LLContextMenu*>(ctrl->getParent());
	const LLSpellCheckMenuHandler* spellcheck_handler = (menu) ? dynamic_cast<const LLSpellCheckMenuHandler*>(menu->getSpawningView()) : NULL;
	return (spellcheck_handler) && (spellcheck_handler->canAddToIgnore());
}

bool enable_object_return()
{
	return (!LLSelectMgr::getInstance()->getSelection()->isEmpty() &&
		(gAgent.isGodlike() || can_derez(DRD_RETURN_TO_OWNER)));
}

bool enable_object_delete()
{
	bool new_value = 
#ifdef HACKED_GODLIKE_VIEWER
	TRUE;
#else
# ifdef TOGGLE_HACKED_GODLIKE_VIEWER
	(LLGridManager::getInstance()->isInSLBeta()
     && gAgent.isGodlike()) ||
# endif
	LLSelectMgr::getInstance()->canDoDelete();
#endif
	return new_value;
}

class LLObjectsReturnPackage
{
public:
	LLObjectsReturnPackage() : mObjectSelection(), mReturnableObjects(), mError(),	mFirstRegion(NULL) {};
	~LLObjectsReturnPackage()
	{
		mObjectSelection.clear();
		mReturnableObjects.clear();
		mError.clear();
		mFirstRegion = NULL;
	};

	LLObjectSelectionHandle mObjectSelection;
	std::vector<LLViewerObjectPtr> mReturnableObjects;
	std::string mError;
	LLViewerRegion *mFirstRegion;
};

static void return_objects(LLObjectsReturnPackage *objectsReturnPackage, const LLSD& notification, const LLSD& response)
{
	if (LLNotificationsUtil::getSelectedOption(notification, response) == 0)
	{
		// Ignore category ID for this derez destination.
		derez_objects(DRD_RETURN_TO_OWNER, LLUUID::null, objectsReturnPackage->mFirstRegion, objectsReturnPackage->mError, &objectsReturnPackage->mReturnableObjects);
	}

	delete objectsReturnPackage;
}

void handle_object_return()
{
	if (!LLSelectMgr::getInstance()->getSelection()->isEmpty())
	{
		LLObjectsReturnPackage *objectsReturnPackage = new LLObjectsReturnPackage();
		objectsReturnPackage->mObjectSelection = LLSelectMgr::getInstance()->getEditSelection();

		// Save selected objects, so that we still know what to return after the confirmation dialog resets selection.
		get_derezzable_objects(DRD_RETURN_TO_OWNER, objectsReturnPackage->mError, objectsReturnPackage->mFirstRegion, &objectsReturnPackage->mReturnableObjects);

		LLNotificationsUtil::add("ReturnToOwner", LLSD(), LLSD(), boost::bind(&return_objects, objectsReturnPackage, _1, _2));
	}
}

void handle_object_delete()
{

		if (LLSelectMgr::getInstance())
		{
			LLSelectMgr::getInstance()->doDelete();
		}

		// and close any pie/context menus when done
		gMenuHolder->hideMenus();

		// When deleting an object we may not actually be done
		// Keep selection so we know what to delete when confirmation is needed about the delete
		gMenuObject->hide();
		return;
}

void handle_force_delete(void*)
{
	LLSelectMgr::getInstance()->selectForceDelete();
}

class LLViewEnableJoystickFlycam : public view_listener_t
{
	bool handleEvent(const LLSD& userdata)
	{
		bool new_value = (gSavedSettings.getBOOL("JoystickEnabled") && gSavedSettings.getBOOL("JoystickFlycamEnabled"));
		return new_value;
	}
};

class LLViewEnableLastChatter : public view_listener_t
{
	bool handleEvent(const LLSD& userdata)
	{
		// *TODO: add check that last chatter is in range
		bool new_value = (gAgentCamera.cameraThirdPerson() && gAgent.getLastChatter().notNull());
		return new_value;
	}
};

class LLEditEnableDeselect : public view_listener_t
{
	bool handleEvent(const LLSD& userdata)
	{
		bool new_value = LLEditMenuHandler::gEditMenuHandler && LLEditMenuHandler::gEditMenuHandler->canDeselect();
		return new_value;
	}
};

class LLEditDeselect : public view_listener_t
{
	bool handleEvent(const LLSD& userdata)
	{
		if( LLEditMenuHandler::gEditMenuHandler )
		{
			LLEditMenuHandler::gEditMenuHandler->deselect();
		}
		return true;
	}
};

class LLEditEnableSelectAll : public view_listener_t
{
	bool handleEvent(const LLSD& userdata)
	{
		bool new_value = LLEditMenuHandler::gEditMenuHandler && LLEditMenuHandler::gEditMenuHandler->canSelectAll();
		return new_value;
	}
};


class LLEditSelectAll : public view_listener_t
{
	bool handleEvent(const LLSD& userdata)
	{
		if( LLEditMenuHandler::gEditMenuHandler )
		{
			LLEditMenuHandler::gEditMenuHandler->selectAll();
		}
		return true;
	}
};


class LLEditEnableUndo : public view_listener_t
{
	bool handleEvent(const LLSD& userdata)
	{
		bool new_value = LLEditMenuHandler::gEditMenuHandler && LLEditMenuHandler::gEditMenuHandler->canUndo();
		return new_value;
	}
};

class LLEditUndo : public view_listener_t
{
	bool handleEvent(const LLSD& userdata)
	{
		if( LLEditMenuHandler::gEditMenuHandler && LLEditMenuHandler::gEditMenuHandler->canUndo() )
		{
			LLEditMenuHandler::gEditMenuHandler->undo();
		}
		return true;
	}
};

class LLEditEnableRedo : public view_listener_t
{
	bool handleEvent(const LLSD& userdata)
	{
		bool new_value = LLEditMenuHandler::gEditMenuHandler && LLEditMenuHandler::gEditMenuHandler->canRedo();
		return new_value;
	}
};

class LLEditRedo : public view_listener_t
{
	bool handleEvent(const LLSD& userdata)
	{
		if( LLEditMenuHandler::gEditMenuHandler && LLEditMenuHandler::gEditMenuHandler->canRedo() )
		{
			LLEditMenuHandler::gEditMenuHandler->redo();
		}
		return true;
	}
};



void print_object_info(void*)
{
	LLSelectMgr::getInstance()->selectionDump();
}

void print_agent_nvpairs(void*)
{
	LLViewerObject *objectp;

	LL_INFOS() << "Agent Name Value Pairs" << LL_ENDL;

	objectp = gObjectList.findObject(gAgentID);
	if (objectp)
	{
		objectp->printNameValuePairs();
	}
	else
	{
		LL_INFOS() << "Can't find agent object" << LL_ENDL;
	}

	LL_INFOS() << "Camera at " << gAgentCamera.getCameraPositionGlobal() << LL_ENDL;
}

void show_debug_menus()
{
	// this might get called at login screen where there is no menu so only toggle it if one exists
	if ( gMenuBarView )
	{
		BOOL debug = gSavedSettings.getBOOL("UseDebugMenus");
		BOOL qamode = gSavedSettings.getBOOL("QAMode");

		gMenuBarView->setItemVisible("Advanced", debug);
// 		gMenuBarView->setItemEnabled("Advanced", debug); // Don't disable Advanced keyboard shortcuts when hidden

// [RLVa:KB] - Checked: 2011-08-16 (RLVa-1.4.0b) | Modified: RLVa-1.4.0b
		// NOTE: this is supposed to execute whether RLVa is enabled or not
		rlvMenuToggleVisible();
// [/RLVa:KB]
		
		gMenuBarView->setItemVisible("Debug", qamode);
		gMenuBarView->setItemEnabled("Debug", qamode);

		gMenuBarView->setItemVisible("Develop", qamode);
		gMenuBarView->setItemEnabled("Develop", qamode);

		// Server ('Admin') menu hidden when not in godmode.
		const bool show_server_menu = (gAgent.getGodLevel() > GOD_NOT || (debug && gAgent.getAdminOverride()));
		gMenuBarView->setItemVisible("Admin", show_server_menu);
		gMenuBarView->setItemEnabled("Admin", show_server_menu);
	}
	if (gLoginMenuBarView)
	{
		BOOL debug = gSavedSettings.getBOOL("UseDebugMenus");
		gLoginMenuBarView->setItemVisible("Debug", debug);
		gLoginMenuBarView->setItemEnabled("Debug", debug);
	}
}

void toggle_debug_menus(void*)
{
	BOOL visible = ! gSavedSettings.getBOOL("UseDebugMenus");
	gSavedSettings.setBOOL("UseDebugMenus", visible);
	show_debug_menus();
}

// LLUUID gExporterRequestID;
// std::string gExportDirectory;

// LLUploadDialog *gExportDialog = NULL;

// void handle_export_selected( void * )
// {
// 	LLObjectSelectionHandle selection = LLSelectMgr::getInstance()->getSelection();
// 	if (selection->isEmpty())
// 	{
// 		return;
// 	}
// 	LL_INFOS() << "Exporting selected objects:" << LL_ENDL;

// 	gExporterRequestID.generate();
// 	gExportDirectory = "";

// 	LLMessageSystem* msg = gMessageSystem;
// 	msg->newMessageFast(_PREHASH_ObjectExportSelected);
// 	msg->nextBlockFast(_PREHASH_AgentData);
// 	msg->addUUIDFast(_PREHASH_AgentID, gAgent.getID());
// 	msg->addUUIDFast(_PREHASH_RequestID, gExporterRequestID);
// 	msg->addS16Fast(_PREHASH_VolumeDetail, 4);

// 	for (LLObjectSelection::root_iterator iter = selection->root_begin();
// 		 iter != selection->root_end(); iter++)
// 	{
// 		LLSelectNode* node = *iter;
// 		LLViewerObject* object = node->getObject();
// 		msg->nextBlockFast(_PREHASH_ObjectData);
// 		msg->addUUIDFast(_PREHASH_ObjectID, object->getID());
// 		LL_INFOS() << "Object: " << object->getID() << LL_ENDL;
// 	}
// 	msg->sendReliable(gAgent.getRegion()->getHost());

// 	gExportDialog = LLUploadDialog::modalUploadDialog("Exporting selected objects...");
// }
//

// <FS:Ansariel> [FS Communication UI]
//class LLCommunicateNearbyChat : public view_listener_t
//{
//	bool handleEvent(const LLSD& userdata)
//	{
//		LLFloaterIMContainer* im_box = LLFloaterIMContainer::getInstance();
//		bool nearby_visible	= LLFloaterReg::getTypedInstance<LLFloaterIMNearbyChat>("nearby_chat")->isInVisibleChain();
//		if(nearby_visible && im_box->getSelectedSession() == LLUUID() && im_box->getConversationListItemSize() > 1)
//		{
//			im_box->selectNextorPreviousConversation(false);
//		}
//		else
//		{
//			LLFloaterReg::toggleInstanceOrBringToFront("nearby_chat");
//		}
//		return true;
//	}
//};
// </FS:Ansariel> [FS Communication UI]

class LLWorldSetHomeLocation : public view_listener_t
{
	bool handleEvent(const LLSD& userdata)
	{
		// we just send the message and let the server check for failure cases
		// server will echo back a "Home position set." alert if it succeeds
		// and the home location screencapture happens when that alert is recieved
		gAgent.setStartPosition(START_LOCATION_ID_HOME);
		return true;
	}
};

class LLWorldLindenHome : public view_listener_t
{
	bool handleEvent(const LLSD& userdata)
	{
		std::string url = LLFloaterLandHoldings::sHasLindenHome ? LLTrans::getString("lindenhomes_my_home_url") : LLTrans::getString("lindenhomes_get_home_url");
		LLWeb::loadURL(url);
		return true;
	}
};

class LLWorldTeleportHome : public view_listener_t
{
	bool handleEvent(const LLSD& userdata)
	{
		gAgent.teleportHome();
		return true;
	}
};

class LLWorldAlwaysRun : public view_listener_t
{
	bool handleEvent(const LLSD& userdata)
	{
		// as well as altering the default walk-vs-run state,
		// we also change the *current* walk-vs-run state.
		if (gAgent.getAlwaysRun())
		{
			gAgent.clearAlwaysRun();
//			gAgent.clearRunning();
			report_to_nearby_chat(LLTrans::getString("AlwaysRunDisabled"));
		}
		else
		{
			gAgent.setAlwaysRun();
//			gAgent.setRunning();
			report_to_nearby_chat(LLTrans::getString("AlwaysRunEnabled"));
		}

		// tell the simulator.
//		gAgent.sendWalkRun(gAgent.getAlwaysRun());

		// Update Movement Controls according to AlwaysRun mode
		LLFloaterMove::setAlwaysRunMode(gAgent.getAlwaysRun());

		return true;
	}
};

class LLWorldCheckAlwaysRun : public view_listener_t
{
	bool handleEvent(const LLSD& userdata)
	{
		bool new_value = gAgent.getAlwaysRun();
		return new_value;
	}
};

class LLWorldSetAway : public view_listener_t
{
	bool handleEvent(const LLSD& userdata)
	{
		if (gAgent.getAFK())
		{
			gAgent.clearAFK();
		}
		else
		{
			gAgent.setAFK();
		}
		return true;
	}
};
// [SJ - FIRE-2177 - Making Autorespons a simple Check in the menu again for clarity]
class LLWorldGetAway : public view_listener_t
{
	bool handleEvent(const LLSD& userdata)
	{
		bool new_value = gAgent.getAFK();
		return new_value;
	}
};

class LLWorldSetDoNotDisturb : public view_listener_t
{
	bool handleEvent(const LLSD& userdata)
	{
		if (gAgent.isDoNotDisturb())
		{
			gAgent.setDoNotDisturb(false);
		}
		else
		{
			gAgent.setDoNotDisturb(true);
			LLNotificationsUtil::add("DoNotDisturbModeSet");
		}
		return true;
	}
};

// [SJ - FIRE-2177 - Making Autorespons a simple Check in the menu again for clarity]
class LLWorldGetBusy : public view_listener_t
{
	bool handleEvent(const LLSD& userdata)
	{
		bool new_value = gAgent.isDoNotDisturb();
		return new_value;
	}
};


class LLWorldSetAutorespond : public view_listener_t
{
	bool handleEvent(const LLSD& userdata)
	{
		if (gAgent.getAutorespond())
		{
			gAgent.clearAutorespond();
		}
		else
		{
			gAgent.setAutorespond();
			LLNotificationsUtil::add("AutorespondModeSet");
		}
		return true;
	}
};

// [SJ - FIRE-2177 - Making Autorespons a simple Check in the menu again for clarity]
class LLWorldGetAutorespond : public view_listener_t
{
	bool handleEvent(const LLSD& userdata)
	{
		bool new_value = gAgent.getAutorespond();
		return new_value;
	}
};


class LLWorldSetAutorespondNonFriends : public view_listener_t
{
	bool handleEvent(const LLSD& userdata)
	{
		if (gAgent.getAutorespondNonFriends())
		{
			gAgent.clearAutorespondNonFriends();
		}
		else
		{
			gAgent.setAutorespondNonFriends();
			LLNotificationsUtil::add("AutorespondNonFriendsModeSet");
		}
		return true;
	}
};

// [SJ - FIRE-2177 - Making Autorespons a simple Check in the menu again for clarity]
class LLWorldGetAutorespondNonFriends : public view_listener_t
{
	bool handleEvent(const LLSD& userdata)
	{
		bool new_value = gAgent.getAutorespondNonFriends();
		return new_value;
	}
};

// <FS:PP> FIRE-1245: Option to block/reject teleport offers
class LLWorldSetRejectTeleportOffers : public view_listener_t
{
	bool handleEvent(const LLSD& userdata)
	{
		if (gAgent.getRejectTeleportOffers())
		{
			gAgent.clearRejectTeleportOffers();
		}
		else
		{
			gAgent.setRejectTeleportOffers();
			LLNotificationsUtil::add("RejectTeleportOffersModeSet");
		}
		return true;
	}
};

// [SJ - FIRE-2177 - Making Autorespons a simple Check in the menu again for clarity]
class LLWorldGetRejectTeleportOffers : public view_listener_t
{
	bool handleEvent(const LLSD& userdata)
	{
		bool new_value = gAgent.getRejectTeleportOffers();
		return new_value;
	}
};
// </FS:PP> FIRE-1245: Option to block/reject teleport offers

// <FS:PP> FIRE-15233: Automatic friendship request refusal
class LLWorldSetRejectFriendshipRequests : public view_listener_t
{
	bool handleEvent(const LLSD& userdata)
	{
		if (gAgent.getRejectFriendshipRequests())
		{
			gAgent.clearRejectFriendshipRequests();
		}
		else
		{
			gAgent.setRejectFriendshipRequests();
			LLNotificationsUtil::add("RejectFriendshipRequestsModeSet");
		}
		return true;
	}
};

// [SJ - FIRE-2177 - Making Autorespons a simple Check in the menu again for clarity]
class LLWorldGetRejectFriendshipRequests : public view_listener_t
{
	bool handleEvent(const LLSD& userdata)
	{
		bool new_value = gAgent.getRejectFriendshipRequests();
		return new_value;
	}
};
// </FS:PP> FIRE-15233: Automatic friendship request refusal

// <FS:PP> Option to block/reject all group invites
class LLWorldSetRejectAllGroupInvites : public view_listener_t
{
	bool handleEvent(const LLSD& userdata)
	{
		if (gAgent.getRejectAllGroupInvites())
		{
			gAgent.clearRejectAllGroupInvites();
		}
		else
		{
			gAgent.setRejectAllGroupInvites();
			LLNotificationsUtil::add("RejectAllGroupInvitesModeSet");
		}
		return true;
	}
};

// [SJ - FIRE-2177 - Making Autorespons a simple Check in the menu again for clarity]
class LLWorldGetRejectAllGroupInvites : public view_listener_t
{
	bool handleEvent(const LLSD& userdata)
	{
		bool new_value = gAgent.getRejectAllGroupInvites();
		return new_value;
	}
};
// </FS:PP> Option to block/reject all group invites

class LLWorldCreateLandmark : public view_listener_t
{
	bool handleEvent(const LLSD& userdata)
	{
// [RLVa:KB] - Checked: 2010-09-28 (RLVa-1.4.5) | Added: RLVa-1.0.0
		if (gRlvHandler.hasBehaviour(RLV_BHVR_SHOWLOC))
			return true;
// [/RLVa:KB]

		LLFloaterReg::showInstance("add_landmark");

		return true;
	}
};

class LLWorldPlaceProfile : public view_listener_t
{
	bool handleEvent(const LLSD& userdata)
	{
// [RLVa:KB] - Checked: 2012-02-08 (RLVa-1.4.5) | Added: RLVa-1.4.5
		if (gRlvHandler.hasBehaviour(RLV_BHVR_SHOWLOC))
			return true;
// [/RLVa:KB]

		// <FS:Ansariel> FIRE-817: Separate place details floater
		//LLFloaterSidePanelContainer::showPanel("places", LLSD().with("type", "agent"));
		FSFloaterPlaceDetails::showPlaceDetails(LLSD().with("type", "agent"));
		// </FS:Ansariel>

		return true;
	}
};

// [RLVa:KB] - Checked: 2012-02-08 (RLVa-1.4.5) | Added: RLVa-1.4.5
bool enable_place_profile()
{
	return LLFloaterSidePanelContainer::canShowPanel("places", LLSD().with("type", "agent"));
}
// [/RLVa:KB]

void handle_script_info()
{
	LLUUID object_id;
	if (LLSelectMgr::getInstance()->getSelection()->getPrimaryObject())
	{
		object_id = LLSelectMgr::getInstance()->getSelection()->getPrimaryObject()->mID;
		LL_INFOS() << "Reporting Script Info for object: " << object_id.asString() << LL_ENDL;
		FSLSLBridge::instance().viewerToLSL("getScriptInfo|" + object_id.asString() + "|" + (gSavedSettings.getBOOL("FSScriptInfoExtended") ? "1" : "0"));
	}
}

void handle_look_at_selection(const LLSD& param)
{
	const F32 PADDING_FACTOR = 1.75f;
	BOOL zoom = (param.asString() == "zoom");
	if (!LLSelectMgr::getInstance()->getSelection()->isEmpty())
	{
		gAgentCamera.setFocusOnAvatar(FALSE, ANIMATE);

		LLBBox selection_bbox = LLSelectMgr::getInstance()->getBBoxOfSelection();
		F32 angle_of_view = llmax(0.1f, LLViewerCamera::getInstance()->getAspect() > 1.f ? LLViewerCamera::getInstance()->getView() * LLViewerCamera::getInstance()->getAspect() : LLViewerCamera::getInstance()->getView());
		F32 distance = selection_bbox.getExtentLocal().magVec() * PADDING_FACTOR / atan(angle_of_view);

		LLVector3 obj_to_cam = LLViewerCamera::getInstance()->getOrigin() - selection_bbox.getCenterAgent();
		obj_to_cam.normVec();

		LLUUID object_id;
		if (LLSelectMgr::getInstance()->getSelection()->getPrimaryObject())
		{
			object_id = LLSelectMgr::getInstance()->getSelection()->getPrimaryObject()->mID;
		}
		if (zoom)
		{
			// Make sure we are not increasing the distance between the camera and object
			LLVector3d orig_distance = gAgentCamera.getCameraPositionGlobal() - LLSelectMgr::getInstance()->getSelectionCenterGlobal();
			distance = llmin(distance, (F32) orig_distance.length());
				
			gAgentCamera.setCameraPosAndFocusGlobal(LLSelectMgr::getInstance()->getSelectionCenterGlobal() + LLVector3d(obj_to_cam * distance), 
										LLSelectMgr::getInstance()->getSelectionCenterGlobal(), 
										object_id );
			
		}
		else
		{
			gAgentCamera.setFocusGlobal( LLSelectMgr::getInstance()->getSelectionCenterGlobal(), object_id );
		}	
	}
}

// <FS:Ansariel> Option to try via exact position
//void handle_zoom_to_object(LLUUID object_id)
void handle_zoom_to_object(LLUUID object_id, const LLVector3d& object_pos)
// </FS:Ansariel> Option to try via exact position
{
	// <FS:Zi> Fix camera zoom to look at the avatar's face from the front
	// const F32 PADDING_FACTOR = 2.f;
	// </FS:Zi>

	LLViewerObject* object = gObjectList.findObject(object_id);

	if (object)
	{
		gAgentCamera.setFocusOnAvatar(FALSE, ANIMATE);

		// <FS:Zi> Fix camera zoom to look at the avatar's face from the front
		// LLBBox bbox = object->getBoundingBoxAgent() ;
		// F32 angle_of_view = llmax(0.1f, LLViewerCamera::getInstance()->getAspect() > 1.f ? LLViewerCamera::getInstance()->getView() * LLViewerCamera::getInstance()->getAspect() : LLViewerCamera::getInstance()->getView());
		// F32 distance = bbox.getExtentLocal().magVec() * PADDING_FACTOR / atan(angle_of_view);
<<<<<<< HEAD

		// LLVector3 obj_to_cam = LLViewerCamera::getInstance()->getOrigin() - bbox.getCenterAgent();
		// obj_to_cam.normVec();


		//	LLVector3d object_center_global = gAgent.getPosGlobalFromAgent(bbox.getCenterAgent());

		// 	gAgentCamera.setCameraPosAndFocusGlobal(object_center_global + LLVector3d(obj_to_cam * distance), 
		// 									object_center_global, 

		LLVector3d object_center_global=object->getPositionGlobal();

=======

		// LLVector3 obj_to_cam = LLViewerCamera::getInstance()->getOrigin() - bbox.getCenterAgent();
		// obj_to_cam.normVec();


		//	LLVector3d object_center_global = gAgent.getPosGlobalFromAgent(bbox.getCenterAgent());

		// 	gAgentCamera.setCameraPosAndFocusGlobal(object_center_global + LLVector3d(obj_to_cam * distance), 
		// 									object_center_global, 

		LLVector3d object_center_global=object->getPositionGlobal();

>>>>>>> c142812f
		float eye_distance=gSavedSettings.getF32("CameraZoomDistance");
		float eye_z_offset=gSavedSettings.getF32("CameraZoomEyeZOffset");
		LLVector3d focus_z_offset=LLVector3d(0.0f,0.0f,gSavedSettings.getF32("CameraZoomFocusZOffset"));

		LLVector3d eye_offset(eye_distance,0.0f,eye_z_offset);
		eye_offset=eye_offset*object->getRotationRegion();

		gAgentCamera.setCameraPosAndFocusGlobal(object_center_global+eye_offset, 
										object_center_global+focus_z_offset, 
		// </FS:Zi>
											object_id );
	}
	// <FS:Ansariel> Option to try via exact position
	else if (object_pos != LLVector3d(-1.f, -1.f, -1.f))
	{
		LLVector3d obj_to_cam = object_pos - gAgent.getPositionGlobal();
		obj_to_cam.normVec();
		obj_to_cam = obj_to_cam * -4.f;
		obj_to_cam.mdV[VZ] += 0.5;

		gAgentCamera.changeCameraToThirdPerson();
		gAgentCamera.unlockView();
		gAgentCamera.setCameraPosAndFocusGlobal(object_pos + obj_to_cam, object_pos, object_id);
	}
	// </FS:Ansariel> Option to try via exact position
}

class LLAvatarInviteToGroup : public view_listener_t
{
	bool handleEvent(const LLSD& userdata)
	{
		LLVOAvatar* avatar = find_avatar_from_object( LLSelectMgr::getInstance()->getSelection()->getPrimaryObject() );
//		if(avatar)
// [RLVa:KB] - Checked: RLVa-1.2.0
		if ( (avatar) && (RlvActions::canShowName(RlvActions::SNC_DEFAULT, avatar->getID())) )
// [/RLVa:KB]
		{
			LLAvatarActions::inviteToGroup(avatar->getID());
		}
		return true;
	}
};

class LLAvatarAddFriend : public view_listener_t
{
	bool handleEvent(const LLSD& userdata)
	{
		LLVOAvatar* avatar = find_avatar_from_object( LLSelectMgr::getInstance()->getSelection()->getPrimaryObject() );
//		if(avatar && !LLAvatarActions::isFriend(avatar->getID()))
// [RLVa:KB] - Checked: RLVa-1.2.0
		if ( (avatar && !LLAvatarActions::isFriend(avatar->getID())) && (RlvActions::canShowName(RlvActions::SNC_DEFAULT, avatar->getID())) )
// [/RLVa:KB]
		{
			request_friendship(avatar->getID());
		}
		return true;
	}
};


class LLAvatarToggleMyProfile : public view_listener_t
{
	bool handleEvent(const LLSD& userdata)
	{
		LLFloater* instance = LLAvatarActions::getProfileFloater(gAgent.getID());
		if (LLFloater::isMinimized(instance))
		{
			instance->setMinimized(FALSE);
			instance->setFocus(TRUE);
		}
		else if (!LLFloater::isShown(instance))
		{
			LLAvatarActions::showProfile(gAgent.getID());
		}
		else if (!instance->hasFocus() && !instance->getIsChrome())
		{
			instance->setFocus(TRUE);
		}
		else
		{
			instance->closeFloater();
		}
		return true;
	}
};

class LLAvatarToggleSearch : public view_listener_t
{
	bool handleEvent(const LLSD& userdata)
	{
		LLFloater* instance = LLFloaterReg::findInstance("search");
		if (LLFloater::isMinimized(instance))
		{
			instance->setMinimized(FALSE);
			instance->setFocus(TRUE);
		}
		else if (!LLFloater::isShown(instance))
		{
			LLFloaterReg::showInstance("search");
		}
		else if (!instance->hasFocus() && !instance->getIsChrome())
		{
			instance->setFocus(TRUE);
		}
		else
		{
			instance->closeFloater();
		}
		return true;
	}
};

class LLAvatarResetSkeleton: public view_listener_t
{
    bool handleEvent(const LLSD& userdata)
    {
        // <FS:Ansariel> Fix reset skeleton not working
		//LLVOAvatar* avatar = NULL;
        //LLViewerObject *obj = LLSelectMgr::getInstance()->getSelection()->getPrimaryObject();
        //if (obj)
        //{
        //    avatar = obj->getAvatar();
        //}
        LLVOAvatar* avatar = find_avatar_from_object(LLSelectMgr::getInstance()->getSelection()->getPrimaryObject());
        // </FS:Ansariel>
		if(avatar)
        {
            avatar->resetSkeleton(false);
        }
        return true;
    }
};

class LLAvatarEnableResetSkeleton: public view_listener_t
{
    bool handleEvent(const LLSD& userdata)
    {
        LLViewerObject *obj = LLSelectMgr::getInstance()->getSelection()->getPrimaryObject();
        if (obj && obj->getAvatar())
        {
            return true;
        }
        return false;
    }
};


class LLAvatarResetSkeletonAndAnimations : public view_listener_t
{
	bool handleEvent(const LLSD& userdata)
	{
		LLVOAvatar* avatar = find_avatar_from_object(LLSelectMgr::getInstance()->getSelection()->getPrimaryObject());
		if (avatar)
		{
			avatar->resetSkeleton(true);
		}
		return true;
	}
};

class LLAvatarAddContact : public view_listener_t
{
	bool handleEvent(const LLSD& userdata)
	{
		LLVOAvatar* avatar = find_avatar_from_object( LLSelectMgr::getInstance()->getSelection()->getPrimaryObject() );
//		if(avatar)
// [RLVa:KB] - Checked: RLVa-1.2.0
		if ( (avatar) && (RlvActions::canShowName(RlvActions::SNC_DEFAULT, avatar->getID())) )
// [/RLVa:KB]
		{
			create_inventory_callingcard(avatar->getID());
		}
		return true;
	}
};

bool complete_give_money(const LLSD& notification, const LLSD& response, LLObjectSelectionHandle selection)
{
	S32 option = LLNotificationsUtil::getSelectedOption(notification, response);
	if (option == 0)
	{
		gAgent.setDoNotDisturb(false);
	}

	LLViewerObject* objectp = selection->getPrimaryObject();

	// Show avatar's name if paying attachment
	if (objectp && objectp->isAttachment())
	{
		while (objectp && !objectp->isAvatar())
		{
			objectp = (LLViewerObject*)objectp->getParent();
		}
	}

	if (objectp)
	{
		if (objectp->isAvatar())
		{
			const bool is_group = false;
			LLFloaterPayUtil::payDirectly(&give_money,
									  objectp->getID(),
									  is_group);
		}
		else
		{
			LLFloaterPayUtil::payViaObject(&give_money, selection);
		}
	}
	return false;
}

void handle_give_money_dialog()
{
	LLNotification::Params params("DoNotDisturbModePay");
	params.functor.function(boost::bind(complete_give_money, _1, _2, LLSelectMgr::getInstance()->getSelection()));

	if (gAgent.isDoNotDisturb())
	{
		// warn users of being in do not disturb mode during a transaction
		LLNotifications::instance().add(params);
	}
	else
	{
		LLNotifications::instance().forceResponse(params, 1);
	}
}

bool enable_pay_avatar()
{
	LLViewerObject* obj = LLSelectMgr::getInstance()->getSelection()->getPrimaryObject();
	LLVOAvatar* avatar = find_avatar_from_object(obj);
//	return (avatar != NULL);
// [RLVa:KB] - @shownames and @pay
	return (avatar != NULL) && (RlvActions::canShowName(RlvActions::SNC_DEFAULT, avatar->getID())) && (RlvActions::canPayAvatar(avatar->getID()));
// [/RLVa:KB]
}

bool enable_pay_object()
{
	LLViewerObject* object = LLSelectMgr::getInstance()->getSelection()->getPrimaryObject();
	if( object )
	{
		LLViewerObject *parent = (LLViewerObject *)object->getParent();
		if((object->flagTakesMoney()) || (parent && parent->flagTakesMoney()))
		{
// [RLVa:KB] - @buy
			return RlvActions::canBuyObject(object->getID());
// [/RLVa:KB]
//			return true;
		}
	}
	return false;
}

bool enable_object_stand_up()
{
	// 'Object Stand Up' menu item is enabled when agent is sitting on selection
//	return sitting_on_selection();
// [RLVa:KB] - Checked: 2010-07-24 (RLVa-1.2.0g) | Added: RLVa-1.2.0g
	return sitting_on_selection() && ( (!rlv_handler_t::isEnabled()) || (RlvActions::canStand()) );
// [/RLVa:KB]
}

bool enable_object_sit(LLUICtrl* ctrl)
{
	// 'Object Sit' menu item is enabled when agent is not sitting on selection
	bool sitting_on_sel = sitting_on_selection();
	if (!sitting_on_sel)
	{
		std::string item_name = ctrl->getName();

		// init default labels
		init_default_item_label(item_name);

		// Update label
		LLSelectNode* node = LLSelectMgr::getInstance()->getSelection()->getFirstRootNode();
		if (node && node->mValid && !node->mSitName.empty())
		{
			gMenuHolder->childSetValue(item_name, node->mSitName);
		}
		else
		{
			gMenuHolder->childSetValue(item_name, get_default_item_label(item_name));
		}
	}

// [RLVa:KB] - Checked: 2010-04-01 (RLVa-1.2.0c) | Modified: RLVa-1.2.0c
		// RELEASE-RLVA: [SL-2.2.0] Make this match what happens in handle_object_sit_or_stand()
		if (rlv_handler_t::isEnabled())
		{
			const LLPickInfo& pick = LLToolPie::getInstance()->getPick();
			if (pick.mObjectID.notNull())
				sitting_on_sel = !RlvActions::canSit(pick.getObject(), pick.mObjectOffset);
		}
// [/RLVa:KB]

	return !sitting_on_sel && is_object_sittable();
}

void dump_select_mgr(void*)
{
	LLSelectMgr::getInstance()->dump();
}

void dump_inventory(void*)
{
	gInventory.dumpInventory();
}


void handle_dump_followcam(void*)
{
	LLFollowCamMgr::getInstance()->dump();
}

void handle_viewer_enable_message_log(void*)
{
	gMessageSystem->startLogging();
}

void handle_viewer_disable_message_log(void*)
{
	gMessageSystem->stopLogging();
}

void handle_customize_avatar()
{
	// <FS:Ansariel> FIRE-19614: Make CTRL-O toggle the appearance floater
	LLFloater* floater = LLFloaterReg::findInstance("appearance");
	if (floater && floater->isMinimized())
	{
		floater->setMinimized(FALSE);
	}
	else if (LLFloater::isShown(floater))
	{
		LLFloaterReg::hideInstance("appearance");
	}
	else
	// </FS:Ansariel>
	LLFloaterSidePanelContainer::showPanel("appearance", LLSD().with("type", "my_outfits"));
}

void handle_edit_outfit()
{
	LLFloaterSidePanelContainer::showPanel("appearance", LLSD().with("type", "edit_outfit"));
}

void handle_now_wearing()
{
    LLFloaterSidePanelContainer::showPanel("appearance", LLSD().with("type", "now_wearing"));
}

void handle_edit_shape()
{
	LLFloaterSidePanelContainer::showPanel("appearance", LLSD().with("type", "edit_shape"));
}

void handle_hover_height()
{
	LLFloaterReg::showInstance("edit_hover_height");
}

void handle_edit_physics()
{
	LLFloaterSidePanelContainer::showPanel("appearance", LLSD().with("type", "edit_physics"));
}

void handle_report_abuse()
{
	// Prevent menu from appearing in screen shot.
	gMenuHolder->hideMenus();
	LLFloaterReporter::showFromMenu(COMPLAINT_REPORT);
}

void handle_buy_currency()
{
	LLBuyCurrencyHTML::openCurrencyFloater();
}

void handle_recreate_lsl_bridge()
{
	FSLSLBridge::instance().recreateBridge();
}

class LLFloaterVisible : public view_listener_t
{
	bool handleEvent(const LLSD& userdata)
	{
		std::string floater_name = userdata.asString();
		bool new_value = false;
		{
			new_value = LLFloaterReg::instanceVisible(floater_name);
		}
		return new_value;
	}
};

class LLShowHelp : public view_listener_t
{
	bool handleEvent(const LLSD& userdata)
	{
		std::string help_topic = userdata.asString();
#ifdef OPENSIM
		if (help_topic.find("grid_") != std::string::npos)
		{
			help_topic.erase(0,5);
			
			std::string url;
			LLSD grid_info;
			LLGridManager::getInstance()->getGridData(grid_info);
			if (grid_info.has(help_topic))
			{
				url = grid_info[help_topic].asString();
			}
			
			if(!url.empty())
			{
				LLWeb::loadURLInternal(url);
			}
			LL_DEBUGS() << "grid_help " <<  help_topic << " url " << url << LL_ENDL;

			return true;
		}
#endif // OPENSIM
		LLViewerHelp* vhelp = LLViewerHelp::getInstance();
		vhelp->showTopic(help_topic);
		
		return true;
	}
};

// <AW: OpenSim>
bool update_grid_help()
{
// <FS:AW  grid management>
	if (!gMenuHolder) //defend crash on shutdown
	{
		return false;
	}
// </FS:AW  grid management>

	bool needs_seperator = false;

#ifdef OPENSIM // <FS:AW optional opensim support>
	LLSD grid_info;
	LLGridManager::getInstance()->getGridData(grid_info);
	std::string grid_label = LLGridManager::getInstance()->getGridLabel();
	bool is_opensim = LLGridManager::getInstance()->isInOpenSim();
	if (is_opensim && grid_info.has("help"))
	{
		needs_seperator = true;
		gMenuHolder->childSetVisible("current_grid_help",true);
		gMenuHolder->childSetLabelArg("current_grid_help", "[CURRENT_GRID]", grid_label);
		gMenuHolder->childSetVisible("current_grid_help_login",true);
		gMenuHolder->childSetLabelArg("current_grid_help_login", "[CURRENT_GRID]", grid_label);
	}
	else
#endif // OPENSIM // <FS:AW optional opensim support>
	{
		gMenuHolder->childSetVisible("current_grid_help",false);
		gMenuHolder->childSetVisible("current_grid_help_login",false);
	}
#ifdef OPENSIM // <FS:AW optional opensim support>
	if (is_opensim && grid_info.has("about"))
	{
		needs_seperator = true;
		gMenuHolder->childSetVisible("current_grid_about",true);
		gMenuHolder->childSetLabelArg("current_grid_about", "[CURRENT_GRID]", grid_label);
		gMenuHolder->childSetVisible("current_grid_about_login",true);
		gMenuHolder->childSetLabelArg("current_grid_about_login", "[CURRENT_GRID]", grid_label);
	}
	else
#endif // OPENSIM // <FS:AW optional opensim support>
	{
		gMenuHolder->childSetVisible("current_grid_about",false);
		gMenuHolder->childSetVisible("current_grid_about_login",false);
	}
	//FIXME: this does nothing
	gMenuHolder->childSetVisible("grid_help_seperator",needs_seperator);
	gMenuHolder->childSetVisible("grid_help_seperator_login",needs_seperator);

// <FS:AW  opensim destinations and avatar picker>
#ifdef OPENSIM // <FS:AW optional opensim support>
	if (is_opensim)
	{
		if (!LLLoginInstance::getInstance()->hasResponse("destination_guide_url") 
		||LLLoginInstance::getInstance()->getResponse("destination_guide_url").asString().empty()
		)
		{
			gMenuHolder->childSetVisible("Avatar Picker", false);
		}
	
		if (!LLLoginInstance::getInstance()->hasResponse("avatar_picker_url") 
		||LLLoginInstance::getInstance()->getResponse("avatar_picker_url").asString().empty()
		)
		{
			gMenuHolder->childSetVisible("Destinations", false);
		}
	}
#endif // OPENSIM // <FS:AW optional opensim support>
// </FS:AW  opensim destinations and avatar picker>

	return true;
}
// </AW: OpenSim>

class LLToggleHelp : public view_listener_t
{
	bool handleEvent(const LLSD& userdata)
	{
		LLFloater* help_browser = (LLFloaterReg::findInstance("help_browser"));
		if (help_browser && help_browser->isInVisibleChain())
		{
			help_browser->closeFloater();
		}
		else
		{
			std::string help_topic = userdata.asString();
			LLViewerHelp* vhelp = LLViewerHelp::getInstance();
			vhelp->showTopic(help_topic);
		}
		return true;
	}
};

class LLToggleSpeak : public view_listener_t
{
	bool handleEvent(const LLSD& userdata)
	{
		LLVoiceClient::getInstance()->toggleUserPTTState();
		return true;
	}
};

bool callback_show_url(const LLSD& notification, const LLSD& response)
{
	S32 option = LLNotificationsUtil::getSelectedOption(notification, response);
	if (0 == option)
	{
		LLWeb::loadURL(notification["payload"]["url"].asString());
	}
	return false;
}

class LLPromptShowURL : public view_listener_t
{
	bool handleEvent(const LLSD& userdata)
	{
		std::string param = userdata.asString();
		std::string::size_type offset = param.find(",");
		if (offset != param.npos)
		{
			std::string alert = param.substr(0, offset);
			std::string url = param.substr(offset+1);

			if (LLWeb::useExternalBrowser(url))
			{ 
				// <FS:Ansariel> FS-1951: LLWeb::loadURL() will spawn the WebLaunchExternalTarget
				//               confirmation if opening with an external browser
    			//LLSD payload;
    			//payload["url"] = url;
    			//LLNotificationsUtil::add(alert, LLSD(), payload, callback_show_url);
				if (alert == "WebLaunchExternalTarget")
				{
					LLWeb::loadURL(url);
				}
				else
				{
					LLSD payload;
					payload["url"] = url;
					LLNotificationsUtil::add(alert, LLSD(), payload, callback_show_url);
				}
				// </FS:Ansariel>
			}
			else
			{
		        LLWeb::loadURL(url);
			}
		}
		else
		{
			LL_INFOS() << "PromptShowURL invalid parameters! Expecting \"ALERT,URL\"." << LL_ENDL;
		}
		return true;
	}
};

bool callback_show_file(const LLSD& notification, const LLSD& response)
{
	S32 option = LLNotificationsUtil::getSelectedOption(notification, response);
	if (0 == option)
	{
		LLWeb::loadURL(notification["payload"]["url"]);
	}
	return false;
}

class LLPromptShowFile : public view_listener_t
{
	bool handleEvent(const LLSD& userdata)
	{
		std::string param = userdata.asString();
		std::string::size_type offset = param.find(",");
		if (offset != param.npos)
		{
			std::string alert = param.substr(0, offset);
			std::string file = param.substr(offset+1);

			LLSD payload;
			payload["url"] = file;
			LLNotificationsUtil::add(alert, LLSD(), payload, callback_show_file);
		}
		else
		{
			LL_INFOS() << "PromptShowFile invalid parameters! Expecting \"ALERT,FILE\"." << LL_ENDL;
		}
		return true;
	}
};

class LLShowAgentProfile : public view_listener_t
{
	bool handleEvent(const LLSD& userdata)
	{
		LLUUID agent_id;
		if (userdata.asString() == "agent")
		{
			agent_id = gAgent.getID();
		}
		else if (userdata.asString() == "hit object")
		{
			LLViewerObject* objectp = LLSelectMgr::getInstance()->getSelection()->getPrimaryObject();
			if (objectp)
			{
				agent_id = objectp->getID();
			}
		}
		else
		{
			agent_id = userdata.asUUID();
		}

		LLVOAvatar* avatar = find_avatar_from_object(agent_id);
//		if (avatar)
// [RLVa:KB] - Checked: RLVa-1.2.0
		if ( (avatar) && ((RlvActions::canShowName(RlvActions::SNC_DEFAULT, agent_id)) || (gAgent.getID() == agent_id)) )
// [/RLVa:KB]
		{
			LLAvatarActions::showProfile(avatar->getID());
		}
		return true;
	}
};

class LLToggleAgentProfile : public view_listener_t
{
	bool handleEvent(const LLSD& userdata)
	{
		LLUUID agent_id;
		if (userdata.asString() == "agent")
		{
			agent_id = gAgent.getID();
		}
		else if (userdata.asString() == "hit object")
		{
			LLViewerObject* objectp = LLSelectMgr::getInstance()->getSelection()->getPrimaryObject();
			if (objectp)
			{
				agent_id = objectp->getID();
			}
		}
		else
		{
			agent_id = userdata.asUUID();
		}

		LLVOAvatar* avatar = find_avatar_from_object(agent_id);
		if (avatar)
		{
			if (!LLAvatarActions::profileVisible(avatar->getID()))
			{
				LLAvatarActions::showProfile(avatar->getID());
			}
			else
			{
				LLAvatarActions::hideProfile(avatar->getID());
			}
		}
		return true;
	}
};

class LLLandEdit : public view_listener_t
{
	bool handleEvent(const LLSD& userdata)
	{
		if (gAgentCamera.getFocusOnAvatar() && gSavedSettings.getBOOL("EditCameraMovement") )
		{
			// zoom in if we're looking at the avatar
			gAgentCamera.setFocusOnAvatar(FALSE, ANIMATE);
			gAgentCamera.setFocusGlobal(LLToolPie::getInstance()->getPick());

			gAgentCamera.cameraOrbitOver( F_PI * 0.25f );
			gViewerWindow->moveCursorToCenter();
		}
		else if ( gSavedSettings.getBOOL("EditCameraMovement") )
		{
			gAgentCamera.setFocusGlobal(LLToolPie::getInstance()->getPick());
			gViewerWindow->moveCursorToCenter();
		}


		LLViewerParcelMgr::getInstance()->selectParcelAt( LLToolPie::getInstance()->getPick().mPosGlobal );

		LLFloaterReg::showInstance("build");

		// Switch to land edit toolset
		LLToolMgr::getInstance()->getCurrentToolset()->selectTool( LLToolSelectLand::getInstance() );
		return true;
	}
};

class LLMuteParticle : public view_listener_t
{
	// <FS:Ansariel> Blocklist sometimes shows "(waiting)" as avatar name when blocking particle owners
	void onAvatarNameCache(const LLUUID& av_id, const LLAvatarName& av_name)
	{
		LLMute mute(av_id, av_name.getUserName(), LLMute::AGENT);
		if (LLMuteList::getInstance()->isMuted(mute.mID))
		{
			LLMuteList::getInstance()->remove(mute);
		}
		else
		{
			LLMuteList::getInstance()->add(mute);
			LLPanelBlockedList::showPanelAndSelect(mute.mID);
		}
	}
	// </FS:Ansariel>

	bool handleEvent(const LLSD& userdata)
	{
		LLUUID id = LLToolPie::getInstance()->getPick().mParticleOwnerID;
		
		if (id.notNull())
		{
			// <FS:Ansariel> Blocklist sometimes shows "(waiting)" as avatar name when blocking particle owners
			//LLAvatarName av_name;
			//LLAvatarNameCache::get(id, &av_name);

			//LLMute mute(id, av_name.getUserName(), LLMute::AGENT);
			//if (LLMuteList::getInstance()->isMuted(mute.mID))
			//{
			//	LLMuteList::getInstance()->remove(mute);
			//}
			//else
			//{
			//	LLMuteList::getInstance()->add(mute);
			//	LLPanelBlockedList::showPanelAndSelect(mute.mID);
			//}
			LLAvatarNameCache::get(id, boost::bind(&LLMuteParticle::onAvatarNameCache, this, _1, _2));
			// </FS:Ansariel>
		}

		return true;
	}
};

class LLWorldEnableBuyLand : public view_listener_t
{
	bool handleEvent(const LLSD& userdata)
	{
		bool new_value = LLViewerParcelMgr::getInstance()->canAgentBuyParcel(
								LLViewerParcelMgr::getInstance()->selectionEmpty()
									? LLViewerParcelMgr::getInstance()->getAgentParcel()
									: LLViewerParcelMgr::getInstance()->getParcelSelection()->getParcel(),
								false);
		return new_value;
	}
};

BOOL enable_buy_land(void*)
{
	return LLViewerParcelMgr::getInstance()->canAgentBuyParcel(
				LLViewerParcelMgr::getInstance()->getParcelSelection()->getParcel(), false);
}

void handle_buy_land()
{
	LLViewerParcelMgr* vpm = LLViewerParcelMgr::getInstance();
	if (vpm->selectionEmpty())
	{
		vpm->selectParcelAt(gAgent.getPositionGlobal());
	}
	vpm->startBuyLand();
}

class LLObjectAttachToAvatar : public view_listener_t
{
public:
	LLObjectAttachToAvatar(bool replace) : mReplace(replace) {}
	static void setObjectSelection(LLObjectSelectionHandle selection) { sObjectSelection = selection; }

private:
	bool handleEvent(const LLSD& userdata)
	{
		setObjectSelection(LLSelectMgr::getInstance()->getSelection());
		LLViewerObject* selectedObject = sObjectSelection->getFirstRootObject();
		if (selectedObject)
		{
			S32 index = userdata.asInteger();
			LLViewerJointAttachment* attachment_point = NULL;
			if (index > 0)
				attachment_point = get_if_there(gAgentAvatarp->mAttachmentPoints, index, (LLViewerJointAttachment*)NULL);

// [RLVa:KB] - Checked: 2010-09-28 (RLVa-1.2.1f) | Modified: RLVa-1.2.1f
			// RELEASE-RLVa: [SL-2.2.0] If 'index != 0' then the object will be "add attached" [see LLSelectMgr::sendAttach()]
			if ( (rlv_handler_t::isEnabled()) &&
				 ( ((!index) && (gRlvAttachmentLocks.hasLockedAttachmentPoint(RLV_LOCK_ANY))) ||		    // Can't wear on default
				   ((index) && ((RLV_WEAR_ADD & gRlvAttachmentLocks.canAttach(attachment_point)) == 0)) ||	// or non-attachable attachpt
				   (gRlvHandler.hasBehaviour(RLV_BHVR_REZ)) ) )											    // Attach on object == "Take"
			{
				setObjectSelection(NULL); // Clear the selection or it'll get stuck
				return true;
			}
// [/RLVa:KB]

			confirmReplaceAttachment(0, attachment_point);
		}
		return true;
	}

	static void onNearAttachObject(BOOL success, void *user_data);
	void confirmReplaceAttachment(S32 option, LLViewerJointAttachment* attachment_point);
	class CallbackData : public LLSelectionCallbackData
	{
	public:
		CallbackData(LLViewerJointAttachment* point, bool replace) : LLSelectionCallbackData(), mAttachmentPoint(point), mReplace(replace) {}

		LLViewerJointAttachment*	mAttachmentPoint;
		bool						mReplace;
	};

protected:
	static LLObjectSelectionHandle sObjectSelection;
	bool mReplace;
};

LLObjectSelectionHandle LLObjectAttachToAvatar::sObjectSelection;

// static
void LLObjectAttachToAvatar::onNearAttachObject(BOOL success, void *user_data)
{
	if (!user_data) return;
	CallbackData* cb_data = static_cast<CallbackData*>(user_data);

	if (success)
	{
		const LLViewerJointAttachment *attachment = cb_data->mAttachmentPoint;
		
		U8 attachment_id = 0;
		if (attachment)
		{
			for (LLVOAvatar::attachment_map_t::const_iterator iter = gAgentAvatarp->mAttachmentPoints.begin();
				 iter != gAgentAvatarp->mAttachmentPoints.end(); ++iter)
			{
				if (iter->second == attachment)
				{
					attachment_id = iter->first;
					break;
				}
			}
		}
		else
		{
			// interpret 0 as "default location"
			attachment_id = 0;
		}
		LLSelectMgr::getInstance()->sendAttach(cb_data->getSelection(), attachment_id, cb_data->mReplace);
	}
	LLObjectAttachToAvatar::setObjectSelection(NULL);

	delete cb_data;
}

// static
void LLObjectAttachToAvatar::confirmReplaceAttachment(S32 option, LLViewerJointAttachment* attachment_point)
{
	if (option == 0/*YES*/)
	{
		LLViewerObject* selectedObject = LLSelectMgr::getInstance()->getSelection()->getFirstRootObject();
		if (selectedObject)
		{
			const F32 MIN_STOP_DISTANCE = 1.f;	// meters
			const F32 ARM_LENGTH = 0.5f;		// meters
			const F32 SCALE_FUDGE = 1.5f;

			F32 stop_distance = SCALE_FUDGE * selectedObject->getMaxScale() + ARM_LENGTH;
			if (stop_distance < MIN_STOP_DISTANCE)
			{
				stop_distance = MIN_STOP_DISTANCE;
			}

			LLVector3 walkToSpot = selectedObject->getPositionAgent();
			
			// make sure we stop in front of the object
			LLVector3 delta = walkToSpot - gAgent.getPositionAgent();
			delta.normVec();
			delta = delta * 0.5f;
			walkToSpot -= delta;

			// The callback will be called even if avatar fails to get close enough to the object, so we won't get a memory leak.
			CallbackData* user_data = new CallbackData(attachment_point, mReplace);
			gAgent.startAutoPilotGlobal(gAgent.getPosGlobalFromAgent(walkToSpot), "Attach", NULL, onNearAttachObject, user_data, stop_distance);
			gAgentCamera.clearFocusObject();
		}
	}
}

void callback_attachment_drop(const LLSD& notification, const LLSD& response)
{
	// Ensure user confirmed the drop
	S32 option = LLNotificationsUtil::getSelectedOption(notification, response);
	if (option != 0) return;

	// Called when the user clicked on an object attached to them
	// and selected "Drop".
	LLUUID object_id = notification["payload"]["object_id"].asUUID();
	LLViewerObject *object = gObjectList.findObject(object_id);
	
	if (!object)
	{
		LL_WARNS() << "handle_drop_attachment() - no object to drop" << LL_ENDL;
		return;
	}

	LLViewerObject *parent = (LLViewerObject*)object->getParent();
	while (parent)
	{
		if(parent->isAvatar())
		{
			break;
		}
		object = parent;
		parent = (LLViewerObject*)parent->getParent();
	}

	if (!object)
	{
		LL_WARNS() << "handle_detach() - no object to detach" << LL_ENDL;
		return;
	}

	if (object->isAvatar())
	{
		LL_WARNS() << "Trying to detach avatar from avatar." << LL_ENDL;
		return;
	}
	
	// reselect the object
	LLSelectMgr::getInstance()->selectObjectAndFamily(object);

	LLSelectMgr::getInstance()->sendDropAttachment();

	return;
}

class LLAttachmentDrop : public view_listener_t
{
	bool handleEvent(const LLSD& userdata)
	{
// [RLVa:KB] - Checked: 2010-03-15 (RLVa-1.2.0e) | Modified: RLVa-1.0.5
		if (rlv_handler_t::isEnabled())
		{
			if (gRlvAttachmentLocks.hasLockedAttachmentPoint(RLV_LOCK_REMOVE))
			{
				// NOTE: copy/paste of the code in enable_detach()
				LLObjectSelectionHandle hSelect = LLSelectMgr::getInstance()->getSelection();
				RlvSelectHasLockedAttach f;
				if ( (hSelect->isAttachment()) && (hSelect->getFirstRootNode(&f, FALSE) != NULL) )
					return true;
			}
			if (gRlvHandler.hasBehaviour(RLV_BHVR_REZ))
			{
				return true;
			}
		}
// [/RLVa:KB]

		LLSD payload;
		LLViewerObject *object = LLSelectMgr::getInstance()->getSelection()->getPrimaryObject();

		if (object) 
		{
			payload["object_id"] = object->getID();
		}
		else
		{
			LL_WARNS() << "Drop object not found" << LL_ENDL;
			return true;
		}

		LLNotificationsUtil::add("AttachmentDrop", LLSD(), payload, &callback_attachment_drop);
		return true;
	}
};

// called from avatar pie menu
class LLAttachmentDetachFromPoint : public view_listener_t
{
	bool handleEvent(const LLSD& user_data)
	{
		uuid_vec_t ids_to_remove;
		const LLViewerJointAttachment *attachment = get_if_there(gAgentAvatarp->mAttachmentPoints, user_data.asInteger(), (LLViewerJointAttachment*)NULL);
//		if (attachment->getNumObjects() > 0)
// [RLVa:KB] - Checked: 2010-03-04 (RLVa-1.2.0a) | Added: RLVa-1.2.0a
		if ( (attachment->getNumObjects() > 0) && ((!rlv_handler_t::isEnabled()) || (gRlvAttachmentLocks.canDetach(attachment))) )
// [/RLVa:KB]
		{
			for (LLViewerJointAttachment::attachedobjs_vec_t::const_iterator iter = attachment->mAttachedObjects.begin();
				 iter != attachment->mAttachedObjects.end();
				 iter++)
			{
				LLViewerObject *attached_object = iter->get();
// [RLVa:KB] - Checked: 2010-03-04 (RLVa-1.2.0a) | Added: RLVa-1.2.0a
				if ( (rlv_handler_t::isEnabled()) && (gRlvAttachmentLocks.isLockedAttachment(attached_object)) )
					continue;
				ids_to_remove.push_back(attached_object->getAttachmentItemID());
// [/RLVa:KB]
			}
        }
		if (!ids_to_remove.empty())
		{
			LLAppearanceMgr::instance().removeItemsFromAvatar(ids_to_remove);
		}
		return true;
	}
};

static bool onEnableAttachmentLabel(LLUICtrl* ctrl, const LLSD& data)
{
// [RLVa:KB] - Checked: 2010-09-28 (RLVa-1.2.1f) | Modified: RLVa-1.2.1f
	// RELEASE-RLVa: [SL-2.2.0] When attaching to a specific point the object will be "add attached" [see LLSelectMgr::sendAttach()]
	bool fRlvEnable = true;
// [/RLVa:KB]
	std::string label;
	LLMenuItemGL* menu = dynamic_cast<LLMenuItemGL*>(ctrl);
	if (menu)
	{
		const LLViewerJointAttachment *attachment = get_if_there(gAgentAvatarp->mAttachmentPoints, data["index"].asInteger(), (LLViewerJointAttachment*)NULL);
		if (attachment)
		{
			label = data["label"].asString();
			for (LLViewerJointAttachment::attachedobjs_vec_t::const_iterator attachment_iter = attachment->mAttachedObjects.begin();
				 attachment_iter != attachment->mAttachedObjects.end();
				 ++attachment_iter)
			{
				const LLViewerObject* attached_object = attachment_iter->get();
				if (attached_object)
				{
					LLViewerInventoryItem* itemp = gInventory.getItem(attached_object->getAttachmentItemID());
					// <FS:Ansariel> Hide bridge from attach to HUD menus
					//if (itemp)
					if (itemp && !(FSLSLBridge::instance().getBridge() && FSLSLBridge::instance().getBridge()->getUUID() == itemp->getUUID() && data["index"].asInteger() == FS_BRIDGE_POINT))
					// </FS:Ansariel>
					{
						label += std::string(" (") + itemp->getName() + std::string(")");
						break;
					}
				}
			}
		}

// [RLVa:KB] - Checked: 2010-09-28 (RLVa-1.2.1f) | Modified: RLVa-1.2.1f
		if (rlv_handler_t::isEnabled())
			fRlvEnable = (!gRlvAttachmentLocks.isLockedAttachmentPoint(attachment, RLV_LOCK_ADD));
// [/RLVa:KB]

		menu->setLabel(label);
	}
//	return true;
// [RLVa:KB] - Checked: 2010-02-27 (RLVa-1.2.0a) | Added: RLVa-1.2.0a
	return fRlvEnable;
// [/RLVa:KB]
}

class LLAttachmentDetach : public view_listener_t
{
	bool handleEvent(const LLSD& userdata)
	{
		// Called when the user clicked on an object attached to them
		// and selected "Detach".
		LLViewerObject *object = LLSelectMgr::getInstance()->getSelection()->getPrimaryObject();
		if (!object)
		{
			LL_WARNS() << "handle_detach() - no object to detach" << LL_ENDL;
			return true;
		}

		LLViewerObject *parent = (LLViewerObject*)object->getParent();
		while (parent)
		{
			if(parent->isAvatar())
			{
				break;
			}
			object = parent;
			parent = (LLViewerObject*)parent->getParent();
		}

		if (!object)
		{
			LL_WARNS() << "handle_detach() - no object to detach" << LL_ENDL;
			return true;
		}

		if (object->isAvatar())
		{
			LL_WARNS() << "Trying to detach avatar from avatar." << LL_ENDL;
			return true;
		}

// [RLVa:KB] - Checked: 2010-03-15 (RLVa-1.2.0a) | Modified: RLVa-1.0.5
		// NOTE: copy/paste of the code in enable_detach()
		if ( (rlv_handler_t::isEnabled()) && (gRlvAttachmentLocks.hasLockedAttachmentPoint(RLV_LOCK_REMOVE)) )
		{
			LLObjectSelectionHandle hSelect = LLSelectMgr::getInstance()->getSelection();
			RlvSelectHasLockedAttach f;
			if ( (hSelect->isAttachment()) && (hSelect->getFirstRootNode(&f, FALSE) != NULL) )
				return true;
		}
// [/RLVa:KB]

		LLAppearanceMgr::instance().removeItemFromAvatar(object->getAttachmentItemID());

		return true;
	}
};

//Adding an observer for a Jira 2422 and needs to be a fetch observer
//for Jira 3119
class LLWornItemFetchedObserver : public LLInventoryFetchItemsObserver
{
public:
	LLWornItemFetchedObserver(const LLUUID& worn_item_id) :
		LLInventoryFetchItemsObserver(worn_item_id)
	{}
	virtual ~LLWornItemFetchedObserver() {}

protected:
	virtual void done()
	{
		gMenuAttachmentSelf->buildDrawLabels();
		gInventory.removeObserver(this);
		delete this;
	}
};

// You can only drop items on parcels where you can build.
class LLAttachmentEnableDrop : public view_listener_t
{
	bool handleEvent(const LLSD& userdata)
	{
		BOOL can_build   = gAgent.isGodlike() || (LLViewerParcelMgr::getInstance()->allowAgentBuild());

		//Add an inventory observer to only allow dropping the newly attached item
		//once it exists in your inventory.  Look at Jira 2422.
		//-jwolk

		// A bug occurs when you wear/drop an item before it actively is added to your inventory
		// if this is the case (you're on a slow sim, etc.) a copy of the object,
		// well, a newly created object with the same properties, is placed
		// in your inventory.  Therefore, we disable the drop option until the
		// item is in your inventory

		LLViewerObject*              object         = LLSelectMgr::getInstance()->getSelection()->getPrimaryObject();
		LLViewerJointAttachment*     attachment     = NULL;
		LLInventoryItem*             item           = NULL;

		// Do not enable drop if all faces of object are not enabled
		if (object && LLSelectMgr::getInstance()->getSelection()->contains(object,SELECT_ALL_TES ))
		{
    		S32 attachmentID  = ATTACHMENT_ID_FROM_STATE(object->getAttachmentState());
			attachment = get_if_there(gAgentAvatarp->mAttachmentPoints, attachmentID, (LLViewerJointAttachment*)NULL);

			if (attachment)
			{
				for (LLViewerJointAttachment::attachedobjs_vec_t::iterator attachment_iter = attachment->mAttachedObjects.begin();
					 attachment_iter != attachment->mAttachedObjects.end();
					 ++attachment_iter)
				{
					// make sure item is in your inventory (it could be a delayed attach message being sent from the sim)
					// so check to see if the item is in the inventory already
					item = gInventory.getItem(attachment_iter->get()->getAttachmentItemID());
					if (!item)
					{
						// Item does not exist, make an observer to enable the pie menu 
						// when the item finishes fetching worst case scenario 
						// if a fetch is already out there (being sent from a slow sim)
						// we refetch and there are 2 fetches
						LLWornItemFetchedObserver* worn_item_fetched = new LLWornItemFetchedObserver((*attachment_iter)->getAttachmentItemID());		
						worn_item_fetched->startFetch();
						gInventory.addObserver(worn_item_fetched);
					}
				}
			}
		}
		
		//now check to make sure that the item is actually in the inventory before we enable dropping it
//		bool new_value = enable_detach() && can_build && item;
// [RLVa:KB] - Checked: 2010-03-24 (RLVa-1.0.0b) | Modified: RLVa-1.0.0b
		bool new_value = enable_detach() && can_build && item && (!gRlvHandler.hasBehaviour(RLV_BHVR_REZ));
// [/RLVa:KB]

		return new_value;
	}
};

BOOL enable_detach(const LLSD&)
{
	LLViewerObject* object = LLSelectMgr::getInstance()->getSelection()->getPrimaryObject();
	
	// Only enable detach if all faces of object are selected
	if (!object ||
		!object->isAttachment() ||
		!LLSelectMgr::getInstance()->getSelection()->contains(object,SELECT_ALL_TES ))
	{
		return FALSE;
	}

	// Find the avatar who owns this attachment
	LLViewerObject* avatar = object;
	while (avatar)
	{
		// ...if it's you, good to detach
		if (avatar->getID() == gAgent.getID())
		{
// [RLVa:KB] - Checked: 2010-03-15 (RLVa-1.2.0a) | Modified: RLVa-1.0.5
			// NOTE: this code is reused as-is in LLAttachmentDetach::handleEvent() and LLAttachmentDrop::handleEvent()
			//       so any changes here should be reflected there as well

			// RELEASE-RLVa: [SL-2.2.0] LLSelectMgr::sendDetach() and LLSelectMgr::sendDropAttachment() call sendListToRegions with
			//                          SEND_ONLY_ROOTS so we only need to examine the roots which saves us time
			if ( (rlv_handler_t::isEnabled()) && (gRlvAttachmentLocks.hasLockedAttachmentPoint(RLV_LOCK_REMOVE)) )
			{
				LLObjectSelectionHandle hSelect = LLSelectMgr::getInstance()->getSelection();
				RlvSelectHasLockedAttach f;
				if ( (hSelect->isAttachment()) && (hSelect->getFirstRootNode(&f, FALSE) != NULL) )
					return FALSE;
			}
// [/RLVa:KB]
			return TRUE;
		}

		avatar = (LLViewerObject*)avatar->getParent();
	}

	return FALSE;
}

class LLAttachmentEnableDetach : public view_listener_t
{
	bool handleEvent(const LLSD& userdata)
	{
		bool new_value = enable_detach();
		return new_value;
	}
};

// Used to tell if the selected object can be attached to your avatar.
//BOOL object_selected_and_point_valid()
// [RLVa:KB] - Checked: 2010-03-16 (RLVa-1.2.0a) | Added: RLVa-1.2.0a
BOOL object_selected_and_point_valid(const LLSD& sdParam)
// [/RLVa:KB]
{
// [RLVa:KB] - Checked: 2010-09-28 (RLVa-1.2.1f) | Modified: RLVa-1.2.1f
	if (rlv_handler_t::isEnabled())
	{
		if (!isAgentAvatarValid())
			return FALSE;

		// RELEASE-RLVa: [SL-2.2.0] Look at the caller graph for this function on every new release
		//   - object_is_wearable() => dead code [sdParam == 0 => default attach point => OK!]
		//   - enabler set up in LLVOAvatarSelf::buildMenus() => Rezzed prim / Put On / "Attach To" [sdParam == idxAttachPt]
		//   - "Object.EnableWear" enable => Rezzed prim / Put On / "Wear" or "Add" [sdParam blank]
		// RELEASE-RLVa: [SL-2.2.0] If 'idxAttachPt != 0' then the object will be "add attached" [see LLSelectMgr::sendAttach()]
		const LLViewerJointAttachment* pAttachPt = 
			get_if_there(gAgentAvatarp->mAttachmentPoints, sdParam.asInteger(), (LLViewerJointAttachment*)NULL);
		if ( ((!pAttachPt) && (gRlvAttachmentLocks.hasLockedAttachmentPoint(RLV_LOCK_ANY))) ||		// Can't wear on default attach point
			 ((pAttachPt) && ((RLV_WEAR_ADD & gRlvAttachmentLocks.canAttach(pAttachPt)) == 0)) ||	// or non-attachable attach point
			 (gRlvHandler.hasBehaviour(RLV_BHVR_REZ)) )												// Attach on object == "Take"
		{
			return FALSE;
		}
	}
// [/RLVa:KB]

	LLObjectSelectionHandle selection = LLSelectMgr::getInstance()->getSelection();
	for (LLObjectSelection::root_iterator iter = selection->root_begin();
		 iter != selection->root_end(); iter++)
	{
		LLSelectNode* node = *iter;
		LLViewerObject* object = node->getObject();
		LLViewerObject::const_child_list_t& child_list = object->getChildren();
		for (LLViewerObject::child_list_t::const_iterator iter = child_list.begin();
			 iter != child_list.end(); iter++)
		{
			LLViewerObject* child = *iter;
			if (child->isAvatar())
			{
				return FALSE;
			}
		}
	}

	return (selection->getRootObjectCount() == 1) && 
		(selection->getFirstRootObject()->getPCode() == LL_PCODE_VOLUME) && 
		selection->getFirstRootObject()->permYouOwner() &&
		selection->getFirstRootObject()->flagObjectMove() &&
		!selection->getFirstRootObject()->flagObjectPermanent() &&
		!((LLViewerObject*)selection->getFirstRootObject()->getRoot())->isAvatar() && 
		(selection->getFirstRootObject()->getNVPair("AssetContainer") == NULL);
}


BOOL object_is_wearable()
{
	if (!isAgentAvatarValid())
	{
		return FALSE;
	}
//	if (!object_selected_and_point_valid())
// [RLVa:KB] - Checked: 2010-03-16 (RLVa-1.2.0a) | Added: RLVa-1.2.0a
	if (!object_selected_and_point_valid(LLSD(0)))
// [/RLVa:KB]
	{
		return FALSE;
	}
	if (sitting_on_selection())
	{
		return FALSE;
	}
	return gAgentAvatarp->canAttachMoreObjects();
}

class LLAttachmentPointFilled : public view_listener_t
{
	bool handleEvent(const LLSD& user_data)
	{
		bool enable = false;
		LLVOAvatar::attachment_map_t::iterator found_it = gAgentAvatarp->mAttachmentPoints.find(user_data.asInteger());
		if (found_it != gAgentAvatarp->mAttachmentPoints.end())
		{
//			enable = found_it->second->getNumObjects() > 0;
// [RLVa:KB] - Checked: 2010-03-04 (RLVa-1.2.0a) | Added: RLVa-1.2.0a
			// Enable the option if there is at least one attachment on this attachment point that can be detached
			enable = (found_it->second->getNumObjects() > 0) && 
				((!rlv_handler_t::isEnabled()) || (gRlvAttachmentLocks.canDetach(found_it->second)));
// [/RLVa:KB]
		}
		return enable;
	}
};

class LLAvatarSendIM : public view_listener_t
{
	bool handleEvent(const LLSD& userdata)
	{
		LLVOAvatar* avatar = find_avatar_from_object( LLSelectMgr::getInstance()->getSelection()->getPrimaryObject() );
//		if(avatar)
// [RLVa:KB] - Checked: RLVa-1.2.0
		if ( (avatar) && (RlvActions::canShowName(RlvActions::SNC_DEFAULT, avatar->getID())) )
// [/RLVa:KB]
		{
			LLAvatarActions::startIM(avatar->getID());
		}
		return true;
	}
};

class LLAvatarCall : public view_listener_t
{
	bool handleEvent(const LLSD& userdata)
	{
		LLVOAvatar* avatar = find_avatar_from_object( LLSelectMgr::getInstance()->getSelection()->getPrimaryObject() );
//		if(avatar)
// [RLVa:KB] - Checked: RLVa-1.2.0
		if ( (avatar) && (RlvActions::canShowName(RlvActions::SNC_DEFAULT, avatar->getID())) )
// [/RLVa:KB]
		{
			LLAvatarActions::startCall(avatar->getID());
		}
		return true;
	}
};

// [RLVa:KB] - Checked: RLVa-1.2.1
bool enable_avatar_call()
{
	if (RlvActions::isRlvEnabled())
	{
		const LLVOAvatar* pAvatar = find_avatar_from_object(LLSelectMgr::getInstance()->getSelection()->getPrimaryObject());
		if ((!pAvatar) || (!RlvActions::canShowName(RlvActions::SNC_DEFAULT, pAvatar->getID())))
			return false;
	}
	return LLAvatarActions::canCall();
}
// [/RLVa:KB]

namespace
{
	struct QueueObjects : public LLSelectedNodeFunctor
	{
		BOOL scripted;
		BOOL modifiable;
		LLFloaterScriptQueue* mQueue;
		QueueObjects(LLFloaterScriptQueue* q) : mQueue(q), scripted(FALSE), modifiable(FALSE) {}
		virtual bool apply(LLSelectNode* node)
		{
			LLViewerObject* obj = node->getObject();
			if (!obj)
			{
				return true;
			}
			scripted = obj->flagScripted();
			modifiable = obj->permModify();

			if( scripted && modifiable )
			{
				mQueue->addObject(obj->getID(), node->mName);
				return false;
			}
			else
			{
				return true; // fail: stop applying
			}
		}
	};
}

bool queue_actions(LLFloaterScriptQueue* q, const std::string& msg)
{
	QueueObjects func(q);
	LLSelectMgr *mgr = LLSelectMgr::getInstance();
	LLObjectSelectionHandle selectHandle = mgr->getSelection();
	bool fail = selectHandle->applyToNodes(&func);
	if(fail)
	{
		if ( !func.scripted )
		{
			std::string noscriptmsg = std::string("Cannot") + msg + "SelectObjectsNoScripts";
			LLNotificationsUtil::add(noscriptmsg);
		}
		else if ( !func.modifiable )
		{
			std::string nomodmsg = std::string("Cannot") + msg + "SelectObjectsNoPermission";
			LLNotificationsUtil::add(nomodmsg);
		}
		else
		{
			LL_ERRS() << "Bad logic." << LL_ENDL;
		}
		q->closeFloater();
	}
	else
	{
		if (!q->start())
		{
			LL_WARNS() << "Unexpected script compile failure." << LL_ENDL;
		}
	}
	return !fail;
}

class LLToolsSelectedScriptAction : public view_listener_t
{
	bool handleEvent(const LLSD& userdata)
	{
		// <FS> Script reset in edit floater
		//std::string action = userdata.asString();
		//bool mono = false;
		//std::string msg, name;
		//std::string title;
		//if (action == "compile mono")
		//{
		//	name = "compile_queue";
		//	mono = true;
		//	msg = "Recompile";
		//	title = LLTrans::getString("CompileQueueTitle");
		//}
		//if (action == "compile lsl")
		//{
		//	name = "compile_queue";
		//	msg = "Recompile";
		//	title = LLTrans::getString("CompileQueueTitle");
		//}
		//else if (action == "reset")
		//{
		//	name = "reset_queue";
		//	msg = "Reset";
		//	title = LLTrans::getString("ResetQueueTitle");
		//}
		//else if (action == "start")
		//{
		//	name = "start_queue";
		//	msg = "SetRunning";
		//	title = LLTrans::getString("RunQueueTitle");
		//}
		//else if (action == "stop")
		//{
		//	name = "stop_queue";
		//	msg = "SetRunningNot";
		//	title = LLTrans::getString("NotRunQueueTitle");
		//}
		//LLUUID id; id.generate();

		//LLFloaterScriptQueue* queue = LLFloaterReg::getTypedInstance<LLFloaterScriptQueue>(name, LLSD(id));
		//if (queue)
		//{
		//	queue->setMono(mono);
		//	if (queue_actions(queue, msg))
		//	{
		//		queue->setTitle(title);
		//	}
		//}
		//else
		//{
		//	LL_WARNS() << "Failed to generate LLFloaterScriptQueue with action: " << action << LL_ENDL;
		//}
		handle_selected_script_action(userdata.asString());
		// </FS>
		return true;
	}
};

// <FS> Script reset in edit floater
void handle_selected_script_action(const std::string& action)
{
// [RLVa:KB] - Checked: 2010-04-19 (RLVa-1.2.0f) | Modified: RLVa-1.0.5a
		// We'll allow resetting the scripts of objects on a non-attachable attach point since they wouldn't be able to circumvent anything
		if ( (rlv_handler_t::isEnabled()) && (gRlvAttachmentLocks.hasLockedAttachmentPoint(RLV_LOCK_REMOVE)) )
		{
			LLObjectSelectionHandle hSel = LLSelectMgr::getInstance()->getSelection();
			RlvSelectHasLockedAttach f;
			if ( (hSel->isAttachment()) && (hSel->getFirstNode(&f) != NULL) )
				return;
		}
// [/RLVa:KB]

	bool mono = false;
	std::string msg, name;
	std::string title;
	if (action == "compile mono")
	{
		name = "compile_queue";
		mono = true;
		msg = "Recompile";
		title = LLTrans::getString("CompileQueueTitle");
	}
	if (action == "compile lsl")
	{
		name = "compile_queue";
		msg = "Recompile";
		title = LLTrans::getString("CompileQueueTitle");
	}
	else if (action == "reset")
	{
		name = "reset_queue";
		msg = "Reset";
		title = LLTrans::getString("ResetQueueTitle");
	}
	else if (action == "start")
	{
		name = "start_queue";
		msg = "SetRunning";
		title = LLTrans::getString("RunQueueTitle");
	}
	else if (action == "stop")
	{
		name = "stop_queue";
		msg = "SetRunningNot";
		title = LLTrans::getString("NotRunQueueTitle");
	}
	// <FS> Delete scripts
	else if (action == "delete")
	{
		name = "delete_queue";
		msg = "delete";
		title = LLTrans::getString("DeleteQueueTitle");
	}
	// </FS> Delete scripts
	LLUUID id; id.generate();

	LLFloaterScriptQueue* queue = LLFloaterReg::getTypedInstance<LLFloaterScriptQueue>(name, LLSD(id));
	if (queue)
	{
		queue->setMono(mono);
		if (queue_actions(queue, msg))
		{
			queue->setTitle(title);
		}
	}
	else
	{
		LL_WARNS() << "Failed to generate LLFloaterScriptQueue with action: " << action << LL_ENDL;
	}
}
// </FS>

void handle_selected_texture_info(void*)
{
	for (LLObjectSelection::valid_iterator iter = LLSelectMgr::getInstance()->getSelection()->valid_begin();
   		iter != LLSelectMgr::getInstance()->getSelection()->valid_end(); iter++)
	{
		LLSelectNode* node = *iter;
	   	
   		std::string msg;
   		msg.assign("Texture info for: ");
   		msg.append(node->mName);
	   
   		U8 te_count = node->getObject()->getNumTEs();
   		// map from texture ID to list of faces using it
   		typedef std::map< LLUUID, std::vector<U8> > map_t;
   		map_t faces_per_texture;
   		for (U8 i = 0; i < te_count; i++)
   		{
   			if (!node->isTESelected(i)) continue;
	   
   			LLViewerTexture* img = node->getObject()->getTEImage(i);
   			LLUUID image_id = img->getID();
   			faces_per_texture[image_id].push_back(i);
   		}
   		// Per-texture, dump which faces are using it.
   		map_t::iterator it;
   		for (it = faces_per_texture.begin(); it != faces_per_texture.end(); ++it)
   		{
   			LLUUID image_id = it->first;
   			U8 te = it->second[0];
   			LLViewerTexture* img = node->getObject()->getTEImage(te);
   			S32 height = img->getHeight();
   			S32 width = img->getWidth();
   			S32 components = img->getComponents();
   			msg.append(llformat("\n%dx%d %s on face ",
   								width,
   								height,
   								(components == 4 ? "alpha" : "opaque")));
   			for (U8 i = 0; i < it->second.size(); ++i)
   			{
   				msg.append( llformat("%d ", (S32)(it->second[i])));
   			}
   		}
		// <FS:Ansariel> Report texture info to local chat instead of toasts
   		//LLSD args;
   		//args["MESSAGE"] = msg;
   		//LLNotificationsUtil::add("SystemMessage", args);
		report_to_nearby_chat(msg);
		// </FS:Ansariel>
	}
}

void handle_selected_material_info()
{
	for (LLObjectSelection::valid_iterator iter = LLSelectMgr::getInstance()->getSelection()->valid_begin();
		iter != LLSelectMgr::getInstance()->getSelection()->valid_end(); iter++)
	{
		LLSelectNode* node = *iter;
		
		std::string msg;
		msg.assign("Material info for: \n");
		msg.append(node->mName);
		
		U8 te_count = node->getObject()->getNumTEs();
		// map from material ID to list of faces using it
		typedef std::map<LLMaterialID, std::vector<U8> > map_t;
		map_t faces_per_material;
		for (U8 i = 0; i < te_count; i++)
		{
			if (!node->isTESelected(i)) continue;
	
			const LLMaterialID& material_id = node->getObject()->getTEref(i).getMaterialID();
			faces_per_material[material_id].push_back(i);
		}
		// Per-material, dump which faces are using it.
		map_t::iterator it;
		for (it = faces_per_material.begin(); it != faces_per_material.end(); ++it)
		{
			const LLMaterialID& material_id = it->first;
			msg += llformat("%s on face ", material_id.asString().c_str());
			for (U8 i = 0; i < it->second.size(); ++i)
			{
				msg.append( llformat("%d ", (S32)(it->second[i])));
			}
			msg.append("\n");
		}

		LLSD args;
		args["MESSAGE"] = msg;
		LLNotificationsUtil::add("SystemMessage", args);
	}
}

void handle_test_male(void*)
{
// [RLVa:KB] - Checked: 2010-03-19 (RLVa-1.2.0c) | Modified: RLVa-1.2.0a
	// TODO-RLVa: [RLVa-1.2.1] Is there any reason to still block this?
	if ( (rlv_handler_t::isEnabled()) && 
		 ((gRlvAttachmentLocks.hasLockedAttachmentPoint(RLV_LOCK_ANY)) || (gRlvWearableLocks.hasLockedWearableType(RLV_LOCK_ANY))) )
	{
		return;
	}
// [/RLVa:KB]

	LLAppearanceMgr::instance().wearOutfitByName("Male Shape & Outfit");
	//gGestureList.requestResetFromServer( TRUE );
}

void handle_test_female(void*)
{
// [RLVa:KB] - Checked: 2010-03-19 (RLVa-1.2.0c) | Modified: RLVa-1.2.0a
	// TODO-RLVa: [RLVa-1.2.1] Is there any reason to still block this?
	if ( (rlv_handler_t::isEnabled()) && 
		 ((gRlvAttachmentLocks.hasLockedAttachmentPoint(RLV_LOCK_ANY)) || (gRlvWearableLocks.hasLockedWearableType(RLV_LOCK_ANY))) )
	{
		return;
	}
// [/RLVa:KB]

	LLAppearanceMgr::instance().wearOutfitByName("Female Shape & Outfit");
	//gGestureList.requestResetFromServer( FALSE );
}

void handle_dump_attachments(void*)
{
	if(!isAgentAvatarValid()) return;

	for (LLVOAvatar::attachment_map_t::iterator iter = gAgentAvatarp->mAttachmentPoints.begin(); 
		 iter != gAgentAvatarp->mAttachmentPoints.end(); )
	{
		LLVOAvatar::attachment_map_t::iterator curiter = iter++;
		LLViewerJointAttachment* attachment = curiter->second;
		S32 key = curiter->first;
		for (LLViewerJointAttachment::attachedobjs_vec_t::iterator attachment_iter = attachment->mAttachedObjects.begin();
			 attachment_iter != attachment->mAttachedObjects.end();
			 ++attachment_iter)
		{
			LLViewerObject *attached_object = attachment_iter->get();
			BOOL visible = (attached_object != NULL &&
							attached_object->mDrawable.notNull() && 
							!attached_object->mDrawable->isRenderType(0));
			LLVector3 pos;
			if (visible) pos = attached_object->mDrawable->getPosition();
			LL_INFOS() << "ATTACHMENT " << key << ": item_id=" << attached_object->getAttachmentItemID()
					<< (attached_object ? " present " : " absent ")
					<< (visible ? "visible " : "invisible ")
					<<  " at " << pos
					<< " and " << (visible ? attached_object->getPosition() : LLVector3::zero)
					<< LL_ENDL;
		}
	}
}


// these are used in the gl menus to set control values, generically.
class LLToggleControl : public view_listener_t
{
protected:

	bool handleEvent(const LLSD& userdata)
	{
		std::string control_name = userdata.asString();
		BOOL checked = gSavedSettings.getBOOL( control_name );
		gSavedSettings.setBOOL( control_name, !checked );
		return true;
	}
};

class LLCheckControl : public view_listener_t
{
	bool handleEvent( const LLSD& userdata)
	{
		std::string callback_data = userdata.asString();
		bool new_value = gSavedSettings.getBOOL(callback_data);
		return new_value;
	}
};

// <FS:Ansariel> Control enhancements
class LLTogglePerAccountControl : public view_listener_t
{
	bool handleEvent(const LLSD& userdata)
	{
		std::string control_name = userdata.asString();
		BOOL checked = gSavedPerAccountSettings.getBOOL( control_name );
		gSavedPerAccountSettings.setBOOL( control_name, !checked );
		return true;
	}
};

class LLCheckPerAccountControl : public view_listener_t
{
	bool handleEvent( const LLSD& userdata)
	{
		std::string callback_data = userdata.asString();
		bool new_value = gSavedPerAccountSettings.getBOOL(callback_data);
		return new_value;
	}
};

class FSResetControl : public view_listener_t
{
	bool handleEvent( const LLSD& userdata)
	{
		std::string callback_data = userdata.asString();
		gSavedSettings.getControl(callback_data)->resetToDefault(true);
		return true;
	}
};
class FSResetPerAccountControl : public view_listener_t
{
	bool handleEvent( const LLSD& userdata)
	{
		std::string callback_data = userdata.asString();
		gSavedPerAccountSettings.getControl(callback_data)->resetToDefault(true);
		return true;
	}
};
// </FS:Ansariel> Control enhancements

// <FS:Ansariel> Reset Mesh LOD; Forcing highest LOD on each mesh briefly should fix
//               broken meshes bursted into triangles
static void reset_mesh_lod(LLVOAvatar* avatar)
{
	for (LLVOAvatar::attachment_map_t::iterator it = avatar->mAttachmentPoints.begin(); it != avatar->mAttachmentPoints.end(); it++)
	{
		LLViewerJointAttachment::attachedobjs_vec_t& att_objects = (*it).second->mAttachedObjects;

		for (LLViewerJointAttachment::attachedobjs_vec_t::iterator at_it = att_objects.begin(); at_it != att_objects.end(); at_it++)
		{
			LLViewerObject* objectp = *at_it;
			if (objectp)
			{
				if (objectp->getPCode() == LL_PCODE_VOLUME)
				{
					LLVOVolume* vol = (LLVOVolume*)objectp;
					if (vol && vol->isMesh())
					{
						vol->forceLOD(LLModel::LOD_HIGH);
					}
				}

				LLViewerObject::const_child_list_t& children = objectp->getChildren();
				for (LLViewerObject::const_child_list_t::const_iterator cit = children.begin(); cit != children.end(); cit++)
				{
					LLViewerObject* child_objectp = *cit;
					if (!child_objectp || (child_objectp->getPCode() != LL_PCODE_VOLUME))
					{
						continue;
					}

					LLVOVolume* child_vol = (LLVOVolume*)child_objectp;
					if (child_vol && child_vol->isMesh())
					{
						child_vol->forceLOD(LLModel::LOD_HIGH);
					}
				}
			}
		}
	}
}

class FSResetMeshLOD : public view_listener_t
{
	bool handleEvent( const LLSD& userdata)
	{
		LLVOAvatar* avatar = find_avatar_from_object(LLSelectMgr::getInstance()->getSelection()->getPrimaryObject());
		if (avatar)
		{
			reset_mesh_lod(avatar);
		}

		return true;
	}
};
// </FS:Ansariel>

// not so generic

class LLAdvancedCheckRenderShadowOption: public view_listener_t
{
	bool handleEvent(const LLSD& userdata)
	{
		std::string control_name = userdata.asString();
		S32 current_shadow_level = gSavedSettings.getS32(control_name);
		if (current_shadow_level == 0) // is off
		{
			return false;
		}
		else // is on
		{
			return true;
		}
	}
};

class LLAdvancedClickRenderShadowOption: public view_listener_t
{
	bool handleEvent(const LLSD& userdata)
	{
		std::string control_name = userdata.asString();
		S32 current_shadow_level = gSavedSettings.getS32(control_name);
		if (current_shadow_level == 0) // upgrade to level 2
		{
			gSavedSettings.setS32(control_name, 2);
		}
		else // downgrade to level 0
		{
			gSavedSettings.setS32(control_name, 0);
		}
		return true;
	}
};

class LLAdvancedClickRenderProfile: public view_listener_t
{
	bool handleEvent(const LLSD& userdata)
	{
		gShaderProfileFrame = TRUE;
		return true;
	}
};

F32 gpu_benchmark();

class LLAdvancedClickRenderBenchmark: public view_listener_t
{
	bool handleEvent(const LLSD& userdata)
	{
		gpu_benchmark();
		return true;
	}
};

// these are used in the gl menus to set control values that require shader recompilation
class LLToggleShaderControl : public view_listener_t
{
	bool handleEvent(const LLSD& userdata)
	{
        std::string control_name = userdata.asString();
		BOOL checked = gSavedSettings.getBOOL( control_name );
		gSavedSettings.setBOOL( control_name, !checked );
        LLPipeline::refreshCachedSettings();
        //gPipeline.updateRenderDeferred();
		//gPipeline.releaseGLBuffers();
		//gPipeline.createGLBuffers();
		//gPipeline.resetVertexBuffers();
        LLViewerShaderMgr::instance()->setShaders();
		return !checked;
	}
};

//[FIX FIRE-1927 - enable DoubleClickTeleport shortcut : SJ]
// This stuff is based on LLPanelPreferenceControls::setKeyBind() and LLPanelPreferenceControls::canKeyBindHandle()
void setDoubleClickAction(const std::string& control)
{
	constexpr LLKeyConflictHandler::ESourceMode mode{ LLKeyConflictHandler::MODE_THIRD_PERSON };
	constexpr EMouseClickType click{ EMouseClickType::CLICK_DOUBLELEFT };
	constexpr KEY key{ KEY_NONE };
	constexpr MASK mask{ MASK_NONE };

	LLKeyConflictHandler conflictHandler;
	conflictHandler.setLoadMode(mode);
	conflictHandler.loadFromSettings(mode);

	if (!conflictHandler.canAssignControl(control))
	{
		return;
	}

	bool is_enabled = conflictHandler.canHandleControl(control, click, key, mask);
	if (!is_enabled)
	{
		// find free spot to add data, if no free spot, assign to first
		S32 index = 0;
		for (S32 i = 0; i < 3; i++)
		{
			if (conflictHandler.getControl(control, i).isEmpty())
			{
				index = i;
				break;
			}
		}

		bool ignore_mask = true;
		conflictHandler.registerControl(control, index, click, key, mask, ignore_mask);
	}
	else
	{
		// find specific control and reset it
		for (S32 i = 0; i < 3; i++)
		{
			LLKeyData data = conflictHandler.getControl(control, i);
			if (data.mMouse == click && data.mKey == key && data.mMask == mask)
			{
				conflictHandler.clearControl(control, i);
			}
		}
	}

	conflictHandler.saveToSettings();
}

bool isDoubleClickActionEnabled(const std::string control)
{
	constexpr LLKeyConflictHandler::ESourceMode mode{ LLKeyConflictHandler::MODE_THIRD_PERSON };
	constexpr EMouseClickType click{ EMouseClickType::CLICK_DOUBLELEFT };
	constexpr KEY key{ KEY_NONE };
	constexpr MASK mask{ MASK_NONE };

	LLKeyConflictHandler conflictHandler;
	conflictHandler.loadFromSettings(mode);

	return conflictHandler.canHandleControl(control, click, key, mask);
}

class FSAdvancedToggleDoubleClickAction: public view_listener_t
{
	bool handleEvent(const LLSD& userdata)
	{
		const std::string& control = userdata.asStringRef();
		setDoubleClickAction(control);
		return true;
	}
};

class FSAdvancedCheckEnabledDoubleClickAction : public view_listener_t
{
	bool handleEvent(const LLSD& userdata)
	{
		const std::string& control = userdata.asStringRef();
		return isDoubleClickActionEnabled(control);
	}
};

// <FS:Beq> Add telemetry controls to the viewer menus
class LLProfilerToggleActive : public view_listener_t
{
protected:

	bool handleEvent(const LLSD& userdata)
	{
		BOOL checked = gSavedSettings.getBOOL( "ProfilingActive" );
		gSavedSettings.setBOOL( "ProfilingActive", !checked );
		gProfilerEnabled = !checked;
		return true;
	}
};
// </FS:Beq>
void menu_toggle_attached_lights(void* user_data)
{
	LLPipeline::sRenderAttachedLights = gSavedSettings.getBOOL("RenderAttachedLights");
}

void menu_toggle_attached_particles(void* user_data)
{
	LLPipeline::sRenderAttachedParticles = gSavedSettings.getBOOL("RenderAttachedParticles");
}

class LLAdvancedHandleAttachedLightParticles: public view_listener_t
{
	bool handleEvent(const LLSD& userdata)
	{
		std::string control_name = userdata.asString();

		// toggle the control
		gSavedSettings.setBOOL(control_name,
				       !gSavedSettings.getBOOL(control_name));

		// update internal flags
		// <FS:Ansariel> Make change to RenderAttachedLights & RenderAttachedParticles instant
		//if (control_name == "RenderAttachedLights")
		//{
		//	menu_toggle_attached_lights(NULL);
		//}
		//else if (control_name == "RenderAttachedParticles")
		//{
		//	menu_toggle_attached_particles(NULL);
		//}
		// </FS:Ansariel>
		return true;
	}
};

class LLSomethingSelected : public view_listener_t
{
	bool handleEvent(const LLSD& userdata)
	{
		bool new_value = !(LLSelectMgr::getInstance()->getSelection()->isEmpty());
		return new_value;
	}
};

class LLSomethingSelectedNoHUD : public view_listener_t
{
	bool handleEvent(const LLSD& userdata)
	{
		LLObjectSelectionHandle selection = LLSelectMgr::getInstance()->getSelection();
		bool new_value = !(selection->isEmpty()) && !(selection->getSelectType() == SELECT_TYPE_HUD);
		return new_value;
	}
};

static bool is_editable_selected()
{
// [RLVa:KB] - Checked: 2010-09-28 (RLVa-1.2.1f) | Modified: RLVa-1.0.5a
	// Changed for Firestorm because of script reset function in object menus (see FIRE-8213)
	if (rlv_handler_t::isEnabled())
	{
		LLObjectSelectionHandle hSelection = LLSelectMgr::getInstance()->getSelection();

		// NOTE: this is called for 5 different menu items so we'll trade accuracy for efficiency and only
		//       examine root nodes (LLToolsSelectedScriptAction::handleEvent() will catch what we miss)
		if (hSelection->isAttachment())
		{
			RlvSelectHasLockedAttach f;
			if (gRlvAttachmentLocks.hasLockedAttachmentPoint(RLV_LOCK_REMOVE) && hSelection->getFirstRootNode(&f))
			{
				return false;
			}
		}
		else
		{
			// RlvSelectIsEditable will sort out all editable objects
			// => if result = NULL, we can't edit all selected objects
			RlvSelectIsEditable f;
			if (hSelection->getFirstRootNode(&f) != NULL)
			{
				return false;
			}
		}
	}
// [/RLVa:KB]

	return (LLSelectMgr::getInstance()->getSelection()->getFirstEditableObject() != NULL);
}

class LLEditableSelected : public view_listener_t
{
	bool handleEvent(const LLSD& userdata)
	{
		return is_editable_selected();
	}
};

class LLEditableSelectedMono : public view_listener_t
{
	bool handleEvent(const LLSD& userdata)
	{
		bool new_value = false;
		LLViewerRegion* region = gAgent.getRegion();
		if(region && gMenuHolder)
		{
			bool have_cap = (! region->getCapability("UpdateScriptTask").empty());
			new_value = is_editable_selected() && have_cap;
		}
		return new_value;
	}
};

bool enable_object_take_copy()
{
	bool all_valid = false;
	if (LLSelectMgr::getInstance())
	{
		if (!LLSelectMgr::getInstance()->getSelection()->isEmpty())
		{
		all_valid = true;
#ifndef HACKED_GODLIKE_VIEWER
# ifdef TOGGLE_HACKED_GODLIKE_VIEWER
		if (!LLGridManager::getInstance()->isInSLBeta()
            || !gAgent.isGodlike())
# endif
		{
			struct f : public LLSelectedObjectFunctor
			{
				virtual bool apply(LLViewerObject* obj)
				{
//					return (!obj->permCopy() || obj->isAttachment());
// [RLVa:KB] - Checked: 2010-04-01 (RLVa-1.2.0c) | Modified: RLVa-1.0.0g
					return (!obj->permCopy() || obj->isAttachment()) || 
						( (gRlvHandler.hasBehaviour(RLV_BHVR_UNSIT)) && (isAgentAvatarValid()) && (gAgentAvatarp->getRoot() == obj) );
// [/RLVa:KB]
				}
			} func;
			const bool firstonly = true;
			bool any_invalid = LLSelectMgr::getInstance()->getSelection()->applyToRootObjects(&func, firstonly);
			all_valid = !any_invalid;
		}
#endif // HACKED_GODLIKE_VIEWER
		}
	}

	return all_valid;
}


class LLHasAsset : public LLInventoryCollectFunctor
{
public:
	LLHasAsset(const LLUUID& id) : mAssetID(id), mHasAsset(FALSE) {}
	virtual ~LLHasAsset() {}
	virtual bool operator()(LLInventoryCategory* cat,
							LLInventoryItem* item);
	BOOL hasAsset() const { return mHasAsset; }

protected:
	LLUUID mAssetID;
	BOOL mHasAsset;
};

bool LLHasAsset::operator()(LLInventoryCategory* cat,
							LLInventoryItem* item)
{
	if(item && item->getAssetUUID() == mAssetID)
	{
		mHasAsset = TRUE;
	}
	return FALSE;
}


BOOL enable_save_into_task_inventory(void*)
{
	LLSelectNode* node = LLSelectMgr::getInstance()->getSelection()->getFirstRootNode();
	if(node && (node->mValid) && (!node->mFromTaskID.isNull()))
	{
		// *TODO: check to see if the fromtaskid object exists.
		LLViewerObject* obj = node->getObject();
		if( obj && !obj->isAttachment() )
		{
			return TRUE;
		}
	}
	return FALSE;
}

class LLToolsEnableSaveToObjectInventory : public view_listener_t
{
	bool handleEvent(const LLSD& userdata)
	{
		bool new_value = enable_save_into_task_inventory(NULL);
		return new_value;
	}
};

class LLToggleHowTo : public view_listener_t
{
	bool handleEvent(const LLSD& userdata)
	{
		LLFloaterReg::toggleInstanceOrBringToFront("guidebook");
		return true;
	}
};

class LLViewEnableMouselook : public view_listener_t
{
	bool handleEvent(const LLSD& userdata)
	{
		// You can't go directly from customize avatar to mouselook.
		// TODO: write code with appropriate dialogs to handle this transition.
		bool new_value = (CAMERA_MODE_CUSTOMIZE_AVATAR != gAgentCamera.getCameraMode() && !gSavedSettings.getBOOL("FreezeTime"));
		return new_value;
	}
};

class LLToolsEnableToolNotPie : public view_listener_t
{
	bool handleEvent(const LLSD& userdata)
	{
		bool new_value = ( LLToolMgr::getInstance()->getBaseTool() != LLToolPie::getInstance() );
		return new_value;
	}
};

class LLWorldEnableCreateLandmark : public view_listener_t
{
	bool handleEvent(const LLSD& userdata)
	{
//		return !LLLandmarkActions::landmarkAlreadyExists();
// [RLVa:KB] - Checked: 2010-09-28 (RLVa-1.4.5) | Added: RLVa-1.2.1
		return (!LLLandmarkActions::landmarkAlreadyExists()) && (!gRlvHandler.hasBehaviour(RLV_BHVR_SHOWLOC));
// [/RLVa:KB]
	}
};

class LLWorldEnableSetHomeLocation : public view_listener_t
{
	bool handleEvent(const LLSD& userdata)
	{
		bool new_value = gAgent.isGodlike() || 
			(gAgent.getRegion() && gAgent.getRegion()->getAllowSetHome());
		return new_value;
	}
};

class LLWorldEnableTeleportHome : public view_listener_t
{
	bool handleEvent(const LLSD& userdata)
	{
		LLViewerRegion* regionp = gAgent.getRegion();
		bool agent_on_prelude = (regionp && regionp->isPrelude());
		bool enable_teleport_home = gAgent.isGodlike() || !agent_on_prelude;
// [RLVa:KB] - Checked: 2010-09-28 (RLVa-1.2.1f) | Modified: RLVa-1.2.1f
		enable_teleport_home &= 
			(!rlv_handler_t::isEnabled()) || ((!gRlvHandler.hasBehaviour(RLV_BHVR_TPLM)) && (!gRlvHandler.hasBehaviour(RLV_BHVR_TPLOC)));
// [/RLVa:KB]
		return enable_teleport_home;
	}
};

BOOL enable_god_full(void*)
{
	return gAgent.getGodLevel() >= GOD_FULL;
}

BOOL enable_god_liaison(void*)
{
	return gAgent.getGodLevel() >= GOD_LIAISON;
}

bool is_god_customer_service()
{
	return gAgent.getGodLevel() >= GOD_CUSTOMER_SERVICE;
}

BOOL enable_god_basic(void*)
{
	return gAgent.getGodLevel() > GOD_NOT;
}


void toggle_show_xui_names(void *)
{
	gSavedSettings.setBOOL("DebugShowXUINames", !gSavedSettings.getBOOL("DebugShowXUINames"));
}

BOOL check_show_xui_names(void *)
{
	return gSavedSettings.getBOOL("DebugShowXUINames");
}

// <FS:CR> Resync Animations
class FSToolsResyncAnimations : public view_listener_t
{
	bool handleEvent(const LLSD& userdata)
	{
		for (U32 i = 0; i < gObjectList.getNumObjects(); i++)
		{
			LLViewerObject* object = gObjectList.getObject(i);
			if (object &&
				object->isAvatar())
			{
				LLVOAvatar* avatarp = (LLVOAvatar*)object;
				if (avatarp)
				{
					for (LLVOAvatar::AnimIterator anim_it = avatarp->mPlayingAnimations.begin();
						 anim_it != avatarp->mPlayingAnimations.end();
						 anim_it++)
					{
						avatarp->stopMotion(anim_it->first, TRUE);
						avatarp->startMotion(anim_it->first);
					}
				}
			}
		}
		return true;
	}
};
// </FS:CR> Resync Animations

// <FS:CR> FIRE-4345: Undeform
class FSToolsUndeform : public view_listener_t
{
	bool handleEvent(const LLSD& userdata)
	{
		if (isAgentAvatarValid())
		{
			gAgentAvatarp->resetSkeleton(true);

			FSPose::getInstance()->setPose(gSavedSettings.getString("FSUndeformUUID"), false);
			gAgentAvatarp->updateVisualParams();
		}

		return true;
	}
};
// </FS:CR> FIRE-4345: Undeform

// <FS:CR> Stream list import/export
class FSStreamListExportXML :public view_listener_t
{
	bool handleEvent(const LLSD& userdata)
	{
		LLFilePicker& file_picker = LLFilePicker::instance();
		if(file_picker.getSaveFile(LLFilePicker::FFSAVE_XML, LLDir::getScrubbedFileName("stream_list.xml")))
		{
			std::string filename = file_picker.getFirstFile();
			llofstream export_file(filename.c_str());
			LLSDSerialize::toPrettyXML(gSavedSettings.getLLSD("FSStreamList"), export_file);
			export_file.close();
			LLSD args;
			args["FILENAME"] = filename;
			LLNotificationsUtil::add("StreamListExportSuccess", args);
		}
		else
			LL_INFOS() << "User closed the filepicker. Aborting!" << LL_ENDL;

		return true;
	}
};

class FSStreamListImportXML :public view_listener_t
{
	bool handleEvent(const LLSD& userdata)
	{
		LLFilePicker& file_picker = LLFilePicker::instance();
		if(file_picker.getOpenFile(LLFilePicker::FFLOAD_XML))
		{
			std::string filename = file_picker.getFirstFile();
			llifstream stream_list(filename.c_str());
			if(!stream_list.is_open())
			{
				LL_WARNS() << "Couldn't open the xml file for reading. Aborting import!" << LL_ENDL;
				return true;
			}
			LLSD stream_data;
			if(LLSDSerialize::fromXML(stream_data, stream_list) >= 1)
			{
				gSavedSettings.setLLSD("FSStreamList", stream_data);
				LLNotificationsUtil::add("StreamListImportSuccess");
			}
			stream_list.close();
		}
		
		return true;
	}
};
// </FS:CR> Stream list import/export

// <FS:CR> Dump SimulatorFeatures to chat
class FSDumpSimulatorFeaturesToChat : public view_listener_t
{
	bool handleEvent(const LLSD& userdata)
	{
		if (LLViewerRegion* region = gAgent.getRegion())
		{
			LLSD sim_features;
			std::stringstream out_str;
			region->getSimulatorFeatures(sim_features);
			LLSDSerialize::toPrettyXML(sim_features, out_str);
			report_to_nearby_chat(out_str.str());
		}
		return true;
	}
};
// </FS:CR> Dump SimulatorFeatures to chat

// <FS:CR> Add to contact set
class FSAddToContactSet : public view_listener_t
{
	bool handleEvent(const LLSD& userdata)
	{
		if (!rlv_handler_t::isEnabled() || !gRlvHandler.hasBehaviour(RLV_BHVR_SHOWNAMES))
		{
			LLVOAvatar* avatarp = find_avatar_from_object(LLSelectMgr::getInstance()->getSelection()->getPrimaryObject());
			if (avatarp)
			{
				LLFloaterReg::showInstance("fs_add_contact", LLSD(avatarp->getID()), TRUE);
			}
		}
		return true;
	}
};
// </FS:CR> Add to contact set

// <FS:CR> Opensim menu item visibility control
bool checkIsGrid(const LLSD& userdata)
{
	std::string grid_type = userdata.asString();
	if ("secondlife" == grid_type)
	{
		return LLGridManager::getInstance()->isInSecondLife();
	}
#ifdef OPENSIM
	else if ("opensim" == grid_type)
	{
		return LLGridManager::getInstance()->isInOpenSim();
	}
	else if ("aurorasim" == grid_type)
	{
		return LLGridManager::getInstance()->isInAuroraSim();
	}
#else // !OPENSIM
	else if ("opensim" == grid_type || "aurorasim" == grid_type)
	{
		LL_DEBUGS("ViewerMenu") << grid_type << "is not a supported platform on Havok builds. Disabling item." << LL_ENDL;
		return false;
	}
#endif // OPENSIM
	else
	{
		LL_WARNS("ViewerMenu") << "Unhandled or bad on_visible gridcheck parameter! (" << grid_type << ")" << LL_ENDL;
	}
	return true;
}

bool isGridFeatureEnabled(const LLSD& userdata)
{
	if (LFSimFeatureHandler::instanceExists())
	{
		const std::string feature = userdata.asString();

		if (feature == "avatar_picker")
		{
			return LFSimFeatureHandler::instance().hasAvatarPicker();
		}
		else if (feature == "destination_guide")
		{
			return LFSimFeatureHandler::instance().hasDestinationGuide();
		}
		else
		{
			LL_WARNS("ViewerMenu") << "Unhandled or bad grid feature check parameter! (" << feature << ")" << LL_ENDL;
		}
	}

	return false;
}
// </FS:CR>

// <FS:Ansariel> FIRE-21236 - Help Menu - Check Grid Status doesn't open using External Browser
void openGridStatus()
{
	if (LLWeb::useExternalBrowser(DEFAULT_GRID_STATUS_URL))
	{
		LLWeb::loadURLExternal(DEFAULT_GRID_STATUS_URL);
	}
	else
	{
		LLFloaterReg::toggleInstance("grid_status");
	}
}
// </FS:Ansariel>

class LLToolsSelectOnlyMyObjects : public view_listener_t
{
	bool handleEvent(const LLSD& userdata)
	{
		BOOL cur_val = gSavedSettings.getBOOL("SelectOwnedOnly");

		gSavedSettings.setBOOL("SelectOwnedOnly", ! cur_val );

		return true;
	}
};

class LLToolsSelectOnlyMovableObjects : public view_listener_t
{
	bool handleEvent(const LLSD& userdata)
	{
		BOOL cur_val = gSavedSettings.getBOOL("SelectMovableOnly");

		gSavedSettings.setBOOL("SelectMovableOnly", ! cur_val );

		return true;
	}
};

class LLToolsSelectBySurrounding : public view_listener_t
{
	bool handleEvent(const LLSD& userdata)
	{
		LLSelectMgr::sRectSelectInclusive = !LLSelectMgr::sRectSelectInclusive;

		gSavedSettings.setBOOL("RectangleSelectInclusive", LLSelectMgr::sRectSelectInclusive);
		return true;
	}
};

class LLToolsShowHiddenSelection : public view_listener_t
{
	bool handleEvent(const LLSD& userdata)
	{
		// TomY TODO Merge these
		LLSelectMgr::sRenderHiddenSelections = !LLSelectMgr::sRenderHiddenSelections;

		gSavedSettings.setBOOL("RenderHiddenSelections", LLSelectMgr::sRenderHiddenSelections);
		return true;
	}
};

class LLToolsShowSelectionLightRadius : public view_listener_t
{
	bool handleEvent(const LLSD& userdata)
	{
		// TomY TODO merge these
		LLSelectMgr::sRenderLightRadius = !LLSelectMgr::sRenderLightRadius;

		gSavedSettings.setBOOL("RenderLightRadius", LLSelectMgr::sRenderLightRadius);
		return true;
	}
};

class LLToolsEditLinkedParts : public view_listener_t
{
	bool handleEvent(const LLSD& userdata)
	{
		BOOL select_individuals = !gSavedSettings.getBOOL("EditLinkedParts");
		gSavedSettings.setBOOL( "EditLinkedParts", select_individuals );
		if (select_individuals)
		{
			LLSelectMgr::getInstance()->demoteSelectionToIndividuals();
		}
		else
		{
			LLSelectMgr::getInstance()->promoteSelectionToRoot();
		}
		return true;
	}
};

void reload_vertex_shader(void *)
{
	//THIS WOULD BE AN AWESOME PLACE TO RELOAD SHADERS... just a thought	- DaveP
}

void handle_dump_avatar_local_textures(void*)
{
	gAgentAvatarp->dumpLocalTextures();
}

void handle_dump_timers()
{
	LLTrace::BlockTimer::dumpCurTimes();
}

void handle_debug_avatar_textures(void*)
{
	LLViewerObject* objectp = LLSelectMgr::getInstance()->getSelection()->getPrimaryObject();
	if (objectp)
	{
		LLFloaterReg::showInstance( "avatar_textures", LLSD(objectp->getID()) );
	}
}

void handle_grab_baked_texture(void* data)
{
	EBakedTextureIndex baked_tex_index = (EBakedTextureIndex)((intptr_t)data);
	if (!isAgentAvatarValid()) return;

	const LLUUID& asset_id = gAgentAvatarp->grabBakedTexture(baked_tex_index);
	LL_INFOS("texture") << "Adding baked texture " << asset_id << " to inventory." << LL_ENDL;
	LLAssetType::EType asset_type = LLAssetType::AT_TEXTURE;
	LLInventoryType::EType inv_type = LLInventoryType::IT_TEXTURE;
	const LLUUID folder_id = gInventory.findCategoryUUIDForType(LLFolderType::assetTypeToFolderType(asset_type));
	if(folder_id.notNull())
	{
		std::string name;
		name = "Baked " + LLAvatarAppearance::getDictionary()->getBakedTexture(baked_tex_index)->mNameCapitalized + " Texture";

		LLUUID item_id;
		item_id.generate();
		LLPermissions perm;
		perm.init(gAgentID,
				  gAgentID,
				  LLUUID::null,
				  LLUUID::null);
		U32 next_owner_perm = PERM_MOVE | PERM_TRANSFER;
		perm.initMasks(PERM_ALL,
					   PERM_ALL,
					   PERM_NONE,
					   PERM_NONE,
					   next_owner_perm);
		time_t creation_date_now = time_corrected();
		LLPointer<LLViewerInventoryItem> item
			= new LLViewerInventoryItem(item_id,
										folder_id,
										perm,
										asset_id,
										asset_type,
										inv_type,
										name,
										LLStringUtil::null,
										LLSaleInfo::DEFAULT,
										LLInventoryItemFlags::II_FLAGS_NONE,
										creation_date_now);

		item->updateServer(TRUE);
		gInventory.updateItem(item);
		gInventory.notifyObservers();

		// Show the preview panel for textures to let
		// user know that the image is now in inventory.
		LLInventoryPanel *active_panel = LLInventoryPanel::getActiveInventoryPanel();
		if(active_panel)
		{
			LLFocusableElement* focus_ctrl = gFocusMgr.getKeyboardFocus();

			active_panel->setSelection(item_id, TAKE_FOCUS_NO);
			active_panel->openSelected();
			//LLFloaterInventory::dumpSelectionInformation((void*)view);
			// restore keyboard focus
			gFocusMgr.setKeyboardFocus(focus_ctrl);
		}
	}
	else
	{
		LL_WARNS() << "Can't find a folder to put it in" << LL_ENDL;
	}
}

BOOL enable_grab_baked_texture(void* data)
{
	EBakedTextureIndex index = (EBakedTextureIndex)((intptr_t)data);
	if (isAgentAvatarValid())
	{
		return gAgentAvatarp->canGrabBakedTexture(index);
	}
	return FALSE;
}

// Returns a pointer to the avatar give the UUID of the avatar OR of an attachment the avatar is wearing.
// Returns NULL on failure.
LLVOAvatar* find_avatar_from_object( LLViewerObject* object )
{
	if (object)
	{
		if( object->isAttachment() )
		{
			do
			{
				object = (LLViewerObject*) object->getParent();
			}
			while( object && !object->isAvatar() );
		}
		else if( !object->isAvatar() )
		{
			object = NULL;
		}
	}

	return (LLVOAvatar*) object;
}


// Returns a pointer to the avatar give the UUID of the avatar OR of an attachment the avatar is wearing.
// Returns NULL on failure.
LLVOAvatar* find_avatar_from_object( const LLUUID& object_id )
{
	return find_avatar_from_object( gObjectList.findObject(object_id) );
}


void handle_disconnect_viewer(void *)
{
	LLAppViewer::instance()->forceDisconnect(LLTrans::getString("TestingDisconnect"));
}

void force_error_breakpoint(void *)
{
    LLAppViewer::instance()->forceErrorBreakpoint();
}

void force_error_llerror(void *)
{
    LLAppViewer::instance()->forceErrorLLError();
}

void force_error_bad_memory_access(void *)
{
    LLAppViewer::instance()->forceErrorBadMemoryAccess();
}

void force_error_infinite_loop(void *)
{
    LLAppViewer::instance()->forceErrorInfiniteLoop();
}

void force_error_software_exception(void *)
{
    LLAppViewer::instance()->forceErrorSoftwareException();
}

void force_error_driver_crash(void *)
{
    LLAppViewer::instance()->forceErrorDriverCrash();
}

void force_error_coroutine_crash(void *)
{
    LLAppViewer::instance()->forceErrorCoroutineCrash();
}

void force_error_thread_crash(void *)
{
    LLAppViewer::instance()->forceErrorThreadCrash();
}

class LLToolsUseSelectionForGrid : public view_listener_t
{
	bool handleEvent(const LLSD& userdata)
	{
		LLSelectMgr::getInstance()->clearGridObjects();
		struct f : public LLSelectedObjectFunctor
		{
			virtual bool apply(LLViewerObject* objectp)
			{
				LLSelectMgr::getInstance()->addGridObject(objectp);
				return true;
			}
		} func;
		LLSelectMgr::getInstance()->getSelection()->applyToRootObjects(&func);
		LLSelectMgr::getInstance()->setGridMode(GRID_MODE_REF_OBJECT);
		LLFloaterTools::setGridMode((S32)GRID_MODE_REF_OBJECT);
		return true;
	}
};

void handle_test_load_url(void*)
{
	LLWeb::loadURL("");
	LLWeb::loadURL("hacker://www.google.com/");
	LLWeb::loadURL("http");
	LLWeb::loadURL("http://www.google.com/");
}

//
// LLViewerMenuHolderGL
//
static LLDefaultChildRegistry::Register<LLViewerMenuHolderGL> r("menu_holder");

LLViewerMenuHolderGL::LLViewerMenuHolderGL(const LLViewerMenuHolderGL::Params& p)
: LLMenuHolderGL(p)
{}

BOOL LLViewerMenuHolderGL::hideMenus()
{
	BOOL handled = FALSE;
	
	if (LLMenuHolderGL::hideMenus())
	{
		handled = TRUE;
	}

	// drop pie menu selection
	mParcelSelection = NULL;
	mObjectSelection = NULL;

	if (gMenuBarView)
	{
		gMenuBarView->clearHoverItem();
		gMenuBarView->resetMenuTrigger();
	}

	return handled;
}

void LLViewerMenuHolderGL::setParcelSelection(LLSafeHandle<LLParcelSelection> selection) 
{ 
	mParcelSelection = selection; 
}

void LLViewerMenuHolderGL::setObjectSelection(LLSafeHandle<LLObjectSelection> selection) 
{ 
	mObjectSelection = selection; 
}


const LLRect LLViewerMenuHolderGL::getMenuRect() const
{
	return LLRect(0, getRect().getHeight() - MENU_BAR_HEIGHT, getRect().getWidth(), STATUS_BAR_HEIGHT);
}

void handle_save_to_xml(void*)
{
	LLFloater* frontmost = gFloaterView->getFrontmost();
	if (!frontmost)
	{
        LLNotificationsUtil::add("NoFrontmostFloater");
		return;
	}

	std::string default_name = "floater_";
	default_name += frontmost->getTitle();
	default_name += ".xml";

	LLStringUtil::toLower(default_name);
	LLStringUtil::replaceChar(default_name, ' ', '_');
	LLStringUtil::replaceChar(default_name, '/', '_');
	LLStringUtil::replaceChar(default_name, ':', '_');
	LLStringUtil::replaceChar(default_name, '"', '_');

	LLFilePicker& picker = LLFilePicker::instance();
	if (picker.getSaveFile(LLFilePicker::FFSAVE_XML, default_name))
	{
		std::string filename = picker.getFirstFile();
		LLUICtrlFactory::getInstance()->saveToXML(frontmost, filename);
	}
}

void handle_load_from_xml(void*)
{
	LLFilePicker& picker = LLFilePicker::instance();
	if (picker.getOpenFile(LLFilePicker::FFLOAD_XML))
	{
		std::string filename = picker.getFirstFile();
		LLFloater* floater = new LLFloater(LLSD());
		floater->buildFromFile(filename);
	}
}

void handle_web_browser_test(const LLSD& param)
{
	std::string url = param.asString();
	if (url.empty())
	{
		url = "about:blank";
	}
	LLWeb::loadURLInternal(url);
}

bool callback_clear_cache_immediately(const LLSD& notification, const LLSD& response)
{
	S32 option = LLNotificationsUtil::getSelectedOption(notification, response);
	if ( option == 0 ) // YES
	{
		//clear cache
		LLAppViewer::instance()->purgeCacheImmediate();
	}

	return false;
}

void handle_cache_clear_immediately()
{
	LLNotificationsUtil::add("ConfirmClearCache", LLSD(), LLSD(), callback_clear_cache_immediately);
}

void handle_web_content_test(const LLSD& param)
{
	std::string url = param.asString();
	// <FS:LO> Add a user settable home page for the built in web browser
	if (url == "HOME_PAGE")
	{
		url = gSavedSettings.getString("FSBrowserHomePage");
	}
	// </FS:LO>
	LLWeb::loadURLInternal(url, LLStringUtil::null, LLStringUtil::null, true);
}

void handle_show_url(const LLSD& param)
{
	std::string url = param.asString();
	if (LLWeb::useExternalBrowser(url))
	{
		LLWeb::loadURLExternal(url);
	}
	else
	{
		LLWeb::loadURLInternal(url);
	}

}

void handle_report_bug(const LLSD& param)
{
	LLUIString url(param.asString());
	
	LLStringUtil::format_map_t replace;
	// <FS:Ansariel> FIRE-14001: JIRA report is being cut off when using Help -> Report Bug
	//std::string environment = LLAppViewer::instance()->getViewerInfoString(true);
	//boost::regex regex;
	//regex.assign("</?nolink>");
	//std::string stripped_env = boost::regex_replace(environment, regex, "");

	//replace["[ENVIRONMENT]"] = LLURI::escape(stripped_env);
	LLSD sysinfo = FSData::getSystemInfo();
	replace["[ENVIRONMENT]"] = LLURI::escape(sysinfo["Part1"].asString().substr(1) + sysinfo["Part2"].asString().substr(1));
	// </FS:Ansariel>
	LLSLURL location_url;
	LLAgentUI::buildSLURL(location_url);
	replace["[LOCATION]"] = LLURI::escape(location_url.getSLURLString());

	LLUIString file_bug_url = gSavedSettings.getString("ReportBugURL");
	file_bug_url.setArgs(replace);

	LLWeb::loadURLExternal(file_bug_url.getString());
}

void handle_buy_currency_test(void*)
{
	std::string url =
		"http://sarahd-sl-13041.webdev.lindenlab.com/app/lindex/index.php?agent_id=[AGENT_ID]&secure_session_id=[SESSION_ID]&lang=[LANGUAGE]";

	LLStringUtil::format_map_t replace;
	replace["[AGENT_ID]"] = gAgent.getID().asString();
	replace["[SESSION_ID]"] = gAgent.getSecureSessionID().asString();
	replace["[LANGUAGE]"] = LLUI::getLanguage();
	LLStringUtil::format(url, replace);

	LL_INFOS() << "buy currency url " << url << LL_ENDL;

	LLFloaterReg::showInstance("buy_currency_html", LLSD(url));
}

//-- SUNSHINE CLEANUP - is only the request update at the end needed now?
void handle_rebake_textures(void*)
{
	if (!isAgentAvatarValid()) return;

	// Slam pending upload count to "unstick" things
	bool slam_for_debug = true;
	gAgentAvatarp->forceBakeAllTextures(slam_for_debug);
	if (gAgent.getRegion() && gAgent.getRegion()->getCentralBakeVersion())
	{
// [SL:KB] - Patch: Appearance-Misc | Checked: 2015-06-27 (Catznip-3.7)
		if (!gAgent.getRegionCapability("IncrementCOFVersion").empty())
		{
			LLAppearanceMgr::instance().syncCofVersionAndRefresh();
		}
		else
		{
			LLAppearanceMgr::instance().requestServerAppearanceUpdate();
		}
// [/SL:KB]
//		LLAppearanceMgr::instance().requestServerAppearanceUpdate();
		avatar_tex_refresh(gAgentAvatarp); // <FS:CR> FIRE-11800 - Refresh the textures too
	}
	reset_mesh_lod(gAgentAvatarp); // <FS:Ansariel> Reset Mesh LOD
	gAgentAvatarp->setIsCrossingRegion(false); // <FS:Ansariel> FIRE-12004: Attachments getting lost on TP
}

void toggle_visibility(void* user_data)
{
	LLView* viewp = (LLView*)user_data;
	viewp->setVisible(!viewp->getVisible());
}

BOOL get_visibility(void* user_data)
{
	LLView* viewp = (LLView*)user_data;
	return viewp->getVisible();
}

// TomY TODO: Get rid of these?
class LLViewShowHoverTips : public view_listener_t
{
	bool handleEvent(const LLSD& userdata)
	{
		gSavedSettings.setBOOL("ShowHoverTips", !gSavedSettings.getBOOL("ShowHoverTips"));
		return true;
	}
};

class LLViewCheckShowHoverTips : public view_listener_t
{
	bool handleEvent(const LLSD& userdata)
	{
		bool new_value = gSavedSettings.getBOOL("ShowHoverTips");
		return new_value;
	}
};

// TomY TODO: Get rid of these?
class LLViewHighlightTransparent : public view_listener_t
{
	bool handleEvent(const LLSD& userdata)
	{
//		LLDrawPoolAlpha::sShowDebugAlpha = !LLDrawPoolAlpha::sShowDebugAlpha;
// [RLVa:KB] - @edit and @viewtransparent
		LLDrawPoolAlpha::sShowDebugAlpha = (!LLDrawPoolAlpha::sShowDebugAlpha) && (RlvActions::canHighlightTransparent());
// [/RLVa:KB]
        gPipeline.resetVertexBuffers();
		return true;
	}
};

class LLViewCheckHighlightTransparent : public view_listener_t
{
	bool handleEvent(const LLSD& userdata)
	{
		bool new_value = LLDrawPoolAlpha::sShowDebugAlpha;
		return new_value;
	}
};

class LLViewBeaconWidth : public view_listener_t
{
	bool handleEvent(const LLSD& userdata)
	{
		std::string width = userdata.asString();
		if(width == "1")
		{
			gSavedSettings.setS32("DebugBeaconLineWidth", 1);
		}
		else if(width == "4")
		{
			gSavedSettings.setS32("DebugBeaconLineWidth", 4);
		}
		else if(width == "16")
		{
			gSavedSettings.setS32("DebugBeaconLineWidth", 16);
		}
		else if(width == "32")
		{
			gSavedSettings.setS32("DebugBeaconLineWidth", 32);
		}

		return true;
	}
};


class LLViewToggleBeacon : public view_listener_t
{
	bool handleEvent(const LLSD& userdata)
	{
		std::string beacon = userdata.asString();
		if (beacon == "scriptsbeacon")
		{
			LLPipeline::toggleRenderScriptedBeacons();
			gSavedSettings.setBOOL( "scriptsbeacon", LLPipeline::getRenderScriptedBeacons() );
			// toggle the other one off if it's on
			if (LLPipeline::getRenderScriptedBeacons() && LLPipeline::getRenderScriptedTouchBeacons())
			{
				LLPipeline::toggleRenderScriptedTouchBeacons();
				gSavedSettings.setBOOL( "scripttouchbeacon", LLPipeline::getRenderScriptedTouchBeacons() );
			}
		}
		else if (beacon == "physicalbeacon")
		{
			LLPipeline::toggleRenderPhysicalBeacons();
			gSavedSettings.setBOOL( "physicalbeacon", LLPipeline::getRenderPhysicalBeacons() );
		}
		else if (beacon == "moapbeacon")
		{
			LLPipeline::toggleRenderMOAPBeacons();
			gSavedSettings.setBOOL( "moapbeacon", LLPipeline::getRenderMOAPBeacons() );
		}
		else if (beacon == "soundsbeacon")
		{
			LLPipeline::toggleRenderSoundBeacons();
			gSavedSettings.setBOOL( "soundsbeacon", LLPipeline::getRenderSoundBeacons() );
		}
		else if (beacon == "particlesbeacon")
		{
			LLPipeline::toggleRenderParticleBeacons();
			gSavedSettings.setBOOL( "particlesbeacon", LLPipeline::getRenderParticleBeacons() );
		}
		else if (beacon == "scripttouchbeacon")
		{
			LLPipeline::toggleRenderScriptedTouchBeacons();
			gSavedSettings.setBOOL( "scripttouchbeacon", LLPipeline::getRenderScriptedTouchBeacons() );
			// toggle the other one off if it's on
			if (LLPipeline::getRenderScriptedBeacons() && LLPipeline::getRenderScriptedTouchBeacons())
			{
				LLPipeline::toggleRenderScriptedBeacons();
				gSavedSettings.setBOOL( "scriptsbeacon", LLPipeline::getRenderScriptedBeacons() );
			}
		}
		else if (beacon == "sunbeacon")
		{
			gSavedSettings.setBOOL("sunbeacon", !gSavedSettings.getBOOL("sunbeacon"));
		}
		else if (beacon == "moonbeacon")
		{
			gSavedSettings.setBOOL("moonbeacon", !gSavedSettings.getBOOL("moonbeacon"));
		}
		else if (beacon == "renderbeacons")
		{
			LLPipeline::toggleRenderBeacons();
			gSavedSettings.setBOOL( "renderbeacons", LLPipeline::getRenderBeacons() );
			// toggle the other one on if it's not
			if (!LLPipeline::getRenderBeacons() && !LLPipeline::getRenderHighlights())
			{
				LLPipeline::toggleRenderHighlights();
				gSavedSettings.setBOOL( "renderhighlights", LLPipeline::getRenderHighlights() );
			}
		}
		else if (beacon == "renderhighlights")
		{
			LLPipeline::toggleRenderHighlights();
			gSavedSettings.setBOOL( "renderhighlights", LLPipeline::getRenderHighlights() );
			// toggle the other one on if it's not
			if (!LLPipeline::getRenderBeacons() && !LLPipeline::getRenderHighlights())
			{
				LLPipeline::toggleRenderBeacons();
				gSavedSettings.setBOOL( "renderbeacons", LLPipeline::getRenderBeacons() );
			}
		}

		return true;
	}
};

class LLViewCheckBeaconEnabled : public view_listener_t
{
	bool handleEvent(const LLSD& userdata)
	{
		std::string beacon = userdata.asString();
		bool new_value = false;
		if (beacon == "scriptsbeacon")
		{
			new_value = gSavedSettings.getBOOL( "scriptsbeacon");
			LLPipeline::setRenderScriptedBeacons(new_value);
		}
		else if (beacon == "moapbeacon")
		{
			new_value = gSavedSettings.getBOOL( "moapbeacon");
			LLPipeline::setRenderMOAPBeacons(new_value);
		}
		else if (beacon == "physicalbeacon")
		{
			new_value = gSavedSettings.getBOOL( "physicalbeacon");
			LLPipeline::setRenderPhysicalBeacons(new_value);
		}
		else if (beacon == "soundsbeacon")
		{
			new_value = gSavedSettings.getBOOL( "soundsbeacon");
			LLPipeline::setRenderSoundBeacons(new_value);
		}
		else if (beacon == "particlesbeacon")
		{
			new_value = gSavedSettings.getBOOL( "particlesbeacon");
			LLPipeline::setRenderParticleBeacons(new_value);
		}
		else if (beacon == "scripttouchbeacon")
		{
			new_value = gSavedSettings.getBOOL( "scripttouchbeacon");
			LLPipeline::setRenderScriptedTouchBeacons(new_value);
		}
		else if (beacon == "renderbeacons")
		{
			new_value = gSavedSettings.getBOOL( "renderbeacons");
			LLPipeline::setRenderBeacons(new_value);
		}
		else if (beacon == "renderhighlights")
		{
			new_value = gSavedSettings.getBOOL( "renderhighlights");
			LLPipeline::setRenderHighlights(new_value);
		}
		return new_value;
	}
};

class LLViewToggleRenderType : public view_listener_t
{
	bool handleEvent(const LLSD& userdata)
	{
		std::string type = userdata.asString();
		if (type == "hideparticles")
		{
			LLPipeline::toggleRenderType(LLPipeline::RENDER_TYPE_PARTICLES);
			gPipeline.sRenderParticles = gPipeline.hasRenderType(LLPipeline::RENDER_TYPE_PARTICLES);
		}
		return true;
	}
};

class LLViewCheckRenderType : public view_listener_t
{
	bool handleEvent(const LLSD& userdata)
	{
		std::string type = userdata.asString();
		bool new_value = false;
		if (type == "hideparticles")
		{
			new_value = LLPipeline::toggleRenderTypeControlNegated(LLPipeline::RENDER_TYPE_PARTICLES);
		}
		return new_value;
	}
};

class LLViewStatusAway : public view_listener_t
{
	bool handleEvent(const LLSD& userdata)
	{
		return (gAgent.isInitialized() && gAgent.getAFK());
	}
};

class LLViewStatusDoNotDisturb : public view_listener_t
{
	bool handleEvent(const LLSD& userdata)
	{
		return (gAgent.isInitialized() && gAgent.isDoNotDisturb());
	}
};

class LLViewShowHUDAttachments : public view_listener_t
{
	bool handleEvent(const LLSD& userdata)
	{
// [RLVa:KB] - Checked: 2010-04-19 (RLVa-1.2.1a) | Modified: RLVa-1.0.0c
		if ( (rlv_handler_t::isEnabled()) && (gRlvAttachmentLocks.hasLockedHUD()) && (LLPipeline::sShowHUDAttachments) )
			return true;
// [/RLVa:KB]

		LLPipeline::sShowHUDAttachments = !LLPipeline::sShowHUDAttachments;
		return true;
	}
};

class LLViewCheckHUDAttachments : public view_listener_t
{
	bool handleEvent(const LLSD& userdata)
	{
		bool new_value = LLPipeline::sShowHUDAttachments;
		return new_value;
	}
};

// <FS:Ansariel> Disable Show HUD attachments if prevented by RLVa
bool enable_show_HUD_attachments()
{
	return (!LLPipeline::sShowHUDAttachments || !rlv_handler_t::isEnabled() || !gRlvAttachmentLocks.hasLockedHUD());
};
// </FS:Ansariel>

class LLEditEnableTakeOff : public view_listener_t
{
	bool handleEvent(const LLSD& userdata)
	{
		std::string clothing = userdata.asString();
		LLWearableType::EType type = LLWearableType::getInstance()->typeNameToType(clothing);
//		if (type >= LLWearableType::WT_SHAPE && type < LLWearableType::WT_COUNT)
// [RLVa:KB] - Checked: 2010-03-20 (RLVa-1.2.0c) | Modified: RLVa-1.2.0a
		// NOTE: see below - enable if there is at least one wearable on this type that can be removed
		if ( (type >= LLWearableType::WT_SHAPE && type < LLWearableType::WT_COUNT) && 
			 ((!rlv_handler_t::isEnabled()) || (gRlvWearableLocks.canRemove(type))) )
// [/RLVa:KB]
		{
			return LLAgentWearables::selfHasWearable(type);
		}
		return false;
	}
};

// <FS:Beq> Xmas present for Ansa, Animesh kill switch
class FSDerenderAnimatedObjects : public view_listener_t
{
	bool handleEvent(const LLSD& userdata)
	{
		gObjectList.killAnimatedObjects();
		return true;
	}
};

// </FS:Beq>
class LLEditTakeOff : public view_listener_t
{
	bool handleEvent(const LLSD& userdata)
	{
		std::string clothing = userdata.asString();
		if (clothing == "all")
			LLAppearanceMgr::instance().removeAllClothesFromAvatar();
		else
		{
			LLWearableType::EType type = LLWearableType::getInstance()->typeNameToType(clothing);
			if (type >= LLWearableType::WT_SHAPE 
				&& type < LLWearableType::WT_COUNT
				&& (gAgentWearables.getWearableCount(type) > 0))
			{
				// MULTI-WEARABLES: assuming user wanted to remove top shirt.
				//<FS:TS> Shut the compiler up about unsigned comparisons <0 or >0
				//U32 wearable_index = gAgentWearables.getWearableCount(type) - 1;
				S32 wearable_index = gAgentWearables.getWearableCount(type) - 1;

// [RLVa:KB] - Checked: 2010-06-09 (RLVa-1.2.0g) | Added: RLVa-1.2.0g
				if ( (rlv_handler_t::isEnabled()) && (gRlvWearableLocks.hasLockedWearable(type)) )
				{
					// We'll use the first wearable we come across that can be removed (moving from top to bottom)
					for (; wearable_index >= 0; wearable_index--)
					{
						const LLViewerWearable* pWearable = gAgentWearables.getViewerWearable(type, wearable_index);
						if (!gRlvWearableLocks.isLockedWearable(pWearable))
							break;
					}
					if (wearable_index < 0)
						return true;	// No wearable found that can be removed
				}
// [/RLVa:KB]

				LLUUID item_id = gAgentWearables.getWearableItemID(type,wearable_index);
				LLAppearanceMgr::instance().removeItemFromAvatar(item_id);
			}
				
		}
		return true;
	}
};

class LLToolsSelectTool : public view_listener_t
{
	bool handleEvent(const LLSD& userdata)
	{
		std::string tool_name = userdata.asString();
		if (tool_name == "focus")
		{
			LLToolMgr::getInstance()->getCurrentToolset()->selectToolByIndex(1);
		}
		else if (tool_name == "move")
		{
			LLToolMgr::getInstance()->getCurrentToolset()->selectToolByIndex(2);
		}
		else if (tool_name == "edit")
		{
			LLToolMgr::getInstance()->getCurrentToolset()->selectToolByIndex(3);
		}
		else if (tool_name == "create")
		{
			LLToolMgr::getInstance()->getCurrentToolset()->selectToolByIndex(4);
		}
		else if (tool_name == "land")
		{
			LLToolMgr::getInstance()->getCurrentToolset()->selectToolByIndex(5);
		}

		// Note: if floater is not visible LLViewerWindow::updateLayout() will
		// attempt to open it, but it won't bring it to front or de-minimize.
		if (gFloaterTools && (gFloaterTools->isMinimized() || !gFloaterTools->isShown() || !gFloaterTools->isFrontmost()))
		{
			gFloaterTools->setMinimized(FALSE);
			gFloaterTools->openFloater();
			gFloaterTools->setVisibleAndFrontmost(TRUE);
		}
		return true;
	}
};

/// WINDLIGHT callbacks
class LLWorldEnvSettings : public view_listener_t
{	
    void defocusEnvFloaters()
    {
        //currently there is only one instance of each floater
        std::vector<std::string> env_floaters_names = { "env_edit_extdaycycle", "env_fixed_environmentent_water", "env_fixed_environmentent_sky" };
        for (std::vector<std::string>::const_iterator it = env_floaters_names.begin(); it != env_floaters_names.end(); ++it)
        {
            LLFloater* env_floater = LLFloaterReg::findTypedInstance<LLFloater>(*it);
            if (env_floater)
            {
                env_floater->setFocus(FALSE);
            }
        }
    }

	bool handleEvent(const LLSD& userdata)
	{
// [RLVa:KB] - @setenv
		if (!RlvActions::canChangeEnvironment())
			return true;
// [/RLVa:KB]

		std::string event_name = userdata.asString();
// <FS:Beq> FIRE-29785 fix daytime shortcuts for non-EEP 
#ifdef OPENSIM
		static std::map<std::string, std::string> sky_presets = {
			{"sunrise", "Sunrise"},
			{"noon", "Midday"},
			{"sunset", "Sunset"},
			{"midnight", "Midnight"}
		};
		auto it = sky_presets.find(event_name);
		if( LLGridManager::getInstance()->isInOpenSim() &&
			!LLEnvironment::instance().isExtendedEnvironmentEnabled() &&
			it != sky_presets.end()
			)
		{
			LLSettingsSky::ptr_t legacysky = nullptr;
			LLSD messages;
			legacysky = LLEnvironment::createSkyFromLegacyPreset(gDirUtilp->getExpandedFilename(LL_PATH_APP_SETTINGS, "windlight", "skies", it->second + ".xml"), messages);
			if (legacysky)
			{
				LLEnvironment::instance().setEnvironment(LLEnvironment::ENV_LOCAL, legacysky);
				LLEnvironment::instance().setSelectedEnvironment(LLEnvironment::ENV_LOCAL);
				LLEnvironment::instance().updateEnvironment(LLEnvironment::TRANSITION_FAST, true);
				defocusEnvFloaters();
			}		
			else
			{
				LL_WARNS() << "Legacy windlight conversion failed for " << it->second << " existing env unchanged." << LL_ENDL;
			}
			return true;
		}
#endif
// </FS:Beq>
		
		if (event_name == "sunrise")
		{
            // <FS:Beq> FIRE-29926 - allow manually selected environments to have a user defined transition time.
            //LLEnvironment::instance().setEnvironment(LLEnvironment::ENV_LOCAL, LLEnvironment::KNOWN_SKY_SUNRISE, LLEnvironment::TRANSITION_INSTANT);
            //LLEnvironment::instance().setSelectedEnvironment(LLEnvironment::ENV_LOCAL, LLEnvironment::TRANSITION_INSTANT);
            LLEnvironment::instance().setManualEnvironment(LLEnvironment::ENV_LOCAL, LLEnvironment::KNOWN_SKY_SUNRISE);
            LLEnvironment::instance().setSelectedEnvironment(LLEnvironment::ENV_LOCAL);
            // </FS:Beq>
            defocusEnvFloaters();
		}
		else if (event_name == "noon")
		{
            // <FS:Beq> FIRE-29926 - allow manually selected environments to have a user defined transition time.
            //LLEnvironment::instance().setEnvironment(LLEnvironment::ENV_LOCAL, LLEnvironment::KNOWN_SKY_MIDDAY, LLEnvironment::TRANSITION_INSTANT);
            //LLEnvironment::instance().setSelectedEnvironment(LLEnvironment::ENV_LOCAL, LLEnvironment::TRANSITION_INSTANT);
            LLEnvironment::instance().setManualEnvironment(LLEnvironment::ENV_LOCAL, LLEnvironment::KNOWN_SKY_MIDDAY);
            LLEnvironment::instance().setSelectedEnvironment(LLEnvironment::ENV_LOCAL);
            // </FS:Beq>
            defocusEnvFloaters();
		}
		else if (event_name == "sunset")
		{
            // <FS:Beq> FIRE-29926 - allow manually selected environments to have a user defined transition time.
            //LLEnvironment::instance().setEnvironment(LLEnvironment::ENV_LOCAL, LLEnvironment::KNOWN_SKY_SUNSET, LLEnvironment::TRANSITION_INSTANT);
            //LLEnvironment::instance().setSelectedEnvironment(LLEnvironment::ENV_LOCAL, LLEnvironment::TRANSITION_INSTANT);
            LLEnvironment::instance().setManualEnvironment(LLEnvironment::ENV_LOCAL, LLEnvironment::KNOWN_SKY_SUNSET);
            LLEnvironment::instance().setSelectedEnvironment(LLEnvironment::ENV_LOCAL);            // </FS:Beq>
            defocusEnvFloaters();
		}
		else if (event_name == "midnight")
		{
            // <FS:Beq> FIRE-29926 - allow manually selected environments to have a user defined transition time.
            //LLEnvironment::instance().setEnvironment(LLEnvironment::ENV_LOCAL, LLEnvironment::KNOWN_SKY_MIDNIGHT, LLEnvironment::TRANSITION_INSTANT);
            //LLEnvironment::instance().setSelectedEnvironment(LLEnvironment::ENV_LOCAL, LLEnvironment::TRANSITION_INSTANT);
            LLEnvironment::instance().setManualEnvironment(LLEnvironment::ENV_LOCAL, LLEnvironment::KNOWN_SKY_MIDNIGHT);
            LLEnvironment::instance().setSelectedEnvironment(LLEnvironment::ENV_LOCAL);            // </FS:Beq>
            defocusEnvFloaters();
		}
        else if (event_name == "region")
		{
            LLEnvironment::instance().clearEnvironment(LLEnvironment::ENV_LOCAL);
            LLEnvironment::instance().setSelectedEnvironment(LLEnvironment::ENV_LOCAL, LLEnvironment::TRANSITION_INSTANT);
            defocusEnvFloaters();
		}
        else if (event_name == "pause_clouds")
        {
            if (LLEnvironment::instance().isCloudScrollPaused())
                LLEnvironment::instance().resumeCloudScroll();
		else
                LLEnvironment::instance().pauseCloudScroll();
        }
        else if (event_name == "adjust_tool")
		{
            LLFloaterReg::showInstance("env_adjust_snapshot");
        }
        else if (event_name == "my_environs")
        {
            LLFloaterReg::showInstance("my_environments");
		}

		return true;
	}
};

class LLWorldEnableEnvSettings : public view_listener_t
{
	bool handleEvent(const LLSD& userdata)
	{
		bool result = false;
		std::string event_name = userdata.asString();

        if (event_name == "pause_clouds")
		{
            return LLEnvironment::instance().isCloudScrollPaused();
		}

        LLSettingsSky::ptr_t sky = LLEnvironment::instance().getEnvironmentFixedSky(LLEnvironment::ENV_LOCAL);

		if (!sky)
		{
			return (event_name == "region");
		}

        std::string skyname = (sky) ? sky->getName() : "";
        LLUUID skyid = (sky) ? sky->getAssetId() : LLUUID::null;

		if (event_name == "sunrise")
			{
            result = (skyid == LLEnvironment::KNOWN_SKY_SUNRISE);
			}
		else if (event_name == "noon")
			{
            result = (skyid == LLEnvironment::KNOWN_SKY_MIDDAY);
			}
		else if (event_name == "sunset")
			{
            result = (skyid == LLEnvironment::KNOWN_SKY_SUNSET);
			}
		else if (event_name == "midnight")
			{
            result = (skyid == LLEnvironment::KNOWN_SKY_MIDNIGHT);
			}
		else if (event_name == "region")
			{
				return false;
			}
			else
			{
			LL_WARNS() << "Unknown time-of-day item:  " << event_name << LL_ENDL;
		}
		return result;
	}
};

class LLWorldEnvPreset : public view_listener_t
{
	bool handleEvent(const LLSD& userdata)
	{
		std::string item = userdata.asString();

		if (item == "new_water")
		{
            LLFloaterReg::showInstance("env_fixed_environmentent_water", "new");
		}
		else if (item == "edit_water")
		{
            LLFloaterReg::showInstance("env_fixed_environmentent_water", "edit");
		}
		else if (item == "new_sky")
		{
            LLFloaterReg::showInstance("env_fixed_environmentent_sky", "new");
		}
		else if (item == "edit_sky")
		{
            LLFloaterReg::showInstance("env_fixed_environmentent_sky", "edit");
		}
		else if (item == "new_day_cycle")
		{
            LLFloaterReg::showInstance("env_edit_extdaycycle", LLSDMap("edit_context", "inventory"));
		}
		else if (item == "edit_day_cycle")
		{
			LLFloaterReg::showInstance("env_edit_extdaycycle", LLSDMap("edit_context", "inventory"));
		}
		else
		{
			LL_WARNS() << "Unknown item selected" << LL_ENDL;
		}

		return true;
	}
};

class LLWorldEnableEnvPreset : public view_listener_t
{
	bool handleEvent(const LLSD& userdata)
	{

		return false;
	}
};

/// Post-Process callbacks
class LLWorldPostProcess : public view_listener_t
{
	bool handleEvent(const LLSD& userdata)
	{
		LLFloaterReg::showInstance("env_post_process");
		return true;
	}
};

void handle_flush_name_caches()
{
	// <FS:Ansariel> Crash fix
	LLAvatarNameCache::getInstance()->clearCache();
	// </FS:Ansariel>
	if (gCacheName) gCacheName->clear();
}

class LLUploadCostCalculator : public view_listener_t
{
	std::string mCostStr;

	bool handleEvent(const LLSD& userdata)
	{
		std::vector<std::string> fields;
		std::string str = userdata.asString(); 
		boost::split(fields, str, boost::is_any_of(","));
		if (fields.size()<1)
		{
			return false;
		}
		std::string menu_name = fields[0];
		std::string asset_type_str = "texture";
		if (fields.size()>1)
		{
			asset_type_str = fields[1];
		}
		LL_DEBUGS("Benefits") << "userdata " << userdata << " menu_name " << menu_name << " asset_type_str " << asset_type_str << LL_ENDL;
		calculateCost(asset_type_str);
		gMenuHolder->childSetLabelArg(menu_name, "[COST]", mCostStr);

		return true;
	}

	void calculateCost(const std::string& asset_type_str);

public:
	LLUploadCostCalculator()
	{
	}
};

class LLUpdateMembershipLabel : public view_listener_t
{
	bool handleEvent(const LLSD& userdata)
	{
		const std::string label_str =  LLAgentBenefitsMgr::isCurrent("Base") ? LLTrans::getString("MembershipUpgradeText") : LLTrans::getString("MembershipPremiumText");
		gMenuHolder->childSetLabelArg("Membership", "[Membership]", label_str);

		// <FS:Ansariel> OpenSim check
		//return true;
		return LLGridManager::instance().isInSecondLife();
		// </FS:Ansariel>
	}
};

void handle_voice_morphing_subscribe()
{
	LLWeb::loadURL(LLTrans::getString("voice_morphing_url"));
}

void handle_premium_voice_morphing_subscribe()
{
	LLWeb::loadURL(LLTrans::getString("premium_voice_morphing_url"));
}

class LLToggleUIHints : public view_listener_t
{
	bool handleEvent(const LLSD& userdata)
	{
		bool ui_hints_enabled = gSavedSettings.getBOOL("EnableUIHints");
		// toggle
		ui_hints_enabled = !ui_hints_enabled;
		gSavedSettings.setBOOL("EnableUIHints", ui_hints_enabled);
		return true;
	}
};

void LLUploadCostCalculator::calculateCost(const std::string& asset_type_str)
{
	S32 upload_cost = -1;

	if (asset_type_str == "texture")
	{
		upload_cost = LLAgentBenefitsMgr::current().getTextureUploadCost();
	}
	else if (asset_type_str == "animation")
	{
		upload_cost = LLAgentBenefitsMgr::current().getAnimationUploadCost();
	}
	else if (asset_type_str == "sound")
	{
		upload_cost = LLAgentBenefitsMgr::current().getSoundUploadCost();
	}
	if (upload_cost < 0)
	{
		LL_WARNS() << "Unable to find upload cost for asset_type_str " << asset_type_str << LL_ENDL;
	}
	mCostStr = std::to_string(upload_cost);
}

void show_navbar_context_menu(LLView* ctrl, S32 x, S32 y)
{
	static LLMenuGL*	show_navbar_context_menu = LLUICtrlFactory::getInstance()->createFromFile<LLMenuGL>("menu_hide_navbar.xml",
			gMenuHolder, LLViewerMenuHolderGL::child_registry_t::instance());
	if(gMenuHolder->hasVisibleMenu())
	{
		gMenuHolder->hideMenus();
	}
	show_navbar_context_menu->buildDrawLabels();
	show_navbar_context_menu->updateParent(LLMenuGL::sMenuContainer);
	LLMenuGL::showPopup(ctrl, show_navbar_context_menu, x, y);
}

void show_topinfobar_context_menu(LLView* ctrl, S32 x, S32 y)
{
	static LLMenuGL* show_topbarinfo_context_menu = LLUICtrlFactory::getInstance()->createFromFile<LLMenuGL>("menu_topinfobar.xml",
			gMenuHolder, LLViewerMenuHolderGL::child_registry_t::instance());

	LLMenuItemGL* landmark_item = show_topbarinfo_context_menu->getChild<LLMenuItemGL>("Landmark");
	if (!LLLandmarkActions::landmarkAlreadyExists())
	{
		landmark_item->setLabel(LLTrans::getString("AddLandmarkNavBarMenu"));
	}
	else
	{
		landmark_item->setLabel(LLTrans::getString("EditLandmarkNavBarMenu"));
	}
// [RLVa:KB] - Checked: 2012-02-07 (RLVa-1.4.5) | Added: RLVa-1.4.5
	landmark_item->setEnabled(!gRlvHandler.hasBehaviour(RLV_BHVR_SHOWLOC));
// [/RLVa:KB]

	if(gMenuHolder->hasVisibleMenu())
	{
		gMenuHolder->hideMenus();
	}

	show_topbarinfo_context_menu->buildDrawLabels();
	show_topbarinfo_context_menu->updateParent(LLMenuGL::sMenuContainer);
	LLMenuGL::showPopup(ctrl, show_topbarinfo_context_menu, x, y);
}

// <FS:Ansariel> For web browser toolbar button
void toggleWebBrowser(const LLSD& sdParam)
{
	if (LLFloaterReg::instanceVisible("web_content"))
	{
		LLFloaterReg::hideInstance("web_content");
	}
	else
	{
		std::string param = sdParam.asString();
		if (param == "HOME_PAGE")
		{
			param = gSavedSettings.getString("FSBrowserHomePage");
		}
		LLWeb::loadURLInternal(param);
	}
}
// </FS:Ansariel> For web browser toolbar button

// <FS:Ansariel> Toggle debug settings floater
void toggleSettingsDebug()
{
	LLFloaterReg::toggleInstance("settings_debug", "all");
}
// </FS:Ansariel> Toggle debug settings floater

// <FS:Ansariel> Toggle teleport history panel directly
void toggleTeleportHistory()
{
	if (gSavedSettings.getBOOL("FSUseStandaloneTeleportHistoryFloater"))
	{
		LLFloaterReg::toggleInstance("fs_teleporthistory");
	}
	else
	{
		LLFloater* floater = LLFloaterReg::findInstance("places");
		if (floater && floater->isMinimized())
		{
			floater->setMinimized(FALSE);
		}
		else if (LLFloater::isShown(floater))
		{
			LLFloaterReg::hideInstance("places");
		}
		else
		{
			LLFloaterSidePanelContainer::showPanel("places", LLSD().with("type", "open_teleport_history_tab"));
		}
	}
}
// </FS:Ansariel> Toggle teleport history panel directly

// <FS:Techwolf Lupindo> export
bool enable_export_object()
{
	for (LLObjectSelection::root_iterator iter = LLSelectMgr::getInstance()->getSelection()->root_begin();
		 iter != LLSelectMgr::getInstance()->getSelection()->root_end(); iter++)
	{
		LLSelectNode* node = *iter;
		LLViewerObject* obj = node->getObject();
		if (obj || node)
		{
			return gSavedSettings.getBOOL("FSEnableObjectExports");
		}
	}
	return false;
}

class FSObjectExport : public view_listener_t
{
	bool handleEvent( const LLSD& userdata)
	{
		LLViewerObject* objectp = LLSelectMgr::getInstance()->getSelection()->getPrimaryObject();
		if (objectp)
		{
			LLFloaterReg::showInstance("fs_export");
		}
		return true;
	}
};
// </FS:Techwolf Lupindo>

// <FS:CR>
class FSObjectExportCollada : public view_listener_t
{
	bool handleEvent( const LLSD& userdata)
	{
		LLViewerObject* objectp = LLSelectMgr::getInstance()->getSelection()->getPrimaryObject();
		if (objectp)
		{
			LLFloaterReg::showInstance("export_collada");
		}
		return true;
	}
};
// </FS:CR>

// <FS:Zi> Make sure to call this before any of the UI is set up, so all text editors can
//         pick up the menu properly.
void initialize_edit_menu()
{
	view_listener_t::addMenu(new LLEditUndo(), "Edit.Undo");
	view_listener_t::addMenu(new LLEditRedo(), "Edit.Redo");
	view_listener_t::addMenu(new LLEditCut(), "Edit.Cut");
	view_listener_t::addMenu(new LLEditCopy(), "Edit.Copy");
	view_listener_t::addMenu(new LLEditPaste(), "Edit.Paste");
	view_listener_t::addMenu(new LLEditDelete(), "Edit.Delete");
	view_listener_t::addMenu(new LLEditSelectAll(), "Edit.SelectAll");
	view_listener_t::addMenu(new LLEditDeselect(), "Edit.Deselect");
	view_listener_t::addMenu(new LLEditTakeOff(), "Edit.TakeOff");
	view_listener_t::addMenu(new LLEditEnableUndo(), "Edit.EnableUndo");
	view_listener_t::addMenu(new LLEditEnableRedo(), "Edit.EnableRedo");
	view_listener_t::addMenu(new LLEditEnableCut(), "Edit.EnableCut");
	view_listener_t::addMenu(new LLEditEnableCopy(), "Edit.EnableCopy");
	view_listener_t::addMenu(new LLEditEnablePaste(), "Edit.EnablePaste");
	view_listener_t::addMenu(new LLEditEnableDelete(), "Edit.EnableDelete");
	view_listener_t::addMenu(new LLEditEnableSelectAll(), "Edit.EnableSelectAll");
	view_listener_t::addMenu(new LLEditEnableDeselect(), "Edit.EnableDeselect");

}

void initialize_spellcheck_menu()
{
	LLUICtrl::CommitCallbackRegistry::Registrar& commit = LLUICtrl::CommitCallbackRegistry::currentRegistrar();
	LLUICtrl::EnableCallbackRegistry::Registrar& enable = LLUICtrl::EnableCallbackRegistry::currentRegistrar();

	commit.add("SpellCheck.ReplaceWithSuggestion", boost::bind(&handle_spellcheck_replace_with_suggestion, _1, _2));
	enable.add("SpellCheck.VisibleSuggestion", boost::bind(&visible_spellcheck_suggestion, _1, _2));
	commit.add("SpellCheck.AddToDictionary", boost::bind(&handle_spellcheck_add_to_dictionary, _1));
	enable.add("SpellCheck.EnableAddToDictionary", boost::bind(&enable_spellcheck_add_to_dictionary, _1));
	commit.add("SpellCheck.AddToIgnore", boost::bind(&handle_spellcheck_add_to_ignore, _1));
	enable.add("SpellCheck.EnableAddToIgnore", boost::bind(&enable_spellcheck_add_to_ignore, _1));
}

//<FS:KC> Centralize a some of these volume panel callbacks
static void volume_controls_open_volume_prefs()
{
	// bring up the prefs floater
	LLFloaterPreference* prefsfloater = LLFloaterReg::showTypedInstance<LLFloaterPreference>("preferences");
	if (prefsfloater)
	{
		// grab the 'audio' panel from the preferences floater and bring it the front!
		prefsfloater->selectPanel("audio");
	}
}

void volume_controls_on_click_set_sounds(const LLUICtrl* ctrl)
{
	const LLPanel* volume_control_panel = dynamic_cast<const LLPanel*>(ctrl->getParent());
	if (volume_control_panel)
	{
		// Disable Enable gesture/collisions sounds checkbox if the master sound is disabled
		// or if sound effects are disabled.

		// <FS:PP> FIRE-9856: Mute sound effects disable plays sound from collisions and plays sound from gestures checkbox not disable after restart/relog
		// volume_control_panel->getChild<LLCheckBoxCtrl>("gesture_audio_play_btn")->setEnabled(!gSavedSettings.getBOOL("MuteSounds"));
		// volume_control_panel->getChild<LLCheckBoxCtrl>("collisions_audio_play_btn")->setEnabled(!gSavedSettings.getBOOL("MuteSounds"));
		bool mute_sound_effects = gSavedSettings.getBOOL("MuteSounds");
		bool mute_all_sounds = gSavedSettings.getBOOL("MuteAudio");
		volume_control_panel->getChild<LLCheckBoxCtrl>("gesture_audio_play_btn")->setEnabled(!(mute_sound_effects || mute_all_sounds));
		volume_control_panel->getChild<LLCheckBoxCtrl>("collisions_audio_play_btn")->setEnabled(!(mute_sound_effects || mute_all_sounds));
		// </FS:PP> 

	}
}

void volume_controls_set_control_false(const LLUICtrl* ctrl, const LLSD& user_data)
{
	LLPanel* volume_control_panel = dynamic_cast<LLPanel*>(ctrl->getParent());
	if (volume_control_panel)
	{
		std::string control_name = user_data.asString();
		LLControlVariable* control = volume_control_panel->findControl(control_name);
		
		if (control)
			control->set(LLSD(FALSE));
	}
}

void initialize_volume_controls_callbacks()
{
	LLUICtrl::CommitCallbackRegistry::Registrar& commit = LLUICtrl::CommitCallbackRegistry::currentRegistrar();
	commit.add("MediaListCtrl.GoMediaPrefs",	boost::bind(&volume_controls_open_volume_prefs));
	commit.add("Pref.SetSounds",				boost::bind(&volume_controls_on_click_set_sounds, _1));
	commit.add("Pref.setControlFalse",			boost::bind(&volume_controls_set_control_false, _1, _2));
}
//</FS:KC>

// <FS:Ansariel> Force HTTP features on SL
bool use_http_inventory()
{
#ifdef OPENSIM
	return (LLGridManager::getInstance()->isInSecondLife() || gSavedSettings.getBOOL("UseHTTPInventory"));
#else
	return true;
#endif
}

bool use_http_textures()
{
#ifdef OPENSIM
	static LLCachedControl<bool> use_http(gSavedSettings, "ImagePipelineUseHTTP", true);
	return (LLGridManager::getInstance()->isInSecondLife() || use_http);
#else
	return true;
#endif
}
// <FS:Ansariel>

// <FS:Ansariel> Optional small camera floater
class FSToggleCameraFloater : public view_listener_t
{
	bool handleEvent(const LLSD& userdata)
	{
		std::string floater_name = gSavedSettings.getBOOL("FSUseSmallCameraFloater") ? "fs_camera_small" : "camera";
		LLFloaterReg::toggleInstance(floater_name);
		return true;
	}
};

class FSCheckCameraFloater : public view_listener_t
{
	bool handleEvent(const LLSD& userdata)
	{
		static LLCachedControl<bool> fsUseSmallCameraFloater(gSavedSettings, "FSUseSmallCameraFloater");
		return LLFloaterReg::instanceVisible(fsUseSmallCameraFloater ? "fs_camera_small" : "camera");
	}
};
// <FS:Ansariel>

void initialize_menus()
{
	// A parameterized event handler used as ctrl-8/9/0 zoom controls below.
	class LLZoomer : public view_listener_t
	{
	public:
		// The "mult" parameter says whether "val" is a multiplier or used to set the value.
		LLZoomer(F32 val, bool mult=true) : mVal(val), mMult(mult) {}
		bool handleEvent(const LLSD& userdata)
		{
			F32 new_fov_rad = mMult ? LLViewerCamera::getInstance()->getDefaultFOV() * mVal : mVal;
			LLViewerCamera::getInstance()->setDefaultFOV(new_fov_rad);
			gSavedSettings.setF32("CameraAngle", LLViewerCamera::getInstance()->getView()); // setView may have clamped it.
			return true;
		}
	private:
		F32 mVal;
		bool mMult;
	};
	
	LLUICtrl::EnableCallbackRegistry::Registrar& enable = LLUICtrl::EnableCallbackRegistry::currentRegistrar();
	LLUICtrl::CommitCallbackRegistry::Registrar& commit = LLUICtrl::CommitCallbackRegistry::currentRegistrar();
	
	// Generic enable and visible
	// Don't prepend MenuName.Foo because these can be used in any menu.
	enable.add("IsGodCustomerService", boost::bind(&is_god_customer_service));

	enable.add("displayViewerEventRecorderMenuItems",boost::bind(&LLViewerEventRecorder::displayViewerEventRecorderMenuItems,&LLViewerEventRecorder::instance()));

	view_listener_t::addEnable(new LLUploadCostCalculator(), "Upload.CalculateCosts");

	view_listener_t::addEnable(new LLUpdateMembershipLabel(), "Membership.UpdateLabel");

	// <FS:Ansariel> [FS communication UI]
	//enable.add("Conversation.IsConversationLoggingAllowed", boost::bind(&LLFloaterIMContainer::isConversationLoggingAllowed));
	
	enable.add("GridCheck", boost::bind(&checkIsGrid, _2)); // <FS:CR> Opensim menu item visibility control
	enable.add("GridFeatureCheck", boost::bind(&isGridFeatureEnabled, _2));
	commit.add("OpenGridStatus", boost::bind(&openGridStatus)); // <FS:Ansariel> FIRE-21236 - Help Menu - Check Grid Status doesn't open using External Browser

	// Agent
	commit.add("Agent.toggleFlying", boost::bind(&LLAgent::toggleFlying));
	enable.add("Agent.enableFlyLand", boost::bind(&enable_fly_land));
	enable.add("Agent.enableFlying", boost::bind(&LLAgent::enableFlying)); // <FS:Ansariel> Keep this
	commit.add("Agent.PressMicrophone", boost::bind(&LLAgent::pressMicrophone, _2));
	commit.add("Agent.ReleaseMicrophone", boost::bind(&LLAgent::releaseMicrophone, _2));
	commit.add("Agent.ToggleMicrophone", boost::bind(&LLAgent::toggleMicrophone, _2));
	enable.add("Agent.IsMicrophoneOn", boost::bind(&LLAgent::isMicrophoneOn, _2));
	enable.add("Agent.IsActionAllowed", boost::bind(&LLAgent::isActionAllowed, _2));

	// File menu
	init_menu_file();

	view_listener_t::addMenu(new LLEditEnableTakeOff(), "Edit.EnableTakeOff");
	view_listener_t::addMenu(new LLEditEnableCustomizeAvatar(), "Edit.EnableCustomizeAvatar");
	view_listener_t::addMenu(new LLEnableEditShape(), "Edit.EnableEditShape");
	view_listener_t::addMenu(new LLEnableHoverHeight(), "Edit.EnableHoverHeight");
	view_listener_t::addMenu(new LLEnableEditPhysics(), "Edit.EnableEditPhysics");
	commit.add("CustomizeAvatar", boost::bind(&handle_customize_avatar));
    commit.add("NowWearing", boost::bind(&handle_now_wearing));
	commit.add("EditOutfit", boost::bind(&handle_edit_outfit));
	commit.add("EditShape", boost::bind(&handle_edit_shape));
	commit.add("HoverHeight", boost::bind(&handle_hover_height));
	commit.add("EditPhysics", boost::bind(&handle_edit_physics));
	// <FS:TT> Client LSL Bridge
	commit.add("RecreateLSLBridge", boost::bind(&handle_recreate_lsl_bridge));
	// </FS:TT>

	// View menu
	view_listener_t::addMenu(new LLViewMouselook(), "View.Mouselook");
	view_listener_t::addMenu(new LLViewJoystickFlycam(), "View.JoystickFlycam");
	view_listener_t::addMenu(new LLViewResetView(), "View.ResetView");
	view_listener_t::addMenu(new LLViewLookAtLastChatter(), "View.LookAtLastChatter");
	view_listener_t::addMenu(new LLViewShowHoverTips(), "View.ShowHoverTips");
	view_listener_t::addMenu(new LLViewHighlightTransparent(), "View.HighlightTransparent");
	view_listener_t::addMenu(new LLViewToggleRenderType(), "View.ToggleRenderType");
	view_listener_t::addMenu(new LLViewShowHUDAttachments(), "View.ShowHUDAttachments");
	view_listener_t::addMenu(new LLZoomer(1.2f), "View.ZoomOut");
	view_listener_t::addMenu(new LLZoomer(1/1.2f), "View.ZoomIn");
	view_listener_t::addMenu(new LLZoomer(DEFAULT_FIELD_OF_VIEW, false), "View.ZoomDefault");
	view_listener_t::addMenu(new LLViewDefaultUISize(), "View.DefaultUISize");
	view_listener_t::addMenu(new LLViewToggleUI(), "View.ToggleUI");
	view_listener_t::addMenu(new LLViewCheckToggleUI(), "View.CheckToggleUI"); // <FS:Ansariel> Notification not showing if hiding the UI

	view_listener_t::addMenu(new LLViewEnableMouselook(), "View.EnableMouselook");
	view_listener_t::addMenu(new LLViewEnableJoystickFlycam(), "View.EnableJoystickFlycam");
	view_listener_t::addMenu(new LLViewEnableLastChatter(), "View.EnableLastChatter");

	view_listener_t::addMenu(new LLViewCheckJoystickFlycam(), "View.CheckJoystickFlycam");
	view_listener_t::addMenu(new LLViewCheckShowHoverTips(), "View.CheckShowHoverTips");
	view_listener_t::addMenu(new LLViewCheckHighlightTransparent(), "View.CheckHighlightTransparent");
	view_listener_t::addMenu(new LLViewCheckRenderType(), "View.CheckRenderType");
	view_listener_t::addMenu(new LLViewStatusAway(), "View.Status.CheckAway");
	view_listener_t::addMenu(new LLViewStatusDoNotDisturb(), "View.Status.CheckDoNotDisturb");
	view_listener_t::addMenu(new LLViewCheckHUDAttachments(), "View.CheckHUDAttachments");
	enable.add("View.EnableHUDAttachments", boost::bind(&enable_show_HUD_attachments)); // <FS:Ansariel> Disable Show HUD attachments if prevented by RLVa
	// <FS:Zi> Add reset camera angles menu
	view_listener_t::addMenu(new LLViewResetCameraAngles(), "View.ResetCameraAngles");
	// </FS:Zi>
	// <FS:Ansariel> Optional small camera floater
	view_listener_t::addMenu(new FSToggleCameraFloater(), "View.ToggleCameraFloater");
	view_listener_t::addMenu(new FSCheckCameraFloater(), "View.CheckCameraFloater");
	// </FS:Ansariel>

	// <FS:Ansariel> Keep this for menu check item
	// Me > Movement
	view_listener_t::addMenu(new LLAdvancedAgentFlyingInfo(), "Agent.getFlying");
	//Communicate Nearby chat
	// <FS:Ansariel> [FS Communication UI]
	//view_listener_t::addMenu(new LLCommunicateNearbyChat(), "Communicate.NearbyChat");

	// Communicate > Voice morphing > Subscribe...
	commit.add("Communicate.VoiceMorphing.Subscribe", boost::bind(&handle_voice_morphing_subscribe));
	// Communicate > Voice morphing > Premium perk...
	commit.add("Communicate.VoiceMorphing.PremiumPerk", boost::bind(&handle_premium_voice_morphing_subscribe));
	LLVivoxVoiceClient * voice_clientp = LLVivoxVoiceClient::getInstance();
	enable.add("Communicate.VoiceMorphing.NoVoiceMorphing.Check"
		, boost::bind(&LLVivoxVoiceClient::onCheckVoiceEffect, voice_clientp, "NoVoiceMorphing"));
	commit.add("Communicate.VoiceMorphing.NoVoiceMorphing.Click"
		, boost::bind(&LLVivoxVoiceClient::onClickVoiceEffect, voice_clientp, "NoVoiceMorphing"));

	// World menu
	view_listener_t::addMenu(new LLWorldAlwaysRun(), "World.AlwaysRun");
	view_listener_t::addMenu(new LLWorldCreateLandmark(), "World.CreateLandmark");
	view_listener_t::addMenu(new LLWorldPlaceProfile(), "World.PlaceProfile");
	view_listener_t::addMenu(new LLWorldSetHomeLocation(), "World.SetHomeLocation");
	view_listener_t::addMenu(new LLWorldTeleportHome(), "World.TeleportHome");
	view_listener_t::addMenu(new LLWorldSetAway(), "World.SetAway");
	view_listener_t::addMenu(new LLWorldSetDoNotDisturb(), "World.SetDoNotDisturb");
	view_listener_t::addMenu(new LLWorldLindenHome(), "World.LindenHome");

	view_listener_t::addMenu(new LLWorldGetAway(), "World.GetAway"); //[SJ FIRE-2177]
	view_listener_t::addMenu(new LLWorldGetBusy(), "World.GetBusy"); //[SJ FIRE-2177]
	view_listener_t::addMenu(new LLWorldSetAutorespond(), "World.SetAutorespond");
	view_listener_t::addMenu(new LLWorldGetAutorespond(), "World.GetAutorespond");  //[SJ FIRE-2177]
	// <FS:PP> FIRE-1245: Option to block/reject teleport requests
	view_listener_t::addMenu(new LLWorldSetRejectTeleportOffers(), "World.SetRejectTeleportOffers");
	view_listener_t::addMenu(new LLWorldGetRejectTeleportOffers(), "World.GetRejectTeleportOffers");
	// </FS:PP>
	// <FS:PP> FIRE-15233: Automatic friendship request refusal
	view_listener_t::addMenu(new LLWorldSetRejectFriendshipRequests(), "World.SetRejectFriendshipRequests");
	view_listener_t::addMenu(new LLWorldGetRejectFriendshipRequests(), "World.GetRejectFriendshipRequests");
	// </FS:PP>
	// <FS:PP> FIRE-1245: Option to block/reject teleport requests
	view_listener_t::addMenu(new LLWorldSetRejectAllGroupInvites(), "World.SetRejectAllGroupInvites");
	view_listener_t::addMenu(new LLWorldGetRejectAllGroupInvites(), "World.GetRejectAllGroupInvites");
	// </FS:PP>
	view_listener_t::addMenu(new LLWorldSetAutorespondNonFriends(), "World.SetAutorespondNonFriends");
	view_listener_t::addMenu(new LLWorldGetAutorespondNonFriends(), "World.GetAutorespondNonFriends");  //[SJ FIRE-2177]
	view_listener_t::addMenu(new LLWorldEnableCreateLandmark(), "World.EnableCreateLandmark");
// [RLVa:KB]
	enable.add("World.EnablePlaceProfile", boost::bind(&enable_place_profile));
// [/RLVa:KB]
	view_listener_t::addMenu(new LLWorldEnableSetHomeLocation(), "World.EnableSetHomeLocation");
	view_listener_t::addMenu(new LLWorldEnableTeleportHome(), "World.EnableTeleportHome");
	view_listener_t::addMenu(new LLWorldEnableBuyLand(), "World.EnableBuyLand");

	view_listener_t::addMenu(new LLWorldCheckAlwaysRun(), "World.CheckAlwaysRun");
	
	view_listener_t::addMenu(new LLWorldEnvSettings(), "World.EnvSettings");
	view_listener_t::addMenu(new LLWorldEnableEnvSettings(), "World.EnableEnvSettings");
	view_listener_t::addMenu(new LLWorldEnvPreset(), "World.EnvPreset");
	view_listener_t::addMenu(new LLWorldEnableEnvPreset(), "World.EnableEnvPreset");
	view_listener_t::addMenu(new LLWorldPostProcess(), "World.PostProcess");

	// Tools menu
	view_listener_t::addMenu(new LLToolsSelectTool(), "Tools.SelectTool");
	view_listener_t::addMenu(new LLToolsSelectOnlyMyObjects(), "Tools.SelectOnlyMyObjects");
	view_listener_t::addMenu(new LLToolsSelectOnlyMovableObjects(), "Tools.SelectOnlyMovableObjects");
	view_listener_t::addMenu(new LLToolsSelectBySurrounding(), "Tools.SelectBySurrounding");
	view_listener_t::addMenu(new LLToolsShowHiddenSelection(), "Tools.ShowHiddenSelection");
	view_listener_t::addMenu(new LLToolsShowSelectionLightRadius(), "Tools.ShowSelectionLightRadius");
	view_listener_t::addMenu(new LLToolsEditLinkedParts(), "Tools.EditLinkedParts");
	view_listener_t::addMenu(new LLToolsSnapObjectXY(), "Tools.SnapObjectXY");
	view_listener_t::addMenu(new LLToolsUseSelectionForGrid(), "Tools.UseSelectionForGrid");
	view_listener_t::addMenu(new LLToolsSelectNextPartFace(), "Tools.SelectNextPart");
	commit.add("Tools.Link", boost::bind(&handle_link_objects));
	commit.add("Tools.Unlink", boost::bind(&LLSelectMgr::unlinkObjects, LLSelectMgr::getInstance()));
	view_listener_t::addMenu(new LLToolsStopAllAnimations(), "Tools.StopAllAnimations");
	view_listener_t::addMenu(new LLToolsReleaseKeys(), "Tools.ReleaseKeys");
	view_listener_t::addMenu(new LLToolsEnableReleaseKeys(), "Tools.EnableReleaseKeys");	
	commit.add("Tools.LookAtSelection", boost::bind(&handle_look_at_selection, _2));
	commit.add("Tools.ScriptInfo",boost::bind(&handle_script_info));
	commit.add("Tools.BuyOrTake", boost::bind(&handle_buy_or_take));
	commit.add("Tools.TakeCopy", boost::bind(&handle_take_copy));
	view_listener_t::addMenu(new LLToolsSaveToObjectInventory(), "Tools.SaveToObjectInventory");
	view_listener_t::addMenu(new LLToolsSelectedScriptAction(), "Tools.SelectedScriptAction");
	view_listener_t::addMenu(new FSToolsResyncAnimations(), "Tools.ResyncAnimations");	// <FS:CR> Resync Animations
	view_listener_t::addMenu(new FSToolsUndeform(), "Tools.Undeform");	// <FS:CR> FIRE-4345: Undeform
	view_listener_t::addMenu(new FSDerenderAnimatedObjects(), "Tools.DerenderAnimatedObjects");	// <FS:Beq> Animesh Kill switch

	view_listener_t::addMenu(new LLToolsEnableToolNotPie(), "Tools.EnableToolNotPie");
	view_listener_t::addMenu(new LLToolsEnableSelectNextPart(), "Tools.EnableSelectNextPart");
	enable.add("Tools.EnableLink", boost::bind(&LLSelectMgr::enableLinkObjects, LLSelectMgr::getInstance()));
	enable.add("Tools.EnableUnlink", boost::bind(&LLSelectMgr::enableUnlinkObjects, LLSelectMgr::getInstance()));
	view_listener_t::addMenu(new LLToolsEnableBuyOrTake(), "Tools.EnableBuyOrTake");
	enable.add("Tools.EnableTakeCopy", boost::bind(&enable_object_take_copy));
	enable.add("Tools.VisibleBuyObject", boost::bind(&tools_visible_buy_object));
	enable.add("Tools.VisibleTakeObject", boost::bind(&tools_visible_take_object));
	view_listener_t::addMenu(new LLToolsEnableSaveToObjectInventory(), "Tools.EnableSaveToObjectInventory");

	view_listener_t::addMenu(new LLToolsEnablePathfinding(), "Tools.EnablePathfinding");
	view_listener_t::addMenu(new LLToolsEnablePathfindingView(), "Tools.EnablePathfindingView");
	view_listener_t::addMenu(new LLToolsDoPathfindingRebakeRegion(), "Tools.DoPathfindingRebakeRegion");
	view_listener_t::addMenu(new LLToolsEnablePathfindingRebakeRegion(), "Tools.EnablePathfindingRebakeRegion");

	// Help menu
	// most items use the ShowFloater method
	view_listener_t::addMenu(new LLToggleHowTo(), "Help.ToggleHowTo");

	// Advanced menu
	view_listener_t::addMenu(new LLAdvancedToggleConsole(), "Advanced.ToggleConsole");
	view_listener_t::addMenu(new LLAdvancedCheckConsole(), "Advanced.CheckConsole");
	view_listener_t::addMenu(new LLAdvancedDumpInfoToConsole(), "Advanced.DumpInfoToConsole");

	// Advanced > HUD Info
	view_listener_t::addMenu(new LLAdvancedToggleHUDInfo(), "Advanced.ToggleHUDInfo");
	view_listener_t::addMenu(new LLAdvancedCheckHUDInfo(), "Advanced.CheckHUDInfo");

	// Advanced Other Settings	
	view_listener_t::addMenu(new LLAdvancedClearGroupCache(), "Advanced.ClearGroupCache");
	
	// Advanced > Render > Types
	view_listener_t::addMenu(new LLAdvancedToggleRenderType(), "Advanced.ToggleRenderType");
	view_listener_t::addMenu(new LLAdvancedCheckRenderType(), "Advanced.CheckRenderType");

	//// Advanced > Render > Features
	view_listener_t::addMenu(new LLAdvancedToggleFeature(), "Advanced.ToggleFeature");
	view_listener_t::addMenu(new LLAdvancedCheckFeature(), "Advanced.CheckFeature");

	view_listener_t::addMenu(new LLAdvancedCheckDisplayTextureDensity(), "Advanced.CheckDisplayTextureDensity");
	view_listener_t::addMenu(new LLAdvancedSetDisplayTextureDensity(), "Advanced.SetDisplayTextureDensity");

	// Advanced > Render > Info Displays
	view_listener_t::addMenu(new LLAdvancedToggleInfoDisplay(), "Advanced.ToggleInfoDisplay");
	view_listener_t::addMenu(new LLAdvancedCheckInfoDisplay(), "Advanced.CheckInfoDisplay");
	view_listener_t::addMenu(new LLAdvancedSelectedTextureInfo(), "Advanced.SelectedTextureInfo");
	commit.add("Advanced.SelectedMaterialInfo", boost::bind(&handle_selected_material_info));
	view_listener_t::addMenu(new LLAdvancedToggleWireframe(), "Advanced.ToggleWireframe");
	view_listener_t::addMenu(new LLAdvancedCheckWireframe(), "Advanced.CheckWireframe");
	// Develop > Render
	view_listener_t::addMenu(new LLAdvancedEnableObjectObjectOcclusion(), "Advanced.EnableObjectObjectOcclusion");
	view_listener_t::addMenu(new LLAdvancedEnableRenderFBO(), "Advanced.EnableRenderFBO");
	view_listener_t::addMenu(new LLAdvancedEnableRenderDeferred(), "Advanced.EnableRenderDeferred");
	view_listener_t::addMenu(new LLAdvancedEnableRenderDeferredOptions(), "Advanced.EnableRenderDeferredOptions");
	view_listener_t::addMenu(new LLAdvancedToggleRandomizeFramerate(), "Advanced.ToggleRandomizeFramerate");
	view_listener_t::addMenu(new LLAdvancedCheckRandomizeFramerate(), "Advanced.CheckRandomizeFramerate");
	view_listener_t::addMenu(new LLAdvancedTogglePeriodicSlowFrame(), "Advanced.TogglePeriodicSlowFrame");
	view_listener_t::addMenu(new LLAdvancedCheckPeriodicSlowFrame(), "Advanced.CheckPeriodicSlowFrame");
	view_listener_t::addMenu(new LLAdvancedToggleFrameTest(), "Advanced.ToggleFrameTest");
	view_listener_t::addMenu(new LLAdvancedCheckFrameTest(), "Advanced.CheckFrameTest");
	view_listener_t::addMenu(new LLAdvancedHandleAttachedLightParticles(), "Advanced.HandleAttachedLightParticles");
	view_listener_t::addMenu(new LLAdvancedCheckRenderShadowOption(), "Advanced.CheckRenderShadowOption");
	view_listener_t::addMenu(new LLAdvancedClickRenderShadowOption(), "Advanced.ClickRenderShadowOption");
	view_listener_t::addMenu(new LLAdvancedClickRenderProfile(), "Advanced.ClickRenderProfile");
	view_listener_t::addMenu(new LLAdvancedClickRenderBenchmark(), "Advanced.ClickRenderBenchmark");
	//[FIX FIRE-1927 - enable DoubleClickTeleport shortcut : SJ]
	view_listener_t::addMenu(new FSAdvancedToggleDoubleClickAction, "Advanced.SetDoubleClickAction");
	view_listener_t::addMenu(new FSAdvancedCheckEnabledDoubleClickAction, "Advanced.CheckEnabledDoubleClickAction");

	#ifdef TOGGLE_HACKED_GODLIKE_VIEWER
	view_listener_t::addMenu(new LLAdvancedHandleToggleHackedGodmode(), "Advanced.HandleToggleHackedGodmode");
	view_listener_t::addMenu(new LLAdvancedCheckToggleHackedGodmode(), "Advanced.CheckToggleHackedGodmode");
	view_listener_t::addMenu(new LLAdvancedEnableToggleHackedGodmode(), "Advanced.EnableToggleHackedGodmode");
	#endif

	// Advanced > World
	view_listener_t::addMenu(new LLAdvancedDumpScriptedCamera(), "Advanced.DumpScriptedCamera");
	view_listener_t::addMenu(new LLAdvancedDumpRegionObjectCache(), "Advanced.DumpRegionObjectCache");
	view_listener_t::addMenu(new LLAdvancedInterestListFullUpdate(), "Advanced.InterestListFullUpdate");

	// Advanced > UI
	commit.add("Advanced.WebBrowserTest", boost::bind(&handle_web_browser_test,	_2));	// sigh! this one opens the MEDIA browser
	commit.add("Advanced.WebContentTest", boost::bind(&handle_web_content_test, _2));	// this one opens the Web Content floater
	commit.add("Advanced.ShowURL", boost::bind(&handle_show_url, _2));
	commit.add("Advanced.ReportBug", boost::bind(&handle_report_bug, _2));
	view_listener_t::addMenu(new LLAdvancedBuyCurrencyTest(), "Advanced.BuyCurrencyTest");
	view_listener_t::addMenu(new LLAdvancedDumpSelectMgr(), "Advanced.DumpSelectMgr");
	view_listener_t::addMenu(new LLAdvancedDumpInventory(), "Advanced.DumpInventory");
	commit.add("Advanced.DumpTimers", boost::bind(&handle_dump_timers) );
	commit.add("Advanced.DumpFocusHolder", boost::bind(&handle_dump_focus) );
	view_listener_t::addMenu(new LLAdvancedPrintSelectedObjectInfo(), "Advanced.PrintSelectedObjectInfo");
	view_listener_t::addMenu(new LLAdvancedPrintAgentInfo(), "Advanced.PrintAgentInfo");
	view_listener_t::addMenu(new LLAdvancedToggleDebugClicks(), "Advanced.ToggleDebugClicks");
	view_listener_t::addMenu(new LLAdvancedCheckDebugClicks(), "Advanced.CheckDebugClicks");
	view_listener_t::addMenu(new LLAdvancedCheckDebugViews(), "Advanced.CheckDebugViews");
	view_listener_t::addMenu(new LLAdvancedToggleDebugViews(), "Advanced.ToggleDebugViews");
	view_listener_t::addMenu(new LLAdvancedToggleXUINameTooltips(), "Advanced.ToggleXUINameTooltips");
	view_listener_t::addMenu(new LLAdvancedCheckXUINameTooltips(), "Advanced.CheckXUINameTooltips");
	view_listener_t::addMenu(new LLAdvancedToggleDebugMouseEvents(), "Advanced.ToggleDebugMouseEvents");
	view_listener_t::addMenu(new LLAdvancedCheckDebugMouseEvents(), "Advanced.CheckDebugMouseEvents");
	view_listener_t::addMenu(new LLAdvancedToggleDebugKeys(), "Advanced.ToggleDebugKeys");
	view_listener_t::addMenu(new LLAdvancedCheckDebugKeys(), "Advanced.CheckDebugKeys");
	view_listener_t::addMenu(new LLAdvancedToggleDebugWindowProc(), "Advanced.ToggleDebugWindowProc");
	view_listener_t::addMenu(new LLAdvancedCheckDebugWindowProc(), "Advanced.CheckDebugWindowProc");

	// Advanced > XUI
	commit.add("Advanced.ReloadColorSettings", boost::bind(&LLUIColorTable::loadFromSettings, LLUIColorTable::getInstance()));
	view_listener_t::addMenu(new LLAdvancedLoadUIFromXML(), "Advanced.LoadUIFromXML");
	view_listener_t::addMenu(new LLAdvancedSaveUIToXML(), "Advanced.SaveUIToXML");
	view_listener_t::addMenu(new LLAdvancedToggleXUINames(), "Advanced.ToggleXUINames");
	view_listener_t::addMenu(new LLAdvancedCheckXUINames(), "Advanced.CheckXUINames");
	view_listener_t::addMenu(new LLAdvancedSendTestIms(), "Advanced.SendTestIMs");
	commit.add("Advanced.FlushNameCaches", boost::bind(&handle_flush_name_caches));

	// Advanced > Character > Grab Baked Texture
	view_listener_t::addMenu(new LLAdvancedGrabBakedTexture(), "Advanced.GrabBakedTexture");
	view_listener_t::addMenu(new LLAdvancedEnableGrabBakedTexture(), "Advanced.EnableGrabBakedTexture");

	// Advanced > Character > Character Tests
	view_listener_t::addMenu(new LLAdvancedAppearanceToXML(), "Advanced.AppearanceToXML");
	view_listener_t::addMenu(new LLAdvancedEnableAppearanceToXML(), "Advanced.EnableAppearanceToXML");
	view_listener_t::addMenu(new LLAdvancedToggleCharacterGeometry(), "Advanced.ToggleCharacterGeometry");

	view_listener_t::addMenu(new LLAdvancedTestMale(), "Advanced.TestMale");
	view_listener_t::addMenu(new LLAdvancedTestFemale(), "Advanced.TestFemale");
	
	// Advanced > Character > Animation Speed
	view_listener_t::addMenu(new LLAdvancedAnimTenFaster(), "Advanced.AnimTenFaster");
	view_listener_t::addMenu(new LLAdvancedAnimTenSlower(), "Advanced.AnimTenSlower");
	view_listener_t::addMenu(new LLAdvancedAnimResetAll(), "Advanced.AnimResetAll");

	// Advanced > Character (toplevel)
	view_listener_t::addMenu(new LLAdvancedForceParamsToDefault(), "Advanced.ForceParamsToDefault");
	view_listener_t::addMenu(new LLAdvancedReloadVertexShader(), "Advanced.ReloadVertexShader");
	view_listener_t::addMenu(new LLAdvancedToggleAnimationInfo(), "Advanced.ToggleAnimationInfo");
	view_listener_t::addMenu(new LLAdvancedCheckAnimationInfo(), "Advanced.CheckAnimationInfo");
	view_listener_t::addMenu(new LLAdvancedToggleShowLookAt(), "Advanced.ToggleShowLookAt");
	view_listener_t::addMenu(new LLAdvancedToggleShowColor(), "Advanced.ToggleShowColor");
	view_listener_t::addMenu(new LLAdvancedCheckShowColor(), "Advanced.CheckShowColor");
	view_listener_t::addMenu(new LLAdvancedCheckShowLookAt(), "Advanced.CheckShowLookAt");
	view_listener_t::addMenu(new LLAdvancedToggleShowPointAt(), "Advanced.ToggleShowPointAt");
	view_listener_t::addMenu(new LLAdvancedCheckShowPointAt(), "Advanced.CheckShowPointAt");
	view_listener_t::addMenu(new LLAdvancedTogglePrivateLookPointAt(), "Advanced.TogglePrivateLookPointAt");
	view_listener_t::addMenu(new LLAdvancedCheckPrivateLookPointAt(), "Advanced.CheckPrivateLookPointAt");
	view_listener_t::addMenu(new LLAdvancedToggleDebugJointUpdates(), "Advanced.ToggleDebugJointUpdates");
	view_listener_t::addMenu(new LLAdvancedCheckDebugJointUpdates(), "Advanced.CheckDebugJointUpdates");
	view_listener_t::addMenu(new LLAdvancedToggleDisableLOD(), "Advanced.ToggleDisableLOD");
	view_listener_t::addMenu(new LLAdvancedCheckDisableLOD(), "Advanced.CheckDisableLOD");
	view_listener_t::addMenu(new LLAdvancedToggleDebugCharacterVis(), "Advanced.ToggleDebugCharacterVis");
	view_listener_t::addMenu(new LLAdvancedCheckDebugCharacterVis(), "Advanced.CheckDebugCharacterVis");
	view_listener_t::addMenu(new LLAdvancedDumpAttachments(), "Advanced.DumpAttachments");
	view_listener_t::addMenu(new LLAdvancedRebakeTextures(), "Advanced.RebakeTextures");
// [SL:KB] - Patch: Appearance-PhantomAttach | Checked: Catznip-5.0
	commit.add("Advanced.RefreshAttachments", boost::bind(&handle_refresh_attachments));
// [/SL:KB]
	view_listener_t::addMenu(new LLAdvancedDebugAvatarTextures(), "Advanced.DebugAvatarTextures");
	view_listener_t::addMenu(new LLAdvancedDumpAvatarLocalTextures(), "Advanced.DumpAvatarLocalTextures");
	view_listener_t::addMenu(new LLAdvancedReloadAvatarCloudParticle(), "Advanced.ReloadAvatarCloudParticle");

	// Advanced > Network
	view_listener_t::addMenu(new LLAdvancedEnableMessageLog(), "Advanced.EnableMessageLog");
	view_listener_t::addMenu(new LLAdvancedDisableMessageLog(), "Advanced.DisableMessageLog");
	view_listener_t::addMenu(new LLAdvancedDropPacket(), "Advanced.DropPacket");

	// Advanced > Recorder
	view_listener_t::addMenu(new LLAdvancedAgentPilot(), "Advanced.AgentPilot");
	view_listener_t::addMenu(new LLAdvancedToggleAgentPilotLoop(), "Advanced.ToggleAgentPilotLoop");
	view_listener_t::addMenu(new LLAdvancedCheckAgentPilotLoop(), "Advanced.CheckAgentPilotLoop");
	view_listener_t::addMenu(new LLAdvancedViewerEventRecorder(), "Advanced.EventRecorder");

	// Advanced > Debugging
	view_listener_t::addMenu(new LLAdvancedForceErrorBreakpoint(), "Advanced.ForceErrorBreakpoint");
	view_listener_t::addMenu(new LLAdvancedForceErrorLlerror(), "Advanced.ForceErrorLlerror");
	view_listener_t::addMenu(new LLAdvancedForceErrorBadMemoryAccess(), "Advanced.ForceErrorBadMemoryAccess");
	view_listener_t::addMenu(new LLAdvancedForceErrorInfiniteLoop(), "Advanced.ForceErrorInfiniteLoop");
	view_listener_t::addMenu(new LLAdvancedForceErrorSoftwareException(), "Advanced.ForceErrorSoftwareException");
	view_listener_t::addMenu(new LLAdvancedForceErrorDriverCrash(), "Advanced.ForceErrorDriverCrash");
    view_listener_t::addMenu(new LLAdvancedForceErrorCoroutineCrash(), "Advanced.ForceErrorCoroutineCrash");
    view_listener_t::addMenu(new LLAdvancedForceErrorThreadCrash(), "Advanced.ForceErrorThreadCrash");
	view_listener_t::addMenu(new LLAdvancedForceErrorDisconnectViewer(), "Advanced.ForceErrorDisconnectViewer");

	// Advanced (toplevel)
	view_listener_t::addMenu(new LLAdvancedToggleShowObjectUpdates(), "Advanced.ToggleShowObjectUpdates");
	view_listener_t::addMenu(new LLAdvancedCheckShowObjectUpdates(), "Advanced.CheckShowObjectUpdates");
	view_listener_t::addMenu(new LLAdvancedCompressImage(), "Advanced.CompressImage");
    view_listener_t::addMenu(new LLAdvancedCompressFileTest(), "Advanced.CompressFileTest");
	view_listener_t::addMenu(new LLAdvancedShowDebugSettings(), "Advanced.ShowDebugSettings");
	view_listener_t::addMenu(new LLAdvancedEnableViewAdminOptions(), "Advanced.EnableViewAdminOptions");
	view_listener_t::addMenu(new LLAdvancedToggleViewAdminOptions(), "Advanced.ToggleViewAdminOptions");
	view_listener_t::addMenu(new LLAdvancedCheckViewAdminOptions(), "Advanced.CheckViewAdminOptions");
	view_listener_t::addMenu(new LLAdvancedToggleVisualLeakDetector(), "Advanced.ToggleVisualLeakDetector");

	view_listener_t::addMenu(new LLAdvancedRequestAdminStatus(), "Advanced.RequestAdminStatus");
	view_listener_t::addMenu(new LLAdvancedLeaveAdminStatus(), "Advanced.LeaveAdminStatus");

	// Develop >Set logging level
	view_listener_t::addMenu(new LLDevelopCheckLoggingLevel(), "Develop.CheckLoggingLevel");
	view_listener_t::addMenu(new LLDevelopSetLoggingLevel(), "Develop.SetLoggingLevel");
	
	//Develop (Texture Fetch Debug Console)
	view_listener_t::addMenu(new LLDevelopTextureFetchDebugger(), "Develop.SetTexFetchDebugger");
	//Develop (clear cache immediately)
	commit.add("Develop.ClearCache", boost::bind(&handle_cache_clear_immediately) );

#ifdef TRACY_ENABLE
	// <FS:Beq/> Add telemetry controls to the viewer Develop menu (Toggle profiling)
	view_listener_t::addMenu(new LLProfilerToggleActive(), "Develop.ToggleProfiling");
#endif
	// Admin >Object
	view_listener_t::addMenu(new LLAdminForceTakeCopy(), "Admin.ForceTakeCopy");
	view_listener_t::addMenu(new LLAdminHandleObjectOwnerSelf(), "Admin.HandleObjectOwnerSelf");
	view_listener_t::addMenu(new LLAdminHandleObjectOwnerPermissive(), "Admin.HandleObjectOwnerPermissive");
	view_listener_t::addMenu(new LLAdminHandleForceDelete(), "Admin.HandleForceDelete");
	view_listener_t::addMenu(new LLAdminHandleObjectLock(), "Admin.HandleObjectLock");
	view_listener_t::addMenu(new LLAdminHandleObjectAssetIDs(), "Admin.HandleObjectAssetIDs");

	// Admin >Parcel 
	view_listener_t::addMenu(new LLAdminHandleForceParcelOwnerToMe(), "Admin.HandleForceParcelOwnerToMe");
	view_listener_t::addMenu(new LLAdminHandleForceParcelToContent(), "Admin.HandleForceParcelToContent");
	view_listener_t::addMenu(new LLAdminHandleClaimPublicLand(), "Admin.HandleClaimPublicLand");

	// Admin >Region
	view_listener_t::addMenu(new LLAdminHandleRegionDumpTempAssetData(), "Admin.HandleRegionDumpTempAssetData");
	// Admin top level
	view_listener_t::addMenu(new LLAdminOnSaveState(), "Admin.OnSaveState");

	// Self context menu
	view_listener_t::addMenu(new LLSelfToggleSitStand(), "Self.ToggleSitStand");
	enable.add("Self.EnableSitStand", boost::bind(&enable_sit_stand));
	// <FS:Ansariel> Keep this for menu check item
	view_listener_t::addMenu(new LLSelfStandUp(), "Self.StandUp");
	enable.add("Self.EnableStandUp", boost::bind(&enable_standup_self));
	view_listener_t::addMenu(new LLSelfSitDown(), "Self.SitDown");
	enable.add("Self.EnableSitDown", boost::bind(&enable_sitdown_self)); 
	enable.add("Self.ShowSitDown", boost::bind(&show_sitdown_self));
	// </FS:Ansariel>
	view_listener_t::addMenu(new FSSelfForceSit(), "Self.ForceSit"); //KC
	enable.add("Self.EnableForceSit", boost::bind(&enable_forcesit_self)); //KC
	view_listener_t::addMenu(new FSSelfCheckForceSit(), "Self.getForceSit"); //KC
	view_listener_t::addMenu(new FSSelfToggleMoveLock(), "Self.ToggleMoveLock"); //KC
	view_listener_t::addMenu(new FSSelfCheckMoveLock(), "Self.GetMoveLock"); //KC
	enable.add("Self.EnableMoveLock", boost::bind(&enable_move_lock));	// <FS:CR>
	view_listener_t::addMenu(new FSSelfToggleIgnorePreJump(), "Self.toggleIgnorePreJump"); //SJ
	view_listener_t::addMenu(new FSSelfCheckIgnorePreJump(), "Self.getIgnorePreJump"); //SJ
	view_listener_t::addMenu(new LLSelfRemoveAllAttachments(), "Self.RemoveAllAttachments");

	view_listener_t::addMenu(new LLSelfEnableRemoveAllAttachments(), "Self.EnableRemoveAllAttachments");

	// we don't use boost::bind directly to delay side tray construction
	view_listener_t::addMenu( new LLTogglePanelPeopleTab(), "SideTray.PanelPeopleTab");
	view_listener_t::addMenu( new LLCheckPanelPeopleTab(), "SideTray.CheckPanelPeopleTab");

	 // Avatar pie menu
	view_listener_t::addMenu(new LLAvatarCheckImpostorMode(), "Avatar.CheckImpostorMode");
	view_listener_t::addMenu(new LLAvatarSetImpostorMode(), "Avatar.SetImpostorMode");
	view_listener_t::addMenu(new LLObjectMute(), "Avatar.Mute");
	view_listener_t::addMenu(new LLAvatarAddFriend(), "Avatar.AddFriend");
	view_listener_t::addMenu(new LLAvatarAddContact(), "Avatar.AddContact");
	commit.add("Avatar.Freeze", boost::bind(&handle_avatar_freeze, LLSD()));
	view_listener_t::addMenu(new LLAvatarDebug(), "Avatar.Debug");
	view_listener_t::addMenu(new LLAvatarVisibleDebug(), "Avatar.VisibleDebug");
	view_listener_t::addMenu(new LLAvatarInviteToGroup(), "Avatar.InviteToGroup");
	// <FS:Ansariel> FIRE-13515: Re-add give calling card
	view_listener_t::addMenu(new LLAvatarGiveCard(), "Avatar.GiveCard");
	// </FS:Ansariel> FIRE-13515: Re-add give calling card
	commit.add("Avatar.Eject", boost::bind(&handle_avatar_eject, LLSD()));
	commit.add("Avatar.ShowInspector", boost::bind(&handle_avatar_show_inspector));
	view_listener_t::addMenu(new LLAvatarSendIM(), "Avatar.SendIM");
	view_listener_t::addMenu(new LLAvatarCall(), "Avatar.Call");
//	enable.add("Avatar.EnableCall", boost::bind(&LLAvatarActions::canCall));
// [RLVa:KB] - Checked: 2010-08-25 (RLVa-1.2.1b) | Added: RLVa-1.2.1b
	enable.add("Avatar.EnableCall", boost::bind(&enable_avatar_call));
// [/RLVa:KB]
	view_listener_t::addMenu(new LLAvatarReportAbuse(), "Avatar.ReportAbuse");
	view_listener_t::addMenu(new LLAvatarTexRefresh(), "Avatar.TexRefresh");	// ## Zi: Texture Refresh

	view_listener_t::addMenu(new LLAvatarToggleMyProfile(), "Avatar.ToggleMyProfile");
	view_listener_t::addMenu(new LLAvatarToggleSearch(), "Avatar.ToggleSearch");
	view_listener_t::addMenu(new LLAvatarResetSkeleton(), "Avatar.ResetSkeleton");
	view_listener_t::addMenu(new LLAvatarEnableResetSkeleton(), "Avatar.EnableResetSkeleton");
	view_listener_t::addMenu(new LLAvatarResetSkeletonAndAnimations(), "Avatar.ResetSkeletonAndAnimations");
	enable.add("Avatar.IsMyProfileOpen", boost::bind(&my_profile_visible));

	commit.add("Avatar.OpenMarketplace", boost::bind(&LLWeb::loadURLExternal, gSavedSettings.getString("MarketplaceURL")));
	
	view_listener_t::addMenu(new LLAvatarEnableAddFriend(), "Avatar.EnableAddFriend");
	enable.add("Avatar.EnableFreezeEject", boost::bind(&enable_freeze_eject, _2));

	// Object pie menu
	view_listener_t::addMenu(new LLObjectBuild(), "Object.Build");
	commit.add("Object.Touch", boost::bind(&handle_object_touch));
	commit.add("Object.SitOrStand", boost::bind(&handle_object_sit_or_stand));
	commit.add("Object.Delete", boost::bind(&handle_object_delete));
	view_listener_t::addMenu(new LLObjectAttachToAvatar(true), "Object.AttachToAvatar");
	view_listener_t::addMenu(new LLObjectAttachToAvatar(false), "Object.AttachAddToAvatar");
	view_listener_t::addMenu(new LLObjectReturn(), "Object.Return");
	commit.add("Object.Duplicate", boost::bind(&LLSelectMgr::duplicate, LLSelectMgr::getInstance()));
	view_listener_t::addMenu(new LLObjectReportAbuse(), "Object.ReportAbuse");
	view_listener_t::addMenu(new LLObjectMute(), "Object.Mute");
	view_listener_t::addMenu(new LLObjectDerender(), "Object.Derender");
	view_listener_t::addMenu(new LLObjectDerenderPermanent(), "Object.DerenderPermanent"); // <FS:Ansariel> Optional derender & blacklist
	enable.add("Object.EnableDerender", boost::bind(&enable_derender_object));	// <FS:CR> FIRE-10082 - Don't enable derendering own attachments when RLVa is enabled as well
	view_listener_t::addMenu(new LLObjectTexRefresh(), "Object.TexRefresh");	// ## Zi: Texture Refresh
	view_listener_t::addMenu(new LLEditParticleSource(), "Object.EditParticles");
   	view_listener_t::addMenu(new LLEnableEditParticleSource(), "Object.EnableEditParticles");

	enable.add("Object.VisibleTake", boost::bind(&visible_take_object));
	enable.add("Object.VisibleBuy", boost::bind(&visible_buy_object));

	commit.add("Object.Buy", boost::bind(&handle_buy));
	commit.add("Object.Edit", boost::bind(&handle_object_edit));
	commit.add("Object.Inspect", boost::bind(&handle_object_inspect));
	commit.add("Object.Open", boost::bind(&handle_object_open));
	commit.add("Object.Take", boost::bind(&handle_take));
	commit.add("Object.ShowInspector", boost::bind(&handle_object_show_inspector));
	enable.add("Object.EnableOpen", boost::bind(&enable_object_open));
	enable.add("Object.EnableTouch", boost::bind(&enable_object_touch, _1));
	enable.add("Object.EnableDelete", boost::bind(&enable_object_delete));
	enable.add("Object.EnableWear", boost::bind(&object_is_wearable));

	enable.add("Object.EnableStandUp", boost::bind(&enable_object_stand_up));
	enable.add("Object.EnableSit", boost::bind(&enable_object_sit, _1));

	view_listener_t::addMenu(new LLObjectEnableReturn(), "Object.EnableReturn");
	view_listener_t::addMenu(new LLObjectEnableReportAbuse(), "Object.EnableReportAbuse");

	enable.add("Avatar.EnableMute", boost::bind(&enable_object_mute));
	enable.add("Object.EnableMute", boost::bind(&enable_object_mute));
	enable.add("Object.EnableUnmute", boost::bind(&enable_object_unmute));
	enable.add("Object.EnableBuy", boost::bind(&enable_buy_object));
	commit.add("Object.ZoomIn", boost::bind(&handle_look_at_selection, "zoom"));
	enable.add("Object.EnableScriptInfo", boost::bind(&enable_script_info));	// <FS:CR>

	// Attachment pie menu
	enable.add("Attachment.Label", boost::bind(&onEnableAttachmentLabel, _1, _2));
	view_listener_t::addMenu(new LLAttachmentDrop(), "Attachment.Drop");
	view_listener_t::addMenu(new LLAttachmentDetachFromPoint(), "Attachment.DetachFromPoint");
	view_listener_t::addMenu(new LLAttachmentDetach(), "Attachment.Detach");
	view_listener_t::addMenu(new LLAttachmentPointFilled(), "Attachment.PointFilled");
	view_listener_t::addMenu(new LLAttachmentEnableDrop(), "Attachment.EnableDrop");
	view_listener_t::addMenu(new LLAttachmentEnableDetach(), "Attachment.EnableDetach");

	// Land pie menu
	view_listener_t::addMenu(new LLLandBuild(), "Land.Build");
	view_listener_t::addMenu(new LLLandSit(), "Land.Sit");
    view_listener_t::addMenu(new LLLandCanSit(), "Land.CanSit");
	view_listener_t::addMenu(new LLLandBuyPass(), "Land.BuyPass");
	view_listener_t::addMenu(new LLLandEdit(), "Land.Edit");

	// Particle muting
	view_listener_t::addMenu(new LLMuteParticle(), "Particle.Mute");

	view_listener_t::addMenu(new LLLandEnableBuyPass(), "Land.EnableBuyPass");
	commit.add("Land.Buy", boost::bind(&handle_buy_land));

	// Generic actions
	commit.add("ReportAbuse", boost::bind(&handle_report_abuse));
	commit.add("BuyCurrency", boost::bind(&handle_buy_currency));
	view_listener_t::addMenu(new LLShowHelp(), "ShowHelp");
	view_listener_t::addMenu(new LLToggleHelp(), "ToggleHelp");
	view_listener_t::addMenu(new LLToggleSpeak(), "ToggleSpeak");
	view_listener_t::addMenu(new LLPromptShowURL(), "PromptShowURL");
	view_listener_t::addMenu(new LLShowAgentProfile(), "ShowAgentProfile");
	view_listener_t::addMenu(new LLToggleAgentProfile(), "ToggleAgentProfile");
	view_listener_t::addMenu(new LLToggleControl(), "ToggleControl");
    view_listener_t::addMenu(new LLToggleShaderControl(), "ToggleShaderControl");
	view_listener_t::addMenu(new LLCheckControl(), "CheckControl");
	view_listener_t::addMenu(new LLGoToObject(), "GoToObject");
	commit.add("PayObject", boost::bind(&handle_give_money_dialog));

	// <FS:Ansariel> Control enhancements
	view_listener_t::addMenu(new LLTogglePerAccountControl(), "TogglePerAccountControl");
	view_listener_t::addMenu(new LLCheckPerAccountControl(), "CheckPerAccountControl");
	view_listener_t::addMenu(new FSResetControl(), "ResetControl");
	view_listener_t::addMenu(new FSResetPerAccountControl(), "ResetPerAccountControl");
	// </FS:Ansariel> Control enhancements

	// <FS:Ansariel> Reset Mesh LOD
	view_listener_t::addMenu(new FSResetMeshLOD(), "Avatar.ResetMeshLOD");

	commit.add("Inventory.NewWindow", boost::bind(&LLPanelMainInventory::newWindow));

	enable.add("EnablePayObject", boost::bind(&enable_pay_object));
	enable.add("EnablePayAvatar", boost::bind(&enable_pay_avatar));
	enable.add("EnableEdit", boost::bind(&enable_object_edit));
	enable.add("EnableMuteParticle", boost::bind(&enable_mute_particle));
	enable.add("VisibleBuild", boost::bind(&enable_object_build));
	commit.add("Pathfinding.Linksets.Select", boost::bind(&LLFloaterPathfindingLinksets::openLinksetsWithSelectedObjects));
	enable.add("EnableSelectInPathfindingLinksets", boost::bind(&enable_object_select_in_pathfinding_linksets));
	enable.add("VisibleSelectInPathfindingLinksets", boost::bind(&visible_object_select_in_pathfinding_linksets));
	commit.add("Pathfinding.Characters.Select", boost::bind(&LLFloaterPathfindingCharacters::openCharactersWithSelectedObjects));
	enable.add("EnableSelectInPathfindingCharacters", boost::bind(&enable_object_select_in_pathfinding_characters));
	enable.add("EnableBridgeFunction", boost::bind(&enable_bridge_function));	// <FS:CR>

	view_listener_t::addMenu(new LLFloaterVisible(), "FloaterVisible");
	view_listener_t::addMenu(new LLSomethingSelected(), "SomethingSelected");
	view_listener_t::addMenu(new LLSomethingSelectedNoHUD(), "SomethingSelectedNoHUD");
	view_listener_t::addMenu(new LLEditableSelected(), "EditableSelected");
	view_listener_t::addMenu(new LLEditableSelectedMono(), "EditableSelectedMono");
	view_listener_t::addMenu(new LLToggleUIHints(), "ToggleUIHints");

// [RLVa:KB] - Checked: RLVa-2.0.0
	enable.add("RLV.MainToggleVisible", boost::bind(&rlvMenuMainToggleVisible, _1));
	enable.add("RLV.CanShowName", boost::bind(&rlvMenuCanShowName));
	enable.add("RLV.EnableIfNot", boost::bind(&rlvMenuEnableIfNot, _2));
// [/RLVa:KB]

	// <FS:Ansariel> Toggle internal web browser
	commit.add("ToggleWebBrowser", boost::bind(&toggleWebBrowser, _2));
	// <FS:Ansariel> Toggle debug settings floater
	commit.add("ToggleSettingsDebug", boost::bind(&toggleSettingsDebug));
	// <FS:Ansariel> Toggle teleport history panel directly
	commit.add("ToggleTeleportHistory", boost::bind(&toggleTeleportHistory));
	// <FS:Ansariel> FIRE-7758: Save/load camera position
	commit.add("Camera.StoreView", boost::bind(&LLAgentCamera::storeCameraPosition, &gAgentCamera));
	commit.add("Camera.LoadView", boost::bind(&LLAgentCamera::loadCameraPosition, &gAgentCamera));
	// </FS:Ansariel>

	// <FS:Ansariel> Script debug floater
	commit.add("ShowScriptDebug", boost::bind(&LLFloaterScriptDebug::show, LLUUID::null));
	
	// <FS:CR> Stream list import/export
	view_listener_t::addMenu(new FSStreamListExportXML(), "Streamlist.xml_export");
	view_listener_t::addMenu(new FSStreamListImportXML(), "Streamlist.xml_import");
	// <FS:CR> Dump SimulatorFeatures to chat
	view_listener_t::addMenu(new FSDumpSimulatorFeaturesToChat(), "Develop.DumpSimFeaturesToChat");
	// <FS:CR> Add to contact set
	view_listener_t::addMenu(new FSAddToContactSet(), "Avatar.AddToContactSet");

	// <FS:Techwolf Lupindo> export
	view_listener_t::addMenu(new FSObjectExport(), "Object.Export");
	view_listener_t::addMenu(new FSObjectExportCollada(), "Object.ExportCollada");
	enable.add("Object.EnableExport", boost::bind(&enable_export_object));
	// </FS:Techwolf Lupindo>
}<|MERGE_RESOLUTION|>--- conflicted
+++ resolved
@@ -166,10 +166,7 @@
 #include "lltexturecache.h"
 #include "llvovolume.h"
 #include "particleeditor.h"
-<<<<<<< HEAD
-=======
 #include "permissionstracker.h"
->>>>>>> c142812f
 
 using namespace LLAvatarAppearanceDefines;
 
@@ -5428,12 +5425,9 @@
 	// Camera focus and offset with CTRL/SHIFT + Scroll wheel
 	gSavedSettings.getControl("FocusOffsetRearView")->resetToDefault();
 	gSavedSettings.getControl("CameraOffsetRearView")->resetToDefault();
-<<<<<<< HEAD
-=======
 
 	// warn the user if there is a scripted followcam active that might stop a camera reset
 	PermissionsTracker::instance().warnFollowcam();
->>>>>>> c142812f
 }
 // </FS:Zi>
 
@@ -7680,7 +7674,6 @@
 		// LLBBox bbox = object->getBoundingBoxAgent() ;
 		// F32 angle_of_view = llmax(0.1f, LLViewerCamera::getInstance()->getAspect() > 1.f ? LLViewerCamera::getInstance()->getView() * LLViewerCamera::getInstance()->getAspect() : LLViewerCamera::getInstance()->getView());
 		// F32 distance = bbox.getExtentLocal().magVec() * PADDING_FACTOR / atan(angle_of_view);
-<<<<<<< HEAD
 
 		// LLVector3 obj_to_cam = LLViewerCamera::getInstance()->getOrigin() - bbox.getCenterAgent();
 		// obj_to_cam.normVec();
@@ -7693,20 +7686,6 @@
 
 		LLVector3d object_center_global=object->getPositionGlobal();
 
-=======
-
-		// LLVector3 obj_to_cam = LLViewerCamera::getInstance()->getOrigin() - bbox.getCenterAgent();
-		// obj_to_cam.normVec();
-
-
-		//	LLVector3d object_center_global = gAgent.getPosGlobalFromAgent(bbox.getCenterAgent());
-
-		// 	gAgentCamera.setCameraPosAndFocusGlobal(object_center_global + LLVector3d(obj_to_cam * distance), 
-		// 									object_center_global, 
-
-		LLVector3d object_center_global=object->getPositionGlobal();
-
->>>>>>> c142812f
 		float eye_distance=gSavedSettings.getF32("CameraZoomDistance");
 		float eye_z_offset=gSavedSettings.getF32("CameraZoomEyeZOffset");
 		LLVector3d focus_z_offset=LLVector3d(0.0f,0.0f,gSavedSettings.getF32("CameraZoomFocusZOffset"));
