--- conflicted
+++ resolved
@@ -9171,15 +9171,7 @@
                 if ((rlv_handler_t::isEnabled()) && (gRlvAttachmentLocks.hasLockedAttachmentPoint(RLV_LOCK_REMOVE)) &&
                     gRlvAttachmentLocks.isLockedAttachment(objectp->getRootEdit()))
                 {
-<<<<<<< HEAD
-                    //LLObjectSelectionHandle hSelect = LLSelectMgr::getInstance()->getSelection();
-                    //RlvSelectHasLockedAttach f;
-                    //if ((hSelect->isAttachment()) && (hSelect->getFirstRootNode(&f, false) != NULL))
-                    //  return true;
-                    return !gRlvAttachmentLocks.isLockedAttachment(objectp->getRootEdit()); // <FS:Ansariel> Kitty will have to check this...
-=======
                     return false;
->>>>>>> 7d779aac
                 }
 // [/RLVa:KB]
 
