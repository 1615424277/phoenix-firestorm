--- conflicted
+++ resolved
@@ -3799,21 +3799,13 @@
 			{
 				((LLVOAvatarSelf *)avatar)->dumpLocalTextures();
 			}
-<<<<<<< HEAD
-			llinfos << "Dumping temporary asset data to simulator logs for avatar " << avatar->getID() << llendl;
+			LL_INFOS() << "Dumping temporary asset data to simulator logs for avatar " << avatar->getID() << LL_ENDL;
 			// <FS:Ansariel> Disable message - spawns error "generic request failed"
 			//std::vector<std::string> strings;
 			//strings.push_back(avatar->getID().asString());
 			//LLUUID invoice;
 			//send_generic_message("dumptempassetdata", strings, invoice);
 			// </FS:Ansariel>
-=======
-			LL_INFOS() << "Dumping temporary asset data to simulator logs for avatar " << avatar->getID() << LL_ENDL;
-			std::vector<std::string> strings;
-			strings.push_back(avatar->getID().asString());
-			LLUUID invoice;
-			send_generic_message("dumptempassetdata", strings, invoice);
->>>>>>> d0ef02c2
 			LLFloaterReg::showInstance( "avatar_textures", LLSD(avatar->getID()) );
 		}
 		return true;
