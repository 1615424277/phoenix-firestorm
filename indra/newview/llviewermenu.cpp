/** 
 * @file llviewermenu.cpp
 * @brief Builds menus out of items.
 *
 * $LicenseInfo:firstyear=2002&license=viewerlgpl$
 * Second Life Viewer Source Code
 * Copyright (C) 2014, Linden Research, Inc.
 * 
 * This library is free software; you can redistribute it and/or
 * modify it under the terms of the GNU Lesser General Public
 * License as published by the Free Software Foundation;
 * version 2.1 of the License only.
 * 
 * This library is distributed in the hope that it will be useful,
 * but WITHOUT ANY WARRANTY; without even the implied warranty of
 * MERCHANTABILITY or FITNESS FOR A PARTICULAR PURPOSE.  See the GNU
 * Lesser General Public License for more details.
 * 
 * You should have received a copy of the GNU Lesser General Public
 * License along with this library; if not, write to the Free Software
 * Foundation, Inc., 51 Franklin Street, Fifth Floor, Boston, MA  02110-1301  USA
 * 
 * Linden Research, Inc., 945 Battery Street, San Francisco, CA  94111  USA
 * $/LicenseInfo$
 */

#include "llviewerprecompiledheaders.h"

#ifdef INCLUDE_VLD
#define VLD_FORCE_ENABLE 1
#include "vld.h"
#endif

#include "llviewermenu.h" 

// linden library includes
#include "llavatarnamecache.h"	// IDEVO
#include "llfloaterreg.h"
#include "llfloatersidepanelcontainer.h"
#include "llcombobox.h"
#include "llinventorypanel.h"
#include "llnotifications.h"
#include "llnotificationsutil.h"
#include "llviewereventrecorder.h"

// newview includes
#include "llagent.h"
#include "llagentaccess.h"
#include "llagentbenefits.h"
#include "llagentcamera.h"
#include "llagentui.h"
#include "llagentwearables.h"
#include "llagentpilot.h"
// [SL:KB] - Patch: Appearance-PhantomAttach | Checked: Catznip-5.0
#include "llattachmentsmgr.h"
// [/SL:KB]
#include "llcompilequeue.h"
#include "llconsole.h"
#include "lldebugview.h"
#include "llenvironment.h"
#include "llfilepicker.h"
#include "llfirstuse.h"
#include "llfloaterabout.h"
#include "llfloaterbuy.h"
#include "llfloaterbuycontents.h"
#include "llbuycurrencyhtml.h"
#include "llfloatergodtools.h"
#include "llfloaterimcontainer.h"
#include "llfloaterland.h"
#include "llfloaterimnearbychat.h"
#include "llfloaterlandholdings.h"
#include "llfloaterpathfindingcharacters.h"
#include "llfloaterpathfindinglinksets.h"
#include "llfloaterpay.h"
#include "llfloaterreporter.h"
#include "llfloatersearch.h"
#include "llfloaterscriptdebug.h"
#include "llfloatersnapshot.h"
#include "llfloatertools.h"
#include "llfloaterworldmap.h"
#include "llfloaterbuildoptions.h"
#include "llavataractions.h"
#include "lllandmarkactions.h"
#include "llgroupmgr.h"
#include "lltooltip.h"
#include "lltoolface.h"
#include "llhints.h"
#include "llhudeffecttrail.h"
#include "llhudmanager.h"
#include "llimview.h"
#include "llinventorybridge.h"
#include "llinventorydefines.h"
#include "llinventoryfunctions.h"
#include "llpanellogin.h"
#include "llpanelblockedlist.h"
#include "llpanelmaininventory.h"
#include "llmarketplacefunctions.h"
#include "llmenuoptionpathfindingrebakenavmesh.h"
#include "llmoveview.h"
#include "llparcel.h"
#include "llrootview.h"
#include "llsceneview.h"
#include "llscenemonitor.h"
#include "llselectmgr.h"
#include "llspellcheckmenuhandler.h"
#include "llstatusbar.h"
#include "lltextureview.h"
#include "lltoolbarview.h"
#include "lltoolcomp.h"
#include "lltoolmgr.h"
#include "lltoolpie.h"
#include "lltoolselectland.h"
#include "lltrans.h"
#include "llviewerdisplay.h" //for gWindowResized
#include "llviewergenericmessage.h"
#include "llviewerhelp.h"
#include "llviewermenufile.h"	// init_menu_file()
#include "llviewermessage.h"
#include "llviewernetwork.h"
#include "llviewerobjectlist.h"
#include "llviewerparcelmgr.h"
#include "llviewerstats.h"
#include "llvoavatarself.h"
#include "llvoicevivox.h"
#include "llworldmap.h"
#include "pipeline.h"
#include "llviewerjoystick.h"
#include "llfloatercamera.h"
#include "lluilistener.h"
#include "llappearancemgr.h"
#include "lltrans.h"
#include "lltoolgrab.h"
#include "llwindow.h"
#include "llpathfindingmanager.h"
#include "llstartup.h"
#include "boost/unordered_map.hpp"
#include <boost/regex.hpp>
#include <boost/algorithm/string.hpp>
#include "llcleanup.h"
#include "llviewershadermgr.h"
// [RLVa:KB] - Checked: 2011-05-22 (RLVa-1.3.1a)
#include "fsavatarrenderpersistence.h"
#include "rlvactions.h"
#include "rlvhandler.h"
#include "rlvlocks.h"
// [/RLVa:KB]

// Firestorm includes
#include "fsassetblacklist.h"
#include "fsdata.h"
#include "fslslbridge.h"
#include "fscommon.h"
#include "fsfloaterexport.h"
#include "fsfloatercontacts.h"
#include "fsfloaterplacedetails.h"
#include "fspose.h"
#include "lfsimfeaturehandler.h"
#include "llavatarpropertiesprocessor.h"
#include "llcheckboxctrl.h"
#include "llfloatergridstatus.h"
#include "llfloaterpreference.h"
#include "lllogininstance.h"
#include "llscenemonitor.h"
#include "llsdserialize.h"
#include "lltexturecache.h"
#include "llvovolume.h"
#include "particleeditor.h"

using namespace LLAvatarAppearanceDefines;

typedef LLPointer<LLViewerObject> LLViewerObjectPtr;

static boost::unordered_map<std::string, LLStringExplicit> sDefaultItemLabels;

BOOL enable_land_build(void*);
BOOL enable_object_build(void*);

LLVOAvatar* find_avatar_from_object( LLViewerObject* object );
LLVOAvatar* find_avatar_from_object( const LLUUID& object_id );

void handle_test_load_url(void*);

//
// Evil hackish imported globals

//extern BOOL	gHideSelectedObjects;
//extern BOOL gAllowSelectAvatar;
//extern BOOL gDebugAvatarRotation;
extern BOOL gDebugClicks;
extern BOOL gDebugWindowProc;
extern BOOL gShaderProfileFrame;

//extern BOOL gDebugTextEditorTips;
//extern BOOL gDebugSelectMgr;

//
// Globals
//

LLMenuBarGL		*gMenuBarView = NULL;
LLViewerMenuHolderGL	*gMenuHolder = NULL;
LLMenuGL		*gPopupMenuView = NULL;
LLMenuGL		*gEditMenu = NULL;
LLMenuBarGL		*gLoginMenuBarView = NULL;

// Context menus
LLContextMenu	*gMenuAvatarSelf	= NULL;
LLContextMenu	*gMenuAvatarOther = NULL;
LLContextMenu	*gMenuObject = NULL;
LLContextMenu	*gMenuAttachmentSelf = NULL;
LLContextMenu	*gMenuAttachmentOther = NULL;
LLContextMenu	*gMenuLand	= NULL;
LLContextMenu	*gMenuMuteParticle = NULL;

// <FS:Zi> Pie menu
// Pie menus
PieMenu		*gPieMenuAvatarSelf	= NULL;
PieMenu		*gPieMenuAvatarOther = NULL;
PieMenu		*gPieMenuObject = NULL;
PieMenu		*gPieMenuAttachmentSelf = NULL;
PieMenu		*gPieMenuAttachmentOther = NULL;
PieMenu		*gPieMenuLand	= NULL;
PieMenu		*gPieMenuMuteParticle = NULL;
// <FS:Zi> Pie menu

// <FS:Ansariel> FIRE-7893: Detach function on inspect self toast without function
LLToggleableMenu	*gMenuInspectSelf	= NULL;
LLContextMenu		*gInspectSelfDetachScreenMenu = NULL;
LLContextMenu		*gInspectSelfDetachMenu = NULL;
// </FS:Ansariel>

const std::string SAVE_INTO_TASK_INVENTORY("Save Object Back to Object Contents");

LLMenuGL* gAttachSubMenu = NULL;
LLMenuGL* gDetachSubMenu = NULL;
LLMenuGL* gTakeOffClothes = NULL;
LLMenuGL* gDetachAvatarMenu = NULL;
LLMenuGL* gDetachHUDAvatarMenu = NULL;
LLContextMenu* gAttachScreenPieMenu = NULL;
LLContextMenu* gAttachPieMenu = NULL;
LLContextMenu* gAttachBodyPartPieMenus[9];
LLContextMenu* gDetachPieMenu = NULL;
LLContextMenu* gDetachScreenPieMenu = NULL;
LLContextMenu* gDetachAttSelfMenu = NULL;
LLContextMenu* gDetachHUDAttSelfMenu = NULL;
LLContextMenu* gDetachBodyPartPieMenus[9];

// <FS:Zi> Pie menu
PieMenu* gPieAttachScreenMenu = NULL;
PieMenu* gPieAttachMenu = NULL;
PieMenu* gPieAttachBodyPartMenus[PIE_MAX_SLICES];
PieMenu* gPieDetachMenu = NULL;
PieMenu* gPieDetachScreenMenu = NULL;
PieMenu* gPieDetachBodyPartMenus[PIE_MAX_SLICES];
// <FS:Zi> Pie menu

LLMenuItemCallGL* gAutorespondMenu = NULL;
LLMenuItemCallGL* gAutorespondNonFriendsMenu = NULL;
//
// Local prototypes

// File Menu
void handle_compress_image(void*);


// Edit menu
void handle_dump_group_info(void *);
void handle_dump_capabilities_info(void *);

// Advanced->Consoles menu
void handle_region_dump_settings(void*);
void handle_region_dump_temp_asset_data(void*);
void handle_region_clear_temp_asset_data(void*);

// Object pie menu
BOOL sitting_on_selection();

void near_sit_object();
//void label_sit_or_stand(std::string& label, void*);
// buy and take alias into the same UI positions, so these
// declarations handle this mess.
BOOL is_selection_buy_not_take();
S32 selection_price();
BOOL enable_take();
void handle_object_show_inspector();
void handle_avatar_show_inspector();
bool confirm_take(const LLSD& notification, const LLSD& response, LLObjectSelectionHandle selection_handle);

void handle_buy_object(LLSaleInfo sale_info);
void handle_buy_contents(LLSaleInfo sale_info);

// Land pie menu
void near_sit_down_point(BOOL success, void *);

// Avatar pie menu

// Debug menu


void velocity_interpolate( void* );
void handle_visual_leak_detector_toggle(void*);
void handle_rebake_textures(void*);
BOOL check_admin_override(void*);
void handle_admin_override_toggle(void*);
#ifdef TOGGLE_HACKED_GODLIKE_VIEWER
void handle_toggle_hacked_godmode(void*);
BOOL check_toggle_hacked_godmode(void*);
bool enable_toggle_hacked_godmode(void*);
#endif

void toggle_show_xui_names(void *);
BOOL check_show_xui_names(void *);

// Debug UI

void handle_buy_currency_test(void*);
void handle_save_to_xml(void*);
void handle_load_from_xml(void*);

void handle_god_mode(void*);

// God menu
void handle_leave_god_mode(void*);


void handle_reset_view();

void handle_duplicate_in_place(void*);


void handle_object_owner_self(void*);
void handle_object_owner_permissive(void*);
void handle_object_lock(void*);
void handle_object_asset_ids(void*);
void force_take_copy(void*);
#ifdef _CORY_TESTING
void force_export_copy(void*);
void force_import_geometry(void*);
#endif

void handle_force_parcel_owner_to_me(void*);
void handle_force_parcel_to_content(void*);
void handle_claim_public_land(void*);

void handle_god_request_avatar_geometry(void *);	// Hack for easy testing of new avatar geometry
void reload_vertex_shader(void *);
void handle_disconnect_viewer(void *);

void force_error_breakpoint(void *);
void force_error_llerror(void *);
void force_error_bad_memory_access(void *);
void force_error_infinite_loop(void *);
void force_error_software_exception(void *);
void force_error_driver_crash(void *);

void handle_force_delete(void*);
void print_object_info(void*);
void print_agent_nvpairs(void*);
void toggle_debug_menus(void*);
void upload_done_callback(const LLUUID& uuid, void* user_data, S32 result, LLExtStat ext_status);
void dump_select_mgr(void*);

void dump_inventory(void*);
void toggle_visibility(void*);
BOOL get_visibility(void*);

// Avatar Pie menu
void request_friendship(const LLUUID& agent_id);

// Tools menu
void handle_selected_texture_info(void*);
void handle_selected_material_info();

void handle_dump_followcam(void*);
void handle_viewer_enable_message_log(void*);
void handle_viewer_disable_message_log(void*);

BOOL enable_buy_land(void*);

// Help menu

void handle_test_male(void *);
void handle_test_female(void *);
void handle_dump_attachments(void *);
void handle_dump_avatar_local_textures(void*);
void handle_debug_avatar_textures(void*);
void handle_grab_baked_texture(void*);
BOOL enable_grab_baked_texture(void*);
void handle_dump_region_object_cache(void*);

BOOL enable_save_into_task_inventory(void*);

BOOL enable_detach(const LLSD& = LLSD());
void menu_toggle_attached_lights(void* user_data);
void menu_toggle_attached_particles(void* user_data);

void avatar_tex_refresh(LLVOAvatar* avatar);	// <FS:CR> FIRE-11800

class LLMenuParcelObserver : public LLParcelObserver
{
public:
	LLMenuParcelObserver();
	~LLMenuParcelObserver();
	virtual void changed();
};

static LLMenuParcelObserver* gMenuParcelObserver = NULL;

static LLUIListener sUIListener;

LLMenuParcelObserver::LLMenuParcelObserver()
{
	LLViewerParcelMgr::getInstance()->addObserver(this);
}

LLMenuParcelObserver::~LLMenuParcelObserver()
{
	LLViewerParcelMgr::getInstance()->removeObserver(this);
}

void LLMenuParcelObserver::changed()
{
	LLParcel *parcel = LLViewerParcelMgr::getInstance()->getParcelSelection()->getParcel();
	// <FS:Ansariel> FIRE-4454: Cache controls because of performance reasons
	//gMenuHolder->childSetEnabled("Land Buy Pass", LLPanelLandGeneral::enableBuyPass(NULL) && !(parcel->getOwnerID()== gAgent.getID()));
	//
	//BOOL buyable = enable_buy_land(NULL);
	//gMenuHolder->childSetEnabled("Land Buy", buyable);
	//gMenuHolder->childSetEnabled("Buy Land...", buyable);

	static LLView* land_buy_pass = gMenuHolder->getChildView("Land Buy Pass");
	static LLView* land_buy_pass_pie = gMenuHolder->getChildView("Land Buy Pass Pie");
	static LLView* land_buy = gMenuHolder->getChildView("Land Buy");
	static LLView* land_buy_pie = gMenuHolder->getChildView("Land Buy Pie");

	BOOL pass_buyable = LLPanelLandGeneral::enableBuyPass(NULL) && parcel->getOwnerID() != gAgentID;
	land_buy_pass->setEnabled(pass_buyable);
	land_buy_pass_pie->setEnabled(pass_buyable);

	BOOL buyable = enable_buy_land(NULL);
	land_buy->setEnabled(buyable);
	land_buy_pie->setEnabled(buyable);
	// </FS:Ansariel> FIRE-4454: Cache controls because of performance reasons
}


void initialize_menus();

//-----------------------------------------------------------------------------
// Initialize main menus
//
// HOW TO NAME MENUS:
//
// First Letter Of Each Word Is Capitalized, Even At Or And
//
// Items that lead to dialog boxes end in "..."
//
// Break up groups of more than 6 items with separators
//-----------------------------------------------------------------------------

void set_merchant_SLM_menu()
{
    // All other cases (new merchant, not merchant, migrated merchant): show the new Marketplace Listings menu and enable the tool
    gMenuHolder->getChild<LLView>("MarketplaceListings")->setVisible(TRUE);
    LLCommand* command = LLCommandManager::instance().getCommand("marketplacelistings");
	gToolBarView->enableCommand(command->id(), true);
}

void check_merchant_status(bool force)
{
	// <FS:Ansariel> Don't show merchant outbox or SL Marketplace stuff outside SL
	if (!LLGridManager::getInstance()->isInSecondLife())
	{
		gMenuHolder->getChild<LLView>("MarketplaceListings")->setVisible(FALSE);
		return;
	}
	// </FS:Ansariel>

    if (force)
    {
        // Reset the SLM status: we actually want to check again, that's the point of calling check_merchant_status()
        LLMarketplaceData::instance().setSLMStatus(MarketplaceStatusCodes::MARKET_PLACE_NOT_INITIALIZED);
    }
    // Hide SLM related menu item
    gMenuHolder->getChild<LLView>("MarketplaceListings")->setVisible(FALSE);

    // Also disable the toolbar button for Marketplace Listings
    LLCommand* command = LLCommandManager::instance().getCommand("marketplacelistings");
    gToolBarView->enableCommand(command->id(), false);

    // Launch an SLM test connection to get the merchant status
    LLMarketplaceData::instance().initializeSLM(boost::bind(&set_merchant_SLM_menu));
}

void init_menus()
{
	// Initialize actions
	initialize_menus();

	///
	/// Popup menu
	///
	/// The popup menu is now populated by the show_context_menu()
	/// method.
	
	LLMenuGL::Params menu_params;
	menu_params.name = "Popup";
	menu_params.visible = false;
	gPopupMenuView = LLUICtrlFactory::create<LLMenuGL>(menu_params);
	gMenuHolder->addChild( gPopupMenuView );

	///
	/// Context menus
	///

	const widget_registry_t& registry =
		LLViewerMenuHolderGL::child_registry_t::instance();
	gEditMenu = LLUICtrlFactory::createFromFile<LLMenuGL>("menu_edit.xml", gMenuHolder, registry);
	gMenuAvatarSelf = LLUICtrlFactory::createFromFile<LLContextMenu>(
		"menu_avatar_self.xml", gMenuHolder, registry);
	gMenuAvatarOther = LLUICtrlFactory::createFromFile<LLContextMenu>(
		"menu_avatar_other.xml", gMenuHolder, registry);

	gDetachScreenPieMenu = gMenuHolder->getChild<LLContextMenu>("Object Detach HUD", true);
	gDetachPieMenu = gMenuHolder->getChild<LLContextMenu>("Object Detach", true);

	gMenuObject = LLUICtrlFactory::createFromFile<LLContextMenu>(
		"menu_object.xml", gMenuHolder, registry);

	gAttachScreenPieMenu = gMenuHolder->getChild<LLContextMenu>("Object Attach HUD");
	gAttachPieMenu = gMenuHolder->getChild<LLContextMenu>("Object Attach");

	gMenuAttachmentSelf = LLUICtrlFactory::createFromFile<LLContextMenu>(
		"menu_attachment_self.xml", gMenuHolder, registry);
	gMenuAttachmentOther = LLUICtrlFactory::createFromFile<LLContextMenu>(
		"menu_attachment_other.xml", gMenuHolder, registry);

	gDetachHUDAttSelfMenu = gMenuHolder->getChild<LLContextMenu>("Detach Self HUD", true);
	gDetachAttSelfMenu = gMenuHolder->getChild<LLContextMenu>("Detach Self", true);

	gMenuLand = LLUICtrlFactory::createFromFile<LLContextMenu>(
		"menu_land.xml", gMenuHolder, registry);

	gMenuMuteParticle = LLUICtrlFactory::createFromFile<LLContextMenu>(
		"menu_mute_particle.xml", gMenuHolder, registry);

// <FS:Zi> Pie menu
	gPieMenuAvatarSelf = LLUICtrlFactory::createFromFile<PieMenu>(
		"menu_pie_avatar_self.xml", gMenuHolder, registry);
	gPieMenuAvatarOther = LLUICtrlFactory::createFromFile<PieMenu>(
		"menu_pie_avatar_other.xml", gMenuHolder, registry);

	// added "Pie" to the control names to keep them unique
	gPieDetachScreenMenu = gMenuHolder->getChild<PieMenu>("Pie Object Detach HUD", true);
	gPieDetachMenu = gMenuHolder->getChild<PieMenu>("Pie Object Detach", true);

	gPieMenuObject = LLUICtrlFactory::createFromFile<PieMenu>(
		"menu_pie_object.xml", gMenuHolder, registry);

	// added "Pie" to the control names to keep them unique
	gPieAttachScreenMenu = gMenuHolder->getChild<PieMenu>("Pie Object Attach HUD");
	gPieAttachMenu = gMenuHolder->getChild<PieMenu>("Pie Object Attach");

	gPieMenuAttachmentSelf = LLUICtrlFactory::createFromFile<PieMenu>(
		"menu_pie_attachment_self.xml", gMenuHolder, registry);
	gPieMenuAttachmentOther = LLUICtrlFactory::createFromFile<PieMenu>(
		"menu_pie_attachment_other.xml", gMenuHolder, registry);

	gPieMenuLand = LLUICtrlFactory::createFromFile<PieMenu>(
		"menu_pie_land.xml", gMenuHolder, registry);

	gPieMenuMuteParticle = LLUICtrlFactory::createFromFile<PieMenu>(
		"menu_pie_mute_particle.xml", gMenuHolder, registry);
// </FS:Zi> Pie menu

	// <FS:Ansariel> FIRE-7893: Detach function on inspect self toast without function
	gMenuInspectSelf = LLUICtrlFactory::createFromFile<LLToggleableMenu>(
		"menu_inspect_self_gear.xml", gMenuHolder, registry);

	gInspectSelfDetachScreenMenu = gMenuHolder->getChild<LLContextMenu>("Inspect Self Detach HUD", true);
	gInspectSelfDetachMenu = gMenuHolder->getChild<LLContextMenu>("Inspect Self Detach", true);
	// </FS:Ansariel>

	///
	/// set up the colors
	///
	LLColor4 color;

	// do not set colors in code, let the skin decide. -Zi
	/*
	LLColor4 context_menu_color = LLUIColorTable::instance().getColor("MenuPopupBgColor");
	
	gMenuAvatarSelf->setBackgroundColor( context_menu_color );
	gMenuAvatarOther->setBackgroundColor( context_menu_color );
	gMenuObject->setBackgroundColor( context_menu_color );
	gMenuAttachmentSelf->setBackgroundColor( context_menu_color );
	gMenuAttachmentOther->setBackgroundColor( context_menu_color );

	gMenuLand->setBackgroundColor( context_menu_color );

	color = LLUIColorTable::instance().getColor( "MenuPopupBgColor" );
	gPopupMenuView->setBackgroundColor( color );
	*/

	// <FS> Changed for grid manager
	// If we are not in production, use a different color to make it apparent.
	//if (LLGridManager::getInstance()->isInProductionGrid())
	//{
	//	color = LLUIColorTable::instance().getColor( "MenuBarBgColor" );
	//}
	//else
	//{
	//	color = LLUIColorTable::instance().getColor( "MenuNonProductionBgColor" );
	//}

	//LLView* menu_bar_holder = gViewerWindow->getRootView()->getChildView("menu_bar_holder");

	//gMenuBarView = LLUICtrlFactory::getInstance()->createFromFile<LLMenuBarGL>("menu_viewer.xml", gMenuHolder, LLViewerMenuHolderGL::child_registry_t::instance());
	//gMenuBarView->setRect(LLRect(0, menu_bar_holder->getRect().mTop, 0, menu_bar_holder->getRect().mTop - MENU_BAR_HEIGHT));
	//gMenuBarView->setBackgroundColor( color );

	gMenuBarView = LLUICtrlFactory::getInstance()->createFromFile<LLMenuBarGL>("menu_viewer.xml", gMenuHolder, LLViewerMenuHolderGL::child_registry_t::instance());
	// ONLY change the color IF we are in beta. Otherwise leave it alone so it can use the skinned color. -Zi
	if(LLGridManager::getInstance()->isInSLBeta())
	{
		color = LLUIColorTable::instance().getColor( "MenuNonProductionBgColor" );
		gMenuBarView->setBackgroundColor( color );
	}

	LLView* menu_bar_holder = gViewerWindow->getRootView()->getChildView("menu_bar_holder");
	gMenuBarView->setRect(LLRect(0, menu_bar_holder->getRect().mTop, 0, menu_bar_holder->getRect().mTop - MENU_BAR_HEIGHT));
	// </FS> Changed for grid manager

	menu_bar_holder->addChild(gMenuBarView);
  
    gViewerWindow->setMenuBackgroundColor(false, 
        !LLGridManager::getInstance()->isInSLBeta());
	// *TODO:Also fix cost in llfolderview.cpp for Inventory menus
	const std::string texture_upload_cost_str = std::to_string(LLAgentBenefitsMgr::current().getTextureUploadCost());
	const std::string sound_upload_cost_str = std::to_string(LLAgentBenefitsMgr::current().getSoundUploadCost());
	const std::string animation_upload_cost_str = std::to_string(LLAgentBenefitsMgr::current().getAnimationUploadCost());
	gMenuHolder->childSetLabelArg("Upload Image", "[COST]", texture_upload_cost_str);
	gMenuHolder->childSetLabelArg("Upload Sound", "[COST]", sound_upload_cost_str);
	gMenuHolder->childSetLabelArg("Upload Animation", "[COST]", animation_upload_cost_str);

	gAutorespondMenu = gMenuBarView->getChild<LLMenuItemCallGL>("Set Autorespond", TRUE);
	gAutorespondNonFriendsMenu = gMenuBarView->getChild<LLMenuItemCallGL>("Set Autorespond to non-friends", TRUE);
	gAttachSubMenu = gMenuBarView->findChildMenuByName("Attach Object", TRUE);
	gDetachSubMenu = gMenuBarView->findChildMenuByName("Detach Object", TRUE);

	gDetachAvatarMenu = gMenuHolder->getChild<LLMenuGL>("Avatar Detach", true);
	gDetachHUDAvatarMenu = gMenuHolder->getChild<LLMenuGL>("Avatar Detach HUD", true);

	// Don't display the Memory console menu if the feature is turned off
	LLMenuItemCheckGL *memoryMenu = gMenuBarView->getChild<LLMenuItemCheckGL>("Memory", TRUE);
	if (memoryMenu)
	{
		memoryMenu->setVisible(FALSE);
	}

	gMenuBarView->createJumpKeys();

	// Let land based option enable when parcel changes
	gMenuParcelObserver = new LLMenuParcelObserver();

	gLoginMenuBarView = LLUICtrlFactory::getInstance()->createFromFile<LLMenuBarGL>("menu_login.xml", gMenuHolder, LLViewerMenuHolderGL::child_registry_t::instance());
	gLoginMenuBarView->arrangeAndClear();
	LLRect menuBarRect = gLoginMenuBarView->getRect();
	menuBarRect.setLeftTopAndSize(0, menu_bar_holder->getRect().getHeight(), menuBarRect.getWidth(), menuBarRect.getHeight());
	gLoginMenuBarView->setRect(menuBarRect);
	// do not set colors in code, always lat the skin decide. -Zi
	// gLoginMenuBarView->setBackgroundColor( color );
	menu_bar_holder->addChild(gLoginMenuBarView);
	
	// tooltips are on top of EVERYTHING, including menus
	gViewerWindow->getRootView()->sendChildToFront(gToolTipView);
}

///////////////////
// SHOW CONSOLES //
///////////////////


class LLAdvancedToggleConsole : public view_listener_t
{
	bool handleEvent(const LLSD& userdata)
	{
		std::string console_type = userdata.asString();
		if ("texture" == console_type)
		{
			toggle_visibility( (void*)gTextureView );
		}
		else if ("debug" == console_type)
		{
			toggle_visibility( (void*)static_cast<LLUICtrl*>(gDebugView->mDebugConsolep));
		}
		else if ("fast timers" == console_type)
		{
			LLFloaterReg::toggleInstance("block_timers");
		}
		else if ("scene view" == console_type)
		{
			toggle_visibility( (void*)gSceneView);
		}
		else if ("scene monitor" == console_type)
		{
			toggle_visibility( (void*)gSceneMonitorView);
		}

		return true;
	}
};
class LLAdvancedCheckConsole : public view_listener_t
{
	bool handleEvent(const LLSD& userdata)
	{
		std::string console_type = userdata.asString();
		bool new_value = false;
		if ("texture" == console_type)
		{
			new_value = get_visibility( (void*)gTextureView );
		}
		else if ("debug" == console_type)
		{
			new_value = get_visibility( (void*)((LLView*)gDebugView->mDebugConsolep) );
		}
		else if ("fast timers" == console_type)
		{
			new_value = LLFloaterReg::instanceVisible("block_timers");
		}
		else if ("scene view" == console_type)
		{
			new_value = get_visibility( (void*) gSceneView);
		}
		else if ("scene monitor" == console_type)
		{
			new_value = get_visibility( (void*) gSceneMonitorView);
		}
		
		return new_value;
	}
};


//////////////////////////
// DUMP INFO TO CONSOLE //
//////////////////////////


class LLAdvancedDumpInfoToConsole : public view_listener_t
{
	bool handleEvent(const LLSD& userdata)
	{
		gDebugView->mDebugConsolep->setVisible(TRUE);
		std::string info_type = userdata.asString();
		if ("region" == info_type)
		{
			handle_region_dump_settings(NULL);
		}
		else if ("group" == info_type)
		{
			handle_dump_group_info(NULL);
		}
		else if ("capabilities" == info_type)
		{
			handle_dump_capabilities_info(NULL);
		}
		return true;
	}
};


//////////////
// HUD INFO //
//////////////


class LLAdvancedToggleHUDInfo : public view_listener_t
{
	bool handleEvent(const LLSD& userdata)
	{
		std::string info_type = userdata.asString();

		if ("camera" == info_type)
		{
			gDisplayCameraPos = !(gDisplayCameraPos);
		}
		else if ("wind" == info_type)
		{
			gDisplayWindInfo = !(gDisplayWindInfo);
		}
		else if ("fov" == info_type)
		{
			gDisplayFOV = !(gDisplayFOV);
		}
		else if ("badge" == info_type)
		{
			report_to_nearby_chat("Hippos!");
		}
		else if ("cookies" == info_type)
		{
			report_to_nearby_chat("Cookies!");
		}
		// <FS:PP>
		else if ("motd" == info_type)
		{
			report_to_nearby_chat(gAgent.mMOTD);
		}
		// </FS:PP>
		return true;
	}
};

class LLAdvancedCheckHUDInfo : public view_listener_t
{
	bool handleEvent(const LLSD& userdata)
	{
		std::string info_type = userdata.asString();
		bool new_value = false;
		if ("camera" == info_type)
		{
			new_value = gDisplayCameraPos;
		}
		else if ("wind" == info_type)
		{
			new_value = gDisplayWindInfo;
		}
		else if ("fov" == info_type)
		{
			new_value = gDisplayFOV;
		}
		return new_value;
	}
};


<<<<<<< HEAD
// <FS:Ansariel> Keep this for menu check item
//////////////
// FLYING   //
//////////////

class LLAdvancedAgentFlyingInfo : public view_listener_t
{
	bool handleEvent(const LLSD&)
	{
		return gAgent.getFlying();
	}
};
// </FS:Ansariel>


=======
>>>>>>> 9c8bc82c
///////////////////////
// CLEAR GROUP CACHE //
///////////////////////

class LLAdvancedClearGroupCache : public view_listener_t
{
	bool handleEvent(const LLSD& userdata)
	{
		LLGroupMgr::debugClearAllGroups(NULL);
		return true;
	}
};




/////////////////
// RENDER TYPE //
/////////////////
U32 render_type_from_string(std::string render_type)
{
	if ("simple" == render_type)
	{
		return LLPipeline::RENDER_TYPE_SIMPLE;
	}
	else if ("alpha" == render_type)
	{
		return LLPipeline::RENDER_TYPE_ALPHA;
	}
	else if ("tree" == render_type)
	{
		return LLPipeline::RENDER_TYPE_TREE;
	}
	else if ("character" == render_type)
	{
		return LLPipeline::RENDER_TYPE_AVATAR;
	}
	else if ("controlAV" == render_type) // Animesh
	{
		return LLPipeline::RENDER_TYPE_CONTROL_AV;
	}
	else if ("surfacePatch" == render_type)
	{
		return LLPipeline::RENDER_TYPE_TERRAIN;
	}
	else if ("sky" == render_type)
	{
		return LLPipeline::RENDER_TYPE_SKY;
	}
	else if ("water" == render_type)
	{
		return LLPipeline::RENDER_TYPE_WATER;
	}
	else if ("ground" == render_type)
	{
		return LLPipeline::RENDER_TYPE_GROUND;
	}
	else if ("volume" == render_type)
	{
		return LLPipeline::RENDER_TYPE_VOLUME;
	}
	else if ("grass" == render_type)
	{
		return LLPipeline::RENDER_TYPE_GRASS;
	}
	else if ("clouds" == render_type)
	{
		return LLPipeline::RENDER_TYPE_CLOUDS;
	}
	else if ("particles" == render_type)
	{
		return LLPipeline::RENDER_TYPE_PARTICLES;
	}
	else if ("bump" == render_type)
	{
		return LLPipeline::RENDER_TYPE_BUMP;
	}
	else
	{
		return 0;
	}
}


class LLAdvancedToggleRenderType : public view_listener_t
{
	bool handleEvent(const LLSD& userdata)
	{
		U32 render_type = render_type_from_string( userdata.asString() );
		if ( render_type != 0 )
		{
			LLPipeline::toggleRenderTypeControl( render_type );
			if(render_type == LLPipeline::RENDER_TYPE_PARTICLES)
			{
				gPipeline.sRenderParticles = gPipeline.hasRenderType(LLPipeline::RENDER_TYPE_PARTICLES);
			}
		}
		return true;
	}
};


class LLAdvancedCheckRenderType : public view_listener_t
{
	bool handleEvent(const LLSD& userdata)
	{
		U32 render_type = render_type_from_string( userdata.asString() );
		bool new_value = false;

		if ( render_type != 0 )
		{
			new_value = LLPipeline::hasRenderTypeControl( render_type );
		}

		return new_value;
	}
};


/////////////
// FEATURE //
/////////////
U32 feature_from_string(std::string feature)
{ 
	if ("ui" == feature)
	{ 
		return LLPipeline::RENDER_DEBUG_FEATURE_UI;
	}
	else if ("selected" == feature)
	{
		return LLPipeline::RENDER_DEBUG_FEATURE_SELECTED;
	}
	else if ("highlighted" == feature)
	{
		return LLPipeline::RENDER_DEBUG_FEATURE_HIGHLIGHTED;
	}
	else if ("dynamic textures" == feature)
	{
		return LLPipeline::RENDER_DEBUG_FEATURE_DYNAMIC_TEXTURES;
	}
	else if ("foot shadows" == feature)
	{
		return LLPipeline::RENDER_DEBUG_FEATURE_FOOT_SHADOWS;
	}
	else if ("fog" == feature)
	{
		return LLPipeline::RENDER_DEBUG_FEATURE_FOG;
	}
	else if ("fr info" == feature)
	{
		return LLPipeline::RENDER_DEBUG_FEATURE_FR_INFO;
	}
	else if ("flexible" == feature)
	{
		return LLPipeline::RENDER_DEBUG_FEATURE_FLEXIBLE;
	}
	else
	{
		return 0;
	}
};


class LLAdvancedToggleFeature : public view_listener_t
{
	bool handleEvent(const LLSD& userdata)
	{
		U32 feature = feature_from_string( userdata.asString() );
		if ( feature != 0 )
		{
			LLPipeline::toggleRenderDebugFeature( feature );
		}
		return true;
	}
};

class LLAdvancedCheckFeature : public view_listener_t
{
	bool handleEvent(const LLSD& userdata)
{
	U32 feature = feature_from_string( userdata.asString() );
	bool new_value = false;

	if ( feature != 0 )
	{
		new_value = LLPipeline::toggleRenderDebugFeatureControl( feature );
	}

	return new_value;
}
};

class LLAdvancedCheckDisplayTextureDensity : public view_listener_t
{
	bool handleEvent(const LLSD& userdata)
	{
		std::string mode = userdata.asString();
		if (!gPipeline.hasRenderDebugMask(LLPipeline::RENDER_DEBUG_TEXEL_DENSITY))
		{
			return mode == "none";
		}
		if (mode == "current")
		{
			return LLViewerTexture::sDebugTexelsMode == LLViewerTexture::DEBUG_TEXELS_CURRENT;
		}
		else if (mode == "desired")
		{
			return LLViewerTexture::sDebugTexelsMode == LLViewerTexture::DEBUG_TEXELS_DESIRED;
		}
		else if (mode == "full")
		{
			return LLViewerTexture::sDebugTexelsMode == LLViewerTexture::DEBUG_TEXELS_FULL;
		}
		return false;
	}
};

class LLAdvancedSetDisplayTextureDensity : public view_listener_t
{
	bool handleEvent(const LLSD& userdata)
	{
		std::string mode = userdata.asString();
		if (mode == "none")
		{
			if (gPipeline.hasRenderDebugMask(LLPipeline::RENDER_DEBUG_TEXEL_DENSITY) == TRUE) 
			{
				gPipeline.toggleRenderDebug(LLPipeline::RENDER_DEBUG_TEXEL_DENSITY);
			}
			LLViewerTexture::sDebugTexelsMode = LLViewerTexture::DEBUG_TEXELS_OFF;
		}
		else if (mode == "current")
		{
			if (gPipeline.hasRenderDebugMask(LLPipeline::RENDER_DEBUG_TEXEL_DENSITY) == FALSE) 
			{
				gPipeline.toggleRenderDebug(LLPipeline::RENDER_DEBUG_TEXEL_DENSITY);
			}
			LLViewerTexture::sDebugTexelsMode = LLViewerTexture::DEBUG_TEXELS_CURRENT;
		}
		else if (mode == "desired")
		{
			if (gPipeline.hasRenderDebugMask(LLPipeline::RENDER_DEBUG_TEXEL_DENSITY) == FALSE) 
			{
				gPipeline.toggleRenderDebug(LLPipeline::RENDER_DEBUG_TEXEL_DENSITY);
			}
			gPipeline.setRenderDebugFeatureControl(LLPipeline::RENDER_DEBUG_TEXEL_DENSITY, true);
			LLViewerTexture::sDebugTexelsMode = LLViewerTexture::DEBUG_TEXELS_DESIRED;
		}
		else if (mode == "full")
		{
			if (gPipeline.hasRenderDebugMask(LLPipeline::RENDER_DEBUG_TEXEL_DENSITY) == FALSE) 
			{
				gPipeline.toggleRenderDebug(LLPipeline::RENDER_DEBUG_TEXEL_DENSITY);
			}
			LLViewerTexture::sDebugTexelsMode = LLViewerTexture::DEBUG_TEXELS_FULL;
		}
		return true;
	}
};


//////////////////
// INFO DISPLAY //
//////////////////
U64 info_display_from_string(std::string info_display)
{
	if ("verify" == info_display)
	{
		return LLPipeline::RENDER_DEBUG_VERIFY;
	}
	else if ("bboxes" == info_display)
	{
		return LLPipeline::RENDER_DEBUG_BBOXES;
	}
	else if ("normals" == info_display)
	{
		return LLPipeline::RENDER_DEBUG_NORMALS;
	}
	else if ("points" == info_display)
	{
		return LLPipeline::RENDER_DEBUG_POINTS;
	}
	else if ("octree" == info_display)
	{
		return LLPipeline::RENDER_DEBUG_OCTREE;
	}
	else if ("shadow frusta" == info_display)
	{
		return LLPipeline::RENDER_DEBUG_SHADOW_FRUSTA;
	}
	else if ("physics shapes" == info_display)
	{
		return LLPipeline::RENDER_DEBUG_PHYSICS_SHAPES;
	}
	else if ("occlusion" == info_display)
	{
		return LLPipeline::RENDER_DEBUG_OCCLUSION;
	}
	else if ("render batches" == info_display)
	{
		return LLPipeline::RENDER_DEBUG_BATCH_SIZE;
	}
	else if ("update type" == info_display)
	{
		return LLPipeline::RENDER_DEBUG_UPDATE_TYPE;
	}
	else if ("texture anim" == info_display)
	{
		return LLPipeline::RENDER_DEBUG_TEXTURE_ANIM;
	}
	else if ("texture priority" == info_display)
	{
		return LLPipeline::RENDER_DEBUG_TEXTURE_PRIORITY;
	}
	else if ("texture area" == info_display)
	{
		return LLPipeline::RENDER_DEBUG_TEXTURE_AREA;
	}
	else if ("face area" == info_display)
	{
		return LLPipeline::RENDER_DEBUG_FACE_AREA;
	}
	else if ("lod info" == info_display)
	{
		return LLPipeline::RENDER_DEBUG_LOD_INFO;
	}
	else if ("build queue" == info_display)
	{
		return LLPipeline::RENDER_DEBUG_BUILD_QUEUE;
	}
	else if ("lights" == info_display)
	{
		return LLPipeline::RENDER_DEBUG_LIGHTS;
	}
	else if ("particles" == info_display)
	{
		return LLPipeline::RENDER_DEBUG_PARTICLES;
	}
	else if ("composition" == info_display)
	{
		return LLPipeline::RENDER_DEBUG_COMPOSITION;
	}
	else if ("avatardrawinfo" == info_display)
	{
		return (LLPipeline::RENDER_DEBUG_AVATAR_DRAW_INFO);
	}
	else if ("glow" == info_display)
	{
		return LLPipeline::RENDER_DEBUG_GLOW;
	}
	else if ("collision skeleton" == info_display)
	{
		return LLPipeline::RENDER_DEBUG_AVATAR_VOLUME;
	}
	else if ("joints" == info_display)
	{
		return LLPipeline::RENDER_DEBUG_AVATAR_JOINTS;
	}
	else if ("raycast" == info_display)
	{
		return LLPipeline::RENDER_DEBUG_RAYCAST;
	}
	else if ("agent target" == info_display)
	{
		return LLPipeline::RENDER_DEBUG_AGENT_TARGET;
	}
	else if ("sculpt" == info_display)
	{
		return LLPipeline::RENDER_DEBUG_SCULPTED;
	}
	else if ("wind vectors" == info_display)
	{
		return LLPipeline::RENDER_DEBUG_WIND_VECTORS;
	}
	else if ("texel density" == info_display)
	{
		return LLPipeline::RENDER_DEBUG_TEXEL_DENSITY;
	}
	else if ("triangle count" == info_display)
	{
		return LLPipeline::RENDER_DEBUG_TRIANGLE_COUNT;
	}
	else if ("impostors" == info_display)
	{
		return LLPipeline::RENDER_DEBUG_IMPOSTORS;
	}
	else if ("texture size" == info_display)
	{
		return LLPipeline::RENDER_DEBUG_TEXTURE_SIZE;
	}
	else
	{
		LL_WARNS() << "unrecognized feature name '" << info_display << "'" << LL_ENDL;
		return 0;
	}
};

class LLAdvancedToggleInfoDisplay : public view_listener_t
{
	bool handleEvent(const LLSD& userdata)
	{
		U64 info_display = info_display_from_string( userdata.asString() );

		LL_INFOS("ViewerMenu") << "toggle " << userdata.asString() << LL_ENDL;
		
		if ( info_display != 0 )
		{
			LLPipeline::toggleRenderDebug( info_display );
		}

		return true;
	}
};


class LLAdvancedCheckInfoDisplay : public view_listener_t
{
	bool handleEvent(const LLSD& userdata)
	{
		U64 info_display = info_display_from_string( userdata.asString() );
		bool new_value = false;

		if ( info_display != 0 )
		{
			new_value = LLPipeline::toggleRenderDebugControl( info_display );
		}

		return new_value;
	}
};


///////////////////////////
//// RANDOMIZE FRAMERATE //
///////////////////////////


class LLAdvancedToggleRandomizeFramerate : public view_listener_t
{
	bool handleEvent(const LLSD& userdata)
	{
		gRandomizeFramerate = !(gRandomizeFramerate);
		return true;
	}
};

class LLAdvancedCheckRandomizeFramerate : public view_listener_t
{
	bool handleEvent(const LLSD& userdata)
	{
		bool new_value = gRandomizeFramerate;
		return new_value;
	}
};

///////////////////////////
//// PERIODIC SLOW FRAME //
///////////////////////////


class LLAdvancedTogglePeriodicSlowFrame : public view_listener_t
{
	bool handleEvent(const LLSD& userdata)
	{
		gPeriodicSlowFrame = !(gPeriodicSlowFrame);
		return true;
	}
};

class LLAdvancedCheckPeriodicSlowFrame : public view_listener_t
{
	bool handleEvent(const LLSD& userdata)
	{
		bool new_value = gPeriodicSlowFrame;
		return new_value;
	}
};



////////////////
// FRAME TEST //
////////////////


class LLAdvancedToggleFrameTest : public view_listener_t
{
	bool handleEvent(const LLSD& userdata)
	{
		LLPipeline::sRenderFrameTest = !(LLPipeline::sRenderFrameTest);
		return true;
	}
};

class LLAdvancedCheckFrameTest : public view_listener_t
{
	bool handleEvent(const LLSD& userdata)
	{
		bool new_value = LLPipeline::sRenderFrameTest;
		return new_value;
	}
};


///////////////////////////
// SELECTED TEXTURE INFO //
///////////////////////////


class LLAdvancedSelectedTextureInfo : public view_listener_t
{
	bool handleEvent(const LLSD& userdata)
	{
		handle_selected_texture_info(NULL);
		return true;
	}
};

//////////////////////
// TOGGLE WIREFRAME //
//////////////////////

class LLAdvancedToggleWireframe : public view_listener_t
{
	bool handleEvent(const LLSD& userdata)
	{
// [RLVa:KB] - @detach and @viewwireframe
		const bool fRlvCanViewWireframe = RlvActions::canViewWireframe();
		if ( (!gUseWireframe) && (!fRlvCanViewWireframe) )
			RlvUtil::notifyBlocked(RlvStringKeys::Blocked::Wireframe);
		set_use_wireframe( (!gUseWireframe) && (fRlvCanViewWireframe) );
		return true;
	}
};

// Called from rlvhandler.cpp
void set_use_wireframe(bool useWireframe)
	{
		if (gUseWireframe == useWireframe)
			return;

		gUseWireframe = useWireframe;
// [/RLVa:KB]
//		gUseWireframe = !(gUseWireframe);
		gWindowResized = TRUE;

		LLPipeline::updateRenderDeferred();

		if (gUseWireframe)
		{
			gInitialDeferredModeForWireframe = LLPipeline::sRenderDeferred;
		}

		gPipeline.resetVertexBuffers();

		if (!gUseWireframe && !gInitialDeferredModeForWireframe && LLPipeline::sRenderDeferred != bool(gInitialDeferredModeForWireframe) && gPipeline.isInit())
		{
			LLPipeline::refreshCachedSettings();
			gPipeline.releaseGLBuffers();
			gPipeline.createGLBuffers();
			LLViewerShaderMgr::instance()->setShaders();
		}

//		return true;
	}
//};

class LLAdvancedCheckWireframe : public view_listener_t
{
	bool handleEvent(const LLSD& userdata)
	{
		bool new_value = gUseWireframe;
		return new_value;
	}
};
	

//////////////////////////
// DUMP SCRIPTED CAMERA //
//////////////////////////
	
class LLAdvancedDumpScriptedCamera : public view_listener_t
{
	bool handleEvent(const LLSD& userdata)
	{
		handle_dump_followcam(NULL);
		return true;
	}
};



//////////////////////////////
// DUMP REGION OBJECT CACHE //
//////////////////////////////


class LLAdvancedDumpRegionObjectCache : public view_listener_t
{
	bool handleEvent(const LLSD& userdata)
{
		handle_dump_region_object_cache(NULL);
		return true;
	}
};

class LLAdvancedBuyCurrencyTest : public view_listener_t
	{
	bool handleEvent(const LLSD& userdata)
	{
		handle_buy_currency_test(NULL);
		return true;
	}
};


/////////////////////
// DUMP SELECT MGR //
/////////////////////


class LLAdvancedDumpSelectMgr : public view_listener_t
{
	bool handleEvent(const LLSD& userdata)
	{
		dump_select_mgr(NULL);
		return true;
	}
};



////////////////////
// DUMP INVENTORY //
////////////////////


class LLAdvancedDumpInventory : public view_listener_t
{
	bool handleEvent(const LLSD& userdata)
	{
		dump_inventory(NULL);
		return true;
	}
};



////////////////////////////////
// PRINT SELECTED OBJECT INFO //
////////////////////////////////


class LLAdvancedPrintSelectedObjectInfo : public view_listener_t
{
	bool handleEvent(const LLSD& userdata)
	{
		print_object_info(NULL);
		return true;
	}
};



//////////////////////
// PRINT AGENT INFO //
//////////////////////


class LLAdvancedPrintAgentInfo : public view_listener_t
{
	bool handleEvent(const LLSD& userdata)
	{
		print_agent_nvpairs(NULL);
		return true;
	}
};

//////////////////
// DEBUG CLICKS //
//////////////////


class LLAdvancedToggleDebugClicks : public view_listener_t
{
	bool handleEvent(const LLSD& userdata)
	{
		gDebugClicks = !(gDebugClicks);
		return true;
	}
};

class LLAdvancedCheckDebugClicks : public view_listener_t
{
	bool handleEvent(const LLSD& userdata)
	{
		bool new_value = gDebugClicks;
		return new_value;
	}
};



/////////////////
// DEBUG VIEWS //
/////////////////


class LLAdvancedToggleDebugViews : public view_listener_t
{
	bool handleEvent(const LLSD& userdata)
	{
		LLView::sDebugRects = !(LLView::sDebugRects);
		return true;
	}
};

class LLAdvancedCheckDebugViews : public view_listener_t
{
	bool handleEvent(const LLSD& userdata)
	{
		bool new_value = LLView::sDebugRects;
		return new_value;
	}
};



///////////////////////
// XUI NAME TOOLTIPS //
///////////////////////


class LLAdvancedToggleXUINameTooltips : public view_listener_t
{
	bool handleEvent(const LLSD& userdata)
	{
		toggle_show_xui_names(NULL);
		return true;
	}
};

class LLAdvancedCheckXUINameTooltips : public view_listener_t
{
	bool handleEvent(const LLSD& userdata)
	{
		bool new_value = check_show_xui_names(NULL);
		return new_value;
	}
};



////////////////////////
// DEBUG MOUSE EVENTS //
////////////////////////


class LLAdvancedToggleDebugMouseEvents : public view_listener_t
{
	bool handleEvent(const LLSD& userdata)
	{
		LLView::sDebugMouseHandling = !(LLView::sDebugMouseHandling);
		return true;
	}
};

class LLAdvancedCheckDebugMouseEvents : public view_listener_t
{
	bool handleEvent(const LLSD& userdata)
	{
		bool new_value = LLView::sDebugMouseHandling;
		return new_value;
	}
};



////////////////
// DEBUG KEYS //
////////////////


class LLAdvancedToggleDebugKeys : public view_listener_t
{
	bool handleEvent(const LLSD& userdata)
	{
		LLView::sDebugKeys = !(LLView::sDebugKeys);
		return true;
	}
};
	
class LLAdvancedCheckDebugKeys : public view_listener_t
{
	bool handleEvent(const LLSD& userdata)
	{
		bool new_value = LLView::sDebugKeys;
		return new_value;
	}
};
	


///////////////////////
// DEBUG WINDOW PROC //
///////////////////////


class LLAdvancedToggleDebugWindowProc : public view_listener_t
{
	bool handleEvent(const LLSD& userdata)
	{
		gDebugWindowProc = !(gDebugWindowProc);
		return true;
	}
};

class LLAdvancedCheckDebugWindowProc : public view_listener_t
	{
	bool handleEvent(const LLSD& userdata)
	{
		bool new_value = gDebugWindowProc;
		return new_value;
	}
};

// ------------------------------XUI MENU ---------------------------

//////////////////////
// LOAD UI FROM XML //
//////////////////////


class LLAdvancedLoadUIFromXML : public view_listener_t
{
	bool handleEvent(const LLSD& userdata)
	{
		handle_load_from_xml(NULL);
		return true;
	}
};



////////////////////
// SAVE UI TO XML //
////////////////////


class LLAdvancedSaveUIToXML : public view_listener_t
{
	bool handleEvent(const LLSD& userdata)
	{
		handle_save_to_xml(NULL);
		return true;
	}
};


class LLAdvancedSendTestIms : public view_listener_t
{
	bool handleEvent(const LLSD& userdata)
	{
		LLIMModel::instance().testMessages();
		return true;
	}
};


///////////////
// XUI NAMES //
///////////////


class LLAdvancedToggleXUINames : public view_listener_t
{
	bool handleEvent(const LLSD& userdata)
	{
		toggle_show_xui_names(NULL);
		return true;
	}
};

class LLAdvancedCheckXUINames : public view_listener_t
{
	bool handleEvent(const LLSD& userdata)
	{
		bool new_value = check_show_xui_names(NULL);
		return new_value;
	}
};


////////////////////////
// GRAB BAKED TEXTURE //
////////////////////////


class LLAdvancedGrabBakedTexture : public view_listener_t
{
	bool handleEvent(const LLSD& userdata)
	{
		std::string texture_type = userdata.asString();
		if ("iris" == texture_type)
		{
			handle_grab_baked_texture( (void*)BAKED_EYES );
		}
		else if ("head" == texture_type)
		{
			handle_grab_baked_texture( (void*)BAKED_HEAD );
		}
		else if ("upper" == texture_type)
		{
			handle_grab_baked_texture( (void*)BAKED_UPPER );
		}
		else if ("lower" == texture_type)
		{
			handle_grab_baked_texture( (void*)BAKED_LOWER );
		}
		else if ("skirt" == texture_type)
		{
			handle_grab_baked_texture( (void*)BAKED_SKIRT );
		}
		else if ("hair" == texture_type)
		{
			handle_grab_baked_texture( (void*)BAKED_HAIR );
		}

		return true;
	}
};

class LLAdvancedEnableGrabBakedTexture : public view_listener_t
{
	bool handleEvent(const LLSD& userdata)
{
		std::string texture_type = userdata.asString();
		bool new_value = false;

		if ("iris" == texture_type)
		{
			new_value = enable_grab_baked_texture( (void*)BAKED_EYES );
		}
		else if ("head" == texture_type)
		{
			new_value = enable_grab_baked_texture( (void*)BAKED_HEAD );
		}
		else if ("upper" == texture_type)
		{
			new_value = enable_grab_baked_texture( (void*)BAKED_UPPER );
		}
		else if ("lower" == texture_type)
		{
			new_value = enable_grab_baked_texture( (void*)BAKED_LOWER );
		}
		else if ("skirt" == texture_type)
		{
			new_value = enable_grab_baked_texture( (void*)BAKED_SKIRT );
		}
		else if ("hair" == texture_type)
		{
			new_value = enable_grab_baked_texture( (void*)BAKED_HAIR );
		}
	
		return new_value;
}
};

///////////////////////
// APPEARANCE TO XML //
///////////////////////


class LLAdvancedEnableAppearanceToXML : public view_listener_t
{
	bool handleEvent(const LLSD& userdata)
	{
        LLViewerObject *obj = LLSelectMgr::getInstance()->getSelection()->getPrimaryObject();
        if (obj && obj->isAnimatedObject() && obj->getControlAvatar())
        {
            return gSavedSettings.getBOOL("DebugAnimatedObjects");
        }
        else if (obj && obj->isAttachment() && obj->getAvatar())
        {
            return gSavedSettings.getBOOL("DebugAvatarAppearanceMessage");
        }
        else if (obj && obj->isAvatar())
        {
            // This has to be a non-control avatar, because control avs are invisible and unclickable.
            return gSavedSettings.getBOOL("DebugAvatarAppearanceMessage");
        }
		else
		{
			return false;
		}
	}
};

class LLAdvancedAppearanceToXML : public view_listener_t
{
	bool handleEvent(const LLSD& userdata)
	{
		std::string emptyname;
        LLViewerObject *obj = LLSelectMgr::getInstance()->getSelection()->getPrimaryObject();
        LLVOAvatar *avatar = NULL;
        if (obj)
        {
            if (obj->isAvatar())
            {
                avatar = obj->asAvatar();
            }
            else
            {
                // If there is a selection, find the associated
                // avatar. Normally there's only one obvious choice. But
                // what should be returned if the object is in an attached
                // animated object? getAvatar() will give the skeleton of
                // the animated object. getAvatarAncestor() will give the
                // actual human-driven avatar.
                avatar = obj->getAvatar();
            }
        }
        else
        {
            // If no selection, use the self avatar.
			avatar = gAgentAvatarp;
        }
        if (avatar)
        {
            avatar->dumpArchetypeXML(emptyname);
        }
		return true;
	}
};



///////////////////////////////
// TOGGLE CHARACTER GEOMETRY //
///////////////////////////////


class LLAdvancedToggleCharacterGeometry : public view_listener_t
{
	bool handleEvent(const LLSD& userdata)
	{
		handle_god_request_avatar_geometry(NULL);
		return true;
	}
};


	/////////////////////////////
// TEST MALE / TEST FEMALE //
/////////////////////////////

class LLAdvancedTestMale : public view_listener_t
{
	bool handleEvent(const LLSD& userdata)
	{
		handle_test_male(NULL);
		return true;
	}
};


class LLAdvancedTestFemale : public view_listener_t
{
	bool handleEvent(const LLSD& userdata)
	{
		handle_test_female(NULL);
		return true;
	}
};

class LLAdvancedForceParamsToDefault : public view_listener_t
{
	bool handleEvent(const LLSD& userdata)
	{
		LLAgent::clearVisualParams(NULL);
		return true;
	}
};


//////////////////////////
//   ANIMATION SPEED    //
//////////////////////////

// Utility function to set all AV time factors to the same global value
static void set_all_animation_time_factors(F32	time_factor)
{
	LLMotionController::setCurrentTimeFactor(time_factor);
	for (std::vector<LLCharacter*>::iterator iter = LLCharacter::sInstances.begin();
		iter != LLCharacter::sInstances.end(); ++iter)
	{
		(*iter)->setAnimTimeFactor(time_factor);
	}
}

class LLAdvancedAnimTenFaster : public view_listener_t
{
	bool handleEvent(const LLSD& userdata)
	{
		//LL_INFOS() << "LLAdvancedAnimTenFaster" << LL_ENDL;
		F32 time_factor = LLMotionController::getCurrentTimeFactor();
		time_factor = llmin(time_factor + 0.1f, 2.f);	// Upper limit is 200% speed
		set_all_animation_time_factors(time_factor);
		return true;
	}
};

class LLAdvancedAnimTenSlower : public view_listener_t
{
	bool handleEvent(const LLSD& userdata)
	{
		//LL_INFOS() << "LLAdvancedAnimTenSlower" << LL_ENDL;
		F32 time_factor = LLMotionController::getCurrentTimeFactor();
		time_factor = llmax(time_factor - 0.1f, 0.1f);	// Lower limit is at 10% of normal speed
		set_all_animation_time_factors(time_factor);
		return true;
	}
};

class LLAdvancedAnimResetAll : public view_listener_t
{
	bool handleEvent(const LLSD& userdata)
	{
		set_all_animation_time_factors(1.f);
		return true;
	}
};


//////////////////////////
// RELOAD VERTEX SHADER //
//////////////////////////


class LLAdvancedReloadVertexShader : public view_listener_t
{
	bool handleEvent(const LLSD& userdata)
	{
		reload_vertex_shader(NULL);
		return true;
	}
};



////////////////////
// ANIMATION INFO //
////////////////////


class LLAdvancedToggleAnimationInfo : public view_listener_t
{
	bool handleEvent(const LLSD& userdata)
	{
		LLVOAvatar::sShowAnimationDebug = !(LLVOAvatar::sShowAnimationDebug);
		return true;
	}
};

class LLAdvancedCheckAnimationInfo : public view_listener_t
{
	bool handleEvent(const LLSD& userdata)
	{
		bool new_value = LLVOAvatar::sShowAnimationDebug;
		return new_value;
	}
};


//////////////////
// SHOW LOOK AT //
//////////////////


class LLAdvancedToggleShowLookAt : public view_listener_t
{
	bool handleEvent(const LLSD& userdata)
	{
		//LLHUDEffectLookAt::sDebugLookAt = !(LLHUDEffectLookAt::sDebugLookAt);
		//<FS:AO improve use of controls with radiogroups>
		//bool value = !gSavedPerAccountSettings.getBOOL("DebugLookAt");
		//gSavedPerAccountSettings.setBOOL("DebugLookAt",value);
		S32 value = !gSavedPerAccountSettings.getS32("DebugLookAt");
		gSavedPerAccountSettings.setS32("DebugLookAt",value);
		//</FS:AO>
		return true;
	}
};

// <AO>
class LLAdvancedToggleShowColor : public view_listener_t
{
        bool handleEvent(const LLSD& userdata)
        {
                S32 value = !gSavedSettings.getS32("DebugShowColor");
                gSavedSettings.setS32("DebugShowColor",value);
                return true;
        }
};

class LLAdvancedCheckShowColor : public view_listener_t
{
        bool handleEvent(const LLSD& userdata)
        {
                S32 new_value = gSavedSettings.getS32("DebugShowColor");
                return (bool)new_value;
        }
};
// </AO>

class LLAdvancedCheckShowLookAt : public view_listener_t
{
	bool handleEvent(const LLSD& userdata)
	{
		//bool new_value = LLHUDEffectLookAt::sDebugLookAt;
		//<FS:AO improve use of controls with radiogroups>
		//bool new_value = gSavedPerAccountSettings.getBOOL("DebugLookAt");
		S32 new_value = gSavedPerAccountSettings.getS32("DebugLookAt");
		return (bool)new_value;
	}
};



///////////////////
// SHOW POINT AT //
///////////////////


class LLAdvancedToggleShowPointAt : public view_listener_t
{
	bool handleEvent(const LLSD& userdata)
	{
		LLHUDEffectPointAt::sDebugPointAt = !(LLHUDEffectPointAt::sDebugPointAt);
		return true;
	}
};

class LLAdvancedCheckShowPointAt : public view_listener_t
{
	bool handleEvent(const LLSD& userdata)
	{
		bool new_value = LLHUDEffectPointAt::sDebugPointAt;
		return new_value;
	}
};


///////////////////// 
// PRIVATE LOOK AT // 
///////////////////// 

class LLAdvancedTogglePrivateLookPointAt : public view_listener_t 
{ 
	bool handleEvent(const LLSD& userdata) 
	{ 
		std::string command = userdata.asString(); 
		if ("Look" == command) 
		{ 
			bool new_value = !gSavedSettings.getBOOL("PrivateLookAtTarget"); 
			gSavedSettings.setBOOL("PrivateLookAtTarget", new_value); 
		} 
		else if ("Point" == command) 
		{ 
			bool new_value = !gSavedSettings.getBOOL("PrivatePointAtTarget"); 
			gSavedSettings.setBOOL("PrivatePointAtTarget", new_value); 
		} 
	return true; 
	} 
}; 

class LLAdvancedCheckPrivateLookPointAt : public view_listener_t 
{ 
	bool handleEvent(const LLSD& userdata) 
	{ 
		std::string command = userdata["data"].asString(); 
		if ("Look" == command) 
		{ 
			bool new_value = gSavedSettings.getBOOL("PrivateLookAtTarget"); 
			std::string control_name = userdata["control"].asString(); 
			gMenuHolder->findControl(control_name)->setValue(new_value); 
		} 
		else if ("Point" == command) 
		{ 
			bool new_value = gSavedSettings.getBOOL("PrivatePointAtTarget"); 
			std::string control_name = userdata["control"].asString(); 
			gMenuHolder->findControl(control_name)->setValue(new_value); 
		} 
	return true; 
	} 
};

/////////////////////////
// DEBUG JOINT UPDATES //
/////////////////////////


class LLAdvancedToggleDebugJointUpdates : public view_listener_t
{
	bool handleEvent(const LLSD& userdata)
	{
		LLVOAvatar::sJointDebug = !(LLVOAvatar::sJointDebug);
		return true;
	}
};

class LLAdvancedCheckDebugJointUpdates : public view_listener_t
{
	bool handleEvent(const LLSD& userdata)
	{
		bool new_value = LLVOAvatar::sJointDebug;
		return new_value;
	}
};



/////////////////
// DISABLE LOD //
/////////////////


class LLAdvancedToggleDisableLOD : public view_listener_t
{
	bool handleEvent(const LLSD& userdata)
	{
		LLViewerJoint::sDisableLOD = !(LLViewerJoint::sDisableLOD);
		return true;
	}
};
		
class LLAdvancedCheckDisableLOD : public view_listener_t
{
	bool handleEvent(const LLSD& userdata)
	{
		bool new_value = LLViewerJoint::sDisableLOD;
		return new_value;
	}
};



/////////////////////////
// DEBUG CHARACTER VIS //
/////////////////////////


class LLAdvancedToggleDebugCharacterVis : public view_listener_t
{
	bool handleEvent(const LLSD& userdata)
	{
		LLVOAvatar::sDebugInvisible = !(LLVOAvatar::sDebugInvisible);
		return true;
	}
};

class LLAdvancedCheckDebugCharacterVis : public view_listener_t
{
	bool handleEvent(const LLSD& userdata)
	{
		bool new_value = LLVOAvatar::sDebugInvisible;
		return new_value;
	}
};


//////////////////////
// DUMP ATTACHMENTS //
//////////////////////

	
class LLAdvancedDumpAttachments : public view_listener_t
{
	bool handleEvent(const LLSD& userdata)
	{
		handle_dump_attachments(NULL);
		return true;
	}
};


	
/////////////////////
// REBAKE TEXTURES //
/////////////////////
	
	
class LLAdvancedRebakeTextures : public view_listener_t
{
	bool handleEvent(const LLSD& userdata)
	{
		handle_rebake_textures(NULL);
		return true;
	}
};
	
	
// [SL:KB] - Patch: Appearance-PhantomAttach | Checked: Catznip-5.0
void handle_refresh_attachments()
{
	LLAttachmentsMgr::instance().refreshAttachments();
}
// [/SL:KB]

#if 1 //ndef LL_RELEASE_FOR_DOWNLOAD
///////////////////////////
// DEBUG AVATAR TEXTURES //
///////////////////////////


class LLAdvancedDebugAvatarTextures : public view_listener_t
{
	bool handleEvent(const LLSD& userdata)
	{
		if (gAgent.isGodlike())
		{
			handle_debug_avatar_textures(NULL);
		}
		return true;
	}
};

////////////////////////////////
// DUMP AVATAR LOCAL TEXTURES //
////////////////////////////////


class LLAdvancedDumpAvatarLocalTextures : public view_listener_t
{
	bool handleEvent(const LLSD& userdata)
	{
#ifndef LL_RELEASE_FOR_DOWNLOAD
		handle_dump_avatar_local_textures(NULL);
#endif
		return true;
	}
};

#endif

///////////////////////////////////
// Reload Avatar Cloud Particles //
///////////////////////////////////
class LLAdvancedReloadAvatarCloudParticle : public view_listener_t
{
	bool handleEvent(const LLSD& userdata)
	{
		LLVOAvatar::initCloud();
		return true;
	}
};

/////////////////
// MESSAGE LOG //
/////////////////


class LLAdvancedEnableMessageLog : public view_listener_t
{
	bool handleEvent(const LLSD& userdata)
	{
		handle_viewer_enable_message_log(NULL);
		return true;
	}
};

class LLAdvancedDisableMessageLog : public view_listener_t
{
	bool handleEvent(const LLSD& userdata)
	{
		handle_viewer_disable_message_log(NULL);
		return true;
	}
};

/////////////////
// DROP PACKET //
/////////////////


class LLAdvancedDropPacket : public view_listener_t
{
	bool handleEvent(const LLSD& userdata)
	{
		gMessageSystem->mPacketRing.dropPackets(1);
		return true;
	}
};


////////////////////
// EVENT Recorder //
///////////////////


class LLAdvancedViewerEventRecorder : public view_listener_t
{
	bool handleEvent(const LLSD& userdata)
	{
		std::string command = userdata.asString();
		if ("start playback" == command)
		{
			LL_INFOS() << "Event Playback starting" << LL_ENDL;
			LLViewerEventRecorder::instance().playbackRecording();
			LL_INFOS() << "Event Playback completed" << LL_ENDL;
		}
		else if ("stop playback" == command)
		{
			// Future
		}
		else if ("start recording" == command)
		{
			LLViewerEventRecorder::instance().setEventLoggingOn();
			LL_INFOS() << "Event recording started" << LL_ENDL;
		}
		else if ("stop recording" == command)
		{
			LLViewerEventRecorder::instance().setEventLoggingOff();
			LL_INFOS() << "Event recording stopped" << LL_ENDL;
		} 

		return true;
	}		
};




/////////////////
// AGENT PILOT //
/////////////////


class LLAdvancedAgentPilot : public view_listener_t
{
	bool handleEvent(const LLSD& userdata)
	{
		std::string command = userdata.asString();
		if ("start playback" == command)
		{
			gAgentPilot.setNumRuns(-1);
			gAgentPilot.startPlayback();
		}
		else if ("stop playback" == command)
		{
			gAgentPilot.stopPlayback();
		}
		else if ("start record" == command)
		{
			gAgentPilot.startRecord();
		}
		else if ("stop record" == command)
		{
			gAgentPilot.stopRecord();
		}

		return true;
	}		
};



//////////////////////
// AGENT PILOT LOOP //
//////////////////////


class LLAdvancedToggleAgentPilotLoop : public view_listener_t
{
	bool handleEvent(const LLSD& userdata)
	{
		gAgentPilot.setLoop(!gAgentPilot.getLoop());
		return true;
	}
};

class LLAdvancedCheckAgentPilotLoop : public view_listener_t
{
	bool handleEvent(const LLSD& userdata)
	{
		bool new_value = gAgentPilot.getLoop();
		return new_value;
	}
};


/////////////////////////
// SHOW OBJECT UPDATES //
/////////////////////////


class LLAdvancedToggleShowObjectUpdates : public view_listener_t
{
	bool handleEvent(const LLSD& userdata)
	{
		gShowObjectUpdates = !(gShowObjectUpdates);
		return true;
	}
};

class LLAdvancedCheckShowObjectUpdates : public view_listener_t
{
	bool handleEvent(const LLSD& userdata)
	{
		bool new_value = gShowObjectUpdates;
		return new_value;
	}
};



////////////////////
// COMPRESS IMAGE //
////////////////////


class LLAdvancedCompressImage : public view_listener_t
{
	bool handleEvent(const LLSD& userdata)
	{
		handle_compress_image(NULL);
		return true;
	}
};


/////////////////////////
// SHOW DEBUG SETTINGS //
/////////////////////////


class LLAdvancedShowDebugSettings : public view_listener_t
{
	bool handleEvent(const LLSD& userdata)
	{
		LLFloaterReg::showInstance("settings_debug",userdata);
		return true;
	}
};



////////////////////////
// VIEW ADMIN OPTIONS //
////////////////////////

class LLAdvancedEnableViewAdminOptions : public view_listener_t
{
	bool handleEvent(const LLSD& userdata)
	{
		// Don't enable in god mode since the admin menu is shown anyway.
		// Only enable if the user has set the appropriate debug setting.
		bool new_value = !gAgent.getAgentAccess().isGodlikeWithoutAdminMenuFakery() && gSavedSettings.getBOOL("AdminMenu");
		return new_value;
	}
};

class LLAdvancedToggleViewAdminOptions : public view_listener_t
{
	bool handleEvent(const LLSD& userdata)
	{
		handle_admin_override_toggle(NULL);
		return true;
	}
};

class LLAdvancedToggleVisualLeakDetector : public view_listener_t
{
	bool handleEvent(const LLSD& userdata)
	{
		handle_visual_leak_detector_toggle(NULL);
		return true;
	}
};

class LLAdvancedCheckViewAdminOptions : public view_listener_t
{
	bool handleEvent(const LLSD& userdata)
	{
		bool new_value = check_admin_override(NULL) || gAgent.isGodlike();
		return new_value;
	}
};

/////////////////////////////////////
// Enable Object Object Occlusion ///
/////////////////////////////////////
class LLAdvancedEnableObjectObjectOcclusion: public view_listener_t
{
	bool handleEvent(const LLSD& userdata)
	{
	
		bool new_value = gGLManager.mHasOcclusionQuery; // && LLFeatureManager::getInstance()->isFeatureAvailable(userdata.asString());
		return new_value;
}
};

/////////////////////////////////////
// Enable Framebuffer Objects	  ///
/////////////////////////////////////
class LLAdvancedEnableRenderFBO: public view_listener_t
{
	bool handleEvent(const LLSD& userdata)
	{
		bool new_value = gGLManager.mHasFramebufferObject;
		return new_value;
	}
};

/////////////////////////////////////
// Enable Advanced Lighting Model ///
/////////////////////////////////////
class LLAdvancedEnableRenderDeferred: public view_listener_t
{
	bool handleEvent(const LLSD& userdata)
	{
		bool new_value = gGLManager.mHasFramebufferObject && LLViewerShaderMgr::instance()->getShaderLevel(LLViewerShaderMgr::SHADER_WINDLIGHT) > 1 &&
			LLViewerShaderMgr::instance()->getShaderLevel(LLViewerShaderMgr::SHADER_AVATAR) > 0;
		return new_value;
	}
};

/////////////////////////////////////
// Enable Advanced Lighting Model sub-options
/////////////////////////////////////
class LLAdvancedEnableRenderDeferredOptions: public view_listener_t
{
	bool handleEvent(const LLSD& userdata)
	{
		bool new_value = gGLManager.mHasFramebufferObject && LLViewerShaderMgr::instance()->getShaderLevel(LLViewerShaderMgr::SHADER_WINDLIGHT) > 1 &&
			LLViewerShaderMgr::instance()->getShaderLevel(LLViewerShaderMgr::SHADER_AVATAR) > 0 && gSavedSettings.getBOOL("RenderDeferred");
		return new_value;
	}
};



//////////////////
// ADMIN STATUS //
//////////////////


class LLAdvancedRequestAdminStatus : public view_listener_t
{
	bool handleEvent(const LLSD& userdata)
	{
		handle_god_mode(NULL);
		return true;
	}
};

class LLAdvancedLeaveAdminStatus : public view_listener_t
{
	bool handleEvent(const LLSD& userdata)
	{
		handle_leave_god_mode(NULL);
		return true;
	}
};

//////////////////////////
// Advanced > Debugging //
//////////////////////////


class LLAdvancedForceErrorBreakpoint : public view_listener_t
{
	bool handleEvent(const LLSD& userdata)
	{
		force_error_breakpoint(NULL);
		return true;
	}
};

class LLAdvancedForceErrorLlerror : public view_listener_t
{
	bool handleEvent(const LLSD& userdata)
	{
		force_error_llerror(NULL);
		return true;
	}
};
class LLAdvancedForceErrorBadMemoryAccess : public view_listener_t
{
	bool handleEvent(const LLSD& userdata)
	{
		force_error_bad_memory_access(NULL);
		return true;
	}
};

class LLAdvancedForceErrorInfiniteLoop : public view_listener_t
{
	bool handleEvent(const LLSD& userdata)
	{
		force_error_infinite_loop(NULL);
		return true;
	}
};

class LLAdvancedForceErrorSoftwareException : public view_listener_t
{
	bool handleEvent(const LLSD& userdata)
	{
		force_error_software_exception(NULL);
		return true;
	}
};

class LLAdvancedForceErrorDriverCrash : public view_listener_t
{
	bool handleEvent(const LLSD& userdata)
	{
		force_error_driver_crash(NULL);
		return true;
	}
};

class LLAdvancedForceErrorDisconnectViewer : public view_listener_t
{
	bool handleEvent(const LLSD& userdata)
	{
		handle_disconnect_viewer(NULL);
		return true;
}
};


#ifdef TOGGLE_HACKED_GODLIKE_VIEWER

class LLAdvancedHandleToggleHackedGodmode : public view_listener_t
{
	bool handleEvent(const LLSD& userdata)
	{
		handle_toggle_hacked_godmode(NULL);
		return true;
	}
};

class LLAdvancedCheckToggleHackedGodmode : public view_listener_t
{
	bool handleEvent(const LLSD& userdata)
	{
		check_toggle_hacked_godmode(NULL);
		return true;
	}
};

class LLAdvancedEnableToggleHackedGodmode : public view_listener_t
{
	bool handleEvent(const LLSD& userdata)
	{
		bool new_value = enable_toggle_hacked_godmode(NULL);
		return new_value;
	}
};
#endif


//
////-------------------------------------------------------------------
//// Advanced menu
////-------------------------------------------------------------------


//////////////////
// DEVELOP MENU //
//////////////////

class LLDevelopCheckLoggingLevel : public view_listener_t
{
	bool handleEvent(const LLSD& userdata)
	{
		U32 level = userdata.asInteger();
		return (static_cast<LLError::ELevel>(level) == LLError::getDefaultLevel());
	}
};

class LLDevelopSetLoggingLevel : public view_listener_t
{
	bool handleEvent(const LLSD& userdata)
	{
		U32 level = userdata.asInteger();
		LLError::setDefaultLevel(static_cast<LLError::ELevel>(level));
		return true;
	}
};

class LLDevelopTextureFetchDebugger : public view_listener_t
{
	bool handleEvent(const LLSD& userdata)
	{
		return gSavedSettings.getBOOL("TextureFetchDebuggerEnabled");
	}
};

//////////////////
// ADMIN MENU   //
//////////////////

// Admin > Object
class LLAdminForceTakeCopy : public view_listener_t
{
	bool handleEvent(const LLSD& userdata)
	{
		force_take_copy(NULL);
		return true;
	}
};

class LLAdminHandleObjectOwnerSelf : public view_listener_t
{
	bool handleEvent(const LLSD& userdata)
	{
		handle_object_owner_self(NULL);
		return true;
	}
};
class LLAdminHandleObjectOwnerPermissive : public view_listener_t
{
	bool handleEvent(const LLSD& userdata)
	{
		handle_object_owner_permissive(NULL);
		return true;
	}
};

class LLAdminHandleForceDelete : public view_listener_t
{
	bool handleEvent(const LLSD& userdata)
	{
		handle_force_delete(NULL);
		return true;
	}
};

class LLAdminHandleObjectLock : public view_listener_t
{
	bool handleEvent(const LLSD& userdata)
	{
		handle_object_lock(NULL);
		return true;
	}
};

class LLAdminHandleObjectAssetIDs: public view_listener_t
{
	bool handleEvent(const LLSD& userdata)
	{
		handle_object_asset_ids(NULL);
		return true;
	}	
};

//Admin >Parcel
class LLAdminHandleForceParcelOwnerToMe: public view_listener_t
{
	bool handleEvent(const LLSD& userdata)
	{
		handle_force_parcel_owner_to_me(NULL);
		return true;
	}
};
class LLAdminHandleForceParcelToContent: public view_listener_t
{
	bool handleEvent(const LLSD& userdata)
	{
		handle_force_parcel_to_content(NULL);
		return true;
	}
};
class LLAdminHandleClaimPublicLand: public view_listener_t
{
	bool handleEvent(const LLSD& userdata)
	{
		handle_claim_public_land(NULL);
		return true;
	}
};

// Admin > Region
class LLAdminHandleRegionDumpTempAssetData: public view_listener_t
{
	bool handleEvent(const LLSD& userdata)
	{
		handle_region_dump_temp_asset_data(NULL);
		return true;
	}
};
//Admin (Top Level)

class LLAdminOnSaveState: public view_listener_t
{
	bool handleEvent(const LLSD& userdata)
	{
		LLPanelRegionTools::onSaveState(NULL);
		return true;
}
};


//-----------------------------------------------------------------------------
// cleanup_menus()
//-----------------------------------------------------------------------------
void cleanup_menus()
{
	delete gMenuParcelObserver;
	gMenuParcelObserver = NULL;

	delete gMenuAvatarSelf;
	gMenuAvatarSelf = NULL;

	delete gMenuAvatarOther;
	gMenuAvatarOther = NULL;

	delete gMenuObject;
	gMenuObject = NULL;

	delete gMenuAttachmentSelf;
	gMenuAttachmentSelf = NULL;

	delete gMenuAttachmentOther;
	gMenuAttachmentSelf = NULL;

	delete gMenuLand;
	gMenuLand = NULL;

	delete gMenuMuteParticle;
	gMenuMuteParticle = NULL;

	// <FS:Ansariel> Pie menu
	delete gPieMenuAvatarSelf;
	gPieMenuAvatarSelf = NULL;

	delete gPieMenuAvatarOther;
	gPieMenuAvatarOther = NULL;

	delete gPieMenuObject;
	gPieMenuObject = NULL;

	delete gPieMenuAttachmentSelf;
	gPieMenuAttachmentSelf = NULL;

	delete gPieMenuAttachmentOther;
	gPieMenuAttachmentOther = NULL;

	delete gPieMenuLand;
	gPieMenuLand = NULL;

	delete gPieMenuMuteParticle;
	gPieMenuMuteParticle = NULL;
	// </FS:Ansariel>

	// <FS:Ansariel> FIRE-7893: Detach function on inspect self toast without function
	delete gMenuInspectSelf;
	gMenuInspectSelf = NULL;
	// </FS:Ansariel>

	delete gMenuBarView;
	gMenuBarView = NULL;

	delete gPopupMenuView;
	gPopupMenuView = NULL;

	delete gMenuHolder;
	gMenuHolder = NULL;
}

//-----------------------------------------------------------------------------
// Object pie menu
//-----------------------------------------------------------------------------

// <FS:Ansariel> FIRE-6970/FIRE-6998: Optional permanent derendering of multiple objects
void derenderObject(bool permanent)
{
	bool need_save = false;
	LLViewerObject* objp;
	LLSelectMgr* select_mgr = LLSelectMgr::getInstance();

	while ((objp = select_mgr->getSelection()->getFirstRootObject(TRUE)))
	{
//		if ( (objp) && (gAgentID != objp->getID()) )
// [RLVa:KB] - Checked: 2012-03-11 (RLVa-1.4.5) | Added: RLVa-1.4.5 | FS-specific
		// Don't allow derendering of own attachments when RLVa is enabled
		if ( (objp) && (gAgentID != objp->getID()) && ((!rlv_handler_t::isEnabled()) || (!objp->isAttachment()) || (!objp->permYouOwner())) )
// [/RLVa:KB]
		{
			LLUUID id = objp->getID();
			std::string entry_name = "";
			std::string region_name;
			LLAssetType::EType asset_type;

			if (objp->isAvatar())
			{
				LLNameValue* firstname = objp->getNVPair("FirstName");
				LLNameValue* lastname = objp->getNVPair("LastName");
				entry_name = llformat("%s %s", firstname->getString(), lastname->getString());
				asset_type = LLAssetType::AT_PERSON;
			}
			else
			{
				bool next_object = false;
				LLViewerObject::child_list_t object_children = objp->getChildren();
				for (LLViewerObject::child_list_t::const_iterator it = object_children.begin(); it != object_children.end(); it++)
				{
					LLViewerObject* child = *it;
					if (child->isAvatar() && child->asAvatar()->isSelf())
					{
						if (gRlvHandler.hasBehaviour(RLV_BHVR_UNSIT))
						{
							// RLVa: Prevent cheating out of sitting by derendering the object
							select_mgr->deselectObjectOnly(objp);
							next_object = true;
						}
						else
						{
							gAgent.standUp();
						}
						break;
					}
				}

				if (next_object)
				{
					continue;
				}

				LLSelectNode* nodep = select_mgr->getSelection()->getFirstRootNode();
				if (nodep)
				{
					if (!nodep->mName.empty())
					{
						entry_name = nodep->mName;
					}
				}
				LLViewerRegion* region = objp->getRegion();
				if (region)
				{
					region_name = region->getName();
				}
				asset_type = LLAssetType::AT_OBJECT;
			}
			
			FSAssetBlacklist::getInstance()->addNewItemToBlacklist(id, entry_name, region_name, asset_type, permanent, false);
			
			if (permanent)
			{
				need_save = true;
			}

			select_mgr->deselectObjectOnly(objp);
			gObjectList.addDerenderedItem(id, permanent);
			gObjectList.killObject(objp);
			if (LLViewerRegion::sVOCacheCullingEnabled && objp->getRegion())
			{
				objp->getRegion()->killCacheEntry(objp->getLocalID());
			}

			LLTool* tool = LLToolMgr::getInstance()->getCurrentTool();
			LLViewerObject* tool_editing_object = tool->getEditingObject();
			if (tool_editing_object && tool_editing_object->mID == id)
			{
				tool->stopEditing();
			}

		}
		else if( (objp) && (gAgentID != objp->getID()) && ((rlv_handler_t::isEnabled()) || (objp->isAttachment()) || (objp->permYouOwner())) )
		{
			select_mgr->deselectObjectOnly(objp);
			return;
		}
	}

	if (need_save)
	{
		FSAssetBlacklist::getInstance()->saveBlacklist();
	}
}

class LLObjectDerenderPermanent : public view_listener_t
{
	bool handleEvent(const LLSD& userdata)
	{
		derenderObject(true);
		return true;
	}
};

class LLObjectDerender : public view_listener_t
{
    bool handleEvent(const LLSD& userdata)
    {
		derenderObject(false);
		return true;
    }
};
// </FS:Ansariel>

// <FS:CR> FIRE-10082 - Don't enable derendering own attachments when RLVa is enabled
bool enable_derender_object()
{
	return (!rlv_handler_t::isEnabled());
}
// </FS:CR>

class LLEnableEditParticleSource : public view_listener_t
{
	bool handleEvent(const LLSD& userdata)
	{
		LLObjectSelectionHandle handle = LLSelectMgr::instance().getSelection();

		if (handle->getObjectCount() >= 1)
		{
			LLObjectSelection::valid_iterator iter = handle->valid_begin();
			if (iter == handle->valid_end())
			{
				return false;
			}

			LLSelectNode* node = *iter;

			if (!node || !node->mPermissions)
			{
				return false;
			}

			if (node->mPermissions->getOwner() == gAgentID)
			{
				return true;
			}
		}
		return false;
	}
};

class LLEditParticleSource : public view_listener_t
{
	bool handleEvent(const LLSD& userdata)
	{
		LLViewerObject* objectp = LLSelectMgr::getInstance()->getSelection()->getPrimaryObject();
		if (objectp)
		{
			ParticleEditor* particleEditor = LLFloaterReg::showTypedInstance<ParticleEditor>("particle_editor", LLSD(objectp->getID()), TAKE_FOCUS_YES);
			if (particleEditor)
			{
				particleEditor->setObject(objectp);
			}
		}
		return true;
	}
};

// <FS:Zi> Texture Refresh
void destroy_texture(const LLUUID& id)		// will be used by the texture refresh functions below
{
	if (id.isNull() || id == IMG_DEFAULT || FSCommon::isDefaultTexture(id))
	{
		return;
	}

	LLViewerFetchedTexture* tx = LLViewerTextureManager::getFetchedTexture(id);
	if (tx)
	{
		tx->clearFetchedResults();
	}
	LLAppViewer::getTextureCache()->removeFromCache(id);
}

void handle_object_tex_refresh(LLViewerObject* object, LLSelectNode* node)
{
	U8 te_count = object->getNumTEs();
	// map from texture ID to list of faces using it
	typedef std::map< LLUUID, std::vector<U8> > map_t;
	map_t faces_per_texture;
	for (U8 i = 0; i < te_count; ++i)
	{
		// "node" will be NULL when invoked from inventory menu,
		// otherwise it will hold the root node of the selection and we
		// need to make sure only to refresh the selected faces
		if (node && !node->isTESelected(i)) continue;

		LLViewerTexture* img = object->getTEImage(i);
		faces_per_texture[img->getID()].push_back(i);

		if (object->getTE(i)->getMaterialParams().notNull())
		{
			LLViewerTexture* norm_img = object->getTENormalMap(i);
			faces_per_texture[norm_img->getID()].push_back(i);

			LLViewerTexture* spec_img = object->getTESpecularMap(i);
			faces_per_texture[spec_img->getID()].push_back(i);
		}
	}

	map_t::iterator it;
	for (it = faces_per_texture.begin(); it != faces_per_texture.end(); ++it)
	{
		destroy_texture(it->first);
	}

	// Refresh sculpt texture
	if (object->isSculpted())
	{
		LLSculptParams *sculpt_params = (LLSculptParams *)object->getParameterEntry(LLNetworkData::PARAMS_SCULPT);
		if (sculpt_params)
		{
			LLUUID sculpt_uuid = sculpt_params->getSculptTexture();

			LLViewerFetchedTexture* tx = LLViewerTextureManager::getFetchedTexture(sculpt_uuid);
			if (tx)
			{
				S32 num_volumes = tx->getNumVolumes(LLRender::SCULPT_TEX);
				const LLViewerTexture::ll_volume_list_t* pVolumeList = tx->getVolumeList(LLRender::SCULPT_TEX);

				destroy_texture(sculpt_uuid);

				for (S32 idxVolume = 0; idxVolume < num_volumes; ++idxVolume)
				{
					LLVOVolume* pVolume = pVolumeList->at(idxVolume);
					if (pVolume)
					{
						pVolume->notifyMeshLoaded();
					}
				}
			}
		}
	}
}

class LLObjectTexRefresh : public view_listener_t
{
	bool handleEvent(const LLSD& userdata)
	{
		// partly copied from the texture info code in handle_selected_texture_info()
		for (LLObjectSelection::valid_iterator iter = LLSelectMgr::getInstance()->getSelection()->valid_begin();
			iter != LLSelectMgr::getInstance()->getSelection()->valid_end(); iter++)
		{
			LLSelectNode* node = *iter;
			handle_object_tex_refresh(node->getObject(),node);
		}

		return true;
	}
};

void avatar_tex_refresh(LLVOAvatar* avatar)
{
	// I bet this can be done more elegantly, but this is just straightforward
	destroy_texture(avatar->getTE(TEX_HEAD_BAKED)->getID());
	destroy_texture(avatar->getTE(TEX_UPPER_BAKED)->getID());
	destroy_texture(avatar->getTE(TEX_LOWER_BAKED)->getID());
	destroy_texture(avatar->getTE(TEX_EYES_BAKED)->getID());
	destroy_texture(avatar->getTE(TEX_SKIRT_BAKED)->getID());
	destroy_texture(avatar->getTE(TEX_HAIR_BAKED)->getID());
	LLAvatarPropertiesProcessor::getInstance()->sendAvatarTexturesRequest(avatar->getID());
}

class LLAvatarTexRefresh : public view_listener_t
{
	bool handleEvent(const LLSD& userdata)
	{
		LLVOAvatar* avatar = find_avatar_from_object(LLSelectMgr::getInstance()->getSelection()->getPrimaryObject());
		if (avatar)
		{
			avatar_tex_refresh(avatar);
		}

		return true;
	}
};
// </FS:Zi> Texture Refresh

class LLObjectReportAbuse : public view_listener_t
{
	bool handleEvent(const LLSD& userdata)
	{
		LLViewerObject* objectp = LLSelectMgr::getInstance()->getSelection()->getPrimaryObject();
		if (objectp)
		{
			LLFloaterReporter::showFromObject(objectp->getID());
		}
		return true;
	}
};

// Enabled it you clicked an object
class LLObjectEnableReportAbuse : public view_listener_t
{
	bool handleEvent(const LLSD& userdata)
	{
		bool new_value = LLSelectMgr::getInstance()->getSelection()->getObjectCount() != 0;
		return new_value;
	}
};


void handle_object_touch()
{
	LLViewerObject* object = LLSelectMgr::getInstance()->getSelection()->getPrimaryObject();
	if (!object) return;

	LLPickInfo pick = LLToolPie::getInstance()->getPick();

// [RLVa:KB] - Checked: 2010-04-11 (RLVa-1.2.0e) | Modified: RLVa-1.1.0l
	// NOTE: fallback code since we really shouldn't be getting an active selection if we can't touch this
	if ( (RlvActions::isRlvEnabled()) && (!RlvActions::canTouch(object, pick.mObjectOffset)) )
	{
		RLV_ASSERT(false);
		return;
	}
// [/RLVa:KB]

	// *NOTE: Hope the packets arrive safely and in order or else
	// there will be some problems.
	// *TODO: Just fix this bad assumption.
	send_ObjectGrab_message(object, pick, LLVector3::zero);
	send_ObjectDeGrab_message(object, pick);
}


static void init_default_item_label(const std::string& item_name)
{
	boost::unordered_map<std::string, LLStringExplicit>::iterator it = sDefaultItemLabels.find(item_name);
	if (it == sDefaultItemLabels.end())
	{
		// *NOTE: This will not work for items of type LLMenuItemCheckGL because they return boolean value
		//       (doesn't seem to matter much ATM).
		LLStringExplicit default_label = gMenuHolder->childGetValue(item_name).asString();
		if (!default_label.empty())
		{
			sDefaultItemLabels.insert(std::pair<std::string, LLStringExplicit>(item_name, default_label));
		}
	}
}

static LLStringExplicit get_default_item_label(const std::string& item_name)
{
	LLStringExplicit res("");
	boost::unordered_map<std::string, LLStringExplicit>::iterator it = sDefaultItemLabels.find(item_name);
	if (it != sDefaultItemLabels.end())
	{
		res = it->second;
	}

	return res;
}


bool enable_object_touch(LLUICtrl* ctrl)
{
	bool new_value = false;
	LLViewerObject* obj = LLSelectMgr::getInstance()->getSelection()->getPrimaryObject();
	if (obj)
	{
		LLViewerObject* parent = (LLViewerObject*)obj->getParent();
		new_value = obj->flagHandleTouch() || (parent && parent->flagHandleTouch());
	}

// [RLVa:KB] - Checked: 2010-11-12 (RLVa-1.2.1g) | Added: RLVa-1.2.1g
	if ( (RlvActions::isRlvEnabled()) && (new_value) )
	{
		// RELEASE-RLVa: [RLVa-1.2.1] Make sure this stays in sync with handle_object_touch()
		new_value = RlvActions::canTouch(obj, LLToolPie::getInstance()->getPick().mObjectOffset);
	}
// [/RLVa:KB]

	std::string item_name = ctrl->getName();
	init_default_item_label(item_name);

	// Update label based on the node touch name if available.
	LLSelectNode* node = LLSelectMgr::getInstance()->getSelection()->getFirstRootNode();
	if (node && node->mValid && !node->mTouchName.empty())
	{
		gMenuHolder->childSetValue(item_name, node->mTouchName);
	}
	else
	{
		gMenuHolder->childSetValue(item_name, get_default_item_label(item_name));
	}

	return new_value;
};

//void label_touch(std::string& label, void*)
//{
//	LLSelectNode* node = LLSelectMgr::getInstance()->getSelection()->getFirstRootNode();
//	if (node && node->mValid && !node->mTouchName.empty())
//	{
//		label.assign(node->mTouchName);
//	}
//	else
//	{
//		label.assign("Touch");
//	}
//}

void handle_object_open()
{
// [RLVa:KB] - Checked: 2010-04-11 (RLVa-1.2.0e) | Added: RLVa-1.2.0e
	if (enable_object_open())
		LLFloaterReg::showInstance("openobject");
// [/RLVa:KB]
//	LLFloaterReg::showInstance("openobject");
}

bool enable_object_open()
{
	// Look for contents in root object, which is all the LLFloaterOpenObject
	// understands.
	LLViewerObject* obj = LLSelectMgr::getInstance()->getSelection()->getPrimaryObject();
	if (!obj) return false;

	LLViewerObject* root = obj->getRootEdit();
	if (!root) return false;

	return root->allowOpen();
}


class LLViewJoystickFlycam : public view_listener_t
{
	bool handleEvent(const LLSD& userdata)
	{
		handle_toggle_flycam();
		return true;
	}
};

class LLViewCheckJoystickFlycam : public view_listener_t
{
	bool handleEvent(const LLSD& userdata)
	{
		bool new_value = LLViewerJoystick::getInstance()->getOverrideCamera();
		return new_value;
	}
};

void handle_toggle_flycam()
{
	LLViewerJoystick::getInstance()->toggleFlycam();
}

class LLObjectBuild : public view_listener_t
{
	bool handleEvent(const LLSD& userdata)
	{
		if (gAgentCamera.getFocusOnAvatar() && !LLToolMgr::getInstance()->inEdit() && gSavedSettings.getBOOL("EditCameraMovement") )
		{
			// zoom in if we're looking at the avatar
			gAgentCamera.setFocusOnAvatar(FALSE, ANIMATE);
			gAgentCamera.setFocusGlobal(LLToolPie::getInstance()->getPick());
			gAgentCamera.cameraZoomIn(0.666f);
			gAgentCamera.cameraOrbitOver( 30.f * DEG_TO_RAD );
			gViewerWindow->moveCursorToCenter();
		}
		else if ( gSavedSettings.getBOOL("EditCameraMovement") )
		{
			gAgentCamera.setFocusGlobal(LLToolPie::getInstance()->getPick());
			gViewerWindow->moveCursorToCenter();
		}

		LLToolMgr::getInstance()->setCurrentToolset(gBasicToolset);
		LLToolMgr::getInstance()->getCurrentToolset()->selectTool( LLToolCompCreate::getInstance() );

		// Could be first use
		//LLFirstUse::useBuild();
		return true;
	}
};

void handle_object_edit()
{
	LLViewerParcelMgr::getInstance()->deselectLand();

	if (gAgentCamera.getFocusOnAvatar() && !LLToolMgr::getInstance()->inEdit())
	{
		LLFloaterTools::sPreviousFocusOnAvatar = true;
		LLObjectSelectionHandle selection = LLSelectMgr::getInstance()->getSelection();

		if (selection->getSelectType() == SELECT_TYPE_HUD || !gSavedSettings.getBOOL("EditCameraMovement"))
		{
			// always freeze camera in space, even if camera doesn't move
			// so, for example, follow cam scripts can't affect you when in build mode
			gAgentCamera.setFocusGlobal(gAgentCamera.calcFocusPositionTargetGlobal(), LLUUID::null);
			gAgentCamera.setFocusOnAvatar(FALSE, ANIMATE);
		}
		else
		{
			gAgentCamera.setFocusOnAvatar(FALSE, ANIMATE);
			LLViewerObject* selected_objectp = selection->getFirstRootObject();
			if (selected_objectp)
			{
			  // zoom in on object center instead of where we clicked, as we need to see the manipulator handles
			  gAgentCamera.setFocusGlobal(selected_objectp->getPositionGlobal(), selected_objectp->getID());
			  gAgentCamera.cameraZoomIn(0.666f);
			  gAgentCamera.cameraOrbitOver( 30.f * DEG_TO_RAD );
			  gViewerWindow->moveCursorToCenter();
			}
		}
	}
	
	LLFloaterReg::showInstance("build");
	
	LLToolMgr::getInstance()->setCurrentToolset(gBasicToolset);
	gFloaterTools->setEditTool( LLToolCompTranslate::getInstance() );
	
	LLViewerJoystick::getInstance()->moveObjects(true);
	LLViewerJoystick::getInstance()->setNeedsReset(true);
	
	// Could be first use
	//LLFirstUse::useBuild();
	return;
}

void handle_attachment_edit(const LLUUID& inv_item_id)
{
	if (isAgentAvatarValid())
	{
		if (LLViewerObject* attached_obj = gAgentAvatarp->getWornAttachment(inv_item_id))
		{
			LLSelectMgr::getInstance()->deselectAll();
			LLSelectMgr::getInstance()->selectObjectAndFamily(attached_obj);

			handle_object_edit();
		}
	}
}

void handle_attachment_touch(const LLUUID& inv_item_id)
{
	if ( (isAgentAvatarValid()) && (enable_attachment_touch(inv_item_id)) )
	{
		if (LLViewerObject* attach_obj = gAgentAvatarp->getWornAttachment(gInventory.getLinkedItemID(inv_item_id)))
		{
			LLSelectMgr::getInstance()->deselectAll();

			LLObjectSelectionHandle sel = LLSelectMgr::getInstance()->selectObjectAndFamily(attach_obj);
			if (!LLToolMgr::getInstance()->inBuildMode())
			{
				struct SetTransient : public LLSelectedNodeFunctor
				{
					bool apply(LLSelectNode* node)
					{
						node->setTransient(TRUE);
						return true;
					}
				} f;
				sel->applyToNodes(&f);
			}

			handle_object_touch();
		}
	}
}

bool enable_attachment_touch(const LLUUID& inv_item_id)
{
	if (isAgentAvatarValid())
	{
		const LLViewerObject* attach_obj = gAgentAvatarp->getWornAttachment(gInventory.getLinkedItemID(inv_item_id));
// [RLVa:KB] - @touch*
		return (attach_obj) && (attach_obj->flagHandleTouch()) && (!RlvActions::isRlvEnabled() || RlvActions::canTouch(attach_obj));
// [/RLVa:KB]
//		return (attach_obj) && (attach_obj->flagHandleTouch());
	}
	return false;
}

void handle_object_inspect()
{
	LLObjectSelectionHandle selection = LLSelectMgr::getInstance()->getSelection();
	LLViewerObject* selected_objectp = selection->getFirstRootObject();
	if (selected_objectp)
	{
		LLSD key;
		key["task"] = "task";
		LLFloaterSidePanelContainer::showPanel("inventory", key);
	}
	
	/*
	// Old floater properties
	LLFloaterReg::showInstance("inspect", LLSD());
	*/
}

//---------------------------------------------------------------------------
// Land pie menu
//---------------------------------------------------------------------------
class LLLandBuild : public view_listener_t
{
	bool handleEvent(const LLSD& userdata)
	{
		LLViewerParcelMgr::getInstance()->deselectLand();

		if (gAgentCamera.getFocusOnAvatar() && !LLToolMgr::getInstance()->inEdit() && gSavedSettings.getBOOL("EditCameraMovement") )
		{
			// zoom in if we're looking at the avatar
			gAgentCamera.setFocusOnAvatar(FALSE, ANIMATE);
			gAgentCamera.setFocusGlobal(LLToolPie::getInstance()->getPick());
			gAgentCamera.cameraZoomIn(0.666f);
			gAgentCamera.cameraOrbitOver( 30.f * DEG_TO_RAD );
			gViewerWindow->moveCursorToCenter();
		}
		else if ( gSavedSettings.getBOOL("EditCameraMovement")  )
		{
			// otherwise just move focus
			gAgentCamera.setFocusGlobal(LLToolPie::getInstance()->getPick());
			gViewerWindow->moveCursorToCenter();
		}


		LLToolMgr::getInstance()->setCurrentToolset(gBasicToolset);
		LLToolMgr::getInstance()->getCurrentToolset()->selectTool( LLToolCompCreate::getInstance() );

		// Could be first use
		//LLFirstUse::useBuild();
		return true;
	}
};

class LLLandBuyPass : public view_listener_t
{
	bool handleEvent(const LLSD& userdata)
	{
		LLPanelLandGeneral::onClickBuyPass((void *)FALSE);
		return true;
	}
};

class LLLandEnableBuyPass : public view_listener_t
{
	bool handleEvent(const LLSD& userdata)
	{
		bool new_value = LLPanelLandGeneral::enableBuyPass(NULL);
		return new_value;
	}
};

// BUG: Should really check if CLICK POINT is in a parcel where you can build.
BOOL enable_land_build(void*)
{
	if (gAgent.isGodlike()) return TRUE;
	if (gAgent.inPrelude()) return FALSE;

	BOOL can_build = FALSE;
	LLParcel* agent_parcel = LLViewerParcelMgr::getInstance()->getAgentParcel();
	if (agent_parcel)
	{
		can_build = agent_parcel->getAllowModify();
	}
	return can_build;
}

// BUG: Should really check if OBJECT is in a parcel where you can build.
BOOL enable_object_build(void*)
{
	if (gAgent.isGodlike()) return TRUE;
	if (gAgent.inPrelude()) return FALSE;

	BOOL can_build = FALSE;
	LLParcel* agent_parcel = LLViewerParcelMgr::getInstance()->getAgentParcel();
	if (agent_parcel)
	{
		can_build = agent_parcel->getAllowModify();
	}
	return can_build;
}

bool enable_object_edit()
{
	if (!isAgentAvatarValid()) return false;
	
	// *HACK:  The new "prelude" Help Islands have a build sandbox area,
	// so users need the Edit and Create pie menu options when they are
	// there.  Eventually this needs to be replaced with code that only 
	// lets you edit objects if you have permission to do so (edit perms,
	// group edit, god).  See also lltoolbar.cpp.  JC
	bool enable = false;
	if (gAgent.inPrelude())
	{
		enable = LLViewerParcelMgr::getInstance()->allowAgentBuild()
			|| LLSelectMgr::getInstance()->getSelection()->isAttachment();
	} 
	else if (LLSelectMgr::getInstance()->selectGetAllValidAndObjectsFound())
	{
//		enable = true;
// [RLVa:KB] - Checked: 2010-11-29 (RLVa-1.3.0c) | Modified: RLVa-1.3.0c
		bool fRlvCanEdit = (!gRlvHandler.hasBehaviour(RLV_BHVR_EDIT)) && (!gRlvHandler.hasBehaviour(RLV_BHVR_EDITOBJ));
		if (!fRlvCanEdit)
		{
			LLObjectSelectionHandle hSel = LLSelectMgr::getInstance()->getSelection();
			RlvSelectIsEditable f;
			fRlvCanEdit = (hSel.notNull()) && ((hSel->getFirstRootNode(&f, TRUE)) == NULL);
		}
		enable = fRlvCanEdit;
// [/RLVa:KB]
	}

	return enable;
}

bool enable_mute_particle()
{
	const LLPickInfo& pick = LLToolPie::getInstance()->getPick();

	return pick.mParticleOwnerID != LLUUID::null && pick.mParticleOwnerID != gAgent.getID();
}

// mutually exclusive - show either edit option or build in menu
bool enable_object_build()
{
	return !enable_object_edit();
}

bool enable_object_select_in_pathfinding_linksets()
{
	return LLPathfindingManager::getInstance()->isPathfindingEnabledForCurrentRegion() && LLSelectMgr::getInstance()->selectGetEditableLinksets();
}

bool visible_object_select_in_pathfinding_linksets()
{
	return LLPathfindingManager::getInstance()->isPathfindingEnabledForCurrentRegion();
}

bool enable_object_select_in_pathfinding_characters()
{
	return LLPathfindingManager::getInstance()->isPathfindingEnabledForCurrentRegion() &&  LLSelectMgr::getInstance()->selectGetViewableCharacters();
}

class LLSelfRemoveAllAttachments : public view_listener_t
{
	bool handleEvent(const LLSD& userdata)
	{
		LLAppearanceMgr::instance().removeAllAttachmentsFromAvatar();
		return true;
	}
};

class LLSelfEnableRemoveAllAttachments : public view_listener_t
{
	bool handleEvent(const LLSD& userdata)
	{
		bool new_value = false;
		if (isAgentAvatarValid())
		{
			for (LLVOAvatar::attachment_map_t::iterator iter = gAgentAvatarp->mAttachmentPoints.begin(); 
				 iter != gAgentAvatarp->mAttachmentPoints.end(); )
			{
				LLVOAvatar::attachment_map_t::iterator curiter = iter++;
				LLViewerJointAttachment* attachment = curiter->second;
//				if (attachment->getNumObjects() > 0)
// [RLVa:KB] - Checked: 2010-03-04 (RLVa-1.2.0a) | Added: RLVa-1.2.0a
				if ( (attachment->getNumObjects() > 0) && ((!rlv_handler_t::isEnabled()) || (gRlvAttachmentLocks.canDetach(attachment))) )
// [/RLVa:KB]
				{
					new_value = true;
					break;
				}
			}
		}
		return new_value;
	}
};

BOOL enable_has_attachments(void*)
{

	return FALSE;
}

//---------------------------------------------------------------------------
// Avatar pie menu
//---------------------------------------------------------------------------
//void handle_follow(void *userdata)
//{
//	// follow a given avatar by ID
//	LLViewerObject* objectp = LLSelectMgr::getInstance()->getSelection()->getPrimaryObject();
//	if (objectp)
//	{
//		gAgent.startFollowPilot(objectp->getID());
//	}
//}

bool enable_object_mute()
{
	LLViewerObject* object = LLSelectMgr::getInstance()->getSelection()->getPrimaryObject();
	if (!object) return false;

	LLVOAvatar* avatar = find_avatar_from_object(object); 
	if (avatar)
	{
		// It's an avatar
		LLNameValue *lastname = avatar->getNVPair("LastName");
		bool is_linden =
			lastname && !LLStringUtil::compareStrings(lastname->getString(), "Linden");
		bool is_self = avatar->isSelf();
//		return !is_linden && !is_self;
// [RLVa:KB] - Checked: RLVa-1.2.1
//		return !is_linden && !is_self && (RlvActions::canShowName(RlvActions::SNC_DEFAULT, avatar->getID()));
// [/RLVa:KB]

		// <FS:Zi> Make enable/disable of block/unblock menu items work for avatars
		if(is_linden || is_self)
			return false;

		if (!RlvActions::canShowName(RlvActions::SNC_DEFAULT, avatar->getID()))
			return false;

		LLNameValue *firstname = avatar->getNVPair("FirstName");

		std::string name;
		if (firstname && lastname)
		{
			name = LLCacheName::buildFullName(
				firstname->getString(), lastname->getString());
		}

		LLMute mute(avatar->getID(),name,LLMute::AGENT);
		return !LLMuteList::getInstance()->isMuted(mute.mID);
		// </FS:Zi>
	}
	else
	{
		// Just a regular object
		return LLSelectMgr::getInstance()->getSelection()->contains( object, SELECT_ALL_TES ) &&
			   !LLMuteList::getInstance()->isMuted(object->getID());
	}
}

bool enable_object_unmute()
{
	LLViewerObject* object = LLSelectMgr::getInstance()->getSelection()->getPrimaryObject();
	if (!object) return false;

	LLVOAvatar* avatar = find_avatar_from_object(object); 
	if (avatar)
	{
		// It's an avatar
		LLNameValue *lastname = avatar->getNVPair("LastName");
		bool is_linden =
			lastname && !LLStringUtil::compareStrings(lastname->getString(), "Linden");
		bool is_self = avatar->isSelf();
		// <FS:Zi> Make enable/disable of block/unblock menu items work for avatars
		// return !is_linden && !is_self;
		if(is_linden || is_self)
			return false;

		LLNameValue *firstname = avatar->getNVPair("FirstName");
		std::string name;
		if (firstname && lastname)
		{
			name = LLCacheName::buildFullName(
				firstname->getString(), lastname->getString());
		}

		LLMute mute(avatar->getID(),name,LLMute::AGENT);
		return LLMuteList::getInstance()->isMuted(mute.mID);
		// </FS:Zi>
	}
	else
	{
		// Just a regular object
		return LLSelectMgr::getInstance()->getSelection()->contains( object, SELECT_ALL_TES ) &&
			   LLMuteList::getInstance()->isMuted(object->getID());;
	}
}

// <FS:Ansariel> Avatar render more check for pie menu
bool check_avatar_render_mode(U32 mode)
{
	LLViewerObject* object = LLSelectMgr::getInstance()->getSelection()->getPrimaryObject();
	if (!object) return false;

	LLVOAvatar* avatar = find_avatar_from_object(object); 
	if (!avatar) return false;
		
	switch (mode) 
	{
		case 0:
// [RLVa:KB] - Checked: RLVa-2.2 (@setcam_avdist)
				return FSAvatarRenderPersistence::instance().getAvatarRenderSettings(avatar->getID()) == LLVOAvatar::AV_RENDER_NORMALLY;
// [/RLVa:KB]
//				return (avatar->getVisualMuteSettings() == LLVOAvatar::AV_RENDER_NORMALLY);
		case 1:
// [RLVa:KB] - Checked: RLVa-2.2 (@setcam_avdist)
				return FSAvatarRenderPersistence::instance().getAvatarRenderSettings(avatar->getID()) == LLVOAvatar::AV_DO_NOT_RENDER;
// [/RLVa:KB]
//				return (avatar->getVisualMuteSettings() == LLVOAvatar::AV_DO_NOT_RENDER);
		case 2:
// [RLVa:KB] - Checked: RLVa-2.2 (@setcam_avdist)
				return FSAvatarRenderPersistence::instance().getAvatarRenderSettings(avatar->getID()) == LLVOAvatar::AV_ALWAYS_RENDER;
// [/RLVa:KB]
//				return (avatar->getVisualMuteSettings() == LLVOAvatar::AV_ALWAYS_RENDER);
		default:
			return false;
	}
}
// </FS:Ansariel>

// 0 = normal, 1 = always, 2 = never
class LLAvatarCheckImpostorMode : public view_listener_t
{	
	bool handleEvent(const LLSD& userdata)
	{
		// <FS:Ansariel> Avatar render more check for pie menu
		//LLViewerObject* object = LLSelectMgr::getInstance()->getSelection()->getPrimaryObject();
		//if (!object) return false;

		//LLVOAvatar* avatar = find_avatar_from_object(object); 
		//if (!avatar) return false;
		//
		//U32 mode = userdata.asInteger();
		//switch (mode) 
		//{
		//	case 0:
		//		return (avatar->getVisualMuteSettings() == LLVOAvatar::AV_RENDER_NORMALLY);
		//	case 1:
		//		return (avatar->getVisualMuteSettings() == LLVOAvatar::AV_DO_NOT_RENDER);
		//	case 2:
		//		return (avatar->getVisualMuteSettings() == LLVOAvatar::AV_ALWAYS_RENDER);
		//	default:
		//		return false;
		//}
		return check_avatar_render_mode(userdata.asInteger());
		// </FS:Ansariel>
	}	// handleEvent()
};

// 0 = normal, 1 = always, 2 = never
class LLAvatarSetImpostorMode : public view_listener_t
{
	bool handleEvent(const LLSD& userdata)
	{
		LLViewerObject* object = LLSelectMgr::getInstance()->getSelection()->getPrimaryObject();
		if (!object) return false;

		LLVOAvatar* avatar = find_avatar_from_object(object); 
		if (!avatar) return false;
		
		U32 mode = userdata.asInteger();
		switch (mode) 
		{
			case 0:
				avatar->setVisualMuteSettings(LLVOAvatar::AV_RENDER_NORMALLY);
				break;
			case 1:
				avatar->setVisualMuteSettings(LLVOAvatar::AV_DO_NOT_RENDER);
				break;
			case 2:
				avatar->setVisualMuteSettings(LLVOAvatar::AV_ALWAYS_RENDER);
				break;
			default:
				return false;
		}

		LLVOAvatar::cullAvatarsByPixelArea();
		return true;
	}	// handleEvent()
};


class LLObjectMute : public view_listener_t
{
	bool handleEvent(const LLSD& userdata)
	{
		LLViewerObject* object = LLSelectMgr::getInstance()->getSelection()->getPrimaryObject();
		if (!object) return true;
		
		LLUUID id;
		std::string name;
		LLMute::EType type;
		LLVOAvatar* avatar = find_avatar_from_object(object); 
		if (avatar)
		{
			id = avatar->getID();
// [RLVa:KB] - Checked: RLVa-1.0.0
			if (!RlvActions::canShowName(RlvActions::SNC_DEFAULT, id))
				return true;
// [/RLVa:KB]

			avatar->mNeedsImpostorUpdate = TRUE;
			avatar->mLastImpostorUpdateReason = 9;


			LLNameValue *firstname = avatar->getNVPair("FirstName");
			LLNameValue *lastname = avatar->getNVPair("LastName");
			if (firstname && lastname)
			{
				name = LLCacheName::buildFullName(
					firstname->getString(), lastname->getString());
			}
			
			type = LLMute::AGENT;
		}
		else
		{
			// it's an object
			id = object->getID();

			LLSelectNode* node = LLSelectMgr::getInstance()->getSelection()->getFirstRootNode();
			if (node)
			{
				name = node->mName;
			}
			
			type = LLMute::OBJECT;
		}
		
		LLMute mute(id, name, type);
		if (LLMuteList::getInstance()->isMuted(mute.mID))
		{
			LLMuteList::getInstance()->remove(mute);
		}
		else
		{
			LLMuteList::getInstance()->add(mute);
			LLPanelBlockedList::showPanelAndSelect(mute.mID);
		}
		
		return true;
	}
};

bool handle_go_to()
{
	// try simulator autopilot
	std::vector<std::string> strings;
	std::string val;
	LLVector3d pos = LLToolPie::getInstance()->getPick().mPosGlobal;
	val = llformat("%g", pos.mdV[VX]);
	strings.push_back(val);
	val = llformat("%g", pos.mdV[VY]);
	strings.push_back(val);
	val = llformat("%g", pos.mdV[VZ]);
	strings.push_back(val);
	send_generic_message("autopilot", strings);

	LLViewerParcelMgr::getInstance()->deselectLand();

	if (isAgentAvatarValid() && !gSavedSettings.getBOOL("AutoPilotLocksCamera"))
	{
		gAgentCamera.setFocusGlobal(gAgentCamera.getFocusTargetGlobal(), gAgentAvatarp->getID());
	}
	else 
	{
		// Snap camera back to behind avatar
		gAgentCamera.setFocusOnAvatar(TRUE, ANIMATE);
	}

	// Could be first use
	//LLFirstUse::useGoTo();
	return true;
}

class LLGoToObject : public view_listener_t
{
	bool handleEvent(const LLSD& userdata)
	{
		return handle_go_to();
	}
};

class LLAvatarReportAbuse : public view_listener_t
{
	bool handleEvent(const LLSD& userdata)
	{
		LLVOAvatar* avatar = find_avatar_from_object( LLSelectMgr::getInstance()->getSelection()->getPrimaryObject() );
		if(avatar)
		{
			LLFloaterReporter::showFromObject(avatar->getID());
		}
		return true;
	}
};


//---------------------------------------------------------------------------
// Parcel freeze, eject, etc.
//---------------------------------------------------------------------------
//bool callback_freeze(const LLSD& notification, const LLSD& response)
//{
//	LLUUID avatar_id = notification["payload"]["avatar_id"].asUUID();
//	S32 option = LLNotificationsUtil::getSelectedOption(notification, response);
//
//	if (0 == option || 1 == option)
//	{
//		U32 flags = 0x0;
//		if (1 == option)
//		{
//			// unfreeze
//			flags |= 0x1;
//		}
//
//		LLMessageSystem* msg = gMessageSystem;
//		LLViewerObject* avatar = gObjectList.findObject(avatar_id);
//
//		if (avatar)
//		{
//			msg->newMessage("FreezeUser");
//			msg->nextBlock("AgentData");
//			msg->addUUID("AgentID", gAgent.getID());
//			msg->addUUID("SessionID", gAgent.getSessionID());
//			msg->nextBlock("Data");
//			msg->addUUID("TargetID", avatar_id );
//			msg->addU32("Flags", flags );
//			msg->sendReliable( avatar->getRegion()->getHost() );
//		}
//	}
//	return false;
//}


void handle_avatar_freeze(const LLSD& avatar_id)
{
// [SL:KB] - Patch: UI-AvatarNearbyActions | Checked: 2011-05-13 (Catznip-2.6.0a) | Added: Catznip-2.6.0a
	// Use avatar_id if available, otherwise default to right-click avatar
	LLUUID idAgent = avatar_id.asUUID();
	if (idAgent.isNull())
	{
		/*const*/ LLVOAvatar* pAvatar = find_avatar_from_object(LLSelectMgr::getInstance()->getSelection()->getPrimaryObject());
		if (pAvatar)
			idAgent = pAvatar->getID();
	}
	if (idAgent.notNull())
	{
		LLAvatarActions::landFreeze(idAgent);
	}
// [/SL:KB]
//		// Use avatar_id if available, otherwise default to right-click avatar
//		LLVOAvatar* avatar = NULL;
//		if (avatar_id.asUUID().notNull())
//		{
//			avatar = find_avatar_from_object(avatar_id.asUUID());
//		}
//		else
//		{
//			avatar = find_avatar_from_object(
//				LLSelectMgr::getInstance()->getSelection()->getPrimaryObject());
//		}
//
//		if( avatar )
//		{
//			std::string fullname = avatar->getFullname();
//			LLSD payload;
//			payload["avatar_id"] = avatar->getID();
//
//			if (!fullname.empty())
//			{
//				LLSD args;
//				args["AVATAR_NAME"] = fullname;
// [RLVa:KB] - Checked: RLVa-1.0.0
//				args["AVATAR_NAME"] = (RlvActions::canShowName(RlvActions::SNC_DEFAULT, avatar->getID())) ? fullname : RlvStrings::getAnonym(fullname);
// [/RLVa:KB]
//				LLNotificationsUtil::add("FreezeAvatarFullname",
//							args,
//							payload,
//							callback_freeze);
//			}
//			else
//			{
//				LLNotificationsUtil::add("FreezeAvatar",
//							LLSD(),
//							payload,
//							callback_freeze);
//			}
//		}
}

class LLAvatarVisibleDebug : public view_listener_t
{
	bool handleEvent(const LLSD& userdata)
	{
		return gAgent.isGodlike();
	}
};

class LLAvatarDebug : public view_listener_t
{
	bool handleEvent(const LLSD& userdata)
	{
		LLVOAvatar* avatar = find_avatar_from_object( LLSelectMgr::getInstance()->getSelection()->getPrimaryObject() );
		if( avatar )
		{
			if (avatar->isSelf())
			{
				((LLVOAvatarSelf *)avatar)->dumpLocalTextures();
			}
			LL_INFOS() << "Dumping temporary asset data to simulator logs for avatar " << avatar->getID() << LL_ENDL;
			// <FS:Ansariel> Disable message - spawns error "generic request failed"
			//std::vector<std::string> strings;
			//strings.push_back(avatar->getID().asString());
			//LLUUID invoice;
			//send_generic_message("dumptempassetdata", strings, invoice);
			// </FS:Ansariel>
			LLFloaterReg::showInstance( "avatar_textures", LLSD(avatar->getID()) );
		}
		return true;
	}
};

//bool callback_eject(const LLSD& notification, const LLSD& response)
//{
//	S32 option = LLNotificationsUtil::getSelectedOption(notification, response);
//	if (2 == option)
//	{
//		// Cancel button.
//		return false;
//	}
//	LLUUID avatar_id = notification["payload"]["avatar_id"].asUUID();
//	bool ban_enabled = notification["payload"]["ban_enabled"].asBoolean();
//
//	if (0 == option)
//	{
//		// Eject button
//		LLMessageSystem* msg = gMessageSystem;
//		LLViewerObject* avatar = gObjectList.findObject(avatar_id);
//
//		if (avatar)
//		{
//			U32 flags = 0x0;
//			msg->newMessage("EjectUser");
//			msg->nextBlock("AgentData");
//			msg->addUUID("AgentID", gAgent.getID() );
//			msg->addUUID("SessionID", gAgent.getSessionID() );
//			msg->nextBlock("Data");
//			msg->addUUID("TargetID", avatar_id );
//			msg->addU32("Flags", flags );
//			msg->sendReliable( avatar->getRegion()->getHost() );
//		}
//	}
//	else if (ban_enabled)
//	{
//		// This is tricky. It is similar to say if it is not an 'Eject' button,
//		// and it is also not an 'Cancle' button, and ban_enabled==ture, 
//		// it should be the 'Eject and Ban' button.
//		LLMessageSystem* msg = gMessageSystem;
//		LLViewerObject* avatar = gObjectList.findObject(avatar_id);
//
//		if (avatar)
//		{
//			U32 flags = 0x1;
//			msg->newMessage("EjectUser");
//			msg->nextBlock("AgentData");
//			msg->addUUID("AgentID", gAgent.getID() );
//			msg->addUUID("SessionID", gAgent.getSessionID() );
//			msg->nextBlock("Data");
//			msg->addUUID("TargetID", avatar_id );
//			msg->addU32("Flags", flags );
//			msg->sendReliable( avatar->getRegion()->getHost() );
//		}
//	}
//	return false;
//}

void handle_avatar_eject(const LLSD& avatar_id)
{
// [SL:KB] - Patch: UI-AvatarNearbyActions | Checked: 2011-05-13 (Catznip-2.6.0a) | Added: Catznip-2.6.0a
	// Use avatar_id if available, otherwise default to right-click avatar
	LLUUID idAgent = avatar_id.asUUID();
	if (idAgent.isNull())
	{
		/*const*/ LLVOAvatar* pAvatar = find_avatar_from_object(LLSelectMgr::getInstance()->getSelection()->getPrimaryObject());
		if (pAvatar)
			idAgent = pAvatar->getID();
	}
	if (idAgent.notNull())
	{
		LLAvatarActions::landEject(idAgent);
	}
// [/SL:KB]
//		// Use avatar_id if available, otherwise default to right-click avatar
//		LLVOAvatar* avatar = NULL;
//		if (avatar_id.asUUID().notNull())
//		{
//			avatar = find_avatar_from_object(avatar_id.asUUID());
//		}
//		else
//		{
//			avatar = find_avatar_from_object(
//				LLSelectMgr::getInstance()->getSelection()->getPrimaryObject());
//		}
//
//		if( avatar )
//		{
//			LLSD payload;
//			payload["avatar_id"] = avatar->getID();
//			std::string fullname = avatar->getFullname();
//
//			const LLVector3d& pos = avatar->getPositionGlobal();
//			LLParcel* parcel = LLViewerParcelMgr::getInstance()->selectParcelAt(pos)->getParcel();
//			
//			if (LLViewerParcelMgr::getInstance()->isParcelOwnedByAgent(parcel,GP_LAND_MANAGE_BANNED))
//			{
//                payload["ban_enabled"] = true;
//				if (!fullname.empty())
//				{
//    				LLSD args;
//					args["AVATAR_NAME"] = fullname;
// [RLVa:KB] - Checked: RLVa-1.0.0
//					args["AVATAR_NAME"] = (RlvActions::canShowName(RlvActions::SNC_DEFAULT, avatar->getID())) ? fullname : RlvStrings::getAnonym(fullname);
// [/RLVa:KB]
//    				LLNotificationsUtil::add("EjectAvatarFullname",
//    							args,
//    							payload,
//    							callback_eject);
//				}
//				else
//				{
//    				LLNotificationsUtil::add("EjectAvatarFullname",
//    							LLSD(),
//    							payload,
//    							callback_eject);
//				}
//			}
//			else
//			{
//                payload["ban_enabled"] = false;
//				if (!fullname.empty())
//				{
//    				LLSD args;
//					args["AVATAR_NAME"] = fullname;
// [RLVa:KB] - Checked: RLVa-1.0.0
//					args["AVATAR_NAME"] = (RlvActions::canShowName(RlvActions::SNC_DEFAULT, avatar->getID())) ? fullname : RlvStrings::getAnonym(fullname);
// [/RLVa:KB]
//    				LLNotificationsUtil::add("EjectAvatarFullnameNoBan",
//    							args,
//    							payload,
//    							callback_eject);
//				}
//				else
//				{
//    				LLNotificationsUtil::add("EjectAvatarNoBan",
//    							LLSD(),
//    							payload,
//    							callback_eject);
//				}
//			}
//		}
}

bool my_profile_visible()
{
	LLFloater* floaterp = LLAvatarActions::getProfileFloater(gAgentID);
	return floaterp && floaterp->isInVisibleChain();
}

bool enable_freeze_eject(const LLSD& avatar_id)
{
// [SL:KB] - Patch: UI-AvatarNearbyActions | Checked: 2011-05-13 (Catznip-2.6.0a) | Added: Catznip-2.6.0a
	// Use avatar_id if available, otherwise default to right-click avatar
	LLUUID idAgent = avatar_id.asUUID();
	if (idAgent.isNull())
	{
		/*const*/ LLVOAvatar* pAvatar = find_avatar_from_object(LLSelectMgr::getInstance()->getSelection()->getPrimaryObject());
		if (pAvatar)
			idAgent = pAvatar->getID();
	}
	return (idAgent.notNull()) ? LLAvatarActions::canLandFreezeOrEject(idAgent) : false;
// [/SL:KB]
//	// Use avatar_id if available, otherwise default to right-click avatar
//	LLVOAvatar* avatar = NULL;
//	if (avatar_id.asUUID().notNull())
//	{
//		avatar = find_avatar_from_object(avatar_id.asUUID());
//	}
//	else
//	{
//		avatar = find_avatar_from_object(
//			LLSelectMgr::getInstance()->getSelection()->getPrimaryObject());
//	}
//	if (!avatar) return false;
//
//	// Gods can always freeze
//	if (gAgent.isGodlike()) return true;
//
//	// Estate owners / managers can freeze
//	// Parcel owners can also freeze
//	const LLVector3& pos = avatar->getPositionRegion();
//	const LLVector3d& pos_global = avatar->getPositionGlobal();
//	LLParcel* parcel = LLViewerParcelMgr::getInstance()->selectParcelAt(pos_global)->getParcel();
//	LLViewerRegion* region = avatar->getRegion();
//	if (!region) return false;
//				
//	bool new_value = region->isOwnedSelf(pos);
//	if (!new_value || region->isOwnedGroup(pos))
//	{
//		new_value = LLViewerParcelMgr::getInstance()->isParcelOwnedByAgent(parcel,GP_LAND_ADMIN);
//	}
//	return new_value;
}

// <FS:Ansariel> FIRE-13515: Re-add give calling card
class LLAvatarGiveCard : public view_listener_t
{
	bool handleEvent(const LLSD& userdata)
	{
		LL_INFOS("LLAvatarGiveCard") << "handle_give_card()" << LL_ENDL;
		LLViewerObject* dest = LLSelectMgr::getInstance()->getSelection()->getPrimaryObject();
// [RLVa:KB] - Checked: 2010-06-04 (RLVa-1.2.0d) | Modified: RLVa-1.2.0d | OK
		//if(dest && dest->isAvatar())
		if ( (dest && dest->isAvatar()) && (!gRlvHandler.hasBehaviour(RLV_BHVR_SHOWNAMES)) )
// [/RLVa:KB]
		{
			bool found_name = false;
			LLSD args;
			LLSD old_args;
			LLNameValue* nvfirst = dest->getNVPair("FirstName");
			LLNameValue* nvlast = dest->getNVPair("LastName");
			if(nvfirst && nvlast)
			{
				std::string full_name = gCacheName->buildFullName(nvfirst->getString(), nvlast->getString());
				args["NAME"] = full_name;
				old_args["NAME"] = full_name;
				found_name = true;
			}
			LLViewerRegion* region = dest->getRegion();
			LLHost dest_host;
			if(region)
			{
				dest_host = region->getHost();
			}
			if(found_name && dest_host.isOk())
			{
				LLMessageSystem* msg = gMessageSystem;
				msg->newMessage("OfferCallingCard");
				msg->nextBlockFast(_PREHASH_AgentData);
				msg->addUUIDFast(_PREHASH_AgentID, gAgent.getID());
				msg->addUUIDFast(_PREHASH_SessionID, gAgent.getSessionID());
				msg->nextBlockFast(_PREHASH_AgentBlock);
				msg->addUUIDFast(_PREHASH_DestID, dest->getID());
				LLUUID transaction_id;
				transaction_id.generate();
				msg->addUUIDFast(_PREHASH_TransactionID, transaction_id);
				msg->sendReliable(dest_host);
				LLNotificationsUtil::add("OfferedCard", args);
			}
			else
			{
				LLNotificationsUtil::add("CantOfferCallingCard", old_args);
			}
		}
		return true;
	}
};
// </FS:Ansariel> FIRE-13515: Re-add give calling card

bool callback_leave_group(const LLSD& notification, const LLSD& response)
{
	S32 option = LLNotificationsUtil::getSelectedOption(notification, response);
	if (option == 0)
	{
		LLMessageSystem *msg = gMessageSystem;

		msg->newMessageFast(_PREHASH_LeaveGroupRequest);
		msg->nextBlockFast(_PREHASH_AgentData);
		msg->addUUIDFast(_PREHASH_AgentID, gAgent.getID() );
		msg->addUUIDFast(_PREHASH_SessionID, gAgent.getSessionID());
		msg->nextBlockFast(_PREHASH_GroupData);
		msg->addUUIDFast(_PREHASH_GroupID, gAgent.getGroupID() );
		gAgent.sendReliableMessage();
	}
	return false;
}

void append_aggregate(std::string& string, const LLAggregatePermissions& ag_perm, PermissionBit bit, const char* txt)
{
	LLAggregatePermissions::EValue val = ag_perm.getValue(bit);
	std::string buffer;
	switch(val)
	{
	  case LLAggregatePermissions::AP_NONE:
		buffer = llformat( "* %s None\n", txt);
		break;
	  case LLAggregatePermissions::AP_SOME:
		buffer = llformat( "* %s Some\n", txt);
		break;
	  case LLAggregatePermissions::AP_ALL:
		buffer = llformat( "* %s All\n", txt);
		break;
	  case LLAggregatePermissions::AP_EMPTY:
	  default:
		break;
	}
	string.append(buffer);
}

bool enable_buy_object()
{
    // In order to buy, there must only be 1 purchaseable object in
    // the selection manager.
	if(LLSelectMgr::getInstance()->getSelection()->getRootObjectCount() != 1) return false;
    LLViewerObject* obj = NULL;
    LLSelectNode* node = LLSelectMgr::getInstance()->getSelection()->getFirstRootNode();
	if(node)
    {
        obj = node->getObject();
        if(!obj) return false;

		if( for_sale_selection(node) )
		{
// [RLVa:KB] - @buy
			if (!RlvActions::canBuyObject(obj->getID()))
				return false;
// [/RLVa:KB]

			// *NOTE: Is this needed?  This checks to see if anyone owns the
			// object, dating back to when we had "public" objects owned by
			// no one.  JC
			if(obj->permAnyOwner()) return true;
		}
    }
	return false;
}

// Note: This will only work if the selected object's data has been
// received by the viewer and cached in the selection manager.
void handle_buy_object(LLSaleInfo sale_info)
{
	if(!LLSelectMgr::getInstance()->selectGetAllRootsValid())
	{
		LLNotificationsUtil::add("UnableToBuyWhileDownloading");
		return;
	}

	LLUUID owner_id;
	std::string owner_name;
	BOOL owners_identical = LLSelectMgr::getInstance()->selectGetOwner(owner_id, owner_name);
	if (!owners_identical)
	{
		LLNotificationsUtil::add("CannotBuyObjectsFromDifferentOwners");
		return;
	}

	LLPermissions perm;
	BOOL valid = LLSelectMgr::getInstance()->selectGetPermissions(perm);
	LLAggregatePermissions ag_perm;
	valid &= LLSelectMgr::getInstance()->selectGetAggregatePermissions(ag_perm);
	if(!valid || !sale_info.isForSale() || !perm.allowTransferTo(gAgent.getID()))
	{
		LLNotificationsUtil::add("ObjectNotForSale");
		return;
	}

	LLFloaterBuy::show(sale_info);
}


void handle_buy_contents(LLSaleInfo sale_info)
{
	LLFloaterBuyContents::show(sale_info);
}

void handle_region_dump_temp_asset_data(void*)
{
	LL_INFOS() << "Dumping temporary asset data to simulator logs" << LL_ENDL;
	std::vector<std::string> strings;
	LLUUID invoice;
	send_generic_message("dumptempassetdata", strings, invoice);
}

void handle_region_clear_temp_asset_data(void*)
{
	LL_INFOS() << "Clearing temporary asset data" << LL_ENDL;
	std::vector<std::string> strings;
	LLUUID invoice;
	send_generic_message("cleartempassetdata", strings, invoice);
}

void handle_region_dump_settings(void*)
{
	LLViewerRegion* regionp = gAgent.getRegion();
	if (regionp)
	{
		LL_INFOS() << "Damage:    " << (regionp->getAllowDamage() ? "on" : "off") << LL_ENDL;
		LL_INFOS() << "Landmark:  " << (regionp->getAllowLandmark() ? "on" : "off") << LL_ENDL;
		LL_INFOS() << "SetHome:   " << (regionp->getAllowSetHome() ? "on" : "off") << LL_ENDL;
		LL_INFOS() << "ResetHome: " << (regionp->getResetHomeOnTeleport() ? "on" : "off") << LL_ENDL;
		LL_INFOS() << "SunFixed:  " << (regionp->getSunFixed() ? "on" : "off") << LL_ENDL;
		LL_INFOS() << "BlockFly:  " << (regionp->getBlockFly() ? "on" : "off") << LL_ENDL;
		LL_INFOS() << "AllowP2P:  " << (regionp->getAllowDirectTeleport() ? "on" : "off") << LL_ENDL;
		LL_INFOS() << "Water:     " << (regionp->getWaterHeight()) << LL_ENDL;
	}
}

void handle_dump_group_info(void *)
{
	gAgent.dumpGroupInfo();
}

void handle_dump_capabilities_info(void *)
{
	LLViewerRegion* regionp = gAgent.getRegion();
	if (regionp)
	{
		regionp->logActiveCapabilities();
	}
}

void handle_dump_region_object_cache(void*)
{
	LLViewerRegion* regionp = gAgent.getRegion();
	if (regionp)
	{
		regionp->dumpCache();
	}
}

void handle_dump_focus()
{
	LLUICtrl *ctrl = dynamic_cast<LLUICtrl*>(gFocusMgr.getKeyboardFocus());

	LL_INFOS() << "Keyboard focus " << (ctrl ? ctrl->getName() : "(none)") << LL_ENDL;
}

class LLSelfStandUp : public view_listener_t
{
	bool handleEvent(const LLSD& userdata)
	{
		gAgent.standUp();
		return true;
	}
};

bool enable_standup_self()
{
// [RLVa:KB] - Checked: 2010-04-01 (RLVa-1.2.0c) | Modified: RLVa-1.0.0g
	return isAgentAvatarValid() && gAgentAvatarp->isSitting() && RlvActions::canStand();
// [/RLVa:KB]
//	return isAgentAvatarValid() && gAgentAvatarp->isSitting();
}

class LLSelfSitDown : public view_listener_t
    {
        bool handleEvent(const LLSD& userdata)
        {
            gAgent.sitDown();
            return true;
        }
    };



bool show_sitdown_self()
{
	return isAgentAvatarValid() && !gAgentAvatarp->isSitting();
}

bool enable_sitdown_self()
{
// [RLVa:KB] - Checked: 2010-08-28 (RLVa-1.2.1a) | Added: RLVa-1.2.1a
	return show_sitdown_self() && !gAgentAvatarp->isEditingAppearance() && !gAgent.getFlying() && !gRlvHandler.hasBehaviour(RLV_BHVR_SIT);
// [/RLVa:KB]
//	return show_sitdown_self() && !gAgentAvatarp->isEditingAppearance() && !gAgent.getFlying();
}

class LLSelfToggleSitStand : public view_listener_t
{
	bool handleEvent(const LLSD& userdata)
	{
		if (isAgentAvatarValid())
		{
			if (gAgentAvatarp->isSitting())
			{
				gAgent.standUp();
			}
			else
			{
				gAgent.sitDown();
			}
		}
		return true;
	}
};

bool enable_sit_stand()
{
	return enable_sitdown_self() || enable_standup_self();
}

bool enable_fly_land()
{
	return gAgent.getFlying() || LLAgent::enableFlying();
}

// Force sit -KC
class FSSelfForceSit : public view_listener_t
{
	bool handleEvent(const LLSD& userdata)
	{
		if (!gAgentAvatarp->isSitting() && !gRlvHandler.hasBehaviour(RLV_BHVR_SIT))
		{
			gAgent.sitDown();
		}
		else if (gAgentAvatarp->isSitting() && !gRlvHandler.hasBehaviour(RLV_BHVR_UNSIT))
		{
			gAgent.standUp();
		}

		return true;
	}
};

bool enable_forcesit_self()
{
	return isAgentAvatarValid() &&
		((!gAgentAvatarp->isSitting() && !gRlvHandler.hasBehaviour(RLV_BHVR_SIT)) || 
		(gAgentAvatarp->isSitting() && !gRlvHandler.hasBehaviour(RLV_BHVR_UNSIT)));
}

class FSSelfCheckForceSit : public view_listener_t
{
	bool handleEvent(const LLSD& userdata)
	{
		if (!isAgentAvatarValid())
		{
			return false;
		}

		return gAgentAvatarp->isSitting();
	}
};

// Phantom mode -KC & <FS:CR>
class FSSelfToggleMoveLock : public view_listener_t
{
	bool handleEvent(const LLSD& userdata)
	{
		if (LLGridManager::getInstance()->isInSecondLife())
		{
			make_ui_sound("UISndMovelockToggle");
			bool new_value = !gSavedPerAccountSettings.getBOOL("UseMoveLock");
			gSavedPerAccountSettings.setBOOL("UseMoveLock", new_value);
			if (new_value)
			{
				LLNotificationsUtil::add("MovelockEnabling", LLSD());
			}
			else
			{
				LLNotificationsUtil::add("MovelockDisabling", LLSD());
			}
		}
#ifdef OPENSIM
		else
		{
			gAgent.togglePhantom();
		}
#endif // OPENSIM
		//TODO: feedback to local chat
		return true;
	}
};


class FSSelfCheckMoveLock : public view_listener_t
{
	bool handleEvent(const LLSD& userdata)
	{
		bool new_value(false);
		if (LLGridManager::getInstance()->isInSecondLife())
		{
			new_value = gSavedPerAccountSettings.getBOOL("UseMoveLock");
		}
#ifdef OPENSIM
		else
		{
			new_value = gAgent.getPhantom();
		}
#endif // OPENSIM
		return new_value;
	}
};

bool enable_bridge_function()
{
	return FSLSLBridge::instance().canUseBridge();
}

bool enable_move_lock()
{
#ifdef OPENSIM
	// Phantom mode always works on opensim, at least right now.
	if (LLGridManager::getInstance()->isInOpenSim())
		return true;
#endif // OPENSIM
	return enable_bridge_function();
}

bool enable_script_info()
{
	return (!LLSelectMgr::getInstance()->getSelection()->isEmpty()
			&& enable_bridge_function());
}
// </FS:CR>

// [SJ - Adding IgnorePrejump in Menu ]
class FSSelfToggleIgnorePreJump : public view_listener_t
{
	bool handleEvent(const LLSD& userdata)
	{
		gSavedSettings.setBOOL("FSIgnoreFinishAnimation", !gSavedSettings.getBOOL("FSIgnoreFinishAnimation"));
		return true;
	}
};

// [SJ - Adding IgnorePrejump in Menu ]
class FSSelfCheckIgnorePreJump : public view_listener_t
{
	bool handleEvent(const LLSD& userdata)
	{
		bool new_value = gSavedSettings.getBOOL("FSIgnoreFinishAnimation");
		return new_value;
	}
};

class LLSelfToggleSitStand : public view_listener_t
{
	bool handleEvent(const LLSD& userdata)
	{
		if (isAgentAvatarValid())
		{
			if (gAgentAvatarp->isSitting())
			{
				gAgent.standUp();
			}
			else
			{
				gAgent.sitDown();
			}
		}
		return true;
	}
};

bool enable_sit_stand()
{
	return enable_sitdown_self() || enable_standup_self();
}

bool enable_fly_land()
{
	return gAgent.getFlying() || LLAgent::enableFlying();
}

class LLCheckPanelPeopleTab : public view_listener_t
{
	bool handleEvent(const LLSD& userdata)
		{
			std::string panel_name = userdata.asString();

			LLPanel *panel = LLFloaterSidePanelContainer::getPanel("people", panel_name);
			if(panel && panel->isInVisibleChain())
			{
				return true;
			}
			return false;
		}
};
// Toggle one of "People" panel tabs in side tray.
class LLTogglePanelPeopleTab : public view_listener_t
{
	bool handleEvent(const LLSD& userdata)
	{
		std::string panel_name = userdata.asString();

		LLSD param;
		param["people_panel_tab_name"] = panel_name;

		// <FS:Ansariel> Handle blocklist separately because of standalone option
		if (panel_name == "blocked_panel")
		{
			if (gSavedSettings.getBOOL("FSUseStandaloneBlocklistFloater"))
			{
				LLFloaterReg::showInstance("fs_blocklist");
			}
			else
			{
				togglePeoplePanel(panel_name, param);
			}
			return true;
		}
		// </FS:Ansariel>

		// <FS:Zi> Open groups and friends lists in communicate floater
		// <FS:Lo> Adding an option to still use v2 windows
		if(gSavedSettings.getBOOL("FSUseV2Friends") && gSavedSettings.getString("FSInternalSkinCurrent") != "Vintage")
		{
			if (   panel_name == "friends_panel"
				|| panel_name == "groups_panel"
				|| panel_name == "nearby_panel"
				|| panel_name == "blocked_panel"
				|| panel_name == "contact_sets_panel")
			{
				return togglePeoplePanel(panel_name, param);
			}
			else
			{
				return false;
			}
		}
		else
		{
			if(panel_name=="nearby_panel")
			{
				return togglePeoplePanel(panel_name,param);
			}
			else if(panel_name=="groups_panel")
			{
				if (gSavedSettings.getBOOL("ContactsTornOff"))
				{
					FSFloaterContacts* instance = FSFloaterContacts::getInstance();
					std::string activetab = instance->getChild<LLTabContainer>("friends_and_groups")->getCurrentPanel()->getName();
					if (instance->getVisible() && activetab == panel_name) 
					{
						instance->closeFloater();
					}
					else
					{
						instance->openTab("groups");
					}
				}
				else
				{
					FSFloaterContacts::getInstance()->openTab("groups");
				}
				return true;
			}
			else if(panel_name=="friends_panel")
			{
				if (gSavedSettings.getBOOL("ContactsTornOff"))
				{
					FSFloaterContacts* instance = FSFloaterContacts::getInstance();
					std::string activetab = instance->getChild<LLTabContainer>("friends_and_groups")->getCurrentPanel()->getName();
					if (instance->getVisible() && activetab == panel_name) 
					{
						instance->closeFloater();
					}
					else
					{
						instance->openTab("friends");
					}
				}
				else
				{
					FSFloaterContacts::getInstance()->openTab("friends");
				}
				return true;
			}
			else if(panel_name=="contact_sets_panel")
			{
				if (gSavedSettings.getBOOL("ContactsTornOff"))
				{
					FSFloaterContacts* instance = FSFloaterContacts::getInstance();
					std::string activetab = instance->getChild<LLTabContainer>("friends_and_groups")->getCurrentPanel()->getName();
					if (instance->getVisible() && activetab == panel_name)
					{
						instance->closeFloater();
					}
					else
					{
						instance->openTab("contact_sets");
					}
				}
				else
				{
					FSFloaterContacts::getInstance()->openTab("contact_sets");
				}
				return true;
			}
			else
			{
				return false;
			}
		}
		// </FS:Lo>
		// </FS:Zi>
	}

	static bool togglePeoplePanel(const std::string& panel_name, const LLSD& param)
	{
		LLPanel	*panel = LLFloaterSidePanelContainer::getPanel("people", panel_name);
		if(!panel)
			return false;

		if (panel->isInVisibleChain())
		{
			LLFloaterReg::hideInstance("people");
		}
		else
		{
			LLFloaterSidePanelContainer::showPanel("people", "panel_people", param) ;
		}

		return true;
	}
};

BOOL check_admin_override(void*)
{
	return gAgent.getAdminOverride();
}

void handle_admin_override_toggle(void*)
{
	gAgent.setAdminOverride(!gAgent.getAdminOverride());

	// The above may have affected which debug menus are visible
	show_debug_menus();
}

void handle_visual_leak_detector_toggle(void*)
{
	static bool vld_enabled = false;

	if ( vld_enabled )
	{
#ifdef INCLUDE_VLD
		// only works for debug builds (hard coded into vld.h)
#if defined(_DEBUG) || defined(VLD_FORCE_ENABLE)
		// start with Visual Leak Detector turned off
		VLDDisable();
#endif // _DEBUG
#endif // INCLUDE_VLD
		vld_enabled = false;
	}
	else
	{
#ifdef INCLUDE_VLD
		// only works for debug builds (hard coded into vld.h)
#if defined(_DEBUG) || defined(VLD_FORCE_ENABLE)
		// start with Visual Leak Detector turned off
		VLDEnable();
#endif // _DEBUG
#endif // INCLUDE_VLD

		vld_enabled = true;
	};
}

void handle_god_mode(void*)
{
	gAgent.requestEnterGodMode();
}

void handle_leave_god_mode(void*)
{
	gAgent.requestLeaveGodMode();
}

void set_god_level(U8 god_level)
{
	U8 old_god_level = gAgent.getGodLevel();
	gAgent.setGodLevel( god_level );
	LLViewerParcelMgr::getInstance()->notifyObservers();

	// God mode changes region visibility
	LLWorldMap::getInstance()->reloadItems(true);

	// inventory in items may change in god mode
	gObjectList.dirtyAllObjectInventory();

        if(gViewerWindow)
        {
            gViewerWindow->setMenuBackgroundColor(god_level > GOD_NOT,
            !LLGridManager::getInstance()->isInSLBeta());
        }
    
        LLSD args;
	if(god_level > GOD_NOT)
	{
		args["LEVEL"] = llformat("%d",(S32)god_level);
		LLNotificationsUtil::add("EnteringGodMode", args);
	}
	else
	{
		args["LEVEL"] = llformat("%d",(S32)old_god_level);
		LLNotificationsUtil::add("LeavingGodMode", args);
	}

	// changing god-level can affect which menus we see
	show_debug_menus();

	// changing god-level can invalidate search results
	LLFloaterSearch *search = dynamic_cast<LLFloaterSearch*>(LLFloaterReg::getInstance("search"));
	if (search)
	{
		search->godLevelChanged(god_level);
	}
}

#ifdef TOGGLE_HACKED_GODLIKE_VIEWER
void handle_toggle_hacked_godmode(void*)
{
	gHackGodmode = !gHackGodmode;
	set_god_level(gHackGodmode ? GOD_MAINTENANCE : GOD_NOT);
}

BOOL check_toggle_hacked_godmode(void*)
{
	return gHackGodmode;
}

bool enable_toggle_hacked_godmode(void*)
{
  return LLGridManager::getInstance()->isInSLBeta();
}
#endif

void process_grant_godlike_powers(LLMessageSystem* msg, void**)
{
	LLUUID agent_id;
	msg->getUUIDFast(_PREHASH_AgentData, _PREHASH_AgentID, agent_id);
	LLUUID session_id;
	msg->getUUIDFast(_PREHASH_AgentData, _PREHASH_SessionID, session_id);
	if((agent_id == gAgent.getID()) && (session_id == gAgent.getSessionID()))
	{
		U8 god_level;
		msg->getU8Fast(_PREHASH_GrantData, _PREHASH_GodLevel, god_level);
		set_god_level(god_level);
	}
	else
	{
		LL_WARNS() << "Grant godlike for wrong agent " << agent_id << LL_ENDL;
	}
}

/*
class LLHaveCallingcard : public LLInventoryCollectFunctor
{
public:
	LLHaveCallingcard(const LLUUID& agent_id);
	virtual ~LLHaveCallingcard() {}
	virtual bool operator()(LLInventoryCategory* cat,
							LLInventoryItem* item);
	BOOL isThere() const { return mIsThere;}
protected:
	LLUUID mID;
	BOOL mIsThere;
};

LLHaveCallingcard::LLHaveCallingcard(const LLUUID& agent_id) :
	mID(agent_id),
	mIsThere(FALSE)
{
}

bool LLHaveCallingcard::operator()(LLInventoryCategory* cat,
								   LLInventoryItem* item)
{
	if(item)
	{
		if((item->getType() == LLAssetType::AT_CALLINGCARD)
		   && (item->getCreatorUUID() == mID))
		{
			mIsThere = TRUE;
		}
	}
	return FALSE;
}
*/

BOOL is_agent_mappable(const LLUUID& agent_id)
{
	const LLRelationship* buddy_info = NULL;
	bool is_friend = LLAvatarActions::isFriend(agent_id);

	if (is_friend)
		buddy_info = LLAvatarTracker::instance().getBuddyInfo(agent_id);

	return (buddy_info &&
		buddy_info->isOnline() &&
		buddy_info->isRightGrantedFrom(LLRelationship::GRANT_MAP_LOCATION)
		);
}


// Enable a menu item when you don't have someone's card.
class LLAvatarEnableAddFriend : public view_listener_t
{
	bool handleEvent(const LLSD& userdata)
	{
		LLVOAvatar* avatar = find_avatar_from_object(LLSelectMgr::getInstance()->getSelection()->getPrimaryObject());
//		bool new_value = avatar && !LLAvatarActions::isFriend(avatar->getID());
// [RLVa:KB] - Checked: RLVa-1.2.0
		bool new_value = avatar && !LLAvatarActions::isFriend(avatar->getID()) && (RlvActions::canShowName(RlvActions::SNC_DEFAULT, avatar->getID()));
// [/RLVa:KB]
		return new_value;
	}
};

void request_friendship(const LLUUID& dest_id)
{
	LLViewerObject* dest = gObjectList.findObject(dest_id);
	if(dest && dest->isAvatar())
	{
		std::string full_name;
		LLNameValue* nvfirst = dest->getNVPair("FirstName");
		LLNameValue* nvlast = dest->getNVPair("LastName");
		if(nvfirst && nvlast)
		{
			full_name = LLCacheName::buildFullName(
				nvfirst->getString(), nvlast->getString());
		}
		if (!full_name.empty())
		{
			LLAvatarActions::requestFriendshipDialog(dest_id, full_name);
		}
		else
		{
			LLNotificationsUtil::add("CantOfferFriendship");
		}
	}
}


class LLEditEnableCustomizeAvatar : public view_listener_t
{
	bool handleEvent(const LLSD& userdata)
	{
//		bool new_value = gAgentWearables.areWearablesLoaded();
// [RLVa:KB] - Checked: 2010-04-01 (RLVa-1.2.0c) | Modified: RLVa-1.0.0g
		bool new_value = gAgentWearables.areWearablesLoaded() && ((!rlv_handler_t::isEnabled()) || (RlvActions::canStand()));
// [/RLVa:KB]
		return new_value;
	}
};

class LLEnableEditShape : public view_listener_t
{
	bool handleEvent(const LLSD& userdata)
	{
		return gAgentWearables.isWearableModifiable(LLWearableType::WT_SHAPE, 0);
	}
};

class LLEnableHoverHeight : public view_listener_t
{
	bool handleEvent(const LLSD& userdata)
	{
		// <FS:Ansariel> Legacy baking avatar z-offset
		//return gAgent.getRegion() && gAgent.getRegion()->avatarHoverHeightEnabled();
		return (gAgent.getRegion() && gAgent.getRegion()->avatarHoverHeightEnabled()) || (isAgentAvatarValid() && !gAgentAvatarp->isUsingServerBakes());
		// </FS:Ansariel>
	}
};

class LLEnableEditPhysics : public view_listener_t
{
	bool handleEvent(const LLSD& userdata)
	{
		//return gAgentWearables.isWearableModifiable(LLWearableType::WT_SHAPE, 0);
		return TRUE;
	}
};

bool is_object_sittable()
{
// [RLVa:KB] - Checked: 2010-03-06 (RLVa-1.2.0c) | Added: RLVa-1.1.0j
	// RELEASE-RLVa: [SL-2.2.0] Make sure we're examining the same object that handle_sit_or_stand() will request a sit for
	if (rlv_handler_t::isEnabled())
	{
		const LLPickInfo& pick = LLToolPie::getInstance()->getPick();
		if ( (pick.mObjectID.notNull()) && (!RlvActions::canSit(pick.getObject(), pick.mObjectOffset)) )
			return false;
	}
// [/RLVa:KB]

	LLViewerObject* object = LLSelectMgr::getInstance()->getSelection()->getPrimaryObject();

	if (object && object->getPCode() == LL_PCODE_VOLUME)
	{
		return true;
	}
	else
	{
		return false;
	}
}


// only works on pie menu
void handle_object_sit_or_stand()
{
	LLPickInfo pick = LLToolPie::getInstance()->getPick();
	LLViewerObject *object = pick.getObject();;
	if (!object || pick.mPickType == LLPickInfo::PICK_FLORA)
	{
		return;
	}

	if (sitting_on_selection())
	{
		gAgent.standUp();
		return;
	}

	// get object selection offset 

//	if (object && object->getPCode() == LL_PCODE_VOLUME)
// [RLVa:KB] - Checked: 2010-03-06 (RLVa-1.2.0c) | Modified: RLVa-1.2.0c
	if ( (object && object->getPCode() == LL_PCODE_VOLUME) && 
		 ((!rlv_handler_t::isEnabled()) || (RlvActions::canSit(object, pick.mObjectOffset))) )
// [/RLVa:KB]
	{
// [RLVa:KB] - Checked: 2010-08-29 (RLVa-1.2.1c) | Added: RLVa-1.2.1c
		if ( (gRlvHandler.hasBehaviour(RLV_BHVR_STANDTP)) && (isAgentAvatarValid()) )
		{
			if (gAgentAvatarp->isSitting())
			{
				gAgent.standUp();
				return;
			}
			gRlvHandler.setSitSource(gAgent.getPositionGlobal());
		}
// [/RLVa:KB]

		gMessageSystem->newMessageFast(_PREHASH_AgentRequestSit);
		gMessageSystem->nextBlockFast(_PREHASH_AgentData);
		gMessageSystem->addUUIDFast(_PREHASH_AgentID, gAgent.getID());
		gMessageSystem->addUUIDFast(_PREHASH_SessionID, gAgent.getSessionID());
		gMessageSystem->nextBlockFast(_PREHASH_TargetObject);
		gMessageSystem->addUUIDFast(_PREHASH_TargetID, object->mID);
		gMessageSystem->addVector3Fast(_PREHASH_Offset, pick.mObjectOffset);

		object->getRegion()->sendReliableMessage();
	}
}

void near_sit_down_point(BOOL success, void *)
{
	if (success)
	{
		gAgent.setFlying(FALSE);
		gAgent.clearControlFlags(AGENT_CONTROL_STAND_UP); // might have been set by autopilot
		gAgent.setControlFlags(AGENT_CONTROL_SIT_ON_GROUND);
	}
}

class LLLandSit : public view_listener_t
{
	bool handleEvent(const LLSD& userdata)
	{
// [RLVa:KB] - Checked: 2010-09-28 (RLVa-1.2.1f) | Modified: RLVa-1.2.1f
		if ( (rlv_handler_t::isEnabled()) && ((!RlvActions::canStand()) || (gRlvHandler.hasBehaviour(RLV_BHVR_SIT))) )
			return true;
// [/RLVa:KB]

		gAgent.standUp();
		LLViewerParcelMgr::getInstance()->deselectLand();

		LLVector3d posGlobal = LLToolPie::getInstance()->getPick().mPosGlobal;
		
		LLQuaternion target_rot;
		if (isAgentAvatarValid())
		{
			target_rot = gAgentAvatarp->getRotation();
		}
		else
		{
			target_rot = gAgent.getFrameAgent().getQuaternion();
		}
		gAgent.startAutoPilotGlobal(posGlobal, "Sit", &target_rot, near_sit_down_point, NULL, 0.7f);
		return true;
	}
};

//-------------------------------------------------------------------
// Help menu functions
//-------------------------------------------------------------------

//
// Major mode switching
//
void reset_view_final( BOOL proceed );

void handle_reset_view()
{
	if (gAgentCamera.cameraCustomizeAvatar())
	{
		// switching to outfit selector should automagically save any currently edited wearable
		LLFloaterSidePanelContainer::showPanel("appearance", LLSD().with("type", "my_outfits"));
	}

	// <FS:Zi> Added optional V1 behavior so the avatar turns into camera direction after hitting ESC
	// gAgentCamera.setFocusOnAvatar(TRUE, FALSE, FALSE);
	if (!gSavedSettings.getBOOL("ResetViewTurnsAvatar"))
	{
		// The only thing we actually want to do here is set LLAgent::mFocusOnAvatar to TRUE,
		// since this prevents the avatar from turning.
		gAgentCamera.setFocusOnAvatar(TRUE, FALSE, FALSE);
	}
	// </FS:Zi>

	reset_view_final( TRUE );
	LLFloaterCamera::resetCameraMode();
}

// <FS:Zi> Add reset camera angles menu
void handle_reset_camera_angles()
{
	handle_reset_view();

	// Camera focus and offset with CTRL/SHIFT + Scroll wheel
	gSavedSettings.getControl("FocusOffsetRearView")->resetToDefault();
	gSavedSettings.getControl("CameraOffsetRearView")->resetToDefault();
}
// </FS:Zi>

class LLViewResetView : public view_listener_t
{
	bool handleEvent(const LLSD& userdata)
	{
		handle_reset_view();
		return true;
	}
};

// <FS:Zi> Add reset camera angles menu
class LLViewResetCameraAngles : public view_listener_t
{
	bool handleEvent(const LLSD& userdata)
	{
		handle_reset_camera_angles();
		return true;
	}
};
// </FS:Zi>

// Note: extra parameters allow this function to be called from dialog.
void reset_view_final( BOOL proceed ) 
{
	if( !proceed )
	{
		return;
	}

	gAgentCamera.resetView(TRUE, TRUE);
	gAgentCamera.setLookAt(LOOKAT_TARGET_CLEAR);
}

class LLViewLookAtLastChatter : public view_listener_t
{
	bool handleEvent(const LLSD& userdata)
	{
		gAgentCamera.lookAtLastChat();
		return true;
	}
};

class LLViewMouselook : public view_listener_t
{
	bool handleEvent(const LLSD& userdata)
	{
		if (!gAgentCamera.cameraMouselook())
		{
			gAgentCamera.changeCameraToMouselook();
		}
		else
		{
			// NaCl - Rightclick-mousewheel zoom
			static LLCachedControl<LLVector3> _NACL_MLFovValues(gSavedSettings,"_NACL_MLFovValues");
			static LLCachedControl<F32> CameraAngle(gSavedSettings,"CameraAngle");
			LLVector3 vTemp=_NACL_MLFovValues;
			if(vTemp.mV[2] > 0.0f)
			{
				vTemp.mV[1]=CameraAngle;
				vTemp.mV[2]=0.0f;
				gSavedSettings.setVector3("_NACL_MLFovValues",vTemp);
				gSavedSettings.setF32("CameraAngle",vTemp.mV[0]);
			}
			// NaCl End
			gAgentCamera.changeCameraToDefault();
		}
		return true;
	}
};

class LLViewDefaultUISize : public view_listener_t
{
	bool handleEvent(const LLSD& userdata)
	{
		gSavedSettings.setF32("UIScaleFactor", 1.0f);
		gSavedSettings.setBOOL("UIAutoScale", FALSE);	
		gViewerWindow->reshape(gViewerWindow->getWindowWidthRaw(), gViewerWindow->getWindowHeightRaw());
		return true;
	}
};

class LLViewToggleUI : public view_listener_t
{
	bool handleEvent(const LLSD& userdata)
	{
		if(gAgentCamera.getCameraMode() != CAMERA_MODE_MOUSELOOK)
		{
			LLNotification::Params params("ConfirmHideUI");
			params.functor.function(boost::bind(&LLViewToggleUI::confirm, this, _1, _2));
			LLSD substitutions;
			// <FS:Ansariel> Notification not showing if hiding the UI
//#if LL_DARWIN
//			substitutions["SHORTCUT"] = "Cmd+Shift+U";
//#else
//			substitutions["SHORTCUT"] = "Ctrl+Shift+U";
//#endif
			substitutions["SHORTCUT"] = "Alt+Shift+U";
			// </FS:Ansariel>
			params.substitutions = substitutions;
			if (!gSavedSettings.getBOOL("HideUIControls"))
			{
				// hiding, so show notification
				LLNotifications::instance().add(params);
			}
			else
			{
				LLNotifications::instance().forceResponse(params, 0);
			}
		}
		return true;
	}

	void confirm(const LLSD& notification, const LLSD& response)
	{
		S32 option = LLNotificationsUtil::getSelectedOption(notification, response);

		if (option == 0) // OK
		{
			gViewerWindow->setUIVisibility(gSavedSettings.getBOOL("HideUIControls"));
			LLPanelStandStopFlying::getInstance()->setVisible(gSavedSettings.getBOOL("HideUIControls"));
			gSavedSettings.setBOOL("HideUIControls",!gSavedSettings.getBOOL("HideUIControls"));
		}
	}
};

// <FS:Ansariel> Notification not showing if hiding the UI
class LLViewCheckToggleUI : public view_listener_t
{
	bool handleEvent(const LLSD& userdata)
	{
		return gViewerWindow->getUIVisibility();
	}
};
// </FS:Ansariel>

void handle_duplicate_in_place(void*)
{
	LL_INFOS() << "handle_duplicate_in_place" << LL_ENDL;

	LLVector3 offset(0.f, 0.f, 0.f);
	LLSelectMgr::getInstance()->selectDuplicate(offset, TRUE);
}

/* dead code 30-apr-2008
void handle_deed_object_to_group(void*)
{
	LLUUID group_id;
	
	LLSelectMgr::getInstance()->selectGetGroup(group_id);
	LLSelectMgr::getInstance()->sendOwner(LLUUID::null, group_id, FALSE);
	LLViewerStats::getInstance()->incStat(LLViewerStats::ST_RELEASE_COUNT);
}

BOOL enable_deed_object_to_group(void*)
{
	if(LLSelectMgr::getInstance()->getSelection()->isEmpty()) return FALSE;
	LLPermissions perm;
	LLUUID group_id;

	if (LLSelectMgr::getInstance()->selectGetGroup(group_id) &&
		gAgent.hasPowerInGroup(group_id, GP_OBJECT_DEED) &&
		LLSelectMgr::getInstance()->selectGetPermissions(perm) &&
		perm.deedToGroup(gAgent.getID(), group_id))
	{
		return TRUE;
	}
	return FALSE;
}

*/


/*
 * No longer able to support viewer side manipulations in this way
 *
void god_force_inv_owner_permissive(LLViewerObject* object,
									LLInventoryObject::object_list_t* inventory,
									S32 serial_num,
									void*)
{
	typedef std::vector<LLPointer<LLViewerInventoryItem> > item_array_t;
	item_array_t items;

	LLInventoryObject::object_list_t::const_iterator inv_it = inventory->begin();
	LLInventoryObject::object_list_t::const_iterator inv_end = inventory->end();
	for ( ; inv_it != inv_end; ++inv_it)
	{
		if(((*inv_it)->getType() != LLAssetType::AT_CATEGORY))
		{
			LLInventoryObject* obj = *inv_it;
			LLPointer<LLViewerInventoryItem> new_item = new LLViewerInventoryItem((LLViewerInventoryItem*)obj);
			LLPermissions perm(new_item->getPermissions());
			perm.setMaskBase(PERM_ALL);
			perm.setMaskOwner(PERM_ALL);
			new_item->setPermissions(perm);
			items.push_back(new_item);
		}
	}
	item_array_t::iterator end = items.end();
	item_array_t::iterator it;
	for(it = items.begin(); it != end; ++it)
	{
		// since we have the inventory item in the callback, it should not
		// invalidate iteration through the selection manager.
		object->updateInventory((*it), TASK_INVENTORY_ITEM_KEY, false);
	}
}
*/

void handle_object_owner_permissive(void*)
{
	// only send this if they're a god.
	if(gAgent.isGodlike())
	{
		// do the objects.
		LLSelectMgr::getInstance()->selectionSetObjectPermissions(PERM_BASE, TRUE, PERM_ALL, TRUE);
		LLSelectMgr::getInstance()->selectionSetObjectPermissions(PERM_OWNER, TRUE, PERM_ALL, TRUE);
	}
}

void handle_object_owner_self(void*)
{
	// only send this if they're a god.
	if(gAgent.isGodlike())
	{
		LLSelectMgr::getInstance()->sendOwner(gAgent.getID(), gAgent.getGroupID(), TRUE);
	}
}

// Shortcut to set owner permissions to not editable.
void handle_object_lock(void*)
{
	LLSelectMgr::getInstance()->selectionSetObjectPermissions(PERM_OWNER, FALSE, PERM_MODIFY);
}

void handle_object_asset_ids(void*)
{
	// only send this if they're a god.
	if (gAgent.isGodlike())
	{
		LLSelectMgr::getInstance()->sendGodlikeRequest("objectinfo", "assetids");
	}
}

void handle_force_parcel_owner_to_me(void*)
{
	LLViewerParcelMgr::getInstance()->sendParcelGodForceOwner( gAgent.getID() );
}

void handle_force_parcel_to_content(void*)
{
	LLViewerParcelMgr::getInstance()->sendParcelGodForceToContent();
}

void handle_claim_public_land(void*)
{
	if (LLViewerParcelMgr::getInstance()->getSelectionRegion() != gAgent.getRegion())
	{
		LLNotificationsUtil::add("ClaimPublicLand");
		return;
	}

	LLVector3d west_south_global;
	LLVector3d east_north_global;
	LLViewerParcelMgr::getInstance()->getSelection(west_south_global, east_north_global);
	LLVector3 west_south = gAgent.getPosAgentFromGlobal(west_south_global);
	LLVector3 east_north = gAgent.getPosAgentFromGlobal(east_north_global);

	LLMessageSystem* msg = gMessageSystem;
	msg->newMessage("GodlikeMessage");
	msg->nextBlock("AgentData");
	msg->addUUID("AgentID", gAgent.getID());
	msg->addUUID("SessionID", gAgent.getSessionID());
	msg->addUUIDFast(_PREHASH_TransactionID, LLUUID::null); //not used
	msg->nextBlock("MethodData");
	msg->addString("Method", "claimpublicland");
	msg->addUUID("Invoice", LLUUID::null);
	std::string buffer;
	buffer = llformat( "%f", west_south.mV[VX]);
	msg->nextBlock("ParamList");
	msg->addString("Parameter", buffer);
	buffer = llformat( "%f", west_south.mV[VY]);
	msg->nextBlock("ParamList");
	msg->addString("Parameter", buffer);
	buffer = llformat( "%f", east_north.mV[VX]);
	msg->nextBlock("ParamList");
	msg->addString("Parameter", buffer);
	buffer = llformat( "%f", east_north.mV[VY]);
	msg->nextBlock("ParamList");
	msg->addString("Parameter", buffer);
	gAgent.sendReliableMessage();
}



// HACK for easily testing new avatar geometry
void handle_god_request_avatar_geometry(void *)
{
	if (gAgent.isGodlike())
	{
		LLSelectMgr::getInstance()->sendGodlikeRequest("avatar toggle", "");
	}
}

static bool get_derezzable_objects(
	EDeRezDestination dest,
	std::string& error,
	LLViewerRegion*& first_region,
	std::vector<LLViewerObjectPtr>* derez_objectsp,
	bool only_check = false)
{
	bool found = false;

	LLObjectSelectionHandle selection = LLSelectMgr::getInstance()->getSelection();
	
	if (derez_objectsp)
		derez_objectsp->reserve(selection->getRootObjectCount());

	// Check conditions that we can't deal with, building a list of
	// everything that we'll actually be derezzing.
	for (LLObjectSelection::valid_root_iterator iter = selection->valid_root_begin();
		 iter != selection->valid_root_end(); iter++)
	{
		LLSelectNode* node = *iter;
		LLViewerObject* object = node->getObject();
		LLViewerRegion* region = object->getRegion();
		if (!first_region)
		{
			first_region = region;
		}
		else
		{
			if(region != first_region)
			{
				// Derez doesn't work at all if the some of the objects
				// are in regions besides the first object selected.
				
				// ...crosses region boundaries
				error = "AcquireErrorObjectSpan";
				break;
			}
		}
		if (object->isAvatar())
		{
			// ...don't acquire avatars
			continue;
		}

		// If AssetContainers are being sent back, they will appear as 
		// boxes in the owner's inventory.
		if (object->getNVPair("AssetContainer")
			&& dest != DRD_RETURN_TO_OWNER)
		{
			// this object is an asset container, derez its contents, not it
			LL_WARNS() << "Attempt to derez deprecated AssetContainer object type not supported." << LL_ENDL;
			/*
			object->requestInventory(container_inventory_arrived, 
				(void *)(BOOL)(DRD_TAKE_INTO_AGENT_INVENTORY == dest));
			*/
			continue;
		}
		BOOL can_derez_current = FALSE;
		switch(dest)
		{
		case DRD_TAKE_INTO_AGENT_INVENTORY:
		case DRD_TRASH:
			if (!object->isPermanentEnforced() &&
				((node->mPermissions->allowTransferTo(gAgent.getID()) && object->permModify())
				|| (node->allowOperationOnNode(PERM_OWNER, GP_OBJECT_MANIPULATE))))
			{
				can_derez_current = TRUE;
			}
			break;

		case DRD_RETURN_TO_OWNER:
			if(!object->isAttachment())
			{
				can_derez_current = TRUE;
			}
			break;

		default:
			if((node->mPermissions->allowTransferTo(gAgent.getID())
				&& object->permCopy())
			   || gAgent.isGodlike())
			{
				can_derez_current = TRUE;
			}
			break;
		}
		if(can_derez_current)
		{
			found = true;

			if (only_check)
				// one found, no need to traverse to the end
				break;

			if (derez_objectsp)
				derez_objectsp->push_back(object);

		}
	}

	return found;
}

static bool can_derez(EDeRezDestination dest)
{
	LLViewerRegion* first_region = NULL;
	std::string error;
	return get_derezzable_objects(dest, error, first_region, NULL, true);
}

static void derez_objects(
	EDeRezDestination dest,
	const LLUUID& dest_id,
	LLViewerRegion*& first_region,
	std::string& error,
	std::vector<LLViewerObjectPtr>* objectsp)
{
	std::vector<LLViewerObjectPtr> derez_objects;

	if (!objectsp) // if objects to derez not specified
	{
		// get them from selection
		if (!get_derezzable_objects(dest, error, first_region, &derez_objects, false))
		{
			LL_WARNS() << "No objects to derez" << LL_ENDL;
			return;
		}

		objectsp = &derez_objects;
	}


	if(gAgentCamera.cameraMouselook())
	{
		gAgentCamera.changeCameraToDefault();
	}

	// This constant is based on (1200 - HEADER_SIZE) / 4 bytes per
	// root.  I lopped off a few (33) to provide a bit
	// pad. HEADER_SIZE is currently 67 bytes, most of which is UUIDs.
	// This gives us a maximum of 63500 root objects - which should
	// satisfy anybody.
	const S32 MAX_ROOTS_PER_PACKET = 250;
	const S32 MAX_PACKET_COUNT = 254;
	F32 packets = ceil((F32)objectsp->size() / (F32)MAX_ROOTS_PER_PACKET);
	if(packets > (F32)MAX_PACKET_COUNT)
	{
		error = "AcquireErrorTooManyObjects";
	}

	if(error.empty() && objectsp->size() > 0)
	{
		U8 d = (U8)dest;
		LLUUID tid;
		tid.generate();
		U8 packet_count = (U8)packets;
		S32 object_index = 0;
		S32 objects_in_packet = 0;
		LLMessageSystem* msg = gMessageSystem;
		for(U8 packet_number = 0;
			packet_number < packet_count;
			++packet_number)
		{
			msg->newMessageFast(_PREHASH_DeRezObject);
			msg->nextBlockFast(_PREHASH_AgentData);
			msg->addUUIDFast(_PREHASH_AgentID, gAgent.getID());
			msg->addUUIDFast(_PREHASH_SessionID, gAgent.getSessionID());
			msg->nextBlockFast(_PREHASH_AgentBlock);
			msg->addUUIDFast(_PREHASH_GroupID, gAgent.getGroupID());
			msg->addU8Fast(_PREHASH_Destination, d);	
			msg->addUUIDFast(_PREHASH_DestinationID, dest_id);
			msg->addUUIDFast(_PREHASH_TransactionID, tid);
			msg->addU8Fast(_PREHASH_PacketCount, packet_count);
			msg->addU8Fast(_PREHASH_PacketNumber, packet_number);
			objects_in_packet = 0;
			while((object_index < objectsp->size())
				  && (objects_in_packet++ < MAX_ROOTS_PER_PACKET))

			{
				LLViewerObject* object = objectsp->at(object_index++);
				msg->nextBlockFast(_PREHASH_ObjectData);
				msg->addU32Fast(_PREHASH_ObjectLocalID, object->getLocalID());
				// VEFFECT: DerezObject
				LLHUDEffectSpiral* effectp = (LLHUDEffectSpiral*)LLHUDManager::getInstance()->createViewerEffect(LLHUDObject::LL_HUD_EFFECT_POINT, TRUE);
				effectp->setPositionGlobal(object->getPositionGlobal());
				effectp->setColor(LLColor4U(gAgent.getEffectColor()));
			}
			msg->sendReliable(first_region->getHost());
		}
		make_ui_sound("UISndObjectRezOut");

		// Busy count decremented by inventory update, so only increment
		// if will be causing an update.
		if (dest != DRD_RETURN_TO_OWNER)
		{
			gViewerWindow->getWindow()->incBusyCount();
		}
	}
	else if(!error.empty())
	{
		LLNotificationsUtil::add(error);
	}
}

static void derez_objects(EDeRezDestination dest, const LLUUID& dest_id)
{
	LLViewerRegion* first_region = NULL;
	std::string error;
	derez_objects(dest, dest_id, first_region, error, NULL);
}

void handle_take_copy()
{
	if (LLSelectMgr::getInstance()->getSelection()->isEmpty()) return;

// [RLVa:KB] - Checked: 2010-03-07 (RLVa-1.2.0c) | Modified: RLVa-1.2.0a
	if ( (rlv_handler_t::isEnabled()) && (!RlvActions::canStand()) )
	{
		// Allow only if the avie isn't sitting on any of the selected objects
		LLObjectSelectionHandle hSel = LLSelectMgr::getInstance()->getSelection();
		RlvSelectIsSittingOn f(gAgentAvatarp);
		if ( (hSel.notNull()) && (hSel->getFirstRootNode(&f, TRUE) != NULL) )
			return;
	}
// [/RLVa:KB]

	const LLUUID category_id = gInventory.findCategoryUUIDForType(LLFolderType::FT_OBJECT);
	derez_objects(DRD_ACQUIRE_TO_AGENT_INVENTORY, category_id);
}

// You can return an object to its owner if it is on your land.
class LLObjectReturn : public view_listener_t
{
public:
	LLObjectReturn() : mFirstRegion(NULL) {}

private:
	bool handleEvent(const LLSD& userdata)
	{
		if (LLSelectMgr::getInstance()->getSelection()->isEmpty()) return true;
// [RLVa:KB] - Checked: 2010-03-24 (RLVa-1.4.0a) | Modified: RLVa-1.0.0b
		if ( (rlv_handler_t::isEnabled()) && (!rlvCanDeleteOrReturn()) ) return true;
// [/RLVa:KB]

		mObjectSelection = LLSelectMgr::getInstance()->getEditSelection();

		// Save selected objects, so that we still know what to return after the confirmation dialog resets selection.
		get_derezzable_objects(DRD_RETURN_TO_OWNER, mError, mFirstRegion, &mReturnableObjects);

		LLNotificationsUtil::add("ReturnToOwner", LLSD(), LLSD(), boost::bind(&LLObjectReturn::onReturnToOwner, this, _1, _2));
		return true;
	}

	bool onReturnToOwner(const LLSD& notification, const LLSD& response)
	{
		S32 option = LLNotificationsUtil::getSelectedOption(notification, response);
		if (0 == option)
		{
			// Ignore category ID for this derez destination.
			derez_objects(DRD_RETURN_TO_OWNER, LLUUID::null, mFirstRegion, mError, &mReturnableObjects);
		}

		mReturnableObjects.clear();
		mError.clear();
		mFirstRegion = NULL;

		// drop reference to current selection
		mObjectSelection = NULL;
		return false;
	}

	LLObjectSelectionHandle mObjectSelection;

	std::vector<LLViewerObjectPtr> mReturnableObjects;
	std::string mError;
	LLViewerRegion* mFirstRegion;
};


// Allow return to owner if one or more of the selected items is
// over land you own.
class LLObjectEnableReturn : public view_listener_t
{
	bool handleEvent(const LLSD& userdata)
	{
		if (LLSelectMgr::getInstance()->getSelection()->isEmpty())
		{
			// Do not enable if nothing selected
			return false;
		}
// [RLVa:KB] - Checked: 2011-05-28 (RLVa-1.4.0a) | Modified: RLVa-1.4.0a
		if ( (rlv_handler_t::isEnabled()) && (!rlvCanDeleteOrReturn()) )
		{
			return false;
		}
// [/RLVa:KB]
#ifdef HACKED_GODLIKE_VIEWER
		bool new_value = true;
#else
		bool new_value = false;
		if (gAgent.isGodlike())
		{
			new_value = true;
		}
		else
		{
			new_value = can_derez(DRD_RETURN_TO_OWNER);
		}
#endif
		return new_value;
	}
};

void force_take_copy(void*)
{
	if (LLSelectMgr::getInstance()->getSelection()->isEmpty()) return;
	const LLUUID category_id = gInventory.findCategoryUUIDForType(LLFolderType::FT_OBJECT);
	derez_objects(DRD_FORCE_TO_GOD_INVENTORY, category_id);
}

void handle_take()
{
	// we want to use the folder this was derezzed from if it's
	// available. Otherwise, derez to the normal place.
//	if(LLSelectMgr::getInstance()->getSelection()->isEmpty())
// [RLVa:KB] - Checked: 2010-03-24 (RLVa-1.2.0e) | Modified: RLVa-1.0.0b
	if ( (LLSelectMgr::getInstance()->getSelection()->isEmpty()) || ((rlv_handler_t::isEnabled()) && (!rlvCanDeleteOrReturn())) )
// [/RLVa:KB]
	{
		return;
	}

	BOOL you_own_everything = TRUE;
	BOOL locked_but_takeable_object = FALSE;
	LLUUID category_id;
	
	for (LLObjectSelection::root_iterator iter = LLSelectMgr::getInstance()->getSelection()->root_begin();
		 iter != LLSelectMgr::getInstance()->getSelection()->root_end(); iter++)
	{
		LLSelectNode* node = *iter;
		LLViewerObject* object = node->getObject();
		if(object)
		{
			if(!object->permYouOwner())
			{
				you_own_everything = FALSE;
			}

			if(!object->permMove())
			{
				locked_but_takeable_object = TRUE;
			}
		}
		if(node->mFolderID.notNull())
		{
			if(category_id.isNull())
			{
				category_id = node->mFolderID;
				LL_DEBUGS("HandleTake") << "Node destination folder ID = " << category_id.asString() << LL_ENDL;
			}
			else if(category_id != node->mFolderID)
			{
				// we have found two potential destinations. break out
				// now and send to the default location.
				category_id.setNull();
				LL_DEBUGS("HandleTake") << "Conflicting node destination folders - setting to null UUID" << LL_ENDL;
				break;
			}
		}
	}
	if(category_id.notNull())
	{
		LL_DEBUGS("HandleTake") << "Selected destination folder ID: " << category_id.asString() << " - checking if category exists in inventory model" << LL_ENDL;

		// there is an unambiguous destination. See if this agent has
		// such a location and it is not in the trash or library
		if(!gInventory.getCategory(category_id))
		{
			// nope, set to NULL.
			category_id.setNull();
			LL_DEBUGS("HandleTake") << "Destination folder not found in inventory model - setting to null UUID" << LL_ENDL;
		}
		if(category_id.notNull())
		{
		        // check trash
			const LLUUID trash = gInventory.findCategoryUUIDForType(LLFolderType::FT_TRASH);
			if(category_id == trash || gInventory.isObjectDescendentOf(category_id, trash))
			{
				category_id.setNull();
				LL_DEBUGS("HandleTake") << "Destination folder is descendent of trash folder - setting to null UUID" << LL_ENDL;
			}

			// check library
			if(gInventory.isObjectDescendentOf(category_id, gInventory.getLibraryRootFolderID()))
			{
				category_id.setNull();
				LL_DEBUGS("HandleTake") << "Destination folder is descendent of library folder - setting to null UUID" << LL_ENDL;
			}

			// check inbox
			// <FS:Ansariel> Undo the SL-1579 fail
			//const LLUUID inbox_id = gInventory.findCategoryUUIDForType(LLFolderType::FT_INBOX);
			//if (category_id == inbox_id || gInventory.isObjectDescendentOf(category_id, inbox_id))
			//{
			//	category_id.setNull();
			//}
			// </FS:Ansariel>
		}
	}
	if(category_id.isNull())
	{
		category_id = gInventory.findCategoryUUIDForType(LLFolderType::FT_OBJECT);
		LL_DEBUGS("HandleTake") << "Destination folder = null UUID - determined default category: " << category_id.asString() << LL_ENDL;
	}
	LLSD payload;
	payload["folder_id"] = category_id;
	LL_DEBUGS("HandleTake") << "Final destination folder UUID being sent to sim: " << category_id.asString() << LL_ENDL;

	LLNotification::Params params("ConfirmObjectTakeLock");
	params.payload(payload);
	// MAINT-290
	// Reason: Showing the confirmation dialog resets object selection,	thus there is nothing to derez.
	// Fix: pass selection to the confirm_take, so that selection doesn't "die" after confirmation dialog is opened
	params.functor.function(boost::bind(confirm_take, _1, _2, LLSelectMgr::instance().getSelection()));

	if(locked_but_takeable_object ||
	   !you_own_everything)
	{
		if(locked_but_takeable_object && you_own_everything)
		{
			params.name("ConfirmObjectTakeLock");
		}
		else if(!locked_but_takeable_object && !you_own_everything)
		{
			params.name("ConfirmObjectTakeNoOwn");
		}
		else
		{
			params.name("ConfirmObjectTakeLockNoOwn");
		}
	
		LLNotifications::instance().add(params);
	}
	else
	{
		LLNotifications::instance().forceResponse(params, 0);
	}
}

void handle_object_show_inspector()
{
	LLObjectSelectionHandle selection = LLSelectMgr::getInstance()->getSelection();
	LLViewerObject* objectp = selection->getFirstRootObject(TRUE);
 	if (!objectp)
 	{
 		return;
 	}

	LLSD params;
	params["object_id"] = objectp->getID();
	LLFloaterReg::showInstance("inspect_object", params);
}

void handle_avatar_show_inspector()
{
	LLVOAvatar* avatar = find_avatar_from_object( LLSelectMgr::getInstance()->getSelection()->getPrimaryObject() );
	if(avatar)
	{
		LLSD params;
		params["avatar_id"] = avatar->getID();
		LLFloaterReg::showInstance("inspect_avatar", params);
	}
}



bool confirm_take(const LLSD& notification, const LLSD& response, LLObjectSelectionHandle selection_handle)
{
	S32 option = LLNotificationsUtil::getSelectedOption(notification, response);
	if(enable_take() && (option == 0))
	{
		derez_objects(DRD_TAKE_INTO_AGENT_INVENTORY, notification["payload"]["folder_id"].asUUID());
	}
	return false;
}

// You can take an item when it is public and transferrable, or when
// you own it. We err on the side of enabling the item when at least
// one item selected can be copied to inventory.
BOOL enable_take()
{
//	if (sitting_on_selection())
// [RLVa:KB] - Checked: 2010-03-24 (RLVa-1.2.0e) | Modified: RLVa-1.0.0b
	if ( (sitting_on_selection()) || ((rlv_handler_t::isEnabled()) && (!rlvCanDeleteOrReturn())) )
// [/RLVa:KB]
	{
		return FALSE;
	}

	for (LLObjectSelection::valid_root_iterator iter = LLSelectMgr::getInstance()->getSelection()->valid_root_begin();
		 iter != LLSelectMgr::getInstance()->getSelection()->valid_root_end(); iter++)
	{
		LLSelectNode* node = *iter;
		LLViewerObject* object = node->getObject();
		if (object->isAvatar())
		{
			// ...don't acquire avatars
			continue;
		}

#ifdef HACKED_GODLIKE_VIEWER
		return TRUE;
#else
# ifdef TOGGLE_HACKED_GODLIKE_VIEWER
		if (LLGridManager::getInstance()->isInSLBeta() 
            && gAgent.isGodlike())
		{
			return TRUE;
		}
# endif
		if(!object->isPermanentEnforced() &&
			((node->mPermissions->allowTransferTo(gAgent.getID())
			&& object->permModify())
			|| (node->mPermissions->getOwner() == gAgent.getID())))
		{
			return !object->isAttachment();
		}
#endif
	}
	return FALSE;
}


void handle_buy_or_take()
{
	if (LLSelectMgr::getInstance()->getSelection()->isEmpty())
	{
		return;
	}

	if (is_selection_buy_not_take())
	{
		S32 total_price = selection_price();

		if (total_price <= gStatusBar->getBalance() || total_price == 0)
		{
			handle_buy();
		}
		else
		{
			LLStringUtil::format_map_t args;
			args["AMOUNT"] = llformat("%d", total_price);
			LLBuyCurrencyHTML::openCurrencyFloater( LLTrans::getString( "this_object_costs", args ), total_price );
		}
	}
	else
	{
		handle_take();
	}
}

bool visible_buy_object()
{
	return is_selection_buy_not_take() && enable_buy_object();
}

bool visible_take_object()
{
	return !is_selection_buy_not_take() && enable_take();
}

bool tools_visible_buy_object()
{
	return is_selection_buy_not_take();
}

bool tools_visible_take_object()
{
	return !is_selection_buy_not_take();
}

bool enable_how_to_visible(const LLSD& param)
{
	LLFloaterWebContent::Params p;
	p.target = "__help_how_to";
	return LLFloaterReg::instanceVisible("how_to", p);
}

class LLToolsEnableBuyOrTake : public view_listener_t
{
	bool handleEvent(const LLSD& userdata)
	{
		bool is_buy = is_selection_buy_not_take();
		bool new_value = is_buy ? enable_buy_object() : enable_take();
		return new_value;
	}
};

// This is a small helper function to determine if we have a buy or a
// take in the selection. This method is to help with the aliasing
// problems of putting buy and take in the same pie menu space. After
// a fair amont of discussion, it was determined to prefer buy over
// take. The reasoning follows from the fact that when users walk up
// to buy something, they will click on one or more items. Thus, if
// anything is for sale, it becomes a buy operation, and the server
// will group all of the buy items, and copyable/modifiable items into
// one package and give the end user as much as the permissions will
// allow. If the user wanted to take something, they will select fewer
// and fewer items until only 'takeable' items are left. The one
// exception is if you own everything in the selection that is for
// sale, in this case, you can't buy stuff from yourself, so you can
// take it.
// return value = TRUE if selection is a 'buy'.
//                FALSE if selection is a 'take'
BOOL is_selection_buy_not_take()
{
	for (LLObjectSelection::root_iterator iter = LLSelectMgr::getInstance()->getSelection()->root_begin();
		 iter != LLSelectMgr::getInstance()->getSelection()->root_end(); iter++)
	{
		LLSelectNode* node = *iter;
		LLViewerObject* obj = node->getObject();
		if(obj && !(obj->permYouOwner()) && (node->mSaleInfo.isForSale()))
		{
// [RLVa:KB] - @buy
			if (!RlvActions::canBuyObject(obj->getID()))
				continue;
// [/RLVa:KB]

			// you do not own the object and it is for sale, thus,
			// it's a buy
			return TRUE;
		}
	}
	return FALSE;
}

S32 selection_price()
{
	S32 total_price = 0;
	for (LLObjectSelection::root_iterator iter = LLSelectMgr::getInstance()->getSelection()->root_begin();
		 iter != LLSelectMgr::getInstance()->getSelection()->root_end(); iter++)
	{
		LLSelectNode* node = *iter;
		LLViewerObject* obj = node->getObject();
		if(obj && !(obj->permYouOwner()) && (node->mSaleInfo.isForSale()))
		{
			// you do not own the object and it is for sale.
			// Add its price.
			total_price += node->mSaleInfo.getSalePrice();
		}
	}

	return total_price;
}
/*
bool callback_show_buy_currency(const LLSD& notification, const LLSD& response)
{
	S32 option = LLNotificationsUtil::getSelectedOption(notification, response);
	if (0 == option)
	{
		LL_INFOS() << "Loading page " << LLNotifications::instance().getGlobalString("BUY_CURRENCY_URL") << LL_ENDL;
		LLWeb::loadURL(LLNotifications::instance().getGlobalString("BUY_CURRENCY_URL"));
	}
	return false;
}
*/

void show_buy_currency(const char* extra)
{
	// Don't show currency web page for branded clients.
/*
	std::ostringstream mesg;
	if (extra != NULL)
	{	
		mesg << extra << "\n \n";
	}
	mesg << "Go to " << LLNotifications::instance().getGlobalString("BUY_CURRENCY_URL")<< "\nfor information on purchasing currency?";
*/
	LLSD args;
	if (extra != NULL)
	{
		args["EXTRA"] = extra;
	}
	LLNotificationsUtil::add("PromptGoToCurrencyPage", args);//, LLSD(), callback_show_buy_currency);
}

void handle_buy()
{
	if (LLSelectMgr::getInstance()->getSelection()->isEmpty()) return;

	LLSaleInfo sale_info;
	BOOL valid = LLSelectMgr::getInstance()->selectGetSaleInfo(sale_info);
	if (!valid) return;

	S32 price = sale_info.getSalePrice();
	
	if (price > 0 && price > gStatusBar->getBalance())
	{
		LLStringUtil::format_map_t args;
		args["AMOUNT"] = llformat("%d", price);
		LLBuyCurrencyHTML::openCurrencyFloater( LLTrans::getString("this_object_costs", args), price );
		return;
	}

	if (sale_info.getSaleType() == LLSaleInfo::FS_CONTENTS)
	{
		handle_buy_contents(sale_info);
	}
	else
	{
		handle_buy_object(sale_info);
	}
}

bool anyone_copy_selection(LLSelectNode* nodep)
{
	bool perm_copy = (bool)(nodep->getObject()->permCopy());
	bool all_copy = (bool)(nodep->mPermissions->getMaskEveryone() & PERM_COPY);
	return perm_copy && all_copy;
}

bool for_sale_selection(LLSelectNode* nodep)
{
	return nodep->mSaleInfo.isForSale()
		&& nodep->mPermissions->getMaskOwner() & PERM_TRANSFER
		&& (nodep->mPermissions->getMaskOwner() & PERM_COPY
			|| nodep->mSaleInfo.getSaleType() != LLSaleInfo::FS_COPY);
}

BOOL sitting_on_selection()
{
	LLSelectNode* node = LLSelectMgr::getInstance()->getSelection()->getFirstRootNode();
	if (!node)
	{
		return FALSE;
	}

	if (!node->mValid)
	{
		return FALSE;
	}

	LLViewerObject* root_object = node->getObject();
	if (!root_object)
	{
		return FALSE;
	}

	// Need to determine if avatar is sitting on this object
	if (!isAgentAvatarValid()) return FALSE;

	return (gAgentAvatarp->isSitting() && gAgentAvatarp->getRoot() == root_object);
}

class LLToolsSaveToObjectInventory : public view_listener_t
{
	bool handleEvent(const LLSD& userdata)
	{
		LLSelectNode* node = LLSelectMgr::getInstance()->getSelection()->getFirstRootNode();
		if(node && (node->mValid) && (!node->mFromTaskID.isNull()))
		{
			// *TODO: check to see if the fromtaskid object exists.
			derez_objects(DRD_SAVE_INTO_TASK_INVENTORY, node->mFromTaskID);
		}
		return true;
	}
};

class LLToolsEnablePathfinding : public view_listener_t
{
	bool handleEvent(const LLSD& userdata)
	{
		return (LLPathfindingManager::getInstance() != NULL) && LLPathfindingManager::getInstance()->isPathfindingEnabledForCurrentRegion();
	}
};

class LLToolsEnablePathfindingView : public view_listener_t
{
	bool handleEvent(const LLSD& userdata)
	{
		return (LLPathfindingManager::getInstance() != NULL) && LLPathfindingManager::getInstance()->isPathfindingEnabledForCurrentRegion() && LLPathfindingManager::getInstance()->isPathfindingViewEnabled();
	}
};

class LLToolsDoPathfindingRebakeRegion : public view_listener_t
{
	bool handleEvent(const LLSD& userdata)
	{
		bool hasPathfinding = (LLPathfindingManager::getInstance() != NULL);

		if (hasPathfinding)
		{
			LLMenuOptionPathfindingRebakeNavmesh::getInstance()->sendRequestRebakeNavmesh();
		}

		return hasPathfinding;
	}
};

class LLToolsEnablePathfindingRebakeRegion : public view_listener_t
{
	bool handleEvent(const LLSD& userdata)
	{
		bool returnValue = false;

		if (LLPathfindingManager::getInstance() != NULL)
		{
			LLMenuOptionPathfindingRebakeNavmesh *rebakeInstance = LLMenuOptionPathfindingRebakeNavmesh::getInstance();
			returnValue = (rebakeInstance->canRebakeRegion() &&
				(rebakeInstance->getMode() == LLMenuOptionPathfindingRebakeNavmesh::kRebakeNavMesh_Available));
		}
		return returnValue;
	}
};

// Round the position of all root objects to the grid
class LLToolsSnapObjectXY : public view_listener_t
{
	bool handleEvent(const LLSD& userdata)
	{
		F64 snap_size = (F64)gSavedSettings.getF32("GridResolution");

		for (LLObjectSelection::root_iterator iter = LLSelectMgr::getInstance()->getSelection()->root_begin();
			 iter != LLSelectMgr::getInstance()->getSelection()->root_end(); iter++)
		{
			LLSelectNode* node = *iter;
			LLViewerObject* obj = node->getObject();
			if (obj->permModify())
			{
				LLVector3d pos_global = obj->getPositionGlobal();
				F64 round_x = fmod(pos_global.mdV[VX], snap_size);
				if (round_x < snap_size * 0.5)
				{
					// closer to round down
					pos_global.mdV[VX] -= round_x;
				}
				else
				{
					// closer to round up
					pos_global.mdV[VX] -= round_x;
					pos_global.mdV[VX] += snap_size;
				}

				F64 round_y = fmod(pos_global.mdV[VY], snap_size);
				if (round_y < snap_size * 0.5)
				{
					pos_global.mdV[VY] -= round_y;
				}
				else
				{
					pos_global.mdV[VY] -= round_y;
					pos_global.mdV[VY] += snap_size;
				}

				obj->setPositionGlobal(pos_global, FALSE);
			}
		}
		LLSelectMgr::getInstance()->sendMultipleUpdate(UPD_POSITION);
		return true;
	}
};

// Determine if the option to cycle between linked prims is shown
class LLToolsEnableSelectNextPart : public view_listener_t
{
	bool handleEvent(const LLSD& userdata)
	{
        bool new_value = (!LLSelectMgr::getInstance()->getSelection()->isEmpty()
                          && (gSavedSettings.getBOOL("EditLinkedParts")
                              || LLToolFace::getInstance() == LLToolMgr::getInstance()->getCurrentTool()));
		return new_value;
	}
};

// Cycle selection through linked children or/and faces in selected object.
// FIXME: Order of children list is not always the same as sim's idea of link order. This may confuse
// resis. Need link position added to sim messages to address this.
class LLToolsSelectNextPartFace : public view_listener_t
{
    bool handleEvent(const LLSD& userdata)
    {
        bool cycle_faces = LLToolFace::getInstance() == LLToolMgr::getInstance()->getCurrentTool();
        bool cycle_linked = gSavedSettings.getBOOL("EditLinkedParts");

        if (!cycle_faces && !cycle_linked)
        {
            // Nothing to do
            return true;
        }

        bool fwd = (userdata.asString() == "next");
        bool prev = (userdata.asString() == "previous");
        bool ifwd = (userdata.asString() == "includenext");
        bool iprev = (userdata.asString() == "includeprevious");

        LLViewerObject* to_select = NULL;
        bool restart_face_on_part = !cycle_faces;
        S32 new_te = 0;

        if (cycle_faces)
        {
            // Cycle through faces of current selection, if end is reached, swithc to next part (if present)
            LLSelectNode* nodep = LLSelectMgr::getInstance()->getSelection()->getFirstNode();
            if (!nodep) return false;
            to_select = nodep->getObject();
            if (!to_select) return false;

            S32 te_count = to_select->getNumTEs();
            S32 selected_te = nodep->getLastOperatedTE();

            if (fwd || ifwd)
            {
                if (selected_te < 0)
                {
                    new_te = 0;
                }
                else if (selected_te + 1 < te_count)
                {
                    // select next face
                    new_te = selected_te + 1;
                }
                else
                {
                    // restart from first face on next part
                    restart_face_on_part = true;
                }
            }
            else if (prev || iprev)
            {
                if (selected_te > te_count)
                {
                    new_te = te_count - 1;
                }
                else if (selected_te - 1 >= 0)
                {
                    // select previous face
                    new_te = selected_te - 1;
                }
                else
                {
                    // restart from last face on next part
                    restart_face_on_part = true;
                }
            }
        }

		S32 object_count = LLSelectMgr::getInstance()->getSelection()->getObjectCount();
		if (cycle_linked && object_count && restart_face_on_part)
		{
			LLViewerObject* selected = LLSelectMgr::getInstance()->getSelection()->getFirstObject();
			if (selected && selected->getRootEdit())
			{
				LLViewerObject::child_list_t children = selected->getRootEdit()->getChildren();
				children.push_front(selected->getRootEdit());	// need root in the list too

				for (LLViewerObject::child_list_t::iterator iter = children.begin(); iter != children.end(); ++iter)
				{
					if ((*iter)->isSelected())
					{
						if (object_count > 1 && (fwd || prev))	// multiple selection, find first or last selected if not include
						{
							to_select = *iter;
							if (fwd)
							{
								// stop searching if going forward; repeat to get last hit if backward
								break;
							}
						}
						else if ((object_count == 1) || (ifwd || iprev))	// single selection or include
						{
							if (fwd || ifwd)
							{
								++iter;
								while (iter != children.end() && ((*iter)->isAvatar() || (ifwd && (*iter)->isSelected())))
								{
									++iter;	// skip sitting avatars and selected if include
								}
							}
							else // backward
							{
								iter = (iter == children.begin() ? children.end() : iter);
								--iter;
								while (iter != children.begin() && ((*iter)->isAvatar() || (iprev && (*iter)->isSelected())))
								{
									--iter;	// skip sitting avatars and selected if include
								}
							}
							iter = (iter == children.end() ? children.begin() : iter);
							to_select = *iter;
							break;
						}
					}
				}
			}
		}

        if (to_select)
        {
            if (gFocusMgr.childHasKeyboardFocus(gFloaterTools))
            {
                gFocusMgr.setKeyboardFocus(NULL);	// force edit toolbox to commit any changes
            }
            if (fwd || prev)
            {
                LLSelectMgr::getInstance()->deselectAll();
            }
            if (cycle_faces)
            {
                if (restart_face_on_part)
                {
                    if (fwd || ifwd)
                    {
                        new_te = 0;
                    }
                    else
                    {
                        new_te = to_select->getNumTEs() - 1;
                    }
                }
                LLSelectMgr::getInstance()->addAsIndividual(to_select, new_te, FALSE);
            }
            else
            {
                LLSelectMgr::getInstance()->selectObjectOnly(to_select);
            }
            return true;
        }
		return true;
	}
};

class LLToolsStopAllAnimations : public view_listener_t
{
	bool handleEvent(const LLSD& userdata)
	{
		// <FS:Ansariel> Allow legacy stop animations without revoking script permissions
		//gAgent.stopCurrentAnimations();
		std::string param = userdata.asString();
		if (param.empty() || param == "stoprevoke")
		{
			gAgent.stopCurrentAnimations();
		}
		else if (param == "stop")
		{
			gAgent.stopCurrentAnimations(true);
		}
		// </FS:Ansariel>
		return true;
	}
};

class LLToolsReleaseKeys : public view_listener_t
{
	bool handleEvent(const LLSD& userdata)
	{
// [RLVa:KB] - Checked: 2010-04-19 (RLVa-1.2.0f) | Modified: RLVa-1.0.5a
		if ( (rlv_handler_t::isEnabled()) && (gRlvAttachmentLocks.hasLockedAttachmentPoint(RLV_LOCK_REMOVE)) )
			return true;
// [/RLVa:KB]

		gAgent.forceReleaseControls();
		return true;
	}
};

class LLToolsEnableReleaseKeys : public view_listener_t
{
	bool handleEvent(const LLSD& userdata)
	{
// [RLVa:KB] - Checked: 2010-04-19 (RLVa-1.2.0f) | Modified: RLVa-1.0.5a
		return (gAgent.anyControlGrabbed()) && 
			( (!rlv_handler_t::isEnabled()) || (!gRlvAttachmentLocks.hasLockedAttachmentPoint(RLV_LOCK_REMOVE)) );
// [/RLVa:KB]
//		return gAgent.anyControlGrabbed();
	}
};


class LLEditEnableCut : public view_listener_t
{
	bool handleEvent(const LLSD& userdata)
	{
		bool new_value = LLEditMenuHandler::gEditMenuHandler && LLEditMenuHandler::gEditMenuHandler->canCut();
		return new_value;
	}
};

class LLEditCut : public view_listener_t
{
	bool handleEvent(const LLSD& userdata)
	{
		if( LLEditMenuHandler::gEditMenuHandler )
		{
			LLEditMenuHandler::gEditMenuHandler->cut();
		}
		return true;
	}
};

class LLEditEnableCopy : public view_listener_t
{
	bool handleEvent(const LLSD& userdata)
	{
		bool new_value = LLEditMenuHandler::gEditMenuHandler && LLEditMenuHandler::gEditMenuHandler->canCopy();
		return new_value;
	}
};

class LLEditCopy : public view_listener_t
{
	bool handleEvent(const LLSD& userdata)
	{
		if( LLEditMenuHandler::gEditMenuHandler )
		{
			LLEditMenuHandler::gEditMenuHandler->copy();
		}
		return true;
	}
};

class LLEditEnablePaste : public view_listener_t
{
	bool handleEvent(const LLSD& userdata)
	{
		bool new_value = LLEditMenuHandler::gEditMenuHandler && LLEditMenuHandler::gEditMenuHandler->canPaste();
		return new_value;
	}
};

class LLEditPaste : public view_listener_t
{
	bool handleEvent(const LLSD& userdata)
	{
		if( LLEditMenuHandler::gEditMenuHandler )
		{
			LLEditMenuHandler::gEditMenuHandler->paste();
		}
		return true;
	}
};

class LLEditEnableDelete : public view_listener_t
{
	bool handleEvent(const LLSD& userdata)
	{
		bool new_value = LLEditMenuHandler::gEditMenuHandler && LLEditMenuHandler::gEditMenuHandler->canDoDelete();
		return new_value;
	}
};

class LLEditDelete : public view_listener_t
{
	bool handleEvent(const LLSD& userdata)
	{
		// If a text field can do a deletion, it gets precedence over deleting
		// an object in the world.
		if( LLEditMenuHandler::gEditMenuHandler && LLEditMenuHandler::gEditMenuHandler->canDoDelete())
		{
			LLEditMenuHandler::gEditMenuHandler->doDelete();
		}

		// and close any pie/context menus when done
		gMenuHolder->hideMenus();

		// When deleting an object we may not actually be done
		// Keep selection so we know what to delete when confirmation is needed about the delete
		gMenuObject->hide();
		return true;
	}
};

void handle_spellcheck_replace_with_suggestion(const LLUICtrl* ctrl, const LLSD& param)
{
	const LLContextMenu* menu = dynamic_cast<const LLContextMenu*>(ctrl->getParent());
	LLSpellCheckMenuHandler* spellcheck_handler = (menu) ? dynamic_cast<LLSpellCheckMenuHandler*>(menu->getSpawningView()) : NULL;
	if ( (!spellcheck_handler) || (!spellcheck_handler->getSpellCheck()) )
	{
		return;
	}

	U32 index = 0;
	if ( (!LLStringUtil::convertToU32(param.asString(), index)) || (index >= spellcheck_handler->getSuggestionCount()) )
	{
		return;
	}

	spellcheck_handler->replaceWithSuggestion(index);
}

bool visible_spellcheck_suggestion(LLUICtrl* ctrl, const LLSD& param)
{
	LLMenuItemGL* item = dynamic_cast<LLMenuItemGL*>(ctrl);
	const LLContextMenu* menu = (item) ? dynamic_cast<const LLContextMenu*>(item->getParent()) : NULL;
	const LLSpellCheckMenuHandler* spellcheck_handler = (menu) ? dynamic_cast<const LLSpellCheckMenuHandler*>(menu->getSpawningView()) : NULL;
	if ( (!spellcheck_handler) || (!spellcheck_handler->getSpellCheck()) )
	{
		return false;
	}

	U32 index = 0;
	if ( (!LLStringUtil::convertToU32(param.asString(), index)) || (index >= spellcheck_handler->getSuggestionCount()) )
	{
		return false;
	}

	item->setLabel(spellcheck_handler->getSuggestion(index));
	return true;
}

void handle_spellcheck_add_to_dictionary(const LLUICtrl* ctrl)
{
	const LLContextMenu* menu = dynamic_cast<const LLContextMenu*>(ctrl->getParent());
	LLSpellCheckMenuHandler* spellcheck_handler = (menu) ? dynamic_cast<LLSpellCheckMenuHandler*>(menu->getSpawningView()) : NULL;
	if ( (spellcheck_handler) && (spellcheck_handler->canAddToDictionary()) )
	{
		spellcheck_handler->addToDictionary();
	}
}

bool enable_spellcheck_add_to_dictionary(const LLUICtrl* ctrl)
{
	const LLContextMenu* menu = dynamic_cast<const LLContextMenu*>(ctrl->getParent());
	const LLSpellCheckMenuHandler* spellcheck_handler = (menu) ? dynamic_cast<const LLSpellCheckMenuHandler*>(menu->getSpawningView()) : NULL;
	return (spellcheck_handler) && (spellcheck_handler->canAddToDictionary());
}

void handle_spellcheck_add_to_ignore(const LLUICtrl* ctrl)
{
	const LLContextMenu* menu = dynamic_cast<const LLContextMenu*>(ctrl->getParent());
	LLSpellCheckMenuHandler* spellcheck_handler = (menu) ? dynamic_cast<LLSpellCheckMenuHandler*>(menu->getSpawningView()) : NULL;
	if ( (spellcheck_handler) && (spellcheck_handler->canAddToIgnore()) )
	{
		spellcheck_handler->addToIgnore();
	}
}

bool enable_spellcheck_add_to_ignore(const LLUICtrl* ctrl)
{
	const LLContextMenu* menu = dynamic_cast<const LLContextMenu*>(ctrl->getParent());
	const LLSpellCheckMenuHandler* spellcheck_handler = (menu) ? dynamic_cast<const LLSpellCheckMenuHandler*>(menu->getSpawningView()) : NULL;
	return (spellcheck_handler) && (spellcheck_handler->canAddToIgnore());
}

bool enable_object_return()
{
	return (!LLSelectMgr::getInstance()->getSelection()->isEmpty() &&
		(gAgent.isGodlike() || can_derez(DRD_RETURN_TO_OWNER)));
}

bool enable_object_delete()
{
	bool new_value = 
#ifdef HACKED_GODLIKE_VIEWER
	TRUE;
#else
# ifdef TOGGLE_HACKED_GODLIKE_VIEWER
	(LLGridManager::getInstance()->isInSLBeta()
     && gAgent.isGodlike()) ||
# endif
	LLSelectMgr::getInstance()->canDoDelete();
#endif
	return new_value;
}

class LLObjectsReturnPackage
{
public:
	LLObjectsReturnPackage() : mObjectSelection(), mReturnableObjects(), mError(),	mFirstRegion(NULL) {};
	~LLObjectsReturnPackage()
	{
		mObjectSelection.clear();
		mReturnableObjects.clear();
		mError.clear();
		mFirstRegion = NULL;
	};

	LLObjectSelectionHandle mObjectSelection;
	std::vector<LLViewerObjectPtr> mReturnableObjects;
	std::string mError;
	LLViewerRegion *mFirstRegion;
};

static void return_objects(LLObjectsReturnPackage *objectsReturnPackage, const LLSD& notification, const LLSD& response)
{
	if (LLNotificationsUtil::getSelectedOption(notification, response) == 0)
	{
		// Ignore category ID for this derez destination.
		derez_objects(DRD_RETURN_TO_OWNER, LLUUID::null, objectsReturnPackage->mFirstRegion, objectsReturnPackage->mError, &objectsReturnPackage->mReturnableObjects);
	}

	delete objectsReturnPackage;
}

void handle_object_return()
{
	if (!LLSelectMgr::getInstance()->getSelection()->isEmpty())
	{
		LLObjectsReturnPackage *objectsReturnPackage = new LLObjectsReturnPackage();
		objectsReturnPackage->mObjectSelection = LLSelectMgr::getInstance()->getEditSelection();

		// Save selected objects, so that we still know what to return after the confirmation dialog resets selection.
		get_derezzable_objects(DRD_RETURN_TO_OWNER, objectsReturnPackage->mError, objectsReturnPackage->mFirstRegion, &objectsReturnPackage->mReturnableObjects);

		LLNotificationsUtil::add("ReturnToOwner", LLSD(), LLSD(), boost::bind(&return_objects, objectsReturnPackage, _1, _2));
	}
}

void handle_object_delete()
{

		if (LLSelectMgr::getInstance())
		{
			LLSelectMgr::getInstance()->doDelete();
		}

		// and close any pie/context menus when done
		gMenuHolder->hideMenus();

		// When deleting an object we may not actually be done
		// Keep selection so we know what to delete when confirmation is needed about the delete
		gMenuObject->hide();
		return;
}

void handle_force_delete(void*)
{
	LLSelectMgr::getInstance()->selectForceDelete();
}

class LLViewEnableJoystickFlycam : public view_listener_t
{
	bool handleEvent(const LLSD& userdata)
	{
		bool new_value = (gSavedSettings.getBOOL("JoystickEnabled") && gSavedSettings.getBOOL("JoystickFlycamEnabled"));
		return new_value;
	}
};

class LLViewEnableLastChatter : public view_listener_t
{
	bool handleEvent(const LLSD& userdata)
	{
		// *TODO: add check that last chatter is in range
		bool new_value = (gAgentCamera.cameraThirdPerson() && gAgent.getLastChatter().notNull());
		return new_value;
	}
};

class LLEditEnableDeselect : public view_listener_t
{
	bool handleEvent(const LLSD& userdata)
	{
		bool new_value = LLEditMenuHandler::gEditMenuHandler && LLEditMenuHandler::gEditMenuHandler->canDeselect();
		return new_value;
	}
};

class LLEditDeselect : public view_listener_t
{
	bool handleEvent(const LLSD& userdata)
	{
		if( LLEditMenuHandler::gEditMenuHandler )
		{
			LLEditMenuHandler::gEditMenuHandler->deselect();
		}
		return true;
	}
};

class LLEditEnableSelectAll : public view_listener_t
{
	bool handleEvent(const LLSD& userdata)
	{
		bool new_value = LLEditMenuHandler::gEditMenuHandler && LLEditMenuHandler::gEditMenuHandler->canSelectAll();
		return new_value;
	}
};


class LLEditSelectAll : public view_listener_t
{
	bool handleEvent(const LLSD& userdata)
	{
		if( LLEditMenuHandler::gEditMenuHandler )
		{
			LLEditMenuHandler::gEditMenuHandler->selectAll();
		}
		return true;
	}
};


class LLEditEnableUndo : public view_listener_t
{
	bool handleEvent(const LLSD& userdata)
	{
		bool new_value = LLEditMenuHandler::gEditMenuHandler && LLEditMenuHandler::gEditMenuHandler->canUndo();
		return new_value;
	}
};

class LLEditUndo : public view_listener_t
{
	bool handleEvent(const LLSD& userdata)
	{
		if( LLEditMenuHandler::gEditMenuHandler && LLEditMenuHandler::gEditMenuHandler->canUndo() )
		{
			LLEditMenuHandler::gEditMenuHandler->undo();
		}
		return true;
	}
};

class LLEditEnableRedo : public view_listener_t
{
	bool handleEvent(const LLSD& userdata)
	{
		bool new_value = LLEditMenuHandler::gEditMenuHandler && LLEditMenuHandler::gEditMenuHandler->canRedo();
		return new_value;
	}
};

class LLEditRedo : public view_listener_t
{
	bool handleEvent(const LLSD& userdata)
	{
		if( LLEditMenuHandler::gEditMenuHandler && LLEditMenuHandler::gEditMenuHandler->canRedo() )
		{
			LLEditMenuHandler::gEditMenuHandler->redo();
		}
		return true;
	}
};



void print_object_info(void*)
{
	LLSelectMgr::getInstance()->selectionDump();
}

void print_agent_nvpairs(void*)
{
	LLViewerObject *objectp;

	LL_INFOS() << "Agent Name Value Pairs" << LL_ENDL;

	objectp = gObjectList.findObject(gAgentID);
	if (objectp)
	{
		objectp->printNameValuePairs();
	}
	else
	{
		LL_INFOS() << "Can't find agent object" << LL_ENDL;
	}

	LL_INFOS() << "Camera at " << gAgentCamera.getCameraPositionGlobal() << LL_ENDL;
}

void show_debug_menus()
{
	// this might get called at login screen where there is no menu so only toggle it if one exists
	if ( gMenuBarView )
	{
		BOOL debug = gSavedSettings.getBOOL("UseDebugMenus");
		BOOL qamode = gSavedSettings.getBOOL("QAMode");

		gMenuBarView->setItemVisible("Advanced", debug);
// 		gMenuBarView->setItemEnabled("Advanced", debug); // Don't disable Advanced keyboard shortcuts when hidden

// [RLVa:KB] - Checked: 2011-08-16 (RLVa-1.4.0b) | Modified: RLVa-1.4.0b
		// NOTE: this is supposed to execute whether RLVa is enabled or not
		rlvMenuToggleVisible();
// [/RLVa:KB]
		
		gMenuBarView->setItemVisible("Debug", qamode);
		gMenuBarView->setItemEnabled("Debug", qamode);

		gMenuBarView->setItemVisible("Develop", qamode);
		gMenuBarView->setItemEnabled("Develop", qamode);

		// Server ('Admin') menu hidden when not in godmode.
		const bool show_server_menu = (gAgent.getGodLevel() > GOD_NOT || (debug && gAgent.getAdminOverride()));
		gMenuBarView->setItemVisible("Admin", show_server_menu);
		gMenuBarView->setItemEnabled("Admin", show_server_menu);
	}
	if (gLoginMenuBarView)
	{
		BOOL debug = gSavedSettings.getBOOL("UseDebugMenus");
		gLoginMenuBarView->setItemVisible("Debug", debug);
		gLoginMenuBarView->setItemEnabled("Debug", debug);
	}
}

void toggle_debug_menus(void*)
{
	BOOL visible = ! gSavedSettings.getBOOL("UseDebugMenus");
	gSavedSettings.setBOOL("UseDebugMenus", visible);
	show_debug_menus();
}

// LLUUID gExporterRequestID;
// std::string gExportDirectory;

// LLUploadDialog *gExportDialog = NULL;

// void handle_export_selected( void * )
// {
// 	LLObjectSelectionHandle selection = LLSelectMgr::getInstance()->getSelection();
// 	if (selection->isEmpty())
// 	{
// 		return;
// 	}
// 	LL_INFOS() << "Exporting selected objects:" << LL_ENDL;

// 	gExporterRequestID.generate();
// 	gExportDirectory = "";

// 	LLMessageSystem* msg = gMessageSystem;
// 	msg->newMessageFast(_PREHASH_ObjectExportSelected);
// 	msg->nextBlockFast(_PREHASH_AgentData);
// 	msg->addUUIDFast(_PREHASH_AgentID, gAgent.getID());
// 	msg->addUUIDFast(_PREHASH_RequestID, gExporterRequestID);
// 	msg->addS16Fast(_PREHASH_VolumeDetail, 4);

// 	for (LLObjectSelection::root_iterator iter = selection->root_begin();
// 		 iter != selection->root_end(); iter++)
// 	{
// 		LLSelectNode* node = *iter;
// 		LLViewerObject* object = node->getObject();
// 		msg->nextBlockFast(_PREHASH_ObjectData);
// 		msg->addUUIDFast(_PREHASH_ObjectID, object->getID());
// 		LL_INFOS() << "Object: " << object->getID() << LL_ENDL;
// 	}
// 	msg->sendReliable(gAgent.getRegion()->getHost());

// 	gExportDialog = LLUploadDialog::modalUploadDialog("Exporting selected objects...");
// }
//

// <FS:Ansariel> [FS Communication UI]
//class LLCommunicateNearbyChat : public view_listener_t
//{
//	bool handleEvent(const LLSD& userdata)
//	{
//		LLFloaterIMContainer* im_box = LLFloaterIMContainer::getInstance();
//		bool nearby_visible	= LLFloaterReg::getTypedInstance<LLFloaterIMNearbyChat>("nearby_chat")->isInVisibleChain();
//		if(nearby_visible && im_box->getSelectedSession() == LLUUID() && im_box->getConversationListItemSize() > 1)
//		{
//			im_box->selectNextorPreviousConversation(false);
//		}
//		else
//		{
//			LLFloaterReg::toggleInstanceOrBringToFront("nearby_chat");
//		}
//		return true;
//	}
//};
// </FS:Ansariel> [FS Communication UI]

class LLWorldSetHomeLocation : public view_listener_t
{
	bool handleEvent(const LLSD& userdata)
	{
		// we just send the message and let the server check for failure cases
		// server will echo back a "Home position set." alert if it succeeds
		// and the home location screencapture happens when that alert is recieved
		gAgent.setStartPosition(START_LOCATION_ID_HOME);
		return true;
	}
};

class LLWorldLindenHome : public view_listener_t
{
	bool handleEvent(const LLSD& userdata)
	{
		std::string url = LLFloaterLandHoldings::sHasLindenHome ? LLTrans::getString("lindenhomes_my_home_url") : LLTrans::getString("lindenhomes_get_home_url");
		LLWeb::loadURL(url);
		return true;
	}
};

class LLWorldLindenHome : public view_listener_t
{
	bool handleEvent(const LLSD& userdata)
	{
		std::string url = LLFloaterLandHoldings::sHasLindenHome ? LLTrans::getString("lindenhomes_my_home_url") : LLTrans::getString("lindenhomes_get_home_url");
		LLWeb::loadURL(url);
		return true;
	}
};

class LLWorldTeleportHome : public view_listener_t
{
	bool handleEvent(const LLSD& userdata)
	{
		gAgent.teleportHome();
		return true;
	}
};

class LLWorldAlwaysRun : public view_listener_t
{
	bool handleEvent(const LLSD& userdata)
	{
		// as well as altering the default walk-vs-run state,
		// we also change the *current* walk-vs-run state.
		if (gAgent.getAlwaysRun())
		{
			gAgent.clearAlwaysRun();
//			gAgent.clearRunning();
			report_to_nearby_chat(LLTrans::getString("AlwaysRunDisabled"));
		}
		else
		{
			gAgent.setAlwaysRun();
//			gAgent.setRunning();
			report_to_nearby_chat(LLTrans::getString("AlwaysRunEnabled"));
		}

		// tell the simulator.
//		gAgent.sendWalkRun(gAgent.getAlwaysRun());

		// Update Movement Controls according to AlwaysRun mode
		LLFloaterMove::setAlwaysRunMode(gAgent.getAlwaysRun());

		return true;
	}
};

class LLWorldCheckAlwaysRun : public view_listener_t
{
	bool handleEvent(const LLSD& userdata)
	{
		bool new_value = gAgent.getAlwaysRun();
		return new_value;
	}
};

class LLWorldSetAway : public view_listener_t
{
	bool handleEvent(const LLSD& userdata)
	{
		if (gAgent.getAFK())
		{
			gAgent.clearAFK();
		}
		else
		{
			gAgent.setAFK();
		}
		return true;
	}
};
// [SJ - FIRE-2177 - Making Autorespons a simple Check in the menu again for clarity]
class LLWorldGetAway : public view_listener_t
{
	bool handleEvent(const LLSD& userdata)
	{
		bool new_value = gAgent.getAFK();
		return new_value;
	}
};

class LLWorldSetDoNotDisturb : public view_listener_t
{
	bool handleEvent(const LLSD& userdata)
	{
		if (gAgent.isDoNotDisturb())
		{
			gAgent.setDoNotDisturb(false);
		}
		else
		{
			gAgent.setDoNotDisturb(true);
			LLNotificationsUtil::add("DoNotDisturbModeSet");
		}
		return true;
	}
};

// [SJ - FIRE-2177 - Making Autorespons a simple Check in the menu again for clarity]
class LLWorldGetBusy : public view_listener_t
{
	bool handleEvent(const LLSD& userdata)
	{
		bool new_value = gAgent.isDoNotDisturb();
		return new_value;
	}
};


class LLWorldSetAutorespond : public view_listener_t
{
	bool handleEvent(const LLSD& userdata)
	{
		if (gAgent.getAutorespond())
		{
			gAgent.clearAutorespond();
		}
		else
		{
			gAgent.setAutorespond();
			LLNotificationsUtil::add("AutorespondModeSet");
		}
		return true;
	}
};

// [SJ - FIRE-2177 - Making Autorespons a simple Check in the menu again for clarity]
class LLWorldGetAutorespond : public view_listener_t
{
	bool handleEvent(const LLSD& userdata)
	{
		bool new_value = gAgent.getAutorespond();
		return new_value;
	}
};


class LLWorldSetAutorespondNonFriends : public view_listener_t
{
	bool handleEvent(const LLSD& userdata)
	{
		if (gAgent.getAutorespondNonFriends())
		{
			gAgent.clearAutorespondNonFriends();
		}
		else
		{
			gAgent.setAutorespondNonFriends();
			LLNotificationsUtil::add("AutorespondNonFriendsModeSet");
		}
		return true;
	}
};

// [SJ - FIRE-2177 - Making Autorespons a simple Check in the menu again for clarity]
class LLWorldGetAutorespondNonFriends : public view_listener_t
{
	bool handleEvent(const LLSD& userdata)
	{
		bool new_value = gAgent.getAutorespondNonFriends();
		return new_value;
	}
};

// <FS:PP> FIRE-1245: Option to block/reject teleport offers
class LLWorldSetRejectTeleportOffers : public view_listener_t
{
	bool handleEvent(const LLSD& userdata)
	{
		if (gAgent.getRejectTeleportOffers())
		{
			gAgent.clearRejectTeleportOffers();
		}
		else
		{
			gAgent.setRejectTeleportOffers();
			LLNotificationsUtil::add("RejectTeleportOffersModeSet");
		}
		return true;
	}
};

// [SJ - FIRE-2177 - Making Autorespons a simple Check in the menu again for clarity]
class LLWorldGetRejectTeleportOffers : public view_listener_t
{
	bool handleEvent(const LLSD& userdata)
	{
		bool new_value = gAgent.getRejectTeleportOffers();
		return new_value;
	}
};
// </FS:PP> FIRE-1245: Option to block/reject teleport offers

// <FS:PP> FIRE-15233: Automatic friendship request refusal
class LLWorldSetRejectFriendshipRequests : public view_listener_t
{
	bool handleEvent(const LLSD& userdata)
	{
		if (gAgent.getRejectFriendshipRequests())
		{
			gAgent.clearRejectFriendshipRequests();
		}
		else
		{
			gAgent.setRejectFriendshipRequests();
			LLNotificationsUtil::add("RejectFriendshipRequestsModeSet");
		}
		return true;
	}
};

// [SJ - FIRE-2177 - Making Autorespons a simple Check in the menu again for clarity]
class LLWorldGetRejectFriendshipRequests : public view_listener_t
{
	bool handleEvent(const LLSD& userdata)
	{
		bool new_value = gAgent.getRejectFriendshipRequests();
		return new_value;
	}
};
// </FS:PP> FIRE-15233: Automatic friendship request refusal

// <FS:PP> Option to block/reject all group invites
class LLWorldSetRejectAllGroupInvites : public view_listener_t
{
	bool handleEvent(const LLSD& userdata)
	{
		if (gAgent.getRejectAllGroupInvites())
		{
			gAgent.clearRejectAllGroupInvites();
		}
		else
		{
			gAgent.setRejectAllGroupInvites();
			LLNotificationsUtil::add("RejectAllGroupInvitesModeSet");
		}
		return true;
	}
};

// [SJ - FIRE-2177 - Making Autorespons a simple Check in the menu again for clarity]
class LLWorldGetRejectAllGroupInvites : public view_listener_t
{
	bool handleEvent(const LLSD& userdata)
	{
		bool new_value = gAgent.getRejectAllGroupInvites();
		return new_value;
	}
};
// </FS:PP> Option to block/reject all group invites

class LLWorldCreateLandmark : public view_listener_t
{
	bool handleEvent(const LLSD& userdata)
	{
// [RLVa:KB] - Checked: 2010-09-28 (RLVa-1.4.5) | Added: RLVa-1.0.0
		if (gRlvHandler.hasBehaviour(RLV_BHVR_SHOWLOC))
			return true;
// [/RLVa:KB]

		// <FS:Ansariel> FIRE-817: Separate place details floater
		//LLFloaterSidePanelContainer::showPanel("places", LLSD().with("type", "create_landmark"));
		FSFloaterPlaceDetails::showPlaceDetails(LLSD().with("type", "create_landmark"));
		// </FS:Ansariel>

		return true;
	}
};

class LLWorldPlaceProfile : public view_listener_t
{
	bool handleEvent(const LLSD& userdata)
	{
// [RLVa:KB] - Checked: 2012-02-08 (RLVa-1.4.5) | Added: RLVa-1.4.5
		if (gRlvHandler.hasBehaviour(RLV_BHVR_SHOWLOC))
			return true;
// [/RLVa:KB]

		// <FS:Ansariel> FIRE-817: Separate place details floater
		//LLFloaterSidePanelContainer::showPanel("places", LLSD().with("type", "agent"));
		FSFloaterPlaceDetails::showPlaceDetails(LLSD().with("type", "agent"));
		// </FS:Ansariel>

		return true;
	}
};

// [RLVa:KB] - Checked: 2012-02-08 (RLVa-1.4.5) | Added: RLVa-1.4.5
bool enable_place_profile()
{
	return LLFloaterSidePanelContainer::canShowPanel("places", LLSD().with("type", "agent"));
}
// [/RLVa:KB]

void handle_script_info()
{
	LLUUID object_id;
	if (LLSelectMgr::getInstance()->getSelection()->getPrimaryObject())
	{
		object_id = LLSelectMgr::getInstance()->getSelection()->getPrimaryObject()->mID;
		LL_INFOS() << "Reporting Script Info for object: " << object_id.asString() << LL_ENDL;
		FSLSLBridge::instance().viewerToLSL("getScriptInfo|" + object_id.asString() + "|" + (gSavedSettings.getBOOL("FSScriptInfoExtended") ? "1" : "0"));
	}
}

void handle_look_at_selection(const LLSD& param)
{
	const F32 PADDING_FACTOR = 1.75f;
	BOOL zoom = (param.asString() == "zoom");
	if (!LLSelectMgr::getInstance()->getSelection()->isEmpty())
	{
		gAgentCamera.setFocusOnAvatar(FALSE, ANIMATE);

		LLBBox selection_bbox = LLSelectMgr::getInstance()->getBBoxOfSelection();
		F32 angle_of_view = llmax(0.1f, LLViewerCamera::getInstance()->getAspect() > 1.f ? LLViewerCamera::getInstance()->getView() * LLViewerCamera::getInstance()->getAspect() : LLViewerCamera::getInstance()->getView());
		F32 distance = selection_bbox.getExtentLocal().magVec() * PADDING_FACTOR / atan(angle_of_view);

		LLVector3 obj_to_cam = LLViewerCamera::getInstance()->getOrigin() - selection_bbox.getCenterAgent();
		obj_to_cam.normVec();

		LLUUID object_id;
		if (LLSelectMgr::getInstance()->getSelection()->getPrimaryObject())
		{
			object_id = LLSelectMgr::getInstance()->getSelection()->getPrimaryObject()->mID;
		}
		if (zoom)
		{
			// Make sure we are not increasing the distance between the camera and object
			LLVector3d orig_distance = gAgentCamera.getCameraPositionGlobal() - LLSelectMgr::getInstance()->getSelectionCenterGlobal();
			distance = llmin(distance, (F32) orig_distance.length());
				
			gAgentCamera.setCameraPosAndFocusGlobal(LLSelectMgr::getInstance()->getSelectionCenterGlobal() + LLVector3d(obj_to_cam * distance), 
										LLSelectMgr::getInstance()->getSelectionCenterGlobal(), 
										object_id );
			
		}
		else
		{
			gAgentCamera.setFocusGlobal( LLSelectMgr::getInstance()->getSelectionCenterGlobal(), object_id );
		}	
	}
}

// <FS:Ansariel> Option to try via exact position
//void handle_zoom_to_object(LLUUID object_id)
void handle_zoom_to_object(LLUUID object_id, const LLVector3d& object_pos)
// </FS:Ansariel> Option to try via exact position
{
	// <FS:Zi> Fix camera zoom to look at the avatar's face from the front
	// const F32 PADDING_FACTOR = 2.f;
	// </FS:Zi>

	LLViewerObject* object = gObjectList.findObject(object_id);

	if (object)
	{
		gAgentCamera.setFocusOnAvatar(FALSE, ANIMATE);

		// <FS:Zi> Fix camera zoom to look at the avatar's face from the front
		// LLBBox bbox = object->getBoundingBoxAgent() ;
		// F32 angle_of_view = llmax(0.1f, LLViewerCamera::getInstance()->getAspect() > 1.f ? LLViewerCamera::getInstance()->getView() * LLViewerCamera::getInstance()->getAspect() : LLViewerCamera::getInstance()->getView());
		// F32 distance = bbox.getExtentLocal().magVec() * PADDING_FACTOR / atan(angle_of_view);

		// LLVector3 obj_to_cam = LLViewerCamera::getInstance()->getOrigin() - bbox.getCenterAgent();
		// obj_to_cam.normVec();


		//	LLVector3d object_center_global = gAgent.getPosGlobalFromAgent(bbox.getCenterAgent());

		// 	gAgentCamera.setCameraPosAndFocusGlobal(object_center_global + LLVector3d(obj_to_cam * distance), 
		// 									object_center_global, 

		LLVector3d object_center_global=object->getPositionGlobal();

		float eye_distance=gSavedSettings.getF32("CameraZoomDistance");
		float eye_z_offset=gSavedSettings.getF32("CameraZoomEyeZOffset");
		LLVector3d focus_z_offset=LLVector3d(0.0f,0.0f,gSavedSettings.getF32("CameraZoomFocusZOffset"));

		LLVector3d eye_offset(eye_distance,0.0f,eye_z_offset);
		eye_offset=eye_offset*object->getRotationRegion();

		gAgentCamera.setCameraPosAndFocusGlobal(object_center_global+eye_offset, 
										object_center_global+focus_z_offset, 
		// </FS:Zi>
											object_id );
	}
	// <FS:Ansariel> Option to try via exact position
	else if (object_pos != LLVector3d(-1.f, -1.f, -1.f))
	{
		LLVector3d obj_to_cam = object_pos - gAgent.getPositionGlobal();
		obj_to_cam.normVec();
		obj_to_cam = obj_to_cam * -4.f;
		obj_to_cam.mdV[VZ] += 0.5;

		gAgentCamera.changeCameraToThirdPerson();
		gAgentCamera.unlockView();
		gAgentCamera.setCameraPosAndFocusGlobal(object_pos + obj_to_cam, object_pos, object_id);
	}
	// </FS:Ansariel> Option to try via exact position
}

class LLAvatarInviteToGroup : public view_listener_t
{
	bool handleEvent(const LLSD& userdata)
	{
		LLVOAvatar* avatar = find_avatar_from_object( LLSelectMgr::getInstance()->getSelection()->getPrimaryObject() );
//		if(avatar)
// [RLVa:KB] - Checked: RLVa-1.2.0
		if ( (avatar) && (RlvActions::canShowName(RlvActions::SNC_DEFAULT, avatar->getID())) )
// [/RLVa:KB]
		{
			LLAvatarActions::inviteToGroup(avatar->getID());
		}
		return true;
	}
};

class LLAvatarAddFriend : public view_listener_t
{
	bool handleEvent(const LLSD& userdata)
	{
		LLVOAvatar* avatar = find_avatar_from_object( LLSelectMgr::getInstance()->getSelection()->getPrimaryObject() );
//		if(avatar && !LLAvatarActions::isFriend(avatar->getID()))
// [RLVa:KB] - Checked: RLVa-1.2.0
		if ( (avatar && !LLAvatarActions::isFriend(avatar->getID())) && (RlvActions::canShowName(RlvActions::SNC_DEFAULT, avatar->getID())) )
// [/RLVa:KB]
		{
			request_friendship(avatar->getID());
		}
		return true;
	}
};


class LLAvatarToggleMyProfile : public view_listener_t
{
	bool handleEvent(const LLSD& userdata)
	{
		LLFloater* instance = LLAvatarActions::getProfileFloater(gAgent.getID());
		if (LLFloater::isMinimized(instance))
		{
			instance->setMinimized(FALSE);
			instance->setFocus(TRUE);
		}
		else if (!LLFloater::isShown(instance))
		{
			LLAvatarActions::showProfile(gAgent.getID());
		}
		else if (!instance->hasFocus() && !instance->getIsChrome())
		{
			instance->setFocus(TRUE);
		}
		else
		{
			instance->closeFloater();
		}
		return true;
	}
};

class LLAvatarResetSkeleton: public view_listener_t
{
    bool handleEvent(const LLSD& userdata)
    {
        // <FS:Ansariel> Fix reset skeleton not working
		//LLVOAvatar* avatar = NULL;
        //LLViewerObject *obj = LLSelectMgr::getInstance()->getSelection()->getPrimaryObject();
        //if (obj)
        //{
        //    avatar = obj->getAvatar();
        //}
        LLVOAvatar* avatar = find_avatar_from_object(LLSelectMgr::getInstance()->getSelection()->getPrimaryObject());
        // </FS:Ansariel>
		if(avatar)
        {
            avatar->resetSkeleton(false);
        }
        return true;
    }
};

class LLAvatarEnableResetSkeleton: public view_listener_t
{
    bool handleEvent(const LLSD& userdata)
    {
        LLViewerObject *obj = LLSelectMgr::getInstance()->getSelection()->getPrimaryObject();
        if (obj && obj->getAvatar())
        {
            return true;
        }
        return false;
    }
};


class LLAvatarResetSkeletonAndAnimations : public view_listener_t
{
	bool handleEvent(const LLSD& userdata)
	{
		LLVOAvatar* avatar = find_avatar_from_object(LLSelectMgr::getInstance()->getSelection()->getPrimaryObject());
		if (avatar)
		{
			avatar->resetSkeleton(true);
		}
		return true;
	}
};

class LLAvatarAddContact : public view_listener_t
{
	bool handleEvent(const LLSD& userdata)
	{
		LLVOAvatar* avatar = find_avatar_from_object( LLSelectMgr::getInstance()->getSelection()->getPrimaryObject() );
//		if(avatar)
// [RLVa:KB] - Checked: RLVa-1.2.0
		if ( (avatar) && (RlvActions::canShowName(RlvActions::SNC_DEFAULT, avatar->getID())) )
// [/RLVa:KB]
		{
			create_inventory_callingcard(avatar->getID());
		}
		return true;
	}
};

bool complete_give_money(const LLSD& notification, const LLSD& response, LLObjectSelectionHandle selection)
{
	S32 option = LLNotificationsUtil::getSelectedOption(notification, response);
	if (option == 0)
	{
		gAgent.setDoNotDisturb(false);
	}

	LLViewerObject* objectp = selection->getPrimaryObject();

	// Show avatar's name if paying attachment
	if (objectp && objectp->isAttachment())
	{
		while (objectp && !objectp->isAvatar())
		{
			objectp = (LLViewerObject*)objectp->getParent();
		}
	}

	if (objectp)
	{
		if (objectp->isAvatar())
		{
			const bool is_group = false;
			LLFloaterPayUtil::payDirectly(&give_money,
									  objectp->getID(),
									  is_group);
		}
		else
		{
			LLFloaterPayUtil::payViaObject(&give_money, selection);
		}
	}
	return false;
}

void handle_give_money_dialog()
{
	LLNotification::Params params("DoNotDisturbModePay");
	params.functor.function(boost::bind(complete_give_money, _1, _2, LLSelectMgr::getInstance()->getSelection()));

	if (gAgent.isDoNotDisturb())
	{
		// warn users of being in do not disturb mode during a transaction
		LLNotifications::instance().add(params);
	}
	else
	{
		LLNotifications::instance().forceResponse(params, 1);
	}
}

bool enable_pay_avatar()
{
	LLViewerObject* obj = LLSelectMgr::getInstance()->getSelection()->getPrimaryObject();
	LLVOAvatar* avatar = find_avatar_from_object(obj);
//	return (avatar != NULL);
// [RLVa:KB] - @shownames and @pay
	return (avatar != NULL) && (RlvActions::canShowName(RlvActions::SNC_DEFAULT, avatar->getID())) && (RlvActions::canPayAvatar(avatar->getID()));
// [/RLVa:KB]
}

bool enable_pay_object()
{
	LLViewerObject* object = LLSelectMgr::getInstance()->getSelection()->getPrimaryObject();
	if( object )
	{
		LLViewerObject *parent = (LLViewerObject *)object->getParent();
		if((object->flagTakesMoney()) || (parent && parent->flagTakesMoney()))
		{
// [RLVa:KB] - @buy
			return RlvActions::canBuyObject(object->getID());
// [/RLVa:KB]
//			return true;
		}
	}
	return false;
}

bool enable_object_stand_up()
{
	// 'Object Stand Up' menu item is enabled when agent is sitting on selection
//	return sitting_on_selection();
// [RLVa:KB] - Checked: 2010-07-24 (RLVa-1.2.0g) | Added: RLVa-1.2.0g
	return sitting_on_selection() && ( (!rlv_handler_t::isEnabled()) || (RlvActions::canStand()) );
// [/RLVa:KB]
}

bool enable_object_sit(LLUICtrl* ctrl)
{
	// 'Object Sit' menu item is enabled when agent is not sitting on selection
	bool sitting_on_sel = sitting_on_selection();
	if (!sitting_on_sel)
	{
		std::string item_name = ctrl->getName();

		// init default labels
		init_default_item_label(item_name);

		// Update label
		LLSelectNode* node = LLSelectMgr::getInstance()->getSelection()->getFirstRootNode();
		if (node && node->mValid && !node->mSitName.empty())
		{
			gMenuHolder->childSetValue(item_name, node->mSitName);
		}
		else
		{
			gMenuHolder->childSetValue(item_name, get_default_item_label(item_name));
		}
	}

// [RLVa:KB] - Checked: 2010-04-01 (RLVa-1.2.0c) | Modified: RLVa-1.2.0c
		// RELEASE-RLVA: [SL-2.2.0] Make this match what happens in handle_object_sit_or_stand()
		if (rlv_handler_t::isEnabled())
		{
			const LLPickInfo& pick = LLToolPie::getInstance()->getPick();
			if (pick.mObjectID.notNull())
				sitting_on_sel = !RlvActions::canSit(pick.getObject(), pick.mObjectOffset);
		}
// [/RLVa:KB]

	return !sitting_on_sel && is_object_sittable();
}

void dump_select_mgr(void*)
{
	LLSelectMgr::getInstance()->dump();
}

void dump_inventory(void*)
{
	gInventory.dumpInventory();
}


void handle_dump_followcam(void*)
{
	LLFollowCamMgr::getInstance()->dump();
}

void handle_viewer_enable_message_log(void*)
{
	gMessageSystem->startLogging();
}

void handle_viewer_disable_message_log(void*)
{
	gMessageSystem->stopLogging();
}

void handle_customize_avatar()
{
	// <FS:Ansariel> FIRE-19614: Make CTRL-O toggle the appearance floater
	LLFloater* floater = LLFloaterReg::findInstance("appearance");
	if (floater && floater->isMinimized())
	{
		floater->setMinimized(FALSE);
	}
	else if (LLFloater::isShown(floater))
	{
		LLFloaterReg::hideInstance("appearance");
	}
	else
	// </FS:Ansariel>
	LLFloaterSidePanelContainer::showPanel("appearance", LLSD().with("type", "my_outfits"));
}

void handle_edit_outfit()
{
	LLFloaterSidePanelContainer::showPanel("appearance", LLSD().with("type", "edit_outfit"));
}

void handle_edit_shape()
{
	LLFloaterSidePanelContainer::showPanel("appearance", LLSD().with("type", "edit_shape"));
}

void handle_hover_height()
{
	LLFloaterReg::showInstance("edit_hover_height");
}

void handle_edit_physics()
{
	LLFloaterSidePanelContainer::showPanel("appearance", LLSD().with("type", "edit_physics"));
}

void handle_report_abuse()
{
	// Prevent menu from appearing in screen shot.
	gMenuHolder->hideMenus();
	LLFloaterReporter::showFromMenu(COMPLAINT_REPORT);
}

void handle_buy_currency()
{
	LLBuyCurrencyHTML::openCurrencyFloater();
}

void handle_recreate_lsl_bridge()
{
	FSLSLBridge::instance().recreateBridge();
}

class LLFloaterVisible : public view_listener_t
{
	bool handleEvent(const LLSD& userdata)
	{
		std::string floater_name = userdata.asString();
		bool new_value = false;
		{
			new_value = LLFloaterReg::instanceVisible(floater_name);
		}
		return new_value;
	}
};

class LLShowHelp : public view_listener_t
{
	bool handleEvent(const LLSD& userdata)
	{
		std::string help_topic = userdata.asString();
#ifdef OPENSIM
		if (help_topic.find("grid_") != std::string::npos)
		{
			help_topic.erase(0,5);
			
			std::string url;
			LLSD grid_info;
			LLGridManager::getInstance()->getGridData(grid_info);
			if (grid_info.has(help_topic))
			{
				url = grid_info[help_topic].asString();
			}
			
			if(!url.empty())
			{
				LLWeb::loadURLInternal(url);
			}
			LL_DEBUGS() << "grid_help " <<  help_topic << " url " << url << LL_ENDL;

			return true;
		}
#endif // OPENSIM
		LLViewerHelp* vhelp = LLViewerHelp::getInstance();
		vhelp->showTopic(help_topic);
		
		return true;
	}
};

// <AW: OpenSim>
bool update_grid_help()
{
// <FS:AW  grid management>
	if (!gMenuHolder) //defend crash on shutdown
	{
		return false;
	}
// </FS:AW  grid management>

	bool needs_seperator = false;

#ifdef OPENSIM // <FS:AW optional opensim support>
	LLSD grid_info;
	LLGridManager::getInstance()->getGridData(grid_info);
	std::string grid_label = LLGridManager::getInstance()->getGridLabel();
	bool is_opensim = LLGridManager::getInstance()->isInOpenSim();
	if (is_opensim && grid_info.has("help"))
	{
		needs_seperator = true;
		gMenuHolder->childSetVisible("current_grid_help",true);
		gMenuHolder->childSetLabelArg("current_grid_help", "[CURRENT_GRID]", grid_label);
		gMenuHolder->childSetVisible("current_grid_help_login",true);
		gMenuHolder->childSetLabelArg("current_grid_help_login", "[CURRENT_GRID]", grid_label);
	}
	else
#endif // OPENSIM // <FS:AW optional opensim support>
	{
		gMenuHolder->childSetVisible("current_grid_help",false);
		gMenuHolder->childSetVisible("current_grid_help_login",false);
	}
#ifdef OPENSIM // <FS:AW optional opensim support>
	if (is_opensim && grid_info.has("about"))
	{
		needs_seperator = true;
		gMenuHolder->childSetVisible("current_grid_about",true);
		gMenuHolder->childSetLabelArg("current_grid_about", "[CURRENT_GRID]", grid_label);
		gMenuHolder->childSetVisible("current_grid_about_login",true);
		gMenuHolder->childSetLabelArg("current_grid_about_login", "[CURRENT_GRID]", grid_label);
	}
	else
#endif // OPENSIM // <FS:AW optional opensim support>
	{
		gMenuHolder->childSetVisible("current_grid_about",false);
		gMenuHolder->childSetVisible("current_grid_about_login",false);
	}
	//FIXME: this does nothing
	gMenuHolder->childSetVisible("grid_help_seperator",needs_seperator);
	gMenuHolder->childSetVisible("grid_help_seperator_login",needs_seperator);

// <FS:AW  opensim destinations and avatar picker>
#ifdef OPENSIM // <FS:AW optional opensim support>
	if (is_opensim)
	{
		if (!LLLoginInstance::getInstance()->hasResponse("destination_guide_url") 
		||LLLoginInstance::getInstance()->getResponse("destination_guide_url").asString().empty()
		)
		{
			gMenuHolder->childSetVisible("Avatar Picker", false);
		}
	
		if (!LLLoginInstance::getInstance()->hasResponse("avatar_picker_url") 
		||LLLoginInstance::getInstance()->getResponse("avatar_picker_url").asString().empty()
		)
		{
			gMenuHolder->childSetVisible("Destinations", false);
		}
	}
#endif // OPENSIM // <FS:AW optional opensim support>
// </FS:AW  opensim destinations and avatar picker>

	return true;
}
// </AW: OpenSim>

class LLToggleHelp : public view_listener_t
{
	bool handleEvent(const LLSD& userdata)
	{
		LLFloater* help_browser = (LLFloaterReg::findInstance("help_browser"));
		if (help_browser && help_browser->isInVisibleChain())
		{
			help_browser->closeFloater();
		}
		else
		{
			std::string help_topic = userdata.asString();
			LLViewerHelp* vhelp = LLViewerHelp::getInstance();
			vhelp->showTopic(help_topic);
		}
		return true;
	}
};

class LLToggleSpeak : public view_listener_t
{
	bool handleEvent(const LLSD& userdata)
	{
		LLVoiceClient::getInstance()->toggleUserPTTState();
		return true;
	}
};

bool callback_show_url(const LLSD& notification, const LLSD& response)
{
	S32 option = LLNotificationsUtil::getSelectedOption(notification, response);
	if (0 == option)
	{
		LLWeb::loadURL(notification["payload"]["url"].asString());
	}
	return false;
}

class LLPromptShowURL : public view_listener_t
{
	bool handleEvent(const LLSD& userdata)
	{
		std::string param = userdata.asString();
		std::string::size_type offset = param.find(",");
		if (offset != param.npos)
		{
			std::string alert = param.substr(0, offset);
			std::string url = param.substr(offset+1);

			if (LLWeb::useExternalBrowser(url))
			{ 
				// <FS:Ansariel> FS-1951: LLWeb::loadURL() will spawn the WebLaunchExternalTarget
				//               confirmation if opening with an external browser
    			//LLSD payload;
    			//payload["url"] = url;
    			//LLNotificationsUtil::add(alert, LLSD(), payload, callback_show_url);
				if (alert == "WebLaunchExternalTarget")
				{
					LLWeb::loadURL(url);
				}
				else
				{
					LLSD payload;
					payload["url"] = url;
					LLNotificationsUtil::add(alert, LLSD(), payload, callback_show_url);
				}
				// </FS:Ansariel>
			}
			else
			{
		        LLWeb::loadURL(url);
			}
		}
		else
		{
			LL_INFOS() << "PromptShowURL invalid parameters! Expecting \"ALERT,URL\"." << LL_ENDL;
		}
		return true;
	}
};

bool callback_show_file(const LLSD& notification, const LLSD& response)
{
	S32 option = LLNotificationsUtil::getSelectedOption(notification, response);
	if (0 == option)
	{
		LLWeb::loadURL(notification["payload"]["url"]);
	}
	return false;
}

class LLPromptShowFile : public view_listener_t
{
	bool handleEvent(const LLSD& userdata)
	{
		std::string param = userdata.asString();
		std::string::size_type offset = param.find(",");
		if (offset != param.npos)
		{
			std::string alert = param.substr(0, offset);
			std::string file = param.substr(offset+1);

			LLSD payload;
			payload["url"] = file;
			LLNotificationsUtil::add(alert, LLSD(), payload, callback_show_file);
		}
		else
		{
			LL_INFOS() << "PromptShowFile invalid parameters! Expecting \"ALERT,FILE\"." << LL_ENDL;
		}
		return true;
	}
};

class LLShowAgentProfile : public view_listener_t
{
	bool handleEvent(const LLSD& userdata)
	{
		LLUUID agent_id;
		if (userdata.asString() == "agent")
		{
			agent_id = gAgent.getID();
		}
		else if (userdata.asString() == "hit object")
		{
			LLViewerObject* objectp = LLSelectMgr::getInstance()->getSelection()->getPrimaryObject();
			if (objectp)
			{
				agent_id = objectp->getID();
			}
		}
		else
		{
			agent_id = userdata.asUUID();
		}

		LLVOAvatar* avatar = find_avatar_from_object(agent_id);
//		if (avatar)
// [RLVa:KB] - Checked: RLVa-1.2.0
		if ( (avatar) && ((RlvActions::canShowName(RlvActions::SNC_DEFAULT, agent_id)) || (gAgent.getID() == agent_id)) )
// [/RLVa:KB]
		{
			LLAvatarActions::showProfile(avatar->getID());
		}
		return true;
	}
};

class LLToggleAgentProfile : public view_listener_t
{
	bool handleEvent(const LLSD& userdata)
	{
		LLUUID agent_id;
		if (userdata.asString() == "agent")
		{
			agent_id = gAgent.getID();
		}
		else if (userdata.asString() == "hit object")
		{
			LLViewerObject* objectp = LLSelectMgr::getInstance()->getSelection()->getPrimaryObject();
			if (objectp)
			{
				agent_id = objectp->getID();
			}
		}
		else
		{
			agent_id = userdata.asUUID();
		}

		LLVOAvatar* avatar = find_avatar_from_object(agent_id);
		if (avatar)
		{
			if (!LLAvatarActions::profileVisible(avatar->getID()))
			{
				LLAvatarActions::showProfile(avatar->getID());
			}
			else
			{
				LLAvatarActions::hideProfile(avatar->getID());
			}
		}
		return true;
	}
};

class LLLandEdit : public view_listener_t
{
	bool handleEvent(const LLSD& userdata)
	{
		if (gAgentCamera.getFocusOnAvatar() && gSavedSettings.getBOOL("EditCameraMovement") )
		{
			// zoom in if we're looking at the avatar
			gAgentCamera.setFocusOnAvatar(FALSE, ANIMATE);
			gAgentCamera.setFocusGlobal(LLToolPie::getInstance()->getPick());

			gAgentCamera.cameraOrbitOver( F_PI * 0.25f );
			gViewerWindow->moveCursorToCenter();
		}
		else if ( gSavedSettings.getBOOL("EditCameraMovement") )
		{
			gAgentCamera.setFocusGlobal(LLToolPie::getInstance()->getPick());
			gViewerWindow->moveCursorToCenter();
		}


		LLViewerParcelMgr::getInstance()->selectParcelAt( LLToolPie::getInstance()->getPick().mPosGlobal );

		LLFloaterReg::showInstance("build");

		// Switch to land edit toolset
		LLToolMgr::getInstance()->getCurrentToolset()->selectTool( LLToolSelectLand::getInstance() );
		return true;
	}
};

class LLMuteParticle : public view_listener_t
{
	// <FS:Ansariel> Blocklist sometimes shows "(waiting)" as avatar name when blocking particle owners
	void onAvatarNameCache(const LLUUID& av_id, const LLAvatarName& av_name)
	{
		LLMute mute(av_id, av_name.getUserName(), LLMute::AGENT);
		if (LLMuteList::getInstance()->isMuted(mute.mID))
		{
			LLMuteList::getInstance()->remove(mute);
		}
		else
		{
			LLMuteList::getInstance()->add(mute);
			LLPanelBlockedList::showPanelAndSelect(mute.mID);
		}
	}
	// </FS:Ansariel>

	bool handleEvent(const LLSD& userdata)
	{
		LLUUID id = LLToolPie::getInstance()->getPick().mParticleOwnerID;
		
		if (id.notNull())
		{
			// <FS:Ansariel> Blocklist sometimes shows "(waiting)" as avatar name when blocking particle owners
			//LLAvatarName av_name;
			//LLAvatarNameCache::get(id, &av_name);

			//LLMute mute(id, av_name.getUserName(), LLMute::AGENT);
			//if (LLMuteList::getInstance()->isMuted(mute.mID))
			//{
			//	LLMuteList::getInstance()->remove(mute);
			//}
			//else
			//{
			//	LLMuteList::getInstance()->add(mute);
			//	LLPanelBlockedList::showPanelAndSelect(mute.mID);
			//}
			LLAvatarNameCache::get(id, boost::bind(&LLMuteParticle::onAvatarNameCache, this, _1, _2));
			// </FS:Ansariel>
		}

		return true;
	}
};

class LLWorldEnableBuyLand : public view_listener_t
{
	bool handleEvent(const LLSD& userdata)
	{
		bool new_value = LLViewerParcelMgr::getInstance()->canAgentBuyParcel(
								LLViewerParcelMgr::getInstance()->selectionEmpty()
									? LLViewerParcelMgr::getInstance()->getAgentParcel()
									: LLViewerParcelMgr::getInstance()->getParcelSelection()->getParcel(),
								false);
		return new_value;
	}
};

BOOL enable_buy_land(void*)
{
	return LLViewerParcelMgr::getInstance()->canAgentBuyParcel(
				LLViewerParcelMgr::getInstance()->getParcelSelection()->getParcel(), false);
}

void handle_buy_land()
{
	LLViewerParcelMgr* vpm = LLViewerParcelMgr::getInstance();
	if (vpm->selectionEmpty())
	{
		vpm->selectParcelAt(gAgent.getPositionGlobal());
	}
	vpm->startBuyLand();
}

class LLObjectAttachToAvatar : public view_listener_t
{
public:
	LLObjectAttachToAvatar(bool replace) : mReplace(replace) {}
	static void setObjectSelection(LLObjectSelectionHandle selection) { sObjectSelection = selection; }

private:
	bool handleEvent(const LLSD& userdata)
	{
		setObjectSelection(LLSelectMgr::getInstance()->getSelection());
		LLViewerObject* selectedObject = sObjectSelection->getFirstRootObject();
		if (selectedObject)
		{
			S32 index = userdata.asInteger();
			LLViewerJointAttachment* attachment_point = NULL;
			if (index > 0)
				attachment_point = get_if_there(gAgentAvatarp->mAttachmentPoints, index, (LLViewerJointAttachment*)NULL);

// [RLVa:KB] - Checked: 2010-09-28 (RLVa-1.2.1f) | Modified: RLVa-1.2.1f
			// RELEASE-RLVa: [SL-2.2.0] If 'index != 0' then the object will be "add attached" [see LLSelectMgr::sendAttach()]
			if ( (rlv_handler_t::isEnabled()) &&
				 ( ((!index) && (gRlvAttachmentLocks.hasLockedAttachmentPoint(RLV_LOCK_ANY))) ||		    // Can't wear on default
				   ((index) && ((RLV_WEAR_ADD & gRlvAttachmentLocks.canAttach(attachment_point)) == 0)) ||	// or non-attachable attachpt
				   (gRlvHandler.hasBehaviour(RLV_BHVR_REZ)) ) )											    // Attach on object == "Take"
			{
				setObjectSelection(NULL); // Clear the selection or it'll get stuck
				return true;
			}
// [/RLVa:KB]

			confirmReplaceAttachment(0, attachment_point);
		}
		return true;
	}

	static void onNearAttachObject(BOOL success, void *user_data);
	void confirmReplaceAttachment(S32 option, LLViewerJointAttachment* attachment_point);
	class CallbackData : public LLSelectionCallbackData
	{
	public:
		CallbackData(LLViewerJointAttachment* point, bool replace) : LLSelectionCallbackData(), mAttachmentPoint(point), mReplace(replace) {}

		LLViewerJointAttachment*	mAttachmentPoint;
		bool						mReplace;
	};

protected:
	static LLObjectSelectionHandle sObjectSelection;
	bool mReplace;
};

LLObjectSelectionHandle LLObjectAttachToAvatar::sObjectSelection;

// static
void LLObjectAttachToAvatar::onNearAttachObject(BOOL success, void *user_data)
{
	if (!user_data) return;
	CallbackData* cb_data = static_cast<CallbackData*>(user_data);

	if (success)
	{
		const LLViewerJointAttachment *attachment = cb_data->mAttachmentPoint;
		
		U8 attachment_id = 0;
		if (attachment)
		{
			for (LLVOAvatar::attachment_map_t::const_iterator iter = gAgentAvatarp->mAttachmentPoints.begin();
				 iter != gAgentAvatarp->mAttachmentPoints.end(); ++iter)
			{
				if (iter->second == attachment)
				{
					attachment_id = iter->first;
					break;
				}
			}
		}
		else
		{
			// interpret 0 as "default location"
			attachment_id = 0;
		}
		LLSelectMgr::getInstance()->sendAttach(cb_data->getSelection(), attachment_id, cb_data->mReplace);
	}
	LLObjectAttachToAvatar::setObjectSelection(NULL);

	delete cb_data;
}

// static
void LLObjectAttachToAvatar::confirmReplaceAttachment(S32 option, LLViewerJointAttachment* attachment_point)
{
	if (option == 0/*YES*/)
	{
		LLViewerObject* selectedObject = LLSelectMgr::getInstance()->getSelection()->getFirstRootObject();
		if (selectedObject)
		{
			const F32 MIN_STOP_DISTANCE = 1.f;	// meters
			const F32 ARM_LENGTH = 0.5f;		// meters
			const F32 SCALE_FUDGE = 1.5f;

			F32 stop_distance = SCALE_FUDGE * selectedObject->getMaxScale() + ARM_LENGTH;
			if (stop_distance < MIN_STOP_DISTANCE)
			{
				stop_distance = MIN_STOP_DISTANCE;
			}

			LLVector3 walkToSpot = selectedObject->getPositionAgent();
			
			// make sure we stop in front of the object
			LLVector3 delta = walkToSpot - gAgent.getPositionAgent();
			delta.normVec();
			delta = delta * 0.5f;
			walkToSpot -= delta;

			// The callback will be called even if avatar fails to get close enough to the object, so we won't get a memory leak.
			CallbackData* user_data = new CallbackData(attachment_point, mReplace);
			gAgent.startAutoPilotGlobal(gAgent.getPosGlobalFromAgent(walkToSpot), "Attach", NULL, onNearAttachObject, user_data, stop_distance);
			gAgentCamera.clearFocusObject();
		}
	}
}

void callback_attachment_drop(const LLSD& notification, const LLSD& response)
{
	// Ensure user confirmed the drop
	S32 option = LLNotificationsUtil::getSelectedOption(notification, response);
	if (option != 0) return;

	// Called when the user clicked on an object attached to them
	// and selected "Drop".
	LLUUID object_id = notification["payload"]["object_id"].asUUID();
	LLViewerObject *object = gObjectList.findObject(object_id);
	
	if (!object)
	{
		LL_WARNS() << "handle_drop_attachment() - no object to drop" << LL_ENDL;
		return;
	}

	LLViewerObject *parent = (LLViewerObject*)object->getParent();
	while (parent)
	{
		if(parent->isAvatar())
		{
			break;
		}
		object = parent;
		parent = (LLViewerObject*)parent->getParent();
	}

	if (!object)
	{
		LL_WARNS() << "handle_detach() - no object to detach" << LL_ENDL;
		return;
	}

	if (object->isAvatar())
	{
		LL_WARNS() << "Trying to detach avatar from avatar." << LL_ENDL;
		return;
	}
	
	// reselect the object
	LLSelectMgr::getInstance()->selectObjectAndFamily(object);

	LLSelectMgr::getInstance()->sendDropAttachment();

	return;
}

class LLAttachmentDrop : public view_listener_t
{
	bool handleEvent(const LLSD& userdata)
	{
// [RLVa:KB] - Checked: 2010-03-15 (RLVa-1.2.0e) | Modified: RLVa-1.0.5
		if (rlv_handler_t::isEnabled())
		{
			if (gRlvAttachmentLocks.hasLockedAttachmentPoint(RLV_LOCK_REMOVE))
			{
				// NOTE: copy/paste of the code in enable_detach()
				LLObjectSelectionHandle hSelect = LLSelectMgr::getInstance()->getSelection();
				RlvSelectHasLockedAttach f;
				if ( (hSelect->isAttachment()) && (hSelect->getFirstRootNode(&f, FALSE) != NULL) )
					return true;
			}
			if (gRlvHandler.hasBehaviour(RLV_BHVR_REZ))
			{
				return true;
			}
		}
// [/RLVa:KB]

		LLSD payload;
		LLViewerObject *object = LLSelectMgr::getInstance()->getSelection()->getPrimaryObject();

		if (object) 
		{
			payload["object_id"] = object->getID();
		}
		else
		{
			LL_WARNS() << "Drop object not found" << LL_ENDL;
			return true;
		}

		LLNotificationsUtil::add("AttachmentDrop", LLSD(), payload, &callback_attachment_drop);
		return true;
	}
};

// called from avatar pie menu
class LLAttachmentDetachFromPoint : public view_listener_t
{
	bool handleEvent(const LLSD& user_data)
	{
		uuid_vec_t ids_to_remove;
		const LLViewerJointAttachment *attachment = get_if_there(gAgentAvatarp->mAttachmentPoints, user_data.asInteger(), (LLViewerJointAttachment*)NULL);
//		if (attachment->getNumObjects() > 0)
// [RLVa:KB] - Checked: 2010-03-04 (RLVa-1.2.0a) | Added: RLVa-1.2.0a
		if ( (attachment->getNumObjects() > 0) && ((!rlv_handler_t::isEnabled()) || (gRlvAttachmentLocks.canDetach(attachment))) )
// [/RLVa:KB]
		{
			for (LLViewerJointAttachment::attachedobjs_vec_t::const_iterator iter = attachment->mAttachedObjects.begin();
				 iter != attachment->mAttachedObjects.end();
				 iter++)
			{
				LLViewerObject *attached_object = iter->get();
// [RLVa:KB] - Checked: 2010-03-04 (RLVa-1.2.0a) | Added: RLVa-1.2.0a
				if ( (rlv_handler_t::isEnabled()) && (gRlvAttachmentLocks.isLockedAttachment(attached_object)) )
					continue;
				ids_to_remove.push_back(attached_object->getAttachmentItemID());
// [/RLVa:KB]
			}
        }
		if (!ids_to_remove.empty())
		{
			LLAppearanceMgr::instance().removeItemsFromAvatar(ids_to_remove);
		}
		return true;
	}
};

static bool onEnableAttachmentLabel(LLUICtrl* ctrl, const LLSD& data)
{
// [RLVa:KB] - Checked: 2010-09-28 (RLVa-1.2.1f) | Modified: RLVa-1.2.1f
	// RELEASE-RLVa: [SL-2.2.0] When attaching to a specific point the object will be "add attached" [see LLSelectMgr::sendAttach()]
	bool fRlvEnable = true;
// [/RLVa:KB]
	std::string label;
	LLMenuItemGL* menu = dynamic_cast<LLMenuItemGL*>(ctrl);
	if (menu)
	{
		const LLViewerJointAttachment *attachment = get_if_there(gAgentAvatarp->mAttachmentPoints, data["index"].asInteger(), (LLViewerJointAttachment*)NULL);
		if (attachment)
		{
			label = data["label"].asString();
			for (LLViewerJointAttachment::attachedobjs_vec_t::const_iterator attachment_iter = attachment->mAttachedObjects.begin();
				 attachment_iter != attachment->mAttachedObjects.end();
				 ++attachment_iter)
			{
				const LLViewerObject* attached_object = attachment_iter->get();
				if (attached_object)
				{
					LLViewerInventoryItem* itemp = gInventory.getItem(attached_object->getAttachmentItemID());
					// <FS:Ansariel> Hide bridge from attach to HUD menus
					//if (itemp)
					if (itemp && !(FSLSLBridge::instance().getBridge() && FSLSLBridge::instance().getBridge()->getUUID() == itemp->getUUID() && data["index"].asInteger() == FS_BRIDGE_POINT))
					// </FS:Ansariel>
					{
						label += std::string(" (") + itemp->getName() + std::string(")");
						break;
					}
				}
			}
		}

// [RLVa:KB] - Checked: 2010-09-28 (RLVa-1.2.1f) | Modified: RLVa-1.2.1f
		if (rlv_handler_t::isEnabled())
			fRlvEnable = (!gRlvAttachmentLocks.isLockedAttachmentPoint(attachment, RLV_LOCK_ADD));
// [/RLVa:KB]

		menu->setLabel(label);
	}
//	return true;
// [RLVa:KB] - Checked: 2010-02-27 (RLVa-1.2.0a) | Added: RLVa-1.2.0a
	return fRlvEnable;
// [/RLVa:KB]
}

class LLAttachmentDetach : public view_listener_t
{
	bool handleEvent(const LLSD& userdata)
	{
		// Called when the user clicked on an object attached to them
		// and selected "Detach".
		LLViewerObject *object = LLSelectMgr::getInstance()->getSelection()->getPrimaryObject();
		if (!object)
		{
			LL_WARNS() << "handle_detach() - no object to detach" << LL_ENDL;
			return true;
		}

		LLViewerObject *parent = (LLViewerObject*)object->getParent();
		while (parent)
		{
			if(parent->isAvatar())
			{
				break;
			}
			object = parent;
			parent = (LLViewerObject*)parent->getParent();
		}

		if (!object)
		{
			LL_WARNS() << "handle_detach() - no object to detach" << LL_ENDL;
			return true;
		}

		if (object->isAvatar())
		{
			LL_WARNS() << "Trying to detach avatar from avatar." << LL_ENDL;
			return true;
		}

// [RLVa:KB] - Checked: 2010-03-15 (RLVa-1.2.0a) | Modified: RLVa-1.0.5
		// NOTE: copy/paste of the code in enable_detach()
		if ( (rlv_handler_t::isEnabled()) && (gRlvAttachmentLocks.hasLockedAttachmentPoint(RLV_LOCK_REMOVE)) )
		{
			LLObjectSelectionHandle hSelect = LLSelectMgr::getInstance()->getSelection();
			RlvSelectHasLockedAttach f;
			if ( (hSelect->isAttachment()) && (hSelect->getFirstRootNode(&f, FALSE) != NULL) )
				return true;
		}
// [/RLVa:KB]

		LLAppearanceMgr::instance().removeItemFromAvatar(object->getAttachmentItemID());

		return true;
	}
};

//Adding an observer for a Jira 2422 and needs to be a fetch observer
//for Jira 3119
class LLWornItemFetchedObserver : public LLInventoryFetchItemsObserver
{
public:
	LLWornItemFetchedObserver(const LLUUID& worn_item_id) :
		LLInventoryFetchItemsObserver(worn_item_id)
	{}
	virtual ~LLWornItemFetchedObserver() {}

protected:
	virtual void done()
	{
		gMenuAttachmentSelf->buildDrawLabels();
		gInventory.removeObserver(this);
		delete this;
	}
};

// You can only drop items on parcels where you can build.
class LLAttachmentEnableDrop : public view_listener_t
{
	bool handleEvent(const LLSD& userdata)
	{
		BOOL can_build   = gAgent.isGodlike() || (LLViewerParcelMgr::getInstance()->allowAgentBuild());

		//Add an inventory observer to only allow dropping the newly attached item
		//once it exists in your inventory.  Look at Jira 2422.
		//-jwolk

		// A bug occurs when you wear/drop an item before it actively is added to your inventory
		// if this is the case (you're on a slow sim, etc.) a copy of the object,
		// well, a newly created object with the same properties, is placed
		// in your inventory.  Therefore, we disable the drop option until the
		// item is in your inventory

		LLViewerObject*              object         = LLSelectMgr::getInstance()->getSelection()->getPrimaryObject();
		LLViewerJointAttachment*     attachment     = NULL;
		LLInventoryItem*             item           = NULL;

		// Do not enable drop if all faces of object are not enabled
		if (object && LLSelectMgr::getInstance()->getSelection()->contains(object,SELECT_ALL_TES ))
		{
    		S32 attachmentID  = ATTACHMENT_ID_FROM_STATE(object->getAttachmentState());
			attachment = get_if_there(gAgentAvatarp->mAttachmentPoints, attachmentID, (LLViewerJointAttachment*)NULL);

			if (attachment)
			{
				for (LLViewerJointAttachment::attachedobjs_vec_t::iterator attachment_iter = attachment->mAttachedObjects.begin();
					 attachment_iter != attachment->mAttachedObjects.end();
					 ++attachment_iter)
				{
					// make sure item is in your inventory (it could be a delayed attach message being sent from the sim)
					// so check to see if the item is in the inventory already
					item = gInventory.getItem(attachment_iter->get()->getAttachmentItemID());
					if (!item)
					{
						// Item does not exist, make an observer to enable the pie menu 
						// when the item finishes fetching worst case scenario 
						// if a fetch is already out there (being sent from a slow sim)
						// we refetch and there are 2 fetches
						LLWornItemFetchedObserver* worn_item_fetched = new LLWornItemFetchedObserver((*attachment_iter)->getAttachmentItemID());		
						worn_item_fetched->startFetch();
						gInventory.addObserver(worn_item_fetched);
					}
				}
			}
		}
		
		//now check to make sure that the item is actually in the inventory before we enable dropping it
//		bool new_value = enable_detach() && can_build && item;
// [RLVa:KB] - Checked: 2010-03-24 (RLVa-1.0.0b) | Modified: RLVa-1.0.0b
		bool new_value = enable_detach() && can_build && item && (!gRlvHandler.hasBehaviour(RLV_BHVR_REZ));
// [/RLVa:KB]

		return new_value;
	}
};

BOOL enable_detach(const LLSD&)
{
	LLViewerObject* object = LLSelectMgr::getInstance()->getSelection()->getPrimaryObject();
	
	// Only enable detach if all faces of object are selected
	if (!object ||
		!object->isAttachment() ||
		!LLSelectMgr::getInstance()->getSelection()->contains(object,SELECT_ALL_TES ))
	{
		return FALSE;
	}

	// Find the avatar who owns this attachment
	LLViewerObject* avatar = object;
	while (avatar)
	{
		// ...if it's you, good to detach
		if (avatar->getID() == gAgent.getID())
		{
// [RLVa:KB] - Checked: 2010-03-15 (RLVa-1.2.0a) | Modified: RLVa-1.0.5
			// NOTE: this code is reused as-is in LLAttachmentDetach::handleEvent() and LLAttachmentDrop::handleEvent()
			//       so any changes here should be reflected there as well

			// RELEASE-RLVa: [SL-2.2.0] LLSelectMgr::sendDetach() and LLSelectMgr::sendDropAttachment() call sendListToRegions with
			//                          SEND_ONLY_ROOTS so we only need to examine the roots which saves us time
			if ( (rlv_handler_t::isEnabled()) && (gRlvAttachmentLocks.hasLockedAttachmentPoint(RLV_LOCK_REMOVE)) )
			{
				LLObjectSelectionHandle hSelect = LLSelectMgr::getInstance()->getSelection();
				RlvSelectHasLockedAttach f;
				if ( (hSelect->isAttachment()) && (hSelect->getFirstRootNode(&f, FALSE) != NULL) )
					return FALSE;
			}
// [/RLVa:KB]
			return TRUE;
		}

		avatar = (LLViewerObject*)avatar->getParent();
	}

	return FALSE;
}

class LLAttachmentEnableDetach : public view_listener_t
{
	bool handleEvent(const LLSD& userdata)
	{
		bool new_value = enable_detach();
		return new_value;
	}
};

// Used to tell if the selected object can be attached to your avatar.
//BOOL object_selected_and_point_valid()
// [RLVa:KB] - Checked: 2010-03-16 (RLVa-1.2.0a) | Added: RLVa-1.2.0a
BOOL object_selected_and_point_valid(const LLSD& sdParam)
// [/RLVa:KB]
{
// [RLVa:KB] - Checked: 2010-09-28 (RLVa-1.2.1f) | Modified: RLVa-1.2.1f
	if (rlv_handler_t::isEnabled())
	{
		if (!isAgentAvatarValid())
			return FALSE;

		// RELEASE-RLVa: [SL-2.2.0] Look at the caller graph for this function on every new release
		//   - object_is_wearable() => dead code [sdParam == 0 => default attach point => OK!]
		//   - enabler set up in LLVOAvatarSelf::buildMenus() => Rezzed prim / Put On / "Attach To" [sdParam == idxAttachPt]
		//   - "Object.EnableWear" enable => Rezzed prim / Put On / "Wear" or "Add" [sdParam blank]
		// RELEASE-RLVa: [SL-2.2.0] If 'idxAttachPt != 0' then the object will be "add attached" [see LLSelectMgr::sendAttach()]
		const LLViewerJointAttachment* pAttachPt = 
			get_if_there(gAgentAvatarp->mAttachmentPoints, sdParam.asInteger(), (LLViewerJointAttachment*)NULL);
		if ( ((!pAttachPt) && (gRlvAttachmentLocks.hasLockedAttachmentPoint(RLV_LOCK_ANY))) ||		// Can't wear on default attach point
			 ((pAttachPt) && ((RLV_WEAR_ADD & gRlvAttachmentLocks.canAttach(pAttachPt)) == 0)) ||	// or non-attachable attach point
			 (gRlvHandler.hasBehaviour(RLV_BHVR_REZ)) )												// Attach on object == "Take"
		{
			return FALSE;
		}
	}
// [/RLVa:KB]

	LLObjectSelectionHandle selection = LLSelectMgr::getInstance()->getSelection();
	for (LLObjectSelection::root_iterator iter = selection->root_begin();
		 iter != selection->root_end(); iter++)
	{
		LLSelectNode* node = *iter;
		LLViewerObject* object = node->getObject();
		LLViewerObject::const_child_list_t& child_list = object->getChildren();
		for (LLViewerObject::child_list_t::const_iterator iter = child_list.begin();
			 iter != child_list.end(); iter++)
		{
			LLViewerObject* child = *iter;
			if (child->isAvatar())
			{
				return FALSE;
			}
		}
	}

	return (selection->getRootObjectCount() == 1) && 
		(selection->getFirstRootObject()->getPCode() == LL_PCODE_VOLUME) && 
		selection->getFirstRootObject()->permYouOwner() &&
		selection->getFirstRootObject()->flagObjectMove() &&
		!selection->getFirstRootObject()->flagObjectPermanent() &&
		!((LLViewerObject*)selection->getFirstRootObject()->getRoot())->isAvatar() && 
		(selection->getFirstRootObject()->getNVPair("AssetContainer") == NULL);
}


BOOL object_is_wearable()
{
	if (!isAgentAvatarValid())
	{
		return FALSE;
	}
//	if (!object_selected_and_point_valid())
// [RLVa:KB] - Checked: 2010-03-16 (RLVa-1.2.0a) | Added: RLVa-1.2.0a
	if (!object_selected_and_point_valid(LLSD(0)))
// [/RLVa:KB]
	{
		return FALSE;
	}
	if (sitting_on_selection())
	{
		return FALSE;
	}
	return gAgentAvatarp->canAttachMoreObjects();
}

class LLAttachmentPointFilled : public view_listener_t
{
	bool handleEvent(const LLSD& user_data)
	{
		bool enable = false;
		LLVOAvatar::attachment_map_t::iterator found_it = gAgentAvatarp->mAttachmentPoints.find(user_data.asInteger());
		if (found_it != gAgentAvatarp->mAttachmentPoints.end())
		{
//			enable = found_it->second->getNumObjects() > 0;
// [RLVa:KB] - Checked: 2010-03-04 (RLVa-1.2.0a) | Added: RLVa-1.2.0a
			// Enable the option if there is at least one attachment on this attachment point that can be detached
			enable = (found_it->second->getNumObjects() > 0) && 
				((!rlv_handler_t::isEnabled()) || (gRlvAttachmentLocks.canDetach(found_it->second)));
// [/RLVa:KB]
		}
		return enable;
	}
};

class LLAvatarSendIM : public view_listener_t
{
	bool handleEvent(const LLSD& userdata)
	{
		LLVOAvatar* avatar = find_avatar_from_object( LLSelectMgr::getInstance()->getSelection()->getPrimaryObject() );
//		if(avatar)
// [RLVa:KB] - Checked: RLVa-1.2.0
		if ( (avatar) && (RlvActions::canShowName(RlvActions::SNC_DEFAULT, avatar->getID())) )
// [/RLVa:KB]
		{
			LLAvatarActions::startIM(avatar->getID());
		}
		return true;
	}
};

class LLAvatarCall : public view_listener_t
{
	bool handleEvent(const LLSD& userdata)
	{
		LLVOAvatar* avatar = find_avatar_from_object( LLSelectMgr::getInstance()->getSelection()->getPrimaryObject() );
//		if(avatar)
// [RLVa:KB] - Checked: RLVa-1.2.0
		if ( (avatar) && (RlvActions::canShowName(RlvActions::SNC_DEFAULT, avatar->getID())) )
// [/RLVa:KB]
		{
			LLAvatarActions::startCall(avatar->getID());
		}
		return true;
	}
};

// [RLVa:KB] - Checked: RLVa-1.2.1
bool enable_avatar_call()
{
	if (RlvActions::isRlvEnabled())
	{
		const LLVOAvatar* pAvatar = find_avatar_from_object(LLSelectMgr::getInstance()->getSelection()->getPrimaryObject());
		if ((!pAvatar) || (!RlvActions::canShowName(RlvActions::SNC_DEFAULT, pAvatar->getID())))
			return false;
	}
	return LLAvatarActions::canCall();
}
// [/RLVa:KB]

namespace
{
	struct QueueObjects : public LLSelectedNodeFunctor
	{
		BOOL scripted;
		BOOL modifiable;
		LLFloaterScriptQueue* mQueue;
		QueueObjects(LLFloaterScriptQueue* q) : mQueue(q), scripted(FALSE), modifiable(FALSE) {}
		virtual bool apply(LLSelectNode* node)
		{
			LLViewerObject* obj = node->getObject();
			if (!obj)
			{
				return true;
			}
			scripted = obj->flagScripted();
			modifiable = obj->permModify();

			if( scripted && modifiable )
			{
				mQueue->addObject(obj->getID(), node->mName);
				return false;
			}
			else
			{
				return true; // fail: stop applying
			}
		}
	};
}

void queue_actions(LLFloaterScriptQueue* q, const std::string& msg)
{
	QueueObjects func(q);
	LLSelectMgr *mgr = LLSelectMgr::getInstance();
	LLObjectSelectionHandle selectHandle = mgr->getSelection();
	bool fail = selectHandle->applyToNodes(&func);
	if(fail)
	{
		if ( !func.scripted )
		{
			std::string noscriptmsg = std::string("Cannot") + msg + "SelectObjectsNoScripts";
			LLNotificationsUtil::add(noscriptmsg);
		}
		else if ( !func.modifiable )
		{
			std::string nomodmsg = std::string("Cannot") + msg + "SelectObjectsNoPermission";
			LLNotificationsUtil::add(nomodmsg);
		}
		else
		{
			LL_ERRS() << "Bad logic." << LL_ENDL;
		}
	}
	else
	{
		if (!q->start())
		{
			LL_WARNS() << "Unexpected script compile failure." << LL_ENDL;
		}
	}
}

class LLToolsSelectedScriptAction : public view_listener_t
{
	bool handleEvent(const LLSD& userdata)
	{
		// <FS> Script reset in edit floater
		//std::string action = userdata.asString();
		//bool mono = false;
		//std::string msg, name;
		//std::string title;
		//if (action == "compile mono")
		//{
		//	name = "compile_queue";
		//	mono = true;
		//	msg = "Recompile";
		//	title = LLTrans::getString("CompileQueueTitle");
		//}
		//if (action == "compile lsl")
		//{
		//	name = "compile_queue";
		//	msg = "Recompile";
		//	title = LLTrans::getString("CompileQueueTitle");
		//}
		//else if (action == "reset")
		//{
		//	name = "reset_queue";
		//	msg = "Reset";
		//	title = LLTrans::getString("ResetQueueTitle");
		//}
		//else if (action == "start")
		//{
		//	name = "start_queue";
		//	msg = "SetRunning";
		//	title = LLTrans::getString("RunQueueTitle");
		//}
		//else if (action == "stop")
		//{
		//	name = "stop_queue";
		//	msg = "SetRunningNot";
		//	title = LLTrans::getString("NotRunQueueTitle");
		//}
		//LLUUID id; id.generate();

		//LLFloaterScriptQueue* queue = LLFloaterReg::getTypedInstance<LLFloaterScriptQueue>(name, LLSD(id));
		//if (queue)
		//{
		//	queue->setMono(mono);
		//	queue_actions(queue, msg);
		//	queue->setTitle(title);
		//}
		//else
		//{
		//	LL_WARNS() << "Failed to generate LLFloaterScriptQueue with action: " << action << LL_ENDL;
		//}
		handle_selected_script_action(userdata.asString());
		// </FS>
		return true;
	}
};

// <FS> Script reset in edit floater
void handle_selected_script_action(const std::string& action)
{
// [RLVa:KB] - Checked: 2010-04-19 (RLVa-1.2.0f) | Modified: RLVa-1.0.5a
		// We'll allow resetting the scripts of objects on a non-attachable attach point since they wouldn't be able to circumvent anything
		if ( (rlv_handler_t::isEnabled()) && (gRlvAttachmentLocks.hasLockedAttachmentPoint(RLV_LOCK_REMOVE)) )
		{
			LLObjectSelectionHandle hSel = LLSelectMgr::getInstance()->getSelection();
			RlvSelectHasLockedAttach f;
			if ( (hSel->isAttachment()) && (hSel->getFirstNode(&f) != NULL) )
				return;
		}
// [/RLVa:KB]

	bool mono = false;
	std::string msg, name;
	std::string title;
	if (action == "compile mono")
	{
		name = "compile_queue";
		mono = true;
		msg = "Recompile";
		title = LLTrans::getString("CompileQueueTitle");
	}
	if (action == "compile lsl")
	{
		name = "compile_queue";
		msg = "Recompile";
		title = LLTrans::getString("CompileQueueTitle");
	}
	else if (action == "reset")
	{
		name = "reset_queue";
		msg = "Reset";
		title = LLTrans::getString("ResetQueueTitle");
	}
	else if (action == "start")
	{
		name = "start_queue";
		msg = "SetRunning";
		title = LLTrans::getString("RunQueueTitle");
	}
	else if (action == "stop")
	{
		name = "stop_queue";
		msg = "SetRunningNot";
		title = LLTrans::getString("NotRunQueueTitle");
	}
	// <FS> Delete scripts
	else if (action == "delete")
	{
		name = "delete_queue";
		msg = "delete";
		title = LLTrans::getString("DeleteQueueTitle");
	}
	// </FS> Delete scripts
	LLUUID id; id.generate();

	LLFloaterScriptQueue* queue = LLFloaterReg::getTypedInstance<LLFloaterScriptQueue>(name, LLSD(id));
	if (queue)
	{
		queue->setMono(mono);
		queue_actions(queue, msg);
		queue->setTitle(title);
	}
	else
	{
		LL_WARNS() << "Failed to generate LLFloaterScriptQueue with action: " << action << LL_ENDL;
	}
}
// </FS>

void handle_selected_texture_info(void*)
{
	for (LLObjectSelection::valid_iterator iter = LLSelectMgr::getInstance()->getSelection()->valid_begin();
   		iter != LLSelectMgr::getInstance()->getSelection()->valid_end(); iter++)
	{
		LLSelectNode* node = *iter;
	   	
   		std::string msg;
   		msg.assign("Texture info for: ");
   		msg.append(node->mName);
	   
   		U8 te_count = node->getObject()->getNumTEs();
   		// map from texture ID to list of faces using it
   		typedef std::map< LLUUID, std::vector<U8> > map_t;
   		map_t faces_per_texture;
   		for (U8 i = 0; i < te_count; i++)
   		{
   			if (!node->isTESelected(i)) continue;
	   
   			LLViewerTexture* img = node->getObject()->getTEImage(i);
   			LLUUID image_id = img->getID();
   			faces_per_texture[image_id].push_back(i);
   		}
   		// Per-texture, dump which faces are using it.
   		map_t::iterator it;
   		for (it = faces_per_texture.begin(); it != faces_per_texture.end(); ++it)
   		{
   			LLUUID image_id = it->first;
   			U8 te = it->second[0];
   			LLViewerTexture* img = node->getObject()->getTEImage(te);
   			S32 height = img->getHeight();
   			S32 width = img->getWidth();
   			S32 components = img->getComponents();
   			msg.append(llformat("\n%dx%d %s on face ",
   								width,
   								height,
   								(components == 4 ? "alpha" : "opaque")));
   			for (U8 i = 0; i < it->second.size(); ++i)
   			{
   				msg.append( llformat("%d ", (S32)(it->second[i])));
   			}
   		}
		// <FS:Ansariel> Report texture info to local chat instead of toasts
   		//LLSD args;
   		//args["MESSAGE"] = msg;
   		//LLNotificationsUtil::add("SystemMessage", args);
		report_to_nearby_chat(msg);
		// </FS:Ansariel>
	}
}

void handle_selected_material_info()
{
	for (LLObjectSelection::valid_iterator iter = LLSelectMgr::getInstance()->getSelection()->valid_begin();
		iter != LLSelectMgr::getInstance()->getSelection()->valid_end(); iter++)
	{
		LLSelectNode* node = *iter;
		
		std::string msg;
		msg.assign("Material info for: \n");
		msg.append(node->mName);
		
		U8 te_count = node->getObject()->getNumTEs();
		// map from material ID to list of faces using it
		typedef std::map<LLMaterialID, std::vector<U8> > map_t;
		map_t faces_per_material;
		for (U8 i = 0; i < te_count; i++)
		{
			if (!node->isTESelected(i)) continue;
	
			const LLMaterialID& material_id = node->getObject()->getTEref(i).getMaterialID();
			faces_per_material[material_id].push_back(i);
		}
		// Per-material, dump which faces are using it.
		map_t::iterator it;
		for (it = faces_per_material.begin(); it != faces_per_material.end(); ++it)
		{
			const LLMaterialID& material_id = it->first;
			msg += llformat("%s on face ", material_id.asString().c_str());
			for (U8 i = 0; i < it->second.size(); ++i)
			{
				msg.append( llformat("%d ", (S32)(it->second[i])));
			}
			msg.append("\n");
		}

		LLSD args;
		args["MESSAGE"] = msg;
		LLNotificationsUtil::add("SystemMessage", args);
	}
}

void handle_test_male(void*)
{
// [RLVa:KB] - Checked: 2010-03-19 (RLVa-1.2.0c) | Modified: RLVa-1.2.0a
	// TODO-RLVa: [RLVa-1.2.1] Is there any reason to still block this?
	if ( (rlv_handler_t::isEnabled()) && 
		 ((gRlvAttachmentLocks.hasLockedAttachmentPoint(RLV_LOCK_ANY)) || (gRlvWearableLocks.hasLockedWearableType(RLV_LOCK_ANY))) )
	{
		return;
	}
// [/RLVa:KB]

	LLAppearanceMgr::instance().wearOutfitByName("Male Shape & Outfit");
	//gGestureList.requestResetFromServer( TRUE );
}

void handle_test_female(void*)
{
// [RLVa:KB] - Checked: 2010-03-19 (RLVa-1.2.0c) | Modified: RLVa-1.2.0a
	// TODO-RLVa: [RLVa-1.2.1] Is there any reason to still block this?
	if ( (rlv_handler_t::isEnabled()) && 
		 ((gRlvAttachmentLocks.hasLockedAttachmentPoint(RLV_LOCK_ANY)) || (gRlvWearableLocks.hasLockedWearableType(RLV_LOCK_ANY))) )
	{
		return;
	}
// [/RLVa:KB]

	LLAppearanceMgr::instance().wearOutfitByName("Female Shape & Outfit");
	//gGestureList.requestResetFromServer( FALSE );
}

void handle_dump_attachments(void*)
{
	if(!isAgentAvatarValid()) return;

	for (LLVOAvatar::attachment_map_t::iterator iter = gAgentAvatarp->mAttachmentPoints.begin(); 
		 iter != gAgentAvatarp->mAttachmentPoints.end(); )
	{
		LLVOAvatar::attachment_map_t::iterator curiter = iter++;
		LLViewerJointAttachment* attachment = curiter->second;
		S32 key = curiter->first;
		for (LLViewerJointAttachment::attachedobjs_vec_t::iterator attachment_iter = attachment->mAttachedObjects.begin();
			 attachment_iter != attachment->mAttachedObjects.end();
			 ++attachment_iter)
		{
			LLViewerObject *attached_object = attachment_iter->get();
			BOOL visible = (attached_object != NULL &&
							attached_object->mDrawable.notNull() && 
							!attached_object->mDrawable->isRenderType(0));
			LLVector3 pos;
			if (visible) pos = attached_object->mDrawable->getPosition();
			LL_INFOS() << "ATTACHMENT " << key << ": item_id=" << attached_object->getAttachmentItemID()
					<< (attached_object ? " present " : " absent ")
					<< (visible ? "visible " : "invisible ")
					<<  " at " << pos
					<< " and " << (visible ? attached_object->getPosition() : LLVector3::zero)
					<< LL_ENDL;
		}
	}
}


// these are used in the gl menus to set control values, generically.
class LLToggleControl : public view_listener_t
{
protected:

	bool handleEvent(const LLSD& userdata)
	{
		std::string control_name = userdata.asString();
		BOOL checked = gSavedSettings.getBOOL( control_name );
		gSavedSettings.setBOOL( control_name, !checked );
		return true;
	}
};

class LLCheckControl : public view_listener_t
{
	bool handleEvent( const LLSD& userdata)
	{
		std::string callback_data = userdata.asString();
		bool new_value = gSavedSettings.getBOOL(callback_data);
		return new_value;
	}
};

// <FS:Ansariel> Control enhancements
class LLTogglePerAccountControl : public view_listener_t
{
	bool handleEvent(const LLSD& userdata)
	{
		std::string control_name = userdata.asString();
		BOOL checked = gSavedPerAccountSettings.getBOOL( control_name );
		gSavedPerAccountSettings.setBOOL( control_name, !checked );
		return true;
	}
};

class LLCheckPerAccountControl : public view_listener_t
{
	bool handleEvent( const LLSD& userdata)
	{
		std::string callback_data = userdata.asString();
		bool new_value = gSavedPerAccountSettings.getBOOL(callback_data);
		return new_value;
	}
};

class FSResetControl : public view_listener_t
{
	bool handleEvent( const LLSD& userdata)
	{
		std::string callback_data = userdata.asString();
		gSavedSettings.getControl(callback_data)->resetToDefault(true);
		return true;
	}
};
class FSResetPerAccountControl : public view_listener_t
{
	bool handleEvent( const LLSD& userdata)
	{
		std::string callback_data = userdata.asString();
		gSavedPerAccountSettings.getControl(callback_data)->resetToDefault(true);
		return true;
	}
};
// </FS:Ansariel> Control enhancements

// <FS:Ansariel> Reset Mesh LOD; Forcing highest LOD on each mesh briefly should fix
//               broken meshes bursted into triangles
static void reset_mesh_lod(LLVOAvatar* avatar)
{
	for (LLVOAvatar::attachment_map_t::iterator it = avatar->mAttachmentPoints.begin(); it != avatar->mAttachmentPoints.end(); it++)
	{
		LLViewerJointAttachment::attachedobjs_vec_t& att_objects = (*it).second->mAttachedObjects;

		for (LLViewerJointAttachment::attachedobjs_vec_t::iterator at_it = att_objects.begin(); at_it != att_objects.end(); at_it++)
		{
			LLViewerObject* objectp = *at_it;
			if (objectp)
			{
				if (objectp->getPCode() == LL_PCODE_VOLUME)
				{
					LLVOVolume* vol = (LLVOVolume*)objectp;
					if (vol && vol->isMesh())
					{
						vol->forceLOD(LLModel::LOD_HIGH);
					}
				}

				LLViewerObject::const_child_list_t& children = objectp->getChildren();
				for (LLViewerObject::const_child_list_t::const_iterator cit = children.begin(); cit != children.end(); cit++)
				{
					LLViewerObject* child_objectp = *cit;
					if (!child_objectp || (child_objectp->getPCode() != LL_PCODE_VOLUME))
					{
						continue;
					}

					LLVOVolume* child_vol = (LLVOVolume*)child_objectp;
					if (child_vol && child_vol->isMesh())
					{
						child_vol->forceLOD(LLModel::LOD_HIGH);
					}
				}
			}
		}
	}
}

class FSResetMeshLOD : public view_listener_t
{
	bool handleEvent( const LLSD& userdata)
	{
		LLVOAvatar* avatar = find_avatar_from_object(LLSelectMgr::getInstance()->getSelection()->getPrimaryObject());
		if (avatar)
		{
			reset_mesh_lod(avatar);
		}

		return true;
	}
};
// </FS:Ansariel>

// not so generic

class LLAdvancedCheckRenderShadowOption: public view_listener_t
{
	bool handleEvent(const LLSD& userdata)
	{
		std::string control_name = userdata.asString();
		S32 current_shadow_level = gSavedSettings.getS32(control_name);
		if (current_shadow_level == 0) // is off
		{
			return false;
		}
		else // is on
		{
			return true;
		}
	}
};

class LLAdvancedClickRenderShadowOption: public view_listener_t
{
	bool handleEvent(const LLSD& userdata)
	{
		std::string control_name = userdata.asString();
		S32 current_shadow_level = gSavedSettings.getS32(control_name);
		if (current_shadow_level == 0) // upgrade to level 2
		{
			gSavedSettings.setS32(control_name, 2);
		}
		else // downgrade to level 0
		{
			gSavedSettings.setS32(control_name, 0);
		}
		return true;
	}
};

class LLAdvancedClickRenderProfile: public view_listener_t
{
	bool handleEvent(const LLSD& userdata)
	{
		gShaderProfileFrame = TRUE;
		return true;
	}
};

F32 gpu_benchmark();

class LLAdvancedClickRenderBenchmark: public view_listener_t
{
	bool handleEvent(const LLSD& userdata)
	{
		gpu_benchmark();
		return true;
	}
};

// these are used in the gl menus to set control values that require shader recompilation
class LLToggleShaderControl : public view_listener_t
{
	bool handleEvent(const LLSD& userdata)
	{
        std::string control_name = userdata.asString();
		BOOL checked = gSavedSettings.getBOOL( control_name );
		gSavedSettings.setBOOL( control_name, !checked );
        LLPipeline::refreshCachedSettings();
        //gPipeline.updateRenderDeferred();
		//gPipeline.releaseGLBuffers();
		//gPipeline.createGLBuffers();
		//gPipeline.resetVertexBuffers();
        LLViewerShaderMgr::instance()->setShaders();
		return !checked;
	}
};

//[FIX FIRE-1927 - enable DoubleClickTeleport shortcut : SJ]
class LLAdvancedToggleDoubleClickTeleport: public view_listener_t
{
	bool handleEvent(const LLSD& userdata)
	{
		BOOL checked = gSavedSettings.getBOOL("DoubleClickTeleport");
		if (checked)
		{
			gSavedSettings.setBOOL("DoubleClickTeleport", FALSE);
			report_to_nearby_chat(LLTrans::getString("DoubleClickTeleportDisabled"));
		}
		else
		{
			gSavedSettings.setBOOL("DoubleClickTeleport", TRUE);
			gSavedSettings.setBOOL("DoubleClickAutoPilot", FALSE);
			report_to_nearby_chat(LLTrans::getString("DoubleClickTeleportEnabled"));
		}
		return true;
	}
};

void menu_toggle_attached_lights(void* user_data)
{
	LLPipeline::sRenderAttachedLights = gSavedSettings.getBOOL("RenderAttachedLights");
}

void menu_toggle_attached_particles(void* user_data)
{
	LLPipeline::sRenderAttachedParticles = gSavedSettings.getBOOL("RenderAttachedParticles");
}

class LLAdvancedHandleAttachedLightParticles: public view_listener_t
{
	bool handleEvent(const LLSD& userdata)
	{
		std::string control_name = userdata.asString();

		// toggle the control
		gSavedSettings.setBOOL(control_name,
				       !gSavedSettings.getBOOL(control_name));

		// update internal flags
		// <FS:Ansariel> Make change to RenderAttachedLights & RenderAttachedParticles instant
		//if (control_name == "RenderAttachedLights")
		//{
		//	menu_toggle_attached_lights(NULL);
		//}
		//else if (control_name == "RenderAttachedParticles")
		//{
		//	menu_toggle_attached_particles(NULL);
		//}
		// </FS:Ansariel>
		return true;
	}
};

class LLSomethingSelected : public view_listener_t
{
	bool handleEvent(const LLSD& userdata)
	{
		bool new_value = !(LLSelectMgr::getInstance()->getSelection()->isEmpty());
		return new_value;
	}
};

class LLSomethingSelectedNoHUD : public view_listener_t
{
	bool handleEvent(const LLSD& userdata)
	{
		LLObjectSelectionHandle selection = LLSelectMgr::getInstance()->getSelection();
		bool new_value = !(selection->isEmpty()) && !(selection->getSelectType() == SELECT_TYPE_HUD);
		return new_value;
	}
};

static bool is_editable_selected()
{
// [RLVa:KB] - Checked: 2010-09-28 (RLVa-1.2.1f) | Modified: RLVa-1.0.5a
	// Changed for Firestorm because of script reset function in object menus (see FIRE-8213)
	if (rlv_handler_t::isEnabled())
	{
		LLObjectSelectionHandle hSelection = LLSelectMgr::getInstance()->getSelection();

		// NOTE: this is called for 5 different menu items so we'll trade accuracy for efficiency and only
		//       examine root nodes (LLToolsSelectedScriptAction::handleEvent() will catch what we miss)
		if (hSelection->isAttachment())
		{
			RlvSelectHasLockedAttach f;
			if (gRlvAttachmentLocks.hasLockedAttachmentPoint(RLV_LOCK_REMOVE) && hSelection->getFirstRootNode(&f))
			{
				return false;
			}
		}
		else
		{
			// RlvSelectIsEditable will sort out all editable objects
			// => if result = NULL, we can't edit all selected objects
			RlvSelectIsEditable f;
			if (hSelection->getFirstRootNode(&f) != NULL)
			{
				return false;
			}
		}
	}
// [/RLVa:KB]

	return (LLSelectMgr::getInstance()->getSelection()->getFirstEditableObject() != NULL);
}

class LLEditableSelected : public view_listener_t
{
	bool handleEvent(const LLSD& userdata)
	{
		return is_editable_selected();
	}
};

class LLEditableSelectedMono : public view_listener_t
{
	bool handleEvent(const LLSD& userdata)
	{
		bool new_value = false;
		LLViewerRegion* region = gAgent.getRegion();
		if(region && gMenuHolder)
		{
			bool have_cap = (! region->getCapability("UpdateScriptTask").empty());
			new_value = is_editable_selected() && have_cap;
		}
		return new_value;
	}
};

bool enable_object_take_copy()
{
	bool all_valid = false;
	if (LLSelectMgr::getInstance())
	{
		if (!LLSelectMgr::getInstance()->getSelection()->isEmpty())
		{
		all_valid = true;
#ifndef HACKED_GODLIKE_VIEWER
# ifdef TOGGLE_HACKED_GODLIKE_VIEWER
		if (!LLGridManager::getInstance()->isInSLBeta()
            || !gAgent.isGodlike())
# endif
		{
			struct f : public LLSelectedObjectFunctor
			{
				virtual bool apply(LLViewerObject* obj)
				{
//					return (!obj->permCopy() || obj->isAttachment());
// [RLVa:KB] - Checked: 2010-04-01 (RLVa-1.2.0c) | Modified: RLVa-1.0.0g
					return (!obj->permCopy() || obj->isAttachment()) || 
						( (gRlvHandler.hasBehaviour(RLV_BHVR_UNSIT)) && (isAgentAvatarValid()) && (gAgentAvatarp->getRoot() == obj) );
// [/RLVa:KB]
				}
			} func;
			const bool firstonly = true;
			bool any_invalid = LLSelectMgr::getInstance()->getSelection()->applyToRootObjects(&func, firstonly);
			all_valid = !any_invalid;
		}
#endif // HACKED_GODLIKE_VIEWER
		}
	}

	return all_valid;
}


class LLHasAsset : public LLInventoryCollectFunctor
{
public:
	LLHasAsset(const LLUUID& id) : mAssetID(id), mHasAsset(FALSE) {}
	virtual ~LLHasAsset() {}
	virtual bool operator()(LLInventoryCategory* cat,
							LLInventoryItem* item);
	BOOL hasAsset() const { return mHasAsset; }

protected:
	LLUUID mAssetID;
	BOOL mHasAsset;
};

bool LLHasAsset::operator()(LLInventoryCategory* cat,
							LLInventoryItem* item)
{
	if(item && item->getAssetUUID() == mAssetID)
	{
		mHasAsset = TRUE;
	}
	return FALSE;
}


BOOL enable_save_into_task_inventory(void*)
{
	LLSelectNode* node = LLSelectMgr::getInstance()->getSelection()->getFirstRootNode();
	if(node && (node->mValid) && (!node->mFromTaskID.isNull()))
	{
		// *TODO: check to see if the fromtaskid object exists.
		LLViewerObject* obj = node->getObject();
		if( obj && !obj->isAttachment() )
		{
			return TRUE;
		}
	}
	return FALSE;
}

class LLToolsEnableSaveToObjectInventory : public view_listener_t
{
	bool handleEvent(const LLSD& userdata)
	{
		bool new_value = enable_save_into_task_inventory(NULL);
		return new_value;
	}
};

class LLToggleHowTo : public view_listener_t
{
	bool handleEvent(const LLSD& userdata)
	{
		LLFloaterWebContent::Params p;
		std::string url = gSavedSettings.getString("HowToHelpURL");
		p.url = LLWeb::expandURLSubstitutions(url, LLSD());
		p.show_chrome = false;
		p.target = "__help_how_to";
		p.show_page_title = false;
		p.preferred_media_size = LLRect(0, 460, 335, 0);

		LLFloaterReg::toggleInstanceOrBringToFront("how_to", p);
		return true;
	}
};

class LLViewEnableMouselook : public view_listener_t
{
	bool handleEvent(const LLSD& userdata)
	{
		// You can't go directly from customize avatar to mouselook.
		// TODO: write code with appropriate dialogs to handle this transition.
		bool new_value = (CAMERA_MODE_CUSTOMIZE_AVATAR != gAgentCamera.getCameraMode() && !gSavedSettings.getBOOL("FreezeTime"));
		return new_value;
	}
};

class LLToolsEnableToolNotPie : public view_listener_t
{
	bool handleEvent(const LLSD& userdata)
	{
		bool new_value = ( LLToolMgr::getInstance()->getBaseTool() != LLToolPie::getInstance() );
		return new_value;
	}
};

class LLWorldEnableCreateLandmark : public view_listener_t
{
	bool handleEvent(const LLSD& userdata)
	{
//		return !LLLandmarkActions::landmarkAlreadyExists();
// [RLVa:KB] - Checked: 2010-09-28 (RLVa-1.4.5) | Added: RLVa-1.2.1
		return (!LLLandmarkActions::landmarkAlreadyExists()) && (!gRlvHandler.hasBehaviour(RLV_BHVR_SHOWLOC));
// [/RLVa:KB]
	}
};

class LLWorldEnableSetHomeLocation : public view_listener_t
{
	bool handleEvent(const LLSD& userdata)
	{
		bool new_value = gAgent.isGodlike() || 
			(gAgent.getRegion() && gAgent.getRegion()->getAllowSetHome());
		return new_value;
	}
};

class LLWorldEnableTeleportHome : public view_listener_t
{
	bool handleEvent(const LLSD& userdata)
	{
		LLViewerRegion* regionp = gAgent.getRegion();
		bool agent_on_prelude = (regionp && regionp->isPrelude());
		bool enable_teleport_home = gAgent.isGodlike() || !agent_on_prelude;
// [RLVa:KB] - Checked: 2010-09-28 (RLVa-1.2.1f) | Modified: RLVa-1.2.1f
		enable_teleport_home &= 
			(!rlv_handler_t::isEnabled()) || ((!gRlvHandler.hasBehaviour(RLV_BHVR_TPLM)) && (!gRlvHandler.hasBehaviour(RLV_BHVR_TPLOC)));
// [/RLVa:KB]
		return enable_teleport_home;
	}
};

BOOL enable_god_full(void*)
{
	return gAgent.getGodLevel() >= GOD_FULL;
}

BOOL enable_god_liaison(void*)
{
	return gAgent.getGodLevel() >= GOD_LIAISON;
}

bool is_god_customer_service()
{
	return gAgent.getGodLevel() >= GOD_CUSTOMER_SERVICE;
}

BOOL enable_god_basic(void*)
{
	return gAgent.getGodLevel() > GOD_NOT;
}


void toggle_show_xui_names(void *)
{
	gSavedSettings.setBOOL("DebugShowXUINames", !gSavedSettings.getBOOL("DebugShowXUINames"));
}

BOOL check_show_xui_names(void *)
{
	return gSavedSettings.getBOOL("DebugShowXUINames");
}

// <FS:CR> Resync Animations
class FSToolsResyncAnimations : public view_listener_t
{
	bool handleEvent(const LLSD& userdata)
	{
		for (U32 i = 0; i < gObjectList.getNumObjects(); i++)
		{
			LLViewerObject* object = gObjectList.getObject(i);
			if (object &&
				object->isAvatar())
			{
				LLVOAvatar* avatarp = (LLVOAvatar*)object;
				if (avatarp)
				{
					for (LLVOAvatar::AnimIterator anim_it = avatarp->mPlayingAnimations.begin();
						 anim_it != avatarp->mPlayingAnimations.end();
						 anim_it++)
					{
						avatarp->stopMotion(anim_it->first, TRUE);
						avatarp->startMotion(anim_it->first);
					}
				}
			}
		}
		return true;
	}
};
// </FS:CR> Resync Animations

// <FS:CR> FIRE-4345: Undeform
class FSToolsUndeform : public view_listener_t
{
	bool handleEvent(const LLSD& userdata)
	{
		if (isAgentAvatarValid())
		{
			gAgentAvatarp->resetSkeleton(true);

			FSPose::getInstance()->setPose(gSavedSettings.getString("FSUndeformUUID"), false);
			gAgentAvatarp->updateVisualParams();
		}

		return true;
	}
};
// </FS:CR> FIRE-4345: Undeform

// <FS:CR> Stream list import/export
class FSStreamListExportXML :public view_listener_t
{
	bool handleEvent(const LLSD& userdata)
	{
		LLFilePicker& file_picker = LLFilePicker::instance();
		if(file_picker.getSaveFile(LLFilePicker::FFSAVE_XML, LLDir::getScrubbedFileName("stream_list.xml")))
		{
			std::string filename = file_picker.getFirstFile();
			llofstream export_file(filename.c_str());
			LLSDSerialize::toPrettyXML(gSavedSettings.getLLSD("FSStreamList"), export_file);
			export_file.close();
			LLSD args;
			args["FILENAME"] = filename;
			LLNotificationsUtil::add("StreamListExportSuccess", args);
		}
		else
			LL_INFOS() << "User closed the filepicker. Aborting!" << LL_ENDL;

		return true;
	}
};

class FSStreamListImportXML :public view_listener_t
{
	bool handleEvent(const LLSD& userdata)
	{
		LLFilePicker& file_picker = LLFilePicker::instance();
		if(file_picker.getOpenFile(LLFilePicker::FFLOAD_XML))
		{
			std::string filename = file_picker.getFirstFile();
			llifstream stream_list(filename.c_str());
			if(!stream_list.is_open())
			{
				LL_WARNS() << "Couldn't open the xml file for reading. Aborting import!" << LL_ENDL;
				return true;
			}
			LLSD stream_data;
			if(LLSDSerialize::fromXML(stream_data, stream_list) >= 1)
			{
				gSavedSettings.setLLSD("FSStreamList", stream_data);
				LLNotificationsUtil::add("StreamListImportSuccess");
			}
			stream_list.close();
		}
		
		return true;
	}
};
// </FS:CR> Stream list import/export

// <FS:CR> Dump SimulatorFeatures to chat
class FSDumpSimulatorFeaturesToChat : public view_listener_t
{
	bool handleEvent(const LLSD& userdata)
	{
		if (LLViewerRegion* region = gAgent.getRegion())
		{
			LLSD sim_features;
			std::stringstream out_str;
			region->getSimulatorFeatures(sim_features);
			LLSDSerialize::toPrettyXML(sim_features, out_str);
			report_to_nearby_chat(out_str.str());
		}
		return true;
	}
};
// </FS:CR> Dump SimulatorFeatures to chat

// <FS:CR> Add to contact set
class FSAddToContactSet : public view_listener_t
{
	bool handleEvent(const LLSD& userdata)
	{
		if (!rlv_handler_t::isEnabled() || !gRlvHandler.hasBehaviour(RLV_BHVR_SHOWNAMES))
		{
			LLVOAvatar* avatarp = find_avatar_from_object(LLSelectMgr::getInstance()->getSelection()->getPrimaryObject());
			if (avatarp)
			{
				LLFloaterReg::showInstance("fs_add_contact", LLSD(avatarp->getID()), TRUE);
			}
		}
		return true;
	}
};
// </FS:CR> Add to contact set

// <FS:CR> Opensim menu item visibility control
bool checkIsGrid(const LLSD& userdata)
{
	std::string grid_type = userdata.asString();
	if ("secondlife" == grid_type)
	{
		return LLGridManager::getInstance()->isInSecondLife();
	}
#ifdef OPENSIM
	else if ("opensim" == grid_type)
	{
		return LLGridManager::getInstance()->isInOpenSim();
	}
	else if ("aurorasim" == grid_type)
	{
		return LLGridManager::getInstance()->isInAuroraSim();
	}
#else // !OPENSIM
	else if ("opensim" == grid_type || "aurorasim" == grid_type)
	{
		LL_DEBUGS("ViewerMenu") << grid_type << "is not a supported platform on Havok builds. Disabling item." << LL_ENDL;
		return false;
	}
#endif // OPENSIM
	else
	{
		LL_WARNS("ViewerMenu") << "Unhandled or bad on_visible gridcheck parameter! (" << grid_type << ")" << LL_ENDL;
	}
	return true;
}

bool isGridFeatureEnabled(const LLSD& userdata)
{
	if (LFSimFeatureHandler::instanceExists())
	{
		const std::string feature = userdata.asString();

		if (feature == "avatar_picker")
		{
			return LFSimFeatureHandler::instance().hasAvatarPicker();
		}
		else if (feature == "destination_guide")
		{
			return LFSimFeatureHandler::instance().hasDestinationGuide();
		}
		else
		{
			LL_WARNS("ViewerMenu") << "Unhandled or bad grid feature check parameter! (" << feature << ")" << LL_ENDL;
		}
	}

	return false;
}
// </FS:CR>

// <FS:Ansariel> FIRE-21236 - Help Menu - Check Grid Status doesn't open using External Browser
void openGridStatus()
{
	if (LLWeb::useExternalBrowser(DEFAULT_GRID_STATUS_URL))
	{
		LLWeb::loadURLExternal(DEFAULT_GRID_STATUS_URL);
	}
	else
	{
		LLFloaterReg::toggleInstance("grid_status");
	}
}
// </FS:Ansariel>

class LLToolsSelectOnlyMyObjects : public view_listener_t
{
	bool handleEvent(const LLSD& userdata)
	{
		BOOL cur_val = gSavedSettings.getBOOL("SelectOwnedOnly");

		gSavedSettings.setBOOL("SelectOwnedOnly", ! cur_val );

		return true;
	}
};

class LLToolsSelectOnlyMovableObjects : public view_listener_t
{
	bool handleEvent(const LLSD& userdata)
	{
		BOOL cur_val = gSavedSettings.getBOOL("SelectMovableOnly");

		gSavedSettings.setBOOL("SelectMovableOnly", ! cur_val );

		return true;
	}
};

class LLToolsSelectBySurrounding : public view_listener_t
{
	bool handleEvent(const LLSD& userdata)
	{
		LLSelectMgr::sRectSelectInclusive = !LLSelectMgr::sRectSelectInclusive;

		gSavedSettings.setBOOL("RectangleSelectInclusive", LLSelectMgr::sRectSelectInclusive);
		return true;
	}
};

class LLToolsShowHiddenSelection : public view_listener_t
{
	bool handleEvent(const LLSD& userdata)
	{
		// TomY TODO Merge these
		LLSelectMgr::sRenderHiddenSelections = !LLSelectMgr::sRenderHiddenSelections;

		gSavedSettings.setBOOL("RenderHiddenSelections", LLSelectMgr::sRenderHiddenSelections);
		return true;
	}
};

class LLToolsShowSelectionLightRadius : public view_listener_t
{
	bool handleEvent(const LLSD& userdata)
	{
		// TomY TODO merge these
		LLSelectMgr::sRenderLightRadius = !LLSelectMgr::sRenderLightRadius;

		gSavedSettings.setBOOL("RenderLightRadius", LLSelectMgr::sRenderLightRadius);
		return true;
	}
};

class LLToolsEditLinkedParts : public view_listener_t
{
	bool handleEvent(const LLSD& userdata)
	{
		BOOL select_individuals = !gSavedSettings.getBOOL("EditLinkedParts");
		gSavedSettings.setBOOL( "EditLinkedParts", select_individuals );
		if (select_individuals)
		{
			LLSelectMgr::getInstance()->demoteSelectionToIndividuals();
		}
		else
		{
			LLSelectMgr::getInstance()->promoteSelectionToRoot();
		}
		return true;
	}
};

void reload_vertex_shader(void *)
{
	//THIS WOULD BE AN AWESOME PLACE TO RELOAD SHADERS... just a thought	- DaveP
}

void handle_dump_avatar_local_textures(void*)
{
	gAgentAvatarp->dumpLocalTextures();
}

void handle_dump_timers()
{
	LLTrace::BlockTimer::dumpCurTimes();
}

void handle_debug_avatar_textures(void*)
{
	LLViewerObject* objectp = LLSelectMgr::getInstance()->getSelection()->getPrimaryObject();
	if (objectp)
	{
		LLFloaterReg::showInstance( "avatar_textures", LLSD(objectp->getID()) );
	}
}

void handle_grab_baked_texture(void* data)
{
	EBakedTextureIndex baked_tex_index = (EBakedTextureIndex)((intptr_t)data);
	if (!isAgentAvatarValid()) return;

	const LLUUID& asset_id = gAgentAvatarp->grabBakedTexture(baked_tex_index);
	LL_INFOS("texture") << "Adding baked texture " << asset_id << " to inventory." << LL_ENDL;
	LLAssetType::EType asset_type = LLAssetType::AT_TEXTURE;
	LLInventoryType::EType inv_type = LLInventoryType::IT_TEXTURE;
	const LLUUID folder_id = gInventory.findCategoryUUIDForType(LLFolderType::assetTypeToFolderType(asset_type));
	if(folder_id.notNull())
	{
		std::string name;
		name = "Baked " + LLAvatarAppearance::getDictionary()->getBakedTexture(baked_tex_index)->mNameCapitalized + " Texture";

		LLUUID item_id;
		item_id.generate();
		LLPermissions perm;
		perm.init(gAgentID,
				  gAgentID,
				  LLUUID::null,
				  LLUUID::null);
		U32 next_owner_perm = PERM_MOVE | PERM_TRANSFER;
		perm.initMasks(PERM_ALL,
					   PERM_ALL,
					   PERM_NONE,
					   PERM_NONE,
					   next_owner_perm);
		time_t creation_date_now = time_corrected();
		LLPointer<LLViewerInventoryItem> item
			= new LLViewerInventoryItem(item_id,
										folder_id,
										perm,
										asset_id,
										asset_type,
										inv_type,
										name,
										LLStringUtil::null,
										LLSaleInfo::DEFAULT,
										LLInventoryItemFlags::II_FLAGS_NONE,
										creation_date_now);

		item->updateServer(TRUE);
		gInventory.updateItem(item);
		gInventory.notifyObservers();

		// Show the preview panel for textures to let
		// user know that the image is now in inventory.
		LLInventoryPanel *active_panel = LLInventoryPanel::getActiveInventoryPanel();
		if(active_panel)
		{
			LLFocusableElement* focus_ctrl = gFocusMgr.getKeyboardFocus();

			active_panel->setSelection(item_id, TAKE_FOCUS_NO);
			active_panel->openSelected();
			//LLFloaterInventory::dumpSelectionInformation((void*)view);
			// restore keyboard focus
			gFocusMgr.setKeyboardFocus(focus_ctrl);
		}
	}
	else
	{
		LL_WARNS() << "Can't find a folder to put it in" << LL_ENDL;
	}
}

BOOL enable_grab_baked_texture(void* data)
{
	EBakedTextureIndex index = (EBakedTextureIndex)((intptr_t)data);
	if (isAgentAvatarValid())
	{
		return gAgentAvatarp->canGrabBakedTexture(index);
	}
	return FALSE;
}

// Returns a pointer to the avatar give the UUID of the avatar OR of an attachment the avatar is wearing.
// Returns NULL on failure.
LLVOAvatar* find_avatar_from_object( LLViewerObject* object )
{
	if (object)
	{
		if( object->isAttachment() )
		{
			do
			{
				object = (LLViewerObject*) object->getParent();
			}
			while( object && !object->isAvatar() );
		}
		else if( !object->isAvatar() )
		{
			object = NULL;
		}
	}

	return (LLVOAvatar*) object;
}


// Returns a pointer to the avatar give the UUID of the avatar OR of an attachment the avatar is wearing.
// Returns NULL on failure.
LLVOAvatar* find_avatar_from_object( const LLUUID& object_id )
{
	return find_avatar_from_object( gObjectList.findObject(object_id) );
}


void handle_disconnect_viewer(void *)
{
	LLAppViewer::instance()->forceDisconnect(LLTrans::getString("TestingDisconnect"));
}

void force_error_breakpoint(void *)
{
    LLAppViewer::instance()->forceErrorBreakpoint();
}

void force_error_llerror(void *)
{
    LLAppViewer::instance()->forceErrorLLError();
}

void force_error_bad_memory_access(void *)
{
    LLAppViewer::instance()->forceErrorBadMemoryAccess();
}

void force_error_infinite_loop(void *)
{
    LLAppViewer::instance()->forceErrorInfiniteLoop();
}

void force_error_software_exception(void *)
{
    LLAppViewer::instance()->forceErrorSoftwareException();
}

void force_error_driver_crash(void *)
{
    LLAppViewer::instance()->forceErrorDriverCrash();
}

class LLToolsUseSelectionForGrid : public view_listener_t
{
	bool handleEvent(const LLSD& userdata)
	{
		LLSelectMgr::getInstance()->clearGridObjects();
		struct f : public LLSelectedObjectFunctor
		{
			virtual bool apply(LLViewerObject* objectp)
			{
				LLSelectMgr::getInstance()->addGridObject(objectp);
				return true;
			}
		} func;
		LLSelectMgr::getInstance()->getSelection()->applyToRootObjects(&func);
		LLSelectMgr::getInstance()->setGridMode(GRID_MODE_REF_OBJECT);
		LLFloaterTools::setGridMode((S32)GRID_MODE_REF_OBJECT);
		return true;
	}
};

void handle_test_load_url(void*)
{
	LLWeb::loadURL("");
	LLWeb::loadURL("hacker://www.google.com/");
	LLWeb::loadURL("http");
	LLWeb::loadURL("http://www.google.com/");
}

//
// LLViewerMenuHolderGL
//
static LLDefaultChildRegistry::Register<LLViewerMenuHolderGL> r("menu_holder");

LLViewerMenuHolderGL::LLViewerMenuHolderGL(const LLViewerMenuHolderGL::Params& p)
: LLMenuHolderGL(p)
{}

BOOL LLViewerMenuHolderGL::hideMenus()
{
	BOOL handled = FALSE;
	
	if (LLMenuHolderGL::hideMenus())
	{
		LLToolPie::instance().blockClickToWalk();
		handled = TRUE;
	}

	// drop pie menu selection
	mParcelSelection = NULL;
	mObjectSelection = NULL;

	if (gMenuBarView)
	{
		gMenuBarView->clearHoverItem();
		gMenuBarView->resetMenuTrigger();
	}

	return handled;
}

void LLViewerMenuHolderGL::setParcelSelection(LLSafeHandle<LLParcelSelection> selection) 
{ 
	mParcelSelection = selection; 
}

void LLViewerMenuHolderGL::setObjectSelection(LLSafeHandle<LLObjectSelection> selection) 
{ 
	mObjectSelection = selection; 
}


const LLRect LLViewerMenuHolderGL::getMenuRect() const
{
	return LLRect(0, getRect().getHeight() - MENU_BAR_HEIGHT, getRect().getWidth(), STATUS_BAR_HEIGHT);
}

void handle_save_to_xml(void*)
{
	LLFloater* frontmost = gFloaterView->getFrontmost();
	if (!frontmost)
	{
        LLNotificationsUtil::add("NoFrontmostFloater");
		return;
	}

	std::string default_name = "floater_";
	default_name += frontmost->getTitle();
	default_name += ".xml";

	LLStringUtil::toLower(default_name);
	LLStringUtil::replaceChar(default_name, ' ', '_');
	LLStringUtil::replaceChar(default_name, '/', '_');
	LLStringUtil::replaceChar(default_name, ':', '_');
	LLStringUtil::replaceChar(default_name, '"', '_');

	LLFilePicker& picker = LLFilePicker::instance();
	if (picker.getSaveFile(LLFilePicker::FFSAVE_XML, default_name))
	{
		std::string filename = picker.getFirstFile();
		LLUICtrlFactory::getInstance()->saveToXML(frontmost, filename);
	}
}

void handle_load_from_xml(void*)
{
	LLFilePicker& picker = LLFilePicker::instance();
	if (picker.getOpenFile(LLFilePicker::FFLOAD_XML))
	{
		std::string filename = picker.getFirstFile();
		LLFloater* floater = new LLFloater(LLSD());
		floater->buildFromFile(filename);
	}
}

void handle_web_browser_test(const LLSD& param)
{
	std::string url = param.asString();
	if (url.empty())
	{
		url = "about:blank";
	}
	LLWeb::loadURLInternal(url);
}

bool callback_clear_cache_immediately(const LLSD& notification, const LLSD& response)
{
	S32 option = LLNotificationsUtil::getSelectedOption(notification, response);
	if ( option == 0 ) // YES
	{
		//clear cache
		LLAppViewer::instance()->purgeCacheImmediate();
	}

	return false;
}

void handle_cache_clear_immediately()
{
	LLNotificationsUtil::add("ConfirmClearCache", LLSD(), LLSD(), callback_clear_cache_immediately);
}

void handle_web_content_test(const LLSD& param)
{
	std::string url = param.asString();
	// <FS:LO> Add a user settable home page for the built in web browser
	if (url == "HOME_PAGE")
	{
		url = gSavedSettings.getString("FSBrowserHomePage");
	}
	// </FS:LO>
	LLWeb::loadURLInternal(url, LLStringUtil::null, LLStringUtil::null, true);
}

void handle_show_url(const LLSD& param)
{
	std::string url = param.asString();
	if (LLWeb::useExternalBrowser(url))
	{
		LLWeb::loadURLExternal(url);
	}
	else
	{
		LLWeb::loadURLInternal(url);
	}

}

void handle_report_bug(const LLSD& param)
{
	LLUIString url(param.asString());
	
	LLStringUtil::format_map_t replace;
	// <FS:Ansariel> FIRE-14001: JIRA report is being cut off when using Help -> Report Bug
	//std::string environment = LLAppViewer::instance()->getViewerInfoString(true);
	//boost::regex regex;
	//regex.assign("</?nolink>");
	//std::string stripped_env = boost::regex_replace(environment, regex, "");

	//replace["[ENVIRONMENT]"] = LLURI::escape(stripped_env);
	LLSD sysinfo = FSData::getSystemInfo();
	replace["[ENVIRONMENT]"] = LLURI::escape(sysinfo["Part1"].asString().substr(1) + sysinfo["Part2"].asString().substr(1));
	// </FS:Ansariel>
	LLSLURL location_url;
	LLAgentUI::buildSLURL(location_url);
	replace["[LOCATION]"] = LLURI::escape(location_url.getSLURLString());

	LLUIString file_bug_url = gSavedSettings.getString("ReportBugURL");
	file_bug_url.setArgs(replace);

	LLWeb::loadURLExternal(file_bug_url.getString());
}

void handle_buy_currency_test(void*)
{
	std::string url =
		"http://sarahd-sl-13041.webdev.lindenlab.com/app/lindex/index.php?agent_id=[AGENT_ID]&secure_session_id=[SESSION_ID]&lang=[LANGUAGE]";

	LLStringUtil::format_map_t replace;
	replace["[AGENT_ID]"] = gAgent.getID().asString();
	replace["[SESSION_ID]"] = gAgent.getSecureSessionID().asString();
	replace["[LANGUAGE]"] = LLUI::getLanguage();
	LLStringUtil::format(url, replace);

	LL_INFOS() << "buy currency url " << url << LL_ENDL;

	LLFloaterReg::showInstance("buy_currency_html", LLSD(url));
}

//-- SUNSHINE CLEANUP - is only the request update at the end needed now?
void handle_rebake_textures(void*)
{
	if (!isAgentAvatarValid()) return;

	// Slam pending upload count to "unstick" things
	bool slam_for_debug = true;
	gAgentAvatarp->forceBakeAllTextures(slam_for_debug);
	if (gAgent.getRegion() && gAgent.getRegion()->getCentralBakeVersion())
	{
// [SL:KB] - Patch: Appearance-Misc | Checked: 2015-06-27 (Catznip-3.7)
		if (!gAgent.getRegionCapability("IncrementCOFVersion").empty())
		{
			LLAppearanceMgr::instance().syncCofVersionAndRefresh();
		}
		else
		{
			LLAppearanceMgr::instance().requestServerAppearanceUpdate();
		}
// [/SL:KB]
//		LLAppearanceMgr::instance().requestServerAppearanceUpdate();
		avatar_tex_refresh(gAgentAvatarp); // <FS:CR> FIRE-11800 - Refresh the textures too
	}
	reset_mesh_lod(gAgentAvatarp); // <FS:Ansariel> Reset Mesh LOD
	gAgentAvatarp->setIsCrossingRegion(false); // <FS:Ansariel> FIRE-12004: Attachments getting lost on TP
}

void toggle_visibility(void* user_data)
{
	LLView* viewp = (LLView*)user_data;
	viewp->setVisible(!viewp->getVisible());
}

BOOL get_visibility(void* user_data)
{
	LLView* viewp = (LLView*)user_data;
	return viewp->getVisible();
}

// TomY TODO: Get rid of these?
class LLViewShowHoverTips : public view_listener_t
{
	bool handleEvent(const LLSD& userdata)
	{
		gSavedSettings.setBOOL("ShowHoverTips", !gSavedSettings.getBOOL("ShowHoverTips"));
		return true;
	}
};

class LLViewCheckShowHoverTips : public view_listener_t
{
	bool handleEvent(const LLSD& userdata)
	{
		bool new_value = gSavedSettings.getBOOL("ShowHoverTips");
		return new_value;
	}
};

// TomY TODO: Get rid of these?
class LLViewHighlightTransparent : public view_listener_t
{
	bool handleEvent(const LLSD& userdata)
	{
//		LLDrawPoolAlpha::sShowDebugAlpha = !LLDrawPoolAlpha::sShowDebugAlpha;
// [RLVa:KB] - @edit and @viewtransparent
		LLDrawPoolAlpha::sShowDebugAlpha = (!LLDrawPoolAlpha::sShowDebugAlpha) && (RlvActions::canHighlightTransparent());
// [/RLVa:KB]
		return true;
	}
};

class LLViewCheckHighlightTransparent : public view_listener_t
{
	bool handleEvent(const LLSD& userdata)
	{
		bool new_value = LLDrawPoolAlpha::sShowDebugAlpha;
		return new_value;
	}
};

class LLViewBeaconWidth : public view_listener_t
{
	bool handleEvent(const LLSD& userdata)
	{
		std::string width = userdata.asString();
		if(width == "1")
		{
			gSavedSettings.setS32("DebugBeaconLineWidth", 1);
		}
		else if(width == "4")
		{
			gSavedSettings.setS32("DebugBeaconLineWidth", 4);
		}
		else if(width == "16")
		{
			gSavedSettings.setS32("DebugBeaconLineWidth", 16);
		}
		else if(width == "32")
		{
			gSavedSettings.setS32("DebugBeaconLineWidth", 32);
		}

		return true;
	}
};


class LLViewToggleBeacon : public view_listener_t
{
	bool handleEvent(const LLSD& userdata)
	{
		std::string beacon = userdata.asString();
		if (beacon == "scriptsbeacon")
		{
			LLPipeline::toggleRenderScriptedBeacons();
			gSavedSettings.setBOOL( "scriptsbeacon", LLPipeline::getRenderScriptedBeacons() );
			// toggle the other one off if it's on
			if (LLPipeline::getRenderScriptedBeacons() && LLPipeline::getRenderScriptedTouchBeacons())
			{
				LLPipeline::toggleRenderScriptedTouchBeacons();
				gSavedSettings.setBOOL( "scripttouchbeacon", LLPipeline::getRenderScriptedTouchBeacons() );
			}
		}
		else if (beacon == "physicalbeacon")
		{
			LLPipeline::toggleRenderPhysicalBeacons();
			gSavedSettings.setBOOL( "physicalbeacon", LLPipeline::getRenderPhysicalBeacons() );
		}
		else if (beacon == "moapbeacon")
		{
			LLPipeline::toggleRenderMOAPBeacons();
			gSavedSettings.setBOOL( "moapbeacon", LLPipeline::getRenderMOAPBeacons() );
		}
		else if (beacon == "soundsbeacon")
		{
			LLPipeline::toggleRenderSoundBeacons();
			gSavedSettings.setBOOL( "soundsbeacon", LLPipeline::getRenderSoundBeacons() );
		}
		else if (beacon == "particlesbeacon")
		{
			LLPipeline::toggleRenderParticleBeacons();
			gSavedSettings.setBOOL( "particlesbeacon", LLPipeline::getRenderParticleBeacons() );
		}
		else if (beacon == "scripttouchbeacon")
		{
			LLPipeline::toggleRenderScriptedTouchBeacons();
			gSavedSettings.setBOOL( "scripttouchbeacon", LLPipeline::getRenderScriptedTouchBeacons() );
			// toggle the other one off if it's on
			if (LLPipeline::getRenderScriptedBeacons() && LLPipeline::getRenderScriptedTouchBeacons())
			{
				LLPipeline::toggleRenderScriptedBeacons();
				gSavedSettings.setBOOL( "scriptsbeacon", LLPipeline::getRenderScriptedBeacons() );
			}
		}
		else if (beacon == "sunbeacon")
		{
			gSavedSettings.setBOOL("sunbeacon", !gSavedSettings.getBOOL("sunbeacon"));
		}
		else if (beacon == "moonbeacon")
		{
			gSavedSettings.setBOOL("moonbeacon", !gSavedSettings.getBOOL("moonbeacon"));
		}
		else if (beacon == "renderbeacons")
		{
			LLPipeline::toggleRenderBeacons();
			gSavedSettings.setBOOL( "renderbeacons", LLPipeline::getRenderBeacons() );
			// toggle the other one on if it's not
			if (!LLPipeline::getRenderBeacons() && !LLPipeline::getRenderHighlights())
			{
				LLPipeline::toggleRenderHighlights();
				gSavedSettings.setBOOL( "renderhighlights", LLPipeline::getRenderHighlights() );
			}
		}
		else if (beacon == "renderhighlights")
		{
			LLPipeline::toggleRenderHighlights();
			gSavedSettings.setBOOL( "renderhighlights", LLPipeline::getRenderHighlights() );
			// toggle the other one on if it's not
			if (!LLPipeline::getRenderBeacons() && !LLPipeline::getRenderHighlights())
			{
				LLPipeline::toggleRenderBeacons();
				gSavedSettings.setBOOL( "renderbeacons", LLPipeline::getRenderBeacons() );
			}
		}

		return true;
	}
};

class LLViewCheckBeaconEnabled : public view_listener_t
{
	bool handleEvent(const LLSD& userdata)
	{
		std::string beacon = userdata.asString();
		bool new_value = false;
		if (beacon == "scriptsbeacon")
		{
			new_value = gSavedSettings.getBOOL( "scriptsbeacon");
			LLPipeline::setRenderScriptedBeacons(new_value);
		}
		else if (beacon == "moapbeacon")
		{
			new_value = gSavedSettings.getBOOL( "moapbeacon");
			LLPipeline::setRenderMOAPBeacons(new_value);
		}
		else if (beacon == "physicalbeacon")
		{
			new_value = gSavedSettings.getBOOL( "physicalbeacon");
			LLPipeline::setRenderPhysicalBeacons(new_value);
		}
		else if (beacon == "soundsbeacon")
		{
			new_value = gSavedSettings.getBOOL( "soundsbeacon");
			LLPipeline::setRenderSoundBeacons(new_value);
		}
		else if (beacon == "particlesbeacon")
		{
			new_value = gSavedSettings.getBOOL( "particlesbeacon");
			LLPipeline::setRenderParticleBeacons(new_value);
		}
		else if (beacon == "scripttouchbeacon")
		{
			new_value = gSavedSettings.getBOOL( "scripttouchbeacon");
			LLPipeline::setRenderScriptedTouchBeacons(new_value);
		}
		else if (beacon == "renderbeacons")
		{
			new_value = gSavedSettings.getBOOL( "renderbeacons");
			LLPipeline::setRenderBeacons(new_value);
		}
		else if (beacon == "renderhighlights")
		{
			new_value = gSavedSettings.getBOOL( "renderhighlights");
			LLPipeline::setRenderHighlights(new_value);
		}
		return new_value;
	}
};

class LLViewToggleRenderType : public view_listener_t
{
	bool handleEvent(const LLSD& userdata)
	{
		std::string type = userdata.asString();
		if (type == "hideparticles")
		{
			LLPipeline::toggleRenderType(LLPipeline::RENDER_TYPE_PARTICLES);
			gPipeline.sRenderParticles = gPipeline.hasRenderType(LLPipeline::RENDER_TYPE_PARTICLES);
		}
		return true;
	}
};

class LLViewCheckRenderType : public view_listener_t
{
	bool handleEvent(const LLSD& userdata)
	{
		std::string type = userdata.asString();
		bool new_value = false;
		if (type == "hideparticles")
		{
			new_value = LLPipeline::toggleRenderTypeControlNegated(LLPipeline::RENDER_TYPE_PARTICLES);
		}
		return new_value;
	}
};

class LLViewStatusAway : public view_listener_t
{
	bool handleEvent(const LLSD& userdata)
	{
		return (gAgent.isInitialized() && gAgent.getAFK());
	}
};

class LLViewStatusDoNotDisturb : public view_listener_t
{
	bool handleEvent(const LLSD& userdata)
	{
		return (gAgent.isInitialized() && gAgent.isDoNotDisturb());
	}
};

class LLViewShowHUDAttachments : public view_listener_t
{
	bool handleEvent(const LLSD& userdata)
	{
// [RLVa:KB] - Checked: 2010-04-19 (RLVa-1.2.1a) | Modified: RLVa-1.0.0c
		if ( (rlv_handler_t::isEnabled()) && (gRlvAttachmentLocks.hasLockedHUD()) && (LLPipeline::sShowHUDAttachments) )
			return true;
// [/RLVa:KB]

		LLPipeline::sShowHUDAttachments = !LLPipeline::sShowHUDAttachments;
		return true;
	}
};

class LLViewCheckHUDAttachments : public view_listener_t
{
	bool handleEvent(const LLSD& userdata)
	{
		bool new_value = LLPipeline::sShowHUDAttachments;
		return new_value;
	}
};

// <FS:Ansariel> Disable Show HUD attachments if prevented by RLVa
bool enable_show_HUD_attachments()
{
	return (!LLPipeline::sShowHUDAttachments || !rlv_handler_t::isEnabled() || !gRlvAttachmentLocks.hasLockedHUD());
};
// </FS:Ansariel>

class LLEditEnableTakeOff : public view_listener_t
{
	bool handleEvent(const LLSD& userdata)
	{
		std::string clothing = userdata.asString();
		LLWearableType::EType type = LLWearableType::typeNameToType(clothing);
//		if (type >= LLWearableType::WT_SHAPE && type < LLWearableType::WT_COUNT)
// [RLVa:KB] - Checked: 2010-03-20 (RLVa-1.2.0c) | Modified: RLVa-1.2.0a
		// NOTE: see below - enable if there is at least one wearable on this type that can be removed
		if ( (type >= LLWearableType::WT_SHAPE && type < LLWearableType::WT_COUNT) && 
			 ((!rlv_handler_t::isEnabled()) || (gRlvWearableLocks.canRemove(type))) )
// [/RLVa:KB]
		{
			return LLAgentWearables::selfHasWearable(type);
		}
		return false;
	}
};

// <FS:Beq> Xmas present for Ansa, Animesh kill switch
class FSDerenderAnimatedObjects : public view_listener_t
{
	bool handleEvent(const LLSD& userdata)
	{
		gObjectList.killAnimatedObjects();
		return true;
	}
};

// </FS:Beq>
class LLEditTakeOff : public view_listener_t
{
	bool handleEvent(const LLSD& userdata)
	{
		std::string clothing = userdata.asString();
		if (clothing == "all")
			LLAppearanceMgr::instance().removeAllClothesFromAvatar();
		else
		{
			LLWearableType::EType type = LLWearableType::typeNameToType(clothing);
			if (type >= LLWearableType::WT_SHAPE 
				&& type < LLWearableType::WT_COUNT
				&& (gAgentWearables.getWearableCount(type) > 0))
			{
				// MULTI-WEARABLES: assuming user wanted to remove top shirt.
				//<FS:TS> Shut the compiler up about unsigned comparisons <0 or >0
				//U32 wearable_index = gAgentWearables.getWearableCount(type) - 1;
				S32 wearable_index = gAgentWearables.getWearableCount(type) - 1;

// [RLVa:KB] - Checked: 2010-06-09 (RLVa-1.2.0g) | Added: RLVa-1.2.0g
				if ( (rlv_handler_t::isEnabled()) && (gRlvWearableLocks.hasLockedWearable(type)) )
				{
					// We'll use the first wearable we come across that can be removed (moving from top to bottom)
					for (; wearable_index >= 0; wearable_index--)
					{
						const LLViewerWearable* pWearable = gAgentWearables.getViewerWearable(type, wearable_index);
						if (!gRlvWearableLocks.isLockedWearable(pWearable))
							break;
					}
					if (wearable_index < 0)
						return true;	// No wearable found that can be removed
				}
// [/RLVa:KB]

				LLUUID item_id = gAgentWearables.getWearableItemID(type,wearable_index);
				LLAppearanceMgr::instance().removeItemFromAvatar(item_id);
			}
				
		}
		return true;
	}
};

class LLToolsSelectTool : public view_listener_t
{
	bool handleEvent(const LLSD& userdata)
	{
		std::string tool_name = userdata.asString();
		if (tool_name == "focus")
		{
			LLToolMgr::getInstance()->getCurrentToolset()->selectToolByIndex(1);
		}
		else if (tool_name == "move")
		{
			LLToolMgr::getInstance()->getCurrentToolset()->selectToolByIndex(2);
		}
		else if (tool_name == "edit")
		{
			LLToolMgr::getInstance()->getCurrentToolset()->selectToolByIndex(3);
		}
		else if (tool_name == "create")
		{
			LLToolMgr::getInstance()->getCurrentToolset()->selectToolByIndex(4);
		}
		else if (tool_name == "land")
		{
			LLToolMgr::getInstance()->getCurrentToolset()->selectToolByIndex(5);
		}

		// Note: if floater is not visible LLViewerWindow::updateLayout() will
		// attempt to open it, but it won't bring it to front or de-minimize.
		if (gFloaterTools && (gFloaterTools->isMinimized() || !gFloaterTools->isShown() || !gFloaterTools->isFrontmost()))
		{
			gFloaterTools->setMinimized(FALSE);
			gFloaterTools->openFloater();
			gFloaterTools->setVisibleAndFrontmost(TRUE);
		}
		return true;
	}
};

/// WINDLIGHT callbacks
class LLWorldEnvSettings : public view_listener_t
{	
    void defocusEnvFloaters()
    {
        //currently there is only one instance of each floater
        std::vector<std::string> env_floaters_names = { "env_edit_extdaycycle", "env_fixed_environmentent_water", "env_fixed_environmentent_sky" };
        for (std::vector<std::string>::const_iterator it = env_floaters_names.begin(); it != env_floaters_names.end(); ++it)
        {
            LLFloater* env_floater = LLFloaterReg::findTypedInstance<LLFloater>(*it);
            if (env_floater)
            {
                env_floater->setFocus(FALSE);
            }
        }
    }

	bool handleEvent(const LLSD& userdata)
	{
// [RLVa:KB] - @setenv
		if (!RlvActions::canChangeEnvironment())
			return true;
// [/RLVa:KB]

		std::string event_name = userdata.asString();
// <FS:Beq> FIRE-29785 fix daytime shortcuts for non-EEP 
#ifdef OPENSIM
		static std::map<std::string, std::string> sky_presets = {
			{"sunrise", "Sunrise"},
			{"noon", "Midday"},
			{"sunset", "Sunset"},
			{"midnight", "Midnight"}
		};
		auto it = sky_presets.find(event_name);
		if( LLGridManager::getInstance()->isInOpenSim() &&
			!LLEnvironment::instance().isExtendedEnvironmentEnabled() &&
			it != sky_presets.end()
			)
		{
			LLSettingsSky::ptr_t legacysky = nullptr;
			LLSD messages;
			legacysky = LLEnvironment::createSkyFromLegacyPreset(gDirUtilp->getExpandedFilename(LL_PATH_APP_SETTINGS, "windlight", "skies", it->second + ".xml"), messages);
			if (legacysky)
			{
				LLEnvironment::instance().setEnvironment(LLEnvironment::ENV_LOCAL, legacysky);
				LLEnvironment::instance().setSelectedEnvironment(LLEnvironment::ENV_LOCAL);
				LLEnvironment::instance().updateEnvironment(LLEnvironment::TRANSITION_FAST, true);
				defocusEnvFloaters();
			}		
			else
			{
				LL_WARNS() << "Legacy windlight conversion failed for " << it->second << " existing env unchanged." << LL_ENDL;
			}
			return true;
		}
#endif
// </FS:Beq>
		
		if (event_name == "sunrise")
		{
<<<<<<< HEAD
            // <FS:Beq> FIRE-29926 - allow manually selected environments to have a user defined transition time.
            //LLEnvironment::instance().setEnvironment(LLEnvironment::ENV_LOCAL, LLEnvironment::KNOWN_SKY_SUNRISE, LLEnvironment::TRANSITION_FAST);
            //LLEnvironment::instance().setSelectedEnvironment(LLEnvironment::ENV_LOCAL, LLEnvironment::TRANSITION_FAST);
            LLEnvironment::instance().setManualEnvironment(LLEnvironment::ENV_LOCAL, LLEnvironment::KNOWN_SKY_SUNRISE);
            LLEnvironment::instance().setSelectedEnvironment(LLEnvironment::ENV_LOCAL);
            // </FS:Beq>
=======
            LLEnvironment::instance().setEnvironment(LLEnvironment::ENV_LOCAL, LLEnvironment::KNOWN_SKY_SUNRISE, LLEnvironment::TRANSITION_INSTANT);
            LLEnvironment::instance().setSelectedEnvironment(LLEnvironment::ENV_LOCAL, LLEnvironment::TRANSITION_INSTANT);
>>>>>>> 9c8bc82c
            defocusEnvFloaters();
		}
		else if (event_name == "noon")
		{
<<<<<<< HEAD
            // <FS:Beq> FIRE-29926 - allow manually selected environments to have a user defined transition time.
            //LLEnvironment::instance().setEnvironment(LLEnvironment::ENV_LOCAL, LLEnvironment::KNOWN_SKY_MIDDAY, LLEnvironment::TRANSITION_FAST);
            //LLEnvironment::instance().setSelectedEnvironment(LLEnvironment::ENV_LOCAL, LLEnvironment::TRANSITION_FAST);
            LLEnvironment::instance().setManualEnvironment(LLEnvironment::ENV_LOCAL, LLEnvironment::KNOWN_SKY_MIDDAY);
            LLEnvironment::instance().setSelectedEnvironment(LLEnvironment::ENV_LOCAL);
            // </FS:Beq>
=======
            LLEnvironment::instance().setEnvironment(LLEnvironment::ENV_LOCAL, LLEnvironment::KNOWN_SKY_MIDDAY, LLEnvironment::TRANSITION_INSTANT);
            LLEnvironment::instance().setSelectedEnvironment(LLEnvironment::ENV_LOCAL, LLEnvironment::TRANSITION_INSTANT);
>>>>>>> 9c8bc82c
            defocusEnvFloaters();
		}
		else if (event_name == "sunset")
		{
<<<<<<< HEAD
            // <FS:Beq> FIRE-29926 - allow manually selected environments to have a user defined transition time.
            //LLEnvironment::instance().setEnvironment(LLEnvironment::ENV_LOCAL, LLEnvironment::KNOWN_SKY_SUNSET, LLEnvironment::TRANSITION_FAST);
            //LLEnvironment::instance().setSelectedEnvironment(LLEnvironment::ENV_LOCAL, LLEnvironment::TRANSITION_FAST);
            LLEnvironment::instance().setManualEnvironment(LLEnvironment::ENV_LOCAL, LLEnvironment::KNOWN_SKY_SUNSET);
            LLEnvironment::instance().setSelectedEnvironment(LLEnvironment::ENV_LOCAL);            // </FS:Beq>
=======
            LLEnvironment::instance().setEnvironment(LLEnvironment::ENV_LOCAL, LLEnvironment::KNOWN_SKY_SUNSET, LLEnvironment::TRANSITION_INSTANT);
            LLEnvironment::instance().setSelectedEnvironment(LLEnvironment::ENV_LOCAL, LLEnvironment::TRANSITION_INSTANT);
>>>>>>> 9c8bc82c
            defocusEnvFloaters();
		}
		else if (event_name == "midnight")
		{
<<<<<<< HEAD
            // <FS:Beq> FIRE-29926 - allow manually selected environments to have a user defined transition time.
            //LLEnvironment::instance().setEnvironment(LLEnvironment::ENV_LOCAL, LLEnvironment::KNOWN_SKY_MIDNIGHT, LLEnvironment::TRANSITION_FAST);
            //LLEnvironment::instance().setSelectedEnvironment(LLEnvironment::ENV_LOCAL, LLEnvironment::TRANSITION_FAST);
            LLEnvironment::instance().setManualEnvironment(LLEnvironment::ENV_LOCAL, LLEnvironment::KNOWN_SKY_MIDNIGHT);
            LLEnvironment::instance().setSelectedEnvironment(LLEnvironment::ENV_LOCAL);            // </FS:Beq>
=======
            LLEnvironment::instance().setEnvironment(LLEnvironment::ENV_LOCAL, LLEnvironment::KNOWN_SKY_MIDNIGHT, LLEnvironment::TRANSITION_INSTANT);
            LLEnvironment::instance().setSelectedEnvironment(LLEnvironment::ENV_LOCAL, LLEnvironment::TRANSITION_INSTANT);
>>>>>>> 9c8bc82c
            defocusEnvFloaters();
		}
        else if (event_name == "region")
		{
            LLEnvironment::instance().clearEnvironment(LLEnvironment::ENV_LOCAL);
<<<<<<< HEAD
            LLEnvironment::instance().setSelectedEnvironment(LLEnvironment::ENV_LOCAL, LLEnvironment::TRANSITION_FAST);
=======
            LLEnvironment::instance().setSelectedEnvironment(LLEnvironment::ENV_LOCAL, LLEnvironment::TRANSITION_INSTANT);
>>>>>>> 9c8bc82c
            defocusEnvFloaters();
		}
        else if (event_name == "pause_clouds")
        {
            if (LLEnvironment::instance().isCloudScrollPaused())
                LLEnvironment::instance().resumeCloudScroll();
		else
                LLEnvironment::instance().pauseCloudScroll();
        }
        else if (event_name == "adjust_tool")
		{
            LLFloaterReg::showInstance("env_adjust_snapshot");
        }
        else if (event_name == "my_environs")
        {
            LLFloaterReg::showInstance("my_environments");
		}

		return true;
	}
};

class LLWorldEnableEnvSettings : public view_listener_t
{
	bool handleEvent(const LLSD& userdata)
	{
		bool result = false;
		std::string event_name = userdata.asString();

        if (event_name == "pause_clouds")
		{
            return LLEnvironment::instance().isCloudScrollPaused();
		}

        LLSettingsSky::ptr_t sky = LLEnvironment::instance().getEnvironmentFixedSky(LLEnvironment::ENV_LOCAL);

		if (!sky)
		{
			return (event_name == "region");
		}

        std::string skyname = (sky) ? sky->getName() : "";
        LLUUID skyid = (sky) ? sky->getAssetId() : LLUUID::null;

		if (event_name == "sunrise")
			{
            result = (skyid == LLEnvironment::KNOWN_SKY_SUNRISE);
			}
		else if (event_name == "noon")
			{
            result = (skyid == LLEnvironment::KNOWN_SKY_MIDDAY);
			}
		else if (event_name == "sunset")
			{
            result = (skyid == LLEnvironment::KNOWN_SKY_SUNSET);
			}
		else if (event_name == "midnight")
			{
            result = (skyid == LLEnvironment::KNOWN_SKY_MIDNIGHT);
			}
		else if (event_name == "region")
			{
				return false;
			}
			else
			{
			LL_WARNS() << "Unknown time-of-day item:  " << event_name << LL_ENDL;
		}
		return result;
	}
};

class LLWorldEnvPreset : public view_listener_t
{
	bool handleEvent(const LLSD& userdata)
	{
		std::string item = userdata.asString();

		if (item == "new_water")
		{
            LLFloaterReg::showInstance("env_fixed_environmentent_water", "new");
		}
		else if (item == "edit_water")
		{
            LLFloaterReg::showInstance("env_fixed_environmentent_water", "edit");
		}
		else if (item == "new_sky")
		{
            LLFloaterReg::showInstance("env_fixed_environmentent_sky", "new");
		}
		else if (item == "edit_sky")
		{
            LLFloaterReg::showInstance("env_fixed_environmentent_sky", "edit");
		}
		else if (item == "new_day_cycle")
		{
            LLFloaterReg::showInstance("env_edit_extdaycycle", LLSDMap("edit_context", "inventory"));
		}
		else if (item == "edit_day_cycle")
		{
			LLFloaterReg::showInstance("env_edit_extdaycycle", LLSDMap("edit_context", "inventory"));
		}
		else
		{
			LL_WARNS() << "Unknown item selected" << LL_ENDL;
		}

		return true;
	}
};

class LLWorldEnableEnvPreset : public view_listener_t
{
	bool handleEvent(const LLSD& userdata)
	{

		return false;
	}
};

/// Post-Process callbacks
class LLWorldPostProcess : public view_listener_t
{
	bool handleEvent(const LLSD& userdata)
	{
		LLFloaterReg::showInstance("env_post_process");
		return true;
	}
};

void handle_flush_name_caches()
{
	// <FS:Ansariel> Crash fix
	LLAvatarNameCache::getInstance()->clearCache();
	// </FS:Ansariel>
	if (gCacheName) gCacheName->clear();
}

class LLUploadCostCalculator : public view_listener_t
{
	std::string mCostStr;

	bool handleEvent(const LLSD& userdata)
	{
		std::vector<std::string> fields;
		std::string str = userdata.asString(); 
		boost::split(fields, str, boost::is_any_of(","));
		if (fields.size()<1)
		{
			return false;
		}
		std::string menu_name = fields[0];
		std::string asset_type_str = "texture";
		if (fields.size()>1)
		{
			asset_type_str = fields[1];
		}
		LL_DEBUGS("Benefits") << "userdata " << userdata << " menu_name " << menu_name << " asset_type_str " << asset_type_str << LL_ENDL;
		calculateCost(asset_type_str);
		gMenuHolder->childSetLabelArg(menu_name, "[COST]", mCostStr);

		return true;
	}

	void calculateCost(const std::string& asset_type_str);

public:
	LLUploadCostCalculator()
	{
	}
};

class LLUpdateMembershipLabel : public view_listener_t
{
	bool handleEvent(const LLSD& userdata)
	{
		const std::string label_str =  LLAgentBenefitsMgr::isCurrent("Base") ? LLTrans::getString("MembershipUpgradeText") : LLTrans::getString("MembershipPremiumText");
		gMenuHolder->childSetLabelArg("Membership", "[Membership]", label_str);

<<<<<<< HEAD
		// <FS:Ansariel> OpenSim check
		//return true;
		return LLGridManager::instance().isInSecondLife();
		// </FS:Ansariel>
=======
		return true;
>>>>>>> 9c8bc82c
	}
};

void handle_voice_morphing_subscribe()
{
	LLWeb::loadURL(LLTrans::getString("voice_morphing_url"));
}

void handle_premium_voice_morphing_subscribe()
{
	LLWeb::loadURL(LLTrans::getString("premium_voice_morphing_url"));
}

class LLToggleUIHints : public view_listener_t
{
	bool handleEvent(const LLSD& userdata)
	{
		bool ui_hints_enabled = gSavedSettings.getBOOL("EnableUIHints");
		// toggle
		ui_hints_enabled = !ui_hints_enabled;
		gSavedSettings.setBOOL("EnableUIHints", ui_hints_enabled);
		return true;
	}
};

void LLUploadCostCalculator::calculateCost(const std::string& asset_type_str)
{
	S32 upload_cost = -1;

	if (asset_type_str == "texture")
	{
		upload_cost = LLAgentBenefitsMgr::current().getTextureUploadCost();
	}
	else if (asset_type_str == "animation")
	{
		upload_cost = LLAgentBenefitsMgr::current().getAnimationUploadCost();
	}
	else if (asset_type_str == "sound")
	{
		upload_cost = LLAgentBenefitsMgr::current().getSoundUploadCost();
	}
	if (upload_cost < 0)
	{
		LL_WARNS() << "Unable to find upload cost for asset_type_str " << asset_type_str << LL_ENDL;
	}
	mCostStr = std::to_string(upload_cost);
}

void show_navbar_context_menu(LLView* ctrl, S32 x, S32 y)
{
	static LLMenuGL*	show_navbar_context_menu = LLUICtrlFactory::getInstance()->createFromFile<LLMenuGL>("menu_hide_navbar.xml",
			gMenuHolder, LLViewerMenuHolderGL::child_registry_t::instance());
	if(gMenuHolder->hasVisibleMenu())
	{
		gMenuHolder->hideMenus();
	}
	show_navbar_context_menu->buildDrawLabels();
	show_navbar_context_menu->updateParent(LLMenuGL::sMenuContainer);
	LLMenuGL::showPopup(ctrl, show_navbar_context_menu, x, y);
}

void show_topinfobar_context_menu(LLView* ctrl, S32 x, S32 y)
{
	static LLMenuGL* show_topbarinfo_context_menu = LLUICtrlFactory::getInstance()->createFromFile<LLMenuGL>("menu_topinfobar.xml",
			gMenuHolder, LLViewerMenuHolderGL::child_registry_t::instance());

	LLMenuItemGL* landmark_item = show_topbarinfo_context_menu->getChild<LLMenuItemGL>("Landmark");
	if (!LLLandmarkActions::landmarkAlreadyExists())
	{
		landmark_item->setLabel(LLTrans::getString("AddLandmarkNavBarMenu"));
	}
	else
	{
		landmark_item->setLabel(LLTrans::getString("EditLandmarkNavBarMenu"));
	}
// [RLVa:KB] - Checked: 2012-02-07 (RLVa-1.4.5) | Added: RLVa-1.4.5
	landmark_item->setEnabled(!gRlvHandler.hasBehaviour(RLV_BHVR_SHOWLOC));
// [/RLVa:KB]

	if(gMenuHolder->hasVisibleMenu())
	{
		gMenuHolder->hideMenus();
	}

	show_topbarinfo_context_menu->buildDrawLabels();
	show_topbarinfo_context_menu->updateParent(LLMenuGL::sMenuContainer);
	LLMenuGL::showPopup(ctrl, show_topbarinfo_context_menu, x, y);
}

// <FS:Ansariel> For web browser toolbar button
void toggleWebBrowser(const LLSD& sdParam)
{
	if (LLFloaterReg::instanceVisible("web_content"))
	{
		LLFloaterReg::hideInstance("web_content");
	}
	else
	{
		std::string param = sdParam.asString();
		if (param == "HOME_PAGE")
		{
			param = gSavedSettings.getString("FSBrowserHomePage");
		}
		LLWeb::loadURLInternal(param);
	}
}
// </FS:Ansariel> For web browser toolbar button

// <FS:Ansariel> Toggle debug settings floater
void toggleSettingsDebug()
{
	LLFloaterReg::toggleInstance("settings_debug", "all");
}
// </FS:Ansariel> Toggle debug settings floater

// <FS:Ansariel> Toggle teleport history panel directly
void toggleTeleportHistory()
{
	if (gSavedSettings.getBOOL("FSUseStandaloneTeleportHistoryFloater"))
	{
		LLFloaterReg::toggleInstance("fs_teleporthistory");
	}
	else
	{
		LLFloater* floater = LLFloaterReg::findInstance("places");
		if (floater && floater->isMinimized())
		{
			floater->setMinimized(FALSE);
		}
		else if (LLFloater::isShown(floater))
		{
			LLFloaterReg::hideInstance("places");
		}
		else
		{
			LLFloaterSidePanelContainer::showPanel("places", LLSD().with("type", "open_teleport_history_tab"));
		}
	}
}
// </FS:Ansariel> Toggle teleport history panel directly

// <FS:Techwolf Lupindo> export
bool enable_export_object()
{
	for (LLObjectSelection::root_iterator iter = LLSelectMgr::getInstance()->getSelection()->root_begin();
		 iter != LLSelectMgr::getInstance()->getSelection()->root_end(); iter++)
	{
		LLSelectNode* node = *iter;
		LLViewerObject* obj = node->getObject();
		if (obj || node)
		{
			return gSavedSettings.getBOOL("FSEnableObjectExports");
		}
	}
	return false;
}

class FSObjectExport : public view_listener_t
{
	bool handleEvent( const LLSD& userdata)
	{
		LLViewerObject* objectp = LLSelectMgr::getInstance()->getSelection()->getPrimaryObject();
		if (objectp)
		{
			LLFloaterReg::showInstance("fs_export");
		}
		return true;
	}
};
// </FS:Techwolf Lupindo>

// <FS:CR>
class FSObjectExportCollada : public view_listener_t
{
	bool handleEvent( const LLSD& userdata)
	{
		LLViewerObject* objectp = LLSelectMgr::getInstance()->getSelection()->getPrimaryObject();
		if (objectp)
		{
			LLFloaterReg::showInstance("export_collada");
		}
		return true;
	}
};
// </FS:CR>

// <FS:Zi> Make sure to call this before any of the UI is set up, so all text editors can
//         pick up the menu properly.
void initialize_edit_menu()
{
	view_listener_t::addMenu(new LLEditUndo(), "Edit.Undo");
	view_listener_t::addMenu(new LLEditRedo(), "Edit.Redo");
	view_listener_t::addMenu(new LLEditCut(), "Edit.Cut");
	view_listener_t::addMenu(new LLEditCopy(), "Edit.Copy");
	view_listener_t::addMenu(new LLEditPaste(), "Edit.Paste");
	view_listener_t::addMenu(new LLEditDelete(), "Edit.Delete");
	view_listener_t::addMenu(new LLEditSelectAll(), "Edit.SelectAll");
	view_listener_t::addMenu(new LLEditDeselect(), "Edit.Deselect");
	view_listener_t::addMenu(new LLEditTakeOff(), "Edit.TakeOff");
	view_listener_t::addMenu(new LLEditEnableUndo(), "Edit.EnableUndo");
	view_listener_t::addMenu(new LLEditEnableRedo(), "Edit.EnableRedo");
	view_listener_t::addMenu(new LLEditEnableCut(), "Edit.EnableCut");
	view_listener_t::addMenu(new LLEditEnableCopy(), "Edit.EnableCopy");
	view_listener_t::addMenu(new LLEditEnablePaste(), "Edit.EnablePaste");
	view_listener_t::addMenu(new LLEditEnableDelete(), "Edit.EnableDelete");
	view_listener_t::addMenu(new LLEditEnableSelectAll(), "Edit.EnableSelectAll");
	view_listener_t::addMenu(new LLEditEnableDeselect(), "Edit.EnableDeselect");

}

void initialize_spellcheck_menu()
{
	LLUICtrl::CommitCallbackRegistry::Registrar& commit = LLUICtrl::CommitCallbackRegistry::currentRegistrar();
	LLUICtrl::EnableCallbackRegistry::Registrar& enable = LLUICtrl::EnableCallbackRegistry::currentRegistrar();

	commit.add("SpellCheck.ReplaceWithSuggestion", boost::bind(&handle_spellcheck_replace_with_suggestion, _1, _2));
	enable.add("SpellCheck.VisibleSuggestion", boost::bind(&visible_spellcheck_suggestion, _1, _2));
	commit.add("SpellCheck.AddToDictionary", boost::bind(&handle_spellcheck_add_to_dictionary, _1));
	enable.add("SpellCheck.EnableAddToDictionary", boost::bind(&enable_spellcheck_add_to_dictionary, _1));
	commit.add("SpellCheck.AddToIgnore", boost::bind(&handle_spellcheck_add_to_ignore, _1));
	enable.add("SpellCheck.EnableAddToIgnore", boost::bind(&enable_spellcheck_add_to_ignore, _1));
}

//<FS:KC> Centralize a some of these volume panel callbacks
static void volume_controls_open_volume_prefs()
{
	// bring up the prefs floater
	LLFloaterPreference* prefsfloater = LLFloaterReg::showTypedInstance<LLFloaterPreference>("preferences");
	if (prefsfloater)
	{
		// grab the 'audio' panel from the preferences floater and bring it the front!
		prefsfloater->selectPanel("audio");
	}
}

void volume_controls_on_click_set_sounds(const LLUICtrl* ctrl)
{
	const LLPanel* volume_control_panel = dynamic_cast<const LLPanel*>(ctrl->getParent());
	if (volume_control_panel)
	{
		// Disable Enable gesture/collisions sounds checkbox if the master sound is disabled
		// or if sound effects are disabled.

		// <FS:PP> FIRE-9856: Mute sound effects disable plays sound from collisions and plays sound from gestures checkbox not disable after restart/relog
		// volume_control_panel->getChild<LLCheckBoxCtrl>("gesture_audio_play_btn")->setEnabled(!gSavedSettings.getBOOL("MuteSounds"));
		// volume_control_panel->getChild<LLCheckBoxCtrl>("collisions_audio_play_btn")->setEnabled(!gSavedSettings.getBOOL("MuteSounds"));
		bool mute_sound_effects = gSavedSettings.getBOOL("MuteSounds");
		bool mute_all_sounds = gSavedSettings.getBOOL("MuteAudio");
		volume_control_panel->getChild<LLCheckBoxCtrl>("gesture_audio_play_btn")->setEnabled(!(mute_sound_effects || mute_all_sounds));
		volume_control_panel->getChild<LLCheckBoxCtrl>("collisions_audio_play_btn")->setEnabled(!(mute_sound_effects || mute_all_sounds));
		// </FS:PP> 

	}
}

void volume_controls_set_control_false(const LLUICtrl* ctrl, const LLSD& user_data)
{
	LLPanel* volume_control_panel = dynamic_cast<LLPanel*>(ctrl->getParent());
	if (volume_control_panel)
	{
		std::string control_name = user_data.asString();
		LLControlVariable* control = volume_control_panel->findControl(control_name);
		
		if (control)
			control->set(LLSD(FALSE));
	}
}

void initialize_volume_controls_callbacks()
{
	LLUICtrl::CommitCallbackRegistry::Registrar& commit = LLUICtrl::CommitCallbackRegistry::currentRegistrar();
	commit.add("MediaListCtrl.GoMediaPrefs",	boost::bind(&volume_controls_open_volume_prefs));
	commit.add("Pref.SetSounds",				boost::bind(&volume_controls_on_click_set_sounds, _1));
	commit.add("Pref.setControlFalse",			boost::bind(&volume_controls_set_control_false, _1, _2));
}
//</FS:KC>

// <FS:Ansariel> Force HTTP features on SL
bool use_http_inventory()
{
#ifdef OPENSIM
	return (LLGridManager::getInstance()->isInSecondLife() || gSavedSettings.getBOOL("UseHTTPInventory"));
#else
	return true;
#endif
}

bool use_http_textures()
{
#ifdef OPENSIM
	static LLCachedControl<bool> use_http(gSavedSettings, "ImagePipelineUseHTTP", true);
	return (LLGridManager::getInstance()->isInSecondLife() || use_http);
#else
	return true;
#endif
}
// <FS:Ansariel>

// <FS:Ansariel> Optional small camera floater
class FSToggleCameraFloater : public view_listener_t
{
	bool handleEvent(const LLSD& userdata)
	{
		std::string floater_name = gSavedSettings.getBOOL("FSUseSmallCameraFloater") ? "fs_camera_small" : "camera";
		LLFloaterReg::toggleInstance(floater_name);
		return true;
	}
};

class FSCheckCameraFloater : public view_listener_t
{
	bool handleEvent(const LLSD& userdata)
	{
		static LLCachedControl<bool> fsUseSmallCameraFloater(gSavedSettings, "FSUseSmallCameraFloater");
		return LLFloaterReg::instanceVisible(fsUseSmallCameraFloater ? "fs_camera_small" : "camera");
	}
};
// <FS:Ansariel>

void initialize_menus()
{
	// A parameterized event handler used as ctrl-8/9/0 zoom controls below.
	class LLZoomer : public view_listener_t
	{
	public:
		// The "mult" parameter says whether "val" is a multiplier or used to set the value.
		LLZoomer(F32 val, bool mult=true) : mVal(val), mMult(mult) {}
		bool handleEvent(const LLSD& userdata)
		{
			F32 new_fov_rad = mMult ? LLViewerCamera::getInstance()->getDefaultFOV() * mVal : mVal;
			LLViewerCamera::getInstance()->setDefaultFOV(new_fov_rad);
			gSavedSettings.setF32("CameraAngle", LLViewerCamera::getInstance()->getView()); // setView may have clamped it.
			return true;
		}
	private:
		F32 mVal;
		bool mMult;
	};
	
	LLUICtrl::EnableCallbackRegistry::Registrar& enable = LLUICtrl::EnableCallbackRegistry::currentRegistrar();
	LLUICtrl::CommitCallbackRegistry::Registrar& commit = LLUICtrl::CommitCallbackRegistry::currentRegistrar();
	
	// Generic enable and visible
	// Don't prepend MenuName.Foo because these can be used in any menu.
	enable.add("IsGodCustomerService", boost::bind(&is_god_customer_service));

	enable.add("displayViewerEventRecorderMenuItems",boost::bind(&LLViewerEventRecorder::displayViewerEventRecorderMenuItems,&LLViewerEventRecorder::instance()));

	view_listener_t::addEnable(new LLUploadCostCalculator(), "Upload.CalculateCosts");

	view_listener_t::addEnable(new LLUpdateMembershipLabel(), "Membership.UpdateLabel");

<<<<<<< HEAD
	// <FS:Ansariel> [FS communication UI]
	//enable.add("Conversation.IsConversationLoggingAllowed", boost::bind(&LLFloaterIMContainer::isConversationLoggingAllowed));
	
	enable.add("GridCheck", boost::bind(&checkIsGrid, _2)); // <FS:CR> Opensim menu item visibility control
	enable.add("GridFeatureCheck", boost::bind(&isGridFeatureEnabled, _2));
	commit.add("OpenGridStatus", boost::bind(&openGridStatus)); // <FS:Ansariel> FIRE-21236 - Help Menu - Check Grid Status doesn't open using External Browser
=======
	enable.add("Conversation.IsConversationLoggingAllowed", boost::bind(&LLFloaterIMContainer::isConversationLoggingAllowed));
>>>>>>> 9c8bc82c

	// Agent
	commit.add("Agent.toggleFlying", boost::bind(&LLAgent::toggleFlying));
	enable.add("Agent.enableFlyLand", boost::bind(&enable_fly_land));
<<<<<<< HEAD
	enable.add("Agent.enableFlying", boost::bind(&LLAgent::enableFlying)); // <FS:Ansariel> Keep this
=======
>>>>>>> 9c8bc82c
	commit.add("Agent.PressMicrophone", boost::bind(&LLAgent::pressMicrophone, _2));
	commit.add("Agent.ReleaseMicrophone", boost::bind(&LLAgent::releaseMicrophone, _2));
	commit.add("Agent.ToggleMicrophone", boost::bind(&LLAgent::toggleMicrophone, _2));
	enable.add("Agent.IsMicrophoneOn", boost::bind(&LLAgent::isMicrophoneOn, _2));
	enable.add("Agent.IsActionAllowed", boost::bind(&LLAgent::isActionAllowed, _2));

	// File menu
	init_menu_file();

	view_listener_t::addMenu(new LLEditEnableTakeOff(), "Edit.EnableTakeOff");
	view_listener_t::addMenu(new LLEditEnableCustomizeAvatar(), "Edit.EnableCustomizeAvatar");
	view_listener_t::addMenu(new LLEnableEditShape(), "Edit.EnableEditShape");
	view_listener_t::addMenu(new LLEnableHoverHeight(), "Edit.EnableHoverHeight");
	view_listener_t::addMenu(new LLEnableEditPhysics(), "Edit.EnableEditPhysics");
	commit.add("CustomizeAvatar", boost::bind(&handle_customize_avatar));
	commit.add("EditOutfit", boost::bind(&handle_edit_outfit));
	commit.add("EditShape", boost::bind(&handle_edit_shape));
	commit.add("HoverHeight", boost::bind(&handle_hover_height));
	commit.add("EditPhysics", boost::bind(&handle_edit_physics));
	// <FS:TT> Client LSL Bridge
	commit.add("RecreateLSLBridge", boost::bind(&handle_recreate_lsl_bridge));
	// </FS:TT>

	// View menu
	view_listener_t::addMenu(new LLViewMouselook(), "View.Mouselook");
	view_listener_t::addMenu(new LLViewJoystickFlycam(), "View.JoystickFlycam");
	view_listener_t::addMenu(new LLViewResetView(), "View.ResetView");
	view_listener_t::addMenu(new LLViewLookAtLastChatter(), "View.LookAtLastChatter");
	view_listener_t::addMenu(new LLViewShowHoverTips(), "View.ShowHoverTips");
	view_listener_t::addMenu(new LLViewHighlightTransparent(), "View.HighlightTransparent");
	view_listener_t::addMenu(new LLViewToggleRenderType(), "View.ToggleRenderType");
	view_listener_t::addMenu(new LLViewShowHUDAttachments(), "View.ShowHUDAttachments");
	view_listener_t::addMenu(new LLZoomer(1.2f), "View.ZoomOut");
	view_listener_t::addMenu(new LLZoomer(1/1.2f), "View.ZoomIn");
	view_listener_t::addMenu(new LLZoomer(DEFAULT_FIELD_OF_VIEW, false), "View.ZoomDefault");
	view_listener_t::addMenu(new LLViewDefaultUISize(), "View.DefaultUISize");
	view_listener_t::addMenu(new LLViewToggleUI(), "View.ToggleUI");
	view_listener_t::addMenu(new LLViewCheckToggleUI(), "View.CheckToggleUI"); // <FS:Ansariel> Notification not showing if hiding the UI

	view_listener_t::addMenu(new LLViewEnableMouselook(), "View.EnableMouselook");
	view_listener_t::addMenu(new LLViewEnableJoystickFlycam(), "View.EnableJoystickFlycam");
	view_listener_t::addMenu(new LLViewEnableLastChatter(), "View.EnableLastChatter");

	view_listener_t::addMenu(new LLViewCheckJoystickFlycam(), "View.CheckJoystickFlycam");
	view_listener_t::addMenu(new LLViewCheckShowHoverTips(), "View.CheckShowHoverTips");
	view_listener_t::addMenu(new LLViewCheckHighlightTransparent(), "View.CheckHighlightTransparent");
	view_listener_t::addMenu(new LLViewCheckRenderType(), "View.CheckRenderType");
	view_listener_t::addMenu(new LLViewStatusAway(), "View.Status.CheckAway");
	view_listener_t::addMenu(new LLViewStatusDoNotDisturb(), "View.Status.CheckDoNotDisturb");
	view_listener_t::addMenu(new LLViewCheckHUDAttachments(), "View.CheckHUDAttachments");
<<<<<<< HEAD
	enable.add("View.EnableHUDAttachments", boost::bind(&enable_show_HUD_attachments)); // <FS:Ansariel> Disable Show HUD attachments if prevented by RLVa
	// <FS:Zi> Add reset camera angles menu
	view_listener_t::addMenu(new LLViewResetCameraAngles(), "View.ResetCameraAngles");
	// </FS:Zi>
	// <FS:Ansariel> Optional small camera floater
	view_listener_t::addMenu(new FSToggleCameraFloater(), "View.ToggleCameraFloater");
	view_listener_t::addMenu(new FSCheckCameraFloater(), "View.CheckCameraFloater");
	// </FS:Ansariel>

	// <FS:Ansariel> Keep this for menu check item
	// Me > Movement
	view_listener_t::addMenu(new LLAdvancedAgentFlyingInfo(), "Agent.getFlying");
=======
	
>>>>>>> 9c8bc82c
	//Communicate Nearby chat
	// <FS:Ansariel> [FS Communication UI]
	//view_listener_t::addMenu(new LLCommunicateNearbyChat(), "Communicate.NearbyChat");

	// Communicate > Voice morphing > Subscribe...
	commit.add("Communicate.VoiceMorphing.Subscribe", boost::bind(&handle_voice_morphing_subscribe));
	// Communicate > Voice morphing > Premium perk...
	commit.add("Communicate.VoiceMorphing.PremiumPerk", boost::bind(&handle_premium_voice_morphing_subscribe));
	LLVivoxVoiceClient * voice_clientp = LLVivoxVoiceClient::getInstance();
	enable.add("Communicate.VoiceMorphing.NoVoiceMorphing.Check"
		, boost::bind(&LLVivoxVoiceClient::onCheckVoiceEffect, voice_clientp, "NoVoiceMorphing"));
	commit.add("Communicate.VoiceMorphing.NoVoiceMorphing.Click"
		, boost::bind(&LLVivoxVoiceClient::onClickVoiceEffect, voice_clientp, "NoVoiceMorphing"));

	// World menu
	view_listener_t::addMenu(new LLWorldAlwaysRun(), "World.AlwaysRun");
	view_listener_t::addMenu(new LLWorldCreateLandmark(), "World.CreateLandmark");
	view_listener_t::addMenu(new LLWorldPlaceProfile(), "World.PlaceProfile");
	view_listener_t::addMenu(new LLWorldSetHomeLocation(), "World.SetHomeLocation");
	view_listener_t::addMenu(new LLWorldTeleportHome(), "World.TeleportHome");
	view_listener_t::addMenu(new LLWorldSetAway(), "World.SetAway");
	view_listener_t::addMenu(new LLWorldSetDoNotDisturb(), "World.SetDoNotDisturb");
	view_listener_t::addMenu(new LLWorldLindenHome(), "World.LindenHome");

<<<<<<< HEAD
	view_listener_t::addMenu(new LLWorldGetAway(), "World.GetAway"); //[SJ FIRE-2177]
	view_listener_t::addMenu(new LLWorldGetBusy(), "World.GetBusy"); //[SJ FIRE-2177]
	view_listener_t::addMenu(new LLWorldSetAutorespond(), "World.SetAutorespond");
	view_listener_t::addMenu(new LLWorldGetAutorespond(), "World.GetAutorespond");  //[SJ FIRE-2177]
	// <FS:PP> FIRE-1245: Option to block/reject teleport requests
	view_listener_t::addMenu(new LLWorldSetRejectTeleportOffers(), "World.SetRejectTeleportOffers");
	view_listener_t::addMenu(new LLWorldGetRejectTeleportOffers(), "World.GetRejectTeleportOffers");
	// </FS:PP>
	// <FS:PP> FIRE-15233: Automatic friendship request refusal
	view_listener_t::addMenu(new LLWorldSetRejectFriendshipRequests(), "World.SetRejectFriendshipRequests");
	view_listener_t::addMenu(new LLWorldGetRejectFriendshipRequests(), "World.GetRejectFriendshipRequests");
	// </FS:PP>
	// <FS:PP> FIRE-1245: Option to block/reject teleport requests
	view_listener_t::addMenu(new LLWorldSetRejectAllGroupInvites(), "World.SetRejectAllGroupInvites");
	view_listener_t::addMenu(new LLWorldGetRejectAllGroupInvites(), "World.GetRejectAllGroupInvites");
	// </FS:PP>
	view_listener_t::addMenu(new LLWorldSetAutorespondNonFriends(), "World.SetAutorespondNonFriends");
	view_listener_t::addMenu(new LLWorldGetAutorespondNonFriends(), "World.GetAutorespondNonFriends");  //[SJ FIRE-2177]
=======
>>>>>>> 9c8bc82c
	view_listener_t::addMenu(new LLWorldEnableCreateLandmark(), "World.EnableCreateLandmark");
// [RLVa:KB]
	enable.add("World.EnablePlaceProfile", boost::bind(&enable_place_profile));
// [/RLVa:KB]
	view_listener_t::addMenu(new LLWorldEnableSetHomeLocation(), "World.EnableSetHomeLocation");
	view_listener_t::addMenu(new LLWorldEnableTeleportHome(), "World.EnableTeleportHome");
	view_listener_t::addMenu(new LLWorldEnableBuyLand(), "World.EnableBuyLand");

	view_listener_t::addMenu(new LLWorldCheckAlwaysRun(), "World.CheckAlwaysRun");
	
	view_listener_t::addMenu(new LLWorldEnvSettings(), "World.EnvSettings");
	view_listener_t::addMenu(new LLWorldEnableEnvSettings(), "World.EnableEnvSettings");
	view_listener_t::addMenu(new LLWorldEnvPreset(), "World.EnvPreset");
	view_listener_t::addMenu(new LLWorldEnableEnvPreset(), "World.EnableEnvPreset");
	view_listener_t::addMenu(new LLWorldPostProcess(), "World.PostProcess");

	// Tools menu
	view_listener_t::addMenu(new LLToolsSelectTool(), "Tools.SelectTool");
	view_listener_t::addMenu(new LLToolsSelectOnlyMyObjects(), "Tools.SelectOnlyMyObjects");
	view_listener_t::addMenu(new LLToolsSelectOnlyMovableObjects(), "Tools.SelectOnlyMovableObjects");
	view_listener_t::addMenu(new LLToolsSelectBySurrounding(), "Tools.SelectBySurrounding");
	view_listener_t::addMenu(new LLToolsShowHiddenSelection(), "Tools.ShowHiddenSelection");
	view_listener_t::addMenu(new LLToolsShowSelectionLightRadius(), "Tools.ShowSelectionLightRadius");
	view_listener_t::addMenu(new LLToolsEditLinkedParts(), "Tools.EditLinkedParts");
	view_listener_t::addMenu(new LLToolsSnapObjectXY(), "Tools.SnapObjectXY");
	view_listener_t::addMenu(new LLToolsUseSelectionForGrid(), "Tools.UseSelectionForGrid");
	view_listener_t::addMenu(new LLToolsSelectNextPartFace(), "Tools.SelectNextPart");
	commit.add("Tools.Link", boost::bind(&LLSelectMgr::linkObjects, LLSelectMgr::getInstance()));
	commit.add("Tools.Unlink", boost::bind(&LLSelectMgr::unlinkObjects, LLSelectMgr::getInstance()));
	view_listener_t::addMenu(new LLToolsStopAllAnimations(), "Tools.StopAllAnimations");
	view_listener_t::addMenu(new LLToolsReleaseKeys(), "Tools.ReleaseKeys");
	view_listener_t::addMenu(new LLToolsEnableReleaseKeys(), "Tools.EnableReleaseKeys");	
	commit.add("Tools.LookAtSelection", boost::bind(&handle_look_at_selection, _2));
	commit.add("Tools.ScriptInfo",boost::bind(&handle_script_info));
	commit.add("Tools.BuyOrTake", boost::bind(&handle_buy_or_take));
	commit.add("Tools.TakeCopy", boost::bind(&handle_take_copy));
	view_listener_t::addMenu(new LLToolsSaveToObjectInventory(), "Tools.SaveToObjectInventory");
	view_listener_t::addMenu(new LLToolsSelectedScriptAction(), "Tools.SelectedScriptAction");
	view_listener_t::addMenu(new FSToolsResyncAnimations(), "Tools.ResyncAnimations");	// <FS:CR> Resync Animations
	view_listener_t::addMenu(new FSToolsUndeform(), "Tools.Undeform");	// <FS:CR> FIRE-4345: Undeform
	view_listener_t::addMenu(new FSDerenderAnimatedObjects(), "Tools.DerenderAnimatedObjects");	// <FS:Beq> Animesh Kill switch

	view_listener_t::addMenu(new LLToolsEnableToolNotPie(), "Tools.EnableToolNotPie");
	view_listener_t::addMenu(new LLToolsEnableSelectNextPart(), "Tools.EnableSelectNextPart");
	enable.add("Tools.EnableLink", boost::bind(&LLSelectMgr::enableLinkObjects, LLSelectMgr::getInstance()));
	enable.add("Tools.EnableUnlink", boost::bind(&LLSelectMgr::enableUnlinkObjects, LLSelectMgr::getInstance()));
	view_listener_t::addMenu(new LLToolsEnableBuyOrTake(), "Tools.EnableBuyOrTake");
	enable.add("Tools.EnableTakeCopy", boost::bind(&enable_object_take_copy));
	enable.add("Tools.VisibleBuyObject", boost::bind(&tools_visible_buy_object));
	enable.add("Tools.VisibleTakeObject", boost::bind(&tools_visible_take_object));
	view_listener_t::addMenu(new LLToolsEnableSaveToObjectInventory(), "Tools.EnableSaveToObjectInventory");

	view_listener_t::addMenu(new LLToolsEnablePathfinding(), "Tools.EnablePathfinding");
	view_listener_t::addMenu(new LLToolsEnablePathfindingView(), "Tools.EnablePathfindingView");
	view_listener_t::addMenu(new LLToolsDoPathfindingRebakeRegion(), "Tools.DoPathfindingRebakeRegion");
	view_listener_t::addMenu(new LLToolsEnablePathfindingRebakeRegion(), "Tools.EnablePathfindingRebakeRegion");

	// Help menu
	// most items use the ShowFloater method
	view_listener_t::addMenu(new LLToggleHowTo(), "Help.ToggleHowTo");
	enable.add("Help.HowToVisible", boost::bind(&enable_how_to_visible, _2));

	// Advanced menu
	view_listener_t::addMenu(new LLAdvancedToggleConsole(), "Advanced.ToggleConsole");
	view_listener_t::addMenu(new LLAdvancedCheckConsole(), "Advanced.CheckConsole");
	view_listener_t::addMenu(new LLAdvancedDumpInfoToConsole(), "Advanced.DumpInfoToConsole");

	// Advanced > HUD Info
	view_listener_t::addMenu(new LLAdvancedToggleHUDInfo(), "Advanced.ToggleHUDInfo");
	view_listener_t::addMenu(new LLAdvancedCheckHUDInfo(), "Advanced.CheckHUDInfo");

	// Advanced Other Settings	
	view_listener_t::addMenu(new LLAdvancedClearGroupCache(), "Advanced.ClearGroupCache");
	
	// Advanced > Render > Types
	view_listener_t::addMenu(new LLAdvancedToggleRenderType(), "Advanced.ToggleRenderType");
	view_listener_t::addMenu(new LLAdvancedCheckRenderType(), "Advanced.CheckRenderType");

	//// Advanced > Render > Features
	view_listener_t::addMenu(new LLAdvancedToggleFeature(), "Advanced.ToggleFeature");
	view_listener_t::addMenu(new LLAdvancedCheckFeature(), "Advanced.CheckFeature");

	view_listener_t::addMenu(new LLAdvancedCheckDisplayTextureDensity(), "Advanced.CheckDisplayTextureDensity");
	view_listener_t::addMenu(new LLAdvancedSetDisplayTextureDensity(), "Advanced.SetDisplayTextureDensity");

	// Advanced > Render > Info Displays
	view_listener_t::addMenu(new LLAdvancedToggleInfoDisplay(), "Advanced.ToggleInfoDisplay");
	view_listener_t::addMenu(new LLAdvancedCheckInfoDisplay(), "Advanced.CheckInfoDisplay");
	view_listener_t::addMenu(new LLAdvancedSelectedTextureInfo(), "Advanced.SelectedTextureInfo");
	commit.add("Advanced.SelectedMaterialInfo", boost::bind(&handle_selected_material_info));
	view_listener_t::addMenu(new LLAdvancedToggleWireframe(), "Advanced.ToggleWireframe");
	view_listener_t::addMenu(new LLAdvancedCheckWireframe(), "Advanced.CheckWireframe");
	// Develop > Render
	view_listener_t::addMenu(new LLAdvancedEnableObjectObjectOcclusion(), "Advanced.EnableObjectObjectOcclusion");
	view_listener_t::addMenu(new LLAdvancedEnableRenderFBO(), "Advanced.EnableRenderFBO");
	view_listener_t::addMenu(new LLAdvancedEnableRenderDeferred(), "Advanced.EnableRenderDeferred");
	view_listener_t::addMenu(new LLAdvancedEnableRenderDeferredOptions(), "Advanced.EnableRenderDeferredOptions");
	view_listener_t::addMenu(new LLAdvancedToggleRandomizeFramerate(), "Advanced.ToggleRandomizeFramerate");
	view_listener_t::addMenu(new LLAdvancedCheckRandomizeFramerate(), "Advanced.CheckRandomizeFramerate");
	view_listener_t::addMenu(new LLAdvancedTogglePeriodicSlowFrame(), "Advanced.TogglePeriodicSlowFrame");
	view_listener_t::addMenu(new LLAdvancedCheckPeriodicSlowFrame(), "Advanced.CheckPeriodicSlowFrame");
	view_listener_t::addMenu(new LLAdvancedToggleFrameTest(), "Advanced.ToggleFrameTest");
	view_listener_t::addMenu(new LLAdvancedCheckFrameTest(), "Advanced.CheckFrameTest");
	view_listener_t::addMenu(new LLAdvancedHandleAttachedLightParticles(), "Advanced.HandleAttachedLightParticles");
	view_listener_t::addMenu(new LLAdvancedCheckRenderShadowOption(), "Advanced.CheckRenderShadowOption");
	view_listener_t::addMenu(new LLAdvancedClickRenderShadowOption(), "Advanced.ClickRenderShadowOption");
	view_listener_t::addMenu(new LLAdvancedClickRenderProfile(), "Advanced.ClickRenderProfile");
	view_listener_t::addMenu(new LLAdvancedClickRenderBenchmark(), "Advanced.ClickRenderBenchmark");
	//[FIX FIRE-1927 - enable DoubleClickTeleport shortcut : SJ]
	view_listener_t::addMenu(new LLAdvancedToggleDoubleClickTeleport, "Advanced.ToggleDoubleClickTeleport");

	#ifdef TOGGLE_HACKED_GODLIKE_VIEWER
	view_listener_t::addMenu(new LLAdvancedHandleToggleHackedGodmode(), "Advanced.HandleToggleHackedGodmode");
	view_listener_t::addMenu(new LLAdvancedCheckToggleHackedGodmode(), "Advanced.CheckToggleHackedGodmode");
	view_listener_t::addMenu(new LLAdvancedEnableToggleHackedGodmode(), "Advanced.EnableToggleHackedGodmode");
	#endif

	// Advanced > World
	view_listener_t::addMenu(new LLAdvancedDumpScriptedCamera(), "Advanced.DumpScriptedCamera");
	view_listener_t::addMenu(new LLAdvancedDumpRegionObjectCache(), "Advanced.DumpRegionObjectCache");

	// Advanced > UI
	commit.add("Advanced.WebBrowserTest", boost::bind(&handle_web_browser_test,	_2));	// sigh! this one opens the MEDIA browser
	commit.add("Advanced.WebContentTest", boost::bind(&handle_web_content_test, _2));	// this one opens the Web Content floater
	commit.add("Advanced.ShowURL", boost::bind(&handle_show_url, _2));
	commit.add("Advanced.ReportBug", boost::bind(&handle_report_bug, _2));
	view_listener_t::addMenu(new LLAdvancedBuyCurrencyTest(), "Advanced.BuyCurrencyTest");
	view_listener_t::addMenu(new LLAdvancedDumpSelectMgr(), "Advanced.DumpSelectMgr");
	view_listener_t::addMenu(new LLAdvancedDumpInventory(), "Advanced.DumpInventory");
	commit.add("Advanced.DumpTimers", boost::bind(&handle_dump_timers) );
	commit.add("Advanced.DumpFocusHolder", boost::bind(&handle_dump_focus) );
	view_listener_t::addMenu(new LLAdvancedPrintSelectedObjectInfo(), "Advanced.PrintSelectedObjectInfo");
	view_listener_t::addMenu(new LLAdvancedPrintAgentInfo(), "Advanced.PrintAgentInfo");
	view_listener_t::addMenu(new LLAdvancedToggleDebugClicks(), "Advanced.ToggleDebugClicks");
	view_listener_t::addMenu(new LLAdvancedCheckDebugClicks(), "Advanced.CheckDebugClicks");
	view_listener_t::addMenu(new LLAdvancedCheckDebugViews(), "Advanced.CheckDebugViews");
	view_listener_t::addMenu(new LLAdvancedToggleDebugViews(), "Advanced.ToggleDebugViews");
	view_listener_t::addMenu(new LLAdvancedToggleXUINameTooltips(), "Advanced.ToggleXUINameTooltips");
	view_listener_t::addMenu(new LLAdvancedCheckXUINameTooltips(), "Advanced.CheckXUINameTooltips");
	view_listener_t::addMenu(new LLAdvancedToggleDebugMouseEvents(), "Advanced.ToggleDebugMouseEvents");
	view_listener_t::addMenu(new LLAdvancedCheckDebugMouseEvents(), "Advanced.CheckDebugMouseEvents");
	view_listener_t::addMenu(new LLAdvancedToggleDebugKeys(), "Advanced.ToggleDebugKeys");
	view_listener_t::addMenu(new LLAdvancedCheckDebugKeys(), "Advanced.CheckDebugKeys");
	view_listener_t::addMenu(new LLAdvancedToggleDebugWindowProc(), "Advanced.ToggleDebugWindowProc");
	view_listener_t::addMenu(new LLAdvancedCheckDebugWindowProc(), "Advanced.CheckDebugWindowProc");

	// Advanced > XUI
	commit.add("Advanced.ReloadColorSettings", boost::bind(&LLUIColorTable::loadFromSettings, LLUIColorTable::getInstance()));
	view_listener_t::addMenu(new LLAdvancedLoadUIFromXML(), "Advanced.LoadUIFromXML");
	view_listener_t::addMenu(new LLAdvancedSaveUIToXML(), "Advanced.SaveUIToXML");
	view_listener_t::addMenu(new LLAdvancedToggleXUINames(), "Advanced.ToggleXUINames");
	view_listener_t::addMenu(new LLAdvancedCheckXUINames(), "Advanced.CheckXUINames");
	view_listener_t::addMenu(new LLAdvancedSendTestIms(), "Advanced.SendTestIMs");
	commit.add("Advanced.FlushNameCaches", boost::bind(&handle_flush_name_caches));

	// Advanced > Character > Grab Baked Texture
	view_listener_t::addMenu(new LLAdvancedGrabBakedTexture(), "Advanced.GrabBakedTexture");
	view_listener_t::addMenu(new LLAdvancedEnableGrabBakedTexture(), "Advanced.EnableGrabBakedTexture");

	// Advanced > Character > Character Tests
	view_listener_t::addMenu(new LLAdvancedAppearanceToXML(), "Advanced.AppearanceToXML");
	view_listener_t::addMenu(new LLAdvancedEnableAppearanceToXML(), "Advanced.EnableAppearanceToXML");
	view_listener_t::addMenu(new LLAdvancedToggleCharacterGeometry(), "Advanced.ToggleCharacterGeometry");

	view_listener_t::addMenu(new LLAdvancedTestMale(), "Advanced.TestMale");
	view_listener_t::addMenu(new LLAdvancedTestFemale(), "Advanced.TestFemale");
	
	// Advanced > Character > Animation Speed
	view_listener_t::addMenu(new LLAdvancedAnimTenFaster(), "Advanced.AnimTenFaster");
	view_listener_t::addMenu(new LLAdvancedAnimTenSlower(), "Advanced.AnimTenSlower");
	view_listener_t::addMenu(new LLAdvancedAnimResetAll(), "Advanced.AnimResetAll");

	// Advanced > Character (toplevel)
	view_listener_t::addMenu(new LLAdvancedForceParamsToDefault(), "Advanced.ForceParamsToDefault");
	view_listener_t::addMenu(new LLAdvancedReloadVertexShader(), "Advanced.ReloadVertexShader");
	view_listener_t::addMenu(new LLAdvancedToggleAnimationInfo(), "Advanced.ToggleAnimationInfo");
	view_listener_t::addMenu(new LLAdvancedCheckAnimationInfo(), "Advanced.CheckAnimationInfo");
	view_listener_t::addMenu(new LLAdvancedToggleShowLookAt(), "Advanced.ToggleShowLookAt");
	view_listener_t::addMenu(new LLAdvancedToggleShowColor(), "Advanced.ToggleShowColor");
	view_listener_t::addMenu(new LLAdvancedCheckShowColor(), "Advanced.CheckShowColor");
	view_listener_t::addMenu(new LLAdvancedCheckShowLookAt(), "Advanced.CheckShowLookAt");
	view_listener_t::addMenu(new LLAdvancedToggleShowPointAt(), "Advanced.ToggleShowPointAt");
	view_listener_t::addMenu(new LLAdvancedCheckShowPointAt(), "Advanced.CheckShowPointAt");
	view_listener_t::addMenu(new LLAdvancedTogglePrivateLookPointAt(), "Advanced.TogglePrivateLookPointAt");
	view_listener_t::addMenu(new LLAdvancedCheckPrivateLookPointAt(), "Advanced.CheckPrivateLookPointAt");
	view_listener_t::addMenu(new LLAdvancedToggleDebugJointUpdates(), "Advanced.ToggleDebugJointUpdates");
	view_listener_t::addMenu(new LLAdvancedCheckDebugJointUpdates(), "Advanced.CheckDebugJointUpdates");
	view_listener_t::addMenu(new LLAdvancedToggleDisableLOD(), "Advanced.ToggleDisableLOD");
	view_listener_t::addMenu(new LLAdvancedCheckDisableLOD(), "Advanced.CheckDisableLOD");
	view_listener_t::addMenu(new LLAdvancedToggleDebugCharacterVis(), "Advanced.ToggleDebugCharacterVis");
	view_listener_t::addMenu(new LLAdvancedCheckDebugCharacterVis(), "Advanced.CheckDebugCharacterVis");
	view_listener_t::addMenu(new LLAdvancedDumpAttachments(), "Advanced.DumpAttachments");
	view_listener_t::addMenu(new LLAdvancedRebakeTextures(), "Advanced.RebakeTextures");
// [SL:KB] - Patch: Appearance-PhantomAttach | Checked: Catznip-5.0
	commit.add("Advanced.RefreshAttachments", boost::bind(&handle_refresh_attachments));
// [/SL:KB]
	view_listener_t::addMenu(new LLAdvancedDebugAvatarTextures(), "Advanced.DebugAvatarTextures");
	view_listener_t::addMenu(new LLAdvancedDumpAvatarLocalTextures(), "Advanced.DumpAvatarLocalTextures");
	view_listener_t::addMenu(new LLAdvancedReloadAvatarCloudParticle(), "Advanced.ReloadAvatarCloudParticle");

	// Advanced > Network
	view_listener_t::addMenu(new LLAdvancedEnableMessageLog(), "Advanced.EnableMessageLog");
	view_listener_t::addMenu(new LLAdvancedDisableMessageLog(), "Advanced.DisableMessageLog");
	view_listener_t::addMenu(new LLAdvancedDropPacket(), "Advanced.DropPacket");

	// Advanced > Recorder
	view_listener_t::addMenu(new LLAdvancedAgentPilot(), "Advanced.AgentPilot");
	view_listener_t::addMenu(new LLAdvancedToggleAgentPilotLoop(), "Advanced.ToggleAgentPilotLoop");
	view_listener_t::addMenu(new LLAdvancedCheckAgentPilotLoop(), "Advanced.CheckAgentPilotLoop");
	view_listener_t::addMenu(new LLAdvancedViewerEventRecorder(), "Advanced.EventRecorder");

	// Advanced > Debugging
	view_listener_t::addMenu(new LLAdvancedForceErrorBreakpoint(), "Advanced.ForceErrorBreakpoint");
	view_listener_t::addMenu(new LLAdvancedForceErrorLlerror(), "Advanced.ForceErrorLlerror");
	view_listener_t::addMenu(new LLAdvancedForceErrorBadMemoryAccess(), "Advanced.ForceErrorBadMemoryAccess");
	view_listener_t::addMenu(new LLAdvancedForceErrorInfiniteLoop(), "Advanced.ForceErrorInfiniteLoop");
	view_listener_t::addMenu(new LLAdvancedForceErrorSoftwareException(), "Advanced.ForceErrorSoftwareException");
	view_listener_t::addMenu(new LLAdvancedForceErrorDriverCrash(), "Advanced.ForceErrorDriverCrash");
	view_listener_t::addMenu(new LLAdvancedForceErrorDisconnectViewer(), "Advanced.ForceErrorDisconnectViewer");

	// Advanced (toplevel)
	view_listener_t::addMenu(new LLAdvancedToggleShowObjectUpdates(), "Advanced.ToggleShowObjectUpdates");
	view_listener_t::addMenu(new LLAdvancedCheckShowObjectUpdates(), "Advanced.CheckShowObjectUpdates");
	view_listener_t::addMenu(new LLAdvancedCompressImage(), "Advanced.CompressImage");
	view_listener_t::addMenu(new LLAdvancedShowDebugSettings(), "Advanced.ShowDebugSettings");
	view_listener_t::addMenu(new LLAdvancedEnableViewAdminOptions(), "Advanced.EnableViewAdminOptions");
	view_listener_t::addMenu(new LLAdvancedToggleViewAdminOptions(), "Advanced.ToggleViewAdminOptions");
	view_listener_t::addMenu(new LLAdvancedCheckViewAdminOptions(), "Advanced.CheckViewAdminOptions");
	view_listener_t::addMenu(new LLAdvancedToggleVisualLeakDetector(), "Advanced.ToggleVisualLeakDetector");

	view_listener_t::addMenu(new LLAdvancedRequestAdminStatus(), "Advanced.RequestAdminStatus");
	view_listener_t::addMenu(new LLAdvancedLeaveAdminStatus(), "Advanced.LeaveAdminStatus");

	// Develop >Set logging level
	view_listener_t::addMenu(new LLDevelopCheckLoggingLevel(), "Develop.CheckLoggingLevel");
	view_listener_t::addMenu(new LLDevelopSetLoggingLevel(), "Develop.SetLoggingLevel");
	
	//Develop (Texture Fetch Debug Console)
	view_listener_t::addMenu(new LLDevelopTextureFetchDebugger(), "Develop.SetTexFetchDebugger");
	//Develop (clear cache immediately)
	commit.add("Develop.ClearCache", boost::bind(&handle_cache_clear_immediately) );

	// Admin >Object
	view_listener_t::addMenu(new LLAdminForceTakeCopy(), "Admin.ForceTakeCopy");
	view_listener_t::addMenu(new LLAdminHandleObjectOwnerSelf(), "Admin.HandleObjectOwnerSelf");
	view_listener_t::addMenu(new LLAdminHandleObjectOwnerPermissive(), "Admin.HandleObjectOwnerPermissive");
	view_listener_t::addMenu(new LLAdminHandleForceDelete(), "Admin.HandleForceDelete");
	view_listener_t::addMenu(new LLAdminHandleObjectLock(), "Admin.HandleObjectLock");
	view_listener_t::addMenu(new LLAdminHandleObjectAssetIDs(), "Admin.HandleObjectAssetIDs");

	// Admin >Parcel 
	view_listener_t::addMenu(new LLAdminHandleForceParcelOwnerToMe(), "Admin.HandleForceParcelOwnerToMe");
	view_listener_t::addMenu(new LLAdminHandleForceParcelToContent(), "Admin.HandleForceParcelToContent");
	view_listener_t::addMenu(new LLAdminHandleClaimPublicLand(), "Admin.HandleClaimPublicLand");

	// Admin >Region
	view_listener_t::addMenu(new LLAdminHandleRegionDumpTempAssetData(), "Admin.HandleRegionDumpTempAssetData");
	// Admin top level
	view_listener_t::addMenu(new LLAdminOnSaveState(), "Admin.OnSaveState");

	// Self context menu
	view_listener_t::addMenu(new LLSelfToggleSitStand(), "Self.ToggleSitStand");
	enable.add("Self.EnableSitStand", boost::bind(&enable_sit_stand));
<<<<<<< HEAD
	// <FS:Ansariel> Keep this for menu check item
	view_listener_t::addMenu(new LLSelfStandUp(), "Self.StandUp");
	enable.add("Self.EnableStandUp", boost::bind(&enable_standup_self));
	view_listener_t::addMenu(new LLSelfSitDown(), "Self.SitDown");
	enable.add("Self.EnableSitDown", boost::bind(&enable_sitdown_self)); 
	enable.add("Self.ShowSitDown", boost::bind(&show_sitdown_self));
	// </FS:Ansariel>
	view_listener_t::addMenu(new FSSelfForceSit(), "Self.ForceSit"); //KC
	enable.add("Self.EnableForceSit", boost::bind(&enable_forcesit_self)); //KC
	view_listener_t::addMenu(new FSSelfCheckForceSit(), "Self.getForceSit"); //KC
	view_listener_t::addMenu(new FSSelfToggleMoveLock(), "Self.ToggleMoveLock"); //KC
	view_listener_t::addMenu(new FSSelfCheckMoveLock(), "Self.GetMoveLock"); //KC
	enable.add("Self.EnableMoveLock", boost::bind(&enable_move_lock));	// <FS:CR>
	view_listener_t::addMenu(new FSSelfToggleIgnorePreJump(), "Self.toggleIgnorePreJump"); //SJ
	view_listener_t::addMenu(new FSSelfCheckIgnorePreJump(), "Self.getIgnorePreJump"); //SJ
=======
>>>>>>> 9c8bc82c
	view_listener_t::addMenu(new LLSelfRemoveAllAttachments(), "Self.RemoveAllAttachments");

	view_listener_t::addMenu(new LLSelfEnableRemoveAllAttachments(), "Self.EnableRemoveAllAttachments");

	// we don't use boost::bind directly to delay side tray construction
	view_listener_t::addMenu( new LLTogglePanelPeopleTab(), "SideTray.PanelPeopleTab");
	view_listener_t::addMenu( new LLCheckPanelPeopleTab(), "SideTray.CheckPanelPeopleTab");

	 // Avatar pie menu
	view_listener_t::addMenu(new LLAvatarCheckImpostorMode(), "Avatar.CheckImpostorMode");
	view_listener_t::addMenu(new LLAvatarSetImpostorMode(), "Avatar.SetImpostorMode");
	view_listener_t::addMenu(new LLObjectMute(), "Avatar.Mute");
	view_listener_t::addMenu(new LLAvatarAddFriend(), "Avatar.AddFriend");
	view_listener_t::addMenu(new LLAvatarAddContact(), "Avatar.AddContact");
	commit.add("Avatar.Freeze", boost::bind(&handle_avatar_freeze, LLSD()));
	view_listener_t::addMenu(new LLAvatarDebug(), "Avatar.Debug");
	view_listener_t::addMenu(new LLAvatarVisibleDebug(), "Avatar.VisibleDebug");
	view_listener_t::addMenu(new LLAvatarInviteToGroup(), "Avatar.InviteToGroup");
	// <FS:Ansariel> FIRE-13515: Re-add give calling card
	view_listener_t::addMenu(new LLAvatarGiveCard(), "Avatar.GiveCard");
	// </FS:Ansariel> FIRE-13515: Re-add give calling card
	commit.add("Avatar.Eject", boost::bind(&handle_avatar_eject, LLSD()));
	commit.add("Avatar.ShowInspector", boost::bind(&handle_avatar_show_inspector));
	view_listener_t::addMenu(new LLAvatarSendIM(), "Avatar.SendIM");
	view_listener_t::addMenu(new LLAvatarCall(), "Avatar.Call");
//	enable.add("Avatar.EnableCall", boost::bind(&LLAvatarActions::canCall));
// [RLVa:KB] - Checked: 2010-08-25 (RLVa-1.2.1b) | Added: RLVa-1.2.1b
	enable.add("Avatar.EnableCall", boost::bind(&enable_avatar_call));
// [/RLVa:KB]
	view_listener_t::addMenu(new LLAvatarReportAbuse(), "Avatar.ReportAbuse");
	view_listener_t::addMenu(new LLAvatarTexRefresh(), "Avatar.TexRefresh");	// ## Zi: Texture Refresh

	view_listener_t::addMenu(new LLAvatarToggleMyProfile(), "Avatar.ToggleMyProfile");
	view_listener_t::addMenu(new LLAvatarResetSkeleton(), "Avatar.ResetSkeleton");
	view_listener_t::addMenu(new LLAvatarEnableResetSkeleton(), "Avatar.EnableResetSkeleton");
	view_listener_t::addMenu(new LLAvatarResetSkeletonAndAnimations(), "Avatar.ResetSkeletonAndAnimations");
	enable.add("Avatar.IsMyProfileOpen", boost::bind(&my_profile_visible));

	commit.add("Avatar.OpenMarketplace", boost::bind(&LLWeb::loadURLExternal, gSavedSettings.getString("MarketplaceURL")));
	
	view_listener_t::addMenu(new LLAvatarEnableAddFriend(), "Avatar.EnableAddFriend");
	enable.add("Avatar.EnableFreezeEject", boost::bind(&enable_freeze_eject, _2));

	// Object pie menu
	view_listener_t::addMenu(new LLObjectBuild(), "Object.Build");
	commit.add("Object.Touch", boost::bind(&handle_object_touch));
	commit.add("Object.SitOrStand", boost::bind(&handle_object_sit_or_stand));
	commit.add("Object.Delete", boost::bind(&handle_object_delete));
	view_listener_t::addMenu(new LLObjectAttachToAvatar(true), "Object.AttachToAvatar");
	view_listener_t::addMenu(new LLObjectAttachToAvatar(false), "Object.AttachAddToAvatar");
	view_listener_t::addMenu(new LLObjectReturn(), "Object.Return");
	commit.add("Object.Duplicate", boost::bind(&LLSelectMgr::duplicate, LLSelectMgr::getInstance()));
	view_listener_t::addMenu(new LLObjectReportAbuse(), "Object.ReportAbuse");
	view_listener_t::addMenu(new LLObjectMute(), "Object.Mute");
	view_listener_t::addMenu(new LLObjectDerender(), "Object.Derender");
	view_listener_t::addMenu(new LLObjectDerenderPermanent(), "Object.DerenderPermanent"); // <FS:Ansariel> Optional derender & blacklist
	enable.add("Object.EnableDerender", boost::bind(&enable_derender_object));	// <FS:CR> FIRE-10082 - Don't enable derendering own attachments when RLVa is enabled as well
	view_listener_t::addMenu(new LLObjectTexRefresh(), "Object.TexRefresh");	// ## Zi: Texture Refresh
	view_listener_t::addMenu(new LLEditParticleSource(), "Object.EditParticles");
   	view_listener_t::addMenu(new LLEnableEditParticleSource(), "Object.EnableEditParticles");

	enable.add("Object.VisibleTake", boost::bind(&visible_take_object));
	enable.add("Object.VisibleBuy", boost::bind(&visible_buy_object));

	commit.add("Object.Buy", boost::bind(&handle_buy));
	commit.add("Object.Edit", boost::bind(&handle_object_edit));
	commit.add("Object.Inspect", boost::bind(&handle_object_inspect));
	commit.add("Object.Open", boost::bind(&handle_object_open));
	commit.add("Object.Take", boost::bind(&handle_take));
	commit.add("Object.ShowInspector", boost::bind(&handle_object_show_inspector));
	enable.add("Object.EnableOpen", boost::bind(&enable_object_open));
	enable.add("Object.EnableTouch", boost::bind(&enable_object_touch, _1));
	enable.add("Object.EnableDelete", boost::bind(&enable_object_delete));
	enable.add("Object.EnableWear", boost::bind(&object_is_wearable));

	enable.add("Object.EnableStandUp", boost::bind(&enable_object_stand_up));
	enable.add("Object.EnableSit", boost::bind(&enable_object_sit, _1));

	view_listener_t::addMenu(new LLObjectEnableReturn(), "Object.EnableReturn");
	view_listener_t::addMenu(new LLObjectEnableReportAbuse(), "Object.EnableReportAbuse");

	enable.add("Avatar.EnableMute", boost::bind(&enable_object_mute));
	enable.add("Object.EnableMute", boost::bind(&enable_object_mute));
	enable.add("Object.EnableUnmute", boost::bind(&enable_object_unmute));
	enable.add("Object.EnableBuy", boost::bind(&enable_buy_object));
	commit.add("Object.ZoomIn", boost::bind(&handle_look_at_selection, "zoom"));
	enable.add("Object.EnableScriptInfo", boost::bind(&enable_script_info));	// <FS:CR>

	// Attachment pie menu
	enable.add("Attachment.Label", boost::bind(&onEnableAttachmentLabel, _1, _2));
	view_listener_t::addMenu(new LLAttachmentDrop(), "Attachment.Drop");
	view_listener_t::addMenu(new LLAttachmentDetachFromPoint(), "Attachment.DetachFromPoint");
	view_listener_t::addMenu(new LLAttachmentDetach(), "Attachment.Detach");
	view_listener_t::addMenu(new LLAttachmentPointFilled(), "Attachment.PointFilled");
	view_listener_t::addMenu(new LLAttachmentEnableDrop(), "Attachment.EnableDrop");
	view_listener_t::addMenu(new LLAttachmentEnableDetach(), "Attachment.EnableDetach");

	// Land pie menu
	view_listener_t::addMenu(new LLLandBuild(), "Land.Build");
	view_listener_t::addMenu(new LLLandSit(), "Land.Sit");
	view_listener_t::addMenu(new LLLandBuyPass(), "Land.BuyPass");
	view_listener_t::addMenu(new LLLandEdit(), "Land.Edit");

	// Particle muting
	view_listener_t::addMenu(new LLMuteParticle(), "Particle.Mute");

	view_listener_t::addMenu(new LLLandEnableBuyPass(), "Land.EnableBuyPass");
	commit.add("Land.Buy", boost::bind(&handle_buy_land));

	// Generic actions
	commit.add("ReportAbuse", boost::bind(&handle_report_abuse));
	commit.add("BuyCurrency", boost::bind(&handle_buy_currency));
	view_listener_t::addMenu(new LLShowHelp(), "ShowHelp");
	view_listener_t::addMenu(new LLToggleHelp(), "ToggleHelp");
	view_listener_t::addMenu(new LLToggleSpeak(), "ToggleSpeak");
	view_listener_t::addMenu(new LLPromptShowURL(), "PromptShowURL");
	view_listener_t::addMenu(new LLShowAgentProfile(), "ShowAgentProfile");
	view_listener_t::addMenu(new LLToggleAgentProfile(), "ToggleAgentProfile");
	view_listener_t::addMenu(new LLToggleControl(), "ToggleControl");
    view_listener_t::addMenu(new LLToggleShaderControl(), "ToggleShaderControl");
	view_listener_t::addMenu(new LLCheckControl(), "CheckControl");
	view_listener_t::addMenu(new LLGoToObject(), "GoToObject");
	commit.add("PayObject", boost::bind(&handle_give_money_dialog));

	// <FS:Ansariel> Control enhancements
	view_listener_t::addMenu(new LLTogglePerAccountControl(), "TogglePerAccountControl");
	view_listener_t::addMenu(new LLCheckPerAccountControl(), "CheckPerAccountControl");
	view_listener_t::addMenu(new FSResetControl(), "ResetControl");
	view_listener_t::addMenu(new FSResetPerAccountControl(), "ResetPerAccountControl");
	// </FS:Ansariel> Control enhancements

	// <FS:Ansariel> Reset Mesh LOD
	view_listener_t::addMenu(new FSResetMeshLOD(), "Avatar.ResetMeshLOD");

	commit.add("Inventory.NewWindow", boost::bind(&LLPanelMainInventory::newWindow));

	enable.add("EnablePayObject", boost::bind(&enable_pay_object));
	enable.add("EnablePayAvatar", boost::bind(&enable_pay_avatar));
	enable.add("EnableEdit", boost::bind(&enable_object_edit));
	enable.add("EnableMuteParticle", boost::bind(&enable_mute_particle));
	enable.add("VisibleBuild", boost::bind(&enable_object_build));
	commit.add("Pathfinding.Linksets.Select", boost::bind(&LLFloaterPathfindingLinksets::openLinksetsWithSelectedObjects));
	enable.add("EnableSelectInPathfindingLinksets", boost::bind(&enable_object_select_in_pathfinding_linksets));
	enable.add("VisibleSelectInPathfindingLinksets", boost::bind(&visible_object_select_in_pathfinding_linksets));
	commit.add("Pathfinding.Characters.Select", boost::bind(&LLFloaterPathfindingCharacters::openCharactersWithSelectedObjects));
	enable.add("EnableSelectInPathfindingCharacters", boost::bind(&enable_object_select_in_pathfinding_characters));
	enable.add("EnableBridgeFunction", boost::bind(&enable_bridge_function));	// <FS:CR>

	view_listener_t::addMenu(new LLFloaterVisible(), "FloaterVisible");
	view_listener_t::addMenu(new LLSomethingSelected(), "SomethingSelected");
	view_listener_t::addMenu(new LLSomethingSelectedNoHUD(), "SomethingSelectedNoHUD");
	view_listener_t::addMenu(new LLEditableSelected(), "EditableSelected");
	view_listener_t::addMenu(new LLEditableSelectedMono(), "EditableSelectedMono");
	view_listener_t::addMenu(new LLToggleUIHints(), "ToggleUIHints");

// [RLVa:KB] - Checked: RLVa-2.0.0
	enable.add("RLV.MainToggleVisible", boost::bind(&rlvMenuMainToggleVisible, _1));
	enable.add("RLV.CanShowName", boost::bind(&rlvMenuCanShowName));
	enable.add("RLV.EnableIfNot", boost::bind(&rlvMenuEnableIfNot, _2));
// [/RLVa:KB]

	// <FS:Ansariel> Toggle internal web browser
	commit.add("ToggleWebBrowser", boost::bind(&toggleWebBrowser, _2));
	// <FS:Ansariel> Toggle debug settings floater
	commit.add("ToggleSettingsDebug", boost::bind(&toggleSettingsDebug));
	// <FS:Ansariel> Toggle teleport history panel directly
	commit.add("ToggleTeleportHistory", boost::bind(&toggleTeleportHistory));
	// <FS:Ansariel> FIRE-7758: Save/load camera position
	commit.add("Camera.StoreView", boost::bind(&LLAgentCamera::storeCameraPosition, &gAgentCamera));
	commit.add("Camera.LoadView", boost::bind(&LLAgentCamera::loadCameraPosition, &gAgentCamera));
	// </FS:Ansariel>

	// <FS:Ansariel> Script debug floater
	commit.add("ShowScriptDebug", boost::bind(&LLFloaterScriptDebug::show, LLUUID::null));
	
	// <FS:CR> Stream list import/export
	view_listener_t::addMenu(new FSStreamListExportXML(), "Streamlist.xml_export");
	view_listener_t::addMenu(new FSStreamListImportXML(), "Streamlist.xml_import");
	// <FS:CR> Dump SimulatorFeatures to chat
	view_listener_t::addMenu(new FSDumpSimulatorFeaturesToChat(), "Develop.DumpSimFeaturesToChat");
	// <FS:CR> Add to contact set
	view_listener_t::addMenu(new FSAddToContactSet(), "Avatar.AddToContactSet");

	// <FS:Techwolf Lupindo> export
	view_listener_t::addMenu(new FSObjectExport(), "Object.Export");
	view_listener_t::addMenu(new FSObjectExportCollada(), "Object.ExportCollada");
	enable.add("Object.EnableExport", boost::bind(&enable_export_object));
	// </FS:Techwolf Lupindo>
}<|MERGE_RESOLUTION|>--- conflicted
+++ resolved
@@ -834,7 +834,6 @@
 };
 
 
-<<<<<<< HEAD
 // <FS:Ansariel> Keep this for menu check item
 //////////////
 // FLYING   //
@@ -850,8 +849,6 @@
 // </FS:Ansariel>
 
 
-=======
->>>>>>> 9c8bc82c
 ///////////////////////
 // CLEAR GROUP CACHE //
 ///////////////////////
@@ -4769,35 +4766,6 @@
 		return new_value;
 	}
 };
-
-class LLSelfToggleSitStand : public view_listener_t
-{
-	bool handleEvent(const LLSD& userdata)
-	{
-		if (isAgentAvatarValid())
-		{
-			if (gAgentAvatarp->isSitting())
-			{
-				gAgent.standUp();
-			}
-			else
-			{
-				gAgent.sitDown();
-			}
-		}
-		return true;
-	}
-};
-
-bool enable_sit_stand()
-{
-	return enable_sitdown_self() || enable_standup_self();
-}
-
-bool enable_fly_land()
-{
-	return gAgent.getFlying() || LLAgent::enableFlying();
-}
 
 class LLCheckPanelPeopleTab : public view_listener_t
 {
@@ -7249,16 +7217,6 @@
 	}
 };
 
-class LLWorldLindenHome : public view_listener_t
-{
-	bool handleEvent(const LLSD& userdata)
-	{
-		std::string url = LLFloaterLandHoldings::sHasLindenHome ? LLTrans::getString("lindenhomes_my_home_url") : LLTrans::getString("lindenhomes_get_home_url");
-		LLWeb::loadURL(url);
-		return true;
-	}
-};
-
 class LLWorldTeleportHome : public view_listener_t
 {
 	bool handleEvent(const LLSD& userdata)
@@ -11009,70 +10967,46 @@
 		
 		if (event_name == "sunrise")
 		{
-<<<<<<< HEAD
             // <FS:Beq> FIRE-29926 - allow manually selected environments to have a user defined transition time.
-            //LLEnvironment::instance().setEnvironment(LLEnvironment::ENV_LOCAL, LLEnvironment::KNOWN_SKY_SUNRISE, LLEnvironment::TRANSITION_FAST);
-            //LLEnvironment::instance().setSelectedEnvironment(LLEnvironment::ENV_LOCAL, LLEnvironment::TRANSITION_FAST);
+            //LLEnvironment::instance().setEnvironment(LLEnvironment::ENV_LOCAL, LLEnvironment::KNOWN_SKY_SUNRISE, LLEnvironment::TRANSITION_INSTANT);
+            //LLEnvironment::instance().setSelectedEnvironment(LLEnvironment::ENV_LOCAL, LLEnvironment::TRANSITION_INSTANT);
             LLEnvironment::instance().setManualEnvironment(LLEnvironment::ENV_LOCAL, LLEnvironment::KNOWN_SKY_SUNRISE);
             LLEnvironment::instance().setSelectedEnvironment(LLEnvironment::ENV_LOCAL);
             // </FS:Beq>
-=======
-            LLEnvironment::instance().setEnvironment(LLEnvironment::ENV_LOCAL, LLEnvironment::KNOWN_SKY_SUNRISE, LLEnvironment::TRANSITION_INSTANT);
-            LLEnvironment::instance().setSelectedEnvironment(LLEnvironment::ENV_LOCAL, LLEnvironment::TRANSITION_INSTANT);
->>>>>>> 9c8bc82c
             defocusEnvFloaters();
 		}
 		else if (event_name == "noon")
 		{
-<<<<<<< HEAD
             // <FS:Beq> FIRE-29926 - allow manually selected environments to have a user defined transition time.
-            //LLEnvironment::instance().setEnvironment(LLEnvironment::ENV_LOCAL, LLEnvironment::KNOWN_SKY_MIDDAY, LLEnvironment::TRANSITION_FAST);
-            //LLEnvironment::instance().setSelectedEnvironment(LLEnvironment::ENV_LOCAL, LLEnvironment::TRANSITION_FAST);
+            //LLEnvironment::instance().setEnvironment(LLEnvironment::ENV_LOCAL, LLEnvironment::KNOWN_SKY_MIDDAY, LLEnvironment::TRANSITION_INSTANT);
+            //LLEnvironment::instance().setSelectedEnvironment(LLEnvironment::ENV_LOCAL, LLEnvironment::TRANSITION_INSTANT);
             LLEnvironment::instance().setManualEnvironment(LLEnvironment::ENV_LOCAL, LLEnvironment::KNOWN_SKY_MIDDAY);
             LLEnvironment::instance().setSelectedEnvironment(LLEnvironment::ENV_LOCAL);
             // </FS:Beq>
-=======
-            LLEnvironment::instance().setEnvironment(LLEnvironment::ENV_LOCAL, LLEnvironment::KNOWN_SKY_MIDDAY, LLEnvironment::TRANSITION_INSTANT);
-            LLEnvironment::instance().setSelectedEnvironment(LLEnvironment::ENV_LOCAL, LLEnvironment::TRANSITION_INSTANT);
->>>>>>> 9c8bc82c
             defocusEnvFloaters();
 		}
 		else if (event_name == "sunset")
 		{
-<<<<<<< HEAD
             // <FS:Beq> FIRE-29926 - allow manually selected environments to have a user defined transition time.
-            //LLEnvironment::instance().setEnvironment(LLEnvironment::ENV_LOCAL, LLEnvironment::KNOWN_SKY_SUNSET, LLEnvironment::TRANSITION_FAST);
-            //LLEnvironment::instance().setSelectedEnvironment(LLEnvironment::ENV_LOCAL, LLEnvironment::TRANSITION_FAST);
+            //LLEnvironment::instance().setEnvironment(LLEnvironment::ENV_LOCAL, LLEnvironment::KNOWN_SKY_SUNSET, LLEnvironment::TRANSITION_INSTANT);
+            //LLEnvironment::instance().setSelectedEnvironment(LLEnvironment::ENV_LOCAL, LLEnvironment::TRANSITION_INSTANT);
             LLEnvironment::instance().setManualEnvironment(LLEnvironment::ENV_LOCAL, LLEnvironment::KNOWN_SKY_SUNSET);
             LLEnvironment::instance().setSelectedEnvironment(LLEnvironment::ENV_LOCAL);            // </FS:Beq>
-=======
-            LLEnvironment::instance().setEnvironment(LLEnvironment::ENV_LOCAL, LLEnvironment::KNOWN_SKY_SUNSET, LLEnvironment::TRANSITION_INSTANT);
-            LLEnvironment::instance().setSelectedEnvironment(LLEnvironment::ENV_LOCAL, LLEnvironment::TRANSITION_INSTANT);
->>>>>>> 9c8bc82c
             defocusEnvFloaters();
 		}
 		else if (event_name == "midnight")
 		{
-<<<<<<< HEAD
             // <FS:Beq> FIRE-29926 - allow manually selected environments to have a user defined transition time.
-            //LLEnvironment::instance().setEnvironment(LLEnvironment::ENV_LOCAL, LLEnvironment::KNOWN_SKY_MIDNIGHT, LLEnvironment::TRANSITION_FAST);
-            //LLEnvironment::instance().setSelectedEnvironment(LLEnvironment::ENV_LOCAL, LLEnvironment::TRANSITION_FAST);
+            //LLEnvironment::instance().setEnvironment(LLEnvironment::ENV_LOCAL, LLEnvironment::KNOWN_SKY_MIDNIGHT, LLEnvironment::TRANSITION_INSTANT);
+            //LLEnvironment::instance().setSelectedEnvironment(LLEnvironment::ENV_LOCAL, LLEnvironment::TRANSITION_INSTANT);
             LLEnvironment::instance().setManualEnvironment(LLEnvironment::ENV_LOCAL, LLEnvironment::KNOWN_SKY_MIDNIGHT);
             LLEnvironment::instance().setSelectedEnvironment(LLEnvironment::ENV_LOCAL);            // </FS:Beq>
-=======
-            LLEnvironment::instance().setEnvironment(LLEnvironment::ENV_LOCAL, LLEnvironment::KNOWN_SKY_MIDNIGHT, LLEnvironment::TRANSITION_INSTANT);
+            defocusEnvFloaters();
+		}
+        else if (event_name == "region")
+		{
+            LLEnvironment::instance().clearEnvironment(LLEnvironment::ENV_LOCAL);
             LLEnvironment::instance().setSelectedEnvironment(LLEnvironment::ENV_LOCAL, LLEnvironment::TRANSITION_INSTANT);
->>>>>>> 9c8bc82c
-            defocusEnvFloaters();
-		}
-        else if (event_name == "region")
-		{
-            LLEnvironment::instance().clearEnvironment(LLEnvironment::ENV_LOCAL);
-<<<<<<< HEAD
-            LLEnvironment::instance().setSelectedEnvironment(LLEnvironment::ENV_LOCAL, LLEnvironment::TRANSITION_FAST);
-=======
-            LLEnvironment::instance().setSelectedEnvironment(LLEnvironment::ENV_LOCAL, LLEnvironment::TRANSITION_INSTANT);
->>>>>>> 9c8bc82c
             defocusEnvFloaters();
 		}
         else if (event_name == "pause_clouds")
@@ -11252,14 +11186,10 @@
 		const std::string label_str =  LLAgentBenefitsMgr::isCurrent("Base") ? LLTrans::getString("MembershipUpgradeText") : LLTrans::getString("MembershipPremiumText");
 		gMenuHolder->childSetLabelArg("Membership", "[Membership]", label_str);
 
-<<<<<<< HEAD
 		// <FS:Ansariel> OpenSim check
 		//return true;
 		return LLGridManager::instance().isInSecondLife();
 		// </FS:Ansariel>
-=======
-		return true;
->>>>>>> 9c8bc82c
 	}
 };
 
@@ -11612,24 +11542,17 @@
 
 	view_listener_t::addEnable(new LLUpdateMembershipLabel(), "Membership.UpdateLabel");
 
-<<<<<<< HEAD
 	// <FS:Ansariel> [FS communication UI]
 	//enable.add("Conversation.IsConversationLoggingAllowed", boost::bind(&LLFloaterIMContainer::isConversationLoggingAllowed));
 	
 	enable.add("GridCheck", boost::bind(&checkIsGrid, _2)); // <FS:CR> Opensim menu item visibility control
 	enable.add("GridFeatureCheck", boost::bind(&isGridFeatureEnabled, _2));
 	commit.add("OpenGridStatus", boost::bind(&openGridStatus)); // <FS:Ansariel> FIRE-21236 - Help Menu - Check Grid Status doesn't open using External Browser
-=======
-	enable.add("Conversation.IsConversationLoggingAllowed", boost::bind(&LLFloaterIMContainer::isConversationLoggingAllowed));
->>>>>>> 9c8bc82c
 
 	// Agent
 	commit.add("Agent.toggleFlying", boost::bind(&LLAgent::toggleFlying));
 	enable.add("Agent.enableFlyLand", boost::bind(&enable_fly_land));
-<<<<<<< HEAD
 	enable.add("Agent.enableFlying", boost::bind(&LLAgent::enableFlying)); // <FS:Ansariel> Keep this
-=======
->>>>>>> 9c8bc82c
 	commit.add("Agent.PressMicrophone", boost::bind(&LLAgent::pressMicrophone, _2));
 	commit.add("Agent.ReleaseMicrophone", boost::bind(&LLAgent::releaseMicrophone, _2));
 	commit.add("Agent.ToggleMicrophone", boost::bind(&LLAgent::toggleMicrophone, _2));
@@ -11680,7 +11603,6 @@
 	view_listener_t::addMenu(new LLViewStatusAway(), "View.Status.CheckAway");
 	view_listener_t::addMenu(new LLViewStatusDoNotDisturb(), "View.Status.CheckDoNotDisturb");
 	view_listener_t::addMenu(new LLViewCheckHUDAttachments(), "View.CheckHUDAttachments");
-<<<<<<< HEAD
 	enable.add("View.EnableHUDAttachments", boost::bind(&enable_show_HUD_attachments)); // <FS:Ansariel> Disable Show HUD attachments if prevented by RLVa
 	// <FS:Zi> Add reset camera angles menu
 	view_listener_t::addMenu(new LLViewResetCameraAngles(), "View.ResetCameraAngles");
@@ -11693,9 +11615,6 @@
 	// <FS:Ansariel> Keep this for menu check item
 	// Me > Movement
 	view_listener_t::addMenu(new LLAdvancedAgentFlyingInfo(), "Agent.getFlying");
-=======
-	
->>>>>>> 9c8bc82c
 	//Communicate Nearby chat
 	// <FS:Ansariel> [FS Communication UI]
 	//view_listener_t::addMenu(new LLCommunicateNearbyChat(), "Communicate.NearbyChat");
@@ -11720,7 +11639,6 @@
 	view_listener_t::addMenu(new LLWorldSetDoNotDisturb(), "World.SetDoNotDisturb");
 	view_listener_t::addMenu(new LLWorldLindenHome(), "World.LindenHome");
 
-<<<<<<< HEAD
 	view_listener_t::addMenu(new LLWorldGetAway(), "World.GetAway"); //[SJ FIRE-2177]
 	view_listener_t::addMenu(new LLWorldGetBusy(), "World.GetBusy"); //[SJ FIRE-2177]
 	view_listener_t::addMenu(new LLWorldSetAutorespond(), "World.SetAutorespond");
@@ -11739,8 +11657,6 @@
 	// </FS:PP>
 	view_listener_t::addMenu(new LLWorldSetAutorespondNonFriends(), "World.SetAutorespondNonFriends");
 	view_listener_t::addMenu(new LLWorldGetAutorespondNonFriends(), "World.GetAutorespondNonFriends");  //[SJ FIRE-2177]
-=======
->>>>>>> 9c8bc82c
 	view_listener_t::addMenu(new LLWorldEnableCreateLandmark(), "World.EnableCreateLandmark");
 // [RLVa:KB]
 	enable.add("World.EnablePlaceProfile", boost::bind(&enable_place_profile));
@@ -12004,7 +11920,6 @@
 	// Self context menu
 	view_listener_t::addMenu(new LLSelfToggleSitStand(), "Self.ToggleSitStand");
 	enable.add("Self.EnableSitStand", boost::bind(&enable_sit_stand));
-<<<<<<< HEAD
 	// <FS:Ansariel> Keep this for menu check item
 	view_listener_t::addMenu(new LLSelfStandUp(), "Self.StandUp");
 	enable.add("Self.EnableStandUp", boost::bind(&enable_standup_self));
@@ -12020,8 +11935,6 @@
 	enable.add("Self.EnableMoveLock", boost::bind(&enable_move_lock));	// <FS:CR>
 	view_listener_t::addMenu(new FSSelfToggleIgnorePreJump(), "Self.toggleIgnorePreJump"); //SJ
 	view_listener_t::addMenu(new FSSelfCheckIgnorePreJump(), "Self.getIgnorePreJump"); //SJ
-=======
->>>>>>> 9c8bc82c
 	view_listener_t::addMenu(new LLSelfRemoveAllAttachments(), "Self.RemoveAllAttachments");
 
 	view_listener_t::addMenu(new LLSelfEnableRemoveAllAttachments(), "Self.EnableRemoveAllAttachments");
