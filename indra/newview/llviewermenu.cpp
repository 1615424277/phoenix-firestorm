--- conflicted
+++ resolved
@@ -10598,15 +10598,11 @@
 {
 	bool handleEvent(const LLSD& userdata)
 	{
-<<<<<<< HEAD
 //		LLDrawPoolAlpha::sShowDebugAlpha = !LLDrawPoolAlpha::sShowDebugAlpha;
 // [RLVa:KB] - @edit and @viewtransparent
 		LLDrawPoolAlpha::sShowDebugAlpha = (!LLDrawPoolAlpha::sShowDebugAlpha) && (RlvActions::canHighlightTransparent());
 // [/RLVa:KB]
-=======
-		LLDrawPoolAlpha::sShowDebugAlpha = !LLDrawPoolAlpha::sShowDebugAlpha;
         gPipeline.resetVertexBuffers();
->>>>>>> 28cefb3a
 		return true;
 	}
 };
