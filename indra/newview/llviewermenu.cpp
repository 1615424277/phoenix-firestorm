/** 
 * @file llviewermenu.cpp
 * @brief Builds menus out of items.
 *
 * $LicenseInfo:firstyear=2002&license=viewerlgpl$
 * Second Life Viewer Source Code
 * Copyright (C) 2010, Linden Research, Inc.
 * 
 * This library is free software; you can redistribute it and/or
 * modify it under the terms of the GNU Lesser General Public
 * License as published by the Free Software Foundation;
 * version 2.1 of the License only.
 * 
 * This library is distributed in the hope that it will be useful,
 * but WITHOUT ANY WARRANTY; without even the implied warranty of
 * MERCHANTABILITY or FITNESS FOR A PARTICULAR PURPOSE.  See the GNU
 * Lesser General Public License for more details.
 * 
 * You should have received a copy of the GNU Lesser General Public
 * License along with this library; if not, write to the Free Software
 * Foundation, Inc., 51 Franklin Street, Fifth Floor, Boston, MA  02110-1301  USA
 * 
 * Linden Research, Inc., 945 Battery Street, San Francisco, CA  94111  USA
 * $/LicenseInfo$
 */

#include "llviewerprecompiledheaders.h"

#ifdef INCLUDE_VLD
#include "vld.h"
#endif

#include "llviewermenu.h" 

// linden library includes
#include "llavatarnamecache.h"	// IDEVO
#include "llfloaterreg.h"
#include "llfloatersidepanelcontainer.h"
#include "llcombobox.h"
#include "llinventorypanel.h"
#include "llnotifications.h"
#include "llnotificationsutil.h"

// newview includes
#include "llagent.h"
#include "llagentaccess.h"
#include "llagentcamera.h"
#include "llagentwearables.h"
#include "llagentpilot.h"
#include "llcompilequeue.h"
#include "llconsole.h"
#include "lldaycyclemanager.h"
#include "lldebugview.h"
#include "llenvmanager.h"
#include "llfilepicker.h"
#include "llfirstuse.h"
#include "llfloaterbuy.h"
#include "llfloaterbuycontents.h"
#include "llbuycurrencyhtml.h"
#include "llfloatergodtools.h"
#include "llfloaterinventory.h"
#include "llfloaterimcontainer.h"
#include "llfloaterland.h"
#include "llfloaterpathfindingcharacters.h"
#include "llfloaterpathfindinglinksets.h"
#include "llfloaterpay.h"
#include "llfloaterreporter.h"
#include "llfloatersearch.h"
#include "llfloaterscriptdebug.h"
#include "llfloatersnapshot.h"
#include "llfloatertools.h"
#include "llfloaterworldmap.h"
#include "llfloaterbuildoptions.h"
#include "llavataractions.h"
#include "lllandmarkactions.h"
#include "llgroupmgr.h"
#include "lltooltip.h"
#include "llhints.h"
#include "llhudeffecttrail.h"
#include "llhudmanager.h"
#include "llimview.h"
#include "llinventorybridge.h"
#include "llinventorydefines.h"
#include "llinventoryfunctions.h"
#include "llpanellogin.h"
#include "llpanelblockedlist.h"
#include "llmenuoptionpathfindingrebakenavmesh.h"
#include "llmoveview.h"
#include "llparcel.h"
#include "llrootview.h"
#include "llsceneview.h"
#include "llselectmgr.h"
#include "llspellcheckmenuhandler.h"
#include "llstatusbar.h"
#include "lltextureview.h"
#include "lltoolcomp.h"
#include "lltoolmgr.h"
#include "lltoolpie.h"
#include "lltoolselectland.h"
#include "lltrans.h"
#include "llviewerdisplay.h" //for gWindowResized
#include "llviewergenericmessage.h"
#include "llviewerhelp.h"
#include "llviewermenufile.h"	// init_menu_file()
#include "llviewermessage.h"
#include "llviewernetwork.h"
#include "llviewerobjectlist.h"
#include "llviewerparcelmgr.h"
#include "llviewerstats.h"
#include "llvoavatarself.h"
#include "llvoicevivox.h"
#include "llworldmap.h"
#include "pipeline.h"
#include "llviewerjoystick.h"
#include "llwaterparammanager.h"
#include "llwlanimator.h"
#include "llwlparammanager.h"
#include "llfloatercamera.h"
#include "lluilistener.h"
#include "llappearancemgr.h"
#include "lltrans.h"
#include "lleconomy.h"
#include "lltoolgrab.h"
#include "llwindow.h"
#include "llpathfindingmanager.h"
#include "boost/unordered_map.hpp"
// [RLVa:KB] - Checked: 2011-05-22 (RLVa-1.3.1a)
#include "rlvhandler.h"
#include "rlvlocks.h"
// [/RLVa:KB]

// Firestorm includes
// [RLVa:KB] - Checked: 2011-05-22 (RLVa-1.3.1a)
#include "rlvhandler.h"
#include "rlvlocks.h"
// [/RLVa:KB]
#include "fslslbridge.h"
#include "fscommon.h"
#include "fsexport.h"
#include "fscontactsfloater.h"	// <FS:Zi> Display group list in contacts floater
#include "fspose.h"	// <FS:CR> FIRE-4345: Undeform
#include "fswsassetblacklist.h"
#include "llavatarpropertiesprocessor.h"	// ## Zi: Texture Refresh
#include "llsdserialize.h"
#include "lltexturecache.h"	// ## Zi: Texture Refresh
#include "lllogininstance.h"	// <FS:AW  opensim destinations and avatar picker>
#include "llvovolume.h"
#include "particleeditor.h"
#include "piemenu.h"	// ## Zi: Pie Menu
#include "llfloaterpreference.h"	//<FS:KC> Volume controls prefs
#include "llcheckboxctrl.h"			//<FS:KC> Volume controls prefs


using namespace LLAvatarAppearanceDefines;

typedef LLPointer<LLViewerObject> LLViewerObjectPtr;

static boost::unordered_map<std::string, LLStringExplicit> sDefaultItemLabels;

BOOL enable_land_build(void*);
BOOL enable_object_build(void*);

LLVOAvatar* find_avatar_from_object( LLViewerObject* object );
LLVOAvatar* find_avatar_from_object( const LLUUID& object_id );

void handle_test_load_url(void*);

//
// Evil hackish imported globals

//extern BOOL	gHideSelectedObjects;
//extern BOOL gAllowSelectAvatar;
//extern BOOL gDebugAvatarRotation;
extern BOOL gDebugClicks;
extern BOOL gDebugWindowProc;
extern BOOL gShaderProfileFrame;

//extern BOOL gDebugTextEditorTips;
//extern BOOL gDebugSelectMgr;

//
// Globals
//

LLMenuBarGL		*gMenuBarView = NULL;
LLViewerMenuHolderGL	*gMenuHolder = NULL;
LLMenuGL		*gPopupMenuView = NULL;
LLMenuGL		*gEditMenu = NULL;
LLMenuBarGL		*gLoginMenuBarView = NULL;

// Context menus
LLContextMenu	*gMenuAvatarSelf	= NULL;
LLContextMenu	*gMenuAvatarOther = NULL;
LLContextMenu	*gMenuObject = NULL;
LLContextMenu	*gMenuAttachmentSelf = NULL;
LLContextMenu	*gMenuAttachmentOther = NULL;
LLContextMenu	*gMenuLand	= NULL;
LLContextMenu	*gMenuMuteParticle = NULL;

// ## Zi: Pie menu
// Pie menus
PieMenu		*gPieMenuAvatarSelf	= NULL;
PieMenu		*gPieMenuAvatarOther = NULL;
PieMenu		*gPieMenuObject = NULL;
PieMenu		*gPieMenuAttachmentSelf = NULL;
PieMenu		*gPieMenuAttachmentOther = NULL;
PieMenu		*gPieMenuLand	= NULL;
// ## Zi: Pie menu

const std::string SAVE_INTO_TASK_INVENTORY("Save Object Back to Object Contents");

LLMenuGL* gAttachSubMenu = NULL;
LLMenuGL* gDetachSubMenu = NULL;
LLMenuGL* gTakeOffClothes = NULL;
LLContextMenu* gAttachScreenPieMenu = NULL;
LLContextMenu* gAttachPieMenu = NULL;
LLContextMenu* gAttachBodyPartPieMenus[10];
LLContextMenu* gDetachPieMenu = NULL;
LLContextMenu* gDetachScreenPieMenu = NULL;
LLContextMenu* gDetachBodyPartPieMenus[10];

// ## Zi: Pie menu
PieMenu* gPieAttachScreenMenu = NULL;
PieMenu* gPieAttachMenu = NULL;
PieMenu* gPieAttachBodyPartMenus[10];
PieMenu* gPieDetachMenu = NULL;
PieMenu* gPieDetachScreenMenu = NULL;
PieMenu* gPieDetachBodyPartMenus[10];
// ## Zi: Pie menu

LLMenuItemCallGL* gAutorespondMenu = NULL;
LLMenuItemCallGL* gAutorespondNonFriendsMenu = NULL;
//
// Local prototypes

// File Menu
void handle_compress_image(void*);


// Edit menu
void handle_dump_group_info(void *);
void handle_dump_capabilities_info(void *);

// Advanced->Consoles menu
void handle_region_dump_settings(void*);
void handle_region_dump_temp_asset_data(void*);
void handle_region_clear_temp_asset_data(void*);

// Object pie menu
BOOL sitting_on_selection();

void near_sit_object();
//void label_sit_or_stand(std::string& label, void*);
// buy and take alias into the same UI positions, so these
// declarations handle this mess.
BOOL is_selection_buy_not_take();
S32 selection_price();
BOOL enable_take();
void handle_object_show_inspector();
void handle_avatar_show_inspector();
bool confirm_take(const LLSD& notification, const LLSD& response, LLObjectSelectionHandle selection_handle);

void handle_buy_object(LLSaleInfo sale_info);
void handle_buy_contents(LLSaleInfo sale_info);

// Land pie menu
void near_sit_down_point(BOOL success, void *);

// Avatar pie menu

// Debug menu


void velocity_interpolate( void* );
void handle_visual_leak_detector_toggle(void*);
void handle_rebake_textures(void*);
BOOL check_admin_override(void*);
void handle_admin_override_toggle(void*);
#ifdef TOGGLE_HACKED_GODLIKE_VIEWER
void handle_toggle_hacked_godmode(void*);
BOOL check_toggle_hacked_godmode(void*);
bool enable_toggle_hacked_godmode(void*);
#endif

void toggle_show_xui_names(void *);
BOOL check_show_xui_names(void *);

// Debug UI

void handle_buy_currency_test(void*);
void handle_save_to_xml(void*);
void handle_load_from_xml(void*);

void handle_god_mode(void*);

// God menu
void handle_leave_god_mode(void*);


void handle_reset_view();

void handle_duplicate_in_place(void*);


void handle_object_owner_self(void*);
void handle_object_owner_permissive(void*);
void handle_object_lock(void*);
void handle_object_asset_ids(void*);
void force_take_copy(void*);
#ifdef _CORY_TESTING
void force_export_copy(void*);
void force_import_geometry(void*);
#endif

void handle_force_parcel_owner_to_me(void*);
void handle_force_parcel_to_content(void*);
void handle_claim_public_land(void*);

void handle_god_request_avatar_geometry(void *);	// Hack for easy testing of new avatar geometry
void reload_vertex_shader(void *);
void handle_disconnect_viewer(void *);

void force_error_breakpoint(void *);
void force_error_llerror(void *);
void force_error_bad_memory_access(void *);
void force_error_infinite_loop(void *);
void force_error_software_exception(void *);
void force_error_driver_crash(void *);

void handle_force_delete(void*);
void print_object_info(void*);
void print_agent_nvpairs(void*);
void toggle_debug_menus(void*);
void upload_done_callback(const LLUUID& uuid, void* user_data, S32 result, LLExtStat ext_status);
void dump_select_mgr(void*);

void dump_inventory(void*);
void toggle_visibility(void*);
BOOL get_visibility(void*);

// Avatar Pie menu
void request_friendship(const LLUUID& agent_id);

// Tools menu
void handle_selected_texture_info(void*);
void handle_selected_material_info();

void handle_dump_followcam(void*);
void handle_viewer_enable_message_log(void*);
void handle_viewer_disable_message_log(void*);

BOOL enable_buy_land(void*);

// Help menu

void handle_test_male(void *);
void handle_test_female(void *);
void handle_dump_attachments(void *);
void handle_dump_avatar_local_textures(void*);
void handle_debug_avatar_textures(void*);
void handle_grab_baked_texture(void*);
BOOL enable_grab_baked_texture(void*);
void handle_dump_region_object_cache(void*);

BOOL enable_save_into_task_inventory(void*);

BOOL enable_detach(const LLSD& = LLSD());
void menu_toggle_attached_lights(void* user_data);
void menu_toggle_attached_particles(void* user_data);

class LLMenuParcelObserver : public LLParcelObserver
{
public:
	LLMenuParcelObserver();
	~LLMenuParcelObserver();
	virtual void changed();
};

static LLMenuParcelObserver* gMenuParcelObserver = NULL;

static LLUIListener sUIListener;

LLMenuParcelObserver::LLMenuParcelObserver()
{
	LLViewerParcelMgr::getInstance()->addObserver(this);
}

LLMenuParcelObserver::~LLMenuParcelObserver()
{
	LLViewerParcelMgr::getInstance()->removeObserver(this);
}

void LLMenuParcelObserver::changed()
{
	LLParcel *parcel = LLViewerParcelMgr::getInstance()->getParcelSelection()->getParcel();
	// <FS:Ansariel> FIRE-4454: Cache controls because of performance reasons
	//gMenuHolder->childSetEnabled("Land Buy Pass", LLPanelLandGeneral::enableBuyPass(NULL) && !(parcel->getOwnerID()== gAgent.getID()));
	//
	//BOOL buyable = enable_buy_land(NULL);
	//gMenuHolder->childSetEnabled("Land Buy", buyable);
	//gMenuHolder->childSetEnabled("Buy Land...", buyable);

	static LLView* land_buy_pass = gMenuHolder->getChildView("Land Buy Pass");
	static LLView* land_buy = gMenuHolder->getChildView("Land Buy");
	static LLView* buy_land = gMenuHolder->getChildView("Buy Land...");

	land_buy_pass->setEnabled(LLPanelLandGeneral::enableBuyPass(NULL) && !(parcel->getOwnerID()== gAgent.getID()));

	BOOL buyable = enable_buy_land(NULL);
	land_buy->setEnabled(buyable);
	buy_land->setEnabled(buyable);
	// </FS:Ansariel> FIRE-4454: Cache controls because of performance reasons
}


void initialize_menus();

//-----------------------------------------------------------------------------
// Initialize main menus
//
// HOW TO NAME MENUS:
//
// First Letter Of Each Word Is Capitalized, Even At Or And
//
// Items that lead to dialog boxes end in "..."
//
// Break up groups of more than 6 items with separators
//-----------------------------------------------------------------------------

void set_underclothes_menu_options()
{
	if (gMenuHolder && gAgent.isTeen())
	{
		gMenuHolder->getChild<LLView>("Self Underpants")->setVisible(FALSE);
		gMenuHolder->getChild<LLView>("Self Undershirt")->setVisible(FALSE);
	}
	if (gMenuBarView && gAgent.isTeen())
	{
		gMenuBarView->getChild<LLView>("Menu Underpants")->setVisible(FALSE);
		gMenuBarView->getChild<LLView>("Menu Undershirt")->setVisible(FALSE);
	}
}

void init_menus()
{
	// Initialize actions
	initialize_menus();

	///
	/// Popup menu
	///
	/// The popup menu is now populated by the show_context_menu()
	/// method.
	
	LLMenuGL::Params menu_params;
	menu_params.name = "Popup";
	menu_params.visible = false;
	gPopupMenuView = LLUICtrlFactory::create<LLMenuGL>(menu_params);
	gMenuHolder->addChild( gPopupMenuView );

	///
	/// Context menus
	///

	const widget_registry_t& registry =
		LLViewerMenuHolderGL::child_registry_t::instance();
	gEditMenu = LLUICtrlFactory::createFromFile<LLMenuGL>("menu_edit.xml", gMenuHolder, registry);
	gMenuAvatarSelf = LLUICtrlFactory::createFromFile<LLContextMenu>(
		"menu_avatar_self.xml", gMenuHolder, registry);
	gMenuAvatarOther = LLUICtrlFactory::createFromFile<LLContextMenu>(
		"menu_avatar_other.xml", gMenuHolder, registry);

	gDetachScreenPieMenu = gMenuHolder->getChild<LLContextMenu>("Object Detach HUD", true);
	gDetachPieMenu = gMenuHolder->getChild<LLContextMenu>("Object Detach", true);

	gMenuObject = LLUICtrlFactory::createFromFile<LLContextMenu>(
		"menu_object.xml", gMenuHolder, registry);

	gAttachScreenPieMenu = gMenuHolder->getChild<LLContextMenu>("Object Attach HUD");
	gAttachPieMenu = gMenuHolder->getChild<LLContextMenu>("Object Attach");

	gMenuAttachmentSelf = LLUICtrlFactory::createFromFile<LLContextMenu>(
		"menu_attachment_self.xml", gMenuHolder, registry);
	gMenuAttachmentOther = LLUICtrlFactory::createFromFile<LLContextMenu>(
		"menu_attachment_other.xml", gMenuHolder, registry);

	gMenuLand = LLUICtrlFactory::createFromFile<LLContextMenu>(
		"menu_land.xml", gMenuHolder, registry);

<<<<<<< HEAD
// ## Zi: Pie menu
	gPieMenuAvatarSelf = LLUICtrlFactory::createFromFile<PieMenu>(
		"menu_pie_avatar_self.xml", gMenuHolder, registry);
	gPieMenuAvatarOther = LLUICtrlFactory::createFromFile<PieMenu>(
		"menu_pie_avatar_other.xml", gMenuHolder, registry);

	// added "Pie" to the control names to keep them unique
	gPieDetachScreenMenu = gMenuHolder->getChild<PieMenu>("Pie Object Detach HUD", true);
	gPieDetachMenu = gMenuHolder->getChild<PieMenu>("Pie Object Detach", true);

	gPieMenuObject = LLUICtrlFactory::createFromFile<PieMenu>(
		"menu_pie_object.xml", gMenuHolder, registry);

	// added "Pie" to the control names to keep them unique
	gPieAttachScreenMenu = gMenuHolder->getChild<PieMenu>("Pie Object Attach HUD");
	gPieAttachMenu = gMenuHolder->getChild<PieMenu>("Pie Object Attach");

	gPieMenuAttachmentSelf = LLUICtrlFactory::createFromFile<PieMenu>(
		"menu_pie_attachment_self.xml", gMenuHolder, registry);
	gPieMenuAttachmentOther = LLUICtrlFactory::createFromFile<PieMenu>(
		"menu_pie_attachment_other.xml", gMenuHolder, registry);

	gPieMenuLand = LLUICtrlFactory::createFromFile<PieMenu>(
		"menu_pie_land.xml", gMenuHolder, registry);
// ## Zi: Pie menu
=======
	gMenuMuteParticle = LLUICtrlFactory::createFromFile<LLContextMenu>(
		"menu_mute_particle.xml", gMenuHolder, registry);
>>>>>>> 17108920

	///
	/// set up the colors
	///
	LLColor4 color;

	// do not set colors in code, let the skin decide. -Zi
	/*
	LLColor4 context_menu_color = LLUIColorTable::instance().getColor("MenuPopupBgColor");
	
	gMenuAvatarSelf->setBackgroundColor( context_menu_color );
	gMenuAvatarOther->setBackgroundColor( context_menu_color );
	gMenuObject->setBackgroundColor( context_menu_color );
	gMenuAttachmentSelf->setBackgroundColor( context_menu_color );
	gMenuAttachmentOther->setBackgroundColor( context_menu_color );

	gMenuLand->setBackgroundColor( context_menu_color );

	color = LLUIColorTable::instance().getColor( "MenuPopupBgColor" );
	gPopupMenuView->setBackgroundColor( color );
	*/

	// <FS> Changed for grid manager
	// If we are not in production, use a different color to make it apparent.
	//if (LLGridManager::getInstance()->isInProductionGrid())
	//{
	//	color = LLUIColorTable::instance().getColor( "MenuBarBgColor" );
	//}
	//else
	//{
	//	color = LLUIColorTable::instance().getColor( "MenuNonProductionBgColor" );
	//}

	//LLView* menu_bar_holder = gViewerWindow->getRootView()->getChildView("menu_bar_holder");

	//gMenuBarView = LLUICtrlFactory::getInstance()->createFromFile<LLMenuBarGL>("menu_viewer.xml", gMenuHolder, LLViewerMenuHolderGL::child_registry_t::instance());
	//gMenuBarView->setRect(LLRect(0, menu_bar_holder->getRect().mTop, 0, menu_bar_holder->getRect().mTop - MENU_BAR_HEIGHT));
	//gMenuBarView->setBackgroundColor( color );

	gMenuBarView = LLUICtrlFactory::getInstance()->createFromFile<LLMenuBarGL>("menu_viewer.xml", gMenuHolder, LLViewerMenuHolderGL::child_registry_t::instance());
	// ONLY change the color IF we are in beta. Otherwise leave it alone so it can use the skinned color. -Zi
	if(LLGridManager::getInstance()->isInSLBeta())
	{
		color = LLUIColorTable::instance().getColor( "MenuNonProductionBgColor" );
		gMenuBarView->setBackgroundColor( color );
	}

	LLView* menu_bar_holder = gViewerWindow->getRootView()->getChildView("menu_bar_holder");
	gMenuBarView->setRect(LLRect(0, menu_bar_holder->getRect().mTop, 0, menu_bar_holder->getRect().mTop - MENU_BAR_HEIGHT));
	// </FS> Changed for grid manager

	menu_bar_holder->addChild(gMenuBarView);
  
    gViewerWindow->setMenuBackgroundColor(false, 
        !LLGridManager::getInstance()->isInSLBeta());
// <FS:AW opensim currency support>
//	// Assume L$10 for now, the server will tell us the real cost at login
//	// *TODO:Also fix cost in llfolderview.cpp for Inventory menus
//	const std::string upload_cost("10");
	// \0/ Copypasta! See llviewermessage, llviewermenu and llpanelmaininventory
	S32 cost = LLGlobalEconomy::Singleton::getInstance()->getPriceUpload();
	std::string upload_cost;
#ifdef OPENSIM // <FS:AW optional opensim support>
	bool in_opensim = LLGridManager::getInstance()->isInOpenSim();
	if(in_opensim)
	{
		upload_cost = cost > 0 ? llformat("%s%d", "L$", cost) : LLTrans::getString("free");
	}
	else
#endif // OPENSIM // <FS:AW optional opensim support>
	{
		upload_cost = cost > 0 ? llformat("%s%d", "L$", cost) : llformat("%d", gSavedSettings.getU32("DefaultUploadCost"));
	}
// </FS:AW opensim currency support>
	gMenuHolder->childSetLabelArg("Upload Image", "[COST]", upload_cost);
	gMenuHolder->childSetLabelArg("Upload Sound", "[COST]", upload_cost);
	gMenuHolder->childSetLabelArg("Upload Animation", "[COST]", upload_cost);
	gMenuHolder->childSetLabelArg("Bulk Upload", "[COST]", upload_cost);
	
	gAutorespondMenu = gMenuBarView->getChild<LLMenuItemCallGL>("Set Autorespond", TRUE);
	gAutorespondNonFriendsMenu = gMenuBarView->getChild<LLMenuItemCallGL>("Set Autorespond to non-friends", TRUE);
	gAttachSubMenu = gMenuBarView->findChildMenuByName("Attach Object", TRUE);
	gDetachSubMenu = gMenuBarView->findChildMenuByName("Detach Object", TRUE);

#if !MEM_TRACK_MEM
	// Don't display the Memory console menu if the feature is turned off
	LLMenuItemCheckGL *memoryMenu = gMenuBarView->getChild<LLMenuItemCheckGL>("Memory", TRUE);
	if (memoryMenu)
	{
		memoryMenu->setVisible(FALSE);
	}
#endif

	gMenuBarView->createJumpKeys();

	// Let land based option enable when parcel changes
	gMenuParcelObserver = new LLMenuParcelObserver();

	gLoginMenuBarView = LLUICtrlFactory::getInstance()->createFromFile<LLMenuBarGL>("menu_login.xml", gMenuHolder, LLViewerMenuHolderGL::child_registry_t::instance());
	gLoginMenuBarView->arrangeAndClear();
	LLRect menuBarRect = gLoginMenuBarView->getRect();
	menuBarRect.setLeftTopAndSize(0, menu_bar_holder->getRect().getHeight(), menuBarRect.getWidth(), menuBarRect.getHeight());
	gLoginMenuBarView->setRect(menuBarRect);
	// do not set colors in code, always lat the skin decide. -Zi
	// gLoginMenuBarView->setBackgroundColor( color );
	menu_bar_holder->addChild(gLoginMenuBarView);
	
	// tooltips are on top of EVERYTHING, including menus
	gViewerWindow->getRootView()->sendChildToFront(gToolTipView);
}

///////////////////
// SHOW CONSOLES //
///////////////////


class LLAdvancedToggleConsole : public view_listener_t
{
	bool handleEvent(const LLSD& userdata)
	{
		std::string console_type = userdata.asString();
		if ("texture" == console_type)
		{
			toggle_visibility( (void*)gTextureView );
		}
		else if ("debug" == console_type)
		{
			toggle_visibility( (void*)static_cast<LLUICtrl*>(gDebugView->mDebugConsolep));
		}
		else if ("fast timers" == console_type)
		{
			LLFloaterReg::toggleInstance("fast_timers");
		}
		else if ("scene view" == console_type)
		{
			toggle_visibility( (void*)gSceneView);
		}

#if MEM_TRACK_MEM
		else if ("memory view" == console_type)
		{
			toggle_visibility( (void*)gDebugView->mMemoryView );
		}
#endif
		return true;
	}
};
class LLAdvancedCheckConsole : public view_listener_t
{
	bool handleEvent(const LLSD& userdata)
	{
		std::string console_type = userdata.asString();
		bool new_value = false;
		if ("texture" == console_type)
		{
			new_value = get_visibility( (void*)gTextureView );
		}
		else if ("debug" == console_type)
		{
			new_value = get_visibility( (void*)((LLView*)gDebugView->mDebugConsolep) );
		}
		else if ("fast timers" == console_type)
		{
			new_value = LLFloaterReg::instanceVisible("fast_timers");
		}
		else if ("scene view" == console_type)
		{
			new_value = get_visibility( (void*) gSceneView);
		}
#if MEM_TRACK_MEM
		else if ("memory view" == console_type)
		{
			new_value = get_visibility( (void*)gDebugView->mMemoryView );
		}
#endif
		
		return new_value;
	}
};


//////////////////////////
// DUMP INFO TO CONSOLE //
//////////////////////////


class LLAdvancedDumpInfoToConsole : public view_listener_t
{
	bool handleEvent(const LLSD& userdata)
	{
		std::string info_type = userdata.asString();
		if ("region" == info_type)
		{
			handle_region_dump_settings(NULL);
		}
		else if ("group" == info_type)
		{
			handle_dump_group_info(NULL);
		}
		else if ("capabilities" == info_type)
		{
			handle_dump_capabilities_info(NULL);
		}
		return true;
	}
};


//////////////
// HUD INFO //
//////////////


class LLAdvancedToggleHUDInfo : public view_listener_t
{
	bool handleEvent(const LLSD& userdata)
	{
		std::string info_type = userdata.asString();

		if ("camera" == info_type)
		{
			gDisplayCameraPos = !(gDisplayCameraPos);
		}
		else if ("wind" == info_type)
		{
			gDisplayWindInfo = !(gDisplayWindInfo);
		}
		else if ("fov" == info_type)
		{
			gDisplayFOV = !(gDisplayFOV);
		}
		else if ("badge" == info_type)
		{
			reportToNearbyChat("Hippos!");
		}
		else if ("cookies" == info_type)
		{
			reportToNearbyChat("Cookies!");
		}
		return true;
	}
};

class LLAdvancedCheckHUDInfo : public view_listener_t
{
	bool handleEvent(const LLSD& userdata)
	{
		std::string info_type = userdata.asString();
		bool new_value = false;
		if ("camera" == info_type)
		{
			new_value = gDisplayCameraPos;
		}
		else if ("wind" == info_type)
		{
			new_value = gDisplayWindInfo;
		}
		else if ("fov" == info_type)
		{
			new_value = gDisplayFOV;
		}
		return new_value;
	}
};


//////////////
// FLYING   //
//////////////

class LLAdvancedAgentFlyingInfo : public view_listener_t
{
	bool handleEvent(const LLSD&)
	{
		return gAgent.getFlying();
	}
};


///////////////////////
// CLEAR GROUP CACHE //
///////////////////////

class LLAdvancedClearGroupCache : public view_listener_t
{
	bool handleEvent(const LLSD& userdata)
	{
		LLGroupMgr::debugClearAllGroups(NULL);
		return true;
	}
};




/////////////////
// RENDER TYPE //
/////////////////
U32 render_type_from_string(std::string render_type)
{
	if ("simple" == render_type)
	{
		return LLPipeline::RENDER_TYPE_SIMPLE;
	}
	else if ("alpha" == render_type)
	{
		return LLPipeline::RENDER_TYPE_ALPHA;
	}
	else if ("tree" == render_type)
	{
		return LLPipeline::RENDER_TYPE_TREE;
	}
	else if ("character" == render_type)
	{
		return LLPipeline::RENDER_TYPE_AVATAR;
	}
	else if ("surfacePatch" == render_type)
	{
		return LLPipeline::RENDER_TYPE_TERRAIN;
	}
	else if ("sky" == render_type)
	{
		return LLPipeline::RENDER_TYPE_SKY;
	}
	else if ("water" == render_type)
	{
		return LLPipeline::RENDER_TYPE_WATER;
	}
	else if ("ground" == render_type)
	{
		return LLPipeline::RENDER_TYPE_GROUND;
	}
	else if ("volume" == render_type)
	{
		return LLPipeline::RENDER_TYPE_VOLUME;
	}
	else if ("grass" == render_type)
	{
		return LLPipeline::RENDER_TYPE_GRASS;
	}
	else if ("clouds" == render_type)
	{
		return LLPipeline::RENDER_TYPE_CLOUDS;
	}
	else if ("particles" == render_type)
	{
		return LLPipeline::RENDER_TYPE_PARTICLES;
	}
	else if ("bump" == render_type)
	{
		return LLPipeline::RENDER_TYPE_BUMP;
	}
	else
	{
		return 0;
	}
}


class LLAdvancedToggleRenderType : public view_listener_t
{
	bool handleEvent(const LLSD& userdata)
	{
		U32 render_type = render_type_from_string( userdata.asString() );
		if ( render_type != 0 )
		{
			LLPipeline::toggleRenderTypeControl( (void*)(ptrdiff_t)render_type );
			if(render_type == LLPipeline::RENDER_TYPE_PARTICLES)
			{
				gPipeline.sRenderParticles = gPipeline.hasRenderType(LLPipeline::RENDER_TYPE_PARTICLES);
			}
		}
		return true;
	}
};


class LLAdvancedCheckRenderType : public view_listener_t
{
	bool handleEvent(const LLSD& userdata)
	{
		U32 render_type = render_type_from_string( userdata.asString() );
		bool new_value = false;

		if ( render_type != 0 )
		{
			new_value = LLPipeline::hasRenderTypeControl( (void*)(ptrdiff_t)render_type );
		}

		return new_value;
	}
};


/////////////
// FEATURE //
/////////////
U32 feature_from_string(std::string feature)
{ 
	if ("ui" == feature)
	{ 
		return LLPipeline::RENDER_DEBUG_FEATURE_UI;
	}
	else if ("selected" == feature)
	{
		return LLPipeline::RENDER_DEBUG_FEATURE_SELECTED;
	}
	else if ("highlighted" == feature)
	{
		return LLPipeline::RENDER_DEBUG_FEATURE_HIGHLIGHTED;
	}
	else if ("dynamic textures" == feature)
	{
		return LLPipeline::RENDER_DEBUG_FEATURE_DYNAMIC_TEXTURES;
	}
	else if ("foot shadows" == feature)
	{
		return LLPipeline::RENDER_DEBUG_FEATURE_FOOT_SHADOWS;
	}
	else if ("fog" == feature)
	{
		return LLPipeline::RENDER_DEBUG_FEATURE_FOG;
	}
	else if ("fr info" == feature)
	{
		return LLPipeline::RENDER_DEBUG_FEATURE_FR_INFO;
	}
	else if ("flexible" == feature)
	{
		return LLPipeline::RENDER_DEBUG_FEATURE_FLEXIBLE;
	}
	else
	{
		return 0;
	}
};


class LLAdvancedToggleFeature : public view_listener_t
{
	bool handleEvent(const LLSD& userdata)
	{
		U32 feature = feature_from_string( userdata.asString() );
		if ( feature != 0 )
		{
			LLPipeline::toggleRenderDebugFeature( (void*)(ptrdiff_t)feature );
		}
		return true;
	}
};

class LLAdvancedCheckFeature : public view_listener_t
{
	bool handleEvent(const LLSD& userdata)
{
	U32 feature = feature_from_string( userdata.asString() );
	bool new_value = false;

	if ( feature != 0 )
	{
		new_value = LLPipeline::toggleRenderDebugFeatureControl( (void*)(ptrdiff_t)feature );
	}

	return new_value;
}
};

class LLAdvancedCheckDisplayTextureDensity : public view_listener_t
{
	bool handleEvent(const LLSD& userdata)
	{
		std::string mode = userdata.asString();
		if (!gPipeline.hasRenderDebugMask(LLPipeline::RENDER_DEBUG_TEXEL_DENSITY))
		{
			return mode == "none";
		}
		if (mode == "current")
		{
			return LLViewerTexture::sDebugTexelsMode == LLViewerTexture::DEBUG_TEXELS_CURRENT;
		}
		else if (mode == "desired")
		{
			return LLViewerTexture::sDebugTexelsMode == LLViewerTexture::DEBUG_TEXELS_DESIRED;
		}
		else if (mode == "full")
		{
			return LLViewerTexture::sDebugTexelsMode == LLViewerTexture::DEBUG_TEXELS_FULL;
		}
		return false;
	}
};

class LLAdvancedSetDisplayTextureDensity : public view_listener_t
{
	bool handleEvent(const LLSD& userdata)
	{
		std::string mode = userdata.asString();
		if (mode == "none")
		{
			if (gPipeline.hasRenderDebugMask(LLPipeline::RENDER_DEBUG_TEXEL_DENSITY) == TRUE) 
			{
				gPipeline.toggleRenderDebug((void*)LLPipeline::RENDER_DEBUG_TEXEL_DENSITY);
			}
			LLViewerTexture::sDebugTexelsMode = LLViewerTexture::DEBUG_TEXELS_OFF;
		}
		else if (mode == "current")
		{
			if (gPipeline.hasRenderDebugMask(LLPipeline::RENDER_DEBUG_TEXEL_DENSITY) == FALSE) 
			{
				gPipeline.toggleRenderDebug((void*)LLPipeline::RENDER_DEBUG_TEXEL_DENSITY);
			}
			LLViewerTexture::sDebugTexelsMode = LLViewerTexture::DEBUG_TEXELS_CURRENT;
		}
		else if (mode == "desired")
		{
			if (gPipeline.hasRenderDebugMask(LLPipeline::RENDER_DEBUG_TEXEL_DENSITY) == FALSE) 
			{
				gPipeline.toggleRenderDebug((void*)LLPipeline::RENDER_DEBUG_TEXEL_DENSITY);
			}
			gPipeline.setRenderDebugFeatureControl(LLPipeline::RENDER_DEBUG_TEXEL_DENSITY, true);
			LLViewerTexture::sDebugTexelsMode = LLViewerTexture::DEBUG_TEXELS_DESIRED;
		}
		else if (mode == "full")
		{
			if (gPipeline.hasRenderDebugMask(LLPipeline::RENDER_DEBUG_TEXEL_DENSITY) == FALSE) 
			{
				gPipeline.toggleRenderDebug((void*)LLPipeline::RENDER_DEBUG_TEXEL_DENSITY);
			}
			LLViewerTexture::sDebugTexelsMode = LLViewerTexture::DEBUG_TEXELS_FULL;
		}
		return true;
	}
};


//////////////////
// INFO DISPLAY //
//////////////////
U32 info_display_from_string(std::string info_display)
{
	if ("verify" == info_display)
	{
		return LLPipeline::RENDER_DEBUG_VERIFY;
	}
	else if ("bboxes" == info_display)
	{
		return LLPipeline::RENDER_DEBUG_BBOXES;
	}
	else if ("normals" == info_display)
	{
		return LLPipeline::RENDER_DEBUG_NORMALS;
	}
	else if ("points" == info_display)
	{
		return LLPipeline::RENDER_DEBUG_POINTS;
	}
	else if ("octree" == info_display)
	{
		return LLPipeline::RENDER_DEBUG_OCTREE;
	}
	else if ("shadow frusta" == info_display)
	{
		return LLPipeline::RENDER_DEBUG_SHADOW_FRUSTA;
	}
	else if ("physics shapes" == info_display)
	{
		return LLPipeline::RENDER_DEBUG_PHYSICS_SHAPES;
	}
	else if ("occlusion" == info_display)
	{
		return LLPipeline::RENDER_DEBUG_OCCLUSION;
	}
	else if ("render batches" == info_display)
	{
		return LLPipeline::RENDER_DEBUG_BATCH_SIZE;
	}
	else if ("update type" == info_display)
	{
		return LLPipeline::RENDER_DEBUG_UPDATE_TYPE;
	}
	else if ("texture anim" == info_display)
	{
		return LLPipeline::RENDER_DEBUG_TEXTURE_ANIM;
	}
	else if ("texture priority" == info_display)
	{
		return LLPipeline::RENDER_DEBUG_TEXTURE_PRIORITY;
	}
	else if ("shame" == info_display)
	{
		return LLPipeline::RENDER_DEBUG_SHAME;
	}
	else if ("texture area" == info_display)
	{
		return LLPipeline::RENDER_DEBUG_TEXTURE_AREA;
	}
	else if ("face area" == info_display)
	{
		return LLPipeline::RENDER_DEBUG_FACE_AREA;
	}
	else if ("lod info" == info_display)
	{
		return LLPipeline::RENDER_DEBUG_LOD_INFO;
	}
	else if ("build queue" == info_display)
	{
		return LLPipeline::RENDER_DEBUG_BUILD_QUEUE;
	}
	else if ("lights" == info_display)
	{
		return LLPipeline::RENDER_DEBUG_LIGHTS;
	}
	else if ("particles" == info_display)
	{
		return LLPipeline::RENDER_DEBUG_PARTICLES;
	}
	else if ("composition" == info_display)
	{
		return LLPipeline::RENDER_DEBUG_COMPOSITION;
	}
	else if ("attachment bytes" == info_display)
	{
		return LLPipeline::RENDER_DEBUG_ATTACHMENT_BYTES;
	}
	else if ("glow" == info_display)
	{
		return LLPipeline::RENDER_DEBUG_GLOW;
	}
	else if ("collision skeleton" == info_display)
	{
		return LLPipeline::RENDER_DEBUG_AVATAR_VOLUME;
	}
	else if ("raycast" == info_display)
	{
		return LLPipeline::RENDER_DEBUG_RAYCAST;
	}
	else if ("agent target" == info_display)
	{
		return LLPipeline::RENDER_DEBUG_AGENT_TARGET;
	}
	else if ("sculpt" == info_display)
	{
		return LLPipeline::RENDER_DEBUG_SCULPTED;
	}
	else if ("wind vectors" == info_display)
	{
		return LLPipeline::RENDER_DEBUG_WIND_VECTORS;
	}
	else if ("texel density" == info_display)
	{
		return LLPipeline::RENDER_DEBUG_TEXEL_DENSITY;
	}
	else if ("texture size" == info_display)
	{
		return LLPipeline::RENDER_DEBUG_TEXTURE_SIZE;
	}
	else
	{
		return 0;
	}
};

class LLAdvancedToggleInfoDisplay : public view_listener_t
{
	bool handleEvent(const LLSD& userdata)
	{
		U32 info_display = info_display_from_string( userdata.asString() );

		LL_INFOS("ViewerMenu") << "toggle " << userdata.asString() << LL_ENDL;
		
		if ( info_display != 0 )
		{
			LLPipeline::toggleRenderDebug( (void*)(ptrdiff_t)info_display );
		}

		return true;
	}
};


class LLAdvancedCheckInfoDisplay : public view_listener_t
{
	bool handleEvent(const LLSD& userdata)
	{
		U32 info_display = info_display_from_string( userdata.asString() );
		bool new_value = false;

		// <FS:Ansariel> Silence log spam
		//LL_INFOS("ViewerMenu") << "check " << userdata.asString() << LL_ENDL;
		LL_DEBUGS("ViewerMenu") << "check " << userdata.asString() << LL_ENDL;

		if ( info_display != 0 )
		{
			new_value = LLPipeline::toggleRenderDebugControl( (void*)(ptrdiff_t)info_display );
		}

		return new_value;
	}
};


///////////////////////////
//// RANDOMIZE FRAMERATE //
///////////////////////////


class LLAdvancedToggleRandomizeFramerate : public view_listener_t
{
	bool handleEvent(const LLSD& userdata)
	{
		gRandomizeFramerate = !(gRandomizeFramerate);
		return true;
	}
};

class LLAdvancedCheckRandomizeFramerate : public view_listener_t
{
	bool handleEvent(const LLSD& userdata)
	{
		bool new_value = gRandomizeFramerate;
		return new_value;
	}
};

///////////////////////////
//// PERIODIC SLOW FRAME //
///////////////////////////


class LLAdvancedTogglePeriodicSlowFrame : public view_listener_t
{
	bool handleEvent(const LLSD& userdata)
	{
		gPeriodicSlowFrame = !(gPeriodicSlowFrame);
		return true;
	}
};

class LLAdvancedCheckPeriodicSlowFrame : public view_listener_t
{
	bool handleEvent(const LLSD& userdata)
	{
		bool new_value = gPeriodicSlowFrame;
		return new_value;
	}
};



////////////////
// FRAME TEST //
////////////////


class LLAdvancedToggleFrameTest : public view_listener_t
{
	bool handleEvent(const LLSD& userdata)
	{
		LLPipeline::sRenderFrameTest = !(LLPipeline::sRenderFrameTest);
		return true;
	}
};

class LLAdvancedCheckFrameTest : public view_listener_t
{
	bool handleEvent(const LLSD& userdata)
	{
		bool new_value = LLPipeline::sRenderFrameTest;
		return new_value;
	}
};


///////////////////////////
// SELECTED TEXTURE INFO //
///////////////////////////


class LLAdvancedSelectedTextureInfo : public view_listener_t
{
	bool handleEvent(const LLSD& userdata)
	{
		handle_selected_texture_info(NULL);
		return true;
	}
};

//////////////////////
// TOGGLE WIREFRAME //
//////////////////////

class LLAdvancedToggleWireframe : public view_listener_t
{
	bool handleEvent(const LLSD& userdata)
	{
// [RLVa:KB] - Checked: 2010-08-22 (RLVa-1.2.1a) | Added: RLVa-1.2.1a
		gUseWireframe = (!gUseWireframe) && (!gRlvAttachmentLocks.hasLockedHUD());
// [/RLVa:KB]
//		gUseWireframe = !(gUseWireframe);
		gWindowResized = TRUE;
		LLPipeline::updateRenderDeferred();
		gPipeline.resetVertexBuffers();
		return true;
	}
};

class LLAdvancedCheckWireframe : public view_listener_t
{
	bool handleEvent(const LLSD& userdata)
	{
		bool new_value = gUseWireframe;
		return new_value;
	}
};
	

//////////////////////////
// DUMP SCRIPTED CAMERA //
//////////////////////////
	
class LLAdvancedDumpScriptedCamera : public view_listener_t
{
	bool handleEvent(const LLSD& userdata)
	{
		handle_dump_followcam(NULL);
		return true;
}
};



//////////////////////////////
// DUMP REGION OBJECT CACHE //
//////////////////////////////


class LLAdvancedDumpRegionObjectCache : public view_listener_t
{
	bool handleEvent(const LLSD& userdata)
{
		handle_dump_region_object_cache(NULL);
		return true;
	}
};

class LLAdvancedBuyCurrencyTest : public view_listener_t
	{
	bool handleEvent(const LLSD& userdata)
	{
		handle_buy_currency_test(NULL);
		return true;
	}
};


/////////////////////
// DUMP SELECT MGR //
/////////////////////


class LLAdvancedDumpSelectMgr : public view_listener_t
{
	bool handleEvent(const LLSD& userdata)
	{
		dump_select_mgr(NULL);
		return true;
	}
};



////////////////////
// DUMP INVENTORY //
////////////////////


class LLAdvancedDumpInventory : public view_listener_t
{
	bool handleEvent(const LLSD& userdata)
	{
		dump_inventory(NULL);
		return true;
	}
};



////////////////////////////////
// PRINT SELECTED OBJECT INFO //
////////////////////////////////


class LLAdvancedPrintSelectedObjectInfo : public view_listener_t
{
	bool handleEvent(const LLSD& userdata)
	{
		print_object_info(NULL);
		return true;
	}
};



//////////////////////
// PRINT AGENT INFO //
//////////////////////


class LLAdvancedPrintAgentInfo : public view_listener_t
{
	bool handleEvent(const LLSD& userdata)
	{
		print_agent_nvpairs(NULL);
		return true;
	}
};

//////////////////
// DEBUG CLICKS //
//////////////////


class LLAdvancedToggleDebugClicks : public view_listener_t
{
	bool handleEvent(const LLSD& userdata)
	{
		gDebugClicks = !(gDebugClicks);
		return true;
	}
};

class LLAdvancedCheckDebugClicks : public view_listener_t
{
	bool handleEvent(const LLSD& userdata)
	{
		bool new_value = gDebugClicks;
		return new_value;
	}
};



/////////////////
// DEBUG VIEWS //
/////////////////


class LLAdvancedToggleDebugViews : public view_listener_t
{
	bool handleEvent(const LLSD& userdata)
	{
		LLView::sDebugRects = !(LLView::sDebugRects);
		return true;
	}
};

class LLAdvancedCheckDebugViews : public view_listener_t
{
	bool handleEvent(const LLSD& userdata)
	{
		bool new_value = LLView::sDebugRects;
		return new_value;
	}
};



///////////////////////
// XUI NAME TOOLTIPS //
///////////////////////


class LLAdvancedToggleXUINameTooltips : public view_listener_t
{
	bool handleEvent(const LLSD& userdata)
	{
		toggle_show_xui_names(NULL);
		return true;
	}
};

class LLAdvancedCheckXUINameTooltips : public view_listener_t
{
	bool handleEvent(const LLSD& userdata)
	{
		bool new_value = check_show_xui_names(NULL);
		return new_value;
	}
};



////////////////////////
// DEBUG MOUSE EVENTS //
////////////////////////


class LLAdvancedToggleDebugMouseEvents : public view_listener_t
{
	bool handleEvent(const LLSD& userdata)
	{
		LLView::sDebugMouseHandling = !(LLView::sDebugMouseHandling);
		return true;
	}
};

class LLAdvancedCheckDebugMouseEvents : public view_listener_t
{
	bool handleEvent(const LLSD& userdata)
	{
		bool new_value = LLView::sDebugMouseHandling;
		return new_value;
	}
};



////////////////
// DEBUG KEYS //
////////////////


class LLAdvancedToggleDebugKeys : public view_listener_t
{
	bool handleEvent(const LLSD& userdata)
	{
		LLView::sDebugKeys = !(LLView::sDebugKeys);
		return true;
	}
};
	
class LLAdvancedCheckDebugKeys : public view_listener_t
{
	bool handleEvent(const LLSD& userdata)
	{
		bool new_value = LLView::sDebugKeys;
		return new_value;
	}
};
	


///////////////////////
// DEBUG WINDOW PROC //
///////////////////////


class LLAdvancedToggleDebugWindowProc : public view_listener_t
{
	bool handleEvent(const LLSD& userdata)
	{
		gDebugWindowProc = !(gDebugWindowProc);
		return true;
	}
};

class LLAdvancedCheckDebugWindowProc : public view_listener_t
	{
	bool handleEvent(const LLSD& userdata)
	{
		bool new_value = gDebugWindowProc;
		return new_value;
	}
};

// ------------------------------XUI MENU ---------------------------

//////////////////////
// LOAD UI FROM XML //
//////////////////////


class LLAdvancedLoadUIFromXML : public view_listener_t
{
	bool handleEvent(const LLSD& userdata)
	{
		handle_load_from_xml(NULL);
		return true;
}
};



////////////////////
// SAVE UI TO XML //
////////////////////


class LLAdvancedSaveUIToXML : public view_listener_t
{
	bool handleEvent(const LLSD& userdata)
	{
		handle_save_to_xml(NULL);
		return true;
}
};


class LLAdvancedSendTestIms : public view_listener_t
{
	bool handleEvent(const LLSD& userdata)
	{
		LLIMModel::instance().testMessages();
		return true;
}
};


///////////////
// XUI NAMES //
///////////////


class LLAdvancedToggleXUINames : public view_listener_t
{
	bool handleEvent(const LLSD& userdata)
	{
		toggle_show_xui_names(NULL);
		return true;
	}
};

class LLAdvancedCheckXUINames : public view_listener_t
{
	bool handleEvent(const LLSD& userdata)
	{
		bool new_value = check_show_xui_names(NULL);
		return new_value;
	}
};


////////////////////////
// GRAB BAKED TEXTURE //
////////////////////////


class LLAdvancedGrabBakedTexture : public view_listener_t
{
	bool handleEvent(const LLSD& userdata)
	{
		std::string texture_type = userdata.asString();
		if ("iris" == texture_type)
		{
			handle_grab_baked_texture( (void*)BAKED_EYES );
		}
		else if ("head" == texture_type)
		{
			handle_grab_baked_texture( (void*)BAKED_HEAD );
		}
		else if ("upper" == texture_type)
		{
			handle_grab_baked_texture( (void*)BAKED_UPPER );
		}
		else if ("lower" == texture_type)
		{
			handle_grab_baked_texture( (void*)BAKED_LOWER );
		}
		else if ("skirt" == texture_type)
		{
			handle_grab_baked_texture( (void*)BAKED_SKIRT );
		}
		else if ("hair" == texture_type)
		{
			handle_grab_baked_texture( (void*)BAKED_HAIR );
		}

		return true;
	}
};

class LLAdvancedEnableGrabBakedTexture : public view_listener_t
{
	bool handleEvent(const LLSD& userdata)
{
		std::string texture_type = userdata.asString();
		bool new_value = false;

		if ("iris" == texture_type)
		{
			new_value = enable_grab_baked_texture( (void*)BAKED_EYES );
		}
		else if ("head" == texture_type)
		{
			new_value = enable_grab_baked_texture( (void*)BAKED_HEAD );
		}
		else if ("upper" == texture_type)
		{
			new_value = enable_grab_baked_texture( (void*)BAKED_UPPER );
		}
		else if ("lower" == texture_type)
		{
			new_value = enable_grab_baked_texture( (void*)BAKED_LOWER );
		}
		else if ("skirt" == texture_type)
		{
			new_value = enable_grab_baked_texture( (void*)BAKED_SKIRT );
		}
		else if ("hair" == texture_type)
		{
			new_value = enable_grab_baked_texture( (void*)BAKED_HAIR );
		}
	
		return new_value;
}
};

///////////////////////
// APPEARANCE TO XML //
///////////////////////


class LLAdvancedEnableAppearanceToXML : public view_listener_t
{
	bool handleEvent(const LLSD& userdata)
	{
		return gSavedSettings.getBOOL("DebugAvatarAppearanceMessage");
	}
};

class LLAdvancedAppearanceToXML : public view_listener_t
{
	bool handleEvent(const LLSD& userdata)
	{
		std::string emptyname;
		LLVOAvatar* avatar =
			find_avatar_from_object( LLSelectMgr::getInstance()->getSelection()->getPrimaryObject() );
		if (!avatar)
		{
			avatar = gAgentAvatarp;
		}
		avatar->dumpArchetypeXML(emptyname);
		return true;
	}
};



///////////////////////////////
// TOGGLE CHARACTER GEOMETRY //
///////////////////////////////


class LLAdvancedToggleCharacterGeometry : public view_listener_t
{
	bool handleEvent(const LLSD& userdata)
	{
		handle_god_request_avatar_geometry(NULL);
		return true;
}
};


	/////////////////////////////
// TEST MALE / TEST FEMALE //
/////////////////////////////

class LLAdvancedTestMale : public view_listener_t
{
	bool handleEvent(const LLSD& userdata)
	{
		handle_test_male(NULL);
		return true;
	}
};


class LLAdvancedTestFemale : public view_listener_t
{
	bool handleEvent(const LLSD& userdata)
	{
		handle_test_female(NULL);
		return true;
	}
};

class LLAdvancedForceParamsToDefault : public view_listener_t
{
	bool handleEvent(const LLSD& userdata)
	{
		LLAgent::clearVisualParams(NULL);
		return true;
	}
};


//////////////////////////
//   ANIMATION SPEED    //
//////////////////////////

// Utility function to set all AV time factors to the same global value
static void set_all_animation_time_factors(F32	time_factor)
{
	LLMotionController::setCurrentTimeFactor(time_factor);
	for (std::vector<LLCharacter*>::iterator iter = LLCharacter::sInstances.begin();
		iter != LLCharacter::sInstances.end(); ++iter)
	{
		(*iter)->setAnimTimeFactor(time_factor);
	}
}

class LLAdvancedAnimTenFaster : public view_listener_t
{
	bool handleEvent(const LLSD& userdata)
	{
		//llinfos << "LLAdvancedAnimTenFaster" << llendl;
		F32 time_factor = LLMotionController::getCurrentTimeFactor();
		time_factor = llmin(time_factor + 0.1f, 2.f);	// Upper limit is 200% speed
		set_all_animation_time_factors(time_factor);
		return true;
	}
};

class LLAdvancedAnimTenSlower : public view_listener_t
{
	bool handleEvent(const LLSD& userdata)
	{
		//llinfos << "LLAdvancedAnimTenSlower" << llendl;
		F32 time_factor = LLMotionController::getCurrentTimeFactor();
		time_factor = llmax(time_factor - 0.1f, 0.1f);	// Lower limit is at 10% of normal speed
		set_all_animation_time_factors(time_factor);
		return true;
	}
};

class LLAdvancedAnimResetAll : public view_listener_t
{
	bool handleEvent(const LLSD& userdata)
	{
		set_all_animation_time_factors(1.f);
		return true;
	}
};


//////////////////////////
// RELOAD VERTEX SHADER //
//////////////////////////


class LLAdvancedReloadVertexShader : public view_listener_t
{
	bool handleEvent(const LLSD& userdata)
	{
		reload_vertex_shader(NULL);
		return true;
	}
};



////////////////////
// ANIMATION INFO //
////////////////////


class LLAdvancedToggleAnimationInfo : public view_listener_t
{
	bool handleEvent(const LLSD& userdata)
	{
		LLVOAvatar::sShowAnimationDebug = !(LLVOAvatar::sShowAnimationDebug);
		return true;
	}
};

class LLAdvancedCheckAnimationInfo : public view_listener_t
{
	bool handleEvent(const LLSD& userdata)
	{
		bool new_value = LLVOAvatar::sShowAnimationDebug;
		return new_value;
	}
};


//////////////////
// SHOW LOOK AT //
//////////////////


class LLAdvancedToggleShowLookAt : public view_listener_t
{
	bool handleEvent(const LLSD& userdata)
	{
		//LLHUDEffectLookAt::sDebugLookAt = !(LLHUDEffectLookAt::sDebugLookAt);
		//<FS:AO improve use of controls with radiogroups>
		//bool value = !gSavedPerAccountSettings.getBOOL("DebugLookAt");
		//gSavedPerAccountSettings.setBOOL("DebugLookAt",value);
		S32 value = !gSavedPerAccountSettings.getS32("DebugLookAt");
		gSavedPerAccountSettings.setS32("DebugLookAt",value);
		//</FS:AO>
		return true;
	}
};

// <AO>
class LLAdvancedToggleShowColor : public view_listener_t
{
        bool handleEvent(const LLSD& userdata)
        {
                S32 value = !gSavedSettings.getS32("DebugShowColor");
                gSavedSettings.setS32("DebugShowColor",value);
                return true;
        }
};

class LLAdvancedCheckShowColor : public view_listener_t
{
        bool handleEvent(const LLSD& userdata)
        {
                S32 new_value = gSavedSettings.getS32("DebugShowColor");
                return (bool)new_value;
        }
};
// </AO>

class LLAdvancedCheckShowLookAt : public view_listener_t
{
	bool handleEvent(const LLSD& userdata)
	{
		//bool new_value = LLHUDEffectLookAt::sDebugLookAt;
		//<FS:AO improve use of controls with radiogroups>
		//bool new_value = gSavedPerAccountSettings.getBOOL("DebugLookAt");
		S32 new_value = gSavedPerAccountSettings.getS32("DebugLookAt");
		return (bool)new_value;
	}
};



///////////////////
// SHOW POINT AT //
///////////////////


class LLAdvancedToggleShowPointAt : public view_listener_t
{
	bool handleEvent(const LLSD& userdata)
	{
		LLHUDEffectPointAt::sDebugPointAt = !(LLHUDEffectPointAt::sDebugPointAt);
		return true;
	}
};

class LLAdvancedCheckShowPointAt : public view_listener_t
{
	bool handleEvent(const LLSD& userdata)
	{
		bool new_value = LLHUDEffectPointAt::sDebugPointAt;
		return new_value;
	}
};


///////////////////// 
// PRIVATE LOOK AT // 
///////////////////// 

class LLAdvancedTogglePrivateLookPointAt : public view_listener_t 
{ 
	bool handleEvent(const LLSD& userdata) 
	{ 
		std::string command = userdata.asString(); 
		if ("Look" == command) 
		{ 
			bool new_value = !gSavedSettings.getBOOL("PrivateLookAtTarget"); 
			gSavedSettings.setBOOL("PrivateLookAtTarget", new_value); 
		} 
		else if ("Point" == command) 
		{ 
			bool new_value = !gSavedSettings.getBOOL("PrivatePointAtTarget"); 
			gSavedSettings.setBOOL("PrivatePointAtTarget", new_value); 
		} 
	return true; 
	} 
}; 

class LLAdvancedCheckPrivateLookPointAt : public view_listener_t 
{ 
	bool handleEvent(const LLSD& userdata) 
	{ 
		std::string command = userdata["data"].asString(); 
		if ("Look" == command) 
		{ 
			bool new_value = gSavedSettings.getBOOL("PrivateLookAtTarget"); 
			std::string control_name = userdata["control"].asString(); 
			gMenuHolder->findControl(control_name)->setValue(new_value); 
		} 
		else if ("Point" == command) 
		{ 
			bool new_value = gSavedSettings.getBOOL("PrivatePointAtTarget"); 
			std::string control_name = userdata["control"].asString(); 
			gMenuHolder->findControl(control_name)->setValue(new_value); 
		} 
	return true; 
	} 
};

/////////////////////////
// DEBUG JOINT UPDATES //
/////////////////////////


class LLAdvancedToggleDebugJointUpdates : public view_listener_t
{
	bool handleEvent(const LLSD& userdata)
	{
		LLVOAvatar::sJointDebug = !(LLVOAvatar::sJointDebug);
		return true;
	}
};

class LLAdvancedCheckDebugJointUpdates : public view_listener_t
{
	bool handleEvent(const LLSD& userdata)
	{
		bool new_value = LLVOAvatar::sJointDebug;
		return new_value;
	}
};



/////////////////
// DISABLE LOD //
/////////////////


class LLAdvancedToggleDisableLOD : public view_listener_t
{
	bool handleEvent(const LLSD& userdata)
	{
		LLViewerJoint::sDisableLOD = !(LLViewerJoint::sDisableLOD);
		return true;
	}
};
		
class LLAdvancedCheckDisableLOD : public view_listener_t
{
	bool handleEvent(const LLSD& userdata)
	{
		bool new_value = LLViewerJoint::sDisableLOD;
		return new_value;
	}
};



/////////////////////////
// DEBUG CHARACTER VIS //
/////////////////////////


class LLAdvancedToggleDebugCharacterVis : public view_listener_t
{
	bool handleEvent(const LLSD& userdata)
	{
		LLVOAvatar::sDebugInvisible = !(LLVOAvatar::sDebugInvisible);
		return true;
	}
};

class LLAdvancedCheckDebugCharacterVis : public view_listener_t
{
	bool handleEvent(const LLSD& userdata)
	{
		bool new_value = LLVOAvatar::sDebugInvisible;
		return new_value;
	}
};


//////////////////////
// DUMP ATTACHMENTS //
//////////////////////

	
class LLAdvancedDumpAttachments : public view_listener_t
{
	bool handleEvent(const LLSD& userdata)
	{
		handle_dump_attachments(NULL);
		return true;
	}
};


	
/////////////////////
// REBAKE TEXTURES //
/////////////////////
	
	
class LLAdvancedRebakeTextures : public view_listener_t
{
	bool handleEvent(const LLSD& userdata)
	{
		handle_rebake_textures(NULL);
		return true;
	}
};
	
	
#if 1 //ndef LL_RELEASE_FOR_DOWNLOAD
///////////////////////////
// DEBUG AVATAR TEXTURES //
///////////////////////////


class LLAdvancedDebugAvatarTextures : public view_listener_t
{
	bool handleEvent(const LLSD& userdata)
	{
		if (gAgent.isGodlike())
		{
			handle_debug_avatar_textures(NULL);
		}
		return true;
	}
};

////////////////////////////////
// DUMP AVATAR LOCAL TEXTURES //
////////////////////////////////


class LLAdvancedDumpAvatarLocalTextures : public view_listener_t
{
	bool handleEvent(const LLSD& userdata)
	{
#ifndef LL_RELEASE_FOR_DOWNLOAD
		handle_dump_avatar_local_textures(NULL);
#endif
		return true;
	}
};

#endif

///////////////////////////////////
// Reload Avatar Cloud Particles //
///////////////////////////////////
class LLAdvancedReloadAvatarCloudParticle : public view_listener_t
{
	bool handleEvent(const LLSD& userdata)
	{
		LLVOAvatar::initCloud();
		return true;
	}
};

/////////////////
// MESSAGE LOG //
/////////////////


class LLAdvancedEnableMessageLog : public view_listener_t
{
	bool handleEvent(const LLSD& userdata)
	{
		handle_viewer_enable_message_log(NULL);
		return true;
	}
};

class LLAdvancedDisableMessageLog : public view_listener_t
{
	bool handleEvent(const LLSD& userdata)
	{
		handle_viewer_disable_message_log(NULL);
		return true;
	}
};

/////////////////
// DROP PACKET //
/////////////////


class LLAdvancedDropPacket : public view_listener_t
{
	bool handleEvent(const LLSD& userdata)
	{
		gMessageSystem->mPacketRing.dropPackets(1);
		return true;
	}
};



/////////////////
// AGENT PILOT //
/////////////////


class LLAdvancedAgentPilot : public view_listener_t
{
	bool handleEvent(const LLSD& userdata)
	{
		std::string command = userdata.asString();
		if ("start playback" == command)
		{
			gAgentPilot.setNumRuns(-1);
			gAgentPilot.startPlayback();
		}
		else if ("stop playback" == command)
		{
			gAgentPilot.stopPlayback();
		}
		else if ("start record" == command)
		{
			gAgentPilot.startRecord();
		}
		else if ("stop record" == command)
		{
			gAgentPilot.stopRecord();
		}

		return true;
	}		
};



//////////////////////
// AGENT PILOT LOOP //
//////////////////////


class LLAdvancedToggleAgentPilotLoop : public view_listener_t
{
	bool handleEvent(const LLSD& userdata)
	{
		gAgentPilot.setLoop(!gAgentPilot.getLoop());
		return true;
	}
};

class LLAdvancedCheckAgentPilotLoop : public view_listener_t
{
	bool handleEvent(const LLSD& userdata)
	{
		bool new_value = gAgentPilot.getLoop();
		return new_value;
	}
};


/////////////////////////
// SHOW OBJECT UPDATES //
/////////////////////////


class LLAdvancedToggleShowObjectUpdates : public view_listener_t
{
	bool handleEvent(const LLSD& userdata)
	{
		gShowObjectUpdates = !(gShowObjectUpdates);
		return true;
	}
};

class LLAdvancedCheckShowObjectUpdates : public view_listener_t
{
	bool handleEvent(const LLSD& userdata)
	{
		bool new_value = gShowObjectUpdates;
		return new_value;
	}
};



////////////////////
// COMPRESS IMAGE //
////////////////////


class LLAdvancedCompressImage : public view_listener_t
{
	bool handleEvent(const LLSD& userdata)
	{
		handle_compress_image(NULL);
		return true;
	}
};


/////////////////////////
// SHOW DEBUG SETTINGS //
/////////////////////////


class LLAdvancedShowDebugSettings : public view_listener_t
{
	bool handleEvent(const LLSD& userdata)
	{
		LLFloaterReg::showInstance("settings_debug",userdata);
		return true;
	}
};



////////////////////////
// VIEW ADMIN OPTIONS //
////////////////////////

class LLAdvancedEnableViewAdminOptions : public view_listener_t
{
	bool handleEvent(const LLSD& userdata)
	{
		// Don't enable in god mode since the admin menu is shown anyway.
		// Only enable if the user has set the appropriate debug setting.
		bool new_value = !gAgent.getAgentAccess().isGodlikeWithoutAdminMenuFakery() && gSavedSettings.getBOOL("AdminMenu");
		return new_value;
	}
};

class LLAdvancedToggleViewAdminOptions : public view_listener_t
{
	bool handleEvent(const LLSD& userdata)
	{
		handle_admin_override_toggle(NULL);
		return true;
	}
};

class LLAdvancedToggleVisualLeakDetector : public view_listener_t
{
	bool handleEvent(const LLSD& userdata)
	{
		handle_visual_leak_detector_toggle(NULL);
		return true;
	}
};

class LLAdvancedCheckViewAdminOptions : public view_listener_t
{
	bool handleEvent(const LLSD& userdata)
	{
		bool new_value = check_admin_override(NULL) || gAgent.isGodlike();
		return new_value;
	}
};

/////////////////////////////////////
// Enable Object Object Occlusion ///
/////////////////////////////////////
class LLAdvancedEnableObjectObjectOcclusion: public view_listener_t
{
	bool handleEvent(const LLSD& userdata)
	{
	
		bool new_value = gGLManager.mHasOcclusionQuery; // && LLFeatureManager::getInstance()->isFeatureAvailable(userdata.asString());
		return new_value;
}
};

/////////////////////////////////////
// Enable Framebuffer Objects	  ///
/////////////////////////////////////
class LLAdvancedEnableRenderFBO: public view_listener_t
{
	bool handleEvent(const LLSD& userdata)
	{
		bool new_value = gGLManager.mHasFramebufferObject;
		return new_value;
	}
};

/////////////////////////////////////
// Enable Advanced Lighting Model ///
/////////////////////////////////////
class LLAdvancedEnableRenderDeferred: public view_listener_t
{
	bool handleEvent(const LLSD& userdata)
	{
		bool new_value = gGLManager.mHasFramebufferObject && LLViewerShaderMgr::instance()->getVertexShaderLevel(LLViewerShaderMgr::SHADER_WINDLIGHT) > 1 &&
			LLViewerShaderMgr::instance()->getVertexShaderLevel(LLViewerShaderMgr::SHADER_AVATAR) > 0;
		return new_value;
	}
};

/////////////////////////////////////
// Enable Advanced Lighting Model sub-options
/////////////////////////////////////
class LLAdvancedEnableRenderDeferredOptions: public view_listener_t
{
	bool handleEvent(const LLSD& userdata)
	{
		bool new_value = gGLManager.mHasFramebufferObject && LLViewerShaderMgr::instance()->getVertexShaderLevel(LLViewerShaderMgr::SHADER_WINDLIGHT) > 1 &&
			LLViewerShaderMgr::instance()->getVertexShaderLevel(LLViewerShaderMgr::SHADER_AVATAR) > 0 && gSavedSettings.getBOOL("RenderDeferred");
		return new_value;
	}
};



//////////////////
// ADMIN STATUS //
//////////////////


class LLAdvancedRequestAdminStatus : public view_listener_t
{
	bool handleEvent(const LLSD& userdata)
	{
		handle_god_mode(NULL);
		return true;
	}
};

class LLAdvancedLeaveAdminStatus : public view_listener_t
{
	bool handleEvent(const LLSD& userdata)
	{
		handle_leave_god_mode(NULL);
		return true;
	}
};

//////////////////////////
// Advanced > Debugging //
//////////////////////////


class LLAdvancedForceErrorBreakpoint : public view_listener_t
{
	bool handleEvent(const LLSD& userdata)
	{
		force_error_breakpoint(NULL);
		return true;
	}
};

class LLAdvancedForceErrorLlerror : public view_listener_t
{
	bool handleEvent(const LLSD& userdata)
	{
		force_error_llerror(NULL);
		return true;
	}
};
class LLAdvancedForceErrorBadMemoryAccess : public view_listener_t
{
	bool handleEvent(const LLSD& userdata)
	{
		force_error_bad_memory_access(NULL);
		return true;
	}
};

class LLAdvancedForceErrorInfiniteLoop : public view_listener_t
{
	bool handleEvent(const LLSD& userdata)
	{
		force_error_infinite_loop(NULL);
		return true;
	}
};

class LLAdvancedForceErrorSoftwareException : public view_listener_t
{
	bool handleEvent(const LLSD& userdata)
	{
		force_error_software_exception(NULL);
		return true;
	}
};

class LLAdvancedForceErrorDriverCrash : public view_listener_t
{
	bool handleEvent(const LLSD& userdata)
	{
		force_error_driver_crash(NULL);
		return true;
	}
};

class LLAdvancedForceErrorDisconnectViewer : public view_listener_t
{
	bool handleEvent(const LLSD& userdata)
	{
		handle_disconnect_viewer(NULL);
		return true;
}
};


#ifdef TOGGLE_HACKED_GODLIKE_VIEWER

class LLAdvancedHandleToggleHackedGodmode : public view_listener_t
{
	bool handleEvent(const LLSD& userdata)
	{
		handle_toggle_hacked_godmode(NULL);
		return true;
	}
};

class LLAdvancedCheckToggleHackedGodmode : public view_listener_t
{
	bool handleEvent(const LLSD& userdata)
	{
		check_toggle_hacked_godmode(NULL);
		return true;
	}
};

class LLAdvancedEnableToggleHackedGodmode : public view_listener_t
{
	bool handleEvent(const LLSD& userdata)
	{
		bool new_value = enable_toggle_hacked_godmode(NULL);
		return new_value;
	}
};
#endif


//
////-------------------------------------------------------------------
//// Advanced menu
////-------------------------------------------------------------------


//////////////////
// DEVELOP MENU //
//////////////////

class LLDevelopCheckLoggingLevel : public view_listener_t
{
	bool handleEvent(const LLSD& userdata)
	{
		U32 level = userdata.asInteger();
		return (static_cast<LLError::ELevel>(level) == LLError::getDefaultLevel());
	}
};

class LLDevelopSetLoggingLevel : public view_listener_t
{
	bool handleEvent(const LLSD& userdata)
	{
		U32 level = userdata.asInteger();
		LLError::setDefaultLevel(static_cast<LLError::ELevel>(level));
		return true;
	}
};

class LLDevelopTextureFetchDebugger : public view_listener_t
{
	bool handleEvent(const LLSD& userdata)
	{
		return gSavedSettings.getBOOL("TextureFetchDebuggerEnabled");
	}
};

//////////////////
// ADMIN MENU   //
//////////////////

// Admin > Object
class LLAdminForceTakeCopy : public view_listener_t
{
	bool handleEvent(const LLSD& userdata)
	{
		force_take_copy(NULL);
		return true;
	}
};

class LLAdminHandleObjectOwnerSelf : public view_listener_t
{
	bool handleEvent(const LLSD& userdata)
	{
		handle_object_owner_self(NULL);
		return true;
	}
};
class LLAdminHandleObjectOwnerPermissive : public view_listener_t
{
	bool handleEvent(const LLSD& userdata)
	{
		handle_object_owner_permissive(NULL);
		return true;
	}
};

class LLAdminHandleForceDelete : public view_listener_t
{
	bool handleEvent(const LLSD& userdata)
	{
		handle_force_delete(NULL);
		return true;
	}
};

class LLAdminHandleObjectLock : public view_listener_t
{
	bool handleEvent(const LLSD& userdata)
	{
		handle_object_lock(NULL);
		return true;
	}
};

class LLAdminHandleObjectAssetIDs: public view_listener_t
{
	bool handleEvent(const LLSD& userdata)
	{
		handle_object_asset_ids(NULL);
		return true;
	}	
};

//Admin >Parcel
class LLAdminHandleForceParcelOwnerToMe: public view_listener_t
{
	bool handleEvent(const LLSD& userdata)
	{
		handle_force_parcel_owner_to_me(NULL);
		return true;
	}
};
class LLAdminHandleForceParcelToContent: public view_listener_t
{
	bool handleEvent(const LLSD& userdata)
	{
		handle_force_parcel_to_content(NULL);
		return true;
	}
};
class LLAdminHandleClaimPublicLand: public view_listener_t
{
	bool handleEvent(const LLSD& userdata)
	{
		handle_claim_public_land(NULL);
		return true;
	}
};

// Admin > Region
class LLAdminHandleRegionDumpTempAssetData: public view_listener_t
{
	bool handleEvent(const LLSD& userdata)
	{
		handle_region_dump_temp_asset_data(NULL);
		return true;
	}
};
//Admin (Top Level)

class LLAdminOnSaveState: public view_listener_t
{
	bool handleEvent(const LLSD& userdata)
	{
		LLPanelRegionTools::onSaveState(NULL);
		return true;
}
};


//-----------------------------------------------------------------------------
// cleanup_menus()
//-----------------------------------------------------------------------------
void cleanup_menus()
{
	delete gMenuParcelObserver;
	gMenuParcelObserver = NULL;

	delete gMenuAvatarSelf;
	gMenuAvatarSelf = NULL;

	delete gMenuAvatarOther;
	gMenuAvatarOther = NULL;

	delete gMenuObject;
	gMenuObject = NULL;

	delete gMenuAttachmentSelf;
	gMenuAttachmentSelf = NULL;

	delete gMenuAttachmentOther;
	gMenuAttachmentSelf = NULL;

	delete gMenuLand;
	gMenuLand = NULL;

	delete gMenuMuteParticle;
	gMenuMuteParticle = NULL;

	delete gMenuBarView;
	gMenuBarView = NULL;

	delete gPopupMenuView;
	gPopupMenuView = NULL;

	delete gMenuHolder;
	gMenuHolder = NULL;
}

//-----------------------------------------------------------------------------
// Object pie menu
//-----------------------------------------------------------------------------

// <FS:Ansariel> FIRE-6970/FIRE-6998: Optional permanent derendering of multiple objects
void derenderObject(bool permanent)
{
	LLViewerObject* objp;
	LLSelectMgr* select_mgr = LLSelectMgr::getInstance();

	while ((objp = select_mgr->getSelection()->getFirstRootObject(TRUE)))
	{
//		if ( (objp) && (gAgentID != objp->getID()) )
// [RLVa:KB] - Checked: 2012-03-11 (RLVa-1.4.5) | Added: RLVa-1.4.5 | FS-specific
		// Don't allow derendering of own attachments when RLVa is enabled
		if ( (objp) && (gAgentID != objp->getID()) && ((!rlv_handler_t::isEnabled()) || (!objp->isAttachment()) || (!objp->permYouOwner())) )
// [/RLVa:KB]
		{
			if (permanent)
			{
				std::string entry_name = "";
				std::string region_name;

				if (objp->isAvatar())
				{
					LLNameValue* firstname = objp->getNVPair("FirstName");
					LLNameValue* lastname = objp->getNVPair("LastName");
					entry_name = llformat("%s %s" ,firstname->getString(), lastname->getString());
				}
				else
				{
					LLSelectNode* nodep = select_mgr->getSelection()->getFirstRootNode();
					if (nodep)
					{
						if (!nodep->mName.empty())
						{
							entry_name = nodep->mName;
						}
					}
					LLViewerRegion* region = objp->getRegion();
					if (region)
					{
						region_name = region->getName();
					}
				}
			
				FSWSAssetBlacklist::getInstance()->addNewItemToBlacklist(objp->getID(), entry_name, region_name, LLAssetType::AT_OBJECT);
			}

			select_mgr->deselectObjectOnly(objp);
			gObjectList.killObject(objp);
		}
		else if( (objp) && (gAgentID != objp->getID()) && ((rlv_handler_t::isEnabled()) || (objp->isAttachment()) || (objp->permYouOwner())) )
		{
			select_mgr->deselectObjectOnly(objp);
			return;
		}
	}
}

class LLObjectDerenderPermanent : public view_listener_t
{
	bool handleEvent(const LLSD& userdata)
	{
		derenderObject(true);
		return true;
	}
};

class LLObjectDerender : public view_listener_t
{
    bool handleEvent(const LLSD& userdata)
    {
		derenderObject(false);
		return true;
    }
};
// </FS:Ansariel>

// <FS:CR> FIRE-10082 - Don't enable derendering own attachments when RLVa is enabled
bool enable_derender_object()
{
	return (!rlv_handler_t::isEnabled());
}
// </FS:CR>

class LLEnableEditParticleSource : public view_listener_t
{
    bool handleEvent(const LLSD& userdata)
    {
		if(LLSelectMgr::instance().getSelection()->getObjectCount()!=0)
		{
			LLObjectSelection::valid_iterator iter=LLSelectMgr::instance().getSelection()->valid_begin();
			LLSelectNode* node=*iter;

			if(!node || !node->mPermissions)
				return false;

			if(node->mPermissions->getOwner()==gAgent.getID())
				return true;
		}
		return false;
	}
};

class LLEditParticleSource : public view_listener_t
{
    bool handleEvent(const LLSD& userdata)
    {
		LLViewerObject* objectp = LLSelectMgr::getInstance()->getSelection()->getPrimaryObject();
		if (objectp)
		{
			ParticleEditor* particleEditor=LLFloaterReg::showTypedInstance<ParticleEditor>("particle_editor", LLSD(objectp->getID()), TAKE_FOCUS_YES);
			if(particleEditor)
				particleEditor->setObject(objectp);
		}
		return true;
	}
};

// ## Zi: Texture Refresh
void destroy_texture(LLUUID id)		// will be used by the texture refresh functions below
{
	LLViewerFetchedTexture* tx=LLViewerTextureManager::getFetchedTexture(id);
	if (tx)
	{
		tx->clearFetchedResults();
	}
	LLAppViewer::getTextureCache()->removeFromCache(id);
}

class LLObjectTexRefresh : public view_listener_t
{
    bool handleEvent(const LLSD& userdata)
    {
		// partly copied from the texture info code in handle_selected_texture_info()
		for (LLObjectSelection::valid_iterator iter = LLSelectMgr::getInstance()->getSelection()->valid_begin();
			iter != LLSelectMgr::getInstance()->getSelection()->valid_end(); iter++)
		{
			LLSelectNode* node = *iter;

			U8 te_count = node->getObject()->getNumTEs();
			// map from texture ID to list of faces using it
			typedef std::map< LLUUID, std::vector<U8> > map_t;
			map_t faces_per_texture;
			for (U8 i = 0; i < te_count; i++)
			{
				if (!node->isTESelected(i)) continue;

				LLViewerTexture* img = node->getObject()->getTEImage(i);
				LLUUID image_id = img->getID();
				faces_per_texture[image_id].push_back(i);
			}

			map_t::iterator it;
			for (it = faces_per_texture.begin(); it != faces_per_texture.end(); ++it)
				destroy_texture(it->first);

			// Refresh sculpt texture
			if(node->getObject()->isSculpted())
			{
				LLSculptParams *sculpt_params = (LLSculptParams *)node->getObject()->getParameterEntry(LLNetworkData::PARAMS_SCULPT);
				if(sculpt_params)
				{
					LLUUID sculpt_uuid = sculpt_params->getSculptTexture();

					LLViewerFetchedTexture* tx = LLViewerTextureManager::getFetchedTexture(sculpt_uuid);
					if (tx)
					{
						S32 num_volumes = tx->getNumVolumes();
						const LLViewerTexture::ll_volume_list_t* pVolumeList = tx->getVolumeList();

						destroy_texture(sculpt_uuid);

						for (S32 idxVolume = 0; idxVolume < num_volumes; ++idxVolume)
						{
							LLVOVolume* pVolume = pVolumeList->at(idxVolume);
							if (pVolume)
								pVolume->notifyMeshLoaded();
						}
					}
				}
			}
		}

        return true;
    }
};

class LLAvatarTexRefresh : public view_listener_t
{
    bool handleEvent(const LLSD& userdata)
    {
		LLVOAvatar* avatar=find_avatar_from_object(LLSelectMgr::getInstance()->getSelection()->getPrimaryObject());
		if(avatar)
		{
			// I bet this can be done more elegantly, but this is just straightforward
			destroy_texture(avatar->getTE(TEX_HEAD_BAKED)->getID());
			destroy_texture(avatar->getTE(TEX_UPPER_BAKED)->getID());
			destroy_texture(avatar->getTE(TEX_LOWER_BAKED)->getID());
			destroy_texture(avatar->getTE(TEX_EYES_BAKED)->getID());
			destroy_texture(avatar->getTE(TEX_SKIRT_BAKED)->getID());
			destroy_texture(avatar->getTE(TEX_HAIR_BAKED)->getID());
			LLAvatarPropertiesProcessor::getInstance()->sendAvatarTexturesRequest(avatar->getID());
		}

        return true;
    }
};
// ## Zi: Texture Refresh

class LLObjectReportAbuse : public view_listener_t
{
	bool handleEvent(const LLSD& userdata)
	{
		LLViewerObject* objectp = LLSelectMgr::getInstance()->getSelection()->getPrimaryObject();
		if (objectp)
		{
			LLFloaterReporter::showFromObject(objectp->getID());
		}
		return true;
	}
};

// Enabled it you clicked an object
class LLObjectEnableReportAbuse : public view_listener_t
{
	bool handleEvent(const LLSD& userdata)
	{
		bool new_value = LLSelectMgr::getInstance()->getSelection()->getObjectCount() != 0;
		return new_value;
	}
};


void handle_object_touch()
{
	LLViewerObject* object = LLSelectMgr::getInstance()->getSelection()->getPrimaryObject();
	if (!object) return;

	LLPickInfo pick = LLToolPie::getInstance()->getPick();

// [RLVa:KB] - Checked: 2010-04-11 (RLVa-1.2.0e) | Modified: RLVa-1.1.0l
		// NOTE: fallback code since we really shouldn't be getting an active selection if we can't touch this
		if ( (rlv_handler_t::isEnabled()) && (!gRlvHandler.canTouch(object, pick.mObjectOffset)) )
		{
			RLV_ASSERT(false);
			return;
		}
// [/RLVa:KB]

	// *NOTE: Hope the packets arrive safely and in order or else
	// there will be some problems.
	// *TODO: Just fix this bad assumption.
	send_ObjectGrab_message(object, pick, LLVector3::zero);
	send_ObjectDeGrab_message(object, pick);
}


static void init_default_item_label(const std::string& item_name)
{
	boost::unordered_map<std::string, LLStringExplicit>::iterator it = sDefaultItemLabels.find(item_name);
	if (it == sDefaultItemLabels.end())
	{
		// *NOTE: This will not work for items of type LLMenuItemCheckGL because they return boolean value
		//       (doesn't seem to matter much ATM).
		LLStringExplicit default_label = gMenuHolder->childGetValue(item_name).asString();
		if (!default_label.empty())
		{
			sDefaultItemLabels.insert(std::pair<std::string, LLStringExplicit>(item_name, default_label));
		}
	}
}

static LLStringExplicit get_default_item_label(const std::string& item_name)
{
	LLStringExplicit res("");
	boost::unordered_map<std::string, LLStringExplicit>::iterator it = sDefaultItemLabels.find(item_name);
	if (it != sDefaultItemLabels.end())
	{
		res = it->second;
	}

	return res;
}


bool enable_object_touch(LLUICtrl* ctrl)
{
	LLViewerObject* obj = LLSelectMgr::getInstance()->getSelection()->getPrimaryObject();

	bool new_value = obj && obj->flagHandleTouch();
// [RLVa:KB] - Checked: 2010-11-12 (RLVa-1.2.1g) | Added: RLVa-1.2.1g
	if ( (rlv_handler_t::isEnabled()) && (new_value) )
	{
		// RELEASE-RLVa: [RLVa-1.2.1] Make sure this stays in sync with handle_object_touch()
		new_value = gRlvHandler.canTouch(obj, LLToolPie::getInstance()->getPick().mObjectOffset);
	}
// [/RLVa:KB]

	std::string item_name = ctrl->getName();
	init_default_item_label(item_name);

	// Update label based on the node touch name if available.
	LLSelectNode* node = LLSelectMgr::getInstance()->getSelection()->getFirstRootNode();
	if (node && node->mValid && !node->mTouchName.empty())
	{
		gMenuHolder->childSetText(item_name, node->mTouchName);
	}
	else
	{
		gMenuHolder->childSetText(item_name, get_default_item_label(item_name));
	}

	return new_value;
};

//void label_touch(std::string& label, void*)
//{
//	LLSelectNode* node = LLSelectMgr::getInstance()->getSelection()->getFirstRootNode();
//	if (node && node->mValid && !node->mTouchName.empty())
//	{
//		label.assign(node->mTouchName);
//	}
//	else
//	{
//		label.assign("Touch");
//	}
//}

void handle_object_open()
{
// [RLVa:KB] - Checked: 2010-04-11 (RLVa-1.2.0e) | Added: RLVa-1.2.0e
	if (enable_object_open())
		LLFloaterReg::showInstance("openobject");
// [/RLVa:KB]
//	LLFloaterReg::showInstance("openobject");
}

bool enable_object_open()
{
	// Look for contents in root object, which is all the LLFloaterOpenObject
	// understands.
	LLViewerObject* obj = LLSelectMgr::getInstance()->getSelection()->getPrimaryObject();
	if (!obj) return false;

	LLViewerObject* root = obj->getRootEdit();
	if (!root) return false;

	return root->allowOpen();
}


class LLViewJoystickFlycam : public view_listener_t
{
	bool handleEvent(const LLSD& userdata)
	{
		handle_toggle_flycam();
		return true;
	}
};

class LLViewCheckJoystickFlycam : public view_listener_t
{
	bool handleEvent(const LLSD& userdata)
	{
		bool new_value = LLViewerJoystick::getInstance()->getOverrideCamera();
		return new_value;
	}
};

void handle_toggle_flycam()
{
	LLViewerJoystick::getInstance()->toggleFlycam();
}

class LLObjectBuild : public view_listener_t
{
	bool handleEvent(const LLSD& userdata)
	{
		if (gAgentCamera.getFocusOnAvatar() && !LLToolMgr::getInstance()->inEdit() && gSavedSettings.getBOOL("EditCameraMovement") )
		{
			// zoom in if we're looking at the avatar
			gAgentCamera.setFocusOnAvatar(FALSE, ANIMATE);
			gAgentCamera.setFocusGlobal(LLToolPie::getInstance()->getPick());
			gAgentCamera.cameraZoomIn(0.666f);
			gAgentCamera.cameraOrbitOver( 30.f * DEG_TO_RAD );
			gViewerWindow->moveCursorToCenter();
		}
		else if ( gSavedSettings.getBOOL("EditCameraMovement") )
		{
			gAgentCamera.setFocusGlobal(LLToolPie::getInstance()->getPick());
			gViewerWindow->moveCursorToCenter();
		}

		LLToolMgr::getInstance()->setCurrentToolset(gBasicToolset);
		LLToolMgr::getInstance()->getCurrentToolset()->selectTool( LLToolCompCreate::getInstance() );

		// Could be first use
		//LLFirstUse::useBuild();
		return true;
	}
};


void handle_object_edit()
{
	LLViewerParcelMgr::getInstance()->deselectLand();

	if (gAgentCamera.getFocusOnAvatar() && !LLToolMgr::getInstance()->inEdit())
	{
		LLObjectSelectionHandle selection = LLSelectMgr::getInstance()->getSelection();

		if (selection->getSelectType() == SELECT_TYPE_HUD || !gSavedSettings.getBOOL("EditCameraMovement"))
		{
			// always freeze camera in space, even if camera doesn't move
			// so, for example, follow cam scripts can't affect you when in build mode
			gAgentCamera.setFocusGlobal(gAgentCamera.calcFocusPositionTargetGlobal(), LLUUID::null);
			gAgentCamera.setFocusOnAvatar(FALSE, ANIMATE);
		}
		else
		{
			gAgentCamera.setFocusOnAvatar(FALSE, ANIMATE);
			LLViewerObject* selected_objectp = selection->getFirstRootObject();
			if (selected_objectp)
			{
			  // zoom in on object center instead of where we clicked, as we need to see the manipulator handles
			  gAgentCamera.setFocusGlobal(selected_objectp->getPositionGlobal(), selected_objectp->getID());
			  gAgentCamera.cameraZoomIn(0.666f);
			  gAgentCamera.cameraOrbitOver( 30.f * DEG_TO_RAD );
			  gViewerWindow->moveCursorToCenter();
			}
		}
	}
	
	LLFloaterReg::showInstance("build");
	
	LLToolMgr::getInstance()->setCurrentToolset(gBasicToolset);
	gFloaterTools->setEditTool( LLToolCompTranslate::getInstance() );
	
	LLViewerJoystick::getInstance()->moveObjects(true);
	LLViewerJoystick::getInstance()->setNeedsReset(true);
	
	// Could be first use
	//LLFirstUse::useBuild();
	return;
}

// [SL:KB] - Patch: Inventory-AttachmentEdit - Checked: 2010-08-25 (Catznip-2.2.0a) | Added: Catznip-2.1.2a
void handle_attachment_edit(const LLUUID& idItem)
{
	const LLInventoryItem* pItem = gInventory.getItem(idItem);
	if ( (!isAgentAvatarValid()) || (!pItem) )
		return;

	LLViewerObject* pAttachObj = gAgentAvatarp->getWornAttachment(pItem->getLinkedUUID());
	if (!pAttachObj)
		return;

	LLSelectMgr::getInstance()->deselectAll();
	LLSelectMgr::getInstance()->selectObjectAndFamily(pAttachObj);

	handle_object_edit();
}
// [/SL:KB]

void handle_object_inspect()
{
	LLObjectSelectionHandle selection = LLSelectMgr::getInstance()->getSelection();
	LLViewerObject* selected_objectp = selection->getFirstRootObject();
	if (selected_objectp)
	{
		LLSD key;
		key["task"] = "task";
		LLFloaterSidePanelContainer::showPanel("inventory", key);
	}
	
	/*
	// Old floater properties
	LLFloaterReg::showInstance("inspect", LLSD());
	*/
}

//---------------------------------------------------------------------------
// Land pie menu
//---------------------------------------------------------------------------
class LLLandBuild : public view_listener_t
{
	bool handleEvent(const LLSD& userdata)
	{
		LLViewerParcelMgr::getInstance()->deselectLand();

		if (gAgentCamera.getFocusOnAvatar() && !LLToolMgr::getInstance()->inEdit() && gSavedSettings.getBOOL("EditCameraMovement") )
		{
			// zoom in if we're looking at the avatar
			gAgentCamera.setFocusOnAvatar(FALSE, ANIMATE);
			gAgentCamera.setFocusGlobal(LLToolPie::getInstance()->getPick());
			gAgentCamera.cameraZoomIn(0.666f);
			gAgentCamera.cameraOrbitOver( 30.f * DEG_TO_RAD );
			gViewerWindow->moveCursorToCenter();
		}
		else if ( gSavedSettings.getBOOL("EditCameraMovement")  )
		{
			// otherwise just move focus
			gAgentCamera.setFocusGlobal(LLToolPie::getInstance()->getPick());
			gViewerWindow->moveCursorToCenter();
		}


		LLToolMgr::getInstance()->setCurrentToolset(gBasicToolset);
		LLToolMgr::getInstance()->getCurrentToolset()->selectTool( LLToolCompCreate::getInstance() );

		// Could be first use
		//LLFirstUse::useBuild();
		return true;
	}
};

class LLLandBuyPass : public view_listener_t
{
	bool handleEvent(const LLSD& userdata)
	{
		LLPanelLandGeneral::onClickBuyPass((void *)FALSE);
		return true;
	}
};

class LLLandEnableBuyPass : public view_listener_t
{
	bool handleEvent(const LLSD& userdata)
	{
		bool new_value = LLPanelLandGeneral::enableBuyPass(NULL);
		return new_value;
	}
};

// BUG: Should really check if CLICK POINT is in a parcel where you can build.
BOOL enable_land_build(void*)
{
	if (gAgent.isGodlike()) return TRUE;
	if (gAgent.inPrelude()) return FALSE;

	BOOL can_build = FALSE;
	LLParcel* agent_parcel = LLViewerParcelMgr::getInstance()->getAgentParcel();
	if (agent_parcel)
	{
		can_build = agent_parcel->getAllowModify();
	}
	return can_build;
}

// BUG: Should really check if OBJECT is in a parcel where you can build.
BOOL enable_object_build(void*)
{
	if (gAgent.isGodlike()) return TRUE;
	if (gAgent.inPrelude()) return FALSE;

	BOOL can_build = FALSE;
	LLParcel* agent_parcel = LLViewerParcelMgr::getInstance()->getAgentParcel();
	if (agent_parcel)
	{
		can_build = agent_parcel->getAllowModify();
	}
	return can_build;
}

bool enable_object_edit()
{
	// *HACK:  The new "prelude" Help Islands have a build sandbox area,
	// so users need the Edit and Create pie menu options when they are
	// there.  Eventually this needs to be replaced with code that only 
	// lets you edit objects if you have permission to do so (edit perms,
	// group edit, god).  See also lltoolbar.cpp.  JC
	bool enable = false;
	if (gAgent.inPrelude())
	{
		enable = LLViewerParcelMgr::getInstance()->allowAgentBuild()
			|| LLSelectMgr::getInstance()->getSelection()->isAttachment();
	} 
	else if (LLSelectMgr::getInstance()->selectGetAllValidAndObjectsFound())
	{
//		enable = true;
// [RLVa:KB] - Checked: 2010-11-29 (RLVa-1.3.0c) | Modified: RLVa-1.3.0c
		bool fRlvCanEdit = (!gRlvHandler.hasBehaviour(RLV_BHVR_EDIT)) && (!gRlvHandler.hasBehaviour(RLV_BHVR_EDITOBJ));
		if (!fRlvCanEdit)
		{
			LLObjectSelectionHandle hSel = LLSelectMgr::getInstance()->getSelection();
			RlvSelectIsEditable f;
			fRlvCanEdit = (hSel.notNull()) && ((hSel->getFirstRootNode(&f, TRUE)) == NULL);
		}
		enable = fRlvCanEdit;
// [/RLVa:KB]
	}

	return enable;
}

bool enable_mute_particle()
{
	const LLPickInfo& pick = LLToolPie::getInstance()->getPick();

	return pick.mParticleOwnerID != LLUUID::null && pick.mParticleOwnerID != gAgent.getID();
}

// mutually exclusive - show either edit option or build in menu
bool enable_object_build()
{
	return !enable_object_edit();
}

bool enable_object_select_in_pathfinding_linksets()
{
	return LLPathfindingManager::getInstance()->isPathfindingEnabledForCurrentRegion() && LLSelectMgr::getInstance()->selectGetEditableLinksets();
}

bool enable_object_select_in_pathfinding_characters()
{
	return LLPathfindingManager::getInstance()->isPathfindingEnabledForCurrentRegion() &&  LLSelectMgr::getInstance()->selectGetViewableCharacters();
}

class LLSelfRemoveAllAttachments : public view_listener_t
{
	bool handleEvent(const LLSD& userdata)
	{
		LLAppearanceMgr::instance().removeAllAttachmentsFromAvatar();
		return true;
	}
};

class LLSelfEnableRemoveAllAttachments : public view_listener_t
{
	bool handleEvent(const LLSD& userdata)
	{
		bool new_value = false;
		if (isAgentAvatarValid())
		{
			for (LLVOAvatar::attachment_map_t::iterator iter = gAgentAvatarp->mAttachmentPoints.begin(); 
				 iter != gAgentAvatarp->mAttachmentPoints.end(); )
			{
				LLVOAvatar::attachment_map_t::iterator curiter = iter++;
				LLViewerJointAttachment* attachment = curiter->second;
//				if (attachment->getNumObjects() > 0)
// [RLVa:KB] - Checked: 2010-03-04 (RLVa-1.2.0a) | Added: RLVa-1.2.0a
				if ( (attachment->getNumObjects() > 0) && ((!rlv_handler_t::isEnabled()) || (gRlvAttachmentLocks.canDetach(attachment))) )
// [/RLVa:KB]
				{
					new_value = true;
					break;
				}
			}
		}
		return new_value;
	}
};

BOOL enable_has_attachments(void*)
{

	return FALSE;
}

//---------------------------------------------------------------------------
// Avatar pie menu
//---------------------------------------------------------------------------
//void handle_follow(void *userdata)
//{
//	// follow a given avatar by ID
//	LLViewerObject* objectp = LLSelectMgr::getInstance()->getSelection()->getPrimaryObject();
//	if (objectp)
//	{
//		gAgent.startFollowPilot(objectp->getID());
//	}
//}

bool enable_object_mute()
{
	LLViewerObject* object = LLSelectMgr::getInstance()->getSelection()->getPrimaryObject();
	if (!object) return false;

	LLVOAvatar* avatar = find_avatar_from_object(object); 
	if (avatar)
	{
		// It's an avatar
		LLNameValue *lastname = avatar->getNVPair("LastName");
		bool is_linden =
			lastname && !LLStringUtil::compareStrings(lastname->getString(), "Linden");
		bool is_self = avatar->isSelf();
//		return !is_linden && !is_self;
// [RLVa:KB] - Checked: 2010-08-25 (RLVa-1.2.1b) | Added: RLVa-1.2.1b
//		return !is_linden && !is_self && !gRlvHandler.hasBehaviour(RLV_BHVR_SHOWNAMES);
// [/RLVa:KB]

		// <FS:Zi> Make enable/disable of block/unblock menu items work for avatars
		if(is_linden || is_self)
			return false;

		if(gRlvHandler.hasBehaviour(RLV_BHVR_SHOWNAMES))
			return false;

		LLNameValue *firstname = avatar->getNVPair("FirstName");

		std::string name;
		if (firstname && lastname)
		{
			name = LLCacheName::buildFullName(
				firstname->getString(), lastname->getString());
		}

		LLMute mute(avatar->getID(),name,LLMute::AGENT);
		return !LLMuteList::getInstance()->isMuted(mute.mID);
		// </FS:Zi>
	}
	else
	{
		// Just a regular object
		return LLSelectMgr::getInstance()->getSelection()->contains( object, SELECT_ALL_TES ) &&
			   !LLMuteList::getInstance()->isMuted(object->getID());
	}
}

bool enable_object_unmute()
{
	LLViewerObject* object = LLSelectMgr::getInstance()->getSelection()->getPrimaryObject();
	if (!object) return false;

	LLVOAvatar* avatar = find_avatar_from_object(object); 
	if (avatar)
	{
		// It's an avatar
		LLNameValue *lastname = avatar->getNVPair("LastName");
		bool is_linden =
			lastname && !LLStringUtil::compareStrings(lastname->getString(), "Linden");
		bool is_self = avatar->isSelf();
		// <FS:Zi> Make enable/disable of block/unblock menu items work for avatars
		// return !is_linden && !is_self;
		if(is_linden || is_self)
			return false;

		LLNameValue *firstname = avatar->getNVPair("FirstName");
		std::string name;
		if (firstname && lastname)
		{
			name = LLCacheName::buildFullName(
				firstname->getString(), lastname->getString());
		}

		LLMute mute(avatar->getID(),name,LLMute::AGENT);
		return LLMuteList::getInstance()->isMuted(mute.mID);
		// </FS:Zi>
	}
	else
	{
		// Just a regular object
		return LLSelectMgr::getInstance()->getSelection()->contains( object, SELECT_ALL_TES ) &&
			   LLMuteList::getInstance()->isMuted(object->getID());;
	}
}

class LLObjectMute : public view_listener_t
{
	bool handleEvent(const LLSD& userdata)
	{
		LLViewerObject* object = LLSelectMgr::getInstance()->getSelection()->getPrimaryObject();
		if (!object) return true;
		
		LLUUID id;
		std::string name;
		LLMute::EType type;
		LLVOAvatar* avatar = find_avatar_from_object(object); 
		if (avatar)
		{
// [RLVa:KB] - Checked: 2010-08-25 (RLVa-1.2.1b) | Added: RLVa-1.0.0e
			if (gRlvHandler.hasBehaviour(RLV_BHVR_SHOWNAMES))
				return true;
// [/RLVa:KB]
			id = avatar->getID();

			LLNameValue *firstname = avatar->getNVPair("FirstName");
			LLNameValue *lastname = avatar->getNVPair("LastName");
			if (firstname && lastname)
			{
				name = LLCacheName::buildFullName(
					firstname->getString(), lastname->getString());
			}
			
			type = LLMute::AGENT;
		}
		else
		{
			// it's an object
			id = object->getID();

			LLSelectNode* node = LLSelectMgr::getInstance()->getSelection()->getFirstRootNode();
			if (node)
			{
				name = node->mName;
			}
			
			type = LLMute::OBJECT;
		}
		
		LLMute mute(id, name, type);
		if (LLMuteList::getInstance()->isMuted(mute.mID))
		{
			LLMuteList::getInstance()->remove(mute);
		}
		else
		{
			LLMuteList::getInstance()->add(mute);
			LLPanelBlockedList::showPanelAndSelect(mute.mID);
		}
		
		return true;
	}
};

bool handle_go_to()
{
	// try simulator autopilot
	std::vector<std::string> strings;
	std::string val;
	LLVector3d pos = LLToolPie::getInstance()->getPick().mPosGlobal;
	val = llformat("%g", pos.mdV[VX]);
	strings.push_back(val);
	val = llformat("%g", pos.mdV[VY]);
	strings.push_back(val);
	val = llformat("%g", pos.mdV[VZ]);
	strings.push_back(val);
	send_generic_message("autopilot", strings);

	LLViewerParcelMgr::getInstance()->deselectLand();

	if (isAgentAvatarValid() && !gSavedSettings.getBOOL("AutoPilotLocksCamera"))
	{
		gAgentCamera.setFocusGlobal(gAgentCamera.getFocusTargetGlobal(), gAgentAvatarp->getID());
	}
	else 
	{
		// Snap camera back to behind avatar
		gAgentCamera.setFocusOnAvatar(TRUE, ANIMATE);
	}

	// Could be first use
	//LLFirstUse::useGoTo();
	return true;
}

class LLGoToObject : public view_listener_t
{
	bool handleEvent(const LLSD& userdata)
	{
		return handle_go_to();
	}
};

class LLAvatarReportAbuse : public view_listener_t
{
	bool handleEvent(const LLSD& userdata)
	{
		LLVOAvatar* avatar = find_avatar_from_object( LLSelectMgr::getInstance()->getSelection()->getPrimaryObject() );
		if(avatar)
		{
			LLFloaterReporter::showFromObject(avatar->getID());
		}
		return true;
	}
};


//---------------------------------------------------------------------------
// Parcel freeze, eject, etc.
//---------------------------------------------------------------------------
//bool callback_freeze(const LLSD& notification, const LLSD& response)
//{
//	LLUUID avatar_id = notification["payload"]["avatar_id"].asUUID();
//	S32 option = LLNotificationsUtil::getSelectedOption(notification, response);
//
//	if (0 == option || 1 == option)
//	{
//		U32 flags = 0x0;
//		if (1 == option)
//		{
//			// unfreeze
//			flags |= 0x1;
//		}
//
//		LLMessageSystem* msg = gMessageSystem;
//		LLViewerObject* avatar = gObjectList.findObject(avatar_id);
//
//		if (avatar)
//		{
//			msg->newMessage("FreezeUser");
//			msg->nextBlock("AgentData");
//			msg->addUUID("AgentID", gAgent.getID());
//			msg->addUUID("SessionID", gAgent.getSessionID());
//			msg->nextBlock("Data");
//			msg->addUUID("TargetID", avatar_id );
//			msg->addU32("Flags", flags );
//			msg->sendReliable( avatar->getRegion()->getHost() );
//		}
//	}
//	return false;
//}


void handle_avatar_freeze(const LLSD& avatar_id)
{
// [SL:KB] - Patch: UI-AvatarNearbyActions | Checked: 2011-05-13 (Catznip-2.6.0a) | Added: Catznip-2.6.0a
	// Use avatar_id if available, otherwise default to right-click avatar
	LLUUID idAgent = avatar_id.asUUID();
	if (idAgent.isNull())
	{
		/*const*/ LLVOAvatar* pAvatar = find_avatar_from_object(LLSelectMgr::getInstance()->getSelection()->getPrimaryObject());
		if (pAvatar)
			idAgent = pAvatar->getID();
	}
	if (idAgent.notNull())
	{
		LLAvatarActions::landFreeze(idAgent);
	}
// [/SL:KB]
//		// Use avatar_id if available, otherwise default to right-click avatar
//		LLVOAvatar* avatar = NULL;
//		if (avatar_id.asUUID().notNull())
//		{
//			avatar = find_avatar_from_object(avatar_id.asUUID());
//		}
//		else
//		{
//			avatar = find_avatar_from_object(
//				LLSelectMgr::getInstance()->getSelection()->getPrimaryObject());
//		}
//
//		if( avatar )
//		{
//			std::string fullname = avatar->getFullname();
//			LLSD payload;
//			payload["avatar_id"] = avatar->getID();
//
//			if (!fullname.empty())
//			{
//				LLSD args;
//				args["AVATAR_NAME"] = fullname;
// [RLVa:KB] - Checked: 2010-09-28 (RLVa-1.2.1f) | Modified: RLVa-1.0.0e
//				args["AVATAR_NAME"] = (!gRlvHandler.hasBehaviour(RLV_BHVR_SHOWNAMES)) ? fullname : RlvStrings::getAnonym(fullname);
// [/RLVa:KB]
//				LLNotificationsUtil::add("FreezeAvatarFullname",
//							args,
//							payload,
//							callback_freeze);
//			}
//			else
//			{
//				LLNotificationsUtil::add("FreezeAvatar",
//							LLSD(),
//							payload,
//							callback_freeze);
//			}
//		}
}

class LLAvatarVisibleDebug : public view_listener_t
{
	bool handleEvent(const LLSD& userdata)
	{
		return gAgent.isGodlike();
	}
};

class LLAvatarDebug : public view_listener_t
{
	bool handleEvent(const LLSD& userdata)
	{
		LLVOAvatar* avatar = find_avatar_from_object( LLSelectMgr::getInstance()->getSelection()->getPrimaryObject() );
		if( avatar )
		{
			if (avatar->isSelf())
			{
				((LLVOAvatarSelf *)avatar)->dumpLocalTextures();
			}
			llinfos << "Dumping temporary asset data to simulator logs for avatar " << avatar->getID() << llendl;
			// <FS:Ansariel> Disable message - spawns error "generic request failed"
			//std::vector<std::string> strings;
			//strings.push_back(avatar->getID().asString());
			//LLUUID invoice;
			//send_generic_message("dumptempassetdata", strings, invoice);
			// </FS:Ansariel>
			LLFloaterReg::showInstance( "avatar_textures", LLSD(avatar->getID()) );
		}
		return true;
	}
};

//bool callback_eject(const LLSD& notification, const LLSD& response)
//{
//	S32 option = LLNotificationsUtil::getSelectedOption(notification, response);
//	if (2 == option)
//	{
//		// Cancel button.
//		return false;
//	}
//	LLUUID avatar_id = notification["payload"]["avatar_id"].asUUID();
//	bool ban_enabled = notification["payload"]["ban_enabled"].asBoolean();
//
//	if (0 == option)
//	{
//		// Eject button
//		LLMessageSystem* msg = gMessageSystem;
//		LLViewerObject* avatar = gObjectList.findObject(avatar_id);
//
//		if (avatar)
//		{
//			U32 flags = 0x0;
//			msg->newMessage("EjectUser");
//			msg->nextBlock("AgentData");
//			msg->addUUID("AgentID", gAgent.getID() );
//			msg->addUUID("SessionID", gAgent.getSessionID() );
//			msg->nextBlock("Data");
//			msg->addUUID("TargetID", avatar_id );
//			msg->addU32("Flags", flags );
//			msg->sendReliable( avatar->getRegion()->getHost() );
//		}
//	}
//	else if (ban_enabled)
//	{
//		// This is tricky. It is similar to say if it is not an 'Eject' button,
//		// and it is also not an 'Cancle' button, and ban_enabled==ture, 
//		// it should be the 'Eject and Ban' button.
//		LLMessageSystem* msg = gMessageSystem;
//		LLViewerObject* avatar = gObjectList.findObject(avatar_id);
//
//		if (avatar)
//		{
//			U32 flags = 0x1;
//			msg->newMessage("EjectUser");
//			msg->nextBlock("AgentData");
//			msg->addUUID("AgentID", gAgent.getID() );
//			msg->addUUID("SessionID", gAgent.getSessionID() );
//			msg->nextBlock("Data");
//			msg->addUUID("TargetID", avatar_id );
//			msg->addU32("Flags", flags );
//			msg->sendReliable( avatar->getRegion()->getHost() );
//		}
//	}
//	return false;
//}

void handle_avatar_eject(const LLSD& avatar_id)
{
// [SL:KB] - Patch: UI-AvatarNearbyActions | Checked: 2011-05-13 (Catznip-2.6.0a) | Added: Catznip-2.6.0a
	// Use avatar_id if available, otherwise default to right-click avatar
	LLUUID idAgent = avatar_id.asUUID();
	if (idAgent.isNull())
	{
		/*const*/ LLVOAvatar* pAvatar = find_avatar_from_object(LLSelectMgr::getInstance()->getSelection()->getPrimaryObject());
		if (pAvatar)
			idAgent = pAvatar->getID();
	}
	if (idAgent.notNull())
	{
		LLAvatarActions::landEject(idAgent);
	}
// [/SL:KB]
//		// Use avatar_id if available, otherwise default to right-click avatar
//		LLVOAvatar* avatar = NULL;
//		if (avatar_id.asUUID().notNull())
//		{
//			avatar = find_avatar_from_object(avatar_id.asUUID());
//		}
//		else
//		{
//			avatar = find_avatar_from_object(
//				LLSelectMgr::getInstance()->getSelection()->getPrimaryObject());
//		}
//
//		if( avatar )
//		{
//			LLSD payload;
//			payload["avatar_id"] = avatar->getID();
//			std::string fullname = avatar->getFullname();
//
//			const LLVector3d& pos = avatar->getPositionGlobal();
//			LLParcel* parcel = LLViewerParcelMgr::getInstance()->selectParcelAt(pos)->getParcel();
//			
//			if (LLViewerParcelMgr::getInstance()->isParcelOwnedByAgent(parcel,GP_LAND_MANAGE_BANNED))
//			{
//                payload["ban_enabled"] = true;
//				if (!fullname.empty())
//				{
//    				LLSD args;
//    				args["AVATAR_NAME"] = fullname;
// [RLVa:KB] - Checked: 2010-09-28 (RLVa-1.2.1f) | Modified: RLVa-1.0.0e
//					args["AVATAR_NAME"] = (!gRlvHandler.hasBehaviour(RLV_BHVR_SHOWNAMES)) ? fullname : RlvStrings::getAnonym(fullname);
// [/RLVa:KB]
//    				LLNotificationsUtil::add("EjectAvatarFullname",
//    							args,
//    							payload,
//    							callback_eject);
//				}
//				else
//				{
//    				LLNotificationsUtil::add("EjectAvatarFullname",
//    							LLSD(),
//    							payload,
//    							callback_eject);
//				}
//			}
//			else
//			{
//                payload["ban_enabled"] = false;
//				if (!fullname.empty())
//				{
//    				LLSD args;
//    				args["AVATAR_NAME"] = fullname;
//    				LLNotificationsUtil::add("EjectAvatarFullnameNoBan",
//    							args,
//    							payload,
//    							callback_eject);
//				}
//				else
//				{
//    				LLNotificationsUtil::add("EjectAvatarNoBan",
//    							LLSD(),
//    							payload,
//    							callback_eject);
//				}
//			}
//		}
}

bool my_profile_visible()
{
	LLFloater* floaterp = LLAvatarActions::getProfileFloater(gAgentID);
	return floaterp && floaterp->isInVisibleChain();
}

bool enable_freeze_eject(const LLSD& avatar_id)
{
// [SL:KB] - Patch: UI-AvatarNearbyActions | Checked: 2011-05-13 (Catznip-2.6.0a) | Added: Catznip-2.6.0a
	// Use avatar_id if available, otherwise default to right-click avatar
	LLUUID idAgent = avatar_id.asUUID();
	if (idAgent.isNull())
	{
		/*const*/ LLVOAvatar* pAvatar = find_avatar_from_object(LLSelectMgr::getInstance()->getSelection()->getPrimaryObject());
		if (pAvatar)
			idAgent = pAvatar->getID();
	}
	return (idAgent.notNull()) ? LLAvatarActions::canLandFreezeOrEject(idAgent) : false;
// [/SL:KB]
//	// Use avatar_id if available, otherwise default to right-click avatar
//	LLVOAvatar* avatar = NULL;
//	if (avatar_id.asUUID().notNull())
//	{
//		avatar = find_avatar_from_object(avatar_id.asUUID());
//	}
//	else
//	{
//		avatar = find_avatar_from_object(
//			LLSelectMgr::getInstance()->getSelection()->getPrimaryObject());
//	}
//	if (!avatar) return false;
//
//	// Gods can always freeze
//	if (gAgent.isGodlike()) return true;
//
//	// Estate owners / managers can freeze
//	// Parcel owners can also freeze
//	const LLVector3& pos = avatar->getPositionRegion();
//	const LLVector3d& pos_global = avatar->getPositionGlobal();
//	LLParcel* parcel = LLViewerParcelMgr::getInstance()->selectParcelAt(pos_global)->getParcel();
//	LLViewerRegion* region = avatar->getRegion();
//	if (!region) return false;
//				
//	bool new_value = region->isOwnedSelf(pos);
//	if (!new_value || region->isOwnedGroup(pos))
//	{
//		new_value = LLViewerParcelMgr::getInstance()->isParcelOwnedByAgent(parcel,GP_LAND_ADMIN);
//	}
//	return new_value;
}

bool callback_leave_group(const LLSD& notification, const LLSD& response)
{
	S32 option = LLNotificationsUtil::getSelectedOption(notification, response);
	if (option == 0)
	{
		LLMessageSystem *msg = gMessageSystem;

		msg->newMessageFast(_PREHASH_LeaveGroupRequest);
		msg->nextBlockFast(_PREHASH_AgentData);
		msg->addUUIDFast(_PREHASH_AgentID, gAgent.getID() );
		msg->addUUIDFast(_PREHASH_SessionID, gAgent.getSessionID());
		msg->nextBlockFast(_PREHASH_GroupData);
		msg->addUUIDFast(_PREHASH_GroupID, gAgent.getGroupID() );
		gAgent.sendReliableMessage();
	}
	return false;
}

void append_aggregate(std::string& string, const LLAggregatePermissions& ag_perm, PermissionBit bit, const char* txt)
{
	LLAggregatePermissions::EValue val = ag_perm.getValue(bit);
	std::string buffer;
	switch(val)
	{
	  case LLAggregatePermissions::AP_NONE:
		buffer = llformat( "* %s None\n", txt);
		break;
	  case LLAggregatePermissions::AP_SOME:
		buffer = llformat( "* %s Some\n", txt);
		break;
	  case LLAggregatePermissions::AP_ALL:
		buffer = llformat( "* %s All\n", txt);
		break;
	  case LLAggregatePermissions::AP_EMPTY:
	  default:
		break;
	}
	string.append(buffer);
}

bool enable_buy_object()
{
    // In order to buy, there must only be 1 purchaseable object in
    // the selection manager.
	if(LLSelectMgr::getInstance()->getSelection()->getRootObjectCount() != 1) return false;
    LLViewerObject* obj = NULL;
    LLSelectNode* node = LLSelectMgr::getInstance()->getSelection()->getFirstRootNode();
	if(node)
    {
        obj = node->getObject();
        if(!obj) return false;

		if( for_sale_selection(node) )
		{
			// *NOTE: Is this needed?  This checks to see if anyone owns the
			// object, dating back to when we had "public" objects owned by
			// no one.  JC
			if(obj->permAnyOwner()) return true;
		}
    }
	return false;
}

// Note: This will only work if the selected object's data has been
// received by the viewer and cached in the selection manager.
void handle_buy_object(LLSaleInfo sale_info)
{
	if(!LLSelectMgr::getInstance()->selectGetAllRootsValid())
	{
		LLNotificationsUtil::add("UnableToBuyWhileDownloading");
		return;
	}

	LLUUID owner_id;
	std::string owner_name;
	BOOL owners_identical = LLSelectMgr::getInstance()->selectGetOwner(owner_id, owner_name);
	if (!owners_identical)
	{
		LLNotificationsUtil::add("CannotBuyObjectsFromDifferentOwners");
		return;
	}

	LLPermissions perm;
	BOOL valid = LLSelectMgr::getInstance()->selectGetPermissions(perm);
	LLAggregatePermissions ag_perm;
	valid &= LLSelectMgr::getInstance()->selectGetAggregatePermissions(ag_perm);
	if(!valid || !sale_info.isForSale() || !perm.allowTransferTo(gAgent.getID()))
	{
		LLNotificationsUtil::add("ObjectNotForSale");
		return;
	}

	LLFloaterBuy::show(sale_info);
}


void handle_buy_contents(LLSaleInfo sale_info)
{
	LLFloaterBuyContents::show(sale_info);
}

void handle_region_dump_temp_asset_data(void*)
{
	llinfos << "Dumping temporary asset data to simulator logs" << llendl;
	std::vector<std::string> strings;
	LLUUID invoice;
	send_generic_message("dumptempassetdata", strings, invoice);
}

void handle_region_clear_temp_asset_data(void*)
{
	llinfos << "Clearing temporary asset data" << llendl;
	std::vector<std::string> strings;
	LLUUID invoice;
	send_generic_message("cleartempassetdata", strings, invoice);
}

void handle_region_dump_settings(void*)
{
	LLViewerRegion* regionp = gAgent.getRegion();
	if (regionp)
	{
		llinfos << "Damage:    " << (regionp->getAllowDamage() ? "on" : "off") << llendl;
		llinfos << "Landmark:  " << (regionp->getAllowLandmark() ? "on" : "off") << llendl;
		llinfos << "SetHome:   " << (regionp->getAllowSetHome() ? "on" : "off") << llendl;
		llinfos << "ResetHome: " << (regionp->getResetHomeOnTeleport() ? "on" : "off") << llendl;
		llinfos << "SunFixed:  " << (regionp->getSunFixed() ? "on" : "off") << llendl;
		llinfos << "BlockFly:  " << (regionp->getBlockFly() ? "on" : "off") << llendl;
		llinfos << "AllowP2P:  " << (regionp->getAllowDirectTeleport() ? "on" : "off") << llendl;
		llinfos << "Water:     " << (regionp->getWaterHeight()) << llendl;
	}
}

void handle_dump_group_info(void *)
{
	gAgent.dumpGroupInfo();
}

void handle_dump_capabilities_info(void *)
{
	LLViewerRegion* regionp = gAgent.getRegion();
	if (regionp)
	{
		regionp->logActiveCapabilities();
	}
}

void handle_dump_region_object_cache(void*)
{
	LLViewerRegion* regionp = gAgent.getRegion();
	if (regionp)
	{
		regionp->dumpCache();
	}
}

void handle_dump_focus()
{
	LLUICtrl *ctrl = dynamic_cast<LLUICtrl*>(gFocusMgr.getKeyboardFocus());

	llinfos << "Keyboard focus " << (ctrl ? ctrl->getName() : "(none)") << llendl;
}

class LLSelfStandUp : public view_listener_t
{
	bool handleEvent(const LLSD& userdata)
	{
		gAgent.standUp();
		return true;
	}
};

bool enable_standup_self()
{
// [RLVa:KB] - Checked: 2010-04-01 (RLVa-1.2.0c) | Modified: RLVa-1.0.0g
	return isAgentAvatarValid() && gAgentAvatarp->isSitting() && !gRlvHandler.hasBehaviour(RLV_BHVR_UNSIT);
// [/RLVa:KB]
//	return isAgentAvatarValid() && gAgentAvatarp->isSitting();
}

class LLSelfSitDown : public view_listener_t
    {
        bool handleEvent(const LLSD& userdata)
        {
            gAgent.sitDown();
            return true;
        }
    };

bool enable_sitdown_self()
{
// [RLVa:KB] - Checked: 2010-08-28 (RLVa-1.2.1a) | Added: RLVa-1.2.1a
	return isAgentAvatarValid() && !gAgentAvatarp->isSitting() && !gAgent.getFlying() && !gRlvHandler.hasBehaviour(RLV_BHVR_SIT);
// [/RLVa:KB]
//    return isAgentAvatarValid() && !gAgentAvatarp->isSitting() && !gAgent.getFlying();
}

// Force sit -KC
class FSSelfForceSit : public view_listener_t
    {
        bool handleEvent(const LLSD& userdata)
        {
			if (!gAgentAvatarp->isSitting() && !gRlvHandler.hasBehaviour(RLV_BHVR_SIT))
				gAgent.sitDown();
			else if (gAgentAvatarp->isSitting() && !gRlvHandler.hasBehaviour(RLV_BHVR_UNSIT))
				gAgent.standUp();

            return true;
        }
    };

bool enable_forcesit_self()
{
	return isAgentAvatarValid() &&
		((!gAgentAvatarp->isSitting() && !gRlvHandler.hasBehaviour(RLV_BHVR_SIT)) || 
		(gAgentAvatarp->isSitting() && !gRlvHandler.hasBehaviour(RLV_BHVR_UNSIT)));
}

class FSSelfCheckForceSit : public view_listener_t
{
	bool handleEvent(const LLSD& userdata)
	{
		// <FS:ND> don't use gAgentAvatarp if it's not valid yet/anymore.
		//		bool new_value = gAgentAvatarp->isSitting();
		//		return new_value;
		if( !isAgentAvatarValid() )
			return false;

		return gAgentAvatarp->isSitting();
		// </FS:ND>
	}
};

// Phantom mode -KC & <FS:CR>
class FSSelfToggleMoveLock : public view_listener_t
    {
        bool handleEvent(const LLSD& userdata)
        {
			if (LLGridManager::getInstance()->isInSecondLife())
			{
				bool new_value = !gSavedSettings.getBOOL("UseMoveLock");
				gSavedSettings.setBOOL("UseMoveLock", new_value);
				if (new_value)
				{
					reportToNearbyChat(LLTrans::getString("MovelockEnabled"));
				}
				else
				{
					reportToNearbyChat(LLTrans::getString("MovelockDisabled"));
				}
			}
#ifdef OPENSIM
			else
			{
				gAgent.togglePhantom();
			}
#endif // OPENSIM
			//TODO: feedback to local chat
            return true;
        }
    };


class FSSelfCheckMoveLock : public view_listener_t
{
	bool handleEvent(const LLSD& userdata)
	{
		bool new_value(false);
		if (LLGridManager::getInstance()->isInSecondLife())
		{
			new_value = gSavedSettings.getBOOL("UseMoveLock");
		}
#ifdef OPENSIM
		else
		{
			new_value = gAgent.getPhantom();
		}
#endif // OPENSIM
		return new_value;
	}
};

bool enable_move_lock()
{
#ifdef OPENSIM
	// Phantom mode always works on opensim, at least right now.
	if (LLGridManager::getInstance()->isInOpenSim())
		return true;
#endif // OPENSIM
	return (gSavedSettings.getBOOL("UseLSLBridge") && FSLSLBridge::instance().isBridgeValid());
}
// </FS:CR>

// [SJ - Adding IgnorePrejump in Menu ]
class FSSelfToggleIgnorePreJump : public view_listener_t
    {
        bool handleEvent(const LLSD& userdata)
        {
			gSavedSettings.setBOOL("FSIgnoreFinishAnimation", !gSavedSettings.getBOOL("FSIgnoreFinishAnimation"));
            return true;
        }
    };

// [SJ - Adding IgnorePrejump in Menu ]
class FSSelfCheckIgnorePreJump : public view_listener_t
{
	bool handleEvent(const LLSD& userdata)
	{
		bool new_value = gSavedSettings.getBOOL("FSIgnoreFinishAnimation");
		return new_value;
	}
};

class LLCheckPanelPeopleTab : public view_listener_t
{
	bool handleEvent(const LLSD& userdata)
		{
			std::string panel_name = userdata.asString();

			LLPanel *panel = LLFloaterSidePanelContainer::getPanel("people", panel_name);
			if(panel && panel->isInVisibleChain())
			{
				return true;
			}
			return false;
		}
};
// Toggle one of "People" panel tabs in side tray.
class LLTogglePanelPeopleTab : public view_listener_t
{
	bool handleEvent(const LLSD& userdata)
	{
		std::string panel_name = userdata.asString();

		LLSD param;
		param["people_panel_tab_name"] = panel_name;

		// <FS:Ansariel> Handle blocklist separately because of standalone option
		if (panel_name == "blocked_panel")
		{
			if (gSavedSettings.getBOOL("FSUseStandaloneBlocklistFloater"))
			{
				LLFloaterReg::showInstance("fs_blocklist");
			}
			else
			{
				togglePeoplePanel(panel_name, param);
			}
			return true;
		}
		// </FS:Ansariel>

		// <FS:Zi> Open groups and friends lists in communicate floater
		// <FS:Lo> Adding an option to still use v2 windows
		if(gSavedSettings.getBOOL("FSUseV2Friends"))
		{
			if (   panel_name == "friends_panel"
				|| panel_name == "groups_panel"
				|| panel_name == "nearby_panel"
				|| panel_name == "blocked_panel")
			{
				return togglePeoplePanel(panel_name, param);
			}
			else
			{
				return false;
			}
		}
		else
		{
			if(panel_name=="nearby_panel")
			{
				return togglePeoplePanel(panel_name,param);
			}
			else if(panel_name=="groups_panel")
			{
				if (gSavedSettings.getBOOL("ContactsTornOff"))
				{
					FSFloaterContacts* instance = FSFloaterContacts::getInstance();
					std::string activetab = instance->getChild<LLTabContainer>("friends_and_groups")->getCurrentPanel()->getName();
					if (instance->getVisible() && activetab == panel_name) 
					{
						instance->closeFloater();
					}
					else
					{
						instance->openTab("groups");
					}
				}
				else
				{
					FSFloaterContacts::getInstance()->openTab("groups");
				}
				return true;
			}
			else if(panel_name=="friends_panel")
			{
				if (gSavedSettings.getBOOL("ContactsTornOff"))
				{
					FSFloaterContacts* instance = FSFloaterContacts::getInstance();
					std::string activetab = instance->getChild<LLTabContainer>("friends_and_groups")->getCurrentPanel()->getName();
					if (instance->getVisible() && activetab == panel_name) 
					{
						instance->closeFloater();
					}
					else
					{
						instance->openTab("friends");
					}
				}
				else
				{
					FSFloaterContacts::getInstance()->openTab("friends");
				}
				return true;
			}
			else
			{
				return false;
			}
		}
		// </FS:Lo>
		// </FS:Zi>
	}

	static bool togglePeoplePanel(const std::string& panel_name, const LLSD& param)
	{
		LLPanel	*panel = LLFloaterSidePanelContainer::getPanel("people", panel_name);
		if(!panel)
			return false;

		if (panel->isInVisibleChain())
		{
			LLFloaterReg::hideInstance("people");
		}
		else
		{
			LLFloaterSidePanelContainer::showPanel("people", "panel_people", param) ;
		}

		return true;
	}
};

BOOL check_admin_override(void*)
{
	return gAgent.getAdminOverride();
}

void handle_admin_override_toggle(void*)
{
	gAgent.setAdminOverride(!gAgent.getAdminOverride());

	// The above may have affected which debug menus are visible
	show_debug_menus();
}

void handle_visual_leak_detector_toggle(void*)
{
	static bool vld_enabled = false;

	if ( vld_enabled )
	{
#ifdef INCLUDE_VLD
		// only works for debug builds (hard coded into vld.h)
#ifdef _DEBUG
		// start with Visual Leak Detector turned off
		VLDDisable();
#endif // _DEBUG
#endif // INCLUDE_VLD
		vld_enabled = false;
	}
	else
	{
#ifdef INCLUDE_VLD
		// only works for debug builds (hard coded into vld.h)
	#ifdef _DEBUG
		// start with Visual Leak Detector turned off
		VLDEnable();
	#endif // _DEBUG
#endif // INCLUDE_VLD

		vld_enabled = true;
	};
}

void handle_god_mode(void*)
{
	gAgent.requestEnterGodMode();
}

void handle_leave_god_mode(void*)
{
	gAgent.requestLeaveGodMode();
}

void set_god_level(U8 god_level)
{
	U8 old_god_level = gAgent.getGodLevel();
	gAgent.setGodLevel( god_level );
	LLViewerParcelMgr::getInstance()->notifyObservers();

	// God mode changes region visibility
	LLWorldMap::getInstance()->reloadItems(true);

	// inventory in items may change in god mode
	gObjectList.dirtyAllObjectInventory();

        if(gViewerWindow)
        {
            gViewerWindow->setMenuBackgroundColor(god_level > GOD_NOT,
            !LLGridManager::getInstance()->isInSLBeta());
        }
    
        LLSD args;
	if(god_level > GOD_NOT)
	{
		args["LEVEL"] = llformat("%d",(S32)god_level);
		LLNotificationsUtil::add("EnteringGodMode", args);
	}
	else
	{
		args["LEVEL"] = llformat("%d",(S32)old_god_level);
		LLNotificationsUtil::add("LeavingGodMode", args);
	}

	// changing god-level can affect which menus we see
	show_debug_menus();

	// changing god-level can invalidate search results
	LLFloaterSearch *search = dynamic_cast<LLFloaterSearch*>(LLFloaterReg::getInstance("search"));
	if (search)
	{
		search->godLevelChanged(god_level);
	}
}

#ifdef TOGGLE_HACKED_GODLIKE_VIEWER
void handle_toggle_hacked_godmode(void*)
{
	gHackGodmode = !gHackGodmode;
	set_god_level(gHackGodmode ? GOD_MAINTENANCE : GOD_NOT);
}

BOOL check_toggle_hacked_godmode(void*)
{
	return gHackGodmode;
}

bool enable_toggle_hacked_godmode(void*)
{
  return LLGridManager::getInstance()->isInSLBeta();
}
#endif

void process_grant_godlike_powers(LLMessageSystem* msg, void**)
{
	LLUUID agent_id;
	msg->getUUIDFast(_PREHASH_AgentData, _PREHASH_AgentID, agent_id);
	LLUUID session_id;
	msg->getUUIDFast(_PREHASH_AgentData, _PREHASH_SessionID, session_id);
	if((agent_id == gAgent.getID()) && (session_id == gAgent.getSessionID()))
	{
		U8 god_level;
		msg->getU8Fast(_PREHASH_GrantData, _PREHASH_GodLevel, god_level);
		set_god_level(god_level);
	}
	else
	{
		llwarns << "Grant godlike for wrong agent " << agent_id << llendl;
	}
}

/*
class LLHaveCallingcard : public LLInventoryCollectFunctor
{
public:
	LLHaveCallingcard(const LLUUID& agent_id);
	virtual ~LLHaveCallingcard() {}
	virtual bool operator()(LLInventoryCategory* cat,
							LLInventoryItem* item);
	BOOL isThere() const { return mIsThere;}
protected:
	LLUUID mID;
	BOOL mIsThere;
};

LLHaveCallingcard::LLHaveCallingcard(const LLUUID& agent_id) :
	mID(agent_id),
	mIsThere(FALSE)
{
}

bool LLHaveCallingcard::operator()(LLInventoryCategory* cat,
								   LLInventoryItem* item)
{
	if(item)
	{
		if((item->getType() == LLAssetType::AT_CALLINGCARD)
		   && (item->getCreatorUUID() == mID))
		{
			mIsThere = TRUE;
		}
	}
	return FALSE;
}
*/

BOOL is_agent_mappable(const LLUUID& agent_id)
{
	const LLRelationship* buddy_info = NULL;
	bool is_friend = LLAvatarActions::isFriend(agent_id);

	if (is_friend)
		buddy_info = LLAvatarTracker::instance().getBuddyInfo(agent_id);

	return (buddy_info &&
		buddy_info->isOnline() &&
		buddy_info->isRightGrantedFrom(LLRelationship::GRANT_MAP_LOCATION)
		);
}


// Enable a menu item when you don't have someone's card.
class LLAvatarEnableAddFriend : public view_listener_t
{
	bool handleEvent(const LLSD& userdata)
	{
		LLVOAvatar* avatar = find_avatar_from_object(LLSelectMgr::getInstance()->getSelection()->getPrimaryObject());
//		bool new_value = avatar && !LLAvatarActions::isFriend(avatar->getID());
// [RLVa:KB] - Checked: 2010-04-20 (RLVa-1.2.0f) | Modified: RLVa-1.2.0f
		bool new_value = avatar && !LLAvatarActions::isFriend(avatar->getID()) && (!gRlvHandler.hasBehaviour(RLV_BHVR_SHOWNAMES));
// [/RLVa:KB]
		return new_value;
	}
};

void request_friendship(const LLUUID& dest_id)
{
	LLViewerObject* dest = gObjectList.findObject(dest_id);
	if(dest && dest->isAvatar())
	{
		std::string full_name;
		LLNameValue* nvfirst = dest->getNVPair("FirstName");
		LLNameValue* nvlast = dest->getNVPair("LastName");
		if(nvfirst && nvlast)
		{
			full_name = LLCacheName::buildFullName(
				nvfirst->getString(), nvlast->getString());
		}
		if (!full_name.empty())
		{
			LLAvatarActions::requestFriendshipDialog(dest_id, full_name);
		}
		else
		{
			LLNotificationsUtil::add("CantOfferFriendship");
		}
	}
}


class LLEditEnableCustomizeAvatar : public view_listener_t
{
	bool handleEvent(const LLSD& userdata)
	{
//		bool new_value = gAgentWearables.areWearablesLoaded();
// [RLVa:KB] - Checked: 2010-04-01 (RLVa-1.2.0c) | Modified: RLVa-1.0.0g
		bool new_value = gAgentWearables.areWearablesLoaded() && ((!rlv_handler_t::isEnabled()) || (gRlvHandler.canStand()));
// [/RLVa:KB]
		return new_value;
	}
};

class LLEnableEditShape : public view_listener_t
{
	bool handleEvent(const LLSD& userdata)
	{
		return gAgentWearables.isWearableModifiable(LLWearableType::WT_SHAPE, 0);
	}
};

class LLEnableEditPhysics : public view_listener_t
{
	bool handleEvent(const LLSD& userdata)
	{
		//return gAgentWearables.isWearableModifiable(LLWearableType::WT_SHAPE, 0);
		return TRUE;
	}
};

bool is_object_sittable()
{
// [RLVa:KB] - Checked: 2010-03-06 (RLVa-1.2.0c) | Added: RLVa-1.1.0j
	// RELEASE-RLVa: [SL-2.2.0] Make sure we're examining the same object that handle_sit_or_stand() will request a sit for
	if (rlv_handler_t::isEnabled())
	{
		const LLPickInfo& pick = LLToolPie::getInstance()->getPick();
		if ( (pick.mObjectID.notNull()) && (!gRlvHandler.canSit(pick.getObject(), pick.mObjectOffset)) )
			return false;
	}
// [/RLVa:KB]

	LLViewerObject* object = LLSelectMgr::getInstance()->getSelection()->getPrimaryObject();

	if (object && object->getPCode() == LL_PCODE_VOLUME)
	{
		return true;
	}
	else
	{
		return false;
	}
}


// only works on pie menu
void handle_object_sit_or_stand()
{
	LLPickInfo pick = LLToolPie::getInstance()->getPick();
	LLViewerObject *object = pick.getObject();;
	if (!object || pick.mPickType == LLPickInfo::PICK_FLORA)
	{
		return;
	}

	if (sitting_on_selection())
	{
		gAgent.standUp();
		return;
	}

	// get object selection offset 

//	if (object && object->getPCode() == LL_PCODE_VOLUME)
// [RLVa:KB] - Checked: 2010-03-06 (RLVa-1.2.0c) | Modified: RLVa-1.2.0c
	if ( (object && object->getPCode() == LL_PCODE_VOLUME) && 
		 ((!rlv_handler_t::isEnabled()) || (gRlvHandler.canSit(object, pick.mObjectOffset))) )
// [/RLVa:KB]
	{
// [RLVa:KB] - Checked: 2010-08-29 (RLVa-1.2.1c) | Added: RLVa-1.2.1c
		if ( (gRlvHandler.hasBehaviour(RLV_BHVR_STANDTP)) && (isAgentAvatarValid()) )
		{
			if (gAgentAvatarp->isSitting())
			{
				gAgent.standUp();
				return;
			}
			gRlvHandler.setSitSource(gAgent.getPositionGlobal());
		}
// [/RLVa:KB]

		gMessageSystem->newMessageFast(_PREHASH_AgentRequestSit);
		gMessageSystem->nextBlockFast(_PREHASH_AgentData);
		gMessageSystem->addUUIDFast(_PREHASH_AgentID, gAgent.getID());
		gMessageSystem->addUUIDFast(_PREHASH_SessionID, gAgent.getSessionID());
		gMessageSystem->nextBlockFast(_PREHASH_TargetObject);
		gMessageSystem->addUUIDFast(_PREHASH_TargetID, object->mID);
		gMessageSystem->addVector3Fast(_PREHASH_Offset, pick.mObjectOffset);

		object->getRegion()->sendReliableMessage();
	}
}

void near_sit_down_point(BOOL success, void *)
{
	if (success)
	{
		gAgent.setFlying(FALSE);
		gAgent.setControlFlags(AGENT_CONTROL_SIT_ON_GROUND);

		// Might be first sit
		//LLFirstUse::useSit();
	}
}

class LLLandSit : public view_listener_t
{
	bool handleEvent(const LLSD& userdata)
	{
// [RLVa:KB] - Checked: 2010-09-28 (RLVa-1.2.1f) | Modified: RLVa-1.2.1f
		if ( (rlv_handler_t::isEnabled()) && ((!gRlvHandler.canStand()) || (gRlvHandler.hasBehaviour(RLV_BHVR_SIT))) )
			return true;
// [/RLVa:KB]

		gAgent.standUp();
		LLViewerParcelMgr::getInstance()->deselectLand();

		LLVector3d posGlobal = LLToolPie::getInstance()->getPick().mPosGlobal;
		
		LLQuaternion target_rot;
		if (isAgentAvatarValid())
		{
			target_rot = gAgentAvatarp->getRotation();
		}
		else
		{
			target_rot = gAgent.getFrameAgent().getQuaternion();
		}
		gAgent.startAutoPilotGlobal(posGlobal, "Sit", &target_rot, near_sit_down_point, NULL, 0.7f);
		return true;
	}
};

//-------------------------------------------------------------------
// Help menu functions
//-------------------------------------------------------------------

//
// Major mode switching
//
void reset_view_final( BOOL proceed );

void handle_reset_view()
{
	if (gAgentCamera.cameraCustomizeAvatar())
	{
		// switching to outfit selector should automagically save any currently edited wearable
		LLFloaterSidePanelContainer::showPanel("appearance", LLSD().with("type", "my_outfits"));
	}

	// <FS:Zi> Added optional V1 behavior so the avatar turns into camera direction after hitting ESC
	if(gSavedSettings.getBOOL("ResetViewTurnsAvatar"))
		gAgentCamera.resetView();
	// </FS:Zi>

	gAgentCamera.switchCameraPreset(CAMERA_PRESET_REAR_VIEW);
	reset_view_final( TRUE );
	LLFloaterCamera::resetCameraMode();
}

// <FS:Zi> Add reset camera angles menu
void handle_reset_camera_angles()
{
	handle_reset_view();

	// Camera focus and offset with CTRL/SHIFT + Scroll wheel
	gSavedSettings.getControl("FocusOffsetRearView")->resetToDefault();
	gSavedSettings.getControl("CameraOffsetRearView")->resetToDefault();
}
// </FS:Zi>

class LLViewResetView : public view_listener_t
{
	bool handleEvent(const LLSD& userdata)
	{
		handle_reset_view();
		return true;
	}
};

// <FS:Zi> Add reset camera angles menu
class LLViewResetCameraAngles : public view_listener_t
{
	bool handleEvent(const LLSD& userdata)
	{
		handle_reset_camera_angles();
		return true;
	}
};
// </FS:Zi>

// Note: extra parameters allow this function to be called from dialog.
void reset_view_final( BOOL proceed ) 
{
	if( !proceed )
	{
		return;
	}

	gAgentCamera.resetView(TRUE, TRUE);
	gAgentCamera.setLookAt(LOOKAT_TARGET_CLEAR);
}

class LLViewLookAtLastChatter : public view_listener_t
{
	bool handleEvent(const LLSD& userdata)
	{
		gAgentCamera.lookAtLastChat();
		return true;
	}
};

class LLViewMouselook : public view_listener_t
{
	bool handleEvent(const LLSD& userdata)
	{
		if (!gAgentCamera.cameraMouselook())
		{
			gAgentCamera.changeCameraToMouselook();
		}
		else
		{
			// NaCl - Rightclick-mousewheel zoom
			static LLCachedControl<LLVector3> _NACL_MLFovValues(gSavedSettings,"_NACL_MLFovValues");
			static LLCachedControl<F32> CameraAngle(gSavedSettings,"CameraAngle");
			LLVector3 vTemp=_NACL_MLFovValues;
			if(vTemp.mV[2] > 0.0f)
			{
				vTemp.mV[1]=CameraAngle;
				vTemp.mV[2]=0.0f;
				gSavedSettings.setVector3("_NACL_MLFovValues",vTemp);
				gSavedSettings.setF32("CameraAngle",vTemp.mV[0]);
			}
			// NaCl End
			gAgentCamera.changeCameraToDefault();
		}
		return true;
	}
};

class LLViewDefaultUISize : public view_listener_t
{
	bool handleEvent(const LLSD& userdata)
	{
		gSavedSettings.setF32("UIScaleFactor", 1.0f);
		gSavedSettings.setBOOL("UIAutoScale", FALSE);	
		gViewerWindow->reshape(gViewerWindow->getWindowWidthRaw(), gViewerWindow->getWindowHeightRaw());
		return true;
	}
};

class LLViewToggleUI : public view_listener_t
{
	bool handleEvent(const LLSD& userdata)
	{
		if(gAgentCamera.getCameraMode() != CAMERA_MODE_MOUSELOOK)
		{
			LLNotification::Params params("ConfirmHideUI");
			params.functor.function(boost::bind(&LLViewToggleUI::confirm, this, _1, _2));
			LLSD substitutions;
#if LL_DARWIN
			substitutions["SHORTCUT"] = "Cmd+Shift+U";
#else
			substitutions["SHORTCUT"] = "Ctrl+Shift+U";
#endif
			params.substitutions = substitutions;
			if (!gSavedSettings.getBOOL("HideUIControls"))
			{
				// hiding, so show notification
				LLNotifications::instance().add(params);
			}
			else
			{
				LLNotifications::instance().forceResponse(params, 0);
			}
		}
		return true;
	}

	void confirm(const LLSD& notification, const LLSD& response)
	{
		S32 option = LLNotificationsUtil::getSelectedOption(notification, response);

		if (option == 0) // OK
		{
			gViewerWindow->setUIVisibility(gSavedSettings.getBOOL("HideUIControls"));
			LLPanelStandStopFlying::getInstance()->setVisible(gSavedSettings.getBOOL("HideUIControls"));
			gSavedSettings.setBOOL("HideUIControls",!gSavedSettings.getBOOL("HideUIControls"));
		}
	}
};

class LLEditDuplicate : public view_listener_t
{
	bool handleEvent(const LLSD& userdata)
	{
		if(LLEditMenuHandler::gEditMenuHandler)
		{
			LLEditMenuHandler::gEditMenuHandler->duplicate();
		}
		return true;
	}
};

class LLEditEnableDuplicate : public view_listener_t
{
	bool handleEvent(const LLSD& userdata)
	{
		bool new_value = LLEditMenuHandler::gEditMenuHandler && LLEditMenuHandler::gEditMenuHandler->canDuplicate();
		return new_value;
	}
};

void handle_duplicate_in_place(void*)
{
	llinfos << "handle_duplicate_in_place" << llendl;

	LLVector3 offset(0.f, 0.f, 0.f);
	LLSelectMgr::getInstance()->selectDuplicate(offset, TRUE);
}

/* dead code 30-apr-2008
void handle_deed_object_to_group(void*)
{
	LLUUID group_id;
	
	LLSelectMgr::getInstance()->selectGetGroup(group_id);
	LLSelectMgr::getInstance()->sendOwner(LLUUID::null, group_id, FALSE);
	LLViewerStats::getInstance()->incStat(LLViewerStats::ST_RELEASE_COUNT);
}

BOOL enable_deed_object_to_group(void*)
{
	if(LLSelectMgr::getInstance()->getSelection()->isEmpty()) return FALSE;
	LLPermissions perm;
	LLUUID group_id;

	if (LLSelectMgr::getInstance()->selectGetGroup(group_id) &&
		gAgent.hasPowerInGroup(group_id, GP_OBJECT_DEED) &&
		LLSelectMgr::getInstance()->selectGetPermissions(perm) &&
		perm.deedToGroup(gAgent.getID(), group_id))
	{
		return TRUE;
	}
	return FALSE;
}

*/


/*
 * No longer able to support viewer side manipulations in this way
 *
void god_force_inv_owner_permissive(LLViewerObject* object,
									LLInventoryObject::object_list_t* inventory,
									S32 serial_num,
									void*)
{
	typedef std::vector<LLPointer<LLViewerInventoryItem> > item_array_t;
	item_array_t items;

	LLInventoryObject::object_list_t::const_iterator inv_it = inventory->begin();
	LLInventoryObject::object_list_t::const_iterator inv_end = inventory->end();
	for ( ; inv_it != inv_end; ++inv_it)
	{
		if(((*inv_it)->getType() != LLAssetType::AT_CATEGORY))
		{
			LLInventoryObject* obj = *inv_it;
			LLPointer<LLViewerInventoryItem> new_item = new LLViewerInventoryItem((LLViewerInventoryItem*)obj);
			LLPermissions perm(new_item->getPermissions());
			perm.setMaskBase(PERM_ALL);
			perm.setMaskOwner(PERM_ALL);
			new_item->setPermissions(perm);
			items.push_back(new_item);
		}
	}
	item_array_t::iterator end = items.end();
	item_array_t::iterator it;
	for(it = items.begin(); it != end; ++it)
	{
		// since we have the inventory item in the callback, it should not
		// invalidate iteration through the selection manager.
		object->updateInventory((*it), TASK_INVENTORY_ITEM_KEY, false);
	}
}
*/

void handle_object_owner_permissive(void*)
{
	// only send this if they're a god.
	if(gAgent.isGodlike())
	{
		// do the objects.
		LLSelectMgr::getInstance()->selectionSetObjectPermissions(PERM_BASE, TRUE, PERM_ALL, TRUE);
		LLSelectMgr::getInstance()->selectionSetObjectPermissions(PERM_OWNER, TRUE, PERM_ALL, TRUE);
	}
}

void handle_object_owner_self(void*)
{
	// only send this if they're a god.
	if(gAgent.isGodlike())
	{
		LLSelectMgr::getInstance()->sendOwner(gAgent.getID(), gAgent.getGroupID(), TRUE);
	}
}

// Shortcut to set owner permissions to not editable.
void handle_object_lock(void*)
{
	LLSelectMgr::getInstance()->selectionSetObjectPermissions(PERM_OWNER, FALSE, PERM_MODIFY);
}

void handle_object_asset_ids(void*)
{
	// only send this if they're a god.
	if (gAgent.isGodlike())
	{
		LLSelectMgr::getInstance()->sendGodlikeRequest("objectinfo", "assetids");
	}
}

void handle_force_parcel_owner_to_me(void*)
{
	LLViewerParcelMgr::getInstance()->sendParcelGodForceOwner( gAgent.getID() );
}

void handle_force_parcel_to_content(void*)
{
	LLViewerParcelMgr::getInstance()->sendParcelGodForceToContent();
}

void handle_claim_public_land(void*)
{
	if (LLViewerParcelMgr::getInstance()->getSelectionRegion() != gAgent.getRegion())
	{
		LLNotificationsUtil::add("ClaimPublicLand");
		return;
	}

	LLVector3d west_south_global;
	LLVector3d east_north_global;
	LLViewerParcelMgr::getInstance()->getSelection(west_south_global, east_north_global);
	LLVector3 west_south = gAgent.getPosAgentFromGlobal(west_south_global);
	LLVector3 east_north = gAgent.getPosAgentFromGlobal(east_north_global);

	LLMessageSystem* msg = gMessageSystem;
	msg->newMessage("GodlikeMessage");
	msg->nextBlock("AgentData");
	msg->addUUID("AgentID", gAgent.getID());
	msg->addUUID("SessionID", gAgent.getSessionID());
	msg->addUUIDFast(_PREHASH_TransactionID, LLUUID::null); //not used
	msg->nextBlock("MethodData");
	msg->addString("Method", "claimpublicland");
	msg->addUUID("Invoice", LLUUID::null);
	std::string buffer;
	buffer = llformat( "%f", west_south.mV[VX]);
	msg->nextBlock("ParamList");
	msg->addString("Parameter", buffer);
	buffer = llformat( "%f", west_south.mV[VY]);
	msg->nextBlock("ParamList");
	msg->addString("Parameter", buffer);
	buffer = llformat( "%f", east_north.mV[VX]);
	msg->nextBlock("ParamList");
	msg->addString("Parameter", buffer);
	buffer = llformat( "%f", east_north.mV[VY]);
	msg->nextBlock("ParamList");
	msg->addString("Parameter", buffer);
	gAgent.sendReliableMessage();
}



// HACK for easily testing new avatar geometry
void handle_god_request_avatar_geometry(void *)
{
	if (gAgent.isGodlike())
	{
		LLSelectMgr::getInstance()->sendGodlikeRequest("avatar toggle", "");
	}
}

static bool get_derezzable_objects(
	EDeRezDestination dest,
	std::string& error,
	LLViewerRegion*& first_region,
	LLDynamicArray<LLViewerObjectPtr>* derez_objectsp,
	bool only_check = false)
{
	bool found = false;

	LLObjectSelectionHandle selection = LLSelectMgr::getInstance()->getSelection();
	
	// Check conditions that we can't deal with, building a list of
	// everything that we'll actually be derezzing.
	for (LLObjectSelection::valid_root_iterator iter = selection->valid_root_begin();
		 iter != selection->valid_root_end(); iter++)
	{
		LLSelectNode* node = *iter;
		LLViewerObject* object = node->getObject();
		LLViewerRegion* region = object->getRegion();
		if (!first_region)
		{
			first_region = region;
		}
		else
		{
			if(region != first_region)
			{
				// Derez doesn't work at all if the some of the objects
				// are in regions besides the first object selected.
				
				// ...crosses region boundaries
				error = "AcquireErrorObjectSpan";
				break;
			}
		}
		if (object->isAvatar())
		{
			// ...don't acquire avatars
			continue;
		}

		// If AssetContainers are being sent back, they will appear as 
		// boxes in the owner's inventory.
		if (object->getNVPair("AssetContainer")
			&& dest != DRD_RETURN_TO_OWNER)
		{
			// this object is an asset container, derez its contents, not it
			llwarns << "Attempt to derez deprecated AssetContainer object type not supported." << llendl;
			/*
			object->requestInventory(container_inventory_arrived, 
				(void *)(BOOL)(DRD_TAKE_INTO_AGENT_INVENTORY == dest));
			*/
			continue;
		}
		BOOL can_derez_current = FALSE;
		switch(dest)
		{
		case DRD_TAKE_INTO_AGENT_INVENTORY:
		case DRD_TRASH:
			if (!object->isPermanentEnforced() &&
				((node->mPermissions->allowTransferTo(gAgent.getID()) && object->permModify())
				|| (node->allowOperationOnNode(PERM_OWNER, GP_OBJECT_MANIPULATE))))
			{
				can_derez_current = TRUE;
			}
			break;

		case DRD_RETURN_TO_OWNER:
			can_derez_current = TRUE;
			break;

		default:
			if((node->mPermissions->allowTransferTo(gAgent.getID())
				&& object->permCopy())
			   || gAgent.isGodlike())
			{
				can_derez_current = TRUE;
			}
			break;
		}
		if(can_derez_current)
		{
			found = true;

			if (only_check)
				// one found, no need to traverse to the end
				break;

			if (derez_objectsp)
				derez_objectsp->put(object);

		}
	}

	return found;
}

static bool can_derez(EDeRezDestination dest)
{
	LLViewerRegion* first_region = NULL;
	std::string error;
	return get_derezzable_objects(dest, error, first_region, NULL, true);
}

static void derez_objects(
	EDeRezDestination dest,
	const LLUUID& dest_id,
	LLViewerRegion*& first_region,
	std::string& error,
	LLDynamicArray<LLViewerObjectPtr>* objectsp)
{
	LLDynamicArray<LLViewerObjectPtr> derez_objects;

	if (!objectsp) // if objects to derez not specified
	{
		// get them from selection
		if (!get_derezzable_objects(dest, error, first_region, &derez_objects, false))
		{
			llwarns << "No objects to derez" << llendl;
			return;
		}

		objectsp = &derez_objects;
	}


	if(gAgentCamera.cameraMouselook())
	{
		gAgentCamera.changeCameraToDefault();
	}

	// This constant is based on (1200 - HEADER_SIZE) / 4 bytes per
	// root.  I lopped off a few (33) to provide a bit
	// pad. HEADER_SIZE is currently 67 bytes, most of which is UUIDs.
	// This gives us a maximum of 63500 root objects - which should
	// satisfy anybody.
	const S32 MAX_ROOTS_PER_PACKET = 250;
	const S32 MAX_PACKET_COUNT = 254;
	F32 packets = ceil((F32)objectsp->count() / (F32)MAX_ROOTS_PER_PACKET);
	if(packets > (F32)MAX_PACKET_COUNT)
	{
		error = "AcquireErrorTooManyObjects";
	}

	if(error.empty() && objectsp->count() > 0)
	{
		U8 d = (U8)dest;
		LLUUID tid;
		tid.generate();
		U8 packet_count = (U8)packets;
		S32 object_index = 0;
		S32 objects_in_packet = 0;
		LLMessageSystem* msg = gMessageSystem;
		for(U8 packet_number = 0;
			packet_number < packet_count;
			++packet_number)
		{
			msg->newMessageFast(_PREHASH_DeRezObject);
			msg->nextBlockFast(_PREHASH_AgentData);
			msg->addUUIDFast(_PREHASH_AgentID, gAgent.getID());
			msg->addUUIDFast(_PREHASH_SessionID, gAgent.getSessionID());
			msg->nextBlockFast(_PREHASH_AgentBlock);
			msg->addUUIDFast(_PREHASH_GroupID, gAgent.getGroupID());
			msg->addU8Fast(_PREHASH_Destination, d);	
			msg->addUUIDFast(_PREHASH_DestinationID, dest_id);
			msg->addUUIDFast(_PREHASH_TransactionID, tid);
			msg->addU8Fast(_PREHASH_PacketCount, packet_count);
			msg->addU8Fast(_PREHASH_PacketNumber, packet_number);
			objects_in_packet = 0;
			while((object_index < objectsp->count())
				  && (objects_in_packet++ < MAX_ROOTS_PER_PACKET))

			{
				LLViewerObject* object = objectsp->get(object_index++);
				msg->nextBlockFast(_PREHASH_ObjectData);
				msg->addU32Fast(_PREHASH_ObjectLocalID, object->getLocalID());
				// VEFFECT: DerezObject
				LLHUDEffectSpiral* effectp = (LLHUDEffectSpiral*)LLHUDManager::getInstance()->createViewerEffect(LLHUDObject::LL_HUD_EFFECT_POINT, TRUE);
				effectp->setPositionGlobal(object->getPositionGlobal());
				effectp->setColor(LLColor4U(gAgent.getEffectColor()));
			}
			msg->sendReliable(first_region->getHost());
		}
		make_ui_sound("UISndObjectRezOut");

		// Busy count decremented by inventory update, so only increment
		// if will be causing an update.
		if (dest != DRD_RETURN_TO_OWNER)
		{
			gViewerWindow->getWindow()->incBusyCount();
		}
	}
	else if(!error.empty())
	{
		LLNotificationsUtil::add(error);
	}
}

static void derez_objects(EDeRezDestination dest, const LLUUID& dest_id)
{
	LLViewerRegion* first_region = NULL;
	std::string error;
	derez_objects(dest, dest_id, first_region, error, NULL);
}

void handle_take_copy()
{
	if (LLSelectMgr::getInstance()->getSelection()->isEmpty()) return;

// [RLVa:KB] - Checked: 2010-03-07 (RLVa-1.2.0c) | Modified: RLVa-1.2.0a
	if ( (rlv_handler_t::isEnabled()) && (!gRlvHandler.canStand()) )
	{
		// Allow only if the avie isn't sitting on any of the selected objects
		LLObjectSelectionHandle hSel = LLSelectMgr::getInstance()->getSelection();
		RlvSelectIsSittingOn f(gAgentAvatarp);
		if ( (hSel.notNull()) && (hSel->getFirstRootNode(&f, TRUE) != NULL) )
			return;
	}
// [/RLVa:KB]

	const LLUUID category_id = gInventory.findCategoryUUIDForType(LLFolderType::FT_OBJECT);
	derez_objects(DRD_ACQUIRE_TO_AGENT_INVENTORY, category_id);
}

// You can return an object to its owner if it is on your land.
class LLObjectReturn : public view_listener_t
{
public:
	LLObjectReturn() : mFirstRegion(NULL) {}

private:
	bool handleEvent(const LLSD& userdata)
	{
		if (LLSelectMgr::getInstance()->getSelection()->isEmpty()) return true;
// [RLVa:KB] - Checked: 2010-03-24 (RLVa-1.4.0a) | Modified: RLVa-1.0.0b
		if ( (rlv_handler_t::isEnabled()) && (!rlvCanDeleteOrReturn()) ) return true;
// [/RLVa:KB]

		mObjectSelection = LLSelectMgr::getInstance()->getEditSelection();

		// Save selected objects, so that we still know what to return after the confirmation dialog resets selection.
		get_derezzable_objects(DRD_RETURN_TO_OWNER, mError, mFirstRegion, &mReturnableObjects);

		LLNotificationsUtil::add("ReturnToOwner", LLSD(), LLSD(), boost::bind(&LLObjectReturn::onReturnToOwner, this, _1, _2));
		return true;
	}

	bool onReturnToOwner(const LLSD& notification, const LLSD& response)
	{
		S32 option = LLNotificationsUtil::getSelectedOption(notification, response);
		if (0 == option)
		{
			// Ignore category ID for this derez destination.
			derez_objects(DRD_RETURN_TO_OWNER, LLUUID::null, mFirstRegion, mError, &mReturnableObjects);
		}

		mReturnableObjects.clear();
		mError.clear();
		mFirstRegion = NULL;

		// drop reference to current selection
		mObjectSelection = NULL;
		return false;
	}

	LLObjectSelectionHandle mObjectSelection;

	LLDynamicArray<LLViewerObjectPtr> mReturnableObjects;
	std::string mError;
	LLViewerRegion* mFirstRegion;
};


// Allow return to owner if one or more of the selected items is
// over land you own.
class LLObjectEnableReturn : public view_listener_t
{
	bool handleEvent(const LLSD& userdata)
	{
		if (LLSelectMgr::getInstance()->getSelection()->isEmpty())
		{
			// Do not enable if nothing selected
			return false;
		}
// [RLVa:KB] - Checked: 2011-05-28 (RLVa-1.4.0a) | Modified: RLVa-1.4.0a
		if ( (rlv_handler_t::isEnabled()) && (!rlvCanDeleteOrReturn()) )
		{
			return false;
		}
// [/RLVa:KB]
#ifdef HACKED_GODLIKE_VIEWER
		bool new_value = true;
#else
		bool new_value = false;
		if (gAgent.isGodlike())
		{
			new_value = true;
		}
		else
		{
			new_value = can_derez(DRD_RETURN_TO_OWNER);
		}
#endif
		return new_value;
	}
};

void force_take_copy(void*)
{
	if (LLSelectMgr::getInstance()->getSelection()->isEmpty()) return;
	const LLUUID category_id = gInventory.findCategoryUUIDForType(LLFolderType::FT_OBJECT);
	derez_objects(DRD_FORCE_TO_GOD_INVENTORY, category_id);
}

void handle_take()
{
	// we want to use the folder this was derezzed from if it's
	// available. Otherwise, derez to the normal place.
//	if(LLSelectMgr::getInstance()->getSelection()->isEmpty())
// [RLVa:KB] - Checked: 2010-03-24 (RLVa-1.2.0e) | Modified: RLVa-1.0.0b
	if ( (LLSelectMgr::getInstance()->getSelection()->isEmpty()) || ((rlv_handler_t::isEnabled()) && (!rlvCanDeleteOrReturn())) )
// [/RLVa:KB]
	{
		return;
	}

	BOOL you_own_everything = TRUE;
	BOOL locked_but_takeable_object = FALSE;
	LLUUID category_id;
	
	for (LLObjectSelection::root_iterator iter = LLSelectMgr::getInstance()->getSelection()->root_begin();
		 iter != LLSelectMgr::getInstance()->getSelection()->root_end(); iter++)
	{
		LLSelectNode* node = *iter;
		LLViewerObject* object = node->getObject();
		if(object)
		{
			if(!object->permYouOwner())
			{
				you_own_everything = FALSE;
			}

			if(!object->permMove())
			{
				locked_but_takeable_object = TRUE;
			}
		}
		if(node->mFolderID.notNull())
		{
			if(category_id.isNull())
			{
				category_id = node->mFolderID;
			}
			else if(category_id != node->mFolderID)
			{
				// we have found two potential destinations. break out
				// now and send to the default location.
				category_id.setNull();
				break;
			}
		}
	}
	if(category_id.notNull())
	{
		// there is an unambiguous destination. See if this agent has
		// such a location and it is not in the trash or library
		if(!gInventory.getCategory(category_id))
		{
			// nope, set to NULL.
			category_id.setNull();
		}
		if(category_id.notNull())
		{
		        // check trash
			const LLUUID trash = gInventory.findCategoryUUIDForType(LLFolderType::FT_TRASH);
			if(category_id == trash || gInventory.isObjectDescendentOf(category_id, trash))
			{
				category_id.setNull();
			}

			// check library
			if(gInventory.isObjectDescendentOf(category_id, gInventory.getLibraryRootFolderID()))
			{
				category_id.setNull();
			}

		}
	}
	if(category_id.isNull())
	{
		category_id = gInventory.findCategoryUUIDForType(LLFolderType::FT_OBJECT);
	}
	LLSD payload;
	payload["folder_id"] = category_id;

	LLNotification::Params params("ConfirmObjectTakeLock");
	params.payload(payload);
	// MAINT-290
	// Reason: Showing the confirmation dialog resets object selection,	thus there is nothing to derez.
	// Fix: pass selection to the confirm_take, so that selection doesn't "die" after confirmation dialog is opened
	params.functor.function(boost::bind(confirm_take, _1, _2, LLSelectMgr::instance().getSelection()));

	if(locked_but_takeable_object ||
	   !you_own_everything)
	{
		if(locked_but_takeable_object && you_own_everything)
		{
			params.name("ConfirmObjectTakeLock");
		}
		else if(!locked_but_takeable_object && !you_own_everything)
		{
			params.name("ConfirmObjectTakeNoOwn");
		}
		else
		{
			params.name("ConfirmObjectTakeLockNoOwn");
		}
	
		LLNotifications::instance().add(params);
	}
	else
	{
		LLNotifications::instance().forceResponse(params, 0);
	}
}

void handle_object_show_inspector()
{
	LLObjectSelectionHandle selection = LLSelectMgr::getInstance()->getSelection();
	LLViewerObject* objectp = selection->getFirstRootObject(TRUE);
 	if (!objectp)
 	{
 		return;
 	}

	LLSD params;
	params["object_id"] = objectp->getID();
	LLFloaterReg::showInstance("inspect_object", params);
}

void handle_avatar_show_inspector()
{
	LLVOAvatar* avatar = find_avatar_from_object( LLSelectMgr::getInstance()->getSelection()->getPrimaryObject() );
	if(avatar)
	{
		LLSD params;
		params["avatar_id"] = avatar->getID();
		LLFloaterReg::showInstance("inspect_avatar", params);
	}
}



bool confirm_take(const LLSD& notification, const LLSD& response, LLObjectSelectionHandle selection_handle)
{
	S32 option = LLNotificationsUtil::getSelectedOption(notification, response);
	if(enable_take() && (option == 0))
	{
		derez_objects(DRD_TAKE_INTO_AGENT_INVENTORY, notification["payload"]["folder_id"].asUUID());
	}
	return false;
}

// You can take an item when it is public and transferrable, or when
// you own it. We err on the side of enabling the item when at least
// one item selected can be copied to inventory.
BOOL enable_take()
{
//	if (sitting_on_selection())
// [RLVa:KB] - Checked: 2010-03-24 (RLVa-1.2.0e) | Modified: RLVa-1.0.0b
	if ( (sitting_on_selection()) || ((rlv_handler_t::isEnabled()) && (!rlvCanDeleteOrReturn())) )
// [/RLVa:KB]
	{
		return FALSE;
	}

	for (LLObjectSelection::valid_root_iterator iter = LLSelectMgr::getInstance()->getSelection()->valid_root_begin();
		 iter != LLSelectMgr::getInstance()->getSelection()->valid_root_end(); iter++)
	{
		LLSelectNode* node = *iter;
		LLViewerObject* object = node->getObject();
		if (object->isAvatar())
		{
			// ...don't acquire avatars
			continue;
		}

#ifdef HACKED_GODLIKE_VIEWER
		return TRUE;
#else
# ifdef TOGGLE_HACKED_GODLIKE_VIEWER
		if (LLGridManager::getInstance()->isInSLBeta() 
            && gAgent.isGodlike())
		{
			return TRUE;
		}
# endif
		if(!object->isPermanentEnforced() &&
			((node->mPermissions->allowTransferTo(gAgent.getID())
			&& object->permModify())
			|| (node->mPermissions->getOwner() == gAgent.getID())))
		{
			return TRUE;
		}
#endif
	}
	return FALSE;
}


void handle_buy_or_take()
{
	if (LLSelectMgr::getInstance()->getSelection()->isEmpty())
	{
		return;
	}

	if (is_selection_buy_not_take())
	{
		S32 total_price = selection_price();

		if (total_price <= gStatusBar->getBalance() || total_price == 0)
		{
			handle_buy();
		}
		else
		{
			LLStringUtil::format_map_t args;
			args["AMOUNT"] = llformat("%d", total_price);
			LLBuyCurrencyHTML::openCurrencyFloater( LLTrans::getString( "BuyingCosts", args ), total_price );
		}
	}
	else
	{
		handle_take();
	}
}

bool visible_buy_object()
{
	return is_selection_buy_not_take() && enable_buy_object();
}

bool visible_take_object()
{
	return !is_selection_buy_not_take() && enable_take();
}

bool tools_visible_buy_object()
{
	return is_selection_buy_not_take();
}

bool tools_visible_take_object()
{
	return !is_selection_buy_not_take();
}

bool enable_how_to_visible(const LLSD& param)
{
	LLFloaterWebContent::Params p;
	p.target = "__help_how_to";
	return LLFloaterReg::instanceVisible("how_to", p);
}

class LLToolsEnableBuyOrTake : public view_listener_t
{
	bool handleEvent(const LLSD& userdata)
	{
		bool is_buy = is_selection_buy_not_take();
		bool new_value = is_buy ? enable_buy_object() : enable_take();
		return new_value;
	}
};

// This is a small helper function to determine if we have a buy or a
// take in the selection. This method is to help with the aliasing
// problems of putting buy and take in the same pie menu space. After
// a fair amont of discussion, it was determined to prefer buy over
// take. The reasoning follows from the fact that when users walk up
// to buy something, they will click on one or more items. Thus, if
// anything is for sale, it becomes a buy operation, and the server
// will group all of the buy items, and copyable/modifiable items into
// one package and give the end user as much as the permissions will
// allow. If the user wanted to take something, they will select fewer
// and fewer items until only 'takeable' items are left. The one
// exception is if you own everything in the selection that is for
// sale, in this case, you can't buy stuff from yourself, so you can
// take it.
// return value = TRUE if selection is a 'buy'.
//                FALSE if selection is a 'take'
BOOL is_selection_buy_not_take()
{
	for (LLObjectSelection::root_iterator iter = LLSelectMgr::getInstance()->getSelection()->root_begin();
		 iter != LLSelectMgr::getInstance()->getSelection()->root_end(); iter++)
	{
		LLSelectNode* node = *iter;
		LLViewerObject* obj = node->getObject();
		if(obj && !(obj->permYouOwner()) && (node->mSaleInfo.isForSale()))
		{
			// you do not own the object and it is for sale, thus,
			// it's a buy
			return TRUE;
		}
	}
	return FALSE;
}

S32 selection_price()
{
	S32 total_price = 0;
	for (LLObjectSelection::root_iterator iter = LLSelectMgr::getInstance()->getSelection()->root_begin();
		 iter != LLSelectMgr::getInstance()->getSelection()->root_end(); iter++)
	{
		LLSelectNode* node = *iter;
		LLViewerObject* obj = node->getObject();
		if(obj && !(obj->permYouOwner()) && (node->mSaleInfo.isForSale()))
		{
			// you do not own the object and it is for sale.
			// Add its price.
			total_price += node->mSaleInfo.getSalePrice();
		}
	}

	return total_price;
}
/*
bool callback_show_buy_currency(const LLSD& notification, const LLSD& response)
{
	S32 option = LLNotificationsUtil::getSelectedOption(notification, response);
	if (0 == option)
	{
		llinfos << "Loading page " << LLNotifications::instance().getGlobalString("BUY_CURRENCY_URL") << llendl;
		LLWeb::loadURL(LLNotifications::instance().getGlobalString("BUY_CURRENCY_URL"));
	}
	return false;
}
*/

void show_buy_currency(const char* extra)
{
	// Don't show currency web page for branded clients.
/*
	std::ostringstream mesg;
	if (extra != NULL)
	{	
		mesg << extra << "\n \n";
	}
	mesg << "Go to " << LLNotifications::instance().getGlobalString("BUY_CURRENCY_URL")<< "\nfor information on purchasing currency?";
*/
	LLSD args;
	if (extra != NULL)
	{
		args["EXTRA"] = extra;
	}
	LLNotificationsUtil::add("PromptGoToCurrencyPage", args);//, LLSD(), callback_show_buy_currency);
}

void handle_buy()
{
	if (LLSelectMgr::getInstance()->getSelection()->isEmpty()) return;

	LLSaleInfo sale_info;
	BOOL valid = LLSelectMgr::getInstance()->selectGetSaleInfo(sale_info);
	if (!valid) return;

	S32 price = sale_info.getSalePrice();
	
	if (price > 0 && price > gStatusBar->getBalance())
	{
		LLStringUtil::format_map_t args;
		args["AMOUNT"] = llformat("%d", price);
		LLBuyCurrencyHTML::openCurrencyFloater( LLTrans::getString("this_object_costs", args), price );
		return;
	}

	if (sale_info.getSaleType() == LLSaleInfo::FS_CONTENTS)
	{
		handle_buy_contents(sale_info);
	}
	else
	{
		handle_buy_object(sale_info);
	}
}

bool anyone_copy_selection(LLSelectNode* nodep)
{
	bool perm_copy = (bool)(nodep->getObject()->permCopy());
	bool all_copy = (bool)(nodep->mPermissions->getMaskEveryone() & PERM_COPY);
	return perm_copy && all_copy;
}

bool for_sale_selection(LLSelectNode* nodep)
{
	return nodep->mSaleInfo.isForSale()
		&& nodep->mPermissions->getMaskOwner() & PERM_TRANSFER
		&& (nodep->mPermissions->getMaskOwner() & PERM_COPY
			|| nodep->mSaleInfo.getSaleType() != LLSaleInfo::FS_COPY);
}

BOOL sitting_on_selection()
{
	LLSelectNode* node = LLSelectMgr::getInstance()->getSelection()->getFirstRootNode();
	if (!node)
	{
		return FALSE;
	}

	if (!node->mValid)
	{
		return FALSE;
	}

	LLViewerObject* root_object = node->getObject();
	if (!root_object)
	{
		return FALSE;
	}

	// Need to determine if avatar is sitting on this object
	if (!isAgentAvatarValid()) return FALSE;

	return (gAgentAvatarp->isSitting() && gAgentAvatarp->getRoot() == root_object);
}

class LLToolsSaveToObjectInventory : public view_listener_t
{
	bool handleEvent(const LLSD& userdata)
	{
		LLSelectNode* node = LLSelectMgr::getInstance()->getSelection()->getFirstRootNode();
		if(node && (node->mValid) && (!node->mFromTaskID.isNull()))
		{
			// *TODO: check to see if the fromtaskid object exists.
			derez_objects(DRD_SAVE_INTO_TASK_INVENTORY, node->mFromTaskID);
		}
		return true;
	}
};

class LLToolsEnablePathfinding : public view_listener_t
{
	bool handleEvent(const LLSD& userdata)
	{
		return (LLPathfindingManager::getInstance() != NULL) && LLPathfindingManager::getInstance()->isPathfindingEnabledForCurrentRegion();
	}
};

class LLToolsEnablePathfindingView : public view_listener_t
{
	bool handleEvent(const LLSD& userdata)
	{
		return (LLPathfindingManager::getInstance() != NULL) && LLPathfindingManager::getInstance()->isPathfindingEnabledForCurrentRegion() && LLPathfindingManager::getInstance()->isPathfindingViewEnabled();
	}
};

class LLToolsDoPathfindingRebakeRegion : public view_listener_t
{
	bool handleEvent(const LLSD& userdata)
	{
		bool hasPathfinding = (LLPathfindingManager::getInstance() != NULL);

		if (hasPathfinding)
		{
			LLMenuOptionPathfindingRebakeNavmesh::getInstance()->sendRequestRebakeNavmesh();
		}

		return hasPathfinding;
	}
};

class LLToolsEnablePathfindingRebakeRegion : public view_listener_t
{
	bool handleEvent(const LLSD& userdata)
	{
		bool returnValue = false;

		if (LLPathfindingManager::getInstance() != NULL)
		{
			LLMenuOptionPathfindingRebakeNavmesh *rebakeInstance = LLMenuOptionPathfindingRebakeNavmesh::getInstance();
			returnValue = (rebakeInstance->canRebakeRegion() &&
				(rebakeInstance->getMode() == LLMenuOptionPathfindingRebakeNavmesh::kRebakeNavMesh_Available));
		}
		return returnValue;
	}
};

// Round the position of all root objects to the grid
class LLToolsSnapObjectXY : public view_listener_t
{
	bool handleEvent(const LLSD& userdata)
	{
		F64 snap_size = (F64)gSavedSettings.getF32("GridResolution");

		for (LLObjectSelection::root_iterator iter = LLSelectMgr::getInstance()->getSelection()->root_begin();
			 iter != LLSelectMgr::getInstance()->getSelection()->root_end(); iter++)
		{
			LLSelectNode* node = *iter;
			LLViewerObject* obj = node->getObject();
			if (obj->permModify())
			{
				LLVector3d pos_global = obj->getPositionGlobal();
				F64 round_x = fmod(pos_global.mdV[VX], snap_size);
				if (round_x < snap_size * 0.5)
				{
					// closer to round down
					pos_global.mdV[VX] -= round_x;
				}
				else
				{
					// closer to round up
					pos_global.mdV[VX] -= round_x;
					pos_global.mdV[VX] += snap_size;
				}

				F64 round_y = fmod(pos_global.mdV[VY], snap_size);
				if (round_y < snap_size * 0.5)
				{
					pos_global.mdV[VY] -= round_y;
				}
				else
				{
					pos_global.mdV[VY] -= round_y;
					pos_global.mdV[VY] += snap_size;
				}

				obj->setPositionGlobal(pos_global, FALSE);
			}
		}
		LLSelectMgr::getInstance()->sendMultipleUpdate(UPD_POSITION);
		return true;
	}
};

// Determine if the option to cycle between linked prims is shown
class LLToolsEnableSelectNextPart : public view_listener_t
{
	bool handleEvent(const LLSD& userdata)
	{
		bool new_value = (gSavedSettings.getBOOL("EditLinkedParts") &&
				 !LLSelectMgr::getInstance()->getSelection()->isEmpty());
		return new_value;
	}
};

// Cycle selection through linked children in selected object.
// FIXME: Order of children list is not always the same as sim's idea of link order. This may confuse
// resis. Need link position added to sim messages to address this.
class LLToolsSelectNextPart : public view_listener_t
{
	bool handleEvent(const LLSD& userdata)
	{
		S32 object_count = LLSelectMgr::getInstance()->getSelection()->getObjectCount();
		if (gSavedSettings.getBOOL("EditLinkedParts") && object_count)
		{
			LLViewerObject* selected = LLSelectMgr::getInstance()->getSelection()->getFirstObject();
			if (selected && selected->getRootEdit())
			{
				bool fwd = (userdata.asString() == "next");
				bool prev = (userdata.asString() == "previous");
				bool ifwd = (userdata.asString() == "includenext");
				bool iprev = (userdata.asString() == "includeprevious");
				LLViewerObject* to_select = NULL;
				LLViewerObject::child_list_t children = selected->getRootEdit()->getChildren();
				children.push_front(selected->getRootEdit());	// need root in the list too

				for (LLViewerObject::child_list_t::iterator iter = children.begin(); iter != children.end(); ++iter)
				{
					if ((*iter)->isSelected())
					{
						if (object_count > 1 && (fwd || prev))	// multiple selection, find first or last selected if not include
						{
							to_select = *iter;
							if (fwd)
							{
								// stop searching if going forward; repeat to get last hit if backward
								break;
							}
						}
						else if ((object_count == 1) || (ifwd || iprev))	// single selection or include
						{
							if (fwd || ifwd)
							{
								++iter;
								while (iter != children.end() && ((*iter)->isAvatar() || (ifwd && (*iter)->isSelected())))
								{
									++iter;	// skip sitting avatars and selected if include
								}
							}
							else // backward
							{
								iter = (iter == children.begin() ? children.end() : iter);
								--iter;
								while (iter != children.begin() && ((*iter)->isAvatar() || (iprev && (*iter)->isSelected())))
								{
									--iter;	// skip sitting avatars and selected if include
								}
							}
							iter = (iter == children.end() ? children.begin() : iter);
							to_select = *iter;
							break;
						}
					}
				}

				if (to_select)
				{
					if (gFocusMgr.childHasKeyboardFocus(gFloaterTools))
					{
						gFocusMgr.setKeyboardFocus(NULL);	// force edit toolbox to commit any changes
					}
					if (fwd || prev)
					{
						LLSelectMgr::getInstance()->deselectAll();
					}
					LLSelectMgr::getInstance()->selectObjectOnly(to_select);
					return true;
				}
			}
		}
		return true;
	}
};

class LLToolsStopAllAnimations : public view_listener_t
{
	bool handleEvent(const LLSD& userdata)
	{
		gAgent.stopCurrentAnimations();
		return true;
	}
};

class LLToolsReleaseKeys : public view_listener_t
{
	bool handleEvent(const LLSD& userdata)
	{
// [RLVa:KB] - Checked: 2010-04-19 (RLVa-1.2.0f) | Modified: RLVa-1.0.5a
		if ( (rlv_handler_t::isEnabled()) && (gRlvAttachmentLocks.hasLockedAttachmentPoint(RLV_LOCK_REMOVE)) )
			return true;
// [/RLVa:KB]

		gAgent.forceReleaseControls();
		return true;
	}
};

class LLToolsEnableReleaseKeys : public view_listener_t
{
	bool handleEvent(const LLSD& userdata)
	{
// [RLVa:KB] - Checked: 2010-04-19 (RLVa-1.2.0f) | Modified: RLVa-1.0.5a
		return (gAgent.anyControlGrabbed()) && 
			( (!rlv_handler_t::isEnabled()) || (!gRlvAttachmentLocks.hasLockedAttachmentPoint(RLV_LOCK_REMOVE)) );
// [/RLVa:KB]
//		return gAgent.anyControlGrabbed();
	}
};


class LLEditEnableCut : public view_listener_t
{
	bool handleEvent(const LLSD& userdata)
	{
		bool new_value = LLEditMenuHandler::gEditMenuHandler && LLEditMenuHandler::gEditMenuHandler->canCut();
		return new_value;
	}
};

class LLEditCut : public view_listener_t
{
	bool handleEvent(const LLSD& userdata)
	{
		if( LLEditMenuHandler::gEditMenuHandler )
		{
			LLEditMenuHandler::gEditMenuHandler->cut();
		}
		return true;
	}
};

class LLEditEnableCopy : public view_listener_t
{
	bool handleEvent(const LLSD& userdata)
	{
		bool new_value = LLEditMenuHandler::gEditMenuHandler && LLEditMenuHandler::gEditMenuHandler->canCopy();
		return new_value;
	}
};

class LLEditCopy : public view_listener_t
{
	bool handleEvent(const LLSD& userdata)
	{
		if( LLEditMenuHandler::gEditMenuHandler )
		{
			LLEditMenuHandler::gEditMenuHandler->copy();
		}
		return true;
	}
};

class LLEditEnablePaste : public view_listener_t
{
	bool handleEvent(const LLSD& userdata)
	{
		bool new_value = LLEditMenuHandler::gEditMenuHandler && LLEditMenuHandler::gEditMenuHandler->canPaste();
		return new_value;
	}
};

class LLEditPaste : public view_listener_t
{
	bool handleEvent(const LLSD& userdata)
	{
		if( LLEditMenuHandler::gEditMenuHandler )
		{
			LLEditMenuHandler::gEditMenuHandler->paste();
		}
		return true;
	}
};

class LLEditEnableDelete : public view_listener_t
{
	bool handleEvent(const LLSD& userdata)
	{
		bool new_value = LLEditMenuHandler::gEditMenuHandler && LLEditMenuHandler::gEditMenuHandler->canDoDelete();
		return new_value;
	}
};

class LLEditDelete : public view_listener_t
{
	bool handleEvent(const LLSD& userdata)
	{
		// If a text field can do a deletion, it gets precedence over deleting
		// an object in the world.
		if( LLEditMenuHandler::gEditMenuHandler && LLEditMenuHandler::gEditMenuHandler->canDoDelete())
		{
			LLEditMenuHandler::gEditMenuHandler->doDelete();
		}

		// and close any pie/context menus when done
		gMenuHolder->hideMenus();

		// When deleting an object we may not actually be done
		// Keep selection so we know what to delete when confirmation is needed about the delete
		gMenuObject->hide();
		return true;
	}
};

void handle_spellcheck_replace_with_suggestion(const LLUICtrl* ctrl, const LLSD& param)
{
	const LLContextMenu* menu = dynamic_cast<const LLContextMenu*>(ctrl->getParent());
	LLSpellCheckMenuHandler* spellcheck_handler = (menu) ? dynamic_cast<LLSpellCheckMenuHandler*>(menu->getSpawningView()) : NULL;
	if ( (!spellcheck_handler) || (!spellcheck_handler->getSpellCheck()) )
	{
		return;
	}

	U32 index = 0;
	if ( (!LLStringUtil::convertToU32(param.asString(), index)) || (index >= spellcheck_handler->getSuggestionCount()) )
	{
		return;
	}

	spellcheck_handler->replaceWithSuggestion(index);
}

bool visible_spellcheck_suggestion(LLUICtrl* ctrl, const LLSD& param)
{
	LLMenuItemGL* item = dynamic_cast<LLMenuItemGL*>(ctrl);
	const LLContextMenu* menu = (item) ? dynamic_cast<const LLContextMenu*>(item->getParent()) : NULL;
	const LLSpellCheckMenuHandler* spellcheck_handler = (menu) ? dynamic_cast<const LLSpellCheckMenuHandler*>(menu->getSpawningView()) : NULL;
	if ( (!spellcheck_handler) || (!spellcheck_handler->getSpellCheck()) )
	{
		return false;
	}

	U32 index = 0;
	if ( (!LLStringUtil::convertToU32(param.asString(), index)) || (index >= spellcheck_handler->getSuggestionCount()) )
	{
		return false;
	}

	item->setLabel(spellcheck_handler->getSuggestion(index));
	return true;
}

void handle_spellcheck_add_to_dictionary(const LLUICtrl* ctrl)
{
	const LLContextMenu* menu = dynamic_cast<const LLContextMenu*>(ctrl->getParent());
	LLSpellCheckMenuHandler* spellcheck_handler = (menu) ? dynamic_cast<LLSpellCheckMenuHandler*>(menu->getSpawningView()) : NULL;
	if ( (spellcheck_handler) && (spellcheck_handler->canAddToDictionary()) )
	{
		spellcheck_handler->addToDictionary();
	}
}

bool enable_spellcheck_add_to_dictionary(const LLUICtrl* ctrl)
{
	const LLContextMenu* menu = dynamic_cast<const LLContextMenu*>(ctrl->getParent());
	const LLSpellCheckMenuHandler* spellcheck_handler = (menu) ? dynamic_cast<const LLSpellCheckMenuHandler*>(menu->getSpawningView()) : NULL;
	return (spellcheck_handler) && (spellcheck_handler->canAddToDictionary());
}

void handle_spellcheck_add_to_ignore(const LLUICtrl* ctrl)
{
	const LLContextMenu* menu = dynamic_cast<const LLContextMenu*>(ctrl->getParent());
	LLSpellCheckMenuHandler* spellcheck_handler = (menu) ? dynamic_cast<LLSpellCheckMenuHandler*>(menu->getSpawningView()) : NULL;
	if ( (spellcheck_handler) && (spellcheck_handler->canAddToIgnore()) )
	{
		spellcheck_handler->addToIgnore();
	}
}

bool enable_spellcheck_add_to_ignore(const LLUICtrl* ctrl)
{
	const LLContextMenu* menu = dynamic_cast<const LLContextMenu*>(ctrl->getParent());
	const LLSpellCheckMenuHandler* spellcheck_handler = (menu) ? dynamic_cast<const LLSpellCheckMenuHandler*>(menu->getSpawningView()) : NULL;
	return (spellcheck_handler) && (spellcheck_handler->canAddToIgnore());
}

bool enable_object_return()
{
	return (!LLSelectMgr::getInstance()->getSelection()->isEmpty() &&
		(gAgent.isGodlike() || can_derez(DRD_RETURN_TO_OWNER)));
}

bool enable_object_delete()
{
	bool new_value = 
#ifdef HACKED_GODLIKE_VIEWER
	TRUE;
#else
# ifdef TOGGLE_HACKED_GODLIKE_VIEWER
	(LLGridManager::getInstance()->isInSLBeta()
     && gAgent.isGodlike()) ||
# endif
	LLSelectMgr::getInstance()->canDoDelete();
#endif
	return new_value;
}

class LLObjectsReturnPackage
{
public:
	LLObjectsReturnPackage() : mObjectSelection(), mReturnableObjects(), mError(),	mFirstRegion(NULL) {};
	~LLObjectsReturnPackage()
	{
		mObjectSelection.clear();
		mReturnableObjects.clear();
		mError.clear();
		mFirstRegion = NULL;
	};

	LLObjectSelectionHandle mObjectSelection;
	LLDynamicArray<LLViewerObjectPtr> mReturnableObjects;
	std::string mError;
	LLViewerRegion *mFirstRegion;
};

static void return_objects(LLObjectsReturnPackage *objectsReturnPackage, const LLSD& notification, const LLSD& response)
{
	if (LLNotificationsUtil::getSelectedOption(notification, response) == 0)
	{
		// Ignore category ID for this derez destination.
		derez_objects(DRD_RETURN_TO_OWNER, LLUUID::null, objectsReturnPackage->mFirstRegion, objectsReturnPackage->mError, &objectsReturnPackage->mReturnableObjects);
	}

	delete objectsReturnPackage;
}

void handle_object_return()
{
	if (!LLSelectMgr::getInstance()->getSelection()->isEmpty())
	{
		LLObjectsReturnPackage *objectsReturnPackage = new LLObjectsReturnPackage();
		objectsReturnPackage->mObjectSelection = LLSelectMgr::getInstance()->getEditSelection();

		// Save selected objects, so that we still know what to return after the confirmation dialog resets selection.
		get_derezzable_objects(DRD_RETURN_TO_OWNER, objectsReturnPackage->mError, objectsReturnPackage->mFirstRegion, &objectsReturnPackage->mReturnableObjects);

		LLNotificationsUtil::add("ReturnToOwner", LLSD(), LLSD(), boost::bind(&return_objects, objectsReturnPackage, _1, _2));
	}
}

void handle_object_delete()
{

		if (LLSelectMgr::getInstance())
		{
			LLSelectMgr::getInstance()->doDelete();
		}

		// and close any pie/context menus when done
		gMenuHolder->hideMenus();

		// When deleting an object we may not actually be done
		// Keep selection so we know what to delete when confirmation is needed about the delete
		gMenuObject->hide();
		return;
}

void handle_force_delete(void*)
{
	LLSelectMgr::getInstance()->selectForceDelete();
}

class LLViewEnableJoystickFlycam : public view_listener_t
{
	bool handleEvent(const LLSD& userdata)
	{
		bool new_value = (gSavedSettings.getBOOL("JoystickEnabled") && gSavedSettings.getBOOL("JoystickFlycamEnabled"));
		return new_value;
	}
};

class LLViewEnableLastChatter : public view_listener_t
{
	bool handleEvent(const LLSD& userdata)
	{
		// *TODO: add check that last chatter is in range
		bool new_value = (gAgentCamera.cameraThirdPerson() && gAgent.getLastChatter().notNull());
		return new_value;
	}
};

class LLEditEnableDeselect : public view_listener_t
{
	bool handleEvent(const LLSD& userdata)
	{
		bool new_value = LLEditMenuHandler::gEditMenuHandler && LLEditMenuHandler::gEditMenuHandler->canDeselect();
		return new_value;
	}
};

class LLEditDeselect : public view_listener_t
{
	bool handleEvent(const LLSD& userdata)
	{
		if( LLEditMenuHandler::gEditMenuHandler )
		{
			LLEditMenuHandler::gEditMenuHandler->deselect();
		}
		return true;
	}
};

class LLEditEnableSelectAll : public view_listener_t
{
	bool handleEvent(const LLSD& userdata)
	{
		bool new_value = LLEditMenuHandler::gEditMenuHandler && LLEditMenuHandler::gEditMenuHandler->canSelectAll();
		return new_value;
	}
};


class LLEditSelectAll : public view_listener_t
{
	bool handleEvent(const LLSD& userdata)
	{
		if( LLEditMenuHandler::gEditMenuHandler )
		{
			LLEditMenuHandler::gEditMenuHandler->selectAll();
		}
		return true;
	}
};


class LLEditEnableUndo : public view_listener_t
{
	bool handleEvent(const LLSD& userdata)
	{
		bool new_value = LLEditMenuHandler::gEditMenuHandler && LLEditMenuHandler::gEditMenuHandler->canUndo();
		return new_value;
	}
};

class LLEditUndo : public view_listener_t
{
	bool handleEvent(const LLSD& userdata)
	{
		if( LLEditMenuHandler::gEditMenuHandler && LLEditMenuHandler::gEditMenuHandler->canUndo() )
		{
			LLEditMenuHandler::gEditMenuHandler->undo();
		}
		return true;
	}
};

class LLEditEnableRedo : public view_listener_t
{
	bool handleEvent(const LLSD& userdata)
	{
		bool new_value = LLEditMenuHandler::gEditMenuHandler && LLEditMenuHandler::gEditMenuHandler->canRedo();
		return new_value;
	}
};

class LLEditRedo : public view_listener_t
{
	bool handleEvent(const LLSD& userdata)
	{
		if( LLEditMenuHandler::gEditMenuHandler && LLEditMenuHandler::gEditMenuHandler->canRedo() )
		{
			LLEditMenuHandler::gEditMenuHandler->redo();
		}
		return true;
	}
};



void print_object_info(void*)
{
	LLSelectMgr::getInstance()->selectionDump();
}

void print_agent_nvpairs(void*)
{
	LLViewerObject *objectp;

	llinfos << "Agent Name Value Pairs" << llendl;

	objectp = gObjectList.findObject(gAgentID);
	if (objectp)
	{
		objectp->printNameValuePairs();
	}
	else
	{
		llinfos << "Can't find agent object" << llendl;
	}

	llinfos << "Camera at " << gAgentCamera.getCameraPositionGlobal() << llendl;
}

void show_debug_menus()
{
	// this might get called at login screen where there is no menu so only toggle it if one exists
	if ( gMenuBarView )
	{
		BOOL debug = gSavedSettings.getBOOL("UseDebugMenus");
		BOOL qamode = gSavedSettings.getBOOL("QAMode");

		gMenuBarView->setItemVisible("Advanced", debug);
// 		gMenuBarView->setItemEnabled("Advanced", debug); // Don't disable Advanced keyboard shortcuts when hidden

// [RLVa:KB] - Checked: 2011-08-16 (RLVa-1.4.0b) | Modified: RLVa-1.4.0b
		// NOTE: this is supposed to execute whether RLVa is enabled or not
		rlvMenuToggleVisible();
// [/RLVa:KB]
		
		gMenuBarView->setItemVisible("Debug", qamode);
		gMenuBarView->setItemEnabled("Debug", qamode);

		gMenuBarView->setItemVisible("Develop", qamode);
		gMenuBarView->setItemEnabled("Develop", qamode);

		// Server ('Admin') menu hidden when not in godmode.
		const bool show_server_menu = (gAgent.getGodLevel() > GOD_NOT || (debug && gAgent.getAdminOverride()));
		gMenuBarView->setItemVisible("Admin", show_server_menu);
		gMenuBarView->setItemEnabled("Admin", show_server_menu);
	}
	if (gLoginMenuBarView)
	{
		BOOL debug = gSavedSettings.getBOOL("UseDebugMenus");
		gLoginMenuBarView->setItemVisible("Debug", debug);
		gLoginMenuBarView->setItemEnabled("Debug", debug);
	}
}

void toggle_debug_menus(void*)
{
	BOOL visible = ! gSavedSettings.getBOOL("UseDebugMenus");
	gSavedSettings.setBOOL("UseDebugMenus", visible);
	show_debug_menus();
}

void toggle_v1_menus(void*)	// V1 menu system	-WoLf
{
	BOOL visible = ! gSavedSettings.getBOOL("FSUseV1Menus");
	gSavedSettings.setBOOL("FSUseV1Menus", visible);
	show_v1_menus();
}

// AO This may be called a few seconds after activations, to reset it back to V2-style
void menuTimerV1()
{
	gSavedSettings.setBOOL("FSUseV1Menus", FALSE);
	show_v1_menus();
}

void show_v1_menus()	// V1 menu system	-WoLf
{
	BOOL V1 = gSavedSettings.getBOOL("FSUseV1Menus");
	rlvCallbackTimerOnce(30, boost::bind(&menuTimerV1));
	
	if ( gMenuBarView )
	{
	// The original menu system
		gMenuBarView->setItemVisible("Me", !V1);
		gMenuBarView->setItemEnabled("Me", !V1);
		gMenuBarView->setItemVisible("Communicate", !V1);
		gMenuBarView->setItemEnabled("Communicate", !V1);
		gMenuBarView->setItemVisible("World", !V1);
		gMenuBarView->setItemEnabled("World", !V1);
		gMenuBarView->setItemVisible("BuildTools", !V1);
		gMenuBarView->setItemEnabled("BuildTools", !V1);
		gMenuBarView->setItemVisible("Content", !V1);
		gMenuBarView->setItemEnabled("Content", !V1);
		gMenuBarView->setItemVisible("Help", !V1);
		gMenuBarView->setItemEnabled("Help", !V1);
		gMenuBarView->setItemVisible("Advanced", !V1);
		gMenuBarView->setItemEnabled("Advanced", !V1);
		gMenuBarView->setItemVisible("Develop", !V1);
		gMenuBarView->setItemEnabled("Develop", !V1);

	// The V1 menu system
		gMenuBarView->setItemVisible("V1-File", V1);
		gMenuBarView->setItemEnabled("V1-File", V1);
		gMenuBarView->setItemVisible("V1-Edit", V1);
		gMenuBarView->setItemEnabled("V1-Edit", V1);
		gMenuBarView->setItemVisible("V1-View", V1);
		gMenuBarView->setItemEnabled("V1-View", V1);
		gMenuBarView->setItemVisible("V1-World", V1);
		gMenuBarView->setItemEnabled("V1-World", V1);
		gMenuBarView->setItemVisible("V1-Tools", V1);
		gMenuBarView->setItemEnabled("V1-Tools", V1);
		gMenuBarView->setItemVisible("V1-Help", V1);
		gMenuBarView->setItemEnabled("V1-Help", V1);
		gMenuBarView->setItemVisible("V1-Firestorm", V1);
		gMenuBarView->setItemEnabled("V1-Firestorm", V1);
		gMenuBarView->setItemVisible("V1-Advanced", V1);
		gMenuBarView->setItemEnabled("V1-Advanced", V1);

		if (V1 == false)
		{
			show_debug_menus();
		}
	}
}

// LLUUID gExporterRequestID;
// std::string gExportDirectory;

// LLUploadDialog *gExportDialog = NULL;

// void handle_export_selected( void * )
// {
// 	LLObjectSelectionHandle selection = LLSelectMgr::getInstance()->getSelection();
// 	if (selection->isEmpty())
// 	{
// 		return;
// 	}
// 	llinfos << "Exporting selected objects:" << llendl;

// 	gExporterRequestID.generate();
// 	gExportDirectory = "";

// 	LLMessageSystem* msg = gMessageSystem;
// 	msg->newMessageFast(_PREHASH_ObjectExportSelected);
// 	msg->nextBlockFast(_PREHASH_AgentData);
// 	msg->addUUIDFast(_PREHASH_AgentID, gAgent.getID());
// 	msg->addUUIDFast(_PREHASH_RequestID, gExporterRequestID);
// 	msg->addS16Fast(_PREHASH_VolumeDetail, 4);

// 	for (LLObjectSelection::root_iterator iter = selection->root_begin();
// 		 iter != selection->root_end(); iter++)
// 	{
// 		LLSelectNode* node = *iter;
// 		LLViewerObject* object = node->getObject();
// 		msg->nextBlockFast(_PREHASH_ObjectData);
// 		msg->addUUIDFast(_PREHASH_ObjectID, object->getID());
// 		llinfos << "Object: " << object->getID() << llendl;
// 	}
// 	msg->sendReliable(gAgent.getRegion()->getHost());

// 	gExportDialog = LLUploadDialog::modalUploadDialog("Exporting selected objects...");
// }
//
class LLWorldSetHomeLocation : public view_listener_t
{
	bool handleEvent(const LLSD& userdata)
	{
		// we just send the message and let the server check for failure cases
		// server will echo back a "Home position set." alert if it succeeds
		// and the home location screencapture happens when that alert is recieved
		gAgent.setStartPosition(START_LOCATION_ID_HOME);
		return true;
	}
};

class LLWorldTeleportHome : public view_listener_t
{
	bool handleEvent(const LLSD& userdata)
	{
		gAgent.teleportHome();
		return true;
	}
};

class LLWorldAlwaysRun : public view_listener_t
{
	bool handleEvent(const LLSD& userdata)
	{
		// as well as altering the default walk-vs-run state,
		// we also change the *current* walk-vs-run state.
		if (gAgent.getAlwaysRun())
		{
			gAgent.clearAlwaysRun();
//			gAgent.clearRunning();
		}
		else
		{
			gAgent.setAlwaysRun();
//			gAgent.setRunning();
		}

		// tell the simulator.
//		gAgent.sendWalkRun(gAgent.getAlwaysRun());

		// Update Movement Controls according to AlwaysRun mode
		LLFloaterMove::setAlwaysRunMode(gAgent.getAlwaysRun());

		return true;
	}
};

class LLWorldCheckAlwaysRun : public view_listener_t
{
	bool handleEvent(const LLSD& userdata)
	{
		bool new_value = gAgent.getAlwaysRun();
		return new_value;
	}
};

class LLWorldSetAway : public view_listener_t
{
	bool handleEvent(const LLSD& userdata)
	{
		if (gAgent.getAFK())
		{
			gAgent.clearAFK();
		}
		else
		{
			gAgent.setAFK();
		}
		return true;
	}
};
// [SJ - FIRE-2177 - Making Autorespons a simple Check in the menu again for clarity]
class LLWorldGetAway : public view_listener_t
{
	bool handleEvent(const LLSD& userdata)
	{
		bool new_value = gAgent.getAFK();
		return new_value;
	}
};

class LLWorldSetDoNotDisturb : public view_listener_t
{
	bool handleEvent(const LLSD& userdata)
	{
		if (gAgent.isDoNotDisturb())
		{
			gAgent.setDoNotDisturb(false);
		}
		else
		{
			gAgent.setDoNotDisturb(true);
			LLNotificationsUtil::add("DoNotDisturbModeSet");
		}
		return true;
	}
};

// [SJ - FIRE-2177 - Making Autorespons a simple Check in the menu again for clarity]
class LLWorldGetBusy : public view_listener_t
{
	bool handleEvent(const LLSD& userdata)
	{
		bool new_value = gAgent.isDoNotDisturb();
		return new_value;
	}
};


class LLWorldSetAutorespond : public view_listener_t
{
	bool handleEvent(const LLSD& userdata)
	{
		if (gAgent.getAutorespond())
		{
			gAgent.clearAutorespond();
		}
		else
		{
			gAgent.setAutorespond();
			LLNotificationsUtil::add("AutorespondModeSet");
		}
		return true;
	}
};

// [SJ - FIRE-2177 - Making Autorespons a simple Check in the menu again for clarity]
class LLWorldGetAutorespond : public view_listener_t
{
	bool handleEvent(const LLSD& userdata)
	{
		bool new_value = gAgent.getAutorespond();
		return new_value;
	}
};


class LLWorldSetAutorespondNonFriends : public view_listener_t
{
	bool handleEvent(const LLSD& userdata)
	{
		if (gAgent.getAutorespondNonFriends())
		{
			gAgent.clearAutorespondNonFriends();
		}
		else
		{
			gAgent.setAutorespondNonFriends();
			LLNotificationsUtil::add("AutorespondNonFriendsModeSet");
		}
		return true;
	}
};

// [SJ - FIRE-2177 - Making Autorespons a simple Check in the menu again for clarity]
class LLWorldGetAutorespondNonFriends : public view_listener_t
{
	bool handleEvent(const LLSD& userdata)
	{
		bool new_value = gAgent.getAutorespondNonFriends();
		return new_value;
	}
};

class LLWorldCreateLandmark : public view_listener_t
{
	bool handleEvent(const LLSD& userdata)
	{
// [RLVa:KB] - Checked: 2010-09-28 (RLVa-1.4.5) | Added: RLVa-1.0.0
		if (gRlvHandler.hasBehaviour(RLV_BHVR_SHOWLOC))
			return true;
// [/RLVa:KB]

		// <FS:Ansariel> FIRE-817: Separate place details floater
		//LLFloaterSidePanelContainer::showPanel("places", LLSD().with("type", "create_landmark"));
		if (gSavedSettings.getBOOL("FSUseStandalonePlaceDetailsFloater"))
		{
			LLFloaterReg::showInstance("fs_placedetails", LLSD().with("type", "create_landmark"));
		}
		else
		{
			LLFloaterSidePanelContainer::showPanel("places", LLSD().with("type", "create_landmark"));
		}
		// </FS:Ansariel>

		return true;
	}
};

class LLWorldPlaceProfile : public view_listener_t
{
	bool handleEvent(const LLSD& userdata)
	{
// [RLVa:KB] - Checked: 2012-02-08 (RLVa-1.4.5) | Added: RLVa-1.4.5
		if (gRlvHandler.hasBehaviour(RLV_BHVR_SHOWLOC))
			return true;
// [/RLVa:KB]

		// <FS:Ansariel> FIRE-817: Separate place details floater
		//LLFloaterSidePanelContainer::showPanel("places", LLSD().with("type", "agent"));
		if (gSavedSettings.getBOOL("FSUseStandalonePlaceDetailsFloater"))
		{
			LLFloaterReg::showInstance("fs_placedetails", LLSD().with("type", "agent"));
		}
		else
		{
			LLFloaterSidePanelContainer::showPanel("places", LLSD().with("type", "agent"));
		}
		// </FS:Ansariel>

		return true;
	}
};

// [RLVa:KB] - Checked: 2012-02-08 (RLVa-1.4.5) | Added: RLVa-1.4.5
bool enable_place_profile()
{
	return LLFloaterSidePanelContainer::canShowPanel("places", LLSD().with("type", "agent"));
}
// [/RLVa:KB]

void handle_script_info()
{
	LLUUID object_id;
	if (LLSelectMgr::getInstance()->getSelection()->getPrimaryObject())
	{
		object_id = LLSelectMgr::getInstance()->getSelection()->getPrimaryObject()->mID;
		llinfos << "Reporting Script Info for object: " << object_id.asString() << llendl;
		FSLSLBridge::instance().viewerToLSL("getScriptInfo|" + object_id.asString());
	}
}

void handle_look_at_selection(const LLSD& param)
{
	const F32 PADDING_FACTOR = 1.75f;
	BOOL zoom = (param.asString() == "zoom");
	if (!LLSelectMgr::getInstance()->getSelection()->isEmpty())
	{
		gAgentCamera.setFocusOnAvatar(FALSE, ANIMATE);

		LLBBox selection_bbox = LLSelectMgr::getInstance()->getBBoxOfSelection();
		F32 angle_of_view = llmax(0.1f, LLViewerCamera::getInstance()->getAspect() > 1.f ? LLViewerCamera::getInstance()->getView() * LLViewerCamera::getInstance()->getAspect() : LLViewerCamera::getInstance()->getView());
		F32 distance = selection_bbox.getExtentLocal().magVec() * PADDING_FACTOR / atan(angle_of_view);

		LLVector3 obj_to_cam = LLViewerCamera::getInstance()->getOrigin() - selection_bbox.getCenterAgent();
		obj_to_cam.normVec();

		LLUUID object_id;
		if (LLSelectMgr::getInstance()->getSelection()->getPrimaryObject())
		{
			object_id = LLSelectMgr::getInstance()->getSelection()->getPrimaryObject()->mID;
		}
		if (zoom)
		{
			// Make sure we are not increasing the distance between the camera and object
			LLVector3d orig_distance = gAgentCamera.getCameraPositionGlobal() - LLSelectMgr::getInstance()->getSelectionCenterGlobal();
			distance = llmin(distance, (F32) orig_distance.length());
				
			gAgentCamera.setCameraPosAndFocusGlobal(LLSelectMgr::getInstance()->getSelectionCenterGlobal() + LLVector3d(obj_to_cam * distance), 
										LLSelectMgr::getInstance()->getSelectionCenterGlobal(), 
										object_id );
			
		}
		else
		{
			gAgentCamera.setFocusGlobal( LLSelectMgr::getInstance()->getSelectionCenterGlobal(), object_id );
		}	
	}
}

// <FS:Ansariel> Option to try via exact position
//void handle_zoom_to_object(LLUUID object_id)
void handle_zoom_to_object(LLUUID object_id, const LLVector3d& object_pos)
// </FS:Ansariel> Option to try via exact position
{
	const F32 PADDING_FACTOR = 2.f;

	LLViewerObject* object = gObjectList.findObject(object_id);

	if (object)
	{
		gAgentCamera.setFocusOnAvatar(FALSE, ANIMATE);

		LLBBox bbox = object->getBoundingBoxAgent() ;
		F32 angle_of_view = llmax(0.1f, LLViewerCamera::getInstance()->getAspect() > 1.f ? LLViewerCamera::getInstance()->getView() * LLViewerCamera::getInstance()->getAspect() : LLViewerCamera::getInstance()->getView());
		F32 distance = bbox.getExtentLocal().magVec() * PADDING_FACTOR / atan(angle_of_view);

		LLVector3 obj_to_cam = LLViewerCamera::getInstance()->getOrigin() - bbox.getCenterAgent();
		obj_to_cam.normVec();


			LLVector3d object_center_global = gAgent.getPosGlobalFromAgent(bbox.getCenterAgent());

			gAgentCamera.setCameraPosAndFocusGlobal(object_center_global + LLVector3d(obj_to_cam * distance), 
											object_center_global, 
											object_id );
	}
	// <FS:Ansariel> Option to try via exact position
	else if (object_pos != LLVector3d(-1.f, -1.f, -1.f))
	{
		LLVector3d obj_to_cam = object_pos - gAgent.getPositionGlobal();
		obj_to_cam.normVec();
		obj_to_cam = obj_to_cam * -4.f;
		obj_to_cam.mdV[VZ] += 0.5;

		gAgentCamera.changeCameraToThirdPerson();
		gAgentCamera.unlockView();
		gAgentCamera.setCameraPosAndFocusGlobal(object_pos + obj_to_cam, object_pos, object_id);
	}
	// </FS:Ansariel> Option to try via exact position
}

class LLAvatarInviteToGroup : public view_listener_t
{
	bool handleEvent(const LLSD& userdata)
	{
		LLVOAvatar* avatar = find_avatar_from_object( LLSelectMgr::getInstance()->getSelection()->getPrimaryObject() );
//		if(avatar)
// [RLVa:KB] - Checked: 2010-06-04 (RLVa-1.2.0d) | Added: RLVa-1.2.0d
		if ( (avatar) && (!gRlvHandler.hasBehaviour(RLV_BHVR_SHOWNAMES)) )
// [/RLVa:KB]
		{
			LLAvatarActions::inviteToGroup(avatar->getID());
		}
		return true;
	}
};

class LLAvatarAddFriend : public view_listener_t
{
	bool handleEvent(const LLSD& userdata)
	{
		LLVOAvatar* avatar = find_avatar_from_object( LLSelectMgr::getInstance()->getSelection()->getPrimaryObject() );
//		if(avatar && !LLAvatarActions::isFriend(avatar->getID()))
// [RLVa:KB] - Checked: 2010-04-20 (RLVa-1.2.0f) | Modified: RLVa-1.2.0f
		if ( (avatar && !LLAvatarActions::isFriend(avatar->getID())) && (!gRlvHandler.hasBehaviour(RLV_BHVR_SHOWNAMES)) )
// [/RLVa:KB]
		{
			request_friendship(avatar->getID());
		}
		return true;
	}
};


class LLAvatarToggleMyProfile : public view_listener_t
{
	bool handleEvent(const LLSD& userdata)
	{
		LLFloater* instance = LLAvatarActions::getProfileFloater(gAgent.getID());
		if (LLFloater::isMinimized(instance))
		{
			instance->setMinimized(FALSE);
			instance->setFocus(TRUE);
		}
		else if (!LLFloater::isShown(instance))
		{
			LLAvatarActions::showProfile(gAgent.getID());
		}
		else if (!instance->hasFocus() && !instance->getIsChrome())
		{
			instance->setFocus(TRUE);
		}
		else
		{
			instance->closeFloater();
		}
		return true;
	}
};


class LLAvatarAddContact : public view_listener_t
{
	bool handleEvent(const LLSD& userdata)
	{
		LLVOAvatar* avatar = find_avatar_from_object( LLSelectMgr::getInstance()->getSelection()->getPrimaryObject() );
//		if(avatar)
// [RLVa:KB] - Checked: 2010-04-20 (RLVa-1.2.0f) | Modified: RLVa-1.2.0f
		if ( (avatar) && (!gRlvHandler.hasBehaviour(RLV_BHVR_SHOWNAMES)) )
// [/RLVa:KB]
		{
			create_inventory_callingcard(avatar->getID());
		}
		return true;
	}
};

bool complete_give_money(const LLSD& notification, const LLSD& response, LLObjectSelectionHandle selection)
{
	S32 option = LLNotificationsUtil::getSelectedOption(notification, response);
	if (option == 0)
	{
		gAgent.setDoNotDisturb(false);
	}

	LLViewerObject* objectp = selection->getPrimaryObject();

	// Show avatar's name if paying attachment
	if (objectp && objectp->isAttachment())
	{
		while (objectp && !objectp->isAvatar())
		{
			objectp = (LLViewerObject*)objectp->getParent();
		}
	}

	if (objectp)
	{
		if (objectp->isAvatar())
		{
			const bool is_group = false;
			LLFloaterPayUtil::payDirectly(&give_money,
									  objectp->getID(),
									  is_group);
		}
		else
		{
			LLFloaterPayUtil::payViaObject(&give_money, selection);
		}
	}
	return false;
}

void handle_give_money_dialog()
{
	LLNotification::Params params("DoNotDisturbModePay");
	params.functor.function(boost::bind(complete_give_money, _1, _2, LLSelectMgr::getInstance()->getSelection()));

	if (gAgent.isDoNotDisturb())
	{
		// warn users of being in do not disturb mode during a transaction
		LLNotifications::instance().add(params);
	}
	else
	{
		LLNotifications::instance().forceResponse(params, 1);
	}
}

bool enable_pay_avatar()
{
	LLViewerObject* obj = LLSelectMgr::getInstance()->getSelection()->getPrimaryObject();
	LLVOAvatar* avatar = find_avatar_from_object(obj);
//	return (avatar != NULL);
// [RLVa:KB] - Checked: 2010-08-25 (RLVa-1.2.1b) | Added: RLVa-1.2.1b
	return (avatar != NULL) && (!gRlvHandler.hasBehaviour(RLV_BHVR_SHOWNAMES));
// [/RLVa:KB]
}

bool enable_pay_object()
{
	LLViewerObject* object = LLSelectMgr::getInstance()->getSelection()->getPrimaryObject();
	if( object )
	{
		LLViewerObject *parent = (LLViewerObject *)object->getParent();
		if((object->flagTakesMoney()) || (parent && parent->flagTakesMoney()))
		{
			return true;
		}
	}
	return false;
}

bool enable_object_stand_up()
{
	// 'Object Stand Up' menu item is enabled when agent is sitting on selection
//	return sitting_on_selection();
// [RLVa:KB] - Checked: 2010-07-24 (RLVa-1.2.0g) | Added: RLVa-1.2.0g
	return sitting_on_selection() && ( (!rlv_handler_t::isEnabled()) || (gRlvHandler.canStand()) );
// [/RLVa:KB]
}

bool enable_object_sit(LLUICtrl* ctrl)
{
	// 'Object Sit' menu item is enabled when agent is not sitting on selection
	bool sitting_on_sel = sitting_on_selection();
	if (!sitting_on_sel)
	{
		std::string item_name = ctrl->getName();

		// init default labels
		init_default_item_label(item_name);

		// Update label
		LLSelectNode* node = LLSelectMgr::getInstance()->getSelection()->getFirstRootNode();
		if (node && node->mValid && !node->mSitName.empty())
		{
			gMenuHolder->childSetText(item_name, node->mSitName);
		}
		else
		{
			gMenuHolder->childSetText(item_name, get_default_item_label(item_name));
		}
	}

// [RLVa:KB] - Checked: 2010-04-01 (RLVa-1.2.0c) | Modified: RLVa-1.2.0c
		// RELEASE-RLVA: [SL-2.2.0] Make this match what happens in handle_object_sit_or_stand()
		if (rlv_handler_t::isEnabled())
		{
			const LLPickInfo& pick = LLToolPie::getInstance()->getPick();
			if (pick.mObjectID.notNull())
				sitting_on_sel = !gRlvHandler.canSit(pick.getObject(), pick.mObjectOffset);
		}
// [/RLVa:KB]

	return !sitting_on_sel && is_object_sittable();
}

void dump_select_mgr(void*)
{
	LLSelectMgr::getInstance()->dump();
}

void dump_inventory(void*)
{
	gInventory.dumpInventory();
}


void handle_dump_followcam(void*)
{
	LLFollowCamMgr::dump();
}

void handle_viewer_enable_message_log(void*)
{
	gMessageSystem->startLogging();
}

void handle_viewer_disable_message_log(void*)
{
	gMessageSystem->stopLogging();
}

void handle_customize_avatar()
{
	LLFloaterSidePanelContainer::showPanel("appearance", LLSD().with("type", "my_outfits"));
}

void handle_edit_outfit()
{
	LLFloaterSidePanelContainer::showPanel("appearance", LLSD().with("type", "edit_outfit"));
}

void handle_edit_shape()
{
	LLFloaterSidePanelContainer::showPanel("appearance", LLSD().with("type", "edit_shape"));
}

void handle_edit_physics()
{
	LLFloaterSidePanelContainer::showPanel("appearance", LLSD().with("type", "edit_physics"));
}

void handle_report_abuse()
{
	// Prevent menu from appearing in screen shot.
	gMenuHolder->hideMenus();
	LLFloaterReporter::showFromMenu(COMPLAINT_REPORT);
}

void handle_buy_currency()
{
	LLBuyCurrencyHTML::openCurrencyFloater();
}

void handle_recreate_lsl_bridge()
{
	FSLSLBridge::instance().recreateBridge();
}

class LLFloaterVisible : public view_listener_t
{
	bool handleEvent(const LLSD& userdata)
	{
		std::string floater_name = userdata.asString();
		bool new_value = false;
		{
			new_value = LLFloaterReg::instanceVisible(floater_name);
		}
		return new_value;
	}
};

class LLShowHelp : public view_listener_t
{
	bool handleEvent(const LLSD& userdata)
	{
		std::string help_topic = userdata.asString();
#ifdef OPENSIM
		if (help_topic.find("grid_") != std::string::npos)
		{
			help_topic.erase(0,5);
			
			std::string url;
			LLSD grid_info;
			LLGridManager::getInstance()->getGridData(grid_info);
			if (grid_info.has(help_topic))
			{
				url = grid_info[help_topic].asString();
			}
			
			if(!url.empty())
			{
				LLWeb::loadURLInternal(url);
			}
			lldebugs << "grid_help " <<  help_topic << " url " << url << llendl;

			return true;
		}
#endif // OPENSIM
		LLViewerHelp* vhelp = LLViewerHelp::getInstance();
		vhelp->showTopic(help_topic);
		
		return true;
	}
};

// <AW: OpenSim>
bool update_grid_help()
{
// <FS:AW  grid management>
	if (!gMenuHolder) //defend crash on shutdown
	{
		return false;
	}
// </FS:AW  grid management>

	bool needs_seperator = false;

#ifdef OPENSIM // <FS:AW optional opensim support>
	LLSD grid_info;
	LLGridManager::getInstance()->getGridData(grid_info);
	std::string grid_label = LLGridManager::getInstance()->getGridLabel();
	bool is_opensim = LLGridManager::getInstance()->isInOpenSim();
	if (is_opensim && grid_info.has("help"))
	{
		needs_seperator = true;
		gMenuHolder->childSetVisible("current_grid_help",true);
		gMenuHolder->childSetLabelArg("current_grid_help", "[CURRENT_GRID]", grid_label);
		gMenuHolder->childSetVisible("current_grid_help_login",true);
		gMenuHolder->childSetLabelArg("current_grid_help_login", "[CURRENT_GRID]", grid_label);
	}
	else
#endif // OPENSIM // <FS:AW optional opensim support>
	{
		gMenuHolder->childSetVisible("current_grid_help",false);
		gMenuHolder->childSetVisible("current_grid_help_login",false);
	}
#ifdef OPENSIM // <FS:AW optional opensim support>
	if (is_opensim && grid_info.has("about"))
	{
		needs_seperator = true;
		gMenuHolder->childSetVisible("current_grid_about",true);
		gMenuHolder->childSetLabelArg("current_grid_about", "[CURRENT_GRID]", grid_label);
		gMenuHolder->childSetVisible("current_grid_about_login",true);
		gMenuHolder->childSetLabelArg("current_grid_about_login", "[CURRENT_GRID]", grid_label);
	}
	else
#endif // OPENSIM // <FS:AW optional opensim support>
	{
		gMenuHolder->childSetVisible("current_grid_about",false);
		gMenuHolder->childSetVisible("current_grid_about_login",false);
	}
	//FIXME: this does nothing
	gMenuHolder->childSetVisible("grid_help_seperator",needs_seperator);
	gMenuHolder->childSetVisible("grid_help_seperator_login",needs_seperator);

// <FS:AW  opensim destinations and avatar picker>
#ifdef OPENSIM // <FS:AW optional opensim support>
	if (is_opensim)
	{
		if (!LLLoginInstance::getInstance()->hasResponse("destination_guide_url") 
		||LLLoginInstance::getInstance()->getResponse("destination_guide_url").asString().empty()
		)
		{
			gMenuHolder->childSetVisible("Avatar Picker", false);
		}
	
		if (!LLLoginInstance::getInstance()->hasResponse("avatar_picker_url") 
		||LLLoginInstance::getInstance()->getResponse("avatar_picker_url").asString().empty()
		)
		{
			gMenuHolder->childSetVisible("Destinations", false);
		}
	}
// <FS:CR> Show/hide some menu items depending on if they're supported by the platform or not
	gMenuHolder->childSetVisible("firestorm_support_group", LLGridManager::getInstance()->isInSLMain()); // <FS:CR> FVS only exists on Agni
	bool opensim = LLGridManager::getInstance()->isInOpenSim();
	gMenuHolder->childSetVisible("Manage Account", !opensim);
	gMenuHolder->childSetVisible("MerchantOutbox", !opensim);
	// FIX ME: gMenuHolder->childSetVisible("Pathfinding", !opensim);
	gMenuHolder->childSetVisible("LindenXchange", !opensim);
	gMenuHolder->childSetVisible("SL Marketplace", !opensim); // TODO: Devise or conspire a way to fetch other grids' web marketplaces instead of hiding this
// </FS:CR>
#endif // OPENSIM // <FS:AW optional opensim support>
// </FS:AW  opensim destinations and avatar picker>

	return true;
}
// </AW: OpenSim>

class LLToggleHelp : public view_listener_t
{
	bool handleEvent(const LLSD& userdata)
	{
		LLFloater* help_browser = (LLFloaterReg::findInstance("help_browser"));
		if (help_browser && help_browser->isInVisibleChain())
		{
			help_browser->closeFloater();
		}
		else
		{
			std::string help_topic = userdata.asString();
			LLViewerHelp* vhelp = LLViewerHelp::getInstance();
			vhelp->showTopic(help_topic);
		}
		return true;
	}
};

class LLToggleSpeak : public view_listener_t
{
	bool handleEvent(const LLSD& userdata)
	{
		LLVoiceClient::getInstance()->toggleUserPTTState();
		return true;
	}
};

bool callback_show_url(const LLSD& notification, const LLSD& response)
{
	S32 option = LLNotificationsUtil::getSelectedOption(notification, response);
	if (0 == option)
	{
		LLWeb::loadURL(notification["payload"]["url"].asString());
	}
	return false;
}

class LLPromptShowURL : public view_listener_t
{
	bool handleEvent(const LLSD& userdata)
	{
		std::string param = userdata.asString();
		std::string::size_type offset = param.find(",");
		if (offset != param.npos)
		{
			std::string alert = param.substr(0, offset);
			std::string url = param.substr(offset+1);

			if(gSavedSettings.getBOOL("UseExternalBrowser"))
			{ 
				// <FS:Ansariel> FS-1951: LLWeb::loadURL() will spawn the WebLaunchExternalTarget
				//               confirmation if opening with an external browser
    			//LLSD payload;
    			//payload["url"] = url;
    			//LLNotificationsUtil::add(alert, LLSD(), payload, callback_show_url);
				if (alert == "WebLaunchExternalTarget")
				{
					LLWeb::loadURL(url);
				}
				else
				{
					LLSD payload;
					payload["url"] = url;
					LLNotificationsUtil::add(alert, LLSD(), payload, callback_show_url);
				}
				// </FS:Ansariel>
			}
			else
			{
		        LLWeb::loadURL(url);
			}
		}
		else
		{
			llinfos << "PromptShowURL invalid parameters! Expecting \"ALERT,URL\"." << llendl;
		}
		return true;
	}
};

bool callback_show_file(const LLSD& notification, const LLSD& response)
{
	S32 option = LLNotificationsUtil::getSelectedOption(notification, response);
	if (0 == option)
	{
		LLWeb::loadURL(notification["payload"]["url"]);
	}
	return false;
}

class LLPromptShowFile : public view_listener_t
{
	bool handleEvent(const LLSD& userdata)
	{
		std::string param = userdata.asString();
		std::string::size_type offset = param.find(",");
		if (offset != param.npos)
		{
			std::string alert = param.substr(0, offset);
			std::string file = param.substr(offset+1);

			LLSD payload;
			payload["url"] = file;
			LLNotificationsUtil::add(alert, LLSD(), payload, callback_show_file);
		}
		else
		{
			llinfos << "PromptShowFile invalid parameters! Expecting \"ALERT,FILE\"." << llendl;
		}
		return true;
	}
};

class LLShowAgentProfile : public view_listener_t
{
	bool handleEvent(const LLSD& userdata)
	{
		LLUUID agent_id;
		if (userdata.asString() == "agent")
		{
			agent_id = gAgent.getID();
		}
		else if (userdata.asString() == "hit object")
		{
			LLViewerObject* objectp = LLSelectMgr::getInstance()->getSelection()->getPrimaryObject();
			if (objectp)
			{
				agent_id = objectp->getID();
			}
		}
		else
		{
			agent_id = userdata.asUUID();
		}

		LLVOAvatar* avatar = find_avatar_from_object(agent_id);
//		if (avatar)
// [RLVa:KB] - Checked: 2010-06-04 (RLVa-1.2.0d) | Modified: RLVa-1.2.0d
		if ( (avatar) && ((!gRlvHandler.hasBehaviour(RLV_BHVR_SHOWNAMES)) || (gAgent.getID() == agent_id)) )
// [/RLVa:KB]
		{
			LLAvatarActions::showProfile(avatar->getID());
		}
		return true;
	}
};

class LLToggleAgentProfile : public view_listener_t
{
	bool handleEvent(const LLSD& userdata)
	{
		LLUUID agent_id;
		if (userdata.asString() == "agent")
		{
			agent_id = gAgent.getID();
		}
		else if (userdata.asString() == "hit object")
		{
			LLViewerObject* objectp = LLSelectMgr::getInstance()->getSelection()->getPrimaryObject();
			if (objectp)
			{
				agent_id = objectp->getID();
			}
		}
		else
		{
			agent_id = userdata.asUUID();
		}

		LLVOAvatar* avatar = find_avatar_from_object(agent_id);
		if (avatar)
		{
			if (!LLAvatarActions::profileVisible(avatar->getID()))
			{
				LLAvatarActions::showProfile(avatar->getID());
			}
			else
			{
				LLAvatarActions::hideProfile(avatar->getID());
			}
		}
		return true;
	}
};

class LLLandEdit : public view_listener_t
{
	bool handleEvent(const LLSD& userdata)
	{
		if (gAgentCamera.getFocusOnAvatar() && gSavedSettings.getBOOL("EditCameraMovement") )
		{
			// zoom in if we're looking at the avatar
			gAgentCamera.setFocusOnAvatar(FALSE, ANIMATE);
			gAgentCamera.setFocusGlobal(LLToolPie::getInstance()->getPick());

			gAgentCamera.cameraOrbitOver( F_PI * 0.25f );
			gViewerWindow->moveCursorToCenter();
		}
		else if ( gSavedSettings.getBOOL("EditCameraMovement") )
		{
			gAgentCamera.setFocusGlobal(LLToolPie::getInstance()->getPick());
			gViewerWindow->moveCursorToCenter();
		}


		LLViewerParcelMgr::getInstance()->selectParcelAt( LLToolPie::getInstance()->getPick().mPosGlobal );

		LLFloaterReg::showInstance("build");

		// Switch to land edit toolset
		LLToolMgr::getInstance()->getCurrentToolset()->selectTool( LLToolSelectLand::getInstance() );
		return true;
	}
};

class LLMuteParticle : public view_listener_t
{
	bool handleEvent(const LLSD& userdata)
	{
		LLUUID id = LLToolPie::getInstance()->getPick().mParticleOwnerID;
		
		if (id.notNull())
		{
			std::string name;
			gCacheName->getFullName(id, name);

			LLMute mute(id, name, LLMute::AGENT);
			if (LLMuteList::getInstance()->isMuted(mute.mID))
			{
				LLMuteList::getInstance()->remove(mute);
			}
			else
			{
				LLMuteList::getInstance()->add(mute);
				LLPanelBlockedList::showPanelAndSelect(mute.mID);
			}
		}

		return true;
	}
};

class LLWorldEnableBuyLand : public view_listener_t
{
	bool handleEvent(const LLSD& userdata)
	{
		bool new_value = LLViewerParcelMgr::getInstance()->canAgentBuyParcel(
								LLViewerParcelMgr::getInstance()->selectionEmpty()
									? LLViewerParcelMgr::getInstance()->getAgentParcel()
									: LLViewerParcelMgr::getInstance()->getParcelSelection()->getParcel(),
								false);
		return new_value;
	}
};

BOOL enable_buy_land(void*)
{
	return LLViewerParcelMgr::getInstance()->canAgentBuyParcel(
				LLViewerParcelMgr::getInstance()->getParcelSelection()->getParcel(), false);
}

void handle_buy_land()
{
	LLViewerParcelMgr* vpm = LLViewerParcelMgr::getInstance();
	if (vpm->selectionEmpty())
	{
		vpm->selectParcelAt(gAgent.getPositionGlobal());
	}
	vpm->startBuyLand();
}

class LLObjectAttachToAvatar : public view_listener_t
{
public:
	LLObjectAttachToAvatar(bool replace) : mReplace(replace) {}
	static void setObjectSelection(LLObjectSelectionHandle selection) { sObjectSelection = selection; }

private:
	bool handleEvent(const LLSD& userdata)
	{
		setObjectSelection(LLSelectMgr::getInstance()->getSelection());
		LLViewerObject* selectedObject = sObjectSelection->getFirstRootObject();
		if (selectedObject)
		{
			S32 index = userdata.asInteger();
			LLViewerJointAttachment* attachment_point = NULL;
			if (index > 0)
				attachment_point = get_if_there(gAgentAvatarp->mAttachmentPoints, index, (LLViewerJointAttachment*)NULL);

// [RLVa:KB] - Checked: 2010-09-28 (RLVa-1.2.1f) | Modified: RLVa-1.2.1f
			// RELEASE-RLVa: [SL-2.2.0] If 'index != 0' then the object will be "add attached" [see LLSelectMgr::sendAttach()]
			if ( (rlv_handler_t::isEnabled()) &&
				 ( ((!index) && (gRlvAttachmentLocks.hasLockedAttachmentPoint(RLV_LOCK_ANY))) ||		    // Can't wear on default
				   ((index) && ((RLV_WEAR_ADD & gRlvAttachmentLocks.canAttach(attachment_point)) == 0)) ||	// or non-attachable attachpt
				   (gRlvHandler.hasBehaviour(RLV_BHVR_REZ)) ) )											    // Attach on object == "Take"
			{
				setObjectSelection(NULL); // Clear the selection or it'll get stuck
				return true;
			}
// [/RLVa:KB]

			confirmReplaceAttachment(0, attachment_point);
		}
		return true;
	}

	static void onNearAttachObject(BOOL success, void *user_data);
	void confirmReplaceAttachment(S32 option, LLViewerJointAttachment* attachment_point);

	struct CallbackData
	{
		CallbackData(LLViewerJointAttachment* point, bool replace) : mAttachmentPoint(point), mReplace(replace) {}

		LLViewerJointAttachment*	mAttachmentPoint;
		bool						mReplace;
	};

protected:
	static LLObjectSelectionHandle sObjectSelection;
	bool mReplace;
};

LLObjectSelectionHandle LLObjectAttachToAvatar::sObjectSelection;

// static
void LLObjectAttachToAvatar::onNearAttachObject(BOOL success, void *user_data)
{
	if (!user_data) return;
	CallbackData* cb_data = static_cast<CallbackData*>(user_data);

	if (success)
	{
		const LLViewerJointAttachment *attachment = cb_data->mAttachmentPoint;
		
		U8 attachment_id = 0;
		if (attachment)
		{
			for (LLVOAvatar::attachment_map_t::const_iterator iter = gAgentAvatarp->mAttachmentPoints.begin();
				 iter != gAgentAvatarp->mAttachmentPoints.end(); ++iter)
			{
				if (iter->second == attachment)
				{
					attachment_id = iter->first;
					break;
				}
			}
		}
		else
		{
			// interpret 0 as "default location"
			attachment_id = 0;
		}
		LLSelectMgr::getInstance()->sendAttach(attachment_id, cb_data->mReplace);
	}		
	LLObjectAttachToAvatar::setObjectSelection(NULL);

	delete cb_data;
}

// static
void LLObjectAttachToAvatar::confirmReplaceAttachment(S32 option, LLViewerJointAttachment* attachment_point)
{
	if (option == 0/*YES*/)
	{
		LLViewerObject* selectedObject = LLSelectMgr::getInstance()->getSelection()->getFirstRootObject();
		if (selectedObject)
		{
			const F32 MIN_STOP_DISTANCE = 1.f;	// meters
			const F32 ARM_LENGTH = 0.5f;		// meters
			const F32 SCALE_FUDGE = 1.5f;

			F32 stop_distance = SCALE_FUDGE * selectedObject->getMaxScale() + ARM_LENGTH;
			if (stop_distance < MIN_STOP_DISTANCE)
			{
				stop_distance = MIN_STOP_DISTANCE;
			}

			LLVector3 walkToSpot = selectedObject->getPositionAgent();
			
			// make sure we stop in front of the object
			LLVector3 delta = walkToSpot - gAgent.getPositionAgent();
			delta.normVec();
			delta = delta * 0.5f;
			walkToSpot -= delta;

			// The callback will be called even if avatar fails to get close enough to the object, so we won't get a memory leak.
			CallbackData* user_data = new CallbackData(attachment_point, mReplace);
			gAgent.startAutoPilotGlobal(gAgent.getPosGlobalFromAgent(walkToSpot), "Attach", NULL, onNearAttachObject, user_data, stop_distance);
			gAgentCamera.clearFocusObject();
		}
	}
}

void callback_attachment_drop(const LLSD& notification, const LLSD& response)
{
	// Ensure user confirmed the drop
	S32 option = LLNotificationsUtil::getSelectedOption(notification, response);
	if (option != 0) return;

	// Called when the user clicked on an object attached to them
	// and selected "Drop".
	LLUUID object_id = notification["payload"]["object_id"].asUUID();
	LLViewerObject *object = gObjectList.findObject(object_id);
	
	if (!object)
	{
		llwarns << "handle_drop_attachment() - no object to drop" << llendl;
		return;
	}

	LLViewerObject *parent = (LLViewerObject*)object->getParent();
	while (parent)
	{
		if(parent->isAvatar())
		{
			break;
		}
		object = parent;
		parent = (LLViewerObject*)parent->getParent();
	}

	if (!object)
	{
		llwarns << "handle_detach() - no object to detach" << llendl;
		return;
	}

	if (object->isAvatar())
	{
		llwarns << "Trying to detach avatar from avatar." << llendl;
		return;
	}
	
	// reselect the object
	LLSelectMgr::getInstance()->selectObjectAndFamily(object);

	LLSelectMgr::getInstance()->sendDropAttachment();

	return;
}

class LLAttachmentDrop : public view_listener_t
{
	bool handleEvent(const LLSD& userdata)
	{
// [RLVa:KB] - Checked: 2010-03-15 (RLVa-1.2.0e) | Modified: RLVa-1.0.5
		if (rlv_handler_t::isEnabled())
		{
			if (gRlvAttachmentLocks.hasLockedAttachmentPoint(RLV_LOCK_REMOVE))
			{
				// NOTE: copy/paste of the code in enable_detach()
				LLObjectSelectionHandle hSelect = LLSelectMgr::getInstance()->getSelection();
				RlvSelectHasLockedAttach f;
				if ( (hSelect->isAttachment()) && (hSelect->getFirstRootNode(&f, FALSE) != NULL) )
					return true;
			}
			if (gRlvHandler.hasBehaviour(RLV_BHVR_REZ))
			{
				return true;
			}
		}
// [/RLVa:KB]

		LLSD payload;
		LLViewerObject *object = LLSelectMgr::getInstance()->getSelection()->getPrimaryObject();

		if (object) 
		{
			payload["object_id"] = object->getID();
		}
		else
		{
			llwarns << "Drop object not found" << llendl;
			return true;
		}

		LLNotificationsUtil::add("AttachmentDrop", LLSD(), payload, &callback_attachment_drop);
		return true;
	}
};

// called from avatar pie menu
class LLAttachmentDetachFromPoint : public view_listener_t
{
	bool handleEvent(const LLSD& user_data)
	{
		uuid_vec_t ids_to_remove;
		const LLViewerJointAttachment *attachment = get_if_there(gAgentAvatarp->mAttachmentPoints, user_data.asInteger(), (LLViewerJointAttachment*)NULL);
//		if (attachment->getNumObjects() > 0)
// [RLVa:KB] - Checked: 2010-03-04 (RLVa-1.2.0a) | Added: RLVa-1.2.0a
		if ( (attachment->getNumObjects() > 0) && ((!rlv_handler_t::isEnabled()) || (gRlvAttachmentLocks.canDetach(attachment))) )
// [/RLVa:KB]
		{
			for (LLViewerJointAttachment::attachedobjs_vec_t::const_iterator iter = attachment->mAttachedObjects.begin();
				 iter != attachment->mAttachedObjects.end();
				 iter++)
			{
				LLViewerObject *attached_object = (*iter);
// [RLVa:KB] - Checked: 2010-03-04 (RLVa-1.2.0a) | Added: RLVa-1.2.0a
				if ( (rlv_handler_t::isEnabled()) && (gRlvAttachmentLocks.isLockedAttachment(attached_object)) )
					continue;
				ids_to_remove.push_back(attached_object->getAttachmentItemID());
// [/RLVa:KB]
			}
			}
		if (!ids_to_remove.empty())
		{
			LLAppearanceMgr::instance().removeItemsFromAvatar(ids_to_remove);
		}
		return true;
	}
};

static bool onEnableAttachmentLabel(LLUICtrl* ctrl, const LLSD& data)
{
// [RLVa:KB] - Checked: 2010-09-28 (RLVa-1.2.1f) | Modified: RLVa-1.2.1f
	// RELEASE-RLVa: [SL-2.2.0] When attaching to a specific point the object will be "add attached" [see LLSelectMgr::sendAttach()]
	bool fRlvEnable = true;
// [/RLVa:KB]
	std::string label;
	LLMenuItemGL* menu = dynamic_cast<LLMenuItemGL*>(ctrl);
	if (menu)
	{
		const LLViewerJointAttachment *attachment = get_if_there(gAgentAvatarp->mAttachmentPoints, data["index"].asInteger(), (LLViewerJointAttachment*)NULL);
		if (attachment)
		{
			label = data["label"].asString();
			for (LLViewerJointAttachment::attachedobjs_vec_t::const_iterator attachment_iter = attachment->mAttachedObjects.begin();
				 attachment_iter != attachment->mAttachedObjects.end();
				 ++attachment_iter)
			{
				const LLViewerObject* attached_object = (*attachment_iter);
				if (attached_object)
				{
					LLViewerInventoryItem* itemp = gInventory.getItem(attached_object->getAttachmentItemID());
					if (itemp)
					{
						label += std::string(" (") + itemp->getName() + std::string(")");
						break;
					}
				}
			}
		}

// [RLVa:KB] - Checked: 2010-09-28 (RLVa-1.2.1f) | Modified: RLVa-1.2.1f
		if (rlv_handler_t::isEnabled())
			fRlvEnable = (!gRlvAttachmentLocks.isLockedAttachmentPoint(attachment, RLV_LOCK_ADD));
// [/RLVa:KB]

		menu->setLabel(label);
	}
//	return true;
// [RLVa:KB] - Checked: 2010-02-27 (RLVa-1.2.0a) | Added: RLVa-1.2.0a
	return fRlvEnable;
// [/RLVa:KB]
}

class LLAttachmentDetach : public view_listener_t
{
	bool handleEvent(const LLSD& userdata)
	{
		// Called when the user clicked on an object attached to them
		// and selected "Detach".
		LLViewerObject *object = LLSelectMgr::getInstance()->getSelection()->getPrimaryObject();
		if (!object)
		{
			llwarns << "handle_detach() - no object to detach" << llendl;
			return true;
		}

		LLViewerObject *parent = (LLViewerObject*)object->getParent();
		while (parent)
		{
			if(parent->isAvatar())
			{
				break;
			}
			object = parent;
			parent = (LLViewerObject*)parent->getParent();
		}

		if (!object)
		{
			llwarns << "handle_detach() - no object to detach" << llendl;
			return true;
		}

		if (object->isAvatar())
		{
			llwarns << "Trying to detach avatar from avatar." << llendl;
			return true;
		}

// [RLVa:KB] - Checked: 2010-03-15 (RLVa-1.2.0a) | Modified: RLVa-1.0.5
		// NOTE: copy/paste of the code in enable_detach()
		if ( (rlv_handler_t::isEnabled()) && (gRlvAttachmentLocks.hasLockedAttachmentPoint(RLV_LOCK_REMOVE)) )
		{
			LLObjectSelectionHandle hSelect = LLSelectMgr::getInstance()->getSelection();
			RlvSelectHasLockedAttach f;
			if ( (hSelect->isAttachment()) && (hSelect->getFirstRootNode(&f, FALSE) != NULL) )
				return true;
		}
// [/RLVa:KB]

		LLAppearanceMgr::instance().removeItemFromAvatar(object->getAttachmentItemID());

		return true;
	}
};

//Adding an observer for a Jira 2422 and needs to be a fetch observer
//for Jira 3119
class LLWornItemFetchedObserver : public LLInventoryFetchItemsObserver
{
public:
	LLWornItemFetchedObserver(const LLUUID& worn_item_id) :
		LLInventoryFetchItemsObserver(worn_item_id)
	{}
	virtual ~LLWornItemFetchedObserver() {}

protected:
	virtual void done()
	{
		gMenuAttachmentSelf->buildDrawLabels();
		gInventory.removeObserver(this);
		delete this;
	}
};

// You can only drop items on parcels where you can build.
class LLAttachmentEnableDrop : public view_listener_t
{
	bool handleEvent(const LLSD& userdata)
	{
		BOOL can_build   = gAgent.isGodlike() || (LLViewerParcelMgr::getInstance()->allowAgentBuild());

		//Add an inventory observer to only allow dropping the newly attached item
		//once it exists in your inventory.  Look at Jira 2422.
		//-jwolk

		// A bug occurs when you wear/drop an item before it actively is added to your inventory
		// if this is the case (you're on a slow sim, etc.) a copy of the object,
		// well, a newly created object with the same properties, is placed
		// in your inventory.  Therefore, we disable the drop option until the
		// item is in your inventory

		LLViewerObject*              object         = LLSelectMgr::getInstance()->getSelection()->getPrimaryObject();
		LLViewerJointAttachment*     attachment     = NULL;
		LLInventoryItem*             item           = NULL;

		// Do not enable drop if all faces of object are not enabled
		if (object && LLSelectMgr::getInstance()->getSelection()->contains(object,SELECT_ALL_TES ))
		{
    		S32 attachmentID  = ATTACHMENT_ID_FROM_STATE(object->getState());
			attachment = get_if_there(gAgentAvatarp->mAttachmentPoints, attachmentID, (LLViewerJointAttachment*)NULL);

			if (attachment)
			{
				for (LLViewerJointAttachment::attachedobjs_vec_t::iterator attachment_iter = attachment->mAttachedObjects.begin();
					 attachment_iter != attachment->mAttachedObjects.end();
					 ++attachment_iter)
				{
					// make sure item is in your inventory (it could be a delayed attach message being sent from the sim)
					// so check to see if the item is in the inventory already
					item = gInventory.getItem((*attachment_iter)->getAttachmentItemID());
					if (!item)
					{
						// Item does not exist, make an observer to enable the pie menu 
						// when the item finishes fetching worst case scenario 
						// if a fetch is already out there (being sent from a slow sim)
						// we refetch and there are 2 fetches
						LLWornItemFetchedObserver* worn_item_fetched = new LLWornItemFetchedObserver((*attachment_iter)->getAttachmentItemID());		
						worn_item_fetched->startFetch();
						gInventory.addObserver(worn_item_fetched);
					}
				}
			}
		}
		
		//now check to make sure that the item is actually in the inventory before we enable dropping it
//		bool new_value = enable_detach() && can_build && item;
// [RLVa:KB] - Checked: 2010-03-24 (RLVa-1.0.0b) | Modified: RLVa-1.0.0b
		bool new_value = enable_detach() && can_build && item && (!gRlvHandler.hasBehaviour(RLV_BHVR_REZ));
// [/RLVa:KB]

		return new_value;
	}
};

BOOL enable_detach(const LLSD&)
{
	LLViewerObject* object = LLSelectMgr::getInstance()->getSelection()->getPrimaryObject();
	
	// Only enable detach if all faces of object are selected
	if (!object ||
		!object->isAttachment() ||
		!LLSelectMgr::getInstance()->getSelection()->contains(object,SELECT_ALL_TES ))
	{
		return FALSE;
	}

	// Find the avatar who owns this attachment
	LLViewerObject* avatar = object;
	while (avatar)
	{
		// ...if it's you, good to detach
		if (avatar->getID() == gAgent.getID())
		{
// [RLVa:KB] - Checked: 2010-03-15 (RLVa-1.2.0a) | Modified: RLVa-1.0.5
			// NOTE: this code is reused as-is in LLAttachmentDetach::handleEvent() and LLAttachmentDrop::handleEvent()
			//       so any changes here should be reflected there as well

			// RELEASE-RLVa: [SL-2.2.0] LLSelectMgr::sendDetach() and LLSelectMgr::sendDropAttachment() call sendListToRegions with
			//                          SEND_ONLY_ROOTS so we only need to examine the roots which saves us time
			if ( (rlv_handler_t::isEnabled()) && (gRlvAttachmentLocks.hasLockedAttachmentPoint(RLV_LOCK_REMOVE)) )
			{
				LLObjectSelectionHandle hSelect = LLSelectMgr::getInstance()->getSelection();
				RlvSelectHasLockedAttach f;
				if ( (hSelect->isAttachment()) && (hSelect->getFirstRootNode(&f, FALSE) != NULL) )
					return FALSE;
			}
// [/RLVa:KB]
			return TRUE;
		}

		avatar = (LLViewerObject*)avatar->getParent();
	}

	return FALSE;
}

class LLAttachmentEnableDetach : public view_listener_t
{
	bool handleEvent(const LLSD& userdata)
	{
		bool new_value = enable_detach();
		return new_value;
	}
};

// Used to tell if the selected object can be attached to your avatar.
//BOOL object_selected_and_point_valid()
// [RLVa:KB] - Checked: 2010-03-16 (RLVa-1.2.0a) | Added: RLVa-1.2.0a
BOOL object_selected_and_point_valid(const LLSD& sdParam)
// [/RLVa:KB]
{
// [RLVa:KB] - Checked: 2010-09-28 (RLVa-1.2.1f) | Modified: RLVa-1.2.1f
	if (rlv_handler_t::isEnabled())
	{
		if (!isAgentAvatarValid())
			return FALSE;

		// RELEASE-RLVa: [SL-2.2.0] Look at the caller graph for this function on every new release
		//   - object_is_wearable() => dead code [sdParam == 0 => default attach point => OK!]
		//   - enabler set up in LLVOAvatarSelf::buildMenus() => Rezzed prim / Put On / "Attach To" [sdParam == idxAttachPt]
		//   - "Object.EnableWear" enable => Rezzed prim / Put On / "Wear" or "Add" [sdParam blank]
		// RELEASE-RLVa: [SL-2.2.0] If 'idxAttachPt != 0' then the object will be "add attached" [see LLSelectMgr::sendAttach()]
		const LLViewerJointAttachment* pAttachPt = 
			get_if_there(gAgentAvatarp->mAttachmentPoints, sdParam.asInteger(), (LLViewerJointAttachment*)NULL);
		if ( ((!pAttachPt) && (gRlvAttachmentLocks.hasLockedAttachmentPoint(RLV_LOCK_ANY))) ||		// Can't wear on default attach point
			 ((pAttachPt) && ((RLV_WEAR_ADD & gRlvAttachmentLocks.canAttach(pAttachPt)) == 0)) ||	// or non-attachable attach point
			 (gRlvHandler.hasBehaviour(RLV_BHVR_REZ)) )												// Attach on object == "Take"
		{
			return FALSE;
		}
	}
// [/RLVa:KB]

	LLObjectSelectionHandle selection = LLSelectMgr::getInstance()->getSelection();
	for (LLObjectSelection::root_iterator iter = selection->root_begin();
		 iter != selection->root_end(); iter++)
	{
		LLSelectNode* node = *iter;
		LLViewerObject* object = node->getObject();
		LLViewerObject::const_child_list_t& child_list = object->getChildren();
		for (LLViewerObject::child_list_t::const_iterator iter = child_list.begin();
			 iter != child_list.end(); iter++)
		{
			LLViewerObject* child = *iter;
			if (child->isAvatar())
			{
				return FALSE;
			}
		}
	}

	return (selection->getRootObjectCount() == 1) && 
		(selection->getFirstRootObject()->getPCode() == LL_PCODE_VOLUME) && 
		selection->getFirstRootObject()->permYouOwner() &&
		selection->getFirstRootObject()->flagObjectMove() &&
		!selection->getFirstRootObject()->flagObjectPermanent() &&
		!((LLViewerObject*)selection->getFirstRootObject()->getRoot())->isAvatar() && 
		(selection->getFirstRootObject()->getNVPair("AssetContainer") == NULL);
}


// [RLVa:KB] - Checked: 2010-03-16 (RLVa-1.2.0a) | Added: RLVa-1.2.0a
/*
BOOL object_is_wearable()
{
//	if (!object_selected_and_point_valid())
	if (!object_selected_and_point_valid(LLSD(0)))
	{
		return FALSE;
	}
	if (sitting_on_selection())
	{
		return FALSE;
	}
	LLObjectSelectionHandle selection = LLSelectMgr::getInstance()->getSelection();
	for (LLObjectSelection::valid_root_iterator iter = LLSelectMgr::getInstance()->getSelection()->valid_root_begin();
		 iter != LLSelectMgr::getInstance()->getSelection()->valid_root_end(); iter++)
	{
		LLSelectNode* node = *iter;		
		if (node->mPermissions->getOwner() == gAgent.getID())
		{
			return TRUE;
		}
	}
	return FALSE;
}
*/
// [/RLVa:KB]

class LLAttachmentPointFilled : public view_listener_t
{
	bool handleEvent(const LLSD& user_data)
	{
		bool enable = false;
		LLVOAvatar::attachment_map_t::iterator found_it = gAgentAvatarp->mAttachmentPoints.find(user_data.asInteger());
		if (found_it != gAgentAvatarp->mAttachmentPoints.end())
		{
//			enable = found_it->second->getNumObjects() > 0;
// [RLVa:KB] - Checked: 2010-03-04 (RLVa-1.2.0a) | Added: RLVa-1.2.0a
			// Enable the option if there is at least one attachment on this attachment point that can be detached
			enable = (found_it->second->getNumObjects() > 0) && 
				((!rlv_handler_t::isEnabled()) || (gRlvAttachmentLocks.canDetach(found_it->second)));
// [/RLVa:KB]
		}
		return enable;
	}
};

class LLAvatarSendIM : public view_listener_t
{
	bool handleEvent(const LLSD& userdata)
	{
		LLVOAvatar* avatar = find_avatar_from_object( LLSelectMgr::getInstance()->getSelection()->getPrimaryObject() );
//		if(avatar)
// [RLVa:KB] - Checked: 2010-06-04 (RLVa-1.2.0d) | Added: RLVa-1.2.0d
		if ( (avatar) && (!gRlvHandler.hasBehaviour(RLV_BHVR_SHOWNAMES)) )
// [/RLVa:KB]
		{
			LLAvatarActions::startIM(avatar->getID());
		}
		return true;
	}
};

class LLAvatarCall : public view_listener_t
{
	bool handleEvent(const LLSD& userdata)
	{
		LLVOAvatar* avatar = find_avatar_from_object( LLSelectMgr::getInstance()->getSelection()->getPrimaryObject() );
//		if(avatar)
// [RLVa:KB] - Checked: 2010-06-04 (RLVa-1.2.0d) | Added: RLVa-1.2.0d
		if ( (avatar) && (!gRlvHandler.hasBehaviour(RLV_BHVR_SHOWNAMES)) )
// [/RLVa:KB]
		{
			LLAvatarActions::startCall(avatar->getID());
		}
		return true;
	}
};

// [RLVa:KB] - Checked: 2010-08-25 (RLVa-1.2.1b) | Added: RLVa-1.2.1b
bool enable_avatar_call()
{
	return (!gRlvHandler.hasBehaviour(RLV_BHVR_SHOWNAMES)) && (LLAvatarActions::canCall());
}
// [/RLVa:KB]

namespace
{
	struct QueueObjects : public LLSelectedObjectFunctor
	{
		BOOL scripted;
		BOOL modifiable;
		LLFloaterScriptQueue* mQueue;
		QueueObjects(LLFloaterScriptQueue* q) : mQueue(q), scripted(FALSE), modifiable(FALSE) {}
		virtual bool apply(LLViewerObject* obj)
		{
			scripted = obj->flagScripted();
			modifiable = obj->permModify();

			if( scripted && modifiable )
			{
				mQueue->addObject(obj->getID());
				return false;
			}
			else
			{
				return true; // fail: stop applying
			}
		}
	};
}

void queue_actions(LLFloaterScriptQueue* q, const std::string& msg)
{
	QueueObjects func(q);
	LLSelectMgr *mgr = LLSelectMgr::getInstance();
	LLObjectSelectionHandle selectHandle = mgr->getSelection();
	bool fail = selectHandle->applyToObjects(&func);
	if(fail)
	{
		if ( !func.scripted )
		{
			std::string noscriptmsg = std::string("Cannot") + msg + "SelectObjectsNoScripts";
			LLNotificationsUtil::add(noscriptmsg);
		}
		else if ( !func.modifiable )
		{
			std::string nomodmsg = std::string("Cannot") + msg + "SelectObjectsNoPermission";
			LLNotificationsUtil::add(nomodmsg);
		}
		else
		{
			llerrs << "Bad logic." << llendl;
		}
	}
	else
	{
		if (!q->start())
		{
			llwarns << "Unexpected script compile failure." << llendl;
		}
	}
}

class LLToolsSelectedScriptAction : public view_listener_t
{
	bool handleEvent(const LLSD& userdata)
	{
// [RLVa:KB] - Checked: 2010-04-19 (RLVa-1.2.0f) | Modified: RLVa-1.0.5a
		// We'll allow resetting the scripts of objects on a non-attachable attach point since they wouldn't be able to circumvent anything
		if ( (rlv_handler_t::isEnabled()) && (gRlvAttachmentLocks.hasLockedAttachmentPoint(RLV_LOCK_REMOVE)) )
		{
			LLObjectSelectionHandle hSel = LLSelectMgr::getInstance()->getSelection();
			RlvSelectHasLockedAttach f;
			if ( (hSel->isAttachment()) && (hSel->getFirstNode(&f) != NULL) )
				return true;
		}
// [/RLVa:KB]

		std::string action = userdata.asString();
		bool mono = false;
		std::string msg, name;
		std::string title;
		if (action == "compile mono")
		{
			name = "compile_queue";
			mono = true;
			msg = "Recompile";
			title = LLTrans::getString("CompileQueueTitle");
		}
		if (action == "compile lsl")
		{
			name = "compile_queue";
			msg = "Recompile";
			title = LLTrans::getString("CompileQueueTitle");
		}
		else if (action == "reset")
		{
			name = "reset_queue";
			msg = "Reset";
			title = LLTrans::getString("ResetQueueTitle");
		}
		else if (action == "start")
		{
			name = "start_queue";
			msg = "SetRunning";
			title = LLTrans::getString("RunQueueTitle");
		}
		else if (action == "stop")
		{
			name = "stop_queue";
			msg = "SetRunningNot";
			title = LLTrans::getString("NotRunQueueTitle");
		}
		// <FS> Delete scripts
		else if (action == "delete")
		{
			name = "delete_queue";
			msg = "delete";
			title = LLTrans::getString("DeleteQueueTitle");
		}
		// </FS> Delete scripts
		LLUUID id; id.generate();
		
		LLFloaterScriptQueue* queue =LLFloaterReg::getTypedInstance<LLFloaterScriptQueue>(name, LLSD(id));
		if (queue)
		{
			queue->setMono(mono);
			queue_actions(queue, msg);
			queue->setTitle(title);
		}
		else
		{
			llwarns << "Failed to generate LLFloaterScriptQueue with action: " << action << llendl;
		}
		return true;
	}
};

void handle_selected_texture_info(void*)
{
	for (LLObjectSelection::valid_iterator iter = LLSelectMgr::getInstance()->getSelection()->valid_begin();
   		iter != LLSelectMgr::getInstance()->getSelection()->valid_end(); iter++)
	{
		LLSelectNode* node = *iter;
	   	
   		std::string msg;
   		msg.assign("Texture info for: ");
   		msg.append(node->mName);

		LLSD args;
		args["MESSAGE"] = msg;
		// LLNotificationsUtil::add("SystemMessage", args);
		LLNotificationsUtil::add("SystemMessageTip", args);	// <FS:Zi> use chat, not toasts
	   
   		U8 te_count = node->getObject()->getNumTEs();
   		// map from texture ID to list of faces using it
   		typedef std::map< LLUUID, std::vector<U8> > map_t;
   		map_t faces_per_texture;
   		for (U8 i = 0; i < te_count; i++)
   		{
   			if (!node->isTESelected(i)) continue;
	   
   			LLViewerTexture* img = node->getObject()->getTEImage(i);
   			LLUUID image_id = img->getID();
   			faces_per_texture[image_id].push_back(i);
   		}
   		// Per-texture, dump which faces are using it.
   		map_t::iterator it;
   		for (it = faces_per_texture.begin(); it != faces_per_texture.end(); ++it)
   		{
   			LLUUID image_id = it->first;
   			U8 te = it->second[0];
   			LLViewerTexture* img = node->getObject()->getTEImage(te);
   			S32 height = img->getHeight();
   			S32 width = img->getWidth();
   			S32 components = img->getComponents();
   			msg = llformat("%dx%d %s on face ",
   								width,
   								height,
   								(components == 4 ? "alpha" : "opaque"));
   			for (U8 i = 0; i < it->second.size(); ++i)
   			{
   				msg.append( llformat("%d ", (S32)(it->second[i])));
   			}

			LLSD args;
			args["MESSAGE"] = msg;
			// LLNotificationsUtil::add("SystemMessage", args);
			LLNotificationsUtil::add("SystemMessageTip", args);	// <FS:Zi> use chat, not toasts
   		}
	}
}

void handle_selected_material_info()
{
	for (LLObjectSelection::valid_iterator iter = LLSelectMgr::getInstance()->getSelection()->valid_begin();
		iter != LLSelectMgr::getInstance()->getSelection()->valid_end(); iter++)
	{
		LLSelectNode* node = *iter;
		
		std::string msg;
		msg.assign("Material info for: \n");
		msg.append(node->mName);
		
		U8 te_count = node->getObject()->getNumTEs();
		// map from material ID to list of faces using it
		typedef std::map<LLMaterialID, std::vector<U8> > map_t;
		map_t faces_per_material;
		for (U8 i = 0; i < te_count; i++)
		{
			if (!node->isTESelected(i)) continue;
	
			const LLMaterialID& material_id = node->getObject()->getTE(i)->getMaterialID();
			faces_per_material[material_id].push_back(i);
		}
		// Per-material, dump which faces are using it.
		map_t::iterator it;
		for (it = faces_per_material.begin(); it != faces_per_material.end(); ++it)
		{
			const LLMaterialID& material_id = it->first;
			msg += llformat("%s on face ", material_id.asString().c_str());
			for (U8 i = 0; i < it->second.size(); ++i)
			{
				msg.append( llformat("%d ", (S32)(it->second[i])));
			}
			msg.append("\n");
		}

		LLSD args;
		args["MESSAGE"] = msg;
		LLNotificationsUtil::add("SystemMessage", args);
	}
}

void handle_test_male(void*)
{
// [RLVa:KB] - Checked: 2010-03-19 (RLVa-1.2.0c) | Modified: RLVa-1.2.0a
	// TODO-RLVa: [RLVa-1.2.1] Is there any reason to still block this?
	if ( (rlv_handler_t::isEnabled()) && 
		 ((gRlvAttachmentLocks.hasLockedAttachmentPoint(RLV_LOCK_ANY)) || (gRlvWearableLocks.hasLockedWearableType(RLV_LOCK_ANY))) )
	{
		return;
	}
// [/RLVa:KB]

	LLAppearanceMgr::instance().wearOutfitByName("Male Shape & Outfit");
	//gGestureList.requestResetFromServer( TRUE );
}

void handle_test_female(void*)
{
// [RLVa:KB] - Checked: 2010-03-19 (RLVa-1.2.0c) | Modified: RLVa-1.2.0a
	// TODO-RLVa: [RLVa-1.2.1] Is there any reason to still block this?
	if ( (rlv_handler_t::isEnabled()) && 
		 ((gRlvAttachmentLocks.hasLockedAttachmentPoint(RLV_LOCK_ANY)) || (gRlvWearableLocks.hasLockedWearableType(RLV_LOCK_ANY))) )
	{
		return;
	}
// [/RLVa:KB]

	LLAppearanceMgr::instance().wearOutfitByName("Female Shape & Outfit");
	//gGestureList.requestResetFromServer( FALSE );
}

void handle_dump_attachments(void*)
{
	if(!isAgentAvatarValid()) return;

	for (LLVOAvatar::attachment_map_t::iterator iter = gAgentAvatarp->mAttachmentPoints.begin(); 
		 iter != gAgentAvatarp->mAttachmentPoints.end(); )
	{
		LLVOAvatar::attachment_map_t::iterator curiter = iter++;
		LLViewerJointAttachment* attachment = curiter->second;
		S32 key = curiter->first;
		for (LLViewerJointAttachment::attachedobjs_vec_t::iterator attachment_iter = attachment->mAttachedObjects.begin();
			 attachment_iter != attachment->mAttachedObjects.end();
			 ++attachment_iter)
		{
			LLViewerObject *attached_object = (*attachment_iter);
			BOOL visible = (attached_object != NULL &&
							attached_object->mDrawable.notNull() && 
							!attached_object->mDrawable->isRenderType(0));
			LLVector3 pos;
			if (visible) pos = attached_object->mDrawable->getPosition();
			llinfos << "ATTACHMENT " << key << ": item_id=" << attached_object->getAttachmentItemID()
					<< (attached_object ? " present " : " absent ")
					<< (visible ? "visible " : "invisible ")
					<<  " at " << pos
					<< " and " << (visible ? attached_object->getPosition() : LLVector3::zero)
					<< llendl;
		}
	}
}


// these are used in the gl menus to set control values, generically.
class LLToggleControl : public view_listener_t
{
	bool handleEvent(const LLSD& userdata)
	{
		std::string control_name = userdata.asString();
		BOOL checked = gSavedSettings.getBOOL( control_name );
		gSavedSettings.setBOOL( control_name, !checked );
		return true;
	}
};

class LLCheckControl : public view_listener_t
{
	bool handleEvent( const LLSD& userdata)
	{
		std::string callback_data = userdata.asString();
		bool new_value = gSavedSettings.getBOOL(callback_data);
		return new_value;
	}
};

// <FS:Ansariel> Reset to default control
class FSResetControl : public view_listener_t
{
	bool handleEvent( const LLSD& userdata)
	{
		std::string callback_data = userdata.asString();
		gSavedSettings.getControl(callback_data)->resetToDefault(true);
		return true;
	}
};
class FSResetPerAccountControl : public view_listener_t
{
	bool handleEvent( const LLSD& userdata)
	{
		std::string callback_data = userdata.asString();
		gSavedPerAccountSettings.getControl(callback_data)->resetToDefault(true);
		return true;
	}
};
// </FS:Ansariel> Reset to default control

// not so generic

class LLAdvancedCheckRenderShadowOption: public view_listener_t
{
	bool handleEvent(const LLSD& userdata)
	{
		std::string control_name = userdata.asString();
		S32 current_shadow_level = gSavedSettings.getS32(control_name);
		if (current_shadow_level == 0) // is off
		{
			return false;
		}
		else // is on
		{
			return true;
		}
	}
};

class LLAdvancedClickRenderShadowOption: public view_listener_t
{
	bool handleEvent(const LLSD& userdata)
	{
		std::string control_name = userdata.asString();
		S32 current_shadow_level = gSavedSettings.getS32(control_name);
		if (current_shadow_level == 0) // upgrade to level 2
		{
			gSavedSettings.setS32(control_name, 2);
		}
		else // downgrade to level 0
		{
			gSavedSettings.setS32(control_name, 0);
		}
		return true;
	}
};

class LLAdvancedClickRenderProfile: public view_listener_t
{
	bool handleEvent(const LLSD& userdata)
	{
		gShaderProfileFrame = TRUE;
		return true;
	}
};

//[FIX FIRE-1927 - enable DoubleClickTeleport shortcut : SJ]
class LLAdvancedToggleDoubleClickTeleport: public view_listener_t
{
	bool handleEvent(const LLSD& userdata)
	{
		
		BOOL checked = gSavedSettings.getBOOL( "DoubleClickTeleport" );
		if (checked)
		{
		   gSavedSettings.setBOOL( "DoubleClickTeleport", false );
		}
		else
		{
           gSavedSettings.setBOOL( "DoubleClickTeleport", true );
		   gSavedSettings.setBOOL( "DoubleClickAutoPilot", false );
		}
		return true;
	}
};
void menu_toggle_attached_lights(void* user_data)
{
	LLPipeline::sRenderAttachedLights = gSavedSettings.getBOOL("RenderAttachedLights");
}

void menu_toggle_attached_particles(void* user_data)
{
	LLPipeline::sRenderAttachedParticles = gSavedSettings.getBOOL("RenderAttachedParticles");
}

class LLAdvancedHandleAttachedLightParticles: public view_listener_t
{
	bool handleEvent(const LLSD& userdata)
	{
		std::string control_name = userdata.asString();

		// toggle the control
		gSavedSettings.setBOOL(control_name,
				       !gSavedSettings.getBOOL(control_name));

		// update internal flags
		if (control_name == "RenderAttachedLights")
		{
			menu_toggle_attached_lights(NULL);
		}
		else if (control_name == "RenderAttachedParticles")
		{
			menu_toggle_attached_particles(NULL);
		}
		return true;
	}
};

class LLSomethingSelected : public view_listener_t
{
	bool handleEvent(const LLSD& userdata)
	{
		bool new_value = !(LLSelectMgr::getInstance()->getSelection()->isEmpty());
		return new_value;
	}
};

class LLSomethingSelectedNoHUD : public view_listener_t
{
	bool handleEvent(const LLSD& userdata)
	{
		LLObjectSelectionHandle selection = LLSelectMgr::getInstance()->getSelection();
		bool new_value = !(selection->isEmpty()) && !(selection->getSelectType() == SELECT_TYPE_HUD);
		return new_value;
	}
};

static bool is_editable_selected()
{
// [RLVa:KB] - Checked: 2010-09-28 (RLVa-1.2.1f) | Modified: RLVa-1.0.5a
	// RELEASE-RLVa: [SL-2.2.0] Check that this still isn't called by anything but script actions in the Build menu
	if ( (rlv_handler_t::isEnabled()) && (gRlvAttachmentLocks.hasLockedAttachmentPoint(RLV_LOCK_REMOVE)) )
	{
		LLObjectSelectionHandle hSelection = LLSelectMgr::getInstance()->getSelection();

		// NOTE: this is called for 5 different menu items so we'll trade accuracy for efficiency and only
		//       examine root nodes (LLToolsSelectedScriptAction::handleEvent() will catch what we miss)
		RlvSelectHasLockedAttach f;
		if ( (hSelection->isAttachment()) && (hSelection->getFirstRootNode(&f)) )
		{
			return false;
		}
	}
// [/RLVa:KB]

	return (LLSelectMgr::getInstance()->getSelection()->getFirstEditableObject() != NULL);
}

class LLEditableSelected : public view_listener_t
{
	bool handleEvent(const LLSD& userdata)
	{
		return is_editable_selected();
	}
};

class LLEditableSelectedMono : public view_listener_t
{
	bool handleEvent(const LLSD& userdata)
	{
		bool new_value = false;
		LLViewerRegion* region = gAgent.getRegion();
		if(region && gMenuHolder)
		{
			bool have_cap = (! region->getCapability("UpdateScriptTask").empty());
			new_value = is_editable_selected() && have_cap;
		}
		return new_value;
	}
};

bool enable_object_take_copy()
{
	bool all_valid = false;
	if (LLSelectMgr::getInstance())
	{
		if (!LLSelectMgr::getInstance()->getSelection()->isEmpty())
		{
		all_valid = true;
#ifndef HACKED_GODLIKE_VIEWER
# ifdef TOGGLE_HACKED_GODLIKE_VIEWER
		if (!LLGridManager::getInstance()->isInSLBeta()
            || !gAgent.isGodlike())
# endif
		{
			struct f : public LLSelectedObjectFunctor
			{
				virtual bool apply(LLViewerObject* obj)
				{
//					return (!obj->permCopy() || obj->isAttachment());
// [RLVa:KB] - Checked: 2010-04-01 (RLVa-1.2.0c) | Modified: RLVa-1.0.0g
					return (!obj->permCopy() || obj->isAttachment()) || 
						( (gRlvHandler.hasBehaviour(RLV_BHVR_UNSIT)) && (isAgentAvatarValid()) && (gAgentAvatarp->getRoot() == obj) );
// [/RLVa:KB]
				}
			} func;
			const bool firstonly = true;
			bool any_invalid = LLSelectMgr::getInstance()->getSelection()->applyToRootObjects(&func, firstonly);
			all_valid = !any_invalid;
		}
#endif // HACKED_GODLIKE_VIEWER
		}
	}

	return all_valid;
}


class LLHasAsset : public LLInventoryCollectFunctor
{
public:
	LLHasAsset(const LLUUID& id) : mAssetID(id), mHasAsset(FALSE) {}
	virtual ~LLHasAsset() {}
	virtual bool operator()(LLInventoryCategory* cat,
							LLInventoryItem* item);
	BOOL hasAsset() const { return mHasAsset; }

protected:
	LLUUID mAssetID;
	BOOL mHasAsset;
};

bool LLHasAsset::operator()(LLInventoryCategory* cat,
							LLInventoryItem* item)
{
	if(item && item->getAssetUUID() == mAssetID)
	{
		mHasAsset = TRUE;
	}
	return FALSE;
}


BOOL enable_save_into_task_inventory(void*)
{
	LLSelectNode* node = LLSelectMgr::getInstance()->getSelection()->getFirstRootNode();
	if(node && (node->mValid) && (!node->mFromTaskID.isNull()))
	{
		// *TODO: check to see if the fromtaskid object exists.
		LLViewerObject* obj = node->getObject();
		if( obj && !obj->isAttachment() )
		{
			return TRUE;
		}
	}
	return FALSE;
}

class LLToolsEnableSaveToObjectInventory : public view_listener_t
{
	bool handleEvent(const LLSD& userdata)
	{
		bool new_value = enable_save_into_task_inventory(NULL);
		return new_value;
	}
};

class LLToggleHowTo : public view_listener_t
{
	bool handleEvent(const LLSD& userdata)
	{
		LLFloaterWebContent::Params p;
		std::string url = gSavedSettings.getString("HowToHelpURL");
		p.url = LLWeb::expandURLSubstitutions(url, LLSD());
		p.show_chrome = false;
		p.target = "__help_how_to";
		p.show_page_title = false;
		p.preferred_media_size = LLRect(0, 460, 335, 0);

		LLFloaterReg::toggleInstanceOrBringToFront("how_to", p);
		return true;
	}
};

class LLViewEnableMouselook : public view_listener_t
{
	bool handleEvent(const LLSD& userdata)
	{
		// You can't go directly from customize avatar to mouselook.
		// TODO: write code with appropriate dialogs to handle this transition.
		bool new_value = (CAMERA_MODE_CUSTOMIZE_AVATAR != gAgentCamera.getCameraMode() && !gSavedSettings.getBOOL("FreezeTime"));
		return new_value;
	}
};

class LLToolsEnableToolNotPie : public view_listener_t
{
	bool handleEvent(const LLSD& userdata)
	{
		bool new_value = ( LLToolMgr::getInstance()->getBaseTool() != LLToolPie::getInstance() );
		return new_value;
	}
};

class LLWorldEnableCreateLandmark : public view_listener_t
{
	bool handleEvent(const LLSD& userdata)
	{
//		return !LLLandmarkActions::landmarkAlreadyExists();
// [RLVa:KB] - Checked: 2010-09-28 (RLVa-1.4.5) | Added: RLVa-1.2.1
		return (!LLLandmarkActions::landmarkAlreadyExists()) && (!gRlvHandler.hasBehaviour(RLV_BHVR_SHOWLOC));
// [/RLVa:KB]
	}
};

class LLWorldEnableSetHomeLocation : public view_listener_t
{
	bool handleEvent(const LLSD& userdata)
	{
		bool new_value = gAgent.isGodlike() || 
			(gAgent.getRegion() && gAgent.getRegion()->getAllowSetHome());
		return new_value;
	}
};

class LLWorldEnableTeleportHome : public view_listener_t
{
	bool handleEvent(const LLSD& userdata)
	{
		LLViewerRegion* regionp = gAgent.getRegion();
		bool agent_on_prelude = (regionp && regionp->isPrelude());
		bool enable_teleport_home = gAgent.isGodlike() || !agent_on_prelude;
// [RLVa:KB] - Checked: 2010-09-28 (RLVa-1.2.1f) | Modified: RLVa-1.2.1f
		enable_teleport_home &= 
			(!rlv_handler_t::isEnabled()) || ((!gRlvHandler.hasBehaviour(RLV_BHVR_TPLM)) && (!gRlvHandler.hasBehaviour(RLV_BHVR_TPLOC)));
// [/RLVa:KB]
		return enable_teleport_home;
	}
};

BOOL enable_god_full(void*)
{
	return gAgent.getGodLevel() >= GOD_FULL;
}

BOOL enable_god_liaison(void*)
{
	return gAgent.getGodLevel() >= GOD_LIAISON;
}

bool is_god_customer_service()
{
	return gAgent.getGodLevel() >= GOD_CUSTOMER_SERVICE;
}

BOOL enable_god_basic(void*)
{
	return gAgent.getGodLevel() > GOD_NOT;
}


void toggle_show_xui_names(void *)
{
	gSavedSettings.setBOOL("DebugShowXUINames", !gSavedSettings.getBOOL("DebugShowXUINames"));
}

BOOL check_show_xui_names(void *)
{
	return gSavedSettings.getBOOL("DebugShowXUINames");
}

// <FS:Ansariel> FIRE-304: Option to exclude group owned objects
class FSToolSelectIncludeGroupOwned : public view_listener_t
{
	bool handleEvent(const LLSD& userdata)
	{
		BOOL cur_val = gSavedSettings.getBOOL("FSSelectIncludeGroupOwned");

		gSavedSettings.setBOOL("FSSelectIncludeGroupOwned", ! cur_val );

		return true;
	}
};
// </FS:Ansariel>

// <FS:CR> Resync Animations
class FSToolsResyncAnimations : public view_listener_t
{
	bool handleEvent(const LLSD& userdata)
	{
		for (U32 i = 0; i < gObjectList.getNumObjects(); i++)
		{
			LLViewerObject* object = gObjectList.getObject(i);
			if (object &&
				object->isAvatar())
			{
				LLVOAvatar* avatarp = (LLVOAvatar*)object;
				if (avatarp)
				{
					for (LLVOAvatar::AnimIterator anim_it = avatarp->mPlayingAnimations.begin();
						 anim_it != avatarp->mPlayingAnimations.end();
						 anim_it++)
					{
						avatarp->stopMotion(anim_it->first, TRUE);
						avatarp->startMotion(anim_it->first);
					}
				}
			}
		}
		return true;
	}
};
// </FS:CR> Resync Animations

// <FS:CR> FIRE-4345: Undeform
class FSToolsUndeform : public view_listener_t
{
	bool handleEvent(const LLSD& userdata)
	{
		FSPose::getInstance()->setPose(gSavedSettings.getString("FSUndeformUUID"), false);
		gAgentAvatarp->updateVisualParams();
		
		return true;
	}
};
// </FS:CR> FIRE-4345: Undeform

// <FS:CR> Stream list import/export
class FSStreamListExportXML :public view_listener_t
{
	bool handleEvent(const LLSD& userdata)
	{
		LLFilePicker& file_picker = LLFilePicker::instance();
		if(file_picker.getSaveFile(LLFilePicker::FFSAVE_XML, LLDir::getScrubbedFileName("stream_list.xml")))
		{
			std::string filename = file_picker.getFirstFile();
			llofstream export_file(filename);
			LLSDSerialize::toPrettyXML(gSavedSettings.getLLSD("FSStreamList"), export_file);
			export_file.close();
			LLSD args;
			args["FILENAME"] = filename;
			LLNotificationsUtil::add("StreamListExportSuccess", args);
		}
		else
			llinfos << "User closed the filepicker. Aborting!" << llendl;

		return true;
	}
};

class FSStreamListImportXML :public view_listener_t
{
	bool handleEvent(const LLSD& userdata)
	{
		LLFilePicker& file_picker = LLFilePicker::instance();
		if(file_picker.getOpenFile(LLFilePicker::FFLOAD_XML))
		{
			std::string filename = file_picker.getFirstFile();
			llifstream stream_list(filename);
			if(!stream_list.is_open())
			{
				llwarns << "Couldn't open the xml file for reading. Aborting import!" << llendl;
				return true;
			}
			LLSD stream_data;
			if(LLSDSerialize::fromXML(stream_data, stream_list) >= 1)
			{
				gSavedSettings.setLLSD("FSStreamList", stream_data);
				LLNotificationsUtil::add("StreamListImportSuccess");
			}
			stream_list.close();
		}
		
		return true;
	}
};
// </FS:CR> Stream list import/export

class LLToolsSelectOnlyMyObjects : public view_listener_t
{
	bool handleEvent(const LLSD& userdata)
	{
		BOOL cur_val = gSavedSettings.getBOOL("SelectOwnedOnly");

		gSavedSettings.setBOOL("SelectOwnedOnly", ! cur_val );

		return true;
	}
};

class LLToolsSelectOnlyMovableObjects : public view_listener_t
{
	bool handleEvent(const LLSD& userdata)
	{
		BOOL cur_val = gSavedSettings.getBOOL("SelectMovableOnly");

		gSavedSettings.setBOOL("SelectMovableOnly", ! cur_val );

		return true;
	}
};

class LLToolsSelectBySurrounding : public view_listener_t
{
	bool handleEvent(const LLSD& userdata)
	{
		LLSelectMgr::sRectSelectInclusive = !LLSelectMgr::sRectSelectInclusive;

		gSavedSettings.setBOOL("RectangleSelectInclusive", LLSelectMgr::sRectSelectInclusive);
		return true;
	}
};

class LLToolsShowHiddenSelection : public view_listener_t
{
	bool handleEvent(const LLSD& userdata)
	{
		// TomY TODO Merge these
		LLSelectMgr::sRenderHiddenSelections = !LLSelectMgr::sRenderHiddenSelections;

		gSavedSettings.setBOOL("RenderHiddenSelections", LLSelectMgr::sRenderHiddenSelections);
		return true;
	}
};

class LLToolsShowSelectionLightRadius : public view_listener_t
{
	bool handleEvent(const LLSD& userdata)
	{
		// TomY TODO merge these
		LLSelectMgr::sRenderLightRadius = !LLSelectMgr::sRenderLightRadius;

		gSavedSettings.setBOOL("RenderLightRadius", LLSelectMgr::sRenderLightRadius);
		return true;
	}
};

class LLToolsEditLinkedParts : public view_listener_t
{
	bool handleEvent(const LLSD& userdata)
	{
		BOOL select_individuals = !gSavedSettings.getBOOL("EditLinkedParts");
		gSavedSettings.setBOOL( "EditLinkedParts", select_individuals );
		if (select_individuals)
		{
			LLSelectMgr::getInstance()->demoteSelectionToIndividuals();
		}
		else
		{
			LLSelectMgr::getInstance()->promoteSelectionToRoot();
		}
		return true;
	}
};

void reload_vertex_shader(void *)
{
	//THIS WOULD BE AN AWESOME PLACE TO RELOAD SHADERS... just a thought	- DaveP
}

void handle_dump_avatar_local_textures(void*)
{
	gAgentAvatarp->dumpLocalTextures();
}

void handle_dump_timers()
{
	LLFastTimer::dumpCurTimes();
}

void handle_debug_avatar_textures(void*)
{
	LLViewerObject* objectp = LLSelectMgr::getInstance()->getSelection()->getPrimaryObject();
	if (objectp)
	{
		LLFloaterReg::showInstance( "avatar_textures", LLSD(objectp->getID()) );
	}
}

void handle_grab_baked_texture(void* data)
{
	EBakedTextureIndex baked_tex_index = (EBakedTextureIndex)((intptr_t)data);
	if (!isAgentAvatarValid()) return;

	const LLUUID& asset_id = gAgentAvatarp->grabBakedTexture(baked_tex_index);
	LL_INFOS("texture") << "Adding baked texture " << asset_id << " to inventory." << llendl;
	LLAssetType::EType asset_type = LLAssetType::AT_TEXTURE;
	LLInventoryType::EType inv_type = LLInventoryType::IT_TEXTURE;
	const LLUUID folder_id = gInventory.findCategoryUUIDForType(LLFolderType::assetTypeToFolderType(asset_type));
	if(folder_id.notNull())
	{
		std::string name;
		name = "Baked " + LLAvatarAppearanceDictionary::getInstance()->getBakedTexture(baked_tex_index)->mNameCapitalized + " Texture";

		LLUUID item_id;
		item_id.generate();
		LLPermissions perm;
		perm.init(gAgentID,
				  gAgentID,
				  LLUUID::null,
				  LLUUID::null);
		U32 next_owner_perm = PERM_MOVE | PERM_TRANSFER;
		perm.initMasks(PERM_ALL,
					   PERM_ALL,
					   PERM_NONE,
					   PERM_NONE,
					   next_owner_perm);
		time_t creation_date_now = time_corrected();
		LLPointer<LLViewerInventoryItem> item
			= new LLViewerInventoryItem(item_id,
										folder_id,
										perm,
										asset_id,
										asset_type,
										inv_type,
										name,
										LLStringUtil::null,
										LLSaleInfo::DEFAULT,
										LLInventoryItemFlags::II_FLAGS_NONE,
										creation_date_now);

		item->updateServer(TRUE);
		gInventory.updateItem(item);
		gInventory.notifyObservers();

		// Show the preview panel for textures to let
		// user know that the image is now in inventory.
		LLInventoryPanel *active_panel = LLInventoryPanel::getActiveInventoryPanel();
		if(active_panel)
		{
			LLFocusableElement* focus_ctrl = gFocusMgr.getKeyboardFocus();

			active_panel->setSelection(item_id, TAKE_FOCUS_NO);
			active_panel->openSelected();
			//LLFloaterInventory::dumpSelectionInformation((void*)view);
			// restore keyboard focus
			gFocusMgr.setKeyboardFocus(focus_ctrl);
		}
	}
	else
	{
		llwarns << "Can't find a folder to put it in" << llendl;
	}
}

BOOL enable_grab_baked_texture(void* data)
{
	EBakedTextureIndex index = (EBakedTextureIndex)((intptr_t)data);
	if (isAgentAvatarValid())
	{
		return gAgentAvatarp->canGrabBakedTexture(index);
	}
	return FALSE;
}

// Returns a pointer to the avatar give the UUID of the avatar OR of an attachment the avatar is wearing.
// Returns NULL on failure.
LLVOAvatar* find_avatar_from_object( LLViewerObject* object )
{
	if (object)
	{
		if( object->isAttachment() )
		{
			do
			{
				object = (LLViewerObject*) object->getParent();
			}
			while( object && !object->isAvatar() );
		}
		else if( !object->isAvatar() )
		{
			object = NULL;
		}
	}

	return (LLVOAvatar*) object;
}


// Returns a pointer to the avatar give the UUID of the avatar OR of an attachment the avatar is wearing.
// Returns NULL on failure.
LLVOAvatar* find_avatar_from_object( const LLUUID& object_id )
{
	return find_avatar_from_object( gObjectList.findObject(object_id) );
}


void handle_disconnect_viewer(void *)
{
	LLAppViewer::instance()->forceDisconnect(LLTrans::getString("TestingDisconnect"));
}

void force_error_breakpoint(void *)
{
    LLAppViewer::instance()->forceErrorBreakpoint();
}

void force_error_llerror(void *)
{
    LLAppViewer::instance()->forceErrorLLError();
}

void force_error_bad_memory_access(void *)
{
    LLAppViewer::instance()->forceErrorBadMemoryAccess();
}

void force_error_infinite_loop(void *)
{
    LLAppViewer::instance()->forceErrorInfiniteLoop();
}

void force_error_software_exception(void *)
{
    LLAppViewer::instance()->forceErrorSoftwareException();
}

void force_error_driver_crash(void *)
{
    LLAppViewer::instance()->forceErrorDriverCrash();
}

class LLToolsUseSelectionForGrid : public view_listener_t
{
	bool handleEvent(const LLSD& userdata)
	{
		LLSelectMgr::getInstance()->clearGridObjects();
		struct f : public LLSelectedObjectFunctor
		{
			virtual bool apply(LLViewerObject* objectp)
			{
				LLSelectMgr::getInstance()->addGridObject(objectp);
				return true;
			}
		} func;
		LLSelectMgr::getInstance()->getSelection()->applyToRootObjects(&func);
		LLSelectMgr::getInstance()->setGridMode(GRID_MODE_REF_OBJECT);
		LLFloaterTools::setGridMode((S32)GRID_MODE_REF_OBJECT);
		return true;
	}
};

void handle_test_load_url(void*)
{
	LLWeb::loadURL("");
	LLWeb::loadURL("hacker://www.google.com/");
	LLWeb::loadURL("http");
	LLWeb::loadURL("http://www.google.com/");
}

//
// LLViewerMenuHolderGL
//
static LLDefaultChildRegistry::Register<LLViewerMenuHolderGL> r("menu_holder");

LLViewerMenuHolderGL::LLViewerMenuHolderGL(const LLViewerMenuHolderGL::Params& p)
: LLMenuHolderGL(p)
{}

BOOL LLViewerMenuHolderGL::hideMenus()
{
	BOOL handled = FALSE;
	
	if (LLMenuHolderGL::hideMenus())
	{
		LLToolPie::instance().blockClickToWalk();
		handled = TRUE;
	}

	// drop pie menu selection
	mParcelSelection = NULL;
	mObjectSelection = NULL;

	if (gMenuBarView)
	{
		gMenuBarView->clearHoverItem();
		gMenuBarView->resetMenuTrigger();
	}

	return handled;
}

void LLViewerMenuHolderGL::setParcelSelection(LLSafeHandle<LLParcelSelection> selection) 
{ 
	mParcelSelection = selection; 
}

void LLViewerMenuHolderGL::setObjectSelection(LLSafeHandle<LLObjectSelection> selection) 
{ 
	mObjectSelection = selection; 
}


const LLRect LLViewerMenuHolderGL::getMenuRect() const
{
	return LLRect(0, getRect().getHeight() - MENU_BAR_HEIGHT, getRect().getWidth(), STATUS_BAR_HEIGHT);
}

void handle_save_to_xml(void*)
{
	LLFloater* frontmost = gFloaterView->getFrontmost();
	if (!frontmost)
	{
        LLNotificationsUtil::add("NoFrontmostFloater");
		return;
	}

	std::string default_name = "floater_";
	default_name += frontmost->getTitle();
	default_name += ".xml";

	LLStringUtil::toLower(default_name);
	LLStringUtil::replaceChar(default_name, ' ', '_');
	LLStringUtil::replaceChar(default_name, '/', '_');
	LLStringUtil::replaceChar(default_name, ':', '_');
	LLStringUtil::replaceChar(default_name, '"', '_');

	LLFilePicker& picker = LLFilePicker::instance();
	if (picker.getSaveFile(LLFilePicker::FFSAVE_XML, default_name))
	{
		std::string filename = picker.getFirstFile();
		LLUICtrlFactory::getInstance()->saveToXML(frontmost, filename);
	}
}

void handle_load_from_xml(void*)
{
	LLFilePicker& picker = LLFilePicker::instance();
	if (picker.getOpenFile(LLFilePicker::FFLOAD_XML))
	{
		std::string filename = picker.getFirstFile();
		LLFloater* floater = new LLFloater(LLSD());
		floater->buildFromFile(filename);
	}
}

void handle_web_browser_test(const LLSD& param)
{
	std::string url = param.asString();
	if (url.empty())
	{
		url = "about:blank";
	}
	LLWeb::loadURLInternal(url);
}

void handle_web_content_test(const LLSD& param)
{
	std::string url = param.asString();
	LLWeb::loadURLInternal(url);
}

void handle_show_url(const LLSD& param)
{
	std::string url = param.asString();
	if(gSavedSettings.getBOOL("UseExternalBrowser"))
	{
		LLWeb::loadURLExternal(url);
	}
	else
	{
		LLWeb::loadURLInternal(url);
	}

}

void handle_buy_currency_test(void*)
{
	std::string url =
		"http://sarahd-sl-13041.webdev.lindenlab.com/app/lindex/index.php?agent_id=[AGENT_ID]&secure_session_id=[SESSION_ID]&lang=[LANGUAGE]";

	LLStringUtil::format_map_t replace;
	replace["[AGENT_ID]"] = gAgent.getID().asString();
	replace["[SESSION_ID]"] = gAgent.getSecureSessionID().asString();
	replace["[LANGUAGE]"] = LLUI::getLanguage();
	LLStringUtil::format(url, replace);

	llinfos << "buy currency url " << url << llendl;

	LLFloaterReg::showInstance("buy_currency_html", LLSD(url));
}

void handle_rebake_textures(void*)
{
	if (!isAgentAvatarValid()) return;

	// Slam pending upload count to "unstick" things
	bool slam_for_debug = true;
	gAgentAvatarp->forceBakeAllTextures(slam_for_debug);
	if (gAgent.getRegion() && gAgent.getRegion()->getCentralBakeVersion())
	{
		LLAppearanceMgr::instance().requestServerAppearanceUpdate();
	}
}

void toggle_visibility(void* user_data)
{
	LLView* viewp = (LLView*)user_data;
	viewp->setVisible(!viewp->getVisible());
}

BOOL get_visibility(void* user_data)
{
	LLView* viewp = (LLView*)user_data;
	return viewp->getVisible();
}

// TomY TODO: Get rid of these?
class LLViewShowHoverTips : public view_listener_t
{
	bool handleEvent(const LLSD& userdata)
	{
		gSavedSettings.setBOOL("ShowHoverTips", !gSavedSettings.getBOOL("ShowHoverTips"));
		return true;
	}
};

class LLViewCheckShowHoverTips : public view_listener_t
{
	bool handleEvent(const LLSD& userdata)
	{
		bool new_value = gSavedSettings.getBOOL("ShowHoverTips");
		return new_value;
	}
};

// TomY TODO: Get rid of these?
class LLViewHighlightTransparent : public view_listener_t
{
	bool handleEvent(const LLSD& userdata)
	{
//		LLDrawPoolAlpha::sShowDebugAlpha = !LLDrawPoolAlpha::sShowDebugAlpha;
// [RLVa:KB] - Checked: 2010-11-29 (RLVa-1.3.0c) | Modified: RLVa-1.3.0c
		LLDrawPoolAlpha::sShowDebugAlpha = (!LLDrawPoolAlpha::sShowDebugAlpha) && (!gRlvHandler.hasBehaviour(RLV_BHVR_EDIT));
// [/RLVa:KB]
		return true;
	}
};

class LLViewCheckHighlightTransparent : public view_listener_t
{
	bool handleEvent(const LLSD& userdata)
	{
		bool new_value = LLDrawPoolAlpha::sShowDebugAlpha;
		return new_value;
	}
};

class LLViewBeaconWidth : public view_listener_t
{
	bool handleEvent(const LLSD& userdata)
	{
		std::string width = userdata.asString();
		if(width == "1")
		{
			gSavedSettings.setS32("DebugBeaconLineWidth", 1);
		}
		else if(width == "4")
		{
			gSavedSettings.setS32("DebugBeaconLineWidth", 4);
		}
		else if(width == "16")
		{
			gSavedSettings.setS32("DebugBeaconLineWidth", 16);
		}
		else if(width == "32")
		{
			gSavedSettings.setS32("DebugBeaconLineWidth", 32);
		}

		return true;
	}
};


class LLViewToggleBeacon : public view_listener_t
{
	bool handleEvent(const LLSD& userdata)
	{
		std::string beacon = userdata.asString();
		if (beacon == "scriptsbeacon")
		{
			LLPipeline::toggleRenderScriptedBeacons(NULL);
			gSavedSettings.setBOOL( "scriptsbeacon", LLPipeline::getRenderScriptedBeacons(NULL) );
			// toggle the other one off if it's on
			if (LLPipeline::getRenderScriptedBeacons(NULL) && LLPipeline::getRenderScriptedTouchBeacons(NULL))
			{
				LLPipeline::toggleRenderScriptedTouchBeacons(NULL);
				gSavedSettings.setBOOL( "scripttouchbeacon", LLPipeline::getRenderScriptedTouchBeacons(NULL) );
			}
		}
		else if (beacon == "physicalbeacon")
		{
			LLPipeline::toggleRenderPhysicalBeacons(NULL);
			gSavedSettings.setBOOL( "physicalbeacon", LLPipeline::getRenderPhysicalBeacons(NULL) );
		}
		else if (beacon == "moapbeacon")
		{
			LLPipeline::toggleRenderMOAPBeacons(NULL);
			gSavedSettings.setBOOL( "moapbeacon", LLPipeline::getRenderMOAPBeacons(NULL) );
		}
		else if (beacon == "soundsbeacon")
		{
			LLPipeline::toggleRenderSoundBeacons(NULL);
			gSavedSettings.setBOOL( "soundsbeacon", LLPipeline::getRenderSoundBeacons(NULL) );
		}
		else if (beacon == "particlesbeacon")
		{
			LLPipeline::toggleRenderParticleBeacons(NULL);
			gSavedSettings.setBOOL( "particlesbeacon", LLPipeline::getRenderParticleBeacons(NULL) );
		}
		else if (beacon == "scripttouchbeacon")
		{
			LLPipeline::toggleRenderScriptedTouchBeacons(NULL);
			gSavedSettings.setBOOL( "scripttouchbeacon", LLPipeline::getRenderScriptedTouchBeacons(NULL) );
			// toggle the other one off if it's on
			if (LLPipeline::getRenderScriptedBeacons(NULL) && LLPipeline::getRenderScriptedTouchBeacons(NULL))
			{
				LLPipeline::toggleRenderScriptedBeacons(NULL);
				gSavedSettings.setBOOL( "scriptsbeacon", LLPipeline::getRenderScriptedBeacons(NULL) );
			}
		}
		else if (beacon == "renderbeacons")
		{
			LLPipeline::toggleRenderBeacons(NULL);
			gSavedSettings.setBOOL( "renderbeacons", LLPipeline::getRenderBeacons(NULL) );
			// toggle the other one on if it's not
			if (!LLPipeline::getRenderBeacons(NULL) && !LLPipeline::getRenderHighlights(NULL))
			{
				LLPipeline::toggleRenderHighlights(NULL);
				gSavedSettings.setBOOL( "renderhighlights", LLPipeline::getRenderHighlights(NULL) );
			}
		}
		else if (beacon == "renderhighlights")
		{
			LLPipeline::toggleRenderHighlights(NULL);
			gSavedSettings.setBOOL( "renderhighlights", LLPipeline::getRenderHighlights(NULL) );
			// toggle the other one on if it's not
			if (!LLPipeline::getRenderBeacons(NULL) && !LLPipeline::getRenderHighlights(NULL))
			{
				LLPipeline::toggleRenderBeacons(NULL);
				gSavedSettings.setBOOL( "renderbeacons", LLPipeline::getRenderBeacons(NULL) );
			}
		}

		return true;
	}
};

class LLViewCheckBeaconEnabled : public view_listener_t
{
	bool handleEvent(const LLSD& userdata)
	{
		std::string beacon = userdata.asString();
		bool new_value = false;
		if (beacon == "scriptsbeacon")
		{
			new_value = gSavedSettings.getBOOL( "scriptsbeacon");
			LLPipeline::setRenderScriptedBeacons(new_value);
		}
		else if (beacon == "moapbeacon")
		{
			new_value = gSavedSettings.getBOOL( "moapbeacon");
			LLPipeline::setRenderMOAPBeacons(new_value);
		}
		else if (beacon == "physicalbeacon")
		{
			new_value = gSavedSettings.getBOOL( "physicalbeacon");
			LLPipeline::setRenderPhysicalBeacons(new_value);
		}
		else if (beacon == "soundsbeacon")
		{
			new_value = gSavedSettings.getBOOL( "soundsbeacon");
			LLPipeline::setRenderSoundBeacons(new_value);
		}
		else if (beacon == "particlesbeacon")
		{
			new_value = gSavedSettings.getBOOL( "particlesbeacon");
			LLPipeline::setRenderParticleBeacons(new_value);
		}
		else if (beacon == "scripttouchbeacon")
		{
			new_value = gSavedSettings.getBOOL( "scripttouchbeacon");
			LLPipeline::setRenderScriptedTouchBeacons(new_value);
		}
		else if (beacon == "renderbeacons")
		{
			new_value = gSavedSettings.getBOOL( "renderbeacons");
			LLPipeline::setRenderBeacons(new_value);
		}
		else if (beacon == "renderhighlights")
		{
			new_value = gSavedSettings.getBOOL( "renderhighlights");
			LLPipeline::setRenderHighlights(new_value);
		}
		return new_value;
	}
};

class LLViewToggleRenderType : public view_listener_t
{
	bool handleEvent(const LLSD& userdata)
	{
		std::string type = userdata.asString();
		if (type == "hideparticles")
		{
			LLPipeline::toggleRenderType(LLPipeline::RENDER_TYPE_PARTICLES);
			gPipeline.sRenderParticles = gPipeline.hasRenderType(LLPipeline::RENDER_TYPE_PARTICLES);
		}
		return true;
	}
};

class LLViewCheckRenderType : public view_listener_t
{
	bool handleEvent(const LLSD& userdata)
	{
		std::string type = userdata.asString();
		bool new_value = false;
		if (type == "hideparticles")
		{
			new_value = LLPipeline::toggleRenderTypeControlNegated((void *)LLPipeline::RENDER_TYPE_PARTICLES);
		}
		return new_value;
	}
};

class LLViewStatusAway : public view_listener_t
{
	bool handleEvent(const LLSD& userdata)
	{
		return (gAgent.isInitialized() && gAgent.getAFK());
	}
};

class LLViewStatusDoNotDisturb : public view_listener_t
{
	bool handleEvent(const LLSD& userdata)
	{
		return (gAgent.isInitialized() && gAgent.isDoNotDisturb());
	}
};

class LLViewShowHUDAttachments : public view_listener_t
{
	bool handleEvent(const LLSD& userdata)
	{
// [RLVa:KB] - Checked: 2010-04-19 (RLVa-1.2.1a) | Modified: RLVa-1.0.0c
		if ( (rlv_handler_t::isEnabled()) && (gRlvAttachmentLocks.hasLockedHUD()) && (LLPipeline::sShowHUDAttachments) )
			return true;
// [/RLVa:KB]

		LLPipeline::sShowHUDAttachments = !LLPipeline::sShowHUDAttachments;
		return true;
	}
};

class LLViewCheckHUDAttachments : public view_listener_t
{
	bool handleEvent(const LLSD& userdata)
	{
		bool new_value = LLPipeline::sShowHUDAttachments;
		return new_value;
	}
};

class LLEditEnableTakeOff : public view_listener_t
{
	bool handleEvent(const LLSD& userdata)
	{
		std::string clothing = userdata.asString();
		LLWearableType::EType type = LLWearableType::typeNameToType(clothing);
//		if (type >= LLWearableType::WT_SHAPE && type < LLWearableType::WT_COUNT)
// [RLVa:KB] - Checked: 2010-03-20 (RLVa-1.2.0c) | Modified: RLVa-1.2.0a
		// NOTE: see below - enable if there is at least one wearable on this type that can be removed
		if ( (type >= LLWearableType::WT_SHAPE && type < LLWearableType::WT_COUNT) && 
			 ((!rlv_handler_t::isEnabled()) || (gRlvWearableLocks.canRemove(type))) )
// [/RLVa:KB]
		{
			return LLAgentWearables::selfHasWearable(type);
		}
		return false;
	}
};

class LLEditTakeOff : public view_listener_t
{
	bool handleEvent(const LLSD& userdata)
	{
		std::string clothing = userdata.asString();
		if (clothing == "all")
			LLAppearanceMgr::instance().removeAllClothesFromAvatar();
		else
		{
			LLWearableType::EType type = LLWearableType::typeNameToType(clothing);
			if (type >= LLWearableType::WT_SHAPE 
				&& type < LLWearableType::WT_COUNT
				&& (gAgentWearables.getWearableCount(type) > 0))
			{
				// MULTI-WEARABLES: assuming user wanted to remove top shirt.
				U32 wearable_index = gAgentWearables.getWearableCount(type) - 1;

// [RLVa:KB] - Checked: 2010-06-09 (RLVa-1.2.0g) | Added: RLVa-1.2.0g
				if ( (rlv_handler_t::isEnabled()) && (gRlvWearableLocks.hasLockedWearable(type)) )
				{
					// We'll use the first wearable we come across that can be removed (moving from top to bottom)
					for (; wearable_index >= 0; wearable_index--)
					{
						const LLViewerWearable* pWearable = gAgentWearables.getViewerWearable(type, wearable_index);
						if (!gRlvWearableLocks.isLockedWearable(pWearable))
							break;
					}
					if (wearable_index < 0)
						return true;	// No wearable found that can be removed
				}
// [/RLVa:KB]

				LLUUID item_id = gAgentWearables.getWearableItemID(type,wearable_index);
				LLAppearanceMgr::instance().removeItemFromAvatar(item_id);
			}
				
		}
		return true;
	}
};

class LLToolsSelectTool : public view_listener_t
{
	bool handleEvent(const LLSD& userdata)
	{
		std::string tool_name = userdata.asString();
		if (tool_name == "focus")
		{
			LLToolMgr::getInstance()->getCurrentToolset()->selectToolByIndex(1);
		}
		else if (tool_name == "move")
		{
			LLToolMgr::getInstance()->getCurrentToolset()->selectToolByIndex(2);
		}
		else if (tool_name == "edit")
		{
			LLToolMgr::getInstance()->getCurrentToolset()->selectToolByIndex(3);
		}
		else if (tool_name == "create")
		{
			LLToolMgr::getInstance()->getCurrentToolset()->selectToolByIndex(4);
		}
		else if (tool_name == "land")
		{
			LLToolMgr::getInstance()->getCurrentToolset()->selectToolByIndex(5);
		}
		return true;
	}
};

/// WINDLIGHT callbacks
class LLWorldEnvSettings : public view_listener_t
{	
	bool handleEvent(const LLSD& userdata)
	{
// [RLVa:KB] - Checked: 2010-03-18 (RLVa-1.2.0a) | Modified: RLVa-1.0.0g
		if (gRlvHandler.hasBehaviour(RLV_BHVR_SETENV))
			return true;
// [/RLVa:KB]

		std::string tod = userdata.asString();
		
		if (tod == "editor")
		{
			LLFloaterReg::toggleInstance("env_settings");
			return true;
		}

		if (tod == "sunrise")
		{
			LLEnvManagerNew::instance().setUseSkyPreset("Sunrise");
		}
		else if (tod == "noon")
		{
			LLEnvManagerNew::instance().setUseSkyPreset("Midday");
		}
		else if (tod == "sunset")
		{
			LLEnvManagerNew::instance().setUseSkyPreset("Sunset");
		}
		else if (tod == "midnight")
		{
			LLEnvManagerNew::instance().setUseSkyPreset("Midnight");
		}
// [RLVa:KB] - Checked: 2011-09-03 (RLVa-1.4.1a) | Added: RLVa-1.4.1a
		else if ("default" == tod)
		{
			LLEnvManagerNew::instance().setUseRegionSettings(true);
		}
// [/RLVa:KB]
		else
		{
			LLEnvManagerNew &envmgr = LLEnvManagerNew::instance();
			// reset all environmental settings to track the region defaults, make this reset 'sticky' like the other sun settings.
			bool use_fixed_sky = false;
			bool use_region_settings = true;
			envmgr.setUserPrefs(envmgr.getWaterPresetName(),
					    envmgr.getSkyPresetName(),
					    envmgr.getDayCycleName(),
					    use_fixed_sky, use_region_settings);
		}

		return true;
	}
};

class LLWorldEnvPreset : public view_listener_t
{
	bool handleEvent(const LLSD& userdata)
	{
		std::string item = userdata.asString();

		if (item == "new_water")
		{
			LLFloaterReg::showInstance("env_edit_water", "new");
		}
		else if (item == "edit_water")
		{
			LLFloaterReg::showInstance("env_edit_water", "edit");
		}
		else if (item == "delete_water")
		{
			LLFloaterReg::showInstance("env_delete_preset", "water");
		}
		else if (item == "new_sky")
		{
			LLFloaterReg::showInstance("env_edit_sky", "new");
		}
		else if (item == "edit_sky")
		{
			LLFloaterReg::showInstance("env_edit_sky", "edit");
		}
		else if (item == "delete_sky")
		{
			LLFloaterReg::showInstance("env_delete_preset", "sky");
		}
		else if (item == "new_day_cycle")
		{
			LLFloaterReg::showInstance("env_edit_day_cycle", "new");
		}
		else if (item == "edit_day_cycle")
		{
			LLFloaterReg::showInstance("env_edit_day_cycle", "edit");
		}
		else if (item == "delete_day_cycle")
		{
			LLFloaterReg::showInstance("env_delete_preset", "day_cycle");
		}
		else
		{
			llwarns << "Unknown item selected" << llendl;
		}

		return true;
	}
};

class LLWorldEnableEnvPreset : public view_listener_t
{
	bool handleEvent(const LLSD& userdata)
	{
		std::string item = userdata.asString();

		if (item == "delete_water")
		{
			LLWaterParamManager::preset_name_list_t user_waters;
			LLWaterParamManager::instance().getUserPresetNames(user_waters);
			return !user_waters.empty();
		}
		else if (item == "delete_sky")
		{
			LLWLParamManager::preset_name_list_t user_skies;
			LLWLParamManager::instance().getUserPresetNames(user_skies);
			return !user_skies.empty();
		}
		else if (item == "delete_day_cycle")
		{
			LLDayCycleManager::preset_name_list_t user_days;
			LLDayCycleManager::instance().getUserPresetNames(user_days);
			return !user_days.empty();
		}
		else
		{
			llwarns << "Unknown item" << llendl;
		}

		return false;
	}
};


/// Post-Process callbacks
class LLWorldPostProcess : public view_listener_t
{
	bool handleEvent(const LLSD& userdata)
	{
		LLFloaterReg::showInstance("env_post_process");
		return true;
	}
};

void handle_flush_name_caches()
{
	LLAvatarNameCache::cleanupClass();
	if (gCacheName) gCacheName->clear();
}

class LLUploadCostCalculator : public view_listener_t
{
	std::string mCostStr;

	bool handleEvent(const LLSD& userdata)
	{
		std::string menu_name = userdata.asString();
		// AW:this fights the update in llviewermessage
		calculateCost();// <FS:AW opensim currency support>
		gMenuHolder->childSetLabelArg(menu_name, "[COST]", mCostStr);

		return true;
	}

	void calculateCost();

public:
	LLUploadCostCalculator()
	{
// <FS:AW opensim currency support> we don't know the costs yet
//		calculateCost();
// </FS:AW opensim currency support>
	}
};

void handle_voice_morphing_subscribe()
{
	LLWeb::loadURLExternal(LLTrans::getString("voice_morphing_url"));
}

class LLToggleUIHints : public view_listener_t
{
	bool handleEvent(const LLSD& userdata)
	{
		bool ui_hints_enabled = gSavedSettings.getBOOL("EnableUIHints");
		// toggle
		ui_hints_enabled = !ui_hints_enabled;
		gSavedSettings.setBOOL("EnableUIHints", ui_hints_enabled);
		return true;
	}
};

void LLUploadCostCalculator::calculateCost()
{
// <FS:AW opensim currency support>
// 	S32 upload_cost = LLGlobalEconomy::Singleton::getInstance()->getPriceUpload();
// 
// 	// getPriceUpload() returns -1 if no data available yet.
// 	if(upload_cost >= 0)
// 	{
// 		mCostStr = llformat("%d", upload_cost);
// 	}
// 	else
// 	{
// 		mCostStr = llformat("%d", gSavedSettings.getU32("DefaultUploadCost"));
// 	}

	// \0/ Copypasta! See llviewermessage, llviewermenu and llpanelmaininventory
	S32 cost = LLGlobalEconomy::Singleton::getInstance()->getPriceUpload();
	std::string upload_cost;
#ifdef OPENSIM // <FS:AW optional opensim support>
	bool in_opensim = LLGridManager::getInstance()->isInOpenSim();
	if(in_opensim)
	{
		upload_cost = cost > 0 ? llformat("%s%d", "L$", cost) : LLTrans::getString("free");
	}
	else
#endif // OPENSIM // <FS:AW optional opensim support>
	{
		upload_cost = cost > 0 ? llformat("%s%d", "L$", cost) : llformat("%d", gSavedSettings.getU32("DefaultUploadCost"));
	}

	mCostStr = upload_cost;
// </FS:AW opensim currency support>
}

void show_navbar_context_menu(LLView* ctrl, S32 x, S32 y)
{
	static LLMenuGL*	show_navbar_context_menu = LLUICtrlFactory::getInstance()->createFromFile<LLMenuGL>("menu_hide_navbar.xml",
			gMenuHolder, LLViewerMenuHolderGL::child_registry_t::instance());
	if(gMenuHolder->hasVisibleMenu())
	{
		gMenuHolder->hideMenus();
	}
	show_navbar_context_menu->buildDrawLabels();
	show_navbar_context_menu->updateParent(LLMenuGL::sMenuContainer);
	LLMenuGL::showPopup(ctrl, show_navbar_context_menu, x, y);
}

void show_topinfobar_context_menu(LLView* ctrl, S32 x, S32 y)
{
	static LLMenuGL* show_topbarinfo_context_menu = LLUICtrlFactory::getInstance()->createFromFile<LLMenuGL>("menu_topinfobar.xml",
			gMenuHolder, LLViewerMenuHolderGL::child_registry_t::instance());

	LLMenuItemGL* landmark_item = show_topbarinfo_context_menu->getChild<LLMenuItemGL>("Landmark");
	if (!LLLandmarkActions::landmarkAlreadyExists())
	{
		landmark_item->setLabel(LLTrans::getString("AddLandmarkNavBarMenu"));
	}
	else
	{
		landmark_item->setLabel(LLTrans::getString("EditLandmarkNavBarMenu"));
	}
// [RLVa:KB] - Checked: 2012-02-07 (RLVa-1.4.5) | Added: RLVa-1.4.5
	landmark_item->setEnabled(!gRlvHandler.hasBehaviour(RLV_BHVR_SHOWLOC));
// [/RLVa:KB]

	if(gMenuHolder->hasVisibleMenu())
	{
		gMenuHolder->hideMenus();
	}

	show_topbarinfo_context_menu->buildDrawLabels();
	show_topbarinfo_context_menu->updateParent(LLMenuGL::sMenuContainer);
	LLMenuGL::showPopup(ctrl, show_topbarinfo_context_menu, x, y);
}

// <FS:Ansariel> For web browser toolbar button
void toggleWebBrowser(const LLSD& sdParam)
{
	if (LLFloaterReg::instanceVisible("web_content"))
	{
		LLFloaterReg::hideInstance("web_content");
	}
	else
	{
		LLWeb::loadURLInternal(sdParam.asString());
	}
}
// </FS:Ansariel> For web browser toolbar button

// <FS:Ansariel> Toggle debug settings floater
void toggleSettingsDebug()
{
	LLFloaterReg::toggleInstance("settings_debug", "all");
}
// </FS:Ansariel> Toggle debug settings floater

// <FS:Ansariel> Toggle teleport history panel directly
void toggleTeleportHistory()
{
	if (gSavedSettings.getBOOL("FSUseStandaloneTeleportHistoryFloater"))
	{
		LLFloaterReg::toggleInstance("fs_teleporthistory");
	}
	else
	{
		if (LLFloaterReg::instanceVisible("places"))
		{
			LLFloaterReg::hideInstance("places");
		}
		else
		{
			LLFloaterSidePanelContainer::showPanel("places", LLSD().with("type", "open_teleport_history_tab"));
		}
	}
}
// </FS:Ansariel> Toggle teleport history panel directly

// <FS:Techwolf Lupindo> export
BOOL enable_export_object()
{
    // <FS:CR> FIRE-9682 - Temporarily disable export by setting (default off)
	//return LLSelectMgr::getInstance()->selectGetAllValid();
    bool allow_export = (LLSelectMgr::getInstance()->selectGetAllValid() && gSavedSettings.getBOOL("FSEnableObjectExports"));
    return allow_export;
    // </FS:CR>
}

class FSObjectExport : public view_listener_t
{
	bool handleEvent( const LLSD& userdata)
	{
		FSExport::getInstance()->exportSelection();
		return true;
	}
};
// </FS:Techwolf Lupindo>

// <FS:Zi> Make sure to call this before any of the UI is set up, so all text editors can
//         pick up the menu properly.
void initialize_edit_menu()
{
	view_listener_t::addMenu(new LLEditUndo(), "Edit.Undo");
	view_listener_t::addMenu(new LLEditRedo(), "Edit.Redo");
	view_listener_t::addMenu(new LLEditCut(), "Edit.Cut");
	view_listener_t::addMenu(new LLEditCopy(), "Edit.Copy");
	view_listener_t::addMenu(new LLEditPaste(), "Edit.Paste");
	view_listener_t::addMenu(new LLEditDelete(), "Edit.Delete");
	view_listener_t::addMenu(new LLEditSelectAll(), "Edit.SelectAll");
	view_listener_t::addMenu(new LLEditDeselect(), "Edit.Deselect");
	view_listener_t::addMenu(new LLEditDuplicate(), "Edit.Duplicate");
	view_listener_t::addMenu(new LLEditTakeOff(), "Edit.TakeOff");
	view_listener_t::addMenu(new LLEditEnableUndo(), "Edit.EnableUndo");
	view_listener_t::addMenu(new LLEditEnableRedo(), "Edit.EnableRedo");
	view_listener_t::addMenu(new LLEditEnableCut(), "Edit.EnableCut");
	view_listener_t::addMenu(new LLEditEnableCopy(), "Edit.EnableCopy");
	view_listener_t::addMenu(new LLEditEnablePaste(), "Edit.EnablePaste");
	view_listener_t::addMenu(new LLEditEnableDelete(), "Edit.EnableDelete");
	view_listener_t::addMenu(new LLEditEnableSelectAll(), "Edit.EnableSelectAll");
	view_listener_t::addMenu(new LLEditEnableDeselect(), "Edit.EnableDeselect");
	view_listener_t::addMenu(new LLEditEnableDuplicate(), "Edit.EnableDuplicate");

}

void initialize_spellcheck_menu()
{
	LLUICtrl::CommitCallbackRegistry::Registrar& commit = LLUICtrl::CommitCallbackRegistry::currentRegistrar();
	LLUICtrl::EnableCallbackRegistry::Registrar& enable = LLUICtrl::EnableCallbackRegistry::currentRegistrar();

	commit.add("SpellCheck.ReplaceWithSuggestion", boost::bind(&handle_spellcheck_replace_with_suggestion, _1, _2));
	enable.add("SpellCheck.VisibleSuggestion", boost::bind(&visible_spellcheck_suggestion, _1, _2));
	commit.add("SpellCheck.AddToDictionary", boost::bind(&handle_spellcheck_add_to_dictionary, _1));
	enable.add("SpellCheck.EnableAddToDictionary", boost::bind(&enable_spellcheck_add_to_dictionary, _1));
	commit.add("SpellCheck.AddToIgnore", boost::bind(&handle_spellcheck_add_to_ignore, _1));
	enable.add("SpellCheck.EnableAddToIgnore", boost::bind(&enable_spellcheck_add_to_ignore, _1));
}

//<FS:KC> Centralize a some of these volume panel callbacks
static void volume_controls_open_volume_prefs()
{
	// bring up the prefs floater
	LLFloaterPreference* prefsfloater = LLFloaterReg::showTypedInstance<LLFloaterPreference>("preferences");
	if (prefsfloater)
	{
		// grab the 'audio' panel from the preferences floater and bring it the front!
		prefsfloater->selectPanel("audio");
	}
}

void volume_controls_on_click_set_sounds(const LLUICtrl* ctrl)
{
	const LLPanel* volume_control_panel = dynamic_cast<const LLPanel*>(ctrl->getParent());
	if (volume_control_panel)
	{
		// Disable Enable gesture/collisions sounds checkbox if the master sound is disabled
		// or if sound effects are disabled.
		volume_control_panel->getChild<LLCheckBoxCtrl>("gesture_audio_play_btn")->setEnabled(!gSavedSettings.getBOOL("MuteSounds"));
		volume_control_panel->getChild<LLCheckBoxCtrl>("collisions_audio_play_btn")->setEnabled(!gSavedSettings.getBOOL("MuteSounds"));
	}
}

void volume_controls_set_control_false(const LLUICtrl* ctrl, const LLSD& user_data)
{
	LLPanel* volume_control_panel = dynamic_cast<LLPanel*>(ctrl->getParent());
	if (volume_control_panel)
	{
		std::string control_name = user_data.asString();
		LLControlVariable* control = volume_control_panel->findControl(control_name);
		
		if (control)
			control->set(LLSD(FALSE));
	}
}

void initialize_volume_controls_callbacks()
{
	LLUICtrl::CommitCallbackRegistry::Registrar& commit = LLUICtrl::CommitCallbackRegistry::currentRegistrar();
	commit.add("MediaListCtrl.GoMediaPrefs",	boost::bind(&volume_controls_open_volume_prefs));
	commit.add("Pref.SetSounds",				boost::bind(&volume_controls_on_click_set_sounds, _1));
	commit.add("Pref.setControlFalse",			boost::bind(&volume_controls_set_control_false, _1, _2));
}
//</FS:KC>

void initialize_menus()
{
	// A parameterized event handler used as ctrl-8/9/0 zoom controls below.
	class LLZoomer : public view_listener_t
	{
	public:
		// The "mult" parameter says whether "val" is a multiplier or used to set the value.
		LLZoomer(F32 val, bool mult=true) : mVal(val), mMult(mult) {}
		bool handleEvent(const LLSD& userdata)
		{
			F32 new_fov_rad = mMult ? LLViewerCamera::getInstance()->getDefaultFOV() * mVal : mVal;
			LLViewerCamera::getInstance()->setDefaultFOV(new_fov_rad);
			gSavedSettings.setF32("CameraAngle", LLViewerCamera::getInstance()->getView()); // setView may have clamped it.
			return true;
		}
	private:
		F32 mVal;
		bool mMult;
	};
	
	LLUICtrl::EnableCallbackRegistry::Registrar& enable = LLUICtrl::EnableCallbackRegistry::currentRegistrar();
	LLUICtrl::CommitCallbackRegistry::Registrar& commit = LLUICtrl::CommitCallbackRegistry::currentRegistrar();
	
	// Generic enable and visible
	// Don't prepend MenuName.Foo because these can be used in any menu.
	enable.add("IsGodCustomerService", boost::bind(&is_god_customer_service));

	view_listener_t::addEnable(new LLUploadCostCalculator(), "Upload.CalculateCosts");

	// <FS:Ansariel> [FS communication UI]
	//enable.add("Conversation.IsConversationLoggingAllowed", boost::bind(&LLFloaterIMContainer::isConversationLoggingAllowed));

	// Agent
	commit.add("Agent.toggleFlying", boost::bind(&LLAgent::toggleFlying));
	enable.add("Agent.enableFlying", boost::bind(&LLAgent::enableFlying));
	commit.add("Agent.PressMicrophone", boost::bind(&LLAgent::pressMicrophone, _2));
	commit.add("Agent.ReleaseMicrophone", boost::bind(&LLAgent::releaseMicrophone, _2));
	commit.add("Agent.ToggleMicrophone", boost::bind(&LLAgent::toggleMicrophone, _2));
	enable.add("Agent.IsMicrophoneOn", boost::bind(&LLAgent::isMicrophoneOn, _2));
	enable.add("Agent.IsActionAllowed", boost::bind(&LLAgent::isActionAllowed, _2));

	// File menu
	init_menu_file();

	view_listener_t::addMenu(new LLEditEnableTakeOff(), "Edit.EnableTakeOff");
	view_listener_t::addMenu(new LLEditEnableCustomizeAvatar(), "Edit.EnableCustomizeAvatar");
	view_listener_t::addMenu(new LLEnableEditShape(), "Edit.EnableEditShape");
	view_listener_t::addMenu(new LLEnableEditPhysics(), "Edit.EnableEditPhysics");
	commit.add("CustomizeAvatar", boost::bind(&handle_customize_avatar));
	commit.add("EditOutfit", boost::bind(&handle_edit_outfit));
	commit.add("EditShape", boost::bind(&handle_edit_shape));
	commit.add("EditPhysics", boost::bind(&handle_edit_physics));
//-TT Client LSL Bridge
	commit.add("RecreateLSLBridge", boost::bind(&handle_recreate_lsl_bridge));
//-TT

	// View menu
	view_listener_t::addMenu(new LLViewMouselook(), "View.Mouselook");
	view_listener_t::addMenu(new LLViewJoystickFlycam(), "View.JoystickFlycam");
	view_listener_t::addMenu(new LLViewResetView(), "View.ResetView");
	view_listener_t::addMenu(new LLViewLookAtLastChatter(), "View.LookAtLastChatter");
	view_listener_t::addMenu(new LLViewShowHoverTips(), "View.ShowHoverTips");
	view_listener_t::addMenu(new LLViewHighlightTransparent(), "View.HighlightTransparent");
	view_listener_t::addMenu(new LLViewToggleRenderType(), "View.ToggleRenderType");
	view_listener_t::addMenu(new LLViewShowHUDAttachments(), "View.ShowHUDAttachments");
	view_listener_t::addMenu(new LLZoomer(1.2f), "View.ZoomOut");
	view_listener_t::addMenu(new LLZoomer(1/1.2f), "View.ZoomIn");
	view_listener_t::addMenu(new LLZoomer(DEFAULT_FIELD_OF_VIEW, false), "View.ZoomDefault");
	view_listener_t::addMenu(new LLViewDefaultUISize(), "View.DefaultUISize");
	view_listener_t::addMenu(new LLViewToggleUI(), "View.ToggleUI");

	view_listener_t::addMenu(new LLViewEnableMouselook(), "View.EnableMouselook");
	view_listener_t::addMenu(new LLViewEnableJoystickFlycam(), "View.EnableJoystickFlycam");
	view_listener_t::addMenu(new LLViewEnableLastChatter(), "View.EnableLastChatter");

	view_listener_t::addMenu(new LLViewCheckJoystickFlycam(), "View.CheckJoystickFlycam");
	view_listener_t::addMenu(new LLViewCheckShowHoverTips(), "View.CheckShowHoverTips");
	view_listener_t::addMenu(new LLViewCheckHighlightTransparent(), "View.CheckHighlightTransparent");
	view_listener_t::addMenu(new LLViewCheckRenderType(), "View.CheckRenderType");
	view_listener_t::addMenu(new LLViewStatusAway(), "View.Status.CheckAway");
	view_listener_t::addMenu(new LLViewStatusDoNotDisturb(), "View.Status.CheckDoNotDisturb");
	view_listener_t::addMenu(new LLViewCheckHUDAttachments(), "View.CheckHUDAttachments");
	// <FS:Zi> Add reset camera angles menu
	view_listener_t::addMenu(new LLViewResetCameraAngles(), "View.ResetCameraAngles");
	// </FS:Zi>
	
	// Me > Movement
	view_listener_t::addMenu(new LLAdvancedAgentFlyingInfo(), "Agent.getFlying");

	// Communicate > Voice morphing > Subscribe...
	commit.add("Communicate.VoiceMorphing.Subscribe", boost::bind(&handle_voice_morphing_subscribe));
	LLVivoxVoiceClient * voice_clientp = LLVivoxVoiceClient::getInstance();
	enable.add("Communicate.VoiceMorphing.NoVoiceMorphing.Check"
		, boost::bind(&LLVivoxVoiceClient::onCheckVoiceEffect, voice_clientp, "NoVoiceMorphing"));
	commit.add("Communicate.VoiceMorphing.NoVoiceMorphing.Click"
		, boost::bind(&LLVivoxVoiceClient::onClickVoiceEffect, voice_clientp, "NoVoiceMorphing"));

	// World menu
	view_listener_t::addMenu(new LLWorldAlwaysRun(), "World.AlwaysRun");
	view_listener_t::addMenu(new LLWorldCreateLandmark(), "World.CreateLandmark");
	view_listener_t::addMenu(new LLWorldPlaceProfile(), "World.PlaceProfile");
	view_listener_t::addMenu(new LLWorldSetHomeLocation(), "World.SetHomeLocation");
	view_listener_t::addMenu(new LLWorldTeleportHome(), "World.TeleportHome");
	view_listener_t::addMenu(new LLWorldSetAway(), "World.SetAway");
	view_listener_t::addMenu(new LLWorldSetDoNotDisturb(), "World.SetDoNotDisturb");
	view_listener_t::addMenu(new LLWorldGetAway(), "World.GetAway"); //[SJ FIRE-2177]
	view_listener_t::addMenu(new LLWorldGetBusy(), "World.GetBusy"); //[SJ FIRE-2177]
	view_listener_t::addMenu(new LLWorldSetAutorespond(), "World.SetAutorespond");
	view_listener_t::addMenu(new LLWorldGetAutorespond(), "World.GetAutorespond");  //[SJ FIRE-2177]
	view_listener_t::addMenu(new LLWorldSetAutorespondNonFriends(), "World.SetAutorespondNonFriends");
	view_listener_t::addMenu(new LLWorldGetAutorespondNonFriends(), "World.GetAutorespondNonFriends");  //[SJ FIRE-2177]
// <FS:TM> CHUI Merge check above
	view_listener_t::addMenu(new LLWorldEnableCreateLandmark(), "World.EnableCreateLandmark");
// [RLVa:KB]
	enable.add("World.EnablePlaceProfile", boost::bind(&enable_place_profile));
// [/RLVa:KB]
	view_listener_t::addMenu(new LLWorldEnableSetHomeLocation(), "World.EnableSetHomeLocation");
	view_listener_t::addMenu(new LLWorldEnableTeleportHome(), "World.EnableTeleportHome");
	view_listener_t::addMenu(new LLWorldEnableBuyLand(), "World.EnableBuyLand");

	view_listener_t::addMenu(new LLWorldCheckAlwaysRun(), "World.CheckAlwaysRun");
	
	view_listener_t::addMenu(new LLWorldEnvSettings(), "World.EnvSettings");
	view_listener_t::addMenu(new LLWorldEnvPreset(), "World.EnvPreset");
	view_listener_t::addMenu(new LLWorldEnableEnvPreset(), "World.EnableEnvPreset");
	view_listener_t::addMenu(new LLWorldPostProcess(), "World.PostProcess");

	// Tools menu
	view_listener_t::addMenu(new LLToolsSelectTool(), "Tools.SelectTool");
	view_listener_t::addMenu(new LLToolsSelectOnlyMyObjects(), "Tools.SelectOnlyMyObjects");
	view_listener_t::addMenu(new LLToolsSelectOnlyMovableObjects(), "Tools.SelectOnlyMovableObjects");
	view_listener_t::addMenu(new LLToolsSelectBySurrounding(), "Tools.SelectBySurrounding");
	view_listener_t::addMenu(new LLToolsShowHiddenSelection(), "Tools.ShowHiddenSelection");
	view_listener_t::addMenu(new LLToolsShowSelectionLightRadius(), "Tools.ShowSelectionLightRadius");
	view_listener_t::addMenu(new LLToolsEditLinkedParts(), "Tools.EditLinkedParts");
	view_listener_t::addMenu(new LLToolsSnapObjectXY(), "Tools.SnapObjectXY");
	view_listener_t::addMenu(new LLToolsUseSelectionForGrid(), "Tools.UseSelectionForGrid");
	view_listener_t::addMenu(new LLToolsSelectNextPart(), "Tools.SelectNextPart");
	commit.add("Tools.Link", boost::bind(&LLSelectMgr::linkObjects, LLSelectMgr::getInstance()));
	commit.add("Tools.Unlink", boost::bind(&LLSelectMgr::unlinkObjects, LLSelectMgr::getInstance()));
	view_listener_t::addMenu(new LLToolsStopAllAnimations(), "Tools.StopAllAnimations");
	view_listener_t::addMenu(new LLToolsReleaseKeys(), "Tools.ReleaseKeys");
	view_listener_t::addMenu(new LLToolsEnableReleaseKeys(), "Tools.EnableReleaseKeys");	
	commit.add("Tools.LookAtSelection", boost::bind(&handle_look_at_selection, _2));
	commit.add("Tools.ScriptInfo",boost::bind(&handle_script_info));
	commit.add("Tools.BuyOrTake", boost::bind(&handle_buy_or_take));
	commit.add("Tools.TakeCopy", boost::bind(&handle_take_copy));
	view_listener_t::addMenu(new LLToolsSaveToObjectInventory(), "Tools.SaveToObjectInventory");
	view_listener_t::addMenu(new LLToolsSelectedScriptAction(), "Tools.SelectedScriptAction");
	// <FS:Ansariel> FIRE-304: Option to exclude group owned objects
	view_listener_t::addMenu(new FSToolSelectIncludeGroupOwned(), "Tools.SelectIncludeGroupOwned");
	view_listener_t::addMenu(new FSToolsResyncAnimations(), "Tools.ResyncAnimations");	// <FS:CR> Resync Animations
	view_listener_t::addMenu(new FSToolsUndeform(), "Tools.Undeform");	// <FS:CR> FIRE-4345: Undeform

	view_listener_t::addMenu(new LLToolsEnableToolNotPie(), "Tools.EnableToolNotPie");
	view_listener_t::addMenu(new LLToolsEnableSelectNextPart(), "Tools.EnableSelectNextPart");
	enable.add("Tools.EnableLink", boost::bind(&LLSelectMgr::enableLinkObjects, LLSelectMgr::getInstance()));
	enable.add("Tools.EnableUnlink", boost::bind(&LLSelectMgr::enableUnlinkObjects, LLSelectMgr::getInstance()));
	view_listener_t::addMenu(new LLToolsEnableBuyOrTake(), "Tools.EnableBuyOrTake");
	enable.add("Tools.EnableTakeCopy", boost::bind(&enable_object_take_copy));
	enable.add("Tools.VisibleBuyObject", boost::bind(&tools_visible_buy_object));
	enable.add("Tools.VisibleTakeObject", boost::bind(&tools_visible_take_object));
	view_listener_t::addMenu(new LLToolsEnableSaveToObjectInventory(), "Tools.EnableSaveToObjectInventory");

	view_listener_t::addMenu(new LLToolsEnablePathfinding(), "Tools.EnablePathfinding");
	view_listener_t::addMenu(new LLToolsEnablePathfindingView(), "Tools.EnablePathfindingView");
	view_listener_t::addMenu(new LLToolsDoPathfindingRebakeRegion(), "Tools.DoPathfindingRebakeRegion");
	view_listener_t::addMenu(new LLToolsEnablePathfindingRebakeRegion(), "Tools.EnablePathfindingRebakeRegion");

	// Help menu
	// most items use the ShowFloater method
	view_listener_t::addMenu(new LLToggleHowTo(), "Help.ToggleHowTo");
	enable.add("Help.HowToVisible", boost::bind(&enable_how_to_visible, _2));

	// Advanced menu
	view_listener_t::addMenu(new LLAdvancedToggleConsole(), "Advanced.ToggleConsole");
	view_listener_t::addMenu(new LLAdvancedCheckConsole(), "Advanced.CheckConsole");
	view_listener_t::addMenu(new LLAdvancedDumpInfoToConsole(), "Advanced.DumpInfoToConsole");

	// Advanced > HUD Info
	view_listener_t::addMenu(new LLAdvancedToggleHUDInfo(), "Advanced.ToggleHUDInfo");
	view_listener_t::addMenu(new LLAdvancedCheckHUDInfo(), "Advanced.CheckHUDInfo");

	// Advanced Other Settings	
	view_listener_t::addMenu(new LLAdvancedClearGroupCache(), "Advanced.ClearGroupCache");
	
	// Advanced > Render > Types
	view_listener_t::addMenu(new LLAdvancedToggleRenderType(), "Advanced.ToggleRenderType");
	view_listener_t::addMenu(new LLAdvancedCheckRenderType(), "Advanced.CheckRenderType");

	//// Advanced > Render > Features
	view_listener_t::addMenu(new LLAdvancedToggleFeature(), "Advanced.ToggleFeature");
	view_listener_t::addMenu(new LLAdvancedCheckFeature(), "Advanced.CheckFeature");

	view_listener_t::addMenu(new LLAdvancedCheckDisplayTextureDensity(), "Advanced.CheckDisplayTextureDensity");
	view_listener_t::addMenu(new LLAdvancedSetDisplayTextureDensity(), "Advanced.SetDisplayTextureDensity");

	// Advanced > Render > Info Displays
	view_listener_t::addMenu(new LLAdvancedToggleInfoDisplay(), "Advanced.ToggleInfoDisplay");
	view_listener_t::addMenu(new LLAdvancedCheckInfoDisplay(), "Advanced.CheckInfoDisplay");
	view_listener_t::addMenu(new LLAdvancedSelectedTextureInfo(), "Advanced.SelectedTextureInfo");
	commit.add("Advanced.SelectedMaterialInfo", boost::bind(&handle_selected_material_info));
	view_listener_t::addMenu(new LLAdvancedToggleWireframe(), "Advanced.ToggleWireframe");
	view_listener_t::addMenu(new LLAdvancedCheckWireframe(), "Advanced.CheckWireframe");
	// Develop > Render
	view_listener_t::addMenu(new LLAdvancedEnableObjectObjectOcclusion(), "Advanced.EnableObjectObjectOcclusion");
	view_listener_t::addMenu(new LLAdvancedEnableRenderFBO(), "Advanced.EnableRenderFBO");
	view_listener_t::addMenu(new LLAdvancedEnableRenderDeferred(), "Advanced.EnableRenderDeferred");
	view_listener_t::addMenu(new LLAdvancedEnableRenderDeferredOptions(), "Advanced.EnableRenderDeferredOptions");
	view_listener_t::addMenu(new LLAdvancedToggleRandomizeFramerate(), "Advanced.ToggleRandomizeFramerate");
	view_listener_t::addMenu(new LLAdvancedCheckRandomizeFramerate(), "Advanced.CheckRandomizeFramerate");
	view_listener_t::addMenu(new LLAdvancedTogglePeriodicSlowFrame(), "Advanced.TogglePeriodicSlowFrame");
	view_listener_t::addMenu(new LLAdvancedCheckPeriodicSlowFrame(), "Advanced.CheckPeriodicSlowFrame");
	view_listener_t::addMenu(new LLAdvancedToggleFrameTest(), "Advanced.ToggleFrameTest");
	view_listener_t::addMenu(new LLAdvancedCheckFrameTest(), "Advanced.CheckFrameTest");
	view_listener_t::addMenu(new LLAdvancedHandleAttachedLightParticles(), "Advanced.HandleAttachedLightParticles");
	view_listener_t::addMenu(new LLAdvancedCheckRenderShadowOption(), "Advanced.CheckRenderShadowOption");
	view_listener_t::addMenu(new LLAdvancedClickRenderShadowOption(), "Advanced.ClickRenderShadowOption");
	view_listener_t::addMenu(new LLAdvancedClickRenderProfile(), "Advanced.ClickRenderProfile");
	//[FIX FIRE-1927 - enable DoubleClickTeleport shortcut : SJ]
	view_listener_t::addMenu(new LLAdvancedToggleDoubleClickTeleport, "Advanced.ToggleDoubleClickTeleport");

	#ifdef TOGGLE_HACKED_GODLIKE_VIEWER
	view_listener_t::addMenu(new LLAdvancedHandleToggleHackedGodmode(), "Advanced.HandleToggleHackedGodmode");
	view_listener_t::addMenu(new LLAdvancedCheckToggleHackedGodmode(), "Advanced.CheckToggleHackedGodmode");
	view_listener_t::addMenu(new LLAdvancedEnableToggleHackedGodmode(), "Advanced.EnableToggleHackedGodmode");
	#endif

	// Advanced > World
	view_listener_t::addMenu(new LLAdvancedDumpScriptedCamera(), "Advanced.DumpScriptedCamera");
	view_listener_t::addMenu(new LLAdvancedDumpRegionObjectCache(), "Advanced.DumpRegionObjectCache");

	// Advanced > UI
	commit.add("Advanced.WebBrowserTest", boost::bind(&handle_web_browser_test,	_2));	// sigh! this one opens the MEDIA browser
	commit.add("Advanced.WebContentTest", boost::bind(&handle_web_content_test, _2));	// this one opens the Web Content floater
	commit.add("Advanced.ShowURL", boost::bind(&handle_show_url, _2));
	view_listener_t::addMenu(new LLAdvancedBuyCurrencyTest(), "Advanced.BuyCurrencyTest");
	view_listener_t::addMenu(new LLAdvancedDumpSelectMgr(), "Advanced.DumpSelectMgr");
	view_listener_t::addMenu(new LLAdvancedDumpInventory(), "Advanced.DumpInventory");
	commit.add("Advanced.DumpTimers", boost::bind(&handle_dump_timers) );
	commit.add("Advanced.DumpFocusHolder", boost::bind(&handle_dump_focus) );
	view_listener_t::addMenu(new LLAdvancedPrintSelectedObjectInfo(), "Advanced.PrintSelectedObjectInfo");
	view_listener_t::addMenu(new LLAdvancedPrintAgentInfo(), "Advanced.PrintAgentInfo");
	view_listener_t::addMenu(new LLAdvancedToggleDebugClicks(), "Advanced.ToggleDebugClicks");
	view_listener_t::addMenu(new LLAdvancedCheckDebugClicks(), "Advanced.CheckDebugClicks");
	view_listener_t::addMenu(new LLAdvancedCheckDebugViews(), "Advanced.CheckDebugViews");
	view_listener_t::addMenu(new LLAdvancedToggleDebugViews(), "Advanced.ToggleDebugViews");
	view_listener_t::addMenu(new LLAdvancedToggleXUINameTooltips(), "Advanced.ToggleXUINameTooltips");
	view_listener_t::addMenu(new LLAdvancedCheckXUINameTooltips(), "Advanced.CheckXUINameTooltips");
	view_listener_t::addMenu(new LLAdvancedToggleDebugMouseEvents(), "Advanced.ToggleDebugMouseEvents");
	view_listener_t::addMenu(new LLAdvancedCheckDebugMouseEvents(), "Advanced.CheckDebugMouseEvents");
	view_listener_t::addMenu(new LLAdvancedToggleDebugKeys(), "Advanced.ToggleDebugKeys");
	view_listener_t::addMenu(new LLAdvancedCheckDebugKeys(), "Advanced.CheckDebugKeys");
	view_listener_t::addMenu(new LLAdvancedToggleDebugWindowProc(), "Advanced.ToggleDebugWindowProc");
	view_listener_t::addMenu(new LLAdvancedCheckDebugWindowProc(), "Advanced.CheckDebugWindowProc");

	// Advanced > XUI
	commit.add("Advanced.ReloadColorSettings", boost::bind(&LLUIColorTable::loadFromSettings, LLUIColorTable::getInstance()));
	view_listener_t::addMenu(new LLAdvancedLoadUIFromXML(), "Advanced.LoadUIFromXML");
	view_listener_t::addMenu(new LLAdvancedSaveUIToXML(), "Advanced.SaveUIToXML");
	view_listener_t::addMenu(new LLAdvancedToggleXUINames(), "Advanced.ToggleXUINames");
	view_listener_t::addMenu(new LLAdvancedCheckXUINames(), "Advanced.CheckXUINames");
	view_listener_t::addMenu(new LLAdvancedSendTestIms(), "Advanced.SendTestIMs");
	commit.add("Advanced.FlushNameCaches", boost::bind(&handle_flush_name_caches));

	// Advanced > Character > Grab Baked Texture
	view_listener_t::addMenu(new LLAdvancedGrabBakedTexture(), "Advanced.GrabBakedTexture");
	view_listener_t::addMenu(new LLAdvancedEnableGrabBakedTexture(), "Advanced.EnableGrabBakedTexture");

	// Advanced > Character > Character Tests
	view_listener_t::addMenu(new LLAdvancedAppearanceToXML(), "Advanced.AppearanceToXML");
	view_listener_t::addMenu(new LLAdvancedEnableAppearanceToXML(), "Advanced.EnableAppearanceToXML");
	view_listener_t::addMenu(new LLAdvancedToggleCharacterGeometry(), "Advanced.ToggleCharacterGeometry");

	view_listener_t::addMenu(new LLAdvancedTestMale(), "Advanced.TestMale");
	view_listener_t::addMenu(new LLAdvancedTestFemale(), "Advanced.TestFemale");
	
	// Advanced > Character > Animation Speed
	view_listener_t::addMenu(new LLAdvancedAnimTenFaster(), "Advanced.AnimTenFaster");
	view_listener_t::addMenu(new LLAdvancedAnimTenSlower(), "Advanced.AnimTenSlower");
	view_listener_t::addMenu(new LLAdvancedAnimResetAll(), "Advanced.AnimResetAll");

	// Advanced > Character (toplevel)
	view_listener_t::addMenu(new LLAdvancedForceParamsToDefault(), "Advanced.ForceParamsToDefault");
	view_listener_t::addMenu(new LLAdvancedReloadVertexShader(), "Advanced.ReloadVertexShader");
	view_listener_t::addMenu(new LLAdvancedToggleAnimationInfo(), "Advanced.ToggleAnimationInfo");
	view_listener_t::addMenu(new LLAdvancedCheckAnimationInfo(), "Advanced.CheckAnimationInfo");
	view_listener_t::addMenu(new LLAdvancedToggleShowLookAt(), "Advanced.ToggleShowLookAt");
	view_listener_t::addMenu(new LLAdvancedToggleShowColor(), "Advanced.ToggleShowColor");
	view_listener_t::addMenu(new LLAdvancedCheckShowColor(), "Advanced.CheckShowColor");
	view_listener_t::addMenu(new LLAdvancedCheckShowLookAt(), "Advanced.CheckShowLookAt");
	view_listener_t::addMenu(new LLAdvancedToggleShowPointAt(), "Advanced.ToggleShowPointAt");
	view_listener_t::addMenu(new LLAdvancedCheckShowPointAt(), "Advanced.CheckShowPointAt");
	view_listener_t::addMenu(new LLAdvancedTogglePrivateLookPointAt(), "Advanced.TogglePrivateLookPointAt");
	view_listener_t::addMenu(new LLAdvancedCheckPrivateLookPointAt(), "Advanced.CheckPrivateLookPointAt");
	view_listener_t::addMenu(new LLAdvancedToggleDebugJointUpdates(), "Advanced.ToggleDebugJointUpdates");
	view_listener_t::addMenu(new LLAdvancedCheckDebugJointUpdates(), "Advanced.CheckDebugJointUpdates");
	view_listener_t::addMenu(new LLAdvancedToggleDisableLOD(), "Advanced.ToggleDisableLOD");
	view_listener_t::addMenu(new LLAdvancedCheckDisableLOD(), "Advanced.CheckDisableLOD");
	view_listener_t::addMenu(new LLAdvancedToggleDebugCharacterVis(), "Advanced.ToggleDebugCharacterVis");
	view_listener_t::addMenu(new LLAdvancedCheckDebugCharacterVis(), "Advanced.CheckDebugCharacterVis");
	view_listener_t::addMenu(new LLAdvancedDumpAttachments(), "Advanced.DumpAttachments");
	view_listener_t::addMenu(new LLAdvancedRebakeTextures(), "Advanced.RebakeTextures");
	view_listener_t::addMenu(new LLAdvancedDebugAvatarTextures(), "Advanced.DebugAvatarTextures");
	view_listener_t::addMenu(new LLAdvancedDumpAvatarLocalTextures(), "Advanced.DumpAvatarLocalTextures");
	view_listener_t::addMenu(new LLAdvancedReloadAvatarCloudParticle(), "Advanced.ReloadAvatarCloudParticle");

	// Advanced > Network
	view_listener_t::addMenu(new LLAdvancedEnableMessageLog(), "Advanced.EnableMessageLog");
	view_listener_t::addMenu(new LLAdvancedDisableMessageLog(), "Advanced.DisableMessageLog");
	view_listener_t::addMenu(new LLAdvancedDropPacket(), "Advanced.DropPacket");

	// Advanced > Recorder
	view_listener_t::addMenu(new LLAdvancedAgentPilot(), "Advanced.AgentPilot");
	view_listener_t::addMenu(new LLAdvancedToggleAgentPilotLoop(), "Advanced.ToggleAgentPilotLoop");
	view_listener_t::addMenu(new LLAdvancedCheckAgentPilotLoop(), "Advanced.CheckAgentPilotLoop");

	// Advanced > Debugging
	view_listener_t::addMenu(new LLAdvancedForceErrorBreakpoint(), "Advanced.ForceErrorBreakpoint");
	view_listener_t::addMenu(new LLAdvancedForceErrorLlerror(), "Advanced.ForceErrorLlerror");
	view_listener_t::addMenu(new LLAdvancedForceErrorBadMemoryAccess(), "Advanced.ForceErrorBadMemoryAccess");
	view_listener_t::addMenu(new LLAdvancedForceErrorInfiniteLoop(), "Advanced.ForceErrorInfiniteLoop");
	view_listener_t::addMenu(new LLAdvancedForceErrorSoftwareException(), "Advanced.ForceErrorSoftwareException");
	view_listener_t::addMenu(new LLAdvancedForceErrorDriverCrash(), "Advanced.ForceErrorDriverCrash");
	view_listener_t::addMenu(new LLAdvancedForceErrorDisconnectViewer(), "Advanced.ForceErrorDisconnectViewer");

	// Advanced (toplevel)
	view_listener_t::addMenu(new LLAdvancedToggleShowObjectUpdates(), "Advanced.ToggleShowObjectUpdates");
	view_listener_t::addMenu(new LLAdvancedCheckShowObjectUpdates(), "Advanced.CheckShowObjectUpdates");
	view_listener_t::addMenu(new LLAdvancedCompressImage(), "Advanced.CompressImage");
	view_listener_t::addMenu(new LLAdvancedShowDebugSettings(), "Advanced.ShowDebugSettings");
	view_listener_t::addMenu(new LLAdvancedEnableViewAdminOptions(), "Advanced.EnableViewAdminOptions");
	view_listener_t::addMenu(new LLAdvancedToggleViewAdminOptions(), "Advanced.ToggleViewAdminOptions");
	view_listener_t::addMenu(new LLAdvancedCheckViewAdminOptions(), "Advanced.CheckViewAdminOptions");
	view_listener_t::addMenu(new LLAdvancedToggleVisualLeakDetector(), "Advanced.ToggleVisualLeakDetector");

	view_listener_t::addMenu(new LLAdvancedRequestAdminStatus(), "Advanced.RequestAdminStatus");
	view_listener_t::addMenu(new LLAdvancedLeaveAdminStatus(), "Advanced.LeaveAdminStatus");

	// Develop >Set logging level
	view_listener_t::addMenu(new LLDevelopCheckLoggingLevel(), "Develop.CheckLoggingLevel");
	view_listener_t::addMenu(new LLDevelopSetLoggingLevel(), "Develop.SetLoggingLevel");
	
	//Develop (Texture Fetch Debug Console)
	view_listener_t::addMenu(new LLDevelopTextureFetchDebugger(), "Develop.SetTexFetchDebugger");

	// Admin >Object
	view_listener_t::addMenu(new LLAdminForceTakeCopy(), "Admin.ForceTakeCopy");
	view_listener_t::addMenu(new LLAdminHandleObjectOwnerSelf(), "Admin.HandleObjectOwnerSelf");
	view_listener_t::addMenu(new LLAdminHandleObjectOwnerPermissive(), "Admin.HandleObjectOwnerPermissive");
	view_listener_t::addMenu(new LLAdminHandleForceDelete(), "Admin.HandleForceDelete");
	view_listener_t::addMenu(new LLAdminHandleObjectLock(), "Admin.HandleObjectLock");
	view_listener_t::addMenu(new LLAdminHandleObjectAssetIDs(), "Admin.HandleObjectAssetIDs");

	// Admin >Parcel 
	view_listener_t::addMenu(new LLAdminHandleForceParcelOwnerToMe(), "Admin.HandleForceParcelOwnerToMe");
	view_listener_t::addMenu(new LLAdminHandleForceParcelToContent(), "Admin.HandleForceParcelToContent");
	view_listener_t::addMenu(new LLAdminHandleClaimPublicLand(), "Admin.HandleClaimPublicLand");

	// Admin >Region
	view_listener_t::addMenu(new LLAdminHandleRegionDumpTempAssetData(), "Admin.HandleRegionDumpTempAssetData");
	// Admin top level
	view_listener_t::addMenu(new LLAdminOnSaveState(), "Admin.OnSaveState");

	// Self context menu
	view_listener_t::addMenu(new LLSelfStandUp(), "Self.StandUp");
	enable.add("Self.EnableStandUp", boost::bind(&enable_standup_self));
	view_listener_t::addMenu(new LLSelfSitDown(), "Self.SitDown");
	enable.add("Self.EnableSitDown", boost::bind(&enable_sitdown_self));
	view_listener_t::addMenu(new FSSelfForceSit(), "Self.ForceSit"); //KC
	enable.add("Self.EnableForceSit", boost::bind(&enable_forcesit_self)); //KC
	view_listener_t::addMenu(new FSSelfCheckForceSit(), "Self.getForceSit"); //KC
	view_listener_t::addMenu(new FSSelfToggleMoveLock(), "Self.ToggleMoveLock"); //KC
	view_listener_t::addMenu(new FSSelfCheckMoveLock(), "Self.GetMoveLock"); //KC
	enable.add("Self.EnableMoveLock", boost::bind(&enable_move_lock));	// <FS:CR>
	view_listener_t::addMenu(new FSSelfToggleIgnorePreJump(), "Self.toggleIgnorePreJump"); //SJ
	view_listener_t::addMenu(new FSSelfCheckIgnorePreJump(), "Self.getIgnorePreJump"); //SJ
	view_listener_t::addMenu(new LLSelfRemoveAllAttachments(), "Self.RemoveAllAttachments");

	view_listener_t::addMenu(new LLSelfEnableRemoveAllAttachments(), "Self.EnableRemoveAllAttachments");

	// we don't use boost::bind directly to delay side tray construction
	view_listener_t::addMenu( new LLTogglePanelPeopleTab(), "SideTray.PanelPeopleTab");
	view_listener_t::addMenu( new LLCheckPanelPeopleTab(), "SideTray.CheckPanelPeopleTab");

	 // Avatar pie menu
	view_listener_t::addMenu(new LLObjectMute(), "Avatar.Mute");
	view_listener_t::addMenu(new LLAvatarAddFriend(), "Avatar.AddFriend");
	view_listener_t::addMenu(new LLAvatarAddContact(), "Avatar.AddContact");
	commit.add("Avatar.Freeze", boost::bind(&handle_avatar_freeze, LLSD()));
	view_listener_t::addMenu(new LLAvatarDebug(), "Avatar.Debug");
	view_listener_t::addMenu(new LLAvatarVisibleDebug(), "Avatar.VisibleDebug");
	view_listener_t::addMenu(new LLAvatarInviteToGroup(), "Avatar.InviteToGroup");
	commit.add("Avatar.Eject", boost::bind(&handle_avatar_eject, LLSD()));
	commit.add("Avatar.ShowInspector", boost::bind(&handle_avatar_show_inspector));
	view_listener_t::addMenu(new LLAvatarSendIM(), "Avatar.SendIM");
	view_listener_t::addMenu(new LLAvatarCall(), "Avatar.Call");
//	enable.add("Avatar.EnableCall", boost::bind(&LLAvatarActions::canCall));
// [RLVa:KB] - Checked: 2010-08-25 (RLVa-1.2.1b) | Added: RLVa-1.2.1b
	enable.add("Avatar.EnableCall", boost::bind(&enable_avatar_call));
// [/RLVa:KB]
	view_listener_t::addMenu(new LLAvatarReportAbuse(), "Avatar.ReportAbuse");
	view_listener_t::addMenu(new LLAvatarTexRefresh(), "Avatar.TexRefresh");	// ## Zi: Texture Refresh

	view_listener_t::addMenu(new LLAvatarToggleMyProfile(), "Avatar.ToggleMyProfile");
	enable.add("Avatar.IsMyProfileOpen", boost::bind(&my_profile_visible));

	commit.add("Avatar.OpenMarketplace", boost::bind(&LLWeb::loadURLExternal, gSavedSettings.getString("MarketplaceURL")));
	
	view_listener_t::addMenu(new LLAvatarEnableAddFriend(), "Avatar.EnableAddFriend");
	enable.add("Avatar.EnableFreezeEject", boost::bind(&enable_freeze_eject, _2));

	// Object pie menu
	view_listener_t::addMenu(new LLObjectBuild(), "Object.Build");
	commit.add("Object.Touch", boost::bind(&handle_object_touch));
	commit.add("Object.SitOrStand", boost::bind(&handle_object_sit_or_stand));
	commit.add("Object.Delete", boost::bind(&handle_object_delete));
	view_listener_t::addMenu(new LLObjectAttachToAvatar(true), "Object.AttachToAvatar");
	view_listener_t::addMenu(new LLObjectAttachToAvatar(false), "Object.AttachAddToAvatar");
	view_listener_t::addMenu(new LLObjectReturn(), "Object.Return");
	view_listener_t::addMenu(new LLObjectReportAbuse(), "Object.ReportAbuse");
	view_listener_t::addMenu(new LLObjectMute(), "Object.Mute");
	view_listener_t::addMenu(new LLObjectDerender(), "Object.Derender");
	view_listener_t::addMenu(new LLObjectDerenderPermanent(), "Object.DerenderPermanent"); // <FS:Ansariel> Optional derender & blacklist
	enable.add("Object.EnableDerender", boost::bind(&enable_derender_object));	// <FS:CR> FIRE-10082 - Don't enable derendering own attachments when RLVa is enabled as well
	view_listener_t::addMenu(new LLObjectTexRefresh(), "Object.TexRefresh");	// ## Zi: Texture Refresh
	view_listener_t::addMenu(new LLEditParticleSource(), "Object.EditParticles");
   	view_listener_t::addMenu(new LLEnableEditParticleSource(), "Object.EnableEditParticles");

	enable.add("Object.VisibleTake", boost::bind(&visible_take_object));
	enable.add("Object.VisibleBuy", boost::bind(&visible_buy_object));

	commit.add("Object.Buy", boost::bind(&handle_buy));
	commit.add("Object.Edit", boost::bind(&handle_object_edit));
	commit.add("Object.Inspect", boost::bind(&handle_object_inspect));
	commit.add("Object.Open", boost::bind(&handle_object_open));
	commit.add("Object.Take", boost::bind(&handle_take));
	commit.add("Object.ShowInspector", boost::bind(&handle_object_show_inspector));
	enable.add("Object.EnableOpen", boost::bind(&enable_object_open));
	enable.add("Object.EnableTouch", boost::bind(&enable_object_touch, _1));
	enable.add("Object.EnableDelete", boost::bind(&enable_object_delete));
//	enable.add("Object.EnableWear", boost::bind(&object_selected_and_point_valid));
// [RLVa:KB] - Checked: 2010-03-16 (RLVa-1.2.0a) | Added: RLVa-1.2.0a
	enable.add("Object.EnableWear", boost::bind(&object_selected_and_point_valid, _2));
// [/RLVa:KB]

	enable.add("Object.EnableStandUp", boost::bind(&enable_object_stand_up));
	enable.add("Object.EnableSit", boost::bind(&enable_object_sit, _1));

	view_listener_t::addMenu(new LLObjectEnableReturn(), "Object.EnableReturn");
	view_listener_t::addMenu(new LLObjectEnableReportAbuse(), "Object.EnableReportAbuse");

	enable.add("Avatar.EnableMute", boost::bind(&enable_object_mute));
	enable.add("Object.EnableMute", boost::bind(&enable_object_mute));
	enable.add("Object.EnableUnmute", boost::bind(&enable_object_unmute));
	enable.add("Object.EnableBuy", boost::bind(&enable_buy_object));
	commit.add("Object.ZoomIn", boost::bind(&handle_look_at_selection, "zoom"));

	// Attachment pie menu
	enable.add("Attachment.Label", boost::bind(&onEnableAttachmentLabel, _1, _2));
	view_listener_t::addMenu(new LLAttachmentDrop(), "Attachment.Drop");
	view_listener_t::addMenu(new LLAttachmentDetachFromPoint(), "Attachment.DetachFromPoint");
	view_listener_t::addMenu(new LLAttachmentDetach(), "Attachment.Detach");
	view_listener_t::addMenu(new LLAttachmentPointFilled(), "Attachment.PointFilled");
	view_listener_t::addMenu(new LLAttachmentEnableDrop(), "Attachment.EnableDrop");
	view_listener_t::addMenu(new LLAttachmentEnableDetach(), "Attachment.EnableDetach");

	// Land pie menu
	view_listener_t::addMenu(new LLLandBuild(), "Land.Build");
	view_listener_t::addMenu(new LLLandSit(), "Land.Sit");
	view_listener_t::addMenu(new LLLandBuyPass(), "Land.BuyPass");
	view_listener_t::addMenu(new LLLandEdit(), "Land.Edit");

	// Particle muting
	view_listener_t::addMenu(new LLMuteParticle(), "Particle.Mute");

	view_listener_t::addMenu(new LLLandEnableBuyPass(), "Land.EnableBuyPass");
	commit.add("Land.Buy", boost::bind(&handle_buy_land));

	// Generic actions
	commit.add("ReportAbuse", boost::bind(&handle_report_abuse));
	commit.add("BuyCurrency", boost::bind(&handle_buy_currency));
	view_listener_t::addMenu(new LLShowHelp(), "ShowHelp");
	view_listener_t::addMenu(new LLToggleHelp(), "ToggleHelp");
	view_listener_t::addMenu(new LLToggleSpeak(), "ToggleSpeak");
	view_listener_t::addMenu(new LLPromptShowURL(), "PromptShowURL");
	view_listener_t::addMenu(new LLShowAgentProfile(), "ShowAgentProfile");
	view_listener_t::addMenu(new LLToggleAgentProfile(), "ToggleAgentProfile");
	view_listener_t::addMenu(new LLToggleControl(), "ToggleControl");
	view_listener_t::addMenu(new LLCheckControl(), "CheckControl");
	view_listener_t::addMenu(new LLGoToObject(), "GoToObject");
	commit.add("PayObject", boost::bind(&handle_give_money_dialog));

	// <FS:Ansariel> Reset to default control
	view_listener_t::addMenu(new FSResetControl(), "ResetControl");
	view_listener_t::addMenu(new FSResetPerAccountControl(), "ResetPerAccountControl");
	// </FS:Ansariel> Reset to default control

	commit.add("Inventory.NewWindow", boost::bind(&LLFloaterInventory::showAgentInventory));

	enable.add("EnablePayObject", boost::bind(&enable_pay_object));
	enable.add("EnablePayAvatar", boost::bind(&enable_pay_avatar));
	enable.add("EnableEdit", boost::bind(&enable_object_edit));
	enable.add("EnableMuteParticle", boost::bind(&enable_mute_particle));
	enable.add("VisibleBuild", boost::bind(&enable_object_build));
	commit.add("Pathfinding.Linksets.Select", boost::bind(&LLFloaterPathfindingLinksets::openLinksetsWithSelectedObjects));
	enable.add("EnableSelectInPathfindingLinksets", boost::bind(&enable_object_select_in_pathfinding_linksets));
	commit.add("Pathfinding.Characters.Select", boost::bind(&LLFloaterPathfindingCharacters::openCharactersWithSelectedObjects));
	enable.add("EnableSelectInPathfindingCharacters", boost::bind(&enable_object_select_in_pathfinding_characters));

	view_listener_t::addMenu(new LLFloaterVisible(), "FloaterVisible");
	view_listener_t::addMenu(new LLSomethingSelected(), "SomethingSelected");
	view_listener_t::addMenu(new LLSomethingSelectedNoHUD(), "SomethingSelectedNoHUD");
	view_listener_t::addMenu(new LLEditableSelected(), "EditableSelected");
	view_listener_t::addMenu(new LLEditableSelectedMono(), "EditableSelectedMono");
	view_listener_t::addMenu(new LLToggleUIHints(), "ToggleUIHints");

// [RLVa:KB] - Checked: 2010-04-23 (RLVa-1.2.0g) | Added: RLVa-1.2.0
	commit.add("RLV.ToggleEnabled", boost::bind(&rlvMenuToggleEnabled));
	enable.add("RLV.CheckEnabled", boost::bind(&rlvMenuCheckEnabled));
	if (rlv_handler_t::isEnabled())
	{
		enable.add("RLV.EnableIfNot", boost::bind(&rlvMenuEnableIfNot, _2));
	}
// [/RLVa:KB]

	// <FS:Ansariel> Toggle internal web browser
	commit.add("ToggleWebBrowser", boost::bind(&toggleWebBrowser, _2));
	// <FS:Ansariel> Toggle debug settings floater
	commit.add("ToggleSettingsDebug", boost::bind(&toggleSettingsDebug));
	// <FS:Ansariel> Toggle teleport history panel directly
	commit.add("ToggleTeleportHistory", boost::bind(&toggleTeleportHistory));
	// <FS:Ansariel> FIRE-7758: Save/load camera position
	commit.add("Camera.StoreView", boost::bind(&LLAgentCamera::storeCameraPosition, &gAgentCamera));
	commit.add("Camera.LoadView", boost::bind(&LLAgentCamera::loadCameraPosition, &gAgentCamera));
	// </FS:Ansariel>

	// <FS:Ansariel> Script debug floater
	commit.add("ShowScriptDebug", boost::bind(&LLFloaterScriptDebug::show, LLUUID::null));
	
	// <FS:CR> Stream list import/export
	view_listener_t::addMenu(new FSStreamListExportXML(), "Streamlist.xml_export");
	view_listener_t::addMenu(new FSStreamListImportXML(), "Streamlist.xml_import");

	// <FS:Techwolf Lupindo> export
	view_listener_t::addMenu(new FSObjectExport(), "Object.Export");
	enable.add("Object.EnableExport", boost::bind(&enable_export_object));
	// </FS:Techwolf Lupindo>
}<|MERGE_RESOLUTION|>--- conflicted
+++ resolved
@@ -487,7 +487,9 @@
 	gMenuLand = LLUICtrlFactory::createFromFile<LLContextMenu>(
 		"menu_land.xml", gMenuHolder, registry);
 
-<<<<<<< HEAD
+	gMenuMuteParticle = LLUICtrlFactory::createFromFile<LLContextMenu>(
+		"menu_mute_particle.xml", gMenuHolder, registry);
+
 // ## Zi: Pie menu
 	gPieMenuAvatarSelf = LLUICtrlFactory::createFromFile<PieMenu>(
 		"menu_pie_avatar_self.xml", gMenuHolder, registry);
@@ -513,10 +515,6 @@
 	gPieMenuLand = LLUICtrlFactory::createFromFile<PieMenu>(
 		"menu_pie_land.xml", gMenuHolder, registry);
 // ## Zi: Pie menu
-=======
-	gMenuMuteParticle = LLUICtrlFactory::createFromFile<LLContextMenu>(
-		"menu_mute_particle.xml", gMenuHolder, registry);
->>>>>>> 17108920
 
 	///
 	/// set up the colors
