/** 
 * @file llviewermenu.cpp
 * @brief Builds menus out of items.
 *
 * $LicenseInfo:firstyear=2002&license=viewerlgpl$
 * Second Life Viewer Source Code
 * Copyright (C) 2014, Linden Research, Inc.
 * 
 * This library is free software; you can redistribute it and/or
 * modify it under the terms of the GNU Lesser General Public
 * License as published by the Free Software Foundation;
 * version 2.1 of the License only.
 * 
 * This library is distributed in the hope that it will be useful,
 * but WITHOUT ANY WARRANTY; without even the implied warranty of
 * MERCHANTABILITY or FITNESS FOR A PARTICULAR PURPOSE.  See the GNU
 * Lesser General Public License for more details.
 * 
 * You should have received a copy of the GNU Lesser General Public
 * License along with this library; if not, write to the Free Software
 * Foundation, Inc., 51 Franklin Street, Fifth Floor, Boston, MA  02110-1301  USA
 * 
 * Linden Research, Inc., 945 Battery Street, San Francisco, CA  94111  USA
 * $/LicenseInfo$
 */

#include "llviewerprecompiledheaders.h"

#ifdef INCLUDE_VLD
#define VLD_FORCE_ENABLE 1
#include "vld.h"
#endif

#include "llviewermenu.h" 

// linden library includes
#include "llavatarnamecache.h"  // IDEVO (I Are Not Men!)
#include "llcombobox.h"
#include "llcoros.h"
#include "llfloaterreg.h"
#include "llfloatersidepanelcontainer.h"
#include "llinventorypanel.h"
#include "llnotifications.h"
#include "llnotificationsutil.h"
#include "llviewereventrecorder.h"

// newview includes
#include "llagent.h"
#include "llagentaccess.h"
#include "llagentbenefits.h"
#include "llagentcamera.h"
#include "llagentui.h"
#include "llagentwearables.h"
#include "llagentpilot.h"
// [SL:KB] - Patch: Appearance-PhantomAttach | Checked: Catznip-5.0
#include "llattachmentsmgr.h"
// [/SL:KB]
#include "llcompilequeue.h"
#include "llconsole.h"
#include "lldebugview.h"
#include "lldiskcache.h"
#include "llenvironment.h"
#include "llfilepicker.h"
#include "llfirstuse.h"
#include "llfloaterabout.h"
#include "llfloaterbuy.h"
#include "llfloaterbuycontents.h"
#include "llbuycurrencyhtml.h"
#include "llfloatergodtools.h"
#include "llfloaterimcontainer.h"
#include "llfloaterland.h"
#include "llfloaterimnearbychat.h"
#include "llfloaterlandholdings.h"
#include "llfloaterpathfindingcharacters.h"
#include "llfloaterpathfindinglinksets.h"
#include "llfloaterpay.h"
#include "llfloaterreporter.h"
#include "llfloatersearch.h"
#include "llfloaterscriptdebug.h"
#include "llfloatersnapshot.h"
#include "llfloatertools.h"
#include "llfloaterworldmap.h"
#include "llfloaterbuildoptions.h"
#include "llavataractions.h"
#include "lllandmarkactions.h"
#include "llgroupmgr.h"
#include "lltooltip.h"
#include "lltoolface.h"
#include "llhints.h"
#include "llhudeffecttrail.h"
#include "llhudmanager.h"
#include "llimview.h"
#include "llinventorybridge.h"
#include "llinventorydefines.h"
#include "llinventoryfunctions.h"
#include "llpanellogin.h"
#include "llpanelblockedlist.h"
#include "llpanelmaininventory.h"
#include "llmarketplacefunctions.h"
#include "llmaterialeditor.h"
#include "llmenuoptionpathfindingrebakenavmesh.h"
#include "llmoveview.h"
#include "llnavigationbar.h"
#include "llparcel.h"
#include "llrootview.h"
#include "llsceneview.h"
#include "llscenemonitor.h"
#include "llselectmgr.h"
#include "llspellcheckmenuhandler.h"
#include "llstatusbar.h"
#include "lltextureview.h"
#include "lltoolbarview.h"
#include "lltoolcomp.h"
#include "lltoolmgr.h"
#include "lltoolpie.h"
#include "lltoolselectland.h"
#include "lltrans.h"
#include "llviewerdisplay.h" //for gWindowResized
#include "llviewergenericmessage.h"
#include "llviewerhelp.h"
#include "llviewermenufile.h"	// init_menu_file()
#include "llviewermessage.h"
#include "llviewernetwork.h"
#include "llviewerobjectlist.h"
#include "llviewerparcelmgr.h"
#include "llviewerstats.h"
#include "llvoavatarself.h"
#include "llvoicevivox.h"
#include "llworldmap.h"
#include "pipeline.h"
#include "llviewerjoystick.h"
#include "llfloatercamera.h"
#include "lluilistener.h"
#include "llappearancemgr.h"
#include "lltrans.h"
#include "lltoolgrab.h"
#include "llwindow.h"
#include "llpathfindingmanager.h"
#include "llstartup.h"
#include "boost/unordered_map.hpp"
#include <boost/regex.hpp>
#include <boost/algorithm/string.hpp>
#include "llcleanup.h"
#include "llviewershadermgr.h"
// [RLVa:KB] - Checked: 2011-05-22 (RLVa-1.3.1a)
#include "fsavatarrenderpersistence.h"
#include "rlvactions.h"
#include "rlvhandler.h"
#include "rlvlocks.h"
// [/RLVa:KB]

// Firestorm includes
#include "fsassetblacklist.h"
#include "fsdata.h"
#include "fslslbridge.h"
#include "fscommon.h"
#include "fsfloaterexport.h"
#include "fsfloatercontacts.h"
#include "fsfloaterplacedetails.h"
#include "fspose.h"
#include "lfsimfeaturehandler.h"
#include "llavatarpropertiesprocessor.h"
#include "llcheckboxctrl.h"
#include "llfloatergridstatus.h"
#include "llfloaterpreference.h"
#include "llkeyconflict.h"
#include "lllogininstance.h"
#include "llscenemonitor.h"
#include "llsdserialize.h"
#include "lltexturecache.h"
#include "llvovolume.h"
#include "particleeditor.h"
#include "permissionstracker.h"

using namespace LLAvatarAppearanceDefines;

typedef LLPointer<LLViewerObject> LLViewerObjectPtr;

static boost::unordered_map<std::string, LLStringExplicit> sDefaultItemLabels;

BOOL enable_land_build(void*);
BOOL enable_object_build(void*);

LLVOAvatar* find_avatar_from_object( LLViewerObject* object );
LLVOAvatar* find_avatar_from_object( const LLUUID& object_id );

void handle_test_load_url(void*);

//
// Evil hackish imported globals

//extern BOOL	gHideSelectedObjects;
//extern BOOL gAllowSelectAvatar;
//extern BOOL gDebugAvatarRotation;
extern BOOL gDebugClicks;
extern BOOL gDebugWindowProc;
extern BOOL gShaderProfileFrame;

//extern BOOL gDebugTextEditorTips;
//extern BOOL gDebugSelectMgr;

//
// Globals
//

LLMenuBarGL		*gMenuBarView = NULL;
LLViewerMenuHolderGL	*gMenuHolder = NULL;
LLMenuGL		*gPopupMenuView = NULL;
LLMenuGL		*gEditMenu = NULL;
LLMenuBarGL		*gLoginMenuBarView = NULL;

// Context menus
LLContextMenu	*gMenuAvatarSelf	= NULL;
LLContextMenu	*gMenuAvatarOther = NULL;
LLContextMenu	*gMenuObject = NULL;
LLContextMenu	*gMenuAttachmentSelf = NULL;
LLContextMenu	*gMenuAttachmentOther = NULL;
LLContextMenu	*gMenuLand	= NULL;
LLContextMenu	*gMenuMuteParticle = NULL;

// <FS:Zi> Pie menu
// Pie menus
PieMenu		*gPieMenuAvatarSelf	= NULL;
PieMenu		*gPieMenuAvatarOther = NULL;
PieMenu		*gPieMenuObject = NULL;
PieMenu		*gPieMenuAttachmentSelf = NULL;
PieMenu		*gPieMenuAttachmentOther = NULL;
PieMenu		*gPieMenuLand	= NULL;
PieMenu		*gPieMenuMuteParticle = NULL;
// <FS:Zi> Pie menu

// <FS:Ansariel> FIRE-7893: Detach function on inspect self toast without function
LLToggleableMenu	*gMenuInspectSelf	= NULL;
LLContextMenu		*gInspectSelfDetachScreenMenu = NULL;
LLContextMenu		*gInspectSelfDetachMenu = NULL;
// </FS:Ansariel>

const std::string SAVE_INTO_TASK_INVENTORY("Save Object Back to Object Contents");

LLMenuGL* gAttachSubMenu = NULL;
LLMenuGL* gDetachSubMenu = NULL;
LLMenuGL* gTakeOffClothes = NULL;
LLMenuGL* gDetachAvatarMenu = NULL;
LLMenuGL* gDetachHUDAvatarMenu = NULL;
LLContextMenu* gAttachScreenPieMenu = NULL;
LLContextMenu* gAttachPieMenu = NULL;
LLContextMenu* gAttachBodyPartPieMenus[9];
LLContextMenu* gDetachPieMenu = NULL;
LLContextMenu* gDetachScreenPieMenu = NULL;
LLContextMenu* gDetachAttSelfMenu = NULL;
LLContextMenu* gDetachHUDAttSelfMenu = NULL;
LLContextMenu* gDetachBodyPartPieMenus[9];

// <FS:Zi> Pie menu
PieMenu* gPieAttachScreenMenu = NULL;
PieMenu* gPieAttachMenu = NULL;
PieMenu* gPieAttachBodyPartMenus[PIE_MAX_SLICES];
PieMenu* gPieDetachMenu = NULL;
PieMenu* gPieDetachScreenMenu = NULL;
PieMenu* gPieDetachBodyPartMenus[PIE_MAX_SLICES];
// <FS:Zi> Pie menu

LLMenuItemCallGL* gAutorespondMenu = NULL;
LLMenuItemCallGL* gAutorespondNonFriendsMenu = NULL;
//
// Local prototypes

// File Menu
void handle_compress_image(void*);
void handle_compress_file_test(void*);


// Edit menu
void handle_dump_group_info(void *);
void handle_dump_capabilities_info(void *);

// Advanced->Consoles menu
void handle_region_dump_settings(void*);
void handle_region_dump_temp_asset_data(void*);
void handle_region_clear_temp_asset_data(void*);

// Object pie menu
BOOL sitting_on_selection();

void near_sit_object();
//void label_sit_or_stand(std::string& label, void*);
// buy and take alias into the same UI positions, so these
// declarations handle this mess.
BOOL is_selection_buy_not_take();
S32 selection_price();
BOOL enable_take();
void handle_object_show_inspector();
void handle_avatar_show_inspector();
bool confirm_take(const LLSD& notification, const LLSD& response, LLObjectSelectionHandle selection_handle);

void handle_buy_object(LLSaleInfo sale_info);
void handle_buy_contents(LLSaleInfo sale_info);

// Land pie menu
void near_sit_down_point(BOOL success, void *);

// Avatar pie menu

// Debug menu


void velocity_interpolate( void* );
void handle_visual_leak_detector_toggle(void*);
void handle_rebake_textures(void*);
BOOL check_admin_override(void*);
void handle_admin_override_toggle(void*);
#ifdef TOGGLE_HACKED_GODLIKE_VIEWER
void handle_toggle_hacked_godmode(void*);
BOOL check_toggle_hacked_godmode(void*);
bool enable_toggle_hacked_godmode(void*);
#endif

void toggle_show_xui_names(void *);
BOOL check_show_xui_names(void *);

// Debug UI

void handle_buy_currency_test(void*);
void handle_save_to_xml(void*);
void handle_load_from_xml(void*);

void handle_god_mode(void*);

// God menu
void handle_leave_god_mode(void*);


void handle_reset_view();

void handle_duplicate_in_place(void*);

void handle_object_owner_self(void*);
void handle_object_owner_permissive(void*);
void handle_object_lock(void*);
void handle_object_asset_ids(void*);
void force_take_copy(void*);

void handle_force_parcel_owner_to_me(void*);
void handle_force_parcel_to_content(void*);
void handle_claim_public_land(void*);

void handle_god_request_avatar_geometry(void *);	// Hack for easy testing of new avatar geometry
void reload_vertex_shader(void *);
void handle_disconnect_viewer(void *);

void force_error_breakpoint(void *);
void force_error_llerror(void *);
void force_error_bad_memory_access(void *);
void force_error_infinite_loop(void *);
void force_error_software_exception(void *);
void force_error_driver_crash(void *);
void force_error_coroutine_crash(void *);
void force_error_thread_crash(void *);

void handle_force_delete(void*);
void print_object_info(void*);
void print_agent_nvpairs(void*);
void toggle_debug_menus(void*);
void upload_done_callback(const LLUUID& uuid, void* user_data, S32 result, LLExtStat ext_status);
void dump_select_mgr(void*);

void dump_inventory(void*);
void toggle_visibility(void*);
BOOL get_visibility(void*);

// Avatar Pie menu
void request_friendship(const LLUUID& agent_id);

// Tools menu
void handle_selected_texture_info(void*);
void handle_selected_material_info();

void handle_dump_followcam(void*);
void handle_viewer_enable_message_log(void*);
void handle_viewer_disable_message_log(void*);

BOOL enable_buy_land(void*);

// Help menu

void handle_test_male(void *);
void handle_test_female(void *);
void handle_dump_attachments(void *);
void handle_dump_avatar_local_textures(void*);
void handle_debug_avatar_textures(void*);
void handle_grab_baked_texture(void*);
BOOL enable_grab_baked_texture(void*);
void handle_dump_region_object_cache(void*);

BOOL enable_save_into_task_inventory(void*);

BOOL enable_detach(const LLSD& = LLSD());
void menu_toggle_attached_lights(void* user_data);
void menu_toggle_attached_particles(void* user_data);

void avatar_tex_refresh(LLVOAvatar* avatar);	// <FS:CR> FIRE-11800

class LLMenuParcelObserver : public LLParcelObserver
{
public:
	LLMenuParcelObserver();
	~LLMenuParcelObserver();
	virtual void changed();
};

static LLMenuParcelObserver* gMenuParcelObserver = NULL;

static LLUIListener sUIListener;

LLMenuParcelObserver::LLMenuParcelObserver()
{
	LLViewerParcelMgr::getInstance()->addObserver(this);
}

LLMenuParcelObserver::~LLMenuParcelObserver()
{
	LLViewerParcelMgr::getInstance()->removeObserver(this);
}

void LLMenuParcelObserver::changed()
{
	LLParcel *parcel = LLViewerParcelMgr::getInstance()->getParcelSelection()->getParcel();
    if (gMenuLand && parcel)
    {
        // <FS:Ansariel> FIRE-4454: Cache controls because of performance reasons
        //LLView* child = gMenuLand->findChild<LLView>("Land Buy Pass");
        //if (child)
        //{
        //    child->setEnabled(LLPanelLandGeneral::enableBuyPass(NULL) && !(parcel->getOwnerID() == gAgent.getID()));
        //}
        //
        //child = gMenuLand->findChild<LLView>("Land Buy");
        //if (child)
        //{
        //    BOOL buyable = enable_buy_land(NULL);
        //    child->setEnabled(buyable);
        //}

        static LLView* land_buy_pass = gMenuHolder->getChildView("Land Buy Pass");
        static LLView* land_buy_pass_pie = gMenuHolder->getChildView("Land Buy Pass Pie");
        static LLView* land_buy = gMenuHolder->getChildView("Land Buy");
        static LLView* land_buy_pie = gMenuHolder->getChildView("Land Buy Pie");

        BOOL pass_buyable = LLPanelLandGeneral::enableBuyPass(NULL) && parcel->getOwnerID() != gAgentID;
        land_buy_pass->setEnabled(pass_buyable);
        land_buy_pass_pie->setEnabled(pass_buyable);

        BOOL buyable = enable_buy_land(NULL);
        land_buy->setEnabled(buyable);
        land_buy_pie->setEnabled(buyable);
        // </FS:Ansariel> FIRE-4454: Cache controls because of performance reasons
    }
}


void initialize_menus();

//-----------------------------------------------------------------------------
// Initialize main menus
//
// HOW TO NAME MENUS:
//
// First Letter Of Each Word Is Capitalized, Even At Or And
//
// Items that lead to dialog boxes end in "..."
//
// Break up groups of more than 6 items with separators
//-----------------------------------------------------------------------------

void set_merchant_SLM_menu()
{
    // All other cases (new merchant, not merchant, migrated merchant): show the new Marketplace Listings menu and enable the tool
    gMenuHolder->getChild<LLView>("MarketplaceListings")->setVisible(TRUE);
    LLCommand* command = LLCommandManager::instance().getCommand("marketplacelistings");
    gToolBarView->enableCommand(command->id(), true);

    const LLUUID marketplacelistings_id = gInventory.findCategoryUUIDForType(LLFolderType::FT_MARKETPLACE_LISTINGS, false);
    if (marketplacelistings_id.isNull())
    {
        U32 mkt_status = LLMarketplaceData::instance().getSLMStatus();
        bool is_merchant = (mkt_status == MarketplaceStatusCodes::MARKET_PLACE_MERCHANT) || (mkt_status == MarketplaceStatusCodes::MARKET_PLACE_MIGRATED_MERCHANT);
        if (is_merchant)
        {
            gInventory.findCategoryUUIDForType(LLFolderType::FT_MARKETPLACE_LISTINGS, true);
            LL_WARNS("SLM") << "Creating the marketplace listings folder for a merchant" << LL_ENDL;
        }
    }
}

void check_merchant_status(bool force)
{
	// <FS:Ansariel> Don't show merchant outbox or SL Marketplace stuff outside SL
	if (!LLGridManager::getInstance()->isInSecondLife())
	{
		gMenuHolder->getChild<LLView>("MarketplaceListings")->setVisible(FALSE);
		return;
	}
	// </FS:Ansariel>

    if (force)
    {
        // Reset the SLM status: we actually want to check again, that's the point of calling check_merchant_status()
        LLMarketplaceData::instance().setSLMStatus(MarketplaceStatusCodes::MARKET_PLACE_NOT_INITIALIZED);
    }
    // Hide SLM related menu item
    gMenuHolder->getChild<LLView>("MarketplaceListings")->setVisible(FALSE);

    // Also disable the toolbar button for Marketplace Listings
    LLCommand* command = LLCommandManager::instance().getCommand("marketplacelistings");
    gToolBarView->enableCommand(command->id(), false);

    // Launch an SLM test connection to get the merchant status
    LLMarketplaceData::instance().initializeSLM(boost::bind(&set_merchant_SLM_menu));
}

void init_menus()
{
	// Initialize actions
	initialize_menus();

	///
	/// Popup menu
	///
	/// The popup menu is now populated by the show_context_menu()
	/// method.
	
	LLMenuGL::Params menu_params;
	menu_params.name = "Popup";
	menu_params.visible = false;
	gPopupMenuView = LLUICtrlFactory::create<LLMenuGL>(menu_params);
	gMenuHolder->addChild( gPopupMenuView );

	///
	/// Context menus
	///

	const widget_registry_t& registry =
		LLViewerMenuHolderGL::child_registry_t::instance();
	gEditMenu = LLUICtrlFactory::createFromFile<LLMenuGL>("menu_edit.xml", gMenuHolder, registry);
	gMenuAvatarSelf = LLUICtrlFactory::createFromFile<LLContextMenu>(
		"menu_avatar_self.xml", gMenuHolder, registry);
	gMenuAvatarOther = LLUICtrlFactory::createFromFile<LLContextMenu>(
		"menu_avatar_other.xml", gMenuHolder, registry);

	gDetachScreenPieMenu = gMenuHolder->getChild<LLContextMenu>("Object Detach HUD", true);
	gDetachPieMenu = gMenuHolder->getChild<LLContextMenu>("Object Detach", true);

	gMenuObject = LLUICtrlFactory::createFromFile<LLContextMenu>(
		"menu_object.xml", gMenuHolder, registry);

	gAttachScreenPieMenu = gMenuHolder->getChild<LLContextMenu>("Object Attach HUD");
	gAttachPieMenu = gMenuHolder->getChild<LLContextMenu>("Object Attach");

	gMenuAttachmentSelf = LLUICtrlFactory::createFromFile<LLContextMenu>(
		"menu_attachment_self.xml", gMenuHolder, registry);
	gMenuAttachmentOther = LLUICtrlFactory::createFromFile<LLContextMenu>(
		"menu_attachment_other.xml", gMenuHolder, registry);

	gDetachHUDAttSelfMenu = gMenuHolder->getChild<LLContextMenu>("Detach Self HUD", true);
	gDetachAttSelfMenu = gMenuHolder->getChild<LLContextMenu>("Detach Self", true);

	gMenuLand = LLUICtrlFactory::createFromFile<LLContextMenu>(
		"menu_land.xml", gMenuHolder, registry);

	gMenuMuteParticle = LLUICtrlFactory::createFromFile<LLContextMenu>(
		"menu_mute_particle.xml", gMenuHolder, registry);

// <FS:Zi> Pie menu
	gPieMenuAvatarSelf = LLUICtrlFactory::createFromFile<PieMenu>(
		"menu_pie_avatar_self.xml", gMenuHolder, registry);
	gPieMenuAvatarOther = LLUICtrlFactory::createFromFile<PieMenu>(
		"menu_pie_avatar_other.xml", gMenuHolder, registry);

	// added "Pie" to the control names to keep them unique
	gPieDetachScreenMenu = gMenuHolder->getChild<PieMenu>("Pie Object Detach HUD", true);
	gPieDetachMenu = gMenuHolder->getChild<PieMenu>("Pie Object Detach", true);

	gPieMenuObject = LLUICtrlFactory::createFromFile<PieMenu>(
		"menu_pie_object.xml", gMenuHolder, registry);

	// added "Pie" to the control names to keep them unique
	gPieAttachScreenMenu = gMenuHolder->getChild<PieMenu>("Pie Object Attach HUD");
	gPieAttachMenu = gMenuHolder->getChild<PieMenu>("Pie Object Attach");

	gPieMenuAttachmentSelf = LLUICtrlFactory::createFromFile<PieMenu>(
		"menu_pie_attachment_self.xml", gMenuHolder, registry);
	gPieMenuAttachmentOther = LLUICtrlFactory::createFromFile<PieMenu>(
		"menu_pie_attachment_other.xml", gMenuHolder, registry);

	gPieMenuLand = LLUICtrlFactory::createFromFile<PieMenu>(
		"menu_pie_land.xml", gMenuHolder, registry);

	gPieMenuMuteParticle = LLUICtrlFactory::createFromFile<PieMenu>(
		"menu_pie_mute_particle.xml", gMenuHolder, registry);
// </FS:Zi> Pie menu

	// <FS:Ansariel> FIRE-7893: Detach function on inspect self toast without function
	gMenuInspectSelf = LLUICtrlFactory::createFromFile<LLToggleableMenu>(
		"menu_inspect_self_gear.xml", gMenuHolder, registry);

	gInspectSelfDetachScreenMenu = gMenuHolder->getChild<LLContextMenu>("Inspect Self Detach HUD", true);
	gInspectSelfDetachMenu = gMenuHolder->getChild<LLContextMenu>("Inspect Self Detach", true);
	// </FS:Ansariel>

	///
	/// set up the colors
	///
	LLColor4 color;

	// do not set colors in code, let the skin decide. -Zi
	/*
	LLColor4 context_menu_color = LLUIColorTable::instance().getColor("MenuPopupBgColor");
	
	gMenuAvatarSelf->setBackgroundColor( context_menu_color );
	gMenuAvatarOther->setBackgroundColor( context_menu_color );
	gMenuObject->setBackgroundColor( context_menu_color );
	gMenuAttachmentSelf->setBackgroundColor( context_menu_color );
	gMenuAttachmentOther->setBackgroundColor( context_menu_color );

	gMenuLand->setBackgroundColor( context_menu_color );

	color = LLUIColorTable::instance().getColor( "MenuPopupBgColor" );
	gPopupMenuView->setBackgroundColor( color );
	*/

	// <FS> Changed for grid manager
	// If we are not in production, use a different color to make it apparent.
	//if (LLGridManager::getInstance()->isInProductionGrid())
	//{
	//	color = LLUIColorTable::instance().getColor( "MenuBarBgColor" );
	//}
	//else
	//{
	//	color = LLUIColorTable::instance().getColor( "MenuNonProductionBgColor" );
	//}

	//LLView* menu_bar_holder = gViewerWindow->getRootView()->getChildView("menu_bar_holder");

	//gMenuBarView = LLUICtrlFactory::getInstance()->createFromFile<LLMenuBarGL>("menu_viewer.xml", gMenuHolder, LLViewerMenuHolderGL::child_registry_t::instance());
	//gMenuBarView->setRect(LLRect(0, menu_bar_holder->getRect().mTop, 0, menu_bar_holder->getRect().mTop - MENU_BAR_HEIGHT));
	//gMenuBarView->setBackgroundColor( color );

	gMenuBarView = LLUICtrlFactory::getInstance()->createFromFile<LLMenuBarGL>("menu_viewer.xml", gMenuHolder, LLViewerMenuHolderGL::child_registry_t::instance());
	// ONLY change the color IF we are in beta. Otherwise leave it alone so it can use the skinned color. -Zi
	if(LLGridManager::getInstance()->isInSLBeta())
	{
		color = LLUIColorTable::instance().getColor( "MenuNonProductionBgColor" );
		gMenuBarView->setBackgroundColor( color );
	}

	LLView* menu_bar_holder = gViewerWindow->getRootView()->getChildView("menu_bar_holder");
	gMenuBarView->setRect(LLRect(0, menu_bar_holder->getRect().mTop, 0, menu_bar_holder->getRect().mTop - MENU_BAR_HEIGHT));
	// </FS> Changed for grid manager

	menu_bar_holder->addChild(gMenuBarView);
  
    gViewerWindow->setMenuBackgroundColor(false, 
        !LLGridManager::getInstance()->isInSLBeta());
	// *TODO:Also fix cost in llfolderview.cpp for Inventory menus
	const std::string texture_upload_cost_str = std::to_string(LLAgentBenefitsMgr::current().getTextureUploadCost());
	const std::string sound_upload_cost_str = std::to_string(LLAgentBenefitsMgr::current().getSoundUploadCost());
	const std::string animation_upload_cost_str = std::to_string(LLAgentBenefitsMgr::current().getAnimationUploadCost());
	gMenuHolder->childSetLabelArg("Upload Image", "[COST]", texture_upload_cost_str);
	gMenuHolder->childSetLabelArg("Upload Sound", "[COST]", sound_upload_cost_str);
	gMenuHolder->childSetLabelArg("Upload Animation", "[COST]", animation_upload_cost_str);

	gAutorespondMenu = gMenuBarView->getChild<LLMenuItemCallGL>("Set Autorespond", TRUE);
	gAutorespondNonFriendsMenu = gMenuBarView->getChild<LLMenuItemCallGL>("Set Autorespond to non-friends", TRUE);
	gAttachSubMenu = gMenuBarView->findChildMenuByName("Attach Object", TRUE);
	gDetachSubMenu = gMenuBarView->findChildMenuByName("Detach Object", TRUE);

	gDetachAvatarMenu = gMenuHolder->getChild<LLMenuGL>("Avatar Detach", true);
	gDetachHUDAvatarMenu = gMenuHolder->getChild<LLMenuGL>("Avatar Detach HUD", true);

	// Don't display the Memory console menu if the feature is turned off
	LLMenuItemCheckGL *memoryMenu = gMenuBarView->getChild<LLMenuItemCheckGL>("Memory", TRUE);
	if (memoryMenu)
	{
		memoryMenu->setVisible(FALSE);
	}

	gMenuBarView->createJumpKeys();

	// Let land based option enable when parcel changes
	gMenuParcelObserver = new LLMenuParcelObserver();

	gLoginMenuBarView = LLUICtrlFactory::getInstance()->createFromFile<LLMenuBarGL>("menu_login.xml", gMenuHolder, LLViewerMenuHolderGL::child_registry_t::instance());
	gLoginMenuBarView->arrangeAndClear();
	LLRect menuBarRect = gLoginMenuBarView->getRect();
	menuBarRect.setLeftTopAndSize(0, menu_bar_holder->getRect().getHeight(), menuBarRect.getWidth(), menuBarRect.getHeight());
	gLoginMenuBarView->setRect(menuBarRect);
	// do not set colors in code, always lat the skin decide. -Zi
	// gLoginMenuBarView->setBackgroundColor( color );
	menu_bar_holder->addChild(gLoginMenuBarView);
	
	// tooltips are on top of EVERYTHING, including menus
	gViewerWindow->getRootView()->sendChildToFront(gToolTipView);
}

///////////////////
// SHOW CONSOLES //
///////////////////


class LLAdvancedToggleConsole : public view_listener_t
{
	bool handleEvent(const LLSD& userdata)
	{
		std::string console_type = userdata.asString();
		if ("texture" == console_type)
		{
			toggle_visibility( (void*)gTextureView );
		}
		else if ("debug" == console_type)
		{
			toggle_visibility( (void*)static_cast<LLUICtrl*>(gDebugView->mDebugConsolep));
		}
		else if ("fast timers" == console_type)
		{
			LLFloaterReg::toggleInstance("block_timers");
		}
		else if ("scene view" == console_type)
		{
			toggle_visibility( (void*)gSceneView);
		}
		else if ("scene monitor" == console_type)
		{
			toggle_visibility( (void*)gSceneMonitorView);
		}

		return true;
	}
};
class LLAdvancedCheckConsole : public view_listener_t
{
	bool handleEvent(const LLSD& userdata)
	{
		std::string console_type = userdata.asString();
		bool new_value = false;
		if ("texture" == console_type)
		{
			new_value = get_visibility( (void*)gTextureView );
		}
		else if ("debug" == console_type)
		{
			new_value = get_visibility( (void*)((LLView*)gDebugView->mDebugConsolep) );
		}
		else if ("fast timers" == console_type)
		{
			new_value = LLFloaterReg::instanceVisible("block_timers");
		}
		else if ("scene view" == console_type)
		{
			new_value = get_visibility( (void*) gSceneView);
		}
		else if ("scene monitor" == console_type)
		{
			new_value = get_visibility( (void*) gSceneMonitorView);
		}
		
		return new_value;
	}
};


//////////////////////////
// DUMP INFO TO CONSOLE //
//////////////////////////


class LLAdvancedDumpInfoToConsole : public view_listener_t
{
	bool handleEvent(const LLSD& userdata)
	{
		gDebugView->mDebugConsolep->setVisible(TRUE);
		std::string info_type = userdata.asString();
		if ("region" == info_type)
		{
			handle_region_dump_settings(NULL);
		}
		else if ("group" == info_type)
		{
			handle_dump_group_info(NULL);
		}
		else if ("capabilities" == info_type)
		{
			handle_dump_capabilities_info(NULL);
		}
		return true;
	}
};


//////////////
// HUD INFO //
//////////////


class LLAdvancedToggleHUDInfo : public view_listener_t
{
	bool handleEvent(const LLSD& userdata)
	{
		std::string info_type = userdata.asString();

		if ("camera" == info_type)
		{
			gDisplayCameraPos = !(gDisplayCameraPos);
		}
		else if ("wind" == info_type)
		{
			gDisplayWindInfo = !(gDisplayWindInfo);
		}
		else if ("fov" == info_type)
		{
			gDisplayFOV = !(gDisplayFOV);
		}
		else if ("badge" == info_type)
		{
			report_to_nearby_chat("Hippos!");
		}
		else if ("cookies" == info_type)
		{
			report_to_nearby_chat("Cookies!");
		}
		// <FS:PP>
		else if ("motd" == info_type)
		{
			report_to_nearby_chat(gAgent.mMOTD);
		}
		// </FS:PP>
		return true;
	}
};

class LLAdvancedCheckHUDInfo : public view_listener_t
{
	bool handleEvent(const LLSD& userdata)
	{
		std::string info_type = userdata.asString();
		bool new_value = false;
		if ("camera" == info_type)
		{
			new_value = gDisplayCameraPos;
		}
		else if ("wind" == info_type)
		{
			new_value = gDisplayWindInfo;
		}
		else if ("fov" == info_type)
		{
			new_value = gDisplayFOV;
		}
		return new_value;
	}
};


// <FS:Ansariel> Keep this for menu check item
//////////////
// FLYING   //
//////////////

class LLAdvancedAgentFlyingInfo : public view_listener_t
{
	bool handleEvent(const LLSD&)
	{
		return gAgent.getFlying();
	}
};
// </FS:Ansariel>


///////////////////////
// CLEAR GROUP CACHE //
///////////////////////

class LLAdvancedClearGroupCache : public view_listener_t
{
	bool handleEvent(const LLSD& userdata)
	{
		LLGroupMgr::debugClearAllGroups(NULL);
		return true;
	}
};




/////////////////
// RENDER TYPE //
/////////////////
U32 render_type_from_string(std::string render_type)
{
	if ("simple" == render_type)
	{
		return LLPipeline::RENDER_TYPE_SIMPLE;
	}
	else if ("alpha" == render_type)
	{
		return LLPipeline::RENDER_TYPE_ALPHA;
	}
	else if ("tree" == render_type)
	{
		return LLPipeline::RENDER_TYPE_TREE;
	}
	else if ("character" == render_type)
	{
		return LLPipeline::RENDER_TYPE_AVATAR;
	}
	else if ("controlAV" == render_type) // Animesh
	{
		return LLPipeline::RENDER_TYPE_CONTROL_AV;
	}
	else if ("surfacePatch" == render_type)
	{
		return LLPipeline::RENDER_TYPE_TERRAIN;
	}
	else if ("sky" == render_type)
	{
		return LLPipeline::RENDER_TYPE_SKY;
	}
	else if ("water" == render_type)
	{
		return LLPipeline::RENDER_TYPE_WATER;
	}
	else if ("volume" == render_type)
	{
		return LLPipeline::RENDER_TYPE_VOLUME;
	}
	else if ("grass" == render_type)
	{
		return LLPipeline::RENDER_TYPE_GRASS;
	}
	else if ("clouds" == render_type)
	{
		return LLPipeline::RENDER_TYPE_CLOUDS;
	}
	else if ("particles" == render_type)
	{
		return LLPipeline::RENDER_TYPE_PARTICLES;
	}
	else if ("bump" == render_type)
	{
		return LLPipeline::RENDER_TYPE_BUMP;
	}
	else
	{
		return 0;
	}
}


class LLAdvancedToggleRenderType : public view_listener_t
{
	bool handleEvent(const LLSD& userdata)
	{
		U32 render_type = render_type_from_string( userdata.asString() );
		if ( render_type != 0 )
		{
			LLPipeline::toggleRenderTypeControl( render_type );
			if(render_type == LLPipeline::RENDER_TYPE_PARTICLES)
			{
				gPipeline.sRenderParticles = gPipeline.hasRenderType(LLPipeline::RENDER_TYPE_PARTICLES);
			}
		}
		return true;
	}
};


class LLAdvancedCheckRenderType : public view_listener_t
{
	bool handleEvent(const LLSD& userdata)
	{
		U32 render_type = render_type_from_string( userdata.asString() );
		bool new_value = false;

		if ( render_type != 0 )
		{
			new_value = LLPipeline::hasRenderTypeControl( render_type );
		}

		return new_value;
	}
};


/////////////
// FEATURE //
/////////////
U32 feature_from_string(std::string feature)
{ 
	if ("ui" == feature)
	{ 
		return LLPipeline::RENDER_DEBUG_FEATURE_UI;
	}
	else if ("selected" == feature)
	{
		return LLPipeline::RENDER_DEBUG_FEATURE_SELECTED;
	}
	else if ("highlighted" == feature)
	{
		return LLPipeline::RENDER_DEBUG_FEATURE_HIGHLIGHTED;
	}
	else if ("dynamic textures" == feature)
	{
		return LLPipeline::RENDER_DEBUG_FEATURE_DYNAMIC_TEXTURES;
	}
	else if ("foot shadows" == feature)
	{
		return LLPipeline::RENDER_DEBUG_FEATURE_FOOT_SHADOWS;
	}
	else if ("fog" == feature)
	{
		return LLPipeline::RENDER_DEBUG_FEATURE_FOG;
	}
	else if ("fr info" == feature)
	{
		return LLPipeline::RENDER_DEBUG_FEATURE_FR_INFO;
	}
	else if ("flexible" == feature)
	{
		return LLPipeline::RENDER_DEBUG_FEATURE_FLEXIBLE;
	}
	else
	{
		return 0;
	}
};


class LLAdvancedToggleFeature : public view_listener_t
{
	bool handleEvent(const LLSD& userdata)
	{
		U32 feature = feature_from_string( userdata.asString() );
		if ( feature != 0 )
		{
			LLPipeline::toggleRenderDebugFeature( feature );
		}
		return true;
	}
};

class LLAdvancedCheckFeature : public view_listener_t
{
	bool handleEvent(const LLSD& userdata)
{
	U32 feature = feature_from_string( userdata.asString() );
	bool new_value = false;

	if ( feature != 0 )
	{
		new_value = LLPipeline::toggleRenderDebugFeatureControl( feature );
	}

	return new_value;
}
};

class LLAdvancedCheckDisplayTextureDensity : public view_listener_t
{
	bool handleEvent(const LLSD& userdata)
	{
		std::string mode = userdata.asString();
		if (!gPipeline.hasRenderDebugMask(LLPipeline::RENDER_DEBUG_TEXEL_DENSITY))
		{
			return mode == "none";
		}
		if (mode == "current")
		{
			return LLViewerTexture::sDebugTexelsMode == LLViewerTexture::DEBUG_TEXELS_CURRENT;
		}
		else if (mode == "desired")
		{
			return LLViewerTexture::sDebugTexelsMode == LLViewerTexture::DEBUG_TEXELS_DESIRED;
		}
		else if (mode == "full")
		{
			return LLViewerTexture::sDebugTexelsMode == LLViewerTexture::DEBUG_TEXELS_FULL;
		}
		return false;
	}
};

class LLAdvancedSetDisplayTextureDensity : public view_listener_t
{
	bool handleEvent(const LLSD& userdata)
	{
		std::string mode = userdata.asString();
		if (mode == "none")
		{
			if (gPipeline.hasRenderDebugMask(LLPipeline::RENDER_DEBUG_TEXEL_DENSITY) == TRUE) 
			{
				gPipeline.toggleRenderDebug(LLPipeline::RENDER_DEBUG_TEXEL_DENSITY);
			}
			LLViewerTexture::sDebugTexelsMode = LLViewerTexture::DEBUG_TEXELS_OFF;
		}
		else if (mode == "current")
		{
			if (gPipeline.hasRenderDebugMask(LLPipeline::RENDER_DEBUG_TEXEL_DENSITY) == FALSE) 
			{
				gPipeline.toggleRenderDebug(LLPipeline::RENDER_DEBUG_TEXEL_DENSITY);
			}
			LLViewerTexture::sDebugTexelsMode = LLViewerTexture::DEBUG_TEXELS_CURRENT;
		}
		else if (mode == "desired")
		{
			if (gPipeline.hasRenderDebugMask(LLPipeline::RENDER_DEBUG_TEXEL_DENSITY) == FALSE) 
			{
				gPipeline.toggleRenderDebug(LLPipeline::RENDER_DEBUG_TEXEL_DENSITY);
			}
			gPipeline.setRenderDebugFeatureControl(LLPipeline::RENDER_DEBUG_TEXEL_DENSITY, true);
			LLViewerTexture::sDebugTexelsMode = LLViewerTexture::DEBUG_TEXELS_DESIRED;
		}
		else if (mode == "full")
		{
			if (gPipeline.hasRenderDebugMask(LLPipeline::RENDER_DEBUG_TEXEL_DENSITY) == FALSE) 
			{
				gPipeline.toggleRenderDebug(LLPipeline::RENDER_DEBUG_TEXEL_DENSITY);
			}
			LLViewerTexture::sDebugTexelsMode = LLViewerTexture::DEBUG_TEXELS_FULL;
		}
		return true;
	}
};


//////////////////
// INFO DISPLAY //
//////////////////
U64 info_display_from_string(std::string info_display)
{
	if ("verify" == info_display)
	{
		return LLPipeline::RENDER_DEBUG_VERIFY;
	}
	else if ("bboxes" == info_display)
	{
		return LLPipeline::RENDER_DEBUG_BBOXES;
	}
	else if ("normals" == info_display)
	{
		return LLPipeline::RENDER_DEBUG_NORMALS;
	}
	else if ("points" == info_display)
	{
		return LLPipeline::RENDER_DEBUG_POINTS;
	}
	else if ("octree" == info_display)
	{
		return LLPipeline::RENDER_DEBUG_OCTREE;
	}
	else if ("shadow frusta" == info_display)
	{
		return LLPipeline::RENDER_DEBUG_SHADOW_FRUSTA;
	}
	else if ("physics shapes" == info_display)
	{
		return LLPipeline::RENDER_DEBUG_PHYSICS_SHAPES;
	}
	else if ("occlusion" == info_display)
	{
		return LLPipeline::RENDER_DEBUG_OCCLUSION;
	}
	else if ("render batches" == info_display)
	{
		return LLPipeline::RENDER_DEBUG_BATCH_SIZE;
	}
	else if ("update type" == info_display)
	{
		return LLPipeline::RENDER_DEBUG_UPDATE_TYPE;
	}
	else if ("texture anim" == info_display)
	{
		return LLPipeline::RENDER_DEBUG_TEXTURE_ANIM;
	}
	else if ("texture priority" == info_display)
	{
		return LLPipeline::RENDER_DEBUG_TEXTURE_PRIORITY;
	}
	else if ("texture area" == info_display)
	{
		return LLPipeline::RENDER_DEBUG_TEXTURE_AREA;
	}
	else if ("face area" == info_display)
	{
		return LLPipeline::RENDER_DEBUG_FACE_AREA;
	}
	else if ("lod info" == info_display)
	{
		return LLPipeline::RENDER_DEBUG_LOD_INFO;
	}
	else if ("build queue" == info_display)
	{
		return LLPipeline::RENDER_DEBUG_BUILD_QUEUE;
	}
	else if ("lights" == info_display)
	{
		return LLPipeline::RENDER_DEBUG_LIGHTS;
	}
	else if ("particles" == info_display)
	{
		return LLPipeline::RENDER_DEBUG_PARTICLES;
	}
	else if ("composition" == info_display)
	{
		return LLPipeline::RENDER_DEBUG_COMPOSITION;
	}
	else if ("avatardrawinfo" == info_display)
	{
		return (LLPipeline::RENDER_DEBUG_AVATAR_DRAW_INFO);
	}
	else if ("glow" == info_display)
	{
		return LLPipeline::RENDER_DEBUG_GLOW;
	}
	else if ("collision skeleton" == info_display)
	{
		return LLPipeline::RENDER_DEBUG_AVATAR_VOLUME;
	}
	else if ("joints" == info_display)
	{
		return LLPipeline::RENDER_DEBUG_AVATAR_JOINTS;
	}
	else if ("raycast" == info_display)
	{
		return LLPipeline::RENDER_DEBUG_RAYCAST;
	}
	else if ("agent target" == info_display)
	{
		return LLPipeline::RENDER_DEBUG_AGENT_TARGET;
	}
	else if ("sculpt" == info_display)
	{
		return LLPipeline::RENDER_DEBUG_SCULPTED;
	}
	else if ("wind vectors" == info_display)
	{
		return LLPipeline::RENDER_DEBUG_WIND_VECTORS;
	}
	else if ("texel density" == info_display)
	{
		return LLPipeline::RENDER_DEBUG_TEXEL_DENSITY;
	}
	else if ("triangle count" == info_display)
	{
		return LLPipeline::RENDER_DEBUG_TRIANGLE_COUNT;
	}
	else if ("impostors" == info_display)
	{
		return LLPipeline::RENDER_DEBUG_IMPOSTORS;
	}
    else if ("reflection probes" == info_display)
    {
    return LLPipeline::RENDER_DEBUG_REFLECTION_PROBES;
    }
	else if ("texture size" == info_display)
	{
		return LLPipeline::RENDER_DEBUG_TEXTURE_SIZE;
	}
	else
	{
		LL_WARNS() << "unrecognized feature name '" << info_display << "'" << LL_ENDL;
		return 0;
	}
};

class LLAdvancedToggleInfoDisplay : public view_listener_t
{
	bool handleEvent(const LLSD& userdata)
	{
		U64 info_display = info_display_from_string( userdata.asString() );

		LL_INFOS("ViewerMenu") << "toggle " << userdata.asString() << LL_ENDL;
		
		if ( info_display != 0 )
		{
			LLPipeline::toggleRenderDebug( info_display );
		}

		return true;
	}
};


class LLAdvancedCheckInfoDisplay : public view_listener_t
{
	bool handleEvent(const LLSD& userdata)
	{
		U64 info_display = info_display_from_string( userdata.asString() );
		bool new_value = false;

		if ( info_display != 0 )
		{
			new_value = LLPipeline::toggleRenderDebugControl( info_display );
		}

		return new_value;
	}
};


///////////////////////////
//// RANDOMIZE FRAMERATE //
///////////////////////////


class LLAdvancedToggleRandomizeFramerate : public view_listener_t
{
	bool handleEvent(const LLSD& userdata)
	{
		gRandomizeFramerate = !(gRandomizeFramerate);
		return true;
	}
};

class LLAdvancedCheckRandomizeFramerate : public view_listener_t
{
	bool handleEvent(const LLSD& userdata)
	{
		bool new_value = gRandomizeFramerate;
		return new_value;
	}
};

///////////////////////////
//// PERIODIC SLOW FRAME //
///////////////////////////


class LLAdvancedTogglePeriodicSlowFrame : public view_listener_t
{
	bool handleEvent(const LLSD& userdata)
	{
		gPeriodicSlowFrame = !(gPeriodicSlowFrame);
		return true;
	}
};

class LLAdvancedCheckPeriodicSlowFrame : public view_listener_t
{
	bool handleEvent(const LLSD& userdata)
	{
		bool new_value = gPeriodicSlowFrame;
		return new_value;
	}
};


///////////////////////////
// SELECTED TEXTURE INFO //
// 
///////////////////////////


class LLAdvancedSelectedTextureInfo : public view_listener_t
{
	bool handleEvent(const LLSD& userdata)
	{
		handle_selected_texture_info(NULL);
		return true;
	}
};

//////////////////////
// TOGGLE WIREFRAME //
//////////////////////

class LLAdvancedToggleWireframe : public view_listener_t
{
	bool handleEvent(const LLSD& userdata)
	{
// [RLVa:KB] - @detach and @viewwireframe
		const bool fRlvCanViewWireframe = RlvActions::canViewWireframe();
		if ( (!gUseWireframe) && (!fRlvCanViewWireframe) )
			RlvUtil::notifyBlocked(RlvStringKeys::Blocked::Wireframe);
		set_use_wireframe( (!gUseWireframe) && (fRlvCanViewWireframe) );
		return true;
	}
};

// Called from rlvhandler.cpp
void set_use_wireframe(bool useWireframe)
	{
		if (gUseWireframe == useWireframe)
			return;

		gUseWireframe = useWireframe;
// [/RLVa:KB]
//		gUseWireframe = !(gUseWireframe);

//		return true;
	}
//};

class LLAdvancedCheckWireframe : public view_listener_t
{
	bool handleEvent(const LLSD& userdata)
	{
		return gUseWireframe;
	}
};
	

//////////////////////////
// DUMP SCRIPTED CAMERA //
//////////////////////////
	
class LLAdvancedDumpScriptedCamera : public view_listener_t
{
	bool handleEvent(const LLSD& userdata)
	{
		handle_dump_followcam(NULL);
		return true;
	}
};



//////////////////////////////
// DUMP REGION OBJECT CACHE //
//////////////////////////////


class LLAdvancedDumpRegionObjectCache : public view_listener_t
{
	bool handleEvent(const LLSD& userdata)
	{
		handle_dump_region_object_cache(NULL);
		return true;
	}
};

class LLAdvancedInterestListFullUpdate : public view_listener_t
{
	bool handleEvent(const LLSD& userdata)
	{
		LLSD request;
		LLSD body;
		static bool using_360 = false;

		if (using_360)
		{
			body["mode"] = LLSD::String("default");
		}
		else
		{
			body["mode"] = LLSD::String("360");
		}
		using_360 = !using_360;

        if (gAgent.requestPostCapability("InterestList", body, [](const LLSD& response)
        {
            LL_INFOS("360Capture") <<
                "InterestList capability responded: \n" <<
                ll_pretty_print_sd(response) <<
                LL_ENDL;
        }))
        {
            LL_INFOS("360Capture") <<
                "Successfully posted an InterestList capability request with payload: \n" <<
                ll_pretty_print_sd(body) <<
                LL_ENDL;
            return true;
        }
        else
        {
            LL_INFOS("360Capture") <<
                "Unable to post an InterestList capability request with payload: \n" <<
                ll_pretty_print_sd(body) <<
                LL_ENDL;
            return false;
        }
	}
};

class LLAdvancedBuyCurrencyTest : public view_listener_t
	{
	bool handleEvent(const LLSD& userdata)
	{
		handle_buy_currency_test(NULL);
		return true;
	}
};


/////////////////////
// DUMP SELECT MGR //
/////////////////////


class LLAdvancedDumpSelectMgr : public view_listener_t
{
	bool handleEvent(const LLSD& userdata)
	{
		dump_select_mgr(NULL);
		return true;
	}
};



////////////////////
// DUMP INVENTORY //
////////////////////


class LLAdvancedDumpInventory : public view_listener_t
{
	bool handleEvent(const LLSD& userdata)
	{
		dump_inventory(NULL);
		return true;
	}
};



////////////////////////////////
// PRINT SELECTED OBJECT INFO //
////////////////////////////////


class LLAdvancedPrintSelectedObjectInfo : public view_listener_t
{
	bool handleEvent(const LLSD& userdata)
	{
		print_object_info(NULL);
		return true;
	}
};



//////////////////////
// PRINT AGENT INFO //
//////////////////////


class LLAdvancedPrintAgentInfo : public view_listener_t
{
	bool handleEvent(const LLSD& userdata)
	{
		print_agent_nvpairs(NULL);
		return true;
	}
};

//////////////////
// DEBUG CLICKS //
//////////////////


class LLAdvancedToggleDebugClicks : public view_listener_t
{
	bool handleEvent(const LLSD& userdata)
	{
		gDebugClicks = !(gDebugClicks);
		return true;
	}
};

class LLAdvancedCheckDebugClicks : public view_listener_t
{
	bool handleEvent(const LLSD& userdata)
	{
		bool new_value = gDebugClicks;
		return new_value;
	}
};



/////////////////
// DEBUG VIEWS //
/////////////////


class LLAdvancedToggleDebugViews : public view_listener_t
{
	bool handleEvent(const LLSD& userdata)
	{
		LLView::sDebugRects = !(LLView::sDebugRects);
		return true;
	}
};

class LLAdvancedCheckDebugViews : public view_listener_t
{
	bool handleEvent(const LLSD& userdata)
	{
		bool new_value = LLView::sDebugRects;
		return new_value;
	}
};



///////////////////////
// XUI NAME TOOLTIPS //
///////////////////////


class LLAdvancedToggleXUINameTooltips : public view_listener_t
{
	bool handleEvent(const LLSD& userdata)
	{
		toggle_show_xui_names(NULL);
		return true;
	}
};

class LLAdvancedCheckXUINameTooltips : public view_listener_t
{
	bool handleEvent(const LLSD& userdata)
	{
		bool new_value = check_show_xui_names(NULL);
		return new_value;
	}
};



////////////////////////
// DEBUG MOUSE EVENTS //
////////////////////////


class LLAdvancedToggleDebugMouseEvents : public view_listener_t
{
	bool handleEvent(const LLSD& userdata)
	{
		LLView::sDebugMouseHandling = !(LLView::sDebugMouseHandling);
		return true;
	}
};

class LLAdvancedCheckDebugMouseEvents : public view_listener_t
{
	bool handleEvent(const LLSD& userdata)
	{
		bool new_value = LLView::sDebugMouseHandling;
		return new_value;
	}
};



////////////////
// DEBUG KEYS //
////////////////


class LLAdvancedToggleDebugKeys : public view_listener_t
{
	bool handleEvent(const LLSD& userdata)
	{
		LLView::sDebugKeys = !(LLView::sDebugKeys);
		return true;
	}
};
	
class LLAdvancedCheckDebugKeys : public view_listener_t
{
	bool handleEvent(const LLSD& userdata)
	{
		bool new_value = LLView::sDebugKeys;
		return new_value;
	}
};
	


///////////////////////
// DEBUG WINDOW PROC //
///////////////////////


class LLAdvancedToggleDebugWindowProc : public view_listener_t
{
	bool handleEvent(const LLSD& userdata)
	{
		gDebugWindowProc = !(gDebugWindowProc);
		return true;
	}
};

class LLAdvancedCheckDebugWindowProc : public view_listener_t
	{
	bool handleEvent(const LLSD& userdata)
	{
		bool new_value = gDebugWindowProc;
		return new_value;
	}
};

// ------------------------------XUI MENU ---------------------------

//////////////////////
// LOAD UI FROM XML //
//////////////////////


class LLAdvancedLoadUIFromXML : public view_listener_t
{
	bool handleEvent(const LLSD& userdata)
	{
		handle_load_from_xml(NULL);
		return true;
	}
};



////////////////////
// SAVE UI TO XML //
////////////////////


class LLAdvancedSaveUIToXML : public view_listener_t
{
	bool handleEvent(const LLSD& userdata)
	{
		handle_save_to_xml(NULL);
		return true;
	}
};


class LLAdvancedSendTestIms : public view_listener_t
{
	bool handleEvent(const LLSD& userdata)
	{
		LLIMModel::instance().testMessages();
		return true;
	}
};


///////////////
// XUI NAMES //
///////////////


class LLAdvancedToggleXUINames : public view_listener_t
{
	bool handleEvent(const LLSD& userdata)
	{
		toggle_show_xui_names(NULL);
		return true;
	}
};

class LLAdvancedCheckXUINames : public view_listener_t
{
	bool handleEvent(const LLSD& userdata)
	{
		bool new_value = check_show_xui_names(NULL);
		return new_value;
	}
};


////////////////////////
// GRAB BAKED TEXTURE //
////////////////////////


class LLAdvancedGrabBakedTexture : public view_listener_t
{
	bool handleEvent(const LLSD& userdata)
	{
		std::string texture_type = userdata.asString();
		if ("iris" == texture_type)
		{
			handle_grab_baked_texture( (void*)BAKED_EYES );
		}
		else if ("head" == texture_type)
		{
			handle_grab_baked_texture( (void*)BAKED_HEAD );
		}
		else if ("upper" == texture_type)
		{
			handle_grab_baked_texture( (void*)BAKED_UPPER );
		}
		else if ("lower" == texture_type)
		{
			handle_grab_baked_texture( (void*)BAKED_LOWER );
		}
		else if ("skirt" == texture_type)
		{
			handle_grab_baked_texture( (void*)BAKED_SKIRT );
		}
		else if ("hair" == texture_type)
		{
			handle_grab_baked_texture( (void*)BAKED_HAIR );
		}

		return true;
	}
};

class LLAdvancedEnableGrabBakedTexture : public view_listener_t
{
	bool handleEvent(const LLSD& userdata)
{
		std::string texture_type = userdata.asString();
		bool new_value = false;

		if ("iris" == texture_type)
		{
			new_value = enable_grab_baked_texture( (void*)BAKED_EYES );
		}
		else if ("head" == texture_type)
		{
			new_value = enable_grab_baked_texture( (void*)BAKED_HEAD );
		}
		else if ("upper" == texture_type)
		{
			new_value = enable_grab_baked_texture( (void*)BAKED_UPPER );
		}
		else if ("lower" == texture_type)
		{
			new_value = enable_grab_baked_texture( (void*)BAKED_LOWER );
		}
		else if ("skirt" == texture_type)
		{
			new_value = enable_grab_baked_texture( (void*)BAKED_SKIRT );
		}
		else if ("hair" == texture_type)
		{
			new_value = enable_grab_baked_texture( (void*)BAKED_HAIR );
		}
	
		return new_value;
}
};

///////////////////////
// APPEARANCE TO XML //
///////////////////////


class LLAdvancedEnableAppearanceToXML : public view_listener_t
{
	bool handleEvent(const LLSD& userdata)
	{
        LLViewerObject *obj = LLSelectMgr::getInstance()->getSelection()->getPrimaryObject();
        if (obj && obj->isAnimatedObject() && obj->getControlAvatar())
        {
            return gSavedSettings.getBOOL("DebugAnimatedObjects");
        }
        else if (obj && obj->isAttachment() && obj->getAvatar())
        {
            return gSavedSettings.getBOOL("DebugAvatarAppearanceMessage");
        }
        else if (obj && obj->isAvatar())
        {
            // This has to be a non-control avatar, because control avs are invisible and unclickable.
            return gSavedSettings.getBOOL("DebugAvatarAppearanceMessage");
        }
		else
		{
			return false;
		}
	}
};

class LLAdvancedAppearanceToXML : public view_listener_t
{
	bool handleEvent(const LLSD& userdata)
	{
		std::string emptyname;
        LLViewerObject *obj = LLSelectMgr::getInstance()->getSelection()->getPrimaryObject();
        LLVOAvatar *avatar = NULL;
        if (obj)
        {
            if (obj->isAvatar())
            {
                avatar = obj->asAvatar();
            }
            else
            {
                // If there is a selection, find the associated
                // avatar. Normally there's only one obvious choice. But
                // what should be returned if the object is in an attached
                // animated object? getAvatar() will give the skeleton of
                // the animated object. getAvatarAncestor() will give the
                // actual human-driven avatar.
                avatar = obj->getAvatar();
            }
        }
        else
        {
            // If no selection, use the self avatar.
			avatar = gAgentAvatarp;
        }
        if (avatar)
        {
            avatar->dumpArchetypeXML(emptyname);
        }
		return true;
	}
};



///////////////////////////////
// TOGGLE CHARACTER GEOMETRY //
///////////////////////////////


class LLAdvancedToggleCharacterGeometry : public view_listener_t
{
	bool handleEvent(const LLSD& userdata)
	{
		handle_god_request_avatar_geometry(NULL);
		return true;
	}
};


	/////////////////////////////
// TEST MALE / TEST FEMALE //
/////////////////////////////

class LLAdvancedTestMale : public view_listener_t
{
	bool handleEvent(const LLSD& userdata)
	{
		handle_test_male(NULL);
		return true;
	}
};


class LLAdvancedTestFemale : public view_listener_t
{
	bool handleEvent(const LLSD& userdata)
	{
		handle_test_female(NULL);
		return true;
	}
};

class LLAdvancedForceParamsToDefault : public view_listener_t
{
	bool handleEvent(const LLSD& userdata)
	{
		LLAgent::clearVisualParams(NULL);
		return true;
	}
};


//////////////////////////
//   ANIMATION SPEED    //
//////////////////////////

// Utility function to set all AV time factors to the same global value
static void set_all_animation_time_factors(F32	time_factor)
{
	LLMotionController::setCurrentTimeFactor(time_factor);
	for (std::vector<LLCharacter*>::iterator iter = LLCharacter::sInstances.begin();
		iter != LLCharacter::sInstances.end(); ++iter)
	{
		(*iter)->setAnimTimeFactor(time_factor);
	}
}

class LLAdvancedAnimTenFaster : public view_listener_t
{
	bool handleEvent(const LLSD& userdata)
	{
		//LL_INFOS() << "LLAdvancedAnimTenFaster" << LL_ENDL;
		F32 time_factor = LLMotionController::getCurrentTimeFactor();
		time_factor = llmin(time_factor + 0.1f, 2.f);	// Upper limit is 200% speed
		set_all_animation_time_factors(time_factor);
		return true;
	}
};

class LLAdvancedAnimTenSlower : public view_listener_t
{
	bool handleEvent(const LLSD& userdata)
	{
		//LL_INFOS() << "LLAdvancedAnimTenSlower" << LL_ENDL;
		F32 time_factor = LLMotionController::getCurrentTimeFactor();
		time_factor = llmax(time_factor - 0.1f, 0.1f);	// Lower limit is at 10% of normal speed
		set_all_animation_time_factors(time_factor);
		return true;
	}
};

class LLAdvancedAnimResetAll : public view_listener_t
{
	bool handleEvent(const LLSD& userdata)
	{
		set_all_animation_time_factors(1.f);
		return true;
	}
};


//////////////////////////
// RELOAD VERTEX SHADER //
//////////////////////////


class LLAdvancedReloadVertexShader : public view_listener_t
{
	bool handleEvent(const LLSD& userdata)
	{
		reload_vertex_shader(NULL);
		return true;
	}
};



////////////////////
// ANIMATION INFO //
////////////////////


class LLAdvancedToggleAnimationInfo : public view_listener_t
{
	bool handleEvent(const LLSD& userdata)
	{
		LLVOAvatar::sShowAnimationDebug = !(LLVOAvatar::sShowAnimationDebug);
		return true;
	}
};

class LLAdvancedCheckAnimationInfo : public view_listener_t
{
	bool handleEvent(const LLSD& userdata)
	{
		bool new_value = LLVOAvatar::sShowAnimationDebug;
		return new_value;
	}
};


//////////////////
// SHOW LOOK AT //
//////////////////


class LLAdvancedToggleShowLookAt : public view_listener_t
{
	bool handleEvent(const LLSD& userdata)
	{
		//LLHUDEffectLookAt::sDebugLookAt = !(LLHUDEffectLookAt::sDebugLookAt);
		//<FS:AO improve use of controls with radiogroups>
		//bool value = !gSavedPerAccountSettings.getBOOL("DebugLookAt");
		//gSavedPerAccountSettings.setBOOL("DebugLookAt",value);
		S32 value = !gSavedPerAccountSettings.getS32("DebugLookAt");
		gSavedPerAccountSettings.setS32("DebugLookAt",value);
		//</FS:AO>
		return true;
	}
};

// <AO>
class LLAdvancedToggleShowColor : public view_listener_t
{
        bool handleEvent(const LLSD& userdata)
        {
                S32 value = !gSavedSettings.getS32("DebugShowColor");
                gSavedSettings.setS32("DebugShowColor",value);
                return true;
        }
};

class LLAdvancedCheckShowColor : public view_listener_t
{
        bool handleEvent(const LLSD& userdata)
        {
                S32 new_value = gSavedSettings.getS32("DebugShowColor");
                return (bool)new_value;
        }
};
// </AO>

class LLAdvancedCheckShowLookAt : public view_listener_t
{
	bool handleEvent(const LLSD& userdata)
	{
		//bool new_value = LLHUDEffectLookAt::sDebugLookAt;
		//<FS:AO improve use of controls with radiogroups>
		//bool new_value = gSavedPerAccountSettings.getBOOL("DebugLookAt");
		S32 new_value = gSavedPerAccountSettings.getS32("DebugLookAt");
		return (bool)new_value;
	}
};



///////////////////
// SHOW POINT AT //
///////////////////


class LLAdvancedToggleShowPointAt : public view_listener_t
{
	bool handleEvent(const LLSD& userdata)
	{
		LLHUDEffectPointAt::sDebugPointAt = !(LLHUDEffectPointAt::sDebugPointAt);
		return true;
	}
};

class LLAdvancedCheckShowPointAt : public view_listener_t
{
	bool handleEvent(const LLSD& userdata)
	{
		bool new_value = LLHUDEffectPointAt::sDebugPointAt;
		return new_value;
	}
};


///////////////////// 
// PRIVATE LOOK AT // 
///////////////////// 

class LLAdvancedTogglePrivateLookPointAt : public view_listener_t 
{ 
	bool handleEvent(const LLSD& userdata) 
	{ 
		std::string command = userdata.asString(); 
		if ("Look" == command) 
		{ 
			bool new_value = !gSavedSettings.getBOOL("PrivateLookAtTarget"); 
			gSavedSettings.setBOOL("PrivateLookAtTarget", new_value); 
		} 
		else if ("Point" == command) 
		{ 
			bool new_value = !gSavedSettings.getBOOL("PrivatePointAtTarget"); 
			gSavedSettings.setBOOL("PrivatePointAtTarget", new_value); 
		} 
	return true; 
	} 
}; 

class LLAdvancedCheckPrivateLookPointAt : public view_listener_t 
{ 
	bool handleEvent(const LLSD& userdata) 
	{ 
		std::string command = userdata["data"].asString(); 
		if ("Look" == command) 
		{ 
			bool new_value = gSavedSettings.getBOOL("PrivateLookAtTarget"); 
			std::string control_name = userdata["control"].asString(); 
			gMenuHolder->findControl(control_name)->setValue(new_value); 
		} 
		else if ("Point" == command) 
		{ 
			bool new_value = gSavedSettings.getBOOL("PrivatePointAtTarget"); 
			std::string control_name = userdata["control"].asString(); 
			gMenuHolder->findControl(control_name)->setValue(new_value); 
		} 
	return true; 
	} 
};

/////////////////////////
// DEBUG JOINT UPDATES //
/////////////////////////


class LLAdvancedToggleDebugJointUpdates : public view_listener_t
{
	bool handleEvent(const LLSD& userdata)
	{
		LLVOAvatar::sJointDebug = !(LLVOAvatar::sJointDebug);
		return true;
	}
};

class LLAdvancedCheckDebugJointUpdates : public view_listener_t
{
	bool handleEvent(const LLSD& userdata)
	{
		bool new_value = LLVOAvatar::sJointDebug;
		return new_value;
	}
};



/////////////////
// DISABLE LOD //
/////////////////


class LLAdvancedToggleDisableLOD : public view_listener_t
{
	bool handleEvent(const LLSD& userdata)
	{
		LLViewerJoint::sDisableLOD = !(LLViewerJoint::sDisableLOD);
		return true;
	}
};
		
class LLAdvancedCheckDisableLOD : public view_listener_t
{
	bool handleEvent(const LLSD& userdata)
	{
		bool new_value = LLViewerJoint::sDisableLOD;
		return new_value;
	}
};



/////////////////////////
// DEBUG CHARACTER VIS //
/////////////////////////


class LLAdvancedToggleDebugCharacterVis : public view_listener_t
{
	bool handleEvent(const LLSD& userdata)
	{
		LLVOAvatar::sDebugInvisible = !(LLVOAvatar::sDebugInvisible);
		return true;
	}
};

class LLAdvancedCheckDebugCharacterVis : public view_listener_t
{
	bool handleEvent(const LLSD& userdata)
	{
		bool new_value = LLVOAvatar::sDebugInvisible;
		return new_value;
	}
};


//////////////////////
// DUMP ATTACHMENTS //
//////////////////////

	
class LLAdvancedDumpAttachments : public view_listener_t
{
	bool handleEvent(const LLSD& userdata)
	{
		handle_dump_attachments(NULL);
		return true;
	}
};


	
/////////////////////
// REBAKE TEXTURES //
/////////////////////
	
	
class LLAdvancedRebakeTextures : public view_listener_t
{
	bool handleEvent(const LLSD& userdata)
	{
		handle_rebake_textures(NULL);
		return true;
	}
};
	
	
// [SL:KB] - Patch: Appearance-PhantomAttach | Checked: Catznip-5.0
void handle_refresh_attachments()
{
	LLAttachmentsMgr::instance().refreshAttachments();
}
// [/SL:KB]

#if 1 //ndef LL_RELEASE_FOR_DOWNLOAD
///////////////////////////
// DEBUG AVATAR TEXTURES //
///////////////////////////


class LLAdvancedDebugAvatarTextures : public view_listener_t
{
	bool handleEvent(const LLSD& userdata)
	{
		if (gAgent.isGodlike())
		{
			handle_debug_avatar_textures(NULL);
		}
		return true;
	}
};

////////////////////////////////
// DUMP AVATAR LOCAL TEXTURES //
////////////////////////////////


class LLAdvancedDumpAvatarLocalTextures : public view_listener_t
{
	bool handleEvent(const LLSD& userdata)
	{
#ifndef LL_RELEASE_FOR_DOWNLOAD
		handle_dump_avatar_local_textures(NULL);
#endif
		return true;
	}
};

#endif

///////////////////////////////////
// Reload Avatar Cloud Particles //
///////////////////////////////////
class LLAdvancedReloadAvatarCloudParticle : public view_listener_t
{
	bool handleEvent(const LLSD& userdata)
	{
		LLVOAvatar::initCloud();
		return true;
	}
};

/////////////////
// MESSAGE LOG //
/////////////////


class LLAdvancedEnableMessageLog : public view_listener_t
{
	bool handleEvent(const LLSD& userdata)
	{
		handle_viewer_enable_message_log(NULL);
		return true;
	}
};

class LLAdvancedDisableMessageLog : public view_listener_t
{
	bool handleEvent(const LLSD& userdata)
	{
		handle_viewer_disable_message_log(NULL);
		return true;
	}
};

/////////////////
// DROP PACKET //
/////////////////


class LLAdvancedDropPacket : public view_listener_t
{
	bool handleEvent(const LLSD& userdata)
	{
		gMessageSystem->mPacketRing.dropPackets(1);
		return true;
	}
};

//////////////////////
// PURGE DISK CACHE //
//////////////////////


class LLAdvancedPurgeDiskCache : public view_listener_t
{
	bool handleEvent(const LLSD& userdata)
	{
        LL::WorkQueue::ptr_t main_queue = LL::WorkQueue::getInstance("mainloop");
        LL::WorkQueue::ptr_t general_queue = LL::WorkQueue::getInstance("General");
        llassert_always(main_queue);
        llassert_always(general_queue);
        main_queue->postTo(
            general_queue,
            []() // Work done on general queue
            {
                LLDiskCache::getInstance()->purge();
                // Nothing needed to return
            },
            [](){}); // Callback to main thread is empty as there is nothing left to do

		return true;
	}
};


////////////////////
// EVENT Recorder //
///////////////////


class LLAdvancedViewerEventRecorder : public view_listener_t
{
	bool handleEvent(const LLSD& userdata)
	{
		std::string command = userdata.asString();
		if ("start playback" == command)
		{
			LL_INFOS() << "Event Playback starting" << LL_ENDL;
			LLViewerEventRecorder::instance().playbackRecording();
			LL_INFOS() << "Event Playback completed" << LL_ENDL;
		}
		else if ("stop playback" == command)
		{
			// Future
		}
		else if ("start recording" == command)
		{
			LLViewerEventRecorder::instance().setEventLoggingOn();
			LL_INFOS() << "Event recording started" << LL_ENDL;
		}
		else if ("stop recording" == command)
		{
			LLViewerEventRecorder::instance().setEventLoggingOff();
			LL_INFOS() << "Event recording stopped" << LL_ENDL;
		} 

		return true;
	}		
};




/////////////////
// AGENT PILOT //
/////////////////


class LLAdvancedAgentPilot : public view_listener_t
{
	bool handleEvent(const LLSD& userdata)
	{
		std::string command = userdata.asString();
		if ("start playback" == command)
		{
			gAgentPilot.setNumRuns(-1);
			gAgentPilot.startPlayback();
		}
		else if ("stop playback" == command)
		{
			gAgentPilot.stopPlayback();
		}
		else if ("start record" == command)
		{
			gAgentPilot.startRecord();
		}
		else if ("stop record" == command)
		{
			gAgentPilot.stopRecord();
		}

		return true;
	}		
};



//////////////////////
// AGENT PILOT LOOP //
//////////////////////


class LLAdvancedToggleAgentPilotLoop : public view_listener_t
{
	bool handleEvent(const LLSD& userdata)
	{
		gAgentPilot.setLoop(!gAgentPilot.getLoop());
		return true;
	}
};

class LLAdvancedCheckAgentPilotLoop : public view_listener_t
{
	bool handleEvent(const LLSD& userdata)
	{
		bool new_value = gAgentPilot.getLoop();
		return new_value;
	}
};


/////////////////////////
// SHOW OBJECT UPDATES //
/////////////////////////


class LLAdvancedToggleShowObjectUpdates : public view_listener_t
{
	bool handleEvent(const LLSD& userdata)
	{
		gShowObjectUpdates = !(gShowObjectUpdates);
		return true;
	}
};

class LLAdvancedCheckShowObjectUpdates : public view_listener_t
{
	bool handleEvent(const LLSD& userdata)
	{
		bool new_value = gShowObjectUpdates;
		return new_value;
	}
};



////////////////////
// COMPRESS IMAGE //
////////////////////


class LLAdvancedCompressImage : public view_listener_t
{
	bool handleEvent(const LLSD& userdata)
	{
		handle_compress_image(NULL);
		return true;
	}
};



////////////////////////
// COMPRESS FILE TEST //
////////////////////////

class LLAdvancedCompressFileTest : public view_listener_t
{
    bool handleEvent(const LLSD& userdata)
    {
        handle_compress_file_test(NULL);
        return true;
    }
};


/////////////////////////
// SHOW DEBUG SETTINGS //
/////////////////////////


class LLAdvancedShowDebugSettings : public view_listener_t
{
	bool handleEvent(const LLSD& userdata)
	{
		LLFloaterReg::showInstance("settings_debug",userdata);
		return true;
	}
};



////////////////////////
// VIEW ADMIN OPTIONS //
////////////////////////

class LLAdvancedEnableViewAdminOptions : public view_listener_t
{
	bool handleEvent(const LLSD& userdata)
	{
		// Don't enable in god mode since the admin menu is shown anyway.
		// Only enable if the user has set the appropriate debug setting.
		bool new_value = !gAgent.getAgentAccess().isGodlikeWithoutAdminMenuFakery() && gSavedSettings.getBOOL("AdminMenu");
		return new_value;
	}
};

class LLAdvancedToggleViewAdminOptions : public view_listener_t
{
	bool handleEvent(const LLSD& userdata)
	{
		handle_admin_override_toggle(NULL);
		return true;
	}
};

class LLAdvancedToggleVisualLeakDetector : public view_listener_t
{
	bool handleEvent(const LLSD& userdata)
	{
		handle_visual_leak_detector_toggle(NULL);
		return true;
	}
};

class LLAdvancedCheckViewAdminOptions : public view_listener_t
{
	bool handleEvent(const LLSD& userdata)
	{
		bool new_value = check_admin_override(NULL) || gAgent.isGodlike();
		return new_value;
	}
};

//////////////////
// ADMIN STATUS //
//////////////////


class LLAdvancedRequestAdminStatus : public view_listener_t
{
	bool handleEvent(const LLSD& userdata)
	{
		handle_god_mode(NULL);
		return true;
	}
};

class LLAdvancedLeaveAdminStatus : public view_listener_t
{
	bool handleEvent(const LLSD& userdata)
	{
		handle_leave_god_mode(NULL);
		return true;
	}
};

//////////////////////////
// Advanced > Debugging //
//////////////////////////

class LLAdvancedForceErrorBreakpoint : public view_listener_t
{
	bool handleEvent(const LLSD& userdata)
	{		
		force_error_breakpoint(NULL);
		return true;
	}
};

class LLAdvancedForceErrorLlerror : public view_listener_t
{
	bool handleEvent(const LLSD& userdata)
	{
		force_error_llerror(NULL);
		return true;
	}
};

class LLAdvancedForceErrorBadMemoryAccess : public view_listener_t
{
	bool handleEvent(const LLSD& userdata)
	{
		force_error_bad_memory_access(NULL);
		return true;
	}
};

class LLAdvancedForceErrorBadMemoryAccessCoro : public view_listener_t
{
    bool handleEvent(const LLSD& userdata)
    {
        LLCoros::instance().launch(
            "AdvancedForceErrorBadMemoryAccessCoro",
            [](){
                // Wait for one mainloop() iteration, letting the enclosing
                // handleEvent() method return.
                llcoro::suspend();
                force_error_bad_memory_access(NULL);
            });
        return true;
    }
};

class LLAdvancedForceErrorInfiniteLoop : public view_listener_t
{
	bool handleEvent(const LLSD& userdata)
	{
		force_error_infinite_loop(NULL);
		return true;
	}
};

class LLAdvancedForceErrorSoftwareException : public view_listener_t
{
	bool handleEvent(const LLSD& userdata)
	{
		force_error_software_exception(NULL);
		return true;
	}
};

class LLAdvancedForceErrorSoftwareExceptionCoro : public view_listener_t
{
    bool handleEvent(const LLSD& userdata)
    {
        LLCoros::instance().launch(
            "AdvancedForceErrorSoftwareExceptionCoro",
            [](){
                // Wait for one mainloop() iteration, letting the enclosing
                // handleEvent() method return.
                llcoro::suspend();
                force_error_software_exception(NULL);
            });
        return true;
    }
};

class LLAdvancedForceErrorDriverCrash : public view_listener_t
{
	bool handleEvent(const LLSD& userdata)
	{
		force_error_driver_crash(NULL);
		return true;
	}
};

// <FS:Ansariel> Wrongly merged back in by LL
//class LLAdvancedForceErrorCoroutineCrash : public view_listener_t
//{
//    bool handleEvent(const LLSD& userdata)
//    {
//        force_error_coroutine_crash(NULL);
//        return true;
//    }
//};
// </FS:Ansariel>

class LLAdvancedForceErrorThreadCrash : public view_listener_t
{
    bool handleEvent(const LLSD& userdata)
    {
        force_error_thread_crash(NULL);
        return true;
    }
};

class LLAdvancedForceErrorDisconnectViewer : public view_listener_t
{
	bool handleEvent(const LLSD& userdata)
	{
		handle_disconnect_viewer(NULL);
		return true;
}
};


#ifdef TOGGLE_HACKED_GODLIKE_VIEWER

class LLAdvancedHandleToggleHackedGodmode : public view_listener_t
{
	bool handleEvent(const LLSD& userdata)
	{
		handle_toggle_hacked_godmode(NULL);
		return true;
	}
};

class LLAdvancedCheckToggleHackedGodmode : public view_listener_t
{
	bool handleEvent(const LLSD& userdata)
	{
		check_toggle_hacked_godmode(NULL);
		return true;
	}
};

class LLAdvancedEnableToggleHackedGodmode : public view_listener_t
{
	bool handleEvent(const LLSD& userdata)
	{
		bool new_value = enable_toggle_hacked_godmode(NULL);
		return new_value;
	}
};
#endif


//
////-------------------------------------------------------------------
//// Advanced menu
////-------------------------------------------------------------------


//////////////////
// DEVELOP MENU //
//////////////////

class LLDevelopCheckLoggingLevel : public view_listener_t
{
	bool handleEvent(const LLSD& userdata)
	{
		U32 level = userdata.asInteger();
		return (static_cast<LLError::ELevel>(level) == LLError::getDefaultLevel());
	}
};

class LLDevelopSetLoggingLevel : public view_listener_t
{
	bool handleEvent(const LLSD& userdata)
	{
		U32 level = userdata.asInteger();
		LLError::setDefaultLevel(static_cast<LLError::ELevel>(level));
		return true;
	}
};

//////////////////
// ADMIN MENU   //
//////////////////

// Admin > Object
class LLAdminForceTakeCopy : public view_listener_t
{
	bool handleEvent(const LLSD& userdata)
	{
		force_take_copy(NULL);
		return true;
	}
};

class LLAdminHandleObjectOwnerSelf : public view_listener_t
{
	bool handleEvent(const LLSD& userdata)
	{
		handle_object_owner_self(NULL);
		return true;
	}
};
class LLAdminHandleObjectOwnerPermissive : public view_listener_t
{
	bool handleEvent(const LLSD& userdata)
	{
		handle_object_owner_permissive(NULL);
		return true;
	}
};

class LLAdminHandleForceDelete : public view_listener_t
{
	bool handleEvent(const LLSD& userdata)
	{
		handle_force_delete(NULL);
		return true;
	}
};

class LLAdminHandleObjectLock : public view_listener_t
{
	bool handleEvent(const LLSD& userdata)
	{
		handle_object_lock(NULL);
		return true;
	}
};

class LLAdminHandleObjectAssetIDs: public view_listener_t
{
	bool handleEvent(const LLSD& userdata)
	{
		handle_object_asset_ids(NULL);
		return true;
	}	
};

//Admin >Parcel
class LLAdminHandleForceParcelOwnerToMe: public view_listener_t
{
	bool handleEvent(const LLSD& userdata)
	{
		handle_force_parcel_owner_to_me(NULL);
		return true;
	}
};
class LLAdminHandleForceParcelToContent: public view_listener_t
{
	bool handleEvent(const LLSD& userdata)
	{
		handle_force_parcel_to_content(NULL);
		return true;
	}
};
class LLAdminHandleClaimPublicLand: public view_listener_t
{
	bool handleEvent(const LLSD& userdata)
	{
		handle_claim_public_land(NULL);
		return true;
	}
};

// Admin > Region
class LLAdminHandleRegionDumpTempAssetData: public view_listener_t
{
	bool handleEvent(const LLSD& userdata)
	{
		handle_region_dump_temp_asset_data(NULL);
		return true;
	}
};
//Admin (Top Level)

class LLAdminOnSaveState: public view_listener_t
{
	bool handleEvent(const LLSD& userdata)
	{
		LLPanelRegionTools::onSaveState(NULL);
		return true;
}
};


//-----------------------------------------------------------------------------
// cleanup_menus()
//-----------------------------------------------------------------------------
void cleanup_menus()
{
	delete gMenuParcelObserver;
	gMenuParcelObserver = NULL;

	delete gMenuAvatarSelf;
	gMenuAvatarSelf = NULL;

	delete gMenuAvatarOther;
	gMenuAvatarOther = NULL;

	delete gMenuObject;
	gMenuObject = NULL;

	delete gMenuAttachmentSelf;
	gMenuAttachmentSelf = NULL;

	delete gMenuAttachmentOther;
	gMenuAttachmentSelf = NULL;

	delete gMenuLand;
	gMenuLand = NULL;

	delete gMenuMuteParticle;
	gMenuMuteParticle = NULL;

	// <FS:Ansariel> Pie menu
	delete gPieMenuAvatarSelf;
	gPieMenuAvatarSelf = NULL;

	delete gPieMenuAvatarOther;
	gPieMenuAvatarOther = NULL;

	delete gPieMenuObject;
	gPieMenuObject = NULL;

	delete gPieMenuAttachmentSelf;
	gPieMenuAttachmentSelf = NULL;

	delete gPieMenuAttachmentOther;
	gPieMenuAttachmentOther = NULL;

	delete gPieMenuLand;
	gPieMenuLand = NULL;

	delete gPieMenuMuteParticle;
	gPieMenuMuteParticle = NULL;
	// </FS:Ansariel>

	// <FS:Ansariel> FIRE-7893: Detach function on inspect self toast without function
	delete gMenuInspectSelf;
	gMenuInspectSelf = NULL;
	// </FS:Ansariel>

	delete gMenuBarView;
	gMenuBarView = NULL;

	delete gPopupMenuView;
	gPopupMenuView = NULL;

	delete gMenuHolder;
	gMenuHolder = NULL;
}

//-----------------------------------------------------------------------------
// Object pie menu
//-----------------------------------------------------------------------------

// <FS:Ansariel> FIRE-6970/FIRE-6998: Optional permanent derendering of multiple objects
void derenderObject(bool permanent)
{
	bool need_save = false;
	LLViewerObject* objp;
	LLSelectMgr* select_mgr = LLSelectMgr::getInstance();

	while ((objp = select_mgr->getSelection()->getFirstRootObject(TRUE)))
	{
//		if ( (objp) && (gAgentID != objp->getID()) )
// [RLVa:KB] - Checked: 2012-03-11 (RLVa-1.4.5) | Added: RLVa-1.4.5 | FS-specific
		// Don't allow derendering of own attachments when RLVa is enabled
		if ( (objp) && (gAgentID != objp->getID()) && ((!rlv_handler_t::isEnabled()) || (!objp->isAttachment()) || (!objp->permYouOwner())) )
// [/RLVa:KB]
		{
			LLUUID id = objp->getID();
			std::string entry_name = "";
			std::string region_name;
			LLAssetType::EType asset_type;

			if (objp->isAvatar())
			{
				LLNameValue* firstname = objp->getNVPair("FirstName");
				LLNameValue* lastname = objp->getNVPair("LastName");
				entry_name = llformat("%s %s", firstname->getString(), lastname->getString());
				asset_type = LLAssetType::AT_PERSON;
			}
			else
			{
				bool next_object = false;
				LLViewerObject::child_list_t object_children = objp->getChildren();
				for (LLViewerObject::child_list_t::const_iterator it = object_children.begin(); it != object_children.end(); it++)
				{
					LLViewerObject* child = *it;
					if (child->isAvatar() && child->asAvatar()->isSelf())
					{
						if (gRlvHandler.hasBehaviour(RLV_BHVR_UNSIT))
						{
							// RLVa: Prevent cheating out of sitting by derendering the object
							select_mgr->deselectObjectOnly(objp);
							next_object = true;
						}
						else
						{
							gAgent.standUp();
						}
						break;
					}
				}

				if (next_object)
				{
					continue;
				}

				LLSelectNode* nodep = select_mgr->getSelection()->getFirstRootNode();
				if (nodep)
				{
					if (!nodep->mName.empty())
					{
						entry_name = nodep->mName;
					}
				}
				LLViewerRegion* region = objp->getRegion();
				if (region)
				{
					region_name = region->getName();
				}
				asset_type = LLAssetType::AT_OBJECT;
			}
			
			FSAssetBlacklist::getInstance()->addNewItemToBlacklist(id, entry_name, region_name, asset_type, permanent, false);
			
			if (permanent)
			{
				need_save = true;
			}

			select_mgr->deselectObjectOnly(objp);
			gObjectList.addDerenderedItem(id, permanent);
			gObjectList.killObject(objp);
			if (LLViewerRegion::sVOCacheCullingEnabled && objp->getRegion())
			{
				objp->getRegion()->killCacheEntry(objp->getLocalID());
			}

			LLTool* tool = LLToolMgr::getInstance()->getCurrentTool();
			LLViewerObject* tool_editing_object = tool->getEditingObject();
			if (tool_editing_object && tool_editing_object->mID == id)
			{
				tool->stopEditing();
			}

		}
		else if( (objp) && (gAgentID != objp->getID()) && ((rlv_handler_t::isEnabled()) || (objp->isAttachment()) || (objp->permYouOwner())) )
		{
			select_mgr->deselectObjectOnly(objp);
			return;
		}
	}

	if (need_save)
	{
		FSAssetBlacklist::getInstance()->saveBlacklist();
	}
}

class LLObjectDerenderPermanent : public view_listener_t
{
	bool handleEvent(const LLSD& userdata)
	{
		derenderObject(true);
		return true;
	}
};

class LLObjectDerender : public view_listener_t
{
    bool handleEvent(const LLSD& userdata)
    {
		derenderObject(false);
		return true;
    }
};
// </FS:Ansariel>

// <FS:CR> FIRE-10082 - Don't enable derendering own attachments when RLVa is enabled
bool enable_derender_object()
{
	return (!rlv_handler_t::isEnabled());
}
// </FS:CR>

class LLEnableEditParticleSource : public view_listener_t
{
	bool handleEvent(const LLSD& userdata)
	{
		LLObjectSelectionHandle handle = LLSelectMgr::instance().getSelection();

		if (handle->getObjectCount() >= 1)
		{
			LLObjectSelection::valid_iterator iter = handle->valid_begin();
			if (iter == handle->valid_end())
			{
				return false;
			}

			LLSelectNode* node = *iter;

			if (!node || !node->mPermissions)
			{
				return false;
			}

			if (node->mPermissions->getOwner() == gAgentID)
			{
				return true;
			}
		}
		return false;
	}
};

class LLEditParticleSource : public view_listener_t
{
	bool handleEvent(const LLSD& userdata)
	{
		LLViewerObject* objectp = LLSelectMgr::getInstance()->getSelection()->getPrimaryObject();
		if (objectp)
		{
			ParticleEditor* particleEditor = LLFloaterReg::showTypedInstance<ParticleEditor>("particle_editor", LLSD(objectp->getID()), TAKE_FOCUS_YES);
			if (particleEditor)
			{
				particleEditor->setObject(objectp);
			}
		}
		return true;
	}
};

// <FS:Zi> Texture Refresh
void destroy_texture(const LLUUID& id)		// will be used by the texture refresh functions below
{
	if (id.isNull() || id == IMG_DEFAULT || FSCommon::isDefaultTexture(id))
	{
		return;
	}

	LLViewerFetchedTexture* tx = LLViewerTextureManager::getFetchedTexture(id);
	if (tx)
	{
		tx->clearFetchedResults();
	}
	LLAppViewer::getTextureCache()->removeFromCache(id);
}

void handle_object_tex_refresh(LLViewerObject* object, LLSelectNode* node)
{
	U8 te_count = object->getNumTEs();
	// map from texture ID to list of faces using it
	typedef std::map< LLUUID, std::vector<U8> > map_t;
	map_t faces_per_texture;
	for (U8 i = 0; i < te_count; ++i)
	{
		// "node" will be NULL when invoked from inventory menu,
		// otherwise it will hold the root node of the selection and we
		// need to make sure only to refresh the selected faces
		if (node && !node->isTESelected(i)) continue;

		LLViewerTexture* img = object->getTEImage(i);
		faces_per_texture[img->getID()].push_back(i);

		if (object->getTE(i)->getMaterialParams().notNull())
		{
			LLViewerTexture* norm_img = object->getTENormalMap(i);
			faces_per_texture[norm_img->getID()].push_back(i);

			LLViewerTexture* spec_img = object->getTESpecularMap(i);
			faces_per_texture[spec_img->getID()].push_back(i);
		}
	}

	map_t::iterator it;
	for (it = faces_per_texture.begin(); it != faces_per_texture.end(); ++it)
	{
		destroy_texture(it->first);
	}

	// Refresh sculpt texture
	if (object->isSculpted())
	{
		LLSculptParams *sculpt_params = (LLSculptParams *)object->getParameterEntry(LLNetworkData::PARAMS_SCULPT);
		if (sculpt_params)
		{
			LLUUID sculpt_uuid = sculpt_params->getSculptTexture();

			LLViewerFetchedTexture* tx = LLViewerTextureManager::getFetchedTexture(sculpt_uuid);
			if (tx)
			{
				S32 num_volumes = tx->getNumVolumes(LLRender::SCULPT_TEX);
				const LLViewerTexture::ll_volume_list_t* pVolumeList = tx->getVolumeList(LLRender::SCULPT_TEX);

				destroy_texture(sculpt_uuid);

				for (S32 idxVolume = 0; idxVolume < num_volumes; ++idxVolume)
				{
					LLVOVolume* pVolume = pVolumeList->at(idxVolume);
					if (pVolume)
					{
						pVolume->notifyMeshLoaded();
					}
				}
			}
		}
	}
}

class LLObjectTexRefresh : public view_listener_t
{
	bool handleEvent(const LLSD& userdata)
	{
		// partly copied from the texture info code in handle_selected_texture_info()
		for (LLObjectSelection::valid_iterator iter = LLSelectMgr::getInstance()->getSelection()->valid_begin();
			iter != LLSelectMgr::getInstance()->getSelection()->valid_end(); iter++)
		{
			LLSelectNode* node = *iter;
			handle_object_tex_refresh(node->getObject(),node);
		}

		return true;
	}
};

void avatar_tex_refresh(LLVOAvatar* avatar)
{
	// I bet this can be done more elegantly, but this is just straightforward
	destroy_texture(avatar->getTE(TEX_HEAD_BAKED)->getID());
	destroy_texture(avatar->getTE(TEX_UPPER_BAKED)->getID());
	destroy_texture(avatar->getTE(TEX_LOWER_BAKED)->getID());
	destroy_texture(avatar->getTE(TEX_EYES_BAKED)->getID());
	destroy_texture(avatar->getTE(TEX_SKIRT_BAKED)->getID());
	destroy_texture(avatar->getTE(TEX_HAIR_BAKED)->getID());
	LLAvatarPropertiesProcessor::getInstance()->sendAvatarTexturesRequest(avatar->getID());
}

class LLAvatarTexRefresh : public view_listener_t
{
	bool handleEvent(const LLSD& userdata)
	{
		LLVOAvatar* avatar = find_avatar_from_object(LLSelectMgr::getInstance()->getSelection()->getPrimaryObject());
		if (avatar)
		{
			avatar_tex_refresh(avatar);
		}

		return true;
	}
};
// </FS:Zi> Texture Refresh

class LLObjectReportAbuse : public view_listener_t
{
	bool handleEvent(const LLSD& userdata)
	{
		LLViewerObject* objectp = LLSelectMgr::getInstance()->getSelection()->getPrimaryObject();
		if (objectp)
		{
			LLFloaterReporter::showFromObject(objectp->getID());
		}
		return true;
	}
};

// Enabled it you clicked an object
class LLObjectEnableReportAbuse : public view_listener_t
{
	bool handleEvent(const LLSD& userdata)
	{
		bool new_value = LLSelectMgr::getInstance()->getSelection()->getObjectCount() != 0;
		return new_value;
	}
};


void handle_object_touch()
{
	LLViewerObject* object = LLSelectMgr::getInstance()->getSelection()->getPrimaryObject();
	if (!object) return;

	LLPickInfo pick = LLToolPie::getInstance()->getPick();

// [RLVa:KB] - Checked: 2010-04-11 (RLVa-1.2.0e) | Modified: RLVa-1.1.0l
	// NOTE: fallback code since we really shouldn't be getting an active selection if we can't touch this
	if ( (RlvActions::isRlvEnabled()) && (!RlvActions::canTouch(object, pick.mObjectOffset)) )
	{
		RLV_ASSERT(false);
		return;
	}
// [/RLVa:KB]

	// *NOTE: Hope the packets arrive safely and in order or else
	// there will be some problems.
	// *TODO: Just fix this bad assumption.
	send_ObjectGrab_message(object, pick, LLVector3::zero);
	send_ObjectDeGrab_message(object, pick);
}

void handle_object_show_original()
{
    LLViewerObject* object = LLSelectMgr::getInstance()->getSelection()->getPrimaryObject();
    if (!object)
    {
        return;
    }

    LLViewerObject *parent = (LLViewerObject*)object->getParent();
    while (parent)
    {
        if(parent->isAvatar())
        {
            break;
        }
        object = parent;
        parent = (LLViewerObject*)parent->getParent();
    }

    if (!object || object->isAvatar())
    {
        return;
    }

    show_item_original(object->getAttachmentItemID());
}

// <FS:Ansariel> Disable if prevented by RLVa
bool enable_object_show_original()
{
	return !RlvActions::hasBehaviour(RLV_BHVR_SHOWINV);
}
// </FS:Ansariel>

static void init_default_item_label(LLUICtrl* ctrl)
{
	const std::string& item_name = ctrl->getName();
	boost::unordered_map<std::string, LLStringExplicit>::iterator it = sDefaultItemLabels.find(item_name);
	if (it == sDefaultItemLabels.end())
	{
		// *NOTE: This will not work for items of type LLMenuItemCheckGL because they return boolean value
		//       (doesn't seem to matter much ATM).
		LLStringExplicit default_label = ctrl->getValue().asString();
		if (!default_label.empty())
		{
			sDefaultItemLabels.insert(std::pair<std::string, LLStringExplicit>(item_name, default_label));
		}
	}
}

static LLStringExplicit get_default_item_label(const std::string& item_name)
{
	LLStringExplicit res("");
	boost::unordered_map<std::string, LLStringExplicit>::iterator it = sDefaultItemLabels.find(item_name);
	if (it != sDefaultItemLabels.end())
	{
		res = it->second;
	}

	return res;
}


bool enable_object_touch(LLUICtrl* ctrl)
{
	bool new_value = false;
	LLViewerObject* obj = LLSelectMgr::getInstance()->getSelection()->getPrimaryObject();
	if (obj)
	{
		LLViewerObject* parent = (LLViewerObject*)obj->getParent();
		new_value = obj->flagHandleTouch() || (parent && parent->flagHandleTouch());
	}

// [RLVa:KB] - Checked: 2010-11-12 (RLVa-1.2.1g) | Added: RLVa-1.2.1g
	if ( (RlvActions::isRlvEnabled()) && (new_value) )
	{
		// RELEASE-RLVa: [RLVa-1.2.1] Make sure this stays in sync with handle_object_touch()
		new_value = RlvActions::canTouch(obj, LLToolPie::getInstance()->getPick().mObjectOffset);
	}
// [/RLVa:KB]

	init_default_item_label(ctrl);

	// Update label based on the node touch name if available.
	LLSelectNode* node = LLSelectMgr::getInstance()->getSelection()->getFirstRootNode();
	if (node && node->mValid && !node->mTouchName.empty())
	{
		ctrl->setValue(node->mTouchName);
	}
	else
	{
		ctrl->setValue(get_default_item_label(ctrl->getName()));
	}

	return new_value;
};

//void label_touch(std::string& label, void*)
//{
//	LLSelectNode* node = LLSelectMgr::getInstance()->getSelection()->getFirstRootNode();
//	if (node && node->mValid && !node->mTouchName.empty())
//	{
//		label.assign(node->mTouchName);
//	}
//	else
//	{
//		label.assign("Touch");
//	}
//}

void handle_object_open()
{
// [RLVa:KB] - Checked: 2010-04-11 (RLVa-1.2.0e) | Added: RLVa-1.2.0e
	if (enable_object_open())
		LLFloaterReg::showInstance("openobject");
// [/RLVa:KB]
//	LLFloaterReg::showInstance("openobject");
}

struct LLSelectedTEGetmatIdAndPermissions : public LLSelectedTEFunctor
{
    LLSelectedTEGetmatIdAndPermissions() : mCanCopy(true), mCanModify(true), mCanTransfer(true) {}
    bool apply(LLViewerObject* objectp, S32 te_index)
    {
        mCanCopy &= (bool)objectp->permCopy();
        mCanTransfer &= (bool)objectp->permTransfer();
        mCanModify &= (bool)objectp->permModify();
        LLUUID mat_id = objectp->getRenderMaterialID(te_index);
        if (mat_id.notNull())
        {
            mMaterialId = mat_id;
        }
        return true;
    }
    bool mCanCopy;
    bool mCanModify;
    bool mCanTransfer;
    LLUUID mMaterialId;
};

bool enable_object_edit_gltf_material()
{
    if (!LLMaterialEditor::capabilitiesAvailable())
    {
        return false;
    }

    LLSelectedTEGetmatIdAndPermissions func;
    LLSelectMgr::getInstance()->getSelection()->applyToTEs(&func);
    return func.mCanModify && func.mMaterialId.notNull();
}

bool enable_object_save_gltf_material()
{
    if (!LLMaterialEditor::capabilitiesAvailable())
    {
        return false;
    }

    LLSelectedTEGetmatIdAndPermissions func;
    LLSelectMgr::getInstance()->getSelection()->applyToTEs(&func);
    return func.mCanCopy && func.mMaterialId.notNull();
}

bool enable_object_open()
{
	// Look for contents in root object, which is all the LLFloaterOpenObject
	// understands.
	LLViewerObject* obj = LLSelectMgr::getInstance()->getSelection()->getPrimaryObject();
	if (!obj) return false;

	LLViewerObject* root = obj->getRootEdit();
	if (!root) return false;

	return root->allowOpen();
}


class LLViewJoystickFlycam : public view_listener_t
{
	bool handleEvent(const LLSD& userdata)
	{
		handle_toggle_flycam();
		return true;
	}
};

class LLViewCheckJoystickFlycam : public view_listener_t
{
	bool handleEvent(const LLSD& userdata)
	{
		bool new_value = LLViewerJoystick::getInstance()->getOverrideCamera();
		return new_value;
	}
};

void handle_toggle_flycam()
{
	LLViewerJoystick::getInstance()->toggleFlycam();
}

class LLObjectBuild : public view_listener_t
{
	bool handleEvent(const LLSD& userdata)
	{
		if (gAgentCamera.getFocusOnAvatar() && !LLToolMgr::getInstance()->inEdit() && gSavedSettings.getBOOL("EditCameraMovement") )
		{
			// zoom in if we're looking at the avatar
			gAgentCamera.setFocusOnAvatar(FALSE, ANIMATE);
			gAgentCamera.setFocusGlobal(LLToolPie::getInstance()->getPick());
			gAgentCamera.cameraZoomIn(0.666f);
			gAgentCamera.cameraOrbitOver( 30.f * DEG_TO_RAD );
			gViewerWindow->moveCursorToCenter();
		}
		else if ( gSavedSettings.getBOOL("EditCameraMovement") )
		{
			gAgentCamera.setFocusGlobal(LLToolPie::getInstance()->getPick());
			gViewerWindow->moveCursorToCenter();
		}

		LLToolMgr::getInstance()->setCurrentToolset(gBasicToolset);
		LLToolMgr::getInstance()->getCurrentToolset()->selectTool( LLToolCompCreate::getInstance() );

		// Could be first use
		//LLFirstUse::useBuild();
		return true;
	}
};

void update_camera()
{
    LLViewerParcelMgr::getInstance()->deselectLand();

    if (gAgentCamera.getFocusOnAvatar() && !LLToolMgr::getInstance()->inEdit())
    {
        LLFloaterTools::sPreviousFocusOnAvatar = true;
        LLObjectSelectionHandle selection = LLSelectMgr::getInstance()->getSelection();

        if (selection->getSelectType() == SELECT_TYPE_HUD || !gSavedSettings.getBOOL("EditCameraMovement"))
        {
            // always freeze camera in space, even if camera doesn't move
            // so, for example, follow cam scripts can't affect you when in build mode
            gAgentCamera.setFocusGlobal(gAgentCamera.calcFocusPositionTargetGlobal(), LLUUID::null);
            gAgentCamera.setFocusOnAvatar(FALSE, ANIMATE);
        }
        else
        {
            gAgentCamera.setFocusOnAvatar(FALSE, ANIMATE);
            LLViewerObject* selected_objectp = selection->getFirstRootObject();
            if (selected_objectp)
            {
                // zoom in on object center instead of where we clicked, as we need to see the manipulator handles
                gAgentCamera.setFocusGlobal(selected_objectp->getPositionGlobal(), selected_objectp->getID());
                gAgentCamera.cameraZoomIn(0.666f);
                gAgentCamera.cameraOrbitOver(30.f * DEG_TO_RAD);
                gViewerWindow->moveCursorToCenter();
            }
        }
    }
}

void handle_object_edit()
{
    update_camera();

	LLFloaterReg::showInstance("build");
	
	LLToolMgr::getInstance()->setCurrentToolset(gBasicToolset);
	gFloaterTools->setEditTool( LLToolCompTranslate::getInstance() );
	
	LLViewerJoystick::getInstance()->moveObjects(true);
	LLViewerJoystick::getInstance()->setNeedsReset(true);
	
	// Could be first use
	//LLFirstUse::useBuild();
	return;
}

void handle_object_edit_gltf_material()
{
    if (!LLFloaterReg::instanceVisible("build"))
    {
        handle_object_edit(); // does update_camera();
    }
    else
    {
        update_camera();

        LLViewerJoystick::getInstance()->moveObjects(true);
        LLViewerJoystick::getInstance()->setNeedsReset(true);
    }

    LLMaterialEditor::loadLive();
}

void handle_object_save_gltf_material()
{
    LLMaterialEditor::savePickedMaterialAs();
}

void handle_attachment_edit(const LLUUID& inv_item_id)
{
	if (isAgentAvatarValid())
	{
		if (LLViewerObject* attached_obj = gAgentAvatarp->getWornAttachment(inv_item_id))
		{
			LLSelectMgr::getInstance()->deselectAll();
			LLSelectMgr::getInstance()->selectObjectAndFamily(attached_obj);

			handle_object_edit();
		}
	}
}

void handle_attachment_touch(const LLUUID& inv_item_id)
{
	if ( (isAgentAvatarValid()) && (enable_attachment_touch(inv_item_id)) )
	{
		if (LLViewerObject* attach_obj = gAgentAvatarp->getWornAttachment(gInventory.getLinkedItemID(inv_item_id)))
		{
			LLSelectMgr::getInstance()->deselectAll();

			LLObjectSelectionHandle sel = LLSelectMgr::getInstance()->selectObjectAndFamily(attach_obj);
			if (!LLToolMgr::getInstance()->inBuildMode())
			{
				struct SetTransient : public LLSelectedNodeFunctor
				{
					bool apply(LLSelectNode* node)
					{
						node->setTransient(TRUE);
						return true;
					}
				} f;
				sel->applyToNodes(&f);
			}

			handle_object_touch();
		}
	}
}

bool enable_attachment_touch(const LLUUID& inv_item_id)
{
	if (isAgentAvatarValid())
	{
		const LLViewerObject* attach_obj = gAgentAvatarp->getWornAttachment(gInventory.getLinkedItemID(inv_item_id));
// [RLVa:KB] - @touch*
		return (attach_obj) && (attach_obj->flagHandleTouch()) && (!RlvActions::isRlvEnabled() || RlvActions::canTouch(attach_obj));
// [/RLVa:KB]
//		return (attach_obj) && (attach_obj->flagHandleTouch());
	}
	return false;
}

void handle_object_inspect()
{
	LLObjectSelectionHandle selection = LLSelectMgr::getInstance()->getSelection();
	LLViewerObject* selected_objectp = selection->getFirstRootObject();
	if (selected_objectp)
	{
		LLSD key;
		key["task"] = "task";
		LLFloaterSidePanelContainer::showPanel("inventory", key);
	}
	
	/*
	// Old floater properties
	LLFloaterReg::showInstance("inspect", LLSD());
	*/
}

//---------------------------------------------------------------------------
// Land pie menu
//---------------------------------------------------------------------------
class LLLandBuild : public view_listener_t
{
	bool handleEvent(const LLSD& userdata)
	{
		LLViewerParcelMgr::getInstance()->deselectLand();

		if (gAgentCamera.getFocusOnAvatar() && !LLToolMgr::getInstance()->inEdit() && gSavedSettings.getBOOL("EditCameraMovement") )
		{
			// zoom in if we're looking at the avatar
			gAgentCamera.setFocusOnAvatar(FALSE, ANIMATE);
			gAgentCamera.setFocusGlobal(LLToolPie::getInstance()->getPick());
			gAgentCamera.cameraZoomIn(0.666f);
			gAgentCamera.cameraOrbitOver( 30.f * DEG_TO_RAD );
			gViewerWindow->moveCursorToCenter();
		}
		else if ( gSavedSettings.getBOOL("EditCameraMovement")  )
		{
			// otherwise just move focus
			gAgentCamera.setFocusGlobal(LLToolPie::getInstance()->getPick());
			gViewerWindow->moveCursorToCenter();
		}


		LLToolMgr::getInstance()->setCurrentToolset(gBasicToolset);
		LLToolMgr::getInstance()->getCurrentToolset()->selectTool( LLToolCompCreate::getInstance() );

		// Could be first use
		//LLFirstUse::useBuild();
		return true;
	}
};

class LLLandBuyPass : public view_listener_t
{
	bool handleEvent(const LLSD& userdata)
	{
		LLPanelLandGeneral::onClickBuyPass((void *)FALSE);
		return true;
	}
};

class LLLandEnableBuyPass : public view_listener_t
{
	bool handleEvent(const LLSD& userdata)
	{
		bool new_value = LLPanelLandGeneral::enableBuyPass(NULL);
		return new_value;
	}
};

// BUG: Should really check if CLICK POINT is in a parcel where you can build.
BOOL enable_land_build(void*)
{
	if (gAgent.isGodlike()) return TRUE;
	if (gAgent.inPrelude()) return FALSE;

	BOOL can_build = FALSE;
	LLParcel* agent_parcel = LLViewerParcelMgr::getInstance()->getAgentParcel();
	if (agent_parcel)
	{
		can_build = agent_parcel->getAllowModify();
	}
	return can_build;
}

// BUG: Should really check if OBJECT is in a parcel where you can build.
BOOL enable_object_build(void*)
{
	if (gAgent.isGodlike()) return TRUE;
	if (gAgent.inPrelude()) return FALSE;

	BOOL can_build = FALSE;
	LLParcel* agent_parcel = LLViewerParcelMgr::getInstance()->getAgentParcel();
	if (agent_parcel)
	{
		can_build = agent_parcel->getAllowModify();
	}
	return can_build;
}

bool enable_object_edit()
{
	if (!isAgentAvatarValid()) return false;
	
	// *HACK:  The new "prelude" Help Islands have a build sandbox area,
	// so users need the Edit and Create pie menu options when they are
	// there.  Eventually this needs to be replaced with code that only 
	// lets you edit objects if you have permission to do so (edit perms,
	// group edit, god).  See also lltoolbar.cpp.  JC
	bool enable = false;
	if (gAgent.inPrelude())
	{
		enable = LLViewerParcelMgr::getInstance()->allowAgentBuild()
			|| LLSelectMgr::getInstance()->getSelection()->isAttachment();
	} 
	else if (LLSelectMgr::getInstance()->selectGetAllValidAndObjectsFound())
	{
// [RLVa:KB] - @edit*
		if (RlvActions::isRlvEnabled() && !RlvActions::canEdit(ERlvCheckType::All))
		{
			LLObjectSelectionHandle hSel = LLSelectMgr::getInstance()->getSelection();
			RlvSelectIsEditable f;
			enable = (hSel.notNull()) && (!hSel->getFirstRootNode(&f, true));
		}
		else
		{
			enable = true;
		}
// [/RLVa:KB]
//		enable = true;
	}

	return enable;
}

bool enable_mute_particle()
{
	const LLPickInfo& pick = LLToolPie::getInstance()->getPick();

	return pick.mParticleOwnerID != LLUUID::null && pick.mParticleOwnerID != gAgent.getID();
}

// mutually exclusive - show either edit option or build in menu
bool enable_object_build()
{
	return !enable_object_edit();
}

bool enable_object_select_in_pathfinding_linksets()
{
	return LLPathfindingManager::getInstance()->isPathfindingEnabledForCurrentRegion() && LLSelectMgr::getInstance()->selectGetEditableLinksets();
}

bool visible_object_select_in_pathfinding_linksets()
{
	return LLPathfindingManager::getInstance()->isPathfindingEnabledForCurrentRegion();
}

bool enable_object_select_in_pathfinding_characters()
{
	return LLPathfindingManager::getInstance()->isPathfindingEnabledForCurrentRegion() &&  LLSelectMgr::getInstance()->selectGetViewableCharacters();
}

class LLSelfRemoveAllAttachments : public view_listener_t
{
	bool handleEvent(const LLSD& userdata)
	{
		LLAppearanceMgr::instance().removeAllAttachmentsFromAvatar();
		return true;
	}
};

class LLSelfEnableRemoveAllAttachments : public view_listener_t
{
	bool handleEvent(const LLSD& userdata)
	{
		bool new_value = false;
		if (isAgentAvatarValid())
		{
			for (LLVOAvatar::attachment_map_t::iterator iter = gAgentAvatarp->mAttachmentPoints.begin(); 
				 iter != gAgentAvatarp->mAttachmentPoints.end(); )
			{
				LLVOAvatar::attachment_map_t::iterator curiter = iter++;
				LLViewerJointAttachment* attachment = curiter->second;
//				if (attachment->getNumObjects() > 0)
// [RLVa:KB] - Checked: 2010-03-04 (RLVa-1.2.0a) | Added: RLVa-1.2.0a
				if ( (attachment->getNumObjects() > 0) && ((!rlv_handler_t::isEnabled()) || (gRlvAttachmentLocks.canDetach(attachment))) )
// [/RLVa:KB]
				{
					new_value = true;
					break;
				}
			}
		}
		return new_value;
	}
};

BOOL enable_has_attachments(void*)
{

	return FALSE;
}

//---------------------------------------------------------------------------
// Avatar pie menu
//---------------------------------------------------------------------------
//void handle_follow(void *userdata)
//{
//	// follow a given avatar by ID
//	LLViewerObject* objectp = LLSelectMgr::getInstance()->getSelection()->getPrimaryObject();
//	if (objectp)
//	{
//		gAgent.startFollowPilot(objectp->getID());
//	}
//}

bool enable_object_mute()
{
	LLViewerObject* object = LLSelectMgr::getInstance()->getSelection()->getPrimaryObject();
	if (!object) return false;

	LLVOAvatar* avatar = find_avatar_from_object(object); 
	if (avatar)
	{
		// It's an avatar
		LLNameValue *lastname = avatar->getNVPair("LastName");
		bool is_linden =
			lastname && !LLStringUtil::compareStrings(lastname->getString(), "Linden");
		bool is_self = avatar->isSelf();
//		return !is_linden && !is_self;
// [RLVa:KB] - Checked: RLVa-1.2.1
//		return !is_linden && !is_self && (RlvActions::canShowName(RlvActions::SNC_DEFAULT, avatar->getID()));
// [/RLVa:KB]

		// <FS:Zi> Make enable/disable of block/unblock menu items work for avatars
		if(is_linden || is_self)
			return false;

		if (!RlvActions::canShowName(RlvActions::SNC_DEFAULT, avatar->getID()))
			return false;

		LLNameValue *firstname = avatar->getNVPair("FirstName");

		std::string name;
		if (firstname && lastname)
		{
			name = LLCacheName::buildFullName(
				firstname->getString(), lastname->getString());
		}

		LLMute mute(avatar->getID(),name,LLMute::AGENT);
		return !LLMuteList::getInstance()->isMuted(mute.mID);
		// </FS:Zi>
	}
	else
	{
		// Just a regular object
		return LLSelectMgr::getInstance()->getSelection()->contains( object, SELECT_ALL_TES ) &&
			   !LLMuteList::getInstance()->isMuted(object->getID());
	}
}

bool enable_object_unmute()
{
	LLViewerObject* object = LLSelectMgr::getInstance()->getSelection()->getPrimaryObject();
	if (!object) return false;

	LLVOAvatar* avatar = find_avatar_from_object(object); 
	if (avatar)
	{
		// It's an avatar
		LLNameValue *lastname = avatar->getNVPair("LastName");
		bool is_linden =
			lastname && !LLStringUtil::compareStrings(lastname->getString(), "Linden");
		bool is_self = avatar->isSelf();
		// <FS:Zi> Make enable/disable of block/unblock menu items work for avatars
		// return !is_linden && !is_self;
		if(is_linden || is_self)
			return false;

		LLNameValue *firstname = avatar->getNVPair("FirstName");
		std::string name;
		if (firstname && lastname)
		{
			name = LLCacheName::buildFullName(
				firstname->getString(), lastname->getString());
		}

		LLMute mute(avatar->getID(),name,LLMute::AGENT);
		return LLMuteList::getInstance()->isMuted(mute.mID);
		// </FS:Zi>
	}
	else
	{
		// Just a regular object
		return LLSelectMgr::getInstance()->getSelection()->contains( object, SELECT_ALL_TES ) &&
			   LLMuteList::getInstance()->isMuted(object->getID());;
	}
}

// <FS:Ansariel> Avatar render more check for pie menu
bool check_avatar_render_mode(U32 mode)
{
	LLViewerObject* object = LLSelectMgr::getInstance()->getSelection()->getPrimaryObject();
	if (!object) return false;

	LLVOAvatar* avatar = find_avatar_from_object(object); 
	if (!avatar) return false;
		
	switch (mode) 
	{
		case 0:
				return FSAvatarRenderPersistence::instance().getAvatarRenderSettings(avatar->getID()) == LLVOAvatar::AV_RENDER_NORMALLY;
//				return (avatar->getVisualMuteSettings() == LLVOAvatar::AV_RENDER_NORMALLY);
		case 1:
				return FSAvatarRenderPersistence::instance().getAvatarRenderSettings(avatar->getID()) == LLVOAvatar::AV_DO_NOT_RENDER;
//				return (avatar->getVisualMuteSettings() == LLVOAvatar::AV_DO_NOT_RENDER);
		case 2:
				return FSAvatarRenderPersistence::instance().getAvatarRenderSettings(avatar->getID()) == LLVOAvatar::AV_ALWAYS_RENDER;
//				return (avatar->getVisualMuteSettings() == LLVOAvatar::AV_ALWAYS_RENDER);
		case 4:
				return FSAvatarRenderPersistence::instance().getAvatarRenderSettings(avatar->getID()) != LLVOAvatar::AV_RENDER_NORMALLY;
				// return FSAvatarRenderPersistence::instance().getAvatarRenderSettings(avatar->getID()) == LLVOAvatar::AV_RENDER_NORMALLY;
		default:
			return false;
	}
}
// </FS:Ansariel>

// 0 = normal, 1 = always, 2 = never
class LLAvatarCheckImpostorMode : public view_listener_t
{	
	bool handleEvent(const LLSD& userdata)
	{
		// <FS:Ansariel> Avatar render more check for pie menu
		//LLViewerObject* object = LLSelectMgr::getInstance()->getSelection()->getPrimaryObject();
		//if (!object) return false;

		//LLVOAvatar* avatar = find_avatar_from_object(object); 
		//if (!avatar) return false;
		//
		//U32 mode = userdata.asInteger();
		//switch (mode) 
		//{
		//	case 0:
		//		return (avatar->getVisualMuteSettings() == LLVOAvatar::AV_RENDER_NORMALLY);
		//	case 1:
		//		return (avatar->getVisualMuteSettings() == LLVOAvatar::AV_DO_NOT_RENDER);
		//	case 2:
		//		return (avatar->getVisualMuteSettings() == LLVOAvatar::AV_ALWAYS_RENDER);
        //    case 4:
        //        return (avatar->getVisualMuteSettings() != LLVOAvatar::AV_RENDER_NORMALLY);
		//	default:
		//		return false;
		//}
		return check_avatar_render_mode(userdata.asInteger());
		// </FS:Ansariel>
	}	// handleEvent()
};

// 0 = normal, 1 = always, 2 = never
class LLAvatarSetImpostorMode : public view_listener_t
{
	bool handleEvent(const LLSD& userdata)
	{
		LLViewerObject* object = LLSelectMgr::getInstance()->getSelection()->getPrimaryObject();
		if (!object) return false;

		LLVOAvatar* avatar = find_avatar_from_object(object); 
		if (!avatar) return false;
		
		U32 mode = userdata.asInteger();
		switch (mode) 
		{
			case 0:
				avatar->setVisualMuteSettings(LLVOAvatar::AV_RENDER_NORMALLY);
				break;
			case 1:
				avatar->setVisualMuteSettings(LLVOAvatar::AV_DO_NOT_RENDER);
				break;
			case 2:
				avatar->setVisualMuteSettings(LLVOAvatar::AV_ALWAYS_RENDER);
				break;
			default:
				return false;
		}

		LLVOAvatar::cullAvatarsByPixelArea();
		return true;
	}	// handleEvent()
};


class LLObjectMute : public view_listener_t
{
	bool handleEvent(const LLSD& userdata)
	{
		LLViewerObject* object = LLSelectMgr::getInstance()->getSelection()->getPrimaryObject();
		if (!object) return true;
		
		LLUUID id;
		std::string name;
		LLMute::EType type;
		LLVOAvatar* avatar = find_avatar_from_object(object); 
		if (avatar)
		{
			id = avatar->getID();
// [RLVa:KB] - Checked: RLVa-1.0.0
			if (!RlvActions::canShowName(RlvActions::SNC_DEFAULT, id))
				return true;
// [/RLVa:KB]

			avatar->mNeedsImpostorUpdate = TRUE;
			avatar->mLastImpostorUpdateReason = 9;


			LLNameValue *firstname = avatar->getNVPair("FirstName");
			LLNameValue *lastname = avatar->getNVPair("LastName");
			if (firstname && lastname)
			{
				name = LLCacheName::buildFullName(
					firstname->getString(), lastname->getString());
			}
			
			type = LLMute::AGENT;
		}
		else
		{
			// it's an object
			id = object->getID();

			LLSelectNode* node = LLSelectMgr::getInstance()->getSelection()->getFirstRootNode();
			if (node)
			{
				name = node->mName;
			}
			
			type = LLMute::OBJECT;
		}
		
		LLMute mute(id, name, type);
		if (LLMuteList::getInstance()->isMuted(mute.mID))
		{
			LLMuteList::getInstance()->remove(mute);
		}
		else
		{
			LLMuteList::getInstance()->add(mute);
			LLPanelBlockedList::showPanelAndSelect(mute.mID);
		}
		
		return true;
	}
};

bool handle_go_to()
{
	// try simulator autopilot
	std::vector<std::string> strings;
	std::string val;
	LLVector3d pos = LLToolPie::getInstance()->getPick().mPosGlobal;
	val = llformat("%g", pos.mdV[VX]);
	strings.push_back(val);
	val = llformat("%g", pos.mdV[VY]);
	strings.push_back(val);
	val = llformat("%g", pos.mdV[VZ]);
	strings.push_back(val);
	send_generic_message("autopilot", strings);

	LLViewerParcelMgr::getInstance()->deselectLand();

	if (isAgentAvatarValid() && !gSavedSettings.getBOOL("AutoPilotLocksCamera"))
	{
		gAgentCamera.setFocusGlobal(gAgentCamera.getFocusTargetGlobal(), gAgentAvatarp->getID());
	}
	else 
	{
		// Snap camera back to behind avatar
		gAgentCamera.setFocusOnAvatar(TRUE, ANIMATE);
	}

	// Could be first use
	//LLFirstUse::useGoTo();
	return true;
}

class LLGoToObject : public view_listener_t
{
	bool handleEvent(const LLSD& userdata)
	{
		return handle_go_to();
	}
};

class LLAvatarReportAbuse : public view_listener_t
{
	bool handleEvent(const LLSD& userdata)
	{
		LLVOAvatar* avatar = find_avatar_from_object( LLSelectMgr::getInstance()->getSelection()->getPrimaryObject() );
		if(avatar)
		{
			LLFloaterReporter::showFromObject(avatar->getID());
		}
		return true;
	}
};


//---------------------------------------------------------------------------
// Parcel freeze, eject, etc.
//---------------------------------------------------------------------------
//bool callback_freeze(const LLSD& notification, const LLSD& response)
//{
//	LLUUID avatar_id = notification["payload"]["avatar_id"].asUUID();
//	S32 option = LLNotificationsUtil::getSelectedOption(notification, response);
//
//	if (0 == option || 1 == option)
//	{
//		U32 flags = 0x0;
//		if (1 == option)
//		{
//			// unfreeze
//			flags |= 0x1;
//		}
//
//		LLMessageSystem* msg = gMessageSystem;
//		LLViewerObject* avatar = gObjectList.findObject(avatar_id);
//
//		if (avatar)
//		{
//			msg->newMessage("FreezeUser");
//			msg->nextBlock("AgentData");
//			msg->addUUID("AgentID", gAgent.getID());
//			msg->addUUID("SessionID", gAgent.getSessionID());
//			msg->nextBlock("Data");
//			msg->addUUID("TargetID", avatar_id );
//			msg->addU32("Flags", flags );
//			msg->sendReliable( avatar->getRegion()->getHost() );
//		}
//	}
//	return false;
//}


void handle_avatar_freeze(const LLSD& avatar_id)
{
// [SL:KB] - Patch: UI-AvatarNearbyActions | Checked: 2011-05-13 (Catznip-2.6.0a) | Added: Catznip-2.6.0a
	// Use avatar_id if available, otherwise default to right-click avatar
	LLUUID idAgent = avatar_id.asUUID();
	if (idAgent.isNull())
	{
		/*const*/ LLVOAvatar* pAvatar = find_avatar_from_object(LLSelectMgr::getInstance()->getSelection()->getPrimaryObject());
		if (pAvatar)
			idAgent = pAvatar->getID();
	}
	if (idAgent.notNull())
	{
		LLAvatarActions::landFreeze(idAgent);
	}
// [/SL:KB]
//		// Use avatar_id if available, otherwise default to right-click avatar
//		LLVOAvatar* avatar = NULL;
//		if (avatar_id.asUUID().notNull())
//		{
//			avatar = find_avatar_from_object(avatar_id.asUUID());
//		}
//		else
//		{
//			avatar = find_avatar_from_object(
//				LLSelectMgr::getInstance()->getSelection()->getPrimaryObject());
//		}
//
//		if( avatar )
//		{
//			std::string fullname = avatar->getFullname();
//			LLSD payload;
//			payload["avatar_id"] = avatar->getID();
//
//			if (!fullname.empty())
//			{
//				LLSD args;
//				args["AVATAR_NAME"] = fullname;
// [RLVa:KB] - Checked: RLVa-1.0.0
//				args["AVATAR_NAME"] = (RlvActions::canShowName(RlvActions::SNC_DEFAULT, avatar->getID())) ? fullname : RlvStrings::getAnonym(fullname);
// [/RLVa:KB]
//				LLNotificationsUtil::add("FreezeAvatarFullname",
//							args,
//							payload,
//							callback_freeze);
//			}
//			else
//			{
//				LLNotificationsUtil::add("FreezeAvatar",
//							LLSD(),
//							payload,
//							callback_freeze);
//			}
//		}
}

class LLAvatarVisibleDebug : public view_listener_t
{
	bool handleEvent(const LLSD& userdata)
	{
		return gAgent.isGodlike();
	}
};

class LLAvatarDebug : public view_listener_t
{
	bool handleEvent(const LLSD& userdata)
	{
		LLVOAvatar* avatar = find_avatar_from_object( LLSelectMgr::getInstance()->getSelection()->getPrimaryObject() );
		if( avatar )
		{
			if (avatar->isSelf())
			{
				((LLVOAvatarSelf *)avatar)->dumpLocalTextures();
			}
			LL_INFOS() << "Dumping temporary asset data to simulator logs for avatar " << avatar->getID() << LL_ENDL;
			// <FS:Ansariel> Disable message - spawns error "generic request failed"
			//std::vector<std::string> strings;
			//strings.push_back(avatar->getID().asString());
			//LLUUID invoice;
			//send_generic_message("dumptempassetdata", strings, invoice);
			// </FS:Ansariel>
			LLFloaterReg::showInstance( "avatar_textures", LLSD(avatar->getID()) );
		}
		return true;
	}
};

//bool callback_eject(const LLSD& notification, const LLSD& response)
//{
//	S32 option = LLNotificationsUtil::getSelectedOption(notification, response);
//	if (2 == option)
//	{
//		// Cancel button.
//		return false;
//	}
//	LLUUID avatar_id = notification["payload"]["avatar_id"].asUUID();
//	bool ban_enabled = notification["payload"]["ban_enabled"].asBoolean();
//
//	if (0 == option)
//	{
//		// Eject button
//		LLMessageSystem* msg = gMessageSystem;
//		LLViewerObject* avatar = gObjectList.findObject(avatar_id);
//
//		if (avatar)
//		{
//			U32 flags = 0x0;
//			msg->newMessage("EjectUser");
//			msg->nextBlock("AgentData");
//			msg->addUUID("AgentID", gAgent.getID() );
//			msg->addUUID("SessionID", gAgent.getSessionID() );
//			msg->nextBlock("Data");
//			msg->addUUID("TargetID", avatar_id );
//			msg->addU32("Flags", flags );
//			msg->sendReliable( avatar->getRegion()->getHost() );
//		}
//	}
//	else if (ban_enabled)
//	{
//		// This is tricky. It is similar to say if it is not an 'Eject' button,
//		// and it is also not an 'Cancle' button, and ban_enabled==ture, 
//		// it should be the 'Eject and Ban' button.
//		LLMessageSystem* msg = gMessageSystem;
//		LLViewerObject* avatar = gObjectList.findObject(avatar_id);
//
//		if (avatar)
//		{
//			U32 flags = 0x1;
//			msg->newMessage("EjectUser");
//			msg->nextBlock("AgentData");
//			msg->addUUID("AgentID", gAgent.getID() );
//			msg->addUUID("SessionID", gAgent.getSessionID() );
//			msg->nextBlock("Data");
//			msg->addUUID("TargetID", avatar_id );
//			msg->addU32("Flags", flags );
//			msg->sendReliable( avatar->getRegion()->getHost() );
//		}
//	}
//	return false;
//}

void handle_avatar_eject(const LLSD& avatar_id)
{
// [SL:KB] - Patch: UI-AvatarNearbyActions | Checked: 2011-05-13 (Catznip-2.6.0a) | Added: Catznip-2.6.0a
	// Use avatar_id if available, otherwise default to right-click avatar
	LLUUID idAgent = avatar_id.asUUID();
	if (idAgent.isNull())
	{
		/*const*/ LLVOAvatar* pAvatar = find_avatar_from_object(LLSelectMgr::getInstance()->getSelection()->getPrimaryObject());
		if (pAvatar)
			idAgent = pAvatar->getID();
	}
	if (idAgent.notNull())
	{
		LLAvatarActions::landEject(idAgent);
	}
// [/SL:KB]
//		// Use avatar_id if available, otherwise default to right-click avatar
//		LLVOAvatar* avatar = NULL;
//		if (avatar_id.asUUID().notNull())
//		{
//			avatar = find_avatar_from_object(avatar_id.asUUID());
//		}
//		else
//		{
//			avatar = find_avatar_from_object(
//				LLSelectMgr::getInstance()->getSelection()->getPrimaryObject());
//		}
//
//		if( avatar )
//		{
//			LLSD payload;
//			payload["avatar_id"] = avatar->getID();
//			std::string fullname = avatar->getFullname();
//
//			const LLVector3d& pos = avatar->getPositionGlobal();
//			LLParcel* parcel = LLViewerParcelMgr::getInstance()->selectParcelAt(pos)->getParcel();
//			
//			if (LLViewerParcelMgr::getInstance()->isParcelOwnedByAgent(parcel,GP_LAND_MANAGE_BANNED))
//			{
//                payload["ban_enabled"] = true;
//				if (!fullname.empty())
//				{
//    				LLSD args;
//					args["AVATAR_NAME"] = fullname;
// [RLVa:KB] - Checked: RLVa-1.0.0
//					args["AVATAR_NAME"] = (RlvActions::canShowName(RlvActions::SNC_DEFAULT, avatar->getID())) ? fullname : RlvStrings::getAnonym(fullname);
// [/RLVa:KB]
//    				LLNotificationsUtil::add("EjectAvatarFullname",
//    							args,
//    							payload,
//    							callback_eject);
//				}
//				else
//				{
//    				LLNotificationsUtil::add("EjectAvatarFullname",
//    							LLSD(),
//    							payload,
//    							callback_eject);
//				}
//			}
//			else
//			{
//                payload["ban_enabled"] = false;
//				if (!fullname.empty())
//				{
//    				LLSD args;
//					args["AVATAR_NAME"] = fullname;
// [RLVa:KB] - Checked: RLVa-1.0.0
//					args["AVATAR_NAME"] = (RlvActions::canShowName(RlvActions::SNC_DEFAULT, avatar->getID())) ? fullname : RlvStrings::getAnonym(fullname);
// [/RLVa:KB]
//    				LLNotificationsUtil::add("EjectAvatarFullnameNoBan",
//    							args,
//    							payload,
//    							callback_eject);
//				}
//				else
//				{
//    				LLNotificationsUtil::add("EjectAvatarNoBan",
//    							LLSD(),
//    							payload,
//    							callback_eject);
//				}
//			}
//		}
}

bool my_profile_visible()
{
	LLFloater* floaterp = LLAvatarActions::getProfileFloater(gAgentID);
	return floaterp && floaterp->isInVisibleChain();
}

bool picks_tab_visible()
{
    return my_profile_visible() && LLAvatarActions::isPickTabSelected(gAgentID);
}

bool enable_freeze_eject(const LLSD& avatar_id)
{
// [SL:KB] - Patch: UI-AvatarNearbyActions | Checked: 2011-05-13 (Catznip-2.6.0a) | Added: Catznip-2.6.0a
	// Use avatar_id if available, otherwise default to right-click avatar
	LLUUID idAgent = avatar_id.asUUID();
	if (idAgent.isNull())
	{
		/*const*/ LLVOAvatar* pAvatar = find_avatar_from_object(LLSelectMgr::getInstance()->getSelection()->getPrimaryObject());
		if (pAvatar)
			idAgent = pAvatar->getID();
	}
	return (idAgent.notNull()) ? LLAvatarActions::canLandFreezeOrEject(idAgent) : false;
// [/SL:KB]
//	// Use avatar_id if available, otherwise default to right-click avatar
//	LLVOAvatar* avatar = NULL;
//	if (avatar_id.asUUID().notNull())
//	{
//		avatar = find_avatar_from_object(avatar_id.asUUID());
//	}
//	else
//	{
//		avatar = find_avatar_from_object(
//			LLSelectMgr::getInstance()->getSelection()->getPrimaryObject());
//	}
//	if (!avatar) return false;
//
//	// Gods can always freeze
//	if (gAgent.isGodlike()) return true;
//
//	// Estate owners / managers can freeze
//	// Parcel owners can also freeze
//	const LLVector3& pos = avatar->getPositionRegion();
//	const LLVector3d& pos_global = avatar->getPositionGlobal();
//	LLParcel* parcel = LLViewerParcelMgr::getInstance()->selectParcelAt(pos_global)->getParcel();
//	LLViewerRegion* region = avatar->getRegion();
//	if (!region) return false;
//				
//	bool new_value = region->isOwnedSelf(pos);
//	if (!new_value || region->isOwnedGroup(pos))
//	{
//		new_value = LLViewerParcelMgr::getInstance()->isParcelOwnedByAgent(parcel,GP_LAND_ADMIN);
//	}
//	return new_value;
}

// <FS:Ansariel> FIRE-13515: Re-add give calling card
class LLAvatarGiveCard : public view_listener_t
{
	bool handleEvent(const LLSD& userdata)
	{
		LL_INFOS("LLAvatarGiveCard") << "handle_give_card()" << LL_ENDL;
		LLViewerObject* dest = LLSelectMgr::getInstance()->getSelection()->getPrimaryObject();
// [RLVa:KB] - Checked: 2010-06-04 (RLVa-1.2.0d) | Modified: RLVa-1.2.0d | OK
		//if(dest && dest->isAvatar())
		if ( (dest && dest->isAvatar()) && (!gRlvHandler.hasBehaviour(RLV_BHVR_SHOWNAMES)) )
// [/RLVa:KB]
		{
			bool found_name = false;
			LLSD args;
			LLSD old_args;
			LLNameValue* nvfirst = dest->getNVPair("FirstName");
			LLNameValue* nvlast = dest->getNVPair("LastName");
			if(nvfirst && nvlast)
			{
				std::string full_name = gCacheName->buildFullName(nvfirst->getString(), nvlast->getString());
				args["NAME"] = full_name;
				old_args["NAME"] = full_name;
				found_name = true;
			}
			LLViewerRegion* region = dest->getRegion();
			LLHost dest_host;
			if(region)
			{
				dest_host = region->getHost();
			}
			if(found_name && dest_host.isOk())
			{
				LLMessageSystem* msg = gMessageSystem;
				msg->newMessage("OfferCallingCard");
				msg->nextBlockFast(_PREHASH_AgentData);
				msg->addUUIDFast(_PREHASH_AgentID, gAgent.getID());
				msg->addUUIDFast(_PREHASH_SessionID, gAgent.getSessionID());
				msg->nextBlockFast(_PREHASH_AgentBlock);
				msg->addUUIDFast(_PREHASH_DestID, dest->getID());
				LLUUID transaction_id;
				transaction_id.generate();
				msg->addUUIDFast(_PREHASH_TransactionID, transaction_id);
				msg->sendReliable(dest_host);
				LLNotificationsUtil::add("OfferedCard", args);
			}
			else
			{
				LLNotificationsUtil::add("CantOfferCallingCard", old_args);
			}
		}
		return true;
	}
};
// </FS:Ansariel> FIRE-13515: Re-add give calling card

bool callback_leave_group(const LLSD& notification, const LLSD& response)
{
	S32 option = LLNotificationsUtil::getSelectedOption(notification, response);
	if (option == 0)
	{
		LLMessageSystem *msg = gMessageSystem;

		msg->newMessageFast(_PREHASH_LeaveGroupRequest);
		msg->nextBlockFast(_PREHASH_AgentData);
		msg->addUUIDFast(_PREHASH_AgentID, gAgent.getID() );
		msg->addUUIDFast(_PREHASH_SessionID, gAgent.getSessionID());
		msg->nextBlockFast(_PREHASH_GroupData);
		msg->addUUIDFast(_PREHASH_GroupID, gAgent.getGroupID() );
		gAgent.sendReliableMessage();
	}
	return false;
}

void append_aggregate(std::string& string, const LLAggregatePermissions& ag_perm, PermissionBit bit, const char* txt)
{
	LLAggregatePermissions::EValue val = ag_perm.getValue(bit);
	std::string buffer;
	switch(val)
	{
	  case LLAggregatePermissions::AP_NONE:
		buffer = llformat( "* %s None\n", txt);
		break;
	  case LLAggregatePermissions::AP_SOME:
		buffer = llformat( "* %s Some\n", txt);
		break;
	  case LLAggregatePermissions::AP_ALL:
		buffer = llformat( "* %s All\n", txt);
		break;
	  case LLAggregatePermissions::AP_EMPTY:
	  default:
		break;
	}
	string.append(buffer);
}

bool enable_buy_object()
{
    // In order to buy, there must only be 1 purchaseable object in
    // the selection manager.
	if(LLSelectMgr::getInstance()->getSelection()->getRootObjectCount() != 1) return false;
    LLViewerObject* obj = NULL;
    LLSelectNode* node = LLSelectMgr::getInstance()->getSelection()->getFirstRootNode();
	if(node)
    {
        obj = node->getObject();
        if(!obj) return false;

		if( for_sale_selection(node) )
		{
// [RLVa:KB] - @buy
			if (!RlvActions::canBuyObject(obj->getID()))
				return false;
// [/RLVa:KB]

			// *NOTE: Is this needed?  This checks to see if anyone owns the
			// object, dating back to when we had "public" objects owned by
			// no one.  JC
			if(obj->permAnyOwner()) return true;
		}
    }
	return false;
}

// Note: This will only work if the selected object's data has been
// received by the viewer and cached in the selection manager.
void handle_buy_object(LLSaleInfo sale_info)
{
	if(!LLSelectMgr::getInstance()->selectGetAllRootsValid())
	{
		LLNotificationsUtil::add("UnableToBuyWhileDownloading");
		return;
	}

	LLUUID owner_id;
	std::string owner_name;
	BOOL owners_identical = LLSelectMgr::getInstance()->selectGetOwner(owner_id, owner_name);
	if (!owners_identical)
	{
		LLNotificationsUtil::add("CannotBuyObjectsFromDifferentOwners");
		return;
	}

	LLPermissions perm;
	BOOL valid = LLSelectMgr::getInstance()->selectGetPermissions(perm);
	LLAggregatePermissions ag_perm;
	valid &= LLSelectMgr::getInstance()->selectGetAggregatePermissions(ag_perm);
	if(!valid || !sale_info.isForSale() || !perm.allowTransferTo(gAgent.getID()))
	{
		LLNotificationsUtil::add("ObjectNotForSale");
		return;
	}

	LLFloaterBuy::show(sale_info);
}


void handle_buy_contents(LLSaleInfo sale_info)
{
	LLFloaterBuyContents::show(sale_info);
}

void handle_region_dump_temp_asset_data(void*)
{
	LL_INFOS() << "Dumping temporary asset data to simulator logs" << LL_ENDL;
	std::vector<std::string> strings;
	LLUUID invoice;
	send_generic_message("dumptempassetdata", strings, invoice);
}

void handle_region_clear_temp_asset_data(void*)
{
	LL_INFOS() << "Clearing temporary asset data" << LL_ENDL;
	std::vector<std::string> strings;
	LLUUID invoice;
	send_generic_message("cleartempassetdata", strings, invoice);
}

void handle_region_dump_settings(void*)
{
	LLViewerRegion* regionp = gAgent.getRegion();
	if (regionp)
	{
		LL_INFOS() << "Damage:    " << (regionp->getAllowDamage() ? "on" : "off") << LL_ENDL;
		LL_INFOS() << "Landmark:  " << (regionp->getAllowLandmark() ? "on" : "off") << LL_ENDL;
		LL_INFOS() << "SetHome:   " << (regionp->getAllowSetHome() ? "on" : "off") << LL_ENDL;
		LL_INFOS() << "ResetHome: " << (regionp->getResetHomeOnTeleport() ? "on" : "off") << LL_ENDL;
		LL_INFOS() << "SunFixed:  " << (regionp->getSunFixed() ? "on" : "off") << LL_ENDL;
		LL_INFOS() << "BlockFly:  " << (regionp->getBlockFly() ? "on" : "off") << LL_ENDL;
		LL_INFOS() << "AllowP2P:  " << (regionp->getAllowDirectTeleport() ? "on" : "off") << LL_ENDL;
		LL_INFOS() << "Water:     " << (regionp->getWaterHeight()) << LL_ENDL;
	}
}

void handle_dump_group_info(void *)
{
	gAgent.dumpGroupInfo();
}

void handle_dump_capabilities_info(void *)
{
	LLViewerRegion* regionp = gAgent.getRegion();
	if (regionp)
	{
		regionp->logActiveCapabilities();
	}
}

void handle_dump_region_object_cache(void*)
{
	LLViewerRegion* regionp = gAgent.getRegion();
	if (regionp)
	{
		regionp->dumpCache();
	}
}

void handle_dump_focus()
{
	LLUICtrl *ctrl = dynamic_cast<LLUICtrl*>(gFocusMgr.getKeyboardFocus());

	LL_INFOS() << "Keyboard focus " << (ctrl ? ctrl->getName() : "(none)") << LL_ENDL;
}

class LLSelfStandUp : public view_listener_t
{
	bool handleEvent(const LLSD& userdata)
	{
		gAgent.standUp();
		return true;
	}
};

bool enable_standup_self()
{
// [RLVa:KB] - Checked: 2010-04-01 (RLVa-1.2.0c) | Modified: RLVa-1.0.0g
	return isAgentAvatarValid() && gAgentAvatarp->isSitting() && RlvActions::canStand();
// [/RLVa:KB]
//	return isAgentAvatarValid() && gAgentAvatarp->isSitting();
}

class LLSelfSitDown : public view_listener_t
    {
        bool handleEvent(const LLSD& userdata)
        {
            gAgent.sitDown();
            return true;
        }
    };



bool show_sitdown_self()
{
	return isAgentAvatarValid() && !gAgentAvatarp->isSitting();
}

bool enable_sitdown_self()
{
// [RLVa:KB] - Checked: 2010-08-28 (RLVa-1.2.1a) | Added: RLVa-1.2.1a
	return show_sitdown_self() && !gAgentAvatarp->isEditingAppearance() && !gAgent.getFlying() && !gRlvHandler.hasBehaviour(RLV_BHVR_SIT);
// [/RLVa:KB]
//	return show_sitdown_self() && !gAgentAvatarp->isEditingAppearance() && !gAgent.getFlying();
}

class LLSelfToggleSitStand : public view_listener_t
{
	bool handleEvent(const LLSD& userdata)
	{
		if (isAgentAvatarValid())
		{
			if (gAgentAvatarp->isSitting())
			{
				gAgent.standUp();
			}
			else
			{
				gAgent.sitDown();
			}
		}
		return true;
	}
};

bool enable_sit_stand()
{
	return enable_sitdown_self() || enable_standup_self();
}

bool enable_fly_land()
{
	return gAgent.getFlying() || LLAgent::enableFlying();
}

// Force sit -KC
class FSSelfForceSit : public view_listener_t
{
	bool handleEvent(const LLSD& userdata)
	{
		if (!gAgentAvatarp->isSitting() && !gRlvHandler.hasBehaviour(RLV_BHVR_SIT))
		{
			gAgent.sitDown();
		}
		else if (gAgentAvatarp->isSitting() && !gRlvHandler.hasBehaviour(RLV_BHVR_UNSIT))
		{
			gAgent.standUp();
		}

		return true;
	}
};

bool enable_forcesit_self()
{
	return isAgentAvatarValid() &&
		((!gAgentAvatarp->isSitting() && !gRlvHandler.hasBehaviour(RLV_BHVR_SIT)) || 
		(gAgentAvatarp->isSitting() && !gRlvHandler.hasBehaviour(RLV_BHVR_UNSIT)));
}

class FSSelfCheckForceSit : public view_listener_t
{
	bool handleEvent(const LLSD& userdata)
	{
		if (!isAgentAvatarValid())
		{
			return false;
		}

		return gAgentAvatarp->isSitting();
	}
};

// Phantom mode -KC & <FS:CR>
class FSSelfToggleMoveLock : public view_listener_t
{
	bool handleEvent(const LLSD& userdata)
	{
		if (LLGridManager::getInstance()->isInSecondLife())
		{
			make_ui_sound("UISndMovelockToggle");
			bool new_value = !gSavedPerAccountSettings.getBOOL("UseMoveLock");
			gSavedPerAccountSettings.setBOOL("UseMoveLock", new_value);
			if (new_value)
			{
				LLNotificationsUtil::add("MovelockEnabling", LLSD());
			}
			else
			{
				LLNotificationsUtil::add("MovelockDisabling", LLSD());
			}
		}
#ifdef OPENSIM
		else
		{
			gAgent.togglePhantom();
		}
#endif // OPENSIM
		//TODO: feedback to local chat
		return true;
	}
};


class FSSelfCheckMoveLock : public view_listener_t
{
	bool handleEvent(const LLSD& userdata)
	{
		bool new_value(false);
		if (LLGridManager::getInstance()->isInSecondLife())
		{
			new_value = gSavedPerAccountSettings.getBOOL("UseMoveLock");
		}
#ifdef OPENSIM
		else
		{
			new_value = gAgent.getPhantom();
		}
#endif // OPENSIM
		return new_value;
	}
};

bool enable_bridge_function()
{
	return FSLSLBridge::instance().canUseBridge();
}

bool enable_move_lock()
{
#ifdef OPENSIM
	// Phantom mode always works on opensim, at least right now.
	if (LLGridManager::getInstance()->isInOpenSim())
		return true;
#endif // OPENSIM
	return enable_bridge_function();
}

bool enable_script_info()
{
	return (!LLSelectMgr::getInstance()->getSelection()->isEmpty()
			&& enable_bridge_function());
}
// </FS:CR>

// [SJ - Adding IgnorePrejump in Menu ]
class FSSelfToggleIgnorePreJump : public view_listener_t
{
	bool handleEvent(const LLSD& userdata)
	{
		gSavedSettings.setBOOL("FSIgnoreFinishAnimation", !gSavedSettings.getBOOL("FSIgnoreFinishAnimation"));
		return true;
	}
};

// [SJ - Adding IgnorePrejump in Menu ]
class FSSelfCheckIgnorePreJump : public view_listener_t
{
	bool handleEvent(const LLSD& userdata)
	{
		bool new_value = gSavedSettings.getBOOL("FSIgnoreFinishAnimation");
		return new_value;
	}
};

class LLCheckPanelPeopleTab : public view_listener_t
{
	bool handleEvent(const LLSD& userdata)
		{
			std::string panel_name = userdata.asString();

			LLPanel *panel = LLFloaterSidePanelContainer::getPanel("people", panel_name);
			if(panel && panel->isInVisibleChain())
			{
				return true;
			}
			return false;
		}
};
// Toggle one of "People" panel tabs in side tray.
class LLTogglePanelPeopleTab : public view_listener_t
{
	bool handleEvent(const LLSD& userdata)
	{
		std::string panel_name = userdata.asString();

		LLSD param;
		param["people_panel_tab_name"] = panel_name;

		// <FS:Ansariel> Handle blocklist separately because of standalone option
		if (panel_name == "blocked_panel")
		{
			if (gSavedSettings.getBOOL("FSUseStandaloneBlocklistFloater"))
			{
				LLFloaterReg::showInstance("fs_blocklist");
			}
			else
			{
				togglePeoplePanel(panel_name, param);
			}
			return true;
		}
		// </FS:Ansariel>

		// <FS:Zi> Open groups and friends lists in communicate floater
		// <FS:Lo> Adding an option to still use v2 windows
		if(gSavedSettings.getBOOL("FSUseV2Friends") && gSavedSettings.getString("FSInternalSkinCurrent") != "Vintage")
		{
			if (   panel_name == "friends_panel"
				|| panel_name == "groups_panel"
				|| panel_name == "nearby_panel"
				|| panel_name == "blocked_panel"
				|| panel_name == "contact_sets_panel")
			{
				return togglePeoplePanel(panel_name, param);
			}
			else
			{
				return false;
			}
		}
		else
		{
			if(panel_name=="nearby_panel")
			{
				return togglePeoplePanel(panel_name,param);
			}
			else if(panel_name=="groups_panel")
			{
				if (gSavedSettings.getBOOL("ContactsTornOff"))
				{
					FSFloaterContacts* instance = FSFloaterContacts::getInstance();
					std::string activetab = instance->getChild<LLTabContainer>("friends_and_groups")->getCurrentPanel()->getName();
					if (instance->getVisible() && activetab == panel_name) 
					{
						instance->closeFloater();
					}
					else
					{
						instance->openTab("groups");
					}
				}
				else
				{
					FSFloaterContacts::getInstance()->openTab("groups");
				}
				return true;
			}
			else if(panel_name=="friends_panel")
			{
				if (gSavedSettings.getBOOL("ContactsTornOff"))
				{
					FSFloaterContacts* instance = FSFloaterContacts::getInstance();
					std::string activetab = instance->getChild<LLTabContainer>("friends_and_groups")->getCurrentPanel()->getName();
					if (instance->getVisible() && activetab == panel_name) 
					{
						instance->closeFloater();
					}
					else
					{
						instance->openTab("friends");
					}
				}
				else
				{
					FSFloaterContacts::getInstance()->openTab("friends");
				}
				return true;
			}
			else if(panel_name=="contact_sets_panel")
			{
				if (gSavedSettings.getBOOL("ContactsTornOff"))
				{
					FSFloaterContacts* instance = FSFloaterContacts::getInstance();
					std::string activetab = instance->getChild<LLTabContainer>("friends_and_groups")->getCurrentPanel()->getName();
					if (instance->getVisible() && activetab == panel_name)
					{
						instance->closeFloater();
					}
					else
					{
						instance->openTab("contact_sets");
					}
				}
				else
				{
					FSFloaterContacts::getInstance()->openTab("contact_sets");
				}
				return true;
			}
			else
			{
				return false;
			}
		}
		// </FS:Lo>
		// </FS:Zi>
	}

	static bool togglePeoplePanel(const std::string& panel_name, const LLSD& param)
	{
		LLPanel	*panel = LLFloaterSidePanelContainer::getPanel("people", panel_name);
		if(!panel)
			return false;

		if (panel->isInVisibleChain())
		{
			LLFloaterReg::hideInstance("people");
		}
		else
		{
			LLFloaterSidePanelContainer::showPanel("people", "panel_people", param) ;
		}

		return true;
	}
};

BOOL check_admin_override(void*)
{
	return gAgent.getAdminOverride();
}

void handle_admin_override_toggle(void*)
{
	gAgent.setAdminOverride(!gAgent.getAdminOverride());

	// The above may have affected which debug menus are visible
	show_debug_menus();
}

void handle_visual_leak_detector_toggle(void*)
{
	static bool vld_enabled = false;

	if ( vld_enabled )
	{
#ifdef INCLUDE_VLD
		// only works for debug builds (hard coded into vld.h)
#if defined(_DEBUG) || defined(VLD_FORCE_ENABLE)
		// start with Visual Leak Detector turned off
		VLDDisable();
#endif // _DEBUG
#endif // INCLUDE_VLD
		vld_enabled = false;
	}
	else
	{
#ifdef INCLUDE_VLD
		// only works for debug builds (hard coded into vld.h)
#if defined(_DEBUG) || defined(VLD_FORCE_ENABLE)
		// start with Visual Leak Detector turned off
		VLDEnable();
#endif // _DEBUG
#endif // INCLUDE_VLD

		vld_enabled = true;
	};
}

void handle_god_mode(void*)
{
	gAgent.requestEnterGodMode();
}

void handle_leave_god_mode(void*)
{
	gAgent.requestLeaveGodMode();
}

void set_god_level(U8 god_level)
{
	U8 old_god_level = gAgent.getGodLevel();
	gAgent.setGodLevel( god_level );
	LLViewerParcelMgr::getInstance()->notifyObservers();

	// God mode changes region visibility
	LLWorldMap::getInstance()->reloadItems(true);

	// inventory in items may change in god mode
	gObjectList.dirtyAllObjectInventory();

        if(gViewerWindow)
        {
            gViewerWindow->setMenuBackgroundColor(god_level > GOD_NOT,
            !LLGridManager::getInstance()->isInSLBeta());
        }
    
        LLSD args;
	if(god_level > GOD_NOT)
	{
		args["LEVEL"] = llformat("%d",(S32)god_level);
		LLNotificationsUtil::add("EnteringGodMode", args);
	}
	else
	{
		args["LEVEL"] = llformat("%d",(S32)old_god_level);
		LLNotificationsUtil::add("LeavingGodMode", args);
	}

	// changing god-level can affect which menus we see
	show_debug_menus();

	// changing god-level can invalidate search results
	LLFloaterSearch *search = dynamic_cast<LLFloaterSearch*>(LLFloaterReg::getInstance("search"));
	if (search)
	{
		search->godLevelChanged(god_level);
	}
}

#ifdef TOGGLE_HACKED_GODLIKE_VIEWER
void handle_toggle_hacked_godmode(void*)
{
	gHackGodmode = !gHackGodmode;
	set_god_level(gHackGodmode ? GOD_MAINTENANCE : GOD_NOT);
}

BOOL check_toggle_hacked_godmode(void*)
{
	return gHackGodmode;
}

bool enable_toggle_hacked_godmode(void*)
{
  return LLGridManager::getInstance()->isInSLBeta();
}
#endif

void process_grant_godlike_powers(LLMessageSystem* msg, void**)
{
	LLUUID agent_id;
	msg->getUUIDFast(_PREHASH_AgentData, _PREHASH_AgentID, agent_id);
	LLUUID session_id;
	msg->getUUIDFast(_PREHASH_AgentData, _PREHASH_SessionID, session_id);
	if((agent_id == gAgent.getID()) && (session_id == gAgent.getSessionID()))
	{
		U8 god_level;
		msg->getU8Fast(_PREHASH_GrantData, _PREHASH_GodLevel, god_level);
		set_god_level(god_level);
	}
	else
	{
		LL_WARNS() << "Grant godlike for wrong agent " << agent_id << LL_ENDL;
	}
}

/*
class LLHaveCallingcard : public LLInventoryCollectFunctor
{
public:
	LLHaveCallingcard(const LLUUID& agent_id);
	virtual ~LLHaveCallingcard() {}
	virtual bool operator()(LLInventoryCategory* cat,
							LLInventoryItem* item);
	BOOL isThere() const { return mIsThere;}
protected:
	LLUUID mID;
	BOOL mIsThere;
};

LLHaveCallingcard::LLHaveCallingcard(const LLUUID& agent_id) :
	mID(agent_id),
	mIsThere(FALSE)
{
}

bool LLHaveCallingcard::operator()(LLInventoryCategory* cat,
								   LLInventoryItem* item)
{
	if(item)
	{
		if((item->getType() == LLAssetType::AT_CALLINGCARD)
		   && (item->getCreatorUUID() == mID))
		{
			mIsThere = TRUE;
		}
	}
	return FALSE;
}
*/

BOOL is_agent_mappable(const LLUUID& agent_id)
{
	const LLRelationship* buddy_info = NULL;
	bool is_friend = LLAvatarActions::isFriend(agent_id);

	if (is_friend)
		buddy_info = LLAvatarTracker::instance().getBuddyInfo(agent_id);

	return (buddy_info &&
		buddy_info->isOnline() &&
		buddy_info->isRightGrantedFrom(LLRelationship::GRANT_MAP_LOCATION)
		);
}


// Enable a menu item when you don't have someone's card.
class LLAvatarEnableAddFriend : public view_listener_t
{
	bool handleEvent(const LLSD& userdata)
	{
		LLVOAvatar* avatar = find_avatar_from_object(LLSelectMgr::getInstance()->getSelection()->getPrimaryObject());
//		bool new_value = avatar && !LLAvatarActions::isFriend(avatar->getID());
// [RLVa:KB] - Checked: RLVa-1.2.0
		bool new_value = avatar && !LLAvatarActions::isFriend(avatar->getID()) && (RlvActions::canShowName(RlvActions::SNC_DEFAULT, avatar->getID()));
// [/RLVa:KB]
		return new_value;
	}
};

void request_friendship(const LLUUID& dest_id)
{
	LLViewerObject* dest = gObjectList.findObject(dest_id);
	if(dest && dest->isAvatar())
	{
		std::string full_name;
		LLNameValue* nvfirst = dest->getNVPair("FirstName");
		LLNameValue* nvlast = dest->getNVPair("LastName");
		if(nvfirst && nvlast)
		{
			full_name = LLCacheName::buildFullName(
				nvfirst->getString(), nvlast->getString());
		}
		if (!full_name.empty())
		{
			LLAvatarActions::requestFriendshipDialog(dest_id, full_name);
		}
		else
		{
			LLNotificationsUtil::add("CantOfferFriendship");
		}
	}
}


class LLEditEnableCustomizeAvatar : public view_listener_t
{
	bool handleEvent(const LLSD& userdata)
	{
//		bool new_value = gAgentWearables.areWearablesLoaded();
// [RLVa:KB] - Checked: 2010-04-01 (RLVa-1.2.0c) | Modified: RLVa-1.0.0g
		bool new_value = gAgentWearables.areWearablesLoaded() && ((!rlv_handler_t::isEnabled()) || (RlvActions::canStand()));
// [/RLVa:KB]
		return new_value;
	}
};

class LLEnableEditShape : public view_listener_t
{
	bool handleEvent(const LLSD& userdata)
	{
		return gAgentWearables.isWearableModifiable(LLWearableType::WT_SHAPE, 0);
	}
};

class LLEnableHoverHeight : public view_listener_t
{
	bool handleEvent(const LLSD& userdata)
	{
		// <FS:Ansariel> Legacy baking avatar z-offset
		//return gAgent.getRegion() && gAgent.getRegion()->avatarHoverHeightEnabled();
		return (gAgent.getRegion() && gAgent.getRegion()->avatarHoverHeightEnabled()) || (isAgentAvatarValid() && !gAgentAvatarp->isUsingServerBakes());
		// </FS:Ansariel>
	}
};

class LLEnableEditPhysics : public view_listener_t
{
	bool handleEvent(const LLSD& userdata)
	{
		//return gAgentWearables.isWearableModifiable(LLWearableType::WT_SHAPE, 0);
		return TRUE;
	}
};

bool is_object_sittable()
{
// [RLVa:KB] - Checked: 2010-03-06 (RLVa-1.2.0c) | Added: RLVa-1.1.0j
	// RELEASE-RLVa: [SL-2.2.0] Make sure we're examining the same object that handle_sit_or_stand() will request a sit for
	if (rlv_handler_t::isEnabled())
	{
		const LLPickInfo& pick = LLToolPie::getInstance()->getPick();
		if ( (pick.mObjectID.notNull()) && (!RlvActions::canSit(pick.getObject(), pick.mObjectOffset)) )
			return false;
	}
// [/RLVa:KB]

	LLViewerObject* object = LLSelectMgr::getInstance()->getSelection()->getPrimaryObject();

	if (object && object->getPCode() == LL_PCODE_VOLUME)
	{
		return true;
	}
	else
	{
		return false;
	}
}

// only works on pie menu
void handle_object_sit(LLViewerObject *object, const LLVector3 &offset)
{
	// get object selection offset 

//	if (object && object->getPCode() == LL_PCODE_VOLUME)
// [RLVa:KB] - Checked: 2010-03-06 (RLVa-1.2.0c) | Modified: RLVa-1.2.0c
	if ( (object && object->getPCode() == LL_PCODE_VOLUME) && 
		 ((!rlv_handler_t::isEnabled()) || (RlvActions::canSit(object, offset))) )
// [/RLVa:KB]
	{
// [RLVa:KB] - Checked: 2010-08-29 (RLVa-1.2.1c) | Added: RLVa-1.2.1c
		if ( (gRlvHandler.hasBehaviour(RLV_BHVR_STANDTP)) && (isAgentAvatarValid()) )
		{
			if (gAgentAvatarp->isSitting())
			{
				gAgent.standUp();
				return;
			}
			gRlvHandler.setSitSource(gAgent.getPositionGlobal());
		}
// [/RLVa:KB]

		gMessageSystem->newMessageFast(_PREHASH_AgentRequestSit);
		gMessageSystem->nextBlockFast(_PREHASH_AgentData);
		gMessageSystem->addUUIDFast(_PREHASH_AgentID, gAgent.getID());
		gMessageSystem->addUUIDFast(_PREHASH_SessionID, gAgent.getSessionID());
		gMessageSystem->nextBlockFast(_PREHASH_TargetObject);
		gMessageSystem->addUUIDFast(_PREHASH_TargetID, object->mID);
		gMessageSystem->addVector3Fast(_PREHASH_Offset, offset);

		object->getRegion()->sendReliableMessage();
	}
}

void handle_object_sit_or_stand()
{
    LLPickInfo pick = LLToolPie::getInstance()->getPick();
    LLViewerObject *object = pick.getObject();
    if (!object || pick.mPickType == LLPickInfo::PICK_FLORA)
    {
        return;
    }

    if (sitting_on_selection())
    {
        gAgent.standUp();
        return;
    }

    handle_object_sit(object, pick.mObjectOffset);
}

void handle_object_sit(const LLUUID& object_id)
{
    LLViewerObject* obj = gObjectList.findObject(object_id);
    if (!obj)
    {
        return;
    }

    LLVector3 offset(0, 0, 0);
    handle_object_sit(obj, offset);
}

void near_sit_down_point(BOOL success, void *)
{
	if (success)
	{
		gAgent.setFlying(FALSE);
		gAgent.clearControlFlags(AGENT_CONTROL_STAND_UP); // might have been set by autopilot
		gAgent.setControlFlags(AGENT_CONTROL_SIT_ON_GROUND);
	}
}

class LLLandSit : public view_listener_t
{
    bool handleEvent(const LLSD& userdata)
    {
// [RLVa:KB] - Checked: 2010-09-28 (RLVa-1.2.1f) | Modified: RLVa-1.2.1f
        if ( (rlv_handler_t::isEnabled()) && ((!RlvActions::canStand()) || (gRlvHandler.hasBehaviour(RLV_BHVR_SIT))) )
            return true;
// [/RLVa:KB]

        if (gAgent.isSitting())
        {
            gAgent.standUp();
        }
        LLVector3d posGlobal = LLToolPie::getInstance()->getPick().mPosGlobal;

        LLQuaternion target_rot;
        if (isAgentAvatarValid())
        {
            target_rot = gAgentAvatarp->getRotation();
        }
        else
        {
            target_rot = gAgent.getFrameAgent().getQuaternion();
        }
        gAgent.startAutoPilotGlobal(posGlobal, "Sit", &target_rot, near_sit_down_point, NULL, 0.7f);
        return true;
    }
};

class LLLandCanSit : public view_listener_t
{
    bool handleEvent(const LLSD& userdata)
    {
        LLVector3d posGlobal = LLToolPie::getInstance()->getPick().mPosGlobal;
        return !posGlobal.isExactlyZero(); // valid position, not beyond draw distance
    }
};

//-------------------------------------------------------------------
// Help menu functions
//-------------------------------------------------------------------

//
// Major mode switching
//
void reset_view_final( BOOL proceed );

void handle_reset_view()
{
	if (gAgentCamera.cameraCustomizeAvatar())
	{
		// switching to outfit selector should automagically save any currently edited wearable
		LLFloaterSidePanelContainer::showPanel("appearance", LLSD().with("type", "my_outfits"));
	}

	// <FS:Zi> Added optional V1 behavior so the avatar turns into camera direction after hitting ESC
	// gAgentCamera.setFocusOnAvatar(TRUE, FALSE, FALSE);
	if (!gSavedSettings.getBOOL("ResetViewTurnsAvatar"))
	{
		// The only thing we actually want to do here is set LLAgent::mFocusOnAvatar to TRUE,
		// since this prevents the avatar from turning.
		gAgentCamera.setFocusOnAvatar(TRUE, FALSE, FALSE);
	}
	// </FS:Zi>

	reset_view_final( TRUE );
	LLFloaterCamera::resetCameraMode();
}

// <FS:Zi> Add reset camera angles menu
void handle_reset_camera_angles()
{
	handle_reset_view();

	// Camera focus and offset with CTRL/SHIFT + Scroll wheel
	gSavedSettings.getControl("FocusOffsetRearView")->resetToDefault();
	gSavedSettings.getControl("CameraOffsetRearView")->resetToDefault();

	// warn the user if there is a scripted followcam active that might stop a camera reset
	PermissionsTracker::instance().warnFollowcam();
}
// </FS:Zi>

class LLViewResetView : public view_listener_t
{
	bool handleEvent(const LLSD& userdata)
	{
		handle_reset_view();
		return true;
	}
};

// <FS:Zi> Add reset camera angles menu
class LLViewResetCameraAngles : public view_listener_t
{
	bool handleEvent(const LLSD& userdata)
	{
		handle_reset_camera_angles();
		return true;
	}
};
// </FS:Zi>

// Note: extra parameters allow this function to be called from dialog.
void reset_view_final( BOOL proceed ) 
{
	if( !proceed )
	{
		return;
	}

	gAgentCamera.resetView(TRUE, TRUE);
	gAgentCamera.setLookAt(LOOKAT_TARGET_CLEAR);
}

class LLViewLookAtLastChatter : public view_listener_t
{
	bool handleEvent(const LLSD& userdata)
	{
		gAgentCamera.lookAtLastChat();
		return true;
	}
};

class LLViewMouselook : public view_listener_t
{
	bool handleEvent(const LLSD& userdata)
	{
		if (!gAgentCamera.cameraMouselook())
		{
			gAgentCamera.changeCameraToMouselook();
		}
		else
		{
			// NaCl - Rightclick-mousewheel zoom
			LLVector3 _NACL_MLFovValues = gSavedSettings.getVector3("_NACL_MLFovValues");
			F32 CameraAngle = gSavedSettings.getF32("CameraAngle");
			if (_NACL_MLFovValues.mV[VZ] > 0.0f)
			{
				_NACL_MLFovValues.mV[VY] = CameraAngle;
				_NACL_MLFovValues.mV[VZ] = 0.0f;
				gSavedSettings.setVector3("_NACL_MLFovValues", _NACL_MLFovValues);
				gSavedSettings.setF32("CameraAngle", _NACL_MLFovValues.mV[VX]);
			}
			// NaCl End
			gAgentCamera.changeCameraToDefault();
		}
		return true;
	}
};

class LLViewDefaultUISize : public view_listener_t
{
	bool handleEvent(const LLSD& userdata)
	{
		gSavedSettings.setF32("UIScaleFactor", 1.0f);
		gSavedSettings.setBOOL("UIAutoScale", FALSE);	
		gViewerWindow->reshape(gViewerWindow->getWindowWidthRaw(), gViewerWindow->getWindowHeightRaw());
		return true;
	}
};

class LLViewToggleUI : public view_listener_t
{
	bool handleEvent(const LLSD& userdata)
	{
		if(gAgentCamera.getCameraMode() != CAMERA_MODE_MOUSELOOK)
		{
			LLNotification::Params params("ConfirmHideUI");
			params.functor.function(boost::bind(&LLViewToggleUI::confirm, this, _1, _2));
			LLSD substitutions;
			// <FS:Ansariel> Notification not showing if hiding the UI
//#if LL_DARWIN
//			substitutions["SHORTCUT"] = "Cmd+Shift+U";
//#else
//			substitutions["SHORTCUT"] = "Ctrl+Shift+U";
//#endif
			substitutions["SHORTCUT"] = "Alt+Shift+U";
			// </FS:Ansariel>
			params.substitutions = substitutions;
			if (!gSavedSettings.getBOOL("HideUIControls"))
			{
				// hiding, so show notification
				LLNotifications::instance().add(params);
			}
			else
			{
				LLNotifications::instance().forceResponse(params, 0);
			}
		}
		return true;
	}

	void confirm(const LLSD& notification, const LLSD& response)
	{
		S32 option = LLNotificationsUtil::getSelectedOption(notification, response);

		if (option == 0) // OK
		{
			gViewerWindow->setUIVisibility(gSavedSettings.getBOOL("HideUIControls"));
			LLPanelStandStopFlying::getInstance()->setVisible(gSavedSettings.getBOOL("HideUIControls"));
			gSavedSettings.setBOOL("HideUIControls",!gSavedSettings.getBOOL("HideUIControls"));
		}
	}
};

// <FS:Ansariel> Notification not showing if hiding the UI
class LLViewCheckToggleUI : public view_listener_t
{
	bool handleEvent(const LLSD& userdata)
	{
		return gViewerWindow->getUIVisibility();
	}
};
// </FS:Ansariel>

void handle_duplicate_in_place(void*)
{
	LL_INFOS() << "handle_duplicate_in_place" << LL_ENDL;

	LLVector3 offset(0.f, 0.f, 0.f);
	LLSelectMgr::getInstance()->selectDuplicate(offset, TRUE);
}

/* dead code 30-apr-2008
void handle_deed_object_to_group(void*)
{
	LLUUID group_id;
	
	LLSelectMgr::getInstance()->selectGetGroup(group_id);
	LLSelectMgr::getInstance()->sendOwner(LLUUID::null, group_id, FALSE);
	LLViewerStats::getInstance()->incStat(LLViewerStats::ST_RELEASE_COUNT);
}

BOOL enable_deed_object_to_group(void*)
{
	if(LLSelectMgr::getInstance()->getSelection()->isEmpty()) return FALSE;
	LLPermissions perm;
	LLUUID group_id;

	if (LLSelectMgr::getInstance()->selectGetGroup(group_id) &&
		gAgent.hasPowerInGroup(group_id, GP_OBJECT_DEED) &&
		LLSelectMgr::getInstance()->selectGetPermissions(perm) &&
		perm.deedToGroup(gAgent.getID(), group_id))
	{
		return TRUE;
	}
	return FALSE;
}

*/


/*
 * No longer able to support viewer side manipulations in this way
 *
void god_force_inv_owner_permissive(LLViewerObject* object,
									LLInventoryObject::object_list_t* inventory,
									S32 serial_num,
									void*)
{
	typedef std::vector<LLPointer<LLViewerInventoryItem> > item_array_t;
	item_array_t items;

	LLInventoryObject::object_list_t::const_iterator inv_it = inventory->begin();
	LLInventoryObject::object_list_t::const_iterator inv_end = inventory->end();
	for ( ; inv_it != inv_end; ++inv_it)
	{
		if(((*inv_it)->getType() != LLAssetType::AT_CATEGORY))
		{
			LLInventoryObject* obj = *inv_it;
			LLPointer<LLViewerInventoryItem> new_item = new LLViewerInventoryItem((LLViewerInventoryItem*)obj);
			LLPermissions perm(new_item->getPermissions());
			perm.setMaskBase(PERM_ALL);
			perm.setMaskOwner(PERM_ALL);
			new_item->setPermissions(perm);
			items.push_back(new_item);
		}
	}
	item_array_t::iterator end = items.end();
	item_array_t::iterator it;
	for(it = items.begin(); it != end; ++it)
	{
		// since we have the inventory item in the callback, it should not
		// invalidate iteration through the selection manager.
		object->updateInventory((*it), TASK_INVENTORY_ITEM_KEY, false);
	}
}
*/

void handle_object_owner_permissive(void*)
{
	// only send this if they're a god.
	if(gAgent.isGodlike())
	{
		// do the objects.
		LLSelectMgr::getInstance()->selectionSetObjectPermissions(PERM_BASE, TRUE, PERM_ALL, TRUE);
		LLSelectMgr::getInstance()->selectionSetObjectPermissions(PERM_OWNER, TRUE, PERM_ALL, TRUE);
	}
}

void handle_object_owner_self(void*)
{
	// only send this if they're a god.
	if(gAgent.isGodlike())
	{
		LLSelectMgr::getInstance()->sendOwner(gAgent.getID(), gAgent.getGroupID(), TRUE);
	}
}

// Shortcut to set owner permissions to not editable.
void handle_object_lock(void*)
{
	LLSelectMgr::getInstance()->selectionSetObjectPermissions(PERM_OWNER, FALSE, PERM_MODIFY);
}

void handle_object_asset_ids(void*)
{
	// only send this if they're a god.
	if (gAgent.isGodlike())
	{
		LLSelectMgr::getInstance()->sendGodlikeRequest("objectinfo", "assetids");
	}
}

void handle_force_parcel_owner_to_me(void*)
{
	LLViewerParcelMgr::getInstance()->sendParcelGodForceOwner( gAgent.getID() );
}

void handle_force_parcel_to_content(void*)
{
	LLViewerParcelMgr::getInstance()->sendParcelGodForceToContent();
}

void handle_claim_public_land(void*)
{
	if (LLViewerParcelMgr::getInstance()->getSelectionRegion() != gAgent.getRegion())
	{
		LLNotificationsUtil::add("ClaimPublicLand");
		return;
	}

	LLVector3d west_south_global;
	LLVector3d east_north_global;
	LLViewerParcelMgr::getInstance()->getSelection(west_south_global, east_north_global);
	LLVector3 west_south = gAgent.getPosAgentFromGlobal(west_south_global);
	LLVector3 east_north = gAgent.getPosAgentFromGlobal(east_north_global);

	LLMessageSystem* msg = gMessageSystem;
	msg->newMessage("GodlikeMessage");
	msg->nextBlock("AgentData");
	msg->addUUID("AgentID", gAgent.getID());
	msg->addUUID("SessionID", gAgent.getSessionID());
	msg->addUUIDFast(_PREHASH_TransactionID, LLUUID::null); //not used
	msg->nextBlock("MethodData");
	msg->addString("Method", "claimpublicland");
	msg->addUUID("Invoice", LLUUID::null);
	std::string buffer;
	buffer = llformat( "%f", west_south.mV[VX]);
	msg->nextBlock("ParamList");
	msg->addString("Parameter", buffer);
	buffer = llformat( "%f", west_south.mV[VY]);
	msg->nextBlock("ParamList");
	msg->addString("Parameter", buffer);
	buffer = llformat( "%f", east_north.mV[VX]);
	msg->nextBlock("ParamList");
	msg->addString("Parameter", buffer);
	buffer = llformat( "%f", east_north.mV[VY]);
	msg->nextBlock("ParamList");
	msg->addString("Parameter", buffer);
	gAgent.sendReliableMessage();
}



// HACK for easily testing new avatar geometry
void handle_god_request_avatar_geometry(void *)
{
	if (gAgent.isGodlike())
	{
		LLSelectMgr::getInstance()->sendGodlikeRequest("avatar toggle", "");
	}
}

static bool get_derezzable_objects(
	EDeRezDestination dest,
	std::string& error,
	LLViewerRegion*& first_region,
	std::vector<LLViewerObjectPtr>* derez_objectsp,
	bool only_check = false)
{
	bool found = false;

	LLObjectSelectionHandle selection = LLSelectMgr::getInstance()->getSelection();
	
	if (derez_objectsp)
		derez_objectsp->reserve(selection->getRootObjectCount());

	// Check conditions that we can't deal with, building a list of
	// everything that we'll actually be derezzing.
	for (LLObjectSelection::valid_root_iterator iter = selection->valid_root_begin();
		 iter != selection->valid_root_end(); iter++)
	{
		LLSelectNode* node = *iter;
		LLViewerObject* object = node->getObject();
		LLViewerRegion* region = object->getRegion();
		if (!first_region)
		{
			first_region = region;
		}
		else
		{
			if(region != first_region)
			{
				// Derez doesn't work at all if the some of the objects
				// are in regions besides the first object selected.
				
				// ...crosses region boundaries
				error = "AcquireErrorObjectSpan";
				break;
			}
		}
		if (object->isAvatar())
		{
			// ...don't acquire avatars
			continue;
		}

		// If AssetContainers are being sent back, they will appear as 
		// boxes in the owner's inventory.
		if (object->getNVPair("AssetContainer")
			&& dest != DRD_RETURN_TO_OWNER)
		{
			// this object is an asset container, derez its contents, not it
			LL_WARNS() << "Attempt to derez deprecated AssetContainer object type not supported." << LL_ENDL;
			/*
			object->requestInventory(container_inventory_arrived, 
				(void *)(BOOL)(DRD_TAKE_INTO_AGENT_INVENTORY == dest));
			*/
			continue;
		}
		BOOL can_derez_current = FALSE;
		switch(dest)
		{
		case DRD_TAKE_INTO_AGENT_INVENTORY:
		case DRD_TRASH:
			if (!object->isPermanentEnforced() &&
				((node->mPermissions->allowTransferTo(gAgent.getID()) && object->permModify())
				|| (node->allowOperationOnNode(PERM_OWNER, GP_OBJECT_MANIPULATE))))
			{
				can_derez_current = TRUE;
			}
			break;

		case DRD_RETURN_TO_OWNER:
			if(!object->isAttachment())
			{
				can_derez_current = TRUE;
			}
			break;

		default:
			if((node->mPermissions->allowTransferTo(gAgent.getID())
				&& object->permCopy())
			   || gAgent.isGodlike())
			{
				can_derez_current = TRUE;
			}
			break;
		}
		if(can_derez_current)
		{
			found = true;

			if (only_check)
				// one found, no need to traverse to the end
				break;

			if (derez_objectsp)
				derez_objectsp->push_back(object);

		}
	}

	return found;
}

static bool can_derez(EDeRezDestination dest)
{
	LLViewerRegion* first_region = NULL;
	std::string error;
	return get_derezzable_objects(dest, error, first_region, NULL, true);
}

static void derez_objects(
	EDeRezDestination dest,
	const LLUUID& dest_id,
	LLViewerRegion*& first_region,
	std::string& error,
	std::vector<LLViewerObjectPtr>* objectsp)
{
	std::vector<LLViewerObjectPtr> derez_objects;

	if (!objectsp) // if objects to derez not specified
	{
		// get them from selection
		if (!get_derezzable_objects(dest, error, first_region, &derez_objects, false))
		{
			LL_WARNS() << "No objects to derez" << LL_ENDL;
			return;
		}

		objectsp = &derez_objects;
	}


	if(gAgentCamera.cameraMouselook())
	{
		gAgentCamera.changeCameraToDefault();
	}

	// This constant is based on (1200 - HEADER_SIZE) / 4 bytes per
	// root.  I lopped off a few (33) to provide a bit
	// pad. HEADER_SIZE is currently 67 bytes, most of which is UUIDs.
	// This gives us a maximum of 63500 root objects - which should
	// satisfy anybody.
	const S32 MAX_ROOTS_PER_PACKET = 250;
	const S32 MAX_PACKET_COUNT = 254;
	F32 packets = ceil((F32)objectsp->size() / (F32)MAX_ROOTS_PER_PACKET);
	if(packets > (F32)MAX_PACKET_COUNT)
	{
		error = "AcquireErrorTooManyObjects";
	}

	if(error.empty() && objectsp->size() > 0)
	{
		U8 d = (U8)dest;
		LLUUID tid;
		tid.generate();
		U8 packet_count = (U8)packets;
		S32 object_index = 0;
		S32 objects_in_packet = 0;
		LLMessageSystem* msg = gMessageSystem;
		for(U8 packet_number = 0;
			packet_number < packet_count;
			++packet_number)
		{
			msg->newMessageFast(_PREHASH_DeRezObject);
			msg->nextBlockFast(_PREHASH_AgentData);
			msg->addUUIDFast(_PREHASH_AgentID, gAgent.getID());
			msg->addUUIDFast(_PREHASH_SessionID, gAgent.getSessionID());
			msg->nextBlockFast(_PREHASH_AgentBlock);
			msg->addUUIDFast(_PREHASH_GroupID, gAgent.getGroupID());
			msg->addU8Fast(_PREHASH_Destination, d);	
			msg->addUUIDFast(_PREHASH_DestinationID, dest_id);
			msg->addUUIDFast(_PREHASH_TransactionID, tid);
			msg->addU8Fast(_PREHASH_PacketCount, packet_count);
			msg->addU8Fast(_PREHASH_PacketNumber, packet_number);
			objects_in_packet = 0;
			while((object_index < objectsp->size())
				  && (objects_in_packet++ < MAX_ROOTS_PER_PACKET))

			{
				LLViewerObject* object = objectsp->at(object_index++);
				msg->nextBlockFast(_PREHASH_ObjectData);
				msg->addU32Fast(_PREHASH_ObjectLocalID, object->getLocalID());
				// VEFFECT: DerezObject
				LLHUDEffectSpiral* effectp = (LLHUDEffectSpiral*)LLHUDManager::getInstance()->createViewerEffect(LLHUDObject::LL_HUD_EFFECT_POINT, TRUE);
				effectp->setPositionGlobal(object->getPositionGlobal());
				effectp->setColor(LLColor4U(gAgent.getEffectColor()));
			}
			msg->sendReliable(first_region->getHost());
		}
		make_ui_sound("UISndObjectRezOut");

		// Busy count decremented by inventory update, so only increment
		// if will be causing an update.
		if (dest != DRD_RETURN_TO_OWNER)
		{
			gViewerWindow->getWindow()->incBusyCount();
		}
	}
	else if(!error.empty())
	{
		LLNotificationsUtil::add(error);
	}
}

static void derez_objects(EDeRezDestination dest, const LLUUID& dest_id)
{
	LLViewerRegion* first_region = NULL;
	std::string error;
	derez_objects(dest, dest_id, first_region, error, NULL);
}

void handle_take_copy()
{
	if (LLSelectMgr::getInstance()->getSelection()->isEmpty()) return;

// [RLVa:KB] - Checked: 2010-03-07 (RLVa-1.2.0c) | Modified: RLVa-1.2.0a
	if ( (rlv_handler_t::isEnabled()) && (!RlvActions::canStand()) )
	{
		// Allow only if the avie isn't sitting on any of the selected objects
		LLObjectSelectionHandle hSel = LLSelectMgr::getInstance()->getSelection();
		RlvSelectIsSittingOn f(gAgentAvatarp);
		if ( (hSel.notNull()) && (hSel->getFirstRootNode(&f, TRUE) != NULL) )
			return;
	}
// [/RLVa:KB]

	const LLUUID category_id = gInventory.findCategoryUUIDForType(LLFolderType::FT_OBJECT);
	derez_objects(DRD_ACQUIRE_TO_AGENT_INVENTORY, category_id);
}

void handle_link_objects()
{
	// <FS:Ansariel> We don't use a shortcut for two completely different functions based on context
	//if (LLSelectMgr::getInstance()->getSelection()->isEmpty())
	//{
	//	LLFloaterReg::toggleInstanceOrBringToFront("places");
	//}
	//else
	// </FS:Ansariel>
	{
		LLSelectMgr::getInstance()->linkObjects();
	}
}

// You can return an object to its owner if it is on your land.
class LLObjectReturn : public view_listener_t
{
public:
	LLObjectReturn() : mFirstRegion(NULL) {}

private:
	bool handleEvent(const LLSD& userdata)
	{
		if (LLSelectMgr::getInstance()->getSelection()->isEmpty()) return true;
// [RLVa:KB] - Checked: 2010-03-24 (RLVa-1.4.0a) | Modified: RLVa-1.0.0b
		if ( (rlv_handler_t::isEnabled()) && (!rlvCanDeleteOrReturn()) ) return true;
// [/RLVa:KB]

		mObjectSelection = LLSelectMgr::getInstance()->getEditSelection();

		// Save selected objects, so that we still know what to return after the confirmation dialog resets selection.
		get_derezzable_objects(DRD_RETURN_TO_OWNER, mError, mFirstRegion, &mReturnableObjects);

		LLNotificationsUtil::add("ReturnToOwner", LLSD(), LLSD(), boost::bind(&LLObjectReturn::onReturnToOwner, this, _1, _2));
		return true;
	}

	bool onReturnToOwner(const LLSD& notification, const LLSD& response)
	{
		S32 option = LLNotificationsUtil::getSelectedOption(notification, response);
		if (0 == option)
		{
			// Ignore category ID for this derez destination.
			derez_objects(DRD_RETURN_TO_OWNER, LLUUID::null, mFirstRegion, mError, &mReturnableObjects);
		}

		mReturnableObjects.clear();
		mError.clear();
		mFirstRegion = NULL;

		// drop reference to current selection
		mObjectSelection = NULL;
		return false;
	}

	LLObjectSelectionHandle mObjectSelection;

	std::vector<LLViewerObjectPtr> mReturnableObjects;
	std::string mError;
	LLViewerRegion* mFirstRegion;
};


// Allow return to owner if one or more of the selected items is
// over land you own.
class LLObjectEnableReturn : public view_listener_t
{
	bool handleEvent(const LLSD& userdata)
	{
		if (LLSelectMgr::getInstance()->getSelection()->isEmpty())
		{
			// Do not enable if nothing selected
			return false;
		}
// [RLVa:KB] - Checked: 2011-05-28 (RLVa-1.4.0a) | Modified: RLVa-1.4.0a
		if ( (rlv_handler_t::isEnabled()) && (!rlvCanDeleteOrReturn()) )
		{
			return false;
		}
// [/RLVa:KB]
#ifdef HACKED_GODLIKE_VIEWER
		bool new_value = true;
#else
		bool new_value = false;
		if (gAgent.isGodlike())
		{
			new_value = true;
		}
		else
		{
			new_value = can_derez(DRD_RETURN_TO_OWNER);
		}
#endif
		return new_value;
	}
};

void force_take_copy(void*)
{
	if (LLSelectMgr::getInstance()->getSelection()->isEmpty()) return;
	const LLUUID category_id = gInventory.findCategoryUUIDForType(LLFolderType::FT_OBJECT);
	derez_objects(DRD_FORCE_TO_GOD_INVENTORY, category_id);
}

void handle_take()
{
	// we want to use the folder this was derezzed from if it's
	// available. Otherwise, derez to the normal place.
//	if(LLSelectMgr::getInstance()->getSelection()->isEmpty())
// [RLVa:KB] - Checked: 2010-03-24 (RLVa-1.2.0e) | Modified: RLVa-1.0.0b
	if ( (LLSelectMgr::getInstance()->getSelection()->isEmpty()) || ((rlv_handler_t::isEnabled()) && (!rlvCanDeleteOrReturn())) )
// [/RLVa:KB]
	{
		return;
	}

	BOOL you_own_everything = TRUE;
	BOOL locked_but_takeable_object = FALSE;
	LLUUID category_id;
	
	for (LLObjectSelection::root_iterator iter = LLSelectMgr::getInstance()->getSelection()->root_begin();
		 iter != LLSelectMgr::getInstance()->getSelection()->root_end(); iter++)
	{
		LLSelectNode* node = *iter;
		LLViewerObject* object = node->getObject();
		if(object)
		{
			if(!object->permYouOwner())
			{
				you_own_everything = FALSE;
			}

			if(!object->permMove())
			{
				locked_but_takeable_object = TRUE;
			}
		}
		if(node->mFolderID.notNull())
		{
			if(category_id.isNull())
			{
				category_id = node->mFolderID;
				LL_DEBUGS("HandleTake") << "Node destination folder ID = " << category_id.asString() << LL_ENDL;
			}
			else if(category_id != node->mFolderID)
			{
				// we have found two potential destinations. break out
				// now and send to the default location.
				category_id.setNull();
				LL_DEBUGS("HandleTake") << "Conflicting node destination folders - setting to null UUID" << LL_ENDL;
				break;
			}
		}
	}
	if(category_id.notNull())
	{
		LL_DEBUGS("HandleTake") << "Selected destination folder ID: " << category_id.asString() << " - checking if category exists in inventory model" << LL_ENDL;

		// there is an unambiguous destination. See if this agent has
		// such a location and it is not in the trash or library
		if(!gInventory.getCategory(category_id))
		{
			// nope, set to NULL.
			category_id.setNull();
			LL_DEBUGS("HandleTake") << "Destination folder not found in inventory model - setting to null UUID" << LL_ENDL;
		}
		if(category_id.notNull())
		{
		        // check trash
			const LLUUID trash = gInventory.findCategoryUUIDForType(LLFolderType::FT_TRASH);
			if(category_id == trash || gInventory.isObjectDescendentOf(category_id, trash))
			{
				category_id.setNull();
				LL_DEBUGS("HandleTake") << "Destination folder is descendent of trash folder - setting to null UUID" << LL_ENDL;
			}

			// check library
			if(gInventory.isObjectDescendentOf(category_id, gInventory.getLibraryRootFolderID()))
			{
				category_id.setNull();
				LL_DEBUGS("HandleTake") << "Destination folder is descendent of library folder - setting to null UUID" << LL_ENDL;
			}

			// check inbox
			// <FS:Ansariel> Undo the SL-1579 fail
			//const LLUUID inbox_id = gInventory.findCategoryUUIDForType(LLFolderType::FT_INBOX);
			//if (category_id == inbox_id || gInventory.isObjectDescendentOf(category_id, inbox_id))
			//{
			//	category_id.setNull();
			//}
			// </FS:Ansariel>
		}
	}
	if(category_id.isNull())
	{
		category_id = gInventory.findCategoryUUIDForType(LLFolderType::FT_OBJECT);
		LL_DEBUGS("HandleTake") << "Destination folder = null UUID - determined default category: " << category_id.asString() << LL_ENDL;
	}
	LLSD payload;
	payload["folder_id"] = category_id;
	LL_DEBUGS("HandleTake") << "Final destination folder UUID being sent to sim: " << category_id.asString() << LL_ENDL;

	LLNotification::Params params("ConfirmObjectTakeLock");
	params.payload(payload);
	// MAINT-290
	// Reason: Showing the confirmation dialog resets object selection,	thus there is nothing to derez.
	// Fix: pass selection to the confirm_take, so that selection doesn't "die" after confirmation dialog is opened
	params.functor.function(boost::bind(confirm_take, _1, _2, LLSelectMgr::instance().getSelection()));

	if(locked_but_takeable_object ||
	   !you_own_everything)
	{
		if(locked_but_takeable_object && you_own_everything)
		{
			params.name("ConfirmObjectTakeLock");
		}
		else if(!locked_but_takeable_object && !you_own_everything)
		{
			params.name("ConfirmObjectTakeNoOwn");
		}
		else
		{
			params.name("ConfirmObjectTakeLockNoOwn");
		}
	
		LLNotifications::instance().add(params);
	}
	else
	{
		LLNotifications::instance().forceResponse(params, 0);
	}
}

void handle_object_show_inspector()
{
	LLObjectSelectionHandle selection = LLSelectMgr::getInstance()->getSelection();
	LLViewerObject* objectp = selection->getFirstRootObject(TRUE);
 	if (!objectp)
 	{
 		return;
 	}

	LLSD params;
	params["object_id"] = objectp->getID();
	LLFloaterReg::showInstance("inspect_object", params);
}

void handle_avatar_show_inspector()
{
	LLVOAvatar* avatar = find_avatar_from_object( LLSelectMgr::getInstance()->getSelection()->getPrimaryObject() );
	if(avatar)
	{
		LLSD params;
		params["avatar_id"] = avatar->getID();
		LLFloaterReg::showInstance("inspect_avatar", params);
	}
}



bool confirm_take(const LLSD& notification, const LLSD& response, LLObjectSelectionHandle selection_handle)
{
	S32 option = LLNotificationsUtil::getSelectedOption(notification, response);
	if(enable_take() && (option == 0))
	{
		derez_objects(DRD_TAKE_INTO_AGENT_INVENTORY, notification["payload"]["folder_id"].asUUID());
	}
	return false;
}

// You can take an item when it is public and transferrable, or when
// you own it. We err on the side of enabling the item when at least
// one item selected can be copied to inventory.
BOOL enable_take()
{
//	if (sitting_on_selection())
// [RLVa:KB] - Checked: 2010-03-24 (RLVa-1.2.0e) | Modified: RLVa-1.0.0b
	if ( (sitting_on_selection()) || ((rlv_handler_t::isEnabled()) && (!rlvCanDeleteOrReturn())) )
// [/RLVa:KB]
	{
		return FALSE;
	}

	for (LLObjectSelection::valid_root_iterator iter = LLSelectMgr::getInstance()->getSelection()->valid_root_begin();
		 iter != LLSelectMgr::getInstance()->getSelection()->valid_root_end(); iter++)
	{
		LLSelectNode* node = *iter;
		LLViewerObject* object = node->getObject();
		if (object->isAvatar())
		{
			// ...don't acquire avatars
			continue;
		}

#ifdef HACKED_GODLIKE_VIEWER
		return TRUE;
#else
# ifdef TOGGLE_HACKED_GODLIKE_VIEWER
		if (LLGridManager::getInstance()->isInSLBeta() 
            && gAgent.isGodlike())
		{
			return TRUE;
		}
# endif
		if(!object->isPermanentEnforced() &&
			((node->mPermissions->allowTransferTo(gAgent.getID())
			&& object->permModify())
			|| (node->mPermissions->getOwner() == gAgent.getID())))
		{
			return !object->isAttachment();
		}
#endif
	}
	return FALSE;
}


void handle_buy_or_take()
{
	if (LLSelectMgr::getInstance()->getSelection()->isEmpty())
	{
		return;
	}

	if (is_selection_buy_not_take())
	{
		S32 total_price = selection_price();

		if (total_price <= gStatusBar->getBalance() || total_price == 0)
		{
			handle_buy();
		}
		else
		{
			LLStringUtil::format_map_t args;
			args["AMOUNT"] = llformat("%d", total_price);
			LLBuyCurrencyHTML::openCurrencyFloater( LLTrans::getString( "this_object_costs", args ), total_price );
		}
	}
	else
	{
		handle_take();
	}
}

bool visible_buy_object()
{
	return is_selection_buy_not_take() && enable_buy_object();
}

bool visible_take_object()
{
	return !is_selection_buy_not_take() && enable_take();
}

bool tools_visible_buy_object()
{
	return is_selection_buy_not_take();
}

bool tools_visible_take_object()
{
	return !is_selection_buy_not_take();
}

class LLToolsEnableBuyOrTake : public view_listener_t
{
	bool handleEvent(const LLSD& userdata)
	{
		bool is_buy = is_selection_buy_not_take();
		bool new_value = is_buy ? enable_buy_object() : enable_take();
		return new_value;
	}
};

// This is a small helper function to determine if we have a buy or a
// take in the selection. This method is to help with the aliasing
// problems of putting buy and take in the same pie menu space. After
// a fair amont of discussion, it was determined to prefer buy over
// take. The reasoning follows from the fact that when users walk up
// to buy something, they will click on one or more items. Thus, if
// anything is for sale, it becomes a buy operation, and the server
// will group all of the buy items, and copyable/modifiable items into
// one package and give the end user as much as the permissions will
// allow. If the user wanted to take something, they will select fewer
// and fewer items until only 'takeable' items are left. The one
// exception is if you own everything in the selection that is for
// sale, in this case, you can't buy stuff from yourself, so you can
// take it.
// return value = TRUE if selection is a 'buy'.
//                FALSE if selection is a 'take'
BOOL is_selection_buy_not_take()
{
	for (LLObjectSelection::root_iterator iter = LLSelectMgr::getInstance()->getSelection()->root_begin();
		 iter != LLSelectMgr::getInstance()->getSelection()->root_end(); iter++)
	{
		LLSelectNode* node = *iter;
		LLViewerObject* obj = node->getObject();
		if(obj && !(obj->permYouOwner()) && (node->mSaleInfo.isForSale()))
		{
// [RLVa:KB] - @buy
			if (!RlvActions::canBuyObject(obj->getID()))
				continue;
// [/RLVa:KB]

			// you do not own the object and it is for sale, thus,
			// it's a buy
			return TRUE;
		}
	}
	return FALSE;
}

S32 selection_price()
{
	S32 total_price = 0;
	for (LLObjectSelection::root_iterator iter = LLSelectMgr::getInstance()->getSelection()->root_begin();
		 iter != LLSelectMgr::getInstance()->getSelection()->root_end(); iter++)
	{
		LLSelectNode* node = *iter;
		LLViewerObject* obj = node->getObject();
		if(obj && !(obj->permYouOwner()) && (node->mSaleInfo.isForSale()))
		{
			// you do not own the object and it is for sale.
			// Add its price.
			total_price += node->mSaleInfo.getSalePrice();
		}
	}

	return total_price;
}
/*
bool callback_show_buy_currency(const LLSD& notification, const LLSD& response)
{
	S32 option = LLNotificationsUtil::getSelectedOption(notification, response);
	if (0 == option)
	{
		LL_INFOS() << "Loading page " << LLNotifications::instance().getGlobalString("BUY_CURRENCY_URL") << LL_ENDL;
		LLWeb::loadURL(LLNotifications::instance().getGlobalString("BUY_CURRENCY_URL"));
	}
	return false;
}
*/

void show_buy_currency(const char* extra)
{
	// Don't show currency web page for branded clients.
/*
	std::ostringstream mesg;
	if (extra != NULL)
	{	
		mesg << extra << "\n \n";
	}
	mesg << "Go to " << LLNotifications::instance().getGlobalString("BUY_CURRENCY_URL")<< "\nfor information on purchasing currency?";
*/
	LLSD args;
	if (extra != NULL)
	{
		args["EXTRA"] = extra;
	}
	LLNotificationsUtil::add("PromptGoToCurrencyPage", args);//, LLSD(), callback_show_buy_currency);
}

void handle_buy()
{
	if (LLSelectMgr::getInstance()->getSelection()->isEmpty()) return;

	LLSaleInfo sale_info;
	BOOL valid = LLSelectMgr::getInstance()->selectGetSaleInfo(sale_info);
	if (!valid) return;

	S32 price = sale_info.getSalePrice();
	
	if (price > 0 && price > gStatusBar->getBalance())
	{
		LLStringUtil::format_map_t args;
		args["AMOUNT"] = llformat("%d", price);
		LLBuyCurrencyHTML::openCurrencyFloater( LLTrans::getString("this_object_costs", args), price );
		return;
	}

	if (sale_info.getSaleType() == LLSaleInfo::FS_CONTENTS)
	{
		handle_buy_contents(sale_info);
	}
	else
	{
		handle_buy_object(sale_info);
	}
}

bool anyone_copy_selection(LLSelectNode* nodep)
{
	bool perm_copy = (bool)(nodep->getObject()->permCopy());
	bool all_copy = (bool)(nodep->mPermissions->getMaskEveryone() & PERM_COPY);
	return perm_copy && all_copy;
}

bool for_sale_selection(LLSelectNode* nodep)
{
	return nodep->mSaleInfo.isForSale()
		&& nodep->mPermissions->getMaskOwner() & PERM_TRANSFER
		&& (nodep->mPermissions->getMaskOwner() & PERM_COPY
			|| nodep->mSaleInfo.getSaleType() != LLSaleInfo::FS_COPY);
}

BOOL sitting_on_selection()
{
	LLSelectNode* node = LLSelectMgr::getInstance()->getSelection()->getFirstRootNode();
	if (!node)
	{
		return FALSE;
	}

	if (!node->mValid)
	{
		return FALSE;
	}

	LLViewerObject* root_object = node->getObject();
	if (!root_object)
	{
		return FALSE;
	}

	// Need to determine if avatar is sitting on this object
	if (!isAgentAvatarValid()) return FALSE;

	return (gAgentAvatarp->isSitting() && gAgentAvatarp->getRoot() == root_object);
}

class LLToolsSaveToObjectInventory : public view_listener_t
{
	bool handleEvent(const LLSD& userdata)
	{
		LLSelectNode* node = LLSelectMgr::getInstance()->getSelection()->getFirstRootNode();
		if(node && (node->mValid) && (!node->mFromTaskID.isNull()))
		{
			// *TODO: check to see if the fromtaskid object exists.
			derez_objects(DRD_SAVE_INTO_TASK_INVENTORY, node->mFromTaskID);
		}
		return true;
	}
};

class LLToolsEnablePathfinding : public view_listener_t
{
	bool handleEvent(const LLSD& userdata)
	{
		return (LLPathfindingManager::getInstance() != NULL) && LLPathfindingManager::getInstance()->isPathfindingEnabledForCurrentRegion();
	}
};

class LLToolsEnablePathfindingView : public view_listener_t
{
	bool handleEvent(const LLSD& userdata)
	{
		return (LLPathfindingManager::getInstance() != NULL) && LLPathfindingManager::getInstance()->isPathfindingEnabledForCurrentRegion() && LLPathfindingManager::getInstance()->isPathfindingViewEnabled();
	}
};

class LLToolsDoPathfindingRebakeRegion : public view_listener_t
{
	bool handleEvent(const LLSD& userdata)
	{
		bool hasPathfinding = (LLPathfindingManager::getInstance() != NULL);

		if (hasPathfinding)
		{
			LLMenuOptionPathfindingRebakeNavmesh::getInstance()->sendRequestRebakeNavmesh();
		}

		return hasPathfinding;
	}
};

class LLToolsEnablePathfindingRebakeRegion : public view_listener_t
{
	bool handleEvent(const LLSD& userdata)
	{
		bool returnValue = false;

        if (LLNavigationBar::instanceExists())
        {
            returnValue = LLNavigationBar::getInstance()->isRebakeNavMeshAvailable();
        }
		return returnValue;
	}
};

// Round the position of all root objects to the grid
class LLToolsSnapObjectXY : public view_listener_t
{
	bool handleEvent(const LLSD& userdata)
	{
		F64 snap_size = (F64)gSavedSettings.getF32("GridResolution");

		for (LLObjectSelection::root_iterator iter = LLSelectMgr::getInstance()->getSelection()->root_begin();
			 iter != LLSelectMgr::getInstance()->getSelection()->root_end(); iter++)
		{
			LLSelectNode* node = *iter;
			LLViewerObject* obj = node->getObject();
			if (obj->permModify())
			{
				LLVector3d pos_global = obj->getPositionGlobal();
				F64 round_x = fmod(pos_global.mdV[VX], snap_size);
				if (round_x < snap_size * 0.5)
				{
					// closer to round down
					pos_global.mdV[VX] -= round_x;
				}
				else
				{
					// closer to round up
					pos_global.mdV[VX] -= round_x;
					pos_global.mdV[VX] += snap_size;
				}

				F64 round_y = fmod(pos_global.mdV[VY], snap_size);
				if (round_y < snap_size * 0.5)
				{
					pos_global.mdV[VY] -= round_y;
				}
				else
				{
					pos_global.mdV[VY] -= round_y;
					pos_global.mdV[VY] += snap_size;
				}

				obj->setPositionGlobal(pos_global, FALSE);
			}
		}
		LLSelectMgr::getInstance()->sendMultipleUpdate(UPD_POSITION);
		return true;
	}
};

// Determine if the option to cycle between linked prims is shown
class LLToolsEnableSelectNextPart : public view_listener_t
{
	bool handleEvent(const LLSD& userdata)
	{
        bool new_value = (!LLSelectMgr::getInstance()->getSelection()->isEmpty()
                          && (gSavedSettings.getBOOL("EditLinkedParts")
                              || LLToolFace::getInstance() == LLToolMgr::getInstance()->getCurrentTool()));
		return new_value;
	}
};

// Cycle selection through linked children or/and faces in selected object.
// FIXME: Order of children list is not always the same as sim's idea of link order. This may confuse
// resis. Need link position added to sim messages to address this.
class LLToolsSelectNextPartFace : public view_listener_t
{
    bool handleEvent(const LLSD& userdata)
    {
        bool cycle_faces = LLToolFace::getInstance() == LLToolMgr::getInstance()->getCurrentTool();
        bool cycle_linked = gSavedSettings.getBOOL("EditLinkedParts");

        if (!cycle_faces && !cycle_linked)
        {
            // Nothing to do
            return true;
        }

        bool fwd = (userdata.asString() == "next");
        bool prev = (userdata.asString() == "previous");
        bool ifwd = (userdata.asString() == "includenext");
        bool iprev = (userdata.asString() == "includeprevious");

		// <FS:Zi> Make shift+click on forward/back buttons work like includenext/previous
		//         (filter out the menu shortcuts by testing for ifwd / iprev)
		if (gKeyboard->currentMask(false) & MASK_SHIFT && !ifwd && !iprev)
		{
			ifwd = fwd;
			iprev = prev;
			fwd = false;
			prev = false;
		}
		// </FS:Zi>

        LLViewerObject* to_select = NULL;
        bool restart_face_on_part = !cycle_faces;
        S32 new_te = 0;

        if (cycle_faces)
        {
            // Cycle through faces of current selection, if end is reached, swithc to next part (if present)
            LLSelectNode* nodep = LLSelectMgr::getInstance()->getSelection()->getFirstNode();
            if (!nodep) return false;
            to_select = nodep->getObject();
            if (!to_select) return false;

            S32 te_count = to_select->getNumTEs();
            S32 selected_te = nodep->getLastOperatedTE();

            if (fwd || ifwd)
            {
                // <FS:Zi> FIRE-32282: fix face selection cycle starting at face 1 instead of face 0
                // is more than one face selected in the whole set?
                if (LLSelectMgr::getInstance()->getSelection()->getTECount() > 1)
                {
                    // count the number of selected faces on the current link
                    S32 count = 0;
                    S32 num_tes = to_select->getNumTEs();
                    for (S32 te = 0; te < num_tes; te++)
                    {
                        if (nodep->isTESelected(te))
                        {
                            ++count;
                        }
                    }

                    // if all faces of the current link are selected, set a flag to make sure the
                    // next selected face will be face 0
                    if (count == num_tes)
                    {
                        selected_te = -1;
                    }
                }
                // </FS:Zi>

                if (selected_te < 0)
                {
                    new_te = 0;
                }
                else if (selected_te + 1 < te_count)
                {
                    // select next face
                    new_te = selected_te + 1;
                }
                else
                {
                    // restart from first face on next part
                    restart_face_on_part = true;
                }
            }
            else if (prev || iprev)
            {
                if (selected_te > te_count)
                {
                    new_te = te_count - 1;
                }
                else if (selected_te - 1 >= 0)
                {
                    // select previous face
                    new_te = selected_te - 1;
                }
                else
                {
                    // restart from last face on next part
                    restart_face_on_part = true;
                }
            }
        }

		S32 object_count = LLSelectMgr::getInstance()->getSelection()->getObjectCount();
		if (cycle_linked && object_count && restart_face_on_part)
		{
			LLViewerObject* selected = LLSelectMgr::getInstance()->getSelection()->getFirstObject();
			if (selected && selected->getRootEdit())
			{
				LLViewerObject::child_list_t children = selected->getRootEdit()->getChildren();
				children.push_front(selected->getRootEdit());	// need root in the list too

				for (LLViewerObject::child_list_t::iterator iter = children.begin(); iter != children.end(); ++iter)
				{
					if ((*iter)->isSelected())
					{
						if (object_count > 1 && (fwd || prev))	// multiple selection, find first or last selected if not include
						{
							to_select = *iter;
							if (fwd)
							{
								// stop searching if going forward; repeat to get last hit if backward
								break;
							}
						}
						else if ((object_count == 1) || (ifwd || iprev))	// single selection or include
						{
							if (fwd || ifwd)
							{
								++iter;
								while (iter != children.end() && ((*iter)->isAvatar() || (ifwd && (*iter)->isSelected())))
								{
									++iter;	// skip sitting avatars and selected if include
								}
							}
							else // backward
							{
								iter = (iter == children.begin() ? children.end() : iter);
								--iter;
								while (iter != children.begin() && ((*iter)->isAvatar() || (iprev && (*iter)->isSelected())))
								{
									--iter;	// skip sitting avatars and selected if include
								}
							}
							iter = (iter == children.end() ? children.begin() : iter);
							to_select = *iter;
							break;
						}
					}
				}
			}
		}

        if (to_select)
        {
            if (gFocusMgr.childHasKeyboardFocus(gFloaterTools))
            {
                gFocusMgr.setKeyboardFocus(NULL);	// force edit toolbox to commit any changes
            }
            if (fwd || prev)
            {
                LLSelectMgr::getInstance()->deselectAll();
            }
            if (cycle_faces)
            {
                if (restart_face_on_part)
                {
                    if (fwd || ifwd)
                    {
                        new_te = 0;
                    }
                    else
                    {
                        new_te = to_select->getNumTEs() - 1;
                    }
                }
                LLSelectMgr::getInstance()->selectObjectOnly(to_select, new_te);
                LLSelectMgr::getInstance()->addAsIndividual(to_select, new_te, false);
            }
            else
            {
                LLSelectMgr::getInstance()->selectObjectOnly(to_select);
            }
            return true;
        }
		return true;
	}
};

class LLToolsStopAllAnimations : public view_listener_t
{
	bool handleEvent(const LLSD& userdata)
	{
		// <FS:Ansariel> Allow legacy stop animations without revoking script permissions
		//gAgent.stopCurrentAnimations();
		std::string param = userdata.asString();
		if (param.empty() || param == "stoprevoke")
		{
			gAgent.stopCurrentAnimations();
		}
		else if (param == "stop")
		{
			gAgent.stopCurrentAnimations(true);
		}
		// </FS:Ansariel>
		return true;
	}
};

class LLToolsReleaseKeys : public view_listener_t
{
	bool handleEvent(const LLSD& userdata)
	{
// [RLVa:KB] - Checked: 2010-04-19 (RLVa-1.2.0f) | Modified: RLVa-1.0.5a
		if ( (rlv_handler_t::isEnabled()) && (gRlvAttachmentLocks.hasLockedAttachmentPoint(RLV_LOCK_REMOVE)) )
			return true;
// [/RLVa:KB]

		gAgent.forceReleaseControls();
		return true;
	}
};

class LLToolsEnableReleaseKeys : public view_listener_t
{
	bool handleEvent(const LLSD& userdata)
	{
// [RLVa:KB] - Checked: 2010-04-19 (RLVa-1.2.0f) | Modified: RLVa-1.0.5a
		return (gAgent.anyControlGrabbed()) && 
			( (!rlv_handler_t::isEnabled()) || (!gRlvAttachmentLocks.hasLockedAttachmentPoint(RLV_LOCK_REMOVE)) );
// [/RLVa:KB]
//		return gAgent.anyControlGrabbed();
	}
};


class LLEditEnableCut : public view_listener_t
{
	bool handleEvent(const LLSD& userdata)
	{
		bool new_value = LLEditMenuHandler::gEditMenuHandler && LLEditMenuHandler::gEditMenuHandler->canCut();
		return new_value;
	}
};

class LLEditCut : public view_listener_t
{
	bool handleEvent(const LLSD& userdata)
	{
		if( LLEditMenuHandler::gEditMenuHandler )
		{
			LLEditMenuHandler::gEditMenuHandler->cut();
		}
		return true;
	}
};

class LLEditEnableCopy : public view_listener_t
{
	bool handleEvent(const LLSD& userdata)
	{
		bool new_value = LLEditMenuHandler::gEditMenuHandler && LLEditMenuHandler::gEditMenuHandler->canCopy();
		return new_value;
	}
};

class LLEditCopy : public view_listener_t
{
	bool handleEvent(const LLSD& userdata)
	{
		if( LLEditMenuHandler::gEditMenuHandler )
		{
			LLEditMenuHandler::gEditMenuHandler->copy();
		}
		return true;
	}
};

class LLEditEnablePaste : public view_listener_t
{
	bool handleEvent(const LLSD& userdata)
	{
		bool new_value = LLEditMenuHandler::gEditMenuHandler && LLEditMenuHandler::gEditMenuHandler->canPaste();
		return new_value;
	}
};

class LLEditPaste : public view_listener_t
{
	bool handleEvent(const LLSD& userdata)
	{
		if( LLEditMenuHandler::gEditMenuHandler )
		{
			LLEditMenuHandler::gEditMenuHandler->paste();
		}
		return true;
	}
};

class LLEditEnableDelete : public view_listener_t
{
	bool handleEvent(const LLSD& userdata)
	{
		bool new_value = LLEditMenuHandler::gEditMenuHandler && LLEditMenuHandler::gEditMenuHandler->canDoDelete();
		return new_value;
	}
};

class LLEditDelete : public view_listener_t
{
	bool handleEvent(const LLSD& userdata)
	{
		// If a text field can do a deletion, it gets precedence over deleting
		// an object in the world.
		if( LLEditMenuHandler::gEditMenuHandler && LLEditMenuHandler::gEditMenuHandler->canDoDelete())
		{
			LLEditMenuHandler::gEditMenuHandler->doDelete();
		}

		// and close any pie/context menus when done
		gMenuHolder->hideMenus();

		// When deleting an object we may not actually be done
		// Keep selection so we know what to delete when confirmation is needed about the delete
		gMenuObject->hide();
		return true;
	}
};

void handle_spellcheck_replace_with_suggestion(const LLUICtrl* ctrl, const LLSD& param)
{
	const LLContextMenu* menu = dynamic_cast<const LLContextMenu*>(ctrl->getParent());
	LLSpellCheckMenuHandler* spellcheck_handler = (menu) ? dynamic_cast<LLSpellCheckMenuHandler*>(menu->getSpawningView()) : NULL;
	if ( (!spellcheck_handler) || (!spellcheck_handler->getSpellCheck()) )
	{
		return;
	}

	U32 index = 0;
	if ( (!LLStringUtil::convertToU32(param.asString(), index)) || (index >= spellcheck_handler->getSuggestionCount()) )
	{
		return;
	}

	spellcheck_handler->replaceWithSuggestion(index);
}

bool visible_spellcheck_suggestion(LLUICtrl* ctrl, const LLSD& param)
{
	LLMenuItemGL* item = dynamic_cast<LLMenuItemGL*>(ctrl);
	const LLContextMenu* menu = (item) ? dynamic_cast<const LLContextMenu*>(item->getParent()) : NULL;
	const LLSpellCheckMenuHandler* spellcheck_handler = (menu) ? dynamic_cast<const LLSpellCheckMenuHandler*>(menu->getSpawningView()) : NULL;
	if ( (!spellcheck_handler) || (!spellcheck_handler->getSpellCheck()) )
	{
		return false;
	}

	U32 index = 0;
	if ( (!LLStringUtil::convertToU32(param.asString(), index)) || (index >= spellcheck_handler->getSuggestionCount()) )
	{
		return false;
	}

	item->setLabel(spellcheck_handler->getSuggestion(index));
	return true;
}

void handle_spellcheck_add_to_dictionary(const LLUICtrl* ctrl)
{
	const LLContextMenu* menu = dynamic_cast<const LLContextMenu*>(ctrl->getParent());
	LLSpellCheckMenuHandler* spellcheck_handler = (menu) ? dynamic_cast<LLSpellCheckMenuHandler*>(menu->getSpawningView()) : NULL;
	if ( (spellcheck_handler) && (spellcheck_handler->canAddToDictionary()) )
	{
		spellcheck_handler->addToDictionary();
	}
}

bool enable_spellcheck_add_to_dictionary(const LLUICtrl* ctrl)
{
	const LLContextMenu* menu = dynamic_cast<const LLContextMenu*>(ctrl->getParent());
	const LLSpellCheckMenuHandler* spellcheck_handler = (menu) ? dynamic_cast<const LLSpellCheckMenuHandler*>(menu->getSpawningView()) : NULL;
	return (spellcheck_handler) && (spellcheck_handler->canAddToDictionary());
}

void handle_spellcheck_add_to_ignore(const LLUICtrl* ctrl)
{
	const LLContextMenu* menu = dynamic_cast<const LLContextMenu*>(ctrl->getParent());
	LLSpellCheckMenuHandler* spellcheck_handler = (menu) ? dynamic_cast<LLSpellCheckMenuHandler*>(menu->getSpawningView()) : NULL;
	if ( (spellcheck_handler) && (spellcheck_handler->canAddToIgnore()) )
	{
		spellcheck_handler->addToIgnore();
	}
}

bool enable_spellcheck_add_to_ignore(const LLUICtrl* ctrl)
{
	const LLContextMenu* menu = dynamic_cast<const LLContextMenu*>(ctrl->getParent());
	const LLSpellCheckMenuHandler* spellcheck_handler = (menu) ? dynamic_cast<const LLSpellCheckMenuHandler*>(menu->getSpawningView()) : NULL;
	return (spellcheck_handler) && (spellcheck_handler->canAddToIgnore());
}

bool enable_object_return()
{
	return (!LLSelectMgr::getInstance()->getSelection()->isEmpty() &&
		(gAgent.isGodlike() || can_derez(DRD_RETURN_TO_OWNER)));
}

bool enable_object_delete()
{
	bool new_value = 
#ifdef HACKED_GODLIKE_VIEWER
	TRUE;
#else
# ifdef TOGGLE_HACKED_GODLIKE_VIEWER
	(LLGridManager::getInstance()->isInSLBeta()
     && gAgent.isGodlike()) ||
# endif
	LLSelectMgr::getInstance()->canDoDelete();
#endif
	return new_value;
}

class LLObjectsReturnPackage
{
public:
	LLObjectsReturnPackage() : mObjectSelection(), mReturnableObjects(), mError(),	mFirstRegion(NULL) {};
	~LLObjectsReturnPackage()
	{
		mObjectSelection.clear();
		mReturnableObjects.clear();
		mError.clear();
		mFirstRegion = NULL;
	};

	LLObjectSelectionHandle mObjectSelection;
	std::vector<LLViewerObjectPtr> mReturnableObjects;
	std::string mError;
	LLViewerRegion *mFirstRegion;
};

static void return_objects(LLObjectsReturnPackage *objectsReturnPackage, const LLSD& notification, const LLSD& response)
{
	if (LLNotificationsUtil::getSelectedOption(notification, response) == 0)
	{
		// Ignore category ID for this derez destination.
		derez_objects(DRD_RETURN_TO_OWNER, LLUUID::null, objectsReturnPackage->mFirstRegion, objectsReturnPackage->mError, &objectsReturnPackage->mReturnableObjects);
	}

	delete objectsReturnPackage;
}

void handle_object_return()
{
	if (!LLSelectMgr::getInstance()->getSelection()->isEmpty())
	{
		LLObjectsReturnPackage *objectsReturnPackage = new LLObjectsReturnPackage();
		objectsReturnPackage->mObjectSelection = LLSelectMgr::getInstance()->getEditSelection();

		// Save selected objects, so that we still know what to return after the confirmation dialog resets selection.
		get_derezzable_objects(DRD_RETURN_TO_OWNER, objectsReturnPackage->mError, objectsReturnPackage->mFirstRegion, &objectsReturnPackage->mReturnableObjects);

		LLNotificationsUtil::add("ReturnToOwner", LLSD(), LLSD(), boost::bind(&return_objects, objectsReturnPackage, _1, _2));
	}
}

void handle_object_delete()
{

		if (LLSelectMgr::getInstance())
		{
			LLSelectMgr::getInstance()->doDelete();
		}

		// and close any pie/context menus when done
		gMenuHolder->hideMenus();

		// When deleting an object we may not actually be done
		// Keep selection so we know what to delete when confirmation is needed about the delete
		gMenuObject->hide();
		return;
}

void handle_force_delete(void*)
{
	LLSelectMgr::getInstance()->selectForceDelete();
}

class LLViewEnableJoystickFlycam : public view_listener_t
{
	bool handleEvent(const LLSD& userdata)
	{
		bool new_value = (gSavedSettings.getBOOL("JoystickEnabled") && gSavedSettings.getBOOL("JoystickFlycamEnabled"));
		return new_value;
	}
};

class LLViewEnableLastChatter : public view_listener_t
{
	bool handleEvent(const LLSD& userdata)
	{
		// *TODO: add check that last chatter is in range
		bool new_value = (gAgentCamera.cameraThirdPerson() && gAgent.getLastChatter().notNull());
		return new_value;
	}
};

class LLEditEnableDeselect : public view_listener_t
{
	bool handleEvent(const LLSD& userdata)
	{
		bool new_value = LLEditMenuHandler::gEditMenuHandler && LLEditMenuHandler::gEditMenuHandler->canDeselect();
		return new_value;
	}
};

class LLEditDeselect : public view_listener_t
{
	bool handleEvent(const LLSD& userdata)
	{
		if( LLEditMenuHandler::gEditMenuHandler )
		{
			LLEditMenuHandler::gEditMenuHandler->deselect();
		}
		return true;
	}
};

class LLEditEnableSelectAll : public view_listener_t
{
	bool handleEvent(const LLSD& userdata)
	{
		bool new_value = LLEditMenuHandler::gEditMenuHandler && LLEditMenuHandler::gEditMenuHandler->canSelectAll();
		return new_value;
	}
};


class LLEditSelectAll : public view_listener_t
{
	bool handleEvent(const LLSD& userdata)
	{
		if( LLEditMenuHandler::gEditMenuHandler )
		{
			LLEditMenuHandler::gEditMenuHandler->selectAll();
		}
		return true;
	}
};


class LLEditEnableUndo : public view_listener_t
{
	bool handleEvent(const LLSD& userdata)
	{
		bool new_value = LLEditMenuHandler::gEditMenuHandler && LLEditMenuHandler::gEditMenuHandler->canUndo();
		return new_value;
	}
};

class LLEditUndo : public view_listener_t
{
	bool handleEvent(const LLSD& userdata)
	{
		if( LLEditMenuHandler::gEditMenuHandler && LLEditMenuHandler::gEditMenuHandler->canUndo() )
		{
			LLEditMenuHandler::gEditMenuHandler->undo();
		}
		return true;
	}
};

class LLEditEnableRedo : public view_listener_t
{
	bool handleEvent(const LLSD& userdata)
	{
		bool new_value = LLEditMenuHandler::gEditMenuHandler && LLEditMenuHandler::gEditMenuHandler->canRedo();
		return new_value;
	}
};

class LLEditRedo : public view_listener_t
{
	bool handleEvent(const LLSD& userdata)
	{
		if( LLEditMenuHandler::gEditMenuHandler && LLEditMenuHandler::gEditMenuHandler->canRedo() )
		{
			LLEditMenuHandler::gEditMenuHandler->redo();
		}
		return true;
	}
};



void print_object_info(void*)
{
	LLSelectMgr::getInstance()->selectionDump();
}

void print_agent_nvpairs(void*)
{
	LLViewerObject *objectp;

	LL_INFOS() << "Agent Name Value Pairs" << LL_ENDL;

	objectp = gObjectList.findObject(gAgentID);
	if (objectp)
	{
		objectp->printNameValuePairs();
	}
	else
	{
		LL_INFOS() << "Can't find agent object" << LL_ENDL;
	}

	LL_INFOS() << "Camera at " << gAgentCamera.getCameraPositionGlobal() << LL_ENDL;
}

void show_debug_menus()
{
	// this might get called at login screen where there is no menu so only toggle it if one exists
	if ( gMenuBarView )
	{
		BOOL debug = gSavedSettings.getBOOL("UseDebugMenus");
		BOOL qamode = gSavedSettings.getBOOL("QAMode");

		gMenuBarView->setItemVisible("Advanced", debug);
// 		gMenuBarView->setItemEnabled("Advanced", debug); // Don't disable Advanced keyboard shortcuts when hidden

// [RLVa:KB] - Checked: 2011-08-16 (RLVa-1.4.0b) | Modified: RLVa-1.4.0b
		// NOTE: this is supposed to execute whether RLVa is enabled or not
		rlvMenuToggleVisible();
// [/RLVa:KB]
		
		gMenuBarView->setItemVisible("Debug", qamode);
		gMenuBarView->setItemEnabled("Debug", qamode);

		gMenuBarView->setItemVisible("Develop", qamode);
		gMenuBarView->setItemEnabled("Develop", qamode);

		// Server ('Admin') menu hidden when not in godmode.
		const bool show_server_menu = (gAgent.getGodLevel() > GOD_NOT || (debug && gAgent.getAdminOverride()));
		gMenuBarView->setItemVisible("Admin", show_server_menu);
		gMenuBarView->setItemEnabled("Admin", show_server_menu);
	}
	if (gLoginMenuBarView)
	{
		BOOL debug = gSavedSettings.getBOOL("UseDebugMenus");
		gLoginMenuBarView->setItemVisible("Debug", debug);
		gLoginMenuBarView->setItemEnabled("Debug", debug);
	}
}

void toggle_debug_menus(void*)
{
	BOOL visible = ! gSavedSettings.getBOOL("UseDebugMenus");
	gSavedSettings.setBOOL("UseDebugMenus", visible);
	show_debug_menus();
}

// LLUUID gExporterRequestID;
// std::string gExportDirectory;

// LLUploadDialog *gExportDialog = NULL;

// void handle_export_selected( void * )
// {
// 	LLObjectSelectionHandle selection = LLSelectMgr::getInstance()->getSelection();
// 	if (selection->isEmpty())
// 	{
// 		return;
// 	}
// 	LL_INFOS() << "Exporting selected objects:" << LL_ENDL;

// 	gExporterRequestID.generate();
// 	gExportDirectory = "";

// 	LLMessageSystem* msg = gMessageSystem;
// 	msg->newMessageFast(_PREHASH_ObjectExportSelected);
// 	msg->nextBlockFast(_PREHASH_AgentData);
// 	msg->addUUIDFast(_PREHASH_AgentID, gAgent.getID());
// 	msg->addUUIDFast(_PREHASH_RequestID, gExporterRequestID);
// 	msg->addS16Fast(_PREHASH_VolumeDetail, 4);

// 	for (LLObjectSelection::root_iterator iter = selection->root_begin();
// 		 iter != selection->root_end(); iter++)
// 	{
// 		LLSelectNode* node = *iter;
// 		LLViewerObject* object = node->getObject();
// 		msg->nextBlockFast(_PREHASH_ObjectData);
// 		msg->addUUIDFast(_PREHASH_ObjectID, object->getID());
// 		LL_INFOS() << "Object: " << object->getID() << LL_ENDL;
// 	}
// 	msg->sendReliable(gAgent.getRegion()->getHost());

// 	gExportDialog = LLUploadDialog::modalUploadDialog("Exporting selected objects...");
// }
//

// <FS:Ansariel> [FS Communication UI]
//class LLCommunicateNearbyChat : public view_listener_t
//{
//	bool handleEvent(const LLSD& userdata)
//	{
//		LLFloaterIMContainer* im_box = LLFloaterIMContainer::getInstance();
//		bool nearby_visible	= LLFloaterReg::getTypedInstance<LLFloaterIMNearbyChat>("nearby_chat")->isInVisibleChain();
//		if(nearby_visible && im_box->getSelectedSession() == LLUUID() && im_box->getConversationListItemSize() > 1)
//		{
//			im_box->selectNextorPreviousConversation(false);
//		}
//		else
//		{
//			LLFloaterReg::toggleInstanceOrBringToFront("nearby_chat");
//		}
//		return true;
//	}
//};
// </FS:Ansariel> [FS Communication UI]

class LLWorldSetHomeLocation : public view_listener_t
{
	bool handleEvent(const LLSD& userdata)
	{
		// we just send the message and let the server check for failure cases
		// server will echo back a "Home position set." alert if it succeeds
		// and the home location screencapture happens when that alert is recieved
		gAgent.setStartPosition(START_LOCATION_ID_HOME);
		return true;
	}
};

class LLWorldLindenHome : public view_listener_t
{
	bool handleEvent(const LLSD& userdata)
	{
		std::string url = LLFloaterLandHoldings::sHasLindenHome ? LLTrans::getString("lindenhomes_my_home_url") : LLTrans::getString("lindenhomes_get_home_url");
		LLWeb::loadURL(url);
		return true;
	}
};

class LLWorldTeleportHome : public view_listener_t
{
	bool handleEvent(const LLSD& userdata)
	{
		gAgent.teleportHome();
		return true;
	}
};

class LLWorldAlwaysRun : public view_listener_t
{
	bool handleEvent(const LLSD& userdata)
	{
		// as well as altering the default walk-vs-run state,
		// we also change the *current* walk-vs-run state.
		if (gAgent.getAlwaysRun())
		{
			gAgent.clearAlwaysRun();
//			gAgent.clearRunning();
			report_to_nearby_chat(LLTrans::getString("AlwaysRunDisabled"));
		}
		else
		{
			gAgent.setAlwaysRun();
//			gAgent.setRunning();
			report_to_nearby_chat(LLTrans::getString("AlwaysRunEnabled"));
		}

		// tell the simulator.
//		gAgent.sendWalkRun(gAgent.getAlwaysRun());

		// Update Movement Controls according to AlwaysRun mode
		LLFloaterMove::setAlwaysRunMode(gAgent.getAlwaysRun());

		return true;
	}
};

class LLWorldCheckAlwaysRun : public view_listener_t
{
	bool handleEvent(const LLSD& userdata)
	{
		bool new_value = gAgent.getAlwaysRun();
		return new_value;
	}
};

class LLWorldSetAway : public view_listener_t
{
	bool handleEvent(const LLSD& userdata)
	{
		if (gAgent.getAFK())
		{
			gAgent.clearAFK();
		}
		else
		{
			gAgent.setAFK();
		}
		return true;
	}
};
// [SJ - FIRE-2177 - Making Autorespons a simple Check in the menu again for clarity]
class LLWorldGetAway : public view_listener_t
{
	bool handleEvent(const LLSD& userdata)
	{
		bool new_value = gAgent.getAFK();
		return new_value;
	}
};

class LLWorldSetDoNotDisturb : public view_listener_t
{
	bool handleEvent(const LLSD& userdata)
	{
		if (gAgent.isDoNotDisturb())
		{
			gAgent.setDoNotDisturb(false);
		}
		else
		{
			gAgent.setDoNotDisturb(true);
			LLNotificationsUtil::add("DoNotDisturbModeSet");
		}
		return true;
	}
};

// [SJ - FIRE-2177 - Making Autorespons a simple Check in the menu again for clarity]
class LLWorldGetBusy : public view_listener_t
{
	bool handleEvent(const LLSD& userdata)
	{
		bool new_value = gAgent.isDoNotDisturb();
		return new_value;
	}
};


class LLWorldSetAutorespond : public view_listener_t
{
	bool handleEvent(const LLSD& userdata)
	{
		if (gAgent.getAutorespond())
		{
			gAgent.clearAutorespond();
		}
		else
		{
			gAgent.setAutorespond();
			LLNotificationsUtil::add("AutorespondModeSet");
		}
		return true;
	}
};

// [SJ - FIRE-2177 - Making Autorespons a simple Check in the menu again for clarity]
class LLWorldGetAutorespond : public view_listener_t
{
	bool handleEvent(const LLSD& userdata)
	{
		bool new_value = gAgent.getAutorespond();
		return new_value;
	}
};


class LLWorldSetAutorespondNonFriends : public view_listener_t
{
	bool handleEvent(const LLSD& userdata)
	{
		if (gAgent.getAutorespondNonFriends())
		{
			gAgent.clearAutorespondNonFriends();
		}
		else
		{
			gAgent.setAutorespondNonFriends();
			LLNotificationsUtil::add("AutorespondNonFriendsModeSet");
		}
		return true;
	}
};

// [SJ - FIRE-2177 - Making Autorespons a simple Check in the menu again for clarity]
class LLWorldGetAutorespondNonFriends : public view_listener_t
{
	bool handleEvent(const LLSD& userdata)
	{
		bool new_value = gAgent.getAutorespondNonFriends();
		return new_value;
	}
};

// <FS:PP> FIRE-1245: Option to block/reject teleport offers
class LLWorldSetRejectTeleportOffers : public view_listener_t
{
	bool handleEvent(const LLSD& userdata)
	{
		if (gAgent.getRejectTeleportOffers())
		{
			gAgent.clearRejectTeleportOffers();
		}
		else
		{
			gAgent.setRejectTeleportOffers();
			LLNotificationsUtil::add("RejectTeleportOffersModeSet");
		}
		return true;
	}
};

// [SJ - FIRE-2177 - Making Autorespons a simple Check in the menu again for clarity]
class LLWorldGetRejectTeleportOffers : public view_listener_t
{
	bool handleEvent(const LLSD& userdata)
	{
		bool new_value = gAgent.getRejectTeleportOffers();
		return new_value;
	}
};
// </FS:PP> FIRE-1245: Option to block/reject teleport offers

// <FS:PP> FIRE-15233: Automatic friendship request refusal
class LLWorldSetRejectFriendshipRequests : public view_listener_t
{
	bool handleEvent(const LLSD& userdata)
	{
		if (gAgent.getRejectFriendshipRequests())
		{
			gAgent.clearRejectFriendshipRequests();
		}
		else
		{
			gAgent.setRejectFriendshipRequests();
			LLNotificationsUtil::add("RejectFriendshipRequestsModeSet");
		}
		return true;
	}
};

// [SJ - FIRE-2177 - Making Autorespons a simple Check in the menu again for clarity]
class LLWorldGetRejectFriendshipRequests : public view_listener_t
{
	bool handleEvent(const LLSD& userdata)
	{
		bool new_value = gAgent.getRejectFriendshipRequests();
		return new_value;
	}
};
// </FS:PP> FIRE-15233: Automatic friendship request refusal

// <FS:PP> Option to block/reject all group invites
class LLWorldSetRejectAllGroupInvites : public view_listener_t
{
	bool handleEvent(const LLSD& userdata)
	{
		if (gAgent.getRejectAllGroupInvites())
		{
			gAgent.clearRejectAllGroupInvites();
		}
		else
		{
			gAgent.setRejectAllGroupInvites();
			LLNotificationsUtil::add("RejectAllGroupInvitesModeSet");
		}
		return true;
	}
};

// [SJ - FIRE-2177 - Making Autorespons a simple Check in the menu again for clarity]
class LLWorldGetRejectAllGroupInvites : public view_listener_t
{
	bool handleEvent(const LLSD& userdata)
	{
		bool new_value = gAgent.getRejectAllGroupInvites();
		return new_value;
	}
};
// </FS:PP> Option to block/reject all group invites

class LLWorldCreateLandmark : public view_listener_t
{
	bool handleEvent(const LLSD& userdata)
	{
// [RLVa:KB] - Checked: 2010-09-28 (RLVa-1.4.5) | Added: RLVa-1.0.0
		if (gRlvHandler.hasBehaviour(RLV_BHVR_SHOWLOC))
			return true;
// [/RLVa:KB]

		LLFloaterReg::showInstance("add_landmark");

		return true;
	}
};

class LLWorldPlaceProfile : public view_listener_t
{
	bool handleEvent(const LLSD& userdata)
	{
// [RLVa:KB] - Checked: 2012-02-08 (RLVa-1.4.5) | Added: RLVa-1.4.5
		if (gRlvHandler.hasBehaviour(RLV_BHVR_SHOWLOC))
			return true;
// [/RLVa:KB]

		// <FS:Ansariel> FIRE-817: Separate place details floater
		//LLFloaterSidePanelContainer::showPanel("places", LLSD().with("type", "agent"));
		FSFloaterPlaceDetails::showPlaceDetails(LLSD().with("type", "agent"));
		// </FS:Ansariel>

		return true;
	}
};

// [RLVa:KB] - Checked: 2012-02-08 (RLVa-1.4.5) | Added: RLVa-1.4.5
bool enable_place_profile()
{
	return LLFloaterSidePanelContainer::canShowPanel("places", LLSD().with("type", "agent"));
}
// [/RLVa:KB]

void handle_script_info()
{
	LLUUID object_id;
	if (LLSelectMgr::getInstance()->getSelection()->getPrimaryObject())
	{
		object_id = LLSelectMgr::getInstance()->getSelection()->getPrimaryObject()->mID;
		LL_INFOS() << "Reporting Script Info for object: " << object_id.asString() << LL_ENDL;
		FSLSLBridge::instance().viewerToLSL("getScriptInfo|" + object_id.asString() + "|" + (gSavedSettings.getBOOL("FSScriptInfoExtended") ? "1" : "0"));
	}
}

void handle_look_at_selection(const LLSD& param)
{
	const F32 PADDING_FACTOR = 1.75f;
	BOOL zoom = (param.asString() == "zoom");
	if (!LLSelectMgr::getInstance()->getSelection()->isEmpty())
	{
		gAgentCamera.setFocusOnAvatar(FALSE, ANIMATE);

		LLBBox selection_bbox = LLSelectMgr::getInstance()->getBBoxOfSelection();
		F32 angle_of_view = llmax(0.1f, LLViewerCamera::getInstance()->getAspect() > 1.f ? LLViewerCamera::getInstance()->getView() * LLViewerCamera::getInstance()->getAspect() : LLViewerCamera::getInstance()->getView());
		F32 distance = selection_bbox.getExtentLocal().magVec() * PADDING_FACTOR / atan(angle_of_view);

		LLVector3 obj_to_cam = LLViewerCamera::getInstance()->getOrigin() - selection_bbox.getCenterAgent();
		obj_to_cam.normVec();

		LLUUID object_id;
		if (LLSelectMgr::getInstance()->getSelection()->getPrimaryObject())
		{
			object_id = LLSelectMgr::getInstance()->getSelection()->getPrimaryObject()->mID;
		}
		if (zoom)
		{
			// Make sure we are not increasing the distance between the camera and object
			LLVector3d orig_distance = gAgentCamera.getCameraPositionGlobal() - LLSelectMgr::getInstance()->getSelectionCenterGlobal();
			distance = llmin(distance, (F32) orig_distance.length());
				
			gAgentCamera.setCameraPosAndFocusGlobal(LLSelectMgr::getInstance()->getSelectionCenterGlobal() + LLVector3d(obj_to_cam * distance), 
										LLSelectMgr::getInstance()->getSelectionCenterGlobal(), 
										object_id );
			
		}
		else
		{
			gAgentCamera.setFocusGlobal( LLSelectMgr::getInstance()->getSelectionCenterGlobal(), object_id );
		}	
	}
}

// <FS:Ansariel> Option to try via exact position
//void handle_zoom_to_object(LLUUID object_id)
void handle_zoom_to_object(LLUUID object_id, const LLVector3d& object_pos)
// </FS:Ansariel> Option to try via exact position
{
	// <FS:Zi> Fix camera zoom to look at the avatar's face from the front
	// const F32 PADDING_FACTOR = 2.f;
	// </FS:Zi>

	LLViewerObject* object = gObjectList.findObject(object_id);

	if (object)
	{
		gAgentCamera.setFocusOnAvatar(FALSE, ANIMATE);

		// <FS:Zi> Fix camera zoom to look at the avatar's face from the front
		// LLBBox bbox = object->getBoundingBoxAgent() ;
		// F32 angle_of_view = llmax(0.1f, LLViewerCamera::getInstance()->getAspect() > 1.f ? LLViewerCamera::getInstance()->getView() * LLViewerCamera::getInstance()->getAspect() : LLViewerCamera::getInstance()->getView());
		// F32 distance = bbox.getExtentLocal().magVec() * PADDING_FACTOR / atan(angle_of_view);

		// LLVector3 obj_to_cam = LLViewerCamera::getInstance()->getOrigin() - bbox.getCenterAgent();
		// obj_to_cam.normVec();


		//	LLVector3d object_center_global = gAgent.getPosGlobalFromAgent(bbox.getCenterAgent());

		// 	gAgentCamera.setCameraPosAndFocusGlobal(object_center_global + LLVector3d(obj_to_cam * distance), 
		// 									object_center_global, 

		LLVector3d object_center_global=object->getPositionGlobal();

		float eye_distance=gSavedSettings.getF32("CameraZoomDistance");
		float eye_z_offset=gSavedSettings.getF32("CameraZoomEyeZOffset");
		LLVector3d focus_z_offset=LLVector3d(0.0f,0.0f,gSavedSettings.getF32("CameraZoomFocusZOffset"));

		LLVector3d eye_offset(eye_distance,0.0f,eye_z_offset);
		eye_offset=eye_offset*object->getRotationRegion();

		gAgentCamera.setCameraPosAndFocusGlobal(object_center_global+eye_offset, 
										object_center_global+focus_z_offset, 
		// </FS:Zi>
											object_id );
	}
	// <FS:Ansariel> Option to try via exact position
	else if (object_pos != LLVector3d(-1.f, -1.f, -1.f))
	{
		LLVector3d obj_to_cam = object_pos - gAgent.getPositionGlobal();
		obj_to_cam.normVec();
		obj_to_cam = obj_to_cam * -4.f;
		obj_to_cam.mdV[VZ] += 0.5;

		gAgentCamera.changeCameraToThirdPerson();
		gAgentCamera.unlockView();
		gAgentCamera.setCameraPosAndFocusGlobal(object_pos + obj_to_cam, object_pos, object_id);
	}
	// </FS:Ansariel> Option to try via exact position
}

class LLAvatarInviteToGroup : public view_listener_t
{
	bool handleEvent(const LLSD& userdata)
	{
		LLVOAvatar* avatar = find_avatar_from_object( LLSelectMgr::getInstance()->getSelection()->getPrimaryObject() );
//		if(avatar)
// [RLVa:KB] - Checked: RLVa-1.2.0
		if ( (avatar) && (RlvActions::canShowName(RlvActions::SNC_DEFAULT, avatar->getID())) )
// [/RLVa:KB]
		{
			LLAvatarActions::inviteToGroup(avatar->getID());
		}
		return true;
	}
};

class LLAvatarAddFriend : public view_listener_t
{
	bool handleEvent(const LLSD& userdata)
	{
		LLVOAvatar* avatar = find_avatar_from_object( LLSelectMgr::getInstance()->getSelection()->getPrimaryObject() );
//		if(avatar && !LLAvatarActions::isFriend(avatar->getID()))
// [RLVa:KB] - Checked: RLVa-1.2.0
		if ( (avatar && !LLAvatarActions::isFriend(avatar->getID())) && (RlvActions::canShowName(RlvActions::SNC_DEFAULT, avatar->getID())) )
// [/RLVa:KB]
		{
			request_friendship(avatar->getID());
		}
		return true;
	}
};


class LLAvatarToggleMyProfile : public view_listener_t
{
	bool handleEvent(const LLSD& userdata)
	{
		LLFloater* instance = LLAvatarActions::getProfileFloater(gAgent.getID());
		if (LLFloater::isMinimized(instance))
		{
			instance->setMinimized(FALSE);
			instance->setFocus(TRUE);
		}
		else if (!LLFloater::isShown(instance))
		{
			LLAvatarActions::showProfile(gAgent.getID());
		}
		else if (!instance->hasFocus() && !instance->getIsChrome())
		{
			instance->setFocus(TRUE);
		}
		else
		{
			instance->closeFloater();
		}
		return true;
	}
};

class LLAvatarTogglePicks : public view_listener_t
{
    bool handleEvent(const LLSD& userdata)
    {
        LLFloater * instance = LLAvatarActions::getProfileFloater(gAgent.getID());
        if (LLFloater::isMinimized(instance) || (instance && !instance->hasFocus() && !instance->getIsChrome()))
        {
            instance->setMinimized(FALSE);
            instance->setFocus(TRUE);
            LLAvatarActions::showPicks(gAgent.getID());
        }
        else if (picks_tab_visible())
        {
            instance->closeFloater();
        }
        else
        {
            LLAvatarActions::showPicks(gAgent.getID());
        }
        return true;
    }
};

class LLAvatarToggleSearch : public view_listener_t
{
	bool handleEvent(const LLSD& userdata)
	{
		LLFloater* instance = LLFloaterReg::findInstance("search");
		if (LLFloater::isMinimized(instance))
		{
			instance->setMinimized(FALSE);
			instance->setFocus(TRUE);
		}
		else if (!LLFloater::isShown(instance))
		{
			LLFloaterReg::showInstance("search");
		}
		else if (!instance->hasFocus() && !instance->getIsChrome())
		{
			instance->setFocus(TRUE);
		}
		else
		{
			instance->closeFloater();
		}
		return true;
	}
};

class LLAvatarResetSkeleton: public view_listener_t
{
    bool handleEvent(const LLSD& userdata)
    {
        // <FS:Ansariel> Fix reset skeleton not working
		//LLVOAvatar* avatar = NULL;
        //LLViewerObject *obj = LLSelectMgr::getInstance()->getSelection()->getPrimaryObject();
        //if (obj)
        //{
        //    avatar = obj->getAvatar();
        //}
        LLVOAvatar* avatar = find_avatar_from_object(LLSelectMgr::getInstance()->getSelection()->getPrimaryObject());
        // </FS:Ansariel>
		if(avatar)
        {
            avatar->resetSkeleton(false);
        }
        return true;
    }
};

class LLAvatarEnableResetSkeleton: public view_listener_t
{
    bool handleEvent(const LLSD& userdata)
    {
        LLViewerObject *obj = LLSelectMgr::getInstance()->getSelection()->getPrimaryObject();
        if (obj && obj->getAvatar())
        {
            return true;
        }
        return false;
    }
};


class LLAvatarResetSkeletonAndAnimations : public view_listener_t
{
	bool handleEvent(const LLSD& userdata)
	{
		LLVOAvatar* avatar = find_avatar_from_object(LLSelectMgr::getInstance()->getSelection()->getPrimaryObject());
		if (avatar)
		{
			avatar->resetSkeleton(true);
		}
		return true;
	}
};

class LLAvatarResetSelfSkeletonAndAnimations : public view_listener_t
{
	bool handleEvent(const LLSD& userdata)
	{
		LLVOAvatar* avatar = find_avatar_from_object(LLSelectMgr::getInstance()->getSelection()->getPrimaryObject());
		if (avatar)
		{
			avatar->resetSkeleton(true);
		}
		else
		{
			gAgentAvatarp->resetSkeleton(true);
		}
		return true;
	}
};


class LLAvatarAddContact : public view_listener_t
{
	bool handleEvent(const LLSD& userdata)
	{
		LLVOAvatar* avatar = find_avatar_from_object( LLSelectMgr::getInstance()->getSelection()->getPrimaryObject() );
//		if(avatar)
// [RLVa:KB] - Checked: RLVa-1.2.0
		if ( (avatar) && (RlvActions::canShowName(RlvActions::SNC_DEFAULT, avatar->getID())) )
// [/RLVa:KB]
		{
			create_inventory_callingcard(avatar->getID());
		}
		return true;
	}
};

bool complete_give_money(const LLSD& notification, const LLSD& response, LLObjectSelectionHandle selection)
{
	S32 option = LLNotificationsUtil::getSelectedOption(notification, response);
	if (option == 0)
	{
		gAgent.setDoNotDisturb(false);
	}

	LLViewerObject* objectp = selection->getPrimaryObject();

	// Show avatar's name if paying attachment
	if (objectp && objectp->isAttachment())
	{
		while (objectp && !objectp->isAvatar())
		{
			objectp = (LLViewerObject*)objectp->getParent();
		}
	}

	if (objectp)
	{
		if (objectp->isAvatar())
		{
			const bool is_group = false;
			LLFloaterPayUtil::payDirectly(&give_money,
									  objectp->getID(),
									  is_group);
		}
		else
		{
			LLFloaterPayUtil::payViaObject(&give_money, selection);
		}
	}
	return false;
}

void handle_give_money_dialog()
{
	LLNotification::Params params("DoNotDisturbModePay");
	params.functor.function(boost::bind(complete_give_money, _1, _2, LLSelectMgr::getInstance()->getSelection()));

	if (gAgent.isDoNotDisturb())
	{
		// warn users of being in do not disturb mode during a transaction
		LLNotifications::instance().add(params);
	}
	else
	{
		LLNotifications::instance().forceResponse(params, 1);
	}
}

bool enable_pay_avatar()
{
	LLViewerObject* obj = LLSelectMgr::getInstance()->getSelection()->getPrimaryObject();
	LLVOAvatar* avatar = find_avatar_from_object(obj);
//	return (avatar != NULL);
// [RLVa:KB] - @shownames and @pay
	return (avatar != NULL) && (RlvActions::canShowName(RlvActions::SNC_DEFAULT, avatar->getID())) && (RlvActions::canPayAvatar(avatar->getID()));
// [/RLVa:KB]
}

bool enable_pay_object()
{
	LLViewerObject* object = LLSelectMgr::getInstance()->getSelection()->getPrimaryObject();
	if( object )
	{
		LLViewerObject *parent = (LLViewerObject *)object->getParent();
		if((object->flagTakesMoney()) || (parent && parent->flagTakesMoney()))
		{
// [RLVa:KB] - @buy
			return RlvActions::canBuyObject(object->getID());
// [/RLVa:KB]
//			return true;
		}
	}
	return false;
}

bool enable_object_stand_up()
{
	// 'Object Stand Up' menu item is enabled when agent is sitting on selection
//	return sitting_on_selection();
// [RLVa:KB] - Checked: 2010-07-24 (RLVa-1.2.0g) | Added: RLVa-1.2.0g
	return sitting_on_selection() && ( (!rlv_handler_t::isEnabled()) || (RlvActions::canStand()) );
// [/RLVa:KB]
}

bool enable_object_sit(LLUICtrl* ctrl)
{
	// 'Object Sit' menu item is enabled when agent is not sitting on selection
	bool sitting_on_sel = sitting_on_selection();
	if (!sitting_on_sel)
	{
		// init default labels
		init_default_item_label(ctrl);

		// Update label
		LLSelectNode* node = LLSelectMgr::getInstance()->getSelection()->getFirstRootNode();
		if (node && node->mValid && !node->mSitName.empty())
		{
			ctrl->setValue(node->mSitName);
		}
		else
		{
			ctrl->setValue(get_default_item_label(ctrl->getName()));
		}
	}

// [RLVa:KB] - Checked: 2010-04-01 (RLVa-1.2.0c) | Modified: RLVa-1.2.0c
		// RELEASE-RLVA: [SL-2.2.0] Make this match what happens in handle_object_sit_or_stand()
		if (rlv_handler_t::isEnabled())
		{
			const LLPickInfo& pick = LLToolPie::getInstance()->getPick();
			if (pick.mObjectID.notNull())
				sitting_on_sel = !RlvActions::canSit(pick.getObject(), pick.mObjectOffset);
		}
// [/RLVa:KB]

	return !sitting_on_sel && is_object_sittable();
}

void dump_select_mgr(void*)
{
	LLSelectMgr::getInstance()->dump();
}

void dump_inventory(void*)
{
	gInventory.dumpInventory();
}


void handle_dump_followcam(void*)
{
	LLFollowCamMgr::getInstance()->dump();
}

void handle_viewer_enable_message_log(void*)
{
	gMessageSystem->startLogging();
}

void handle_viewer_disable_message_log(void*)
{
	gMessageSystem->stopLogging();
}

void handle_customize_avatar()
{
	// <FS:Ansariel> FIRE-19614: Make CTRL-O toggle the appearance floater
	LLFloater* floater = LLFloaterReg::findInstance("appearance");
	if (floater && floater->isMinimized())
	{
		floater->setMinimized(FALSE);
	}
	else if (LLFloater::isShown(floater))
	{
		LLFloaterReg::hideInstance("appearance");
	}
	else
	// </FS:Ansariel>
	LLFloaterSidePanelContainer::showPanel("appearance", LLSD().with("type", "my_outfits"));
}

void handle_edit_outfit()
{
	LLFloaterSidePanelContainer::showPanel("appearance", LLSD().with("type", "edit_outfit"));
}

void handle_now_wearing()
{
    LLFloaterSidePanelContainer::showPanel("appearance", LLSD().with("type", "now_wearing"));
}

void handle_edit_shape()
{
	LLFloaterSidePanelContainer::showPanel("appearance", LLSD().with("type", "edit_shape"));
}

void handle_hover_height()
{
	LLFloaterReg::showInstance("edit_hover_height");
}

void handle_edit_physics()
{
	LLFloaterSidePanelContainer::showPanel("appearance", LLSD().with("type", "edit_physics"));
}

void handle_report_abuse()
{
	// Prevent menu from appearing in screen shot.
	gMenuHolder->hideMenus();
	LLFloaterReporter::showFromMenu(COMPLAINT_REPORT);
}

void handle_buy_currency()
{
	LLBuyCurrencyHTML::openCurrencyFloater();
}

void handle_recreate_lsl_bridge()
{
	FSLSLBridge::instance().recreateBridge();
}

class LLFloaterVisible : public view_listener_t
{
	bool handleEvent(const LLSD& userdata)
	{
		std::string floater_name = userdata.asString();
		bool new_value = false;
		{
			new_value = LLFloaterReg::instanceVisible(floater_name);
		}
		return new_value;
	}
};

class LLShowHelp : public view_listener_t
{
	bool handleEvent(const LLSD& userdata)
	{
		std::string help_topic = userdata.asString();
#ifdef OPENSIM
		if (help_topic.find("grid_") != std::string::npos)
		{
			help_topic.erase(0,5);
			
			std::string url;
			LLSD grid_info;
			LLGridManager::getInstance()->getGridData(grid_info);
			if (grid_info.has(help_topic))
			{
				url = grid_info[help_topic].asString();
			}
			
			if(!url.empty())
			{
				LLWeb::loadURLInternal(url);
			}
			LL_DEBUGS() << "grid_help " <<  help_topic << " url " << url << LL_ENDL;

			return true;
		}
#endif // OPENSIM
		LLViewerHelp* vhelp = LLViewerHelp::getInstance();
		vhelp->showTopic(help_topic);
		
		return true;
	}
};

// <AW: OpenSim>
bool update_grid_help()
{
// <FS:AW  grid management>
	if (!gMenuHolder) //defend crash on shutdown
	{
		return false;
	}
// </FS:AW  grid management>

	bool needs_seperator = false;

#ifdef OPENSIM // <FS:AW optional opensim support>
	LLSD grid_info;
	LLGridManager::getInstance()->getGridData(grid_info);
	std::string grid_label = LLGridManager::getInstance()->getGridLabel();
	bool is_opensim = LLGridManager::getInstance()->isInOpenSim();
	if (is_opensim && grid_info.has("help"))
	{
		needs_seperator = true;
		gMenuHolder->childSetVisible("current_grid_help",true);
		gMenuHolder->childSetLabelArg("current_grid_help", "[CURRENT_GRID]", grid_label);
		gMenuHolder->childSetVisible("current_grid_help_login",true);
		gMenuHolder->childSetLabelArg("current_grid_help_login", "[CURRENT_GRID]", grid_label);
	}
	else
#endif // OPENSIM // <FS:AW optional opensim support>
	{
		gMenuHolder->childSetVisible("current_grid_help",false);
		gMenuHolder->childSetVisible("current_grid_help_login",false);
	}
#ifdef OPENSIM // <FS:AW optional opensim support>
	if (is_opensim && grid_info.has("about"))
	{
		needs_seperator = true;
		gMenuHolder->childSetVisible("current_grid_about",true);
		gMenuHolder->childSetLabelArg("current_grid_about", "[CURRENT_GRID]", grid_label);
		gMenuHolder->childSetVisible("current_grid_about_login",true);
		gMenuHolder->childSetLabelArg("current_grid_about_login", "[CURRENT_GRID]", grid_label);
	}
	else
#endif // OPENSIM // <FS:AW optional opensim support>
	{
		gMenuHolder->childSetVisible("current_grid_about",false);
		gMenuHolder->childSetVisible("current_grid_about_login",false);
	}
	//FIXME: this does nothing
	gMenuHolder->childSetVisible("grid_help_seperator",needs_seperator);
	gMenuHolder->childSetVisible("grid_help_seperator_login",needs_seperator);

// <FS:AW  opensim destinations and avatar picker>
#ifdef OPENSIM // <FS:AW optional opensim support>
	if (is_opensim)
	{
		if (!LLLoginInstance::getInstance()->hasResponse("destination_guide_url") 
		||LLLoginInstance::getInstance()->getResponse("destination_guide_url").asString().empty()
		)
		{
			gMenuHolder->childSetVisible("Avatar Picker", false);
		}
	
		if (!LLLoginInstance::getInstance()->hasResponse("avatar_picker_url") 
		||LLLoginInstance::getInstance()->getResponse("avatar_picker_url").asString().empty()
		)
		{
			gMenuHolder->childSetVisible("Destinations", false);
		}
	}
#endif // OPENSIM // <FS:AW optional opensim support>
// </FS:AW  opensim destinations and avatar picker>

	return true;
}
// </AW: OpenSim>

class LLToggleHelp : public view_listener_t
{
	bool handleEvent(const LLSD& userdata)
	{
		LLFloater* help_browser = (LLFloaterReg::findInstance("help_browser"));
		if (help_browser && help_browser->isInVisibleChain())
		{
			help_browser->closeFloater();
		}
		else
		{
			std::string help_topic = userdata.asString();
			LLViewerHelp* vhelp = LLViewerHelp::getInstance();
			vhelp->showTopic(help_topic);
		}
		return true;
	}
};

class LLToggleSpeak : public view_listener_t
{
	bool handleEvent(const LLSD& userdata)
	{
		LLVoiceClient::getInstance()->toggleUserPTTState();
		return true;
	}
};

bool callback_show_url(const LLSD& notification, const LLSD& response)
{
	S32 option = LLNotificationsUtil::getSelectedOption(notification, response);
	if (0 == option)
	{
		LLWeb::loadURL(notification["payload"]["url"].asString());
	}
	return false;
}

class LLPromptShowURL : public view_listener_t
{
	bool handleEvent(const LLSD& userdata)
	{
		std::string param = userdata.asString();
		std::string::size_type offset = param.find(",");
		if (offset != param.npos)
		{
			std::string alert = param.substr(0, offset);
			std::string url = param.substr(offset+1);

			if (LLWeb::useExternalBrowser(url))
			{ 
				// <FS:Ansariel> FS-1951: LLWeb::loadURL() will spawn the WebLaunchExternalTarget
				//               confirmation if opening with an external browser
    			//LLSD payload;
    			//payload["url"] = url;
    			//LLNotificationsUtil::add(alert, LLSD(), payload, callback_show_url);
				if (alert == "WebLaunchExternalTarget")
				{
					LLWeb::loadURL(url);
				}
				else
				{
					LLSD payload;
					payload["url"] = url;
					LLNotificationsUtil::add(alert, LLSD(), payload, callback_show_url);
				}
				// </FS:Ansariel>
			}
			else
			{
		        LLWeb::loadURL(url);
			}
		}
		else
		{
			LL_INFOS() << "PromptShowURL invalid parameters! Expecting \"ALERT,URL\"." << LL_ENDL;
		}
		return true;
	}
};

bool callback_show_file(const LLSD& notification, const LLSD& response)
{
	S32 option = LLNotificationsUtil::getSelectedOption(notification, response);
	if (0 == option)
	{
		LLWeb::loadURL(notification["payload"]["url"]);
	}
	return false;
}

class LLPromptShowFile : public view_listener_t
{
	bool handleEvent(const LLSD& userdata)
	{
		std::string param = userdata.asString();
		std::string::size_type offset = param.find(",");
		if (offset != param.npos)
		{
			std::string alert = param.substr(0, offset);
			std::string file = param.substr(offset+1);

			LLSD payload;
			payload["url"] = file;
			LLNotificationsUtil::add(alert, LLSD(), payload, callback_show_file);
		}
		else
		{
			LL_INFOS() << "PromptShowFile invalid parameters! Expecting \"ALERT,FILE\"." << LL_ENDL;
		}
		return true;
	}
};

class LLShowAgentProfile : public view_listener_t
{
	bool handleEvent(const LLSD& userdata)
	{
		LLUUID agent_id;
		if (userdata.asString() == "agent")
		{
			agent_id = gAgent.getID();
		}
		else if (userdata.asString() == "hit object")
		{
			LLViewerObject* objectp = LLSelectMgr::getInstance()->getSelection()->getPrimaryObject();
			if (objectp)
			{
				agent_id = objectp->getID();
			}
		}
		else
		{
			agent_id = userdata.asUUID();
		}

		LLVOAvatar* avatar = find_avatar_from_object(agent_id);
//		if (avatar)
// [RLVa:KB] - Checked: RLVa-1.2.0
		if ( (avatar) && ((RlvActions::canShowName(RlvActions::SNC_DEFAULT, agent_id)) || (gAgent.getID() == agent_id)) )
// [/RLVa:KB]
		{
			LLAvatarActions::showProfile(avatar->getID());
		}
		return true;
	}
};

class LLShowAgentProfilePicks : public view_listener_t
{
    bool handleEvent(const LLSD& userdata)
    {
        LLAvatarActions::showPicks(gAgent.getID());
        return true;
    }
};

class LLToggleAgentProfile : public view_listener_t
{
	bool handleEvent(const LLSD& userdata)
	{
		LLUUID agent_id;
		if (userdata.asString() == "agent")
		{
			agent_id = gAgent.getID();
		}
		else if (userdata.asString() == "hit object")
		{
			LLViewerObject* objectp = LLSelectMgr::getInstance()->getSelection()->getPrimaryObject();
			if (objectp)
			{
				agent_id = objectp->getID();
			}
		}
		else
		{
			agent_id = userdata.asUUID();
		}

		LLVOAvatar* avatar = find_avatar_from_object(agent_id);
		if (avatar)
		{
			if (!LLAvatarActions::profileVisible(avatar->getID()))
			{
				LLAvatarActions::showProfile(avatar->getID());
			}
			else
			{
				LLAvatarActions::hideProfile(avatar->getID());
			}
		}
		return true;
	}
};

class LLLandEdit : public view_listener_t
{
	bool handleEvent(const LLSD& userdata)
	{
		if (gAgentCamera.getFocusOnAvatar() && gSavedSettings.getBOOL("EditCameraMovement") )
		{
			// zoom in if we're looking at the avatar
			gAgentCamera.setFocusOnAvatar(FALSE, ANIMATE);
			gAgentCamera.setFocusGlobal(LLToolPie::getInstance()->getPick());

			gAgentCamera.cameraOrbitOver( F_PI * 0.25f );
			gViewerWindow->moveCursorToCenter();
		}
		else if ( gSavedSettings.getBOOL("EditCameraMovement") )
		{
			gAgentCamera.setFocusGlobal(LLToolPie::getInstance()->getPick());
			gViewerWindow->moveCursorToCenter();
		}


		LLViewerParcelMgr::getInstance()->selectParcelAt( LLToolPie::getInstance()->getPick().mPosGlobal );

		LLFloaterReg::showInstance("build");

		// Switch to land edit toolset
		LLToolMgr::getInstance()->getCurrentToolset()->selectTool( LLToolSelectLand::getInstance() );
		return true;
	}
};

class LLMuteParticle : public view_listener_t
{
	// <FS:Ansariel> Blocklist sometimes shows "(waiting)" as avatar name when blocking particle owners
	void onAvatarNameCache(const LLUUID& av_id, const LLAvatarName& av_name)
	{
		LLMute mute(av_id, av_name.getUserName(), LLMute::AGENT);
		if (LLMuteList::getInstance()->isMuted(mute.mID))
		{
			LLMuteList::getInstance()->remove(mute);
		}
		else
		{
			LLMuteList::getInstance()->add(mute);
			LLPanelBlockedList::showPanelAndSelect(mute.mID);
		}
	}
	// </FS:Ansariel>

	bool handleEvent(const LLSD& userdata)
	{
		LLUUID id = LLToolPie::getInstance()->getPick().mParticleOwnerID;
		
		if (id.notNull())
		{
			// <FS:Ansariel> Blocklist sometimes shows "(waiting)" as avatar name when blocking particle owners
			//LLAvatarName av_name;
			//LLAvatarNameCache::get(id, &av_name);

			//LLMute mute(id, av_name.getUserName(), LLMute::AGENT);
			//if (LLMuteList::getInstance()->isMuted(mute.mID))
			//{
			//	LLMuteList::getInstance()->remove(mute);
			//}
			//else
			//{
			//	LLMuteList::getInstance()->add(mute);
			//	LLPanelBlockedList::showPanelAndSelect(mute.mID);
			//}
			LLAvatarNameCache::get(id, boost::bind(&LLMuteParticle::onAvatarNameCache, this, _1, _2));
			// </FS:Ansariel>
		}

		return true;
	}
};

class LLWorldEnableBuyLand : public view_listener_t
{
	bool handleEvent(const LLSD& userdata)
	{
		bool new_value = LLViewerParcelMgr::getInstance()->canAgentBuyParcel(
								LLViewerParcelMgr::getInstance()->selectionEmpty()
									? LLViewerParcelMgr::getInstance()->getAgentParcel()
									: LLViewerParcelMgr::getInstance()->getParcelSelection()->getParcel(),
								false);
		return new_value;
	}
};

BOOL enable_buy_land(void*)
{
	return LLViewerParcelMgr::getInstance()->canAgentBuyParcel(
				LLViewerParcelMgr::getInstance()->getParcelSelection()->getParcel(), false);
}

void handle_buy_land()
{
	LLViewerParcelMgr* vpm = LLViewerParcelMgr::getInstance();
	if (vpm->selectionEmpty())
	{
		vpm->selectParcelAt(gAgent.getPositionGlobal());
	}
	vpm->startBuyLand();
}

class LLObjectAttachToAvatar : public view_listener_t
{
public:
	LLObjectAttachToAvatar(bool replace) : mReplace(replace) {}
	static void setObjectSelection(LLObjectSelectionHandle selection) { sObjectSelection = selection; }

private:
	bool handleEvent(const LLSD& userdata)
	{
		setObjectSelection(LLSelectMgr::getInstance()->getSelection());
		LLViewerObject* selectedObject = sObjectSelection->getFirstRootObject();
		if (selectedObject)
		{
			S32 index = userdata.asInteger();
			LLViewerJointAttachment* attachment_point = NULL;
			if (index > 0)
				attachment_point = get_if_there(gAgentAvatarp->mAttachmentPoints, index, (LLViewerJointAttachment*)NULL);

// [RLVa:KB] - Checked: 2010-09-28 (RLVa-1.2.1f) | Modified: RLVa-1.2.1f
			// RELEASE-RLVa: [SL-2.2.0] If 'index != 0' then the object will be "add attached" [see LLSelectMgr::sendAttach()]
			if ( (rlv_handler_t::isEnabled()) &&
				 ( ((!index) && (gRlvAttachmentLocks.hasLockedAttachmentPoint(RLV_LOCK_ANY))) ||		    // Can't wear on default
				   ((index) && ((RLV_WEAR_ADD & gRlvAttachmentLocks.canAttach(attachment_point)) == 0)) ||	// or non-attachable attachpt
				   (gRlvHandler.hasBehaviour(RLV_BHVR_REZ)) ) )											    // Attach on object == "Take"
			{
				setObjectSelection(NULL); // Clear the selection or it'll get stuck
				return true;
			}
// [/RLVa:KB]

			confirmReplaceAttachment(0, attachment_point);
		}
		return true;
	}

	static void onNearAttachObject(BOOL success, void *user_data);
	void confirmReplaceAttachment(S32 option, LLViewerJointAttachment* attachment_point);
	class CallbackData : public LLSelectionCallbackData
	{
	public:
		CallbackData(LLViewerJointAttachment* point, bool replace) : LLSelectionCallbackData(), mAttachmentPoint(point), mReplace(replace) {}

		LLViewerJointAttachment*	mAttachmentPoint;
		bool						mReplace;
	};

protected:
	static LLObjectSelectionHandle sObjectSelection;
	bool mReplace;
};

LLObjectSelectionHandle LLObjectAttachToAvatar::sObjectSelection;

// static
void LLObjectAttachToAvatar::onNearAttachObject(BOOL success, void *user_data)
{
	if (!user_data) return;
	CallbackData* cb_data = static_cast<CallbackData*>(user_data);

	if (success)
	{
		const LLViewerJointAttachment *attachment = cb_data->mAttachmentPoint;
		
		U8 attachment_id = 0;
		if (attachment)
		{
			for (LLVOAvatar::attachment_map_t::const_iterator iter = gAgentAvatarp->mAttachmentPoints.begin();
				 iter != gAgentAvatarp->mAttachmentPoints.end(); ++iter)
			{
				if (iter->second == attachment)
				{
					attachment_id = iter->first;
					break;
				}
			}
		}
		else
		{
			// interpret 0 as "default location"
			attachment_id = 0;
		}
		LLSelectMgr::getInstance()->sendAttach(cb_data->getSelection(), attachment_id, cb_data->mReplace);
	}
	LLObjectAttachToAvatar::setObjectSelection(NULL);

	delete cb_data;
}

// static
void LLObjectAttachToAvatar::confirmReplaceAttachment(S32 option, LLViewerJointAttachment* attachment_point)
{
	if (option == 0/*YES*/)
	{
		LLViewerObject* selectedObject = LLSelectMgr::getInstance()->getSelection()->getFirstRootObject();
		if (selectedObject)
		{
			const F32 MIN_STOP_DISTANCE = 1.f;	// meters
			const F32 ARM_LENGTH = 0.5f;		// meters
			const F32 SCALE_FUDGE = 1.5f;

			F32 stop_distance = SCALE_FUDGE * selectedObject->getMaxScale() + ARM_LENGTH;
			if (stop_distance < MIN_STOP_DISTANCE)
			{
				stop_distance = MIN_STOP_DISTANCE;
			}

			LLVector3 walkToSpot = selectedObject->getPositionAgent();
			
			// make sure we stop in front of the object
			LLVector3 delta = walkToSpot - gAgent.getPositionAgent();
			delta.normVec();
			delta = delta * 0.5f;
			walkToSpot -= delta;

			// The callback will be called even if avatar fails to get close enough to the object, so we won't get a memory leak.
			CallbackData* user_data = new CallbackData(attachment_point, mReplace);
			gAgent.startAutoPilotGlobal(gAgent.getPosGlobalFromAgent(walkToSpot), "Attach", NULL, onNearAttachObject, user_data, stop_distance);
			gAgentCamera.clearFocusObject();
		}
	}
}

void callback_attachment_drop(const LLSD& notification, const LLSD& response)
{
	// Ensure user confirmed the drop
	S32 option = LLNotificationsUtil::getSelectedOption(notification, response);
	if (option != 0) return;

	// Called when the user clicked on an object attached to them
	// and selected "Drop".
	LLUUID object_id = notification["payload"]["object_id"].asUUID();
	LLViewerObject *object = gObjectList.findObject(object_id);
	
	if (!object)
	{
		LL_WARNS() << "handle_drop_attachment() - no object to drop" << LL_ENDL;
		return;
	}

	LLViewerObject *parent = (LLViewerObject*)object->getParent();
	while (parent)
	{
		if(parent->isAvatar())
		{
			break;
		}
		object = parent;
		parent = (LLViewerObject*)parent->getParent();
	}

	if (!object)
	{
		LL_WARNS() << "handle_detach() - no object to detach" << LL_ENDL;
		return;
	}

	if (object->isAvatar())
	{
		LL_WARNS() << "Trying to detach avatar from avatar." << LL_ENDL;
		return;
	}
	
	// reselect the object
	LLSelectMgr::getInstance()->selectObjectAndFamily(object);

	LLSelectMgr::getInstance()->sendDropAttachment();

	return;
}

class LLAttachmentDrop : public view_listener_t
{
	bool handleEvent(const LLSD& userdata)
	{
// [RLVa:KB] - Checked: 2010-03-15 (RLVa-1.2.0e) | Modified: RLVa-1.0.5
		if (rlv_handler_t::isEnabled())
		{
			if (gRlvAttachmentLocks.hasLockedAttachmentPoint(RLV_LOCK_REMOVE))
			{
				// NOTE: copy/paste of the code in enable_detach()
				LLObjectSelectionHandle hSelect = LLSelectMgr::getInstance()->getSelection();
				RlvSelectHasLockedAttach f;
				if ( (hSelect->isAttachment()) && (hSelect->getFirstRootNode(&f, FALSE) != NULL) )
					return true;
			}
			if (gRlvHandler.hasBehaviour(RLV_BHVR_REZ))
			{
				return true;
			}
		}
// [/RLVa:KB]

		LLSD payload;
		LLViewerObject *object = LLSelectMgr::getInstance()->getSelection()->getPrimaryObject();

		if (object) 
		{
			payload["object_id"] = object->getID();
		}
		else
		{
			LL_WARNS() << "Drop object not found" << LL_ENDL;
			return true;
		}

		LLNotificationsUtil::add("AttachmentDrop", LLSD(), payload, &callback_attachment_drop);
		return true;
	}
};

// called from avatar pie menu
class LLAttachmentDetachFromPoint : public view_listener_t
{
	bool handleEvent(const LLSD& user_data)
	{
		uuid_vec_t ids_to_remove;
		const LLViewerJointAttachment *attachment = get_if_there(gAgentAvatarp->mAttachmentPoints, user_data.asInteger(), (LLViewerJointAttachment*)NULL);
//		if (attachment->getNumObjects() > 0)
// [RLVa:KB] - Checked: 2010-03-04 (RLVa-1.2.0a) | Added: RLVa-1.2.0a
		if ( (attachment->getNumObjects() > 0) && ((!rlv_handler_t::isEnabled()) || (gRlvAttachmentLocks.canDetach(attachment))) )
// [/RLVa:KB]
		{
			for (LLViewerJointAttachment::attachedobjs_vec_t::const_iterator iter = attachment->mAttachedObjects.begin();
				 iter != attachment->mAttachedObjects.end();
				 iter++)
			{
				LLViewerObject *attached_object = iter->get();
// [RLVa:KB] - Checked: 2010-03-04 (RLVa-1.2.0a) | Added: RLVa-1.2.0a
				if ( (rlv_handler_t::isEnabled()) && (gRlvAttachmentLocks.isLockedAttachment(attached_object)) )
					continue;
				ids_to_remove.push_back(attached_object->getAttachmentItemID());
// [/RLVa:KB]
			}
        }
		if (!ids_to_remove.empty())
		{
			LLAppearanceMgr::instance().removeItemsFromAvatar(ids_to_remove);
		}
		return true;
	}
};

static bool onEnableAttachmentLabel(LLUICtrl* ctrl, const LLSD& data)
{
// [RLVa:KB] - Checked: 2010-09-28 (RLVa-1.2.1f) | Modified: RLVa-1.2.1f
	// RELEASE-RLVa: [SL-2.2.0] When attaching to a specific point the object will be "add attached" [see LLSelectMgr::sendAttach()]
	bool fRlvEnable = true;
// [/RLVa:KB]
	std::string label;
	LLMenuItemGL* menu = dynamic_cast<LLMenuItemGL*>(ctrl);
	if (menu)
	{
		const LLViewerJointAttachment *attachment = get_if_there(gAgentAvatarp->mAttachmentPoints, data["index"].asInteger(), (LLViewerJointAttachment*)NULL);
		if (attachment)
		{
			label = data["label"].asString();
			for (LLViewerJointAttachment::attachedobjs_vec_t::const_iterator attachment_iter = attachment->mAttachedObjects.begin();
				 attachment_iter != attachment->mAttachedObjects.end();
				 ++attachment_iter)
			{
				const LLViewerObject* attached_object = attachment_iter->get();
				if (attached_object)
				{
					LLViewerInventoryItem* itemp = gInventory.getItem(attached_object->getAttachmentItemID());
					// <FS:Ansariel> Hide bridge from attach to HUD menus
					//if (itemp)
					if (itemp && !(FSLSLBridge::instance().getBridge() && FSLSLBridge::instance().getBridge()->getUUID() == itemp->getUUID() && data["index"].asInteger() == FS_BRIDGE_POINT))
					// </FS:Ansariel>
					{
						label += std::string(" (") + itemp->getName() + std::string(")");
						break;
					}
				}
			}
		}

// [RLVa:KB] - Checked: 2010-09-28 (RLVa-1.2.1f) | Modified: RLVa-1.2.1f
		if (rlv_handler_t::isEnabled())
			fRlvEnable = (!gRlvAttachmentLocks.isLockedAttachmentPoint(attachment, RLV_LOCK_ADD));
// [/RLVa:KB]

		menu->setLabel(label);
	}
//	return true;
// [RLVa:KB] - Checked: 2010-02-27 (RLVa-1.2.0a) | Added: RLVa-1.2.0a
	return fRlvEnable;
// [/RLVa:KB]
}

class LLAttachmentDetach : public view_listener_t
{
	bool handleEvent(const LLSD& userdata)
	{
		// Called when the user clicked on an object attached to them
		// and selected "Detach".
		LLViewerObject *object = LLSelectMgr::getInstance()->getSelection()->getPrimaryObject();
		if (!object)
		{
			LL_WARNS() << "handle_detach() - no object to detach" << LL_ENDL;
			return true;
		}

		LLViewerObject *parent = (LLViewerObject*)object->getParent();
		while (parent)
		{
			if(parent->isAvatar())
			{
				break;
			}
			object = parent;
			parent = (LLViewerObject*)parent->getParent();
		}

		if (!object)
		{
			LL_WARNS() << "handle_detach() - no object to detach" << LL_ENDL;
			return true;
		}

		if (object->isAvatar())
		{
			LL_WARNS() << "Trying to detach avatar from avatar." << LL_ENDL;
			return true;
		}

// [RLVa:KB] - Checked: 2010-03-15 (RLVa-1.2.0a) | Modified: RLVa-1.0.5
		// NOTE: copy/paste of the code in enable_detach()
		if ( (rlv_handler_t::isEnabled()) && (gRlvAttachmentLocks.hasLockedAttachmentPoint(RLV_LOCK_REMOVE)) )
		{
			LLObjectSelectionHandle hSelect = LLSelectMgr::getInstance()->getSelection();
			RlvSelectHasLockedAttach f;
			if ( (hSelect->isAttachment()) && (hSelect->getFirstRootNode(&f, FALSE) != NULL) )
				return true;
		}
// [/RLVa:KB]

		LLAppearanceMgr::instance().removeItemFromAvatar(object->getAttachmentItemID());

		return true;
	}
};

//Adding an observer for a Jira 2422 and needs to be a fetch observer
//for Jira 3119
class LLWornItemFetchedObserver : public LLInventoryFetchItemsObserver
{
public:
	LLWornItemFetchedObserver(const LLUUID& worn_item_id) :
		LLInventoryFetchItemsObserver(worn_item_id)
	{}
	virtual ~LLWornItemFetchedObserver() {}

protected:
	virtual void done()
	{
		gMenuAttachmentSelf->buildDrawLabels();
		gInventory.removeObserver(this);
		delete this;
	}
};

// You can only drop items on parcels where you can build.
class LLAttachmentEnableDrop : public view_listener_t
{
	bool handleEvent(const LLSD& userdata)
	{
		BOOL can_build   = gAgent.isGodlike() || (LLViewerParcelMgr::getInstance()->allowAgentBuild());

		//Add an inventory observer to only allow dropping the newly attached item
		//once it exists in your inventory.  Look at Jira 2422.
		//-jwolk

		// A bug occurs when you wear/drop an item before it actively is added to your inventory
		// if this is the case (you're on a slow sim, etc.) a copy of the object,
		// well, a newly created object with the same properties, is placed
		// in your inventory.  Therefore, we disable the drop option until the
		// item is in your inventory

		LLViewerObject*              object         = LLSelectMgr::getInstance()->getSelection()->getPrimaryObject();
		LLViewerJointAttachment*     attachment     = NULL;
		LLInventoryItem*             item           = NULL;

		// Do not enable drop if all faces of object are not enabled
		if (object && LLSelectMgr::getInstance()->getSelection()->contains(object,SELECT_ALL_TES ))
		{
    		S32 attachmentID  = ATTACHMENT_ID_FROM_STATE(object->getAttachmentState());
			attachment = get_if_there(gAgentAvatarp->mAttachmentPoints, attachmentID, (LLViewerJointAttachment*)NULL);

			if (attachment)
			{
				for (LLViewerJointAttachment::attachedobjs_vec_t::iterator attachment_iter = attachment->mAttachedObjects.begin();
					 attachment_iter != attachment->mAttachedObjects.end();
					 ++attachment_iter)
				{
					// make sure item is in your inventory (it could be a delayed attach message being sent from the sim)
					// so check to see if the item is in the inventory already
					item = gInventory.getItem(attachment_iter->get()->getAttachmentItemID());
					if (!item)
					{
						// Item does not exist, make an observer to enable the pie menu 
						// when the item finishes fetching worst case scenario 
						// if a fetch is already out there (being sent from a slow sim)
						// we refetch and there are 2 fetches
						LLWornItemFetchedObserver* worn_item_fetched = new LLWornItemFetchedObserver((*attachment_iter)->getAttachmentItemID());		
						worn_item_fetched->startFetch();
						gInventory.addObserver(worn_item_fetched);
					}
				}
			}
		}
		
		//now check to make sure that the item is actually in the inventory before we enable dropping it
//		bool new_value = enable_detach() && can_build && item;
// [RLVa:KB] - Checked: 2010-03-24 (RLVa-1.0.0b) | Modified: RLVa-1.0.0b
		bool new_value = enable_detach() && can_build && item && (!gRlvHandler.hasBehaviour(RLV_BHVR_REZ));
// [/RLVa:KB]

		return new_value;
	}
};

BOOL enable_detach(const LLSD&)
{
	LLViewerObject* object = LLSelectMgr::getInstance()->getSelection()->getPrimaryObject();
	
	// Only enable detach if all faces of object are selected
	if (!object ||
		!object->isAttachment() ||
		!LLSelectMgr::getInstance()->getSelection()->contains(object,SELECT_ALL_TES ))
	{
		return FALSE;
	}

	// Find the avatar who owns this attachment
	LLViewerObject* avatar = object;
	while (avatar)
	{
		// ...if it's you, good to detach
		if (avatar->getID() == gAgent.getID())
		{
// [RLVa:KB] - Checked: 2010-03-15 (RLVa-1.2.0a) | Modified: RLVa-1.0.5
			// NOTE: this code is reused as-is in LLAttachmentDetach::handleEvent() and LLAttachmentDrop::handleEvent()
			//       so any changes here should be reflected there as well

			// RELEASE-RLVa: [SL-2.2.0] LLSelectMgr::sendDetach() and LLSelectMgr::sendDropAttachment() call sendListToRegions with
			//                          SEND_ONLY_ROOTS so we only need to examine the roots which saves us time
			if ( (rlv_handler_t::isEnabled()) && (gRlvAttachmentLocks.hasLockedAttachmentPoint(RLV_LOCK_REMOVE)) )
			{
				LLObjectSelectionHandle hSelect = LLSelectMgr::getInstance()->getSelection();
				RlvSelectHasLockedAttach f;
				if ( (hSelect->isAttachment()) && (hSelect->getFirstRootNode(&f, FALSE) != NULL) )
					return FALSE;
			}
// [/RLVa:KB]
			return TRUE;
		}

		avatar = (LLViewerObject*)avatar->getParent();
	}

	return FALSE;
}

class LLAttachmentEnableDetach : public view_listener_t
{
	bool handleEvent(const LLSD& userdata)
	{
		bool new_value = enable_detach();
		return new_value;
	}
};

// Used to tell if the selected object can be attached to your avatar.
//BOOL object_selected_and_point_valid()
// [RLVa:KB] - Checked: 2010-03-16 (RLVa-1.2.0a) | Added: RLVa-1.2.0a
BOOL object_selected_and_point_valid(const LLSD& sdParam)
// [/RLVa:KB]
{
// [RLVa:KB] - Checked: 2010-09-28 (RLVa-1.2.1f) | Modified: RLVa-1.2.1f
	if (rlv_handler_t::isEnabled())
	{
		if (!isAgentAvatarValid())
			return FALSE;

		// RELEASE-RLVa: [SL-2.2.0] Look at the caller graph for this function on every new release
		//   - object_is_wearable() => dead code [sdParam == 0 => default attach point => OK!]
		//   - enabler set up in LLVOAvatarSelf::buildMenus() => Rezzed prim / Put On / "Attach To" [sdParam == idxAttachPt]
		//   - "Object.EnableWear" enable => Rezzed prim / Put On / "Wear" or "Add" [sdParam blank]
		// RELEASE-RLVa: [SL-2.2.0] If 'idxAttachPt != 0' then the object will be "add attached" [see LLSelectMgr::sendAttach()]
		const LLViewerJointAttachment* pAttachPt = 
			get_if_there(gAgentAvatarp->mAttachmentPoints, sdParam.asInteger(), (LLViewerJointAttachment*)NULL);
		if ( ((!pAttachPt) && (gRlvAttachmentLocks.hasLockedAttachmentPoint(RLV_LOCK_ANY))) ||		// Can't wear on default attach point
			 ((pAttachPt) && ((RLV_WEAR_ADD & gRlvAttachmentLocks.canAttach(pAttachPt)) == 0)) ||	// or non-attachable attach point
			 (gRlvHandler.hasBehaviour(RLV_BHVR_REZ)) )												// Attach on object == "Take"
		{
			return FALSE;
		}
	}
// [/RLVa:KB]

	LLObjectSelectionHandle selection = LLSelectMgr::getInstance()->getSelection();
	for (LLObjectSelection::root_iterator iter = selection->root_begin();
		 iter != selection->root_end(); iter++)
	{
		LLSelectNode* node = *iter;
		LLViewerObject* object = node->getObject();
		LLViewerObject::const_child_list_t& child_list = object->getChildren();
		for (LLViewerObject::child_list_t::const_iterator iter = child_list.begin();
			 iter != child_list.end(); iter++)
		{
			LLViewerObject* child = *iter;
			if (child->isAvatar())
			{
				return FALSE;
			}
		}
	}

	return (selection->getRootObjectCount() == 1) && 
		(selection->getFirstRootObject()->getPCode() == LL_PCODE_VOLUME) && 
		selection->getFirstRootObject()->permYouOwner() &&
		selection->getFirstRootObject()->flagObjectMove() &&
		!selection->getFirstRootObject()->flagObjectPermanent() &&
		!((LLViewerObject*)selection->getFirstRootObject()->getRoot())->isAvatar() && 
		(selection->getFirstRootObject()->getNVPair("AssetContainer") == NULL);
}


BOOL object_is_wearable()
{
	if (!isAgentAvatarValid())
	{
		return FALSE;
	}
//	if (!object_selected_and_point_valid())
// [RLVa:KB] - Checked: 2010-03-16 (RLVa-1.2.0a) | Added: RLVa-1.2.0a
	if (!object_selected_and_point_valid(LLSD(0)))
// [/RLVa:KB]
	{
		return FALSE;
	}
	if (sitting_on_selection())
	{
		return FALSE;
	}
	return gAgentAvatarp->canAttachMoreObjects();
}

class LLAttachmentPointFilled : public view_listener_t
{
	bool handleEvent(const LLSD& user_data)
	{
		bool enable = false;
		LLVOAvatar::attachment_map_t::iterator found_it = gAgentAvatarp->mAttachmentPoints.find(user_data.asInteger());
		if (found_it != gAgentAvatarp->mAttachmentPoints.end())
		{
//			enable = found_it->second->getNumObjects() > 0;
// [RLVa:KB] - Checked: 2010-03-04 (RLVa-1.2.0a) | Added: RLVa-1.2.0a
			// Enable the option if there is at least one attachment on this attachment point that can be detached
			enable = (found_it->second->getNumObjects() > 0) && 
				((!rlv_handler_t::isEnabled()) || (gRlvAttachmentLocks.canDetach(found_it->second)));
// [/RLVa:KB]
		}
		return enable;
	}
};

class LLAvatarSendIM : public view_listener_t
{
	bool handleEvent(const LLSD& userdata)
	{
		LLVOAvatar* avatar = find_avatar_from_object( LLSelectMgr::getInstance()->getSelection()->getPrimaryObject() );
//		if(avatar)
// [RLVa:KB] - Checked: RLVa-1.2.0
		if ( (avatar) && (RlvActions::canShowName(RlvActions::SNC_DEFAULT, avatar->getID())) )
// [/RLVa:KB]
		{
			LLAvatarActions::startIM(avatar->getID());
		}
		return true;
	}
};

class LLAvatarCall : public view_listener_t
{
	bool handleEvent(const LLSD& userdata)
	{
		LLVOAvatar* avatar = find_avatar_from_object( LLSelectMgr::getInstance()->getSelection()->getPrimaryObject() );
//		if(avatar)
// [RLVa:KB] - Checked: RLVa-1.2.0
		if ( (avatar) && (RlvActions::canShowName(RlvActions::SNC_DEFAULT, avatar->getID())) )
// [/RLVa:KB]
		{
			LLAvatarActions::startCall(avatar->getID());
		}
		return true;
	}
};

// [RLVa:KB] - Checked: RLVa-1.2.1
bool enable_avatar_call()
{
	if (RlvActions::isRlvEnabled())
	{
		const LLVOAvatar* pAvatar = find_avatar_from_object(LLSelectMgr::getInstance()->getSelection()->getPrimaryObject());
		if ((!pAvatar) || (!RlvActions::canShowName(RlvActions::SNC_DEFAULT, pAvatar->getID())))
			return false;
	}
	return LLAvatarActions::canCall();
}
// [/RLVa:KB]

namespace
{
	struct QueueObjects : public LLSelectedNodeFunctor
	{
		BOOL scripted;
		BOOL modifiable;
		LLFloaterScriptQueue* mQueue;
		QueueObjects(LLFloaterScriptQueue* q) : mQueue(q), scripted(FALSE), modifiable(FALSE) {}
		virtual bool apply(LLSelectNode* node)
		{
			LLViewerObject* obj = node->getObject();
			if (!obj)
			{
				return true;
			}
			scripted = obj->flagScripted();
			modifiable = obj->permModify();

			if( scripted && modifiable )
			{
				mQueue->addObject(obj->getID(), node->mName);
				return false;
			}
			else
			{
				return true; // fail: stop applying
			}
		}
	};
}

bool queue_actions(LLFloaterScriptQueue* q, const std::string& msg)
{
	QueueObjects func(q);
	LLSelectMgr *mgr = LLSelectMgr::getInstance();
	LLObjectSelectionHandle selectHandle = mgr->getSelection();
	bool fail = selectHandle->applyToNodes(&func);
	if(fail)
	{
		if ( !func.scripted )
		{
			std::string noscriptmsg = std::string("Cannot") + msg + "SelectObjectsNoScripts";
			LLNotificationsUtil::add(noscriptmsg);
		}
		else if ( !func.modifiable )
		{
			std::string nomodmsg = std::string("Cannot") + msg + "SelectObjectsNoPermission";
			LLNotificationsUtil::add(nomodmsg);
		}
		else
		{
			LL_ERRS() << "Bad logic." << LL_ENDL;
		}
		q->closeFloater();
	}
	else
	{
		if (!q->start())
		{
			LL_WARNS() << "Unexpected script compile failure." << LL_ENDL;
		}
	}
	return !fail;
}

class LLToolsSelectedScriptAction : public view_listener_t
{
	bool handleEvent(const LLSD& userdata)
	{
		// <FS> Script reset in edit floater
		//std::string action = userdata.asString();
		//bool mono = false;
		//std::string msg, name;
		//std::string title;
		//if (action == "compile mono")
		//{
		//	name = "compile_queue";
		//	mono = true;
		//	msg = "Recompile";
		//	title = LLTrans::getString("CompileQueueTitle");
		//}
		//if (action == "compile lsl")
		//{
		//	name = "compile_queue";
		//	msg = "Recompile";
		//	title = LLTrans::getString("CompileQueueTitle");
		//}
		//else if (action == "reset")
		//{
		//	name = "reset_queue";
		//	msg = "Reset";
		//	title = LLTrans::getString("ResetQueueTitle");
		//}
		//else if (action == "start")
		//{
		//	name = "start_queue";
		//	msg = "SetRunning";
		//	title = LLTrans::getString("RunQueueTitle");
		//}
		//else if (action == "stop")
		//{
		//	name = "stop_queue";
		//	msg = "SetRunningNot";
		//	title = LLTrans::getString("NotRunQueueTitle");
		//}
		//LLUUID id; id.generate();

		//LLFloaterScriptQueue* queue = LLFloaterReg::getTypedInstance<LLFloaterScriptQueue>(name, LLSD(id));
		//if (queue)
		//{
		//	queue->setMono(mono);
		//	if (queue_actions(queue, msg))
		//	{
		//		queue->setTitle(title);
		//	}
		//}
		//else
		//{
		//	LL_WARNS() << "Failed to generate LLFloaterScriptQueue with action: " << action << LL_ENDL;
		//}
		handle_selected_script_action(userdata.asString());
		// </FS>
		return true;
	}
};

// <FS> Script reset in edit floater
void handle_selected_script_action(const std::string& action)
{
// [RLVa:KB] - Checked: 2010-04-19 (RLVa-1.2.0f) | Modified: RLVa-1.0.5a
		// We'll allow resetting the scripts of objects on a non-attachable attach point since they wouldn't be able to circumvent anything
		if ( (rlv_handler_t::isEnabled()) && (gRlvAttachmentLocks.hasLockedAttachmentPoint(RLV_LOCK_REMOVE)) )
		{
			LLObjectSelectionHandle hSel = LLSelectMgr::getInstance()->getSelection();
			RlvSelectHasLockedAttach f;
			if ( (hSel->isAttachment()) && (hSel->getFirstNode(&f) != NULL) )
				return;
		}
// [/RLVa:KB]

	bool mono = false;
	std::string msg, name;
	std::string title;
	if (action == "compile mono")
	{
		name = "compile_queue";
		mono = true;
		msg = "Recompile";
		title = LLTrans::getString("CompileQueueTitle");
	}
	if (action == "compile lsl")
	{
		name = "compile_queue";
		msg = "Recompile";
		title = LLTrans::getString("CompileQueueTitle");
	}
	else if (action == "reset")
	{
		name = "reset_queue";
		msg = "Reset";
		title = LLTrans::getString("ResetQueueTitle");
	}
	else if (action == "start")
	{
		name = "start_queue";
		msg = "SetRunning";
		title = LLTrans::getString("RunQueueTitle");
	}
	else if (action == "stop")
	{
		name = "stop_queue";
		msg = "SetRunningNot";
		title = LLTrans::getString("NotRunQueueTitle");
	}
	// <FS> Delete scripts
	else if (action == "delete")
	{
		name = "delete_queue";
		msg = "delete";
		title = LLTrans::getString("DeleteQueueTitle");
	}
	// </FS> Delete scripts
	LLUUID id; id.generate();

	LLFloaterScriptQueue* queue = LLFloaterReg::getTypedInstance<LLFloaterScriptQueue>(name, LLSD(id));
	if (queue)
	{
		queue->setMono(mono);
		if (queue_actions(queue, msg))
		{
			queue->setTitle(title);
		}
	}
	else
	{
		LL_WARNS() << "Failed to generate LLFloaterScriptQueue with action: " << action << LL_ENDL;
	}
}
// </FS>

void handle_selected_texture_info(void*)
{
	for (LLObjectSelection::valid_iterator iter = LLSelectMgr::getInstance()->getSelection()->valid_begin();
   		iter != LLSelectMgr::getInstance()->getSelection()->valid_end(); iter++)
	{
		LLSelectNode* node = *iter;
	   	
   		std::string msg;
   		msg.assign("Texture info for: ");
   		msg.append(node->mName);
	   
   		U8 te_count = node->getObject()->getNumTEs();
   		// map from texture ID to list of faces using it
   		typedef std::map< LLUUID, std::vector<U8> > map_t;
   		map_t faces_per_texture;
   		for (U8 i = 0; i < te_count; i++)
   		{
   			if (!node->isTESelected(i)) continue;
	   
   			LLViewerTexture* img = node->getObject()->getTEImage(i);
   			LLUUID image_id = img->getID();
   			faces_per_texture[image_id].push_back(i);
   		}
   		// Per-texture, dump which faces are using it.
   		map_t::iterator it;
   		for (it = faces_per_texture.begin(); it != faces_per_texture.end(); ++it)
   		{
   			U8 te = it->second[0];
   			LLViewerTexture* img = node->getObject()->getTEImage(te);
   			S32 height = img->getHeight();
   			S32 width = img->getWidth();
   			S32 components = img->getComponents();
   			msg.append(llformat("\n%dx%d %s on face ",
   								width,
   								height,
   								(components == 4 ? "alpha" : "opaque")));
   			for (U8 i = 0; i < it->second.size(); ++i)
   			{
   				msg.append( llformat("%d ", (S32)(it->second[i])));
   			}
   		}
		// <FS:Ansariel> Report texture info to local chat instead of toasts
   		//LLSD args;
   		//args["MESSAGE"] = msg;
   		//LLNotificationsUtil::add("SystemMessage", args);
		report_to_nearby_chat(msg);
		// </FS:Ansariel>
	}
}

void handle_selected_material_info()
{
	for (LLObjectSelection::valid_iterator iter = LLSelectMgr::getInstance()->getSelection()->valid_begin();
		iter != LLSelectMgr::getInstance()->getSelection()->valid_end(); iter++)
	{
		LLSelectNode* node = *iter;
		
		std::string msg;
		msg.assign("Material info for: \n");
		msg.append(node->mName);
		
		U8 te_count = node->getObject()->getNumTEs();
		// map from material ID to list of faces using it
		typedef std::map<LLMaterialID, std::vector<U8> > map_t;
		map_t faces_per_material;
		for (U8 i = 0; i < te_count; i++)
		{
			if (!node->isTESelected(i)) continue;
	
			const LLMaterialID& material_id = node->getObject()->getTEref(i).getMaterialID();
			faces_per_material[material_id].push_back(i);
		}
		// Per-material, dump which faces are using it.
		map_t::iterator it;
		for (it = faces_per_material.begin(); it != faces_per_material.end(); ++it)
		{
			const LLMaterialID& material_id = it->first;
			msg += llformat("%s on face ", material_id.asString().c_str());
			for (U8 i = 0; i < it->second.size(); ++i)
			{
				msg.append( llformat("%d ", (S32)(it->second[i])));
			}
			msg.append("\n");
		}

		LLSD args;
		args["MESSAGE"] = msg;
		LLNotificationsUtil::add("SystemMessage", args);
	}
}

void handle_test_male(void*)
{
// [RLVa:KB] - Checked: 2010-03-19 (RLVa-1.2.0c) | Modified: RLVa-1.2.0a
	// TODO-RLVa: [RLVa-1.2.1] Is there any reason to still block this?
	if ( (rlv_handler_t::isEnabled()) && 
		 ((gRlvAttachmentLocks.hasLockedAttachmentPoint(RLV_LOCK_ANY)) || (gRlvWearableLocks.hasLockedWearableType(RLV_LOCK_ANY))) )
	{
		return;
	}
// [/RLVa:KB]

	LLAppearanceMgr::instance().wearOutfitByName("Male Shape & Outfit");
	//gGestureList.requestResetFromServer( TRUE );
}

void handle_test_female(void*)
{
// [RLVa:KB] - Checked: 2010-03-19 (RLVa-1.2.0c) | Modified: RLVa-1.2.0a
	// TODO-RLVa: [RLVa-1.2.1] Is there any reason to still block this?
	if ( (rlv_handler_t::isEnabled()) && 
		 ((gRlvAttachmentLocks.hasLockedAttachmentPoint(RLV_LOCK_ANY)) || (gRlvWearableLocks.hasLockedWearableType(RLV_LOCK_ANY))) )
	{
		return;
	}
// [/RLVa:KB]

	LLAppearanceMgr::instance().wearOutfitByName("Female Shape & Outfit");
	//gGestureList.requestResetFromServer( FALSE );
}

void handle_dump_attachments(void*)
{
	if(!isAgentAvatarValid()) return;

	for (LLVOAvatar::attachment_map_t::iterator iter = gAgentAvatarp->mAttachmentPoints.begin(); 
		 iter != gAgentAvatarp->mAttachmentPoints.end(); )
	{
		LLVOAvatar::attachment_map_t::iterator curiter = iter++;
		LLViewerJointAttachment* attachment = curiter->second;
		S32 key = curiter->first;
		for (LLViewerJointAttachment::attachedobjs_vec_t::iterator attachment_iter = attachment->mAttachedObjects.begin();
			 attachment_iter != attachment->mAttachedObjects.end();
			 ++attachment_iter)
		{
			LLViewerObject *attached_object = attachment_iter->get();
			BOOL visible = (attached_object != NULL &&
							attached_object->mDrawable.notNull() && 
							!attached_object->mDrawable->isRenderType(0));
			LLVector3 pos;
			if (visible) pos = attached_object->mDrawable->getPosition();
			LL_INFOS() << "ATTACHMENT " << key << ": item_id=" << attached_object->getAttachmentItemID()
					<< (attached_object ? " present " : " absent ")
					<< (visible ? "visible " : "invisible ")
					<<  " at " << pos
					<< " and " << (visible ? attached_object->getPosition() : LLVector3::zero)
					<< LL_ENDL;
		}
	}
}


// these are used in the gl menus to set control values, generically.
class LLToggleControl : public view_listener_t
{
protected:

	bool handleEvent(const LLSD& userdata)
	{
		std::string control_name = userdata.asString();
		BOOL checked = gSavedSettings.getBOOL( control_name );
		gSavedSettings.setBOOL( control_name, !checked );
		return true;
	}
};

class LLCheckControl : public view_listener_t
{
	bool handleEvent( const LLSD& userdata)
	{
		std::string callback_data = userdata.asString();
		bool new_value = gSavedSettings.getBOOL(callback_data);
		return new_value;
	}
};

// <FS:Ansariel> Control enhancements
class LLTogglePerAccountControl : public view_listener_t
{
	bool handleEvent(const LLSD& userdata)
	{
		std::string control_name = userdata.asString();
		BOOL checked = gSavedPerAccountSettings.getBOOL( control_name );
		gSavedPerAccountSettings.setBOOL( control_name, !checked );
		return true;
	}
};

class LLCheckPerAccountControl : public view_listener_t
{
	bool handleEvent( const LLSD& userdata)
	{
		std::string callback_data = userdata.asString();
		bool new_value = gSavedPerAccountSettings.getBOOL(callback_data);
		return new_value;
	}
};

class FSResetControl : public view_listener_t
{
	bool handleEvent( const LLSD& userdata)
	{
		std::string callback_data = userdata.asString();
		gSavedSettings.getControl(callback_data)->resetToDefault(true);
		return true;
	}
};
class FSResetPerAccountControl : public view_listener_t
{
	bool handleEvent( const LLSD& userdata)
	{
		std::string callback_data = userdata.asString();
		gSavedPerAccountSettings.getControl(callback_data)->resetToDefault(true);
		return true;
	}
};
// </FS:Ansariel> Control enhancements

// <FS:Ansariel> Reset Mesh LOD; Forcing highest LOD on each mesh briefly should fix
//               broken meshes bursted into triangles
static void reset_mesh_lod(LLVOAvatar* avatar)
{
	for (LLVOAvatar::attachment_map_t::iterator it = avatar->mAttachmentPoints.begin(); it != avatar->mAttachmentPoints.end(); it++)
	{
		LLViewerJointAttachment::attachedobjs_vec_t& att_objects = (*it).second->mAttachedObjects;

		for (LLViewerJointAttachment::attachedobjs_vec_t::iterator at_it = att_objects.begin(); at_it != att_objects.end(); at_it++)
		{
			LLViewerObject* objectp = *at_it;
			if (objectp)
			{
				if (objectp->getPCode() == LL_PCODE_VOLUME)
				{
					LLVOVolume* vol = (LLVOVolume*)objectp;
					if (vol && vol->isMesh())
					{
						vol->forceLOD(LLModel::LOD_HIGH);
					}
				}

				LLViewerObject::const_child_list_t& children = objectp->getChildren();
				for (LLViewerObject::const_child_list_t::const_iterator cit = children.begin(); cit != children.end(); cit++)
				{
					LLViewerObject* child_objectp = *cit;
					if (!child_objectp || (child_objectp->getPCode() != LL_PCODE_VOLUME))
					{
						continue;
					}

					LLVOVolume* child_vol = (LLVOVolume*)child_objectp;
					if (child_vol && child_vol->isMesh())
					{
						child_vol->forceLOD(LLModel::LOD_HIGH);
					}
				}
			}
		}
	}
}

class FSResetMeshLOD : public view_listener_t
{
	bool handleEvent( const LLSD& userdata)
	{
		LLVOAvatar* avatar = find_avatar_from_object(LLSelectMgr::getInstance()->getSelection()->getPrimaryObject());
		if (avatar)
		{
			reset_mesh_lod(avatar);
		}

		return true;
	}
};
// </FS:Ansariel>

// not so generic

class LLAdvancedCheckRenderShadowOption: public view_listener_t
{
	bool handleEvent(const LLSD& userdata)
	{
		std::string control_name = userdata.asString();
		S32 current_shadow_level = gSavedSettings.getS32(control_name);
		if (current_shadow_level == 0) // is off
		{
			return false;
		}
		else // is on
		{
			return true;
		}
	}
};

class LLAdvancedClickRenderShadowOption: public view_listener_t
{
	bool handleEvent(const LLSD& userdata)
	{
		std::string control_name = userdata.asString();
		S32 current_shadow_level = gSavedSettings.getS32(control_name);
		if (current_shadow_level == 0) // upgrade to level 2
		{
			gSavedSettings.setS32(control_name, 2);
		}
		else // downgrade to level 0
		{
			gSavedSettings.setS32(control_name, 0);
		}
		return true;
	}
};

class LLAdvancedClickRenderProfile: public view_listener_t
{
	bool handleEvent(const LLSD& userdata)
	{
		gShaderProfileFrame = TRUE;
		return true;
	}
};

F32 gpu_benchmark();

class LLAdvancedClickRenderBenchmark: public view_listener_t
{
	bool handleEvent(const LLSD& userdata)
	{
		gpu_benchmark();
		return true;
	}
};

// these are used in the gl menus to set control values that require shader recompilation
class LLToggleShaderControl : public view_listener_t
{
	bool handleEvent(const LLSD& userdata)
	{
        std::string control_name = userdata.asString();
		BOOL checked = gSavedSettings.getBOOL( control_name );
		gSavedSettings.setBOOL( control_name, !checked );
        LLPipeline::refreshCachedSettings();
        //gPipeline.updateRenderDeferred();
		//gPipeline.releaseGLBuffers();
		//gPipeline.createGLBuffers();
		//gPipeline.resetVertexBuffers();
        LLViewerShaderMgr::instance()->setShaders();
		return !checked;
	}
};

//[FIX FIRE-1927 - enable DoubleClickTeleport shortcut : SJ]
// This stuff is based on LLPanelPreferenceControls::setKeyBind() and LLPanelPreferenceControls::canKeyBindHandle()
void setDoubleClickAction(const std::string& control)
{
	constexpr LLKeyConflictHandler::ESourceMode mode{ LLKeyConflictHandler::MODE_THIRD_PERSON };
	constexpr EMouseClickType click{ EMouseClickType::CLICK_DOUBLELEFT };
	constexpr KEY key{ KEY_NONE };
	constexpr MASK mask{ MASK_NONE };

	LLKeyConflictHandler conflictHandler;
	conflictHandler.setLoadMode(mode);
	conflictHandler.loadFromSettings(mode);

	if (!conflictHandler.canAssignControl(control))
	{
		return;
	}

	bool is_enabled = conflictHandler.canHandleControl(control, click, key, mask);
	if (!is_enabled)
	{
		// find free spot to add data, if no free spot, assign to first
		S32 index = 0;
		for (S32 i = 0; i < 3; i++)
		{
			if (conflictHandler.getControl(control, i).isEmpty())
			{
				index = i;
				break;
			}
		}

		bool ignore_mask = true;
		conflictHandler.registerControl(control, index, click, key, mask, ignore_mask);
		report_to_nearby_chat(LLTrans::getString("DoubleClickTeleportEnabled"));
	}
	else
	{
		// find specific control and reset it
		for (S32 i = 0; i < 3; i++)
		{
			LLKeyData data = conflictHandler.getControl(control, i);
			if (data.mMouse == click && data.mKey == key && data.mMask == mask)
			{
				conflictHandler.clearControl(control, i);
				report_to_nearby_chat(LLTrans::getString("DoubleClickTeleportDisabled"));
			}
		}
	}

	conflictHandler.saveToSettings();
}

bool isDoubleClickActionEnabled(const std::string& control)
{
	constexpr LLKeyConflictHandler::ESourceMode mode{ LLKeyConflictHandler::MODE_THIRD_PERSON };
	constexpr EMouseClickType click{ EMouseClickType::CLICK_DOUBLELEFT };
	constexpr KEY key{ KEY_NONE };
	constexpr MASK mask{ MASK_NONE };

	LLKeyConflictHandler conflictHandler;
	conflictHandler.loadFromSettings(mode);

	return conflictHandler.canHandleControl(control, click, key, mask);
}

class FSAdvancedToggleDoubleClickAction: public view_listener_t
{
	bool handleEvent(const LLSD& userdata)
	{
		const std::string& control = userdata.asStringRef();
		setDoubleClickAction(control);
		return true;
	}
};

class FSAdvancedCheckEnabledDoubleClickAction : public view_listener_t
{
	bool handleEvent(const LLSD& userdata)
	{
		const std::string& control = userdata.asStringRef();
		return isDoubleClickActionEnabled(control);
	}
};

// <FS:Beq> Add telemetry controls to the viewer menus
class FSProfilerToggle : public view_listener_t
{
	bool handleEvent(const LLSD& userdata)
	{
		BOOL checked = gSavedSettings.getBOOL( "ProfilingActive" );
		gSavedSettings.setBOOL( "ProfilingActive", !checked );
		LLProfiler::active = !checked;
		return true;
	}
};

class FSProfilerCheckEnabled : public view_listener_t
{
	bool handleEvent(const LLSD& userdata)
	{
#ifdef TRACY_ENABLE
		return true;
#else
		return false;
#endif
	}
};
// </FS:Beq>

void menu_toggle_attached_lights(void* user_data)
{
	LLPipeline::sRenderAttachedLights = gSavedSettings.getBOOL("RenderAttachedLights");
}

void menu_toggle_attached_particles(void* user_data)
{
	LLPipeline::sRenderAttachedParticles = gSavedSettings.getBOOL("RenderAttachedParticles");
}

class LLAdvancedHandleAttachedLightParticles: public view_listener_t
{
	bool handleEvent(const LLSD& userdata)
	{
		std::string control_name = userdata.asString();

		// toggle the control
		gSavedSettings.setBOOL(control_name,
				       !gSavedSettings.getBOOL(control_name));

		// update internal flags
		// <FS:Ansariel> Make change to RenderAttachedLights & RenderAttachedParticles instant
		//if (control_name == "RenderAttachedLights")
		//{
		//	menu_toggle_attached_lights(NULL);
		//}
		//else if (control_name == "RenderAttachedParticles")
		//{
		//	menu_toggle_attached_particles(NULL);
		//}
		// </FS:Ansariel>
		return true;
	}
};

class LLSomethingSelected : public view_listener_t
{
	bool handleEvent(const LLSD& userdata)
	{
		bool new_value = !(LLSelectMgr::getInstance()->getSelection()->isEmpty());
		return new_value;
	}
};

class LLSomethingSelectedNoHUD : public view_listener_t
{
	bool handleEvent(const LLSD& userdata)
	{
		LLObjectSelectionHandle selection = LLSelectMgr::getInstance()->getSelection();
		bool new_value = !(selection->isEmpty()) && !(selection->getSelectType() == SELECT_TYPE_HUD);
		return new_value;
	}
};

static bool is_editable_selected()
{
// [RLVa:KB] - Checked: 2010-09-28 (RLVa-1.2.1f) | Modified: RLVa-1.0.5a
	// Changed for Firestorm because of script reset function in object menus (see FIRE-8213)
	if (rlv_handler_t::isEnabled())
	{
		LLObjectSelectionHandle hSelection = LLSelectMgr::getInstance()->getSelection();

		// NOTE: this is called for 5 different menu items so we'll trade accuracy for efficiency and only
		//       examine root nodes (LLToolsSelectedScriptAction::handleEvent() will catch what we miss)
		if (hSelection->isAttachment())
		{
			RlvSelectHasLockedAttach f;
			if (gRlvAttachmentLocks.hasLockedAttachmentPoint(RLV_LOCK_REMOVE) && hSelection->getFirstRootNode(&f))
			{
				return false;
			}
		}
		else
		{
			// RlvSelectIsEditable will sort out all editable objects
			// => if result = NULL, we can't edit all selected objects
			RlvSelectIsEditable f;
			if (hSelection->getFirstRootNode(&f) != NULL)
			{
				return false;
			}
		}
	}
// [/RLVa:KB]

	return (LLSelectMgr::getInstance()->getSelection()->getFirstEditableObject() != NULL);
}

class LLEditableSelected : public view_listener_t
{
	bool handleEvent(const LLSD& userdata)
	{
		return is_editable_selected();
	}
};

class LLEditableSelectedMono : public view_listener_t
{
	bool handleEvent(const LLSD& userdata)
	{
		bool new_value = false;
		LLViewerRegion* region = gAgent.getRegion();
		if(region && gMenuHolder)
		{
			bool have_cap = (! region->getCapability("UpdateScriptTask").empty());
			new_value = is_editable_selected() && have_cap;
		}
		return new_value;
	}
};

bool enable_object_take_copy()
{
	bool all_valid = false;
	if (LLSelectMgr::getInstance())
	{
		if (!LLSelectMgr::getInstance()->getSelection()->isEmpty())
		{
		all_valid = true;
#ifndef HACKED_GODLIKE_VIEWER
# ifdef TOGGLE_HACKED_GODLIKE_VIEWER
		if (!LLGridManager::getInstance()->isInSLBeta()
            || !gAgent.isGodlike())
# endif
		{
			struct f : public LLSelectedObjectFunctor
			{
				virtual bool apply(LLViewerObject* obj)
				{
//					return (!obj->permCopy() || obj->isAttachment());
// [RLVa:KB] - Checked: 2010-04-01 (RLVa-1.2.0c) | Modified: RLVa-1.0.0g
					return (!obj->permCopy() || obj->isAttachment()) || 
						( (gRlvHandler.hasBehaviour(RLV_BHVR_UNSIT)) && (isAgentAvatarValid()) && (gAgentAvatarp->getRoot() == obj) );
// [/RLVa:KB]
				}
			} func;
			const bool firstonly = true;
			bool any_invalid = LLSelectMgr::getInstance()->getSelection()->applyToRootObjects(&func, firstonly);
			all_valid = !any_invalid;
		}
#endif // HACKED_GODLIKE_VIEWER
		}
	}

	return all_valid;
}


class LLHasAsset : public LLInventoryCollectFunctor
{
public:
	LLHasAsset(const LLUUID& id) : mAssetID(id), mHasAsset(FALSE) {}
	virtual ~LLHasAsset() {}
	virtual bool operator()(LLInventoryCategory* cat,
							LLInventoryItem* item);
	BOOL hasAsset() const { return mHasAsset; }

protected:
	LLUUID mAssetID;
	BOOL mHasAsset;
};

bool LLHasAsset::operator()(LLInventoryCategory* cat,
							LLInventoryItem* item)
{
	if(item && item->getAssetUUID() == mAssetID)
	{
		mHasAsset = TRUE;
	}
	return FALSE;
}


BOOL enable_save_into_task_inventory(void*)
{
	LLSelectNode* node = LLSelectMgr::getInstance()->getSelection()->getFirstRootNode();
	if(node && (node->mValid) && (!node->mFromTaskID.isNull()))
	{
		// *TODO: check to see if the fromtaskid object exists.
		LLViewerObject* obj = node->getObject();
		if( obj && !obj->isAttachment() )
		{
			return TRUE;
		}
	}
	return FALSE;
}

class LLToolsEnableSaveToObjectInventory : public view_listener_t
{
	bool handleEvent(const LLSD& userdata)
	{
		bool new_value = enable_save_into_task_inventory(NULL);
		return new_value;
	}
};

class LLToggleHowTo : public view_listener_t
{
	bool handleEvent(const LLSD& userdata)
	{
		LLFloaterReg::toggleInstanceOrBringToFront("guidebook");
		return true;
	}
};

class LLViewEnableMouselook : public view_listener_t
{
	bool handleEvent(const LLSD& userdata)
	{
		// You can't go directly from customize avatar to mouselook.
		// TODO: write code with appropriate dialogs to handle this transition.
		bool new_value = (CAMERA_MODE_CUSTOMIZE_AVATAR != gAgentCamera.getCameraMode() && !gSavedSettings.getBOOL("FreezeTime"));
		return new_value;
	}
};

class LLToolsEnableToolNotPie : public view_listener_t
{
	bool handleEvent(const LLSD& userdata)
	{
		bool new_value = ( LLToolMgr::getInstance()->getBaseTool() != LLToolPie::getInstance() );
		return new_value;
	}
};

class LLWorldEnableCreateLandmark : public view_listener_t
{
	bool handleEvent(const LLSD& userdata)
	{
//		return !LLLandmarkActions::landmarkAlreadyExists();
// [RLVa:KB] - Checked: 2010-09-28 (RLVa-1.4.5) | Added: RLVa-1.2.1
		return (!LLLandmarkActions::landmarkAlreadyExists()) && (!gRlvHandler.hasBehaviour(RLV_BHVR_SHOWLOC));
// [/RLVa:KB]
	}
};

class LLWorldEnableSetHomeLocation : public view_listener_t
{
	bool handleEvent(const LLSD& userdata)
	{
		bool new_value = gAgent.isGodlike() || 
			(gAgent.getRegion() && gAgent.getRegion()->getAllowSetHome());
		return new_value;
	}
};

class LLWorldEnableTeleportHome : public view_listener_t
{
	bool handleEvent(const LLSD& userdata)
	{
		LLViewerRegion* regionp = gAgent.getRegion();
		bool agent_on_prelude = (regionp && regionp->isPrelude());
		bool enable_teleport_home = gAgent.isGodlike() || !agent_on_prelude;
// [RLVa:KB] - Checked: 2010-09-28 (RLVa-1.2.1f) | Modified: RLVa-1.2.1f
		enable_teleport_home &= 
			(!rlv_handler_t::isEnabled()) || ((!gRlvHandler.hasBehaviour(RLV_BHVR_TPLM)) && (!gRlvHandler.hasBehaviour(RLV_BHVR_TPLOC)));
// [/RLVa:KB]
		return enable_teleport_home;
	}
};

BOOL enable_god_full(void*)
{
	return gAgent.getGodLevel() >= GOD_FULL;
}

BOOL enable_god_liaison(void*)
{
	return gAgent.getGodLevel() >= GOD_LIAISON;
}

bool is_god_customer_service()
{
	return gAgent.getGodLevel() >= GOD_CUSTOMER_SERVICE;
}

BOOL enable_god_basic(void*)
{
	return gAgent.getGodLevel() > GOD_NOT;
}


void toggle_show_xui_names(void *)
{
	gSavedSettings.setBOOL("DebugShowXUINames", !gSavedSettings.getBOOL("DebugShowXUINames"));
}

BOOL check_show_xui_names(void *)
{
	return gSavedSettings.getBOOL("DebugShowXUINames");
}

// <FS:CR> Resync Animations
class FSToolsResyncAnimations : public view_listener_t
{
	bool handleEvent(const LLSD& userdata)
	{
		for (U32 i = 0; i < gObjectList.getNumObjects(); i++)
		{
			LLViewerObject* object = gObjectList.getObject(i);
			if (object &&
				object->isAvatar())
			{
				LLVOAvatar* avatarp = (LLVOAvatar*)object;
				if (avatarp)
				{
					for (LLVOAvatar::AnimIterator anim_it = avatarp->mPlayingAnimations.begin();
						 anim_it != avatarp->mPlayingAnimations.end();
						 anim_it++)
					{
						avatarp->stopMotion(anim_it->first, TRUE);
						avatarp->startMotion(anim_it->first);
					}
				}
			}
		}
		return true;
	}
};
// </FS:CR> Resync Animations

// <FS:CR> FIRE-4345: Undeform
class FSToolsUndeform : public view_listener_t
{
	bool handleEvent(const LLSD& userdata)
	{
		if (isAgentAvatarValid())
		{
			gAgentAvatarp->resetSkeleton(true);

			FSPose::getInstance()->setPose(gSavedSettings.getString("FSUndeformUUID"), false);
			gAgentAvatarp->updateVisualParams();
		}

		return true;
	}
};
// </FS:CR> FIRE-4345: Undeform

// <FS:CR> Stream list import/export
class FSStreamListExportXML :public view_listener_t
{
	bool handleEvent(const LLSD& userdata)
	{
		LLFilePicker& file_picker = LLFilePicker::instance();
		if(file_picker.getSaveFile(LLFilePicker::FFSAVE_XML, LLDir::getScrubbedFileName("stream_list.xml")))
		{
			std::string filename = file_picker.getFirstFile();
			llofstream export_file(filename.c_str());
			LLSDSerialize::toPrettyXML(gSavedSettings.getLLSD("FSStreamList"), export_file);
			export_file.close();
			LLSD args;
			args["FILENAME"] = filename;
			LLNotificationsUtil::add("StreamListExportSuccess", args);
		}
		else
			LL_INFOS() << "User closed the filepicker. Aborting!" << LL_ENDL;

		return true;
	}
};

class FSStreamListImportXML :public view_listener_t
{
	bool handleEvent(const LLSD& userdata)
	{
		LLFilePicker& file_picker = LLFilePicker::instance();
		if(file_picker.getOpenFile(LLFilePicker::FFLOAD_XML))
		{
			std::string filename = file_picker.getFirstFile();
			llifstream stream_list(filename.c_str());
			if(!stream_list.is_open())
			{
				LL_WARNS() << "Couldn't open the xml file for reading. Aborting import!" << LL_ENDL;
				return true;
			}
			LLSD stream_data;
			if(LLSDSerialize::fromXML(stream_data, stream_list) >= 1)
			{
				gSavedSettings.setLLSD("FSStreamList", stream_data);
				LLNotificationsUtil::add("StreamListImportSuccess");
			}
			stream_list.close();
		}
		
		return true;
	}
};
// </FS:CR> Stream list import/export

// <FS:CR> Dump SimulatorFeatures to chat
class FSDumpSimulatorFeaturesToChat : public view_listener_t
{
	bool handleEvent(const LLSD& userdata)
	{
		if (LLViewerRegion* region = gAgent.getRegion())
		{
			LLSD sim_features;
			std::stringstream out_str;
			region->getSimulatorFeatures(sim_features);
			LLSDSerialize::toPrettyXML(sim_features, out_str);
			report_to_nearby_chat(out_str.str());
		}
		return true;
	}
};
// </FS:CR> Dump SimulatorFeatures to chat

// <FS:CR> Add to contact set
class FSAddToContactSet : public view_listener_t
{
	bool handleEvent(const LLSD& userdata)
	{
		if (!rlv_handler_t::isEnabled() || !gRlvHandler.hasBehaviour(RLV_BHVR_SHOWNAMES))
		{
			LLVOAvatar* avatarp = find_avatar_from_object(LLSelectMgr::getInstance()->getSelection()->getPrimaryObject());
			if (avatarp)
			{
				LLFloaterReg::showInstance("fs_add_contact", LLSD(avatarp->getID()), TRUE);
			}
		}
		return true;
	}
};
// </FS:CR> Add to contact set

// <FS:CR> Opensim menu item visibility control
bool checkIsGrid(const LLSD& userdata)
{
	std::string grid_type = userdata.asString();
	if ("secondlife" == grid_type)
	{
		return LLGridManager::getInstance()->isInSecondLife();
	}
#ifdef OPENSIM
	else if ("opensim" == grid_type)
	{
		return LLGridManager::getInstance()->isInOpenSim();
	}
	else if ("aurorasim" == grid_type)
	{
		return LLGridManager::getInstance()->isInAuroraSim();
	}
#else // !OPENSIM
	else if ("opensim" == grid_type || "aurorasim" == grid_type)
	{
		LL_DEBUGS("ViewerMenu") << grid_type << "is not a supported platform on Havok builds. Disabling item." << LL_ENDL;
		return false;
	}
#endif // OPENSIM
	else
	{
		LL_WARNS("ViewerMenu") << "Unhandled or bad on_visible gridcheck parameter! (" << grid_type << ")" << LL_ENDL;
	}
	return true;
}

bool isGridFeatureEnabled(const LLSD& userdata)
{
	if (LFSimFeatureHandler::instanceExists())
	{
		const std::string feature = userdata.asString();

		if (feature == "avatar_picker")
		{
			return LFSimFeatureHandler::instance().hasAvatarPicker();
		}
		else if (feature == "destination_guide")
		{
			return LFSimFeatureHandler::instance().hasDestinationGuide();
		}
		else
		{
			LL_WARNS("ViewerMenu") << "Unhandled or bad grid feature check parameter! (" << feature << ")" << LL_ENDL;
		}
	}

	return false;
}
// </FS:CR>

// <FS:Ansariel> FIRE-21236 - Help Menu - Check Grid Status doesn't open using External Browser
void openGridStatus()
{
	if (LLWeb::useExternalBrowser(LFSimFeatureHandler::instance().gridStatusURL()))
	{
		LLWeb::loadURLExternal(LFSimFeatureHandler::instance().gridStatusURL());
	}
	else
	{
		LLFloaterReg::toggleInstance("grid_status");
	}
}
// </FS:Ansariel>

class LLToolsSelectOnlyMyObjects : public view_listener_t
{
	bool handleEvent(const LLSD& userdata)
	{
		BOOL cur_val = gSavedSettings.getBOOL("SelectOwnedOnly");

		gSavedSettings.setBOOL("SelectOwnedOnly", ! cur_val );

		return true;
	}
};

class LLToolsSelectOnlyMovableObjects : public view_listener_t
{
	bool handleEvent(const LLSD& userdata)
	{
		BOOL cur_val = gSavedSettings.getBOOL("SelectMovableOnly");

		gSavedSettings.setBOOL("SelectMovableOnly", ! cur_val );

		return true;
	}
};

class LLToolsSelectInvisibleObjects : public view_listener_t
{
    bool handleEvent(const LLSD& userdata)
    {
        BOOL cur_val = gSavedSettings.getBOOL("SelectInvisibleObjects");

        gSavedSettings.setBOOL("SelectInvisibleObjects", !cur_val);

        return true;
    }
};

class LLToolsSelectBySurrounding : public view_listener_t
{
	bool handleEvent(const LLSD& userdata)
	{
		LLSelectMgr::sRectSelectInclusive = !LLSelectMgr::sRectSelectInclusive;

		gSavedSettings.setBOOL("RectangleSelectInclusive", LLSelectMgr::sRectSelectInclusive);
		return true;
	}
};

class LLToolsShowHiddenSelection : public view_listener_t
{
	bool handleEvent(const LLSD& userdata)
	{
		// TomY TODO Merge these
		LLSelectMgr::sRenderHiddenSelections = !LLSelectMgr::sRenderHiddenSelections;

		gSavedSettings.setBOOL("RenderHiddenSelections", LLSelectMgr::sRenderHiddenSelections);
		return true;
	}
};

class LLToolsShowSelectionLightRadius : public view_listener_t
{
	bool handleEvent(const LLSD& userdata)
	{
		// TomY TODO merge these
		LLSelectMgr::sRenderLightRadius = !LLSelectMgr::sRenderLightRadius;

		gSavedSettings.setBOOL("RenderLightRadius", LLSelectMgr::sRenderLightRadius);
		return true;
	}
};

class LLToolsEditLinkedParts : public view_listener_t
{
	bool handleEvent(const LLSD& userdata)
	{
		BOOL select_individuals = !gSavedSettings.getBOOL("EditLinkedParts");
		gSavedSettings.setBOOL( "EditLinkedParts", select_individuals );
		if (select_individuals)
		{
			LLSelectMgr::getInstance()->demoteSelectionToIndividuals();
		}
		else
		{
			LLSelectMgr::getInstance()->promoteSelectionToRoot();
		}
		return true;
	}
};

void reload_vertex_shader(void *)
{
	//THIS WOULD BE AN AWESOME PLACE TO RELOAD SHADERS... just a thought	- DaveP
}

void handle_dump_avatar_local_textures(void*)
{
	gAgentAvatarp->dumpLocalTextures();
}

void handle_dump_timers()
{
	LLTrace::BlockTimer::dumpCurTimes();
}

void handle_debug_avatar_textures(void*)
{
	LLViewerObject* objectp = LLSelectMgr::getInstance()->getSelection()->getPrimaryObject();
	if (objectp)
	{
		LLFloaterReg::showInstance( "avatar_textures", LLSD(objectp->getID()) );
	}
}

void handle_grab_baked_texture(void* data)
{
	EBakedTextureIndex baked_tex_index = (EBakedTextureIndex)((intptr_t)data);
	if (!isAgentAvatarValid()) return;

	const LLUUID& asset_id = gAgentAvatarp->grabBakedTexture(baked_tex_index);
	LL_INFOS("texture") << "Adding baked texture " << asset_id << " to inventory." << LL_ENDL;
	LLAssetType::EType asset_type = LLAssetType::AT_TEXTURE;
	LLInventoryType::EType inv_type = LLInventoryType::IT_TEXTURE;
	const LLUUID folder_id = gInventory.findCategoryUUIDForType(LLFolderType::assetTypeToFolderType(asset_type));
	if(folder_id.notNull())
	{
		std::string name;
		name = "Baked " + LLAvatarAppearance::getDictionary()->getBakedTexture(baked_tex_index)->mNameCapitalized + " Texture";

		LLUUID item_id;
		item_id.generate();
		LLPermissions perm;
		perm.init(gAgentID,
				  gAgentID,
				  LLUUID::null,
				  LLUUID::null);
		U32 next_owner_perm = PERM_MOVE | PERM_TRANSFER;
		perm.initMasks(PERM_ALL,
					   PERM_ALL,
					   PERM_NONE,
					   PERM_NONE,
					   next_owner_perm);
		time_t creation_date_now = time_corrected();
		LLPointer<LLViewerInventoryItem> item
			= new LLViewerInventoryItem(item_id,
										folder_id,
										perm,
										asset_id,
										asset_type,
										inv_type,
										name,
										LLStringUtil::null,
										LLSaleInfo::DEFAULT,
										LLInventoryItemFlags::II_FLAGS_NONE,
										creation_date_now);

		item->updateServer(TRUE);
		gInventory.updateItem(item);
		gInventory.notifyObservers();

		// Show the preview panel for textures to let
		// user know that the image is now in inventory.
		LLInventoryPanel *active_panel = LLInventoryPanel::getActiveInventoryPanel();
		if(active_panel)
		{
			LLFocusableElement* focus_ctrl = gFocusMgr.getKeyboardFocus();

			active_panel->setSelection(item_id, TAKE_FOCUS_NO);
			active_panel->openSelected();
			//LLFloaterInventory::dumpSelectionInformation((void*)view);
			// restore keyboard focus
			gFocusMgr.setKeyboardFocus(focus_ctrl);
		}
	}
	else
	{
		LL_WARNS() << "Can't find a folder to put it in" << LL_ENDL;
	}
}

BOOL enable_grab_baked_texture(void* data)
{
	EBakedTextureIndex index = (EBakedTextureIndex)((intptr_t)data);
	if (isAgentAvatarValid())
	{
		return gAgentAvatarp->canGrabBakedTexture(index);
	}
	return FALSE;
}

// Returns a pointer to the avatar give the UUID of the avatar OR of an attachment the avatar is wearing.
// Returns NULL on failure.
LLVOAvatar* find_avatar_from_object( LLViewerObject* object )
{
	if (object)
	{
		if( object->isAttachment() )
		{
			do
			{
				object = (LLViewerObject*) object->getParent();
			}
			while( object && !object->isAvatar() );
		}
		else if( !object->isAvatar() )
		{
			object = NULL;
		}
	}

	return (LLVOAvatar*) object;
}


// Returns a pointer to the avatar give the UUID of the avatar OR of an attachment the avatar is wearing.
// Returns NULL on failure.
LLVOAvatar* find_avatar_from_object( const LLUUID& object_id )
{
	return find_avatar_from_object( gObjectList.findObject(object_id) );
}


void handle_disconnect_viewer(void *)
{
	LLAppViewer::instance()->forceDisconnect(LLTrans::getString("TestingDisconnect"));
}

void force_error_breakpoint(void *)
{
    LLAppViewer::instance()->forceErrorBreakpoint();
}

void force_error_llerror(void *)
{
    LLAppViewer::instance()->forceErrorLLError();
}

void force_error_bad_memory_access(void *)
{
    LLAppViewer::instance()->forceErrorBadMemoryAccess();
}

void force_error_infinite_loop(void *)
{
    LLAppViewer::instance()->forceErrorInfiniteLoop();
}

void force_error_software_exception(void *)
{
    LLAppViewer::instance()->forceErrorSoftwareException();
}

void force_error_driver_crash(void *)
{
    LLAppViewer::instance()->forceErrorDriverCrash();
}

// <FS:Ansariel> Wrongly merged back in by LL
//void force_error_coroutine_crash(void *)
//{
//    LLAppViewer::instance()->forceErrorCoroutineCrash();
//}
// </FS:Ansariel>

void force_error_thread_crash(void *)
{
    LLAppViewer::instance()->forceErrorThreadCrash();
}

class LLToolsUseSelectionForGrid : public view_listener_t
{
	bool handleEvent(const LLSD& userdata)
	{
		LLSelectMgr::getInstance()->clearGridObjects();
		struct f : public LLSelectedObjectFunctor
		{
			virtual bool apply(LLViewerObject* objectp)
			{
				LLSelectMgr::getInstance()->addGridObject(objectp);
				return true;
			}
		} func;
		LLSelectMgr::getInstance()->getSelection()->applyToRootObjects(&func);
		LLSelectMgr::getInstance()->setGridMode(GRID_MODE_REF_OBJECT);
		LLFloaterTools::setGridMode((S32)GRID_MODE_REF_OBJECT);
		return true;
	}
};

void handle_test_load_url(void*)
{
	LLWeb::loadURL("");
	LLWeb::loadURL("hacker://www.google.com/");
	LLWeb::loadURL("http");
	LLWeb::loadURL("http://www.google.com/");
}

//
// LLViewerMenuHolderGL
//
static LLDefaultChildRegistry::Register<LLViewerMenuHolderGL> r("menu_holder");

LLViewerMenuHolderGL::LLViewerMenuHolderGL(const LLViewerMenuHolderGL::Params& p)
: LLMenuHolderGL(p)
{}

BOOL LLViewerMenuHolderGL::hideMenus()
{
	BOOL handled = FALSE;
	
	if (LLMenuHolderGL::hideMenus())
	{
		handled = TRUE;
	}

	// drop pie menu selection
	mParcelSelection = NULL;
	mObjectSelection = NULL;

	if (gMenuBarView)
	{
		gMenuBarView->clearHoverItem();
		gMenuBarView->resetMenuTrigger();
	}

	return handled;
}

void LLViewerMenuHolderGL::setParcelSelection(LLSafeHandle<LLParcelSelection> selection) 
{ 
	mParcelSelection = selection; 
}

void LLViewerMenuHolderGL::setObjectSelection(LLSafeHandle<LLObjectSelection> selection) 
{ 
	mObjectSelection = selection; 
}


const LLRect LLViewerMenuHolderGL::getMenuRect() const
{
	return LLRect(0, getRect().getHeight() - MENU_BAR_HEIGHT, getRect().getWidth(), STATUS_BAR_HEIGHT);
}

void handle_save_to_xml(void*)
{
	LLFloater* frontmost = gFloaterView->getFrontmost();
	if (!frontmost)
	{
        LLNotificationsUtil::add("NoFrontmostFloater");
		return;
	}

	std::string default_name = "floater_";
	default_name += frontmost->getTitle();
	default_name += ".xml";

	LLStringUtil::toLower(default_name);
	LLStringUtil::replaceChar(default_name, ' ', '_');
	LLStringUtil::replaceChar(default_name, '/', '_');
	LLStringUtil::replaceChar(default_name, ':', '_');
	LLStringUtil::replaceChar(default_name, '"', '_');

	LLFilePicker& picker = LLFilePicker::instance();
	if (picker.getSaveFile(LLFilePicker::FFSAVE_XML, default_name))
	{
		std::string filename = picker.getFirstFile();
		LLUICtrlFactory::getInstance()->saveToXML(frontmost, filename);
	}
}

void handle_load_from_xml(void*)
{
	LLFilePicker& picker = LLFilePicker::instance();
	if (picker.getOpenFile(LLFilePicker::FFLOAD_XML))
	{
		std::string filename = picker.getFirstFile();
		LLFloater* floater = new LLFloater(LLSD());
		floater->buildFromFile(filename);
	}
}

void handle_web_browser_test(const LLSD& param)
{
	std::string url = param.asString();
	if (url.empty())
	{
		url = "about:blank";
	}
	LLWeb::loadURLInternal(url);
}

bool callback_clear_cache_immediately(const LLSD& notification, const LLSD& response)
{
	S32 option = LLNotificationsUtil::getSelectedOption(notification, response);
	if ( option == 0 ) // YES
	{
		//clear cache
		LLAppViewer::instance()->purgeCacheImmediate();
	}

	return false;
}

void handle_cache_clear_immediately()
{
	LLNotificationsUtil::add("ConfirmClearCache", LLSD(), LLSD(), callback_clear_cache_immediately);
}

void handle_rebuild_reflection_probes()
{
    gPipeline.mReflectionMapManager.rebuild();
}


void handle_web_content_test(const LLSD& param)
{
	std::string url = param.asString();
	// <FS:LO> Add a user settable home page for the built in web browser
	if (url == "HOME_PAGE")
	{
		url = gSavedSettings.getString("FSBrowserHomePage");
	}
	// </FS:LO>
	LLWeb::loadURLInternal(url, LLStringUtil::null, LLStringUtil::null, true);
}

void handle_show_url(const LLSD& param)
{
	std::string url = param.asString();
	if (LLWeb::useExternalBrowser(url))
	{
		LLWeb::loadURLExternal(url);
	}
	else
	{
		LLWeb::loadURLInternal(url);
	}

}

void handle_report_bug(const LLSD& param)
{
	LLUIString url(param.asString());
	
	LLStringUtil::format_map_t replace;
	// <FS:Ansariel> FIRE-14001: JIRA report is being cut off when using Help -> Report Bug
	//std::string environment = LLAppViewer::instance()->getViewerInfoString(true);
	//boost::regex regex;
	//regex.assign("</?nolink>");
	//std::string stripped_env = boost::regex_replace(environment, regex, "");

	//replace["[ENVIRONMENT]"] = LLURI::escape(stripped_env);
	LLSD sysinfo = FSData::getSystemInfo();
	replace["[ENVIRONMENT]"] = LLURI::escape(sysinfo["Part1"].asString().substr(1) + sysinfo["Part2"].asString().substr(1));
	// </FS:Ansariel>
	LLSLURL location_url;
	LLAgentUI::buildSLURL(location_url);
	replace["[LOCATION]"] = LLURI::escape(location_url.getSLURLString());

	LLUIString file_bug_url = gSavedSettings.getString("ReportBugURL");
	file_bug_url.setArgs(replace);

	LLWeb::loadURLExternal(file_bug_url.getString());
}

void handle_buy_currency_test(void*)
{
	std::string url =
		"http://sarahd-sl-13041.webdev.lindenlab.com/app/lindex/index.php?agent_id=[AGENT_ID]&secure_session_id=[SESSION_ID]&lang=[LANGUAGE]";

	LLStringUtil::format_map_t replace;
	replace["[AGENT_ID]"] = gAgent.getID().asString();
	replace["[SESSION_ID]"] = gAgent.getSecureSessionID().asString();
	replace["[LANGUAGE]"] = LLUI::getLanguage();
	LLStringUtil::format(url, replace);

	LL_INFOS() << "buy currency url " << url << LL_ENDL;

	LLFloaterReg::showInstance("buy_currency_html", LLSD(url));
}

//-- SUNSHINE CLEANUP - is only the request update at the end needed now?
void handle_rebake_textures(void*)
{
	if (!isAgentAvatarValid()) return;

	// Slam pending upload count to "unstick" things
	bool slam_for_debug = true;
	gAgentAvatarp->forceBakeAllTextures(slam_for_debug);
	if (gAgent.getRegion() && gAgent.getRegion()->getCentralBakeVersion())
	{
// [SL:KB] - Patch: Appearance-Misc | Checked: 2015-06-27 (Catznip-3.7)
		if (!gAgent.getRegionCapability("IncrementCOFVersion").empty())
		{
			LLAppearanceMgr::instance().syncCofVersionAndRefresh();
		}
		else
		{
			LLAppearanceMgr::instance().requestServerAppearanceUpdate();
		}
// [/SL:KB]
//		LLAppearanceMgr::instance().requestServerAppearanceUpdate();
		avatar_tex_refresh(gAgentAvatarp); // <FS:CR> FIRE-11800 - Refresh the textures too
	}
	reset_mesh_lod(gAgentAvatarp); // <FS:Ansariel> Reset Mesh LOD
	gAgentAvatarp->setIsCrossingRegion(false); // <FS:Ansariel> FIRE-12004: Attachments getting lost on TP
}

void toggle_visibility(void* user_data)
{
	LLView* viewp = (LLView*)user_data;
	viewp->setVisible(!viewp->getVisible());
}

BOOL get_visibility(void* user_data)
{
	LLView* viewp = (LLView*)user_data;
	return viewp->getVisible();
}

class LLViewShowHoverTips : public view_listener_t
{
	bool handleEvent(const LLSD& userdata)
	{
		gSavedSettings.setBOOL("ShowHoverTips", !gSavedSettings.getBOOL("ShowHoverTips"));
		return true;
	}
};

class LLViewCheckShowHoverTips : public view_listener_t
{
	bool handleEvent(const LLSD& userdata)
	{
		bool new_value = gSavedSettings.getBOOL("ShowHoverTips");
		return new_value;
	}
};

class LLViewHighlightTransparent : public view_listener_t
{
	bool handleEvent(const LLSD& userdata)
	{
<<<<<<< HEAD
//		LLDrawPoolAlpha::sShowDebugAlpha = !LLDrawPoolAlpha::sShowDebugAlpha;
// [RLVa:KB] - @edit and @viewtransparent
		LLDrawPoolAlpha::sShowDebugAlpha = (!LLDrawPoolAlpha::sShowDebugAlpha) && (RlvActions::canHighlightTransparent());
// [/RLVa:KB]
        gPipeline.resetVertexBuffers();
=======
		LLDrawPoolAlpha::sShowDebugAlpha = !LLDrawPoolAlpha::sShowDebugAlpha;
>>>>>>> 2020201b
		return true;
	}
};

class LLViewCheckHighlightTransparent : public view_listener_t
{
	bool handleEvent(const LLSD& userdata)
	{
		bool new_value = LLDrawPoolAlpha::sShowDebugAlpha;
		return new_value;
	}
};
// <FS:Beq> FIRE-32132 et al. Allow rigged mesh transparency highlights to be toggled
class LLViewHighlightTransparentRigged : public view_listener_t
{
	bool handleEvent(const LLSD& userdata)
	{
		LLDrawPoolAlpha::sShowDebugAlphaRigged = !LLDrawPoolAlpha::sShowDebugAlphaRigged;
        gPipeline.resetVertexBuffers();
		return true;
	}
};

class LLViewCheckHighlightTransparentRigged : public view_listener_t
{
	bool handleEvent(const LLSD& userdata)
	{
		bool new_value = LLDrawPoolAlpha::sShowDebugAlphaRigged;
		return new_value;
	}
};
// </FS:Beq>

class LLViewBeaconWidth : public view_listener_t
{
	bool handleEvent(const LLSD& userdata)
	{
		std::string width = userdata.asString();
		if(width == "1")
		{
			gSavedSettings.setS32("DebugBeaconLineWidth", 1);
		}
		else if(width == "4")
		{
			gSavedSettings.setS32("DebugBeaconLineWidth", 4);
		}
		else if(width == "16")
		{
			gSavedSettings.setS32("DebugBeaconLineWidth", 16);
		}
		else if(width == "32")
		{
			gSavedSettings.setS32("DebugBeaconLineWidth", 32);
		}

		return true;
	}
};


class LLViewToggleBeacon : public view_listener_t
{
	bool handleEvent(const LLSD& userdata)
	{
		std::string beacon = userdata.asString();
		if (beacon == "scriptsbeacon")
		{
			LLPipeline::toggleRenderScriptedBeacons();
			gSavedSettings.setBOOL( "scriptsbeacon", LLPipeline::getRenderScriptedBeacons() );
			// toggle the other one off if it's on
			if (LLPipeline::getRenderScriptedBeacons() && LLPipeline::getRenderScriptedTouchBeacons())
			{
				LLPipeline::toggleRenderScriptedTouchBeacons();
				gSavedSettings.setBOOL( "scripttouchbeacon", LLPipeline::getRenderScriptedTouchBeacons() );
			}
		}
		else if (beacon == "physicalbeacon")
		{
			LLPipeline::toggleRenderPhysicalBeacons();
			gSavedSettings.setBOOL( "physicalbeacon", LLPipeline::getRenderPhysicalBeacons() );
		}
		else if (beacon == "moapbeacon")
		{
			LLPipeline::toggleRenderMOAPBeacons();
			gSavedSettings.setBOOL( "moapbeacon", LLPipeline::getRenderMOAPBeacons() );
		}
		else if (beacon == "soundsbeacon")
		{
			LLPipeline::toggleRenderSoundBeacons();
			gSavedSettings.setBOOL( "soundsbeacon", LLPipeline::getRenderSoundBeacons() );
		}
		else if (beacon == "particlesbeacon")
		{
			LLPipeline::toggleRenderParticleBeacons();
			gSavedSettings.setBOOL( "particlesbeacon", LLPipeline::getRenderParticleBeacons() );
		}
		else if (beacon == "scripttouchbeacon")
		{
			LLPipeline::toggleRenderScriptedTouchBeacons();
			gSavedSettings.setBOOL( "scripttouchbeacon", LLPipeline::getRenderScriptedTouchBeacons() );
			// toggle the other one off if it's on
			if (LLPipeline::getRenderScriptedBeacons() && LLPipeline::getRenderScriptedTouchBeacons())
			{
				LLPipeline::toggleRenderScriptedBeacons();
				gSavedSettings.setBOOL( "scriptsbeacon", LLPipeline::getRenderScriptedBeacons() );
			}
		}
		else if (beacon == "sunbeacon")
		{
			gSavedSettings.setBOOL("sunbeacon", !gSavedSettings.getBOOL("sunbeacon"));
		}
		else if (beacon == "moonbeacon")
		{
			gSavedSettings.setBOOL("moonbeacon", !gSavedSettings.getBOOL("moonbeacon"));
		}
		else if (beacon == "renderbeacons")
		{
			LLPipeline::toggleRenderBeacons();
			gSavedSettings.setBOOL( "renderbeacons", LLPipeline::getRenderBeacons() );
			// toggle the other one on if it's not
			if (!LLPipeline::getRenderBeacons() && !LLPipeline::getRenderHighlights())
			{
				LLPipeline::toggleRenderHighlights();
				gSavedSettings.setBOOL( "renderhighlights", LLPipeline::getRenderHighlights() );
			}
		}
		else if (beacon == "renderhighlights")
		{
			LLPipeline::toggleRenderHighlights();
			gSavedSettings.setBOOL( "renderhighlights", LLPipeline::getRenderHighlights() );
			// toggle the other one on if it's not
			if (!LLPipeline::getRenderBeacons() && !LLPipeline::getRenderHighlights())
			{
				LLPipeline::toggleRenderBeacons();
				gSavedSettings.setBOOL( "renderbeacons", LLPipeline::getRenderBeacons() );
			}
		}

		return true;
	}
};

class LLViewCheckBeaconEnabled : public view_listener_t
{
	bool handleEvent(const LLSD& userdata)
	{
		std::string beacon = userdata.asString();
		bool new_value = false;
		if (beacon == "scriptsbeacon")
		{
			new_value = gSavedSettings.getBOOL( "scriptsbeacon");
			LLPipeline::setRenderScriptedBeacons(new_value);
		}
		else if (beacon == "moapbeacon")
		{
			new_value = gSavedSettings.getBOOL( "moapbeacon");
			LLPipeline::setRenderMOAPBeacons(new_value);
		}
		else if (beacon == "physicalbeacon")
		{
			new_value = gSavedSettings.getBOOL( "physicalbeacon");
			LLPipeline::setRenderPhysicalBeacons(new_value);
		}
		else if (beacon == "soundsbeacon")
		{
			new_value = gSavedSettings.getBOOL( "soundsbeacon");
			LLPipeline::setRenderSoundBeacons(new_value);
		}
		else if (beacon == "particlesbeacon")
		{
			new_value = gSavedSettings.getBOOL( "particlesbeacon");
			LLPipeline::setRenderParticleBeacons(new_value);
		}
		else if (beacon == "scripttouchbeacon")
		{
			new_value = gSavedSettings.getBOOL( "scripttouchbeacon");
			LLPipeline::setRenderScriptedTouchBeacons(new_value);
		}
		else if (beacon == "renderbeacons")
		{
			new_value = gSavedSettings.getBOOL( "renderbeacons");
			LLPipeline::setRenderBeacons(new_value);
		}
		else if (beacon == "renderhighlights")
		{
			new_value = gSavedSettings.getBOOL( "renderhighlights");
			LLPipeline::setRenderHighlights(new_value);
		}
		return new_value;
	}
};

class LLViewToggleRenderType : public view_listener_t
{
	bool handleEvent(const LLSD& userdata)
	{
		std::string type = userdata.asString();
		if (type == "hideparticles")
		{
			LLPipeline::toggleRenderType(LLPipeline::RENDER_TYPE_PARTICLES);
			gPipeline.sRenderParticles = gPipeline.hasRenderType(LLPipeline::RENDER_TYPE_PARTICLES);
		}
		return true;
	}
};

class LLViewCheckRenderType : public view_listener_t
{
	bool handleEvent(const LLSD& userdata)
	{
		std::string type = userdata.asString();
		bool new_value = false;
		if (type == "hideparticles")
		{
			new_value = LLPipeline::toggleRenderTypeControlNegated(LLPipeline::RENDER_TYPE_PARTICLES);
		}
		return new_value;
	}
};

class LLViewStatusAway : public view_listener_t
{
	bool handleEvent(const LLSD& userdata)
	{
		return (gAgent.isInitialized() && gAgent.getAFK());
	}
};

class LLViewStatusDoNotDisturb : public view_listener_t
{
	bool handleEvent(const LLSD& userdata)
	{
		return (gAgent.isInitialized() && gAgent.isDoNotDisturb());
	}
};

class LLViewShowHUDAttachments : public view_listener_t
{
	bool handleEvent(const LLSD& userdata)
	{
// [RLVa:KB] - Checked: 2010-04-19 (RLVa-1.2.1a) | Modified: RLVa-1.0.0c
		if ( (rlv_handler_t::isEnabled()) && (gRlvAttachmentLocks.hasLockedHUD()) && (LLPipeline::sShowHUDAttachments) )
			return true;
// [/RLVa:KB]

		LLPipeline::sShowHUDAttachments = !LLPipeline::sShowHUDAttachments;
		return true;
	}
};

class LLViewCheckHUDAttachments : public view_listener_t
{
	bool handleEvent(const LLSD& userdata)
	{
		bool new_value = LLPipeline::sShowHUDAttachments;
		return new_value;
	}
};

// <FS:Ansariel> Disable Show HUD attachments if prevented by RLVa
bool enable_show_HUD_attachments()
{
	return (!LLPipeline::sShowHUDAttachments || !rlv_handler_t::isEnabled() || !gRlvAttachmentLocks.hasLockedHUD());
};
// </FS:Ansariel>

class LLEditEnableTakeOff : public view_listener_t
{
	bool handleEvent(const LLSD& userdata)
	{
		std::string clothing = userdata.asString();
		LLWearableType::EType type = LLWearableType::getInstance()->typeNameToType(clothing);
//		if (type >= LLWearableType::WT_SHAPE && type < LLWearableType::WT_COUNT)
// [RLVa:KB] - Checked: 2010-03-20 (RLVa-1.2.0c) | Modified: RLVa-1.2.0a
		// NOTE: see below - enable if there is at least one wearable on this type that can be removed
		if ( (type >= LLWearableType::WT_SHAPE && type < LLWearableType::WT_COUNT) && 
			 ((!rlv_handler_t::isEnabled()) || (gRlvWearableLocks.canRemove(type))) )
// [/RLVa:KB]
		{
			return LLAgentWearables::selfHasWearable(type);
		}
		return false;
	}
};

// <FS:Beq> Xmas present for Ansa, Animesh kill switch
class FSDerenderAnimatedObjects : public view_listener_t
{
	bool handleEvent(const LLSD& userdata)
	{
		gObjectList.killAnimatedObjects();
		return true;
	}
};

// </FS:Beq>
class LLEditTakeOff : public view_listener_t
{
	bool handleEvent(const LLSD& userdata)
	{
		std::string clothing = userdata.asString();
		if (clothing == "all")
			LLAppearanceMgr::instance().removeAllClothesFromAvatar();
		else
		{
			LLWearableType::EType type = LLWearableType::getInstance()->typeNameToType(clothing);
			if (type >= LLWearableType::WT_SHAPE 
				&& type < LLWearableType::WT_COUNT
				&& (gAgentWearables.getWearableCount(type) > 0))
			{
				// MULTI-WEARABLES: assuming user wanted to remove top shirt.
				//<FS:TS> Shut the compiler up about unsigned comparisons <0 or >0
				//U32 wearable_index = gAgentWearables.getWearableCount(type) - 1;
				S32 wearable_index = gAgentWearables.getWearableCount(type) - 1;

// [RLVa:KB] - Checked: 2010-06-09 (RLVa-1.2.0g) | Added: RLVa-1.2.0g
				if ( (rlv_handler_t::isEnabled()) && (gRlvWearableLocks.hasLockedWearable(type)) )
				{
					// We'll use the first wearable we come across that can be removed (moving from top to bottom)
					for (; wearable_index >= 0; wearable_index--)
					{
						const LLViewerWearable* pWearable = gAgentWearables.getViewerWearable(type, wearable_index);
						if (!gRlvWearableLocks.isLockedWearable(pWearable))
							break;
					}
					if (wearable_index < 0)
						return true;	// No wearable found that can be removed
				}
// [/RLVa:KB]

				LLUUID item_id = gAgentWearables.getWearableItemID(type,wearable_index);
				LLAppearanceMgr::instance().removeItemFromAvatar(item_id);
			}
				
		}
		return true;
	}
};

class LLToolsSelectTool : public view_listener_t
{
	bool handleEvent(const LLSD& userdata)
	{
		std::string tool_name = userdata.asString();
		if (tool_name == "focus")
		{
			LLToolMgr::getInstance()->getCurrentToolset()->selectToolByIndex(1);
		}
		else if (tool_name == "move")
		{
			LLToolMgr::getInstance()->getCurrentToolset()->selectToolByIndex(2);
		}
		else if (tool_name == "edit")
		{
			LLToolMgr::getInstance()->getCurrentToolset()->selectToolByIndex(3);
		}
		else if (tool_name == "create")
		{
			LLToolMgr::getInstance()->getCurrentToolset()->selectToolByIndex(4);
		}
		else if (tool_name == "land")
		{
			LLToolMgr::getInstance()->getCurrentToolset()->selectToolByIndex(5);
		}

		// Note: if floater is not visible LLViewerWindow::updateLayout() will
		// attempt to open it, but it won't bring it to front or de-minimize.
		if (gFloaterTools && (gFloaterTools->isMinimized() || !gFloaterTools->isShown() || !gFloaterTools->isFrontmost()))
		{
			gFloaterTools->setMinimized(FALSE);
			gFloaterTools->openFloater();
			gFloaterTools->setVisibleAndFrontmost(TRUE);
		}
		return true;
	}
};

/// WINDLIGHT callbacks
class LLWorldEnvSettings : public view_listener_t
{	
    void defocusEnvFloaters()
    {
        //currently there is only one instance of each floater
        std::vector<std::string> env_floaters_names = { "env_edit_extdaycycle", "env_fixed_environmentent_water", "env_fixed_environmentent_sky" };
        for (std::vector<std::string>::const_iterator it = env_floaters_names.begin(); it != env_floaters_names.end(); ++it)
        {
            LLFloater* env_floater = LLFloaterReg::findTypedInstance<LLFloater>(*it);
            if (env_floater)
            {
                env_floater->setFocus(FALSE);
            }
        }
    }

	bool handleEvent(const LLSD& userdata)
	{
// [RLVa:KB] - @setenv
		if (!RlvActions::canChangeEnvironment())
			return true;
// [/RLVa:KB]

		std::string event_name = userdata.asString();
// <FS:Beq> FIRE-29785 fix daytime shortcuts for non-EEP 
#ifdef OPENSIM
		static std::map<std::string, std::string> sky_presets = {
			{"sunrise", "Sunrise"},
			{"noon", "Midday"},
			{"sunset", "Sunset"},
			{"midnight", "Midnight"}
		};
		auto it = sky_presets.find(event_name);
		if( LLGridManager::getInstance()->isInOpenSim() &&
			!LLEnvironment::instance().isExtendedEnvironmentEnabled() &&
			it != sky_presets.end()
			)
		{
			LLSettingsSky::ptr_t legacysky = nullptr;
			LLSD messages;
			legacysky = LLEnvironment::createSkyFromLegacyPreset(gDirUtilp->getExpandedFilename(LL_PATH_APP_SETTINGS, "windlight", "skies", it->second + ".xml"), messages);
			if (legacysky)
			{
				LLEnvironment::instance().setEnvironment(LLEnvironment::ENV_LOCAL, legacysky);
				LLEnvironment::instance().setSelectedEnvironment(LLEnvironment::ENV_LOCAL);
				LLEnvironment::instance().updateEnvironment(LLEnvironment::TRANSITION_FAST, true);
				defocusEnvFloaters();
			}		
			else
			{
				LL_WARNS() << "Legacy windlight conversion failed for " << it->second << " existing env unchanged." << LL_ENDL;
			}
			return true;
		}
#endif
// </FS:Beq>
		
		if (event_name == "sunrise")
		{
            // <FS:Beq> FIRE-29926 - allow manually selected environments to have a user defined transition time.
            //LLEnvironment::instance().setEnvironment(LLEnvironment::ENV_LOCAL, LLEnvironment::KNOWN_SKY_SUNRISE, LLEnvironment::TRANSITION_INSTANT);
            //LLEnvironment::instance().setSelectedEnvironment(LLEnvironment::ENV_LOCAL, LLEnvironment::TRANSITION_INSTANT);
            LLEnvironment::instance().setManualEnvironment(LLEnvironment::ENV_LOCAL, LLEnvironment::KNOWN_SKY_SUNRISE);
            LLEnvironment::instance().setSelectedEnvironment(LLEnvironment::ENV_LOCAL);
            // </FS:Beq>
            defocusEnvFloaters();
		}
		else if (event_name == "noon")
		{
            // <FS:Beq> FIRE-29926 - allow manually selected environments to have a user defined transition time.
            //LLEnvironment::instance().setEnvironment(LLEnvironment::ENV_LOCAL, LLEnvironment::KNOWN_SKY_MIDDAY, LLEnvironment::TRANSITION_INSTANT);
            //LLEnvironment::instance().setSelectedEnvironment(LLEnvironment::ENV_LOCAL, LLEnvironment::TRANSITION_INSTANT);
            LLEnvironment::instance().setManualEnvironment(LLEnvironment::ENV_LOCAL, LLEnvironment::KNOWN_SKY_MIDDAY);
            LLEnvironment::instance().setSelectedEnvironment(LLEnvironment::ENV_LOCAL);
            // </FS:Beq>
            defocusEnvFloaters();
		}
		else if (event_name == "sunset")
		{
            // <FS:Beq> FIRE-29926 - allow manually selected environments to have a user defined transition time.
            //LLEnvironment::instance().setEnvironment(LLEnvironment::ENV_LOCAL, LLEnvironment::KNOWN_SKY_SUNSET, LLEnvironment::TRANSITION_INSTANT);
            //LLEnvironment::instance().setSelectedEnvironment(LLEnvironment::ENV_LOCAL, LLEnvironment::TRANSITION_INSTANT);
            LLEnvironment::instance().setManualEnvironment(LLEnvironment::ENV_LOCAL, LLEnvironment::KNOWN_SKY_SUNSET);
            LLEnvironment::instance().setSelectedEnvironment(LLEnvironment::ENV_LOCAL);            // </FS:Beq>
            defocusEnvFloaters();
		}
		else if (event_name == "midnight")
		{
            // <FS:Beq> FIRE-29926 - allow manually selected environments to have a user defined transition time.
            //LLEnvironment::instance().setEnvironment(LLEnvironment::ENV_LOCAL, LLEnvironment::KNOWN_SKY_MIDNIGHT, LLEnvironment::TRANSITION_INSTANT);
            //LLEnvironment::instance().setSelectedEnvironment(LLEnvironment::ENV_LOCAL, LLEnvironment::TRANSITION_INSTANT);
            LLEnvironment::instance().setManualEnvironment(LLEnvironment::ENV_LOCAL, LLEnvironment::KNOWN_SKY_MIDNIGHT);
            LLEnvironment::instance().setSelectedEnvironment(LLEnvironment::ENV_LOCAL);            // </FS:Beq>
            defocusEnvFloaters();
		}
        else if (event_name == "region")
		{
            LLEnvironment::instance().clearEnvironment(LLEnvironment::ENV_LOCAL);
            LLEnvironment::instance().setSelectedEnvironment(LLEnvironment::ENV_LOCAL, LLEnvironment::TRANSITION_INSTANT);
            defocusEnvFloaters();
		}
        else if (event_name == "pause_clouds")
        {
            if (LLEnvironment::instance().isCloudScrollPaused())
                LLEnvironment::instance().resumeCloudScroll();
		else
                LLEnvironment::instance().pauseCloudScroll();
        }
        else if (event_name == "adjust_tool")
		{
            LLFloaterReg::showInstance("env_adjust_snapshot");
        }
        else if (event_name == "my_environs")
        {
            LLFloaterReg::showInstance("my_environments");
		}

		return true;
	}
};

class LLWorldEnableEnvSettings : public view_listener_t
{
	bool handleEvent(const LLSD& userdata)
	{
		bool result = false;
		std::string event_name = userdata.asString();

        if (event_name == "pause_clouds")
		{
            return LLEnvironment::instance().isCloudScrollPaused();
		}

        LLSettingsSky::ptr_t sky = LLEnvironment::instance().getEnvironmentFixedSky(LLEnvironment::ENV_LOCAL);

		if (!sky)
		{
			return (event_name == "region");
		}

        std::string skyname = (sky) ? sky->getName() : "";
        LLUUID skyid = (sky) ? sky->getAssetId() : LLUUID::null;

		if (event_name == "sunrise")
			{
            result = (skyid == LLEnvironment::KNOWN_SKY_SUNRISE);
			}
		else if (event_name == "noon")
			{
            result = (skyid == LLEnvironment::KNOWN_SKY_MIDDAY);
			}
		else if (event_name == "sunset")
			{
            result = (skyid == LLEnvironment::KNOWN_SKY_SUNSET);
			}
		else if (event_name == "midnight")
			{
            result = (skyid == LLEnvironment::KNOWN_SKY_MIDNIGHT);
			}
		else if (event_name == "region")
			{
				return false;
			}
			else
			{
			LL_WARNS() << "Unknown time-of-day item:  " << event_name << LL_ENDL;
		}
		return result;
	}
};

class LLWorldEnvPreset : public view_listener_t
{
	bool handleEvent(const LLSD& userdata)
	{
		std::string item = userdata.asString();

		if (item == "new_water")
		{
            LLFloaterReg::showInstance("env_fixed_environmentent_water", "new");
		}
		else if (item == "edit_water")
		{
            LLFloaterReg::showInstance("env_fixed_environmentent_water", "edit");
		}
		else if (item == "new_sky")
		{
            LLFloaterReg::showInstance("env_fixed_environmentent_sky", "new");
		}
		else if (item == "edit_sky")
		{
            LLFloaterReg::showInstance("env_fixed_environmentent_sky", "edit");
		}
		else if (item == "new_day_cycle")
		{
            LLFloaterReg::showInstance("env_edit_extdaycycle", LLSDMap("edit_context", "inventory"));
		}
		else if (item == "edit_day_cycle")
		{
			LLFloaterReg::showInstance("env_edit_extdaycycle", LLSDMap("edit_context", "inventory"));
		}
		else
		{
			LL_WARNS() << "Unknown item selected" << LL_ENDL;
		}

		return true;
	}
};

class LLWorldEnableEnvPreset : public view_listener_t
{
	bool handleEvent(const LLSD& userdata)
	{

		return false;
	}
};

/// Post-Process callbacks
class LLWorldPostProcess : public view_listener_t
{
	bool handleEvent(const LLSD& userdata)
	{
		LLFloaterReg::showInstance("env_post_process");
		return true;
	}
};

void handle_flush_name_caches()
{
	// <FS:Ansariel> Crash fix
	LLAvatarNameCache::getInstance()->clearCache();
	// </FS:Ansariel>
	if (gCacheName) gCacheName->clear();
}

class LLUploadCostCalculator : public view_listener_t
{
	std::string mCostStr;

	bool handleEvent(const LLSD& userdata)
	{
		std::vector<std::string> fields;
		std::string str = userdata.asString(); 
		boost::split(fields, str, boost::is_any_of(","));
		if (fields.size()<1)
		{
			return false;
		}
		std::string menu_name = fields[0];
		std::string asset_type_str = "texture";
		if (fields.size()>1)
		{
			asset_type_str = fields[1];
		}
		LL_DEBUGS("Benefits") << "userdata " << userdata << " menu_name " << menu_name << " asset_type_str " << asset_type_str << LL_ENDL;
		calculateCost(asset_type_str);
		gMenuHolder->childSetLabelArg(menu_name, "[COST]", mCostStr);

		return true;
	}

	void calculateCost(const std::string& asset_type_str);

public:
	LLUploadCostCalculator()
	{
	}
};

class LLUpdateMembershipLabel : public view_listener_t
{
	bool handleEvent(const LLSD& userdata)
	{
		const std::string label_str =  LLAgentBenefitsMgr::isCurrent("Base") ? LLTrans::getString("MembershipUpgradeText") : LLTrans::getString("MembershipPremiumText");
		gMenuHolder->childSetLabelArg("Membership", "[Membership]", label_str);

		// <FS:Ansariel> OpenSim check
		//return true;
		return LLGridManager::instance().isInSecondLife();
		// </FS:Ansariel>
	}
};

void handle_voice_morphing_subscribe()
{
	LLWeb::loadURL(LLTrans::getString("voice_morphing_url"));
}

void handle_premium_voice_morphing_subscribe()
{
	LLWeb::loadURL(LLTrans::getString("premium_voice_morphing_url"));
}

class LLToggleUIHints : public view_listener_t
{
	bool handleEvent(const LLSD& userdata)
	{
		bool ui_hints_enabled = gSavedSettings.getBOOL("EnableUIHints");
		// toggle
		ui_hints_enabled = !ui_hints_enabled;
		gSavedSettings.setBOOL("EnableUIHints", ui_hints_enabled);
		return true;
	}
};

void LLUploadCostCalculator::calculateCost(const std::string& asset_type_str)
{
	S32 upload_cost = -1;

	if (asset_type_str == "texture")
	{
		upload_cost = LLAgentBenefitsMgr::current().getTextureUploadCost();
	}
	else if (asset_type_str == "animation")
	{
		upload_cost = LLAgentBenefitsMgr::current().getAnimationUploadCost();
	}
	else if (asset_type_str == "sound")
	{
		upload_cost = LLAgentBenefitsMgr::current().getSoundUploadCost();
	}
	if (upload_cost < 0)
	{
		LL_WARNS() << "Unable to find upload cost for asset_type_str " << asset_type_str << LL_ENDL;
	}
	mCostStr = std::to_string(upload_cost);
}

void show_navbar_context_menu(LLView* ctrl, S32 x, S32 y)
{
	static LLMenuGL*	show_navbar_context_menu = LLUICtrlFactory::getInstance()->createFromFile<LLMenuGL>("menu_hide_navbar.xml",
			gMenuHolder, LLViewerMenuHolderGL::child_registry_t::instance());
	if(gMenuHolder->hasVisibleMenu())
	{
		gMenuHolder->hideMenus();
	}
	show_navbar_context_menu->buildDrawLabels();
	show_navbar_context_menu->updateParent(LLMenuGL::sMenuContainer);
	LLMenuGL::showPopup(ctrl, show_navbar_context_menu, x, y);
}

void show_topinfobar_context_menu(LLView* ctrl, S32 x, S32 y)
{
	static LLMenuGL* show_topbarinfo_context_menu = LLUICtrlFactory::getInstance()->createFromFile<LLMenuGL>("menu_topinfobar.xml",
			gMenuHolder, LLViewerMenuHolderGL::child_registry_t::instance());

	LLMenuItemGL* landmark_item = show_topbarinfo_context_menu->getChild<LLMenuItemGL>("Landmark");
	if (!LLLandmarkActions::landmarkAlreadyExists())
	{
		landmark_item->setLabel(LLTrans::getString("AddLandmarkNavBarMenu"));
	}
	else
	{
		landmark_item->setLabel(LLTrans::getString("EditLandmarkNavBarMenu"));
	}
// [RLVa:KB] - Checked: 2012-02-07 (RLVa-1.4.5) | Added: RLVa-1.4.5
	landmark_item->setEnabled(!gRlvHandler.hasBehaviour(RLV_BHVR_SHOWLOC));
// [/RLVa:KB]

	if(gMenuHolder->hasVisibleMenu())
	{
		gMenuHolder->hideMenus();
	}

	show_topbarinfo_context_menu->buildDrawLabels();
	show_topbarinfo_context_menu->updateParent(LLMenuGL::sMenuContainer);
	LLMenuGL::showPopup(ctrl, show_topbarinfo_context_menu, x, y);
}

// <FS:Ansariel> For web browser toolbar button
void toggleWebBrowser(const LLSD& sdParam)
{
	if (LLFloaterReg::instanceVisible("web_content"))
	{
		LLFloaterReg::hideInstance("web_content");
	}
	else
	{
		std::string param = sdParam.asString();
		if (param == "HOME_PAGE")
		{
			param = gSavedSettings.getString("FSBrowserHomePage");
		}
		LLWeb::loadURLInternal(param);
	}
}
// </FS:Ansariel> For web browser toolbar button

// <FS:Ansariel> Toggle debug settings floater
void toggleSettingsDebug()
{
	LLFloaterReg::toggleInstance("settings_debug", "all");
}
// </FS:Ansariel> Toggle debug settings floater

// <FS:Ansariel> Toggle teleport history panel directly
void toggleTeleportHistory()
{
	if (gSavedSettings.getBOOL("FSUseStandaloneTeleportHistoryFloater"))
	{
		LLFloaterReg::toggleInstance("fs_teleporthistory");
	}
	else
	{
		LLFloater* floater = LLFloaterReg::findInstance("places");
		if (floater && floater->isMinimized())
		{
			floater->setMinimized(FALSE);
		}
		else if (LLFloater::isShown(floater))
		{
			LLFloaterReg::hideInstance("places");
		}
		else
		{
			LLFloaterSidePanelContainer::showPanel("places", LLSD().with("type", "open_teleport_history_tab"));
		}
	}
}
// </FS:Ansariel> Toggle teleport history panel directly

// <FS:Techwolf Lupindo> export
bool enable_export_object()
{
	for (LLObjectSelection::root_iterator iter = LLSelectMgr::getInstance()->getSelection()->root_begin();
		 iter != LLSelectMgr::getInstance()->getSelection()->root_end(); iter++)
	{
		LLSelectNode* node = *iter;
		LLViewerObject* obj = node->getObject();
		if (obj || node)
		{
			return gSavedSettings.getBOOL("FSEnableObjectExports");
		}
	}
	return false;
}

class FSObjectExport : public view_listener_t
{
	bool handleEvent( const LLSD& userdata)
	{
		LLViewerObject* objectp = LLSelectMgr::getInstance()->getSelection()->getPrimaryObject();
		if (objectp)
		{
			LLFloaterReg::showInstance("fs_export");
		}
		return true;
	}
};
// </FS:Techwolf Lupindo>

// <FS:CR>
class FSObjectExportCollada : public view_listener_t
{
	bool handleEvent( const LLSD& userdata)
	{
		LLViewerObject* objectp = LLSelectMgr::getInstance()->getSelection()->getPrimaryObject();
		if (objectp)
		{
			LLFloaterReg::showInstance("export_collada");
		}
		return true;
	}
};
// </FS:CR>

// <FS:Zi> Make sure to call this before any of the UI is set up, so all text editors can
//         pick up the menu properly.
void initialize_edit_menu()
{
	view_listener_t::addMenu(new LLEditUndo(), "Edit.Undo");
	view_listener_t::addMenu(new LLEditRedo(), "Edit.Redo");
	view_listener_t::addMenu(new LLEditCut(), "Edit.Cut");
	view_listener_t::addMenu(new LLEditCopy(), "Edit.Copy");
	view_listener_t::addMenu(new LLEditPaste(), "Edit.Paste");
	view_listener_t::addMenu(new LLEditDelete(), "Edit.Delete");
	view_listener_t::addMenu(new LLEditSelectAll(), "Edit.SelectAll");
	view_listener_t::addMenu(new LLEditDeselect(), "Edit.Deselect");
	view_listener_t::addMenu(new LLEditTakeOff(), "Edit.TakeOff");
	view_listener_t::addMenu(new LLEditEnableUndo(), "Edit.EnableUndo");
	view_listener_t::addMenu(new LLEditEnableRedo(), "Edit.EnableRedo");
	view_listener_t::addMenu(new LLEditEnableCut(), "Edit.EnableCut");
	view_listener_t::addMenu(new LLEditEnableCopy(), "Edit.EnableCopy");
	view_listener_t::addMenu(new LLEditEnablePaste(), "Edit.EnablePaste");
	view_listener_t::addMenu(new LLEditEnableDelete(), "Edit.EnableDelete");
	view_listener_t::addMenu(new LLEditEnableSelectAll(), "Edit.EnableSelectAll");
	view_listener_t::addMenu(new LLEditEnableDeselect(), "Edit.EnableDeselect");

}

void initialize_spellcheck_menu()
{
	LLUICtrl::CommitCallbackRegistry::Registrar& commit = LLUICtrl::CommitCallbackRegistry::currentRegistrar();
	LLUICtrl::EnableCallbackRegistry::Registrar& enable = LLUICtrl::EnableCallbackRegistry::currentRegistrar();

	commit.add("SpellCheck.ReplaceWithSuggestion", boost::bind(&handle_spellcheck_replace_with_suggestion, _1, _2));
	enable.add("SpellCheck.VisibleSuggestion", boost::bind(&visible_spellcheck_suggestion, _1, _2));
	commit.add("SpellCheck.AddToDictionary", boost::bind(&handle_spellcheck_add_to_dictionary, _1));
	enable.add("SpellCheck.EnableAddToDictionary", boost::bind(&enable_spellcheck_add_to_dictionary, _1));
	commit.add("SpellCheck.AddToIgnore", boost::bind(&handle_spellcheck_add_to_ignore, _1));
	enable.add("SpellCheck.EnableAddToIgnore", boost::bind(&enable_spellcheck_add_to_ignore, _1));
}

//<FS:KC> Centralize a some of these volume panel callbacks
static void volume_controls_open_volume_prefs()
{
	// bring up the prefs floater
	LLFloaterPreference* prefsfloater = LLFloaterReg::showTypedInstance<LLFloaterPreference>("preferences");
	if (prefsfloater)
	{
		// grab the 'audio' panel from the preferences floater and bring it the front!
		prefsfloater->selectPanel("audio");
	}
}

void volume_controls_on_click_set_sounds(const LLUICtrl* ctrl)
{
	const LLPanel* volume_control_panel = dynamic_cast<const LLPanel*>(ctrl->getParent());
	if (volume_control_panel)
	{
		// Disable Enable gesture/collisions sounds checkbox if the master sound is disabled
		// or if sound effects are disabled.

		// <FS:PP> FIRE-9856: Mute sound effects disable plays sound from collisions and plays sound from gestures checkbox not disable after restart/relog
		// volume_control_panel->getChild<LLCheckBoxCtrl>("gesture_audio_play_btn")->setEnabled(!gSavedSettings.getBOOL("MuteSounds"));
		// volume_control_panel->getChild<LLCheckBoxCtrl>("collisions_audio_play_btn")->setEnabled(!gSavedSettings.getBOOL("MuteSounds"));
		bool mute_sound_effects = gSavedSettings.getBOOL("MuteSounds");
		bool mute_all_sounds = gSavedSettings.getBOOL("MuteAudio");
		volume_control_panel->getChild<LLCheckBoxCtrl>("gesture_audio_play_btn")->setEnabled(!(mute_sound_effects || mute_all_sounds));
		volume_control_panel->getChild<LLCheckBoxCtrl>("collisions_audio_play_btn")->setEnabled(!(mute_sound_effects || mute_all_sounds));
		// </FS:PP> 

	}
}

void volume_controls_set_control_false(const LLUICtrl* ctrl, const LLSD& user_data)
{
	LLPanel* volume_control_panel = dynamic_cast<LLPanel*>(ctrl->getParent());
	if (volume_control_panel)
	{
		std::string control_name = user_data.asString();
		LLControlVariable* control = volume_control_panel->findControl(control_name);
		
		if (control)
			control->set(LLSD(FALSE));
	}
}

void initialize_volume_controls_callbacks()
{
	LLUICtrl::CommitCallbackRegistry::Registrar& commit = LLUICtrl::CommitCallbackRegistry::currentRegistrar();
	commit.add("MediaListCtrl.GoMediaPrefs",	boost::bind(&volume_controls_open_volume_prefs));
	commit.add("Pref.SetSounds",				boost::bind(&volume_controls_on_click_set_sounds, _1));
	commit.add("Pref.setControlFalse",			boost::bind(&volume_controls_set_control_false, _1, _2));
}
//</FS:KC>

// <FS:Ansariel> Force HTTP features on SL
bool use_http_inventory()
{
#ifdef OPENSIM
	return (LLGridManager::getInstance()->isInSecondLife() || gSavedSettings.getBOOL("UseHTTPInventory"));
#else
	return true;
#endif
}

bool use_http_textures()
{
#ifdef OPENSIM
	static LLCachedControl<bool> use_http(gSavedSettings, "ImagePipelineUseHTTP", true);
	return (LLGridManager::getInstance()->isInSecondLife() || use_http);
#else
	return true;
#endif
}
// <FS:Ansariel>

// <FS:Ansariel> Optional small camera floater
class FSToggleCameraFloater : public view_listener_t
{
	bool handleEvent(const LLSD& userdata)
	{
		std::string floater_name = gSavedSettings.getBOOL("FSUseSmallCameraFloater") ? "fs_camera_small" : "camera";
		LLFloaterReg::toggleInstance(floater_name);
		return true;
	}
};

class FSCheckCameraFloater : public view_listener_t
{
	bool handleEvent(const LLSD& userdata)
	{
		static LLCachedControl<bool> fsUseSmallCameraFloater(gSavedSettings, "FSUseSmallCameraFloater");
		return LLFloaterReg::instanceVisible(fsUseSmallCameraFloater ? "fs_camera_small" : "camera");
	}
};
// <FS:Ansariel>

void initialize_menus()
{
	// A parameterized event handler used as ctrl-8/9/0 zoom controls below.
	class LLZoomer : public view_listener_t
	{
	public:
		// The "mult" parameter says whether "val" is a multiplier or used to set the value.
		LLZoomer(F32 val, bool mult=true) : mVal(val), mMult(mult) {}
		bool handleEvent(const LLSD& userdata)
		{
			F32 new_fov_rad = mMult ? LLViewerCamera::getInstance()->getDefaultFOV() * mVal : mVal;
			LLViewerCamera::getInstance()->setDefaultFOV(new_fov_rad);
			gSavedSettings.setF32("CameraAngle", LLViewerCamera::getInstance()->getView()); // setView may have clamped it.
			return true;
		}
	private:
		F32 mVal;
		bool mMult;
	};
	
	LLUICtrl::EnableCallbackRegistry::Registrar& enable = LLUICtrl::EnableCallbackRegistry::currentRegistrar();
	LLUICtrl::CommitCallbackRegistry::Registrar& commit = LLUICtrl::CommitCallbackRegistry::currentRegistrar();
	
	// Generic enable and visible
	// Don't prepend MenuName.Foo because these can be used in any menu.
	enable.add("IsGodCustomerService", boost::bind(&is_god_customer_service));

	enable.add("displayViewerEventRecorderMenuItems",boost::bind(&LLViewerEventRecorder::displayViewerEventRecorderMenuItems,&LLViewerEventRecorder::instance()));

	view_listener_t::addEnable(new LLUploadCostCalculator(), "Upload.CalculateCosts");

	view_listener_t::addEnable(new LLUpdateMembershipLabel(), "Membership.UpdateLabel");

	// <FS:Ansariel> [FS communication UI]
	//enable.add("Conversation.IsConversationLoggingAllowed", boost::bind(&LLFloaterIMContainer::isConversationLoggingAllowed));
	
	enable.add("GridCheck", boost::bind(&checkIsGrid, _2)); // <FS:CR> Opensim menu item visibility control
	enable.add("GridFeatureCheck", boost::bind(&isGridFeatureEnabled, _2));
	commit.add("OpenGridStatus", boost::bind(&openGridStatus)); // <FS:Ansariel> FIRE-21236 - Help Menu - Check Grid Status doesn't open using External Browser

	// Agent
	commit.add("Agent.toggleFlying", boost::bind(&LLAgent::toggleFlying));
	enable.add("Agent.enableFlyLand", boost::bind(&enable_fly_land));
	enable.add("Agent.enableFlying", boost::bind(&LLAgent::enableFlying)); // <FS:Ansariel> Keep this
	commit.add("Agent.PressMicrophone", boost::bind(&LLAgent::pressMicrophone, _2));
	commit.add("Agent.ReleaseMicrophone", boost::bind(&LLAgent::releaseMicrophone, _2));
	commit.add("Agent.ToggleMicrophone", boost::bind(&LLAgent::toggleMicrophone, _2));
	enable.add("Agent.IsMicrophoneOn", boost::bind(&LLAgent::isMicrophoneOn, _2));
	enable.add("Agent.IsActionAllowed", boost::bind(&LLAgent::isActionAllowed, _2));

	// File menu
	init_menu_file();

	view_listener_t::addMenu(new LLEditEnableTakeOff(), "Edit.EnableTakeOff");
	view_listener_t::addMenu(new LLEditEnableCustomizeAvatar(), "Edit.EnableCustomizeAvatar");
	view_listener_t::addMenu(new LLEnableEditShape(), "Edit.EnableEditShape");
	view_listener_t::addMenu(new LLEnableHoverHeight(), "Edit.EnableHoverHeight");
	view_listener_t::addMenu(new LLEnableEditPhysics(), "Edit.EnableEditPhysics");
	commit.add("CustomizeAvatar", boost::bind(&handle_customize_avatar));
    commit.add("NowWearing", boost::bind(&handle_now_wearing));
	commit.add("EditOutfit", boost::bind(&handle_edit_outfit));
	commit.add("EditShape", boost::bind(&handle_edit_shape));
	commit.add("HoverHeight", boost::bind(&handle_hover_height));
	commit.add("EditPhysics", boost::bind(&handle_edit_physics));
	// <FS:TT> Client LSL Bridge
	commit.add("RecreateLSLBridge", boost::bind(&handle_recreate_lsl_bridge));
	// </FS:TT>

	// View menu
	view_listener_t::addMenu(new LLViewMouselook(), "View.Mouselook");
	view_listener_t::addMenu(new LLViewJoystickFlycam(), "View.JoystickFlycam");
	view_listener_t::addMenu(new LLViewResetView(), "View.ResetView");
	view_listener_t::addMenu(new LLViewLookAtLastChatter(), "View.LookAtLastChatter");
	view_listener_t::addMenu(new LLViewShowHoverTips(), "View.ShowHoverTips");
	view_listener_t::addMenu(new LLViewHighlightTransparent(), "View.HighlightTransparent");
	view_listener_t::addMenu(new LLViewHighlightTransparentRigged(), "View.HighlightTransparentRigged"); // <FS:Beq/> FIRE-32132 et al. Allow rigged mesh transparency highlights to be toggled
	view_listener_t::addMenu(new LLViewToggleRenderType(), "View.ToggleRenderType");
	view_listener_t::addMenu(new LLViewShowHUDAttachments(), "View.ShowHUDAttachments");
	view_listener_t::addMenu(new LLZoomer(1.2f), "View.ZoomOut");
	view_listener_t::addMenu(new LLZoomer(1/1.2f), "View.ZoomIn");
	view_listener_t::addMenu(new LLZoomer(DEFAULT_FIELD_OF_VIEW, false), "View.ZoomDefault");
	view_listener_t::addMenu(new LLViewDefaultUISize(), "View.DefaultUISize");
	view_listener_t::addMenu(new LLViewToggleUI(), "View.ToggleUI");
	view_listener_t::addMenu(new LLViewCheckToggleUI(), "View.CheckToggleUI"); // <FS:Ansariel> Notification not showing if hiding the UI

	view_listener_t::addMenu(new LLViewEnableMouselook(), "View.EnableMouselook");
	view_listener_t::addMenu(new LLViewEnableJoystickFlycam(), "View.EnableJoystickFlycam");
	view_listener_t::addMenu(new LLViewEnableLastChatter(), "View.EnableLastChatter");

	view_listener_t::addMenu(new LLViewCheckJoystickFlycam(), "View.CheckJoystickFlycam");
	view_listener_t::addMenu(new LLViewCheckShowHoverTips(), "View.CheckShowHoverTips");
	view_listener_t::addMenu(new LLViewCheckHighlightTransparent(), "View.CheckHighlightTransparent");
	view_listener_t::addMenu(new LLViewCheckHighlightTransparentRigged(), "View.CheckHighlightTransparentRigged");// <FS:Beq/> FIRE-32132 et al. Allow rigged mesh transparency highlights to be toggled
	view_listener_t::addMenu(new LLViewCheckRenderType(), "View.CheckRenderType");
	view_listener_t::addMenu(new LLViewStatusAway(), "View.Status.CheckAway");
	view_listener_t::addMenu(new LLViewStatusDoNotDisturb(), "View.Status.CheckDoNotDisturb");
	view_listener_t::addMenu(new LLViewCheckHUDAttachments(), "View.CheckHUDAttachments");
	enable.add("View.EnableHUDAttachments", boost::bind(&enable_show_HUD_attachments)); // <FS:Ansariel> Disable Show HUD attachments if prevented by RLVa
	// <FS:Zi> Add reset camera angles menu
	view_listener_t::addMenu(new LLViewResetCameraAngles(), "View.ResetCameraAngles");
	// </FS:Zi>
	// <FS:Ansariel> Optional small camera floater
	view_listener_t::addMenu(new FSToggleCameraFloater(), "View.ToggleCameraFloater");
	view_listener_t::addMenu(new FSCheckCameraFloater(), "View.CheckCameraFloater");
	// </FS:Ansariel>

	// <FS:Ansariel> Keep this for menu check item
	// Me > Movement
	view_listener_t::addMenu(new LLAdvancedAgentFlyingInfo(), "Agent.getFlying");
	//Communicate Nearby chat
	// <FS:Ansariel> [FS Communication UI]
	//view_listener_t::addMenu(new LLCommunicateNearbyChat(), "Communicate.NearbyChat");

	// Communicate > Voice morphing > Subscribe...
	commit.add("Communicate.VoiceMorphing.Subscribe", boost::bind(&handle_voice_morphing_subscribe));
	// Communicate > Voice morphing > Premium perk...
	commit.add("Communicate.VoiceMorphing.PremiumPerk", boost::bind(&handle_premium_voice_morphing_subscribe));
	LLVivoxVoiceClient * voice_clientp = LLVivoxVoiceClient::getInstance();
	enable.add("Communicate.VoiceMorphing.NoVoiceMorphing.Check"
		, boost::bind(&LLVivoxVoiceClient::onCheckVoiceEffect, voice_clientp, "NoVoiceMorphing"));
	commit.add("Communicate.VoiceMorphing.NoVoiceMorphing.Click"
		, boost::bind(&LLVivoxVoiceClient::onClickVoiceEffect, voice_clientp, "NoVoiceMorphing"));

	// World menu
	view_listener_t::addMenu(new LLWorldAlwaysRun(), "World.AlwaysRun");
	view_listener_t::addMenu(new LLWorldCreateLandmark(), "World.CreateLandmark");
	view_listener_t::addMenu(new LLWorldPlaceProfile(), "World.PlaceProfile");
	view_listener_t::addMenu(new LLWorldSetHomeLocation(), "World.SetHomeLocation");
	view_listener_t::addMenu(new LLWorldTeleportHome(), "World.TeleportHome");
	view_listener_t::addMenu(new LLWorldSetAway(), "World.SetAway");
	view_listener_t::addMenu(new LLWorldSetDoNotDisturb(), "World.SetDoNotDisturb");
	view_listener_t::addMenu(new LLWorldLindenHome(), "World.LindenHome");

	view_listener_t::addMenu(new LLWorldGetAway(), "World.GetAway"); //[SJ FIRE-2177]
	view_listener_t::addMenu(new LLWorldGetBusy(), "World.GetBusy"); //[SJ FIRE-2177]
	view_listener_t::addMenu(new LLWorldSetAutorespond(), "World.SetAutorespond");
	view_listener_t::addMenu(new LLWorldGetAutorespond(), "World.GetAutorespond");  //[SJ FIRE-2177]
	// <FS:PP> FIRE-1245: Option to block/reject teleport requests
	view_listener_t::addMenu(new LLWorldSetRejectTeleportOffers(), "World.SetRejectTeleportOffers");
	view_listener_t::addMenu(new LLWorldGetRejectTeleportOffers(), "World.GetRejectTeleportOffers");
	// </FS:PP>
	// <FS:PP> FIRE-15233: Automatic friendship request refusal
	view_listener_t::addMenu(new LLWorldSetRejectFriendshipRequests(), "World.SetRejectFriendshipRequests");
	view_listener_t::addMenu(new LLWorldGetRejectFriendshipRequests(), "World.GetRejectFriendshipRequests");
	// </FS:PP>
	// <FS:PP> FIRE-1245: Option to block/reject teleport requests
	view_listener_t::addMenu(new LLWorldSetRejectAllGroupInvites(), "World.SetRejectAllGroupInvites");
	view_listener_t::addMenu(new LLWorldGetRejectAllGroupInvites(), "World.GetRejectAllGroupInvites");
	// </FS:PP>
	view_listener_t::addMenu(new LLWorldSetAutorespondNonFriends(), "World.SetAutorespondNonFriends");
	view_listener_t::addMenu(new LLWorldGetAutorespondNonFriends(), "World.GetAutorespondNonFriends");  //[SJ FIRE-2177]
	view_listener_t::addMenu(new LLWorldEnableCreateLandmark(), "World.EnableCreateLandmark");
// [RLVa:KB]
	enable.add("World.EnablePlaceProfile", boost::bind(&enable_place_profile));
// [/RLVa:KB]
	view_listener_t::addMenu(new LLWorldEnableSetHomeLocation(), "World.EnableSetHomeLocation");
	view_listener_t::addMenu(new LLWorldEnableTeleportHome(), "World.EnableTeleportHome");
	view_listener_t::addMenu(new LLWorldEnableBuyLand(), "World.EnableBuyLand");

	view_listener_t::addMenu(new LLWorldCheckAlwaysRun(), "World.CheckAlwaysRun");
	
	view_listener_t::addMenu(new LLWorldEnvSettings(), "World.EnvSettings");
	view_listener_t::addMenu(new LLWorldEnableEnvSettings(), "World.EnableEnvSettings");
	view_listener_t::addMenu(new LLWorldEnvPreset(), "World.EnvPreset");
	view_listener_t::addMenu(new LLWorldEnableEnvPreset(), "World.EnableEnvPreset");
	view_listener_t::addMenu(new LLWorldPostProcess(), "World.PostProcess");

	// Tools menu
	view_listener_t::addMenu(new LLToolsSelectTool(), "Tools.SelectTool");
	view_listener_t::addMenu(new LLToolsSelectOnlyMyObjects(), "Tools.SelectOnlyMyObjects");
	view_listener_t::addMenu(new LLToolsSelectOnlyMovableObjects(), "Tools.SelectOnlyMovableObjects");
    view_listener_t::addMenu(new LLToolsSelectInvisibleObjects(), "Tools.SelectInvisibleObjects");
	view_listener_t::addMenu(new LLToolsSelectBySurrounding(), "Tools.SelectBySurrounding");
	view_listener_t::addMenu(new LLToolsShowHiddenSelection(), "Tools.ShowHiddenSelection");
	view_listener_t::addMenu(new LLToolsShowSelectionLightRadius(), "Tools.ShowSelectionLightRadius");
	view_listener_t::addMenu(new LLToolsEditLinkedParts(), "Tools.EditLinkedParts");
	view_listener_t::addMenu(new LLToolsSnapObjectXY(), "Tools.SnapObjectXY");
	view_listener_t::addMenu(new LLToolsUseSelectionForGrid(), "Tools.UseSelectionForGrid");
	view_listener_t::addMenu(new LLToolsSelectNextPartFace(), "Tools.SelectNextPart");
	commit.add("Tools.Link", boost::bind(&handle_link_objects));
	commit.add("Tools.Unlink", boost::bind(&LLSelectMgr::unlinkObjects, LLSelectMgr::getInstance()));
	view_listener_t::addMenu(new LLToolsStopAllAnimations(), "Tools.StopAllAnimations");
	view_listener_t::addMenu(new LLToolsReleaseKeys(), "Tools.ReleaseKeys");
	view_listener_t::addMenu(new LLToolsEnableReleaseKeys(), "Tools.EnableReleaseKeys");	
	commit.add("Tools.LookAtSelection", boost::bind(&handle_look_at_selection, _2));
	commit.add("Tools.ScriptInfo",boost::bind(&handle_script_info));
	commit.add("Tools.BuyOrTake", boost::bind(&handle_buy_or_take));
	commit.add("Tools.TakeCopy", boost::bind(&handle_take_copy));
	view_listener_t::addMenu(new LLToolsSaveToObjectInventory(), "Tools.SaveToObjectInventory");
	view_listener_t::addMenu(new LLToolsSelectedScriptAction(), "Tools.SelectedScriptAction");
	view_listener_t::addMenu(new FSToolsResyncAnimations(), "Tools.ResyncAnimations");	// <FS:CR> Resync Animations
	view_listener_t::addMenu(new FSToolsUndeform(), "Tools.Undeform");	// <FS:CR> FIRE-4345: Undeform
	view_listener_t::addMenu(new FSDerenderAnimatedObjects(), "Tools.DerenderAnimatedObjects");	// <FS:Beq> Animesh Kill switch

	view_listener_t::addMenu(new LLToolsEnableToolNotPie(), "Tools.EnableToolNotPie");
	view_listener_t::addMenu(new LLToolsEnableSelectNextPart(), "Tools.EnableSelectNextPart");
	enable.add("Tools.EnableLink", boost::bind(&LLSelectMgr::enableLinkObjects, LLSelectMgr::getInstance()));
	enable.add("Tools.EnableUnlink", boost::bind(&LLSelectMgr::enableUnlinkObjects, LLSelectMgr::getInstance()));
	view_listener_t::addMenu(new LLToolsEnableBuyOrTake(), "Tools.EnableBuyOrTake");
	enable.add("Tools.EnableTakeCopy", boost::bind(&enable_object_take_copy));
	enable.add("Tools.VisibleBuyObject", boost::bind(&tools_visible_buy_object));
	enable.add("Tools.VisibleTakeObject", boost::bind(&tools_visible_take_object));
	view_listener_t::addMenu(new LLToolsEnableSaveToObjectInventory(), "Tools.EnableSaveToObjectInventory");

	view_listener_t::addMenu(new LLToolsEnablePathfinding(), "Tools.EnablePathfinding");
	view_listener_t::addMenu(new LLToolsEnablePathfindingView(), "Tools.EnablePathfindingView");
	view_listener_t::addMenu(new LLToolsDoPathfindingRebakeRegion(), "Tools.DoPathfindingRebakeRegion");
	view_listener_t::addMenu(new LLToolsEnablePathfindingRebakeRegion(), "Tools.EnablePathfindingRebakeRegion");

	// Help menu
	// most items use the ShowFloater method
	view_listener_t::addMenu(new LLToggleHowTo(), "Help.ToggleHowTo");

	// Advanced menu
	view_listener_t::addMenu(new LLAdvancedToggleConsole(), "Advanced.ToggleConsole");
	view_listener_t::addMenu(new LLAdvancedCheckConsole(), "Advanced.CheckConsole");
	view_listener_t::addMenu(new LLAdvancedDumpInfoToConsole(), "Advanced.DumpInfoToConsole");

	// Advanced > HUD Info
	view_listener_t::addMenu(new LLAdvancedToggleHUDInfo(), "Advanced.ToggleHUDInfo");
	view_listener_t::addMenu(new LLAdvancedCheckHUDInfo(), "Advanced.CheckHUDInfo");

	// Advanced Other Settings	
	view_listener_t::addMenu(new LLAdvancedClearGroupCache(), "Advanced.ClearGroupCache");
	
	// Advanced > Render > Types
	view_listener_t::addMenu(new LLAdvancedToggleRenderType(), "Advanced.ToggleRenderType");
	view_listener_t::addMenu(new LLAdvancedCheckRenderType(), "Advanced.CheckRenderType");

	//// Advanced > Render > Features
	view_listener_t::addMenu(new LLAdvancedToggleFeature(), "Advanced.ToggleFeature");
	view_listener_t::addMenu(new LLAdvancedCheckFeature(), "Advanced.CheckFeature");

	view_listener_t::addMenu(new LLAdvancedCheckDisplayTextureDensity(), "Advanced.CheckDisplayTextureDensity");
	view_listener_t::addMenu(new LLAdvancedSetDisplayTextureDensity(), "Advanced.SetDisplayTextureDensity");

	// Advanced > Render > Info Displays
	view_listener_t::addMenu(new LLAdvancedToggleInfoDisplay(), "Advanced.ToggleInfoDisplay");
	view_listener_t::addMenu(new LLAdvancedCheckInfoDisplay(), "Advanced.CheckInfoDisplay");
	view_listener_t::addMenu(new LLAdvancedSelectedTextureInfo(), "Advanced.SelectedTextureInfo");
	commit.add("Advanced.SelectedMaterialInfo", boost::bind(&handle_selected_material_info));
	view_listener_t::addMenu(new LLAdvancedToggleWireframe(), "Advanced.ToggleWireframe");
	view_listener_t::addMenu(new LLAdvancedCheckWireframe(), "Advanced.CheckWireframe");
	// Develop > Render
	view_listener_t::addMenu(new LLAdvancedToggleRandomizeFramerate(), "Advanced.ToggleRandomizeFramerate");
	view_listener_t::addMenu(new LLAdvancedCheckRandomizeFramerate(), "Advanced.CheckRandomizeFramerate");
	view_listener_t::addMenu(new LLAdvancedTogglePeriodicSlowFrame(), "Advanced.TogglePeriodicSlowFrame");
	view_listener_t::addMenu(new LLAdvancedCheckPeriodicSlowFrame(), "Advanced.CheckPeriodicSlowFrame");
	view_listener_t::addMenu(new LLAdvancedHandleAttachedLightParticles(), "Advanced.HandleAttachedLightParticles");
	view_listener_t::addMenu(new LLAdvancedCheckRenderShadowOption(), "Advanced.CheckRenderShadowOption");
	view_listener_t::addMenu(new LLAdvancedClickRenderShadowOption(), "Advanced.ClickRenderShadowOption");
	view_listener_t::addMenu(new LLAdvancedClickRenderProfile(), "Advanced.ClickRenderProfile");
	view_listener_t::addMenu(new LLAdvancedClickRenderBenchmark(), "Advanced.ClickRenderBenchmark");
	//[FIX FIRE-1927 - enable DoubleClickTeleport shortcut : SJ]
	view_listener_t::addMenu(new FSAdvancedToggleDoubleClickAction, "Advanced.SetDoubleClickAction");
	view_listener_t::addMenu(new FSAdvancedCheckEnabledDoubleClickAction, "Advanced.CheckEnabledDoubleClickAction");

	#ifdef TOGGLE_HACKED_GODLIKE_VIEWER
	view_listener_t::addMenu(new LLAdvancedHandleToggleHackedGodmode(), "Advanced.HandleToggleHackedGodmode");
	view_listener_t::addMenu(new LLAdvancedCheckToggleHackedGodmode(), "Advanced.CheckToggleHackedGodmode");
	view_listener_t::addMenu(new LLAdvancedEnableToggleHackedGodmode(), "Advanced.EnableToggleHackedGodmode");
	#endif

	// Advanced > World
	view_listener_t::addMenu(new LLAdvancedDumpScriptedCamera(), "Advanced.DumpScriptedCamera");
	view_listener_t::addMenu(new LLAdvancedDumpRegionObjectCache(), "Advanced.DumpRegionObjectCache");
	view_listener_t::addMenu(new LLAdvancedInterestListFullUpdate(), "Advanced.InterestListFullUpdate");

	// Advanced > UI
	commit.add("Advanced.WebBrowserTest", boost::bind(&handle_web_browser_test,	_2));	// sigh! this one opens the MEDIA browser
	commit.add("Advanced.WebContentTest", boost::bind(&handle_web_content_test, _2));	// this one opens the Web Content floater
	commit.add("Advanced.ShowURL", boost::bind(&handle_show_url, _2));
	commit.add("Advanced.ReportBug", boost::bind(&handle_report_bug, _2));
	view_listener_t::addMenu(new LLAdvancedBuyCurrencyTest(), "Advanced.BuyCurrencyTest");
	view_listener_t::addMenu(new LLAdvancedDumpSelectMgr(), "Advanced.DumpSelectMgr");
	view_listener_t::addMenu(new LLAdvancedDumpInventory(), "Advanced.DumpInventory");
	commit.add("Advanced.DumpTimers", boost::bind(&handle_dump_timers) );
	commit.add("Advanced.DumpFocusHolder", boost::bind(&handle_dump_focus) );
	view_listener_t::addMenu(new LLAdvancedPrintSelectedObjectInfo(), "Advanced.PrintSelectedObjectInfo");
	view_listener_t::addMenu(new LLAdvancedPrintAgentInfo(), "Advanced.PrintAgentInfo");
	view_listener_t::addMenu(new LLAdvancedToggleDebugClicks(), "Advanced.ToggleDebugClicks");
	view_listener_t::addMenu(new LLAdvancedCheckDebugClicks(), "Advanced.CheckDebugClicks");
	view_listener_t::addMenu(new LLAdvancedCheckDebugViews(), "Advanced.CheckDebugViews");
	view_listener_t::addMenu(new LLAdvancedToggleDebugViews(), "Advanced.ToggleDebugViews");
	view_listener_t::addMenu(new LLAdvancedToggleXUINameTooltips(), "Advanced.ToggleXUINameTooltips");
	view_listener_t::addMenu(new LLAdvancedCheckXUINameTooltips(), "Advanced.CheckXUINameTooltips");
	view_listener_t::addMenu(new LLAdvancedToggleDebugMouseEvents(), "Advanced.ToggleDebugMouseEvents");
	view_listener_t::addMenu(new LLAdvancedCheckDebugMouseEvents(), "Advanced.CheckDebugMouseEvents");
	view_listener_t::addMenu(new LLAdvancedToggleDebugKeys(), "Advanced.ToggleDebugKeys");
	view_listener_t::addMenu(new LLAdvancedCheckDebugKeys(), "Advanced.CheckDebugKeys");
	view_listener_t::addMenu(new LLAdvancedToggleDebugWindowProc(), "Advanced.ToggleDebugWindowProc");
	view_listener_t::addMenu(new LLAdvancedCheckDebugWindowProc(), "Advanced.CheckDebugWindowProc");

	// Advanced > XUI
	commit.add("Advanced.ReloadColorSettings", boost::bind(&LLUIColorTable::loadFromSettings, LLUIColorTable::getInstance()));
	view_listener_t::addMenu(new LLAdvancedLoadUIFromXML(), "Advanced.LoadUIFromXML");
	view_listener_t::addMenu(new LLAdvancedSaveUIToXML(), "Advanced.SaveUIToXML");
	view_listener_t::addMenu(new LLAdvancedToggleXUINames(), "Advanced.ToggleXUINames");
	view_listener_t::addMenu(new LLAdvancedCheckXUINames(), "Advanced.CheckXUINames");
	view_listener_t::addMenu(new LLAdvancedSendTestIms(), "Advanced.SendTestIMs");
	commit.add("Advanced.FlushNameCaches", boost::bind(&handle_flush_name_caches));

	// Advanced > Character > Grab Baked Texture
	view_listener_t::addMenu(new LLAdvancedGrabBakedTexture(), "Advanced.GrabBakedTexture");
	view_listener_t::addMenu(new LLAdvancedEnableGrabBakedTexture(), "Advanced.EnableGrabBakedTexture");

	// Advanced > Character > Character Tests
	view_listener_t::addMenu(new LLAdvancedAppearanceToXML(), "Advanced.AppearanceToXML");
	view_listener_t::addMenu(new LLAdvancedEnableAppearanceToXML(), "Advanced.EnableAppearanceToXML");
	view_listener_t::addMenu(new LLAdvancedToggleCharacterGeometry(), "Advanced.ToggleCharacterGeometry");

	view_listener_t::addMenu(new LLAdvancedTestMale(), "Advanced.TestMale");
	view_listener_t::addMenu(new LLAdvancedTestFemale(), "Advanced.TestFemale");
	
	// Advanced > Character > Animation Speed
	view_listener_t::addMenu(new LLAdvancedAnimTenFaster(), "Advanced.AnimTenFaster");
	view_listener_t::addMenu(new LLAdvancedAnimTenSlower(), "Advanced.AnimTenSlower");
	view_listener_t::addMenu(new LLAdvancedAnimResetAll(), "Advanced.AnimResetAll");

	// Advanced > Character (toplevel)
	view_listener_t::addMenu(new LLAdvancedForceParamsToDefault(), "Advanced.ForceParamsToDefault");
	view_listener_t::addMenu(new LLAdvancedReloadVertexShader(), "Advanced.ReloadVertexShader");
	view_listener_t::addMenu(new LLAdvancedToggleAnimationInfo(), "Advanced.ToggleAnimationInfo");
	view_listener_t::addMenu(new LLAdvancedCheckAnimationInfo(), "Advanced.CheckAnimationInfo");
	view_listener_t::addMenu(new LLAdvancedToggleShowLookAt(), "Advanced.ToggleShowLookAt");
	view_listener_t::addMenu(new LLAdvancedToggleShowColor(), "Advanced.ToggleShowColor");
	view_listener_t::addMenu(new LLAdvancedCheckShowColor(), "Advanced.CheckShowColor");
	view_listener_t::addMenu(new LLAdvancedCheckShowLookAt(), "Advanced.CheckShowLookAt");
	view_listener_t::addMenu(new LLAdvancedToggleShowPointAt(), "Advanced.ToggleShowPointAt");
	view_listener_t::addMenu(new LLAdvancedCheckShowPointAt(), "Advanced.CheckShowPointAt");
	view_listener_t::addMenu(new LLAdvancedTogglePrivateLookPointAt(), "Advanced.TogglePrivateLookPointAt");
	view_listener_t::addMenu(new LLAdvancedCheckPrivateLookPointAt(), "Advanced.CheckPrivateLookPointAt");
	view_listener_t::addMenu(new LLAdvancedToggleDebugJointUpdates(), "Advanced.ToggleDebugJointUpdates");
	view_listener_t::addMenu(new LLAdvancedCheckDebugJointUpdates(), "Advanced.CheckDebugJointUpdates");
	view_listener_t::addMenu(new LLAdvancedToggleDisableLOD(), "Advanced.ToggleDisableLOD");
	view_listener_t::addMenu(new LLAdvancedCheckDisableLOD(), "Advanced.CheckDisableLOD");
	view_listener_t::addMenu(new LLAdvancedToggleDebugCharacterVis(), "Advanced.ToggleDebugCharacterVis");
	view_listener_t::addMenu(new LLAdvancedCheckDebugCharacterVis(), "Advanced.CheckDebugCharacterVis");
	view_listener_t::addMenu(new LLAdvancedDumpAttachments(), "Advanced.DumpAttachments");
	view_listener_t::addMenu(new LLAdvancedRebakeTextures(), "Advanced.RebakeTextures");
// [SL:KB] - Patch: Appearance-PhantomAttach | Checked: Catznip-5.0
	commit.add("Advanced.RefreshAttachments", boost::bind(&handle_refresh_attachments));
// [/SL:KB]
	view_listener_t::addMenu(new LLAdvancedDebugAvatarTextures(), "Advanced.DebugAvatarTextures");
	view_listener_t::addMenu(new LLAdvancedDumpAvatarLocalTextures(), "Advanced.DumpAvatarLocalTextures");
	view_listener_t::addMenu(new LLAdvancedReloadAvatarCloudParticle(), "Advanced.ReloadAvatarCloudParticle");

	// Advanced > Network
	view_listener_t::addMenu(new LLAdvancedEnableMessageLog(), "Advanced.EnableMessageLog");
	view_listener_t::addMenu(new LLAdvancedDisableMessageLog(), "Advanced.DisableMessageLog");
	view_listener_t::addMenu(new LLAdvancedDropPacket(), "Advanced.DropPacket");

    // Advanced > Cache
    view_listener_t::addMenu(new LLAdvancedPurgeDiskCache(), "Advanced.PurgeDiskCache");

	// Advanced > Recorder
	view_listener_t::addMenu(new LLAdvancedAgentPilot(), "Advanced.AgentPilot");
	view_listener_t::addMenu(new LLAdvancedToggleAgentPilotLoop(), "Advanced.ToggleAgentPilotLoop");
	view_listener_t::addMenu(new LLAdvancedCheckAgentPilotLoop(), "Advanced.CheckAgentPilotLoop");
	view_listener_t::addMenu(new LLAdvancedViewerEventRecorder(), "Advanced.EventRecorder");

	// Advanced > Debugging
	view_listener_t::addMenu(new LLAdvancedForceErrorBreakpoint(), "Advanced.ForceErrorBreakpoint");
	view_listener_t::addMenu(new LLAdvancedForceErrorLlerror(), "Advanced.ForceErrorLlerror");
	view_listener_t::addMenu(new LLAdvancedForceErrorBadMemoryAccess(), "Advanced.ForceErrorBadMemoryAccess");
	view_listener_t::addMenu(new LLAdvancedForceErrorBadMemoryAccessCoro(), "Advanced.ForceErrorBadMemoryAccessCoro");
	view_listener_t::addMenu(new LLAdvancedForceErrorInfiniteLoop(), "Advanced.ForceErrorInfiniteLoop");
	view_listener_t::addMenu(new LLAdvancedForceErrorSoftwareException(), "Advanced.ForceErrorSoftwareException");
	view_listener_t::addMenu(new LLAdvancedForceErrorSoftwareExceptionCoro(), "Advanced.ForceErrorSoftwareExceptionCoro");
	view_listener_t::addMenu(new LLAdvancedForceErrorDriverCrash(), "Advanced.ForceErrorDriverCrash");
    // <FS:Ansariel> Wrongly merged back in by LL
    //view_listener_t::addMenu(new LLAdvancedForceErrorCoroutineCrash(), "Advanced.ForceErrorCoroutineCrash");
    view_listener_t::addMenu(new LLAdvancedForceErrorThreadCrash(), "Advanced.ForceErrorThreadCrash");
	view_listener_t::addMenu(new LLAdvancedForceErrorDisconnectViewer(), "Advanced.ForceErrorDisconnectViewer");

	// Advanced (toplevel)
	view_listener_t::addMenu(new LLAdvancedToggleShowObjectUpdates(), "Advanced.ToggleShowObjectUpdates");
	view_listener_t::addMenu(new LLAdvancedCheckShowObjectUpdates(), "Advanced.CheckShowObjectUpdates");
	view_listener_t::addMenu(new LLAdvancedCompressImage(), "Advanced.CompressImage");
    view_listener_t::addMenu(new LLAdvancedCompressFileTest(), "Advanced.CompressFileTest");
	view_listener_t::addMenu(new LLAdvancedShowDebugSettings(), "Advanced.ShowDebugSettings");
	view_listener_t::addMenu(new LLAdvancedEnableViewAdminOptions(), "Advanced.EnableViewAdminOptions");
	view_listener_t::addMenu(new LLAdvancedToggleViewAdminOptions(), "Advanced.ToggleViewAdminOptions");
	view_listener_t::addMenu(new LLAdvancedCheckViewAdminOptions(), "Advanced.CheckViewAdminOptions");
	view_listener_t::addMenu(new LLAdvancedToggleVisualLeakDetector(), "Advanced.ToggleVisualLeakDetector");

	view_listener_t::addMenu(new LLAdvancedRequestAdminStatus(), "Advanced.RequestAdminStatus");
	view_listener_t::addMenu(new LLAdvancedLeaveAdminStatus(), "Advanced.LeaveAdminStatus");

	// Develop >Set logging level
	view_listener_t::addMenu(new LLDevelopCheckLoggingLevel(), "Develop.CheckLoggingLevel");
	view_listener_t::addMenu(new LLDevelopSetLoggingLevel(), "Develop.SetLoggingLevel");
	
	//Develop (clear cache immediately)
	commit.add("Develop.ClearCache", boost::bind(&handle_cache_clear_immediately) );
    //Develop (override environment map)
    commit.add("Develop.RebuildReflectionProbes", boost::bind(&handle_rebuild_reflection_probes));

	// <FS:Beq/> Add telemetry controls to the viewer Develop menu (Toggle profiling)
	view_listener_t::addMenu(new FSProfilerToggle(), "Develop.ToggleProfiling");
	view_listener_t::addMenu(new FSProfilerCheckEnabled(), "Develop.EnableProfiling");

	// Admin >Object
	view_listener_t::addMenu(new LLAdminForceTakeCopy(), "Admin.ForceTakeCopy");
	view_listener_t::addMenu(new LLAdminHandleObjectOwnerSelf(), "Admin.HandleObjectOwnerSelf");
	view_listener_t::addMenu(new LLAdminHandleObjectOwnerPermissive(), "Admin.HandleObjectOwnerPermissive");
	view_listener_t::addMenu(new LLAdminHandleForceDelete(), "Admin.HandleForceDelete");
	view_listener_t::addMenu(new LLAdminHandleObjectLock(), "Admin.HandleObjectLock");
	view_listener_t::addMenu(new LLAdminHandleObjectAssetIDs(), "Admin.HandleObjectAssetIDs");

	// Admin >Parcel 
	view_listener_t::addMenu(new LLAdminHandleForceParcelOwnerToMe(), "Admin.HandleForceParcelOwnerToMe");
	view_listener_t::addMenu(new LLAdminHandleForceParcelToContent(), "Admin.HandleForceParcelToContent");
	view_listener_t::addMenu(new LLAdminHandleClaimPublicLand(), "Admin.HandleClaimPublicLand");

	// Admin >Region
	view_listener_t::addMenu(new LLAdminHandleRegionDumpTempAssetData(), "Admin.HandleRegionDumpTempAssetData");
	// Admin top level
	view_listener_t::addMenu(new LLAdminOnSaveState(), "Admin.OnSaveState");

	// Self context menu
	view_listener_t::addMenu(new LLSelfToggleSitStand(), "Self.ToggleSitStand");
	enable.add("Self.EnableSitStand", boost::bind(&enable_sit_stand));
	// <FS:Ansariel> Keep this for menu check item
	view_listener_t::addMenu(new LLSelfStandUp(), "Self.StandUp");
	enable.add("Self.EnableStandUp", boost::bind(&enable_standup_self));
	view_listener_t::addMenu(new LLSelfSitDown(), "Self.SitDown");
	enable.add("Self.EnableSitDown", boost::bind(&enable_sitdown_self)); 
	enable.add("Self.ShowSitDown", boost::bind(&show_sitdown_self));
	// </FS:Ansariel>
	view_listener_t::addMenu(new FSSelfForceSit(), "Self.ForceSit"); //KC
	enable.add("Self.EnableForceSit", boost::bind(&enable_forcesit_self)); //KC
	view_listener_t::addMenu(new FSSelfCheckForceSit(), "Self.getForceSit"); //KC
	view_listener_t::addMenu(new FSSelfToggleMoveLock(), "Self.ToggleMoveLock"); //KC
	view_listener_t::addMenu(new FSSelfCheckMoveLock(), "Self.GetMoveLock"); //KC
	enable.add("Self.EnableMoveLock", boost::bind(&enable_move_lock));	// <FS:CR>
	view_listener_t::addMenu(new FSSelfToggleIgnorePreJump(), "Self.toggleIgnorePreJump"); //SJ
	view_listener_t::addMenu(new FSSelfCheckIgnorePreJump(), "Self.getIgnorePreJump"); //SJ
	view_listener_t::addMenu(new LLSelfRemoveAllAttachments(), "Self.RemoveAllAttachments");

	view_listener_t::addMenu(new LLSelfEnableRemoveAllAttachments(), "Self.EnableRemoveAllAttachments");

	// we don't use boost::bind directly to delay side tray construction
	view_listener_t::addMenu( new LLTogglePanelPeopleTab(), "SideTray.PanelPeopleTab");
	view_listener_t::addMenu( new LLCheckPanelPeopleTab(), "SideTray.CheckPanelPeopleTab");

	 // Avatar pie menu
	view_listener_t::addMenu(new LLAvatarCheckImpostorMode(), "Avatar.CheckImpostorMode");
	view_listener_t::addMenu(new LLAvatarSetImpostorMode(), "Avatar.SetImpostorMode");
	view_listener_t::addMenu(new LLObjectMute(), "Avatar.Mute");
	view_listener_t::addMenu(new LLAvatarAddFriend(), "Avatar.AddFriend");
	view_listener_t::addMenu(new LLAvatarAddContact(), "Avatar.AddContact");
	commit.add("Avatar.Freeze", boost::bind(&handle_avatar_freeze, LLSD()));
	view_listener_t::addMenu(new LLAvatarDebug(), "Avatar.Debug");
	view_listener_t::addMenu(new LLAvatarVisibleDebug(), "Avatar.VisibleDebug");
	view_listener_t::addMenu(new LLAvatarInviteToGroup(), "Avatar.InviteToGroup");
	// <FS:Ansariel> FIRE-13515: Re-add give calling card
	view_listener_t::addMenu(new LLAvatarGiveCard(), "Avatar.GiveCard");
	// </FS:Ansariel> FIRE-13515: Re-add give calling card
	commit.add("Avatar.Eject", boost::bind(&handle_avatar_eject, LLSD()));
	commit.add("Avatar.ShowInspector", boost::bind(&handle_avatar_show_inspector));
	view_listener_t::addMenu(new LLAvatarSendIM(), "Avatar.SendIM");
	view_listener_t::addMenu(new LLAvatarCall(), "Avatar.Call");
//	enable.add("Avatar.EnableCall", boost::bind(&LLAvatarActions::canCall));
// [RLVa:KB] - Checked: 2010-08-25 (RLVa-1.2.1b) | Added: RLVa-1.2.1b
	enable.add("Avatar.EnableCall", boost::bind(&enable_avatar_call));
// [/RLVa:KB]
	view_listener_t::addMenu(new LLAvatarReportAbuse(), "Avatar.ReportAbuse");
	view_listener_t::addMenu(new LLAvatarTexRefresh(), "Avatar.TexRefresh");	// ## Zi: Texture Refresh

	view_listener_t::addMenu(new LLAvatarToggleMyProfile(), "Avatar.ToggleMyProfile");
	view_listener_t::addMenu(new LLAvatarTogglePicks(), "Avatar.TogglePicks");
	view_listener_t::addMenu(new LLAvatarToggleSearch(), "Avatar.ToggleSearch");
	view_listener_t::addMenu(new LLAvatarResetSkeleton(), "Avatar.ResetSkeleton");
	view_listener_t::addMenu(new LLAvatarEnableResetSkeleton(), "Avatar.EnableResetSkeleton");
	view_listener_t::addMenu(new LLAvatarResetSkeletonAndAnimations(), "Avatar.ResetSkeletonAndAnimations");
	view_listener_t::addMenu(new LLAvatarResetSelfSkeletonAndAnimations(), "Avatar.ResetSelfSkeletonAndAnimations");
	enable.add("Avatar.IsMyProfileOpen", boost::bind(&my_profile_visible));
    enable.add("Avatar.IsPicksTabOpen", boost::bind(&picks_tab_visible));

	commit.add("Avatar.OpenMarketplace", boost::bind(&LLWeb::loadURLExternal, gSavedSettings.getString("MarketplaceURL")));
	
	view_listener_t::addMenu(new LLAvatarEnableAddFriend(), "Avatar.EnableAddFriend");
	enable.add("Avatar.EnableFreezeEject", boost::bind(&enable_freeze_eject, _2));

	// Object pie menu
	view_listener_t::addMenu(new LLObjectBuild(), "Object.Build");
	commit.add("Object.Touch", boost::bind(&handle_object_touch));
	commit.add("Object.ShowOriginal", boost::bind(&handle_object_show_original));
	commit.add("Object.SitOrStand", boost::bind(&handle_object_sit_or_stand));
	commit.add("Object.Delete", boost::bind(&handle_object_delete));
	view_listener_t::addMenu(new LLObjectAttachToAvatar(true), "Object.AttachToAvatar");
	view_listener_t::addMenu(new LLObjectAttachToAvatar(false), "Object.AttachAddToAvatar");
	view_listener_t::addMenu(new LLObjectReturn(), "Object.Return");
	commit.add("Object.Duplicate", boost::bind(&LLSelectMgr::duplicate, LLSelectMgr::getInstance()));
	view_listener_t::addMenu(new LLObjectReportAbuse(), "Object.ReportAbuse");
	view_listener_t::addMenu(new LLObjectMute(), "Object.Mute");
	view_listener_t::addMenu(new LLObjectDerender(), "Object.Derender");
	view_listener_t::addMenu(new LLObjectDerenderPermanent(), "Object.DerenderPermanent"); // <FS:Ansariel> Optional derender & blacklist
	enable.add("Object.EnableDerender", boost::bind(&enable_derender_object));	// <FS:CR> FIRE-10082 - Don't enable derendering own attachments when RLVa is enabled as well
	view_listener_t::addMenu(new LLObjectTexRefresh(), "Object.TexRefresh");	// ## Zi: Texture Refresh
	view_listener_t::addMenu(new LLEditParticleSource(), "Object.EditParticles");
   	view_listener_t::addMenu(new LLEnableEditParticleSource(), "Object.EnableEditParticles");

	enable.add("Object.VisibleTake", boost::bind(&visible_take_object));
	enable.add("Object.VisibleBuy", boost::bind(&visible_buy_object));

	commit.add("Object.Buy", boost::bind(&handle_buy));
	commit.add("Object.Edit", boost::bind(&handle_object_edit));
    commit.add("Object.Edit", boost::bind(&handle_object_edit));
    commit.add("Object.EditGLTFMaterial", boost::bind(&handle_object_edit_gltf_material));
    commit.add("Object.SaveGLTFMaterial", boost::bind(&handle_object_save_gltf_material));
	commit.add("Object.Inspect", boost::bind(&handle_object_inspect));
	commit.add("Object.Open", boost::bind(&handle_object_open));
	commit.add("Object.Take", boost::bind(&handle_take));
	commit.add("Object.ShowInspector", boost::bind(&handle_object_show_inspector));
    enable.add("Object.EnableEditGLTFMaterial", boost::bind(&enable_object_edit_gltf_material));
    enable.add("Object.EnableSaveGLTFMaterial", boost::bind(&enable_object_save_gltf_material));
	enable.add("Object.EnableOpen", boost::bind(&enable_object_open));
	enable.add("Object.EnableTouch", boost::bind(&enable_object_touch, _1));
	enable.add("Object.EnableDelete", boost::bind(&enable_object_delete));
	enable.add("Object.EnableWear", boost::bind(&object_is_wearable));

	enable.add("Object.EnableStandUp", boost::bind(&enable_object_stand_up));
	enable.add("Object.EnableSit", boost::bind(&enable_object_sit, _1));

	view_listener_t::addMenu(new LLObjectEnableReturn(), "Object.EnableReturn");
	view_listener_t::addMenu(new LLObjectEnableReportAbuse(), "Object.EnableReportAbuse");

	enable.add("Avatar.EnableMute", boost::bind(&enable_object_mute));
	enable.add("Object.EnableMute", boost::bind(&enable_object_mute));
	enable.add("Object.EnableUnmute", boost::bind(&enable_object_unmute));
	enable.add("Object.EnableBuy", boost::bind(&enable_buy_object));
	commit.add("Object.ZoomIn", boost::bind(&handle_look_at_selection, "zoom"));
	enable.add("Object.EnableScriptInfo", boost::bind(&enable_script_info));	// <FS:CR>
	enable.add("Object.EnableShowOriginal", boost::bind(&enable_object_show_original)); // <FS:Ansariel> Disable if prevented by RLVa


	// Attachment pie menu
	enable.add("Attachment.Label", boost::bind(&onEnableAttachmentLabel, _1, _2));
	view_listener_t::addMenu(new LLAttachmentDrop(), "Attachment.Drop");
	view_listener_t::addMenu(new LLAttachmentDetachFromPoint(), "Attachment.DetachFromPoint");
	view_listener_t::addMenu(new LLAttachmentDetach(), "Attachment.Detach");
	view_listener_t::addMenu(new LLAttachmentPointFilled(), "Attachment.PointFilled");
	view_listener_t::addMenu(new LLAttachmentEnableDrop(), "Attachment.EnableDrop");
	view_listener_t::addMenu(new LLAttachmentEnableDetach(), "Attachment.EnableDetach");

	// Land pie menu
	view_listener_t::addMenu(new LLLandBuild(), "Land.Build");
	view_listener_t::addMenu(new LLLandSit(), "Land.Sit");
    view_listener_t::addMenu(new LLLandCanSit(), "Land.CanSit");
	view_listener_t::addMenu(new LLLandBuyPass(), "Land.BuyPass");
	view_listener_t::addMenu(new LLLandEdit(), "Land.Edit");

	// Particle muting
	view_listener_t::addMenu(new LLMuteParticle(), "Particle.Mute");

	view_listener_t::addMenu(new LLLandEnableBuyPass(), "Land.EnableBuyPass");
	commit.add("Land.Buy", boost::bind(&handle_buy_land));

	// Generic actions
	commit.add("ReportAbuse", boost::bind(&handle_report_abuse));
	commit.add("BuyCurrency", boost::bind(&handle_buy_currency));
	view_listener_t::addMenu(new LLShowHelp(), "ShowHelp");
	view_listener_t::addMenu(new LLToggleHelp(), "ToggleHelp");
	view_listener_t::addMenu(new LLToggleSpeak(), "ToggleSpeak");
	view_listener_t::addMenu(new LLPromptShowURL(), "PromptShowURL");
	view_listener_t::addMenu(new LLShowAgentProfile(), "ShowAgentProfile");
    view_listener_t::addMenu(new LLShowAgentProfilePicks(), "ShowAgentProfilePicks");
	view_listener_t::addMenu(new LLToggleAgentProfile(), "ToggleAgentProfile");
	view_listener_t::addMenu(new LLToggleControl(), "ToggleControl");
    view_listener_t::addMenu(new LLToggleShaderControl(), "ToggleShaderControl");
	view_listener_t::addMenu(new LLCheckControl(), "CheckControl");
	view_listener_t::addMenu(new LLGoToObject(), "GoToObject");
	commit.add("PayObject", boost::bind(&handle_give_money_dialog));

	// <FS:Ansariel> Control enhancements
	view_listener_t::addMenu(new LLTogglePerAccountControl(), "TogglePerAccountControl");
	view_listener_t::addMenu(new LLCheckPerAccountControl(), "CheckPerAccountControl");
	view_listener_t::addMenu(new FSResetControl(), "ResetControl");
	view_listener_t::addMenu(new FSResetPerAccountControl(), "ResetPerAccountControl");
	// </FS:Ansariel> Control enhancements

	// <FS:Ansariel> Reset Mesh LOD
	view_listener_t::addMenu(new FSResetMeshLOD(), "Avatar.ResetMeshLOD");

	commit.add("Inventory.NewWindow", boost::bind(&LLPanelMainInventory::newWindow));

	enable.add("EnablePayObject", boost::bind(&enable_pay_object));
	enable.add("EnablePayAvatar", boost::bind(&enable_pay_avatar));
	enable.add("EnableEdit", boost::bind(&enable_object_edit));
	enable.add("EnableMuteParticle", boost::bind(&enable_mute_particle));
	enable.add("VisibleBuild", boost::bind(&enable_object_build));
	commit.add("Pathfinding.Linksets.Select", boost::bind(&LLFloaterPathfindingLinksets::openLinksetsWithSelectedObjects));
	enable.add("EnableSelectInPathfindingLinksets", boost::bind(&enable_object_select_in_pathfinding_linksets));
	enable.add("VisibleSelectInPathfindingLinksets", boost::bind(&visible_object_select_in_pathfinding_linksets));
	commit.add("Pathfinding.Characters.Select", boost::bind(&LLFloaterPathfindingCharacters::openCharactersWithSelectedObjects));
	enable.add("EnableSelectInPathfindingCharacters", boost::bind(&enable_object_select_in_pathfinding_characters));
	enable.add("EnableBridgeFunction", boost::bind(&enable_bridge_function));	// <FS:CR>

	view_listener_t::addMenu(new LLFloaterVisible(), "FloaterVisible");
	view_listener_t::addMenu(new LLSomethingSelected(), "SomethingSelected");
	view_listener_t::addMenu(new LLSomethingSelectedNoHUD(), "SomethingSelectedNoHUD");
	view_listener_t::addMenu(new LLEditableSelected(), "EditableSelected");
	view_listener_t::addMenu(new LLEditableSelectedMono(), "EditableSelectedMono");
	view_listener_t::addMenu(new LLToggleUIHints(), "ToggleUIHints");

// [RLVa:KB] - Checked: RLVa-2.0.0
	enable.add("RLV.MainToggleVisible", boost::bind(&rlvMenuMainToggleVisible, _1));
	enable.add("RLV.CanShowName", boost::bind(&rlvMenuCanShowName));
	enable.add("RLV.EnableIfNot", boost::bind(&rlvMenuEnableIfNot, _2));
// [/RLVa:KB]

	// <FS:Ansariel> Toggle internal web browser
	commit.add("ToggleWebBrowser", boost::bind(&toggleWebBrowser, _2));
	// <FS:Ansariel> Toggle debug settings floater
	commit.add("ToggleSettingsDebug", boost::bind(&toggleSettingsDebug));
	// <FS:Ansariel> Toggle teleport history panel directly
	commit.add("ToggleTeleportHistory", boost::bind(&toggleTeleportHistory));
	// <FS:Ansariel> FIRE-7758: Save/load camera position
	commit.add("Camera.StoreView", boost::bind(&LLAgentCamera::storeCameraPosition, &gAgentCamera));
	commit.add("Camera.LoadView", boost::bind(&LLAgentCamera::loadCameraPosition, &gAgentCamera));
	// </FS:Ansariel>

	// <FS:Ansariel> Script debug floater
	commit.add("ShowScriptDebug", boost::bind(&LLFloaterScriptDebug::show, LLUUID::null));
	
	// <FS:CR> Stream list import/export
	view_listener_t::addMenu(new FSStreamListExportXML(), "Streamlist.xml_export");
	view_listener_t::addMenu(new FSStreamListImportXML(), "Streamlist.xml_import");
	// <FS:CR> Dump SimulatorFeatures to chat
	view_listener_t::addMenu(new FSDumpSimulatorFeaturesToChat(), "Develop.DumpSimFeaturesToChat");
	// <FS:CR> Add to contact set
	view_listener_t::addMenu(new FSAddToContactSet(), "Avatar.AddToContactSet");

	// <FS:Techwolf Lupindo> export
	view_listener_t::addMenu(new FSObjectExport(), "Object.Export");
	view_listener_t::addMenu(new FSObjectExportCollada(), "Object.ExportCollada");
	enable.add("Object.EnableExport", boost::bind(&enable_export_object));
	// </FS:Techwolf Lupindo>
}<|MERGE_RESOLUTION|>--- conflicted
+++ resolved
@@ -10973,15 +10973,10 @@
 {
 	bool handleEvent(const LLSD& userdata)
 	{
-<<<<<<< HEAD
 //		LLDrawPoolAlpha::sShowDebugAlpha = !LLDrawPoolAlpha::sShowDebugAlpha;
 // [RLVa:KB] - @edit and @viewtransparent
 		LLDrawPoolAlpha::sShowDebugAlpha = (!LLDrawPoolAlpha::sShowDebugAlpha) && (RlvActions::canHighlightTransparent());
 // [/RLVa:KB]
-        gPipeline.resetVertexBuffers();
-=======
-		LLDrawPoolAlpha::sShowDebugAlpha = !LLDrawPoolAlpha::sShowDebugAlpha;
->>>>>>> 2020201b
 		return true;
 	}
 };
@@ -11000,7 +10995,6 @@
 	bool handleEvent(const LLSD& userdata)
 	{
 		LLDrawPoolAlpha::sShowDebugAlphaRigged = !LLDrawPoolAlpha::sShowDebugAlphaRigged;
-        gPipeline.resetVertexBuffers();
 		return true;
 	}
 };
