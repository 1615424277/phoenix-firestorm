--- conflicted
+++ resolved
@@ -6896,12 +6896,6 @@
                     }
                 }
                 LLSelectMgr::getInstance()->selectObjectOnly(to_select, new_te);
-<<<<<<< HEAD
-
-                // <FS:Zi> Add this back in additionally to selectObjectOnly() to get the lastOperadedTE()
-                // function back working to properly shift+cycle through faces
-=======
->>>>>>> dbbc7107
                 LLSelectMgr::getInstance()->addAsIndividual(to_select, new_te, false);
             }
             else
