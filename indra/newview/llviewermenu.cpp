/** 
 * @file llviewermenu.cpp
 * @brief Builds menus out of items.
 *
 * $LicenseInfo:firstyear=2002&license=viewerlgpl$
 * Second Life Viewer Source Code
 * Copyright (C) 2014, Linden Research, Inc.
 * 
 * This library is free software; you can redistribute it and/or
 * modify it under the terms of the GNU Lesser General Public
 * License as published by the Free Software Foundation;
 * version 2.1 of the License only.
 * 
 * This library is distributed in the hope that it will be useful,
 * but WITHOUT ANY WARRANTY; without even the implied warranty of
 * MERCHANTABILITY or FITNESS FOR A PARTICULAR PURPOSE.  See the GNU
 * Lesser General Public License for more details.
 * 
 * You should have received a copy of the GNU Lesser General Public
 * License along with this library; if not, write to the Free Software
 * Foundation, Inc., 51 Franklin Street, Fifth Floor, Boston, MA  02110-1301  USA
 * 
 * Linden Research, Inc., 945 Battery Street, San Francisco, CA  94111  USA
 * $/LicenseInfo$
 */

#include "llviewerprecompiledheaders.h"

#ifdef INCLUDE_VLD
#define VLD_FORCE_ENABLE 1
#include "vld.h"
#endif

#include "llviewermenu.h" 

// linden library includes
#include "llavatarnamecache.h"	// IDEVO
#include "llfloaterreg.h"
#include "llfloatersidepanelcontainer.h"
#include "llcombobox.h"
#include "llinventorypanel.h"
#include "llnotifications.h"
#include "llnotificationsutil.h"
#include "llviewereventrecorder.h"

// newview includes
#include "llagent.h"
#include "llagentaccess.h"
#include "llagentcamera.h"
#include "llagentui.h"
#include "llagentwearables.h"
#include "llagentpilot.h"
// [SL:KB] - Patch: Appearance-PhantomAttach | Checked: Catznip-5.0
#include "llattachmentsmgr.h"
// [/SL:KB]
#include "llcompilequeue.h"
#include "llconsole.h"
#include "lldaycyclemanager.h"
#include "lldebugview.h"
#include "llenvmanager.h"
#include "llfacebookconnect.h"
#include "llfilepicker.h"
#include "llfirstuse.h"
#include "llfloaterabout.h"
#include "llfloaterbuy.h"
#include "llfloaterbuycontents.h"
#include "llbuycurrencyhtml.h"
#include "llfloatergodtools.h"
#include "llfloaterimcontainer.h"
#include "llfloaterland.h"
#include "llfloaterimnearbychat.h"
#include "llfloaterpathfindingcharacters.h"
#include "llfloaterpathfindinglinksets.h"
#include "llfloaterpay.h"
#include "llfloaterreporter.h"
#include "llfloatersearch.h"
#include "llfloaterscriptdebug.h"
#include "llfloatersnapshot.h"
#include "llfloatertools.h"
#include "llfloaterworldmap.h"
#include "llfloaterbuildoptions.h"
#include "llavataractions.h"
#include "lllandmarkactions.h"
#include "llgroupmgr.h"
#include "lltooltip.h"
#include "lltoolface.h"
#include "llhints.h"
#include "llhudeffecttrail.h"
#include "llhudmanager.h"
#include "llimview.h"
#include "llinventorybridge.h"
#include "llinventorydefines.h"
#include "llinventoryfunctions.h"
#include "llpanellogin.h"
#include "llpanelblockedlist.h"
#include "llpanelmaininventory.h"
#include "llmarketplacefunctions.h"
#include "llmenuoptionpathfindingrebakenavmesh.h"
#include "llmoveview.h"
#include "llparcel.h"
#include "llrootview.h"
#include "llsceneview.h"
#include "llscenemonitor.h"
#include "llselectmgr.h"
#include "llspellcheckmenuhandler.h"
#include "llstatusbar.h"
#include "lltextureview.h"
#include "lltoolbarview.h"
#include "lltoolcomp.h"
#include "lltoolmgr.h"
#include "lltoolpie.h"
#include "lltoolselectland.h"
#include "lltrans.h"
#include "llviewerdisplay.h" //for gWindowResized
#include "llviewergenericmessage.h"
#include "llviewerhelp.h"
#include "llviewermenufile.h"	// init_menu_file()
#include "llviewermessage.h"
#include "llviewernetwork.h"
#include "llviewerobjectlist.h"
#include "llviewerparcelmgr.h"
#include "llviewerstats.h"
#include "llvoavatarself.h"
#include "llvoicevivox.h"
#include "llworldmap.h"
#include "pipeline.h"
#include "llviewerjoystick.h"
#include "llwaterparammanager.h"
#include "llwlanimator.h"
#include "llwlparammanager.h"
#include "llfloatercamera.h"
#include "lluilistener.h"
#include "llappearancemgr.h"
#include "lltrans.h"
#include "lleconomy.h"
#include "lltoolgrab.h"
#include "llwindow.h"
#include "llpathfindingmanager.h"
#include "llstartup.h"
#include "boost/unordered_map.hpp"
#include "llcleanup.h"
// [RLVa:KB] - Checked: 2011-05-22 (RLVa-1.3.1a)
#include "rlvactions.h"
#include "rlvhandler.h"
#include "rlvlocks.h"
// [/RLVa:KB]

// Firestorm includes
#include "fsassetblacklist.h"
#include "fsdata.h"
#include "fslslbridge.h"
#include "fscommon.h"
#include "fsfloaterexport.h"
#include "fsfloatercontacts.h"	// <FS:Zi> Display group list in contacts floater
#include "fspose.h"	// <FS:CR> FIRE-4345: Undeform
#include "lfsimfeaturehandler.h"
#include "llavatarpropertiesprocessor.h"	// ## Zi: Texture Refresh
#include "llsdserialize.h"
#include "lltexturecache.h"	// ## Zi: Texture Refresh
#include "lllogininstance.h"	// <FS:AW  opensim destinations and avatar picker>
#include "llvovolume.h"
#include "particleeditor.h"
#include "llfloaterpreference.h"	//<FS:KC> Volume controls prefs
#include "llcheckboxctrl.h"			//<FS:KC> Volume controls prefs
#include "llscenemonitor.h"
#include "fsfloaterplacedetails.h"

using namespace LLAvatarAppearanceDefines;

typedef LLPointer<LLViewerObject> LLViewerObjectPtr;

static boost::unordered_map<std::string, LLStringExplicit> sDefaultItemLabels;

BOOL enable_land_build(void*);
BOOL enable_object_build(void*);

LLVOAvatar* find_avatar_from_object( LLViewerObject* object );
LLVOAvatar* find_avatar_from_object( const LLUUID& object_id );

void handle_test_load_url(void*);

//
// Evil hackish imported globals

//extern BOOL	gHideSelectedObjects;
//extern BOOL gAllowSelectAvatar;
//extern BOOL gDebugAvatarRotation;
extern BOOL gDebugClicks;
extern BOOL gDebugWindowProc;
extern BOOL gShaderProfileFrame;

//extern BOOL gDebugTextEditorTips;
//extern BOOL gDebugSelectMgr;

//
// Globals
//

LLMenuBarGL		*gMenuBarView = NULL;
LLViewerMenuHolderGL	*gMenuHolder = NULL;
LLMenuGL		*gPopupMenuView = NULL;
LLMenuGL		*gEditMenu = NULL;
LLMenuBarGL		*gLoginMenuBarView = NULL;

// Context menus
LLContextMenu	*gMenuAvatarSelf	= NULL;
LLContextMenu	*gMenuAvatarOther = NULL;
LLContextMenu	*gMenuObject = NULL;
LLContextMenu	*gMenuAttachmentSelf = NULL;
LLContextMenu	*gMenuAttachmentOther = NULL;
LLContextMenu	*gMenuLand	= NULL;
LLContextMenu	*gMenuMuteParticle = NULL;

// <FS:Zi> Pie menu
// Pie menus
PieMenu		*gPieMenuAvatarSelf	= NULL;
PieMenu		*gPieMenuAvatarOther = NULL;
PieMenu		*gPieMenuObject = NULL;
PieMenu		*gPieMenuAttachmentSelf = NULL;
PieMenu		*gPieMenuAttachmentOther = NULL;
PieMenu		*gPieMenuLand	= NULL;
PieMenu		*gPieMenuMuteParticle = NULL;
// <FS:Zi> Pie menu

const std::string SAVE_INTO_TASK_INVENTORY("Save Object Back to Object Contents");

LLMenuGL* gAttachSubMenu = NULL;
LLMenuGL* gDetachSubMenu = NULL;
LLMenuGL* gTakeOffClothes = NULL;
LLContextMenu* gAttachScreenPieMenu = NULL;
LLContextMenu* gAttachPieMenu = NULL;
LLContextMenu* gAttachBodyPartPieMenus[9];
LLContextMenu* gDetachPieMenu = NULL;
LLContextMenu* gDetachScreenPieMenu = NULL;
LLContextMenu* gDetachBodyPartPieMenus[9];

// <FS:Zi> Pie menu
PieMenu* gPieAttachScreenMenu = NULL;
PieMenu* gPieAttachMenu = NULL;
PieMenu* gPieAttachBodyPartMenus[PIE_MAX_SLICES];
PieMenu* gPieDetachMenu = NULL;
PieMenu* gPieDetachScreenMenu = NULL;
PieMenu* gPieDetachBodyPartMenus[PIE_MAX_SLICES];
// <FS:Zi> Pie menu

LLMenuItemCallGL* gAutorespondMenu = NULL;
LLMenuItemCallGL* gAutorespondNonFriendsMenu = NULL;
//
// Local prototypes

// File Menu
void handle_compress_image(void*);


// Edit menu
void handle_dump_group_info(void *);
void handle_dump_capabilities_info(void *);

// Advanced->Consoles menu
void handle_region_dump_settings(void*);
void handle_region_dump_temp_asset_data(void*);
void handle_region_clear_temp_asset_data(void*);

// Object pie menu
BOOL sitting_on_selection();

void near_sit_object();
//void label_sit_or_stand(std::string& label, void*);
// buy and take alias into the same UI positions, so these
// declarations handle this mess.
BOOL is_selection_buy_not_take();
S32 selection_price();
BOOL enable_take();
void handle_object_show_inspector();
void handle_avatar_show_inspector();
bool confirm_take(const LLSD& notification, const LLSD& response, LLObjectSelectionHandle selection_handle);

void handle_buy_object(LLSaleInfo sale_info);
void handle_buy_contents(LLSaleInfo sale_info);

// Land pie menu
void near_sit_down_point(BOOL success, void *);

// Avatar pie menu

// Debug menu


void velocity_interpolate( void* );
void handle_visual_leak_detector_toggle(void*);
void handle_rebake_textures(void*);
BOOL check_admin_override(void*);
void handle_admin_override_toggle(void*);
#ifdef TOGGLE_HACKED_GODLIKE_VIEWER
void handle_toggle_hacked_godmode(void*);
BOOL check_toggle_hacked_godmode(void*);
bool enable_toggle_hacked_godmode(void*);
#endif

void toggle_show_xui_names(void *);
BOOL check_show_xui_names(void *);

// Debug UI

void handle_buy_currency_test(void*);
void handle_save_to_xml(void*);
void handle_load_from_xml(void*);

void handle_god_mode(void*);

// God menu
void handle_leave_god_mode(void*);


void handle_reset_view();

void handle_duplicate_in_place(void*);


void handle_object_owner_self(void*);
void handle_object_owner_permissive(void*);
void handle_object_lock(void*);
void handle_object_asset_ids(void*);
void force_take_copy(void*);
#ifdef _CORY_TESTING
void force_export_copy(void*);
void force_import_geometry(void*);
#endif

void handle_force_parcel_owner_to_me(void*);
void handle_force_parcel_to_content(void*);
void handle_claim_public_land(void*);

void handle_god_request_avatar_geometry(void *);	// Hack for easy testing of new avatar geometry
void reload_vertex_shader(void *);
void handle_disconnect_viewer(void *);

void force_error_breakpoint(void *);
void force_error_llerror(void *);
void force_error_bad_memory_access(void *);
void force_error_infinite_loop(void *);
void force_error_software_exception(void *);
void force_error_driver_crash(void *);

void handle_force_delete(void*);
void print_object_info(void*);
void print_agent_nvpairs(void*);
void toggle_debug_menus(void*);
void upload_done_callback(const LLUUID& uuid, void* user_data, S32 result, LLExtStat ext_status);
void dump_select_mgr(void*);

void dump_inventory(void*);
void toggle_visibility(void*);
BOOL get_visibility(void*);

// Avatar Pie menu
void request_friendship(const LLUUID& agent_id);

// Tools menu
void handle_selected_texture_info(void*);
void handle_selected_material_info();

void handle_dump_followcam(void*);
void handle_viewer_enable_message_log(void*);
void handle_viewer_disable_message_log(void*);

BOOL enable_buy_land(void*);

// Help menu

void handle_test_male(void *);
void handle_test_female(void *);
void handle_dump_attachments(void *);
void handle_dump_avatar_local_textures(void*);
void handle_debug_avatar_textures(void*);
void handle_grab_baked_texture(void*);
BOOL enable_grab_baked_texture(void*);
void handle_dump_region_object_cache(void*);

BOOL enable_save_into_task_inventory(void*);

BOOL enable_detach(const LLSD& = LLSD());
void menu_toggle_attached_lights(void* user_data);
void menu_toggle_attached_particles(void* user_data);

void avatar_tex_refresh();	// <FS:CR> FIRE-11800

class LLMenuParcelObserver : public LLParcelObserver
{
public:
	LLMenuParcelObserver();
	~LLMenuParcelObserver();
	virtual void changed();
};

static LLMenuParcelObserver* gMenuParcelObserver = NULL;

static LLUIListener sUIListener;

LLMenuParcelObserver::LLMenuParcelObserver()
{
	LLViewerParcelMgr::getInstance()->addObserver(this);
}

LLMenuParcelObserver::~LLMenuParcelObserver()
{
	LLViewerParcelMgr::getInstance()->removeObserver(this);
}

void LLMenuParcelObserver::changed()
{
	LLParcel *parcel = LLViewerParcelMgr::getInstance()->getParcelSelection()->getParcel();
	// <FS:Ansariel> FIRE-4454: Cache controls because of performance reasons
	//gMenuHolder->childSetEnabled("Land Buy Pass", LLPanelLandGeneral::enableBuyPass(NULL) && !(parcel->getOwnerID()== gAgent.getID()));
	//
	//BOOL buyable = enable_buy_land(NULL);
	//gMenuHolder->childSetEnabled("Land Buy", buyable);
	//gMenuHolder->childSetEnabled("Buy Land...", buyable);

	static LLView* land_buy_pass = gMenuHolder->getChildView("Land Buy Pass");
	static LLView* land_buy_pass_pie = gMenuHolder->getChildView("Land Buy Pass Pie");
	static LLView* land_buy = gMenuHolder->getChildView("Land Buy");
	static LLView* land_buy_pie = gMenuHolder->getChildView("Land Buy Pie");

	BOOL pass_buyable = LLPanelLandGeneral::enableBuyPass(NULL) && parcel->getOwnerID() != gAgentID;
	land_buy_pass->setEnabled(pass_buyable);
	land_buy_pass_pie->setEnabled(pass_buyable);

	BOOL buyable = enable_buy_land(NULL);
	land_buy->setEnabled(buyable);
	land_buy_pie->setEnabled(buyable);
	// </FS:Ansariel> FIRE-4454: Cache controls because of performance reasons
}


void initialize_menus();

//-----------------------------------------------------------------------------
// Initialize main menus
//
// HOW TO NAME MENUS:
//
// First Letter Of Each Word Is Capitalized, Even At Or And
//
// Items that lead to dialog boxes end in "..."
//
// Break up groups of more than 6 items with separators
//-----------------------------------------------------------------------------

void set_underclothes_menu_options()
{
	if (gMenuHolder && gAgent.isTeen())
	{
		gMenuHolder->getChild<LLView>("Self Underpants")->setVisible(FALSE);
		gMenuHolder->getChild<LLView>("Self Undershirt")->setVisible(FALSE);
	}
	if (gMenuBarView && gAgent.isTeen())
	{
		gMenuBarView->getChild<LLView>("Menu Underpants")->setVisible(FALSE);
		gMenuBarView->getChild<LLView>("Menu Undershirt")->setVisible(FALSE);
	}
}

void set_merchant_SLM_menu()
{
    // All other cases (new merchant, not merchant, migrated merchant): show the new Marketplace Listings menu and enable the tool
    gMenuHolder->getChild<LLView>("MarketplaceListings")->setVisible(TRUE);
    LLCommand* command = LLCommandManager::instance().getCommand("marketplacelistings");
	gToolBarView->enableCommand(command->id(), true);
}

void check_merchant_status(bool force)
{
	// <FS:Ansariel> Don't show merchant outbox or SL Marketplace stuff outside SL
	if (!LLGridManager::getInstance()->isInSecondLife())
	{
		gMenuHolder->getChild<LLView>("MarketplaceListings")->setVisible(FALSE);
		return;
	}
	// </FS:Ansariel>

    if (!gSavedSettings.getBOOL("InventoryOutboxDisplayBoth"))
    {
        if (force)
        {
            // Reset the SLM status: we actually want to check again, that's the point of calling check_merchant_status()
            LLMarketplaceData::instance().setSLMStatus(MarketplaceStatusCodes::MARKET_PLACE_NOT_INITIALIZED);
        }
        // Hide SLM related menu item
        gMenuHolder->getChild<LLView>("MarketplaceListings")->setVisible(FALSE);
        
        // Also disable the toolbar button for Marketplace Listings
        LLCommand* command = LLCommandManager::instance().getCommand("marketplacelistings");
		gToolBarView->enableCommand(command->id(), false);
        
        // Launch an SLM test connection to get the merchant status
        LLMarketplaceData::instance().initializeSLM(boost::bind(&set_merchant_SLM_menu));
    }
}

void init_menus()
{
	// Initialize actions
	initialize_menus();

	///
	/// Popup menu
	///
	/// The popup menu is now populated by the show_context_menu()
	/// method.
	
	LLMenuGL::Params menu_params;
	menu_params.name = "Popup";
	menu_params.visible = false;
	gPopupMenuView = LLUICtrlFactory::create<LLMenuGL>(menu_params);
	gMenuHolder->addChild( gPopupMenuView );

	///
	/// Context menus
	///

	const widget_registry_t& registry =
		LLViewerMenuHolderGL::child_registry_t::instance();
	gEditMenu = LLUICtrlFactory::createFromFile<LLMenuGL>("menu_edit.xml", gMenuHolder, registry);
	gMenuAvatarSelf = LLUICtrlFactory::createFromFile<LLContextMenu>(
		"menu_avatar_self.xml", gMenuHolder, registry);
	gMenuAvatarOther = LLUICtrlFactory::createFromFile<LLContextMenu>(
		"menu_avatar_other.xml", gMenuHolder, registry);

	gDetachScreenPieMenu = gMenuHolder->getChild<LLContextMenu>("Object Detach HUD", true);
	gDetachPieMenu = gMenuHolder->getChild<LLContextMenu>("Object Detach", true);

	gMenuObject = LLUICtrlFactory::createFromFile<LLContextMenu>(
		"menu_object.xml", gMenuHolder, registry);

	gAttachScreenPieMenu = gMenuHolder->getChild<LLContextMenu>("Object Attach HUD");
	gAttachPieMenu = gMenuHolder->getChild<LLContextMenu>("Object Attach");

	gMenuAttachmentSelf = LLUICtrlFactory::createFromFile<LLContextMenu>(
		"menu_attachment_self.xml", gMenuHolder, registry);
	gMenuAttachmentOther = LLUICtrlFactory::createFromFile<LLContextMenu>(
		"menu_attachment_other.xml", gMenuHolder, registry);

	gMenuLand = LLUICtrlFactory::createFromFile<LLContextMenu>(
		"menu_land.xml", gMenuHolder, registry);

	gMenuMuteParticle = LLUICtrlFactory::createFromFile<LLContextMenu>(
		"menu_mute_particle.xml", gMenuHolder, registry);

// <FS:Zi> Pie menu
	gPieMenuAvatarSelf = LLUICtrlFactory::createFromFile<PieMenu>(
		"menu_pie_avatar_self.xml", gMenuHolder, registry);
	gPieMenuAvatarOther = LLUICtrlFactory::createFromFile<PieMenu>(
		"menu_pie_avatar_other.xml", gMenuHolder, registry);

	// added "Pie" to the control names to keep them unique
	gPieDetachScreenMenu = gMenuHolder->getChild<PieMenu>("Pie Object Detach HUD", true);
	gPieDetachMenu = gMenuHolder->getChild<PieMenu>("Pie Object Detach", true);

	gPieMenuObject = LLUICtrlFactory::createFromFile<PieMenu>(
		"menu_pie_object.xml", gMenuHolder, registry);

	// added "Pie" to the control names to keep them unique
	gPieAttachScreenMenu = gMenuHolder->getChild<PieMenu>("Pie Object Attach HUD");
	gPieAttachMenu = gMenuHolder->getChild<PieMenu>("Pie Object Attach");

	gPieMenuAttachmentSelf = LLUICtrlFactory::createFromFile<PieMenu>(
		"menu_pie_attachment_self.xml", gMenuHolder, registry);
	gPieMenuAttachmentOther = LLUICtrlFactory::createFromFile<PieMenu>(
		"menu_pie_attachment_other.xml", gMenuHolder, registry);

	gPieMenuLand = LLUICtrlFactory::createFromFile<PieMenu>(
		"menu_pie_land.xml", gMenuHolder, registry);

	gPieMenuMuteParticle = LLUICtrlFactory::createFromFile<PieMenu>(
		"menu_pie_mute_particle.xml", gMenuHolder, registry);
// </FS:Zi> Pie menu

	///
	/// set up the colors
	///
	LLColor4 color;

	// do not set colors in code, let the skin decide. -Zi
	/*
	LLColor4 context_menu_color = LLUIColorTable::instance().getColor("MenuPopupBgColor");
	
	gMenuAvatarSelf->setBackgroundColor( context_menu_color );
	gMenuAvatarOther->setBackgroundColor( context_menu_color );
	gMenuObject->setBackgroundColor( context_menu_color );
	gMenuAttachmentSelf->setBackgroundColor( context_menu_color );
	gMenuAttachmentOther->setBackgroundColor( context_menu_color );

	gMenuLand->setBackgroundColor( context_menu_color );

	color = LLUIColorTable::instance().getColor( "MenuPopupBgColor" );
	gPopupMenuView->setBackgroundColor( color );
	*/

	// <FS> Changed for grid manager
	// If we are not in production, use a different color to make it apparent.
	//if (LLGridManager::getInstance()->isInProductionGrid())
	//{
	//	color = LLUIColorTable::instance().getColor( "MenuBarBgColor" );
	//}
	//else
	//{
	//	color = LLUIColorTable::instance().getColor( "MenuNonProductionBgColor" );
	//}

	//LLView* menu_bar_holder = gViewerWindow->getRootView()->getChildView("menu_bar_holder");

	//gMenuBarView = LLUICtrlFactory::getInstance()->createFromFile<LLMenuBarGL>("menu_viewer.xml", gMenuHolder, LLViewerMenuHolderGL::child_registry_t::instance());
	//gMenuBarView->setRect(LLRect(0, menu_bar_holder->getRect().mTop, 0, menu_bar_holder->getRect().mTop - MENU_BAR_HEIGHT));
	//gMenuBarView->setBackgroundColor( color );

	gMenuBarView = LLUICtrlFactory::getInstance()->createFromFile<LLMenuBarGL>("menu_viewer.xml", gMenuHolder, LLViewerMenuHolderGL::child_registry_t::instance());
	// ONLY change the color IF we are in beta. Otherwise leave it alone so it can use the skinned color. -Zi
	if(LLGridManager::getInstance()->isInSLBeta())
	{
		color = LLUIColorTable::instance().getColor( "MenuNonProductionBgColor" );
		gMenuBarView->setBackgroundColor( color );
	}

	LLView* menu_bar_holder = gViewerWindow->getRootView()->getChildView("menu_bar_holder");
	gMenuBarView->setRect(LLRect(0, menu_bar_holder->getRect().mTop, 0, menu_bar_holder->getRect().mTop - MENU_BAR_HEIGHT));
	// </FS> Changed for grid manager

	menu_bar_holder->addChild(gMenuBarView);
  
    gViewerWindow->setMenuBackgroundColor(false, 
        !LLGridManager::getInstance()->isInSLBeta());
// <FS:AW opensim currency support>
//	// Assume L$10 for now, the server will tell us the real cost at login
//	// *TODO:Also fix cost in llfolderview.cpp for Inventory menus
//	const std::string upload_cost("10");
	// \0/ Copypasta! See llviewermessage, llviewermenu and llpanelmaininventory
	S32 cost = LLGlobalEconomy::getInstance()->getPriceUpload();
	std::string upload_cost;
#ifdef OPENSIM
	if (LLGridManager::getInstance()->isInOpenSim())
	{
		upload_cost = cost > 0 ? llformat("%s%d", "L$", cost) : LLTrans::getString("free");
	}
	else
#endif
	{
		upload_cost = "L$" + (cost > 0 ? llformat("%d", cost) : llformat("%d", gSavedSettings.getU32("DefaultUploadCost")));
	}
// </FS:AW opensim currency support>
	gMenuHolder->childSetLabelArg("Upload Image", "[COST]", upload_cost);
	gMenuHolder->childSetLabelArg("Upload Sound", "[COST]", upload_cost);
	gMenuHolder->childSetLabelArg("Upload Animation", "[COST]", upload_cost);
	gMenuHolder->childSetLabelArg("Bulk Upload", "[COST]", upload_cost);
	
	gAutorespondMenu = gMenuBarView->getChild<LLMenuItemCallGL>("Set Autorespond", TRUE);
	gAutorespondNonFriendsMenu = gMenuBarView->getChild<LLMenuItemCallGL>("Set Autorespond to non-friends", TRUE);
	gAttachSubMenu = gMenuBarView->findChildMenuByName("Attach Object", TRUE);
	gDetachSubMenu = gMenuBarView->findChildMenuByName("Detach Object", TRUE);

	// Don't display the Memory console menu if the feature is turned off
	LLMenuItemCheckGL *memoryMenu = gMenuBarView->getChild<LLMenuItemCheckGL>("Memory", TRUE);
	if (memoryMenu)
	{
		memoryMenu->setVisible(FALSE);
	}

	gMenuBarView->createJumpKeys();

	// Let land based option enable when parcel changes
	gMenuParcelObserver = new LLMenuParcelObserver();

	gLoginMenuBarView = LLUICtrlFactory::getInstance()->createFromFile<LLMenuBarGL>("menu_login.xml", gMenuHolder, LLViewerMenuHolderGL::child_registry_t::instance());
	gLoginMenuBarView->arrangeAndClear();
	LLRect menuBarRect = gLoginMenuBarView->getRect();
	menuBarRect.setLeftTopAndSize(0, menu_bar_holder->getRect().getHeight(), menuBarRect.getWidth(), menuBarRect.getHeight());
	gLoginMenuBarView->setRect(menuBarRect);
	// do not set colors in code, always lat the skin decide. -Zi
	// gLoginMenuBarView->setBackgroundColor( color );
	menu_bar_holder->addChild(gLoginMenuBarView);
	
	// tooltips are on top of EVERYTHING, including menus
	gViewerWindow->getRootView()->sendChildToFront(gToolTipView);
}

///////////////////
// SHOW CONSOLES //
///////////////////


class LLAdvancedToggleConsole : public view_listener_t
{
	bool handleEvent(const LLSD& userdata)
	{
		std::string console_type = userdata.asString();
		if ("texture" == console_type)
		{
			toggle_visibility( (void*)gTextureView );
		}
		else if ("debug" == console_type)
		{
			toggle_visibility( (void*)static_cast<LLUICtrl*>(gDebugView->mDebugConsolep));
		}
		else if ("fast timers" == console_type)
		{
			LLFloaterReg::toggleInstance("block_timers");
		}
		else if ("scene view" == console_type)
		{
			toggle_visibility( (void*)gSceneView);
		}
		else if ("scene monitor" == console_type)
		{
			toggle_visibility( (void*)gSceneMonitorView);
		}

		return true;
	}
};
class LLAdvancedCheckConsole : public view_listener_t
{
	bool handleEvent(const LLSD& userdata)
	{
		std::string console_type = userdata.asString();
		bool new_value = false;
		if ("texture" == console_type)
		{
			new_value = get_visibility( (void*)gTextureView );
		}
		else if ("debug" == console_type)
		{
			new_value = get_visibility( (void*)((LLView*)gDebugView->mDebugConsolep) );
		}
		else if ("fast timers" == console_type)
		{
			new_value = LLFloaterReg::instanceVisible("block_timers");
		}
		else if ("scene view" == console_type)
		{
			new_value = get_visibility( (void*) gSceneView);
		}
		else if ("scene monitor" == console_type)
		{
			new_value = get_visibility( (void*) gSceneMonitorView);
		}
		
		return new_value;
	}
};


//////////////////////////
// DUMP INFO TO CONSOLE //
//////////////////////////


class LLAdvancedDumpInfoToConsole : public view_listener_t
{
	bool handleEvent(const LLSD& userdata)
	{
		std::string info_type = userdata.asString();
		if ("region" == info_type)
		{
			handle_region_dump_settings(NULL);
		}
		else if ("group" == info_type)
		{
			handle_dump_group_info(NULL);
		}
		else if ("capabilities" == info_type)
		{
			handle_dump_capabilities_info(NULL);
		}
		return true;
	}
};


//////////////
// HUD INFO //
//////////////


class LLAdvancedToggleHUDInfo : public view_listener_t
{
	bool handleEvent(const LLSD& userdata)
	{
		std::string info_type = userdata.asString();

		if ("camera" == info_type)
		{
			gDisplayCameraPos = !(gDisplayCameraPos);
		}
		else if ("wind" == info_type)
		{
			gDisplayWindInfo = !(gDisplayWindInfo);
		}
		else if ("fov" == info_type)
		{
			gDisplayFOV = !(gDisplayFOV);
		}
		else if ("badge" == info_type)
		{
			report_to_nearby_chat("Hippos!");
		}
		else if ("cookies" == info_type)
		{
			report_to_nearby_chat("Cookies!");
		}
		// <FS:PP>
		else if ("motd" == info_type)
		{
			report_to_nearby_chat(gAgent.mMOTD);
		}
		// </FS:PP>
		return true;
	}
};

class LLAdvancedCheckHUDInfo : public view_listener_t
{
	bool handleEvent(const LLSD& userdata)
	{
		std::string info_type = userdata.asString();
		bool new_value = false;
		if ("camera" == info_type)
		{
			new_value = gDisplayCameraPos;
		}
		else if ("wind" == info_type)
		{
			new_value = gDisplayWindInfo;
		}
		else if ("fov" == info_type)
		{
			new_value = gDisplayFOV;
		}
		return new_value;
	}
};


//////////////
// FLYING   //
//////////////

class LLAdvancedAgentFlyingInfo : public view_listener_t
{
	bool handleEvent(const LLSD&)
	{
		return gAgent.getFlying();
	}
};


///////////////////////
// CLEAR GROUP CACHE //
///////////////////////

class LLAdvancedClearGroupCache : public view_listener_t
{
	bool handleEvent(const LLSD& userdata)
	{
		LLGroupMgr::debugClearAllGroups(NULL);
		return true;
	}
};




/////////////////
// RENDER TYPE //
/////////////////
U32 render_type_from_string(std::string render_type)
{
	if ("simple" == render_type)
	{
		return LLPipeline::RENDER_TYPE_SIMPLE;
	}
	else if ("alpha" == render_type)
	{
		return LLPipeline::RENDER_TYPE_ALPHA;
	}
	else if ("tree" == render_type)
	{
		return LLPipeline::RENDER_TYPE_TREE;
	}
	else if ("character" == render_type)
	{
		return LLPipeline::RENDER_TYPE_AVATAR;
	}
	else if ("surfacePatch" == render_type)
	{
		return LLPipeline::RENDER_TYPE_TERRAIN;
	}
	else if ("sky" == render_type)
	{
		return LLPipeline::RENDER_TYPE_SKY;
	}
	else if ("water" == render_type)
	{
		return LLPipeline::RENDER_TYPE_WATER;
	}
	else if ("ground" == render_type)
	{
		return LLPipeline::RENDER_TYPE_GROUND;
	}
	else if ("volume" == render_type)
	{
		return LLPipeline::RENDER_TYPE_VOLUME;
	}
	else if ("grass" == render_type)
	{
		return LLPipeline::RENDER_TYPE_GRASS;
	}
	else if ("clouds" == render_type)
	{
		return LLPipeline::RENDER_TYPE_CLOUDS;
	}
	else if ("particles" == render_type)
	{
		return LLPipeline::RENDER_TYPE_PARTICLES;
	}
	else if ("bump" == render_type)
	{
		return LLPipeline::RENDER_TYPE_BUMP;
	}
	else
	{
		return 0;
	}
}


class LLAdvancedToggleRenderType : public view_listener_t
{
	bool handleEvent(const LLSD& userdata)
	{
		U32 render_type = render_type_from_string( userdata.asString() );
		if ( render_type != 0 )
		{
			LLPipeline::toggleRenderTypeControl( (void*)(ptrdiff_t)render_type );
			if(render_type == LLPipeline::RENDER_TYPE_PARTICLES)
			{
				gPipeline.sRenderParticles = gPipeline.hasRenderType(LLPipeline::RENDER_TYPE_PARTICLES);
			}
		}
		return true;
	}
};


class LLAdvancedCheckRenderType : public view_listener_t
{
	bool handleEvent(const LLSD& userdata)
	{
		U32 render_type = render_type_from_string( userdata.asString() );
		bool new_value = false;

		if ( render_type != 0 )
		{
			new_value = LLPipeline::hasRenderTypeControl( (void*)(ptrdiff_t)render_type );
		}

		return new_value;
	}
};


/////////////
// FEATURE //
/////////////
U32 feature_from_string(std::string feature)
{ 
	if ("ui" == feature)
	{ 
		return LLPipeline::RENDER_DEBUG_FEATURE_UI;
	}
	else if ("selected" == feature)
	{
		return LLPipeline::RENDER_DEBUG_FEATURE_SELECTED;
	}
	else if ("highlighted" == feature)
	{
		return LLPipeline::RENDER_DEBUG_FEATURE_HIGHLIGHTED;
	}
	else if ("dynamic textures" == feature)
	{
		return LLPipeline::RENDER_DEBUG_FEATURE_DYNAMIC_TEXTURES;
	}
	else if ("foot shadows" == feature)
	{
		return LLPipeline::RENDER_DEBUG_FEATURE_FOOT_SHADOWS;
	}
	else if ("fog" == feature)
	{
		return LLPipeline::RENDER_DEBUG_FEATURE_FOG;
	}
	else if ("fr info" == feature)
	{
		return LLPipeline::RENDER_DEBUG_FEATURE_FR_INFO;
	}
	else if ("flexible" == feature)
	{
		return LLPipeline::RENDER_DEBUG_FEATURE_FLEXIBLE;
	}
	else
	{
		return 0;
	}
};


class LLAdvancedToggleFeature : public view_listener_t
{
	bool handleEvent(const LLSD& userdata)
	{
		U32 feature = feature_from_string( userdata.asString() );
		if ( feature != 0 )
		{
			LLPipeline::toggleRenderDebugFeature( (void*)(ptrdiff_t)feature );
		}
		return true;
	}
};

class LLAdvancedCheckFeature : public view_listener_t
{
	bool handleEvent(const LLSD& userdata)
{
	U32 feature = feature_from_string( userdata.asString() );
	bool new_value = false;

	if ( feature != 0 )
	{
		new_value = LLPipeline::toggleRenderDebugFeatureControl( (void*)(ptrdiff_t)feature );
	}

	return new_value;
}
};

class LLAdvancedCheckDisplayTextureDensity : public view_listener_t
{
	bool handleEvent(const LLSD& userdata)
	{
		std::string mode = userdata.asString();
		if (!gPipeline.hasRenderDebugMask(LLPipeline::RENDER_DEBUG_TEXEL_DENSITY))
		{
			return mode == "none";
		}
		if (mode == "current")
		{
			return LLViewerTexture::sDebugTexelsMode == LLViewerTexture::DEBUG_TEXELS_CURRENT;
		}
		else if (mode == "desired")
		{
			return LLViewerTexture::sDebugTexelsMode == LLViewerTexture::DEBUG_TEXELS_DESIRED;
		}
		else if (mode == "full")
		{
			return LLViewerTexture::sDebugTexelsMode == LLViewerTexture::DEBUG_TEXELS_FULL;
		}
		return false;
	}
};

class LLAdvancedSetDisplayTextureDensity : public view_listener_t
{
	bool handleEvent(const LLSD& userdata)
	{
		std::string mode = userdata.asString();
		if (mode == "none")
		{
			if (gPipeline.hasRenderDebugMask(LLPipeline::RENDER_DEBUG_TEXEL_DENSITY) == TRUE) 
			{
				gPipeline.toggleRenderDebug((void*)LLPipeline::RENDER_DEBUG_TEXEL_DENSITY);
			}
			LLViewerTexture::sDebugTexelsMode = LLViewerTexture::DEBUG_TEXELS_OFF;
		}
		else if (mode == "current")
		{
			if (gPipeline.hasRenderDebugMask(LLPipeline::RENDER_DEBUG_TEXEL_DENSITY) == FALSE) 
			{
				gPipeline.toggleRenderDebug((void*)LLPipeline::RENDER_DEBUG_TEXEL_DENSITY);
			}
			LLViewerTexture::sDebugTexelsMode = LLViewerTexture::DEBUG_TEXELS_CURRENT;
		}
		else if (mode == "desired")
		{
			if (gPipeline.hasRenderDebugMask(LLPipeline::RENDER_DEBUG_TEXEL_DENSITY) == FALSE) 
			{
				gPipeline.toggleRenderDebug((void*)LLPipeline::RENDER_DEBUG_TEXEL_DENSITY);
			}
			gPipeline.setRenderDebugFeatureControl(LLPipeline::RENDER_DEBUG_TEXEL_DENSITY, true);
			LLViewerTexture::sDebugTexelsMode = LLViewerTexture::DEBUG_TEXELS_DESIRED;
		}
		else if (mode == "full")
		{
			if (gPipeline.hasRenderDebugMask(LLPipeline::RENDER_DEBUG_TEXEL_DENSITY) == FALSE) 
			{
				gPipeline.toggleRenderDebug((void*)LLPipeline::RENDER_DEBUG_TEXEL_DENSITY);
			}
			LLViewerTexture::sDebugTexelsMode = LLViewerTexture::DEBUG_TEXELS_FULL;
		}
		return true;
	}
};


//////////////////
// INFO DISPLAY //
//////////////////
U32 info_display_from_string(std::string info_display)
{
	if ("verify" == info_display)
	{
		return LLPipeline::RENDER_DEBUG_VERIFY;
	}
	else if ("bboxes" == info_display)
	{
		return LLPipeline::RENDER_DEBUG_BBOXES;
	}
	else if ("normals" == info_display)
	{
		return LLPipeline::RENDER_DEBUG_NORMALS;
	}
	else if ("points" == info_display)
	{
		return LLPipeline::RENDER_DEBUG_POINTS;
	}
	else if ("octree" == info_display)
	{
		return LLPipeline::RENDER_DEBUG_OCTREE;
	}
	else if ("shadow frusta" == info_display)
	{
		return LLPipeline::RENDER_DEBUG_SHADOW_FRUSTA;
	}
	else if ("physics shapes" == info_display)
	{
		return LLPipeline::RENDER_DEBUG_PHYSICS_SHAPES;
	}
	else if ("occlusion" == info_display)
	{
		return LLPipeline::RENDER_DEBUG_OCCLUSION;
	}
	else if ("render batches" == info_display)
	{
		return LLPipeline::RENDER_DEBUG_BATCH_SIZE;
	}
	else if ("update type" == info_display)
	{
		return LLPipeline::RENDER_DEBUG_UPDATE_TYPE;
	}
	else if ("texture anim" == info_display)
	{
		return LLPipeline::RENDER_DEBUG_TEXTURE_ANIM;
	}
	else if ("texture priority" == info_display)
	{
		return LLPipeline::RENDER_DEBUG_TEXTURE_PRIORITY;
	}
	else if ("texture area" == info_display)
	{
		return LLPipeline::RENDER_DEBUG_TEXTURE_AREA;
	}
	else if ("face area" == info_display)
	{
		return LLPipeline::RENDER_DEBUG_FACE_AREA;
	}
	else if ("lod info" == info_display)
	{
		return LLPipeline::RENDER_DEBUG_LOD_INFO;
	}
	else if ("build queue" == info_display)
	{
		return LLPipeline::RENDER_DEBUG_BUILD_QUEUE;
	}
	else if ("lights" == info_display)
	{
		return LLPipeline::RENDER_DEBUG_LIGHTS;
	}
	else if ("particles" == info_display)
	{
		return LLPipeline::RENDER_DEBUG_PARTICLES;
	}
	else if ("composition" == info_display)
	{
		return LLPipeline::RENDER_DEBUG_COMPOSITION;
	}
	else if ("avatardrawinfo" == info_display)
	{
		return (LLPipeline::RENDER_DEBUG_AVATAR_DRAW_INFO);
	}
	else if ("glow" == info_display)
	{
		return LLPipeline::RENDER_DEBUG_GLOW;
	}
	else if ("collision skeleton" == info_display)
	{
		return LLPipeline::RENDER_DEBUG_AVATAR_VOLUME;
	}
	else if ("joints" == info_display)
	{
		return LLPipeline::RENDER_DEBUG_AVATAR_JOINTS;
	}
	else if ("raycast" == info_display)
	{
		return LLPipeline::RENDER_DEBUG_RAYCAST;
	}
	else if ("agent target" == info_display)
	{
		return LLPipeline::RENDER_DEBUG_AGENT_TARGET;
	}
	else if ("sculpt" == info_display)
	{
		return LLPipeline::RENDER_DEBUG_SCULPTED;
	}
	else if ("wind vectors" == info_display)
	{
		return LLPipeline::RENDER_DEBUG_WIND_VECTORS;
	}
	else if ("texel density" == info_display)
	{
		return LLPipeline::RENDER_DEBUG_TEXEL_DENSITY;
	}
	else if ("texture size" == info_display)
	{
		return LLPipeline::RENDER_DEBUG_TEXTURE_SIZE;
	}
	else
	{
		LL_WARNS() << "unrecognized feature name '" << info_display << "'" << LL_ENDL;
		return 0;
	}
};

class LLAdvancedToggleInfoDisplay : public view_listener_t
{
	bool handleEvent(const LLSD& userdata)
	{
		U32 info_display = info_display_from_string( userdata.asString() );

		LL_INFOS("ViewerMenu") << "toggle " << userdata.asString() << LL_ENDL;
		
		if ( info_display != 0 )
		{
			LLPipeline::toggleRenderDebug( (void*)(ptrdiff_t)info_display );
		}

		return true;
	}
};


class LLAdvancedCheckInfoDisplay : public view_listener_t
{
	bool handleEvent(const LLSD& userdata)
	{
		U32 info_display = info_display_from_string( userdata.asString() );
		bool new_value = false;

		if ( info_display != 0 )
		{
			new_value = LLPipeline::toggleRenderDebugControl( (void*)(ptrdiff_t)info_display );
		}

		return new_value;
	}
};


///////////////////////////
//// RANDOMIZE FRAMERATE //
///////////////////////////


class LLAdvancedToggleRandomizeFramerate : public view_listener_t
{
	bool handleEvent(const LLSD& userdata)
	{
		gRandomizeFramerate = !(gRandomizeFramerate);
		return true;
	}
};

class LLAdvancedCheckRandomizeFramerate : public view_listener_t
{
	bool handleEvent(const LLSD& userdata)
	{
		bool new_value = gRandomizeFramerate;
		return new_value;
	}
};

///////////////////////////
//// PERIODIC SLOW FRAME //
///////////////////////////


class LLAdvancedTogglePeriodicSlowFrame : public view_listener_t
{
	bool handleEvent(const LLSD& userdata)
	{
		gPeriodicSlowFrame = !(gPeriodicSlowFrame);
		return true;
	}
};

class LLAdvancedCheckPeriodicSlowFrame : public view_listener_t
{
	bool handleEvent(const LLSD& userdata)
	{
		bool new_value = gPeriodicSlowFrame;
		return new_value;
	}
};



////////////////
// FRAME TEST //
////////////////


class LLAdvancedToggleFrameTest : public view_listener_t
{
	bool handleEvent(const LLSD& userdata)
	{
		LLPipeline::sRenderFrameTest = !(LLPipeline::sRenderFrameTest);
		return true;
	}
};

class LLAdvancedCheckFrameTest : public view_listener_t
{
	bool handleEvent(const LLSD& userdata)
	{
		bool new_value = LLPipeline::sRenderFrameTest;
		return new_value;
	}
};


///////////////////////////
// SELECTED TEXTURE INFO //
///////////////////////////


class LLAdvancedSelectedTextureInfo : public view_listener_t
{
	bool handleEvent(const LLSD& userdata)
	{
		handle_selected_texture_info(NULL);
		return true;
	}
};

//////////////////////
// TOGGLE WIREFRAME //
//////////////////////

class LLAdvancedToggleWireframe : public view_listener_t
{
	bool handleEvent(const LLSD& userdata)
	{
// [RLVa:KB] - Checked: RLVa-2.0.0
		bool fRlvBlockWireframe = gRlvAttachmentLocks.hasLockedHUD();
		if ( (!gUseWireframe) && (fRlvBlockWireframe) )
			RlvUtil::notifyBlocked(RLV_STRING_BLOCKED_WIREFRAME);
		set_use_wireframe( (!gUseWireframe) && (!fRlvBlockWireframe) );
		return true;
	}
};

// Called from rlvhandler.cpp
void set_use_wireframe(BOOL useWireframe)
	{
		if (gUseWireframe == useWireframe)
			return;

		gUseWireframe = useWireframe;
// [/RLVa:KB]
//		gUseWireframe = !(gUseWireframe);
		gWindowResized = TRUE;

		LLPipeline::updateRenderDeferred();

		if (gUseWireframe)
		{
			gInitialDeferredModeForWireframe = LLPipeline::sRenderDeferred;
		}

		gPipeline.resetVertexBuffers();

		if (!gUseWireframe && !gInitialDeferredModeForWireframe && LLPipeline::sRenderDeferred != gInitialDeferredModeForWireframe && gPipeline.isInit())
		{
			LLPipeline::refreshCachedSettings();
			gPipeline.releaseGLBuffers();
			gPipeline.createGLBuffers();
			LLViewerShaderMgr::instance()->setShaders();
		}

//		return true;
	}
//};

class LLAdvancedCheckWireframe : public view_listener_t
{
	bool handleEvent(const LLSD& userdata)
	{
		bool new_value = gUseWireframe;
		return new_value;
	}
};
	

//////////////////////////
// DUMP SCRIPTED CAMERA //
//////////////////////////
	
class LLAdvancedDumpScriptedCamera : public view_listener_t
{
	bool handleEvent(const LLSD& userdata)
	{
		handle_dump_followcam(NULL);
		return true;
	}
};



//////////////////////////////
// DUMP REGION OBJECT CACHE //
//////////////////////////////


class LLAdvancedDumpRegionObjectCache : public view_listener_t
{
	bool handleEvent(const LLSD& userdata)
{
		handle_dump_region_object_cache(NULL);
		return true;
	}
};

class LLAdvancedBuyCurrencyTest : public view_listener_t
	{
	bool handleEvent(const LLSD& userdata)
	{
		handle_buy_currency_test(NULL);
		return true;
	}
};


/////////////////////
// DUMP SELECT MGR //
/////////////////////


class LLAdvancedDumpSelectMgr : public view_listener_t
{
	bool handleEvent(const LLSD& userdata)
	{
		dump_select_mgr(NULL);
		return true;
	}
};



////////////////////
// DUMP INVENTORY //
////////////////////


class LLAdvancedDumpInventory : public view_listener_t
{
	bool handleEvent(const LLSD& userdata)
	{
		dump_inventory(NULL);
		return true;
	}
};



////////////////////////////////
// PRINT SELECTED OBJECT INFO //
////////////////////////////////


class LLAdvancedPrintSelectedObjectInfo : public view_listener_t
{
	bool handleEvent(const LLSD& userdata)
	{
		print_object_info(NULL);
		return true;
	}
};



//////////////////////
// PRINT AGENT INFO //
//////////////////////


class LLAdvancedPrintAgentInfo : public view_listener_t
{
	bool handleEvent(const LLSD& userdata)
	{
		print_agent_nvpairs(NULL);
		return true;
	}
};

//////////////////
// DEBUG CLICKS //
//////////////////


class LLAdvancedToggleDebugClicks : public view_listener_t
{
	bool handleEvent(const LLSD& userdata)
	{
		gDebugClicks = !(gDebugClicks);
		return true;
	}
};

class LLAdvancedCheckDebugClicks : public view_listener_t
{
	bool handleEvent(const LLSD& userdata)
	{
		bool new_value = gDebugClicks;
		return new_value;
	}
};



/////////////////
// DEBUG VIEWS //
/////////////////


class LLAdvancedToggleDebugViews : public view_listener_t
{
	bool handleEvent(const LLSD& userdata)
	{
		LLView::sDebugRects = !(LLView::sDebugRects);
		return true;
	}
};

class LLAdvancedCheckDebugViews : public view_listener_t
{
	bool handleEvent(const LLSD& userdata)
	{
		bool new_value = LLView::sDebugRects;
		return new_value;
	}
};



///////////////////////
// XUI NAME TOOLTIPS //
///////////////////////


class LLAdvancedToggleXUINameTooltips : public view_listener_t
{
	bool handleEvent(const LLSD& userdata)
	{
		toggle_show_xui_names(NULL);
		return true;
	}
};

class LLAdvancedCheckXUINameTooltips : public view_listener_t
{
	bool handleEvent(const LLSD& userdata)
	{
		bool new_value = check_show_xui_names(NULL);
		return new_value;
	}
};



////////////////////////
// DEBUG MOUSE EVENTS //
////////////////////////


class LLAdvancedToggleDebugMouseEvents : public view_listener_t
{
	bool handleEvent(const LLSD& userdata)
	{
		LLView::sDebugMouseHandling = !(LLView::sDebugMouseHandling);
		return true;
	}
};

class LLAdvancedCheckDebugMouseEvents : public view_listener_t
{
	bool handleEvent(const LLSD& userdata)
	{
		bool new_value = LLView::sDebugMouseHandling;
		return new_value;
	}
};



////////////////
// DEBUG KEYS //
////////////////


class LLAdvancedToggleDebugKeys : public view_listener_t
{
	bool handleEvent(const LLSD& userdata)
	{
		LLView::sDebugKeys = !(LLView::sDebugKeys);
		return true;
	}
};
	
class LLAdvancedCheckDebugKeys : public view_listener_t
{
	bool handleEvent(const LLSD& userdata)
	{
		bool new_value = LLView::sDebugKeys;
		return new_value;
	}
};
	


///////////////////////
// DEBUG WINDOW PROC //
///////////////////////


class LLAdvancedToggleDebugWindowProc : public view_listener_t
{
	bool handleEvent(const LLSD& userdata)
	{
		gDebugWindowProc = !(gDebugWindowProc);
		return true;
	}
};

class LLAdvancedCheckDebugWindowProc : public view_listener_t
	{
	bool handleEvent(const LLSD& userdata)
	{
		bool new_value = gDebugWindowProc;
		return new_value;
	}
};

// ------------------------------XUI MENU ---------------------------

//////////////////////
// LOAD UI FROM XML //
//////////////////////


class LLAdvancedLoadUIFromXML : public view_listener_t
{
	bool handleEvent(const LLSD& userdata)
	{
		handle_load_from_xml(NULL);
		return true;
	}
};



////////////////////
// SAVE UI TO XML //
////////////////////


class LLAdvancedSaveUIToXML : public view_listener_t
{
	bool handleEvent(const LLSD& userdata)
	{
		handle_save_to_xml(NULL);
		return true;
	}
};


class LLAdvancedSendTestIms : public view_listener_t
{
	bool handleEvent(const LLSD& userdata)
	{
		LLIMModel::instance().testMessages();
		return true;
	}
};


///////////////
// XUI NAMES //
///////////////


class LLAdvancedToggleXUINames : public view_listener_t
{
	bool handleEvent(const LLSD& userdata)
	{
		toggle_show_xui_names(NULL);
		return true;
	}
};

class LLAdvancedCheckXUINames : public view_listener_t
{
	bool handleEvent(const LLSD& userdata)
	{
		bool new_value = check_show_xui_names(NULL);
		return new_value;
	}
};


////////////////////////
// GRAB BAKED TEXTURE //
////////////////////////


class LLAdvancedGrabBakedTexture : public view_listener_t
{
	bool handleEvent(const LLSD& userdata)
	{
		std::string texture_type = userdata.asString();
		if ("iris" == texture_type)
		{
			handle_grab_baked_texture( (void*)BAKED_EYES );
		}
		else if ("head" == texture_type)
		{
			handle_grab_baked_texture( (void*)BAKED_HEAD );
		}
		else if ("upper" == texture_type)
		{
			handle_grab_baked_texture( (void*)BAKED_UPPER );
		}
		else if ("lower" == texture_type)
		{
			handle_grab_baked_texture( (void*)BAKED_LOWER );
		}
		else if ("skirt" == texture_type)
		{
			handle_grab_baked_texture( (void*)BAKED_SKIRT );
		}
		else if ("hair" == texture_type)
		{
			handle_grab_baked_texture( (void*)BAKED_HAIR );
		}

		return true;
	}
};

class LLAdvancedEnableGrabBakedTexture : public view_listener_t
{
	bool handleEvent(const LLSD& userdata)
{
		std::string texture_type = userdata.asString();
		bool new_value = false;

		if ("iris" == texture_type)
		{
			new_value = enable_grab_baked_texture( (void*)BAKED_EYES );
		}
		else if ("head" == texture_type)
		{
			new_value = enable_grab_baked_texture( (void*)BAKED_HEAD );
		}
		else if ("upper" == texture_type)
		{
			new_value = enable_grab_baked_texture( (void*)BAKED_UPPER );
		}
		else if ("lower" == texture_type)
		{
			new_value = enable_grab_baked_texture( (void*)BAKED_LOWER );
		}
		else if ("skirt" == texture_type)
		{
			new_value = enable_grab_baked_texture( (void*)BAKED_SKIRT );
		}
		else if ("hair" == texture_type)
		{
			new_value = enable_grab_baked_texture( (void*)BAKED_HAIR );
		}
	
		return new_value;
}
};

///////////////////////
// APPEARANCE TO XML //
///////////////////////


class LLAdvancedEnableAppearanceToXML : public view_listener_t
{
	bool handleEvent(const LLSD& userdata)
	{
		return gSavedSettings.getBOOL("DebugAvatarAppearanceMessage");
	}
};

class LLAdvancedAppearanceToXML : public view_listener_t
{
	bool handleEvent(const LLSD& userdata)
	{
		std::string emptyname;
		LLVOAvatar* avatar =
			find_avatar_from_object( LLSelectMgr::getInstance()->getSelection()->getPrimaryObject() );
		if (!avatar)
		{
			avatar = gAgentAvatarp;
		}
		avatar->dumpArchetypeXML(emptyname);
		return true;
	}
};



///////////////////////////////
// TOGGLE CHARACTER GEOMETRY //
///////////////////////////////


class LLAdvancedToggleCharacterGeometry : public view_listener_t
{
	bool handleEvent(const LLSD& userdata)
	{
		handle_god_request_avatar_geometry(NULL);
		return true;
	}
};


	/////////////////////////////
// TEST MALE / TEST FEMALE //
/////////////////////////////

class LLAdvancedTestMale : public view_listener_t
{
	bool handleEvent(const LLSD& userdata)
	{
		handle_test_male(NULL);
		return true;
	}
};


class LLAdvancedTestFemale : public view_listener_t
{
	bool handleEvent(const LLSD& userdata)
	{
		handle_test_female(NULL);
		return true;
	}
};

class LLAdvancedForceParamsToDefault : public view_listener_t
{
	bool handleEvent(const LLSD& userdata)
	{
		LLAgent::clearVisualParams(NULL);
		return true;
	}
};


//////////////////////////
//   ANIMATION SPEED    //
//////////////////////////

// Utility function to set all AV time factors to the same global value
static void set_all_animation_time_factors(F32	time_factor)
{
	LLMotionController::setCurrentTimeFactor(time_factor);
	for (std::vector<LLCharacter*>::iterator iter = LLCharacter::sInstances.begin();
		iter != LLCharacter::sInstances.end(); ++iter)
	{
		(*iter)->setAnimTimeFactor(time_factor);
	}
}

class LLAdvancedAnimTenFaster : public view_listener_t
{
	bool handleEvent(const LLSD& userdata)
	{
		//LL_INFOS() << "LLAdvancedAnimTenFaster" << LL_ENDL;
		F32 time_factor = LLMotionController::getCurrentTimeFactor();
		time_factor = llmin(time_factor + 0.1f, 2.f);	// Upper limit is 200% speed
		set_all_animation_time_factors(time_factor);
		return true;
	}
};

class LLAdvancedAnimTenSlower : public view_listener_t
{
	bool handleEvent(const LLSD& userdata)
	{
		//LL_INFOS() << "LLAdvancedAnimTenSlower" << LL_ENDL;
		F32 time_factor = LLMotionController::getCurrentTimeFactor();
		time_factor = llmax(time_factor - 0.1f, 0.1f);	// Lower limit is at 10% of normal speed
		set_all_animation_time_factors(time_factor);
		return true;
	}
};

class LLAdvancedAnimResetAll : public view_listener_t
{
	bool handleEvent(const LLSD& userdata)
	{
		set_all_animation_time_factors(1.f);
		return true;
	}
};


//////////////////////////
// RELOAD VERTEX SHADER //
//////////////////////////


class LLAdvancedReloadVertexShader : public view_listener_t
{
	bool handleEvent(const LLSD& userdata)
	{
		reload_vertex_shader(NULL);
		return true;
	}
};



////////////////////
// ANIMATION INFO //
////////////////////


class LLAdvancedToggleAnimationInfo : public view_listener_t
{
	bool handleEvent(const LLSD& userdata)
	{
		LLVOAvatar::sShowAnimationDebug = !(LLVOAvatar::sShowAnimationDebug);
		return true;
	}
};

class LLAdvancedCheckAnimationInfo : public view_listener_t
{
	bool handleEvent(const LLSD& userdata)
	{
		bool new_value = LLVOAvatar::sShowAnimationDebug;
		return new_value;
	}
};


//////////////////
// SHOW LOOK AT //
//////////////////


class LLAdvancedToggleShowLookAt : public view_listener_t
{
	bool handleEvent(const LLSD& userdata)
	{
		//LLHUDEffectLookAt::sDebugLookAt = !(LLHUDEffectLookAt::sDebugLookAt);
		//<FS:AO improve use of controls with radiogroups>
		//bool value = !gSavedPerAccountSettings.getBOOL("DebugLookAt");
		//gSavedPerAccountSettings.setBOOL("DebugLookAt",value);
		S32 value = !gSavedPerAccountSettings.getS32("DebugLookAt");
		gSavedPerAccountSettings.setS32("DebugLookAt",value);
		//</FS:AO>
		return true;
	}
};

// <AO>
class LLAdvancedToggleShowColor : public view_listener_t
{
        bool handleEvent(const LLSD& userdata)
        {
                S32 value = !gSavedSettings.getS32("DebugShowColor");
                gSavedSettings.setS32("DebugShowColor",value);
                return true;
        }
};

class LLAdvancedCheckShowColor : public view_listener_t
{
        bool handleEvent(const LLSD& userdata)
        {
                S32 new_value = gSavedSettings.getS32("DebugShowColor");
                return (bool)new_value;
        }
};
// </AO>

class LLAdvancedCheckShowLookAt : public view_listener_t
{
	bool handleEvent(const LLSD& userdata)
	{
		//bool new_value = LLHUDEffectLookAt::sDebugLookAt;
		//<FS:AO improve use of controls with radiogroups>
		//bool new_value = gSavedPerAccountSettings.getBOOL("DebugLookAt");
		S32 new_value = gSavedPerAccountSettings.getS32("DebugLookAt");
		return (bool)new_value;
	}
};



///////////////////
// SHOW POINT AT //
///////////////////


class LLAdvancedToggleShowPointAt : public view_listener_t
{
	bool handleEvent(const LLSD& userdata)
	{
		LLHUDEffectPointAt::sDebugPointAt = !(LLHUDEffectPointAt::sDebugPointAt);
		return true;
	}
};

class LLAdvancedCheckShowPointAt : public view_listener_t
{
	bool handleEvent(const LLSD& userdata)
	{
		bool new_value = LLHUDEffectPointAt::sDebugPointAt;
		return new_value;
	}
};


///////////////////// 
// PRIVATE LOOK AT // 
///////////////////// 

class LLAdvancedTogglePrivateLookPointAt : public view_listener_t 
{ 
	bool handleEvent(const LLSD& userdata) 
	{ 
		std::string command = userdata.asString(); 
		if ("Look" == command) 
		{ 
			bool new_value = !gSavedSettings.getBOOL("PrivateLookAtTarget"); 
			gSavedSettings.setBOOL("PrivateLookAtTarget", new_value); 
		} 
		else if ("Point" == command) 
		{ 
			bool new_value = !gSavedSettings.getBOOL("PrivatePointAtTarget"); 
			gSavedSettings.setBOOL("PrivatePointAtTarget", new_value); 
		} 
	return true; 
	} 
}; 

class LLAdvancedCheckPrivateLookPointAt : public view_listener_t 
{ 
	bool handleEvent(const LLSD& userdata) 
	{ 
		std::string command = userdata["data"].asString(); 
		if ("Look" == command) 
		{ 
			bool new_value = gSavedSettings.getBOOL("PrivateLookAtTarget"); 
			std::string control_name = userdata["control"].asString(); 
			gMenuHolder->findControl(control_name)->setValue(new_value); 
		} 
		else if ("Point" == command) 
		{ 
			bool new_value = gSavedSettings.getBOOL("PrivatePointAtTarget"); 
			std::string control_name = userdata["control"].asString(); 
			gMenuHolder->findControl(control_name)->setValue(new_value); 
		} 
	return true; 
	} 
};

/////////////////////////
// DEBUG JOINT UPDATES //
/////////////////////////


class LLAdvancedToggleDebugJointUpdates : public view_listener_t
{
	bool handleEvent(const LLSD& userdata)
	{
		LLVOAvatar::sJointDebug = !(LLVOAvatar::sJointDebug);
		return true;
	}
};

class LLAdvancedCheckDebugJointUpdates : public view_listener_t
{
	bool handleEvent(const LLSD& userdata)
	{
		bool new_value = LLVOAvatar::sJointDebug;
		return new_value;
	}
};



/////////////////
// DISABLE LOD //
/////////////////


class LLAdvancedToggleDisableLOD : public view_listener_t
{
	bool handleEvent(const LLSD& userdata)
	{
		LLViewerJoint::sDisableLOD = !(LLViewerJoint::sDisableLOD);
		return true;
	}
};
		
class LLAdvancedCheckDisableLOD : public view_listener_t
{
	bool handleEvent(const LLSD& userdata)
	{
		bool new_value = LLViewerJoint::sDisableLOD;
		return new_value;
	}
};



/////////////////////////
// DEBUG CHARACTER VIS //
/////////////////////////


class LLAdvancedToggleDebugCharacterVis : public view_listener_t
{
	bool handleEvent(const LLSD& userdata)
	{
		LLVOAvatar::sDebugInvisible = !(LLVOAvatar::sDebugInvisible);
		return true;
	}
};

class LLAdvancedCheckDebugCharacterVis : public view_listener_t
{
	bool handleEvent(const LLSD& userdata)
	{
		bool new_value = LLVOAvatar::sDebugInvisible;
		return new_value;
	}
};


//////////////////////
// DUMP ATTACHMENTS //
//////////////////////

	
class LLAdvancedDumpAttachments : public view_listener_t
{
	bool handleEvent(const LLSD& userdata)
	{
		handle_dump_attachments(NULL);
		return true;
	}
};


	
/////////////////////
// REBAKE TEXTURES //
/////////////////////
	
	
class LLAdvancedRebakeTextures : public view_listener_t
{
	bool handleEvent(const LLSD& userdata)
	{
		handle_rebake_textures(NULL);
		return true;
	}
};
	
	
// [SL:KB] - Patch: Appearance-PhantomAttach | Checked: Catznip-5.0
void handle_refresh_attachments()
{
	LLAttachmentsMgr::instance().refreshAttachments();
}
// [/SL:KB]

#if 1 //ndef LL_RELEASE_FOR_DOWNLOAD
///////////////////////////
// DEBUG AVATAR TEXTURES //
///////////////////////////


class LLAdvancedDebugAvatarTextures : public view_listener_t
{
	bool handleEvent(const LLSD& userdata)
	{
		if (gAgent.isGodlike())
		{
			handle_debug_avatar_textures(NULL);
		}
		return true;
	}
};

////////////////////////////////
// DUMP AVATAR LOCAL TEXTURES //
////////////////////////////////


class LLAdvancedDumpAvatarLocalTextures : public view_listener_t
{
	bool handleEvent(const LLSD& userdata)
	{
#ifndef LL_RELEASE_FOR_DOWNLOAD
		handle_dump_avatar_local_textures(NULL);
#endif
		return true;
	}
};

#endif

///////////////////////////////////
// Reload Avatar Cloud Particles //
///////////////////////////////////
class LLAdvancedReloadAvatarCloudParticle : public view_listener_t
{
	bool handleEvent(const LLSD& userdata)
	{
		LLVOAvatar::initCloud();
		return true;
	}
};

/////////////////
// MESSAGE LOG //
/////////////////


class LLAdvancedEnableMessageLog : public view_listener_t
{
	bool handleEvent(const LLSD& userdata)
	{
		handle_viewer_enable_message_log(NULL);
		return true;
	}
};

class LLAdvancedDisableMessageLog : public view_listener_t
{
	bool handleEvent(const LLSD& userdata)
	{
		handle_viewer_disable_message_log(NULL);
		return true;
	}
};

/////////////////
// DROP PACKET //
/////////////////


class LLAdvancedDropPacket : public view_listener_t
{
	bool handleEvent(const LLSD& userdata)
	{
		gMessageSystem->mPacketRing.dropPackets(1);
		return true;
	}
};


////////////////////
// EVENT Recorder //
///////////////////


class LLAdvancedViewerEventRecorder : public view_listener_t
{
	bool handleEvent(const LLSD& userdata)
	{
		std::string command = userdata.asString();
		if ("start playback" == command)
		{
			LL_INFOS() << "Event Playback starting" << LL_ENDL;
			LLViewerEventRecorder::instance().playbackRecording();
			LL_INFOS() << "Event Playback completed" << LL_ENDL;
		}
		else if ("stop playback" == command)
		{
			// Future
		}
		else if ("start recording" == command)
		{
			LLViewerEventRecorder::instance().setEventLoggingOn();
			LL_INFOS() << "Event recording started" << LL_ENDL;
		}
		else if ("stop recording" == command)
		{
			LLViewerEventRecorder::instance().setEventLoggingOff();
			LL_INFOS() << "Event recording stopped" << LL_ENDL;
		} 

		return true;
	}		
};




/////////////////
// AGENT PILOT //
/////////////////


class LLAdvancedAgentPilot : public view_listener_t
{
	bool handleEvent(const LLSD& userdata)
	{
		std::string command = userdata.asString();
		if ("start playback" == command)
		{
			gAgentPilot.setNumRuns(-1);
			gAgentPilot.startPlayback();
		}
		else if ("stop playback" == command)
		{
			gAgentPilot.stopPlayback();
		}
		else if ("start record" == command)
		{
			gAgentPilot.startRecord();
		}
		else if ("stop record" == command)
		{
			gAgentPilot.stopRecord();
		}

		return true;
	}		
};



//////////////////////
// AGENT PILOT LOOP //
//////////////////////


class LLAdvancedToggleAgentPilotLoop : public view_listener_t
{
	bool handleEvent(const LLSD& userdata)
	{
		gAgentPilot.setLoop(!gAgentPilot.getLoop());
		return true;
	}
};

class LLAdvancedCheckAgentPilotLoop : public view_listener_t
{
	bool handleEvent(const LLSD& userdata)
	{
		bool new_value = gAgentPilot.getLoop();
		return new_value;
	}
};


/////////////////////////
// SHOW OBJECT UPDATES //
/////////////////////////


class LLAdvancedToggleShowObjectUpdates : public view_listener_t
{
	bool handleEvent(const LLSD& userdata)
	{
		gShowObjectUpdates = !(gShowObjectUpdates);
		return true;
	}
};

class LLAdvancedCheckShowObjectUpdates : public view_listener_t
{
	bool handleEvent(const LLSD& userdata)
	{
		bool new_value = gShowObjectUpdates;
		return new_value;
	}
};



///////////////////////
// CHECK FOR UPDATES //
///////////////////////



class LLAdvancedCheckViewerUpdates : public view_listener_t
{
	bool handleEvent(const LLSD& userdata)
	{
		LLFloaterAboutUtil::checkUpdatesAndNotify();
		return true;
	}
};


////////////////////
// COMPRESS IMAGE //
////////////////////


class LLAdvancedCompressImage : public view_listener_t
{
	bool handleEvent(const LLSD& userdata)
	{
		handle_compress_image(NULL);
		return true;
	}
};


/////////////////////////
// SHOW DEBUG SETTINGS //
/////////////////////////


class LLAdvancedShowDebugSettings : public view_listener_t
{
	bool handleEvent(const LLSD& userdata)
	{
		LLFloaterReg::showInstance("settings_debug",userdata);
		return true;
	}
};



////////////////////////
// VIEW ADMIN OPTIONS //
////////////////////////

class LLAdvancedEnableViewAdminOptions : public view_listener_t
{
	bool handleEvent(const LLSD& userdata)
	{
		// Don't enable in god mode since the admin menu is shown anyway.
		// Only enable if the user has set the appropriate debug setting.
		bool new_value = !gAgent.getAgentAccess().isGodlikeWithoutAdminMenuFakery() && gSavedSettings.getBOOL("AdminMenu");
		return new_value;
	}
};

class LLAdvancedToggleViewAdminOptions : public view_listener_t
{
	bool handleEvent(const LLSD& userdata)
	{
		handle_admin_override_toggle(NULL);
		return true;
	}
};

class LLAdvancedToggleVisualLeakDetector : public view_listener_t
{
	bool handleEvent(const LLSD& userdata)
	{
		handle_visual_leak_detector_toggle(NULL);
		return true;
	}
};

class LLAdvancedCheckViewAdminOptions : public view_listener_t
{
	bool handleEvent(const LLSD& userdata)
	{
		bool new_value = check_admin_override(NULL) || gAgent.isGodlike();
		return new_value;
	}
};

/////////////////////////////////////
// Enable Object Object Occlusion ///
/////////////////////////////////////
class LLAdvancedEnableObjectObjectOcclusion: public view_listener_t
{
	bool handleEvent(const LLSD& userdata)
	{
	
		bool new_value = gGLManager.mHasOcclusionQuery; // && LLFeatureManager::getInstance()->isFeatureAvailable(userdata.asString());
		return new_value;
}
};

/////////////////////////////////////
// Enable Framebuffer Objects	  ///
/////////////////////////////////////
class LLAdvancedEnableRenderFBO: public view_listener_t
{
	bool handleEvent(const LLSD& userdata)
	{
		bool new_value = gGLManager.mHasFramebufferObject;
		return new_value;
	}
};

/////////////////////////////////////
// Enable Advanced Lighting Model ///
/////////////////////////////////////
class LLAdvancedEnableRenderDeferred: public view_listener_t
{
	bool handleEvent(const LLSD& userdata)
	{
		bool new_value = gGLManager.mHasFramebufferObject && LLViewerShaderMgr::instance()->getVertexShaderLevel(LLViewerShaderMgr::SHADER_WINDLIGHT) > 1 &&
			LLViewerShaderMgr::instance()->getVertexShaderLevel(LLViewerShaderMgr::SHADER_AVATAR) > 0;
		return new_value;
	}
};

/////////////////////////////////////
// Enable Advanced Lighting Model sub-options
/////////////////////////////////////
class LLAdvancedEnableRenderDeferredOptions: public view_listener_t
{
	bool handleEvent(const LLSD& userdata)
	{
		bool new_value = gGLManager.mHasFramebufferObject && LLViewerShaderMgr::instance()->getVertexShaderLevel(LLViewerShaderMgr::SHADER_WINDLIGHT) > 1 &&
			LLViewerShaderMgr::instance()->getVertexShaderLevel(LLViewerShaderMgr::SHADER_AVATAR) > 0 && gSavedSettings.getBOOL("RenderDeferred");
		return new_value;
	}
};



//////////////////
// ADMIN STATUS //
//////////////////


class LLAdvancedRequestAdminStatus : public view_listener_t
{
	bool handleEvent(const LLSD& userdata)
	{
		handle_god_mode(NULL);
		return true;
	}
};

class LLAdvancedLeaveAdminStatus : public view_listener_t
{
	bool handleEvent(const LLSD& userdata)
	{
		handle_leave_god_mode(NULL);
		return true;
	}
};

//////////////////////////
// Advanced > Debugging //
//////////////////////////


class LLAdvancedForceErrorBreakpoint : public view_listener_t
{
	bool handleEvent(const LLSD& userdata)
	{
		force_error_breakpoint(NULL);
		return true;
	}
};

class LLAdvancedForceErrorLlerror : public view_listener_t
{
	bool handleEvent(const LLSD& userdata)
	{
		force_error_llerror(NULL);
		return true;
	}
};
class LLAdvancedForceErrorBadMemoryAccess : public view_listener_t
{
	bool handleEvent(const LLSD& userdata)
	{
		force_error_bad_memory_access(NULL);
		return true;
	}
};

class LLAdvancedForceErrorInfiniteLoop : public view_listener_t
{
	bool handleEvent(const LLSD& userdata)
	{
		force_error_infinite_loop(NULL);
		return true;
	}
};

class LLAdvancedForceErrorSoftwareException : public view_listener_t
{
	bool handleEvent(const LLSD& userdata)
	{
		force_error_software_exception(NULL);
		return true;
	}
};

class LLAdvancedForceErrorDriverCrash : public view_listener_t
{
	bool handleEvent(const LLSD& userdata)
	{
		force_error_driver_crash(NULL);
		return true;
	}
};

class LLAdvancedForceErrorDisconnectViewer : public view_listener_t
{
	bool handleEvent(const LLSD& userdata)
	{
		handle_disconnect_viewer(NULL);
		return true;
}
};


#ifdef TOGGLE_HACKED_GODLIKE_VIEWER

class LLAdvancedHandleToggleHackedGodmode : public view_listener_t
{
	bool handleEvent(const LLSD& userdata)
	{
		handle_toggle_hacked_godmode(NULL);
		return true;
	}
};

class LLAdvancedCheckToggleHackedGodmode : public view_listener_t
{
	bool handleEvent(const LLSD& userdata)
	{
		check_toggle_hacked_godmode(NULL);
		return true;
	}
};

class LLAdvancedEnableToggleHackedGodmode : public view_listener_t
{
	bool handleEvent(const LLSD& userdata)
	{
		bool new_value = enable_toggle_hacked_godmode(NULL);
		return new_value;
	}
};
#endif


//
////-------------------------------------------------------------------
//// Advanced menu
////-------------------------------------------------------------------


//////////////////
// DEVELOP MENU //
//////////////////

class LLDevelopCheckLoggingLevel : public view_listener_t
{
	bool handleEvent(const LLSD& userdata)
	{
		U32 level = userdata.asInteger();
		return (static_cast<LLError::ELevel>(level) == LLError::getDefaultLevel());
	}
};

class LLDevelopSetLoggingLevel : public view_listener_t
{
	bool handleEvent(const LLSD& userdata)
	{
		U32 level = userdata.asInteger();
		LLError::setDefaultLevel(static_cast<LLError::ELevel>(level));
		return true;
	}
};

class LLDevelopTextureFetchDebugger : public view_listener_t
{
	bool handleEvent(const LLSD& userdata)
	{
		return gSavedSettings.getBOOL("TextureFetchDebuggerEnabled");
	}
};

//////////////////
// ADMIN MENU   //
//////////////////

// Admin > Object
class LLAdminForceTakeCopy : public view_listener_t
{
	bool handleEvent(const LLSD& userdata)
	{
		force_take_copy(NULL);
		return true;
	}
};

class LLAdminHandleObjectOwnerSelf : public view_listener_t
{
	bool handleEvent(const LLSD& userdata)
	{
		handle_object_owner_self(NULL);
		return true;
	}
};
class LLAdminHandleObjectOwnerPermissive : public view_listener_t
{
	bool handleEvent(const LLSD& userdata)
	{
		handle_object_owner_permissive(NULL);
		return true;
	}
};

class LLAdminHandleForceDelete : public view_listener_t
{
	bool handleEvent(const LLSD& userdata)
	{
		handle_force_delete(NULL);
		return true;
	}
};

class LLAdminHandleObjectLock : public view_listener_t
{
	bool handleEvent(const LLSD& userdata)
	{
		handle_object_lock(NULL);
		return true;
	}
};

class LLAdminHandleObjectAssetIDs: public view_listener_t
{
	bool handleEvent(const LLSD& userdata)
	{
		handle_object_asset_ids(NULL);
		return true;
	}	
};

//Admin >Parcel
class LLAdminHandleForceParcelOwnerToMe: public view_listener_t
{
	bool handleEvent(const LLSD& userdata)
	{
		handle_force_parcel_owner_to_me(NULL);
		return true;
	}
};
class LLAdminHandleForceParcelToContent: public view_listener_t
{
	bool handleEvent(const LLSD& userdata)
	{
		handle_force_parcel_to_content(NULL);
		return true;
	}
};
class LLAdminHandleClaimPublicLand: public view_listener_t
{
	bool handleEvent(const LLSD& userdata)
	{
		handle_claim_public_land(NULL);
		return true;
	}
};

// Admin > Region
class LLAdminHandleRegionDumpTempAssetData: public view_listener_t
{
	bool handleEvent(const LLSD& userdata)
	{
		handle_region_dump_temp_asset_data(NULL);
		return true;
	}
};
//Admin (Top Level)

class LLAdminOnSaveState: public view_listener_t
{
	bool handleEvent(const LLSD& userdata)
	{
		LLPanelRegionTools::onSaveState(NULL);
		return true;
}
};


//-----------------------------------------------------------------------------
// cleanup_menus()
//-----------------------------------------------------------------------------
void cleanup_menus()
{
	delete gMenuParcelObserver;
	gMenuParcelObserver = NULL;

	delete gMenuAvatarSelf;
	gMenuAvatarSelf = NULL;

	delete gMenuAvatarOther;
	gMenuAvatarOther = NULL;

	delete gMenuObject;
	gMenuObject = NULL;

	delete gMenuAttachmentSelf;
	gMenuAttachmentSelf = NULL;

	delete gMenuAttachmentOther;
	gMenuAttachmentSelf = NULL;

	delete gMenuLand;
	gMenuLand = NULL;

	delete gMenuMuteParticle;
	gMenuMuteParticle = NULL;

	// <FS:Ansariel> Pie menu
	delete gPieMenuAvatarSelf;
	gPieMenuAvatarSelf = NULL;

	delete gPieMenuAvatarOther;
	gPieMenuAvatarOther = NULL;

	delete gPieMenuObject;
	gPieMenuObject = NULL;

	delete gPieMenuAttachmentSelf;
	gPieMenuAttachmentSelf = NULL;

	delete gPieMenuAttachmentOther;
	gPieMenuAttachmentOther = NULL;

	delete gPieMenuLand;
	gPieMenuLand = NULL;

	delete gPieMenuMuteParticle;
	gPieMenuMuteParticle = NULL;
	// </FS:Ansariel>

	delete gMenuBarView;
	gMenuBarView = NULL;

	delete gPopupMenuView;
	gPopupMenuView = NULL;

	delete gMenuHolder;
	gMenuHolder = NULL;
}

//-----------------------------------------------------------------------------
// Object pie menu
//-----------------------------------------------------------------------------

// <FS:Ansariel> FIRE-6970/FIRE-6998: Optional permanent derendering of multiple objects
void derenderObject(bool permanent)
{
	bool need_save = false;
	LLViewerObject* objp;
	LLSelectMgr* select_mgr = LLSelectMgr::getInstance();

	while ((objp = select_mgr->getSelection()->getFirstRootObject(TRUE)))
	{
//		if ( (objp) && (gAgentID != objp->getID()) )
// [RLVa:KB] - Checked: 2012-03-11 (RLVa-1.4.5) | Added: RLVa-1.4.5 | FS-specific
		// Don't allow derendering of own attachments when RLVa is enabled
		if ( (objp) && (gAgentID != objp->getID()) && ((!rlv_handler_t::isEnabled()) || (!objp->isAttachment()) || (!objp->permYouOwner())) )
// [/RLVa:KB]
		{
			LLUUID id = objp->getID();
			std::string entry_name = "";
			std::string region_name;
			LLAssetType::EType asset_type;

			if (objp->isAvatar())
			{
				LLNameValue* firstname = objp->getNVPair("FirstName");
				LLNameValue* lastname = objp->getNVPair("LastName");
				entry_name = llformat("%s %s", firstname->getString(), lastname->getString());
				asset_type = LLAssetType::AT_PERSON;
			}
			else
			{
				bool next_object = false;
				LLViewerObject::child_list_t object_children = objp->getChildren();
				for (LLViewerObject::child_list_t::const_iterator it = object_children.begin(); it != object_children.end(); it++)
				{
					LLViewerObject* child = *it;
					if (child->isAvatar() && child->asAvatar()->isSelf())
					{
						if (gRlvHandler.hasBehaviour(RLV_BHVR_UNSIT))
						{
							// RLVa: Prevent cheating out of sitting by derendering the object
							select_mgr->deselectObjectOnly(objp);
							next_object = true;
						}
						else
						{
							gAgent.standUp();
						}
						break;
					}
				}

				if (next_object)
				{
					continue;
				}

				LLSelectNode* nodep = select_mgr->getSelection()->getFirstRootNode();
				if (nodep)
				{
					if (!nodep->mName.empty())
					{
						entry_name = nodep->mName;
					}
				}
				LLViewerRegion* region = objp->getRegion();
				if (region)
				{
					region_name = region->getName();
				}
				asset_type = LLAssetType::AT_OBJECT;
			}
			
			FSAssetBlacklist::getInstance()->addNewItemToBlacklist(id, entry_name, region_name, asset_type, permanent, false);
			
			if (permanent)
			{
				need_save = true;
			}

			select_mgr->deselectObjectOnly(objp);
			gObjectList.addDerenderedItem(id, permanent);
			gObjectList.killObject(objp);
			if (LLViewerRegion::sVOCacheCullingEnabled && objp->getRegion())
			{
				objp->getRegion()->killCacheEntry(objp->getLocalID());
			}

			LLTool* tool = LLToolMgr::getInstance()->getCurrentTool();
			LLViewerObject* tool_editing_object = tool->getEditingObject();
			if (tool_editing_object && tool_editing_object->mID == id)
			{
				tool->stopEditing();
			}

		}
		else if( (objp) && (gAgentID != objp->getID()) && ((rlv_handler_t::isEnabled()) || (objp->isAttachment()) || (objp->permYouOwner())) )
		{
			select_mgr->deselectObjectOnly(objp);
			return;
		}
	}

	if (need_save)
	{
		FSAssetBlacklist::getInstance()->saveBlacklist();
	}
}

class LLObjectDerenderPermanent : public view_listener_t
{
	bool handleEvent(const LLSD& userdata)
	{
		derenderObject(true);
		return true;
	}
};

class LLObjectDerender : public view_listener_t
{
    bool handleEvent(const LLSD& userdata)
    {
		derenderObject(false);
		return true;
    }
};
// </FS:Ansariel>

// <FS:CR> FIRE-10082 - Don't enable derendering own attachments when RLVa is enabled
bool enable_derender_object()
{
	return (!rlv_handler_t::isEnabled());
}
// </FS:CR>

class LLEnableEditParticleSource : public view_listener_t
{
    bool handleEvent(const LLSD& userdata)
    {
		if(LLSelectMgr::instance().getSelection()->getObjectCount()!=0)
		{
			LLObjectSelection::valid_iterator iter=LLSelectMgr::instance().getSelection()->valid_begin();
			LLSelectNode* node=*iter;

			if(!node || !node->mPermissions)
				return false;

			if(node->mPermissions->getOwner()==gAgent.getID())
				return true;
		}
		return false;
	}
};

class LLEditParticleSource : public view_listener_t
{
    bool handleEvent(const LLSD& userdata)
    {
		LLViewerObject* objectp = LLSelectMgr::getInstance()->getSelection()->getPrimaryObject();
		if (objectp)
		{
			ParticleEditor* particleEditor=LLFloaterReg::showTypedInstance<ParticleEditor>("particle_editor", LLSD(objectp->getID()), TAKE_FOCUS_YES);
			if(particleEditor)
				particleEditor->setObject(objectp);
		}
		return true;
	}
};

// <FS:Zi> Texture Refresh
void destroy_texture(const LLUUID& id)		// will be used by the texture refresh functions below
{
	if (id.isNull() || id == IMG_DEFAULT || FSCommon::isDefaultTexture(id))
	{
		return;
	}

	LLViewerFetchedTexture* tx = LLViewerTextureManager::getFetchedTexture(id);
	if (tx)
	{
		tx->clearFetchedResults();
	}
	LLAppViewer::getTextureCache()->removeFromCache(id);
}

class LLObjectTexRefresh : public view_listener_t
{
	bool handleEvent(const LLSD& userdata)
	{
		// partly copied from the texture info code in handle_selected_texture_info()
		for (LLObjectSelection::valid_iterator iter = LLSelectMgr::getInstance()->getSelection()->valid_begin();
			iter != LLSelectMgr::getInstance()->getSelection()->valid_end(); iter++)
		{
			LLSelectNode* node = *iter;

			U8 te_count = node->getObject()->getNumTEs();
			// map from texture ID to list of faces using it
			typedef std::map< LLUUID, std::vector<U8> > map_t;
			map_t faces_per_texture;
			for (U8 i = 0; i < te_count; ++i)
			{
				if (!node->isTESelected(i)) continue;

				LLViewerTexture* img = node->getObject()->getTEImage(i);
				faces_per_texture[img->getID()].push_back(i);

				if (node->getObject()->getTE(i)->getMaterialParams().notNull())
				{
					LLViewerTexture* norm_img = node->getObject()->getTENormalMap(i);
					faces_per_texture[norm_img->getID()].push_back(i);

					LLViewerTexture* spec_img = node->getObject()->getTESpecularMap(i);
					faces_per_texture[spec_img->getID()].push_back(i);
				}
			}

			map_t::iterator it;
			for (it = faces_per_texture.begin(); it != faces_per_texture.end(); ++it)
			{
				destroy_texture(it->first);
			}

			// Refresh sculpt texture
			if (node->getObject()->isSculpted())
			{
				LLSculptParams *sculpt_params = (LLSculptParams *)node->getObject()->getParameterEntry(LLNetworkData::PARAMS_SCULPT);
				if (sculpt_params)
				{
					LLUUID sculpt_uuid = sculpt_params->getSculptTexture();

					LLViewerFetchedTexture* tx = LLViewerTextureManager::getFetchedTexture(sculpt_uuid);
					if (tx)
					{
						S32 num_volumes = tx->getNumVolumes();
						const LLViewerTexture::ll_volume_list_t* pVolumeList = tx->getVolumeList();

						destroy_texture(sculpt_uuid);

						for (S32 idxVolume = 0; idxVolume < num_volumes; ++idxVolume)
						{
							LLVOVolume* pVolume = pVolumeList->at(idxVolume);
							if (pVolume)
							{
								pVolume->notifyMeshLoaded();
							}
						}
					}
				}
			}
		}

		return true;
	}
};

void avatar_tex_refresh()
{
	LLVOAvatar* avatar = find_avatar_from_object(LLSelectMgr::getInstance()->getSelection()->getPrimaryObject());
	if(avatar)
	{
		// I bet this can be done more elegantly, but this is just straightforward
		destroy_texture(avatar->getTE(TEX_HEAD_BAKED)->getID());
		destroy_texture(avatar->getTE(TEX_UPPER_BAKED)->getID());
		destroy_texture(avatar->getTE(TEX_LOWER_BAKED)->getID());
		destroy_texture(avatar->getTE(TEX_EYES_BAKED)->getID());
		destroy_texture(avatar->getTE(TEX_SKIRT_BAKED)->getID());
		destroy_texture(avatar->getTE(TEX_HAIR_BAKED)->getID());
		LLAvatarPropertiesProcessor::getInstance()->sendAvatarTexturesRequest(avatar->getID());
	}
}

class LLAvatarTexRefresh : public view_listener_t
{
	bool handleEvent(const LLSD& userdata)
	{
		avatar_tex_refresh();

		return true;
	}
};
// </FS:Zi> Texture Refresh

class LLObjectReportAbuse : public view_listener_t
{
	bool handleEvent(const LLSD& userdata)
	{
		LLViewerObject* objectp = LLSelectMgr::getInstance()->getSelection()->getPrimaryObject();
		if (objectp)
		{
			LLFloaterReporter::showFromObject(objectp->getID());
		}
		return true;
	}
};

// Enabled it you clicked an object
class LLObjectEnableReportAbuse : public view_listener_t
{
	bool handleEvent(const LLSD& userdata)
	{
		bool new_value = LLSelectMgr::getInstance()->getSelection()->getObjectCount() != 0;
		return new_value;
	}
};


void handle_object_touch()
{
	LLViewerObject* object = LLSelectMgr::getInstance()->getSelection()->getPrimaryObject();
	if (!object) return;

	LLPickInfo pick = LLToolPie::getInstance()->getPick();

// [RLVa:KB] - Checked: 2010-04-11 (RLVa-1.2.0e) | Modified: RLVa-1.1.0l
	// NOTE: fallback code since we really shouldn't be getting an active selection if we can't touch this
	if ( (RlvActions::isRlvEnabled()) && (!RlvActions::canTouch(object, pick.mObjectOffset)) )
	{
		RLV_ASSERT(false);
		return;
	}
// [/RLVa:KB]

	// *NOTE: Hope the packets arrive safely and in order or else
	// there will be some problems.
	// *TODO: Just fix this bad assumption.
	send_ObjectGrab_message(object, pick, LLVector3::zero);
	send_ObjectDeGrab_message(object, pick);
}


static void init_default_item_label(const std::string& item_name)
{
	boost::unordered_map<std::string, LLStringExplicit>::iterator it = sDefaultItemLabels.find(item_name);
	if (it == sDefaultItemLabels.end())
	{
		// *NOTE: This will not work for items of type LLMenuItemCheckGL because they return boolean value
		//       (doesn't seem to matter much ATM).
		LLStringExplicit default_label = gMenuHolder->childGetValue(item_name).asString();
		if (!default_label.empty())
		{
			sDefaultItemLabels.insert(std::pair<std::string, LLStringExplicit>(item_name, default_label));
		}
	}
}

static LLStringExplicit get_default_item_label(const std::string& item_name)
{
	LLStringExplicit res("");
	boost::unordered_map<std::string, LLStringExplicit>::iterator it = sDefaultItemLabels.find(item_name);
	if (it != sDefaultItemLabels.end())
	{
		res = it->second;
	}

	return res;
}


bool enable_object_touch(LLUICtrl* ctrl)
{
	bool new_value = false;
	LLViewerObject* obj = LLSelectMgr::getInstance()->getSelection()->getPrimaryObject();
	if (obj)
	{
		LLViewerObject* parent = (LLViewerObject*)obj->getParent();
		new_value = obj->flagHandleTouch() || (parent && parent->flagHandleTouch());
	}

// [RLVa:KB] - Checked: 2010-11-12 (RLVa-1.2.1g) | Added: RLVa-1.2.1g
	if ( (RlvActions::isRlvEnabled()) && (new_value) )
	{
		// RELEASE-RLVa: [RLVa-1.2.1] Make sure this stays in sync with handle_object_touch()
		new_value = RlvActions::canTouch(obj, LLToolPie::getInstance()->getPick().mObjectOffset);
	}
// [/RLVa:KB]

	std::string item_name = ctrl->getName();
	init_default_item_label(item_name);

	// Update label based on the node touch name if available.
	LLSelectNode* node = LLSelectMgr::getInstance()->getSelection()->getFirstRootNode();
	if (node && node->mValid && !node->mTouchName.empty())
	{
		gMenuHolder->childSetValue(item_name, node->mTouchName);
	}
	else
	{
		gMenuHolder->childSetValue(item_name, get_default_item_label(item_name));
	}

	return new_value;
};

//void label_touch(std::string& label, void*)
//{
//	LLSelectNode* node = LLSelectMgr::getInstance()->getSelection()->getFirstRootNode();
//	if (node && node->mValid && !node->mTouchName.empty())
//	{
//		label.assign(node->mTouchName);
//	}
//	else
//	{
//		label.assign("Touch");
//	}
//}

void handle_object_open()
{
// [RLVa:KB] - Checked: 2010-04-11 (RLVa-1.2.0e) | Added: RLVa-1.2.0e
	if (enable_object_open())
		LLFloaterReg::showInstance("openobject");
// [/RLVa:KB]
//	LLFloaterReg::showInstance("openobject");
}

bool enable_object_open()
{
	// Look for contents in root object, which is all the LLFloaterOpenObject
	// understands.
	LLViewerObject* obj = LLSelectMgr::getInstance()->getSelection()->getPrimaryObject();
	if (!obj) return false;

	LLViewerObject* root = obj->getRootEdit();
	if (!root) return false;

	return root->allowOpen();
}


class LLViewJoystickFlycam : public view_listener_t
{
	bool handleEvent(const LLSD& userdata)
	{
		handle_toggle_flycam();
		return true;
	}
};

class LLViewCheckJoystickFlycam : public view_listener_t
{
	bool handleEvent(const LLSD& userdata)
	{
		bool new_value = LLViewerJoystick::getInstance()->getOverrideCamera();
		return new_value;
	}
};

void handle_toggle_flycam()
{
	LLViewerJoystick::getInstance()->toggleFlycam();
}

class LLObjectBuild : public view_listener_t
{
	bool handleEvent(const LLSD& userdata)
	{
		if (gAgentCamera.getFocusOnAvatar() && !LLToolMgr::getInstance()->inEdit() && gSavedSettings.getBOOL("EditCameraMovement") )
		{
			// zoom in if we're looking at the avatar
			gAgentCamera.setFocusOnAvatar(FALSE, ANIMATE);
			gAgentCamera.setFocusGlobal(LLToolPie::getInstance()->getPick());
			gAgentCamera.cameraZoomIn(0.666f);
			gAgentCamera.cameraOrbitOver( 30.f * DEG_TO_RAD );
			gViewerWindow->moveCursorToCenter();
		}
		else if ( gSavedSettings.getBOOL("EditCameraMovement") )
		{
			gAgentCamera.setFocusGlobal(LLToolPie::getInstance()->getPick());
			gViewerWindow->moveCursorToCenter();
		}

		LLToolMgr::getInstance()->setCurrentToolset(gBasicToolset);
		LLToolMgr::getInstance()->getCurrentToolset()->selectTool( LLToolCompCreate::getInstance() );

		// Could be first use
		//LLFirstUse::useBuild();
		return true;
	}
};


void handle_object_edit()
{
	LLViewerParcelMgr::getInstance()->deselectLand();

	if (gAgentCamera.getFocusOnAvatar() && !LLToolMgr::getInstance()->inEdit())
	{
		LLFloaterTools::sPreviousFocusOnAvatar = true;
		LLObjectSelectionHandle selection = LLSelectMgr::getInstance()->getSelection();

		if (selection->getSelectType() == SELECT_TYPE_HUD || !gSavedSettings.getBOOL("EditCameraMovement"))
		{
			// always freeze camera in space, even if camera doesn't move
			// so, for example, follow cam scripts can't affect you when in build mode
			gAgentCamera.setFocusGlobal(gAgentCamera.calcFocusPositionTargetGlobal(), LLUUID::null);
			gAgentCamera.setFocusOnAvatar(FALSE, ANIMATE);
		}
		else
		{
			gAgentCamera.setFocusOnAvatar(FALSE, ANIMATE);
			LLViewerObject* selected_objectp = selection->getFirstRootObject();
			if (selected_objectp)
			{
			  // zoom in on object center instead of where we clicked, as we need to see the manipulator handles
			  gAgentCamera.setFocusGlobal(selected_objectp->getPositionGlobal(), selected_objectp->getID());
			  gAgentCamera.cameraZoomIn(0.666f);
			  gAgentCamera.cameraOrbitOver( 30.f * DEG_TO_RAD );
			  gViewerWindow->moveCursorToCenter();
			}
		}
	}
	
	LLFloaterReg::showInstance("build");
	
	LLToolMgr::getInstance()->setCurrentToolset(gBasicToolset);
	gFloaterTools->setEditTool( LLToolCompTranslate::getInstance() );
	
	LLViewerJoystick::getInstance()->moveObjects(true);
	LLViewerJoystick::getInstance()->setNeedsReset(true);
	
	// Could be first use
	//LLFirstUse::useBuild();
	return;
}

// [SL:KB] - Patch: Inventory-AttachmentEdit - Checked: 2010-08-25 (Catznip-2.2.0a) | Added: Catznip-2.1.2a
void handle_attachment_edit(const LLUUID& idItem)
{
	const LLInventoryItem* pItem = gInventory.getItem(idItem);
	if ( (!isAgentAvatarValid()) || (!pItem) )
		return;

	LLViewerObject* pAttachObj = gAgentAvatarp->getWornAttachment(pItem->getLinkedUUID());
	if (!pAttachObj)
		return;

	LLSelectMgr::getInstance()->deselectAll();
	LLSelectMgr::getInstance()->selectObjectAndFamily(pAttachObj);

	handle_object_edit();
}
// [/SL:KB]

void handle_object_inspect()
{
	LLObjectSelectionHandle selection = LLSelectMgr::getInstance()->getSelection();
	LLViewerObject* selected_objectp = selection->getFirstRootObject();
	if (selected_objectp)
	{
		LLSD key;
		key["task"] = "task";
		LLFloaterSidePanelContainer::showPanel("inventory", key);
	}
	
	/*
	// Old floater properties
	LLFloaterReg::showInstance("inspect", LLSD());
	*/
}

//---------------------------------------------------------------------------
// Land pie menu
//---------------------------------------------------------------------------
class LLLandBuild : public view_listener_t
{
	bool handleEvent(const LLSD& userdata)
	{
		LLViewerParcelMgr::getInstance()->deselectLand();

		if (gAgentCamera.getFocusOnAvatar() && !LLToolMgr::getInstance()->inEdit() && gSavedSettings.getBOOL("EditCameraMovement") )
		{
			// zoom in if we're looking at the avatar
			gAgentCamera.setFocusOnAvatar(FALSE, ANIMATE);
			gAgentCamera.setFocusGlobal(LLToolPie::getInstance()->getPick());
			gAgentCamera.cameraZoomIn(0.666f);
			gAgentCamera.cameraOrbitOver( 30.f * DEG_TO_RAD );
			gViewerWindow->moveCursorToCenter();
		}
		else if ( gSavedSettings.getBOOL("EditCameraMovement")  )
		{
			// otherwise just move focus
			gAgentCamera.setFocusGlobal(LLToolPie::getInstance()->getPick());
			gViewerWindow->moveCursorToCenter();
		}


		LLToolMgr::getInstance()->setCurrentToolset(gBasicToolset);
		LLToolMgr::getInstance()->getCurrentToolset()->selectTool( LLToolCompCreate::getInstance() );

		// Could be first use
		//LLFirstUse::useBuild();
		return true;
	}
};

class LLLandBuyPass : public view_listener_t
{
	bool handleEvent(const LLSD& userdata)
	{
		LLPanelLandGeneral::onClickBuyPass((void *)FALSE);
		return true;
	}
};

class LLLandEnableBuyPass : public view_listener_t
{
	bool handleEvent(const LLSD& userdata)
	{
		bool new_value = LLPanelLandGeneral::enableBuyPass(NULL);
		return new_value;
	}
};

// BUG: Should really check if CLICK POINT is in a parcel where you can build.
BOOL enable_land_build(void*)
{
	if (gAgent.isGodlike()) return TRUE;
	if (gAgent.inPrelude()) return FALSE;

	BOOL can_build = FALSE;
	LLParcel* agent_parcel = LLViewerParcelMgr::getInstance()->getAgentParcel();
	if (agent_parcel)
	{
		can_build = agent_parcel->getAllowModify();
	}
	return can_build;
}

// BUG: Should really check if OBJECT is in a parcel where you can build.
BOOL enable_object_build(void*)
{
	if (gAgent.isGodlike()) return TRUE;
	if (gAgent.inPrelude()) return FALSE;

	BOOL can_build = FALSE;
	LLParcel* agent_parcel = LLViewerParcelMgr::getInstance()->getAgentParcel();
	if (agent_parcel)
	{
		can_build = agent_parcel->getAllowModify();
	}
	return can_build;
}

bool enable_object_edit()
{
	if (!isAgentAvatarValid()) return false;
	
	// *HACK:  The new "prelude" Help Islands have a build sandbox area,
	// so users need the Edit and Create pie menu options when they are
	// there.  Eventually this needs to be replaced with code that only 
	// lets you edit objects if you have permission to do so (edit perms,
	// group edit, god).  See also lltoolbar.cpp.  JC
	bool enable = false;
	if (gAgent.inPrelude())
	{
		enable = LLViewerParcelMgr::getInstance()->allowAgentBuild()
			|| LLSelectMgr::getInstance()->getSelection()->isAttachment();
	} 
	else if (LLSelectMgr::getInstance()->selectGetAllValidAndObjectsFound())
	{
//		enable = true;
// [RLVa:KB] - Checked: 2010-11-29 (RLVa-1.3.0c) | Modified: RLVa-1.3.0c
		bool fRlvCanEdit = (!gRlvHandler.hasBehaviour(RLV_BHVR_EDIT)) && (!gRlvHandler.hasBehaviour(RLV_BHVR_EDITOBJ));
		if (!fRlvCanEdit)
		{
			LLObjectSelectionHandle hSel = LLSelectMgr::getInstance()->getSelection();
			RlvSelectIsEditable f;
			fRlvCanEdit = (hSel.notNull()) && ((hSel->getFirstRootNode(&f, TRUE)) == NULL);
		}
		enable = fRlvCanEdit;
// [/RLVa:KB]
	}

	return enable;
}

bool enable_mute_particle()
{
	const LLPickInfo& pick = LLToolPie::getInstance()->getPick();

	return pick.mParticleOwnerID != LLUUID::null && pick.mParticleOwnerID != gAgent.getID();
}

// mutually exclusive - show either edit option or build in menu
bool enable_object_build()
{
	return !enable_object_edit();
}

bool enable_object_select_in_pathfinding_linksets()
{
	return LLPathfindingManager::getInstance()->isPathfindingEnabledForCurrentRegion() && LLSelectMgr::getInstance()->selectGetEditableLinksets();
}

bool visible_object_select_in_pathfinding_linksets()
{
	return LLPathfindingManager::getInstance()->isPathfindingEnabledForCurrentRegion();
}

bool enable_object_select_in_pathfinding_characters()
{
	return LLPathfindingManager::getInstance()->isPathfindingEnabledForCurrentRegion() &&  LLSelectMgr::getInstance()->selectGetViewableCharacters();
}

class LLSelfRemoveAllAttachments : public view_listener_t
{
	bool handleEvent(const LLSD& userdata)
	{
		LLAppearanceMgr::instance().removeAllAttachmentsFromAvatar();
		return true;
	}
};

class LLSelfEnableRemoveAllAttachments : public view_listener_t
{
	bool handleEvent(const LLSD& userdata)
	{
		bool new_value = false;
		if (isAgentAvatarValid())
		{
			for (LLVOAvatar::attachment_map_t::iterator iter = gAgentAvatarp->mAttachmentPoints.begin(); 
				 iter != gAgentAvatarp->mAttachmentPoints.end(); )
			{
				LLVOAvatar::attachment_map_t::iterator curiter = iter++;
				LLViewerJointAttachment* attachment = curiter->second;
//				if (attachment->getNumObjects() > 0)
// [RLVa:KB] - Checked: 2010-03-04 (RLVa-1.2.0a) | Added: RLVa-1.2.0a
				if ( (attachment->getNumObjects() > 0) && ((!rlv_handler_t::isEnabled()) || (gRlvAttachmentLocks.canDetach(attachment))) )
// [/RLVa:KB]
				{
					new_value = true;
					break;
				}
			}
		}
		return new_value;
	}
};

BOOL enable_has_attachments(void*)
{

	return FALSE;
}

//---------------------------------------------------------------------------
// Avatar pie menu
//---------------------------------------------------------------------------
//void handle_follow(void *userdata)
//{
//	// follow a given avatar by ID
//	LLViewerObject* objectp = LLSelectMgr::getInstance()->getSelection()->getPrimaryObject();
//	if (objectp)
//	{
//		gAgent.startFollowPilot(objectp->getID());
//	}
//}

bool enable_object_mute()
{
	LLViewerObject* object = LLSelectMgr::getInstance()->getSelection()->getPrimaryObject();
	if (!object) return false;

	LLVOAvatar* avatar = find_avatar_from_object(object); 
	if (avatar)
	{
		// It's an avatar
		LLNameValue *lastname = avatar->getNVPair("LastName");
		bool is_linden =
			lastname && !LLStringUtil::compareStrings(lastname->getString(), "Linden");
		bool is_self = avatar->isSelf();
//		return !is_linden && !is_self;
// [RLVa:KB] - Checked: RLVa-1.2.1
//		return !is_linden && !is_self && (RlvActions::canShowName(RlvActions::SNC_DEFAULT, avatar->getID()));
// [/RLVa:KB]

		// <FS:Zi> Make enable/disable of block/unblock menu items work for avatars
		if(is_linden || is_self)
			return false;

		if (!RlvActions::canShowName(RlvActions::SNC_DEFAULT, avatar->getID()))
			return false;

		LLNameValue *firstname = avatar->getNVPair("FirstName");

		std::string name;
		if (firstname && lastname)
		{
			name = LLCacheName::buildFullName(
				firstname->getString(), lastname->getString());
		}

		LLMute mute(avatar->getID(),name,LLMute::AGENT);
		return !LLMuteList::getInstance()->isMuted(mute.mID);
		// </FS:Zi>
	}
	else
	{
		// Just a regular object
		return LLSelectMgr::getInstance()->getSelection()->contains( object, SELECT_ALL_TES ) &&
			   !LLMuteList::getInstance()->isMuted(object->getID());
	}
}

bool enable_object_unmute()
{
	LLViewerObject* object = LLSelectMgr::getInstance()->getSelection()->getPrimaryObject();
	if (!object) return false;

	LLVOAvatar* avatar = find_avatar_from_object(object); 
	if (avatar)
	{
		// It's an avatar
		LLNameValue *lastname = avatar->getNVPair("LastName");
		bool is_linden =
			lastname && !LLStringUtil::compareStrings(lastname->getString(), "Linden");
		bool is_self = avatar->isSelf();
		// <FS:Zi> Make enable/disable of block/unblock menu items work for avatars
		// return !is_linden && !is_self;
		if(is_linden || is_self)
			return false;

		LLNameValue *firstname = avatar->getNVPair("FirstName");
		std::string name;
		if (firstname && lastname)
		{
			name = LLCacheName::buildFullName(
				firstname->getString(), lastname->getString());
		}

		LLMute mute(avatar->getID(),name,LLMute::AGENT);
		return LLMuteList::getInstance()->isMuted(mute.mID);
		// </FS:Zi>
	}
	else
	{
		// Just a regular object
		return LLSelectMgr::getInstance()->getSelection()->contains( object, SELECT_ALL_TES ) &&
			   LLMuteList::getInstance()->isMuted(object->getID());;
	}
}

// <FS:Ansariel> Avatar render more check for pie menu
bool check_avatar_render_mode(U32 mode)
{
	LLViewerObject* object = LLSelectMgr::getInstance()->getSelection()->getPrimaryObject();
	if (!object) return false;

	LLVOAvatar* avatar = find_avatar_from_object(object); 
	if (!avatar) return false;
		
	switch (mode) 
	{
		case 0:
			return (avatar->getVisualMuteSettings() == LLVOAvatar::AV_RENDER_NORMALLY);
		case 1:
			return (avatar->getVisualMuteSettings() == LLVOAvatar::AV_DO_NOT_RENDER);
		case 2:
			return (avatar->getVisualMuteSettings() == LLVOAvatar::AV_ALWAYS_RENDER);
		default:
			return false;
	}
}
// </FS:Ansariel>

// 0 = normal, 1 = always, 2 = never
class LLAvatarCheckImpostorMode : public view_listener_t
{	
	bool handleEvent(const LLSD& userdata)
	{
		// <FS:Ansariel> Avatar render more check for pie menu
		//LLViewerObject* object = LLSelectMgr::getInstance()->getSelection()->getPrimaryObject();
		//if (!object) return false;

		//LLVOAvatar* avatar = find_avatar_from_object(object); 
		//if (!avatar) return false;
		//
		//U32 mode = userdata.asInteger();
		//switch (mode) 
		//{
		//	case 0:
		//		return (avatar->getVisualMuteSettings() == LLVOAvatar::AV_RENDER_NORMALLY);
		//	case 1:
		//		return (avatar->getVisualMuteSettings() == LLVOAvatar::AV_DO_NOT_RENDER);
		//	case 2:
		//		return (avatar->getVisualMuteSettings() == LLVOAvatar::AV_ALWAYS_RENDER);
		//	default:
		//		return false;
		//}
		return check_avatar_render_mode(userdata.asInteger());
		// </FS:Ansariel>
	}	// handleEvent()
};

// 0 = normal, 1 = always, 2 = never
class LLAvatarSetImpostorMode : public view_listener_t
{
	bool handleEvent(const LLSD& userdata)
	{
		LLViewerObject* object = LLSelectMgr::getInstance()->getSelection()->getPrimaryObject();
		if (!object) return false;

		LLVOAvatar* avatar = find_avatar_from_object(object); 
		if (!avatar) return false;
		
		U32 mode = userdata.asInteger();
		switch (mode) 
		{
			case 0:
				avatar->setVisualMuteSettings(LLVOAvatar::AV_RENDER_NORMALLY);
				break;
			case 1:
				avatar->setVisualMuteSettings(LLVOAvatar::AV_DO_NOT_RENDER);
				break;
			case 2:
				avatar->setVisualMuteSettings(LLVOAvatar::AV_ALWAYS_RENDER);
				break;
			default:
				return false;
		}

		LLVOAvatar::cullAvatarsByPixelArea();
		return true;
	}	// handleEvent()
};


class LLObjectMute : public view_listener_t
{
	bool handleEvent(const LLSD& userdata)
	{
		LLViewerObject* object = LLSelectMgr::getInstance()->getSelection()->getPrimaryObject();
		if (!object) return true;
		
		LLUUID id;
		std::string name;
		LLMute::EType type;
		LLVOAvatar* avatar = find_avatar_from_object(object); 
		if (avatar)
		{
			id = avatar->getID();
// [RLVa:KB] - Checked: RLVa-1.0.0
			if (!RlvActions::canShowName(RlvActions::SNC_DEFAULT, id))
				return true;
// [/RLVa:KB]

			avatar->mNeedsImpostorUpdate = TRUE;


			LLNameValue *firstname = avatar->getNVPair("FirstName");
			LLNameValue *lastname = avatar->getNVPair("LastName");
			if (firstname && lastname)
			{
				name = LLCacheName::buildFullName(
					firstname->getString(), lastname->getString());
			}
			
			type = LLMute::AGENT;
		}
		else
		{
			// it's an object
			id = object->getID();

			LLSelectNode* node = LLSelectMgr::getInstance()->getSelection()->getFirstRootNode();
			if (node)
			{
				name = node->mName;
			}
			
			type = LLMute::OBJECT;
		}
		
		LLMute mute(id, name, type);
		if (LLMuteList::getInstance()->isMuted(mute.mID))
		{
			LLMuteList::getInstance()->remove(mute);
		}
		else
		{
			LLMuteList::getInstance()->add(mute);
			LLPanelBlockedList::showPanelAndSelect(mute.mID);
		}
		
		return true;
	}
};

bool handle_go_to()
{
	// try simulator autopilot
	std::vector<std::string> strings;
	std::string val;
	LLVector3d pos = LLToolPie::getInstance()->getPick().mPosGlobal;
	val = llformat("%g", pos.mdV[VX]);
	strings.push_back(val);
	val = llformat("%g", pos.mdV[VY]);
	strings.push_back(val);
	val = llformat("%g", pos.mdV[VZ]);
	strings.push_back(val);
	send_generic_message("autopilot", strings);

	LLViewerParcelMgr::getInstance()->deselectLand();

	if (isAgentAvatarValid() && !gSavedSettings.getBOOL("AutoPilotLocksCamera"))
	{
		gAgentCamera.setFocusGlobal(gAgentCamera.getFocusTargetGlobal(), gAgentAvatarp->getID());
	}
	else 
	{
		// Snap camera back to behind avatar
		gAgentCamera.setFocusOnAvatar(TRUE, ANIMATE);
	}

	// Could be first use
	//LLFirstUse::useGoTo();
	return true;
}

class LLGoToObject : public view_listener_t
{
	bool handleEvent(const LLSD& userdata)
	{
		return handle_go_to();
	}
};

class LLAvatarReportAbuse : public view_listener_t
{
	bool handleEvent(const LLSD& userdata)
	{
		LLVOAvatar* avatar = find_avatar_from_object( LLSelectMgr::getInstance()->getSelection()->getPrimaryObject() );
		if(avatar)
		{
			LLFloaterReporter::showFromObject(avatar->getID());
		}
		return true;
	}
};


//---------------------------------------------------------------------------
// Parcel freeze, eject, etc.
//---------------------------------------------------------------------------
//bool callback_freeze(const LLSD& notification, const LLSD& response)
//{
//	LLUUID avatar_id = notification["payload"]["avatar_id"].asUUID();
//	S32 option = LLNotificationsUtil::getSelectedOption(notification, response);
//
//	if (0 == option || 1 == option)
//	{
//		U32 flags = 0x0;
//		if (1 == option)
//		{
//			// unfreeze
//			flags |= 0x1;
//		}
//
//		LLMessageSystem* msg = gMessageSystem;
//		LLViewerObject* avatar = gObjectList.findObject(avatar_id);
//
//		if (avatar)
//		{
//			msg->newMessage("FreezeUser");
//			msg->nextBlock("AgentData");
//			msg->addUUID("AgentID", gAgent.getID());
//			msg->addUUID("SessionID", gAgent.getSessionID());
//			msg->nextBlock("Data");
//			msg->addUUID("TargetID", avatar_id );
//			msg->addU32("Flags", flags );
//			msg->sendReliable( avatar->getRegion()->getHost() );
//		}
//	}
//	return false;
//}


void handle_avatar_freeze(const LLSD& avatar_id)
{
// [SL:KB] - Patch: UI-AvatarNearbyActions | Checked: 2011-05-13 (Catznip-2.6.0a) | Added: Catznip-2.6.0a
	// Use avatar_id if available, otherwise default to right-click avatar
	LLUUID idAgent = avatar_id.asUUID();
	if (idAgent.isNull())
	{
		/*const*/ LLVOAvatar* pAvatar = find_avatar_from_object(LLSelectMgr::getInstance()->getSelection()->getPrimaryObject());
		if (pAvatar)
			idAgent = pAvatar->getID();
	}
	if (idAgent.notNull())
	{
		LLAvatarActions::landFreeze(idAgent);
	}
// [/SL:KB]
//		// Use avatar_id if available, otherwise default to right-click avatar
//		LLVOAvatar* avatar = NULL;
//		if (avatar_id.asUUID().notNull())
//		{
//			avatar = find_avatar_from_object(avatar_id.asUUID());
//		}
//		else
//		{
//			avatar = find_avatar_from_object(
//				LLSelectMgr::getInstance()->getSelection()->getPrimaryObject());
//		}
//
//		if( avatar )
//		{
//			std::string fullname = avatar->getFullname();
//			LLSD payload;
//			payload["avatar_id"] = avatar->getID();
//
//			if (!fullname.empty())
//			{
//				LLSD args;
//				args["AVATAR_NAME"] = fullname;
// [RLVa:KB] - Checked: RLVa-1.0.0
//				args["AVATAR_NAME"] = (RlvActions::canShowName(RlvActions::SNC_DEFAULT, avatar->getID())) ? fullname : RlvStrings::getAnonym(fullname);
// [/RLVa:KB]
//				LLNotificationsUtil::add("FreezeAvatarFullname",
//							args,
//							payload,
//							callback_freeze);
//			}
//			else
//			{
//				LLNotificationsUtil::add("FreezeAvatar",
//							LLSD(),
//							payload,
//							callback_freeze);
//			}
//		}
}

class LLAvatarVisibleDebug : public view_listener_t
{
	bool handleEvent(const LLSD& userdata)
	{
		return gAgent.isGodlike();
	}
};

class LLAvatarDebug : public view_listener_t
{
	bool handleEvent(const LLSD& userdata)
	{
		LLVOAvatar* avatar = find_avatar_from_object( LLSelectMgr::getInstance()->getSelection()->getPrimaryObject() );
		if( avatar )
		{
			if (avatar->isSelf())
			{
				((LLVOAvatarSelf *)avatar)->dumpLocalTextures();
			}
			LL_INFOS() << "Dumping temporary asset data to simulator logs for avatar " << avatar->getID() << LL_ENDL;
			// <FS:Ansariel> Disable message - spawns error "generic request failed"
			//std::vector<std::string> strings;
			//strings.push_back(avatar->getID().asString());
			//LLUUID invoice;
			//send_generic_message("dumptempassetdata", strings, invoice);
			// </FS:Ansariel>
			LLFloaterReg::showInstance( "avatar_textures", LLSD(avatar->getID()) );
		}
		return true;
	}
};

//bool callback_eject(const LLSD& notification, const LLSD& response)
//{
//	S32 option = LLNotificationsUtil::getSelectedOption(notification, response);
//	if (2 == option)
//	{
//		// Cancel button.
//		return false;
//	}
//	LLUUID avatar_id = notification["payload"]["avatar_id"].asUUID();
//	bool ban_enabled = notification["payload"]["ban_enabled"].asBoolean();
//
//	if (0 == option)
//	{
//		// Eject button
//		LLMessageSystem* msg = gMessageSystem;
//		LLViewerObject* avatar = gObjectList.findObject(avatar_id);
//
//		if (avatar)
//		{
//			U32 flags = 0x0;
//			msg->newMessage("EjectUser");
//			msg->nextBlock("AgentData");
//			msg->addUUID("AgentID", gAgent.getID() );
//			msg->addUUID("SessionID", gAgent.getSessionID() );
//			msg->nextBlock("Data");
//			msg->addUUID("TargetID", avatar_id );
//			msg->addU32("Flags", flags );
//			msg->sendReliable( avatar->getRegion()->getHost() );
//		}
//	}
//	else if (ban_enabled)
//	{
//		// This is tricky. It is similar to say if it is not an 'Eject' button,
//		// and it is also not an 'Cancle' button, and ban_enabled==ture, 
//		// it should be the 'Eject and Ban' button.
//		LLMessageSystem* msg = gMessageSystem;
//		LLViewerObject* avatar = gObjectList.findObject(avatar_id);
//
//		if (avatar)
//		{
//			U32 flags = 0x1;
//			msg->newMessage("EjectUser");
//			msg->nextBlock("AgentData");
//			msg->addUUID("AgentID", gAgent.getID() );
//			msg->addUUID("SessionID", gAgent.getSessionID() );
//			msg->nextBlock("Data");
//			msg->addUUID("TargetID", avatar_id );
//			msg->addU32("Flags", flags );
//			msg->sendReliable( avatar->getRegion()->getHost() );
//		}
//	}
//	return false;
//}

void handle_avatar_eject(const LLSD& avatar_id)
{
// [SL:KB] - Patch: UI-AvatarNearbyActions | Checked: 2011-05-13 (Catznip-2.6.0a) | Added: Catznip-2.6.0a
	// Use avatar_id if available, otherwise default to right-click avatar
	LLUUID idAgent = avatar_id.asUUID();
	if (idAgent.isNull())
	{
		/*const*/ LLVOAvatar* pAvatar = find_avatar_from_object(LLSelectMgr::getInstance()->getSelection()->getPrimaryObject());
		if (pAvatar)
			idAgent = pAvatar->getID();
	}
	if (idAgent.notNull())
	{
		LLAvatarActions::landEject(idAgent);
	}
// [/SL:KB]
//		// Use avatar_id if available, otherwise default to right-click avatar
//		LLVOAvatar* avatar = NULL;
//		if (avatar_id.asUUID().notNull())
//		{
//			avatar = find_avatar_from_object(avatar_id.asUUID());
//		}
//		else
//		{
//			avatar = find_avatar_from_object(
//				LLSelectMgr::getInstance()->getSelection()->getPrimaryObject());
//		}
//
//		if( avatar )
//		{
//			LLSD payload;
//			payload["avatar_id"] = avatar->getID();
//			std::string fullname = avatar->getFullname();
//
//			const LLVector3d& pos = avatar->getPositionGlobal();
//			LLParcel* parcel = LLViewerParcelMgr::getInstance()->selectParcelAt(pos)->getParcel();
//			
//			if (LLViewerParcelMgr::getInstance()->isParcelOwnedByAgent(parcel,GP_LAND_MANAGE_BANNED))
//			{
//                payload["ban_enabled"] = true;
//				if (!fullname.empty())
//				{
//    				LLSD args;
//					args["AVATAR_NAME"] = fullname;
// [RLVa:KB] - Checked: RLVa-1.0.0
//					args["AVATAR_NAME"] = (RlvActions::canShowName(RlvActions::SNC_DEFAULT, avatar->getID())) ? fullname : RlvStrings::getAnonym(fullname);
// [/RLVa:KB]
//    				LLNotificationsUtil::add("EjectAvatarFullname",
//    							args,
//    							payload,
//    							callback_eject);
//				}
//				else
//				{
//    				LLNotificationsUtil::add("EjectAvatarFullname",
//    							LLSD(),
//    							payload,
//    							callback_eject);
//				}
//			}
//			else
//			{
//                payload["ban_enabled"] = false;
//				if (!fullname.empty())
//				{
//    				LLSD args;
//					args["AVATAR_NAME"] = fullname;
// [RLVa:KB] - Checked: RLVa-1.0.0
//					args["AVATAR_NAME"] = (RlvActions::canShowName(RlvActions::SNC_DEFAULT, avatar->getID())) ? fullname : RlvStrings::getAnonym(fullname);
// [/RLVa:KB]
//    				LLNotificationsUtil::add("EjectAvatarFullnameNoBan",
//    							args,
//    							payload,
//    							callback_eject);
//				}
//				else
//				{
//    				LLNotificationsUtil::add("EjectAvatarNoBan",
//    							LLSD(),
//    							payload,
//    							callback_eject);
//				}
//			}
//		}
}

bool my_profile_visible()
{
	LLFloater* floaterp = LLAvatarActions::getProfileFloater(gAgentID);
	return floaterp && floaterp->isInVisibleChain();
}

bool enable_freeze_eject(const LLSD& avatar_id)
{
// [SL:KB] - Patch: UI-AvatarNearbyActions | Checked: 2011-05-13 (Catznip-2.6.0a) | Added: Catznip-2.6.0a
	// Use avatar_id if available, otherwise default to right-click avatar
	LLUUID idAgent = avatar_id.asUUID();
	if (idAgent.isNull())
	{
		/*const*/ LLVOAvatar* pAvatar = find_avatar_from_object(LLSelectMgr::getInstance()->getSelection()->getPrimaryObject());
		if (pAvatar)
			idAgent = pAvatar->getID();
	}
	return (idAgent.notNull()) ? LLAvatarActions::canLandFreezeOrEject(idAgent) : false;
// [/SL:KB]
//	// Use avatar_id if available, otherwise default to right-click avatar
//	LLVOAvatar* avatar = NULL;
//	if (avatar_id.asUUID().notNull())
//	{
//		avatar = find_avatar_from_object(avatar_id.asUUID());
//	}
//	else
//	{
//		avatar = find_avatar_from_object(
//			LLSelectMgr::getInstance()->getSelection()->getPrimaryObject());
//	}
//	if (!avatar) return false;
//
//	// Gods can always freeze
//	if (gAgent.isGodlike()) return true;
//
//	// Estate owners / managers can freeze
//	// Parcel owners can also freeze
//	const LLVector3& pos = avatar->getPositionRegion();
//	const LLVector3d& pos_global = avatar->getPositionGlobal();
//	LLParcel* parcel = LLViewerParcelMgr::getInstance()->selectParcelAt(pos_global)->getParcel();
//	LLViewerRegion* region = avatar->getRegion();
//	if (!region) return false;
//				
//	bool new_value = region->isOwnedSelf(pos);
//	if (!new_value || region->isOwnedGroup(pos))
//	{
//		new_value = LLViewerParcelMgr::getInstance()->isParcelOwnedByAgent(parcel,GP_LAND_ADMIN);
//	}
//	return new_value;
}

// <FS:Ansariel> FIRE-13515: Re-add give calling card
class LLAvatarGiveCard : public view_listener_t
{
	bool handleEvent(const LLSD& userdata)
	{
		LL_INFOS("LLAvatarGiveCard") << "handle_give_card()" << LL_ENDL;
		LLViewerObject* dest = LLSelectMgr::getInstance()->getSelection()->getPrimaryObject();
// [RLVa:KB] - Checked: 2010-06-04 (RLVa-1.2.0d) | Modified: RLVa-1.2.0d | OK
		//if(dest && dest->isAvatar())
		if ( (dest && dest->isAvatar()) && (!gRlvHandler.hasBehaviour(RLV_BHVR_SHOWNAMES)) )
// [/RLVa:KB]
		{
			bool found_name = false;
			LLSD args;
			LLSD old_args;
			LLNameValue* nvfirst = dest->getNVPair("FirstName");
			LLNameValue* nvlast = dest->getNVPair("LastName");
			if(nvfirst && nvlast)
			{
				std::string full_name = gCacheName->buildFullName(nvfirst->getString(), nvlast->getString());
				args["NAME"] = full_name;
				old_args["NAME"] = full_name;
				found_name = true;
			}
			LLViewerRegion* region = dest->getRegion();
			LLHost dest_host;
			if(region)
			{
				dest_host = region->getHost();
			}
			if(found_name && dest_host.isOk())
			{
				LLMessageSystem* msg = gMessageSystem;
				msg->newMessage("OfferCallingCard");
				msg->nextBlockFast(_PREHASH_AgentData);
				msg->addUUIDFast(_PREHASH_AgentID, gAgent.getID());
				msg->addUUIDFast(_PREHASH_SessionID, gAgent.getSessionID());
				msg->nextBlockFast(_PREHASH_AgentBlock);
				msg->addUUIDFast(_PREHASH_DestID, dest->getID());
				LLUUID transaction_id;
				transaction_id.generate();
				msg->addUUIDFast(_PREHASH_TransactionID, transaction_id);
				msg->sendReliable(dest_host);
				LLNotificationsUtil::add("OfferedCard", args);
			}
			else
			{
				LLNotificationsUtil::add("CantOfferCallingCard", old_args);
			}
		}
		return true;
	}
};
// </FS:Ansariel> FIRE-13515: Re-add give calling card

bool callback_leave_group(const LLSD& notification, const LLSD& response)
{
	S32 option = LLNotificationsUtil::getSelectedOption(notification, response);
	if (option == 0)
	{
		LLMessageSystem *msg = gMessageSystem;

		msg->newMessageFast(_PREHASH_LeaveGroupRequest);
		msg->nextBlockFast(_PREHASH_AgentData);
		msg->addUUIDFast(_PREHASH_AgentID, gAgent.getID() );
		msg->addUUIDFast(_PREHASH_SessionID, gAgent.getSessionID());
		msg->nextBlockFast(_PREHASH_GroupData);
		msg->addUUIDFast(_PREHASH_GroupID, gAgent.getGroupID() );
		gAgent.sendReliableMessage();
	}
	return false;
}

void append_aggregate(std::string& string, const LLAggregatePermissions& ag_perm, PermissionBit bit, const char* txt)
{
	LLAggregatePermissions::EValue val = ag_perm.getValue(bit);
	std::string buffer;
	switch(val)
	{
	  case LLAggregatePermissions::AP_NONE:
		buffer = llformat( "* %s None\n", txt);
		break;
	  case LLAggregatePermissions::AP_SOME:
		buffer = llformat( "* %s Some\n", txt);
		break;
	  case LLAggregatePermissions::AP_ALL:
		buffer = llformat( "* %s All\n", txt);
		break;
	  case LLAggregatePermissions::AP_EMPTY:
	  default:
		break;
	}
	string.append(buffer);
}

bool enable_buy_object()
{
    // In order to buy, there must only be 1 purchaseable object in
    // the selection manager.
	if(LLSelectMgr::getInstance()->getSelection()->getRootObjectCount() != 1) return false;
    LLViewerObject* obj = NULL;
    LLSelectNode* node = LLSelectMgr::getInstance()->getSelection()->getFirstRootNode();
	if(node)
    {
        obj = node->getObject();
        if(!obj) return false;

		if( for_sale_selection(node) )
		{
			// *NOTE: Is this needed?  This checks to see if anyone owns the
			// object, dating back to when we had "public" objects owned by
			// no one.  JC
			if(obj->permAnyOwner()) return true;
		}
    }
	return false;
}

// Note: This will only work if the selected object's data has been
// received by the viewer and cached in the selection manager.
void handle_buy_object(LLSaleInfo sale_info)
{
	if(!LLSelectMgr::getInstance()->selectGetAllRootsValid())
	{
		LLNotificationsUtil::add("UnableToBuyWhileDownloading");
		return;
	}

	LLUUID owner_id;
	std::string owner_name;
	BOOL owners_identical = LLSelectMgr::getInstance()->selectGetOwner(owner_id, owner_name);
	if (!owners_identical)
	{
		LLNotificationsUtil::add("CannotBuyObjectsFromDifferentOwners");
		return;
	}

	LLPermissions perm;
	BOOL valid = LLSelectMgr::getInstance()->selectGetPermissions(perm);
	LLAggregatePermissions ag_perm;
	valid &= LLSelectMgr::getInstance()->selectGetAggregatePermissions(ag_perm);
	if(!valid || !sale_info.isForSale() || !perm.allowTransferTo(gAgent.getID()))
	{
		LLNotificationsUtil::add("ObjectNotForSale");
		return;
	}

	LLFloaterBuy::show(sale_info);
}


void handle_buy_contents(LLSaleInfo sale_info)
{
	LLFloaterBuyContents::show(sale_info);
}

void handle_region_dump_temp_asset_data(void*)
{
	LL_INFOS() << "Dumping temporary asset data to simulator logs" << LL_ENDL;
	std::vector<std::string> strings;
	LLUUID invoice;
	send_generic_message("dumptempassetdata", strings, invoice);
}

void handle_region_clear_temp_asset_data(void*)
{
	LL_INFOS() << "Clearing temporary asset data" << LL_ENDL;
	std::vector<std::string> strings;
	LLUUID invoice;
	send_generic_message("cleartempassetdata", strings, invoice);
}

void handle_region_dump_settings(void*)
{
	LLViewerRegion* regionp = gAgent.getRegion();
	if (regionp)
	{
		LL_INFOS() << "Damage:    " << (regionp->getAllowDamage() ? "on" : "off") << LL_ENDL;
		LL_INFOS() << "Landmark:  " << (regionp->getAllowLandmark() ? "on" : "off") << LL_ENDL;
		LL_INFOS() << "SetHome:   " << (regionp->getAllowSetHome() ? "on" : "off") << LL_ENDL;
		LL_INFOS() << "ResetHome: " << (regionp->getResetHomeOnTeleport() ? "on" : "off") << LL_ENDL;
		LL_INFOS() << "SunFixed:  " << (regionp->getSunFixed() ? "on" : "off") << LL_ENDL;
		LL_INFOS() << "BlockFly:  " << (regionp->getBlockFly() ? "on" : "off") << LL_ENDL;
		LL_INFOS() << "AllowP2P:  " << (regionp->getAllowDirectTeleport() ? "on" : "off") << LL_ENDL;
		LL_INFOS() << "Water:     " << (regionp->getWaterHeight()) << LL_ENDL;
	}
}

void handle_dump_group_info(void *)
{
	gAgent.dumpGroupInfo();
}

void handle_dump_capabilities_info(void *)
{
	LLViewerRegion* regionp = gAgent.getRegion();
	if (regionp)
	{
		regionp->logActiveCapabilities();
	}
}

void handle_dump_region_object_cache(void*)
{
	LLViewerRegion* regionp = gAgent.getRegion();
	if (regionp)
	{
		regionp->dumpCache();
	}
}

void handle_dump_focus()
{
	LLUICtrl *ctrl = dynamic_cast<LLUICtrl*>(gFocusMgr.getKeyboardFocus());

	LL_INFOS() << "Keyboard focus " << (ctrl ? ctrl->getName() : "(none)") << LL_ENDL;
}

class LLSelfStandUp : public view_listener_t
{
	bool handleEvent(const LLSD& userdata)
	{
		gAgent.standUp();
		return true;
	}
};

bool enable_standup_self()
{
// [RLVa:KB] - Checked: 2010-04-01 (RLVa-1.2.0c) | Modified: RLVa-1.0.0g
	return isAgentAvatarValid() && gAgentAvatarp->isSitting() && RlvActions::canStand();
// [/RLVa:KB]
//	return isAgentAvatarValid() && gAgentAvatarp->isSitting();
}

class LLSelfSitDown : public view_listener_t
    {
        bool handleEvent(const LLSD& userdata)
        {
            gAgent.sitDown();
            return true;
        }
    };

bool enable_sitdown_self()
{
// [RLVa:KB] - Checked: 2010-08-28 (RLVa-1.2.1a) | Added: RLVa-1.2.1a
	return isAgentAvatarValid() && !gAgentAvatarp->isSitting() && !gAgentAvatarp->isEditingAppearance() && !gAgent.getFlying() && !gRlvHandler.hasBehaviour(RLV_BHVR_SIT);
// [/RLVa:KB]
//    return isAgentAvatarValid() && !gAgentAvatarp->isSitting() && !gAgentAvatarp->isEditingAppearance() && !gAgent.getFlying();
}

// Force sit -KC
class FSSelfForceSit : public view_listener_t
{
	bool handleEvent(const LLSD& userdata)
	{
		if (!gAgentAvatarp->isSitting() && !gRlvHandler.hasBehaviour(RLV_BHVR_SIT))
		{
			gAgent.sitDown();
		}
		else if (gAgentAvatarp->isSitting() && !gRlvHandler.hasBehaviour(RLV_BHVR_UNSIT))
		{
			gAgent.standUp();
		}

		return true;
	}
};

bool enable_forcesit_self()
{
	return isAgentAvatarValid() &&
		((!gAgentAvatarp->isSitting() && !gRlvHandler.hasBehaviour(RLV_BHVR_SIT)) || 
		(gAgentAvatarp->isSitting() && !gRlvHandler.hasBehaviour(RLV_BHVR_UNSIT)));
}

class FSSelfCheckForceSit : public view_listener_t
{
	bool handleEvent(const LLSD& userdata)
	{
		if (!isAgentAvatarValid())
		{
			return false;
		}

		return gAgentAvatarp->isSitting();
	}
};

// Phantom mode -KC & <FS:CR>
class FSSelfToggleMoveLock : public view_listener_t
{
	bool handleEvent(const LLSD& userdata)
	{
		if (LLGridManager::getInstance()->isInSecondLife())
		{
			make_ui_sound("UISndMovelockToggle");
			bool new_value = !gSavedPerAccountSettings.getBOOL("UseMoveLock");
			gSavedPerAccountSettings.setBOOL("UseMoveLock", new_value);
			if (new_value)
			{
				report_to_nearby_chat(LLTrans::getString("MovelockEnabling"));
			}
			else
			{
				report_to_nearby_chat(LLTrans::getString("MovelockDisabling"));
			}
		}
#ifdef OPENSIM
		else
		{
			gAgent.togglePhantom();
		}
#endif // OPENSIM
		//TODO: feedback to local chat
		return true;
	}
};


class FSSelfCheckMoveLock : public view_listener_t
{
	bool handleEvent(const LLSD& userdata)
	{
		bool new_value(false);
		if (LLGridManager::getInstance()->isInSecondLife())
		{
			new_value = gSavedPerAccountSettings.getBOOL("UseMoveLock");
		}
#ifdef OPENSIM
		else
		{
			new_value = gAgent.getPhantom();
		}
#endif // OPENSIM
		return new_value;
	}
};

bool enable_bridge_function()
{
	return FSLSLBridge::instance().canUseBridge();
}

bool enable_move_lock()
{
#ifdef OPENSIM
	// Phantom mode always works on opensim, at least right now.
	if (LLGridManager::getInstance()->isInOpenSim())
		return true;
#endif // OPENSIM
	return enable_bridge_function();
}

bool enable_script_info()
{
	return (!LLSelectMgr::getInstance()->getSelection()->isEmpty()
			&& enable_bridge_function());
}
// </FS:CR>

// [SJ - Adding IgnorePrejump in Menu ]
class FSSelfToggleIgnorePreJump : public view_listener_t
{
	bool handleEvent(const LLSD& userdata)
	{
		gSavedSettings.setBOOL("FSIgnoreFinishAnimation", !gSavedSettings.getBOOL("FSIgnoreFinishAnimation"));
		return true;
	}
};

// [SJ - Adding IgnorePrejump in Menu ]
class FSSelfCheckIgnorePreJump : public view_listener_t
{
	bool handleEvent(const LLSD& userdata)
	{
		bool new_value = gSavedSettings.getBOOL("FSIgnoreFinishAnimation");
		return new_value;
	}
};

class LLCheckPanelPeopleTab : public view_listener_t
{
	bool handleEvent(const LLSD& userdata)
		{
			std::string panel_name = userdata.asString();

			LLPanel *panel = LLFloaterSidePanelContainer::getPanel("people", panel_name);
			if(panel && panel->isInVisibleChain())
			{
				return true;
			}
			return false;
		}
};
// Toggle one of "People" panel tabs in side tray.
class LLTogglePanelPeopleTab : public view_listener_t
{
	bool handleEvent(const LLSD& userdata)
	{
		std::string panel_name = userdata.asString();

		LLSD param;
		param["people_panel_tab_name"] = panel_name;

		// <FS:Ansariel> Handle blocklist separately because of standalone option
		if (panel_name == "blocked_panel")
		{
			if (gSavedSettings.getBOOL("FSUseStandaloneBlocklistFloater"))
			{
				LLFloaterReg::showInstance("fs_blocklist");
			}
			else
			{
				togglePeoplePanel(panel_name, param);
			}
			return true;
		}
		// </FS:Ansariel>

		// <FS:Zi> Open groups and friends lists in communicate floater
		// <FS:Lo> Adding an option to still use v2 windows
		if(gSavedSettings.getBOOL("FSUseV2Friends") && gSavedSettings.getString("FSInternalSkinCurrent") != "Vintage")
		{
			if (   panel_name == "friends_panel"
				|| panel_name == "groups_panel"
				|| panel_name == "nearby_panel"
				|| panel_name == "blocked_panel"
				|| panel_name == "contact_sets_panel")
			{
				return togglePeoplePanel(panel_name, param);
			}
			else
			{
				return false;
			}
		}
		else
		{
			if(panel_name=="nearby_panel")
			{
				return togglePeoplePanel(panel_name,param);
			}
			else if(panel_name=="groups_panel")
			{
				if (gSavedSettings.getBOOL("ContactsTornOff"))
				{
					FSFloaterContacts* instance = FSFloaterContacts::getInstance();
					std::string activetab = instance->getChild<LLTabContainer>("friends_and_groups")->getCurrentPanel()->getName();
					if (instance->getVisible() && activetab == panel_name) 
					{
						instance->closeFloater();
					}
					else
					{
						instance->openTab("groups");
					}
				}
				else
				{
					FSFloaterContacts::getInstance()->openTab("groups");
				}
				return true;
			}
			else if(panel_name=="friends_panel")
			{
				if (gSavedSettings.getBOOL("ContactsTornOff"))
				{
					FSFloaterContacts* instance = FSFloaterContacts::getInstance();
					std::string activetab = instance->getChild<LLTabContainer>("friends_and_groups")->getCurrentPanel()->getName();
					if (instance->getVisible() && activetab == panel_name) 
					{
						instance->closeFloater();
					}
					else
					{
						instance->openTab("friends");
					}
				}
				else
				{
					FSFloaterContacts::getInstance()->openTab("friends");
				}
				return true;
			}
			else if(panel_name=="contact_sets_panel")
			{
				if (gSavedSettings.getBOOL("ContactsTornOff"))
				{
					FSFloaterContacts* instance = FSFloaterContacts::getInstance();
					std::string activetab = instance->getChild<LLTabContainer>("friends_and_groups")->getCurrentPanel()->getName();
					if (instance->getVisible() && activetab == panel_name)
					{
						instance->closeFloater();
					}
					else
					{
						instance->openTab("contact_sets");
					}
				}
				else
				{
					FSFloaterContacts::getInstance()->openTab("contact_sets");
				}
				return true;
			}
			else
			{
				return false;
			}
		}
		// </FS:Lo>
		// </FS:Zi>
	}

	static bool togglePeoplePanel(const std::string& panel_name, const LLSD& param)
	{
		LLPanel	*panel = LLFloaterSidePanelContainer::getPanel("people", panel_name);
		if(!panel)
			return false;

		if (panel->isInVisibleChain())
		{
			LLFloaterReg::hideInstance("people");
		}
		else
		{
			LLFloaterSidePanelContainer::showPanel("people", "panel_people", param) ;
		}

		return true;
	}
};

BOOL check_admin_override(void*)
{
	return gAgent.getAdminOverride();
}

void handle_admin_override_toggle(void*)
{
	gAgent.setAdminOverride(!gAgent.getAdminOverride());

	// The above may have affected which debug menus are visible
	show_debug_menus();
}

void handle_visual_leak_detector_toggle(void*)
{
	static bool vld_enabled = false;

	if ( vld_enabled )
	{
#ifdef INCLUDE_VLD
		// only works for debug builds (hard coded into vld.h)
#if defined(_DEBUG) || defined(VLD_FORCE_ENABLE)
		// start with Visual Leak Detector turned off
		VLDDisable();
#endif // _DEBUG
#endif // INCLUDE_VLD
		vld_enabled = false;
	}
	else
	{
#ifdef INCLUDE_VLD
		// only works for debug builds (hard coded into vld.h)
#if defined(_DEBUG) || defined(VLD_FORCE_ENABLE)
		// start with Visual Leak Detector turned off
		VLDEnable();
#endif // _DEBUG
#endif // INCLUDE_VLD

		vld_enabled = true;
	};
}

void handle_god_mode(void*)
{
	gAgent.requestEnterGodMode();
}

void handle_leave_god_mode(void*)
{
	gAgent.requestLeaveGodMode();
}

void set_god_level(U8 god_level)
{
	U8 old_god_level = gAgent.getGodLevel();
	gAgent.setGodLevel( god_level );
	LLViewerParcelMgr::getInstance()->notifyObservers();

	// God mode changes region visibility
	LLWorldMap::getInstance()->reloadItems(true);

	// inventory in items may change in god mode
	gObjectList.dirtyAllObjectInventory();

        if(gViewerWindow)
        {
            gViewerWindow->setMenuBackgroundColor(god_level > GOD_NOT,
            !LLGridManager::getInstance()->isInSLBeta());
        }
    
        LLSD args;
	if(god_level > GOD_NOT)
	{
		args["LEVEL"] = llformat("%d",(S32)god_level);
		LLNotificationsUtil::add("EnteringGodMode", args);
	}
	else
	{
		args["LEVEL"] = llformat("%d",(S32)old_god_level);
		LLNotificationsUtil::add("LeavingGodMode", args);
	}

	// changing god-level can affect which menus we see
	show_debug_menus();

	// changing god-level can invalidate search results
	LLFloaterSearch *search = dynamic_cast<LLFloaterSearch*>(LLFloaterReg::getInstance("search"));
	if (search)
	{
		search->godLevelChanged(god_level);
	}
}

#ifdef TOGGLE_HACKED_GODLIKE_VIEWER
void handle_toggle_hacked_godmode(void*)
{
	gHackGodmode = !gHackGodmode;
	set_god_level(gHackGodmode ? GOD_MAINTENANCE : GOD_NOT);
}

BOOL check_toggle_hacked_godmode(void*)
{
	return gHackGodmode;
}

bool enable_toggle_hacked_godmode(void*)
{
  return LLGridManager::getInstance()->isInSLBeta();
}
#endif

void process_grant_godlike_powers(LLMessageSystem* msg, void**)
{
	LLUUID agent_id;
	msg->getUUIDFast(_PREHASH_AgentData, _PREHASH_AgentID, agent_id);
	LLUUID session_id;
	msg->getUUIDFast(_PREHASH_AgentData, _PREHASH_SessionID, session_id);
	if((agent_id == gAgent.getID()) && (session_id == gAgent.getSessionID()))
	{
		U8 god_level;
		msg->getU8Fast(_PREHASH_GrantData, _PREHASH_GodLevel, god_level);
		set_god_level(god_level);
	}
	else
	{
		LL_WARNS() << "Grant godlike for wrong agent " << agent_id << LL_ENDL;
	}
}

/*
class LLHaveCallingcard : public LLInventoryCollectFunctor
{
public:
	LLHaveCallingcard(const LLUUID& agent_id);
	virtual ~LLHaveCallingcard() {}
	virtual bool operator()(LLInventoryCategory* cat,
							LLInventoryItem* item);
	BOOL isThere() const { return mIsThere;}
protected:
	LLUUID mID;
	BOOL mIsThere;
};

LLHaveCallingcard::LLHaveCallingcard(const LLUUID& agent_id) :
	mID(agent_id),
	mIsThere(FALSE)
{
}

bool LLHaveCallingcard::operator()(LLInventoryCategory* cat,
								   LLInventoryItem* item)
{
	if(item)
	{
		if((item->getType() == LLAssetType::AT_CALLINGCARD)
		   && (item->getCreatorUUID() == mID))
		{
			mIsThere = TRUE;
		}
	}
	return FALSE;
}
*/

BOOL is_agent_mappable(const LLUUID& agent_id)
{
	const LLRelationship* buddy_info = NULL;
	bool is_friend = LLAvatarActions::isFriend(agent_id);

	if (is_friend)
		buddy_info = LLAvatarTracker::instance().getBuddyInfo(agent_id);

	return (buddy_info &&
		buddy_info->isOnline() &&
		buddy_info->isRightGrantedFrom(LLRelationship::GRANT_MAP_LOCATION)
		);
}


// Enable a menu item when you don't have someone's card.
class LLAvatarEnableAddFriend : public view_listener_t
{
	bool handleEvent(const LLSD& userdata)
	{
		LLVOAvatar* avatar = find_avatar_from_object(LLSelectMgr::getInstance()->getSelection()->getPrimaryObject());
//		bool new_value = avatar && !LLAvatarActions::isFriend(avatar->getID());
// [RLVa:KB] - Checked: RLVa-1.2.0
		bool new_value = avatar && !LLAvatarActions::isFriend(avatar->getID()) && (RlvActions::canShowName(RlvActions::SNC_DEFAULT, avatar->getID()));
// [/RLVa:KB]
		return new_value;
	}
};

void request_friendship(const LLUUID& dest_id)
{
	LLViewerObject* dest = gObjectList.findObject(dest_id);
	if(dest && dest->isAvatar())
	{
		std::string full_name;
		LLNameValue* nvfirst = dest->getNVPair("FirstName");
		LLNameValue* nvlast = dest->getNVPair("LastName");
		if(nvfirst && nvlast)
		{
			full_name = LLCacheName::buildFullName(
				nvfirst->getString(), nvlast->getString());
		}
		if (!full_name.empty())
		{
			LLAvatarActions::requestFriendshipDialog(dest_id, full_name);
		}
		else
		{
			LLNotificationsUtil::add("CantOfferFriendship");
		}
	}
}


class LLEditEnableCustomizeAvatar : public view_listener_t
{
	bool handleEvent(const LLSD& userdata)
	{
//		bool new_value = gAgentWearables.areWearablesLoaded();
// [RLVa:KB] - Checked: 2010-04-01 (RLVa-1.2.0c) | Modified: RLVa-1.0.0g
		bool new_value = gAgentWearables.areWearablesLoaded() && ((!rlv_handler_t::isEnabled()) || (RlvActions::canStand()));
// [/RLVa:KB]
		return new_value;
	}
};

class LLEnableEditShape : public view_listener_t
{
	bool handleEvent(const LLSD& userdata)
	{
		return gAgentWearables.isWearableModifiable(LLWearableType::WT_SHAPE, 0);
	}
};

class LLEnableHoverHeight : public view_listener_t
{
	bool handleEvent(const LLSD& userdata)
	{
		// <FS:Ansariel> Legacy baking avatar z-offset
		//return gAgent.getRegion() && gAgent.getRegion()->avatarHoverHeightEnabled();
		return (gAgent.getRegion() && gAgent.getRegion()->avatarHoverHeightEnabled()) || (isAgentAvatarValid() && !gAgentAvatarp->isUsingServerBakes());
		// </FS:Ansariel>
	}
};

class LLEnableEditPhysics : public view_listener_t
{
	bool handleEvent(const LLSD& userdata)
	{
		//return gAgentWearables.isWearableModifiable(LLWearableType::WT_SHAPE, 0);
		return TRUE;
	}
};

bool is_object_sittable()
{
// [RLVa:KB] - Checked: 2010-03-06 (RLVa-1.2.0c) | Added: RLVa-1.1.0j
	// RELEASE-RLVa: [SL-2.2.0] Make sure we're examining the same object that handle_sit_or_stand() will request a sit for
	if (rlv_handler_t::isEnabled())
	{
		const LLPickInfo& pick = LLToolPie::getInstance()->getPick();
		if ( (pick.mObjectID.notNull()) && (!RlvActions::canSit(pick.getObject(), pick.mObjectOffset)) )
			return false;
	}
// [/RLVa:KB]

	LLViewerObject* object = LLSelectMgr::getInstance()->getSelection()->getPrimaryObject();

	if (object && object->getPCode() == LL_PCODE_VOLUME)
	{
		return true;
	}
	else
	{
		return false;
	}
}


// only works on pie menu
void handle_object_sit_or_stand()
{
	LLPickInfo pick = LLToolPie::getInstance()->getPick();
	LLViewerObject *object = pick.getObject();;
	if (!object || pick.mPickType == LLPickInfo::PICK_FLORA)
	{
		return;
	}

	if (sitting_on_selection())
	{
		gAgent.standUp();
		return;
	}

	// get object selection offset 

//	if (object && object->getPCode() == LL_PCODE_VOLUME)
// [RLVa:KB] - Checked: 2010-03-06 (RLVa-1.2.0c) | Modified: RLVa-1.2.0c
	if ( (object && object->getPCode() == LL_PCODE_VOLUME) && 
		 ((!rlv_handler_t::isEnabled()) || (RlvActions::canSit(object, pick.mObjectOffset))) )
// [/RLVa:KB]
	{
// [RLVa:KB] - Checked: 2010-08-29 (RLVa-1.2.1c) | Added: RLVa-1.2.1c
		if ( (gRlvHandler.hasBehaviour(RLV_BHVR_STANDTP)) && (isAgentAvatarValid()) )
		{
			if (gAgentAvatarp->isSitting())
			{
				gAgent.standUp();
				return;
			}
			gRlvHandler.setSitSource(gAgent.getPositionGlobal());
		}
// [/RLVa:KB]

		gMessageSystem->newMessageFast(_PREHASH_AgentRequestSit);
		gMessageSystem->nextBlockFast(_PREHASH_AgentData);
		gMessageSystem->addUUIDFast(_PREHASH_AgentID, gAgent.getID());
		gMessageSystem->addUUIDFast(_PREHASH_SessionID, gAgent.getSessionID());
		gMessageSystem->nextBlockFast(_PREHASH_TargetObject);
		gMessageSystem->addUUIDFast(_PREHASH_TargetID, object->mID);
		gMessageSystem->addVector3Fast(_PREHASH_Offset, pick.mObjectOffset);

		object->getRegion()->sendReliableMessage();
	}
}

void near_sit_down_point(BOOL success, void *)
{
	if (success)
	{
		gAgent.setFlying(FALSE);
		gAgent.setControlFlags(AGENT_CONTROL_SIT_ON_GROUND);

		// Might be first sit
		//LLFirstUse::useSit();
	}
}

class LLLandSit : public view_listener_t
{
	bool handleEvent(const LLSD& userdata)
	{
// [RLVa:KB] - Checked: 2010-09-28 (RLVa-1.2.1f) | Modified: RLVa-1.2.1f
		if ( (rlv_handler_t::isEnabled()) && ((!RlvActions::canStand()) || (gRlvHandler.hasBehaviour(RLV_BHVR_SIT))) )
			return true;
// [/RLVa:KB]

		gAgent.standUp();
		LLViewerParcelMgr::getInstance()->deselectLand();

		LLVector3d posGlobal = LLToolPie::getInstance()->getPick().mPosGlobal;
		
		LLQuaternion target_rot;
		if (isAgentAvatarValid())
		{
			target_rot = gAgentAvatarp->getRotation();
		}
		else
		{
			target_rot = gAgent.getFrameAgent().getQuaternion();
		}
		gAgent.startAutoPilotGlobal(posGlobal, "Sit", &target_rot, near_sit_down_point, NULL, 0.7f);
		return true;
	}
};

//-------------------------------------------------------------------
// Help menu functions
//-------------------------------------------------------------------

//
// Major mode switching
//
void reset_view_final( BOOL proceed );

void handle_reset_view()
{
	if (gAgentCamera.cameraCustomizeAvatar())
	{
		// switching to outfit selector should automagically save any currently edited wearable
		LLFloaterSidePanelContainer::showPanel("appearance", LLSD().with("type", "my_outfits"));
	}

	// <FS:Zi> Added optional V1 behavior so the avatar turns into camera direction after hitting ESC
	if(gSavedSettings.getBOOL("ResetViewTurnsAvatar"))
		gAgentCamera.resetView();
	// </FS:Zi>

	gAgentCamera.switchCameraPreset(CAMERA_PRESET_REAR_VIEW);
	reset_view_final( TRUE );
	LLFloaterCamera::resetCameraMode();
}

// <FS:Zi> Add reset camera angles menu
void handle_reset_camera_angles()
{
	handle_reset_view();

	// Camera focus and offset with CTRL/SHIFT + Scroll wheel
	gSavedSettings.getControl("FocusOffsetRearView")->resetToDefault();
	gSavedSettings.getControl("CameraOffsetRearView")->resetToDefault();
}
// </FS:Zi>

class LLViewResetView : public view_listener_t
{
	bool handleEvent(const LLSD& userdata)
	{
		handle_reset_view();
		return true;
	}
};

// <FS:Zi> Add reset camera angles menu
class LLViewResetCameraAngles : public view_listener_t
{
	bool handleEvent(const LLSD& userdata)
	{
		handle_reset_camera_angles();
		return true;
	}
};
// </FS:Zi>

// Note: extra parameters allow this function to be called from dialog.
void reset_view_final( BOOL proceed ) 
{
	if( !proceed )
	{
		return;
	}

	gAgentCamera.resetView(TRUE, TRUE);
	gAgentCamera.setLookAt(LOOKAT_TARGET_CLEAR);
}

class LLViewLookAtLastChatter : public view_listener_t
{
	bool handleEvent(const LLSD& userdata)
	{
		gAgentCamera.lookAtLastChat();
		return true;
	}
};

class LLViewMouselook : public view_listener_t
{
	bool handleEvent(const LLSD& userdata)
	{
		if (!gAgentCamera.cameraMouselook())
		{
			gAgentCamera.changeCameraToMouselook();
		}
		else
		{
			// NaCl - Rightclick-mousewheel zoom
			static LLCachedControl<LLVector3> _NACL_MLFovValues(gSavedSettings,"_NACL_MLFovValues");
			static LLCachedControl<F32> CameraAngle(gSavedSettings,"CameraAngle");
			LLVector3 vTemp=_NACL_MLFovValues;
			if(vTemp.mV[2] > 0.0f)
			{
				vTemp.mV[1]=CameraAngle;
				vTemp.mV[2]=0.0f;
				gSavedSettings.setVector3("_NACL_MLFovValues",vTemp);
				gSavedSettings.setF32("CameraAngle",vTemp.mV[0]);
			}
			// NaCl End
			gAgentCamera.changeCameraToDefault();
		}
		return true;
	}
};

class LLViewDefaultUISize : public view_listener_t
{
	bool handleEvent(const LLSD& userdata)
	{
		gSavedSettings.setF32("UIScaleFactor", 1.0f);
		gSavedSettings.setBOOL("UIAutoScale", FALSE);	
		gViewerWindow->reshape(gViewerWindow->getWindowWidthRaw(), gViewerWindow->getWindowHeightRaw());
		return true;
	}
};

class LLViewToggleUI : public view_listener_t
{
	bool handleEvent(const LLSD& userdata)
	{
		if(gAgentCamera.getCameraMode() != CAMERA_MODE_MOUSELOOK)
		{
			LLNotification::Params params("ConfirmHideUI");
			params.functor.function(boost::bind(&LLViewToggleUI::confirm, this, _1, _2));
			LLSD substitutions;
#if LL_DARWIN
			substitutions["SHORTCUT"] = "Cmd+Shift+U";
#else
			substitutions["SHORTCUT"] = "Ctrl+Shift+U";
#endif
			params.substitutions = substitutions;
			if (!gSavedSettings.getBOOL("HideUIControls"))
			{
				// hiding, so show notification
				LLNotifications::instance().add(params);
			}
			else
			{
				LLNotifications::instance().forceResponse(params, 0);
			}
		}
		return true;
	}

	void confirm(const LLSD& notification, const LLSD& response)
	{
		S32 option = LLNotificationsUtil::getSelectedOption(notification, response);

		if (option == 0) // OK
		{
			gViewerWindow->setUIVisibility(gSavedSettings.getBOOL("HideUIControls"));
			LLPanelStandStopFlying::getInstance()->setVisible(gSavedSettings.getBOOL("HideUIControls"));
			gSavedSettings.setBOOL("HideUIControls",!gSavedSettings.getBOOL("HideUIControls"));
		}
	}
};

class LLEditDuplicate : public view_listener_t
{
	bool handleEvent(const LLSD& userdata)
	{
		if(LLEditMenuHandler::gEditMenuHandler)
		{
			LLEditMenuHandler::gEditMenuHandler->duplicate();
		}
		return true;
	}
};

class LLEditEnableDuplicate : public view_listener_t
{
	bool handleEvent(const LLSD& userdata)
	{
		bool new_value = LLEditMenuHandler::gEditMenuHandler && LLEditMenuHandler::gEditMenuHandler->canDuplicate();
		return new_value;
	}
};

void handle_duplicate_in_place(void*)
{
	LL_INFOS() << "handle_duplicate_in_place" << LL_ENDL;

	LLVector3 offset(0.f, 0.f, 0.f);
	LLSelectMgr::getInstance()->selectDuplicate(offset, TRUE);
}

/* dead code 30-apr-2008
void handle_deed_object_to_group(void*)
{
	LLUUID group_id;
	
	LLSelectMgr::getInstance()->selectGetGroup(group_id);
	LLSelectMgr::getInstance()->sendOwner(LLUUID::null, group_id, FALSE);
	LLViewerStats::getInstance()->incStat(LLViewerStats::ST_RELEASE_COUNT);
}

BOOL enable_deed_object_to_group(void*)
{
	if(LLSelectMgr::getInstance()->getSelection()->isEmpty()) return FALSE;
	LLPermissions perm;
	LLUUID group_id;

	if (LLSelectMgr::getInstance()->selectGetGroup(group_id) &&
		gAgent.hasPowerInGroup(group_id, GP_OBJECT_DEED) &&
		LLSelectMgr::getInstance()->selectGetPermissions(perm) &&
		perm.deedToGroup(gAgent.getID(), group_id))
	{
		return TRUE;
	}
	return FALSE;
}

*/


/*
 * No longer able to support viewer side manipulations in this way
 *
void god_force_inv_owner_permissive(LLViewerObject* object,
									LLInventoryObject::object_list_t* inventory,
									S32 serial_num,
									void*)
{
	typedef std::vector<LLPointer<LLViewerInventoryItem> > item_array_t;
	item_array_t items;

	LLInventoryObject::object_list_t::const_iterator inv_it = inventory->begin();
	LLInventoryObject::object_list_t::const_iterator inv_end = inventory->end();
	for ( ; inv_it != inv_end; ++inv_it)
	{
		if(((*inv_it)->getType() != LLAssetType::AT_CATEGORY))
		{
			LLInventoryObject* obj = *inv_it;
			LLPointer<LLViewerInventoryItem> new_item = new LLViewerInventoryItem((LLViewerInventoryItem*)obj);
			LLPermissions perm(new_item->getPermissions());
			perm.setMaskBase(PERM_ALL);
			perm.setMaskOwner(PERM_ALL);
			new_item->setPermissions(perm);
			items.push_back(new_item);
		}
	}
	item_array_t::iterator end = items.end();
	item_array_t::iterator it;
	for(it = items.begin(); it != end; ++it)
	{
		// since we have the inventory item in the callback, it should not
		// invalidate iteration through the selection manager.
		object->updateInventory((*it), TASK_INVENTORY_ITEM_KEY, false);
	}
}
*/

void handle_object_owner_permissive(void*)
{
	// only send this if they're a god.
	if(gAgent.isGodlike())
	{
		// do the objects.
		LLSelectMgr::getInstance()->selectionSetObjectPermissions(PERM_BASE, TRUE, PERM_ALL, TRUE);
		LLSelectMgr::getInstance()->selectionSetObjectPermissions(PERM_OWNER, TRUE, PERM_ALL, TRUE);
	}
}

void handle_object_owner_self(void*)
{
	// only send this if they're a god.
	if(gAgent.isGodlike())
	{
		LLSelectMgr::getInstance()->sendOwner(gAgent.getID(), gAgent.getGroupID(), TRUE);
	}
}

// Shortcut to set owner permissions to not editable.
void handle_object_lock(void*)
{
	LLSelectMgr::getInstance()->selectionSetObjectPermissions(PERM_OWNER, FALSE, PERM_MODIFY);
}

void handle_object_asset_ids(void*)
{
	// only send this if they're a god.
	if (gAgent.isGodlike())
	{
		LLSelectMgr::getInstance()->sendGodlikeRequest("objectinfo", "assetids");
	}
}

void handle_force_parcel_owner_to_me(void*)
{
	LLViewerParcelMgr::getInstance()->sendParcelGodForceOwner( gAgent.getID() );
}

void handle_force_parcel_to_content(void*)
{
	LLViewerParcelMgr::getInstance()->sendParcelGodForceToContent();
}

void handle_claim_public_land(void*)
{
	if (LLViewerParcelMgr::getInstance()->getSelectionRegion() != gAgent.getRegion())
	{
		LLNotificationsUtil::add("ClaimPublicLand");
		return;
	}

	LLVector3d west_south_global;
	LLVector3d east_north_global;
	LLViewerParcelMgr::getInstance()->getSelection(west_south_global, east_north_global);
	LLVector3 west_south = gAgent.getPosAgentFromGlobal(west_south_global);
	LLVector3 east_north = gAgent.getPosAgentFromGlobal(east_north_global);

	LLMessageSystem* msg = gMessageSystem;
	msg->newMessage("GodlikeMessage");
	msg->nextBlock("AgentData");
	msg->addUUID("AgentID", gAgent.getID());
	msg->addUUID("SessionID", gAgent.getSessionID());
	msg->addUUIDFast(_PREHASH_TransactionID, LLUUID::null); //not used
	msg->nextBlock("MethodData");
	msg->addString("Method", "claimpublicland");
	msg->addUUID("Invoice", LLUUID::null);
	std::string buffer;
	buffer = llformat( "%f", west_south.mV[VX]);
	msg->nextBlock("ParamList");
	msg->addString("Parameter", buffer);
	buffer = llformat( "%f", west_south.mV[VY]);
	msg->nextBlock("ParamList");
	msg->addString("Parameter", buffer);
	buffer = llformat( "%f", east_north.mV[VX]);
	msg->nextBlock("ParamList");
	msg->addString("Parameter", buffer);
	buffer = llformat( "%f", east_north.mV[VY]);
	msg->nextBlock("ParamList");
	msg->addString("Parameter", buffer);
	gAgent.sendReliableMessage();
}



// HACK for easily testing new avatar geometry
void handle_god_request_avatar_geometry(void *)
{
	if (gAgent.isGodlike())
	{
		LLSelectMgr::getInstance()->sendGodlikeRequest("avatar toggle", "");
	}
}

static bool get_derezzable_objects(
	EDeRezDestination dest,
	std::string& error,
	LLViewerRegion*& first_region,
	std::vector<LLViewerObjectPtr>* derez_objectsp,
	bool only_check = false)
{
	bool found = false;

	LLObjectSelectionHandle selection = LLSelectMgr::getInstance()->getSelection();
	
	if (derez_objectsp)
		derez_objectsp->reserve(selection->getRootObjectCount());

	// Check conditions that we can't deal with, building a list of
	// everything that we'll actually be derezzing.
	for (LLObjectSelection::valid_root_iterator iter = selection->valid_root_begin();
		 iter != selection->valid_root_end(); iter++)
	{
		LLSelectNode* node = *iter;
		LLViewerObject* object = node->getObject();
		LLViewerRegion* region = object->getRegion();
		if (!first_region)
		{
			first_region = region;
		}
		else
		{
			if(region != first_region)
			{
				// Derez doesn't work at all if the some of the objects
				// are in regions besides the first object selected.
				
				// ...crosses region boundaries
				error = "AcquireErrorObjectSpan";
				break;
			}
		}
		if (object->isAvatar())
		{
			// ...don't acquire avatars
			continue;
		}

		// If AssetContainers are being sent back, they will appear as 
		// boxes in the owner's inventory.
		if (object->getNVPair("AssetContainer")
			&& dest != DRD_RETURN_TO_OWNER)
		{
			// this object is an asset container, derez its contents, not it
			LL_WARNS() << "Attempt to derez deprecated AssetContainer object type not supported." << LL_ENDL;
			/*
			object->requestInventory(container_inventory_arrived, 
				(void *)(BOOL)(DRD_TAKE_INTO_AGENT_INVENTORY == dest));
			*/
			continue;
		}
		BOOL can_derez_current = FALSE;
		switch(dest)
		{
		case DRD_TAKE_INTO_AGENT_INVENTORY:
		case DRD_TRASH:
			if (!object->isPermanentEnforced() &&
				((node->mPermissions->allowTransferTo(gAgent.getID()) && object->permModify())
				|| (node->allowOperationOnNode(PERM_OWNER, GP_OBJECT_MANIPULATE))))
			{
				can_derez_current = TRUE;
			}
			break;

		case DRD_RETURN_TO_OWNER:
			if(!object->isAttachment())
			{
				can_derez_current = TRUE;
			}
			break;

		default:
			if((node->mPermissions->allowTransferTo(gAgent.getID())
				&& object->permCopy())
			   || gAgent.isGodlike())
			{
				can_derez_current = TRUE;
			}
			break;
		}
		if(can_derez_current)
		{
			found = true;

			if (only_check)
				// one found, no need to traverse to the end
				break;

			if (derez_objectsp)
				derez_objectsp->push_back(object);

		}
	}

	return found;
}

static bool can_derez(EDeRezDestination dest)
{
	LLViewerRegion* first_region = NULL;
	std::string error;
	return get_derezzable_objects(dest, error, first_region, NULL, true);
}

static void derez_objects(
	EDeRezDestination dest,
	const LLUUID& dest_id,
	LLViewerRegion*& first_region,
	std::string& error,
	std::vector<LLViewerObjectPtr>* objectsp)
{
	std::vector<LLViewerObjectPtr> derez_objects;

	if (!objectsp) // if objects to derez not specified
	{
		// get them from selection
		if (!get_derezzable_objects(dest, error, first_region, &derez_objects, false))
		{
			LL_WARNS() << "No objects to derez" << LL_ENDL;
			return;
		}

		objectsp = &derez_objects;
	}


	if(gAgentCamera.cameraMouselook())
	{
		gAgentCamera.changeCameraToDefault();
	}

	// This constant is based on (1200 - HEADER_SIZE) / 4 bytes per
	// root.  I lopped off a few (33) to provide a bit
	// pad. HEADER_SIZE is currently 67 bytes, most of which is UUIDs.
	// This gives us a maximum of 63500 root objects - which should
	// satisfy anybody.
	const S32 MAX_ROOTS_PER_PACKET = 250;
	const S32 MAX_PACKET_COUNT = 254;
	F32 packets = ceil((F32)objectsp->size() / (F32)MAX_ROOTS_PER_PACKET);
	if(packets > (F32)MAX_PACKET_COUNT)
	{
		error = "AcquireErrorTooManyObjects";
	}

	if(error.empty() && objectsp->size() > 0)
	{
		U8 d = (U8)dest;
		LLUUID tid;
		tid.generate();
		U8 packet_count = (U8)packets;
		S32 object_index = 0;
		S32 objects_in_packet = 0;
		LLMessageSystem* msg = gMessageSystem;
		for(U8 packet_number = 0;
			packet_number < packet_count;
			++packet_number)
		{
			msg->newMessageFast(_PREHASH_DeRezObject);
			msg->nextBlockFast(_PREHASH_AgentData);
			msg->addUUIDFast(_PREHASH_AgentID, gAgent.getID());
			msg->addUUIDFast(_PREHASH_SessionID, gAgent.getSessionID());
			msg->nextBlockFast(_PREHASH_AgentBlock);
			msg->addUUIDFast(_PREHASH_GroupID, gAgent.getGroupID());
			msg->addU8Fast(_PREHASH_Destination, d);	
			msg->addUUIDFast(_PREHASH_DestinationID, dest_id);
			msg->addUUIDFast(_PREHASH_TransactionID, tid);
			msg->addU8Fast(_PREHASH_PacketCount, packet_count);
			msg->addU8Fast(_PREHASH_PacketNumber, packet_number);
			objects_in_packet = 0;
			while((object_index < objectsp->size())
				  && (objects_in_packet++ < MAX_ROOTS_PER_PACKET))

			{
				LLViewerObject* object = objectsp->at(object_index++);
				msg->nextBlockFast(_PREHASH_ObjectData);
				msg->addU32Fast(_PREHASH_ObjectLocalID, object->getLocalID());
				// VEFFECT: DerezObject
				LLHUDEffectSpiral* effectp = (LLHUDEffectSpiral*)LLHUDManager::getInstance()->createViewerEffect(LLHUDObject::LL_HUD_EFFECT_POINT, TRUE);
				effectp->setPositionGlobal(object->getPositionGlobal());
				effectp->setColor(LLColor4U(gAgent.getEffectColor()));
			}
			msg->sendReliable(first_region->getHost());
		}
		make_ui_sound("UISndObjectRezOut");

		// Busy count decremented by inventory update, so only increment
		// if will be causing an update.
		if (dest != DRD_RETURN_TO_OWNER)
		{
			gViewerWindow->getWindow()->incBusyCount();
		}
	}
	else if(!error.empty())
	{
		LLNotificationsUtil::add(error);
	}
}

static void derez_objects(EDeRezDestination dest, const LLUUID& dest_id)
{
	LLViewerRegion* first_region = NULL;
	std::string error;
	derez_objects(dest, dest_id, first_region, error, NULL);
}

void handle_take_copy()
{
	if (LLSelectMgr::getInstance()->getSelection()->isEmpty()) return;

// [RLVa:KB] - Checked: 2010-03-07 (RLVa-1.2.0c) | Modified: RLVa-1.2.0a
	if ( (rlv_handler_t::isEnabled()) && (!RlvActions::canStand()) )
	{
		// Allow only if the avie isn't sitting on any of the selected objects
		LLObjectSelectionHandle hSel = LLSelectMgr::getInstance()->getSelection();
		RlvSelectIsSittingOn f(gAgentAvatarp);
		if ( (hSel.notNull()) && (hSel->getFirstRootNode(&f, TRUE) != NULL) )
			return;
	}
// [/RLVa:KB]

	const LLUUID category_id = gInventory.findCategoryUUIDForType(LLFolderType::FT_OBJECT);
	derez_objects(DRD_ACQUIRE_TO_AGENT_INVENTORY, category_id);
}

// You can return an object to its owner if it is on your land.
class LLObjectReturn : public view_listener_t
{
public:
	LLObjectReturn() : mFirstRegion(NULL) {}

private:
	bool handleEvent(const LLSD& userdata)
	{
		if (LLSelectMgr::getInstance()->getSelection()->isEmpty()) return true;
// [RLVa:KB] - Checked: 2010-03-24 (RLVa-1.4.0a) | Modified: RLVa-1.0.0b
		if ( (rlv_handler_t::isEnabled()) && (!rlvCanDeleteOrReturn()) ) return true;
// [/RLVa:KB]

		mObjectSelection = LLSelectMgr::getInstance()->getEditSelection();

		// Save selected objects, so that we still know what to return after the confirmation dialog resets selection.
		get_derezzable_objects(DRD_RETURN_TO_OWNER, mError, mFirstRegion, &mReturnableObjects);

		LLNotificationsUtil::add("ReturnToOwner", LLSD(), LLSD(), boost::bind(&LLObjectReturn::onReturnToOwner, this, _1, _2));
		return true;
	}

	bool onReturnToOwner(const LLSD& notification, const LLSD& response)
	{
		S32 option = LLNotificationsUtil::getSelectedOption(notification, response);
		if (0 == option)
		{
			// Ignore category ID for this derez destination.
			derez_objects(DRD_RETURN_TO_OWNER, LLUUID::null, mFirstRegion, mError, &mReturnableObjects);
		}

		mReturnableObjects.clear();
		mError.clear();
		mFirstRegion = NULL;

		// drop reference to current selection
		mObjectSelection = NULL;
		return false;
	}

	LLObjectSelectionHandle mObjectSelection;

	std::vector<LLViewerObjectPtr> mReturnableObjects;
	std::string mError;
	LLViewerRegion* mFirstRegion;
};


// Allow return to owner if one or more of the selected items is
// over land you own.
class LLObjectEnableReturn : public view_listener_t
{
	bool handleEvent(const LLSD& userdata)
	{
		if (LLSelectMgr::getInstance()->getSelection()->isEmpty())
		{
			// Do not enable if nothing selected
			return false;
		}
// [RLVa:KB] - Checked: 2011-05-28 (RLVa-1.4.0a) | Modified: RLVa-1.4.0a
		if ( (rlv_handler_t::isEnabled()) && (!rlvCanDeleteOrReturn()) )
		{
			return false;
		}
// [/RLVa:KB]
#ifdef HACKED_GODLIKE_VIEWER
		bool new_value = true;
#else
		bool new_value = false;
		if (gAgent.isGodlike())
		{
			new_value = true;
		}
		else
		{
			new_value = can_derez(DRD_RETURN_TO_OWNER);
		}
#endif
		return new_value;
	}
};

void force_take_copy(void*)
{
	if (LLSelectMgr::getInstance()->getSelection()->isEmpty()) return;
	const LLUUID category_id = gInventory.findCategoryUUIDForType(LLFolderType::FT_OBJECT);
	derez_objects(DRD_FORCE_TO_GOD_INVENTORY, category_id);
}

void handle_take()
{
	// we want to use the folder this was derezzed from if it's
	// available. Otherwise, derez to the normal place.
//	if(LLSelectMgr::getInstance()->getSelection()->isEmpty())
// [RLVa:KB] - Checked: 2010-03-24 (RLVa-1.2.0e) | Modified: RLVa-1.0.0b
	if ( (LLSelectMgr::getInstance()->getSelection()->isEmpty()) || ((rlv_handler_t::isEnabled()) && (!rlvCanDeleteOrReturn())) )
// [/RLVa:KB]
	{
		return;
	}

	BOOL you_own_everything = TRUE;
	BOOL locked_but_takeable_object = FALSE;
	LLUUID category_id;
	
	for (LLObjectSelection::root_iterator iter = LLSelectMgr::getInstance()->getSelection()->root_begin();
		 iter != LLSelectMgr::getInstance()->getSelection()->root_end(); iter++)
	{
		LLSelectNode* node = *iter;
		LLViewerObject* object = node->getObject();
		if(object)
		{
			if(!object->permYouOwner())
			{
				you_own_everything = FALSE;
			}

			if(!object->permMove())
			{
				locked_but_takeable_object = TRUE;
			}
		}
		if(node->mFolderID.notNull())
		{
			if(category_id.isNull())
			{
				category_id = node->mFolderID;
				LL_DEBUGS("HandleTake") << "Node destination folder ID = " << category_id.asString() << LL_ENDL;
			}
			else if(category_id != node->mFolderID)
			{
				// we have found two potential destinations. break out
				// now and send to the default location.
				category_id.setNull();
				LL_DEBUGS("HandleTake") << "Conflicting node destination folders - setting to null UUID" << LL_ENDL;
				break;
			}
		}
	}
	if(category_id.notNull())
	{
		LL_DEBUGS("HandleTake") << "Selected destination folder ID: " << category_id.asString() << " - checking if category exists in inventory model" << LL_ENDL;

		// there is an unambiguous destination. See if this agent has
		// such a location and it is not in the trash or library
		if(!gInventory.getCategory(category_id))
		{
			// nope, set to NULL.
			category_id.setNull();
			LL_DEBUGS("HandleTake") << "Destination folder not found in inventory model - setting to null UUID" << LL_ENDL;
		}
		if(category_id.notNull())
		{
		        // check trash
			const LLUUID trash = gInventory.findCategoryUUIDForType(LLFolderType::FT_TRASH);
			if(category_id == trash || gInventory.isObjectDescendentOf(category_id, trash))
			{
				category_id.setNull();
				LL_DEBUGS("HandleTake") << "Destination folder is descendent of trash folder - setting to null UUID" << LL_ENDL;
			}

			// check library
			if(gInventory.isObjectDescendentOf(category_id, gInventory.getLibraryRootFolderID()))
			{
				category_id.setNull();
				LL_DEBUGS("HandleTake") << "Destination folder is descendent of library folder - setting to null UUID" << LL_ENDL;
			}

		}
	}
	if(category_id.isNull())
	{
		category_id = gInventory.findCategoryUUIDForType(LLFolderType::FT_OBJECT);
		LL_DEBUGS("HandleTake") << "Destination folder = null UUID - determined default category: " << category_id.asString() << LL_ENDL;
	}
	LLSD payload;
	payload["folder_id"] = category_id;
	LL_DEBUGS("HandleTake") << "Final destination folder UUID being sent to sim: " << category_id.asString() << LL_ENDL;

	LLNotification::Params params("ConfirmObjectTakeLock");
	params.payload(payload);
	// MAINT-290
	// Reason: Showing the confirmation dialog resets object selection,	thus there is nothing to derez.
	// Fix: pass selection to the confirm_take, so that selection doesn't "die" after confirmation dialog is opened
	params.functor.function(boost::bind(confirm_take, _1, _2, LLSelectMgr::instance().getSelection()));

	if(locked_but_takeable_object ||
	   !you_own_everything)
	{
		if(locked_but_takeable_object && you_own_everything)
		{
			params.name("ConfirmObjectTakeLock");
		}
		else if(!locked_but_takeable_object && !you_own_everything)
		{
			params.name("ConfirmObjectTakeNoOwn");
		}
		else
		{
			params.name("ConfirmObjectTakeLockNoOwn");
		}
	
		LLNotifications::instance().add(params);
	}
	else
	{
		LLNotifications::instance().forceResponse(params, 0);
	}
}

void handle_object_show_inspector()
{
	LLObjectSelectionHandle selection = LLSelectMgr::getInstance()->getSelection();
	LLViewerObject* objectp = selection->getFirstRootObject(TRUE);
 	if (!objectp)
 	{
 		return;
 	}

	LLSD params;
	params["object_id"] = objectp->getID();
	LLFloaterReg::showInstance("inspect_object", params);
}

void handle_avatar_show_inspector()
{
	LLVOAvatar* avatar = find_avatar_from_object( LLSelectMgr::getInstance()->getSelection()->getPrimaryObject() );
	if(avatar)
	{
		LLSD params;
		params["avatar_id"] = avatar->getID();
		LLFloaterReg::showInstance("inspect_avatar", params);
	}
}



bool confirm_take(const LLSD& notification, const LLSD& response, LLObjectSelectionHandle selection_handle)
{
	S32 option = LLNotificationsUtil::getSelectedOption(notification, response);
	if(enable_take() && (option == 0))
	{
		derez_objects(DRD_TAKE_INTO_AGENT_INVENTORY, notification["payload"]["folder_id"].asUUID());
	}
	return false;
}

// You can take an item when it is public and transferrable, or when
// you own it. We err on the side of enabling the item when at least
// one item selected can be copied to inventory.
BOOL enable_take()
{
//	if (sitting_on_selection())
// [RLVa:KB] - Checked: 2010-03-24 (RLVa-1.2.0e) | Modified: RLVa-1.0.0b
	if ( (sitting_on_selection()) || ((rlv_handler_t::isEnabled()) && (!rlvCanDeleteOrReturn())) )
// [/RLVa:KB]
	{
		return FALSE;
	}

	for (LLObjectSelection::valid_root_iterator iter = LLSelectMgr::getInstance()->getSelection()->valid_root_begin();
		 iter != LLSelectMgr::getInstance()->getSelection()->valid_root_end(); iter++)
	{
		LLSelectNode* node = *iter;
		LLViewerObject* object = node->getObject();
		if (object->isAvatar())
		{
			// ...don't acquire avatars
			continue;
		}

#ifdef HACKED_GODLIKE_VIEWER
		return TRUE;
#else
# ifdef TOGGLE_HACKED_GODLIKE_VIEWER
		if (LLGridManager::getInstance()->isInSLBeta() 
            && gAgent.isGodlike())
		{
			return TRUE;
		}
# endif
		if(!object->isPermanentEnforced() &&
			((node->mPermissions->allowTransferTo(gAgent.getID())
			&& object->permModify())
			|| (node->mPermissions->getOwner() == gAgent.getID())))
		{
			return !object->isAttachment();
		}
#endif
	}
	return FALSE;
}


void handle_buy_or_take()
{
	if (LLSelectMgr::getInstance()->getSelection()->isEmpty())
	{
		return;
	}

	if (is_selection_buy_not_take())
	{
		S32 total_price = selection_price();

		if (total_price <= gStatusBar->getBalance() || total_price == 0)
		{
			handle_buy();
		}
		else
		{
			LLStringUtil::format_map_t args;
			args["AMOUNT"] = llformat("%d", total_price);
			LLBuyCurrencyHTML::openCurrencyFloater( LLTrans::getString( "BuyingCosts", args ), total_price );
		}
	}
	else
	{
		handle_take();
	}
}

bool visible_buy_object()
{
	return is_selection_buy_not_take() && enable_buy_object();
}

bool visible_take_object()
{
	return !is_selection_buy_not_take() && enable_take();
}

bool tools_visible_buy_object()
{
	return is_selection_buy_not_take();
}

bool tools_visible_take_object()
{
	return !is_selection_buy_not_take();
}

bool enable_how_to_visible(const LLSD& param)
{
	LLFloaterWebContent::Params p;
	p.target = "__help_how_to";
	return LLFloaterReg::instanceVisible("how_to", p);
}

class LLToolsEnableBuyOrTake : public view_listener_t
{
	bool handleEvent(const LLSD& userdata)
	{
		bool is_buy = is_selection_buy_not_take();
		bool new_value = is_buy ? enable_buy_object() : enable_take();
		return new_value;
	}
};

// This is a small helper function to determine if we have a buy or a
// take in the selection. This method is to help with the aliasing
// problems of putting buy and take in the same pie menu space. After
// a fair amont of discussion, it was determined to prefer buy over
// take. The reasoning follows from the fact that when users walk up
// to buy something, they will click on one or more items. Thus, if
// anything is for sale, it becomes a buy operation, and the server
// will group all of the buy items, and copyable/modifiable items into
// one package and give the end user as much as the permissions will
// allow. If the user wanted to take something, they will select fewer
// and fewer items until only 'takeable' items are left. The one
// exception is if you own everything in the selection that is for
// sale, in this case, you can't buy stuff from yourself, so you can
// take it.
// return value = TRUE if selection is a 'buy'.
//                FALSE if selection is a 'take'
BOOL is_selection_buy_not_take()
{
	for (LLObjectSelection::root_iterator iter = LLSelectMgr::getInstance()->getSelection()->root_begin();
		 iter != LLSelectMgr::getInstance()->getSelection()->root_end(); iter++)
	{
		LLSelectNode* node = *iter;
		LLViewerObject* obj = node->getObject();
		if(obj && !(obj->permYouOwner()) && (node->mSaleInfo.isForSale()))
		{
			// you do not own the object and it is for sale, thus,
			// it's a buy
			return TRUE;
		}
	}
	return FALSE;
}

S32 selection_price()
{
	S32 total_price = 0;
	for (LLObjectSelection::root_iterator iter = LLSelectMgr::getInstance()->getSelection()->root_begin();
		 iter != LLSelectMgr::getInstance()->getSelection()->root_end(); iter++)
	{
		LLSelectNode* node = *iter;
		LLViewerObject* obj = node->getObject();
		if(obj && !(obj->permYouOwner()) && (node->mSaleInfo.isForSale()))
		{
			// you do not own the object and it is for sale.
			// Add its price.
			total_price += node->mSaleInfo.getSalePrice();
		}
	}

	return total_price;
}
/*
bool callback_show_buy_currency(const LLSD& notification, const LLSD& response)
{
	S32 option = LLNotificationsUtil::getSelectedOption(notification, response);
	if (0 == option)
	{
		LL_INFOS() << "Loading page " << LLNotifications::instance().getGlobalString("BUY_CURRENCY_URL") << LL_ENDL;
		LLWeb::loadURL(LLNotifications::instance().getGlobalString("BUY_CURRENCY_URL"));
	}
	return false;
}
*/

void show_buy_currency(const char* extra)
{
	// Don't show currency web page for branded clients.
/*
	std::ostringstream mesg;
	if (extra != NULL)
	{	
		mesg << extra << "\n \n";
	}
	mesg << "Go to " << LLNotifications::instance().getGlobalString("BUY_CURRENCY_URL")<< "\nfor information on purchasing currency?";
*/
	LLSD args;
	if (extra != NULL)
	{
		args["EXTRA"] = extra;
	}
	LLNotificationsUtil::add("PromptGoToCurrencyPage", args);//, LLSD(), callback_show_buy_currency);
}

void handle_buy()
{
	if (LLSelectMgr::getInstance()->getSelection()->isEmpty()) return;

	LLSaleInfo sale_info;
	BOOL valid = LLSelectMgr::getInstance()->selectGetSaleInfo(sale_info);
	if (!valid) return;

	S32 price = sale_info.getSalePrice();
	
	if (price > 0 && price > gStatusBar->getBalance())
	{
		LLStringUtil::format_map_t args;
		args["AMOUNT"] = llformat("%d", price);
		LLBuyCurrencyHTML::openCurrencyFloater( LLTrans::getString("this_object_costs", args), price );
		return;
	}

	if (sale_info.getSaleType() == LLSaleInfo::FS_CONTENTS)
	{
		handle_buy_contents(sale_info);
	}
	else
	{
		handle_buy_object(sale_info);
	}
}

bool anyone_copy_selection(LLSelectNode* nodep)
{
	bool perm_copy = (bool)(nodep->getObject()->permCopy());
	bool all_copy = (bool)(nodep->mPermissions->getMaskEveryone() & PERM_COPY);
	return perm_copy && all_copy;
}

bool for_sale_selection(LLSelectNode* nodep)
{
	return nodep->mSaleInfo.isForSale()
		&& nodep->mPermissions->getMaskOwner() & PERM_TRANSFER
		&& (nodep->mPermissions->getMaskOwner() & PERM_COPY
			|| nodep->mSaleInfo.getSaleType() != LLSaleInfo::FS_COPY);
}

BOOL sitting_on_selection()
{
	LLSelectNode* node = LLSelectMgr::getInstance()->getSelection()->getFirstRootNode();
	if (!node)
	{
		return FALSE;
	}

	if (!node->mValid)
	{
		return FALSE;
	}

	LLViewerObject* root_object = node->getObject();
	if (!root_object)
	{
		return FALSE;
	}

	// Need to determine if avatar is sitting on this object
	if (!isAgentAvatarValid()) return FALSE;

	return (gAgentAvatarp->isSitting() && gAgentAvatarp->getRoot() == root_object);
}

class LLToolsSaveToObjectInventory : public view_listener_t
{
	bool handleEvent(const LLSD& userdata)
	{
		LLSelectNode* node = LLSelectMgr::getInstance()->getSelection()->getFirstRootNode();
		if(node && (node->mValid) && (!node->mFromTaskID.isNull()))
		{
			// *TODO: check to see if the fromtaskid object exists.
			derez_objects(DRD_SAVE_INTO_TASK_INVENTORY, node->mFromTaskID);
		}
		return true;
	}
};

class LLToolsEnablePathfinding : public view_listener_t
{
	bool handleEvent(const LLSD& userdata)
	{
		return (LLPathfindingManager::getInstance() != NULL) && LLPathfindingManager::getInstance()->isPathfindingEnabledForCurrentRegion();
	}
};

class LLToolsEnablePathfindingView : public view_listener_t
{
	bool handleEvent(const LLSD& userdata)
	{
		return (LLPathfindingManager::getInstance() != NULL) && LLPathfindingManager::getInstance()->isPathfindingEnabledForCurrentRegion() && LLPathfindingManager::getInstance()->isPathfindingViewEnabled();
	}
};

class LLToolsDoPathfindingRebakeRegion : public view_listener_t
{
	bool handleEvent(const LLSD& userdata)
	{
		bool hasPathfinding = (LLPathfindingManager::getInstance() != NULL);

		if (hasPathfinding)
		{
			LLMenuOptionPathfindingRebakeNavmesh::getInstance()->sendRequestRebakeNavmesh();
		}

		return hasPathfinding;
	}
};

class LLToolsEnablePathfindingRebakeRegion : public view_listener_t
{
	bool handleEvent(const LLSD& userdata)
	{
		bool returnValue = false;

		if (LLPathfindingManager::getInstance() != NULL)
		{
			LLMenuOptionPathfindingRebakeNavmesh *rebakeInstance = LLMenuOptionPathfindingRebakeNavmesh::getInstance();
			returnValue = (rebakeInstance->canRebakeRegion() &&
				(rebakeInstance->getMode() == LLMenuOptionPathfindingRebakeNavmesh::kRebakeNavMesh_Available));
		}
		return returnValue;
	}
};

// Round the position of all root objects to the grid
class LLToolsSnapObjectXY : public view_listener_t
{
	bool handleEvent(const LLSD& userdata)
	{
		F64 snap_size = (F64)gSavedSettings.getF32("GridResolution");

		for (LLObjectSelection::root_iterator iter = LLSelectMgr::getInstance()->getSelection()->root_begin();
			 iter != LLSelectMgr::getInstance()->getSelection()->root_end(); iter++)
		{
			LLSelectNode* node = *iter;
			LLViewerObject* obj = node->getObject();
			if (obj->permModify())
			{
				LLVector3d pos_global = obj->getPositionGlobal();
				F64 round_x = fmod(pos_global.mdV[VX], snap_size);
				if (round_x < snap_size * 0.5)
				{
					// closer to round down
					pos_global.mdV[VX] -= round_x;
				}
				else
				{
					// closer to round up
					pos_global.mdV[VX] -= round_x;
					pos_global.mdV[VX] += snap_size;
				}

				F64 round_y = fmod(pos_global.mdV[VY], snap_size);
				if (round_y < snap_size * 0.5)
				{
					pos_global.mdV[VY] -= round_y;
				}
				else
				{
					pos_global.mdV[VY] -= round_y;
					pos_global.mdV[VY] += snap_size;
				}

				obj->setPositionGlobal(pos_global, FALSE);
			}
		}
		LLSelectMgr::getInstance()->sendMultipleUpdate(UPD_POSITION);
		return true;
	}
};

// Determine if the option to cycle between linked prims is shown
class LLToolsEnableSelectNextPart : public view_listener_t
{
	bool handleEvent(const LLSD& userdata)
	{
        bool new_value = (!LLSelectMgr::getInstance()->getSelection()->isEmpty()
                          && (gSavedSettings.getBOOL("EditLinkedParts")
                              || LLToolFace::getInstance() == LLToolMgr::getInstance()->getCurrentTool()));
		return new_value;
	}
};

// Cycle selection through linked children or/and faces in selected object.
// FIXME: Order of children list is not always the same as sim's idea of link order. This may confuse
// resis. Need link position added to sim messages to address this.
class LLToolsSelectNextPartFace : public view_listener_t
{
    bool handleEvent(const LLSD& userdata)
    {
        bool cycle_faces = LLToolFace::getInstance() == LLToolMgr::getInstance()->getCurrentTool();
        bool cycle_linked = gSavedSettings.getBOOL("EditLinkedParts");

        if (!cycle_faces && !cycle_linked)
        {
            // Nothing to do
            return true;
        }

        bool fwd = (userdata.asString() == "next");
        bool prev = (userdata.asString() == "previous");
        bool ifwd = (userdata.asString() == "includenext");
        bool iprev = (userdata.asString() == "includeprevious");

        LLViewerObject* to_select = NULL;
        bool restart_face_on_part = !cycle_faces;
        S32 new_te = 0;

        if (cycle_faces)
        {
            // Cycle through faces of current selection, if end is reached, swithc to next part (if present)
            LLSelectNode* nodep = LLSelectMgr::getInstance()->getSelection()->getFirstNode();
            if (!nodep) return false;
            to_select = nodep->getObject();
            if (!to_select) return false;

            S32 te_count = to_select->getNumTEs();
            S32 selected_te = nodep->getLastOperatedTE();

            if (fwd || ifwd)
            {
                if (selected_te < 0)
                {
                    new_te = 0;
                }
                else if (selected_te + 1 < te_count)
                {
                    // select next face
                    new_te = selected_te + 1;
                }
                else
                {
                    // restart from first face on next part
                    restart_face_on_part = true;
                }
            }
            else if (prev || iprev)
            {
                if (selected_te > te_count)
                {
                    new_te = te_count - 1;
                }
                else if (selected_te - 1 >= 0)
                {
                    // select previous face
                    new_te = selected_te - 1;
                }
                else
                {
                    // restart from last face on next part
                    restart_face_on_part = true;
                }
            }
        }

		S32 object_count = LLSelectMgr::getInstance()->getSelection()->getObjectCount();
		if (cycle_linked && object_count && restart_face_on_part)
		{
			LLViewerObject* selected = LLSelectMgr::getInstance()->getSelection()->getFirstObject();
			if (selected && selected->getRootEdit())
			{
				LLViewerObject::child_list_t children = selected->getRootEdit()->getChildren();
				children.push_front(selected->getRootEdit());	// need root in the list too

				for (LLViewerObject::child_list_t::iterator iter = children.begin(); iter != children.end(); ++iter)
				{
					if ((*iter)->isSelected())
					{
						if (object_count > 1 && (fwd || prev))	// multiple selection, find first or last selected if not include
						{
							to_select = *iter;
							if (fwd)
							{
								// stop searching if going forward; repeat to get last hit if backward
								break;
							}
						}
						else if ((object_count == 1) || (ifwd || iprev))	// single selection or include
						{
							if (fwd || ifwd)
							{
								++iter;
								while (iter != children.end() && ((*iter)->isAvatar() || (ifwd && (*iter)->isSelected())))
								{
									++iter;	// skip sitting avatars and selected if include
								}
							}
							else // backward
							{
								iter = (iter == children.begin() ? children.end() : iter);
								--iter;
								while (iter != children.begin() && ((*iter)->isAvatar() || (iprev && (*iter)->isSelected())))
								{
									--iter;	// skip sitting avatars and selected if include
								}
							}
							iter = (iter == children.end() ? children.begin() : iter);
							to_select = *iter;
							break;
						}
					}
				}
			}
		}

        if (to_select)
        {
            if (gFocusMgr.childHasKeyboardFocus(gFloaterTools))
            {
                gFocusMgr.setKeyboardFocus(NULL);	// force edit toolbox to commit any changes
            }
            if (fwd || prev)
            {
                LLSelectMgr::getInstance()->deselectAll();
            }
            if (cycle_faces)
            {
                if (restart_face_on_part)
                {
                    if (fwd || ifwd)
                    {
                        new_te = 0;
                    }
                    else
                    {
                        new_te = to_select->getNumTEs() - 1;
                    }
                }
                LLSelectMgr::getInstance()->addAsIndividual(to_select, new_te, FALSE);
            }
            else
            {
                LLSelectMgr::getInstance()->selectObjectOnly(to_select);
            }
            return true;
        }
		return true;
	}
};

class LLToolsStopAllAnimations : public view_listener_t
{
	bool handleEvent(const LLSD& userdata)
	{
		// <FS:Ansariel> Allow legacy stop animations without revoking script permissions
		//gAgent.stopCurrentAnimations();
		std::string param = userdata.asString();
		if (param.empty() || param == "stoprevoke")
		{
			gAgent.stopCurrentAnimations();
		}
		else if (param == "stop")
		{
			gAgent.stopCurrentAnimations(true);
		}
		// </FS:Ansariel>
		return true;
	}
};

class LLToolsReleaseKeys : public view_listener_t
{
	bool handleEvent(const LLSD& userdata)
	{
// [RLVa:KB] - Checked: 2010-04-19 (RLVa-1.2.0f) | Modified: RLVa-1.0.5a
		if ( (rlv_handler_t::isEnabled()) && (gRlvAttachmentLocks.hasLockedAttachmentPoint(RLV_LOCK_REMOVE)) )
			return true;
// [/RLVa:KB]

		gAgent.forceReleaseControls();
		return true;
	}
};

class LLToolsEnableReleaseKeys : public view_listener_t
{
	bool handleEvent(const LLSD& userdata)
	{
// [RLVa:KB] - Checked: 2010-04-19 (RLVa-1.2.0f) | Modified: RLVa-1.0.5a
		return (gAgent.anyControlGrabbed()) && 
			( (!rlv_handler_t::isEnabled()) || (!gRlvAttachmentLocks.hasLockedAttachmentPoint(RLV_LOCK_REMOVE)) );
// [/RLVa:KB]
//		return gAgent.anyControlGrabbed();
	}
};


class LLEditEnableCut : public view_listener_t
{
	bool handleEvent(const LLSD& userdata)
	{
		bool new_value = LLEditMenuHandler::gEditMenuHandler && LLEditMenuHandler::gEditMenuHandler->canCut();
		return new_value;
	}
};

class LLEditCut : public view_listener_t
{
	bool handleEvent(const LLSD& userdata)
	{
		if( LLEditMenuHandler::gEditMenuHandler )
		{
			LLEditMenuHandler::gEditMenuHandler->cut();
		}
		return true;
	}
};

class LLEditEnableCopy : public view_listener_t
{
	bool handleEvent(const LLSD& userdata)
	{
		bool new_value = LLEditMenuHandler::gEditMenuHandler && LLEditMenuHandler::gEditMenuHandler->canCopy();
		return new_value;
	}
};

class LLEditCopy : public view_listener_t
{
	bool handleEvent(const LLSD& userdata)
	{
		if( LLEditMenuHandler::gEditMenuHandler )
		{
			LLEditMenuHandler::gEditMenuHandler->copy();
		}
		return true;
	}
};

class LLEditEnablePaste : public view_listener_t
{
	bool handleEvent(const LLSD& userdata)
	{
		bool new_value = LLEditMenuHandler::gEditMenuHandler && LLEditMenuHandler::gEditMenuHandler->canPaste();
		return new_value;
	}
};

class LLEditPaste : public view_listener_t
{
	bool handleEvent(const LLSD& userdata)
	{
		if( LLEditMenuHandler::gEditMenuHandler )
		{
			LLEditMenuHandler::gEditMenuHandler->paste();
		}
		return true;
	}
};

class LLEditEnableDelete : public view_listener_t
{
	bool handleEvent(const LLSD& userdata)
	{
		bool new_value = LLEditMenuHandler::gEditMenuHandler && LLEditMenuHandler::gEditMenuHandler->canDoDelete();
		return new_value;
	}
};

class LLEditDelete : public view_listener_t
{
	bool handleEvent(const LLSD& userdata)
	{
		// If a text field can do a deletion, it gets precedence over deleting
		// an object in the world.
		if( LLEditMenuHandler::gEditMenuHandler && LLEditMenuHandler::gEditMenuHandler->canDoDelete())
		{
			LLEditMenuHandler::gEditMenuHandler->doDelete();
		}

		// and close any pie/context menus when done
		gMenuHolder->hideMenus();

		// When deleting an object we may not actually be done
		// Keep selection so we know what to delete when confirmation is needed about the delete
		gMenuObject->hide();
		return true;
	}
};

void handle_spellcheck_replace_with_suggestion(const LLUICtrl* ctrl, const LLSD& param)
{
	const LLContextMenu* menu = dynamic_cast<const LLContextMenu*>(ctrl->getParent());
	LLSpellCheckMenuHandler* spellcheck_handler = (menu) ? dynamic_cast<LLSpellCheckMenuHandler*>(menu->getSpawningView()) : NULL;
	if ( (!spellcheck_handler) || (!spellcheck_handler->getSpellCheck()) )
	{
		return;
	}

	U32 index = 0;
	if ( (!LLStringUtil::convertToU32(param.asString(), index)) || (index >= spellcheck_handler->getSuggestionCount()) )
	{
		return;
	}

	spellcheck_handler->replaceWithSuggestion(index);
}

bool visible_spellcheck_suggestion(LLUICtrl* ctrl, const LLSD& param)
{
	LLMenuItemGL* item = dynamic_cast<LLMenuItemGL*>(ctrl);
	const LLContextMenu* menu = (item) ? dynamic_cast<const LLContextMenu*>(item->getParent()) : NULL;
	const LLSpellCheckMenuHandler* spellcheck_handler = (menu) ? dynamic_cast<const LLSpellCheckMenuHandler*>(menu->getSpawningView()) : NULL;
	if ( (!spellcheck_handler) || (!spellcheck_handler->getSpellCheck()) )
	{
		return false;
	}

	U32 index = 0;
	if ( (!LLStringUtil::convertToU32(param.asString(), index)) || (index >= spellcheck_handler->getSuggestionCount()) )
	{
		return false;
	}

	item->setLabel(spellcheck_handler->getSuggestion(index));
	return true;
}

void handle_spellcheck_add_to_dictionary(const LLUICtrl* ctrl)
{
	const LLContextMenu* menu = dynamic_cast<const LLContextMenu*>(ctrl->getParent());
	LLSpellCheckMenuHandler* spellcheck_handler = (menu) ? dynamic_cast<LLSpellCheckMenuHandler*>(menu->getSpawningView()) : NULL;
	if ( (spellcheck_handler) && (spellcheck_handler->canAddToDictionary()) )
	{
		spellcheck_handler->addToDictionary();
	}
}

bool enable_spellcheck_add_to_dictionary(const LLUICtrl* ctrl)
{
	const LLContextMenu* menu = dynamic_cast<const LLContextMenu*>(ctrl->getParent());
	const LLSpellCheckMenuHandler* spellcheck_handler = (menu) ? dynamic_cast<const LLSpellCheckMenuHandler*>(menu->getSpawningView()) : NULL;
	return (spellcheck_handler) && (spellcheck_handler->canAddToDictionary());
}

void handle_spellcheck_add_to_ignore(const LLUICtrl* ctrl)
{
	const LLContextMenu* menu = dynamic_cast<const LLContextMenu*>(ctrl->getParent());
	LLSpellCheckMenuHandler* spellcheck_handler = (menu) ? dynamic_cast<LLSpellCheckMenuHandler*>(menu->getSpawningView()) : NULL;
	if ( (spellcheck_handler) && (spellcheck_handler->canAddToIgnore()) )
	{
		spellcheck_handler->addToIgnore();
	}
}

bool enable_spellcheck_add_to_ignore(const LLUICtrl* ctrl)
{
	const LLContextMenu* menu = dynamic_cast<const LLContextMenu*>(ctrl->getParent());
	const LLSpellCheckMenuHandler* spellcheck_handler = (menu) ? dynamic_cast<const LLSpellCheckMenuHandler*>(menu->getSpawningView()) : NULL;
	return (spellcheck_handler) && (spellcheck_handler->canAddToIgnore());
}

bool enable_object_return()
{
	return (!LLSelectMgr::getInstance()->getSelection()->isEmpty() &&
		(gAgent.isGodlike() || can_derez(DRD_RETURN_TO_OWNER)));
}

bool enable_object_delete()
{
	bool new_value = 
#ifdef HACKED_GODLIKE_VIEWER
	TRUE;
#else
# ifdef TOGGLE_HACKED_GODLIKE_VIEWER
	(LLGridManager::getInstance()->isInSLBeta()
     && gAgent.isGodlike()) ||
# endif
	LLSelectMgr::getInstance()->canDoDelete();
#endif
	return new_value;
}

class LLObjectsReturnPackage
{
public:
	LLObjectsReturnPackage() : mObjectSelection(), mReturnableObjects(), mError(),	mFirstRegion(NULL) {};
	~LLObjectsReturnPackage()
	{
		mObjectSelection.clear();
		mReturnableObjects.clear();
		mError.clear();
		mFirstRegion = NULL;
	};

	LLObjectSelectionHandle mObjectSelection;
	std::vector<LLViewerObjectPtr> mReturnableObjects;
	std::string mError;
	LLViewerRegion *mFirstRegion;
};

static void return_objects(LLObjectsReturnPackage *objectsReturnPackage, const LLSD& notification, const LLSD& response)
{
	if (LLNotificationsUtil::getSelectedOption(notification, response) == 0)
	{
		// Ignore category ID for this derez destination.
		derez_objects(DRD_RETURN_TO_OWNER, LLUUID::null, objectsReturnPackage->mFirstRegion, objectsReturnPackage->mError, &objectsReturnPackage->mReturnableObjects);
	}

	delete objectsReturnPackage;
}

void handle_object_return()
{
	if (!LLSelectMgr::getInstance()->getSelection()->isEmpty())
	{
		LLObjectsReturnPackage *objectsReturnPackage = new LLObjectsReturnPackage();
		objectsReturnPackage->mObjectSelection = LLSelectMgr::getInstance()->getEditSelection();

		// Save selected objects, so that we still know what to return after the confirmation dialog resets selection.
		get_derezzable_objects(DRD_RETURN_TO_OWNER, objectsReturnPackage->mError, objectsReturnPackage->mFirstRegion, &objectsReturnPackage->mReturnableObjects);

		LLNotificationsUtil::add("ReturnToOwner", LLSD(), LLSD(), boost::bind(&return_objects, objectsReturnPackage, _1, _2));
	}
}

void handle_object_delete()
{

		if (LLSelectMgr::getInstance())
		{
			LLSelectMgr::getInstance()->doDelete();
		}

		// and close any pie/context menus when done
		gMenuHolder->hideMenus();

		// When deleting an object we may not actually be done
		// Keep selection so we know what to delete when confirmation is needed about the delete
		gMenuObject->hide();
		return;
}

void handle_force_delete(void*)
{
	LLSelectMgr::getInstance()->selectForceDelete();
}

class LLViewEnableJoystickFlycam : public view_listener_t
{
	bool handleEvent(const LLSD& userdata)
	{
		bool new_value = (gSavedSettings.getBOOL("JoystickEnabled") && gSavedSettings.getBOOL("JoystickFlycamEnabled"));
		return new_value;
	}
};

class LLViewEnableLastChatter : public view_listener_t
{
	bool handleEvent(const LLSD& userdata)
	{
		// *TODO: add check that last chatter is in range
		bool new_value = (gAgentCamera.cameraThirdPerson() && gAgent.getLastChatter().notNull());
		return new_value;
	}
};

class LLEditEnableDeselect : public view_listener_t
{
	bool handleEvent(const LLSD& userdata)
	{
		bool new_value = LLEditMenuHandler::gEditMenuHandler && LLEditMenuHandler::gEditMenuHandler->canDeselect();
		return new_value;
	}
};

class LLEditDeselect : public view_listener_t
{
	bool handleEvent(const LLSD& userdata)
	{
		if( LLEditMenuHandler::gEditMenuHandler )
		{
			LLEditMenuHandler::gEditMenuHandler->deselect();
		}
		return true;
	}
};

class LLEditEnableSelectAll : public view_listener_t
{
	bool handleEvent(const LLSD& userdata)
	{
		bool new_value = LLEditMenuHandler::gEditMenuHandler && LLEditMenuHandler::gEditMenuHandler->canSelectAll();
		return new_value;
	}
};


class LLEditSelectAll : public view_listener_t
{
	bool handleEvent(const LLSD& userdata)
	{
		if( LLEditMenuHandler::gEditMenuHandler )
		{
			LLEditMenuHandler::gEditMenuHandler->selectAll();
		}
		return true;
	}
};


class LLEditEnableUndo : public view_listener_t
{
	bool handleEvent(const LLSD& userdata)
	{
		bool new_value = LLEditMenuHandler::gEditMenuHandler && LLEditMenuHandler::gEditMenuHandler->canUndo();
		return new_value;
	}
};

class LLEditUndo : public view_listener_t
{
	bool handleEvent(const LLSD& userdata)
	{
		if( LLEditMenuHandler::gEditMenuHandler && LLEditMenuHandler::gEditMenuHandler->canUndo() )
		{
			LLEditMenuHandler::gEditMenuHandler->undo();
		}
		return true;
	}
};

class LLEditEnableRedo : public view_listener_t
{
	bool handleEvent(const LLSD& userdata)
	{
		bool new_value = LLEditMenuHandler::gEditMenuHandler && LLEditMenuHandler::gEditMenuHandler->canRedo();
		return new_value;
	}
};

class LLEditRedo : public view_listener_t
{
	bool handleEvent(const LLSD& userdata)
	{
		if( LLEditMenuHandler::gEditMenuHandler && LLEditMenuHandler::gEditMenuHandler->canRedo() )
		{
			LLEditMenuHandler::gEditMenuHandler->redo();
		}
		return true;
	}
};



void print_object_info(void*)
{
	LLSelectMgr::getInstance()->selectionDump();
}

void print_agent_nvpairs(void*)
{
	LLViewerObject *objectp;

	LL_INFOS() << "Agent Name Value Pairs" << LL_ENDL;

	objectp = gObjectList.findObject(gAgentID);
	if (objectp)
	{
		objectp->printNameValuePairs();
	}
	else
	{
		LL_INFOS() << "Can't find agent object" << LL_ENDL;
	}

	LL_INFOS() << "Camera at " << gAgentCamera.getCameraPositionGlobal() << LL_ENDL;
}

void show_debug_menus()
{
	// this might get called at login screen where there is no menu so only toggle it if one exists
	if ( gMenuBarView )
	{
		BOOL debug = gSavedSettings.getBOOL("UseDebugMenus");
		BOOL qamode = gSavedSettings.getBOOL("QAMode");

		gMenuBarView->setItemVisible("Advanced", debug);
// 		gMenuBarView->setItemEnabled("Advanced", debug); // Don't disable Advanced keyboard shortcuts when hidden

// [RLVa:KB] - Checked: 2011-08-16 (RLVa-1.4.0b) | Modified: RLVa-1.4.0b
		// NOTE: this is supposed to execute whether RLVa is enabled or not
		rlvMenuToggleVisible();
// [/RLVa:KB]
		
		gMenuBarView->setItemVisible("Debug", qamode);
		gMenuBarView->setItemEnabled("Debug", qamode);

		gMenuBarView->setItemVisible("Develop", qamode);
		gMenuBarView->setItemEnabled("Develop", qamode);

		// Server ('Admin') menu hidden when not in godmode.
		const bool show_server_menu = (gAgent.getGodLevel() > GOD_NOT || (debug && gAgent.getAdminOverride()));
		gMenuBarView->setItemVisible("Admin", show_server_menu);
		gMenuBarView->setItemEnabled("Admin", show_server_menu);
	}
	if (gLoginMenuBarView)
	{
		BOOL debug = gSavedSettings.getBOOL("UseDebugMenus");
		gLoginMenuBarView->setItemVisible("Debug", debug);
		gLoginMenuBarView->setItemEnabled("Debug", debug);
	}
}

void toggle_debug_menus(void*)
{
	BOOL visible = ! gSavedSettings.getBOOL("UseDebugMenus");
	gSavedSettings.setBOOL("UseDebugMenus", visible);
	show_debug_menus();
}

// LLUUID gExporterRequestID;
// std::string gExportDirectory;

// LLUploadDialog *gExportDialog = NULL;

// void handle_export_selected( void * )
// {
// 	LLObjectSelectionHandle selection = LLSelectMgr::getInstance()->getSelection();
// 	if (selection->isEmpty())
// 	{
// 		return;
// 	}
// 	LL_INFOS() << "Exporting selected objects:" << LL_ENDL;

// 	gExporterRequestID.generate();
// 	gExportDirectory = "";

// 	LLMessageSystem* msg = gMessageSystem;
// 	msg->newMessageFast(_PREHASH_ObjectExportSelected);
// 	msg->nextBlockFast(_PREHASH_AgentData);
// 	msg->addUUIDFast(_PREHASH_AgentID, gAgent.getID());
// 	msg->addUUIDFast(_PREHASH_RequestID, gExporterRequestID);
// 	msg->addS16Fast(_PREHASH_VolumeDetail, 4);

// 	for (LLObjectSelection::root_iterator iter = selection->root_begin();
// 		 iter != selection->root_end(); iter++)
// 	{
// 		LLSelectNode* node = *iter;
// 		LLViewerObject* object = node->getObject();
// 		msg->nextBlockFast(_PREHASH_ObjectData);
// 		msg->addUUIDFast(_PREHASH_ObjectID, object->getID());
// 		LL_INFOS() << "Object: " << object->getID() << LL_ENDL;
// 	}
// 	msg->sendReliable(gAgent.getRegion()->getHost());

// 	gExportDialog = LLUploadDialog::modalUploadDialog("Exporting selected objects...");
// }
//

// <FS:Ansariel> [FS Communication UI]
//class LLCommunicateNearbyChat : public view_listener_t
//{
//	bool handleEvent(const LLSD& userdata)
//	{
//		LLFloaterIMContainer* im_box = LLFloaterIMContainer::getInstance();
//		bool nearby_visible	= LLFloaterReg::getTypedInstance<LLFloaterIMNearbyChat>("nearby_chat")->isInVisibleChain();
//		if(nearby_visible && im_box->getSelectedSession() == LLUUID() && im_box->getConversationListItemSize() > 1)
//		{
//			im_box->selectNextorPreviousConversation(false);
//		}
//		else
//		{
//			LLFloaterReg::toggleInstanceOrBringToFront("nearby_chat");
//		}
//		return true;
//	}
//};
// </FS:Ansariel> [FS Communication UI]

class LLWorldSetHomeLocation : public view_listener_t
{
	bool handleEvent(const LLSD& userdata)
	{
		// we just send the message and let the server check for failure cases
		// server will echo back a "Home position set." alert if it succeeds
		// and the home location screencapture happens when that alert is recieved
		gAgent.setStartPosition(START_LOCATION_ID_HOME);
		return true;
	}
};

class LLWorldTeleportHome : public view_listener_t
{
	bool handleEvent(const LLSD& userdata)
	{
		gAgent.teleportHome();
		return true;
	}
};

class LLWorldAlwaysRun : public view_listener_t
{
	bool handleEvent(const LLSD& userdata)
	{
		// as well as altering the default walk-vs-run state,
		// we also change the *current* walk-vs-run state.
		if (gAgent.getAlwaysRun())
		{
			gAgent.clearAlwaysRun();
//			gAgent.clearRunning();
		}
		else
		{
			gAgent.setAlwaysRun();
//			gAgent.setRunning();
		}

		// tell the simulator.
//		gAgent.sendWalkRun(gAgent.getAlwaysRun());

		// Update Movement Controls according to AlwaysRun mode
		LLFloaterMove::setAlwaysRunMode(gAgent.getAlwaysRun());

		return true;
	}
};

class LLWorldCheckAlwaysRun : public view_listener_t
{
	bool handleEvent(const LLSD& userdata)
	{
		bool new_value = gAgent.getAlwaysRun();
		return new_value;
	}
};

class LLWorldSetAway : public view_listener_t
{
	bool handleEvent(const LLSD& userdata)
	{
		if (gAgent.getAFK())
		{
			gAgent.clearAFK();
		}
		else
		{
			gAgent.setAFK();
		}
		return true;
	}
};
// [SJ - FIRE-2177 - Making Autorespons a simple Check in the menu again for clarity]
class LLWorldGetAway : public view_listener_t
{
	bool handleEvent(const LLSD& userdata)
	{
		bool new_value = gAgent.getAFK();
		return new_value;
	}
};

class LLWorldSetDoNotDisturb : public view_listener_t
{
	bool handleEvent(const LLSD& userdata)
	{
		if (gAgent.isDoNotDisturb())
		{
			gAgent.setDoNotDisturb(false);
		}
		else
		{
			gAgent.setDoNotDisturb(true);
			LLNotificationsUtil::add("DoNotDisturbModeSet");
		}
		return true;
	}
};

// [SJ - FIRE-2177 - Making Autorespons a simple Check in the menu again for clarity]
class LLWorldGetBusy : public view_listener_t
{
	bool handleEvent(const LLSD& userdata)
	{
		bool new_value = gAgent.isDoNotDisturb();
		return new_value;
	}
};


class LLWorldSetAutorespond : public view_listener_t
{
	bool handleEvent(const LLSD& userdata)
	{
		if (gAgent.getAutorespond())
		{
			gAgent.clearAutorespond();
		}
		else
		{
			gAgent.setAutorespond();
			LLNotificationsUtil::add("AutorespondModeSet");
		}
		return true;
	}
};

// [SJ - FIRE-2177 - Making Autorespons a simple Check in the menu again for clarity]
class LLWorldGetAutorespond : public view_listener_t
{
	bool handleEvent(const LLSD& userdata)
	{
		bool new_value = gAgent.getAutorespond();
		return new_value;
	}
};


class LLWorldSetAutorespondNonFriends : public view_listener_t
{
	bool handleEvent(const LLSD& userdata)
	{
		if (gAgent.getAutorespondNonFriends())
		{
			gAgent.clearAutorespondNonFriends();
		}
		else
		{
			gAgent.setAutorespondNonFriends();
			LLNotificationsUtil::add("AutorespondNonFriendsModeSet");
		}
		return true;
	}
};

// [SJ - FIRE-2177 - Making Autorespons a simple Check in the menu again for clarity]
class LLWorldGetAutorespondNonFriends : public view_listener_t
{
	bool handleEvent(const LLSD& userdata)
	{
		bool new_value = gAgent.getAutorespondNonFriends();
		return new_value;
	}
};

// <FS:PP> FIRE-1245: Option to block/reject teleport offers
class LLWorldSetRejectTeleportOffers : public view_listener_t
{
	bool handleEvent(const LLSD& userdata)
	{
		if (gAgent.getRejectTeleportOffers())
		{
			gAgent.clearRejectTeleportOffers();
		}
		else
		{
			gAgent.setRejectTeleportOffers();
			LLNotificationsUtil::add("RejectTeleportOffersModeSet");
		}
		return true;
	}
};

// [SJ - FIRE-2177 - Making Autorespons a simple Check in the menu again for clarity]
class LLWorldGetRejectTeleportOffers : public view_listener_t
{
	bool handleEvent(const LLSD& userdata)
	{
		bool new_value = gAgent.getRejectTeleportOffers();
		return new_value;
	}
};
// </FS:PP> FIRE-1245: Option to block/reject teleport offers

// <FS:PP> FIRE-15233: Automatic friendship request refusal
class LLWorldSetRejectFriendshipRequests : public view_listener_t
{
	bool handleEvent(const LLSD& userdata)
	{
		if (gAgent.getRejectFriendshipRequests())
		{
			gAgent.clearRejectFriendshipRequests();
		}
		else
		{
			gAgent.setRejectFriendshipRequests();
			LLNotificationsUtil::add("RejectFriendshipRequestsModeSet");
		}
		return true;
	}
};

// [SJ - FIRE-2177 - Making Autorespons a simple Check in the menu again for clarity]
class LLWorldGetRejectFriendshipRequests : public view_listener_t
{
	bool handleEvent(const LLSD& userdata)
	{
		bool new_value = gAgent.getRejectFriendshipRequests();
		return new_value;
	}
};
// </FS:PP> FIRE-15233: Automatic friendship request refusal

// <FS:PP> Option to block/reject all group invites
class LLWorldSetRejectAllGroupInvites : public view_listener_t
{
	bool handleEvent(const LLSD& userdata)
	{
		if (gAgent.getRejectAllGroupInvites())
		{
			gAgent.clearRejectAllGroupInvites();
		}
		else
		{
			gAgent.setRejectAllGroupInvites();
			LLNotificationsUtil::add("RejectAllGroupInvitesModeSet");
		}
		return true;
	}
};

// [SJ - FIRE-2177 - Making Autorespons a simple Check in the menu again for clarity]
class LLWorldGetRejectAllGroupInvites : public view_listener_t
{
	bool handleEvent(const LLSD& userdata)
	{
		bool new_value = gAgent.getRejectAllGroupInvites();
		return new_value;
	}
};
// </FS:PP> Option to block/reject all group invites

class LLWorldCreateLandmark : public view_listener_t
{
	bool handleEvent(const LLSD& userdata)
	{
// [RLVa:KB] - Checked: 2010-09-28 (RLVa-1.4.5) | Added: RLVa-1.0.0
		if (gRlvHandler.hasBehaviour(RLV_BHVR_SHOWLOC))
			return true;
// [/RLVa:KB]

		// <FS:Ansariel> FIRE-817: Separate place details floater
		//LLFloaterSidePanelContainer::showPanel("places", LLSD().with("type", "create_landmark"));
		FSFloaterPlaceDetails::showPlaceDetails(LLSD().with("type", "create_landmark"));
		// </FS:Ansariel>

		return true;
	}
};

class LLWorldPlaceProfile : public view_listener_t
{
	bool handleEvent(const LLSD& userdata)
	{
// [RLVa:KB] - Checked: 2012-02-08 (RLVa-1.4.5) | Added: RLVa-1.4.5
		if (gRlvHandler.hasBehaviour(RLV_BHVR_SHOWLOC))
			return true;
// [/RLVa:KB]

		// <FS:Ansariel> FIRE-817: Separate place details floater
		//LLFloaterSidePanelContainer::showPanel("places", LLSD().with("type", "agent"));
		FSFloaterPlaceDetails::showPlaceDetails(LLSD().with("type", "agent"));
		// </FS:Ansariel>

		return true;
	}
};

// [RLVa:KB] - Checked: 2012-02-08 (RLVa-1.4.5) | Added: RLVa-1.4.5
bool enable_place_profile()
{
	return LLFloaterSidePanelContainer::canShowPanel("places", LLSD().with("type", "agent"));
}
// [/RLVa:KB]

void handle_script_info()
{
	LLUUID object_id;
	if (LLSelectMgr::getInstance()->getSelection()->getPrimaryObject())
	{
		object_id = LLSelectMgr::getInstance()->getSelection()->getPrimaryObject()->mID;
		LL_INFOS() << "Reporting Script Info for object: " << object_id.asString() << LL_ENDL;
		FSLSLBridge::instance().viewerToLSL("getScriptInfo|" + object_id.asString());
	}
}

void handle_look_at_selection(const LLSD& param)
{
	const F32 PADDING_FACTOR = 1.75f;
	BOOL zoom = (param.asString() == "zoom");
	if (!LLSelectMgr::getInstance()->getSelection()->isEmpty())
	{
		gAgentCamera.setFocusOnAvatar(FALSE, ANIMATE);

		LLBBox selection_bbox = LLSelectMgr::getInstance()->getBBoxOfSelection();
		F32 angle_of_view = llmax(0.1f, LLViewerCamera::getInstance()->getAspect() > 1.f ? LLViewerCamera::getInstance()->getView() * LLViewerCamera::getInstance()->getAspect() : LLViewerCamera::getInstance()->getView());
		F32 distance = selection_bbox.getExtentLocal().magVec() * PADDING_FACTOR / atan(angle_of_view);

		LLVector3 obj_to_cam = LLViewerCamera::getInstance()->getOrigin() - selection_bbox.getCenterAgent();
		obj_to_cam.normVec();

		LLUUID object_id;
		if (LLSelectMgr::getInstance()->getSelection()->getPrimaryObject())
		{
			object_id = LLSelectMgr::getInstance()->getSelection()->getPrimaryObject()->mID;
		}
		if (zoom)
		{
			// Make sure we are not increasing the distance between the camera and object
			LLVector3d orig_distance = gAgentCamera.getCameraPositionGlobal() - LLSelectMgr::getInstance()->getSelectionCenterGlobal();
			distance = llmin(distance, (F32) orig_distance.length());
				
			gAgentCamera.setCameraPosAndFocusGlobal(LLSelectMgr::getInstance()->getSelectionCenterGlobal() + LLVector3d(obj_to_cam * distance), 
										LLSelectMgr::getInstance()->getSelectionCenterGlobal(), 
										object_id );
			
		}
		else
		{
			gAgentCamera.setFocusGlobal( LLSelectMgr::getInstance()->getSelectionCenterGlobal(), object_id );
		}	
	}
}

// <FS:Ansariel> Option to try via exact position
//void handle_zoom_to_object(LLUUID object_id)
void handle_zoom_to_object(LLUUID object_id, const LLVector3d& object_pos)
// </FS:Ansariel> Option to try via exact position
{
	// <FS:Zi> Fix camera zoom to look at the avatar's face from the front
	// const F32 PADDING_FACTOR = 2.f;
	// </FS:Zi>

	LLViewerObject* object = gObjectList.findObject(object_id);

	if (object)
	{
		gAgentCamera.setFocusOnAvatar(FALSE, ANIMATE);

		// <FS:Zi> Fix camera zoom to look at the avatar's face from the front
		// LLBBox bbox = object->getBoundingBoxAgent() ;
		// F32 angle_of_view = llmax(0.1f, LLViewerCamera::getInstance()->getAspect() > 1.f ? LLViewerCamera::getInstance()->getView() * LLViewerCamera::getInstance()->getAspect() : LLViewerCamera::getInstance()->getView());
		// F32 distance = bbox.getExtentLocal().magVec() * PADDING_FACTOR / atan(angle_of_view);

		// LLVector3 obj_to_cam = LLViewerCamera::getInstance()->getOrigin() - bbox.getCenterAgent();
		// obj_to_cam.normVec();


		//	LLVector3d object_center_global = gAgent.getPosGlobalFromAgent(bbox.getCenterAgent());

		// 	gAgentCamera.setCameraPosAndFocusGlobal(object_center_global + LLVector3d(obj_to_cam * distance), 
		// 									object_center_global, 

		LLVector3d object_center_global=object->getPositionGlobal();

		float eye_distance=gSavedSettings.getF32("CameraZoomDistance");
		float eye_z_offset=gSavedSettings.getF32("CameraZoomEyeZOffset");
		LLVector3d focus_z_offset=LLVector3d(0.0f,0.0f,gSavedSettings.getF32("CameraZoomFocusZOffset"));

		LLVector3d eye_offset(eye_distance,0.0f,eye_z_offset);
		eye_offset=eye_offset*object->getRotationRegion();

		gAgentCamera.setCameraPosAndFocusGlobal(object_center_global+eye_offset, 
										object_center_global+focus_z_offset, 
		// </FS:Zi>
											object_id );
	}
	// <FS:Ansariel> Option to try via exact position
	else if (object_pos != LLVector3d(-1.f, -1.f, -1.f))
	{
		LLVector3d obj_to_cam = object_pos - gAgent.getPositionGlobal();
		obj_to_cam.normVec();
		obj_to_cam = obj_to_cam * -4.f;
		obj_to_cam.mdV[VZ] += 0.5;

		gAgentCamera.changeCameraToThirdPerson();
		gAgentCamera.unlockView();
		gAgentCamera.setCameraPosAndFocusGlobal(object_pos + obj_to_cam, object_pos, object_id);
	}
	// </FS:Ansariel> Option to try via exact position
}

class LLAvatarInviteToGroup : public view_listener_t
{
	bool handleEvent(const LLSD& userdata)
	{
		LLVOAvatar* avatar = find_avatar_from_object( LLSelectMgr::getInstance()->getSelection()->getPrimaryObject() );
//		if(avatar)
// [RLVa:KB] - Checked: RLVa-1.2.0
		if ( (avatar) && (RlvActions::canShowName(RlvActions::SNC_DEFAULT, avatar->getID())) )
// [/RLVa:KB]
		{
			LLAvatarActions::inviteToGroup(avatar->getID());
		}
		return true;
	}
};

class LLAvatarAddFriend : public view_listener_t
{
	bool handleEvent(const LLSD& userdata)
	{
		LLVOAvatar* avatar = find_avatar_from_object( LLSelectMgr::getInstance()->getSelection()->getPrimaryObject() );
//		if(avatar && !LLAvatarActions::isFriend(avatar->getID()))
// [RLVa:KB] - Checked: RLVa-1.2.0
		if ( (avatar && !LLAvatarActions::isFriend(avatar->getID())) && (RlvActions::canShowName(RlvActions::SNC_DEFAULT, avatar->getID())) )
// [/RLVa:KB]
		{
			request_friendship(avatar->getID());
		}
		return true;
	}
};


class LLAvatarToggleMyProfile : public view_listener_t
{
	bool handleEvent(const LLSD& userdata)
	{
		LLFloater* instance = LLAvatarActions::getProfileFloater(gAgent.getID());
		if (LLFloater::isMinimized(instance))
		{
			instance->setMinimized(FALSE);
			instance->setFocus(TRUE);
		}
		else if (!LLFloater::isShown(instance))
		{
			LLAvatarActions::showProfile(gAgent.getID());
		}
		else if (!instance->hasFocus() && !instance->getIsChrome())
		{
			instance->setFocus(TRUE);
		}
		else
		{
			instance->closeFloater();
		}
		return true;
	}
};

class LLAvatarResetSkeleton: public view_listener_t
{
    bool handleEvent(const LLSD& userdata)
    {
		LLVOAvatar* avatar = find_avatar_from_object( LLSelectMgr::getInstance()->getSelection()->getPrimaryObject() );
		if(avatar)
        {
            avatar->resetSkeleton(false);
        }
        return true;
    }
};

class LLAvatarResetSkeletonAndAnimations : public view_listener_t
{
	bool handleEvent(const LLSD& userdata)
	{
		LLVOAvatar* avatar = find_avatar_from_object(LLSelectMgr::getInstance()->getSelection()->getPrimaryObject());
		if (avatar)
		{
			avatar->resetSkeleton(true);
		}
		return true;
	}
};

class LLAvatarAddContact : public view_listener_t
{
	bool handleEvent(const LLSD& userdata)
	{
		LLVOAvatar* avatar = find_avatar_from_object( LLSelectMgr::getInstance()->getSelection()->getPrimaryObject() );
//		if(avatar)
// [RLVa:KB] - Checked: RLVa-1.2.0
		if ( (avatar) && (RlvActions::canShowName(RlvActions::SNC_DEFAULT, avatar->getID())) )
// [/RLVa:KB]
		{
			create_inventory_callingcard(avatar->getID());
		}
		return true;
	}
};

bool complete_give_money(const LLSD& notification, const LLSD& response, LLObjectSelectionHandle selection)
{
	S32 option = LLNotificationsUtil::getSelectedOption(notification, response);
	if (option == 0)
	{
		gAgent.setDoNotDisturb(false);
	}

	LLViewerObject* objectp = selection->getPrimaryObject();

	// Show avatar's name if paying attachment
	if (objectp && objectp->isAttachment())
	{
		while (objectp && !objectp->isAvatar())
		{
			objectp = (LLViewerObject*)objectp->getParent();
		}
	}

	if (objectp)
	{
		if (objectp->isAvatar())
		{
			const bool is_group = false;
			LLFloaterPayUtil::payDirectly(&give_money,
									  objectp->getID(),
									  is_group);
		}
		else
		{
			LLFloaterPayUtil::payViaObject(&give_money, selection);
		}
	}
	return false;
}

void handle_give_money_dialog()
{
	LLNotification::Params params("DoNotDisturbModePay");
	params.functor.function(boost::bind(complete_give_money, _1, _2, LLSelectMgr::getInstance()->getSelection()));

	if (gAgent.isDoNotDisturb())
	{
		// warn users of being in do not disturb mode during a transaction
		LLNotifications::instance().add(params);
	}
	else
	{
		LLNotifications::instance().forceResponse(params, 1);
	}
}

bool enable_pay_avatar()
{
	LLViewerObject* obj = LLSelectMgr::getInstance()->getSelection()->getPrimaryObject();
	LLVOAvatar* avatar = find_avatar_from_object(obj);
//	return (avatar != NULL);
// [RLVa:KB] - Checked: RLVa-1.2.1
	return (avatar != NULL) && (RlvActions::canShowName(RlvActions::SNC_DEFAULT, avatar->getID()));
// [/RLVa:KB]
}

bool enable_pay_object()
{
	LLViewerObject* object = LLSelectMgr::getInstance()->getSelection()->getPrimaryObject();
	if( object )
	{
		LLViewerObject *parent = (LLViewerObject *)object->getParent();
		if((object->flagTakesMoney()) || (parent && parent->flagTakesMoney()))
		{
			return true;
		}
	}
	return false;
}

bool enable_object_stand_up()
{
	// 'Object Stand Up' menu item is enabled when agent is sitting on selection
//	return sitting_on_selection();
// [RLVa:KB] - Checked: 2010-07-24 (RLVa-1.2.0g) | Added: RLVa-1.2.0g
	return sitting_on_selection() && ( (!rlv_handler_t::isEnabled()) || (RlvActions::canStand()) );
// [/RLVa:KB]
}

bool enable_object_sit(LLUICtrl* ctrl)
{
	// 'Object Sit' menu item is enabled when agent is not sitting on selection
	bool sitting_on_sel = sitting_on_selection();
	if (!sitting_on_sel)
	{
		std::string item_name = ctrl->getName();

		// init default labels
		init_default_item_label(item_name);

		// Update label
		LLSelectNode* node = LLSelectMgr::getInstance()->getSelection()->getFirstRootNode();
		if (node && node->mValid && !node->mSitName.empty())
		{
			gMenuHolder->childSetValue(item_name, node->mSitName);
		}
		else
		{
			gMenuHolder->childSetValue(item_name, get_default_item_label(item_name));
		}
	}

// [RLVa:KB] - Checked: 2010-04-01 (RLVa-1.2.0c) | Modified: RLVa-1.2.0c
		// RELEASE-RLVA: [SL-2.2.0] Make this match what happens in handle_object_sit_or_stand()
		if (rlv_handler_t::isEnabled())
		{
			const LLPickInfo& pick = LLToolPie::getInstance()->getPick();
			if (pick.mObjectID.notNull())
				sitting_on_sel = !RlvActions::canSit(pick.getObject(), pick.mObjectOffset);
		}
// [/RLVa:KB]

	return !sitting_on_sel && is_object_sittable();
}

void dump_select_mgr(void*)
{
	LLSelectMgr::getInstance()->dump();
}

void dump_inventory(void*)
{
	gInventory.dumpInventory();
}


void handle_dump_followcam(void*)
{
	LLFollowCamMgr::dump();
}

void handle_viewer_enable_message_log(void*)
{
	gMessageSystem->startLogging();
}

void handle_viewer_disable_message_log(void*)
{
	gMessageSystem->stopLogging();
}

void handle_customize_avatar()
{
	// <FS:Ansariel> FIRE-19614: Make CTRL-O toggle the appearance floater
	LLFloater* floater = LLFloaterReg::findInstance("appearance");
	if (floater && floater->isMinimized())
	{
		floater->setMinimized(FALSE);
	}
	else if (LLFloater::isShown(floater))
	{
		LLFloaterReg::hideInstance("appearance");
	}
	else
	// </FS:Ansariel>
	LLFloaterSidePanelContainer::showPanel("appearance", LLSD().with("type", "my_outfits"));
}

void handle_edit_outfit()
{
	LLFloaterSidePanelContainer::showPanel("appearance", LLSD().with("type", "edit_outfit"));
}

void handle_edit_shape()
{
	LLFloaterSidePanelContainer::showPanel("appearance", LLSD().with("type", "edit_shape"));
}

void handle_hover_height()
{
	LLFloaterReg::showInstance("edit_hover_height");
}

void handle_edit_physics()
{
	LLFloaterSidePanelContainer::showPanel("appearance", LLSD().with("type", "edit_physics"));
}

void handle_report_abuse()
{
	// Prevent menu from appearing in screen shot.
	gMenuHolder->hideMenus();
	LLFloaterReporter::showFromMenu(COMPLAINT_REPORT);
}

void handle_buy_currency()
{
	LLBuyCurrencyHTML::openCurrencyFloater();
}

void handle_recreate_lsl_bridge()
{
	FSLSLBridge::instance().recreateBridge();
}

class LLFloaterVisible : public view_listener_t
{
	bool handleEvent(const LLSD& userdata)
	{
		std::string floater_name = userdata.asString();
		bool new_value = false;
		{
			new_value = LLFloaterReg::instanceVisible(floater_name);
		}
		return new_value;
	}
};

class LLShowHelp : public view_listener_t
{
	bool handleEvent(const LLSD& userdata)
	{
		std::string help_topic = userdata.asString();
#ifdef OPENSIM
		if (help_topic.find("grid_") != std::string::npos)
		{
			help_topic.erase(0,5);
			
			std::string url;
			LLSD grid_info;
			LLGridManager::getInstance()->getGridData(grid_info);
			if (grid_info.has(help_topic))
			{
				url = grid_info[help_topic].asString();
			}
			
			if(!url.empty())
			{
				LLWeb::loadURLInternal(url);
			}
			LL_DEBUGS() << "grid_help " <<  help_topic << " url " << url << LL_ENDL;

			return true;
		}
#endif // OPENSIM
		LLViewerHelp* vhelp = LLViewerHelp::getInstance();
		vhelp->showTopic(help_topic);
		
		return true;
	}
};

// <AW: OpenSim>
bool update_grid_help()
{
// <FS:AW  grid management>
	if (!gMenuHolder) //defend crash on shutdown
	{
		return false;
	}
// </FS:AW  grid management>

	bool needs_seperator = false;

#ifdef OPENSIM // <FS:AW optional opensim support>
	LLSD grid_info;
	LLGridManager::getInstance()->getGridData(grid_info);
	std::string grid_label = LLGridManager::getInstance()->getGridLabel();
	bool is_opensim = LLGridManager::getInstance()->isInOpenSim();
	if (is_opensim && grid_info.has("help"))
	{
		needs_seperator = true;
		gMenuHolder->childSetVisible("current_grid_help",true);
		gMenuHolder->childSetLabelArg("current_grid_help", "[CURRENT_GRID]", grid_label);
		gMenuHolder->childSetVisible("current_grid_help_login",true);
		gMenuHolder->childSetLabelArg("current_grid_help_login", "[CURRENT_GRID]", grid_label);
	}
	else
#endif // OPENSIM // <FS:AW optional opensim support>
	{
		gMenuHolder->childSetVisible("current_grid_help",false);
		gMenuHolder->childSetVisible("current_grid_help_login",false);
	}
#ifdef OPENSIM // <FS:AW optional opensim support>
	if (is_opensim && grid_info.has("about"))
	{
		needs_seperator = true;
		gMenuHolder->childSetVisible("current_grid_about",true);
		gMenuHolder->childSetLabelArg("current_grid_about", "[CURRENT_GRID]", grid_label);
		gMenuHolder->childSetVisible("current_grid_about_login",true);
		gMenuHolder->childSetLabelArg("current_grid_about_login", "[CURRENT_GRID]", grid_label);
	}
	else
#endif // OPENSIM // <FS:AW optional opensim support>
	{
		gMenuHolder->childSetVisible("current_grid_about",false);
		gMenuHolder->childSetVisible("current_grid_about_login",false);
	}
	//FIXME: this does nothing
	gMenuHolder->childSetVisible("grid_help_seperator",needs_seperator);
	gMenuHolder->childSetVisible("grid_help_seperator_login",needs_seperator);

// <FS:AW  opensim destinations and avatar picker>
#ifdef OPENSIM // <FS:AW optional opensim support>
	if (is_opensim)
	{
		if (!LLLoginInstance::getInstance()->hasResponse("destination_guide_url") 
		||LLLoginInstance::getInstance()->getResponse("destination_guide_url").asString().empty()
		)
		{
			gMenuHolder->childSetVisible("Avatar Picker", false);
		}
	
		if (!LLLoginInstance::getInstance()->hasResponse("avatar_picker_url") 
		||LLLoginInstance::getInstance()->getResponse("avatar_picker_url").asString().empty()
		)
		{
			gMenuHolder->childSetVisible("Destinations", false);
		}
	}
#endif // OPENSIM // <FS:AW optional opensim support>
// </FS:AW  opensim destinations and avatar picker>

	return true;
}
// </AW: OpenSim>

class LLToggleHelp : public view_listener_t
{
	bool handleEvent(const LLSD& userdata)
	{
		LLFloater* help_browser = (LLFloaterReg::findInstance("help_browser"));
		if (help_browser && help_browser->isInVisibleChain())
		{
			help_browser->closeFloater();
		}
		else
		{
			std::string help_topic = userdata.asString();
			LLViewerHelp* vhelp = LLViewerHelp::getInstance();
			vhelp->showTopic(help_topic);
		}
		return true;
	}
};

class LLToggleSpeak : public view_listener_t
{
	bool handleEvent(const LLSD& userdata)
	{
		LLVoiceClient::getInstance()->toggleUserPTTState();
		return true;
	}
};

bool callback_show_url(const LLSD& notification, const LLSD& response)
{
	S32 option = LLNotificationsUtil::getSelectedOption(notification, response);
	if (0 == option)
	{
		LLWeb::loadURL(notification["payload"]["url"].asString());
	}
	return false;
}

class LLPromptShowURL : public view_listener_t
{
	bool handleEvent(const LLSD& userdata)
	{
		std::string param = userdata.asString();
		std::string::size_type offset = param.find(",");
		if (offset != param.npos)
		{
			std::string alert = param.substr(0, offset);
			std::string url = param.substr(offset+1);

			if (LLWeb::useExternalBrowser(url))
			{ 
				// <FS:Ansariel> FS-1951: LLWeb::loadURL() will spawn the WebLaunchExternalTarget
				//               confirmation if opening with an external browser
    			//LLSD payload;
    			//payload["url"] = url;
    			//LLNotificationsUtil::add(alert, LLSD(), payload, callback_show_url);
				if (alert == "WebLaunchExternalTarget")
				{
					LLWeb::loadURL(url);
				}
				else
				{
					LLSD payload;
					payload["url"] = url;
					LLNotificationsUtil::add(alert, LLSD(), payload, callback_show_url);
				}
				// </FS:Ansariel>
			}
			else
			{
		        LLWeb::loadURL(url);
			}
		}
		else
		{
			LL_INFOS() << "PromptShowURL invalid parameters! Expecting \"ALERT,URL\"." << LL_ENDL;
		}
		return true;
	}
};

bool callback_show_file(const LLSD& notification, const LLSD& response)
{
	S32 option = LLNotificationsUtil::getSelectedOption(notification, response);
	if (0 == option)
	{
		LLWeb::loadURL(notification["payload"]["url"]);
	}
	return false;
}

class LLPromptShowFile : public view_listener_t
{
	bool handleEvent(const LLSD& userdata)
	{
		std::string param = userdata.asString();
		std::string::size_type offset = param.find(",");
		if (offset != param.npos)
		{
			std::string alert = param.substr(0, offset);
			std::string file = param.substr(offset+1);

			LLSD payload;
			payload["url"] = file;
			LLNotificationsUtil::add(alert, LLSD(), payload, callback_show_file);
		}
		else
		{
			LL_INFOS() << "PromptShowFile invalid parameters! Expecting \"ALERT,FILE\"." << LL_ENDL;
		}
		return true;
	}
};

class LLShowAgentProfile : public view_listener_t
{
	bool handleEvent(const LLSD& userdata)
	{
		LLUUID agent_id;
		if (userdata.asString() == "agent")
		{
			agent_id = gAgent.getID();
		}
		else if (userdata.asString() == "hit object")
		{
			LLViewerObject* objectp = LLSelectMgr::getInstance()->getSelection()->getPrimaryObject();
			if (objectp)
			{
				agent_id = objectp->getID();
			}
		}
		else
		{
			agent_id = userdata.asUUID();
		}

		LLVOAvatar* avatar = find_avatar_from_object(agent_id);
//		if (avatar)
// [RLVa:KB] - Checked: RLVa-1.2.0
		if ( (avatar) && ((RlvActions::canShowName(RlvActions::SNC_DEFAULT, agent_id)) || (gAgent.getID() == agent_id)) )
// [/RLVa:KB]
		{
			LLAvatarActions::showProfile(avatar->getID());
		}
		return true;
	}
};

class LLToggleAgentProfile : public view_listener_t
{
	bool handleEvent(const LLSD& userdata)
	{
		LLUUID agent_id;
		if (userdata.asString() == "agent")
		{
			agent_id = gAgent.getID();
		}
		else if (userdata.asString() == "hit object")
		{
			LLViewerObject* objectp = LLSelectMgr::getInstance()->getSelection()->getPrimaryObject();
			if (objectp)
			{
				agent_id = objectp->getID();
			}
		}
		else
		{
			agent_id = userdata.asUUID();
		}

		LLVOAvatar* avatar = find_avatar_from_object(agent_id);
		if (avatar)
		{
			if (!LLAvatarActions::profileVisible(avatar->getID()))
			{
				LLAvatarActions::showProfile(avatar->getID());
			}
			else
			{
				LLAvatarActions::hideProfile(avatar->getID());
			}
		}
		return true;
	}
};

class LLLandEdit : public view_listener_t
{
	bool handleEvent(const LLSD& userdata)
	{
		if (gAgentCamera.getFocusOnAvatar() && gSavedSettings.getBOOL("EditCameraMovement") )
		{
			// zoom in if we're looking at the avatar
			gAgentCamera.setFocusOnAvatar(FALSE, ANIMATE);
			gAgentCamera.setFocusGlobal(LLToolPie::getInstance()->getPick());

			gAgentCamera.cameraOrbitOver( F_PI * 0.25f );
			gViewerWindow->moveCursorToCenter();
		}
		else if ( gSavedSettings.getBOOL("EditCameraMovement") )
		{
			gAgentCamera.setFocusGlobal(LLToolPie::getInstance()->getPick());
			gViewerWindow->moveCursorToCenter();
		}


		LLViewerParcelMgr::getInstance()->selectParcelAt( LLToolPie::getInstance()->getPick().mPosGlobal );

		LLFloaterReg::showInstance("build");

		// Switch to land edit toolset
		LLToolMgr::getInstance()->getCurrentToolset()->selectTool( LLToolSelectLand::getInstance() );
		return true;
	}
};

class LLMuteParticle : public view_listener_t
{
	// <FS:Ansariel> Blocklist sometimes shows "(waiting)" as avatar name when blocking particle owners
	void onAvatarNameCache(const LLUUID& av_id, const LLAvatarName& av_name)
	{
		LLMute mute(av_id, av_name.getLegacyName(), LLMute::AGENT);
		if (LLMuteList::getInstance()->isMuted(mute.mID))
		{
			LLMuteList::getInstance()->remove(mute);
		}
		else
		{
			LLMuteList::getInstance()->add(mute);
			LLPanelBlockedList::showPanelAndSelect(mute.mID);
		}
	}
	// </FS:Ansariel>

	bool handleEvent(const LLSD& userdata)
	{
		LLUUID id = LLToolPie::getInstance()->getPick().mParticleOwnerID;
		
		if (id.notNull())
		{
<<<<<<< HEAD
			// <FS:Ansariel> Blocklist sometimes shows "(waiting)" as avatar name when blocking particle owners
			//std::string name;
			//gCacheName->getFullName(id, name);

			//LLMute mute(id, name, LLMute::AGENT);
			//if (LLMuteList::getInstance()->isMuted(mute.mID))
			//{
			//	LLMuteList::getInstance()->remove(mute);
			//}
			//else
			//{
			//	LLMuteList::getInstance()->add(mute);
			//	LLPanelBlockedList::showPanelAndSelect(mute.mID);
			//}
			LLAvatarNameCache::get(id, boost::bind(&LLMuteParticle::onAvatarNameCache, this, _1, _2));
			// </FS:Ansariel>
=======
			LLAvatarName av_name;
			LLAvatarNameCache::get(id, &av_name);

			LLMute mute(id, av_name.getUserName(), LLMute::AGENT);
			if (LLMuteList::getInstance()->isMuted(mute.mID))
			{
				LLMuteList::getInstance()->remove(mute);
			}
			else
			{
				LLMuteList::getInstance()->add(mute);
				LLPanelBlockedList::showPanelAndSelect(mute.mID);
			}
>>>>>>> c627d0a2
		}

		return true;
	}
};

class LLWorldEnableBuyLand : public view_listener_t
{
	bool handleEvent(const LLSD& userdata)
	{
		bool new_value = LLViewerParcelMgr::getInstance()->canAgentBuyParcel(
								LLViewerParcelMgr::getInstance()->selectionEmpty()
									? LLViewerParcelMgr::getInstance()->getAgentParcel()
									: LLViewerParcelMgr::getInstance()->getParcelSelection()->getParcel(),
								false);
		return new_value;
	}
};

BOOL enable_buy_land(void*)
{
	return LLViewerParcelMgr::getInstance()->canAgentBuyParcel(
				LLViewerParcelMgr::getInstance()->getParcelSelection()->getParcel(), false);
}

void handle_buy_land()
{
	LLViewerParcelMgr* vpm = LLViewerParcelMgr::getInstance();
	if (vpm->selectionEmpty())
	{
		vpm->selectParcelAt(gAgent.getPositionGlobal());
	}
	vpm->startBuyLand();
}

class LLObjectAttachToAvatar : public view_listener_t
{
public:
	LLObjectAttachToAvatar(bool replace) : mReplace(replace) {}
	static void setObjectSelection(LLObjectSelectionHandle selection) { sObjectSelection = selection; }

private:
	bool handleEvent(const LLSD& userdata)
	{
		setObjectSelection(LLSelectMgr::getInstance()->getSelection());
		LLViewerObject* selectedObject = sObjectSelection->getFirstRootObject();
		if (selectedObject)
		{
			S32 index = userdata.asInteger();
			LLViewerJointAttachment* attachment_point = NULL;
			if (index > 0)
				attachment_point = get_if_there(gAgentAvatarp->mAttachmentPoints, index, (LLViewerJointAttachment*)NULL);

// [RLVa:KB] - Checked: 2010-09-28 (RLVa-1.2.1f) | Modified: RLVa-1.2.1f
			// RELEASE-RLVa: [SL-2.2.0] If 'index != 0' then the object will be "add attached" [see LLSelectMgr::sendAttach()]
			if ( (rlv_handler_t::isEnabled()) &&
				 ( ((!index) && (gRlvAttachmentLocks.hasLockedAttachmentPoint(RLV_LOCK_ANY))) ||		    // Can't wear on default
				   ((index) && ((RLV_WEAR_ADD & gRlvAttachmentLocks.canAttach(attachment_point)) == 0)) ||	// or non-attachable attachpt
				   (gRlvHandler.hasBehaviour(RLV_BHVR_REZ)) ) )											    // Attach on object == "Take"
			{
				setObjectSelection(NULL); // Clear the selection or it'll get stuck
				return true;
			}
// [/RLVa:KB]

			confirmReplaceAttachment(0, attachment_point);
		}
		return true;
	}

	static void onNearAttachObject(BOOL success, void *user_data);
	void confirmReplaceAttachment(S32 option, LLViewerJointAttachment* attachment_point);

	struct CallbackData
	{
		CallbackData(LLViewerJointAttachment* point, bool replace) : mAttachmentPoint(point), mReplace(replace) {}

		LLViewerJointAttachment*	mAttachmentPoint;
		bool						mReplace;
	};

protected:
	static LLObjectSelectionHandle sObjectSelection;
	bool mReplace;
};

LLObjectSelectionHandle LLObjectAttachToAvatar::sObjectSelection;

// static
void LLObjectAttachToAvatar::onNearAttachObject(BOOL success, void *user_data)
{
	if (!user_data) return;
	CallbackData* cb_data = static_cast<CallbackData*>(user_data);

	if (success)
	{
		const LLViewerJointAttachment *attachment = cb_data->mAttachmentPoint;
		
		U8 attachment_id = 0;
		if (attachment)
		{
			for (LLVOAvatar::attachment_map_t::const_iterator iter = gAgentAvatarp->mAttachmentPoints.begin();
				 iter != gAgentAvatarp->mAttachmentPoints.end(); ++iter)
			{
				if (iter->second == attachment)
				{
					attachment_id = iter->first;
					break;
				}
			}
		}
		else
		{
			// interpret 0 as "default location"
			attachment_id = 0;
		}
		LLSelectMgr::getInstance()->sendAttach(attachment_id, cb_data->mReplace);
	}		
	LLObjectAttachToAvatar::setObjectSelection(NULL);

	delete cb_data;
}

// static
void LLObjectAttachToAvatar::confirmReplaceAttachment(S32 option, LLViewerJointAttachment* attachment_point)
{
	if (option == 0/*YES*/)
	{
		LLViewerObject* selectedObject = LLSelectMgr::getInstance()->getSelection()->getFirstRootObject();
		if (selectedObject)
		{
			const F32 MIN_STOP_DISTANCE = 1.f;	// meters
			const F32 ARM_LENGTH = 0.5f;		// meters
			const F32 SCALE_FUDGE = 1.5f;

			F32 stop_distance = SCALE_FUDGE * selectedObject->getMaxScale() + ARM_LENGTH;
			if (stop_distance < MIN_STOP_DISTANCE)
			{
				stop_distance = MIN_STOP_DISTANCE;
			}

			LLVector3 walkToSpot = selectedObject->getPositionAgent();
			
			// make sure we stop in front of the object
			LLVector3 delta = walkToSpot - gAgent.getPositionAgent();
			delta.normVec();
			delta = delta * 0.5f;
			walkToSpot -= delta;

			// The callback will be called even if avatar fails to get close enough to the object, so we won't get a memory leak.
			CallbackData* user_data = new CallbackData(attachment_point, mReplace);
			gAgent.startAutoPilotGlobal(gAgent.getPosGlobalFromAgent(walkToSpot), "Attach", NULL, onNearAttachObject, user_data, stop_distance);
			gAgentCamera.clearFocusObject();
		}
	}
}

void callback_attachment_drop(const LLSD& notification, const LLSD& response)
{
	// Ensure user confirmed the drop
	S32 option = LLNotificationsUtil::getSelectedOption(notification, response);
	if (option != 0) return;

	// Called when the user clicked on an object attached to them
	// and selected "Drop".
	LLUUID object_id = notification["payload"]["object_id"].asUUID();
	LLViewerObject *object = gObjectList.findObject(object_id);
	
	if (!object)
	{
		LL_WARNS() << "handle_drop_attachment() - no object to drop" << LL_ENDL;
		return;
	}

	LLViewerObject *parent = (LLViewerObject*)object->getParent();
	while (parent)
	{
		if(parent->isAvatar())
		{
			break;
		}
		object = parent;
		parent = (LLViewerObject*)parent->getParent();
	}

	if (!object)
	{
		LL_WARNS() << "handle_detach() - no object to detach" << LL_ENDL;
		return;
	}

	if (object->isAvatar())
	{
		LL_WARNS() << "Trying to detach avatar from avatar." << LL_ENDL;
		return;
	}
	
	// reselect the object
	LLSelectMgr::getInstance()->selectObjectAndFamily(object);

	LLSelectMgr::getInstance()->sendDropAttachment();

	return;
}

class LLAttachmentDrop : public view_listener_t
{
	bool handleEvent(const LLSD& userdata)
	{
// [RLVa:KB] - Checked: 2010-03-15 (RLVa-1.2.0e) | Modified: RLVa-1.0.5
		if (rlv_handler_t::isEnabled())
		{
			if (gRlvAttachmentLocks.hasLockedAttachmentPoint(RLV_LOCK_REMOVE))
			{
				// NOTE: copy/paste of the code in enable_detach()
				LLObjectSelectionHandle hSelect = LLSelectMgr::getInstance()->getSelection();
				RlvSelectHasLockedAttach f;
				if ( (hSelect->isAttachment()) && (hSelect->getFirstRootNode(&f, FALSE) != NULL) )
					return true;
			}
			if (gRlvHandler.hasBehaviour(RLV_BHVR_REZ))
			{
				return true;
			}
		}
// [/RLVa:KB]

		LLSD payload;
		LLViewerObject *object = LLSelectMgr::getInstance()->getSelection()->getPrimaryObject();

		if (object) 
		{
			payload["object_id"] = object->getID();
		}
		else
		{
			LL_WARNS() << "Drop object not found" << LL_ENDL;
			return true;
		}

		LLNotificationsUtil::add("AttachmentDrop", LLSD(), payload, &callback_attachment_drop);
		return true;
	}
};

// called from avatar pie menu
class LLAttachmentDetachFromPoint : public view_listener_t
{
	bool handleEvent(const LLSD& user_data)
	{
		uuid_vec_t ids_to_remove;
		const LLViewerJointAttachment *attachment = get_if_there(gAgentAvatarp->mAttachmentPoints, user_data.asInteger(), (LLViewerJointAttachment*)NULL);
//		if (attachment->getNumObjects() > 0)
// [RLVa:KB] - Checked: 2010-03-04 (RLVa-1.2.0a) | Added: RLVa-1.2.0a
		if ( (attachment->getNumObjects() > 0) && ((!rlv_handler_t::isEnabled()) || (gRlvAttachmentLocks.canDetach(attachment))) )
// [/RLVa:KB]
		{
			for (LLViewerJointAttachment::attachedobjs_vec_t::const_iterator iter = attachment->mAttachedObjects.begin();
				 iter != attachment->mAttachedObjects.end();
				 iter++)
			{
				LLViewerObject *attached_object = (*iter);
// [RLVa:KB] - Checked: 2010-03-04 (RLVa-1.2.0a) | Added: RLVa-1.2.0a
				if ( (rlv_handler_t::isEnabled()) && (gRlvAttachmentLocks.isLockedAttachment(attached_object)) )
					continue;
				ids_to_remove.push_back(attached_object->getAttachmentItemID());
// [/RLVa:KB]
			}
        }
		if (!ids_to_remove.empty())
		{
			LLAppearanceMgr::instance().removeItemsFromAvatar(ids_to_remove);
		}
		return true;
	}
};

static bool onEnableAttachmentLabel(LLUICtrl* ctrl, const LLSD& data)
{
// [RLVa:KB] - Checked: 2010-09-28 (RLVa-1.2.1f) | Modified: RLVa-1.2.1f
	// RELEASE-RLVa: [SL-2.2.0] When attaching to a specific point the object will be "add attached" [see LLSelectMgr::sendAttach()]
	bool fRlvEnable = true;
// [/RLVa:KB]
	std::string label;
	LLMenuItemGL* menu = dynamic_cast<LLMenuItemGL*>(ctrl);
	if (menu)
	{
		const LLViewerJointAttachment *attachment = get_if_there(gAgentAvatarp->mAttachmentPoints, data["index"].asInteger(), (LLViewerJointAttachment*)NULL);
		if (attachment)
		{
			label = data["label"].asString();
			for (LLViewerJointAttachment::attachedobjs_vec_t::const_iterator attachment_iter = attachment->mAttachedObjects.begin();
				 attachment_iter != attachment->mAttachedObjects.end();
				 ++attachment_iter)
			{
				const LLViewerObject* attached_object = (*attachment_iter);
				if (attached_object)
				{
					LLViewerInventoryItem* itemp = gInventory.getItem(attached_object->getAttachmentItemID());
					// <FS:Ansariel> Hide bridge from attach to HUD menus
					//if (itemp)
					if (itemp && !(FSLSLBridge::instance().getBridge() && FSLSLBridge::instance().getBridge()->getUUID() == itemp->getUUID() && data["index"].asInteger() == FS_BRIDGE_POINT))
					// </FS:Ansariel>
					{
						label += std::string(" (") + itemp->getName() + std::string(")");
						break;
					}
				}
			}
		}

// [RLVa:KB] - Checked: 2010-09-28 (RLVa-1.2.1f) | Modified: RLVa-1.2.1f
		if (rlv_handler_t::isEnabled())
			fRlvEnable = (!gRlvAttachmentLocks.isLockedAttachmentPoint(attachment, RLV_LOCK_ADD));
// [/RLVa:KB]

		menu->setLabel(label);
	}
//	return true;
// [RLVa:KB] - Checked: 2010-02-27 (RLVa-1.2.0a) | Added: RLVa-1.2.0a
	return fRlvEnable;
// [/RLVa:KB]
}

class LLAttachmentDetach : public view_listener_t
{
	bool handleEvent(const LLSD& userdata)
	{
		// Called when the user clicked on an object attached to them
		// and selected "Detach".
		LLViewerObject *object = LLSelectMgr::getInstance()->getSelection()->getPrimaryObject();
		if (!object)
		{
			LL_WARNS() << "handle_detach() - no object to detach" << LL_ENDL;
			return true;
		}

		LLViewerObject *parent = (LLViewerObject*)object->getParent();
		while (parent)
		{
			if(parent->isAvatar())
			{
				break;
			}
			object = parent;
			parent = (LLViewerObject*)parent->getParent();
		}

		if (!object)
		{
			LL_WARNS() << "handle_detach() - no object to detach" << LL_ENDL;
			return true;
		}

		if (object->isAvatar())
		{
			LL_WARNS() << "Trying to detach avatar from avatar." << LL_ENDL;
			return true;
		}

// [RLVa:KB] - Checked: 2010-03-15 (RLVa-1.2.0a) | Modified: RLVa-1.0.5
		// NOTE: copy/paste of the code in enable_detach()
		if ( (rlv_handler_t::isEnabled()) && (gRlvAttachmentLocks.hasLockedAttachmentPoint(RLV_LOCK_REMOVE)) )
		{
			LLObjectSelectionHandle hSelect = LLSelectMgr::getInstance()->getSelection();
			RlvSelectHasLockedAttach f;
			if ( (hSelect->isAttachment()) && (hSelect->getFirstRootNode(&f, FALSE) != NULL) )
				return true;
		}
// [/RLVa:KB]

		LLAppearanceMgr::instance().removeItemFromAvatar(object->getAttachmentItemID());

		return true;
	}
};

//Adding an observer for a Jira 2422 and needs to be a fetch observer
//for Jira 3119
class LLWornItemFetchedObserver : public LLInventoryFetchItemsObserver
{
public:
	LLWornItemFetchedObserver(const LLUUID& worn_item_id) :
		LLInventoryFetchItemsObserver(worn_item_id)
	{}
	virtual ~LLWornItemFetchedObserver() {}

protected:
	virtual void done()
	{
		gMenuAttachmentSelf->buildDrawLabels();
		gInventory.removeObserver(this);
		delete this;
	}
};

// You can only drop items on parcels where you can build.
class LLAttachmentEnableDrop : public view_listener_t
{
	bool handleEvent(const LLSD& userdata)
	{
		BOOL can_build   = gAgent.isGodlike() || (LLViewerParcelMgr::getInstance()->allowAgentBuild());

		//Add an inventory observer to only allow dropping the newly attached item
		//once it exists in your inventory.  Look at Jira 2422.
		//-jwolk

		// A bug occurs when you wear/drop an item before it actively is added to your inventory
		// if this is the case (you're on a slow sim, etc.) a copy of the object,
		// well, a newly created object with the same properties, is placed
		// in your inventory.  Therefore, we disable the drop option until the
		// item is in your inventory

		LLViewerObject*              object         = LLSelectMgr::getInstance()->getSelection()->getPrimaryObject();
		LLViewerJointAttachment*     attachment     = NULL;
		LLInventoryItem*             item           = NULL;

		// Do not enable drop if all faces of object are not enabled
		if (object && LLSelectMgr::getInstance()->getSelection()->contains(object,SELECT_ALL_TES ))
		{
    		S32 attachmentID  = ATTACHMENT_ID_FROM_STATE(object->getState());
			attachment = get_if_there(gAgentAvatarp->mAttachmentPoints, attachmentID, (LLViewerJointAttachment*)NULL);

			if (attachment)
			{
				for (LLViewerJointAttachment::attachedobjs_vec_t::iterator attachment_iter = attachment->mAttachedObjects.begin();
					 attachment_iter != attachment->mAttachedObjects.end();
					 ++attachment_iter)
				{
					// make sure item is in your inventory (it could be a delayed attach message being sent from the sim)
					// so check to see if the item is in the inventory already
					item = gInventory.getItem((*attachment_iter)->getAttachmentItemID());
					if (!item)
					{
						// Item does not exist, make an observer to enable the pie menu 
						// when the item finishes fetching worst case scenario 
						// if a fetch is already out there (being sent from a slow sim)
						// we refetch and there are 2 fetches
						LLWornItemFetchedObserver* worn_item_fetched = new LLWornItemFetchedObserver((*attachment_iter)->getAttachmentItemID());		
						worn_item_fetched->startFetch();
						gInventory.addObserver(worn_item_fetched);
					}
				}
			}
		}
		
		//now check to make sure that the item is actually in the inventory before we enable dropping it
//		bool new_value = enable_detach() && can_build && item;
// [RLVa:KB] - Checked: 2010-03-24 (RLVa-1.0.0b) | Modified: RLVa-1.0.0b
		bool new_value = enable_detach() && can_build && item && (!gRlvHandler.hasBehaviour(RLV_BHVR_REZ));
// [/RLVa:KB]

		return new_value;
	}
};

BOOL enable_detach(const LLSD&)
{
	LLViewerObject* object = LLSelectMgr::getInstance()->getSelection()->getPrimaryObject();
	
	// Only enable detach if all faces of object are selected
	if (!object ||
		!object->isAttachment() ||
		!LLSelectMgr::getInstance()->getSelection()->contains(object,SELECT_ALL_TES ))
	{
		return FALSE;
	}

	// Find the avatar who owns this attachment
	LLViewerObject* avatar = object;
	while (avatar)
	{
		// ...if it's you, good to detach
		if (avatar->getID() == gAgent.getID())
		{
// [RLVa:KB] - Checked: 2010-03-15 (RLVa-1.2.0a) | Modified: RLVa-1.0.5
			// NOTE: this code is reused as-is in LLAttachmentDetach::handleEvent() and LLAttachmentDrop::handleEvent()
			//       so any changes here should be reflected there as well

			// RELEASE-RLVa: [SL-2.2.0] LLSelectMgr::sendDetach() and LLSelectMgr::sendDropAttachment() call sendListToRegions with
			//                          SEND_ONLY_ROOTS so we only need to examine the roots which saves us time
			if ( (rlv_handler_t::isEnabled()) && (gRlvAttachmentLocks.hasLockedAttachmentPoint(RLV_LOCK_REMOVE)) )
			{
				LLObjectSelectionHandle hSelect = LLSelectMgr::getInstance()->getSelection();
				RlvSelectHasLockedAttach f;
				if ( (hSelect->isAttachment()) && (hSelect->getFirstRootNode(&f, FALSE) != NULL) )
					return FALSE;
			}
// [/RLVa:KB]
			return TRUE;
		}

		avatar = (LLViewerObject*)avatar->getParent();
	}

	return FALSE;
}

class LLAttachmentEnableDetach : public view_listener_t
{
	bool handleEvent(const LLSD& userdata)
	{
		bool new_value = enable_detach();
		return new_value;
	}
};

// Used to tell if the selected object can be attached to your avatar.
//BOOL object_selected_and_point_valid()
// [RLVa:KB] - Checked: 2010-03-16 (RLVa-1.2.0a) | Added: RLVa-1.2.0a
BOOL object_selected_and_point_valid(const LLSD& sdParam)
// [/RLVa:KB]
{
// [RLVa:KB] - Checked: 2010-09-28 (RLVa-1.2.1f) | Modified: RLVa-1.2.1f
	if (rlv_handler_t::isEnabled())
	{
		if (!isAgentAvatarValid())
			return FALSE;

		// RELEASE-RLVa: [SL-2.2.0] Look at the caller graph for this function on every new release
		//   - object_is_wearable() => dead code [sdParam == 0 => default attach point => OK!]
		//   - enabler set up in LLVOAvatarSelf::buildMenus() => Rezzed prim / Put On / "Attach To" [sdParam == idxAttachPt]
		//   - "Object.EnableWear" enable => Rezzed prim / Put On / "Wear" or "Add" [sdParam blank]
		// RELEASE-RLVa: [SL-2.2.0] If 'idxAttachPt != 0' then the object will be "add attached" [see LLSelectMgr::sendAttach()]
		const LLViewerJointAttachment* pAttachPt = 
			get_if_there(gAgentAvatarp->mAttachmentPoints, sdParam.asInteger(), (LLViewerJointAttachment*)NULL);
		if ( ((!pAttachPt) && (gRlvAttachmentLocks.hasLockedAttachmentPoint(RLV_LOCK_ANY))) ||		// Can't wear on default attach point
			 ((pAttachPt) && ((RLV_WEAR_ADD & gRlvAttachmentLocks.canAttach(pAttachPt)) == 0)) ||	// or non-attachable attach point
			 (gRlvHandler.hasBehaviour(RLV_BHVR_REZ)) )												// Attach on object == "Take"
		{
			return FALSE;
		}
	}
// [/RLVa:KB]

	LLObjectSelectionHandle selection = LLSelectMgr::getInstance()->getSelection();
	for (LLObjectSelection::root_iterator iter = selection->root_begin();
		 iter != selection->root_end(); iter++)
	{
		LLSelectNode* node = *iter;
		LLViewerObject* object = node->getObject();
		LLViewerObject::const_child_list_t& child_list = object->getChildren();
		for (LLViewerObject::child_list_t::const_iterator iter = child_list.begin();
			 iter != child_list.end(); iter++)
		{
			LLViewerObject* child = *iter;
			if (child->isAvatar())
			{
				return FALSE;
			}
		}
	}

	return (selection->getRootObjectCount() == 1) && 
		(selection->getFirstRootObject()->getPCode() == LL_PCODE_VOLUME) && 
		selection->getFirstRootObject()->permYouOwner() &&
		selection->getFirstRootObject()->flagObjectMove() &&
		!selection->getFirstRootObject()->flagObjectPermanent() &&
		!((LLViewerObject*)selection->getFirstRootObject()->getRoot())->isAvatar() && 
		(selection->getFirstRootObject()->getNVPair("AssetContainer") == NULL);
}


// [RLVa:KB] - Checked: 2010-03-16 (RLVa-1.2.0a) | Added: RLVa-1.2.0a
/*
BOOL object_is_wearable()
{
//	if (!object_selected_and_point_valid())
	if (!object_selected_and_point_valid(LLSD(0)))
	{
		return FALSE;
	}
	if (sitting_on_selection())
	{
		return FALSE;
	}
	LLObjectSelectionHandle selection = LLSelectMgr::getInstance()->getSelection();
	for (LLObjectSelection::valid_root_iterator iter = LLSelectMgr::getInstance()->getSelection()->valid_root_begin();
		 iter != LLSelectMgr::getInstance()->getSelection()->valid_root_end(); iter++)
	{
		LLSelectNode* node = *iter;		
		if (node->mPermissions->getOwner() == gAgent.getID())
		{
			return TRUE;
		}
	}
	return FALSE;
}
*/
// [/RLVa:KB]

class LLAttachmentPointFilled : public view_listener_t
{
	bool handleEvent(const LLSD& user_data)
	{
		bool enable = false;
		LLVOAvatar::attachment_map_t::iterator found_it = gAgentAvatarp->mAttachmentPoints.find(user_data.asInteger());
		if (found_it != gAgentAvatarp->mAttachmentPoints.end())
		{
//			enable = found_it->second->getNumObjects() > 0;
// [RLVa:KB] - Checked: 2010-03-04 (RLVa-1.2.0a) | Added: RLVa-1.2.0a
			// Enable the option if there is at least one attachment on this attachment point that can be detached
			enable = (found_it->second->getNumObjects() > 0) && 
				((!rlv_handler_t::isEnabled()) || (gRlvAttachmentLocks.canDetach(found_it->second)));
// [/RLVa:KB]
		}
		return enable;
	}
};

class LLAvatarSendIM : public view_listener_t
{
	bool handleEvent(const LLSD& userdata)
	{
		LLVOAvatar* avatar = find_avatar_from_object( LLSelectMgr::getInstance()->getSelection()->getPrimaryObject() );
//		if(avatar)
// [RLVa:KB] - Checked: RLVa-1.2.0
		if ( (avatar) && (RlvActions::canShowName(RlvActions::SNC_DEFAULT, avatar->getID())) )
// [/RLVa:KB]
		{
			LLAvatarActions::startIM(avatar->getID());
		}
		return true;
	}
};

class LLAvatarCall : public view_listener_t
{
	bool handleEvent(const LLSD& userdata)
	{
		LLVOAvatar* avatar = find_avatar_from_object( LLSelectMgr::getInstance()->getSelection()->getPrimaryObject() );
//		if(avatar)
// [RLVa:KB] - Checked: RLVa-1.2.0
		if ( (avatar) && (RlvActions::canShowName(RlvActions::SNC_DEFAULT, avatar->getID())) )
// [/RLVa:KB]
		{
			LLAvatarActions::startCall(avatar->getID());
		}
		return true;
	}
};

// [RLVa:KB] - Checked: RLVa-1.2.1
bool enable_avatar_call()
{
	if (RlvActions::isRlvEnabled())
	{
		const LLVOAvatar* pAvatar = find_avatar_from_object(LLSelectMgr::getInstance()->getSelection()->getPrimaryObject());
		if ((!pAvatar) || (!RlvActions::canShowName(RlvActions::SNC_DEFAULT, pAvatar->getID())))
			return false;
	}
	return LLAvatarActions::canCall();
}
// [/RLVa:KB]

namespace
{
	struct QueueObjects : public LLSelectedNodeFunctor
	{
		BOOL scripted;
		BOOL modifiable;
		LLFloaterScriptQueue* mQueue;
		QueueObjects(LLFloaterScriptQueue* q) : mQueue(q), scripted(FALSE), modifiable(FALSE) {}
		virtual bool apply(LLSelectNode* node)
		{
			LLViewerObject* obj = node->getObject();
			if (!obj)
			{
				return true;
			}
			scripted = obj->flagScripted();
			modifiable = obj->permModify();

			if( scripted && modifiable )
			{
				mQueue->addObject(obj->getID(), node->mName);
				return false;
			}
			else
			{
				return true; // fail: stop applying
			}
		}
	};
}

void queue_actions(LLFloaterScriptQueue* q, const std::string& msg)
{
	QueueObjects func(q);
	LLSelectMgr *mgr = LLSelectMgr::getInstance();
	LLObjectSelectionHandle selectHandle = mgr->getSelection();
	bool fail = selectHandle->applyToNodes(&func);
	if(fail)
	{
		if ( !func.scripted )
		{
			std::string noscriptmsg = std::string("Cannot") + msg + "SelectObjectsNoScripts";
			LLNotificationsUtil::add(noscriptmsg);
		}
		else if ( !func.modifiable )
		{
			std::string nomodmsg = std::string("Cannot") + msg + "SelectObjectsNoPermission";
			LLNotificationsUtil::add(nomodmsg);
		}
		else
		{
			LL_ERRS() << "Bad logic." << LL_ENDL;
		}
	}
	else
	{
		if (!q->start())
		{
			LL_WARNS() << "Unexpected script compile failure." << LL_ENDL;
		}
	}
}

class LLToolsSelectedScriptAction : public view_listener_t
{
	bool handleEvent(const LLSD& userdata)
	{
// [RLVa:KB] - Checked: 2010-04-19 (RLVa-1.2.0f) | Modified: RLVa-1.0.5a
		// We'll allow resetting the scripts of objects on a non-attachable attach point since they wouldn't be able to circumvent anything
		if ( (rlv_handler_t::isEnabled()) && (gRlvAttachmentLocks.hasLockedAttachmentPoint(RLV_LOCK_REMOVE)) )
		{
			LLObjectSelectionHandle hSel = LLSelectMgr::getInstance()->getSelection();
			RlvSelectHasLockedAttach f;
			if ( (hSel->isAttachment()) && (hSel->getFirstNode(&f) != NULL) )
				return true;
		}
// [/RLVa:KB]

		std::string action = userdata.asString();
		bool mono = false;
		std::string msg, name;
		std::string title;
		if (action == "compile mono")
		{
			name = "compile_queue";
			mono = true;
			msg = "Recompile";
			title = LLTrans::getString("CompileQueueTitle");
		}
		if (action == "compile lsl")
		{
			name = "compile_queue";
			msg = "Recompile";
			title = LLTrans::getString("CompileQueueTitle");
		}
		else if (action == "reset")
		{
			name = "reset_queue";
			msg = "Reset";
			title = LLTrans::getString("ResetQueueTitle");
		}
		else if (action == "start")
		{
			name = "start_queue";
			msg = "SetRunning";
			title = LLTrans::getString("RunQueueTitle");
		}
		else if (action == "stop")
		{
			name = "stop_queue";
			msg = "SetRunningNot";
			title = LLTrans::getString("NotRunQueueTitle");
		}
		// <FS> Delete scripts
		else if (action == "delete")
		{
			name = "delete_queue";
			msg = "delete";
			title = LLTrans::getString("DeleteQueueTitle");
		}
		// </FS> Delete scripts
		LLUUID id; id.generate();
		
		LLFloaterScriptQueue* queue =LLFloaterReg::getTypedInstance<LLFloaterScriptQueue>(name, LLSD(id));
		if (queue)
		{
			queue->setMono(mono);
			queue_actions(queue, msg);
			queue->setTitle(title);
		}
		else
		{
			LL_WARNS() << "Failed to generate LLFloaterScriptQueue with action: " << action << LL_ENDL;
		}
		return true;
	}
};

void handle_selected_texture_info(void*)
{
	for (LLObjectSelection::valid_iterator iter = LLSelectMgr::getInstance()->getSelection()->valid_begin();
   		iter != LLSelectMgr::getInstance()->getSelection()->valid_end(); iter++)
	{
		LLSelectNode* node = *iter;
	   	
   		std::string msg;
   		msg.assign("Texture info for: ");
   		msg.append(node->mName);
	   
   		U8 te_count = node->getObject()->getNumTEs();
   		// map from texture ID to list of faces using it
   		typedef std::map< LLUUID, std::vector<U8> > map_t;
   		map_t faces_per_texture;
   		for (U8 i = 0; i < te_count; i++)
   		{
   			if (!node->isTESelected(i)) continue;
	   
   			LLViewerTexture* img = node->getObject()->getTEImage(i);
   			LLUUID image_id = img->getID();
   			faces_per_texture[image_id].push_back(i);
   		}
   		// Per-texture, dump which faces are using it.
   		map_t::iterator it;
   		for (it = faces_per_texture.begin(); it != faces_per_texture.end(); ++it)
   		{
   			LLUUID image_id = it->first;
   			U8 te = it->second[0];
   			LLViewerTexture* img = node->getObject()->getTEImage(te);
   			S32 height = img->getHeight();
   			S32 width = img->getWidth();
   			S32 components = img->getComponents();
   			msg.append(llformat("\n%dx%d %s on face ",
   								width,
   								height,
   								(components == 4 ? "alpha" : "opaque")));
   			for (U8 i = 0; i < it->second.size(); ++i)
   			{
   				msg.append( llformat("%d ", (S32)(it->second[i])));
   			}
   		}
		// <FS:Ansariel> Report texture info to local chat instead of toasts
   		//LLSD args;
   		//args["MESSAGE"] = msg;
   		//LLNotificationsUtil::add("SystemMessage", args);
		report_to_nearby_chat(msg);
		// </FS:Ansariel>
	}
}

void handle_selected_material_info()
{
	for (LLObjectSelection::valid_iterator iter = LLSelectMgr::getInstance()->getSelection()->valid_begin();
		iter != LLSelectMgr::getInstance()->getSelection()->valid_end(); iter++)
	{
		LLSelectNode* node = *iter;
		
		std::string msg;
		msg.assign("Material info for: \n");
		msg.append(node->mName);
		
		U8 te_count = node->getObject()->getNumTEs();
		// map from material ID to list of faces using it
		typedef std::map<LLMaterialID, std::vector<U8> > map_t;
		map_t faces_per_material;
		for (U8 i = 0; i < te_count; i++)
		{
			if (!node->isTESelected(i)) continue;
	
			const LLMaterialID& material_id = node->getObject()->getTE(i)->getMaterialID();
			faces_per_material[material_id].push_back(i);
		}
		// Per-material, dump which faces are using it.
		map_t::iterator it;
		for (it = faces_per_material.begin(); it != faces_per_material.end(); ++it)
		{
			const LLMaterialID& material_id = it->first;
			msg += llformat("%s on face ", material_id.asString().c_str());
			for (U8 i = 0; i < it->second.size(); ++i)
			{
				msg.append( llformat("%d ", (S32)(it->second[i])));
			}
			msg.append("\n");
		}

		LLSD args;
		args["MESSAGE"] = msg;
		LLNotificationsUtil::add("SystemMessage", args);
	}
}

void handle_test_male(void*)
{
// [RLVa:KB] - Checked: 2010-03-19 (RLVa-1.2.0c) | Modified: RLVa-1.2.0a
	// TODO-RLVa: [RLVa-1.2.1] Is there any reason to still block this?
	if ( (rlv_handler_t::isEnabled()) && 
		 ((gRlvAttachmentLocks.hasLockedAttachmentPoint(RLV_LOCK_ANY)) || (gRlvWearableLocks.hasLockedWearableType(RLV_LOCK_ANY))) )
	{
		return;
	}
// [/RLVa:KB]

	LLAppearanceMgr::instance().wearOutfitByName("Male Shape & Outfit");
	//gGestureList.requestResetFromServer( TRUE );
}

void handle_test_female(void*)
{
// [RLVa:KB] - Checked: 2010-03-19 (RLVa-1.2.0c) | Modified: RLVa-1.2.0a
	// TODO-RLVa: [RLVa-1.2.1] Is there any reason to still block this?
	if ( (rlv_handler_t::isEnabled()) && 
		 ((gRlvAttachmentLocks.hasLockedAttachmentPoint(RLV_LOCK_ANY)) || (gRlvWearableLocks.hasLockedWearableType(RLV_LOCK_ANY))) )
	{
		return;
	}
// [/RLVa:KB]

	LLAppearanceMgr::instance().wearOutfitByName("Female Shape & Outfit");
	//gGestureList.requestResetFromServer( FALSE );
}

void handle_dump_attachments(void*)
{
	if(!isAgentAvatarValid()) return;

	for (LLVOAvatar::attachment_map_t::iterator iter = gAgentAvatarp->mAttachmentPoints.begin(); 
		 iter != gAgentAvatarp->mAttachmentPoints.end(); )
	{
		LLVOAvatar::attachment_map_t::iterator curiter = iter++;
		LLViewerJointAttachment* attachment = curiter->second;
		S32 key = curiter->first;
		for (LLViewerJointAttachment::attachedobjs_vec_t::iterator attachment_iter = attachment->mAttachedObjects.begin();
			 attachment_iter != attachment->mAttachedObjects.end();
			 ++attachment_iter)
		{
			LLViewerObject *attached_object = (*attachment_iter);
			BOOL visible = (attached_object != NULL &&
							attached_object->mDrawable.notNull() && 
							!attached_object->mDrawable->isRenderType(0));
			LLVector3 pos;
			if (visible) pos = attached_object->mDrawable->getPosition();
			LL_INFOS() << "ATTACHMENT " << key << ": item_id=" << attached_object->getAttachmentItemID()
					<< (attached_object ? " present " : " absent ")
					<< (visible ? "visible " : "invisible ")
					<<  " at " << pos
					<< " and " << (visible ? attached_object->getPosition() : LLVector3::zero)
					<< LL_ENDL;
		}
	}
}


// these are used in the gl menus to set control values, generically.
class LLToggleControl : public view_listener_t
{
	bool handleEvent(const LLSD& userdata)
	{
		std::string control_name = userdata.asString();
		BOOL checked = gSavedSettings.getBOOL( control_name );
		gSavedSettings.setBOOL( control_name, !checked );
		return true;
	}
};

class LLCheckControl : public view_listener_t
{
	bool handleEvent( const LLSD& userdata)
	{
		std::string callback_data = userdata.asString();
		bool new_value = gSavedSettings.getBOOL(callback_data);
		return new_value;
	}
};

// <FS:Ansariel> Control enhancements
class LLTogglePerAccountControl : public view_listener_t
{
	bool handleEvent(const LLSD& userdata)
	{
		std::string control_name = userdata.asString();
		BOOL checked = gSavedPerAccountSettings.getBOOL( control_name );
		gSavedPerAccountSettings.setBOOL( control_name, !checked );
		return true;
	}
};

class LLCheckPerAccountControl : public view_listener_t
{
	bool handleEvent( const LLSD& userdata)
	{
		std::string callback_data = userdata.asString();
		bool new_value = gSavedPerAccountSettings.getBOOL(callback_data);
		return new_value;
	}
};

class FSResetControl : public view_listener_t
{
	bool handleEvent( const LLSD& userdata)
	{
		std::string callback_data = userdata.asString();
		gSavedSettings.getControl(callback_data)->resetToDefault(true);
		return true;
	}
};
class FSResetPerAccountControl : public view_listener_t
{
	bool handleEvent( const LLSD& userdata)
	{
		std::string callback_data = userdata.asString();
		gSavedPerAccountSettings.getControl(callback_data)->resetToDefault(true);
		return true;
	}
};
// </FS:Ansariel> Control enhancements

// not so generic

class LLAdvancedCheckRenderShadowOption: public view_listener_t
{
	bool handleEvent(const LLSD& userdata)
	{
		std::string control_name = userdata.asString();
		S32 current_shadow_level = gSavedSettings.getS32(control_name);
		if (current_shadow_level == 0) // is off
		{
			return false;
		}
		else // is on
		{
			return true;
		}
	}
};

class LLAdvancedClickRenderShadowOption: public view_listener_t
{
	bool handleEvent(const LLSD& userdata)
	{
		std::string control_name = userdata.asString();
		S32 current_shadow_level = gSavedSettings.getS32(control_name);
		if (current_shadow_level == 0) // upgrade to level 2
		{
			gSavedSettings.setS32(control_name, 2);
		}
		else // downgrade to level 0
		{
			gSavedSettings.setS32(control_name, 0);
		}
		return true;
	}
};

class LLAdvancedClickRenderProfile: public view_listener_t
{
	bool handleEvent(const LLSD& userdata)
	{
		gShaderProfileFrame = TRUE;
		return true;
	}
};

F32 gpu_benchmark();

class LLAdvancedClickRenderBenchmark: public view_listener_t
{
	bool handleEvent(const LLSD& userdata)
	{
		gpu_benchmark();
		return true;
	}
};

//[FIX FIRE-1927 - enable DoubleClickTeleport shortcut : SJ]
class LLAdvancedToggleDoubleClickTeleport: public view_listener_t
{
	bool handleEvent(const LLSD& userdata)
	{
		BOOL checked = gSavedSettings.getBOOL("DoubleClickTeleport");
		if (checked)
		{
			gSavedSettings.setBOOL("DoubleClickTeleport", FALSE);
			report_to_nearby_chat(LLTrans::getString("DoubleClickTeleportDisabled"));
		}
		else
		{
			gSavedSettings.setBOOL("DoubleClickTeleport", TRUE);
			gSavedSettings.setBOOL("DoubleClickAutoPilot", FALSE);
			report_to_nearby_chat(LLTrans::getString("DoubleClickTeleportEnabled"));
		}
		return true;
	}
};
void menu_toggle_attached_lights(void* user_data)
{
	LLPipeline::sRenderAttachedLights = gSavedSettings.getBOOL("RenderAttachedLights");
}

void menu_toggle_attached_particles(void* user_data)
{
	LLPipeline::sRenderAttachedParticles = gSavedSettings.getBOOL("RenderAttachedParticles");
}

class LLAdvancedHandleAttachedLightParticles: public view_listener_t
{
	bool handleEvent(const LLSD& userdata)
	{
		std::string control_name = userdata.asString();

		// toggle the control
		gSavedSettings.setBOOL(control_name,
				       !gSavedSettings.getBOOL(control_name));

		// update internal flags
		// <FS:Ansariel> Make change to RenderAttachedLights & RenderAttachedParticles instant
		//if (control_name == "RenderAttachedLights")
		//{
		//	menu_toggle_attached_lights(NULL);
		//}
		//else if (control_name == "RenderAttachedParticles")
		//{
		//	menu_toggle_attached_particles(NULL);
		//}
		// </FS:Ansariel>
		return true;
	}
};

class LLSomethingSelected : public view_listener_t
{
	bool handleEvent(const LLSD& userdata)
	{
		bool new_value = !(LLSelectMgr::getInstance()->getSelection()->isEmpty());
		return new_value;
	}
};

class LLSomethingSelectedNoHUD : public view_listener_t
{
	bool handleEvent(const LLSD& userdata)
	{
		LLObjectSelectionHandle selection = LLSelectMgr::getInstance()->getSelection();
		bool new_value = !(selection->isEmpty()) && !(selection->getSelectType() == SELECT_TYPE_HUD);
		return new_value;
	}
};

static bool is_editable_selected()
{
// [RLVa:KB] - Checked: 2010-09-28 (RLVa-1.2.1f) | Modified: RLVa-1.0.5a
	// RELEASE-RLVa: [SL-2.2.0] Check that this still isn't called by anything but script actions in the Build menu
	if ( (rlv_handler_t::isEnabled()) && (gRlvAttachmentLocks.hasLockedAttachmentPoint(RLV_LOCK_REMOVE)) )
	{
		LLObjectSelectionHandle hSelection = LLSelectMgr::getInstance()->getSelection();

		// NOTE: this is called for 5 different menu items so we'll trade accuracy for efficiency and only
		//       examine root nodes (LLToolsSelectedScriptAction::handleEvent() will catch what we miss)
		RlvSelectHasLockedAttach f;
		if ( (hSelection->isAttachment()) && (hSelection->getFirstRootNode(&f)) )
		{
			return false;
		}
	}
// [/RLVa:KB]

	return (LLSelectMgr::getInstance()->getSelection()->getFirstEditableObject() != NULL);
}

class LLEditableSelected : public view_listener_t
{
	bool handleEvent(const LLSD& userdata)
	{
		return is_editable_selected();
	}
};

class LLEditableSelectedMono : public view_listener_t
{
	bool handleEvent(const LLSD& userdata)
	{
		bool new_value = false;
		LLViewerRegion* region = gAgent.getRegion();
		if(region && gMenuHolder)
		{
			bool have_cap = (! region->getCapability("UpdateScriptTask").empty());
			new_value = is_editable_selected() && have_cap;
		}
		return new_value;
	}
};

bool enable_object_take_copy()
{
	bool all_valid = false;
	if (LLSelectMgr::getInstance())
	{
		if (!LLSelectMgr::getInstance()->getSelection()->isEmpty())
		{
		all_valid = true;
#ifndef HACKED_GODLIKE_VIEWER
# ifdef TOGGLE_HACKED_GODLIKE_VIEWER
		if (!LLGridManager::getInstance()->isInSLBeta()
            || !gAgent.isGodlike())
# endif
		{
			struct f : public LLSelectedObjectFunctor
			{
				virtual bool apply(LLViewerObject* obj)
				{
//					return (!obj->permCopy() || obj->isAttachment());
// [RLVa:KB] - Checked: 2010-04-01 (RLVa-1.2.0c) | Modified: RLVa-1.0.0g
					return (!obj->permCopy() || obj->isAttachment()) || 
						( (gRlvHandler.hasBehaviour(RLV_BHVR_UNSIT)) && (isAgentAvatarValid()) && (gAgentAvatarp->getRoot() == obj) );
// [/RLVa:KB]
				}
			} func;
			const bool firstonly = true;
			bool any_invalid = LLSelectMgr::getInstance()->getSelection()->applyToRootObjects(&func, firstonly);
			all_valid = !any_invalid;
		}
#endif // HACKED_GODLIKE_VIEWER
		}
	}

	return all_valid;
}


class LLHasAsset : public LLInventoryCollectFunctor
{
public:
	LLHasAsset(const LLUUID& id) : mAssetID(id), mHasAsset(FALSE) {}
	virtual ~LLHasAsset() {}
	virtual bool operator()(LLInventoryCategory* cat,
							LLInventoryItem* item);
	BOOL hasAsset() const { return mHasAsset; }

protected:
	LLUUID mAssetID;
	BOOL mHasAsset;
};

bool LLHasAsset::operator()(LLInventoryCategory* cat,
							LLInventoryItem* item)
{
	if(item && item->getAssetUUID() == mAssetID)
	{
		mHasAsset = TRUE;
	}
	return FALSE;
}


BOOL enable_save_into_task_inventory(void*)
{
	LLSelectNode* node = LLSelectMgr::getInstance()->getSelection()->getFirstRootNode();
	if(node && (node->mValid) && (!node->mFromTaskID.isNull()))
	{
		// *TODO: check to see if the fromtaskid object exists.
		LLViewerObject* obj = node->getObject();
		if( obj && !obj->isAttachment() )
		{
			return TRUE;
		}
	}
	return FALSE;
}

class LLToolsEnableSaveToObjectInventory : public view_listener_t
{
	bool handleEvent(const LLSD& userdata)
	{
		bool new_value = enable_save_into_task_inventory(NULL);
		return new_value;
	}
};

class LLToggleHowTo : public view_listener_t
{
	bool handleEvent(const LLSD& userdata)
	{
		LLFloaterWebContent::Params p;
		std::string url = gSavedSettings.getString("HowToHelpURL");
		p.url = LLWeb::expandURLSubstitutions(url, LLSD());
		p.show_chrome = false;
		p.target = "__help_how_to";
		p.show_page_title = false;
		p.preferred_media_size = LLRect(0, 460, 335, 0);

		LLFloaterReg::toggleInstanceOrBringToFront("how_to", p);
		return true;
	}
};

class LLViewEnableMouselook : public view_listener_t
{
	bool handleEvent(const LLSD& userdata)
	{
		// You can't go directly from customize avatar to mouselook.
		// TODO: write code with appropriate dialogs to handle this transition.
		bool new_value = (CAMERA_MODE_CUSTOMIZE_AVATAR != gAgentCamera.getCameraMode() && !gSavedSettings.getBOOL("FreezeTime"));
		return new_value;
	}
};

class LLToolsEnableToolNotPie : public view_listener_t
{
	bool handleEvent(const LLSD& userdata)
	{
		bool new_value = ( LLToolMgr::getInstance()->getBaseTool() != LLToolPie::getInstance() );
		return new_value;
	}
};

class LLWorldEnableCreateLandmark : public view_listener_t
{
	bool handleEvent(const LLSD& userdata)
	{
//		return !LLLandmarkActions::landmarkAlreadyExists();
// [RLVa:KB] - Checked: 2010-09-28 (RLVa-1.4.5) | Added: RLVa-1.2.1
		return (!LLLandmarkActions::landmarkAlreadyExists()) && (!gRlvHandler.hasBehaviour(RLV_BHVR_SHOWLOC));
// [/RLVa:KB]
	}
};

class LLWorldEnableSetHomeLocation : public view_listener_t
{
	bool handleEvent(const LLSD& userdata)
	{
		bool new_value = gAgent.isGodlike() || 
			(gAgent.getRegion() && gAgent.getRegion()->getAllowSetHome());
		return new_value;
	}
};

class LLWorldEnableTeleportHome : public view_listener_t
{
	bool handleEvent(const LLSD& userdata)
	{
		LLViewerRegion* regionp = gAgent.getRegion();
		bool agent_on_prelude = (regionp && regionp->isPrelude());
		bool enable_teleport_home = gAgent.isGodlike() || !agent_on_prelude;
// [RLVa:KB] - Checked: 2010-09-28 (RLVa-1.2.1f) | Modified: RLVa-1.2.1f
		enable_teleport_home &= 
			(!rlv_handler_t::isEnabled()) || ((!gRlvHandler.hasBehaviour(RLV_BHVR_TPLM)) && (!gRlvHandler.hasBehaviour(RLV_BHVR_TPLOC)));
// [/RLVa:KB]
		return enable_teleport_home;
	}
};

BOOL enable_god_full(void*)
{
	return gAgent.getGodLevel() >= GOD_FULL;
}

BOOL enable_god_liaison(void*)
{
	return gAgent.getGodLevel() >= GOD_LIAISON;
}

bool is_god_customer_service()
{
	return gAgent.getGodLevel() >= GOD_CUSTOMER_SERVICE;
}

BOOL enable_god_basic(void*)
{
	return gAgent.getGodLevel() > GOD_NOT;
}


void toggle_show_xui_names(void *)
{
	gSavedSettings.setBOOL("DebugShowXUINames", !gSavedSettings.getBOOL("DebugShowXUINames"));
}

BOOL check_show_xui_names(void *)
{
	return gSavedSettings.getBOOL("DebugShowXUINames");
}

// <FS:CR> Resync Animations
class FSToolsResyncAnimations : public view_listener_t
{
	bool handleEvent(const LLSD& userdata)
	{
		for (U32 i = 0; i < gObjectList.getNumObjects(); i++)
		{
			LLViewerObject* object = gObjectList.getObject(i);
			if (object &&
				object->isAvatar())
			{
				LLVOAvatar* avatarp = (LLVOAvatar*)object;
				if (avatarp)
				{
					for (LLVOAvatar::AnimIterator anim_it = avatarp->mPlayingAnimations.begin();
						 anim_it != avatarp->mPlayingAnimations.end();
						 anim_it++)
					{
						avatarp->stopMotion(anim_it->first, TRUE);
						avatarp->startMotion(anim_it->first);
					}
				}
			}
		}
		return true;
	}
};
// </FS:CR> Resync Animations

// <FS:CR> FIRE-4345: Undeform
class FSToolsUndeform : public view_listener_t
{
	bool handleEvent(const LLSD& userdata)
	{
		if (isAgentAvatarValid())
		{
			gAgentAvatarp->resetSkeleton(true);

			FSPose::getInstance()->setPose(gSavedSettings.getString("FSUndeformUUID"), false);
			gAgentAvatarp->updateVisualParams();
		}

		return true;
	}
};
// </FS:CR> FIRE-4345: Undeform

// <FS:CR> Stream list import/export
class FSStreamListExportXML :public view_listener_t
{
	bool handleEvent(const LLSD& userdata)
	{
		LLFilePicker& file_picker = LLFilePicker::instance();
		if(file_picker.getSaveFile(LLFilePicker::FFSAVE_XML, LLDir::getScrubbedFileName("stream_list.xml")))
		{
			std::string filename = file_picker.getFirstFile();
			llofstream export_file(filename.c_str());
			LLSDSerialize::toPrettyXML(gSavedSettings.getLLSD("FSStreamList"), export_file);
			export_file.close();
			LLSD args;
			args["FILENAME"] = filename;
			LLNotificationsUtil::add("StreamListExportSuccess", args);
		}
		else
			LL_INFOS() << "User closed the filepicker. Aborting!" << LL_ENDL;

		return true;
	}
};

class FSStreamListImportXML :public view_listener_t
{
	bool handleEvent(const LLSD& userdata)
	{
		LLFilePicker& file_picker = LLFilePicker::instance();
		if(file_picker.getOpenFile(LLFilePicker::FFLOAD_XML))
		{
			std::string filename = file_picker.getFirstFile();
			llifstream stream_list(filename.c_str());
			if(!stream_list.is_open())
			{
				LL_WARNS() << "Couldn't open the xml file for reading. Aborting import!" << LL_ENDL;
				return true;
			}
			LLSD stream_data;
			if(LLSDSerialize::fromXML(stream_data, stream_list) >= 1)
			{
				gSavedSettings.setLLSD("FSStreamList", stream_data);
				LLNotificationsUtil::add("StreamListImportSuccess");
			}
			stream_list.close();
		}
		
		return true;
	}
};
// </FS:CR> Stream list import/export

// <FS:CR> Dump SimulatorFeatures to chat
class FSDumpSimulatorFeaturesToChat : public view_listener_t
{
	bool handleEvent(const LLSD& userdata)
	{
		if (LLViewerRegion* region = gAgent.getRegion())
		{
			LLSD sim_features;
			std::stringstream out_str;
			region->getSimulatorFeatures(sim_features);
			LLSDSerialize::toPrettyXML(sim_features, out_str);
			report_to_nearby_chat(out_str.str());
		}
		return true;
	}
};
// </FS:CR> Dump SimulatorFeatures to chat

// <FS:CR> Add to contact set
class FSAddToContactSet : public view_listener_t
{
	bool handleEvent(const LLSD& userdata)
	{
		if (!rlv_handler_t::isEnabled() || !gRlvHandler.hasBehaviour(RLV_BHVR_SHOWNAMES))
		{
			LLVOAvatar* avatarp = find_avatar_from_object(LLSelectMgr::getInstance()->getSelection()->getPrimaryObject());
			if (avatarp)
			{
				LLFloaterReg::showInstance("fs_add_contact", LLSD(avatarp->getID()), TRUE);
			}
		}
		return true;
	}
};
// </FS:CR> Add to contact set

// <FS:CR> Opensim menu item visibility control
bool checkIsGrid(const LLSD& userdata)
{
	std::string grid_type = userdata.asString();
	if ("secondlife" == grid_type)
	{
		return LLGridManager::getInstance()->isInSecondLife();
	}
#ifdef OPENSIM
	else if ("opensim" == grid_type)
	{
		return LLGridManager::getInstance()->isInOpenSim();
	}
	else if ("aurorasim" == grid_type)
	{
		return LLGridManager::getInstance()->isInAuroraSim();
	}
#else // !OPENSIM
	else if ("opensim" == grid_type || "aurorasim" == grid_type)
	{
		LL_DEBUGS("ViewerMenu") << grid_type << "is not a supported platform on Havok builds. Disabling item." << LL_ENDL;
		return false;
	}
#endif // OPENSIM
	else
	{
		LL_WARNS("ViewerMenu") << "Unhandled or bad on_visible gridcheck parameter! (" << grid_type << ")" << LL_ENDL;
	}
	return true;
}

bool isGridFeatureEnabled(const LLSD& userdata)
{
	if (LFSimFeatureHandler::instanceExists())
	{
		const std::string feature = userdata.asString();

		if (feature == "avatar_picker")
		{
			return LFSimFeatureHandler::instance().hasAvatarPicker();
		}
		else if (feature == "destination_guide")
		{
			return LFSimFeatureHandler::instance().hasDestinationGuide();
		}
		else
		{
			LL_WARNS("ViewerMenu") << "Unhandled or bad grid feature check parameter! (" << feature << ")" << LL_ENDL;
		}
	}

	return false;
}
// </FS:CR>

class LLToolsSelectOnlyMyObjects : public view_listener_t
{
	bool handleEvent(const LLSD& userdata)
	{
		BOOL cur_val = gSavedSettings.getBOOL("SelectOwnedOnly");

		gSavedSettings.setBOOL("SelectOwnedOnly", ! cur_val );

		return true;
	}
};

class LLToolsSelectOnlyMovableObjects : public view_listener_t
{
	bool handleEvent(const LLSD& userdata)
	{
		BOOL cur_val = gSavedSettings.getBOOL("SelectMovableOnly");

		gSavedSettings.setBOOL("SelectMovableOnly", ! cur_val );

		return true;
	}
};

class LLToolsSelectBySurrounding : public view_listener_t
{
	bool handleEvent(const LLSD& userdata)
	{
		LLSelectMgr::sRectSelectInclusive = !LLSelectMgr::sRectSelectInclusive;

		gSavedSettings.setBOOL("RectangleSelectInclusive", LLSelectMgr::sRectSelectInclusive);
		return true;
	}
};

class LLToolsShowHiddenSelection : public view_listener_t
{
	bool handleEvent(const LLSD& userdata)
	{
		// TomY TODO Merge these
		LLSelectMgr::sRenderHiddenSelections = !LLSelectMgr::sRenderHiddenSelections;

		gSavedSettings.setBOOL("RenderHiddenSelections", LLSelectMgr::sRenderHiddenSelections);
		return true;
	}
};

class LLToolsShowSelectionLightRadius : public view_listener_t
{
	bool handleEvent(const LLSD& userdata)
	{
		// TomY TODO merge these
		LLSelectMgr::sRenderLightRadius = !LLSelectMgr::sRenderLightRadius;

		gSavedSettings.setBOOL("RenderLightRadius", LLSelectMgr::sRenderLightRadius);
		return true;
	}
};

class LLToolsEditLinkedParts : public view_listener_t
{
	bool handleEvent(const LLSD& userdata)
	{
		BOOL select_individuals = !gSavedSettings.getBOOL("EditLinkedParts");
		gSavedSettings.setBOOL( "EditLinkedParts", select_individuals );
		if (select_individuals)
		{
			LLSelectMgr::getInstance()->demoteSelectionToIndividuals();
		}
		else
		{
			LLSelectMgr::getInstance()->promoteSelectionToRoot();
		}
		return true;
	}
};

void reload_vertex_shader(void *)
{
	//THIS WOULD BE AN AWESOME PLACE TO RELOAD SHADERS... just a thought	- DaveP
}

void handle_dump_avatar_local_textures(void*)
{
	gAgentAvatarp->dumpLocalTextures();
}

void handle_dump_timers()
{
	LLTrace::BlockTimer::dumpCurTimes();
}

void handle_debug_avatar_textures(void*)
{
	LLViewerObject* objectp = LLSelectMgr::getInstance()->getSelection()->getPrimaryObject();
	if (objectp)
	{
		LLFloaterReg::showInstance( "avatar_textures", LLSD(objectp->getID()) );
	}
}

void handle_grab_baked_texture(void* data)
{
	EBakedTextureIndex baked_tex_index = (EBakedTextureIndex)((intptr_t)data);
	if (!isAgentAvatarValid()) return;

	const LLUUID& asset_id = gAgentAvatarp->grabBakedTexture(baked_tex_index);
	LL_INFOS("texture") << "Adding baked texture " << asset_id << " to inventory." << LL_ENDL;
	LLAssetType::EType asset_type = LLAssetType::AT_TEXTURE;
	LLInventoryType::EType inv_type = LLInventoryType::IT_TEXTURE;
	const LLUUID folder_id = gInventory.findCategoryUUIDForType(LLFolderType::assetTypeToFolderType(asset_type));
	if(folder_id.notNull())
	{
		std::string name;
		name = "Baked " + LLAvatarAppearanceDictionary::getInstance()->getBakedTexture(baked_tex_index)->mNameCapitalized + " Texture";

		LLUUID item_id;
		item_id.generate();
		LLPermissions perm;
		perm.init(gAgentID,
				  gAgentID,
				  LLUUID::null,
				  LLUUID::null);
		U32 next_owner_perm = PERM_MOVE | PERM_TRANSFER;
		perm.initMasks(PERM_ALL,
					   PERM_ALL,
					   PERM_NONE,
					   PERM_NONE,
					   next_owner_perm);
		time_t creation_date_now = time_corrected();
		LLPointer<LLViewerInventoryItem> item
			= new LLViewerInventoryItem(item_id,
										folder_id,
										perm,
										asset_id,
										asset_type,
										inv_type,
										name,
										LLStringUtil::null,
										LLSaleInfo::DEFAULT,
										LLInventoryItemFlags::II_FLAGS_NONE,
										creation_date_now);

		item->updateServer(TRUE);
		gInventory.updateItem(item);
		gInventory.notifyObservers();

		// Show the preview panel for textures to let
		// user know that the image is now in inventory.
		LLInventoryPanel *active_panel = LLInventoryPanel::getActiveInventoryPanel();
		if(active_panel)
		{
			LLFocusableElement* focus_ctrl = gFocusMgr.getKeyboardFocus();

			active_panel->setSelection(item_id, TAKE_FOCUS_NO);
			active_panel->openSelected();
			//LLFloaterInventory::dumpSelectionInformation((void*)view);
			// restore keyboard focus
			gFocusMgr.setKeyboardFocus(focus_ctrl);
		}
	}
	else
	{
		LL_WARNS() << "Can't find a folder to put it in" << LL_ENDL;
	}
}

BOOL enable_grab_baked_texture(void* data)
{
	EBakedTextureIndex index = (EBakedTextureIndex)((intptr_t)data);
	if (isAgentAvatarValid())
	{
		return gAgentAvatarp->canGrabBakedTexture(index);
	}
	return FALSE;
}

// Returns a pointer to the avatar give the UUID of the avatar OR of an attachment the avatar is wearing.
// Returns NULL on failure.
LLVOAvatar* find_avatar_from_object( LLViewerObject* object )
{
	if (object)
	{
		if( object->isAttachment() )
		{
			do
			{
				object = (LLViewerObject*) object->getParent();
			}
			while( object && !object->isAvatar() );
		}
		else if( !object->isAvatar() )
		{
			object = NULL;
		}
	}

	return (LLVOAvatar*) object;
}


// Returns a pointer to the avatar give the UUID of the avatar OR of an attachment the avatar is wearing.
// Returns NULL on failure.
LLVOAvatar* find_avatar_from_object( const LLUUID& object_id )
{
	return find_avatar_from_object( gObjectList.findObject(object_id) );
}


void handle_disconnect_viewer(void *)
{
	LLAppViewer::instance()->forceDisconnect(LLTrans::getString("TestingDisconnect"));
}

void force_error_breakpoint(void *)
{
    LLAppViewer::instance()->forceErrorBreakpoint();
}

void force_error_llerror(void *)
{
    LLAppViewer::instance()->forceErrorLLError();
}

void force_error_bad_memory_access(void *)
{
    LLAppViewer::instance()->forceErrorBadMemoryAccess();
}

void force_error_infinite_loop(void *)
{
    LLAppViewer::instance()->forceErrorInfiniteLoop();
}

void force_error_software_exception(void *)
{
    LLAppViewer::instance()->forceErrorSoftwareException();
}

void force_error_driver_crash(void *)
{
    LLAppViewer::instance()->forceErrorDriverCrash();
}

class LLToolsUseSelectionForGrid : public view_listener_t
{
	bool handleEvent(const LLSD& userdata)
	{
		LLSelectMgr::getInstance()->clearGridObjects();
		struct f : public LLSelectedObjectFunctor
		{
			virtual bool apply(LLViewerObject* objectp)
			{
				LLSelectMgr::getInstance()->addGridObject(objectp);
				return true;
			}
		} func;
		LLSelectMgr::getInstance()->getSelection()->applyToRootObjects(&func);
		LLSelectMgr::getInstance()->setGridMode(GRID_MODE_REF_OBJECT);
		LLFloaterTools::setGridMode((S32)GRID_MODE_REF_OBJECT);
		return true;
	}
};

void handle_test_load_url(void*)
{
	LLWeb::loadURL("");
	LLWeb::loadURL("hacker://www.google.com/");
	LLWeb::loadURL("http");
	LLWeb::loadURL("http://www.google.com/");
}

//
// LLViewerMenuHolderGL
//
static LLDefaultChildRegistry::Register<LLViewerMenuHolderGL> r("menu_holder");

LLViewerMenuHolderGL::LLViewerMenuHolderGL(const LLViewerMenuHolderGL::Params& p)
: LLMenuHolderGL(p)
{}

BOOL LLViewerMenuHolderGL::hideMenus()
{
	BOOL handled = FALSE;
	
	if (LLMenuHolderGL::hideMenus())
	{
		LLToolPie::instance().blockClickToWalk();
		handled = TRUE;
	}

	// drop pie menu selection
	mParcelSelection = NULL;
	mObjectSelection = NULL;

	if (gMenuBarView)
	{
		gMenuBarView->clearHoverItem();
		gMenuBarView->resetMenuTrigger();
	}

	return handled;
}

void LLViewerMenuHolderGL::setParcelSelection(LLSafeHandle<LLParcelSelection> selection) 
{ 
	mParcelSelection = selection; 
}

void LLViewerMenuHolderGL::setObjectSelection(LLSafeHandle<LLObjectSelection> selection) 
{ 
	mObjectSelection = selection; 
}


const LLRect LLViewerMenuHolderGL::getMenuRect() const
{
	return LLRect(0, getRect().getHeight() - MENU_BAR_HEIGHT, getRect().getWidth(), STATUS_BAR_HEIGHT);
}

void handle_save_to_xml(void*)
{
	LLFloater* frontmost = gFloaterView->getFrontmost();
	if (!frontmost)
	{
        LLNotificationsUtil::add("NoFrontmostFloater");
		return;
	}

	std::string default_name = "floater_";
	default_name += frontmost->getTitle();
	default_name += ".xml";

	LLStringUtil::toLower(default_name);
	LLStringUtil::replaceChar(default_name, ' ', '_');
	LLStringUtil::replaceChar(default_name, '/', '_');
	LLStringUtil::replaceChar(default_name, ':', '_');
	LLStringUtil::replaceChar(default_name, '"', '_');

	LLFilePicker& picker = LLFilePicker::instance();
	if (picker.getSaveFile(LLFilePicker::FFSAVE_XML, default_name))
	{
		std::string filename = picker.getFirstFile();
		LLUICtrlFactory::getInstance()->saveToXML(frontmost, filename);
	}
}

void handle_load_from_xml(void*)
{
	LLFilePicker& picker = LLFilePicker::instance();
	if (picker.getOpenFile(LLFilePicker::FFLOAD_XML))
	{
		std::string filename = picker.getFirstFile();
		LLFloater* floater = new LLFloater(LLSD());
		floater->buildFromFile(filename);
	}
}

void handle_web_browser_test(const LLSD& param)
{
	std::string url = param.asString();
	if (url.empty())
	{
		url = "about:blank";
	}
	LLWeb::loadURLInternal(url);
}

void handle_web_content_test(const LLSD& param)
{
	std::string url = param.asString();
	LLWeb::loadURLInternal(url, LLStringUtil::null, LLStringUtil::null, true);
}

void handle_show_url(const LLSD& param)
{
	std::string url = param.asString();
	if (LLWeb::useExternalBrowser(url))
	{
		LLWeb::loadURLExternal(url);
	}
	else
	{
		LLWeb::loadURLInternal(url);
	}

}

void handle_report_bug(const LLSD& param)
{
	LLUIString url(param.asString());
	
	LLStringUtil::format_map_t replace;
	// <FS:Ansariel> FIRE-14001: JIRA report is being cut off when using Help -> Report Bug
	//replace["[ENVIRONMENT]"] = LLURI::escape(LLAppViewer::instance()->getViewerInfoString());
	LLSD sysinfo = FSData::getSystemInfo();
	replace["[ENVIRONMENT]"] = LLURI::escape(sysinfo["Part1"].asString().substr(1) + sysinfo["Part2"].asString().substr(1));
	// </FS:Ansariel>

	LLSLURL location_url;
	LLAgentUI::buildSLURL(location_url);
	replace["[LOCATION]"] = LLURI::escape(location_url.getSLURLString());

	LLUIString file_bug_url = gSavedSettings.getString("ReportBugURL");
	file_bug_url.setArgs(replace);

	LLWeb::loadURLExternal(file_bug_url.getString());
}

void handle_buy_currency_test(void*)
{
	std::string url =
		"http://sarahd-sl-13041.webdev.lindenlab.com/app/lindex/index.php?agent_id=[AGENT_ID]&secure_session_id=[SESSION_ID]&lang=[LANGUAGE]";

	LLStringUtil::format_map_t replace;
	replace["[AGENT_ID]"] = gAgent.getID().asString();
	replace["[SESSION_ID]"] = gAgent.getSecureSessionID().asString();
	replace["[LANGUAGE]"] = LLUI::getLanguage();
	LLStringUtil::format(url, replace);

	LL_INFOS() << "buy currency url " << url << LL_ENDL;

	LLFloaterReg::showInstance("buy_currency_html", LLSD(url));
}

//-- SUNSHINE CLEANUP - is only the request update at the end needed now?
void handle_rebake_textures(void*)
{
	if (!isAgentAvatarValid()) return;

	// Slam pending upload count to "unstick" things
	bool slam_for_debug = true;
	gAgentAvatarp->forceBakeAllTextures(slam_for_debug);
	if (gAgent.getRegion() && gAgent.getRegion()->getCentralBakeVersion())
	{
// [SL:KB] - Patch: Appearance-Misc | Checked: 2015-06-27 (Catznip-3.7)
		LLAppearanceMgr::instance().syncCofVersionAndRefresh();
// [/SL:KB]
//		LLAppearanceMgr::instance().requestServerAppearanceUpdate();
		avatar_tex_refresh();	// <FS:CR> FIRE-11800 - Refresh the textures too
	}
	gAgentAvatarp->setIsCrossingRegion(false); // <FS:Ansariel> FIRE-12004: Attachments getting lost on TP
}

void toggle_visibility(void* user_data)
{
	LLView* viewp = (LLView*)user_data;
	viewp->setVisible(!viewp->getVisible());
}

BOOL get_visibility(void* user_data)
{
	LLView* viewp = (LLView*)user_data;
	return viewp->getVisible();
}

// TomY TODO: Get rid of these?
class LLViewShowHoverTips : public view_listener_t
{
	bool handleEvent(const LLSD& userdata)
	{
		gSavedSettings.setBOOL("ShowHoverTips", !gSavedSettings.getBOOL("ShowHoverTips"));
		return true;
	}
};

class LLViewCheckShowHoverTips : public view_listener_t
{
	bool handleEvent(const LLSD& userdata)
	{
		bool new_value = gSavedSettings.getBOOL("ShowHoverTips");
		return new_value;
	}
};

// TomY TODO: Get rid of these?
class LLViewHighlightTransparent : public view_listener_t
{
	bool handleEvent(const LLSD& userdata)
	{
//		LLDrawPoolAlpha::sShowDebugAlpha = !LLDrawPoolAlpha::sShowDebugAlpha;
// [RLVa:KB] - Checked: 2010-11-29 (RLVa-1.3.0c) | Modified: RLVa-1.3.0c
		LLDrawPoolAlpha::sShowDebugAlpha = (!LLDrawPoolAlpha::sShowDebugAlpha) && (!gRlvHandler.hasBehaviour(RLV_BHVR_EDIT));
// [/RLVa:KB]
		return true;
	}
};

class LLViewCheckHighlightTransparent : public view_listener_t
{
	bool handleEvent(const LLSD& userdata)
	{
		bool new_value = LLDrawPoolAlpha::sShowDebugAlpha;
		return new_value;
	}
};

class LLViewBeaconWidth : public view_listener_t
{
	bool handleEvent(const LLSD& userdata)
	{
		std::string width = userdata.asString();
		if(width == "1")
		{
			gSavedSettings.setS32("DebugBeaconLineWidth", 1);
		}
		else if(width == "4")
		{
			gSavedSettings.setS32("DebugBeaconLineWidth", 4);
		}
		else if(width == "16")
		{
			gSavedSettings.setS32("DebugBeaconLineWidth", 16);
		}
		else if(width == "32")
		{
			gSavedSettings.setS32("DebugBeaconLineWidth", 32);
		}

		return true;
	}
};


class LLViewToggleBeacon : public view_listener_t
{
	bool handleEvent(const LLSD& userdata)
	{
		std::string beacon = userdata.asString();
		if (beacon == "scriptsbeacon")
		{
			LLPipeline::toggleRenderScriptedBeacons(NULL);
			gSavedSettings.setBOOL( "scriptsbeacon", LLPipeline::getRenderScriptedBeacons(NULL) );
			// toggle the other one off if it's on
			if (LLPipeline::getRenderScriptedBeacons(NULL) && LLPipeline::getRenderScriptedTouchBeacons(NULL))
			{
				LLPipeline::toggleRenderScriptedTouchBeacons(NULL);
				gSavedSettings.setBOOL( "scripttouchbeacon", LLPipeline::getRenderScriptedTouchBeacons(NULL) );
			}
		}
		else if (beacon == "physicalbeacon")
		{
			LLPipeline::toggleRenderPhysicalBeacons(NULL);
			gSavedSettings.setBOOL( "physicalbeacon", LLPipeline::getRenderPhysicalBeacons(NULL) );
		}
		else if (beacon == "moapbeacon")
		{
			LLPipeline::toggleRenderMOAPBeacons(NULL);
			gSavedSettings.setBOOL( "moapbeacon", LLPipeline::getRenderMOAPBeacons(NULL) );
		}
		else if (beacon == "soundsbeacon")
		{
			LLPipeline::toggleRenderSoundBeacons(NULL);
			gSavedSettings.setBOOL( "soundsbeacon", LLPipeline::getRenderSoundBeacons(NULL) );
		}
		else if (beacon == "particlesbeacon")
		{
			LLPipeline::toggleRenderParticleBeacons(NULL);
			gSavedSettings.setBOOL( "particlesbeacon", LLPipeline::getRenderParticleBeacons(NULL) );
		}
		else if (beacon == "scripttouchbeacon")
		{
			LLPipeline::toggleRenderScriptedTouchBeacons(NULL);
			gSavedSettings.setBOOL( "scripttouchbeacon", LLPipeline::getRenderScriptedTouchBeacons(NULL) );
			// toggle the other one off if it's on
			if (LLPipeline::getRenderScriptedBeacons(NULL) && LLPipeline::getRenderScriptedTouchBeacons(NULL))
			{
				LLPipeline::toggleRenderScriptedBeacons(NULL);
				gSavedSettings.setBOOL( "scriptsbeacon", LLPipeline::getRenderScriptedBeacons(NULL) );
			}
		}
		else if (beacon == "renderbeacons")
		{
			LLPipeline::toggleRenderBeacons(NULL);
			gSavedSettings.setBOOL( "renderbeacons", LLPipeline::getRenderBeacons(NULL) );
			// toggle the other one on if it's not
			if (!LLPipeline::getRenderBeacons(NULL) && !LLPipeline::getRenderHighlights(NULL))
			{
				LLPipeline::toggleRenderHighlights(NULL);
				gSavedSettings.setBOOL( "renderhighlights", LLPipeline::getRenderHighlights(NULL) );
			}
		}
		else if (beacon == "renderhighlights")
		{
			LLPipeline::toggleRenderHighlights(NULL);
			gSavedSettings.setBOOL( "renderhighlights", LLPipeline::getRenderHighlights(NULL) );
			// toggle the other one on if it's not
			if (!LLPipeline::getRenderBeacons(NULL) && !LLPipeline::getRenderHighlights(NULL))
			{
				LLPipeline::toggleRenderBeacons(NULL);
				gSavedSettings.setBOOL( "renderbeacons", LLPipeline::getRenderBeacons(NULL) );
			}
		}

		return true;
	}
};

class LLViewCheckBeaconEnabled : public view_listener_t
{
	bool handleEvent(const LLSD& userdata)
	{
		std::string beacon = userdata.asString();
		bool new_value = false;
		if (beacon == "scriptsbeacon")
		{
			new_value = gSavedSettings.getBOOL( "scriptsbeacon");
			LLPipeline::setRenderScriptedBeacons(new_value);
		}
		else if (beacon == "moapbeacon")
		{
			new_value = gSavedSettings.getBOOL( "moapbeacon");
			LLPipeline::setRenderMOAPBeacons(new_value);
		}
		else if (beacon == "physicalbeacon")
		{
			new_value = gSavedSettings.getBOOL( "physicalbeacon");
			LLPipeline::setRenderPhysicalBeacons(new_value);
		}
		else if (beacon == "soundsbeacon")
		{
			new_value = gSavedSettings.getBOOL( "soundsbeacon");
			LLPipeline::setRenderSoundBeacons(new_value);
		}
		else if (beacon == "particlesbeacon")
		{
			new_value = gSavedSettings.getBOOL( "particlesbeacon");
			LLPipeline::setRenderParticleBeacons(new_value);
		}
		else if (beacon == "scripttouchbeacon")
		{
			new_value = gSavedSettings.getBOOL( "scripttouchbeacon");
			LLPipeline::setRenderScriptedTouchBeacons(new_value);
		}
		else if (beacon == "renderbeacons")
		{
			new_value = gSavedSettings.getBOOL( "renderbeacons");
			LLPipeline::setRenderBeacons(new_value);
		}
		else if (beacon == "renderhighlights")
		{
			new_value = gSavedSettings.getBOOL( "renderhighlights");
			LLPipeline::setRenderHighlights(new_value);
		}
		return new_value;
	}
};

class LLViewToggleRenderType : public view_listener_t
{
	bool handleEvent(const LLSD& userdata)
	{
		std::string type = userdata.asString();
		if (type == "hideparticles")
		{
			LLPipeline::toggleRenderType(LLPipeline::RENDER_TYPE_PARTICLES);
			gPipeline.sRenderParticles = gPipeline.hasRenderType(LLPipeline::RENDER_TYPE_PARTICLES);
		}
		return true;
	}
};

class LLViewCheckRenderType : public view_listener_t
{
	bool handleEvent(const LLSD& userdata)
	{
		std::string type = userdata.asString();
		bool new_value = false;
		if (type == "hideparticles")
		{
			new_value = LLPipeline::toggleRenderTypeControlNegated((void *)LLPipeline::RENDER_TYPE_PARTICLES);
		}
		return new_value;
	}
};

class LLViewStatusAway : public view_listener_t
{
	bool handleEvent(const LLSD& userdata)
	{
		return (gAgent.isInitialized() && gAgent.getAFK());
	}
};

class LLViewStatusDoNotDisturb : public view_listener_t
{
	bool handleEvent(const LLSD& userdata)
	{
		return (gAgent.isInitialized() && gAgent.isDoNotDisturb());
	}
};

class LLViewShowHUDAttachments : public view_listener_t
{
	bool handleEvent(const LLSD& userdata)
	{
// [RLVa:KB] - Checked: 2010-04-19 (RLVa-1.2.1a) | Modified: RLVa-1.0.0c
		if ( (rlv_handler_t::isEnabled()) && (gRlvAttachmentLocks.hasLockedHUD()) && (LLPipeline::sShowHUDAttachments) )
			return true;
// [/RLVa:KB]

		LLPipeline::sShowHUDAttachments = !LLPipeline::sShowHUDAttachments;
		return true;
	}
};

class LLViewCheckHUDAttachments : public view_listener_t
{
	bool handleEvent(const LLSD& userdata)
	{
		bool new_value = LLPipeline::sShowHUDAttachments;
		return new_value;
	}
};

class LLEditEnableTakeOff : public view_listener_t
{
	bool handleEvent(const LLSD& userdata)
	{
		std::string clothing = userdata.asString();
		LLWearableType::EType type = LLWearableType::typeNameToType(clothing);
//		if (type >= LLWearableType::WT_SHAPE && type < LLWearableType::WT_COUNT)
// [RLVa:KB] - Checked: 2010-03-20 (RLVa-1.2.0c) | Modified: RLVa-1.2.0a
		// NOTE: see below - enable if there is at least one wearable on this type that can be removed
		if ( (type >= LLWearableType::WT_SHAPE && type < LLWearableType::WT_COUNT) && 
			 ((!rlv_handler_t::isEnabled()) || (gRlvWearableLocks.canRemove(type))) )
// [/RLVa:KB]
		{
			return LLAgentWearables::selfHasWearable(type);
		}
		return false;
	}
};

class LLEditTakeOff : public view_listener_t
{
	bool handleEvent(const LLSD& userdata)
	{
		std::string clothing = userdata.asString();
		if (clothing == "all")
			LLAppearanceMgr::instance().removeAllClothesFromAvatar();
		else
		{
			LLWearableType::EType type = LLWearableType::typeNameToType(clothing);
			if (type >= LLWearableType::WT_SHAPE 
				&& type < LLWearableType::WT_COUNT
				&& (gAgentWearables.getWearableCount(type) > 0))
			{
				// MULTI-WEARABLES: assuming user wanted to remove top shirt.
				U32 wearable_index = gAgentWearables.getWearableCount(type) - 1;

// [RLVa:KB] - Checked: 2010-06-09 (RLVa-1.2.0g) | Added: RLVa-1.2.0g
				if ( (rlv_handler_t::isEnabled()) && (gRlvWearableLocks.hasLockedWearable(type)) )
				{
					// We'll use the first wearable we come across that can be removed (moving from top to bottom)
					for (; wearable_index >= 0; wearable_index--)
					{
						const LLViewerWearable* pWearable = gAgentWearables.getViewerWearable(type, wearable_index);
						if (!gRlvWearableLocks.isLockedWearable(pWearable))
							break;
					}
					if (wearable_index < 0)
						return true;	// No wearable found that can be removed
				}
// [/RLVa:KB]

				LLUUID item_id = gAgentWearables.getWearableItemID(type,wearable_index);
				LLAppearanceMgr::instance().removeItemFromAvatar(item_id);
			}
				
		}
		return true;
	}
};

class LLToolsSelectTool : public view_listener_t
{
	bool handleEvent(const LLSD& userdata)
	{
		std::string tool_name = userdata.asString();
		if (tool_name == "focus")
		{
			LLToolMgr::getInstance()->getCurrentToolset()->selectToolByIndex(1);
		}
		else if (tool_name == "move")
		{
			LLToolMgr::getInstance()->getCurrentToolset()->selectToolByIndex(2);
		}
		else if (tool_name == "edit")
		{
			LLToolMgr::getInstance()->getCurrentToolset()->selectToolByIndex(3);
		}
		else if (tool_name == "create")
		{
			LLToolMgr::getInstance()->getCurrentToolset()->selectToolByIndex(4);
		}
		else if (tool_name == "land")
		{
			LLToolMgr::getInstance()->getCurrentToolset()->selectToolByIndex(5);
		}
		return true;
	}
};

/// WINDLIGHT callbacks
class LLWorldEnvSettings : public view_listener_t
{	
	bool handleEvent(const LLSD& userdata)
	{
// [RLVa:KB] - Checked: 2010-03-18 (RLVa-1.2.0a) | Modified: RLVa-1.0.0g
		if (gRlvHandler.hasBehaviour(RLV_BHVR_SETENV))
			return true;
// [/RLVa:KB]

		std::string tod = userdata.asString();
		
		if (tod == "editor")
		{
			LLFloaterReg::toggleInstance("env_settings");
			return true;
		}

		if (tod == "sunrise")
		{
			LLEnvManagerNew::instance().setUseSkyPreset("Sunrise");
		}
		else if (tod == "noon")
		{
			LLEnvManagerNew::instance().setUseSkyPreset("Midday");
		}
		else if (tod == "sunset")
		{
			LLEnvManagerNew::instance().setUseSkyPreset("Sunset");
		}
		else if (tod == "midnight")
		{
			LLEnvManagerNew::instance().setUseSkyPreset("Midnight");
		}
		else
		{
			LLEnvManagerNew &envmgr = LLEnvManagerNew::instance();
			// reset all environmental settings to track the region defaults, make this reset 'sticky' like the other sun settings.
			bool use_fixed_sky = false;
			bool use_region_settings = true;
			envmgr.setUserPrefs(envmgr.getWaterPresetName(),
					    envmgr.getSkyPresetName(),
					    envmgr.getDayCycleName(),
					    use_fixed_sky, use_region_settings, false);
		}

		return true;
	}
};

class LLWorldEnableEnvSettings : public view_listener_t
{
	bool handleEvent(const LLSD& userdata)
	{
		bool result = false;
		std::string tod = userdata.asString();

		if (LLEnvManagerNew::instance().getUseRegionSettings())
		{
			return (tod == "region");
		}

		if (LLEnvManagerNew::instance().getUseFixedSky())
		{
			if (tod == "sunrise")
			{
				result = (LLEnvManagerNew::instance().getSkyPresetName() == "Sunrise");
			}
			else if (tod == "noon")
			{
				result = (LLEnvManagerNew::instance().getSkyPresetName() == "Midday");
			}
			else if (tod == "sunset")
			{
				result = (LLEnvManagerNew::instance().getSkyPresetName() == "Sunset");
			}
			else if (tod == "midnight")
			{
				result = (LLEnvManagerNew::instance().getSkyPresetName() == "Midnight");
			}
			else if (tod == "region")
			{
				return false;
			}
			else
			{
				LL_WARNS() << "Unknown time-of-day item:  " << tod << LL_ENDL;
			}
		}
		return result;
	}
};

class LLWorldEnvPreset : public view_listener_t
{
	bool handleEvent(const LLSD& userdata)
	{
		std::string item = userdata.asString();

		if (item == "new_water")
		{
			LLFloaterReg::showInstance("env_edit_water", "new");
		}
		else if (item == "edit_water")
		{
			LLFloaterReg::showInstance("env_edit_water", "edit");
		}
		else if (item == "delete_water")
		{
			LLFloaterReg::showInstance("env_delete_preset", "water");
		}
		else if (item == "new_sky")
		{
			LLFloaterReg::showInstance("env_edit_sky", "new");
		}
		else if (item == "edit_sky")
		{
			LLFloaterReg::showInstance("env_edit_sky", "edit");
		}
		else if (item == "delete_sky")
		{
			LLFloaterReg::showInstance("env_delete_preset", "sky");
		}
		else if (item == "new_day_cycle")
		{
			LLFloaterReg::showInstance("env_edit_day_cycle", "new");
		}
		else if (item == "edit_day_cycle")
		{
			LLFloaterReg::showInstance("env_edit_day_cycle", "edit");
		}
		else if (item == "delete_day_cycle")
		{
			LLFloaterReg::showInstance("env_delete_preset", "day_cycle");
		}
		else
		{
			LL_WARNS() << "Unknown item selected" << LL_ENDL;
		}

		return true;
	}
};

class LLWorldEnableEnvPreset : public view_listener_t
{
	bool handleEvent(const LLSD& userdata)
	{
		std::string item = userdata.asString();

		if (item == "delete_water")
		{
			LLWaterParamManager::preset_name_list_t user_waters;
			LLWaterParamManager::instance().getUserPresetNames(user_waters);
			return !user_waters.empty();
		}
		else if (item == "delete_sky")
		{
			LLWLParamManager::preset_name_list_t user_skies;
			LLWLParamManager::instance().getUserPresetNames(user_skies);
			return !user_skies.empty();
		}
		else if (item == "delete_day_cycle")
		{
			LLDayCycleManager::preset_name_list_t user_days;
			LLDayCycleManager::instance().getUserPresetNames(user_days);
			return !user_days.empty();
		}
		else
		{
			LL_WARNS() << "Unknown item" << LL_ENDL;
		}

		return false;
	}
};


/// Post-Process callbacks
class LLWorldPostProcess : public view_listener_t
{
	bool handleEvent(const LLSD& userdata)
	{
		LLFloaterReg::showInstance("env_post_process");
		return true;
	}
};

void handle_flush_name_caches()
{
	// <FS:Ansariel> Crash fix
	//SUBSYSTEM_CLEANUP(LLAvatarNameCache);
	LLAvatarNameCache::clearCache();
	// </FS:Ansariel>
	if (gCacheName) gCacheName->clear();
}

class LLUploadCostCalculator : public view_listener_t
{
	std::string mCostStr;

	bool handleEvent(const LLSD& userdata)
	{
		std::string menu_name = userdata.asString();
		// AW:this fights the update in llviewermessage
		calculateCost();// <FS:AW opensim currency support>
		gMenuHolder->childSetLabelArg(menu_name, "[COST]", mCostStr);

		return true;
	}

	void calculateCost();

public:
	LLUploadCostCalculator()
	{
// <FS:AW opensim currency support> we don't know the costs yet
//		calculateCost();
// </FS:AW opensim currency support>
	}
};

void handle_voice_morphing_subscribe()
{
	LLWeb::loadURL(LLTrans::getString("voice_morphing_url"));
}

void handle_premium_voice_morphing_subscribe()
{
	LLWeb::loadURL(LLTrans::getString("premium_voice_morphing_url"));
}

class LLToggleUIHints : public view_listener_t
{
	bool handleEvent(const LLSD& userdata)
	{
		bool ui_hints_enabled = gSavedSettings.getBOOL("EnableUIHints");
		// toggle
		ui_hints_enabled = !ui_hints_enabled;
		gSavedSettings.setBOOL("EnableUIHints", ui_hints_enabled);
		return true;
	}
};

void LLUploadCostCalculator::calculateCost()
{
	S32 upload_cost = LLGlobalEconomy::getInstance()->getPriceUpload();
 
 	// getPriceUpload() returns -1 if no data available yet.
// <FS:AW opensim currency support>
// 	if(upload_cost >= 0)
// 	{
// 		mCostStr = llformat("%d", upload_cost);
// 	}
// 	else
// 	{
// 		mCostStr = llformat("%d", gSavedSettings.getU32("DefaultUploadCost"));
// 	}
#ifdef OPENSIM // <FS:AW optional opensim support>
	if (LLGridManager::getInstance()->isInOpenSim())
	{
		mCostStr = upload_cost > 0 ? llformat("%s%d", "L$", upload_cost) : LLTrans::getString("free");
	}
	else
#endif // OPENSIM // <FS:AW optional opensim support>
	{
		mCostStr = "L$" + (upload_cost > 0 ? llformat("%d", upload_cost) : llformat("%d", gSavedSettings.getU32("DefaultUploadCost")));
	}
// </FS:AW opensim currency support>
}

void show_navbar_context_menu(LLView* ctrl, S32 x, S32 y)
{
	static LLMenuGL*	show_navbar_context_menu = LLUICtrlFactory::getInstance()->createFromFile<LLMenuGL>("menu_hide_navbar.xml",
			gMenuHolder, LLViewerMenuHolderGL::child_registry_t::instance());
	if(gMenuHolder->hasVisibleMenu())
	{
		gMenuHolder->hideMenus();
	}
	show_navbar_context_menu->buildDrawLabels();
	show_navbar_context_menu->updateParent(LLMenuGL::sMenuContainer);
	LLMenuGL::showPopup(ctrl, show_navbar_context_menu, x, y);
}

void show_topinfobar_context_menu(LLView* ctrl, S32 x, S32 y)
{
	static LLMenuGL* show_topbarinfo_context_menu = LLUICtrlFactory::getInstance()->createFromFile<LLMenuGL>("menu_topinfobar.xml",
			gMenuHolder, LLViewerMenuHolderGL::child_registry_t::instance());

	LLMenuItemGL* landmark_item = show_topbarinfo_context_menu->getChild<LLMenuItemGL>("Landmark");
	if (!LLLandmarkActions::landmarkAlreadyExists())
	{
		landmark_item->setLabel(LLTrans::getString("AddLandmarkNavBarMenu"));
	}
	else
	{
		landmark_item->setLabel(LLTrans::getString("EditLandmarkNavBarMenu"));
	}
// [RLVa:KB] - Checked: 2012-02-07 (RLVa-1.4.5) | Added: RLVa-1.4.5
	landmark_item->setEnabled(!gRlvHandler.hasBehaviour(RLV_BHVR_SHOWLOC));
// [/RLVa:KB]

	if(gMenuHolder->hasVisibleMenu())
	{
		gMenuHolder->hideMenus();
	}

	show_topbarinfo_context_menu->buildDrawLabels();
	show_topbarinfo_context_menu->updateParent(LLMenuGL::sMenuContainer);
	LLMenuGL::showPopup(ctrl, show_topbarinfo_context_menu, x, y);
}

// <FS:Ansariel> For web browser toolbar button
void toggleWebBrowser(const LLSD& sdParam)
{
	if (LLFloaterReg::instanceVisible("web_content"))
	{
		LLFloaterReg::hideInstance("web_content");
	}
	else
	{
		LLWeb::loadURLInternal(sdParam.asString());
	}
}
// </FS:Ansariel> For web browser toolbar button

// <FS:Ansariel> Toggle debug settings floater
void toggleSettingsDebug()
{
	LLFloaterReg::toggleInstance("settings_debug", "all");
}
// </FS:Ansariel> Toggle debug settings floater

// <FS:Ansariel> Toggle teleport history panel directly
void toggleTeleportHistory()
{
	if (gSavedSettings.getBOOL("FSUseStandaloneTeleportHistoryFloater"))
	{
		LLFloaterReg::toggleInstance("fs_teleporthistory");
	}
	else
	{
		LLFloater* floater = LLFloaterReg::findInstance("places");
		if (floater && floater->isMinimized())
		{
			floater->setMinimized(FALSE);
		}
		else if (LLFloater::isShown(floater))
		{
			LLFloaterReg::hideInstance("places");
		}
		else
		{
			LLFloaterSidePanelContainer::showPanel("places", LLSD().with("type", "open_teleport_history_tab"));
		}
	}
}
// </FS:Ansariel> Toggle teleport history panel directly

// <FS:Techwolf Lupindo> export
BOOL enable_export_object()
{
    // <FS:CR>
	for (LLObjectSelection::root_iterator iter = LLSelectMgr::getInstance()->getSelection()->root_begin();
		 iter != LLSelectMgr::getInstance()->getSelection()->root_end(); iter++)
	{
		LLSelectNode* node = *iter;
		LLViewerObject* obj = node->getObject();
		if (obj || node)
			return gSavedSettings.getBOOL("FSEnableObjectExports");
	}
    return false;
    // </FS:CR>
}

class FSObjectExport : public view_listener_t
{
	bool handleEvent( const LLSD& userdata)
	{
		LLViewerObject* objectp = LLSelectMgr::getInstance()->getSelection()->getPrimaryObject();
		if (objectp)
		{
			LLFloaterReg::showInstance("fs_export");
		}
		return true;
	}
};
// </FS:Techwolf Lupindo>
// <FS:CR>
class FSObjectExportCollada : public view_listener_t
{
	bool handleEvent( const LLSD& userdata)
	{
		LLViewerObject* objectp = LLSelectMgr::getInstance()->getSelection()->getPrimaryObject();
		if (objectp)
		{
			LLFloaterReg::showInstance("export_collada");
		}
		return true;
	}
};
// </FS:CR>

// <FS:Zi> Make sure to call this before any of the UI is set up, so all text editors can
//         pick up the menu properly.
void initialize_edit_menu()
{
	view_listener_t::addMenu(new LLEditUndo(), "Edit.Undo");
	view_listener_t::addMenu(new LLEditRedo(), "Edit.Redo");
	view_listener_t::addMenu(new LLEditCut(), "Edit.Cut");
	view_listener_t::addMenu(new LLEditCopy(), "Edit.Copy");
	view_listener_t::addMenu(new LLEditPaste(), "Edit.Paste");
	view_listener_t::addMenu(new LLEditDelete(), "Edit.Delete");
	view_listener_t::addMenu(new LLEditSelectAll(), "Edit.SelectAll");
	view_listener_t::addMenu(new LLEditDeselect(), "Edit.Deselect");
	view_listener_t::addMenu(new LLEditDuplicate(), "Edit.Duplicate");
	view_listener_t::addMenu(new LLEditTakeOff(), "Edit.TakeOff");
	view_listener_t::addMenu(new LLEditEnableUndo(), "Edit.EnableUndo");
	view_listener_t::addMenu(new LLEditEnableRedo(), "Edit.EnableRedo");
	view_listener_t::addMenu(new LLEditEnableCut(), "Edit.EnableCut");
	view_listener_t::addMenu(new LLEditEnableCopy(), "Edit.EnableCopy");
	view_listener_t::addMenu(new LLEditEnablePaste(), "Edit.EnablePaste");
	view_listener_t::addMenu(new LLEditEnableDelete(), "Edit.EnableDelete");
	view_listener_t::addMenu(new LLEditEnableSelectAll(), "Edit.EnableSelectAll");
	view_listener_t::addMenu(new LLEditEnableDeselect(), "Edit.EnableDeselect");
	view_listener_t::addMenu(new LLEditEnableDuplicate(), "Edit.EnableDuplicate");

}

void initialize_spellcheck_menu()
{
	LLUICtrl::CommitCallbackRegistry::Registrar& commit = LLUICtrl::CommitCallbackRegistry::currentRegistrar();
	LLUICtrl::EnableCallbackRegistry::Registrar& enable = LLUICtrl::EnableCallbackRegistry::currentRegistrar();

	commit.add("SpellCheck.ReplaceWithSuggestion", boost::bind(&handle_spellcheck_replace_with_suggestion, _1, _2));
	enable.add("SpellCheck.VisibleSuggestion", boost::bind(&visible_spellcheck_suggestion, _1, _2));
	commit.add("SpellCheck.AddToDictionary", boost::bind(&handle_spellcheck_add_to_dictionary, _1));
	enable.add("SpellCheck.EnableAddToDictionary", boost::bind(&enable_spellcheck_add_to_dictionary, _1));
	commit.add("SpellCheck.AddToIgnore", boost::bind(&handle_spellcheck_add_to_ignore, _1));
	enable.add("SpellCheck.EnableAddToIgnore", boost::bind(&enable_spellcheck_add_to_ignore, _1));
}

//<FS:KC> Centralize a some of these volume panel callbacks
static void volume_controls_open_volume_prefs()
{
	// bring up the prefs floater
	LLFloaterPreference* prefsfloater = LLFloaterReg::showTypedInstance<LLFloaterPreference>("preferences");
	if (prefsfloater)
	{
		// grab the 'audio' panel from the preferences floater and bring it the front!
		prefsfloater->selectPanel("audio");
	}
}

void volume_controls_on_click_set_sounds(const LLUICtrl* ctrl)
{
	const LLPanel* volume_control_panel = dynamic_cast<const LLPanel*>(ctrl->getParent());
	if (volume_control_panel)
	{
		// Disable Enable gesture/collisions sounds checkbox if the master sound is disabled
		// or if sound effects are disabled.

		// <FS:PP> FIRE-9856: Mute sound effects disable plays sound from collisions and plays sound from gestures checkbox not disable after restart/relog
		// volume_control_panel->getChild<LLCheckBoxCtrl>("gesture_audio_play_btn")->setEnabled(!gSavedSettings.getBOOL("MuteSounds"));
		// volume_control_panel->getChild<LLCheckBoxCtrl>("collisions_audio_play_btn")->setEnabled(!gSavedSettings.getBOOL("MuteSounds"));
		bool mute_sound_effects = gSavedSettings.getBOOL("MuteSounds");
		bool mute_all_sounds = gSavedSettings.getBOOL("MuteAudio");
		volume_control_panel->getChild<LLCheckBoxCtrl>("gesture_audio_play_btn")->setEnabled(!(mute_sound_effects || mute_all_sounds));
		volume_control_panel->getChild<LLCheckBoxCtrl>("collisions_audio_play_btn")->setEnabled(!(mute_sound_effects || mute_all_sounds));
		// </FS:PP> 

	}
}

void volume_controls_set_control_false(const LLUICtrl* ctrl, const LLSD& user_data)
{
	LLPanel* volume_control_panel = dynamic_cast<LLPanel*>(ctrl->getParent());
	if (volume_control_panel)
	{
		std::string control_name = user_data.asString();
		LLControlVariable* control = volume_control_panel->findControl(control_name);
		
		if (control)
			control->set(LLSD(FALSE));
	}
}

void initialize_volume_controls_callbacks()
{
	LLUICtrl::CommitCallbackRegistry::Registrar& commit = LLUICtrl::CommitCallbackRegistry::currentRegistrar();
	commit.add("MediaListCtrl.GoMediaPrefs",	boost::bind(&volume_controls_open_volume_prefs));
	commit.add("Pref.SetSounds",				boost::bind(&volume_controls_on_click_set_sounds, _1));
	commit.add("Pref.setControlFalse",			boost::bind(&volume_controls_set_control_false, _1, _2));
}
//</FS:KC>

// <FS:Ansariel> Force HTTP features on SL
bool use_http_inventory()
{
#ifdef OPENSIM
	return (LLGridManager::getInstance()->isInSecondLife() || gSavedSettings.getBOOL("UseHTTPInventory"));
#else
	return true;
#endif
}

bool use_http_textures()
{
#ifdef OPENSIM
	static LLCachedControl<bool> use_http(gSavedSettings, "ImagePipelineUseHTTP", true);
	return (LLGridManager::getInstance()->isInSecondLife() || use_http);
#else
	return true;
#endif
}
// <FS:Ansariel>

void initialize_menus()
{
	// A parameterized event handler used as ctrl-8/9/0 zoom controls below.
	class LLZoomer : public view_listener_t
	{
	public:
		// The "mult" parameter says whether "val" is a multiplier or used to set the value.
		LLZoomer(F32 val, bool mult=true) : mVal(val), mMult(mult) {}
		bool handleEvent(const LLSD& userdata)
		{
			F32 new_fov_rad = mMult ? LLViewerCamera::getInstance()->getDefaultFOV() * mVal : mVal;
			LLViewerCamera::getInstance()->setDefaultFOV(new_fov_rad);
			gSavedSettings.setF32("CameraAngle", LLViewerCamera::getInstance()->getView()); // setView may have clamped it.
			return true;
		}
	private:
		F32 mVal;
		bool mMult;
	};
	
	LLUICtrl::EnableCallbackRegistry::Registrar& enable = LLUICtrl::EnableCallbackRegistry::currentRegistrar();
	LLUICtrl::CommitCallbackRegistry::Registrar& commit = LLUICtrl::CommitCallbackRegistry::currentRegistrar();
	
	// Generic enable and visible
	// Don't prepend MenuName.Foo because these can be used in any menu.
	enable.add("IsGodCustomerService", boost::bind(&is_god_customer_service));

	enable.add("displayViewerEventRecorderMenuItems",boost::bind(&LLViewerEventRecorder::displayViewerEventRecorderMenuItems,&LLViewerEventRecorder::instance()));

	view_listener_t::addEnable(new LLUploadCostCalculator(), "Upload.CalculateCosts");

	// <FS:Ansariel> [FS communication UI]
	//enable.add("Conversation.IsConversationLoggingAllowed", boost::bind(&LLFloaterIMContainer::isConversationLoggingAllowed));
	
	enable.add("GridCheck", boost::bind(&checkIsGrid, _2)); // <FS:CR> Opensim menu item visibility control
	enable.add("GridFeatureCheck", boost::bind(&isGridFeatureEnabled, _2));

	// Agent
	commit.add("Agent.toggleFlying", boost::bind(&LLAgent::toggleFlying));
	enable.add("Agent.enableFlying", boost::bind(&LLAgent::enableFlying));
	commit.add("Agent.PressMicrophone", boost::bind(&LLAgent::pressMicrophone, _2));
	commit.add("Agent.ReleaseMicrophone", boost::bind(&LLAgent::releaseMicrophone, _2));
	commit.add("Agent.ToggleMicrophone", boost::bind(&LLAgent::toggleMicrophone, _2));
	enable.add("Agent.IsMicrophoneOn", boost::bind(&LLAgent::isMicrophoneOn, _2));
	enable.add("Agent.IsActionAllowed", boost::bind(&LLAgent::isActionAllowed, _2));

	// File menu
	init_menu_file();

	view_listener_t::addMenu(new LLEditEnableTakeOff(), "Edit.EnableTakeOff");
	view_listener_t::addMenu(new LLEditEnableCustomizeAvatar(), "Edit.EnableCustomizeAvatar");
	view_listener_t::addMenu(new LLEnableEditShape(), "Edit.EnableEditShape");
	view_listener_t::addMenu(new LLEnableHoverHeight(), "Edit.EnableHoverHeight");
	view_listener_t::addMenu(new LLEnableEditPhysics(), "Edit.EnableEditPhysics");
	commit.add("CustomizeAvatar", boost::bind(&handle_customize_avatar));
	commit.add("EditOutfit", boost::bind(&handle_edit_outfit));
	commit.add("EditShape", boost::bind(&handle_edit_shape));
	commit.add("HoverHeight", boost::bind(&handle_hover_height));
	commit.add("EditPhysics", boost::bind(&handle_edit_physics));
//-TT Client LSL Bridge
	commit.add("RecreateLSLBridge", boost::bind(&handle_recreate_lsl_bridge));
//-TT

	// View menu
	view_listener_t::addMenu(new LLViewMouselook(), "View.Mouselook");
	view_listener_t::addMenu(new LLViewJoystickFlycam(), "View.JoystickFlycam");
	view_listener_t::addMenu(new LLViewResetView(), "View.ResetView");
	view_listener_t::addMenu(new LLViewLookAtLastChatter(), "View.LookAtLastChatter");
	view_listener_t::addMenu(new LLViewShowHoverTips(), "View.ShowHoverTips");
	view_listener_t::addMenu(new LLViewHighlightTransparent(), "View.HighlightTransparent");
	view_listener_t::addMenu(new LLViewToggleRenderType(), "View.ToggleRenderType");
	view_listener_t::addMenu(new LLViewShowHUDAttachments(), "View.ShowHUDAttachments");
	view_listener_t::addMenu(new LLZoomer(1.2f), "View.ZoomOut");
	view_listener_t::addMenu(new LLZoomer(1/1.2f), "View.ZoomIn");
	view_listener_t::addMenu(new LLZoomer(DEFAULT_FIELD_OF_VIEW, false), "View.ZoomDefault");
	view_listener_t::addMenu(new LLViewDefaultUISize(), "View.DefaultUISize");
	view_listener_t::addMenu(new LLViewToggleUI(), "View.ToggleUI");

	view_listener_t::addMenu(new LLViewEnableMouselook(), "View.EnableMouselook");
	view_listener_t::addMenu(new LLViewEnableJoystickFlycam(), "View.EnableJoystickFlycam");
	view_listener_t::addMenu(new LLViewEnableLastChatter(), "View.EnableLastChatter");

	view_listener_t::addMenu(new LLViewCheckJoystickFlycam(), "View.CheckJoystickFlycam");
	view_listener_t::addMenu(new LLViewCheckShowHoverTips(), "View.CheckShowHoverTips");
	view_listener_t::addMenu(new LLViewCheckHighlightTransparent(), "View.CheckHighlightTransparent");
	view_listener_t::addMenu(new LLViewCheckRenderType(), "View.CheckRenderType");
	view_listener_t::addMenu(new LLViewStatusAway(), "View.Status.CheckAway");
	view_listener_t::addMenu(new LLViewStatusDoNotDisturb(), "View.Status.CheckDoNotDisturb");
	view_listener_t::addMenu(new LLViewCheckHUDAttachments(), "View.CheckHUDAttachments");
	// <FS:Zi> Add reset camera angles menu
	view_listener_t::addMenu(new LLViewResetCameraAngles(), "View.ResetCameraAngles");
	// </FS:Zi>
	
	// Me > Movement
	view_listener_t::addMenu(new LLAdvancedAgentFlyingInfo(), "Agent.getFlying");

	//Communicate Nearby chat
	// <FS:Ansariel> [FS Communication UI]
	//view_listener_t::addMenu(new LLCommunicateNearbyChat(), "Communicate.NearbyChat");

	// Communicate > Voice morphing > Subscribe...
	commit.add("Communicate.VoiceMorphing.Subscribe", boost::bind(&handle_voice_morphing_subscribe));
	// Communicate > Voice morphing > Premium perk...
	commit.add("Communicate.VoiceMorphing.PremiumPerk", boost::bind(&handle_premium_voice_morphing_subscribe));
	LLVivoxVoiceClient * voice_clientp = LLVivoxVoiceClient::getInstance();
	enable.add("Communicate.VoiceMorphing.NoVoiceMorphing.Check"
		, boost::bind(&LLVivoxVoiceClient::onCheckVoiceEffect, voice_clientp, "NoVoiceMorphing"));
	commit.add("Communicate.VoiceMorphing.NoVoiceMorphing.Click"
		, boost::bind(&LLVivoxVoiceClient::onClickVoiceEffect, voice_clientp, "NoVoiceMorphing"));

	// World menu
	view_listener_t::addMenu(new LLWorldAlwaysRun(), "World.AlwaysRun");
	view_listener_t::addMenu(new LLWorldCreateLandmark(), "World.CreateLandmark");
	view_listener_t::addMenu(new LLWorldPlaceProfile(), "World.PlaceProfile");
	view_listener_t::addMenu(new LLWorldSetHomeLocation(), "World.SetHomeLocation");
	view_listener_t::addMenu(new LLWorldTeleportHome(), "World.TeleportHome");
	view_listener_t::addMenu(new LLWorldSetAway(), "World.SetAway");
	view_listener_t::addMenu(new LLWorldSetDoNotDisturb(), "World.SetDoNotDisturb");
	view_listener_t::addMenu(new LLWorldGetAway(), "World.GetAway"); //[SJ FIRE-2177]
	view_listener_t::addMenu(new LLWorldGetBusy(), "World.GetBusy"); //[SJ FIRE-2177]
	view_listener_t::addMenu(new LLWorldSetAutorespond(), "World.SetAutorespond");
	view_listener_t::addMenu(new LLWorldGetAutorespond(), "World.GetAutorespond");  //[SJ FIRE-2177]
	// <FS:PP> FIRE-1245: Option to block/reject teleport requests
	view_listener_t::addMenu(new LLWorldSetRejectTeleportOffers(), "World.SetRejectTeleportOffers");
	view_listener_t::addMenu(new LLWorldGetRejectTeleportOffers(), "World.GetRejectTeleportOffers");
	// </FS:PP>
	// <FS:PP> FIRE-15233: Automatic friendship request refusal
	view_listener_t::addMenu(new LLWorldSetRejectFriendshipRequests(), "World.SetRejectFriendshipRequests");
	view_listener_t::addMenu(new LLWorldGetRejectFriendshipRequests(), "World.GetRejectFriendshipRequests");
	// </FS:PP>
	// <FS:PP> FIRE-1245: Option to block/reject teleport requests
	view_listener_t::addMenu(new LLWorldSetRejectAllGroupInvites(), "World.SetRejectAllGroupInvites");
	view_listener_t::addMenu(new LLWorldGetRejectAllGroupInvites(), "World.GetRejectAllGroupInvites");
	// </FS:PP>
	view_listener_t::addMenu(new LLWorldSetAutorespondNonFriends(), "World.SetAutorespondNonFriends");
	view_listener_t::addMenu(new LLWorldGetAutorespondNonFriends(), "World.GetAutorespondNonFriends");  //[SJ FIRE-2177]
	view_listener_t::addMenu(new LLWorldEnableCreateLandmark(), "World.EnableCreateLandmark");
// [RLVa:KB]
	enable.add("World.EnablePlaceProfile", boost::bind(&enable_place_profile));
// [/RLVa:KB]
	view_listener_t::addMenu(new LLWorldEnableSetHomeLocation(), "World.EnableSetHomeLocation");
	view_listener_t::addMenu(new LLWorldEnableTeleportHome(), "World.EnableTeleportHome");
	view_listener_t::addMenu(new LLWorldEnableBuyLand(), "World.EnableBuyLand");

	view_listener_t::addMenu(new LLWorldCheckAlwaysRun(), "World.CheckAlwaysRun");
	
	view_listener_t::addMenu(new LLWorldEnvSettings(), "World.EnvSettings");
	view_listener_t::addMenu(new LLWorldEnableEnvSettings(), "World.EnableEnvSettings");
	view_listener_t::addMenu(new LLWorldEnvPreset(), "World.EnvPreset");
	view_listener_t::addMenu(new LLWorldEnableEnvPreset(), "World.EnableEnvPreset");
	view_listener_t::addMenu(new LLWorldPostProcess(), "World.PostProcess");

	// Tools menu
	view_listener_t::addMenu(new LLToolsSelectTool(), "Tools.SelectTool");
	view_listener_t::addMenu(new LLToolsSelectOnlyMyObjects(), "Tools.SelectOnlyMyObjects");
	view_listener_t::addMenu(new LLToolsSelectOnlyMovableObjects(), "Tools.SelectOnlyMovableObjects");
	view_listener_t::addMenu(new LLToolsSelectBySurrounding(), "Tools.SelectBySurrounding");
	view_listener_t::addMenu(new LLToolsShowHiddenSelection(), "Tools.ShowHiddenSelection");
	view_listener_t::addMenu(new LLToolsShowSelectionLightRadius(), "Tools.ShowSelectionLightRadius");
	view_listener_t::addMenu(new LLToolsEditLinkedParts(), "Tools.EditLinkedParts");
	view_listener_t::addMenu(new LLToolsSnapObjectXY(), "Tools.SnapObjectXY");
	view_listener_t::addMenu(new LLToolsUseSelectionForGrid(), "Tools.UseSelectionForGrid");
	view_listener_t::addMenu(new LLToolsSelectNextPartFace(), "Tools.SelectNextPart");
	commit.add("Tools.Link", boost::bind(&LLSelectMgr::linkObjects, LLSelectMgr::getInstance()));
	commit.add("Tools.Unlink", boost::bind(&LLSelectMgr::unlinkObjects, LLSelectMgr::getInstance()));
	view_listener_t::addMenu(new LLToolsStopAllAnimations(), "Tools.StopAllAnimations");
	view_listener_t::addMenu(new LLToolsReleaseKeys(), "Tools.ReleaseKeys");
	view_listener_t::addMenu(new LLToolsEnableReleaseKeys(), "Tools.EnableReleaseKeys");	
	commit.add("Tools.LookAtSelection", boost::bind(&handle_look_at_selection, _2));
	commit.add("Tools.ScriptInfo",boost::bind(&handle_script_info));
	commit.add("Tools.BuyOrTake", boost::bind(&handle_buy_or_take));
	commit.add("Tools.TakeCopy", boost::bind(&handle_take_copy));
	view_listener_t::addMenu(new LLToolsSaveToObjectInventory(), "Tools.SaveToObjectInventory");
	view_listener_t::addMenu(new LLToolsSelectedScriptAction(), "Tools.SelectedScriptAction");
	view_listener_t::addMenu(new FSToolsResyncAnimations(), "Tools.ResyncAnimations");	// <FS:CR> Resync Animations
	view_listener_t::addMenu(new FSToolsUndeform(), "Tools.Undeform");	// <FS:CR> FIRE-4345: Undeform

	view_listener_t::addMenu(new LLToolsEnableToolNotPie(), "Tools.EnableToolNotPie");
	view_listener_t::addMenu(new LLToolsEnableSelectNextPart(), "Tools.EnableSelectNextPart");
	enable.add("Tools.EnableLink", boost::bind(&LLSelectMgr::enableLinkObjects, LLSelectMgr::getInstance()));
	enable.add("Tools.EnableUnlink", boost::bind(&LLSelectMgr::enableUnlinkObjects, LLSelectMgr::getInstance()));
	view_listener_t::addMenu(new LLToolsEnableBuyOrTake(), "Tools.EnableBuyOrTake");
	enable.add("Tools.EnableTakeCopy", boost::bind(&enable_object_take_copy));
	enable.add("Tools.VisibleBuyObject", boost::bind(&tools_visible_buy_object));
	enable.add("Tools.VisibleTakeObject", boost::bind(&tools_visible_take_object));
	view_listener_t::addMenu(new LLToolsEnableSaveToObjectInventory(), "Tools.EnableSaveToObjectInventory");

	view_listener_t::addMenu(new LLToolsEnablePathfinding(), "Tools.EnablePathfinding");
	view_listener_t::addMenu(new LLToolsEnablePathfindingView(), "Tools.EnablePathfindingView");
	view_listener_t::addMenu(new LLToolsDoPathfindingRebakeRegion(), "Tools.DoPathfindingRebakeRegion");
	view_listener_t::addMenu(new LLToolsEnablePathfindingRebakeRegion(), "Tools.EnablePathfindingRebakeRegion");

	// Help menu
	// most items use the ShowFloater method
	view_listener_t::addMenu(new LLToggleHowTo(), "Help.ToggleHowTo");
	enable.add("Help.HowToVisible", boost::bind(&enable_how_to_visible, _2));

	// Advanced menu
	view_listener_t::addMenu(new LLAdvancedToggleConsole(), "Advanced.ToggleConsole");
	view_listener_t::addMenu(new LLAdvancedCheckConsole(), "Advanced.CheckConsole");
	view_listener_t::addMenu(new LLAdvancedDumpInfoToConsole(), "Advanced.DumpInfoToConsole");

	// Advanced > HUD Info
	view_listener_t::addMenu(new LLAdvancedToggleHUDInfo(), "Advanced.ToggleHUDInfo");
	view_listener_t::addMenu(new LLAdvancedCheckHUDInfo(), "Advanced.CheckHUDInfo");

	// Advanced Other Settings	
	view_listener_t::addMenu(new LLAdvancedClearGroupCache(), "Advanced.ClearGroupCache");
	
	// Advanced > Render > Types
	view_listener_t::addMenu(new LLAdvancedToggleRenderType(), "Advanced.ToggleRenderType");
	view_listener_t::addMenu(new LLAdvancedCheckRenderType(), "Advanced.CheckRenderType");

	//// Advanced > Render > Features
	view_listener_t::addMenu(new LLAdvancedToggleFeature(), "Advanced.ToggleFeature");
	view_listener_t::addMenu(new LLAdvancedCheckFeature(), "Advanced.CheckFeature");

	view_listener_t::addMenu(new LLAdvancedCheckDisplayTextureDensity(), "Advanced.CheckDisplayTextureDensity");
	view_listener_t::addMenu(new LLAdvancedSetDisplayTextureDensity(), "Advanced.SetDisplayTextureDensity");

	// Advanced > Render > Info Displays
	view_listener_t::addMenu(new LLAdvancedToggleInfoDisplay(), "Advanced.ToggleInfoDisplay");
	view_listener_t::addMenu(new LLAdvancedCheckInfoDisplay(), "Advanced.CheckInfoDisplay");
	view_listener_t::addMenu(new LLAdvancedSelectedTextureInfo(), "Advanced.SelectedTextureInfo");
	commit.add("Advanced.SelectedMaterialInfo", boost::bind(&handle_selected_material_info));
	view_listener_t::addMenu(new LLAdvancedToggleWireframe(), "Advanced.ToggleWireframe");
	view_listener_t::addMenu(new LLAdvancedCheckWireframe(), "Advanced.CheckWireframe");
	// Develop > Render
	view_listener_t::addMenu(new LLAdvancedEnableObjectObjectOcclusion(), "Advanced.EnableObjectObjectOcclusion");
	view_listener_t::addMenu(new LLAdvancedEnableRenderFBO(), "Advanced.EnableRenderFBO");
	view_listener_t::addMenu(new LLAdvancedEnableRenderDeferred(), "Advanced.EnableRenderDeferred");
	view_listener_t::addMenu(new LLAdvancedEnableRenderDeferredOptions(), "Advanced.EnableRenderDeferredOptions");
	view_listener_t::addMenu(new LLAdvancedToggleRandomizeFramerate(), "Advanced.ToggleRandomizeFramerate");
	view_listener_t::addMenu(new LLAdvancedCheckRandomizeFramerate(), "Advanced.CheckRandomizeFramerate");
	view_listener_t::addMenu(new LLAdvancedTogglePeriodicSlowFrame(), "Advanced.TogglePeriodicSlowFrame");
	view_listener_t::addMenu(new LLAdvancedCheckPeriodicSlowFrame(), "Advanced.CheckPeriodicSlowFrame");
	view_listener_t::addMenu(new LLAdvancedToggleFrameTest(), "Advanced.ToggleFrameTest");
	view_listener_t::addMenu(new LLAdvancedCheckFrameTest(), "Advanced.CheckFrameTest");
	view_listener_t::addMenu(new LLAdvancedHandleAttachedLightParticles(), "Advanced.HandleAttachedLightParticles");
	view_listener_t::addMenu(new LLAdvancedCheckRenderShadowOption(), "Advanced.CheckRenderShadowOption");
	view_listener_t::addMenu(new LLAdvancedClickRenderShadowOption(), "Advanced.ClickRenderShadowOption");
	view_listener_t::addMenu(new LLAdvancedClickRenderProfile(), "Advanced.ClickRenderProfile");
	view_listener_t::addMenu(new LLAdvancedClickRenderBenchmark(), "Advanced.ClickRenderBenchmark");
	//[FIX FIRE-1927 - enable DoubleClickTeleport shortcut : SJ]
	view_listener_t::addMenu(new LLAdvancedToggleDoubleClickTeleport, "Advanced.ToggleDoubleClickTeleport");

	#ifdef TOGGLE_HACKED_GODLIKE_VIEWER
	view_listener_t::addMenu(new LLAdvancedHandleToggleHackedGodmode(), "Advanced.HandleToggleHackedGodmode");
	view_listener_t::addMenu(new LLAdvancedCheckToggleHackedGodmode(), "Advanced.CheckToggleHackedGodmode");
	view_listener_t::addMenu(new LLAdvancedEnableToggleHackedGodmode(), "Advanced.EnableToggleHackedGodmode");
	#endif

	// Advanced > World
	view_listener_t::addMenu(new LLAdvancedDumpScriptedCamera(), "Advanced.DumpScriptedCamera");
	view_listener_t::addMenu(new LLAdvancedDumpRegionObjectCache(), "Advanced.DumpRegionObjectCache");

	// Advanced > UI
	commit.add("Advanced.WebBrowserTest", boost::bind(&handle_web_browser_test,	_2));	// sigh! this one opens the MEDIA browser
	commit.add("Advanced.WebContentTest", boost::bind(&handle_web_content_test, _2));	// this one opens the Web Content floater
	commit.add("Advanced.ShowURL", boost::bind(&handle_show_url, _2));
	commit.add("Advanced.ReportBug", boost::bind(&handle_report_bug, _2));
	view_listener_t::addMenu(new LLAdvancedBuyCurrencyTest(), "Advanced.BuyCurrencyTest");
	view_listener_t::addMenu(new LLAdvancedDumpSelectMgr(), "Advanced.DumpSelectMgr");
	view_listener_t::addMenu(new LLAdvancedDumpInventory(), "Advanced.DumpInventory");
	commit.add("Advanced.DumpTimers", boost::bind(&handle_dump_timers) );
	commit.add("Advanced.DumpFocusHolder", boost::bind(&handle_dump_focus) );
	view_listener_t::addMenu(new LLAdvancedPrintSelectedObjectInfo(), "Advanced.PrintSelectedObjectInfo");
	view_listener_t::addMenu(new LLAdvancedPrintAgentInfo(), "Advanced.PrintAgentInfo");
	view_listener_t::addMenu(new LLAdvancedToggleDebugClicks(), "Advanced.ToggleDebugClicks");
	view_listener_t::addMenu(new LLAdvancedCheckDebugClicks(), "Advanced.CheckDebugClicks");
	view_listener_t::addMenu(new LLAdvancedCheckDebugViews(), "Advanced.CheckDebugViews");
	view_listener_t::addMenu(new LLAdvancedToggleDebugViews(), "Advanced.ToggleDebugViews");
	view_listener_t::addMenu(new LLAdvancedToggleXUINameTooltips(), "Advanced.ToggleXUINameTooltips");
	view_listener_t::addMenu(new LLAdvancedCheckXUINameTooltips(), "Advanced.CheckXUINameTooltips");
	view_listener_t::addMenu(new LLAdvancedToggleDebugMouseEvents(), "Advanced.ToggleDebugMouseEvents");
	view_listener_t::addMenu(new LLAdvancedCheckDebugMouseEvents(), "Advanced.CheckDebugMouseEvents");
	view_listener_t::addMenu(new LLAdvancedToggleDebugKeys(), "Advanced.ToggleDebugKeys");
	view_listener_t::addMenu(new LLAdvancedCheckDebugKeys(), "Advanced.CheckDebugKeys");
	view_listener_t::addMenu(new LLAdvancedToggleDebugWindowProc(), "Advanced.ToggleDebugWindowProc");
	view_listener_t::addMenu(new LLAdvancedCheckDebugWindowProc(), "Advanced.CheckDebugWindowProc");

	// Advanced > XUI
	commit.add("Advanced.ReloadColorSettings", boost::bind(&LLUIColorTable::loadFromSettings, LLUIColorTable::getInstance()));
	view_listener_t::addMenu(new LLAdvancedLoadUIFromXML(), "Advanced.LoadUIFromXML");
	view_listener_t::addMenu(new LLAdvancedSaveUIToXML(), "Advanced.SaveUIToXML");
	view_listener_t::addMenu(new LLAdvancedToggleXUINames(), "Advanced.ToggleXUINames");
	view_listener_t::addMenu(new LLAdvancedCheckXUINames(), "Advanced.CheckXUINames");
	view_listener_t::addMenu(new LLAdvancedSendTestIms(), "Advanced.SendTestIMs");
	commit.add("Advanced.FlushNameCaches", boost::bind(&handle_flush_name_caches));

	// Advanced > Character > Grab Baked Texture
	view_listener_t::addMenu(new LLAdvancedGrabBakedTexture(), "Advanced.GrabBakedTexture");
	view_listener_t::addMenu(new LLAdvancedEnableGrabBakedTexture(), "Advanced.EnableGrabBakedTexture");

	// Advanced > Character > Character Tests
	view_listener_t::addMenu(new LLAdvancedAppearanceToXML(), "Advanced.AppearanceToXML");
	view_listener_t::addMenu(new LLAdvancedEnableAppearanceToXML(), "Advanced.EnableAppearanceToXML");
	view_listener_t::addMenu(new LLAdvancedToggleCharacterGeometry(), "Advanced.ToggleCharacterGeometry");

	view_listener_t::addMenu(new LLAdvancedTestMale(), "Advanced.TestMale");
	view_listener_t::addMenu(new LLAdvancedTestFemale(), "Advanced.TestFemale");
	
	// Advanced > Character > Animation Speed
	view_listener_t::addMenu(new LLAdvancedAnimTenFaster(), "Advanced.AnimTenFaster");
	view_listener_t::addMenu(new LLAdvancedAnimTenSlower(), "Advanced.AnimTenSlower");
	view_listener_t::addMenu(new LLAdvancedAnimResetAll(), "Advanced.AnimResetAll");

	// Advanced > Character (toplevel)
	view_listener_t::addMenu(new LLAdvancedForceParamsToDefault(), "Advanced.ForceParamsToDefault");
	view_listener_t::addMenu(new LLAdvancedReloadVertexShader(), "Advanced.ReloadVertexShader");
	view_listener_t::addMenu(new LLAdvancedToggleAnimationInfo(), "Advanced.ToggleAnimationInfo");
	view_listener_t::addMenu(new LLAdvancedCheckAnimationInfo(), "Advanced.CheckAnimationInfo");
	view_listener_t::addMenu(new LLAdvancedToggleShowLookAt(), "Advanced.ToggleShowLookAt");
	view_listener_t::addMenu(new LLAdvancedToggleShowColor(), "Advanced.ToggleShowColor");
	view_listener_t::addMenu(new LLAdvancedCheckShowColor(), "Advanced.CheckShowColor");
	view_listener_t::addMenu(new LLAdvancedCheckShowLookAt(), "Advanced.CheckShowLookAt");
	view_listener_t::addMenu(new LLAdvancedToggleShowPointAt(), "Advanced.ToggleShowPointAt");
	view_listener_t::addMenu(new LLAdvancedCheckShowPointAt(), "Advanced.CheckShowPointAt");
	view_listener_t::addMenu(new LLAdvancedTogglePrivateLookPointAt(), "Advanced.TogglePrivateLookPointAt");
	view_listener_t::addMenu(new LLAdvancedCheckPrivateLookPointAt(), "Advanced.CheckPrivateLookPointAt");
	view_listener_t::addMenu(new LLAdvancedToggleDebugJointUpdates(), "Advanced.ToggleDebugJointUpdates");
	view_listener_t::addMenu(new LLAdvancedCheckDebugJointUpdates(), "Advanced.CheckDebugJointUpdates");
	view_listener_t::addMenu(new LLAdvancedToggleDisableLOD(), "Advanced.ToggleDisableLOD");
	view_listener_t::addMenu(new LLAdvancedCheckDisableLOD(), "Advanced.CheckDisableLOD");
	view_listener_t::addMenu(new LLAdvancedToggleDebugCharacterVis(), "Advanced.ToggleDebugCharacterVis");
	view_listener_t::addMenu(new LLAdvancedCheckDebugCharacterVis(), "Advanced.CheckDebugCharacterVis");
	view_listener_t::addMenu(new LLAdvancedDumpAttachments(), "Advanced.DumpAttachments");
	view_listener_t::addMenu(new LLAdvancedRebakeTextures(), "Advanced.RebakeTextures");
// [SL:KB] - Patch: Appearance-PhantomAttach | Checked: Catznip-5.0
	commit.add("Advanced.RefreshAttachments", boost::bind(&handle_refresh_attachments));
// [/SL:KB]
	view_listener_t::addMenu(new LLAdvancedDebugAvatarTextures(), "Advanced.DebugAvatarTextures");
	view_listener_t::addMenu(new LLAdvancedDumpAvatarLocalTextures(), "Advanced.DumpAvatarLocalTextures");
	view_listener_t::addMenu(new LLAdvancedReloadAvatarCloudParticle(), "Advanced.ReloadAvatarCloudParticle");

	// Advanced > Network
	view_listener_t::addMenu(new LLAdvancedEnableMessageLog(), "Advanced.EnableMessageLog");
	view_listener_t::addMenu(new LLAdvancedDisableMessageLog(), "Advanced.DisableMessageLog");
	view_listener_t::addMenu(new LLAdvancedDropPacket(), "Advanced.DropPacket");

	// Advanced > Recorder
	view_listener_t::addMenu(new LLAdvancedAgentPilot(), "Advanced.AgentPilot");
	view_listener_t::addMenu(new LLAdvancedToggleAgentPilotLoop(), "Advanced.ToggleAgentPilotLoop");
	view_listener_t::addMenu(new LLAdvancedCheckAgentPilotLoop(), "Advanced.CheckAgentPilotLoop");
	view_listener_t::addMenu(new LLAdvancedViewerEventRecorder(), "Advanced.EventRecorder");

	// Advanced > Debugging
	view_listener_t::addMenu(new LLAdvancedForceErrorBreakpoint(), "Advanced.ForceErrorBreakpoint");
	view_listener_t::addMenu(new LLAdvancedForceErrorLlerror(), "Advanced.ForceErrorLlerror");
	view_listener_t::addMenu(new LLAdvancedForceErrorBadMemoryAccess(), "Advanced.ForceErrorBadMemoryAccess");
	view_listener_t::addMenu(new LLAdvancedForceErrorInfiniteLoop(), "Advanced.ForceErrorInfiniteLoop");
	view_listener_t::addMenu(new LLAdvancedForceErrorSoftwareException(), "Advanced.ForceErrorSoftwareException");
	view_listener_t::addMenu(new LLAdvancedForceErrorDriverCrash(), "Advanced.ForceErrorDriverCrash");
	view_listener_t::addMenu(new LLAdvancedForceErrorDisconnectViewer(), "Advanced.ForceErrorDisconnectViewer");

	// Advanced (toplevel)
	view_listener_t::addMenu(new LLAdvancedToggleShowObjectUpdates(), "Advanced.ToggleShowObjectUpdates");
	view_listener_t::addMenu(new LLAdvancedCheckShowObjectUpdates(), "Advanced.CheckShowObjectUpdates");
	view_listener_t::addMenu(new LLAdvancedCheckViewerUpdates(), "Advanced.CheckViewerUpdates");
	view_listener_t::addMenu(new LLAdvancedCompressImage(), "Advanced.CompressImage");
	view_listener_t::addMenu(new LLAdvancedShowDebugSettings(), "Advanced.ShowDebugSettings");
	view_listener_t::addMenu(new LLAdvancedEnableViewAdminOptions(), "Advanced.EnableViewAdminOptions");
	view_listener_t::addMenu(new LLAdvancedToggleViewAdminOptions(), "Advanced.ToggleViewAdminOptions");
	view_listener_t::addMenu(new LLAdvancedCheckViewAdminOptions(), "Advanced.CheckViewAdminOptions");
	view_listener_t::addMenu(new LLAdvancedToggleVisualLeakDetector(), "Advanced.ToggleVisualLeakDetector");

	view_listener_t::addMenu(new LLAdvancedRequestAdminStatus(), "Advanced.RequestAdminStatus");
	view_listener_t::addMenu(new LLAdvancedLeaveAdminStatus(), "Advanced.LeaveAdminStatus");

	// Develop >Set logging level
	view_listener_t::addMenu(new LLDevelopCheckLoggingLevel(), "Develop.CheckLoggingLevel");
	view_listener_t::addMenu(new LLDevelopSetLoggingLevel(), "Develop.SetLoggingLevel");
	
	//Develop (Texture Fetch Debug Console)
	view_listener_t::addMenu(new LLDevelopTextureFetchDebugger(), "Develop.SetTexFetchDebugger");

	// Admin >Object
	view_listener_t::addMenu(new LLAdminForceTakeCopy(), "Admin.ForceTakeCopy");
	view_listener_t::addMenu(new LLAdminHandleObjectOwnerSelf(), "Admin.HandleObjectOwnerSelf");
	view_listener_t::addMenu(new LLAdminHandleObjectOwnerPermissive(), "Admin.HandleObjectOwnerPermissive");
	view_listener_t::addMenu(new LLAdminHandleForceDelete(), "Admin.HandleForceDelete");
	view_listener_t::addMenu(new LLAdminHandleObjectLock(), "Admin.HandleObjectLock");
	view_listener_t::addMenu(new LLAdminHandleObjectAssetIDs(), "Admin.HandleObjectAssetIDs");

	// Admin >Parcel 
	view_listener_t::addMenu(new LLAdminHandleForceParcelOwnerToMe(), "Admin.HandleForceParcelOwnerToMe");
	view_listener_t::addMenu(new LLAdminHandleForceParcelToContent(), "Admin.HandleForceParcelToContent");
	view_listener_t::addMenu(new LLAdminHandleClaimPublicLand(), "Admin.HandleClaimPublicLand");

	// Admin >Region
	view_listener_t::addMenu(new LLAdminHandleRegionDumpTempAssetData(), "Admin.HandleRegionDumpTempAssetData");
	// Admin top level
	view_listener_t::addMenu(new LLAdminOnSaveState(), "Admin.OnSaveState");

	// Self context menu
	view_listener_t::addMenu(new LLSelfStandUp(), "Self.StandUp");
	enable.add("Self.EnableStandUp", boost::bind(&enable_standup_self));
	view_listener_t::addMenu(new LLSelfSitDown(), "Self.SitDown");
	enable.add("Self.EnableSitDown", boost::bind(&enable_sitdown_self));
	view_listener_t::addMenu(new FSSelfForceSit(), "Self.ForceSit"); //KC
	enable.add("Self.EnableForceSit", boost::bind(&enable_forcesit_self)); //KC
	view_listener_t::addMenu(new FSSelfCheckForceSit(), "Self.getForceSit"); //KC
	view_listener_t::addMenu(new FSSelfToggleMoveLock(), "Self.ToggleMoveLock"); //KC
	view_listener_t::addMenu(new FSSelfCheckMoveLock(), "Self.GetMoveLock"); //KC
	enable.add("Self.EnableMoveLock", boost::bind(&enable_move_lock));	// <FS:CR>
	view_listener_t::addMenu(new FSSelfToggleIgnorePreJump(), "Self.toggleIgnorePreJump"); //SJ
	view_listener_t::addMenu(new FSSelfCheckIgnorePreJump(), "Self.getIgnorePreJump"); //SJ
	view_listener_t::addMenu(new LLSelfRemoveAllAttachments(), "Self.RemoveAllAttachments");

	view_listener_t::addMenu(new LLSelfEnableRemoveAllAttachments(), "Self.EnableRemoveAllAttachments");

	// we don't use boost::bind directly to delay side tray construction
	view_listener_t::addMenu( new LLTogglePanelPeopleTab(), "SideTray.PanelPeopleTab");
	view_listener_t::addMenu( new LLCheckPanelPeopleTab(), "SideTray.CheckPanelPeopleTab");

	 // Avatar pie menu
	view_listener_t::addMenu(new LLAvatarCheckImpostorMode(), "Avatar.CheckImpostorMode");
	view_listener_t::addMenu(new LLAvatarSetImpostorMode(), "Avatar.SetImpostorMode");
	view_listener_t::addMenu(new LLObjectMute(), "Avatar.Mute");
	view_listener_t::addMenu(new LLAvatarAddFriend(), "Avatar.AddFriend");
	view_listener_t::addMenu(new LLAvatarAddContact(), "Avatar.AddContact");
	commit.add("Avatar.Freeze", boost::bind(&handle_avatar_freeze, LLSD()));
	view_listener_t::addMenu(new LLAvatarDebug(), "Avatar.Debug");
	view_listener_t::addMenu(new LLAvatarVisibleDebug(), "Avatar.VisibleDebug");
	view_listener_t::addMenu(new LLAvatarInviteToGroup(), "Avatar.InviteToGroup");
	// <FS:Ansariel> FIRE-13515: Re-add give calling card
	view_listener_t::addMenu(new LLAvatarGiveCard(), "Avatar.GiveCard");
	// </FS:Ansariel> FIRE-13515: Re-add give calling card
	commit.add("Avatar.Eject", boost::bind(&handle_avatar_eject, LLSD()));
	commit.add("Avatar.ShowInspector", boost::bind(&handle_avatar_show_inspector));
	view_listener_t::addMenu(new LLAvatarSendIM(), "Avatar.SendIM");
	view_listener_t::addMenu(new LLAvatarCall(), "Avatar.Call");
//	enable.add("Avatar.EnableCall", boost::bind(&LLAvatarActions::canCall));
// [RLVa:KB] - Checked: 2010-08-25 (RLVa-1.2.1b) | Added: RLVa-1.2.1b
	enable.add("Avatar.EnableCall", boost::bind(&enable_avatar_call));
// [/RLVa:KB]
	view_listener_t::addMenu(new LLAvatarReportAbuse(), "Avatar.ReportAbuse");
	view_listener_t::addMenu(new LLAvatarTexRefresh(), "Avatar.TexRefresh");	// ## Zi: Texture Refresh

	view_listener_t::addMenu(new LLAvatarToggleMyProfile(), "Avatar.ToggleMyProfile");
	view_listener_t::addMenu(new LLAvatarResetSkeleton(), "Avatar.ResetSkeleton");
	view_listener_t::addMenu(new LLAvatarResetSkeletonAndAnimations(), "Avatar.ResetSkeletonAndAnimations");
	enable.add("Avatar.IsMyProfileOpen", boost::bind(&my_profile_visible));

	commit.add("Avatar.OpenMarketplace", boost::bind(&LLWeb::loadURLExternal, gSavedSettings.getString("MarketplaceURL")));
	
	view_listener_t::addMenu(new LLAvatarEnableAddFriend(), "Avatar.EnableAddFriend");
	enable.add("Avatar.EnableFreezeEject", boost::bind(&enable_freeze_eject, _2));

	// Object pie menu
	view_listener_t::addMenu(new LLObjectBuild(), "Object.Build");
	commit.add("Object.Touch", boost::bind(&handle_object_touch));
	commit.add("Object.SitOrStand", boost::bind(&handle_object_sit_or_stand));
	commit.add("Object.Delete", boost::bind(&handle_object_delete));
	view_listener_t::addMenu(new LLObjectAttachToAvatar(true), "Object.AttachToAvatar");
	view_listener_t::addMenu(new LLObjectAttachToAvatar(false), "Object.AttachAddToAvatar");
	view_listener_t::addMenu(new LLObjectReturn(), "Object.Return");
	view_listener_t::addMenu(new LLObjectReportAbuse(), "Object.ReportAbuse");
	view_listener_t::addMenu(new LLObjectMute(), "Object.Mute");
	view_listener_t::addMenu(new LLObjectDerender(), "Object.Derender");
	view_listener_t::addMenu(new LLObjectDerenderPermanent(), "Object.DerenderPermanent"); // <FS:Ansariel> Optional derender & blacklist
	enable.add("Object.EnableDerender", boost::bind(&enable_derender_object));	// <FS:CR> FIRE-10082 - Don't enable derendering own attachments when RLVa is enabled as well
	view_listener_t::addMenu(new LLObjectTexRefresh(), "Object.TexRefresh");	// ## Zi: Texture Refresh
	view_listener_t::addMenu(new LLEditParticleSource(), "Object.EditParticles");
   	view_listener_t::addMenu(new LLEnableEditParticleSource(), "Object.EnableEditParticles");

	enable.add("Object.VisibleTake", boost::bind(&visible_take_object));
	enable.add("Object.VisibleBuy", boost::bind(&visible_buy_object));

	commit.add("Object.Buy", boost::bind(&handle_buy));
	commit.add("Object.Edit", boost::bind(&handle_object_edit));
	commit.add("Object.Inspect", boost::bind(&handle_object_inspect));
	commit.add("Object.Open", boost::bind(&handle_object_open));
	commit.add("Object.Take", boost::bind(&handle_take));
	commit.add("Object.ShowInspector", boost::bind(&handle_object_show_inspector));
	enable.add("Object.EnableOpen", boost::bind(&enable_object_open));
	enable.add("Object.EnableTouch", boost::bind(&enable_object_touch, _1));
	enable.add("Object.EnableDelete", boost::bind(&enable_object_delete));
//	enable.add("Object.EnableWear", boost::bind(&object_selected_and_point_valid));
// [RLVa:KB] - Checked: 2010-03-16 (RLVa-1.2.0a) | Added: RLVa-1.2.0a
	enable.add("Object.EnableWear", boost::bind(&object_selected_and_point_valid, _2));
// [/RLVa:KB]

	enable.add("Object.EnableStandUp", boost::bind(&enable_object_stand_up));
	enable.add("Object.EnableSit", boost::bind(&enable_object_sit, _1));

	view_listener_t::addMenu(new LLObjectEnableReturn(), "Object.EnableReturn");
	view_listener_t::addMenu(new LLObjectEnableReportAbuse(), "Object.EnableReportAbuse");

	enable.add("Avatar.EnableMute", boost::bind(&enable_object_mute));
	enable.add("Object.EnableMute", boost::bind(&enable_object_mute));
	enable.add("Object.EnableUnmute", boost::bind(&enable_object_unmute));
	enable.add("Object.EnableBuy", boost::bind(&enable_buy_object));
	commit.add("Object.ZoomIn", boost::bind(&handle_look_at_selection, "zoom"));
	enable.add("Object.EnableScriptInfo", boost::bind(&enable_script_info));	// <FS:CR>

	// Attachment pie menu
	enable.add("Attachment.Label", boost::bind(&onEnableAttachmentLabel, _1, _2));
	view_listener_t::addMenu(new LLAttachmentDrop(), "Attachment.Drop");
	view_listener_t::addMenu(new LLAttachmentDetachFromPoint(), "Attachment.DetachFromPoint");
	view_listener_t::addMenu(new LLAttachmentDetach(), "Attachment.Detach");
	view_listener_t::addMenu(new LLAttachmentPointFilled(), "Attachment.PointFilled");
	view_listener_t::addMenu(new LLAttachmentEnableDrop(), "Attachment.EnableDrop");
	view_listener_t::addMenu(new LLAttachmentEnableDetach(), "Attachment.EnableDetach");

	// Land pie menu
	view_listener_t::addMenu(new LLLandBuild(), "Land.Build");
	view_listener_t::addMenu(new LLLandSit(), "Land.Sit");
	view_listener_t::addMenu(new LLLandBuyPass(), "Land.BuyPass");
	view_listener_t::addMenu(new LLLandEdit(), "Land.Edit");

	// Particle muting
	view_listener_t::addMenu(new LLMuteParticle(), "Particle.Mute");

	view_listener_t::addMenu(new LLLandEnableBuyPass(), "Land.EnableBuyPass");
	commit.add("Land.Buy", boost::bind(&handle_buy_land));

	// Generic actions
	commit.add("ReportAbuse", boost::bind(&handle_report_abuse));
	commit.add("BuyCurrency", boost::bind(&handle_buy_currency));
	view_listener_t::addMenu(new LLShowHelp(), "ShowHelp");
	view_listener_t::addMenu(new LLToggleHelp(), "ToggleHelp");
	view_listener_t::addMenu(new LLToggleSpeak(), "ToggleSpeak");
	view_listener_t::addMenu(new LLPromptShowURL(), "PromptShowURL");
	view_listener_t::addMenu(new LLShowAgentProfile(), "ShowAgentProfile");
	view_listener_t::addMenu(new LLToggleAgentProfile(), "ToggleAgentProfile");
	view_listener_t::addMenu(new LLToggleControl(), "ToggleControl");
	view_listener_t::addMenu(new LLCheckControl(), "CheckControl");
	view_listener_t::addMenu(new LLGoToObject(), "GoToObject");
	commit.add("PayObject", boost::bind(&handle_give_money_dialog));

	// <FS:Ansariel> Control enhancements
	view_listener_t::addMenu(new LLTogglePerAccountControl(), "TogglePerAccountControl");
	view_listener_t::addMenu(new LLCheckPerAccountControl(), "CheckPerAccountControl");
	view_listener_t::addMenu(new FSResetControl(), "ResetControl");
	view_listener_t::addMenu(new FSResetPerAccountControl(), "ResetPerAccountControl");
	// </FS:Ansariel> Control enhancements

	commit.add("Inventory.NewWindow", boost::bind(&LLPanelMainInventory::newWindow));

	enable.add("EnablePayObject", boost::bind(&enable_pay_object));
	enable.add("EnablePayAvatar", boost::bind(&enable_pay_avatar));
	enable.add("EnableEdit", boost::bind(&enable_object_edit));
	enable.add("EnableMuteParticle", boost::bind(&enable_mute_particle));
	enable.add("VisibleBuild", boost::bind(&enable_object_build));
	commit.add("Pathfinding.Linksets.Select", boost::bind(&LLFloaterPathfindingLinksets::openLinksetsWithSelectedObjects));
	enable.add("EnableSelectInPathfindingLinksets", boost::bind(&enable_object_select_in_pathfinding_linksets));
	enable.add("VisibleSelectInPathfindingLinksets", boost::bind(&visible_object_select_in_pathfinding_linksets));
	commit.add("Pathfinding.Characters.Select", boost::bind(&LLFloaterPathfindingCharacters::openCharactersWithSelectedObjects));
	enable.add("EnableSelectInPathfindingCharacters", boost::bind(&enable_object_select_in_pathfinding_characters));
	enable.add("EnableBridgeFunction", boost::bind(&enable_bridge_function));	// <FS:CR>

	view_listener_t::addMenu(new LLFloaterVisible(), "FloaterVisible");
	view_listener_t::addMenu(new LLSomethingSelected(), "SomethingSelected");
	view_listener_t::addMenu(new LLSomethingSelectedNoHUD(), "SomethingSelectedNoHUD");
	view_listener_t::addMenu(new LLEditableSelected(), "EditableSelected");
	view_listener_t::addMenu(new LLEditableSelectedMono(), "EditableSelectedMono");
	view_listener_t::addMenu(new LLToggleUIHints(), "ToggleUIHints");

// [RLVa:KB] - Checked: RLVa-2.0.0
	enable.add("RLV.MainToggleVisible", boost::bind(&rlvMenuMainToggleVisible, _1));
	//if (RlvActions::isRlvEnabled()) // <FS:Ansariel> FIRE-20539: Toolbar buttons don't show disabled state anymore
	{
		enable.add("RLV.CanShowName", boost::bind(&rlvMenuCanShowName));
		enable.add("RLV.EnableIfNot", boost::bind(&rlvMenuEnableIfNot, _2));
	}
// [/RLVa:KB]

	// <FS:Ansariel> Toggle internal web browser
	commit.add("ToggleWebBrowser", boost::bind(&toggleWebBrowser, _2));
	// <FS:Ansariel> Toggle debug settings floater
	commit.add("ToggleSettingsDebug", boost::bind(&toggleSettingsDebug));
	// <FS:Ansariel> Toggle teleport history panel directly
	commit.add("ToggleTeleportHistory", boost::bind(&toggleTeleportHistory));
	// <FS:Ansariel> FIRE-7758: Save/load camera position
	commit.add("Camera.StoreView", boost::bind(&LLAgentCamera::storeCameraPosition, &gAgentCamera));
	commit.add("Camera.LoadView", boost::bind(&LLAgentCamera::loadCameraPosition, &gAgentCamera));
	// </FS:Ansariel>

	// <FS:Ansariel> Script debug floater
	commit.add("ShowScriptDebug", boost::bind(&LLFloaterScriptDebug::show, LLUUID::null));
	
	// <FS:CR> Stream list import/export
	view_listener_t::addMenu(new FSStreamListExportXML(), "Streamlist.xml_export");
	view_listener_t::addMenu(new FSStreamListImportXML(), "Streamlist.xml_import");
	// <FS:CR> Dump SimulatorFeatures to chat
	view_listener_t::addMenu(new FSDumpSimulatorFeaturesToChat(), "Develop.DumpSimFeaturesToChat");
	// <FS:CR> Add to contact set
	view_listener_t::addMenu(new FSAddToContactSet(), "Avatar.AddToContactSet");

	// <FS:Techwolf Lupindo> export
	view_listener_t::addMenu(new FSObjectExport(), "Object.Export");
	view_listener_t::addMenu(new FSObjectExportCollada(), "Object.ExportCollada");
	enable.add("Object.EnableExport", boost::bind(&enable_export_object));
	// </FS:Techwolf Lupindo>
}<|MERGE_RESOLUTION|>--- conflicted
+++ resolved
@@ -8094,7 +8094,7 @@
 	// <FS:Ansariel> Blocklist sometimes shows "(waiting)" as avatar name when blocking particle owners
 	void onAvatarNameCache(const LLUUID& av_id, const LLAvatarName& av_name)
 	{
-		LLMute mute(av_id, av_name.getLegacyName(), LLMute::AGENT);
+		LLMute mute(av_id, av_name.getUserName(), LLMute::AGENT);
 		if (LLMuteList::getInstance()->isMuted(mute.mID))
 		{
 			LLMuteList::getInstance()->remove(mute);
@@ -8113,12 +8113,11 @@
 		
 		if (id.notNull())
 		{
-<<<<<<< HEAD
 			// <FS:Ansariel> Blocklist sometimes shows "(waiting)" as avatar name when blocking particle owners
-			//std::string name;
-			//gCacheName->getFullName(id, name);
-
-			//LLMute mute(id, name, LLMute::AGENT);
+			//LLAvatarName av_name;
+			//LLAvatarNameCache::get(id, &av_name);
+
+			//LLMute mute(id, av_name.getUserName(), LLMute::AGENT);
 			//if (LLMuteList::getInstance()->isMuted(mute.mID))
 			//{
 			//	LLMuteList::getInstance()->remove(mute);
@@ -8130,21 +8129,6 @@
 			//}
 			LLAvatarNameCache::get(id, boost::bind(&LLMuteParticle::onAvatarNameCache, this, _1, _2));
 			// </FS:Ansariel>
-=======
-			LLAvatarName av_name;
-			LLAvatarNameCache::get(id, &av_name);
-
-			LLMute mute(id, av_name.getUserName(), LLMute::AGENT);
-			if (LLMuteList::getInstance()->isMuted(mute.mID))
-			{
-				LLMuteList::getInstance()->remove(mute);
-			}
-			else
-			{
-				LLMuteList::getInstance()->add(mute);
-				LLPanelBlockedList::showPanelAndSelect(mute.mID);
-			}
->>>>>>> c627d0a2
 		}
 
 		return true;
