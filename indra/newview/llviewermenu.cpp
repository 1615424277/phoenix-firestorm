--- conflicted
+++ resolved
@@ -2623,47 +2623,6 @@
 	}
 };
 
-<<<<<<< HEAD
-/////////////////////////////////////
-// Enable Object Object Occlusion ///
-/////////////////////////////////////
-class LLAdvancedEnableObjectObjectOcclusion: public view_listener_t
-{
-	bool handleEvent(const LLSD& userdata)
-	{
-	
-		bool new_value = gGLManager.mHasOcclusionQuery; // && LLFeatureManager::getInstance()->isFeatureAvailable(userdata.asString());
-		return new_value;
-}
-};
-
-/////////////////////////////////////
-// Enable Framebuffer Objects	  ///
-/////////////////////////////////////
-class LLAdvancedEnableRenderFBO: public view_listener_t
-{
-	bool handleEvent(const LLSD& userdata)
-	{
-		bool new_value = gGLManager.mHasFramebufferObject;
-		return new_value;
-	}
-};
-
-/////////////////////////////////////
-// Enable Advanced Lighting Model ///
-/////////////////////////////////////
-class LLAdvancedEnableRenderDeferred: public view_listener_t
-{
-	bool handleEvent(const LLSD& userdata)
-	{
-		bool new_value = gGLManager.mHasFramebufferObject && LLViewerShaderMgr::instance()->getShaderLevel(LLViewerShaderMgr::SHADER_WINDLIGHT) > 1 &&
-			LLViewerShaderMgr::instance()->getShaderLevel(LLViewerShaderMgr::SHADER_AVATAR) > 0;
-		return new_value;
-	}
-};
-
-=======
->>>>>>> c467d8f0
 //////////////////
 // ADMIN STATUS //
 //////////////////
