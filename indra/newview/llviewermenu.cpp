--- conflicted
+++ resolved
@@ -7463,19 +7463,12 @@
 {
 	bool handleEvent(const LLSD& userdata)
 	{
-<<<<<<< HEAD
 // [RLVa:KB] - Checked: 2010-09-28 (RLVa-1.4.5) | Added: RLVa-1.0.0
 		if (gRlvHandler.hasBehaviour(RLV_BHVR_SHOWLOC))
 			return true;
 // [/RLVa:KB]
 
-		// <FS:Ansariel> FIRE-817: Separate place details floater
-		//LLFloaterSidePanelContainer::showPanel("places", LLSD().with("type", "create_landmark"));
-		FSFloaterPlaceDetails::showPlaceDetails(LLSD().with("type", "create_landmark"));
-		// </FS:Ansariel>
-=======
 		LLFloaterReg::showInstance("add_landmark");
->>>>>>> 33eadba6
 
 		return true;
 	}
@@ -9747,11 +9740,12 @@
 	bool handleEvent(const LLSD& userdata)
 	{
 		LLFloaterWebContent::Params p;
-		std::string url = gSavedSettings.getString("GuidebookURL");
+		std::string url = gSavedSettings.getString("HowToHelpURL");
 		p.url = LLWeb::expandURLSubstitutions(url, LLSD());
 		p.show_chrome = false;
+		p.target = "__help_how_to";
 		p.show_page_title = false;
-		p.preferred_media_size = LLRect(0, 500, 300, 0);
+		p.preferred_media_size = LLRect(0, 460, 335, 0);
 
 		LLFloaterReg::toggleInstanceOrBringToFront("how_to", p);
 		return true;
