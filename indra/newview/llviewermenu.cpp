--- conflicted
+++ resolved
@@ -1259,14 +1259,7 @@
 		
 		if ( info_display != 0 )
 		{
-<<<<<<< HEAD
-			// <FS:Ansariel> Need an unsigned long here
-			//LLPipeline::toggleRenderDebug( (void*)(ptrdiff_t)info_display );
-			LLPipeline::toggleRenderDebug( (void*)&info_display );
-			// </FS:Ansariel>
-=======
 			LLPipeline::toggleRenderDebug( info_display );
->>>>>>> 4446aeb9
 		}
 
 		return true;
@@ -1286,14 +1279,7 @@
 
 		if ( info_display != 0 )
 		{
-<<<<<<< HEAD
-			// <FS:Ansariel> Need an unsigned long here
-			//new_value = LLPipeline::toggleRenderDebugControl( (void*)(ptrdiff_t)info_display );
-			new_value = LLPipeline::toggleRenderDebugControl( (void*)&info_display );
-			// </FS:Ansariel>
-=======
 			new_value = LLPipeline::toggleRenderDebugControl( info_display );
->>>>>>> 4446aeb9
 		}
 
 		return new_value;
