/** 
 * @file llviewermenu.cpp
 * @brief Builds menus out of items.
 *
 * $LicenseInfo:firstyear=2002&license=viewerlgpl$
 * Second Life Viewer Source Code
 * Copyright (C) 2014, Linden Research, Inc.
 * 
 * This library is free software; you can redistribute it and/or
 * modify it under the terms of the GNU Lesser General Public
 * License as published by the Free Software Foundation;
 * version 2.1 of the License only.
 * 
 * This library is distributed in the hope that it will be useful,
 * but WITHOUT ANY WARRANTY; without even the implied warranty of
 * MERCHANTABILITY or FITNESS FOR A PARTICULAR PURPOSE.  See the GNU
 * Lesser General Public License for more details.
 * 
 * You should have received a copy of the GNU Lesser General Public
 * License along with this library; if not, write to the Free Software
 * Foundation, Inc., 51 Franklin Street, Fifth Floor, Boston, MA  02110-1301  USA
 * 
 * Linden Research, Inc., 945 Battery Street, San Francisco, CA  94111  USA
 * $/LicenseInfo$
 */

#include "llviewerprecompiledheaders.h"

#ifdef INCLUDE_VLD
#define VLD_FORCE_ENABLE 1
#include "vld.h"
#endif

#include "llviewermenu.h" 

// linden library includes
#include "llavatarnamecache.h"	// IDEVO
#include "llfloaterreg.h"
#include "llfloatersidepanelcontainer.h"
#include "llcombobox.h"
#include "llinventorypanel.h"
#include "llnotifications.h"
#include "llnotificationsutil.h"
#include "llviewereventrecorder.h"

// newview includes
#include "llagent.h"
#include "llagentaccess.h"
#include "llagentcamera.h"
#include "llagentui.h"
#include "llagentwearables.h"
#include "llagentpilot.h"
// [SL:KB] - Patch: Appearance-PhantomAttach | Checked: Catznip-5.0
#include "llattachmentsmgr.h"
// [/SL:KB]
#include "llcompilequeue.h"
#include "llconsole.h"
#include "lldebugview.h"
#include "llenvironment.h"
#include "llfacebookconnect.h"
#include "llfilepicker.h"
#include "llfirstuse.h"
#include "llfloaterabout.h"
#include "llfloaterbuy.h"
#include "llfloaterbuycontents.h"
#include "llbuycurrencyhtml.h"
#include "llfloatergodtools.h"
#include "llfloaterimcontainer.h"
#include "llfloaterland.h"
#include "llfloaterimnearbychat.h"
#include "llfloaterpathfindingcharacters.h"
#include "llfloaterpathfindinglinksets.h"
#include "llfloaterpay.h"
#include "llfloaterreporter.h"
#include "llfloatersearch.h"
#include "llfloaterscriptdebug.h"
#include "llfloatersnapshot.h"
#include "llfloatertools.h"
#include "llfloaterworldmap.h"
#include "llfloaterbuildoptions.h"
#include "llavataractions.h"
#include "lllandmarkactions.h"
#include "llgroupmgr.h"
#include "lltooltip.h"
#include "lltoolface.h"
#include "llhints.h"
#include "llhudeffecttrail.h"
#include "llhudmanager.h"
#include "llimview.h"
#include "llinventorybridge.h"
#include "llinventorydefines.h"
#include "llinventoryfunctions.h"
#include "llpanellogin.h"
#include "llpanelblockedlist.h"
#include "llpanelmaininventory.h"
#include "llmarketplacefunctions.h"
#include "llmenuoptionpathfindingrebakenavmesh.h"
#include "llmoveview.h"
#include "llparcel.h"
#include "llrootview.h"
#include "llsceneview.h"
#include "llscenemonitor.h"
#include "llselectmgr.h"
#include "llspellcheckmenuhandler.h"
#include "llstatusbar.h"
#include "lltextureview.h"
#include "lltoolbarview.h"
#include "lltoolcomp.h"
#include "lltoolmgr.h"
#include "lltoolpie.h"
#include "lltoolselectland.h"
#include "lltrans.h"
#include "llviewerdisplay.h" //for gWindowResized
#include "llviewergenericmessage.h"
#include "llviewerhelp.h"
#include "llviewermenufile.h"	// init_menu_file()
#include "llviewermessage.h"
#include "llviewernetwork.h"
#include "llviewerobjectlist.h"
#include "llviewerparcelmgr.h"
#include "llviewerstats.h"
#include "llvoavatarself.h"
#include "llvoicevivox.h"
#include "llworldmap.h"
#include "pipeline.h"
#include "llviewerjoystick.h"
#include "llfloatercamera.h"
#include "lluilistener.h"
#include "llappearancemgr.h"
#include "lltrans.h"
#include "lleconomy.h"
#include "lltoolgrab.h"
#include "llwindow.h"
#include "llpathfindingmanager.h"
#include "llstartup.h"
#include "boost/unordered_map.hpp"
#include <boost/regex.hpp>
#include "llcleanup.h"
#include "llviewershadermgr.h"
// [RLVa:KB] - Checked: 2011-05-22 (RLVa-1.3.1a)
#include "fsavatarrenderpersistence.h"
#include "rlvactions.h"
#include "rlvhandler.h"
#include "rlvlocks.h"
// [/RLVa:KB]

// Firestorm includes
#include "fsassetblacklist.h"
#include "fsdata.h"
#include "fslslbridge.h"
#include "fscommon.h"
#include "fsfloaterexport.h"
#include "fsfloatercontacts.h"
#include "fsfloaterplacedetails.h"
#include "fspose.h"
#include "lfsimfeaturehandler.h"
#include "llavatarpropertiesprocessor.h"
#include "llcheckboxctrl.h"
#include "llfloatergridstatus.h"
#include "llfloaterpreference.h"
#include "lllogininstance.h"
#include "llscenemonitor.h"
#include "llsdserialize.h"
#include "lltexturecache.h"
#include "llvovolume.h"
#include "particleeditor.h"

using namespace LLAvatarAppearanceDefines;

typedef LLPointer<LLViewerObject> LLViewerObjectPtr;

static boost::unordered_map<std::string, LLStringExplicit> sDefaultItemLabels;

BOOL enable_land_build(void*);
BOOL enable_object_build(void*);

LLVOAvatar* find_avatar_from_object( LLViewerObject* object );
LLVOAvatar* find_avatar_from_object( const LLUUID& object_id );

void handle_test_load_url(void*);

//
// Evil hackish imported globals

//extern BOOL	gHideSelectedObjects;
//extern BOOL gAllowSelectAvatar;
//extern BOOL gDebugAvatarRotation;
extern BOOL gDebugClicks;
extern BOOL gDebugWindowProc;
extern BOOL gShaderProfileFrame;

//extern BOOL gDebugTextEditorTips;
//extern BOOL gDebugSelectMgr;

//
// Globals
//

LLMenuBarGL		*gMenuBarView = NULL;
LLViewerMenuHolderGL	*gMenuHolder = NULL;
LLMenuGL		*gPopupMenuView = NULL;
LLMenuGL		*gEditMenu = NULL;
LLMenuBarGL		*gLoginMenuBarView = NULL;

// Context menus
LLContextMenu	*gMenuAvatarSelf	= NULL;
LLContextMenu	*gMenuAvatarOther = NULL;
LLContextMenu	*gMenuObject = NULL;
LLContextMenu	*gMenuAttachmentSelf = NULL;
LLContextMenu	*gMenuAttachmentOther = NULL;
LLContextMenu	*gMenuLand	= NULL;
LLContextMenu	*gMenuMuteParticle = NULL;

// <FS:Zi> Pie menu
// Pie menus
PieMenu		*gPieMenuAvatarSelf	= NULL;
PieMenu		*gPieMenuAvatarOther = NULL;
PieMenu		*gPieMenuObject = NULL;
PieMenu		*gPieMenuAttachmentSelf = NULL;
PieMenu		*gPieMenuAttachmentOther = NULL;
PieMenu		*gPieMenuLand	= NULL;
PieMenu		*gPieMenuMuteParticle = NULL;
// <FS:Zi> Pie menu

const std::string SAVE_INTO_TASK_INVENTORY("Save Object Back to Object Contents");

LLMenuGL* gAttachSubMenu = NULL;
LLMenuGL* gDetachSubMenu = NULL;
LLMenuGL* gTakeOffClothes = NULL;
LLContextMenu* gAttachScreenPieMenu = NULL;
LLContextMenu* gAttachPieMenu = NULL;
LLContextMenu* gAttachBodyPartPieMenus[9];
LLContextMenu* gDetachPieMenu = NULL;
LLContextMenu* gDetachScreenPieMenu = NULL;
LLContextMenu* gDetachBodyPartPieMenus[9];

// <FS:Zi> Pie menu
PieMenu* gPieAttachScreenMenu = NULL;
PieMenu* gPieAttachMenu = NULL;
PieMenu* gPieAttachBodyPartMenus[PIE_MAX_SLICES];
PieMenu* gPieDetachMenu = NULL;
PieMenu* gPieDetachScreenMenu = NULL;
PieMenu* gPieDetachBodyPartMenus[PIE_MAX_SLICES];
// <FS:Zi> Pie menu

LLMenuItemCallGL* gAutorespondMenu = NULL;
LLMenuItemCallGL* gAutorespondNonFriendsMenu = NULL;
//
// Local prototypes

// File Menu
void handle_compress_image(void*);


// Edit menu
void handle_dump_group_info(void *);
void handle_dump_capabilities_info(void *);

// Advanced->Consoles menu
void handle_region_dump_settings(void*);
void handle_region_dump_temp_asset_data(void*);
void handle_region_clear_temp_asset_data(void*);

// Object pie menu
BOOL sitting_on_selection();

void near_sit_object();
//void label_sit_or_stand(std::string& label, void*);
// buy and take alias into the same UI positions, so these
// declarations handle this mess.
BOOL is_selection_buy_not_take();
S32 selection_price();
BOOL enable_take();
void handle_object_show_inspector();
void handle_avatar_show_inspector();
bool confirm_take(const LLSD& notification, const LLSD& response, LLObjectSelectionHandle selection_handle);

void handle_buy_object(LLSaleInfo sale_info);
void handle_buy_contents(LLSaleInfo sale_info);

// Land pie menu
void near_sit_down_point(BOOL success, void *);

// Avatar pie menu

// Debug menu


void velocity_interpolate( void* );
void handle_visual_leak_detector_toggle(void*);
void handle_rebake_textures(void*);
BOOL check_admin_override(void*);
void handle_admin_override_toggle(void*);
#ifdef TOGGLE_HACKED_GODLIKE_VIEWER
void handle_toggle_hacked_godmode(void*);
BOOL check_toggle_hacked_godmode(void*);
bool enable_toggle_hacked_godmode(void*);
#endif

void toggle_show_xui_names(void *);
BOOL check_show_xui_names(void *);

// Debug UI

void handle_buy_currency_test(void*);
void handle_save_to_xml(void*);
void handle_load_from_xml(void*);

void handle_god_mode(void*);

// God menu
void handle_leave_god_mode(void*);


void handle_reset_view();

void handle_duplicate_in_place(void*);


void handle_object_owner_self(void*);
void handle_object_owner_permissive(void*);
void handle_object_lock(void*);
void handle_object_asset_ids(void*);
void force_take_copy(void*);
#ifdef _CORY_TESTING
void force_export_copy(void*);
void force_import_geometry(void*);
#endif

void handle_force_parcel_owner_to_me(void*);
void handle_force_parcel_to_content(void*);
void handle_claim_public_land(void*);

void handle_god_request_avatar_geometry(void *);	// Hack for easy testing of new avatar geometry
void reload_vertex_shader(void *);
void handle_disconnect_viewer(void *);

void force_error_breakpoint(void *);
void force_error_llerror(void *);
void force_error_bad_memory_access(void *);
void force_error_infinite_loop(void *);
void force_error_software_exception(void *);
void force_error_driver_crash(void *);

void handle_force_delete(void*);
void print_object_info(void*);
void print_agent_nvpairs(void*);
void toggle_debug_menus(void*);
void upload_done_callback(const LLUUID& uuid, void* user_data, S32 result, LLExtStat ext_status);
void dump_select_mgr(void*);

void dump_inventory(void*);
void toggle_visibility(void*);
BOOL get_visibility(void*);

// Avatar Pie menu
void request_friendship(const LLUUID& agent_id);

// Tools menu
void handle_selected_texture_info(void*);
void handle_selected_material_info();

void handle_dump_followcam(void*);
void handle_viewer_enable_message_log(void*);
void handle_viewer_disable_message_log(void*);

BOOL enable_buy_land(void*);

// Help menu

void handle_test_male(void *);
void handle_test_female(void *);
void handle_dump_attachments(void *);
void handle_dump_avatar_local_textures(void*);
void handle_debug_avatar_textures(void*);
void handle_grab_baked_texture(void*);
BOOL enable_grab_baked_texture(void*);
void handle_dump_region_object_cache(void*);

BOOL enable_save_into_task_inventory(void*);

BOOL enable_detach(const LLSD& = LLSD());
void menu_toggle_attached_lights(void* user_data);
void menu_toggle_attached_particles(void* user_data);

void avatar_tex_refresh(LLVOAvatar* avatar);	// <FS:CR> FIRE-11800

class LLMenuParcelObserver : public LLParcelObserver
{
public:
	LLMenuParcelObserver();
	~LLMenuParcelObserver();
	virtual void changed();
};

static LLMenuParcelObserver* gMenuParcelObserver = NULL;

static LLUIListener sUIListener;

LLMenuParcelObserver::LLMenuParcelObserver()
{
	LLViewerParcelMgr::getInstance()->addObserver(this);
}

LLMenuParcelObserver::~LLMenuParcelObserver()
{
	LLViewerParcelMgr::getInstance()->removeObserver(this);
}

void LLMenuParcelObserver::changed()
{
	LLParcel *parcel = LLViewerParcelMgr::getInstance()->getParcelSelection()->getParcel();
	// <FS:Ansariel> FIRE-4454: Cache controls because of performance reasons
	//gMenuHolder->childSetEnabled("Land Buy Pass", LLPanelLandGeneral::enableBuyPass(NULL) && !(parcel->getOwnerID()== gAgent.getID()));
	//
	//BOOL buyable = enable_buy_land(NULL);
	//gMenuHolder->childSetEnabled("Land Buy", buyable);
	//gMenuHolder->childSetEnabled("Buy Land...", buyable);

	static LLView* land_buy_pass = gMenuHolder->getChildView("Land Buy Pass");
	static LLView* land_buy_pass_pie = gMenuHolder->getChildView("Land Buy Pass Pie");
	static LLView* land_buy = gMenuHolder->getChildView("Land Buy");
	static LLView* land_buy_pie = gMenuHolder->getChildView("Land Buy Pie");

	BOOL pass_buyable = LLPanelLandGeneral::enableBuyPass(NULL) && parcel->getOwnerID() != gAgentID;
	land_buy_pass->setEnabled(pass_buyable);
	land_buy_pass_pie->setEnabled(pass_buyable);

	BOOL buyable = enable_buy_land(NULL);
	land_buy->setEnabled(buyable);
	land_buy_pie->setEnabled(buyable);
	// </FS:Ansariel> FIRE-4454: Cache controls because of performance reasons
}


void initialize_menus();

//-----------------------------------------------------------------------------
// Initialize main menus
//
// HOW TO NAME MENUS:
//
// First Letter Of Each Word Is Capitalized, Even At Or And
//
// Items that lead to dialog boxes end in "..."
//
// Break up groups of more than 6 items with separators
//-----------------------------------------------------------------------------

void set_underclothes_menu_options()
{
	if (gMenuHolder && gAgent.isTeen())
	{
		gMenuHolder->getChild<LLView>("Self Underpants")->setVisible(FALSE);
		gMenuHolder->getChild<LLView>("Self Undershirt")->setVisible(FALSE);
	}
	if (gMenuBarView && gAgent.isTeen())
	{
		gMenuBarView->getChild<LLView>("Menu Underpants")->setVisible(FALSE);
		gMenuBarView->getChild<LLView>("Menu Undershirt")->setVisible(FALSE);
	}
}

void set_merchant_SLM_menu()
{
    // All other cases (new merchant, not merchant, migrated merchant): show the new Marketplace Listings menu and enable the tool
    gMenuHolder->getChild<LLView>("MarketplaceListings")->setVisible(TRUE);
    LLCommand* command = LLCommandManager::instance().getCommand("marketplacelistings");
	gToolBarView->enableCommand(command->id(), true);
}

void check_merchant_status(bool force)
{
	// <FS:Ansariel> Don't show merchant outbox or SL Marketplace stuff outside SL
	if (!LLGridManager::getInstance()->isInSecondLife())
	{
		gMenuHolder->getChild<LLView>("MarketplaceListings")->setVisible(FALSE);
		return;
	}
	// </FS:Ansariel>

    if (!gSavedSettings.getBOOL("InventoryOutboxDisplayBoth"))
    {
        if (force)
        {
            // Reset the SLM status: we actually want to check again, that's the point of calling check_merchant_status()
            LLMarketplaceData::instance().setSLMStatus(MarketplaceStatusCodes::MARKET_PLACE_NOT_INITIALIZED);
        }
        // Hide SLM related menu item
        gMenuHolder->getChild<LLView>("MarketplaceListings")->setVisible(FALSE);
        
        // Also disable the toolbar button for Marketplace Listings
        LLCommand* command = LLCommandManager::instance().getCommand("marketplacelistings");
		gToolBarView->enableCommand(command->id(), false);
        
        // Launch an SLM test connection to get the merchant status
        LLMarketplaceData::instance().initializeSLM(boost::bind(&set_merchant_SLM_menu));
    }
}

void init_menus()
{
	// Initialize actions
	initialize_menus();

	///
	/// Popup menu
	///
	/// The popup menu is now populated by the show_context_menu()
	/// method.
	
	LLMenuGL::Params menu_params;
	menu_params.name = "Popup";
	menu_params.visible = false;
	gPopupMenuView = LLUICtrlFactory::create<LLMenuGL>(menu_params);
	gMenuHolder->addChild( gPopupMenuView );

	///
	/// Context menus
	///

	const widget_registry_t& registry =
		LLViewerMenuHolderGL::child_registry_t::instance();
	gEditMenu = LLUICtrlFactory::createFromFile<LLMenuGL>("menu_edit.xml", gMenuHolder, registry);
	gMenuAvatarSelf = LLUICtrlFactory::createFromFile<LLContextMenu>(
		"menu_avatar_self.xml", gMenuHolder, registry);
	gMenuAvatarOther = LLUICtrlFactory::createFromFile<LLContextMenu>(
		"menu_avatar_other.xml", gMenuHolder, registry);

	gDetachScreenPieMenu = gMenuHolder->getChild<LLContextMenu>("Object Detach HUD", true);
	gDetachPieMenu = gMenuHolder->getChild<LLContextMenu>("Object Detach", true);

	gMenuObject = LLUICtrlFactory::createFromFile<LLContextMenu>(
		"menu_object.xml", gMenuHolder, registry);

	gAttachScreenPieMenu = gMenuHolder->getChild<LLContextMenu>("Object Attach HUD");
	gAttachPieMenu = gMenuHolder->getChild<LLContextMenu>("Object Attach");

	gMenuAttachmentSelf = LLUICtrlFactory::createFromFile<LLContextMenu>(
		"menu_attachment_self.xml", gMenuHolder, registry);
	gMenuAttachmentOther = LLUICtrlFactory::createFromFile<LLContextMenu>(
		"menu_attachment_other.xml", gMenuHolder, registry);

	gMenuLand = LLUICtrlFactory::createFromFile<LLContextMenu>(
		"menu_land.xml", gMenuHolder, registry);

	gMenuMuteParticle = LLUICtrlFactory::createFromFile<LLContextMenu>(
		"menu_mute_particle.xml", gMenuHolder, registry);

// <FS:Zi> Pie menu
	gPieMenuAvatarSelf = LLUICtrlFactory::createFromFile<PieMenu>(
		"menu_pie_avatar_self.xml", gMenuHolder, registry);
	gPieMenuAvatarOther = LLUICtrlFactory::createFromFile<PieMenu>(
		"menu_pie_avatar_other.xml", gMenuHolder, registry);

	// added "Pie" to the control names to keep them unique
	gPieDetachScreenMenu = gMenuHolder->getChild<PieMenu>("Pie Object Detach HUD", true);
	gPieDetachMenu = gMenuHolder->getChild<PieMenu>("Pie Object Detach", true);

	gPieMenuObject = LLUICtrlFactory::createFromFile<PieMenu>(
		"menu_pie_object.xml", gMenuHolder, registry);

	// added "Pie" to the control names to keep them unique
	gPieAttachScreenMenu = gMenuHolder->getChild<PieMenu>("Pie Object Attach HUD");
	gPieAttachMenu = gMenuHolder->getChild<PieMenu>("Pie Object Attach");

	gPieMenuAttachmentSelf = LLUICtrlFactory::createFromFile<PieMenu>(
		"menu_pie_attachment_self.xml", gMenuHolder, registry);
	gPieMenuAttachmentOther = LLUICtrlFactory::createFromFile<PieMenu>(
		"menu_pie_attachment_other.xml", gMenuHolder, registry);

	gPieMenuLand = LLUICtrlFactory::createFromFile<PieMenu>(
		"menu_pie_land.xml", gMenuHolder, registry);

	gPieMenuMuteParticle = LLUICtrlFactory::createFromFile<PieMenu>(
		"menu_pie_mute_particle.xml", gMenuHolder, registry);
// </FS:Zi> Pie menu

	///
	/// set up the colors
	///
	LLColor4 color;

	// do not set colors in code, let the skin decide. -Zi
	/*
	LLColor4 context_menu_color = LLUIColorTable::instance().getColor("MenuPopupBgColor");
	
	gMenuAvatarSelf->setBackgroundColor( context_menu_color );
	gMenuAvatarOther->setBackgroundColor( context_menu_color );
	gMenuObject->setBackgroundColor( context_menu_color );
	gMenuAttachmentSelf->setBackgroundColor( context_menu_color );
	gMenuAttachmentOther->setBackgroundColor( context_menu_color );

	gMenuLand->setBackgroundColor( context_menu_color );

	color = LLUIColorTable::instance().getColor( "MenuPopupBgColor" );
	gPopupMenuView->setBackgroundColor( color );
	*/

	// <FS> Changed for grid manager
	// If we are not in production, use a different color to make it apparent.
	//if (LLGridManager::getInstance()->isInProductionGrid())
	//{
	//	color = LLUIColorTable::instance().getColor( "MenuBarBgColor" );
	//}
	//else
	//{
	//	color = LLUIColorTable::instance().getColor( "MenuNonProductionBgColor" );
	//}

	//LLView* menu_bar_holder = gViewerWindow->getRootView()->getChildView("menu_bar_holder");

	//gMenuBarView = LLUICtrlFactory::getInstance()->createFromFile<LLMenuBarGL>("menu_viewer.xml", gMenuHolder, LLViewerMenuHolderGL::child_registry_t::instance());
	//gMenuBarView->setRect(LLRect(0, menu_bar_holder->getRect().mTop, 0, menu_bar_holder->getRect().mTop - MENU_BAR_HEIGHT));
	//gMenuBarView->setBackgroundColor( color );

	gMenuBarView = LLUICtrlFactory::getInstance()->createFromFile<LLMenuBarGL>("menu_viewer.xml", gMenuHolder, LLViewerMenuHolderGL::child_registry_t::instance());
	// ONLY change the color IF we are in beta. Otherwise leave it alone so it can use the skinned color. -Zi
	if(LLGridManager::getInstance()->isInSLBeta())
	{
		color = LLUIColorTable::instance().getColor( "MenuNonProductionBgColor" );
		gMenuBarView->setBackgroundColor( color );
	}

	LLView* menu_bar_holder = gViewerWindow->getRootView()->getChildView("menu_bar_holder");
	gMenuBarView->setRect(LLRect(0, menu_bar_holder->getRect().mTop, 0, menu_bar_holder->getRect().mTop - MENU_BAR_HEIGHT));
	// </FS> Changed for grid manager

	menu_bar_holder->addChild(gMenuBarView);
  
    gViewerWindow->setMenuBackgroundColor(false, 
        !LLGridManager::getInstance()->isInSLBeta());
// <FS:AW opensim currency support>
//	// Assume L$10 for now, the server will tell us the real cost at login
//	// *TODO:Also fix cost in llfolderview.cpp for Inventory menus
//	const std::string upload_cost("10");
	// \0/ Copypasta! See llviewermessage, llviewermenu and llpanelmaininventory
	S32 cost = LLGlobalEconomy::getInstance()->getPriceUpload();
	std::string upload_cost;
#ifdef OPENSIM
	if (LLGridManager::getInstance()->isInOpenSim())
	{
		upload_cost = cost > 0 ? llformat("%s%d", "L$", cost) : LLTrans::getString("free");
	}
	else
#endif
	{
		upload_cost = "L$" + (cost > 0 ? llformat("%d", cost) : llformat("%d", gSavedSettings.getU32("DefaultUploadCost")));
	}
// </FS:AW opensim currency support>
	gMenuHolder->childSetLabelArg("Upload Image", "[COST]", upload_cost);
	gMenuHolder->childSetLabelArg("Upload Sound", "[COST]", upload_cost);
	gMenuHolder->childSetLabelArg("Upload Animation", "[COST]", upload_cost);
	gMenuHolder->childSetLabelArg("Bulk Upload", "[COST]", upload_cost);
	
	gAutorespondMenu = gMenuBarView->getChild<LLMenuItemCallGL>("Set Autorespond", TRUE);
	gAutorespondNonFriendsMenu = gMenuBarView->getChild<LLMenuItemCallGL>("Set Autorespond to non-friends", TRUE);
	gAttachSubMenu = gMenuBarView->findChildMenuByName("Attach Object", TRUE);
	gDetachSubMenu = gMenuBarView->findChildMenuByName("Detach Object", TRUE);

	// Don't display the Memory console menu if the feature is turned off
	LLMenuItemCheckGL *memoryMenu = gMenuBarView->getChild<LLMenuItemCheckGL>("Memory", TRUE);
	if (memoryMenu)
	{
		memoryMenu->setVisible(FALSE);
	}

	gMenuBarView->createJumpKeys();

	// Let land based option enable when parcel changes
	gMenuParcelObserver = new LLMenuParcelObserver();

	gLoginMenuBarView = LLUICtrlFactory::getInstance()->createFromFile<LLMenuBarGL>("menu_login.xml", gMenuHolder, LLViewerMenuHolderGL::child_registry_t::instance());
	gLoginMenuBarView->arrangeAndClear();
	LLRect menuBarRect = gLoginMenuBarView->getRect();
	menuBarRect.setLeftTopAndSize(0, menu_bar_holder->getRect().getHeight(), menuBarRect.getWidth(), menuBarRect.getHeight());
	gLoginMenuBarView->setRect(menuBarRect);
	// do not set colors in code, always lat the skin decide. -Zi
	// gLoginMenuBarView->setBackgroundColor( color );
	menu_bar_holder->addChild(gLoginMenuBarView);
	
	// tooltips are on top of EVERYTHING, including menus
	gViewerWindow->getRootView()->sendChildToFront(gToolTipView);
}

///////////////////
// SHOW CONSOLES //
///////////////////


class LLAdvancedToggleConsole : public view_listener_t
{
	bool handleEvent(const LLSD& userdata)
	{
		std::string console_type = userdata.asString();
		if ("texture" == console_type)
		{
			toggle_visibility( (void*)gTextureView );
		}
		else if ("debug" == console_type)
		{
			toggle_visibility( (void*)static_cast<LLUICtrl*>(gDebugView->mDebugConsolep));
		}
		else if ("fast timers" == console_type)
		{
			LLFloaterReg::toggleInstance("block_timers");
		}
		else if ("scene view" == console_type)
		{
			toggle_visibility( (void*)gSceneView);
		}
		else if ("scene monitor" == console_type)
		{
			toggle_visibility( (void*)gSceneMonitorView);
		}

		return true;
	}
};
class LLAdvancedCheckConsole : public view_listener_t
{
	bool handleEvent(const LLSD& userdata)
	{
		std::string console_type = userdata.asString();
		bool new_value = false;
		if ("texture" == console_type)
		{
			new_value = get_visibility( (void*)gTextureView );
		}
		else if ("debug" == console_type)
		{
			new_value = get_visibility( (void*)((LLView*)gDebugView->mDebugConsolep) );
		}
		else if ("fast timers" == console_type)
		{
			new_value = LLFloaterReg::instanceVisible("block_timers");
		}
		else if ("scene view" == console_type)
		{
			new_value = get_visibility( (void*) gSceneView);
		}
		else if ("scene monitor" == console_type)
		{
			new_value = get_visibility( (void*) gSceneMonitorView);
		}
		
		return new_value;
	}
};


//////////////////////////
// DUMP INFO TO CONSOLE //
//////////////////////////


class LLAdvancedDumpInfoToConsole : public view_listener_t
{
	bool handleEvent(const LLSD& userdata)
	{
		gDebugView->mDebugConsolep->setVisible(TRUE);
		std::string info_type = userdata.asString();
		if ("region" == info_type)
		{
			handle_region_dump_settings(NULL);
		}
		else if ("group" == info_type)
		{
			handle_dump_group_info(NULL);
		}
		else if ("capabilities" == info_type)
		{
			handle_dump_capabilities_info(NULL);
		}
		return true;
	}
};


//////////////
// HUD INFO //
//////////////


class LLAdvancedToggleHUDInfo : public view_listener_t
{
	bool handleEvent(const LLSD& userdata)
	{
		std::string info_type = userdata.asString();

		if ("camera" == info_type)
		{
			gDisplayCameraPos = !(gDisplayCameraPos);
		}
		else if ("wind" == info_type)
		{
			gDisplayWindInfo = !(gDisplayWindInfo);
		}
		else if ("fov" == info_type)
		{
			gDisplayFOV = !(gDisplayFOV);
		}
		else if ("badge" == info_type)
		{
			report_to_nearby_chat("Hippos!");
		}
		else if ("cookies" == info_type)
		{
			report_to_nearby_chat("Cookies!");
		}
		// <FS:PP>
		else if ("motd" == info_type)
		{
			report_to_nearby_chat(gAgent.mMOTD);
		}
		// </FS:PP>
		return true;
	}
};

class LLAdvancedCheckHUDInfo : public view_listener_t
{
	bool handleEvent(const LLSD& userdata)
	{
		std::string info_type = userdata.asString();
		bool new_value = false;
		if ("camera" == info_type)
		{
			new_value = gDisplayCameraPos;
		}
		else if ("wind" == info_type)
		{
			new_value = gDisplayWindInfo;
		}
		else if ("fov" == info_type)
		{
			new_value = gDisplayFOV;
		}
		return new_value;
	}
};


//////////////
// FLYING   //
//////////////

class LLAdvancedAgentFlyingInfo : public view_listener_t
{
	bool handleEvent(const LLSD&)
	{
		return gAgent.getFlying();
	}
};


///////////////////////
// CLEAR GROUP CACHE //
///////////////////////

class LLAdvancedClearGroupCache : public view_listener_t
{
	bool handleEvent(const LLSD& userdata)
	{
		LLGroupMgr::debugClearAllGroups(NULL);
		return true;
	}
};




/////////////////
// RENDER TYPE //
/////////////////
U32 render_type_from_string(std::string render_type)
{
	if ("simple" == render_type)
	{
		return LLPipeline::RENDER_TYPE_SIMPLE;
	}
	else if ("alpha" == render_type)
	{
		return LLPipeline::RENDER_TYPE_ALPHA;
	}
	else if ("tree" == render_type)
	{
		return LLPipeline::RENDER_TYPE_TREE;
	}
	else if ("character" == render_type)
	{
		return LLPipeline::RENDER_TYPE_AVATAR;
	}
	else if ("surfacePatch" == render_type)
	{
		return LLPipeline::RENDER_TYPE_TERRAIN;
	}
	else if ("sky" == render_type)
	{
		return LLPipeline::RENDER_TYPE_SKY;
	}
	else if ("water" == render_type)
	{
		return LLPipeline::RENDER_TYPE_WATER;
	}
	else if ("ground" == render_type)
	{
		return LLPipeline::RENDER_TYPE_GROUND;
	}
	else if ("volume" == render_type)
	{
		return LLPipeline::RENDER_TYPE_VOLUME;
	}
	else if ("grass" == render_type)
	{
		return LLPipeline::RENDER_TYPE_GRASS;
	}
	else if ("clouds" == render_type)
	{
		return LLPipeline::RENDER_TYPE_CLOUDS;
	}
	else if ("particles" == render_type)
	{
		return LLPipeline::RENDER_TYPE_PARTICLES;
	}
	else if ("bump" == render_type)
	{
		return LLPipeline::RENDER_TYPE_BUMP;
	}
	else
	{
		return 0;
	}
}


class LLAdvancedToggleRenderType : public view_listener_t
{
	bool handleEvent(const LLSD& userdata)
	{
		U32 render_type = render_type_from_string( userdata.asString() );
		if ( render_type != 0 )
		{
			LLPipeline::toggleRenderTypeControl( render_type );
			if(render_type == LLPipeline::RENDER_TYPE_PARTICLES)
			{
				gPipeline.sRenderParticles = gPipeline.hasRenderType(LLPipeline::RENDER_TYPE_PARTICLES);
			}
		}
		return true;
	}
};


class LLAdvancedCheckRenderType : public view_listener_t
{
	bool handleEvent(const LLSD& userdata)
	{
		U32 render_type = render_type_from_string( userdata.asString() );
		bool new_value = false;

		if ( render_type != 0 )
		{
			new_value = LLPipeline::hasRenderTypeControl( render_type );
		}

		return new_value;
	}
};


/////////////
// FEATURE //
/////////////
U32 feature_from_string(std::string feature)
{ 
	if ("ui" == feature)
	{ 
		return LLPipeline::RENDER_DEBUG_FEATURE_UI;
	}
	else if ("selected" == feature)
	{
		return LLPipeline::RENDER_DEBUG_FEATURE_SELECTED;
	}
	else if ("highlighted" == feature)
	{
		return LLPipeline::RENDER_DEBUG_FEATURE_HIGHLIGHTED;
	}
	else if ("dynamic textures" == feature)
	{
		return LLPipeline::RENDER_DEBUG_FEATURE_DYNAMIC_TEXTURES;
	}
	else if ("foot shadows" == feature)
	{
		return LLPipeline::RENDER_DEBUG_FEATURE_FOOT_SHADOWS;
	}
	else if ("fog" == feature)
	{
		return LLPipeline::RENDER_DEBUG_FEATURE_FOG;
	}
	else if ("fr info" == feature)
	{
		return LLPipeline::RENDER_DEBUG_FEATURE_FR_INFO;
	}
	else if ("flexible" == feature)
	{
		return LLPipeline::RENDER_DEBUG_FEATURE_FLEXIBLE;
	}
	else
	{
		return 0;
	}
};


class LLAdvancedToggleFeature : public view_listener_t
{
	bool handleEvent(const LLSD& userdata)
	{
		U32 feature = feature_from_string( userdata.asString() );
		if ( feature != 0 )
		{
			LLPipeline::toggleRenderDebugFeature( feature );
		}
		return true;
	}
};

class LLAdvancedCheckFeature : public view_listener_t
{
	bool handleEvent(const LLSD& userdata)
{
	U32 feature = feature_from_string( userdata.asString() );
	bool new_value = false;

	if ( feature != 0 )
	{
		new_value = LLPipeline::toggleRenderDebugFeatureControl( feature );
	}

	return new_value;
}
};

class LLAdvancedCheckDisplayTextureDensity : public view_listener_t
{
	bool handleEvent(const LLSD& userdata)
	{
		std::string mode = userdata.asString();
		if (!gPipeline.hasRenderDebugMask(LLPipeline::RENDER_DEBUG_TEXEL_DENSITY))
		{
			return mode == "none";
		}
		if (mode == "current")
		{
			return LLViewerTexture::sDebugTexelsMode == LLViewerTexture::DEBUG_TEXELS_CURRENT;
		}
		else if (mode == "desired")
		{
			return LLViewerTexture::sDebugTexelsMode == LLViewerTexture::DEBUG_TEXELS_DESIRED;
		}
		else if (mode == "full")
		{
			return LLViewerTexture::sDebugTexelsMode == LLViewerTexture::DEBUG_TEXELS_FULL;
		}
		return false;
	}
};

class LLAdvancedSetDisplayTextureDensity : public view_listener_t
{
	bool handleEvent(const LLSD& userdata)
	{
		std::string mode = userdata.asString();
		if (mode == "none")
		{
			if (gPipeline.hasRenderDebugMask(LLPipeline::RENDER_DEBUG_TEXEL_DENSITY) == TRUE) 
			{
				gPipeline.toggleRenderDebug(LLPipeline::RENDER_DEBUG_TEXEL_DENSITY);
			}
			LLViewerTexture::sDebugTexelsMode = LLViewerTexture::DEBUG_TEXELS_OFF;
		}
		else if (mode == "current")
		{
			if (gPipeline.hasRenderDebugMask(LLPipeline::RENDER_DEBUG_TEXEL_DENSITY) == FALSE) 
			{
				gPipeline.toggleRenderDebug(LLPipeline::RENDER_DEBUG_TEXEL_DENSITY);
			}
			LLViewerTexture::sDebugTexelsMode = LLViewerTexture::DEBUG_TEXELS_CURRENT;
		}
		else if (mode == "desired")
		{
			if (gPipeline.hasRenderDebugMask(LLPipeline::RENDER_DEBUG_TEXEL_DENSITY) == FALSE) 
			{
				gPipeline.toggleRenderDebug(LLPipeline::RENDER_DEBUG_TEXEL_DENSITY);
			}
			gPipeline.setRenderDebugFeatureControl(LLPipeline::RENDER_DEBUG_TEXEL_DENSITY, true);
			LLViewerTexture::sDebugTexelsMode = LLViewerTexture::DEBUG_TEXELS_DESIRED;
		}
		else if (mode == "full")
		{
			if (gPipeline.hasRenderDebugMask(LLPipeline::RENDER_DEBUG_TEXEL_DENSITY) == FALSE) 
			{
				gPipeline.toggleRenderDebug(LLPipeline::RENDER_DEBUG_TEXEL_DENSITY);
			}
			LLViewerTexture::sDebugTexelsMode = LLViewerTexture::DEBUG_TEXELS_FULL;
		}
		return true;
	}
};


//////////////////
// INFO DISPLAY //
//////////////////
U64 info_display_from_string(std::string info_display)
{
	if ("verify" == info_display)
	{
		return LLPipeline::RENDER_DEBUG_VERIFY;
	}
	else if ("bboxes" == info_display)
	{
		return LLPipeline::RENDER_DEBUG_BBOXES;
	}
	else if ("normals" == info_display)
	{
		return LLPipeline::RENDER_DEBUG_NORMALS;
	}
	else if ("points" == info_display)
	{
		return LLPipeline::RENDER_DEBUG_POINTS;
	}
	else if ("octree" == info_display)
	{
		return LLPipeline::RENDER_DEBUG_OCTREE;
	}
	else if ("shadow frusta" == info_display)
	{
		return LLPipeline::RENDER_DEBUG_SHADOW_FRUSTA;
	}
	else if ("physics shapes" == info_display)
	{
		return LLPipeline::RENDER_DEBUG_PHYSICS_SHAPES;
	}
	else if ("occlusion" == info_display)
	{
		return LLPipeline::RENDER_DEBUG_OCCLUSION;
	}
	else if ("render batches" == info_display)
	{
		return LLPipeline::RENDER_DEBUG_BATCH_SIZE;
	}
	else if ("update type" == info_display)
	{
		return LLPipeline::RENDER_DEBUG_UPDATE_TYPE;
	}
	else if ("texture anim" == info_display)
	{
		return LLPipeline::RENDER_DEBUG_TEXTURE_ANIM;
	}
	else if ("texture priority" == info_display)
	{
		return LLPipeline::RENDER_DEBUG_TEXTURE_PRIORITY;
	}
	else if ("texture area" == info_display)
	{
		return LLPipeline::RENDER_DEBUG_TEXTURE_AREA;
	}
	else if ("face area" == info_display)
	{
		return LLPipeline::RENDER_DEBUG_FACE_AREA;
	}
	else if ("lod info" == info_display)
	{
		return LLPipeline::RENDER_DEBUG_LOD_INFO;
	}
	else if ("build queue" == info_display)
	{
		return LLPipeline::RENDER_DEBUG_BUILD_QUEUE;
	}
	else if ("lights" == info_display)
	{
		return LLPipeline::RENDER_DEBUG_LIGHTS;
	}
	else if ("particles" == info_display)
	{
		return LLPipeline::RENDER_DEBUG_PARTICLES;
	}
	else if ("composition" == info_display)
	{
		return LLPipeline::RENDER_DEBUG_COMPOSITION;
	}
	else if ("avatardrawinfo" == info_display)
	{
		return (LLPipeline::RENDER_DEBUG_AVATAR_DRAW_INFO);
	}
	else if ("glow" == info_display)
	{
		return LLPipeline::RENDER_DEBUG_GLOW;
	}
	else if ("collision skeleton" == info_display)
	{
		return LLPipeline::RENDER_DEBUG_AVATAR_VOLUME;
	}
	else if ("joints" == info_display)
	{
		return LLPipeline::RENDER_DEBUG_AVATAR_JOINTS;
	}
	else if ("raycast" == info_display)
	{
		return LLPipeline::RENDER_DEBUG_RAYCAST;
	}
	else if ("agent target" == info_display)
	{
		return LLPipeline::RENDER_DEBUG_AGENT_TARGET;
	}
	else if ("sculpt" == info_display)
	{
		return LLPipeline::RENDER_DEBUG_SCULPTED;
	}
	else if ("wind vectors" == info_display)
	{
		return LLPipeline::RENDER_DEBUG_WIND_VECTORS;
	}
	else if ("texel density" == info_display)
	{
		return LLPipeline::RENDER_DEBUG_TEXEL_DENSITY;
	}
	else if ("triangle count" == info_display)
	{
		return LLPipeline::RENDER_DEBUG_TRIANGLE_COUNT;
	}
	else if ("impostors" == info_display)
	{
		return LLPipeline::RENDER_DEBUG_IMPOSTORS;
	}
	else if ("texture size" == info_display)
	{
		return LLPipeline::RENDER_DEBUG_TEXTURE_SIZE;
	}
	else
	{
		LL_WARNS() << "unrecognized feature name '" << info_display << "'" << LL_ENDL;
		return 0;
	}
};

class LLAdvancedToggleInfoDisplay : public view_listener_t
{
	bool handleEvent(const LLSD& userdata)
	{
		U64 info_display = info_display_from_string( userdata.asString() );

		LL_INFOS("ViewerMenu") << "toggle " << userdata.asString() << LL_ENDL;
		
		if ( info_display != 0 )
		{
			LLPipeline::toggleRenderDebug( info_display );
		}

		return true;
	}
};


class LLAdvancedCheckInfoDisplay : public view_listener_t
{
	bool handleEvent(const LLSD& userdata)
	{
		U64 info_display = info_display_from_string( userdata.asString() );
		bool new_value = false;

		if ( info_display != 0 )
		{
			new_value = LLPipeline::toggleRenderDebugControl( info_display );
		}

		return new_value;
	}
};


///////////////////////////
//// RANDOMIZE FRAMERATE //
///////////////////////////


class LLAdvancedToggleRandomizeFramerate : public view_listener_t
{
	bool handleEvent(const LLSD& userdata)
	{
		gRandomizeFramerate = !(gRandomizeFramerate);
		return true;
	}
};

class LLAdvancedCheckRandomizeFramerate : public view_listener_t
{
	bool handleEvent(const LLSD& userdata)
	{
		bool new_value = gRandomizeFramerate;
		return new_value;
	}
};

///////////////////////////
//// PERIODIC SLOW FRAME //
///////////////////////////


class LLAdvancedTogglePeriodicSlowFrame : public view_listener_t
{
	bool handleEvent(const LLSD& userdata)
	{
		gPeriodicSlowFrame = !(gPeriodicSlowFrame);
		return true;
	}
};

class LLAdvancedCheckPeriodicSlowFrame : public view_listener_t
{
	bool handleEvent(const LLSD& userdata)
	{
		bool new_value = gPeriodicSlowFrame;
		return new_value;
	}
};



////////////////
// FRAME TEST //
////////////////


class LLAdvancedToggleFrameTest : public view_listener_t
{
	bool handleEvent(const LLSD& userdata)
	{
		LLPipeline::sRenderFrameTest = !(LLPipeline::sRenderFrameTest);
		return true;
	}
};

class LLAdvancedCheckFrameTest : public view_listener_t
{
	bool handleEvent(const LLSD& userdata)
	{
		bool new_value = LLPipeline::sRenderFrameTest;
		return new_value;
	}
};


///////////////////////////
// SELECTED TEXTURE INFO //
///////////////////////////


class LLAdvancedSelectedTextureInfo : public view_listener_t
{
	bool handleEvent(const LLSD& userdata)
	{
		handle_selected_texture_info(NULL);
		return true;
	}
};

////////////////////////////
// TOGGLE SH LIGHTING VIS //
////////////////////////////

class LLAdvancedToggleDebugSH : public view_listener_t
{
	bool handleEvent(const LLSD& userdata)
	{
        gPipeline.toggleRenderDebug(LLPipeline::RENDER_DEBUG_SH);
        gSavedSettings.setBOOL("RenderDebugSH", gPipeline.hasRenderDebugMask(LLPipeline::RENDER_DEBUG_SH));
		return true;
	}
};

//////////////////////
// TOGGLE WIREFRAME //
//////////////////////

class LLAdvancedToggleWireframe : public view_listener_t
{
	bool handleEvent(const LLSD& userdata)
	{
// [RLVa:KB] - Checked: RLVa-2.0.0
		bool fRlvBlockWireframe = gRlvAttachmentLocks.hasLockedHUD();
		if ( (!gUseWireframe) && (fRlvBlockWireframe) )
			RlvUtil::notifyBlocked(RLV_STRING_BLOCKED_WIREFRAME);
		set_use_wireframe( (!gUseWireframe) && (!fRlvBlockWireframe) );
		return true;
	}
};

// Called from rlvhandler.cpp
void set_use_wireframe(bool useWireframe)
	{
		if (gUseWireframe == useWireframe)
			return;

		gUseWireframe = useWireframe;
// [/RLVa:KB]
//		gUseWireframe = !(gUseWireframe);
		gWindowResized = TRUE;

		LLPipeline::updateRenderDeferred();

		if (gUseWireframe)
		{
			gInitialDeferredModeForWireframe = LLPipeline::sRenderDeferred;
		}

		gPipeline.resetVertexBuffers();

		if (!gUseWireframe && !gInitialDeferredModeForWireframe && LLPipeline::sRenderDeferred != bool(gInitialDeferredModeForWireframe) && gPipeline.isInit())
		{
			LLPipeline::refreshCachedSettings();
			gPipeline.releaseGLBuffers();
			gPipeline.createGLBuffers();
			LLViewerShaderMgr::instance()->setShaders();
		}

//		return true;
	}
//};

class LLAdvancedCheckWireframe : public view_listener_t
{
	bool handleEvent(const LLSD& userdata)
	{
		bool new_value = gUseWireframe;
		return new_value;
	}
};
	

//////////////////////////
// DUMP SCRIPTED CAMERA //
//////////////////////////
	
class LLAdvancedDumpScriptedCamera : public view_listener_t
{
	bool handleEvent(const LLSD& userdata)
	{
		handle_dump_followcam(NULL);
		return true;
	}
};



//////////////////////////////
// DUMP REGION OBJECT CACHE //
//////////////////////////////


class LLAdvancedDumpRegionObjectCache : public view_listener_t
{
	bool handleEvent(const LLSD& userdata)
{
		handle_dump_region_object_cache(NULL);
		return true;
	}
};

class LLAdvancedBuyCurrencyTest : public view_listener_t
	{
	bool handleEvent(const LLSD& userdata)
	{
		handle_buy_currency_test(NULL);
		return true;
	}
};


/////////////////////
// DUMP SELECT MGR //
/////////////////////


class LLAdvancedDumpSelectMgr : public view_listener_t
{
	bool handleEvent(const LLSD& userdata)
	{
		dump_select_mgr(NULL);
		return true;
	}
};



////////////////////
// DUMP INVENTORY //
////////////////////


class LLAdvancedDumpInventory : public view_listener_t
{
	bool handleEvent(const LLSD& userdata)
	{
		dump_inventory(NULL);
		return true;
	}
};



////////////////////////////////
// PRINT SELECTED OBJECT INFO //
////////////////////////////////


class LLAdvancedPrintSelectedObjectInfo : public view_listener_t
{
	bool handleEvent(const LLSD& userdata)
	{
		print_object_info(NULL);
		return true;
	}
};



//////////////////////
// PRINT AGENT INFO //
//////////////////////


class LLAdvancedPrintAgentInfo : public view_listener_t
{
	bool handleEvent(const LLSD& userdata)
	{
		print_agent_nvpairs(NULL);
		return true;
	}
};

//////////////////
// DEBUG CLICKS //
//////////////////


class LLAdvancedToggleDebugClicks : public view_listener_t
{
	bool handleEvent(const LLSD& userdata)
	{
		gDebugClicks = !(gDebugClicks);
		return true;
	}
};

class LLAdvancedCheckDebugClicks : public view_listener_t
{
	bool handleEvent(const LLSD& userdata)
	{
		bool new_value = gDebugClicks;
		return new_value;
	}
};



/////////////////
// DEBUG VIEWS //
/////////////////


class LLAdvancedToggleDebugViews : public view_listener_t
{
	bool handleEvent(const LLSD& userdata)
	{
		LLView::sDebugRects = !(LLView::sDebugRects);
		return true;
	}
};

class LLAdvancedCheckDebugViews : public view_listener_t
{
	bool handleEvent(const LLSD& userdata)
	{
		bool new_value = LLView::sDebugRects;
		return new_value;
	}
};



///////////////////////
// XUI NAME TOOLTIPS //
///////////////////////


class LLAdvancedToggleXUINameTooltips : public view_listener_t
{
	bool handleEvent(const LLSD& userdata)
	{
		toggle_show_xui_names(NULL);
		return true;
	}
};

class LLAdvancedCheckXUINameTooltips : public view_listener_t
{
	bool handleEvent(const LLSD& userdata)
	{
		bool new_value = check_show_xui_names(NULL);
		return new_value;
	}
};



////////////////////////
// DEBUG MOUSE EVENTS //
////////////////////////


class LLAdvancedToggleDebugMouseEvents : public view_listener_t
{
	bool handleEvent(const LLSD& userdata)
	{
		LLView::sDebugMouseHandling = !(LLView::sDebugMouseHandling);
		return true;
	}
};

class LLAdvancedCheckDebugMouseEvents : public view_listener_t
{
	bool handleEvent(const LLSD& userdata)
	{
		bool new_value = LLView::sDebugMouseHandling;
		return new_value;
	}
};



////////////////
// DEBUG KEYS //
////////////////


class LLAdvancedToggleDebugKeys : public view_listener_t
{
	bool handleEvent(const LLSD& userdata)
	{
		LLView::sDebugKeys = !(LLView::sDebugKeys);
		return true;
	}
};
	
class LLAdvancedCheckDebugKeys : public view_listener_t
{
	bool handleEvent(const LLSD& userdata)
	{
		bool new_value = LLView::sDebugKeys;
		return new_value;
	}
};
	


///////////////////////
// DEBUG WINDOW PROC //
///////////////////////


class LLAdvancedToggleDebugWindowProc : public view_listener_t
{
	bool handleEvent(const LLSD& userdata)
	{
		gDebugWindowProc = !(gDebugWindowProc);
		return true;
	}
};

class LLAdvancedCheckDebugWindowProc : public view_listener_t
	{
	bool handleEvent(const LLSD& userdata)
	{
		bool new_value = gDebugWindowProc;
		return new_value;
	}
};

// ------------------------------XUI MENU ---------------------------

//////////////////////
// LOAD UI FROM XML //
//////////////////////


class LLAdvancedLoadUIFromXML : public view_listener_t
{
	bool handleEvent(const LLSD& userdata)
	{
		handle_load_from_xml(NULL);
		return true;
	}
};



////////////////////
// SAVE UI TO XML //
////////////////////


class LLAdvancedSaveUIToXML : public view_listener_t
{
	bool handleEvent(const LLSD& userdata)
	{
		handle_save_to_xml(NULL);
		return true;
	}
};


class LLAdvancedSendTestIms : public view_listener_t
{
	bool handleEvent(const LLSD& userdata)
	{
		LLIMModel::instance().testMessages();
		return true;
	}
};


///////////////
// XUI NAMES //
///////////////


class LLAdvancedToggleXUINames : public view_listener_t
{
	bool handleEvent(const LLSD& userdata)
	{
		toggle_show_xui_names(NULL);
		return true;
	}
};

class LLAdvancedCheckXUINames : public view_listener_t
{
	bool handleEvent(const LLSD& userdata)
	{
		bool new_value = check_show_xui_names(NULL);
		return new_value;
	}
};


////////////////////////
// GRAB BAKED TEXTURE //
////////////////////////


class LLAdvancedGrabBakedTexture : public view_listener_t
{
	bool handleEvent(const LLSD& userdata)
	{
		std::string texture_type = userdata.asString();
		if ("iris" == texture_type)
		{
			handle_grab_baked_texture( (void*)BAKED_EYES );
		}
		else if ("head" == texture_type)
		{
			handle_grab_baked_texture( (void*)BAKED_HEAD );
		}
		else if ("upper" == texture_type)
		{
			handle_grab_baked_texture( (void*)BAKED_UPPER );
		}
		else if ("lower" == texture_type)
		{
			handle_grab_baked_texture( (void*)BAKED_LOWER );
		}
		else if ("skirt" == texture_type)
		{
			handle_grab_baked_texture( (void*)BAKED_SKIRT );
		}
		else if ("hair" == texture_type)
		{
			handle_grab_baked_texture( (void*)BAKED_HAIR );
		}

		return true;
	}
};

class LLAdvancedEnableGrabBakedTexture : public view_listener_t
{
	bool handleEvent(const LLSD& userdata)
{
		std::string texture_type = userdata.asString();
		bool new_value = false;

		if ("iris" == texture_type)
		{
			new_value = enable_grab_baked_texture( (void*)BAKED_EYES );
		}
		else if ("head" == texture_type)
		{
			new_value = enable_grab_baked_texture( (void*)BAKED_HEAD );
		}
		else if ("upper" == texture_type)
		{
			new_value = enable_grab_baked_texture( (void*)BAKED_UPPER );
		}
		else if ("lower" == texture_type)
		{
			new_value = enable_grab_baked_texture( (void*)BAKED_LOWER );
		}
		else if ("skirt" == texture_type)
		{
			new_value = enable_grab_baked_texture( (void*)BAKED_SKIRT );
		}
		else if ("hair" == texture_type)
		{
			new_value = enable_grab_baked_texture( (void*)BAKED_HAIR );
		}
	
		return new_value;
}
};

///////////////////////
// APPEARANCE TO XML //
///////////////////////


class LLAdvancedEnableAppearanceToXML : public view_listener_t
{
	bool handleEvent(const LLSD& userdata)
	{
        LLViewerObject *obj = LLSelectMgr::getInstance()->getSelection()->getPrimaryObject();
        if (obj && obj->isAnimatedObject() && obj->getControlAvatar())
        {
            return gSavedSettings.getBOOL("DebugAnimatedObjects");
        }
        else if (obj && obj->isAttachment() && obj->getAvatar())
        {
            return gSavedSettings.getBOOL("DebugAvatarAppearanceMessage");
        }
        else if (obj && obj->isAvatar())
        {
            // This has to be a non-control avatar, because control avs are invisible and unclickable.
            return gSavedSettings.getBOOL("DebugAvatarAppearanceMessage");
        }
		else
		{
			return false;
		}
	}
};

class LLAdvancedAppearanceToXML : public view_listener_t
{
	bool handleEvent(const LLSD& userdata)
	{
		std::string emptyname;
        LLViewerObject *obj = LLSelectMgr::getInstance()->getSelection()->getPrimaryObject();
        LLVOAvatar *avatar = NULL;
        if (obj)
        {
            if (obj->isAvatar())
            {
                avatar = obj->asAvatar();
            }
            else
            {
                // If there is a selection, find the associated
                // avatar. Normally there's only one obvious choice. But
                // what should be returned if the object is in an attached
                // animated object? getAvatar() will give the skeleton of
                // the animated object. getAvatarAncestor() will give the
                // actual human-driven avatar.
                avatar = obj->getAvatar();
            }
        }
        else
        {
            // If no selection, use the self avatar.
			avatar = gAgentAvatarp;
        }
        if (avatar)
        {
            avatar->dumpArchetypeXML(emptyname);
        }
		return true;
	}
};



///////////////////////////////
// TOGGLE CHARACTER GEOMETRY //
///////////////////////////////


class LLAdvancedToggleCharacterGeometry : public view_listener_t
{
	bool handleEvent(const LLSD& userdata)
	{
		handle_god_request_avatar_geometry(NULL);
		return true;
	}
};


	/////////////////////////////
// TEST MALE / TEST FEMALE //
/////////////////////////////

class LLAdvancedTestMale : public view_listener_t
{
	bool handleEvent(const LLSD& userdata)
	{
		handle_test_male(NULL);
		return true;
	}
};


class LLAdvancedTestFemale : public view_listener_t
{
	bool handleEvent(const LLSD& userdata)
	{
		handle_test_female(NULL);
		return true;
	}
};

class LLAdvancedForceParamsToDefault : public view_listener_t
{
	bool handleEvent(const LLSD& userdata)
	{
		LLAgent::clearVisualParams(NULL);
		return true;
	}
};


//////////////////////////
//   ANIMATION SPEED    //
//////////////////////////

// Utility function to set all AV time factors to the same global value
static void set_all_animation_time_factors(F32	time_factor)
{
	LLMotionController::setCurrentTimeFactor(time_factor);
	for (std::vector<LLCharacter*>::iterator iter = LLCharacter::sInstances.begin();
		iter != LLCharacter::sInstances.end(); ++iter)
	{
		(*iter)->setAnimTimeFactor(time_factor);
	}
}

class LLAdvancedAnimTenFaster : public view_listener_t
{
	bool handleEvent(const LLSD& userdata)
	{
		//LL_INFOS() << "LLAdvancedAnimTenFaster" << LL_ENDL;
		F32 time_factor = LLMotionController::getCurrentTimeFactor();
		time_factor = llmin(time_factor + 0.1f, 2.f);	// Upper limit is 200% speed
		set_all_animation_time_factors(time_factor);
		return true;
	}
};

class LLAdvancedAnimTenSlower : public view_listener_t
{
	bool handleEvent(const LLSD& userdata)
	{
		//LL_INFOS() << "LLAdvancedAnimTenSlower" << LL_ENDL;
		F32 time_factor = LLMotionController::getCurrentTimeFactor();
		time_factor = llmax(time_factor - 0.1f, 0.1f);	// Lower limit is at 10% of normal speed
		set_all_animation_time_factors(time_factor);
		return true;
	}
};

class LLAdvancedAnimResetAll : public view_listener_t
{
	bool handleEvent(const LLSD& userdata)
	{
		set_all_animation_time_factors(1.f);
		return true;
	}
};


//////////////////////////
// RELOAD VERTEX SHADER //
//////////////////////////


class LLAdvancedReloadVertexShader : public view_listener_t
{
	bool handleEvent(const LLSD& userdata)
	{
		reload_vertex_shader(NULL);
		return true;
	}
};



////////////////////
// ANIMATION INFO //
////////////////////


class LLAdvancedToggleAnimationInfo : public view_listener_t
{
	bool handleEvent(const LLSD& userdata)
	{
		LLVOAvatar::sShowAnimationDebug = !(LLVOAvatar::sShowAnimationDebug);
		return true;
	}
};

class LLAdvancedCheckAnimationInfo : public view_listener_t
{
	bool handleEvent(const LLSD& userdata)
	{
		bool new_value = LLVOAvatar::sShowAnimationDebug;
		return new_value;
	}
};


//////////////////
// SHOW LOOK AT //
//////////////////


class LLAdvancedToggleShowLookAt : public view_listener_t
{
	bool handleEvent(const LLSD& userdata)
	{
		//LLHUDEffectLookAt::sDebugLookAt = !(LLHUDEffectLookAt::sDebugLookAt);
		//<FS:AO improve use of controls with radiogroups>
		//bool value = !gSavedPerAccountSettings.getBOOL("DebugLookAt");
		//gSavedPerAccountSettings.setBOOL("DebugLookAt",value);
		S32 value = !gSavedPerAccountSettings.getS32("DebugLookAt");
		gSavedPerAccountSettings.setS32("DebugLookAt",value);
		//</FS:AO>
		return true;
	}
};

// <AO>
class LLAdvancedToggleShowColor : public view_listener_t
{
        bool handleEvent(const LLSD& userdata)
        {
                S32 value = !gSavedSettings.getS32("DebugShowColor");
                gSavedSettings.setS32("DebugShowColor",value);
                return true;
        }
};

class LLAdvancedCheckShowColor : public view_listener_t
{
        bool handleEvent(const LLSD& userdata)
        {
                S32 new_value = gSavedSettings.getS32("DebugShowColor");
                return (bool)new_value;
        }
};
// </AO>

class LLAdvancedCheckShowLookAt : public view_listener_t
{
	bool handleEvent(const LLSD& userdata)
	{
		//bool new_value = LLHUDEffectLookAt::sDebugLookAt;
		//<FS:AO improve use of controls with radiogroups>
		//bool new_value = gSavedPerAccountSettings.getBOOL("DebugLookAt");
		S32 new_value = gSavedPerAccountSettings.getS32("DebugLookAt");
		return (bool)new_value;
	}
};



///////////////////
// SHOW POINT AT //
///////////////////


class LLAdvancedToggleShowPointAt : public view_listener_t
{
	bool handleEvent(const LLSD& userdata)
	{
		LLHUDEffectPointAt::sDebugPointAt = !(LLHUDEffectPointAt::sDebugPointAt);
		return true;
	}
};

class LLAdvancedCheckShowPointAt : public view_listener_t
{
	bool handleEvent(const LLSD& userdata)
	{
		bool new_value = LLHUDEffectPointAt::sDebugPointAt;
		return new_value;
	}
};


///////////////////// 
// PRIVATE LOOK AT // 
///////////////////// 

class LLAdvancedTogglePrivateLookPointAt : public view_listener_t 
{ 
	bool handleEvent(const LLSD& userdata) 
	{ 
		std::string command = userdata.asString(); 
		if ("Look" == command) 
		{ 
			bool new_value = !gSavedSettings.getBOOL("PrivateLookAtTarget"); 
			gSavedSettings.setBOOL("PrivateLookAtTarget", new_value); 
		} 
		else if ("Point" == command) 
		{ 
			bool new_value = !gSavedSettings.getBOOL("PrivatePointAtTarget"); 
			gSavedSettings.setBOOL("PrivatePointAtTarget", new_value); 
		} 
	return true; 
	} 
}; 

class LLAdvancedCheckPrivateLookPointAt : public view_listener_t 
{ 
	bool handleEvent(const LLSD& userdata) 
	{ 
		std::string command = userdata["data"].asString(); 
		if ("Look" == command) 
		{ 
			bool new_value = gSavedSettings.getBOOL("PrivateLookAtTarget"); 
			std::string control_name = userdata["control"].asString(); 
			gMenuHolder->findControl(control_name)->setValue(new_value); 
		} 
		else if ("Point" == command) 
		{ 
			bool new_value = gSavedSettings.getBOOL("PrivatePointAtTarget"); 
			std::string control_name = userdata["control"].asString(); 
			gMenuHolder->findControl(control_name)->setValue(new_value); 
		} 
	return true; 
	} 
};

/////////////////////////
// DEBUG JOINT UPDATES //
/////////////////////////


class LLAdvancedToggleDebugJointUpdates : public view_listener_t
{
	bool handleEvent(const LLSD& userdata)
	{
		LLVOAvatar::sJointDebug = !(LLVOAvatar::sJointDebug);
		return true;
	}
};

class LLAdvancedCheckDebugJointUpdates : public view_listener_t
{
	bool handleEvent(const LLSD& userdata)
	{
		bool new_value = LLVOAvatar::sJointDebug;
		return new_value;
	}
};



/////////////////
// DISABLE LOD //
/////////////////


class LLAdvancedToggleDisableLOD : public view_listener_t
{
	bool handleEvent(const LLSD& userdata)
	{
		LLViewerJoint::sDisableLOD = !(LLViewerJoint::sDisableLOD);
		return true;
	}
};
		
class LLAdvancedCheckDisableLOD : public view_listener_t
{
	bool handleEvent(const LLSD& userdata)
	{
		bool new_value = LLViewerJoint::sDisableLOD;
		return new_value;
	}
};



/////////////////////////
// DEBUG CHARACTER VIS //
/////////////////////////


class LLAdvancedToggleDebugCharacterVis : public view_listener_t
{
	bool handleEvent(const LLSD& userdata)
	{
		LLVOAvatar::sDebugInvisible = !(LLVOAvatar::sDebugInvisible);
		return true;
	}
};

class LLAdvancedCheckDebugCharacterVis : public view_listener_t
{
	bool handleEvent(const LLSD& userdata)
	{
		bool new_value = LLVOAvatar::sDebugInvisible;
		return new_value;
	}
};


//////////////////////
// DUMP ATTACHMENTS //
//////////////////////

	
class LLAdvancedDumpAttachments : public view_listener_t
{
	bool handleEvent(const LLSD& userdata)
	{
		handle_dump_attachments(NULL);
		return true;
	}
};


	
/////////////////////
// REBAKE TEXTURES //
/////////////////////
	
	
class LLAdvancedRebakeTextures : public view_listener_t
{
	bool handleEvent(const LLSD& userdata)
	{
		handle_rebake_textures(NULL);
		return true;
	}
};
	
	
// [SL:KB] - Patch: Appearance-PhantomAttach | Checked: Catznip-5.0
void handle_refresh_attachments()
{
	LLAttachmentsMgr::instance().refreshAttachments();
}
// [/SL:KB]

#if 1 //ndef LL_RELEASE_FOR_DOWNLOAD
///////////////////////////
// DEBUG AVATAR TEXTURES //
///////////////////////////


class LLAdvancedDebugAvatarTextures : public view_listener_t
{
	bool handleEvent(const LLSD& userdata)
	{
		if (gAgent.isGodlike())
		{
			handle_debug_avatar_textures(NULL);
		}
		return true;
	}
};

////////////////////////////////
// DUMP AVATAR LOCAL TEXTURES //
////////////////////////////////


class LLAdvancedDumpAvatarLocalTextures : public view_listener_t
{
	bool handleEvent(const LLSD& userdata)
	{
#ifndef LL_RELEASE_FOR_DOWNLOAD
		handle_dump_avatar_local_textures(NULL);
#endif
		return true;
	}
};

#endif

///////////////////////////////////
// Reload Avatar Cloud Particles //
///////////////////////////////////
class LLAdvancedReloadAvatarCloudParticle : public view_listener_t
{
	bool handleEvent(const LLSD& userdata)
	{
		LLVOAvatar::initCloud();
		return true;
	}
};

/////////////////
// MESSAGE LOG //
/////////////////


class LLAdvancedEnableMessageLog : public view_listener_t
{
	bool handleEvent(const LLSD& userdata)
	{
		handle_viewer_enable_message_log(NULL);
		return true;
	}
};

class LLAdvancedDisableMessageLog : public view_listener_t
{
	bool handleEvent(const LLSD& userdata)
	{
		handle_viewer_disable_message_log(NULL);
		return true;
	}
};

/////////////////
// DROP PACKET //
/////////////////


class LLAdvancedDropPacket : public view_listener_t
{
	bool handleEvent(const LLSD& userdata)
	{
		gMessageSystem->mPacketRing.dropPackets(1);
		return true;
	}
};


////////////////////
// EVENT Recorder //
///////////////////


class LLAdvancedViewerEventRecorder : public view_listener_t
{
	bool handleEvent(const LLSD& userdata)
	{
		std::string command = userdata.asString();
		if ("start playback" == command)
		{
			LL_INFOS() << "Event Playback starting" << LL_ENDL;
			LLViewerEventRecorder::instance().playbackRecording();
			LL_INFOS() << "Event Playback completed" << LL_ENDL;
		}
		else if ("stop playback" == command)
		{
			// Future
		}
		else if ("start recording" == command)
		{
			LLViewerEventRecorder::instance().setEventLoggingOn();
			LL_INFOS() << "Event recording started" << LL_ENDL;
		}
		else if ("stop recording" == command)
		{
			LLViewerEventRecorder::instance().setEventLoggingOff();
			LL_INFOS() << "Event recording stopped" << LL_ENDL;
		} 

		return true;
	}		
};




/////////////////
// AGENT PILOT //
/////////////////


class LLAdvancedAgentPilot : public view_listener_t
{
	bool handleEvent(const LLSD& userdata)
	{
		std::string command = userdata.asString();
		if ("start playback" == command)
		{
			gAgentPilot.setNumRuns(-1);
			gAgentPilot.startPlayback();
		}
		else if ("stop playback" == command)
		{
			gAgentPilot.stopPlayback();
		}
		else if ("start record" == command)
		{
			gAgentPilot.startRecord();
		}
		else if ("stop record" == command)
		{
			gAgentPilot.stopRecord();
		}

		return true;
	}		
};



//////////////////////
// AGENT PILOT LOOP //
//////////////////////


class LLAdvancedToggleAgentPilotLoop : public view_listener_t
{
	bool handleEvent(const LLSD& userdata)
	{
		gAgentPilot.setLoop(!gAgentPilot.getLoop());
		return true;
	}
};

class LLAdvancedCheckAgentPilotLoop : public view_listener_t
{
	bool handleEvent(const LLSD& userdata)
	{
		bool new_value = gAgentPilot.getLoop();
		return new_value;
	}
};


/////////////////////////
// SHOW OBJECT UPDATES //
/////////////////////////


class LLAdvancedToggleShowObjectUpdates : public view_listener_t
{
	bool handleEvent(const LLSD& userdata)
	{
		gShowObjectUpdates = !(gShowObjectUpdates);
		return true;
	}
};

class LLAdvancedCheckShowObjectUpdates : public view_listener_t
{
	bool handleEvent(const LLSD& userdata)
	{
		bool new_value = gShowObjectUpdates;
		return new_value;
	}
};



////////////////////
// COMPRESS IMAGE //
////////////////////


class LLAdvancedCompressImage : public view_listener_t
{
	bool handleEvent(const LLSD& userdata)
	{
		handle_compress_image(NULL);
		return true;
	}
};


/////////////////////////
// SHOW DEBUG SETTINGS //
/////////////////////////


class LLAdvancedShowDebugSettings : public view_listener_t
{
	bool handleEvent(const LLSD& userdata)
	{
		LLFloaterReg::showInstance("settings_debug",userdata);
		return true;
	}
};



////////////////////////
// VIEW ADMIN OPTIONS //
////////////////////////

class LLAdvancedEnableViewAdminOptions : public view_listener_t
{
	bool handleEvent(const LLSD& userdata)
	{
		// Don't enable in god mode since the admin menu is shown anyway.
		// Only enable if the user has set the appropriate debug setting.
		bool new_value = !gAgent.getAgentAccess().isGodlikeWithoutAdminMenuFakery() && gSavedSettings.getBOOL("AdminMenu");
		return new_value;
	}
};

class LLAdvancedToggleViewAdminOptions : public view_listener_t
{
	bool handleEvent(const LLSD& userdata)
	{
		handle_admin_override_toggle(NULL);
		return true;
	}
};

class LLAdvancedToggleVisualLeakDetector : public view_listener_t
{
	bool handleEvent(const LLSD& userdata)
	{
		handle_visual_leak_detector_toggle(NULL);
		return true;
	}
};

class LLAdvancedCheckViewAdminOptions : public view_listener_t
{
	bool handleEvent(const LLSD& userdata)
	{
		bool new_value = check_admin_override(NULL) || gAgent.isGodlike();
		return new_value;
	}
};

/////////////////////////////////////
// Enable Object Object Occlusion ///
/////////////////////////////////////
class LLAdvancedEnableObjectObjectOcclusion: public view_listener_t
{
	bool handleEvent(const LLSD& userdata)
	{
	
		bool new_value = gGLManager.mHasOcclusionQuery; // && LLFeatureManager::getInstance()->isFeatureAvailable(userdata.asString());
		return new_value;
}
};

/////////////////////////////////////
// Enable Framebuffer Objects	  ///
/////////////////////////////////////
class LLAdvancedEnableRenderFBO: public view_listener_t
{
	bool handleEvent(const LLSD& userdata)
	{
		bool new_value = gGLManager.mHasFramebufferObject;
		return new_value;
	}
};

/////////////////////////////////////
// Enable Advanced Lighting Model ///
/////////////////////////////////////
class LLAdvancedEnableRenderDeferred: public view_listener_t
{
	bool handleEvent(const LLSD& userdata)
	{
		bool new_value = gGLManager.mHasFramebufferObject && LLViewerShaderMgr::instance()->getShaderLevel(LLViewerShaderMgr::SHADER_WINDLIGHT) > 1 &&
			LLViewerShaderMgr::instance()->getShaderLevel(LLViewerShaderMgr::SHADER_AVATAR) > 0;
		return new_value;
	}
};

/////////////////////////////////////
// Enable Advanced Lighting Model sub-options
/////////////////////////////////////
class LLAdvancedEnableRenderDeferredOptions: public view_listener_t
{
	bool handleEvent(const LLSD& userdata)
	{
		bool new_value = gGLManager.mHasFramebufferObject && LLViewerShaderMgr::instance()->getShaderLevel(LLViewerShaderMgr::SHADER_WINDLIGHT) > 1 &&
			LLViewerShaderMgr::instance()->getShaderLevel(LLViewerShaderMgr::SHADER_AVATAR) > 0 && gSavedSettings.getBOOL("RenderDeferred");
		return new_value;
	}
};



//////////////////
// ADMIN STATUS //
//////////////////


class LLAdvancedRequestAdminStatus : public view_listener_t
{
	bool handleEvent(const LLSD& userdata)
	{
		handle_god_mode(NULL);
		return true;
	}
};

class LLAdvancedLeaveAdminStatus : public view_listener_t
{
	bool handleEvent(const LLSD& userdata)
	{
		handle_leave_god_mode(NULL);
		return true;
	}
};

//////////////////////////
// Advanced > Debugging //
//////////////////////////


class LLAdvancedForceErrorBreakpoint : public view_listener_t
{
	bool handleEvent(const LLSD& userdata)
	{
		force_error_breakpoint(NULL);
		return true;
	}
};

class LLAdvancedForceErrorLlerror : public view_listener_t
{
	bool handleEvent(const LLSD& userdata)
	{
		force_error_llerror(NULL);
		return true;
	}
};
class LLAdvancedForceErrorBadMemoryAccess : public view_listener_t
{
	bool handleEvent(const LLSD& userdata)
	{
		force_error_bad_memory_access(NULL);
		return true;
	}
};

class LLAdvancedForceErrorInfiniteLoop : public view_listener_t
{
	bool handleEvent(const LLSD& userdata)
	{
		force_error_infinite_loop(NULL);
		return true;
	}
};

class LLAdvancedForceErrorSoftwareException : public view_listener_t
{
	bool handleEvent(const LLSD& userdata)
	{
		force_error_software_exception(NULL);
		return true;
	}
};

class LLAdvancedForceErrorDriverCrash : public view_listener_t
{
	bool handleEvent(const LLSD& userdata)
	{
		force_error_driver_crash(NULL);
		return true;
	}
};

class LLAdvancedForceErrorDisconnectViewer : public view_listener_t
{
	bool handleEvent(const LLSD& userdata)
	{
		handle_disconnect_viewer(NULL);
		return true;
}
};


#ifdef TOGGLE_HACKED_GODLIKE_VIEWER

class LLAdvancedHandleToggleHackedGodmode : public view_listener_t
{
	bool handleEvent(const LLSD& userdata)
	{
		handle_toggle_hacked_godmode(NULL);
		return true;
	}
};

class LLAdvancedCheckToggleHackedGodmode : public view_listener_t
{
	bool handleEvent(const LLSD& userdata)
	{
		check_toggle_hacked_godmode(NULL);
		return true;
	}
};

class LLAdvancedEnableToggleHackedGodmode : public view_listener_t
{
	bool handleEvent(const LLSD& userdata)
	{
		bool new_value = enable_toggle_hacked_godmode(NULL);
		return new_value;
	}
};
#endif


//
////-------------------------------------------------------------------
//// Advanced menu
////-------------------------------------------------------------------


//////////////////
// DEVELOP MENU //
//////////////////

class LLDevelopCheckLoggingLevel : public view_listener_t
{
	bool handleEvent(const LLSD& userdata)
	{
		U32 level = userdata.asInteger();
		return (static_cast<LLError::ELevel>(level) == LLError::getDefaultLevel());
	}
};

class LLDevelopSetLoggingLevel : public view_listener_t
{
	bool handleEvent(const LLSD& userdata)
	{
		U32 level = userdata.asInteger();
		LLError::setDefaultLevel(static_cast<LLError::ELevel>(level));
		return true;
	}
};

class LLDevelopTextureFetchDebugger : public view_listener_t
{
	bool handleEvent(const LLSD& userdata)
	{
		return gSavedSettings.getBOOL("TextureFetchDebuggerEnabled");
	}
};

//////////////////
// ADMIN MENU   //
//////////////////

// Admin > Object
class LLAdminForceTakeCopy : public view_listener_t
{
	bool handleEvent(const LLSD& userdata)
	{
		force_take_copy(NULL);
		return true;
	}
};

class LLAdminHandleObjectOwnerSelf : public view_listener_t
{
	bool handleEvent(const LLSD& userdata)
	{
		handle_object_owner_self(NULL);
		return true;
	}
};
class LLAdminHandleObjectOwnerPermissive : public view_listener_t
{
	bool handleEvent(const LLSD& userdata)
	{
		handle_object_owner_permissive(NULL);
		return true;
	}
};

class LLAdminHandleForceDelete : public view_listener_t
{
	bool handleEvent(const LLSD& userdata)
	{
		handle_force_delete(NULL);
		return true;
	}
};

class LLAdminHandleObjectLock : public view_listener_t
{
	bool handleEvent(const LLSD& userdata)
	{
		handle_object_lock(NULL);
		return true;
	}
};

class LLAdminHandleObjectAssetIDs: public view_listener_t
{
	bool handleEvent(const LLSD& userdata)
	{
		handle_object_asset_ids(NULL);
		return true;
	}	
};

//Admin >Parcel
class LLAdminHandleForceParcelOwnerToMe: public view_listener_t
{
	bool handleEvent(const LLSD& userdata)
	{
		handle_force_parcel_owner_to_me(NULL);
		return true;
	}
};
class LLAdminHandleForceParcelToContent: public view_listener_t
{
	bool handleEvent(const LLSD& userdata)
	{
		handle_force_parcel_to_content(NULL);
		return true;
	}
};
class LLAdminHandleClaimPublicLand: public view_listener_t
{
	bool handleEvent(const LLSD& userdata)
	{
		handle_claim_public_land(NULL);
		return true;
	}
};

// Admin > Region
class LLAdminHandleRegionDumpTempAssetData: public view_listener_t
{
	bool handleEvent(const LLSD& userdata)
	{
		handle_region_dump_temp_asset_data(NULL);
		return true;
	}
};
//Admin (Top Level)

class LLAdminOnSaveState: public view_listener_t
{
	bool handleEvent(const LLSD& userdata)
	{
		LLPanelRegionTools::onSaveState(NULL);
		return true;
}
};


//-----------------------------------------------------------------------------
// cleanup_menus()
//-----------------------------------------------------------------------------
void cleanup_menus()
{
	delete gMenuParcelObserver;
	gMenuParcelObserver = NULL;

	delete gMenuAvatarSelf;
	gMenuAvatarSelf = NULL;

	delete gMenuAvatarOther;
	gMenuAvatarOther = NULL;

	delete gMenuObject;
	gMenuObject = NULL;

	delete gMenuAttachmentSelf;
	gMenuAttachmentSelf = NULL;

	delete gMenuAttachmentOther;
	gMenuAttachmentSelf = NULL;

	delete gMenuLand;
	gMenuLand = NULL;

	delete gMenuMuteParticle;
	gMenuMuteParticle = NULL;

	// <FS:Ansariel> Pie menu
	delete gPieMenuAvatarSelf;
	gPieMenuAvatarSelf = NULL;

	delete gPieMenuAvatarOther;
	gPieMenuAvatarOther = NULL;

	delete gPieMenuObject;
	gPieMenuObject = NULL;

	delete gPieMenuAttachmentSelf;
	gPieMenuAttachmentSelf = NULL;

	delete gPieMenuAttachmentOther;
	gPieMenuAttachmentOther = NULL;

	delete gPieMenuLand;
	gPieMenuLand = NULL;

	delete gPieMenuMuteParticle;
	gPieMenuMuteParticle = NULL;
	// </FS:Ansariel>

	delete gMenuBarView;
	gMenuBarView = NULL;

	delete gPopupMenuView;
	gPopupMenuView = NULL;

	delete gMenuHolder;
	gMenuHolder = NULL;
}

//-----------------------------------------------------------------------------
// Object pie menu
//-----------------------------------------------------------------------------

// <FS:Ansariel> FIRE-6970/FIRE-6998: Optional permanent derendering of multiple objects
void derenderObject(bool permanent)
{
	bool need_save = false;
	LLViewerObject* objp;
	LLSelectMgr* select_mgr = LLSelectMgr::getInstance();

	while ((objp = select_mgr->getSelection()->getFirstRootObject(TRUE)))
	{
//		if ( (objp) && (gAgentID != objp->getID()) )
// [RLVa:KB] - Checked: 2012-03-11 (RLVa-1.4.5) | Added: RLVa-1.4.5 | FS-specific
		// Don't allow derendering of own attachments when RLVa is enabled
		if ( (objp) && (gAgentID != objp->getID()) && ((!rlv_handler_t::isEnabled()) || (!objp->isAttachment()) || (!objp->permYouOwner())) )
// [/RLVa:KB]
		{
			LLUUID id = objp->getID();
			std::string entry_name = "";
			std::string region_name;
			LLAssetType::EType asset_type;

			if (objp->isAvatar())
			{
				LLNameValue* firstname = objp->getNVPair("FirstName");
				LLNameValue* lastname = objp->getNVPair("LastName");
				entry_name = llformat("%s %s", firstname->getString(), lastname->getString());
				asset_type = LLAssetType::AT_PERSON;
			}
			else
			{
				bool next_object = false;
				LLViewerObject::child_list_t object_children = objp->getChildren();
				for (LLViewerObject::child_list_t::const_iterator it = object_children.begin(); it != object_children.end(); it++)
				{
					LLViewerObject* child = *it;
					if (child->isAvatar() && child->asAvatar()->isSelf())
					{
						if (gRlvHandler.hasBehaviour(RLV_BHVR_UNSIT))
						{
							// RLVa: Prevent cheating out of sitting by derendering the object
							select_mgr->deselectObjectOnly(objp);
							next_object = true;
						}
						else
						{
							gAgent.standUp();
						}
						break;
					}
				}

				if (next_object)
				{
					continue;
				}

				LLSelectNode* nodep = select_mgr->getSelection()->getFirstRootNode();
				if (nodep)
				{
					if (!nodep->mName.empty())
					{
						entry_name = nodep->mName;
					}
				}
				LLViewerRegion* region = objp->getRegion();
				if (region)
				{
					region_name = region->getName();
				}
				asset_type = LLAssetType::AT_OBJECT;
			}
			
			FSAssetBlacklist::getInstance()->addNewItemToBlacklist(id, entry_name, region_name, asset_type, permanent, false);
			
			if (permanent)
			{
				need_save = true;
			}

			select_mgr->deselectObjectOnly(objp);
			gObjectList.addDerenderedItem(id, permanent);
			gObjectList.killObject(objp);
			if (LLViewerRegion::sVOCacheCullingEnabled && objp->getRegion())
			{
				objp->getRegion()->killCacheEntry(objp->getLocalID());
			}

			LLTool* tool = LLToolMgr::getInstance()->getCurrentTool();
			LLViewerObject* tool_editing_object = tool->getEditingObject();
			if (tool_editing_object && tool_editing_object->mID == id)
			{
				tool->stopEditing();
			}

		}
		else if( (objp) && (gAgentID != objp->getID()) && ((rlv_handler_t::isEnabled()) || (objp->isAttachment()) || (objp->permYouOwner())) )
		{
			select_mgr->deselectObjectOnly(objp);
			return;
		}
	}

	if (need_save)
	{
		FSAssetBlacklist::getInstance()->saveBlacklist();
	}
}

class LLObjectDerenderPermanent : public view_listener_t
{
	bool handleEvent(const LLSD& userdata)
	{
		derenderObject(true);
		return true;
	}
};

class LLObjectDerender : public view_listener_t
{
    bool handleEvent(const LLSD& userdata)
    {
		derenderObject(false);
		return true;
    }
};
// </FS:Ansariel>

// <FS:CR> FIRE-10082 - Don't enable derendering own attachments when RLVa is enabled
bool enable_derender_object()
{
	return (!rlv_handler_t::isEnabled());
}
// </FS:CR>

class LLEnableEditParticleSource : public view_listener_t
{
	bool handleEvent(const LLSD& userdata)
	{
		LLObjectSelectionHandle handle = LLSelectMgr::instance().getSelection();

		if (handle->getObjectCount() >= 1)
		{
			LLObjectSelection::valid_iterator iter = handle->valid_begin();
			if (iter == handle->valid_end())
			{
				return false;
			}

			LLSelectNode* node = *iter;

			if (!node || !node->mPermissions)
			{
				return false;
			}

			if (node->mPermissions->getOwner() == gAgentID)
			{
				return true;
			}
		}
		return false;
	}
};

class LLEditParticleSource : public view_listener_t
{
	bool handleEvent(const LLSD& userdata)
	{
		LLViewerObject* objectp = LLSelectMgr::getInstance()->getSelection()->getPrimaryObject();
		if (objectp)
		{
			ParticleEditor* particleEditor = LLFloaterReg::showTypedInstance<ParticleEditor>("particle_editor", LLSD(objectp->getID()), TAKE_FOCUS_YES);
			if (particleEditor)
			{
				particleEditor->setObject(objectp);
			}
		}
		return true;
	}
};

// <FS:Zi> Texture Refresh
void destroy_texture(const LLUUID& id)		// will be used by the texture refresh functions below
{
	if (id.isNull() || id == IMG_DEFAULT || FSCommon::isDefaultTexture(id))
	{
		return;
	}

	LLViewerFetchedTexture* tx = LLViewerTextureManager::getFetchedTexture(id);
	if (tx)
	{
		tx->clearFetchedResults();
	}
	LLAppViewer::getTextureCache()->removeFromCache(id);
}

class LLObjectTexRefresh : public view_listener_t
{
	bool handleEvent(const LLSD& userdata)
	{
		// partly copied from the texture info code in handle_selected_texture_info()
		for (LLObjectSelection::valid_iterator iter = LLSelectMgr::getInstance()->getSelection()->valid_begin();
			iter != LLSelectMgr::getInstance()->getSelection()->valid_end(); iter++)
		{
			LLSelectNode* node = *iter;

			U8 te_count = node->getObject()->getNumTEs();
			// map from texture ID to list of faces using it
			typedef std::map< LLUUID, std::vector<U8> > map_t;
			map_t faces_per_texture;
			for (U8 i = 0; i < te_count; ++i)
			{
				if (!node->isTESelected(i)) continue;

				LLViewerTexture* img = node->getObject()->getTEImage(i);
				faces_per_texture[img->getID()].push_back(i);

				if (node->getObject()->getTE(i)->getMaterialParams().notNull())
				{
					LLViewerTexture* norm_img = node->getObject()->getTENormalMap(i);
					faces_per_texture[norm_img->getID()].push_back(i);

					LLViewerTexture* spec_img = node->getObject()->getTESpecularMap(i);
					faces_per_texture[spec_img->getID()].push_back(i);
				}
			}

			map_t::iterator it;
			for (it = faces_per_texture.begin(); it != faces_per_texture.end(); ++it)
			{
				destroy_texture(it->first);
			}

			// Refresh sculpt texture
			if (node->getObject()->isSculpted())
			{
				LLSculptParams *sculpt_params = (LLSculptParams *)node->getObject()->getParameterEntry(LLNetworkData::PARAMS_SCULPT);
				if (sculpt_params)
				{
					LLUUID sculpt_uuid = sculpt_params->getSculptTexture();

					LLViewerFetchedTexture* tx = LLViewerTextureManager::getFetchedTexture(sculpt_uuid);
					if (tx)
					{
						S32 num_volumes = tx->getNumVolumes(LLRender::SCULPT_TEX);
						const LLViewerTexture::ll_volume_list_t* pVolumeList = tx->getVolumeList(LLRender::SCULPT_TEX);

						destroy_texture(sculpt_uuid);

						for (S32 idxVolume = 0; idxVolume < num_volumes; ++idxVolume)
						{
							LLVOVolume* pVolume = pVolumeList->at(idxVolume);
							if (pVolume)
							{
								pVolume->notifyMeshLoaded();
							}
						}
					}
				}
			}
		}

		return true;
	}
};

void avatar_tex_refresh(LLVOAvatar* avatar)
{
	// I bet this can be done more elegantly, but this is just straightforward
	destroy_texture(avatar->getTE(TEX_HEAD_BAKED)->getID());
	destroy_texture(avatar->getTE(TEX_UPPER_BAKED)->getID());
	destroy_texture(avatar->getTE(TEX_LOWER_BAKED)->getID());
	destroy_texture(avatar->getTE(TEX_EYES_BAKED)->getID());
	destroy_texture(avatar->getTE(TEX_SKIRT_BAKED)->getID());
	destroy_texture(avatar->getTE(TEX_HAIR_BAKED)->getID());
	LLAvatarPropertiesProcessor::getInstance()->sendAvatarTexturesRequest(avatar->getID());
}

class LLAvatarTexRefresh : public view_listener_t
{
	bool handleEvent(const LLSD& userdata)
	{
		LLVOAvatar* avatar = find_avatar_from_object(LLSelectMgr::getInstance()->getSelection()->getPrimaryObject());
		if (avatar)
		{
			avatar_tex_refresh(avatar);
		}

		return true;
	}
};
// </FS:Zi> Texture Refresh

class LLObjectReportAbuse : public view_listener_t
{
	bool handleEvent(const LLSD& userdata)
	{
		LLViewerObject* objectp = LLSelectMgr::getInstance()->getSelection()->getPrimaryObject();
		if (objectp)
		{
			LLFloaterReporter::showFromObject(objectp->getID());
		}
		return true;
	}
};

// Enabled it you clicked an object
class LLObjectEnableReportAbuse : public view_listener_t
{
	bool handleEvent(const LLSD& userdata)
	{
		bool new_value = LLSelectMgr::getInstance()->getSelection()->getObjectCount() != 0;
		return new_value;
	}
};


void handle_object_touch()
{
	LLViewerObject* object = LLSelectMgr::getInstance()->getSelection()->getPrimaryObject();
	if (!object) return;

	LLPickInfo pick = LLToolPie::getInstance()->getPick();

// [RLVa:KB] - Checked: 2010-04-11 (RLVa-1.2.0e) | Modified: RLVa-1.1.0l
	// NOTE: fallback code since we really shouldn't be getting an active selection if we can't touch this
	if ( (RlvActions::isRlvEnabled()) && (!RlvActions::canTouch(object, pick.mObjectOffset)) )
	{
		RLV_ASSERT(false);
		return;
	}
// [/RLVa:KB]

	// *NOTE: Hope the packets arrive safely and in order or else
	// there will be some problems.
	// *TODO: Just fix this bad assumption.
	send_ObjectGrab_message(object, pick, LLVector3::zero);
	send_ObjectDeGrab_message(object, pick);
}


static void init_default_item_label(const std::string& item_name)
{
	boost::unordered_map<std::string, LLStringExplicit>::iterator it = sDefaultItemLabels.find(item_name);
	if (it == sDefaultItemLabels.end())
	{
		// *NOTE: This will not work for items of type LLMenuItemCheckGL because they return boolean value
		//       (doesn't seem to matter much ATM).
		LLStringExplicit default_label = gMenuHolder->childGetValue(item_name).asString();
		if (!default_label.empty())
		{
			sDefaultItemLabels.insert(std::pair<std::string, LLStringExplicit>(item_name, default_label));
		}
	}
}

static LLStringExplicit get_default_item_label(const std::string& item_name)
{
	LLStringExplicit res("");
	boost::unordered_map<std::string, LLStringExplicit>::iterator it = sDefaultItemLabels.find(item_name);
	if (it != sDefaultItemLabels.end())
	{
		res = it->second;
	}

	return res;
}


bool enable_object_touch(LLUICtrl* ctrl)
{
	bool new_value = false;
	LLViewerObject* obj = LLSelectMgr::getInstance()->getSelection()->getPrimaryObject();
	if (obj)
	{
		LLViewerObject* parent = (LLViewerObject*)obj->getParent();
		new_value = obj->flagHandleTouch() || (parent && parent->flagHandleTouch());
	}

// [RLVa:KB] - Checked: 2010-11-12 (RLVa-1.2.1g) | Added: RLVa-1.2.1g
	if ( (RlvActions::isRlvEnabled()) && (new_value) )
	{
		// RELEASE-RLVa: [RLVa-1.2.1] Make sure this stays in sync with handle_object_touch()
		new_value = RlvActions::canTouch(obj, LLToolPie::getInstance()->getPick().mObjectOffset);
	}
// [/RLVa:KB]

	std::string item_name = ctrl->getName();
	init_default_item_label(item_name);

	// Update label based on the node touch name if available.
	LLSelectNode* node = LLSelectMgr::getInstance()->getSelection()->getFirstRootNode();
	if (node && node->mValid && !node->mTouchName.empty())
	{
		gMenuHolder->childSetValue(item_name, node->mTouchName);
	}
	else
	{
		gMenuHolder->childSetValue(item_name, get_default_item_label(item_name));
	}

	return new_value;
};

//void label_touch(std::string& label, void*)
//{
//	LLSelectNode* node = LLSelectMgr::getInstance()->getSelection()->getFirstRootNode();
//	if (node && node->mValid && !node->mTouchName.empty())
//	{
//		label.assign(node->mTouchName);
//	}
//	else
//	{
//		label.assign("Touch");
//	}
//}

void handle_object_open()
{
// [RLVa:KB] - Checked: 2010-04-11 (RLVa-1.2.0e) | Added: RLVa-1.2.0e
	if (enable_object_open())
		LLFloaterReg::showInstance("openobject");
// [/RLVa:KB]
//	LLFloaterReg::showInstance("openobject");
}

bool enable_object_open()
{
	// Look for contents in root object, which is all the LLFloaterOpenObject
	// understands.
	LLViewerObject* obj = LLSelectMgr::getInstance()->getSelection()->getPrimaryObject();
	if (!obj) return false;

	LLViewerObject* root = obj->getRootEdit();
	if (!root) return false;

	return root->allowOpen();
}


class LLViewJoystickFlycam : public view_listener_t
{
	bool handleEvent(const LLSD& userdata)
	{
		handle_toggle_flycam();
		return true;
	}
};

class LLViewCheckJoystickFlycam : public view_listener_t
{
	bool handleEvent(const LLSD& userdata)
	{
		bool new_value = LLViewerJoystick::getInstance()->getOverrideCamera();
		return new_value;
	}
};

void handle_toggle_flycam()
{
	LLViewerJoystick::getInstance()->toggleFlycam();
}

class LLObjectBuild : public view_listener_t
{
	bool handleEvent(const LLSD& userdata)
	{
		if (gAgentCamera.getFocusOnAvatar() && !LLToolMgr::getInstance()->inEdit() && gSavedSettings.getBOOL("EditCameraMovement") )
		{
			// zoom in if we're looking at the avatar
			gAgentCamera.setFocusOnAvatar(FALSE, ANIMATE);
			gAgentCamera.setFocusGlobal(LLToolPie::getInstance()->getPick());
			gAgentCamera.cameraZoomIn(0.666f);
			gAgentCamera.cameraOrbitOver( 30.f * DEG_TO_RAD );
			gViewerWindow->moveCursorToCenter();
		}
		else if ( gSavedSettings.getBOOL("EditCameraMovement") )
		{
			gAgentCamera.setFocusGlobal(LLToolPie::getInstance()->getPick());
			gViewerWindow->moveCursorToCenter();
		}

		LLToolMgr::getInstance()->setCurrentToolset(gBasicToolset);
		LLToolMgr::getInstance()->getCurrentToolset()->selectTool( LLToolCompCreate::getInstance() );

		// Could be first use
		//LLFirstUse::useBuild();
		return true;
	}
};


void handle_object_edit()
{
	LLViewerParcelMgr::getInstance()->deselectLand();

	if (gAgentCamera.getFocusOnAvatar() && !LLToolMgr::getInstance()->inEdit())
	{
		LLFloaterTools::sPreviousFocusOnAvatar = true;
		LLObjectSelectionHandle selection = LLSelectMgr::getInstance()->getSelection();

		if (selection->getSelectType() == SELECT_TYPE_HUD || !gSavedSettings.getBOOL("EditCameraMovement"))
		{
			// always freeze camera in space, even if camera doesn't move
			// so, for example, follow cam scripts can't affect you when in build mode
			gAgentCamera.setFocusGlobal(gAgentCamera.calcFocusPositionTargetGlobal(), LLUUID::null);
			gAgentCamera.setFocusOnAvatar(FALSE, ANIMATE);
		}
		else
		{
			gAgentCamera.setFocusOnAvatar(FALSE, ANIMATE);
			LLViewerObject* selected_objectp = selection->getFirstRootObject();
			if (selected_objectp)
			{
			  // zoom in on object center instead of where we clicked, as we need to see the manipulator handles
			  gAgentCamera.setFocusGlobal(selected_objectp->getPositionGlobal(), selected_objectp->getID());
			  gAgentCamera.cameraZoomIn(0.666f);
			  gAgentCamera.cameraOrbitOver( 30.f * DEG_TO_RAD );
			  gViewerWindow->moveCursorToCenter();
			}
		}
	}
	
	LLFloaterReg::showInstance("build");
	
	LLToolMgr::getInstance()->setCurrentToolset(gBasicToolset);
	gFloaterTools->setEditTool( LLToolCompTranslate::getInstance() );
	
	LLViewerJoystick::getInstance()->moveObjects(true);
	LLViewerJoystick::getInstance()->setNeedsReset(true);
	
	// Could be first use
	//LLFirstUse::useBuild();
	return;
}

// [SL:KB] - Patch: Inventory-AttachmentEdit - Checked: 2010-08-25 (Catznip-2.2.0a) | Added: Catznip-2.1.2a
void handle_attachment_edit(const LLUUID& idItem)
{
	const LLInventoryItem* pItem = gInventory.getItem(idItem);
	if ( (!isAgentAvatarValid()) || (!pItem) )
		return;

	LLViewerObject* pAttachObj = gAgentAvatarp->getWornAttachment(pItem->getLinkedUUID());
	if (!pAttachObj)
		return;

	LLSelectMgr::getInstance()->deselectAll();
	LLSelectMgr::getInstance()->selectObjectAndFamily(pAttachObj);

	handle_object_edit();
}
// [/SL:KB]

void handle_object_inspect()
{
	LLObjectSelectionHandle selection = LLSelectMgr::getInstance()->getSelection();
	LLViewerObject* selected_objectp = selection->getFirstRootObject();
	if (selected_objectp)
	{
		LLSD key;
		key["task"] = "task";
		LLFloaterSidePanelContainer::showPanel("inventory", key);
	}
	
	/*
	// Old floater properties
	LLFloaterReg::showInstance("inspect", LLSD());
	*/
}

//---------------------------------------------------------------------------
// Land pie menu
//---------------------------------------------------------------------------
class LLLandBuild : public view_listener_t
{
	bool handleEvent(const LLSD& userdata)
	{
		LLViewerParcelMgr::getInstance()->deselectLand();

		if (gAgentCamera.getFocusOnAvatar() && !LLToolMgr::getInstance()->inEdit() && gSavedSettings.getBOOL("EditCameraMovement") )
		{
			// zoom in if we're looking at the avatar
			gAgentCamera.setFocusOnAvatar(FALSE, ANIMATE);
			gAgentCamera.setFocusGlobal(LLToolPie::getInstance()->getPick());
			gAgentCamera.cameraZoomIn(0.666f);
			gAgentCamera.cameraOrbitOver( 30.f * DEG_TO_RAD );
			gViewerWindow->moveCursorToCenter();
		}
		else if ( gSavedSettings.getBOOL("EditCameraMovement")  )
		{
			// otherwise just move focus
			gAgentCamera.setFocusGlobal(LLToolPie::getInstance()->getPick());
			gViewerWindow->moveCursorToCenter();
		}


		LLToolMgr::getInstance()->setCurrentToolset(gBasicToolset);
		LLToolMgr::getInstance()->getCurrentToolset()->selectTool( LLToolCompCreate::getInstance() );

		// Could be first use
		//LLFirstUse::useBuild();
		return true;
	}
};

class LLLandBuyPass : public view_listener_t
{
	bool handleEvent(const LLSD& userdata)
	{
		LLPanelLandGeneral::onClickBuyPass((void *)FALSE);
		return true;
	}
};

class LLLandEnableBuyPass : public view_listener_t
{
	bool handleEvent(const LLSD& userdata)
	{
		bool new_value = LLPanelLandGeneral::enableBuyPass(NULL);
		return new_value;
	}
};

// BUG: Should really check if CLICK POINT is in a parcel where you can build.
BOOL enable_land_build(void*)
{
	if (gAgent.isGodlike()) return TRUE;
	if (gAgent.inPrelude()) return FALSE;

	BOOL can_build = FALSE;
	LLParcel* agent_parcel = LLViewerParcelMgr::getInstance()->getAgentParcel();
	if (agent_parcel)
	{
		can_build = agent_parcel->getAllowModify();
	}
	return can_build;
}

// BUG: Should really check if OBJECT is in a parcel where you can build.
BOOL enable_object_build(void*)
{
	if (gAgent.isGodlike()) return TRUE;
	if (gAgent.inPrelude()) return FALSE;

	BOOL can_build = FALSE;
	LLParcel* agent_parcel = LLViewerParcelMgr::getInstance()->getAgentParcel();
	if (agent_parcel)
	{
		can_build = agent_parcel->getAllowModify();
	}
	return can_build;
}

bool enable_object_edit()
{
	if (!isAgentAvatarValid()) return false;
	
	// *HACK:  The new "prelude" Help Islands have a build sandbox area,
	// so users need the Edit and Create pie menu options when they are
	// there.  Eventually this needs to be replaced with code that only 
	// lets you edit objects if you have permission to do so (edit perms,
	// group edit, god).  See also lltoolbar.cpp.  JC
	bool enable = false;
	if (gAgent.inPrelude())
	{
		enable = LLViewerParcelMgr::getInstance()->allowAgentBuild()
			|| LLSelectMgr::getInstance()->getSelection()->isAttachment();
	} 
	else if (LLSelectMgr::getInstance()->selectGetAllValidAndObjectsFound())
	{
//		enable = true;
// [RLVa:KB] - Checked: 2010-11-29 (RLVa-1.3.0c) | Modified: RLVa-1.3.0c
		bool fRlvCanEdit = (!gRlvHandler.hasBehaviour(RLV_BHVR_EDIT)) && (!gRlvHandler.hasBehaviour(RLV_BHVR_EDITOBJ));
		if (!fRlvCanEdit)
		{
			LLObjectSelectionHandle hSel = LLSelectMgr::getInstance()->getSelection();
			RlvSelectIsEditable f;
			fRlvCanEdit = (hSel.notNull()) && ((hSel->getFirstRootNode(&f, TRUE)) == NULL);
		}
		enable = fRlvCanEdit;
// [/RLVa:KB]
	}

	return enable;
}

bool enable_mute_particle()
{
	const LLPickInfo& pick = LLToolPie::getInstance()->getPick();

	return pick.mParticleOwnerID != LLUUID::null && pick.mParticleOwnerID != gAgent.getID();
}

// mutually exclusive - show either edit option or build in menu
bool enable_object_build()
{
	return !enable_object_edit();
}

bool enable_object_select_in_pathfinding_linksets()
{
	return LLPathfindingManager::getInstance()->isPathfindingEnabledForCurrentRegion() && LLSelectMgr::getInstance()->selectGetEditableLinksets();
}

bool visible_object_select_in_pathfinding_linksets()
{
	return LLPathfindingManager::getInstance()->isPathfindingEnabledForCurrentRegion();
}

bool enable_object_select_in_pathfinding_characters()
{
	return LLPathfindingManager::getInstance()->isPathfindingEnabledForCurrentRegion() &&  LLSelectMgr::getInstance()->selectGetViewableCharacters();
}

class LLSelfRemoveAllAttachments : public view_listener_t
{
	bool handleEvent(const LLSD& userdata)
	{
		LLAppearanceMgr::instance().removeAllAttachmentsFromAvatar();
		return true;
	}
};

class LLSelfEnableRemoveAllAttachments : public view_listener_t
{
	bool handleEvent(const LLSD& userdata)
	{
		bool new_value = false;
		if (isAgentAvatarValid())
		{
			for (LLVOAvatar::attachment_map_t::iterator iter = gAgentAvatarp->mAttachmentPoints.begin(); 
				 iter != gAgentAvatarp->mAttachmentPoints.end(); )
			{
				LLVOAvatar::attachment_map_t::iterator curiter = iter++;
				LLViewerJointAttachment* attachment = curiter->second;
//				if (attachment->getNumObjects() > 0)
// [RLVa:KB] - Checked: 2010-03-04 (RLVa-1.2.0a) | Added: RLVa-1.2.0a
				if ( (attachment->getNumObjects() > 0) && ((!rlv_handler_t::isEnabled()) || (gRlvAttachmentLocks.canDetach(attachment))) )
// [/RLVa:KB]
				{
					new_value = true;
					break;
				}
			}
		}
		return new_value;
	}
};

BOOL enable_has_attachments(void*)
{

	return FALSE;
}

//---------------------------------------------------------------------------
// Avatar pie menu
//---------------------------------------------------------------------------
//void handle_follow(void *userdata)
//{
//	// follow a given avatar by ID
//	LLViewerObject* objectp = LLSelectMgr::getInstance()->getSelection()->getPrimaryObject();
//	if (objectp)
//	{
//		gAgent.startFollowPilot(objectp->getID());
//	}
//}

bool enable_object_mute()
{
	LLViewerObject* object = LLSelectMgr::getInstance()->getSelection()->getPrimaryObject();
	if (!object) return false;

	LLVOAvatar* avatar = find_avatar_from_object(object); 
	if (avatar)
	{
		// It's an avatar
		LLNameValue *lastname = avatar->getNVPair("LastName");
		bool is_linden =
			lastname && !LLStringUtil::compareStrings(lastname->getString(), "Linden");
		bool is_self = avatar->isSelf();
//		return !is_linden && !is_self;
// [RLVa:KB] - Checked: RLVa-1.2.1
//		return !is_linden && !is_self && (RlvActions::canShowName(RlvActions::SNC_DEFAULT, avatar->getID()));
// [/RLVa:KB]

		// <FS:Zi> Make enable/disable of block/unblock menu items work for avatars
		if(is_linden || is_self)
			return false;

		if (!RlvActions::canShowName(RlvActions::SNC_DEFAULT, avatar->getID()))
			return false;

		LLNameValue *firstname = avatar->getNVPair("FirstName");

		std::string name;
		if (firstname && lastname)
		{
			name = LLCacheName::buildFullName(
				firstname->getString(), lastname->getString());
		}

		LLMute mute(avatar->getID(),name,LLMute::AGENT);
		return !LLMuteList::getInstance()->isMuted(mute.mID);
		// </FS:Zi>
	}
	else
	{
		// Just a regular object
		return LLSelectMgr::getInstance()->getSelection()->contains( object, SELECT_ALL_TES ) &&
			   !LLMuteList::getInstance()->isMuted(object->getID());
	}
}

bool enable_object_unmute()
{
	LLViewerObject* object = LLSelectMgr::getInstance()->getSelection()->getPrimaryObject();
	if (!object) return false;

	LLVOAvatar* avatar = find_avatar_from_object(object); 
	if (avatar)
	{
		// It's an avatar
		LLNameValue *lastname = avatar->getNVPair("LastName");
		bool is_linden =
			lastname && !LLStringUtil::compareStrings(lastname->getString(), "Linden");
		bool is_self = avatar->isSelf();
		// <FS:Zi> Make enable/disable of block/unblock menu items work for avatars
		// return !is_linden && !is_self;
		if(is_linden || is_self)
			return false;

		LLNameValue *firstname = avatar->getNVPair("FirstName");
		std::string name;
		if (firstname && lastname)
		{
			name = LLCacheName::buildFullName(
				firstname->getString(), lastname->getString());
		}

		LLMute mute(avatar->getID(),name,LLMute::AGENT);
		return LLMuteList::getInstance()->isMuted(mute.mID);
		// </FS:Zi>
	}
	else
	{
		// Just a regular object
		return LLSelectMgr::getInstance()->getSelection()->contains( object, SELECT_ALL_TES ) &&
			   LLMuteList::getInstance()->isMuted(object->getID());;
	}
}

// <FS:Ansariel> Avatar render more check for pie menu
bool check_avatar_render_mode(U32 mode)
{
	LLViewerObject* object = LLSelectMgr::getInstance()->getSelection()->getPrimaryObject();
	if (!object) return false;

	LLVOAvatar* avatar = find_avatar_from_object(object); 
	if (!avatar) return false;
		
	switch (mode) 
	{
		case 0:
// [RLVa:KB] - Checked: RLVa-2.2 (@setcam_avdist)
				return FSAvatarRenderPersistence::instance().getAvatarRenderSettings(avatar->getID()) == LLVOAvatar::AV_RENDER_NORMALLY;
// [/RLVa:KB]
//				return (avatar->getVisualMuteSettings() == LLVOAvatar::AV_RENDER_NORMALLY);
		case 1:
// [RLVa:KB] - Checked: RLVa-2.2 (@setcam_avdist)
				return FSAvatarRenderPersistence::instance().getAvatarRenderSettings(avatar->getID()) == LLVOAvatar::AV_DO_NOT_RENDER;
// [/RLVa:KB]
//				return (avatar->getVisualMuteSettings() == LLVOAvatar::AV_DO_NOT_RENDER);
		case 2:
// [RLVa:KB] - Checked: RLVa-2.2 (@setcam_avdist)
				return FSAvatarRenderPersistence::instance().getAvatarRenderSettings(avatar->getID()) == LLVOAvatar::AV_ALWAYS_RENDER;
// [/RLVa:KB]
//				return (avatar->getVisualMuteSettings() == LLVOAvatar::AV_ALWAYS_RENDER);
		default:
			return false;
	}
}
// </FS:Ansariel>

// 0 = normal, 1 = always, 2 = never
class LLAvatarCheckImpostorMode : public view_listener_t
{	
	bool handleEvent(const LLSD& userdata)
	{
		// <FS:Ansariel> Avatar render more check for pie menu
		//LLViewerObject* object = LLSelectMgr::getInstance()->getSelection()->getPrimaryObject();
		//if (!object) return false;

		//LLVOAvatar* avatar = find_avatar_from_object(object); 
		//if (!avatar) return false;
		//
		//U32 mode = userdata.asInteger();
		//switch (mode) 
		//{
		//	case 0:
		//		return (avatar->getVisualMuteSettings() == LLVOAvatar::AV_RENDER_NORMALLY);
		//	case 1:
		//		return (avatar->getVisualMuteSettings() == LLVOAvatar::AV_DO_NOT_RENDER);
		//	case 2:
		//		return (avatar->getVisualMuteSettings() == LLVOAvatar::AV_ALWAYS_RENDER);
		//	default:
		//		return false;
		//}
		return check_avatar_render_mode(userdata.asInteger());
		// </FS:Ansariel>
	}	// handleEvent()
};

// 0 = normal, 1 = always, 2 = never
class LLAvatarSetImpostorMode : public view_listener_t
{
	bool handleEvent(const LLSD& userdata)
	{
		LLViewerObject* object = LLSelectMgr::getInstance()->getSelection()->getPrimaryObject();
		if (!object) return false;

		LLVOAvatar* avatar = find_avatar_from_object(object); 
		if (!avatar) return false;
		
		U32 mode = userdata.asInteger();
		switch (mode) 
		{
			case 0:
				avatar->setVisualMuteSettings(LLVOAvatar::AV_RENDER_NORMALLY);
				break;
			case 1:
				avatar->setVisualMuteSettings(LLVOAvatar::AV_DO_NOT_RENDER);
				break;
			case 2:
				avatar->setVisualMuteSettings(LLVOAvatar::AV_ALWAYS_RENDER);
				break;
			default:
				return false;
		}

		LLVOAvatar::cullAvatarsByPixelArea();
		return true;
	}	// handleEvent()
};


class LLObjectMute : public view_listener_t
{
	bool handleEvent(const LLSD& userdata)
	{
		LLViewerObject* object = LLSelectMgr::getInstance()->getSelection()->getPrimaryObject();
		if (!object) return true;
		
		LLUUID id;
		std::string name;
		LLMute::EType type;
		LLVOAvatar* avatar = find_avatar_from_object(object); 
		if (avatar)
		{
			id = avatar->getID();
// [RLVa:KB] - Checked: RLVa-1.0.0
			if (!RlvActions::canShowName(RlvActions::SNC_DEFAULT, id))
				return true;
// [/RLVa:KB]

			avatar->mNeedsImpostorUpdate = TRUE;


			LLNameValue *firstname = avatar->getNVPair("FirstName");
			LLNameValue *lastname = avatar->getNVPair("LastName");
			if (firstname && lastname)
			{
				name = LLCacheName::buildFullName(
					firstname->getString(), lastname->getString());
			}
			
			type = LLMute::AGENT;
		}
		else
		{
			// it's an object
			id = object->getID();

			LLSelectNode* node = LLSelectMgr::getInstance()->getSelection()->getFirstRootNode();
			if (node)
			{
				name = node->mName;
			}
			
			type = LLMute::OBJECT;
		}
		
		LLMute mute(id, name, type);
		if (LLMuteList::getInstance()->isMuted(mute.mID))
		{
			LLMuteList::getInstance()->remove(mute);
		}
		else
		{
			LLMuteList::getInstance()->add(mute);
			LLPanelBlockedList::showPanelAndSelect(mute.mID);
		}
		
		return true;
	}
};

bool handle_go_to()
{
	// try simulator autopilot
	std::vector<std::string> strings;
	std::string val;
	LLVector3d pos = LLToolPie::getInstance()->getPick().mPosGlobal;
	val = llformat("%g", pos.mdV[VX]);
	strings.push_back(val);
	val = llformat("%g", pos.mdV[VY]);
	strings.push_back(val);
	val = llformat("%g", pos.mdV[VZ]);
	strings.push_back(val);
	send_generic_message("autopilot", strings);

	LLViewerParcelMgr::getInstance()->deselectLand();

	if (isAgentAvatarValid() && !gSavedSettings.getBOOL("AutoPilotLocksCamera"))
	{
		gAgentCamera.setFocusGlobal(gAgentCamera.getFocusTargetGlobal(), gAgentAvatarp->getID());
	}
	else 
	{
		// Snap camera back to behind avatar
		gAgentCamera.setFocusOnAvatar(TRUE, ANIMATE);
	}

	// Could be first use
	//LLFirstUse::useGoTo();
	return true;
}

class LLGoToObject : public view_listener_t
{
	bool handleEvent(const LLSD& userdata)
	{
		return handle_go_to();
	}
};

class LLAvatarReportAbuse : public view_listener_t
{
	bool handleEvent(const LLSD& userdata)
	{
		LLVOAvatar* avatar = find_avatar_from_object( LLSelectMgr::getInstance()->getSelection()->getPrimaryObject() );
		if(avatar)
		{
			LLFloaterReporter::showFromObject(avatar->getID());
		}
		return true;
	}
};


//---------------------------------------------------------------------------
// Parcel freeze, eject, etc.
//---------------------------------------------------------------------------
//bool callback_freeze(const LLSD& notification, const LLSD& response)
//{
//	LLUUID avatar_id = notification["payload"]["avatar_id"].asUUID();
//	S32 option = LLNotificationsUtil::getSelectedOption(notification, response);
//
//	if (0 == option || 1 == option)
//	{
//		U32 flags = 0x0;
//		if (1 == option)
//		{
//			// unfreeze
//			flags |= 0x1;
//		}
//
//		LLMessageSystem* msg = gMessageSystem;
//		LLViewerObject* avatar = gObjectList.findObject(avatar_id);
//
//		if (avatar)
//		{
//			msg->newMessage("FreezeUser");
//			msg->nextBlock("AgentData");
//			msg->addUUID("AgentID", gAgent.getID());
//			msg->addUUID("SessionID", gAgent.getSessionID());
//			msg->nextBlock("Data");
//			msg->addUUID("TargetID", avatar_id );
//			msg->addU32("Flags", flags );
//			msg->sendReliable( avatar->getRegion()->getHost() );
//		}
//	}
//	return false;
//}


void handle_avatar_freeze(const LLSD& avatar_id)
{
// [SL:KB] - Patch: UI-AvatarNearbyActions | Checked: 2011-05-13 (Catznip-2.6.0a) | Added: Catznip-2.6.0a
	// Use avatar_id if available, otherwise default to right-click avatar
	LLUUID idAgent = avatar_id.asUUID();
	if (idAgent.isNull())
	{
		/*const*/ LLVOAvatar* pAvatar = find_avatar_from_object(LLSelectMgr::getInstance()->getSelection()->getPrimaryObject());
		if (pAvatar)
			idAgent = pAvatar->getID();
	}
	if (idAgent.notNull())
	{
		LLAvatarActions::landFreeze(idAgent);
	}
// [/SL:KB]
//		// Use avatar_id if available, otherwise default to right-click avatar
//		LLVOAvatar* avatar = NULL;
//		if (avatar_id.asUUID().notNull())
//		{
//			avatar = find_avatar_from_object(avatar_id.asUUID());
//		}
//		else
//		{
//			avatar = find_avatar_from_object(
//				LLSelectMgr::getInstance()->getSelection()->getPrimaryObject());
//		}
//
//		if( avatar )
//		{
//			std::string fullname = avatar->getFullname();
//			LLSD payload;
//			payload["avatar_id"] = avatar->getID();
//
//			if (!fullname.empty())
//			{
//				LLSD args;
//				args["AVATAR_NAME"] = fullname;
// [RLVa:KB] - Checked: RLVa-1.0.0
//				args["AVATAR_NAME"] = (RlvActions::canShowName(RlvActions::SNC_DEFAULT, avatar->getID())) ? fullname : RlvStrings::getAnonym(fullname);
// [/RLVa:KB]
//				LLNotificationsUtil::add("FreezeAvatarFullname",
//							args,
//							payload,
//							callback_freeze);
//			}
//			else
//			{
//				LLNotificationsUtil::add("FreezeAvatar",
//							LLSD(),
//							payload,
//							callback_freeze);
//			}
//		}
}

class LLAvatarVisibleDebug : public view_listener_t
{
	bool handleEvent(const LLSD& userdata)
	{
		return gAgent.isGodlike();
	}
};

class LLAvatarDebug : public view_listener_t
{
	bool handleEvent(const LLSD& userdata)
	{
		LLVOAvatar* avatar = find_avatar_from_object( LLSelectMgr::getInstance()->getSelection()->getPrimaryObject() );
		if( avatar )
		{
			if (avatar->isSelf())
			{
				((LLVOAvatarSelf *)avatar)->dumpLocalTextures();
			}
			LL_INFOS() << "Dumping temporary asset data to simulator logs for avatar " << avatar->getID() << LL_ENDL;
			// <FS:Ansariel> Disable message - spawns error "generic request failed"
			//std::vector<std::string> strings;
			//strings.push_back(avatar->getID().asString());
			//LLUUID invoice;
			//send_generic_message("dumptempassetdata", strings, invoice);
			// </FS:Ansariel>
			LLFloaterReg::showInstance( "avatar_textures", LLSD(avatar->getID()) );
		}
		return true;
	}
};

//bool callback_eject(const LLSD& notification, const LLSD& response)
//{
//	S32 option = LLNotificationsUtil::getSelectedOption(notification, response);
//	if (2 == option)
//	{
//		// Cancel button.
//		return false;
//	}
//	LLUUID avatar_id = notification["payload"]["avatar_id"].asUUID();
//	bool ban_enabled = notification["payload"]["ban_enabled"].asBoolean();
//
//	if (0 == option)
//	{
//		// Eject button
//		LLMessageSystem* msg = gMessageSystem;
//		LLViewerObject* avatar = gObjectList.findObject(avatar_id);
//
//		if (avatar)
//		{
//			U32 flags = 0x0;
//			msg->newMessage("EjectUser");
//			msg->nextBlock("AgentData");
//			msg->addUUID("AgentID", gAgent.getID() );
//			msg->addUUID("SessionID", gAgent.getSessionID() );
//			msg->nextBlock("Data");
//			msg->addUUID("TargetID", avatar_id );
//			msg->addU32("Flags", flags );
//			msg->sendReliable( avatar->getRegion()->getHost() );
//		}
//	}
//	else if (ban_enabled)
//	{
//		// This is tricky. It is similar to say if it is not an 'Eject' button,
//		// and it is also not an 'Cancle' button, and ban_enabled==ture, 
//		// it should be the 'Eject and Ban' button.
//		LLMessageSystem* msg = gMessageSystem;
//		LLViewerObject* avatar = gObjectList.findObject(avatar_id);
//
//		if (avatar)
//		{
//			U32 flags = 0x1;
//			msg->newMessage("EjectUser");
//			msg->nextBlock("AgentData");
//			msg->addUUID("AgentID", gAgent.getID() );
//			msg->addUUID("SessionID", gAgent.getSessionID() );
//			msg->nextBlock("Data");
//			msg->addUUID("TargetID", avatar_id );
//			msg->addU32("Flags", flags );
//			msg->sendReliable( avatar->getRegion()->getHost() );
//		}
//	}
//	return false;
//}

void handle_avatar_eject(const LLSD& avatar_id)
{
// [SL:KB] - Patch: UI-AvatarNearbyActions | Checked: 2011-05-13 (Catznip-2.6.0a) | Added: Catznip-2.6.0a
	// Use avatar_id if available, otherwise default to right-click avatar
	LLUUID idAgent = avatar_id.asUUID();
	if (idAgent.isNull())
	{
		/*const*/ LLVOAvatar* pAvatar = find_avatar_from_object(LLSelectMgr::getInstance()->getSelection()->getPrimaryObject());
		if (pAvatar)
			idAgent = pAvatar->getID();
	}
	if (idAgent.notNull())
	{
		LLAvatarActions::landEject(idAgent);
	}
// [/SL:KB]
//		// Use avatar_id if available, otherwise default to right-click avatar
//		LLVOAvatar* avatar = NULL;
//		if (avatar_id.asUUID().notNull())
//		{
//			avatar = find_avatar_from_object(avatar_id.asUUID());
//		}
//		else
//		{
//			avatar = find_avatar_from_object(
//				LLSelectMgr::getInstance()->getSelection()->getPrimaryObject());
//		}
//
//		if( avatar )
//		{
//			LLSD payload;
//			payload["avatar_id"] = avatar->getID();
//			std::string fullname = avatar->getFullname();
//
//			const LLVector3d& pos = avatar->getPositionGlobal();
//			LLParcel* parcel = LLViewerParcelMgr::getInstance()->selectParcelAt(pos)->getParcel();
//			
//			if (LLViewerParcelMgr::getInstance()->isParcelOwnedByAgent(parcel,GP_LAND_MANAGE_BANNED))
//			{
//                payload["ban_enabled"] = true;
//				if (!fullname.empty())
//				{
//    				LLSD args;
//					args["AVATAR_NAME"] = fullname;
// [RLVa:KB] - Checked: RLVa-1.0.0
//					args["AVATAR_NAME"] = (RlvActions::canShowName(RlvActions::SNC_DEFAULT, avatar->getID())) ? fullname : RlvStrings::getAnonym(fullname);
// [/RLVa:KB]
//    				LLNotificationsUtil::add("EjectAvatarFullname",
//    							args,
//    							payload,
//    							callback_eject);
//				}
//				else
//				{
//    				LLNotificationsUtil::add("EjectAvatarFullname",
//    							LLSD(),
//    							payload,
//    							callback_eject);
//				}
//			}
//			else
//			{
//                payload["ban_enabled"] = false;
//				if (!fullname.empty())
//				{
//    				LLSD args;
//					args["AVATAR_NAME"] = fullname;
// [RLVa:KB] - Checked: RLVa-1.0.0
//					args["AVATAR_NAME"] = (RlvActions::canShowName(RlvActions::SNC_DEFAULT, avatar->getID())) ? fullname : RlvStrings::getAnonym(fullname);
// [/RLVa:KB]
//    				LLNotificationsUtil::add("EjectAvatarFullnameNoBan",
//    							args,
//    							payload,
//    							callback_eject);
//				}
//				else
//				{
//    				LLNotificationsUtil::add("EjectAvatarNoBan",
//    							LLSD(),
//    							payload,
//    							callback_eject);
//				}
//			}
//		}
}

bool my_profile_visible()
{
	LLFloater* floaterp = LLAvatarActions::getProfileFloater(gAgentID);
	return floaterp && floaterp->isInVisibleChain();
}

bool enable_freeze_eject(const LLSD& avatar_id)
{
// [SL:KB] - Patch: UI-AvatarNearbyActions | Checked: 2011-05-13 (Catznip-2.6.0a) | Added: Catznip-2.6.0a
	// Use avatar_id if available, otherwise default to right-click avatar
	LLUUID idAgent = avatar_id.asUUID();
	if (idAgent.isNull())
	{
		/*const*/ LLVOAvatar* pAvatar = find_avatar_from_object(LLSelectMgr::getInstance()->getSelection()->getPrimaryObject());
		if (pAvatar)
			idAgent = pAvatar->getID();
	}
	return (idAgent.notNull()) ? LLAvatarActions::canLandFreezeOrEject(idAgent) : false;
// [/SL:KB]
//	// Use avatar_id if available, otherwise default to right-click avatar
//	LLVOAvatar* avatar = NULL;
//	if (avatar_id.asUUID().notNull())
//	{
//		avatar = find_avatar_from_object(avatar_id.asUUID());
//	}
//	else
//	{
//		avatar = find_avatar_from_object(
//			LLSelectMgr::getInstance()->getSelection()->getPrimaryObject());
//	}
//	if (!avatar) return false;
//
//	// Gods can always freeze
//	if (gAgent.isGodlike()) return true;
//
//	// Estate owners / managers can freeze
//	// Parcel owners can also freeze
//	const LLVector3& pos = avatar->getPositionRegion();
//	const LLVector3d& pos_global = avatar->getPositionGlobal();
//	LLParcel* parcel = LLViewerParcelMgr::getInstance()->selectParcelAt(pos_global)->getParcel();
//	LLViewerRegion* region = avatar->getRegion();
//	if (!region) return false;
//				
//	bool new_value = region->isOwnedSelf(pos);
//	if (!new_value || region->isOwnedGroup(pos))
//	{
//		new_value = LLViewerParcelMgr::getInstance()->isParcelOwnedByAgent(parcel,GP_LAND_ADMIN);
//	}
//	return new_value;
}

// <FS:Ansariel> FIRE-13515: Re-add give calling card
class LLAvatarGiveCard : public view_listener_t
{
	bool handleEvent(const LLSD& userdata)
	{
		LL_INFOS("LLAvatarGiveCard") << "handle_give_card()" << LL_ENDL;
		LLViewerObject* dest = LLSelectMgr::getInstance()->getSelection()->getPrimaryObject();
// [RLVa:KB] - Checked: 2010-06-04 (RLVa-1.2.0d) | Modified: RLVa-1.2.0d | OK
		//if(dest && dest->isAvatar())
		if ( (dest && dest->isAvatar()) && (!gRlvHandler.hasBehaviour(RLV_BHVR_SHOWNAMES)) )
// [/RLVa:KB]
		{
			bool found_name = false;
			LLSD args;
			LLSD old_args;
			LLNameValue* nvfirst = dest->getNVPair("FirstName");
			LLNameValue* nvlast = dest->getNVPair("LastName");
			if(nvfirst && nvlast)
			{
				std::string full_name = gCacheName->buildFullName(nvfirst->getString(), nvlast->getString());
				args["NAME"] = full_name;
				old_args["NAME"] = full_name;
				found_name = true;
			}
			LLViewerRegion* region = dest->getRegion();
			LLHost dest_host;
			if(region)
			{
				dest_host = region->getHost();
			}
			if(found_name && dest_host.isOk())
			{
				LLMessageSystem* msg = gMessageSystem;
				msg->newMessage("OfferCallingCard");
				msg->nextBlockFast(_PREHASH_AgentData);
				msg->addUUIDFast(_PREHASH_AgentID, gAgent.getID());
				msg->addUUIDFast(_PREHASH_SessionID, gAgent.getSessionID());
				msg->nextBlockFast(_PREHASH_AgentBlock);
				msg->addUUIDFast(_PREHASH_DestID, dest->getID());
				LLUUID transaction_id;
				transaction_id.generate();
				msg->addUUIDFast(_PREHASH_TransactionID, transaction_id);
				msg->sendReliable(dest_host);
				LLNotificationsUtil::add("OfferedCard", args);
			}
			else
			{
				LLNotificationsUtil::add("CantOfferCallingCard", old_args);
			}
		}
		return true;
	}
};
// </FS:Ansariel> FIRE-13515: Re-add give calling card

bool callback_leave_group(const LLSD& notification, const LLSD& response)
{
	S32 option = LLNotificationsUtil::getSelectedOption(notification, response);
	if (option == 0)
	{
		LLMessageSystem *msg = gMessageSystem;

		msg->newMessageFast(_PREHASH_LeaveGroupRequest);
		msg->nextBlockFast(_PREHASH_AgentData);
		msg->addUUIDFast(_PREHASH_AgentID, gAgent.getID() );
		msg->addUUIDFast(_PREHASH_SessionID, gAgent.getSessionID());
		msg->nextBlockFast(_PREHASH_GroupData);
		msg->addUUIDFast(_PREHASH_GroupID, gAgent.getGroupID() );
		gAgent.sendReliableMessage();
	}
	return false;
}

void append_aggregate(std::string& string, const LLAggregatePermissions& ag_perm, PermissionBit bit, const char* txt)
{
	LLAggregatePermissions::EValue val = ag_perm.getValue(bit);
	std::string buffer;
	switch(val)
	{
	  case LLAggregatePermissions::AP_NONE:
		buffer = llformat( "* %s None\n", txt);
		break;
	  case LLAggregatePermissions::AP_SOME:
		buffer = llformat( "* %s Some\n", txt);
		break;
	  case LLAggregatePermissions::AP_ALL:
		buffer = llformat( "* %s All\n", txt);
		break;
	  case LLAggregatePermissions::AP_EMPTY:
	  default:
		break;
	}
	string.append(buffer);
}

bool enable_buy_object()
{
    // In order to buy, there must only be 1 purchaseable object in
    // the selection manager.
	if(LLSelectMgr::getInstance()->getSelection()->getRootObjectCount() != 1) return false;
    LLViewerObject* obj = NULL;
    LLSelectNode* node = LLSelectMgr::getInstance()->getSelection()->getFirstRootNode();
	if(node)
    {
        obj = node->getObject();
        if(!obj) return false;

		if( for_sale_selection(node) )
		{
			// *NOTE: Is this needed?  This checks to see if anyone owns the
			// object, dating back to when we had "public" objects owned by
			// no one.  JC
			if(obj->permAnyOwner()) return true;
		}
    }
	return false;
}

// Note: This will only work if the selected object's data has been
// received by the viewer and cached in the selection manager.
void handle_buy_object(LLSaleInfo sale_info)
{
	if(!LLSelectMgr::getInstance()->selectGetAllRootsValid())
	{
		LLNotificationsUtil::add("UnableToBuyWhileDownloading");
		return;
	}

	LLUUID owner_id;
	std::string owner_name;
	BOOL owners_identical = LLSelectMgr::getInstance()->selectGetOwner(owner_id, owner_name);
	if (!owners_identical)
	{
		LLNotificationsUtil::add("CannotBuyObjectsFromDifferentOwners");
		return;
	}

	LLPermissions perm;
	BOOL valid = LLSelectMgr::getInstance()->selectGetPermissions(perm);
	LLAggregatePermissions ag_perm;
	valid &= LLSelectMgr::getInstance()->selectGetAggregatePermissions(ag_perm);
	if(!valid || !sale_info.isForSale() || !perm.allowTransferTo(gAgent.getID()))
	{
		LLNotificationsUtil::add("ObjectNotForSale");
		return;
	}

	LLFloaterBuy::show(sale_info);
}


void handle_buy_contents(LLSaleInfo sale_info)
{
	LLFloaterBuyContents::show(sale_info);
}

void handle_region_dump_temp_asset_data(void*)
{
	LL_INFOS() << "Dumping temporary asset data to simulator logs" << LL_ENDL;
	std::vector<std::string> strings;
	LLUUID invoice;
	send_generic_message("dumptempassetdata", strings, invoice);
}

void handle_region_clear_temp_asset_data(void*)
{
	LL_INFOS() << "Clearing temporary asset data" << LL_ENDL;
	std::vector<std::string> strings;
	LLUUID invoice;
	send_generic_message("cleartempassetdata", strings, invoice);
}

void handle_region_dump_settings(void*)
{
	LLViewerRegion* regionp = gAgent.getRegion();
	if (regionp)
	{
		LL_INFOS() << "Damage:    " << (regionp->getAllowDamage() ? "on" : "off") << LL_ENDL;
		LL_INFOS() << "Landmark:  " << (regionp->getAllowLandmark() ? "on" : "off") << LL_ENDL;
		LL_INFOS() << "SetHome:   " << (regionp->getAllowSetHome() ? "on" : "off") << LL_ENDL;
		LL_INFOS() << "ResetHome: " << (regionp->getResetHomeOnTeleport() ? "on" : "off") << LL_ENDL;
		LL_INFOS() << "SunFixed:  " << (regionp->getSunFixed() ? "on" : "off") << LL_ENDL;
		LL_INFOS() << "BlockFly:  " << (regionp->getBlockFly() ? "on" : "off") << LL_ENDL;
		LL_INFOS() << "AllowP2P:  " << (regionp->getAllowDirectTeleport() ? "on" : "off") << LL_ENDL;
		LL_INFOS() << "Water:     " << (regionp->getWaterHeight()) << LL_ENDL;
	}
}

void handle_dump_group_info(void *)
{
	gAgent.dumpGroupInfo();
}

void handle_dump_capabilities_info(void *)
{
	LLViewerRegion* regionp = gAgent.getRegion();
	if (regionp)
	{
		regionp->logActiveCapabilities();
	}
}

void handle_dump_region_object_cache(void*)
{
	LLViewerRegion* regionp = gAgent.getRegion();
	if (regionp)
	{
		regionp->dumpCache();
	}
}

void handle_dump_focus()
{
	LLUICtrl *ctrl = dynamic_cast<LLUICtrl*>(gFocusMgr.getKeyboardFocus());

	LL_INFOS() << "Keyboard focus " << (ctrl ? ctrl->getName() : "(none)") << LL_ENDL;
}

class LLSelfStandUp : public view_listener_t
{
	bool handleEvent(const LLSD& userdata)
	{
		gAgent.standUp();
		return true;
	}
};

bool enable_standup_self()
{
// [RLVa:KB] - Checked: 2010-04-01 (RLVa-1.2.0c) | Modified: RLVa-1.0.0g
	return isAgentAvatarValid() && gAgentAvatarp->isSitting() && RlvActions::canStand();
// [/RLVa:KB]
//	return isAgentAvatarValid() && gAgentAvatarp->isSitting();
}

class LLSelfSitDown : public view_listener_t
    {
        bool handleEvent(const LLSD& userdata)
        {
            gAgent.sitDown();
            return true;
        }
    };



bool show_sitdown_self()
{
	return isAgentAvatarValid() && !gAgentAvatarp->isSitting();
}

bool enable_sitdown_self()
{
// [RLVa:KB] - Checked: 2010-08-28 (RLVa-1.2.1a) | Added: RLVa-1.2.1a
	return show_sitdown_self() && !gAgentAvatarp->isEditingAppearance() && !gAgent.getFlying() && !gRlvHandler.hasBehaviour(RLV_BHVR_SIT);
// [/RLVa:KB]
//	return show_sitdown_self() && !gAgentAvatarp->isEditingAppearance() && !gAgent.getFlying();
}

// Force sit -KC
class FSSelfForceSit : public view_listener_t
{
	bool handleEvent(const LLSD& userdata)
	{
		if (!gAgentAvatarp->isSitting() && !gRlvHandler.hasBehaviour(RLV_BHVR_SIT))
		{
			gAgent.sitDown();
		}
		else if (gAgentAvatarp->isSitting() && !gRlvHandler.hasBehaviour(RLV_BHVR_UNSIT))
		{
			gAgent.standUp();
		}

		return true;
	}
};

bool enable_forcesit_self()
{
	return isAgentAvatarValid() &&
		((!gAgentAvatarp->isSitting() && !gRlvHandler.hasBehaviour(RLV_BHVR_SIT)) || 
		(gAgentAvatarp->isSitting() && !gRlvHandler.hasBehaviour(RLV_BHVR_UNSIT)));
}

class FSSelfCheckForceSit : public view_listener_t
{
	bool handleEvent(const LLSD& userdata)
	{
		if (!isAgentAvatarValid())
		{
			return false;
		}

		return gAgentAvatarp->isSitting();
	}
};

// Phantom mode -KC & <FS:CR>
class FSSelfToggleMoveLock : public view_listener_t
{
	bool handleEvent(const LLSD& userdata)
	{
		if (LLGridManager::getInstance()->isInSecondLife())
		{
			make_ui_sound("UISndMovelockToggle");
			bool new_value = !gSavedPerAccountSettings.getBOOL("UseMoveLock");
			gSavedPerAccountSettings.setBOOL("UseMoveLock", new_value);
			if (new_value)
			{
				report_to_nearby_chat(LLTrans::getString("MovelockEnabling"));
			}
			else
			{
				report_to_nearby_chat(LLTrans::getString("MovelockDisabling"));
			}
		}
#ifdef OPENSIM
		else
		{
			gAgent.togglePhantom();
		}
#endif // OPENSIM
		//TODO: feedback to local chat
		return true;
	}
};


class FSSelfCheckMoveLock : public view_listener_t
{
	bool handleEvent(const LLSD& userdata)
	{
		bool new_value(false);
		if (LLGridManager::getInstance()->isInSecondLife())
		{
			new_value = gSavedPerAccountSettings.getBOOL("UseMoveLock");
		}
#ifdef OPENSIM
		else
		{
			new_value = gAgent.getPhantom();
		}
#endif // OPENSIM
		return new_value;
	}
};

bool enable_bridge_function()
{
	return FSLSLBridge::instance().canUseBridge();
}

bool enable_move_lock()
{
#ifdef OPENSIM
	// Phantom mode always works on opensim, at least right now.
	if (LLGridManager::getInstance()->isInOpenSim())
		return true;
#endif // OPENSIM
	return enable_bridge_function();
}

bool enable_script_info()
{
	return (!LLSelectMgr::getInstance()->getSelection()->isEmpty()
			&& enable_bridge_function());
}
// </FS:CR>

// [SJ - Adding IgnorePrejump in Menu ]
class FSSelfToggleIgnorePreJump : public view_listener_t
{
	bool handleEvent(const LLSD& userdata)
	{
		gSavedSettings.setBOOL("FSIgnoreFinishAnimation", !gSavedSettings.getBOOL("FSIgnoreFinishAnimation"));
		return true;
	}
};

// [SJ - Adding IgnorePrejump in Menu ]
class FSSelfCheckIgnorePreJump : public view_listener_t
{
	bool handleEvent(const LLSD& userdata)
	{
		bool new_value = gSavedSettings.getBOOL("FSIgnoreFinishAnimation");
		return new_value;
	}
};

class LLCheckPanelPeopleTab : public view_listener_t
{
	bool handleEvent(const LLSD& userdata)
		{
			std::string panel_name = userdata.asString();

			LLPanel *panel = LLFloaterSidePanelContainer::getPanel("people", panel_name);
			if(panel && panel->isInVisibleChain())
			{
				return true;
			}
			return false;
		}
};
// Toggle one of "People" panel tabs in side tray.
class LLTogglePanelPeopleTab : public view_listener_t
{
	bool handleEvent(const LLSD& userdata)
	{
		std::string panel_name = userdata.asString();

		LLSD param;
		param["people_panel_tab_name"] = panel_name;

		// <FS:Ansariel> Handle blocklist separately because of standalone option
		if (panel_name == "blocked_panel")
		{
			if (gSavedSettings.getBOOL("FSUseStandaloneBlocklistFloater"))
			{
				LLFloaterReg::showInstance("fs_blocklist");
			}
			else
			{
				togglePeoplePanel(panel_name, param);
			}
			return true;
		}
		// </FS:Ansariel>

		// <FS:Zi> Open groups and friends lists in communicate floater
		// <FS:Lo> Adding an option to still use v2 windows
		if(gSavedSettings.getBOOL("FSUseV2Friends") && gSavedSettings.getString("FSInternalSkinCurrent") != "Vintage")
		{
			if (   panel_name == "friends_panel"
				|| panel_name == "groups_panel"
				|| panel_name == "nearby_panel"
				|| panel_name == "blocked_panel"
				|| panel_name == "contact_sets_panel")
			{
				return togglePeoplePanel(panel_name, param);
			}
			else
			{
				return false;
			}
		}
		else
		{
			if(panel_name=="nearby_panel")
			{
				return togglePeoplePanel(panel_name,param);
			}
			else if(panel_name=="groups_panel")
			{
				if (gSavedSettings.getBOOL("ContactsTornOff"))
				{
					FSFloaterContacts* instance = FSFloaterContacts::getInstance();
					std::string activetab = instance->getChild<LLTabContainer>("friends_and_groups")->getCurrentPanel()->getName();
					if (instance->getVisible() && activetab == panel_name) 
					{
						instance->closeFloater();
					}
					else
					{
						instance->openTab("groups");
					}
				}
				else
				{
					FSFloaterContacts::getInstance()->openTab("groups");
				}
				return true;
			}
			else if(panel_name=="friends_panel")
			{
				if (gSavedSettings.getBOOL("ContactsTornOff"))
				{
					FSFloaterContacts* instance = FSFloaterContacts::getInstance();
					std::string activetab = instance->getChild<LLTabContainer>("friends_and_groups")->getCurrentPanel()->getName();
					if (instance->getVisible() && activetab == panel_name) 
					{
						instance->closeFloater();
					}
					else
					{
						instance->openTab("friends");
					}
				}
				else
				{
					FSFloaterContacts::getInstance()->openTab("friends");
				}
				return true;
			}
			else if(panel_name=="contact_sets_panel")
			{
				if (gSavedSettings.getBOOL("ContactsTornOff"))
				{
					FSFloaterContacts* instance = FSFloaterContacts::getInstance();
					std::string activetab = instance->getChild<LLTabContainer>("friends_and_groups")->getCurrentPanel()->getName();
					if (instance->getVisible() && activetab == panel_name)
					{
						instance->closeFloater();
					}
					else
					{
						instance->openTab("contact_sets");
					}
				}
				else
				{
					FSFloaterContacts::getInstance()->openTab("contact_sets");
				}
				return true;
			}
			else
			{
				return false;
			}
		}
		// </FS:Lo>
		// </FS:Zi>
	}

	static bool togglePeoplePanel(const std::string& panel_name, const LLSD& param)
	{
		LLPanel	*panel = LLFloaterSidePanelContainer::getPanel("people", panel_name);
		if(!panel)
			return false;

		if (panel->isInVisibleChain())
		{
			LLFloaterReg::hideInstance("people");
		}
		else
		{
			LLFloaterSidePanelContainer::showPanel("people", "panel_people", param) ;
		}

		return true;
	}
};

BOOL check_admin_override(void*)
{
	return gAgent.getAdminOverride();
}

void handle_admin_override_toggle(void*)
{
	gAgent.setAdminOverride(!gAgent.getAdminOverride());

	// The above may have affected which debug menus are visible
	show_debug_menus();
}

void handle_visual_leak_detector_toggle(void*)
{
	static bool vld_enabled = false;

	if ( vld_enabled )
	{
#ifdef INCLUDE_VLD
		// only works for debug builds (hard coded into vld.h)
#if defined(_DEBUG) || defined(VLD_FORCE_ENABLE)
		// start with Visual Leak Detector turned off
		VLDDisable();
#endif // _DEBUG
#endif // INCLUDE_VLD
		vld_enabled = false;
	}
	else
	{
#ifdef INCLUDE_VLD
		// only works for debug builds (hard coded into vld.h)
#if defined(_DEBUG) || defined(VLD_FORCE_ENABLE)
		// start with Visual Leak Detector turned off
		VLDEnable();
#endif // _DEBUG
#endif // INCLUDE_VLD

		vld_enabled = true;
	};
}

void handle_god_mode(void*)
{
	gAgent.requestEnterGodMode();
}

void handle_leave_god_mode(void*)
{
	gAgent.requestLeaveGodMode();
}

void set_god_level(U8 god_level)
{
	U8 old_god_level = gAgent.getGodLevel();
	gAgent.setGodLevel( god_level );
	LLViewerParcelMgr::getInstance()->notifyObservers();

	// God mode changes region visibility
	LLWorldMap::getInstance()->reloadItems(true);

	// inventory in items may change in god mode
	gObjectList.dirtyAllObjectInventory();

        if(gViewerWindow)
        {
            gViewerWindow->setMenuBackgroundColor(god_level > GOD_NOT,
            !LLGridManager::getInstance()->isInSLBeta());
        }
    
        LLSD args;
	if(god_level > GOD_NOT)
	{
		args["LEVEL"] = llformat("%d",(S32)god_level);
		LLNotificationsUtil::add("EnteringGodMode", args);
	}
	else
	{
		args["LEVEL"] = llformat("%d",(S32)old_god_level);
		LLNotificationsUtil::add("LeavingGodMode", args);
	}

	// changing god-level can affect which menus we see
	show_debug_menus();

	// changing god-level can invalidate search results
	LLFloaterSearch *search = dynamic_cast<LLFloaterSearch*>(LLFloaterReg::getInstance("search"));
	if (search)
	{
		search->godLevelChanged(god_level);
	}
}

#ifdef TOGGLE_HACKED_GODLIKE_VIEWER
void handle_toggle_hacked_godmode(void*)
{
	gHackGodmode = !gHackGodmode;
	set_god_level(gHackGodmode ? GOD_MAINTENANCE : GOD_NOT);
}

BOOL check_toggle_hacked_godmode(void*)
{
	return gHackGodmode;
}

bool enable_toggle_hacked_godmode(void*)
{
  return LLGridManager::getInstance()->isInSLBeta();
}
#endif

void process_grant_godlike_powers(LLMessageSystem* msg, void**)
{
	LLUUID agent_id;
	msg->getUUIDFast(_PREHASH_AgentData, _PREHASH_AgentID, agent_id);
	LLUUID session_id;
	msg->getUUIDFast(_PREHASH_AgentData, _PREHASH_SessionID, session_id);
	if((agent_id == gAgent.getID()) && (session_id == gAgent.getSessionID()))
	{
		U8 god_level;
		msg->getU8Fast(_PREHASH_GrantData, _PREHASH_GodLevel, god_level);
		set_god_level(god_level);
	}
	else
	{
		LL_WARNS() << "Grant godlike for wrong agent " << agent_id << LL_ENDL;
	}
}

/*
class LLHaveCallingcard : public LLInventoryCollectFunctor
{
public:
	LLHaveCallingcard(const LLUUID& agent_id);
	virtual ~LLHaveCallingcard() {}
	virtual bool operator()(LLInventoryCategory* cat,
							LLInventoryItem* item);
	BOOL isThere() const { return mIsThere;}
protected:
	LLUUID mID;
	BOOL mIsThere;
};

LLHaveCallingcard::LLHaveCallingcard(const LLUUID& agent_id) :
	mID(agent_id),
	mIsThere(FALSE)
{
}

bool LLHaveCallingcard::operator()(LLInventoryCategory* cat,
								   LLInventoryItem* item)
{
	if(item)
	{
		if((item->getType() == LLAssetType::AT_CALLINGCARD)
		   && (item->getCreatorUUID() == mID))
		{
			mIsThere = TRUE;
		}
	}
	return FALSE;
}
*/

BOOL is_agent_mappable(const LLUUID& agent_id)
{
	const LLRelationship* buddy_info = NULL;
	bool is_friend = LLAvatarActions::isFriend(agent_id);

	if (is_friend)
		buddy_info = LLAvatarTracker::instance().getBuddyInfo(agent_id);

	return (buddy_info &&
		buddy_info->isOnline() &&
		buddy_info->isRightGrantedFrom(LLRelationship::GRANT_MAP_LOCATION)
		);
}


// Enable a menu item when you don't have someone's card.
class LLAvatarEnableAddFriend : public view_listener_t
{
	bool handleEvent(const LLSD& userdata)
	{
		LLVOAvatar* avatar = find_avatar_from_object(LLSelectMgr::getInstance()->getSelection()->getPrimaryObject());
//		bool new_value = avatar && !LLAvatarActions::isFriend(avatar->getID());
// [RLVa:KB] - Checked: RLVa-1.2.0
		bool new_value = avatar && !LLAvatarActions::isFriend(avatar->getID()) && (RlvActions::canShowName(RlvActions::SNC_DEFAULT, avatar->getID()));
// [/RLVa:KB]
		return new_value;
	}
};

void request_friendship(const LLUUID& dest_id)
{
	LLViewerObject* dest = gObjectList.findObject(dest_id);
	if(dest && dest->isAvatar())
	{
		std::string full_name;
		LLNameValue* nvfirst = dest->getNVPair("FirstName");
		LLNameValue* nvlast = dest->getNVPair("LastName");
		if(nvfirst && nvlast)
		{
			full_name = LLCacheName::buildFullName(
				nvfirst->getString(), nvlast->getString());
		}
		if (!full_name.empty())
		{
			LLAvatarActions::requestFriendshipDialog(dest_id, full_name);
		}
		else
		{
			LLNotificationsUtil::add("CantOfferFriendship");
		}
	}
}


class LLEditEnableCustomizeAvatar : public view_listener_t
{
	bool handleEvent(const LLSD& userdata)
	{
//		bool new_value = gAgentWearables.areWearablesLoaded();
// [RLVa:KB] - Checked: 2010-04-01 (RLVa-1.2.0c) | Modified: RLVa-1.0.0g
		bool new_value = gAgentWearables.areWearablesLoaded() && ((!rlv_handler_t::isEnabled()) || (RlvActions::canStand()));
// [/RLVa:KB]
		return new_value;
	}
};

class LLEnableEditShape : public view_listener_t
{
	bool handleEvent(const LLSD& userdata)
	{
		return gAgentWearables.isWearableModifiable(LLWearableType::WT_SHAPE, 0);
	}
};

class LLEnableHoverHeight : public view_listener_t
{
	bool handleEvent(const LLSD& userdata)
	{
		// <FS:Ansariel> Legacy baking avatar z-offset
		//return gAgent.getRegion() && gAgent.getRegion()->avatarHoverHeightEnabled();
		return (gAgent.getRegion() && gAgent.getRegion()->avatarHoverHeightEnabled()) || (isAgentAvatarValid() && !gAgentAvatarp->isUsingServerBakes());
		// </FS:Ansariel>
	}
};

class LLEnableEditPhysics : public view_listener_t
{
	bool handleEvent(const LLSD& userdata)
	{
		//return gAgentWearables.isWearableModifiable(LLWearableType::WT_SHAPE, 0);
		return TRUE;
	}
};

bool is_object_sittable()
{
// [RLVa:KB] - Checked: 2010-03-06 (RLVa-1.2.0c) | Added: RLVa-1.1.0j
	// RELEASE-RLVa: [SL-2.2.0] Make sure we're examining the same object that handle_sit_or_stand() will request a sit for
	if (rlv_handler_t::isEnabled())
	{
		const LLPickInfo& pick = LLToolPie::getInstance()->getPick();
		if ( (pick.mObjectID.notNull()) && (!RlvActions::canSit(pick.getObject(), pick.mObjectOffset)) )
			return false;
	}
// [/RLVa:KB]

	LLViewerObject* object = LLSelectMgr::getInstance()->getSelection()->getPrimaryObject();

	if (object && object->getPCode() == LL_PCODE_VOLUME)
	{
		return true;
	}
	else
	{
		return false;
	}
}


// only works on pie menu
void handle_object_sit_or_stand()
{
	LLPickInfo pick = LLToolPie::getInstance()->getPick();
	LLViewerObject *object = pick.getObject();;
	if (!object || pick.mPickType == LLPickInfo::PICK_FLORA)
	{
		return;
	}

	if (sitting_on_selection())
	{
		gAgent.standUp();
		return;
	}

	// get object selection offset 

//	if (object && object->getPCode() == LL_PCODE_VOLUME)
// [RLVa:KB] - Checked: 2010-03-06 (RLVa-1.2.0c) | Modified: RLVa-1.2.0c
	if ( (object && object->getPCode() == LL_PCODE_VOLUME) && 
		 ((!rlv_handler_t::isEnabled()) || (RlvActions::canSit(object, pick.mObjectOffset))) )
// [/RLVa:KB]
	{
// [RLVa:KB] - Checked: 2010-08-29 (RLVa-1.2.1c) | Added: RLVa-1.2.1c
		if ( (gRlvHandler.hasBehaviour(RLV_BHVR_STANDTP)) && (isAgentAvatarValid()) )
		{
			if (gAgentAvatarp->isSitting())
			{
				gAgent.standUp();
				return;
			}
			gRlvHandler.setSitSource(gAgent.getPositionGlobal());
		}
// [/RLVa:KB]

		gMessageSystem->newMessageFast(_PREHASH_AgentRequestSit);
		gMessageSystem->nextBlockFast(_PREHASH_AgentData);
		gMessageSystem->addUUIDFast(_PREHASH_AgentID, gAgent.getID());
		gMessageSystem->addUUIDFast(_PREHASH_SessionID, gAgent.getSessionID());
		gMessageSystem->nextBlockFast(_PREHASH_TargetObject);
		gMessageSystem->addUUIDFast(_PREHASH_TargetID, object->mID);
		gMessageSystem->addVector3Fast(_PREHASH_Offset, pick.mObjectOffset);

		object->getRegion()->sendReliableMessage();
	}
}

void near_sit_down_point(BOOL success, void *)
{
	if (success)
	{
		gAgent.setFlying(FALSE);
		gAgent.setControlFlags(AGENT_CONTROL_SIT_ON_GROUND);

		// Might be first sit
		//LLFirstUse::useSit();
	}
}

class LLLandSit : public view_listener_t
{
	bool handleEvent(const LLSD& userdata)
	{
// [RLVa:KB] - Checked: 2010-09-28 (RLVa-1.2.1f) | Modified: RLVa-1.2.1f
		if ( (rlv_handler_t::isEnabled()) && ((!RlvActions::canStand()) || (gRlvHandler.hasBehaviour(RLV_BHVR_SIT))) )
			return true;
// [/RLVa:KB]

		gAgent.standUp();
		LLViewerParcelMgr::getInstance()->deselectLand();

		LLVector3d posGlobal = LLToolPie::getInstance()->getPick().mPosGlobal;
		
		LLQuaternion target_rot;
		if (isAgentAvatarValid())
		{
			target_rot = gAgentAvatarp->getRotation();
		}
		else
		{
			target_rot = gAgent.getFrameAgent().getQuaternion();
		}
		gAgent.startAutoPilotGlobal(posGlobal, "Sit", &target_rot, near_sit_down_point, NULL, 0.7f);
		return true;
	}
};

//-------------------------------------------------------------------
// Help menu functions
//-------------------------------------------------------------------

//
// Major mode switching
//
void reset_view_final( BOOL proceed );

void handle_reset_view()
{
	if (gAgentCamera.cameraCustomizeAvatar())
	{
		// switching to outfit selector should automagically save any currently edited wearable
		LLFloaterSidePanelContainer::showPanel("appearance", LLSD().with("type", "my_outfits"));
	}

	// <FS:Zi> Added optional V1 behavior so the avatar turns into camera direction after hitting ESC
	if(gSavedSettings.getBOOL("ResetViewTurnsAvatar"))
		gAgentCamera.resetView();
	// </FS:Zi>

	gAgentCamera.switchCameraPreset(CAMERA_PRESET_REAR_VIEW);
	reset_view_final( TRUE );
	LLFloaterCamera::resetCameraMode();
}

// <FS:Zi> Add reset camera angles menu
void handle_reset_camera_angles()
{
	handle_reset_view();

	// Camera focus and offset with CTRL/SHIFT + Scroll wheel
	gSavedSettings.getControl("FocusOffsetRearView")->resetToDefault();
	gSavedSettings.getControl("CameraOffsetRearView")->resetToDefault();
}
// </FS:Zi>

class LLViewResetView : public view_listener_t
{
	bool handleEvent(const LLSD& userdata)
	{
		handle_reset_view();
		return true;
	}
};

// <FS:Zi> Add reset camera angles menu
class LLViewResetCameraAngles : public view_listener_t
{
	bool handleEvent(const LLSD& userdata)
	{
		handle_reset_camera_angles();
		return true;
	}
};
// </FS:Zi>

// Note: extra parameters allow this function to be called from dialog.
void reset_view_final( BOOL proceed ) 
{
	if( !proceed )
	{
		return;
	}

	gAgentCamera.resetView(TRUE, TRUE);
	gAgentCamera.setLookAt(LOOKAT_TARGET_CLEAR);
}

class LLViewLookAtLastChatter : public view_listener_t
{
	bool handleEvent(const LLSD& userdata)
	{
		gAgentCamera.lookAtLastChat();
		return true;
	}
};

class LLViewMouselook : public view_listener_t
{
	bool handleEvent(const LLSD& userdata)
	{
		if (!gAgentCamera.cameraMouselook())
		{
			gAgentCamera.changeCameraToMouselook();
		}
		else
		{
			// NaCl - Rightclick-mousewheel zoom
			static LLCachedControl<LLVector3> _NACL_MLFovValues(gSavedSettings,"_NACL_MLFovValues");
			static LLCachedControl<F32> CameraAngle(gSavedSettings,"CameraAngle");
			LLVector3 vTemp=_NACL_MLFovValues;
			if(vTemp.mV[2] > 0.0f)
			{
				vTemp.mV[1]=CameraAngle;
				vTemp.mV[2]=0.0f;
				gSavedSettings.setVector3("_NACL_MLFovValues",vTemp);
				gSavedSettings.setF32("CameraAngle",vTemp.mV[0]);
			}
			// NaCl End
			gAgentCamera.changeCameraToDefault();
		}
		return true;
	}
};

class LLViewDefaultUISize : public view_listener_t
{
	bool handleEvent(const LLSD& userdata)
	{
		gSavedSettings.setF32("UIScaleFactor", 1.0f);
		gSavedSettings.setBOOL("UIAutoScale", FALSE);	
		gViewerWindow->reshape(gViewerWindow->getWindowWidthRaw(), gViewerWindow->getWindowHeightRaw());
		return true;
	}
};

class LLViewToggleUI : public view_listener_t
{
	bool handleEvent(const LLSD& userdata)
	{
		if(gAgentCamera.getCameraMode() != CAMERA_MODE_MOUSELOOK)
		{
			LLNotification::Params params("ConfirmHideUI");
			params.functor.function(boost::bind(&LLViewToggleUI::confirm, this, _1, _2));
			LLSD substitutions;
			// <FS:Ansariel> Notification not showing if hiding the UI
//#if LL_DARWIN
//			substitutions["SHORTCUT"] = "Cmd+Shift+U";
//#else
//			substitutions["SHORTCUT"] = "Ctrl+Shift+U";
//#endif
			substitutions["SHORTCUT"] = "Alt+Shift+U";
			// </FS:Ansariel>
			params.substitutions = substitutions;
			if (!gSavedSettings.getBOOL("HideUIControls"))
			{
				// hiding, so show notification
				LLNotifications::instance().add(params);
			}
			else
			{
				LLNotifications::instance().forceResponse(params, 0);
			}
		}
		return true;
	}

	void confirm(const LLSD& notification, const LLSD& response)
	{
		S32 option = LLNotificationsUtil::getSelectedOption(notification, response);

		if (option == 0) // OK
		{
			gViewerWindow->setUIVisibility(gSavedSettings.getBOOL("HideUIControls"));
			LLPanelStandStopFlying::getInstance()->setVisible(gSavedSettings.getBOOL("HideUIControls"));
			gSavedSettings.setBOOL("HideUIControls",!gSavedSettings.getBOOL("HideUIControls"));
		}
	}
};

// <FS:Ansariel> Notification not showing if hiding the UI
class LLViewCheckToggleUI : public view_listener_t
{
	bool handleEvent(const LLSD& userdata)
	{
		return gViewerWindow->getUIVisibility();
	}
};
// </FS:Ansariel>

void handle_duplicate_in_place(void*)
{
	LL_INFOS() << "handle_duplicate_in_place" << LL_ENDL;

	LLVector3 offset(0.f, 0.f, 0.f);
	LLSelectMgr::getInstance()->selectDuplicate(offset, TRUE);
}

/* dead code 30-apr-2008
void handle_deed_object_to_group(void*)
{
	LLUUID group_id;
	
	LLSelectMgr::getInstance()->selectGetGroup(group_id);
	LLSelectMgr::getInstance()->sendOwner(LLUUID::null, group_id, FALSE);
	LLViewerStats::getInstance()->incStat(LLViewerStats::ST_RELEASE_COUNT);
}

BOOL enable_deed_object_to_group(void*)
{
	if(LLSelectMgr::getInstance()->getSelection()->isEmpty()) return FALSE;
	LLPermissions perm;
	LLUUID group_id;

	if (LLSelectMgr::getInstance()->selectGetGroup(group_id) &&
		gAgent.hasPowerInGroup(group_id, GP_OBJECT_DEED) &&
		LLSelectMgr::getInstance()->selectGetPermissions(perm) &&
		perm.deedToGroup(gAgent.getID(), group_id))
	{
		return TRUE;
	}
	return FALSE;
}

*/


/*
 * No longer able to support viewer side manipulations in this way
 *
void god_force_inv_owner_permissive(LLViewerObject* object,
									LLInventoryObject::object_list_t* inventory,
									S32 serial_num,
									void*)
{
	typedef std::vector<LLPointer<LLViewerInventoryItem> > item_array_t;
	item_array_t items;

	LLInventoryObject::object_list_t::const_iterator inv_it = inventory->begin();
	LLInventoryObject::object_list_t::const_iterator inv_end = inventory->end();
	for ( ; inv_it != inv_end; ++inv_it)
	{
		if(((*inv_it)->getType() != LLAssetType::AT_CATEGORY))
		{
			LLInventoryObject* obj = *inv_it;
			LLPointer<LLViewerInventoryItem> new_item = new LLViewerInventoryItem((LLViewerInventoryItem*)obj);
			LLPermissions perm(new_item->getPermissions());
			perm.setMaskBase(PERM_ALL);
			perm.setMaskOwner(PERM_ALL);
			new_item->setPermissions(perm);
			items.push_back(new_item);
		}
	}
	item_array_t::iterator end = items.end();
	item_array_t::iterator it;
	for(it = items.begin(); it != end; ++it)
	{
		// since we have the inventory item in the callback, it should not
		// invalidate iteration through the selection manager.
		object->updateInventory((*it), TASK_INVENTORY_ITEM_KEY, false);
	}
}
*/

void handle_object_owner_permissive(void*)
{
	// only send this if they're a god.
	if(gAgent.isGodlike())
	{
		// do the objects.
		LLSelectMgr::getInstance()->selectionSetObjectPermissions(PERM_BASE, TRUE, PERM_ALL, TRUE);
		LLSelectMgr::getInstance()->selectionSetObjectPermissions(PERM_OWNER, TRUE, PERM_ALL, TRUE);
	}
}

void handle_object_owner_self(void*)
{
	// only send this if they're a god.
	if(gAgent.isGodlike())
	{
		LLSelectMgr::getInstance()->sendOwner(gAgent.getID(), gAgent.getGroupID(), TRUE);
	}
}

// Shortcut to set owner permissions to not editable.
void handle_object_lock(void*)
{
	LLSelectMgr::getInstance()->selectionSetObjectPermissions(PERM_OWNER, FALSE, PERM_MODIFY);
}

void handle_object_asset_ids(void*)
{
	// only send this if they're a god.
	if (gAgent.isGodlike())
	{
		LLSelectMgr::getInstance()->sendGodlikeRequest("objectinfo", "assetids");
	}
}

void handle_force_parcel_owner_to_me(void*)
{
	LLViewerParcelMgr::getInstance()->sendParcelGodForceOwner( gAgent.getID() );
}

void handle_force_parcel_to_content(void*)
{
	LLViewerParcelMgr::getInstance()->sendParcelGodForceToContent();
}

void handle_claim_public_land(void*)
{
	if (LLViewerParcelMgr::getInstance()->getSelectionRegion() != gAgent.getRegion())
	{
		LLNotificationsUtil::add("ClaimPublicLand");
		return;
	}

	LLVector3d west_south_global;
	LLVector3d east_north_global;
	LLViewerParcelMgr::getInstance()->getSelection(west_south_global, east_north_global);
	LLVector3 west_south = gAgent.getPosAgentFromGlobal(west_south_global);
	LLVector3 east_north = gAgent.getPosAgentFromGlobal(east_north_global);

	LLMessageSystem* msg = gMessageSystem;
	msg->newMessage("GodlikeMessage");
	msg->nextBlock("AgentData");
	msg->addUUID("AgentID", gAgent.getID());
	msg->addUUID("SessionID", gAgent.getSessionID());
	msg->addUUIDFast(_PREHASH_TransactionID, LLUUID::null); //not used
	msg->nextBlock("MethodData");
	msg->addString("Method", "claimpublicland");
	msg->addUUID("Invoice", LLUUID::null);
	std::string buffer;
	buffer = llformat( "%f", west_south.mV[VX]);
	msg->nextBlock("ParamList");
	msg->addString("Parameter", buffer);
	buffer = llformat( "%f", west_south.mV[VY]);
	msg->nextBlock("ParamList");
	msg->addString("Parameter", buffer);
	buffer = llformat( "%f", east_north.mV[VX]);
	msg->nextBlock("ParamList");
	msg->addString("Parameter", buffer);
	buffer = llformat( "%f", east_north.mV[VY]);
	msg->nextBlock("ParamList");
	msg->addString("Parameter", buffer);
	gAgent.sendReliableMessage();
}



// HACK for easily testing new avatar geometry
void handle_god_request_avatar_geometry(void *)
{
	if (gAgent.isGodlike())
	{
		LLSelectMgr::getInstance()->sendGodlikeRequest("avatar toggle", "");
	}
}

static bool get_derezzable_objects(
	EDeRezDestination dest,
	std::string& error,
	LLViewerRegion*& first_region,
	std::vector<LLViewerObjectPtr>* derez_objectsp,
	bool only_check = false)
{
	bool found = false;

	LLObjectSelectionHandle selection = LLSelectMgr::getInstance()->getSelection();
	
	if (derez_objectsp)
		derez_objectsp->reserve(selection->getRootObjectCount());

	// Check conditions that we can't deal with, building a list of
	// everything that we'll actually be derezzing.
	for (LLObjectSelection::valid_root_iterator iter = selection->valid_root_begin();
		 iter != selection->valid_root_end(); iter++)
	{
		LLSelectNode* node = *iter;
		LLViewerObject* object = node->getObject();
		LLViewerRegion* region = object->getRegion();
		if (!first_region)
		{
			first_region = region;
		}
		else
		{
			if(region != first_region)
			{
				// Derez doesn't work at all if the some of the objects
				// are in regions besides the first object selected.
				
				// ...crosses region boundaries
				error = "AcquireErrorObjectSpan";
				break;
			}
		}
		if (object->isAvatar())
		{
			// ...don't acquire avatars
			continue;
		}

		// If AssetContainers are being sent back, they will appear as 
		// boxes in the owner's inventory.
		if (object->getNVPair("AssetContainer")
			&& dest != DRD_RETURN_TO_OWNER)
		{
			// this object is an asset container, derez its contents, not it
			LL_WARNS() << "Attempt to derez deprecated AssetContainer object type not supported." << LL_ENDL;
			/*
			object->requestInventory(container_inventory_arrived, 
				(void *)(BOOL)(DRD_TAKE_INTO_AGENT_INVENTORY == dest));
			*/
			continue;
		}
		BOOL can_derez_current = FALSE;
		switch(dest)
		{
		case DRD_TAKE_INTO_AGENT_INVENTORY:
		case DRD_TRASH:
			if (!object->isPermanentEnforced() &&
				((node->mPermissions->allowTransferTo(gAgent.getID()) && object->permModify())
				|| (node->allowOperationOnNode(PERM_OWNER, GP_OBJECT_MANIPULATE))))
			{
				can_derez_current = TRUE;
			}
			break;

		case DRD_RETURN_TO_OWNER:
			if(!object->isAttachment())
			{
				can_derez_current = TRUE;
			}
			break;

		default:
			if((node->mPermissions->allowTransferTo(gAgent.getID())
				&& object->permCopy())
			   || gAgent.isGodlike())
			{
				can_derez_current = TRUE;
			}
			break;
		}
		if(can_derez_current)
		{
			found = true;

			if (only_check)
				// one found, no need to traverse to the end
				break;

			if (derez_objectsp)
				derez_objectsp->push_back(object);

		}
	}

	return found;
}

static bool can_derez(EDeRezDestination dest)
{
	LLViewerRegion* first_region = NULL;
	std::string error;
	return get_derezzable_objects(dest, error, first_region, NULL, true);
}

static void derez_objects(
	EDeRezDestination dest,
	const LLUUID& dest_id,
	LLViewerRegion*& first_region,
	std::string& error,
	std::vector<LLViewerObjectPtr>* objectsp)
{
	std::vector<LLViewerObjectPtr> derez_objects;

	if (!objectsp) // if objects to derez not specified
	{
		// get them from selection
		if (!get_derezzable_objects(dest, error, first_region, &derez_objects, false))
		{
			LL_WARNS() << "No objects to derez" << LL_ENDL;
			return;
		}

		objectsp = &derez_objects;
	}


	if(gAgentCamera.cameraMouselook())
	{
		gAgentCamera.changeCameraToDefault();
	}

	// This constant is based on (1200 - HEADER_SIZE) / 4 bytes per
	// root.  I lopped off a few (33) to provide a bit
	// pad. HEADER_SIZE is currently 67 bytes, most of which is UUIDs.
	// This gives us a maximum of 63500 root objects - which should
	// satisfy anybody.
	const S32 MAX_ROOTS_PER_PACKET = 250;
	const S32 MAX_PACKET_COUNT = 254;
	F32 packets = ceil((F32)objectsp->size() / (F32)MAX_ROOTS_PER_PACKET);
	if(packets > (F32)MAX_PACKET_COUNT)
	{
		error = "AcquireErrorTooManyObjects";
	}

	if(error.empty() && objectsp->size() > 0)
	{
		U8 d = (U8)dest;
		LLUUID tid;
		tid.generate();
		U8 packet_count = (U8)packets;
		S32 object_index = 0;
		S32 objects_in_packet = 0;
		LLMessageSystem* msg = gMessageSystem;
		for(U8 packet_number = 0;
			packet_number < packet_count;
			++packet_number)
		{
			msg->newMessageFast(_PREHASH_DeRezObject);
			msg->nextBlockFast(_PREHASH_AgentData);
			msg->addUUIDFast(_PREHASH_AgentID, gAgent.getID());
			msg->addUUIDFast(_PREHASH_SessionID, gAgent.getSessionID());
			msg->nextBlockFast(_PREHASH_AgentBlock);
			msg->addUUIDFast(_PREHASH_GroupID, gAgent.getGroupID());
			msg->addU8Fast(_PREHASH_Destination, d);	
			msg->addUUIDFast(_PREHASH_DestinationID, dest_id);
			msg->addUUIDFast(_PREHASH_TransactionID, tid);
			msg->addU8Fast(_PREHASH_PacketCount, packet_count);
			msg->addU8Fast(_PREHASH_PacketNumber, packet_number);
			objects_in_packet = 0;
			while((object_index < objectsp->size())
				  && (objects_in_packet++ < MAX_ROOTS_PER_PACKET))

			{
				LLViewerObject* object = objectsp->at(object_index++);
				msg->nextBlockFast(_PREHASH_ObjectData);
				msg->addU32Fast(_PREHASH_ObjectLocalID, object->getLocalID());
				// VEFFECT: DerezObject
				LLHUDEffectSpiral* effectp = (LLHUDEffectSpiral*)LLHUDManager::getInstance()->createViewerEffect(LLHUDObject::LL_HUD_EFFECT_POINT, TRUE);
				effectp->setPositionGlobal(object->getPositionGlobal());
				effectp->setColor(LLColor4U(gAgent.getEffectColor()));
			}
			msg->sendReliable(first_region->getHost());
		}
		make_ui_sound("UISndObjectRezOut");

		// Busy count decremented by inventory update, so only increment
		// if will be causing an update.
		if (dest != DRD_RETURN_TO_OWNER)
		{
			gViewerWindow->getWindow()->incBusyCount();
		}
	}
	else if(!error.empty())
	{
		LLNotificationsUtil::add(error);
	}
}

static void derez_objects(EDeRezDestination dest, const LLUUID& dest_id)
{
	LLViewerRegion* first_region = NULL;
	std::string error;
	derez_objects(dest, dest_id, first_region, error, NULL);
}

void handle_take_copy()
{
	if (LLSelectMgr::getInstance()->getSelection()->isEmpty()) return;

// [RLVa:KB] - Checked: 2010-03-07 (RLVa-1.2.0c) | Modified: RLVa-1.2.0a
	if ( (rlv_handler_t::isEnabled()) && (!RlvActions::canStand()) )
	{
		// Allow only if the avie isn't sitting on any of the selected objects
		LLObjectSelectionHandle hSel = LLSelectMgr::getInstance()->getSelection();
		RlvSelectIsSittingOn f(gAgentAvatarp);
		if ( (hSel.notNull()) && (hSel->getFirstRootNode(&f, TRUE) != NULL) )
			return;
	}
// [/RLVa:KB]

	const LLUUID category_id = gInventory.findCategoryUUIDForType(LLFolderType::FT_OBJECT);
	derez_objects(DRD_ACQUIRE_TO_AGENT_INVENTORY, category_id);
}

// You can return an object to its owner if it is on your land.
class LLObjectReturn : public view_listener_t
{
public:
	LLObjectReturn() : mFirstRegion(NULL) {}

private:
	bool handleEvent(const LLSD& userdata)
	{
		if (LLSelectMgr::getInstance()->getSelection()->isEmpty()) return true;
// [RLVa:KB] - Checked: 2010-03-24 (RLVa-1.4.0a) | Modified: RLVa-1.0.0b
		if ( (rlv_handler_t::isEnabled()) && (!rlvCanDeleteOrReturn()) ) return true;
// [/RLVa:KB]

		mObjectSelection = LLSelectMgr::getInstance()->getEditSelection();

		// Save selected objects, so that we still know what to return after the confirmation dialog resets selection.
		get_derezzable_objects(DRD_RETURN_TO_OWNER, mError, mFirstRegion, &mReturnableObjects);

		LLNotificationsUtil::add("ReturnToOwner", LLSD(), LLSD(), boost::bind(&LLObjectReturn::onReturnToOwner, this, _1, _2));
		return true;
	}

	bool onReturnToOwner(const LLSD& notification, const LLSD& response)
	{
		S32 option = LLNotificationsUtil::getSelectedOption(notification, response);
		if (0 == option)
		{
			// Ignore category ID for this derez destination.
			derez_objects(DRD_RETURN_TO_OWNER, LLUUID::null, mFirstRegion, mError, &mReturnableObjects);
		}

		mReturnableObjects.clear();
		mError.clear();
		mFirstRegion = NULL;

		// drop reference to current selection
		mObjectSelection = NULL;
		return false;
	}

	LLObjectSelectionHandle mObjectSelection;

	std::vector<LLViewerObjectPtr> mReturnableObjects;
	std::string mError;
	LLViewerRegion* mFirstRegion;
};


// Allow return to owner if one or more of the selected items is
// over land you own.
class LLObjectEnableReturn : public view_listener_t
{
	bool handleEvent(const LLSD& userdata)
	{
		if (LLSelectMgr::getInstance()->getSelection()->isEmpty())
		{
			// Do not enable if nothing selected
			return false;
		}
// [RLVa:KB] - Checked: 2011-05-28 (RLVa-1.4.0a) | Modified: RLVa-1.4.0a
		if ( (rlv_handler_t::isEnabled()) && (!rlvCanDeleteOrReturn()) )
		{
			return false;
		}
// [/RLVa:KB]
#ifdef HACKED_GODLIKE_VIEWER
		bool new_value = true;
#else
		bool new_value = false;
		if (gAgent.isGodlike())
		{
			new_value = true;
		}
		else
		{
			new_value = can_derez(DRD_RETURN_TO_OWNER);
		}
#endif
		return new_value;
	}
};

void force_take_copy(void*)
{
	if (LLSelectMgr::getInstance()->getSelection()->isEmpty()) return;
	const LLUUID category_id = gInventory.findCategoryUUIDForType(LLFolderType::FT_OBJECT);
	derez_objects(DRD_FORCE_TO_GOD_INVENTORY, category_id);
}

void handle_take()
{
	// we want to use the folder this was derezzed from if it's
	// available. Otherwise, derez to the normal place.
//	if(LLSelectMgr::getInstance()->getSelection()->isEmpty())
// [RLVa:KB] - Checked: 2010-03-24 (RLVa-1.2.0e) | Modified: RLVa-1.0.0b
	if ( (LLSelectMgr::getInstance()->getSelection()->isEmpty()) || ((rlv_handler_t::isEnabled()) && (!rlvCanDeleteOrReturn())) )
// [/RLVa:KB]
	{
		return;
	}

	BOOL you_own_everything = TRUE;
	BOOL locked_but_takeable_object = FALSE;
	LLUUID category_id;
	
	for (LLObjectSelection::root_iterator iter = LLSelectMgr::getInstance()->getSelection()->root_begin();
		 iter != LLSelectMgr::getInstance()->getSelection()->root_end(); iter++)
	{
		LLSelectNode* node = *iter;
		LLViewerObject* object = node->getObject();
		if(object)
		{
			if(!object->permYouOwner())
			{
				you_own_everything = FALSE;
			}

			if(!object->permMove())
			{
				locked_but_takeable_object = TRUE;
			}
		}
		if(node->mFolderID.notNull())
		{
			if(category_id.isNull())
			{
				category_id = node->mFolderID;
				LL_DEBUGS("HandleTake") << "Node destination folder ID = " << category_id.asString() << LL_ENDL;
			}
			else if(category_id != node->mFolderID)
			{
				// we have found two potential destinations. break out
				// now and send to the default location.
				category_id.setNull();
				LL_DEBUGS("HandleTake") << "Conflicting node destination folders - setting to null UUID" << LL_ENDL;
				break;
			}
		}
	}
	if(category_id.notNull())
	{
		LL_DEBUGS("HandleTake") << "Selected destination folder ID: " << category_id.asString() << " - checking if category exists in inventory model" << LL_ENDL;

		// there is an unambiguous destination. See if this agent has
		// such a location and it is not in the trash or library
		if(!gInventory.getCategory(category_id))
		{
			// nope, set to NULL.
			category_id.setNull();
			LL_DEBUGS("HandleTake") << "Destination folder not found in inventory model - setting to null UUID" << LL_ENDL;
		}
		if(category_id.notNull())
		{
		        // check trash
			const LLUUID trash = gInventory.findCategoryUUIDForType(LLFolderType::FT_TRASH);
			if(category_id == trash || gInventory.isObjectDescendentOf(category_id, trash))
			{
				category_id.setNull();
				LL_DEBUGS("HandleTake") << "Destination folder is descendent of trash folder - setting to null UUID" << LL_ENDL;
			}

			// check library
			if(gInventory.isObjectDescendentOf(category_id, gInventory.getLibraryRootFolderID()))
			{
				category_id.setNull();
				LL_DEBUGS("HandleTake") << "Destination folder is descendent of library folder - setting to null UUID" << LL_ENDL;
			}

		}
	}
	if(category_id.isNull())
	{
		category_id = gInventory.findCategoryUUIDForType(LLFolderType::FT_OBJECT);
		LL_DEBUGS("HandleTake") << "Destination folder = null UUID - determined default category: " << category_id.asString() << LL_ENDL;
	}
	LLSD payload;
	payload["folder_id"] = category_id;
	LL_DEBUGS("HandleTake") << "Final destination folder UUID being sent to sim: " << category_id.asString() << LL_ENDL;

	LLNotification::Params params("ConfirmObjectTakeLock");
	params.payload(payload);
	// MAINT-290
	// Reason: Showing the confirmation dialog resets object selection,	thus there is nothing to derez.
	// Fix: pass selection to the confirm_take, so that selection doesn't "die" after confirmation dialog is opened
	params.functor.function(boost::bind(confirm_take, _1, _2, LLSelectMgr::instance().getSelection()));

	if(locked_but_takeable_object ||
	   !you_own_everything)
	{
		if(locked_but_takeable_object && you_own_everything)
		{
			params.name("ConfirmObjectTakeLock");
		}
		else if(!locked_but_takeable_object && !you_own_everything)
		{
			params.name("ConfirmObjectTakeNoOwn");
		}
		else
		{
			params.name("ConfirmObjectTakeLockNoOwn");
		}
	
		LLNotifications::instance().add(params);
	}
	else
	{
		LLNotifications::instance().forceResponse(params, 0);
	}
}

void handle_object_show_inspector()
{
	LLObjectSelectionHandle selection = LLSelectMgr::getInstance()->getSelection();
	LLViewerObject* objectp = selection->getFirstRootObject(TRUE);
 	if (!objectp)
 	{
 		return;
 	}

	LLSD params;
	params["object_id"] = objectp->getID();
	LLFloaterReg::showInstance("inspect_object", params);
}

void handle_avatar_show_inspector()
{
	LLVOAvatar* avatar = find_avatar_from_object( LLSelectMgr::getInstance()->getSelection()->getPrimaryObject() );
	if(avatar)
	{
		LLSD params;
		params["avatar_id"] = avatar->getID();
		LLFloaterReg::showInstance("inspect_avatar", params);
	}
}



bool confirm_take(const LLSD& notification, const LLSD& response, LLObjectSelectionHandle selection_handle)
{
	S32 option = LLNotificationsUtil::getSelectedOption(notification, response);
	if(enable_take() && (option == 0))
	{
		derez_objects(DRD_TAKE_INTO_AGENT_INVENTORY, notification["payload"]["folder_id"].asUUID());
	}
	return false;
}

// You can take an item when it is public and transferrable, or when
// you own it. We err on the side of enabling the item when at least
// one item selected can be copied to inventory.
BOOL enable_take()
{
//	if (sitting_on_selection())
// [RLVa:KB] - Checked: 2010-03-24 (RLVa-1.2.0e) | Modified: RLVa-1.0.0b
	if ( (sitting_on_selection()) || ((rlv_handler_t::isEnabled()) && (!rlvCanDeleteOrReturn())) )
// [/RLVa:KB]
	{
		return FALSE;
	}

	for (LLObjectSelection::valid_root_iterator iter = LLSelectMgr::getInstance()->getSelection()->valid_root_begin();
		 iter != LLSelectMgr::getInstance()->getSelection()->valid_root_end(); iter++)
	{
		LLSelectNode* node = *iter;
		LLViewerObject* object = node->getObject();
		if (object->isAvatar())
		{
			// ...don't acquire avatars
			continue;
		}

#ifdef HACKED_GODLIKE_VIEWER
		return TRUE;
#else
# ifdef TOGGLE_HACKED_GODLIKE_VIEWER
		if (LLGridManager::getInstance()->isInSLBeta() 
            && gAgent.isGodlike())
		{
			return TRUE;
		}
# endif
		if(!object->isPermanentEnforced() &&
			((node->mPermissions->allowTransferTo(gAgent.getID())
			&& object->permModify())
			|| (node->mPermissions->getOwner() == gAgent.getID())))
		{
			return !object->isAttachment();
		}
#endif
	}
	return FALSE;
}


void handle_buy_or_take()
{
	if (LLSelectMgr::getInstance()->getSelection()->isEmpty())
	{
		return;
	}

	if (is_selection_buy_not_take())
	{
		S32 total_price = selection_price();

		if (total_price <= gStatusBar->getBalance() || total_price == 0)
		{
			handle_buy();
		}
		else
		{
			LLStringUtil::format_map_t args;
			args["AMOUNT"] = llformat("%d", total_price);
			LLBuyCurrencyHTML::openCurrencyFloater( LLTrans::getString( "BuyingCosts", args ), total_price );
		}
	}
	else
	{
		handle_take();
	}
}

bool visible_buy_object()
{
	return is_selection_buy_not_take() && enable_buy_object();
}

bool visible_take_object()
{
	return !is_selection_buy_not_take() && enable_take();
}

bool tools_visible_buy_object()
{
	return is_selection_buy_not_take();
}

bool tools_visible_take_object()
{
	return !is_selection_buy_not_take();
}

bool enable_how_to_visible(const LLSD& param)
{
	LLFloaterWebContent::Params p;
	p.target = "__help_how_to";
	return LLFloaterReg::instanceVisible("how_to", p);
}

class LLToolsEnableBuyOrTake : public view_listener_t
{
	bool handleEvent(const LLSD& userdata)
	{
		bool is_buy = is_selection_buy_not_take();
		bool new_value = is_buy ? enable_buy_object() : enable_take();
		return new_value;
	}
};

// This is a small helper function to determine if we have a buy or a
// take in the selection. This method is to help with the aliasing
// problems of putting buy and take in the same pie menu space. After
// a fair amont of discussion, it was determined to prefer buy over
// take. The reasoning follows from the fact that when users walk up
// to buy something, they will click on one or more items. Thus, if
// anything is for sale, it becomes a buy operation, and the server
// will group all of the buy items, and copyable/modifiable items into
// one package and give the end user as much as the permissions will
// allow. If the user wanted to take something, they will select fewer
// and fewer items until only 'takeable' items are left. The one
// exception is if you own everything in the selection that is for
// sale, in this case, you can't buy stuff from yourself, so you can
// take it.
// return value = TRUE if selection is a 'buy'.
//                FALSE if selection is a 'take'
BOOL is_selection_buy_not_take()
{
	for (LLObjectSelection::root_iterator iter = LLSelectMgr::getInstance()->getSelection()->root_begin();
		 iter != LLSelectMgr::getInstance()->getSelection()->root_end(); iter++)
	{
		LLSelectNode* node = *iter;
		LLViewerObject* obj = node->getObject();
		if(obj && !(obj->permYouOwner()) && (node->mSaleInfo.isForSale()))
		{
			// you do not own the object and it is for sale, thus,
			// it's a buy
			return TRUE;
		}
	}
	return FALSE;
}

S32 selection_price()
{
	S32 total_price = 0;
	for (LLObjectSelection::root_iterator iter = LLSelectMgr::getInstance()->getSelection()->root_begin();
		 iter != LLSelectMgr::getInstance()->getSelection()->root_end(); iter++)
	{
		LLSelectNode* node = *iter;
		LLViewerObject* obj = node->getObject();
		if(obj && !(obj->permYouOwner()) && (node->mSaleInfo.isForSale()))
		{
			// you do not own the object and it is for sale.
			// Add its price.
			total_price += node->mSaleInfo.getSalePrice();
		}
	}

	return total_price;
}
/*
bool callback_show_buy_currency(const LLSD& notification, const LLSD& response)
{
	S32 option = LLNotificationsUtil::getSelectedOption(notification, response);
	if (0 == option)
	{
		LL_INFOS() << "Loading page " << LLNotifications::instance().getGlobalString("BUY_CURRENCY_URL") << LL_ENDL;
		LLWeb::loadURL(LLNotifications::instance().getGlobalString("BUY_CURRENCY_URL"));
	}
	return false;
}
*/

void show_buy_currency(const char* extra)
{
	// Don't show currency web page for branded clients.
/*
	std::ostringstream mesg;
	if (extra != NULL)
	{	
		mesg << extra << "\n \n";
	}
	mesg << "Go to " << LLNotifications::instance().getGlobalString("BUY_CURRENCY_URL")<< "\nfor information on purchasing currency?";
*/
	LLSD args;
	if (extra != NULL)
	{
		args["EXTRA"] = extra;
	}
	LLNotificationsUtil::add("PromptGoToCurrencyPage", args);//, LLSD(), callback_show_buy_currency);
}

void handle_buy()
{
	if (LLSelectMgr::getInstance()->getSelection()->isEmpty()) return;

	LLSaleInfo sale_info;
	BOOL valid = LLSelectMgr::getInstance()->selectGetSaleInfo(sale_info);
	if (!valid) return;

	S32 price = sale_info.getSalePrice();
	
	if (price > 0 && price > gStatusBar->getBalance())
	{
		LLStringUtil::format_map_t args;
		args["AMOUNT"] = llformat("%d", price);
		LLBuyCurrencyHTML::openCurrencyFloater( LLTrans::getString("this_object_costs", args), price );
		return;
	}

	if (sale_info.getSaleType() == LLSaleInfo::FS_CONTENTS)
	{
		handle_buy_contents(sale_info);
	}
	else
	{
		handle_buy_object(sale_info);
	}
}

bool anyone_copy_selection(LLSelectNode* nodep)
{
	bool perm_copy = (bool)(nodep->getObject()->permCopy());
	bool all_copy = (bool)(nodep->mPermissions->getMaskEveryone() & PERM_COPY);
	return perm_copy && all_copy;
}

bool for_sale_selection(LLSelectNode* nodep)
{
	return nodep->mSaleInfo.isForSale()
		&& nodep->mPermissions->getMaskOwner() & PERM_TRANSFER
		&& (nodep->mPermissions->getMaskOwner() & PERM_COPY
			|| nodep->mSaleInfo.getSaleType() != LLSaleInfo::FS_COPY);
}

BOOL sitting_on_selection()
{
	LLSelectNode* node = LLSelectMgr::getInstance()->getSelection()->getFirstRootNode();
	if (!node)
	{
		return FALSE;
	}

	if (!node->mValid)
	{
		return FALSE;
	}

	LLViewerObject* root_object = node->getObject();
	if (!root_object)
	{
		return FALSE;
	}

	// Need to determine if avatar is sitting on this object
	if (!isAgentAvatarValid()) return FALSE;

	return (gAgentAvatarp->isSitting() && gAgentAvatarp->getRoot() == root_object);
}

class LLToolsSaveToObjectInventory : public view_listener_t
{
	bool handleEvent(const LLSD& userdata)
	{
		LLSelectNode* node = LLSelectMgr::getInstance()->getSelection()->getFirstRootNode();
		if(node && (node->mValid) && (!node->mFromTaskID.isNull()))
		{
			// *TODO: check to see if the fromtaskid object exists.
			derez_objects(DRD_SAVE_INTO_TASK_INVENTORY, node->mFromTaskID);
		}
		return true;
	}
};

class LLToolsEnablePathfinding : public view_listener_t
{
	bool handleEvent(const LLSD& userdata)
	{
		return (LLPathfindingManager::getInstance() != NULL) && LLPathfindingManager::getInstance()->isPathfindingEnabledForCurrentRegion();
	}
};

class LLToolsEnablePathfindingView : public view_listener_t
{
	bool handleEvent(const LLSD& userdata)
	{
		return (LLPathfindingManager::getInstance() != NULL) && LLPathfindingManager::getInstance()->isPathfindingEnabledForCurrentRegion() && LLPathfindingManager::getInstance()->isPathfindingViewEnabled();
	}
};

class LLToolsDoPathfindingRebakeRegion : public view_listener_t
{
	bool handleEvent(const LLSD& userdata)
	{
		bool hasPathfinding = (LLPathfindingManager::getInstance() != NULL);

		if (hasPathfinding)
		{
			LLMenuOptionPathfindingRebakeNavmesh::getInstance()->sendRequestRebakeNavmesh();
		}

		return hasPathfinding;
	}
};

class LLToolsEnablePathfindingRebakeRegion : public view_listener_t
{
	bool handleEvent(const LLSD& userdata)
	{
		bool returnValue = false;

		if (LLPathfindingManager::getInstance() != NULL)
		{
			LLMenuOptionPathfindingRebakeNavmesh *rebakeInstance = LLMenuOptionPathfindingRebakeNavmesh::getInstance();
			returnValue = (rebakeInstance->canRebakeRegion() &&
				(rebakeInstance->getMode() == LLMenuOptionPathfindingRebakeNavmesh::kRebakeNavMesh_Available));
		}
		return returnValue;
	}
};

// Round the position of all root objects to the grid
class LLToolsSnapObjectXY : public view_listener_t
{
	bool handleEvent(const LLSD& userdata)
	{
		F64 snap_size = (F64)gSavedSettings.getF32("GridResolution");

		for (LLObjectSelection::root_iterator iter = LLSelectMgr::getInstance()->getSelection()->root_begin();
			 iter != LLSelectMgr::getInstance()->getSelection()->root_end(); iter++)
		{
			LLSelectNode* node = *iter;
			LLViewerObject* obj = node->getObject();
			if (obj->permModify())
			{
				LLVector3d pos_global = obj->getPositionGlobal();
				F64 round_x = fmod(pos_global.mdV[VX], snap_size);
				if (round_x < snap_size * 0.5)
				{
					// closer to round down
					pos_global.mdV[VX] -= round_x;
				}
				else
				{
					// closer to round up
					pos_global.mdV[VX] -= round_x;
					pos_global.mdV[VX] += snap_size;
				}

				F64 round_y = fmod(pos_global.mdV[VY], snap_size);
				if (round_y < snap_size * 0.5)
				{
					pos_global.mdV[VY] -= round_y;
				}
				else
				{
					pos_global.mdV[VY] -= round_y;
					pos_global.mdV[VY] += snap_size;
				}

				obj->setPositionGlobal(pos_global, FALSE);
			}
		}
		LLSelectMgr::getInstance()->sendMultipleUpdate(UPD_POSITION);
		return true;
	}
};

// Determine if the option to cycle between linked prims is shown
class LLToolsEnableSelectNextPart : public view_listener_t
{
	bool handleEvent(const LLSD& userdata)
	{
        bool new_value = (!LLSelectMgr::getInstance()->getSelection()->isEmpty()
                          && (gSavedSettings.getBOOL("EditLinkedParts")
                              || LLToolFace::getInstance() == LLToolMgr::getInstance()->getCurrentTool()));
		return new_value;
	}
};

// Cycle selection through linked children or/and faces in selected object.
// FIXME: Order of children list is not always the same as sim's idea of link order. This may confuse
// resis. Need link position added to sim messages to address this.
class LLToolsSelectNextPartFace : public view_listener_t
{
    bool handleEvent(const LLSD& userdata)
    {
        bool cycle_faces = LLToolFace::getInstance() == LLToolMgr::getInstance()->getCurrentTool();
        bool cycle_linked = gSavedSettings.getBOOL("EditLinkedParts");

        if (!cycle_faces && !cycle_linked)
        {
            // Nothing to do
            return true;
        }

        bool fwd = (userdata.asString() == "next");
        bool prev = (userdata.asString() == "previous");
        bool ifwd = (userdata.asString() == "includenext");
        bool iprev = (userdata.asString() == "includeprevious");

        LLViewerObject* to_select = NULL;
        bool restart_face_on_part = !cycle_faces;
        S32 new_te = 0;

        if (cycle_faces)
        {
            // Cycle through faces of current selection, if end is reached, swithc to next part (if present)
            LLSelectNode* nodep = LLSelectMgr::getInstance()->getSelection()->getFirstNode();
            if (!nodep) return false;
            to_select = nodep->getObject();
            if (!to_select) return false;

            S32 te_count = to_select->getNumTEs();
            S32 selected_te = nodep->getLastOperatedTE();

            if (fwd || ifwd)
            {
                if (selected_te < 0)
                {
                    new_te = 0;
                }
                else if (selected_te + 1 < te_count)
                {
                    // select next face
                    new_te = selected_te + 1;
                }
                else
                {
                    // restart from first face on next part
                    restart_face_on_part = true;
                }
            }
            else if (prev || iprev)
            {
                if (selected_te > te_count)
                {
                    new_te = te_count - 1;
                }
                else if (selected_te - 1 >= 0)
                {
                    // select previous face
                    new_te = selected_te - 1;
                }
                else
                {
                    // restart from last face on next part
                    restart_face_on_part = true;
                }
            }
        }

		S32 object_count = LLSelectMgr::getInstance()->getSelection()->getObjectCount();
		if (cycle_linked && object_count && restart_face_on_part)
		{
			LLViewerObject* selected = LLSelectMgr::getInstance()->getSelection()->getFirstObject();
			if (selected && selected->getRootEdit())
			{
				LLViewerObject::child_list_t children = selected->getRootEdit()->getChildren();
				children.push_front(selected->getRootEdit());	// need root in the list too

				for (LLViewerObject::child_list_t::iterator iter = children.begin(); iter != children.end(); ++iter)
				{
					if ((*iter)->isSelected())
					{
						if (object_count > 1 && (fwd || prev))	// multiple selection, find first or last selected if not include
						{
							to_select = *iter;
							if (fwd)
							{
								// stop searching if going forward; repeat to get last hit if backward
								break;
							}
						}
						else if ((object_count == 1) || (ifwd || iprev))	// single selection or include
						{
							if (fwd || ifwd)
							{
								++iter;
								while (iter != children.end() && ((*iter)->isAvatar() || (ifwd && (*iter)->isSelected())))
								{
									++iter;	// skip sitting avatars and selected if include
								}
							}
							else // backward
							{
								iter = (iter == children.begin() ? children.end() : iter);
								--iter;
								while (iter != children.begin() && ((*iter)->isAvatar() || (iprev && (*iter)->isSelected())))
								{
									--iter;	// skip sitting avatars and selected if include
								}
							}
							iter = (iter == children.end() ? children.begin() : iter);
							to_select = *iter;
							break;
						}
					}
				}
			}
		}

        if (to_select)
        {
            if (gFocusMgr.childHasKeyboardFocus(gFloaterTools))
            {
                gFocusMgr.setKeyboardFocus(NULL);	// force edit toolbox to commit any changes
            }
            if (fwd || prev)
            {
                LLSelectMgr::getInstance()->deselectAll();
            }
            if (cycle_faces)
            {
                if (restart_face_on_part)
                {
                    if (fwd || ifwd)
                    {
                        new_te = 0;
                    }
                    else
                    {
                        new_te = to_select->getNumTEs() - 1;
                    }
                }
                LLSelectMgr::getInstance()->addAsIndividual(to_select, new_te, FALSE);
            }
            else
            {
                LLSelectMgr::getInstance()->selectObjectOnly(to_select);
            }
            return true;
        }
		return true;
	}
};

class LLToolsStopAllAnimations : public view_listener_t
{
	bool handleEvent(const LLSD& userdata)
	{
		// <FS:Ansariel> Allow legacy stop animations without revoking script permissions
		//gAgent.stopCurrentAnimations();
		std::string param = userdata.asString();
		if (param.empty() || param == "stoprevoke")
		{
			gAgent.stopCurrentAnimations();
		}
		else if (param == "stop")
		{
			gAgent.stopCurrentAnimations(true);
		}
		// </FS:Ansariel>
		return true;
	}
};

class LLToolsReleaseKeys : public view_listener_t
{
	bool handleEvent(const LLSD& userdata)
	{
// [RLVa:KB] - Checked: 2010-04-19 (RLVa-1.2.0f) | Modified: RLVa-1.0.5a
		if ( (rlv_handler_t::isEnabled()) && (gRlvAttachmentLocks.hasLockedAttachmentPoint(RLV_LOCK_REMOVE)) )
			return true;
// [/RLVa:KB]

		gAgent.forceReleaseControls();
		return true;
	}
};

class LLToolsEnableReleaseKeys : public view_listener_t
{
	bool handleEvent(const LLSD& userdata)
	{
// [RLVa:KB] - Checked: 2010-04-19 (RLVa-1.2.0f) | Modified: RLVa-1.0.5a
		return (gAgent.anyControlGrabbed()) && 
			( (!rlv_handler_t::isEnabled()) || (!gRlvAttachmentLocks.hasLockedAttachmentPoint(RLV_LOCK_REMOVE)) );
// [/RLVa:KB]
//		return gAgent.anyControlGrabbed();
	}
};


class LLEditEnableCut : public view_listener_t
{
	bool handleEvent(const LLSD& userdata)
	{
		bool new_value = LLEditMenuHandler::gEditMenuHandler && LLEditMenuHandler::gEditMenuHandler->canCut();
		return new_value;
	}
};

class LLEditCut : public view_listener_t
{
	bool handleEvent(const LLSD& userdata)
	{
		if( LLEditMenuHandler::gEditMenuHandler )
		{
			LLEditMenuHandler::gEditMenuHandler->cut();
		}
		return true;
	}
};

class LLEditEnableCopy : public view_listener_t
{
	bool handleEvent(const LLSD& userdata)
	{
		bool new_value = LLEditMenuHandler::gEditMenuHandler && LLEditMenuHandler::gEditMenuHandler->canCopy();
		return new_value;
	}
};

class LLEditCopy : public view_listener_t
{
	bool handleEvent(const LLSD& userdata)
	{
		if( LLEditMenuHandler::gEditMenuHandler )
		{
			LLEditMenuHandler::gEditMenuHandler->copy();
		}
		return true;
	}
};

class LLEditEnablePaste : public view_listener_t
{
	bool handleEvent(const LLSD& userdata)
	{
		bool new_value = LLEditMenuHandler::gEditMenuHandler && LLEditMenuHandler::gEditMenuHandler->canPaste();
		return new_value;
	}
};

class LLEditPaste : public view_listener_t
{
	bool handleEvent(const LLSD& userdata)
	{
		if( LLEditMenuHandler::gEditMenuHandler )
		{
			LLEditMenuHandler::gEditMenuHandler->paste();
		}
		return true;
	}
};

class LLEditEnableDelete : public view_listener_t
{
	bool handleEvent(const LLSD& userdata)
	{
		bool new_value = LLEditMenuHandler::gEditMenuHandler && LLEditMenuHandler::gEditMenuHandler->canDoDelete();
		return new_value;
	}
};

class LLEditDelete : public view_listener_t
{
	bool handleEvent(const LLSD& userdata)
	{
		// If a text field can do a deletion, it gets precedence over deleting
		// an object in the world.
		if( LLEditMenuHandler::gEditMenuHandler && LLEditMenuHandler::gEditMenuHandler->canDoDelete())
		{
			LLEditMenuHandler::gEditMenuHandler->doDelete();
		}

		// and close any pie/context menus when done
		gMenuHolder->hideMenus();

		// When deleting an object we may not actually be done
		// Keep selection so we know what to delete when confirmation is needed about the delete
		gMenuObject->hide();
		return true;
	}
};

void handle_spellcheck_replace_with_suggestion(const LLUICtrl* ctrl, const LLSD& param)
{
	const LLContextMenu* menu = dynamic_cast<const LLContextMenu*>(ctrl->getParent());
	LLSpellCheckMenuHandler* spellcheck_handler = (menu) ? dynamic_cast<LLSpellCheckMenuHandler*>(menu->getSpawningView()) : NULL;
	if ( (!spellcheck_handler) || (!spellcheck_handler->getSpellCheck()) )
	{
		return;
	}

	U32 index = 0;
	if ( (!LLStringUtil::convertToU32(param.asString(), index)) || (index >= spellcheck_handler->getSuggestionCount()) )
	{
		return;
	}

	spellcheck_handler->replaceWithSuggestion(index);
}

bool visible_spellcheck_suggestion(LLUICtrl* ctrl, const LLSD& param)
{
	LLMenuItemGL* item = dynamic_cast<LLMenuItemGL*>(ctrl);
	const LLContextMenu* menu = (item) ? dynamic_cast<const LLContextMenu*>(item->getParent()) : NULL;
	const LLSpellCheckMenuHandler* spellcheck_handler = (menu) ? dynamic_cast<const LLSpellCheckMenuHandler*>(menu->getSpawningView()) : NULL;
	if ( (!spellcheck_handler) || (!spellcheck_handler->getSpellCheck()) )
	{
		return false;
	}

	U32 index = 0;
	if ( (!LLStringUtil::convertToU32(param.asString(), index)) || (index >= spellcheck_handler->getSuggestionCount()) )
	{
		return false;
	}

	item->setLabel(spellcheck_handler->getSuggestion(index));
	return true;
}

void handle_spellcheck_add_to_dictionary(const LLUICtrl* ctrl)
{
	const LLContextMenu* menu = dynamic_cast<const LLContextMenu*>(ctrl->getParent());
	LLSpellCheckMenuHandler* spellcheck_handler = (menu) ? dynamic_cast<LLSpellCheckMenuHandler*>(menu->getSpawningView()) : NULL;
	if ( (spellcheck_handler) && (spellcheck_handler->canAddToDictionary()) )
	{
		spellcheck_handler->addToDictionary();
	}
}

bool enable_spellcheck_add_to_dictionary(const LLUICtrl* ctrl)
{
	const LLContextMenu* menu = dynamic_cast<const LLContextMenu*>(ctrl->getParent());
	const LLSpellCheckMenuHandler* spellcheck_handler = (menu) ? dynamic_cast<const LLSpellCheckMenuHandler*>(menu->getSpawningView()) : NULL;
	return (spellcheck_handler) && (spellcheck_handler->canAddToDictionary());
}

void handle_spellcheck_add_to_ignore(const LLUICtrl* ctrl)
{
	const LLContextMenu* menu = dynamic_cast<const LLContextMenu*>(ctrl->getParent());
	LLSpellCheckMenuHandler* spellcheck_handler = (menu) ? dynamic_cast<LLSpellCheckMenuHandler*>(menu->getSpawningView()) : NULL;
	if ( (spellcheck_handler) && (spellcheck_handler->canAddToIgnore()) )
	{
		spellcheck_handler->addToIgnore();
	}
}

bool enable_spellcheck_add_to_ignore(const LLUICtrl* ctrl)
{
	const LLContextMenu* menu = dynamic_cast<const LLContextMenu*>(ctrl->getParent());
	const LLSpellCheckMenuHandler* spellcheck_handler = (menu) ? dynamic_cast<const LLSpellCheckMenuHandler*>(menu->getSpawningView()) : NULL;
	return (spellcheck_handler) && (spellcheck_handler->canAddToIgnore());
}

bool enable_object_return()
{
	return (!LLSelectMgr::getInstance()->getSelection()->isEmpty() &&
		(gAgent.isGodlike() || can_derez(DRD_RETURN_TO_OWNER)));
}

bool enable_object_delete()
{
	bool new_value = 
#ifdef HACKED_GODLIKE_VIEWER
	TRUE;
#else
# ifdef TOGGLE_HACKED_GODLIKE_VIEWER
	(LLGridManager::getInstance()->isInSLBeta()
     && gAgent.isGodlike()) ||
# endif
	LLSelectMgr::getInstance()->canDoDelete();
#endif
	return new_value;
}

class LLObjectsReturnPackage
{
public:
	LLObjectsReturnPackage() : mObjectSelection(), mReturnableObjects(), mError(),	mFirstRegion(NULL) {};
	~LLObjectsReturnPackage()
	{
		mObjectSelection.clear();
		mReturnableObjects.clear();
		mError.clear();
		mFirstRegion = NULL;
	};

	LLObjectSelectionHandle mObjectSelection;
	std::vector<LLViewerObjectPtr> mReturnableObjects;
	std::string mError;
	LLViewerRegion *mFirstRegion;
};

static void return_objects(LLObjectsReturnPackage *objectsReturnPackage, const LLSD& notification, const LLSD& response)
{
	if (LLNotificationsUtil::getSelectedOption(notification, response) == 0)
	{
		// Ignore category ID for this derez destination.
		derez_objects(DRD_RETURN_TO_OWNER, LLUUID::null, objectsReturnPackage->mFirstRegion, objectsReturnPackage->mError, &objectsReturnPackage->mReturnableObjects);
	}

	delete objectsReturnPackage;
}

void handle_object_return()
{
	if (!LLSelectMgr::getInstance()->getSelection()->isEmpty())
	{
		LLObjectsReturnPackage *objectsReturnPackage = new LLObjectsReturnPackage();
		objectsReturnPackage->mObjectSelection = LLSelectMgr::getInstance()->getEditSelection();

		// Save selected objects, so that we still know what to return after the confirmation dialog resets selection.
		get_derezzable_objects(DRD_RETURN_TO_OWNER, objectsReturnPackage->mError, objectsReturnPackage->mFirstRegion, &objectsReturnPackage->mReturnableObjects);

		LLNotificationsUtil::add("ReturnToOwner", LLSD(), LLSD(), boost::bind(&return_objects, objectsReturnPackage, _1, _2));
	}
}

void handle_object_delete()
{

		if (LLSelectMgr::getInstance())
		{
			LLSelectMgr::getInstance()->doDelete();
		}

		// and close any pie/context menus when done
		gMenuHolder->hideMenus();

		// When deleting an object we may not actually be done
		// Keep selection so we know what to delete when confirmation is needed about the delete
		gMenuObject->hide();
		return;
}

void handle_force_delete(void*)
{
	LLSelectMgr::getInstance()->selectForceDelete();
}

class LLViewEnableJoystickFlycam : public view_listener_t
{
	bool handleEvent(const LLSD& userdata)
	{
		bool new_value = (gSavedSettings.getBOOL("JoystickEnabled") && gSavedSettings.getBOOL("JoystickFlycamEnabled"));
		return new_value;
	}
};

class LLViewEnableLastChatter : public view_listener_t
{
	bool handleEvent(const LLSD& userdata)
	{
		// *TODO: add check that last chatter is in range
		bool new_value = (gAgentCamera.cameraThirdPerson() && gAgent.getLastChatter().notNull());
		return new_value;
	}
};

class LLEditEnableDeselect : public view_listener_t
{
	bool handleEvent(const LLSD& userdata)
	{
		bool new_value = LLEditMenuHandler::gEditMenuHandler && LLEditMenuHandler::gEditMenuHandler->canDeselect();
		return new_value;
	}
};

class LLEditDeselect : public view_listener_t
{
	bool handleEvent(const LLSD& userdata)
	{
		if( LLEditMenuHandler::gEditMenuHandler )
		{
			LLEditMenuHandler::gEditMenuHandler->deselect();
		}
		return true;
	}
};

class LLEditEnableSelectAll : public view_listener_t
{
	bool handleEvent(const LLSD& userdata)
	{
		bool new_value = LLEditMenuHandler::gEditMenuHandler && LLEditMenuHandler::gEditMenuHandler->canSelectAll();
		return new_value;
	}
};


class LLEditSelectAll : public view_listener_t
{
	bool handleEvent(const LLSD& userdata)
	{
		if( LLEditMenuHandler::gEditMenuHandler )
		{
			LLEditMenuHandler::gEditMenuHandler->selectAll();
		}
		return true;
	}
};


class LLEditEnableUndo : public view_listener_t
{
	bool handleEvent(const LLSD& userdata)
	{
		bool new_value = LLEditMenuHandler::gEditMenuHandler && LLEditMenuHandler::gEditMenuHandler->canUndo();
		return new_value;
	}
};

class LLEditUndo : public view_listener_t
{
	bool handleEvent(const LLSD& userdata)
	{
		if( LLEditMenuHandler::gEditMenuHandler && LLEditMenuHandler::gEditMenuHandler->canUndo() )
		{
			LLEditMenuHandler::gEditMenuHandler->undo();
		}
		return true;
	}
};

class LLEditEnableRedo : public view_listener_t
{
	bool handleEvent(const LLSD& userdata)
	{
		bool new_value = LLEditMenuHandler::gEditMenuHandler && LLEditMenuHandler::gEditMenuHandler->canRedo();
		return new_value;
	}
};

class LLEditRedo : public view_listener_t
{
	bool handleEvent(const LLSD& userdata)
	{
		if( LLEditMenuHandler::gEditMenuHandler && LLEditMenuHandler::gEditMenuHandler->canRedo() )
		{
			LLEditMenuHandler::gEditMenuHandler->redo();
		}
		return true;
	}
};



void print_object_info(void*)
{
	LLSelectMgr::getInstance()->selectionDump();
}

void print_agent_nvpairs(void*)
{
	LLViewerObject *objectp;

	LL_INFOS() << "Agent Name Value Pairs" << LL_ENDL;

	objectp = gObjectList.findObject(gAgentID);
	if (objectp)
	{
		objectp->printNameValuePairs();
	}
	else
	{
		LL_INFOS() << "Can't find agent object" << LL_ENDL;
	}

	LL_INFOS() << "Camera at " << gAgentCamera.getCameraPositionGlobal() << LL_ENDL;
}

void show_debug_menus()
{
	// this might get called at login screen where there is no menu so only toggle it if one exists
	if ( gMenuBarView )
	{
		BOOL debug = gSavedSettings.getBOOL("UseDebugMenus");
		BOOL qamode = gSavedSettings.getBOOL("QAMode");

		gMenuBarView->setItemVisible("Advanced", debug);
// 		gMenuBarView->setItemEnabled("Advanced", debug); // Don't disable Advanced keyboard shortcuts when hidden

// [RLVa:KB] - Checked: 2011-08-16 (RLVa-1.4.0b) | Modified: RLVa-1.4.0b
		// NOTE: this is supposed to execute whether RLVa is enabled or not
		rlvMenuToggleVisible();
// [/RLVa:KB]
		
		gMenuBarView->setItemVisible("Debug", qamode);
		gMenuBarView->setItemEnabled("Debug", qamode);

		gMenuBarView->setItemVisible("Develop", qamode);
		gMenuBarView->setItemEnabled("Develop", qamode);

		// Server ('Admin') menu hidden when not in godmode.
		const bool show_server_menu = (gAgent.getGodLevel() > GOD_NOT || (debug && gAgent.getAdminOverride()));
		gMenuBarView->setItemVisible("Admin", show_server_menu);
		gMenuBarView->setItemEnabled("Admin", show_server_menu);
	}
	if (gLoginMenuBarView)
	{
		BOOL debug = gSavedSettings.getBOOL("UseDebugMenus");
		gLoginMenuBarView->setItemVisible("Debug", debug);
		gLoginMenuBarView->setItemEnabled("Debug", debug);
	}
}

void toggle_debug_menus(void*)
{
	BOOL visible = ! gSavedSettings.getBOOL("UseDebugMenus");
	gSavedSettings.setBOOL("UseDebugMenus", visible);
	show_debug_menus();
}

// LLUUID gExporterRequestID;
// std::string gExportDirectory;

// LLUploadDialog *gExportDialog = NULL;

// void handle_export_selected( void * )
// {
// 	LLObjectSelectionHandle selection = LLSelectMgr::getInstance()->getSelection();
// 	if (selection->isEmpty())
// 	{
// 		return;
// 	}
// 	LL_INFOS() << "Exporting selected objects:" << LL_ENDL;

// 	gExporterRequestID.generate();
// 	gExportDirectory = "";

// 	LLMessageSystem* msg = gMessageSystem;
// 	msg->newMessageFast(_PREHASH_ObjectExportSelected);
// 	msg->nextBlockFast(_PREHASH_AgentData);
// 	msg->addUUIDFast(_PREHASH_AgentID, gAgent.getID());
// 	msg->addUUIDFast(_PREHASH_RequestID, gExporterRequestID);
// 	msg->addS16Fast(_PREHASH_VolumeDetail, 4);

// 	for (LLObjectSelection::root_iterator iter = selection->root_begin();
// 		 iter != selection->root_end(); iter++)
// 	{
// 		LLSelectNode* node = *iter;
// 		LLViewerObject* object = node->getObject();
// 		msg->nextBlockFast(_PREHASH_ObjectData);
// 		msg->addUUIDFast(_PREHASH_ObjectID, object->getID());
// 		LL_INFOS() << "Object: " << object->getID() << LL_ENDL;
// 	}
// 	msg->sendReliable(gAgent.getRegion()->getHost());

// 	gExportDialog = LLUploadDialog::modalUploadDialog("Exporting selected objects...");
// }
//

// <FS:Ansariel> [FS Communication UI]
//class LLCommunicateNearbyChat : public view_listener_t
//{
//	bool handleEvent(const LLSD& userdata)
//	{
//		LLFloaterIMContainer* im_box = LLFloaterIMContainer::getInstance();
//		bool nearby_visible	= LLFloaterReg::getTypedInstance<LLFloaterIMNearbyChat>("nearby_chat")->isInVisibleChain();
//		if(nearby_visible && im_box->getSelectedSession() == LLUUID() && im_box->getConversationListItemSize() > 1)
//		{
//			im_box->selectNextorPreviousConversation(false);
//		}
//		else
//		{
//			LLFloaterReg::toggleInstanceOrBringToFront("nearby_chat");
//		}
//		return true;
//	}
//};
// </FS:Ansariel> [FS Communication UI]

class LLWorldSetHomeLocation : public view_listener_t
{
	bool handleEvent(const LLSD& userdata)
	{
		// we just send the message and let the server check for failure cases
		// server will echo back a "Home position set." alert if it succeeds
		// and the home location screencapture happens when that alert is recieved
		gAgent.setStartPosition(START_LOCATION_ID_HOME);
		return true;
	}
};

class LLWorldTeleportHome : public view_listener_t
{
	bool handleEvent(const LLSD& userdata)
	{
		gAgent.teleportHome();
		return true;
	}
};

class LLWorldAlwaysRun : public view_listener_t
{
	bool handleEvent(const LLSD& userdata)
	{
		// as well as altering the default walk-vs-run state,
		// we also change the *current* walk-vs-run state.
		if (gAgent.getAlwaysRun())
		{
			gAgent.clearAlwaysRun();
//			gAgent.clearRunning();
			report_to_nearby_chat(LLTrans::getString("AlwaysRunDisabled"));
		}
		else
		{
			gAgent.setAlwaysRun();
//			gAgent.setRunning();
			report_to_nearby_chat(LLTrans::getString("AlwaysRunEnabled"));
		}

		// tell the simulator.
//		gAgent.sendWalkRun(gAgent.getAlwaysRun());

		// Update Movement Controls according to AlwaysRun mode
		LLFloaterMove::setAlwaysRunMode(gAgent.getAlwaysRun());

		return true;
	}
};

class LLWorldCheckAlwaysRun : public view_listener_t
{
	bool handleEvent(const LLSD& userdata)
	{
		bool new_value = gAgent.getAlwaysRun();
		return new_value;
	}
};

class LLWorldSetAway : public view_listener_t
{
	bool handleEvent(const LLSD& userdata)
	{
		if (gAgent.getAFK())
		{
			gAgent.clearAFK();
		}
		else
		{
			gAgent.setAFK();
		}
		return true;
	}
};
// [SJ - FIRE-2177 - Making Autorespons a simple Check in the menu again for clarity]
class LLWorldGetAway : public view_listener_t
{
	bool handleEvent(const LLSD& userdata)
	{
		bool new_value = gAgent.getAFK();
		return new_value;
	}
};

class LLWorldSetDoNotDisturb : public view_listener_t
{
	bool handleEvent(const LLSD& userdata)
	{
		if (gAgent.isDoNotDisturb())
		{
			gAgent.setDoNotDisturb(false);
		}
		else
		{
			gAgent.setDoNotDisturb(true);
			LLNotificationsUtil::add("DoNotDisturbModeSet");
		}
		return true;
	}
};

// [SJ - FIRE-2177 - Making Autorespons a simple Check in the menu again for clarity]
class LLWorldGetBusy : public view_listener_t
{
	bool handleEvent(const LLSD& userdata)
	{
		bool new_value = gAgent.isDoNotDisturb();
		return new_value;
	}
};


class LLWorldSetAutorespond : public view_listener_t
{
	bool handleEvent(const LLSD& userdata)
	{
		if (gAgent.getAutorespond())
		{
			gAgent.clearAutorespond();
		}
		else
		{
			gAgent.setAutorespond();
			LLNotificationsUtil::add("AutorespondModeSet");
		}
		return true;
	}
};

// [SJ - FIRE-2177 - Making Autorespons a simple Check in the menu again for clarity]
class LLWorldGetAutorespond : public view_listener_t
{
	bool handleEvent(const LLSD& userdata)
	{
		bool new_value = gAgent.getAutorespond();
		return new_value;
	}
};


class LLWorldSetAutorespondNonFriends : public view_listener_t
{
	bool handleEvent(const LLSD& userdata)
	{
		if (gAgent.getAutorespondNonFriends())
		{
			gAgent.clearAutorespondNonFriends();
		}
		else
		{
			gAgent.setAutorespondNonFriends();
			LLNotificationsUtil::add("AutorespondNonFriendsModeSet");
		}
		return true;
	}
};

// [SJ - FIRE-2177 - Making Autorespons a simple Check in the menu again for clarity]
class LLWorldGetAutorespondNonFriends : public view_listener_t
{
	bool handleEvent(const LLSD& userdata)
	{
		bool new_value = gAgent.getAutorespondNonFriends();
		return new_value;
	}
};

// <FS:PP> FIRE-1245: Option to block/reject teleport offers
class LLWorldSetRejectTeleportOffers : public view_listener_t
{
	bool handleEvent(const LLSD& userdata)
	{
		if (gAgent.getRejectTeleportOffers())
		{
			gAgent.clearRejectTeleportOffers();
		}
		else
		{
			gAgent.setRejectTeleportOffers();
			LLNotificationsUtil::add("RejectTeleportOffersModeSet");
		}
		return true;
	}
};

// [SJ - FIRE-2177 - Making Autorespons a simple Check in the menu again for clarity]
class LLWorldGetRejectTeleportOffers : public view_listener_t
{
	bool handleEvent(const LLSD& userdata)
	{
		bool new_value = gAgent.getRejectTeleportOffers();
		return new_value;
	}
};
// </FS:PP> FIRE-1245: Option to block/reject teleport offers

// <FS:PP> FIRE-15233: Automatic friendship request refusal
class LLWorldSetRejectFriendshipRequests : public view_listener_t
{
	bool handleEvent(const LLSD& userdata)
	{
		if (gAgent.getRejectFriendshipRequests())
		{
			gAgent.clearRejectFriendshipRequests();
		}
		else
		{
			gAgent.setRejectFriendshipRequests();
			LLNotificationsUtil::add("RejectFriendshipRequestsModeSet");
		}
		return true;
	}
};

// [SJ - FIRE-2177 - Making Autorespons a simple Check in the menu again for clarity]
class LLWorldGetRejectFriendshipRequests : public view_listener_t
{
	bool handleEvent(const LLSD& userdata)
	{
		bool new_value = gAgent.getRejectFriendshipRequests();
		return new_value;
	}
};
// </FS:PP> FIRE-15233: Automatic friendship request refusal

// <FS:PP> Option to block/reject all group invites
class LLWorldSetRejectAllGroupInvites : public view_listener_t
{
	bool handleEvent(const LLSD& userdata)
	{
		if (gAgent.getRejectAllGroupInvites())
		{
			gAgent.clearRejectAllGroupInvites();
		}
		else
		{
			gAgent.setRejectAllGroupInvites();
			LLNotificationsUtil::add("RejectAllGroupInvitesModeSet");
		}
		return true;
	}
};

// [SJ - FIRE-2177 - Making Autorespons a simple Check in the menu again for clarity]
class LLWorldGetRejectAllGroupInvites : public view_listener_t
{
	bool handleEvent(const LLSD& userdata)
	{
		bool new_value = gAgent.getRejectAllGroupInvites();
		return new_value;
	}
};
// </FS:PP> Option to block/reject all group invites

class LLWorldCreateLandmark : public view_listener_t
{
	bool handleEvent(const LLSD& userdata)
	{
// [RLVa:KB] - Checked: 2010-09-28 (RLVa-1.4.5) | Added: RLVa-1.0.0
		if (gRlvHandler.hasBehaviour(RLV_BHVR_SHOWLOC))
			return true;
// [/RLVa:KB]

		// <FS:Ansariel> FIRE-817: Separate place details floater
		//LLFloaterSidePanelContainer::showPanel("places", LLSD().with("type", "create_landmark"));
		FSFloaterPlaceDetails::showPlaceDetails(LLSD().with("type", "create_landmark"));
		// </FS:Ansariel>

		return true;
	}
};

class LLWorldPlaceProfile : public view_listener_t
{
	bool handleEvent(const LLSD& userdata)
	{
// [RLVa:KB] - Checked: 2012-02-08 (RLVa-1.4.5) | Added: RLVa-1.4.5
		if (gRlvHandler.hasBehaviour(RLV_BHVR_SHOWLOC))
			return true;
// [/RLVa:KB]

		// <FS:Ansariel> FIRE-817: Separate place details floater
		//LLFloaterSidePanelContainer::showPanel("places", LLSD().with("type", "agent"));
		FSFloaterPlaceDetails::showPlaceDetails(LLSD().with("type", "agent"));
		// </FS:Ansariel>

		return true;
	}
};

// [RLVa:KB] - Checked: 2012-02-08 (RLVa-1.4.5) | Added: RLVa-1.4.5
bool enable_place_profile()
{
	return LLFloaterSidePanelContainer::canShowPanel("places", LLSD().with("type", "agent"));
}
// [/RLVa:KB]

void handle_script_info()
{
	LLUUID object_id;
	if (LLSelectMgr::getInstance()->getSelection()->getPrimaryObject())
	{
		object_id = LLSelectMgr::getInstance()->getSelection()->getPrimaryObject()->mID;
		LL_INFOS() << "Reporting Script Info for object: " << object_id.asString() << LL_ENDL;
		FSLSLBridge::instance().viewerToLSL("getScriptInfo|" + object_id.asString() + "|" + (gSavedSettings.getBOOL("FSScriptInfoExtended") ? "1" : "0"));
	}
}

void handle_look_at_selection(const LLSD& param)
{
	const F32 PADDING_FACTOR = 1.75f;
	BOOL zoom = (param.asString() == "zoom");
	if (!LLSelectMgr::getInstance()->getSelection()->isEmpty())
	{
		gAgentCamera.setFocusOnAvatar(FALSE, ANIMATE);

		LLBBox selection_bbox = LLSelectMgr::getInstance()->getBBoxOfSelection();
		F32 angle_of_view = llmax(0.1f, LLViewerCamera::getInstance()->getAspect() > 1.f ? LLViewerCamera::getInstance()->getView() * LLViewerCamera::getInstance()->getAspect() : LLViewerCamera::getInstance()->getView());
		F32 distance = selection_bbox.getExtentLocal().magVec() * PADDING_FACTOR / atan(angle_of_view);

		LLVector3 obj_to_cam = LLViewerCamera::getInstance()->getOrigin() - selection_bbox.getCenterAgent();
		obj_to_cam.normVec();

		LLUUID object_id;
		if (LLSelectMgr::getInstance()->getSelection()->getPrimaryObject())
		{
			object_id = LLSelectMgr::getInstance()->getSelection()->getPrimaryObject()->mID;
		}
		if (zoom)
		{
			// Make sure we are not increasing the distance between the camera and object
			LLVector3d orig_distance = gAgentCamera.getCameraPositionGlobal() - LLSelectMgr::getInstance()->getSelectionCenterGlobal();
			distance = llmin(distance, (F32) orig_distance.length());
				
			gAgentCamera.setCameraPosAndFocusGlobal(LLSelectMgr::getInstance()->getSelectionCenterGlobal() + LLVector3d(obj_to_cam * distance), 
										LLSelectMgr::getInstance()->getSelectionCenterGlobal(), 
										object_id );
			
		}
		else
		{
			gAgentCamera.setFocusGlobal( LLSelectMgr::getInstance()->getSelectionCenterGlobal(), object_id );
		}	
	}
}

// <FS:Ansariel> Option to try via exact position
//void handle_zoom_to_object(LLUUID object_id)
void handle_zoom_to_object(LLUUID object_id, const LLVector3d& object_pos)
// </FS:Ansariel> Option to try via exact position
{
	// <FS:Zi> Fix camera zoom to look at the avatar's face from the front
	// const F32 PADDING_FACTOR = 2.f;
	// </FS:Zi>

	LLViewerObject* object = gObjectList.findObject(object_id);

	if (object)
	{
		gAgentCamera.setFocusOnAvatar(FALSE, ANIMATE);

		// <FS:Zi> Fix camera zoom to look at the avatar's face from the front
		// LLBBox bbox = object->getBoundingBoxAgent() ;
		// F32 angle_of_view = llmax(0.1f, LLViewerCamera::getInstance()->getAspect() > 1.f ? LLViewerCamera::getInstance()->getView() * LLViewerCamera::getInstance()->getAspect() : LLViewerCamera::getInstance()->getView());
		// F32 distance = bbox.getExtentLocal().magVec() * PADDING_FACTOR / atan(angle_of_view);

		// LLVector3 obj_to_cam = LLViewerCamera::getInstance()->getOrigin() - bbox.getCenterAgent();
		// obj_to_cam.normVec();


		//	LLVector3d object_center_global = gAgent.getPosGlobalFromAgent(bbox.getCenterAgent());

		// 	gAgentCamera.setCameraPosAndFocusGlobal(object_center_global + LLVector3d(obj_to_cam * distance), 
		// 									object_center_global, 

		LLVector3d object_center_global=object->getPositionGlobal();

		float eye_distance=gSavedSettings.getF32("CameraZoomDistance");
		float eye_z_offset=gSavedSettings.getF32("CameraZoomEyeZOffset");
		LLVector3d focus_z_offset=LLVector3d(0.0f,0.0f,gSavedSettings.getF32("CameraZoomFocusZOffset"));

		LLVector3d eye_offset(eye_distance,0.0f,eye_z_offset);
		eye_offset=eye_offset*object->getRotationRegion();

		gAgentCamera.setCameraPosAndFocusGlobal(object_center_global+eye_offset, 
										object_center_global+focus_z_offset, 
		// </FS:Zi>
											object_id );
	}
	// <FS:Ansariel> Option to try via exact position
	else if (object_pos != LLVector3d(-1.f, -1.f, -1.f))
	{
		LLVector3d obj_to_cam = object_pos - gAgent.getPositionGlobal();
		obj_to_cam.normVec();
		obj_to_cam = obj_to_cam * -4.f;
		obj_to_cam.mdV[VZ] += 0.5;

		gAgentCamera.changeCameraToThirdPerson();
		gAgentCamera.unlockView();
		gAgentCamera.setCameraPosAndFocusGlobal(object_pos + obj_to_cam, object_pos, object_id);
	}
	// </FS:Ansariel> Option to try via exact position
}

class LLAvatarInviteToGroup : public view_listener_t
{
	bool handleEvent(const LLSD& userdata)
	{
		LLVOAvatar* avatar = find_avatar_from_object( LLSelectMgr::getInstance()->getSelection()->getPrimaryObject() );
//		if(avatar)
// [RLVa:KB] - Checked: RLVa-1.2.0
		if ( (avatar) && (RlvActions::canShowName(RlvActions::SNC_DEFAULT, avatar->getID())) )
// [/RLVa:KB]
		{
			LLAvatarActions::inviteToGroup(avatar->getID());
		}
		return true;
	}
};

class LLAvatarAddFriend : public view_listener_t
{
	bool handleEvent(const LLSD& userdata)
	{
		LLVOAvatar* avatar = find_avatar_from_object( LLSelectMgr::getInstance()->getSelection()->getPrimaryObject() );
//		if(avatar && !LLAvatarActions::isFriend(avatar->getID()))
// [RLVa:KB] - Checked: RLVa-1.2.0
		if ( (avatar && !LLAvatarActions::isFriend(avatar->getID())) && (RlvActions::canShowName(RlvActions::SNC_DEFAULT, avatar->getID())) )
// [/RLVa:KB]
		{
			request_friendship(avatar->getID());
		}
		return true;
	}
};


class LLAvatarToggleMyProfile : public view_listener_t
{
	bool handleEvent(const LLSD& userdata)
	{
		LLFloater* instance = LLAvatarActions::getProfileFloater(gAgent.getID());
		if (LLFloater::isMinimized(instance))
		{
			instance->setMinimized(FALSE);
			instance->setFocus(TRUE);
		}
		else if (!LLFloater::isShown(instance))
		{
			LLAvatarActions::showProfile(gAgent.getID());
		}
		else if (!instance->hasFocus() && !instance->getIsChrome())
		{
			instance->setFocus(TRUE);
		}
		else
		{
			instance->closeFloater();
		}
		return true;
	}
};

class LLAvatarResetSkeleton: public view_listener_t
{
    bool handleEvent(const LLSD& userdata)
    {
<<<<<<< HEAD
        // <FS:Ansariel> Fix reset skeleton not working
		//LLVOAvatar* avatar = NULL;
        //LLViewerObject *obj = LLSelectMgr::getInstance()->getSelection()->getPrimaryObject();
        //if (obj)
        //{
        //    avatar = obj->getAvatar();
        //}
        LLVOAvatar* avatar = find_avatar_from_object(LLSelectMgr::getInstance()->getSelection()->getPrimaryObject());
        // </FS:Ansariel>
=======
		LLVOAvatar* avatar = find_avatar_from_object( LLSelectMgr::getInstance()->getSelection()->getPrimaryObject() );
>>>>>>> 9246be07
		if(avatar)
        {
            avatar->resetSkeleton(false);
        }
        return true;
    }
};

class LLAvatarEnableResetSkeleton: public view_listener_t
{
    bool handleEvent(const LLSD& userdata)
    {
        LLViewerObject *obj = LLSelectMgr::getInstance()->getSelection()->getPrimaryObject();
        if (obj && obj->getAvatar())
        {
            return true;
        }
        return false;
    }
};


class LLAvatarResetSkeletonAndAnimations : public view_listener_t
{
	bool handleEvent(const LLSD& userdata)
	{
		LLVOAvatar* avatar = find_avatar_from_object(LLSelectMgr::getInstance()->getSelection()->getPrimaryObject());
		if (avatar)
		{
			avatar->resetSkeleton(true);
		}
		return true;
	}
};

class LLAvatarAddContact : public view_listener_t
{
	bool handleEvent(const LLSD& userdata)
	{
		LLVOAvatar* avatar = find_avatar_from_object( LLSelectMgr::getInstance()->getSelection()->getPrimaryObject() );
//		if(avatar)
// [RLVa:KB] - Checked: RLVa-1.2.0
		if ( (avatar) && (RlvActions::canShowName(RlvActions::SNC_DEFAULT, avatar->getID())) )
// [/RLVa:KB]
		{
			create_inventory_callingcard(avatar->getID());
		}
		return true;
	}
};

bool complete_give_money(const LLSD& notification, const LLSD& response, LLObjectSelectionHandle selection)
{
	S32 option = LLNotificationsUtil::getSelectedOption(notification, response);
	if (option == 0)
	{
		gAgent.setDoNotDisturb(false);
	}

	LLViewerObject* objectp = selection->getPrimaryObject();

	// Show avatar's name if paying attachment
	if (objectp && objectp->isAttachment())
	{
		while (objectp && !objectp->isAvatar())
		{
			objectp = (LLViewerObject*)objectp->getParent();
		}
	}

	if (objectp)
	{
		if (objectp->isAvatar())
		{
			const bool is_group = false;
			LLFloaterPayUtil::payDirectly(&give_money,
									  objectp->getID(),
									  is_group);
		}
		else
		{
			LLFloaterPayUtil::payViaObject(&give_money, selection);
		}
	}
	return false;
}

void handle_give_money_dialog()
{
	LLNotification::Params params("DoNotDisturbModePay");
	params.functor.function(boost::bind(complete_give_money, _1, _2, LLSelectMgr::getInstance()->getSelection()));

	if (gAgent.isDoNotDisturb())
	{
		// warn users of being in do not disturb mode during a transaction
		LLNotifications::instance().add(params);
	}
	else
	{
		LLNotifications::instance().forceResponse(params, 1);
	}
}

bool enable_pay_avatar()
{
	LLViewerObject* obj = LLSelectMgr::getInstance()->getSelection()->getPrimaryObject();
	LLVOAvatar* avatar = find_avatar_from_object(obj);
//	return (avatar != NULL);
// [RLVa:KB] - Checked: RLVa-1.2.1
	return (avatar != NULL) && (RlvActions::canShowName(RlvActions::SNC_DEFAULT, avatar->getID()));
// [/RLVa:KB]
}

bool enable_pay_object()
{
	LLViewerObject* object = LLSelectMgr::getInstance()->getSelection()->getPrimaryObject();
	if( object )
	{
		LLViewerObject *parent = (LLViewerObject *)object->getParent();
		if((object->flagTakesMoney()) || (parent && parent->flagTakesMoney()))
		{
			return true;
		}
	}
	return false;
}

bool enable_object_stand_up()
{
	// 'Object Stand Up' menu item is enabled when agent is sitting on selection
//	return sitting_on_selection();
// [RLVa:KB] - Checked: 2010-07-24 (RLVa-1.2.0g) | Added: RLVa-1.2.0g
	return sitting_on_selection() && ( (!rlv_handler_t::isEnabled()) || (RlvActions::canStand()) );
// [/RLVa:KB]
}

bool enable_object_sit(LLUICtrl* ctrl)
{
	// 'Object Sit' menu item is enabled when agent is not sitting on selection
	bool sitting_on_sel = sitting_on_selection();
	if (!sitting_on_sel)
	{
		std::string item_name = ctrl->getName();

		// init default labels
		init_default_item_label(item_name);

		// Update label
		LLSelectNode* node = LLSelectMgr::getInstance()->getSelection()->getFirstRootNode();
		if (node && node->mValid && !node->mSitName.empty())
		{
			gMenuHolder->childSetValue(item_name, node->mSitName);
		}
		else
		{
			gMenuHolder->childSetValue(item_name, get_default_item_label(item_name));
		}
	}

// [RLVa:KB] - Checked: 2010-04-01 (RLVa-1.2.0c) | Modified: RLVa-1.2.0c
		// RELEASE-RLVA: [SL-2.2.0] Make this match what happens in handle_object_sit_or_stand()
		if (rlv_handler_t::isEnabled())
		{
			const LLPickInfo& pick = LLToolPie::getInstance()->getPick();
			if (pick.mObjectID.notNull())
				sitting_on_sel = !RlvActions::canSit(pick.getObject(), pick.mObjectOffset);
		}
// [/RLVa:KB]

	return !sitting_on_sel && is_object_sittable();
}

void dump_select_mgr(void*)
{
	LLSelectMgr::getInstance()->dump();
}

void dump_inventory(void*)
{
	gInventory.dumpInventory();
}


void handle_dump_followcam(void*)
{
	LLFollowCamMgr::dump();
}

void handle_viewer_enable_message_log(void*)
{
	gMessageSystem->startLogging();
}

void handle_viewer_disable_message_log(void*)
{
	gMessageSystem->stopLogging();
}

void handle_customize_avatar()
{
	// <FS:Ansariel> FIRE-19614: Make CTRL-O toggle the appearance floater
	LLFloater* floater = LLFloaterReg::findInstance("appearance");
	if (floater && floater->isMinimized())
	{
		floater->setMinimized(FALSE);
	}
	else if (LLFloater::isShown(floater))
	{
		LLFloaterReg::hideInstance("appearance");
	}
	else
	// </FS:Ansariel>
	LLFloaterSidePanelContainer::showPanel("appearance", LLSD().with("type", "my_outfits"));
}

void handle_edit_outfit()
{
	LLFloaterSidePanelContainer::showPanel("appearance", LLSD().with("type", "edit_outfit"));
}

void handle_edit_shape()
{
	LLFloaterSidePanelContainer::showPanel("appearance", LLSD().with("type", "edit_shape"));
}

void handle_hover_height()
{
	LLFloaterReg::showInstance("edit_hover_height");
}

void handle_edit_physics()
{
	LLFloaterSidePanelContainer::showPanel("appearance", LLSD().with("type", "edit_physics"));
}

void handle_report_abuse()
{
	// Prevent menu from appearing in screen shot.
	gMenuHolder->hideMenus();
	LLFloaterReporter::showFromMenu(COMPLAINT_REPORT);
}

void handle_buy_currency()
{
	LLBuyCurrencyHTML::openCurrencyFloater();
}

void handle_recreate_lsl_bridge()
{
	FSLSLBridge::instance().recreateBridge();
}

class LLFloaterVisible : public view_listener_t
{
	bool handleEvent(const LLSD& userdata)
	{
		std::string floater_name = userdata.asString();
		bool new_value = false;
		{
			new_value = LLFloaterReg::instanceVisible(floater_name);
		}
		return new_value;
	}
};

class LLShowHelp : public view_listener_t
{
	bool handleEvent(const LLSD& userdata)
	{
		std::string help_topic = userdata.asString();
#ifdef OPENSIM
		if (help_topic.find("grid_") != std::string::npos)
		{
			help_topic.erase(0,5);
			
			std::string url;
			LLSD grid_info;
			LLGridManager::getInstance()->getGridData(grid_info);
			if (grid_info.has(help_topic))
			{
				url = grid_info[help_topic].asString();
			}
			
			if(!url.empty())
			{
				LLWeb::loadURLInternal(url);
			}
			LL_DEBUGS() << "grid_help " <<  help_topic << " url " << url << LL_ENDL;

			return true;
		}
#endif // OPENSIM
		LLViewerHelp* vhelp = LLViewerHelp::getInstance();
		vhelp->showTopic(help_topic);
		
		return true;
	}
};

// <AW: OpenSim>
bool update_grid_help()
{
// <FS:AW  grid management>
	if (!gMenuHolder) //defend crash on shutdown
	{
		return false;
	}
// </FS:AW  grid management>

	bool needs_seperator = false;

#ifdef OPENSIM // <FS:AW optional opensim support>
	LLSD grid_info;
	LLGridManager::getInstance()->getGridData(grid_info);
	std::string grid_label = LLGridManager::getInstance()->getGridLabel();
	bool is_opensim = LLGridManager::getInstance()->isInOpenSim();
	if (is_opensim && grid_info.has("help"))
	{
		needs_seperator = true;
		gMenuHolder->childSetVisible("current_grid_help",true);
		gMenuHolder->childSetLabelArg("current_grid_help", "[CURRENT_GRID]", grid_label);
		gMenuHolder->childSetVisible("current_grid_help_login",true);
		gMenuHolder->childSetLabelArg("current_grid_help_login", "[CURRENT_GRID]", grid_label);
	}
	else
#endif // OPENSIM // <FS:AW optional opensim support>
	{
		gMenuHolder->childSetVisible("current_grid_help",false);
		gMenuHolder->childSetVisible("current_grid_help_login",false);
	}
#ifdef OPENSIM // <FS:AW optional opensim support>
	if (is_opensim && grid_info.has("about"))
	{
		needs_seperator = true;
		gMenuHolder->childSetVisible("current_grid_about",true);
		gMenuHolder->childSetLabelArg("current_grid_about", "[CURRENT_GRID]", grid_label);
		gMenuHolder->childSetVisible("current_grid_about_login",true);
		gMenuHolder->childSetLabelArg("current_grid_about_login", "[CURRENT_GRID]", grid_label);
	}
	else
#endif // OPENSIM // <FS:AW optional opensim support>
	{
		gMenuHolder->childSetVisible("current_grid_about",false);
		gMenuHolder->childSetVisible("current_grid_about_login",false);
	}
	//FIXME: this does nothing
	gMenuHolder->childSetVisible("grid_help_seperator",needs_seperator);
	gMenuHolder->childSetVisible("grid_help_seperator_login",needs_seperator);

// <FS:AW  opensim destinations and avatar picker>
#ifdef OPENSIM // <FS:AW optional opensim support>
	if (is_opensim)
	{
		if (!LLLoginInstance::getInstance()->hasResponse("destination_guide_url") 
		||LLLoginInstance::getInstance()->getResponse("destination_guide_url").asString().empty()
		)
		{
			gMenuHolder->childSetVisible("Avatar Picker", false);
		}
	
		if (!LLLoginInstance::getInstance()->hasResponse("avatar_picker_url") 
		||LLLoginInstance::getInstance()->getResponse("avatar_picker_url").asString().empty()
		)
		{
			gMenuHolder->childSetVisible("Destinations", false);
		}
	}
#endif // OPENSIM // <FS:AW optional opensim support>
// </FS:AW  opensim destinations and avatar picker>

	return true;
}
// </AW: OpenSim>

class LLToggleHelp : public view_listener_t
{
	bool handleEvent(const LLSD& userdata)
	{
		LLFloater* help_browser = (LLFloaterReg::findInstance("help_browser"));
		if (help_browser && help_browser->isInVisibleChain())
		{
			help_browser->closeFloater();
		}
		else
		{
			std::string help_topic = userdata.asString();
			LLViewerHelp* vhelp = LLViewerHelp::getInstance();
			vhelp->showTopic(help_topic);
		}
		return true;
	}
};

class LLToggleSpeak : public view_listener_t
{
	bool handleEvent(const LLSD& userdata)
	{
		LLVoiceClient::getInstance()->toggleUserPTTState();
		return true;
	}
};

bool callback_show_url(const LLSD& notification, const LLSD& response)
{
	S32 option = LLNotificationsUtil::getSelectedOption(notification, response);
	if (0 == option)
	{
		LLWeb::loadURL(notification["payload"]["url"].asString());
	}
	return false;
}

class LLPromptShowURL : public view_listener_t
{
	bool handleEvent(const LLSD& userdata)
	{
		std::string param = userdata.asString();
		std::string::size_type offset = param.find(",");
		if (offset != param.npos)
		{
			std::string alert = param.substr(0, offset);
			std::string url = param.substr(offset+1);

			if (LLWeb::useExternalBrowser(url))
			{ 
				// <FS:Ansariel> FS-1951: LLWeb::loadURL() will spawn the WebLaunchExternalTarget
				//               confirmation if opening with an external browser
    			//LLSD payload;
    			//payload["url"] = url;
    			//LLNotificationsUtil::add(alert, LLSD(), payload, callback_show_url);
				if (alert == "WebLaunchExternalTarget")
				{
					LLWeb::loadURL(url);
				}
				else
				{
					LLSD payload;
					payload["url"] = url;
					LLNotificationsUtil::add(alert, LLSD(), payload, callback_show_url);
				}
				// </FS:Ansariel>
			}
			else
			{
		        LLWeb::loadURL(url);
			}
		}
		else
		{
			LL_INFOS() << "PromptShowURL invalid parameters! Expecting \"ALERT,URL\"." << LL_ENDL;
		}
		return true;
	}
};

bool callback_show_file(const LLSD& notification, const LLSD& response)
{
	S32 option = LLNotificationsUtil::getSelectedOption(notification, response);
	if (0 == option)
	{
		LLWeb::loadURL(notification["payload"]["url"]);
	}
	return false;
}

class LLPromptShowFile : public view_listener_t
{
	bool handleEvent(const LLSD& userdata)
	{
		std::string param = userdata.asString();
		std::string::size_type offset = param.find(",");
		if (offset != param.npos)
		{
			std::string alert = param.substr(0, offset);
			std::string file = param.substr(offset+1);

			LLSD payload;
			payload["url"] = file;
			LLNotificationsUtil::add(alert, LLSD(), payload, callback_show_file);
		}
		else
		{
			LL_INFOS() << "PromptShowFile invalid parameters! Expecting \"ALERT,FILE\"." << LL_ENDL;
		}
		return true;
	}
};

class LLShowAgentProfile : public view_listener_t
{
	bool handleEvent(const LLSD& userdata)
	{
		LLUUID agent_id;
		if (userdata.asString() == "agent")
		{
			agent_id = gAgent.getID();
		}
		else if (userdata.asString() == "hit object")
		{
			LLViewerObject* objectp = LLSelectMgr::getInstance()->getSelection()->getPrimaryObject();
			if (objectp)
			{
				agent_id = objectp->getID();
			}
		}
		else
		{
			agent_id = userdata.asUUID();
		}

		LLVOAvatar* avatar = find_avatar_from_object(agent_id);
//		if (avatar)
// [RLVa:KB] - Checked: RLVa-1.2.0
		if ( (avatar) && ((RlvActions::canShowName(RlvActions::SNC_DEFAULT, agent_id)) || (gAgent.getID() == agent_id)) )
// [/RLVa:KB]
		{
			LLAvatarActions::showProfile(avatar->getID());
		}
		return true;
	}
};

class LLToggleAgentProfile : public view_listener_t
{
	bool handleEvent(const LLSD& userdata)
	{
		LLUUID agent_id;
		if (userdata.asString() == "agent")
		{
			agent_id = gAgent.getID();
		}
		else if (userdata.asString() == "hit object")
		{
			LLViewerObject* objectp = LLSelectMgr::getInstance()->getSelection()->getPrimaryObject();
			if (objectp)
			{
				agent_id = objectp->getID();
			}
		}
		else
		{
			agent_id = userdata.asUUID();
		}

		LLVOAvatar* avatar = find_avatar_from_object(agent_id);
		if (avatar)
		{
			if (!LLAvatarActions::profileVisible(avatar->getID()))
			{
				LLAvatarActions::showProfile(avatar->getID());
			}
			else
			{
				LLAvatarActions::hideProfile(avatar->getID());
			}
		}
		return true;
	}
};

class LLLandEdit : public view_listener_t
{
	bool handleEvent(const LLSD& userdata)
	{
		if (gAgentCamera.getFocusOnAvatar() && gSavedSettings.getBOOL("EditCameraMovement") )
		{
			// zoom in if we're looking at the avatar
			gAgentCamera.setFocusOnAvatar(FALSE, ANIMATE);
			gAgentCamera.setFocusGlobal(LLToolPie::getInstance()->getPick());

			gAgentCamera.cameraOrbitOver( F_PI * 0.25f );
			gViewerWindow->moveCursorToCenter();
		}
		else if ( gSavedSettings.getBOOL("EditCameraMovement") )
		{
			gAgentCamera.setFocusGlobal(LLToolPie::getInstance()->getPick());
			gViewerWindow->moveCursorToCenter();
		}


		LLViewerParcelMgr::getInstance()->selectParcelAt( LLToolPie::getInstance()->getPick().mPosGlobal );

		LLFloaterReg::showInstance("build");

		// Switch to land edit toolset
		LLToolMgr::getInstance()->getCurrentToolset()->selectTool( LLToolSelectLand::getInstance() );
		return true;
	}
};

class LLMuteParticle : public view_listener_t
{
	// <FS:Ansariel> Blocklist sometimes shows "(waiting)" as avatar name when blocking particle owners
	void onAvatarNameCache(const LLUUID& av_id, const LLAvatarName& av_name)
	{
		LLMute mute(av_id, av_name.getUserName(), LLMute::AGENT);
		if (LLMuteList::getInstance()->isMuted(mute.mID))
		{
			LLMuteList::getInstance()->remove(mute);
		}
		else
		{
			LLMuteList::getInstance()->add(mute);
			LLPanelBlockedList::showPanelAndSelect(mute.mID);
		}
	}
	// </FS:Ansariel>

	bool handleEvent(const LLSD& userdata)
	{
		LLUUID id = LLToolPie::getInstance()->getPick().mParticleOwnerID;
		
		if (id.notNull())
		{
			// <FS:Ansariel> Blocklist sometimes shows "(waiting)" as avatar name when blocking particle owners
			//LLAvatarName av_name;
			//LLAvatarNameCache::get(id, &av_name);

			//LLMute mute(id, av_name.getUserName(), LLMute::AGENT);
			//if (LLMuteList::getInstance()->isMuted(mute.mID))
			//{
			//	LLMuteList::getInstance()->remove(mute);
			//}
			//else
			//{
			//	LLMuteList::getInstance()->add(mute);
			//	LLPanelBlockedList::showPanelAndSelect(mute.mID);
			//}
			LLAvatarNameCache::get(id, boost::bind(&LLMuteParticle::onAvatarNameCache, this, _1, _2));
			// </FS:Ansariel>
		}

		return true;
	}
};

class LLWorldEnableBuyLand : public view_listener_t
{
	bool handleEvent(const LLSD& userdata)
	{
		bool new_value = LLViewerParcelMgr::getInstance()->canAgentBuyParcel(
								LLViewerParcelMgr::getInstance()->selectionEmpty()
									? LLViewerParcelMgr::getInstance()->getAgentParcel()
									: LLViewerParcelMgr::getInstance()->getParcelSelection()->getParcel(),
								false);
		return new_value;
	}
};

BOOL enable_buy_land(void*)
{
	return LLViewerParcelMgr::getInstance()->canAgentBuyParcel(
				LLViewerParcelMgr::getInstance()->getParcelSelection()->getParcel(), false);
}

void handle_buy_land()
{
	LLViewerParcelMgr* vpm = LLViewerParcelMgr::getInstance();
	if (vpm->selectionEmpty())
	{
		vpm->selectParcelAt(gAgent.getPositionGlobal());
	}
	vpm->startBuyLand();
}

class LLObjectAttachToAvatar : public view_listener_t
{
public:
	LLObjectAttachToAvatar(bool replace) : mReplace(replace) {}
	static void setObjectSelection(LLObjectSelectionHandle selection) { sObjectSelection = selection; }

private:
	bool handleEvent(const LLSD& userdata)
	{
		setObjectSelection(LLSelectMgr::getInstance()->getSelection());
		LLViewerObject* selectedObject = sObjectSelection->getFirstRootObject();
		if (selectedObject)
		{
			S32 index = userdata.asInteger();
			LLViewerJointAttachment* attachment_point = NULL;
			if (index > 0)
				attachment_point = get_if_there(gAgentAvatarp->mAttachmentPoints, index, (LLViewerJointAttachment*)NULL);

// [RLVa:KB] - Checked: 2010-09-28 (RLVa-1.2.1f) | Modified: RLVa-1.2.1f
			// RELEASE-RLVa: [SL-2.2.0] If 'index != 0' then the object will be "add attached" [see LLSelectMgr::sendAttach()]
			if ( (rlv_handler_t::isEnabled()) &&
				 ( ((!index) && (gRlvAttachmentLocks.hasLockedAttachmentPoint(RLV_LOCK_ANY))) ||		    // Can't wear on default
				   ((index) && ((RLV_WEAR_ADD & gRlvAttachmentLocks.canAttach(attachment_point)) == 0)) ||	// or non-attachable attachpt
				   (gRlvHandler.hasBehaviour(RLV_BHVR_REZ)) ) )											    // Attach on object == "Take"
			{
				setObjectSelection(NULL); // Clear the selection or it'll get stuck
				return true;
			}
// [/RLVa:KB]

			confirmReplaceAttachment(0, attachment_point);
		}
		return true;
	}

	static void onNearAttachObject(BOOL success, void *user_data);
	void confirmReplaceAttachment(S32 option, LLViewerJointAttachment* attachment_point);

	struct CallbackData
	{
		CallbackData(LLViewerJointAttachment* point, bool replace) : mAttachmentPoint(point), mReplace(replace) {}

		LLViewerJointAttachment*	mAttachmentPoint;
		bool						mReplace;
	};

protected:
	static LLObjectSelectionHandle sObjectSelection;
	bool mReplace;
};

LLObjectSelectionHandle LLObjectAttachToAvatar::sObjectSelection;

// static
void LLObjectAttachToAvatar::onNearAttachObject(BOOL success, void *user_data)
{
	if (!user_data) return;
	CallbackData* cb_data = static_cast<CallbackData*>(user_data);

	if (success)
	{
		const LLViewerJointAttachment *attachment = cb_data->mAttachmentPoint;
		
		U8 attachment_id = 0;
		if (attachment)
		{
			for (LLVOAvatar::attachment_map_t::const_iterator iter = gAgentAvatarp->mAttachmentPoints.begin();
				 iter != gAgentAvatarp->mAttachmentPoints.end(); ++iter)
			{
				if (iter->second == attachment)
				{
					attachment_id = iter->first;
					break;
				}
			}
		}
		else
		{
			// interpret 0 as "default location"
			attachment_id = 0;
		}
		LLSelectMgr::getInstance()->sendAttach(attachment_id, cb_data->mReplace);
	}		
	LLObjectAttachToAvatar::setObjectSelection(NULL);

	delete cb_data;
}

// static
void LLObjectAttachToAvatar::confirmReplaceAttachment(S32 option, LLViewerJointAttachment* attachment_point)
{
	if (option == 0/*YES*/)
	{
		LLViewerObject* selectedObject = LLSelectMgr::getInstance()->getSelection()->getFirstRootObject();
		if (selectedObject)
		{
			const F32 MIN_STOP_DISTANCE = 1.f;	// meters
			const F32 ARM_LENGTH = 0.5f;		// meters
			const F32 SCALE_FUDGE = 1.5f;

			F32 stop_distance = SCALE_FUDGE * selectedObject->getMaxScale() + ARM_LENGTH;
			if (stop_distance < MIN_STOP_DISTANCE)
			{
				stop_distance = MIN_STOP_DISTANCE;
			}

			LLVector3 walkToSpot = selectedObject->getPositionAgent();
			
			// make sure we stop in front of the object
			LLVector3 delta = walkToSpot - gAgent.getPositionAgent();
			delta.normVec();
			delta = delta * 0.5f;
			walkToSpot -= delta;

			// The callback will be called even if avatar fails to get close enough to the object, so we won't get a memory leak.
			CallbackData* user_data = new CallbackData(attachment_point, mReplace);
			gAgent.startAutoPilotGlobal(gAgent.getPosGlobalFromAgent(walkToSpot), "Attach", NULL, onNearAttachObject, user_data, stop_distance);
			gAgentCamera.clearFocusObject();
		}
	}
}

void callback_attachment_drop(const LLSD& notification, const LLSD& response)
{
	// Ensure user confirmed the drop
	S32 option = LLNotificationsUtil::getSelectedOption(notification, response);
	if (option != 0) return;

	// Called when the user clicked on an object attached to them
	// and selected "Drop".
	LLUUID object_id = notification["payload"]["object_id"].asUUID();
	LLViewerObject *object = gObjectList.findObject(object_id);
	
	if (!object)
	{
		LL_WARNS() << "handle_drop_attachment() - no object to drop" << LL_ENDL;
		return;
	}

	LLViewerObject *parent = (LLViewerObject*)object->getParent();
	while (parent)
	{
		if(parent->isAvatar())
		{
			break;
		}
		object = parent;
		parent = (LLViewerObject*)parent->getParent();
	}

	if (!object)
	{
		LL_WARNS() << "handle_detach() - no object to detach" << LL_ENDL;
		return;
	}

	if (object->isAvatar())
	{
		LL_WARNS() << "Trying to detach avatar from avatar." << LL_ENDL;
		return;
	}
	
	// reselect the object
	LLSelectMgr::getInstance()->selectObjectAndFamily(object);

	LLSelectMgr::getInstance()->sendDropAttachment();

	return;
}

class LLAttachmentDrop : public view_listener_t
{
	bool handleEvent(const LLSD& userdata)
	{
// [RLVa:KB] - Checked: 2010-03-15 (RLVa-1.2.0e) | Modified: RLVa-1.0.5
		if (rlv_handler_t::isEnabled())
		{
			if (gRlvAttachmentLocks.hasLockedAttachmentPoint(RLV_LOCK_REMOVE))
			{
				// NOTE: copy/paste of the code in enable_detach()
				LLObjectSelectionHandle hSelect = LLSelectMgr::getInstance()->getSelection();
				RlvSelectHasLockedAttach f;
				if ( (hSelect->isAttachment()) && (hSelect->getFirstRootNode(&f, FALSE) != NULL) )
					return true;
			}
			if (gRlvHandler.hasBehaviour(RLV_BHVR_REZ))
			{
				return true;
			}
		}
// [/RLVa:KB]

		LLSD payload;
		LLViewerObject *object = LLSelectMgr::getInstance()->getSelection()->getPrimaryObject();

		if (object) 
		{
			payload["object_id"] = object->getID();
		}
		else
		{
			LL_WARNS() << "Drop object not found" << LL_ENDL;
			return true;
		}

		LLNotificationsUtil::add("AttachmentDrop", LLSD(), payload, &callback_attachment_drop);
		return true;
	}
};

// called from avatar pie menu
class LLAttachmentDetachFromPoint : public view_listener_t
{
	bool handleEvent(const LLSD& user_data)
	{
		uuid_vec_t ids_to_remove;
		const LLViewerJointAttachment *attachment = get_if_there(gAgentAvatarp->mAttachmentPoints, user_data.asInteger(), (LLViewerJointAttachment*)NULL);
//		if (attachment->getNumObjects() > 0)
// [RLVa:KB] - Checked: 2010-03-04 (RLVa-1.2.0a) | Added: RLVa-1.2.0a
		if ( (attachment->getNumObjects() > 0) && ((!rlv_handler_t::isEnabled()) || (gRlvAttachmentLocks.canDetach(attachment))) )
// [/RLVa:KB]
		{
			for (LLViewerJointAttachment::attachedobjs_vec_t::const_iterator iter = attachment->mAttachedObjects.begin();
				 iter != attachment->mAttachedObjects.end();
				 iter++)
			{
				LLViewerObject *attached_object = (*iter);
// [RLVa:KB] - Checked: 2010-03-04 (RLVa-1.2.0a) | Added: RLVa-1.2.0a
				if ( (rlv_handler_t::isEnabled()) && (gRlvAttachmentLocks.isLockedAttachment(attached_object)) )
					continue;
				ids_to_remove.push_back(attached_object->getAttachmentItemID());
// [/RLVa:KB]
			}
        }
		if (!ids_to_remove.empty())
		{
			LLAppearanceMgr::instance().removeItemsFromAvatar(ids_to_remove);
		}
		return true;
	}
};

static bool onEnableAttachmentLabel(LLUICtrl* ctrl, const LLSD& data)
{
// [RLVa:KB] - Checked: 2010-09-28 (RLVa-1.2.1f) | Modified: RLVa-1.2.1f
	// RELEASE-RLVa: [SL-2.2.0] When attaching to a specific point the object will be "add attached" [see LLSelectMgr::sendAttach()]
	bool fRlvEnable = true;
// [/RLVa:KB]
	std::string label;
	LLMenuItemGL* menu = dynamic_cast<LLMenuItemGL*>(ctrl);
	if (menu)
	{
		const LLViewerJointAttachment *attachment = get_if_there(gAgentAvatarp->mAttachmentPoints, data["index"].asInteger(), (LLViewerJointAttachment*)NULL);
		if (attachment)
		{
			label = data["label"].asString();
			for (LLViewerJointAttachment::attachedobjs_vec_t::const_iterator attachment_iter = attachment->mAttachedObjects.begin();
				 attachment_iter != attachment->mAttachedObjects.end();
				 ++attachment_iter)
			{
				const LLViewerObject* attached_object = (*attachment_iter);
				if (attached_object)
				{
					LLViewerInventoryItem* itemp = gInventory.getItem(attached_object->getAttachmentItemID());
					// <FS:Ansariel> Hide bridge from attach to HUD menus
					//if (itemp)
					if (itemp && !(FSLSLBridge::instance().getBridge() && FSLSLBridge::instance().getBridge()->getUUID() == itemp->getUUID() && data["index"].asInteger() == FS_BRIDGE_POINT))
					// </FS:Ansariel>
					{
						label += std::string(" (") + itemp->getName() + std::string(")");
						break;
					}
				}
			}
		}

// [RLVa:KB] - Checked: 2010-09-28 (RLVa-1.2.1f) | Modified: RLVa-1.2.1f
		if (rlv_handler_t::isEnabled())
			fRlvEnable = (!gRlvAttachmentLocks.isLockedAttachmentPoint(attachment, RLV_LOCK_ADD));
// [/RLVa:KB]

		menu->setLabel(label);
	}
//	return true;
// [RLVa:KB] - Checked: 2010-02-27 (RLVa-1.2.0a) | Added: RLVa-1.2.0a
	return fRlvEnable;
// [/RLVa:KB]
}

class LLAttachmentDetach : public view_listener_t
{
	bool handleEvent(const LLSD& userdata)
	{
		// Called when the user clicked on an object attached to them
		// and selected "Detach".
		LLViewerObject *object = LLSelectMgr::getInstance()->getSelection()->getPrimaryObject();
		if (!object)
		{
			LL_WARNS() << "handle_detach() - no object to detach" << LL_ENDL;
			return true;
		}

		LLViewerObject *parent = (LLViewerObject*)object->getParent();
		while (parent)
		{
			if(parent->isAvatar())
			{
				break;
			}
			object = parent;
			parent = (LLViewerObject*)parent->getParent();
		}

		if (!object)
		{
			LL_WARNS() << "handle_detach() - no object to detach" << LL_ENDL;
			return true;
		}

		if (object->isAvatar())
		{
			LL_WARNS() << "Trying to detach avatar from avatar." << LL_ENDL;
			return true;
		}

// [RLVa:KB] - Checked: 2010-03-15 (RLVa-1.2.0a) | Modified: RLVa-1.0.5
		// NOTE: copy/paste of the code in enable_detach()
		if ( (rlv_handler_t::isEnabled()) && (gRlvAttachmentLocks.hasLockedAttachmentPoint(RLV_LOCK_REMOVE)) )
		{
			LLObjectSelectionHandle hSelect = LLSelectMgr::getInstance()->getSelection();
			RlvSelectHasLockedAttach f;
			if ( (hSelect->isAttachment()) && (hSelect->getFirstRootNode(&f, FALSE) != NULL) )
				return true;
		}
// [/RLVa:KB]

		LLAppearanceMgr::instance().removeItemFromAvatar(object->getAttachmentItemID());

		return true;
	}
};

//Adding an observer for a Jira 2422 and needs to be a fetch observer
//for Jira 3119
class LLWornItemFetchedObserver : public LLInventoryFetchItemsObserver
{
public:
	LLWornItemFetchedObserver(const LLUUID& worn_item_id) :
		LLInventoryFetchItemsObserver(worn_item_id)
	{}
	virtual ~LLWornItemFetchedObserver() {}

protected:
	virtual void done()
	{
		gMenuAttachmentSelf->buildDrawLabels();
		gInventory.removeObserver(this);
		delete this;
	}
};

// You can only drop items on parcels where you can build.
class LLAttachmentEnableDrop : public view_listener_t
{
	bool handleEvent(const LLSD& userdata)
	{
		BOOL can_build   = gAgent.isGodlike() || (LLViewerParcelMgr::getInstance()->allowAgentBuild());

		//Add an inventory observer to only allow dropping the newly attached item
		//once it exists in your inventory.  Look at Jira 2422.
		//-jwolk

		// A bug occurs when you wear/drop an item before it actively is added to your inventory
		// if this is the case (you're on a slow sim, etc.) a copy of the object,
		// well, a newly created object with the same properties, is placed
		// in your inventory.  Therefore, we disable the drop option until the
		// item is in your inventory

		LLViewerObject*              object         = LLSelectMgr::getInstance()->getSelection()->getPrimaryObject();
		LLViewerJointAttachment*     attachment     = NULL;
		LLInventoryItem*             item           = NULL;

		// Do not enable drop if all faces of object are not enabled
		if (object && LLSelectMgr::getInstance()->getSelection()->contains(object,SELECT_ALL_TES ))
		{
    		S32 attachmentID  = ATTACHMENT_ID_FROM_STATE(object->getAttachmentState());
			attachment = get_if_there(gAgentAvatarp->mAttachmentPoints, attachmentID, (LLViewerJointAttachment*)NULL);

			if (attachment)
			{
				for (LLViewerJointAttachment::attachedobjs_vec_t::iterator attachment_iter = attachment->mAttachedObjects.begin();
					 attachment_iter != attachment->mAttachedObjects.end();
					 ++attachment_iter)
				{
					// make sure item is in your inventory (it could be a delayed attach message being sent from the sim)
					// so check to see if the item is in the inventory already
					item = gInventory.getItem((*attachment_iter)->getAttachmentItemID());
					if (!item)
					{
						// Item does not exist, make an observer to enable the pie menu 
						// when the item finishes fetching worst case scenario 
						// if a fetch is already out there (being sent from a slow sim)
						// we refetch and there are 2 fetches
						LLWornItemFetchedObserver* worn_item_fetched = new LLWornItemFetchedObserver((*attachment_iter)->getAttachmentItemID());		
						worn_item_fetched->startFetch();
						gInventory.addObserver(worn_item_fetched);
					}
				}
			}
		}
		
		//now check to make sure that the item is actually in the inventory before we enable dropping it
//		bool new_value = enable_detach() && can_build && item;
// [RLVa:KB] - Checked: 2010-03-24 (RLVa-1.0.0b) | Modified: RLVa-1.0.0b
		bool new_value = enable_detach() && can_build && item && (!gRlvHandler.hasBehaviour(RLV_BHVR_REZ));
// [/RLVa:KB]

		return new_value;
	}
};

BOOL enable_detach(const LLSD&)
{
	LLViewerObject* object = LLSelectMgr::getInstance()->getSelection()->getPrimaryObject();
	
	// Only enable detach if all faces of object are selected
	if (!object ||
		!object->isAttachment() ||
		!LLSelectMgr::getInstance()->getSelection()->contains(object,SELECT_ALL_TES ))
	{
		return FALSE;
	}

	// Find the avatar who owns this attachment
	LLViewerObject* avatar = object;
	while (avatar)
	{
		// ...if it's you, good to detach
		if (avatar->getID() == gAgent.getID())
		{
// [RLVa:KB] - Checked: 2010-03-15 (RLVa-1.2.0a) | Modified: RLVa-1.0.5
			// NOTE: this code is reused as-is in LLAttachmentDetach::handleEvent() and LLAttachmentDrop::handleEvent()
			//       so any changes here should be reflected there as well

			// RELEASE-RLVa: [SL-2.2.0] LLSelectMgr::sendDetach() and LLSelectMgr::sendDropAttachment() call sendListToRegions with
			//                          SEND_ONLY_ROOTS so we only need to examine the roots which saves us time
			if ( (rlv_handler_t::isEnabled()) && (gRlvAttachmentLocks.hasLockedAttachmentPoint(RLV_LOCK_REMOVE)) )
			{
				LLObjectSelectionHandle hSelect = LLSelectMgr::getInstance()->getSelection();
				RlvSelectHasLockedAttach f;
				if ( (hSelect->isAttachment()) && (hSelect->getFirstRootNode(&f, FALSE) != NULL) )
					return FALSE;
			}
// [/RLVa:KB]
			return TRUE;
		}

		avatar = (LLViewerObject*)avatar->getParent();
	}

	return FALSE;
}

class LLAttachmentEnableDetach : public view_listener_t
{
	bool handleEvent(const LLSD& userdata)
	{
		bool new_value = enable_detach();
		return new_value;
	}
};

// Used to tell if the selected object can be attached to your avatar.
//BOOL object_selected_and_point_valid()
// [RLVa:KB] - Checked: 2010-03-16 (RLVa-1.2.0a) | Added: RLVa-1.2.0a
BOOL object_selected_and_point_valid(const LLSD& sdParam)
// [/RLVa:KB]
{
// [RLVa:KB] - Checked: 2010-09-28 (RLVa-1.2.1f) | Modified: RLVa-1.2.1f
	if (rlv_handler_t::isEnabled())
	{
		if (!isAgentAvatarValid())
			return FALSE;

		// RELEASE-RLVa: [SL-2.2.0] Look at the caller graph for this function on every new release
		//   - object_is_wearable() => dead code [sdParam == 0 => default attach point => OK!]
		//   - enabler set up in LLVOAvatarSelf::buildMenus() => Rezzed prim / Put On / "Attach To" [sdParam == idxAttachPt]
		//   - "Object.EnableWear" enable => Rezzed prim / Put On / "Wear" or "Add" [sdParam blank]
		// RELEASE-RLVa: [SL-2.2.0] If 'idxAttachPt != 0' then the object will be "add attached" [see LLSelectMgr::sendAttach()]
		const LLViewerJointAttachment* pAttachPt = 
			get_if_there(gAgentAvatarp->mAttachmentPoints, sdParam.asInteger(), (LLViewerJointAttachment*)NULL);
		if ( ((!pAttachPt) && (gRlvAttachmentLocks.hasLockedAttachmentPoint(RLV_LOCK_ANY))) ||		// Can't wear on default attach point
			 ((pAttachPt) && ((RLV_WEAR_ADD & gRlvAttachmentLocks.canAttach(pAttachPt)) == 0)) ||	// or non-attachable attach point
			 (gRlvHandler.hasBehaviour(RLV_BHVR_REZ)) )												// Attach on object == "Take"
		{
			return FALSE;
		}
	}
// [/RLVa:KB]

	LLObjectSelectionHandle selection = LLSelectMgr::getInstance()->getSelection();
	for (LLObjectSelection::root_iterator iter = selection->root_begin();
		 iter != selection->root_end(); iter++)
	{
		LLSelectNode* node = *iter;
		LLViewerObject* object = node->getObject();
		LLViewerObject::const_child_list_t& child_list = object->getChildren();
		for (LLViewerObject::child_list_t::const_iterator iter = child_list.begin();
			 iter != child_list.end(); iter++)
		{
			LLViewerObject* child = *iter;
			if (child->isAvatar())
			{
				return FALSE;
			}
		}
	}

	return (selection->getRootObjectCount() == 1) && 
		(selection->getFirstRootObject()->getPCode() == LL_PCODE_VOLUME) && 
		selection->getFirstRootObject()->permYouOwner() &&
		selection->getFirstRootObject()->flagObjectMove() &&
		!selection->getFirstRootObject()->flagObjectPermanent() &&
		!((LLViewerObject*)selection->getFirstRootObject()->getRoot())->isAvatar() && 
		(selection->getFirstRootObject()->getNVPair("AssetContainer") == NULL);
}


// [RLVa:KB] - Checked: 2010-03-16 (RLVa-1.2.0a) | Added: RLVa-1.2.0a
/*
BOOL object_is_wearable()
{
//	if (!object_selected_and_point_valid())
	if (!object_selected_and_point_valid(LLSD(0)))
	{
		return FALSE;
	}
	if (sitting_on_selection())
	{
		return FALSE;
	}
	LLObjectSelectionHandle selection = LLSelectMgr::getInstance()->getSelection();
	for (LLObjectSelection::valid_root_iterator iter = LLSelectMgr::getInstance()->getSelection()->valid_root_begin();
		 iter != LLSelectMgr::getInstance()->getSelection()->valid_root_end(); iter++)
	{
		LLSelectNode* node = *iter;		
		if (node->mPermissions->getOwner() == gAgent.getID())
		{
			return TRUE;
		}
	}
	return FALSE;
}
*/
// [/RLVa:KB]

class LLAttachmentPointFilled : public view_listener_t
{
	bool handleEvent(const LLSD& user_data)
	{
		bool enable = false;
		LLVOAvatar::attachment_map_t::iterator found_it = gAgentAvatarp->mAttachmentPoints.find(user_data.asInteger());
		if (found_it != gAgentAvatarp->mAttachmentPoints.end())
		{
//			enable = found_it->second->getNumObjects() > 0;
// [RLVa:KB] - Checked: 2010-03-04 (RLVa-1.2.0a) | Added: RLVa-1.2.0a
			// Enable the option if there is at least one attachment on this attachment point that can be detached
			enable = (found_it->second->getNumObjects() > 0) && 
				((!rlv_handler_t::isEnabled()) || (gRlvAttachmentLocks.canDetach(found_it->second)));
// [/RLVa:KB]
		}
		return enable;
	}
};

class LLAvatarSendIM : public view_listener_t
{
	bool handleEvent(const LLSD& userdata)
	{
		LLVOAvatar* avatar = find_avatar_from_object( LLSelectMgr::getInstance()->getSelection()->getPrimaryObject() );
//		if(avatar)
// [RLVa:KB] - Checked: RLVa-1.2.0
		if ( (avatar) && (RlvActions::canShowName(RlvActions::SNC_DEFAULT, avatar->getID())) )
// [/RLVa:KB]
		{
			LLAvatarActions::startIM(avatar->getID());
		}
		return true;
	}
};

class LLAvatarCall : public view_listener_t
{
	bool handleEvent(const LLSD& userdata)
	{
		LLVOAvatar* avatar = find_avatar_from_object( LLSelectMgr::getInstance()->getSelection()->getPrimaryObject() );
//		if(avatar)
// [RLVa:KB] - Checked: RLVa-1.2.0
		if ( (avatar) && (RlvActions::canShowName(RlvActions::SNC_DEFAULT, avatar->getID())) )
// [/RLVa:KB]
		{
			LLAvatarActions::startCall(avatar->getID());
		}
		return true;
	}
};

// [RLVa:KB] - Checked: RLVa-1.2.1
bool enable_avatar_call()
{
	if (RlvActions::isRlvEnabled())
	{
		const LLVOAvatar* pAvatar = find_avatar_from_object(LLSelectMgr::getInstance()->getSelection()->getPrimaryObject());
		if ((!pAvatar) || (!RlvActions::canShowName(RlvActions::SNC_DEFAULT, pAvatar->getID())))
			return false;
	}
	return LLAvatarActions::canCall();
}
// [/RLVa:KB]

namespace
{
	struct QueueObjects : public LLSelectedNodeFunctor
	{
		BOOL scripted;
		BOOL modifiable;
		LLFloaterScriptQueue* mQueue;
		QueueObjects(LLFloaterScriptQueue* q) : mQueue(q), scripted(FALSE), modifiable(FALSE) {}
		virtual bool apply(LLSelectNode* node)
		{
			LLViewerObject* obj = node->getObject();
			if (!obj)
			{
				return true;
			}
			scripted = obj->flagScripted();
			modifiable = obj->permModify();

			if( scripted && modifiable )
			{
				mQueue->addObject(obj->getID(), node->mName);
				return false;
			}
			else
			{
				return true; // fail: stop applying
			}
		}
	};
}

void queue_actions(LLFloaterScriptQueue* q, const std::string& msg)
{
	QueueObjects func(q);
	LLSelectMgr *mgr = LLSelectMgr::getInstance();
	LLObjectSelectionHandle selectHandle = mgr->getSelection();
	bool fail = selectHandle->applyToNodes(&func);
	if(fail)
	{
		if ( !func.scripted )
		{
			std::string noscriptmsg = std::string("Cannot") + msg + "SelectObjectsNoScripts";
			LLNotificationsUtil::add(noscriptmsg);
		}
		else if ( !func.modifiable )
		{
			std::string nomodmsg = std::string("Cannot") + msg + "SelectObjectsNoPermission";
			LLNotificationsUtil::add(nomodmsg);
		}
		else
		{
			LL_ERRS() << "Bad logic." << LL_ENDL;
		}
	}
	else
	{
		if (!q->start())
		{
			LL_WARNS() << "Unexpected script compile failure." << LL_ENDL;
		}
	}
}

class LLToolsSelectedScriptAction : public view_listener_t
{
	bool handleEvent(const LLSD& userdata)
	{
// [RLVa:KB] - Checked: 2010-04-19 (RLVa-1.2.0f) | Modified: RLVa-1.0.5a
		// We'll allow resetting the scripts of objects on a non-attachable attach point since they wouldn't be able to circumvent anything
		if ( (rlv_handler_t::isEnabled()) && (gRlvAttachmentLocks.hasLockedAttachmentPoint(RLV_LOCK_REMOVE)) )
		{
			LLObjectSelectionHandle hSel = LLSelectMgr::getInstance()->getSelection();
			RlvSelectHasLockedAttach f;
			if ( (hSel->isAttachment()) && (hSel->getFirstNode(&f) != NULL) )
				return true;
		}
// [/RLVa:KB]

		std::string action = userdata.asString();
		bool mono = false;
		std::string msg, name;
		std::string title;
		if (action == "compile mono")
		{
			name = "compile_queue";
			mono = true;
			msg = "Recompile";
			title = LLTrans::getString("CompileQueueTitle");
		}
		if (action == "compile lsl")
		{
			name = "compile_queue";
			msg = "Recompile";
			title = LLTrans::getString("CompileQueueTitle");
		}
		else if (action == "reset")
		{
			name = "reset_queue";
			msg = "Reset";
			title = LLTrans::getString("ResetQueueTitle");
		}
		else if (action == "start")
		{
			name = "start_queue";
			msg = "SetRunning";
			title = LLTrans::getString("RunQueueTitle");
		}
		else if (action == "stop")
		{
			name = "stop_queue";
			msg = "SetRunningNot";
			title = LLTrans::getString("NotRunQueueTitle");
		}
		// <FS> Delete scripts
		else if (action == "delete")
		{
			name = "delete_queue";
			msg = "delete";
			title = LLTrans::getString("DeleteQueueTitle");
		}
		// </FS> Delete scripts
		LLUUID id; id.generate();
		
		LLFloaterScriptQueue* queue =LLFloaterReg::getTypedInstance<LLFloaterScriptQueue>(name, LLSD(id));
		if (queue)
		{
			queue->setMono(mono);
			queue_actions(queue, msg);
			queue->setTitle(title);
		}
		else
		{
			LL_WARNS() << "Failed to generate LLFloaterScriptQueue with action: " << action << LL_ENDL;
		}
		return true;
	}
};

void handle_selected_texture_info(void*)
{
	for (LLObjectSelection::valid_iterator iter = LLSelectMgr::getInstance()->getSelection()->valid_begin();
   		iter != LLSelectMgr::getInstance()->getSelection()->valid_end(); iter++)
	{
		LLSelectNode* node = *iter;
	   	
   		std::string msg;
   		msg.assign("Texture info for: ");
   		msg.append(node->mName);
	   
   		U8 te_count = node->getObject()->getNumTEs();
   		// map from texture ID to list of faces using it
   		typedef std::map< LLUUID, std::vector<U8> > map_t;
   		map_t faces_per_texture;
   		for (U8 i = 0; i < te_count; i++)
   		{
   			if (!node->isTESelected(i)) continue;
	   
   			LLViewerTexture* img = node->getObject()->getTEImage(i);
   			LLUUID image_id = img->getID();
   			faces_per_texture[image_id].push_back(i);
   		}
   		// Per-texture, dump which faces are using it.
   		map_t::iterator it;
   		for (it = faces_per_texture.begin(); it != faces_per_texture.end(); ++it)
   		{
   			LLUUID image_id = it->first;
   			U8 te = it->second[0];
   			LLViewerTexture* img = node->getObject()->getTEImage(te);
   			S32 height = img->getHeight();
   			S32 width = img->getWidth();
   			S32 components = img->getComponents();
   			msg.append(llformat("\n%dx%d %s on face ",
   								width,
   								height,
   								(components == 4 ? "alpha" : "opaque")));
   			for (U8 i = 0; i < it->second.size(); ++i)
   			{
   				msg.append( llformat("%d ", (S32)(it->second[i])));
   			}
   		}
		// <FS:Ansariel> Report texture info to local chat instead of toasts
   		//LLSD args;
   		//args["MESSAGE"] = msg;
   		//LLNotificationsUtil::add("SystemMessage", args);
		report_to_nearby_chat(msg);
		// </FS:Ansariel>
	}
}

void handle_selected_material_info()
{
	for (LLObjectSelection::valid_iterator iter = LLSelectMgr::getInstance()->getSelection()->valid_begin();
		iter != LLSelectMgr::getInstance()->getSelection()->valid_end(); iter++)
	{
		LLSelectNode* node = *iter;
		
		std::string msg;
		msg.assign("Material info for: \n");
		msg.append(node->mName);
		
		U8 te_count = node->getObject()->getNumTEs();
		// map from material ID to list of faces using it
		typedef std::map<LLMaterialID, std::vector<U8> > map_t;
		map_t faces_per_material;
		for (U8 i = 0; i < te_count; i++)
		{
			if (!node->isTESelected(i)) continue;
	
			const LLMaterialID& material_id = node->getObject()->getTEref(i).getMaterialID();
			faces_per_material[material_id].push_back(i);
		}
		// Per-material, dump which faces are using it.
		map_t::iterator it;
		for (it = faces_per_material.begin(); it != faces_per_material.end(); ++it)
		{
			const LLMaterialID& material_id = it->first;
			msg += llformat("%s on face ", material_id.asString().c_str());
			for (U8 i = 0; i < it->second.size(); ++i)
			{
				msg.append( llformat("%d ", (S32)(it->second[i])));
			}
			msg.append("\n");
		}

		LLSD args;
		args["MESSAGE"] = msg;
		LLNotificationsUtil::add("SystemMessage", args);
	}
}

void handle_test_male(void*)
{
// [RLVa:KB] - Checked: 2010-03-19 (RLVa-1.2.0c) | Modified: RLVa-1.2.0a
	// TODO-RLVa: [RLVa-1.2.1] Is there any reason to still block this?
	if ( (rlv_handler_t::isEnabled()) && 
		 ((gRlvAttachmentLocks.hasLockedAttachmentPoint(RLV_LOCK_ANY)) || (gRlvWearableLocks.hasLockedWearableType(RLV_LOCK_ANY))) )
	{
		return;
	}
// [/RLVa:KB]

	LLAppearanceMgr::instance().wearOutfitByName("Male Shape & Outfit");
	//gGestureList.requestResetFromServer( TRUE );
}

void handle_test_female(void*)
{
// [RLVa:KB] - Checked: 2010-03-19 (RLVa-1.2.0c) | Modified: RLVa-1.2.0a
	// TODO-RLVa: [RLVa-1.2.1] Is there any reason to still block this?
	if ( (rlv_handler_t::isEnabled()) && 
		 ((gRlvAttachmentLocks.hasLockedAttachmentPoint(RLV_LOCK_ANY)) || (gRlvWearableLocks.hasLockedWearableType(RLV_LOCK_ANY))) )
	{
		return;
	}
// [/RLVa:KB]

	LLAppearanceMgr::instance().wearOutfitByName("Female Shape & Outfit");
	//gGestureList.requestResetFromServer( FALSE );
}

void handle_dump_attachments(void*)
{
	if(!isAgentAvatarValid()) return;

	for (LLVOAvatar::attachment_map_t::iterator iter = gAgentAvatarp->mAttachmentPoints.begin(); 
		 iter != gAgentAvatarp->mAttachmentPoints.end(); )
	{
		LLVOAvatar::attachment_map_t::iterator curiter = iter++;
		LLViewerJointAttachment* attachment = curiter->second;
		S32 key = curiter->first;
		for (LLViewerJointAttachment::attachedobjs_vec_t::iterator attachment_iter = attachment->mAttachedObjects.begin();
			 attachment_iter != attachment->mAttachedObjects.end();
			 ++attachment_iter)
		{
			LLViewerObject *attached_object = (*attachment_iter);
			BOOL visible = (attached_object != NULL &&
							attached_object->mDrawable.notNull() && 
							!attached_object->mDrawable->isRenderType(0));
			LLVector3 pos;
			if (visible) pos = attached_object->mDrawable->getPosition();
			LL_INFOS() << "ATTACHMENT " << key << ": item_id=" << attached_object->getAttachmentItemID()
					<< (attached_object ? " present " : " absent ")
					<< (visible ? "visible " : "invisible ")
					<<  " at " << pos
					<< " and " << (visible ? attached_object->getPosition() : LLVector3::zero)
					<< LL_ENDL;
		}
	}
}


// these are used in the gl menus to set control values, generically.
class LLToggleControl : public view_listener_t
{
	bool handleEvent(const LLSD& userdata)
	{
		std::string control_name = userdata.asString();
		BOOL checked = gSavedSettings.getBOOL( control_name );
		gSavedSettings.setBOOL( control_name, !checked );
		return true;
	}
};

class LLCheckControl : public view_listener_t
{
	bool handleEvent( const LLSD& userdata)
	{
		std::string callback_data = userdata.asString();
		bool new_value = gSavedSettings.getBOOL(callback_data);
		return new_value;
	}
};

// <FS:Ansariel> Control enhancements
class LLTogglePerAccountControl : public view_listener_t
{
	bool handleEvent(const LLSD& userdata)
	{
		std::string control_name = userdata.asString();
		BOOL checked = gSavedPerAccountSettings.getBOOL( control_name );
		gSavedPerAccountSettings.setBOOL( control_name, !checked );
		return true;
	}
};

class LLCheckPerAccountControl : public view_listener_t
{
	bool handleEvent( const LLSD& userdata)
	{
		std::string callback_data = userdata.asString();
		bool new_value = gSavedPerAccountSettings.getBOOL(callback_data);
		return new_value;
	}
};

class FSResetControl : public view_listener_t
{
	bool handleEvent( const LLSD& userdata)
	{
		std::string callback_data = userdata.asString();
		gSavedSettings.getControl(callback_data)->resetToDefault(true);
		return true;
	}
};
class FSResetPerAccountControl : public view_listener_t
{
	bool handleEvent( const LLSD& userdata)
	{
		std::string callback_data = userdata.asString();
		gSavedPerAccountSettings.getControl(callback_data)->resetToDefault(true);
		return true;
	}
};
// </FS:Ansariel> Control enhancements

// <FS:Ansariel> Reset Mesh LOD; Forcing highest LOD on each mesh briefly should fix
//               broken meshes bursted into triangles
static void reset_mesh_lod(LLVOAvatar* avatar)
{
	for (LLVOAvatar::attachment_map_t::iterator it = avatar->mAttachmentPoints.begin(); it != avatar->mAttachmentPoints.end(); it++)
	{
		LLViewerJointAttachment::attachedobjs_vec_t& att_objects = (*it).second->mAttachedObjects;

		for (LLViewerJointAttachment::attachedobjs_vec_t::iterator at_it = att_objects.begin(); at_it != att_objects.end(); at_it++)
		{
			LLViewerObject* objectp = *at_it;
			if (objectp)
			{
				if (objectp->getPCode() == LL_PCODE_VOLUME)
				{
					LLVOVolume* vol = (LLVOVolume*)objectp;
					if (vol && vol->isMesh())
					{
						vol->forceLOD(LLModel::LOD_HIGH);
					}
				}

				LLViewerObject::const_child_list_t& children = objectp->getChildren();
				for (LLViewerObject::const_child_list_t::const_iterator cit = children.begin(); cit != children.end(); cit++)
				{
					LLViewerObject* child_objectp = *cit;
					if (!child_objectp || (child_objectp->getPCode() != LL_PCODE_VOLUME))
					{
						continue;
					}

					LLVOVolume* child_vol = (LLVOVolume*)child_objectp;
					if (child_vol && child_vol->isMesh())
					{
						child_vol->forceLOD(LLModel::LOD_HIGH);
					}
				}
			}
		}
	}
}

class FSResetMeshLOD : public view_listener_t
{
	bool handleEvent( const LLSD& userdata)
	{
		LLVOAvatar* avatar = find_avatar_from_object(LLSelectMgr::getInstance()->getSelection()->getPrimaryObject());
		if (avatar)
		{
			reset_mesh_lod(avatar);
		}

		return true;
	}
};
// </FS:Ansariel>

// not so generic

class LLAdvancedCheckRenderShadowOption: public view_listener_t
{
	bool handleEvent(const LLSD& userdata)
	{
		std::string control_name = userdata.asString();
		S32 current_shadow_level = gSavedSettings.getS32(control_name);
		if (current_shadow_level == 0) // is off
		{
			return false;
		}
		else // is on
		{
			return true;
		}
	}
};

class LLAdvancedClickRenderShadowOption: public view_listener_t
{
	bool handleEvent(const LLSD& userdata)
	{
		std::string control_name = userdata.asString();
		S32 current_shadow_level = gSavedSettings.getS32(control_name);
		if (current_shadow_level == 0) // upgrade to level 2
		{
			gSavedSettings.setS32(control_name, 2);
		}
		else // downgrade to level 0
		{
			gSavedSettings.setS32(control_name, 0);
		}
		return true;
	}
};

class LLAdvancedClickRenderProfile: public view_listener_t
{
	bool handleEvent(const LLSD& userdata)
	{
		gShaderProfileFrame = TRUE;
		return true;
	}
};

F32 gpu_benchmark();

class LLAdvancedClickRenderBenchmark: public view_listener_t
{
	bool handleEvent(const LLSD& userdata)
	{
		gpu_benchmark();
		return true;
	}
};

//[FIX FIRE-1927 - enable DoubleClickTeleport shortcut : SJ]
class LLAdvancedToggleDoubleClickTeleport: public view_listener_t
{
	bool handleEvent(const LLSD& userdata)
	{
		BOOL checked = gSavedSettings.getBOOL("DoubleClickTeleport");
		if (checked)
		{
			gSavedSettings.setBOOL("DoubleClickTeleport", FALSE);
			report_to_nearby_chat(LLTrans::getString("DoubleClickTeleportDisabled"));
		}
		else
		{
			gSavedSettings.setBOOL("DoubleClickTeleport", TRUE);
			gSavedSettings.setBOOL("DoubleClickAutoPilot", FALSE);
			report_to_nearby_chat(LLTrans::getString("DoubleClickTeleportEnabled"));
		}
		return true;
	}
};
void menu_toggle_attached_lights(void* user_data)
{
	LLPipeline::sRenderAttachedLights = gSavedSettings.getBOOL("RenderAttachedLights");
}

void menu_toggle_attached_particles(void* user_data)
{
	LLPipeline::sRenderAttachedParticles = gSavedSettings.getBOOL("RenderAttachedParticles");
}

class LLAdvancedHandleAttachedLightParticles: public view_listener_t
{
	bool handleEvent(const LLSD& userdata)
	{
		std::string control_name = userdata.asString();

		// toggle the control
		gSavedSettings.setBOOL(control_name,
				       !gSavedSettings.getBOOL(control_name));

		// update internal flags
		// <FS:Ansariel> Make change to RenderAttachedLights & RenderAttachedParticles instant
		//if (control_name == "RenderAttachedLights")
		//{
		//	menu_toggle_attached_lights(NULL);
		//}
		//else if (control_name == "RenderAttachedParticles")
		//{
		//	menu_toggle_attached_particles(NULL);
		//}
		// </FS:Ansariel>
		return true;
	}
};

class LLSomethingSelected : public view_listener_t
{
	bool handleEvent(const LLSD& userdata)
	{
		bool new_value = !(LLSelectMgr::getInstance()->getSelection()->isEmpty());
		return new_value;
	}
};

class LLSomethingSelectedNoHUD : public view_listener_t
{
	bool handleEvent(const LLSD& userdata)
	{
		LLObjectSelectionHandle selection = LLSelectMgr::getInstance()->getSelection();
		bool new_value = !(selection->isEmpty()) && !(selection->getSelectType() == SELECT_TYPE_HUD);
		return new_value;
	}
};

static bool is_editable_selected()
{
// [RLVa:KB] - Checked: 2010-09-28 (RLVa-1.2.1f) | Modified: RLVa-1.0.5a
	// RELEASE-RLVa: [SL-2.2.0] Check that this still isn't called by anything but script actions in the Build menu
	if ( (rlv_handler_t::isEnabled()) && (gRlvAttachmentLocks.hasLockedAttachmentPoint(RLV_LOCK_REMOVE)) )
	{
		LLObjectSelectionHandle hSelection = LLSelectMgr::getInstance()->getSelection();

		// NOTE: this is called for 5 different menu items so we'll trade accuracy for efficiency and only
		//       examine root nodes (LLToolsSelectedScriptAction::handleEvent() will catch what we miss)
		RlvSelectHasLockedAttach f;
		if ( (hSelection->isAttachment()) && (hSelection->getFirstRootNode(&f)) )
		{
			return false;
		}
	}
// [/RLVa:KB]

	return (LLSelectMgr::getInstance()->getSelection()->getFirstEditableObject() != NULL);
}

class LLEditableSelected : public view_listener_t
{
	bool handleEvent(const LLSD& userdata)
	{
		return is_editable_selected();
	}
};

class LLEditableSelectedMono : public view_listener_t
{
	bool handleEvent(const LLSD& userdata)
	{
		bool new_value = false;
		LLViewerRegion* region = gAgent.getRegion();
		if(region && gMenuHolder)
		{
			bool have_cap = (! region->getCapability("UpdateScriptTask").empty());
			new_value = is_editable_selected() && have_cap;
		}
		return new_value;
	}
};

bool enable_object_take_copy()
{
	bool all_valid = false;
	if (LLSelectMgr::getInstance())
	{
		if (!LLSelectMgr::getInstance()->getSelection()->isEmpty())
		{
		all_valid = true;
#ifndef HACKED_GODLIKE_VIEWER
# ifdef TOGGLE_HACKED_GODLIKE_VIEWER
		if (!LLGridManager::getInstance()->isInSLBeta()
            || !gAgent.isGodlike())
# endif
		{
			struct f : public LLSelectedObjectFunctor
			{
				virtual bool apply(LLViewerObject* obj)
				{
//					return (!obj->permCopy() || obj->isAttachment());
// [RLVa:KB] - Checked: 2010-04-01 (RLVa-1.2.0c) | Modified: RLVa-1.0.0g
					return (!obj->permCopy() || obj->isAttachment()) || 
						( (gRlvHandler.hasBehaviour(RLV_BHVR_UNSIT)) && (isAgentAvatarValid()) && (gAgentAvatarp->getRoot() == obj) );
// [/RLVa:KB]
				}
			} func;
			const bool firstonly = true;
			bool any_invalid = LLSelectMgr::getInstance()->getSelection()->applyToRootObjects(&func, firstonly);
			all_valid = !any_invalid;
		}
#endif // HACKED_GODLIKE_VIEWER
		}
	}

	return all_valid;
}


class LLHasAsset : public LLInventoryCollectFunctor
{
public:
	LLHasAsset(const LLUUID& id) : mAssetID(id), mHasAsset(FALSE) {}
	virtual ~LLHasAsset() {}
	virtual bool operator()(LLInventoryCategory* cat,
							LLInventoryItem* item);
	BOOL hasAsset() const { return mHasAsset; }

protected:
	LLUUID mAssetID;
	BOOL mHasAsset;
};

bool LLHasAsset::operator()(LLInventoryCategory* cat,
							LLInventoryItem* item)
{
	if(item && item->getAssetUUID() == mAssetID)
	{
		mHasAsset = TRUE;
	}
	return FALSE;
}


BOOL enable_save_into_task_inventory(void*)
{
	LLSelectNode* node = LLSelectMgr::getInstance()->getSelection()->getFirstRootNode();
	if(node && (node->mValid) && (!node->mFromTaskID.isNull()))
	{
		// *TODO: check to see if the fromtaskid object exists.
		LLViewerObject* obj = node->getObject();
		if( obj && !obj->isAttachment() )
		{
			return TRUE;
		}
	}
	return FALSE;
}

class LLToolsEnableSaveToObjectInventory : public view_listener_t
{
	bool handleEvent(const LLSD& userdata)
	{
		bool new_value = enable_save_into_task_inventory(NULL);
		return new_value;
	}
};

class LLToggleHowTo : public view_listener_t
{
	bool handleEvent(const LLSD& userdata)
	{
		LLFloaterWebContent::Params p;
		std::string url = gSavedSettings.getString("HowToHelpURL");
		p.url = LLWeb::expandURLSubstitutions(url, LLSD());
		p.show_chrome = false;
		p.target = "__help_how_to";
		p.show_page_title = false;
		p.preferred_media_size = LLRect(0, 460, 335, 0);

		LLFloaterReg::toggleInstanceOrBringToFront("how_to", p);
		return true;
	}
};

class LLViewEnableMouselook : public view_listener_t
{
	bool handleEvent(const LLSD& userdata)
	{
		// You can't go directly from customize avatar to mouselook.
		// TODO: write code with appropriate dialogs to handle this transition.
		bool new_value = (CAMERA_MODE_CUSTOMIZE_AVATAR != gAgentCamera.getCameraMode() && !gSavedSettings.getBOOL("FreezeTime"));
		return new_value;
	}
};

class LLToolsEnableToolNotPie : public view_listener_t
{
	bool handleEvent(const LLSD& userdata)
	{
		bool new_value = ( LLToolMgr::getInstance()->getBaseTool() != LLToolPie::getInstance() );
		return new_value;
	}
};

class LLWorldEnableCreateLandmark : public view_listener_t
{
	bool handleEvent(const LLSD& userdata)
	{
//		return !LLLandmarkActions::landmarkAlreadyExists();
// [RLVa:KB] - Checked: 2010-09-28 (RLVa-1.4.5) | Added: RLVa-1.2.1
		return (!LLLandmarkActions::landmarkAlreadyExists()) && (!gRlvHandler.hasBehaviour(RLV_BHVR_SHOWLOC));
// [/RLVa:KB]
	}
};

class LLWorldEnableSetHomeLocation : public view_listener_t
{
	bool handleEvent(const LLSD& userdata)
	{
		bool new_value = gAgent.isGodlike() || 
			(gAgent.getRegion() && gAgent.getRegion()->getAllowSetHome());
		return new_value;
	}
};

class LLWorldEnableTeleportHome : public view_listener_t
{
	bool handleEvent(const LLSD& userdata)
	{
		LLViewerRegion* regionp = gAgent.getRegion();
		bool agent_on_prelude = (regionp && regionp->isPrelude());
		bool enable_teleport_home = gAgent.isGodlike() || !agent_on_prelude;
// [RLVa:KB] - Checked: 2010-09-28 (RLVa-1.2.1f) | Modified: RLVa-1.2.1f
		enable_teleport_home &= 
			(!rlv_handler_t::isEnabled()) || ((!gRlvHandler.hasBehaviour(RLV_BHVR_TPLM)) && (!gRlvHandler.hasBehaviour(RLV_BHVR_TPLOC)));
// [/RLVa:KB]
		return enable_teleport_home;
	}
};

BOOL enable_god_full(void*)
{
	return gAgent.getGodLevel() >= GOD_FULL;
}

BOOL enable_god_liaison(void*)
{
	return gAgent.getGodLevel() >= GOD_LIAISON;
}

bool is_god_customer_service()
{
	return gAgent.getGodLevel() >= GOD_CUSTOMER_SERVICE;
}

BOOL enable_god_basic(void*)
{
	return gAgent.getGodLevel() > GOD_NOT;
}


void toggle_show_xui_names(void *)
{
	gSavedSettings.setBOOL("DebugShowXUINames", !gSavedSettings.getBOOL("DebugShowXUINames"));
}

BOOL check_show_xui_names(void *)
{
	return gSavedSettings.getBOOL("DebugShowXUINames");
}

// <FS:CR> Resync Animations
class FSToolsResyncAnimations : public view_listener_t
{
	bool handleEvent(const LLSD& userdata)
	{
		for (U32 i = 0; i < gObjectList.getNumObjects(); i++)
		{
			LLViewerObject* object = gObjectList.getObject(i);
			if (object &&
				object->isAvatar())
			{
				LLVOAvatar* avatarp = (LLVOAvatar*)object;
				if (avatarp)
				{
					for (LLVOAvatar::AnimIterator anim_it = avatarp->mPlayingAnimations.begin();
						 anim_it != avatarp->mPlayingAnimations.end();
						 anim_it++)
					{
						avatarp->stopMotion(anim_it->first, TRUE);
						avatarp->startMotion(anim_it->first);
					}
				}
			}
		}
		return true;
	}
};
// </FS:CR> Resync Animations

// <FS:CR> FIRE-4345: Undeform
class FSToolsUndeform : public view_listener_t
{
	bool handleEvent(const LLSD& userdata)
	{
		if (isAgentAvatarValid())
		{
			gAgentAvatarp->resetSkeleton(true);

			FSPose::getInstance()->setPose(gSavedSettings.getString("FSUndeformUUID"), false);
			gAgentAvatarp->updateVisualParams();
		}

		return true;
	}
};
// </FS:CR> FIRE-4345: Undeform

// <FS:CR> Stream list import/export
class FSStreamListExportXML :public view_listener_t
{
	bool handleEvent(const LLSD& userdata)
	{
		LLFilePicker& file_picker = LLFilePicker::instance();
		if(file_picker.getSaveFile(LLFilePicker::FFSAVE_XML, LLDir::getScrubbedFileName("stream_list.xml")))
		{
			std::string filename = file_picker.getFirstFile();
			llofstream export_file(filename.c_str());
			LLSDSerialize::toPrettyXML(gSavedSettings.getLLSD("FSStreamList"), export_file);
			export_file.close();
			LLSD args;
			args["FILENAME"] = filename;
			LLNotificationsUtil::add("StreamListExportSuccess", args);
		}
		else
			LL_INFOS() << "User closed the filepicker. Aborting!" << LL_ENDL;

		return true;
	}
};

class FSStreamListImportXML :public view_listener_t
{
	bool handleEvent(const LLSD& userdata)
	{
		LLFilePicker& file_picker = LLFilePicker::instance();
		if(file_picker.getOpenFile(LLFilePicker::FFLOAD_XML))
		{
			std::string filename = file_picker.getFirstFile();
			llifstream stream_list(filename.c_str());
			if(!stream_list.is_open())
			{
				LL_WARNS() << "Couldn't open the xml file for reading. Aborting import!" << LL_ENDL;
				return true;
			}
			LLSD stream_data;
			if(LLSDSerialize::fromXML(stream_data, stream_list) >= 1)
			{
				gSavedSettings.setLLSD("FSStreamList", stream_data);
				LLNotificationsUtil::add("StreamListImportSuccess");
			}
			stream_list.close();
		}
		
		return true;
	}
};
// </FS:CR> Stream list import/export

// <FS:CR> Dump SimulatorFeatures to chat
class FSDumpSimulatorFeaturesToChat : public view_listener_t
{
	bool handleEvent(const LLSD& userdata)
	{
		if (LLViewerRegion* region = gAgent.getRegion())
		{
			LLSD sim_features;
			std::stringstream out_str;
			region->getSimulatorFeatures(sim_features);
			LLSDSerialize::toPrettyXML(sim_features, out_str);
			report_to_nearby_chat(out_str.str());
		}
		return true;
	}
};
// </FS:CR> Dump SimulatorFeatures to chat

// <FS:CR> Add to contact set
class FSAddToContactSet : public view_listener_t
{
	bool handleEvent(const LLSD& userdata)
	{
		if (!rlv_handler_t::isEnabled() || !gRlvHandler.hasBehaviour(RLV_BHVR_SHOWNAMES))
		{
			LLVOAvatar* avatarp = find_avatar_from_object(LLSelectMgr::getInstance()->getSelection()->getPrimaryObject());
			if (avatarp)
			{
				LLFloaterReg::showInstance("fs_add_contact", LLSD(avatarp->getID()), TRUE);
			}
		}
		return true;
	}
};
// </FS:CR> Add to contact set

// <FS:CR> Opensim menu item visibility control
bool checkIsGrid(const LLSD& userdata)
{
	std::string grid_type = userdata.asString();
	if ("secondlife" == grid_type)
	{
		return LLGridManager::getInstance()->isInSecondLife();
	}
#ifdef OPENSIM
	else if ("opensim" == grid_type)
	{
		return LLGridManager::getInstance()->isInOpenSim();
	}
	else if ("aurorasim" == grid_type)
	{
		return LLGridManager::getInstance()->isInAuroraSim();
	}
#else // !OPENSIM
	else if ("opensim" == grid_type || "aurorasim" == grid_type)
	{
		LL_DEBUGS("ViewerMenu") << grid_type << "is not a supported platform on Havok builds. Disabling item." << LL_ENDL;
		return false;
	}
#endif // OPENSIM
	else
	{
		LL_WARNS("ViewerMenu") << "Unhandled or bad on_visible gridcheck parameter! (" << grid_type << ")" << LL_ENDL;
	}
	return true;
}

bool isGridFeatureEnabled(const LLSD& userdata)
{
	if (LFSimFeatureHandler::instanceExists())
	{
		const std::string feature = userdata.asString();

		if (feature == "avatar_picker")
		{
			return LFSimFeatureHandler::instance().hasAvatarPicker();
		}
		else if (feature == "destination_guide")
		{
			return LFSimFeatureHandler::instance().hasDestinationGuide();
		}
		else
		{
			LL_WARNS("ViewerMenu") << "Unhandled or bad grid feature check parameter! (" << feature << ")" << LL_ENDL;
		}
	}

	return false;
}
// </FS:CR>

// <FS:Ansariel> FIRE-21236 - Help Menu - Check Grid Status doesn't open using External Browser
void openGridStatus()
{
	if (LLWeb::useExternalBrowser(DEFAULT_GRID_STATUS_URL))
	{
		LLWeb::loadURLExternal(DEFAULT_GRID_STATUS_URL);
	}
	else
	{
		LLFloaterReg::toggleInstance("grid_status");
	}
}
// </FS:Ansariel>

class LLToolsSelectOnlyMyObjects : public view_listener_t
{
	bool handleEvent(const LLSD& userdata)
	{
		BOOL cur_val = gSavedSettings.getBOOL("SelectOwnedOnly");

		gSavedSettings.setBOOL("SelectOwnedOnly", ! cur_val );

		return true;
	}
};

class LLToolsSelectOnlyMovableObjects : public view_listener_t
{
	bool handleEvent(const LLSD& userdata)
	{
		BOOL cur_val = gSavedSettings.getBOOL("SelectMovableOnly");

		gSavedSettings.setBOOL("SelectMovableOnly", ! cur_val );

		return true;
	}
};

class LLToolsSelectBySurrounding : public view_listener_t
{
	bool handleEvent(const LLSD& userdata)
	{
		LLSelectMgr::sRectSelectInclusive = !LLSelectMgr::sRectSelectInclusive;

		gSavedSettings.setBOOL("RectangleSelectInclusive", LLSelectMgr::sRectSelectInclusive);
		return true;
	}
};

class LLToolsShowHiddenSelection : public view_listener_t
{
	bool handleEvent(const LLSD& userdata)
	{
		// TomY TODO Merge these
		LLSelectMgr::sRenderHiddenSelections = !LLSelectMgr::sRenderHiddenSelections;

		gSavedSettings.setBOOL("RenderHiddenSelections", LLSelectMgr::sRenderHiddenSelections);
		return true;
	}
};

class LLToolsShowSelectionLightRadius : public view_listener_t
{
	bool handleEvent(const LLSD& userdata)
	{
		// TomY TODO merge these
		LLSelectMgr::sRenderLightRadius = !LLSelectMgr::sRenderLightRadius;

		gSavedSettings.setBOOL("RenderLightRadius", LLSelectMgr::sRenderLightRadius);
		return true;
	}
};

class LLToolsEditLinkedParts : public view_listener_t
{
	bool handleEvent(const LLSD& userdata)
	{
		BOOL select_individuals = !gSavedSettings.getBOOL("EditLinkedParts");
		gSavedSettings.setBOOL( "EditLinkedParts", select_individuals );
		if (select_individuals)
		{
			LLSelectMgr::getInstance()->demoteSelectionToIndividuals();
		}
		else
		{
			LLSelectMgr::getInstance()->promoteSelectionToRoot();
		}
		return true;
	}
};

void reload_vertex_shader(void *)
{
	//THIS WOULD BE AN AWESOME PLACE TO RELOAD SHADERS... just a thought	- DaveP
}

void handle_dump_avatar_local_textures(void*)
{
	gAgentAvatarp->dumpLocalTextures();
}

void handle_dump_timers()
{
	LLTrace::BlockTimer::dumpCurTimes();
}

void handle_debug_avatar_textures(void*)
{
	LLViewerObject* objectp = LLSelectMgr::getInstance()->getSelection()->getPrimaryObject();
	if (objectp)
	{
		LLFloaterReg::showInstance( "avatar_textures", LLSD(objectp->getID()) );
	}
}

void handle_grab_baked_texture(void* data)
{
	EBakedTextureIndex baked_tex_index = (EBakedTextureIndex)((intptr_t)data);
	if (!isAgentAvatarValid()) return;

	const LLUUID& asset_id = gAgentAvatarp->grabBakedTexture(baked_tex_index);
	LL_INFOS("texture") << "Adding baked texture " << asset_id << " to inventory." << LL_ENDL;
	LLAssetType::EType asset_type = LLAssetType::AT_TEXTURE;
	LLInventoryType::EType inv_type = LLInventoryType::IT_TEXTURE;
	const LLUUID folder_id = gInventory.findCategoryUUIDForType(LLFolderType::assetTypeToFolderType(asset_type));
	if(folder_id.notNull())
	{
		std::string name;
		name = "Baked " + LLAvatarAppearanceDictionary::getInstance()->getBakedTexture(baked_tex_index)->mNameCapitalized + " Texture";

		LLUUID item_id;
		item_id.generate();
		LLPermissions perm;
		perm.init(gAgentID,
				  gAgentID,
				  LLUUID::null,
				  LLUUID::null);
		U32 next_owner_perm = PERM_MOVE | PERM_TRANSFER;
		perm.initMasks(PERM_ALL,
					   PERM_ALL,
					   PERM_NONE,
					   PERM_NONE,
					   next_owner_perm);
		time_t creation_date_now = time_corrected();
		LLPointer<LLViewerInventoryItem> item
			= new LLViewerInventoryItem(item_id,
										folder_id,
										perm,
										asset_id,
										asset_type,
										inv_type,
										name,
										LLStringUtil::null,
										LLSaleInfo::DEFAULT,
										LLInventoryItemFlags::II_FLAGS_NONE,
										creation_date_now);

		item->updateServer(TRUE);
		gInventory.updateItem(item);
		gInventory.notifyObservers();

		// Show the preview panel for textures to let
		// user know that the image is now in inventory.
		LLInventoryPanel *active_panel = LLInventoryPanel::getActiveInventoryPanel();
		if(active_panel)
		{
			LLFocusableElement* focus_ctrl = gFocusMgr.getKeyboardFocus();

			active_panel->setSelection(item_id, TAKE_FOCUS_NO);
			active_panel->openSelected();
			//LLFloaterInventory::dumpSelectionInformation((void*)view);
			// restore keyboard focus
			gFocusMgr.setKeyboardFocus(focus_ctrl);
		}
	}
	else
	{
		LL_WARNS() << "Can't find a folder to put it in" << LL_ENDL;
	}
}

BOOL enable_grab_baked_texture(void* data)
{
	EBakedTextureIndex index = (EBakedTextureIndex)((intptr_t)data);
	if (isAgentAvatarValid())
	{
		return gAgentAvatarp->canGrabBakedTexture(index);
	}
	return FALSE;
}

// Returns a pointer to the avatar give the UUID of the avatar OR of an attachment the avatar is wearing.
// Returns NULL on failure.
LLVOAvatar* find_avatar_from_object( LLViewerObject* object )
{
	if (object)
	{
		if( object->isAttachment() )
		{
			do
			{
				object = (LLViewerObject*) object->getParent();
			}
			while( object && !object->isAvatar() );
		}
		else if( !object->isAvatar() )
		{
			object = NULL;
		}
	}

	return (LLVOAvatar*) object;
}


// Returns a pointer to the avatar give the UUID of the avatar OR of an attachment the avatar is wearing.
// Returns NULL on failure.
LLVOAvatar* find_avatar_from_object( const LLUUID& object_id )
{
	return find_avatar_from_object( gObjectList.findObject(object_id) );
}


void handle_disconnect_viewer(void *)
{
	LLAppViewer::instance()->forceDisconnect(LLTrans::getString("TestingDisconnect"));
}

void force_error_breakpoint(void *)
{
    LLAppViewer::instance()->forceErrorBreakpoint();
}

void force_error_llerror(void *)
{
    LLAppViewer::instance()->forceErrorLLError();
}

void force_error_bad_memory_access(void *)
{
    LLAppViewer::instance()->forceErrorBadMemoryAccess();
}

void force_error_infinite_loop(void *)
{
    LLAppViewer::instance()->forceErrorInfiniteLoop();
}

void force_error_software_exception(void *)
{
    LLAppViewer::instance()->forceErrorSoftwareException();
}

void force_error_driver_crash(void *)
{
    LLAppViewer::instance()->forceErrorDriverCrash();
}

class LLToolsUseSelectionForGrid : public view_listener_t
{
	bool handleEvent(const LLSD& userdata)
	{
		LLSelectMgr::getInstance()->clearGridObjects();
		struct f : public LLSelectedObjectFunctor
		{
			virtual bool apply(LLViewerObject* objectp)
			{
				LLSelectMgr::getInstance()->addGridObject(objectp);
				return true;
			}
		} func;
		LLSelectMgr::getInstance()->getSelection()->applyToRootObjects(&func);
		LLSelectMgr::getInstance()->setGridMode(GRID_MODE_REF_OBJECT);
		LLFloaterTools::setGridMode((S32)GRID_MODE_REF_OBJECT);
		return true;
	}
};

void handle_test_load_url(void*)
{
	LLWeb::loadURL("");
	LLWeb::loadURL("hacker://www.google.com/");
	LLWeb::loadURL("http");
	LLWeb::loadURL("http://www.google.com/");
}

//
// LLViewerMenuHolderGL
//
static LLDefaultChildRegistry::Register<LLViewerMenuHolderGL> r("menu_holder");

LLViewerMenuHolderGL::LLViewerMenuHolderGL(const LLViewerMenuHolderGL::Params& p)
: LLMenuHolderGL(p)
{}

BOOL LLViewerMenuHolderGL::hideMenus()
{
	BOOL handled = FALSE;
	
	if (LLMenuHolderGL::hideMenus())
	{
		LLToolPie::instance().blockClickToWalk();
		handled = TRUE;
	}

	// drop pie menu selection
	mParcelSelection = NULL;
	mObjectSelection = NULL;

	if (gMenuBarView)
	{
		gMenuBarView->clearHoverItem();
		gMenuBarView->resetMenuTrigger();
	}

	return handled;
}

void LLViewerMenuHolderGL::setParcelSelection(LLSafeHandle<LLParcelSelection> selection) 
{ 
	mParcelSelection = selection; 
}

void LLViewerMenuHolderGL::setObjectSelection(LLSafeHandle<LLObjectSelection> selection) 
{ 
	mObjectSelection = selection; 
}


const LLRect LLViewerMenuHolderGL::getMenuRect() const
{
	return LLRect(0, getRect().getHeight() - MENU_BAR_HEIGHT, getRect().getWidth(), STATUS_BAR_HEIGHT);
}

void handle_save_to_xml(void*)
{
	LLFloater* frontmost = gFloaterView->getFrontmost();
	if (!frontmost)
	{
        LLNotificationsUtil::add("NoFrontmostFloater");
		return;
	}

	std::string default_name = "floater_";
	default_name += frontmost->getTitle();
	default_name += ".xml";

	LLStringUtil::toLower(default_name);
	LLStringUtil::replaceChar(default_name, ' ', '_');
	LLStringUtil::replaceChar(default_name, '/', '_');
	LLStringUtil::replaceChar(default_name, ':', '_');
	LLStringUtil::replaceChar(default_name, '"', '_');

	LLFilePicker& picker = LLFilePicker::instance();
	if (picker.getSaveFile(LLFilePicker::FFSAVE_XML, default_name))
	{
		std::string filename = picker.getFirstFile();
		LLUICtrlFactory::getInstance()->saveToXML(frontmost, filename);
	}
}

void handle_load_from_xml(void*)
{
	LLFilePicker& picker = LLFilePicker::instance();
	if (picker.getOpenFile(LLFilePicker::FFLOAD_XML))
	{
		std::string filename = picker.getFirstFile();
		LLFloater* floater = new LLFloater(LLSD());
		floater->buildFromFile(filename);
	}
}

void handle_web_browser_test(const LLSD& param)
{
	std::string url = param.asString();
	if (url.empty())
	{
		url = "about:blank";
	}
	LLWeb::loadURLInternal(url);
}

bool callback_clear_cache_immediately(const LLSD& notification, const LLSD& response)
{
	S32 option = LLNotificationsUtil::getSelectedOption(notification, response);
	if ( option == 0 ) // YES
	{
		//clear cache
		LLAppViewer::instance()->purgeCacheImmediate();
	}

	return false;
}

void handle_cache_clear_immediately()
{
	LLNotificationsUtil::add("ConfirmClearCache", LLSD(), LLSD(), callback_clear_cache_immediately);
}

void handle_web_content_test(const LLSD& param)
{
	std::string url = param.asString();
	// <FS:LO> Add a user settable home page for the built in web browser
	if (url == "HOME_PAGE")
	{
		url = gSavedSettings.getString("FSBrowserHomePage");
	}
	// </FS:LO>
	LLWeb::loadURLInternal(url, LLStringUtil::null, LLStringUtil::null, true);
}

void handle_show_url(const LLSD& param)
{
	std::string url = param.asString();
	if (LLWeb::useExternalBrowser(url))
	{
		LLWeb::loadURLExternal(url);
	}
	else
	{
		LLWeb::loadURLInternal(url);
	}

}

void handle_report_bug(const LLSD& param)
{
	LLUIString url(param.asString());
	
	LLStringUtil::format_map_t replace;
	// <FS:Ansariel> FIRE-14001: JIRA report is being cut off when using Help -> Report Bug
	//std::string environment = LLAppViewer::instance()->getViewerInfoString(true);
	//boost::regex regex;
	//regex.assign("</?nolink>");
	//std::string stripped_env = boost::regex_replace(environment, regex, "");

	//replace["[ENVIRONMENT]"] = LLURI::escape(stripped_env);
	LLSD sysinfo = FSData::getSystemInfo();
	replace["[ENVIRONMENT]"] = LLURI::escape(sysinfo["Part1"].asString().substr(1) + sysinfo["Part2"].asString().substr(1));
	// </FS:Ansariel>
	LLSLURL location_url;
	LLAgentUI::buildSLURL(location_url);
	replace["[LOCATION]"] = LLURI::escape(location_url.getSLURLString());

	LLUIString file_bug_url = gSavedSettings.getString("ReportBugURL");
	file_bug_url.setArgs(replace);

	LLWeb::loadURLExternal(file_bug_url.getString());
}

void handle_buy_currency_test(void*)
{
	std::string url =
		"http://sarahd-sl-13041.webdev.lindenlab.com/app/lindex/index.php?agent_id=[AGENT_ID]&secure_session_id=[SESSION_ID]&lang=[LANGUAGE]";

	LLStringUtil::format_map_t replace;
	replace["[AGENT_ID]"] = gAgent.getID().asString();
	replace["[SESSION_ID]"] = gAgent.getSecureSessionID().asString();
	replace["[LANGUAGE]"] = LLUI::getLanguage();
	LLStringUtil::format(url, replace);

	LL_INFOS() << "buy currency url " << url << LL_ENDL;

	LLFloaterReg::showInstance("buy_currency_html", LLSD(url));
}

//-- SUNSHINE CLEANUP - is only the request update at the end needed now?
void handle_rebake_textures(void*)
{
	if (!isAgentAvatarValid()) return;

	// Slam pending upload count to "unstick" things
	bool slam_for_debug = true;
	gAgentAvatarp->forceBakeAllTextures(slam_for_debug);
	if (gAgent.getRegion() && gAgent.getRegion()->getCentralBakeVersion())
	{
// [SL:KB] - Patch: Appearance-Misc | Checked: 2015-06-27 (Catznip-3.7)
		if (!gAgent.getRegionCapability("IncrementCOFVersion").empty())
		{
			LLAppearanceMgr::instance().syncCofVersionAndRefresh();
		}
		else
		{
			LLAppearanceMgr::instance().requestServerAppearanceUpdate();
		}
// [/SL:KB]
//		LLAppearanceMgr::instance().requestServerAppearanceUpdate();
		avatar_tex_refresh(gAgentAvatarp); // <FS:CR> FIRE-11800 - Refresh the textures too
	}
	reset_mesh_lod(gAgentAvatarp); // <FS:Ansariel> Reset Mesh LOD
	gAgentAvatarp->setIsCrossingRegion(false); // <FS:Ansariel> FIRE-12004: Attachments getting lost on TP
}

void toggle_visibility(void* user_data)
{
	LLView* viewp = (LLView*)user_data;
	viewp->setVisible(!viewp->getVisible());
}

BOOL get_visibility(void* user_data)
{
	LLView* viewp = (LLView*)user_data;
	return viewp->getVisible();
}

// TomY TODO: Get rid of these?
class LLViewShowHoverTips : public view_listener_t
{
	bool handleEvent(const LLSD& userdata)
	{
		gSavedSettings.setBOOL("ShowHoverTips", !gSavedSettings.getBOOL("ShowHoverTips"));
		return true;
	}
};

class LLViewCheckShowHoverTips : public view_listener_t
{
	bool handleEvent(const LLSD& userdata)
	{
		bool new_value = gSavedSettings.getBOOL("ShowHoverTips");
		return new_value;
	}
};

// TomY TODO: Get rid of these?
class LLViewHighlightTransparent : public view_listener_t
{
	bool handleEvent(const LLSD& userdata)
	{
//		LLDrawPoolAlpha::sShowDebugAlpha = !LLDrawPoolAlpha::sShowDebugAlpha;
// [RLVa:KB] - Checked: 2010-11-29 (RLVa-1.3.0c) | Modified: RLVa-1.3.0c
		LLDrawPoolAlpha::sShowDebugAlpha = (!LLDrawPoolAlpha::sShowDebugAlpha) && (!gRlvHandler.hasBehaviour(RLV_BHVR_EDIT));
// [/RLVa:KB]
		return true;
	}
};

class LLViewCheckHighlightTransparent : public view_listener_t
{
	bool handleEvent(const LLSD& userdata)
	{
		bool new_value = LLDrawPoolAlpha::sShowDebugAlpha;
		return new_value;
	}
};

class LLViewBeaconWidth : public view_listener_t
{
	bool handleEvent(const LLSD& userdata)
	{
		std::string width = userdata.asString();
		if(width == "1")
		{
			gSavedSettings.setS32("DebugBeaconLineWidth", 1);
		}
		else if(width == "4")
		{
			gSavedSettings.setS32("DebugBeaconLineWidth", 4);
		}
		else if(width == "16")
		{
			gSavedSettings.setS32("DebugBeaconLineWidth", 16);
		}
		else if(width == "32")
		{
			gSavedSettings.setS32("DebugBeaconLineWidth", 32);
		}

		return true;
	}
};


class LLViewToggleBeacon : public view_listener_t
{
	bool handleEvent(const LLSD& userdata)
	{
		std::string beacon = userdata.asString();
		if (beacon == "scriptsbeacon")
		{
			LLPipeline::toggleRenderScriptedBeacons();
			gSavedSettings.setBOOL( "scriptsbeacon", LLPipeline::getRenderScriptedBeacons() );
			// toggle the other one off if it's on
			if (LLPipeline::getRenderScriptedBeacons() && LLPipeline::getRenderScriptedTouchBeacons())
			{
				LLPipeline::toggleRenderScriptedTouchBeacons();
				gSavedSettings.setBOOL( "scripttouchbeacon", LLPipeline::getRenderScriptedTouchBeacons() );
			}
		}
		else if (beacon == "physicalbeacon")
		{
			LLPipeline::toggleRenderPhysicalBeacons();
			gSavedSettings.setBOOL( "physicalbeacon", LLPipeline::getRenderPhysicalBeacons() );
		}
		else if (beacon == "moapbeacon")
		{
			LLPipeline::toggleRenderMOAPBeacons();
			gSavedSettings.setBOOL( "moapbeacon", LLPipeline::getRenderMOAPBeacons() );
		}
		else if (beacon == "soundsbeacon")
		{
			LLPipeline::toggleRenderSoundBeacons();
			gSavedSettings.setBOOL( "soundsbeacon", LLPipeline::getRenderSoundBeacons() );
		}
		else if (beacon == "particlesbeacon")
		{
			LLPipeline::toggleRenderParticleBeacons();
			gSavedSettings.setBOOL( "particlesbeacon", LLPipeline::getRenderParticleBeacons() );
		}
		else if (beacon == "scripttouchbeacon")
		{
			LLPipeline::toggleRenderScriptedTouchBeacons();
			gSavedSettings.setBOOL( "scripttouchbeacon", LLPipeline::getRenderScriptedTouchBeacons() );
			// toggle the other one off if it's on
			if (LLPipeline::getRenderScriptedBeacons() && LLPipeline::getRenderScriptedTouchBeacons())
			{
				LLPipeline::toggleRenderScriptedBeacons();
				gSavedSettings.setBOOL( "scriptsbeacon", LLPipeline::getRenderScriptedBeacons() );
			}
		}
		else if (beacon == "sunbeacon")
		{
			gSavedSettings.setBOOL("sunbeacon", !gSavedSettings.getBOOL("sunbeacon"));
		}
		else if (beacon == "moonbeacon")
		{
			gSavedSettings.setBOOL("moonbeacon", !gSavedSettings.getBOOL("moonbeacon"));
		}
		else if (beacon == "renderbeacons")
		{
			LLPipeline::toggleRenderBeacons();
			gSavedSettings.setBOOL( "renderbeacons", LLPipeline::getRenderBeacons() );
			// toggle the other one on if it's not
			if (!LLPipeline::getRenderBeacons() && !LLPipeline::getRenderHighlights())
			{
				LLPipeline::toggleRenderHighlights();
				gSavedSettings.setBOOL( "renderhighlights", LLPipeline::getRenderHighlights() );
			}
		}
		else if (beacon == "renderhighlights")
		{
			LLPipeline::toggleRenderHighlights();
			gSavedSettings.setBOOL( "renderhighlights", LLPipeline::getRenderHighlights() );
			// toggle the other one on if it's not
			if (!LLPipeline::getRenderBeacons() && !LLPipeline::getRenderHighlights())
			{
				LLPipeline::toggleRenderBeacons();
				gSavedSettings.setBOOL( "renderbeacons", LLPipeline::getRenderBeacons() );
			}
		}

		return true;
	}
};

class LLViewCheckBeaconEnabled : public view_listener_t
{
	bool handleEvent(const LLSD& userdata)
	{
		std::string beacon = userdata.asString();
		bool new_value = false;
		if (beacon == "scriptsbeacon")
		{
			new_value = gSavedSettings.getBOOL( "scriptsbeacon");
			LLPipeline::setRenderScriptedBeacons(new_value);
		}
		else if (beacon == "moapbeacon")
		{
			new_value = gSavedSettings.getBOOL( "moapbeacon");
			LLPipeline::setRenderMOAPBeacons(new_value);
		}
		else if (beacon == "physicalbeacon")
		{
			new_value = gSavedSettings.getBOOL( "physicalbeacon");
			LLPipeline::setRenderPhysicalBeacons(new_value);
		}
		else if (beacon == "soundsbeacon")
		{
			new_value = gSavedSettings.getBOOL( "soundsbeacon");
			LLPipeline::setRenderSoundBeacons(new_value);
		}
		else if (beacon == "particlesbeacon")
		{
			new_value = gSavedSettings.getBOOL( "particlesbeacon");
			LLPipeline::setRenderParticleBeacons(new_value);
		}
		else if (beacon == "scripttouchbeacon")
		{
			new_value = gSavedSettings.getBOOL( "scripttouchbeacon");
			LLPipeline::setRenderScriptedTouchBeacons(new_value);
		}
		else if (beacon == "renderbeacons")
		{
			new_value = gSavedSettings.getBOOL( "renderbeacons");
			LLPipeline::setRenderBeacons(new_value);
		}
		else if (beacon == "renderhighlights")
		{
			new_value = gSavedSettings.getBOOL( "renderhighlights");
			LLPipeline::setRenderHighlights(new_value);
		}
		return new_value;
	}
};

class LLViewToggleRenderType : public view_listener_t
{
	bool handleEvent(const LLSD& userdata)
	{
		std::string type = userdata.asString();
		if (type == "hideparticles")
		{
			LLPipeline::toggleRenderType(LLPipeline::RENDER_TYPE_PARTICLES);
			gPipeline.sRenderParticles = gPipeline.hasRenderType(LLPipeline::RENDER_TYPE_PARTICLES);
		}
		return true;
	}
};

class LLViewCheckRenderType : public view_listener_t
{
	bool handleEvent(const LLSD& userdata)
	{
		std::string type = userdata.asString();
		bool new_value = false;
		if (type == "hideparticles")
		{
			new_value = LLPipeline::toggleRenderTypeControlNegated(LLPipeline::RENDER_TYPE_PARTICLES);
		}
		return new_value;
	}
};

class LLViewStatusAway : public view_listener_t
{
	bool handleEvent(const LLSD& userdata)
	{
		return (gAgent.isInitialized() && gAgent.getAFK());
	}
};

class LLViewStatusDoNotDisturb : public view_listener_t
{
	bool handleEvent(const LLSD& userdata)
	{
		return (gAgent.isInitialized() && gAgent.isDoNotDisturb());
	}
};

class LLViewShowHUDAttachments : public view_listener_t
{
	bool handleEvent(const LLSD& userdata)
	{
// [RLVa:KB] - Checked: 2010-04-19 (RLVa-1.2.1a) | Modified: RLVa-1.0.0c
		if ( (rlv_handler_t::isEnabled()) && (gRlvAttachmentLocks.hasLockedHUD()) && (LLPipeline::sShowHUDAttachments) )
			return true;
// [/RLVa:KB]

		LLPipeline::sShowHUDAttachments = !LLPipeline::sShowHUDAttachments;
		return true;
	}
};

class LLViewCheckHUDAttachments : public view_listener_t
{
	bool handleEvent(const LLSD& userdata)
	{
		bool new_value = LLPipeline::sShowHUDAttachments;
		return new_value;
	}
};

// <FS:Ansariel> Disable Show HUD attachments if prevented by RLVa
bool enable_show_HUD_attachments()
{
	return (!LLPipeline::sShowHUDAttachments || !rlv_handler_t::isEnabled() || !gRlvAttachmentLocks.hasLockedHUD());
};
// </FS:Ansariel>

class LLEditEnableTakeOff : public view_listener_t
{
	bool handleEvent(const LLSD& userdata)
	{
		std::string clothing = userdata.asString();
		LLWearableType::EType type = LLWearableType::typeNameToType(clothing);
//		if (type >= LLWearableType::WT_SHAPE && type < LLWearableType::WT_COUNT)
// [RLVa:KB] - Checked: 2010-03-20 (RLVa-1.2.0c) | Modified: RLVa-1.2.0a
		// NOTE: see below - enable if there is at least one wearable on this type that can be removed
		if ( (type >= LLWearableType::WT_SHAPE && type < LLWearableType::WT_COUNT) && 
			 ((!rlv_handler_t::isEnabled()) || (gRlvWearableLocks.canRemove(type))) )
// [/RLVa:KB]
		{
			return LLAgentWearables::selfHasWearable(type);
		}
		return false;
	}
};

// <FS:Beq> Xmas present for Ansa, Animesh kill switch
class FSDerenderAnimatedObjects : public view_listener_t
{
	bool handleEvent(const LLSD& userdata)
	{
		gObjectList.killAnimatedObjects();
		return true;
	}
};

// </FS:Beq>
class LLEditTakeOff : public view_listener_t
{
	bool handleEvent(const LLSD& userdata)
	{
		std::string clothing = userdata.asString();
		if (clothing == "all")
			LLAppearanceMgr::instance().removeAllClothesFromAvatar();
		else
		{
			LLWearableType::EType type = LLWearableType::typeNameToType(clothing);
			if (type >= LLWearableType::WT_SHAPE 
				&& type < LLWearableType::WT_COUNT
				&& (gAgentWearables.getWearableCount(type) > 0))
			{
				// MULTI-WEARABLES: assuming user wanted to remove top shirt.
				//<FS:TS> Shut the compiler up about unsigned comparisons <0 or >0
				//U32 wearable_index = gAgentWearables.getWearableCount(type) - 1;
				S32 wearable_index = gAgentWearables.getWearableCount(type) - 1;

// [RLVa:KB] - Checked: 2010-06-09 (RLVa-1.2.0g) | Added: RLVa-1.2.0g
				if ( (rlv_handler_t::isEnabled()) && (gRlvWearableLocks.hasLockedWearable(type)) )
				{
					// We'll use the first wearable we come across that can be removed (moving from top to bottom)
					for (; wearable_index >= 0; wearable_index--)
					{
						const LLViewerWearable* pWearable = gAgentWearables.getViewerWearable(type, wearable_index);
						if (!gRlvWearableLocks.isLockedWearable(pWearable))
							break;
					}
					if (wearable_index < 0)
						return true;	// No wearable found that can be removed
				}
// [/RLVa:KB]

				LLUUID item_id = gAgentWearables.getWearableItemID(type,wearable_index);
				LLAppearanceMgr::instance().removeItemFromAvatar(item_id);
			}
				
		}
		return true;
	}
};

class LLToolsSelectTool : public view_listener_t
{
	bool handleEvent(const LLSD& userdata)
	{
		std::string tool_name = userdata.asString();
		if (tool_name == "focus")
		{
			LLToolMgr::getInstance()->getCurrentToolset()->selectToolByIndex(1);
		}
		else if (tool_name == "move")
		{
			LLToolMgr::getInstance()->getCurrentToolset()->selectToolByIndex(2);
		}
		else if (tool_name == "edit")
		{
			LLToolMgr::getInstance()->getCurrentToolset()->selectToolByIndex(3);
		}
		else if (tool_name == "create")
		{
			LLToolMgr::getInstance()->getCurrentToolset()->selectToolByIndex(4);
		}
		else if (tool_name == "land")
		{
			LLToolMgr::getInstance()->getCurrentToolset()->selectToolByIndex(5);
		}

		// Note: if floater is not visible LLViewerWindow::updateLayout() will
		// attempt to open it, but it won't bring it to front or de-minimize.
		if (gFloaterTools && (gFloaterTools->isMinimized() || !gFloaterTools->isShown() || !gFloaterTools->isFrontmost()))
		{
			gFloaterTools->setMinimized(FALSE);
			gFloaterTools->openFloater();
			gFloaterTools->setVisibleAndFrontmost(TRUE);
		}
		return true;
	}
};

/// WINDLIGHT callbacks
class LLWorldEnvSettings : public view_listener_t
{	
    void defocusEnvFloaters()
    {
        //currently there is only one instance of each floater
        std::vector<std::string> env_floaters_names = { "env_edit_extdaycycle", "env_fixed_environmentent_water", "env_fixed_environmentent_sky" };
        for (std::vector<std::string>::const_iterator it = env_floaters_names.begin(); it != env_floaters_names.end(); ++it)
        {
            LLFloater* env_floater = LLFloaterReg::findTypedInstance<LLFloater>(*it);
            if (env_floater)
            {
                env_floater->setFocus(FALSE);
            }
        }
    }

	bool handleEvent(const LLSD& userdata)
	{
// [RLVa:KB] - Checked: 2010-03-18 (RLVa-1.2.0a) | Modified: RLVa-1.0.0g
		if (gRlvHandler.hasBehaviour(RLV_BHVR_SETENV))
			return true;
// [/RLVa:KB]

		std::string event_name = userdata.asString();
		
		if (event_name == "sunrise")
		{
            LLEnvironment::instance().setEnvironment(LLEnvironment::ENV_LOCAL, LLEnvironment::KNOWN_SKY_SUNRISE);
            LLEnvironment::instance().setSelectedEnvironment(LLEnvironment::ENV_LOCAL);
            LLEnvironment::instance().updateEnvironment();
            defocusEnvFloaters();
		}
		else if (event_name == "noon")
		{
            LLEnvironment::instance().setEnvironment(LLEnvironment::ENV_LOCAL, LLEnvironment::KNOWN_SKY_MIDDAY);
            LLEnvironment::instance().setSelectedEnvironment(LLEnvironment::ENV_LOCAL);
            LLEnvironment::instance().updateEnvironment();
            defocusEnvFloaters();
        }
		else if (event_name == "sunset")
		{
            LLEnvironment::instance().setEnvironment(LLEnvironment::ENV_LOCAL, LLEnvironment::KNOWN_SKY_SUNSET);
            LLEnvironment::instance().setSelectedEnvironment(LLEnvironment::ENV_LOCAL);
            LLEnvironment::instance().updateEnvironment();
            defocusEnvFloaters();
        }
		else if (event_name == "midnight")
		{
            LLEnvironment::instance().setEnvironment(LLEnvironment::ENV_LOCAL, LLEnvironment::KNOWN_SKY_MIDNIGHT);
            LLEnvironment::instance().setSelectedEnvironment(LLEnvironment::ENV_LOCAL);
            LLEnvironment::instance().updateEnvironment();
            defocusEnvFloaters();
        }
        else if (event_name == "region")
		{
            LLEnvironment::instance().clearEnvironment(LLEnvironment::ENV_LOCAL);
            LLEnvironment::instance().setSelectedEnvironment(LLEnvironment::ENV_LOCAL);
            LLEnvironment::instance().updateEnvironment();
            defocusEnvFloaters();
        }
        else if (event_name == "pause_clouds")
        {
            if (LLEnvironment::instance().isCloudScrollPaused())
                LLEnvironment::instance().resumeCloudScroll();
            else
                LLEnvironment::instance().pauseCloudScroll();
        }
        else if (event_name == "my_environs")
        {
            LLFloaterReg::showInstance("my_environments");
        }
    
		return true;
	}
};

class LLWorldEnableEnvSettings : public view_listener_t
{
	bool handleEvent(const LLSD& userdata)
	{
		bool result = false;
		std::string event_name = userdata.asString();

        if (event_name == "pause_clouds")
        {
            return LLEnvironment::instance().isCloudScrollPaused();
        }

        LLSettingsSky::ptr_t sky = LLEnvironment::instance().getEnvironmentFixedSky(LLEnvironment::ENV_LOCAL);

		if (!sky)
		{
			return (event_name == "region");
		}

        std::string skyname = (sky) ? sky->getName() : "";
        LLUUID skyid = (sky) ? sky->getAssetId() : LLUUID::null;

		if (event_name == "sunrise")
		{
            result = (skyid == LLEnvironment::KNOWN_SKY_SUNRISE);
		}
		else if (event_name == "noon")
		{
            result = (skyid == LLEnvironment::KNOWN_SKY_MIDDAY);
		}
		else if (event_name == "sunset")
		{
            result = (skyid == LLEnvironment::KNOWN_SKY_SUNSET);
		}
		else if (event_name == "midnight")
		{
            result = (skyid == LLEnvironment::KNOWN_SKY_MIDNIGHT);
		}
		else if (event_name == "region")
		{
			return false;
		}
		else
		{
			LL_WARNS() << "Unknown time-of-day item:  " << event_name << LL_ENDL;
		}
		return result;
	}
};

class LLWorldEnvPreset : public view_listener_t
{
	bool handleEvent(const LLSD& userdata)
	{
		std::string item = userdata.asString();

// *LAPRAS* These go away!  Keep for the moment.
		if (item == "new_water")
		{
            LLFloaterReg::showInstance("env_fixed_environmentent_water", "new");
		}
		else if (item == "edit_water")
		{
            LLFloaterReg::showInstance("env_fixed_environmentent_water", "edit");
        }
		else if (item == "new_sky")
		{
            LLFloaterReg::showInstance("env_fixed_environmentent_sky", "new");
        }
		else if (item == "edit_sky")
		{
            LLFloaterReg::showInstance("env_fixed_environmentent_sky", "edit");
        }
		else if (item == "new_day_cycle")
		{
            LLFloaterReg::showInstance("env_edit_extdaycycle", LLSDMap("edit_context", "inventory"));
		}
		else if (item == "edit_day_cycle")
		{
			LLFloaterReg::showInstance("env_edit_extdaycycle", LLSDMap("edit_context", "inventory"));
		}
		else
		{
			LL_WARNS() << "Unknown item selected" << LL_ENDL;
		}

		return true;
	}
};

class LLWorldEnableEnvPreset : public view_listener_t
{
	bool handleEvent(const LLSD& userdata)
	{

		return false;
	}
};

/// Post-Process callbacks
class LLWorldPostProcess : public view_listener_t
{
	bool handleEvent(const LLSD& userdata)
	{
		LLFloaterReg::showInstance("env_post_process");
		return true;
	}
};

void handle_flush_name_caches()
{
	// <FS:Ansariel> Crash fix
	//SUBSYSTEM_CLEANUP(LLAvatarNameCache);
	LLAvatarNameCache::clearCache();
	// </FS:Ansariel>
	if (gCacheName) gCacheName->clear();
}

class LLUploadCostCalculator : public view_listener_t
{
	std::string mCostStr;

	bool handleEvent(const LLSD& userdata)
	{
		std::string menu_name = userdata.asString();
		// AW:this fights the update in llviewermessage
		calculateCost();// <FS:AW opensim currency support>
		gMenuHolder->childSetLabelArg(menu_name, "[COST]", mCostStr);

		return true;
	}

	void calculateCost();

public:
	LLUploadCostCalculator()
	{
// <FS:AW opensim currency support> we don't know the costs yet
//		calculateCost();
// </FS:AW opensim currency support>
	}
};

void handle_voice_morphing_subscribe()
{
	LLWeb::loadURL(LLTrans::getString("voice_morphing_url"));
}

void handle_premium_voice_morphing_subscribe()
{
	LLWeb::loadURL(LLTrans::getString("premium_voice_morphing_url"));
}

class LLToggleUIHints : public view_listener_t
{
	bool handleEvent(const LLSD& userdata)
	{
		bool ui_hints_enabled = gSavedSettings.getBOOL("EnableUIHints");
		// toggle
		ui_hints_enabled = !ui_hints_enabled;
		gSavedSettings.setBOOL("EnableUIHints", ui_hints_enabled);
		return true;
	}
};

void LLUploadCostCalculator::calculateCost()
{
	S32 upload_cost = LLGlobalEconomy::getInstance()->getPriceUpload();
 
 	// getPriceUpload() returns -1 if no data available yet.
// <FS:AW opensim currency support>
// 	if(upload_cost >= 0)
// 	{
// 		mCostStr = llformat("%d", upload_cost);
// 	}
// 	else
// 	{
// 		mCostStr = llformat("%d", gSavedSettings.getU32("DefaultUploadCost"));
// 	}
#ifdef OPENSIM // <FS:AW optional opensim support>
	if (LLGridManager::getInstance()->isInOpenSim())
	{
		mCostStr = upload_cost > 0 ? llformat("%s%d", "L$", upload_cost) : LLTrans::getString("free");
	}
	else
#endif // OPENSIM // <FS:AW optional opensim support>
	{
		mCostStr = "L$" + (upload_cost > 0 ? llformat("%d", upload_cost) : llformat("%d", gSavedSettings.getU32("DefaultUploadCost")));
	}
// </FS:AW opensim currency support>
}

void show_navbar_context_menu(LLView* ctrl, S32 x, S32 y)
{
	static LLMenuGL*	show_navbar_context_menu = LLUICtrlFactory::getInstance()->createFromFile<LLMenuGL>("menu_hide_navbar.xml",
			gMenuHolder, LLViewerMenuHolderGL::child_registry_t::instance());
	if(gMenuHolder->hasVisibleMenu())
	{
		gMenuHolder->hideMenus();
	}
	show_navbar_context_menu->buildDrawLabels();
	show_navbar_context_menu->updateParent(LLMenuGL::sMenuContainer);
	LLMenuGL::showPopup(ctrl, show_navbar_context_menu, x, y);
}

void show_topinfobar_context_menu(LLView* ctrl, S32 x, S32 y)
{
	static LLMenuGL* show_topbarinfo_context_menu = LLUICtrlFactory::getInstance()->createFromFile<LLMenuGL>("menu_topinfobar.xml",
			gMenuHolder, LLViewerMenuHolderGL::child_registry_t::instance());

	LLMenuItemGL* landmark_item = show_topbarinfo_context_menu->getChild<LLMenuItemGL>("Landmark");
	if (!LLLandmarkActions::landmarkAlreadyExists())
	{
		landmark_item->setLabel(LLTrans::getString("AddLandmarkNavBarMenu"));
	}
	else
	{
		landmark_item->setLabel(LLTrans::getString("EditLandmarkNavBarMenu"));
	}
// [RLVa:KB] - Checked: 2012-02-07 (RLVa-1.4.5) | Added: RLVa-1.4.5
	landmark_item->setEnabled(!gRlvHandler.hasBehaviour(RLV_BHVR_SHOWLOC));
// [/RLVa:KB]

	if(gMenuHolder->hasVisibleMenu())
	{
		gMenuHolder->hideMenus();
	}

	show_topbarinfo_context_menu->buildDrawLabels();
	show_topbarinfo_context_menu->updateParent(LLMenuGL::sMenuContainer);
	LLMenuGL::showPopup(ctrl, show_topbarinfo_context_menu, x, y);
}

// <FS:Ansariel> For web browser toolbar button
void toggleWebBrowser(const LLSD& sdParam)
{
	if (LLFloaterReg::instanceVisible("web_content"))
	{
		LLFloaterReg::hideInstance("web_content");
	}
	else
	{
		std::string param = sdParam.asString();
		if (param == "HOME_PAGE")
		{
			param = gSavedSettings.getString("FSBrowserHomePage");
		}
		LLWeb::loadURLInternal(param);
	}
}
// </FS:Ansariel> For web browser toolbar button

// <FS:Ansariel> Toggle debug settings floater
void toggleSettingsDebug()
{
	LLFloaterReg::toggleInstance("settings_debug", "all");
}
// </FS:Ansariel> Toggle debug settings floater

// <FS:Ansariel> Toggle teleport history panel directly
void toggleTeleportHistory()
{
	if (gSavedSettings.getBOOL("FSUseStandaloneTeleportHistoryFloater"))
	{
		LLFloaterReg::toggleInstance("fs_teleporthistory");
	}
	else
	{
		LLFloater* floater = LLFloaterReg::findInstance("places");
		if (floater && floater->isMinimized())
		{
			floater->setMinimized(FALSE);
		}
		else if (LLFloater::isShown(floater))
		{
			LLFloaterReg::hideInstance("places");
		}
		else
		{
			LLFloaterSidePanelContainer::showPanel("places", LLSD().with("type", "open_teleport_history_tab"));
		}
	}
}
// </FS:Ansariel> Toggle teleport history panel directly

// <FS:Techwolf Lupindo> export
bool enable_export_object()
{
	for (LLObjectSelection::root_iterator iter = LLSelectMgr::getInstance()->getSelection()->root_begin();
		 iter != LLSelectMgr::getInstance()->getSelection()->root_end(); iter++)
	{
		LLSelectNode* node = *iter;
		LLViewerObject* obj = node->getObject();
		if (obj || node)
		{
			return gSavedSettings.getBOOL("FSEnableObjectExports");
		}
	}
	return false;
}

class FSObjectExport : public view_listener_t
{
	bool handleEvent( const LLSD& userdata)
	{
		LLViewerObject* objectp = LLSelectMgr::getInstance()->getSelection()->getPrimaryObject();
		if (objectp)
		{
			LLFloaterReg::showInstance("fs_export");
		}
		return true;
	}
};
// </FS:Techwolf Lupindo>

// <FS:CR>
class FSObjectExportCollada : public view_listener_t
{
	bool handleEvent( const LLSD& userdata)
	{
		LLViewerObject* objectp = LLSelectMgr::getInstance()->getSelection()->getPrimaryObject();
		if (objectp)
		{
			LLFloaterReg::showInstance("export_collada");
		}
		return true;
	}
};
// </FS:CR>

// <FS:Zi> Make sure to call this before any of the UI is set up, so all text editors can
//         pick up the menu properly.
void initialize_edit_menu()
{
	view_listener_t::addMenu(new LLEditUndo(), "Edit.Undo");
	view_listener_t::addMenu(new LLEditRedo(), "Edit.Redo");
	view_listener_t::addMenu(new LLEditCut(), "Edit.Cut");
	view_listener_t::addMenu(new LLEditCopy(), "Edit.Copy");
	view_listener_t::addMenu(new LLEditPaste(), "Edit.Paste");
	view_listener_t::addMenu(new LLEditDelete(), "Edit.Delete");
	view_listener_t::addMenu(new LLEditSelectAll(), "Edit.SelectAll");
	view_listener_t::addMenu(new LLEditDeselect(), "Edit.Deselect");
	view_listener_t::addMenu(new LLEditTakeOff(), "Edit.TakeOff");
	view_listener_t::addMenu(new LLEditEnableUndo(), "Edit.EnableUndo");
	view_listener_t::addMenu(new LLEditEnableRedo(), "Edit.EnableRedo");
	view_listener_t::addMenu(new LLEditEnableCut(), "Edit.EnableCut");
	view_listener_t::addMenu(new LLEditEnableCopy(), "Edit.EnableCopy");
	view_listener_t::addMenu(new LLEditEnablePaste(), "Edit.EnablePaste");
	view_listener_t::addMenu(new LLEditEnableDelete(), "Edit.EnableDelete");
	view_listener_t::addMenu(new LLEditEnableSelectAll(), "Edit.EnableSelectAll");
	view_listener_t::addMenu(new LLEditEnableDeselect(), "Edit.EnableDeselect");

}

void initialize_spellcheck_menu()
{
	LLUICtrl::CommitCallbackRegistry::Registrar& commit = LLUICtrl::CommitCallbackRegistry::currentRegistrar();
	LLUICtrl::EnableCallbackRegistry::Registrar& enable = LLUICtrl::EnableCallbackRegistry::currentRegistrar();

	commit.add("SpellCheck.ReplaceWithSuggestion", boost::bind(&handle_spellcheck_replace_with_suggestion, _1, _2));
	enable.add("SpellCheck.VisibleSuggestion", boost::bind(&visible_spellcheck_suggestion, _1, _2));
	commit.add("SpellCheck.AddToDictionary", boost::bind(&handle_spellcheck_add_to_dictionary, _1));
	enable.add("SpellCheck.EnableAddToDictionary", boost::bind(&enable_spellcheck_add_to_dictionary, _1));
	commit.add("SpellCheck.AddToIgnore", boost::bind(&handle_spellcheck_add_to_ignore, _1));
	enable.add("SpellCheck.EnableAddToIgnore", boost::bind(&enable_spellcheck_add_to_ignore, _1));
}

//<FS:KC> Centralize a some of these volume panel callbacks
static void volume_controls_open_volume_prefs()
{
	// bring up the prefs floater
	LLFloaterPreference* prefsfloater = LLFloaterReg::showTypedInstance<LLFloaterPreference>("preferences");
	if (prefsfloater)
	{
		// grab the 'audio' panel from the preferences floater and bring it the front!
		prefsfloater->selectPanel("audio");
	}
}

void volume_controls_on_click_set_sounds(const LLUICtrl* ctrl)
{
	const LLPanel* volume_control_panel = dynamic_cast<const LLPanel*>(ctrl->getParent());
	if (volume_control_panel)
	{
		// Disable Enable gesture/collisions sounds checkbox if the master sound is disabled
		// or if sound effects are disabled.

		// <FS:PP> FIRE-9856: Mute sound effects disable plays sound from collisions and plays sound from gestures checkbox not disable after restart/relog
		// volume_control_panel->getChild<LLCheckBoxCtrl>("gesture_audio_play_btn")->setEnabled(!gSavedSettings.getBOOL("MuteSounds"));
		// volume_control_panel->getChild<LLCheckBoxCtrl>("collisions_audio_play_btn")->setEnabled(!gSavedSettings.getBOOL("MuteSounds"));
		bool mute_sound_effects = gSavedSettings.getBOOL("MuteSounds");
		bool mute_all_sounds = gSavedSettings.getBOOL("MuteAudio");
		volume_control_panel->getChild<LLCheckBoxCtrl>("gesture_audio_play_btn")->setEnabled(!(mute_sound_effects || mute_all_sounds));
		volume_control_panel->getChild<LLCheckBoxCtrl>("collisions_audio_play_btn")->setEnabled(!(mute_sound_effects || mute_all_sounds));
		// </FS:PP> 

	}
}

void volume_controls_set_control_false(const LLUICtrl* ctrl, const LLSD& user_data)
{
	LLPanel* volume_control_panel = dynamic_cast<LLPanel*>(ctrl->getParent());
	if (volume_control_panel)
	{
		std::string control_name = user_data.asString();
		LLControlVariable* control = volume_control_panel->findControl(control_name);
		
		if (control)
			control->set(LLSD(FALSE));
	}
}

void initialize_volume_controls_callbacks()
{
	LLUICtrl::CommitCallbackRegistry::Registrar& commit = LLUICtrl::CommitCallbackRegistry::currentRegistrar();
	commit.add("MediaListCtrl.GoMediaPrefs",	boost::bind(&volume_controls_open_volume_prefs));
	commit.add("Pref.SetSounds",				boost::bind(&volume_controls_on_click_set_sounds, _1));
	commit.add("Pref.setControlFalse",			boost::bind(&volume_controls_set_control_false, _1, _2));
}
//</FS:KC>

// <FS:Ansariel> Force HTTP features on SL
bool use_http_inventory()
{
#ifdef OPENSIM
	return (LLGridManager::getInstance()->isInSecondLife() || gSavedSettings.getBOOL("UseHTTPInventory"));
#else
	return true;
#endif
}

bool use_http_textures()
{
#ifdef OPENSIM
	static LLCachedControl<bool> use_http(gSavedSettings, "ImagePipelineUseHTTP", true);
	return (LLGridManager::getInstance()->isInSecondLife() || use_http);
#else
	return true;
#endif
}
// <FS:Ansariel>

void initialize_menus()
{
	// A parameterized event handler used as ctrl-8/9/0 zoom controls below.
	class LLZoomer : public view_listener_t
	{
	public:
		// The "mult" parameter says whether "val" is a multiplier or used to set the value.
		LLZoomer(F32 val, bool mult=true) : mVal(val), mMult(mult) {}
		bool handleEvent(const LLSD& userdata)
		{
			F32 new_fov_rad = mMult ? LLViewerCamera::getInstance()->getDefaultFOV() * mVal : mVal;
			LLViewerCamera::getInstance()->setDefaultFOV(new_fov_rad);
			gSavedSettings.setF32("CameraAngle", LLViewerCamera::getInstance()->getView()); // setView may have clamped it.
			return true;
		}
	private:
		F32 mVal;
		bool mMult;
	};
	
	LLUICtrl::EnableCallbackRegistry::Registrar& enable = LLUICtrl::EnableCallbackRegistry::currentRegistrar();
	LLUICtrl::CommitCallbackRegistry::Registrar& commit = LLUICtrl::CommitCallbackRegistry::currentRegistrar();
	
	// Generic enable and visible
	// Don't prepend MenuName.Foo because these can be used in any menu.
	enable.add("IsGodCustomerService", boost::bind(&is_god_customer_service));

	enable.add("displayViewerEventRecorderMenuItems",boost::bind(&LLViewerEventRecorder::displayViewerEventRecorderMenuItems,&LLViewerEventRecorder::instance()));

	view_listener_t::addEnable(new LLUploadCostCalculator(), "Upload.CalculateCosts");

	// <FS:Ansariel> [FS communication UI]
	//enable.add("Conversation.IsConversationLoggingAllowed", boost::bind(&LLFloaterIMContainer::isConversationLoggingAllowed));
	
	enable.add("GridCheck", boost::bind(&checkIsGrid, _2)); // <FS:CR> Opensim menu item visibility control
	enable.add("GridFeatureCheck", boost::bind(&isGridFeatureEnabled, _2));
	commit.add("OpenGridStatus", boost::bind(&openGridStatus)); // <FS:Ansariel> FIRE-21236 - Help Menu - Check Grid Status doesn't open using External Browser

	// Agent
	commit.add("Agent.toggleFlying", boost::bind(&LLAgent::toggleFlying));
	enable.add("Agent.enableFlying", boost::bind(&LLAgent::enableFlying));
	commit.add("Agent.PressMicrophone", boost::bind(&LLAgent::pressMicrophone, _2));
	commit.add("Agent.ReleaseMicrophone", boost::bind(&LLAgent::releaseMicrophone, _2));
	commit.add("Agent.ToggleMicrophone", boost::bind(&LLAgent::toggleMicrophone, _2));
	enable.add("Agent.IsMicrophoneOn", boost::bind(&LLAgent::isMicrophoneOn, _2));
	enable.add("Agent.IsActionAllowed", boost::bind(&LLAgent::isActionAllowed, _2));

	// File menu
	init_menu_file();

	view_listener_t::addMenu(new LLEditEnableTakeOff(), "Edit.EnableTakeOff");
	view_listener_t::addMenu(new LLEditEnableCustomizeAvatar(), "Edit.EnableCustomizeAvatar");
	view_listener_t::addMenu(new LLEnableEditShape(), "Edit.EnableEditShape");
	view_listener_t::addMenu(new LLEnableHoverHeight(), "Edit.EnableHoverHeight");
	view_listener_t::addMenu(new LLEnableEditPhysics(), "Edit.EnableEditPhysics");
	commit.add("CustomizeAvatar", boost::bind(&handle_customize_avatar));
	commit.add("EditOutfit", boost::bind(&handle_edit_outfit));
	commit.add("EditShape", boost::bind(&handle_edit_shape));
	commit.add("HoverHeight", boost::bind(&handle_hover_height));
	commit.add("EditPhysics", boost::bind(&handle_edit_physics));
	// <FS:TT> Client LSL Bridge
	commit.add("RecreateLSLBridge", boost::bind(&handle_recreate_lsl_bridge));
	// </FS:TT>

	// View menu
	view_listener_t::addMenu(new LLViewMouselook(), "View.Mouselook");
	view_listener_t::addMenu(new LLViewJoystickFlycam(), "View.JoystickFlycam");
	view_listener_t::addMenu(new LLViewResetView(), "View.ResetView");
	view_listener_t::addMenu(new LLViewLookAtLastChatter(), "View.LookAtLastChatter");
	view_listener_t::addMenu(new LLViewShowHoverTips(), "View.ShowHoverTips");
	view_listener_t::addMenu(new LLViewHighlightTransparent(), "View.HighlightTransparent");
	view_listener_t::addMenu(new LLViewToggleRenderType(), "View.ToggleRenderType");
	view_listener_t::addMenu(new LLViewShowHUDAttachments(), "View.ShowHUDAttachments");
	view_listener_t::addMenu(new LLZoomer(1.2f), "View.ZoomOut");
	view_listener_t::addMenu(new LLZoomer(1/1.2f), "View.ZoomIn");
	view_listener_t::addMenu(new LLZoomer(DEFAULT_FIELD_OF_VIEW, false), "View.ZoomDefault");
	view_listener_t::addMenu(new LLViewDefaultUISize(), "View.DefaultUISize");
	view_listener_t::addMenu(new LLViewToggleUI(), "View.ToggleUI");
	view_listener_t::addMenu(new LLViewCheckToggleUI(), "View.CheckToggleUI"); // <FS:Ansariel> Notification not showing if hiding the UI

	view_listener_t::addMenu(new LLViewEnableMouselook(), "View.EnableMouselook");
	view_listener_t::addMenu(new LLViewEnableJoystickFlycam(), "View.EnableJoystickFlycam");
	view_listener_t::addMenu(new LLViewEnableLastChatter(), "View.EnableLastChatter");

	view_listener_t::addMenu(new LLViewCheckJoystickFlycam(), "View.CheckJoystickFlycam");
	view_listener_t::addMenu(new LLViewCheckShowHoverTips(), "View.CheckShowHoverTips");
	view_listener_t::addMenu(new LLViewCheckHighlightTransparent(), "View.CheckHighlightTransparent");
	view_listener_t::addMenu(new LLViewCheckRenderType(), "View.CheckRenderType");
	view_listener_t::addMenu(new LLViewStatusAway(), "View.Status.CheckAway");
	view_listener_t::addMenu(new LLViewStatusDoNotDisturb(), "View.Status.CheckDoNotDisturb");
	view_listener_t::addMenu(new LLViewCheckHUDAttachments(), "View.CheckHUDAttachments");
	enable.add("View.EnableHUDAttachments", boost::bind(&enable_show_HUD_attachments)); // <FS:Ansariel> Disable Show HUD attachments if prevented by RLVa
	// <FS:Zi> Add reset camera angles menu
	view_listener_t::addMenu(new LLViewResetCameraAngles(), "View.ResetCameraAngles");
	// </FS:Zi>
	
	// Me > Movement
	view_listener_t::addMenu(new LLAdvancedAgentFlyingInfo(), "Agent.getFlying");

	//Communicate Nearby chat
	// <FS:Ansariel> [FS Communication UI]
	//view_listener_t::addMenu(new LLCommunicateNearbyChat(), "Communicate.NearbyChat");

	// Communicate > Voice morphing > Subscribe...
	commit.add("Communicate.VoiceMorphing.Subscribe", boost::bind(&handle_voice_morphing_subscribe));
	// Communicate > Voice morphing > Premium perk...
	commit.add("Communicate.VoiceMorphing.PremiumPerk", boost::bind(&handle_premium_voice_morphing_subscribe));
	LLVivoxVoiceClient * voice_clientp = LLVivoxVoiceClient::getInstance();
	enable.add("Communicate.VoiceMorphing.NoVoiceMorphing.Check"
		, boost::bind(&LLVivoxVoiceClient::onCheckVoiceEffect, voice_clientp, "NoVoiceMorphing"));
	commit.add("Communicate.VoiceMorphing.NoVoiceMorphing.Click"
		, boost::bind(&LLVivoxVoiceClient::onClickVoiceEffect, voice_clientp, "NoVoiceMorphing"));

	// World menu
	view_listener_t::addMenu(new LLWorldAlwaysRun(), "World.AlwaysRun");
	view_listener_t::addMenu(new LLWorldCreateLandmark(), "World.CreateLandmark");
	view_listener_t::addMenu(new LLWorldPlaceProfile(), "World.PlaceProfile");
	view_listener_t::addMenu(new LLWorldSetHomeLocation(), "World.SetHomeLocation");
	view_listener_t::addMenu(new LLWorldTeleportHome(), "World.TeleportHome");
	view_listener_t::addMenu(new LLWorldSetAway(), "World.SetAway");
	view_listener_t::addMenu(new LLWorldSetDoNotDisturb(), "World.SetDoNotDisturb");
	view_listener_t::addMenu(new LLWorldGetAway(), "World.GetAway"); //[SJ FIRE-2177]
	view_listener_t::addMenu(new LLWorldGetBusy(), "World.GetBusy"); //[SJ FIRE-2177]
	view_listener_t::addMenu(new LLWorldSetAutorespond(), "World.SetAutorespond");
	view_listener_t::addMenu(new LLWorldGetAutorespond(), "World.GetAutorespond");  //[SJ FIRE-2177]
	// <FS:PP> FIRE-1245: Option to block/reject teleport requests
	view_listener_t::addMenu(new LLWorldSetRejectTeleportOffers(), "World.SetRejectTeleportOffers");
	view_listener_t::addMenu(new LLWorldGetRejectTeleportOffers(), "World.GetRejectTeleportOffers");
	// </FS:PP>
	// <FS:PP> FIRE-15233: Automatic friendship request refusal
	view_listener_t::addMenu(new LLWorldSetRejectFriendshipRequests(), "World.SetRejectFriendshipRequests");
	view_listener_t::addMenu(new LLWorldGetRejectFriendshipRequests(), "World.GetRejectFriendshipRequests");
	// </FS:PP>
	// <FS:PP> FIRE-1245: Option to block/reject teleport requests
	view_listener_t::addMenu(new LLWorldSetRejectAllGroupInvites(), "World.SetRejectAllGroupInvites");
	view_listener_t::addMenu(new LLWorldGetRejectAllGroupInvites(), "World.GetRejectAllGroupInvites");
	// </FS:PP>
	view_listener_t::addMenu(new LLWorldSetAutorespondNonFriends(), "World.SetAutorespondNonFriends");
	view_listener_t::addMenu(new LLWorldGetAutorespondNonFriends(), "World.GetAutorespondNonFriends");  //[SJ FIRE-2177]
	view_listener_t::addMenu(new LLWorldEnableCreateLandmark(), "World.EnableCreateLandmark");
// [RLVa:KB]
	enable.add("World.EnablePlaceProfile", boost::bind(&enable_place_profile));
// [/RLVa:KB]
	view_listener_t::addMenu(new LLWorldEnableSetHomeLocation(), "World.EnableSetHomeLocation");
	view_listener_t::addMenu(new LLWorldEnableTeleportHome(), "World.EnableTeleportHome");
	view_listener_t::addMenu(new LLWorldEnableBuyLand(), "World.EnableBuyLand");

	view_listener_t::addMenu(new LLWorldCheckAlwaysRun(), "World.CheckAlwaysRun");
	
	view_listener_t::addMenu(new LLWorldEnvSettings(), "World.EnvSettings");
	view_listener_t::addMenu(new LLWorldEnableEnvSettings(), "World.EnableEnvSettings");
	view_listener_t::addMenu(new LLWorldEnvPreset(), "World.EnvPreset");
	view_listener_t::addMenu(new LLWorldEnableEnvPreset(), "World.EnableEnvPreset");
	view_listener_t::addMenu(new LLWorldPostProcess(), "World.PostProcess");

	// Tools menu
	view_listener_t::addMenu(new LLToolsSelectTool(), "Tools.SelectTool");
	view_listener_t::addMenu(new LLToolsSelectOnlyMyObjects(), "Tools.SelectOnlyMyObjects");
	view_listener_t::addMenu(new LLToolsSelectOnlyMovableObjects(), "Tools.SelectOnlyMovableObjects");
	view_listener_t::addMenu(new LLToolsSelectBySurrounding(), "Tools.SelectBySurrounding");
	view_listener_t::addMenu(new LLToolsShowHiddenSelection(), "Tools.ShowHiddenSelection");
	view_listener_t::addMenu(new LLToolsShowSelectionLightRadius(), "Tools.ShowSelectionLightRadius");
	view_listener_t::addMenu(new LLToolsEditLinkedParts(), "Tools.EditLinkedParts");
	view_listener_t::addMenu(new LLToolsSnapObjectXY(), "Tools.SnapObjectXY");
	view_listener_t::addMenu(new LLToolsUseSelectionForGrid(), "Tools.UseSelectionForGrid");
	view_listener_t::addMenu(new LLToolsSelectNextPartFace(), "Tools.SelectNextPart");
	commit.add("Tools.Link", boost::bind(&LLSelectMgr::linkObjects, LLSelectMgr::getInstance()));
	commit.add("Tools.Unlink", boost::bind(&LLSelectMgr::unlinkObjects, LLSelectMgr::getInstance()));
	view_listener_t::addMenu(new LLToolsStopAllAnimations(), "Tools.StopAllAnimations");
	view_listener_t::addMenu(new LLToolsReleaseKeys(), "Tools.ReleaseKeys");
	view_listener_t::addMenu(new LLToolsEnableReleaseKeys(), "Tools.EnableReleaseKeys");	
	commit.add("Tools.LookAtSelection", boost::bind(&handle_look_at_selection, _2));
	commit.add("Tools.ScriptInfo",boost::bind(&handle_script_info));
	commit.add("Tools.BuyOrTake", boost::bind(&handle_buy_or_take));
	commit.add("Tools.TakeCopy", boost::bind(&handle_take_copy));
	view_listener_t::addMenu(new LLToolsSaveToObjectInventory(), "Tools.SaveToObjectInventory");
	view_listener_t::addMenu(new LLToolsSelectedScriptAction(), "Tools.SelectedScriptAction");
	view_listener_t::addMenu(new FSToolsResyncAnimations(), "Tools.ResyncAnimations");	// <FS:CR> Resync Animations
	view_listener_t::addMenu(new FSToolsUndeform(), "Tools.Undeform");	// <FS:CR> FIRE-4345: Undeform
	view_listener_t::addMenu(new FSDerenderAnimatedObjects(), "Tools.DerenderAnimatedObjects");	// <FS:Beq> Animesh Kill switch

	view_listener_t::addMenu(new LLToolsEnableToolNotPie(), "Tools.EnableToolNotPie");
	view_listener_t::addMenu(new LLToolsEnableSelectNextPart(), "Tools.EnableSelectNextPart");
	enable.add("Tools.EnableLink", boost::bind(&LLSelectMgr::enableLinkObjects, LLSelectMgr::getInstance()));
	enable.add("Tools.EnableUnlink", boost::bind(&LLSelectMgr::enableUnlinkObjects, LLSelectMgr::getInstance()));
	view_listener_t::addMenu(new LLToolsEnableBuyOrTake(), "Tools.EnableBuyOrTake");
	enable.add("Tools.EnableTakeCopy", boost::bind(&enable_object_take_copy));
	enable.add("Tools.VisibleBuyObject", boost::bind(&tools_visible_buy_object));
	enable.add("Tools.VisibleTakeObject", boost::bind(&tools_visible_take_object));
	view_listener_t::addMenu(new LLToolsEnableSaveToObjectInventory(), "Tools.EnableSaveToObjectInventory");

	view_listener_t::addMenu(new LLToolsEnablePathfinding(), "Tools.EnablePathfinding");
	view_listener_t::addMenu(new LLToolsEnablePathfindingView(), "Tools.EnablePathfindingView");
	view_listener_t::addMenu(new LLToolsDoPathfindingRebakeRegion(), "Tools.DoPathfindingRebakeRegion");
	view_listener_t::addMenu(new LLToolsEnablePathfindingRebakeRegion(), "Tools.EnablePathfindingRebakeRegion");

	// Help menu
	// most items use the ShowFloater method
	view_listener_t::addMenu(new LLToggleHowTo(), "Help.ToggleHowTo");
	enable.add("Help.HowToVisible", boost::bind(&enable_how_to_visible, _2));

	// Advanced menu
	view_listener_t::addMenu(new LLAdvancedToggleConsole(), "Advanced.ToggleConsole");
	view_listener_t::addMenu(new LLAdvancedCheckConsole(), "Advanced.CheckConsole");
	view_listener_t::addMenu(new LLAdvancedDumpInfoToConsole(), "Advanced.DumpInfoToConsole");

	// Advanced > HUD Info
	view_listener_t::addMenu(new LLAdvancedToggleHUDInfo(), "Advanced.ToggleHUDInfo");
	view_listener_t::addMenu(new LLAdvancedCheckHUDInfo(), "Advanced.CheckHUDInfo");

	// Advanced Other Settings	
	view_listener_t::addMenu(new LLAdvancedClearGroupCache(), "Advanced.ClearGroupCache");
	
	// Advanced > Render > Types
	view_listener_t::addMenu(new LLAdvancedToggleRenderType(), "Advanced.ToggleRenderType");
	view_listener_t::addMenu(new LLAdvancedCheckRenderType(), "Advanced.CheckRenderType");

	//// Advanced > Render > Features
	view_listener_t::addMenu(new LLAdvancedToggleFeature(), "Advanced.ToggleFeature");
	view_listener_t::addMenu(new LLAdvancedCheckFeature(), "Advanced.CheckFeature");

	view_listener_t::addMenu(new LLAdvancedCheckDisplayTextureDensity(), "Advanced.CheckDisplayTextureDensity");
	view_listener_t::addMenu(new LLAdvancedSetDisplayTextureDensity(), "Advanced.SetDisplayTextureDensity");

	// Advanced > Render > Info Displays
	view_listener_t::addMenu(new LLAdvancedToggleInfoDisplay(), "Advanced.ToggleInfoDisplay");
	view_listener_t::addMenu(new LLAdvancedCheckInfoDisplay(), "Advanced.CheckInfoDisplay");
	view_listener_t::addMenu(new LLAdvancedSelectedTextureInfo(), "Advanced.SelectedTextureInfo");
	commit.add("Advanced.SelectedMaterialInfo", boost::bind(&handle_selected_material_info));
	view_listener_t::addMenu(new LLAdvancedToggleWireframe(), "Advanced.ToggleWireframe");
	view_listener_t::addMenu(new LLAdvancedCheckWireframe(), "Advanced.CheckWireframe");
    view_listener_t::addMenu(new LLAdvancedToggleDebugSH(), "Advanced.ToggleDebugSH");
	// Develop > Render
	view_listener_t::addMenu(new LLAdvancedEnableObjectObjectOcclusion(), "Advanced.EnableObjectObjectOcclusion");
	view_listener_t::addMenu(new LLAdvancedEnableRenderFBO(), "Advanced.EnableRenderFBO");
	view_listener_t::addMenu(new LLAdvancedEnableRenderDeferred(), "Advanced.EnableRenderDeferred");
	view_listener_t::addMenu(new LLAdvancedEnableRenderDeferredOptions(), "Advanced.EnableRenderDeferredOptions");
	view_listener_t::addMenu(new LLAdvancedToggleRandomizeFramerate(), "Advanced.ToggleRandomizeFramerate");
	view_listener_t::addMenu(new LLAdvancedCheckRandomizeFramerate(), "Advanced.CheckRandomizeFramerate");
	view_listener_t::addMenu(new LLAdvancedTogglePeriodicSlowFrame(), "Advanced.TogglePeriodicSlowFrame");
	view_listener_t::addMenu(new LLAdvancedCheckPeriodicSlowFrame(), "Advanced.CheckPeriodicSlowFrame");
	view_listener_t::addMenu(new LLAdvancedToggleFrameTest(), "Advanced.ToggleFrameTest");
	view_listener_t::addMenu(new LLAdvancedCheckFrameTest(), "Advanced.CheckFrameTest");
	view_listener_t::addMenu(new LLAdvancedHandleAttachedLightParticles(), "Advanced.HandleAttachedLightParticles");
	view_listener_t::addMenu(new LLAdvancedCheckRenderShadowOption(), "Advanced.CheckRenderShadowOption");
	view_listener_t::addMenu(new LLAdvancedClickRenderShadowOption(), "Advanced.ClickRenderShadowOption");
	view_listener_t::addMenu(new LLAdvancedClickRenderProfile(), "Advanced.ClickRenderProfile");
	view_listener_t::addMenu(new LLAdvancedClickRenderBenchmark(), "Advanced.ClickRenderBenchmark");
	//[FIX FIRE-1927 - enable DoubleClickTeleport shortcut : SJ]
	view_listener_t::addMenu(new LLAdvancedToggleDoubleClickTeleport, "Advanced.ToggleDoubleClickTeleport");

	#ifdef TOGGLE_HACKED_GODLIKE_VIEWER
	view_listener_t::addMenu(new LLAdvancedHandleToggleHackedGodmode(), "Advanced.HandleToggleHackedGodmode");
	view_listener_t::addMenu(new LLAdvancedCheckToggleHackedGodmode(), "Advanced.CheckToggleHackedGodmode");
	view_listener_t::addMenu(new LLAdvancedEnableToggleHackedGodmode(), "Advanced.EnableToggleHackedGodmode");
	#endif

	// Advanced > World
	view_listener_t::addMenu(new LLAdvancedDumpScriptedCamera(), "Advanced.DumpScriptedCamera");
	view_listener_t::addMenu(new LLAdvancedDumpRegionObjectCache(), "Advanced.DumpRegionObjectCache");

	// Advanced > UI
	commit.add("Advanced.WebBrowserTest", boost::bind(&handle_web_browser_test,	_2));	// sigh! this one opens the MEDIA browser
	commit.add("Advanced.WebContentTest", boost::bind(&handle_web_content_test, _2));	// this one opens the Web Content floater
	commit.add("Advanced.ShowURL", boost::bind(&handle_show_url, _2));
	commit.add("Advanced.ReportBug", boost::bind(&handle_report_bug, _2));
	view_listener_t::addMenu(new LLAdvancedBuyCurrencyTest(), "Advanced.BuyCurrencyTest");
	view_listener_t::addMenu(new LLAdvancedDumpSelectMgr(), "Advanced.DumpSelectMgr");
	view_listener_t::addMenu(new LLAdvancedDumpInventory(), "Advanced.DumpInventory");
	commit.add("Advanced.DumpTimers", boost::bind(&handle_dump_timers) );
	commit.add("Advanced.DumpFocusHolder", boost::bind(&handle_dump_focus) );
	view_listener_t::addMenu(new LLAdvancedPrintSelectedObjectInfo(), "Advanced.PrintSelectedObjectInfo");
	view_listener_t::addMenu(new LLAdvancedPrintAgentInfo(), "Advanced.PrintAgentInfo");
	view_listener_t::addMenu(new LLAdvancedToggleDebugClicks(), "Advanced.ToggleDebugClicks");
	view_listener_t::addMenu(new LLAdvancedCheckDebugClicks(), "Advanced.CheckDebugClicks");
	view_listener_t::addMenu(new LLAdvancedCheckDebugViews(), "Advanced.CheckDebugViews");
	view_listener_t::addMenu(new LLAdvancedToggleDebugViews(), "Advanced.ToggleDebugViews");
	view_listener_t::addMenu(new LLAdvancedToggleXUINameTooltips(), "Advanced.ToggleXUINameTooltips");
	view_listener_t::addMenu(new LLAdvancedCheckXUINameTooltips(), "Advanced.CheckXUINameTooltips");
	view_listener_t::addMenu(new LLAdvancedToggleDebugMouseEvents(), "Advanced.ToggleDebugMouseEvents");
	view_listener_t::addMenu(new LLAdvancedCheckDebugMouseEvents(), "Advanced.CheckDebugMouseEvents");
	view_listener_t::addMenu(new LLAdvancedToggleDebugKeys(), "Advanced.ToggleDebugKeys");
	view_listener_t::addMenu(new LLAdvancedCheckDebugKeys(), "Advanced.CheckDebugKeys");
	view_listener_t::addMenu(new LLAdvancedToggleDebugWindowProc(), "Advanced.ToggleDebugWindowProc");
	view_listener_t::addMenu(new LLAdvancedCheckDebugWindowProc(), "Advanced.CheckDebugWindowProc");

	// Advanced > XUI
	commit.add("Advanced.ReloadColorSettings", boost::bind(&LLUIColorTable::loadFromSettings, LLUIColorTable::getInstance()));
	view_listener_t::addMenu(new LLAdvancedLoadUIFromXML(), "Advanced.LoadUIFromXML");
	view_listener_t::addMenu(new LLAdvancedSaveUIToXML(), "Advanced.SaveUIToXML");
	view_listener_t::addMenu(new LLAdvancedToggleXUINames(), "Advanced.ToggleXUINames");
	view_listener_t::addMenu(new LLAdvancedCheckXUINames(), "Advanced.CheckXUINames");
	view_listener_t::addMenu(new LLAdvancedSendTestIms(), "Advanced.SendTestIMs");
	commit.add("Advanced.FlushNameCaches", boost::bind(&handle_flush_name_caches));

	// Advanced > Character > Grab Baked Texture
	view_listener_t::addMenu(new LLAdvancedGrabBakedTexture(), "Advanced.GrabBakedTexture");
	view_listener_t::addMenu(new LLAdvancedEnableGrabBakedTexture(), "Advanced.EnableGrabBakedTexture");

	// Advanced > Character > Character Tests
	view_listener_t::addMenu(new LLAdvancedAppearanceToXML(), "Advanced.AppearanceToXML");
	view_listener_t::addMenu(new LLAdvancedEnableAppearanceToXML(), "Advanced.EnableAppearanceToXML");
	view_listener_t::addMenu(new LLAdvancedToggleCharacterGeometry(), "Advanced.ToggleCharacterGeometry");

	view_listener_t::addMenu(new LLAdvancedTestMale(), "Advanced.TestMale");
	view_listener_t::addMenu(new LLAdvancedTestFemale(), "Advanced.TestFemale");
	
	// Advanced > Character > Animation Speed
	view_listener_t::addMenu(new LLAdvancedAnimTenFaster(), "Advanced.AnimTenFaster");
	view_listener_t::addMenu(new LLAdvancedAnimTenSlower(), "Advanced.AnimTenSlower");
	view_listener_t::addMenu(new LLAdvancedAnimResetAll(), "Advanced.AnimResetAll");

	// Advanced > Character (toplevel)
	view_listener_t::addMenu(new LLAdvancedForceParamsToDefault(), "Advanced.ForceParamsToDefault");
	view_listener_t::addMenu(new LLAdvancedReloadVertexShader(), "Advanced.ReloadVertexShader");
	view_listener_t::addMenu(new LLAdvancedToggleAnimationInfo(), "Advanced.ToggleAnimationInfo");
	view_listener_t::addMenu(new LLAdvancedCheckAnimationInfo(), "Advanced.CheckAnimationInfo");
	view_listener_t::addMenu(new LLAdvancedToggleShowLookAt(), "Advanced.ToggleShowLookAt");
	view_listener_t::addMenu(new LLAdvancedToggleShowColor(), "Advanced.ToggleShowColor");
	view_listener_t::addMenu(new LLAdvancedCheckShowColor(), "Advanced.CheckShowColor");
	view_listener_t::addMenu(new LLAdvancedCheckShowLookAt(), "Advanced.CheckShowLookAt");
	view_listener_t::addMenu(new LLAdvancedToggleShowPointAt(), "Advanced.ToggleShowPointAt");
	view_listener_t::addMenu(new LLAdvancedCheckShowPointAt(), "Advanced.CheckShowPointAt");
	view_listener_t::addMenu(new LLAdvancedTogglePrivateLookPointAt(), "Advanced.TogglePrivateLookPointAt");
	view_listener_t::addMenu(new LLAdvancedCheckPrivateLookPointAt(), "Advanced.CheckPrivateLookPointAt");
	view_listener_t::addMenu(new LLAdvancedToggleDebugJointUpdates(), "Advanced.ToggleDebugJointUpdates");
	view_listener_t::addMenu(new LLAdvancedCheckDebugJointUpdates(), "Advanced.CheckDebugJointUpdates");
	view_listener_t::addMenu(new LLAdvancedToggleDisableLOD(), "Advanced.ToggleDisableLOD");
	view_listener_t::addMenu(new LLAdvancedCheckDisableLOD(), "Advanced.CheckDisableLOD");
	view_listener_t::addMenu(new LLAdvancedToggleDebugCharacterVis(), "Advanced.ToggleDebugCharacterVis");
	view_listener_t::addMenu(new LLAdvancedCheckDebugCharacterVis(), "Advanced.CheckDebugCharacterVis");
	view_listener_t::addMenu(new LLAdvancedDumpAttachments(), "Advanced.DumpAttachments");
	view_listener_t::addMenu(new LLAdvancedRebakeTextures(), "Advanced.RebakeTextures");
// [SL:KB] - Patch: Appearance-PhantomAttach | Checked: Catznip-5.0
	commit.add("Advanced.RefreshAttachments", boost::bind(&handle_refresh_attachments));
// [/SL:KB]
	view_listener_t::addMenu(new LLAdvancedDebugAvatarTextures(), "Advanced.DebugAvatarTextures");
	view_listener_t::addMenu(new LLAdvancedDumpAvatarLocalTextures(), "Advanced.DumpAvatarLocalTextures");
	view_listener_t::addMenu(new LLAdvancedReloadAvatarCloudParticle(), "Advanced.ReloadAvatarCloudParticle");

	// Advanced > Network
	view_listener_t::addMenu(new LLAdvancedEnableMessageLog(), "Advanced.EnableMessageLog");
	view_listener_t::addMenu(new LLAdvancedDisableMessageLog(), "Advanced.DisableMessageLog");
	view_listener_t::addMenu(new LLAdvancedDropPacket(), "Advanced.DropPacket");

	// Advanced > Recorder
	view_listener_t::addMenu(new LLAdvancedAgentPilot(), "Advanced.AgentPilot");
	view_listener_t::addMenu(new LLAdvancedToggleAgentPilotLoop(), "Advanced.ToggleAgentPilotLoop");
	view_listener_t::addMenu(new LLAdvancedCheckAgentPilotLoop(), "Advanced.CheckAgentPilotLoop");
	view_listener_t::addMenu(new LLAdvancedViewerEventRecorder(), "Advanced.EventRecorder");

	// Advanced > Debugging
	view_listener_t::addMenu(new LLAdvancedForceErrorBreakpoint(), "Advanced.ForceErrorBreakpoint");
	view_listener_t::addMenu(new LLAdvancedForceErrorLlerror(), "Advanced.ForceErrorLlerror");
	view_listener_t::addMenu(new LLAdvancedForceErrorBadMemoryAccess(), "Advanced.ForceErrorBadMemoryAccess");
	view_listener_t::addMenu(new LLAdvancedForceErrorInfiniteLoop(), "Advanced.ForceErrorInfiniteLoop");
	view_listener_t::addMenu(new LLAdvancedForceErrorSoftwareException(), "Advanced.ForceErrorSoftwareException");
	view_listener_t::addMenu(new LLAdvancedForceErrorDriverCrash(), "Advanced.ForceErrorDriverCrash");
	view_listener_t::addMenu(new LLAdvancedForceErrorDisconnectViewer(), "Advanced.ForceErrorDisconnectViewer");

	// Advanced (toplevel)
	view_listener_t::addMenu(new LLAdvancedToggleShowObjectUpdates(), "Advanced.ToggleShowObjectUpdates");
	view_listener_t::addMenu(new LLAdvancedCheckShowObjectUpdates(), "Advanced.CheckShowObjectUpdates");
	view_listener_t::addMenu(new LLAdvancedCompressImage(), "Advanced.CompressImage");
	view_listener_t::addMenu(new LLAdvancedShowDebugSettings(), "Advanced.ShowDebugSettings");
	view_listener_t::addMenu(new LLAdvancedEnableViewAdminOptions(), "Advanced.EnableViewAdminOptions");
	view_listener_t::addMenu(new LLAdvancedToggleViewAdminOptions(), "Advanced.ToggleViewAdminOptions");
	view_listener_t::addMenu(new LLAdvancedCheckViewAdminOptions(), "Advanced.CheckViewAdminOptions");
	view_listener_t::addMenu(new LLAdvancedToggleVisualLeakDetector(), "Advanced.ToggleVisualLeakDetector");

	view_listener_t::addMenu(new LLAdvancedRequestAdminStatus(), "Advanced.RequestAdminStatus");
	view_listener_t::addMenu(new LLAdvancedLeaveAdminStatus(), "Advanced.LeaveAdminStatus");

	// Develop >Set logging level
	view_listener_t::addMenu(new LLDevelopCheckLoggingLevel(), "Develop.CheckLoggingLevel");
	view_listener_t::addMenu(new LLDevelopSetLoggingLevel(), "Develop.SetLoggingLevel");
	
	//Develop (Texture Fetch Debug Console)
	view_listener_t::addMenu(new LLDevelopTextureFetchDebugger(), "Develop.SetTexFetchDebugger");
	//Develop (clear cache immediately)
	commit.add("Develop.ClearCache", boost::bind(&handle_cache_clear_immediately) );

	// Admin >Object
	view_listener_t::addMenu(new LLAdminForceTakeCopy(), "Admin.ForceTakeCopy");
	view_listener_t::addMenu(new LLAdminHandleObjectOwnerSelf(), "Admin.HandleObjectOwnerSelf");
	view_listener_t::addMenu(new LLAdminHandleObjectOwnerPermissive(), "Admin.HandleObjectOwnerPermissive");
	view_listener_t::addMenu(new LLAdminHandleForceDelete(), "Admin.HandleForceDelete");
	view_listener_t::addMenu(new LLAdminHandleObjectLock(), "Admin.HandleObjectLock");
	view_listener_t::addMenu(new LLAdminHandleObjectAssetIDs(), "Admin.HandleObjectAssetIDs");

	// Admin >Parcel 
	view_listener_t::addMenu(new LLAdminHandleForceParcelOwnerToMe(), "Admin.HandleForceParcelOwnerToMe");
	view_listener_t::addMenu(new LLAdminHandleForceParcelToContent(), "Admin.HandleForceParcelToContent");
	view_listener_t::addMenu(new LLAdminHandleClaimPublicLand(), "Admin.HandleClaimPublicLand");

	// Admin >Region
	view_listener_t::addMenu(new LLAdminHandleRegionDumpTempAssetData(), "Admin.HandleRegionDumpTempAssetData");
	// Admin top level
	view_listener_t::addMenu(new LLAdminOnSaveState(), "Admin.OnSaveState");

	// Self context menu
	view_listener_t::addMenu(new LLSelfStandUp(), "Self.StandUp");
	enable.add("Self.EnableStandUp", boost::bind(&enable_standup_self));
	view_listener_t::addMenu(new LLSelfSitDown(), "Self.SitDown");
	enable.add("Self.EnableSitDown", boost::bind(&enable_sitdown_self)); 
	enable.add("Self.ShowSitDown", boost::bind(&show_sitdown_self));
	view_listener_t::addMenu(new FSSelfForceSit(), "Self.ForceSit"); //KC
	enable.add("Self.EnableForceSit", boost::bind(&enable_forcesit_self)); //KC
	view_listener_t::addMenu(new FSSelfCheckForceSit(), "Self.getForceSit"); //KC
	view_listener_t::addMenu(new FSSelfToggleMoveLock(), "Self.ToggleMoveLock"); //KC
	view_listener_t::addMenu(new FSSelfCheckMoveLock(), "Self.GetMoveLock"); //KC
	enable.add("Self.EnableMoveLock", boost::bind(&enable_move_lock));	// <FS:CR>
	view_listener_t::addMenu(new FSSelfToggleIgnorePreJump(), "Self.toggleIgnorePreJump"); //SJ
	view_listener_t::addMenu(new FSSelfCheckIgnorePreJump(), "Self.getIgnorePreJump"); //SJ
	view_listener_t::addMenu(new LLSelfRemoveAllAttachments(), "Self.RemoveAllAttachments");

	view_listener_t::addMenu(new LLSelfEnableRemoveAllAttachments(), "Self.EnableRemoveAllAttachments");

	// we don't use boost::bind directly to delay side tray construction
	view_listener_t::addMenu( new LLTogglePanelPeopleTab(), "SideTray.PanelPeopleTab");
	view_listener_t::addMenu( new LLCheckPanelPeopleTab(), "SideTray.CheckPanelPeopleTab");

	 // Avatar pie menu
	view_listener_t::addMenu(new LLAvatarCheckImpostorMode(), "Avatar.CheckImpostorMode");
	view_listener_t::addMenu(new LLAvatarSetImpostorMode(), "Avatar.SetImpostorMode");
	view_listener_t::addMenu(new LLObjectMute(), "Avatar.Mute");
	view_listener_t::addMenu(new LLAvatarAddFriend(), "Avatar.AddFriend");
	view_listener_t::addMenu(new LLAvatarAddContact(), "Avatar.AddContact");
	commit.add("Avatar.Freeze", boost::bind(&handle_avatar_freeze, LLSD()));
	view_listener_t::addMenu(new LLAvatarDebug(), "Avatar.Debug");
	view_listener_t::addMenu(new LLAvatarVisibleDebug(), "Avatar.VisibleDebug");
	view_listener_t::addMenu(new LLAvatarInviteToGroup(), "Avatar.InviteToGroup");
	// <FS:Ansariel> FIRE-13515: Re-add give calling card
	view_listener_t::addMenu(new LLAvatarGiveCard(), "Avatar.GiveCard");
	// </FS:Ansariel> FIRE-13515: Re-add give calling card
	commit.add("Avatar.Eject", boost::bind(&handle_avatar_eject, LLSD()));
	commit.add("Avatar.ShowInspector", boost::bind(&handle_avatar_show_inspector));
	view_listener_t::addMenu(new LLAvatarSendIM(), "Avatar.SendIM");
	view_listener_t::addMenu(new LLAvatarCall(), "Avatar.Call");
//	enable.add("Avatar.EnableCall", boost::bind(&LLAvatarActions::canCall));
// [RLVa:KB] - Checked: 2010-08-25 (RLVa-1.2.1b) | Added: RLVa-1.2.1b
	enable.add("Avatar.EnableCall", boost::bind(&enable_avatar_call));
// [/RLVa:KB]
	view_listener_t::addMenu(new LLAvatarReportAbuse(), "Avatar.ReportAbuse");
	view_listener_t::addMenu(new LLAvatarTexRefresh(), "Avatar.TexRefresh");	// ## Zi: Texture Refresh

	view_listener_t::addMenu(new LLAvatarToggleMyProfile(), "Avatar.ToggleMyProfile");
	view_listener_t::addMenu(new LLAvatarResetSkeleton(), "Avatar.ResetSkeleton");
	view_listener_t::addMenu(new LLAvatarEnableResetSkeleton(), "Avatar.EnableResetSkeleton");
	view_listener_t::addMenu(new LLAvatarResetSkeletonAndAnimations(), "Avatar.ResetSkeletonAndAnimations");
	enable.add("Avatar.IsMyProfileOpen", boost::bind(&my_profile_visible));

	commit.add("Avatar.OpenMarketplace", boost::bind(&LLWeb::loadURLExternal, gSavedSettings.getString("MarketplaceURL")));
	
	view_listener_t::addMenu(new LLAvatarEnableAddFriend(), "Avatar.EnableAddFriend");
	enable.add("Avatar.EnableFreezeEject", boost::bind(&enable_freeze_eject, _2));

	// Object pie menu
	view_listener_t::addMenu(new LLObjectBuild(), "Object.Build");
	commit.add("Object.Touch", boost::bind(&handle_object_touch));
	commit.add("Object.SitOrStand", boost::bind(&handle_object_sit_or_stand));
	commit.add("Object.Delete", boost::bind(&handle_object_delete));
	view_listener_t::addMenu(new LLObjectAttachToAvatar(true), "Object.AttachToAvatar");
	view_listener_t::addMenu(new LLObjectAttachToAvatar(false), "Object.AttachAddToAvatar");
	view_listener_t::addMenu(new LLObjectReturn(), "Object.Return");
	commit.add("Object.Duplicate", boost::bind(&LLSelectMgr::duplicate, LLSelectMgr::getInstance()));
	view_listener_t::addMenu(new LLObjectReportAbuse(), "Object.ReportAbuse");
	view_listener_t::addMenu(new LLObjectMute(), "Object.Mute");
	view_listener_t::addMenu(new LLObjectDerender(), "Object.Derender");
	view_listener_t::addMenu(new LLObjectDerenderPermanent(), "Object.DerenderPermanent"); // <FS:Ansariel> Optional derender & blacklist
	enable.add("Object.EnableDerender", boost::bind(&enable_derender_object));	// <FS:CR> FIRE-10082 - Don't enable derendering own attachments when RLVa is enabled as well
	view_listener_t::addMenu(new LLObjectTexRefresh(), "Object.TexRefresh");	// ## Zi: Texture Refresh
	view_listener_t::addMenu(new LLEditParticleSource(), "Object.EditParticles");
   	view_listener_t::addMenu(new LLEnableEditParticleSource(), "Object.EnableEditParticles");

	enable.add("Object.VisibleTake", boost::bind(&visible_take_object));
	enable.add("Object.VisibleBuy", boost::bind(&visible_buy_object));

	commit.add("Object.Buy", boost::bind(&handle_buy));
	commit.add("Object.Edit", boost::bind(&handle_object_edit));
	commit.add("Object.Inspect", boost::bind(&handle_object_inspect));
	commit.add("Object.Open", boost::bind(&handle_object_open));
	commit.add("Object.Take", boost::bind(&handle_take));
	commit.add("Object.ShowInspector", boost::bind(&handle_object_show_inspector));
	enable.add("Object.EnableOpen", boost::bind(&enable_object_open));
	enable.add("Object.EnableTouch", boost::bind(&enable_object_touch, _1));
	enable.add("Object.EnableDelete", boost::bind(&enable_object_delete));
//	enable.add("Object.EnableWear", boost::bind(&object_selected_and_point_valid));
// [RLVa:KB] - Checked: 2010-03-16 (RLVa-1.2.0a) | Added: RLVa-1.2.0a
	enable.add("Object.EnableWear", boost::bind(&object_selected_and_point_valid, _2));
// [/RLVa:KB]

	enable.add("Object.EnableStandUp", boost::bind(&enable_object_stand_up));
	enable.add("Object.EnableSit", boost::bind(&enable_object_sit, _1));

	view_listener_t::addMenu(new LLObjectEnableReturn(), "Object.EnableReturn");
	enable.add("Object.EnableDuplicate", boost::bind(&LLSelectMgr::canDuplicate, LLSelectMgr::getInstance()));
	view_listener_t::addMenu(new LLObjectEnableReportAbuse(), "Object.EnableReportAbuse");

	enable.add("Avatar.EnableMute", boost::bind(&enable_object_mute));
	enable.add("Object.EnableMute", boost::bind(&enable_object_mute));
	enable.add("Object.EnableUnmute", boost::bind(&enable_object_unmute));
	enable.add("Object.EnableBuy", boost::bind(&enable_buy_object));
	commit.add("Object.ZoomIn", boost::bind(&handle_look_at_selection, "zoom"));
	enable.add("Object.EnableScriptInfo", boost::bind(&enable_script_info));	// <FS:CR>

	// Attachment pie menu
	enable.add("Attachment.Label", boost::bind(&onEnableAttachmentLabel, _1, _2));
	view_listener_t::addMenu(new LLAttachmentDrop(), "Attachment.Drop");
	view_listener_t::addMenu(new LLAttachmentDetachFromPoint(), "Attachment.DetachFromPoint");
	view_listener_t::addMenu(new LLAttachmentDetach(), "Attachment.Detach");
	view_listener_t::addMenu(new LLAttachmentPointFilled(), "Attachment.PointFilled");
	view_listener_t::addMenu(new LLAttachmentEnableDrop(), "Attachment.EnableDrop");
	view_listener_t::addMenu(new LLAttachmentEnableDetach(), "Attachment.EnableDetach");

	// Land pie menu
	view_listener_t::addMenu(new LLLandBuild(), "Land.Build");
	view_listener_t::addMenu(new LLLandSit(), "Land.Sit");
	view_listener_t::addMenu(new LLLandBuyPass(), "Land.BuyPass");
	view_listener_t::addMenu(new LLLandEdit(), "Land.Edit");

	// Particle muting
	view_listener_t::addMenu(new LLMuteParticle(), "Particle.Mute");

	view_listener_t::addMenu(new LLLandEnableBuyPass(), "Land.EnableBuyPass");
	commit.add("Land.Buy", boost::bind(&handle_buy_land));

	// Generic actions
	commit.add("ReportAbuse", boost::bind(&handle_report_abuse));
	commit.add("BuyCurrency", boost::bind(&handle_buy_currency));
	view_listener_t::addMenu(new LLShowHelp(), "ShowHelp");
	view_listener_t::addMenu(new LLToggleHelp(), "ToggleHelp");
	view_listener_t::addMenu(new LLToggleSpeak(), "ToggleSpeak");
	view_listener_t::addMenu(new LLPromptShowURL(), "PromptShowURL");
	view_listener_t::addMenu(new LLShowAgentProfile(), "ShowAgentProfile");
	view_listener_t::addMenu(new LLToggleAgentProfile(), "ToggleAgentProfile");
	view_listener_t::addMenu(new LLToggleControl(), "ToggleControl");
	view_listener_t::addMenu(new LLCheckControl(), "CheckControl");
	view_listener_t::addMenu(new LLGoToObject(), "GoToObject");
	commit.add("PayObject", boost::bind(&handle_give_money_dialog));

	// <FS:Ansariel> Control enhancements
	view_listener_t::addMenu(new LLTogglePerAccountControl(), "TogglePerAccountControl");
	view_listener_t::addMenu(new LLCheckPerAccountControl(), "CheckPerAccountControl");
	view_listener_t::addMenu(new FSResetControl(), "ResetControl");
	view_listener_t::addMenu(new FSResetPerAccountControl(), "ResetPerAccountControl");
	// </FS:Ansariel> Control enhancements

	// <FS:Ansariel> Reset Mesh LOD
	view_listener_t::addMenu(new FSResetMeshLOD(), "Avatar.ResetMeshLOD");

	commit.add("Inventory.NewWindow", boost::bind(&LLPanelMainInventory::newWindow));

	enable.add("EnablePayObject", boost::bind(&enable_pay_object));
	enable.add("EnablePayAvatar", boost::bind(&enable_pay_avatar));
	enable.add("EnableEdit", boost::bind(&enable_object_edit));
	enable.add("EnableMuteParticle", boost::bind(&enable_mute_particle));
	enable.add("VisibleBuild", boost::bind(&enable_object_build));
	commit.add("Pathfinding.Linksets.Select", boost::bind(&LLFloaterPathfindingLinksets::openLinksetsWithSelectedObjects));
	enable.add("EnableSelectInPathfindingLinksets", boost::bind(&enable_object_select_in_pathfinding_linksets));
	enable.add("VisibleSelectInPathfindingLinksets", boost::bind(&visible_object_select_in_pathfinding_linksets));
	commit.add("Pathfinding.Characters.Select", boost::bind(&LLFloaterPathfindingCharacters::openCharactersWithSelectedObjects));
	enable.add("EnableSelectInPathfindingCharacters", boost::bind(&enable_object_select_in_pathfinding_characters));
	enable.add("EnableBridgeFunction", boost::bind(&enable_bridge_function));	// <FS:CR>

	view_listener_t::addMenu(new LLFloaterVisible(), "FloaterVisible");
	view_listener_t::addMenu(new LLSomethingSelected(), "SomethingSelected");
	view_listener_t::addMenu(new LLSomethingSelectedNoHUD(), "SomethingSelectedNoHUD");
	view_listener_t::addMenu(new LLEditableSelected(), "EditableSelected");
	view_listener_t::addMenu(new LLEditableSelectedMono(), "EditableSelectedMono");
	view_listener_t::addMenu(new LLToggleUIHints(), "ToggleUIHints");

// [RLVa:KB] - Checked: RLVa-2.0.0
	enable.add("RLV.MainToggleVisible", boost::bind(&rlvMenuMainToggleVisible, _1));
	//if (RlvActions::isRlvEnabled()) // <FS:Ansariel> FIRE-20539: Toolbar buttons don't show disabled state anymore
	{
		enable.add("RLV.CanShowName", boost::bind(&rlvMenuCanShowName));
		enable.add("RLV.EnableIfNot", boost::bind(&rlvMenuEnableIfNot, _2));
	}
// [/RLVa:KB]

	// <FS:Ansariel> Toggle internal web browser
	commit.add("ToggleWebBrowser", boost::bind(&toggleWebBrowser, _2));
	// <FS:Ansariel> Toggle debug settings floater
	commit.add("ToggleSettingsDebug", boost::bind(&toggleSettingsDebug));
	// <FS:Ansariel> Toggle teleport history panel directly
	commit.add("ToggleTeleportHistory", boost::bind(&toggleTeleportHistory));
	// <FS:Ansariel> FIRE-7758: Save/load camera position
	commit.add("Camera.StoreView", boost::bind(&LLAgentCamera::storeCameraPosition, &gAgentCamera));
	commit.add("Camera.LoadView", boost::bind(&LLAgentCamera::loadCameraPosition, &gAgentCamera));
	// </FS:Ansariel>

	// <FS:Ansariel> Script debug floater
	commit.add("ShowScriptDebug", boost::bind(&LLFloaterScriptDebug::show, LLUUID::null));
	
	// <FS:CR> Stream list import/export
	view_listener_t::addMenu(new FSStreamListExportXML(), "Streamlist.xml_export");
	view_listener_t::addMenu(new FSStreamListImportXML(), "Streamlist.xml_import");
	// <FS:CR> Dump SimulatorFeatures to chat
	view_listener_t::addMenu(new FSDumpSimulatorFeaturesToChat(), "Develop.DumpSimFeaturesToChat");
	// <FS:CR> Add to contact set
	view_listener_t::addMenu(new FSAddToContactSet(), "Avatar.AddToContactSet");

	// <FS:Techwolf Lupindo> export
	view_listener_t::addMenu(new FSObjectExport(), "Object.Export");
	view_listener_t::addMenu(new FSObjectExportCollada(), "Object.ExportCollada");
	enable.add("Object.EnableExport", boost::bind(&enable_export_object));
	// </FS:Techwolf Lupindo>
}<|MERGE_RESOLUTION|>--- conflicted
+++ resolved
@@ -7580,19 +7580,7 @@
 {
     bool handleEvent(const LLSD& userdata)
     {
-<<<<<<< HEAD
-        // <FS:Ansariel> Fix reset skeleton not working
-		//LLVOAvatar* avatar = NULL;
-        //LLViewerObject *obj = LLSelectMgr::getInstance()->getSelection()->getPrimaryObject();
-        //if (obj)
-        //{
-        //    avatar = obj->getAvatar();
-        //}
-        LLVOAvatar* avatar = find_avatar_from_object(LLSelectMgr::getInstance()->getSelection()->getPrimaryObject());
-        // </FS:Ansariel>
-=======
 		LLVOAvatar* avatar = find_avatar_from_object( LLSelectMgr::getInstance()->getSelection()->getPrimaryObject() );
->>>>>>> 9246be07
 		if(avatar)
         {
             avatar->resetSkeleton(false);
