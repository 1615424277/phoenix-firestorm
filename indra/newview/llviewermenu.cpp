/** 
 * @file llviewermenu.cpp
 * @brief Builds menus out of items.
 *
 * $LicenseInfo:firstyear=2002&license=viewerlgpl$
 * Second Life Viewer Source Code
 * Copyright (C) 2014, Linden Research, Inc.
 * 
 * This library is free software; you can redistribute it and/or
 * modify it under the terms of the GNU Lesser General Public
 * License as published by the Free Software Foundation;
 * version 2.1 of the License only.
 * 
 * This library is distributed in the hope that it will be useful,
 * but WITHOUT ANY WARRANTY; without even the implied warranty of
 * MERCHANTABILITY or FITNESS FOR A PARTICULAR PURPOSE.  See the GNU
 * Lesser General Public License for more details.
 * 
 * You should have received a copy of the GNU Lesser General Public
 * License along with this library; if not, write to the Free Software
 * Foundation, Inc., 51 Franklin Street, Fifth Floor, Boston, MA  02110-1301  USA
 * 
 * Linden Research, Inc., 945 Battery Street, San Francisco, CA  94111  USA
 * $/LicenseInfo$
 */

#include "llviewerprecompiledheaders.h"

#ifdef INCLUDE_VLD
#define VLD_FORCE_ENABLE 1
#include "vld.h"
#endif

#include "llviewermenu.h" 

// linden library includes
#include "llavatarnamecache.h"	// IDEVO
#include "llfloaterreg.h"
#include "llfloatersidepanelcontainer.h"
#include "llcombobox.h"
#include "llinventorypanel.h"
#include "llnotifications.h"
#include "llnotificationsutil.h"
#include "llviewereventrecorder.h"

// newview includes
#include "llagent.h"
#include "llagentaccess.h"
#include "llagentbenefits.h"
#include "llagentcamera.h"
#include "llagentui.h"
#include "llagentwearables.h"
#include "llagentpilot.h"
// [SL:KB] - Patch: Appearance-PhantomAttach | Checked: Catznip-5.0
#include "llattachmentsmgr.h"
// [/SL:KB]
#include "llcompilequeue.h"
#include "llconsole.h"
#include "lldebugview.h"
#include "llenvironment.h"
#include "llfilepicker.h"
#include "llfirstuse.h"
#include "llfloaterabout.h"
#include "llfloaterbuy.h"
#include "llfloaterbuycontents.h"
#include "llbuycurrencyhtml.h"
#include "llfloatergodtools.h"
#include "llfloaterimcontainer.h"
#include "llfloaterland.h"
#include "llfloaterimnearbychat.h"
#include "llfloaterpathfindingcharacters.h"
#include "llfloaterpathfindinglinksets.h"
#include "llfloaterpay.h"
#include "llfloaterreporter.h"
#include "llfloatersearch.h"
#include "llfloaterscriptdebug.h"
#include "llfloatersnapshot.h"
#include "llfloatertools.h"
#include "llfloaterworldmap.h"
#include "llfloaterbuildoptions.h"
#include "llavataractions.h"
#include "lllandmarkactions.h"
#include "llgroupmgr.h"
#include "lltooltip.h"
#include "lltoolface.h"
#include "llhints.h"
#include "llhudeffecttrail.h"
#include "llhudmanager.h"
#include "llimview.h"
#include "llinventorybridge.h"
#include "llinventorydefines.h"
#include "llinventoryfunctions.h"
#include "llpanellogin.h"
#include "llpanelblockedlist.h"
#include "llpanelmaininventory.h"
#include "llmarketplacefunctions.h"
#include "llmenuoptionpathfindingrebakenavmesh.h"
#include "llmoveview.h"
#include "llparcel.h"
#include "llrootview.h"
#include "llsceneview.h"
#include "llscenemonitor.h"
#include "llselectmgr.h"
#include "llspellcheckmenuhandler.h"
#include "llstatusbar.h"
#include "lltextureview.h"
#include "lltoolbarview.h"
#include "lltoolcomp.h"
#include "lltoolmgr.h"
#include "lltoolpie.h"
#include "lltoolselectland.h"
#include "lltrans.h"
#include "llviewerdisplay.h" //for gWindowResized
#include "llviewergenericmessage.h"
#include "llviewerhelp.h"
#include "llviewermenufile.h"	// init_menu_file()
#include "llviewermessage.h"
#include "llviewernetwork.h"
#include "llviewerobjectlist.h"
#include "llviewerparcelmgr.h"
#include "llviewerstats.h"
#include "llvoavatarself.h"
#include "llvoicevivox.h"
#include "llworldmap.h"
#include "pipeline.h"
#include "llviewerjoystick.h"
#include "llfloatercamera.h"
#include "lluilistener.h"
#include "llappearancemgr.h"
#include "lltrans.h"
#include "lltoolgrab.h"
#include "llwindow.h"
#include "llpathfindingmanager.h"
#include "llstartup.h"
#include "boost/unordered_map.hpp"
#include <boost/regex.hpp>
#include <boost/algorithm/string.hpp>
#include "llcleanup.h"
#include "llviewershadermgr.h"
// [RLVa:KB] - Checked: 2011-05-22 (RLVa-1.3.1a)
#include "fsavatarrenderpersistence.h"
#include "rlvactions.h"
#include "rlvhandler.h"
#include "rlvlocks.h"
// [/RLVa:KB]

// Firestorm includes
#include "fsassetblacklist.h"
#include "fsdata.h"
#include "fslslbridge.h"
#include "fscommon.h"
#include "fsfloaterexport.h"
#include "fsfloatercontacts.h"
#include "fsfloaterplacedetails.h"
#include "fspose.h"
#include "lfsimfeaturehandler.h"
#include "llavatarpropertiesprocessor.h"
#include "llcheckboxctrl.h"
#include "llfloatergridstatus.h"
#include "llfloaterpreference.h"
#include "lllogininstance.h"
#include "llscenemonitor.h"
#include "llsdserialize.h"
#include "lltexturecache.h"
#include "llvovolume.h"
#include "particleeditor.h"

using namespace LLAvatarAppearanceDefines;

typedef LLPointer<LLViewerObject> LLViewerObjectPtr;

static boost::unordered_map<std::string, LLStringExplicit> sDefaultItemLabels;

BOOL enable_land_build(void*);
BOOL enable_object_build(void*);

LLVOAvatar* find_avatar_from_object( LLViewerObject* object );
LLVOAvatar* find_avatar_from_object( const LLUUID& object_id );

void handle_test_load_url(void*);

//
// Evil hackish imported globals

//extern BOOL	gHideSelectedObjects;
//extern BOOL gAllowSelectAvatar;
//extern BOOL gDebugAvatarRotation;
extern BOOL gDebugClicks;
extern BOOL gDebugWindowProc;
extern BOOL gShaderProfileFrame;

//extern BOOL gDebugTextEditorTips;
//extern BOOL gDebugSelectMgr;

//
// Globals
//

LLMenuBarGL		*gMenuBarView = NULL;
LLViewerMenuHolderGL	*gMenuHolder = NULL;
LLMenuGL		*gPopupMenuView = NULL;
LLMenuGL		*gEditMenu = NULL;
LLMenuBarGL		*gLoginMenuBarView = NULL;

// Context menus
LLContextMenu	*gMenuAvatarSelf	= NULL;
LLContextMenu	*gMenuAvatarOther = NULL;
LLContextMenu	*gMenuObject = NULL;
LLContextMenu	*gMenuAttachmentSelf = NULL;
LLContextMenu	*gMenuAttachmentOther = NULL;
LLContextMenu	*gMenuLand	= NULL;
LLContextMenu	*gMenuMuteParticle = NULL;

// <FS:Zi> Pie menu
// Pie menus
PieMenu		*gPieMenuAvatarSelf	= NULL;
PieMenu		*gPieMenuAvatarOther = NULL;
PieMenu		*gPieMenuObject = NULL;
PieMenu		*gPieMenuAttachmentSelf = NULL;
PieMenu		*gPieMenuAttachmentOther = NULL;
PieMenu		*gPieMenuLand	= NULL;
PieMenu		*gPieMenuMuteParticle = NULL;
// <FS:Zi> Pie menu

const std::string SAVE_INTO_TASK_INVENTORY("Save Object Back to Object Contents");

LLMenuGL* gAttachSubMenu = NULL;
LLMenuGL* gDetachSubMenu = NULL;
LLMenuGL* gTakeOffClothes = NULL;
LLContextMenu* gAttachScreenPieMenu = NULL;
LLContextMenu* gAttachPieMenu = NULL;
LLContextMenu* gAttachBodyPartPieMenus[9];
LLContextMenu* gDetachPieMenu = NULL;
LLContextMenu* gDetachScreenPieMenu = NULL;
LLContextMenu* gDetachBodyPartPieMenus[9];

// <FS:Zi> Pie menu
PieMenu* gPieAttachScreenMenu = NULL;
PieMenu* gPieAttachMenu = NULL;
PieMenu* gPieAttachBodyPartMenus[PIE_MAX_SLICES];
PieMenu* gPieDetachMenu = NULL;
PieMenu* gPieDetachScreenMenu = NULL;
PieMenu* gPieDetachBodyPartMenus[PIE_MAX_SLICES];
// <FS:Zi> Pie menu

LLMenuItemCallGL* gAutorespondMenu = NULL;
LLMenuItemCallGL* gAutorespondNonFriendsMenu = NULL;
//
// Local prototypes

// File Menu
void handle_compress_image(void*);


// Edit menu
void handle_dump_group_info(void *);
void handle_dump_capabilities_info(void *);

// Advanced->Consoles menu
void handle_region_dump_settings(void*);
void handle_region_dump_temp_asset_data(void*);
void handle_region_clear_temp_asset_data(void*);

// Object pie menu
BOOL sitting_on_selection();

void near_sit_object();
//void label_sit_or_stand(std::string& label, void*);
// buy and take alias into the same UI positions, so these
// declarations handle this mess.
BOOL is_selection_buy_not_take();
S32 selection_price();
BOOL enable_take();
void handle_object_show_inspector();
void handle_avatar_show_inspector();
bool confirm_take(const LLSD& notification, const LLSD& response, LLObjectSelectionHandle selection_handle);

void handle_buy_object(LLSaleInfo sale_info);
void handle_buy_contents(LLSaleInfo sale_info);

// Land pie menu
void near_sit_down_point(BOOL success, void *);

// Avatar pie menu

// Debug menu


void velocity_interpolate( void* );
void handle_visual_leak_detector_toggle(void*);
void handle_rebake_textures(void*);
BOOL check_admin_override(void*);
void handle_admin_override_toggle(void*);
#ifdef TOGGLE_HACKED_GODLIKE_VIEWER
void handle_toggle_hacked_godmode(void*);
BOOL check_toggle_hacked_godmode(void*);
bool enable_toggle_hacked_godmode(void*);
#endif

void toggle_show_xui_names(void *);
BOOL check_show_xui_names(void *);

// Debug UI

void handle_buy_currency_test(void*);
void handle_save_to_xml(void*);
void handle_load_from_xml(void*);

void handle_god_mode(void*);

// God menu
void handle_leave_god_mode(void*);


void handle_reset_view();

void handle_duplicate_in_place(void*);


void handle_object_owner_self(void*);
void handle_object_owner_permissive(void*);
void handle_object_lock(void*);
void handle_object_asset_ids(void*);
void force_take_copy(void*);
#ifdef _CORY_TESTING
void force_export_copy(void*);
void force_import_geometry(void*);
#endif

void handle_force_parcel_owner_to_me(void*);
void handle_force_parcel_to_content(void*);
void handle_claim_public_land(void*);

void handle_god_request_avatar_geometry(void *);	// Hack for easy testing of new avatar geometry
void reload_vertex_shader(void *);
void handle_disconnect_viewer(void *);

void force_error_breakpoint(void *);
void force_error_llerror(void *);
void force_error_bad_memory_access(void *);
void force_error_infinite_loop(void *);
void force_error_software_exception(void *);
void force_error_driver_crash(void *);

void handle_force_delete(void*);
void print_object_info(void*);
void print_agent_nvpairs(void*);
void toggle_debug_menus(void*);
void upload_done_callback(const LLUUID& uuid, void* user_data, S32 result, LLExtStat ext_status);
void dump_select_mgr(void*);

void dump_inventory(void*);
void toggle_visibility(void*);
BOOL get_visibility(void*);

// Avatar Pie menu
void request_friendship(const LLUUID& agent_id);

// Tools menu
void handle_selected_texture_info(void*);
void handle_selected_material_info();

void handle_dump_followcam(void*);
void handle_viewer_enable_message_log(void*);
void handle_viewer_disable_message_log(void*);

BOOL enable_buy_land(void*);

// Help menu

void handle_test_male(void *);
void handle_test_female(void *);
void handle_dump_attachments(void *);
void handle_dump_avatar_local_textures(void*);
void handle_debug_avatar_textures(void*);
void handle_grab_baked_texture(void*);
BOOL enable_grab_baked_texture(void*);
void handle_dump_region_object_cache(void*);

BOOL enable_save_into_task_inventory(void*);

BOOL enable_detach(const LLSD& = LLSD());
void menu_toggle_attached_lights(void* user_data);
void menu_toggle_attached_particles(void* user_data);

void avatar_tex_refresh(LLVOAvatar* avatar);	// <FS:CR> FIRE-11800

class LLMenuParcelObserver : public LLParcelObserver
{
public:
	LLMenuParcelObserver();
	~LLMenuParcelObserver();
	virtual void changed();
};

static LLMenuParcelObserver* gMenuParcelObserver = NULL;

static LLUIListener sUIListener;

LLMenuParcelObserver::LLMenuParcelObserver()
{
	LLViewerParcelMgr::getInstance()->addObserver(this);
}

LLMenuParcelObserver::~LLMenuParcelObserver()
{
	LLViewerParcelMgr::getInstance()->removeObserver(this);
}

void LLMenuParcelObserver::changed()
{
	LLParcel *parcel = LLViewerParcelMgr::getInstance()->getParcelSelection()->getParcel();
	// <FS:Ansariel> FIRE-4454: Cache controls because of performance reasons
	//gMenuHolder->childSetEnabled("Land Buy Pass", LLPanelLandGeneral::enableBuyPass(NULL) && !(parcel->getOwnerID()== gAgent.getID()));
	//
	//BOOL buyable = enable_buy_land(NULL);
	//gMenuHolder->childSetEnabled("Land Buy", buyable);
	//gMenuHolder->childSetEnabled("Buy Land...", buyable);

	static LLView* land_buy_pass = gMenuHolder->getChildView("Land Buy Pass");
	static LLView* land_buy_pass_pie = gMenuHolder->getChildView("Land Buy Pass Pie");
	static LLView* land_buy = gMenuHolder->getChildView("Land Buy");
	static LLView* land_buy_pie = gMenuHolder->getChildView("Land Buy Pie");

	BOOL pass_buyable = LLPanelLandGeneral::enableBuyPass(NULL) && parcel->getOwnerID() != gAgentID;
	land_buy_pass->setEnabled(pass_buyable);
	land_buy_pass_pie->setEnabled(pass_buyable);

	BOOL buyable = enable_buy_land(NULL);
	land_buy->setEnabled(buyable);
	land_buy_pie->setEnabled(buyable);
	// </FS:Ansariel> FIRE-4454: Cache controls because of performance reasons
}


void initialize_menus();

//-----------------------------------------------------------------------------
// Initialize main menus
//
// HOW TO NAME MENUS:
//
// First Letter Of Each Word Is Capitalized, Even At Or And
//
// Items that lead to dialog boxes end in "..."
//
// Break up groups of more than 6 items with separators
//-----------------------------------------------------------------------------

void set_underclothes_menu_options()
{
	if (gMenuHolder && gAgent.isTeen())
	{
		gMenuHolder->getChild<LLView>("Self Underpants")->setVisible(FALSE);
		gMenuHolder->getChild<LLView>("Self Undershirt")->setVisible(FALSE);
	}
	if (gMenuBarView && gAgent.isTeen())
	{
		gMenuBarView->getChild<LLView>("Menu Underpants")->setVisible(FALSE);
		gMenuBarView->getChild<LLView>("Menu Undershirt")->setVisible(FALSE);
	}
}

void set_merchant_SLM_menu()
{
    // All other cases (new merchant, not merchant, migrated merchant): show the new Marketplace Listings menu and enable the tool
    gMenuHolder->getChild<LLView>("MarketplaceListings")->setVisible(TRUE);
    LLCommand* command = LLCommandManager::instance().getCommand("marketplacelistings");
	gToolBarView->enableCommand(command->id(), true);
}

void check_merchant_status(bool force)
{
	// <FS:Ansariel> Don't show merchant outbox or SL Marketplace stuff outside SL
	if (!LLGridManager::getInstance()->isInSecondLife())
	{
		gMenuHolder->getChild<LLView>("MarketplaceListings")->setVisible(FALSE);
		return;
	}
	// </FS:Ansariel>

    if (force)
    {
        // Reset the SLM status: we actually want to check again, that's the point of calling check_merchant_status()
        LLMarketplaceData::instance().setSLMStatus(MarketplaceStatusCodes::MARKET_PLACE_NOT_INITIALIZED);
    }
    // Hide SLM related menu item
    gMenuHolder->getChild<LLView>("MarketplaceListings")->setVisible(FALSE);

    // Also disable the toolbar button for Marketplace Listings
    LLCommand* command = LLCommandManager::instance().getCommand("marketplacelistings");
    gToolBarView->enableCommand(command->id(), false);

    // Launch an SLM test connection to get the merchant status
    LLMarketplaceData::instance().initializeSLM(boost::bind(&set_merchant_SLM_menu));
}

void init_menus()
{
	// Initialize actions
	initialize_menus();

	///
	/// Popup menu
	///
	/// The popup menu is now populated by the show_context_menu()
	/// method.
	
	LLMenuGL::Params menu_params;
	menu_params.name = "Popup";
	menu_params.visible = false;
	gPopupMenuView = LLUICtrlFactory::create<LLMenuGL>(menu_params);
	gMenuHolder->addChild( gPopupMenuView );

	///
	/// Context menus
	///

	const widget_registry_t& registry =
		LLViewerMenuHolderGL::child_registry_t::instance();
	gEditMenu = LLUICtrlFactory::createFromFile<LLMenuGL>("menu_edit.xml", gMenuHolder, registry);
	gMenuAvatarSelf = LLUICtrlFactory::createFromFile<LLContextMenu>(
		"menu_avatar_self.xml", gMenuHolder, registry);
	gMenuAvatarOther = LLUICtrlFactory::createFromFile<LLContextMenu>(
		"menu_avatar_other.xml", gMenuHolder, registry);

	gDetachScreenPieMenu = gMenuHolder->getChild<LLContextMenu>("Object Detach HUD", true);
	gDetachPieMenu = gMenuHolder->getChild<LLContextMenu>("Object Detach", true);

	gMenuObject = LLUICtrlFactory::createFromFile<LLContextMenu>(
		"menu_object.xml", gMenuHolder, registry);

	gAttachScreenPieMenu = gMenuHolder->getChild<LLContextMenu>("Object Attach HUD");
	gAttachPieMenu = gMenuHolder->getChild<LLContextMenu>("Object Attach");

	gMenuAttachmentSelf = LLUICtrlFactory::createFromFile<LLContextMenu>(
		"menu_attachment_self.xml", gMenuHolder, registry);
	gMenuAttachmentOther = LLUICtrlFactory::createFromFile<LLContextMenu>(
		"menu_attachment_other.xml", gMenuHolder, registry);

	gMenuLand = LLUICtrlFactory::createFromFile<LLContextMenu>(
		"menu_land.xml", gMenuHolder, registry);

	gMenuMuteParticle = LLUICtrlFactory::createFromFile<LLContextMenu>(
		"menu_mute_particle.xml", gMenuHolder, registry);

// <FS:Zi> Pie menu
	gPieMenuAvatarSelf = LLUICtrlFactory::createFromFile<PieMenu>(
		"menu_pie_avatar_self.xml", gMenuHolder, registry);
	gPieMenuAvatarOther = LLUICtrlFactory::createFromFile<PieMenu>(
		"menu_pie_avatar_other.xml", gMenuHolder, registry);

	// added "Pie" to the control names to keep them unique
	gPieDetachScreenMenu = gMenuHolder->getChild<PieMenu>("Pie Object Detach HUD", true);
	gPieDetachMenu = gMenuHolder->getChild<PieMenu>("Pie Object Detach", true);

	gPieMenuObject = LLUICtrlFactory::createFromFile<PieMenu>(
		"menu_pie_object.xml", gMenuHolder, registry);

	// added "Pie" to the control names to keep them unique
	gPieAttachScreenMenu = gMenuHolder->getChild<PieMenu>("Pie Object Attach HUD");
	gPieAttachMenu = gMenuHolder->getChild<PieMenu>("Pie Object Attach");

	gPieMenuAttachmentSelf = LLUICtrlFactory::createFromFile<PieMenu>(
		"menu_pie_attachment_self.xml", gMenuHolder, registry);
	gPieMenuAttachmentOther = LLUICtrlFactory::createFromFile<PieMenu>(
		"menu_pie_attachment_other.xml", gMenuHolder, registry);

	gPieMenuLand = LLUICtrlFactory::createFromFile<PieMenu>(
		"menu_pie_land.xml", gMenuHolder, registry);

	gPieMenuMuteParticle = LLUICtrlFactory::createFromFile<PieMenu>(
		"menu_pie_mute_particle.xml", gMenuHolder, registry);
// </FS:Zi> Pie menu

	///
	/// set up the colors
	///
	LLColor4 color;

	// do not set colors in code, let the skin decide. -Zi
	/*
	LLColor4 context_menu_color = LLUIColorTable::instance().getColor("MenuPopupBgColor");
	
	gMenuAvatarSelf->setBackgroundColor( context_menu_color );
	gMenuAvatarOther->setBackgroundColor( context_menu_color );
	gMenuObject->setBackgroundColor( context_menu_color );
	gMenuAttachmentSelf->setBackgroundColor( context_menu_color );
	gMenuAttachmentOther->setBackgroundColor( context_menu_color );

	gMenuLand->setBackgroundColor( context_menu_color );

	color = LLUIColorTable::instance().getColor( "MenuPopupBgColor" );
	gPopupMenuView->setBackgroundColor( color );
	*/

	// <FS> Changed for grid manager
	// If we are not in production, use a different color to make it apparent.
	//if (LLGridManager::getInstance()->isInProductionGrid())
	//{
	//	color = LLUIColorTable::instance().getColor( "MenuBarBgColor" );
	//}
	//else
	//{
	//	color = LLUIColorTable::instance().getColor( "MenuNonProductionBgColor" );
	//}

	//LLView* menu_bar_holder = gViewerWindow->getRootView()->getChildView("menu_bar_holder");

	//gMenuBarView = LLUICtrlFactory::getInstance()->createFromFile<LLMenuBarGL>("menu_viewer.xml", gMenuHolder, LLViewerMenuHolderGL::child_registry_t::instance());
	//gMenuBarView->setRect(LLRect(0, menu_bar_holder->getRect().mTop, 0, menu_bar_holder->getRect().mTop - MENU_BAR_HEIGHT));
	//gMenuBarView->setBackgroundColor( color );

	gMenuBarView = LLUICtrlFactory::getInstance()->createFromFile<LLMenuBarGL>("menu_viewer.xml", gMenuHolder, LLViewerMenuHolderGL::child_registry_t::instance());
	// ONLY change the color IF we are in beta. Otherwise leave it alone so it can use the skinned color. -Zi
	if(LLGridManager::getInstance()->isInSLBeta())
	{
		color = LLUIColorTable::instance().getColor( "MenuNonProductionBgColor" );
		gMenuBarView->setBackgroundColor( color );
	}

	LLView* menu_bar_holder = gViewerWindow->getRootView()->getChildView("menu_bar_holder");
	gMenuBarView->setRect(LLRect(0, menu_bar_holder->getRect().mTop, 0, menu_bar_holder->getRect().mTop - MENU_BAR_HEIGHT));
	// </FS> Changed for grid manager

	menu_bar_holder->addChild(gMenuBarView);
  
    gViewerWindow->setMenuBackgroundColor(false, 
        !LLGridManager::getInstance()->isInSLBeta());
	// *TODO:Also fix cost in llfolderview.cpp for Inventory menus
	const std::string texture_upload_cost_str = std::to_string(LLAgentBenefitsMgr::current().getTextureUploadCost());
	const std::string sound_upload_cost_str = std::to_string(LLAgentBenefitsMgr::current().getSoundUploadCost());
	const std::string animation_upload_cost_str = std::to_string(LLAgentBenefitsMgr::current().getAnimationUploadCost());
	gMenuHolder->childSetLabelArg("Upload Image", "[COST]", texture_upload_cost_str);
	gMenuHolder->childSetLabelArg("Upload Sound", "[COST]", sound_upload_cost_str);
	gMenuHolder->childSetLabelArg("Upload Animation", "[COST]", animation_upload_cost_str);

	gAutorespondMenu = gMenuBarView->getChild<LLMenuItemCallGL>("Set Autorespond", TRUE);
	gAutorespondNonFriendsMenu = gMenuBarView->getChild<LLMenuItemCallGL>("Set Autorespond to non-friends", TRUE);
	gAttachSubMenu = gMenuBarView->findChildMenuByName("Attach Object", TRUE);
	gDetachSubMenu = gMenuBarView->findChildMenuByName("Detach Object", TRUE);

	// Don't display the Memory console menu if the feature is turned off
	LLMenuItemCheckGL *memoryMenu = gMenuBarView->getChild<LLMenuItemCheckGL>("Memory", TRUE);
	if (memoryMenu)
	{
		memoryMenu->setVisible(FALSE);
	}

	gMenuBarView->createJumpKeys();

	// Let land based option enable when parcel changes
	gMenuParcelObserver = new LLMenuParcelObserver();

	gLoginMenuBarView = LLUICtrlFactory::getInstance()->createFromFile<LLMenuBarGL>("menu_login.xml", gMenuHolder, LLViewerMenuHolderGL::child_registry_t::instance());
	gLoginMenuBarView->arrangeAndClear();
	LLRect menuBarRect = gLoginMenuBarView->getRect();
	menuBarRect.setLeftTopAndSize(0, menu_bar_holder->getRect().getHeight(), menuBarRect.getWidth(), menuBarRect.getHeight());
	gLoginMenuBarView->setRect(menuBarRect);
	// do not set colors in code, always lat the skin decide. -Zi
	// gLoginMenuBarView->setBackgroundColor( color );
	menu_bar_holder->addChild(gLoginMenuBarView);
	
	// tooltips are on top of EVERYTHING, including menus
	gViewerWindow->getRootView()->sendChildToFront(gToolTipView);
}

///////////////////
// SHOW CONSOLES //
///////////////////


class LLAdvancedToggleConsole : public view_listener_t
{
	bool handleEvent(const LLSD& userdata)
	{
		std::string console_type = userdata.asString();
		if ("texture" == console_type)
		{
			toggle_visibility( (void*)gTextureView );
		}
		else if ("debug" == console_type)
		{
			toggle_visibility( (void*)static_cast<LLUICtrl*>(gDebugView->mDebugConsolep));
		}
		else if ("fast timers" == console_type)
		{
			LLFloaterReg::toggleInstance("block_timers");
		}
		else if ("scene view" == console_type)
		{
			toggle_visibility( (void*)gSceneView);
		}
		else if ("scene monitor" == console_type)
		{
			toggle_visibility( (void*)gSceneMonitorView);
		}

		return true;
	}
};
class LLAdvancedCheckConsole : public view_listener_t
{
	bool handleEvent(const LLSD& userdata)
	{
		std::string console_type = userdata.asString();
		bool new_value = false;
		if ("texture" == console_type)
		{
			new_value = get_visibility( (void*)gTextureView );
		}
		else if ("debug" == console_type)
		{
			new_value = get_visibility( (void*)((LLView*)gDebugView->mDebugConsolep) );
		}
		else if ("fast timers" == console_type)
		{
			new_value = LLFloaterReg::instanceVisible("block_timers");
		}
		else if ("scene view" == console_type)
		{
			new_value = get_visibility( (void*) gSceneView);
		}
		else if ("scene monitor" == console_type)
		{
			new_value = get_visibility( (void*) gSceneMonitorView);
		}
		
		return new_value;
	}
};


//////////////////////////
// DUMP INFO TO CONSOLE //
//////////////////////////


class LLAdvancedDumpInfoToConsole : public view_listener_t
{
	bool handleEvent(const LLSD& userdata)
	{
		gDebugView->mDebugConsolep->setVisible(TRUE);
		std::string info_type = userdata.asString();
		if ("region" == info_type)
		{
			handle_region_dump_settings(NULL);
		}
		else if ("group" == info_type)
		{
			handle_dump_group_info(NULL);
		}
		else if ("capabilities" == info_type)
		{
			handle_dump_capabilities_info(NULL);
		}
		return true;
	}
};


//////////////
// HUD INFO //
//////////////


class LLAdvancedToggleHUDInfo : public view_listener_t
{
	bool handleEvent(const LLSD& userdata)
	{
		std::string info_type = userdata.asString();

		if ("camera" == info_type)
		{
			gDisplayCameraPos = !(gDisplayCameraPos);
		}
		else if ("wind" == info_type)
		{
			gDisplayWindInfo = !(gDisplayWindInfo);
		}
		else if ("fov" == info_type)
		{
			gDisplayFOV = !(gDisplayFOV);
		}
		else if ("badge" == info_type)
		{
			report_to_nearby_chat("Hippos!");
		}
		else if ("cookies" == info_type)
		{
			report_to_nearby_chat("Cookies!");
		}
		// <FS:PP>
		else if ("motd" == info_type)
		{
			report_to_nearby_chat(gAgent.mMOTD);
		}
		// </FS:PP>
		return true;
	}
};

class LLAdvancedCheckHUDInfo : public view_listener_t
{
	bool handleEvent(const LLSD& userdata)
	{
		std::string info_type = userdata.asString();
		bool new_value = false;
		if ("camera" == info_type)
		{
			new_value = gDisplayCameraPos;
		}
		else if ("wind" == info_type)
		{
			new_value = gDisplayWindInfo;
		}
		else if ("fov" == info_type)
		{
			new_value = gDisplayFOV;
		}
		return new_value;
	}
};


//////////////
// FLYING   //
//////////////

class LLAdvancedAgentFlyingInfo : public view_listener_t
{
	bool handleEvent(const LLSD&)
	{
		return gAgent.getFlying();
	}
};


///////////////////////
// CLEAR GROUP CACHE //
///////////////////////

class LLAdvancedClearGroupCache : public view_listener_t
{
	bool handleEvent(const LLSD& userdata)
	{
		LLGroupMgr::debugClearAllGroups(NULL);
		return true;
	}
};




/////////////////
// RENDER TYPE //
/////////////////
U32 render_type_from_string(std::string render_type)
{
	if ("simple" == render_type)
	{
		return LLPipeline::RENDER_TYPE_SIMPLE;
	}
	else if ("alpha" == render_type)
	{
		return LLPipeline::RENDER_TYPE_ALPHA;
	}
	else if ("tree" == render_type)
	{
		return LLPipeline::RENDER_TYPE_TREE;
	}
	else if ("character" == render_type)
	{
		return LLPipeline::RENDER_TYPE_AVATAR;
	}
	else if ("surfacePatch" == render_type)
	{
		return LLPipeline::RENDER_TYPE_TERRAIN;
	}
	else if ("sky" == render_type)
	{
		return LLPipeline::RENDER_TYPE_SKY;
	}
	else if ("water" == render_type)
	{
		return LLPipeline::RENDER_TYPE_WATER;
	}
	else if ("ground" == render_type)
	{
		return LLPipeline::RENDER_TYPE_GROUND;
	}
	else if ("volume" == render_type)
	{
		return LLPipeline::RENDER_TYPE_VOLUME;
	}
	else if ("grass" == render_type)
	{
		return LLPipeline::RENDER_TYPE_GRASS;
	}
	else if ("clouds" == render_type)
	{
		return LLPipeline::RENDER_TYPE_CLOUDS;
	}
	else if ("particles" == render_type)
	{
		return LLPipeline::RENDER_TYPE_PARTICLES;
	}
	else if ("bump" == render_type)
	{
		return LLPipeline::RENDER_TYPE_BUMP;
	}
	else
	{
		return 0;
	}
}


class LLAdvancedToggleRenderType : public view_listener_t
{
	bool handleEvent(const LLSD& userdata)
	{
		U32 render_type = render_type_from_string( userdata.asString() );
		if ( render_type != 0 )
		{
			LLPipeline::toggleRenderTypeControl( render_type );
			if(render_type == LLPipeline::RENDER_TYPE_PARTICLES)
			{
				gPipeline.sRenderParticles = gPipeline.hasRenderType(LLPipeline::RENDER_TYPE_PARTICLES);
			}
		}
		return true;
	}
};


class LLAdvancedCheckRenderType : public view_listener_t
{
	bool handleEvent(const LLSD& userdata)
	{
		U32 render_type = render_type_from_string( userdata.asString() );
		bool new_value = false;

		if ( render_type != 0 )
		{
			new_value = LLPipeline::hasRenderTypeControl( render_type );
		}

		return new_value;
	}
};


/////////////
// FEATURE //
/////////////
U32 feature_from_string(std::string feature)
{ 
	if ("ui" == feature)
	{ 
		return LLPipeline::RENDER_DEBUG_FEATURE_UI;
	}
	else if ("selected" == feature)
	{
		return LLPipeline::RENDER_DEBUG_FEATURE_SELECTED;
	}
	else if ("highlighted" == feature)
	{
		return LLPipeline::RENDER_DEBUG_FEATURE_HIGHLIGHTED;
	}
	else if ("dynamic textures" == feature)
	{
		return LLPipeline::RENDER_DEBUG_FEATURE_DYNAMIC_TEXTURES;
	}
	else if ("foot shadows" == feature)
	{
		return LLPipeline::RENDER_DEBUG_FEATURE_FOOT_SHADOWS;
	}
	else if ("fog" == feature)
	{
		return LLPipeline::RENDER_DEBUG_FEATURE_FOG;
	}
	else if ("fr info" == feature)
	{
		return LLPipeline::RENDER_DEBUG_FEATURE_FR_INFO;
	}
	else if ("flexible" == feature)
	{
		return LLPipeline::RENDER_DEBUG_FEATURE_FLEXIBLE;
	}
	else
	{
		return 0;
	}
};


class LLAdvancedToggleFeature : public view_listener_t
{
	bool handleEvent(const LLSD& userdata)
	{
		U32 feature = feature_from_string( userdata.asString() );
		if ( feature != 0 )
		{
			LLPipeline::toggleRenderDebugFeature( feature );
		}
		return true;
	}
};

class LLAdvancedCheckFeature : public view_listener_t
{
	bool handleEvent(const LLSD& userdata)
{
	U32 feature = feature_from_string( userdata.asString() );
	bool new_value = false;

	if ( feature != 0 )
	{
		new_value = LLPipeline::toggleRenderDebugFeatureControl( feature );
	}

	return new_value;
}
};

class LLAdvancedCheckDisplayTextureDensity : public view_listener_t
{
	bool handleEvent(const LLSD& userdata)
	{
		std::string mode = userdata.asString();
		if (!gPipeline.hasRenderDebugMask(LLPipeline::RENDER_DEBUG_TEXEL_DENSITY))
		{
			return mode == "none";
		}
		if (mode == "current")
		{
			return LLViewerTexture::sDebugTexelsMode == LLViewerTexture::DEBUG_TEXELS_CURRENT;
		}
		else if (mode == "desired")
		{
			return LLViewerTexture::sDebugTexelsMode == LLViewerTexture::DEBUG_TEXELS_DESIRED;
		}
		else if (mode == "full")
		{
			return LLViewerTexture::sDebugTexelsMode == LLViewerTexture::DEBUG_TEXELS_FULL;
		}
		return false;
	}
};

class LLAdvancedSetDisplayTextureDensity : public view_listener_t
{
	bool handleEvent(const LLSD& userdata)
	{
		std::string mode = userdata.asString();
		if (mode == "none")
		{
			if (gPipeline.hasRenderDebugMask(LLPipeline::RENDER_DEBUG_TEXEL_DENSITY) == TRUE) 
			{
				gPipeline.toggleRenderDebug(LLPipeline::RENDER_DEBUG_TEXEL_DENSITY);
			}
			LLViewerTexture::sDebugTexelsMode = LLViewerTexture::DEBUG_TEXELS_OFF;
		}
		else if (mode == "current")
		{
			if (gPipeline.hasRenderDebugMask(LLPipeline::RENDER_DEBUG_TEXEL_DENSITY) == FALSE) 
			{
				gPipeline.toggleRenderDebug(LLPipeline::RENDER_DEBUG_TEXEL_DENSITY);
			}
			LLViewerTexture::sDebugTexelsMode = LLViewerTexture::DEBUG_TEXELS_CURRENT;
		}
		else if (mode == "desired")
		{
			if (gPipeline.hasRenderDebugMask(LLPipeline::RENDER_DEBUG_TEXEL_DENSITY) == FALSE) 
			{
				gPipeline.toggleRenderDebug(LLPipeline::RENDER_DEBUG_TEXEL_DENSITY);
			}
			gPipeline.setRenderDebugFeatureControl(LLPipeline::RENDER_DEBUG_TEXEL_DENSITY, true);
			LLViewerTexture::sDebugTexelsMode = LLViewerTexture::DEBUG_TEXELS_DESIRED;
		}
		else if (mode == "full")
		{
			if (gPipeline.hasRenderDebugMask(LLPipeline::RENDER_DEBUG_TEXEL_DENSITY) == FALSE) 
			{
				gPipeline.toggleRenderDebug(LLPipeline::RENDER_DEBUG_TEXEL_DENSITY);
			}
			LLViewerTexture::sDebugTexelsMode = LLViewerTexture::DEBUG_TEXELS_FULL;
		}
		return true;
	}
};


//////////////////
// INFO DISPLAY //
//////////////////
U64 info_display_from_string(std::string info_display)
{
	if ("verify" == info_display)
	{
		return LLPipeline::RENDER_DEBUG_VERIFY;
	}
	else if ("bboxes" == info_display)
	{
		return LLPipeline::RENDER_DEBUG_BBOXES;
	}
	else if ("normals" == info_display)
	{
		return LLPipeline::RENDER_DEBUG_NORMALS;
	}
	else if ("points" == info_display)
	{
		return LLPipeline::RENDER_DEBUG_POINTS;
	}
	else if ("octree" == info_display)
	{
		return LLPipeline::RENDER_DEBUG_OCTREE;
	}
	else if ("shadow frusta" == info_display)
	{
		return LLPipeline::RENDER_DEBUG_SHADOW_FRUSTA;
	}
	else if ("physics shapes" == info_display)
	{
		return LLPipeline::RENDER_DEBUG_PHYSICS_SHAPES;
	}
	else if ("occlusion" == info_display)
	{
		return LLPipeline::RENDER_DEBUG_OCCLUSION;
	}
	else if ("render batches" == info_display)
	{
		return LLPipeline::RENDER_DEBUG_BATCH_SIZE;
	}
	else if ("update type" == info_display)
	{
		return LLPipeline::RENDER_DEBUG_UPDATE_TYPE;
	}
	else if ("texture anim" == info_display)
	{
		return LLPipeline::RENDER_DEBUG_TEXTURE_ANIM;
	}
	else if ("texture priority" == info_display)
	{
		return LLPipeline::RENDER_DEBUG_TEXTURE_PRIORITY;
	}
	else if ("texture area" == info_display)
	{
		return LLPipeline::RENDER_DEBUG_TEXTURE_AREA;
	}
	else if ("face area" == info_display)
	{
		return LLPipeline::RENDER_DEBUG_FACE_AREA;
	}
	else if ("lod info" == info_display)
	{
		return LLPipeline::RENDER_DEBUG_LOD_INFO;
	}
	else if ("build queue" == info_display)
	{
		return LLPipeline::RENDER_DEBUG_BUILD_QUEUE;
	}
	else if ("lights" == info_display)
	{
		return LLPipeline::RENDER_DEBUG_LIGHTS;
	}
	else if ("particles" == info_display)
	{
		return LLPipeline::RENDER_DEBUG_PARTICLES;
	}
	else if ("composition" == info_display)
	{
		return LLPipeline::RENDER_DEBUG_COMPOSITION;
	}
	else if ("avatardrawinfo" == info_display)
	{
		return (LLPipeline::RENDER_DEBUG_AVATAR_DRAW_INFO);
	}
	else if ("glow" == info_display)
	{
		return LLPipeline::RENDER_DEBUG_GLOW;
	}
	else if ("collision skeleton" == info_display)
	{
		return LLPipeline::RENDER_DEBUG_AVATAR_VOLUME;
	}
	else if ("joints" == info_display)
	{
		return LLPipeline::RENDER_DEBUG_AVATAR_JOINTS;
	}
	else if ("raycast" == info_display)
	{
		return LLPipeline::RENDER_DEBUG_RAYCAST;
	}
	else if ("agent target" == info_display)
	{
		return LLPipeline::RENDER_DEBUG_AGENT_TARGET;
	}
	else if ("sculpt" == info_display)
	{
		return LLPipeline::RENDER_DEBUG_SCULPTED;
	}
	else if ("wind vectors" == info_display)
	{
		return LLPipeline::RENDER_DEBUG_WIND_VECTORS;
	}
	else if ("texel density" == info_display)
	{
		return LLPipeline::RENDER_DEBUG_TEXEL_DENSITY;
	}
	else if ("triangle count" == info_display)
	{
		return LLPipeline::RENDER_DEBUG_TRIANGLE_COUNT;
	}
	else if ("impostors" == info_display)
	{
		return LLPipeline::RENDER_DEBUG_IMPOSTORS;
	}
	else if ("texture size" == info_display)
	{
		return LLPipeline::RENDER_DEBUG_TEXTURE_SIZE;
	}
	else
	{
		LL_WARNS() << "unrecognized feature name '" << info_display << "'" << LL_ENDL;
		return 0;
	}
};

class LLAdvancedToggleInfoDisplay : public view_listener_t
{
	bool handleEvent(const LLSD& userdata)
	{
		U64 info_display = info_display_from_string( userdata.asString() );

		LL_INFOS("ViewerMenu") << "toggle " << userdata.asString() << LL_ENDL;
		
		if ( info_display != 0 )
		{
			LLPipeline::toggleRenderDebug( info_display );
		}

		return true;
	}
};


class LLAdvancedCheckInfoDisplay : public view_listener_t
{
	bool handleEvent(const LLSD& userdata)
	{
		U64 info_display = info_display_from_string( userdata.asString() );
		bool new_value = false;

		if ( info_display != 0 )
		{
			new_value = LLPipeline::toggleRenderDebugControl( info_display );
		}

		return new_value;
	}
};


///////////////////////////
//// RANDOMIZE FRAMERATE //
///////////////////////////


class LLAdvancedToggleRandomizeFramerate : public view_listener_t
{
	bool handleEvent(const LLSD& userdata)
	{
		gRandomizeFramerate = !(gRandomizeFramerate);
		return true;
	}
};

class LLAdvancedCheckRandomizeFramerate : public view_listener_t
{
	bool handleEvent(const LLSD& userdata)
	{
		bool new_value = gRandomizeFramerate;
		return new_value;
	}
};

///////////////////////////
//// PERIODIC SLOW FRAME //
///////////////////////////


class LLAdvancedTogglePeriodicSlowFrame : public view_listener_t
{
	bool handleEvent(const LLSD& userdata)
	{
		gPeriodicSlowFrame = !(gPeriodicSlowFrame);
		return true;
	}
};

class LLAdvancedCheckPeriodicSlowFrame : public view_listener_t
{
	bool handleEvent(const LLSD& userdata)
	{
		bool new_value = gPeriodicSlowFrame;
		return new_value;
	}
};



////////////////
// FRAME TEST //
////////////////


class LLAdvancedToggleFrameTest : public view_listener_t
{
	bool handleEvent(const LLSD& userdata)
	{
		LLPipeline::sRenderFrameTest = !(LLPipeline::sRenderFrameTest);
		return true;
	}
};

class LLAdvancedCheckFrameTest : public view_listener_t
{
	bool handleEvent(const LLSD& userdata)
	{
		bool new_value = LLPipeline::sRenderFrameTest;
		return new_value;
	}
};


///////////////////////////
// SELECTED TEXTURE INFO //
///////////////////////////


class LLAdvancedSelectedTextureInfo : public view_listener_t
{
	bool handleEvent(const LLSD& userdata)
	{
		handle_selected_texture_info(NULL);
		return true;
	}
};

//////////////////////
// TOGGLE WIREFRAME //
//////////////////////

class LLAdvancedToggleWireframe : public view_listener_t
{
	bool handleEvent(const LLSD& userdata)
	{
// [RLVa:KB] - Checked: RLVa-2.0.0
		bool fRlvBlockWireframe = gRlvAttachmentLocks.hasLockedHUD();
		if ( (!gUseWireframe) && (fRlvBlockWireframe) )
			RlvUtil::notifyBlocked(RlvStringKeys::Blocked::Wireframe);
		set_use_wireframe( (!gUseWireframe) && (!fRlvBlockWireframe) );
		return true;
	}
};

// Called from rlvhandler.cpp
void set_use_wireframe(bool useWireframe)
	{
		if (gUseWireframe == useWireframe)
			return;

		gUseWireframe = useWireframe;
// [/RLVa:KB]
//		gUseWireframe = !(gUseWireframe);
		gWindowResized = TRUE;

		LLPipeline::updateRenderDeferred();

		if (gUseWireframe)
		{
			gInitialDeferredModeForWireframe = LLPipeline::sRenderDeferred;
		}

		gPipeline.resetVertexBuffers();

		if (!gUseWireframe && !gInitialDeferredModeForWireframe && LLPipeline::sRenderDeferred != bool(gInitialDeferredModeForWireframe) && gPipeline.isInit())
		{
			LLPipeline::refreshCachedSettings();
			gPipeline.releaseGLBuffers();
			gPipeline.createGLBuffers();
			LLViewerShaderMgr::instance()->setShaders();
		}

//		return true;
	}
//};

class LLAdvancedCheckWireframe : public view_listener_t
{
	bool handleEvent(const LLSD& userdata)
	{
		bool new_value = gUseWireframe;
		return new_value;
	}
};
	

//////////////////////////
// DUMP SCRIPTED CAMERA //
//////////////////////////
	
class LLAdvancedDumpScriptedCamera : public view_listener_t
{
	bool handleEvent(const LLSD& userdata)
	{
		handle_dump_followcam(NULL);
		return true;
	}
};



//////////////////////////////
// DUMP REGION OBJECT CACHE //
//////////////////////////////


class LLAdvancedDumpRegionObjectCache : public view_listener_t
{
	bool handleEvent(const LLSD& userdata)
{
		handle_dump_region_object_cache(NULL);
		return true;
	}
};

class LLAdvancedBuyCurrencyTest : public view_listener_t
	{
	bool handleEvent(const LLSD& userdata)
	{
		handle_buy_currency_test(NULL);
		return true;
	}
};


/////////////////////
// DUMP SELECT MGR //
/////////////////////


class LLAdvancedDumpSelectMgr : public view_listener_t
{
	bool handleEvent(const LLSD& userdata)
	{
		dump_select_mgr(NULL);
		return true;
	}
};



////////////////////
// DUMP INVENTORY //
////////////////////


class LLAdvancedDumpInventory : public view_listener_t
{
	bool handleEvent(const LLSD& userdata)
	{
		dump_inventory(NULL);
		return true;
	}
};



////////////////////////////////
// PRINT SELECTED OBJECT INFO //
////////////////////////////////


class LLAdvancedPrintSelectedObjectInfo : public view_listener_t
{
	bool handleEvent(const LLSD& userdata)
	{
		print_object_info(NULL);
		return true;
	}
};



//////////////////////
// PRINT AGENT INFO //
//////////////////////


class LLAdvancedPrintAgentInfo : public view_listener_t
{
	bool handleEvent(const LLSD& userdata)
	{
		print_agent_nvpairs(NULL);
		return true;
	}
};

//////////////////
// DEBUG CLICKS //
//////////////////


class LLAdvancedToggleDebugClicks : public view_listener_t
{
	bool handleEvent(const LLSD& userdata)
	{
		gDebugClicks = !(gDebugClicks);
		return true;
	}
};

class LLAdvancedCheckDebugClicks : public view_listener_t
{
	bool handleEvent(const LLSD& userdata)
	{
		bool new_value = gDebugClicks;
		return new_value;
	}
};



/////////////////
// DEBUG VIEWS //
/////////////////


class LLAdvancedToggleDebugViews : public view_listener_t
{
	bool handleEvent(const LLSD& userdata)
	{
		LLView::sDebugRects = !(LLView::sDebugRects);
		return true;
	}
};

class LLAdvancedCheckDebugViews : public view_listener_t
{
	bool handleEvent(const LLSD& userdata)
	{
		bool new_value = LLView::sDebugRects;
		return new_value;
	}
};



///////////////////////
// XUI NAME TOOLTIPS //
///////////////////////


class LLAdvancedToggleXUINameTooltips : public view_listener_t
{
	bool handleEvent(const LLSD& userdata)
	{
		toggle_show_xui_names(NULL);
		return true;
	}
};

class LLAdvancedCheckXUINameTooltips : public view_listener_t
{
	bool handleEvent(const LLSD& userdata)
	{
		bool new_value = check_show_xui_names(NULL);
		return new_value;
	}
};



////////////////////////
// DEBUG MOUSE EVENTS //
////////////////////////


class LLAdvancedToggleDebugMouseEvents : public view_listener_t
{
	bool handleEvent(const LLSD& userdata)
	{
		LLView::sDebugMouseHandling = !(LLView::sDebugMouseHandling);
		return true;
	}
};

class LLAdvancedCheckDebugMouseEvents : public view_listener_t
{
	bool handleEvent(const LLSD& userdata)
	{
		bool new_value = LLView::sDebugMouseHandling;
		return new_value;
	}
};



////////////////
// DEBUG KEYS //
////////////////


class LLAdvancedToggleDebugKeys : public view_listener_t
{
	bool handleEvent(const LLSD& userdata)
	{
		LLView::sDebugKeys = !(LLView::sDebugKeys);
		return true;
	}
};
	
class LLAdvancedCheckDebugKeys : public view_listener_t
{
	bool handleEvent(const LLSD& userdata)
	{
		bool new_value = LLView::sDebugKeys;
		return new_value;
	}
};
	


///////////////////////
// DEBUG WINDOW PROC //
///////////////////////


class LLAdvancedToggleDebugWindowProc : public view_listener_t
{
	bool handleEvent(const LLSD& userdata)
	{
		gDebugWindowProc = !(gDebugWindowProc);
		return true;
	}
};

class LLAdvancedCheckDebugWindowProc : public view_listener_t
	{
	bool handleEvent(const LLSD& userdata)
	{
		bool new_value = gDebugWindowProc;
		return new_value;
	}
};

// ------------------------------XUI MENU ---------------------------

//////////////////////
// LOAD UI FROM XML //
//////////////////////


class LLAdvancedLoadUIFromXML : public view_listener_t
{
	bool handleEvent(const LLSD& userdata)
	{
		handle_load_from_xml(NULL);
		return true;
	}
};



////////////////////
// SAVE UI TO XML //
////////////////////


class LLAdvancedSaveUIToXML : public view_listener_t
{
	bool handleEvent(const LLSD& userdata)
	{
		handle_save_to_xml(NULL);
		return true;
	}
};


class LLAdvancedSendTestIms : public view_listener_t
{
	bool handleEvent(const LLSD& userdata)
	{
		LLIMModel::instance().testMessages();
		return true;
	}
};


///////////////
// XUI NAMES //
///////////////


class LLAdvancedToggleXUINames : public view_listener_t
{
	bool handleEvent(const LLSD& userdata)
	{
		toggle_show_xui_names(NULL);
		return true;
	}
};

class LLAdvancedCheckXUINames : public view_listener_t
{
	bool handleEvent(const LLSD& userdata)
	{
		bool new_value = check_show_xui_names(NULL);
		return new_value;
	}
};


////////////////////////
// GRAB BAKED TEXTURE //
////////////////////////


class LLAdvancedGrabBakedTexture : public view_listener_t
{
	bool handleEvent(const LLSD& userdata)
	{
		std::string texture_type = userdata.asString();
		if ("iris" == texture_type)
		{
			handle_grab_baked_texture( (void*)BAKED_EYES );
		}
		else if ("head" == texture_type)
		{
			handle_grab_baked_texture( (void*)BAKED_HEAD );
		}
		else if ("upper" == texture_type)
		{
			handle_grab_baked_texture( (void*)BAKED_UPPER );
		}
		else if ("lower" == texture_type)
		{
			handle_grab_baked_texture( (void*)BAKED_LOWER );
		}
		else if ("skirt" == texture_type)
		{
			handle_grab_baked_texture( (void*)BAKED_SKIRT );
		}
		else if ("hair" == texture_type)
		{
			handle_grab_baked_texture( (void*)BAKED_HAIR );
		}

		return true;
	}
};

class LLAdvancedEnableGrabBakedTexture : public view_listener_t
{
	bool handleEvent(const LLSD& userdata)
{
		std::string texture_type = userdata.asString();
		bool new_value = false;

		if ("iris" == texture_type)
		{
			new_value = enable_grab_baked_texture( (void*)BAKED_EYES );
		}
		else if ("head" == texture_type)
		{
			new_value = enable_grab_baked_texture( (void*)BAKED_HEAD );
		}
		else if ("upper" == texture_type)
		{
			new_value = enable_grab_baked_texture( (void*)BAKED_UPPER );
		}
		else if ("lower" == texture_type)
		{
			new_value = enable_grab_baked_texture( (void*)BAKED_LOWER );
		}
		else if ("skirt" == texture_type)
		{
			new_value = enable_grab_baked_texture( (void*)BAKED_SKIRT );
		}
		else if ("hair" == texture_type)
		{
			new_value = enable_grab_baked_texture( (void*)BAKED_HAIR );
		}
	
		return new_value;
}
};

///////////////////////
// APPEARANCE TO XML //
///////////////////////


class LLAdvancedEnableAppearanceToXML : public view_listener_t
{
	bool handleEvent(const LLSD& userdata)
	{
        LLViewerObject *obj = LLSelectMgr::getInstance()->getSelection()->getPrimaryObject();
        if (obj && obj->isAnimatedObject() && obj->getControlAvatar())
        {
            return gSavedSettings.getBOOL("DebugAnimatedObjects");
        }
        else if (obj && obj->isAttachment() && obj->getAvatar())
        {
            return gSavedSettings.getBOOL("DebugAvatarAppearanceMessage");
        }
        else if (obj && obj->isAvatar())
        {
            // This has to be a non-control avatar, because control avs are invisible and unclickable.
            return gSavedSettings.getBOOL("DebugAvatarAppearanceMessage");
        }
		else
		{
			return false;
		}
	}
};

class LLAdvancedAppearanceToXML : public view_listener_t
{
	bool handleEvent(const LLSD& userdata)
	{
		std::string emptyname;
        LLViewerObject *obj = LLSelectMgr::getInstance()->getSelection()->getPrimaryObject();
        LLVOAvatar *avatar = NULL;
        if (obj)
        {
            if (obj->isAvatar())
            {
                avatar = obj->asAvatar();
            }
            else
            {
                // If there is a selection, find the associated
                // avatar. Normally there's only one obvious choice. But
                // what should be returned if the object is in an attached
                // animated object? getAvatar() will give the skeleton of
                // the animated object. getAvatarAncestor() will give the
                // actual human-driven avatar.
                avatar = obj->getAvatar();
            }
        }
        else
        {
            // If no selection, use the self avatar.
			avatar = gAgentAvatarp;
        }
        if (avatar)
        {
            avatar->dumpArchetypeXML(emptyname);
        }
		return true;
	}
};



///////////////////////////////
// TOGGLE CHARACTER GEOMETRY //
///////////////////////////////


class LLAdvancedToggleCharacterGeometry : public view_listener_t
{
	bool handleEvent(const LLSD& userdata)
	{
		handle_god_request_avatar_geometry(NULL);
		return true;
	}
};


	/////////////////////////////
// TEST MALE / TEST FEMALE //
/////////////////////////////

class LLAdvancedTestMale : public view_listener_t
{
	bool handleEvent(const LLSD& userdata)
	{
		handle_test_male(NULL);
		return true;
	}
};


class LLAdvancedTestFemale : public view_listener_t
{
	bool handleEvent(const LLSD& userdata)
	{
		handle_test_female(NULL);
		return true;
	}
};

class LLAdvancedForceParamsToDefault : public view_listener_t
{
	bool handleEvent(const LLSD& userdata)
	{
		LLAgent::clearVisualParams(NULL);
		return true;
	}
};


//////////////////////////
//   ANIMATION SPEED    //
//////////////////////////

// Utility function to set all AV time factors to the same global value
static void set_all_animation_time_factors(F32	time_factor)
{
	LLMotionController::setCurrentTimeFactor(time_factor);
	for (std::vector<LLCharacter*>::iterator iter = LLCharacter::sInstances.begin();
		iter != LLCharacter::sInstances.end(); ++iter)
	{
		(*iter)->setAnimTimeFactor(time_factor);
	}
}

class LLAdvancedAnimTenFaster : public view_listener_t
{
	bool handleEvent(const LLSD& userdata)
	{
		//LL_INFOS() << "LLAdvancedAnimTenFaster" << LL_ENDL;
		F32 time_factor = LLMotionController::getCurrentTimeFactor();
		time_factor = llmin(time_factor + 0.1f, 2.f);	// Upper limit is 200% speed
		set_all_animation_time_factors(time_factor);
		return true;
	}
};

class LLAdvancedAnimTenSlower : public view_listener_t
{
	bool handleEvent(const LLSD& userdata)
	{
		//LL_INFOS() << "LLAdvancedAnimTenSlower" << LL_ENDL;
		F32 time_factor = LLMotionController::getCurrentTimeFactor();
		time_factor = llmax(time_factor - 0.1f, 0.1f);	// Lower limit is at 10% of normal speed
		set_all_animation_time_factors(time_factor);
		return true;
	}
};

class LLAdvancedAnimResetAll : public view_listener_t
{
	bool handleEvent(const LLSD& userdata)
	{
		set_all_animation_time_factors(1.f);
		return true;
	}
};


//////////////////////////
// RELOAD VERTEX SHADER //
//////////////////////////


class LLAdvancedReloadVertexShader : public view_listener_t
{
	bool handleEvent(const LLSD& userdata)
	{
		reload_vertex_shader(NULL);
		return true;
	}
};



////////////////////
// ANIMATION INFO //
////////////////////


class LLAdvancedToggleAnimationInfo : public view_listener_t
{
	bool handleEvent(const LLSD& userdata)
	{
		LLVOAvatar::sShowAnimationDebug = !(LLVOAvatar::sShowAnimationDebug);
		return true;
	}
};

class LLAdvancedCheckAnimationInfo : public view_listener_t
{
	bool handleEvent(const LLSD& userdata)
	{
		bool new_value = LLVOAvatar::sShowAnimationDebug;
		return new_value;
	}
};


//////////////////
// SHOW LOOK AT //
//////////////////


class LLAdvancedToggleShowLookAt : public view_listener_t
{
	bool handleEvent(const LLSD& userdata)
	{
		//LLHUDEffectLookAt::sDebugLookAt = !(LLHUDEffectLookAt::sDebugLookAt);
		//<FS:AO improve use of controls with radiogroups>
		//bool value = !gSavedPerAccountSettings.getBOOL("DebugLookAt");
		//gSavedPerAccountSettings.setBOOL("DebugLookAt",value);
		S32 value = !gSavedPerAccountSettings.getS32("DebugLookAt");
		gSavedPerAccountSettings.setS32("DebugLookAt",value);
		//</FS:AO>
		return true;
	}
};

// <AO>
class LLAdvancedToggleShowColor : public view_listener_t
{
        bool handleEvent(const LLSD& userdata)
        {
                S32 value = !gSavedSettings.getS32("DebugShowColor");
                gSavedSettings.setS32("DebugShowColor",value);
                return true;
        }
};

class LLAdvancedCheckShowColor : public view_listener_t
{
        bool handleEvent(const LLSD& userdata)
        {
                S32 new_value = gSavedSettings.getS32("DebugShowColor");
                return (bool)new_value;
        }
};
// </AO>

class LLAdvancedCheckShowLookAt : public view_listener_t
{
	bool handleEvent(const LLSD& userdata)
	{
		//bool new_value = LLHUDEffectLookAt::sDebugLookAt;
		//<FS:AO improve use of controls with radiogroups>
		//bool new_value = gSavedPerAccountSettings.getBOOL("DebugLookAt");
		S32 new_value = gSavedPerAccountSettings.getS32("DebugLookAt");
		return (bool)new_value;
	}
};



///////////////////
// SHOW POINT AT //
///////////////////


class LLAdvancedToggleShowPointAt : public view_listener_t
{
	bool handleEvent(const LLSD& userdata)
	{
		LLHUDEffectPointAt::sDebugPointAt = !(LLHUDEffectPointAt::sDebugPointAt);
		return true;
	}
};

class LLAdvancedCheckShowPointAt : public view_listener_t
{
	bool handleEvent(const LLSD& userdata)
	{
		bool new_value = LLHUDEffectPointAt::sDebugPointAt;
		return new_value;
	}
};


///////////////////// 
// PRIVATE LOOK AT // 
///////////////////// 

class LLAdvancedTogglePrivateLookPointAt : public view_listener_t 
{ 
	bool handleEvent(const LLSD& userdata) 
	{ 
		std::string command = userdata.asString(); 
		if ("Look" == command) 
		{ 
			bool new_value = !gSavedSettings.getBOOL("PrivateLookAtTarget"); 
			gSavedSettings.setBOOL("PrivateLookAtTarget", new_value); 
		} 
		else if ("Point" == command) 
		{ 
			bool new_value = !gSavedSettings.getBOOL("PrivatePointAtTarget"); 
			gSavedSettings.setBOOL("PrivatePointAtTarget", new_value); 
		} 
	return true; 
	} 
}; 

class LLAdvancedCheckPrivateLookPointAt : public view_listener_t 
{ 
	bool handleEvent(const LLSD& userdata) 
	{ 
		std::string command = userdata["data"].asString(); 
		if ("Look" == command) 
		{ 
			bool new_value = gSavedSettings.getBOOL("PrivateLookAtTarget"); 
			std::string control_name = userdata["control"].asString(); 
			gMenuHolder->findControl(control_name)->setValue(new_value); 
		} 
		else if ("Point" == command) 
		{ 
			bool new_value = gSavedSettings.getBOOL("PrivatePointAtTarget"); 
			std::string control_name = userdata["control"].asString(); 
			gMenuHolder->findControl(control_name)->setValue(new_value); 
		} 
	return true; 
	} 
};

/////////////////////////
// DEBUG JOINT UPDATES //
/////////////////////////


class LLAdvancedToggleDebugJointUpdates : public view_listener_t
{
	bool handleEvent(const LLSD& userdata)
	{
		LLVOAvatar::sJointDebug = !(LLVOAvatar::sJointDebug);
		return true;
	}
};

class LLAdvancedCheckDebugJointUpdates : public view_listener_t
{
	bool handleEvent(const LLSD& userdata)
	{
		bool new_value = LLVOAvatar::sJointDebug;
		return new_value;
	}
};



/////////////////
// DISABLE LOD //
/////////////////


class LLAdvancedToggleDisableLOD : public view_listener_t
{
	bool handleEvent(const LLSD& userdata)
	{
		LLViewerJoint::sDisableLOD = !(LLViewerJoint::sDisableLOD);
		return true;
	}
};
		
class LLAdvancedCheckDisableLOD : public view_listener_t
{
	bool handleEvent(const LLSD& userdata)
	{
		bool new_value = LLViewerJoint::sDisableLOD;
		return new_value;
	}
};



/////////////////////////
// DEBUG CHARACTER VIS //
/////////////////////////


class LLAdvancedToggleDebugCharacterVis : public view_listener_t
{
	bool handleEvent(const LLSD& userdata)
	{
		LLVOAvatar::sDebugInvisible = !(LLVOAvatar::sDebugInvisible);
		return true;
	}
};

class LLAdvancedCheckDebugCharacterVis : public view_listener_t
{
	bool handleEvent(const LLSD& userdata)
	{
		bool new_value = LLVOAvatar::sDebugInvisible;
		return new_value;
	}
};


//////////////////////
// DUMP ATTACHMENTS //
//////////////////////

	
class LLAdvancedDumpAttachments : public view_listener_t
{
	bool handleEvent(const LLSD& userdata)
	{
		handle_dump_attachments(NULL);
		return true;
	}
};


	
/////////////////////
// REBAKE TEXTURES //
/////////////////////
	
	
class LLAdvancedRebakeTextures : public view_listener_t
{
	bool handleEvent(const LLSD& userdata)
	{
		handle_rebake_textures(NULL);
		return true;
	}
};
	
	
// [SL:KB] - Patch: Appearance-PhantomAttach | Checked: Catznip-5.0
void handle_refresh_attachments()
{
	LLAttachmentsMgr::instance().refreshAttachments();
}
// [/SL:KB]

#if 1 //ndef LL_RELEASE_FOR_DOWNLOAD
///////////////////////////
// DEBUG AVATAR TEXTURES //
///////////////////////////


class LLAdvancedDebugAvatarTextures : public view_listener_t
{
	bool handleEvent(const LLSD& userdata)
	{
		if (gAgent.isGodlike())
		{
			handle_debug_avatar_textures(NULL);
		}
		return true;
	}
};

////////////////////////////////
// DUMP AVATAR LOCAL TEXTURES //
////////////////////////////////


class LLAdvancedDumpAvatarLocalTextures : public view_listener_t
{
	bool handleEvent(const LLSD& userdata)
	{
#ifndef LL_RELEASE_FOR_DOWNLOAD
		handle_dump_avatar_local_textures(NULL);
#endif
		return true;
	}
};

#endif

///////////////////////////////////
// Reload Avatar Cloud Particles //
///////////////////////////////////
class LLAdvancedReloadAvatarCloudParticle : public view_listener_t
{
	bool handleEvent(const LLSD& userdata)
	{
		LLVOAvatar::initCloud();
		return true;
	}
};

/////////////////
// MESSAGE LOG //
/////////////////


class LLAdvancedEnableMessageLog : public view_listener_t
{
	bool handleEvent(const LLSD& userdata)
	{
		handle_viewer_enable_message_log(NULL);
		return true;
	}
};

class LLAdvancedDisableMessageLog : public view_listener_t
{
	bool handleEvent(const LLSD& userdata)
	{
		handle_viewer_disable_message_log(NULL);
		return true;
	}
};

/////////////////
// DROP PACKET //
/////////////////


class LLAdvancedDropPacket : public view_listener_t
{
	bool handleEvent(const LLSD& userdata)
	{
		gMessageSystem->mPacketRing.dropPackets(1);
		return true;
	}
};


////////////////////
// EVENT Recorder //
///////////////////


class LLAdvancedViewerEventRecorder : public view_listener_t
{
	bool handleEvent(const LLSD& userdata)
	{
		std::string command = userdata.asString();
		if ("start playback" == command)
		{
			LL_INFOS() << "Event Playback starting" << LL_ENDL;
			LLViewerEventRecorder::instance().playbackRecording();
			LL_INFOS() << "Event Playback completed" << LL_ENDL;
		}
		else if ("stop playback" == command)
		{
			// Future
		}
		else if ("start recording" == command)
		{
			LLViewerEventRecorder::instance().setEventLoggingOn();
			LL_INFOS() << "Event recording started" << LL_ENDL;
		}
		else if ("stop recording" == command)
		{
			LLViewerEventRecorder::instance().setEventLoggingOff();
			LL_INFOS() << "Event recording stopped" << LL_ENDL;
		} 

		return true;
	}		
};




/////////////////
// AGENT PILOT //
/////////////////


class LLAdvancedAgentPilot : public view_listener_t
{
	bool handleEvent(const LLSD& userdata)
	{
		std::string command = userdata.asString();
		if ("start playback" == command)
		{
			gAgentPilot.setNumRuns(-1);
			gAgentPilot.startPlayback();
		}
		else if ("stop playback" == command)
		{
			gAgentPilot.stopPlayback();
		}
		else if ("start record" == command)
		{
			gAgentPilot.startRecord();
		}
		else if ("stop record" == command)
		{
			gAgentPilot.stopRecord();
		}

		return true;
	}		
};



//////////////////////
// AGENT PILOT LOOP //
//////////////////////


class LLAdvancedToggleAgentPilotLoop : public view_listener_t
{
	bool handleEvent(const LLSD& userdata)
	{
		gAgentPilot.setLoop(!gAgentPilot.getLoop());
		return true;
	}
};

class LLAdvancedCheckAgentPilotLoop : public view_listener_t
{
	bool handleEvent(const LLSD& userdata)
	{
		bool new_value = gAgentPilot.getLoop();
		return new_value;
	}
};


/////////////////////////
// SHOW OBJECT UPDATES //
/////////////////////////


class LLAdvancedToggleShowObjectUpdates : public view_listener_t
{
	bool handleEvent(const LLSD& userdata)
	{
		gShowObjectUpdates = !(gShowObjectUpdates);
		return true;
	}
};

class LLAdvancedCheckShowObjectUpdates : public view_listener_t
{
	bool handleEvent(const LLSD& userdata)
	{
		bool new_value = gShowObjectUpdates;
		return new_value;
	}
};



////////////////////
// COMPRESS IMAGE //
////////////////////


class LLAdvancedCompressImage : public view_listener_t
{
	bool handleEvent(const LLSD& userdata)
	{
		handle_compress_image(NULL);
		return true;
	}
};


/////////////////////////
// SHOW DEBUG SETTINGS //
/////////////////////////


class LLAdvancedShowDebugSettings : public view_listener_t
{
	bool handleEvent(const LLSD& userdata)
	{
		LLFloaterReg::showInstance("settings_debug",userdata);
		return true;
	}
};



////////////////////////
// VIEW ADMIN OPTIONS //
////////////////////////

class LLAdvancedEnableViewAdminOptions : public view_listener_t
{
	bool handleEvent(const LLSD& userdata)
	{
		// Don't enable in god mode since the admin menu is shown anyway.
		// Only enable if the user has set the appropriate debug setting.
		bool new_value = !gAgent.getAgentAccess().isGodlikeWithoutAdminMenuFakery() && gSavedSettings.getBOOL("AdminMenu");
		return new_value;
	}
};

class LLAdvancedToggleViewAdminOptions : public view_listener_t
{
	bool handleEvent(const LLSD& userdata)
	{
		handle_admin_override_toggle(NULL);
		return true;
	}
};

class LLAdvancedToggleVisualLeakDetector : public view_listener_t
{
	bool handleEvent(const LLSD& userdata)
	{
		handle_visual_leak_detector_toggle(NULL);
		return true;
	}
};

class LLAdvancedCheckViewAdminOptions : public view_listener_t
{
	bool handleEvent(const LLSD& userdata)
	{
		bool new_value = check_admin_override(NULL) || gAgent.isGodlike();
		return new_value;
	}
};

/////////////////////////////////////
// Enable Object Object Occlusion ///
/////////////////////////////////////
class LLAdvancedEnableObjectObjectOcclusion: public view_listener_t
{
	bool handleEvent(const LLSD& userdata)
	{
	
		bool new_value = gGLManager.mHasOcclusionQuery; // && LLFeatureManager::getInstance()->isFeatureAvailable(userdata.asString());
		return new_value;
}
};

/////////////////////////////////////
// Enable Framebuffer Objects	  ///
/////////////////////////////////////
class LLAdvancedEnableRenderFBO: public view_listener_t
{
	bool handleEvent(const LLSD& userdata)
	{
		bool new_value = gGLManager.mHasFramebufferObject;
		return new_value;
	}
};

/////////////////////////////////////
// Enable Advanced Lighting Model ///
/////////////////////////////////////
class LLAdvancedEnableRenderDeferred: public view_listener_t
{
	bool handleEvent(const LLSD& userdata)
	{
		bool new_value = gGLManager.mHasFramebufferObject && LLViewerShaderMgr::instance()->getShaderLevel(LLViewerShaderMgr::SHADER_WINDLIGHT) > 1 &&
			LLViewerShaderMgr::instance()->getShaderLevel(LLViewerShaderMgr::SHADER_AVATAR) > 0;
		return new_value;
	}
};

/////////////////////////////////////
// Enable Advanced Lighting Model sub-options
/////////////////////////////////////
class LLAdvancedEnableRenderDeferredOptions: public view_listener_t
{
	bool handleEvent(const LLSD& userdata)
	{
		bool new_value = gGLManager.mHasFramebufferObject && LLViewerShaderMgr::instance()->getShaderLevel(LLViewerShaderMgr::SHADER_WINDLIGHT) > 1 &&
			LLViewerShaderMgr::instance()->getShaderLevel(LLViewerShaderMgr::SHADER_AVATAR) > 0 && gSavedSettings.getBOOL("RenderDeferred");
		return new_value;
	}
};



//////////////////
// ADMIN STATUS //
//////////////////


class LLAdvancedRequestAdminStatus : public view_listener_t
{
	bool handleEvent(const LLSD& userdata)
	{
		handle_god_mode(NULL);
		return true;
	}
};

class LLAdvancedLeaveAdminStatus : public view_listener_t
{
	bool handleEvent(const LLSD& userdata)
	{
		handle_leave_god_mode(NULL);
		return true;
	}
};

//////////////////////////
// Advanced > Debugging //
//////////////////////////


class LLAdvancedForceErrorBreakpoint : public view_listener_t
{
	bool handleEvent(const LLSD& userdata)
	{
		force_error_breakpoint(NULL);
		return true;
	}
};

class LLAdvancedForceErrorLlerror : public view_listener_t
{
	bool handleEvent(const LLSD& userdata)
	{
		force_error_llerror(NULL);
		return true;
	}
};
class LLAdvancedForceErrorBadMemoryAccess : public view_listener_t
{
	bool handleEvent(const LLSD& userdata)
	{
		force_error_bad_memory_access(NULL);
		return true;
	}
};

class LLAdvancedForceErrorInfiniteLoop : public view_listener_t
{
	bool handleEvent(const LLSD& userdata)
	{
		force_error_infinite_loop(NULL);
		return true;
	}
};

class LLAdvancedForceErrorSoftwareException : public view_listener_t
{
	bool handleEvent(const LLSD& userdata)
	{
		force_error_software_exception(NULL);
		return true;
	}
};

class LLAdvancedForceErrorDriverCrash : public view_listener_t
{
	bool handleEvent(const LLSD& userdata)
	{
		force_error_driver_crash(NULL);
		return true;
	}
};

class LLAdvancedForceErrorDisconnectViewer : public view_listener_t
{
	bool handleEvent(const LLSD& userdata)
	{
		handle_disconnect_viewer(NULL);
		return true;
}
};


#ifdef TOGGLE_HACKED_GODLIKE_VIEWER

class LLAdvancedHandleToggleHackedGodmode : public view_listener_t
{
	bool handleEvent(const LLSD& userdata)
	{
		handle_toggle_hacked_godmode(NULL);
		return true;
	}
};

class LLAdvancedCheckToggleHackedGodmode : public view_listener_t
{
	bool handleEvent(const LLSD& userdata)
	{
		check_toggle_hacked_godmode(NULL);
		return true;
	}
};

class LLAdvancedEnableToggleHackedGodmode : public view_listener_t
{
	bool handleEvent(const LLSD& userdata)
	{
		bool new_value = enable_toggle_hacked_godmode(NULL);
		return new_value;
	}
};
#endif


//
////-------------------------------------------------------------------
//// Advanced menu
////-------------------------------------------------------------------


//////////////////
// DEVELOP MENU //
//////////////////

class LLDevelopCheckLoggingLevel : public view_listener_t
{
	bool handleEvent(const LLSD& userdata)
	{
		U32 level = userdata.asInteger();
		return (static_cast<LLError::ELevel>(level) == LLError::getDefaultLevel());
	}
};

class LLDevelopSetLoggingLevel : public view_listener_t
{
	bool handleEvent(const LLSD& userdata)
	{
		U32 level = userdata.asInteger();
		LLError::setDefaultLevel(static_cast<LLError::ELevel>(level));
		return true;
	}
};

class LLDevelopTextureFetchDebugger : public view_listener_t
{
	bool handleEvent(const LLSD& userdata)
	{
		return gSavedSettings.getBOOL("TextureFetchDebuggerEnabled");
	}
};

//////////////////
// ADMIN MENU   //
//////////////////

// Admin > Object
class LLAdminForceTakeCopy : public view_listener_t
{
	bool handleEvent(const LLSD& userdata)
	{
		force_take_copy(NULL);
		return true;
	}
};

class LLAdminHandleObjectOwnerSelf : public view_listener_t
{
	bool handleEvent(const LLSD& userdata)
	{
		handle_object_owner_self(NULL);
		return true;
	}
};
class LLAdminHandleObjectOwnerPermissive : public view_listener_t
{
	bool handleEvent(const LLSD& userdata)
	{
		handle_object_owner_permissive(NULL);
		return true;
	}
};

class LLAdminHandleForceDelete : public view_listener_t
{
	bool handleEvent(const LLSD& userdata)
	{
		handle_force_delete(NULL);
		return true;
	}
};

class LLAdminHandleObjectLock : public view_listener_t
{
	bool handleEvent(const LLSD& userdata)
	{
		handle_object_lock(NULL);
		return true;
	}
};

class LLAdminHandleObjectAssetIDs: public view_listener_t
{
	bool handleEvent(const LLSD& userdata)
	{
		handle_object_asset_ids(NULL);
		return true;
	}	
};

//Admin >Parcel
class LLAdminHandleForceParcelOwnerToMe: public view_listener_t
{
	bool handleEvent(const LLSD& userdata)
	{
		handle_force_parcel_owner_to_me(NULL);
		return true;
	}
};
class LLAdminHandleForceParcelToContent: public view_listener_t
{
	bool handleEvent(const LLSD& userdata)
	{
		handle_force_parcel_to_content(NULL);
		return true;
	}
};
class LLAdminHandleClaimPublicLand: public view_listener_t
{
	bool handleEvent(const LLSD& userdata)
	{
		handle_claim_public_land(NULL);
		return true;
	}
};

// Admin > Region
class LLAdminHandleRegionDumpTempAssetData: public view_listener_t
{
	bool handleEvent(const LLSD& userdata)
	{
		handle_region_dump_temp_asset_data(NULL);
		return true;
	}
};
//Admin (Top Level)

class LLAdminOnSaveState: public view_listener_t
{
	bool handleEvent(const LLSD& userdata)
	{
		LLPanelRegionTools::onSaveState(NULL);
		return true;
}
};


//-----------------------------------------------------------------------------
// cleanup_menus()
//-----------------------------------------------------------------------------
void cleanup_menus()
{
	delete gMenuParcelObserver;
	gMenuParcelObserver = NULL;

	delete gMenuAvatarSelf;
	gMenuAvatarSelf = NULL;

	delete gMenuAvatarOther;
	gMenuAvatarOther = NULL;

	delete gMenuObject;
	gMenuObject = NULL;

	delete gMenuAttachmentSelf;
	gMenuAttachmentSelf = NULL;

	delete gMenuAttachmentOther;
	gMenuAttachmentSelf = NULL;

	delete gMenuLand;
	gMenuLand = NULL;

	delete gMenuMuteParticle;
	gMenuMuteParticle = NULL;

	// <FS:Ansariel> Pie menu
	delete gPieMenuAvatarSelf;
	gPieMenuAvatarSelf = NULL;

	delete gPieMenuAvatarOther;
	gPieMenuAvatarOther = NULL;

	delete gPieMenuObject;
	gPieMenuObject = NULL;

	delete gPieMenuAttachmentSelf;
	gPieMenuAttachmentSelf = NULL;

	delete gPieMenuAttachmentOther;
	gPieMenuAttachmentOther = NULL;

	delete gPieMenuLand;
	gPieMenuLand = NULL;

	delete gPieMenuMuteParticle;
	gPieMenuMuteParticle = NULL;
	// </FS:Ansariel>

	delete gMenuBarView;
	gMenuBarView = NULL;

	delete gPopupMenuView;
	gPopupMenuView = NULL;

	delete gMenuHolder;
	gMenuHolder = NULL;
}

//-----------------------------------------------------------------------------
// Object pie menu
//-----------------------------------------------------------------------------

// <FS:Ansariel> FIRE-6970/FIRE-6998: Optional permanent derendering of multiple objects
void derenderObject(bool permanent)
{
	bool need_save = false;
	LLViewerObject* objp;
	LLSelectMgr* select_mgr = LLSelectMgr::getInstance();

	while ((objp = select_mgr->getSelection()->getFirstRootObject(TRUE)))
	{
//		if ( (objp) && (gAgentID != objp->getID()) )
// [RLVa:KB] - Checked: 2012-03-11 (RLVa-1.4.5) | Added: RLVa-1.4.5 | FS-specific
		// Don't allow derendering of own attachments when RLVa is enabled
		if ( (objp) && (gAgentID != objp->getID()) && ((!rlv_handler_t::isEnabled()) || (!objp->isAttachment()) || (!objp->permYouOwner())) )
// [/RLVa:KB]
		{
			LLUUID id = objp->getID();
			std::string entry_name = "";
			std::string region_name;
			LLAssetType::EType asset_type;

			if (objp->isAvatar())
			{
				LLNameValue* firstname = objp->getNVPair("FirstName");
				LLNameValue* lastname = objp->getNVPair("LastName");
				entry_name = llformat("%s %s", firstname->getString(), lastname->getString());
				asset_type = LLAssetType::AT_PERSON;
			}
			else
			{
				bool next_object = false;
				LLViewerObject::child_list_t object_children = objp->getChildren();
				for (LLViewerObject::child_list_t::const_iterator it = object_children.begin(); it != object_children.end(); it++)
				{
					LLViewerObject* child = *it;
					if (child->isAvatar() && child->asAvatar()->isSelf())
					{
						if (gRlvHandler.hasBehaviour(RLV_BHVR_UNSIT))
						{
							// RLVa: Prevent cheating out of sitting by derendering the object
							select_mgr->deselectObjectOnly(objp);
							next_object = true;
						}
						else
						{
							gAgent.standUp();
						}
						break;
					}
				}

				if (next_object)
				{
					continue;
				}

				LLSelectNode* nodep = select_mgr->getSelection()->getFirstRootNode();
				if (nodep)
				{
					if (!nodep->mName.empty())
					{
						entry_name = nodep->mName;
					}
				}
				LLViewerRegion* region = objp->getRegion();
				if (region)
				{
					region_name = region->getName();
				}
				asset_type = LLAssetType::AT_OBJECT;
			}
			
			FSAssetBlacklist::getInstance()->addNewItemToBlacklist(id, entry_name, region_name, asset_type, permanent, false);
			
			if (permanent)
			{
				need_save = true;
			}

			select_mgr->deselectObjectOnly(objp);
			gObjectList.addDerenderedItem(id, permanent);
			gObjectList.killObject(objp);
			if (LLViewerRegion::sVOCacheCullingEnabled && objp->getRegion())
			{
				objp->getRegion()->killCacheEntry(objp->getLocalID());
			}

			LLTool* tool = LLToolMgr::getInstance()->getCurrentTool();
			LLViewerObject* tool_editing_object = tool->getEditingObject();
			if (tool_editing_object && tool_editing_object->mID == id)
			{
				tool->stopEditing();
			}

		}
		else if( (objp) && (gAgentID != objp->getID()) && ((rlv_handler_t::isEnabled()) || (objp->isAttachment()) || (objp->permYouOwner())) )
		{
			select_mgr->deselectObjectOnly(objp);
			return;
		}
	}

	if (need_save)
	{
		FSAssetBlacklist::getInstance()->saveBlacklist();
	}
}

class LLObjectDerenderPermanent : public view_listener_t
{
	bool handleEvent(const LLSD& userdata)
	{
		derenderObject(true);
		return true;
	}
};

class LLObjectDerender : public view_listener_t
{
    bool handleEvent(const LLSD& userdata)
    {
		derenderObject(false);
		return true;
    }
};
// </FS:Ansariel>

// <FS:CR> FIRE-10082 - Don't enable derendering own attachments when RLVa is enabled
bool enable_derender_object()
{
	return (!rlv_handler_t::isEnabled());
}
// </FS:CR>

class LLEnableEditParticleSource : public view_listener_t
{
	bool handleEvent(const LLSD& userdata)
	{
		LLObjectSelectionHandle handle = LLSelectMgr::instance().getSelection();

		if (handle->getObjectCount() >= 1)
		{
			LLObjectSelection::valid_iterator iter = handle->valid_begin();
			if (iter == handle->valid_end())
			{
				return false;
			}

			LLSelectNode* node = *iter;

			if (!node || !node->mPermissions)
			{
				return false;
			}

			if (node->mPermissions->getOwner() == gAgentID)
			{
				return true;
			}
		}
		return false;
	}
};

class LLEditParticleSource : public view_listener_t
{
	bool handleEvent(const LLSD& userdata)
	{
		LLViewerObject* objectp = LLSelectMgr::getInstance()->getSelection()->getPrimaryObject();
		if (objectp)
		{
			ParticleEditor* particleEditor = LLFloaterReg::showTypedInstance<ParticleEditor>("particle_editor", LLSD(objectp->getID()), TAKE_FOCUS_YES);
			if (particleEditor)
			{
				particleEditor->setObject(objectp);
			}
		}
		return true;
	}
};

// <FS:Zi> Texture Refresh
void destroy_texture(const LLUUID& id)		// will be used by the texture refresh functions below
{
	if (id.isNull() || id == IMG_DEFAULT || FSCommon::isDefaultTexture(id))
	{
		return;
	}

	LLViewerFetchedTexture* tx = LLViewerTextureManager::getFetchedTexture(id);
	if (tx)
	{
		tx->clearFetchedResults();
	}
	LLAppViewer::getTextureCache()->removeFromCache(id);
}

void handle_object_tex_refresh(LLViewerObject* object, LLSelectNode* node)
{
	U8 te_count = object->getNumTEs();
	// map from texture ID to list of faces using it
	typedef std::map< LLUUID, std::vector<U8> > map_t;
	map_t faces_per_texture;
	for (U8 i = 0; i < te_count; ++i)
	{
		// "node" will be NULL when invoked from inventory menu,
		// otherwise it will hold the root node of the selection and we
		// need to make sure only to refresh the selected faces
		if (node && !node->isTESelected(i)) continue;

		LLViewerTexture* img = object->getTEImage(i);
		faces_per_texture[img->getID()].push_back(i);

		if (object->getTE(i)->getMaterialParams().notNull())
		{
			LLViewerTexture* norm_img = object->getTENormalMap(i);
			faces_per_texture[norm_img->getID()].push_back(i);

			LLViewerTexture* spec_img = object->getTESpecularMap(i);
			faces_per_texture[spec_img->getID()].push_back(i);
		}
	}

	map_t::iterator it;
	for (it = faces_per_texture.begin(); it != faces_per_texture.end(); ++it)
	{
		destroy_texture(it->first);
	}

	// Refresh sculpt texture
	if (object->isSculpted())
	{
		LLSculptParams *sculpt_params = (LLSculptParams *)object->getParameterEntry(LLNetworkData::PARAMS_SCULPT);
		if (sculpt_params)
		{
			LLUUID sculpt_uuid = sculpt_params->getSculptTexture();

			LLViewerFetchedTexture* tx = LLViewerTextureManager::getFetchedTexture(sculpt_uuid);
			if (tx)
			{
				S32 num_volumes = tx->getNumVolumes(LLRender::SCULPT_TEX);
				const LLViewerTexture::ll_volume_list_t* pVolumeList = tx->getVolumeList(LLRender::SCULPT_TEX);

				destroy_texture(sculpt_uuid);

				for (S32 idxVolume = 0; idxVolume < num_volumes; ++idxVolume)
				{
					LLVOVolume* pVolume = pVolumeList->at(idxVolume);
					if (pVolume)
					{
						pVolume->notifyMeshLoaded();
					}
				}
			}
		}
	}
}

class LLObjectTexRefresh : public view_listener_t
{
	bool handleEvent(const LLSD& userdata)
	{
		// partly copied from the texture info code in handle_selected_texture_info()
		for (LLObjectSelection::valid_iterator iter = LLSelectMgr::getInstance()->getSelection()->valid_begin();
			iter != LLSelectMgr::getInstance()->getSelection()->valid_end(); iter++)
		{
			LLSelectNode* node = *iter;
			handle_object_tex_refresh(node->getObject(),node);
		}

		return true;
	}
};

void avatar_tex_refresh(LLVOAvatar* avatar)
{
	// I bet this can be done more elegantly, but this is just straightforward
	destroy_texture(avatar->getTE(TEX_HEAD_BAKED)->getID());
	destroy_texture(avatar->getTE(TEX_UPPER_BAKED)->getID());
	destroy_texture(avatar->getTE(TEX_LOWER_BAKED)->getID());
	destroy_texture(avatar->getTE(TEX_EYES_BAKED)->getID());
	destroy_texture(avatar->getTE(TEX_SKIRT_BAKED)->getID());
	destroy_texture(avatar->getTE(TEX_HAIR_BAKED)->getID());
	LLAvatarPropertiesProcessor::getInstance()->sendAvatarTexturesRequest(avatar->getID());
}

class LLAvatarTexRefresh : public view_listener_t
{
	bool handleEvent(const LLSD& userdata)
	{
		LLVOAvatar* avatar = find_avatar_from_object(LLSelectMgr::getInstance()->getSelection()->getPrimaryObject());
		if (avatar)
		{
			avatar_tex_refresh(avatar);
		}

		return true;
	}
};
// </FS:Zi> Texture Refresh

class LLObjectReportAbuse : public view_listener_t
{
	bool handleEvent(const LLSD& userdata)
	{
		LLViewerObject* objectp = LLSelectMgr::getInstance()->getSelection()->getPrimaryObject();
		if (objectp)
		{
			LLFloaterReporter::showFromObject(objectp->getID());
		}
		return true;
	}
};

// Enabled it you clicked an object
class LLObjectEnableReportAbuse : public view_listener_t
{
	bool handleEvent(const LLSD& userdata)
	{
		bool new_value = LLSelectMgr::getInstance()->getSelection()->getObjectCount() != 0;
		return new_value;
	}
};


void handle_object_touch()
{
	LLViewerObject* object = LLSelectMgr::getInstance()->getSelection()->getPrimaryObject();
	if (!object) return;

	LLPickInfo pick = LLToolPie::getInstance()->getPick();

// [RLVa:KB] - Checked: 2010-04-11 (RLVa-1.2.0e) | Modified: RLVa-1.1.0l
	// NOTE: fallback code since we really shouldn't be getting an active selection if we can't touch this
	if ( (RlvActions::isRlvEnabled()) && (!RlvActions::canTouch(object, pick.mObjectOffset)) )
	{
		RLV_ASSERT(false);
		return;
	}
// [/RLVa:KB]

	// *NOTE: Hope the packets arrive safely and in order or else
	// there will be some problems.
	// *TODO: Just fix this bad assumption.
	send_ObjectGrab_message(object, pick, LLVector3::zero);
	send_ObjectDeGrab_message(object, pick);
}


static void init_default_item_label(const std::string& item_name)
{
	boost::unordered_map<std::string, LLStringExplicit>::iterator it = sDefaultItemLabels.find(item_name);
	if (it == sDefaultItemLabels.end())
	{
		// *NOTE: This will not work for items of type LLMenuItemCheckGL because they return boolean value
		//       (doesn't seem to matter much ATM).
		LLStringExplicit default_label = gMenuHolder->childGetValue(item_name).asString();
		if (!default_label.empty())
		{
			sDefaultItemLabels.insert(std::pair<std::string, LLStringExplicit>(item_name, default_label));
		}
	}
}

static LLStringExplicit get_default_item_label(const std::string& item_name)
{
	LLStringExplicit res("");
	boost::unordered_map<std::string, LLStringExplicit>::iterator it = sDefaultItemLabels.find(item_name);
	if (it != sDefaultItemLabels.end())
	{
		res = it->second;
	}

	return res;
}


bool enable_object_touch(LLUICtrl* ctrl)
{
	bool new_value = false;
	LLViewerObject* obj = LLSelectMgr::getInstance()->getSelection()->getPrimaryObject();
	if (obj)
	{
		LLViewerObject* parent = (LLViewerObject*)obj->getParent();
		new_value = obj->flagHandleTouch() || (parent && parent->flagHandleTouch());
	}

// [RLVa:KB] - Checked: 2010-11-12 (RLVa-1.2.1g) | Added: RLVa-1.2.1g
	if ( (RlvActions::isRlvEnabled()) && (new_value) )
	{
		// RELEASE-RLVa: [RLVa-1.2.1] Make sure this stays in sync with handle_object_touch()
		new_value = RlvActions::canTouch(obj, LLToolPie::getInstance()->getPick().mObjectOffset);
	}
// [/RLVa:KB]

	std::string item_name = ctrl->getName();
	init_default_item_label(item_name);

	// Update label based on the node touch name if available.
	LLSelectNode* node = LLSelectMgr::getInstance()->getSelection()->getFirstRootNode();
	if (node && node->mValid && !node->mTouchName.empty())
	{
		gMenuHolder->childSetValue(item_name, node->mTouchName);
	}
	else
	{
		gMenuHolder->childSetValue(item_name, get_default_item_label(item_name));
	}

	return new_value;
};

//void label_touch(std::string& label, void*)
//{
//	LLSelectNode* node = LLSelectMgr::getInstance()->getSelection()->getFirstRootNode();
//	if (node && node->mValid && !node->mTouchName.empty())
//	{
//		label.assign(node->mTouchName);
//	}
//	else
//	{
//		label.assign("Touch");
//	}
//}

void handle_object_open()
{
// [RLVa:KB] - Checked: 2010-04-11 (RLVa-1.2.0e) | Added: RLVa-1.2.0e
	if (enable_object_open())
		LLFloaterReg::showInstance("openobject");
// [/RLVa:KB]
//	LLFloaterReg::showInstance("openobject");
}

bool enable_object_open()
{
	// Look for contents in root object, which is all the LLFloaterOpenObject
	// understands.
	LLViewerObject* obj = LLSelectMgr::getInstance()->getSelection()->getPrimaryObject();
	if (!obj) return false;

	LLViewerObject* root = obj->getRootEdit();
	if (!root) return false;

	return root->allowOpen();
}


class LLViewJoystickFlycam : public view_listener_t
{
	bool handleEvent(const LLSD& userdata)
	{
		handle_toggle_flycam();
		return true;
	}
};

class LLViewCheckJoystickFlycam : public view_listener_t
{
	bool handleEvent(const LLSD& userdata)
	{
		bool new_value = LLViewerJoystick::getInstance()->getOverrideCamera();
		return new_value;
	}
};

void handle_toggle_flycam()
{
	LLViewerJoystick::getInstance()->toggleFlycam();
}

class LLObjectBuild : public view_listener_t
{
	bool handleEvent(const LLSD& userdata)
	{
		if (gAgentCamera.getFocusOnAvatar() && !LLToolMgr::getInstance()->inEdit() && gSavedSettings.getBOOL("EditCameraMovement") )
		{
			// zoom in if we're looking at the avatar
			gAgentCamera.setFocusOnAvatar(FALSE, ANIMATE);
			gAgentCamera.setFocusGlobal(LLToolPie::getInstance()->getPick());
			gAgentCamera.cameraZoomIn(0.666f);
			gAgentCamera.cameraOrbitOver( 30.f * DEG_TO_RAD );
			gViewerWindow->moveCursorToCenter();
		}
		else if ( gSavedSettings.getBOOL("EditCameraMovement") )
		{
			gAgentCamera.setFocusGlobal(LLToolPie::getInstance()->getPick());
			gViewerWindow->moveCursorToCenter();
		}

		LLToolMgr::getInstance()->setCurrentToolset(gBasicToolset);
		LLToolMgr::getInstance()->getCurrentToolset()->selectTool( LLToolCompCreate::getInstance() );

		// Could be first use
		//LLFirstUse::useBuild();
		return true;
	}
};


void handle_object_edit()
{
	LLViewerParcelMgr::getInstance()->deselectLand();

	if (gAgentCamera.getFocusOnAvatar() && !LLToolMgr::getInstance()->inEdit())
	{
		LLFloaterTools::sPreviousFocusOnAvatar = true;
		LLObjectSelectionHandle selection = LLSelectMgr::getInstance()->getSelection();

		if (selection->getSelectType() == SELECT_TYPE_HUD || !gSavedSettings.getBOOL("EditCameraMovement"))
		{
			// always freeze camera in space, even if camera doesn't move
			// so, for example, follow cam scripts can't affect you when in build mode
			gAgentCamera.setFocusGlobal(gAgentCamera.calcFocusPositionTargetGlobal(), LLUUID::null);
			gAgentCamera.setFocusOnAvatar(FALSE, ANIMATE);
		}
		else
		{
			gAgentCamera.setFocusOnAvatar(FALSE, ANIMATE);
			LLViewerObject* selected_objectp = selection->getFirstRootObject();
			if (selected_objectp)
			{
			  // zoom in on object center instead of where we clicked, as we need to see the manipulator handles
			  gAgentCamera.setFocusGlobal(selected_objectp->getPositionGlobal(), selected_objectp->getID());
			  gAgentCamera.cameraZoomIn(0.666f);
			  gAgentCamera.cameraOrbitOver( 30.f * DEG_TO_RAD );
			  gViewerWindow->moveCursorToCenter();
			}
		}
	}
	
	LLFloaterReg::showInstance("build");
	
	LLToolMgr::getInstance()->setCurrentToolset(gBasicToolset);
	gFloaterTools->setEditTool( LLToolCompTranslate::getInstance() );
	
	LLViewerJoystick::getInstance()->moveObjects(true);
	LLViewerJoystick::getInstance()->setNeedsReset(true);
	
	// Could be first use
	//LLFirstUse::useBuild();
	return;
}

// [SL:KB] - Patch: Inventory-AttachmentEdit - Checked: 2010-08-25 (Catznip-2.2.0a) | Added: Catznip-2.1.2a
void handle_attachment_edit(const LLUUID& idItem)
{
	const LLInventoryItem* pItem = gInventory.getItem(idItem);
	if ( (!isAgentAvatarValid()) || (!pItem) )
		return;

	LLViewerObject* pAttachObj = gAgentAvatarp->getWornAttachment(pItem->getLinkedUUID());
	if (!pAttachObj)
		return;

	LLSelectMgr::getInstance()->deselectAll();
	LLSelectMgr::getInstance()->selectObjectAndFamily(pAttachObj);

	handle_object_edit();
}
// [/SL:KB]

void handle_object_inspect()
{
	LLObjectSelectionHandle selection = LLSelectMgr::getInstance()->getSelection();
	LLViewerObject* selected_objectp = selection->getFirstRootObject();
	if (selected_objectp)
	{
		LLSD key;
		key["task"] = "task";
		LLFloaterSidePanelContainer::showPanel("inventory", key);
	}
	
	/*
	// Old floater properties
	LLFloaterReg::showInstance("inspect", LLSD());
	*/
}

//---------------------------------------------------------------------------
// Land pie menu
//---------------------------------------------------------------------------
class LLLandBuild : public view_listener_t
{
	bool handleEvent(const LLSD& userdata)
	{
		LLViewerParcelMgr::getInstance()->deselectLand();

		if (gAgentCamera.getFocusOnAvatar() && !LLToolMgr::getInstance()->inEdit() && gSavedSettings.getBOOL("EditCameraMovement") )
		{
			// zoom in if we're looking at the avatar
			gAgentCamera.setFocusOnAvatar(FALSE, ANIMATE);
			gAgentCamera.setFocusGlobal(LLToolPie::getInstance()->getPick());
			gAgentCamera.cameraZoomIn(0.666f);
			gAgentCamera.cameraOrbitOver( 30.f * DEG_TO_RAD );
			gViewerWindow->moveCursorToCenter();
		}
		else if ( gSavedSettings.getBOOL("EditCameraMovement")  )
		{
			// otherwise just move focus
			gAgentCamera.setFocusGlobal(LLToolPie::getInstance()->getPick());
			gViewerWindow->moveCursorToCenter();
		}


		LLToolMgr::getInstance()->setCurrentToolset(gBasicToolset);
		LLToolMgr::getInstance()->getCurrentToolset()->selectTool( LLToolCompCreate::getInstance() );

		// Could be first use
		//LLFirstUse::useBuild();
		return true;
	}
};

class LLLandBuyPass : public view_listener_t
{
	bool handleEvent(const LLSD& userdata)
	{
		LLPanelLandGeneral::onClickBuyPass((void *)FALSE);
		return true;
	}
};

class LLLandEnableBuyPass : public view_listener_t
{
	bool handleEvent(const LLSD& userdata)
	{
		bool new_value = LLPanelLandGeneral::enableBuyPass(NULL);
		return new_value;
	}
};

// BUG: Should really check if CLICK POINT is in a parcel where you can build.
BOOL enable_land_build(void*)
{
	if (gAgent.isGodlike()) return TRUE;
	if (gAgent.inPrelude()) return FALSE;

	BOOL can_build = FALSE;
	LLParcel* agent_parcel = LLViewerParcelMgr::getInstance()->getAgentParcel();
	if (agent_parcel)
	{
		can_build = agent_parcel->getAllowModify();
	}
	return can_build;
}

// BUG: Should really check if OBJECT is in a parcel where you can build.
BOOL enable_object_build(void*)
{
	if (gAgent.isGodlike()) return TRUE;
	if (gAgent.inPrelude()) return FALSE;

	BOOL can_build = FALSE;
	LLParcel* agent_parcel = LLViewerParcelMgr::getInstance()->getAgentParcel();
	if (agent_parcel)
	{
		can_build = agent_parcel->getAllowModify();
	}
	return can_build;
}

bool enable_object_edit()
{
	if (!isAgentAvatarValid()) return false;
	
	// *HACK:  The new "prelude" Help Islands have a build sandbox area,
	// so users need the Edit and Create pie menu options when they are
	// there.  Eventually this needs to be replaced with code that only 
	// lets you edit objects if you have permission to do so (edit perms,
	// group edit, god).  See also lltoolbar.cpp.  JC
	bool enable = false;
	if (gAgent.inPrelude())
	{
		enable = LLViewerParcelMgr::getInstance()->allowAgentBuild()
			|| LLSelectMgr::getInstance()->getSelection()->isAttachment();
	} 
	else if (LLSelectMgr::getInstance()->selectGetAllValidAndObjectsFound())
	{
//		enable = true;
// [RLVa:KB] - Checked: 2010-11-29 (RLVa-1.3.0c) | Modified: RLVa-1.3.0c
		bool fRlvCanEdit = (!gRlvHandler.hasBehaviour(RLV_BHVR_EDIT)) && (!gRlvHandler.hasBehaviour(RLV_BHVR_EDITOBJ));
		if (!fRlvCanEdit)
		{
			LLObjectSelectionHandle hSel = LLSelectMgr::getInstance()->getSelection();
			RlvSelectIsEditable f;
			fRlvCanEdit = (hSel.notNull()) && ((hSel->getFirstRootNode(&f, TRUE)) == NULL);
		}
		enable = fRlvCanEdit;
// [/RLVa:KB]
	}

	return enable;
}

bool enable_mute_particle()
{
	const LLPickInfo& pick = LLToolPie::getInstance()->getPick();

	return pick.mParticleOwnerID != LLUUID::null && pick.mParticleOwnerID != gAgent.getID();
}

// mutually exclusive - show either edit option or build in menu
bool enable_object_build()
{
	return !enable_object_edit();
}

bool enable_object_select_in_pathfinding_linksets()
{
	return LLPathfindingManager::getInstance()->isPathfindingEnabledForCurrentRegion() && LLSelectMgr::getInstance()->selectGetEditableLinksets();
}

bool visible_object_select_in_pathfinding_linksets()
{
	return LLPathfindingManager::getInstance()->isPathfindingEnabledForCurrentRegion();
}

bool enable_object_select_in_pathfinding_characters()
{
	return LLPathfindingManager::getInstance()->isPathfindingEnabledForCurrentRegion() &&  LLSelectMgr::getInstance()->selectGetViewableCharacters();
}

class LLSelfRemoveAllAttachments : public view_listener_t
{
	bool handleEvent(const LLSD& userdata)
	{
		LLAppearanceMgr::instance().removeAllAttachmentsFromAvatar();
		return true;
	}
};

class LLSelfEnableRemoveAllAttachments : public view_listener_t
{
	bool handleEvent(const LLSD& userdata)
	{
		bool new_value = false;
		if (isAgentAvatarValid())
		{
			for (LLVOAvatar::attachment_map_t::iterator iter = gAgentAvatarp->mAttachmentPoints.begin(); 
				 iter != gAgentAvatarp->mAttachmentPoints.end(); )
			{
				LLVOAvatar::attachment_map_t::iterator curiter = iter++;
				LLViewerJointAttachment* attachment = curiter->second;
//				if (attachment->getNumObjects() > 0)
// [RLVa:KB] - Checked: 2010-03-04 (RLVa-1.2.0a) | Added: RLVa-1.2.0a
				if ( (attachment->getNumObjects() > 0) && ((!rlv_handler_t::isEnabled()) || (gRlvAttachmentLocks.canDetach(attachment))) )
// [/RLVa:KB]
				{
					new_value = true;
					break;
				}
			}
		}
		return new_value;
	}
};

BOOL enable_has_attachments(void*)
{

	return FALSE;
}

//---------------------------------------------------------------------------
// Avatar pie menu
//---------------------------------------------------------------------------
//void handle_follow(void *userdata)
//{
//	// follow a given avatar by ID
//	LLViewerObject* objectp = LLSelectMgr::getInstance()->getSelection()->getPrimaryObject();
//	if (objectp)
//	{
//		gAgent.startFollowPilot(objectp->getID());
//	}
//}

bool enable_object_mute()
{
	LLViewerObject* object = LLSelectMgr::getInstance()->getSelection()->getPrimaryObject();
	if (!object) return false;

	LLVOAvatar* avatar = find_avatar_from_object(object); 
	if (avatar)
	{
		// It's an avatar
		LLNameValue *lastname = avatar->getNVPair("LastName");
		bool is_linden =
			lastname && !LLStringUtil::compareStrings(lastname->getString(), "Linden");
		bool is_self = avatar->isSelf();
//		return !is_linden && !is_self;
// [RLVa:KB] - Checked: RLVa-1.2.1
//		return !is_linden && !is_self && (RlvActions::canShowName(RlvActions::SNC_DEFAULT, avatar->getID()));
// [/RLVa:KB]

		// <FS:Zi> Make enable/disable of block/unblock menu items work for avatars
		if(is_linden || is_self)
			return false;

		if (!RlvActions::canShowName(RlvActions::SNC_DEFAULT, avatar->getID()))
			return false;

		LLNameValue *firstname = avatar->getNVPair("FirstName");

		std::string name;
		if (firstname && lastname)
		{
			name = LLCacheName::buildFullName(
				firstname->getString(), lastname->getString());
		}

		LLMute mute(avatar->getID(),name,LLMute::AGENT);
		return !LLMuteList::getInstance()->isMuted(mute.mID);
		// </FS:Zi>
	}
	else
	{
		// Just a regular object
		return LLSelectMgr::getInstance()->getSelection()->contains( object, SELECT_ALL_TES ) &&
			   !LLMuteList::getInstance()->isMuted(object->getID());
	}
}

bool enable_object_unmute()
{
	LLViewerObject* object = LLSelectMgr::getInstance()->getSelection()->getPrimaryObject();
	if (!object) return false;

	LLVOAvatar* avatar = find_avatar_from_object(object); 
	if (avatar)
	{
		// It's an avatar
		LLNameValue *lastname = avatar->getNVPair("LastName");
		bool is_linden =
			lastname && !LLStringUtil::compareStrings(lastname->getString(), "Linden");
		bool is_self = avatar->isSelf();
		// <FS:Zi> Make enable/disable of block/unblock menu items work for avatars
		// return !is_linden && !is_self;
		if(is_linden || is_self)
			return false;

		LLNameValue *firstname = avatar->getNVPair("FirstName");
		std::string name;
		if (firstname && lastname)
		{
			name = LLCacheName::buildFullName(
				firstname->getString(), lastname->getString());
		}

		LLMute mute(avatar->getID(),name,LLMute::AGENT);
		return LLMuteList::getInstance()->isMuted(mute.mID);
		// </FS:Zi>
	}
	else
	{
		// Just a regular object
		return LLSelectMgr::getInstance()->getSelection()->contains( object, SELECT_ALL_TES ) &&
			   LLMuteList::getInstance()->isMuted(object->getID());;
	}
}

// <FS:Ansariel> Avatar render more check for pie menu
bool check_avatar_render_mode(U32 mode)
{
	LLViewerObject* object = LLSelectMgr::getInstance()->getSelection()->getPrimaryObject();
	if (!object) return false;

	LLVOAvatar* avatar = find_avatar_from_object(object); 
	if (!avatar) return false;
		
	switch (mode) 
	{
		case 0:
// [RLVa:KB] - Checked: RLVa-2.2 (@setcam_avdist)
				return FSAvatarRenderPersistence::instance().getAvatarRenderSettings(avatar->getID()) == LLVOAvatar::AV_RENDER_NORMALLY;
// [/RLVa:KB]
//				return (avatar->getVisualMuteSettings() == LLVOAvatar::AV_RENDER_NORMALLY);
		case 1:
// [RLVa:KB] - Checked: RLVa-2.2 (@setcam_avdist)
				return FSAvatarRenderPersistence::instance().getAvatarRenderSettings(avatar->getID()) == LLVOAvatar::AV_DO_NOT_RENDER;
// [/RLVa:KB]
//				return (avatar->getVisualMuteSettings() == LLVOAvatar::AV_DO_NOT_RENDER);
		case 2:
// [RLVa:KB] - Checked: RLVa-2.2 (@setcam_avdist)
				return FSAvatarRenderPersistence::instance().getAvatarRenderSettings(avatar->getID()) == LLVOAvatar::AV_ALWAYS_RENDER;
// [/RLVa:KB]
//				return (avatar->getVisualMuteSettings() == LLVOAvatar::AV_ALWAYS_RENDER);
		default:
			return false;
	}
}
// </FS:Ansariel>

// 0 = normal, 1 = always, 2 = never
class LLAvatarCheckImpostorMode : public view_listener_t
{	
	bool handleEvent(const LLSD& userdata)
	{
		// <FS:Ansariel> Avatar render more check for pie menu
		//LLViewerObject* object = LLSelectMgr::getInstance()->getSelection()->getPrimaryObject();
		//if (!object) return false;

		//LLVOAvatar* avatar = find_avatar_from_object(object); 
		//if (!avatar) return false;
		//
		//U32 mode = userdata.asInteger();
		//switch (mode) 
		//{
		//	case 0:
		//		return (avatar->getVisualMuteSettings() == LLVOAvatar::AV_RENDER_NORMALLY);
		//	case 1:
		//		return (avatar->getVisualMuteSettings() == LLVOAvatar::AV_DO_NOT_RENDER);
		//	case 2:
		//		return (avatar->getVisualMuteSettings() == LLVOAvatar::AV_ALWAYS_RENDER);
		//	default:
		//		return false;
		//}
		return check_avatar_render_mode(userdata.asInteger());
		// </FS:Ansariel>
	}	// handleEvent()
};

// 0 = normal, 1 = always, 2 = never
class LLAvatarSetImpostorMode : public view_listener_t
{
	bool handleEvent(const LLSD& userdata)
	{
		LLViewerObject* object = LLSelectMgr::getInstance()->getSelection()->getPrimaryObject();
		if (!object) return false;

		LLVOAvatar* avatar = find_avatar_from_object(object); 
		if (!avatar) return false;
		
		U32 mode = userdata.asInteger();
		switch (mode) 
		{
			case 0:
				avatar->setVisualMuteSettings(LLVOAvatar::AV_RENDER_NORMALLY);
				break;
			case 1:
				avatar->setVisualMuteSettings(LLVOAvatar::AV_DO_NOT_RENDER);
				break;
			case 2:
				avatar->setVisualMuteSettings(LLVOAvatar::AV_ALWAYS_RENDER);
				break;
			default:
				return false;
		}

		LLVOAvatar::cullAvatarsByPixelArea();
		return true;
	}	// handleEvent()
};


class LLObjectMute : public view_listener_t
{
	bool handleEvent(const LLSD& userdata)
	{
		LLViewerObject* object = LLSelectMgr::getInstance()->getSelection()->getPrimaryObject();
		if (!object) return true;
		
		LLUUID id;
		std::string name;
		LLMute::EType type;
		LLVOAvatar* avatar = find_avatar_from_object(object); 
		if (avatar)
		{
			id = avatar->getID();
// [RLVa:KB] - Checked: RLVa-1.0.0
			if (!RlvActions::canShowName(RlvActions::SNC_DEFAULT, id))
				return true;
// [/RLVa:KB]

			avatar->mNeedsImpostorUpdate = TRUE;


			LLNameValue *firstname = avatar->getNVPair("FirstName");
			LLNameValue *lastname = avatar->getNVPair("LastName");
			if (firstname && lastname)
			{
				name = LLCacheName::buildFullName(
					firstname->getString(), lastname->getString());
			}
			
			type = LLMute::AGENT;
		}
		else
		{
			// it's an object
			id = object->getID();

			LLSelectNode* node = LLSelectMgr::getInstance()->getSelection()->getFirstRootNode();
			if (node)
			{
				name = node->mName;
			}
			
			type = LLMute::OBJECT;
		}
		
		LLMute mute(id, name, type);
		if (LLMuteList::getInstance()->isMuted(mute.mID))
		{
			LLMuteList::getInstance()->remove(mute);
		}
		else
		{
			LLMuteList::getInstance()->add(mute);
			LLPanelBlockedList::showPanelAndSelect(mute.mID);
		}
		
		return true;
	}
};

bool handle_go_to()
{
	// try simulator autopilot
	std::vector<std::string> strings;
	std::string val;
	LLVector3d pos = LLToolPie::getInstance()->getPick().mPosGlobal;
	val = llformat("%g", pos.mdV[VX]);
	strings.push_back(val);
	val = llformat("%g", pos.mdV[VY]);
	strings.push_back(val);
	val = llformat("%g", pos.mdV[VZ]);
	strings.push_back(val);
	send_generic_message("autopilot", strings);

	LLViewerParcelMgr::getInstance()->deselectLand();

	if (isAgentAvatarValid() && !gSavedSettings.getBOOL("AutoPilotLocksCamera"))
	{
		gAgentCamera.setFocusGlobal(gAgentCamera.getFocusTargetGlobal(), gAgentAvatarp->getID());
	}
	else 
	{
		// Snap camera back to behind avatar
		gAgentCamera.setFocusOnAvatar(TRUE, ANIMATE);
	}

	// Could be first use
	//LLFirstUse::useGoTo();
	return true;
}

class LLGoToObject : public view_listener_t
{
	bool handleEvent(const LLSD& userdata)
	{
		return handle_go_to();
	}
};

class LLAvatarReportAbuse : public view_listener_t
{
	bool handleEvent(const LLSD& userdata)
	{
		LLVOAvatar* avatar = find_avatar_from_object( LLSelectMgr::getInstance()->getSelection()->getPrimaryObject() );
		if(avatar)
		{
			LLFloaterReporter::showFromObject(avatar->getID());
		}
		return true;
	}
};


//---------------------------------------------------------------------------
// Parcel freeze, eject, etc.
//---------------------------------------------------------------------------
//bool callback_freeze(const LLSD& notification, const LLSD& response)
//{
//	LLUUID avatar_id = notification["payload"]["avatar_id"].asUUID();
//	S32 option = LLNotificationsUtil::getSelectedOption(notification, response);
//
//	if (0 == option || 1 == option)
//	{
//		U32 flags = 0x0;
//		if (1 == option)
//		{
//			// unfreeze
//			flags |= 0x1;
//		}
//
//		LLMessageSystem* msg = gMessageSystem;
//		LLViewerObject* avatar = gObjectList.findObject(avatar_id);
//
//		if (avatar)
//		{
//			msg->newMessage("FreezeUser");
//			msg->nextBlock("AgentData");
//			msg->addUUID("AgentID", gAgent.getID());
//			msg->addUUID("SessionID", gAgent.getSessionID());
//			msg->nextBlock("Data");
//			msg->addUUID("TargetID", avatar_id );
//			msg->addU32("Flags", flags );
//			msg->sendReliable( avatar->getRegion()->getHost() );
//		}
//	}
//	return false;
//}


void handle_avatar_freeze(const LLSD& avatar_id)
{
// [SL:KB] - Patch: UI-AvatarNearbyActions | Checked: 2011-05-13 (Catznip-2.6.0a) | Added: Catznip-2.6.0a
	// Use avatar_id if available, otherwise default to right-click avatar
	LLUUID idAgent = avatar_id.asUUID();
	if (idAgent.isNull())
	{
		/*const*/ LLVOAvatar* pAvatar = find_avatar_from_object(LLSelectMgr::getInstance()->getSelection()->getPrimaryObject());
		if (pAvatar)
			idAgent = pAvatar->getID();
	}
	if (idAgent.notNull())
	{
		LLAvatarActions::landFreeze(idAgent);
	}
// [/SL:KB]
//		// Use avatar_id if available, otherwise default to right-click avatar
//		LLVOAvatar* avatar = NULL;
//		if (avatar_id.asUUID().notNull())
//		{
//			avatar = find_avatar_from_object(avatar_id.asUUID());
//		}
//		else
//		{
//			avatar = find_avatar_from_object(
//				LLSelectMgr::getInstance()->getSelection()->getPrimaryObject());
//		}
//
//		if( avatar )
//		{
//			std::string fullname = avatar->getFullname();
//			LLSD payload;
//			payload["avatar_id"] = avatar->getID();
//
//			if (!fullname.empty())
//			{
//				LLSD args;
//				args["AVATAR_NAME"] = fullname;
// [RLVa:KB] - Checked: RLVa-1.0.0
//				args["AVATAR_NAME"] = (RlvActions::canShowName(RlvActions::SNC_DEFAULT, avatar->getID())) ? fullname : RlvStrings::getAnonym(fullname);
// [/RLVa:KB]
//				LLNotificationsUtil::add("FreezeAvatarFullname",
//							args,
//							payload,
//							callback_freeze);
//			}
//			else
//			{
//				LLNotificationsUtil::add("FreezeAvatar",
//							LLSD(),
//							payload,
//							callback_freeze);
//			}
//		}
}

class LLAvatarVisibleDebug : public view_listener_t
{
	bool handleEvent(const LLSD& userdata)
	{
		return gAgent.isGodlike();
	}
};

class LLAvatarDebug : public view_listener_t
{
	bool handleEvent(const LLSD& userdata)
	{
		LLVOAvatar* avatar = find_avatar_from_object( LLSelectMgr::getInstance()->getSelection()->getPrimaryObject() );
		if( avatar )
		{
			if (avatar->isSelf())
			{
				((LLVOAvatarSelf *)avatar)->dumpLocalTextures();
			}
			LL_INFOS() << "Dumping temporary asset data to simulator logs for avatar " << avatar->getID() << LL_ENDL;
			// <FS:Ansariel> Disable message - spawns error "generic request failed"
			//std::vector<std::string> strings;
			//strings.push_back(avatar->getID().asString());
			//LLUUID invoice;
			//send_generic_message("dumptempassetdata", strings, invoice);
			// </FS:Ansariel>
			LLFloaterReg::showInstance( "avatar_textures", LLSD(avatar->getID()) );
		}
		return true;
	}
};

//bool callback_eject(const LLSD& notification, const LLSD& response)
//{
//	S32 option = LLNotificationsUtil::getSelectedOption(notification, response);
//	if (2 == option)
//	{
//		// Cancel button.
//		return false;
//	}
//	LLUUID avatar_id = notification["payload"]["avatar_id"].asUUID();
//	bool ban_enabled = notification["payload"]["ban_enabled"].asBoolean();
//
//	if (0 == option)
//	{
//		// Eject button
//		LLMessageSystem* msg = gMessageSystem;
//		LLViewerObject* avatar = gObjectList.findObject(avatar_id);
//
//		if (avatar)
//		{
//			U32 flags = 0x0;
//			msg->newMessage("EjectUser");
//			msg->nextBlock("AgentData");
//			msg->addUUID("AgentID", gAgent.getID() );
//			msg->addUUID("SessionID", gAgent.getSessionID() );
//			msg->nextBlock("Data");
//			msg->addUUID("TargetID", avatar_id );
//			msg->addU32("Flags", flags );
//			msg->sendReliable( avatar->getRegion()->getHost() );
//		}
//	}
//	else if (ban_enabled)
//	{
//		// This is tricky. It is similar to say if it is not an 'Eject' button,
//		// and it is also not an 'Cancle' button, and ban_enabled==ture, 
//		// it should be the 'Eject and Ban' button.
//		LLMessageSystem* msg = gMessageSystem;
//		LLViewerObject* avatar = gObjectList.findObject(avatar_id);
//
//		if (avatar)
//		{
//			U32 flags = 0x1;
//			msg->newMessage("EjectUser");
//			msg->nextBlock("AgentData");
//			msg->addUUID("AgentID", gAgent.getID() );
//			msg->addUUID("SessionID", gAgent.getSessionID() );
//			msg->nextBlock("Data");
//			msg->addUUID("TargetID", avatar_id );
//			msg->addU32("Flags", flags );
//			msg->sendReliable( avatar->getRegion()->getHost() );
//		}
//	}
//	return false;
//}

void handle_avatar_eject(const LLSD& avatar_id)
{
// [SL:KB] - Patch: UI-AvatarNearbyActions | Checked: 2011-05-13 (Catznip-2.6.0a) | Added: Catznip-2.6.0a
	// Use avatar_id if available, otherwise default to right-click avatar
	LLUUID idAgent = avatar_id.asUUID();
	if (idAgent.isNull())
	{
		/*const*/ LLVOAvatar* pAvatar = find_avatar_from_object(LLSelectMgr::getInstance()->getSelection()->getPrimaryObject());
		if (pAvatar)
			idAgent = pAvatar->getID();
	}
	if (idAgent.notNull())
	{
		LLAvatarActions::landEject(idAgent);
	}
// [/SL:KB]
//		// Use avatar_id if available, otherwise default to right-click avatar
//		LLVOAvatar* avatar = NULL;
//		if (avatar_id.asUUID().notNull())
//		{
//			avatar = find_avatar_from_object(avatar_id.asUUID());
//		}
//		else
//		{
//			avatar = find_avatar_from_object(
//				LLSelectMgr::getInstance()->getSelection()->getPrimaryObject());
//		}
//
//		if( avatar )
//		{
//			LLSD payload;
//			payload["avatar_id"] = avatar->getID();
//			std::string fullname = avatar->getFullname();
//
//			const LLVector3d& pos = avatar->getPositionGlobal();
//			LLParcel* parcel = LLViewerParcelMgr::getInstance()->selectParcelAt(pos)->getParcel();
//			
//			if (LLViewerParcelMgr::getInstance()->isParcelOwnedByAgent(parcel,GP_LAND_MANAGE_BANNED))
//			{
//                payload["ban_enabled"] = true;
//				if (!fullname.empty())
//				{
//    				LLSD args;
//					args["AVATAR_NAME"] = fullname;
// [RLVa:KB] - Checked: RLVa-1.0.0
//					args["AVATAR_NAME"] = (RlvActions::canShowName(RlvActions::SNC_DEFAULT, avatar->getID())) ? fullname : RlvStrings::getAnonym(fullname);
// [/RLVa:KB]
//    				LLNotificationsUtil::add("EjectAvatarFullname",
//    							args,
//    							payload,
//    							callback_eject);
//				}
//				else
//				{
//    				LLNotificationsUtil::add("EjectAvatarFullname",
//    							LLSD(),
//    							payload,
//    							callback_eject);
//				}
//			}
//			else
//			{
//                payload["ban_enabled"] = false;
//				if (!fullname.empty())
//				{
//    				LLSD args;
//					args["AVATAR_NAME"] = fullname;
// [RLVa:KB] - Checked: RLVa-1.0.0
//					args["AVATAR_NAME"] = (RlvActions::canShowName(RlvActions::SNC_DEFAULT, avatar->getID())) ? fullname : RlvStrings::getAnonym(fullname);
// [/RLVa:KB]
//    				LLNotificationsUtil::add("EjectAvatarFullnameNoBan",
//    							args,
//    							payload,
//    							callback_eject);
//				}
//				else
//				{
//    				LLNotificationsUtil::add("EjectAvatarNoBan",
//    							LLSD(),
//    							payload,
//    							callback_eject);
//				}
//			}
//		}
}

bool my_profile_visible()
{
	LLFloater* floaterp = LLAvatarActions::getProfileFloater(gAgentID);
	return floaterp && floaterp->isInVisibleChain();
}

bool enable_freeze_eject(const LLSD& avatar_id)
{
// [SL:KB] - Patch: UI-AvatarNearbyActions | Checked: 2011-05-13 (Catznip-2.6.0a) | Added: Catznip-2.6.0a
	// Use avatar_id if available, otherwise default to right-click avatar
	LLUUID idAgent = avatar_id.asUUID();
	if (idAgent.isNull())
	{
		/*const*/ LLVOAvatar* pAvatar = find_avatar_from_object(LLSelectMgr::getInstance()->getSelection()->getPrimaryObject());
		if (pAvatar)
			idAgent = pAvatar->getID();
	}
	return (idAgent.notNull()) ? LLAvatarActions::canLandFreezeOrEject(idAgent) : false;
// [/SL:KB]
//	// Use avatar_id if available, otherwise default to right-click avatar
//	LLVOAvatar* avatar = NULL;
//	if (avatar_id.asUUID().notNull())
//	{
//		avatar = find_avatar_from_object(avatar_id.asUUID());
//	}
//	else
//	{
//		avatar = find_avatar_from_object(
//			LLSelectMgr::getInstance()->getSelection()->getPrimaryObject());
//	}
//	if (!avatar) return false;
//
//	// Gods can always freeze
//	if (gAgent.isGodlike()) return true;
//
//	// Estate owners / managers can freeze
//	// Parcel owners can also freeze
//	const LLVector3& pos = avatar->getPositionRegion();
//	const LLVector3d& pos_global = avatar->getPositionGlobal();
//	LLParcel* parcel = LLViewerParcelMgr::getInstance()->selectParcelAt(pos_global)->getParcel();
//	LLViewerRegion* region = avatar->getRegion();
//	if (!region) return false;
//				
//	bool new_value = region->isOwnedSelf(pos);
//	if (!new_value || region->isOwnedGroup(pos))
//	{
//		new_value = LLViewerParcelMgr::getInstance()->isParcelOwnedByAgent(parcel,GP_LAND_ADMIN);
//	}
//	return new_value;
}

// <FS:Ansariel> FIRE-13515: Re-add give calling card
class LLAvatarGiveCard : public view_listener_t
{
	bool handleEvent(const LLSD& userdata)
	{
		LL_INFOS("LLAvatarGiveCard") << "handle_give_card()" << LL_ENDL;
		LLViewerObject* dest = LLSelectMgr::getInstance()->getSelection()->getPrimaryObject();
// [RLVa:KB] - Checked: 2010-06-04 (RLVa-1.2.0d) | Modified: RLVa-1.2.0d | OK
		//if(dest && dest->isAvatar())
		if ( (dest && dest->isAvatar()) && (!gRlvHandler.hasBehaviour(RLV_BHVR_SHOWNAMES)) )
// [/RLVa:KB]
		{
			bool found_name = false;
			LLSD args;
			LLSD old_args;
			LLNameValue* nvfirst = dest->getNVPair("FirstName");
			LLNameValue* nvlast = dest->getNVPair("LastName");
			if(nvfirst && nvlast)
			{
				std::string full_name = gCacheName->buildFullName(nvfirst->getString(), nvlast->getString());
				args["NAME"] = full_name;
				old_args["NAME"] = full_name;
				found_name = true;
			}
			LLViewerRegion* region = dest->getRegion();
			LLHost dest_host;
			if(region)
			{
				dest_host = region->getHost();
			}
			if(found_name && dest_host.isOk())
			{
				LLMessageSystem* msg = gMessageSystem;
				msg->newMessage("OfferCallingCard");
				msg->nextBlockFast(_PREHASH_AgentData);
				msg->addUUIDFast(_PREHASH_AgentID, gAgent.getID());
				msg->addUUIDFast(_PREHASH_SessionID, gAgent.getSessionID());
				msg->nextBlockFast(_PREHASH_AgentBlock);
				msg->addUUIDFast(_PREHASH_DestID, dest->getID());
				LLUUID transaction_id;
				transaction_id.generate();
				msg->addUUIDFast(_PREHASH_TransactionID, transaction_id);
				msg->sendReliable(dest_host);
				LLNotificationsUtil::add("OfferedCard", args);
			}
			else
			{
				LLNotificationsUtil::add("CantOfferCallingCard", old_args);
			}
		}
		return true;
	}
};
// </FS:Ansariel> FIRE-13515: Re-add give calling card

bool callback_leave_group(const LLSD& notification, const LLSD& response)
{
	S32 option = LLNotificationsUtil::getSelectedOption(notification, response);
	if (option == 0)
	{
		LLMessageSystem *msg = gMessageSystem;

		msg->newMessageFast(_PREHASH_LeaveGroupRequest);
		msg->nextBlockFast(_PREHASH_AgentData);
		msg->addUUIDFast(_PREHASH_AgentID, gAgent.getID() );
		msg->addUUIDFast(_PREHASH_SessionID, gAgent.getSessionID());
		msg->nextBlockFast(_PREHASH_GroupData);
		msg->addUUIDFast(_PREHASH_GroupID, gAgent.getGroupID() );
		gAgent.sendReliableMessage();
	}
	return false;
}

void append_aggregate(std::string& string, const LLAggregatePermissions& ag_perm, PermissionBit bit, const char* txt)
{
	LLAggregatePermissions::EValue val = ag_perm.getValue(bit);
	std::string buffer;
	switch(val)
	{
	  case LLAggregatePermissions::AP_NONE:
		buffer = llformat( "* %s None\n", txt);
		break;
	  case LLAggregatePermissions::AP_SOME:
		buffer = llformat( "* %s Some\n", txt);
		break;
	  case LLAggregatePermissions::AP_ALL:
		buffer = llformat( "* %s All\n", txt);
		break;
	  case LLAggregatePermissions::AP_EMPTY:
	  default:
		break;
	}
	string.append(buffer);
}

bool enable_buy_object()
{
    // In order to buy, there must only be 1 purchaseable object in
    // the selection manager.
	if(LLSelectMgr::getInstance()->getSelection()->getRootObjectCount() != 1) return false;
    LLViewerObject* obj = NULL;
    LLSelectNode* node = LLSelectMgr::getInstance()->getSelection()->getFirstRootNode();
	if(node)
    {
        obj = node->getObject();
        if(!obj) return false;

		if( for_sale_selection(node) )
		{
// [RLVa:KB] - @buy
			if (!RlvActions::canBuyObject(obj->getID()))
				return false;
// [/RLVa:KB]

			// *NOTE: Is this needed?  This checks to see if anyone owns the
			// object, dating back to when we had "public" objects owned by
			// no one.  JC
			if(obj->permAnyOwner()) return true;
		}
    }
	return false;
}

// Note: This will only work if the selected object's data has been
// received by the viewer and cached in the selection manager.
void handle_buy_object(LLSaleInfo sale_info)
{
	if(!LLSelectMgr::getInstance()->selectGetAllRootsValid())
	{
		LLNotificationsUtil::add("UnableToBuyWhileDownloading");
		return;
	}

	LLUUID owner_id;
	std::string owner_name;
	BOOL owners_identical = LLSelectMgr::getInstance()->selectGetOwner(owner_id, owner_name);
	if (!owners_identical)
	{
		LLNotificationsUtil::add("CannotBuyObjectsFromDifferentOwners");
		return;
	}

	LLPermissions perm;
	BOOL valid = LLSelectMgr::getInstance()->selectGetPermissions(perm);
	LLAggregatePermissions ag_perm;
	valid &= LLSelectMgr::getInstance()->selectGetAggregatePermissions(ag_perm);
	if(!valid || !sale_info.isForSale() || !perm.allowTransferTo(gAgent.getID()))
	{
		LLNotificationsUtil::add("ObjectNotForSale");
		return;
	}

	LLFloaterBuy::show(sale_info);
}


void handle_buy_contents(LLSaleInfo sale_info)
{
	LLFloaterBuyContents::show(sale_info);
}

void handle_region_dump_temp_asset_data(void*)
{
	LL_INFOS() << "Dumping temporary asset data to simulator logs" << LL_ENDL;
	std::vector<std::string> strings;
	LLUUID invoice;
	send_generic_message("dumptempassetdata", strings, invoice);
}

void handle_region_clear_temp_asset_data(void*)
{
	LL_INFOS() << "Clearing temporary asset data" << LL_ENDL;
	std::vector<std::string> strings;
	LLUUID invoice;
	send_generic_message("cleartempassetdata", strings, invoice);
}

void handle_region_dump_settings(void*)
{
	LLViewerRegion* regionp = gAgent.getRegion();
	if (regionp)
	{
		LL_INFOS() << "Damage:    " << (regionp->getAllowDamage() ? "on" : "off") << LL_ENDL;
		LL_INFOS() << "Landmark:  " << (regionp->getAllowLandmark() ? "on" : "off") << LL_ENDL;
		LL_INFOS() << "SetHome:   " << (regionp->getAllowSetHome() ? "on" : "off") << LL_ENDL;
		LL_INFOS() << "ResetHome: " << (regionp->getResetHomeOnTeleport() ? "on" : "off") << LL_ENDL;
		LL_INFOS() << "SunFixed:  " << (regionp->getSunFixed() ? "on" : "off") << LL_ENDL;
		LL_INFOS() << "BlockFly:  " << (regionp->getBlockFly() ? "on" : "off") << LL_ENDL;
		LL_INFOS() << "AllowP2P:  " << (regionp->getAllowDirectTeleport() ? "on" : "off") << LL_ENDL;
		LL_INFOS() << "Water:     " << (regionp->getWaterHeight()) << LL_ENDL;
	}
}

void handle_dump_group_info(void *)
{
	gAgent.dumpGroupInfo();
}

void handle_dump_capabilities_info(void *)
{
	LLViewerRegion* regionp = gAgent.getRegion();
	if (regionp)
	{
		regionp->logActiveCapabilities();
	}
}

void handle_dump_region_object_cache(void*)
{
	LLViewerRegion* regionp = gAgent.getRegion();
	if (regionp)
	{
		regionp->dumpCache();
	}
}

void handle_dump_focus()
{
	LLUICtrl *ctrl = dynamic_cast<LLUICtrl*>(gFocusMgr.getKeyboardFocus());

	LL_INFOS() << "Keyboard focus " << (ctrl ? ctrl->getName() : "(none)") << LL_ENDL;
}

class LLSelfStandUp : public view_listener_t
{
	bool handleEvent(const LLSD& userdata)
	{
		gAgent.standUp();
		return true;
	}
};

bool enable_standup_self()
{
// [RLVa:KB] - Checked: 2010-04-01 (RLVa-1.2.0c) | Modified: RLVa-1.0.0g
	return isAgentAvatarValid() && gAgentAvatarp->isSitting() && RlvActions::canStand();
// [/RLVa:KB]
//	return isAgentAvatarValid() && gAgentAvatarp->isSitting();
}

class LLSelfSitDown : public view_listener_t
    {
        bool handleEvent(const LLSD& userdata)
        {
            gAgent.sitDown();
            return true;
        }
    };



bool show_sitdown_self()
{
	return isAgentAvatarValid() && !gAgentAvatarp->isSitting();
}

bool enable_sitdown_self()
{
// [RLVa:KB] - Checked: 2010-08-28 (RLVa-1.2.1a) | Added: RLVa-1.2.1a
	return show_sitdown_self() && !gAgentAvatarp->isEditingAppearance() && !gAgent.getFlying() && !gRlvHandler.hasBehaviour(RLV_BHVR_SIT);
// [/RLVa:KB]
//	return show_sitdown_self() && !gAgentAvatarp->isEditingAppearance() && !gAgent.getFlying();
}

// Force sit -KC
class FSSelfForceSit : public view_listener_t
{
	bool handleEvent(const LLSD& userdata)
	{
		if (!gAgentAvatarp->isSitting() && !gRlvHandler.hasBehaviour(RLV_BHVR_SIT))
		{
			gAgent.sitDown();
		}
		else if (gAgentAvatarp->isSitting() && !gRlvHandler.hasBehaviour(RLV_BHVR_UNSIT))
		{
			gAgent.standUp();
		}

		return true;
	}
};

bool enable_forcesit_self()
{
	return isAgentAvatarValid() &&
		((!gAgentAvatarp->isSitting() && !gRlvHandler.hasBehaviour(RLV_BHVR_SIT)) || 
		(gAgentAvatarp->isSitting() && !gRlvHandler.hasBehaviour(RLV_BHVR_UNSIT)));
}

class FSSelfCheckForceSit : public view_listener_t
{
	bool handleEvent(const LLSD& userdata)
	{
		if (!isAgentAvatarValid())
		{
			return false;
		}

		return gAgentAvatarp->isSitting();
	}
};

// Phantom mode -KC & <FS:CR>
class FSSelfToggleMoveLock : public view_listener_t
{
	bool handleEvent(const LLSD& userdata)
	{
		if (LLGridManager::getInstance()->isInSecondLife())
		{
			make_ui_sound("UISndMovelockToggle");
			bool new_value = !gSavedPerAccountSettings.getBOOL("UseMoveLock");
			gSavedPerAccountSettings.setBOOL("UseMoveLock", new_value);
			if (new_value)
			{
				report_to_nearby_chat(LLTrans::getString("MovelockEnabling"));
			}
			else
			{
				report_to_nearby_chat(LLTrans::getString("MovelockDisabling"));
			}
		}
#ifdef OPENSIM
		else
		{
			gAgent.togglePhantom();
		}
#endif // OPENSIM
		//TODO: feedback to local chat
		return true;
	}
};


class FSSelfCheckMoveLock : public view_listener_t
{
	bool handleEvent(const LLSD& userdata)
	{
		bool new_value(false);
		if (LLGridManager::getInstance()->isInSecondLife())
		{
			new_value = gSavedPerAccountSettings.getBOOL("UseMoveLock");
		}
#ifdef OPENSIM
		else
		{
			new_value = gAgent.getPhantom();
		}
#endif // OPENSIM
		return new_value;
	}
};

bool enable_bridge_function()
{
	return FSLSLBridge::instance().canUseBridge();
}

bool enable_move_lock()
{
#ifdef OPENSIM
	// Phantom mode always works on opensim, at least right now.
	if (LLGridManager::getInstance()->isInOpenSim())
		return true;
#endif // OPENSIM
	return enable_bridge_function();
}

bool enable_script_info()
{
	return (!LLSelectMgr::getInstance()->getSelection()->isEmpty()
			&& enable_bridge_function());
}
// </FS:CR>

// [SJ - Adding IgnorePrejump in Menu ]
class FSSelfToggleIgnorePreJump : public view_listener_t
{
	bool handleEvent(const LLSD& userdata)
	{
		gSavedSettings.setBOOL("FSIgnoreFinishAnimation", !gSavedSettings.getBOOL("FSIgnoreFinishAnimation"));
		return true;
	}
};

// [SJ - Adding IgnorePrejump in Menu ]
class FSSelfCheckIgnorePreJump : public view_listener_t
{
	bool handleEvent(const LLSD& userdata)
	{
		bool new_value = gSavedSettings.getBOOL("FSIgnoreFinishAnimation");
		return new_value;
	}
};

class LLCheckPanelPeopleTab : public view_listener_t
{
	bool handleEvent(const LLSD& userdata)
		{
			std::string panel_name = userdata.asString();

			LLPanel *panel = LLFloaterSidePanelContainer::getPanel("people", panel_name);
			if(panel && panel->isInVisibleChain())
			{
				return true;
			}
			return false;
		}
};
// Toggle one of "People" panel tabs in side tray.
class LLTogglePanelPeopleTab : public view_listener_t
{
	bool handleEvent(const LLSD& userdata)
	{
		std::string panel_name = userdata.asString();

		LLSD param;
		param["people_panel_tab_name"] = panel_name;

		// <FS:Ansariel> Handle blocklist separately because of standalone option
		if (panel_name == "blocked_panel")
		{
			if (gSavedSettings.getBOOL("FSUseStandaloneBlocklistFloater"))
			{
				LLFloaterReg::showInstance("fs_blocklist");
			}
			else
			{
				togglePeoplePanel(panel_name, param);
			}
			return true;
		}
		// </FS:Ansariel>

		// <FS:Zi> Open groups and friends lists in communicate floater
		// <FS:Lo> Adding an option to still use v2 windows
		if(gSavedSettings.getBOOL("FSUseV2Friends") && gSavedSettings.getString("FSInternalSkinCurrent") != "Vintage")
		{
			if (   panel_name == "friends_panel"
				|| panel_name == "groups_panel"
				|| panel_name == "nearby_panel"
				|| panel_name == "blocked_panel"
				|| panel_name == "contact_sets_panel")
			{
				return togglePeoplePanel(panel_name, param);
			}
			else
			{
				return false;
			}
		}
		else
		{
			if(panel_name=="nearby_panel")
			{
				return togglePeoplePanel(panel_name,param);
			}
			else if(panel_name=="groups_panel")
			{
				if (gSavedSettings.getBOOL("ContactsTornOff"))
				{
					FSFloaterContacts* instance = FSFloaterContacts::getInstance();
					std::string activetab = instance->getChild<LLTabContainer>("friends_and_groups")->getCurrentPanel()->getName();
					if (instance->getVisible() && activetab == panel_name) 
					{
						instance->closeFloater();
					}
					else
					{
						instance->openTab("groups");
					}
				}
				else
				{
					FSFloaterContacts::getInstance()->openTab("groups");
				}
				return true;
			}
			else if(panel_name=="friends_panel")
			{
				if (gSavedSettings.getBOOL("ContactsTornOff"))
				{
					FSFloaterContacts* instance = FSFloaterContacts::getInstance();
					std::string activetab = instance->getChild<LLTabContainer>("friends_and_groups")->getCurrentPanel()->getName();
					if (instance->getVisible() && activetab == panel_name) 
					{
						instance->closeFloater();
					}
					else
					{
						instance->openTab("friends");
					}
				}
				else
				{
					FSFloaterContacts::getInstance()->openTab("friends");
				}
				return true;
			}
			else if(panel_name=="contact_sets_panel")
			{
				if (gSavedSettings.getBOOL("ContactsTornOff"))
				{
					FSFloaterContacts* instance = FSFloaterContacts::getInstance();
					std::string activetab = instance->getChild<LLTabContainer>("friends_and_groups")->getCurrentPanel()->getName();
					if (instance->getVisible() && activetab == panel_name)
					{
						instance->closeFloater();
					}
					else
					{
						instance->openTab("contact_sets");
					}
				}
				else
				{
					FSFloaterContacts::getInstance()->openTab("contact_sets");
				}
				return true;
			}
			else
			{
				return false;
			}
		}
		// </FS:Lo>
		// </FS:Zi>
	}

	static bool togglePeoplePanel(const std::string& panel_name, const LLSD& param)
	{
		LLPanel	*panel = LLFloaterSidePanelContainer::getPanel("people", panel_name);
		if(!panel)
			return false;

		if (panel->isInVisibleChain())
		{
			LLFloaterReg::hideInstance("people");
		}
		else
		{
			LLFloaterSidePanelContainer::showPanel("people", "panel_people", param) ;
		}

		return true;
	}
};

BOOL check_admin_override(void*)
{
	return gAgent.getAdminOverride();
}

void handle_admin_override_toggle(void*)
{
	gAgent.setAdminOverride(!gAgent.getAdminOverride());

	// The above may have affected which debug menus are visible
	show_debug_menus();
}

void handle_visual_leak_detector_toggle(void*)
{
	static bool vld_enabled = false;

	if ( vld_enabled )
	{
#ifdef INCLUDE_VLD
		// only works for debug builds (hard coded into vld.h)
#if defined(_DEBUG) || defined(VLD_FORCE_ENABLE)
		// start with Visual Leak Detector turned off
		VLDDisable();
#endif // _DEBUG
#endif // INCLUDE_VLD
		vld_enabled = false;
	}
	else
	{
#ifdef INCLUDE_VLD
		// only works for debug builds (hard coded into vld.h)
#if defined(_DEBUG) || defined(VLD_FORCE_ENABLE)
		// start with Visual Leak Detector turned off
		VLDEnable();
#endif // _DEBUG
#endif // INCLUDE_VLD

		vld_enabled = true;
	};
}

void handle_god_mode(void*)
{
	gAgent.requestEnterGodMode();
}

void handle_leave_god_mode(void*)
{
	gAgent.requestLeaveGodMode();
}

void set_god_level(U8 god_level)
{
	U8 old_god_level = gAgent.getGodLevel();
	gAgent.setGodLevel( god_level );
	LLViewerParcelMgr::getInstance()->notifyObservers();

	// God mode changes region visibility
	LLWorldMap::getInstance()->reloadItems(true);

	// inventory in items may change in god mode
	gObjectList.dirtyAllObjectInventory();

        if(gViewerWindow)
        {
            gViewerWindow->setMenuBackgroundColor(god_level > GOD_NOT,
            !LLGridManager::getInstance()->isInSLBeta());
        }
    
        LLSD args;
	if(god_level > GOD_NOT)
	{
		args["LEVEL"] = llformat("%d",(S32)god_level);
		LLNotificationsUtil::add("EnteringGodMode", args);
	}
	else
	{
		args["LEVEL"] = llformat("%d",(S32)old_god_level);
		LLNotificationsUtil::add("LeavingGodMode", args);
	}

	// changing god-level can affect which menus we see
	show_debug_menus();

	// changing god-level can invalidate search results
	LLFloaterSearch *search = dynamic_cast<LLFloaterSearch*>(LLFloaterReg::getInstance("search"));
	if (search)
	{
		search->godLevelChanged(god_level);
	}
}

#ifdef TOGGLE_HACKED_GODLIKE_VIEWER
void handle_toggle_hacked_godmode(void*)
{
	gHackGodmode = !gHackGodmode;
	set_god_level(gHackGodmode ? GOD_MAINTENANCE : GOD_NOT);
}

BOOL check_toggle_hacked_godmode(void*)
{
	return gHackGodmode;
}

bool enable_toggle_hacked_godmode(void*)
{
  return LLGridManager::getInstance()->isInSLBeta();
}
#endif

void process_grant_godlike_powers(LLMessageSystem* msg, void**)
{
	LLUUID agent_id;
	msg->getUUIDFast(_PREHASH_AgentData, _PREHASH_AgentID, agent_id);
	LLUUID session_id;
	msg->getUUIDFast(_PREHASH_AgentData, _PREHASH_SessionID, session_id);
	if((agent_id == gAgent.getID()) && (session_id == gAgent.getSessionID()))
	{
		U8 god_level;
		msg->getU8Fast(_PREHASH_GrantData, _PREHASH_GodLevel, god_level);
		set_god_level(god_level);
	}
	else
	{
		LL_WARNS() << "Grant godlike for wrong agent " << agent_id << LL_ENDL;
	}
}

/*
class LLHaveCallingcard : public LLInventoryCollectFunctor
{
public:
	LLHaveCallingcard(const LLUUID& agent_id);
	virtual ~LLHaveCallingcard() {}
	virtual bool operator()(LLInventoryCategory* cat,
							LLInventoryItem* item);
	BOOL isThere() const { return mIsThere;}
protected:
	LLUUID mID;
	BOOL mIsThere;
};

LLHaveCallingcard::LLHaveCallingcard(const LLUUID& agent_id) :
	mID(agent_id),
	mIsThere(FALSE)
{
}

bool LLHaveCallingcard::operator()(LLInventoryCategory* cat,
								   LLInventoryItem* item)
{
	if(item)
	{
		if((item->getType() == LLAssetType::AT_CALLINGCARD)
		   && (item->getCreatorUUID() == mID))
		{
			mIsThere = TRUE;
		}
	}
	return FALSE;
}
*/

BOOL is_agent_mappable(const LLUUID& agent_id)
{
	const LLRelationship* buddy_info = NULL;
	bool is_friend = LLAvatarActions::isFriend(agent_id);

	if (is_friend)
		buddy_info = LLAvatarTracker::instance().getBuddyInfo(agent_id);

	return (buddy_info &&
		buddy_info->isOnline() &&
		buddy_info->isRightGrantedFrom(LLRelationship::GRANT_MAP_LOCATION)
		);
}


// Enable a menu item when you don't have someone's card.
class LLAvatarEnableAddFriend : public view_listener_t
{
	bool handleEvent(const LLSD& userdata)
	{
		LLVOAvatar* avatar = find_avatar_from_object(LLSelectMgr::getInstance()->getSelection()->getPrimaryObject());
//		bool new_value = avatar && !LLAvatarActions::isFriend(avatar->getID());
// [RLVa:KB] - Checked: RLVa-1.2.0
		bool new_value = avatar && !LLAvatarActions::isFriend(avatar->getID()) && (RlvActions::canShowName(RlvActions::SNC_DEFAULT, avatar->getID()));
// [/RLVa:KB]
		return new_value;
	}
};

void request_friendship(const LLUUID& dest_id)
{
	LLViewerObject* dest = gObjectList.findObject(dest_id);
	if(dest && dest->isAvatar())
	{
		std::string full_name;
		LLNameValue* nvfirst = dest->getNVPair("FirstName");
		LLNameValue* nvlast = dest->getNVPair("LastName");
		if(nvfirst && nvlast)
		{
			full_name = LLCacheName::buildFullName(
				nvfirst->getString(), nvlast->getString());
		}
		if (!full_name.empty())
		{
			LLAvatarActions::requestFriendshipDialog(dest_id, full_name);
		}
		else
		{
			LLNotificationsUtil::add("CantOfferFriendship");
		}
	}
}


class LLEditEnableCustomizeAvatar : public view_listener_t
{
	bool handleEvent(const LLSD& userdata)
	{
//		bool new_value = gAgentWearables.areWearablesLoaded();
// [RLVa:KB] - Checked: 2010-04-01 (RLVa-1.2.0c) | Modified: RLVa-1.0.0g
		bool new_value = gAgentWearables.areWearablesLoaded() && ((!rlv_handler_t::isEnabled()) || (RlvActions::canStand()));
// [/RLVa:KB]
		return new_value;
	}
};

class LLEnableEditShape : public view_listener_t
{
	bool handleEvent(const LLSD& userdata)
	{
		return gAgentWearables.isWearableModifiable(LLWearableType::WT_SHAPE, 0);
	}
};

class LLEnableHoverHeight : public view_listener_t
{
	bool handleEvent(const LLSD& userdata)
	{
		// <FS:Ansariel> Legacy baking avatar z-offset
		//return gAgent.getRegion() && gAgent.getRegion()->avatarHoverHeightEnabled();
		return (gAgent.getRegion() && gAgent.getRegion()->avatarHoverHeightEnabled()) || (isAgentAvatarValid() && !gAgentAvatarp->isUsingServerBakes());
		// </FS:Ansariel>
	}
};

class LLEnableEditPhysics : public view_listener_t
{
	bool handleEvent(const LLSD& userdata)
	{
		//return gAgentWearables.isWearableModifiable(LLWearableType::WT_SHAPE, 0);
		return TRUE;
	}
};

bool is_object_sittable()
{
// [RLVa:KB] - Checked: 2010-03-06 (RLVa-1.2.0c) | Added: RLVa-1.1.0j
	// RELEASE-RLVa: [SL-2.2.0] Make sure we're examining the same object that handle_sit_or_stand() will request a sit for
	if (rlv_handler_t::isEnabled())
	{
		const LLPickInfo& pick = LLToolPie::getInstance()->getPick();
		if ( (pick.mObjectID.notNull()) && (!RlvActions::canSit(pick.getObject(), pick.mObjectOffset)) )
			return false;
	}
// [/RLVa:KB]

	LLViewerObject* object = LLSelectMgr::getInstance()->getSelection()->getPrimaryObject();

	if (object && object->getPCode() == LL_PCODE_VOLUME)
	{
		return true;
	}
	else
	{
		return false;
	}
}


// only works on pie menu
void handle_object_sit_or_stand()
{
	LLPickInfo pick = LLToolPie::getInstance()->getPick();
	LLViewerObject *object = pick.getObject();;
	if (!object || pick.mPickType == LLPickInfo::PICK_FLORA)
	{
		return;
	}

	if (sitting_on_selection())
	{
		gAgent.standUp();
		return;
	}

	// get object selection offset 

//	if (object && object->getPCode() == LL_PCODE_VOLUME)
// [RLVa:KB] - Checked: 2010-03-06 (RLVa-1.2.0c) | Modified: RLVa-1.2.0c
	if ( (object && object->getPCode() == LL_PCODE_VOLUME) && 
		 ((!rlv_handler_t::isEnabled()) || (RlvActions::canSit(object, pick.mObjectOffset))) )
// [/RLVa:KB]
	{
// [RLVa:KB] - Checked: 2010-08-29 (RLVa-1.2.1c) | Added: RLVa-1.2.1c
		if ( (gRlvHandler.hasBehaviour(RLV_BHVR_STANDTP)) && (isAgentAvatarValid()) )
		{
			if (gAgentAvatarp->isSitting())
			{
				gAgent.standUp();
				return;
			}
			gRlvHandler.setSitSource(gAgent.getPositionGlobal());
		}
// [/RLVa:KB]

		gMessageSystem->newMessageFast(_PREHASH_AgentRequestSit);
		gMessageSystem->nextBlockFast(_PREHASH_AgentData);
		gMessageSystem->addUUIDFast(_PREHASH_AgentID, gAgent.getID());
		gMessageSystem->addUUIDFast(_PREHASH_SessionID, gAgent.getSessionID());
		gMessageSystem->nextBlockFast(_PREHASH_TargetObject);
		gMessageSystem->addUUIDFast(_PREHASH_TargetID, object->mID);
		gMessageSystem->addVector3Fast(_PREHASH_Offset, pick.mObjectOffset);

		object->getRegion()->sendReliableMessage();
	}
}

void near_sit_down_point(BOOL success, void *)
{
	if (success)
	{
		gAgent.setFlying(FALSE);
		gAgent.clearControlFlags(AGENT_CONTROL_STAND_UP); // might have been set by autopilot
		gAgent.setControlFlags(AGENT_CONTROL_SIT_ON_GROUND);
	}
}

class LLLandSit : public view_listener_t
{
<<<<<<< HEAD
	bool handleEvent(const LLSD& userdata)
	{
// [RLVa:KB] - Checked: 2010-09-28 (RLVa-1.2.1f) | Modified: RLVa-1.2.1f
		if ( (rlv_handler_t::isEnabled()) && ((!RlvActions::canStand()) || (gRlvHandler.hasBehaviour(RLV_BHVR_SIT))) )
			return true;
// [/RLVa:KB]

		gAgent.standUp();
		LLViewerParcelMgr::getInstance()->deselectLand();
=======
    bool handleEvent(const LLSD& userdata)
    {
        LLVector3d posGlobal = LLToolPie::getInstance()->getPick().mPosGlobal;
>>>>>>> bf8cc6b2

        LLQuaternion target_rot;
        if (isAgentAvatarValid())
        {
            target_rot = gAgentAvatarp->getRotation();
        }
        else
        {
            target_rot = gAgent.getFrameAgent().getQuaternion();
        }
        gAgent.startAutoPilotGlobal(posGlobal, "Sit", &target_rot, near_sit_down_point, NULL, 0.7f);
        return true;
    }
};

class LLLandCanSit : public view_listener_t
{
    bool handleEvent(const LLSD& userdata)
    {
        LLVector3d posGlobal = LLToolPie::getInstance()->getPick().mPosGlobal;
        return !posGlobal.isExactlyZero(); // valid position, not beyond draw distance
    }
};

//-------------------------------------------------------------------
// Help menu functions
//-------------------------------------------------------------------

//
// Major mode switching
//
void reset_view_final( BOOL proceed );

void handle_reset_view()
{
	if (gAgentCamera.cameraCustomizeAvatar())
	{
		// switching to outfit selector should automagically save any currently edited wearable
		LLFloaterSidePanelContainer::showPanel("appearance", LLSD().with("type", "my_outfits"));
	}
	
	// <FS:Zi> Added optional V1 behavior so the avatar turns into camera direction after hitting ESC
	if (!gSavedSettings.getBOOL("ResetViewTurnsAvatar"))
	{
		// The only thing we actually want to do here is set LLAgent::mFocusOnAvatar to TRUE,
		// since this prevents the avatar from turning.
		gAgentCamera.setFocusOnAvatar(TRUE, FALSE, FALSE);
	}
	// </FS:Zi>

	reset_view_final( TRUE );
	LLFloaterCamera::resetCameraMode();
}

// <FS:Zi> Add reset camera angles menu
void handle_reset_camera_angles()
{
	handle_reset_view();

	// Camera focus and offset with CTRL/SHIFT + Scroll wheel
	gSavedSettings.getControl("FocusOffsetRearView")->resetToDefault();
	gSavedSettings.getControl("CameraOffsetRearView")->resetToDefault();
}
// </FS:Zi>

class LLViewResetView : public view_listener_t
{
	bool handleEvent(const LLSD& userdata)
	{
		handle_reset_view();
		return true;
	}
};

// <FS:Zi> Add reset camera angles menu
class LLViewResetCameraAngles : public view_listener_t
{
	bool handleEvent(const LLSD& userdata)
	{
		handle_reset_camera_angles();
		return true;
	}
};
// </FS:Zi>

// Note: extra parameters allow this function to be called from dialog.
void reset_view_final( BOOL proceed ) 
{
	if( !proceed )
	{
		return;
	}

	gAgentCamera.resetView(TRUE, TRUE);
	gAgentCamera.setLookAt(LOOKAT_TARGET_CLEAR);
}

class LLViewLookAtLastChatter : public view_listener_t
{
	bool handleEvent(const LLSD& userdata)
	{
		gAgentCamera.lookAtLastChat();
		return true;
	}
};

class LLViewMouselook : public view_listener_t
{
	bool handleEvent(const LLSD& userdata)
	{
		if (!gAgentCamera.cameraMouselook())
		{
			gAgentCamera.changeCameraToMouselook();
		}
		else
		{
			// NaCl - Rightclick-mousewheel zoom
			static LLCachedControl<LLVector3> _NACL_MLFovValues(gSavedSettings,"_NACL_MLFovValues");
			static LLCachedControl<F32> CameraAngle(gSavedSettings,"CameraAngle");
			LLVector3 vTemp=_NACL_MLFovValues;
			if(vTemp.mV[2] > 0.0f)
			{
				vTemp.mV[1]=CameraAngle;
				vTemp.mV[2]=0.0f;
				gSavedSettings.setVector3("_NACL_MLFovValues",vTemp);
				gSavedSettings.setF32("CameraAngle",vTemp.mV[0]);
			}
			// NaCl End
			gAgentCamera.changeCameraToDefault();
		}
		return true;
	}
};

class LLViewDefaultUISize : public view_listener_t
{
	bool handleEvent(const LLSD& userdata)
	{
		gSavedSettings.setF32("UIScaleFactor", 1.0f);
		gSavedSettings.setBOOL("UIAutoScale", FALSE);	
		gViewerWindow->reshape(gViewerWindow->getWindowWidthRaw(), gViewerWindow->getWindowHeightRaw());
		return true;
	}
};

class LLViewToggleUI : public view_listener_t
{
	bool handleEvent(const LLSD& userdata)
	{
		if(gAgentCamera.getCameraMode() != CAMERA_MODE_MOUSELOOK)
		{
			LLNotification::Params params("ConfirmHideUI");
			params.functor.function(boost::bind(&LLViewToggleUI::confirm, this, _1, _2));
			LLSD substitutions;
			// <FS:Ansariel> Notification not showing if hiding the UI
//#if LL_DARWIN
//			substitutions["SHORTCUT"] = "Cmd+Shift+U";
//#else
//			substitutions["SHORTCUT"] = "Ctrl+Shift+U";
//#endif
			substitutions["SHORTCUT"] = "Alt+Shift+U";
			// </FS:Ansariel>
			params.substitutions = substitutions;
			if (!gSavedSettings.getBOOL("HideUIControls"))
			{
				// hiding, so show notification
				LLNotifications::instance().add(params);
			}
			else
			{
				LLNotifications::instance().forceResponse(params, 0);
			}
		}
		return true;
	}

	void confirm(const LLSD& notification, const LLSD& response)
	{
		S32 option = LLNotificationsUtil::getSelectedOption(notification, response);

		if (option == 0) // OK
		{
			gViewerWindow->setUIVisibility(gSavedSettings.getBOOL("HideUIControls"));
			LLPanelStandStopFlying::getInstance()->setVisible(gSavedSettings.getBOOL("HideUIControls"));
			gSavedSettings.setBOOL("HideUIControls",!gSavedSettings.getBOOL("HideUIControls"));
		}
	}
};

// <FS:Ansariel> Notification not showing if hiding the UI
class LLViewCheckToggleUI : public view_listener_t
{
	bool handleEvent(const LLSD& userdata)
	{
		return gViewerWindow->getUIVisibility();
	}
};
// </FS:Ansariel>

void handle_duplicate_in_place(void*)
{
	LL_INFOS() << "handle_duplicate_in_place" << LL_ENDL;

	LLVector3 offset(0.f, 0.f, 0.f);
	LLSelectMgr::getInstance()->selectDuplicate(offset, TRUE);
}

/* dead code 30-apr-2008
void handle_deed_object_to_group(void*)
{
	LLUUID group_id;
	
	LLSelectMgr::getInstance()->selectGetGroup(group_id);
	LLSelectMgr::getInstance()->sendOwner(LLUUID::null, group_id, FALSE);
	LLViewerStats::getInstance()->incStat(LLViewerStats::ST_RELEASE_COUNT);
}

BOOL enable_deed_object_to_group(void*)
{
	if(LLSelectMgr::getInstance()->getSelection()->isEmpty()) return FALSE;
	LLPermissions perm;
	LLUUID group_id;

	if (LLSelectMgr::getInstance()->selectGetGroup(group_id) &&
		gAgent.hasPowerInGroup(group_id, GP_OBJECT_DEED) &&
		LLSelectMgr::getInstance()->selectGetPermissions(perm) &&
		perm.deedToGroup(gAgent.getID(), group_id))
	{
		return TRUE;
	}
	return FALSE;
}

*/


/*
 * No longer able to support viewer side manipulations in this way
 *
void god_force_inv_owner_permissive(LLViewerObject* object,
									LLInventoryObject::object_list_t* inventory,
									S32 serial_num,
									void*)
{
	typedef std::vector<LLPointer<LLViewerInventoryItem> > item_array_t;
	item_array_t items;

	LLInventoryObject::object_list_t::const_iterator inv_it = inventory->begin();
	LLInventoryObject::object_list_t::const_iterator inv_end = inventory->end();
	for ( ; inv_it != inv_end; ++inv_it)
	{
		if(((*inv_it)->getType() != LLAssetType::AT_CATEGORY))
		{
			LLInventoryObject* obj = *inv_it;
			LLPointer<LLViewerInventoryItem> new_item = new LLViewerInventoryItem((LLViewerInventoryItem*)obj);
			LLPermissions perm(new_item->getPermissions());
			perm.setMaskBase(PERM_ALL);
			perm.setMaskOwner(PERM_ALL);
			new_item->setPermissions(perm);
			items.push_back(new_item);
		}
	}
	item_array_t::iterator end = items.end();
	item_array_t::iterator it;
	for(it = items.begin(); it != end; ++it)
	{
		// since we have the inventory item in the callback, it should not
		// invalidate iteration through the selection manager.
		object->updateInventory((*it), TASK_INVENTORY_ITEM_KEY, false);
	}
}
*/

void handle_object_owner_permissive(void*)
{
	// only send this if they're a god.
	if(gAgent.isGodlike())
	{
		// do the objects.
		LLSelectMgr::getInstance()->selectionSetObjectPermissions(PERM_BASE, TRUE, PERM_ALL, TRUE);
		LLSelectMgr::getInstance()->selectionSetObjectPermissions(PERM_OWNER, TRUE, PERM_ALL, TRUE);
	}
}

void handle_object_owner_self(void*)
{
	// only send this if they're a god.
	if(gAgent.isGodlike())
	{
		LLSelectMgr::getInstance()->sendOwner(gAgent.getID(), gAgent.getGroupID(), TRUE);
	}
}

// Shortcut to set owner permissions to not editable.
void handle_object_lock(void*)
{
	LLSelectMgr::getInstance()->selectionSetObjectPermissions(PERM_OWNER, FALSE, PERM_MODIFY);
}

void handle_object_asset_ids(void*)
{
	// only send this if they're a god.
	if (gAgent.isGodlike())
	{
		LLSelectMgr::getInstance()->sendGodlikeRequest("objectinfo", "assetids");
	}
}

void handle_force_parcel_owner_to_me(void*)
{
	LLViewerParcelMgr::getInstance()->sendParcelGodForceOwner( gAgent.getID() );
}

void handle_force_parcel_to_content(void*)
{
	LLViewerParcelMgr::getInstance()->sendParcelGodForceToContent();
}

void handle_claim_public_land(void*)
{
	if (LLViewerParcelMgr::getInstance()->getSelectionRegion() != gAgent.getRegion())
	{
		LLNotificationsUtil::add("ClaimPublicLand");
		return;
	}

	LLVector3d west_south_global;
	LLVector3d east_north_global;
	LLViewerParcelMgr::getInstance()->getSelection(west_south_global, east_north_global);
	LLVector3 west_south = gAgent.getPosAgentFromGlobal(west_south_global);
	LLVector3 east_north = gAgent.getPosAgentFromGlobal(east_north_global);

	LLMessageSystem* msg = gMessageSystem;
	msg->newMessage("GodlikeMessage");
	msg->nextBlock("AgentData");
	msg->addUUID("AgentID", gAgent.getID());
	msg->addUUID("SessionID", gAgent.getSessionID());
	msg->addUUIDFast(_PREHASH_TransactionID, LLUUID::null); //not used
	msg->nextBlock("MethodData");
	msg->addString("Method", "claimpublicland");
	msg->addUUID("Invoice", LLUUID::null);
	std::string buffer;
	buffer = llformat( "%f", west_south.mV[VX]);
	msg->nextBlock("ParamList");
	msg->addString("Parameter", buffer);
	buffer = llformat( "%f", west_south.mV[VY]);
	msg->nextBlock("ParamList");
	msg->addString("Parameter", buffer);
	buffer = llformat( "%f", east_north.mV[VX]);
	msg->nextBlock("ParamList");
	msg->addString("Parameter", buffer);
	buffer = llformat( "%f", east_north.mV[VY]);
	msg->nextBlock("ParamList");
	msg->addString("Parameter", buffer);
	gAgent.sendReliableMessage();
}



// HACK for easily testing new avatar geometry
void handle_god_request_avatar_geometry(void *)
{
	if (gAgent.isGodlike())
	{
		LLSelectMgr::getInstance()->sendGodlikeRequest("avatar toggle", "");
	}
}

static bool get_derezzable_objects(
	EDeRezDestination dest,
	std::string& error,
	LLViewerRegion*& first_region,
	std::vector<LLViewerObjectPtr>* derez_objectsp,
	bool only_check = false)
{
	bool found = false;

	LLObjectSelectionHandle selection = LLSelectMgr::getInstance()->getSelection();
	
	if (derez_objectsp)
		derez_objectsp->reserve(selection->getRootObjectCount());

	// Check conditions that we can't deal with, building a list of
	// everything that we'll actually be derezzing.
	for (LLObjectSelection::valid_root_iterator iter = selection->valid_root_begin();
		 iter != selection->valid_root_end(); iter++)
	{
		LLSelectNode* node = *iter;
		LLViewerObject* object = node->getObject();
		LLViewerRegion* region = object->getRegion();
		if (!first_region)
		{
			first_region = region;
		}
		else
		{
			if(region != first_region)
			{
				// Derez doesn't work at all if the some of the objects
				// are in regions besides the first object selected.
				
				// ...crosses region boundaries
				error = "AcquireErrorObjectSpan";
				break;
			}
		}
		if (object->isAvatar())
		{
			// ...don't acquire avatars
			continue;
		}

		// If AssetContainers are being sent back, they will appear as 
		// boxes in the owner's inventory.
		if (object->getNVPair("AssetContainer")
			&& dest != DRD_RETURN_TO_OWNER)
		{
			// this object is an asset container, derez its contents, not it
			LL_WARNS() << "Attempt to derez deprecated AssetContainer object type not supported." << LL_ENDL;
			/*
			object->requestInventory(container_inventory_arrived, 
				(void *)(BOOL)(DRD_TAKE_INTO_AGENT_INVENTORY == dest));
			*/
			continue;
		}
		BOOL can_derez_current = FALSE;
		switch(dest)
		{
		case DRD_TAKE_INTO_AGENT_INVENTORY:
		case DRD_TRASH:
			if (!object->isPermanentEnforced() &&
				((node->mPermissions->allowTransferTo(gAgent.getID()) && object->permModify())
				|| (node->allowOperationOnNode(PERM_OWNER, GP_OBJECT_MANIPULATE))))
			{
				can_derez_current = TRUE;
			}
			break;

		case DRD_RETURN_TO_OWNER:
			if(!object->isAttachment())
			{
				can_derez_current = TRUE;
			}
			break;

		default:
			if((node->mPermissions->allowTransferTo(gAgent.getID())
				&& object->permCopy())
			   || gAgent.isGodlike())
			{
				can_derez_current = TRUE;
			}
			break;
		}
		if(can_derez_current)
		{
			found = true;

			if (only_check)
				// one found, no need to traverse to the end
				break;

			if (derez_objectsp)
				derez_objectsp->push_back(object);

		}
	}

	return found;
}

static bool can_derez(EDeRezDestination dest)
{
	LLViewerRegion* first_region = NULL;
	std::string error;
	return get_derezzable_objects(dest, error, first_region, NULL, true);
}

static void derez_objects(
	EDeRezDestination dest,
	const LLUUID& dest_id,
	LLViewerRegion*& first_region,
	std::string& error,
	std::vector<LLViewerObjectPtr>* objectsp)
{
	std::vector<LLViewerObjectPtr> derez_objects;

	if (!objectsp) // if objects to derez not specified
	{
		// get them from selection
		if (!get_derezzable_objects(dest, error, first_region, &derez_objects, false))
		{
			LL_WARNS() << "No objects to derez" << LL_ENDL;
			return;
		}

		objectsp = &derez_objects;
	}


	if(gAgentCamera.cameraMouselook())
	{
		gAgentCamera.changeCameraToDefault();
	}

	// This constant is based on (1200 - HEADER_SIZE) / 4 bytes per
	// root.  I lopped off a few (33) to provide a bit
	// pad. HEADER_SIZE is currently 67 bytes, most of which is UUIDs.
	// This gives us a maximum of 63500 root objects - which should
	// satisfy anybody.
	const S32 MAX_ROOTS_PER_PACKET = 250;
	const S32 MAX_PACKET_COUNT = 254;
	F32 packets = ceil((F32)objectsp->size() / (F32)MAX_ROOTS_PER_PACKET);
	if(packets > (F32)MAX_PACKET_COUNT)
	{
		error = "AcquireErrorTooManyObjects";
	}

	if(error.empty() && objectsp->size() > 0)
	{
		U8 d = (U8)dest;
		LLUUID tid;
		tid.generate();
		U8 packet_count = (U8)packets;
		S32 object_index = 0;
		S32 objects_in_packet = 0;
		LLMessageSystem* msg = gMessageSystem;
		for(U8 packet_number = 0;
			packet_number < packet_count;
			++packet_number)
		{
			msg->newMessageFast(_PREHASH_DeRezObject);
			msg->nextBlockFast(_PREHASH_AgentData);
			msg->addUUIDFast(_PREHASH_AgentID, gAgent.getID());
			msg->addUUIDFast(_PREHASH_SessionID, gAgent.getSessionID());
			msg->nextBlockFast(_PREHASH_AgentBlock);
			msg->addUUIDFast(_PREHASH_GroupID, gAgent.getGroupID());
			msg->addU8Fast(_PREHASH_Destination, d);	
			msg->addUUIDFast(_PREHASH_DestinationID, dest_id);
			msg->addUUIDFast(_PREHASH_TransactionID, tid);
			msg->addU8Fast(_PREHASH_PacketCount, packet_count);
			msg->addU8Fast(_PREHASH_PacketNumber, packet_number);
			objects_in_packet = 0;
			while((object_index < objectsp->size())
				  && (objects_in_packet++ < MAX_ROOTS_PER_PACKET))

			{
				LLViewerObject* object = objectsp->at(object_index++);
				msg->nextBlockFast(_PREHASH_ObjectData);
				msg->addU32Fast(_PREHASH_ObjectLocalID, object->getLocalID());
				// VEFFECT: DerezObject
				LLHUDEffectSpiral* effectp = (LLHUDEffectSpiral*)LLHUDManager::getInstance()->createViewerEffect(LLHUDObject::LL_HUD_EFFECT_POINT, TRUE);
				effectp->setPositionGlobal(object->getPositionGlobal());
				effectp->setColor(LLColor4U(gAgent.getEffectColor()));
			}
			msg->sendReliable(first_region->getHost());
		}
		make_ui_sound("UISndObjectRezOut");

		// Busy count decremented by inventory update, so only increment
		// if will be causing an update.
		if (dest != DRD_RETURN_TO_OWNER)
		{
			gViewerWindow->getWindow()->incBusyCount();
		}
	}
	else if(!error.empty())
	{
		LLNotificationsUtil::add(error);
	}
}

static void derez_objects(EDeRezDestination dest, const LLUUID& dest_id)
{
	LLViewerRegion* first_region = NULL;
	std::string error;
	derez_objects(dest, dest_id, first_region, error, NULL);
}

void handle_take_copy()
{
	if (LLSelectMgr::getInstance()->getSelection()->isEmpty()) return;

// [RLVa:KB] - Checked: 2010-03-07 (RLVa-1.2.0c) | Modified: RLVa-1.2.0a
	if ( (rlv_handler_t::isEnabled()) && (!RlvActions::canStand()) )
	{
		// Allow only if the avie isn't sitting on any of the selected objects
		LLObjectSelectionHandle hSel = LLSelectMgr::getInstance()->getSelection();
		RlvSelectIsSittingOn f(gAgentAvatarp);
		if ( (hSel.notNull()) && (hSel->getFirstRootNode(&f, TRUE) != NULL) )
			return;
	}
// [/RLVa:KB]

	const LLUUID category_id = gInventory.findCategoryUUIDForType(LLFolderType::FT_OBJECT);
	derez_objects(DRD_ACQUIRE_TO_AGENT_INVENTORY, category_id);
}

// You can return an object to its owner if it is on your land.
class LLObjectReturn : public view_listener_t
{
public:
	LLObjectReturn() : mFirstRegion(NULL) {}

private:
	bool handleEvent(const LLSD& userdata)
	{
		if (LLSelectMgr::getInstance()->getSelection()->isEmpty()) return true;
// [RLVa:KB] - Checked: 2010-03-24 (RLVa-1.4.0a) | Modified: RLVa-1.0.0b
		if ( (rlv_handler_t::isEnabled()) && (!rlvCanDeleteOrReturn()) ) return true;
// [/RLVa:KB]

		mObjectSelection = LLSelectMgr::getInstance()->getEditSelection();

		// Save selected objects, so that we still know what to return after the confirmation dialog resets selection.
		get_derezzable_objects(DRD_RETURN_TO_OWNER, mError, mFirstRegion, &mReturnableObjects);

		LLNotificationsUtil::add("ReturnToOwner", LLSD(), LLSD(), boost::bind(&LLObjectReturn::onReturnToOwner, this, _1, _2));
		return true;
	}

	bool onReturnToOwner(const LLSD& notification, const LLSD& response)
	{
		S32 option = LLNotificationsUtil::getSelectedOption(notification, response);
		if (0 == option)
		{
			// Ignore category ID for this derez destination.
			derez_objects(DRD_RETURN_TO_OWNER, LLUUID::null, mFirstRegion, mError, &mReturnableObjects);
		}

		mReturnableObjects.clear();
		mError.clear();
		mFirstRegion = NULL;

		// drop reference to current selection
		mObjectSelection = NULL;
		return false;
	}

	LLObjectSelectionHandle mObjectSelection;

	std::vector<LLViewerObjectPtr> mReturnableObjects;
	std::string mError;
	LLViewerRegion* mFirstRegion;
};


// Allow return to owner if one or more of the selected items is
// over land you own.
class LLObjectEnableReturn : public view_listener_t
{
	bool handleEvent(const LLSD& userdata)
	{
		if (LLSelectMgr::getInstance()->getSelection()->isEmpty())
		{
			// Do not enable if nothing selected
			return false;
		}
// [RLVa:KB] - Checked: 2011-05-28 (RLVa-1.4.0a) | Modified: RLVa-1.4.0a
		if ( (rlv_handler_t::isEnabled()) && (!rlvCanDeleteOrReturn()) )
		{
			return false;
		}
// [/RLVa:KB]
#ifdef HACKED_GODLIKE_VIEWER
		bool new_value = true;
#else
		bool new_value = false;
		if (gAgent.isGodlike())
		{
			new_value = true;
		}
		else
		{
			new_value = can_derez(DRD_RETURN_TO_OWNER);
		}
#endif
		return new_value;
	}
};

void force_take_copy(void*)
{
	if (LLSelectMgr::getInstance()->getSelection()->isEmpty()) return;
	const LLUUID category_id = gInventory.findCategoryUUIDForType(LLFolderType::FT_OBJECT);
	derez_objects(DRD_FORCE_TO_GOD_INVENTORY, category_id);
}

void handle_take()
{
	// we want to use the folder this was derezzed from if it's
	// available. Otherwise, derez to the normal place.
//	if(LLSelectMgr::getInstance()->getSelection()->isEmpty())
// [RLVa:KB] - Checked: 2010-03-24 (RLVa-1.2.0e) | Modified: RLVa-1.0.0b
	if ( (LLSelectMgr::getInstance()->getSelection()->isEmpty()) || ((rlv_handler_t::isEnabled()) && (!rlvCanDeleteOrReturn())) )
// [/RLVa:KB]
	{
		return;
	}

	BOOL you_own_everything = TRUE;
	BOOL locked_but_takeable_object = FALSE;
	LLUUID category_id;
	
	for (LLObjectSelection::root_iterator iter = LLSelectMgr::getInstance()->getSelection()->root_begin();
		 iter != LLSelectMgr::getInstance()->getSelection()->root_end(); iter++)
	{
		LLSelectNode* node = *iter;
		LLViewerObject* object = node->getObject();
		if(object)
		{
			if(!object->permYouOwner())
			{
				you_own_everything = FALSE;
			}

			if(!object->permMove())
			{
				locked_but_takeable_object = TRUE;
			}
		}
		if(node->mFolderID.notNull())
		{
			if(category_id.isNull())
			{
				category_id = node->mFolderID;
				LL_DEBUGS("HandleTake") << "Node destination folder ID = " << category_id.asString() << LL_ENDL;
			}
			else if(category_id != node->mFolderID)
			{
				// we have found two potential destinations. break out
				// now and send to the default location.
				category_id.setNull();
				LL_DEBUGS("HandleTake") << "Conflicting node destination folders - setting to null UUID" << LL_ENDL;
				break;
			}
		}
	}
	if(category_id.notNull())
	{
		LL_DEBUGS("HandleTake") << "Selected destination folder ID: " << category_id.asString() << " - checking if category exists in inventory model" << LL_ENDL;

		// there is an unambiguous destination. See if this agent has
		// such a location and it is not in the trash or library
		if(!gInventory.getCategory(category_id))
		{
			// nope, set to NULL.
			category_id.setNull();
			LL_DEBUGS("HandleTake") << "Destination folder not found in inventory model - setting to null UUID" << LL_ENDL;
		}
		if(category_id.notNull())
		{
		        // check trash
			const LLUUID trash = gInventory.findCategoryUUIDForType(LLFolderType::FT_TRASH);
			if(category_id == trash || gInventory.isObjectDescendentOf(category_id, trash))
			{
				category_id.setNull();
				LL_DEBUGS("HandleTake") << "Destination folder is descendent of trash folder - setting to null UUID" << LL_ENDL;
			}

			// check library
			if(gInventory.isObjectDescendentOf(category_id, gInventory.getLibraryRootFolderID()))
			{
				category_id.setNull();
				LL_DEBUGS("HandleTake") << "Destination folder is descendent of library folder - setting to null UUID" << LL_ENDL;
			}

			// check inbox
			// <FS:Ansariel> Undo the SL-1579 fail
			//const LLUUID inbox_id = gInventory.findCategoryUUIDForType(LLFolderType::FT_INBOX);
			//if (category_id == inbox_id || gInventory.isObjectDescendentOf(category_id, inbox_id))
			//{
			//	category_id.setNull();
			//}
			// </FS:Ansariel>
		}
	}
	if(category_id.isNull())
	{
		category_id = gInventory.findCategoryUUIDForType(LLFolderType::FT_OBJECT);
		LL_DEBUGS("HandleTake") << "Destination folder = null UUID - determined default category: " << category_id.asString() << LL_ENDL;
	}
	LLSD payload;
	payload["folder_id"] = category_id;
	LL_DEBUGS("HandleTake") << "Final destination folder UUID being sent to sim: " << category_id.asString() << LL_ENDL;

	LLNotification::Params params("ConfirmObjectTakeLock");
	params.payload(payload);
	// MAINT-290
	// Reason: Showing the confirmation dialog resets object selection,	thus there is nothing to derez.
	// Fix: pass selection to the confirm_take, so that selection doesn't "die" after confirmation dialog is opened
	params.functor.function(boost::bind(confirm_take, _1, _2, LLSelectMgr::instance().getSelection()));

	if(locked_but_takeable_object ||
	   !you_own_everything)
	{
		if(locked_but_takeable_object && you_own_everything)
		{
			params.name("ConfirmObjectTakeLock");
		}
		else if(!locked_but_takeable_object && !you_own_everything)
		{
			params.name("ConfirmObjectTakeNoOwn");
		}
		else
		{
			params.name("ConfirmObjectTakeLockNoOwn");
		}
	
		LLNotifications::instance().add(params);
	}
	else
	{
		LLNotifications::instance().forceResponse(params, 0);
	}
}

void handle_object_show_inspector()
{
	LLObjectSelectionHandle selection = LLSelectMgr::getInstance()->getSelection();
	LLViewerObject* objectp = selection->getFirstRootObject(TRUE);
 	if (!objectp)
 	{
 		return;
 	}

	LLSD params;
	params["object_id"] = objectp->getID();
	LLFloaterReg::showInstance("inspect_object", params);
}

void handle_avatar_show_inspector()
{
	LLVOAvatar* avatar = find_avatar_from_object( LLSelectMgr::getInstance()->getSelection()->getPrimaryObject() );
	if(avatar)
	{
		LLSD params;
		params["avatar_id"] = avatar->getID();
		LLFloaterReg::showInstance("inspect_avatar", params);
	}
}



bool confirm_take(const LLSD& notification, const LLSD& response, LLObjectSelectionHandle selection_handle)
{
	S32 option = LLNotificationsUtil::getSelectedOption(notification, response);
	if(enable_take() && (option == 0))
	{
		derez_objects(DRD_TAKE_INTO_AGENT_INVENTORY, notification["payload"]["folder_id"].asUUID());
	}
	return false;
}

// You can take an item when it is public and transferrable, or when
// you own it. We err on the side of enabling the item when at least
// one item selected can be copied to inventory.
BOOL enable_take()
{
//	if (sitting_on_selection())
// [RLVa:KB] - Checked: 2010-03-24 (RLVa-1.2.0e) | Modified: RLVa-1.0.0b
	if ( (sitting_on_selection()) || ((rlv_handler_t::isEnabled()) && (!rlvCanDeleteOrReturn())) )
// [/RLVa:KB]
	{
		return FALSE;
	}

	for (LLObjectSelection::valid_root_iterator iter = LLSelectMgr::getInstance()->getSelection()->valid_root_begin();
		 iter != LLSelectMgr::getInstance()->getSelection()->valid_root_end(); iter++)
	{
		LLSelectNode* node = *iter;
		LLViewerObject* object = node->getObject();
		if (object->isAvatar())
		{
			// ...don't acquire avatars
			continue;
		}

#ifdef HACKED_GODLIKE_VIEWER
		return TRUE;
#else
# ifdef TOGGLE_HACKED_GODLIKE_VIEWER
		if (LLGridManager::getInstance()->isInSLBeta() 
            && gAgent.isGodlike())
		{
			return TRUE;
		}
# endif
		if(!object->isPermanentEnforced() &&
			((node->mPermissions->allowTransferTo(gAgent.getID())
			&& object->permModify())
			|| (node->mPermissions->getOwner() == gAgent.getID())))
		{
			return !object->isAttachment();
		}
#endif
	}
	return FALSE;
}


void handle_buy_or_take()
{
	if (LLSelectMgr::getInstance()->getSelection()->isEmpty())
	{
		return;
	}

	if (is_selection_buy_not_take())
	{
		S32 total_price = selection_price();

		if (total_price <= gStatusBar->getBalance() || total_price == 0)
		{
			handle_buy();
		}
		else
		{
			LLStringUtil::format_map_t args;
			args["AMOUNT"] = llformat("%d", total_price);
			LLBuyCurrencyHTML::openCurrencyFloater( LLTrans::getString( "BuyingCosts", args ), total_price );
		}
	}
	else
	{
		handle_take();
	}
}

bool visible_buy_object()
{
	return is_selection_buy_not_take() && enable_buy_object();
}

bool visible_take_object()
{
	return !is_selection_buy_not_take() && enable_take();
}

bool tools_visible_buy_object()
{
	return is_selection_buy_not_take();
}

bool tools_visible_take_object()
{
	return !is_selection_buy_not_take();
}

bool enable_how_to_visible(const LLSD& param)
{
	LLFloaterWebContent::Params p;
	p.target = "__help_how_to";
	return LLFloaterReg::instanceVisible("how_to", p);
}

class LLToolsEnableBuyOrTake : public view_listener_t
{
	bool handleEvent(const LLSD& userdata)
	{
		bool is_buy = is_selection_buy_not_take();
		bool new_value = is_buy ? enable_buy_object() : enable_take();
		return new_value;
	}
};

// This is a small helper function to determine if we have a buy or a
// take in the selection. This method is to help with the aliasing
// problems of putting buy and take in the same pie menu space. After
// a fair amont of discussion, it was determined to prefer buy over
// take. The reasoning follows from the fact that when users walk up
// to buy something, they will click on one or more items. Thus, if
// anything is for sale, it becomes a buy operation, and the server
// will group all of the buy items, and copyable/modifiable items into
// one package and give the end user as much as the permissions will
// allow. If the user wanted to take something, they will select fewer
// and fewer items until only 'takeable' items are left. The one
// exception is if you own everything in the selection that is for
// sale, in this case, you can't buy stuff from yourself, so you can
// take it.
// return value = TRUE if selection is a 'buy'.
//                FALSE if selection is a 'take'
BOOL is_selection_buy_not_take()
{
	for (LLObjectSelection::root_iterator iter = LLSelectMgr::getInstance()->getSelection()->root_begin();
		 iter != LLSelectMgr::getInstance()->getSelection()->root_end(); iter++)
	{
		LLSelectNode* node = *iter;
		LLViewerObject* obj = node->getObject();
		if(obj && !(obj->permYouOwner()) && (node->mSaleInfo.isForSale()))
		{
// [RLVa:KB] - @buy
			if (!RlvActions::canBuyObject(obj->getID()))
				continue;
// [/RLVa:KB]

			// you do not own the object and it is for sale, thus,
			// it's a buy
			return TRUE;
		}
	}
	return FALSE;
}

S32 selection_price()
{
	S32 total_price = 0;
	for (LLObjectSelection::root_iterator iter = LLSelectMgr::getInstance()->getSelection()->root_begin();
		 iter != LLSelectMgr::getInstance()->getSelection()->root_end(); iter++)
	{
		LLSelectNode* node = *iter;
		LLViewerObject* obj = node->getObject();
		if(obj && !(obj->permYouOwner()) && (node->mSaleInfo.isForSale()))
		{
			// you do not own the object and it is for sale.
			// Add its price.
			total_price += node->mSaleInfo.getSalePrice();
		}
	}

	return total_price;
}
/*
bool callback_show_buy_currency(const LLSD& notification, const LLSD& response)
{
	S32 option = LLNotificationsUtil::getSelectedOption(notification, response);
	if (0 == option)
	{
		LL_INFOS() << "Loading page " << LLNotifications::instance().getGlobalString("BUY_CURRENCY_URL") << LL_ENDL;
		LLWeb::loadURL(LLNotifications::instance().getGlobalString("BUY_CURRENCY_URL"));
	}
	return false;
}
*/

void show_buy_currency(const char* extra)
{
	// Don't show currency web page for branded clients.
/*
	std::ostringstream mesg;
	if (extra != NULL)
	{	
		mesg << extra << "\n \n";
	}
	mesg << "Go to " << LLNotifications::instance().getGlobalString("BUY_CURRENCY_URL")<< "\nfor information on purchasing currency?";
*/
	LLSD args;
	if (extra != NULL)
	{
		args["EXTRA"] = extra;
	}
	LLNotificationsUtil::add("PromptGoToCurrencyPage", args);//, LLSD(), callback_show_buy_currency);
}

void handle_buy()
{
	if (LLSelectMgr::getInstance()->getSelection()->isEmpty()) return;

	LLSaleInfo sale_info;
	BOOL valid = LLSelectMgr::getInstance()->selectGetSaleInfo(sale_info);
	if (!valid) return;

	S32 price = sale_info.getSalePrice();
	
	if (price > 0 && price > gStatusBar->getBalance())
	{
		LLStringUtil::format_map_t args;
		args["AMOUNT"] = llformat("%d", price);
		LLBuyCurrencyHTML::openCurrencyFloater( LLTrans::getString("this_object_costs", args), price );
		return;
	}

	if (sale_info.getSaleType() == LLSaleInfo::FS_CONTENTS)
	{
		handle_buy_contents(sale_info);
	}
	else
	{
		handle_buy_object(sale_info);
	}
}

bool anyone_copy_selection(LLSelectNode* nodep)
{
	bool perm_copy = (bool)(nodep->getObject()->permCopy());
	bool all_copy = (bool)(nodep->mPermissions->getMaskEveryone() & PERM_COPY);
	return perm_copy && all_copy;
}

bool for_sale_selection(LLSelectNode* nodep)
{
	return nodep->mSaleInfo.isForSale()
		&& nodep->mPermissions->getMaskOwner() & PERM_TRANSFER
		&& (nodep->mPermissions->getMaskOwner() & PERM_COPY
			|| nodep->mSaleInfo.getSaleType() != LLSaleInfo::FS_COPY);
}

BOOL sitting_on_selection()
{
	LLSelectNode* node = LLSelectMgr::getInstance()->getSelection()->getFirstRootNode();
	if (!node)
	{
		return FALSE;
	}

	if (!node->mValid)
	{
		return FALSE;
	}

	LLViewerObject* root_object = node->getObject();
	if (!root_object)
	{
		return FALSE;
	}

	// Need to determine if avatar is sitting on this object
	if (!isAgentAvatarValid()) return FALSE;

	return (gAgentAvatarp->isSitting() && gAgentAvatarp->getRoot() == root_object);
}

class LLToolsSaveToObjectInventory : public view_listener_t
{
	bool handleEvent(const LLSD& userdata)
	{
		LLSelectNode* node = LLSelectMgr::getInstance()->getSelection()->getFirstRootNode();
		if(node && (node->mValid) && (!node->mFromTaskID.isNull()))
		{
			// *TODO: check to see if the fromtaskid object exists.
			derez_objects(DRD_SAVE_INTO_TASK_INVENTORY, node->mFromTaskID);
		}
		return true;
	}
};

class LLToolsEnablePathfinding : public view_listener_t
{
	bool handleEvent(const LLSD& userdata)
	{
		return (LLPathfindingManager::getInstance() != NULL) && LLPathfindingManager::getInstance()->isPathfindingEnabledForCurrentRegion();
	}
};

class LLToolsEnablePathfindingView : public view_listener_t
{
	bool handleEvent(const LLSD& userdata)
	{
		return (LLPathfindingManager::getInstance() != NULL) && LLPathfindingManager::getInstance()->isPathfindingEnabledForCurrentRegion() && LLPathfindingManager::getInstance()->isPathfindingViewEnabled();
	}
};

class LLToolsDoPathfindingRebakeRegion : public view_listener_t
{
	bool handleEvent(const LLSD& userdata)
	{
		bool hasPathfinding = (LLPathfindingManager::getInstance() != NULL);

		if (hasPathfinding)
		{
			LLMenuOptionPathfindingRebakeNavmesh::getInstance()->sendRequestRebakeNavmesh();
		}

		return hasPathfinding;
	}
};

class LLToolsEnablePathfindingRebakeRegion : public view_listener_t
{
	bool handleEvent(const LLSD& userdata)
	{
		bool returnValue = false;

		if (LLPathfindingManager::getInstance() != NULL)
		{
			LLMenuOptionPathfindingRebakeNavmesh *rebakeInstance = LLMenuOptionPathfindingRebakeNavmesh::getInstance();
			returnValue = (rebakeInstance->canRebakeRegion() &&
				(rebakeInstance->getMode() == LLMenuOptionPathfindingRebakeNavmesh::kRebakeNavMesh_Available));
		}
		return returnValue;
	}
};

// Round the position of all root objects to the grid
class LLToolsSnapObjectXY : public view_listener_t
{
	bool handleEvent(const LLSD& userdata)
	{
		F64 snap_size = (F64)gSavedSettings.getF32("GridResolution");

		for (LLObjectSelection::root_iterator iter = LLSelectMgr::getInstance()->getSelection()->root_begin();
			 iter != LLSelectMgr::getInstance()->getSelection()->root_end(); iter++)
		{
			LLSelectNode* node = *iter;
			LLViewerObject* obj = node->getObject();
			if (obj->permModify())
			{
				LLVector3d pos_global = obj->getPositionGlobal();
				F64 round_x = fmod(pos_global.mdV[VX], snap_size);
				if (round_x < snap_size * 0.5)
				{
					// closer to round down
					pos_global.mdV[VX] -= round_x;
				}
				else
				{
					// closer to round up
					pos_global.mdV[VX] -= round_x;
					pos_global.mdV[VX] += snap_size;
				}

				F64 round_y = fmod(pos_global.mdV[VY], snap_size);
				if (round_y < snap_size * 0.5)
				{
					pos_global.mdV[VY] -= round_y;
				}
				else
				{
					pos_global.mdV[VY] -= round_y;
					pos_global.mdV[VY] += snap_size;
				}

				obj->setPositionGlobal(pos_global, FALSE);
			}
		}
		LLSelectMgr::getInstance()->sendMultipleUpdate(UPD_POSITION);
		return true;
	}
};

// Determine if the option to cycle between linked prims is shown
class LLToolsEnableSelectNextPart : public view_listener_t
{
	bool handleEvent(const LLSD& userdata)
	{
        bool new_value = (!LLSelectMgr::getInstance()->getSelection()->isEmpty()
                          && (gSavedSettings.getBOOL("EditLinkedParts")
                              || LLToolFace::getInstance() == LLToolMgr::getInstance()->getCurrentTool()));
		return new_value;
	}
};

// Cycle selection through linked children or/and faces in selected object.
// FIXME: Order of children list is not always the same as sim's idea of link order. This may confuse
// resis. Need link position added to sim messages to address this.
class LLToolsSelectNextPartFace : public view_listener_t
{
    bool handleEvent(const LLSD& userdata)
    {
        bool cycle_faces = LLToolFace::getInstance() == LLToolMgr::getInstance()->getCurrentTool();
        bool cycle_linked = gSavedSettings.getBOOL("EditLinkedParts");

        if (!cycle_faces && !cycle_linked)
        {
            // Nothing to do
            return true;
        }

        bool fwd = (userdata.asString() == "next");
        bool prev = (userdata.asString() == "previous");
        bool ifwd = (userdata.asString() == "includenext");
        bool iprev = (userdata.asString() == "includeprevious");

        LLViewerObject* to_select = NULL;
        bool restart_face_on_part = !cycle_faces;
        S32 new_te = 0;

        if (cycle_faces)
        {
            // Cycle through faces of current selection, if end is reached, swithc to next part (if present)
            LLSelectNode* nodep = LLSelectMgr::getInstance()->getSelection()->getFirstNode();
            if (!nodep) return false;
            to_select = nodep->getObject();
            if (!to_select) return false;

            S32 te_count = to_select->getNumTEs();
            S32 selected_te = nodep->getLastOperatedTE();

            if (fwd || ifwd)
            {
                if (selected_te < 0)
                {
                    new_te = 0;
                }
                else if (selected_te + 1 < te_count)
                {
                    // select next face
                    new_te = selected_te + 1;
                }
                else
                {
                    // restart from first face on next part
                    restart_face_on_part = true;
                }
            }
            else if (prev || iprev)
            {
                if (selected_te > te_count)
                {
                    new_te = te_count - 1;
                }
                else if (selected_te - 1 >= 0)
                {
                    // select previous face
                    new_te = selected_te - 1;
                }
                else
                {
                    // restart from last face on next part
                    restart_face_on_part = true;
                }
            }
        }

		S32 object_count = LLSelectMgr::getInstance()->getSelection()->getObjectCount();
		if (cycle_linked && object_count && restart_face_on_part)
		{
			LLViewerObject* selected = LLSelectMgr::getInstance()->getSelection()->getFirstObject();
			if (selected && selected->getRootEdit())
			{
				LLViewerObject::child_list_t children = selected->getRootEdit()->getChildren();
				children.push_front(selected->getRootEdit());	// need root in the list too

				for (LLViewerObject::child_list_t::iterator iter = children.begin(); iter != children.end(); ++iter)
				{
					if ((*iter)->isSelected())
					{
						if (object_count > 1 && (fwd || prev))	// multiple selection, find first or last selected if not include
						{
							to_select = *iter;
							if (fwd)
							{
								// stop searching if going forward; repeat to get last hit if backward
								break;
							}
						}
						else if ((object_count == 1) || (ifwd || iprev))	// single selection or include
						{
							if (fwd || ifwd)
							{
								++iter;
								while (iter != children.end() && ((*iter)->isAvatar() || (ifwd && (*iter)->isSelected())))
								{
									++iter;	// skip sitting avatars and selected if include
								}
							}
							else // backward
							{
								iter = (iter == children.begin() ? children.end() : iter);
								--iter;
								while (iter != children.begin() && ((*iter)->isAvatar() || (iprev && (*iter)->isSelected())))
								{
									--iter;	// skip sitting avatars and selected if include
								}
							}
							iter = (iter == children.end() ? children.begin() : iter);
							to_select = *iter;
							break;
						}
					}
				}
			}
		}

        if (to_select)
        {
            if (gFocusMgr.childHasKeyboardFocus(gFloaterTools))
            {
                gFocusMgr.setKeyboardFocus(NULL);	// force edit toolbox to commit any changes
            }
            if (fwd || prev)
            {
                LLSelectMgr::getInstance()->deselectAll();
            }
            if (cycle_faces)
            {
                if (restart_face_on_part)
                {
                    if (fwd || ifwd)
                    {
                        new_te = 0;
                    }
                    else
                    {
                        new_te = to_select->getNumTEs() - 1;
                    }
                }
                LLSelectMgr::getInstance()->addAsIndividual(to_select, new_te, FALSE);
            }
            else
            {
                LLSelectMgr::getInstance()->selectObjectOnly(to_select);
            }
            return true;
        }
		return true;
	}
};

class LLToolsStopAllAnimations : public view_listener_t
{
	bool handleEvent(const LLSD& userdata)
	{
		// <FS:Ansariel> Allow legacy stop animations without revoking script permissions
		//gAgent.stopCurrentAnimations();
		std::string param = userdata.asString();
		if (param.empty() || param == "stoprevoke")
		{
			gAgent.stopCurrentAnimations();
		}
		else if (param == "stop")
		{
			gAgent.stopCurrentAnimations(true);
		}
		// </FS:Ansariel>
		return true;
	}
};

class LLToolsReleaseKeys : public view_listener_t
{
	bool handleEvent(const LLSD& userdata)
	{
// [RLVa:KB] - Checked: 2010-04-19 (RLVa-1.2.0f) | Modified: RLVa-1.0.5a
		if ( (rlv_handler_t::isEnabled()) && (gRlvAttachmentLocks.hasLockedAttachmentPoint(RLV_LOCK_REMOVE)) )
			return true;
// [/RLVa:KB]

		gAgent.forceReleaseControls();
		return true;
	}
};

class LLToolsEnableReleaseKeys : public view_listener_t
{
	bool handleEvent(const LLSD& userdata)
	{
// [RLVa:KB] - Checked: 2010-04-19 (RLVa-1.2.0f) | Modified: RLVa-1.0.5a
		return (gAgent.anyControlGrabbed()) && 
			( (!rlv_handler_t::isEnabled()) || (!gRlvAttachmentLocks.hasLockedAttachmentPoint(RLV_LOCK_REMOVE)) );
// [/RLVa:KB]
//		return gAgent.anyControlGrabbed();
	}
};


class LLEditEnableCut : public view_listener_t
{
	bool handleEvent(const LLSD& userdata)
	{
		bool new_value = LLEditMenuHandler::gEditMenuHandler && LLEditMenuHandler::gEditMenuHandler->canCut();
		return new_value;
	}
};

class LLEditCut : public view_listener_t
{
	bool handleEvent(const LLSD& userdata)
	{
		if( LLEditMenuHandler::gEditMenuHandler )
		{
			LLEditMenuHandler::gEditMenuHandler->cut();
		}
		return true;
	}
};

class LLEditEnableCopy : public view_listener_t
{
	bool handleEvent(const LLSD& userdata)
	{
		bool new_value = LLEditMenuHandler::gEditMenuHandler && LLEditMenuHandler::gEditMenuHandler->canCopy();
		return new_value;
	}
};

class LLEditCopy : public view_listener_t
{
	bool handleEvent(const LLSD& userdata)
	{
		if( LLEditMenuHandler::gEditMenuHandler )
		{
			LLEditMenuHandler::gEditMenuHandler->copy();
		}
		return true;
	}
};

class LLEditEnablePaste : public view_listener_t
{
	bool handleEvent(const LLSD& userdata)
	{
		bool new_value = LLEditMenuHandler::gEditMenuHandler && LLEditMenuHandler::gEditMenuHandler->canPaste();
		return new_value;
	}
};

class LLEditPaste : public view_listener_t
{
	bool handleEvent(const LLSD& userdata)
	{
		if( LLEditMenuHandler::gEditMenuHandler )
		{
			LLEditMenuHandler::gEditMenuHandler->paste();
		}
		return true;
	}
};

class LLEditEnableDelete : public view_listener_t
{
	bool handleEvent(const LLSD& userdata)
	{
		bool new_value = LLEditMenuHandler::gEditMenuHandler && LLEditMenuHandler::gEditMenuHandler->canDoDelete();
		return new_value;
	}
};

class LLEditDelete : public view_listener_t
{
	bool handleEvent(const LLSD& userdata)
	{
		// If a text field can do a deletion, it gets precedence over deleting
		// an object in the world.
		if( LLEditMenuHandler::gEditMenuHandler && LLEditMenuHandler::gEditMenuHandler->canDoDelete())
		{
			LLEditMenuHandler::gEditMenuHandler->doDelete();
		}

		// and close any pie/context menus when done
		gMenuHolder->hideMenus();

		// When deleting an object we may not actually be done
		// Keep selection so we know what to delete when confirmation is needed about the delete
		gMenuObject->hide();
		return true;
	}
};

void handle_spellcheck_replace_with_suggestion(const LLUICtrl* ctrl, const LLSD& param)
{
	const LLContextMenu* menu = dynamic_cast<const LLContextMenu*>(ctrl->getParent());
	LLSpellCheckMenuHandler* spellcheck_handler = (menu) ? dynamic_cast<LLSpellCheckMenuHandler*>(menu->getSpawningView()) : NULL;
	if ( (!spellcheck_handler) || (!spellcheck_handler->getSpellCheck()) )
	{
		return;
	}

	U32 index = 0;
	if ( (!LLStringUtil::convertToU32(param.asString(), index)) || (index >= spellcheck_handler->getSuggestionCount()) )
	{
		return;
	}

	spellcheck_handler->replaceWithSuggestion(index);
}

bool visible_spellcheck_suggestion(LLUICtrl* ctrl, const LLSD& param)
{
	LLMenuItemGL* item = dynamic_cast<LLMenuItemGL*>(ctrl);
	const LLContextMenu* menu = (item) ? dynamic_cast<const LLContextMenu*>(item->getParent()) : NULL;
	const LLSpellCheckMenuHandler* spellcheck_handler = (menu) ? dynamic_cast<const LLSpellCheckMenuHandler*>(menu->getSpawningView()) : NULL;
	if ( (!spellcheck_handler) || (!spellcheck_handler->getSpellCheck()) )
	{
		return false;
	}

	U32 index = 0;
	if ( (!LLStringUtil::convertToU32(param.asString(), index)) || (index >= spellcheck_handler->getSuggestionCount()) )
	{
		return false;
	}

	item->setLabel(spellcheck_handler->getSuggestion(index));
	return true;
}

void handle_spellcheck_add_to_dictionary(const LLUICtrl* ctrl)
{
	const LLContextMenu* menu = dynamic_cast<const LLContextMenu*>(ctrl->getParent());
	LLSpellCheckMenuHandler* spellcheck_handler = (menu) ? dynamic_cast<LLSpellCheckMenuHandler*>(menu->getSpawningView()) : NULL;
	if ( (spellcheck_handler) && (spellcheck_handler->canAddToDictionary()) )
	{
		spellcheck_handler->addToDictionary();
	}
}

bool enable_spellcheck_add_to_dictionary(const LLUICtrl* ctrl)
{
	const LLContextMenu* menu = dynamic_cast<const LLContextMenu*>(ctrl->getParent());
	const LLSpellCheckMenuHandler* spellcheck_handler = (menu) ? dynamic_cast<const LLSpellCheckMenuHandler*>(menu->getSpawningView()) : NULL;
	return (spellcheck_handler) && (spellcheck_handler->canAddToDictionary());
}

void handle_spellcheck_add_to_ignore(const LLUICtrl* ctrl)
{
	const LLContextMenu* menu = dynamic_cast<const LLContextMenu*>(ctrl->getParent());
	LLSpellCheckMenuHandler* spellcheck_handler = (menu) ? dynamic_cast<LLSpellCheckMenuHandler*>(menu->getSpawningView()) : NULL;
	if ( (spellcheck_handler) && (spellcheck_handler->canAddToIgnore()) )
	{
		spellcheck_handler->addToIgnore();
	}
}

bool enable_spellcheck_add_to_ignore(const LLUICtrl* ctrl)
{
	const LLContextMenu* menu = dynamic_cast<const LLContextMenu*>(ctrl->getParent());
	const LLSpellCheckMenuHandler* spellcheck_handler = (menu) ? dynamic_cast<const LLSpellCheckMenuHandler*>(menu->getSpawningView()) : NULL;
	return (spellcheck_handler) && (spellcheck_handler->canAddToIgnore());
}

bool enable_object_return()
{
	return (!LLSelectMgr::getInstance()->getSelection()->isEmpty() &&
		(gAgent.isGodlike() || can_derez(DRD_RETURN_TO_OWNER)));
}

bool enable_object_delete()
{
	bool new_value = 
#ifdef HACKED_GODLIKE_VIEWER
	TRUE;
#else
# ifdef TOGGLE_HACKED_GODLIKE_VIEWER
	(LLGridManager::getInstance()->isInSLBeta()
     && gAgent.isGodlike()) ||
# endif
	LLSelectMgr::getInstance()->canDoDelete();
#endif
	return new_value;
}

class LLObjectsReturnPackage
{
public:
	LLObjectsReturnPackage() : mObjectSelection(), mReturnableObjects(), mError(),	mFirstRegion(NULL) {};
	~LLObjectsReturnPackage()
	{
		mObjectSelection.clear();
		mReturnableObjects.clear();
		mError.clear();
		mFirstRegion = NULL;
	};

	LLObjectSelectionHandle mObjectSelection;
	std::vector<LLViewerObjectPtr> mReturnableObjects;
	std::string mError;
	LLViewerRegion *mFirstRegion;
};

static void return_objects(LLObjectsReturnPackage *objectsReturnPackage, const LLSD& notification, const LLSD& response)
{
	if (LLNotificationsUtil::getSelectedOption(notification, response) == 0)
	{
		// Ignore category ID for this derez destination.
		derez_objects(DRD_RETURN_TO_OWNER, LLUUID::null, objectsReturnPackage->mFirstRegion, objectsReturnPackage->mError, &objectsReturnPackage->mReturnableObjects);
	}

	delete objectsReturnPackage;
}

void handle_object_return()
{
	if (!LLSelectMgr::getInstance()->getSelection()->isEmpty())
	{
		LLObjectsReturnPackage *objectsReturnPackage = new LLObjectsReturnPackage();
		objectsReturnPackage->mObjectSelection = LLSelectMgr::getInstance()->getEditSelection();

		// Save selected objects, so that we still know what to return after the confirmation dialog resets selection.
		get_derezzable_objects(DRD_RETURN_TO_OWNER, objectsReturnPackage->mError, objectsReturnPackage->mFirstRegion, &objectsReturnPackage->mReturnableObjects);

		LLNotificationsUtil::add("ReturnToOwner", LLSD(), LLSD(), boost::bind(&return_objects, objectsReturnPackage, _1, _2));
	}
}

void handle_object_delete()
{

		if (LLSelectMgr::getInstance())
		{
			LLSelectMgr::getInstance()->doDelete();
		}

		// and close any pie/context menus when done
		gMenuHolder->hideMenus();

		// When deleting an object we may not actually be done
		// Keep selection so we know what to delete when confirmation is needed about the delete
		gMenuObject->hide();
		return;
}

void handle_force_delete(void*)
{
	LLSelectMgr::getInstance()->selectForceDelete();
}

class LLViewEnableJoystickFlycam : public view_listener_t
{
	bool handleEvent(const LLSD& userdata)
	{
		bool new_value = (gSavedSettings.getBOOL("JoystickEnabled") && gSavedSettings.getBOOL("JoystickFlycamEnabled"));
		return new_value;
	}
};

class LLViewEnableLastChatter : public view_listener_t
{
	bool handleEvent(const LLSD& userdata)
	{
		// *TODO: add check that last chatter is in range
		bool new_value = (gAgentCamera.cameraThirdPerson() && gAgent.getLastChatter().notNull());
		return new_value;
	}
};

class LLEditEnableDeselect : public view_listener_t
{
	bool handleEvent(const LLSD& userdata)
	{
		bool new_value = LLEditMenuHandler::gEditMenuHandler && LLEditMenuHandler::gEditMenuHandler->canDeselect();
		return new_value;
	}
};

class LLEditDeselect : public view_listener_t
{
	bool handleEvent(const LLSD& userdata)
	{
		if( LLEditMenuHandler::gEditMenuHandler )
		{
			LLEditMenuHandler::gEditMenuHandler->deselect();
		}
		return true;
	}
};

class LLEditEnableSelectAll : public view_listener_t
{
	bool handleEvent(const LLSD& userdata)
	{
		bool new_value = LLEditMenuHandler::gEditMenuHandler && LLEditMenuHandler::gEditMenuHandler->canSelectAll();
		return new_value;
	}
};


class LLEditSelectAll : public view_listener_t
{
	bool handleEvent(const LLSD& userdata)
	{
		if( LLEditMenuHandler::gEditMenuHandler )
		{
			LLEditMenuHandler::gEditMenuHandler->selectAll();
		}
		return true;
	}
};


class LLEditEnableUndo : public view_listener_t
{
	bool handleEvent(const LLSD& userdata)
	{
		bool new_value = LLEditMenuHandler::gEditMenuHandler && LLEditMenuHandler::gEditMenuHandler->canUndo();
		return new_value;
	}
};

class LLEditUndo : public view_listener_t
{
	bool handleEvent(const LLSD& userdata)
	{
		if( LLEditMenuHandler::gEditMenuHandler && LLEditMenuHandler::gEditMenuHandler->canUndo() )
		{
			LLEditMenuHandler::gEditMenuHandler->undo();
		}
		return true;
	}
};

class LLEditEnableRedo : public view_listener_t
{
	bool handleEvent(const LLSD& userdata)
	{
		bool new_value = LLEditMenuHandler::gEditMenuHandler && LLEditMenuHandler::gEditMenuHandler->canRedo();
		return new_value;
	}
};

class LLEditRedo : public view_listener_t
{
	bool handleEvent(const LLSD& userdata)
	{
		if( LLEditMenuHandler::gEditMenuHandler && LLEditMenuHandler::gEditMenuHandler->canRedo() )
		{
			LLEditMenuHandler::gEditMenuHandler->redo();
		}
		return true;
	}
};



void print_object_info(void*)
{
	LLSelectMgr::getInstance()->selectionDump();
}

void print_agent_nvpairs(void*)
{
	LLViewerObject *objectp;

	LL_INFOS() << "Agent Name Value Pairs" << LL_ENDL;

	objectp = gObjectList.findObject(gAgentID);
	if (objectp)
	{
		objectp->printNameValuePairs();
	}
	else
	{
		LL_INFOS() << "Can't find agent object" << LL_ENDL;
	}

	LL_INFOS() << "Camera at " << gAgentCamera.getCameraPositionGlobal() << LL_ENDL;
}

void show_debug_menus()
{
	// this might get called at login screen where there is no menu so only toggle it if one exists
	if ( gMenuBarView )
	{
		BOOL debug = gSavedSettings.getBOOL("UseDebugMenus");
		BOOL qamode = gSavedSettings.getBOOL("QAMode");

		gMenuBarView->setItemVisible("Advanced", debug);
// 		gMenuBarView->setItemEnabled("Advanced", debug); // Don't disable Advanced keyboard shortcuts when hidden

// [RLVa:KB] - Checked: 2011-08-16 (RLVa-1.4.0b) | Modified: RLVa-1.4.0b
		// NOTE: this is supposed to execute whether RLVa is enabled or not
		rlvMenuToggleVisible();
// [/RLVa:KB]
		
		gMenuBarView->setItemVisible("Debug", qamode);
		gMenuBarView->setItemEnabled("Debug", qamode);

		gMenuBarView->setItemVisible("Develop", qamode);
		gMenuBarView->setItemEnabled("Develop", qamode);

		// Server ('Admin') menu hidden when not in godmode.
		const bool show_server_menu = (gAgent.getGodLevel() > GOD_NOT || (debug && gAgent.getAdminOverride()));
		gMenuBarView->setItemVisible("Admin", show_server_menu);
		gMenuBarView->setItemEnabled("Admin", show_server_menu);
	}
	if (gLoginMenuBarView)
	{
		BOOL debug = gSavedSettings.getBOOL("UseDebugMenus");
		gLoginMenuBarView->setItemVisible("Debug", debug);
		gLoginMenuBarView->setItemEnabled("Debug", debug);
	}
}

void toggle_debug_menus(void*)
{
	BOOL visible = ! gSavedSettings.getBOOL("UseDebugMenus");
	gSavedSettings.setBOOL("UseDebugMenus", visible);
	show_debug_menus();
}

// LLUUID gExporterRequestID;
// std::string gExportDirectory;

// LLUploadDialog *gExportDialog = NULL;

// void handle_export_selected( void * )
// {
// 	LLObjectSelectionHandle selection = LLSelectMgr::getInstance()->getSelection();
// 	if (selection->isEmpty())
// 	{
// 		return;
// 	}
// 	LL_INFOS() << "Exporting selected objects:" << LL_ENDL;

// 	gExporterRequestID.generate();
// 	gExportDirectory = "";

// 	LLMessageSystem* msg = gMessageSystem;
// 	msg->newMessageFast(_PREHASH_ObjectExportSelected);
// 	msg->nextBlockFast(_PREHASH_AgentData);
// 	msg->addUUIDFast(_PREHASH_AgentID, gAgent.getID());
// 	msg->addUUIDFast(_PREHASH_RequestID, gExporterRequestID);
// 	msg->addS16Fast(_PREHASH_VolumeDetail, 4);

// 	for (LLObjectSelection::root_iterator iter = selection->root_begin();
// 		 iter != selection->root_end(); iter++)
// 	{
// 		LLSelectNode* node = *iter;
// 		LLViewerObject* object = node->getObject();
// 		msg->nextBlockFast(_PREHASH_ObjectData);
// 		msg->addUUIDFast(_PREHASH_ObjectID, object->getID());
// 		LL_INFOS() << "Object: " << object->getID() << LL_ENDL;
// 	}
// 	msg->sendReliable(gAgent.getRegion()->getHost());

// 	gExportDialog = LLUploadDialog::modalUploadDialog("Exporting selected objects...");
// }
//

// <FS:Ansariel> [FS Communication UI]
//class LLCommunicateNearbyChat : public view_listener_t
//{
//	bool handleEvent(const LLSD& userdata)
//	{
//		LLFloaterIMContainer* im_box = LLFloaterIMContainer::getInstance();
//		bool nearby_visible	= LLFloaterReg::getTypedInstance<LLFloaterIMNearbyChat>("nearby_chat")->isInVisibleChain();
//		if(nearby_visible && im_box->getSelectedSession() == LLUUID() && im_box->getConversationListItemSize() > 1)
//		{
//			im_box->selectNextorPreviousConversation(false);
//		}
//		else
//		{
//			LLFloaterReg::toggleInstanceOrBringToFront("nearby_chat");
//		}
//		return true;
//	}
//};
// </FS:Ansariel> [FS Communication UI]

class LLWorldSetHomeLocation : public view_listener_t
{
	bool handleEvent(const LLSD& userdata)
	{
		// we just send the message and let the server check for failure cases
		// server will echo back a "Home position set." alert if it succeeds
		// and the home location screencapture happens when that alert is recieved
		gAgent.setStartPosition(START_LOCATION_ID_HOME);
		return true;
	}
};

class LLWorldTeleportHome : public view_listener_t
{
	bool handleEvent(const LLSD& userdata)
	{
		gAgent.teleportHome();
		return true;
	}
};

class LLWorldAlwaysRun : public view_listener_t
{
	bool handleEvent(const LLSD& userdata)
	{
		// as well as altering the default walk-vs-run state,
		// we also change the *current* walk-vs-run state.
		if (gAgent.getAlwaysRun())
		{
			gAgent.clearAlwaysRun();
//			gAgent.clearRunning();
			report_to_nearby_chat(LLTrans::getString("AlwaysRunDisabled"));
		}
		else
		{
			gAgent.setAlwaysRun();
//			gAgent.setRunning();
			report_to_nearby_chat(LLTrans::getString("AlwaysRunEnabled"));
		}

		// tell the simulator.
//		gAgent.sendWalkRun(gAgent.getAlwaysRun());

		// Update Movement Controls according to AlwaysRun mode
		LLFloaterMove::setAlwaysRunMode(gAgent.getAlwaysRun());

		return true;
	}
};

class LLWorldCheckAlwaysRun : public view_listener_t
{
	bool handleEvent(const LLSD& userdata)
	{
		bool new_value = gAgent.getAlwaysRun();
		return new_value;
	}
};

class LLWorldSetAway : public view_listener_t
{
	bool handleEvent(const LLSD& userdata)
	{
		if (gAgent.getAFK())
		{
			gAgent.clearAFK();
		}
		else
		{
			gAgent.setAFK();
		}
		return true;
	}
};
// [SJ - FIRE-2177 - Making Autorespons a simple Check in the menu again for clarity]
class LLWorldGetAway : public view_listener_t
{
	bool handleEvent(const LLSD& userdata)
	{
		bool new_value = gAgent.getAFK();
		return new_value;
	}
};

class LLWorldSetDoNotDisturb : public view_listener_t
{
	bool handleEvent(const LLSD& userdata)
	{
		if (gAgent.isDoNotDisturb())
		{
			gAgent.setDoNotDisturb(false);
		}
		else
		{
			gAgent.setDoNotDisturb(true);
			LLNotificationsUtil::add("DoNotDisturbModeSet");
		}
		return true;
	}
};

// [SJ - FIRE-2177 - Making Autorespons a simple Check in the menu again for clarity]
class LLWorldGetBusy : public view_listener_t
{
	bool handleEvent(const LLSD& userdata)
	{
		bool new_value = gAgent.isDoNotDisturb();
		return new_value;
	}
};


class LLWorldSetAutorespond : public view_listener_t
{
	bool handleEvent(const LLSD& userdata)
	{
		if (gAgent.getAutorespond())
		{
			gAgent.clearAutorespond();
		}
		else
		{
			gAgent.setAutorespond();
			LLNotificationsUtil::add("AutorespondModeSet");
		}
		return true;
	}
};

// [SJ - FIRE-2177 - Making Autorespons a simple Check in the menu again for clarity]
class LLWorldGetAutorespond : public view_listener_t
{
	bool handleEvent(const LLSD& userdata)
	{
		bool new_value = gAgent.getAutorespond();
		return new_value;
	}
};


class LLWorldSetAutorespondNonFriends : public view_listener_t
{
	bool handleEvent(const LLSD& userdata)
	{
		if (gAgent.getAutorespondNonFriends())
		{
			gAgent.clearAutorespondNonFriends();
		}
		else
		{
			gAgent.setAutorespondNonFriends();
			LLNotificationsUtil::add("AutorespondNonFriendsModeSet");
		}
		return true;
	}
};

// [SJ - FIRE-2177 - Making Autorespons a simple Check in the menu again for clarity]
class LLWorldGetAutorespondNonFriends : public view_listener_t
{
	bool handleEvent(const LLSD& userdata)
	{
		bool new_value = gAgent.getAutorespondNonFriends();
		return new_value;
	}
};

// <FS:PP> FIRE-1245: Option to block/reject teleport offers
class LLWorldSetRejectTeleportOffers : public view_listener_t
{
	bool handleEvent(const LLSD& userdata)
	{
		if (gAgent.getRejectTeleportOffers())
		{
			gAgent.clearRejectTeleportOffers();
		}
		else
		{
			gAgent.setRejectTeleportOffers();
			LLNotificationsUtil::add("RejectTeleportOffersModeSet");
		}
		return true;
	}
};

// [SJ - FIRE-2177 - Making Autorespons a simple Check in the menu again for clarity]
class LLWorldGetRejectTeleportOffers : public view_listener_t
{
	bool handleEvent(const LLSD& userdata)
	{
		bool new_value = gAgent.getRejectTeleportOffers();
		return new_value;
	}
};
// </FS:PP> FIRE-1245: Option to block/reject teleport offers

// <FS:PP> FIRE-15233: Automatic friendship request refusal
class LLWorldSetRejectFriendshipRequests : public view_listener_t
{
	bool handleEvent(const LLSD& userdata)
	{
		if (gAgent.getRejectFriendshipRequests())
		{
			gAgent.clearRejectFriendshipRequests();
		}
		else
		{
			gAgent.setRejectFriendshipRequests();
			LLNotificationsUtil::add("RejectFriendshipRequestsModeSet");
		}
		return true;
	}
};

// [SJ - FIRE-2177 - Making Autorespons a simple Check in the menu again for clarity]
class LLWorldGetRejectFriendshipRequests : public view_listener_t
{
	bool handleEvent(const LLSD& userdata)
	{
		bool new_value = gAgent.getRejectFriendshipRequests();
		return new_value;
	}
};
// </FS:PP> FIRE-15233: Automatic friendship request refusal

// <FS:PP> Option to block/reject all group invites
class LLWorldSetRejectAllGroupInvites : public view_listener_t
{
	bool handleEvent(const LLSD& userdata)
	{
		if (gAgent.getRejectAllGroupInvites())
		{
			gAgent.clearRejectAllGroupInvites();
		}
		else
		{
			gAgent.setRejectAllGroupInvites();
			LLNotificationsUtil::add("RejectAllGroupInvitesModeSet");
		}
		return true;
	}
};

// [SJ - FIRE-2177 - Making Autorespons a simple Check in the menu again for clarity]
class LLWorldGetRejectAllGroupInvites : public view_listener_t
{
	bool handleEvent(const LLSD& userdata)
	{
		bool new_value = gAgent.getRejectAllGroupInvites();
		return new_value;
	}
};
// </FS:PP> Option to block/reject all group invites

class LLWorldCreateLandmark : public view_listener_t
{
	bool handleEvent(const LLSD& userdata)
	{
// [RLVa:KB] - Checked: 2010-09-28 (RLVa-1.4.5) | Added: RLVa-1.0.0
		if (gRlvHandler.hasBehaviour(RLV_BHVR_SHOWLOC))
			return true;
// [/RLVa:KB]

		// <FS:Ansariel> FIRE-817: Separate place details floater
		//LLFloaterSidePanelContainer::showPanel("places", LLSD().with("type", "create_landmark"));
		FSFloaterPlaceDetails::showPlaceDetails(LLSD().with("type", "create_landmark"));
		// </FS:Ansariel>

		return true;
	}
};

class LLWorldPlaceProfile : public view_listener_t
{
	bool handleEvent(const LLSD& userdata)
	{
// [RLVa:KB] - Checked: 2012-02-08 (RLVa-1.4.5) | Added: RLVa-1.4.5
		if (gRlvHandler.hasBehaviour(RLV_BHVR_SHOWLOC))
			return true;
// [/RLVa:KB]

		// <FS:Ansariel> FIRE-817: Separate place details floater
		//LLFloaterSidePanelContainer::showPanel("places", LLSD().with("type", "agent"));
		FSFloaterPlaceDetails::showPlaceDetails(LLSD().with("type", "agent"));
		// </FS:Ansariel>

		return true;
	}
};

// [RLVa:KB] - Checked: 2012-02-08 (RLVa-1.4.5) | Added: RLVa-1.4.5
bool enable_place_profile()
{
	return LLFloaterSidePanelContainer::canShowPanel("places", LLSD().with("type", "agent"));
}
// [/RLVa:KB]

void handle_script_info()
{
	LLUUID object_id;
	if (LLSelectMgr::getInstance()->getSelection()->getPrimaryObject())
	{
		object_id = LLSelectMgr::getInstance()->getSelection()->getPrimaryObject()->mID;
		LL_INFOS() << "Reporting Script Info for object: " << object_id.asString() << LL_ENDL;
		FSLSLBridge::instance().viewerToLSL("getScriptInfo|" + object_id.asString() + "|" + (gSavedSettings.getBOOL("FSScriptInfoExtended") ? "1" : "0"));
	}
}

void handle_look_at_selection(const LLSD& param)
{
	const F32 PADDING_FACTOR = 1.75f;
	BOOL zoom = (param.asString() == "zoom");
	if (!LLSelectMgr::getInstance()->getSelection()->isEmpty())
	{
		gAgentCamera.setFocusOnAvatar(FALSE, ANIMATE);

		LLBBox selection_bbox = LLSelectMgr::getInstance()->getBBoxOfSelection();
		F32 angle_of_view = llmax(0.1f, LLViewerCamera::getInstance()->getAspect() > 1.f ? LLViewerCamera::getInstance()->getView() * LLViewerCamera::getInstance()->getAspect() : LLViewerCamera::getInstance()->getView());
		F32 distance = selection_bbox.getExtentLocal().magVec() * PADDING_FACTOR / atan(angle_of_view);

		LLVector3 obj_to_cam = LLViewerCamera::getInstance()->getOrigin() - selection_bbox.getCenterAgent();
		obj_to_cam.normVec();

		LLUUID object_id;
		if (LLSelectMgr::getInstance()->getSelection()->getPrimaryObject())
		{
			object_id = LLSelectMgr::getInstance()->getSelection()->getPrimaryObject()->mID;
		}
		if (zoom)
		{
			// Make sure we are not increasing the distance between the camera and object
			LLVector3d orig_distance = gAgentCamera.getCameraPositionGlobal() - LLSelectMgr::getInstance()->getSelectionCenterGlobal();
			distance = llmin(distance, (F32) orig_distance.length());
				
			gAgentCamera.setCameraPosAndFocusGlobal(LLSelectMgr::getInstance()->getSelectionCenterGlobal() + LLVector3d(obj_to_cam * distance), 
										LLSelectMgr::getInstance()->getSelectionCenterGlobal(), 
										object_id );
			
		}
		else
		{
			gAgentCamera.setFocusGlobal( LLSelectMgr::getInstance()->getSelectionCenterGlobal(), object_id );
		}	
	}
}

// <FS:Ansariel> Option to try via exact position
//void handle_zoom_to_object(LLUUID object_id)
void handle_zoom_to_object(LLUUID object_id, const LLVector3d& object_pos)
// </FS:Ansariel> Option to try via exact position
{
	// <FS:Zi> Fix camera zoom to look at the avatar's face from the front
	// const F32 PADDING_FACTOR = 2.f;
	// </FS:Zi>

	LLViewerObject* object = gObjectList.findObject(object_id);

	if (object)
	{
		gAgentCamera.setFocusOnAvatar(FALSE, ANIMATE);

		// <FS:Zi> Fix camera zoom to look at the avatar's face from the front
		// LLBBox bbox = object->getBoundingBoxAgent() ;
		// F32 angle_of_view = llmax(0.1f, LLViewerCamera::getInstance()->getAspect() > 1.f ? LLViewerCamera::getInstance()->getView() * LLViewerCamera::getInstance()->getAspect() : LLViewerCamera::getInstance()->getView());
		// F32 distance = bbox.getExtentLocal().magVec() * PADDING_FACTOR / atan(angle_of_view);

		// LLVector3 obj_to_cam = LLViewerCamera::getInstance()->getOrigin() - bbox.getCenterAgent();
		// obj_to_cam.normVec();


		//	LLVector3d object_center_global = gAgent.getPosGlobalFromAgent(bbox.getCenterAgent());

		// 	gAgentCamera.setCameraPosAndFocusGlobal(object_center_global + LLVector3d(obj_to_cam * distance), 
		// 									object_center_global, 

		LLVector3d object_center_global=object->getPositionGlobal();

		float eye_distance=gSavedSettings.getF32("CameraZoomDistance");
		float eye_z_offset=gSavedSettings.getF32("CameraZoomEyeZOffset");
		LLVector3d focus_z_offset=LLVector3d(0.0f,0.0f,gSavedSettings.getF32("CameraZoomFocusZOffset"));

		LLVector3d eye_offset(eye_distance,0.0f,eye_z_offset);
		eye_offset=eye_offset*object->getRotationRegion();

		gAgentCamera.setCameraPosAndFocusGlobal(object_center_global+eye_offset, 
										object_center_global+focus_z_offset, 
		// </FS:Zi>
											object_id );
	}
	// <FS:Ansariel> Option to try via exact position
	else if (object_pos != LLVector3d(-1.f, -1.f, -1.f))
	{
		LLVector3d obj_to_cam = object_pos - gAgent.getPositionGlobal();
		obj_to_cam.normVec();
		obj_to_cam = obj_to_cam * -4.f;
		obj_to_cam.mdV[VZ] += 0.5;

		gAgentCamera.changeCameraToThirdPerson();
		gAgentCamera.unlockView();
		gAgentCamera.setCameraPosAndFocusGlobal(object_pos + obj_to_cam, object_pos, object_id);
	}
	// </FS:Ansariel> Option to try via exact position
}

class LLAvatarInviteToGroup : public view_listener_t
{
	bool handleEvent(const LLSD& userdata)
	{
		LLVOAvatar* avatar = find_avatar_from_object( LLSelectMgr::getInstance()->getSelection()->getPrimaryObject() );
//		if(avatar)
// [RLVa:KB] - Checked: RLVa-1.2.0
		if ( (avatar) && (RlvActions::canShowName(RlvActions::SNC_DEFAULT, avatar->getID())) )
// [/RLVa:KB]
		{
			LLAvatarActions::inviteToGroup(avatar->getID());
		}
		return true;
	}
};

class LLAvatarAddFriend : public view_listener_t
{
	bool handleEvent(const LLSD& userdata)
	{
		LLVOAvatar* avatar = find_avatar_from_object( LLSelectMgr::getInstance()->getSelection()->getPrimaryObject() );
//		if(avatar && !LLAvatarActions::isFriend(avatar->getID()))
// [RLVa:KB] - Checked: RLVa-1.2.0
		if ( (avatar && !LLAvatarActions::isFriend(avatar->getID())) && (RlvActions::canShowName(RlvActions::SNC_DEFAULT, avatar->getID())) )
// [/RLVa:KB]
		{
			request_friendship(avatar->getID());
		}
		return true;
	}
};


class LLAvatarToggleMyProfile : public view_listener_t
{
	bool handleEvent(const LLSD& userdata)
	{
		LLFloater* instance = LLAvatarActions::getProfileFloater(gAgent.getID());
		if (LLFloater::isMinimized(instance))
		{
			instance->setMinimized(FALSE);
			instance->setFocus(TRUE);
		}
		else if (!LLFloater::isShown(instance))
		{
			LLAvatarActions::showProfile(gAgent.getID());
		}
		else if (!instance->hasFocus() && !instance->getIsChrome())
		{
			instance->setFocus(TRUE);
		}
		else
		{
			instance->closeFloater();
		}
		return true;
	}
};

class LLAvatarResetSkeleton: public view_listener_t
{
    bool handleEvent(const LLSD& userdata)
    {
        // <FS:Ansariel> Fix reset skeleton not working
		//LLVOAvatar* avatar = NULL;
        //LLViewerObject *obj = LLSelectMgr::getInstance()->getSelection()->getPrimaryObject();
        //if (obj)
        //{
        //    avatar = obj->getAvatar();
        //}
        LLVOAvatar* avatar = find_avatar_from_object(LLSelectMgr::getInstance()->getSelection()->getPrimaryObject());
        // </FS:Ansariel>
		if(avatar)
        {
            avatar->resetSkeleton(false);
        }
        return true;
    }
};

class LLAvatarEnableResetSkeleton: public view_listener_t
{
    bool handleEvent(const LLSD& userdata)
    {
        LLViewerObject *obj = LLSelectMgr::getInstance()->getSelection()->getPrimaryObject();
        if (obj && obj->getAvatar())
        {
            return true;
        }
        return false;
    }
};


class LLAvatarResetSkeletonAndAnimations : public view_listener_t
{
	bool handleEvent(const LLSD& userdata)
	{
		LLVOAvatar* avatar = find_avatar_from_object(LLSelectMgr::getInstance()->getSelection()->getPrimaryObject());
		if (avatar)
		{
			avatar->resetSkeleton(true);
		}
		return true;
	}
};

class LLAvatarAddContact : public view_listener_t
{
	bool handleEvent(const LLSD& userdata)
	{
		LLVOAvatar* avatar = find_avatar_from_object( LLSelectMgr::getInstance()->getSelection()->getPrimaryObject() );
//		if(avatar)
// [RLVa:KB] - Checked: RLVa-1.2.0
		if ( (avatar) && (RlvActions::canShowName(RlvActions::SNC_DEFAULT, avatar->getID())) )
// [/RLVa:KB]
		{
			create_inventory_callingcard(avatar->getID());
		}
		return true;
	}
};

bool complete_give_money(const LLSD& notification, const LLSD& response, LLObjectSelectionHandle selection)
{
	S32 option = LLNotificationsUtil::getSelectedOption(notification, response);
	if (option == 0)
	{
		gAgent.setDoNotDisturb(false);
	}

	LLViewerObject* objectp = selection->getPrimaryObject();

	// Show avatar's name if paying attachment
	if (objectp && objectp->isAttachment())
	{
		while (objectp && !objectp->isAvatar())
		{
			objectp = (LLViewerObject*)objectp->getParent();
		}
	}

	if (objectp)
	{
		if (objectp->isAvatar())
		{
			const bool is_group = false;
			LLFloaterPayUtil::payDirectly(&give_money,
									  objectp->getID(),
									  is_group);
		}
		else
		{
			LLFloaterPayUtil::payViaObject(&give_money, selection);
		}
	}
	return false;
}

void handle_give_money_dialog()
{
	LLNotification::Params params("DoNotDisturbModePay");
	params.functor.function(boost::bind(complete_give_money, _1, _2, LLSelectMgr::getInstance()->getSelection()));

	if (gAgent.isDoNotDisturb())
	{
		// warn users of being in do not disturb mode during a transaction
		LLNotifications::instance().add(params);
	}
	else
	{
		LLNotifications::instance().forceResponse(params, 1);
	}
}

bool enable_pay_avatar()
{
	LLViewerObject* obj = LLSelectMgr::getInstance()->getSelection()->getPrimaryObject();
	LLVOAvatar* avatar = find_avatar_from_object(obj);
//	return (avatar != NULL);
// [RLVa:KB] - @shownames and @pay
	return (avatar != NULL) && (RlvActions::canShowName(RlvActions::SNC_DEFAULT, avatar->getID())) && (RlvActions::canPayAvatar(avatar->getID()));
// [/RLVa:KB]
}

bool enable_pay_object()
{
	LLViewerObject* object = LLSelectMgr::getInstance()->getSelection()->getPrimaryObject();
	if( object )
	{
		LLViewerObject *parent = (LLViewerObject *)object->getParent();
		if((object->flagTakesMoney()) || (parent && parent->flagTakesMoney()))
		{
// [RLVa:KB] - @buy
			return RlvActions::canBuyObject(object->getID());
// [/RLVa:KB]
//			return true;
		}
	}
	return false;
}

bool enable_object_stand_up()
{
	// 'Object Stand Up' menu item is enabled when agent is sitting on selection
//	return sitting_on_selection();
// [RLVa:KB] - Checked: 2010-07-24 (RLVa-1.2.0g) | Added: RLVa-1.2.0g
	return sitting_on_selection() && ( (!rlv_handler_t::isEnabled()) || (RlvActions::canStand()) );
// [/RLVa:KB]
}

bool enable_object_sit(LLUICtrl* ctrl)
{
	// 'Object Sit' menu item is enabled when agent is not sitting on selection
	bool sitting_on_sel = sitting_on_selection();
	if (!sitting_on_sel)
	{
		std::string item_name = ctrl->getName();

		// init default labels
		init_default_item_label(item_name);

		// Update label
		LLSelectNode* node = LLSelectMgr::getInstance()->getSelection()->getFirstRootNode();
		if (node && node->mValid && !node->mSitName.empty())
		{
			gMenuHolder->childSetValue(item_name, node->mSitName);
		}
		else
		{
			gMenuHolder->childSetValue(item_name, get_default_item_label(item_name));
		}
	}

// [RLVa:KB] - Checked: 2010-04-01 (RLVa-1.2.0c) | Modified: RLVa-1.2.0c
		// RELEASE-RLVA: [SL-2.2.0] Make this match what happens in handle_object_sit_or_stand()
		if (rlv_handler_t::isEnabled())
		{
			const LLPickInfo& pick = LLToolPie::getInstance()->getPick();
			if (pick.mObjectID.notNull())
				sitting_on_sel = !RlvActions::canSit(pick.getObject(), pick.mObjectOffset);
		}
// [/RLVa:KB]

	return !sitting_on_sel && is_object_sittable();
}

void dump_select_mgr(void*)
{
	LLSelectMgr::getInstance()->dump();
}

void dump_inventory(void*)
{
	gInventory.dumpInventory();
}


void handle_dump_followcam(void*)
{
	LLFollowCamMgr::getInstance()->dump();
}

void handle_viewer_enable_message_log(void*)
{
	gMessageSystem->startLogging();
}

void handle_viewer_disable_message_log(void*)
{
	gMessageSystem->stopLogging();
}

void handle_customize_avatar()
{
	// <FS:Ansariel> FIRE-19614: Make CTRL-O toggle the appearance floater
	LLFloater* floater = LLFloaterReg::findInstance("appearance");
	if (floater && floater->isMinimized())
	{
		floater->setMinimized(FALSE);
	}
	else if (LLFloater::isShown(floater))
	{
		LLFloaterReg::hideInstance("appearance");
	}
	else
	// </FS:Ansariel>
	LLFloaterSidePanelContainer::showPanel("appearance", LLSD().with("type", "my_outfits"));
}

void handle_edit_outfit()
{
	LLFloaterSidePanelContainer::showPanel("appearance", LLSD().with("type", "edit_outfit"));
}

void handle_edit_shape()
{
	LLFloaterSidePanelContainer::showPanel("appearance", LLSD().with("type", "edit_shape"));
}

void handle_hover_height()
{
	LLFloaterReg::showInstance("edit_hover_height");
}

void handle_edit_physics()
{
	LLFloaterSidePanelContainer::showPanel("appearance", LLSD().with("type", "edit_physics"));
}

void handle_report_abuse()
{
	// Prevent menu from appearing in screen shot.
	gMenuHolder->hideMenus();
	LLFloaterReporter::showFromMenu(COMPLAINT_REPORT);
}

void handle_buy_currency()
{
	LLBuyCurrencyHTML::openCurrencyFloater();
}

void handle_recreate_lsl_bridge()
{
	FSLSLBridge::instance().recreateBridge();
}

class LLFloaterVisible : public view_listener_t
{
	bool handleEvent(const LLSD& userdata)
	{
		std::string floater_name = userdata.asString();
		bool new_value = false;
		{
			new_value = LLFloaterReg::instanceVisible(floater_name);
		}
		return new_value;
	}
};

class LLShowHelp : public view_listener_t
{
	bool handleEvent(const LLSD& userdata)
	{
		std::string help_topic = userdata.asString();
#ifdef OPENSIM
		if (help_topic.find("grid_") != std::string::npos)
		{
			help_topic.erase(0,5);
			
			std::string url;
			LLSD grid_info;
			LLGridManager::getInstance()->getGridData(grid_info);
			if (grid_info.has(help_topic))
			{
				url = grid_info[help_topic].asString();
			}
			
			if(!url.empty())
			{
				LLWeb::loadURLInternal(url);
			}
			LL_DEBUGS() << "grid_help " <<  help_topic << " url " << url << LL_ENDL;

			return true;
		}
#endif // OPENSIM
		LLViewerHelp* vhelp = LLViewerHelp::getInstance();
		vhelp->showTopic(help_topic);
		
		return true;
	}
};

// <AW: OpenSim>
bool update_grid_help()
{
// <FS:AW  grid management>
	if (!gMenuHolder) //defend crash on shutdown
	{
		return false;
	}
// </FS:AW  grid management>

	bool needs_seperator = false;

#ifdef OPENSIM // <FS:AW optional opensim support>
	LLSD grid_info;
	LLGridManager::getInstance()->getGridData(grid_info);
	std::string grid_label = LLGridManager::getInstance()->getGridLabel();
	bool is_opensim = LLGridManager::getInstance()->isInOpenSim();
	if (is_opensim && grid_info.has("help"))
	{
		needs_seperator = true;
		gMenuHolder->childSetVisible("current_grid_help",true);
		gMenuHolder->childSetLabelArg("current_grid_help", "[CURRENT_GRID]", grid_label);
		gMenuHolder->childSetVisible("current_grid_help_login",true);
		gMenuHolder->childSetLabelArg("current_grid_help_login", "[CURRENT_GRID]", grid_label);
	}
	else
#endif // OPENSIM // <FS:AW optional opensim support>
	{
		gMenuHolder->childSetVisible("current_grid_help",false);
		gMenuHolder->childSetVisible("current_grid_help_login",false);
	}
#ifdef OPENSIM // <FS:AW optional opensim support>
	if (is_opensim && grid_info.has("about"))
	{
		needs_seperator = true;
		gMenuHolder->childSetVisible("current_grid_about",true);
		gMenuHolder->childSetLabelArg("current_grid_about", "[CURRENT_GRID]", grid_label);
		gMenuHolder->childSetVisible("current_grid_about_login",true);
		gMenuHolder->childSetLabelArg("current_grid_about_login", "[CURRENT_GRID]", grid_label);
	}
	else
#endif // OPENSIM // <FS:AW optional opensim support>
	{
		gMenuHolder->childSetVisible("current_grid_about",false);
		gMenuHolder->childSetVisible("current_grid_about_login",false);
	}
	//FIXME: this does nothing
	gMenuHolder->childSetVisible("grid_help_seperator",needs_seperator);
	gMenuHolder->childSetVisible("grid_help_seperator_login",needs_seperator);

// <FS:AW  opensim destinations and avatar picker>
#ifdef OPENSIM // <FS:AW optional opensim support>
	if (is_opensim)
	{
		if (!LLLoginInstance::getInstance()->hasResponse("destination_guide_url") 
		||LLLoginInstance::getInstance()->getResponse("destination_guide_url").asString().empty()
		)
		{
			gMenuHolder->childSetVisible("Avatar Picker", false);
		}
	
		if (!LLLoginInstance::getInstance()->hasResponse("avatar_picker_url") 
		||LLLoginInstance::getInstance()->getResponse("avatar_picker_url").asString().empty()
		)
		{
			gMenuHolder->childSetVisible("Destinations", false);
		}
	}
#endif // OPENSIM // <FS:AW optional opensim support>
// </FS:AW  opensim destinations and avatar picker>

	return true;
}
// </AW: OpenSim>

class LLToggleHelp : public view_listener_t
{
	bool handleEvent(const LLSD& userdata)
	{
		LLFloater* help_browser = (LLFloaterReg::findInstance("help_browser"));
		if (help_browser && help_browser->isInVisibleChain())
		{
			help_browser->closeFloater();
		}
		else
		{
			std::string help_topic = userdata.asString();
			LLViewerHelp* vhelp = LLViewerHelp::getInstance();
			vhelp->showTopic(help_topic);
		}
		return true;
	}
};

class LLToggleSpeak : public view_listener_t
{
	bool handleEvent(const LLSD& userdata)
	{
		LLVoiceClient::getInstance()->toggleUserPTTState();
		return true;
	}
};

bool callback_show_url(const LLSD& notification, const LLSD& response)
{
	S32 option = LLNotificationsUtil::getSelectedOption(notification, response);
	if (0 == option)
	{
		LLWeb::loadURL(notification["payload"]["url"].asString());
	}
	return false;
}

class LLPromptShowURL : public view_listener_t
{
	bool handleEvent(const LLSD& userdata)
	{
		std::string param = userdata.asString();
		std::string::size_type offset = param.find(",");
		if (offset != param.npos)
		{
			std::string alert = param.substr(0, offset);
			std::string url = param.substr(offset+1);

			if (LLWeb::useExternalBrowser(url))
			{ 
				// <FS:Ansariel> FS-1951: LLWeb::loadURL() will spawn the WebLaunchExternalTarget
				//               confirmation if opening with an external browser
    			//LLSD payload;
    			//payload["url"] = url;
    			//LLNotificationsUtil::add(alert, LLSD(), payload, callback_show_url);
				if (alert == "WebLaunchExternalTarget")
				{
					LLWeb::loadURL(url);
				}
				else
				{
					LLSD payload;
					payload["url"] = url;
					LLNotificationsUtil::add(alert, LLSD(), payload, callback_show_url);
				}
				// </FS:Ansariel>
			}
			else
			{
		        LLWeb::loadURL(url);
			}
		}
		else
		{
			LL_INFOS() << "PromptShowURL invalid parameters! Expecting \"ALERT,URL\"." << LL_ENDL;
		}
		return true;
	}
};

bool callback_show_file(const LLSD& notification, const LLSD& response)
{
	S32 option = LLNotificationsUtil::getSelectedOption(notification, response);
	if (0 == option)
	{
		LLWeb::loadURL(notification["payload"]["url"]);
	}
	return false;
}

class LLPromptShowFile : public view_listener_t
{
	bool handleEvent(const LLSD& userdata)
	{
		std::string param = userdata.asString();
		std::string::size_type offset = param.find(",");
		if (offset != param.npos)
		{
			std::string alert = param.substr(0, offset);
			std::string file = param.substr(offset+1);

			LLSD payload;
			payload["url"] = file;
			LLNotificationsUtil::add(alert, LLSD(), payload, callback_show_file);
		}
		else
		{
			LL_INFOS() << "PromptShowFile invalid parameters! Expecting \"ALERT,FILE\"." << LL_ENDL;
		}
		return true;
	}
};

class LLShowAgentProfile : public view_listener_t
{
	bool handleEvent(const LLSD& userdata)
	{
		LLUUID agent_id;
		if (userdata.asString() == "agent")
		{
			agent_id = gAgent.getID();
		}
		else if (userdata.asString() == "hit object")
		{
			LLViewerObject* objectp = LLSelectMgr::getInstance()->getSelection()->getPrimaryObject();
			if (objectp)
			{
				agent_id = objectp->getID();
			}
		}
		else
		{
			agent_id = userdata.asUUID();
		}

		LLVOAvatar* avatar = find_avatar_from_object(agent_id);
//		if (avatar)
// [RLVa:KB] - Checked: RLVa-1.2.0
		if ( (avatar) && ((RlvActions::canShowName(RlvActions::SNC_DEFAULT, agent_id)) || (gAgent.getID() == agent_id)) )
// [/RLVa:KB]
		{
			LLAvatarActions::showProfile(avatar->getID());
		}
		return true;
	}
};

class LLToggleAgentProfile : public view_listener_t
{
	bool handleEvent(const LLSD& userdata)
	{
		LLUUID agent_id;
		if (userdata.asString() == "agent")
		{
			agent_id = gAgent.getID();
		}
		else if (userdata.asString() == "hit object")
		{
			LLViewerObject* objectp = LLSelectMgr::getInstance()->getSelection()->getPrimaryObject();
			if (objectp)
			{
				agent_id = objectp->getID();
			}
		}
		else
		{
			agent_id = userdata.asUUID();
		}

		LLVOAvatar* avatar = find_avatar_from_object(agent_id);
		if (avatar)
		{
			if (!LLAvatarActions::profileVisible(avatar->getID()))
			{
				LLAvatarActions::showProfile(avatar->getID());
			}
			else
			{
				LLAvatarActions::hideProfile(avatar->getID());
			}
		}
		return true;
	}
};

class LLLandEdit : public view_listener_t
{
	bool handleEvent(const LLSD& userdata)
	{
		if (gAgentCamera.getFocusOnAvatar() && gSavedSettings.getBOOL("EditCameraMovement") )
		{
			// zoom in if we're looking at the avatar
			gAgentCamera.setFocusOnAvatar(FALSE, ANIMATE);
			gAgentCamera.setFocusGlobal(LLToolPie::getInstance()->getPick());

			gAgentCamera.cameraOrbitOver( F_PI * 0.25f );
			gViewerWindow->moveCursorToCenter();
		}
		else if ( gSavedSettings.getBOOL("EditCameraMovement") )
		{
			gAgentCamera.setFocusGlobal(LLToolPie::getInstance()->getPick());
			gViewerWindow->moveCursorToCenter();
		}


		LLViewerParcelMgr::getInstance()->selectParcelAt( LLToolPie::getInstance()->getPick().mPosGlobal );

		LLFloaterReg::showInstance("build");

		// Switch to land edit toolset
		LLToolMgr::getInstance()->getCurrentToolset()->selectTool( LLToolSelectLand::getInstance() );
		return true;
	}
};

class LLMuteParticle : public view_listener_t
{
	// <FS:Ansariel> Blocklist sometimes shows "(waiting)" as avatar name when blocking particle owners
	void onAvatarNameCache(const LLUUID& av_id, const LLAvatarName& av_name)
	{
		LLMute mute(av_id, av_name.getUserName(), LLMute::AGENT);
		if (LLMuteList::getInstance()->isMuted(mute.mID))
		{
			LLMuteList::getInstance()->remove(mute);
		}
		else
		{
			LLMuteList::getInstance()->add(mute);
			LLPanelBlockedList::showPanelAndSelect(mute.mID);
		}
	}
	// </FS:Ansariel>

	bool handleEvent(const LLSD& userdata)
	{
		LLUUID id = LLToolPie::getInstance()->getPick().mParticleOwnerID;
		
		if (id.notNull())
		{
			// <FS:Ansariel> Blocklist sometimes shows "(waiting)" as avatar name when blocking particle owners
			//LLAvatarName av_name;
			//LLAvatarNameCache::get(id, &av_name);

			//LLMute mute(id, av_name.getUserName(), LLMute::AGENT);
			//if (LLMuteList::getInstance()->isMuted(mute.mID))
			//{
			//	LLMuteList::getInstance()->remove(mute);
			//}
			//else
			//{
			//	LLMuteList::getInstance()->add(mute);
			//	LLPanelBlockedList::showPanelAndSelect(mute.mID);
			//}
			LLAvatarNameCache::get(id, boost::bind(&LLMuteParticle::onAvatarNameCache, this, _1, _2));
			// </FS:Ansariel>
		}

		return true;
	}
};

class LLWorldEnableBuyLand : public view_listener_t
{
	bool handleEvent(const LLSD& userdata)
	{
		bool new_value = LLViewerParcelMgr::getInstance()->canAgentBuyParcel(
								LLViewerParcelMgr::getInstance()->selectionEmpty()
									? LLViewerParcelMgr::getInstance()->getAgentParcel()
									: LLViewerParcelMgr::getInstance()->getParcelSelection()->getParcel(),
								false);
		return new_value;
	}
};

BOOL enable_buy_land(void*)
{
	return LLViewerParcelMgr::getInstance()->canAgentBuyParcel(
				LLViewerParcelMgr::getInstance()->getParcelSelection()->getParcel(), false);
}

void handle_buy_land()
{
	LLViewerParcelMgr* vpm = LLViewerParcelMgr::getInstance();
	if (vpm->selectionEmpty())
	{
		vpm->selectParcelAt(gAgent.getPositionGlobal());
	}
	vpm->startBuyLand();
}

class LLObjectAttachToAvatar : public view_listener_t
{
public:
	LLObjectAttachToAvatar(bool replace) : mReplace(replace) {}
	static void setObjectSelection(LLObjectSelectionHandle selection) { sObjectSelection = selection; }

private:
	bool handleEvent(const LLSD& userdata)
	{
		setObjectSelection(LLSelectMgr::getInstance()->getSelection());
		LLViewerObject* selectedObject = sObjectSelection->getFirstRootObject();
		if (selectedObject)
		{
			S32 index = userdata.asInteger();
			LLViewerJointAttachment* attachment_point = NULL;
			if (index > 0)
				attachment_point = get_if_there(gAgentAvatarp->mAttachmentPoints, index, (LLViewerJointAttachment*)NULL);

// [RLVa:KB] - Checked: 2010-09-28 (RLVa-1.2.1f) | Modified: RLVa-1.2.1f
			// RELEASE-RLVa: [SL-2.2.0] If 'index != 0' then the object will be "add attached" [see LLSelectMgr::sendAttach()]
			if ( (rlv_handler_t::isEnabled()) &&
				 ( ((!index) && (gRlvAttachmentLocks.hasLockedAttachmentPoint(RLV_LOCK_ANY))) ||		    // Can't wear on default
				   ((index) && ((RLV_WEAR_ADD & gRlvAttachmentLocks.canAttach(attachment_point)) == 0)) ||	// or non-attachable attachpt
				   (gRlvHandler.hasBehaviour(RLV_BHVR_REZ)) ) )											    // Attach on object == "Take"
			{
				setObjectSelection(NULL); // Clear the selection or it'll get stuck
				return true;
			}
// [/RLVa:KB]

			confirmReplaceAttachment(0, attachment_point);
		}
		return true;
	}

	static void onNearAttachObject(BOOL success, void *user_data);
	void confirmReplaceAttachment(S32 option, LLViewerJointAttachment* attachment_point);
	class CallbackData : public LLSelectionCallbackData
	{
	public:
		CallbackData(LLViewerJointAttachment* point, bool replace) : LLSelectionCallbackData(), mAttachmentPoint(point), mReplace(replace) {}

		LLViewerJointAttachment*	mAttachmentPoint;
		bool						mReplace;
	};

protected:
	static LLObjectSelectionHandle sObjectSelection;
	bool mReplace;
};

LLObjectSelectionHandle LLObjectAttachToAvatar::sObjectSelection;

// static
void LLObjectAttachToAvatar::onNearAttachObject(BOOL success, void *user_data)
{
	if (!user_data) return;
	CallbackData* cb_data = static_cast<CallbackData*>(user_data);

	if (success)
	{
		const LLViewerJointAttachment *attachment = cb_data->mAttachmentPoint;
		
		U8 attachment_id = 0;
		if (attachment)
		{
			for (LLVOAvatar::attachment_map_t::const_iterator iter = gAgentAvatarp->mAttachmentPoints.begin();
				 iter != gAgentAvatarp->mAttachmentPoints.end(); ++iter)
			{
				if (iter->second == attachment)
				{
					attachment_id = iter->first;
					break;
				}
			}
		}
		else
		{
			// interpret 0 as "default location"
			attachment_id = 0;
		}
		LLSelectMgr::getInstance()->sendAttach(cb_data->getSelection(), attachment_id, cb_data->mReplace);
	}
	LLObjectAttachToAvatar::setObjectSelection(NULL);

	delete cb_data;
}

// static
void LLObjectAttachToAvatar::confirmReplaceAttachment(S32 option, LLViewerJointAttachment* attachment_point)
{
	if (option == 0/*YES*/)
	{
		LLViewerObject* selectedObject = LLSelectMgr::getInstance()->getSelection()->getFirstRootObject();
		if (selectedObject)
		{
			const F32 MIN_STOP_DISTANCE = 1.f;	// meters
			const F32 ARM_LENGTH = 0.5f;		// meters
			const F32 SCALE_FUDGE = 1.5f;

			F32 stop_distance = SCALE_FUDGE * selectedObject->getMaxScale() + ARM_LENGTH;
			if (stop_distance < MIN_STOP_DISTANCE)
			{
				stop_distance = MIN_STOP_DISTANCE;
			}

			LLVector3 walkToSpot = selectedObject->getPositionAgent();
			
			// make sure we stop in front of the object
			LLVector3 delta = walkToSpot - gAgent.getPositionAgent();
			delta.normVec();
			delta = delta * 0.5f;
			walkToSpot -= delta;

			// The callback will be called even if avatar fails to get close enough to the object, so we won't get a memory leak.
			CallbackData* user_data = new CallbackData(attachment_point, mReplace);
			gAgent.startAutoPilotGlobal(gAgent.getPosGlobalFromAgent(walkToSpot), "Attach", NULL, onNearAttachObject, user_data, stop_distance);
			gAgentCamera.clearFocusObject();
		}
	}
}

void callback_attachment_drop(const LLSD& notification, const LLSD& response)
{
	// Ensure user confirmed the drop
	S32 option = LLNotificationsUtil::getSelectedOption(notification, response);
	if (option != 0) return;

	// Called when the user clicked on an object attached to them
	// and selected "Drop".
	LLUUID object_id = notification["payload"]["object_id"].asUUID();
	LLViewerObject *object = gObjectList.findObject(object_id);
	
	if (!object)
	{
		LL_WARNS() << "handle_drop_attachment() - no object to drop" << LL_ENDL;
		return;
	}

	LLViewerObject *parent = (LLViewerObject*)object->getParent();
	while (parent)
	{
		if(parent->isAvatar())
		{
			break;
		}
		object = parent;
		parent = (LLViewerObject*)parent->getParent();
	}

	if (!object)
	{
		LL_WARNS() << "handle_detach() - no object to detach" << LL_ENDL;
		return;
	}

	if (object->isAvatar())
	{
		LL_WARNS() << "Trying to detach avatar from avatar." << LL_ENDL;
		return;
	}
	
	// reselect the object
	LLSelectMgr::getInstance()->selectObjectAndFamily(object);

	LLSelectMgr::getInstance()->sendDropAttachment();

	return;
}

class LLAttachmentDrop : public view_listener_t
{
	bool handleEvent(const LLSD& userdata)
	{
// [RLVa:KB] - Checked: 2010-03-15 (RLVa-1.2.0e) | Modified: RLVa-1.0.5
		if (rlv_handler_t::isEnabled())
		{
			if (gRlvAttachmentLocks.hasLockedAttachmentPoint(RLV_LOCK_REMOVE))
			{
				// NOTE: copy/paste of the code in enable_detach()
				LLObjectSelectionHandle hSelect = LLSelectMgr::getInstance()->getSelection();
				RlvSelectHasLockedAttach f;
				if ( (hSelect->isAttachment()) && (hSelect->getFirstRootNode(&f, FALSE) != NULL) )
					return true;
			}
			if (gRlvHandler.hasBehaviour(RLV_BHVR_REZ))
			{
				return true;
			}
		}
// [/RLVa:KB]

		LLSD payload;
		LLViewerObject *object = LLSelectMgr::getInstance()->getSelection()->getPrimaryObject();

		if (object) 
		{
			payload["object_id"] = object->getID();
		}
		else
		{
			LL_WARNS() << "Drop object not found" << LL_ENDL;
			return true;
		}

		LLNotificationsUtil::add("AttachmentDrop", LLSD(), payload, &callback_attachment_drop);
		return true;
	}
};

// called from avatar pie menu
class LLAttachmentDetachFromPoint : public view_listener_t
{
	bool handleEvent(const LLSD& user_data)
	{
		uuid_vec_t ids_to_remove;
		const LLViewerJointAttachment *attachment = get_if_there(gAgentAvatarp->mAttachmentPoints, user_data.asInteger(), (LLViewerJointAttachment*)NULL);
//		if (attachment->getNumObjects() > 0)
// [RLVa:KB] - Checked: 2010-03-04 (RLVa-1.2.0a) | Added: RLVa-1.2.0a
		if ( (attachment->getNumObjects() > 0) && ((!rlv_handler_t::isEnabled()) || (gRlvAttachmentLocks.canDetach(attachment))) )
// [/RLVa:KB]
		{
			for (LLViewerJointAttachment::attachedobjs_vec_t::const_iterator iter = attachment->mAttachedObjects.begin();
				 iter != attachment->mAttachedObjects.end();
				 iter++)
			{
				LLViewerObject *attached_object = iter->get();
// [RLVa:KB] - Checked: 2010-03-04 (RLVa-1.2.0a) | Added: RLVa-1.2.0a
				if ( (rlv_handler_t::isEnabled()) && (gRlvAttachmentLocks.isLockedAttachment(attached_object)) )
					continue;
				ids_to_remove.push_back(attached_object->getAttachmentItemID());
// [/RLVa:KB]
			}
        }
		if (!ids_to_remove.empty())
		{
			LLAppearanceMgr::instance().removeItemsFromAvatar(ids_to_remove);
		}
		return true;
	}
};

static bool onEnableAttachmentLabel(LLUICtrl* ctrl, const LLSD& data)
{
// [RLVa:KB] - Checked: 2010-09-28 (RLVa-1.2.1f) | Modified: RLVa-1.2.1f
	// RELEASE-RLVa: [SL-2.2.0] When attaching to a specific point the object will be "add attached" [see LLSelectMgr::sendAttach()]
	bool fRlvEnable = true;
// [/RLVa:KB]
	std::string label;
	LLMenuItemGL* menu = dynamic_cast<LLMenuItemGL*>(ctrl);
	if (menu)
	{
		const LLViewerJointAttachment *attachment = get_if_there(gAgentAvatarp->mAttachmentPoints, data["index"].asInteger(), (LLViewerJointAttachment*)NULL);
		if (attachment)
		{
			label = data["label"].asString();
			for (LLViewerJointAttachment::attachedobjs_vec_t::const_iterator attachment_iter = attachment->mAttachedObjects.begin();
				 attachment_iter != attachment->mAttachedObjects.end();
				 ++attachment_iter)
			{
				const LLViewerObject* attached_object = attachment_iter->get();
				if (attached_object)
				{
					LLViewerInventoryItem* itemp = gInventory.getItem(attached_object->getAttachmentItemID());
					// <FS:Ansariel> Hide bridge from attach to HUD menus
					//if (itemp)
					if (itemp && !(FSLSLBridge::instance().getBridge() && FSLSLBridge::instance().getBridge()->getUUID() == itemp->getUUID() && data["index"].asInteger() == FS_BRIDGE_POINT))
					// </FS:Ansariel>
					{
						label += std::string(" (") + itemp->getName() + std::string(")");
						break;
					}
				}
			}
		}

// [RLVa:KB] - Checked: 2010-09-28 (RLVa-1.2.1f) | Modified: RLVa-1.2.1f
		if (rlv_handler_t::isEnabled())
			fRlvEnable = (!gRlvAttachmentLocks.isLockedAttachmentPoint(attachment, RLV_LOCK_ADD));
// [/RLVa:KB]

		menu->setLabel(label);
	}
//	return true;
// [RLVa:KB] - Checked: 2010-02-27 (RLVa-1.2.0a) | Added: RLVa-1.2.0a
	return fRlvEnable;
// [/RLVa:KB]
}

class LLAttachmentDetach : public view_listener_t
{
	bool handleEvent(const LLSD& userdata)
	{
		// Called when the user clicked on an object attached to them
		// and selected "Detach".
		LLViewerObject *object = LLSelectMgr::getInstance()->getSelection()->getPrimaryObject();
		if (!object)
		{
			LL_WARNS() << "handle_detach() - no object to detach" << LL_ENDL;
			return true;
		}

		LLViewerObject *parent = (LLViewerObject*)object->getParent();
		while (parent)
		{
			if(parent->isAvatar())
			{
				break;
			}
			object = parent;
			parent = (LLViewerObject*)parent->getParent();
		}

		if (!object)
		{
			LL_WARNS() << "handle_detach() - no object to detach" << LL_ENDL;
			return true;
		}

		if (object->isAvatar())
		{
			LL_WARNS() << "Trying to detach avatar from avatar." << LL_ENDL;
			return true;
		}

// [RLVa:KB] - Checked: 2010-03-15 (RLVa-1.2.0a) | Modified: RLVa-1.0.5
		// NOTE: copy/paste of the code in enable_detach()
		if ( (rlv_handler_t::isEnabled()) && (gRlvAttachmentLocks.hasLockedAttachmentPoint(RLV_LOCK_REMOVE)) )
		{
			LLObjectSelectionHandle hSelect = LLSelectMgr::getInstance()->getSelection();
			RlvSelectHasLockedAttach f;
			if ( (hSelect->isAttachment()) && (hSelect->getFirstRootNode(&f, FALSE) != NULL) )
				return true;
		}
// [/RLVa:KB]

		LLAppearanceMgr::instance().removeItemFromAvatar(object->getAttachmentItemID());

		return true;
	}
};

//Adding an observer for a Jira 2422 and needs to be a fetch observer
//for Jira 3119
class LLWornItemFetchedObserver : public LLInventoryFetchItemsObserver
{
public:
	LLWornItemFetchedObserver(const LLUUID& worn_item_id) :
		LLInventoryFetchItemsObserver(worn_item_id)
	{}
	virtual ~LLWornItemFetchedObserver() {}

protected:
	virtual void done()
	{
		gMenuAttachmentSelf->buildDrawLabels();
		gInventory.removeObserver(this);
		delete this;
	}
};

// You can only drop items on parcels where you can build.
class LLAttachmentEnableDrop : public view_listener_t
{
	bool handleEvent(const LLSD& userdata)
	{
		BOOL can_build   = gAgent.isGodlike() || (LLViewerParcelMgr::getInstance()->allowAgentBuild());

		//Add an inventory observer to only allow dropping the newly attached item
		//once it exists in your inventory.  Look at Jira 2422.
		//-jwolk

		// A bug occurs when you wear/drop an item before it actively is added to your inventory
		// if this is the case (you're on a slow sim, etc.) a copy of the object,
		// well, a newly created object with the same properties, is placed
		// in your inventory.  Therefore, we disable the drop option until the
		// item is in your inventory

		LLViewerObject*              object         = LLSelectMgr::getInstance()->getSelection()->getPrimaryObject();
		LLViewerJointAttachment*     attachment     = NULL;
		LLInventoryItem*             item           = NULL;

		// Do not enable drop if all faces of object are not enabled
		if (object && LLSelectMgr::getInstance()->getSelection()->contains(object,SELECT_ALL_TES ))
		{
    		S32 attachmentID  = ATTACHMENT_ID_FROM_STATE(object->getAttachmentState());
			attachment = get_if_there(gAgentAvatarp->mAttachmentPoints, attachmentID, (LLViewerJointAttachment*)NULL);

			if (attachment)
			{
				for (LLViewerJointAttachment::attachedobjs_vec_t::iterator attachment_iter = attachment->mAttachedObjects.begin();
					 attachment_iter != attachment->mAttachedObjects.end();
					 ++attachment_iter)
				{
					// make sure item is in your inventory (it could be a delayed attach message being sent from the sim)
					// so check to see if the item is in the inventory already
					item = gInventory.getItem(attachment_iter->get()->getAttachmentItemID());
					if (!item)
					{
						// Item does not exist, make an observer to enable the pie menu 
						// when the item finishes fetching worst case scenario 
						// if a fetch is already out there (being sent from a slow sim)
						// we refetch and there are 2 fetches
						LLWornItemFetchedObserver* worn_item_fetched = new LLWornItemFetchedObserver((*attachment_iter)->getAttachmentItemID());		
						worn_item_fetched->startFetch();
						gInventory.addObserver(worn_item_fetched);
					}
				}
			}
		}
		
		//now check to make sure that the item is actually in the inventory before we enable dropping it
//		bool new_value = enable_detach() && can_build && item;
// [RLVa:KB] - Checked: 2010-03-24 (RLVa-1.0.0b) | Modified: RLVa-1.0.0b
		bool new_value = enable_detach() && can_build && item && (!gRlvHandler.hasBehaviour(RLV_BHVR_REZ));
// [/RLVa:KB]

		return new_value;
	}
};

BOOL enable_detach(const LLSD&)
{
	LLViewerObject* object = LLSelectMgr::getInstance()->getSelection()->getPrimaryObject();
	
	// Only enable detach if all faces of object are selected
	if (!object ||
		!object->isAttachment() ||
		!LLSelectMgr::getInstance()->getSelection()->contains(object,SELECT_ALL_TES ))
	{
		return FALSE;
	}

	// Find the avatar who owns this attachment
	LLViewerObject* avatar = object;
	while (avatar)
	{
		// ...if it's you, good to detach
		if (avatar->getID() == gAgent.getID())
		{
// [RLVa:KB] - Checked: 2010-03-15 (RLVa-1.2.0a) | Modified: RLVa-1.0.5
			// NOTE: this code is reused as-is in LLAttachmentDetach::handleEvent() and LLAttachmentDrop::handleEvent()
			//       so any changes here should be reflected there as well

			// RELEASE-RLVa: [SL-2.2.0] LLSelectMgr::sendDetach() and LLSelectMgr::sendDropAttachment() call sendListToRegions with
			//                          SEND_ONLY_ROOTS so we only need to examine the roots which saves us time
			if ( (rlv_handler_t::isEnabled()) && (gRlvAttachmentLocks.hasLockedAttachmentPoint(RLV_LOCK_REMOVE)) )
			{
				LLObjectSelectionHandle hSelect = LLSelectMgr::getInstance()->getSelection();
				RlvSelectHasLockedAttach f;
				if ( (hSelect->isAttachment()) && (hSelect->getFirstRootNode(&f, FALSE) != NULL) )
					return FALSE;
			}
// [/RLVa:KB]
			return TRUE;
		}

		avatar = (LLViewerObject*)avatar->getParent();
	}

	return FALSE;
}

class LLAttachmentEnableDetach : public view_listener_t
{
	bool handleEvent(const LLSD& userdata)
	{
		bool new_value = enable_detach();
		return new_value;
	}
};

// Used to tell if the selected object can be attached to your avatar.
//BOOL object_selected_and_point_valid()
// [RLVa:KB] - Checked: 2010-03-16 (RLVa-1.2.0a) | Added: RLVa-1.2.0a
BOOL object_selected_and_point_valid(const LLSD& sdParam)
// [/RLVa:KB]
{
// [RLVa:KB] - Checked: 2010-09-28 (RLVa-1.2.1f) | Modified: RLVa-1.2.1f
	if (rlv_handler_t::isEnabled())
	{
		if (!isAgentAvatarValid())
			return FALSE;

		// RELEASE-RLVa: [SL-2.2.0] Look at the caller graph for this function on every new release
		//   - object_is_wearable() => dead code [sdParam == 0 => default attach point => OK!]
		//   - enabler set up in LLVOAvatarSelf::buildMenus() => Rezzed prim / Put On / "Attach To" [sdParam == idxAttachPt]
		//   - "Object.EnableWear" enable => Rezzed prim / Put On / "Wear" or "Add" [sdParam blank]
		// RELEASE-RLVa: [SL-2.2.0] If 'idxAttachPt != 0' then the object will be "add attached" [see LLSelectMgr::sendAttach()]
		const LLViewerJointAttachment* pAttachPt = 
			get_if_there(gAgentAvatarp->mAttachmentPoints, sdParam.asInteger(), (LLViewerJointAttachment*)NULL);
		if ( ((!pAttachPt) && (gRlvAttachmentLocks.hasLockedAttachmentPoint(RLV_LOCK_ANY))) ||		// Can't wear on default attach point
			 ((pAttachPt) && ((RLV_WEAR_ADD & gRlvAttachmentLocks.canAttach(pAttachPt)) == 0)) ||	// or non-attachable attach point
			 (gRlvHandler.hasBehaviour(RLV_BHVR_REZ)) )												// Attach on object == "Take"
		{
			return FALSE;
		}
	}
// [/RLVa:KB]

	LLObjectSelectionHandle selection = LLSelectMgr::getInstance()->getSelection();
	for (LLObjectSelection::root_iterator iter = selection->root_begin();
		 iter != selection->root_end(); iter++)
	{
		LLSelectNode* node = *iter;
		LLViewerObject* object = node->getObject();
		LLViewerObject::const_child_list_t& child_list = object->getChildren();
		for (LLViewerObject::child_list_t::const_iterator iter = child_list.begin();
			 iter != child_list.end(); iter++)
		{
			LLViewerObject* child = *iter;
			if (child->isAvatar())
			{
				return FALSE;
			}
		}
	}

	return (selection->getRootObjectCount() == 1) && 
		(selection->getFirstRootObject()->getPCode() == LL_PCODE_VOLUME) && 
		selection->getFirstRootObject()->permYouOwner() &&
		selection->getFirstRootObject()->flagObjectMove() &&
		!selection->getFirstRootObject()->flagObjectPermanent() &&
		!((LLViewerObject*)selection->getFirstRootObject()->getRoot())->isAvatar() && 
		(selection->getFirstRootObject()->getNVPair("AssetContainer") == NULL);
}


BOOL object_is_wearable()
{
	if (!isAgentAvatarValid())
	{
		return FALSE;
	}
//	if (!object_selected_and_point_valid())
// [RLVa:KB] - Checked: 2010-03-16 (RLVa-1.2.0a) | Added: RLVa-1.2.0a
	if (!object_selected_and_point_valid(LLSD(0)))
// [/RLVa:KB]
	{
		return FALSE;
	}
	if (sitting_on_selection())
	{
		return FALSE;
	}
	return gAgentAvatarp->canAttachMoreObjects();
}

class LLAttachmentPointFilled : public view_listener_t
{
	bool handleEvent(const LLSD& user_data)
	{
		bool enable = false;
		LLVOAvatar::attachment_map_t::iterator found_it = gAgentAvatarp->mAttachmentPoints.find(user_data.asInteger());
		if (found_it != gAgentAvatarp->mAttachmentPoints.end())
		{
//			enable = found_it->second->getNumObjects() > 0;
// [RLVa:KB] - Checked: 2010-03-04 (RLVa-1.2.0a) | Added: RLVa-1.2.0a
			// Enable the option if there is at least one attachment on this attachment point that can be detached
			enable = (found_it->second->getNumObjects() > 0) && 
				((!rlv_handler_t::isEnabled()) || (gRlvAttachmentLocks.canDetach(found_it->second)));
// [/RLVa:KB]
		}
		return enable;
	}
};

class LLAvatarSendIM : public view_listener_t
{
	bool handleEvent(const LLSD& userdata)
	{
		LLVOAvatar* avatar = find_avatar_from_object( LLSelectMgr::getInstance()->getSelection()->getPrimaryObject() );
//		if(avatar)
// [RLVa:KB] - Checked: RLVa-1.2.0
		if ( (avatar) && (RlvActions::canShowName(RlvActions::SNC_DEFAULT, avatar->getID())) )
// [/RLVa:KB]
		{
			LLAvatarActions::startIM(avatar->getID());
		}
		return true;
	}
};

class LLAvatarCall : public view_listener_t
{
	bool handleEvent(const LLSD& userdata)
	{
		LLVOAvatar* avatar = find_avatar_from_object( LLSelectMgr::getInstance()->getSelection()->getPrimaryObject() );
//		if(avatar)
// [RLVa:KB] - Checked: RLVa-1.2.0
		if ( (avatar) && (RlvActions::canShowName(RlvActions::SNC_DEFAULT, avatar->getID())) )
// [/RLVa:KB]
		{
			LLAvatarActions::startCall(avatar->getID());
		}
		return true;
	}
};

// [RLVa:KB] - Checked: RLVa-1.2.1
bool enable_avatar_call()
{
	if (RlvActions::isRlvEnabled())
	{
		const LLVOAvatar* pAvatar = find_avatar_from_object(LLSelectMgr::getInstance()->getSelection()->getPrimaryObject());
		if ((!pAvatar) || (!RlvActions::canShowName(RlvActions::SNC_DEFAULT, pAvatar->getID())))
			return false;
	}
	return LLAvatarActions::canCall();
}
// [/RLVa:KB]

namespace
{
	struct QueueObjects : public LLSelectedNodeFunctor
	{
		BOOL scripted;
		BOOL modifiable;
		LLFloaterScriptQueue* mQueue;
		QueueObjects(LLFloaterScriptQueue* q) : mQueue(q), scripted(FALSE), modifiable(FALSE) {}
		virtual bool apply(LLSelectNode* node)
		{
			LLViewerObject* obj = node->getObject();
			if (!obj)
			{
				return true;
			}
			scripted = obj->flagScripted();
			modifiable = obj->permModify();

			if( scripted && modifiable )
			{
				mQueue->addObject(obj->getID(), node->mName);
				return false;
			}
			else
			{
				return true; // fail: stop applying
			}
		}
	};
}

void queue_actions(LLFloaterScriptQueue* q, const std::string& msg)
{
	QueueObjects func(q);
	LLSelectMgr *mgr = LLSelectMgr::getInstance();
	LLObjectSelectionHandle selectHandle = mgr->getSelection();
	bool fail = selectHandle->applyToNodes(&func);
	if(fail)
	{
		if ( !func.scripted )
		{
			std::string noscriptmsg = std::string("Cannot") + msg + "SelectObjectsNoScripts";
			LLNotificationsUtil::add(noscriptmsg);
		}
		else if ( !func.modifiable )
		{
			std::string nomodmsg = std::string("Cannot") + msg + "SelectObjectsNoPermission";
			LLNotificationsUtil::add(nomodmsg);
		}
		else
		{
			LL_ERRS() << "Bad logic." << LL_ENDL;
		}
	}
	else
	{
		if (!q->start())
		{
			LL_WARNS() << "Unexpected script compile failure." << LL_ENDL;
		}
	}
}

class LLToolsSelectedScriptAction : public view_listener_t
{
	bool handleEvent(const LLSD& userdata)
	{
// [RLVa:KB] - Checked: 2010-04-19 (RLVa-1.2.0f) | Modified: RLVa-1.0.5a
		// We'll allow resetting the scripts of objects on a non-attachable attach point since they wouldn't be able to circumvent anything
		if ( (rlv_handler_t::isEnabled()) && (gRlvAttachmentLocks.hasLockedAttachmentPoint(RLV_LOCK_REMOVE)) )
		{
			LLObjectSelectionHandle hSel = LLSelectMgr::getInstance()->getSelection();
			RlvSelectHasLockedAttach f;
			if ( (hSel->isAttachment()) && (hSel->getFirstNode(&f) != NULL) )
				return true;
		}
// [/RLVa:KB]

		std::string action = userdata.asString();
		bool mono = false;
		std::string msg, name;
		std::string title;
		if (action == "compile mono")
		{
			name = "compile_queue";
			mono = true;
			msg = "Recompile";
			title = LLTrans::getString("CompileQueueTitle");
		}
		if (action == "compile lsl")
		{
			name = "compile_queue";
			msg = "Recompile";
			title = LLTrans::getString("CompileQueueTitle");
		}
		else if (action == "reset")
		{
			name = "reset_queue";
			msg = "Reset";
			title = LLTrans::getString("ResetQueueTitle");
		}
		else if (action == "start")
		{
			name = "start_queue";
			msg = "SetRunning";
			title = LLTrans::getString("RunQueueTitle");
		}
		else if (action == "stop")
		{
			name = "stop_queue";
			msg = "SetRunningNot";
			title = LLTrans::getString("NotRunQueueTitle");
		}
		// <FS> Delete scripts
		else if (action == "delete")
		{
			name = "delete_queue";
			msg = "delete";
			title = LLTrans::getString("DeleteQueueTitle");
		}
		// </FS> Delete scripts
		LLUUID id; id.generate();
		
		LLFloaterScriptQueue* queue =LLFloaterReg::getTypedInstance<LLFloaterScriptQueue>(name, LLSD(id));
		if (queue)
		{
			queue->setMono(mono);
			queue_actions(queue, msg);
			queue->setTitle(title);
		}
		else
		{
			LL_WARNS() << "Failed to generate LLFloaterScriptQueue with action: " << action << LL_ENDL;
		}
		return true;
	}
};

void handle_selected_texture_info(void*)
{
	for (LLObjectSelection::valid_iterator iter = LLSelectMgr::getInstance()->getSelection()->valid_begin();
   		iter != LLSelectMgr::getInstance()->getSelection()->valid_end(); iter++)
	{
		LLSelectNode* node = *iter;
	   	
   		std::string msg;
   		msg.assign("Texture info for: ");
   		msg.append(node->mName);
	   
   		U8 te_count = node->getObject()->getNumTEs();
   		// map from texture ID to list of faces using it
   		typedef std::map< LLUUID, std::vector<U8> > map_t;
   		map_t faces_per_texture;
   		for (U8 i = 0; i < te_count; i++)
   		{
   			if (!node->isTESelected(i)) continue;
	   
   			LLViewerTexture* img = node->getObject()->getTEImage(i);
   			LLUUID image_id = img->getID();
   			faces_per_texture[image_id].push_back(i);
   		}
   		// Per-texture, dump which faces are using it.
   		map_t::iterator it;
   		for (it = faces_per_texture.begin(); it != faces_per_texture.end(); ++it)
   		{
   			LLUUID image_id = it->first;
   			U8 te = it->second[0];
   			LLViewerTexture* img = node->getObject()->getTEImage(te);
   			S32 height = img->getHeight();
   			S32 width = img->getWidth();
   			S32 components = img->getComponents();
   			msg.append(llformat("\n%dx%d %s on face ",
   								width,
   								height,
   								(components == 4 ? "alpha" : "opaque")));
   			for (U8 i = 0; i < it->second.size(); ++i)
   			{
   				msg.append( llformat("%d ", (S32)(it->second[i])));
   			}
   		}
		// <FS:Ansariel> Report texture info to local chat instead of toasts
   		//LLSD args;
   		//args["MESSAGE"] = msg;
   		//LLNotificationsUtil::add("SystemMessage", args);
		report_to_nearby_chat(msg);
		// </FS:Ansariel>
	}
}

void handle_selected_material_info()
{
	for (LLObjectSelection::valid_iterator iter = LLSelectMgr::getInstance()->getSelection()->valid_begin();
		iter != LLSelectMgr::getInstance()->getSelection()->valid_end(); iter++)
	{
		LLSelectNode* node = *iter;
		
		std::string msg;
		msg.assign("Material info for: \n");
		msg.append(node->mName);
		
		U8 te_count = node->getObject()->getNumTEs();
		// map from material ID to list of faces using it
		typedef std::map<LLMaterialID, std::vector<U8> > map_t;
		map_t faces_per_material;
		for (U8 i = 0; i < te_count; i++)
		{
			if (!node->isTESelected(i)) continue;
	
			const LLMaterialID& material_id = node->getObject()->getTEref(i).getMaterialID();
			faces_per_material[material_id].push_back(i);
		}
		// Per-material, dump which faces are using it.
		map_t::iterator it;
		for (it = faces_per_material.begin(); it != faces_per_material.end(); ++it)
		{
			const LLMaterialID& material_id = it->first;
			msg += llformat("%s on face ", material_id.asString().c_str());
			for (U8 i = 0; i < it->second.size(); ++i)
			{
				msg.append( llformat("%d ", (S32)(it->second[i])));
			}
			msg.append("\n");
		}

		LLSD args;
		args["MESSAGE"] = msg;
		LLNotificationsUtil::add("SystemMessage", args);
	}
}

void handle_test_male(void*)
{
// [RLVa:KB] - Checked: 2010-03-19 (RLVa-1.2.0c) | Modified: RLVa-1.2.0a
	// TODO-RLVa: [RLVa-1.2.1] Is there any reason to still block this?
	if ( (rlv_handler_t::isEnabled()) && 
		 ((gRlvAttachmentLocks.hasLockedAttachmentPoint(RLV_LOCK_ANY)) || (gRlvWearableLocks.hasLockedWearableType(RLV_LOCK_ANY))) )
	{
		return;
	}
// [/RLVa:KB]

	LLAppearanceMgr::instance().wearOutfitByName("Male Shape & Outfit");
	//gGestureList.requestResetFromServer( TRUE );
}

void handle_test_female(void*)
{
// [RLVa:KB] - Checked: 2010-03-19 (RLVa-1.2.0c) | Modified: RLVa-1.2.0a
	// TODO-RLVa: [RLVa-1.2.1] Is there any reason to still block this?
	if ( (rlv_handler_t::isEnabled()) && 
		 ((gRlvAttachmentLocks.hasLockedAttachmentPoint(RLV_LOCK_ANY)) || (gRlvWearableLocks.hasLockedWearableType(RLV_LOCK_ANY))) )
	{
		return;
	}
// [/RLVa:KB]

	LLAppearanceMgr::instance().wearOutfitByName("Female Shape & Outfit");
	//gGestureList.requestResetFromServer( FALSE );
}

void handle_dump_attachments(void*)
{
	if(!isAgentAvatarValid()) return;

	for (LLVOAvatar::attachment_map_t::iterator iter = gAgentAvatarp->mAttachmentPoints.begin(); 
		 iter != gAgentAvatarp->mAttachmentPoints.end(); )
	{
		LLVOAvatar::attachment_map_t::iterator curiter = iter++;
		LLViewerJointAttachment* attachment = curiter->second;
		S32 key = curiter->first;
		for (LLViewerJointAttachment::attachedobjs_vec_t::iterator attachment_iter = attachment->mAttachedObjects.begin();
			 attachment_iter != attachment->mAttachedObjects.end();
			 ++attachment_iter)
		{
			LLViewerObject *attached_object = attachment_iter->get();
			BOOL visible = (attached_object != NULL &&
							attached_object->mDrawable.notNull() && 
							!attached_object->mDrawable->isRenderType(0));
			LLVector3 pos;
			if (visible) pos = attached_object->mDrawable->getPosition();
			LL_INFOS() << "ATTACHMENT " << key << ": item_id=" << attached_object->getAttachmentItemID()
					<< (attached_object ? " present " : " absent ")
					<< (visible ? "visible " : "invisible ")
					<<  " at " << pos
					<< " and " << (visible ? attached_object->getPosition() : LLVector3::zero)
					<< LL_ENDL;
		}
	}
}


// these are used in the gl menus to set control values, generically.
class LLToggleControl : public view_listener_t
{
protected:

	bool handleEvent(const LLSD& userdata)
	{
		std::string control_name = userdata.asString();
		BOOL checked = gSavedSettings.getBOOL( control_name );
		gSavedSettings.setBOOL( control_name, !checked );
		return true;
	}
};

class LLCheckControl : public view_listener_t
{
	bool handleEvent( const LLSD& userdata)
	{
		std::string callback_data = userdata.asString();
		bool new_value = gSavedSettings.getBOOL(callback_data);
		return new_value;
	}
};

// <FS:Ansariel> Control enhancements
class LLTogglePerAccountControl : public view_listener_t
{
	bool handleEvent(const LLSD& userdata)
	{
		std::string control_name = userdata.asString();
		BOOL checked = gSavedPerAccountSettings.getBOOL( control_name );
		gSavedPerAccountSettings.setBOOL( control_name, !checked );
		return true;
	}
};

class LLCheckPerAccountControl : public view_listener_t
{
	bool handleEvent( const LLSD& userdata)
	{
		std::string callback_data = userdata.asString();
		bool new_value = gSavedPerAccountSettings.getBOOL(callback_data);
		return new_value;
	}
};

class FSResetControl : public view_listener_t
{
	bool handleEvent( const LLSD& userdata)
	{
		std::string callback_data = userdata.asString();
		gSavedSettings.getControl(callback_data)->resetToDefault(true);
		return true;
	}
};
class FSResetPerAccountControl : public view_listener_t
{
	bool handleEvent( const LLSD& userdata)
	{
		std::string callback_data = userdata.asString();
		gSavedPerAccountSettings.getControl(callback_data)->resetToDefault(true);
		return true;
	}
};
// </FS:Ansariel> Control enhancements

// <FS:Ansariel> Reset Mesh LOD; Forcing highest LOD on each mesh briefly should fix
//               broken meshes bursted into triangles
static void reset_mesh_lod(LLVOAvatar* avatar)
{
	for (LLVOAvatar::attachment_map_t::iterator it = avatar->mAttachmentPoints.begin(); it != avatar->mAttachmentPoints.end(); it++)
	{
		LLViewerJointAttachment::attachedobjs_vec_t& att_objects = (*it).second->mAttachedObjects;

		for (LLViewerJointAttachment::attachedobjs_vec_t::iterator at_it = att_objects.begin(); at_it != att_objects.end(); at_it++)
		{
			LLViewerObject* objectp = *at_it;
			if (objectp)
			{
				if (objectp->getPCode() == LL_PCODE_VOLUME)
				{
					LLVOVolume* vol = (LLVOVolume*)objectp;
					if (vol && vol->isMesh())
					{
						vol->forceLOD(LLModel::LOD_HIGH);
					}
				}

				LLViewerObject::const_child_list_t& children = objectp->getChildren();
				for (LLViewerObject::const_child_list_t::const_iterator cit = children.begin(); cit != children.end(); cit++)
				{
					LLViewerObject* child_objectp = *cit;
					if (!child_objectp || (child_objectp->getPCode() != LL_PCODE_VOLUME))
					{
						continue;
					}

					LLVOVolume* child_vol = (LLVOVolume*)child_objectp;
					if (child_vol && child_vol->isMesh())
					{
						child_vol->forceLOD(LLModel::LOD_HIGH);
					}
				}
			}
		}
	}
}

class FSResetMeshLOD : public view_listener_t
{
	bool handleEvent( const LLSD& userdata)
	{
		LLVOAvatar* avatar = find_avatar_from_object(LLSelectMgr::getInstance()->getSelection()->getPrimaryObject());
		if (avatar)
		{
			reset_mesh_lod(avatar);
		}

		return true;
	}
};
// </FS:Ansariel>

// not so generic

class LLAdvancedCheckRenderShadowOption: public view_listener_t
{
	bool handleEvent(const LLSD& userdata)
	{
		std::string control_name = userdata.asString();
		S32 current_shadow_level = gSavedSettings.getS32(control_name);
		if (current_shadow_level == 0) // is off
		{
			return false;
		}
		else // is on
		{
			return true;
		}
	}
};

class LLAdvancedClickRenderShadowOption: public view_listener_t
{
	bool handleEvent(const LLSD& userdata)
	{
		std::string control_name = userdata.asString();
		S32 current_shadow_level = gSavedSettings.getS32(control_name);
		if (current_shadow_level == 0) // upgrade to level 2
		{
			gSavedSettings.setS32(control_name, 2);
		}
		else // downgrade to level 0
		{
			gSavedSettings.setS32(control_name, 0);
		}
		return true;
	}
};

class LLAdvancedClickRenderProfile: public view_listener_t
{
	bool handleEvent(const LLSD& userdata)
	{
		gShaderProfileFrame = TRUE;
		return true;
	}
};

F32 gpu_benchmark();

class LLAdvancedClickRenderBenchmark: public view_listener_t
{
	bool handleEvent(const LLSD& userdata)
	{
		gpu_benchmark();
		return true;
	}
};

// these are used in the gl menus to set control values that require shader recompilation
class LLToggleShaderControl : public view_listener_t
{
	bool handleEvent(const LLSD& userdata)
	{
        std::string control_name = userdata.asString();
		BOOL checked = gSavedSettings.getBOOL( control_name );
		gSavedSettings.setBOOL( control_name, !checked );
        LLPipeline::refreshCachedSettings();
        //gPipeline.updateRenderDeferred();
		//gPipeline.releaseGLBuffers();
		//gPipeline.createGLBuffers();
		//gPipeline.resetVertexBuffers();
        LLViewerShaderMgr::instance()->setShaders();
		return !checked;
	}
};

//[FIX FIRE-1927 - enable DoubleClickTeleport shortcut : SJ]
class LLAdvancedToggleDoubleClickTeleport: public view_listener_t
{
	bool handleEvent(const LLSD& userdata)
	{
		BOOL checked = gSavedSettings.getBOOL("DoubleClickTeleport");
		if (checked)
		{
			gSavedSettings.setBOOL("DoubleClickTeleport", FALSE);
			report_to_nearby_chat(LLTrans::getString("DoubleClickTeleportDisabled"));
		}
		else
		{
			gSavedSettings.setBOOL("DoubleClickTeleport", TRUE);
			gSavedSettings.setBOOL("DoubleClickAutoPilot", FALSE);
			report_to_nearby_chat(LLTrans::getString("DoubleClickTeleportEnabled"));
		}
		return true;
	}
};

void menu_toggle_attached_lights(void* user_data)
{
	LLPipeline::sRenderAttachedLights = gSavedSettings.getBOOL("RenderAttachedLights");
}

void menu_toggle_attached_particles(void* user_data)
{
	LLPipeline::sRenderAttachedParticles = gSavedSettings.getBOOL("RenderAttachedParticles");
}

class LLAdvancedHandleAttachedLightParticles: public view_listener_t
{
	bool handleEvent(const LLSD& userdata)
	{
		std::string control_name = userdata.asString();

		// toggle the control
		gSavedSettings.setBOOL(control_name,
				       !gSavedSettings.getBOOL(control_name));

		// update internal flags
		// <FS:Ansariel> Make change to RenderAttachedLights & RenderAttachedParticles instant
		//if (control_name == "RenderAttachedLights")
		//{
		//	menu_toggle_attached_lights(NULL);
		//}
		//else if (control_name == "RenderAttachedParticles")
		//{
		//	menu_toggle_attached_particles(NULL);
		//}
		// </FS:Ansariel>
		return true;
	}
};

class LLSomethingSelected : public view_listener_t
{
	bool handleEvent(const LLSD& userdata)
	{
		bool new_value = !(LLSelectMgr::getInstance()->getSelection()->isEmpty());
		return new_value;
	}
};

class LLSomethingSelectedNoHUD : public view_listener_t
{
	bool handleEvent(const LLSD& userdata)
	{
		LLObjectSelectionHandle selection = LLSelectMgr::getInstance()->getSelection();
		bool new_value = !(selection->isEmpty()) && !(selection->getSelectType() == SELECT_TYPE_HUD);
		return new_value;
	}
};

static bool is_editable_selected()
{
// [RLVa:KB] - Checked: 2010-09-28 (RLVa-1.2.1f) | Modified: RLVa-1.0.5a
	// Changed for Firestorm because of script reset function in object menus (see FIRE-8213)
	if (rlv_handler_t::isEnabled())
	{
		LLObjectSelectionHandle hSelection = LLSelectMgr::getInstance()->getSelection();

		// NOTE: this is called for 5 different menu items so we'll trade accuracy for efficiency and only
		//       examine root nodes (LLToolsSelectedScriptAction::handleEvent() will catch what we miss)
		if (hSelection->isAttachment())
		{
			RlvSelectHasLockedAttach f;
			if (gRlvAttachmentLocks.hasLockedAttachmentPoint(RLV_LOCK_REMOVE) && hSelection->getFirstRootNode(&f))
			{
				return false;
			}
		}
		else
		{
			// RlvSelectIsEditable will sort out all editable objects
			// => if result = NULL, we can't edit all selected objects
			RlvSelectIsEditable f;
			if (hSelection->getFirstRootNode(&f) != NULL)
			{
				return false;
			}
		}
	}
// [/RLVa:KB]

	return (LLSelectMgr::getInstance()->getSelection()->getFirstEditableObject() != NULL);
}

class LLEditableSelected : public view_listener_t
{
	bool handleEvent(const LLSD& userdata)
	{
		return is_editable_selected();
	}
};

class LLEditableSelectedMono : public view_listener_t
{
	bool handleEvent(const LLSD& userdata)
	{
		bool new_value = false;
		LLViewerRegion* region = gAgent.getRegion();
		if(region && gMenuHolder)
		{
			bool have_cap = (! region->getCapability("UpdateScriptTask").empty());
			new_value = is_editable_selected() && have_cap;
		}
		return new_value;
	}
};

bool enable_object_take_copy()
{
	bool all_valid = false;
	if (LLSelectMgr::getInstance())
	{
		if (!LLSelectMgr::getInstance()->getSelection()->isEmpty())
		{
		all_valid = true;
#ifndef HACKED_GODLIKE_VIEWER
# ifdef TOGGLE_HACKED_GODLIKE_VIEWER
		if (!LLGridManager::getInstance()->isInSLBeta()
            || !gAgent.isGodlike())
# endif
		{
			struct f : public LLSelectedObjectFunctor
			{
				virtual bool apply(LLViewerObject* obj)
				{
//					return (!obj->permCopy() || obj->isAttachment());
// [RLVa:KB] - Checked: 2010-04-01 (RLVa-1.2.0c) | Modified: RLVa-1.0.0g
					return (!obj->permCopy() || obj->isAttachment()) || 
						( (gRlvHandler.hasBehaviour(RLV_BHVR_UNSIT)) && (isAgentAvatarValid()) && (gAgentAvatarp->getRoot() == obj) );
// [/RLVa:KB]
				}
			} func;
			const bool firstonly = true;
			bool any_invalid = LLSelectMgr::getInstance()->getSelection()->applyToRootObjects(&func, firstonly);
			all_valid = !any_invalid;
		}
#endif // HACKED_GODLIKE_VIEWER
		}
	}

	return all_valid;
}


class LLHasAsset : public LLInventoryCollectFunctor
{
public:
	LLHasAsset(const LLUUID& id) : mAssetID(id), mHasAsset(FALSE) {}
	virtual ~LLHasAsset() {}
	virtual bool operator()(LLInventoryCategory* cat,
							LLInventoryItem* item);
	BOOL hasAsset() const { return mHasAsset; }

protected:
	LLUUID mAssetID;
	BOOL mHasAsset;
};

bool LLHasAsset::operator()(LLInventoryCategory* cat,
							LLInventoryItem* item)
{
	if(item && item->getAssetUUID() == mAssetID)
	{
		mHasAsset = TRUE;
	}
	return FALSE;
}


BOOL enable_save_into_task_inventory(void*)
{
	LLSelectNode* node = LLSelectMgr::getInstance()->getSelection()->getFirstRootNode();
	if(node && (node->mValid) && (!node->mFromTaskID.isNull()))
	{
		// *TODO: check to see if the fromtaskid object exists.
		LLViewerObject* obj = node->getObject();
		if( obj && !obj->isAttachment() )
		{
			return TRUE;
		}
	}
	return FALSE;
}

class LLToolsEnableSaveToObjectInventory : public view_listener_t
{
	bool handleEvent(const LLSD& userdata)
	{
		bool new_value = enable_save_into_task_inventory(NULL);
		return new_value;
	}
};

class LLToggleHowTo : public view_listener_t
{
	bool handleEvent(const LLSD& userdata)
	{
		LLFloaterWebContent::Params p;
		std::string url = gSavedSettings.getString("HowToHelpURL");
		p.url = LLWeb::expandURLSubstitutions(url, LLSD());
		p.show_chrome = false;
		p.target = "__help_how_to";
		p.show_page_title = false;
		p.preferred_media_size = LLRect(0, 460, 335, 0);

		LLFloaterReg::toggleInstanceOrBringToFront("how_to", p);
		return true;
	}
};

class LLViewEnableMouselook : public view_listener_t
{
	bool handleEvent(const LLSD& userdata)
	{
		// You can't go directly from customize avatar to mouselook.
		// TODO: write code with appropriate dialogs to handle this transition.
		bool new_value = (CAMERA_MODE_CUSTOMIZE_AVATAR != gAgentCamera.getCameraMode() && !gSavedSettings.getBOOL("FreezeTime"));
		return new_value;
	}
};

class LLToolsEnableToolNotPie : public view_listener_t
{
	bool handleEvent(const LLSD& userdata)
	{
		bool new_value = ( LLToolMgr::getInstance()->getBaseTool() != LLToolPie::getInstance() );
		return new_value;
	}
};

class LLWorldEnableCreateLandmark : public view_listener_t
{
	bool handleEvent(const LLSD& userdata)
	{
//		return !LLLandmarkActions::landmarkAlreadyExists();
// [RLVa:KB] - Checked: 2010-09-28 (RLVa-1.4.5) | Added: RLVa-1.2.1
		return (!LLLandmarkActions::landmarkAlreadyExists()) && (!gRlvHandler.hasBehaviour(RLV_BHVR_SHOWLOC));
// [/RLVa:KB]
	}
};

class LLWorldEnableSetHomeLocation : public view_listener_t
{
	bool handleEvent(const LLSD& userdata)
	{
		bool new_value = gAgent.isGodlike() || 
			(gAgent.getRegion() && gAgent.getRegion()->getAllowSetHome());
		return new_value;
	}
};

class LLWorldEnableTeleportHome : public view_listener_t
{
	bool handleEvent(const LLSD& userdata)
	{
		LLViewerRegion* regionp = gAgent.getRegion();
		bool agent_on_prelude = (regionp && regionp->isPrelude());
		bool enable_teleport_home = gAgent.isGodlike() || !agent_on_prelude;
// [RLVa:KB] - Checked: 2010-09-28 (RLVa-1.2.1f) | Modified: RLVa-1.2.1f
		enable_teleport_home &= 
			(!rlv_handler_t::isEnabled()) || ((!gRlvHandler.hasBehaviour(RLV_BHVR_TPLM)) && (!gRlvHandler.hasBehaviour(RLV_BHVR_TPLOC)));
// [/RLVa:KB]
		return enable_teleport_home;
	}
};

BOOL enable_god_full(void*)
{
	return gAgent.getGodLevel() >= GOD_FULL;
}

BOOL enable_god_liaison(void*)
{
	return gAgent.getGodLevel() >= GOD_LIAISON;
}

bool is_god_customer_service()
{
	return gAgent.getGodLevel() >= GOD_CUSTOMER_SERVICE;
}

BOOL enable_god_basic(void*)
{
	return gAgent.getGodLevel() > GOD_NOT;
}


void toggle_show_xui_names(void *)
{
	gSavedSettings.setBOOL("DebugShowXUINames", !gSavedSettings.getBOOL("DebugShowXUINames"));
}

BOOL check_show_xui_names(void *)
{
	return gSavedSettings.getBOOL("DebugShowXUINames");
}

// <FS:CR> Resync Animations
class FSToolsResyncAnimations : public view_listener_t
{
	bool handleEvent(const LLSD& userdata)
	{
		for (U32 i = 0; i < gObjectList.getNumObjects(); i++)
		{
			LLViewerObject* object = gObjectList.getObject(i);
			if (object &&
				object->isAvatar())
			{
				LLVOAvatar* avatarp = (LLVOAvatar*)object;
				if (avatarp)
				{
					for (LLVOAvatar::AnimIterator anim_it = avatarp->mPlayingAnimations.begin();
						 anim_it != avatarp->mPlayingAnimations.end();
						 anim_it++)
					{
						avatarp->stopMotion(anim_it->first, TRUE);
						avatarp->startMotion(anim_it->first);
					}
				}
			}
		}
		return true;
	}
};
// </FS:CR> Resync Animations

// <FS:CR> FIRE-4345: Undeform
class FSToolsUndeform : public view_listener_t
{
	bool handleEvent(const LLSD& userdata)
	{
		if (isAgentAvatarValid())
		{
			gAgentAvatarp->resetSkeleton(true);

			FSPose::getInstance()->setPose(gSavedSettings.getString("FSUndeformUUID"), false);
			gAgentAvatarp->updateVisualParams();
		}

		return true;
	}
};
// </FS:CR> FIRE-4345: Undeform

// <FS:CR> Stream list import/export
class FSStreamListExportXML :public view_listener_t
{
	bool handleEvent(const LLSD& userdata)
	{
		LLFilePicker& file_picker = LLFilePicker::instance();
		if(file_picker.getSaveFile(LLFilePicker::FFSAVE_XML, LLDir::getScrubbedFileName("stream_list.xml")))
		{
			std::string filename = file_picker.getFirstFile();
			llofstream export_file(filename.c_str());
			LLSDSerialize::toPrettyXML(gSavedSettings.getLLSD("FSStreamList"), export_file);
			export_file.close();
			LLSD args;
			args["FILENAME"] = filename;
			LLNotificationsUtil::add("StreamListExportSuccess", args);
		}
		else
			LL_INFOS() << "User closed the filepicker. Aborting!" << LL_ENDL;

		return true;
	}
};

class FSStreamListImportXML :public view_listener_t
{
	bool handleEvent(const LLSD& userdata)
	{
		LLFilePicker& file_picker = LLFilePicker::instance();
		if(file_picker.getOpenFile(LLFilePicker::FFLOAD_XML))
		{
			std::string filename = file_picker.getFirstFile();
			llifstream stream_list(filename.c_str());
			if(!stream_list.is_open())
			{
				LL_WARNS() << "Couldn't open the xml file for reading. Aborting import!" << LL_ENDL;
				return true;
			}
			LLSD stream_data;
			if(LLSDSerialize::fromXML(stream_data, stream_list) >= 1)
			{
				gSavedSettings.setLLSD("FSStreamList", stream_data);
				LLNotificationsUtil::add("StreamListImportSuccess");
			}
			stream_list.close();
		}
		
		return true;
	}
};
// </FS:CR> Stream list import/export

// <FS:CR> Dump SimulatorFeatures to chat
class FSDumpSimulatorFeaturesToChat : public view_listener_t
{
	bool handleEvent(const LLSD& userdata)
	{
		if (LLViewerRegion* region = gAgent.getRegion())
		{
			LLSD sim_features;
			std::stringstream out_str;
			region->getSimulatorFeatures(sim_features);
			LLSDSerialize::toPrettyXML(sim_features, out_str);
			report_to_nearby_chat(out_str.str());
		}
		return true;
	}
};
// </FS:CR> Dump SimulatorFeatures to chat

// <FS:CR> Add to contact set
class FSAddToContactSet : public view_listener_t
{
	bool handleEvent(const LLSD& userdata)
	{
		if (!rlv_handler_t::isEnabled() || !gRlvHandler.hasBehaviour(RLV_BHVR_SHOWNAMES))
		{
			LLVOAvatar* avatarp = find_avatar_from_object(LLSelectMgr::getInstance()->getSelection()->getPrimaryObject());
			if (avatarp)
			{
				LLFloaterReg::showInstance("fs_add_contact", LLSD(avatarp->getID()), TRUE);
			}
		}
		return true;
	}
};
// </FS:CR> Add to contact set

// <FS:CR> Opensim menu item visibility control
bool checkIsGrid(const LLSD& userdata)
{
	std::string grid_type = userdata.asString();
	if ("secondlife" == grid_type)
	{
		return LLGridManager::getInstance()->isInSecondLife();
	}
#ifdef OPENSIM
	else if ("opensim" == grid_type)
	{
		return LLGridManager::getInstance()->isInOpenSim();
	}
	else if ("aurorasim" == grid_type)
	{
		return LLGridManager::getInstance()->isInAuroraSim();
	}
#else // !OPENSIM
	else if ("opensim" == grid_type || "aurorasim" == grid_type)
	{
		LL_DEBUGS("ViewerMenu") << grid_type << "is not a supported platform on Havok builds. Disabling item." << LL_ENDL;
		return false;
	}
#endif // OPENSIM
	else
	{
		LL_WARNS("ViewerMenu") << "Unhandled or bad on_visible gridcheck parameter! (" << grid_type << ")" << LL_ENDL;
	}
	return true;
}

bool isGridFeatureEnabled(const LLSD& userdata)
{
	if (LFSimFeatureHandler::instanceExists())
	{
		const std::string feature = userdata.asString();

		if (feature == "avatar_picker")
		{
			return LFSimFeatureHandler::instance().hasAvatarPicker();
		}
		else if (feature == "destination_guide")
		{
			return LFSimFeatureHandler::instance().hasDestinationGuide();
		}
		else
		{
			LL_WARNS("ViewerMenu") << "Unhandled or bad grid feature check parameter! (" << feature << ")" << LL_ENDL;
		}
	}

	return false;
}
// </FS:CR>

// <FS:Ansariel> FIRE-21236 - Help Menu - Check Grid Status doesn't open using External Browser
void openGridStatus()
{
	if (LLWeb::useExternalBrowser(DEFAULT_GRID_STATUS_URL))
	{
		LLWeb::loadURLExternal(DEFAULT_GRID_STATUS_URL);
	}
	else
	{
		LLFloaterReg::toggleInstance("grid_status");
	}
}
// </FS:Ansariel>

class LLToolsSelectOnlyMyObjects : public view_listener_t
{
	bool handleEvent(const LLSD& userdata)
	{
		BOOL cur_val = gSavedSettings.getBOOL("SelectOwnedOnly");

		gSavedSettings.setBOOL("SelectOwnedOnly", ! cur_val );

		return true;
	}
};

class LLToolsSelectOnlyMovableObjects : public view_listener_t
{
	bool handleEvent(const LLSD& userdata)
	{
		BOOL cur_val = gSavedSettings.getBOOL("SelectMovableOnly");

		gSavedSettings.setBOOL("SelectMovableOnly", ! cur_val );

		return true;
	}
};

class LLToolsSelectBySurrounding : public view_listener_t
{
	bool handleEvent(const LLSD& userdata)
	{
		LLSelectMgr::sRectSelectInclusive = !LLSelectMgr::sRectSelectInclusive;

		gSavedSettings.setBOOL("RectangleSelectInclusive", LLSelectMgr::sRectSelectInclusive);
		return true;
	}
};

class LLToolsShowHiddenSelection : public view_listener_t
{
	bool handleEvent(const LLSD& userdata)
	{
		// TomY TODO Merge these
		LLSelectMgr::sRenderHiddenSelections = !LLSelectMgr::sRenderHiddenSelections;

		gSavedSettings.setBOOL("RenderHiddenSelections", LLSelectMgr::sRenderHiddenSelections);
		return true;
	}
};

class LLToolsShowSelectionLightRadius : public view_listener_t
{
	bool handleEvent(const LLSD& userdata)
	{
		// TomY TODO merge these
		LLSelectMgr::sRenderLightRadius = !LLSelectMgr::sRenderLightRadius;

		gSavedSettings.setBOOL("RenderLightRadius", LLSelectMgr::sRenderLightRadius);
		return true;
	}
};

class LLToolsEditLinkedParts : public view_listener_t
{
	bool handleEvent(const LLSD& userdata)
	{
		BOOL select_individuals = !gSavedSettings.getBOOL("EditLinkedParts");
		gSavedSettings.setBOOL( "EditLinkedParts", select_individuals );
		if (select_individuals)
		{
			LLSelectMgr::getInstance()->demoteSelectionToIndividuals();
		}
		else
		{
			LLSelectMgr::getInstance()->promoteSelectionToRoot();
		}
		return true;
	}
};

void reload_vertex_shader(void *)
{
	//THIS WOULD BE AN AWESOME PLACE TO RELOAD SHADERS... just a thought	- DaveP
}

void handle_dump_avatar_local_textures(void*)
{
	gAgentAvatarp->dumpLocalTextures();
}

void handle_dump_timers()
{
	LLTrace::BlockTimer::dumpCurTimes();
}

void handle_debug_avatar_textures(void*)
{
	LLViewerObject* objectp = LLSelectMgr::getInstance()->getSelection()->getPrimaryObject();
	if (objectp)
	{
		LLFloaterReg::showInstance( "avatar_textures", LLSD(objectp->getID()) );
	}
}

void handle_grab_baked_texture(void* data)
{
	EBakedTextureIndex baked_tex_index = (EBakedTextureIndex)((intptr_t)data);
	if (!isAgentAvatarValid()) return;

	const LLUUID& asset_id = gAgentAvatarp->grabBakedTexture(baked_tex_index);
	LL_INFOS("texture") << "Adding baked texture " << asset_id << " to inventory." << LL_ENDL;
	LLAssetType::EType asset_type = LLAssetType::AT_TEXTURE;
	LLInventoryType::EType inv_type = LLInventoryType::IT_TEXTURE;
	const LLUUID folder_id = gInventory.findCategoryUUIDForType(LLFolderType::assetTypeToFolderType(asset_type));
	if(folder_id.notNull())
	{
		std::string name;
		name = "Baked " + LLAvatarAppearanceDictionary::getInstance()->getBakedTexture(baked_tex_index)->mNameCapitalized + " Texture";

		LLUUID item_id;
		item_id.generate();
		LLPermissions perm;
		perm.init(gAgentID,
				  gAgentID,
				  LLUUID::null,
				  LLUUID::null);
		U32 next_owner_perm = PERM_MOVE | PERM_TRANSFER;
		perm.initMasks(PERM_ALL,
					   PERM_ALL,
					   PERM_NONE,
					   PERM_NONE,
					   next_owner_perm);
		time_t creation_date_now = time_corrected();
		LLPointer<LLViewerInventoryItem> item
			= new LLViewerInventoryItem(item_id,
										folder_id,
										perm,
										asset_id,
										asset_type,
										inv_type,
										name,
										LLStringUtil::null,
										LLSaleInfo::DEFAULT,
										LLInventoryItemFlags::II_FLAGS_NONE,
										creation_date_now);

		item->updateServer(TRUE);
		gInventory.updateItem(item);
		gInventory.notifyObservers();

		// Show the preview panel for textures to let
		// user know that the image is now in inventory.
		LLInventoryPanel *active_panel = LLInventoryPanel::getActiveInventoryPanel();
		if(active_panel)
		{
			LLFocusableElement* focus_ctrl = gFocusMgr.getKeyboardFocus();

			active_panel->setSelection(item_id, TAKE_FOCUS_NO);
			active_panel->openSelected();
			//LLFloaterInventory::dumpSelectionInformation((void*)view);
			// restore keyboard focus
			gFocusMgr.setKeyboardFocus(focus_ctrl);
		}
	}
	else
	{
		LL_WARNS() << "Can't find a folder to put it in" << LL_ENDL;
	}
}

BOOL enable_grab_baked_texture(void* data)
{
	EBakedTextureIndex index = (EBakedTextureIndex)((intptr_t)data);
	if (isAgentAvatarValid())
	{
		return gAgentAvatarp->canGrabBakedTexture(index);
	}
	return FALSE;
}

// Returns a pointer to the avatar give the UUID of the avatar OR of an attachment the avatar is wearing.
// Returns NULL on failure.
LLVOAvatar* find_avatar_from_object( LLViewerObject* object )
{
	if (object)
	{
		if( object->isAttachment() )
		{
			do
			{
				object = (LLViewerObject*) object->getParent();
			}
			while( object && !object->isAvatar() );
		}
		else if( !object->isAvatar() )
		{
			object = NULL;
		}
	}

	return (LLVOAvatar*) object;
}


// Returns a pointer to the avatar give the UUID of the avatar OR of an attachment the avatar is wearing.
// Returns NULL on failure.
LLVOAvatar* find_avatar_from_object( const LLUUID& object_id )
{
	return find_avatar_from_object( gObjectList.findObject(object_id) );
}


void handle_disconnect_viewer(void *)
{
	LLAppViewer::instance()->forceDisconnect(LLTrans::getString("TestingDisconnect"));
}

void force_error_breakpoint(void *)
{
    LLAppViewer::instance()->forceErrorBreakpoint();
}

void force_error_llerror(void *)
{
    LLAppViewer::instance()->forceErrorLLError();
}

void force_error_bad_memory_access(void *)
{
    LLAppViewer::instance()->forceErrorBadMemoryAccess();
}

void force_error_infinite_loop(void *)
{
    LLAppViewer::instance()->forceErrorInfiniteLoop();
}

void force_error_software_exception(void *)
{
    LLAppViewer::instance()->forceErrorSoftwareException();
}

void force_error_driver_crash(void *)
{
    LLAppViewer::instance()->forceErrorDriverCrash();
}

class LLToolsUseSelectionForGrid : public view_listener_t
{
	bool handleEvent(const LLSD& userdata)
	{
		LLSelectMgr::getInstance()->clearGridObjects();
		struct f : public LLSelectedObjectFunctor
		{
			virtual bool apply(LLViewerObject* objectp)
			{
				LLSelectMgr::getInstance()->addGridObject(objectp);
				return true;
			}
		} func;
		LLSelectMgr::getInstance()->getSelection()->applyToRootObjects(&func);
		LLSelectMgr::getInstance()->setGridMode(GRID_MODE_REF_OBJECT);
		LLFloaterTools::setGridMode((S32)GRID_MODE_REF_OBJECT);
		return true;
	}
};

void handle_test_load_url(void*)
{
	LLWeb::loadURL("");
	LLWeb::loadURL("hacker://www.google.com/");
	LLWeb::loadURL("http");
	LLWeb::loadURL("http://www.google.com/");
}

//
// LLViewerMenuHolderGL
//
static LLDefaultChildRegistry::Register<LLViewerMenuHolderGL> r("menu_holder");

LLViewerMenuHolderGL::LLViewerMenuHolderGL(const LLViewerMenuHolderGL::Params& p)
: LLMenuHolderGL(p)
{}

BOOL LLViewerMenuHolderGL::hideMenus()
{
	BOOL handled = FALSE;
	
	if (LLMenuHolderGL::hideMenus())
	{
		LLToolPie::instance().blockClickToWalk();
		handled = TRUE;
	}

	// drop pie menu selection
	mParcelSelection = NULL;
	mObjectSelection = NULL;

	if (gMenuBarView)
	{
		gMenuBarView->clearHoverItem();
		gMenuBarView->resetMenuTrigger();
	}

	return handled;
}

void LLViewerMenuHolderGL::setParcelSelection(LLSafeHandle<LLParcelSelection> selection) 
{ 
	mParcelSelection = selection; 
}

void LLViewerMenuHolderGL::setObjectSelection(LLSafeHandle<LLObjectSelection> selection) 
{ 
	mObjectSelection = selection; 
}


const LLRect LLViewerMenuHolderGL::getMenuRect() const
{
	return LLRect(0, getRect().getHeight() - MENU_BAR_HEIGHT, getRect().getWidth(), STATUS_BAR_HEIGHT);
}

void handle_save_to_xml(void*)
{
	LLFloater* frontmost = gFloaterView->getFrontmost();
	if (!frontmost)
	{
        LLNotificationsUtil::add("NoFrontmostFloater");
		return;
	}

	std::string default_name = "floater_";
	default_name += frontmost->getTitle();
	default_name += ".xml";

	LLStringUtil::toLower(default_name);
	LLStringUtil::replaceChar(default_name, ' ', '_');
	LLStringUtil::replaceChar(default_name, '/', '_');
	LLStringUtil::replaceChar(default_name, ':', '_');
	LLStringUtil::replaceChar(default_name, '"', '_');

	LLFilePicker& picker = LLFilePicker::instance();
	if (picker.getSaveFile(LLFilePicker::FFSAVE_XML, default_name))
	{
		std::string filename = picker.getFirstFile();
		LLUICtrlFactory::getInstance()->saveToXML(frontmost, filename);
	}
}

void handle_load_from_xml(void*)
{
	LLFilePicker& picker = LLFilePicker::instance();
	if (picker.getOpenFile(LLFilePicker::FFLOAD_XML))
	{
		std::string filename = picker.getFirstFile();
		LLFloater* floater = new LLFloater(LLSD());
		floater->buildFromFile(filename);
	}
}

void handle_web_browser_test(const LLSD& param)
{
	std::string url = param.asString();
	if (url.empty())
	{
		url = "about:blank";
	}
	LLWeb::loadURLInternal(url);
}

bool callback_clear_cache_immediately(const LLSD& notification, const LLSD& response)
{
	S32 option = LLNotificationsUtil::getSelectedOption(notification, response);
	if ( option == 0 ) // YES
	{
		//clear cache
		LLAppViewer::instance()->purgeCacheImmediate();
	}

	return false;
}

void handle_cache_clear_immediately()
{
	LLNotificationsUtil::add("ConfirmClearCache", LLSD(), LLSD(), callback_clear_cache_immediately);
}

void handle_web_content_test(const LLSD& param)
{
	std::string url = param.asString();
	// <FS:LO> Add a user settable home page for the built in web browser
	if (url == "HOME_PAGE")
	{
		url = gSavedSettings.getString("FSBrowserHomePage");
	}
	// </FS:LO>
	LLWeb::loadURLInternal(url, LLStringUtil::null, LLStringUtil::null, true);
}

void handle_show_url(const LLSD& param)
{
	std::string url = param.asString();
	if (LLWeb::useExternalBrowser(url))
	{
		LLWeb::loadURLExternal(url);
	}
	else
	{
		LLWeb::loadURLInternal(url);
	}

}

void handle_report_bug(const LLSD& param)
{
	LLUIString url(param.asString());
	
	LLStringUtil::format_map_t replace;
	// <FS:Ansariel> FIRE-14001: JIRA report is being cut off when using Help -> Report Bug
	//std::string environment = LLAppViewer::instance()->getViewerInfoString(true);
	//boost::regex regex;
	//regex.assign("</?nolink>");
	//std::string stripped_env = boost::regex_replace(environment, regex, "");

	//replace["[ENVIRONMENT]"] = LLURI::escape(stripped_env);
	LLSD sysinfo = FSData::getSystemInfo();
	replace["[ENVIRONMENT]"] = LLURI::escape(sysinfo["Part1"].asString().substr(1) + sysinfo["Part2"].asString().substr(1));
	// </FS:Ansariel>
	LLSLURL location_url;
	LLAgentUI::buildSLURL(location_url);
	replace["[LOCATION]"] = LLURI::escape(location_url.getSLURLString());

	LLUIString file_bug_url = gSavedSettings.getString("ReportBugURL");
	file_bug_url.setArgs(replace);

	LLWeb::loadURLExternal(file_bug_url.getString());
}

void handle_buy_currency_test(void*)
{
	std::string url =
		"http://sarahd-sl-13041.webdev.lindenlab.com/app/lindex/index.php?agent_id=[AGENT_ID]&secure_session_id=[SESSION_ID]&lang=[LANGUAGE]";

	LLStringUtil::format_map_t replace;
	replace["[AGENT_ID]"] = gAgent.getID().asString();
	replace["[SESSION_ID]"] = gAgent.getSecureSessionID().asString();
	replace["[LANGUAGE]"] = LLUI::getLanguage();
	LLStringUtil::format(url, replace);

	LL_INFOS() << "buy currency url " << url << LL_ENDL;

	LLFloaterReg::showInstance("buy_currency_html", LLSD(url));
}

//-- SUNSHINE CLEANUP - is only the request update at the end needed now?
void handle_rebake_textures(void*)
{
	if (!isAgentAvatarValid()) return;

	// Slam pending upload count to "unstick" things
	bool slam_for_debug = true;
	gAgentAvatarp->forceBakeAllTextures(slam_for_debug);
	if (gAgent.getRegion() && gAgent.getRegion()->getCentralBakeVersion())
	{
// [SL:KB] - Patch: Appearance-Misc | Checked: 2015-06-27 (Catznip-3.7)
		if (!gAgent.getRegionCapability("IncrementCOFVersion").empty())
		{
			LLAppearanceMgr::instance().syncCofVersionAndRefresh();
		}
		else
		{
			LLAppearanceMgr::instance().requestServerAppearanceUpdate();
		}
// [/SL:KB]
//		LLAppearanceMgr::instance().requestServerAppearanceUpdate();
		avatar_tex_refresh(gAgentAvatarp); // <FS:CR> FIRE-11800 - Refresh the textures too
	}
	reset_mesh_lod(gAgentAvatarp); // <FS:Ansariel> Reset Mesh LOD
	gAgentAvatarp->setIsCrossingRegion(false); // <FS:Ansariel> FIRE-12004: Attachments getting lost on TP
}

void toggle_visibility(void* user_data)
{
	LLView* viewp = (LLView*)user_data;
	viewp->setVisible(!viewp->getVisible());
}

BOOL get_visibility(void* user_data)
{
	LLView* viewp = (LLView*)user_data;
	return viewp->getVisible();
}

// TomY TODO: Get rid of these?
class LLViewShowHoverTips : public view_listener_t
{
	bool handleEvent(const LLSD& userdata)
	{
		gSavedSettings.setBOOL("ShowHoverTips", !gSavedSettings.getBOOL("ShowHoverTips"));
		return true;
	}
};

class LLViewCheckShowHoverTips : public view_listener_t
{
	bool handleEvent(const LLSD& userdata)
	{
		bool new_value = gSavedSettings.getBOOL("ShowHoverTips");
		return new_value;
	}
};

// TomY TODO: Get rid of these?
class LLViewHighlightTransparent : public view_listener_t
{
	bool handleEvent(const LLSD& userdata)
	{
//		LLDrawPoolAlpha::sShowDebugAlpha = !LLDrawPoolAlpha::sShowDebugAlpha;
// [RLVa:KB] - Checked: 2010-11-29 (RLVa-1.3.0c) | Modified: RLVa-1.3.0c
		LLDrawPoolAlpha::sShowDebugAlpha = (!LLDrawPoolAlpha::sShowDebugAlpha) && (!gRlvHandler.hasBehaviour(RLV_BHVR_EDIT));
// [/RLVa:KB]
		return true;
	}
};

class LLViewCheckHighlightTransparent : public view_listener_t
{
	bool handleEvent(const LLSD& userdata)
	{
		bool new_value = LLDrawPoolAlpha::sShowDebugAlpha;
		return new_value;
	}
};

class LLViewBeaconWidth : public view_listener_t
{
	bool handleEvent(const LLSD& userdata)
	{
		std::string width = userdata.asString();
		if(width == "1")
		{
			gSavedSettings.setS32("DebugBeaconLineWidth", 1);
		}
		else if(width == "4")
		{
			gSavedSettings.setS32("DebugBeaconLineWidth", 4);
		}
		else if(width == "16")
		{
			gSavedSettings.setS32("DebugBeaconLineWidth", 16);
		}
		else if(width == "32")
		{
			gSavedSettings.setS32("DebugBeaconLineWidth", 32);
		}

		return true;
	}
};


class LLViewToggleBeacon : public view_listener_t
{
	bool handleEvent(const LLSD& userdata)
	{
		std::string beacon = userdata.asString();
		if (beacon == "scriptsbeacon")
		{
			LLPipeline::toggleRenderScriptedBeacons();
			gSavedSettings.setBOOL( "scriptsbeacon", LLPipeline::getRenderScriptedBeacons() );
			// toggle the other one off if it's on
			if (LLPipeline::getRenderScriptedBeacons() && LLPipeline::getRenderScriptedTouchBeacons())
			{
				LLPipeline::toggleRenderScriptedTouchBeacons();
				gSavedSettings.setBOOL( "scripttouchbeacon", LLPipeline::getRenderScriptedTouchBeacons() );
			}
		}
		else if (beacon == "physicalbeacon")
		{
			LLPipeline::toggleRenderPhysicalBeacons();
			gSavedSettings.setBOOL( "physicalbeacon", LLPipeline::getRenderPhysicalBeacons() );
		}
		else if (beacon == "moapbeacon")
		{
			LLPipeline::toggleRenderMOAPBeacons();
			gSavedSettings.setBOOL( "moapbeacon", LLPipeline::getRenderMOAPBeacons() );
		}
		else if (beacon == "soundsbeacon")
		{
			LLPipeline::toggleRenderSoundBeacons();
			gSavedSettings.setBOOL( "soundsbeacon", LLPipeline::getRenderSoundBeacons() );
		}
		else if (beacon == "particlesbeacon")
		{
			LLPipeline::toggleRenderParticleBeacons();
			gSavedSettings.setBOOL( "particlesbeacon", LLPipeline::getRenderParticleBeacons() );
		}
		else if (beacon == "scripttouchbeacon")
		{
			LLPipeline::toggleRenderScriptedTouchBeacons();
			gSavedSettings.setBOOL( "scripttouchbeacon", LLPipeline::getRenderScriptedTouchBeacons() );
			// toggle the other one off if it's on
			if (LLPipeline::getRenderScriptedBeacons() && LLPipeline::getRenderScriptedTouchBeacons())
			{
				LLPipeline::toggleRenderScriptedBeacons();
				gSavedSettings.setBOOL( "scriptsbeacon", LLPipeline::getRenderScriptedBeacons() );
			}
		}
		else if (beacon == "sunbeacon")
		{
			gSavedSettings.setBOOL("sunbeacon", !gSavedSettings.getBOOL("sunbeacon"));
		}
		else if (beacon == "moonbeacon")
		{
			gSavedSettings.setBOOL("moonbeacon", !gSavedSettings.getBOOL("moonbeacon"));
		}
		else if (beacon == "renderbeacons")
		{
			LLPipeline::toggleRenderBeacons();
			gSavedSettings.setBOOL( "renderbeacons", LLPipeline::getRenderBeacons() );
			// toggle the other one on if it's not
			if (!LLPipeline::getRenderBeacons() && !LLPipeline::getRenderHighlights())
			{
				LLPipeline::toggleRenderHighlights();
				gSavedSettings.setBOOL( "renderhighlights", LLPipeline::getRenderHighlights() );
			}
		}
		else if (beacon == "renderhighlights")
		{
			LLPipeline::toggleRenderHighlights();
			gSavedSettings.setBOOL( "renderhighlights", LLPipeline::getRenderHighlights() );
			// toggle the other one on if it's not
			if (!LLPipeline::getRenderBeacons() && !LLPipeline::getRenderHighlights())
			{
				LLPipeline::toggleRenderBeacons();
				gSavedSettings.setBOOL( "renderbeacons", LLPipeline::getRenderBeacons() );
			}
		}

		return true;
	}
};

class LLViewCheckBeaconEnabled : public view_listener_t
{
	bool handleEvent(const LLSD& userdata)
	{
		std::string beacon = userdata.asString();
		bool new_value = false;
		if (beacon == "scriptsbeacon")
		{
			new_value = gSavedSettings.getBOOL( "scriptsbeacon");
			LLPipeline::setRenderScriptedBeacons(new_value);
		}
		else if (beacon == "moapbeacon")
		{
			new_value = gSavedSettings.getBOOL( "moapbeacon");
			LLPipeline::setRenderMOAPBeacons(new_value);
		}
		else if (beacon == "physicalbeacon")
		{
			new_value = gSavedSettings.getBOOL( "physicalbeacon");
			LLPipeline::setRenderPhysicalBeacons(new_value);
		}
		else if (beacon == "soundsbeacon")
		{
			new_value = gSavedSettings.getBOOL( "soundsbeacon");
			LLPipeline::setRenderSoundBeacons(new_value);
		}
		else if (beacon == "particlesbeacon")
		{
			new_value = gSavedSettings.getBOOL( "particlesbeacon");
			LLPipeline::setRenderParticleBeacons(new_value);
		}
		else if (beacon == "scripttouchbeacon")
		{
			new_value = gSavedSettings.getBOOL( "scripttouchbeacon");
			LLPipeline::setRenderScriptedTouchBeacons(new_value);
		}
		else if (beacon == "renderbeacons")
		{
			new_value = gSavedSettings.getBOOL( "renderbeacons");
			LLPipeline::setRenderBeacons(new_value);
		}
		else if (beacon == "renderhighlights")
		{
			new_value = gSavedSettings.getBOOL( "renderhighlights");
			LLPipeline::setRenderHighlights(new_value);
		}
		return new_value;
	}
};

class LLViewToggleRenderType : public view_listener_t
{
	bool handleEvent(const LLSD& userdata)
	{
		std::string type = userdata.asString();
		if (type == "hideparticles")
		{
			LLPipeline::toggleRenderType(LLPipeline::RENDER_TYPE_PARTICLES);
			gPipeline.sRenderParticles = gPipeline.hasRenderType(LLPipeline::RENDER_TYPE_PARTICLES);
		}
		return true;
	}
};

class LLViewCheckRenderType : public view_listener_t
{
	bool handleEvent(const LLSD& userdata)
	{
		std::string type = userdata.asString();
		bool new_value = false;
		if (type == "hideparticles")
		{
			new_value = LLPipeline::toggleRenderTypeControlNegated(LLPipeline::RENDER_TYPE_PARTICLES);
		}
		return new_value;
	}
};

class LLViewStatusAway : public view_listener_t
{
	bool handleEvent(const LLSD& userdata)
	{
		return (gAgent.isInitialized() && gAgent.getAFK());
	}
};

class LLViewStatusDoNotDisturb : public view_listener_t
{
	bool handleEvent(const LLSD& userdata)
	{
		return (gAgent.isInitialized() && gAgent.isDoNotDisturb());
	}
};

class LLViewShowHUDAttachments : public view_listener_t
{
	bool handleEvent(const LLSD& userdata)
	{
// [RLVa:KB] - Checked: 2010-04-19 (RLVa-1.2.1a) | Modified: RLVa-1.0.0c
		if ( (rlv_handler_t::isEnabled()) && (gRlvAttachmentLocks.hasLockedHUD()) && (LLPipeline::sShowHUDAttachments) )
			return true;
// [/RLVa:KB]

		LLPipeline::sShowHUDAttachments = !LLPipeline::sShowHUDAttachments;
		return true;
	}
};

class LLViewCheckHUDAttachments : public view_listener_t
{
	bool handleEvent(const LLSD& userdata)
	{
		bool new_value = LLPipeline::sShowHUDAttachments;
		return new_value;
	}
};

// <FS:Ansariel> Disable Show HUD attachments if prevented by RLVa
bool enable_show_HUD_attachments()
{
	return (!LLPipeline::sShowHUDAttachments || !rlv_handler_t::isEnabled() || !gRlvAttachmentLocks.hasLockedHUD());
};
// </FS:Ansariel>

class LLEditEnableTakeOff : public view_listener_t
{
	bool handleEvent(const LLSD& userdata)
	{
		std::string clothing = userdata.asString();
		LLWearableType::EType type = LLWearableType::typeNameToType(clothing);
//		if (type >= LLWearableType::WT_SHAPE && type < LLWearableType::WT_COUNT)
// [RLVa:KB] - Checked: 2010-03-20 (RLVa-1.2.0c) | Modified: RLVa-1.2.0a
		// NOTE: see below - enable if there is at least one wearable on this type that can be removed
		if ( (type >= LLWearableType::WT_SHAPE && type < LLWearableType::WT_COUNT) && 
			 ((!rlv_handler_t::isEnabled()) || (gRlvWearableLocks.canRemove(type))) )
// [/RLVa:KB]
		{
			return LLAgentWearables::selfHasWearable(type);
		}
		return false;
	}
};

// <FS:Beq> Xmas present for Ansa, Animesh kill switch
class FSDerenderAnimatedObjects : public view_listener_t
{
	bool handleEvent(const LLSD& userdata)
	{
		gObjectList.killAnimatedObjects();
		return true;
	}
};

// </FS:Beq>
class LLEditTakeOff : public view_listener_t
{
	bool handleEvent(const LLSD& userdata)
	{
		std::string clothing = userdata.asString();
		if (clothing == "all")
			LLAppearanceMgr::instance().removeAllClothesFromAvatar();
		else
		{
			LLWearableType::EType type = LLWearableType::typeNameToType(clothing);
			if (type >= LLWearableType::WT_SHAPE 
				&& type < LLWearableType::WT_COUNT
				&& (gAgentWearables.getWearableCount(type) > 0))
			{
				// MULTI-WEARABLES: assuming user wanted to remove top shirt.
				//<FS:TS> Shut the compiler up about unsigned comparisons <0 or >0
				//U32 wearable_index = gAgentWearables.getWearableCount(type) - 1;
				S32 wearable_index = gAgentWearables.getWearableCount(type) - 1;

// [RLVa:KB] - Checked: 2010-06-09 (RLVa-1.2.0g) | Added: RLVa-1.2.0g
				if ( (rlv_handler_t::isEnabled()) && (gRlvWearableLocks.hasLockedWearable(type)) )
				{
					// We'll use the first wearable we come across that can be removed (moving from top to bottom)
					for (; wearable_index >= 0; wearable_index--)
					{
						const LLViewerWearable* pWearable = gAgentWearables.getViewerWearable(type, wearable_index);
						if (!gRlvWearableLocks.isLockedWearable(pWearable))
							break;
					}
					if (wearable_index < 0)
						return true;	// No wearable found that can be removed
				}
// [/RLVa:KB]

				LLUUID item_id = gAgentWearables.getWearableItemID(type,wearable_index);
				LLAppearanceMgr::instance().removeItemFromAvatar(item_id);
			}
				
		}
		return true;
	}
};

class LLToolsSelectTool : public view_listener_t
{
	bool handleEvent(const LLSD& userdata)
	{
		std::string tool_name = userdata.asString();
		if (tool_name == "focus")
		{
			LLToolMgr::getInstance()->getCurrentToolset()->selectToolByIndex(1);
		}
		else if (tool_name == "move")
		{
			LLToolMgr::getInstance()->getCurrentToolset()->selectToolByIndex(2);
		}
		else if (tool_name == "edit")
		{
			LLToolMgr::getInstance()->getCurrentToolset()->selectToolByIndex(3);
		}
		else if (tool_name == "create")
		{
			LLToolMgr::getInstance()->getCurrentToolset()->selectToolByIndex(4);
		}
		else if (tool_name == "land")
		{
			LLToolMgr::getInstance()->getCurrentToolset()->selectToolByIndex(5);
		}

		// Note: if floater is not visible LLViewerWindow::updateLayout() will
		// attempt to open it, but it won't bring it to front or de-minimize.
		if (gFloaterTools && (gFloaterTools->isMinimized() || !gFloaterTools->isShown() || !gFloaterTools->isFrontmost()))
		{
			gFloaterTools->setMinimized(FALSE);
			gFloaterTools->openFloater();
			gFloaterTools->setVisibleAndFrontmost(TRUE);
		}
		return true;
	}
};

/// WINDLIGHT callbacks
class LLWorldEnvSettings : public view_listener_t
{	
    void defocusEnvFloaters()
    {
        //currently there is only one instance of each floater
        std::vector<std::string> env_floaters_names = { "env_edit_extdaycycle", "env_fixed_environmentent_water", "env_fixed_environmentent_sky" };
        for (std::vector<std::string>::const_iterator it = env_floaters_names.begin(); it != env_floaters_names.end(); ++it)
        {
            LLFloater* env_floater = LLFloaterReg::findTypedInstance<LLFloater>(*it);
            if (env_floater)
            {
                env_floater->setFocus(FALSE);
            }
        }
    }

	bool handleEvent(const LLSD& userdata)
	{
// [RLVa:KB] - @setenv
		if (!RlvActions::canChangeEnvironment())
			return true;
// [/RLVa:KB]

		std::string event_name = userdata.asString();
// <FS:Beq> FIRE-29785 fix daytime shortcuts for non-EEP 
#ifdef OPENSIM
		static std::map<std::string, std::string> sky_presets = {
			{"sunrise", "Sunrise"},
			{"noon", "Midday"},
			{"sunset", "Sunset"},
			{"midnight", "Midnight"}
		};
		auto it = sky_presets.find(event_name);
		if( LLGridManager::getInstance()->isInOpenSim() &&
			!LLEnvironment::instance().isExtendedEnvironmentEnabled() &&
			it != sky_presets.end()
			)
		{
			LLSettingsSky::ptr_t legacysky = nullptr;
			LLSD messages;
			legacysky = LLEnvironment::createSkyFromLegacyPreset(gDirUtilp->getExpandedFilename(LL_PATH_APP_SETTINGS, "windlight", "skies", it->second + ".xml"), messages);
			if (legacysky)
			{
				LLEnvironment::instance().setEnvironment(LLEnvironment::ENV_LOCAL, legacysky);
				LLEnvironment::instance().setSelectedEnvironment(LLEnvironment::ENV_LOCAL);
				LLEnvironment::instance().updateEnvironment(LLEnvironment::TRANSITION_FAST, true);
				defocusEnvFloaters();
			}		
			else
			{
				LL_WARNS() << "Legacy windlight conversion failed for " << it->second << " existing env unchanged." << LL_ENDL;
			}
			return true;
		}
#endif
// </FS:Beq>
		
		if (event_name == "sunrise")
		{
			// <FS:Beq> FIRE-29926 - allow manually selected environments to have a user defined transition time.
			// LLEnvironment::instance().setEnvironment(LLEnvironment::ENV_LOCAL, LLEnvironment::KNOWN_SKY_SUNRISE);
            LLEnvironment::instance().setManualEnvironment(LLEnvironment::ENV_LOCAL, LLEnvironment::KNOWN_SKY_SUNRISE);
			// </FS:Beq>
            LLEnvironment::instance().setSelectedEnvironment(LLEnvironment::ENV_LOCAL);
            LLEnvironment::instance().updateEnvironment();
            defocusEnvFloaters();
		}
		else if (event_name == "noon")
		{
			// <FS:Beq> FIRE-29926 - allow manually selected environments to have a user defined transition time.
            // LLEnvironment::instance().setEnvironment(LLEnvironment::ENV_LOCAL, LLEnvironment::KNOWN_SKY_MIDDAY);
            LLEnvironment::instance().setManualEnvironment(LLEnvironment::ENV_LOCAL, LLEnvironment::KNOWN_SKY_MIDDAY);
			// </FS:Beq>
            LLEnvironment::instance().setSelectedEnvironment(LLEnvironment::ENV_LOCAL);
            LLEnvironment::instance().updateEnvironment();
            defocusEnvFloaters();
		}
		else if (event_name == "sunset")
		{
			// <FS:Beq> FIRE-29926 - allow manually selected environments to have a user defined transition time.
            // LLEnvironment::instance().setEnvironment(LLEnvironment::ENV_LOCAL, LLEnvironment::KNOWN_SKY_SUNSET);
            LLEnvironment::instance().setManualEnvironment(LLEnvironment::ENV_LOCAL, LLEnvironment::KNOWN_SKY_SUNSET);
			// </FS:Beq>
            LLEnvironment::instance().setSelectedEnvironment(LLEnvironment::ENV_LOCAL);
            LLEnvironment::instance().updateEnvironment();
            defocusEnvFloaters();
		}
		else if (event_name == "midnight")
		{
			// <FS:Beq> FIRE-29926 - allow manually selected environments to have a user defined transition time.
            // LLEnvironment::instance().setEnvironment(LLEnvironment::ENV_LOCAL, LLEnvironment::KNOWN_SKY_MIDNIGHT);
            LLEnvironment::instance().setManualEnvironment(LLEnvironment::ENV_LOCAL, LLEnvironment::KNOWN_SKY_MIDNIGHT);
			// </FS:Beq>
            LLEnvironment::instance().setSelectedEnvironment(LLEnvironment::ENV_LOCAL);
            LLEnvironment::instance().updateEnvironment();
            defocusEnvFloaters();
		}
        else if (event_name == "region")
		{
            LLEnvironment::instance().clearEnvironment(LLEnvironment::ENV_LOCAL);
            LLEnvironment::instance().setSelectedEnvironment(LLEnvironment::ENV_LOCAL);
            LLEnvironment::instance().updateEnvironment();
            defocusEnvFloaters();
		}
        else if (event_name == "pause_clouds")
        {
            if (LLEnvironment::instance().isCloudScrollPaused())
                LLEnvironment::instance().resumeCloudScroll();
		else
                LLEnvironment::instance().pauseCloudScroll();
        }
        else if (event_name == "adjust_tool")
		{
            LLFloaterReg::showInstance("env_adjust_snapshot");
        }
        else if (event_name == "my_environs")
        {
            LLFloaterReg::showInstance("my_environments");
		}

		return true;
	}
};

class LLWorldEnableEnvSettings : public view_listener_t
{
	bool handleEvent(const LLSD& userdata)
	{
		bool result = false;
		std::string event_name = userdata.asString();

        if (event_name == "pause_clouds")
		{
            return LLEnvironment::instance().isCloudScrollPaused();
		}

        LLSettingsSky::ptr_t sky = LLEnvironment::instance().getEnvironmentFixedSky(LLEnvironment::ENV_LOCAL);

		if (!sky)
		{
			return (event_name == "region");
		}

        std::string skyname = (sky) ? sky->getName() : "";
        LLUUID skyid = (sky) ? sky->getAssetId() : LLUUID::null;

		if (event_name == "sunrise")
			{
            result = (skyid == LLEnvironment::KNOWN_SKY_SUNRISE);
			}
		else if (event_name == "noon")
			{
            result = (skyid == LLEnvironment::KNOWN_SKY_MIDDAY);
			}
		else if (event_name == "sunset")
			{
            result = (skyid == LLEnvironment::KNOWN_SKY_SUNSET);
			}
		else if (event_name == "midnight")
			{
            result = (skyid == LLEnvironment::KNOWN_SKY_MIDNIGHT);
			}
		else if (event_name == "region")
			{
				return false;
			}
			else
			{
			LL_WARNS() << "Unknown time-of-day item:  " << event_name << LL_ENDL;
		}
		return result;
	}
};

class LLWorldEnvPreset : public view_listener_t
{
	bool handleEvent(const LLSD& userdata)
	{
		std::string item = userdata.asString();

		if (item == "new_water")
		{
            LLFloaterReg::showInstance("env_fixed_environmentent_water", "new");
		}
		else if (item == "edit_water")
		{
            LLFloaterReg::showInstance("env_fixed_environmentent_water", "edit");
		}
		else if (item == "new_sky")
		{
            LLFloaterReg::showInstance("env_fixed_environmentent_sky", "new");
		}
		else if (item == "edit_sky")
		{
            LLFloaterReg::showInstance("env_fixed_environmentent_sky", "edit");
		}
		else if (item == "new_day_cycle")
		{
            LLFloaterReg::showInstance("env_edit_extdaycycle", LLSDMap("edit_context", "inventory"));
		}
		else if (item == "edit_day_cycle")
		{
			LLFloaterReg::showInstance("env_edit_extdaycycle", LLSDMap("edit_context", "inventory"));
		}
		else
		{
			LL_WARNS() << "Unknown item selected" << LL_ENDL;
		}

		return true;
	}
};

class LLWorldEnableEnvPreset : public view_listener_t
{
	bool handleEvent(const LLSD& userdata)
	{

		return false;
	}
};

/// Post-Process callbacks
class LLWorldPostProcess : public view_listener_t
{
	bool handleEvent(const LLSD& userdata)
	{
		LLFloaterReg::showInstance("env_post_process");
		return true;
	}
};

void handle_flush_name_caches()
{
	// <FS:Ansariel> Crash fix
	LLAvatarNameCache::getInstance()->clearCache();
	// </FS:Ansariel>
	if (gCacheName) gCacheName->clear();
}

class LLUploadCostCalculator : public view_listener_t
{
	std::string mCostStr;

	bool handleEvent(const LLSD& userdata)
	{
		std::vector<std::string> fields;
		std::string str = userdata.asString(); 
		boost::split(fields, str, boost::is_any_of(","));
		if (fields.size()<1)
		{
			return false;
		}
		std::string menu_name = fields[0];
		std::string asset_type_str = "texture";
		if (fields.size()>1)
		{
			asset_type_str = fields[1];
		}
		LL_DEBUGS("Benefits") << "userdata " << userdata << " menu_name " << menu_name << " asset_type_str " << asset_type_str << LL_ENDL;
		calculateCost(asset_type_str);
		gMenuHolder->childSetLabelArg(menu_name, "[COST]", mCostStr);

		return true;
	}

	void calculateCost(const std::string& asset_type_str);

public:
	LLUploadCostCalculator()
	{
	}
};

void handle_voice_morphing_subscribe()
{
	LLWeb::loadURL(LLTrans::getString("voice_morphing_url"));
}

void handle_premium_voice_morphing_subscribe()
{
	LLWeb::loadURL(LLTrans::getString("premium_voice_morphing_url"));
}

class LLToggleUIHints : public view_listener_t
{
	bool handleEvent(const LLSD& userdata)
	{
		bool ui_hints_enabled = gSavedSettings.getBOOL("EnableUIHints");
		// toggle
		ui_hints_enabled = !ui_hints_enabled;
		gSavedSettings.setBOOL("EnableUIHints", ui_hints_enabled);
		return true;
	}
};

void LLUploadCostCalculator::calculateCost(const std::string& asset_type_str)
{
	S32 upload_cost = -1;

	if (asset_type_str == "texture")
	{
		upload_cost = LLAgentBenefitsMgr::current().getTextureUploadCost();
	}
	else if (asset_type_str == "animation")
	{
		upload_cost = LLAgentBenefitsMgr::current().getAnimationUploadCost();
	}
	else if (asset_type_str == "sound")
	{
		upload_cost = LLAgentBenefitsMgr::current().getSoundUploadCost();
	}
	if (upload_cost < 0)
	{
		LL_WARNS() << "Unable to find upload cost for asset_type_str " << asset_type_str << LL_ENDL;
	}
	mCostStr = std::to_string(upload_cost);
}

void show_navbar_context_menu(LLView* ctrl, S32 x, S32 y)
{
	static LLMenuGL*	show_navbar_context_menu = LLUICtrlFactory::getInstance()->createFromFile<LLMenuGL>("menu_hide_navbar.xml",
			gMenuHolder, LLViewerMenuHolderGL::child_registry_t::instance());
	if(gMenuHolder->hasVisibleMenu())
	{
		gMenuHolder->hideMenus();
	}
	show_navbar_context_menu->buildDrawLabels();
	show_navbar_context_menu->updateParent(LLMenuGL::sMenuContainer);
	LLMenuGL::showPopup(ctrl, show_navbar_context_menu, x, y);
}

void show_topinfobar_context_menu(LLView* ctrl, S32 x, S32 y)
{
	static LLMenuGL* show_topbarinfo_context_menu = LLUICtrlFactory::getInstance()->createFromFile<LLMenuGL>("menu_topinfobar.xml",
			gMenuHolder, LLViewerMenuHolderGL::child_registry_t::instance());

	LLMenuItemGL* landmark_item = show_topbarinfo_context_menu->getChild<LLMenuItemGL>("Landmark");
	if (!LLLandmarkActions::landmarkAlreadyExists())
	{
		landmark_item->setLabel(LLTrans::getString("AddLandmarkNavBarMenu"));
	}
	else
	{
		landmark_item->setLabel(LLTrans::getString("EditLandmarkNavBarMenu"));
	}
// [RLVa:KB] - Checked: 2012-02-07 (RLVa-1.4.5) | Added: RLVa-1.4.5
	landmark_item->setEnabled(!gRlvHandler.hasBehaviour(RLV_BHVR_SHOWLOC));
// [/RLVa:KB]

	if(gMenuHolder->hasVisibleMenu())
	{
		gMenuHolder->hideMenus();
	}

	show_topbarinfo_context_menu->buildDrawLabels();
	show_topbarinfo_context_menu->updateParent(LLMenuGL::sMenuContainer);
	LLMenuGL::showPopup(ctrl, show_topbarinfo_context_menu, x, y);
}

// <FS:Ansariel> For web browser toolbar button
void toggleWebBrowser(const LLSD& sdParam)
{
	if (LLFloaterReg::instanceVisible("web_content"))
	{
		LLFloaterReg::hideInstance("web_content");
	}
	else
	{
		std::string param = sdParam.asString();
		if (param == "HOME_PAGE")
		{
			param = gSavedSettings.getString("FSBrowserHomePage");
		}
		LLWeb::loadURLInternal(param);
	}
}
// </FS:Ansariel> For web browser toolbar button

// <FS:Ansariel> Toggle debug settings floater
void toggleSettingsDebug()
{
	LLFloaterReg::toggleInstance("settings_debug", "all");
}
// </FS:Ansariel> Toggle debug settings floater

// <FS:Ansariel> Toggle teleport history panel directly
void toggleTeleportHistory()
{
	if (gSavedSettings.getBOOL("FSUseStandaloneTeleportHistoryFloater"))
	{
		LLFloaterReg::toggleInstance("fs_teleporthistory");
	}
	else
	{
		LLFloater* floater = LLFloaterReg::findInstance("places");
		if (floater && floater->isMinimized())
		{
			floater->setMinimized(FALSE);
		}
		else if (LLFloater::isShown(floater))
		{
			LLFloaterReg::hideInstance("places");
		}
		else
		{
			LLFloaterSidePanelContainer::showPanel("places", LLSD().with("type", "open_teleport_history_tab"));
		}
	}
}
// </FS:Ansariel> Toggle teleport history panel directly

// <FS:Techwolf Lupindo> export
bool enable_export_object()
{
	for (LLObjectSelection::root_iterator iter = LLSelectMgr::getInstance()->getSelection()->root_begin();
		 iter != LLSelectMgr::getInstance()->getSelection()->root_end(); iter++)
	{
		LLSelectNode* node = *iter;
		LLViewerObject* obj = node->getObject();
		if (obj || node)
		{
			return gSavedSettings.getBOOL("FSEnableObjectExports");
		}
	}
	return false;
}

class FSObjectExport : public view_listener_t
{
	bool handleEvent( const LLSD& userdata)
	{
		LLViewerObject* objectp = LLSelectMgr::getInstance()->getSelection()->getPrimaryObject();
		if (objectp)
		{
			LLFloaterReg::showInstance("fs_export");
		}
		return true;
	}
};
// </FS:Techwolf Lupindo>

// <FS:CR>
class FSObjectExportCollada : public view_listener_t
{
	bool handleEvent( const LLSD& userdata)
	{
		LLViewerObject* objectp = LLSelectMgr::getInstance()->getSelection()->getPrimaryObject();
		if (objectp)
		{
			LLFloaterReg::showInstance("export_collada");
		}
		return true;
	}
};
// </FS:CR>

// <FS:Zi> Make sure to call this before any of the UI is set up, so all text editors can
//         pick up the menu properly.
void initialize_edit_menu()
{
	view_listener_t::addMenu(new LLEditUndo(), "Edit.Undo");
	view_listener_t::addMenu(new LLEditRedo(), "Edit.Redo");
	view_listener_t::addMenu(new LLEditCut(), "Edit.Cut");
	view_listener_t::addMenu(new LLEditCopy(), "Edit.Copy");
	view_listener_t::addMenu(new LLEditPaste(), "Edit.Paste");
	view_listener_t::addMenu(new LLEditDelete(), "Edit.Delete");
	view_listener_t::addMenu(new LLEditSelectAll(), "Edit.SelectAll");
	view_listener_t::addMenu(new LLEditDeselect(), "Edit.Deselect");
	view_listener_t::addMenu(new LLEditTakeOff(), "Edit.TakeOff");
	view_listener_t::addMenu(new LLEditEnableUndo(), "Edit.EnableUndo");
	view_listener_t::addMenu(new LLEditEnableRedo(), "Edit.EnableRedo");
	view_listener_t::addMenu(new LLEditEnableCut(), "Edit.EnableCut");
	view_listener_t::addMenu(new LLEditEnableCopy(), "Edit.EnableCopy");
	view_listener_t::addMenu(new LLEditEnablePaste(), "Edit.EnablePaste");
	view_listener_t::addMenu(new LLEditEnableDelete(), "Edit.EnableDelete");
	view_listener_t::addMenu(new LLEditEnableSelectAll(), "Edit.EnableSelectAll");
	view_listener_t::addMenu(new LLEditEnableDeselect(), "Edit.EnableDeselect");

}

void initialize_spellcheck_menu()
{
	LLUICtrl::CommitCallbackRegistry::Registrar& commit = LLUICtrl::CommitCallbackRegistry::currentRegistrar();
	LLUICtrl::EnableCallbackRegistry::Registrar& enable = LLUICtrl::EnableCallbackRegistry::currentRegistrar();

	commit.add("SpellCheck.ReplaceWithSuggestion", boost::bind(&handle_spellcheck_replace_with_suggestion, _1, _2));
	enable.add("SpellCheck.VisibleSuggestion", boost::bind(&visible_spellcheck_suggestion, _1, _2));
	commit.add("SpellCheck.AddToDictionary", boost::bind(&handle_spellcheck_add_to_dictionary, _1));
	enable.add("SpellCheck.EnableAddToDictionary", boost::bind(&enable_spellcheck_add_to_dictionary, _1));
	commit.add("SpellCheck.AddToIgnore", boost::bind(&handle_spellcheck_add_to_ignore, _1));
	enable.add("SpellCheck.EnableAddToIgnore", boost::bind(&enable_spellcheck_add_to_ignore, _1));
}

//<FS:KC> Centralize a some of these volume panel callbacks
static void volume_controls_open_volume_prefs()
{
	// bring up the prefs floater
	LLFloaterPreference* prefsfloater = LLFloaterReg::showTypedInstance<LLFloaterPreference>("preferences");
	if (prefsfloater)
	{
		// grab the 'audio' panel from the preferences floater and bring it the front!
		prefsfloater->selectPanel("audio");
	}
}

void volume_controls_on_click_set_sounds(const LLUICtrl* ctrl)
{
	const LLPanel* volume_control_panel = dynamic_cast<const LLPanel*>(ctrl->getParent());
	if (volume_control_panel)
	{
		// Disable Enable gesture/collisions sounds checkbox if the master sound is disabled
		// or if sound effects are disabled.

		// <FS:PP> FIRE-9856: Mute sound effects disable plays sound from collisions and plays sound from gestures checkbox not disable after restart/relog
		// volume_control_panel->getChild<LLCheckBoxCtrl>("gesture_audio_play_btn")->setEnabled(!gSavedSettings.getBOOL("MuteSounds"));
		// volume_control_panel->getChild<LLCheckBoxCtrl>("collisions_audio_play_btn")->setEnabled(!gSavedSettings.getBOOL("MuteSounds"));
		bool mute_sound_effects = gSavedSettings.getBOOL("MuteSounds");
		bool mute_all_sounds = gSavedSettings.getBOOL("MuteAudio");
		volume_control_panel->getChild<LLCheckBoxCtrl>("gesture_audio_play_btn")->setEnabled(!(mute_sound_effects || mute_all_sounds));
		volume_control_panel->getChild<LLCheckBoxCtrl>("collisions_audio_play_btn")->setEnabled(!(mute_sound_effects || mute_all_sounds));
		// </FS:PP> 

	}
}

void volume_controls_set_control_false(const LLUICtrl* ctrl, const LLSD& user_data)
{
	LLPanel* volume_control_panel = dynamic_cast<LLPanel*>(ctrl->getParent());
	if (volume_control_panel)
	{
		std::string control_name = user_data.asString();
		LLControlVariable* control = volume_control_panel->findControl(control_name);
		
		if (control)
			control->set(LLSD(FALSE));
	}
}

void initialize_volume_controls_callbacks()
{
	LLUICtrl::CommitCallbackRegistry::Registrar& commit = LLUICtrl::CommitCallbackRegistry::currentRegistrar();
	commit.add("MediaListCtrl.GoMediaPrefs",	boost::bind(&volume_controls_open_volume_prefs));
	commit.add("Pref.SetSounds",				boost::bind(&volume_controls_on_click_set_sounds, _1));
	commit.add("Pref.setControlFalse",			boost::bind(&volume_controls_set_control_false, _1, _2));
}
//</FS:KC>

// <FS:Ansariel> Force HTTP features on SL
bool use_http_inventory()
{
#ifdef OPENSIM
	return (LLGridManager::getInstance()->isInSecondLife() || gSavedSettings.getBOOL("UseHTTPInventory"));
#else
	return true;
#endif
}

bool use_http_textures()
{
#ifdef OPENSIM
	static LLCachedControl<bool> use_http(gSavedSettings, "ImagePipelineUseHTTP", true);
	return (LLGridManager::getInstance()->isInSecondLife() || use_http);
#else
	return true;
#endif
}
// <FS:Ansariel>

void initialize_menus()
{
	// A parameterized event handler used as ctrl-8/9/0 zoom controls below.
	class LLZoomer : public view_listener_t
	{
	public:
		// The "mult" parameter says whether "val" is a multiplier or used to set the value.
		LLZoomer(F32 val, bool mult=true) : mVal(val), mMult(mult) {}
		bool handleEvent(const LLSD& userdata)
		{
			F32 new_fov_rad = mMult ? LLViewerCamera::getInstance()->getDefaultFOV() * mVal : mVal;
			LLViewerCamera::getInstance()->setDefaultFOV(new_fov_rad);
			gSavedSettings.setF32("CameraAngle", LLViewerCamera::getInstance()->getView()); // setView may have clamped it.
			return true;
		}
	private:
		F32 mVal;
		bool mMult;
	};
	
	LLUICtrl::EnableCallbackRegistry::Registrar& enable = LLUICtrl::EnableCallbackRegistry::currentRegistrar();
	LLUICtrl::CommitCallbackRegistry::Registrar& commit = LLUICtrl::CommitCallbackRegistry::currentRegistrar();
	
	// Generic enable and visible
	// Don't prepend MenuName.Foo because these can be used in any menu.
	enable.add("IsGodCustomerService", boost::bind(&is_god_customer_service));

	enable.add("displayViewerEventRecorderMenuItems",boost::bind(&LLViewerEventRecorder::displayViewerEventRecorderMenuItems,&LLViewerEventRecorder::instance()));

	view_listener_t::addEnable(new LLUploadCostCalculator(), "Upload.CalculateCosts");

	// <FS:Ansariel> [FS communication UI]
	//enable.add("Conversation.IsConversationLoggingAllowed", boost::bind(&LLFloaterIMContainer::isConversationLoggingAllowed));
	
	enable.add("GridCheck", boost::bind(&checkIsGrid, _2)); // <FS:CR> Opensim menu item visibility control
	enable.add("GridFeatureCheck", boost::bind(&isGridFeatureEnabled, _2));
	commit.add("OpenGridStatus", boost::bind(&openGridStatus)); // <FS:Ansariel> FIRE-21236 - Help Menu - Check Grid Status doesn't open using External Browser

	// Agent
	commit.add("Agent.toggleFlying", boost::bind(&LLAgent::toggleFlying));
	enable.add("Agent.enableFlying", boost::bind(&LLAgent::enableFlying));
	commit.add("Agent.PressMicrophone", boost::bind(&LLAgent::pressMicrophone, _2));
	commit.add("Agent.ReleaseMicrophone", boost::bind(&LLAgent::releaseMicrophone, _2));
	commit.add("Agent.ToggleMicrophone", boost::bind(&LLAgent::toggleMicrophone, _2));
	enable.add("Agent.IsMicrophoneOn", boost::bind(&LLAgent::isMicrophoneOn, _2));
	enable.add("Agent.IsActionAllowed", boost::bind(&LLAgent::isActionAllowed, _2));

	// File menu
	init_menu_file();

	view_listener_t::addMenu(new LLEditEnableTakeOff(), "Edit.EnableTakeOff");
	view_listener_t::addMenu(new LLEditEnableCustomizeAvatar(), "Edit.EnableCustomizeAvatar");
	view_listener_t::addMenu(new LLEnableEditShape(), "Edit.EnableEditShape");
	view_listener_t::addMenu(new LLEnableHoverHeight(), "Edit.EnableHoverHeight");
	view_listener_t::addMenu(new LLEnableEditPhysics(), "Edit.EnableEditPhysics");
	commit.add("CustomizeAvatar", boost::bind(&handle_customize_avatar));
	commit.add("EditOutfit", boost::bind(&handle_edit_outfit));
	commit.add("EditShape", boost::bind(&handle_edit_shape));
	commit.add("HoverHeight", boost::bind(&handle_hover_height));
	commit.add("EditPhysics", boost::bind(&handle_edit_physics));
	// <FS:TT> Client LSL Bridge
	commit.add("RecreateLSLBridge", boost::bind(&handle_recreate_lsl_bridge));
	// </FS:TT>

	// View menu
	view_listener_t::addMenu(new LLViewMouselook(), "View.Mouselook");
	view_listener_t::addMenu(new LLViewJoystickFlycam(), "View.JoystickFlycam");
	view_listener_t::addMenu(new LLViewResetView(), "View.ResetView");
	view_listener_t::addMenu(new LLViewLookAtLastChatter(), "View.LookAtLastChatter");
	view_listener_t::addMenu(new LLViewShowHoverTips(), "View.ShowHoverTips");
	view_listener_t::addMenu(new LLViewHighlightTransparent(), "View.HighlightTransparent");
	view_listener_t::addMenu(new LLViewToggleRenderType(), "View.ToggleRenderType");
	view_listener_t::addMenu(new LLViewShowHUDAttachments(), "View.ShowHUDAttachments");
	view_listener_t::addMenu(new LLZoomer(1.2f), "View.ZoomOut");
	view_listener_t::addMenu(new LLZoomer(1/1.2f), "View.ZoomIn");
	view_listener_t::addMenu(new LLZoomer(DEFAULT_FIELD_OF_VIEW, false), "View.ZoomDefault");
	view_listener_t::addMenu(new LLViewDefaultUISize(), "View.DefaultUISize");
	view_listener_t::addMenu(new LLViewToggleUI(), "View.ToggleUI");
	view_listener_t::addMenu(new LLViewCheckToggleUI(), "View.CheckToggleUI"); // <FS:Ansariel> Notification not showing if hiding the UI

	view_listener_t::addMenu(new LLViewEnableMouselook(), "View.EnableMouselook");
	view_listener_t::addMenu(new LLViewEnableJoystickFlycam(), "View.EnableJoystickFlycam");
	view_listener_t::addMenu(new LLViewEnableLastChatter(), "View.EnableLastChatter");

	view_listener_t::addMenu(new LLViewCheckJoystickFlycam(), "View.CheckJoystickFlycam");
	view_listener_t::addMenu(new LLViewCheckShowHoverTips(), "View.CheckShowHoverTips");
	view_listener_t::addMenu(new LLViewCheckHighlightTransparent(), "View.CheckHighlightTransparent");
	view_listener_t::addMenu(new LLViewCheckRenderType(), "View.CheckRenderType");
	view_listener_t::addMenu(new LLViewStatusAway(), "View.Status.CheckAway");
	view_listener_t::addMenu(new LLViewStatusDoNotDisturb(), "View.Status.CheckDoNotDisturb");
	view_listener_t::addMenu(new LLViewCheckHUDAttachments(), "View.CheckHUDAttachments");
	enable.add("View.EnableHUDAttachments", boost::bind(&enable_show_HUD_attachments)); // <FS:Ansariel> Disable Show HUD attachments if prevented by RLVa
	// <FS:Zi> Add reset camera angles menu
	view_listener_t::addMenu(new LLViewResetCameraAngles(), "View.ResetCameraAngles");
	// </FS:Zi>
	
	// Me > Movement
	view_listener_t::addMenu(new LLAdvancedAgentFlyingInfo(), "Agent.getFlying");

	//Communicate Nearby chat
	// <FS:Ansariel> [FS Communication UI]
	//view_listener_t::addMenu(new LLCommunicateNearbyChat(), "Communicate.NearbyChat");

	// Communicate > Voice morphing > Subscribe...
	commit.add("Communicate.VoiceMorphing.Subscribe", boost::bind(&handle_voice_morphing_subscribe));
	// Communicate > Voice morphing > Premium perk...
	commit.add("Communicate.VoiceMorphing.PremiumPerk", boost::bind(&handle_premium_voice_morphing_subscribe));
	LLVivoxVoiceClient * voice_clientp = LLVivoxVoiceClient::getInstance();
	enable.add("Communicate.VoiceMorphing.NoVoiceMorphing.Check"
		, boost::bind(&LLVivoxVoiceClient::onCheckVoiceEffect, voice_clientp, "NoVoiceMorphing"));
	commit.add("Communicate.VoiceMorphing.NoVoiceMorphing.Click"
		, boost::bind(&LLVivoxVoiceClient::onClickVoiceEffect, voice_clientp, "NoVoiceMorphing"));

	// World menu
	view_listener_t::addMenu(new LLWorldAlwaysRun(), "World.AlwaysRun");
	view_listener_t::addMenu(new LLWorldCreateLandmark(), "World.CreateLandmark");
	view_listener_t::addMenu(new LLWorldPlaceProfile(), "World.PlaceProfile");
	view_listener_t::addMenu(new LLWorldSetHomeLocation(), "World.SetHomeLocation");
	view_listener_t::addMenu(new LLWorldTeleportHome(), "World.TeleportHome");
	view_listener_t::addMenu(new LLWorldSetAway(), "World.SetAway");
	view_listener_t::addMenu(new LLWorldSetDoNotDisturb(), "World.SetDoNotDisturb");
	view_listener_t::addMenu(new LLWorldGetAway(), "World.GetAway"); //[SJ FIRE-2177]
	view_listener_t::addMenu(new LLWorldGetBusy(), "World.GetBusy"); //[SJ FIRE-2177]
	view_listener_t::addMenu(new LLWorldSetAutorespond(), "World.SetAutorespond");
	view_listener_t::addMenu(new LLWorldGetAutorespond(), "World.GetAutorespond");  //[SJ FIRE-2177]
	// <FS:PP> FIRE-1245: Option to block/reject teleport requests
	view_listener_t::addMenu(new LLWorldSetRejectTeleportOffers(), "World.SetRejectTeleportOffers");
	view_listener_t::addMenu(new LLWorldGetRejectTeleportOffers(), "World.GetRejectTeleportOffers");
	// </FS:PP>
	// <FS:PP> FIRE-15233: Automatic friendship request refusal
	view_listener_t::addMenu(new LLWorldSetRejectFriendshipRequests(), "World.SetRejectFriendshipRequests");
	view_listener_t::addMenu(new LLWorldGetRejectFriendshipRequests(), "World.GetRejectFriendshipRequests");
	// </FS:PP>
	// <FS:PP> FIRE-1245: Option to block/reject teleport requests
	view_listener_t::addMenu(new LLWorldSetRejectAllGroupInvites(), "World.SetRejectAllGroupInvites");
	view_listener_t::addMenu(new LLWorldGetRejectAllGroupInvites(), "World.GetRejectAllGroupInvites");
	// </FS:PP>
	view_listener_t::addMenu(new LLWorldSetAutorespondNonFriends(), "World.SetAutorespondNonFriends");
	view_listener_t::addMenu(new LLWorldGetAutorespondNonFriends(), "World.GetAutorespondNonFriends");  //[SJ FIRE-2177]
	view_listener_t::addMenu(new LLWorldEnableCreateLandmark(), "World.EnableCreateLandmark");
// [RLVa:KB]
	enable.add("World.EnablePlaceProfile", boost::bind(&enable_place_profile));
// [/RLVa:KB]
	view_listener_t::addMenu(new LLWorldEnableSetHomeLocation(), "World.EnableSetHomeLocation");
	view_listener_t::addMenu(new LLWorldEnableTeleportHome(), "World.EnableTeleportHome");
	view_listener_t::addMenu(new LLWorldEnableBuyLand(), "World.EnableBuyLand");

	view_listener_t::addMenu(new LLWorldCheckAlwaysRun(), "World.CheckAlwaysRun");
	
	view_listener_t::addMenu(new LLWorldEnvSettings(), "World.EnvSettings");
	view_listener_t::addMenu(new LLWorldEnableEnvSettings(), "World.EnableEnvSettings");
	view_listener_t::addMenu(new LLWorldEnvPreset(), "World.EnvPreset");
	view_listener_t::addMenu(new LLWorldEnableEnvPreset(), "World.EnableEnvPreset");
	view_listener_t::addMenu(new LLWorldPostProcess(), "World.PostProcess");

	// Tools menu
	view_listener_t::addMenu(new LLToolsSelectTool(), "Tools.SelectTool");
	view_listener_t::addMenu(new LLToolsSelectOnlyMyObjects(), "Tools.SelectOnlyMyObjects");
	view_listener_t::addMenu(new LLToolsSelectOnlyMovableObjects(), "Tools.SelectOnlyMovableObjects");
	view_listener_t::addMenu(new LLToolsSelectBySurrounding(), "Tools.SelectBySurrounding");
	view_listener_t::addMenu(new LLToolsShowHiddenSelection(), "Tools.ShowHiddenSelection");
	view_listener_t::addMenu(new LLToolsShowSelectionLightRadius(), "Tools.ShowSelectionLightRadius");
	view_listener_t::addMenu(new LLToolsEditLinkedParts(), "Tools.EditLinkedParts");
	view_listener_t::addMenu(new LLToolsSnapObjectXY(), "Tools.SnapObjectXY");
	view_listener_t::addMenu(new LLToolsUseSelectionForGrid(), "Tools.UseSelectionForGrid");
	view_listener_t::addMenu(new LLToolsSelectNextPartFace(), "Tools.SelectNextPart");
	commit.add("Tools.Link", boost::bind(&LLSelectMgr::linkObjects, LLSelectMgr::getInstance()));
	commit.add("Tools.Unlink", boost::bind(&LLSelectMgr::unlinkObjects, LLSelectMgr::getInstance()));
	view_listener_t::addMenu(new LLToolsStopAllAnimations(), "Tools.StopAllAnimations");
	view_listener_t::addMenu(new LLToolsReleaseKeys(), "Tools.ReleaseKeys");
	view_listener_t::addMenu(new LLToolsEnableReleaseKeys(), "Tools.EnableReleaseKeys");	
	commit.add("Tools.LookAtSelection", boost::bind(&handle_look_at_selection, _2));
	commit.add("Tools.ScriptInfo",boost::bind(&handle_script_info));
	commit.add("Tools.BuyOrTake", boost::bind(&handle_buy_or_take));
	commit.add("Tools.TakeCopy", boost::bind(&handle_take_copy));
	view_listener_t::addMenu(new LLToolsSaveToObjectInventory(), "Tools.SaveToObjectInventory");
	view_listener_t::addMenu(new LLToolsSelectedScriptAction(), "Tools.SelectedScriptAction");
	view_listener_t::addMenu(new FSToolsResyncAnimations(), "Tools.ResyncAnimations");	// <FS:CR> Resync Animations
	view_listener_t::addMenu(new FSToolsUndeform(), "Tools.Undeform");	// <FS:CR> FIRE-4345: Undeform
	view_listener_t::addMenu(new FSDerenderAnimatedObjects(), "Tools.DerenderAnimatedObjects");	// <FS:Beq> Animesh Kill switch

	view_listener_t::addMenu(new LLToolsEnableToolNotPie(), "Tools.EnableToolNotPie");
	view_listener_t::addMenu(new LLToolsEnableSelectNextPart(), "Tools.EnableSelectNextPart");
	enable.add("Tools.EnableLink", boost::bind(&LLSelectMgr::enableLinkObjects, LLSelectMgr::getInstance()));
	enable.add("Tools.EnableUnlink", boost::bind(&LLSelectMgr::enableUnlinkObjects, LLSelectMgr::getInstance()));
	view_listener_t::addMenu(new LLToolsEnableBuyOrTake(), "Tools.EnableBuyOrTake");
	enable.add("Tools.EnableTakeCopy", boost::bind(&enable_object_take_copy));
	enable.add("Tools.VisibleBuyObject", boost::bind(&tools_visible_buy_object));
	enable.add("Tools.VisibleTakeObject", boost::bind(&tools_visible_take_object));
	view_listener_t::addMenu(new LLToolsEnableSaveToObjectInventory(), "Tools.EnableSaveToObjectInventory");

	view_listener_t::addMenu(new LLToolsEnablePathfinding(), "Tools.EnablePathfinding");
	view_listener_t::addMenu(new LLToolsEnablePathfindingView(), "Tools.EnablePathfindingView");
	view_listener_t::addMenu(new LLToolsDoPathfindingRebakeRegion(), "Tools.DoPathfindingRebakeRegion");
	view_listener_t::addMenu(new LLToolsEnablePathfindingRebakeRegion(), "Tools.EnablePathfindingRebakeRegion");

	// Help menu
	// most items use the ShowFloater method
	view_listener_t::addMenu(new LLToggleHowTo(), "Help.ToggleHowTo");
	enable.add("Help.HowToVisible", boost::bind(&enable_how_to_visible, _2));

	// Advanced menu
	view_listener_t::addMenu(new LLAdvancedToggleConsole(), "Advanced.ToggleConsole");
	view_listener_t::addMenu(new LLAdvancedCheckConsole(), "Advanced.CheckConsole");
	view_listener_t::addMenu(new LLAdvancedDumpInfoToConsole(), "Advanced.DumpInfoToConsole");

	// Advanced > HUD Info
	view_listener_t::addMenu(new LLAdvancedToggleHUDInfo(), "Advanced.ToggleHUDInfo");
	view_listener_t::addMenu(new LLAdvancedCheckHUDInfo(), "Advanced.CheckHUDInfo");

	// Advanced Other Settings	
	view_listener_t::addMenu(new LLAdvancedClearGroupCache(), "Advanced.ClearGroupCache");
	
	// Advanced > Render > Types
	view_listener_t::addMenu(new LLAdvancedToggleRenderType(), "Advanced.ToggleRenderType");
	view_listener_t::addMenu(new LLAdvancedCheckRenderType(), "Advanced.CheckRenderType");

	//// Advanced > Render > Features
	view_listener_t::addMenu(new LLAdvancedToggleFeature(), "Advanced.ToggleFeature");
	view_listener_t::addMenu(new LLAdvancedCheckFeature(), "Advanced.CheckFeature");

	view_listener_t::addMenu(new LLAdvancedCheckDisplayTextureDensity(), "Advanced.CheckDisplayTextureDensity");
	view_listener_t::addMenu(new LLAdvancedSetDisplayTextureDensity(), "Advanced.SetDisplayTextureDensity");

	// Advanced > Render > Info Displays
	view_listener_t::addMenu(new LLAdvancedToggleInfoDisplay(), "Advanced.ToggleInfoDisplay");
	view_listener_t::addMenu(new LLAdvancedCheckInfoDisplay(), "Advanced.CheckInfoDisplay");
	view_listener_t::addMenu(new LLAdvancedSelectedTextureInfo(), "Advanced.SelectedTextureInfo");
	commit.add("Advanced.SelectedMaterialInfo", boost::bind(&handle_selected_material_info));
	view_listener_t::addMenu(new LLAdvancedToggleWireframe(), "Advanced.ToggleWireframe");
	view_listener_t::addMenu(new LLAdvancedCheckWireframe(), "Advanced.CheckWireframe");
	// Develop > Render
	view_listener_t::addMenu(new LLAdvancedEnableObjectObjectOcclusion(), "Advanced.EnableObjectObjectOcclusion");
	view_listener_t::addMenu(new LLAdvancedEnableRenderFBO(), "Advanced.EnableRenderFBO");
	view_listener_t::addMenu(new LLAdvancedEnableRenderDeferred(), "Advanced.EnableRenderDeferred");
	view_listener_t::addMenu(new LLAdvancedEnableRenderDeferredOptions(), "Advanced.EnableRenderDeferredOptions");
	view_listener_t::addMenu(new LLAdvancedToggleRandomizeFramerate(), "Advanced.ToggleRandomizeFramerate");
	view_listener_t::addMenu(new LLAdvancedCheckRandomizeFramerate(), "Advanced.CheckRandomizeFramerate");
	view_listener_t::addMenu(new LLAdvancedTogglePeriodicSlowFrame(), "Advanced.TogglePeriodicSlowFrame");
	view_listener_t::addMenu(new LLAdvancedCheckPeriodicSlowFrame(), "Advanced.CheckPeriodicSlowFrame");
	view_listener_t::addMenu(new LLAdvancedToggleFrameTest(), "Advanced.ToggleFrameTest");
	view_listener_t::addMenu(new LLAdvancedCheckFrameTest(), "Advanced.CheckFrameTest");
	view_listener_t::addMenu(new LLAdvancedHandleAttachedLightParticles(), "Advanced.HandleAttachedLightParticles");
	view_listener_t::addMenu(new LLAdvancedCheckRenderShadowOption(), "Advanced.CheckRenderShadowOption");
	view_listener_t::addMenu(new LLAdvancedClickRenderShadowOption(), "Advanced.ClickRenderShadowOption");
	view_listener_t::addMenu(new LLAdvancedClickRenderProfile(), "Advanced.ClickRenderProfile");
	view_listener_t::addMenu(new LLAdvancedClickRenderBenchmark(), "Advanced.ClickRenderBenchmark");
	//[FIX FIRE-1927 - enable DoubleClickTeleport shortcut : SJ]
	view_listener_t::addMenu(new LLAdvancedToggleDoubleClickTeleport, "Advanced.ToggleDoubleClickTeleport");

	#ifdef TOGGLE_HACKED_GODLIKE_VIEWER
	view_listener_t::addMenu(new LLAdvancedHandleToggleHackedGodmode(), "Advanced.HandleToggleHackedGodmode");
	view_listener_t::addMenu(new LLAdvancedCheckToggleHackedGodmode(), "Advanced.CheckToggleHackedGodmode");
	view_listener_t::addMenu(new LLAdvancedEnableToggleHackedGodmode(), "Advanced.EnableToggleHackedGodmode");
	#endif

	// Advanced > World
	view_listener_t::addMenu(new LLAdvancedDumpScriptedCamera(), "Advanced.DumpScriptedCamera");
	view_listener_t::addMenu(new LLAdvancedDumpRegionObjectCache(), "Advanced.DumpRegionObjectCache");

	// Advanced > UI
	commit.add("Advanced.WebBrowserTest", boost::bind(&handle_web_browser_test,	_2));	// sigh! this one opens the MEDIA browser
	commit.add("Advanced.WebContentTest", boost::bind(&handle_web_content_test, _2));	// this one opens the Web Content floater
	commit.add("Advanced.ShowURL", boost::bind(&handle_show_url, _2));
	commit.add("Advanced.ReportBug", boost::bind(&handle_report_bug, _2));
	view_listener_t::addMenu(new LLAdvancedBuyCurrencyTest(), "Advanced.BuyCurrencyTest");
	view_listener_t::addMenu(new LLAdvancedDumpSelectMgr(), "Advanced.DumpSelectMgr");
	view_listener_t::addMenu(new LLAdvancedDumpInventory(), "Advanced.DumpInventory");
	commit.add("Advanced.DumpTimers", boost::bind(&handle_dump_timers) );
	commit.add("Advanced.DumpFocusHolder", boost::bind(&handle_dump_focus) );
	view_listener_t::addMenu(new LLAdvancedPrintSelectedObjectInfo(), "Advanced.PrintSelectedObjectInfo");
	view_listener_t::addMenu(new LLAdvancedPrintAgentInfo(), "Advanced.PrintAgentInfo");
	view_listener_t::addMenu(new LLAdvancedToggleDebugClicks(), "Advanced.ToggleDebugClicks");
	view_listener_t::addMenu(new LLAdvancedCheckDebugClicks(), "Advanced.CheckDebugClicks");
	view_listener_t::addMenu(new LLAdvancedCheckDebugViews(), "Advanced.CheckDebugViews");
	view_listener_t::addMenu(new LLAdvancedToggleDebugViews(), "Advanced.ToggleDebugViews");
	view_listener_t::addMenu(new LLAdvancedToggleXUINameTooltips(), "Advanced.ToggleXUINameTooltips");
	view_listener_t::addMenu(new LLAdvancedCheckXUINameTooltips(), "Advanced.CheckXUINameTooltips");
	view_listener_t::addMenu(new LLAdvancedToggleDebugMouseEvents(), "Advanced.ToggleDebugMouseEvents");
	view_listener_t::addMenu(new LLAdvancedCheckDebugMouseEvents(), "Advanced.CheckDebugMouseEvents");
	view_listener_t::addMenu(new LLAdvancedToggleDebugKeys(), "Advanced.ToggleDebugKeys");
	view_listener_t::addMenu(new LLAdvancedCheckDebugKeys(), "Advanced.CheckDebugKeys");
	view_listener_t::addMenu(new LLAdvancedToggleDebugWindowProc(), "Advanced.ToggleDebugWindowProc");
	view_listener_t::addMenu(new LLAdvancedCheckDebugWindowProc(), "Advanced.CheckDebugWindowProc");

	// Advanced > XUI
	commit.add("Advanced.ReloadColorSettings", boost::bind(&LLUIColorTable::loadFromSettings, LLUIColorTable::getInstance()));
	view_listener_t::addMenu(new LLAdvancedLoadUIFromXML(), "Advanced.LoadUIFromXML");
	view_listener_t::addMenu(new LLAdvancedSaveUIToXML(), "Advanced.SaveUIToXML");
	view_listener_t::addMenu(new LLAdvancedToggleXUINames(), "Advanced.ToggleXUINames");
	view_listener_t::addMenu(new LLAdvancedCheckXUINames(), "Advanced.CheckXUINames");
	view_listener_t::addMenu(new LLAdvancedSendTestIms(), "Advanced.SendTestIMs");
	commit.add("Advanced.FlushNameCaches", boost::bind(&handle_flush_name_caches));

	// Advanced > Character > Grab Baked Texture
	view_listener_t::addMenu(new LLAdvancedGrabBakedTexture(), "Advanced.GrabBakedTexture");
	view_listener_t::addMenu(new LLAdvancedEnableGrabBakedTexture(), "Advanced.EnableGrabBakedTexture");

	// Advanced > Character > Character Tests
	view_listener_t::addMenu(new LLAdvancedAppearanceToXML(), "Advanced.AppearanceToXML");
	view_listener_t::addMenu(new LLAdvancedEnableAppearanceToXML(), "Advanced.EnableAppearanceToXML");
	view_listener_t::addMenu(new LLAdvancedToggleCharacterGeometry(), "Advanced.ToggleCharacterGeometry");

	view_listener_t::addMenu(new LLAdvancedTestMale(), "Advanced.TestMale");
	view_listener_t::addMenu(new LLAdvancedTestFemale(), "Advanced.TestFemale");
	
	// Advanced > Character > Animation Speed
	view_listener_t::addMenu(new LLAdvancedAnimTenFaster(), "Advanced.AnimTenFaster");
	view_listener_t::addMenu(new LLAdvancedAnimTenSlower(), "Advanced.AnimTenSlower");
	view_listener_t::addMenu(new LLAdvancedAnimResetAll(), "Advanced.AnimResetAll");

	// Advanced > Character (toplevel)
	view_listener_t::addMenu(new LLAdvancedForceParamsToDefault(), "Advanced.ForceParamsToDefault");
	view_listener_t::addMenu(new LLAdvancedReloadVertexShader(), "Advanced.ReloadVertexShader");
	view_listener_t::addMenu(new LLAdvancedToggleAnimationInfo(), "Advanced.ToggleAnimationInfo");
	view_listener_t::addMenu(new LLAdvancedCheckAnimationInfo(), "Advanced.CheckAnimationInfo");
	view_listener_t::addMenu(new LLAdvancedToggleShowLookAt(), "Advanced.ToggleShowLookAt");
	view_listener_t::addMenu(new LLAdvancedToggleShowColor(), "Advanced.ToggleShowColor");
	view_listener_t::addMenu(new LLAdvancedCheckShowColor(), "Advanced.CheckShowColor");
	view_listener_t::addMenu(new LLAdvancedCheckShowLookAt(), "Advanced.CheckShowLookAt");
	view_listener_t::addMenu(new LLAdvancedToggleShowPointAt(), "Advanced.ToggleShowPointAt");
	view_listener_t::addMenu(new LLAdvancedCheckShowPointAt(), "Advanced.CheckShowPointAt");
	view_listener_t::addMenu(new LLAdvancedTogglePrivateLookPointAt(), "Advanced.TogglePrivateLookPointAt");
	view_listener_t::addMenu(new LLAdvancedCheckPrivateLookPointAt(), "Advanced.CheckPrivateLookPointAt");
	view_listener_t::addMenu(new LLAdvancedToggleDebugJointUpdates(), "Advanced.ToggleDebugJointUpdates");
	view_listener_t::addMenu(new LLAdvancedCheckDebugJointUpdates(), "Advanced.CheckDebugJointUpdates");
	view_listener_t::addMenu(new LLAdvancedToggleDisableLOD(), "Advanced.ToggleDisableLOD");
	view_listener_t::addMenu(new LLAdvancedCheckDisableLOD(), "Advanced.CheckDisableLOD");
	view_listener_t::addMenu(new LLAdvancedToggleDebugCharacterVis(), "Advanced.ToggleDebugCharacterVis");
	view_listener_t::addMenu(new LLAdvancedCheckDebugCharacterVis(), "Advanced.CheckDebugCharacterVis");
	view_listener_t::addMenu(new LLAdvancedDumpAttachments(), "Advanced.DumpAttachments");
	view_listener_t::addMenu(new LLAdvancedRebakeTextures(), "Advanced.RebakeTextures");
// [SL:KB] - Patch: Appearance-PhantomAttach | Checked: Catznip-5.0
	commit.add("Advanced.RefreshAttachments", boost::bind(&handle_refresh_attachments));
// [/SL:KB]
	view_listener_t::addMenu(new LLAdvancedDebugAvatarTextures(), "Advanced.DebugAvatarTextures");
	view_listener_t::addMenu(new LLAdvancedDumpAvatarLocalTextures(), "Advanced.DumpAvatarLocalTextures");
	view_listener_t::addMenu(new LLAdvancedReloadAvatarCloudParticle(), "Advanced.ReloadAvatarCloudParticle");

	// Advanced > Network
	view_listener_t::addMenu(new LLAdvancedEnableMessageLog(), "Advanced.EnableMessageLog");
	view_listener_t::addMenu(new LLAdvancedDisableMessageLog(), "Advanced.DisableMessageLog");
	view_listener_t::addMenu(new LLAdvancedDropPacket(), "Advanced.DropPacket");

	// Advanced > Recorder
	view_listener_t::addMenu(new LLAdvancedAgentPilot(), "Advanced.AgentPilot");
	view_listener_t::addMenu(new LLAdvancedToggleAgentPilotLoop(), "Advanced.ToggleAgentPilotLoop");
	view_listener_t::addMenu(new LLAdvancedCheckAgentPilotLoop(), "Advanced.CheckAgentPilotLoop");
	view_listener_t::addMenu(new LLAdvancedViewerEventRecorder(), "Advanced.EventRecorder");

	// Advanced > Debugging
	view_listener_t::addMenu(new LLAdvancedForceErrorBreakpoint(), "Advanced.ForceErrorBreakpoint");
	view_listener_t::addMenu(new LLAdvancedForceErrorLlerror(), "Advanced.ForceErrorLlerror");
	view_listener_t::addMenu(new LLAdvancedForceErrorBadMemoryAccess(), "Advanced.ForceErrorBadMemoryAccess");
	view_listener_t::addMenu(new LLAdvancedForceErrorInfiniteLoop(), "Advanced.ForceErrorInfiniteLoop");
	view_listener_t::addMenu(new LLAdvancedForceErrorSoftwareException(), "Advanced.ForceErrorSoftwareException");
	view_listener_t::addMenu(new LLAdvancedForceErrorDriverCrash(), "Advanced.ForceErrorDriverCrash");
	view_listener_t::addMenu(new LLAdvancedForceErrorDisconnectViewer(), "Advanced.ForceErrorDisconnectViewer");

	// Advanced (toplevel)
	view_listener_t::addMenu(new LLAdvancedToggleShowObjectUpdates(), "Advanced.ToggleShowObjectUpdates");
	view_listener_t::addMenu(new LLAdvancedCheckShowObjectUpdates(), "Advanced.CheckShowObjectUpdates");
	view_listener_t::addMenu(new LLAdvancedCompressImage(), "Advanced.CompressImage");
	view_listener_t::addMenu(new LLAdvancedShowDebugSettings(), "Advanced.ShowDebugSettings");
	view_listener_t::addMenu(new LLAdvancedEnableViewAdminOptions(), "Advanced.EnableViewAdminOptions");
	view_listener_t::addMenu(new LLAdvancedToggleViewAdminOptions(), "Advanced.ToggleViewAdminOptions");
	view_listener_t::addMenu(new LLAdvancedCheckViewAdminOptions(), "Advanced.CheckViewAdminOptions");
	view_listener_t::addMenu(new LLAdvancedToggleVisualLeakDetector(), "Advanced.ToggleVisualLeakDetector");

	view_listener_t::addMenu(new LLAdvancedRequestAdminStatus(), "Advanced.RequestAdminStatus");
	view_listener_t::addMenu(new LLAdvancedLeaveAdminStatus(), "Advanced.LeaveAdminStatus");

	// Develop >Set logging level
	view_listener_t::addMenu(new LLDevelopCheckLoggingLevel(), "Develop.CheckLoggingLevel");
	view_listener_t::addMenu(new LLDevelopSetLoggingLevel(), "Develop.SetLoggingLevel");
	
	//Develop (Texture Fetch Debug Console)
	view_listener_t::addMenu(new LLDevelopTextureFetchDebugger(), "Develop.SetTexFetchDebugger");
	//Develop (clear cache immediately)
	commit.add("Develop.ClearCache", boost::bind(&handle_cache_clear_immediately) );

	// Admin >Object
	view_listener_t::addMenu(new LLAdminForceTakeCopy(), "Admin.ForceTakeCopy");
	view_listener_t::addMenu(new LLAdminHandleObjectOwnerSelf(), "Admin.HandleObjectOwnerSelf");
	view_listener_t::addMenu(new LLAdminHandleObjectOwnerPermissive(), "Admin.HandleObjectOwnerPermissive");
	view_listener_t::addMenu(new LLAdminHandleForceDelete(), "Admin.HandleForceDelete");
	view_listener_t::addMenu(new LLAdminHandleObjectLock(), "Admin.HandleObjectLock");
	view_listener_t::addMenu(new LLAdminHandleObjectAssetIDs(), "Admin.HandleObjectAssetIDs");

	// Admin >Parcel 
	view_listener_t::addMenu(new LLAdminHandleForceParcelOwnerToMe(), "Admin.HandleForceParcelOwnerToMe");
	view_listener_t::addMenu(new LLAdminHandleForceParcelToContent(), "Admin.HandleForceParcelToContent");
	view_listener_t::addMenu(new LLAdminHandleClaimPublicLand(), "Admin.HandleClaimPublicLand");

	// Admin >Region
	view_listener_t::addMenu(new LLAdminHandleRegionDumpTempAssetData(), "Admin.HandleRegionDumpTempAssetData");
	// Admin top level
	view_listener_t::addMenu(new LLAdminOnSaveState(), "Admin.OnSaveState");

	// Self context menu
	view_listener_t::addMenu(new LLSelfStandUp(), "Self.StandUp");
	enable.add("Self.EnableStandUp", boost::bind(&enable_standup_self));
	view_listener_t::addMenu(new LLSelfSitDown(), "Self.SitDown");
	enable.add("Self.EnableSitDown", boost::bind(&enable_sitdown_self)); 
	enable.add("Self.ShowSitDown", boost::bind(&show_sitdown_self));
	view_listener_t::addMenu(new FSSelfForceSit(), "Self.ForceSit"); //KC
	enable.add("Self.EnableForceSit", boost::bind(&enable_forcesit_self)); //KC
	view_listener_t::addMenu(new FSSelfCheckForceSit(), "Self.getForceSit"); //KC
	view_listener_t::addMenu(new FSSelfToggleMoveLock(), "Self.ToggleMoveLock"); //KC
	view_listener_t::addMenu(new FSSelfCheckMoveLock(), "Self.GetMoveLock"); //KC
	enable.add("Self.EnableMoveLock", boost::bind(&enable_move_lock));	// <FS:CR>
	view_listener_t::addMenu(new FSSelfToggleIgnorePreJump(), "Self.toggleIgnorePreJump"); //SJ
	view_listener_t::addMenu(new FSSelfCheckIgnorePreJump(), "Self.getIgnorePreJump"); //SJ
	view_listener_t::addMenu(new LLSelfRemoveAllAttachments(), "Self.RemoveAllAttachments");

	view_listener_t::addMenu(new LLSelfEnableRemoveAllAttachments(), "Self.EnableRemoveAllAttachments");

	// we don't use boost::bind directly to delay side tray construction
	view_listener_t::addMenu( new LLTogglePanelPeopleTab(), "SideTray.PanelPeopleTab");
	view_listener_t::addMenu( new LLCheckPanelPeopleTab(), "SideTray.CheckPanelPeopleTab");

	 // Avatar pie menu
	view_listener_t::addMenu(new LLAvatarCheckImpostorMode(), "Avatar.CheckImpostorMode");
	view_listener_t::addMenu(new LLAvatarSetImpostorMode(), "Avatar.SetImpostorMode");
	view_listener_t::addMenu(new LLObjectMute(), "Avatar.Mute");
	view_listener_t::addMenu(new LLAvatarAddFriend(), "Avatar.AddFriend");
	view_listener_t::addMenu(new LLAvatarAddContact(), "Avatar.AddContact");
	commit.add("Avatar.Freeze", boost::bind(&handle_avatar_freeze, LLSD()));
	view_listener_t::addMenu(new LLAvatarDebug(), "Avatar.Debug");
	view_listener_t::addMenu(new LLAvatarVisibleDebug(), "Avatar.VisibleDebug");
	view_listener_t::addMenu(new LLAvatarInviteToGroup(), "Avatar.InviteToGroup");
	// <FS:Ansariel> FIRE-13515: Re-add give calling card
	view_listener_t::addMenu(new LLAvatarGiveCard(), "Avatar.GiveCard");
	// </FS:Ansariel> FIRE-13515: Re-add give calling card
	commit.add("Avatar.Eject", boost::bind(&handle_avatar_eject, LLSD()));
	commit.add("Avatar.ShowInspector", boost::bind(&handle_avatar_show_inspector));
	view_listener_t::addMenu(new LLAvatarSendIM(), "Avatar.SendIM");
	view_listener_t::addMenu(new LLAvatarCall(), "Avatar.Call");
//	enable.add("Avatar.EnableCall", boost::bind(&LLAvatarActions::canCall));
// [RLVa:KB] - Checked: 2010-08-25 (RLVa-1.2.1b) | Added: RLVa-1.2.1b
	enable.add("Avatar.EnableCall", boost::bind(&enable_avatar_call));
// [/RLVa:KB]
	view_listener_t::addMenu(new LLAvatarReportAbuse(), "Avatar.ReportAbuse");
	view_listener_t::addMenu(new LLAvatarTexRefresh(), "Avatar.TexRefresh");	// ## Zi: Texture Refresh

	view_listener_t::addMenu(new LLAvatarToggleMyProfile(), "Avatar.ToggleMyProfile");
	view_listener_t::addMenu(new LLAvatarResetSkeleton(), "Avatar.ResetSkeleton");
	view_listener_t::addMenu(new LLAvatarEnableResetSkeleton(), "Avatar.EnableResetSkeleton");
	view_listener_t::addMenu(new LLAvatarResetSkeletonAndAnimations(), "Avatar.ResetSkeletonAndAnimations");
	enable.add("Avatar.IsMyProfileOpen", boost::bind(&my_profile_visible));

	commit.add("Avatar.OpenMarketplace", boost::bind(&LLWeb::loadURLExternal, gSavedSettings.getString("MarketplaceURL")));
	
	view_listener_t::addMenu(new LLAvatarEnableAddFriend(), "Avatar.EnableAddFriend");
	enable.add("Avatar.EnableFreezeEject", boost::bind(&enable_freeze_eject, _2));

	// Object pie menu
	view_listener_t::addMenu(new LLObjectBuild(), "Object.Build");
	commit.add("Object.Touch", boost::bind(&handle_object_touch));
	commit.add("Object.SitOrStand", boost::bind(&handle_object_sit_or_stand));
	commit.add("Object.Delete", boost::bind(&handle_object_delete));
	view_listener_t::addMenu(new LLObjectAttachToAvatar(true), "Object.AttachToAvatar");
	view_listener_t::addMenu(new LLObjectAttachToAvatar(false), "Object.AttachAddToAvatar");
	view_listener_t::addMenu(new LLObjectReturn(), "Object.Return");
	commit.add("Object.Duplicate", boost::bind(&LLSelectMgr::duplicate, LLSelectMgr::getInstance()));
	view_listener_t::addMenu(new LLObjectReportAbuse(), "Object.ReportAbuse");
	view_listener_t::addMenu(new LLObjectMute(), "Object.Mute");
	view_listener_t::addMenu(new LLObjectDerender(), "Object.Derender");
	view_listener_t::addMenu(new LLObjectDerenderPermanent(), "Object.DerenderPermanent"); // <FS:Ansariel> Optional derender & blacklist
	enable.add("Object.EnableDerender", boost::bind(&enable_derender_object));	// <FS:CR> FIRE-10082 - Don't enable derendering own attachments when RLVa is enabled as well
	view_listener_t::addMenu(new LLObjectTexRefresh(), "Object.TexRefresh");	// ## Zi: Texture Refresh
	view_listener_t::addMenu(new LLEditParticleSource(), "Object.EditParticles");
   	view_listener_t::addMenu(new LLEnableEditParticleSource(), "Object.EnableEditParticles");

	enable.add("Object.VisibleTake", boost::bind(&visible_take_object));
	enable.add("Object.VisibleBuy", boost::bind(&visible_buy_object));

	commit.add("Object.Buy", boost::bind(&handle_buy));
	commit.add("Object.Edit", boost::bind(&handle_object_edit));
	commit.add("Object.Inspect", boost::bind(&handle_object_inspect));
	commit.add("Object.Open", boost::bind(&handle_object_open));
	commit.add("Object.Take", boost::bind(&handle_take));
	commit.add("Object.ShowInspector", boost::bind(&handle_object_show_inspector));
	enable.add("Object.EnableOpen", boost::bind(&enable_object_open));
	enable.add("Object.EnableTouch", boost::bind(&enable_object_touch, _1));
	enable.add("Object.EnableDelete", boost::bind(&enable_object_delete));
	enable.add("Object.EnableWear", boost::bind(&object_is_wearable));

	enable.add("Object.EnableStandUp", boost::bind(&enable_object_stand_up));
	enable.add("Object.EnableSit", boost::bind(&enable_object_sit, _1));

	view_listener_t::addMenu(new LLObjectEnableReturn(), "Object.EnableReturn");
	view_listener_t::addMenu(new LLObjectEnableReportAbuse(), "Object.EnableReportAbuse");

	enable.add("Avatar.EnableMute", boost::bind(&enable_object_mute));
	enable.add("Object.EnableMute", boost::bind(&enable_object_mute));
	enable.add("Object.EnableUnmute", boost::bind(&enable_object_unmute));
	enable.add("Object.EnableBuy", boost::bind(&enable_buy_object));
	commit.add("Object.ZoomIn", boost::bind(&handle_look_at_selection, "zoom"));
	enable.add("Object.EnableScriptInfo", boost::bind(&enable_script_info));	// <FS:CR>

	// Attachment pie menu
	enable.add("Attachment.Label", boost::bind(&onEnableAttachmentLabel, _1, _2));
	view_listener_t::addMenu(new LLAttachmentDrop(), "Attachment.Drop");
	view_listener_t::addMenu(new LLAttachmentDetachFromPoint(), "Attachment.DetachFromPoint");
	view_listener_t::addMenu(new LLAttachmentDetach(), "Attachment.Detach");
	view_listener_t::addMenu(new LLAttachmentPointFilled(), "Attachment.PointFilled");
	view_listener_t::addMenu(new LLAttachmentEnableDrop(), "Attachment.EnableDrop");
	view_listener_t::addMenu(new LLAttachmentEnableDetach(), "Attachment.EnableDetach");

	// Land pie menu
	view_listener_t::addMenu(new LLLandBuild(), "Land.Build");
	view_listener_t::addMenu(new LLLandSit(), "Land.Sit");
    view_listener_t::addMenu(new LLLandCanSit(), "Land.CanSit");
	view_listener_t::addMenu(new LLLandBuyPass(), "Land.BuyPass");
	view_listener_t::addMenu(new LLLandEdit(), "Land.Edit");

	// Particle muting
	view_listener_t::addMenu(new LLMuteParticle(), "Particle.Mute");

	view_listener_t::addMenu(new LLLandEnableBuyPass(), "Land.EnableBuyPass");
	commit.add("Land.Buy", boost::bind(&handle_buy_land));

	// Generic actions
	commit.add("ReportAbuse", boost::bind(&handle_report_abuse));
	commit.add("BuyCurrency", boost::bind(&handle_buy_currency));
	view_listener_t::addMenu(new LLShowHelp(), "ShowHelp");
	view_listener_t::addMenu(new LLToggleHelp(), "ToggleHelp");
	view_listener_t::addMenu(new LLToggleSpeak(), "ToggleSpeak");
	view_listener_t::addMenu(new LLPromptShowURL(), "PromptShowURL");
	view_listener_t::addMenu(new LLShowAgentProfile(), "ShowAgentProfile");
	view_listener_t::addMenu(new LLToggleAgentProfile(), "ToggleAgentProfile");
	view_listener_t::addMenu(new LLToggleControl(), "ToggleControl");
    view_listener_t::addMenu(new LLToggleShaderControl(), "ToggleShaderControl");
	view_listener_t::addMenu(new LLCheckControl(), "CheckControl");
	view_listener_t::addMenu(new LLGoToObject(), "GoToObject");
	commit.add("PayObject", boost::bind(&handle_give_money_dialog));

	// <FS:Ansariel> Control enhancements
	view_listener_t::addMenu(new LLTogglePerAccountControl(), "TogglePerAccountControl");
	view_listener_t::addMenu(new LLCheckPerAccountControl(), "CheckPerAccountControl");
	view_listener_t::addMenu(new FSResetControl(), "ResetControl");
	view_listener_t::addMenu(new FSResetPerAccountControl(), "ResetPerAccountControl");
	// </FS:Ansariel> Control enhancements

	// <FS:Ansariel> Reset Mesh LOD
	view_listener_t::addMenu(new FSResetMeshLOD(), "Avatar.ResetMeshLOD");

	commit.add("Inventory.NewWindow", boost::bind(&LLPanelMainInventory::newWindow));

	enable.add("EnablePayObject", boost::bind(&enable_pay_object));
	enable.add("EnablePayAvatar", boost::bind(&enable_pay_avatar));
	enable.add("EnableEdit", boost::bind(&enable_object_edit));
	enable.add("EnableMuteParticle", boost::bind(&enable_mute_particle));
	enable.add("VisibleBuild", boost::bind(&enable_object_build));
	commit.add("Pathfinding.Linksets.Select", boost::bind(&LLFloaterPathfindingLinksets::openLinksetsWithSelectedObjects));
	enable.add("EnableSelectInPathfindingLinksets", boost::bind(&enable_object_select_in_pathfinding_linksets));
	enable.add("VisibleSelectInPathfindingLinksets", boost::bind(&visible_object_select_in_pathfinding_linksets));
	commit.add("Pathfinding.Characters.Select", boost::bind(&LLFloaterPathfindingCharacters::openCharactersWithSelectedObjects));
	enable.add("EnableSelectInPathfindingCharacters", boost::bind(&enable_object_select_in_pathfinding_characters));
	enable.add("EnableBridgeFunction", boost::bind(&enable_bridge_function));	// <FS:CR>

	view_listener_t::addMenu(new LLFloaterVisible(), "FloaterVisible");
	view_listener_t::addMenu(new LLSomethingSelected(), "SomethingSelected");
	view_listener_t::addMenu(new LLSomethingSelectedNoHUD(), "SomethingSelectedNoHUD");
	view_listener_t::addMenu(new LLEditableSelected(), "EditableSelected");
	view_listener_t::addMenu(new LLEditableSelectedMono(), "EditableSelectedMono");
	view_listener_t::addMenu(new LLToggleUIHints(), "ToggleUIHints");

// [RLVa:KB] - Checked: RLVa-2.0.0
	enable.add("RLV.MainToggleVisible", boost::bind(&rlvMenuMainToggleVisible, _1));
	enable.add("RLV.CanShowName", boost::bind(&rlvMenuCanShowName));
	enable.add("RLV.EnableIfNot", boost::bind(&rlvMenuEnableIfNot, _2));
// [/RLVa:KB]

	// <FS:Ansariel> Toggle internal web browser
	commit.add("ToggleWebBrowser", boost::bind(&toggleWebBrowser, _2));
	// <FS:Ansariel> Toggle debug settings floater
	commit.add("ToggleSettingsDebug", boost::bind(&toggleSettingsDebug));
	// <FS:Ansariel> Toggle teleport history panel directly
	commit.add("ToggleTeleportHistory", boost::bind(&toggleTeleportHistory));
	// <FS:Ansariel> FIRE-7758: Save/load camera position
	commit.add("Camera.StoreView", boost::bind(&LLAgentCamera::storeCameraPosition, &gAgentCamera));
	commit.add("Camera.LoadView", boost::bind(&LLAgentCamera::loadCameraPosition, &gAgentCamera));
	// </FS:Ansariel>

	// <FS:Ansariel> Script debug floater
	commit.add("ShowScriptDebug", boost::bind(&LLFloaterScriptDebug::show, LLUUID::null));
	
	// <FS:CR> Stream list import/export
	view_listener_t::addMenu(new FSStreamListExportXML(), "Streamlist.xml_export");
	view_listener_t::addMenu(new FSStreamListImportXML(), "Streamlist.xml_import");
	// <FS:CR> Dump SimulatorFeatures to chat
	view_listener_t::addMenu(new FSDumpSimulatorFeaturesToChat(), "Develop.DumpSimFeaturesToChat");
	// <FS:CR> Add to contact set
	view_listener_t::addMenu(new FSAddToContactSet(), "Avatar.AddToContactSet");

	// <FS:Techwolf Lupindo> export
	view_listener_t::addMenu(new FSObjectExport(), "Object.Export");
	view_listener_t::addMenu(new FSObjectExportCollada(), "Object.ExportCollada");
	enable.add("Object.EnableExport", boost::bind(&enable_export_object));
	// </FS:Techwolf Lupindo>
}<|MERGE_RESOLUTION|>--- conflicted
+++ resolved
@@ -5176,21 +5176,14 @@
 
 class LLLandSit : public view_listener_t
 {
-<<<<<<< HEAD
-	bool handleEvent(const LLSD& userdata)
-	{
-// [RLVa:KB] - Checked: 2010-09-28 (RLVa-1.2.1f) | Modified: RLVa-1.2.1f
-		if ( (rlv_handler_t::isEnabled()) && ((!RlvActions::canStand()) || (gRlvHandler.hasBehaviour(RLV_BHVR_SIT))) )
-			return true;
-// [/RLVa:KB]
-
-		gAgent.standUp();
-		LLViewerParcelMgr::getInstance()->deselectLand();
-=======
     bool handleEvent(const LLSD& userdata)
     {
+// [RLVa:KB] - Checked: 2010-09-28 (RLVa-1.2.1f) | Modified: RLVa-1.2.1f
+        if ( (rlv_handler_t::isEnabled()) && ((!RlvActions::canStand()) || (gRlvHandler.hasBehaviour(RLV_BHVR_SIT))) )
+            return true;
+// [/RLVa:KB]
+
         LLVector3d posGlobal = LLToolPie::getInstance()->getPick().mPosGlobal;
->>>>>>> bf8cc6b2
 
         LLQuaternion target_rot;
         if (isAgentAvatarValid())
