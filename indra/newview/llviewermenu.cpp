--- conflicted
+++ resolved
@@ -1116,14 +1116,7 @@
 //////////////////
 // INFO DISPLAY //
 //////////////////
-<<<<<<< HEAD
-// <FS:Ansariel> Need an unsigned long here
-//U32 info_display_from_string(std::string info_display)
 U64 info_display_from_string(std::string info_display)
-// </FS:Ansariel>
-=======
-U64 info_display_from_string(std::string info_display)
->>>>>>> 34770cbf
 {
 	if ("verify" == info_display)
 	{
@@ -1241,15 +1234,13 @@
 	{
 		return LLPipeline::RENDER_DEBUG_TRIANGLE_COUNT;
 	}
-<<<<<<< HEAD
+	else if ("impostors" == info_display)
+	{
+		return LLPipeline::RENDER_DEBUG_IMPOSTORS;
+	}
 	else if ("texture size" == info_display)
 	{
 		return LLPipeline::RENDER_DEBUG_TEXTURE_SIZE;
-=======
-	else if ("impostors" == info_display)
-	{
-		return LLPipeline::RENDER_DEBUG_IMPOSTORS;
->>>>>>> 34770cbf
 	}
 	else
 	{
@@ -1262,14 +1253,7 @@
 {
 	bool handleEvent(const LLSD& userdata)
 	{
-<<<<<<< HEAD
-		// <FS:Ansariel> Need an unsigned long here
-		//U32 info_display = info_display_from_string( userdata.asString() );
 		U64 info_display = info_display_from_string( userdata.asString() );
-		// </FS:Ansariel>
-=======
-		U64 info_display = info_display_from_string( userdata.asString() );
->>>>>>> 34770cbf
 
 		LL_INFOS("ViewerMenu") << "toggle " << userdata.asString() << LL_ENDL;
 		
@@ -1287,14 +1271,7 @@
 {
 	bool handleEvent(const LLSD& userdata)
 	{
-<<<<<<< HEAD
-		// <FS:Ansariel> Need an unsigned long here
-		//U32 info_display = info_display_from_string( userdata.asString() );
 		U64 info_display = info_display_from_string( userdata.asString() );
-		// </FS:Ansariel>
-=======
-		U64 info_display = info_display_from_string( userdata.asString() );
->>>>>>> 34770cbf
 		bool new_value = false;
 
 		if ( info_display != 0 )
